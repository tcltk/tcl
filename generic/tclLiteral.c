/*
 * tclLiteral.c --
 *
 *	Implementation of the global and ByteCode-local literal tables used to
 *	manage the Tcl objects created for literal values during compilation
 *	of Tcl scripts. This implementation borrows heavily from the more
 *	general hashtable implementation of Tcl hash tables that appears in
 *	tclHash.c.
 *
 * Copyright © 1997-1998 Sun Microsystems, Inc.
 * Copyright © 2004 Kevin B. Kenny.  All rights reserved.
 *
 * See the file "license.terms" for information on usage and redistribution of
 * this file, and for a DISCLAIMER OF ALL WARRANTIES.
 */

#include "tclInt.h"
#include "tclCompile.h"

/*
 * When there are this many entries per bucket, on average, rebuild a
 * literal's hash table to make it larger.
 */

#define REBUILD_MULTIPLIER	3

/*
 * Function prototypes for static functions in this file:
 */

static Tcl_Obj *	CreateLiteral(Interp *iPtr, const char *bytes,
			    Tcl_Size length, int *newPtr, Namespace *nsPtr,
			    int flags, LiteralEntry **globalPtrPtr);
static void		ExpandLocalLiteralArray(CompileEnv *envPtr);
static size_t		HashString(const char *string, Tcl_Size length);
#ifdef TCL_COMPILE_DEBUG
static LiteralEntry *	LookupLiteralEntry(Tcl_Interp *interp,
			    Tcl_Obj *objPtr);
#endif
static void		RebuildLiteralTable(LiteralTable *tablePtr);

/*
 *----------------------------------------------------------------------
 *
 * TclInitLiteralTable --
 *
 *	This function is called to initialize the fields of a literal table
 *	structure for either an interpreter or a compilation's CompileEnv
 *	structure.
 *
 * Results:
 *	None.
 *
 * Side effects:
 *	The literal table is made ready for use.
 *
 *----------------------------------------------------------------------
 */

void
TclInitLiteralTable(
    LiteralTable *tablePtr)
				/* Pointer to table structure, which is
				 * supplied by the caller. */
{
#if (TCL_SMALL_HASH_TABLE != 4)
    Tcl_Panic("%s: TCL_SMALL_HASH_TABLE is %d, not 4", "TclInitLiteralTable",
	    TCL_SMALL_HASH_TABLE);
#endif

    tablePtr->buckets = tablePtr->staticBuckets;
    tablePtr->staticBuckets[0] = tablePtr->staticBuckets[1] = 0;
    tablePtr->staticBuckets[2] = tablePtr->staticBuckets[3] = 0;
    tablePtr->numBuckets = TCL_SMALL_HASH_TABLE;
    tablePtr->numEntries = 0;
    tablePtr->rebuildSize = TCL_SMALL_HASH_TABLE * REBUILD_MULTIPLIER;
    tablePtr->mask = 3;
}

/*
 *----------------------------------------------------------------------
 *
 * TclDeleteLiteralTable --
 *
 *	This function frees up everything associated with a literal table
 *	except for the table's structure itself. It is called when the
 *	interpreter is deleted.
 *
 * Results:
 *	None.
 *
 * Side effects:
 *	Each literal in the table is released: i.e., its reference count in
 *	the global literal table is decremented and, if it becomes zero, the
 *	literal is freed. In addition, the table's bucket array is freed.
 *
 *----------------------------------------------------------------------
 */

void
TclDeleteLiteralTable(
    Tcl_Interp *interp,		/* Interpreter containing shared literals
				 * referenced by the table to delete. */
    LiteralTable *tablePtr)	/* Points to the literal table to delete. */
{
    LiteralEntry *entryPtr, *nextPtr;
    Tcl_Obj *objPtr;
    size_t i;

    /*
     * Release remaining literals in the table. Note that releasing a literal
     * might release other literals, modifying the table, so we restart the
     * search from the bucket chain we last found an entry.
     */

#ifdef TCL_COMPILE_DEBUG
    TclVerifyGlobalLiteralTable((Interp *) interp);
#else
    (void)interp;
#endif /*TCL_COMPILE_DEBUG*/

    /*
     * We used to call TclReleaseLiteral for each literal in the table, which
     * is rather inefficient as it causes one lookup-by-hash for each
     * reference to the literal. We now rely at interp-deletion on each
     * bytecode object to release its references to the literal Tcl_Obj
     * without requiring that it updates the global table itself, and deal
     * here only with the table.
     */

    for (i=0 ; i<tablePtr->numBuckets ; i++) {
	entryPtr = tablePtr->buckets[i];
	while (entryPtr != NULL) {
	    objPtr = entryPtr->objPtr;
	    TclDecrRefCount(objPtr);
	    nextPtr = entryPtr->nextPtr;
	    Tcl_Free(entryPtr);
	    entryPtr = nextPtr;
	}
    }

    /*
     * Free up the table's bucket array if it was dynamically allocated.
     */

    if (tablePtr->buckets != tablePtr->staticBuckets) {
	Tcl_Free(tablePtr->buckets);
    }
}

/*
 *----------------------------------------------------------------------
 *
 * TclCreateLiteral --
 *
 *	Find, or if necessary create, an object in the interpreter's literal
 *	table that has a string representation matching the argument
 *	string. If nsPtr!=NULL then only literals stored for the namespace are
 *	considered.
 *
 * Results:
 *	The literal object.
 *
 * Side effects:
 *	Increments the ref count of the global LiteralEntry since the caller
 *	now holds a reference. If LITERAL_ON_HEAP is set in flags, this
 *	function is given ownership of the string: if an object is created
 *	then its string representation is set directly from string, otherwise
 *	the string is freed. Typically, a caller sets LITERAL_ON_HEAP if
 *	"string" is an already heap-allocated buffer holding the result of
 *	backslash substitutions.
 *
 *----------------------------------------------------------------------
 */

Tcl_Obj *
TclCreateLiteral(
    Interp *iPtr,
    const char *bytes,	/* The start of the string. Note that this is
				 * not a NUL-terminated string. */
    Tcl_Size length)		/* Number of bytes in the string. */
{
    int isNew;
    return CreateLiteral(iPtr, bytes, length, &isNew, NULL, 0, NULL);
}

static Tcl_Obj *
CreateLiteral(
    Interp *iPtr,
    const char *bytes,		/* The start of the string. Note that this is
				 * not a NUL-terminated string. */
    Tcl_Size length,		/* Number of bytes in the string. */
    int *newPtr,
    Namespace *nsPtr,
    int flags,
    LiteralEntry **globalPtrPtr)
{
    LiteralTable *globalTablePtr = &iPtr->literalTable;
    LiteralEntry *globalPtr;
    size_t globalHash;
    Tcl_Obj *objPtr;

    /*
     * Is it in the interpreter's global literal table?
     */

    if (length == -1) {
	length = strlen(bytes);
    }

    /*
     * If the literal is a command name, avoid sharing it across namespaces,
     * and try not to share it with non-cmd literals. Note that FQ command
     * names can be shared, so that we register the namespace as the
     * interp's global NS.
     */

    if ((flags & LITERAL_CMD_NAME)) {
	if ((length >= 2) && (bytes[0] == ':') && (bytes[1] == ':')) {
	    nsPtr = iPtr->globalNsPtr;
	} else {
	    nsPtr = iPtr->varFramePtr->nsPtr;
	}
    }

    globalHash = (HashString(bytes, length) & globalTablePtr->mask);
    for (globalPtr=globalTablePtr->buckets[globalHash] ; globalPtr!=NULL;
	    globalPtr = globalPtr->nextPtr) {
	objPtr = globalPtr->objPtr;
	if (globalPtr->nsPtr == nsPtr) {
	    /*
	     * Literals should always have UTF-8 representations... but this
	     * is not guaranteed so we need to be careful anyway.
	     *
	     * https://stackoverflow.com/q/54337750/301832
	     */

	    Tcl_Size objLength;
	    const char *objBytes = TclGetStringFromObj(objPtr, &objLength);

	    if ((objLength == length) && ((length == 0)
		    || ((objBytes[0] == bytes[0])
		    && (memcmp(objBytes, bytes, length) == 0)))) {
		/*
		 * A literal was found: return it
		 */

		if (newPtr) {
		    *newPtr = 0;
		}
		if ((flags & LITERAL_ON_HEAP)) {
		    Tcl_Free((void *)bytes);
		}
		if (globalPtrPtr) {
		    *globalPtrPtr = globalPtr;
		} else {
		    if (globalPtr->refCount != TCL_INDEX_NONE) {
			globalPtr->refCount++;
		    }
#ifdef TCL_COMPILE_DEBUG
    if (globalPtr->refCount + 1 < 2) {
	Tcl_Panic("%s: global literal \"%.*s\" had bad refCount %"
		TCL_Z_MODIFIER "u", "TclRegisterLiteral",
		(length>60? 60 : length), bytes, globalPtr->refCount);
    }
#endif
		}
		return objPtr;
	    }
	}
    }
    if (newPtr == NULL) {
	if ((flags & LITERAL_ON_HEAP)) {
	    Tcl_Free((void *)bytes);
	}
	return NULL;
    }

    /*
     * The literal is new to the interpreter.
     */

    TclNewObj(objPtr);
    if ((flags & LITERAL_ON_HEAP)) {
	objPtr->bytes = (char *) bytes;
	objPtr->length = length;
    } else {
	TclInitStringRep(objPtr, bytes, length);
    }

    /* Should the new literal be shared globally? */

    if ((flags & LITERAL_UNSHARED)) {
	/*
	 * No, do *not* add it the global literal table
	 * Make clear, that no global value is returned
	 */
	if (globalPtrPtr != NULL) {
	    *globalPtrPtr = NULL;
	}
	return objPtr;
    }

    /*
     * Yes, add it to the global literal table.
     */
#ifdef TCL_COMPILE_DEBUG
    if (LookupLiteralEntry((Tcl_Interp *) iPtr, objPtr) != NULL) {
	Tcl_Panic("%s: literal \"%.*s\" found globally but shouldn't be",
		"TclRegisterLiteral", (length>60? 60 : (int)length), bytes);
    }
#endif

    globalPtr = (LiteralEntry *)Tcl_Alloc(sizeof(LiteralEntry));
    globalPtr->objPtr = objPtr;
    Tcl_IncrRefCount(objPtr);
    globalPtr->refCount = 1;
    globalPtr->nsPtr = nsPtr;
    globalPtr->nextPtr = globalTablePtr->buckets[globalHash];
    globalTablePtr->buckets[globalHash] = globalPtr;
    globalTablePtr->numEntries++;

    /*
     * If the global literal table has exceeded a decent size, rebuild it with
     * more buckets.
     */

    if (globalTablePtr->numEntries >= globalTablePtr->rebuildSize) {
	RebuildLiteralTable(globalTablePtr);
    }

#ifdef TCL_COMPILE_DEBUG
    TclVerifyGlobalLiteralTable(iPtr);
    {
	LiteralEntry *entryPtr;
	int found;
	Tcl_Size i;

	found = 0;
	for (i=0 ; i<globalTablePtr->numBuckets ; i++) {
	    for (entryPtr=globalTablePtr->buckets[i]; entryPtr!=NULL ;
		    entryPtr=entryPtr->nextPtr) {
		if ((entryPtr == globalPtr) && (entryPtr->objPtr == objPtr)) {
		    found = 1;
		}
	    }
	}
	if (!found) {
	    Tcl_Panic("%s: literal \"%.*s\" wasn't global",
		    "TclRegisterLiteral", (length>60? 60 : (int)length), bytes);
	}
    }
#endif /*TCL_COMPILE_DEBUG*/

#ifdef TCL_COMPILE_STATS
    iPtr->stats.numLiteralsCreated++;
    iPtr->stats.totalLitStringBytes += (double) (length + 1);
    iPtr->stats.currentLitStringBytes += (double) (length + 1);
    iPtr->stats.literalCount[TclLog2(length)]++;
#endif /*TCL_COMPILE_STATS*/

    if (globalPtrPtr) {
	*globalPtrPtr = globalPtr;
    }
    *newPtr = 1;
    return objPtr;
}

/*
 *----------------------------------------------------------------------
 *
 * TclFetchLiteral --
 *
 *	Fetch from a CompileEnv the literal value identified by an index
 *	value, as returned by a prior call to TclRegisterLiteral().
 *
 * Results:
 *	The literal value, or NULL if the index is out of range.
 *
 *----------------------------------------------------------------------
 */

Tcl_Obj *
TclFetchLiteral(
    CompileEnv *envPtr,		/* Points to the CompileEnv from which to
				 * fetch the registered literal value. */
    Tcl_Size index)		/* Index of the desired literal, as returned
				 * by prior call to TclRegisterLiteral() */
{
    if (index >= envPtr->literalArrayNext) {
	return NULL;
    }
    return envPtr->literalArrayPtr[index];
}

/*
 *----------------------------------------------------------------------
 *
 * TclRegisterLiteral --
 *
 *	Find, or if necessary create, an object in a CompileEnv literal array
 *	that has a string representation matching the argument string.
 *
 * Results:
 *	The index in the CompileEnv's literal array that references a shared
 *	literal matching the string. The object is created if necessary.
 *
 * Side effects:
 *	To maximize sharing, we look up the string in the interpreter's global
 *	literal table. If not found, we create a new shared literal in the
 *	global table. We then add a reference to the shared literal in the
 *	CompileEnv's literal array.
 *
 *	If LITERAL_ON_HEAP is set in flags, this function is given ownership
 *	of the string: if an object is created then its string representation
 *	is set directly from string, otherwise the string is freed. Typically,
 *	a caller sets LITERAL_ON_HEAP if "string" is an already heap-allocated
 *	buffer holding the result of backslash substitutions.
 *
 *----------------------------------------------------------------------
 */

int /* Do NOT change this type. Should not be wider than TclEmitPush operand*/
TclRegisterLiteral(
    void *ePtr,		/* Points to the CompileEnv in whose object
				 * array an object is found or created. */
    const char *bytes,	/* Points to string for which to find or
				 * create an object in CompileEnv's object
				 * array. */
    Tcl_Size length,		/* Number of bytes in the string. If -1, the
				 * string consists of all bytes up to the
				 * first null character. */
    int flags)			/* If LITERAL_ON_HEAP then the caller already
				 * malloc'd bytes and ownership is passed to
				 * this function. If LITERAL_CMD_NAME then
				 * the literal should not be shared across
				 * namespaces. */
{
    CompileEnv *envPtr = (CompileEnv *)ePtr;
    Interp *iPtr = envPtr->iPtr;
    Namespace *nsPtr = NULL;
    Tcl_Obj *objPtr;
    LiteralEntry *globalPtr;
    Tcl_HashEntry *hePtr;
    int objIndex, globalNew, isNew = 0;

    objPtr = CreateLiteral(iPtr, bytes, length, &globalNew, nsPtr,
	    flags, &globalPtr);

    hePtr = Tcl_CreateHashEntry(&envPtr->litMap, objPtr, &isNew);
    if (isNew) {
	objIndex = TclAddLiteralObj(envPtr, objPtr, NULL);
	Tcl_SetHashValue(hePtr, INT2PTR(objIndex));
	if (!globalNew && globalPtr) {
	    globalPtr->refCount++;
	}
    } else {
	objIndex = PTR2INT(Tcl_GetHashValue(hePtr));
    }
    if (objIndex > INT_MAX) {
	Tcl_Panic(
	    "Literal table index too large. Cannot be handled by TclEmitPush");
    }
    return objIndex;
}

#ifdef TCL_COMPILE_DEBUG
/*
 *----------------------------------------------------------------------
 *
 * LookupLiteralEntry --
 *
 *	Finds the LiteralEntry that corresponds to a literal Tcl object
 *	holding a literal.
 *
 * Results:
 *	Returns the matching LiteralEntry if found, otherwise NULL.
 *
 * Side effects:
 *	None.
 *
 *----------------------------------------------------------------------
 */

static LiteralEntry *
LookupLiteralEntry(
    Tcl_Interp *interp,		/* Interpreter for which objPtr was created to
				 * hold a literal. */
    Tcl_Obj *objPtr)	/* Points to a Tcl object holding a literal
				 * that was previously created by a call to
				 * TclRegisterLiteral. */
{
    Interp *iPtr = (Interp *) interp;
    LiteralTable *globalTablePtr = &iPtr->literalTable;
    LiteralEntry *entryPtr;
    const char *bytes;
<<<<<<< HEAD
    size_t globalHash;
    Tcl_Size length;
=======
    Tcl_Size globalHash, length;
>>>>>>> cf4c69f2

    bytes = TclGetStringFromObj(objPtr, &length);
    globalHash = (HashString(bytes, length) & globalTablePtr->mask);
    for (entryPtr=globalTablePtr->buckets[globalHash] ; entryPtr!=NULL;
	    entryPtr=entryPtr->nextPtr) {
	if (entryPtr->objPtr == objPtr) {
	    return entryPtr;
	}
    }
    return NULL;
}

#endif
/*
 *----------------------------------------------------------------------
 *
 * TclHideLiteral --
 *
 *	Remove a literal entry from the literal hash tables, leaving it in the
 *	literal array so existing references continue to function. This makes
 *	it possible to turn a shared literal into a private literal that
 *	cannot be shared.
 *
 * Results:
 *	None.
 *
 * Side effects:
 *	Removes the literal from the local hash table and decrements the
 *	global hash entry's reference count.
 *
 *----------------------------------------------------------------------
 */

void
TclHideLiteral(
    Tcl_Interp *interp,		/* Interpreter for which objPtr was created to
				 * hold a literal. */
    CompileEnv *envPtr,/* Points to CompileEnv whose literal array
				 * contains the entry being hidden. */
    int index)			/* The index of the entry in the literal
				 * array. */
{
    Tcl_Obj **lPtr;
    Tcl_Obj *newObjPtr;
    Tcl_HashEntry *hePtr;

    lPtr = &envPtr->literalArrayPtr[index];

    /*
     * To avoid unwanted sharing we need to copy the object and remove it from
     * the local and global literal tables. It still has a slot in the literal
     * array so it can be referred to by byte codes, but it will not be
     * matched by literal searches.
     */

    hePtr = Tcl_FindHashEntry(&envPtr->litMap, *lPtr);
    if (hePtr) {
	Tcl_DeleteHashEntry(hePtr);
    }

    newObjPtr = Tcl_DuplicateObj(*lPtr);
    Tcl_IncrRefCount(newObjPtr);
    TclReleaseLiteral(interp, *lPtr);
}

/*
 *----------------------------------------------------------------------
 *
 * TclAddLiteralObj --
 *
 *	Add a single literal object to the literal array. This function does
 *	not add the literal to the local or global literal tables. The caller
 *	is expected to add the entry to whatever tables are appropriate.
 *
 * Results:
 *	The index in the CompileEnv's literal array that references the
 *	literal.
 *
 * Side effects:
 *	Expands the literal array if necessary. Increments the refcount on the
 *	literal object.
 *
 *----------------------------------------------------------------------
 */

int
TclAddLiteralObj(
    CompileEnv *envPtr,/* Points to CompileEnv in whose literal array
				 * the object is to be inserted. */
    Tcl_Obj *objPtr,		/* The object to insert into the array. */
    LiteralEntry **litPtrPtr)	/* UNUSED.  Still in place due to publication
				 * in the internal stubs table, and use by
				 * tclcompiler. */
{
    Tcl_Size objIndex;

    if (envPtr->literalArrayNext >= envPtr->literalArrayEnd) {
	ExpandLocalLiteralArray(envPtr);
    }
    objIndex = envPtr->literalArrayNext;
    envPtr->literalArrayNext++;
    if (objIndex > INT_MAX) {
	Tcl_Panic(
	    "Literal table index too large. Cannot be handled by TclEmitPush");
    }

    envPtr->literalArrayPtr[objIndex] = objPtr;
    Tcl_IncrRefCount(objPtr);

    return objIndex;

<<<<<<< HEAD
    (void)litPtrPtr;
=======
#ifdef TCL_COMPILE_DEBUG
    TclVerifyLocalLiteralTable(envPtr);
    {
	char *bytes;
	int found;
	size_t i;
	Tcl_Size length;

	found = 0;
	for (i=0 ; i<localTablePtr->numBuckets ; i++) {
	    for (localPtr=localTablePtr->buckets[i] ; localPtr!=NULL ;
		    localPtr=localPtr->nextPtr) {
		if (localPtr->objPtr == objPtr) {
		    found = 1;
		}
	    }
	}

	if (!found) {
	    bytes = TclGetStringFromObj(objPtr, &length);
	    Tcl_Panic("%s: literal \"%.*s\" wasn't found locally",
		    "AddLocalLiteralEntry", (length>60? 60 : (int)length), bytes);
	}
    }
#endif /*TCL_COMPILE_DEBUG*/

    return objIndex;
>>>>>>> cf4c69f2
}

/*
 *----------------------------------------------------------------------
 *
 * ExpandLocalLiteralArray --
 *
 *	Function that uses malloc to allocate more storage for a CompileEnv's
 *	local literal array.
 *
 * Results:
 *	None.
 *
 * Side effects:
 *	The literal array in *envPtr is reallocated to a new array of double
 *	the size, and if envPtr->mallocedLiteralArray is non-zero the old
 *	array is freed. Entries are copied from the old array to the new one.
 *	The local literal table is updated to refer to the new entries.
 *
 *----------------------------------------------------------------------
 */

static void
ExpandLocalLiteralArray(
    CompileEnv *envPtr)/* Points to the CompileEnv whose object array
				 * must be enlarged. */
{
    /*
     * The current allocated local literal entries are stored between elements
     * 0 and (envPtr->literalArrayNext - 1) [inclusive].
     */

    Tcl_Size currElems = envPtr->literalArrayNext;
    Tcl_Size currBytes = (currElems * sizeof(Tcl_Obj *));
    Tcl_Obj **currArrayPtr = envPtr->literalArrayPtr;
    Tcl_Obj **newArrayPtr;
    Tcl_Size newSize = (currBytes <= UINT_MAX / 2) ? 2*currBytes : UINT_MAX;

    if (currBytes == newSize) {
	Tcl_Panic("max size of Tcl literal array (%" TCL_Z_MODIFIER "u literals) exceeded",
		currElems);
    }

    if (envPtr->mallocedLiteralArray) {
	newArrayPtr = (Tcl_Obj **)Tcl_Realloc(currArrayPtr, newSize);
    } else {
	/*
	 * envPtr->literalArrayPtr isn't a Tcl_Alloc'd pointer, so we must
	 * code a Tcl_Realloc equivalent for ourselves.
	 */

	newArrayPtr = (Tcl_Obj **)Tcl_Alloc(newSize);
	memcpy(newArrayPtr, currArrayPtr, currBytes);
	envPtr->mallocedLiteralArray = 1;
    }

    envPtr->literalArrayPtr = newArrayPtr;
    envPtr->literalArrayEnd = newSize / sizeof(LiteralEntry);
}

/*
 *----------------------------------------------------------------------
 *
 * TclReleaseLiteral --
 *
 *	This function releases a reference to one of the shared Tcl objects
 *	that hold literals. It is called to release the literals referenced by
 *	a ByteCode that is being destroyed, and it is also called by
 *	TclDeleteLiteralTable.
 *
 * Results:
 *	None.
 *
 * Side effects:
 *	The reference count for the global LiteralTable entry that corresponds
 *	to the literal is decremented. If no other reference to a global
 *	literal object remains, it is freed.
 *
 *----------------------------------------------------------------------
 */

void
TclReleaseLiteral(
    Tcl_Interp *interp,		/* Interpreter for which objPtr was created to
				 * hold a literal. */
    Tcl_Obj *objPtr)	/* Points to a literal object that was
				 * previously created by a call to
				 * TclRegisterLiteral. */
{
    Interp *iPtr = (Interp *) interp;
    LiteralTable *globalTablePtr;
    LiteralEntry *entryPtr, *prevPtr;
    const char *bytes;
    size_t index;
    Tcl_Size length;

    if (iPtr == NULL) {
	goto done;
    }

    globalTablePtr = &iPtr->literalTable;
    bytes = TclGetStringFromObj(objPtr, &length);
    index = HashString(bytes, length) & globalTablePtr->mask;

    /*
     * Check to see if the object is in the global literal table and remove
     * this reference. The object may not be in the table if it is a hidden
     * local literal.
     */

    for (prevPtr=NULL, entryPtr=globalTablePtr->buckets[index];
	    entryPtr!=NULL ; prevPtr=entryPtr, entryPtr=entryPtr->nextPtr) {
	if (entryPtr->objPtr == objPtr) {
	    /*
	     * If the literal is no longer being used by any ByteCode, delete
	     * the entry then remove the reference corresponding to the global
	     * literal table entry (decrement the ref count of the object).
	     */

	    if ((entryPtr->refCount != TCL_INDEX_NONE) && (entryPtr->refCount-- <= 1)) {
		if (prevPtr == NULL) {
		    globalTablePtr->buckets[index] = entryPtr->nextPtr;
		} else {
		    prevPtr->nextPtr = entryPtr->nextPtr;
		}
		Tcl_Free(entryPtr);
		globalTablePtr->numEntries--;

		TclDecrRefCount(objPtr);

#ifdef TCL_COMPILE_STATS
		iPtr->stats.currentLitStringBytes -= (double) (length + 1);
#endif /*TCL_COMPILE_STATS*/
	    }
	    break;
	}
    }

    /*
     * Remove the reference corresponding to the local literal table entry.
     */

    done:
    Tcl_DecrRefCount(objPtr);
}

/*
 *----------------------------------------------------------------------
 *
 * HashString --
 *
 *	Compute a one-word summary of a text string, which can be used to
 *	generate a hash index.
 *
 * Results:
 *	The return value is a one-word summary of the information in string.
 *
 * Side effects:
 *	None.
 *
 *----------------------------------------------------------------------
 */

static size_t
HashString(
    const char *string,	/* String for which to compute hash value. */
    Tcl_Size length)			/* Number of bytes in the string. */
{
    size_t result = 0;

    /*
     * I tried a zillion different hash functions and asked many other people
     * for advice. Many people had their own favorite functions, all
     * different, but no-one had much idea why they were good ones. I chose
     * the one below (multiply by 9 and add new character) because of the
     * following reasons:
     *
     * 1. Multiplying by 10 is perfect for keys that are decimal strings, and
     *    multiplying by 9 is just about as good.
     * 2. Times-9 is (shift-left-3) plus (old). This means that each
     *    character's bits hang around in the low-order bits of the hash value
     *    for ever, plus they spread fairly rapidly up to the high-order bits
     *    to fill out the hash value. This seems works well both for decimal
     *    and non-decimal strings.
     *
     * Note that this function is very weak against malicious strings; it's
     * very easy to generate multiple keys that have the same hashcode. On the
     * other hand, that hardly ever actually occurs and this function *is*
     * very cheap, even by comparison with industry-standard hashes like FNV.
     * If real strength of hash is required though, use a custom hash based on
     * Bob Jenkins's lookup3(), but be aware that it's significantly slower.
     * Tcl scripts tend to not have a big issue in this area, and literals
     * mostly aren't looked up by name anyway.
     *
     * See also HashStringKey in tclHash.c.
     * See also TclObjHashKey in tclObj.c.
     *
     * See [tcl-Feature Request #2958832]
     */

    if (length > 0) {
	result = UCHAR(*string);
	while (--length) {
	    result += (result << 3) + UCHAR(*++string);
	}
    }
    return result;
}

/*
 *----------------------------------------------------------------------
 *
 * RebuildLiteralTable --
 *
 *	This function is invoked when the ratio of entries to hash buckets
 *	becomes too large in a local or global literal table. It allocates a
 *	larger bucket array and moves the entries into the new buckets.
 *
 * Results:
 *	None.
 *
 * Side effects:
 *	Memory gets reallocated and entries get rehashed into new buckets.
 *
 *----------------------------------------------------------------------
 */

static void
RebuildLiteralTable(
    LiteralTable *tablePtr)
				/* Local or global table to enlarge. */
{
    LiteralEntry **oldBuckets;
    LiteralEntry **oldChainPtr, **newChainPtr;
    LiteralEntry *entryPtr;
    LiteralEntry **bucketPtr;
    const char *bytes;
    size_t oldSize, count, index;
    Tcl_Size length;

    oldSize = tablePtr->numBuckets;
    oldBuckets = tablePtr->buckets;

    /*
     * Allocate and initialize the new bucket array, and set up hashing
     * constants for new array size.
     */

    if (oldSize > UINT_MAX/(4 * sizeof(LiteralEntry *))) {
	/*
	 * Memory allocator limitations will not let us create the
	 * next larger table size.  Best option is to limp along
	 * with what we have.
	 */

	return;
    }

    tablePtr->numBuckets *= 4;
    tablePtr->buckets = (LiteralEntry **)Tcl_Alloc(
	    tablePtr->numBuckets * sizeof(LiteralEntry*));
    for (count=tablePtr->numBuckets, newChainPtr=tablePtr->buckets;
	    count>0 ; count--, newChainPtr++) {
	*newChainPtr = NULL;
    }
    tablePtr->rebuildSize *= 4;
    tablePtr->mask = (tablePtr->mask << 2) + 3;

    /*
     * Rehash all of the existing entries into the new bucket array.
     */

    for (oldChainPtr=oldBuckets ; oldSize>0 ; oldSize--,oldChainPtr++) {
	for (entryPtr=*oldChainPtr ; entryPtr!=NULL ; entryPtr=*oldChainPtr) {
	    bytes = TclGetStringFromObj(entryPtr->objPtr, &length);
	    index = (HashString(bytes, length) & tablePtr->mask);

	    *oldChainPtr = entryPtr->nextPtr;
	    bucketPtr = &tablePtr->buckets[index];
	    entryPtr->nextPtr = *bucketPtr;
	    *bucketPtr = entryPtr;
	}
    }

    /*
     * Free up the old bucket array, if it was dynamically allocated.
     */

    if (oldBuckets != tablePtr->staticBuckets) {
	Tcl_Free(oldBuckets);
    }
}

/*
 *----------------------------------------------------------------------
 *
 * TclInvalidateCmdLiteral --
 *
 *	Invalidate a command literal entry, if present in the literal hash
 *	tables, by resetting its internal representation. This invalidation
 *	leaves it in the literal tables and in existing literal arrays. As a
 *	result, existing references continue to work but we force a fresh
 *	command look-up upon the next use (see, in particular,
 *	TclSetCmdNameObj()).
 *
 * Results:
 *	None.
 *
 * Side effects:
 *	Resets the internal representation of the CmdName Tcl_Obj
 *	using TclFreeInternalRep().
 *
 *----------------------------------------------------------------------
 */

void
TclInvalidateCmdLiteral(
    Tcl_Interp *interp,		/* Interpreter for which to invalidate a
				 * command literal. */
    const char *name,		/* Points to the start of the cmd literal
				 * name. */
    Namespace *nsPtr)		/* The namespace for which to lookup and
				 * invalidate a cmd literal. */
{
    Interp *iPtr = (Interp *) interp;
    Tcl_Obj *literalObjPtr = CreateLiteral(iPtr, name, strlen(name),
	    NULL, nsPtr, 0, NULL);

    if (literalObjPtr && TclHasInternalRep(literalObjPtr, &tclCmdNameType)) {
	TclFreeInternalRep(literalObjPtr);
    }
}

#ifdef TCL_COMPILE_STATS
/*
 *----------------------------------------------------------------------
 *
 * TclLiteralStats --
 *
 *	Return statistics describing the layout of the hash table in its hash
 *	buckets.
 *
 * Results:
 *	The return value is a malloc-ed string containing information about
 *	tablePtr. It is the caller's responsibility to free this string.
 *
 * Side effects:
 *	None.
 *
 *----------------------------------------------------------------------
 */

char *
TclLiteralStats(
    LiteralTable *tablePtr)	/* Table for which to produce stats. */
{
#define NUM_COUNTERS 10
    Tcl_Size count[NUM_COUNTERS], overflow, i, j;
    double average, tmp;
    LiteralEntry *entryPtr;
    char *result, *p;

    /*
     * Compute a histogram of bucket usage. For each bucket chain i, j is the
     * number of entries in the chain.
     */

    for (i=0 ; i<NUM_COUNTERS ; i++) {
	count[i] = 0;
    }
    overflow = 0;
    average = 0.0;
    for (i=0 ; i<tablePtr->numBuckets ; i++) {
	j = 0;
	for (entryPtr=tablePtr->buckets[i] ; entryPtr!=NULL;
		entryPtr=entryPtr->nextPtr) {
	    j++;
	}
	if (j < NUM_COUNTERS) {
	    count[j]++;
	} else {
	    overflow++;
	}
	/* TODO: This is going to be trouble for large enough j */
	tmp = j;
	average += (tmp+1.0)*(tmp/tablePtr->numEntries)/2.0;
    }

    /*
     * Print out the histogram and a few other pieces of information.
     */

    result = (char *)Tcl_Alloc(NUM_COUNTERS*60 + 300);
    snprintf(result, 60, "%" TCL_Z_MODIFIER "u entries in table, %" TCL_Z_MODIFIER "u buckets\n",
	    tablePtr->numEntries, tablePtr->numBuckets);
    p = result + strlen(result);
    for (i=0 ; i<NUM_COUNTERS ; i++) {
	snprintf(p, 60, "number of buckets with %" TCL_Z_MODIFIER "u entries: %" TCL_Z_MODIFIER "u\n",
		i, count[i]);
	p += strlen(p);
    }
    snprintf(p, 60, "number of buckets with %d or more entries: %" TCL_Z_MODIFIER "u\n",
	    NUM_COUNTERS, overflow);
    p += strlen(p);
    snprintf(p, 60, "average search distance for entry: %.1f", average);
    return result;
}
#endif /*TCL_COMPILE_STATS*/

#ifdef TCL_COMPILE_DEBUG
/*
 *----------------------------------------------------------------------
 *
 * TclVerifyLocalLiteralTable --
 *
 *	Check a CompileEnv's local literal table for consistency.
 *
 * Results:
 *	None.
 *
 * Side effects:
 *	Tcl_Panic if problems are found.
 *
 *----------------------------------------------------------------------
 */

void
TclVerifyLocalLiteralTable(
    CompileEnv *envPtr)		/* Points to CompileEnv whose literal table is
				 * to be validated. */
{
<<<<<<< HEAD
    Tcl_HashTable *mapPtr = &envPtr->litMap;
    Tcl_HashSearch search;
    Tcl_HashEntry *hePtr = Tcl_FirstHashEntry(mapPtr, &search);
=======
    LiteralTable *localTablePtr = &envPtr->localLitTable;
    LiteralEntry *localPtr;
    char *bytes;
    size_t i, count = 0;
    Tcl_Size length;
>>>>>>> cf4c69f2

    while (hePtr) {
	Tcl_Obj *objPtr = Tcl_GetHashKey(mapPtr, hePtr);

	if (objPtr->bytes == NULL) {
	    Tcl_Panic("%s: literal has NULL string rep",
		    "TclVerifyLocalLiteralTable");
	}
	hePtr = Tcl_NextHashEntry(&search);
    }
}

/*
 *----------------------------------------------------------------------
 *
 * TclVerifyGlobalLiteralTable --
 *
 *	Check an interpreter's global literal table literal for consistency.
 *
 * Results:
 *	None.
 *
 * Side effects:
 *	Tcl_Panic if problems are found.
 *
 *----------------------------------------------------------------------
 */

void
TclVerifyGlobalLiteralTable(
    Interp *iPtr)		/* Points to interpreter whose global literal
				 * table is to be validated. */
{
    LiteralTable *globalTablePtr = &iPtr->literalTable;
    LiteralEntry *globalPtr;
    char *bytes;
<<<<<<< HEAD
    Tcl_Size i, length, count = 0;
=======
    size_t i, count = 0;
    Tcl_Size length;
>>>>>>> cf4c69f2

    for (i=0 ; i<globalTablePtr->numBuckets ; i++) {
	for (globalPtr=globalTablePtr->buckets[i] ; globalPtr!=NULL;
		globalPtr=globalPtr->nextPtr) {
	    count++;
	    if (globalPtr->refCount + 1 < 2) {
		bytes = TclGetStringFromObj(globalPtr->objPtr, &length);
		Tcl_Panic("%s: global literal \"%.*s\" had bad refCount %" TCL_Z_MODIFIER "u",
			"TclVerifyGlobalLiteralTable",
			(length>60? 60 : (int)length), bytes, globalPtr->refCount);
	    }
	    if (globalPtr->objPtr->bytes == NULL) {
		Tcl_Panic("%s: literal has NULL string rep",
			"TclVerifyGlobalLiteralTable");
	    }
	}
    }
    if (count != globalTablePtr->numEntries) {
	Tcl_Panic("%s: global literal table had %" TCL_Z_MODIFIER "u entries, should be %" TCL_Z_MODIFIER "u",
		"TclVerifyGlobalLiteralTable", count,
		globalTablePtr->numEntries);
    }
}
#endif /*TCL_COMPILE_DEBUG*/

/*
 * Local Variables:
 * mode: c
 * c-basic-offset: 4
 * fill-column: 78
 * End:
 */<|MERGE_RESOLUTION|>--- conflicted
+++ resolved
@@ -500,12 +500,7 @@
     LiteralTable *globalTablePtr = &iPtr->literalTable;
     LiteralEntry *entryPtr;
     const char *bytes;
-<<<<<<< HEAD
-    size_t globalHash;
-    Tcl_Size length;
-=======
     Tcl_Size globalHash, length;
->>>>>>> cf4c69f2
 
     bytes = TclGetStringFromObj(objPtr, &length);
     globalHash = (HashString(bytes, length) & globalTablePtr->mask);
@@ -619,37 +614,7 @@
 
     return objIndex;
 
-<<<<<<< HEAD
     (void)litPtrPtr;
-=======
-#ifdef TCL_COMPILE_DEBUG
-    TclVerifyLocalLiteralTable(envPtr);
-    {
-	char *bytes;
-	int found;
-	size_t i;
-	Tcl_Size length;
-
-	found = 0;
-	for (i=0 ; i<localTablePtr->numBuckets ; i++) {
-	    for (localPtr=localTablePtr->buckets[i] ; localPtr!=NULL ;
-		    localPtr=localPtr->nextPtr) {
-		if (localPtr->objPtr == objPtr) {
-		    found = 1;
-		}
-	    }
-	}
-
-	if (!found) {
-	    bytes = TclGetStringFromObj(objPtr, &length);
-	    Tcl_Panic("%s: literal \"%.*s\" wasn't found locally",
-		    "AddLocalLiteralEntry", (length>60? 60 : (int)length), bytes);
-	}
-    }
-#endif /*TCL_COMPILE_DEBUG*/
-
-    return objIndex;
->>>>>>> cf4c69f2
 }
  
@@ -1088,17 +1053,9 @@
     CompileEnv *envPtr)		/* Points to CompileEnv whose literal table is
 				 * to be validated. */
 {
-<<<<<<< HEAD
     Tcl_HashTable *mapPtr = &envPtr->litMap;
     Tcl_HashSearch search;
     Tcl_HashEntry *hePtr = Tcl_FirstHashEntry(mapPtr, &search);
-=======
-    LiteralTable *localTablePtr = &envPtr->localLitTable;
-    LiteralEntry *localPtr;
-    char *bytes;
-    size_t i, count = 0;
-    Tcl_Size length;
->>>>>>> cf4c69f2
 
     while (hePtr) {
 	Tcl_Obj *objPtr = Tcl_GetHashKey(mapPtr, hePtr);
@@ -1136,12 +1093,7 @@
     LiteralTable *globalTablePtr = &iPtr->literalTable;
     LiteralEntry *globalPtr;
     char *bytes;
-<<<<<<< HEAD
     Tcl_Size i, length, count = 0;
-=======
-    size_t i, count = 0;
-    Tcl_Size length;
->>>>>>> cf4c69f2
 
     for (i=0 ; i<globalTablePtr->numBuckets ; i++) {
 	for (globalPtr=globalTablePtr->buckets[i] ; globalPtr!=NULL;
