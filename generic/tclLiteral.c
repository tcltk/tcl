--- conflicted
+++ resolved
@@ -181,7 +181,6 @@
     Interp *iPtr,
     const char *bytes,		/* The start of the string. Note that this is
 				 * not a NUL-terminated string. */
-<<<<<<< HEAD
     Tcl_Size length)		/* Number of bytes in the string. */
 {
     int isNew;
@@ -194,11 +193,6 @@
     const char *bytes,		/* The start of the string. Note that this is
 				 * not a NUL-terminated string. */
     Tcl_Size length,		/* Number of bytes in the string. */
-=======
-    Tcl_Size length,		/* Number of bytes in the string. */
-    size_t hash,		/* The string's hash. If the value is
-				 * TCL_INDEX_NONE, it will be computed here. */
->>>>>>> 0186a636
     int *newPtr,
     Namespace *nsPtr,
     int flags,
