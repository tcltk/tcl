/*
 * tclLiteral.c --
 *
 *	Implementation of the global and ByteCode-local literal tables used to
 *	manage the Tcl objects created for literal values during compilation
 *	of Tcl scripts. This implementation borrows heavily from the more
 *	general hashtable implementation of Tcl hash tables that appears in
 *	tclHash.c.
 *
 * Copyright (c) 1997-1998 Sun Microsystems, Inc.
 * Copyright (c) 2004 by Kevin B. Kenny.  All rights reserved.
 *
 * See the file "license.terms" for information on usage and redistribution of
 * this file, and for a DISCLAIMER OF ALL WARRANTIES.
 */

#include "tclInt.h"
#include "tclCompile.h"

/*
 * When there are this many entries per bucket, on average, rebuild a
 * literal's hash table to make it larger.
 */

#define REBUILD_MULTIPLIER	3

/*
 * Function prototypes for static functions in this file:
 */

static int		AddLocalLiteralEntry(CompileEnv *envPtr,
			    Tcl_Obj *objPtr, int localHash);
static void		ExpandLocalLiteralArray(CompileEnv *envPtr);
static unsigned		HashString(const char *string, int length);
static void		RebuildLiteralTable(LiteralTable *tablePtr);

/*
 *----------------------------------------------------------------------
 *
 * TclInitLiteralTable --
 *
 *	This function is called to initialize the fields of a literal table
 *	structure for either an interpreter or a compilation's CompileEnv
 *	structure.
 *
 * Results:
 *	None.
 *
 * Side effects:
 *	The literal table is made ready for use.
 *
 *----------------------------------------------------------------------
 */

void
TclInitLiteralTable(
    register LiteralTable *tablePtr)
				/* Pointer to table structure, which is
				 * supplied by the caller. */
{
#if (TCL_SMALL_HASH_TABLE != 4)
    Tcl_Panic("%s: TCL_SMALL_HASH_TABLE is %d, not 4", "TclInitLiteralTable",
	    TCL_SMALL_HASH_TABLE);
#endif

    tablePtr->buckets = tablePtr->staticBuckets;
    tablePtr->staticBuckets[0] = tablePtr->staticBuckets[1] = 0;
    tablePtr->staticBuckets[2] = tablePtr->staticBuckets[3] = 0;
    tablePtr->numBuckets = TCL_SMALL_HASH_TABLE;
    tablePtr->numEntries = 0;
    tablePtr->rebuildSize = TCL_SMALL_HASH_TABLE * REBUILD_MULTIPLIER;
    tablePtr->mask = 3;
}

/*
 *----------------------------------------------------------------------
 *
<<<<<<< HEAD
 * TclCleanupLiteralTable --
 *
 *	This function frees the internal representation of every literal in a
 *	literal table. It is called prior to deleting an interp, so that
 *	variable refs will be cleaned up properly.
 *
 * Results:
 *	None.
 *
 * Side effects:
 *	Each literal in the table has its internal representation freed.
 *
 *----------------------------------------------------------------------
 */

void
TclCleanupLiteralTable(
    Tcl_Interp *interp,		/* Interpreter containing literals to purge */
    LiteralTable *tablePtr)	/* Points to the literal table being
				 * cleaned. */
{
    int i;
    LiteralEntry *entryPtr;	/* Pointer to the current entry in the hash
				 * table of literals. */
    LiteralEntry *nextPtr;	/* Pointer to the next entry in the bucket. */
    Tcl_Obj *objPtr;		/* Pointer to a literal object whose internal
				 * rep is being freed. */
    const Tcl_ObjType *typePtr;	/* Pointer to the object's type. */
    int didOne;			/* Flag for whether we've removed a literal in
				 * the current bucket. */

#ifdef TCL_COMPILE_DEBUG
    TclVerifyGlobalLiteralTable((Interp *) interp);
#endif /* TCL_COMPILE_DEBUG */

    for (i=0 ; i<tablePtr->numBuckets ; i++) {
	/*
	 * It is tempting simply to walk each hash bucket once and delete the
	 * internal representations of each literal in turn. It's also wrong.
	 * The problem is that freeing a literal's internal representation can
	 * delete other literals to which it refers, making nextPtr invalid.
	 * So each time we free an internal rep, we start its bucket over
	 * again.
	 */

	do {
	    didOne = 0;
	    entryPtr = tablePtr->buckets[i];
	    while (entryPtr != NULL) {
		objPtr = entryPtr->objPtr;
		nextPtr = entryPtr->nextPtr;
		typePtr = objPtr->typePtr;
		if ((typePtr != NULL) && (typePtr->freeIntRepProc != NULL)) {
		    if (objPtr->bytes == NULL) {
			Tcl_Panic("%s: literal without a string rep",
				"TclCleanupLiteralTable");
		    }
		    objPtr->typePtr = NULL;
		    typePtr->freeIntRepProc(objPtr);
		    didOne = 1;
		    break;
		}
		entryPtr = nextPtr;
	    }
	} while (didOne);
    }
}

/*
 *----------------------------------------------------------------------
 *
=======
>>>>>>> 2b5168b5
 * TclDeleteLiteralTable --
 *
 *	This function frees up everything associated with a literal table
 *	except for the table's structure itself. It is called when the
 *	interpreter is deleted.
 *
 * Results:
 *	None.
 *
 * Side effects:
 *	Each literal in the table is released: i.e., its reference count in
 *	the global literal table is decremented and, if it becomes zero, the
 *	literal is freed. In addition, the table's bucket array is freed.
 *
 *----------------------------------------------------------------------
 */

void
TclDeleteLiteralTable(
    Tcl_Interp *interp,		/* Interpreter containing shared literals
				 * referenced by the table to delete. */
    LiteralTable *tablePtr)	/* Points to the literal table to delete. */
{
    LiteralEntry *entryPtr, *nextPtr;
    Tcl_Obj *objPtr;
    int i;

    /*
     * Release remaining literals in the table. Note that releasing a literal
     * might release other literals, modifying the table, so we restart the
     * search from the bucket chain we last found an entry.
     */

#ifdef TCL_COMPILE_DEBUG
    TclVerifyGlobalLiteralTable((Interp *) interp);
#endif /*TCL_COMPILE_DEBUG*/

    /*
     * We used to call TclReleaseLiteral for each literal in the table, which
     * is rather inefficient as it causes one lookup-by-hash for each
     * reference to the literal. We now rely at interp-deletion on each
     * bytecode object to release its references to the literal Tcl_Obj
     * without requiring that it updates the global table itself, and deal
     * here only with the table.
     */

    for (i=0 ; i<tablePtr->numBuckets ; i++) {
	entryPtr = tablePtr->buckets[i];
	while (entryPtr != NULL) {
	    objPtr = entryPtr->objPtr;
	    TclDecrRefCount(objPtr);
	    nextPtr = entryPtr->nextPtr;
	    ckfree(entryPtr);
	    entryPtr = nextPtr;
	}
    }

    /*
     * Free up the table's bucket array if it was dynamically allocated.
     */

    if (tablePtr->buckets != tablePtr->staticBuckets) {
	ckfree(tablePtr->buckets);
    }
}

/*
 *----------------------------------------------------------------------
 *
 * TclCreateLiteral --
 *
 *	Find, or if necessary create, an object in the interpreter's literal
 *	table that has a string representation matching the argument
 *	string. If nsPtr!=NULL then only literals stored for the namespace are
 *	considered.
 *
 * Results:
 *	The literal object. If it was created in this call *newPtr is set to
 *	1, else 0. NULL is returned if newPtr==NULL and no literal is found.
 *
 * Side effects:
 *	Increments the ref count of the global LiteralEntry since the caller
 *	now holds a reference. If LITERAL_ON_HEAP is set in flags, this
 *	function is given ownership of the string: if an object is created
 *	then its string representation is set directly from string, otherwise
 *	the string is freed. Typically, a caller sets LITERAL_ON_HEAP if
 *	"string" is an already heap-allocated buffer holding the result of
 *	backslash substitutions.
 *
 *----------------------------------------------------------------------
 */

Tcl_Obj *
TclCreateLiteral(
    Interp *iPtr,
    char *bytes,		/* The start of the string. Note that this is
				 * not a NUL-terminated string. */
    int length,			/* Number of bytes in the string. */
    unsigned hash,		/* The string's hash. If -1, it will be
				 * computed here. */
    int *newPtr,
    Namespace *nsPtr,
    int flags,
    LiteralEntry **globalPtrPtr)
{
    LiteralTable *globalTablePtr = &iPtr->literalTable;
    LiteralEntry *globalPtr;
    int globalHash;
    Tcl_Obj *objPtr;

    /*
     * Is it in the interpreter's global literal table?
     */

    if (hash == (unsigned) -1) {
	hash = HashString(bytes, length);
    }
    globalHash = (hash & globalTablePtr->mask);
    for (globalPtr=globalTablePtr->buckets[globalHash] ; globalPtr!=NULL;
	    globalPtr = globalPtr->nextPtr) {
	objPtr = globalPtr->objPtr;
	if ((globalPtr->nsPtr == nsPtr)
		&& (objPtr->length == length) && ((length == 0)
		|| ((objPtr->bytes[0] == bytes[0])
		&& (memcmp(objPtr->bytes, bytes, (unsigned) length) == 0)))) {
	    /*
	     * A literal was found: return it
	     */

	    if (newPtr) {
		*newPtr = 0;
	    }
	    if (globalPtrPtr) {
		*globalPtrPtr = globalPtr;
	    }
	    if (flags & LITERAL_ON_HEAP) {
		ckfree(bytes);
	    }
	    globalPtr->refCount++;
	    return objPtr;
	}
    }
    if (!newPtr) {
	if (flags & LITERAL_ON_HEAP) {
	    ckfree(bytes);
	}
	return NULL;
    }

    /*
     * The literal is new to the interpreter. Add it to the global literal
     * table.
     */

    TclNewObj(objPtr);
    Tcl_IncrRefCount(objPtr);
    if (flags & LITERAL_ON_HEAP) {
	objPtr->bytes = bytes;
	objPtr->length = length;
    } else {
	TclInitStringRep(objPtr, bytes, length);
    }

#ifdef TCL_COMPILE_DEBUG
    if (TclLookupLiteralEntry((Tcl_Interp *) iPtr, objPtr) != NULL) {
	Tcl_Panic("%s: literal \"%.*s\" found globally but shouldn't be",
		"TclRegisterLiteral", (length>60? 60 : length), bytes);
    }
#endif

    globalPtr = ckalloc(sizeof(LiteralEntry));
    globalPtr->objPtr = objPtr;
    globalPtr->refCount = 1;
    globalPtr->nsPtr = nsPtr;
    globalPtr->nextPtr = globalTablePtr->buckets[globalHash];
    globalTablePtr->buckets[globalHash] = globalPtr;
    globalTablePtr->numEntries++;

    /*
     * If the global literal table has exceeded a decent size, rebuild it with
     * more buckets.
     */

    if (globalTablePtr->numEntries >= globalTablePtr->rebuildSize) {
	RebuildLiteralTable(globalTablePtr);
    }

#ifdef TCL_COMPILE_DEBUG
    TclVerifyGlobalLiteralTable(iPtr);
    {
	LiteralEntry *entryPtr;
	int found, i;

	found = 0;
	for (i=0 ; i<globalTablePtr->numBuckets ; i++) {
	    for (entryPtr=globalTablePtr->buckets[i]; entryPtr!=NULL ;
		    entryPtr=entryPtr->nextPtr) {
		if ((entryPtr == globalPtr) && (entryPtr->objPtr == objPtr)) {
		    found = 1;
		}
	    }
	}
	if (!found) {
	    Tcl_Panic("%s: literal \"%.*s\" wasn't global",
		    "TclRegisterLiteral", (length>60? 60 : length), bytes);
	}
    }
#endif /*TCL_COMPILE_DEBUG*/

#ifdef TCL_COMPILE_STATS
    iPtr->stats.numLiteralsCreated++;
    iPtr->stats.totalLitStringBytes += (double) (length + 1);
    iPtr->stats.currentLitStringBytes += (double) (length + 1);
    iPtr->stats.literalCount[TclLog2(length)]++;
#endif /*TCL_COMPILE_STATS*/

    if (globalPtrPtr) {
	*globalPtrPtr = globalPtr;
    }
    *newPtr = 1;
    return objPtr;
}

/*
 *----------------------------------------------------------------------
 *
 * TclRegisterLiteral --
 *
 *	Find, or if necessary create, an object in a CompileEnv literal array
 *	that has a string representation matching the argument string.
 *
 * Results:
 *	The index in the CompileEnv's literal array that references a shared
 *	literal matching the string. The object is created if necessary.
 *
 * Side effects:
 *	To maximize sharing, we look up the string in the interpreter's global
 *	literal table. If not found, we create a new shared literal in the
 *	global table. We then add a reference to the shared literal in the
 *	CompileEnv's literal array.
 *
 *	If LITERAL_ON_HEAP is set in flags, this function is given ownership
 *	of the string: if an object is created then its string representation
 *	is set directly from string, otherwise the string is freed. Typically,
 *	a caller sets LITERAL_ON_HEAP if "string" is an already heap-allocated
 *	buffer holding the result of backslash substitutions.
 *
 *----------------------------------------------------------------------
 */

int
TclRegisterLiteral(
    CompileEnv *envPtr,		/* Points to the CompileEnv in whose object
				 * array an object is found or created. */
    register char *bytes,	/* Points to string for which to find or
				 * create an object in CompileEnv's object
				 * array. */
    int length,			/* Number of bytes in the string. If < 0, the
				 * string consists of all bytes up to the
				 * first null character. */
    int flags)			/* If LITERAL_ON_HEAP then the caller already
				 * malloc'd bytes and ownership is passed to
				 * this function. If LITERAL_CMD_NAME then
				 * the literal should not be shared accross
				 * namespaces. */
{
    Interp *iPtr = envPtr->iPtr;
    LiteralTable *localTablePtr = &envPtr->localLitTable;
    LiteralEntry *globalPtr, *localPtr;
    Tcl_Obj *objPtr;
    unsigned hash;
    int localHash, objIndex, new;
    Namespace *nsPtr;

    if (length < 0) {
	length = (bytes ? strlen(bytes) : 0);
    }
    hash = HashString(bytes, length);

    /*
     * Is the literal already in the CompileEnv's local literal array? If so,
     * just return its index.
     */

    localHash = (hash & localTablePtr->mask);
    for (localPtr=localTablePtr->buckets[localHash] ; localPtr!=NULL;
	    localPtr = localPtr->nextPtr) {
	objPtr = localPtr->objPtr;
	if ((objPtr->length == length) && ((length == 0)
		|| ((objPtr->bytes[0] == bytes[0])
		&& (memcmp(objPtr->bytes, bytes, (unsigned) length) == 0)))) {
	    if (flags & LITERAL_ON_HEAP) {
		ckfree(bytes);
	    }
	    objIndex = (localPtr - envPtr->literalArrayPtr);
#ifdef TCL_COMPILE_DEBUG
	    TclVerifyLocalLiteralTable(envPtr);
#endif /*TCL_COMPILE_DEBUG*/

	    return objIndex;
	}
    }

    /*
     * The literal is new to this CompileEnv. If it is a command name, avoid
     * sharing it accross namespaces, and try not to share it with non-cmd
     * literals. Note that FQ command names can be shared, so that we register
     * the namespace as the interp's global NS.
     */

    if (flags & LITERAL_CMD_NAME) {
	if ((length >= 2) && (bytes[0] == ':') && (bytes[1] == ':')) {
	    nsPtr = iPtr->globalNsPtr;
	} else {
	    nsPtr = iPtr->varFramePtr->nsPtr;
	}
    } else {
	nsPtr = NULL;
    }
    
    /*
     * Is it in the interpreter's global literal table? If not, create it.
     */

    objPtr = TclCreateLiteral(iPtr, bytes, length, hash, &new, nsPtr, flags,
	    &globalPtr);
    objIndex = AddLocalLiteralEntry(envPtr, objPtr, localHash);

#ifdef TCL_COMPILE_DEBUG
    if (globalPtr->refCount < 1) {
	Tcl_Panic("%s: global literal \"%.*s\" had bad refCount %d",
		"TclRegisterLiteral", (length>60? 60 : length), bytes,
		globalPtr->refCount);
    }
    TclVerifyLocalLiteralTable(envPtr);
#endif /*TCL_COMPILE_DEBUG*/
    return objIndex;
}

/*
 *----------------------------------------------------------------------
 *
 * TclLookupLiteralEntry --
 *
 *	Finds the LiteralEntry that corresponds to a literal Tcl object
 *	holding a literal.
 *
 * Results:
 *	Returns the matching LiteralEntry if found, otherwise NULL.
 *
 * Side effects:
 *	None.
 *
 *----------------------------------------------------------------------
 */

LiteralEntry *
TclLookupLiteralEntry(
    Tcl_Interp *interp,		/* Interpreter for which objPtr was created to
				 * hold a literal. */
    register Tcl_Obj *objPtr)	/* Points to a Tcl object holding a literal
				 * that was previously created by a call to
				 * TclRegisterLiteral. */
{
    Interp *iPtr = (Interp *) interp;
    LiteralTable *globalTablePtr = &iPtr->literalTable;
    register LiteralEntry *entryPtr;
    const char *bytes;
    int length, globalHash;

    bytes = TclGetStringFromObj(objPtr, &length);
    globalHash = (HashString(bytes, length) & globalTablePtr->mask);
    for (entryPtr=globalTablePtr->buckets[globalHash] ; entryPtr!=NULL;
	    entryPtr=entryPtr->nextPtr) {
	if (entryPtr->objPtr == objPtr) {
	    return entryPtr;
	}
    }
    return NULL;
}

/*
 *----------------------------------------------------------------------
 *
 * TclHideLiteral --
 *
 *	Remove a literal entry from the literal hash tables, leaving it in the
 *	literal array so existing references continue to function. This makes
 *	it possible to turn a shared literal into a private literal that
 *	cannot be shared.
 *
 * Results:
 *	None.
 *
 * Side effects:
 *	Removes the literal from the local hash table and decrements the
 *	global hash entry's reference count.
 *
 *----------------------------------------------------------------------
 */

void
TclHideLiteral(
    Tcl_Interp *interp,		/* Interpreter for which objPtr was created to
				 * hold a literal. */
    register CompileEnv *envPtr,/* Points to CompileEnv whose literal array
				 * contains the entry being hidden. */
    int index)			/* The index of the entry in the literal
				 * array. */
{
    LiteralEntry **nextPtrPtr, *entryPtr, *lPtr;
    LiteralTable *localTablePtr = &envPtr->localLitTable;
    int localHash, length;
    const char *bytes;
    Tcl_Obj *newObjPtr;

    lPtr = &envPtr->literalArrayPtr[index];

    /*
     * To avoid unwanted sharing we need to copy the object and remove it from
     * the local and global literal tables. It still has a slot in the literal
     * array so it can be referred to by byte codes, but it will not be
     * matched by literal searches.
     */

    newObjPtr = Tcl_DuplicateObj(lPtr->objPtr);
    Tcl_IncrRefCount(newObjPtr);
    TclReleaseLiteral(interp, lPtr->objPtr);
    lPtr->objPtr = newObjPtr;

    bytes = TclGetStringFromObj(newObjPtr, &length);
    localHash = (HashString(bytes, length) & localTablePtr->mask);
    nextPtrPtr = &localTablePtr->buckets[localHash];

    for (entryPtr=*nextPtrPtr ; entryPtr!=NULL ; entryPtr=*nextPtrPtr) {
	if (entryPtr == lPtr) {
	    *nextPtrPtr = lPtr->nextPtr;
	    lPtr->nextPtr = NULL;
	    localTablePtr->numEntries--;
	    break;
	}
	nextPtrPtr = &entryPtr->nextPtr;
    }
}

/*
 *----------------------------------------------------------------------
 *
 * TclAddLiteralObj --
 *
 *	Add a single literal object to the literal array. This function does
 *	not add the literal to the local or global literal tables. The caller
 *	is expected to add the entry to whatever tables are appropriate.
 *
 * Results:
 *	The index in the CompileEnv's literal array that references the
 *	literal. Stores the pointer to the new literal entry in the location
 *	referenced by the localPtrPtr argument.
 *
 * Side effects:
 *	Expands the literal array if necessary. Increments the refcount on the
 *	literal object.
 *
 *----------------------------------------------------------------------
 */

int
TclAddLiteralObj(
    register CompileEnv *envPtr,/* Points to CompileEnv in whose literal array
				 * the object is to be inserted. */
    Tcl_Obj *objPtr,		/* The object to insert into the array. */
    LiteralEntry **litPtrPtr)	/* The location where the pointer to the new
				 * literal entry should be stored. May be
				 * NULL. */
{
    register LiteralEntry *lPtr;
    int objIndex;

    if (envPtr->literalArrayNext >= envPtr->literalArrayEnd) {
	ExpandLocalLiteralArray(envPtr);
    }
    objIndex = envPtr->literalArrayNext;
    envPtr->literalArrayNext++;

    lPtr = &envPtr->literalArrayPtr[objIndex];
    lPtr->objPtr = objPtr;
    Tcl_IncrRefCount(objPtr);
    lPtr->refCount = -1;	/* i.e., unused */
    lPtr->nextPtr = NULL;

    if (litPtrPtr) {
	*litPtrPtr = lPtr;
    }

    return objIndex;
}

/*
 *----------------------------------------------------------------------
 *
 * AddLocalLiteralEntry --
 *
 *	Insert a new literal into a CompileEnv's local literal array.
 *
 * Results:
 *	The index in the CompileEnv's literal array that references the
 *	literal.
 *
 * Side effects:
 *	Expands the literal array if necessary. May rebuild the hash bucket
 *	array of the CompileEnv's literal array if it becomes too large.
 *
 *----------------------------------------------------------------------
 */

static int
AddLocalLiteralEntry(
    register CompileEnv *envPtr,/* Points to CompileEnv in whose literal array
				 * the object is to be inserted. */
    Tcl_Obj *objPtr,		/* The literal to add to the CompileEnv. */
    int localHash)		/* Hash value for the literal's string. */
{
    register LiteralTable *localTablePtr = &envPtr->localLitTable;
    LiteralEntry *localPtr;
    int objIndex;

    objIndex = TclAddLiteralObj(envPtr, objPtr, &localPtr);

    /*
     * Add the literal to the local table.
     */

    localPtr->nextPtr = localTablePtr->buckets[localHash];
    localTablePtr->buckets[localHash] = localPtr;
    localTablePtr->numEntries++;

    /*
     * If the CompileEnv's local literal table has exceeded a decent size,
     * rebuild it with more buckets.
     */

    if (localTablePtr->numEntries >= localTablePtr->rebuildSize) {
	RebuildLiteralTable(localTablePtr);
    }

#ifdef TCL_COMPILE_DEBUG
    TclVerifyLocalLiteralTable(envPtr);
    {
	char *bytes;
	int length, found, i;

	found = 0;
	for (i=0 ; i<localTablePtr->numBuckets ; i++) {
	    for (localPtr=localTablePtr->buckets[i] ; localPtr!=NULL ;
		    localPtr=localPtr->nextPtr) {
		if (localPtr->objPtr == objPtr) {
		    found = 1;
		}
	    }
	}

	if (!found) {
	    bytes = Tcl_GetStringFromObj(objPtr, &length);
	    Tcl_Panic("%s: literal \"%.*s\" wasn't found locally",
		    "AddLocalLiteralEntry", (length>60? 60 : length), bytes);
	}
    }
#endif /*TCL_COMPILE_DEBUG*/

    return objIndex;
}

/*
 *----------------------------------------------------------------------
 *
 * ExpandLocalLiteralArray --
 *
 *	Function that uses malloc to allocate more storage for a CompileEnv's
 *	local literal array.
 *
 * Results:
 *	None.
 *
 * Side effects:
 *	The literal array in *envPtr is reallocated to a new array of double
 *	the size, and if envPtr->mallocedLiteralArray is non-zero the old
 *	array is freed. Entries are copied from the old array to the new one.
 *	The local literal table is updated to refer to the new entries.
 *
 *----------------------------------------------------------------------
 */

static void
ExpandLocalLiteralArray(
    register CompileEnv *envPtr)/* Points to the CompileEnv whose object array
				 * must be enlarged. */
{
    /*
     * The current allocated local literal entries are stored between elements
     * 0 and (envPtr->literalArrayNext - 1) [inclusive].
     */

    LiteralTable *localTablePtr = &envPtr->localLitTable;
    int currElems = envPtr->literalArrayNext;
    size_t currBytes = (currElems * sizeof(LiteralEntry));
    LiteralEntry *currArrayPtr = envPtr->literalArrayPtr;
    LiteralEntry *newArrayPtr;
    int i;

    if (envPtr->mallocedLiteralArray) {
	newArrayPtr = ckrealloc(currArrayPtr, 2 * currBytes);
    } else {
	/*
	 * envPtr->literalArrayPtr isn't a ckalloc'd pointer, so we must
	 * code a ckrealloc equivalent for ourselves.
	 */

	newArrayPtr = ckalloc(2 * currBytes);
	memcpy(newArrayPtr, currArrayPtr, currBytes);
	envPtr->mallocedLiteralArray = 1;
    }

    /*
     * Update the local literal table's bucket array.
     */

    if (currArrayPtr != newArrayPtr) {
	for (i=0 ; i<currElems ; i++) {
	    if (newArrayPtr[i].nextPtr != NULL) {
		newArrayPtr[i].nextPtr = newArrayPtr
			+ (newArrayPtr[i].nextPtr - currArrayPtr);
	    }
	}
	for (i=0 ; i<localTablePtr->numBuckets ; i++) {
	    if (localTablePtr->buckets[i] != NULL) {
		localTablePtr->buckets[i] = newArrayPtr
			+ (localTablePtr->buckets[i] - currArrayPtr);
	    }
	}
    }

    envPtr->literalArrayPtr = newArrayPtr;
    envPtr->literalArrayEnd = (2 * currElems);
}

/*
 *----------------------------------------------------------------------
 *
 * TclReleaseLiteral --
 *
 *	This function releases a reference to one of the shared Tcl objects
 *	that hold literals. It is called to release the literals referenced by
 *	a ByteCode that is being destroyed, and it is also called by
 *	TclDeleteLiteralTable.
 *
 * Results:
 *	None.
 *
 * Side effects:
 *	The reference count for the global LiteralTable entry that corresponds
 *	to the literal is decremented. If no other reference to a global
 *	literal object remains, it is freed.
 *
 *----------------------------------------------------------------------
 */

void
TclReleaseLiteral(
    Tcl_Interp *interp,		/* Interpreter for which objPtr was created to
				 * hold a literal. */
    register Tcl_Obj *objPtr)	/* Points to a literal object that was
				 * previously created by a call to
				 * TclRegisterLiteral. */
{
    Interp *iPtr = (Interp *) interp;
    LiteralTable *globalTablePtr = &iPtr->literalTable;
    register LiteralEntry *entryPtr, *prevPtr;
    const char *bytes;
    int length, index;

    bytes = TclGetStringFromObj(objPtr, &length);
    index = (HashString(bytes, length) & globalTablePtr->mask);

    /*
     * Check to see if the object is in the global literal table and remove
     * this reference. The object may not be in the table if it is a hidden
     * local literal.
     */

    for (prevPtr=NULL, entryPtr=globalTablePtr->buckets[index];
	    entryPtr!=NULL ; prevPtr=entryPtr, entryPtr=entryPtr->nextPtr) {
	if (entryPtr->objPtr == objPtr) {
	    entryPtr->refCount--;

	    /*
	     * If the literal is no longer being used by any ByteCode, delete
	     * the entry then remove the reference corresponding to the global
	     * literal table entry (decrement the ref count of the object).
	     */

	    if (entryPtr->refCount == 0) {
		if (prevPtr == NULL) {
		    globalTablePtr->buckets[index] = entryPtr->nextPtr;
		} else {
		    prevPtr->nextPtr = entryPtr->nextPtr;
		}
		ckfree(entryPtr);
		globalTablePtr->numEntries--;

		TclDecrRefCount(objPtr);

#ifdef TCL_COMPILE_STATS
		iPtr->stats.currentLitStringBytes -= (double) (length + 1);
#endif /*TCL_COMPILE_STATS*/
	    }
	    break;
	}
    }

    /*
     * Remove the reference corresponding to the local literal table entry.
     */

    Tcl_DecrRefCount(objPtr);
}

/*
 *----------------------------------------------------------------------
 *
 * HashString --
 *
 *	Compute a one-word summary of a text string, which can be used to
 *	generate a hash index.
 *
 * Results:
 *	The return value is a one-word summary of the information in string.
 *
 * Side effects:
 *	None.
 *
 *----------------------------------------------------------------------
 */

static unsigned
HashString(
    register const char *string,	/* String for which to compute hash value. */
    int length)			/* Number of bytes in the string. */
{
    register unsigned int result = 0;

    /*
     * I tried a zillion different hash functions and asked many other people
     * for advice. Many people had their own favorite functions, all
     * different, but no-one had much idea why they were good ones. I chose
     * the one below (multiply by 9 and add new character) because of the
     * following reasons:
     *
     * 1. Multiplying by 10 is perfect for keys that are decimal strings, and
     *    multiplying by 9 is just about as good.
     * 2. Times-9 is (shift-left-3) plus (old). This means that each
     *    character's bits hang around in the low-order bits of the hash value
     *    for ever, plus they spread fairly rapidly up to the high-order bits
     *    to fill out the hash value. This seems works well both for decimal
     *    and non-decimal strings.
     *
     * Note that this function is very weak against malicious strings; it's
     * very easy to generate multiple keys that have the same hashcode. On the
     * other hand, that hardly ever actually occurs and this function *is*
     * very cheap, even by comparison with industry-standard hashes like FNV.
     * If real strength of hash is required though, use a custom hash based on
     * Bob Jenkins's lookup3(), but be aware that it's significantly slower.
     * Tcl scripts tend to not have a big issue in this area, and literals
     * mostly aren't looked up by name anyway.
     *
     * See also HashStringKey in tclHash.c.
     * See also TclObjHashKey in tclObj.c.
     *
     * See [tcl-Feature Request #2958832]
     */

    if (length > 0) {
	result = UCHAR(*string);
	while (--length) {
	    result += (result << 3) + UCHAR(*++string);
	}
    }
    return result;
}

/*
 *----------------------------------------------------------------------
 *
 * RebuildLiteralTable --
 *
 *	This function is invoked when the ratio of entries to hash buckets
 *	becomes too large in a local or global literal table. It allocates a
 *	larger bucket array and moves the entries into the new buckets.
 *
 * Results:
 *	None.
 *
 * Side effects:
 *	Memory gets reallocated and entries get rehashed into new buckets.
 *
 *----------------------------------------------------------------------
 */

static void
RebuildLiteralTable(
    register LiteralTable *tablePtr)
				/* Local or global table to enlarge. */
{
    LiteralEntry **oldBuckets;
    register LiteralEntry **oldChainPtr, **newChainPtr;
    register LiteralEntry *entryPtr;
    LiteralEntry **bucketPtr;
    const char *bytes;
    int oldSize, count, index, length;

    oldSize = tablePtr->numBuckets;
    oldBuckets = tablePtr->buckets;

    /*
     * Allocate and initialize the new bucket array, and set up hashing
     * constants for new array size.
     */

    tablePtr->numBuckets *= 4;
    tablePtr->buckets = ckalloc(tablePtr->numBuckets * sizeof(LiteralEntry*));
    for (count=tablePtr->numBuckets, newChainPtr=tablePtr->buckets;
	    count>0 ; count--, newChainPtr++) {
	*newChainPtr = NULL;
    }
    tablePtr->rebuildSize *= 4;
    tablePtr->mask = (tablePtr->mask << 2) + 3;

    /*
     * Rehash all of the existing entries into the new bucket array.
     */

    for (oldChainPtr=oldBuckets ; oldSize>0 ; oldSize--,oldChainPtr++) {
	for (entryPtr=*oldChainPtr ; entryPtr!=NULL ; entryPtr=*oldChainPtr) {
	    bytes = TclGetStringFromObj(entryPtr->objPtr, &length);
	    index = (HashString(bytes, length) & tablePtr->mask);

	    *oldChainPtr = entryPtr->nextPtr;
	    bucketPtr = &tablePtr->buckets[index];
	    entryPtr->nextPtr = *bucketPtr;
	    *bucketPtr = entryPtr;
	}
    }

    /*
     * Free up the old bucket array, if it was dynamically allocated.
     */

    if (oldBuckets != tablePtr->staticBuckets) {
	ckfree(oldBuckets);
    }
}

#ifdef TCL_COMPILE_STATS
/*
 *----------------------------------------------------------------------
 *
 * TclLiteralStats --
 *
 *	Return statistics describing the layout of the hash table in its hash
 *	buckets.
 *
 * Results:
 *	The return value is a malloc-ed string containing information about
 *	tablePtr. It is the caller's responsibility to free this string.
 *
 * Side effects:
 *	None.
 *
 *----------------------------------------------------------------------
 */

char *
TclLiteralStats(
    LiteralTable *tablePtr)	/* Table for which to produce stats. */
{
#define NUM_COUNTERS 10
    int count[NUM_COUNTERS], overflow, i, j;
    double average, tmp;
    register LiteralEntry *entryPtr;
    char *result, *p;

    /*
     * Compute a histogram of bucket usage. For each bucket chain i, j is the
     * number of entries in the chain.
     */

    for (i=0 ; i<NUM_COUNTERS ; i++) {
	count[i] = 0;
    }
    overflow = 0;
    average = 0.0;
    for (i=0 ; i<tablePtr->numBuckets ; i++) {
	j = 0;
	for (entryPtr=tablePtr->buckets[i] ; entryPtr!=NULL;
		entryPtr=entryPtr->nextPtr) {
	    j++;
	}
	if (j < NUM_COUNTERS) {
	    count[j]++;
	} else {
	    overflow++;
	}
	tmp = j;
	average += (tmp+1.0)*(tmp/tablePtr->numEntries)/2.0;
    }

    /*
     * Print out the histogram and a few other pieces of information.
     */

    result = ckalloc(NUM_COUNTERS*60 + 300);
    sprintf(result, "%d entries in table, %d buckets\n",
	    tablePtr->numEntries, tablePtr->numBuckets);
    p = result + strlen(result);
    for (i=0 ; i<NUM_COUNTERS ; i++) {
	sprintf(p, "number of buckets with %d entries: %d\n",
		i, count[i]);
	p += strlen(p);
    }
    sprintf(p, "number of buckets with %d or more entries: %d\n",
	    NUM_COUNTERS, overflow);
    p += strlen(p);
    sprintf(p, "average search distance for entry: %.1f", average);
    return result;
}
#endif /*TCL_COMPILE_STATS*/

#ifdef TCL_COMPILE_DEBUG
/*
 *----------------------------------------------------------------------
 *
 * TclVerifyLocalLiteralTable --
 *
 *	Check a CompileEnv's local literal table for consistency.
 *
 * Results:
 *	None.
 *
 * Side effects:
 *	Tcl_Panic if problems are found.
 *
 *----------------------------------------------------------------------
 */

void
TclVerifyLocalLiteralTable(
    CompileEnv *envPtr)		/* Points to CompileEnv whose literal table is
				 * to be validated. */
{
    register LiteralTable *localTablePtr = &envPtr->localLitTable;
    register LiteralEntry *localPtr;
    char *bytes;
    register int i;
    int length, count;

    count = 0;
    for (i=0 ; i<localTablePtr->numBuckets ; i++) {
	for (localPtr=localTablePtr->buckets[i] ; localPtr!=NULL;
		localPtr=localPtr->nextPtr) {
	    count++;
	    if (localPtr->refCount != -1) {
		bytes = Tcl_GetStringFromObj(localPtr->objPtr, &length);
		Tcl_Panic("%s: local literal \"%.*s\" had bad refCount %d",
			"TclVerifyLocalLiteralTable",
			(length>60? 60 : length), bytes, localPtr->refCount);
	    }
	    if (TclLookupLiteralEntry((Tcl_Interp *) envPtr->iPtr,
		    localPtr->objPtr) == NULL) {
		bytes = Tcl_GetStringFromObj(localPtr->objPtr, &length);
		Tcl_Panic("%s: local literal \"%.*s\" is not global",
			"TclVerifyLocalLiteralTable",
			(length>60? 60 : length), bytes);
	    }
	    if (localPtr->objPtr->bytes == NULL) {
		Tcl_Panic("%s: literal has NULL string rep",
			"TclVerifyLocalLiteralTable");
	    }
	}
    }
    if (count != localTablePtr->numEntries) {
	Tcl_Panic("%s: local literal table had %d entries, should be %d",
		"TclVerifyLocalLiteralTable", count,
		localTablePtr->numEntries);
    }
}

/*
 *----------------------------------------------------------------------
 *
 * TclVerifyGlobalLiteralTable --
 *
 *	Check an interpreter's global literal table literal for consistency.
 *
 * Results:
 *	None.
 *
 * Side effects:
 *	Tcl_Panic if problems are found.
 *
 *----------------------------------------------------------------------
 */

void
TclVerifyGlobalLiteralTable(
    Interp *iPtr)		/* Points to interpreter whose global literal
				 * table is to be validated. */
{
    register LiteralTable *globalTablePtr = &iPtr->literalTable;
    register LiteralEntry *globalPtr;
    char *bytes;
    register int i;
    int length, count;

    count = 0;
    for (i=0 ; i<globalTablePtr->numBuckets ; i++) {
	for (globalPtr=globalTablePtr->buckets[i] ; globalPtr!=NULL;
		globalPtr=globalPtr->nextPtr) {
	    count++;
	    if (globalPtr->refCount < 1) {
		bytes = Tcl_GetStringFromObj(globalPtr->objPtr, &length);
		Tcl_Panic("%s: global literal \"%.*s\" had bad refCount %d",
			"TclVerifyGlobalLiteralTable",
			(length>60? 60 : length), bytes, globalPtr->refCount);
	    }
	    if (globalPtr->objPtr->bytes == NULL) {
		Tcl_Panic("%s: literal has NULL string rep",
			"TclVerifyGlobalLiteralTable");
	    }
	}
    }
    if (count != globalTablePtr->numEntries) {
	Tcl_Panic("%s: global literal table had %d entries, should be %d",
		"TclVerifyGlobalLiteralTable", count,
		globalTablePtr->numEntries);
    }
}
#endif /*TCL_COMPILE_DEBUG*/

/*
 * Local Variables:
 * mode: c
 * c-basic-offset: 4
 * fill-column: 78
 * End:
 */<|MERGE_RESOLUTION|>--- conflicted
+++ resolved
@@ -77,81 +77,6 @@
 /*
  *----------------------------------------------------------------------
  *
-<<<<<<< HEAD
- * TclCleanupLiteralTable --
- *
- *	This function frees the internal representation of every literal in a
- *	literal table. It is called prior to deleting an interp, so that
- *	variable refs will be cleaned up properly.
- *
- * Results:
- *	None.
- *
- * Side effects:
- *	Each literal in the table has its internal representation freed.
- *
- *----------------------------------------------------------------------
- */
-
-void
-TclCleanupLiteralTable(
-    Tcl_Interp *interp,		/* Interpreter containing literals to purge */
-    LiteralTable *tablePtr)	/* Points to the literal table being
-				 * cleaned. */
-{
-    int i;
-    LiteralEntry *entryPtr;	/* Pointer to the current entry in the hash
-				 * table of literals. */
-    LiteralEntry *nextPtr;	/* Pointer to the next entry in the bucket. */
-    Tcl_Obj *objPtr;		/* Pointer to a literal object whose internal
-				 * rep is being freed. */
-    const Tcl_ObjType *typePtr;	/* Pointer to the object's type. */
-    int didOne;			/* Flag for whether we've removed a literal in
-				 * the current bucket. */
-
-#ifdef TCL_COMPILE_DEBUG
-    TclVerifyGlobalLiteralTable((Interp *) interp);
-#endif /* TCL_COMPILE_DEBUG */
-
-    for (i=0 ; i<tablePtr->numBuckets ; i++) {
-	/*
-	 * It is tempting simply to walk each hash bucket once and delete the
-	 * internal representations of each literal in turn. It's also wrong.
-	 * The problem is that freeing a literal's internal representation can
-	 * delete other literals to which it refers, making nextPtr invalid.
-	 * So each time we free an internal rep, we start its bucket over
-	 * again.
-	 */
-
-	do {
-	    didOne = 0;
-	    entryPtr = tablePtr->buckets[i];
-	    while (entryPtr != NULL) {
-		objPtr = entryPtr->objPtr;
-		nextPtr = entryPtr->nextPtr;
-		typePtr = objPtr->typePtr;
-		if ((typePtr != NULL) && (typePtr->freeIntRepProc != NULL)) {
-		    if (objPtr->bytes == NULL) {
-			Tcl_Panic("%s: literal without a string rep",
-				"TclCleanupLiteralTable");
-		    }
-		    objPtr->typePtr = NULL;
-		    typePtr->freeIntRepProc(objPtr);
-		    didOne = 1;
-		    break;
-		}
-		entryPtr = nextPtr;
-	    }
-	} while (didOne);
-    }
-}
--
-/*
- *----------------------------------------------------------------------
- *
-=======
->>>>>>> 2b5168b5
  * TclDeleteLiteralTable --
  *
  *	This function frees up everything associated with a literal table
