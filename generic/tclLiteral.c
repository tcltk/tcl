--- conflicted
+++ resolved
@@ -1153,11 +1153,7 @@
 	    tablePtr->numEntries, tablePtr->numBuckets);
     p = result + strlen(result);
     for (i=0 ; i<NUM_COUNTERS ; i++) {
-<<<<<<< HEAD
-	sprintf(p, "number of buckets with %" TCL_Z_MODIFIER "u entries: %" TCL_Z_MODIFIER "u\n",
-=======
-	snprintf(p, 60, "number of buckets with %d entries: %d\n",
->>>>>>> 18614557
+	snprintf(p, 60, "number of buckets with %" TCL_Z_MODIFIER "u entries: %" TCL_Z_MODIFIER "u\n",
 		i, count[i]);
 	p += strlen(p);
     }
