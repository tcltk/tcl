/*
 * tclLiteral.c --
 *
 *	Implementation of the global and ByteCode-local literal tables used to
 *	manage the Tcl objects created for literal values during compilation
 *	of Tcl scripts. This implementation borrows heavily from the more
 *	general hashtable implementation of Tcl hash tables that appears in
 *	tclHash.c.
 *
 * Copyright (c) 1997-1998 Sun Microsystems, Inc.
 * Copyright (c) 2004 by Kevin B. Kenny.  All rights reserved.
 *
 * See the file "license.terms" for information on usage and redistribution of
 * this file, and for a DISCLAIMER OF ALL WARRANTIES.
 */

#include "tclInt.h"
#include "tclCompile.h"

/*
 * When there are this many entries per bucket, on average, rebuild a
 * literal's hash table to make it larger.
 */

#define REBUILD_MULTIPLIER	3

/*
 * Function prototypes for static functions in this file:
 */

static Tcl_Obj *	CreateLiteral(Interp *iPtr, char *bytes, int length,
			    int *newPtr, Namespace *nsPtr, int flags,
			    LiteralEntry **globalPtrPtr);
static void		ExpandLocalLiteralArray(CompileEnv *envPtr);
static unsigned		HashString(const char *string, int length);
#ifdef TCL_COMPILE_DEBUG
static LiteralEntry *	LookupLiteralEntry(Tcl_Interp *interp,
			    Tcl_Obj *objPtr);
#endif
static void		RebuildLiteralTable(LiteralTable *tablePtr);

/*
 *----------------------------------------------------------------------
 *
 * TclInitLiteralTable --
 *
 *	This function is called to initialize the fields of a literal table
 *	structure for either an interpreter or a compilation's CompileEnv
 *	structure.
 *
 * Results:
 *	None.
 *
 * Side effects:
 *	The literal table is made ready for use.
 *
 *----------------------------------------------------------------------
 */

void
TclInitLiteralTable(
    register LiteralTable *tablePtr)
				/* Pointer to table structure, which is
				 * supplied by the caller. */
{
#if (TCL_SMALL_HASH_TABLE != 4)
    Tcl_Panic("%s: TCL_SMALL_HASH_TABLE is %d, not 4", "TclInitLiteralTable",
	    TCL_SMALL_HASH_TABLE);
#endif

    tablePtr->buckets = tablePtr->staticBuckets;
    tablePtr->staticBuckets[0] = tablePtr->staticBuckets[1] = 0;
    tablePtr->staticBuckets[2] = tablePtr->staticBuckets[3] = 0;
    tablePtr->numBuckets = TCL_SMALL_HASH_TABLE;
    tablePtr->numEntries = 0;
    tablePtr->rebuildSize = TCL_SMALL_HASH_TABLE * REBUILD_MULTIPLIER;
    tablePtr->mask = 3;
}

/*
 *----------------------------------------------------------------------
 *
 * TclDeleteLiteralTable --
 *
 *	This function frees up everything associated with a literal table
 *	except for the table's structure itself. It is called when the
 *	interpreter is deleted.
 *
 * Results:
 *	None.
 *
 * Side effects:
 *	Each literal in the table is released: i.e., its reference count in
 *	the global literal table is decremented and, if it becomes zero, the
 *	literal is freed. In addition, the table's bucket array is freed.
 *
 *----------------------------------------------------------------------
 */

void
TclDeleteLiteralTable(
    Tcl_Interp *interp,		/* Interpreter containing shared literals
				 * referenced by the table to delete. */
    LiteralTable *tablePtr)	/* Points to the literal table to delete. */
{
    LiteralEntry *entryPtr, *nextPtr;
    Tcl_Obj *objPtr;
    int i;

    /*
     * Release remaining literals in the table. Note that releasing a literal
     * might release other literals, modifying the table, so we restart the
     * search from the bucket chain we last found an entry.
     */

#ifdef TCL_COMPILE_DEBUG
    TclVerifyGlobalLiteralTable((Interp *) interp);
#endif /*TCL_COMPILE_DEBUG*/

    /*
     * We used to call TclReleaseLiteral for each literal in the table, which
     * is rather inefficient as it causes one lookup-by-hash for each
     * reference to the literal. We now rely at interp-deletion on each
     * bytecode object to release its references to the literal Tcl_Obj
     * without requiring that it updates the global table itself, and deal
     * here only with the table.
     */

    for (i=0 ; i<tablePtr->numBuckets ; i++) {
	entryPtr = tablePtr->buckets[i];
	while (entryPtr != NULL) {
	    objPtr = entryPtr->objPtr;
	    TclDecrRefCount(objPtr);
	    nextPtr = entryPtr->nextPtr;
	    ckfree(entryPtr);
	    entryPtr = nextPtr;
	}
    }

    /*
     * Free up the table's bucket array if it was dynamically allocated.
     */

    if (tablePtr->buckets != tablePtr->staticBuckets) {
	ckfree(tablePtr->buckets);
    }
}

/*
 *----------------------------------------------------------------------
 *
 * TclCreateLiteral --
 *
 *	Find, or if necessary create, an object in the interpreter's literal
 *	table that has a string representation matching the argument
 *	string. If nsPtr!=NULL then only literals stored for the namespace are
 *	considered.
 *
 * Results:
 *	The literal object.
 *
 * Side effects:
 *	Increments the ref count of the global LiteralEntry since the caller
 *	now holds a reference. If LITERAL_ON_HEAP is set in flags, this
 *	function is given ownership of the string: if an object is created
 *	then its string representation is set directly from string, otherwise
 *	the string is freed. Typically, a caller sets LITERAL_ON_HEAP if
 *	"string" is an already heap-allocated buffer holding the result of
 *	backslash substitutions.
 *
 *----------------------------------------------------------------------
 */

Tcl_Obj *
TclCreateLiteral(
    Interp *iPtr,
    char *bytes,		/* The start of the string. Note that this is
				 * not a NUL-terminated string. */
    int length)			/* Number of bytes in the string. */
{
    int new;
    return CreateLiteral(iPtr, bytes, length, &new, NULL, 0, NULL);
}

static Tcl_Obj *
CreateLiteral(
    Interp *iPtr,
    char *bytes,		/* The start of the string. Note that this is
				 * not a NUL-terminated string. */
    int length,			/* Number of bytes in the string. */
    int *newPtr,
    Namespace *nsPtr,
    int flags,
    LiteralEntry **globalPtrPtr)
{
    LiteralTable *globalTablePtr = &iPtr->literalTable;
    LiteralEntry *globalPtr;
    int globalHash;
    Tcl_Obj *objPtr;

    /*
     * Is it in the interpreter's global literal table?
     */

    if (length < 0) {
	length = strlen(bytes);
    }
    globalHash = (HashString(bytes, length) & globalTablePtr->mask);
    for (globalPtr=globalTablePtr->buckets[globalHash] ; globalPtr!=NULL;
	    globalPtr = globalPtr->nextPtr) {
	objPtr = globalPtr->objPtr;
	if ((globalPtr->nsPtr == nsPtr)
		&& (objPtr->length == length) && ((length == 0)
		|| ((objPtr->bytes[0] == bytes[0])
		&& (memcmp(objPtr->bytes, bytes, (unsigned) length) == 0)))) {
	    /*
	     * A literal was found: return it
	     */

	    if (newPtr) {
		*newPtr = 0;
	    }
	    if (flags & LITERAL_ON_HEAP) {
		ckfree(bytes);
	    }
	    if (globalPtrPtr) {
		*globalPtrPtr = globalPtr;
	    } else {
		globalPtr->refCount++;
#ifdef TCL_COMPILE_DEBUG
    if (globalPtr->refCount < 1) {
	Tcl_Panic("%s: global literal \"%.*s\" had bad refCount %d",
		"TclRegisterLiteral", (length>60? 60 : length), bytes,
		globalPtr->refCount);
    }
#endif
	    }
	    return objPtr;
	}
    }
    if (newPtr == NULL) {
	if (flags & LITERAL_ON_HEAP) {
	    ckfree(bytes);
	}
	return NULL;
    }

    /*
     * The literal is new to the interpreter. Add it to the global literal
     * table.
     */

    TclNewObj(objPtr);
    Tcl_IncrRefCount(objPtr);
    if (flags & LITERAL_ON_HEAP) {
	objPtr->bytes = bytes;
	objPtr->length = length;
    } else {
	TclInitStringRep(objPtr, bytes, length);
    }

#ifdef TCL_COMPILE_DEBUG
    if (LookupLiteralEntry((Tcl_Interp *) iPtr, objPtr) != NULL) {
	Tcl_Panic("%s: literal \"%.*s\" found globally but shouldn't be",
		"TclRegisterLiteral", (length>60? 60 : length), bytes);
    }
#endif

    globalPtr = ckalloc(sizeof(LiteralEntry));
    globalPtr->objPtr = objPtr;
    globalPtr->refCount = 1;
    globalPtr->nsPtr = nsPtr;
    globalPtr->nextPtr = globalTablePtr->buckets[globalHash];
    globalTablePtr->buckets[globalHash] = globalPtr;
    globalTablePtr->numEntries++;

    /*
     * If the global literal table has exceeded a decent size, rebuild it with
     * more buckets.
     */

    if (globalTablePtr->numEntries >= globalTablePtr->rebuildSize) {
	RebuildLiteralTable(globalTablePtr);
    }

#ifdef TCL_COMPILE_DEBUG
    TclVerifyGlobalLiteralTable(iPtr);
    {
	LiteralEntry *entryPtr;
	int found, i;

	found = 0;
	for (i=0 ; i<globalTablePtr->numBuckets ; i++) {
	    for (entryPtr=globalTablePtr->buckets[i]; entryPtr!=NULL ;
		    entryPtr=entryPtr->nextPtr) {
		if ((entryPtr == globalPtr) && (entryPtr->objPtr == objPtr)) {
		    found = 1;
		}
	    }
	}
	if (!found) {
	    Tcl_Panic("%s: literal \"%.*s\" wasn't global",
		    "TclRegisterLiteral", (length>60? 60 : length), bytes);
	}
    }
#endif /*TCL_COMPILE_DEBUG*/

#ifdef TCL_COMPILE_STATS
    iPtr->stats.numLiteralsCreated++;
    iPtr->stats.totalLitStringBytes += (double) (length + 1);
    iPtr->stats.currentLitStringBytes += (double) (length + 1);
    iPtr->stats.literalCount[TclLog2(length)]++;
#endif /*TCL_COMPILE_STATS*/

    if (globalPtrPtr) {
	*globalPtrPtr = globalPtr;
    } 
    *newPtr = 1;
    return objPtr;
}

/*
 *----------------------------------------------------------------------
 *
 * TclFetchLiteral --
 *
 *	Fetch from a CompileEnv the literal value identified by an index
 *	value, as returned by a prior call to TclRegisterLiteral().
 *
 * Results:
 *	The literal value, or NULL if the index is out of range.
 *
 *----------------------------------------------------------------------
 */

Tcl_Obj *
TclFetchLiteral(
    CompileEnv *envPtr,		/* Points to the CompileEnv from which to
				 * fetch the registered literal value. */
    unsigned int index)		/* Index of the desired literal, as returned
				 * by prior call to TclRegisterLiteral() */
{
    if (index >= (unsigned int) envPtr->literalArrayNext) {
	return NULL;
    }
    return envPtr->literalArrayPtr[index];
}

/*
 *----------------------------------------------------------------------
 *
 * TclRegisterLiteral --
 *
 *	Find, or if necessary create, an object in a CompileEnv literal array
 *	that has a string representation matching the argument string.
 *
 * Results:
 *	The index in the CompileEnv's literal array that references a shared
 *	literal matching the string. The object is created if necessary.
 *
 * Side effects:
 *	To maximize sharing, we look up the string in the interpreter's global
 *	literal table. If not found, we create a new shared literal in the
 *	global table. We then add a reference to the shared literal in the
 *	CompileEnv's literal array.
 *
 *	If LITERAL_ON_HEAP is set in flags, this function is given ownership
 *	of the string: if an object is created then its string representation
 *	is set directly from string, otherwise the string is freed. Typically,
 *	a caller sets LITERAL_ON_HEAP if "string" is an already heap-allocated
 *	buffer holding the result of backslash substitutions.
 *
 *----------------------------------------------------------------------
 */

int
TclRegisterLiteral(
    void *ePtr,		/* Points to the CompileEnv in whose object
				 * array an object is found or created. */
    register char *bytes,	/* Points to string for which to find or
				 * create an object in CompileEnv's object
				 * array. */
    int length,			/* Number of bytes in the string. If < 0, the
				 * string consists of all bytes up to the
				 * first null character. */
    int flags)			/* If LITERAL_ON_HEAP then the caller already
				 * malloc'd bytes and ownership is passed to
				 * this function. If LITERAL_CMD_NAME then
				 * the literal should not be shared accross
				 * namespaces. */
{
    CompileEnv *envPtr = ePtr;
    Interp *iPtr = envPtr->iPtr;
    Namespace *nsPtr = NULL;
    Tcl_Obj *objPtr;
    LiteralEntry *globalPtr;
    Tcl_HashEntry *hePtr;
    int objIndex, globalNew, new = 0;

    /*
     * If the literal is a command name, avoid sharing it across namespaces,
     * and try not to share it with non-cmd literals. Note that FQ command
     * names can be shared, so that we register the namespace as the
     * interp's global NS.
     */

    if (flags & LITERAL_CMD_NAME) {
	if ((length >= 2) && (bytes[0] == ':') && (bytes[1] == ':')) {
	    nsPtr = iPtr->globalNsPtr;
	} else {
	    nsPtr = iPtr->varFramePtr->nsPtr;
	}
    }

    objPtr = CreateLiteral(iPtr, bytes, length, &globalNew, nsPtr,
	    flags, &globalPtr);
    
    hePtr = Tcl_CreateHashEntry(&envPtr->litMap, objPtr, &new);
    if (new) {
	objIndex = TclAddLiteralObj(envPtr, objPtr, NULL);
	Tcl_SetHashValue(hePtr, INT2PTR(objIndex));
	if (!globalNew) {
	    globalPtr->refCount++;
	}
    } else {
	objIndex = PTR2INT(Tcl_GetHashValue(hePtr));
    }
    return objIndex;
}

#ifdef TCL_COMPILE_DEBUG
/*
 *----------------------------------------------------------------------
 *
 * LookupLiteralEntry --
 *
 *	Finds the LiteralEntry that corresponds to a literal Tcl object
 *	holding a literal.
 *
 * Results:
 *	Returns the matching LiteralEntry if found, otherwise NULL.
 *
 * Side effects:
 *	None.
 *
 *----------------------------------------------------------------------
 */

static LiteralEntry *
LookupLiteralEntry(
    Tcl_Interp *interp,		/* Interpreter for which objPtr was created to
				 * hold a literal. */
    register Tcl_Obj *objPtr)	/* Points to a Tcl object holding a literal
				 * that was previously created by a call to
				 * TclRegisterLiteral. */
{
    Interp *iPtr = (Interp *) interp;
    LiteralTable *globalTablePtr = &iPtr->literalTable;
    register LiteralEntry *entryPtr;
    const char *bytes;
    int length, globalHash;

    bytes = TclGetStringFromObj(objPtr, &length);
    globalHash = (HashString(bytes, length) & globalTablePtr->mask);
    for (entryPtr=globalTablePtr->buckets[globalHash] ; entryPtr!=NULL;
	    entryPtr=entryPtr->nextPtr) {
	if (entryPtr->objPtr == objPtr) {
	    return entryPtr;
	}
    }
    return NULL;
}

#endif
/*
 *----------------------------------------------------------------------
 *
 * TclHideLiteral --
 *
 *	Remove a literal entry from the literal hash tables, leaving it in the
 *	literal array so existing references continue to function. This makes
 *	it possible to turn a shared literal into a private literal that
 *	cannot be shared.
 *
 * Results:
 *	None.
 *
 * Side effects:
 *	Removes the literal from the local hash table and decrements the
 *	global hash entry's reference count.
 *
 *----------------------------------------------------------------------
 */

void
TclHideLiteral(
    Tcl_Interp *interp,		/* Interpreter for which objPtr was created to
				 * hold a literal. */
    register CompileEnv *envPtr,/* Points to CompileEnv whose literal array
				 * contains the entry being hidden. */
    int index)			/* The index of the entry in the literal
				 * array. */
{
    Tcl_Obj **lPtr;
    Tcl_Obj *newObjPtr;
    Tcl_HashEntry *hePtr;

    lPtr = &envPtr->literalArrayPtr[index];

    /*
     * To avoid unwanted sharing we need to copy the object and remove it from
     * the local and global literal tables. It still has a slot in the literal
     * array so it can be referred to by byte codes, but it will not be
     * matched by literal searches.
     */

    hePtr = Tcl_FindHashEntry(&envPtr->litMap, *lPtr);
    if (hePtr) {
	Tcl_DeleteHashEntry(hePtr);
    }

    newObjPtr = Tcl_DuplicateObj(*lPtr);
    Tcl_IncrRefCount(newObjPtr);
    TclReleaseLiteral(interp, *lPtr);
    *lPtr = newObjPtr;
}

/*
 *----------------------------------------------------------------------
 *
 * TclAddLiteralObj --
 *
 *	Add a single literal object to the literal array. This function does
 *	not add the literal to the local or global literal tables. The caller
 *	is expected to add the entry to whatever tables are appropriate.
 *
 * Results:
 *	The index in the CompileEnv's literal array that references the
 *	literal.
 *
 * Side effects:
 *	Expands the literal array if necessary. Increments the refcount on the
 *	literal object.
 *
 *----------------------------------------------------------------------
 */

int
TclAddLiteralObj(
    register CompileEnv *envPtr,/* Points to CompileEnv in whose literal array
				 * the object is to be inserted. */
    Tcl_Obj *objPtr,		/* The object to insert into the array. */
    LiteralEntry **litPtrPtr)	/* UNUSED.  Still in place due to publication
				 * in the internal stubs table, and use by
				 * tclcompiler. */
{
    int objIndex;

    if (envPtr->literalArrayNext >= envPtr->literalArrayEnd) {
	ExpandLocalLiteralArray(envPtr);
    }
    objIndex = envPtr->literalArrayNext;
    envPtr->literalArrayNext++;

    envPtr->literalArrayPtr[objIndex] = objPtr;
    Tcl_IncrRefCount(objPtr);

    return objIndex;
}

/*
 *----------------------------------------------------------------------
 *
 * ExpandLocalLiteralArray --
 *
 *	Function that uses malloc to allocate more storage for a CompileEnv's
 *	local literal array.
 *
 * Results:
 *	None.
 *
 * Side effects:
 *	The literal array in *envPtr is reallocated to a new array of double
 *	the size, and if envPtr->mallocedLiteralArray is non-zero the old
 *	array is freed. Entries are copied from the old array to the new one.
 *	The local literal table is updated to refer to the new entries.
 *
 *----------------------------------------------------------------------
 */

static void
ExpandLocalLiteralArray(
    register CompileEnv *envPtr)/* Points to the CompileEnv whose object array
				 * must be enlarged. */
{
    /*
     * The current allocated local literal entries are stored between elements
     * 0 and (envPtr->literalArrayNext - 1) [inclusive].
     */

    int currElems = envPtr->literalArrayNext;
<<<<<<< HEAD
    size_t currBytes = (currElems * sizeof(Tcl_Obj *));
    Tcl_Obj **currArrayPtr = envPtr->literalArrayPtr;
    Tcl_Obj **newArrayPtr;
=======
    size_t currBytes = (currElems * sizeof(LiteralEntry));
    LiteralEntry *currArrayPtr = envPtr->literalArrayPtr;
    LiteralEntry *newArrayPtr;
    int i;
    unsigned int newSize = (currBytes <= UINT_MAX / 2) ? 2*currBytes : UINT_MAX;

    if (currBytes == newSize) {
	Tcl_Panic("max size of Tcl literal array (%d literals) exceeded",
		currElems);
    }
>>>>>>> 3842344b

    if (envPtr->mallocedLiteralArray) {
	newArrayPtr = ckrealloc(currArrayPtr, newSize);
    } else {
	/*
	 * envPtr->literalArrayPtr isn't a ckalloc'd pointer, so we must
	 * code a ckrealloc equivalent for ourselves.
	 */

	newArrayPtr = ckalloc(newSize);
	memcpy(newArrayPtr, currArrayPtr, currBytes);
	envPtr->mallocedLiteralArray = 1;
    }

    envPtr->literalArrayPtr = newArrayPtr;
    envPtr->literalArrayEnd = newSize / sizeof(LiteralEntry);
}

/*
 *----------------------------------------------------------------------
 *
 * TclReleaseLiteral --
 *
 *	This function releases a reference to one of the shared Tcl objects
 *	that hold literals. It is called to release the literals referenced by
 *	a ByteCode that is being destroyed, and it is also called by
 *	TclDeleteLiteralTable.
 *
 * Results:
 *	None.
 *
 * Side effects:
 *	The reference count for the global LiteralTable entry that corresponds
 *	to the literal is decremented. If no other reference to a global
 *	literal object remains, it is freed.
 *
 *----------------------------------------------------------------------
 */

void
TclReleaseLiteral(
    Tcl_Interp *interp,		/* Interpreter for which objPtr was created to
				 * hold a literal. */
    register Tcl_Obj *objPtr)	/* Points to a literal object that was
				 * previously created by a call to
				 * TclRegisterLiteral. */
{
    Interp *iPtr = (Interp *) interp;
    LiteralTable *globalTablePtr;
    register LiteralEntry *entryPtr, *prevPtr;
    const char *bytes;
    int length, index;

    if (iPtr == NULL) {
	goto done;
    }

    globalTablePtr = &iPtr->literalTable;
    bytes = TclGetStringFromObj(objPtr, &length);
    index = (HashString(bytes, length) & globalTablePtr->mask);

    /*
     * Check to see if the object is in the global literal table and remove
     * this reference. The object may not be in the table if it is a hidden
     * local literal.
     */

    for (prevPtr=NULL, entryPtr=globalTablePtr->buckets[index];
	    entryPtr!=NULL ; prevPtr=entryPtr, entryPtr=entryPtr->nextPtr) {
	if (entryPtr->objPtr == objPtr) {
	    entryPtr->refCount--;

	    /*
	     * If the literal is no longer being used by any ByteCode, delete
	     * the entry then remove the reference corresponding to the global
	     * literal table entry (decrement the ref count of the object).
	     */

	    if (entryPtr->refCount == 0) {
		if (prevPtr == NULL) {
		    globalTablePtr->buckets[index] = entryPtr->nextPtr;
		} else {
		    prevPtr->nextPtr = entryPtr->nextPtr;
		}
		ckfree(entryPtr);
		globalTablePtr->numEntries--;

		TclDecrRefCount(objPtr);

#ifdef TCL_COMPILE_STATS
		iPtr->stats.currentLitStringBytes -= (double) (length + 1);
#endif /*TCL_COMPILE_STATS*/
	    }
	    break;
	}
    }

    /*
     * Remove the reference corresponding to the local literal table entry.
     */

    done:
    Tcl_DecrRefCount(objPtr);
}

/*
 *----------------------------------------------------------------------
 *
 * HashString --
 *
 *	Compute a one-word summary of a text string, which can be used to
 *	generate a hash index.
 *
 * Results:
 *	The return value is a one-word summary of the information in string.
 *
 * Side effects:
 *	None.
 *
 *----------------------------------------------------------------------
 */

static unsigned
HashString(
    register const char *string,	/* String for which to compute hash value. */
    int length)			/* Number of bytes in the string. */
{
    register unsigned int result = 0;

    /*
     * I tried a zillion different hash functions and asked many other people
     * for advice. Many people had their own favorite functions, all
     * different, but no-one had much idea why they were good ones. I chose
     * the one below (multiply by 9 and add new character) because of the
     * following reasons:
     *
     * 1. Multiplying by 10 is perfect for keys that are decimal strings, and
     *    multiplying by 9 is just about as good.
     * 2. Times-9 is (shift-left-3) plus (old). This means that each
     *    character's bits hang around in the low-order bits of the hash value
     *    for ever, plus they spread fairly rapidly up to the high-order bits
     *    to fill out the hash value. This seems works well both for decimal
     *    and non-decimal strings.
     *
     * Note that this function is very weak against malicious strings; it's
     * very easy to generate multiple keys that have the same hashcode. On the
     * other hand, that hardly ever actually occurs and this function *is*
     * very cheap, even by comparison with industry-standard hashes like FNV.
     * If real strength of hash is required though, use a custom hash based on
     * Bob Jenkins's lookup3(), but be aware that it's significantly slower.
     * Tcl scripts tend to not have a big issue in this area, and literals
     * mostly aren't looked up by name anyway.
     *
     * See also HashStringKey in tclHash.c.
     * See also TclObjHashKey in tclObj.c.
     *
     * See [tcl-Feature Request #2958832]
     */

    if (length > 0) {
	result = UCHAR(*string);
	while (--length) {
	    result += (result << 3) + UCHAR(*++string);
	}
    }
    return result;
}

/*
 *----------------------------------------------------------------------
 *
 * RebuildLiteralTable --
 *
 *	This function is invoked when the ratio of entries to hash buckets
 *	becomes too large in a local or global literal table. It allocates a
 *	larger bucket array and moves the entries into the new buckets.
 *
 * Results:
 *	None.
 *
 * Side effects:
 *	Memory gets reallocated and entries get rehashed into new buckets.
 *
 *----------------------------------------------------------------------
 */

static void
RebuildLiteralTable(
    register LiteralTable *tablePtr)
				/* Local or global table to enlarge. */
{
    LiteralEntry **oldBuckets;
    register LiteralEntry **oldChainPtr, **newChainPtr;
    register LiteralEntry *entryPtr;
    LiteralEntry **bucketPtr;
    const char *bytes;
    int oldSize, count, index, length;

    oldSize = tablePtr->numBuckets;
    oldBuckets = tablePtr->buckets;

    /*
     * Allocate and initialize the new bucket array, and set up hashing
     * constants for new array size.
     */

    if (oldSize > UINT_MAX/(4 * sizeof(LiteralEntry *))) {
	/*
	 * Memory allocator limitations will not let us create the
	 * next larger table size.  Best option is to limp along
	 * with what we have.
	 */

	return;
    }

    tablePtr->numBuckets *= 4;
    tablePtr->buckets = ckalloc(tablePtr->numBuckets * sizeof(LiteralEntry*));
    for (count=tablePtr->numBuckets, newChainPtr=tablePtr->buckets;
	    count>0 ; count--, newChainPtr++) {
	*newChainPtr = NULL;
    }
    tablePtr->rebuildSize *= 4;
    tablePtr->mask = (tablePtr->mask << 2) + 3;

    /*
     * Rehash all of the existing entries into the new bucket array.
     */

    for (oldChainPtr=oldBuckets ; oldSize>0 ; oldSize--,oldChainPtr++) {
	for (entryPtr=*oldChainPtr ; entryPtr!=NULL ; entryPtr=*oldChainPtr) {
	    bytes = TclGetStringFromObj(entryPtr->objPtr, &length);
	    index = (HashString(bytes, length) & tablePtr->mask);

	    *oldChainPtr = entryPtr->nextPtr;
	    bucketPtr = &tablePtr->buckets[index];
	    entryPtr->nextPtr = *bucketPtr;
	    *bucketPtr = entryPtr;
	}
    }

    /*
     * Free up the old bucket array, if it was dynamically allocated.
     */

    if (oldBuckets != tablePtr->staticBuckets) {
	ckfree(oldBuckets);
    }
}

/*
 *----------------------------------------------------------------------
 *
 * TclInvalidateCmdLiteral --
 *
 *	Invalidate a command literal entry, if present in the literal hash
 *	tables, by resetting its internal representation. This invalidation
 *	leaves it in the literal tables and in existing literal arrays. As a
 *	result, existing references continue to work but we force a fresh
 *	command look-up upon the next use (see, in particular,
 *	TclSetCmdNameObj()).
 *
 * Results:
 *	None.
 *
 * Side effects: 
 *	Resets the internal representation of the CmdName Tcl_Obj
 *	using TclFreeIntRep().
 *
 *----------------------------------------------------------------------
 */

void
TclInvalidateCmdLiteral(
    Tcl_Interp *interp,		/* Interpreter for which to invalidate a
				 * command literal. */
    const char *name,		/* Points to the start of the cmd literal
				 * name. */
    Namespace *nsPtr)		/* The namespace for which to lookup and
				 * invalidate a cmd literal. */
{
    Interp *iPtr = (Interp *) interp;
    LiteralEntry *globalPtr;
    Tcl_Obj *literalObjPtr = CreateLiteral(iPtr, (char *) name, -1,
	    NULL, nsPtr, 0, &globalPtr);

    if (literalObjPtr && (literalObjPtr->typePtr == &tclCmdNameType)) {
	TclFreeIntRep(literalObjPtr);
    }
}

#ifdef TCL_COMPILE_STATS
/*
 *----------------------------------------------------------------------
 *
 * TclLiteralStats --
 *
 *	Return statistics describing the layout of the hash table in its hash
 *	buckets.
 *
 * Results:
 *	The return value is a malloc-ed string containing information about
 *	tablePtr. It is the caller's responsibility to free this string.
 *
 * Side effects:
 *	None.
 *
 *----------------------------------------------------------------------
 */

char *
TclLiteralStats(
    LiteralTable *tablePtr)	/* Table for which to produce stats. */
{
#define NUM_COUNTERS 10
    int count[NUM_COUNTERS], overflow, i, j;
    double average, tmp;
    register LiteralEntry *entryPtr;
    char *result, *p;

    /*
     * Compute a histogram of bucket usage. For each bucket chain i, j is the
     * number of entries in the chain.
     */

    for (i=0 ; i<NUM_COUNTERS ; i++) {
	count[i] = 0;
    }
    overflow = 0;
    average = 0.0;
    for (i=0 ; i<tablePtr->numBuckets ; i++) {
	j = 0;
	for (entryPtr=tablePtr->buckets[i] ; entryPtr!=NULL;
		entryPtr=entryPtr->nextPtr) {
	    j++;
	}
	if (j < NUM_COUNTERS) {
	    count[j]++;
	} else {
	    overflow++;
	}
	tmp = j;
	average += (tmp+1.0)*(tmp/tablePtr->numEntries)/2.0;
    }

    /*
     * Print out the histogram and a few other pieces of information.
     */

    result = ckalloc(NUM_COUNTERS*60 + 300);
    sprintf(result, "%d entries in table, %d buckets\n",
	    tablePtr->numEntries, tablePtr->numBuckets);
    p = result + strlen(result);
    for (i=0 ; i<NUM_COUNTERS ; i++) {
	sprintf(p, "number of buckets with %d entries: %d\n",
		i, count[i]);
	p += strlen(p);
    }
    sprintf(p, "number of buckets with %d or more entries: %d\n",
	    NUM_COUNTERS, overflow);
    p += strlen(p);
    sprintf(p, "average search distance for entry: %.1f", average);
    return result;
}
#endif /*TCL_COMPILE_STATS*/

#ifdef TCL_COMPILE_DEBUG
/*
 *----------------------------------------------------------------------
 *
 * TclVerifyLocalLiteralTable --
 *
 *	Check a CompileEnv's local literal table for consistency.
 *
 * Results:
 *	None.
 *
 * Side effects:
 *	Tcl_Panic if problems are found.
 *
 *----------------------------------------------------------------------
 */

void
TclVerifyLocalLiteralTable(
    CompileEnv *envPtr)		/* Points to CompileEnv whose literal table is
				 * to be validated. */
{
    Tcl_HashTable *mapPtr = &envPtr->litMap;
    Tcl_HashSearch search;
    Tcl_HashEntry *hePtr = Tcl_FirstHashEntry(mapPtr, &search);

    while (hePtr) {
	Tcl_Obj *objPtr = Tcl_GetHashKey(mapPtr, hePtr);

	if (objPtr->bytes == NULL) {
	    Tcl_Panic("%s: literal has NULL string rep",
		    "TclVerifyLocalLiteralTable");
	}
	if (LookupLiteralEntry((Tcl_Interp *) envPtr->iPtr, objPtr) == NULL) {
	    int length;
	    const char *bytes = Tcl_GetStringFromObj(objPtr, &length);
	    Tcl_Panic("%s: local literal \"%.*s\" is not global",
			"TclVerifyLocalLiteralTable",
			(length>60? 60 : length), bytes);
	}
	hePtr = Tcl_NextHashEntry(&search);
    }
}

/*
 *----------------------------------------------------------------------
 *
 * TclVerifyGlobalLiteralTable --
 *
 *	Check an interpreter's global literal table literal for consistency.
 *
 * Results:
 *	None.
 *
 * Side effects:
 *	Tcl_Panic if problems are found.
 *
 *----------------------------------------------------------------------
 */

void
TclVerifyGlobalLiteralTable(
    Interp *iPtr)		/* Points to interpreter whose global literal
				 * table is to be validated. */
{
    register LiteralTable *globalTablePtr = &iPtr->literalTable;
    register LiteralEntry *globalPtr;
    char *bytes;
    register int i;
    int length, count;

    count = 0;
    for (i=0 ; i<globalTablePtr->numBuckets ; i++) {
	for (globalPtr=globalTablePtr->buckets[i] ; globalPtr!=NULL;
		globalPtr=globalPtr->nextPtr) {
	    count++;
	    if (globalPtr->refCount < 1) {
		bytes = Tcl_GetStringFromObj(globalPtr->objPtr, &length);
		Tcl_Panic("%s: global literal \"%.*s\" had bad refCount %d",
			"TclVerifyGlobalLiteralTable",
			(length>60? 60 : length), bytes, globalPtr->refCount);
	    }
	    if (globalPtr->objPtr->bytes == NULL) {
		Tcl_Panic("%s: literal has NULL string rep",
			"TclVerifyGlobalLiteralTable");
	    }
	}
    }
    if (count != globalTablePtr->numEntries) {
	Tcl_Panic("%s: global literal table had %d entries, should be %d",
		"TclVerifyGlobalLiteralTable", count,
		globalTablePtr->numEntries);
    }
}
#endif /*TCL_COMPILE_DEBUG*/

/*
 * Local Variables:
 * mode: c
 * c-basic-offset: 4
 * fill-column: 78
 * End:
 */<|MERGE_RESOLUTION|>--- conflicted
+++ resolved
@@ -608,22 +608,15 @@
      */
 
     int currElems = envPtr->literalArrayNext;
-<<<<<<< HEAD
     size_t currBytes = (currElems * sizeof(Tcl_Obj *));
     Tcl_Obj **currArrayPtr = envPtr->literalArrayPtr;
     Tcl_Obj **newArrayPtr;
-=======
-    size_t currBytes = (currElems * sizeof(LiteralEntry));
-    LiteralEntry *currArrayPtr = envPtr->literalArrayPtr;
-    LiteralEntry *newArrayPtr;
-    int i;
     unsigned int newSize = (currBytes <= UINT_MAX / 2) ? 2*currBytes : UINT_MAX;
 
     if (currBytes == newSize) {
 	Tcl_Panic("max size of Tcl literal array (%d literals) exceeded",
 		currElems);
     }
->>>>>>> 3842344b
 
     if (envPtr->mallocedLiteralArray) {
 	newArrayPtr = ckrealloc(currArrayPtr, newSize);
