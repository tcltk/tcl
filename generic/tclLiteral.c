/*
 * tclLiteral.c --
 *
 *	Implementation of the global and ByteCode-local literal tables used to
 *	manage the Tcl objects created for literal values during compilation
 *	of Tcl scripts. This implementation borrows heavily from the more
 *	general hashtable implementation of Tcl hash tables that appears in
 *	tclHash.c.
 *
 * Copyright (c) 1997-1998 Sun Microsystems, Inc.
 * Copyright (c) 2004 by Kevin B. Kenny.  All rights reserved.
 *
 * See the file "license.terms" for information on usage and redistribution of
 * this file, and for a DISCLAIMER OF ALL WARRANTIES.
 */

#include "tclInt.h"
#include "tclCompile.h"

/*
 * When there are this many entries per bucket, on average, rebuild a
 * literal's hash table to make it larger.
 */

#define REBUILD_MULTIPLIER	3

/*
 * Function prototypes for static functions in this file:
 */

static Tcl_Obj *	CreateLiteral(Interp *iPtr, const char *bytes, size_t length,
			    int *newPtr, Namespace *nsPtr, int flags,
			    LiteralEntry **globalPtrPtr);
static void		ExpandLocalLiteralArray(CompileEnv *envPtr);
static size_t		HashString(const char *string, size_t length);
#ifdef TCL_COMPILE_DEBUG
static LiteralEntry *	LookupLiteralEntry(Tcl_Interp *interp,
			    Tcl_Obj *objPtr);
#endif
static void		RebuildLiteralTable(LiteralTable *tablePtr);

/*
 *----------------------------------------------------------------------
 *
 * TclInitLiteralTable --
 *
 *	This function is called to initialize the fields of a literal table
 *	structure for either an interpreter or a compilation's CompileEnv
 *	structure.
 *
 * Results:
 *	None.
 *
 * Side effects:
 *	The literal table is made ready for use.
 *
 *----------------------------------------------------------------------
 */

void
TclInitLiteralTable(
    LiteralTable *tablePtr)
				/* Pointer to table structure, which is
				 * supplied by the caller. */
{
#if (TCL_SMALL_HASH_TABLE != 4)
    Tcl_Panic("%s: TCL_SMALL_HASH_TABLE is %d, not 4", "TclInitLiteralTable",
	    TCL_SMALL_HASH_TABLE);
#endif

    tablePtr->buckets = tablePtr->staticBuckets;
    tablePtr->staticBuckets[0] = tablePtr->staticBuckets[1] = 0;
    tablePtr->staticBuckets[2] = tablePtr->staticBuckets[3] = 0;
    tablePtr->numBuckets = TCL_SMALL_HASH_TABLE;
    tablePtr->numEntries = 0;
    tablePtr->rebuildSize = TCL_SMALL_HASH_TABLE * REBUILD_MULTIPLIER;
    tablePtr->mask = 3;
}

/*
 *----------------------------------------------------------------------
 *
 * TclDeleteLiteralTable --
 *
 *	This function frees up everything associated with a literal table
 *	except for the table's structure itself. It is called when the
 *	interpreter is deleted.
 *
 * Results:
 *	None.
 *
 * Side effects:
 *	Each literal in the table is released: i.e., its reference count in
 *	the global literal table is decremented and, if it becomes zero, the
 *	literal is freed. In addition, the table's bucket array is freed.
 *
 *----------------------------------------------------------------------
 */

void
TclDeleteLiteralTable(
    Tcl_Interp *interp,		/* Interpreter containing shared literals
				 * referenced by the table to delete. */
    LiteralTable *tablePtr)	/* Points to the literal table to delete. */
{
    LiteralEntry *entryPtr, *nextPtr;
    Tcl_Obj *objPtr;
    size_t i;

    /*
     * Release remaining literals in the table. Note that releasing a literal
     * might release other literals, modifying the table, so we restart the
     * search from the bucket chain we last found an entry.
     */

#ifdef TCL_COMPILE_DEBUG
    TclVerifyGlobalLiteralTable((Interp *) interp);
#endif /*TCL_COMPILE_DEBUG*/

    /*
     * We used to call TclReleaseLiteral for each literal in the table, which
     * is rather inefficient as it causes one lookup-by-hash for each
     * reference to the literal. We now rely at interp-deletion on each
     * bytecode object to release its references to the literal Tcl_Obj
     * without requiring that it updates the global table itself, and deal
     * here only with the table.
     */

    for (i=0 ; i<tablePtr->numBuckets ; i++) {
	entryPtr = tablePtr->buckets[i];
	while (entryPtr != NULL) {
	    objPtr = entryPtr->objPtr;
	    TclDecrRefCount(objPtr);
	    nextPtr = entryPtr->nextPtr;
	    Tcl_Free(entryPtr);
	    entryPtr = nextPtr;
	}
    }

    /*
     * Free up the table's bucket array if it was dynamically allocated.
     */

    if (tablePtr->buckets != tablePtr->staticBuckets) {
	Tcl_Free(tablePtr->buckets);
    }
}

/*
 *----------------------------------------------------------------------
 *
 * TclCreateLiteral --
 *
 *	Find, or if necessary create, an object in the interpreter's literal
 *	table that has a string representation matching the argument
 *	string. If nsPtr!=NULL then only literals stored for the namespace are
 *	considered.
 *
 * Results:
 *	The literal object.
 *
 * Side effects:
 *	Increments the ref count of the global LiteralEntry since the caller
 *	now holds a reference. If LITERAL_ON_HEAP is set in flags, this
 *	function is given ownership of the string: if an object is created
 *	then its string representation is set directly from string, otherwise
 *	the string is freed. Typically, a caller sets LITERAL_ON_HEAP if
 *	"string" is an already heap-allocated buffer holding the result of
 *	backslash substitutions.
 *
 *----------------------------------------------------------------------
 */

Tcl_Obj *
TclCreateLiteral(
    Interp *iPtr,
    const char *bytes,	/* The start of the string. Note that this is
				 * not a NUL-terminated string. */
    size_t length)		/* Number of bytes in the string. */
{
    int isNew;
    return CreateLiteral(iPtr, bytes, length, &isNew, NULL, 0, NULL);
}

static Tcl_Obj *
CreateLiteral(
    Interp *iPtr,
    const char *bytes,		/* The start of the string. Note that this is
				 * not a NUL-terminated string. */
    size_t length,		/* Number of bytes in the string. */
    int *newPtr,
    Namespace *nsPtr,
    int flags,
    LiteralEntry **globalPtrPtr)
{
    LiteralTable *globalTablePtr = &iPtr->literalTable;
    LiteralEntry *globalPtr;
    size_t globalHash;
    Tcl_Obj *objPtr;

    /*
     * Is it in the interpreter's global literal table?
     */

    if (length == TCL_AUTO_LENGTH) {
	length = strlen(bytes);
    }
    globalHash = (HashString(bytes, length) & globalTablePtr->mask);
    for (globalPtr=globalTablePtr->buckets[globalHash] ; globalPtr!=NULL;
	    globalPtr = globalPtr->nextPtr) {
	objPtr = globalPtr->objPtr;
	if (globalPtr->nsPtr == nsPtr) {
	    /*
	     * Literals should always have UTF-8 representations... but this
	     * is not guaranteed so we need to be careful anyway.
	     *
	     * https://stackoverflow.com/q/54337750/301832
	     */

	    size_t objLength;
	    const char *objBytes = TclGetStringFromObj(objPtr, &objLength);

	    if ((objLength == length) && ((length == 0)
		    || ((objBytes[0] == bytes[0])
		    && (memcmp(objBytes, bytes, length) == 0)))) {
		/*
		 * A literal was found: return it
		 */

		if (newPtr) {
		    *newPtr = 0;
		}
		if ((flags & LITERAL_ON_HEAP)) {
		    Tcl_Free((void *)bytes);
		}
		if (globalPtrPtr) {
		    *globalPtrPtr = globalPtr;
		} else {
		    if (globalPtr->refCount != TCL_AUTO_LENGTH) {
			globalPtr->refCount++;
		    }
#ifdef TCL_COMPILE_DEBUG
    if (globalPtr->refCount + 1 < 2) {
	Tcl_Panic("%s: global literal \"%.*s\" had bad refCount %"
		TCL_Z_MODIFIER "u", "TclRegisterLiteral",
		(length>60? 60 : length), bytes, globalPtr->refCount);
    }
#endif
		}
		return objPtr;
	    }
	}
    }
    if (newPtr == NULL) {
	if ((flags & LITERAL_ON_HEAP)) {
	    Tcl_Free((void *)bytes);
	}
	return NULL;
    }

    /*
     * The literal is new to the interpreter.
     */

    TclNewObj(objPtr);
    if ((flags & LITERAL_ON_HEAP)) {
	objPtr->bytes = (char *) bytes;
	objPtr->length = length;
    } else {
	TclInitStringRep(objPtr, bytes, length);
    }

    /* Should the new literal be shared globally? */

    if ((flags & LITERAL_UNSHARED)) {
	/*
	 * No, do *not* add it the global literal table
	 * Make clear, that no global value is returned
	 */
	if (globalPtrPtr != NULL) {
	    *globalPtrPtr = NULL;
	}
	return objPtr;
    }

    /*
     * Yes, add it to the global literal table.
     */
#ifdef TCL_COMPILE_DEBUG
    if (LookupLiteralEntry((Tcl_Interp *) iPtr, objPtr) != NULL) {
	Tcl_Panic("%s: literal \"%.*s\" found globally but shouldn't be",
		"TclRegisterLiteral", (length>60? 60 : (int)length), bytes);
    }
#endif

    globalPtr = Tcl_Alloc(sizeof(LiteralEntry));
    globalPtr->objPtr = objPtr;
    Tcl_IncrRefCount(objPtr);
    globalPtr->refCount = 1;
    globalPtr->nsPtr = nsPtr;
    globalPtr->nextPtr = globalTablePtr->buckets[globalHash];
    globalTablePtr->buckets[globalHash] = globalPtr;
    globalTablePtr->numEntries++;

    /*
     * If the global literal table has exceeded a decent size, rebuild it with
     * more buckets.
     */

    if (globalTablePtr->numEntries >= globalTablePtr->rebuildSize) {
	RebuildLiteralTable(globalTablePtr);
    }

#ifdef TCL_COMPILE_DEBUG
    TclVerifyGlobalLiteralTable(iPtr);
    {
	LiteralEntry *entryPtr;
	int found;
	size_t i;

	found = 0;
	for (i=0 ; i<globalTablePtr->numBuckets ; i++) {
	    for (entryPtr=globalTablePtr->buckets[i]; entryPtr!=NULL ;
		    entryPtr=entryPtr->nextPtr) {
		if ((entryPtr == globalPtr) && (entryPtr->objPtr == objPtr)) {
		    found = 1;
		}
	    }
	}
	if (!found) {
	    Tcl_Panic("%s: literal \"%.*s\" wasn't global",
		    "TclRegisterLiteral", (length>60? 60 : (int)length), bytes);
	}
    }
#endif /*TCL_COMPILE_DEBUG*/

#ifdef TCL_COMPILE_STATS
    iPtr->stats.numLiteralsCreated++;
    iPtr->stats.totalLitStringBytes += (double) (length + 1);
    iPtr->stats.currentLitStringBytes += (double) (length + 1);
    iPtr->stats.literalCount[TclLog2(length)]++;
#endif /*TCL_COMPILE_STATS*/

    if (globalPtrPtr) {
	*globalPtrPtr = globalPtr;
    } 
    *newPtr = 1;
    return objPtr;
}

/*
 *----------------------------------------------------------------------
 *
 * TclFetchLiteral --
 *
 *	Fetch from a CompileEnv the literal value identified by an index
 *	value, as returned by a prior call to TclRegisterLiteral().
 *
 * Results:
 *	The literal value, or NULL if the index is out of range.
 *
 *----------------------------------------------------------------------
 */

Tcl_Obj *
TclFetchLiteral(
    CompileEnv *envPtr,		/* Points to the CompileEnv from which to
				 * fetch the registered literal value. */
    size_t index)		/* Index of the desired literal, as returned
				 * by prior call to TclRegisterLiteral() */
{
    if (index >= (size_t) envPtr->literalArrayNext) {
	return NULL;
    }
    return envPtr->literalArrayPtr[index];
}

/*
 *----------------------------------------------------------------------
 *
 * TclRegisterLiteral --
 *
 *	Find, or if necessary create, an object in a CompileEnv literal array
 *	that has a string representation matching the argument string.
 *
 * Results:
 *	The index in the CompileEnv's literal array that references a shared
 *	literal matching the string. The object is created if necessary.
 *
 * Side effects:
 *	To maximize sharing, we look up the string in the interpreter's global
 *	literal table. If not found, we create a new shared literal in the
 *	global table. We then add a reference to the shared literal in the
 *	CompileEnv's literal array.
 *
 *	If LITERAL_ON_HEAP is set in flags, this function is given ownership
 *	of the string: if an object is created then its string representation
 *	is set directly from string, otherwise the string is freed. Typically,
 *	a caller sets LITERAL_ON_HEAP if "string" is an already heap-allocated
 *	buffer holding the result of backslash substitutions.
 *
 *----------------------------------------------------------------------
 */

int
TclRegisterLiteral(
    void *ePtr,		/* Points to the CompileEnv in whose object
				 * array an object is found or created. */
    const char *bytes,	/* Points to string for which to find or
				 * create an object in CompileEnv's object
				 * array. */
    size_t length,		/* Number of bytes in the string. If
				 * TCL_AUTO_LENGTH, the string consists of
				 * all bytes up to the first null character. */
    int flags)			/* If LITERAL_ON_HEAP then the caller already
				 * malloc'd bytes and ownership is passed to
				 * this function. If LITERAL_CMD_NAME then
				 * the literal should not be shared accross
				 * namespaces. */
{
    CompileEnv *envPtr = ePtr;
    Interp *iPtr = envPtr->iPtr;
    Namespace *nsPtr = NULL;
    Tcl_Obj *objPtr;
    LiteralEntry *globalPtr;
    Tcl_HashEntry *hePtr;
    int objIndex, globalNew, isNew = 0;

    /*
     * If the literal is a command name, avoid sharing it across namespaces,
     * and try not to share it with non-cmd literals. Note that FQ command
     * names can be shared, so that we register the namespace as the
     * interp's global NS.
     */

    if ((flags & LITERAL_CMD_NAME)) {
	if ((length >= 2) && (bytes[0] == ':') && (bytes[1] == ':')) {
	    nsPtr = iPtr->globalNsPtr;
	} else {
	    nsPtr = iPtr->varFramePtr->nsPtr;
	}
    }

    objPtr = CreateLiteral(iPtr, bytes, length, &globalNew, nsPtr,
	    flags, &globalPtr);

    hePtr = Tcl_CreateHashEntry(&envPtr->litMap, objPtr, &isNew);
    if (isNew) {
	objIndex = TclAddLiteralObj(envPtr, objPtr, NULL);
	Tcl_SetHashValue(hePtr, INT2PTR(objIndex));
	if (!globalNew && globalPtr) {
	    globalPtr->refCount++;
	}
    } else {
	objIndex = PTR2INT(Tcl_GetHashValue(hePtr));
    }
    return objIndex;
}

#ifdef TCL_COMPILE_DEBUG
/*
 *----------------------------------------------------------------------
 *
 * LookupLiteralEntry --
 *
 *	Finds the LiteralEntry that corresponds to a literal Tcl object
 *	holding a literal.
 *
 * Results:
 *	Returns the matching LiteralEntry if found, otherwise NULL.
 *
 * Side effects:
 *	None.
 *
 *----------------------------------------------------------------------
 */

static LiteralEntry *
LookupLiteralEntry(
    Tcl_Interp *interp,		/* Interpreter for which objPtr was created to
				 * hold a literal. */
    Tcl_Obj *objPtr)	/* Points to a Tcl object holding a literal
				 * that was previously created by a call to
				 * TclRegisterLiteral. */
{
    Interp *iPtr = (Interp *) interp;
    LiteralTable *globalTablePtr = &iPtr->literalTable;
    LiteralEntry *entryPtr;
    const char *bytes;
    size_t globalHash, length;

    bytes = TclGetStringFromObj(objPtr, &length);
    globalHash = (HashString(bytes, length) & globalTablePtr->mask);
    for (entryPtr=globalTablePtr->buckets[globalHash] ; entryPtr!=NULL;
	    entryPtr=entryPtr->nextPtr) {
	if (entryPtr->objPtr == objPtr) {
	    return entryPtr;
	}
    }
    return NULL;
}

#endif
/*
 *----------------------------------------------------------------------
 *
 * TclHideLiteral --
 *
 *	Remove a literal entry from the literal hash tables, leaving it in the
 *	literal array so existing references continue to function. This makes
 *	it possible to turn a shared literal into a private literal that
 *	cannot be shared.
 *
 * Results:
 *	None.
 *
 * Side effects:
 *	Removes the literal from the local hash table and decrements the
 *	global hash entry's reference count.
 *
 *----------------------------------------------------------------------
 */

void
TclHideLiteral(
    Tcl_Interp *interp,		/* Interpreter for which objPtr was created to
				 * hold a literal. */
    CompileEnv *envPtr,/* Points to CompileEnv whose literal array
				 * contains the entry being hidden. */
    int index)			/* The index of the entry in the literal
				 * array. */
{
    Tcl_Obj **lPtr;
    Tcl_Obj *newObjPtr;
    Tcl_HashEntry *hePtr;

    lPtr = &envPtr->literalArrayPtr[index];

    /*
     * To avoid unwanted sharing we need to copy the object and remove it from
     * the local and global literal tables. It still has a slot in the literal
     * array so it can be referred to by byte codes, but it will not be
     * matched by literal searches.
     */

    hePtr = Tcl_FindHashEntry(&envPtr->litMap, *lPtr);
    if (hePtr) {
	Tcl_DeleteHashEntry(hePtr);
    }

    newObjPtr = Tcl_DuplicateObj(*lPtr);
    Tcl_IncrRefCount(newObjPtr);
    TclReleaseLiteral(interp, *lPtr);
}

/*
 *----------------------------------------------------------------------
 *
 * TclAddLiteralObj --
 *
 *	Add a single literal object to the literal array. This function does
 *	not add the literal to the local or global literal tables. The caller
 *	is expected to add the entry to whatever tables are appropriate.
 *
 * Results:
 *	The index in the CompileEnv's literal array that references the
 *	literal.
 *
 * Side effects:
 *	Expands the literal array if necessary. Increments the refcount on the
 *	literal object.
 *
 *----------------------------------------------------------------------
 */

int
TclAddLiteralObj(
    CompileEnv *envPtr,/* Points to CompileEnv in whose literal array
				 * the object is to be inserted. */
    Tcl_Obj *objPtr,		/* The object to insert into the array. */
    LiteralEntry **litPtrPtr)	/* UNUSED.  Still in place due to publication
				 * in the internal stubs table, and use by
				 * tclcompiler. */
{
<<<<<<< HEAD
=======
    LiteralEntry *lPtr;
>>>>>>> ab449cd1
    int objIndex;

    if (envPtr->literalArrayNext >= envPtr->literalArrayEnd) {
	ExpandLocalLiteralArray(envPtr);
    }
    objIndex = envPtr->literalArrayNext;
    envPtr->literalArrayNext++;

    envPtr->literalArrayPtr[objIndex] = objPtr;
    Tcl_IncrRefCount(objPtr);
<<<<<<< HEAD
=======
    lPtr->refCount = TCL_AUTO_LENGTH;	/* i.e., unused */
    lPtr->nextPtr = NULL;

    if (litPtrPtr) {
	*litPtrPtr = lPtr;
    }

    return objIndex;
}

/*
 *----------------------------------------------------------------------
 *
 * AddLocalLiteralEntry --
 *
 *	Insert a new literal into a CompileEnv's local literal array.
 *
 * Results:
 *	The index in the CompileEnv's literal array that references the
 *	literal.
 *
 * Side effects:
 *	Expands the literal array if necessary. May rebuild the hash bucket
 *	array of the CompileEnv's literal array if it becomes too large.
 *
 *----------------------------------------------------------------------
 */

static int
AddLocalLiteralEntry(
    CompileEnv *envPtr,/* Points to CompileEnv in whose literal array
				 * the object is to be inserted. */
    Tcl_Obj *objPtr,		/* The literal to add to the CompileEnv. */
    int localHash)		/* Hash value for the literal's string. */
{
    LiteralTable *localTablePtr = &envPtr->localLitTable;
    LiteralEntry *localPtr;
    int objIndex;

    objIndex = TclAddLiteralObj(envPtr, objPtr, &localPtr);

    /*
     * Add the literal to the local table.
     */

    localPtr->nextPtr = localTablePtr->buckets[localHash];
    localTablePtr->buckets[localHash] = localPtr;
    localTablePtr->numEntries++;

    /*
     * If the CompileEnv's local literal table has exceeded a decent size,
     * rebuild it with more buckets.
     */

    if (localTablePtr->numEntries >= localTablePtr->rebuildSize) {
	RebuildLiteralTable(localTablePtr);
    }

#ifdef TCL_COMPILE_DEBUG
    TclVerifyLocalLiteralTable(envPtr);
    {
	char *bytes;
	int found;
	size_t length, i;

	found = 0;
	for (i=0 ; i<localTablePtr->numBuckets ; i++) {
	    for (localPtr=localTablePtr->buckets[i] ; localPtr!=NULL ;
		    localPtr=localPtr->nextPtr) {
		if (localPtr->objPtr == objPtr) {
		    found = 1;
		}
	    }
	}

	if (!found) {
	    bytes = TclGetStringFromObj(objPtr, &length);
	    Tcl_Panic("%s: literal \"%.*s\" wasn't found locally",
		    "AddLocalLiteralEntry", (length>60? 60 : (int)length), bytes);
	}
    }
#endif /*TCL_COMPILE_DEBUG*/
>>>>>>> ab449cd1

    return objIndex;
}

/*
 *----------------------------------------------------------------------
 *
 * ExpandLocalLiteralArray --
 *
 *	Function that uses malloc to allocate more storage for a CompileEnv's
 *	local literal array.
 *
 * Results:
 *	None.
 *
 * Side effects:
 *	The literal array in *envPtr is reallocated to a new array of double
 *	the size, and if envPtr->mallocedLiteralArray is non-zero the old
 *	array is freed. Entries are copied from the old array to the new one.
 *	The local literal table is updated to refer to the new entries.
 *
 *----------------------------------------------------------------------
 */

static void
ExpandLocalLiteralArray(
    CompileEnv *envPtr)/* Points to the CompileEnv whose object array
				 * must be enlarged. */
{
    /*
     * The current allocated local literal entries are stored between elements
     * 0 and (envPtr->literalArrayNext - 1) [inclusive].
     */

    size_t currElems = envPtr->literalArrayNext;
    size_t currBytes = (currElems * sizeof(Tcl_Obj *));
    Tcl_Obj **currArrayPtr = envPtr->literalArrayPtr;
    Tcl_Obj **newArrayPtr;
    size_t newSize = (currBytes <= UINT_MAX / 2) ? 2*currBytes : UINT_MAX;

    if (currBytes == newSize) {
	Tcl_Panic("max size of Tcl literal array (%" TCL_Z_MODIFIER "u literals) exceeded",
		currElems);
    }

    if (envPtr->mallocedLiteralArray) {
	newArrayPtr = Tcl_Realloc(currArrayPtr, newSize);
    } else {
	/*
	 * envPtr->literalArrayPtr isn't a Tcl_Alloc'd pointer, so we must
	 * code a Tcl_Realloc equivalent for ourselves.
	 */

	newArrayPtr = Tcl_Alloc(newSize);
	memcpy(newArrayPtr, currArrayPtr, currBytes);
	envPtr->mallocedLiteralArray = 1;
    }

    envPtr->literalArrayPtr = newArrayPtr;
    envPtr->literalArrayEnd = newSize / sizeof(LiteralEntry);
}

/*
 *----------------------------------------------------------------------
 *
 * TclReleaseLiteral --
 *
 *	This function releases a reference to one of the shared Tcl objects
 *	that hold literals. It is called to release the literals referenced by
 *	a ByteCode that is being destroyed, and it is also called by
 *	TclDeleteLiteralTable.
 *
 * Results:
 *	None.
 *
 * Side effects:
 *	The reference count for the global LiteralTable entry that corresponds
 *	to the literal is decremented. If no other reference to a global
 *	literal object remains, it is freed.
 *
 *----------------------------------------------------------------------
 */

void
TclReleaseLiteral(
    Tcl_Interp *interp,		/* Interpreter for which objPtr was created to
				 * hold a literal. */
    Tcl_Obj *objPtr)	/* Points to a literal object that was
				 * previously created by a call to
				 * TclRegisterLiteral. */
{
    Interp *iPtr = (Interp *) interp;
    LiteralTable *globalTablePtr;
    LiteralEntry *entryPtr, *prevPtr;
    const char *bytes;
    size_t length, index;

    if (iPtr == NULL) {
	goto done;
    }

    globalTablePtr = &iPtr->literalTable;
    bytes = TclGetStringFromObj(objPtr, &length);
    index = HashString(bytes, length) & globalTablePtr->mask;

    /*
     * Check to see if the object is in the global literal table and remove
     * this reference. The object may not be in the table if it is a hidden
     * local literal.
     */

    for (prevPtr=NULL, entryPtr=globalTablePtr->buckets[index];
	    entryPtr!=NULL ; prevPtr=entryPtr, entryPtr=entryPtr->nextPtr) {
	if (entryPtr->objPtr == objPtr) {
	    /*
	     * If the literal is no longer being used by any ByteCode, delete
	     * the entry then remove the reference corresponding to the global
	     * literal table entry (decrement the ref count of the object).
	     */

	    if ((entryPtr->refCount != TCL_AUTO_LENGTH) && (entryPtr->refCount-- <= 1)) {
		if (prevPtr == NULL) {
		    globalTablePtr->buckets[index] = entryPtr->nextPtr;
		} else {
		    prevPtr->nextPtr = entryPtr->nextPtr;
		}
		Tcl_Free(entryPtr);
		globalTablePtr->numEntries--;

		TclDecrRefCount(objPtr);

#ifdef TCL_COMPILE_STATS
		iPtr->stats.currentLitStringBytes -= (double) (length + 1);
#endif /*TCL_COMPILE_STATS*/
	    }
	    break;
	}
    }

    /*
     * Remove the reference corresponding to the local literal table entry.
     */

    done:
    Tcl_DecrRefCount(objPtr);
}

/*
 *----------------------------------------------------------------------
 *
 * HashString --
 *
 *	Compute a one-word summary of a text string, which can be used to
 *	generate a hash index.
 *
 * Results:
 *	The return value is a one-word summary of the information in string.
 *
 * Side effects:
 *	None.
 *
 *----------------------------------------------------------------------
 */

static size_t
HashString(
    const char *string,	/* String for which to compute hash value. */
    size_t length)			/* Number of bytes in the string. */
{
    size_t result = 0;

    /*
     * I tried a zillion different hash functions and asked many other people
     * for advice. Many people had their own favorite functions, all
     * different, but no-one had much idea why they were good ones. I chose
     * the one below (multiply by 9 and add new character) because of the
     * following reasons:
     *
     * 1. Multiplying by 10 is perfect for keys that are decimal strings, and
     *    multiplying by 9 is just about as good.
     * 2. Times-9 is (shift-left-3) plus (old). This means that each
     *    character's bits hang around in the low-order bits of the hash value
     *    for ever, plus they spread fairly rapidly up to the high-order bits
     *    to fill out the hash value. This seems works well both for decimal
     *    and non-decimal strings.
     *
     * Note that this function is very weak against malicious strings; it's
     * very easy to generate multiple keys that have the same hashcode. On the
     * other hand, that hardly ever actually occurs and this function *is*
     * very cheap, even by comparison with industry-standard hashes like FNV.
     * If real strength of hash is required though, use a custom hash based on
     * Bob Jenkins's lookup3(), but be aware that it's significantly slower.
     * Tcl scripts tend to not have a big issue in this area, and literals
     * mostly aren't looked up by name anyway.
     *
     * See also HashStringKey in tclHash.c.
     * See also TclObjHashKey in tclObj.c.
     *
     * See [tcl-Feature Request #2958832]
     */

    if (length > 0) {
	result = UCHAR(*string);
	while (--length) {
	    result += (result << 3) + UCHAR(*++string);
	}
    }
    return result;
}

/*
 *----------------------------------------------------------------------
 *
 * RebuildLiteralTable --
 *
 *	This function is invoked when the ratio of entries to hash buckets
 *	becomes too large in a local or global literal table. It allocates a
 *	larger bucket array and moves the entries into the new buckets.
 *
 * Results:
 *	None.
 *
 * Side effects:
 *	Memory gets reallocated and entries get rehashed into new buckets.
 *
 *----------------------------------------------------------------------
 */

static void
RebuildLiteralTable(
    LiteralTable *tablePtr)
				/* Local or global table to enlarge. */
{
    LiteralEntry **oldBuckets;
    LiteralEntry **oldChainPtr, **newChainPtr;
    LiteralEntry *entryPtr;
    LiteralEntry **bucketPtr;
    const char *bytes;
    size_t oldSize, count, index, length;

    oldSize = tablePtr->numBuckets;
    oldBuckets = tablePtr->buckets;

    /*
     * Allocate and initialize the new bucket array, and set up hashing
     * constants for new array size.
     */

    if (oldSize > UINT_MAX/(4 * sizeof(LiteralEntry *))) {
	/*
	 * Memory allocator limitations will not let us create the
	 * next larger table size.  Best option is to limp along
	 * with what we have.
	 */

	return;
    }

    tablePtr->numBuckets *= 4;
    tablePtr->buckets = Tcl_Alloc(tablePtr->numBuckets * sizeof(LiteralEntry*));
    for (count=tablePtr->numBuckets, newChainPtr=tablePtr->buckets;
	    count>0 ; count--, newChainPtr++) {
	*newChainPtr = NULL;
    }
    tablePtr->rebuildSize *= 4;
    tablePtr->mask = (tablePtr->mask << 2) + 3;

    /*
     * Rehash all of the existing entries into the new bucket array.
     */

    for (oldChainPtr=oldBuckets ; oldSize>0 ; oldSize--,oldChainPtr++) {
	for (entryPtr=*oldChainPtr ; entryPtr!=NULL ; entryPtr=*oldChainPtr) {
	    bytes = TclGetStringFromObj(entryPtr->objPtr, &length);
	    index = (HashString(bytes, length) & tablePtr->mask);

	    *oldChainPtr = entryPtr->nextPtr;
	    bucketPtr = &tablePtr->buckets[index];
	    entryPtr->nextPtr = *bucketPtr;
	    *bucketPtr = entryPtr;
	}
    }

    /*
     * Free up the old bucket array, if it was dynamically allocated.
     */

    if (oldBuckets != tablePtr->staticBuckets) {
	Tcl_Free(oldBuckets);
    }
}

/*
 *----------------------------------------------------------------------
 *
 * TclInvalidateCmdLiteral --
 *
 *	Invalidate a command literal entry, if present in the literal hash
 *	tables, by resetting its internal representation. This invalidation
 *	leaves it in the literal tables and in existing literal arrays. As a
 *	result, existing references continue to work but we force a fresh
 *	command look-up upon the next use (see, in particular,
 *	TclSetCmdNameObj()).
 *
 * Results:
 *	None.
 *
 * Side effects:
 *	Resets the internal representation of the CmdName Tcl_Obj
 *	using TclFreeIntRep().
 *
 *----------------------------------------------------------------------
 */

void
TclInvalidateCmdLiteral(
    Tcl_Interp *interp,		/* Interpreter for which to invalidate a
				 * command literal. */
    const char *name,		/* Points to the start of the cmd literal
				 * name. */
    Namespace *nsPtr)		/* The namespace for which to lookup and
				 * invalidate a cmd literal. */
{
    Interp *iPtr = (Interp *) interp;
    Tcl_Obj *literalObjPtr = CreateLiteral(iPtr, name, strlen(name),
	    NULL, nsPtr, 0, NULL);

    if (literalObjPtr && TclHasIntRep(literalObjPtr, &tclCmdNameType)) {
	TclFreeIntRep(literalObjPtr);
    }
}

#ifdef TCL_COMPILE_STATS
/*
 *----------------------------------------------------------------------
 *
 * TclLiteralStats --
 *
 *	Return statistics describing the layout of the hash table in its hash
 *	buckets.
 *
 * Results:
 *	The return value is a malloc-ed string containing information about
 *	tablePtr. It is the caller's responsibility to free this string.
 *
 * Side effects:
 *	None.
 *
 *----------------------------------------------------------------------
 */

char *
TclLiteralStats(
    LiteralTable *tablePtr)	/* Table for which to produce stats. */
{
#define NUM_COUNTERS 10
    size_t count[NUM_COUNTERS], overflow, i, j;
    double average, tmp;
    LiteralEntry *entryPtr;
    char *result, *p;

    /*
     * Compute a histogram of bucket usage. For each bucket chain i, j is the
     * number of entries in the chain.
     */

    for (i=0 ; i<NUM_COUNTERS ; i++) {
	count[i] = 0;
    }
    overflow = 0;
    average = 0.0;
    for (i=0 ; i<tablePtr->numBuckets ; i++) {
	j = 0;
	for (entryPtr=tablePtr->buckets[i] ; entryPtr!=NULL;
		entryPtr=entryPtr->nextPtr) {
	    j++;
	}
	if (j < NUM_COUNTERS) {
	    count[j]++;
	} else {
	    overflow++;
	}
	tmp = j;
	average += (tmp+1.0)*(tmp/tablePtr->numEntries)/2.0;
    }

    /*
     * Print out the histogram and a few other pieces of information.
     */

    result = Tcl_Alloc(NUM_COUNTERS*60 + 300);
    sprintf(result, "%" TCL_Z_MODIFIER "u entries in table, %" TCL_Z_MODIFIER "u buckets\n",
	    tablePtr->numEntries, tablePtr->numBuckets);
    p = result + strlen(result);
    for (i=0 ; i<NUM_COUNTERS ; i++) {
	sprintf(p, "number of buckets with %" TCL_Z_MODIFIER "u entries: %" TCL_Z_MODIFIER "u\n",
		i, count[i]);
	p += strlen(p);
    }
    sprintf(p, "number of buckets with %d or more entries: %" TCL_Z_MODIFIER "u\n",
	    NUM_COUNTERS, overflow);
    p += strlen(p);
    sprintf(p, "average search distance for entry: %.1f", average);
    return result;
}
#endif /*TCL_COMPILE_STATS*/

#ifdef TCL_COMPILE_DEBUG
/*
 *----------------------------------------------------------------------
 *
 * TclVerifyLocalLiteralTable --
 *
 *	Check a CompileEnv's local literal table for consistency.
 *
 * Results:
 *	None.
 *
 * Side effects:
 *	Tcl_Panic if problems are found.
 *
 *----------------------------------------------------------------------
 */

void
TclVerifyLocalLiteralTable(
    CompileEnv *envPtr)		/* Points to CompileEnv whose literal table is
				 * to be validated. */
{
<<<<<<< HEAD
    Tcl_HashTable *mapPtr = &envPtr->litMap;
    Tcl_HashSearch search;
    Tcl_HashEntry *hePtr = Tcl_FirstHashEntry(mapPtr, &search);
=======
    LiteralTable *localTablePtr = &envPtr->localLitTable;
    LiteralEntry *localPtr;
    char *bytes;
    size_t i, length, count = 0;
>>>>>>> ab449cd1

    while (hePtr) {
	Tcl_Obj *objPtr = Tcl_GetHashKey(mapPtr, hePtr);

	if (objPtr->bytes == NULL) {
	    Tcl_Panic("%s: literal has NULL string rep",
		    "TclVerifyLocalLiteralTable");
	}
	hePtr = Tcl_NextHashEntry(&search);
    }
}

/*
 *----------------------------------------------------------------------
 *
 * TclVerifyGlobalLiteralTable --
 *
 *	Check an interpreter's global literal table literal for consistency.
 *
 * Results:
 *	None.
 *
 * Side effects:
 *	Tcl_Panic if problems are found.
 *
 *----------------------------------------------------------------------
 */

void
TclVerifyGlobalLiteralTable(
    Interp *iPtr)		/* Points to interpreter whose global literal
				 * table is to be validated. */
{
    LiteralTable *globalTablePtr = &iPtr->literalTable;
    LiteralEntry *globalPtr;
    char *bytes;
    size_t i, length, count = 0;

    for (i=0 ; i<globalTablePtr->numBuckets ; i++) {
	for (globalPtr=globalTablePtr->buckets[i] ; globalPtr!=NULL;
		globalPtr=globalPtr->nextPtr) {
	    count++;
	    if (globalPtr->refCount + 1 < 2) {
		bytes = TclGetStringFromObj(globalPtr->objPtr, &length);
		Tcl_Panic("%s: global literal \"%.*s\" had bad refCount %" TCL_Z_MODIFIER "u",
			"TclVerifyGlobalLiteralTable",
			(length>60? 60 : (int)length), bytes, globalPtr->refCount);
	    }
	    if (globalPtr->objPtr->bytes == NULL) {
		Tcl_Panic("%s: literal has NULL string rep",
			"TclVerifyGlobalLiteralTable");
	    }
	}
    }
    if (count != globalTablePtr->numEntries) {
	Tcl_Panic("%s: global literal table had %" TCL_Z_MODIFIER "u entries, should be %" TCL_Z_MODIFIER "u",
		"TclVerifyGlobalLiteralTable", count,
		globalTablePtr->numEntries);
    }
}
#endif /*TCL_COMPILE_DEBUG*/

/*
 * Local Variables:
 * mode: c
 * c-basic-offset: 4
 * fill-column: 78
 * End:
 */<|MERGE_RESOLUTION|>--- conflicted
+++ resolved
@@ -590,10 +590,6 @@
 				 * in the internal stubs table, and use by
 				 * tclcompiler. */
 {
-<<<<<<< HEAD
-=======
-    LiteralEntry *lPtr;
->>>>>>> ab449cd1
     int objIndex;
 
     if (envPtr->literalArrayNext >= envPtr->literalArrayEnd) {
@@ -604,92 +600,6 @@
 
     envPtr->literalArrayPtr[objIndex] = objPtr;
     Tcl_IncrRefCount(objPtr);
-<<<<<<< HEAD
-=======
-    lPtr->refCount = TCL_AUTO_LENGTH;	/* i.e., unused */
-    lPtr->nextPtr = NULL;
-
-    if (litPtrPtr) {
-	*litPtrPtr = lPtr;
-    }
-
-    return objIndex;
-}
--
-/*
- *----------------------------------------------------------------------
- *
- * AddLocalLiteralEntry --
- *
- *	Insert a new literal into a CompileEnv's local literal array.
- *
- * Results:
- *	The index in the CompileEnv's literal array that references the
- *	literal.
- *
- * Side effects:
- *	Expands the literal array if necessary. May rebuild the hash bucket
- *	array of the CompileEnv's literal array if it becomes too large.
- *
- *----------------------------------------------------------------------
- */
-
-static int
-AddLocalLiteralEntry(
-    CompileEnv *envPtr,/* Points to CompileEnv in whose literal array
-				 * the object is to be inserted. */
-    Tcl_Obj *objPtr,		/* The literal to add to the CompileEnv. */
-    int localHash)		/* Hash value for the literal's string. */
-{
-    LiteralTable *localTablePtr = &envPtr->localLitTable;
-    LiteralEntry *localPtr;
-    int objIndex;
-
-    objIndex = TclAddLiteralObj(envPtr, objPtr, &localPtr);
-
-    /*
-     * Add the literal to the local table.
-     */
-
-    localPtr->nextPtr = localTablePtr->buckets[localHash];
-    localTablePtr->buckets[localHash] = localPtr;
-    localTablePtr->numEntries++;
-
-    /*
-     * If the CompileEnv's local literal table has exceeded a decent size,
-     * rebuild it with more buckets.
-     */
-
-    if (localTablePtr->numEntries >= localTablePtr->rebuildSize) {
-	RebuildLiteralTable(localTablePtr);
-    }
-
-#ifdef TCL_COMPILE_DEBUG
-    TclVerifyLocalLiteralTable(envPtr);
-    {
-	char *bytes;
-	int found;
-	size_t length, i;
-
-	found = 0;
-	for (i=0 ; i<localTablePtr->numBuckets ; i++) {
-	    for (localPtr=localTablePtr->buckets[i] ; localPtr!=NULL ;
-		    localPtr=localPtr->nextPtr) {
-		if (localPtr->objPtr == objPtr) {
-		    found = 1;
-		}
-	    }
-	}
-
-	if (!found) {
-	    bytes = TclGetStringFromObj(objPtr, &length);
-	    Tcl_Panic("%s: literal \"%.*s\" wasn't found locally",
-		    "AddLocalLiteralEntry", (length>60? 60 : (int)length), bytes);
-	}
-    }
-#endif /*TCL_COMPILE_DEBUG*/
->>>>>>> ab449cd1
 
     return objIndex;
 }
@@ -1126,16 +1036,9 @@
     CompileEnv *envPtr)		/* Points to CompileEnv whose literal table is
 				 * to be validated. */
 {
-<<<<<<< HEAD
     Tcl_HashTable *mapPtr = &envPtr->litMap;
     Tcl_HashSearch search;
     Tcl_HashEntry *hePtr = Tcl_FirstHashEntry(mapPtr, &search);
-=======
-    LiteralTable *localTablePtr = &envPtr->localLitTable;
-    LiteralEntry *localPtr;
-    char *bytes;
-    size_t i, length, count = 0;
->>>>>>> ab449cd1
 
     while (hePtr) {
 	Tcl_Obj *objPtr = Tcl_GetHashKey(mapPtr, hePtr);
