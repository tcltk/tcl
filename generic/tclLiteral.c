/*
 * tclLiteral.c --
 *
 *	Implementation of the global and ByteCode-local literal tables used to
 *	manage the Tcl objects created for literal values during compilation
 *	of Tcl scripts. This implementation borrows heavily from the more
 *	general hashtable implementation of Tcl hash tables that appears in
 *	tclHash.c.
 *
 * Copyright (c) 1997-1998 Sun Microsystems, Inc.
 * Copyright (c) 2004 by Kevin B. Kenny.  All rights reserved.
 *
 * See the file "license.terms" for information on usage and redistribution of
 * this file, and for a DISCLAIMER OF ALL WARRANTIES.
 */

#include "tclInt.h"
#include "tclCompile.h"

/*
 * When there are this many entries per bucket, on average, rebuild a
 * literal's hash table to make it larger.
 */

#define REBUILD_MULTIPLIER	3

/*
 * Function prototypes for static functions in this file:
 */

static int		AddLocalLiteralEntry(CompileEnv *envPtr,
			    Tcl_Obj *objPtr, int localHash);
static void		ExpandLocalLiteralArray(CompileEnv *envPtr);
static size_t		HashString(const char *string, size_t length);
#ifdef TCL_COMPILE_DEBUG
static LiteralEntry *	LookupLiteralEntry(Tcl_Interp *interp,
			    Tcl_Obj *objPtr);
#endif
static void		RebuildLiteralTable(LiteralTable *tablePtr);

/*
 *----------------------------------------------------------------------
 *
 * TclInitLiteralTable --
 *
 *	This function is called to initialize the fields of a literal table
 *	structure for either an interpreter or a compilation's CompileEnv
 *	structure.
 *
 * Results:
 *	None.
 *
 * Side effects:
 *	The literal table is made ready for use.
 *
 *----------------------------------------------------------------------
 */

void
TclInitLiteralTable(
    register LiteralTable *tablePtr)
				/* Pointer to table structure, which is
				 * supplied by the caller. */
{
#if (TCL_SMALL_HASH_TABLE != 4)
    Tcl_Panic("%s: TCL_SMALL_HASH_TABLE is %d, not 4", "TclInitLiteralTable",
	    TCL_SMALL_HASH_TABLE);
#endif

    tablePtr->buckets = tablePtr->staticBuckets;
    tablePtr->staticBuckets[0] = tablePtr->staticBuckets[1] = 0;
    tablePtr->staticBuckets[2] = tablePtr->staticBuckets[3] = 0;
    tablePtr->numBuckets = TCL_SMALL_HASH_TABLE;
    tablePtr->numEntries = 0;
    tablePtr->rebuildSize = TCL_SMALL_HASH_TABLE * REBUILD_MULTIPLIER;
    tablePtr->mask = 3;
}

/*
 *----------------------------------------------------------------------
 *
 * TclDeleteLiteralTable --
 *
 *	This function frees up everything associated with a literal table
 *	except for the table's structure itself. It is called when the
 *	interpreter is deleted.
 *
 * Results:
 *	None.
 *
 * Side effects:
 *	Each literal in the table is released: i.e., its reference count in
 *	the global literal table is decremented and, if it becomes zero, the
 *	literal is freed. In addition, the table's bucket array is freed.
 *
 *----------------------------------------------------------------------
 */

void
TclDeleteLiteralTable(
    Tcl_Interp *interp,		/* Interpreter containing shared literals
				 * referenced by the table to delete. */
    LiteralTable *tablePtr)	/* Points to the literal table to delete. */
{
    LiteralEntry *entryPtr, *nextPtr;
    Tcl_Obj *objPtr;
    size_t i;

    /*
     * Release remaining literals in the table. Note that releasing a literal
     * might release other literals, modifying the table, so we restart the
     * search from the bucket chain we last found an entry.
     */

#ifdef TCL_COMPILE_DEBUG
    TclVerifyGlobalLiteralTable((Interp *) interp);
#endif /*TCL_COMPILE_DEBUG*/

    /*
     * We used to call TclReleaseLiteral for each literal in the table, which
     * is rather inefficient as it causes one lookup-by-hash for each
     * reference to the literal. We now rely at interp-deletion on each
     * bytecode object to release its references to the literal Tcl_Obj
     * without requiring that it updates the global table itself, and deal
     * here only with the table.
     */

    for (i=0 ; i<tablePtr->numBuckets ; i++) {
	entryPtr = tablePtr->buckets[i];
	while (entryPtr != NULL) {
	    objPtr = entryPtr->objPtr;
	    TclDecrRefCount(objPtr);
	    nextPtr = entryPtr->nextPtr;
	    Tcl_Free(entryPtr);
	    entryPtr = nextPtr;
	}
    }

    /*
     * Free up the table's bucket array if it was dynamically allocated.
     */

    if (tablePtr->buckets != tablePtr->staticBuckets) {
	Tcl_Free(tablePtr->buckets);
    }
}

/*
 *----------------------------------------------------------------------
 *
 * TclCreateLiteral --
 *
 *	Find, or if necessary create, an object in the interpreter's literal
 *	table that has a string representation matching the argument
 *	string. If nsPtr!=NULL then only literals stored for the namespace are
 *	considered.
 *
 * Results:
 *	The literal object. If it was created in this call *newPtr is set to
 *	1, else 0. NULL is returned if newPtr==NULL and no literal is found.
 *
 * Side effects:
 *	Increments the ref count of the global LiteralEntry since the caller
 *	now holds a reference. If LITERAL_ON_HEAP is set in flags, this
 *	function is given ownership of the string: if an object is created
 *	then its string representation is set directly from string, otherwise
 *	the string is freed. Typically, a caller sets LITERAL_ON_HEAP if
 *	"string" is an already heap-allocated buffer holding the result of
 *	backslash substitutions.
 *
 *----------------------------------------------------------------------
 */

Tcl_Obj *
TclCreateLiteral(
    Interp *iPtr,
    const char *bytes,	/* The start of the string. Note that this is
				 * not a NUL-terminated string. */
    size_t length,		/* Number of bytes in the string. */
    size_t hash,		/* The string's hash. If -1, it will be
				 * computed here. */
    int *newPtr,
    Namespace *nsPtr,
    int flags,
    LiteralEntry **globalPtrPtr)
{
    LiteralTable *globalTablePtr = &iPtr->literalTable;
    LiteralEntry *globalPtr;
    size_t globalHash;
    Tcl_Obj *objPtr;

    /*
     * Is it in the interpreter's global literal table?
     */

    if (hash == TCL_AUTO_LENGTH) {
	hash = HashString(bytes, length);
    }
    globalHash = (hash & globalTablePtr->mask);
    for (globalPtr=globalTablePtr->buckets[globalHash] ; globalPtr!=NULL;
	    globalPtr = globalPtr->nextPtr) {
	objPtr = globalPtr->objPtr;
<<<<<<< HEAD
	if ((globalPtr->nsPtr == nsPtr)
		&& ((size_t)objPtr->length == length) && ((length == 0)
		|| ((objPtr->bytes[0] == bytes[0])
		&& (memcmp(objPtr->bytes, bytes, length) == 0)))) {
=======
	if (globalPtr->nsPtr == nsPtr) {
>>>>>>> 52501fd5
	    /*
	     * Literals should always have UTF-8 representations... but this
	     * is not guaranteed so we need to be careful anyway.
	     *
	     * https://stackoverflow.com/q/54337750/301832
	     */

<<<<<<< HEAD
	    if (newPtr) {
		*newPtr = 0;
	    }
	    if (globalPtrPtr) {
		*globalPtrPtr = globalPtr;
	    }
	    if ((flags & LITERAL_ON_HEAP)) {
		Tcl_Free((void *)bytes);
=======
	    int objLength;
	    char *objBytes = TclGetStringFromObj(objPtr, &objLength);

	    if ((objLength == length) && ((length == 0)
		    || ((objBytes[0] == bytes[0])
		    && (memcmp(objBytes, bytes, (unsigned) length) == 0)))) {
		/*
		 * A literal was found: return it
		 */

		if (newPtr) {
		    *newPtr = 0;
		}
		if (globalPtrPtr) {
		    *globalPtrPtr = globalPtr;
		}
		if (flags & LITERAL_ON_HEAP) {
		    ckfree(bytes);
		}
		globalPtr->refCount++;
		return objPtr;
>>>>>>> 52501fd5
	    }
	}
    }
    if (!newPtr) {
	if ((flags & LITERAL_ON_HEAP)) {
	    Tcl_Free((void *)bytes);
	}
	return NULL;
    }

    /*
     * The literal is new to the interpreter.
     */

    TclNewObj(objPtr);
    if ((flags & LITERAL_ON_HEAP)) {
	objPtr->bytes = (char *) bytes;
	objPtr->length = length;
    } else {
	TclInitStringRep(objPtr, bytes, length);
    }

    /* Should the new literal be shared globally? */

    if ((flags & LITERAL_UNSHARED)) {
	/*
	 * No, do *not* add it the global literal table
	 * Make clear, that no global value is returned
	 */
	if (globalPtrPtr != NULL) {
	    *globalPtrPtr = NULL;
	}
	return objPtr;
    }

    /*
     * Yes, add it to the global literal table.
     */
#ifdef TCL_COMPILE_DEBUG
    if (LookupLiteralEntry((Tcl_Interp *) iPtr, objPtr) != NULL) {
	Tcl_Panic("%s: literal \"%.*s\" found globally but shouldn't be",
		"TclRegisterLiteral", (length>60? 60 : (int)length), bytes);
    }
#endif

    globalPtr = Tcl_Alloc(sizeof(LiteralEntry));
    globalPtr->objPtr = objPtr;
    Tcl_IncrRefCount(objPtr);
    globalPtr->refCount = 1;
    globalPtr->nsPtr = nsPtr;
    globalPtr->nextPtr = globalTablePtr->buckets[globalHash];
    globalTablePtr->buckets[globalHash] = globalPtr;
    globalTablePtr->numEntries++;

    /*
     * If the global literal table has exceeded a decent size, rebuild it with
     * more buckets.
     */

    if (globalTablePtr->numEntries >= globalTablePtr->rebuildSize) {
	RebuildLiteralTable(globalTablePtr);
    }

#ifdef TCL_COMPILE_DEBUG
    TclVerifyGlobalLiteralTable(iPtr);
    {
	LiteralEntry *entryPtr;
	int found;
	size_t i;

	found = 0;
	for (i=0 ; i<globalTablePtr->numBuckets ; i++) {
	    for (entryPtr=globalTablePtr->buckets[i]; entryPtr!=NULL ;
		    entryPtr=entryPtr->nextPtr) {
		if ((entryPtr == globalPtr) && (entryPtr->objPtr == objPtr)) {
		    found = 1;
		}
	    }
	}
	if (!found) {
	    Tcl_Panic("%s: literal \"%.*s\" wasn't global",
		    "TclRegisterLiteral", (length>60? 60 : (int)length), bytes);
	}
    }
#endif /*TCL_COMPILE_DEBUG*/

#ifdef TCL_COMPILE_STATS
    iPtr->stats.numLiteralsCreated++;
    iPtr->stats.totalLitStringBytes += (double) (length + 1);
    iPtr->stats.currentLitStringBytes += (double) (length + 1);
    iPtr->stats.literalCount[TclLog2(length)]++;
#endif /*TCL_COMPILE_STATS*/

    if (globalPtrPtr) {
	*globalPtrPtr = globalPtr;
    }
    *newPtr = 1;
    return objPtr;
}

/*
 *----------------------------------------------------------------------
 *
 * TclFetchLiteral --
 *
 *	Fetch from a CompileEnv the literal value identified by an index
 *	value, as returned by a prior call to TclRegisterLiteral().
 *
 * Results:
 *	The literal value, or NULL if the index is out of range.
 *
 *----------------------------------------------------------------------
 */

Tcl_Obj *
TclFetchLiteral(
    CompileEnv *envPtr,		/* Points to the CompileEnv from which to
				 * fetch the registered literal value. */
    size_t index)		/* Index of the desired literal, as returned
				 * by prior call to TclRegisterLiteral() */
{
    if (index >= (size_t) envPtr->literalArrayNext) {
	return NULL;
    }
    return envPtr->literalArrayPtr[index].objPtr;
}

/*
 *----------------------------------------------------------------------
 *
 * TclRegisterLiteral --
 *
 *	Find, or if necessary create, an object in a CompileEnv literal array
 *	that has a string representation matching the argument string.
 *
 * Results:
 *	The index in the CompileEnv's literal array that references a shared
 *	literal matching the string. The object is created if necessary.
 *
 * Side effects:
 *	To maximize sharing, we look up the string in the interpreter's global
 *	literal table. If not found, we create a new shared literal in the
 *	global table. We then add a reference to the shared literal in the
 *	CompileEnv's literal array.
 *
 *	If LITERAL_ON_HEAP is set in flags, this function is given ownership
 *	of the string: if an object is created then its string representation
 *	is set directly from string, otherwise the string is freed. Typically,
 *	a caller sets LITERAL_ON_HEAP if "string" is an already heap-allocated
 *	buffer holding the result of backslash substitutions.
 *
 *----------------------------------------------------------------------
 */

int
TclRegisterLiteral(
    void *ePtr,		/* Points to the CompileEnv in whose object
				 * array an object is found or created. */
    register const char *bytes,	/* Points to string for which to find or
				 * create an object in CompileEnv's object
				 * array. */
    size_t length,			/* Number of bytes in the string. If -1, the
				 * string consists of all bytes up to the
				 * first null character. */
    int flags)			/* If LITERAL_ON_HEAP then the caller already
				 * malloc'd bytes and ownership is passed to
				 * this function. If LITERAL_CMD_NAME then
				 * the literal should not be shared accross
				 * namespaces. */
{
    CompileEnv *envPtr = ePtr;
    Interp *iPtr = envPtr->iPtr;
    LiteralTable *localTablePtr = &envPtr->localLitTable;
    LiteralEntry *globalPtr, *localPtr;
    Tcl_Obj *objPtr;
    size_t hash, localHash, objIndex;
    int new;
    Namespace *nsPtr;

    if (length == TCL_AUTO_LENGTH) {
	length = (bytes ? strlen(bytes) : 0);
    }
    hash = HashString(bytes, length);

    /*
     * Is the literal already in the CompileEnv's local literal array? If so,
     * just return its index.
     */

    localHash = (hash & localTablePtr->mask);
    for (localPtr=localTablePtr->buckets[localHash] ; localPtr!=NULL;
	    localPtr = localPtr->nextPtr) {
	objPtr = localPtr->objPtr;
	if (((size_t)objPtr->length == length) && ((length == 0)
		|| ((objPtr->bytes[0] == bytes[0])
		&& (memcmp(objPtr->bytes, bytes, length) == 0)))) {
	    if ((flags & LITERAL_ON_HEAP)) {
		Tcl_Free((void *)bytes);
	    }
	    objIndex = (localPtr - envPtr->literalArrayPtr);
#ifdef TCL_COMPILE_DEBUG
	    TclVerifyLocalLiteralTable(envPtr);
#endif /*TCL_COMPILE_DEBUG*/

	    return objIndex;
	}
    }

    /*
     * The literal is new to this CompileEnv. If it is a command name, avoid
     * sharing it accross namespaces, and try not to share it with non-cmd
     * literals. Note that FQ command names can be shared, so that we register
     * the namespace as the interp's global NS.
     */

    if ((flags & LITERAL_CMD_NAME)) {
	if ((length >= 2) && (bytes[0] == ':') && (bytes[1] == ':')) {
	    nsPtr = iPtr->globalNsPtr;
	} else {
	    nsPtr = iPtr->varFramePtr->nsPtr;
	}
    } else {
	nsPtr = NULL;
    }

    /*
     * Is it in the interpreter's global literal table? If not, create it.
     */

    globalPtr = NULL;
    objPtr = TclCreateLiteral(iPtr, bytes, length, hash, &new, nsPtr, flags,
	    &globalPtr);
    objIndex = AddLocalLiteralEntry(envPtr, objPtr, localHash);

#ifdef TCL_COMPILE_DEBUG
    if (globalPtr != NULL && (globalPtr->refCount + 1 < 2)) {
	Tcl_Panic("%s: global literal \"%.*s\" had bad refCount %" TCL_Z_MODIFIER "d",
		"TclRegisterLiteral", (length>60? 60 : (int)length), bytes,
		globalPtr->refCount);
    }
    TclVerifyLocalLiteralTable(envPtr);
#endif /*TCL_COMPILE_DEBUG*/
    return objIndex;
}

#ifdef TCL_COMPILE_DEBUG
/*
 *----------------------------------------------------------------------
 *
 * LookupLiteralEntry --
 *
 *	Finds the LiteralEntry that corresponds to a literal Tcl object
 *	holding a literal.
 *
 * Results:
 *	Returns the matching LiteralEntry if found, otherwise NULL.
 *
 * Side effects:
 *	None.
 *
 *----------------------------------------------------------------------
 */

static LiteralEntry *
LookupLiteralEntry(
    Tcl_Interp *interp,		/* Interpreter for which objPtr was created to
				 * hold a literal. */
    register Tcl_Obj *objPtr)	/* Points to a Tcl object holding a literal
				 * that was previously created by a call to
				 * TclRegisterLiteral. */
{
    Interp *iPtr = (Interp *) interp;
    LiteralTable *globalTablePtr = &iPtr->literalTable;
    register LiteralEntry *entryPtr;
    const char *bytes;
    size_t globalHash;

    bytes = TclGetString(objPtr);
    globalHash = (HashString(bytes, objPtr->length) & globalTablePtr->mask);
    for (entryPtr=globalTablePtr->buckets[globalHash] ; entryPtr!=NULL;
	    entryPtr=entryPtr->nextPtr) {
	if (entryPtr->objPtr == objPtr) {
	    return entryPtr;
	}
    }
    return NULL;
}

#endif
/*
 *----------------------------------------------------------------------
 *
 * TclHideLiteral --
 *
 *	Remove a literal entry from the literal hash tables, leaving it in the
 *	literal array so existing references continue to function. This makes
 *	it possible to turn a shared literal into a private literal that
 *	cannot be shared.
 *
 * Results:
 *	None.
 *
 * Side effects:
 *	Removes the literal from the local hash table and decrements the
 *	global hash entry's reference count.
 *
 *----------------------------------------------------------------------
 */

void
TclHideLiteral(
    Tcl_Interp *interp,		/* Interpreter for which objPtr was created to
				 * hold a literal. */
    register CompileEnv *envPtr,/* Points to CompileEnv whose literal array
				 * contains the entry being hidden. */
    int index)			/* The index of the entry in the literal
				 * array. */
{
    LiteralEntry **nextPtrPtr, *entryPtr, *lPtr;
    LiteralTable *localTablePtr = &envPtr->localLitTable;
    size_t localHash;
    size_t length;
    const char *bytes;
    Tcl_Obj *newObjPtr;

    lPtr = &envPtr->literalArrayPtr[index];

    /*
     * To avoid unwanted sharing we need to copy the object and remove it from
     * the local and global literal tables. It still has a slot in the literal
     * array so it can be referred to by byte codes, but it will not be
     * matched by literal searches.
     */

    newObjPtr = Tcl_DuplicateObj(lPtr->objPtr);
    Tcl_IncrRefCount(newObjPtr);
    TclReleaseLiteral(interp, lPtr->objPtr);
    lPtr->objPtr = newObjPtr;

    bytes = TclGetString(newObjPtr);
    length = newObjPtr->length;
    localHash = HashString(bytes, length) & localTablePtr->mask;
    nextPtrPtr = &localTablePtr->buckets[localHash];

    for (entryPtr=*nextPtrPtr ; entryPtr!=NULL ; entryPtr=*nextPtrPtr) {
	if (entryPtr == lPtr) {
	    *nextPtrPtr = lPtr->nextPtr;
	    lPtr->nextPtr = NULL;
	    localTablePtr->numEntries--;
	    break;
	}
	nextPtrPtr = &entryPtr->nextPtr;
    }
}

/*
 *----------------------------------------------------------------------
 *
 * TclAddLiteralObj --
 *
 *	Add a single literal object to the literal array. This function does
 *	not add the literal to the local or global literal tables. The caller
 *	is expected to add the entry to whatever tables are appropriate.
 *
 * Results:
 *	The index in the CompileEnv's literal array that references the
 *	literal. Stores the pointer to the new literal entry in the location
 *	referenced by the localPtrPtr argument.
 *
 * Side effects:
 *	Expands the literal array if necessary. Increments the refcount on the
 *	literal object.
 *
 *----------------------------------------------------------------------
 */

int
TclAddLiteralObj(
    register CompileEnv *envPtr,/* Points to CompileEnv in whose literal array
				 * the object is to be inserted. */
    Tcl_Obj *objPtr,		/* The object to insert into the array. */
    LiteralEntry **litPtrPtr)	/* The location where the pointer to the new
				 * literal entry should be stored. May be
				 * NULL. */
{
    register LiteralEntry *lPtr;
    int objIndex;

    if (envPtr->literalArrayNext >= envPtr->literalArrayEnd) {
	ExpandLocalLiteralArray(envPtr);
    }
    objIndex = envPtr->literalArrayNext;
    envPtr->literalArrayNext++;

    lPtr = &envPtr->literalArrayPtr[objIndex];
    lPtr->objPtr = objPtr;
    Tcl_IncrRefCount(objPtr);
    lPtr->refCount = TCL_AUTO_LENGTH;	/* i.e., unused */
    lPtr->nextPtr = NULL;

    if (litPtrPtr) {
	*litPtrPtr = lPtr;
    }

    return objIndex;
}

/*
 *----------------------------------------------------------------------
 *
 * AddLocalLiteralEntry --
 *
 *	Insert a new literal into a CompileEnv's local literal array.
 *
 * Results:
 *	The index in the CompileEnv's literal array that references the
 *	literal.
 *
 * Side effects:
 *	Expands the literal array if necessary. May rebuild the hash bucket
 *	array of the CompileEnv's literal array if it becomes too large.
 *
 *----------------------------------------------------------------------
 */

static int
AddLocalLiteralEntry(
    register CompileEnv *envPtr,/* Points to CompileEnv in whose literal array
				 * the object is to be inserted. */
    Tcl_Obj *objPtr,		/* The literal to add to the CompileEnv. */
    int localHash)		/* Hash value for the literal's string. */
{
    register LiteralTable *localTablePtr = &envPtr->localLitTable;
    LiteralEntry *localPtr;
    int objIndex;

    objIndex = TclAddLiteralObj(envPtr, objPtr, &localPtr);

    /*
     * Add the literal to the local table.
     */

    localPtr->nextPtr = localTablePtr->buckets[localHash];
    localTablePtr->buckets[localHash] = localPtr;
    localTablePtr->numEntries++;

    /*
     * If the CompileEnv's local literal table has exceeded a decent size,
     * rebuild it with more buckets.
     */

    if (localTablePtr->numEntries >= localTablePtr->rebuildSize) {
	RebuildLiteralTable(localTablePtr);
    }

#ifdef TCL_COMPILE_DEBUG
    TclVerifyLocalLiteralTable(envPtr);
    {
	char *bytes;
	int found;
	size_t length, i;

	found = 0;
	for (i=0 ; i<localTablePtr->numBuckets ; i++) {
	    for (localPtr=localTablePtr->buckets[i] ; localPtr!=NULL ;
		    localPtr=localPtr->nextPtr) {
		if (localPtr->objPtr == objPtr) {
		    found = 1;
		}
	    }
	}

	if (!found) {
	    bytes = TclGetString(objPtr);
	    length = objPtr->length;
	    Tcl_Panic("%s: literal \"%.*s\" wasn't found locally",
		    "AddLocalLiteralEntry", (length>60? 60 : (int)length), bytes);
	}
    }
#endif /*TCL_COMPILE_DEBUG*/

    return objIndex;
}

/*
 *----------------------------------------------------------------------
 *
 * ExpandLocalLiteralArray --
 *
 *	Function that uses malloc to allocate more storage for a CompileEnv's
 *	local literal array.
 *
 * Results:
 *	None.
 *
 * Side effects:
 *	The literal array in *envPtr is reallocated to a new array of double
 *	the size, and if envPtr->mallocedLiteralArray is non-zero the old
 *	array is freed. Entries are copied from the old array to the new one.
 *	The local literal table is updated to refer to the new entries.
 *
 *----------------------------------------------------------------------
 */

static void
ExpandLocalLiteralArray(
    register CompileEnv *envPtr)/* Points to the CompileEnv whose object array
				 * must be enlarged. */
{
    /*
     * The current allocated local literal entries are stored between elements
     * 0 and (envPtr->literalArrayNext - 1) [inclusive].
     */

    LiteralTable *localTablePtr = &envPtr->localLitTable;
    size_t currElems = envPtr->literalArrayNext;
    size_t currBytes = (currElems * sizeof(LiteralEntry));
    LiteralEntry *currArrayPtr = envPtr->literalArrayPtr;
    LiteralEntry *newArrayPtr;
    size_t i;
    size_t newSize = (currBytes <= UINT_MAX / 2) ? 2*currBytes : UINT_MAX;

    if (currBytes == newSize) {
	Tcl_Panic("max size of Tcl literal array (%" TCL_Z_MODIFIER "u literals) exceeded",
		currElems);
    }

    if (envPtr->mallocedLiteralArray) {
	newArrayPtr = Tcl_Realloc(currArrayPtr, newSize);
    } else {
	/*
	 * envPtr->literalArrayPtr isn't a Tcl_Alloc'd pointer, so we must
	 * code a Tcl_Realloc equivalent for ourselves.
	 */

	newArrayPtr = Tcl_Alloc(newSize);
	memcpy(newArrayPtr, currArrayPtr, currBytes);
	envPtr->mallocedLiteralArray = 1;
    }

    /*
     * Update the local literal table's bucket array.
     */

    if (currArrayPtr != newArrayPtr) {
	for (i=0 ; i<currElems ; i++) {
	    if (newArrayPtr[i].nextPtr != NULL) {
		newArrayPtr[i].nextPtr = newArrayPtr
			+ (newArrayPtr[i].nextPtr - currArrayPtr);
	    }
	}
	for (i=0 ; i<localTablePtr->numBuckets ; i++) {
	    if (localTablePtr->buckets[i] != NULL) {
		localTablePtr->buckets[i] = newArrayPtr
			+ (localTablePtr->buckets[i] - currArrayPtr);
	    }
	}
    }

    envPtr->literalArrayPtr = newArrayPtr;
    envPtr->literalArrayEnd = newSize / sizeof(LiteralEntry);
}

/*
 *----------------------------------------------------------------------
 *
 * TclReleaseLiteral --
 *
 *	This function releases a reference to one of the shared Tcl objects
 *	that hold literals. It is called to release the literals referenced by
 *	a ByteCode that is being destroyed, and it is also called by
 *	TclDeleteLiteralTable.
 *
 * Results:
 *	None.
 *
 * Side effects:
 *	The reference count for the global LiteralTable entry that corresponds
 *	to the literal is decremented. If no other reference to a global
 *	literal object remains, it is freed.
 *
 *----------------------------------------------------------------------
 */

void
TclReleaseLiteral(
    Tcl_Interp *interp,		/* Interpreter for which objPtr was created to
				 * hold a literal. */
    register Tcl_Obj *objPtr)	/* Points to a literal object that was
				 * previously created by a call to
				 * TclRegisterLiteral. */
{
    Interp *iPtr = (Interp *) interp;
    LiteralTable *globalTablePtr;
    register LiteralEntry *entryPtr, *prevPtr;
    const char *bytes;
    size_t length, index;

    if (iPtr == NULL) {
	goto done;
    }

    globalTablePtr = &iPtr->literalTable;
    bytes = TclGetString(objPtr);
    length = objPtr->length;
    index = HashString(bytes, length) & globalTablePtr->mask;

    /*
     * Check to see if the object is in the global literal table and remove
     * this reference. The object may not be in the table if it is a hidden
     * local literal.
     */

    for (prevPtr=NULL, entryPtr=globalTablePtr->buckets[index];
	    entryPtr!=NULL ; prevPtr=entryPtr, entryPtr=entryPtr->nextPtr) {
	if (entryPtr->objPtr == objPtr) {
	    /*
	     * If the literal is no longer being used by any ByteCode, delete
	     * the entry then remove the reference corresponding to the global
	     * literal table entry (decrement the ref count of the object).
	     */

	    if (entryPtr->refCount-- <= 1) {
		if (prevPtr == NULL) {
		    globalTablePtr->buckets[index] = entryPtr->nextPtr;
		} else {
		    prevPtr->nextPtr = entryPtr->nextPtr;
		}
		Tcl_Free(entryPtr);
		globalTablePtr->numEntries--;

		TclDecrRefCount(objPtr);

#ifdef TCL_COMPILE_STATS
		iPtr->stats.currentLitStringBytes -= (double) (length + 1);
#endif /*TCL_COMPILE_STATS*/
	    }
	    break;
	}
    }

    /*
     * Remove the reference corresponding to the local literal table entry.
     */

    done:
    Tcl_DecrRefCount(objPtr);
}

/*
 *----------------------------------------------------------------------
 *
 * HashString --
 *
 *	Compute a one-word summary of a text string, which can be used to
 *	generate a hash index.
 *
 * Results:
 *	The return value is a one-word summary of the information in string.
 *
 * Side effects:
 *	None.
 *
 *----------------------------------------------------------------------
 */

static size_t
HashString(
    register const char *string,	/* String for which to compute hash value. */
    size_t length)			/* Number of bytes in the string. */
{
    register size_t result = 0;

    /*
     * I tried a zillion different hash functions and asked many other people
     * for advice. Many people had their own favorite functions, all
     * different, but no-one had much idea why they were good ones. I chose
     * the one below (multiply by 9 and add new character) because of the
     * following reasons:
     *
     * 1. Multiplying by 10 is perfect for keys that are decimal strings, and
     *    multiplying by 9 is just about as good.
     * 2. Times-9 is (shift-left-3) plus (old). This means that each
     *    character's bits hang around in the low-order bits of the hash value
     *    for ever, plus they spread fairly rapidly up to the high-order bits
     *    to fill out the hash value. This seems works well both for decimal
     *    and non-decimal strings.
     *
     * Note that this function is very weak against malicious strings; it's
     * very easy to generate multiple keys that have the same hashcode. On the
     * other hand, that hardly ever actually occurs and this function *is*
     * very cheap, even by comparison with industry-standard hashes like FNV.
     * If real strength of hash is required though, use a custom hash based on
     * Bob Jenkins's lookup3(), but be aware that it's significantly slower.
     * Tcl scripts tend to not have a big issue in this area, and literals
     * mostly aren't looked up by name anyway.
     *
     * See also HashStringKey in tclHash.c.
     * See also TclObjHashKey in tclObj.c.
     *
     * See [tcl-Feature Request #2958832]
     */

    if (length > 0) {
	result = UCHAR(*string);
	while (--length) {
	    result += (result << 3) + UCHAR(*++string);
	}
    }
    return result;
}

/*
 *----------------------------------------------------------------------
 *
 * RebuildLiteralTable --
 *
 *	This function is invoked when the ratio of entries to hash buckets
 *	becomes too large in a local or global literal table. It allocates a
 *	larger bucket array and moves the entries into the new buckets.
 *
 * Results:
 *	None.
 *
 * Side effects:
 *	Memory gets reallocated and entries get rehashed into new buckets.
 *
 *----------------------------------------------------------------------
 */

static void
RebuildLiteralTable(
    register LiteralTable *tablePtr)
				/* Local or global table to enlarge. */
{
    LiteralEntry **oldBuckets;
    register LiteralEntry **oldChainPtr, **newChainPtr;
    register LiteralEntry *entryPtr;
    LiteralEntry **bucketPtr;
    const char *bytes;
    size_t oldSize, count, index, length;

    oldSize = tablePtr->numBuckets;
    oldBuckets = tablePtr->buckets;

    /*
     * Allocate and initialize the new bucket array, and set up hashing
     * constants for new array size.
     */

    if (oldSize > UINT_MAX/(4 * sizeof(LiteralEntry *))) {
	/*
	 * Memory allocator limitations will not let us create the
	 * next larger table size.  Best option is to limp along
	 * with what we have.
	 */

	return;
    }

    tablePtr->numBuckets *= 4;
    tablePtr->buckets = Tcl_Alloc(tablePtr->numBuckets * sizeof(LiteralEntry*));
    for (count=tablePtr->numBuckets, newChainPtr=tablePtr->buckets;
	    count>0 ; count--, newChainPtr++) {
	*newChainPtr = NULL;
    }
    tablePtr->rebuildSize *= 4;
    tablePtr->mask = (tablePtr->mask << 2) + 3;

    /*
     * Rehash all of the existing entries into the new bucket array.
     */

    for (oldChainPtr=oldBuckets ; oldSize>0 ; oldSize--,oldChainPtr++) {
	for (entryPtr=*oldChainPtr ; entryPtr!=NULL ; entryPtr=*oldChainPtr) {
	    bytes = TclGetString(entryPtr->objPtr);
	    length = entryPtr->objPtr->length;
	    index = (HashString(bytes, length) & tablePtr->mask);

	    *oldChainPtr = entryPtr->nextPtr;
	    bucketPtr = &tablePtr->buckets[index];
	    entryPtr->nextPtr = *bucketPtr;
	    *bucketPtr = entryPtr;
	}
    }

    /*
     * Free up the old bucket array, if it was dynamically allocated.
     */

    if (oldBuckets != tablePtr->staticBuckets) {
	Tcl_Free(oldBuckets);
    }
}

/*
 *----------------------------------------------------------------------
 *
 * TclInvalidateCmdLiteral --
 *
 *	Invalidate a command literal entry, if present in the literal hash
 *	tables, by resetting its internal representation. This invalidation
 *	leaves it in the literal tables and in existing literal arrays. As a
 *	result, existing references continue to work but we force a fresh
 *	command look-up upon the next use (see, in particular,
 *	TclSetCmdNameObj()).
 *
 * Results:
 *	None.
 *
 * Side effects:
 *	Resets the internal representation of the CmdName Tcl_Obj
 *	using TclFreeIntRep().
 *
 *----------------------------------------------------------------------
 */

void
TclInvalidateCmdLiteral(
    Tcl_Interp *interp,		/* Interpreter for which to invalidate a
				 * command literal. */
    const char *name,		/* Points to the start of the cmd literal
				 * name. */
    Namespace *nsPtr)		/* The namespace for which to lookup and
				 * invalidate a cmd literal. */
{
    Interp *iPtr = (Interp *) interp;
    Tcl_Obj *literalObjPtr = TclCreateLiteral(iPtr, name,
	    strlen(name), -1, NULL, nsPtr, 0, NULL);

    if (literalObjPtr != NULL) {
	if (literalObjPtr->typePtr == &tclCmdNameType) {
	    TclFreeIntRep(literalObjPtr);
	}
	/* Balance the refcount effects of TclCreateLiteral() above */
	Tcl_IncrRefCount(literalObjPtr);
	TclReleaseLiteral(interp, literalObjPtr);
    }
}

#ifdef TCL_COMPILE_STATS
/*
 *----------------------------------------------------------------------
 *
 * TclLiteralStats --
 *
 *	Return statistics describing the layout of the hash table in its hash
 *	buckets.
 *
 * Results:
 *	The return value is a malloc-ed string containing information about
 *	tablePtr. It is the caller's responsibility to free this string.
 *
 * Side effects:
 *	None.
 *
 *----------------------------------------------------------------------
 */

char *
TclLiteralStats(
    LiteralTable *tablePtr)	/* Table for which to produce stats. */
{
#define NUM_COUNTERS 10
    size_t count[NUM_COUNTERS], overflow, i, j;
    double average, tmp;
    register LiteralEntry *entryPtr;
    char *result, *p;

    /*
     * Compute a histogram of bucket usage. For each bucket chain i, j is the
     * number of entries in the chain.
     */

    for (i=0 ; i<NUM_COUNTERS ; i++) {
	count[i] = 0;
    }
    overflow = 0;
    average = 0.0;
    for (i=0 ; i<tablePtr->numBuckets ; i++) {
	j = 0;
	for (entryPtr=tablePtr->buckets[i] ; entryPtr!=NULL;
		entryPtr=entryPtr->nextPtr) {
	    j++;
	}
	if (j < NUM_COUNTERS) {
	    count[j]++;
	} else {
	    overflow++;
	}
	tmp = j;
	average += (tmp+1.0)*(tmp/tablePtr->numEntries)/2.0;
    }

    /*
     * Print out the histogram and a few other pieces of information.
     */

    result = Tcl_Alloc(NUM_COUNTERS*60 + 300);
    sprintf(result, "%" TCL_Z_MODIFIER "u entries in table, %" TCL_Z_MODIFIER "u buckets\n",
	    tablePtr->numEntries, tablePtr->numBuckets);
    p = result + strlen(result);
    for (i=0 ; i<NUM_COUNTERS ; i++) {
	sprintf(p, "number of buckets with %" TCL_Z_MODIFIER "d entries: %" TCL_Z_MODIFIER "d\n",
		i, count[i]);
	p += strlen(p);
    }
    sprintf(p, "number of buckets with %d or more entries: %" TCL_Z_MODIFIER "d\n",
	    NUM_COUNTERS, overflow);
    p += strlen(p);
    sprintf(p, "average search distance for entry: %.1f", average);
    return result;
}
#endif /*TCL_COMPILE_STATS*/

#ifdef TCL_COMPILE_DEBUG
/*
 *----------------------------------------------------------------------
 *
 * TclVerifyLocalLiteralTable --
 *
 *	Check a CompileEnv's local literal table for consistency.
 *
 * Results:
 *	None.
 *
 * Side effects:
 *	Tcl_Panic if problems are found.
 *
 *----------------------------------------------------------------------
 */

void
TclVerifyLocalLiteralTable(
    CompileEnv *envPtr)		/* Points to CompileEnv whose literal table is
				 * to be validated. */
{
    register LiteralTable *localTablePtr = &envPtr->localLitTable;
    register LiteralEntry *localPtr;
    char *bytes;
    size_t i, length, count = 0;

    for (i=0 ; i<localTablePtr->numBuckets ; i++) {
	for (localPtr=localTablePtr->buckets[i] ; localPtr!=NULL;
		localPtr=localPtr->nextPtr) {
	    count++;
	    if (localPtr->refCount != TCL_AUTO_LENGTH) {
		bytes = TclGetString(localPtr->objPtr);
		length = localPtr->objPtr->length;
		Tcl_Panic("%s: local literal \"%.*s\" had bad refCount %" TCL_Z_MODIFIER "u",
			"TclVerifyLocalLiteralTable",
			(length>60? 60 : (int) length), bytes, localPtr->refCount);
	    }
	    if (localPtr->objPtr->bytes == NULL) {
		Tcl_Panic("%s: literal has NULL string rep",
			"TclVerifyLocalLiteralTable");
	    }
	}
    }
    if (count != localTablePtr->numEntries) {
	Tcl_Panic("%s: local literal table had %" TCL_Z_MODIFIER "d entries, should be %" TCL_Z_MODIFIER "d",
		"TclVerifyLocalLiteralTable", count,
		localTablePtr->numEntries);
    }
}

/*
 *----------------------------------------------------------------------
 *
 * TclVerifyGlobalLiteralTable --
 *
 *	Check an interpreter's global literal table literal for consistency.
 *
 * Results:
 *	None.
 *
 * Side effects:
 *	Tcl_Panic if problems are found.
 *
 *----------------------------------------------------------------------
 */

void
TclVerifyGlobalLiteralTable(
    Interp *iPtr)		/* Points to interpreter whose global literal
				 * table is to be validated. */
{
    register LiteralTable *globalTablePtr = &iPtr->literalTable;
    register LiteralEntry *globalPtr;
    char *bytes;
    size_t i, length, count = 0;

    for (i=0 ; i<globalTablePtr->numBuckets ; i++) {
	for (globalPtr=globalTablePtr->buckets[i] ; globalPtr!=NULL;
		globalPtr=globalPtr->nextPtr) {
	    count++;
	    if (globalPtr->refCount + 1 < 2) {
		bytes = TclGetString(globalPtr->objPtr);
		length = globalPtr->objPtr->length;
		Tcl_Panic("%s: global literal \"%.*s\" had bad refCount %" TCL_Z_MODIFIER "d",
			"TclVerifyGlobalLiteralTable",
			(length>60? 60 : (int)length), bytes, globalPtr->refCount);
	    }
	    if (globalPtr->objPtr->bytes == NULL) {
		Tcl_Panic("%s: literal has NULL string rep",
			"TclVerifyGlobalLiteralTable");
	    }
	}
    }
    if (count != globalTablePtr->numEntries) {
	Tcl_Panic("%s: global literal table had %" TCL_Z_MODIFIER "d entries, should be %" TCL_Z_MODIFIER "d",
		"TclVerifyGlobalLiteralTable", count,
		globalTablePtr->numEntries);
    }
}
#endif /*TCL_COMPILE_DEBUG*/

/*
 * Local Variables:
 * mode: c
 * c-basic-offset: 4
 * fill-column: 78
 * End:
 */<|MERGE_RESOLUTION|>--- conflicted
+++ resolved
@@ -203,14 +203,7 @@
     for (globalPtr=globalTablePtr->buckets[globalHash] ; globalPtr!=NULL;
 	    globalPtr = globalPtr->nextPtr) {
 	objPtr = globalPtr->objPtr;
-<<<<<<< HEAD
-	if ((globalPtr->nsPtr == nsPtr)
-		&& ((size_t)objPtr->length == length) && ((length == 0)
-		|| ((objPtr->bytes[0] == bytes[0])
-		&& (memcmp(objPtr->bytes, bytes, length) == 0)))) {
-=======
 	if (globalPtr->nsPtr == nsPtr) {
->>>>>>> 52501fd5
 	    /*
 	     * Literals should always have UTF-8 representations... but this
 	     * is not guaranteed so we need to be careful anyway.
@@ -218,17 +211,7 @@
 	     * https://stackoverflow.com/q/54337750/301832
 	     */
 
-<<<<<<< HEAD
-	    if (newPtr) {
-		*newPtr = 0;
-	    }
-	    if (globalPtrPtr) {
-		*globalPtrPtr = globalPtr;
-	    }
-	    if ((flags & LITERAL_ON_HEAP)) {
-		Tcl_Free((void *)bytes);
-=======
-	    int objLength;
+	    size_t objLength;
 	    char *objBytes = TclGetStringFromObj(objPtr, &objLength);
 
 	    if ((objLength == length) && ((length == 0)
@@ -245,11 +228,10 @@
 		    *globalPtrPtr = globalPtr;
 		}
 		if (flags & LITERAL_ON_HEAP) {
-		    ckfree(bytes);
+		    Tcl_Free((void *)bytes);
 		}
 		globalPtr->refCount++;
 		return objPtr;
->>>>>>> 52501fd5
 	    }
 	}
     }
