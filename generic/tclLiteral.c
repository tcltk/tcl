/*
 * tclLiteral.c --
 *
 *	Implementation of the global and ByteCode-local literal tables used to
 *	manage the Tcl objects created for literal values during compilation
 *	of Tcl scripts. This implementation borrows heavily from the more
 *	general hashtable implementation of Tcl hash tables that appears in
 *	tclHash.c.
 *
 * Copyright (c) 1997-1998 Sun Microsystems, Inc.
 * Copyright (c) 2004 by Kevin B. Kenny.  All rights reserved.
 *
 * See the file "license.terms" for information on usage and redistribution of
 * this file, and for a DISCLAIMER OF ALL WARRANTIES.
 */

#include "tclInt.h"
#include "tclCompile.h"

/*
 * When there are this many entries per bucket, on average, rebuild a
 * literal's hash table to make it larger.
 */

#define REBUILD_MULTIPLIER	3

/*
 * Function prototypes for static functions in this file:
 */

static int		AddLocalLiteralEntry(CompileEnv *envPtr,
			    Tcl_Obj *objPtr, int localHash);
static void		ExpandLocalLiteralArray(CompileEnv *envPtr);
<<<<<<< HEAD
static unsigned		HashString(const char *string, int length);
=======
static unsigned int	HashString(const char *bytes, int length);
#ifdef TCL_COMPILE_DEBUG
static LiteralEntry *	LookupLiteralEntry(Tcl_Interp *interp,
			    Tcl_Obj *objPtr);
#endif
>>>>>>> ff33155b
static void		RebuildLiteralTable(LiteralTable *tablePtr);

/*
 *----------------------------------------------------------------------
 *
 * TclInitLiteralTable --
 *
 *	This function is called to initialize the fields of a literal table
 *	structure for either an interpreter or a compilation's CompileEnv
 *	structure.
 *
 * Results:
 *	None.
 *
 * Side effects:
 *	The literal table is made ready for use.
 *
 *----------------------------------------------------------------------
 */

void
TclInitLiteralTable(
    register LiteralTable *tablePtr)
				/* Pointer to table structure, which is
				 * supplied by the caller. */
{
#if (TCL_SMALL_HASH_TABLE != 4)
    Tcl_Panic("%s: TCL_SMALL_HASH_TABLE is %d, not 4", "TclInitLiteralTable",
	    TCL_SMALL_HASH_TABLE);
#endif

    tablePtr->buckets = tablePtr->staticBuckets;
    tablePtr->staticBuckets[0] = tablePtr->staticBuckets[1] = 0;
    tablePtr->staticBuckets[2] = tablePtr->staticBuckets[3] = 0;
    tablePtr->numBuckets = TCL_SMALL_HASH_TABLE;
    tablePtr->numEntries = 0;
    tablePtr->rebuildSize = TCL_SMALL_HASH_TABLE * REBUILD_MULTIPLIER;
    tablePtr->mask = 3;
}

/*
 *----------------------------------------------------------------------
 *
 * TclDeleteLiteralTable --
 *
 *	This function frees up everything associated with a literal table
 *	except for the table's structure itself. It is called when the
 *	interpreter is deleted.
 *
 * Results:
 *	None.
 *
 * Side effects:
 *	Each literal in the table is released: i.e., its reference count in
 *	the global literal table is decremented and, if it becomes zero, the
 *	literal is freed. In addition, the table's bucket array is freed.
 *
 *----------------------------------------------------------------------
 */

void
TclDeleteLiteralTable(
    Tcl_Interp *interp,		/* Interpreter containing shared literals
				 * referenced by the table to delete. */
    LiteralTable *tablePtr)	/* Points to the literal table to delete. */
{
    LiteralEntry *entryPtr, *nextPtr;
    Tcl_Obj *objPtr;
    int i;

    /*
     * Release remaining literals in the table. Note that releasing a literal
     * might release other literals, modifying the table, so we restart the
     * search from the bucket chain we last found an entry.
     */

#ifdef TCL_COMPILE_DEBUG
    TclVerifyGlobalLiteralTable((Interp *) interp);
#endif /*TCL_COMPILE_DEBUG*/

    /*
     * We used to call TclReleaseLiteral for each literal in the table, which
     * is rather inefficient as it causes one lookup-by-hash for each
     * reference to the literal. We now rely at interp-deletion on each
     * bytecode object to release its references to the literal Tcl_Obj
     * without requiring that it updates the global table itself, and deal
     * here only with the table.
     */

    for (i=0 ; i<tablePtr->numBuckets ; i++) {
	entryPtr = tablePtr->buckets[i];
	while (entryPtr != NULL) {
	    objPtr = entryPtr->objPtr;
	    TclDecrRefCount(objPtr);
	    nextPtr = entryPtr->nextPtr;
	    ckfree(entryPtr);
	    entryPtr = nextPtr;
	}
    }

    /*
     * Free up the table's bucket array if it was dynamically allocated.
     */

    if (tablePtr->buckets != tablePtr->staticBuckets) {
	ckfree(tablePtr->buckets);
    }
}

/*
 *----------------------------------------------------------------------
 *
 * TclCreateLiteral --
 *
 *	Find, or if necessary create, an object in the interpreter's literal
 *	table that has a string representation matching the argument
 *	string. If nsPtr!=NULL then only literals stored for the namespace are
 *	considered.
 *
 * Results:
 *	The literal object. If it was created in this call *newPtr is set to
 *	1, else 0. NULL is returned if newPtr==NULL and no literal is found.
 *
 * Side effects:
 *	Increments the ref count of the global LiteralEntry since the caller
 *	now holds a reference. If LITERAL_ON_HEAP is set in flags, this
 *	function is given ownership of the string: if an object is created
 *	then its string representation is set directly from string, otherwise
 *	the string is freed. Typically, a caller sets LITERAL_ON_HEAP if
 *	"string" is an already heap-allocated buffer holding the result of
 *	backslash substitutions.
 *
 *----------------------------------------------------------------------
 */

Tcl_Obj *
TclCreateLiteral(
    Interp *iPtr,
    char *bytes,		/* The start of the string. Note that this is
				 * not a NUL-terminated string. */
    int length,			/* Number of bytes in the string. */
    unsigned hash,		/* The string's hash. If -1, it will be
				 * computed here. */
    int *newPtr,
    Namespace *nsPtr,
    int flags,
    LiteralEntry **globalPtrPtr)
{
    LiteralTable *globalTablePtr = &iPtr->literalTable;
    LiteralEntry *globalPtr;
    int globalHash;
    Tcl_Obj *objPtr;

    /*
     * Is it in the interpreter's global literal table?
     */

    if (hash == (unsigned) -1) {
	hash = HashString(bytes, length);
    }
    globalHash = (hash & globalTablePtr->mask);
    for (globalPtr=globalTablePtr->buckets[globalHash] ; globalPtr!=NULL;
	    globalPtr = globalPtr->nextPtr) {
	objPtr = globalPtr->objPtr;
	if ((globalPtr->nsPtr == nsPtr)
		&& (objPtr->length == length) && ((length == 0)
		|| ((objPtr->bytes[0] == bytes[0])
		&& (memcmp(objPtr->bytes, bytes, (unsigned) length) == 0)))) {
	    /*
	     * A literal was found: return it
	     */

	    if (newPtr) {
		*newPtr = 0;
	    }
	    if (globalPtrPtr) {
		*globalPtrPtr = globalPtr;
	    }
	    if (flags & LITERAL_ON_HEAP) {
		ckfree(bytes);
	    }
	    globalPtr->refCount++;
	    return objPtr;
	}
    }
    if (!newPtr) {
	if (flags & LITERAL_ON_HEAP) {
	    ckfree(bytes);
	}
	return NULL;
    }

    /*
     * The literal is new to the interpreter. Add it to the global literal
     * table.
     */

    TclNewObj(objPtr);
    Tcl_IncrRefCount(objPtr);
    if (flags & LITERAL_ON_HEAP) {
	objPtr->bytes = bytes;
	objPtr->length = length;
    } else {
	TclInitStringRep(objPtr, bytes, length);
    }

#ifdef TCL_COMPILE_DEBUG
<<<<<<< HEAD
    if (TclLookupLiteralEntry((Tcl_Interp *) iPtr, objPtr) != NULL) {
	Tcl_Panic("%s: literal \"%.*s\" found globally but shouldn't be",
		"TclRegisterLiteral", (length>60? 60 : length), bytes);
=======
    if (LookupLiteralEntry((Tcl_Interp *) iPtr, objPtr) != NULL) {
	Tcl_Panic("TclRegisterLiteral: literal \"%.*s\" found globally but shouldn't be",
		(length>60? 60 : length), bytes);
>>>>>>> ff33155b
    }
#endif

    globalPtr = ckalloc(sizeof(LiteralEntry));
    globalPtr->objPtr = objPtr;
    globalPtr->refCount = 1;
    globalPtr->nsPtr = nsPtr;
    globalPtr->nextPtr = globalTablePtr->buckets[globalHash];
    globalTablePtr->buckets[globalHash] = globalPtr;
    globalTablePtr->numEntries++;

    /*
     * If the global literal table has exceeded a decent size, rebuild it with
     * more buckets.
     */

    if (globalTablePtr->numEntries >= globalTablePtr->rebuildSize) {
	RebuildLiteralTable(globalTablePtr);
    }

#ifdef TCL_COMPILE_DEBUG
    TclVerifyGlobalLiteralTable(iPtr);
    {
	LiteralEntry *entryPtr;
	int found, i;

	found = 0;
	for (i=0 ; i<globalTablePtr->numBuckets ; i++) {
	    for (entryPtr=globalTablePtr->buckets[i]; entryPtr!=NULL ;
		    entryPtr=entryPtr->nextPtr) {
		if ((entryPtr == globalPtr) && (entryPtr->objPtr == objPtr)) {
		    found = 1;
		}
	    }
	}
	if (!found) {
	    Tcl_Panic("%s: literal \"%.*s\" wasn't global",
		    "TclRegisterLiteral", (length>60? 60 : length), bytes);
	}
    }
#endif /*TCL_COMPILE_DEBUG*/

#ifdef TCL_COMPILE_STATS
    iPtr->stats.numLiteralsCreated++;
    iPtr->stats.totalLitStringBytes += (double) (length + 1);
    iPtr->stats.currentLitStringBytes += (double) (length + 1);
    iPtr->stats.literalCount[TclLog2(length)]++;
#endif /*TCL_COMPILE_STATS*/

    if (globalPtrPtr) {
	*globalPtrPtr = globalPtr;
    }
    *newPtr = 1;
    return objPtr;
}

/*
 *----------------------------------------------------------------------
 *
 * TclRegisterLiteral --
 *
 *	Find, or if necessary create, an object in a CompileEnv literal array
 *	that has a string representation matching the argument string.
 *
 * Results:
 *	The index in the CompileEnv's literal array that references a shared
 *	literal matching the string. The object is created if necessary.
 *
 * Side effects:
 *	To maximize sharing, we look up the string in the interpreter's global
 *	literal table. If not found, we create a new shared literal in the
 *	global table. We then add a reference to the shared literal in the
 *	CompileEnv's literal array.
 *
 *	If LITERAL_ON_HEAP is set in flags, this function is given ownership
 *	of the string: if an object is created then its string representation
 *	is set directly from string, otherwise the string is freed. Typically,
 *	a caller sets LITERAL_ON_HEAP if "string" is an already heap-allocated
 *	buffer holding the result of backslash substitutions.
 *
 *----------------------------------------------------------------------
 */

int
TclRegisterLiteral(
    CompileEnv *envPtr,		/* Points to the CompileEnv in whose object
				 * array an object is found or created. */
    register char *bytes,	/* Points to string for which to find or
				 * create an object in CompileEnv's object
				 * array. */
    int length,			/* Number of bytes in the string. If < 0, the
				 * string consists of all bytes up to the
				 * first null character. */
    int flags)			/* If LITERAL_ON_HEAP then the caller already
				 * malloc'd bytes and ownership is passed to
				 * this function. If LITERAL_CMD_NAME then
				 * the literal should not be shared accross
				 * namespaces. */
{
    Interp *iPtr = envPtr->iPtr;
    LiteralTable *localTablePtr = &envPtr->localLitTable;
    LiteralEntry *globalPtr, *localPtr;
    Tcl_Obj *objPtr;
    unsigned hash;
    int localHash, objIndex, new;
    Namespace *nsPtr;

    if (length < 0) {
	length = (bytes ? strlen(bytes) : 0);
    }
    hash = HashString(bytes, length);

    /*
     * Is the literal already in the CompileEnv's local literal array? If so,
     * just return its index.
     */

    localHash = (hash & localTablePtr->mask);
    for (localPtr=localTablePtr->buckets[localHash] ; localPtr!=NULL;
	    localPtr = localPtr->nextPtr) {
	objPtr = localPtr->objPtr;
	if ((objPtr->length == length) && ((length == 0)
		|| ((objPtr->bytes[0] == bytes[0])
		&& (memcmp(objPtr->bytes, bytes, (unsigned) length) == 0)))) {
	    if (flags & LITERAL_ON_HEAP) {
		ckfree(bytes);
	    }
	    objIndex = (localPtr - envPtr->literalArrayPtr);
#ifdef TCL_COMPILE_DEBUG
	    TclVerifyLocalLiteralTable(envPtr);
#endif /*TCL_COMPILE_DEBUG*/

	    return objIndex;
	}
    }

    /*
     * The literal is new to this CompileEnv. If it is a command name, avoid
     * sharing it accross namespaces, and try not to share it with non-cmd
     * literals. Note that FQ command names can be shared, so that we register
     * the namespace as the interp's global NS.
     */

    if (flags & LITERAL_CMD_NAME) {
	if ((length >= 2) && (bytes[0] == ':') && (bytes[1] == ':')) {
	    nsPtr = iPtr->globalNsPtr;
	} else {
	    nsPtr = iPtr->varFramePtr->nsPtr;
	}
    } else {
	nsPtr = NULL;
    }
    
    /*
     * Is it in the interpreter's global literal table? If not, create it.
     */

    objPtr = TclCreateLiteral(iPtr, bytes, length, hash, &new, nsPtr, flags,
	    &globalPtr);
    objIndex = AddLocalLiteralEntry(envPtr, objPtr, localHash);

#ifdef TCL_COMPILE_DEBUG
    if (globalPtr->refCount < 1) {
	Tcl_Panic("%s: global literal \"%.*s\" had bad refCount %d",
		"TclRegisterLiteral", (length>60? 60 : length), bytes,
		globalPtr->refCount);
    }
    TclVerifyLocalLiteralTable(envPtr);
#endif /*TCL_COMPILE_DEBUG*/
    return objIndex;
}

#ifdef TCL_COMPILE_DEBUG
/*
 *----------------------------------------------------------------------
 *
 * LookupLiteralEntry --
 *
 *	Finds the LiteralEntry that corresponds to a literal Tcl object
 *	holding a literal.
 *
 * Results:
 *	Returns the matching LiteralEntry if found, otherwise NULL.
 *
 * Side effects:
 *	None.
 *
 *----------------------------------------------------------------------
 */

static LiteralEntry *
LookupLiteralEntry(
    Tcl_Interp *interp,		/* Interpreter for which objPtr was created to
				 * hold a literal. */
    register Tcl_Obj *objPtr)	/* Points to a Tcl object holding a literal
				 * that was previously created by a call to
				 * TclRegisterLiteral. */
{
    Interp *iPtr = (Interp *) interp;
    LiteralTable *globalTablePtr = &iPtr->literalTable;
    register LiteralEntry *entryPtr;
    const char *bytes;
    int length, globalHash;

    bytes = TclGetStringFromObj(objPtr, &length);
    globalHash = (HashString(bytes, length) & globalTablePtr->mask);
    for (entryPtr=globalTablePtr->buckets[globalHash] ; entryPtr!=NULL;
	    entryPtr=entryPtr->nextPtr) {
	if (entryPtr->objPtr == objPtr) {
	    return entryPtr;
	}
    }
    return NULL;
}

#endif
/*
 *----------------------------------------------------------------------
 *
 * TclHideLiteral --
 *
 *	Remove a literal entry from the literal hash tables, leaving it in the
 *	literal array so existing references continue to function. This makes
 *	it possible to turn a shared literal into a private literal that
 *	cannot be shared.
 *
 * Results:
 *	None.
 *
 * Side effects:
 *	Removes the literal from the local hash table and decrements the
 *	global hash entry's reference count.
 *
 *----------------------------------------------------------------------
 */

void
TclHideLiteral(
    Tcl_Interp *interp,		/* Interpreter for which objPtr was created to
				 * hold a literal. */
    register CompileEnv *envPtr,/* Points to CompileEnv whose literal array
				 * contains the entry being hidden. */
    int index)			/* The index of the entry in the literal
				 * array. */
{
    LiteralEntry **nextPtrPtr, *entryPtr, *lPtr;
    LiteralTable *localTablePtr = &envPtr->localLitTable;
    int localHash, length;
    const char *bytes;
    Tcl_Obj *newObjPtr;

    lPtr = &envPtr->literalArrayPtr[index];

    /*
     * To avoid unwanted sharing we need to copy the object and remove it from
     * the local and global literal tables. It still has a slot in the literal
     * array so it can be referred to by byte codes, but it will not be
     * matched by literal searches.
     */

    newObjPtr = Tcl_DuplicateObj(lPtr->objPtr);
    Tcl_IncrRefCount(newObjPtr);
    TclReleaseLiteral(interp, lPtr->objPtr);
    lPtr->objPtr = newObjPtr;

    bytes = TclGetStringFromObj(newObjPtr, &length);
    localHash = (HashString(bytes, length) & localTablePtr->mask);
    nextPtrPtr = &localTablePtr->buckets[localHash];

    for (entryPtr=*nextPtrPtr ; entryPtr!=NULL ; entryPtr=*nextPtrPtr) {
	if (entryPtr == lPtr) {
	    *nextPtrPtr = lPtr->nextPtr;
	    lPtr->nextPtr = NULL;
	    localTablePtr->numEntries--;
	    break;
	}
	nextPtrPtr = &entryPtr->nextPtr;
    }
}

/*
 *----------------------------------------------------------------------
 *
 * TclAddLiteralObj --
 *
 *	Add a single literal object to the literal array. This function does
 *	not add the literal to the local or global literal tables. The caller
 *	is expected to add the entry to whatever tables are appropriate.
 *
 * Results:
 *	The index in the CompileEnv's literal array that references the
 *	literal. Stores the pointer to the new literal entry in the location
 *	referenced by the localPtrPtr argument.
 *
 * Side effects:
 *	Expands the literal array if necessary. Increments the refcount on the
 *	literal object.
 *
 *----------------------------------------------------------------------
 */

int
TclAddLiteralObj(
    register CompileEnv *envPtr,/* Points to CompileEnv in whose literal array
				 * the object is to be inserted. */
    Tcl_Obj *objPtr,		/* The object to insert into the array. */
    LiteralEntry **litPtrPtr)	/* The location where the pointer to the new
				 * literal entry should be stored. May be
				 * NULL. */
{
    register LiteralEntry *lPtr;
    int objIndex;

    if (envPtr->literalArrayNext >= envPtr->literalArrayEnd) {
	ExpandLocalLiteralArray(envPtr);
    }
    objIndex = envPtr->literalArrayNext;
    envPtr->literalArrayNext++;

    lPtr = &envPtr->literalArrayPtr[objIndex];
    lPtr->objPtr = objPtr;
    Tcl_IncrRefCount(objPtr);
    lPtr->refCount = -1;	/* i.e., unused */
    lPtr->nextPtr = NULL;

    if (litPtrPtr) {
	*litPtrPtr = lPtr;
    }

    return objIndex;
}

/*
 *----------------------------------------------------------------------
 *
 * AddLocalLiteralEntry --
 *
 *	Insert a new literal into a CompileEnv's local literal array.
 *
 * Results:
 *	The index in the CompileEnv's literal array that references the
 *	literal.
 *
 * Side effects:
 *	Expands the literal array if necessary. May rebuild the hash bucket
 *	array of the CompileEnv's literal array if it becomes too large.
 *
 *----------------------------------------------------------------------
 */

static int
AddLocalLiteralEntry(
    register CompileEnv *envPtr,/* Points to CompileEnv in whose literal array
				 * the object is to be inserted. */
    Tcl_Obj *objPtr,		/* The literal to add to the CompileEnv. */
    int localHash)		/* Hash value for the literal's string. */
{
    register LiteralTable *localTablePtr = &envPtr->localLitTable;
    LiteralEntry *localPtr;
    int objIndex;

    objIndex = TclAddLiteralObj(envPtr, objPtr, &localPtr);

    /*
     * Add the literal to the local table.
     */

    localPtr->nextPtr = localTablePtr->buckets[localHash];
    localTablePtr->buckets[localHash] = localPtr;
    localTablePtr->numEntries++;

    /*
     * If the CompileEnv's local literal table has exceeded a decent size,
     * rebuild it with more buckets.
     */

    if (localTablePtr->numEntries >= localTablePtr->rebuildSize) {
	RebuildLiteralTable(localTablePtr);
    }

#ifdef TCL_COMPILE_DEBUG
    TclVerifyLocalLiteralTable(envPtr);
    {
	char *bytes;
	int length, found, i;

	found = 0;
	for (i=0 ; i<localTablePtr->numBuckets ; i++) {
	    for (localPtr=localTablePtr->buckets[i] ; localPtr!=NULL ;
		    localPtr=localPtr->nextPtr) {
		if (localPtr->objPtr == objPtr) {
		    found = 1;
		}
	    }
	}

	if (!found) {
	    bytes = Tcl_GetStringFromObj(objPtr, &length);
	    Tcl_Panic("%s: literal \"%.*s\" wasn't found locally",
		    "AddLocalLiteralEntry", (length>60? 60 : length), bytes);
	}
    }
#endif /*TCL_COMPILE_DEBUG*/

    return objIndex;
}

/*
 *----------------------------------------------------------------------
 *
 * ExpandLocalLiteralArray --
 *
 *	Function that uses malloc to allocate more storage for a CompileEnv's
 *	local literal array.
 *
 * Results:
 *	None.
 *
 * Side effects:
 *	The literal array in *envPtr is reallocated to a new array of double
 *	the size, and if envPtr->mallocedLiteralArray is non-zero the old
 *	array is freed. Entries are copied from the old array to the new one.
 *	The local literal table is updated to refer to the new entries.
 *
 *----------------------------------------------------------------------
 */

static void
ExpandLocalLiteralArray(
    register CompileEnv *envPtr)/* Points to the CompileEnv whose object array
				 * must be enlarged. */
{
    /*
     * The current allocated local literal entries are stored between elements
     * 0 and (envPtr->literalArrayNext - 1) [inclusive].
     */

    LiteralTable *localTablePtr = &envPtr->localLitTable;
    int currElems = envPtr->literalArrayNext;
    size_t currBytes = (currElems * sizeof(LiteralEntry));
    LiteralEntry *currArrayPtr = envPtr->literalArrayPtr;
    LiteralEntry *newArrayPtr;
    int i;

    if (envPtr->mallocedLiteralArray) {
	newArrayPtr = ckrealloc(currArrayPtr, 2 * currBytes);
    } else {
	/*
	 * envPtr->literalArrayPtr isn't a ckalloc'd pointer, so we must
	 * code a ckrealloc equivalent for ourselves.
	 */

	newArrayPtr = ckalloc(2 * currBytes);
	memcpy(newArrayPtr, currArrayPtr, currBytes);
	envPtr->mallocedLiteralArray = 1;
    }

    /*
     * Update the local literal table's bucket array.
     */

    if (currArrayPtr != newArrayPtr) {
	for (i=0 ; i<currElems ; i++) {
	    if (newArrayPtr[i].nextPtr != NULL) {
		newArrayPtr[i].nextPtr = newArrayPtr
			+ (newArrayPtr[i].nextPtr - currArrayPtr);
	    }
	}
	for (i=0 ; i<localTablePtr->numBuckets ; i++) {
	    if (localTablePtr->buckets[i] != NULL) {
		localTablePtr->buckets[i] = newArrayPtr
			+ (localTablePtr->buckets[i] - currArrayPtr);
	    }
	}
    }

    envPtr->literalArrayPtr = newArrayPtr;
    envPtr->literalArrayEnd = (2 * currElems);
}

/*
 *----------------------------------------------------------------------
 *
 * TclReleaseLiteral --
 *
 *	This function releases a reference to one of the shared Tcl objects
 *	that hold literals. It is called to release the literals referenced by
 *	a ByteCode that is being destroyed, and it is also called by
 *	TclDeleteLiteralTable.
 *
 * Results:
 *	None.
 *
 * Side effects:
 *	The reference count for the global LiteralTable entry that corresponds
 *	to the literal is decremented. If no other reference to a global
 *	literal object remains, it is freed.
 *
 *----------------------------------------------------------------------
 */

void
TclReleaseLiteral(
    Tcl_Interp *interp,		/* Interpreter for which objPtr was created to
				 * hold a literal. */
    register Tcl_Obj *objPtr)	/* Points to a literal object that was
				 * previously created by a call to
				 * TclRegisterLiteral. */
{
    Interp *iPtr = (Interp *) interp;
    LiteralTable *globalTablePtr;
    register LiteralEntry *entryPtr, *prevPtr;
    const char *bytes;
    int length, index;

    if (iPtr == NULL) {
	goto done;
    }

    globalTablePtr = &iPtr->literalTable;
    bytes = TclGetStringFromObj(objPtr, &length);
    index = (HashString(bytes, length) & globalTablePtr->mask);

    /*
     * Check to see if the object is in the global literal table and remove
     * this reference. The object may not be in the table if it is a hidden
     * local literal.
     */

    for (prevPtr=NULL, entryPtr=globalTablePtr->buckets[index];
	    entryPtr!=NULL ; prevPtr=entryPtr, entryPtr=entryPtr->nextPtr) {
	if (entryPtr->objPtr == objPtr) {
	    entryPtr->refCount--;

	    /*
	     * If the literal is no longer being used by any ByteCode, delete
	     * the entry then remove the reference corresponding to the global
	     * literal table entry (decrement the ref count of the object).
	     */

	    if (entryPtr->refCount == 0) {
		if (prevPtr == NULL) {
		    globalTablePtr->buckets[index] = entryPtr->nextPtr;
		} else {
		    prevPtr->nextPtr = entryPtr->nextPtr;
		}
		ckfree(entryPtr);
		globalTablePtr->numEntries--;

		TclDecrRefCount(objPtr);

#ifdef TCL_COMPILE_STATS
		iPtr->stats.currentLitStringBytes -= (double) (length + 1);
#endif /*TCL_COMPILE_STATS*/
	    }
	    break;
	}
    }

    /*
     * Remove the reference corresponding to the local literal table entry.
     */

    done:
    Tcl_DecrRefCount(objPtr);
}

/*
 *----------------------------------------------------------------------
 *
 * HashString --
 *
 *	Compute a one-word summary of a text string, which can be used to
 *	generate a hash index.
 *
 * Results:
 *	The return value is a one-word summary of the information in string.
 *
 * Side effects:
 *	None.
 *
 *----------------------------------------------------------------------
 */

static unsigned
HashString(
    register const char *string,	/* String for which to compute hash value. */
    int length)			/* Number of bytes in the string. */
{
    register unsigned int result = 0;

    /*
     * I tried a zillion different hash functions and asked many other people
     * for advice. Many people had their own favorite functions, all
     * different, but no-one had much idea why they were good ones. I chose
     * the one below (multiply by 9 and add new character) because of the
     * following reasons:
     *
     * 1. Multiplying by 10 is perfect for keys that are decimal strings, and
     *    multiplying by 9 is just about as good.
     * 2. Times-9 is (shift-left-3) plus (old). This means that each
     *    character's bits hang around in the low-order bits of the hash value
     *    for ever, plus they spread fairly rapidly up to the high-order bits
     *    to fill out the hash value. This seems works well both for decimal
     *    and non-decimal strings.
     *
     * Note that this function is very weak against malicious strings; it's
     * very easy to generate multiple keys that have the same hashcode. On the
     * other hand, that hardly ever actually occurs and this function *is*
     * very cheap, even by comparison with industry-standard hashes like FNV.
     * If real strength of hash is required though, use a custom hash based on
     * Bob Jenkins's lookup3(), but be aware that it's significantly slower.
     * Tcl scripts tend to not have a big issue in this area, and literals
     * mostly aren't looked up by name anyway.
     *
     * See also HashStringKey in tclHash.c.
     * See also TclObjHashKey in tclObj.c.
     *
     * See [tcl-Feature Request #2958832]
     */

    if (length > 0) {
	result = UCHAR(*string);
	while (--length) {
	    result += (result << 3) + UCHAR(*++string);
	}
    }
    return result;
}

/*
 *----------------------------------------------------------------------
 *
 * RebuildLiteralTable --
 *
 *	This function is invoked when the ratio of entries to hash buckets
 *	becomes too large in a local or global literal table. It allocates a
 *	larger bucket array and moves the entries into the new buckets.
 *
 * Results:
 *	None.
 *
 * Side effects:
 *	Memory gets reallocated and entries get rehashed into new buckets.
 *
 *----------------------------------------------------------------------
 */

static void
RebuildLiteralTable(
    register LiteralTable *tablePtr)
				/* Local or global table to enlarge. */
{
    LiteralEntry **oldBuckets;
    register LiteralEntry **oldChainPtr, **newChainPtr;
    register LiteralEntry *entryPtr;
    LiteralEntry **bucketPtr;
    const char *bytes;
    int oldSize, count, index, length;

    oldSize = tablePtr->numBuckets;
    oldBuckets = tablePtr->buckets;

    /*
     * Allocate and initialize the new bucket array, and set up hashing
     * constants for new array size.
     */

    tablePtr->numBuckets *= 4;
    tablePtr->buckets = ckalloc(tablePtr->numBuckets * sizeof(LiteralEntry*));
    for (count=tablePtr->numBuckets, newChainPtr=tablePtr->buckets;
	    count>0 ; count--, newChainPtr++) {
	*newChainPtr = NULL;
    }
    tablePtr->rebuildSize *= 4;
    tablePtr->mask = (tablePtr->mask << 2) + 3;

    /*
     * Rehash all of the existing entries into the new bucket array.
     */

    for (oldChainPtr=oldBuckets ; oldSize>0 ; oldSize--,oldChainPtr++) {
	for (entryPtr=*oldChainPtr ; entryPtr!=NULL ; entryPtr=*oldChainPtr) {
	    bytes = TclGetStringFromObj(entryPtr->objPtr, &length);
	    index = (HashString(bytes, length) & tablePtr->mask);

	    *oldChainPtr = entryPtr->nextPtr;
	    bucketPtr = &tablePtr->buckets[index];
	    entryPtr->nextPtr = *bucketPtr;
	    *bucketPtr = entryPtr;
	}
    }

    /*
     * Free up the old bucket array, if it was dynamically allocated.
     */

    if (oldBuckets != tablePtr->staticBuckets) {
	ckfree(oldBuckets);
    }
}

/*
 *----------------------------------------------------------------------
 *
 * TclInvalidateCmdLiteral --
 *
 *	Invalidate a command literal entry, if present in the literal hash
 *	tables, by resetting its internal representation. This invalidation
 *	leaves it in the literal tables and in existing literal arrays. As a
 *	result, existing references continue to work but we force a fresh
 *	command look-up upon the next use (see, in particular,
 *	TclSetCmdNameObj()).
 *
 * Results:
 *	None.
 *
 * Side effects: 
 *	Resets the internal representation of the CmdName Tcl_Obj
 *	using TclFreeIntRep().
 *
 *----------------------------------------------------------------------
 */

void
TclInvalidateCmdLiteral(
    Tcl_Interp *interp,		/* Interpreter for which to invalidate a
				 * command literal. */
    const char *name,		/* Points to the start of the cmd literal
				 * name. */
    Namespace *nsPtr)		/* The namespace for which to lookup and
				 * invalidate a cmd literal. */
{
    Interp *iPtr = (Interp *) interp;
    Tcl_Obj *literalObjPtr = TclCreateLiteral(iPtr, (char *) name,
	    strlen(name), -1, NULL, nsPtr, 0, NULL);

    if (literalObjPtr != NULL && literalObjPtr->typePtr == &tclCmdNameType) {
	TclFreeIntRep(literalObjPtr);
    }
}

#ifdef TCL_COMPILE_STATS
/*
 *----------------------------------------------------------------------
 *
 * TclLiteralStats --
 *
 *	Return statistics describing the layout of the hash table in its hash
 *	buckets.
 *
 * Results:
 *	The return value is a malloc-ed string containing information about
 *	tablePtr. It is the caller's responsibility to free this string.
 *
 * Side effects:
 *	None.
 *
 *----------------------------------------------------------------------
 */

char *
TclLiteralStats(
    LiteralTable *tablePtr)	/* Table for which to produce stats. */
{
#define NUM_COUNTERS 10
    int count[NUM_COUNTERS], overflow, i, j;
    double average, tmp;
    register LiteralEntry *entryPtr;
    char *result, *p;

    /*
     * Compute a histogram of bucket usage. For each bucket chain i, j is the
     * number of entries in the chain.
     */

    for (i=0 ; i<NUM_COUNTERS ; i++) {
	count[i] = 0;
    }
    overflow = 0;
    average = 0.0;
    for (i=0 ; i<tablePtr->numBuckets ; i++) {
	j = 0;
	for (entryPtr=tablePtr->buckets[i] ; entryPtr!=NULL;
		entryPtr=entryPtr->nextPtr) {
	    j++;
	}
	if (j < NUM_COUNTERS) {
	    count[j]++;
	} else {
	    overflow++;
	}
	tmp = j;
	average += (tmp+1.0)*(tmp/tablePtr->numEntries)/2.0;
    }

    /*
     * Print out the histogram and a few other pieces of information.
     */

    result = ckalloc(NUM_COUNTERS*60 + 300);
    sprintf(result, "%d entries in table, %d buckets\n",
	    tablePtr->numEntries, tablePtr->numBuckets);
    p = result + strlen(result);
    for (i=0 ; i<NUM_COUNTERS ; i++) {
	sprintf(p, "number of buckets with %d entries: %d\n",
		i, count[i]);
	p += strlen(p);
    }
    sprintf(p, "number of buckets with %d or more entries: %d\n",
	    NUM_COUNTERS, overflow);
    p += strlen(p);
    sprintf(p, "average search distance for entry: %.1f", average);
    return result;
}
#endif /*TCL_COMPILE_STATS*/

#ifdef TCL_COMPILE_DEBUG
/*
 *----------------------------------------------------------------------
 *
 * TclVerifyLocalLiteralTable --
 *
 *	Check a CompileEnv's local literal table for consistency.
 *
 * Results:
 *	None.
 *
 * Side effects:
 *	Tcl_Panic if problems are found.
 *
 *----------------------------------------------------------------------
 */

void
TclVerifyLocalLiteralTable(
    CompileEnv *envPtr)		/* Points to CompileEnv whose literal table is
				 * to be validated. */
{
    register LiteralTable *localTablePtr = &envPtr->localLitTable;
    register LiteralEntry *localPtr;
    char *bytes;
    register int i;
    int length, count;

    count = 0;
    for (i=0 ; i<localTablePtr->numBuckets ; i++) {
	for (localPtr=localTablePtr->buckets[i] ; localPtr!=NULL;
		localPtr=localPtr->nextPtr) {
	    count++;
	    if (localPtr->refCount != -1) {
		bytes = Tcl_GetStringFromObj(localPtr->objPtr, &length);
		Tcl_Panic("%s: local literal \"%.*s\" had bad refCount %d",
			"TclVerifyLocalLiteralTable",
			(length>60? 60 : length), bytes, localPtr->refCount);
	    }
	    if (LookupLiteralEntry((Tcl_Interp *) envPtr->iPtr,
		    localPtr->objPtr) == NULL) {
		bytes = Tcl_GetStringFromObj(localPtr->objPtr, &length);
		Tcl_Panic("%s: local literal \"%.*s\" is not global",
			"TclVerifyLocalLiteralTable",
			(length>60? 60 : length), bytes);
	    }
	    if (localPtr->objPtr->bytes == NULL) {
		Tcl_Panic("%s: literal has NULL string rep",
			"TclVerifyLocalLiteralTable");
	    }
	}
    }
    if (count != localTablePtr->numEntries) {
	Tcl_Panic("%s: local literal table had %d entries, should be %d",
		"TclVerifyLocalLiteralTable", count,
		localTablePtr->numEntries);
    }
}

/*
 *----------------------------------------------------------------------
 *
 * TclVerifyGlobalLiteralTable --
 *
 *	Check an interpreter's global literal table literal for consistency.
 *
 * Results:
 *	None.
 *
 * Side effects:
 *	Tcl_Panic if problems are found.
 *
 *----------------------------------------------------------------------
 */

void
TclVerifyGlobalLiteralTable(
    Interp *iPtr)		/* Points to interpreter whose global literal
				 * table is to be validated. */
{
    register LiteralTable *globalTablePtr = &iPtr->literalTable;
    register LiteralEntry *globalPtr;
    char *bytes;
    register int i;
    int length, count;

    count = 0;
    for (i=0 ; i<globalTablePtr->numBuckets ; i++) {
	for (globalPtr=globalTablePtr->buckets[i] ; globalPtr!=NULL;
		globalPtr=globalPtr->nextPtr) {
	    count++;
	    if (globalPtr->refCount < 1) {
		bytes = Tcl_GetStringFromObj(globalPtr->objPtr, &length);
		Tcl_Panic("%s: global literal \"%.*s\" had bad refCount %d",
			"TclVerifyGlobalLiteralTable",
			(length>60? 60 : length), bytes, globalPtr->refCount);
	    }
	    if (globalPtr->objPtr->bytes == NULL) {
		Tcl_Panic("%s: literal has NULL string rep",
			"TclVerifyGlobalLiteralTable");
	    }
	}
    }
    if (count != globalTablePtr->numEntries) {
	Tcl_Panic("%s: global literal table had %d entries, should be %d",
		"TclVerifyGlobalLiteralTable", count,
		globalTablePtr->numEntries);
    }
}
#endif /*TCL_COMPILE_DEBUG*/

/*
 * Local Variables:
 * mode: c
 * c-basic-offset: 4
 * fill-column: 78
 * End:
 */<|MERGE_RESOLUTION|>--- conflicted
+++ resolved
@@ -31,15 +31,11 @@
 static int		AddLocalLiteralEntry(CompileEnv *envPtr,
 			    Tcl_Obj *objPtr, int localHash);
 static void		ExpandLocalLiteralArray(CompileEnv *envPtr);
-<<<<<<< HEAD
 static unsigned		HashString(const char *string, int length);
-=======
-static unsigned int	HashString(const char *bytes, int length);
 #ifdef TCL_COMPILE_DEBUG
 static LiteralEntry *	LookupLiteralEntry(Tcl_Interp *interp,
 			    Tcl_Obj *objPtr);
 #endif
->>>>>>> ff33155b
 static void		RebuildLiteralTable(LiteralTable *tablePtr);
  
@@ -250,15 +246,9 @@
     }
 
 #ifdef TCL_COMPILE_DEBUG
-<<<<<<< HEAD
-    if (TclLookupLiteralEntry((Tcl_Interp *) iPtr, objPtr) != NULL) {
+    if (LookupLiteralEntry((Tcl_Interp *) iPtr, objPtr) != NULL) {
 	Tcl_Panic("%s: literal \"%.*s\" found globally but shouldn't be",
 		"TclRegisterLiteral", (length>60? 60 : length), bytes);
-=======
-    if (LookupLiteralEntry((Tcl_Interp *) iPtr, objPtr) != NULL) {
-	Tcl_Panic("TclRegisterLiteral: literal \"%.*s\" found globally but shouldn't be",
-		(length>60? 60 : length), bytes);
->>>>>>> ff33155b
     }
 #endif
 
