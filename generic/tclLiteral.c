--- conflicted
+++ resolved
@@ -28,14 +28,9 @@
  * Function prototypes for static functions in this file:
  */
 
-<<<<<<< HEAD
 static Tcl_Obj *	CreateLiteral(Interp *iPtr, const char *bytes,
 			    Tcl_Size length, int *newPtr, Namespace *nsPtr,
 			    int flags, LiteralEntry **globalPtrPtr);
-=======
-static size_t		AddLocalLiteralEntry(CompileEnv *envPtr,
-			    Tcl_Obj *objPtr, size_t localHash);
->>>>>>> 83503911
 static void		ExpandLocalLiteralArray(CompileEnv *envPtr);
 static size_t		HashString(const char *string, Tcl_Size length);
 #ifdef TCL_COMPILE_DEBUG
@@ -449,7 +444,6 @@
     Interp *iPtr = envPtr->iPtr;
     Namespace *nsPtr = NULL;
     Tcl_Obj *objPtr;
-<<<<<<< HEAD
     LiteralEntry *globalPtr;
     Tcl_HashEntry *hePtr;
     int objIndex, globalNew, isNew = 0;
@@ -463,56 +457,6 @@
 	Tcl_SetHashValue(hePtr, INT2PTR(objIndex));
 	if (!globalNew && globalPtr) {
 	    globalPtr->refCount++;
-=======
-    size_t hash, localHash, objIndex;
-    int isNew;
-    Namespace *nsPtr;
-
-    if (length < 0) {
-	length = (bytes ? strlen(bytes) : 0);
-    }
-    hash = HashString(bytes, length);
-
-    /*
-     * Is the literal already in the CompileEnv's local literal array? If so,
-     * just return its index.
-     */
-
-    localHash = (hash & localTablePtr->mask);
-    for (localPtr=localTablePtr->buckets[localHash] ; localPtr!=NULL;
-	    localPtr = localPtr->nextPtr) {
-	objPtr = localPtr->objPtr;
-	if ((objPtr->length == length) && ((length == 0)
-		|| ((objPtr->bytes[0] == bytes[0])
-		&& (memcmp(objPtr->bytes, bytes, length) == 0)))) {
-	    if ((flags & LITERAL_ON_HEAP)) {
-		Tcl_Free((void *)bytes);
-	    }
-	    objIndex = (localPtr - envPtr->literalArrayPtr);
-#ifdef TCL_COMPILE_DEBUG
-	    TclVerifyLocalLiteralTable(envPtr);
-#endif /*TCL_COMPILE_DEBUG*/
-
-	    if (objIndex > INT_MAX) {
-		Tcl_Panic("Literal table index too large. Cannot be handled by TclEmitPush");
-	    }
-	    return (int)objIndex;
-	}
-    }
-
-    /*
-     * The literal is new to this CompileEnv. If it is a command name, avoid
-     * sharing it across namespaces, and try not to share it with non-cmd
-     * literals. Note that FQ command names can be shared, so that we register
-     * the namespace as the interp's global NS.
-     */
-
-    if ((flags & LITERAL_CMD_NAME)) {
-	if ((length >= 2) && (bytes[0] == ':') && (bytes[1] == ':')) {
-	    nsPtr = iPtr->globalNsPtr;
-	} else {
-	    nsPtr = iPtr->varFramePtr->nsPtr;
->>>>>>> 83503911
 	}
     } else {
 	objIndex = PTR2INT(Tcl_GetHashValue(hePtr));
@@ -667,91 +611,9 @@
     envPtr->literalArrayPtr[objIndex] = objPtr;
     Tcl_IncrRefCount(objPtr);
 
-<<<<<<< HEAD
-    return objIndex;
+    return (int)objIndex;
 
     (void)litPtrPtr;
-=======
-    return (int)objIndex;
-}
--
-/*
- *----------------------------------------------------------------------
- *
- * AddLocalLiteralEntry --
- *
- *	Insert a new literal into a CompileEnv's local literal array.
- *
- * Results:
- *	The index in the CompileEnv's literal array that references the
- *	literal.
- *
- * Side effects:
- *	Expands the literal array if necessary. May rebuild the hash bucket
- *	array of the CompileEnv's literal array if it becomes too large.
- *
- *----------------------------------------------------------------------
- */
-
-static size_t
-AddLocalLiteralEntry(
-    CompileEnv *envPtr,/* Points to CompileEnv in whose literal array
-				 * the object is to be inserted. */
-    Tcl_Obj *objPtr,		/* The literal to add to the CompileEnv. */
-    size_t localHash)		/* Hash value for the literal's string. */
-{
-    LiteralTable *localTablePtr = &envPtr->localLitTable;
-    LiteralEntry *localPtr;
-    size_t objIndex;
-
-    objIndex = TclAddLiteralObj(envPtr, objPtr, &localPtr);
-
-    /*
-     * Add the literal to the local table.
-     */
-
-    localPtr->nextPtr = localTablePtr->buckets[localHash];
-    localTablePtr->buckets[localHash] = localPtr;
-    localTablePtr->numEntries++;
-
-    /*
-     * If the CompileEnv's local literal table has exceeded a decent size,
-     * rebuild it with more buckets.
-     */
-
-    if (localTablePtr->numEntries >= localTablePtr->rebuildSize) {
-	RebuildLiteralTable(localTablePtr);
-    }
-
-#ifdef TCL_COMPILE_DEBUG
-    TclVerifyLocalLiteralTable(envPtr);
-    {
-	char *bytes;
-	int found;
-	size_t i;
-	Tcl_Size length;
-
-	found = 0;
-	for (i=0 ; i<localTablePtr->numBuckets ; i++) {
-	    for (localPtr=localTablePtr->buckets[i] ; localPtr!=NULL ;
-		    localPtr=localPtr->nextPtr) {
-		if (localPtr->objPtr == objPtr) {
-		    found = 1;
-		}
-	    }
-	}
-
-	if (!found) {
-	    bytes = TclGetStringFromObj(objPtr, &length);
-	    Tcl_Panic("%s: literal \"%.*s\" wasn't found locally",
-		    "AddLocalLiteralEntry", (length>60? 60 : (int)length), bytes);
-	}
-    }
-#endif /*TCL_COMPILE_DEBUG*/
-
-    return objIndex;
->>>>>>> 83503911
 }
  
