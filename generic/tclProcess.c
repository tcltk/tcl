--- conflicted
+++ resolved
@@ -538,12 +538,7 @@
 		 * Add to result.
 		 */
 
-<<<<<<< HEAD
-		Tcl_DictObjPut(interp, dict, Tcl_NewWideIntObj(info->resolvedPid),
-=======
-		TclNewIntObj(elemPtr, info->resolvedPid);
-		Tcl_DictObjPut(NULL, dict, elemPtr,
->>>>>>> 85d98f92
+		Tcl_DictObjPut(NULL, dict, Tcl_NewIntObj(info->resolvedPid),
 			BuildProcessStatusObj(info));
 	    }
 	}
@@ -593,12 +588,7 @@
 		 * Add to result.
 		 */
 
-<<<<<<< HEAD
-		Tcl_DictObjPut(interp, dict, Tcl_NewWideIntObj(info->resolvedPid),
-=======
-		TclNewIntObj(elemPtr, info->resolvedPid);
-		Tcl_DictObjPut(NULL, dict, elemPtr,
->>>>>>> 85d98f92
+		Tcl_DictObjPut(NULL, dict, Tcl_NewIntObj(info->resolvedPid),
 			BuildProcessStatusObj(info));
 	    }
 	}
