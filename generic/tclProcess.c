/*
 * tclProcess.c --
 *
 *	This file implements the "tcl::process" ensemble for subprocess
 *	management as defined by TIP #462.
 *
 * Copyright © 2017 Frederic Bonnet.
 *
 * See the file "license.terms" for information on usage and redistribution of
 * this file, and for a DISCLAIMER OF ALL WARRANTIES.
 */

#include "tclInt.h"

/*
 * Autopurge flag. Process-global because of the way Tcl manages child
 * processes (see tclPipe.c).
 */

static bool autopurge = true;	/* Autopurge flag. */

/*
 * Hash tables that keeps track of all child process statuses. Keys are the
 * child process ids and resolved pids, values are (ProcessInfo *).
 */

typedef struct ProcessInfo {
    Tcl_Pid pid;		/* Process id. */
    Tcl_Size resolvedPid;	/* Resolved process id. */
    bool purge;			/* Purge eventualy. */
    TclProcessWaitStatus status;/* Process status. */
    int code;			/* Error code, exit status or signal
				 * number. */
    Tcl_Obj *msg;		/* Error message. */
    Tcl_Obj *error;		/* Error code. */
} ProcessInfo;

static Tcl_HashTable infoTablePerPid;
static Tcl_HashTable infoTablePerResolvedPid;
static bool infoTablesInitialized = false;
TCL_DECLARE_MUTEX(infoTablesMutex)

/*
 * Prototypes for functions defined later in this file:
 */

static void		InitProcessInfo(ProcessInfo *info, Tcl_Pid pid,
			    Tcl_Size resolvedPid);
static void		FreeProcessInfo(ProcessInfo *info);
static bool		RefreshProcessInfo(ProcessInfo *info, int options);
static TclProcessWaitStatus WaitProcessStatus(Tcl_Pid pid, Tcl_Size resolvedPid,
			    int options, int *codePtr, Tcl_Obj **msgPtr,
			    Tcl_Obj **errorObjPtr);
static Tcl_Obj *	BuildProcessStatusObj(ProcessInfo *info);
<<<<<<< HEAD
static Tcl_ObjCmdProc ProcessListObjCmd;
static Tcl_ObjCmdProc ProcessStatusObjCmd;
static Tcl_ObjCmdProc ProcessPurgeObjCmd;
static Tcl_ObjCmdProc ProcessAutopurgeObjCmd;
=======
static Tcl_ObjCmdProc	ProcessListObjCmd;
static Tcl_ObjCmdProc	ProcessStatusObjCmd;
static Tcl_ObjCmdProc	ProcessPurgeObjCmd;
static Tcl_ObjCmdProc	ProcessAutopurgeObjCmd;

const EnsembleImplMap tclProcessImplMap[] = {
    {"list",		ProcessListObjCmd,	TclCompileBasic0ArgCmd, NULL, NULL, 1},
    {"status",		ProcessStatusObjCmd,	TclCompileBasicMin0ArgCmd, NULL, NULL, 1},
    {"purge",		ProcessPurgeObjCmd,	TclCompileBasic0Or1ArgCmd, NULL, NULL, 1},
    {"autopurge",	ProcessAutopurgeObjCmd,	TclCompileBasic0Or1ArgCmd, NULL, NULL, 1},
    {NULL, NULL, NULL, NULL, NULL, 0}
};
>>>>>>> 37de7db0

/*
 *----------------------------------------------------------------------
 *
 * InitProcessInfo --
 *
 *	Initializes the ProcessInfo structure.
 *
 * Results:
 *	None.
 *
 * Side effects:
 *	Memory written.
 *
 *----------------------------------------------------------------------
 */

static void
InitProcessInfo(
    ProcessInfo *info,		/* Structure to initialize. */
    Tcl_Pid pid,		/* Process id. */
    Tcl_Size resolvedPid)	/* Resolved process id. */
{
    info->pid = pid;
    info->resolvedPid = resolvedPid;
    info->purge = false;
    info->status = TCL_PROCESS_UNCHANGED;
    info->code = 0;
    info->msg = NULL;
    info->error = NULL;
}

/*
 *----------------------------------------------------------------------
 *
 * FreeProcessInfo --
 *
 *	Free the ProcessInfo structure.
 *
 * Results:
 *	None.
 *
 * Side effects:
 *	Memory deallocated, Tcl_Obj refcount decreased.
 *
 *----------------------------------------------------------------------
 */

static void
FreeProcessInfo(
    ProcessInfo *info)		/* Structure to free. */
{
    /*
     * Free stored Tcl_Objs.
     */

    if (info->msg) {
	Tcl_DecrRefCount(info->msg);
    }
    if (info->error) {
	Tcl_DecrRefCount(info->error);
    }

    /*
     * Free allocated structure.
     */

    Tcl_Free(info);
}

/*
 *----------------------------------------------------------------------
 *
 * RefreshProcessInfo --
 *
 *	Refresh process info.
 *
 * Results:
 *	True if state changed, else false.
 *
 * Side effects:
 *	May call WaitProcessStatus, which can block if WNOHANG option is set.
 *
 *----------------------------------------------------------------------
 */

static bool
RefreshProcessInfo(
    ProcessInfo *info,		/* Structure to refresh. */
    int options)		/* Options passed to WaitProcessStatus. */
{
    if (info->status == TCL_PROCESS_UNCHANGED) {
	/*
	 * Refresh & store status.
	 */

	info->status = WaitProcessStatus(info->pid, info->resolvedPid,
		options, &info->code, &info->msg, &info->error);
	if (info->msg) {
	    Tcl_IncrRefCount(info->msg);
	}
	if (info->error) {
	    Tcl_IncrRefCount(info->error);
	}
	return (info->status != TCL_PROCESS_UNCHANGED);
    } else {
	/*
	 * No change.
	 */

	return false;
    }
}

/*
 *----------------------------------------------------------------------
 *
 * WaitProcessStatus --
 *
 *	Wait for process status to change.
 *
 * Results:
 *	TclProcessWaitStatus enum value.
 *
 * Side effects:
 *	May call WaitProcessStatus, which can block if WNOHANG option is set.
 *
 *----------------------------------------------------------------------
 */

static TclProcessWaitStatus
WaitProcessStatus(
    Tcl_Pid pid,		/* Process id. */
    Tcl_Size resolvedPid,	/* Resolved process id. */
    int options,		/* Options passed to Tcl_WaitPid. */
    int *codePtr,		/* If non-NULL, will receive either:
				 *  - 0 for normal exit.
				 *  - errno in case of error.
				 *  - non-zero exit code for abormal exit.
				 *  - signal number if killed or suspended.
				 *  - Tcl_WaitPid status in all other cases. */
    Tcl_Obj **msgObjPtr,	/* If non-NULL, will receive error message. */
    Tcl_Obj **errorObjPtr)	/* If non-NULL, will receive error code. */
{
    int waitStatus;
    const char *msg;

    pid = Tcl_WaitPid(pid, &waitStatus, options);
    if (pid == 0) {
	/*
	 * No change.
	 */

	return TCL_PROCESS_UNCHANGED;
    }

    /*
     * Get process status.
     */

    if (pid == (Tcl_Pid)-1) {
	/*
	 * POSIX errName msg
	 */

	msg = Tcl_ErrnoMsg(errno);
	if (errno == ECHILD) {
	    /*
	     * This changeup in message suggested by Mark Diekhans to
	     * remind people that ECHILD errors can occur on some
	     * systems if SIGCHLD isn't in its default state.
	     */

	    msg = "child process lost (is SIGCHLD ignored or trapped?)";
	}
	if (codePtr) {
	    *codePtr = errno;
	}
	if (msgObjPtr) {
	    *msgObjPtr = Tcl_ObjPrintf(
		    "error waiting for process to exit: %s", msg);
	}
	if (errorObjPtr) {
	    Tcl_Obj *errorStrings[] = {
		Tcl_NewStringObj("POSIX", -1),
		Tcl_NewStringObj(Tcl_ErrnoId(), -1),
		Tcl_NewStringObj(msg, -1)
	    };
	    *errorObjPtr = Tcl_NewListObj(3, errorStrings);
	}
	return TCL_PROCESS_ERROR;
    } else if (WIFEXITED(waitStatus)) {
	if (codePtr) {
	    *codePtr = WEXITSTATUS(waitStatus);
	}
	if (!WEXITSTATUS(waitStatus)) {
	    /*
	     * Normal exit.
	     */

	    if (msgObjPtr) {
		*msgObjPtr = NULL;
	    }
	    if (errorObjPtr) {
		*errorObjPtr = NULL;
	    }
	} else {
	    /*
	     * CHILDSTATUS pid code
	     *
	     * Child exited with a non-zero exit status.
	     */

	    if (msgObjPtr) {
		*msgObjPtr = Tcl_NewStringObj(
			"child process exited abnormally", -1);
	    }
	    if (errorObjPtr) {
		Tcl_Obj *errorStrings[] = {
		    Tcl_NewStringObj("CHILDSTATUS", -1),
		    Tcl_NewWideIntObj(resolvedPid),
		    Tcl_NewIntObj(WEXITSTATUS(waitStatus))
		};
		*errorObjPtr = Tcl_NewListObj(3, errorStrings);
	    }
	}
	return TCL_PROCESS_EXITED;
    } else if (WIFSIGNALED(waitStatus)) {
	/*
	 * CHILDKILLED pid sigName msg
	 *
	 * Child killed because of a signal.
	 */

	msg = Tcl_SignalMsg(WTERMSIG(waitStatus));
	if (codePtr) {
	    *codePtr = WTERMSIG(waitStatus);
	}
	if (msgObjPtr) {
	    *msgObjPtr = Tcl_ObjPrintf("child killed: %s", msg);
	}
	if (errorObjPtr) {
	    Tcl_Obj *errorStrings[] = {
		Tcl_NewStringObj("CHILDKILLED", -1),
		Tcl_NewWideIntObj(resolvedPid),
		Tcl_NewStringObj(Tcl_SignalId(WTERMSIG(waitStatus)), -1),
		Tcl_NewStringObj(msg, -1)
	    };
	    *errorObjPtr = Tcl_NewListObj(4, errorStrings);
	}
	return TCL_PROCESS_SIGNALED;
    } else if (WIFSTOPPED(waitStatus)) {
	/*
	 * CHILDSUSP pid sigName msg
	 *
	 * Child suspended because of a signal.
	 */

	msg = Tcl_SignalMsg(WSTOPSIG(waitStatus));
	if (codePtr) {
	    *codePtr = WSTOPSIG(waitStatus);
	}
	if (msgObjPtr) {
	    *msgObjPtr = Tcl_ObjPrintf("child suspended: %s", msg);
	}
	if (errorObjPtr) {
	    Tcl_Obj *errorStrings[] = {
		Tcl_NewStringObj("CHILDSUSP", -1),
		Tcl_NewWideIntObj(resolvedPid),
		Tcl_NewStringObj(Tcl_SignalId(WSTOPSIG(waitStatus)), -1),
		Tcl_NewStringObj(msg, -1)
	    };
	    *errorObjPtr = Tcl_NewListObj(4, errorStrings);
	}
	return TCL_PROCESS_STOPPED;
    } else {
	/*
	 * TCL OPERATION EXEC ODDWAITRESULT
	 *
	 * Child wait status didn't make sense.
	 */

	if (codePtr) {
	    *codePtr = waitStatus;
	}
	if (msgObjPtr) {
	    *msgObjPtr = Tcl_NewStringObj(
		    "child wait status didn't make sense\n", -1);
	}
	if (errorObjPtr) {
	    Tcl_Obj *errorStrings[] = {
		Tcl_NewStringObj("TCL", -1),
		Tcl_NewStringObj("OPERATION", -1),
		Tcl_NewStringObj("EXEC", -1),
		Tcl_NewStringObj("ODDWAITRESULT", -1),
		Tcl_NewWideIntObj(resolvedPid)
	    };
	    *errorObjPtr = Tcl_NewListObj(5, errorStrings);
	}
	return TCL_PROCESS_UNKNOWN_STATUS;
    }
}

/*
 *----------------------------------------------------------------------
 *
 * BuildProcessStatusObj --
 *
 *	Build a list object with process status. The first element is always
 *	a standard Tcl return value, which can be either TCL_OK or TCL_ERROR.
 *	In the latter case, the second element is the error message and the
 *	third element is a Tcl error code (see tclvars).
 *
 * Results:
 *	A list object.
 *
 * Side effects:
 *	Tcl_Objs are created.
 *
 *----------------------------------------------------------------------
 */

static Tcl_Obj *
BuildProcessStatusObj(
    ProcessInfo *info)
{
    if (info->status == TCL_PROCESS_UNCHANGED) {
	/*
	 * Process still running, return empty obj.
	 */

	return Tcl_NewObj();
    }
    if (info->status == TCL_PROCESS_EXITED && info->code == 0) {
	/*
	 * Normal exit, return TCL_OK.
	 */

	return Tcl_NewWideIntObj(TCL_OK);
    }

    /*
     * Abnormal exit, return {TCL_ERROR msg error}
     */

    Tcl_Obj *resultObjs[] = {
	Tcl_NewIntObj(TCL_ERROR),
	info->msg,
	info->error
    };
    return Tcl_NewListObj(3, resultObjs);
}

/*----------------------------------------------------------------------
 *
 * ProcessListObjCmd --
 *
 *	This function implements the 'tcl::process list' Tcl command.
 *	Refer to the user documentation for details on what it does.
 *
 * Results:
 *	Returns a standard Tcl result.
 *
 * Side effects:
 *	Access to the internal structures is protected by infoTablesMutex.
 *
 *----------------------------------------------------------------------
 */

static int
ProcessListObjCmd(
    TCL_UNUSED(void *),
    Tcl_Interp *interp,		/* Current interpreter. */
    int objc,			/* Number of arguments. */
    Tcl_Obj *const objv[])	/* Argument objects. */
{
    if (objc != 1) {
	Tcl_WrongNumArgs(interp, 1, objv, NULL);
	return TCL_ERROR;
    }

    /*
     * Return the list of all chid process ids.
     */

    Tcl_Obj *list = Tcl_NewListObj(0, NULL);
    Tcl_MutexLock(&infoTablesMutex);
    Tcl_HashSearch search;
    for (Tcl_HashEntry *entry = Tcl_FirstHashEntry(&infoTablePerResolvedPid, &search);
	    entry != NULL; entry = Tcl_NextHashEntry(&search)) {
	const ProcessInfo *info = (ProcessInfo *) Tcl_GetHashValue(entry);
	Tcl_ListObjAppendElement(interp, list,
		Tcl_NewWideIntObj(info->resolvedPid));
    }
    Tcl_MutexUnlock(&infoTablesMutex);
    Tcl_SetObjResult(interp, list);
    return TCL_OK;
}

/*----------------------------------------------------------------------
 *
 * ProcessStatusObjCmd --
 *
 *	This function implements the 'tcl::process status' Tcl command.
 *	Refer to the user documentation for details on what it does.
 *
 * Results:
 *	Returns a standard Tcl result.
 *
 * Side effects:
 *	Access to the internal structures is protected by infoTablesMutex.
 *	Calls RefreshProcessInfo, which can block if -wait switch is given.
 *
 *----------------------------------------------------------------------
 */

static int
ProcessStatusObjCmd(
    TCL_UNUSED(void *),
    Tcl_Interp *interp,		/* Current interpreter. */
    int objc,			/* Number of arguments. */
    Tcl_Obj *const objv[])	/* Argument objects. */
{
    int options = WNOHANG;
    int result;
    Tcl_Obj *const *savedobjv = objv;
    static const char *const switches[] = {
	"-wait", "--", NULL
    };
    enum switchesEnum {
	STATUS_WAIT, STATUS_LAST
    } index;

    while (objc > 1) {
	if (TclGetString(objv[1])[0] != '-') {
	    break;
	}
	if (Tcl_GetIndexFromObj(interp, objv[1], switches, "switches", 0,
		&index) != TCL_OK) {
	    return TCL_ERROR;
	}
	++objv;
	--objc;
	if (STATUS_WAIT == index) {
	    options = 0;
	} else {
	    break;
	}
    }

    if (objc != 1 && objc != 2) {
	Tcl_WrongNumArgs(interp, 1, savedobjv, "?switches? ?pids?");
	return TCL_ERROR;
    }

    Tcl_Obj *dict;
    if (objc == 1) {
	/*
	* Return a dict with all child process statuses.
	*/

	dict = Tcl_NewDictObj();
	Tcl_MutexLock(&infoTablesMutex);
	Tcl_HashSearch search;
	for (Tcl_HashEntry *entry = Tcl_FirstHashEntry(&infoTablePerResolvedPid, &search);
		entry != NULL; entry = Tcl_NextHashEntry(&search)) {
	    ProcessInfo *info = (ProcessInfo *) Tcl_GetHashValue(entry);
	    RefreshProcessInfo(info, options);

	    if (info->purge && autopurge) {
		/*
		 * Purge entry.
		 */

		Tcl_DeleteHashEntry(entry);
		entry = Tcl_FindHashEntry(&infoTablePerPid, info->pid);
		Tcl_DeleteHashEntry(entry);
		FreeProcessInfo(info);
	    } else {
		/*
		 * Add to result.
		 */

		Tcl_DictObjPut(NULL, dict, Tcl_NewIntObj(info->resolvedPid),
			BuildProcessStatusObj(info));
	    }
	}
	Tcl_MutexUnlock(&infoTablesMutex);
    } else {
	/*
	 * Only return statuses of provided processes.
	 */

	Tcl_Size numPids;
	Tcl_Obj **pidObjs;
	result = TclListObjGetElements(interp, objv[1], &numPids, &pidObjs);
	if (result != TCL_OK) {
	    return result;
	}

	dict = Tcl_NewDictObj();
	Tcl_MutexLock(&infoTablesMutex);
	for (Tcl_Size i = 0; i < numPids; i++) {
	    int pid;
	    result = Tcl_GetIntFromObj(interp, pidObjs[i], &pid);
	    if (result != TCL_OK) {
		Tcl_MutexUnlock(&infoTablesMutex);
		Tcl_DecrRefCount(dict);
		return result;
	    }

	    Tcl_HashEntry *entry = Tcl_FindHashEntry(&infoTablePerResolvedPid,
		    INT2PTR(pid));
	    if (!entry) {
		/*
		 * Skip unknown process.
		 */

		continue;
	    }

	    ProcessInfo *info = (ProcessInfo *) Tcl_GetHashValue(entry);
	    RefreshProcessInfo(info, options);

	    if (info->purge && autopurge) {
		/*
		 * Purge entry.
		 */

		Tcl_DeleteHashEntry(entry);
		entry = Tcl_FindHashEntry(&infoTablePerPid, info->pid);
		Tcl_DeleteHashEntry(entry);
		FreeProcessInfo(info);
	    } else {
		/*
		 * Add to result.
		 */

		Tcl_DictObjPut(NULL, dict, Tcl_NewIntObj(info->resolvedPid),
			BuildProcessStatusObj(info));
	    }
	}
	Tcl_MutexUnlock(&infoTablesMutex);
    }
    Tcl_SetObjResult(interp, dict);
    return TCL_OK;
}

/*----------------------------------------------------------------------
 *
 * ProcessPurgeObjCmd --
 *
 *	This function implements the 'tcl::process purge' Tcl command.
 *	Refer to the user documentation for details on what it does.
 *
 * Results:
 *	Returns a standard Tcl result.
 *
 * Side effects:
 *	Frees all ProcessInfo structures with their purge flag set.
 *
 *----------------------------------------------------------------------
 */

static int
ProcessPurgeObjCmd(
    TCL_UNUSED(void *),
    Tcl_Interp *interp,		/* Current interpreter. */
    int objc,			/* Number of arguments. */
    Tcl_Obj *const objv[])	/* Argument objects. */
{
    if (objc != 1 && objc != 2) {
	Tcl_WrongNumArgs(interp, 1, objv, "?pids?");
	return TCL_ERROR;
    }

    /*
     * First reap detached procs so that their purge flag is up-to-date.
     */

    Tcl_ReapDetachedProcs();

    if (objc == 1) {
	/*
	 * Purge all terminated processes.
	 */

	Tcl_MutexLock(&infoTablesMutex);
	Tcl_HashSearch search;
	for (Tcl_HashEntry *entry = Tcl_FirstHashEntry(&infoTablePerResolvedPid, &search);
		entry != NULL; entry = Tcl_NextHashEntry(&search)) {
	    ProcessInfo *info = (ProcessInfo *) Tcl_GetHashValue(entry);
	    if (info->purge) {
		Tcl_DeleteHashEntry(entry);
		entry = Tcl_FindHashEntry(&infoTablePerPid, info->pid);
		Tcl_DeleteHashEntry(entry);
		FreeProcessInfo(info);
	    }
	}
	Tcl_MutexUnlock(&infoTablesMutex);
    } else {
	/*
	 * Purge only provided processes.
	 */

	Tcl_Size numPids;
	Tcl_Obj **pidObjs;
	int result = TclListObjGetElements(interp, objv[1], &numPids, &pidObjs);
	if (result != TCL_OK) {
	    return result;
	}

	Tcl_MutexLock(&infoTablesMutex);
	for (Tcl_Size i = 0; i < numPids; i++) {
	    int pid;
	    result = Tcl_GetIntFromObj(interp, pidObjs[i], &pid);
	    if (result != TCL_OK) {
		Tcl_MutexUnlock(&infoTablesMutex);
		return result;
	    }

	    Tcl_HashEntry *entry = Tcl_FindHashEntry(&infoTablePerResolvedPid,
		    INT2PTR(pid));
	    if (!entry) {
		/*
		 * Skip unknown process.
		 */

		continue;
	    }

	    ProcessInfo *info = (ProcessInfo *) Tcl_GetHashValue(entry);
	    if (info->purge) {
		Tcl_DeleteHashEntry(entry);
		entry = Tcl_FindHashEntry(&infoTablePerPid, info->pid);
		Tcl_DeleteHashEntry(entry);
		FreeProcessInfo(info);
	    }
	}
	Tcl_MutexUnlock(&infoTablesMutex);
    }

    return TCL_OK;
}

/*----------------------------------------------------------------------
 *
 * ProcessAutopurgeObjCmd --
 *
 *	This function implements the 'tcl::process autopurge' Tcl command.
 *	Refer to the user documentation for details on what it does.
 *
 * Results:
 *	Returns a standard Tcl result.
 *
 * Side effects:
 *	Alters detached process handling by Tcl_ReapDetachedProcs().
 *
 *----------------------------------------------------------------------
 */

static int
ProcessAutopurgeObjCmd(
    TCL_UNUSED(void *),
    Tcl_Interp *interp,		/* Current interpreter. */
    int objc,			/* Number of arguments. */
    Tcl_Obj *const objv[])	/* Argument objects. */
{

    if (objc != 1 && objc != 2) {
	Tcl_WrongNumArgs(interp, 1, objv, "?flag?");
	return TCL_ERROR;
    }

    if (objc == 2) {
	/*
	 * Set given value.
	 */

	int flag, result = Tcl_GetBooleanFromObj(interp, objv[1], &flag);
	if (result != TCL_OK) {
	    return result;
	}

	autopurge = flag;
    }

    /*
     * Return current value.
     */

    Tcl_SetObjResult(interp, Tcl_NewBooleanObj(autopurge));
    return TCL_OK;
}

/*
 *----------------------------------------------------------------------
 *
 * TclSetUpProcessCmd --
 *
 *	This procedure sets up the "tcl::process" Tcl command. See the user
 *	documentation for details on what it does.
 *
 * Results:
 *	Tcl result code.
 *
 * Side effects:
 *	See the user documentation.
 *
 *----------------------------------------------------------------------
 */

int
TclSetUpProcessCmd(
    Tcl_Interp *interp,		/* Current interpreter. */
    Tcl_Command ensemble)	/* The ensemble to set up. */
{
<<<<<<< HEAD
    static const EnsembleImplMap processImplMap[] = {
	{"list",	ProcessListObjCmd,	TclCompileBasic0ArgCmd, NULL, NULL, true},
	{"status",	ProcessStatusObjCmd,	TclCompileBasicMin0ArgCmd, NULL, NULL, true},
	{"purge",	ProcessPurgeObjCmd,	TclCompileBasic0Or1ArgCmd, NULL, NULL, true},
	{"autopurge",	ProcessAutopurgeObjCmd,	TclCompileBasic0Or1ArgCmd, NULL, NULL, true},
	{NULL, NULL, NULL, NULL, NULL, false}
    };

    if (!infoTablesInitialized) {
=======
    if (infoTablesInitialized == 0) {
>>>>>>> 37de7db0
	Tcl_MutexLock(&infoTablesMutex);
	if (!infoTablesInitialized) {
	    Tcl_InitHashTable(&infoTablePerPid, TCL_ONE_WORD_KEYS);
	    Tcl_InitHashTable(&infoTablePerResolvedPid, TCL_ONE_WORD_KEYS);
	    infoTablesInitialized = true;
	}
	Tcl_MutexUnlock(&infoTablesMutex);
    }

<<<<<<< HEAD
    Tcl_Command processCmd = TclMakeEnsemble(interp, "::tcl::process", processImplMap);
    Tcl_Export(interp, Tcl_FindNamespace(interp, "::tcl", NULL, 0),
=======
    return Tcl_Export(interp, (Tcl_Namespace*)((Command *)ensemble)->nsPtr,
>>>>>>> 37de7db0
	    "process", 0);
}

/*
 *----------------------------------------------------------------------
 *
 * TclProcessCreated --
 *
 *	Called when a child process has been created by Tcl.
 *
 * Results:
 *	None.
 *
 * Side effects:
 *	Internal structures are updated with a new ProcessInfo.
 *
 *----------------------------------------------------------------------
 */

void
TclProcessCreated(
    Tcl_Pid pid)		/* Process id. */
{
    /*
     * Get resolved pid first.
     */

    Tcl_Size resolvedPid = TclpGetPid(pid);

    Tcl_MutexLock(&infoTablesMutex);

    /*
     * Create entry in pid table.
     */

    int isNew;
    Tcl_HashEntry *entry = Tcl_CreateHashEntry(&infoTablePerPid, pid, &isNew);
    if (!isNew) {
	/*
	 * Pid was reused, free old info and reuse structure.
	 */

	ProcessInfo *info = (ProcessInfo *) Tcl_GetHashValue(entry);
	Tcl_HashEntry *entry2 = Tcl_FindHashEntry(&infoTablePerResolvedPid,
		INT2PTR(resolvedPid));
	if (entry2) {
	    Tcl_DeleteHashEntry(entry2);
	}
	FreeProcessInfo(info);
    }

    /*
     * Allocate and initialize info structure.
     */

    ProcessInfo *info = (ProcessInfo *)Tcl_Alloc(sizeof(ProcessInfo));
    InitProcessInfo(info, pid, resolvedPid);

    /*
     * Add entry to tables.
     */

    Tcl_SetHashValue(entry, info);
    entry = Tcl_CreateHashEntry(&infoTablePerResolvedPid, INT2PTR(resolvedPid),
	    NULL);
    Tcl_SetHashValue(entry, info);

    Tcl_MutexUnlock(&infoTablesMutex);
}

/*
 *----------------------------------------------------------------------
 *
 * TclProcessWait --
 *
 *	Wait for process status to change.
 *
 * Results:
 *	TclProcessWaitStatus enum value.
 *
 * Side effects:
 *	Completed process info structures are purged immediately (autopurge on)
 *	or eventually (autopurge off).
 *
 *----------------------------------------------------------------------
 */

TclProcessWaitStatus
TclProcessWait(
    Tcl_Pid pid,		/* Process id. */
    int options,		/* Options passed to WaitProcessStatus. */
    int *codePtr,		/* If non-NULL, will receive either:
				 *  - 0 for normal exit.
				 *  - errno in case of error.
				 *  - non-zero exit code for abormal exit.
				 *  - signal number if killed or suspended.
				 *  - Tcl_WaitPid status in all other cases. */
    Tcl_Obj **msgObjPtr,	/* If non-NULL, will receive error message. */
    Tcl_Obj **errorObjPtr)	/* If non-NULL, will receive error code. */
{
    /*
     * First search for pid in table.
     */

    Tcl_MutexLock(&infoTablesMutex);
    Tcl_HashEntry *entry = Tcl_FindHashEntry(&infoTablePerPid, pid);
    if (!entry) {
	/*
	 * Unknown process, just call WaitProcessStatus and return.
	 */

	TclProcessWaitStatus result = WaitProcessStatus(pid, TclpGetPid(pid),
		options, codePtr, msgObjPtr, errorObjPtr);
	if (msgObjPtr && *msgObjPtr) {
	    Tcl_IncrRefCount(*msgObjPtr);
	}
	if (errorObjPtr && *errorObjPtr) {
	    Tcl_IncrRefCount(*errorObjPtr);
	}
	Tcl_MutexUnlock(&infoTablesMutex);
	return result;
    }

    ProcessInfo *info = (ProcessInfo *) Tcl_GetHashValue(entry);
    if (info->purge) {
	/*
	 * Process has completed but TclProcessWait has already been called,
	 * so report no change.
	 */

	Tcl_MutexUnlock(&infoTablesMutex);
	return TCL_PROCESS_UNCHANGED;
    }

    RefreshProcessInfo(info, options);
    if (info->status == TCL_PROCESS_UNCHANGED) {
	/*
	 * No change, stop there.
	 */

	Tcl_MutexUnlock(&infoTablesMutex);
	return TCL_PROCESS_UNCHANGED;
    }

    /*
     * Set return values.
     */

    TclProcessWaitStatus result = info->status;
    if (codePtr) {
	*codePtr = info->code;
    }
    if (msgObjPtr) {
	*msgObjPtr = info->msg;
    }
    if (errorObjPtr) {
	*errorObjPtr = info->error;
    }
    if (msgObjPtr && *msgObjPtr) {
	Tcl_IncrRefCount(*msgObjPtr);
    }
    if (errorObjPtr && *errorObjPtr) {
	Tcl_IncrRefCount(*errorObjPtr);
    }

    if (autopurge) {
	/*
	 * Purge now.
	 */

	Tcl_DeleteHashEntry(entry);
	entry = Tcl_FindHashEntry(&infoTablePerResolvedPid,
		INT2PTR(info->resolvedPid));
	Tcl_DeleteHashEntry(entry);
	FreeProcessInfo(info);
    } else {
	/*
	 * Eventually purge. Subsequent calls will return
	 * TCL_PROCESS_UNCHANGED.
	 */

	info->purge = true;
    }
    Tcl_MutexUnlock(&infoTablesMutex);
    return result;
}

/*
 * Local Variables:
 * mode: c
 * c-basic-offset: 4
 * fill-column: 78
 * End:
 */<|MERGE_RESOLUTION|>--- conflicted
+++ resolved
@@ -52,16 +52,11 @@
 			    int options, int *codePtr, Tcl_Obj **msgPtr,
 			    Tcl_Obj **errorObjPtr);
 static Tcl_Obj *	BuildProcessStatusObj(ProcessInfo *info);
-<<<<<<< HEAD
-static Tcl_ObjCmdProc ProcessListObjCmd;
-static Tcl_ObjCmdProc ProcessStatusObjCmd;
-static Tcl_ObjCmdProc ProcessPurgeObjCmd;
-static Tcl_ObjCmdProc ProcessAutopurgeObjCmd;
-=======
 static Tcl_ObjCmdProc	ProcessListObjCmd;
 static Tcl_ObjCmdProc	ProcessStatusObjCmd;
 static Tcl_ObjCmdProc	ProcessPurgeObjCmd;
 static Tcl_ObjCmdProc	ProcessAutopurgeObjCmd;
+ 
 const EnsembleImplMap tclProcessImplMap[] = {
     {"list",		ProcessListObjCmd,	TclCompileBasic0ArgCmd, NULL, NULL, 1},
@@ -70,7 +65,6 @@
     {"autopurge",	ProcessAutopurgeObjCmd,	TclCompileBasic0Or1ArgCmd, NULL, NULL, 1},
     {NULL, NULL, NULL, NULL, NULL, 0}
 };
->>>>>>> 37de7db0
  
 /*
@@ -798,19 +792,7 @@
     Tcl_Interp *interp,		/* Current interpreter. */
     Tcl_Command ensemble)	/* The ensemble to set up. */
 {
-<<<<<<< HEAD
-    static const EnsembleImplMap processImplMap[] = {
-	{"list",	ProcessListObjCmd,	TclCompileBasic0ArgCmd, NULL, NULL, true},
-	{"status",	ProcessStatusObjCmd,	TclCompileBasicMin0ArgCmd, NULL, NULL, true},
-	{"purge",	ProcessPurgeObjCmd,	TclCompileBasic0Or1ArgCmd, NULL, NULL, true},
-	{"autopurge",	ProcessAutopurgeObjCmd,	TclCompileBasic0Or1ArgCmd, NULL, NULL, true},
-	{NULL, NULL, NULL, NULL, NULL, false}
-    };
-
     if (!infoTablesInitialized) {
-=======
-    if (infoTablesInitialized == 0) {
->>>>>>> 37de7db0
 	Tcl_MutexLock(&infoTablesMutex);
 	if (!infoTablesInitialized) {
 	    Tcl_InitHashTable(&infoTablePerPid, TCL_ONE_WORD_KEYS);
@@ -820,12 +802,7 @@
 	Tcl_MutexUnlock(&infoTablesMutex);
     }
 
-<<<<<<< HEAD
-    Tcl_Command processCmd = TclMakeEnsemble(interp, "::tcl::process", processImplMap);
-    Tcl_Export(interp, Tcl_FindNamespace(interp, "::tcl", NULL, 0),
-=======
     return Tcl_Export(interp, (Tcl_Namespace*)((Command *)ensemble)->nsPtr,
->>>>>>> 37de7db0
 	    "process", 0);
 }
 