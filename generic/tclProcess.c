/*
 * tclProcess.c --
 *
 *	This file implements the "tcl::process" ensemble for subprocess
 *	management as defined by TIP #462.
 *
 * Copyright © 2017 Frederic Bonnet.
 *
 * See the file "license.terms" for information on usage and redistribution of
 * this file, and for a DISCLAIMER OF ALL WARRANTIES.
 */

#include "tclInt.h"

/*
 * Autopurge flag. Process-global because of the way Tcl manages child
 * processes (see tclPipe.c).
 */

static int autopurge = 1;	/* Autopurge flag. */

/*
 * Hash tables that keeps track of all child process statuses. Keys are the
 * child process ids and resolved pids, values are (ProcessInfo *).
 */

typedef struct ProcessInfo {
    Tcl_Pid pid;		/* Process id. */
    Tcl_Size resolvedPid;	/* Resolved process id. */
    int purge;			/* Purge eventualy. */
    TclProcessWaitStatus status;/* Process status. */
    int code;			/* Error code, exit status or signal
				 * number. */
    Tcl_Obj *msg;		/* Error message. */
    Tcl_Obj *error;		/* Error code. */
} ProcessInfo;

static Tcl_HashTable infoTablePerPid;
static Tcl_HashTable infoTablePerResolvedPid;
static int infoTablesInitialized = 0;	/* 0 means not yet initialized. */
TCL_DECLARE_MUTEX(infoTablesMutex)

/*
 * Prototypes for functions defined later in this file:
 */

static void		InitProcessInfo(ProcessInfo *info, Tcl_Pid pid,
			    Tcl_Size resolvedPid);
static void		FreeProcessInfo(ProcessInfo *info);
static int		RefreshProcessInfo(ProcessInfo *info, int options);
static TclProcessWaitStatus WaitProcessStatus(Tcl_Pid pid, Tcl_Size resolvedPid,
			    int options, int *codePtr, Tcl_Obj **msgPtr,
			    Tcl_Obj **errorObjPtr);
static Tcl_Obj *	BuildProcessStatusObj(ProcessInfo *info);
<<<<<<< HEAD
static Tcl_ObjCmdProc	ProcessListObjCmd;
static Tcl_ObjCmdProc	ProcessStatusObjCmd;
static Tcl_ObjCmdProc	ProcessPurgeObjCmd;
static Tcl_ObjCmdProc	ProcessAutopurgeObjCmd;

const EnsembleImplMap tclProcessImplMap[] = {
    {"list",		ProcessListObjCmd,	TclCompileBasic0ArgCmd, NULL, NULL, 1},
    {"status",		ProcessStatusObjCmd,	TclCompileBasicMin0ArgCmd, NULL, NULL, 1},
    {"purge",		ProcessPurgeObjCmd,	TclCompileBasic0Or1ArgCmd, NULL, NULL, 1},
    {"autopurge",	ProcessAutopurgeObjCmd,	TclCompileBasic0Or1ArgCmd, NULL, NULL, 1},
    {NULL, NULL, NULL, NULL, NULL, 0}
};

=======
static Tcl_ObjCmdProc2 ProcessListObjCmd;
static Tcl_ObjCmdProc2 ProcessStatusObjCmd;
static Tcl_ObjCmdProc2 ProcessPurgeObjCmd;
static Tcl_ObjCmdProc2 ProcessAutopurgeObjCmd;

>>>>>>> c4e034b7
/*
 *----------------------------------------------------------------------
 *
 * InitProcessInfo --
 *
 *	Initializes the ProcessInfo structure.
 *
 * Results:
 *	None.
 *
 * Side effects:
 *	Memory written.
 *
 *----------------------------------------------------------------------
 */

void
InitProcessInfo(
    ProcessInfo *info,		/* Structure to initialize. */
    Tcl_Pid pid,		/* Process id. */
    Tcl_Size resolvedPid)	/* Resolved process id. */
{
    info->pid = pid;
    info->resolvedPid = resolvedPid;
    info->purge = 0;
    info->status = TCL_PROCESS_UNCHANGED;
    info->code = 0;
    info->msg = NULL;
    info->error = NULL;
}

/*
 *----------------------------------------------------------------------
 *
 * FreeProcessInfo --
 *
 *	Free the ProcessInfo structure.
 *
 * Results:
 *	None.
 *
 * Side effects:
 *	Memory deallocated, Tcl_Obj refcount decreased.
 *
 *----------------------------------------------------------------------
 */

void
FreeProcessInfo(
    ProcessInfo *info)		/* Structure to free. */
{
    /*
     * Free stored Tcl_Objs.
     */

    if (info->msg) {
	Tcl_DecrRefCount(info->msg);
    }
    if (info->error) {
	Tcl_DecrRefCount(info->error);
    }

    /*
     * Free allocated structure.
     */

    Tcl_Free(info);
}

/*
 *----------------------------------------------------------------------
 *
 * RefreshProcessInfo --
 *
 *	Refresh process info.
 *
 * Results:
 *	Nonzero if state changed, else zero.
 *
 * Side effects:
 *	May call WaitProcessStatus, which can block if WNOHANG option is set.
 *
 *----------------------------------------------------------------------
 */

int
RefreshProcessInfo(
    ProcessInfo *info,		/* Structure to refresh. */
    int options)		/* Options passed to WaitProcessStatus. */
{
    if (info->status == TCL_PROCESS_UNCHANGED) {
	/*
	 * Refresh & store status.
	 */

	info->status = WaitProcessStatus(info->pid, info->resolvedPid,
		options, &info->code, &info->msg, &info->error);
	if (info->msg) {
	    Tcl_IncrRefCount(info->msg);
	}
	if (info->error) {
	    Tcl_IncrRefCount(info->error);
	}
	return (info->status != TCL_PROCESS_UNCHANGED);
    } else {
	/*
	 * No change.
	 */

	return 0;
    }
}

/*
 *----------------------------------------------------------------------
 *
 * WaitProcessStatus --
 *
 *	Wait for process status to change.
 *
 * Results:
 *	TclProcessWaitStatus enum value.
 *
 * Side effects:
 *	May call WaitProcessStatus, which can block if WNOHANG option is set.
 *
 *----------------------------------------------------------------------
 */

TclProcessWaitStatus
WaitProcessStatus(
    Tcl_Pid pid,		/* Process id. */
    Tcl_Size resolvedPid,	/* Resolved process id. */
    int options,		/* Options passed to Tcl_WaitPid. */
    int *codePtr,		/* If non-NULL, will receive either:
				 *  - 0 for normal exit.
				 *  - errno in case of error.
				 *  - non-zero exit code for abormal exit.
				 *  - signal number if killed or suspended.
				 *  - Tcl_WaitPid status in all other cases. */
    Tcl_Obj **msgObjPtr,	/* If non-NULL, will receive error message. */
    Tcl_Obj **errorObjPtr)	/* If non-NULL, will receive error code. */
{
    int waitStatus;
    Tcl_Obj *errorStrings[5];
    const char *msg;

    pid = Tcl_WaitPid(pid, &waitStatus, options);
    if (pid == 0) {
	/*
	 * No change.
	 */

	return TCL_PROCESS_UNCHANGED;
    }

    /*
     * Get process status.
     */

    if (pid == (Tcl_Pid)-1) {
	/*
	 * POSIX errName msg
	 */

	msg = Tcl_ErrnoMsg(errno);
	if (errno == ECHILD) {
	    /*
	     * This changeup in message suggested by Mark Diekhans to
	     * remind people that ECHILD errors can occur on some
	     * systems if SIGCHLD isn't in its default state.
	     */

	    msg = "child process lost (is SIGCHLD ignored or trapped?)";
	}
	if (codePtr) {
	    *codePtr = errno;
	}
	if (msgObjPtr) {
	    *msgObjPtr = Tcl_ObjPrintf(
		    "error waiting for process to exit: %s", msg);
	}
	if (errorObjPtr) {
	    errorStrings[0] = Tcl_NewStringObj("POSIX", -1);
	    errorStrings[1] = Tcl_NewStringObj(Tcl_ErrnoId(), -1);
	    errorStrings[2] = Tcl_NewStringObj(msg, -1);
	    *errorObjPtr = Tcl_NewListObj(3, errorStrings);
	}
	return TCL_PROCESS_ERROR;
    } else if (WIFEXITED(waitStatus)) {
	if (codePtr) {
	    *codePtr = WEXITSTATUS(waitStatus);
	}
	if (!WEXITSTATUS(waitStatus)) {
	    /*
	     * Normal exit.
	     */

	    if (msgObjPtr) {
		*msgObjPtr = NULL;
	    }
	    if (errorObjPtr) {
		*errorObjPtr = NULL;
	    }
	} else {
	    /*
	     * CHILDSTATUS pid code
	     *
	     * Child exited with a non-zero exit status.
	     */

	    if (msgObjPtr) {
		*msgObjPtr = Tcl_NewStringObj(
			"child process exited abnormally", -1);
	    }
	    if (errorObjPtr) {
		errorStrings[0] = Tcl_NewStringObj("CHILDSTATUS", -1);
		TclNewIntObj(errorStrings[1], resolvedPid);
		TclNewIntObj(errorStrings[2], WEXITSTATUS(waitStatus));
		*errorObjPtr = Tcl_NewListObj(3, errorStrings);
	    }
	}
	return TCL_PROCESS_EXITED;
    } else if (WIFSIGNALED(waitStatus)) {
	/*
	 * CHILDKILLED pid sigName msg
	 *
	 * Child killed because of a signal.
	 */

	msg = Tcl_SignalMsg(WTERMSIG(waitStatus));
	if (codePtr) {
	    *codePtr = WTERMSIG(waitStatus);
	}
	if (msgObjPtr) {
	    *msgObjPtr = Tcl_ObjPrintf("child killed: %s", msg);
	}
	if (errorObjPtr) {
	    errorStrings[0] = Tcl_NewStringObj("CHILDKILLED", -1);
	    TclNewIntObj(errorStrings[1], resolvedPid);
	    errorStrings[2] = Tcl_NewStringObj(Tcl_SignalId(WTERMSIG(waitStatus)), -1);
	    errorStrings[3] = Tcl_NewStringObj(msg, -1);
	    *errorObjPtr = Tcl_NewListObj(4, errorStrings);
	}
	return TCL_PROCESS_SIGNALED;
    } else if (WIFSTOPPED(waitStatus)) {
	/*
	 * CHILDSUSP pid sigName msg
	 *
	 * Child suspended because of a signal.
	 */

	msg = Tcl_SignalMsg(WSTOPSIG(waitStatus));
	if (codePtr) {
	    *codePtr = WSTOPSIG(waitStatus);
	}
	if (msgObjPtr) {
	    *msgObjPtr = Tcl_ObjPrintf("child suspended: %s", msg);
	}
	if (errorObjPtr) {
	    errorStrings[0] = Tcl_NewStringObj("CHILDSUSP", -1);
	    TclNewIntObj(errorStrings[1], resolvedPid);
	    errorStrings[2] = Tcl_NewStringObj(Tcl_SignalId(WSTOPSIG(waitStatus)), -1);
	    errorStrings[3] = Tcl_NewStringObj(msg, -1);
	    *errorObjPtr = Tcl_NewListObj(4, errorStrings);
	}
	return TCL_PROCESS_STOPPED;
    } else {
	/*
	 * TCL OPERATION EXEC ODDWAITRESULT
	 *
	 * Child wait status didn't make sense.
	 */

	if (codePtr) {
	    *codePtr = waitStatus;
	}
	if (msgObjPtr) {
	    *msgObjPtr = Tcl_NewStringObj(
		    "child wait status didn't make sense\n", -1);
	}
	if (errorObjPtr) {
	    errorStrings[0] = Tcl_NewStringObj("TCL", -1);
	    errorStrings[1] = Tcl_NewStringObj("OPERATION", -1);
	    errorStrings[2] = Tcl_NewStringObj("EXEC", -1);
	    errorStrings[3] = Tcl_NewStringObj("ODDWAITRESULT", -1);
	    TclNewIntObj(errorStrings[4], resolvedPid);
	    *errorObjPtr = Tcl_NewListObj(5, errorStrings);
	}
	return TCL_PROCESS_UNKNOWN_STATUS;
    }
}

/*
 *----------------------------------------------------------------------
 *
 * BuildProcessStatusObj --
 *
 *	Build a list object with process status. The first element is always
 *	a standard Tcl return value, which can be either TCL_OK or TCL_ERROR.
 *	In the latter case, the second element is the error message and the
 *	third element is a Tcl error code (see tclvars).
 *
 * Results:
 *	A list object.
 *
 * Side effects:
 *	Tcl_Objs are created.
 *
 *----------------------------------------------------------------------
 */

Tcl_Obj *
BuildProcessStatusObj(
    ProcessInfo *info)
{
    Tcl_Obj *resultObjs[3];

    if (info->status == TCL_PROCESS_UNCHANGED) {
	/*
	 * Process still running, return empty obj.
	 */

	return Tcl_NewObj();
    }
    if (info->status == TCL_PROCESS_EXITED && info->code == 0) {
	/*
	 * Normal exit, return TCL_OK.
	 */

	return Tcl_NewWideIntObj(TCL_OK);
    }

    /*
     * Abnormal exit, return {TCL_ERROR msg error}
     */

    TclNewIntObj(resultObjs[0], TCL_ERROR);
    resultObjs[1] = info->msg;
    resultObjs[2] = info->error;
    return Tcl_NewListObj(3, resultObjs);
}

/*----------------------------------------------------------------------
 *
 * ProcessListObjCmd --
 *
 *	This function implements the 'tcl::process list' Tcl command.
 *	Refer to the user documentation for details on what it does.
 *
 * Results:
 *	Returns a standard Tcl result.
 *
 * Side effects:
 *	Access to the internal structures is protected by infoTablesMutex.
 *
 *----------------------------------------------------------------------
 */

static int
ProcessListObjCmd(
    TCL_UNUSED(void *),
    Tcl_Interp *interp,		/* Current interpreter. */
    Tcl_Size objc,			/* Number of arguments. */
    Tcl_Obj *const objv[])	/* Argument objects. */
{
    Tcl_Obj *list;
    Tcl_HashEntry *entry;
    Tcl_HashSearch search;
    ProcessInfo *info;

    if (objc != 1) {
	Tcl_WrongNumArgs(interp, 1, objv, NULL);
	return TCL_ERROR;
    }

    /*
     * Return the list of all chid process ids.
     */

    list = Tcl_NewListObj(0, NULL);
    Tcl_MutexLock(&infoTablesMutex);
    for (entry = Tcl_FirstHashEntry(&infoTablePerResolvedPid, &search);
	    entry != NULL; entry = Tcl_NextHashEntry(&search)) {
	info = (ProcessInfo *) Tcl_GetHashValue(entry);
	Tcl_ListObjAppendElement(interp, list,
		Tcl_NewWideIntObj(info->resolvedPid));
    }
    Tcl_MutexUnlock(&infoTablesMutex);
    Tcl_SetObjResult(interp, list);
    return TCL_OK;
}

/*----------------------------------------------------------------------
 *
 * ProcessStatusObjCmd --
 *
 *	This function implements the 'tcl::process status' Tcl command.
 *	Refer to the user documentation for details on what it does.
 *
 * Results:
 *	Returns a standard Tcl result.
 *
 * Side effects:
 *	Access to the internal structures is protected by infoTablesMutex.
 *	Calls RefreshProcessInfo, which can block if -wait switch is given.
 *
 *----------------------------------------------------------------------
 */

static int
ProcessStatusObjCmd(
    TCL_UNUSED(void *),
    Tcl_Interp *interp,		/* Current interpreter. */
    Tcl_Size objc,			/* Number of arguments. */
    Tcl_Obj *const objv[])	/* Argument objects. */
{
    Tcl_Obj *dict;
    int options = WNOHANG;
    Tcl_HashEntry *entry;
    Tcl_HashSearch search;
    ProcessInfo *info;
    Tcl_Size i, numPids;
    Tcl_Obj **pidObjs;
    int result;
    int pid;
    Tcl_Obj *const *savedobjv = objv;
    static const char *const switches[] = {
	"-wait", "--", NULL
    };
    enum switchesEnum {
	STATUS_WAIT, STATUS_LAST
    } index;

    while (objc > 1) {
	if (TclGetString(objv[1])[0] != '-') {
	    break;
	}
	if (Tcl_GetIndexFromObj(interp, objv[1], switches, "switches", 0,
		&index) != TCL_OK) {
	    return TCL_ERROR;
	}
	++objv;
	--objc;
	if (STATUS_WAIT == index) {
	    options = 0;
	} else {
	    break;
	}
    }

    if (objc != 1 && objc != 2) {
	Tcl_WrongNumArgs(interp, 1, savedobjv, "?switches? ?pids?");
	return TCL_ERROR;
    }

    if (objc == 1) {
	/*
	* Return a dict with all child process statuses.
	*/

	dict = Tcl_NewDictObj();
	Tcl_MutexLock(&infoTablesMutex);
	for (entry = Tcl_FirstHashEntry(&infoTablePerResolvedPid, &search);
		entry != NULL; entry = Tcl_NextHashEntry(&search)) {
	    info = (ProcessInfo *) Tcl_GetHashValue(entry);
	    RefreshProcessInfo(info, options);

	    if (info->purge && autopurge) {
		/*
		 * Purge entry.
		 */

		Tcl_DeleteHashEntry(entry);
		entry = Tcl_FindHashEntry(&infoTablePerPid, info->pid);
		Tcl_DeleteHashEntry(entry);
		FreeProcessInfo(info);
	    } else {
		/*
		 * Add to result.
		 */

		Tcl_DictObjPut(NULL, dict, Tcl_NewIntObj(info->resolvedPid),
			BuildProcessStatusObj(info));
	    }
	}
	Tcl_MutexUnlock(&infoTablesMutex);
    } else {
	/*
	 * Only return statuses of provided processes.
	 */

	result = TclListObjGetElements(interp, objv[1], &numPids, &pidObjs);
	if (result != TCL_OK) {
	    return result;
	}
	dict = Tcl_NewDictObj();
	Tcl_MutexLock(&infoTablesMutex);
	for (i = 0; i < numPids; i++) {
	    result = Tcl_GetIntFromObj(interp, pidObjs[i], &pid);
	    if (result != TCL_OK) {
		Tcl_MutexUnlock(&infoTablesMutex);
		Tcl_DecrRefCount(dict);
		return result;
	    }

	    entry = Tcl_FindHashEntry(&infoTablePerResolvedPid, INT2PTR(pid));
	    if (!entry) {
		/*
		 * Skip unknown process.
		 */

		continue;
	    }

	    info = (ProcessInfo *) Tcl_GetHashValue(entry);
	    RefreshProcessInfo(info, options);

	    if (info->purge && autopurge) {
		/*
		 * Purge entry.
		 */

		Tcl_DeleteHashEntry(entry);
		entry = Tcl_FindHashEntry(&infoTablePerPid, info->pid);
		Tcl_DeleteHashEntry(entry);
		FreeProcessInfo(info);
	    } else {
		/*
		 * Add to result.
		 */

		Tcl_DictObjPut(NULL, dict, Tcl_NewIntObj(info->resolvedPid),
			BuildProcessStatusObj(info));
	    }
	}
	Tcl_MutexUnlock(&infoTablesMutex);
    }
    Tcl_SetObjResult(interp, dict);
    return TCL_OK;
}

/*----------------------------------------------------------------------
 *
 * ProcessPurgeObjCmd --
 *
 *	This function implements the 'tcl::process purge' Tcl command.
 *	Refer to the user documentation for details on what it does.
 *
 * Results:
 *	Returns a standard Tcl result.
 *
 * Side effects:
 *	Frees all ProcessInfo structures with their purge flag set.
 *
 *----------------------------------------------------------------------
 */

static int
ProcessPurgeObjCmd(
    TCL_UNUSED(void *),
    Tcl_Interp *interp,		/* Current interpreter. */
    Tcl_Size objc,			/* Number of arguments. */
    Tcl_Obj *const objv[])	/* Argument objects. */
{
    Tcl_HashEntry *entry;
    Tcl_HashSearch search;
    ProcessInfo *info;
    Tcl_Size i, numPids;
    Tcl_Obj **pidObjs;
    int result, pid;

    if (objc != 1 && objc != 2) {
	Tcl_WrongNumArgs(interp, 1, objv, "?pids?");
	return TCL_ERROR;
    }

    /*
     * First reap detached procs so that their purge flag is up-to-date.
     */

    Tcl_ReapDetachedProcs();

    if (objc == 1) {
	/*
	 * Purge all terminated processes.
	 */

	Tcl_MutexLock(&infoTablesMutex);
	for (entry = Tcl_FirstHashEntry(&infoTablePerResolvedPid, &search);
		entry != NULL; entry = Tcl_NextHashEntry(&search)) {
	    info = (ProcessInfo *) Tcl_GetHashValue(entry);
	    if (info->purge) {
		Tcl_DeleteHashEntry(entry);
		entry = Tcl_FindHashEntry(&infoTablePerPid, info->pid);
		Tcl_DeleteHashEntry(entry);
		FreeProcessInfo(info);
	    }
	}
	Tcl_MutexUnlock(&infoTablesMutex);
    } else {
	/*
	 * Purge only provided processes.
	 */

	result = TclListObjGetElements(interp, objv[1], &numPids, &pidObjs);
	if (result != TCL_OK) {
	    return result;
	}
	Tcl_MutexLock(&infoTablesMutex);
	for (i = 0; i < numPids; i++) {
	    result = Tcl_GetIntFromObj(interp, pidObjs[i], &pid);
	    if (result != TCL_OK) {
		Tcl_MutexUnlock(&infoTablesMutex);
		return result;
	    }

	    entry = Tcl_FindHashEntry(&infoTablePerResolvedPid, INT2PTR(pid));
	    if (!entry) {
		/*
		 * Skip unknown process.
		 */

		continue;
	    }

	    info = (ProcessInfo *) Tcl_GetHashValue(entry);
	    if (info->purge) {
		Tcl_DeleteHashEntry(entry);
		entry = Tcl_FindHashEntry(&infoTablePerPid, info->pid);
		Tcl_DeleteHashEntry(entry);
		FreeProcessInfo(info);
	    }
	}
	Tcl_MutexUnlock(&infoTablesMutex);
    }

    return TCL_OK;
}

/*----------------------------------------------------------------------
 *
 * ProcessAutopurgeObjCmd --
 *
 *	This function implements the 'tcl::process autopurge' Tcl command.
 *	Refer to the user documentation for details on what it does.
 *
 * Results:
 *	Returns a standard Tcl result.
 *
 * Side effects:
 *	Alters detached process handling by Tcl_ReapDetachedProcs().
 *
 *----------------------------------------------------------------------
 */

static int
ProcessAutopurgeObjCmd(
    TCL_UNUSED(void *),
    Tcl_Interp *interp,		/* Current interpreter. */
    Tcl_Size objc,			/* Number of arguments. */
    Tcl_Obj *const objv[])	/* Argument objects. */
{

    if (objc != 1 && objc != 2) {
	Tcl_WrongNumArgs(interp, 1, objv, "?flag?");
	return TCL_ERROR;
    }

    if (objc == 2) {
	/*
	 * Set given value.
	 */

	int flag;
	int result = Tcl_GetBooleanFromObj(interp, objv[1], &flag);
	if (result != TCL_OK) {
	    return result;
	}

	autopurge = !!flag;
    }

    /*
     * Return current value.
     */

    Tcl_SetObjResult(interp, Tcl_NewBooleanObj(autopurge));
    return TCL_OK;
}

/*
 *----------------------------------------------------------------------
 *
 * TclSetUpProcessCmd --
 *
 *	This procedure sets up the "tcl::process" Tcl command. See the user
 *	documentation for details on what it does.
 *
 * Results:
 *	Tcl result code.
 *
 * Side effects:
 *	See the user documentation.
 *
 *----------------------------------------------------------------------
 */

int
TclSetUpProcessCmd(
    Tcl_Interp *interp,		/* Current interpreter. */
    Tcl_Command ensemble)	/* The ensemble to set up. */
{
    if (infoTablesInitialized == 0) {
	Tcl_MutexLock(&infoTablesMutex);
	if (infoTablesInitialized == 0) {
	    Tcl_InitHashTable(&infoTablePerPid, TCL_ONE_WORD_KEYS);
	    Tcl_InitHashTable(&infoTablePerResolvedPid, TCL_ONE_WORD_KEYS);
	    infoTablesInitialized = 1;
	}
	Tcl_MutexUnlock(&infoTablesMutex);
    }

    return Tcl_Export(interp, (Tcl_Namespace*)((Command *)ensemble)->nsPtr,
	    "process", 0);
}

/*
 *----------------------------------------------------------------------
 *
 * TclProcessCreated --
 *
 *	Called when a child process has been created by Tcl.
 *
 * Results:
 *	None.
 *
 * Side effects:
 *	Internal structures are updated with a new ProcessInfo.
 *
 *----------------------------------------------------------------------
 */

void
TclProcessCreated(
    Tcl_Pid pid)		/* Process id. */
{
    Tcl_Size resolvedPid;
    Tcl_HashEntry *entry, *entry2;
    int isNew;
    ProcessInfo *info;

    /*
     * Get resolved pid first.
     */

    resolvedPid = TclpGetPid(pid);

    Tcl_MutexLock(&infoTablesMutex);

    /*
     * Create entry in pid table.
     */

    entry = Tcl_CreateHashEntry(&infoTablePerPid, pid, &isNew);
    if (!isNew) {
	/*
	 * Pid was reused, free old info and reuse structure.
	 */

	info = (ProcessInfo *) Tcl_GetHashValue(entry);
	entry2 = Tcl_FindHashEntry(&infoTablePerResolvedPid,
		INT2PTR(resolvedPid));
	if (entry2) {
	    Tcl_DeleteHashEntry(entry2);
	}
	FreeProcessInfo(info);
    }

    /*
     * Allocate and initialize info structure.
     */

    info = (ProcessInfo *)Tcl_Alloc(sizeof(ProcessInfo));
    InitProcessInfo(info, pid, resolvedPid);

    /*
     * Add entry to tables.
     */

    Tcl_SetHashValue(entry, info);
    entry = Tcl_CreateHashEntry(&infoTablePerResolvedPid, INT2PTR(resolvedPid),
	    NULL);
    Tcl_SetHashValue(entry, info);

    Tcl_MutexUnlock(&infoTablesMutex);
}

/*
 *----------------------------------------------------------------------
 *
 * TclProcessWait --
 *
 *	Wait for process status to change.
 *
 * Results:
 *	TclProcessWaitStatus enum value.
 *
 * Side effects:
 *	Completed process info structures are purged immediately (autopurge on)
 *	or eventually (autopurge off).
 *
 *----------------------------------------------------------------------
 */

TclProcessWaitStatus
TclProcessWait(
    Tcl_Pid pid,		/* Process id. */
    int options,		/* Options passed to WaitProcessStatus. */
    int *codePtr,		/* If non-NULL, will receive either:
				 *  - 0 for normal exit.
				 *  - errno in case of error.
				 *  - non-zero exit code for abormal exit.
				 *  - signal number if killed or suspended.
				 *  - Tcl_WaitPid status in all other cases. */
    Tcl_Obj **msgObjPtr,	/* If non-NULL, will receive error message. */
    Tcl_Obj **errorObjPtr)	/* If non-NULL, will receive error code. */
{
    Tcl_HashEntry *entry;
    ProcessInfo *info;
    TclProcessWaitStatus result;

    /*
     * First search for pid in table.
     */

    Tcl_MutexLock(&infoTablesMutex);
    entry = Tcl_FindHashEntry(&infoTablePerPid, pid);
    if (!entry) {
	/*
	 * Unknown process, just call WaitProcessStatus and return.
	 */

	result = WaitProcessStatus(pid, TclpGetPid(pid), options, codePtr,
		msgObjPtr, errorObjPtr);
	if (msgObjPtr && *msgObjPtr) {
	    Tcl_IncrRefCount(*msgObjPtr);
	}
	if (errorObjPtr && *errorObjPtr) {
	    Tcl_IncrRefCount(*errorObjPtr);
	}
	Tcl_MutexUnlock(&infoTablesMutex);
	return result;
    }

    info = (ProcessInfo *) Tcl_GetHashValue(entry);
    if (info->purge) {
	/*
	 * Process has completed but TclProcessWait has already been called,
	 * so report no change.
	 */

	Tcl_MutexUnlock(&infoTablesMutex);
	return TCL_PROCESS_UNCHANGED;
    }

    RefreshProcessInfo(info, options);
    if (info->status == TCL_PROCESS_UNCHANGED) {
	/*
	 * No change, stop there.
	 */

	Tcl_MutexUnlock(&infoTablesMutex);
	return TCL_PROCESS_UNCHANGED;
    }

    /*
     * Set return values.
     */

    result = info->status;
    if (codePtr) {
	*codePtr = info->code;
    }
    if (msgObjPtr) {
	*msgObjPtr = info->msg;
    }
    if (errorObjPtr) {
	*errorObjPtr = info->error;
    }
    if (msgObjPtr && *msgObjPtr) {
	Tcl_IncrRefCount(*msgObjPtr);
    }
    if (errorObjPtr && *errorObjPtr) {
	Tcl_IncrRefCount(*errorObjPtr);
    }

    if (autopurge) {
	/*
	 * Purge now.
	 */

	Tcl_DeleteHashEntry(entry);
	entry = Tcl_FindHashEntry(&infoTablePerResolvedPid,
		INT2PTR(info->resolvedPid));
	Tcl_DeleteHashEntry(entry);
	FreeProcessInfo(info);
    } else {
	/*
	 * Eventually purge. Subsequent calls will return
	 * TCL_PROCESS_UNCHANGED.
	 */

	info->purge = 1;
    }
    Tcl_MutexUnlock(&infoTablesMutex);
    return result;
}

/*
 * Local Variables:
 * mode: c
 * c-basic-offset: 4
 * fill-column: 78
 * End:
 */<|MERGE_RESOLUTION|>--- conflicted
+++ resolved
@@ -52,11 +52,10 @@
 			    int options, int *codePtr, Tcl_Obj **msgPtr,
 			    Tcl_Obj **errorObjPtr);
 static Tcl_Obj *	BuildProcessStatusObj(ProcessInfo *info);
-<<<<<<< HEAD
-static Tcl_ObjCmdProc	ProcessListObjCmd;
-static Tcl_ObjCmdProc	ProcessStatusObjCmd;
-static Tcl_ObjCmdProc	ProcessPurgeObjCmd;
-static Tcl_ObjCmdProc	ProcessAutopurgeObjCmd;
+static Tcl_ObjCmdProc2	ProcessListObjCmd;
+static Tcl_ObjCmdProc2	ProcessStatusObjCmd;
+static Tcl_ObjCmdProc2	ProcessPurgeObjCmd;
+static Tcl_ObjCmdProc2	ProcessAutopurgeObjCmd;
 
 const EnsembleImplMap tclProcessImplMap[] = {
     {"list",		ProcessListObjCmd,	TclCompileBasic0ArgCmd, NULL, NULL, 1},
@@ -67,13 +66,6 @@
 };
  
-=======
-static Tcl_ObjCmdProc2 ProcessListObjCmd;
-static Tcl_ObjCmdProc2 ProcessStatusObjCmd;
-static Tcl_ObjCmdProc2 ProcessPurgeObjCmd;
-static Tcl_ObjCmdProc2 ProcessAutopurgeObjCmd;
-
->>>>>>> c4e034b7
 /*
  *----------------------------------------------------------------------
  *
