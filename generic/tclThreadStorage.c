/*
 * tclThreadStorage.c --
 *
 *	This file implements platform independent thread storage operations to
 *	work around system limits on the number of thread-specific variables.
 *
 * Copyright (c) 2003-2004 by Joe Mistachkin
 * Copyright (c) 2008 by George Peter Staplin
 *
 * See the file "license.terms" for information on usage and redistribution of
 * this file, and for a DISCLAIMER OF ALL WARRANTIES.
 */

#include "tclInt.h"

#if TCL_THREADS
#include <signal.h>

/*
 * IMPLEMENTATION NOTES:
 *
 * The primary idea is that we create one platform-specific TSD slot, and use
 * it for storing a table pointer. Each Tcl_ThreadDataKey has an offset into
 * the table of TSD values. We don't use more than 1 platform-specific TSD
 * slot, because there is a hard limit on the number of TSD slots. Valid key
 * offsets are greater than 0; 0 is for the initialized Tcl_ThreadDataKey.
 */

/*
 * The master collection of information about TSDs. This is shared across the
 * whole process, and includes the mutex used to protect it.
 */

static struct TSDMaster {
    void *key;			/* Key into the system TSD structure. The
				 * collection of Tcl TSD values for a
				 * particular thread will hang off the
				 * back-end of this. */
    sig_atomic_t counter;	/* The number of different Tcl TSDs used
				 * across *all* threads. This is a strictly
				 * increasing value. */
    Tcl_Mutex mutex;		/* Protection for the rest of this structure,
				 * which holds per-process data. */
} tsdMaster = { NULL, 0, NULL };

/*
 * The type of the data held per thread in a system TSD.
 */

typedef struct {
    ClientData *tablePtr;	/* The table of Tcl TSDs. */
    sig_atomic_t allocated;	/* The size of the table in the current
				 * thread. */
} TSDTable;

/*
 * The actual type of Tcl_ThreadDataKey.
 */

typedef union TSDUnion {
    volatile sig_atomic_t offset;
				/* The type is really an offset into the
				 * thread-local table of TSDs, which is this
				 * field. */
    void *ptr;			/* For alignment purposes only. Not actually
				 * accessed through this. */
} TSDUnion;

/*
 * Forward declarations of functions in this file.
 */

static TSDTable *	TSDTableCreate(void);
static void		TSDTableDelete(TSDTable *tsdTablePtr);
static void		TSDTableGrow(TSDTable *tsdTablePtr,
			    sig_atomic_t atLeast);

/*
 * Allocator and deallocator for a TSDTable structure.
 */

static TSDTable *
TSDTableCreate(void)
{
    TSDTable *tsdTablePtr;
    sig_atomic_t i;

<<<<<<< HEAD
    tsdTablePtr = TclpSysAlloc(sizeof(TSDTable));
=======
    tsdTablePtr = (TSDTable *)TclpSysAlloc(sizeof(TSDTable), 0);
>>>>>>> e676594f
    if (tsdTablePtr == NULL) {
	Tcl_Panic("unable to allocate TSDTable");
    }

    tsdTablePtr->allocated = 8;
    tsdTablePtr->tablePtr =
<<<<<<< HEAD
	    TclpSysAlloc(sizeof(void *) * tsdTablePtr->allocated);
=======
	    (void **)TclpSysAlloc(sizeof(void *) * tsdTablePtr->allocated, 0);
>>>>>>> e676594f
    if (tsdTablePtr->tablePtr == NULL) {
	Tcl_Panic("unable to allocate TSDTable");
    }

    for (i = 0; i < tsdTablePtr->allocated; ++i) {
	tsdTablePtr->tablePtr[i] = NULL;
    }

    return tsdTablePtr;
}

static void
TSDTableDelete(
    TSDTable *tsdTablePtr)
{
    sig_atomic_t i;

    for (i=0 ; i<tsdTablePtr->allocated ; i++) {
	if (tsdTablePtr->tablePtr[i] != NULL) {
	    /*
	     * These values were allocated in Tcl_GetThreadData in tclThread.c
	     * and must now be deallocated or they will leak.
	     */

	    Tcl_Free(tsdTablePtr->tablePtr[i]);
	}
    }

    TclpSysFree(tsdTablePtr->tablePtr);
    TclpSysFree(tsdTablePtr);
}

/*
 *----------------------------------------------------------------------
 *
 * TSDTableGrow --
 *
 *	This procedure makes the passed TSDTable grow to fit the atLeast
 *	value.
 *
 * Results:
 *	None.
 *
 * Side effects:
 *	The table is enlarged.
 *
 *----------------------------------------------------------------------
 */

static void
TSDTableGrow(
    TSDTable *tsdTablePtr,
    sig_atomic_t atLeast)
{
    sig_atomic_t newAllocated = tsdTablePtr->allocated * 2;
    void **newTablePtr;
    sig_atomic_t i;

    if (newAllocated <= atLeast) {
	newAllocated = atLeast + 10;
    }

    newTablePtr = (void **)TclpSysRealloc(tsdTablePtr->tablePtr,
	    sizeof(void *) * newAllocated);
    if (newTablePtr == NULL) {
	Tcl_Panic("unable to reallocate TSDTable");
    }

    for (i = tsdTablePtr->allocated; i < newAllocated; ++i) {
	newTablePtr[i] = NULL;
    }

    tsdTablePtr->allocated = newAllocated;
    tsdTablePtr->tablePtr = newTablePtr;
}

/*
 *----------------------------------------------------------------------
 *
 * TclThreadStorageKeyGet --
 *
 *    This procedure gets the value associated with the passed key.
 *
 * Results:
 *	A pointer value associated with the Tcl_ThreadDataKey or NULL.
 *
 * Side effects:
 *	None.
 *
 *----------------------------------------------------------------------
 */

void *
TclThreadStorageKeyGet(
    Tcl_ThreadDataKey *dataKeyPtr)
{
    TSDTable *tsdTablePtr = (TSDTable *)TclpThreadGetMasterTSD(tsdMaster.key);
    ClientData resultPtr = NULL;
    TSDUnion *keyPtr = (TSDUnion *) dataKeyPtr;
    sig_atomic_t offset = keyPtr->offset;

    if ((tsdTablePtr != NULL) && (offset > 0)
	    && (offset < tsdTablePtr->allocated)) {
	resultPtr = tsdTablePtr->tablePtr[offset];
    }
    return resultPtr;
}

/*
 *----------------------------------------------------------------------
 *
 * TclThreadStorageKeySet --
 *
 *	This procedure set an association of value with the key passed. The
 *	associated value may be retrieved with TclThreadDataKeyGet().
 *
 * Results:
 *	None.
 *
 * Side effects:
 *	The thread-specific table may be created or reallocated.
 *
 *----------------------------------------------------------------------
 */

void
TclThreadStorageKeySet(
    Tcl_ThreadDataKey *dataKeyPtr,
    void *value)
{
    TSDTable *tsdTablePtr = (TSDTable *)TclpThreadGetMasterTSD(tsdMaster.key);
    TSDUnion *keyPtr = (TSDUnion *) dataKeyPtr;

    if (tsdTablePtr == NULL) {
	tsdTablePtr = TSDTableCreate();
	TclpThreadSetMasterTSD(tsdMaster.key, tsdTablePtr);
    }

    /*
     * Get the lock while we check if this TSD is new or not. Note that this
     * is the only place where Tcl_ThreadDataKey values are set. We use a
     * double-checked lock to try to avoid having to grab this lock a lot,
     * since it is on quite a few critical paths and will only get set once in
     * each location.
     */

    if (keyPtr->offset == 0) {
	Tcl_MutexLock(&tsdMaster.mutex);
	if (keyPtr->offset == 0) {
	    /*
	     * The Tcl_ThreadDataKey hasn't been used yet. Make a new one.
	     */

	    keyPtr->offset = ++tsdMaster.counter;
	}
	Tcl_MutexUnlock(&tsdMaster.mutex);
    }

    /*
     * Check if this is the first time this Tcl_ThreadDataKey has been used
     * with the current thread. Note that we don't need to hold a lock when
     * doing this, as we are *definitely* the only point accessing this
     * tsdTablePtr right now; it's thread-local.
     */

    if (keyPtr->offset >= tsdTablePtr->allocated) {
	TSDTableGrow(tsdTablePtr, keyPtr->offset);
    }

    /*
     * Set the value in the Tcl thread-local variable.
     */

    tsdTablePtr->tablePtr[keyPtr->offset] = value;
}

/*
 *----------------------------------------------------------------------
 *
 * TclFinalizeThreadDataThread --
 *
 *	This procedure finalizes the data for a single thread.
 *
 * Results:
 *	None.
 *
 * Side effects:
 *	The TSDTable is deleted/freed.
 *
 *----------------------------------------------------------------------
 */

void
TclFinalizeThreadDataThread(void)
{
    TSDTable *tsdTablePtr = (TSDTable *)TclpThreadGetMasterTSD(tsdMaster.key);

    if (tsdTablePtr != NULL) {
	TSDTableDelete(tsdTablePtr);
	TclpThreadSetMasterTSD(tsdMaster.key, NULL);
    }
}

/*
 *----------------------------------------------------------------------
 *
 * TclInitializeThreadStorage --
 *
 *	This procedure initializes the TSD subsystem with per-platform code.
 *	This should be called before any Tcl threads are created.
 *
 * Results:
 *	None.
 *
 * Side effects:
 *	Allocates a system TSD.
 *
 *----------------------------------------------------------------------
 */

void
TclInitThreadStorage(void)
{
    tsdMaster.key = TclpThreadCreateKey();
}

/*
 *----------------------------------------------------------------------
 *
 * TclFinalizeThreadStorage --
 *
 *	This procedure cleans up the thread storage data key for all threads.
 *	IMPORTANT: All Tcl threads must be finalized before calling this!
 *
 * Results:
 *	None.
 *
 * Side effects:
 *	Releases the thread data key.
 *
 *----------------------------------------------------------------------
 */

void
TclFinalizeThreadStorage(void)
{
    TclpThreadDeleteKey(tsdMaster.key);
    tsdMaster.key = NULL;
}

#else /* !TCL_THREADS */
/*
 * Stub functions for non-threaded builds
 */

void
TclInitThreadStorage(void)
{
}

void
TclFinalizeThreadDataThread(void)
{
}

void
TclFinalizeThreadStorage(void)
{
}
#endif /* TCL_THREADS */

/*
 * Local Variables:
 * mode: c
 * c-basic-offset: 4
 * fill-column: 78
 * End:
 */<|MERGE_RESOLUTION|>--- conflicted
+++ resolved
@@ -86,22 +86,14 @@
     TSDTable *tsdTablePtr;
     sig_atomic_t i;
 
-<<<<<<< HEAD
-    tsdTablePtr = TclpSysAlloc(sizeof(TSDTable));
-=======
-    tsdTablePtr = (TSDTable *)TclpSysAlloc(sizeof(TSDTable), 0);
->>>>>>> e676594f
+    tsdTablePtr = (TSDTable *)TclpSysAlloc(sizeof(TSDTable));
     if (tsdTablePtr == NULL) {
 	Tcl_Panic("unable to allocate TSDTable");
     }
 
     tsdTablePtr->allocated = 8;
     tsdTablePtr->tablePtr =
-<<<<<<< HEAD
-	    TclpSysAlloc(sizeof(void *) * tsdTablePtr->allocated);
-=======
-	    (void **)TclpSysAlloc(sizeof(void *) * tsdTablePtr->allocated, 0);
->>>>>>> e676594f
+	    (void **)TclpSysAlloc(sizeof(void *) * tsdTablePtr->allocated);
     if (tsdTablePtr->tablePtr == NULL) {
 	Tcl_Panic("unable to allocate TSDTable");
     }
