--- conflicted
+++ resolved
@@ -489,11 +489,7 @@
     Master *masterPtr;
     Slave *slavePtr;
 
-<<<<<<< HEAD
-    interpInfoPtr = Tcl_Alloc(sizeof(InterpInfo));
-=======
-    interpInfoPtr = (InterpInfo *)ckalloc(sizeof(InterpInfo));
->>>>>>> e676594f
+    interpInfoPtr = (InterpInfo *)Tcl_Alloc(sizeof(InterpInfo));
     ((Interp *) interp)->interpInfo = interpInfoPtr;
 
     masterPtr = &interpInfoPtr->master;
@@ -1537,11 +1533,7 @@
     Tcl_Obj **prefv;
     int isNew, i;
 
-<<<<<<< HEAD
-    aliasPtr = Tcl_Alloc(sizeof(Alias) + objc * sizeof(Tcl_Obj *));
-=======
-    aliasPtr = (Alias *)ckalloc(sizeof(Alias) + objc * sizeof(Tcl_Obj *));
->>>>>>> e676594f
+    aliasPtr = (Alias *)Tcl_Alloc(sizeof(Alias) + objc * sizeof(Tcl_Obj *));
     aliasPtr->token = namePtr;
     Tcl_IncrRefCount(aliasPtr->token);
     aliasPtr->targetInterp = masterInterp;
@@ -1649,11 +1641,7 @@
      * interp alias {} foo {} zop		# Now recreate "foo"...
      */
 
-<<<<<<< HEAD
-    targetPtr = Tcl_Alloc(sizeof(Target));
-=======
-    targetPtr = (Target *)ckalloc(sizeof(Target));
->>>>>>> e676594f
+    targetPtr = (Target *)Tcl_Alloc(sizeof(Target));
     targetPtr->slaveCmd = aliasPtr->slaveCmd;
     targetPtr->slaveInterp = slaveInterp;
 
@@ -3663,11 +3651,7 @@
      * Allocate a handler record.
      */
 
-<<<<<<< HEAD
-    handlerPtr = Tcl_Alloc(sizeof(LimitHandler));
-=======
-    handlerPtr = (LimitHandler *)ckalloc(sizeof(LimitHandler));
->>>>>>> e676594f
+    handlerPtr = (LimitHandler *)Tcl_Alloc(sizeof(LimitHandler));
     handlerPtr->flags = 0;
     handlerPtr->handlerProc = handlerProc;
     handlerPtr->clientData = clientData;
@@ -4391,11 +4375,7 @@
 		limitCBPtr);
     }
 
-<<<<<<< HEAD
-    limitCBPtr = Tcl_Alloc(sizeof(ScriptLimitCallback));
-=======
-    limitCBPtr = (ScriptLimitCallback *)ckalloc(sizeof(ScriptLimitCallback));
->>>>>>> e676594f
+    limitCBPtr = (ScriptLimitCallback *)Tcl_Alloc(sizeof(ScriptLimitCallback));
     limitCBPtr->interp = interp;
     limitCBPtr->scriptObj = scriptObj;
     limitCBPtr->entryPtr = hashPtr;
