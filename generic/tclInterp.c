--- conflicted
+++ resolved
@@ -3212,18 +3212,9 @@
     Tcl_Preserve(childInterp);
     Tcl_AllowExceptions(childInterp);
 
-<<<<<<< HEAD
-    if (namespaceName == NULL) {
-	NRE_callback *rootPtr = TOP_CB(childInterp);
-
-	TclNRAddCallback(interp, NRPostInvokeHidden, childInterp, rootPtr);
-	return TclNRInvoke(NULL, childInterp, objc, objv);
-    } else {
-=======
-    // Push the namespace if one has been requested. 
+    // Push the namespace if one has been requested.
     Tcl_CallFrame *framePtr = NULL;
     if (namespaceName != NULL) {
->>>>>>> 4e32ce17
 	Namespace *nsPtr, *dummy1, *dummy2;
 	const char *tail;
 
@@ -3240,8 +3231,8 @@
 		/*isProcFrame*/ 0);
     }
 
-    Tcl_NRAddCallback(interp, NRPostInvokeHidden, childInterp,
-	    TOP_CB(childInterp), framePtr, NULL);
+    TclNRAddCallback(interp, NRPostInvokeHidden, childInterp,
+	    TOP_CB(childInterp), framePtr);
     return TclNRInvoke(NULL, childInterp, objc, objv);
 }
 
