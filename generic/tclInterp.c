/*
 * tclInterp.c --
 *
 *	This file implements the "interp" command which allows creation and
 *	manipulation of Tcl interpreters from within Tcl scripts.
 *
 * Copyright (c) 1995-1997 Sun Microsystems, Inc.
 * Copyright (c) 2004 Donal K. Fellows
 *
 * See the file "license.terms" for information on usage and redistribution
 * of this file, and for a DISCLAIMER OF ALL WARRANTIES.
 */

#include "tclInt.h"

/*
 * A pointer to a string that holds an initialization script that if non-NULL
 * is evaluated in Tcl_Init() prior to the built-in initialization script
 * above. This variable can be modified by the function below.
 */

static const char *tclPreInitScript = NULL;

/* Forward declaration */
struct Target;

/*
 * struct Alias:
 *
 * Stores information about an alias. Is stored in the slave interpreter and
 * used by the source command to find the target command in the master when
 * the source command is invoked.
 */

typedef struct Alias {
    Tcl_Obj *token;		/* Token for the alias command in the slave
				 * interp. This used to be the command name in
				 * the slave when the alias was first
				 * created. */
    Tcl_Interp *targetInterp;	/* Interp in which target command will be
				 * invoked. */
    Tcl_Command slaveCmd;	/* Source command in slave interpreter, bound
				 * to command that invokes the target command
				 * in the target interpreter. */
    Tcl_HashEntry *aliasEntryPtr;
				/* Entry for the alias hash table in slave.
				 * This is used by alias deletion to remove
				 * the alias from the slave interpreter alias
				 * table. */
    struct Target *targetPtr;	/* Entry for target command in master. This is
				 * used in the master interpreter to map back
				 * from the target command to aliases
				 * redirecting to it. */
    int objc;			/* Count of Tcl_Obj in the prefix of the
				 * target command to be invoked in the target
				 * interpreter. Additional arguments specified
				 * when calling the alias in the slave interp
				 * will be appended to the prefix before the
				 * command is invoked. */
    Tcl_Obj *objPtr;		/* The first actual prefix object - the target
				 * command name; this has to be at the end of
				 * the structure, which will be extended to
				 * accomodate the remaining objects in the
				 * prefix. */
} Alias;

/*
 *
 * struct Slave:
 *
 * Used by the "interp" command to record and find information about slave
 * interpreters. Maps from a command name in the master to information about a
 * slave interpreter, e.g. what aliases are defined in it.
 */

typedef struct Slave {
    Tcl_Interp *masterInterp;	/* Master interpreter for this slave. */
    Tcl_HashEntry *slaveEntryPtr;
				/* Hash entry in masters slave table for this
				 * slave interpreter. Used to find this
				 * record, and used when deleting the slave
				 * interpreter to delete it from the master's
				 * table. */
    Tcl_Interp	*slaveInterp;	/* The slave interpreter. */
    Tcl_Command interpCmd;	/* Interpreter object command. */
    Tcl_HashTable aliasTable;	/* Table which maps from names of commands in
				 * slave interpreter to struct Alias defined
				 * below. */
} Slave;

/*
 * struct Target:
 *
 * Maps from master interpreter commands back to the source commands in slave
 * interpreters. This is needed because aliases can be created between sibling
 * interpreters and must be deleted when the target interpreter is deleted. In
 * case they would not be deleted the source interpreter would be left with a
 * "dangling pointer". One such record is stored in the Master record of the
 * master interpreter with the master for each alias which directs to a
 * command in the master. These records are used to remove the source command
 * for an from a slave if/when the master is deleted. They are organized in a
 * doubly-linked list attached to the master interpreter.
 */

typedef struct Target {
    Tcl_Command	slaveCmd;	/* Command for alias in slave interp. */
    Tcl_Interp *slaveInterp;	/* Slave Interpreter. */
    struct Target *nextPtr;	/* Next in list of target records, or NULL if
				 * at the end of the list of targets. */
    struct Target *prevPtr;	/* Previous in list of target records, or NULL
				 * if at the start of the list of targets. */
} Target;

/*
 * struct Master:
 *
 * This record is used for two purposes: First, slaveTable (a hashtable) maps
 * from names of commands to slave interpreters. This hashtable is used to
 * store information about slave interpreters of this interpreter, to map over
 * all slaves, etc. The second purpose is to store information about all
 * aliases in slaves (or siblings) which direct to target commands in this
 * interpreter (using the targetsPtr doubly-linked list).
 *
 * NB: the flags field in the interp structure, used with SAFE_INTERP mask
 * denotes whether the interpreter is safe or not. Safe interpreters have
 * restricted functionality, can only create safe slave interpreters and can
 * only load safe extensions.
 */

typedef struct Master {
    Tcl_HashTable slaveTable;	/* Hash table for slave interpreters. Maps
				 * from command names to Slave records. */
    Target *targetsPtr;		/* The head of a doubly-linked list of all the
				 * target records which denote aliases from
				 * slaves or sibling interpreters that direct
				 * to commands in this interpreter. This list
				 * is used to remove dangling pointers from
				 * the slave (or sibling) interpreters when
				 * this interpreter is deleted. */
} Master;

/*
 * The following structure keeps track of all the Master and Slave information
 * on a per-interp basis.
 */

typedef struct InterpInfo {
    Master master;		/* Keeps track of all interps for which this
				 * interp is the Master. */
    Slave slave;		/* Information necessary for this interp to
				 * function as a slave. */
} InterpInfo;

/*
 * Limit callbacks handled by scripts are modelled as structures which are
 * stored in hashes indexed by a two-word key. Note that the type of the
 * 'type' field in the key is not int; this is to make sure that things are
 * likely to work properly on 64-bit architectures.
 */

typedef struct ScriptLimitCallback {
    Tcl_Interp *interp;		/* The interpreter in which to execute the
				 * callback. */
    Tcl_Obj *scriptObj;		/* The script to execute to perform the
				 * user-defined part of the callback. */
    int type;			/* What kind of callback is this. */
    Tcl_HashEntry *entryPtr;	/* The entry in the hash table maintained by
				 * the target interpreter that refers to this
				 * callback record, or NULL if the entry has
				 * already been deleted from that hash
				 * table. */
} ScriptLimitCallback;

typedef struct ScriptLimitCallbackKey {
    Tcl_Interp *interp;		/* The interpreter that the limit callback was
				 * attached to. This is not the interpreter
				 * that the callback runs in! */
    long type;			/* The type of callback that this is. */
} ScriptLimitCallbackKey;

/*
 * TIP#143 limit handler internal representation.
 */

struct LimitHandler {
    int flags;			/* The state of this particular handler. */
    Tcl_LimitHandlerProc *handlerProc;
				/* The handler callback. */
    ClientData clientData;	/* Opaque argument to the handler callback. */
    Tcl_LimitHandlerDeleteProc *deleteProc;
				/* How to delete the clientData. */
    LimitHandler *prevPtr;	/* Previous item in linked list of
				 * handlers. */
    LimitHandler *nextPtr;	/* Next item in linked list of handlers. */
};

/*
 * Values for the LimitHandler flags field.
 *      LIMIT_HANDLER_ACTIVE - Whether the handler is currently being
 *              processed; handlers are never to be entered reentrantly.
 *      LIMIT_HANDLER_DELETED - Whether the handler has been deleted. This
 *              should not normally be observed because when a handler is
 *              deleted it is also spliced out of the list of handlers, but
 *              even so we will be careful.
 */

#define LIMIT_HANDLER_ACTIVE    0x01
#define LIMIT_HANDLER_DELETED   0x02



/*
 * Prototypes for local static functions:
 */

static int		AliasCreate(Tcl_Interp *interp,
			    Tcl_Interp *slaveInterp, Tcl_Interp *masterInterp,
			    Tcl_Obj *namePtr, Tcl_Obj *targetPtr, int objc,
			    Tcl_Obj *const objv[]);
static int		AliasDelete(Tcl_Interp *interp,
			    Tcl_Interp *slaveInterp, Tcl_Obj *namePtr);
static int		AliasDescribe(Tcl_Interp *interp,
			    Tcl_Interp *slaveInterp, Tcl_Obj *objPtr);
static int		AliasList(Tcl_Interp *interp, Tcl_Interp *slaveInterp);
static int		AliasNRCmd(ClientData dummy,
			    Tcl_Interp *currentInterp, int objc,
			    Tcl_Obj *const objv[]);
static void		AliasObjCmdDeleteProc(ClientData clientData);
static Tcl_Interp *	GetInterp(Tcl_Interp *interp, Tcl_Obj *pathPtr);
static Tcl_Interp *	GetInterp2(Tcl_Interp *interp, int objc,
			    Tcl_Obj *const objv[]);
static void		InterpInfoDeleteProc(ClientData clientData,
			    Tcl_Interp *interp);
static int		SlaveBgerror(Tcl_Interp *interp,
			    Tcl_Interp *slaveInterp, int objc,
			    Tcl_Obj *const objv[]);
static Tcl_Interp *	SlaveCreate(Tcl_Interp *interp, Tcl_Obj *pathPtr,
			    int safe);
static int		SlaveDebugCmd(Tcl_Interp *interp,
			    Tcl_Interp *slaveInterp,
			    int objc, Tcl_Obj *const objv[]);
static int		SlaveEval(Tcl_Interp *interp, Tcl_Interp *slaveInterp,
			    int objc, Tcl_Obj *const objv[]);
static int		SlaveExpose(Tcl_Interp *interp,
			    Tcl_Interp *slaveInterp, int objc,
			    Tcl_Obj *const objv[]);
static int		SlaveHide(Tcl_Interp *interp, Tcl_Interp *slaveInterp,
			    int objc, Tcl_Obj *const objv[]);
static int		SlaveHidden(Tcl_Interp *interp,
			    Tcl_Interp *slaveInterp);
static int		SlaveInvokeHidden(Tcl_Interp *interp,
			    Tcl_Interp *slaveInterp,
			    const char *namespaceName,
			    int objc, Tcl_Obj *const objv[]);
static int		SlaveMarkTrusted(Tcl_Interp *interp,
			    Tcl_Interp *slaveInterp);
static void		SlaveObjCmdDeleteProc(ClientData clientData);
static int		SlaveRecursionLimit(Tcl_Interp *interp,
			    Tcl_Interp *slaveInterp, int objc,
			    Tcl_Obj *const objv[]);
static int		SlaveCommandLimitCmd(Tcl_Interp *interp,
			    Tcl_Interp *slaveInterp, int consumedObjc,
			    int objc, Tcl_Obj *const objv[]);
static int		SlaveTimeLimitCmd(Tcl_Interp *interp,
			    Tcl_Interp *slaveInterp, int consumedObjc,
			    int objc, Tcl_Obj *const objv[]);
static void		InheritLimitsFromMaster(Tcl_Interp *slaveInterp,
			    Tcl_Interp *masterInterp);
static void		SetScriptLimitCallback(Tcl_Interp *interp, int type,
			    Tcl_Interp *targetInterp, Tcl_Obj *scriptObj);
static void		CallScriptLimitCallback(ClientData clientData,
			    Tcl_Interp *interp);
static void		DeleteScriptLimitCallback(ClientData clientData);
static void		RunLimitHandlers(LimitHandler *handlerPtr,
			    Tcl_Interp *interp);
static void		TimeLimitCallback(ClientData clientData);

/* NRE enabling */
static Tcl_NRPostProc	NRPostInvokeHidden;
static Tcl_ObjCmdProc	NRInterpCmd;
static Tcl_ObjCmdProc	NRSlaveCmd;


/*
 *----------------------------------------------------------------------
 *
 * TclSetPreInitScript --
 *
 *	This routine is used to change the value of the internal variable,
 *	tclPreInitScript.
 *
 * Results:
 *	Returns the current value of tclPreInitScript.
 *
 * Side effects:
 *	Changes the way Tcl_Init() routine behaves.
 *
 *----------------------------------------------------------------------
 */

const char *
TclSetPreInitScript(
    const char *string)		/* Pointer to a script. */
{
    const char *prevString = tclPreInitScript;
    tclPreInitScript = string;
    return(prevString);
}

/*
 *----------------------------------------------------------------------
 *
 * Tcl_Init --
 *
 *	This function is typically invoked by Tcl_AppInit functions to find
 *	and source the "init.tcl" script, which should exist somewhere on the
 *	Tcl library path.
 *
 * Results:
 *	Returns a standard Tcl completion code and sets the interp's result if
 *	there is an error.
 *
 * Side effects:
 *	Depends on what's in the init.tcl script.
 *
 *----------------------------------------------------------------------
 */

typedef struct PkgName {
    struct PkgName *nextPtr;	/* Next in list of package names being initialized. */
    char name[4];
} PkgName;

int
Tcl_Init(
    Tcl_Interp *interp)		/* Interpreter to initialize. */
{
    PkgName pkgName = {NULL, "Tcl"};
    PkgName **names = TclInitPkgFiles(interp);
    int result = TCL_ERROR;

    pkgName.nextPtr = *names;
    *names = &pkgName;
    if (tclPreInitScript != NULL) {
	if (Tcl_EvalEx(interp, tclPreInitScript, -1, 0) == TCL_ERROR) {
	    goto end;
	}
    }

    /*
     * In order to find init.tcl during initialization, the following script
     * is invoked by Tcl_Init(). It looks in several different directories:
     *
     *	$tcl_library		- can specify a primary location, if set, no
     *				  other locations will be checked. This is the
     *				  recommended way for a program that embeds
     *				  Tcl to specifically tell Tcl where to find
     *				  an init.tcl file.
     *
     *	$env(TCL_LIBRARY)	- highest priority so user can always override
     *				  the search path unless the application has
     *				  specified an exact directory above
     *
     *	$tclDefaultLibrary	- INTERNAL: This variable is set by Tcl on
     *				  those platforms where it can determine at
     *				  runtime the directory where it expects the
     *				  init.tcl file to be. After [tclInit] reads
     *				  and uses this value, it [unset]s it.
     *				  External users of Tcl should not make use of
     *				  the variable to customize [tclInit].
     *
     *	$tcl_libPath		- OBSOLETE: This variable is no longer set by
     *				  Tcl itself, but [tclInit] examines it in
     *				  case some program that embeds Tcl is
     *				  customizing [tclInit] by setting this
     *				  variable to a list of directories in which
     *				  to search.
     *
     *	[tcl::pkgconfig get scriptdir,runtime]
     *				- the directory determined by configure to be
     *				  the place where Tcl's script library is to
     *				  be installed.
     *
     * The first directory on this path that contains a valid init.tcl script
     * will be set as the value of tcl_library.
     *
     * Note that this entire search mechanism can be bypassed by defining an
     * alternate tclInit command before calling Tcl_Init().
     */

    result = Tcl_EvalEx(interp,
"if {[namespace which -command tclInit] eq \"\"} {\n"
"  proc tclInit {} {\n"
"    global tcl_libPath tcl_library env tclDefaultLibrary\n"
"    rename tclInit {}\n"
"    if {[info exists tcl_library]} {\n"
"	set scripts {{set tcl_library}}\n"
"    } else {\n"
"	set scripts {}\n"
"	if {[info exists env(TCL_LIBRARY)] && ($env(TCL_LIBRARY) ne {})} {\n"
"	    lappend scripts {set env(TCL_LIBRARY)}\n"
"	    lappend scripts {\n"
"if {[regexp ^tcl(.*)$ [file tail $env(TCL_LIBRARY)] -> tail] == 0} continue\n"
"if {$tail eq [info tclversion]} continue\n"
"file join [file dirname $env(TCL_LIBRARY)] tcl[info tclversion]}\n"
"	}\n"
"	if {[info exists tclDefaultLibrary]} {\n"
"	    lappend scripts {set tclDefaultLibrary}\n"
"	} else {\n"
"	    lappend scripts {::tcl::pkgconfig get scriptdir,runtime}\n"
"	}\n"
"	lappend scripts {\n"
"set parentDir [file dirname [file dirname [info nameofexecutable]]]\n"
"set grandParentDir [file dirname $parentDir]\n"
"file join $parentDir lib tcl[info tclversion]} \\\n"
"	{file join $grandParentDir lib tcl[info tclversion]} \\\n"
"	{file join $parentDir library} \\\n"
"	{file join $grandParentDir library} \\\n"
"	{file join $grandParentDir tcl[info tclversion] library} \\\n"
"	{file join $grandParentDir tcl[info patchlevel] library} \\\n"
"	{\n"
"file join [file dirname $grandParentDir] tcl[info patchlevel] library}\n"
"	if {[info exists tcl_libPath]\n"
"		&& [catch {llength $tcl_libPath} len] == 0} {\n"
"	    for {set i 0} {$i < $len} {incr i} {\n"
"		lappend scripts [list lindex \\$tcl_libPath $i]\n"
"	    }\n"
"	}\n"
"    }\n"
"    set dirs {}\n"
"    set errors {}\n"
"    foreach script $scripts {\n"
"	lappend dirs [eval $script]\n"
"	set tcl_library [lindex $dirs end]\n"
"	set tclfile [file join $tcl_library init.tcl]\n"
"	if {[file exists $tclfile]} {\n"
"	    if {[catch {uplevel #0 [list source $tclfile]} msg opts]} {\n"
"		append errors \"$tclfile: $msg\n\"\n"
"		append errors \"[dict get $opts -errorinfo]\n\"\n"
"		continue\n"
"	    }\n"
"	    unset -nocomplain tclDefaultLibrary\n"
"	    return\n"
"	}\n"
"    }\n"
"    unset -nocomplain tclDefaultLibrary\n"
"    set msg \"Can't find a usable init.tcl in the following directories: \n\"\n"
"    append msg \"    $dirs\n\n\"\n"
"    append msg \"$errors\n\n\"\n"
"    append msg \"This probably means that Tcl wasn't installed properly.\n\"\n"
"    error $msg\n"
"  }\n"
"}\n"
"tclInit", -1, 0);

end:
    *names = (*names)->nextPtr;
    return result;
}

/*
 *---------------------------------------------------------------------------
 *
 * TclInterpInit --
 *
 *	Initializes the invoking interpreter for using the master, slave and
 *	safe interp facilities. This is called from inside Tcl_CreateInterp().
 *
 * Results:
 *	Always returns TCL_OK for backwards compatibility.
 *
 * Side effects:
 *	Adds the "interp" command to an interpreter and initializes the
 *	interpInfoPtr field of the invoking interpreter.
 *
 *---------------------------------------------------------------------------
 */

int
TclInterpInit(
    Tcl_Interp *interp)		/* Interpreter to initialize. */
{
    InterpInfo *interpInfoPtr;
    Master *masterPtr;
    Slave *slavePtr;

    interpInfoPtr = ckalloc(sizeof(InterpInfo));
    ((Interp *) interp)->interpInfo = interpInfoPtr;

    masterPtr = &interpInfoPtr->master;
    Tcl_InitHashTable(&masterPtr->slaveTable, TCL_STRING_KEYS);
    masterPtr->targetsPtr = NULL;

    slavePtr = &interpInfoPtr->slave;
    slavePtr->masterInterp	= NULL;
    slavePtr->slaveEntryPtr	= NULL;
    slavePtr->slaveInterp	= interp;
    slavePtr->interpCmd		= NULL;
    Tcl_InitHashTable(&slavePtr->aliasTable, TCL_STRING_KEYS);

    Tcl_NRCreateCommand(interp, "interp", Tcl_InterpObjCmd, NRInterpCmd,
	    NULL, NULL);

    Tcl_CallWhenDeleted(interp, InterpInfoDeleteProc, NULL);
    return TCL_OK;
}

/*
 *---------------------------------------------------------------------------
 *
 * InterpInfoDeleteProc --
 *
 *	Invoked when an interpreter is being deleted. It releases all storage
 *	used by the master/slave/safe interpreter facilities.
 *
 * Results:
 *	None.
 *
 * Side effects:
 *	Cleans up storage. Sets the interpInfoPtr field of the interp to NULL.
 *
 *---------------------------------------------------------------------------
 */

static void
InterpInfoDeleteProc(
    ClientData clientData,	/* Ignored. */
    Tcl_Interp *interp)		/* Interp being deleted. All commands for
				 * slave interps should already be deleted. */
{
    InterpInfo *interpInfoPtr;
    Slave *slavePtr;
    Master *masterPtr;
    Target *targetPtr;

    interpInfoPtr = (InterpInfo *) ((Interp *) interp)->interpInfo;

    /*
     * There shouldn't be any commands left.
     */

    masterPtr = &interpInfoPtr->master;
    if (masterPtr->slaveTable.numEntries != 0) {
	Tcl_Panic("InterpInfoDeleteProc: still exist commands");
    }
    Tcl_DeleteHashTable(&masterPtr->slaveTable);

    /*
     * Tell any interps that have aliases to this interp that they should
     * delete those aliases. If the other interp was already dead, it would
     * have removed the target record already.
     */

    for (targetPtr = masterPtr->targetsPtr; targetPtr != NULL; ) {
	Target *tmpPtr = targetPtr->nextPtr;
	Tcl_DeleteCommandFromToken(targetPtr->slaveInterp,
		targetPtr->slaveCmd);
	targetPtr = tmpPtr;
    }

    slavePtr = &interpInfoPtr->slave;
    if (slavePtr->interpCmd != NULL) {
	/*
	 * Tcl_DeleteInterp() was called on this interpreter, rather "interp
	 * delete" or the equivalent deletion of the command in the master.
	 * First ensure that the cleanup callback doesn't try to delete the
	 * interp again.
	 */

	slavePtr->slaveInterp = NULL;
	Tcl_DeleteCommandFromToken(slavePtr->masterInterp,
		slavePtr->interpCmd);
    }

    /*
     * There shouldn't be any aliases left.
     */

    if (slavePtr->aliasTable.numEntries != 0) {
	Tcl_Panic("InterpInfoDeleteProc: still exist aliases");
    }
    Tcl_DeleteHashTable(&slavePtr->aliasTable);

    ckfree(interpInfoPtr);
}

/*
 *----------------------------------------------------------------------
 *
 * Tcl_InterpObjCmd --
 *
 *	This function is invoked to process the "interp" Tcl command. See the
 *	user documentation for details on what it does.
 *
 * Results:
 *	A standard Tcl result.
 *
 * Side effects:
 *	See the user documentation.
 *
 *----------------------------------------------------------------------
 */
	/* ARGSUSED */
int
Tcl_InterpObjCmd(
    ClientData clientData,		/* Unused. */
    Tcl_Interp *interp,			/* Current interpreter. */
    int objc,				/* Number of arguments. */
    Tcl_Obj *const objv[])		/* Argument objects. */
{
    return Tcl_NRCallObjProc(interp, NRInterpCmd, clientData, objc, objv);
}

static int
NRInterpCmd(
    ClientData clientData,		/* Unused. */
    Tcl_Interp *interp,			/* Current interpreter. */
    int objc,				/* Number of arguments. */
    Tcl_Obj *const objv[])		/* Argument objects. */
{
    Tcl_Interp *slaveInterp;
    int index;
    static const char *const options[] = {
	"alias",	"aliases",	"bgerror",	"cancel",
	"create",	"debug",	"delete",
	"eval",		"exists",	"expose",
	"hide",		"hidden",	"issafe",
	"invokehidden",	"limit",	"marktrusted",	"recursionlimit",
	"slaves",	"share",	"target",	"transfer",
	NULL
    };
    enum option {
	OPT_ALIAS,	OPT_ALIASES,	OPT_BGERROR,	OPT_CANCEL,
	OPT_CREATE,	OPT_DEBUG,	OPT_DELETE,
	OPT_EVAL,	OPT_EXISTS,	OPT_EXPOSE,
	OPT_HIDE,	OPT_HIDDEN,	OPT_ISSAFE,
	OPT_INVOKEHID,	OPT_LIMIT,	OPT_MARKTRUSTED,OPT_RECLIMIT,
	OPT_SLAVES,	OPT_SHARE,	OPT_TARGET,	OPT_TRANSFER
    };

    if (objc < 2) {
	Tcl_WrongNumArgs(interp, 1, objv, "cmd ?arg ...?");
	return TCL_ERROR;
    }
    if (Tcl_GetIndexFromObj(interp, objv[1], options, "option", 0,
	    &index) != TCL_OK) {
	return TCL_ERROR;
    }
    switch ((enum option) index) {
    case OPT_ALIAS: {
	Tcl_Interp *masterInterp;

	if (objc < 4) {
	aliasArgs:
	    Tcl_WrongNumArgs(interp, 2, objv,
		    "slavePath slaveCmd ?masterPath masterCmd? ?arg ...?");
	    return TCL_ERROR;
	}
	slaveInterp = GetInterp(interp, objv[2]);
	if (slaveInterp == NULL) {
	    return TCL_ERROR;
	}
	if (objc == 4) {
	    return AliasDescribe(interp, slaveInterp, objv[3]);
	}
	if ((objc == 5) && (TclGetString(objv[4])[0] == '\0')) {
	    return AliasDelete(interp, slaveInterp, objv[3]);
	}
	if (objc > 5) {
	    masterInterp = GetInterp(interp, objv[4]);
	    if (masterInterp == NULL) {
		return TCL_ERROR;
	    }

	    return AliasCreate(interp, slaveInterp, masterInterp, objv[3],
		    objv[5], objc - 6, objv + 6);
	}
	goto aliasArgs;
    }
    case OPT_ALIASES:
	slaveInterp = GetInterp2(interp, objc, objv);
	if (slaveInterp == NULL) {
	    return TCL_ERROR;
	}
	return AliasList(interp, slaveInterp);
    case OPT_BGERROR:
	if (objc != 3 && objc != 4) {
	    Tcl_WrongNumArgs(interp, 2, objv, "path ?cmdPrefix?");
	    return TCL_ERROR;
	}
	slaveInterp = GetInterp(interp, objv[2]);
	if (slaveInterp == NULL) {
	    return TCL_ERROR;
	}
	return SlaveBgerror(interp, slaveInterp, objc - 3, objv + 3);
    case OPT_CANCEL: {
	int i, flags;
	Tcl_Obj *resultObjPtr;
	static const char *const cancelOptions[] = {
	    "-unwind",	"--",	NULL
	};
	enum option {
	    OPT_UNWIND,	OPT_LAST
	};

	flags = 0;

	for (i = 2; i < objc; i++) {
	    if (TclGetString(objv[i])[0] != '-') {
		break;
	    }
	    if (Tcl_GetIndexFromObj(interp, objv[i], cancelOptions, "option",
		    0, &index) != TCL_OK) {
		return TCL_ERROR;
	    }

	    switch ((enum option) index) {
	    case OPT_UNWIND:
		/*
		 * The evaluation stack in the target interp is to be unwound.
		 */

		flags |= TCL_CANCEL_UNWIND;
		break;
	    case OPT_LAST:
		i++;
		goto endOfForLoop;
	    }
	}

    endOfForLoop:
	if (i < objc - 2) {
	    Tcl_WrongNumArgs(interp, 2, objv,
		    "?-unwind? ?--? ?path? ?result?");
	    return TCL_ERROR;
	}

	/*
	 * Did they specify a slave interp to cancel the script in progress
	 * in?  If not, use the current interp.
	 */

	if (i < objc) {
	    slaveInterp = GetInterp(interp, objv[i]);
	    if (slaveInterp == NULL) {
		return TCL_ERROR;
	    }
	    i++;
	} else {
	    slaveInterp = interp;
	}

	if (i < objc) {
	    resultObjPtr = objv[i];

	    /*
	     * Tcl_CancelEval removes this reference.
	     */

	    Tcl_IncrRefCount(resultObjPtr);
	    i++;
	} else {
	    resultObjPtr = NULL;
	}

	return Tcl_CancelEval(slaveInterp, resultObjPtr, 0, flags);
    }
    case OPT_CREATE: {
	int i, last, safe;
	Tcl_Obj *slavePtr;
	char buf[16 + TCL_INTEGER_SPACE];
	static const char *const createOptions[] = {
	    "-safe",	"--", NULL
	};
	enum option {
	    OPT_SAFE,	OPT_LAST
	};

	safe = Tcl_IsSafe(interp);

	/*
	 * Weird historical rules: "-safe" is accepted at the end, too.
	 */

	slavePtr = NULL;
	last = 0;
	for (i = 2; i < objc; i++) {
	    if ((last == 0) && (Tcl_GetString(objv[i])[0] == '-')) {
		if (Tcl_GetIndexFromObj(interp, objv[i], createOptions,
			"option", 0, &index) != TCL_OK) {
		    return TCL_ERROR;
		}
		if (index == OPT_SAFE) {
		    safe = 1;
		    continue;
		}
		i++;
		last = 1;
	    }
	    if (slavePtr != NULL) {
		Tcl_WrongNumArgs(interp, 2, objv, "?-safe? ?--? ?path?");
		return TCL_ERROR;
	    }
	    if (i < objc) {
		slavePtr = objv[i];
	    }
	}
	buf[0] = '\0';
	if (slavePtr == NULL) {
	    /*
	     * Create an anonymous interpreter -- we choose its name and the
	     * name of the command. We check that the command name that we use
	     * for the interpreter does not collide with an existing command
	     * in the master interpreter.
	     */

	    for (i = 0; ; i++) {
		Tcl_CmdInfo cmdInfo;

		sprintf(buf, "interp%d", i);
		if (Tcl_GetCommandInfo(interp, buf, &cmdInfo) == 0) {
		    break;
		}
	    }
	    slavePtr = Tcl_NewStringObj(buf, -1);
	}
	if (SlaveCreate(interp, slavePtr, safe) == NULL) {
	    if (buf[0] != '\0') {
		Tcl_DecrRefCount(slavePtr);
	    }
	    return TCL_ERROR;
	}
	Tcl_SetObjResult(interp, slavePtr);
	return TCL_OK;
    }
    case OPT_DEBUG:		/* TIP #378 */
	/*
	 * Currently only -frame supported, otherwise ?-option ?value??
	 */

	if (objc < 3 || objc > 5) {
	    Tcl_WrongNumArgs(interp, 2, objv, "path ?-frame ?bool??");
	    return TCL_ERROR;
	}
	slaveInterp = GetInterp(interp, objv[2]);
	if (slaveInterp == NULL) {
	    return TCL_ERROR;
	}
	return SlaveDebugCmd(interp, slaveInterp, objc - 3, objv + 3);
    case OPT_DELETE: {
	int i;
	InterpInfo *iiPtr;

	for (i = 2; i < objc; i++) {
	    slaveInterp = GetInterp(interp, objv[i]);
	    if (slaveInterp == NULL) {
		return TCL_ERROR;
	    } else if (slaveInterp == interp) {
		Tcl_SetObjResult(interp, Tcl_NewStringObj(
			"cannot delete the current interpreter", -1));
		Tcl_SetErrorCode(interp, "TCL", "OPERATION", "INTERP",
			"DELETESELF", NULL);
		return TCL_ERROR;
	    }
	    iiPtr = (InterpInfo *) ((Interp *) slaveInterp)->interpInfo;
	    Tcl_DeleteCommandFromToken(iiPtr->slave.masterInterp,
		    iiPtr->slave.interpCmd);
	}
	return TCL_OK;
    }
    case OPT_EVAL:
	if (objc < 4) {
	    Tcl_WrongNumArgs(interp, 2, objv, "path arg ?arg ...?");
	    return TCL_ERROR;
	}
	slaveInterp = GetInterp(interp, objv[2]);
	if (slaveInterp == NULL) {
	    return TCL_ERROR;
	}
	return SlaveEval(interp, slaveInterp, objc - 3, objv + 3);
    case OPT_EXISTS: {
	int exists = 1;

	slaveInterp = GetInterp2(interp, objc, objv);
	if (slaveInterp == NULL) {
	    if (objc > 3) {
		return TCL_ERROR;
	    }
	    Tcl_ResetResult(interp);
	    exists = 0;
	}
	Tcl_SetObjResult(interp, Tcl_NewBooleanObj(exists));
	return TCL_OK;
    }
    case OPT_EXPOSE:
	if ((objc < 4) || (objc > 5)) {
	    Tcl_WrongNumArgs(interp, 2, objv, "path hiddenCmdName ?cmdName?");
	    return TCL_ERROR;
	}
	slaveInterp = GetInterp(interp, objv[2]);
	if (slaveInterp == NULL) {
	    return TCL_ERROR;
	}
	return SlaveExpose(interp, slaveInterp, objc - 3, objv + 3);
    case OPT_HIDE:
	if ((objc < 4) || (objc > 5)) {
	    Tcl_WrongNumArgs(interp, 2, objv, "path cmdName ?hiddenCmdName?");
	    return TCL_ERROR;
	}
	slaveInterp = GetInterp(interp, objv[2]);
	if (slaveInterp == NULL) {
	    return TCL_ERROR;
	}
	return SlaveHide(interp, slaveInterp, objc - 3, objv + 3);
    case OPT_HIDDEN:
	slaveInterp = GetInterp2(interp, objc, objv);
	if (slaveInterp == NULL) {
	    return TCL_ERROR;
	}
	return SlaveHidden(interp, slaveInterp);
    case OPT_ISSAFE:
	slaveInterp = GetInterp2(interp, objc, objv);
	if (slaveInterp == NULL) {
	    return TCL_ERROR;
	}
	Tcl_SetObjResult(interp, Tcl_NewBooleanObj(Tcl_IsSafe(slaveInterp)));
	return TCL_OK;
    case OPT_INVOKEHID: {
	int i;
	const char *namespaceName;
	static const char *const hiddenOptions[] = {
	    "-global",	"-namespace",	"--", NULL
	};
	enum hiddenOption {
	    OPT_GLOBAL,	OPT_NAMESPACE,	OPT_LAST
	};

	namespaceName = NULL;
	for (i = 3; i < objc; i++) {
	    if (TclGetString(objv[i])[0] != '-') {
		break;
	    }
	    if (Tcl_GetIndexFromObj(interp, objv[i], hiddenOptions, "option",
		    0, &index) != TCL_OK) {
		return TCL_ERROR;
	    }
	    if (index == OPT_GLOBAL) {
		namespaceName = "::";
	    } else if (index == OPT_NAMESPACE) {
		if (++i == objc) { /* There must be more arguments. */
		    break;
		} else {
		    namespaceName = TclGetString(objv[i]);
		}
	    } else {
		i++;
		break;
	    }
	}
	if (objc - i < 1) {
	    Tcl_WrongNumArgs(interp, 2, objv,
		    "path ?-namespace ns? ?-global? ?--? cmd ?arg ..?");
	    return TCL_ERROR;
	}
	slaveInterp = GetInterp(interp, objv[2]);
	if (slaveInterp == NULL) {
	    return TCL_ERROR;
	}
	return SlaveInvokeHidden(interp, slaveInterp, namespaceName, objc - i,
		objv + i);
    }
    case OPT_LIMIT: {
	static const char *const limitTypes[] = {
	    "commands", "time", NULL
	};
	enum LimitTypes {
	    LIMIT_TYPE_COMMANDS, LIMIT_TYPE_TIME
	};
	int limitType;

	if (objc < 4) {
	    Tcl_WrongNumArgs(interp, 2, objv,
		    "path limitType ?-option value ...?");
	    return TCL_ERROR;
	}
	slaveInterp = GetInterp(interp, objv[2]);
	if (slaveInterp == NULL) {
	    return TCL_ERROR;
	}
	if (Tcl_GetIndexFromObj(interp, objv[3], limitTypes, "limit type", 0,
		&limitType) != TCL_OK) {
	    return TCL_ERROR;
	}
	switch ((enum LimitTypes) limitType) {
	case LIMIT_TYPE_COMMANDS:
	    return SlaveCommandLimitCmd(interp, slaveInterp, 4, objc,objv);
	case LIMIT_TYPE_TIME:
	    return SlaveTimeLimitCmd(interp, slaveInterp, 4, objc, objv);
	}
    }
    case OPT_MARKTRUSTED:
	if (objc != 3) {
	    Tcl_WrongNumArgs(interp, 2, objv, "path");
	    return TCL_ERROR;
	}
	slaveInterp = GetInterp(interp, objv[2]);
	if (slaveInterp == NULL) {
	    return TCL_ERROR;
	}
	return SlaveMarkTrusted(interp, slaveInterp);
    case OPT_RECLIMIT:
	if (objc != 3 && objc != 4) {
	    Tcl_WrongNumArgs(interp, 2, objv, "path ?newlimit?");
	    return TCL_ERROR;
	}
	slaveInterp = GetInterp(interp, objv[2]);
	if (slaveInterp == NULL) {
	    return TCL_ERROR;
	}
	return SlaveRecursionLimit(interp, slaveInterp, objc - 3, objv + 3);
    case OPT_SLAVES: {
	InterpInfo *iiPtr;
	Tcl_Obj *resultPtr;
	Tcl_HashEntry *hPtr;
	Tcl_HashSearch hashSearch;
	char *string;

	slaveInterp = GetInterp2(interp, objc, objv);
	if (slaveInterp == NULL) {
	    return TCL_ERROR;
	}
	iiPtr = (InterpInfo *) ((Interp *) slaveInterp)->interpInfo;
	resultPtr = Tcl_NewObj();
	hPtr = Tcl_FirstHashEntry(&iiPtr->master.slaveTable, &hashSearch);
	for ( ; hPtr != NULL; hPtr = Tcl_NextHashEntry(&hashSearch)) {
	    string = Tcl_GetHashKey(&iiPtr->master.slaveTable, hPtr);
	    Tcl_ListObjAppendElement(NULL, resultPtr,
		    Tcl_NewStringObj(string, -1));
	}
	Tcl_SetObjResult(interp, resultPtr);
	return TCL_OK;
    }
    case OPT_TRANSFER:
    case OPT_SHARE: {
	Tcl_Interp *masterInterp;	/* The master of the slave. */
	Tcl_Channel chan;

	if (objc != 5) {
	    Tcl_WrongNumArgs(interp, 2, objv, "srcPath channelId destPath");
	    return TCL_ERROR;
	}
	masterInterp = GetInterp(interp, objv[2]);
	if (masterInterp == NULL) {
	    return TCL_ERROR;
	}
	chan = Tcl_GetChannel(masterInterp, TclGetString(objv[3]), NULL);
	if (chan == NULL) {
	    Tcl_TransferResult(masterInterp, TCL_OK, interp);
	    return TCL_ERROR;
	}
	slaveInterp = GetInterp(interp, objv[4]);
	if (slaveInterp == NULL) {
	    return TCL_ERROR;
	}
	Tcl_RegisterChannel(slaveInterp, chan);
	if (index == OPT_TRANSFER) {
	    /*
	     * When transferring, as opposed to sharing, we must unhitch the
	     * channel from the interpreter where it started.
	     */

	    if (Tcl_UnregisterChannel(masterInterp, chan) != TCL_OK) {
		Tcl_TransferResult(masterInterp, TCL_OK, interp);
		return TCL_ERROR;
	    }
	}
	return TCL_OK;
    }
    case OPT_TARGET: {
	InterpInfo *iiPtr;
	Tcl_HashEntry *hPtr;
	Alias *aliasPtr;
	const char *aliasName;

	if (objc != 4) {
	    Tcl_WrongNumArgs(interp, 2, objv, "path alias");
	    return TCL_ERROR;
	}

	slaveInterp = GetInterp(interp, objv[2]);
	if (slaveInterp == NULL) {
	    return TCL_ERROR;
	}

	aliasName = TclGetString(objv[3]);

	iiPtr = (InterpInfo *) ((Interp *) slaveInterp)->interpInfo;
	hPtr = Tcl_FindHashEntry(&iiPtr->slave.aliasTable, aliasName);
	if (hPtr == NULL) {
	    Tcl_SetObjResult(interp, Tcl_ObjPrintf(
		    "alias \"%s\" in path \"%s\" not found",
		    aliasName, Tcl_GetString(objv[2])));
	    Tcl_SetErrorCode(interp, "TCL", "LOOKUP", "ALIAS", aliasName,
		    NULL);
	    return TCL_ERROR;
	}
	aliasPtr = Tcl_GetHashValue(hPtr);
	if (Tcl_GetInterpPath(interp, aliasPtr->targetInterp) != TCL_OK) {
	    Tcl_SetObjResult(interp, Tcl_ObjPrintf(
		    "target interpreter for alias \"%s\" in path \"%s\" is "
		    "not my descendant", aliasName, Tcl_GetString(objv[2])));
	    Tcl_SetErrorCode(interp, "TCL", "OPERATION", "INTERP",
		    "TARGETSHROUDED", NULL);
	    return TCL_ERROR;
	}
	return TCL_OK;
    }
    }
    return TCL_OK;
}

/*
 *---------------------------------------------------------------------------
 *
 * GetInterp2 --
 *
 *	Helper function for Tcl_InterpObjCmd() to convert the interp name
 *	potentially specified on the command line to an Tcl_Interp.
 *
 * Results:
 *	The return value is the interp specified on the command line, or the
 *	interp argument itself if no interp was specified on the command line.
 *	If the interp could not be found or the wrong number of arguments was
 *	specified on the command line, the return value is NULL and an error
 *	message is left in the interp's result.
 *
 * Side effects:
 *	None.
 *
 *---------------------------------------------------------------------------
 */

static Tcl_Interp *
GetInterp2(
    Tcl_Interp *interp,		/* Default interp if no interp was specified
				 * on the command line. */
    int objc,			/* Number of arguments. */
    Tcl_Obj *const objv[])	/* Argument objects. */
{
    if (objc == 2) {
	return interp;
    } else if (objc == 3) {
	return GetInterp(interp, objv[2]);
    } else {
	Tcl_WrongNumArgs(interp, 2, objv, "?path?");
	return NULL;
    }
}

/*
 *----------------------------------------------------------------------
 *
 * Tcl_CreateAlias --
 *
 *	Creates an alias between two interpreters.
 *
 * Results:
 *	A standard Tcl result.
 *
 * Side effects:
 *	Creates a new alias, manipulates the result field of slaveInterp.
 *
 *----------------------------------------------------------------------
 */

int
Tcl_CreateAlias(
    Tcl_Interp *slaveInterp,	/* Interpreter for source command. */
    const char *slaveCmd,	/* Command to install in slave. */
    Tcl_Interp *targetInterp,	/* Interpreter for target command. */
    const char *targetCmd,	/* Name of target command. */
    int argc,			/* How many additional arguments? */
    const char *const *argv)	/* These are the additional args. */
{
    Tcl_Obj *slaveObjPtr, *targetObjPtr;
    Tcl_Obj **objv;
    int i;
    int result;

    objv = TclStackAlloc(slaveInterp, (unsigned) sizeof(Tcl_Obj *) * argc);
    for (i = 0; i < argc; i++) {
	objv[i] = Tcl_NewStringObj(argv[i], -1);
	Tcl_IncrRefCount(objv[i]);
    }

    slaveObjPtr = Tcl_NewStringObj(slaveCmd, -1);
    Tcl_IncrRefCount(slaveObjPtr);

    targetObjPtr = Tcl_NewStringObj(targetCmd, -1);
    Tcl_IncrRefCount(targetObjPtr);

    result = AliasCreate(slaveInterp, slaveInterp, targetInterp, slaveObjPtr,
	    targetObjPtr, argc, objv);

    for (i = 0; i < argc; i++) {
	Tcl_DecrRefCount(objv[i]);
    }
    TclStackFree(slaveInterp, objv);
    Tcl_DecrRefCount(targetObjPtr);
    Tcl_DecrRefCount(slaveObjPtr);

    return result;
}

/*
 *----------------------------------------------------------------------
 *
 * Tcl_CreateAliasObj --
 *
 *	Object version: Creates an alias between two interpreters.
 *
 * Results:
 *	A standard Tcl result.
 *
 * Side effects:
 *	Creates a new alias.
 *
 *----------------------------------------------------------------------
 */

int
Tcl_CreateAliasObj(
    Tcl_Interp *slaveInterp,	/* Interpreter for source command. */
    const char *slaveCmd,	/* Command to install in slave. */
    Tcl_Interp *targetInterp,	/* Interpreter for target command. */
    const char *targetCmd,	/* Name of target command. */
    int objc,			/* How many additional arguments? */
    Tcl_Obj *const objv[])	/* Argument vector. */
{
    Tcl_Obj *slaveObjPtr, *targetObjPtr;
    int result;

    slaveObjPtr = Tcl_NewStringObj(slaveCmd, -1);
    Tcl_IncrRefCount(slaveObjPtr);

    targetObjPtr = Tcl_NewStringObj(targetCmd, -1);
    Tcl_IncrRefCount(targetObjPtr);

    result = AliasCreate(slaveInterp, slaveInterp, targetInterp, slaveObjPtr,
	    targetObjPtr, objc, objv);

    Tcl_DecrRefCount(slaveObjPtr);
    Tcl_DecrRefCount(targetObjPtr);
    return result;
}

/*
 *----------------------------------------------------------------------
 *
 * Tcl_GetAlias --
 *
 *	Gets information about an alias.
 *
 * Results:
 *	A standard Tcl result.
 *
 * Side effects:
 *	None.
 *
 *----------------------------------------------------------------------
 */

int
Tcl_GetAlias(
    Tcl_Interp *interp,		/* Interp to start search from. */
    const char *aliasName,	/* Name of alias to find. */
    Tcl_Interp **targetInterpPtr,
				/* (Return) target interpreter. */
    const char **targetNamePtr,	/* (Return) name of target command. */
    int *argcPtr,		/* (Return) count of addnl args. */
    const char ***argvPtr)	/* (Return) additional arguments. */
{
    InterpInfo *iiPtr = (InterpInfo *) ((Interp *) interp)->interpInfo;
    Tcl_HashEntry *hPtr;
    Alias *aliasPtr;
    int i, objc;
    Tcl_Obj **objv;

    hPtr = Tcl_FindHashEntry(&iiPtr->slave.aliasTable, aliasName);
    if (hPtr == NULL) {
	Tcl_SetObjResult(interp, Tcl_ObjPrintf(
		"alias \"%s\" not found", aliasName));
	Tcl_SetErrorCode(interp, "TCL", "LOOKUP", "ALIAS", aliasName, NULL);
	return TCL_ERROR;
    }
    aliasPtr = Tcl_GetHashValue(hPtr);
    objc = aliasPtr->objc;
    objv = &aliasPtr->objPtr;

    if (targetInterpPtr != NULL) {
	*targetInterpPtr = aliasPtr->targetInterp;
    }
    if (targetNamePtr != NULL) {
	*targetNamePtr = TclGetString(objv[0]);
    }
    if (argcPtr != NULL) {
	*argcPtr = objc - 1;
    }
    if (argvPtr != NULL) {
	*argvPtr = (const char **)
		ckalloc(sizeof(const char *) * (objc - 1));
	for (i = 1; i < objc; i++) {
	    (*argvPtr)[i - 1] = TclGetString(objv[i]);
	}
    }
    return TCL_OK;
}

/*
 *----------------------------------------------------------------------
 *
 * Tcl_GetAliasObj --
 *
 *	Object version: Gets information about an alias.
 *
 * Results:
 *	A standard Tcl result.
 *
 * Side effects:
 *	None.
 *
 *----------------------------------------------------------------------
 */

int
Tcl_GetAliasObj(
    Tcl_Interp *interp,		/* Interp to start search from. */
    const char *aliasName,	/* Name of alias to find. */
    Tcl_Interp **targetInterpPtr,
				/* (Return) target interpreter. */
    const char **targetNamePtr,	/* (Return) name of target command. */
    int *objcPtr,		/* (Return) count of addnl args. */
    Tcl_Obj ***objvPtr)		/* (Return) additional args. */
{
    InterpInfo *iiPtr = (InterpInfo *) ((Interp *) interp)->interpInfo;
    Tcl_HashEntry *hPtr;
    Alias *aliasPtr;
    int objc;
    Tcl_Obj **objv;

    hPtr = Tcl_FindHashEntry(&iiPtr->slave.aliasTable, aliasName);
    if (hPtr == NULL) {
	Tcl_SetObjResult(interp, Tcl_ObjPrintf(
		"alias \"%s\" not found", aliasName));
	Tcl_SetErrorCode(interp, "TCL", "LOOKUP", "ALIAS", aliasName, NULL);
	return TCL_ERROR;
    }
    aliasPtr = Tcl_GetHashValue(hPtr);
    objc = aliasPtr->objc;
    objv = &aliasPtr->objPtr;

    if (targetInterpPtr != NULL) {
	*targetInterpPtr = aliasPtr->targetInterp;
    }
    if (targetNamePtr != NULL) {
	*targetNamePtr = TclGetString(objv[0]);
    }
    if (objcPtr != NULL) {
	*objcPtr = objc - 1;
    }
    if (objvPtr != NULL) {
	*objvPtr = objv + 1;
    }
    return TCL_OK;
}

/*
 *----------------------------------------------------------------------
 *
 * TclPreventAliasLoop --
 *
 *	When defining an alias or renaming a command, prevent an alias loop
 *	from being formed.
 *
 * Results:
 *	A standard Tcl object result.
 *
 * Side effects:
 *	If TCL_ERROR is returned, the function also stores an error message in
 *	the interpreter's result object.
 *
 * NOTE:
 *	This function is public internal (instead of being static to this
 *	file) because it is also used from TclRenameCommand.
 *
 *----------------------------------------------------------------------
 */

int
TclPreventAliasLoop(
    Tcl_Interp *interp,		/* Interp in which to report errors. */
    Tcl_Interp *cmdInterp,	/* Interp in which the command is being
				 * defined. */
    Tcl_Command cmd)		/* Tcl command we are attempting to define. */
{
    Command *cmdPtr = (Command *) cmd;
    Alias *aliasPtr, *nextAliasPtr;
    Tcl_Command aliasCmd;
    Command *aliasCmdPtr;

    /*
     * If we are not creating or renaming an alias, then it is always OK to
     * create or rename the command.
     */

    if (cmdPtr->objProc != TclAliasObjCmd) {
	return TCL_OK;
    }

    /*
     * OK, we are dealing with an alias, so traverse the chain of aliases. If
     * we encounter the alias we are defining (or renaming to) any in the
     * chain then we have a loop.
     */

    aliasPtr = cmdPtr->objClientData;
    nextAliasPtr = aliasPtr;
    while (1) {
	Tcl_Obj *cmdNamePtr;

	/*
	 * If the target of the next alias in the chain is the same as the
	 * source alias, we have a loop.
	 */

	if (Tcl_InterpDeleted(nextAliasPtr->targetInterp)) {
	    /*
	     * The slave interpreter can be deleted while creating the alias.
	     * [Bug #641195]
	     */

	    Tcl_SetObjResult(interp, Tcl_ObjPrintf(
		    "cannot define or rename alias \"%s\": interpreter deleted",
		    Tcl_GetCommandName(cmdInterp, cmd)));
	    return TCL_ERROR;
	}
	cmdNamePtr = nextAliasPtr->objPtr;
	aliasCmd = Tcl_FindCommand(nextAliasPtr->targetInterp,
		TclGetString(cmdNamePtr),
		Tcl_GetGlobalNamespace(nextAliasPtr->targetInterp),
		/*flags*/ 0);
	if (aliasCmd == NULL) {
	    return TCL_OK;
	}
	aliasCmdPtr = (Command *) aliasCmd;
	if (aliasCmdPtr == cmdPtr) {
	    Tcl_SetObjResult(interp, Tcl_ObjPrintf(
		    "cannot define or rename alias \"%s\": would create a loop",
		    Tcl_GetCommandName(cmdInterp, cmd)));
	    Tcl_SetErrorCode(interp, "TCL", "OPERATION", "INTERP",
		    "ALIASLOOP", NULL);
	    return TCL_ERROR;
	}

	/*
	 * Otherwise, follow the chain one step further. See if the target
	 * command is an alias - if so, follow the loop to its target command.
	 * Otherwise we do not have a loop.
	 */

	if (aliasCmdPtr->objProc != TclAliasObjCmd) {
	    return TCL_OK;
	}
	nextAliasPtr = aliasCmdPtr->objClientData;
    }

    /* NOTREACHED */
}

/*
 *----------------------------------------------------------------------
 *
 * AliasCreate --
 *
 *	Helper function to do the work to actually create an alias.
 *
 * Results:
 *	A standard Tcl result.
 *
 * Side effects:
 *	An alias command is created and entered into the alias table for the
 *	slave interpreter.
 *
 *----------------------------------------------------------------------
 */

static int
AliasCreate(
    Tcl_Interp *interp,		/* Interp for error reporting. */
    Tcl_Interp *slaveInterp,	/* Interp where alias cmd will live or from
				 * which alias will be deleted. */
    Tcl_Interp *masterInterp,	/* Interp in which target command will be
				 * invoked. */
    Tcl_Obj *namePtr,		/* Name of alias cmd. */
    Tcl_Obj *targetNamePtr,	/* Name of target cmd. */
    int objc,			/* Additional arguments to store */
    Tcl_Obj *const objv[])	/* with alias. */
{
    Alias *aliasPtr;
    Tcl_HashEntry *hPtr;
    Target *targetPtr;
    Slave *slavePtr;
    Master *masterPtr;
    Tcl_Obj **prefv;
    int isNew, i;

    aliasPtr = ckalloc(sizeof(Alias) + objc * sizeof(Tcl_Obj *));
    aliasPtr->token = namePtr;
    Tcl_IncrRefCount(aliasPtr->token);
    aliasPtr->targetInterp = masterInterp;

    aliasPtr->objc = objc + 1;
    prefv = &aliasPtr->objPtr;

    *prefv = targetNamePtr;
    Tcl_IncrRefCount(targetNamePtr);
    for (i = 0; i < objc; i++) {
	*(++prefv) = objv[i];
	Tcl_IncrRefCount(objv[i]);
    }

    Tcl_Preserve(slaveInterp);
    Tcl_Preserve(masterInterp);

    if (slaveInterp == masterInterp) {
	aliasPtr->slaveCmd = Tcl_NRCreateCommand(slaveInterp,
		TclGetString(namePtr), TclAliasObjCmd, AliasNRCmd, aliasPtr,
		AliasObjCmdDeleteProc);
    } else {
	aliasPtr->slaveCmd = Tcl_CreateObjCommand(slaveInterp,
		TclGetString(namePtr), TclAliasObjCmd, aliasPtr,
		AliasObjCmdDeleteProc);
    }

    if (TclPreventAliasLoop(interp, slaveInterp,
	    aliasPtr->slaveCmd) != TCL_OK) {
	/*
	 * Found an alias loop! The last call to Tcl_CreateObjCommand made the
	 * alias point to itself. Delete the command and its alias record. Be
	 * careful to wipe out its client data first, so the command doesn't
	 * try to delete itself.
	 */

	Command *cmdPtr;

	Tcl_DecrRefCount(aliasPtr->token);
	Tcl_DecrRefCount(targetNamePtr);
	for (i = 0; i < objc; i++) {
	    Tcl_DecrRefCount(objv[i]);
	}

	cmdPtr = (Command *) aliasPtr->slaveCmd;
	cmdPtr->clientData = NULL;
	cmdPtr->deleteProc = NULL;
	cmdPtr->deleteData = NULL;
	Tcl_DeleteCommandFromToken(slaveInterp, aliasPtr->slaveCmd);

	ckfree(aliasPtr);

	/*
	 * The result was already set by TclPreventAliasLoop.
	 */

	Tcl_Release(slaveInterp);
	Tcl_Release(masterInterp);
	return TCL_ERROR;
    }

    /*
     * Make an entry in the alias table. If it already exists, retry.
     */

    slavePtr = &((InterpInfo *) ((Interp *) slaveInterp)->interpInfo)->slave;
    while (1) {
	Tcl_Obj *newToken;
	const char *string;

	string = TclGetString(aliasPtr->token);
	hPtr = Tcl_CreateHashEntry(&slavePtr->aliasTable, string, &isNew);
	if (isNew != 0) {
	    break;
	}

	/*
	 * The alias name cannot be used as unique token, it is already taken.
	 * We can produce a unique token by prepending "::" repeatedly. This
	 * algorithm is a stop-gap to try to maintain the command name as
	 * token for most use cases, fearful of possible backwards compat
	 * problems. A better algorithm would produce unique tokens that need
	 * not be related to the command name.
	 *
	 * ATTENTION: the tests in interp.test and possibly safe.test depend
	 * on the precise definition of these tokens.
	 */

	TclNewLiteralStringObj(newToken, "::");
	Tcl_AppendObjToObj(newToken, aliasPtr->token);
	Tcl_DecrRefCount(aliasPtr->token);
	aliasPtr->token = newToken;
	Tcl_IncrRefCount(aliasPtr->token);
    }

    aliasPtr->aliasEntryPtr = hPtr;
    Tcl_SetHashValue(hPtr, aliasPtr);

    /*
     * Create the new command. We must do it after deleting any old command,
     * because the alias may be pointing at a renamed alias, as in:
     *
     * interp alias {} foo {} bar		# Create an alias "foo"
     * rename foo zop				# Now rename the alias
     * interp alias {} foo {} zop		# Now recreate "foo"...
     */

    targetPtr = ckalloc(sizeof(Target));
    targetPtr->slaveCmd = aliasPtr->slaveCmd;
    targetPtr->slaveInterp = slaveInterp;

    masterPtr = &((InterpInfo*) ((Interp*) masterInterp)->interpInfo)->master;
    targetPtr->nextPtr = masterPtr->targetsPtr;
    targetPtr->prevPtr = NULL;
    if (masterPtr->targetsPtr != NULL) {
	masterPtr->targetsPtr->prevPtr = targetPtr;
    }
    masterPtr->targetsPtr = targetPtr;
    aliasPtr->targetPtr = targetPtr;

    Tcl_SetObjResult(interp, aliasPtr->token);

    Tcl_Release(slaveInterp);
    Tcl_Release(masterInterp);
    return TCL_OK;
}

/*
 *----------------------------------------------------------------------
 *
 * AliasDelete --
 *
 *	Deletes the given alias from the slave interpreter given.
 *
 * Results:
 *	A standard Tcl result.
 *
 * Side effects:
 *	Deletes the alias from the slave interpreter.
 *
 *----------------------------------------------------------------------
 */

static int
AliasDelete(
    Tcl_Interp *interp,		/* Interpreter for result & errors. */
    Tcl_Interp *slaveInterp,	/* Interpreter containing alias. */
    Tcl_Obj *namePtr)		/* Name of alias to delete. */
{
    Slave *slavePtr;
    Alias *aliasPtr;
    Tcl_HashEntry *hPtr;

    /*
     * If the alias has been renamed in the slave, the master can still use
     * the original name (with which it was created) to find the alias to
     * delete it.
     */

    slavePtr = &((InterpInfo *) ((Interp *) slaveInterp)->interpInfo)->slave;
    hPtr = Tcl_FindHashEntry(&slavePtr->aliasTable, TclGetString(namePtr));
    if (hPtr == NULL) {
	Tcl_SetObjResult(interp, Tcl_ObjPrintf(
		"alias \"%s\" not found", TclGetString(namePtr)));
	Tcl_SetErrorCode(interp, "TCL", "LOOKUP", "ALIAS",
		TclGetString(namePtr), NULL);
	return TCL_ERROR;
    }
    aliasPtr = Tcl_GetHashValue(hPtr);
    Tcl_DeleteCommandFromToken(slaveInterp, aliasPtr->slaveCmd);
    return TCL_OK;
}

/*
 *----------------------------------------------------------------------
 *
 * AliasDescribe --
 *
 *	Sets the interpreter's result object to a Tcl list describing the
 *	given alias in the given interpreter: its target command and the
 *	additional arguments to prepend to any invocation of the alias.
 *
 * Results:
 *	A standard Tcl result.
 *
 * Side effects:
 *	None.
 *
 *----------------------------------------------------------------------
 */

static int
AliasDescribe(
    Tcl_Interp *interp,		/* Interpreter for result & errors. */
    Tcl_Interp *slaveInterp,	/* Interpreter containing alias. */
    Tcl_Obj *namePtr)		/* Name of alias to describe. */
{
    Slave *slavePtr;
    Tcl_HashEntry *hPtr;
    Alias *aliasPtr;
    Tcl_Obj *prefixPtr;

    /*
     * If the alias has been renamed in the slave, the master can still use
     * the original name (with which it was created) to find the alias to
     * describe it.
     */

    slavePtr = &((InterpInfo *) ((Interp *) slaveInterp)->interpInfo)->slave;
    hPtr = Tcl_FindHashEntry(&slavePtr->aliasTable, Tcl_GetString(namePtr));
    if (hPtr == NULL) {
	return TCL_OK;
    }
    aliasPtr = Tcl_GetHashValue(hPtr);
    prefixPtr = Tcl_NewListObj(aliasPtr->objc, &aliasPtr->objPtr);
    Tcl_SetObjResult(interp, prefixPtr);
    return TCL_OK;
}

/*
 *----------------------------------------------------------------------
 *
 * AliasList --
 *
 *	Computes a list of aliases defined in a slave interpreter.
 *
 * Results:
 *	A standard Tcl result.
 *
 * Side effects:
 *	None.
 *
 *----------------------------------------------------------------------
 */

static int
AliasList(
    Tcl_Interp *interp,		/* Interp for data return. */
    Tcl_Interp *slaveInterp)	/* Interp whose aliases to compute. */
{
    Tcl_HashEntry *entryPtr;
    Tcl_HashSearch hashSearch;
    Tcl_Obj *resultPtr = Tcl_NewObj();
    Alias *aliasPtr;
    Slave *slavePtr;

    slavePtr = &((InterpInfo *) ((Interp *) slaveInterp)->interpInfo)->slave;

    entryPtr = Tcl_FirstHashEntry(&slavePtr->aliasTable, &hashSearch);
    for ( ; entryPtr != NULL; entryPtr = Tcl_NextHashEntry(&hashSearch)) {
	aliasPtr = Tcl_GetHashValue(entryPtr);
	Tcl_ListObjAppendElement(NULL, resultPtr, aliasPtr->token);
    }
    Tcl_SetObjResult(interp, resultPtr);
    return TCL_OK;
}

/*
 *----------------------------------------------------------------------
 *
 * TclAliasObjCmd --
 *
 *	This is the function that services invocations of aliases in a slave
 *	interpreter. One such command exists for each alias. When invoked,
 *	this function redirects the invocation to the target command in the
 *	master interpreter as designated by the Alias record associated with
 *	this command.
 *
 * Results:
 *	A standard Tcl result.
 *
 * Side effects:
 *	Causes forwarding of the invocation; all possible side effects may
 *	occur as a result of invoking the command to which the invocation is
 *	forwarded.
 *
 *----------------------------------------------------------------------
 */

static int
AliasNRCmd(
    ClientData clientData,	/* Alias record. */
    Tcl_Interp *interp,		/* Current interpreter. */
    int objc,			/* Number of arguments. */
    Tcl_Obj *const objv[])	/* Argument vector. */
{
    Alias *aliasPtr = clientData;
    int prefc, cmdc, i;
    Tcl_Obj **prefv, **cmdv;
    Tcl_Obj *listPtr;
    List *listRep;
    int flags = TCL_EVAL_INVOKE;

    /*
     * Append the arguments to the command prefix and invoke the command in
     * the target interp's global namespace.
     */

    prefc = aliasPtr->objc;
    prefv = &aliasPtr->objPtr;
    cmdc = prefc + objc - 1;

    listPtr = Tcl_NewListObj(cmdc, NULL);
    listRep = listPtr->internalRep.twoPtrValue.ptr1;
    listRep->elemCount = cmdc;
    cmdv = &listRep->elements;

    prefv = &aliasPtr->objPtr;
    memcpy(cmdv, prefv, (size_t) (prefc * sizeof(Tcl_Obj *)));
    memcpy(cmdv+prefc, objv+1, (size_t) ((objc-1) * sizeof(Tcl_Obj *)));

    for (i=0; i<cmdc; i++) {
	Tcl_IncrRefCount(cmdv[i]);
    }

    /*
     * Use the ensemble rewriting machinery to ensure correct error messages:
     * only the source command should show, not the full target prefix.
     */

    if (TclInitRewriteEnsemble(interp, 1, prefc, objv)) {
	TclNRAddCallback(interp, TclClearRootEnsemble, NULL, NULL, NULL, NULL);
    }
    TclSkipTailcall(interp);
    return Tcl_NREvalObj(interp, listPtr, flags);
}

int
TclAliasObjCmd(
    ClientData clientData,	/* Alias record. */
    Tcl_Interp *interp,		/* Current interpreter. */
    int objc,			/* Number of arguments. */
    Tcl_Obj *const objv[])	/* Argument vector. */
{
#define ALIAS_CMDV_PREALLOC 10
    Alias *aliasPtr = clientData;
    Tcl_Interp *targetInterp = aliasPtr->targetInterp;
    int result, prefc, cmdc, i;
    Tcl_Obj **prefv, **cmdv;
    Tcl_Obj *cmdArr[ALIAS_CMDV_PREALLOC];
    Interp *tPtr = (Interp *) targetInterp;
    int isRootEnsemble;

    /*
     * Append the arguments to the command prefix and invoke the command in
     * the target interp's global namespace.
     */

    prefc = aliasPtr->objc;
    prefv = &aliasPtr->objPtr;
    cmdc = prefc + objc - 1;
    if (cmdc <= ALIAS_CMDV_PREALLOC) {
	cmdv = cmdArr;
    } else {
	cmdv = TclStackAlloc(interp, cmdc * sizeof(Tcl_Obj *));
    }

    memcpy(cmdv, prefv, (size_t) (prefc * sizeof(Tcl_Obj *)));
    memcpy(cmdv+prefc, objv+1, (size_t) ((objc-1) * sizeof(Tcl_Obj *)));

    Tcl_ResetResult(targetInterp);

    for (i=0; i<cmdc; i++) {
	Tcl_IncrRefCount(cmdv[i]);
    }

    /*
     * Use the ensemble rewriting machinery to ensure correct error messages:
     * only the source command should show, not the full target prefix.
     */

    isRootEnsemble = TclInitRewriteEnsemble((Tcl_Interp *)tPtr, 1, prefc, objv);

    /*
     * Protect the target interpreter if it isn't the same as the source
     * interpreter so that we can continue to work with it after the target
     * command completes.
     */

    if (targetInterp != interp) {
	Tcl_Preserve(targetInterp);
    }

    /*
     * Execute the target command in the target interpreter.
     */

    result = Tcl_EvalObjv(targetInterp, cmdc, cmdv, TCL_EVAL_INVOKE);

    /*
     * Clean up the ensemble rewrite info if we set it in the first place.
     */

    if (isRootEnsemble) {
	TclResetRewriteEnsemble((Tcl_Interp *)tPtr, 1);
    }

    /*
     * If it was a cross-interpreter alias, we need to transfer the result
     * back to the source interpreter and release the lock we previously set
     * on the target interpreter.
     */

    if (targetInterp != interp) {
	Tcl_TransferResult(targetInterp, result, interp);
	Tcl_Release(targetInterp);
    }

    for (i=0; i<cmdc; i++) {
	Tcl_DecrRefCount(cmdv[i]);
    }
    if (cmdv != cmdArr) {
	TclStackFree(interp, cmdv);
    }
    return result;
#undef ALIAS_CMDV_PREALLOC
}

/*
 *----------------------------------------------------------------------
 *
 * AliasObjCmdDeleteProc --
 *
 *	Is invoked when an alias command is deleted in a slave. Cleans up all
 *	storage associated with this alias.
 *
 * Results:
 *	None.
 *
 * Side effects:
 *	Deletes the alias record and its entry in the alias table for the
 *	interpreter.
 *
 *----------------------------------------------------------------------
 */

static void
AliasObjCmdDeleteProc(
    ClientData clientData)	/* The alias record for this alias. */
{
    Alias *aliasPtr = clientData;
    Target *targetPtr;
    int i;
    Tcl_Obj **objv;

    Tcl_DecrRefCount(aliasPtr->token);
    objv = &aliasPtr->objPtr;
    for (i = 0; i < aliasPtr->objc; i++) {
	Tcl_DecrRefCount(objv[i]);
    }
    Tcl_DeleteHashEntry(aliasPtr->aliasEntryPtr);

    /*
     * Splice the target record out of the target interpreter's master list.
     */

    targetPtr = aliasPtr->targetPtr;
    if (targetPtr->prevPtr != NULL) {
	targetPtr->prevPtr->nextPtr = targetPtr->nextPtr;
    } else {
	Master *masterPtr = &((InterpInfo *) ((Interp *)
		aliasPtr->targetInterp)->interpInfo)->master;

	masterPtr->targetsPtr = targetPtr->nextPtr;
    }
    if (targetPtr->nextPtr != NULL) {
	targetPtr->nextPtr->prevPtr = targetPtr->prevPtr;
    }

    ckfree(targetPtr);
    ckfree(aliasPtr);
}

/*
 *----------------------------------------------------------------------
 *
 * Tcl_CreateSlave --
 *
 *	Creates a slave interpreter. The slavePath argument denotes the name
 *	of the new slave relative to the current interpreter; the slave is a
 *	direct descendant of the one-before-last component of the path,
 *	e.g. it is a descendant of the current interpreter if the slavePath
 *	argument contains only one component. Optionally makes the slave
 *	interpreter safe.
 *
 * Results:
 *	Returns the interpreter structure created, or NULL if an error
 *	occurred.
 *
 * Side effects:
 *	Creates a new interpreter and a new interpreter object command in the
 *	interpreter indicated by the slavePath argument.
 *
 *----------------------------------------------------------------------
 */

Tcl_Interp *
Tcl_CreateSlave(
    Tcl_Interp *interp,		/* Interpreter to start search at. */
    const char *slavePath,	/* Name of slave to create. */
    int isSafe)			/* Should new slave be "safe" ? */
{
    Tcl_Obj *pathPtr;
    Tcl_Interp *slaveInterp;

    pathPtr = Tcl_NewStringObj(slavePath, -1);
    slaveInterp = SlaveCreate(interp, pathPtr, isSafe);
    Tcl_DecrRefCount(pathPtr);

    return slaveInterp;
}

/*
 *----------------------------------------------------------------------
 *
 * Tcl_GetSlave --
 *
 *	Finds a slave interpreter by its path name.
 *
 * Results:
 *	Returns a Tcl_Interp * for the named interpreter or NULL if not found.
 *
 * Side effects:
 *	None.
 *
 *----------------------------------------------------------------------
 */

Tcl_Interp *
Tcl_GetSlave(
    Tcl_Interp *interp,		/* Interpreter to start search from. */
    const char *slavePath)	/* Path of slave to find. */
{
    Tcl_Obj *pathPtr;
    Tcl_Interp *slaveInterp;

    pathPtr = Tcl_NewStringObj(slavePath, -1);
    slaveInterp = GetInterp(interp, pathPtr);
    Tcl_DecrRefCount(pathPtr);

    return slaveInterp;
}

/*
 *----------------------------------------------------------------------
 *
 * Tcl_GetMaster --
 *
 *	Finds the master interpreter of a slave interpreter.
 *
 * Results:
 *	Returns a Tcl_Interp * for the master interpreter or NULL if none.
 *
 * Side effects:
 *	None.
 *
 *----------------------------------------------------------------------
 */

Tcl_Interp *
Tcl_GetMaster(
    Tcl_Interp *interp)		/* Get the master of this interpreter. */
{
    Slave *slavePtr;		/* Slave record of this interpreter. */

    if (interp == NULL) {
	return NULL;
    }
    slavePtr = &((InterpInfo *) ((Interp *) interp)->interpInfo)->slave;
    return slavePtr->masterInterp;
}

/*
 *----------------------------------------------------------------------
 *
 * TclSetSlaveCancelFlags --
 *
 *	This function marks all slave interpreters belonging to a given
 *	interpreter as being canceled or not canceled, depending on the
 *	provided flags.
 *
 * Results:
 *	None.
 *
 * Side effects:
 *	None.
 *
 *----------------------------------------------------------------------
 */

void
TclSetSlaveCancelFlags(
    Tcl_Interp *interp,		/* Set cancel flags of this interpreter. */
    int flags,			/* Collection of OR-ed bits that control
				 * the cancellation of the script. Only
				 * TCL_CANCEL_UNWIND is currently
				 * supported. */
    int force)			/* Non-zero to ignore numLevels for the purpose
				 * of resetting the cancellation flags. */
{
    Master *masterPtr;		/* Master record of given interpreter. */
    Tcl_HashEntry *hPtr;	/* Search element. */
    Tcl_HashSearch hashSearch;	/* Search variable. */
    Slave *slavePtr;		/* Slave record of interpreter. */
    Interp *iPtr;

    if (interp == NULL) {
	return;
    }

    flags &= (CANCELED | TCL_CANCEL_UNWIND);

    masterPtr = &((InterpInfo *) ((Interp *) interp)->interpInfo)->master;

    hPtr = Tcl_FirstHashEntry(&masterPtr->slaveTable, &hashSearch);
    for ( ; hPtr != NULL; hPtr = Tcl_NextHashEntry(&hashSearch)) {
	slavePtr = Tcl_GetHashValue(hPtr);
	iPtr = (Interp *) slavePtr->slaveInterp;

	if (iPtr == NULL) {
	    continue;
	}

	if (flags == 0) {
	    TclResetCancellation((Tcl_Interp *) iPtr, force);
	} else {
	    TclSetCancelFlags(iPtr, flags);
	}

	/*
	 * Now, recursively handle this for the slaves of this slave
	 * interpreter.
	 */

	TclSetSlaveCancelFlags((Tcl_Interp *) iPtr, flags, force);
    }
}

/*
 *----------------------------------------------------------------------
 *
 * Tcl_GetInterpPath --
 *
 *	Sets the result of the asking interpreter to a proper Tcl list
 *	containing the names of interpreters between the asking and target
 *	interpreters. The target interpreter must be either the same as the
 *	asking interpreter or one of its slaves (including recursively).
 *
 * Results:
 *	TCL_OK if the target interpreter is the same as, or a descendant of,
 *	the asking interpreter; TCL_ERROR else. This way one can distinguish
 *	between the case where the asking and target interps are the same (an
 *	empty list is the result, and TCL_OK is returned) and when the target
 *	is not a descendant of the asking interpreter (in which case the Tcl
 *	result is an error message and the function returns TCL_ERROR).
 *
 * Side effects:
 *	None.
 *
 *----------------------------------------------------------------------
 */

int
Tcl_GetInterpPath(
    Tcl_Interp *askingInterp,	/* Interpreter to start search from. */
    Tcl_Interp *targetInterp)	/* Interpreter to find. */
{
    InterpInfo *iiPtr;

    if (targetInterp == askingInterp) {
	Tcl_SetObjResult(askingInterp, Tcl_NewObj());
	return TCL_OK;
    }
    if (targetInterp == NULL) {
	return TCL_ERROR;
    }
    iiPtr = (InterpInfo *) ((Interp *) targetInterp)->interpInfo;
    if (Tcl_GetInterpPath(askingInterp, iiPtr->slave.masterInterp) != TCL_OK){
	return TCL_ERROR;
    }
    Tcl_ListObjAppendElement(NULL, Tcl_GetObjResult(askingInterp),
	    Tcl_NewStringObj(Tcl_GetHashKey(&iiPtr->master.slaveTable,
		    iiPtr->slave.slaveEntryPtr), -1));
    return TCL_OK;
}

/*
 *----------------------------------------------------------------------
 *
 * GetInterp --
 *
 *	Helper function to find a slave interpreter given a pathname.
 *
 * Results:
 *	Returns the slave interpreter known by that name in the calling
 *	interpreter, or NULL if no interpreter known by that name exists.
 *
 * Side effects:
 *	Assigns to the pointer variable passed in, if not NULL.
 *
 *----------------------------------------------------------------------
 */

static Tcl_Interp *
GetInterp(
    Tcl_Interp *interp,		/* Interp. to start search from. */
    Tcl_Obj *pathPtr)		/* List object containing name of interp. to
				 * be found. */
{
    Tcl_HashEntry *hPtr;	/* Search element. */
    Slave *slavePtr;		/* Interim slave record. */
    Tcl_Obj **objv;
    int objc, i;
    Tcl_Interp *searchInterp;	/* Interim storage for interp. to find. */
    InterpInfo *masterInfoPtr;

    if (TclListObjGetElements(interp, pathPtr, &objc, &objv) != TCL_OK) {
	return NULL;
    }

    searchInterp = interp;
    for (i = 0; i < objc; i++) {
	masterInfoPtr = (InterpInfo *) ((Interp *) searchInterp)->interpInfo;
	hPtr = Tcl_FindHashEntry(&masterInfoPtr->master.slaveTable,
		TclGetString(objv[i]));
	if (hPtr == NULL) {
	    searchInterp = NULL;
	    break;
	}
	slavePtr = Tcl_GetHashValue(hPtr);
	searchInterp = slavePtr->slaveInterp;
	if (searchInterp == NULL) {
	    break;
	}
    }
    if (searchInterp == NULL) {
	Tcl_SetObjResult(interp, Tcl_ObjPrintf(
		"could not find interpreter \"%s\"", TclGetString(pathPtr)));
	Tcl_SetErrorCode(interp, "TCL", "LOOKUP", "INTERP",
		TclGetString(pathPtr), NULL);
    }
    return searchInterp;
}

/*
 *----------------------------------------------------------------------
 *
 * SlaveBgerror --
 *
 *	Helper function to set/query the background error handling command
 *	prefix of an interp
 *
 * Results:
 *	A standard Tcl result.
 *
 * Side effects:
 *	When (objc == 1), slaveInterp will be set to a new background handler
 *	of objv[0].
 *
 *----------------------------------------------------------------------
 */

static int
SlaveBgerror(
    Tcl_Interp *interp,		/* Interp for error return. */
    Tcl_Interp *slaveInterp,	/* Interp in which limit is set/queried. */
    int objc,			/* Set or Query. */
    Tcl_Obj *const objv[])	/* Argument strings. */
{
    if (objc) {
	int length;

	if (TCL_ERROR == TclListObjLength(NULL, objv[0], &length)
		|| (length < 1)) {
	    Tcl_SetObjResult(interp, Tcl_NewStringObj(
		    "cmdPrefix must be list of length >= 1", -1));
	    Tcl_SetErrorCode(interp, "TCL", "OPERATION", "INTERP",
		    "BGERRORFORMAT", NULL);
	    return TCL_ERROR;
	}
	TclSetBgErrorHandler(slaveInterp, objv[0]);
    }
    Tcl_SetObjResult(interp, TclGetBgErrorHandler(slaveInterp));
    return TCL_OK;
}

/*
 *----------------------------------------------------------------------
 *
 * SlaveCreate --
 *
 *	Helper function to do the actual work of creating a slave interp and
 *	new object command. Also optionally makes the new slave interpreter
 *	"safe".
 *
 * Results:
 *	Returns the new Tcl_Interp * if successful or NULL if not. If failed,
 *	the result of the invoking interpreter contains an error message.
 *
 * Side effects:
 *	Creates a new slave interpreter and a new object command.
 *
 *----------------------------------------------------------------------
 */

static Tcl_Interp *
SlaveCreate(
    Tcl_Interp *interp,		/* Interp. to start search from. */
    Tcl_Obj *pathPtr,		/* Path (name) of slave to create. */
    int safe)			/* Should we make it "safe"? */
{
    Tcl_Interp *masterInterp, *slaveInterp;
    Slave *slavePtr;
    InterpInfo *masterInfoPtr;
    Tcl_HashEntry *hPtr;
    const char *path;
    int isNew, objc;
    Tcl_Obj **objv;

    if (Tcl_ListObjGetElements(interp, pathPtr, &objc, &objv) != TCL_OK) {
	return NULL;
    }
    if (objc < 2) {
	masterInterp = interp;
	path = TclGetString(pathPtr);
    } else {
	Tcl_Obj *objPtr;

	objPtr = Tcl_NewListObj(objc - 1, objv);
	masterInterp = GetInterp(interp, objPtr);
	Tcl_DecrRefCount(objPtr);
	if (masterInterp == NULL) {
	    return NULL;
	}
	path = TclGetString(objv[objc - 1]);
    }
    if (safe == 0) {
	safe = Tcl_IsSafe(masterInterp);
    }

    masterInfoPtr = (InterpInfo *) ((Interp *) masterInterp)->interpInfo;
    hPtr = Tcl_CreateHashEntry(&masterInfoPtr->master.slaveTable, path,
	    &isNew);
    if (isNew == 0) {
	Tcl_SetObjResult(interp, Tcl_ObjPrintf(
		"interpreter named \"%s\" already exists, cannot create",
		path));
	return NULL;
    }

    slaveInterp = Tcl_CreateInterp();
    slavePtr = &((InterpInfo *) ((Interp *) slaveInterp)->interpInfo)->slave;
    slavePtr->masterInterp = masterInterp;
    slavePtr->slaveEntryPtr = hPtr;
    slavePtr->slaveInterp = slaveInterp;
<<<<<<< HEAD
    slavePtr->interpCmd = Tcl_CreateObjCommand(masterInterp, path,
	    TclSlaveObjCmd, slaveInterp, SlaveObjCmdDeleteProc);
=======
    slavePtr->interpCmd = Tcl_NRCreateCommand(masterInterp, path,
	    SlaveObjCmd, NRSlaveCmd, slaveInterp, SlaveObjCmdDeleteProc);
>>>>>>> c70d7b51
    Tcl_InitHashTable(&slavePtr->aliasTable, TCL_STRING_KEYS);
    Tcl_SetHashValue(hPtr, slavePtr);
    Tcl_SetVar2(slaveInterp, "tcl_interactive", NULL, "0", TCL_GLOBAL_ONLY);

    /*
     * Inherit the recursion limit.
     */

    ((Interp *) slaveInterp)->maxNestingDepth =
	    ((Interp *) masterInterp)->maxNestingDepth;

    if (safe) {
	if (Tcl_MakeSafe(slaveInterp) == TCL_ERROR) {
	    goto error;
	}
    } else {
	if (Tcl_Init(slaveInterp) == TCL_ERROR) {
	    goto error;
	}

	/*
	 * This will create the "memory" command in slave interpreters if we
	 * compiled with TCL_MEM_DEBUG, otherwise it does nothing.
	 */

	Tcl_InitMemory(slaveInterp);
    }

    /*
     * Inherit the TIP#143 limits.
     */

    InheritLimitsFromMaster(slaveInterp, masterInterp);

    /*
     * The [clock] command presents a safe API, but uses unsafe features in
     * its implementation. This means it has to be implemented in safe interps
     * as an alias to a version in the (trusted) master.
     */

    if (safe) {
	Tcl_Obj *clockObj;
	int status;

	TclNewLiteralStringObj(clockObj, "clock");
	Tcl_IncrRefCount(clockObj);
	status = AliasCreate(interp, slaveInterp, masterInterp, clockObj,
		clockObj, 0, NULL);
	Tcl_DecrRefCount(clockObj);
	if (status != TCL_OK) {
	    goto error2;
	}
    }

    return slaveInterp;

  error:
    Tcl_TransferResult(slaveInterp, TCL_ERROR, interp);
  error2:
    Tcl_DeleteInterp(slaveInterp);

    return NULL;
}

/*
 *----------------------------------------------------------------------
 *
 * TclSlaveObjCmd --
 *
 *	Command to manipulate an interpreter, e.g. to send commands to it to
 *	be evaluated. One such command exists for each slave interpreter.
 *
 * Results:
 *	A standard Tcl result.
 *
 * Side effects:
 *	See user documentation for details.
 *
 *----------------------------------------------------------------------
 */

int
TclSlaveObjCmd(
    ClientData clientData,	/* Slave interpreter. */
    Tcl_Interp *interp,		/* Current interpreter. */
    int objc,			/* Number of arguments. */
    Tcl_Obj *const objv[])	/* Argument objects. */
{
    return Tcl_NRCallObjProc(interp, NRSlaveCmd, clientData, objc, objv);
}

static int
NRSlaveCmd(
    ClientData clientData,	/* Slave interpreter. */
    Tcl_Interp *interp,		/* Current interpreter. */
    int objc,			/* Number of arguments. */
    Tcl_Obj *const objv[])	/* Argument objects. */
{
    Tcl_Interp *slaveInterp = clientData;
    int index;
    static const char *const options[] = {
	"alias",	"aliases",	"bgerror",	"debug",
	"eval",		"expose",	"hide",		"hidden",
	"issafe",	"invokehidden",	"limit",	"marktrusted",
	"recursionlimit", NULL
    };
    enum options {
	OPT_ALIAS,	OPT_ALIASES,	OPT_BGERROR,	OPT_DEBUG,
	OPT_EVAL,	OPT_EXPOSE,	OPT_HIDE,	OPT_HIDDEN,
	OPT_ISSAFE,	OPT_INVOKEHIDDEN, OPT_LIMIT,	OPT_MARKTRUSTED,
	OPT_RECLIMIT
    };

    if (slaveInterp == NULL) {
	Tcl_Panic("TclSlaveObjCmd: interpreter has been deleted");
    }

    if (objc < 2) {
	Tcl_WrongNumArgs(interp, 1, objv, "cmd ?arg ...?");
	return TCL_ERROR;
    }
    if (Tcl_GetIndexFromObj(interp, objv[1], options, "option", 0,
	    &index) != TCL_OK) {
	return TCL_ERROR;
    }

    switch ((enum options) index) {
    case OPT_ALIAS:
	if (objc > 2) {
	    if (objc == 3) {
		return AliasDescribe(interp, slaveInterp, objv[2]);
	    }
	    if (TclGetString(objv[3])[0] == '\0') {
		if (objc == 4) {
		    return AliasDelete(interp, slaveInterp, objv[2]);
		}
	    } else {
		return AliasCreate(interp, slaveInterp, interp, objv[2],
			objv[3], objc - 4, objv + 4);
	    }
	}
	Tcl_WrongNumArgs(interp, 2, objv, "aliasName ?targetName? ?arg ...?");
	return TCL_ERROR;
    case OPT_ALIASES:
	if (objc != 2) {
	    Tcl_WrongNumArgs(interp, 2, objv, NULL);
	    return TCL_ERROR;
	}
	return AliasList(interp, slaveInterp);
    case OPT_BGERROR:
	if (objc != 2 && objc != 3) {
	    Tcl_WrongNumArgs(interp, 2, objv, "?cmdPrefix?");
	    return TCL_ERROR;
	}
	return SlaveBgerror(interp, slaveInterp, objc - 2, objv + 2);
    case OPT_DEBUG:
	/*
	 * TIP #378
	 * Currently only -frame supported, otherwise ?-option ?value? ...?
	 */
	if (objc > 4) {
	    Tcl_WrongNumArgs(interp, 2, objv, "?-frame ?bool??");
	    return TCL_ERROR;
	}
	return SlaveDebugCmd(interp, slaveInterp, objc - 2, objv + 2);
    case OPT_EVAL:
	if (objc < 3) {
	    Tcl_WrongNumArgs(interp, 2, objv, "arg ?arg ...?");
	    return TCL_ERROR;
	}
	return SlaveEval(interp, slaveInterp, objc - 2, objv + 2);
    case OPT_EXPOSE:
	if ((objc < 3) || (objc > 4)) {
	    Tcl_WrongNumArgs(interp, 2, objv, "hiddenCmdName ?cmdName?");
	    return TCL_ERROR;
	}
	return SlaveExpose(interp, slaveInterp, objc - 2, objv + 2);
    case OPT_HIDE:
	if ((objc < 3) || (objc > 4)) {
	    Tcl_WrongNumArgs(interp, 2, objv, "cmdName ?hiddenCmdName?");
	    return TCL_ERROR;
	}
	return SlaveHide(interp, slaveInterp, objc - 2, objv + 2);
    case OPT_HIDDEN:
	if (objc != 2) {
	    Tcl_WrongNumArgs(interp, 2, objv, NULL);
	    return TCL_ERROR;
	}
	return SlaveHidden(interp, slaveInterp);
    case OPT_ISSAFE:
	if (objc != 2) {
	    Tcl_WrongNumArgs(interp, 2, objv, NULL);
	    return TCL_ERROR;
	}
	Tcl_SetObjResult(interp, Tcl_NewBooleanObj(Tcl_IsSafe(slaveInterp)));
	return TCL_OK;
    case OPT_INVOKEHIDDEN: {
	int i;
	const char *namespaceName;
	static const char *const hiddenOptions[] = {
	    "-global",	"-namespace",	"--", NULL
	};
	enum hiddenOption {
	    OPT_GLOBAL,	OPT_NAMESPACE,	OPT_LAST
	};

	namespaceName = NULL;
	for (i = 2; i < objc; i++) {
	    if (TclGetString(objv[i])[0] != '-') {
		break;
	    }
	    if (Tcl_GetIndexFromObj(interp, objv[i], hiddenOptions, "option",
		    0, &index) != TCL_OK) {
		return TCL_ERROR;
	    }
	    if (index == OPT_GLOBAL) {
		namespaceName = "::";
	    } else if (index == OPT_NAMESPACE) {
		if (++i == objc) { /* There must be more arguments. */
		    break;
		} else {
		    namespaceName = TclGetString(objv[i]);
		}
	    } else {
		i++;
		break;
	    }
	}
	if (objc - i < 1) {
	    Tcl_WrongNumArgs(interp, 2, objv,
		    "?-namespace ns? ?-global? ?--? cmd ?arg ..?");
	    return TCL_ERROR;
	}
	return SlaveInvokeHidden(interp, slaveInterp, namespaceName,
		objc - i, objv + i);
    }
    case OPT_LIMIT: {
	static const char *const limitTypes[] = {
	    "commands", "time", NULL
	};
	enum LimitTypes {
	    LIMIT_TYPE_COMMANDS, LIMIT_TYPE_TIME
	};
	int limitType;

	if (objc < 3) {
	    Tcl_WrongNumArgs(interp, 2, objv, "limitType ?-option value ...?");
	    return TCL_ERROR;
	}
	if (Tcl_GetIndexFromObj(interp, objv[2], limitTypes, "limit type", 0,
		&limitType) != TCL_OK) {
	    return TCL_ERROR;
	}
	switch ((enum LimitTypes) limitType) {
	case LIMIT_TYPE_COMMANDS:
	    return SlaveCommandLimitCmd(interp, slaveInterp, 3, objc,objv);
	case LIMIT_TYPE_TIME:
	    return SlaveTimeLimitCmd(interp, slaveInterp, 3, objc, objv);
	}
    }
    case OPT_MARKTRUSTED:
	if (objc != 2) {
	    Tcl_WrongNumArgs(interp, 2, objv, NULL);
	    return TCL_ERROR;
	}
	return SlaveMarkTrusted(interp, slaveInterp);
    case OPT_RECLIMIT:
	if (objc != 2 && objc != 3) {
	    Tcl_WrongNumArgs(interp, 2, objv, "?newlimit?");
	    return TCL_ERROR;
	}
	return SlaveRecursionLimit(interp, slaveInterp, objc - 2, objv + 2);
    }

    return TCL_ERROR;
}

/*
 *----------------------------------------------------------------------
 *
 * SlaveObjCmdDeleteProc --
 *
 *	Invoked when an object command for a slave interpreter is deleted;
 *	cleans up all state associated with the slave interpreter and destroys
 *	the slave interpreter.
 *
 * Results:
 *	None.
 *
 * Side effects:
 *	Cleans up all state associated with the slave interpreter and destroys
 *	the slave interpreter.
 *
 *----------------------------------------------------------------------
 */

static void
SlaveObjCmdDeleteProc(
    ClientData clientData)	/* The SlaveRecord for the command. */
{
    Slave *slavePtr;		/* Interim storage for Slave record. */
    Tcl_Interp *slaveInterp = clientData;
				/* And for a slave interp. */

    slavePtr = &((InterpInfo *) ((Interp *) slaveInterp)->interpInfo)->slave;

    /*
     * Unlink the slave from its master interpreter.
     */

    Tcl_DeleteHashEntry(slavePtr->slaveEntryPtr);

    /*
     * Set to NULL so that when the InterpInfo is cleaned up in the slave it
     * does not try to delete the command causing all sorts of grief. See
     * SlaveRecordDeleteProc().
     */

    slavePtr->interpCmd = NULL;

    if (slavePtr->slaveInterp != NULL) {
	Tcl_DeleteInterp(slavePtr->slaveInterp);
    }
}

/*
 *----------------------------------------------------------------------
 *
 * SlaveDebugCmd -- TIP #378
 *
 *	Helper function to handle 'debug' command in a slave interpreter.
 *
 * Results:
 *	A standard Tcl result.
 *
 * Side effects:
 *	May modify INTERP_DEBUG_FRAME flag in the slave.
 *
 *----------------------------------------------------------------------
 */

static int
SlaveDebugCmd(
    Tcl_Interp *interp,		/* Interp for error return. */
    Tcl_Interp *slaveInterp,	/* The slave interpreter in which command
				 * will be evaluated. */
    int objc,			/* Number of arguments. */
    Tcl_Obj *const objv[])	/* Argument objects. */
{
    static const char *const debugTypes[] = {
	"-frame", NULL
    };
    enum DebugTypes {
	DEBUG_TYPE_FRAME
    };
    int debugType;
    Interp *iPtr;
    Tcl_Obj *resultPtr;

    iPtr = (Interp *) slaveInterp;
    if (objc == 0) {
	resultPtr = Tcl_NewObj();
	Tcl_ListObjAppendElement(NULL, resultPtr,
		Tcl_NewStringObj("-frame", -1));
	Tcl_ListObjAppendElement(NULL, resultPtr,
		Tcl_NewBooleanObj(iPtr->flags & INTERP_DEBUG_FRAME));
	Tcl_SetObjResult(interp, resultPtr);
    } else {
	if (Tcl_GetIndexFromObj(interp, objv[0], debugTypes, "debug option",
		0, &debugType) != TCL_OK) {
	    return TCL_ERROR;
	}
	if (debugType == DEBUG_TYPE_FRAME) {
	    if (objc == 2) { /* set */
		if (Tcl_GetBooleanFromObj(interp, objv[1], &debugType)
			!= TCL_OK) {
		    return TCL_ERROR;
		}

		/*
		 * Quietly ignore attempts to disable interp debugging.  This
		 * is a one-way switch as frame debug info is maintained in a
		 * stack that must be consistent once turned on.
		 */

		if (debugType) {
		    iPtr->flags |= INTERP_DEBUG_FRAME;
		}
	    }
	    Tcl_SetObjResult(interp,
		    Tcl_NewBooleanObj(iPtr->flags & INTERP_DEBUG_FRAME));
	}
    }
    return TCL_OK;
}

/*
 *----------------------------------------------------------------------
 *
 * SlaveEval --
 *
 *	Helper function to evaluate a command in a slave interpreter.
 *
 * Results:
 *	A standard Tcl result.
 *
 * Side effects:
 *	Whatever the command does.
 *
 *----------------------------------------------------------------------
 */

static int
SlaveEval(
    Tcl_Interp *interp,		/* Interp for error return. */
    Tcl_Interp *slaveInterp,	/* The slave interpreter in which command
				 * will be evaluated. */
    int objc,			/* Number of arguments. */
    Tcl_Obj *const objv[])	/* Argument objects. */
{
    int result;

    /*
     * TIP #285: If necessary, reset the cancellation flags for the slave
     * interpreter now; otherwise, canceling a script in a master interpreter
     * can result in a situation where a slave interpreter can no longer
     * evaluate any scripts unless somebody calls the TclResetCancellation
     * function for that particular Tcl_Interp.
     */

    TclSetSlaveCancelFlags(slaveInterp, 0, 0);

    Tcl_Preserve(slaveInterp);
    Tcl_AllowExceptions(slaveInterp);

    if (objc == 1) {
	/*
	 * TIP #280: Make actual argument location available to eval'd script.
	 */

	Interp *iPtr = (Interp *) interp;
	CmdFrame *invoker = iPtr->cmdFramePtr;
	int word = 0;

	TclArgumentGet(interp, objv[0], &invoker, &word);

	result = TclEvalObjEx(slaveInterp, objv[0], 0, invoker, word);
    } else {
	Tcl_Obj *objPtr = Tcl_ConcatObj(objc, objv);
	Tcl_IncrRefCount(objPtr);
	result = Tcl_EvalObjEx(slaveInterp, objPtr, 0);
	Tcl_DecrRefCount(objPtr);
    }
    Tcl_TransferResult(slaveInterp, result, interp);

    Tcl_Release(slaveInterp);
    return result;
}

/*
 *----------------------------------------------------------------------
 *
 * SlaveExpose --
 *
 *	Helper function to expose a command in a slave interpreter.
 *
 * Results:
 *	A standard Tcl result.
 *
 * Side effects:
 *	After this call scripts in the slave will be able to invoke the newly
 *	exposed command.
 *
 *----------------------------------------------------------------------
 */

static int
SlaveExpose(
    Tcl_Interp *interp,		/* Interp for error return. */
    Tcl_Interp *slaveInterp,	/* Interp in which command will be exposed. */
    int objc,			/* Number of arguments. */
    Tcl_Obj *const objv[])	/* Argument strings. */
{
    const char *name;

    if (Tcl_IsSafe(interp)) {
	Tcl_SetObjResult(interp, Tcl_NewStringObj(
		"permission denied: safe interpreter cannot expose commands",
		-1));
	Tcl_SetErrorCode(interp, "TCL", "OPERATION", "INTERP", "UNSAFE",
		NULL);
	return TCL_ERROR;
    }

    name = TclGetString(objv[(objc == 1) ? 0 : 1]);
    if (Tcl_ExposeCommand(slaveInterp, TclGetString(objv[0]),
	    name) != TCL_OK) {
	Tcl_TransferResult(slaveInterp, TCL_ERROR, interp);
	return TCL_ERROR;
    }
    return TCL_OK;
}

/*
 *----------------------------------------------------------------------
 *
 * SlaveRecursionLimit --
 *
 *	Helper function to set/query the Recursion limit of an interp
 *
 * Results:
 *	A standard Tcl result.
 *
 * Side effects:
 *	When (objc == 1), slaveInterp will be set to a new recursion limit of
 *	objv[0].
 *
 *----------------------------------------------------------------------
 */

static int
SlaveRecursionLimit(
    Tcl_Interp *interp,		/* Interp for error return. */
    Tcl_Interp *slaveInterp,	/* Interp in which limit is set/queried. */
    int objc,			/* Set or Query. */
    Tcl_Obj *const objv[])	/* Argument strings. */
{
    Interp *iPtr;
    int limit;

    if (objc) {
	if (Tcl_IsSafe(interp)) {
	    Tcl_SetObjResult(interp, Tcl_NewStringObj("permission denied: "
		    "safe interpreters cannot change recursion limit", -1));
	    Tcl_SetErrorCode(interp, "TCL", "OPERATION", "INTERP", "UNSAFE",
		    NULL);
	    return TCL_ERROR;
	}
	if (TclGetIntFromObj(interp, objv[0], &limit) == TCL_ERROR) {
	    return TCL_ERROR;
	}
	if (limit <= 0) {
	    Tcl_SetObjResult(interp, Tcl_NewStringObj(
		    "recursion limit must be > 0", -1));
	    Tcl_SetErrorCode(interp, "TCL", "OPERATION", "INTERP", "BADLIMIT",
		    NULL);
	    return TCL_ERROR;
	}
	Tcl_SetRecursionLimit(slaveInterp, limit);
	iPtr = (Interp *) slaveInterp;
	if (interp == slaveInterp && iPtr->numLevels > limit) {
	    Tcl_SetObjResult(interp, Tcl_NewStringObj(
		    "falling back due to new recursion limit", -1));
	    Tcl_SetErrorCode(interp, "TCL", "RECURSION", NULL);
	    return TCL_ERROR;
	}
	Tcl_SetObjResult(interp, objv[0]);
	return TCL_OK;
    } else {
	limit = Tcl_SetRecursionLimit(slaveInterp, 0);
	Tcl_SetObjResult(interp, Tcl_NewIntObj(limit));
	return TCL_OK;
    }
}

/*
 *----------------------------------------------------------------------
 *
 * SlaveHide --
 *
 *	Helper function to hide a command in a slave interpreter.
 *
 * Results:
 *	A standard Tcl result.
 *
 * Side effects:
 *	After this call scripts in the slave will no longer be able to invoke
 *	the named command.
 *
 *----------------------------------------------------------------------
 */

static int
SlaveHide(
    Tcl_Interp *interp,		/* Interp for error return. */
    Tcl_Interp *slaveInterp,	/* Interp in which command will be exposed. */
    int objc,			/* Number of arguments. */
    Tcl_Obj *const objv[])	/* Argument strings. */
{
    const char *name;

    if (Tcl_IsSafe(interp)) {
	Tcl_SetObjResult(interp, Tcl_NewStringObj(
		"permission denied: safe interpreter cannot hide commands",
		-1));
	Tcl_SetErrorCode(interp, "TCL", "OPERATION", "INTERP", "UNSAFE",
		NULL);
	return TCL_ERROR;
    }

    name = TclGetString(objv[(objc == 1) ? 0 : 1]);
    if (Tcl_HideCommand(slaveInterp, TclGetString(objv[0]), name) != TCL_OK) {
	Tcl_TransferResult(slaveInterp, TCL_ERROR, interp);
	return TCL_ERROR;
    }
    return TCL_OK;
}

/*
 *----------------------------------------------------------------------
 *
 * SlaveHidden --
 *
 *	Helper function to compute list of hidden commands in a slave
 *	interpreter.
 *
 * Results:
 *	A standard Tcl result.
 *
 * Side effects:
 *	None.
 *
 *----------------------------------------------------------------------
 */

static int
SlaveHidden(
    Tcl_Interp *interp,		/* Interp for data return. */
    Tcl_Interp *slaveInterp)	/* Interp whose hidden commands to query. */
{
    Tcl_Obj *listObjPtr = Tcl_NewObj();	/* Local object pointer. */
    Tcl_HashTable *hTblPtr;		/* For local searches. */
    Tcl_HashEntry *hPtr;		/* For local searches. */
    Tcl_HashSearch hSearch;		/* For local searches. */

    hTblPtr = ((Interp *) slaveInterp)->hiddenCmdTablePtr;
    if (hTblPtr != NULL) {
	for (hPtr = Tcl_FirstHashEntry(hTblPtr, &hSearch);
		hPtr != NULL;
		hPtr = Tcl_NextHashEntry(&hSearch)) {
	    Tcl_ListObjAppendElement(NULL, listObjPtr,
		    Tcl_NewStringObj(Tcl_GetHashKey(hTblPtr, hPtr), -1));
	}
    }
    Tcl_SetObjResult(interp, listObjPtr);
    return TCL_OK;
}

/*
 *----------------------------------------------------------------------
 *
 * SlaveInvokeHidden --
 *
 *	Helper function to invoke a hidden command in a slave interpreter.
 *
 * Results:
 *	A standard Tcl result.
 *
 * Side effects:
 *	Whatever the hidden command does.
 *
 *----------------------------------------------------------------------
 */

static int
SlaveInvokeHidden(
    Tcl_Interp *interp,		/* Interp for error return. */
    Tcl_Interp *slaveInterp,	/* The slave interpreter in which command will
				 * be invoked. */
    const char *namespaceName,	/* The namespace to use, if any. */
    int objc,			/* Number of arguments. */
    Tcl_Obj *const objv[])	/* Argument objects. */
{
    int result;

    if (Tcl_IsSafe(interp)) {
	Tcl_SetObjResult(interp, Tcl_NewStringObj(
		"not allowed to invoke hidden commands from safe interpreter",
		-1));
	Tcl_SetErrorCode(interp, "TCL", "OPERATION", "INTERP", "UNSAFE",
		NULL);
	return TCL_ERROR;
    }

    Tcl_Preserve(slaveInterp);
    Tcl_AllowExceptions(slaveInterp);

    if (namespaceName == NULL) {
	NRE_callback *rootPtr = TOP_CB(slaveInterp);

	Tcl_NRAddCallback(interp, NRPostInvokeHidden, slaveInterp,
		rootPtr, NULL, NULL);
	return TclNRInvoke(NULL, slaveInterp, objc, objv);
    } else {
	Namespace *nsPtr, *dummy1, *dummy2;
	const char *tail;

	result = TclGetNamespaceForQualName(slaveInterp, namespaceName, NULL,
		TCL_FIND_ONLY_NS | TCL_GLOBAL_ONLY | TCL_LEAVE_ERR_MSG
		| TCL_CREATE_NS_IF_UNKNOWN, &nsPtr, &dummy1, &dummy2, &tail);
	if (result == TCL_OK) {
	    result = TclObjInvokeNamespace(slaveInterp, objc, objv,
		    (Tcl_Namespace *) nsPtr, TCL_INVOKE_HIDDEN);
	}
    }

    Tcl_TransferResult(slaveInterp, result, interp);

    Tcl_Release(slaveInterp);
    return result;
}

static int
NRPostInvokeHidden(
    ClientData data[],
    Tcl_Interp *interp,
    int result)
{
    Tcl_Interp *slaveInterp = (Tcl_Interp *)data[0];
    NRE_callback *rootPtr = (NRE_callback *)data[1];

    if (interp != slaveInterp) {
	result = TclNRRunCallbacks(slaveInterp, result, rootPtr);
	Tcl_TransferResult(slaveInterp, result, interp);
    }
    Tcl_Release(slaveInterp);
    return result;
}

/*
 *----------------------------------------------------------------------
 *
 * SlaveMarkTrusted --
 *
 *	Helper function to mark a slave interpreter as trusted (unsafe).
 *
 * Results:
 *	A standard Tcl result.
 *
 * Side effects:
 *	After this call the hard-wired security checks in the core no longer
 *	prevent the slave from performing certain operations.
 *
 *----------------------------------------------------------------------
 */

static int
SlaveMarkTrusted(
    Tcl_Interp *interp,		/* Interp for error return. */
    Tcl_Interp *slaveInterp)	/* The slave interpreter which will be marked
				 * trusted. */
{
    if (Tcl_IsSafe(interp)) {
	Tcl_SetObjResult(interp, Tcl_NewStringObj(
		"permission denied: safe interpreter cannot mark trusted",
		-1));
	Tcl_SetErrorCode(interp, "TCL", "OPERATION", "INTERP", "UNSAFE",
		NULL);
	return TCL_ERROR;
    }
    ((Interp *) slaveInterp)->flags &= ~SAFE_INTERP;
    return TCL_OK;
}

/*
 *----------------------------------------------------------------------
 *
 * Tcl_IsSafe --
 *
 *	Determines whether an interpreter is safe
 *
 * Results:
 *	1 if it is safe, 0 if it is not.
 *
 * Side effects:
 *	None.
 *
 *----------------------------------------------------------------------
 */

int
Tcl_IsSafe(
    Tcl_Interp *interp)		/* Is this interpreter "safe" ? */
{
    Interp *iPtr = (Interp *) interp;

    if (iPtr == NULL) {
	return 0;
    }
    return (iPtr->flags & SAFE_INTERP) ? 1 : 0;
}

/*
 *----------------------------------------------------------------------
 *
 * Tcl_MakeSafe --
 *
 *	Makes its argument interpreter contain only functionality that is
 *	defined to be part of Safe Tcl. Unsafe commands are hidden, the env
 *	array is unset, and the standard channels are removed.
 *
 * Results:
 *	None.
 *
 * Side effects:
 *	Hides commands in its argument interpreter, and removes settings and
 *	channels.
 *
 *----------------------------------------------------------------------
 */

int
Tcl_MakeSafe(
    Tcl_Interp *interp)		/* Interpreter to be made safe. */
{
    Tcl_Channel chan;		/* Channel to remove from safe interpreter. */
    Interp *iPtr = (Interp *) interp;
    Tcl_Interp *master = ((InterpInfo*) iPtr->interpInfo)->slave.masterInterp;

    TclHideUnsafeCommands(interp);

    if (master != NULL) {
	/*
	 * Alias these function implementations in the slave to those in the
	 * master; the overall implementations are safe, but they're normally
	 * defined by init.tcl which is not sourced by safe interpreters.
	 * Assume these functions all work. [Bug 2895741]
	 */

	(void) Tcl_EvalEx(interp,
		"namespace eval ::tcl {namespace eval mathfunc {}}", -1, 0);
    }

    iPtr->flags |= SAFE_INTERP;

    /*
     * Unsetting variables : (which should not have been set in the first
     * place, but...)
     */

    /*
     * No env array in a safe slave.
     */

    Tcl_UnsetVar(interp, "env", TCL_GLOBAL_ONLY);

    /*
     * Remove unsafe parts of tcl_platform
     */

    Tcl_UnsetVar2(interp, "tcl_platform", "os", TCL_GLOBAL_ONLY);
    Tcl_UnsetVar2(interp, "tcl_platform", "osVersion", TCL_GLOBAL_ONLY);
    Tcl_UnsetVar2(interp, "tcl_platform", "machine", TCL_GLOBAL_ONLY);
    Tcl_UnsetVar2(interp, "tcl_platform", "user", TCL_GLOBAL_ONLY);

    /*
     * Unset path informations variables (the only one remaining is [info
     * nameofexecutable])
     */

    Tcl_UnsetVar(interp, "tclDefaultLibrary", TCL_GLOBAL_ONLY);
    Tcl_UnsetVar(interp, "tcl_library", TCL_GLOBAL_ONLY);
    Tcl_UnsetVar(interp, "tcl_pkgPath", TCL_GLOBAL_ONLY);

    /*
     * Remove the standard channels from the interpreter; safe interpreters do
     * not ordinarily have access to stdin, stdout and stderr.
     *
     * NOTE: These channels are not added to the interpreter by the
     * Tcl_CreateInterp call, but may be added later, by another I/O
     * operation. We want to ensure that the interpreter does not have these
     * channels even if it is being made safe after being used for some time..
     */

    chan = Tcl_GetStdChannel(TCL_STDIN);
    if (chan != NULL) {
	Tcl_UnregisterChannel(interp, chan);
    }
    chan = Tcl_GetStdChannel(TCL_STDOUT);
    if (chan != NULL) {
	Tcl_UnregisterChannel(interp, chan);
    }
    chan = Tcl_GetStdChannel(TCL_STDERR);
    if (chan != NULL) {
	Tcl_UnregisterChannel(interp, chan);
    }

    return TCL_OK;
}

/*
 *----------------------------------------------------------------------
 *
 * Tcl_LimitExceeded --
 *
 *	Tests whether any limit has been exceeded in the given interpreter
 *	(i.e. whether the interpreter is currently unable to process further
 *	scripts).
 *
 * Results:
 *	A boolean value.
 *
 * Side effects:
 *	None.
 *
 * Notes:
 *	If you change this function, you MUST also update TclLimitExceeded() in
 *	tclInt.h.
 *----------------------------------------------------------------------
 */

int
Tcl_LimitExceeded(
    Tcl_Interp *interp)
{
    register Interp *iPtr = (Interp *) interp;

    return iPtr->limit.exceeded != 0;
}

/*
 *----------------------------------------------------------------------
 *
 * Tcl_LimitReady --
 *
 *	Find out whether any limit has been set on the interpreter, and if so
 *	check whether the granularity of that limit is such that the full
 *	limit check should be carried out.
 *
 * Results:
 *	A boolean value that indicates whether to call Tcl_LimitCheck.
 *
 * Side effects:
 *	Increments the limit granularity counter.
 *
 * Notes:
 *	If you change this function, you MUST also update TclLimitReady() in
 *	tclInt.h.
 *
 *----------------------------------------------------------------------
 */

int
Tcl_LimitReady(
    Tcl_Interp *interp)
{
    register Interp *iPtr = (Interp *) interp;

    if (iPtr->limit.active != 0) {
	register int ticker = ++iPtr->limit.granularityTicker;

	if ((iPtr->limit.active & TCL_LIMIT_COMMANDS) &&
		((iPtr->limit.cmdGranularity == 1) ||
		    (ticker % iPtr->limit.cmdGranularity == 0))) {
	    return 1;
	}
	if ((iPtr->limit.active & TCL_LIMIT_TIME) &&
		((iPtr->limit.timeGranularity == 1) ||
		    (ticker % iPtr->limit.timeGranularity == 0))) {
	    return 1;
	}
    }
    return 0;
}

/*
 *----------------------------------------------------------------------
 *
 * Tcl_LimitCheck --
 *
 *	Check all currently set limits in the interpreter (where permitted by
 *	granularity). If a limit is exceeded, call its callbacks and, if the
 *	limit is still exceeded after the callbacks have run, make the
 *	interpreter generate an error that cannot be caught within the limited
 *	interpreter.
 *
 * Results:
 *	A Tcl result value (TCL_OK if no limit is exceeded, and TCL_ERROR if a
 *	limit has been exceeded).
 *
 * Side effects:
 *	May invoke system calls. May invoke other interpreters. May be
 *	reentrant. May put the interpreter into a state where it can no longer
 *	execute commands without outside intervention.
 *
 *----------------------------------------------------------------------
 */

int
Tcl_LimitCheck(
    Tcl_Interp *interp)
{
    Interp *iPtr = (Interp *) interp;
    register int ticker = iPtr->limit.granularityTicker;

    if (Tcl_InterpDeleted(interp)) {
	return TCL_OK;
    }

    if ((iPtr->limit.active & TCL_LIMIT_COMMANDS) &&
	    ((iPtr->limit.cmdGranularity == 1) ||
		    (ticker % iPtr->limit.cmdGranularity == 0)) &&
	    (iPtr->limit.cmdCount < iPtr->cmdCount)) {
	iPtr->limit.exceeded |= TCL_LIMIT_COMMANDS;
	Tcl_Preserve(interp);
	RunLimitHandlers(iPtr->limit.cmdHandlers, interp);
	if (iPtr->limit.cmdCount >= iPtr->cmdCount) {
	    iPtr->limit.exceeded &= ~TCL_LIMIT_COMMANDS;
	} else if (iPtr->limit.exceeded & TCL_LIMIT_COMMANDS) {
	    Tcl_SetObjResult(interp, Tcl_NewStringObj(
		    "command count limit exceeded", -1));
	    Tcl_SetErrorCode(interp, "TCL", "LIMIT", "COMMANDS", NULL);
	    Tcl_Release(interp);
	    return TCL_ERROR;
	}
	Tcl_Release(interp);
    }

    if ((iPtr->limit.active & TCL_LIMIT_TIME) &&
	    ((iPtr->limit.timeGranularity == 1) ||
		(ticker % iPtr->limit.timeGranularity == 0))) {
	Tcl_Time now;

	Tcl_GetTime(&now);
	if (iPtr->limit.time.sec < now.sec ||
		(iPtr->limit.time.sec == now.sec &&
		iPtr->limit.time.usec < now.usec)) {
	    iPtr->limit.exceeded |= TCL_LIMIT_TIME;
	    Tcl_Preserve(interp);
	    RunLimitHandlers(iPtr->limit.timeHandlers, interp);
	    if (iPtr->limit.time.sec > now.sec ||
		    (iPtr->limit.time.sec == now.sec &&
		    iPtr->limit.time.usec >= now.usec)) {
		iPtr->limit.exceeded &= ~TCL_LIMIT_TIME;
	    } else if (iPtr->limit.exceeded & TCL_LIMIT_TIME) {
		Tcl_SetObjResult(interp, Tcl_NewStringObj(
			"time limit exceeded", -1));
		Tcl_SetErrorCode(interp, "TCL", "LIMIT", "TIME", NULL);
		Tcl_Release(interp);
		return TCL_ERROR;
	    }
	    Tcl_Release(interp);
	}
    }

    return TCL_OK;
}

/*
 *----------------------------------------------------------------------
 *
 * RunLimitHandlers --
 *
 *	Invoke all the limit handlers in a list (for a particular limit).
 *	Note that no particular limit handler callback will be invoked
 *	reentrantly.
 *
 * Results:
 *	None.
 *
 * Side effects:
 *	Depends on the limit handlers.
 *
 *----------------------------------------------------------------------
 */

static void
RunLimitHandlers(
    LimitHandler *handlerPtr,
    Tcl_Interp *interp)
{
    LimitHandler *nextPtr;
    for (; handlerPtr!=NULL ; handlerPtr=nextPtr) {
	if (handlerPtr->flags & (LIMIT_HANDLER_DELETED|LIMIT_HANDLER_ACTIVE)) {
	    /*
	     * Reentrant call or something seriously strange in the delete
	     * code.
	     */

	    nextPtr = handlerPtr->nextPtr;
	    continue;
	}

	/*
	 * Set the ACTIVE flag while running the limit handler itself so we
	 * cannot reentrantly call this handler and know to use the alternate
	 * method of deletion if necessary.
	 */

	handlerPtr->flags |= LIMIT_HANDLER_ACTIVE;
	handlerPtr->handlerProc(handlerPtr->clientData, interp);
	handlerPtr->flags &= ~LIMIT_HANDLER_ACTIVE;

	/*
	 * Rediscover this value; it might have changed during the processing
	 * of a limit handler. We have to record it here because we might
	 * delete the structure below, and reading a value out of a deleted
	 * structure is unsafe (even if actually legal with some
	 * malloc()/free() implementations.)
	 */

	nextPtr = handlerPtr->nextPtr;

	/*
	 * If we deleted the current handler while we were executing it, we
	 * will have spliced it out of the list and set the
	 * LIMIT_HANDLER_DELETED flag.
	 */

	if (handlerPtr->flags & LIMIT_HANDLER_DELETED) {
	    if (handlerPtr->deleteProc != NULL) {
		handlerPtr->deleteProc(handlerPtr->clientData);
	    }
	    ckfree(handlerPtr);
	}
    }
}

/*
 *----------------------------------------------------------------------
 *
 * Tcl_LimitAddHandler --
 *
 *	Add a callback handler for a particular resource limit.
 *
 * Results:
 *	None.
 *
 * Side effects:
 *	Extends the internal linked list of handlers for a limit.
 *
 *----------------------------------------------------------------------
 */

void
Tcl_LimitAddHandler(
    Tcl_Interp *interp,
    int type,
    Tcl_LimitHandlerProc *handlerProc,
    ClientData clientData,
    Tcl_LimitHandlerDeleteProc *deleteProc)
{
    Interp *iPtr = (Interp *) interp;
    LimitHandler *handlerPtr;

    /*
     * Convert everything into a real deletion callback.
     */

    if (deleteProc == (Tcl_LimitHandlerDeleteProc *) TCL_DYNAMIC) {
	deleteProc = (Tcl_LimitHandlerDeleteProc *) Tcl_Free;
    }

    /*
     * Allocate a handler record.
     */

    handlerPtr = ckalloc(sizeof(LimitHandler));
    handlerPtr->flags = 0;
    handlerPtr->handlerProc = handlerProc;
    handlerPtr->clientData = clientData;
    handlerPtr->deleteProc = deleteProc;
    handlerPtr->prevPtr = NULL;

    /*
     * Prepend onto the front of the correct linked list.
     */

    switch (type) {
    case TCL_LIMIT_COMMANDS:
	handlerPtr->nextPtr = iPtr->limit.cmdHandlers;
	if (handlerPtr->nextPtr != NULL) {
	    handlerPtr->nextPtr->prevPtr = handlerPtr;
	}
	iPtr->limit.cmdHandlers = handlerPtr;
	return;

    case TCL_LIMIT_TIME:
	handlerPtr->nextPtr = iPtr->limit.timeHandlers;
	if (handlerPtr->nextPtr != NULL) {
	    handlerPtr->nextPtr->prevPtr = handlerPtr;
	}
	iPtr->limit.timeHandlers = handlerPtr;
	return;
    }

    Tcl_Panic("unknown type of resource limit");
}

/*
 *----------------------------------------------------------------------
 *
 * Tcl_LimitRemoveHandler --
 *
 *	Remove a callback handler for a particular resource limit.
 *
 * Results:
 *	None.
 *
 * Side effects:
 *	The handler is spliced out of the internal linked list for the limit,
 *	and if not currently being invoked, deleted. Otherwise it is just
 *	marked for deletion and removed when the limit handler has finished
 *	executing.
 *
 *----------------------------------------------------------------------
 */

void
Tcl_LimitRemoveHandler(
    Tcl_Interp *interp,
    int type,
    Tcl_LimitHandlerProc *handlerProc,
    ClientData clientData)
{
    Interp *iPtr = (Interp *) interp;
    LimitHandler *handlerPtr;

    switch (type) {
    case TCL_LIMIT_COMMANDS:
	handlerPtr = iPtr->limit.cmdHandlers;
	break;
    case TCL_LIMIT_TIME:
	handlerPtr = iPtr->limit.timeHandlers;
	break;
    default:
	Tcl_Panic("unknown type of resource limit");
	return;
    }

    for (; handlerPtr!=NULL ; handlerPtr=handlerPtr->nextPtr) {
	if ((handlerPtr->handlerProc != handlerProc) ||
		(handlerPtr->clientData != clientData)) {
	    continue;
	}

	/*
	 * We've found the handler to delete; mark it as doomed if not already
	 * so marked (which shouldn't actually happen).
	 */

	if (handlerPtr->flags & LIMIT_HANDLER_DELETED) {
	    return;
	}
	handlerPtr->flags |= LIMIT_HANDLER_DELETED;

	/*
	 * Splice the handler out of the doubly-linked list.
	 */

	if (handlerPtr->prevPtr == NULL) {
	    switch (type) {
	    case TCL_LIMIT_COMMANDS:
		iPtr->limit.cmdHandlers = handlerPtr->nextPtr;
		break;
	    case TCL_LIMIT_TIME:
		iPtr->limit.timeHandlers = handlerPtr->nextPtr;
		break;
	    }
	} else {
	    handlerPtr->prevPtr->nextPtr = handlerPtr->nextPtr;
	}
	if (handlerPtr->nextPtr != NULL) {
	    handlerPtr->nextPtr->prevPtr = handlerPtr->prevPtr;
	}

	/*
	 * If nothing is currently executing the handler, delete its client
	 * data and the overall handler structure now. Otherwise it will all
	 * go away when the handler returns.
	 */

	if (!(handlerPtr->flags & LIMIT_HANDLER_ACTIVE)) {
	    if (handlerPtr->deleteProc != NULL) {
		handlerPtr->deleteProc(handlerPtr->clientData);
	    }
	    ckfree(handlerPtr);
	}
	return;
    }
}

/*
 *----------------------------------------------------------------------
 *
 * TclLimitRemoveAllHandlers --
 *
 *	Remove all limit callback handlers for an interpreter. This is invoked
 *	as part of deleting the interpreter.
 *
 * Results:
 *	None.
 *
 * Side effects:
 *	Limit handlers are deleted or marked for deletion (as with
 *	Tcl_LimitRemoveHandler).
 *
 *----------------------------------------------------------------------
 */

void
TclLimitRemoveAllHandlers(
    Tcl_Interp *interp)
{
    Interp *iPtr = (Interp *) interp;
    LimitHandler *handlerPtr, *nextHandlerPtr;

    /*
     * Delete all command-limit handlers.
     */

    for (handlerPtr=iPtr->limit.cmdHandlers, iPtr->limit.cmdHandlers=NULL;
	    handlerPtr!=NULL; handlerPtr=nextHandlerPtr) {
	nextHandlerPtr = handlerPtr->nextPtr;

	/*
	 * Do not delete here if it has already been marked for deletion.
	 */

	if (handlerPtr->flags & LIMIT_HANDLER_DELETED) {
	    continue;
	}
	handlerPtr->flags |= LIMIT_HANDLER_DELETED;
	handlerPtr->prevPtr = NULL;
	handlerPtr->nextPtr = NULL;

	/*
	 * If nothing is currently executing the handler, delete its client
	 * data and the overall handler structure now. Otherwise it will all
	 * go away when the handler returns.
	 */

	if (!(handlerPtr->flags & LIMIT_HANDLER_ACTIVE)) {
	    if (handlerPtr->deleteProc != NULL) {
		handlerPtr->deleteProc(handlerPtr->clientData);
	    }
	    ckfree(handlerPtr);
	}
    }

    /*
     * Delete all time-limit handlers.
     */

    for (handlerPtr=iPtr->limit.timeHandlers, iPtr->limit.timeHandlers=NULL;
	    handlerPtr!=NULL; handlerPtr=nextHandlerPtr) {
	nextHandlerPtr = handlerPtr->nextPtr;

	/*
	 * Do not delete here if it has already been marked for deletion.
	 */

	if (handlerPtr->flags & LIMIT_HANDLER_DELETED) {
	    continue;
	}
	handlerPtr->flags |= LIMIT_HANDLER_DELETED;
	handlerPtr->prevPtr = NULL;
	handlerPtr->nextPtr = NULL;

	/*
	 * If nothing is currently executing the handler, delete its client
	 * data and the overall handler structure now. Otherwise it will all
	 * go away when the handler returns.
	 */

	if (!(handlerPtr->flags & LIMIT_HANDLER_ACTIVE)) {
	    if (handlerPtr->deleteProc != NULL) {
		handlerPtr->deleteProc(handlerPtr->clientData);
	    }
	    ckfree(handlerPtr);
	}
    }

    /*
     * Delete the timer callback that is used to trap limits that occur in
     * [vwait]s...
     */

    if (iPtr->limit.timeEvent != NULL) {
	Tcl_DeleteTimerHandler(iPtr->limit.timeEvent);
	iPtr->limit.timeEvent = NULL;
    }
}

/*
 *----------------------------------------------------------------------
 *
 * Tcl_LimitTypeEnabled --
 *
 *	Check whether a particular limit has been enabled for an interpreter.
 *
 * Results:
 *	A boolean value.
 *
 * Side effects:
 *	None.
 *
 *----------------------------------------------------------------------
 */

int
Tcl_LimitTypeEnabled(
    Tcl_Interp *interp,
    int type)
{
    Interp *iPtr = (Interp *) interp;

    return (iPtr->limit.active & type) != 0;
}

/*
 *----------------------------------------------------------------------
 *
 * Tcl_LimitTypeExceeded --
 *
 *	Check whether a particular limit has been exceeded for an interpreter.
 *
 * Results:
 *	A boolean value (note that Tcl_LimitExceeded will always return
 *	non-zero when this function returns non-zero).
 *
 * Side effects:
 *	None.
 *
 *----------------------------------------------------------------------
 */

int
Tcl_LimitTypeExceeded(
    Tcl_Interp *interp,
    int type)
{
    Interp *iPtr = (Interp *) interp;

    return (iPtr->limit.exceeded & type) != 0;
}

/*
 *----------------------------------------------------------------------
 *
 * Tcl_LimitTypeSet --
 *
 *	Enable a particular limit for an interpreter.
 *
 * Results:
 *	None.
 *
 * Side effects:
 *	The limit is turned on and will be checked in future at an interval
 *	determined by the frequency of calling of Tcl_LimitReady and the
 *	granularity of the limit in question.
 *
 *----------------------------------------------------------------------
 */

void
Tcl_LimitTypeSet(
    Tcl_Interp *interp,
    int type)
{
    Interp *iPtr = (Interp *) interp;

    iPtr->limit.active |= type;
}

/*
 *----------------------------------------------------------------------
 *
 * Tcl_LimitTypeReset --
 *
 *	Disable a particular limit for an interpreter.
 *
 * Results:
 *	None.
 *
 * Side effects:
 *	The limit is disabled. If the limit was exceeded when this function
 *	was called, the limit will no longer be exceeded afterwards and the
 *	interpreter will be free to execute further scripts (assuming it isn't
 *	also deleted, of course).
 *
 *----------------------------------------------------------------------
 */

void
Tcl_LimitTypeReset(
    Tcl_Interp *interp,
    int type)
{
    Interp *iPtr = (Interp *) interp;

    iPtr->limit.active &= ~type;
    iPtr->limit.exceeded &= ~type;
}

/*
 *----------------------------------------------------------------------
 *
 * Tcl_LimitSetCommands --
 *
 *	Set the command limit for an interpreter.
 *
 * Results:
 *	None.
 *
 * Side effects:
 *	Also resets whether the command limit was exceeded. This might permit
 *	a small amount of further execution in the interpreter even if the
 *	limit itself is theoretically exceeded.
 *
 *----------------------------------------------------------------------
 */

void
Tcl_LimitSetCommands(
    Tcl_Interp *interp,
    int commandLimit)
{
    Interp *iPtr = (Interp *) interp;

    iPtr->limit.cmdCount = commandLimit;
    iPtr->limit.exceeded &= ~TCL_LIMIT_COMMANDS;
}

/*
 *----------------------------------------------------------------------
 *
 * Tcl_LimitGetCommands --
 *
 *	Get the number of commands that may be executed in the interpreter
 *	before the command-limit is reached.
 *
 * Results:
 *	An upper bound on the number of commands.
 *
 * Side effects:
 *	None.
 *
 *----------------------------------------------------------------------
 */

int
Tcl_LimitGetCommands(
    Tcl_Interp *interp)
{
    Interp *iPtr = (Interp *) interp;

    return iPtr->limit.cmdCount;
}

/*
 *----------------------------------------------------------------------
 *
 * Tcl_LimitSetTime --
 *
 *	Set the time limit for an interpreter by copying it from the value
 *	pointed to by the timeLimitPtr argument.
 *
 * Results:
 *	None.
 *
 * Side effects:
 *	Also resets whether the time limit was exceeded. This might permit a
 *	small amount of further execution in the interpreter even if the limit
 *	itself is theoretically exceeded.
 *
 *----------------------------------------------------------------------
 */

void
Tcl_LimitSetTime(
    Tcl_Interp *interp,
    Tcl_Time *timeLimitPtr)
{
    Interp *iPtr = (Interp *) interp;
    Tcl_Time nextMoment;

    memcpy(&iPtr->limit.time, timeLimitPtr, sizeof(Tcl_Time));
    if (iPtr->limit.timeEvent != NULL) {
	Tcl_DeleteTimerHandler(iPtr->limit.timeEvent);
    }
    nextMoment.sec = timeLimitPtr->sec;
    nextMoment.usec = timeLimitPtr->usec+10;
    if (nextMoment.usec >= 1000000) {
	nextMoment.sec++;
	nextMoment.usec -= 1000000;
    }
    iPtr->limit.timeEvent = TclCreateAbsoluteTimerHandler(&nextMoment,
	    TimeLimitCallback, interp);
    iPtr->limit.exceeded &= ~TCL_LIMIT_TIME;
}

/*
 *----------------------------------------------------------------------
 *
 * TimeLimitCallback --
 *
 *	Callback that allows time limits to be enforced even when doing a
 *	blocking wait for events.
 *
 * Results:
 *	None.
 *
 * Side effects:
 *	May put the interpreter into a state where it can no longer execute
 *	commands. May make callbacks into other interpreters.
 *
 *----------------------------------------------------------------------
 */

static void
TimeLimitCallback(
    ClientData clientData)
{
    Tcl_Interp *interp = clientData;
    Interp *iPtr = clientData;
    int code;

    Tcl_Preserve(interp);
    iPtr->limit.timeEvent = NULL;

    /*
     * Must reset the granularity ticker here to force an immediate full
     * check. This is OK because we're swallowing the cost in the overall cost
     * of the event loop. [Bug 2891362]
     */

    iPtr->limit.granularityTicker = 0;

    code = Tcl_LimitCheck(interp);
    if (code != TCL_OK) {
	Tcl_AddErrorInfo(interp, "\n    (while waiting for event)");
	Tcl_BackgroundException(interp, code);
    }
    Tcl_Release(interp);
}

/*
 *----------------------------------------------------------------------
 *
 * Tcl_LimitGetTime --
 *
 *	Get the current time limit.
 *
 * Results:
 *	The time limit (by it being copied into the variable pointed to by the
 *	timeLimitPtr).
 *
 * Side effects:
 *	None.
 *
 *----------------------------------------------------------------------
 */

void
Tcl_LimitGetTime(
    Tcl_Interp *interp,
    Tcl_Time *timeLimitPtr)
{
    Interp *iPtr = (Interp *) interp;

    memcpy(timeLimitPtr, &iPtr->limit.time, sizeof(Tcl_Time));
}

/*
 *----------------------------------------------------------------------
 *
 * Tcl_LimitSetGranularity --
 *
 *	Set the granularity divisor (which must be positive) for a particular
 *	limit.
 *
 * Results:
 *	None.
 *
 * Side effects:
 *	The granularity is updated.
 *
 *----------------------------------------------------------------------
 */

void
Tcl_LimitSetGranularity(
    Tcl_Interp *interp,
    int type,
    int granularity)
{
    Interp *iPtr = (Interp *) interp;
    if (granularity < 1) {
	Tcl_Panic("limit granularity must be positive");
    }

    switch (type) {
    case TCL_LIMIT_COMMANDS:
	iPtr->limit.cmdGranularity = granularity;
	return;
    case TCL_LIMIT_TIME:
	iPtr->limit.timeGranularity = granularity;
	return;
    }
    Tcl_Panic("unknown type of resource limit");
}

/*
 *----------------------------------------------------------------------
 *
 * Tcl_LimitGetGranularity --
 *
 *	Get the granularity divisor for a particular limit.
 *
 * Results:
 *	The granularity divisor for the given limit.
 *
 * Side effects:
 *	None.
 *
 *----------------------------------------------------------------------
 */

int
Tcl_LimitGetGranularity(
    Tcl_Interp *interp,
    int type)
{
    Interp *iPtr = (Interp *) interp;

    switch (type) {
    case TCL_LIMIT_COMMANDS:
	return iPtr->limit.cmdGranularity;
    case TCL_LIMIT_TIME:
	return iPtr->limit.timeGranularity;
    }
    Tcl_Panic("unknown type of resource limit");
    return -1; /* NOT REACHED */
}

/*
 *----------------------------------------------------------------------
 *
 * DeleteScriptLimitCallback --
 *
 *	Callback for when a script limit (a limit callback implemented as a
 *	Tcl script in a master interpreter, as set up from Tcl) is deleted.
 *
 * Results:
 *	None.
 *
 * Side effects:
 *	The reference to the script callback from the controlling interpreter
 *	is removed.
 *
 *----------------------------------------------------------------------
 */

static void
DeleteScriptLimitCallback(
    ClientData clientData)
{
    ScriptLimitCallback *limitCBPtr = clientData;

    Tcl_DecrRefCount(limitCBPtr->scriptObj);
    if (limitCBPtr->entryPtr != NULL) {
	Tcl_DeleteHashEntry(limitCBPtr->entryPtr);
    }
    ckfree(limitCBPtr);
}

/*
 *----------------------------------------------------------------------
 *
 * CallScriptLimitCallback --
 *
 *	Invoke a script limit callback. Used to implement limit callbacks set
 *	at the Tcl level on child interpreters.
 *
 * Results:
 *	None.
 *
 * Side effects:
 *	Depends on the callback script. Errors are reported as background
 *	errors.
 *
 *----------------------------------------------------------------------
 */

static void
CallScriptLimitCallback(
    ClientData clientData,
    Tcl_Interp *interp)		/* Interpreter which failed the limit */
{
    ScriptLimitCallback *limitCBPtr = clientData;
    int code;

    if (Tcl_InterpDeleted(limitCBPtr->interp)) {
	return;
    }
    Tcl_Preserve(limitCBPtr->interp);
    code = Tcl_EvalObjEx(limitCBPtr->interp, limitCBPtr->scriptObj,
	    TCL_EVAL_GLOBAL);
    if (code != TCL_OK && !Tcl_InterpDeleted(limitCBPtr->interp)) {
	Tcl_BackgroundException(limitCBPtr->interp, code);
    }
    Tcl_Release(limitCBPtr->interp);
}

/*
 *----------------------------------------------------------------------
 *
 * SetScriptLimitCallback --
 *
 *	Install (or remove, if scriptObj is NULL) a limit callback script that
 *	is called when the target interpreter exceeds the type of limit
 *	specified. Each interpreter may only have one callback set on another
 *	interpreter through this mechanism (though as many interpreters may be
 *	limited as the programmer chooses overall).
 *
 * Results:
 *	None.
 *
 * Side effects:
 *	A limit callback implemented as an invokation of a Tcl script in
 *	another interpreter is either installed or removed.
 *
 *----------------------------------------------------------------------
 */

static void
SetScriptLimitCallback(
    Tcl_Interp *interp,
    int type,
    Tcl_Interp *targetInterp,
    Tcl_Obj *scriptObj)
{
    ScriptLimitCallback *limitCBPtr;
    Tcl_HashEntry *hashPtr;
    int isNew;
    ScriptLimitCallbackKey key;
    Interp *iPtr = (Interp *) interp;

    if (interp == targetInterp) {
	Tcl_Panic("installing limit callback to the limited interpreter");
    }

    key.interp = targetInterp;
    key.type = type;

    if (scriptObj == NULL) {
	hashPtr = Tcl_FindHashEntry(&iPtr->limit.callbacks, (char *) &key);
	if (hashPtr != NULL) {
	    Tcl_LimitRemoveHandler(targetInterp, type, CallScriptLimitCallback,
		    Tcl_GetHashValue(hashPtr));
	}
	return;
    }

    hashPtr = Tcl_CreateHashEntry(&iPtr->limit.callbacks, &key,
	    &isNew);
    if (!isNew) {
	limitCBPtr = Tcl_GetHashValue(hashPtr);
	limitCBPtr->entryPtr = NULL;
	Tcl_LimitRemoveHandler(targetInterp, type, CallScriptLimitCallback,
		limitCBPtr);
    }

    limitCBPtr = ckalloc(sizeof(ScriptLimitCallback));
    limitCBPtr->interp = interp;
    limitCBPtr->scriptObj = scriptObj;
    limitCBPtr->entryPtr = hashPtr;
    limitCBPtr->type = type;
    Tcl_IncrRefCount(scriptObj);

    Tcl_LimitAddHandler(targetInterp, type, CallScriptLimitCallback,
	    limitCBPtr, DeleteScriptLimitCallback);
    Tcl_SetHashValue(hashPtr, limitCBPtr);
}

/*
 *----------------------------------------------------------------------
 *
 * TclRemoveScriptLimitCallbacks --
 *
 *	Remove all script-implemented limit callbacks that make calls back
 *	into the given interpreter. This invoked as part of deleting an
 *	interpreter.
 *
 * Results:
 *	None.
 *
 * Side effects:
 *	The script limit callbacks are removed or marked for later removal.
 *
 *----------------------------------------------------------------------
 */

void
TclRemoveScriptLimitCallbacks(
    Tcl_Interp *interp)
{
    Interp *iPtr = (Interp *) interp;
    Tcl_HashEntry *hashPtr;
    Tcl_HashSearch search;
    ScriptLimitCallbackKey *keyPtr;

    hashPtr = Tcl_FirstHashEntry(&iPtr->limit.callbacks, &search);
    while (hashPtr != NULL) {
	keyPtr = (ScriptLimitCallbackKey *)
		Tcl_GetHashKey(&iPtr->limit.callbacks, hashPtr);
	Tcl_LimitRemoveHandler(keyPtr->interp, keyPtr->type,
		CallScriptLimitCallback, Tcl_GetHashValue(hashPtr));
	hashPtr = Tcl_NextHashEntry(&search);
    }
    Tcl_DeleteHashTable(&iPtr->limit.callbacks);
}

/*
 *----------------------------------------------------------------------
 *
 * TclInitLimitSupport --
 *
 *	Initialise all the parts of the interpreter relating to resource limit
 *	management. This allows an interpreter to both have limits set upon
 *	itself and set limits upon other interpreters.
 *
 * Results:
 *	None.
 *
 * Side effects:
 *	The resource limit subsystem is initialised for the interpreter.
 *
 *----------------------------------------------------------------------
 */

void
TclInitLimitSupport(
    Tcl_Interp *interp)
{
    Interp *iPtr = (Interp *) interp;

    iPtr->limit.active = 0;
    iPtr->limit.granularityTicker = 0;
    iPtr->limit.exceeded = 0;
    iPtr->limit.cmdCount = 0;
    iPtr->limit.cmdHandlers = NULL;
    iPtr->limit.cmdGranularity = 1;
    memset(&iPtr->limit.time, 0, sizeof(Tcl_Time));
    iPtr->limit.timeHandlers = NULL;
    iPtr->limit.timeEvent = NULL;
    iPtr->limit.timeGranularity = 10;
    Tcl_InitHashTable(&iPtr->limit.callbacks,
	    sizeof(ScriptLimitCallbackKey)/sizeof(int));
}

/*
 *----------------------------------------------------------------------
 *
 * InheritLimitsFromMaster --
 *
 *	Derive the interpreter limit configuration for a slave interpreter
 *	from the limit config for the master.
 *
 * Results:
 *	None.
 *
 * Side effects:
 *	The slave interpreter limits are set so that if the master has a
 *	limit, it may not exceed it by handing off work to slave interpreters.
 *	Note that this does not transfer limit callbacks from the master to
 *	the slave.
 *
 *----------------------------------------------------------------------
 */

static void
InheritLimitsFromMaster(
    Tcl_Interp *slaveInterp,
    Tcl_Interp *masterInterp)
{
    Interp *slavePtr = (Interp *) slaveInterp;
    Interp *masterPtr = (Interp *) masterInterp;

    if (masterPtr->limit.active & TCL_LIMIT_COMMANDS) {
	slavePtr->limit.active |= TCL_LIMIT_COMMANDS;
	slavePtr->limit.cmdCount = 0;
	slavePtr->limit.cmdGranularity = masterPtr->limit.cmdGranularity;
    }
    if (masterPtr->limit.active & TCL_LIMIT_TIME) {
	slavePtr->limit.active |= TCL_LIMIT_TIME;
	memcpy(&slavePtr->limit.time, &masterPtr->limit.time,
		sizeof(Tcl_Time));
	slavePtr->limit.timeGranularity = masterPtr->limit.timeGranularity;
    }
}

/*
 *----------------------------------------------------------------------
 *
 * SlaveCommandLimitCmd --
 *
 *	Implementation of the [interp limit $i commands] and [$i limit
 *	commands] subcommands. See the interp manual page for a full
 *	description.
 *
 * Results:
 *	A standard Tcl result.
 *
 * Side effects:
 *	Depends on the arguments.
 *
 *----------------------------------------------------------------------
 */

static int
SlaveCommandLimitCmd(
    Tcl_Interp *interp,		/* Current interpreter. */
    Tcl_Interp *slaveInterp,	/* Interpreter being adjusted. */
    int consumedObjc,		/* Number of args already parsed. */
    int objc,			/* Total number of arguments. */
    Tcl_Obj *const objv[])	/* Argument objects. */
{
    static const char *const options[] = {
	"-command", "-granularity", "-value", NULL
    };
    enum Options {
	OPT_CMD, OPT_GRAN, OPT_VAL
    };
    Interp *iPtr = (Interp *) interp;
    int index;
    ScriptLimitCallbackKey key;
    ScriptLimitCallback *limitCBPtr;
    Tcl_HashEntry *hPtr;

    /*
     * First, ensure that we are not reading or writing the calling
     * interpreter's limits; it may only manipulate its children. Note that
     * the low level API enforces this with Tcl_Panic, which we want to
     * avoid. [Bug 3398794]
     */

    if (interp == slaveInterp) {
	Tcl_SetObjResult(interp, Tcl_NewStringObj(
		"limits on current interpreter inaccessible", -1));
	Tcl_SetErrorCode(interp, "TCL", "OPERATION", "INTERP", "SELF", NULL);
	return TCL_ERROR;
    }

    if (objc == consumedObjc) {
	Tcl_Obj *dictPtr;

	TclNewObj(dictPtr);
	key.interp = slaveInterp;
	key.type = TCL_LIMIT_COMMANDS;
	hPtr = Tcl_FindHashEntry(&iPtr->limit.callbacks, (char *) &key);
	if (hPtr != NULL) {
	    limitCBPtr = Tcl_GetHashValue(hPtr);
	    if (limitCBPtr != NULL && limitCBPtr->scriptObj != NULL) {
		Tcl_DictObjPut(NULL, dictPtr, Tcl_NewStringObj(options[0], -1),
			limitCBPtr->scriptObj);
	    } else {
		goto putEmptyCommandInDict;
	    }
	} else {
	    Tcl_Obj *empty;

	putEmptyCommandInDict:
	    TclNewObj(empty);
	    Tcl_DictObjPut(NULL, dictPtr,
		    Tcl_NewStringObj(options[0], -1), empty);
	}
	Tcl_DictObjPut(NULL, dictPtr, Tcl_NewStringObj(options[1], -1),
		Tcl_NewIntObj(Tcl_LimitGetGranularity(slaveInterp,
		TCL_LIMIT_COMMANDS)));

	if (Tcl_LimitTypeEnabled(slaveInterp, TCL_LIMIT_COMMANDS)) {
	    Tcl_DictObjPut(NULL, dictPtr, Tcl_NewStringObj(options[2], -1),
		    Tcl_NewIntObj(Tcl_LimitGetCommands(slaveInterp)));
	} else {
	    Tcl_Obj *empty;

	    TclNewObj(empty);
	    Tcl_DictObjPut(NULL, dictPtr,
		    Tcl_NewStringObj(options[2], -1), empty);
	}
	Tcl_SetObjResult(interp, dictPtr);
	return TCL_OK;
    } else if (objc == consumedObjc+1) {
	if (Tcl_GetIndexFromObj(interp, objv[consumedObjc], options, "option",
		0, &index) != TCL_OK) {
	    return TCL_ERROR;
	}
	switch ((enum Options) index) {
	case OPT_CMD:
	    key.interp = slaveInterp;
	    key.type = TCL_LIMIT_COMMANDS;
	    hPtr = Tcl_FindHashEntry(&iPtr->limit.callbacks, (char *) &key);
	    if (hPtr != NULL) {
		limitCBPtr = Tcl_GetHashValue(hPtr);
		if (limitCBPtr != NULL && limitCBPtr->scriptObj != NULL) {
		    Tcl_SetObjResult(interp, limitCBPtr->scriptObj);
		}
	    }
	    break;
	case OPT_GRAN:
	    Tcl_SetObjResult(interp, Tcl_NewIntObj(
		    Tcl_LimitGetGranularity(slaveInterp, TCL_LIMIT_COMMANDS)));
	    break;
	case OPT_VAL:
	    if (Tcl_LimitTypeEnabled(slaveInterp, TCL_LIMIT_COMMANDS)) {
		Tcl_SetObjResult(interp,
			Tcl_NewIntObj(Tcl_LimitGetCommands(slaveInterp)));
	    }
	    break;
	}
	return TCL_OK;
    } else if ((objc-consumedObjc) & 1 /* isOdd(objc-consumedObjc) */) {
	Tcl_WrongNumArgs(interp, consumedObjc, objv, "?-option value ...?");
	return TCL_ERROR;
    } else {
	int i, scriptLen = 0, limitLen = 0;
	Tcl_Obj *scriptObj = NULL, *granObj = NULL, *limitObj = NULL;
	int gran = 0, limit = 0;

	for (i=consumedObjc ; i<objc ; i+=2) {
	    if (Tcl_GetIndexFromObj(interp, objv[i], options, "option", 0,
		    &index) != TCL_OK) {
		return TCL_ERROR;
	    }
	    switch ((enum Options) index) {
	    case OPT_CMD:
		scriptObj = objv[i+1];
		(void) TclGetStringFromObj(scriptObj, &scriptLen);
		break;
	    case OPT_GRAN:
		granObj = objv[i+1];
		if (TclGetIntFromObj(interp, objv[i+1], &gran) != TCL_OK) {
		    return TCL_ERROR;
		}
		if (gran < 1) {
		    Tcl_SetObjResult(interp, Tcl_NewStringObj(
			    "granularity must be at least 1", -1));
		    Tcl_SetErrorCode(interp, "TCL", "OPERATION", "INTERP",
			    "BADVALUE", NULL);
		    return TCL_ERROR;
		}
		break;
	    case OPT_VAL:
		limitObj = objv[i+1];
		(void) TclGetStringFromObj(objv[i+1], &limitLen);
		if (limitLen == 0) {
		    break;
		}
		if (TclGetIntFromObj(interp, objv[i+1], &limit) != TCL_OK) {
		    return TCL_ERROR;
		}
		if (limit < 0) {
		    Tcl_SetObjResult(interp, Tcl_NewStringObj(
			    "command limit value must be at least 0", -1));
		    Tcl_SetErrorCode(interp, "TCL", "OPERATION", "INTERP",
			    "BADVALUE", NULL);
		    return TCL_ERROR;
		}
		break;
	    }
	}
	if (scriptObj != NULL) {
	    SetScriptLimitCallback(interp, TCL_LIMIT_COMMANDS, slaveInterp,
		    (scriptLen > 0 ? scriptObj : NULL));
	}
	if (granObj != NULL) {
	    Tcl_LimitSetGranularity(slaveInterp, TCL_LIMIT_COMMANDS, gran);
	}
	if (limitObj != NULL) {
	    if (limitLen > 0) {
		Tcl_LimitSetCommands(slaveInterp, limit);
		Tcl_LimitTypeSet(slaveInterp, TCL_LIMIT_COMMANDS);
	    } else {
		Tcl_LimitTypeReset(slaveInterp, TCL_LIMIT_COMMANDS);
	    }
	}
	return TCL_OK;
    }
}

/*
 *----------------------------------------------------------------------
 *
 * SlaveTimeLimitCmd --
 *
 *	Implementation of the [interp limit $i time] and [$i limit time]
 *	subcommands. See the interp manual page for a full description.
 *
 * Results:
 *	A standard Tcl result.
 *
 * Side effects:
 *	Depends on the arguments.
 *
 *----------------------------------------------------------------------
 */

static int
SlaveTimeLimitCmd(
    Tcl_Interp *interp,			/* Current interpreter. */
    Tcl_Interp *slaveInterp,		/* Interpreter being adjusted. */
    int consumedObjc,			/* Number of args already parsed. */
    int objc,				/* Total number of arguments. */
    Tcl_Obj *const objv[])		/* Argument objects. */
{
    static const char *const options[] = {
	"-command", "-granularity", "-milliseconds", "-seconds", NULL
    };
    enum Options {
	OPT_CMD, OPT_GRAN, OPT_MILLI, OPT_SEC
    };
    Interp *iPtr = (Interp *) interp;
    int index;
    ScriptLimitCallbackKey key;
    ScriptLimitCallback *limitCBPtr;
    Tcl_HashEntry *hPtr;

    /*
     * First, ensure that we are not reading or writing the calling
     * interpreter's limits; it may only manipulate its children. Note that
     * the low level API enforces this with Tcl_Panic, which we want to
     * avoid. [Bug 3398794]
     */

    if (interp == slaveInterp) {
	Tcl_SetObjResult(interp, Tcl_NewStringObj(
		"limits on current interpreter inaccessible", -1));
	Tcl_SetErrorCode(interp, "TCL", "OPERATION", "INTERP", "SELF", NULL);
	return TCL_ERROR;
    }

    if (objc == consumedObjc) {
	Tcl_Obj *dictPtr;

	TclNewObj(dictPtr);
	key.interp = slaveInterp;
	key.type = TCL_LIMIT_TIME;
	hPtr = Tcl_FindHashEntry(&iPtr->limit.callbacks, (char *) &key);
	if (hPtr != NULL) {
	    limitCBPtr = Tcl_GetHashValue(hPtr);
	    if (limitCBPtr != NULL && limitCBPtr->scriptObj != NULL) {
		Tcl_DictObjPut(NULL, dictPtr, Tcl_NewStringObj(options[0], -1),
			limitCBPtr->scriptObj);
	    } else {
		goto putEmptyCommandInDict;
	    }
	} else {
	    Tcl_Obj *empty;
	putEmptyCommandInDict:
	    TclNewObj(empty);
	    Tcl_DictObjPut(NULL, dictPtr,
		    Tcl_NewStringObj(options[0], -1), empty);
	}
	Tcl_DictObjPut(NULL, dictPtr, Tcl_NewStringObj(options[1], -1),
		Tcl_NewIntObj(Tcl_LimitGetGranularity(slaveInterp,
		TCL_LIMIT_TIME)));

	if (Tcl_LimitTypeEnabled(slaveInterp, TCL_LIMIT_TIME)) {
	    Tcl_Time limitMoment;

	    Tcl_LimitGetTime(slaveInterp, &limitMoment);
	    Tcl_DictObjPut(NULL, dictPtr, Tcl_NewStringObj(options[2], -1),
		    Tcl_NewLongObj(limitMoment.usec/1000));
	    Tcl_DictObjPut(NULL, dictPtr, Tcl_NewStringObj(options[3], -1),
		    Tcl_NewLongObj(limitMoment.sec));
	} else {
	    Tcl_Obj *empty;

	    TclNewObj(empty);
	    Tcl_DictObjPut(NULL, dictPtr,
		    Tcl_NewStringObj(options[2], -1), empty);
	    Tcl_DictObjPut(NULL, dictPtr,
		    Tcl_NewStringObj(options[3], -1), empty);
	}
	Tcl_SetObjResult(interp, dictPtr);
	return TCL_OK;
    } else if (objc == consumedObjc+1) {
	if (Tcl_GetIndexFromObj(interp, objv[consumedObjc], options, "option",
		0, &index) != TCL_OK) {
	    return TCL_ERROR;
	}
	switch ((enum Options) index) {
	case OPT_CMD:
	    key.interp = slaveInterp;
	    key.type = TCL_LIMIT_TIME;
	    hPtr = Tcl_FindHashEntry(&iPtr->limit.callbacks, (char *) &key);
	    if (hPtr != NULL) {
		limitCBPtr = Tcl_GetHashValue(hPtr);
		if (limitCBPtr != NULL && limitCBPtr->scriptObj != NULL) {
		    Tcl_SetObjResult(interp, limitCBPtr->scriptObj);
		}
	    }
	    break;
	case OPT_GRAN:
	    Tcl_SetObjResult(interp, Tcl_NewIntObj(
		    Tcl_LimitGetGranularity(slaveInterp, TCL_LIMIT_TIME)));
	    break;
	case OPT_MILLI:
	    if (Tcl_LimitTypeEnabled(slaveInterp, TCL_LIMIT_TIME)) {
		Tcl_Time limitMoment;

		Tcl_LimitGetTime(slaveInterp, &limitMoment);
		Tcl_SetObjResult(interp,
			Tcl_NewLongObj(limitMoment.usec/1000));
	    }
	    break;
	case OPT_SEC:
	    if (Tcl_LimitTypeEnabled(slaveInterp, TCL_LIMIT_TIME)) {
		Tcl_Time limitMoment;

		Tcl_LimitGetTime(slaveInterp, &limitMoment);
		Tcl_SetObjResult(interp, Tcl_NewLongObj(limitMoment.sec));
	    }
	    break;
	}
	return TCL_OK;
    } else if ((objc-consumedObjc) & 1 /* isOdd(objc-consumedObjc) */) {
	Tcl_WrongNumArgs(interp, consumedObjc, objv, "?-option value ...?");
	return TCL_ERROR;
    } else {
	int i, scriptLen = 0, milliLen = 0, secLen = 0;
	Tcl_Obj *scriptObj = NULL, *granObj = NULL;
	Tcl_Obj *milliObj = NULL, *secObj = NULL;
	int gran = 0;
	Tcl_Time limitMoment;
	int tmp;

	Tcl_LimitGetTime(slaveInterp, &limitMoment);
	for (i=consumedObjc ; i<objc ; i+=2) {
	    if (Tcl_GetIndexFromObj(interp, objv[i], options, "option", 0,
		    &index) != TCL_OK) {
		return TCL_ERROR;
	    }
	    switch ((enum Options) index) {
	    case OPT_CMD:
		scriptObj = objv[i+1];
		(void) TclGetStringFromObj(objv[i+1], &scriptLen);
		break;
	    case OPT_GRAN:
		granObj = objv[i+1];
		if (TclGetIntFromObj(interp, objv[i+1], &gran) != TCL_OK) {
		    return TCL_ERROR;
		}
		if (gran < 1) {
		    Tcl_SetObjResult(interp, Tcl_NewStringObj(
			    "granularity must be at least 1", -1));
		    Tcl_SetErrorCode(interp, "TCL", "OPERATION", "INTERP",
			    "BADVALUE", NULL);
		    return TCL_ERROR;
		}
		break;
	    case OPT_MILLI:
		milliObj = objv[i+1];
		(void) TclGetStringFromObj(objv[i+1], &milliLen);
		if (milliLen == 0) {
		    break;
		}
		if (TclGetIntFromObj(interp, objv[i+1], &tmp) != TCL_OK) {
		    return TCL_ERROR;
		}
		if (tmp < 0) {
		    Tcl_SetObjResult(interp, Tcl_NewStringObj(
			    "milliseconds must be at least 0", -1));
		    Tcl_SetErrorCode(interp, "TCL", "OPERATION", "INTERP",
			    "BADVALUE", NULL);
		    return TCL_ERROR;
		}
		limitMoment.usec = ((long) tmp)*1000;
		break;
	    case OPT_SEC:
		secObj = objv[i+1];
		(void) TclGetStringFromObj(objv[i+1], &secLen);
		if (secLen == 0) {
		    break;
		}
		if (TclGetIntFromObj(interp, objv[i+1], &tmp) != TCL_OK) {
		    return TCL_ERROR;
		}
		if (tmp < 0) {
		    Tcl_SetObjResult(interp, Tcl_NewStringObj(
			    "seconds must be at least 0", -1));
		    Tcl_SetErrorCode(interp, "TCL", "OPERATION", "INTERP",
			    "BADVALUE", NULL);
		    return TCL_ERROR;
		}
		limitMoment.sec = tmp;
		break;
	    }
	}
	if (milliObj != NULL || secObj != NULL) {
	    if (milliObj != NULL) {
		/*
		 * Setting -milliseconds but clearing -seconds, or resetting
		 * -milliseconds but not resetting -seconds? Bad voodoo!
		 */

		if (secObj != NULL && secLen == 0 && milliLen > 0) {
		    Tcl_SetObjResult(interp, Tcl_NewStringObj(
			    "may only set -milliseconds if -seconds is not "
			    "also being reset", -1));
		    Tcl_SetErrorCode(interp, "TCL", "OPERATION", "INTERP",
			    "BADUSAGE", NULL);
		    return TCL_ERROR;
		}
		if (milliLen == 0 && (secObj == NULL || secLen > 0)) {
		    Tcl_SetObjResult(interp, Tcl_NewStringObj(
			    "may only reset -milliseconds if -seconds is "
			    "also being reset", -1));
		    Tcl_SetErrorCode(interp, "TCL", "OPERATION", "INTERP",
			    "BADUSAGE", NULL);
		    return TCL_ERROR;
		}
	    }

	    if (milliLen > 0 || secLen > 0) {
		/*
		 * Force usec to be in range [0..1000000), possibly
		 * incrementing sec in the process. This makes it much easier
		 * for people to write scripts that do small time increments.
		 */

		limitMoment.sec += limitMoment.usec / 1000000;
		limitMoment.usec %= 1000000;

		Tcl_LimitSetTime(slaveInterp, &limitMoment);
		Tcl_LimitTypeSet(slaveInterp, TCL_LIMIT_TIME);
	    } else {
		Tcl_LimitTypeReset(slaveInterp, TCL_LIMIT_TIME);
	    }
	}
	if (scriptObj != NULL) {
	    SetScriptLimitCallback(interp, TCL_LIMIT_TIME, slaveInterp,
		    (scriptLen > 0 ? scriptObj : NULL));
	}
	if (granObj != NULL) {
	    Tcl_LimitSetGranularity(slaveInterp, TCL_LIMIT_TIME, gran);
	}
	return TCL_OK;
    }
}

/*
 * Local Variables:
 * mode: c
 * c-basic-offset: 4
 * fill-column: 78
 * End:
 */<|MERGE_RESOLUTION|>--- conflicted
+++ resolved
@@ -2396,13 +2396,8 @@
     slavePtr->masterInterp = masterInterp;
     slavePtr->slaveEntryPtr = hPtr;
     slavePtr->slaveInterp = slaveInterp;
-<<<<<<< HEAD
-    slavePtr->interpCmd = Tcl_CreateObjCommand(masterInterp, path,
-	    TclSlaveObjCmd, slaveInterp, SlaveObjCmdDeleteProc);
-=======
     slavePtr->interpCmd = Tcl_NRCreateCommand(masterInterp, path,
-	    SlaveObjCmd, NRSlaveCmd, slaveInterp, SlaveObjCmdDeleteProc);
->>>>>>> c70d7b51
+	    TclSlaveObjCmd, NRSlaveCmd, slaveInterp, SlaveObjCmdDeleteProc);
     Tcl_InitHashTable(&slavePtr->aliasTable, TCL_STRING_KEYS);
     Tcl_SetHashValue(hPtr, slavePtr);
     Tcl_SetVar2(slaveInterp, "tcl_interactive", NULL, "0", TCL_GLOBAL_ONLY);
