--- conflicted
+++ resolved
@@ -269,10 +269,7 @@
 static void		CallScriptLimitCallback(void *clientData,
 			    Tcl_Interp *interp);
 static void		DeleteScriptLimitCallback(void *clientData);
-<<<<<<< HEAD
 static void		MakeSafe(Tcl_Interp *interp);
-=======
->>>>>>> 564c7bd9
 static void		RunLimitHandlers(LimitHandler *handlerPtr,
 			    Tcl_Interp *interp);
 static void		TimeLimitCallback(void *clientData);
@@ -3646,14 +3643,6 @@
  *----------------------------------------------------------------------
  */
 
-/* Bug 52dbc4b3f8: wrap Tcl_Free since it is not a Tcl_LimitHandlerDeleteProc. */
-static void
-WrapFree(
-    void *ptr)
-{
-    Tcl_Free(ptr);
-}
-
 void
 Tcl_LimitAddHandler(
     Tcl_Interp *interp,
@@ -3669,12 +3658,8 @@
      * Convert everything into a real deletion callback.
      */
 
-    if (deleteProc == (Tcl_LimitHandlerDeleteProc *) TCL_DYNAMIC) {
-<<<<<<< HEAD
-	deleteProc = (Tcl_LimitHandlerDeleteProc *) TclpFree;
-=======
-	deleteProc = WrapFree;
->>>>>>> 564c7bd9
+    if (deleteProc == TCL_DYNAMIC) {
+	deleteProc = TclpFree;
     }
 
     /*
