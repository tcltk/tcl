--- conflicted
+++ resolved
@@ -9,11 +9,6 @@
  *
  * See the file "license.terms" for information on usage and redistribution
  * of this file, and for a DISCLAIMER OF ALL WARRANTIES.
-<<<<<<< HEAD
- *
- * RCS: @(#) $Id: tclInterp.c,v 1.22.2.47 2010/11/16 17:39:54 dgp Exp $
-=======
->>>>>>> 64eb210f
  */
 
 #include "tclInt.h"
