--- conflicted
+++ resolved
@@ -4620,22 +4620,12 @@
 	    TclNewObj(empty);
 	    TclDictPut(NULL, dictPtr, options[0], empty);
 	}
-<<<<<<< HEAD
-	Tcl_DictObjPut(NULL, dictPtr, Tcl_NewStringObj(options[1], -1),
-		Tcl_NewWideIntObj(Tcl_LimitGetGranularity(childInterp,
-		TCL_LIMIT_COMMANDS)));
+	TclDictPut(NULL, dictPtr, options[1], Tcl_NewWideIntObj(
+		Tcl_LimitGetGranularity(childInterp, TCL_LIMIT_COMMANDS)));
 
 	if (Tcl_LimitTypeEnabled(childInterp, TCL_LIMIT_COMMANDS)) {
-	    Tcl_DictObjPut(NULL, dictPtr, Tcl_NewStringObj(options[2], -1),
-		    Tcl_NewWideIntObj(Tcl_LimitGetCommands(childInterp)));
-=======
-	TclDictPut(NULL, dictPtr, options[1], Tcl_NewIntObj(
-		Tcl_LimitGetGranularity(childInterp, TCL_LIMIT_COMMANDS)));
-
-	if (Tcl_LimitTypeEnabled(childInterp, TCL_LIMIT_COMMANDS)) {
-	    TclDictPut(NULL, dictPtr, options[2], Tcl_NewIntObj(
+	    TclDictPut(NULL, dictPtr, options[2], Tcl_NewWideIntObj(
 		    Tcl_LimitGetCommands(childInterp)));
->>>>>>> 1c8e57af
 	} else {
 	    Tcl_Obj *empty;
 
@@ -4814,30 +4804,17 @@
 	    TclNewObj(empty);
 	    TclDictPut(NULL, dictPtr, options[0], empty);
 	}
-<<<<<<< HEAD
-	Tcl_DictObjPut(NULL, dictPtr, Tcl_NewStringObj(options[1], -1),
-		Tcl_NewWideIntObj(Tcl_LimitGetGranularity(childInterp,
-		TCL_LIMIT_TIME)));
-=======
-	TclDictPut(NULL, dictPtr, options[1], Tcl_NewIntObj(
+	TclDictPut(NULL, dictPtr, options[1], Tcl_NewWideIntObj(
 		Tcl_LimitGetGranularity(childInterp, TCL_LIMIT_TIME)));
->>>>>>> 1c8e57af
 
 	if (Tcl_LimitTypeEnabled(childInterp, TCL_LIMIT_TIME)) {
 	    Tcl_Time limitMoment;
 
 	    Tcl_LimitGetTime(childInterp, &limitMoment);
-<<<<<<< HEAD
-	    Tcl_DictObjPut(NULL, dictPtr, Tcl_NewStringObj(options[2], -1),
-		    Tcl_NewWideIntObj(limitMoment.usec/1000));
-	    Tcl_DictObjPut(NULL, dictPtr, Tcl_NewStringObj(options[3], -1),
+	    TclDictPut(NULL, dictPtr, options[2],
+		    Tcl_NewWideIntObj(limitMoment.usec / 1000));
+	    TclDictPut(NULL, dictPtr, options[3],
 		    Tcl_NewWideIntObj(limitMoment.sec));
-=======
-	    TclDictPut(NULL, dictPtr, options[2],
-		    Tcl_NewLongObj(limitMoment.usec / 1000));
-	    TclDictPut(NULL, dictPtr, options[3],
-		    Tcl_NewLongObj(limitMoment.sec));
->>>>>>> 1c8e57af
 	} else {
 	    Tcl_Obj *empty;
 
