/*
 * tclInterp.c --
 *
 *	This file implements the "interp" command which allows creation and
 *	manipulation of Tcl interpreters from within Tcl scripts.
 *
 * Copyright © 1995-1997 Sun Microsystems, Inc.
 * Copyright © 2004 Donal K. Fellows
 *
 * See the file "license.terms" for information on usage and redistribution
 * of this file, and for a DISCLAIMER OF ALL WARRANTIES.
 */

#include "tclInt.h"

/*
 * A pointer to a string that holds an initialization script that if non-NULL
 * is evaluated in Tcl_Init() prior to the built-in initialization script
 * above. This variable can be modified by the function below.
 */

static const char *tclPreInitScript = NULL;

/* Forward declaration */
struct Target;

/*
 * Alias:
 *
 * Stores information about an alias. Is stored in the child interpreter and
 * used by the source command to find the target command in the parent when
 * the source command is invoked.
 */

typedef struct {
    Tcl_Obj *token;		/* Token for the alias command in the child
				 * interp. This used to be the command name in
				 * the child when the alias was first
				 * created. */
    Tcl_Interp *targetInterp;	/* Interp in which target command will be
				 * invoked. */
    Tcl_Command childCmd;	/* Source command in child interpreter, bound
				 * to command that invokes the target command
				 * in the target interpreter. */
    Tcl_HashEntry *aliasEntryPtr;
				/* Entry for the alias hash table in child.
				 * This is used by alias deletion to remove
				 * the alias from the child interpreter alias
				 * table. */
    struct Target *targetPtr;	/* Entry for target command in parent. This is
				 * used in the parent interpreter to map back
				 * from the target command to aliases
				 * redirecting to it. */
    Tcl_Size objc;		/* Count of Tcl_Obj in the prefix of the
				 * target command to be invoked in the target
				 * interpreter. Additional arguments specified
				 * when calling the alias in the child interp
				 * will be appended to the prefix before the
				 * command is invoked. */
    Tcl_Obj *objPtr;		/* The first actual prefix object - the target
				 * command name; this has to be at the end of
				 * the structure, which will be extended to
				 * accommodate the remaining objects in the
				 * prefix. */
} Alias;

/*
 *
 * Child:
 *
 * Used by the "interp" command to record and find information about child
 * interpreters. Maps from a command name in the parent to information about a
 * child interpreter, e.g. what aliases are defined in it.
 */

typedef struct {
    Tcl_Interp *parentInterp;	/* Parent interpreter for this child. */
    Tcl_HashEntry *childEntryPtr;
				/* Hash entry in parents child table for this
				 * child interpreter. Used to find this
				 * record, and used when deleting the child
				 * interpreter to delete it from the parent's
				 * table. */
    Tcl_Interp	*childInterp;	/* The child interpreter. */
    Tcl_Command interpCmd;	/* Interpreter object command. */
    Tcl_HashTable aliasTable;	/* Table which maps from names of commands in
				 * child interpreter to struct Alias defined
				 * below. */
} Child;

/*
 * struct Target:
 *
 * Maps from parent interpreter commands back to the source commands in child
 * interpreters. This is needed because aliases can be created between sibling
 * interpreters and must be deleted when the target interpreter is deleted. In
 * case they would not be deleted the source interpreter would be left with a
 * "dangling pointer". One such record is stored in the Parent record of the
 * parent interpreter with the parent for each alias which directs to a
 * command in the parent. These records are used to remove the source command
 * for an from a child if/when the parent is deleted. They are organized in a
 * doubly-linked list attached to the parent interpreter.
 */

typedef struct Target {
    Tcl_Command	childCmd;	/* Command for alias in child interp. */
    Tcl_Interp *childInterp;	/* Child Interpreter. */
    struct Target *nextPtr;	/* Next in list of target records, or NULL if
				 * at the end of the list of targets. */
    struct Target *prevPtr;	/* Previous in list of target records, or NULL
				 * if at the start of the list of targets. */
} Target;

/*
 * Parent:
 *
 * This record is used for two purposes: First, childTable (a hashtable) maps
 * from names of commands to child interpreters. This hashtable is used to
 * store information about child interpreters of this interpreter, to map over
 * all children, etc. The second purpose is to store information about all
 * aliases in children (or siblings) which direct to target commands in this
 * interpreter (using the targetsPtr doubly-linked list).
 *
 * NB: the flags field in the interp structure, used with SAFE_INTERP mask
 * denotes whether the interpreter is safe or not. Safe interpreters have
 * restricted functionality, can only create safe interpreters and can
 * only load safe extensions.
 */

typedef struct {
    Tcl_HashTable childTable;	/* Hash table for child interpreters. Maps
				 * from command names to Child records. */
    Target *targetsPtr;		/* The head of a doubly-linked list of all the
				 * target records which denote aliases from
				 * children or sibling interpreters that direct
				 * to commands in this interpreter. This list
				 * is used to remove dangling pointers from
				 * the child (or sibling) interpreters when
				 * this interpreter is deleted. */
    Tcl_Size idIssuer;		/* Used to issue a sequence of names for
				 * "unnamed" child interpreters. We keep a
				 * count here to avoid having to scan over IDs
				 * for interpreters that we've already used. */
} Parent;

/*
 * The following structure keeps track of all the Parent and Child information
 * on a per-interp basis.
 */

typedef struct {
    Parent parent;		/* Keeps track of all interps for which this
				 * interp is the Parent. */
    Child child;		/* Information necessary for this interp to
				 * function as a child. */
} InterpInfo;

/*
 * Limit callbacks handled by scripts are modelled as structures which are
 * stored in hashes indexed by a two-word key. Note that the type of the
 * 'type' field in the key is not int; this is to make sure that things are
 * likely to work properly on 64-bit architectures.
 */

typedef struct {
    Tcl_Interp *interp;		/* The interpreter in which to execute the
				 * callback. */
    Tcl_Obj *scriptObj;		/* The script to execute to perform the
				 * user-defined part of the callback. */
    int type;			/* What kind of callback is this. */
    Tcl_HashEntry *entryPtr;	/* The entry in the hash table maintained by
				 * the target interpreter that refers to this
				 * callback record, or NULL if the entry has
				 * already been deleted from that hash
				 * table. */
} ScriptLimitCallback;

typedef struct {
    Tcl_Interp *interp;		/* The interpreter that the limit callback was
				 * attached to. This is not the interpreter
				 * that the callback runs in! */
    long type;			/* The type of callback that this is. */
} ScriptLimitCallbackKey;

/*
 * TIP#143 limit handler internal representation.
 */

struct LimitHandler {
    int flags;			/* The state of this particular handler. */
    Tcl_LimitHandlerProc *handlerProc;
				/* The handler callback. */
    void *clientData;		/* Opaque argument to the handler callback. */
    Tcl_LimitHandlerDeleteProc *deleteProc;
				/* How to delete the clientData. */
    LimitHandler *prevPtr;	/* Previous item in linked list of
				 * handlers. */
    LimitHandler *nextPtr;	/* Next item in linked list of handlers. */
};

/*
 * Values for the LimitHandler flags field.
 */
enum LimitHandlerFlags {
    LIMIT_HANDLER_ACTIVE = 1,	/* The handler is currently being processed;
				 * handlers are never to be reentered. */
    LIMIT_HANDLER_DELETED = 2	/* The handler has been deleted. This should
				 * not normally be observed because when a
				 * handler is deleted it is also spliced out of
				 * the list of handlers, but even so we will be
				 * careful.*/
};

/*
 * Macro to make looking up child and parent info more convenient.
 */
#define INTERP_INFO(interp) \
	((InterpInfo *) ((Interp *) (interp))->interpInfo)

/*
 * Prototypes for local static functions:
 */

static int		AliasCreate(Tcl_Interp *interp,
			    Tcl_Interp *childInterp, Tcl_Interp *parentInterp,
			    Tcl_Obj *namePtr, Tcl_Obj *targetPtr, Tcl_Size objc,
			    Tcl_Obj *const objv[]);
static int		AliasDelete(Tcl_Interp *interp,
			    Tcl_Interp *childInterp, Tcl_Obj *namePtr);
static int		AliasDescribe(Tcl_Interp *interp,
			    Tcl_Interp *childInterp, Tcl_Obj *objPtr);
static int		AliasList(Tcl_Interp *interp, Tcl_Interp *childInterp);
<<<<<<< HEAD
static Tcl_ObjCmdProc2		AliasNRCmd;
static Tcl_CmdDeleteProc	AliasObjCmdDeleteProc;
=======
static Tcl_ObjCmdProc	AliasNRCmd;
static Tcl_CmdDeleteProc AliasObjCmdDeleteProc;
>>>>>>> a3f06e94
static Tcl_Interp *	GetInterp(Tcl_Interp *interp, Tcl_Obj *pathPtr);
static Tcl_Interp *	GetInterp2(Tcl_Interp *interp, Tcl_Size objc,
			    Tcl_Obj *const objv[]);
static Tcl_InterpDeleteProc InterpInfoDeleteProc;
static int		ChildBgerror(Tcl_Interp *interp,
			    Tcl_Interp *childInterp, Tcl_Size objc,
			    Tcl_Obj *const objv[]);
static Tcl_Interp *	ChildCreate(Tcl_Interp *interp, Tcl_Obj *pathPtr,
			    int safe);
static int		ChildDebugCmd(Tcl_Interp *interp,
			    Tcl_Interp *childInterp,
			    Tcl_Size objc, Tcl_Obj *const objv[]);
static int		ChildEval(Tcl_Interp *interp, Tcl_Interp *childInterp,
			    Tcl_Size objc, Tcl_Obj *const objv[]);
static int		ChildExpose(Tcl_Interp *interp,
			    Tcl_Interp *childInterp, Tcl_Size objc,
			    Tcl_Obj *const objv[]);
static int		ChildHide(Tcl_Interp *interp, Tcl_Interp *childInterp,
			    Tcl_Size objc, Tcl_Obj *const objv[]);
static int		ChildHidden(Tcl_Interp *interp,
			    Tcl_Interp *childInterp);
static int		ChildInvokeHidden(Tcl_Interp *interp,
			    Tcl_Interp *childInterp,
			    const char *namespaceName,
			    Tcl_Size objc, Tcl_Obj *const objv[]);
static int		ChildMarkTrusted(Tcl_Interp *interp,
			    Tcl_Interp *childInterp);
static Tcl_CmdDeleteProc	ChildObjCmdDeleteProc;
static int		ChildRecursionLimit(Tcl_Interp *interp,
			    Tcl_Interp *childInterp, Tcl_Size objc,
			    Tcl_Obj *const objv[]);
static int		ChildCommandLimitCmd(Tcl_Interp *interp,
			    Tcl_Interp *childInterp, Tcl_Size consumedObjc,
			    Tcl_Size objc, Tcl_Obj *const objv[]);
static int		ChildTimeLimitCmd(Tcl_Interp *interp,
			    Tcl_Interp *childInterp, Tcl_Size consumedObjc,
			    Tcl_Size objc, Tcl_Obj *const objv[]);
static void		InheritLimitsFromParent(Tcl_Interp *childInterp,
			    Tcl_Interp *parentInterp);
static void		SetScriptLimitCallback(Tcl_Interp *interp, int type,
			    Tcl_Interp *targetInterp, Tcl_Obj *scriptObj);
static void		CallScriptLimitCallback(void *clientData,
			    Tcl_Interp *interp);
static void		DeleteScriptLimitCallback(void *clientData);
static void		MakeSafe(Tcl_Interp *interp);
static void		RunLimitHandlers(LimitHandler *handlerPtr,
			    Tcl_Interp *interp);
static void		TimeLimitCallback(void *clientData);

/* NRE enabling */
static Tcl_NRPostProc	NRPostInvokeHidden;
static Tcl_ObjCmdProc2	NRInterpCmd;
static Tcl_ObjCmdProc2	NRChildCmd;

/*
 *----------------------------------------------------------------------
 *
 * Tcl_SetPreInitScript --
 *
 *	This routine is used to change the value of the internal variable,
 *	tclPreInitScript.
 *
 * Results:
 *	Returns the current value of tclPreInitScript.
 *
 * Side effects:
 *	Changes the way Tcl_Init() routine behaves.
 *
 *----------------------------------------------------------------------
 */

const char *
Tcl_SetPreInitScript(
    const char *string)		/* Pointer to a script. */
{
    const char *prevString = tclPreInitScript;
    tclPreInitScript = string;
    return prevString;
}

/*
 *----------------------------------------------------------------------
 *
 * Tcl_Init --
 *
 *	This function is typically invoked by Tcl_AppInit functions to find
 *	and source the "init.tcl" script, which should exist somewhere on the
 *	Tcl library path.
 *
 * Results:
 *	Returns a standard Tcl completion code and sets the interp's result if
 *	there is an error.
 *
 * Side effects:
 *	Depends on what's in the init.tcl script.
 *
 *----------------------------------------------------------------------
 */

int
Tcl_Init(
    Tcl_Interp *interp)		/* Interpreter to initialize. */
{
    /*
     * Splice for putting the "tcl" package in the list of packages while the
     * pre-init and init scripts are running. The real version of this struct
     * is in tclPkg.c.
     */
    typedef struct PkgName {
	struct PkgName *nextPtr;/* Next in list of package names being
				 * initialized. */
	char name[4];		/* Enough space for "tcl". The *real* version
				 * of this structure uses a flex array. */
    } PkgName;

    PkgName pkgName = {NULL, "tcl"};
    PkgName **names = (PkgName **) TclInitPkgFiles(interp);
    int result = TCL_ERROR;

    pkgName.nextPtr = *names;
    *names = &pkgName;
    if (tclPreInitScript != NULL) {
	if (Tcl_EvalEx(interp, tclPreInitScript, TCL_INDEX_NONE,
		0 /*flags*/) == TCL_ERROR) {
	    goto end;
	}
    }

    /*
     * In order to find init.tcl during initialization, the following script
     * is invoked by Tcl_Init(). It looks in several different directories:
     *
     *	$tcl_library		- can specify a primary location, if set, no
     *				  other locations will be checked. This is the
     *				  recommended way for a program that embeds
     *				  Tcl to specifically tell Tcl where to find
     *				  an init.tcl file.
     *
     *	$env(TCL_LIBRARY)	- highest priority so user can always override
     *				  the search path unless the application has
     *				  specified an exact directory above
     *
     *	$tclDefaultLibrary	- INTERNAL: This variable is set by Tcl on
     *				  those platforms where it can determine at
     *				  runtime the directory where it expects the
     *				  init.tcl file to be. After [tclInit] reads
     *				  and uses this value, it [unset]s it.
     *				  External users of Tcl should not make use of
     *				  the variable to customize [tclInit].
     *
     *	$tcl_libPath		- OBSOLETE: This variable is no longer set by
     *				  Tcl itself, but [tclInit] examines it in
     *				  case some program that embeds Tcl is
     *				  customizing [tclInit] by setting this
     *				  variable to a list of directories in which
     *				  to search.
     *
     *	[tcl::pkgconfig get scriptdir,runtime]
     *				- the directory determined by configure to be
     *				  the place where Tcl's script library is to
     *				  be installed.
     *
     * The first directory on this path that contains a valid init.tcl script
     * will be set as the value of tcl_library.
     *
     * Note that this entire search mechanism can be bypassed by defining an
     * alternate tclInit command before calling Tcl_Init().
     */

    result = Tcl_EvalEx(interp,
"if {[namespace which -command tclInit] eq \"\"} {\n"
"  proc tclInit {} {\n"
"    global tcl_libPath tcl_library env tclDefaultLibrary\n"
"    rename tclInit {}\n"
"    if {[info exists tcl_library]} {\n"
"	set scripts {{set tcl_library}}\n"
"    } else {\n"
"	set scripts {}\n"
"	if {[info exists env(TCL_LIBRARY)] && ($env(TCL_LIBRARY) ne {})} {\n"
"	    lappend scripts {set env(TCL_LIBRARY)}\n"
"	    lappend scripts {\n"
"if {[regexp ^tcl(.*)$ [file tail $env(TCL_LIBRARY)] -> tail] == 0} continue\n"
"if {$tail eq [info tclversion]} continue\n"
"file join [file dirname $env(TCL_LIBRARY)] tcl[info tclversion]}\n"
"	}\n"
"	lappend scripts {::tcl::zipfs::tcl_library_init}\n"
"	if {[info exists tclDefaultLibrary]} {\n"
"	    lappend scripts {set tclDefaultLibrary}\n"
"	} else {\n"
"	    lappend scripts {::tcl::pkgconfig get scriptdir,runtime}\n"
"	}\n"
"	lappend scripts {\n"
"set parentDir [file dirname [file dirname [info nameofexecutable]]]\n"
"set grandParentDir [file dirname $parentDir]\n"
"file join $parentDir lib tcl[info tclversion]} \\\n"
"	{file join $grandParentDir lib tcl[info tclversion]} \\\n"
"	{file join $parentDir library} \\\n"
"	{file join $grandParentDir library} \\\n"
"	{file join $grandParentDir tcl[info tclversion] library} \\\n"
"	{file join $grandParentDir tcl[info patchlevel] library} \\\n"
"	{\n"
"file join [file dirname $grandParentDir] tcl[info patchlevel] library}\n"
"	if {[info exists tcl_libPath]\n"
"		&& [catch {llength $tcl_libPath} len] == 0} {\n"
"	    for {set i 0} {$i < $len} {incr i} {\n"
"		lappend scripts [list lindex \\$tcl_libPath $i]\n"
"	    }\n"
"	}\n"
"    }\n"
"    set dirs {}\n"
"    set errors {}\n"
"    foreach script $scripts {\n"
"	lappend dirs [eval $script]\n"
"	set tcl_library [lindex $dirs end]\n"
"	set tclfile [file join $tcl_library init.tcl]\n"
"	if {[file exists $tclfile]} {\n"
"	    if {[catch {uplevel #0 [list source $tclfile]} msg opts]} {\n"
"		append errors \"$tclfile: $msg\n\"\n"
"		append errors \"[dict get $opts -errorinfo]\n\"\n"
"		continue\n"
"	    }\n"
"	    unset -nocomplain tclDefaultLibrary\n"
"	    return\n"
"	}\n"
"    }\n"
"    unset -nocomplain tclDefaultLibrary\n"
"    set msg \"Cannot find a usable init.tcl in the following directories: \n\"\n"
"    append msg \"    $dirs\n\n\"\n"
"    append msg \"$errors\n\n\"\n"
"    append msg \"This probably means that Tcl wasn't installed properly.\n\"\n"
"    error $msg\n"
"  }\n"
"}\n"
"tclInit", TCL_INDEX_NONE, 0);
    TclpSetInitialEncodings();
end:
    *names = (*names)->nextPtr;
    return result;
}

/*
 *---------------------------------------------------------------------------
 *
 * TclInterpInit --
 *
 *	Initializes the invoking interpreter for using the parent, child and
 *	safe interp facilities. This is called from inside Tcl_CreateInterp().
 *
 * Results:
 *	Always returns TCL_OK for backwards compatibility.
 *
 * Side effects:
 *	Adds the "interp" command to an interpreter and initializes the
 *	interpInfoPtr field of the invoking interpreter.
 *
 *---------------------------------------------------------------------------
 */

int
TclInterpInit(
    Tcl_Interp *interp)		/* Interpreter to initialize. */
{
    InterpInfo *interpInfoPtr;
    Parent *parentPtr;
    Child *childPtr;

    interpInfoPtr = (InterpInfo *) Tcl_Alloc(sizeof(InterpInfo));
    ((Interp *) interp)->interpInfo = interpInfoPtr;

    parentPtr = &interpInfoPtr->parent;
    Tcl_InitHashTable(&parentPtr->childTable, TCL_STRING_KEYS);
    parentPtr->targetsPtr = NULL;
    parentPtr->idIssuer = 0;

    childPtr = &interpInfoPtr->child;
    childPtr->parentInterp	= NULL;
    childPtr->childEntryPtr	= NULL;
    childPtr->childInterp	= interp;
    childPtr->interpCmd		= NULL;
    Tcl_InitHashTable(&childPtr->aliasTable, TCL_STRING_KEYS);

    Tcl_NRCreateCommand2(interp, "interp", Tcl_InterpObjCmd, NRInterpCmd,
	    NULL, NULL);

    Tcl_CallWhenDeleted(interp, InterpInfoDeleteProc, NULL);
    return TCL_OK;
}

/*
 *---------------------------------------------------------------------------
 *
 * InterpInfoDeleteProc --
 *
 *	Invoked when an interpreter is being deleted. It releases all storage
 *	used by the parent/child/safe interpreter facilities.
 *
 * Results:
 *	None.
 *
 * Side effects:
 *	Cleans up storage. Sets the interpInfoPtr field of the interp to NULL.
 *
 *---------------------------------------------------------------------------
 */

static void
InterpInfoDeleteProc(
    TCL_UNUSED(void *),
    Tcl_Interp *interp)		/* Interp being deleted. All commands for
				 * child interps should already be deleted. */
{
    InterpInfo *interpInfoPtr = INTERP_INFO(interp);
    Child *childPtr;
    Parent *parentPtr;
    Target *targetPtr;

    /*
     * There shouldn't be any commands left.
     */

    parentPtr = &interpInfoPtr->parent;
    if (parentPtr->childTable.numEntries != 0) {
	Tcl_Panic("InterpInfoDeleteProc: still exist commands");
    }
    Tcl_DeleteHashTable(&parentPtr->childTable);

    /*
     * Tell any interps that have aliases to this interp that they should
     * delete those aliases. If the other interp was already dead, it would
     * have removed the target record already.
     */

    for (targetPtr = parentPtr->targetsPtr; targetPtr != NULL; ) {
	Target *tmpPtr = targetPtr->nextPtr;

	Tcl_DeleteCommandFromToken(targetPtr->childInterp,
		targetPtr->childCmd);
	targetPtr = tmpPtr;
    }

    childPtr = &interpInfoPtr->child;
    if (childPtr->interpCmd != NULL) {
	/*
	 * Tcl_DeleteInterp() was called on this interpreter, rather "interp
	 * delete" or the equivalent deletion of the command in the parent.
	 * First ensure that the cleanup callback doesn't try to delete the
	 * interp again.
	 */

	childPtr->childInterp = NULL;
	Tcl_DeleteCommandFromToken(childPtr->parentInterp,
		childPtr->interpCmd);
    }

    /*
     * There shouldn't be any aliases left.
     */

    if (childPtr->aliasTable.numEntries != 0) {
	Tcl_Panic("InterpInfoDeleteProc: still exist aliases");
    }
    Tcl_DeleteHashTable(&childPtr->aliasTable);

    Tcl_Free(interpInfoPtr);
}

/*
 *----------------------------------------------------------------------
 *
 * Tcl_InterpObjCmd --
 *
 *	This function is invoked to process the "interp" Tcl command. See the
 *	user documentation for details on what it does.
 *
 * Results:
 *	A standard Tcl result.
 *
 * Side effects:
 *	See the user documentation.
 *
 *----------------------------------------------------------------------
 */

int
Tcl_InterpObjCmd(
    void *clientData,
<<<<<<< HEAD
    Tcl_Interp *interp,			/* Current interpreter. */
    Tcl_Size objc,				/* Number of arguments. */
    Tcl_Obj *const objv[])		/* Argument objects. */
=======
    Tcl_Interp *interp,		/* Current interpreter. */
    int objc,			/* Number of arguments. */
    Tcl_Obj *const objv[])	/* Argument objects. */
>>>>>>> a3f06e94
{
    return Tcl_NRCallObjProc2(interp, NRInterpCmd, clientData, objc, objv);
}

static int
NRInterpCmd(
    TCL_UNUSED(void *),
<<<<<<< HEAD
    Tcl_Interp *interp,			/* Current interpreter. */
    Tcl_Size objc,				/* Number of arguments. */
    Tcl_Obj *const objv[])		/* Argument objects. */
=======
    Tcl_Interp *interp,		/* Current interpreter. */
    int objc,			/* Number of arguments. */
    Tcl_Obj *const objv[])	/* Argument objects. */
>>>>>>> a3f06e94
{
    Tcl_Interp *childInterp;
    static const char *const options[] = {
	"alias",	"aliases",	"bgerror",	"cancel",
	"children",	"create",	"debug",	"delete",
	"eval",		"exists",	"expose",	"hide",
	"hidden",	"issafe",	"invokehidden",
	"limit",	"marktrusted",	"recursionlimit",
	"share",
#ifndef TCL_NO_DEPRECATED
	"slaves",
#endif
	"target",	"transfer",	NULL
    };
    static const char *const optionsNoSlaves[] = {
	"alias",	"aliases",	"bgerror",	"cancel",
	"children",	"create",	"debug",	"delete",
	"eval",		"exists",	"expose",
	"hide",		"hidden",	"issafe",
	"invokehidden",	"limit",	"marktrusted",	"recursionlimit",
	"share",	"target",	"transfer",
	NULL
    };
    enum interpOptionEnum {
	OPT_ALIAS,	OPT_ALIASES,	OPT_BGERROR,	OPT_CANCEL,
	OPT_CHILDREN,	OPT_CREATE,	OPT_DEBUG,	OPT_DELETE,
	OPT_EVAL,	OPT_EXISTS,	OPT_EXPOSE,	OPT_HIDE,
	OPT_HIDDEN,	OPT_ISSAFE,	OPT_INVOKEHID,
	OPT_LIMIT,	OPT_MARKTRUSTED, OPT_RECLIMIT, OPT_SHARE,
#ifndef TCL_NO_DEPRECATED
	OPT_SLAVES,
#endif
	OPT_TARGET,	OPT_TRANSFER
    } index;
    Tcl_Size i;

    if (objc < 2) {
	Tcl_WrongNumArgs(interp, 1, objv, "cmd ?arg ...?");
	return TCL_ERROR;
    }
    if (Tcl_GetIndexFromObj(NULL, objv[1], options, NULL, 0,
	    &index) != TCL_OK) {
	/* Don't report the "slaves" option as possibility */
	Tcl_GetIndexFromObj(interp, objv[1], optionsNoSlaves,
		"option", 0, &index);
	return TCL_ERROR;
    }
    switch (index) {
    case OPT_ALIAS: {
	Tcl_Interp *parentInterp;

	if (objc < 4) {
	    goto aliasArgs;
	}
	childInterp = GetInterp(interp, objv[2]);
	if (childInterp == NULL) {
	    return TCL_ERROR;
	}
	if (objc == 4) {
	    return AliasDescribe(interp, childInterp, objv[3]);
	}
	if ((objc == 5) && (TclGetString(objv[4])[0] == '\0')) {
	    return AliasDelete(interp, childInterp, objv[3]);
	}
	if (objc > 5) {
	    parentInterp = GetInterp(interp, objv[4]);
	    if (parentInterp == NULL) {
		return TCL_ERROR;
	    }

	    return AliasCreate(interp, childInterp, parentInterp, objv[3],
		    objv[5], objc - 6, objv + 6);
	}

    aliasArgs:
	Tcl_WrongNumArgs(interp, 2, objv,
		"childPath childCmd ?parentPath parentCmd? ?arg ...?");
	return TCL_ERROR;
    }
    case OPT_ALIASES:
	childInterp = GetInterp2(interp, objc, objv);
	if (childInterp == NULL) {
	    return TCL_ERROR;
	}
	return AliasList(interp, childInterp);
    case OPT_BGERROR:
	if (objc != 3 && objc != 4) {
	    Tcl_WrongNumArgs(interp, 2, objv, "path ?cmdPrefix?");
	    return TCL_ERROR;
	}
	childInterp = GetInterp(interp, objv[2]);
	if (childInterp == NULL) {
	    return TCL_ERROR;
	}
	return ChildBgerror(interp, childInterp, objc - 3, objv + 3);
    case OPT_CANCEL: {
	int flags = 0;
	Tcl_Obj *resultObjPtr;
	static const char *const cancelOptions[] = {
	    "-unwind",	"--",	NULL
	};
	enum optionCancelEnum {
	    OPT_UNWIND,	OPT_LAST
	} idx;

	for (i = 2; i < objc; i++) {
	    if (TclGetString(objv[i])[0] != '-') {
		break;
	    }
	    if (Tcl_GetIndexFromObj(interp, objv[i], cancelOptions, "option",
		    0, &idx) != TCL_OK) {
		return TCL_ERROR;
	    }

	    switch (idx) {
	    case OPT_UNWIND:
		/*
		 * The evaluation stack in the target interp is to be unwound.
		 */

		flags |= TCL_CANCEL_UNWIND;
		break;
	    case OPT_LAST:
		i++;
		goto endOfForLoop;
	    }
	}

    endOfForLoop:
	if (i < objc - 2) {
	    Tcl_WrongNumArgs(interp, 2, objv,
		    "?-unwind? ?--? ?path? ?result?");
	    return TCL_ERROR;
	}

	/*
	 * Did they specify a child interp to cancel the script in progress
	 * in?  If not, use the current interp.
	 */

	if (i < objc) {
	    childInterp = GetInterp(interp, objv[i]);
	    if (childInterp == NULL) {
		return TCL_ERROR;
	    }
	    i++;
	} else {
	    childInterp = interp;
	}

	if (i < objc) {
	    resultObjPtr = objv[i];

	    /*
	     * Tcl_CancelEval removes this reference.
	     */

	    Tcl_IncrRefCount(resultObjPtr);
	    i++;
	} else {
	    resultObjPtr = NULL;
	}

	return Tcl_CancelEval(childInterp, resultObjPtr, 0, flags);
    }
    case OPT_CREATE: {
	int last, safe;
	Tcl_Obj *childPtr;
	char buf[16 + TCL_INTEGER_SPACE];
	static const char *const createOptions[] = {
	    "-safe",	"--", NULL
	};
	enum option {
	    OPT_SAFE,	OPT_LAST
	} idx;

	safe = Tcl_IsSafe(interp);

	/*
	 * Weird historical rules: "-safe" is accepted at the end, too.
	 */

	childPtr = NULL;
	last = 0;
	for (i = 2; i < objc; i++) {
	    if ((last == 0) && (TclGetString(objv[i])[0] == '-')) {
		if (Tcl_GetIndexFromObj(interp, objv[i], createOptions,
			"option", 0, &idx) != TCL_OK) {
		    return TCL_ERROR;
		}
		if (idx == OPT_SAFE) {
		    safe = 1;
		    continue;
		}
		i++;
		last = 1;
	    }
	    if (childPtr != NULL) {
		Tcl_WrongNumArgs(interp, 2, objv, "?-safe? ?--? ?path?");
		return TCL_ERROR;
	    }
	    if (i < objc) {
		childPtr = objv[i];
	    }
	}
	buf[0] = '\0';
	if (childPtr == NULL) {
	    Parent *parentInfo = &INTERP_INFO(interp)->parent;
	    Tcl_CmdInfo cmdInfo;

	    /*
	     * Create an anonymous interpreter -- we choose its name and the
	     * name of the command. We check that the command name that we use
	     * for the interpreter does not collide with an existing command
	     * in the parent interpreter.
	     */

	    do {
		snprintf(buf, sizeof(buf), "interp%" TCL_SIZE_MODIFIER "d",
			parentInfo->idIssuer++);
	    } while (Tcl_GetCommandInfo(interp, buf, &cmdInfo));
	    childPtr = Tcl_NewStringObj(buf, -1);
	}
	if (ChildCreate(interp, childPtr, safe) == NULL) {
	    Tcl_BounceRefCount(childPtr);
	    return TCL_ERROR;
	}
	Tcl_SetObjResult(interp, childPtr);
	return TCL_OK;
    }
    case OPT_DEBUG:		/* TIP #378 */
	/*
	 * Currently only -frame supported, otherwise ?-option ?value??
	 */

	if (objc < 3 || objc > 5) {
	    Tcl_WrongNumArgs(interp, 2, objv, "path ?-frame ?bool??");
	    return TCL_ERROR;
	}
	childInterp = GetInterp(interp, objv[2]);
	if (childInterp == NULL) {
	    return TCL_ERROR;
	}
	return ChildDebugCmd(interp, childInterp, objc - 3, objv + 3);
    case OPT_DELETE: {
	InterpInfo *iiPtr;

	for (i = 2; i < objc; i++) {
	    childInterp = GetInterp(interp, objv[i]);
	    if (childInterp == NULL) {
		return TCL_ERROR;
	    } else if (childInterp == interp) {
		Tcl_SetObjResult(interp, Tcl_NewStringObj(
			"cannot delete the current interpreter", -1));
		Tcl_SetErrorCode(interp, "TCL", "OPERATION", "INTERP",
			"DELETESELF", (char *)NULL);
		return TCL_ERROR;
	    }
	    iiPtr = INTERP_INFO(childInterp);
	    Tcl_DeleteCommandFromToken(iiPtr->child.parentInterp,
		    iiPtr->child.interpCmd);
	}
	return TCL_OK;
    }
    case OPT_EVAL:
	if (objc < 4) {
	    Tcl_WrongNumArgs(interp, 2, objv, "path arg ?arg ...?");
	    return TCL_ERROR;
	}
	childInterp = GetInterp(interp, objv[2]);
	if (childInterp == NULL) {
	    return TCL_ERROR;
	}
	return ChildEval(interp, childInterp, objc - 3, objv + 3);
    case OPT_EXISTS: {
	int exists = 1;

	childInterp = GetInterp2(interp, objc, objv);
	if (childInterp == NULL) {
	    if (objc > 3) {
		return TCL_ERROR;
	    }
	    Tcl_ResetResult(interp);
	    exists = 0;
	}
	Tcl_SetObjResult(interp, Tcl_NewBooleanObj(exists));
	return TCL_OK;
    }
    case OPT_EXPOSE:
	if ((objc < 4) || (objc > 5)) {
	    Tcl_WrongNumArgs(interp, 2, objv, "path hiddenCmdName ?cmdName?");
	    return TCL_ERROR;
	}
	childInterp = GetInterp(interp, objv[2]);
	if (childInterp == NULL) {
	    return TCL_ERROR;
	}
	return ChildExpose(interp, childInterp, objc - 3, objv + 3);
    case OPT_HIDE:
	if ((objc < 4) || (objc > 5)) {
	    Tcl_WrongNumArgs(interp, 2, objv, "path cmdName ?hiddenCmdName?");
	    return TCL_ERROR;
	}
	childInterp = GetInterp(interp, objv[2]);
	if (childInterp == NULL) {
	    return TCL_ERROR;
	}
	return ChildHide(interp, childInterp, objc - 3, objv + 3);
    case OPT_HIDDEN:
	childInterp = GetInterp2(interp, objc, objv);
	if (childInterp == NULL) {
	    return TCL_ERROR;
	}
	return ChildHidden(interp, childInterp);
    case OPT_ISSAFE:
	childInterp = GetInterp2(interp, objc, objv);
	if (childInterp == NULL) {
	    return TCL_ERROR;
	}
	Tcl_SetObjResult(interp, Tcl_NewBooleanObj(Tcl_IsSafe(childInterp)));
	return TCL_OK;
    case OPT_INVOKEHID: {
	const char *namespaceName;
	static const char *const hiddenOptions[] = {
	    "-global",	"-namespace",	"--", NULL
	};
	enum hiddenOption {
	    OPT_GLOBAL,	OPT_NAMESPACE,	OPT_LAST
	} idx;

	namespaceName = NULL;
	for (i = 3; i < objc; i++) {
	    if (TclGetString(objv[i])[0] != '-') {
		break;
	    }
	    if (Tcl_GetIndexFromObj(interp, objv[i], hiddenOptions, "option",
		    0, &idx) != TCL_OK) {
		return TCL_ERROR;
	    }
	    if (idx == OPT_GLOBAL) {
		namespaceName = "::";
	    } else if (idx == OPT_NAMESPACE) {
		if (++i == objc) { /* There must be more arguments. */
		    break;
		} else {
		    namespaceName = TclGetString(objv[i]);
		}
	    } else {
		i++;
		break;
	    }
	}
	if (objc - i < 1) {
	    Tcl_WrongNumArgs(interp, 2, objv,
		    "path ?-namespace ns? ?-global? ?--? cmd ?arg ..?");
	    return TCL_ERROR;
	}
	childInterp = GetInterp(interp, objv[2]);
	if (childInterp == NULL) {
	    return TCL_ERROR;
	}
	return ChildInvokeHidden(interp, childInterp, namespaceName, objc - i,
		objv + i);
    }
    case OPT_LIMIT: {
	static const char *const limitTypes[] = {
	    "commands", "time", NULL
	};
	enum LimitTypes {
	    LIMIT_TYPE_COMMANDS, LIMIT_TYPE_TIME
	} limitType;

	if (objc < 4) {
	    Tcl_WrongNumArgs(interp, 2, objv,
		    "path limitType ?-option value ...?");
	    return TCL_ERROR;
	}
	childInterp = GetInterp(interp, objv[2]);
	if (childInterp == NULL) {
	    return TCL_ERROR;
	}
	if (Tcl_GetIndexFromObj(interp, objv[3], limitTypes, "limit type", 0,
		&limitType) != TCL_OK) {
	    return TCL_ERROR;
	}
	switch (limitType) {
	case LIMIT_TYPE_COMMANDS:
	    return ChildCommandLimitCmd(interp, childInterp, 4, objc,objv);
	case LIMIT_TYPE_TIME:
	    return ChildTimeLimitCmd(interp, childInterp, 4, objc, objv);
	default:
	    Tcl_Panic("unreachable");
	    return TCL_ERROR;
	}
    }
    case OPT_MARKTRUSTED:
	if (objc != 3) {
	    Tcl_WrongNumArgs(interp, 2, objv, "path");
	    return TCL_ERROR;
	}
	childInterp = GetInterp(interp, objv[2]);
	if (childInterp == NULL) {
	    return TCL_ERROR;
	}
	return ChildMarkTrusted(interp, childInterp);
    case OPT_RECLIMIT:
	if (objc != 3 && objc != 4) {
	    Tcl_WrongNumArgs(interp, 2, objv, "path ?newlimit?");
	    return TCL_ERROR;
	}
	childInterp = GetInterp(interp, objv[2]);
	if (childInterp == NULL) {
	    return TCL_ERROR;
	}
	return ChildRecursionLimit(interp, childInterp, objc - 3, objv + 3);
#ifndef TCL_NO_DEPRECATED
    case OPT_SLAVES:
#endif
    case OPT_CHILDREN: {
	InterpInfo *iiPtr;
	Tcl_Obj *resultPtr;
	Tcl_HashEntry *hPtr;
	Tcl_HashSearch hashSearch;
	char *string;

	childInterp = GetInterp2(interp, objc, objv);
	if (childInterp == NULL) {
	    return TCL_ERROR;
	}
	iiPtr = INTERP_INFO(childInterp);
	TclNewObj(resultPtr);
	hPtr = Tcl_FirstHashEntry(&iiPtr->parent.childTable, &hashSearch);
	for ( ; hPtr != NULL; hPtr = Tcl_NextHashEntry(&hashSearch)) {
	    string = (char *) Tcl_GetHashKey(&iiPtr->parent.childTable, hPtr);
	    Tcl_ListObjAppendElement(NULL, resultPtr,
		    Tcl_NewStringObj(string, -1));
	}
	Tcl_SetObjResult(interp, resultPtr);
	return TCL_OK;
    }
    case OPT_TRANSFER:
    case OPT_SHARE: {
	Tcl_Interp *parentInterp;	/* The parent of the child. */
	Tcl_Channel chan;

	if (objc != 5) {
	    Tcl_WrongNumArgs(interp, 2, objv, "srcPath channel destPath");
	    return TCL_ERROR;
	}
	parentInterp = GetInterp(interp, objv[2]);
	if (parentInterp == NULL) {
	    return TCL_ERROR;
	}
	chan = Tcl_GetChannel(parentInterp, TclGetString(objv[3]), NULL);
	if (chan == NULL) {
	    Tcl_TransferResult(parentInterp, TCL_OK, interp);
	    return TCL_ERROR;
	}
	childInterp = GetInterp(interp, objv[4]);
	if (childInterp == NULL) {
	    return TCL_ERROR;
	}
	Tcl_RegisterChannel(childInterp, chan);
	if (index == OPT_TRANSFER) {
	    /*
	     * When transferring, as opposed to sharing, we must unhitch the
	     * channel from the interpreter where it started.
	     */

	    if (Tcl_UnregisterChannel(parentInterp, chan) != TCL_OK) {
		Tcl_TransferResult(parentInterp, TCL_OK, interp);
		return TCL_ERROR;
	    }
	}
	return TCL_OK;
    }
    case OPT_TARGET: {
	InterpInfo *iiPtr;
	Tcl_HashEntry *hPtr;
	Alias *aliasPtr;
	const char *aliasName;

	if (objc != 4) {
	    Tcl_WrongNumArgs(interp, 2, objv, "path alias");
	    return TCL_ERROR;
	}

	childInterp = GetInterp(interp, objv[2]);
	if (childInterp == NULL) {
	    return TCL_ERROR;
	}

	aliasName = TclGetString(objv[3]);

	iiPtr = INTERP_INFO(childInterp);
	hPtr = Tcl_FindHashEntry(&iiPtr->child.aliasTable, aliasName);
	if (hPtr == NULL) {
	    Tcl_SetObjResult(interp, Tcl_ObjPrintf(
		    "alias \"%s\" in path \"%s\" not found",
		    aliasName, TclGetString(objv[2])));
	    Tcl_SetErrorCode(interp, "TCL", "LOOKUP", "ALIAS", aliasName,
		    (char *)NULL);
	    return TCL_ERROR;
	}
	aliasPtr = (Alias *) Tcl_GetHashValue(hPtr);
	if (Tcl_GetInterpPath(interp, aliasPtr->targetInterp) != TCL_OK) {
	    Tcl_SetObjResult(interp, Tcl_ObjPrintf(
		    "target interpreter for alias \"%s\" in path \"%s\" is "
		    "not my descendant", aliasName, TclGetString(objv[2])));
	    Tcl_SetErrorCode(interp, "TCL", "OPERATION", "INTERP",
		    "TARGETSHROUDED", (char *)NULL);
	    return TCL_ERROR;
	}
	return TCL_OK;
    }
    default:
	Tcl_Panic("unreachable");
	return TCL_ERROR;
    }
}

/*
 *---------------------------------------------------------------------------
 *
 * GetInterp2 --
 *
 *	Helper function for Tcl_InterpObjCmd() to convert the interp name
 *	potentially specified on the command line to an Tcl_Interp.
 *
 * Results:
 *	The return value is the interp specified on the command line, or the
 *	interp argument itself if no interp was specified on the command line.
 *	If the interp could not be found or the wrong number of arguments was
 *	specified on the command line, the return value is NULL and an error
 *	message is left in the interp's result.
 *
 * Side effects:
 *	None.
 *
 *---------------------------------------------------------------------------
 */

static Tcl_Interp *
GetInterp2(
    Tcl_Interp *interp,		/* Default interp if no interp was specified
				 * on the command line. */
    Tcl_Size objc,		/* Number of arguments. */
    Tcl_Obj *const objv[])	/* Argument objects. */
{
    if (objc == 2) {
	return interp;
    } else if (objc == 3) {
	return GetInterp(interp, objv[2]);
    } else {
	Tcl_WrongNumArgs(interp, 2, objv, "?path?");
	return NULL;
    }
}

/*
 *----------------------------------------------------------------------
 *
 * Tcl_CreateAlias --
 *
 *	Creates an alias between two interpreters.
 *
 * Results:
 *	A standard Tcl result.
 *
 * Side effects:
 *	Creates a new alias, manipulates the result field of childInterp.
 *
 *----------------------------------------------------------------------
 */

int
Tcl_CreateAlias(
    Tcl_Interp *childInterp,	/* Interpreter for source command. */
    const char *childCmd,	/* Command to install in child. */
    Tcl_Interp *targetInterp,	/* Interpreter for target command. */
    const char *targetCmd,	/* Name of target command. */
    Tcl_Size argc,		/* How many additional arguments? */
    const char *const *argv)	/* These are the additional args. */
{
    Tcl_Obj *childObjPtr, *targetObjPtr;
    Tcl_Obj **objv;
    Tcl_Size i;
    int result;

    objv = (Tcl_Obj **) TclStackAlloc(childInterp, sizeof(Tcl_Obj *) * argc);
    for (i = 0; i < argc; i++) {
	objv[i] = Tcl_NewStringObj(argv[i], -1);
	Tcl_IncrRefCount(objv[i]);
    }

    childObjPtr = Tcl_NewStringObj(childCmd, -1);
    Tcl_IncrRefCount(childObjPtr);

    targetObjPtr = Tcl_NewStringObj(targetCmd, -1);
    Tcl_IncrRefCount(targetObjPtr);

    result = AliasCreate(childInterp, childInterp, targetInterp, childObjPtr,
	    targetObjPtr, argc, objv);

    for (i = 0; i < argc; i++) {
	Tcl_DecrRefCount(objv[i]);
    }
    TclStackFree(childInterp, objv);
    Tcl_DecrRefCount(targetObjPtr);
    Tcl_DecrRefCount(childObjPtr);

    return result;
}

/*
 *----------------------------------------------------------------------
 *
 * Tcl_CreateAliasObj --
 *
 *	Object version: Creates an alias between two interpreters.
 *
 * Results:
 *	A standard Tcl result.
 *
 * Side effects:
 *	Creates a new alias.
 *
 *----------------------------------------------------------------------
 */

int
Tcl_CreateAliasObj(
    Tcl_Interp *childInterp,	/* Interpreter for source command. */
    const char *childCmd,	/* Command to install in child. */
    Tcl_Interp *targetInterp,	/* Interpreter for target command. */
    const char *targetCmd,	/* Name of target command. */
    Tcl_Size objc,		/* How many additional arguments? */
    Tcl_Obj *const objv[])	/* Argument vector. */
{
    Tcl_Obj *childObjPtr, *targetObjPtr;
    int result;

    childObjPtr = Tcl_NewStringObj(childCmd, -1);
    Tcl_IncrRefCount(childObjPtr);

    targetObjPtr = Tcl_NewStringObj(targetCmd, -1);
    Tcl_IncrRefCount(targetObjPtr);

    result = AliasCreate(childInterp, childInterp, targetInterp, childObjPtr,
	    targetObjPtr, objc, objv);

    Tcl_DecrRefCount(childObjPtr);
    Tcl_DecrRefCount(targetObjPtr);
    return result;
}

/*
 *----------------------------------------------------------------------
 *
 * Tcl_GetAliasObj --
 *
 *	Object version: Gets information about an alias.
 *
 * Results:
 *	A standard Tcl result.
 *
 * Side effects:
 *	None.
 *
 *----------------------------------------------------------------------
 */

int
Tcl_GetAliasObj(
    Tcl_Interp *interp,		/* Interp to start search from. */
    const char *aliasName,	/* Name of alias to find. */
    Tcl_Interp **targetInterpPtr,
				/* (Return) target interpreter. */
    const char **targetCmdPtr,	/* (Return) name of target command. */
    Tcl_Size *objcPtr,		/* (Return) count of addnl args. */
    Tcl_Obj ***objvPtr)		/* (Return) additional args. */
{
    InterpInfo *iiPtr = INTERP_INFO(interp);
    Tcl_HashEntry *hPtr;
    Alias *aliasPtr;
    Tcl_Size objc;
    Tcl_Obj **objv;

    hPtr = Tcl_FindHashEntry(&iiPtr->child.aliasTable, aliasName);
    if (hPtr == NULL) {
	Tcl_SetObjResult(interp, Tcl_ObjPrintf(
		"alias \"%s\" not found", aliasName));
	Tcl_SetErrorCode(interp, "TCL", "LOOKUP", "ALIAS", aliasName,
		(char *)NULL);
	return TCL_ERROR;
    }
    aliasPtr = (Alias *) Tcl_GetHashValue(hPtr);
    objc = aliasPtr->objc;
    objv = &aliasPtr->objPtr;

    if (targetInterpPtr != NULL) {
	*targetInterpPtr = aliasPtr->targetInterp;
    }
    if (targetCmdPtr != NULL) {
	*targetCmdPtr = TclGetString(objv[0]);
    }
    if (objcPtr != NULL) {
	*objcPtr = objc - 1;
    }
    if (objvPtr != NULL) {
	*objvPtr = objv + 1;
    }
    return TCL_OK;
}

/*
 *----------------------------------------------------------------------
 *
 * TclPreventAliasLoop --
 *
 *	When defining an alias or renaming a command, prevent an alias loop
 *	from being formed.
 *
 * Results:
 *	A standard Tcl object result.
 *
 * Side effects:
 *	If TCL_ERROR is returned, the function also stores an error message in
 *	the interpreter's result object.
 *
 * NOTE:
 *	This function is public internal (instead of being static to this
 *	file) because it is also used from TclRenameCommand.
 *
 *----------------------------------------------------------------------
 */

int
TclPreventAliasLoop(
    Tcl_Interp *interp,		/* Interp in which to report errors. */
    Tcl_Interp *cmdInterp,	/* Interp in which the command is being
				 * defined. */
    Tcl_Command cmd)		/* Tcl command we are attempting to define. */
{
    Command *cmdPtr = (Command *) cmd;
    Alias *aliasPtr, *nextAliasPtr;
    Tcl_Command aliasCmd;
    Command *aliasCmdPtr;

    /*
     * If we are not creating or renaming an alias, then it is always OK to
     * create or rename the command.
     */

    if (cmdPtr->objProc2 != TclAliasObjCmd
	    && cmdPtr->objProc2 != TclLocalAliasObjCmd) {
	return TCL_OK;
    }

    /*
     * OK, we are dealing with an alias, so traverse the chain of aliases. If
     * we encounter the alias we are defining (or renaming to) any in the
     * chain then we have a loop.
     */

<<<<<<< HEAD
    aliasPtr = (Alias *)cmdPtr->objClientData2;
=======
    aliasPtr = (Alias *) cmdPtr->objClientData;
>>>>>>> a3f06e94
    nextAliasPtr = aliasPtr;
    while (1) {
	Tcl_Obj *cmdNamePtr;

	/*
	 * If the target of the next alias in the chain is the same as the
	 * source alias, we have a loop.
	 */

	if (Tcl_InterpDeleted(nextAliasPtr->targetInterp)) {
	    /*
	     * The child interpreter can be deleted while creating the alias.
	     * [Bug #641195]
	     */

	    Tcl_SetObjResult(interp, Tcl_ObjPrintf(
		    "cannot define or rename alias \"%s\": interpreter deleted",
		    Tcl_GetCommandName(cmdInterp, cmd)));
	    return TCL_ERROR;
	}
	cmdNamePtr = nextAliasPtr->objPtr;
	aliasCmd = Tcl_FindCommand(nextAliasPtr->targetInterp,
		TclGetString(cmdNamePtr),
		Tcl_GetGlobalNamespace(nextAliasPtr->targetInterp),
		/*flags*/ 0);
	if (aliasCmd == NULL) {
	    return TCL_OK;
	}
	aliasCmdPtr = (Command *) aliasCmd;
	if (aliasCmdPtr == cmdPtr) {
	    Tcl_SetObjResult(interp, Tcl_ObjPrintf(
		    "cannot define or rename alias \"%s\": would create a loop",
		    Tcl_GetCommandName(cmdInterp, cmd)));
	    Tcl_SetErrorCode(interp, "TCL", "OPERATION", "INTERP",
		    "ALIASLOOP", (char *)NULL);
	    return TCL_ERROR;
	}

	/*
	 * Otherwise, follow the chain one step further. See if the target
	 * command is an alias - if so, follow the loop to its target command.
	 * Otherwise we do not have a loop.
	 */

	if (aliasCmdPtr->objProc2 != TclAliasObjCmd
		&& aliasCmdPtr->objProc2 != TclLocalAliasObjCmd) {
	    return TCL_OK;
	}
<<<<<<< HEAD
	nextAliasPtr = (Alias *)aliasCmdPtr->objClientData2;
=======
	nextAliasPtr = (Alias *) aliasCmdPtr->objClientData;
>>>>>>> a3f06e94
    }
}

/*
 *----------------------------------------------------------------------
 *
 * AliasCreate --
 *
 *	Helper function to do the work to actually create an alias.
 *
 * Results:
 *	A standard Tcl result.
 *
 * Side effects:
 *	An alias command is created and entered into the alias table for the
 *	child interpreter.
 *
 *----------------------------------------------------------------------
 */

static int
AliasCreate(
    Tcl_Interp *interp,		/* Interp for error reporting. */
    Tcl_Interp *childInterp,	/* Interp where alias cmd will live or from
				 * which alias will be deleted. */
    Tcl_Interp *parentInterp,	/* Interp in which target command will be
				 * invoked. */
    Tcl_Obj *namePtr,		/* Name of alias cmd. */
    Tcl_Obj *targetCmdPtr,	/* Name of target cmd. */
    Tcl_Size objc,		/* Additional arguments to store */
    Tcl_Obj *const objv[])	/* with alias. */
{
    Alias *aliasPtr;
    Tcl_HashEntry *hPtr;
    Target *targetPtr;
    Child *childPtr;
    Parent *parentPtr;
    Tcl_Obj **prefv;
    int isNew;
    Tcl_Size i;

    aliasPtr = (Alias *) Tcl_Alloc(sizeof(Alias) + objc * sizeof(Tcl_Obj *));
    aliasPtr->token = namePtr;
    Tcl_IncrRefCount(aliasPtr->token);
    aliasPtr->targetInterp = parentInterp;

    aliasPtr->objc = objc + 1;
    prefv = &aliasPtr->objPtr;

    *prefv = targetCmdPtr;
    Tcl_IncrRefCount(targetCmdPtr);
    for (i = 0; i < objc; i++) {
	*(++prefv) = objv[i];
	Tcl_IncrRefCount(objv[i]);
    }

    Tcl_Preserve(childInterp);
    Tcl_Preserve(parentInterp);

    if (childInterp == parentInterp) {
	aliasPtr->childCmd = Tcl_NRCreateCommand2(childInterp,
		TclGetString(namePtr), TclLocalAliasObjCmd, AliasNRCmd,
		aliasPtr, AliasObjCmdDeleteProc);
    } else {
	aliasPtr->childCmd = Tcl_CreateObjCommand2(childInterp,
		TclGetString(namePtr), TclAliasObjCmd, aliasPtr,
		AliasObjCmdDeleteProc);
    }

    if (TclPreventAliasLoop(interp, childInterp,
	    aliasPtr->childCmd) != TCL_OK) {
	/*
	 * Found an alias loop! The last call to Tcl_CreateObjCommand made the
	 * alias point to itself. Delete the command and its alias record. Be
	 * careful to wipe out its client data first, so the command doesn't
	 * try to delete itself.
	 */

	Command *cmdPtr;

	Tcl_DecrRefCount(aliasPtr->token);
	Tcl_DecrRefCount(targetCmdPtr);
	for (i = 0; i < objc; i++) {
	    Tcl_DecrRefCount(objv[i]);
	}

	cmdPtr = (Command *) aliasPtr->childCmd;
	cmdPtr->clientData = NULL;
	cmdPtr->deleteProc = NULL;
	cmdPtr->deleteData = NULL;
	Tcl_DeleteCommandFromToken(childInterp, aliasPtr->childCmd);

	Tcl_Free(aliasPtr);

	/*
	 * The result was already set by TclPreventAliasLoop.
	 */

	Tcl_Release(childInterp);
	Tcl_Release(parentInterp);
	return TCL_ERROR;
    }

    /*
     * Make an entry in the alias table. If it already exists, retry.
     */

    childPtr = &INTERP_INFO(childInterp)->child;
    while (1) {
	Tcl_Obj *newToken;
	const char *string;

	string = TclGetString(aliasPtr->token);
	hPtr = Tcl_CreateHashEntry(&childPtr->aliasTable, string, &isNew);
	if (isNew != 0) {
	    break;
	}

	/*
	 * The alias name cannot be used as unique token, it is already taken.
	 * We can produce a unique token by prepending "::" repeatedly. This
	 * algorithm is a stop-gap to try to maintain the command name as
	 * token for most use cases, fearful of possible backwards compat
	 * problems. A better algorithm would produce unique tokens that need
	 * not be related to the command name.
	 *
	 * ATTENTION: the tests in interp.test and possibly safe.test depend
	 * on the precise definition of these tokens.
	 */

	TclNewLiteralStringObj(newToken, "::");
	Tcl_AppendObjToObj(newToken, aliasPtr->token);
	Tcl_DecrRefCount(aliasPtr->token);
	aliasPtr->token = newToken;
	Tcl_IncrRefCount(aliasPtr->token);
    }

    aliasPtr->aliasEntryPtr = hPtr;
    Tcl_SetHashValue(hPtr, aliasPtr);

    /*
     * Create the new command. We must do it after deleting any old command,
     * because the alias may be pointing at a renamed alias, as in:
     *
     * interp alias {} foo {} bar		# Create an alias "foo"
     * rename foo zop				# Now rename the alias
     * interp alias {} foo {} zop		# Now recreate "foo"...
     */

    targetPtr = (Target *) Tcl_Alloc(sizeof(Target));
    targetPtr->childCmd = aliasPtr->childCmd;
    targetPtr->childInterp = childInterp;

    parentPtr = &INTERP_INFO(parentInterp)->parent;
    targetPtr->nextPtr = parentPtr->targetsPtr;
    targetPtr->prevPtr = NULL;
    if (parentPtr->targetsPtr != NULL) {
	parentPtr->targetsPtr->prevPtr = targetPtr;
    }
    parentPtr->targetsPtr = targetPtr;
    aliasPtr->targetPtr = targetPtr;

    Tcl_SetObjResult(interp, aliasPtr->token);

    Tcl_Release(childInterp);
    Tcl_Release(parentInterp);
    return TCL_OK;
}

/*
 *----------------------------------------------------------------------
 *
 * AliasDelete --
 *
 *	Deletes the given alias from the child interpreter given.
 *
 * Results:
 *	A standard Tcl result.
 *
 * Side effects:
 *	Deletes the alias from the child interpreter.
 *
 *----------------------------------------------------------------------
 */

static int
AliasDelete(
    Tcl_Interp *interp,		/* Interpreter for result & errors. */
    Tcl_Interp *childInterp,	/* Interpreter containing alias. */
    Tcl_Obj *namePtr)		/* Name of alias to delete. */
{
    Child *childPtr;
    Alias *aliasPtr;
    Tcl_HashEntry *hPtr;

    /*
     * If the alias has been renamed in the child, the parent can still use
     * the original name (with which it was created) to find the alias to
     * delete it.
     */

    childPtr = &INTERP_INFO(childInterp)->child;
    hPtr = Tcl_FindHashEntry(&childPtr->aliasTable, TclGetString(namePtr));
    if (hPtr == NULL) {
	Tcl_SetObjResult(interp, Tcl_ObjPrintf(
		"alias \"%s\" not found", TclGetString(namePtr)));
	Tcl_SetErrorCode(interp, "TCL", "LOOKUP", "ALIAS",
		TclGetString(namePtr), (char *)NULL);
	return TCL_ERROR;
    }
    aliasPtr = (Alias *) Tcl_GetHashValue(hPtr);
    Tcl_DeleteCommandFromToken(childInterp, aliasPtr->childCmd);
    return TCL_OK;
}

/*
 *----------------------------------------------------------------------
 *
 * AliasDescribe --
 *
 *	Sets the interpreter's result object to a Tcl list describing the
 *	given alias in the given interpreter: its target command and the
 *	additional arguments to prepend to any invocation of the alias.
 *
 * Results:
 *	A standard Tcl result.
 *
 * Side effects:
 *	None.
 *
 *----------------------------------------------------------------------
 */

static int
AliasDescribe(
    Tcl_Interp *interp,		/* Interpreter for result & errors. */
    Tcl_Interp *childInterp,	/* Interpreter containing alias. */
    Tcl_Obj *namePtr)		/* Name of alias to describe. */
{
    Child *childPtr;
    Tcl_HashEntry *hPtr;
    Alias *aliasPtr;
    Tcl_Obj *prefixPtr;

    /*
     * If the alias has been renamed in the child, the parent can still use
     * the original name (with which it was created) to find the alias to
     * describe it.
     */

    childPtr = &INTERP_INFO(childInterp)->child;
    hPtr = Tcl_FindHashEntry(&childPtr->aliasTable, TclGetString(namePtr));
    if (hPtr == NULL) {
	return TCL_OK;
    }
    aliasPtr = (Alias *) Tcl_GetHashValue(hPtr);
    prefixPtr = Tcl_NewListObj(aliasPtr->objc, &aliasPtr->objPtr);
    Tcl_SetObjResult(interp, prefixPtr);
    return TCL_OK;
}

/*
 *----------------------------------------------------------------------
 *
 * AliasList --
 *
 *	Computes a list of aliases defined in a child interpreter.
 *
 * Results:
 *	A standard Tcl result.
 *
 * Side effects:
 *	None.
 *
 *----------------------------------------------------------------------
 */

static int
AliasList(
    Tcl_Interp *interp,		/* Interp for data return. */
    Tcl_Interp *childInterp)	/* Interp whose aliases to compute. */
{
    Tcl_HashEntry *entryPtr;
    Tcl_HashSearch hashSearch;
    Tcl_Obj *resultPtr;
    Alias *aliasPtr;
    Child *childPtr;

    TclNewObj(resultPtr);
    childPtr = &INTERP_INFO(childInterp)->child;

    entryPtr = Tcl_FirstHashEntry(&childPtr->aliasTable, &hashSearch);
    for ( ; entryPtr != NULL; entryPtr = Tcl_NextHashEntry(&hashSearch)) {
	aliasPtr = (Alias *) Tcl_GetHashValue(entryPtr);
	Tcl_ListObjAppendElement(NULL, resultPtr, aliasPtr->token);
    }
    Tcl_SetObjResult(interp, resultPtr);
    return TCL_OK;
}

/*
 *----------------------------------------------------------------------
 *
 * TclAliasObjCmd, TclLocalAliasObjCmd --
 *
 *	This is the function that services invocations of aliases in a child
 *	interpreter. One such command exists for each alias. When invoked,
 *	this function redirects the invocation to the target command in the
 *	parent interpreter as designated by the Alias record associated with
 *	this command.
 *
 *	TclLocalAliasObjCmd is a stripped down version used when the source
 *	and target interpreters of the alias are the same. That lets a number
 *	of safety precautions be avoided: the state is much more precisely
 *	known.
 *
 * Results:
 *	A standard Tcl result.
 *
 * Side effects:
 *	Causes forwarding of the invocation; all possible side effects may
 *	occur as a result of invoking the command to which the invocation is
 *	forwarded.
 *
 *----------------------------------------------------------------------
 */

static int
AliasNRCmd(
    void *clientData,		/* Alias record. */
    Tcl_Interp *interp,		/* Current interpreter. */
    Tcl_Size objc,			/* Number of arguments. */
    Tcl_Obj *const objv[])	/* Argument vector. */
{
    Alias *aliasPtr = (Alias *) clientData;
    Tcl_Size prefc, cmdc, i;
    Tcl_Obj **prefv, **cmdv;
    Tcl_Obj *listPtr;
    ListRep listRep;
    int flags = TCL_EVAL_INVOKE;

    /*
     * Append the arguments to the command prefix and invoke the command in
     * the target interp's global namespace.
     */

    prefc = aliasPtr->objc;
    prefv = &aliasPtr->objPtr;
    cmdc = prefc + objc - 1;

    /* TODO - encapsulate this into tclListObj.c */
    listPtr = Tcl_NewListObj(cmdc, NULL);
    ListObjGetRep(listPtr, &listRep);
    cmdv = ListRepElementsBase(&listRep);
    listRep.storePtr->numUsed = cmdc;
    if (listRep.spanPtr) {
	listRep.spanPtr->spanStart = listRep.storePtr->firstUsed;
	listRep.spanPtr->spanLength = listRep.storePtr->numUsed;
    }

    prefv = &aliasPtr->objPtr;
    memcpy(cmdv, prefv, prefc * sizeof(Tcl_Obj *));
    memcpy(cmdv+prefc, objv+1, (objc-1) * sizeof(Tcl_Obj *));

    for (i=0; i<cmdc; i++) {
	Tcl_IncrRefCount(cmdv[i]);
    }

    /*
     * Use the ensemble rewriting machinery to ensure correct error messages:
     * only the source command should show, not the full target prefix.
     */

    if (TclInitRewriteEnsemble(interp, 1, prefc, objv)) {
	TclNRAddCallback(interp, TclClearRootEnsemble, NULL, NULL, NULL, NULL);
    }
    TclSkipTailcall(interp);
    return Tcl_NREvalObj(interp, listPtr, flags);
}

int
TclAliasObjCmd(
    void *clientData,		/* Alias record. */
    Tcl_Interp *interp,		/* Current interpreter. */
    Tcl_Size objc,			/* Number of arguments. */
    Tcl_Obj *const objv[])	/* Argument vector. */
{
#define ALIAS_CMDV_PREALLOC 10
    Alias *aliasPtr = (Alias *) clientData;
    Tcl_Interp *targetInterp = aliasPtr->targetInterp;
    int result;
    Tcl_Size prefc, cmdc, i;
    Tcl_Obj **prefv, **cmdv;
    Tcl_Obj *cmdArr[ALIAS_CMDV_PREALLOC];
    int isRootEnsemble;

    /*
     * Append the arguments to the command prefix and invoke the command in
     * the target interp's global namespace.
     */

    prefc = aliasPtr->objc;
    prefv = &aliasPtr->objPtr;
    cmdc = prefc + objc - 1;
    if (cmdc <= ALIAS_CMDV_PREALLOC) {
	cmdv = cmdArr;
    } else {
	cmdv = (Tcl_Obj **) TclStackAlloc(interp, cmdc * sizeof(Tcl_Obj *));
    }

    memcpy(cmdv, prefv, prefc * sizeof(Tcl_Obj *));
    memcpy(cmdv+prefc, objv+1, (objc-1) * sizeof(Tcl_Obj *));

    Tcl_ResetResult(targetInterp);

    for (i=0; i<cmdc; i++) {
	Tcl_IncrRefCount(cmdv[i]);
    }

    /*
     * Use the ensemble rewriting machinery to ensure correct error messages:
     * only the source command should show, not the full target prefix.
     */

    isRootEnsemble = TclInitRewriteEnsemble(targetInterp, 1, prefc, objv);

    /*
     * Protect the target interpreter if it isn't the same as the source
     * interpreter so that we can continue to work with it after the target
     * command completes.
     */

    if (targetInterp != interp) {
	Tcl_Preserve(targetInterp);
    }

    /*
     * Execute the target command in the target interpreter.
     */

    result = Tcl_EvalObjv(targetInterp, cmdc, cmdv, TCL_EVAL_INVOKE);

    /*
     * Clean up the ensemble rewrite info if we set it in the first place.
     */

    if (isRootEnsemble) {
	TclResetRewriteEnsemble(targetInterp, 1);
    }

    /*
     * If it was a cross-interpreter alias, we need to transfer the result
     * back to the source interpreter and release the lock we previously set
     * on the target interpreter.
     */

    if (targetInterp != interp) {
	Tcl_TransferResult(targetInterp, result, interp);
	Tcl_Release(targetInterp);
    }

    for (i=0; i<cmdc; i++) {
	Tcl_DecrRefCount(cmdv[i]);
    }
    if (cmdv != cmdArr) {
	TclStackFree(interp, cmdv);
    }
    return result;
#undef ALIAS_CMDV_PREALLOC
}

int
TclLocalAliasObjCmd(
    void *clientData,		/* Alias record. */
    Tcl_Interp *interp,		/* Current interpreter. */
    Tcl_Size objc,			/* Number of arguments. */
    Tcl_Obj *const objv[])	/* Argument vector. */
{
#define ALIAS_CMDV_PREALLOC 10
    Alias *aliasPtr = (Alias *) clientData;
    int result;
    Tcl_Size prefc, cmdc, i;
    Tcl_Obj **prefv, **cmdv;
    Tcl_Obj *cmdArr[ALIAS_CMDV_PREALLOC];
    int isRootEnsemble;

    /*
     * Append the arguments to the command prefix and invoke the command in
     * the global namespace.
     */

    prefc = aliasPtr->objc;
    prefv = &aliasPtr->objPtr;
    cmdc = prefc + objc - 1;
    if (cmdc <= ALIAS_CMDV_PREALLOC) {
	cmdv = cmdArr;
    } else {
	cmdv = (Tcl_Obj **) TclStackAlloc(interp, cmdc * sizeof(Tcl_Obj *));
    }

    memcpy(cmdv, prefv, prefc * sizeof(Tcl_Obj *));
    memcpy(cmdv+prefc, objv+1, (objc-1) * sizeof(Tcl_Obj *));

    for (i=0; i<cmdc; i++) {
	Tcl_IncrRefCount(cmdv[i]);
    }

    /*
     * Use the ensemble rewriting machinery to ensure correct error messages:
     * only the source command should show, not the full target prefix.
     */

    isRootEnsemble = TclInitRewriteEnsemble(interp, 1, prefc, objv);

    /*
     * Execute the target command in the target interpreter.
     */

    result = Tcl_EvalObjv(interp, cmdc, cmdv, TCL_EVAL_INVOKE);

    /*
     * Clean up the ensemble rewrite info if we set it in the first place.
     */

    if (isRootEnsemble) {
	TclResetRewriteEnsemble(interp, 1);
    }

    for (i=0; i<cmdc; i++) {
	Tcl_DecrRefCount(cmdv[i]);
    }
    if (cmdv != cmdArr) {
	TclStackFree(interp, cmdv);
    }
    return result;
#undef ALIAS_CMDV_PREALLOC
}

/*
 *----------------------------------------------------------------------
 *
 * AliasObjCmdDeleteProc --
 *
 *	Is invoked when an alias command is deleted in a child. Cleans up all
 *	storage associated with this alias.
 *
 * Results:
 *	None.
 *
 * Side effects:
 *	Deletes the alias record and its entry in the alias table for the
 *	interpreter.
 *
 *----------------------------------------------------------------------
 */

static void
AliasObjCmdDeleteProc(
    void *clientData)		/* The alias record for this alias. */
{
    Alias *aliasPtr = (Alias *) clientData;
    Target *targetPtr;
    Tcl_Size i;
    Tcl_Obj **objv;

    Tcl_DecrRefCount(aliasPtr->token);
    objv = &aliasPtr->objPtr;
    for (i = 0; i < aliasPtr->objc; i++) {
	Tcl_DecrRefCount(objv[i]);
    }
    Tcl_DeleteHashEntry(aliasPtr->aliasEntryPtr);

    /*
     * Splice the target record out of the target interpreter's parent list.
     */

    targetPtr = aliasPtr->targetPtr;
    if (targetPtr->prevPtr != NULL) {
	targetPtr->prevPtr->nextPtr = targetPtr->nextPtr;
    } else {
	Parent *parentPtr = &INTERP_INFO(aliasPtr->targetInterp)->parent;

	parentPtr->targetsPtr = targetPtr->nextPtr;
    }
    if (targetPtr->nextPtr != NULL) {
	targetPtr->nextPtr->prevPtr = targetPtr->prevPtr;
    }

    Tcl_Free(targetPtr);
    Tcl_Free(aliasPtr);
}

/*
 *----------------------------------------------------------------------
 *
 * Tcl_CreateChild --
 *
 *	Creates a child interpreter. The childPath argument denotes the name
 *	of the new child relative to the current interpreter; the child is a
 *	direct descendant of the one-before-last component of the path,
 *	e.g. it is a descendant of the current interpreter if the childPath
 *	argument contains only one component. Optionally makes the child
 *	interpreter safe.
 *
 * Results:
 *	Returns the interpreter structure created, or NULL if an error
 *	occurred.
 *
 * Side effects:
 *	Creates a new interpreter and a new interpreter object command in the
 *	interpreter indicated by the childPath argument.
 *
 *----------------------------------------------------------------------
 */

Tcl_Interp *
Tcl_CreateChild(
    Tcl_Interp *interp,		/* Interpreter to start search at. */
    const char *childPath,	/* Name of child to create. */
    int isSafe)			/* Should new child be "safe" ? */
{
    Tcl_Obj *pathPtr;
    Tcl_Interp *childInterp;

    pathPtr = Tcl_NewStringObj(childPath, -1);
    childInterp = ChildCreate(interp, pathPtr, isSafe);
    Tcl_DecrRefCount(pathPtr);

    return childInterp;
}

/*
 *----------------------------------------------------------------------
 *
 * Tcl_GetChild --
 *
 *	Finds a child interpreter by its path name.
 *
 * Results:
 *	Returns a Tcl_Interp * for the named interpreter or NULL if not found.
 *
 * Side effects:
 *	None.
 *
 *----------------------------------------------------------------------
 */

Tcl_Interp *
Tcl_GetChild(
    Tcl_Interp *interp,		/* Interpreter to start search from. */
    const char *childPath)	/* Path of child to find. */
{
    Tcl_Obj *pathPtr;
    Tcl_Interp *childInterp;

    pathPtr = Tcl_NewStringObj(childPath, -1);
    childInterp = GetInterp(interp, pathPtr);
    Tcl_DecrRefCount(pathPtr);

    return childInterp;
}

/*
 *----------------------------------------------------------------------
 *
 * Tcl_GetParent --
 *
 *	Finds the parent interpreter of a child interpreter.
 *
 * Results:
 *	Returns a Tcl_Interp * for the parent interpreter or NULL if none.
 *
 * Side effects:
 *	None.
 *
 *----------------------------------------------------------------------
 */

Tcl_Interp *
Tcl_GetParent(
    Tcl_Interp *interp)		/* Get the parent of this interpreter. */
{
    Child *childPtr;		/* Child record of this interpreter. */

    if (interp == NULL) {
	return NULL;
    }
    childPtr = &INTERP_INFO(interp)->child;
    return childPtr->parentInterp;
}

/*
 *----------------------------------------------------------------------
 *
 * TclSetChildCancelFlags --
 *
 *	This function marks all child interpreters belonging to a given
 *	interpreter as being canceled or not canceled, depending on the
 *	provided flags.
 *
 * Results:
 *	None.
 *
 * Side effects:
 *	None.
 *
 *----------------------------------------------------------------------
 */

void
TclSetChildCancelFlags(
    Tcl_Interp *interp,		/* Set cancel flags of this interpreter. */
    int flags,			/* Collection of OR-ed bits that control
				 * the cancellation of the script. Only
				 * TCL_CANCEL_UNWIND is currently
				 * supported. */
    int force)			/* Non-zero to ignore numLevels for the purpose
				 * of resetting the cancellation flags. */
{
    Parent *parentPtr;		/* Parent record of given interpreter. */
    Tcl_HashEntry *hPtr;	/* Search element. */
    Tcl_HashSearch hashSearch;	/* Search variable. */
    Child *childPtr;		/* Child record of interpreter. */
    Interp *iPtr;

    if (interp == NULL) {
	return;
    }

    flags &= (CANCELED | TCL_CANCEL_UNWIND);

    parentPtr = &INTERP_INFO(interp)->parent;

    hPtr = Tcl_FirstHashEntry(&parentPtr->childTable, &hashSearch);
    for ( ; hPtr != NULL; hPtr = Tcl_NextHashEntry(&hashSearch)) {
	childPtr = (Child *) Tcl_GetHashValue(hPtr);
	iPtr = (Interp *) childPtr->childInterp;

	if (iPtr == NULL) {
	    continue;
	}

	if (flags == 0) {
	    TclResetCancellation((Tcl_Interp *) iPtr, force);
	} else {
	    TclSetCancelFlags(iPtr, flags);
	}

	/*
	 * Now, recursively handle this for the children of this child
	 * interpreter.
	 */

	TclSetChildCancelFlags((Tcl_Interp *) iPtr, flags, force);
    }
}

/*
 *----------------------------------------------------------------------
 *
 * Tcl_GetInterpPath --
 *
 *	Sets the result of the asking interpreter to a proper Tcl list
 *	containing the names of interpreters between the asking and target
 *	interpreters. The target interpreter must be either the same as the
 *	asking interpreter or one of its children (including recursively).
 *
 * Results:
 *	TCL_OK if the target interpreter is the same as, or a descendant of,
 *	the asking interpreter; TCL_ERROR else. This way one can distinguish
 *	between the case where the asking and target interps are the same (an
 *	empty list is the result, and TCL_OK is returned) and when the target
 *	is not a descendant of the asking interpreter (in which case the Tcl
 *	result is an error message and the function returns TCL_ERROR).
 *
 * Side effects:
 *	None.
 *
 *----------------------------------------------------------------------
 */

int
Tcl_GetInterpPath(
    Tcl_Interp *interp,		/* Interpreter to start search from. */
    Tcl_Interp *targetInterp)	/* Interpreter to find. */
{
    InterpInfo *iiPtr;

    if (targetInterp == interp) {
	Tcl_SetObjResult(interp, Tcl_NewObj());
	return TCL_OK;
    }
    if (targetInterp == NULL) {
	return TCL_ERROR;
    }
    iiPtr = INTERP_INFO(targetInterp);
    if (Tcl_GetInterpPath(interp, iiPtr->child.parentInterp) != TCL_OK) {
	return TCL_ERROR;
    }
    Tcl_ListObjAppendElement(NULL, Tcl_GetObjResult(interp),
	    Tcl_NewStringObj((const char *)
		    Tcl_GetHashKey(&iiPtr->parent.childTable,
			    iiPtr->child.childEntryPtr), -1));
    return TCL_OK;
}

/*
 *----------------------------------------------------------------------
 *
 * GetInterp --
 *
 *	Helper function to find a child interpreter given a pathname.
 *
 * Results:
 *	Returns the child interpreter known by that name in the calling
 *	interpreter, or NULL if no interpreter known by that name exists.
 *
 * Side effects:
 *	Assigns to the pointer variable passed in, if not NULL.
 *
 *----------------------------------------------------------------------
 */

static Tcl_Interp *
GetInterp(
    Tcl_Interp *interp,		/* Interp. to start search from. */
    Tcl_Obj *pathPtr)		/* List object containing name of interp. to
				 * be found. */
{
    Tcl_HashEntry *hPtr;	/* Search element. */
    Child *childPtr;		/* Interim child record. */
    Tcl_Obj **objv;
    Tcl_Size objc, i;
    Tcl_Interp *searchInterp;	/* Interim storage for interp. to find. */
    InterpInfo *parentInfoPtr;

    if (TclListObjGetElements(interp, pathPtr, &objc, &objv) != TCL_OK) {
	return NULL;
    }

    searchInterp = interp;
    for (i = 0; i < objc; i++) {
	parentInfoPtr = INTERP_INFO(searchInterp);
	hPtr = Tcl_FindHashEntry(&parentInfoPtr->parent.childTable,
		TclGetString(objv[i]));
	if (hPtr == NULL) {
	    searchInterp = NULL;
	    break;
	}
	childPtr = (Child *) Tcl_GetHashValue(hPtr);
	searchInterp = childPtr->childInterp;
	if (searchInterp == NULL) {
	    break;
	}
    }
    if (searchInterp == NULL) {
	Tcl_SetObjResult(interp, Tcl_ObjPrintf(
		"could not find interpreter \"%s\"", TclGetString(pathPtr)));
	Tcl_SetErrorCode(interp, "TCL", "LOOKUP", "INTERP",
		TclGetString(pathPtr), (char *)NULL);
    }
    return searchInterp;
}

/*
 *----------------------------------------------------------------------
 *
 * ChildBgerror --
 *
 *	Helper function to set/query the background error handling command
 *	prefix of an interp
 *
 * Results:
 *	A standard Tcl result.
 *
 * Side effects:
 *	When (objc == 1), childInterp will be set to a new background handler
 *	of objv[0].
 *
 *----------------------------------------------------------------------
 */

static int
ChildBgerror(
    Tcl_Interp *interp,		/* Interp for error return. */
    Tcl_Interp *childInterp,	/* Interp in which limit is set/queried. */
    Tcl_Size objc,		/* Set or Query. */
    Tcl_Obj *const objv[])	/* Argument strings. */
{
    if (objc) {
	Tcl_Size length;

	if (TCL_ERROR == TclListObjLength(NULL, objv[0], &length)
		|| (length < 1)) {
	    Tcl_SetObjResult(interp, Tcl_NewStringObj(
		    "cmdPrefix must be list of length >= 1", -1));
	    Tcl_SetErrorCode(interp, "TCL", "OPERATION", "INTERP",
		    "BGERRORFORMAT", (char *)NULL);
	    return TCL_ERROR;
	}
	TclSetBgErrorHandler(childInterp, objv[0]);
    }
    Tcl_SetObjResult(interp, TclGetBgErrorHandler(childInterp));
    return TCL_OK;
}

/*
 *----------------------------------------------------------------------
 *
 * ChildCreate --
 *
 *	Helper function to do the actual work of creating a child interp and
 *	new object command. Also optionally makes the new child interpreter
 *	"safe".
 *
 * Results:
 *	Returns the new Tcl_Interp * if successful or NULL if not. If failed,
 *	the result of the invoking interpreter contains an error message.
 *
 * Side effects:
 *	Creates a new child interpreter and a new object command.
 *
 *----------------------------------------------------------------------
 */

static Tcl_Interp *
ChildCreate(
    Tcl_Interp *interp,		/* Interp. to start search from. */
    Tcl_Obj *pathPtr,		/* Path (name) of child to create. */
    int safe)			/* Should we make it "safe"? */
{
    Tcl_Interp *parentInterp, *childInterp;
    Child *childPtr;
    InterpInfo *parentInfoPtr;
    Tcl_HashEntry *hPtr;
    const char *path;
    int isNew;
    Tcl_Size objc;
    Tcl_Obj **objv;

    if (TclListObjGetElements(interp, pathPtr, &objc, &objv) != TCL_OK) {
	return NULL;
    }
    if (objc < 2) {
	parentInterp = interp;
	path = TclGetString(pathPtr);
    } else {
	Tcl_Obj *objPtr;

	objPtr = Tcl_NewListObj(objc - 1, objv);
	parentInterp = GetInterp(interp, objPtr);
	Tcl_DecrRefCount(objPtr);
	if (parentInterp == NULL) {
	    return NULL;
	}
	path = TclGetString(objv[objc - 1]);
    }
    if (safe == 0) {
	safe = Tcl_IsSafe(parentInterp);
    }

    parentInfoPtr = INTERP_INFO(parentInterp);
    hPtr = Tcl_CreateHashEntry(&parentInfoPtr->parent.childTable, path,
	    &isNew);
    if (isNew == 0) {
	Tcl_SetObjResult(interp, Tcl_ObjPrintf(
		"interpreter named \"%s\" already exists, cannot create",
		path));
	return NULL;
    }

    childInterp = Tcl_CreateInterp();
    childPtr = &INTERP_INFO(childInterp)->child;
    childPtr->parentInterp = parentInterp;
    childPtr->childEntryPtr = hPtr;
    childPtr->childInterp = childInterp;
    childPtr->interpCmd = Tcl_NRCreateCommand2(parentInterp, path,
	    TclChildObjCmd, NRChildCmd, childInterp, ChildObjCmdDeleteProc);
    Tcl_InitHashTable(&childPtr->aliasTable, TCL_STRING_KEYS);
    Tcl_SetHashValue(hPtr, childPtr);
    Tcl_SetVar2(childInterp, "tcl_interactive", NULL, "0", TCL_GLOBAL_ONLY);

    /*
     * Inherit the recursion limit.
     */

    ((Interp *) childInterp)->maxNestingDepth =
	    ((Interp *) parentInterp)->maxNestingDepth;

    if (safe) {
	MakeSafe(childInterp);
    } else {
	if (Tcl_Init(childInterp) == TCL_ERROR) {
	    goto error;
	}

	/*
	 * This will create the "memory" command in child interpreters if we
	 * compiled with TCL_MEM_DEBUG, otherwise it does nothing.
	 */

	Tcl_InitMemory(childInterp);
    }

    /*
     * Inherit the TIP#143 limits.
     */

    InheritLimitsFromParent(childInterp, parentInterp);

    /*
     * The [clock] command presents a safe API, but uses unsafe features in
     * its implementation. This means it has to be implemented in safe interps
     * as an alias to a version in the (trusted) parent.
     */

    if (safe) {
	Tcl_Obj *clockObj;
	int status;

	TclNewLiteralStringObj(clockObj, "clock");
	Tcl_IncrRefCount(clockObj);
	status = AliasCreate(interp, childInterp, parentInterp, clockObj,
		clockObj, 0, NULL);
	Tcl_DecrRefCount(clockObj);
	if (status != TCL_OK) {
	    goto error2;
	}
    }

    return childInterp;

  error:
    Tcl_TransferResult(childInterp, TCL_ERROR, interp);
  error2:
    Tcl_DeleteInterp(childInterp);

    return NULL;
}

/*
 *----------------------------------------------------------------------
 *
 * TclChildObjCmd --
 *
 *	Command to manipulate an interpreter, e.g. to send commands to it to
 *	be evaluated. One such command exists for each child interpreter.
 *
 * Results:
 *	A standard Tcl result.
 *
 * Side effects:
 *	See user documentation for details.
 *
 *----------------------------------------------------------------------
 */

int
TclChildObjCmd(
    void *clientData,		/* Child interpreter. */
    Tcl_Interp *interp,		/* Current interpreter. */
    Tcl_Size objc,			/* Number of arguments. */
    Tcl_Obj *const objv[])	/* Argument objects. */
{
    return Tcl_NRCallObjProc2(interp, NRChildCmd, clientData, objc, objv);
}

static int
NRChildCmd(
    void *clientData,		/* Child interpreter. */
    Tcl_Interp *interp,		/* Current interpreter. */
    Tcl_Size objc,			/* Number of arguments. */
    Tcl_Obj *const objv[])	/* Argument objects. */
{
    Tcl_Interp *childInterp = (Tcl_Interp *) clientData;
    static const char *const options[] = {
	"alias",	"aliases",	"bgerror",	"debug",
	"eval",		"expose",	"hide",		"hidden",
	"issafe",	"invokehidden",	"limit",	"marktrusted",
	"recursionlimit", NULL
    };
    enum childCmdOptionsEnum {
	OPT_ALIAS,	OPT_ALIASES,	OPT_BGERROR,	OPT_DEBUG,
	OPT_EVAL,	OPT_EXPOSE,	OPT_HIDE,	OPT_HIDDEN,
	OPT_ISSAFE,	OPT_INVOKEHIDDEN, OPT_LIMIT,	OPT_MARKTRUSTED,
	OPT_RECLIMIT
    } index;

    if (childInterp == NULL) {
	Tcl_Panic("TclChildObjCmd: interpreter has been deleted");
    }

    if (objc < 2) {
	Tcl_WrongNumArgs(interp, 1, objv, "cmd ?arg ...?");
	return TCL_ERROR;
    }
    if (Tcl_GetIndexFromObj(interp, objv[1], options, "option", 0,
	    &index) != TCL_OK) {
	return TCL_ERROR;
    }

    switch (index) {
    case OPT_ALIAS:
	if (objc > 2) {
	    if (objc == 3) {
		return AliasDescribe(interp, childInterp, objv[2]);
	    }
	    if (TclGetString(objv[3])[0] == '\0') {
		if (objc == 4) {
		    return AliasDelete(interp, childInterp, objv[2]);
		}
	    } else {
		return AliasCreate(interp, childInterp, interp, objv[2],
			objv[3], objc - 4, objv + 4);
	    }
	}
	Tcl_WrongNumArgs(interp, 2, objv, "aliasName ?targetName? ?arg ...?");
	return TCL_ERROR;
    case OPT_ALIASES:
	if (objc != 2) {
	    Tcl_WrongNumArgs(interp, 2, objv, NULL);
	    return TCL_ERROR;
	}
	return AliasList(interp, childInterp);
    case OPT_BGERROR:
	if (objc != 2 && objc != 3) {
	    Tcl_WrongNumArgs(interp, 2, objv, "?cmdPrefix?");
	    return TCL_ERROR;
	}
	return ChildBgerror(interp, childInterp, objc - 2, objv + 2);
    case OPT_DEBUG:
	/*
	 * TIP #378
	 * Currently only -frame supported, otherwise ?-option ?value? ...?
	 */
	if (objc > 4) {
	    Tcl_WrongNumArgs(interp, 2, objv, "?-frame ?bool??");
	    return TCL_ERROR;
	}
	return ChildDebugCmd(interp, childInterp, objc - 2, objv + 2);
    case OPT_EVAL:
	if (objc < 3) {
	    Tcl_WrongNumArgs(interp, 2, objv, "arg ?arg ...?");
	    return TCL_ERROR;
	}
	return ChildEval(interp, childInterp, objc - 2, objv + 2);
    case OPT_EXPOSE:
	if ((objc < 3) || (objc > 4)) {
	    Tcl_WrongNumArgs(interp, 2, objv, "hiddenCmdName ?cmdName?");
	    return TCL_ERROR;
	}
	return ChildExpose(interp, childInterp, objc - 2, objv + 2);
    case OPT_HIDE:
	if ((objc < 3) || (objc > 4)) {
	    Tcl_WrongNumArgs(interp, 2, objv, "cmdName ?hiddenCmdName?");
	    return TCL_ERROR;
	}
	return ChildHide(interp, childInterp, objc - 2, objv + 2);
    case OPT_HIDDEN:
	if (objc != 2) {
	    Tcl_WrongNumArgs(interp, 2, objv, NULL);
	    return TCL_ERROR;
	}
	return ChildHidden(interp, childInterp);
    case OPT_ISSAFE:
	if (objc != 2) {
	    Tcl_WrongNumArgs(interp, 2, objv, NULL);
	    return TCL_ERROR;
	}
	Tcl_SetObjResult(interp, Tcl_NewBooleanObj(Tcl_IsSafe(childInterp)));
	return TCL_OK;
    case OPT_INVOKEHIDDEN: {
	Tcl_Size i;
	const char *namespaceName;
	static const char *const hiddenOptions[] = {
	    "-global",	"-namespace",	"--", NULL
	};
	enum hiddenOption {
	    OPT_GLOBAL,	OPT_NAMESPACE,	OPT_LAST
	} idx;

	namespaceName = NULL;
	for (i = 2; i < objc; i++) {
	    if (TclGetString(objv[i])[0] != '-') {
		break;
	    }
	    if (Tcl_GetIndexFromObj(interp, objv[i], hiddenOptions, "option",
		    0, &idx) != TCL_OK) {
		return TCL_ERROR;
	    }
	    if (idx == OPT_GLOBAL) {
		namespaceName = "::";
	    } else if (idx == OPT_NAMESPACE) {
		if (++i == objc) { /* There must be more arguments. */
		    break;
		}
		namespaceName = TclGetString(objv[i]);
	    } else {
		i++;
		break;
	    }
	}
	if (objc - i < 1) {
	    Tcl_WrongNumArgs(interp, 2, objv,
		    "?-namespace ns? ?-global? ?--? cmd ?arg ..?");
	    return TCL_ERROR;
	}
	return ChildInvokeHidden(interp, childInterp, namespaceName,
		objc - i, objv + i);
    }
    case OPT_LIMIT: {
	static const char *const limitTypes[] = {
	    "commands", "time", NULL
	};
	enum LimitTypes {
	    LIMIT_TYPE_COMMANDS, LIMIT_TYPE_TIME
	} limitType;

	if (objc < 3) {
	    Tcl_WrongNumArgs(interp, 2, objv, "limitType ?-option value ...?");
	    return TCL_ERROR;
	}
	if (Tcl_GetIndexFromObj(interp, objv[2], limitTypes, "limit type", 0,
		&limitType) != TCL_OK) {
	    return TCL_ERROR;
	}
	switch (limitType) {
	case LIMIT_TYPE_COMMANDS:
	    return ChildCommandLimitCmd(interp, childInterp, 3, objc,objv);
	case LIMIT_TYPE_TIME:
	    return ChildTimeLimitCmd(interp, childInterp, 3, objc, objv);
	}
    }
    break;
    case OPT_MARKTRUSTED:
	if (objc != 2) {
	    Tcl_WrongNumArgs(interp, 2, objv, NULL);
	    return TCL_ERROR;
	}
	return ChildMarkTrusted(interp, childInterp);
    case OPT_RECLIMIT:
	if (objc != 2 && objc != 3) {
	    Tcl_WrongNumArgs(interp, 2, objv, "?newlimit?");
	    return TCL_ERROR;
	}
	return ChildRecursionLimit(interp, childInterp, objc - 2, objv + 2);
    }

    return TCL_ERROR;
}

/*
 *----------------------------------------------------------------------
 *
 * ChildObjCmdDeleteProc --
 *
 *	Invoked when an object command for a child interpreter is deleted;
 *	cleans up all state associated with the child interpreter and destroys
 *	the child interpreter.
 *
 * Results:
 *	None.
 *
 * Side effects:
 *	Cleans up all state associated with the child interpreter and destroys
 *	the child interpreter.
 *
 *----------------------------------------------------------------------
 */

static void
ChildObjCmdDeleteProc(
    void *clientData)		/* The ChildRecord for the command. */
{
    Child *childPtr;		/* Interim storage for Child record. */
    Tcl_Interp *childInterp = (Tcl_Interp *) clientData;
				/* And for a child interp. */

    childPtr = &INTERP_INFO(childInterp)->child;

    /*
     * Unlink the child from its parent interpreter.
     */

    Tcl_DeleteHashEntry(childPtr->childEntryPtr);

    /*
     * Set to NULL so that when the InterpInfo is cleaned up in the child it
     * does not try to delete the command causing all sorts of grief. See
     * ChildRecordDeleteProc().
     */

    childPtr->interpCmd = NULL;

    if (childPtr->childInterp != NULL) {
	Tcl_DeleteInterp(childPtr->childInterp);
    }
}

/*
 *----------------------------------------------------------------------
 *
 * ChildDebugCmd -- TIP #378
 *
 *	Helper function to handle 'debug' command in a child interpreter.
 *
 * Results:
 *	A standard Tcl result.
 *
 * Side effects:
 *	May modify INTERP_DEBUG_FRAME flag in the child.
 *
 *----------------------------------------------------------------------
 */

static int
ChildDebugCmd(
    Tcl_Interp *interp,		/* Interp for error return. */
    Tcl_Interp *childInterp,	/* The child interpreter in which command
				 * will be evaluated. */
    Tcl_Size objc,		/* Number of arguments. */
    Tcl_Obj *const objv[])	/* Argument objects. */
{
    static const char *const debugTypes[] = {
	"-frame", NULL
    };
    enum DebugTypes {
	DEBUG_TYPE_FRAME
    };
    int debugType;
    Interp *iPtr;
    Tcl_Obj *resultPtr;

    iPtr = (Interp *) childInterp;
    if (objc == 0) {
	TclNewObj(resultPtr);
	Tcl_ListObjAppendElement(NULL, resultPtr,
		Tcl_NewStringObj("-frame", -1));
	Tcl_ListObjAppendElement(NULL, resultPtr,
		Tcl_NewBooleanObj(iPtr->flags & INTERP_DEBUG_FRAME));
	Tcl_SetObjResult(interp, resultPtr);
    } else {
	if (Tcl_GetIndexFromObj(interp, objv[0], debugTypes, "debug option",
		0, &debugType) != TCL_OK) {
	    return TCL_ERROR;
	}
	if (debugType == DEBUG_TYPE_FRAME) {
	    if (objc == 2) { /* set */
		if (Tcl_GetBooleanFromObj(interp, objv[1], &debugType)
			!= TCL_OK) {
		    return TCL_ERROR;
		}

		/*
		 * Quietly ignore attempts to disable interp debugging.  This
		 * is a one-way switch as frame debug info is maintained in a
		 * stack that must be consistent once turned on.
		 */

		if (debugType) {
		    iPtr->flags |= INTERP_DEBUG_FRAME;
		}
	    }
	    Tcl_SetObjResult(interp,
		    Tcl_NewBooleanObj(iPtr->flags & INTERP_DEBUG_FRAME));
	}
    }
    return TCL_OK;
}

/*
 *----------------------------------------------------------------------
 *
 * ChildEval --
 *
 *	Helper function to evaluate a command in a child interpreter.
 *
 * Results:
 *	A standard Tcl result.
 *
 * Side effects:
 *	Whatever the command does.
 *
 *----------------------------------------------------------------------
 */

static int
ChildEval(
    Tcl_Interp *interp,		/* Interp for error return. */
    Tcl_Interp *childInterp,	/* The child interpreter in which command
				 * will be evaluated. */
    Tcl_Size objc,		/* Number of arguments. */
    Tcl_Obj *const objv[])	/* Argument objects. */
{
    int result;

    /*
     * TIP #285: If necessary, reset the cancellation flags for the child
     * interpreter now; otherwise, canceling a script in a parent interpreter
     * can result in a situation where a child interpreter can no longer
     * evaluate any scripts unless somebody calls the TclResetCancellation
     * function for that particular Tcl_Interp.
     */

    TclSetChildCancelFlags(childInterp, 0, 0);

    Tcl_Preserve(childInterp);
    Tcl_AllowExceptions(childInterp);

    if (objc == 1) {
	/*
	 * TIP #280: Make actual argument location available to eval'd script.
	 */

	Interp *iPtr = (Interp *) interp;
	CmdFrame *invoker = iPtr->cmdFramePtr;
	int word = 0;

	TclArgumentGet(interp, objv[0], &invoker, &word);

	result = TclEvalObjEx(childInterp, objv[0], 0, invoker, word);
    } else {
	Tcl_Obj *objPtr = Tcl_ConcatObj(objc, objv);
	Tcl_IncrRefCount(objPtr);
	result = Tcl_EvalObjEx(childInterp, objPtr, 0);
	Tcl_DecrRefCount(objPtr);
    }
    Tcl_TransferResult(childInterp, result, interp);

    Tcl_Release(childInterp);
    return result;
}

/*
 *----------------------------------------------------------------------
 *
 * ChildExpose --
 *
 *	Helper function to expose a command in a child interpreter.
 *
 * Results:
 *	A standard Tcl result.
 *
 * Side effects:
 *	After this call scripts in the child will be able to invoke the newly
 *	exposed command.
 *
 *----------------------------------------------------------------------
 */

static int
ChildExpose(
    Tcl_Interp *interp,		/* Interp for error return. */
    Tcl_Interp *childInterp,	/* Interp in which command will be exposed. */
    Tcl_Size objc,		/* Number of arguments. */
    Tcl_Obj *const objv[])	/* Argument strings. */
{
    const char *name;

    if (Tcl_IsSafe(interp)) {
	Tcl_SetObjResult(interp, Tcl_NewStringObj(
		"permission denied: safe interpreter cannot expose commands",
		-1));
	Tcl_SetErrorCode(interp, "TCL", "OPERATION", "INTERP", "UNSAFE",
		(char *)NULL);
	return TCL_ERROR;
    }

    name = TclGetString(objv[(objc == 1) ? 0 : 1]);
    if (Tcl_ExposeCommand(childInterp, TclGetString(objv[0]),
	    name) != TCL_OK) {
	Tcl_TransferResult(childInterp, TCL_ERROR, interp);
	return TCL_ERROR;
    }
    return TCL_OK;
}

/*
 *----------------------------------------------------------------------
 *
 * ChildRecursionLimit --
 *
 *	Helper function to set/query the Recursion limit of an interp
 *
 * Results:
 *	A standard Tcl result.
 *
 * Side effects:
 *	When (objc == 1), childInterp will be set to a new recursion limit of
 *	objv[0].
 *
 *----------------------------------------------------------------------
 */

static int
ChildRecursionLimit(
    Tcl_Interp *interp,		/* Interp for error return. */
    Tcl_Interp *childInterp,	/* Interp in which limit is set/queried. */
    Tcl_Size objc,		/* Set or Query. */
    Tcl_Obj *const objv[])	/* Argument strings. */
{
    Interp *iPtr;
    Tcl_WideInt limit;

    if (objc) {
	if (Tcl_IsSafe(interp)) {
	    Tcl_SetObjResult(interp, Tcl_NewStringObj("permission denied: "
		    "safe interpreters cannot change recursion limit", -1));
	    Tcl_SetErrorCode(interp, "TCL", "OPERATION", "INTERP", "UNSAFE",
		    (char *)NULL);
	    return TCL_ERROR;
	}
	if (TclGetWideIntFromObj(interp, objv[0], &limit) == TCL_ERROR) {
	    return TCL_ERROR;
	}
	if (limit <= 0) {
	    Tcl_SetObjResult(interp, Tcl_NewStringObj(
		    "recursion limit must be > 0", -1));
	    Tcl_SetErrorCode(interp, "TCL", "OPERATION", "INTERP", "BADLIMIT",
		    (char *)NULL);
	    return TCL_ERROR;
	}
	Tcl_SetRecursionLimit(childInterp, limit);
	iPtr = (Interp *) childInterp;
	if (interp == childInterp && iPtr->numLevels > limit) {
	    Tcl_SetObjResult(interp, Tcl_NewStringObj(
		    "falling back due to new recursion limit", -1));
	    Tcl_SetErrorCode(interp, "TCL", "RECURSION", (char *)NULL);
	    return TCL_ERROR;
	}
	Tcl_SetObjResult(interp, objv[0]);
	return TCL_OK;
    } else {
	limit = Tcl_SetRecursionLimit(childInterp, 0);
	Tcl_SetObjResult(interp, Tcl_NewWideIntObj(limit));
	return TCL_OK;
    }
}

/*
 *----------------------------------------------------------------------
 *
 * ChildHide --
 *
 *	Helper function to hide a command in a child interpreter.
 *
 * Results:
 *	A standard Tcl result.
 *
 * Side effects:
 *	After this call scripts in the child will no longer be able to invoke
 *	the named command.
 *
 *----------------------------------------------------------------------
 */

static int
ChildHide(
    Tcl_Interp *interp,		/* Interp for error return. */
    Tcl_Interp *childInterp,	/* Interp in which command will be exposed. */
    Tcl_Size objc,		/* Number of arguments. */
    Tcl_Obj *const objv[])	/* Argument strings. */
{
    const char *name;

    if (Tcl_IsSafe(interp)) {
	Tcl_SetObjResult(interp, Tcl_NewStringObj(
		"permission denied: safe interpreter cannot hide commands",
		-1));
	Tcl_SetErrorCode(interp, "TCL", "OPERATION", "INTERP", "UNSAFE",
		(char *)NULL);
	return TCL_ERROR;
    }

    name = TclGetString(objv[(objc == 1) ? 0 : 1]);
    if (Tcl_HideCommand(childInterp, TclGetString(objv[0]), name) != TCL_OK) {
	Tcl_TransferResult(childInterp, TCL_ERROR, interp);
	return TCL_ERROR;
    }
    return TCL_OK;
}

/*
 *----------------------------------------------------------------------
 *
 * ChildHidden --
 *
 *	Helper function to compute list of hidden commands in a child
 *	interpreter.
 *
 * Results:
 *	A standard Tcl result.
 *
 * Side effects:
 *	None.
 *
 *----------------------------------------------------------------------
 */

static int
ChildHidden(
    Tcl_Interp *interp,		/* Interp for data return. */
    Tcl_Interp *childInterp)	/* Interp whose hidden commands to query. */
{
    Tcl_Obj *listObjPtr;	/* Local object pointer. */
    Tcl_HashTable *hTblPtr;	/* For local searches. */
    Tcl_HashEntry *hPtr;	/* For local searches. */
    Tcl_HashSearch hSearch;	/* For local searches. */

    TclNewObj(listObjPtr);
    hTblPtr = ((Interp *) childInterp)->hiddenCmdTablePtr;
    if (hTblPtr != NULL) {
	for (hPtr = Tcl_FirstHashEntry(hTblPtr, &hSearch);
		hPtr != NULL;
		hPtr = Tcl_NextHashEntry(&hSearch)) {
	    Tcl_ListObjAppendElement(NULL, listObjPtr,
		    Tcl_NewStringObj((const char *)
			    Tcl_GetHashKey(hTblPtr, hPtr), -1));
	}
    }
    Tcl_SetObjResult(interp, listObjPtr);
    return TCL_OK;
}

/*
 *----------------------------------------------------------------------
 *
 * ChildInvokeHidden --
 *
 *	Helper function to invoke a hidden command in a child interpreter.
 *
 * Results:
 *	A standard Tcl result.
 *
 * Side effects:
 *	Whatever the hidden command does.
 *
 *----------------------------------------------------------------------
 */

static int
ChildInvokeHidden(
    Tcl_Interp *interp,		/* Interp for error return. */
    Tcl_Interp *childInterp,	/* The child interpreter in which command will
				 * be invoked. */
    const char *namespaceName,	/* The namespace to use, if any. */
    Tcl_Size objc,		/* Number of arguments. */
    Tcl_Obj *const objv[])	/* Argument objects. */
{
    int result;

    if (Tcl_IsSafe(interp)) {
	Tcl_SetObjResult(interp, Tcl_NewStringObj(
		"not allowed to invoke hidden commands from safe interpreter",
		-1));
	Tcl_SetErrorCode(interp, "TCL", "OPERATION", "INTERP", "UNSAFE",
		(char *)NULL);
	return TCL_ERROR;
    }

    Tcl_Preserve(childInterp);
    Tcl_AllowExceptions(childInterp);

    if (namespaceName == NULL) {
	NRE_callback *rootPtr = TOP_CB(childInterp);

	Tcl_NRAddCallback(interp, NRPostInvokeHidden, childInterp,
		rootPtr, NULL, NULL);
	return TclNRInvoke(NULL, childInterp, objc, objv);
    } else {
	Namespace *nsPtr, *dummy1, *dummy2;
	const char *tail;

	result = TclGetNamespaceForQualName(childInterp, namespaceName, NULL,
		TCL_FIND_ONLY_NS | TCL_GLOBAL_ONLY | TCL_LEAVE_ERR_MSG
		| TCL_CREATE_NS_IF_UNKNOWN, &nsPtr, &dummy1, &dummy2, &tail);
	if (result == TCL_OK) {
	    result = TclObjInvokeNamespace(childInterp, objc, objv,
		    (Tcl_Namespace *) nsPtr, TCL_INVOKE_HIDDEN);
	}
    }

    Tcl_TransferResult(childInterp, result, interp);

    Tcl_Release(childInterp);
    return result;
}

static int
NRPostInvokeHidden(
    void *data[],
    Tcl_Interp *interp,
    int result)
{
    Tcl_Interp *childInterp = (Tcl_Interp *) data[0];
    NRE_callback *rootPtr = (NRE_callback *) data[1];

    if (interp != childInterp) {
	result = TclNRRunCallbacks(childInterp, result, rootPtr);
	Tcl_TransferResult(childInterp, result, interp);
    }
    Tcl_Release(childInterp);
    return result;
}

/*
 *----------------------------------------------------------------------
 *
 * ChildMarkTrusted --
 *
 *	Helper function to mark a child interpreter as trusted (unsafe).
 *
 * Results:
 *	A standard Tcl result.
 *
 * Side effects:
 *	After this call the hard-wired security checks in the core no longer
 *	prevent the child from performing certain operations.
 *
 *----------------------------------------------------------------------
 */

static int
ChildMarkTrusted(
    Tcl_Interp *interp,		/* Interp for error return. */
    Tcl_Interp *childInterp)	/* The child interpreter which will be marked
				 * trusted. */
{
    if (Tcl_IsSafe(interp)) {
	Tcl_SetObjResult(interp, Tcl_NewStringObj(
		"permission denied: safe interpreter cannot mark trusted",
		-1));
	Tcl_SetErrorCode(interp, "TCL", "OPERATION", "INTERP", "UNSAFE",
		(char *)NULL);
	return TCL_ERROR;
    }
    ((Interp *) childInterp)->flags &= ~SAFE_INTERP;
    return TCL_OK;
}

/*
 *----------------------------------------------------------------------
 *
 * Tcl_IsSafe --
 *
 *	Determines whether an interpreter is safe
 *
 * Results:
 *	1 if it is safe, 0 if it is not.
 *
 * Side effects:
 *	None.
 *
 *----------------------------------------------------------------------
 */

int
Tcl_IsSafe(
    Tcl_Interp *interp)		/* Is this interpreter "safe" ? */
{
    Interp *iPtr = (Interp *) interp;

    if (iPtr == NULL) {
	return 0;
    }
    return (iPtr->flags & SAFE_INTERP) ? 1 : 0;
}

/*
 *----------------------------------------------------------------------
 *
 * MakeSafe --
 *
 *	Makes its argument interpreter contain only functionality that is
 *	defined to be part of Safe Tcl. Unsafe commands are hidden, the env
 *	array is unset, and the standard channels are removed.
 *
 * Results:
 *	None.
 *
 * Side effects:
 *	Hides commands in its argument interpreter, and removes settings and
 *	channels.
 *
 *----------------------------------------------------------------------
 */

void
MakeSafe(
    Tcl_Interp *interp)		/* Interpreter to be made safe. */
{
    Tcl_Channel chan;		/* Channel to remove from safe interpreter. */
    Interp *iPtr = (Interp *) interp;
    Tcl_Interp *parent = INTERP_INFO(iPtr)->child.parentInterp;

    TclHideUnsafeCommands(interp);

    if (parent != NULL) {
	/*
	 * Alias these function implementations in the child to those in the
	 * parent; the overall implementations are safe, but they're normally
	 * defined by init.tcl which is not sourced by safe interpreters.
	 * Assume these functions all work. [Bug 2895741]
	 */

	(void) Tcl_EvalEx(interp,
		"namespace eval ::tcl {namespace eval mathfunc {}}",
		TCL_INDEX_NONE, 0);
    }

    iPtr->flags |= SAFE_INTERP;

    /*
     * Unsetting variables : (which should not have been set in the first
     * place, but...)
     */

    /*
     * No env array in a safe interpreter.
     */

    Tcl_UnsetVar2(interp, "env", NULL, TCL_GLOBAL_ONLY);

    /*
     * Remove unsafe parts of tcl_platform
     */

    Tcl_UnsetVar2(interp, "tcl_platform", "os", TCL_GLOBAL_ONLY);
    Tcl_UnsetVar2(interp, "tcl_platform", "osVersion", TCL_GLOBAL_ONLY);
    Tcl_UnsetVar2(interp, "tcl_platform", "machine", TCL_GLOBAL_ONLY);
    Tcl_UnsetVar2(interp, "tcl_platform", "user", TCL_GLOBAL_ONLY);

    /*
     * Unset path information variables (the only one remaining is [info
     * nameofexecutable])
     */

    Tcl_UnsetVar2(interp, "tclDefaultLibrary", NULL, TCL_GLOBAL_ONLY);
    Tcl_UnsetVar2(interp, "tcl_library", NULL, TCL_GLOBAL_ONLY);
    Tcl_UnsetVar2(interp, "tcl_pkgPath", NULL, TCL_GLOBAL_ONLY);

    /*
     * Remove the standard channels from the interpreter; safe interpreters do
     * not ordinarily have access to stdin, stdout and stderr.
     *
     * NOTE: These channels are not added to the interpreter by the
     * Tcl_CreateInterp call, but may be added later, by another I/O
     * operation. We want to ensure that the interpreter does not have these
     * channels even if it is being made safe after being used for some time..
     */

    chan = Tcl_GetStdChannel(TCL_STDIN);
    if (chan != NULL) {
	Tcl_UnregisterChannel(interp, chan);
    }
    chan = Tcl_GetStdChannel(TCL_STDOUT);
    if (chan != NULL) {
	Tcl_UnregisterChannel(interp, chan);
    }
    chan = Tcl_GetStdChannel(TCL_STDERR);
    if (chan != NULL) {
	Tcl_UnregisterChannel(interp, chan);
    }
}

/*
 *----------------------------------------------------------------------
 *
 * Tcl_LimitExceeded --
 *
 *	Tests whether any limit has been exceeded in the given interpreter
 *	(i.e. whether the interpreter is currently unable to process further
 *	scripts).
 *
 * Results:
 *	A boolean value.
 *
 * Side effects:
 *	None.
 *
 * Notes:
 *	If you change this function, you MUST also update TclLimitExceeded() in
 *	tclInt.h.
 *----------------------------------------------------------------------
 */

int
Tcl_LimitExceeded(
    Tcl_Interp *interp)
{
    Interp *iPtr = (Interp *) interp;

    return iPtr->limit.exceeded != 0;
}

/*
 *----------------------------------------------------------------------
 *
 * Tcl_LimitReady --
 *
 *	Find out whether any limit has been set on the interpreter, and if so
 *	check whether the granularity of that limit is such that the full
 *	limit check should be carried out.
 *
 * Results:
 *	A boolean value that indicates whether to call Tcl_LimitCheck.
 *
 * Side effects:
 *	Increments the limit granularity counter.
 *
 * Notes:
 *	If you change this function, you MUST also update TclLimitReady() in
 *	tclInt.h.
 *
 *----------------------------------------------------------------------
 */

int
Tcl_LimitReady(
    Tcl_Interp *interp)
{
    Interp *iPtr = (Interp *) interp;

    if (iPtr->limit.active != 0) {
	int ticker = ++iPtr->limit.granularityTicker;

	if ((iPtr->limit.active & TCL_LIMIT_COMMANDS) &&
		((iPtr->limit.cmdGranularity == 1) ||
		    (ticker % iPtr->limit.cmdGranularity == 0))) {
	    return 1;
	}
	if ((iPtr->limit.active & TCL_LIMIT_TIME) &&
		((iPtr->limit.timeGranularity == 1) ||
		    (ticker % iPtr->limit.timeGranularity == 0))) {
	    return 1;
	}
    }
    return 0;
}

/*
 *----------------------------------------------------------------------
 *
 * Tcl_LimitCheck --
 *
 *	Check all currently set limits in the interpreter (where permitted by
 *	granularity). If a limit is exceeded, call its callbacks and, if the
 *	limit is still exceeded after the callbacks have run, make the
 *	interpreter generate an error that cannot be caught within the limited
 *	interpreter.
 *
 * Results:
 *	A Tcl result value (TCL_OK if no limit is exceeded, and TCL_ERROR if a
 *	limit has been exceeded).
 *
 * Side effects:
 *	May invoke system calls. May invoke other interpreters. May be
 *	reentrant. May put the interpreter into a state where it can no longer
 *	execute commands without outside intervention.
 *
 *----------------------------------------------------------------------
 */

int
Tcl_LimitCheck(
    Tcl_Interp *interp)
{
    Interp *iPtr = (Interp *) interp;
    int ticker = iPtr->limit.granularityTicker;

    if (Tcl_InterpDeleted(interp)) {
	return TCL_OK;
    }

    if ((iPtr->limit.active & TCL_LIMIT_COMMANDS) &&
	    ((iPtr->limit.cmdGranularity == 1) ||
		    (ticker % iPtr->limit.cmdGranularity == 0)) &&
	    (iPtr->limit.cmdCount < iPtr->cmdCount)) {
	iPtr->limit.exceeded |= TCL_LIMIT_COMMANDS;
	Tcl_Preserve(interp);
	RunLimitHandlers(iPtr->limit.cmdHandlers, interp);
	if (iPtr->limit.cmdCount >= iPtr->cmdCount) {
	    iPtr->limit.exceeded &= ~TCL_LIMIT_COMMANDS;
	} else if (iPtr->limit.exceeded & TCL_LIMIT_COMMANDS) {
	    Tcl_SetObjResult(interp, Tcl_NewStringObj(
		    "command count limit exceeded", -1));
	    Tcl_SetErrorCode(interp, "TCL", "LIMIT", "COMMANDS", (char *)NULL);
	    Tcl_Release(interp);
	    return TCL_ERROR;
	}
	Tcl_Release(interp);
    }

    if ((iPtr->limit.active & TCL_LIMIT_TIME) &&
	    ((iPtr->limit.timeGranularity == 1) ||
		(ticker % iPtr->limit.timeGranularity == 0))) {
	Tcl_Time now;

	Tcl_GetTime(&now);
	if (iPtr->limit.time.sec < now.sec ||
		(iPtr->limit.time.sec == now.sec &&
		iPtr->limit.time.usec < now.usec)) {
	    iPtr->limit.exceeded |= TCL_LIMIT_TIME;
	    Tcl_Preserve(interp);
	    RunLimitHandlers(iPtr->limit.timeHandlers, interp);
	    if (iPtr->limit.time.sec > now.sec ||
		    (iPtr->limit.time.sec == now.sec &&
		    iPtr->limit.time.usec >= now.usec)) {
		iPtr->limit.exceeded &= ~TCL_LIMIT_TIME;
	    } else if (iPtr->limit.exceeded & TCL_LIMIT_TIME) {
		Tcl_SetObjResult(interp, Tcl_NewStringObj(
			"time limit exceeded", -1));
		Tcl_SetErrorCode(interp, "TCL", "LIMIT", "TIME", (char *)NULL);
		Tcl_Release(interp);
		return TCL_ERROR;
	    }
	    Tcl_Release(interp);
	}
    }

    return TCL_OK;
}

/*
 *----------------------------------------------------------------------
 *
 * RunLimitHandlers --
 *
 *	Invoke all the limit handlers in a list (for a particular limit).
 *	Note that no particular limit handler callback will be invoked
 *	reentrantly.
 *
 * Results:
 *	None.
 *
 * Side effects:
 *	Depends on the limit handlers.
 *
 *----------------------------------------------------------------------
 */

static void
RunLimitHandlers(
    LimitHandler *handlerPtr,
    Tcl_Interp *interp)
{
    LimitHandler *nextPtr;
    for (; handlerPtr!=NULL ; handlerPtr=nextPtr) {
	if (handlerPtr->flags & (LIMIT_HANDLER_DELETED|LIMIT_HANDLER_ACTIVE)) {
	    /*
	     * Reentrant call or something seriously strange in the delete
	     * code.
	     */

	    nextPtr = handlerPtr->nextPtr;
	    continue;
	}

	/*
	 * Set the ACTIVE flag while running the limit handler itself so we
	 * cannot reentrantly call this handler and know to use the alternate
	 * method of deletion if necessary.
	 */

	handlerPtr->flags |= LIMIT_HANDLER_ACTIVE;
	handlerPtr->handlerProc(handlerPtr->clientData, interp);
	handlerPtr->flags &= ~LIMIT_HANDLER_ACTIVE;

	/*
	 * Rediscover this value; it might have changed during the processing
	 * of a limit handler. We have to record it here because we might
	 * delete the structure below, and reading a value out of a deleted
	 * structure is unsafe (even if actually legal with some
	 * malloc()/free() implementations.)
	 */

	nextPtr = handlerPtr->nextPtr;

	/*
	 * If we deleted the current handler while we were executing it, we
	 * will have spliced it out of the list and set the
	 * LIMIT_HANDLER_DELETED flag.
	 */

	if (handlerPtr->flags & LIMIT_HANDLER_DELETED) {
	    if (handlerPtr->deleteProc != NULL) {
		handlerPtr->deleteProc(handlerPtr->clientData);
	    }
	    Tcl_Free(handlerPtr);
	}
    }
}

/*
 *----------------------------------------------------------------------
 *
 * Tcl_LimitAddHandler --
 *
 *	Add a callback handler for a particular resource limit.
 *
 * Results:
 *	None.
 *
 * Side effects:
 *	Extends the internal linked list of handlers for a limit.
 *
 *----------------------------------------------------------------------
 */

void
Tcl_LimitAddHandler(
    Tcl_Interp *interp,
    int type,
    Tcl_LimitHandlerProc *handlerProc,
    void *clientData,
    Tcl_LimitHandlerDeleteProc *deleteProc)
{
    Interp *iPtr = (Interp *) interp;
    LimitHandler *handlerPtr;

    /*
     * Convert everything into a real deletion callback.
     */

    if (deleteProc == TCL_DYNAMIC) {
	deleteProc = TclpFree;
    }

    /*
     * Allocate a handler record.
     */

    handlerPtr = (LimitHandler *) Tcl_Alloc(sizeof(LimitHandler));
    handlerPtr->flags = 0;
    handlerPtr->handlerProc = handlerProc;
    handlerPtr->clientData = clientData;
    handlerPtr->deleteProc = deleteProc;
    handlerPtr->prevPtr = NULL;

    /*
     * Prepend onto the front of the correct linked list.
     */

    switch (type) {
    case TCL_LIMIT_COMMANDS:
	handlerPtr->nextPtr = iPtr->limit.cmdHandlers;
	if (handlerPtr->nextPtr != NULL) {
	    handlerPtr->nextPtr->prevPtr = handlerPtr;
	}
	iPtr->limit.cmdHandlers = handlerPtr;
	return;

    case TCL_LIMIT_TIME:
	handlerPtr->nextPtr = iPtr->limit.timeHandlers;
	if (handlerPtr->nextPtr != NULL) {
	    handlerPtr->nextPtr->prevPtr = handlerPtr;
	}
	iPtr->limit.timeHandlers = handlerPtr;
	return;
    }

    Tcl_Panic("unknown type of resource limit");
}

/*
 *----------------------------------------------------------------------
 *
 * Tcl_LimitRemoveHandler --
 *
 *	Remove a callback handler for a particular resource limit.
 *
 * Results:
 *	None.
 *
 * Side effects:
 *	The handler is spliced out of the internal linked list for the limit,
 *	and if not currently being invoked, deleted. Otherwise it is just
 *	marked for deletion and removed when the limit handler has finished
 *	executing.
 *
 *----------------------------------------------------------------------
 */

void
Tcl_LimitRemoveHandler(
    Tcl_Interp *interp,
    int type,
    Tcl_LimitHandlerProc *handlerProc,
    void *clientData)
{
    Interp *iPtr = (Interp *) interp;
    LimitHandler *handlerPtr;

    switch (type) {
    case TCL_LIMIT_COMMANDS:
	handlerPtr = iPtr->limit.cmdHandlers;
	break;
    case TCL_LIMIT_TIME:
	handlerPtr = iPtr->limit.timeHandlers;
	break;
    default:
	Tcl_Panic("unknown type of resource limit");
	return;
    }

    for (; handlerPtr!=NULL ; handlerPtr=handlerPtr->nextPtr) {
	if ((handlerPtr->handlerProc != handlerProc) ||
		(handlerPtr->clientData != clientData)) {
	    continue;
	}

	/*
	 * We've found the handler to delete; mark it as doomed if not already
	 * so marked (which shouldn't actually happen).
	 */

	if (handlerPtr->flags & LIMIT_HANDLER_DELETED) {
	    return;
	}
	handlerPtr->flags |= LIMIT_HANDLER_DELETED;

	/*
	 * Splice the handler out of the doubly-linked list.
	 */

	if (handlerPtr->prevPtr == NULL) {
	    switch (type) {
	    case TCL_LIMIT_COMMANDS:
		iPtr->limit.cmdHandlers = handlerPtr->nextPtr;
		break;
	    case TCL_LIMIT_TIME:
		iPtr->limit.timeHandlers = handlerPtr->nextPtr;
		break;
	    }
	} else {
	    handlerPtr->prevPtr->nextPtr = handlerPtr->nextPtr;
	}
	if (handlerPtr->nextPtr != NULL) {
	    handlerPtr->nextPtr->prevPtr = handlerPtr->prevPtr;
	}

	/*
	 * If nothing is currently executing the handler, delete its client
	 * data and the overall handler structure now. Otherwise it will all
	 * go away when the handler returns.
	 */

	if (!(handlerPtr->flags & LIMIT_HANDLER_ACTIVE)) {
	    if (handlerPtr->deleteProc != NULL) {
		handlerPtr->deleteProc(handlerPtr->clientData);
	    }
	    Tcl_Free(handlerPtr);
	}
	return;
    }
}

/*
 *----------------------------------------------------------------------
 *
 * TclLimitRemoveAllHandlers --
 *
 *	Remove all limit callback handlers for an interpreter. This is invoked
 *	as part of deleting the interpreter.
 *
 * Results:
 *	None.
 *
 * Side effects:
 *	Limit handlers are deleted or marked for deletion (as with
 *	Tcl_LimitRemoveHandler).
 *
 *----------------------------------------------------------------------
 */

void
TclLimitRemoveAllHandlers(
    Tcl_Interp *interp)
{
    Interp *iPtr = (Interp *) interp;
    LimitHandler *handlerPtr, *nextHandlerPtr;

    /*
     * Delete all command-limit handlers.
     */

    for (handlerPtr=iPtr->limit.cmdHandlers, iPtr->limit.cmdHandlers=NULL;
	    handlerPtr!=NULL; handlerPtr=nextHandlerPtr) {
	nextHandlerPtr = handlerPtr->nextPtr;

	/*
	 * Do not delete here if it has already been marked for deletion.
	 */

	if (handlerPtr->flags & LIMIT_HANDLER_DELETED) {
	    continue;
	}
	handlerPtr->flags |= LIMIT_HANDLER_DELETED;
	handlerPtr->prevPtr = NULL;
	handlerPtr->nextPtr = NULL;

	/*
	 * If nothing is currently executing the handler, delete its client
	 * data and the overall handler structure now. Otherwise it will all
	 * go away when the handler returns.
	 */

	if (!(handlerPtr->flags & LIMIT_HANDLER_ACTIVE)) {
	    if (handlerPtr->deleteProc != NULL) {
		handlerPtr->deleteProc(handlerPtr->clientData);
	    }
	    Tcl_Free(handlerPtr);
	}
    }

    /*
     * Delete all time-limit handlers.
     */

    for (handlerPtr=iPtr->limit.timeHandlers, iPtr->limit.timeHandlers=NULL;
	    handlerPtr!=NULL; handlerPtr=nextHandlerPtr) {
	nextHandlerPtr = handlerPtr->nextPtr;

	/*
	 * Do not delete here if it has already been marked for deletion.
	 */

	if (handlerPtr->flags & LIMIT_HANDLER_DELETED) {
	    continue;
	}
	handlerPtr->flags |= LIMIT_HANDLER_DELETED;
	handlerPtr->prevPtr = NULL;
	handlerPtr->nextPtr = NULL;

	/*
	 * If nothing is currently executing the handler, delete its client
	 * data and the overall handler structure now. Otherwise it will all
	 * go away when the handler returns.
	 */

	if (!(handlerPtr->flags & LIMIT_HANDLER_ACTIVE)) {
	    if (handlerPtr->deleteProc != NULL) {
		handlerPtr->deleteProc(handlerPtr->clientData);
	    }
	    Tcl_Free(handlerPtr);
	}
    }

    /*
     * Delete the timer callback that is used to trap limits that occur in
     * [vwait]s...
     */

    if (iPtr->limit.timeEvent != NULL) {
	Tcl_DeleteTimerHandler(iPtr->limit.timeEvent);
	iPtr->limit.timeEvent = NULL;
    }
}

/*
 *----------------------------------------------------------------------
 *
 * Tcl_LimitTypeEnabled --
 *
 *	Check whether a particular limit has been enabled for an interpreter.
 *
 * Results:
 *	A boolean value.
 *
 * Side effects:
 *	None.
 *
 *----------------------------------------------------------------------
 */

int
Tcl_LimitTypeEnabled(
    Tcl_Interp *interp,
    int type)
{
    Interp *iPtr = (Interp *) interp;

    return (iPtr->limit.active & type) != 0;
}

/*
 *----------------------------------------------------------------------
 *
 * Tcl_LimitTypeExceeded --
 *
 *	Check whether a particular limit has been exceeded for an interpreter.
 *
 * Results:
 *	A boolean value (note that Tcl_LimitExceeded will always return
 *	non-zero when this function returns non-zero).
 *
 * Side effects:
 *	None.
 *
 *----------------------------------------------------------------------
 */

int
Tcl_LimitTypeExceeded(
    Tcl_Interp *interp,
    int type)
{
    Interp *iPtr = (Interp *) interp;

    return (iPtr->limit.exceeded & type) != 0;
}

/*
 *----------------------------------------------------------------------
 *
 * Tcl_LimitTypeSet --
 *
 *	Enable a particular limit for an interpreter.
 *
 * Results:
 *	None.
 *
 * Side effects:
 *	The limit is turned on and will be checked in future at an interval
 *	determined by the frequency of calling of Tcl_LimitReady and the
 *	granularity of the limit in question.
 *
 *----------------------------------------------------------------------
 */

void
Tcl_LimitTypeSet(
    Tcl_Interp *interp,
    int type)
{
    Interp *iPtr = (Interp *) interp;

    iPtr->limit.active |= type;
}

/*
 *----------------------------------------------------------------------
 *
 * Tcl_LimitTypeReset --
 *
 *	Disable a particular limit for an interpreter.
 *
 * Results:
 *	None.
 *
 * Side effects:
 *	The limit is disabled. If the limit was exceeded when this function
 *	was called, the limit will no longer be exceeded afterwards and the
 *	interpreter will be free to execute further scripts (assuming it isn't
 *	also deleted, of course).
 *
 *----------------------------------------------------------------------
 */

void
Tcl_LimitTypeReset(
    Tcl_Interp *interp,
    int type)
{
    Interp *iPtr = (Interp *) interp;

    iPtr->limit.active &= ~type;
    iPtr->limit.exceeded &= ~type;
}

/*
 *----------------------------------------------------------------------
 *
 * Tcl_LimitSetCommands --
 *
 *	Set the command limit for an interpreter.
 *
 * Results:
 *	None.
 *
 * Side effects:
 *	Also resets whether the command limit was exceeded. This might permit
 *	a small amount of further execution in the interpreter even if the
 *	limit itself is theoretically exceeded.
 *
 *----------------------------------------------------------------------
 */

void
Tcl_LimitSetCommands(
    Tcl_Interp *interp,
    Tcl_Size commandLimit)
{
    Interp *iPtr = (Interp *) interp;

    iPtr->limit.cmdCount = commandLimit;
    iPtr->limit.exceeded &= ~TCL_LIMIT_COMMANDS;
}

/*
 *----------------------------------------------------------------------
 *
 * Tcl_LimitGetCommands --
 *
 *	Get the number of commands that may be executed in the interpreter
 *	before the command-limit is reached.
 *
 * Results:
 *	An upper bound on the number of commands.
 *
 * Side effects:
 *	None.
 *
 *----------------------------------------------------------------------
 */

int
Tcl_LimitGetCommands(
    Tcl_Interp *interp)
{
    Interp *iPtr = (Interp *) interp;

    return iPtr->limit.cmdCount;
}

/*
 *----------------------------------------------------------------------
 *
 * Tcl_LimitSetTime --
 *
 *	Set the time limit for an interpreter by copying it from the value
 *	pointed to by the timeLimitPtr argument.
 *
 * Results:
 *	None.
 *
 * Side effects:
 *	Also resets whether the time limit was exceeded. This might permit a
 *	small amount of further execution in the interpreter even if the limit
 *	itself is theoretically exceeded.
 *
 *----------------------------------------------------------------------
 */

void
Tcl_LimitSetTime(
    Tcl_Interp *interp,
    Tcl_Time *timeLimitPtr)
{
    Interp *iPtr = (Interp *) interp;
    Tcl_Time nextMoment;

    memcpy(&iPtr->limit.time, timeLimitPtr, sizeof(Tcl_Time));
    if (iPtr->limit.timeEvent != NULL) {
	Tcl_DeleteTimerHandler(iPtr->limit.timeEvent);
    }
    nextMoment.sec = timeLimitPtr->sec;
    nextMoment.usec = timeLimitPtr->usec+10;
    if (nextMoment.usec >= 1000000) {
	nextMoment.sec++;
	nextMoment.usec -= 1000000;
    }
    iPtr->limit.timeEvent = TclCreateAbsoluteTimerHandler(&nextMoment,
	    TimeLimitCallback, interp);
    iPtr->limit.exceeded &= ~TCL_LIMIT_TIME;
}

/*
 *----------------------------------------------------------------------
 *
 * TimeLimitCallback --
 *
 *	Callback that allows time limits to be enforced even when doing a
 *	blocking wait for events.
 *
 * Results:
 *	None.
 *
 * Side effects:
 *	May put the interpreter into a state where it can no longer execute
 *	commands. May make callbacks into other interpreters.
 *
 *----------------------------------------------------------------------
 */

static void
TimeLimitCallback(
    void *clientData)
{
    Tcl_Interp *interp = (Tcl_Interp *) clientData;
    Interp *iPtr = (Interp *) clientData;
    int code;

    Tcl_Preserve(interp);
    iPtr->limit.timeEvent = NULL;

    /*
     * Must reset the granularity ticker here to force an immediate full
     * check. This is OK because we're swallowing the cost in the overall cost
     * of the event loop. [Bug 2891362]
     */

    iPtr->limit.granularityTicker = 0;

    code = Tcl_LimitCheck(interp);
    if (code != TCL_OK) {
	Tcl_AddErrorInfo(interp, "\n    (while waiting for event)");
	Tcl_BackgroundException(interp, code);
    }
    Tcl_Release(interp);
}

/*
 *----------------------------------------------------------------------
 *
 * Tcl_LimitGetTime --
 *
 *	Get the current time limit.
 *
 * Results:
 *	The time limit (by it being copied into the variable pointed to by the
 *	timeLimitPtr).
 *
 * Side effects:
 *	None.
 *
 *----------------------------------------------------------------------
 */

void
Tcl_LimitGetTime(
    Tcl_Interp *interp,
    Tcl_Time *timeLimitPtr)
{
    Interp *iPtr = (Interp *) interp;

    memcpy(timeLimitPtr, &iPtr->limit.time, sizeof(Tcl_Time));
}

/*
 *----------------------------------------------------------------------
 *
 * Tcl_LimitSetGranularity --
 *
 *	Set the granularity divisor (which must be positive) for a particular
 *	limit.
 *
 * Results:
 *	None.
 *
 * Side effects:
 *	The granularity is updated.
 *
 *----------------------------------------------------------------------
 */

void
Tcl_LimitSetGranularity(
    Tcl_Interp *interp,
    int type,
    int granularity)
{
    Interp *iPtr = (Interp *) interp;
    if (granularity < 1) {
	Tcl_Panic("limit granularity must be positive");
    }

    switch (type) {
    case TCL_LIMIT_COMMANDS:
	iPtr->limit.cmdGranularity = granularity;
	return;
    case TCL_LIMIT_TIME:
	iPtr->limit.timeGranularity = granularity;
	return;
    }
    Tcl_Panic("unknown type of resource limit");
}

/*
 *----------------------------------------------------------------------
 *
 * Tcl_LimitGetGranularity --
 *
 *	Get the granularity divisor for a particular limit.
 *
 * Results:
 *	The granularity divisor for the given limit.
 *
 * Side effects:
 *	None.
 *
 *----------------------------------------------------------------------
 */

int
Tcl_LimitGetGranularity(
    Tcl_Interp *interp,
    int type)
{
    Interp *iPtr = (Interp *) interp;

    switch (type) {
    case TCL_LIMIT_COMMANDS:
	return iPtr->limit.cmdGranularity;
    case TCL_LIMIT_TIME:
	return iPtr->limit.timeGranularity;
    }
    Tcl_Panic("unknown type of resource limit");
    return -1; /* NOT REACHED */
}

/*
 *----------------------------------------------------------------------
 *
 * DeleteScriptLimitCallback --
 *
 *	Callback for when a script limit (a limit callback implemented as a
 *	Tcl script in a parent interpreter, as set up from Tcl) is deleted.
 *
 * Results:
 *	None.
 *
 * Side effects:
 *	The reference to the script callback from the controlling interpreter
 *	is removed.
 *
 *----------------------------------------------------------------------
 */

static void
DeleteScriptLimitCallback(
    void *clientData)
{
    ScriptLimitCallback *limitCBPtr = (ScriptLimitCallback *) clientData;

    Tcl_DecrRefCount(limitCBPtr->scriptObj);
    if (limitCBPtr->entryPtr != NULL) {
	Tcl_DeleteHashEntry(limitCBPtr->entryPtr);
    }
    Tcl_Free(limitCBPtr);
}

/*
 *----------------------------------------------------------------------
 *
 * CallScriptLimitCallback --
 *
 *	Invoke a script limit callback. Used to implement limit callbacks set
 *	at the Tcl level on child interpreters.
 *
 * Results:
 *	None.
 *
 * Side effects:
 *	Depends on the callback script. Errors are reported as background
 *	errors.
 *
 *----------------------------------------------------------------------
 */

static void
CallScriptLimitCallback(
    void *clientData,
    TCL_UNUSED(Tcl_Interp *))
{
    ScriptLimitCallback *limitCBPtr = (ScriptLimitCallback *) clientData;
    int code;

    if (Tcl_InterpDeleted(limitCBPtr->interp)) {
	return;
    }
    Tcl_Preserve(limitCBPtr->interp);
    code = Tcl_EvalObjEx(limitCBPtr->interp, limitCBPtr->scriptObj,
	    TCL_EVAL_GLOBAL);
    if (code != TCL_OK && !Tcl_InterpDeleted(limitCBPtr->interp)) {
	Tcl_BackgroundException(limitCBPtr->interp, code);
    }
    Tcl_Release(limitCBPtr->interp);
}

/*
 *----------------------------------------------------------------------
 *
 * SetScriptLimitCallback --
 *
 *	Install (or remove, if scriptObj is NULL) a limit callback script that
 *	is called when the target interpreter exceeds the type of limit
 *	specified. Each interpreter may only have one callback set on another
 *	interpreter through this mechanism (though as many interpreters may be
 *	limited as the programmer chooses overall).
 *
 * Results:
 *	None.
 *
 * Side effects:
 *	A limit callback implemented as an invocation of a Tcl script in
 *	another interpreter is either installed or removed.
 *
 *----------------------------------------------------------------------
 */

static void
SetScriptLimitCallback(
    Tcl_Interp *interp,
    int type,
    Tcl_Interp *targetInterp,
    Tcl_Obj *scriptObj)
{
    ScriptLimitCallback *limitCBPtr;
    Tcl_HashEntry *hashPtr;
    int isNew;
    ScriptLimitCallbackKey key;
    Interp *iPtr = (Interp *) interp;

    if (interp == targetInterp) {
	Tcl_Panic("installing limit callback to the limited interpreter");
    }

    key.interp = targetInterp;
    key.type = type;

    if (scriptObj == NULL) {
	hashPtr = Tcl_FindHashEntry(&iPtr->limit.callbacks, &key);
	if (hashPtr != NULL) {
	    Tcl_LimitRemoveHandler(targetInterp, type, CallScriptLimitCallback,
		    Tcl_GetHashValue(hashPtr));
	}
	return;
    }

    hashPtr = Tcl_CreateHashEntry(&iPtr->limit.callbacks, &key,
	    &isNew);
    if (!isNew) {
	limitCBPtr = (ScriptLimitCallback *) Tcl_GetHashValue(hashPtr);
	limitCBPtr->entryPtr = NULL;
	Tcl_LimitRemoveHandler(targetInterp, type, CallScriptLimitCallback,
		limitCBPtr);
    }

    limitCBPtr = (ScriptLimitCallback *)
	    Tcl_Alloc(sizeof(ScriptLimitCallback));
    limitCBPtr->interp = interp;
    limitCBPtr->scriptObj = scriptObj;
    limitCBPtr->entryPtr = hashPtr;
    limitCBPtr->type = type;
    Tcl_IncrRefCount(scriptObj);

    Tcl_LimitAddHandler(targetInterp, type, CallScriptLimitCallback,
	    limitCBPtr, DeleteScriptLimitCallback);
    Tcl_SetHashValue(hashPtr, limitCBPtr);
}

/*
 *----------------------------------------------------------------------
 *
 * TclRemoveScriptLimitCallbacks --
 *
 *	Remove all script-implemented limit callbacks that make calls back
 *	into the given interpreter. This invoked as part of deleting an
 *	interpreter.
 *
 * Results:
 *	None.
 *
 * Side effects:
 *	The script limit callbacks are removed or marked for later removal.
 *
 *----------------------------------------------------------------------
 */

void
TclRemoveScriptLimitCallbacks(
    Tcl_Interp *interp)
{
    Interp *iPtr = (Interp *) interp;
    Tcl_HashEntry *hashPtr;
    Tcl_HashSearch search;
    ScriptLimitCallbackKey *keyPtr;

    hashPtr = Tcl_FirstHashEntry(&iPtr->limit.callbacks, &search);
    while (hashPtr != NULL) {
	keyPtr = (ScriptLimitCallbackKey *)
		Tcl_GetHashKey(&iPtr->limit.callbacks, hashPtr);
	Tcl_LimitRemoveHandler(keyPtr->interp, keyPtr->type,
		CallScriptLimitCallback, Tcl_GetHashValue(hashPtr));
	hashPtr = Tcl_NextHashEntry(&search);
    }
    Tcl_DeleteHashTable(&iPtr->limit.callbacks);
}

/*
 *----------------------------------------------------------------------
 *
 * TclInitLimitSupport --
 *
 *	Initialise all the parts of the interpreter relating to resource limit
 *	management. This allows an interpreter to both have limits set upon
 *	itself and set limits upon other interpreters.
 *
 * Results:
 *	None.
 *
 * Side effects:
 *	The resource limit subsystem is initialised for the interpreter.
 *
 *----------------------------------------------------------------------
 */

void
TclInitLimitSupport(
    Tcl_Interp *interp)
{
    Interp *iPtr = (Interp *) interp;

    iPtr->limit.active = 0;
    iPtr->limit.granularityTicker = 0;
    iPtr->limit.exceeded = 0;
    iPtr->limit.cmdCount = 0;
    iPtr->limit.cmdHandlers = NULL;
    iPtr->limit.cmdGranularity = 1;
    memset(&iPtr->limit.time, 0, sizeof(Tcl_Time));
    iPtr->limit.timeHandlers = NULL;
    iPtr->limit.timeEvent = NULL;
    iPtr->limit.timeGranularity = 10;
    Tcl_InitHashTable(&iPtr->limit.callbacks,
	    sizeof(ScriptLimitCallbackKey) / sizeof(int));
}

/*
 *----------------------------------------------------------------------
 *
 * InheritLimitsFromParent --
 *
 *	Derive the interpreter limit configuration for a child interpreter
 *	from the limit config for the parent.
 *
 * Results:
 *	None.
 *
 * Side effects:
 *	The child interpreter limits are set so that if the parent has a
 *	limit, it may not exceed it by handing off work to child interpreters.
 *	Note that this does not transfer limit callbacks from the parent to
 *	the child.
 *
 *----------------------------------------------------------------------
 */

static void
InheritLimitsFromParent(
    Tcl_Interp *childInterp,
    Tcl_Interp *parentInterp)
{
    Interp *childPtr = (Interp *) childInterp;
    Interp *parentPtr = (Interp *) parentInterp;

    if (parentPtr->limit.active & TCL_LIMIT_COMMANDS) {
	childPtr->limit.active |= TCL_LIMIT_COMMANDS;
	childPtr->limit.cmdCount = 0;
	childPtr->limit.cmdGranularity = parentPtr->limit.cmdGranularity;
    }
    if (parentPtr->limit.active & TCL_LIMIT_TIME) {
	childPtr->limit.active |= TCL_LIMIT_TIME;
	memcpy(&childPtr->limit.time, &parentPtr->limit.time,
		sizeof(Tcl_Time));
	childPtr->limit.timeGranularity = parentPtr->limit.timeGranularity;
    }
}

/*
 *----------------------------------------------------------------------
 *
 * ChildCommandLimitCmd --
 *
 *	Implementation of the [interp limit $i commands] and [$i limit
 *	commands] subcommands. See the interp manual page for a full
 *	description.
 *
 * Results:
 *	A standard Tcl result.
 *
 * Side effects:
 *	Depends on the arguments.
 *
 *----------------------------------------------------------------------
 */

static int
ChildCommandLimitCmd(
    Tcl_Interp *interp,		/* Current interpreter. */
    Tcl_Interp *childInterp,	/* Interpreter being adjusted. */
    Tcl_Size consumedObjc,	/* Number of args already parsed. */
    Tcl_Size objc,		/* Total number of arguments. */
    Tcl_Obj *const objv[])	/* Argument objects. */
{
    static const char *const options[] = {
	"-command", "-granularity", "-value", NULL
    };
    enum Options {
	OPT_CMD, OPT_GRAN, OPT_VAL
    } index;
    Interp *iPtr = (Interp *) interp;
    ScriptLimitCallbackKey key;
    ScriptLimitCallback *limitCBPtr;
    Tcl_HashEntry *hPtr;

    /*
     * First, ensure that we are not reading or writing the calling
     * interpreter's limits; it may only manipulate its children. Note that
     * the low level API enforces this with Tcl_Panic, which we want to
     * avoid. [Bug 3398794]
     */

    if (interp == childInterp) {
	Tcl_SetObjResult(interp, Tcl_NewStringObj(
		"limits on current interpreter inaccessible", -1));
	Tcl_SetErrorCode(interp, "TCL", "OPERATION", "INTERP", "SELF",
		(char *)NULL);
	return TCL_ERROR;
    }

    if (objc == consumedObjc) {
	Tcl_Obj *dictPtr;

	TclNewObj(dictPtr);
	key.interp = childInterp;
	key.type = TCL_LIMIT_COMMANDS;
	hPtr = Tcl_FindHashEntry(&iPtr->limit.callbacks, &key);
	if (hPtr != NULL) {
	    limitCBPtr = (ScriptLimitCallback *) Tcl_GetHashValue(hPtr);
	    if (limitCBPtr != NULL && limitCBPtr->scriptObj != NULL) {
		TclDictPut(NULL, dictPtr, options[0], limitCBPtr->scriptObj);
	    } else {
		goto putEmptyCommandInDict;
	    }
	} else {
	    Tcl_Obj *empty;

	putEmptyCommandInDict:
	    TclNewObj(empty);
	    TclDictPut(NULL, dictPtr, options[0], empty);
	}
	TclDictPut(NULL, dictPtr, options[1], Tcl_NewWideIntObj(
		Tcl_LimitGetGranularity(childInterp, TCL_LIMIT_COMMANDS)));

	if (Tcl_LimitTypeEnabled(childInterp, TCL_LIMIT_COMMANDS)) {
	    TclDictPut(NULL, dictPtr, options[2], Tcl_NewWideIntObj(
		    Tcl_LimitGetCommands(childInterp)));
	} else {
	    Tcl_Obj *empty;

	    TclNewObj(empty);
	    TclDictPut(NULL, dictPtr, options[2], empty);
	}
	Tcl_SetObjResult(interp, dictPtr);
	return TCL_OK;
    } else if (objc == consumedObjc+1) {
	if (Tcl_GetIndexFromObj(interp, objv[consumedObjc], options, "option",
		0, &index) != TCL_OK) {
	    return TCL_ERROR;
	}
	switch (index) {
	case OPT_CMD:
	    key.interp = childInterp;
	    key.type = TCL_LIMIT_COMMANDS;
	    hPtr = Tcl_FindHashEntry(&iPtr->limit.callbacks, &key);
	    if (hPtr != NULL) {
		limitCBPtr = (ScriptLimitCallback *) Tcl_GetHashValue(hPtr);
		if (limitCBPtr != NULL && limitCBPtr->scriptObj != NULL) {
		    Tcl_SetObjResult(interp, limitCBPtr->scriptObj);
		}
	    }
	    break;
	case OPT_GRAN:
	    Tcl_SetObjResult(interp, Tcl_NewWideIntObj(
		    Tcl_LimitGetGranularity(childInterp, TCL_LIMIT_COMMANDS)));
	    break;
	case OPT_VAL:
	    if (Tcl_LimitTypeEnabled(childInterp, TCL_LIMIT_COMMANDS)) {
		Tcl_SetObjResult(interp,
			Tcl_NewWideIntObj(Tcl_LimitGetCommands(childInterp)));
	    }
	    break;
	}
	return TCL_OK;
    } else if ((objc-consumedObjc) & 1 /* isOdd(objc-consumedObjc) */) {
	Tcl_WrongNumArgs(interp, consumedObjc, objv, "?-option value ...?");
	return TCL_ERROR;
    } else {
	Tcl_Size i, scriptLen = 0, limitLen = 0;
	Tcl_Obj *scriptObj = NULL, *granObj = NULL, *limitObj = NULL;
	int gran = 0, limit = 0;

	for (i=consumedObjc ; i<objc ; i+=2) {
	    if (Tcl_GetIndexFromObj(interp, objv[i], options, "option", 0,
		    &index) != TCL_OK) {
		return TCL_ERROR;
	    }
	    switch (index) {
	    case OPT_CMD:
		scriptObj = objv[i+1];
		(void) TclGetStringFromObj(scriptObj, &scriptLen);
		break;
	    case OPT_GRAN:
		granObj = objv[i+1];
		if (TclGetIntFromObj(interp, objv[i+1], &gran) != TCL_OK) {
		    return TCL_ERROR;
		}
		if (gran < 1) {
		    Tcl_SetObjResult(interp, Tcl_NewStringObj(
			    "granularity must be at least 1", -1));
		    Tcl_SetErrorCode(interp, "TCL", "OPERATION", "INTERP",
			    "BADVALUE", (char *)NULL);
		    return TCL_ERROR;
		}
		break;
	    case OPT_VAL:
		limitObj = objv[i+1];
		(void) TclGetStringFromObj(objv[i+1], &limitLen);
		if (limitLen == 0) {
		    break;
		}
		if (TclGetIntFromObj(interp, objv[i+1], &limit) != TCL_OK) {
		    return TCL_ERROR;
		}
		if (limit < 0) {
		    Tcl_SetObjResult(interp, Tcl_NewStringObj(
			    "command limit value must be at least 0", -1));
		    Tcl_SetErrorCode(interp, "TCL", "OPERATION", "INTERP",
			    "BADVALUE", (char *)NULL);
		    return TCL_ERROR;
		}
		break;
	    }
	}
	if (scriptObj != NULL) {
	    SetScriptLimitCallback(interp, TCL_LIMIT_COMMANDS, childInterp,
		    (scriptLen > 0 ? scriptObj : NULL));
	}
	if (granObj != NULL) {
	    Tcl_LimitSetGranularity(childInterp, TCL_LIMIT_COMMANDS, gran);
	}
	if (limitObj != NULL) {
	    if (limitLen > 0) {
		Tcl_LimitSetCommands(childInterp, limit);
		Tcl_LimitTypeSet(childInterp, TCL_LIMIT_COMMANDS);
	    } else {
		Tcl_LimitTypeReset(childInterp, TCL_LIMIT_COMMANDS);
	    }
	}
	return TCL_OK;
    }
}

/*
 *----------------------------------------------------------------------
 *
 * ChildTimeLimitCmd --
 *
 *	Implementation of the [interp limit $i time] and [$i limit time]
 *	subcommands. See the interp manual page for a full description.
 *
 * Results:
 *	A standard Tcl result.
 *
 * Side effects:
 *	Depends on the arguments.
 *
 *----------------------------------------------------------------------
 */

static int
ChildTimeLimitCmd(
    Tcl_Interp *interp,		/* Current interpreter. */
    Tcl_Interp *childInterp,	/* Interpreter being adjusted. */
    Tcl_Size consumedObjc,	/* Number of args already parsed. */
    Tcl_Size objc,		/* Total number of arguments. */
    Tcl_Obj *const objv[])	/* Argument objects. */
{
    static const char *const options[] = {
	"-command", "-granularity", "-milliseconds", "-seconds", NULL
    };
    enum Options {
	OPT_CMD, OPT_GRAN, OPT_MILLI, OPT_SEC
    } index;
    Interp *iPtr = (Interp *) interp;
    ScriptLimitCallbackKey key;
    ScriptLimitCallback *limitCBPtr;
    Tcl_HashEntry *hPtr;

    /*
     * First, ensure that we are not reading or writing the calling
     * interpreter's limits; it may only manipulate its children. Note that
     * the low level API enforces this with Tcl_Panic, which we want to
     * avoid. [Bug 3398794]
     */

    if (interp == childInterp) {
	Tcl_SetObjResult(interp, Tcl_NewStringObj(
		"limits on current interpreter inaccessible", -1));
	Tcl_SetErrorCode(interp, "TCL", "OPERATION", "INTERP", "SELF",
		(char *)NULL);
	return TCL_ERROR;
    }

    if (objc == consumedObjc) {
	Tcl_Obj *dictPtr;

	TclNewObj(dictPtr);
	key.interp = childInterp;
	key.type = TCL_LIMIT_TIME;
	hPtr = Tcl_FindHashEntry(&iPtr->limit.callbacks, &key);
	if (hPtr != NULL) {
	    limitCBPtr = (ScriptLimitCallback *) Tcl_GetHashValue(hPtr);
	    if (limitCBPtr != NULL && limitCBPtr->scriptObj != NULL) {
		TclDictPut(NULL, dictPtr, options[0], limitCBPtr->scriptObj);
	    } else {
		goto putEmptyCommandInDict;
	    }
	} else {
	    Tcl_Obj *empty;
	putEmptyCommandInDict:
	    TclNewObj(empty);
	    TclDictPut(NULL, dictPtr, options[0], empty);
	}
	TclDictPut(NULL, dictPtr, options[1], Tcl_NewWideIntObj(
		Tcl_LimitGetGranularity(childInterp, TCL_LIMIT_TIME)));

	if (Tcl_LimitTypeEnabled(childInterp, TCL_LIMIT_TIME)) {
	    Tcl_Time limitMoment;

	    Tcl_LimitGetTime(childInterp, &limitMoment);
	    TclDictPut(NULL, dictPtr, options[2],
		    Tcl_NewWideIntObj(limitMoment.usec / 1000));
	    TclDictPut(NULL, dictPtr, options[3],
		    Tcl_NewWideIntObj(limitMoment.sec));
	} else {
	    Tcl_Obj *empty;

	    TclNewObj(empty);
	    TclDictPut(NULL, dictPtr, options[2], empty);
	    TclDictPut(NULL, dictPtr, options[3], empty);
	}
	Tcl_SetObjResult(interp, dictPtr);
	return TCL_OK;
    } else if (objc == consumedObjc+1) {
	if (Tcl_GetIndexFromObj(interp, objv[consumedObjc], options, "option",
		0, &index) != TCL_OK) {
	    return TCL_ERROR;
	}
	switch (index) {
	case OPT_CMD:
	    key.interp = childInterp;
	    key.type = TCL_LIMIT_TIME;
	    hPtr = Tcl_FindHashEntry(&iPtr->limit.callbacks, &key);
	    if (hPtr != NULL) {
		limitCBPtr = (ScriptLimitCallback *) Tcl_GetHashValue(hPtr);
		if (limitCBPtr != NULL && limitCBPtr->scriptObj != NULL) {
		    Tcl_SetObjResult(interp, limitCBPtr->scriptObj);
		}
	    }
	    break;
	case OPT_GRAN:
	    Tcl_SetObjResult(interp, Tcl_NewWideIntObj(
		    Tcl_LimitGetGranularity(childInterp, TCL_LIMIT_TIME)));
	    break;
	case OPT_MILLI:
	    if (Tcl_LimitTypeEnabled(childInterp, TCL_LIMIT_TIME)) {
		Tcl_Time limitMoment;

		Tcl_LimitGetTime(childInterp, &limitMoment);
		Tcl_SetObjResult(interp,
			Tcl_NewWideIntObj(limitMoment.usec/1000));
	    }
	    break;
	case OPT_SEC:
	    if (Tcl_LimitTypeEnabled(childInterp, TCL_LIMIT_TIME)) {
		Tcl_Time limitMoment;

		Tcl_LimitGetTime(childInterp, &limitMoment);
		Tcl_SetObjResult(interp, Tcl_NewWideIntObj(limitMoment.sec));
	    }
	    break;
	}
	return TCL_OK;
    } else if ((objc-consumedObjc) & 1 /* isOdd(objc-consumedObjc) */) {
	Tcl_WrongNumArgs(interp, consumedObjc, objv, "?-option value ...?");
	return TCL_ERROR;
    } else {
	Tcl_Size i, scriptLen = 0, milliLen = 0, secLen = 0;
	Tcl_Obj *scriptObj = NULL, *granObj = NULL;
	Tcl_Obj *milliObj = NULL, *secObj = NULL;
	int gran = 0;
	Tcl_Time limitMoment;
	Tcl_WideInt tmp;

	Tcl_LimitGetTime(childInterp, &limitMoment);
	for (i=consumedObjc ; i<objc ; i+=2) {
	    if (Tcl_GetIndexFromObj(interp, objv[i], options, "option", 0,
		    &index) != TCL_OK) {
		return TCL_ERROR;
	    }
	    switch (index) {
	    case OPT_CMD:
		scriptObj = objv[i+1];
		(void) TclGetStringFromObj(objv[i+1], &scriptLen);
		break;
	    case OPT_GRAN:
		granObj = objv[i+1];
		if (TclGetIntFromObj(interp, objv[i+1], &gran) != TCL_OK) {
		    return TCL_ERROR;
		}
		if (gran < 1) {
		    Tcl_SetObjResult(interp, Tcl_NewStringObj(
			    "granularity must be at least 1", -1));
		    Tcl_SetErrorCode(interp, "TCL", "OPERATION", "INTERP",
			    "BADVALUE", (char *)NULL);
		    return TCL_ERROR;
		}
		break;
	    case OPT_MILLI:
		milliObj = objv[i+1];
		(void) TclGetStringFromObj(objv[i+1], &milliLen);
		if (milliLen == 0) {
		    break;
		}
		if (TclGetWideIntFromObj(interp, objv[i+1], &tmp) != TCL_OK) {
		    return TCL_ERROR;
		}
		if (tmp < 0) {
		    Tcl_SetObjResult(interp, Tcl_NewStringObj(
			    "milliseconds must be non-negative", -1));
		    Tcl_SetErrorCode(interp, "TCL", "OPERATION", "INTERP",
			    "BADVALUE", (char *)NULL);
		    return TCL_ERROR;
		}
		limitMoment.usec = tmp*1000;
		break;
	    case OPT_SEC:
		secObj = objv[i+1];
		(void) TclGetStringFromObj(objv[i+1], &secLen);
		if (secLen == 0) {
		    break;
		}
		if (TclGetWideIntFromObj(interp, objv[i+1], &tmp) != TCL_OK) {
		    return TCL_ERROR;
		}
		if (tmp < 0) {
		    Tcl_SetObjResult(interp, Tcl_NewStringObj(
			    "seconds must be non-negative", -1));
		    Tcl_SetErrorCode(interp, "TCL", "OPERATION", "INTERP",
			    "BADVALUE", (char *)NULL);
		    return TCL_ERROR;
		}
		limitMoment.sec = (long long) tmp;
		break;
	    }
	}
	if (milliObj != NULL || secObj != NULL) {
	    if (milliObj != NULL) {
		/*
		 * Setting -milliseconds but clearing -seconds, or resetting
		 * -milliseconds but not resetting -seconds? Bad voodoo!
		 */

		if (secObj != NULL && secLen == 0 && milliLen > 0) {
		    Tcl_SetObjResult(interp, Tcl_NewStringObj(
			    "may only set -milliseconds if -seconds is not "
			    "also being reset", -1));
		    Tcl_SetErrorCode(interp, "TCL", "OPERATION", "INTERP",
			    "BADUSAGE", (char *)NULL);
		    return TCL_ERROR;
		}
		if (milliLen == 0 && (secObj == NULL || secLen > 0)) {
		    Tcl_SetObjResult(interp, Tcl_NewStringObj(
			    "may only reset -milliseconds if -seconds is "
			    "also being reset", -1));
		    Tcl_SetErrorCode(interp, "TCL", "OPERATION", "INTERP",
			    "BADUSAGE", (char *)NULL);
		    return TCL_ERROR;
		}
	    }

	    if (milliLen > 0 || secLen > 0) {
		/*
		 * Force usec to be in range [0..1000000), possibly
		 * incrementing sec in the process. This makes it much easier
		 * for people to write scripts that do small time increments.
		 */

		limitMoment.sec += limitMoment.usec / 1000000;
		limitMoment.usec %= 1000000;

		Tcl_LimitSetTime(childInterp, &limitMoment);
		Tcl_LimitTypeSet(childInterp, TCL_LIMIT_TIME);
	    } else {
		Tcl_LimitTypeReset(childInterp, TCL_LIMIT_TIME);
	    }
	}
	if (scriptObj != NULL) {
	    SetScriptLimitCallback(interp, TCL_LIMIT_TIME, childInterp,
		    (scriptLen > 0 ? scriptObj : NULL));
	}
	if (granObj != NULL) {
	    Tcl_LimitSetGranularity(childInterp, TCL_LIMIT_TIME, gran);
	}
	return TCL_OK;
    }
}

/*
 * Local Variables:
 * mode: c
 * c-basic-offset: 4
 * fill-column: 78
 * End:
 */<|MERGE_RESOLUTION|>--- conflicted
+++ resolved
@@ -231,13 +231,8 @@
 static int		AliasDescribe(Tcl_Interp *interp,
 			    Tcl_Interp *childInterp, Tcl_Obj *objPtr);
 static int		AliasList(Tcl_Interp *interp, Tcl_Interp *childInterp);
-<<<<<<< HEAD
-static Tcl_ObjCmdProc2		AliasNRCmd;
-static Tcl_CmdDeleteProc	AliasObjCmdDeleteProc;
-=======
-static Tcl_ObjCmdProc	AliasNRCmd;
+static Tcl_ObjCmdProc2	AliasNRCmd;
 static Tcl_CmdDeleteProc AliasObjCmdDeleteProc;
->>>>>>> a3f06e94
 static Tcl_Interp *	GetInterp(Tcl_Interp *interp, Tcl_Obj *pathPtr);
 static Tcl_Interp *	GetInterp2(Tcl_Interp *interp, Tcl_Size objc,
 			    Tcl_Obj *const objv[]);
@@ -629,15 +624,9 @@
 int
 Tcl_InterpObjCmd(
     void *clientData,
-<<<<<<< HEAD
-    Tcl_Interp *interp,			/* Current interpreter. */
-    Tcl_Size objc,				/* Number of arguments. */
-    Tcl_Obj *const objv[])		/* Argument objects. */
-=======
     Tcl_Interp *interp,		/* Current interpreter. */
-    int objc,			/* Number of arguments. */
+    Tcl_Size objc,			/* Number of arguments. */
     Tcl_Obj *const objv[])	/* Argument objects. */
->>>>>>> a3f06e94
 {
     return Tcl_NRCallObjProc2(interp, NRInterpCmd, clientData, objc, objv);
 }
@@ -645,15 +634,9 @@
 static int
 NRInterpCmd(
     TCL_UNUSED(void *),
-<<<<<<< HEAD
-    Tcl_Interp *interp,			/* Current interpreter. */
-    Tcl_Size objc,				/* Number of arguments. */
-    Tcl_Obj *const objv[])		/* Argument objects. */
-=======
     Tcl_Interp *interp,		/* Current interpreter. */
-    int objc,			/* Number of arguments. */
+    Tcl_Size objc,			/* Number of arguments. */
     Tcl_Obj *const objv[])	/* Argument objects. */
->>>>>>> a3f06e94
 {
     Tcl_Interp *childInterp;
     static const char *const options[] = {
@@ -1424,11 +1407,7 @@
      * chain then we have a loop.
      */
 
-<<<<<<< HEAD
     aliasPtr = (Alias *)cmdPtr->objClientData2;
-=======
-    aliasPtr = (Alias *) cmdPtr->objClientData;
->>>>>>> a3f06e94
     nextAliasPtr = aliasPtr;
     while (1) {
 	Tcl_Obj *cmdNamePtr;
@@ -1477,11 +1456,7 @@
 		&& aliasCmdPtr->objProc2 != TclLocalAliasObjCmd) {
 	    return TCL_OK;
 	}
-<<<<<<< HEAD
 	nextAliasPtr = (Alias *)aliasCmdPtr->objClientData2;
-=======
-	nextAliasPtr = (Alias *) aliasCmdPtr->objClientData;
->>>>>>> a3f06e94
     }
 }
 