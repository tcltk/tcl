/*
 * tclInterp.c --
 *
 *	This file implements the "interp" command which allows creation and
 *	manipulation of Tcl interpreters from within Tcl scripts.
 *
 * Copyright © 1995-1997 Sun Microsystems, Inc.
 * Copyright © 2004 Donal K. Fellows
 *
 * See the file "license.terms" for information on usage and redistribution
 * of this file, and for a DISCLAIMER OF ALL WARRANTIES.
 */

#include "tclInt.h"

/*
 * A pointer to a string that holds an initialization script that if non-NULL
 * is evaluated in Tcl_Init() prior to the built-in initialization script
 * above. This variable can be modified by the function below.
 */

static const char *tclPreInitScript = NULL;

/* Forward declaration */
struct Target;

/*
 * Alias:
 *
 * Stores information about an alias. Is stored in the child interpreter and
 * used by the source command to find the target command in the parent when
 * the source command is invoked.
 */

typedef struct {
    Tcl_Obj *token;		/* Token for the alias command in the child
				 * interp. This used to be the command name in
				 * the child when the alias was first
				 * created. */
    Tcl_Interp *targetInterp;	/* Interp in which target command will be
				 * invoked. */
    Tcl_Command childCmd;	/* Source command in child interpreter, bound
				 * to command that invokes the target command
				 * in the target interpreter. */
    Tcl_HashEntry *aliasEntryPtr;
				/* Entry for the alias hash table in child.
				 * This is used by alias deletion to remove
				 * the alias from the child interpreter alias
				 * table. */
    struct Target *targetPtr;	/* Entry for target command in parent. This is
				 * used in the parent interpreter to map back
				 * from the target command to aliases
				 * redirecting to it. */
    int objc;			/* Count of Tcl_Obj in the prefix of the
				 * target command to be invoked in the target
				 * interpreter. Additional arguments specified
				 * when calling the alias in the child interp
				 * will be appended to the prefix before the
				 * command is invoked. */
    Tcl_Obj *objPtr;		/* The first actual prefix object - the target
				 * command name; this has to be at the end of
				 * the structure, which will be extended to
				 * accommodate the remaining objects in the
				 * prefix. */
} Alias;

/*
 *
 * Child:
 *
 * Used by the "interp" command to record and find information about child
 * interpreters. Maps from a command name in the parent to information about a
 * child interpreter, e.g. what aliases are defined in it.
 */

typedef struct {
    Tcl_Interp *parentInterp;	/* Parent interpreter for this child. */
    Tcl_HashEntry *childEntryPtr;
				/* Hash entry in parents child table for this
				 * child interpreter. Used to find this
				 * record, and used when deleting the child
				 * interpreter to delete it from the parent's
				 * table. */
    Tcl_Interp	*childInterp;	/* The child interpreter. */
    Tcl_Command interpCmd;	/* Interpreter object command. */
    Tcl_HashTable aliasTable;	/* Table which maps from names of commands in
				 * child interpreter to struct Alias defined
				 * below. */
} Child;

/*
 * struct Target:
 *
 * Maps from parent interpreter commands back to the source commands in child
 * interpreters. This is needed because aliases can be created between sibling
 * interpreters and must be deleted when the target interpreter is deleted. In
 * case they would not be deleted the source interpreter would be left with a
 * "dangling pointer". One such record is stored in the Parent record of the
 * parent interpreter with the parent for each alias which directs to a
 * command in the parent. These records are used to remove the source command
 * for an from a child if/when the parent is deleted. They are organized in a
 * doubly-linked list attached to the parent interpreter.
 */

typedef struct Target {
    Tcl_Command	childCmd;	/* Command for alias in child interp. */
    Tcl_Interp *childInterp;	/* Child Interpreter. */
    struct Target *nextPtr;	/* Next in list of target records, or NULL if
				 * at the end of the list of targets. */
    struct Target *prevPtr;	/* Previous in list of target records, or NULL
				 * if at the start of the list of targets. */
} Target;

/*
 * Parent:
 *
 * This record is used for two purposes: First, childTable (a hashtable) maps
 * from names of commands to child interpreters. This hashtable is used to
 * store information about child interpreters of this interpreter, to map over
 * all children, etc. The second purpose is to store information about all
 * aliases in children (or siblings) which direct to target commands in this
 * interpreter (using the targetsPtr doubly-linked list).
 *
 * NB: the flags field in the interp structure, used with SAFE_INTERP mask
 * denotes whether the interpreter is safe or not. Safe interpreters have
 * restricted functionality, can only create safe interpreters and can
 * only load safe extensions.
 */

typedef struct {
    Tcl_HashTable childTable;	/* Hash table for child interpreters. Maps
				 * from command names to Child records. */
    Target *targetsPtr;		/* The head of a doubly-linked list of all the
				 * target records which denote aliases from
				 * children or sibling interpreters that direct
				 * to commands in this interpreter. This list
				 * is used to remove dangling pointers from
				 * the child (or sibling) interpreters when
				 * this interpreter is deleted. */
} Parent;

/*
 * The following structure keeps track of all the Parent and Child information
 * on a per-interp basis.
 */

typedef struct {
    Parent parent;		/* Keeps track of all interps for which this
				 * interp is the Parent. */
    Child child;		/* Information necessary for this interp to
				 * function as a child. */
} InterpInfo;

/*
 * Limit callbacks handled by scripts are modelled as structures which are
 * stored in hashes indexed by a two-word key. Note that the type of the
 * 'type' field in the key is not int; this is to make sure that things are
 * likely to work properly on 64-bit architectures.
 */

typedef struct {
    Tcl_Interp *interp;		/* The interpreter in which to execute the
				 * callback. */
    Tcl_Obj *scriptObj;		/* The script to execute to perform the
				 * user-defined part of the callback. */
    int type;			/* What kind of callback is this. */
    Tcl_HashEntry *entryPtr;	/* The entry in the hash table maintained by
				 * the target interpreter that refers to this
				 * callback record, or NULL if the entry has
				 * already been deleted from that hash
				 * table. */
} ScriptLimitCallback;

typedef struct {
    Tcl_Interp *interp;		/* The interpreter that the limit callback was
				 * attached to. This is not the interpreter
				 * that the callback runs in! */
    long type;			/* The type of callback that this is. */
} ScriptLimitCallbackKey;

/*
 * TIP#143 limit handler internal representation.
 */

struct LimitHandler {
    int flags;			/* The state of this particular handler. */
    Tcl_LimitHandlerProc *handlerProc;
				/* The handler callback. */
    void *clientData;	/* Opaque argument to the handler callback. */
    Tcl_LimitHandlerDeleteProc *deleteProc;
				/* How to delete the clientData. */
    LimitHandler *prevPtr;	/* Previous item in linked list of
				 * handlers. */
    LimitHandler *nextPtr;	/* Next item in linked list of handlers. */
};

/*
 * Values for the LimitHandler flags field.
 *      LIMIT_HANDLER_ACTIVE - Whether the handler is currently being
 *              processed; handlers are never to be reentered.
 *      LIMIT_HANDLER_DELETED - Whether the handler has been deleted. This
 *              should not normally be observed because when a handler is
 *              deleted it is also spliced out of the list of handlers, but
 *              even so we will be careful.
 */

#define LIMIT_HANDLER_ACTIVE    0x01
#define LIMIT_HANDLER_DELETED   0x02



/*
 * Prototypes for local static functions:
 */

static int		AliasCreate(Tcl_Interp *interp,
			    Tcl_Interp *childInterp, Tcl_Interp *parentInterp,
			    Tcl_Obj *namePtr, Tcl_Obj *targetPtr, int objc,
			    Tcl_Obj *const objv[]);
static int		AliasDelete(Tcl_Interp *interp,
			    Tcl_Interp *childInterp, Tcl_Obj *namePtr);
static int		AliasDescribe(Tcl_Interp *interp,
			    Tcl_Interp *childInterp, Tcl_Obj *objPtr);
static int		AliasList(Tcl_Interp *interp, Tcl_Interp *childInterp);
static Tcl_ObjCmdProc		AliasNRCmd;
static Tcl_CmdDeleteProc	AliasObjCmdDeleteProc;
static Tcl_Interp *	GetInterp(Tcl_Interp *interp, Tcl_Obj *pathPtr);
static Tcl_Interp *	GetInterp2(Tcl_Interp *interp, int objc,
			    Tcl_Obj *const objv[]);
static Tcl_InterpDeleteProc	InterpInfoDeleteProc;
static int		ChildBgerror(Tcl_Interp *interp,
			    Tcl_Interp *childInterp, int objc,
			    Tcl_Obj *const objv[]);
static Tcl_Interp *	ChildCreate(Tcl_Interp *interp, Tcl_Obj *pathPtr,
			    int safe);
static int		ChildDebugCmd(Tcl_Interp *interp,
			    Tcl_Interp *childInterp,
			    int objc, Tcl_Obj *const objv[]);
static int		ChildEval(Tcl_Interp *interp, Tcl_Interp *childInterp,
			    int objc, Tcl_Obj *const objv[]);
static int		ChildExpose(Tcl_Interp *interp,
			    Tcl_Interp *childInterp, int objc,
			    Tcl_Obj *const objv[]);
static int		ChildHide(Tcl_Interp *interp, Tcl_Interp *childInterp,
			    int objc, Tcl_Obj *const objv[]);
static int		ChildHidden(Tcl_Interp *interp,
			    Tcl_Interp *childInterp);
static int		ChildInvokeHidden(Tcl_Interp *interp,
			    Tcl_Interp *childInterp,
			    const char *namespaceName,
			    int objc, Tcl_Obj *const objv[]);
static int		ChildMarkTrusted(Tcl_Interp *interp,
			    Tcl_Interp *childInterp);
static Tcl_CmdDeleteProc	ChildObjCmdDeleteProc;
static int		ChildRecursionLimit(Tcl_Interp *interp,
			    Tcl_Interp *childInterp, int objc,
			    Tcl_Obj *const objv[]);
static int		ChildCommandLimitCmd(Tcl_Interp *interp,
			    Tcl_Interp *childInterp, int consumedObjc,
			    int objc, Tcl_Obj *const objv[]);
static int		ChildTimeLimitCmd(Tcl_Interp *interp,
			    Tcl_Interp *childInterp, int consumedObjc,
			    int objc, Tcl_Obj *const objv[]);
static void		InheritLimitsFromParent(Tcl_Interp *childInterp,
			    Tcl_Interp *parentInterp);
static void		SetScriptLimitCallback(Tcl_Interp *interp, int type,
			    Tcl_Interp *targetInterp, Tcl_Obj *scriptObj);
static void		CallScriptLimitCallback(void *clientData,
			    Tcl_Interp *interp);
static void		DeleteScriptLimitCallback(void *clientData);
static void		MakeSafe(Tcl_Interp *interp);
static void		RunLimitHandlers(LimitHandler *handlerPtr,
			    Tcl_Interp *interp);
static void		TimeLimitCallback(void *clientData);

/* NRE enabling */
static Tcl_NRPostProc	NRPostInvokeHidden;
static Tcl_ObjCmdProc	NRInterpCmd;
static Tcl_ObjCmdProc	NRChildCmd;


/*
 *----------------------------------------------------------------------
 *
 * Tcl_SetPreInitScript --
 *
 *	This routine is used to change the value of the internal variable,
 *	tclPreInitScript.
 *
 * Results:
 *	Returns the current value of tclPreInitScript.
 *
 * Side effects:
 *	Changes the way Tcl_Init() routine behaves.
 *
 *----------------------------------------------------------------------
 */

const char *
Tcl_SetPreInitScript(
    const char *string)		/* Pointer to a script. */
{
    const char *prevString = tclPreInitScript;
    tclPreInitScript = string;
    return prevString;
}

/*
 *----------------------------------------------------------------------
 *
 * Tcl_Init --
 *
 *	This function is typically invoked by Tcl_AppInit functions to find
 *	and source the "init.tcl" script, which should exist somewhere on the
 *	Tcl library path.
 *
 * Results:
 *	Returns a standard Tcl completion code and sets the interp's result if
 *	there is an error.
 *
 * Side effects:
 *	Depends on what's in the init.tcl script.
 *
 *----------------------------------------------------------------------
 */

typedef struct PkgName {
    struct PkgName *nextPtr;	/* Next in list of package names being initialized. */
    char name[4];
} PkgName;

int
Tcl_Init(
    Tcl_Interp *interp)		/* Interpreter to initialize. */
{
    PkgName pkgName = {NULL, "tcl"};
    PkgName **names = (PkgName **)TclInitPkgFiles(interp);
    int result = TCL_ERROR;

    pkgName.nextPtr = *names;
    *names = &pkgName;
    if (tclPreInitScript != NULL) {
	if (Tcl_EvalEx(interp, tclPreInitScript, TCL_INDEX_NONE, 0) == TCL_ERROR) {
	    goto end;
	}
    }

    /*
     * In order to find init.tcl during initialization, the following script
     * is invoked by Tcl_Init(). It looks in several different directories:
     *
     *	$tcl_library		- can specify a primary location, if set, no
     *				  other locations will be checked. This is the
     *				  recommended way for a program that embeds
     *				  Tcl to specifically tell Tcl where to find
     *				  an init.tcl file.
     *
     *	$env(TCL_LIBRARY)	- highest priority so user can always override
     *				  the search path unless the application has
     *				  specified an exact directory above
     *
     *	$tclDefaultLibrary	- INTERNAL: This variable is set by Tcl on
     *				  those platforms where it can determine at
     *				  runtime the directory where it expects the
     *				  init.tcl file to be. After [tclInit] reads
     *				  and uses this value, it [unset]s it.
     *				  External users of Tcl should not make use of
     *				  the variable to customize [tclInit].
     *
     *	$tcl_libPath		- OBSOLETE: This variable is no longer set by
     *				  Tcl itself, but [tclInit] examines it in
     *				  case some program that embeds Tcl is
     *				  customizing [tclInit] by setting this
     *				  variable to a list of directories in which
     *				  to search.
     *
     *	[tcl::pkgconfig get scriptdir,runtime]
     *				- the directory determined by configure to be
     *				  the place where Tcl's script library is to
     *				  be installed.
     *
     * The first directory on this path that contains a valid init.tcl script
     * will be set as the value of tcl_library.
     *
     * Note that this entire search mechanism can be bypassed by defining an
     * alternate tclInit command before calling Tcl_Init().
     */

    result = Tcl_EvalEx(interp,
"if {[namespace which -command tclInit] eq \"\"} {\n"
"  proc tclInit {} {\n"
"    global tcl_libPath tcl_library env tclDefaultLibrary\n"
"    rename tclInit {}\n"
"    if {[info exists tcl_library]} {\n"
"	set scripts {{set tcl_library}}\n"
"    } else {\n"
"	set scripts {}\n"
"	if {[info exists env(TCL_LIBRARY)] && ($env(TCL_LIBRARY) ne {})} {\n"
"	    lappend scripts {set env(TCL_LIBRARY)}\n"
"	    lappend scripts {\n"
"if {[regexp ^tcl(.*)$ [file tail $env(TCL_LIBRARY)] -> tail] == 0} continue\n"
"if {$tail eq [info tclversion]} continue\n"
"file join [file dirname $env(TCL_LIBRARY)] tcl[info tclversion]}\n"
"	}\n"
"	lappend scripts {::tcl::zipfs::tcl_library_init}\n"
"	if {[info exists tclDefaultLibrary]} {\n"
"	    lappend scripts {set tclDefaultLibrary}\n"
"	} else {\n"
"	    lappend scripts {::tcl::pkgconfig get scriptdir,runtime}\n"
"	}\n"
"	lappend scripts {\n"
"set parentDir [file dirname [file dirname [info nameofexecutable]]]\n"
"set grandParentDir [file dirname $parentDir]\n"
"file join $parentDir lib tcl[info tclversion]} \\\n"
"	{file join $grandParentDir lib tcl[info tclversion]} \\\n"
"	{file join $parentDir library} \\\n"
"	{file join $grandParentDir library} \\\n"
"	{file join $grandParentDir tcl[info tclversion] library} \\\n"
"	{file join $grandParentDir tcl[info patchlevel] library} \\\n"
"	{\n"
"file join [file dirname $grandParentDir] tcl[info patchlevel] library}\n"
"	if {[info exists tcl_libPath]\n"
"		&& [catch {llength $tcl_libPath} len] == 0} {\n"
"	    for {set i 0} {$i < $len} {incr i} {\n"
"		lappend scripts [list lindex \\$tcl_libPath $i]\n"
"	    }\n"
"	}\n"
"    }\n"
"    set dirs {}\n"
"    set errors {}\n"
"    foreach script $scripts {\n"
"	lappend dirs [eval $script]\n"
"	set tcl_library [lindex $dirs end]\n"
"	set tclfile [file join $tcl_library init.tcl]\n"
"	if {[file exists $tclfile]} {\n"
"	    if {[catch {uplevel #0 [list source $tclfile]} msg opts]} {\n"
"		append errors \"$tclfile: $msg\n\"\n"
"		append errors \"[dict get $opts -errorinfo]\n\"\n"
"		continue\n"
"	    }\n"
"	    unset -nocomplain tclDefaultLibrary\n"
"	    return\n"
"	}\n"
"    }\n"
"    unset -nocomplain tclDefaultLibrary\n"
"    set msg \"Can't find a usable init.tcl in the following directories: \n\"\n"
"    append msg \"    $dirs\n\n\"\n"
"    append msg \"$errors\n\n\"\n"
"    append msg \"This probably means that Tcl wasn't installed properly.\n\"\n"
"    error $msg\n"
"  }\n"
"}\n"
"tclInit", TCL_INDEX_NONE, 0);

end:
    *names = (*names)->nextPtr;
    return result;
}

/*
 *---------------------------------------------------------------------------
 *
 * TclInterpInit --
 *
 *	Initializes the invoking interpreter for using the parent, child and
 *	safe interp facilities. This is called from inside Tcl_CreateInterp().
 *
 * Results:
 *	Always returns TCL_OK for backwards compatibility.
 *
 * Side effects:
 *	Adds the "interp" command to an interpreter and initializes the
 *	interpInfoPtr field of the invoking interpreter.
 *
 *---------------------------------------------------------------------------
 */

int
TclInterpInit(
    Tcl_Interp *interp)		/* Interpreter to initialize. */
{
    InterpInfo *interpInfoPtr;
    Parent *parentPtr;
    Child *childPtr;

    interpInfoPtr = (InterpInfo *)Tcl_Alloc(sizeof(InterpInfo));
    ((Interp *) interp)->interpInfo = interpInfoPtr;

    parentPtr = &interpInfoPtr->parent;
    Tcl_InitHashTable(&parentPtr->childTable, TCL_STRING_KEYS);
    parentPtr->targetsPtr = NULL;

    childPtr = &interpInfoPtr->child;
    childPtr->parentInterp	= NULL;
    childPtr->childEntryPtr	= NULL;
    childPtr->childInterp	= interp;
    childPtr->interpCmd		= NULL;
    Tcl_InitHashTable(&childPtr->aliasTable, TCL_STRING_KEYS);

    Tcl_NRCreateCommand(interp, "interp", Tcl_InterpObjCmd, NRInterpCmd,
	    NULL, NULL);

    Tcl_CallWhenDeleted(interp, InterpInfoDeleteProc, NULL);
    return TCL_OK;
}

/*
 *---------------------------------------------------------------------------
 *
 * InterpInfoDeleteProc --
 *
 *	Invoked when an interpreter is being deleted. It releases all storage
 *	used by the parent/child/safe interpreter facilities.
 *
 * Results:
 *	None.
 *
 * Side effects:
 *	Cleans up storage. Sets the interpInfoPtr field of the interp to NULL.
 *
 *---------------------------------------------------------------------------
 */

static void
InterpInfoDeleteProc(
    TCL_UNUSED(void *),
    Tcl_Interp *interp)		/* Interp being deleted. All commands for
				 * child interps should already be deleted. */
{
    InterpInfo *interpInfoPtr;
    Child *childPtr;
    Parent *parentPtr;
    Target *targetPtr;

    interpInfoPtr = (InterpInfo *) ((Interp *) interp)->interpInfo;

    /*
     * There shouldn't be any commands left.
     */

    parentPtr = &interpInfoPtr->parent;
    if (parentPtr->childTable.numEntries != 0) {
	Tcl_Panic("InterpInfoDeleteProc: still exist commands");
    }
    Tcl_DeleteHashTable(&parentPtr->childTable);

    /*
     * Tell any interps that have aliases to this interp that they should
     * delete those aliases. If the other interp was already dead, it would
     * have removed the target record already.
     */

    for (targetPtr = parentPtr->targetsPtr; targetPtr != NULL; ) {
	Target *tmpPtr = targetPtr->nextPtr;
	Tcl_DeleteCommandFromToken(targetPtr->childInterp,
		targetPtr->childCmd);
	targetPtr = tmpPtr;
    }

    childPtr = &interpInfoPtr->child;
    if (childPtr->interpCmd != NULL) {
	/*
	 * Tcl_DeleteInterp() was called on this interpreter, rather "interp
	 * delete" or the equivalent deletion of the command in the parent.
	 * First ensure that the cleanup callback doesn't try to delete the
	 * interp again.
	 */

	childPtr->childInterp = NULL;
	Tcl_DeleteCommandFromToken(childPtr->parentInterp,
		childPtr->interpCmd);
    }

    /*
     * There shouldn't be any aliases left.
     */

    if (childPtr->aliasTable.numEntries != 0) {
	Tcl_Panic("InterpInfoDeleteProc: still exist aliases");
    }
    Tcl_DeleteHashTable(&childPtr->aliasTable);

    Tcl_Free(interpInfoPtr);
}

/*
 *----------------------------------------------------------------------
 *
 * Tcl_InterpObjCmd --
 *
 *	This function is invoked to process the "interp" Tcl command. See the
 *	user documentation for details on what it does.
 *
 * Results:
 *	A standard Tcl result.
 *
 * Side effects:
 *	See the user documentation.
 *
 *----------------------------------------------------------------------
 */

int
Tcl_InterpObjCmd(
    void *clientData,
    Tcl_Interp *interp,			/* Current interpreter. */
    int objc,				/* Number of arguments. */
    Tcl_Obj *const objv[])		/* Argument objects. */
{
    return Tcl_NRCallObjProc(interp, NRInterpCmd, clientData, objc, objv);
}

static int
NRInterpCmd(
    TCL_UNUSED(void *),
    Tcl_Interp *interp,			/* Current interpreter. */
    int objc,				/* Number of arguments. */
    Tcl_Obj *const objv[])		/* Argument objects. */
{
    Tcl_Interp *childInterp;
    static const char *const options[] = {
	"alias",	"aliases",	"bgerror",	"cancel",
	"children",	"create",	"debug",	"delete",
	"eval",		"exists",	"expose",	"hide",
	"hidden",	"issafe",	"invokehidden",
	"limit",	"marktrusted",	"recursionlimit",
	"share",
#ifndef TCL_NO_DEPRECATED
	"slaves",
#endif
	"target",	"transfer",	NULL
    };
    static const char *const optionsNoSlaves[] = {
	"alias",	"aliases",	"bgerror",	"cancel",
	"children",	"create",	"debug",	"delete",
	"eval",		"exists",	"expose",
	"hide",		"hidden",	"issafe",
	"invokehidden",	"limit",	"marktrusted",	"recursionlimit",
	"share",	"target",	"transfer",
	NULL
    };
    enum interpOptionEnum {
	OPT_ALIAS,	OPT_ALIASES,	OPT_BGERROR,	OPT_CANCEL,
	OPT_CHILDREN,	OPT_CREATE,	OPT_DEBUG,	OPT_DELETE,
	OPT_EVAL,	OPT_EXISTS,	OPT_EXPOSE,	OPT_HIDE,
	OPT_HIDDEN,	OPT_ISSAFE,	OPT_INVOKEHID,
	OPT_LIMIT,	OPT_MARKTRUSTED, OPT_RECLIMIT, OPT_SHARE,
#ifndef TCL_NO_DEPRECATED
	OPT_SLAVES,
#endif
	OPT_TARGET,	OPT_TRANSFER
    } index;

    if (objc < 2) {
	Tcl_WrongNumArgs(interp, 1, objv, "cmd ?arg ...?");
	return TCL_ERROR;
    }
    if (Tcl_GetIndexFromObj(NULL, objv[1], options,
	    "option", 0, &index) != TCL_OK) {
	/* Don't report the "slaves" option as possibility */
	Tcl_GetIndexFromObj(interp, objv[1], optionsNoSlaves,
		"option", 0, &index);
	return TCL_ERROR;
    }
    switch (index) {
    case OPT_ALIAS: {
	Tcl_Interp *parentInterp;

	if (objc < 4) {
	aliasArgs:
	    Tcl_WrongNumArgs(interp, 2, objv,
		    "childPath childCmd ?parentPath parentCmd? ?arg ...?");
	    return TCL_ERROR;
	}
	childInterp = GetInterp(interp, objv[2]);
	if (childInterp == NULL) {
	    return TCL_ERROR;
	}
	if (objc == 4) {
	    return AliasDescribe(interp, childInterp, objv[3]);
	}
	if ((objc == 5) && (TclGetString(objv[4])[0] == '\0')) {
	    return AliasDelete(interp, childInterp, objv[3]);
	}
	if (objc > 5) {
	    parentInterp = GetInterp(interp, objv[4]);
	    if (parentInterp == NULL) {
		return TCL_ERROR;
	    }

	    return AliasCreate(interp, childInterp, parentInterp, objv[3],
		    objv[5], objc - 6, objv + 6);
	}
	goto aliasArgs;
    }
    case OPT_ALIASES:
	childInterp = GetInterp2(interp, objc, objv);
	if (childInterp == NULL) {
	    return TCL_ERROR;
	}
	return AliasList(interp, childInterp);
    case OPT_BGERROR:
	if (objc != 3 && objc != 4) {
	    Tcl_WrongNumArgs(interp, 2, objv, "path ?cmdPrefix?");
	    return TCL_ERROR;
	}
	childInterp = GetInterp(interp, objv[2]);
	if (childInterp == NULL) {
	    return TCL_ERROR;
	}
	return ChildBgerror(interp, childInterp, objc - 3, objv + 3);
    case OPT_CANCEL: {
	int i, flags;
	Tcl_Obj *resultObjPtr;
	static const char *const cancelOptions[] = {
	    "-unwind",	"--",	NULL
	};
	enum optionCancelEnum {
	    OPT_UNWIND,	OPT_LAST
	} idx;

	flags = 0;

	for (i = 2; i < objc; i++) {
	    if (TclGetString(objv[i])[0] != '-') {
		break;
	    }
	    if (Tcl_GetIndexFromObj(interp, objv[i], cancelOptions, "option",
		    0, &idx) != TCL_OK) {
		return TCL_ERROR;
	    }

	    switch (idx) {
	    case OPT_UNWIND:
		/*
		 * The evaluation stack in the target interp is to be unwound.
		 */

		flags |= TCL_CANCEL_UNWIND;
		break;
	    case OPT_LAST:
		i++;
		goto endOfForLoop;
	    }
	}

    endOfForLoop:
	if (i < objc - 2) {
	    Tcl_WrongNumArgs(interp, 2, objv,
		    "?-unwind? ?--? ?path? ?result?");
	    return TCL_ERROR;
	}

	/*
	 * Did they specify a child interp to cancel the script in progress
	 * in?  If not, use the current interp.
	 */

	if (i < objc) {
	    childInterp = GetInterp(interp, objv[i]);
	    if (childInterp == NULL) {
		return TCL_ERROR;
	    }
	    i++;
	} else {
	    childInterp = interp;
	}

	if (i < objc) {
	    resultObjPtr = objv[i];

	    /*
	     * Tcl_CancelEval removes this reference.
	     */

	    Tcl_IncrRefCount(resultObjPtr);
	    i++;
	} else {
	    resultObjPtr = NULL;
	}

	return Tcl_CancelEval(childInterp, resultObjPtr, 0, flags);
    }
    case OPT_CREATE: {
	int i, last, safe;
	Tcl_Obj *childPtr;
	char buf[16 + TCL_INTEGER_SPACE];
	static const char *const createOptions[] = {
	    "-safe",	"--", NULL
	};
	enum option {
	    OPT_SAFE,	OPT_LAST
	} idx;

	safe = Tcl_IsSafe(interp);

	/*
	 * Weird historical rules: "-safe" is accepted at the end, too.
	 */

	childPtr = NULL;
	last = 0;
	for (i = 2; i < objc; i++) {
	    if ((last == 0) && (TclGetString(objv[i])[0] == '-')) {
		if (Tcl_GetIndexFromObj(interp, objv[i], createOptions,
			"option", 0, &idx) != TCL_OK) {
		    return TCL_ERROR;
		}
		if (idx == OPT_SAFE) {
		    safe = 1;
		    continue;
		}
		i++;
		last = 1;
	    }
	    if (childPtr != NULL) {
		Tcl_WrongNumArgs(interp, 2, objv, "?-safe? ?--? ?path?");
		return TCL_ERROR;
	    }
	    if (i < objc) {
		childPtr = objv[i];
	    }
	}
	buf[0] = '\0';
	if (childPtr == NULL) {
	    /*
	     * Create an anonymous interpreter -- we choose its name and the
	     * name of the command. We check that the command name that we use
	     * for the interpreter does not collide with an existing command
	     * in the parent interpreter.
	     */

	    for (i = 0; ; i++) {
		Tcl_CmdInfo cmdInfo;

		snprintf(buf, sizeof(buf), "interp%d", i);
		if (Tcl_GetCommandInfo(interp, buf, &cmdInfo) == 0) {
		    break;
		}
	    }
	    childPtr = Tcl_NewStringObj(buf, -1);
	}
	if (ChildCreate(interp, childPtr, safe) == NULL) {
	    if (buf[0] != '\0') {
		Tcl_DecrRefCount(childPtr);
	    }
	    return TCL_ERROR;
	}
	Tcl_SetObjResult(interp, childPtr);
	return TCL_OK;
    }
    case OPT_DEBUG:		/* TIP #378 */
	/*
	 * Currently only -frame supported, otherwise ?-option ?value??
	 */

	if (objc < 3 || objc > 5) {
	    Tcl_WrongNumArgs(interp, 2, objv, "path ?-frame ?bool??");
	    return TCL_ERROR;
	}
	childInterp = GetInterp(interp, objv[2]);
	if (childInterp == NULL) {
	    return TCL_ERROR;
	}
	return ChildDebugCmd(interp, childInterp, objc - 3, objv + 3);
    case OPT_DELETE: {
	int i;
	InterpInfo *iiPtr;

	for (i = 2; i < objc; i++) {
	    childInterp = GetInterp(interp, objv[i]);
	    if (childInterp == NULL) {
		return TCL_ERROR;
	    } else if (childInterp == interp) {
		Tcl_SetObjResult(interp, Tcl_NewStringObj(
			"cannot delete the current interpreter", -1));
		Tcl_SetErrorCode(interp, "TCL", "OPERATION", "INTERP",
			"DELETESELF", (char *)NULL);
		return TCL_ERROR;
	    }
	    iiPtr = (InterpInfo *) ((Interp *) childInterp)->interpInfo;
	    Tcl_DeleteCommandFromToken(iiPtr->child.parentInterp,
		    iiPtr->child.interpCmd);
	}
	return TCL_OK;
    }
    case OPT_EVAL:
	if (objc < 4) {
	    Tcl_WrongNumArgs(interp, 2, objv, "path arg ?arg ...?");
	    return TCL_ERROR;
	}
	childInterp = GetInterp(interp, objv[2]);
	if (childInterp == NULL) {
	    return TCL_ERROR;
	}
	return ChildEval(interp, childInterp, objc - 3, objv + 3);
    case OPT_EXISTS: {
	int exists = 1;

	childInterp = GetInterp2(interp, objc, objv);
	if (childInterp == NULL) {
	    if (objc > 3) {
		return TCL_ERROR;
	    }
	    Tcl_ResetResult(interp);
	    exists = 0;
	}
	Tcl_SetObjResult(interp, Tcl_NewBooleanObj(exists));
	return TCL_OK;
    }
    case OPT_EXPOSE:
	if ((objc < 4) || (objc > 5)) {
	    Tcl_WrongNumArgs(interp, 2, objv, "path hiddenCmdName ?cmdName?");
	    return TCL_ERROR;
	}
	childInterp = GetInterp(interp, objv[2]);
	if (childInterp == NULL) {
	    return TCL_ERROR;
	}
	return ChildExpose(interp, childInterp, objc - 3, objv + 3);
    case OPT_HIDE:
	if ((objc < 4) || (objc > 5)) {
	    Tcl_WrongNumArgs(interp, 2, objv, "path cmdName ?hiddenCmdName?");
	    return TCL_ERROR;
	}
	childInterp = GetInterp(interp, objv[2]);
	if (childInterp == NULL) {
	    return TCL_ERROR;
	}
	return ChildHide(interp, childInterp, objc - 3, objv + 3);
    case OPT_HIDDEN:
	childInterp = GetInterp2(interp, objc, objv);
	if (childInterp == NULL) {
	    return TCL_ERROR;
	}
	return ChildHidden(interp, childInterp);
    case OPT_ISSAFE:
	childInterp = GetInterp2(interp, objc, objv);
	if (childInterp == NULL) {
	    return TCL_ERROR;
	}
	Tcl_SetObjResult(interp, Tcl_NewBooleanObj(Tcl_IsSafe(childInterp)));
	return TCL_OK;
    case OPT_INVOKEHID: {
	int i;
	const char *namespaceName;
	static const char *const hiddenOptions[] = {
	    "-global",	"-namespace",	"--", NULL
	};
	enum hiddenOption {
	    OPT_GLOBAL,	OPT_NAMESPACE,	OPT_LAST
	} idx;

	namespaceName = NULL;
	for (i = 3; i < objc; i++) {
	    if (TclGetString(objv[i])[0] != '-') {
		break;
	    }
	    if (Tcl_GetIndexFromObj(interp, objv[i], hiddenOptions, "option",
		    0, &idx) != TCL_OK) {
		return TCL_ERROR;
	    }
	    if (idx == OPT_GLOBAL) {
		namespaceName = "::";
	    } else if (idx == OPT_NAMESPACE) {
		if (++i == objc) { /* There must be more arguments. */
		    break;
		} else {
		    namespaceName = TclGetString(objv[i]);
		}
	    } else {
		i++;
		break;
	    }
	}
	if (objc - i < 1) {
	    Tcl_WrongNumArgs(interp, 2, objv,
		    "path ?-namespace ns? ?-global? ?--? cmd ?arg ..?");
	    return TCL_ERROR;
	}
	childInterp = GetInterp(interp, objv[2]);
	if (childInterp == NULL) {
	    return TCL_ERROR;
	}
	return ChildInvokeHidden(interp, childInterp, namespaceName, objc - i,
		objv + i);
    }
    case OPT_LIMIT: {
	static const char *const limitTypes[] = {
	    "commands", "time", NULL
	};
	enum LimitTypes {
	    LIMIT_TYPE_COMMANDS, LIMIT_TYPE_TIME
	} limitType;

	if (objc < 4) {
	    Tcl_WrongNumArgs(interp, 2, objv,
		    "path limitType ?-option value ...?");
	    return TCL_ERROR;
	}
	childInterp = GetInterp(interp, objv[2]);
	if (childInterp == NULL) {
	    return TCL_ERROR;
	}
	if (Tcl_GetIndexFromObj(interp, objv[3], limitTypes, "limit type", 0,
		&limitType) != TCL_OK) {
	    return TCL_ERROR;
	}
	switch (limitType) {
	case LIMIT_TYPE_COMMANDS:
	    return ChildCommandLimitCmd(interp, childInterp, 4, objc,objv);
	case LIMIT_TYPE_TIME:
	    return ChildTimeLimitCmd(interp, childInterp, 4, objc, objv);
	}
    }
    break;
    case OPT_MARKTRUSTED:
	if (objc != 3) {
	    Tcl_WrongNumArgs(interp, 2, objv, "path");
	    return TCL_ERROR;
	}
	childInterp = GetInterp(interp, objv[2]);
	if (childInterp == NULL) {
	    return TCL_ERROR;
	}
	return ChildMarkTrusted(interp, childInterp);
    case OPT_RECLIMIT:
	if (objc != 3 && objc != 4) {
	    Tcl_WrongNumArgs(interp, 2, objv, "path ?newlimit?");
	    return TCL_ERROR;
	}
	childInterp = GetInterp(interp, objv[2]);
	if (childInterp == NULL) {
	    return TCL_ERROR;
	}
	return ChildRecursionLimit(interp, childInterp, objc - 3, objv + 3);
#ifndef TCL_NO_DEPRECATED
    case OPT_SLAVES:
#endif
    case OPT_CHILDREN: {
	InterpInfo *iiPtr;
	Tcl_Obj *resultPtr;
	Tcl_HashEntry *hPtr;
	Tcl_HashSearch hashSearch;
	char *string;

	childInterp = GetInterp2(interp, objc, objv);
	if (childInterp == NULL) {
	    return TCL_ERROR;
	}
	iiPtr = (InterpInfo *) ((Interp *) childInterp)->interpInfo;
	TclNewObj(resultPtr);
	hPtr = Tcl_FirstHashEntry(&iiPtr->parent.childTable, &hashSearch);
	for ( ; hPtr != NULL; hPtr = Tcl_NextHashEntry(&hashSearch)) {
	    string = (char *)Tcl_GetHashKey(&iiPtr->parent.childTable, hPtr);
	    Tcl_ListObjAppendElement(NULL, resultPtr,
		    Tcl_NewStringObj(string, -1));
	}
	Tcl_SetObjResult(interp, resultPtr);
	return TCL_OK;
    }
    case OPT_TRANSFER:
    case OPT_SHARE: {
	Tcl_Interp *parentInterp;	/* The parent of the child. */
	Tcl_Channel chan;

	if (objc != 5) {
	    Tcl_WrongNumArgs(interp, 2, objv, "srcPath channelId destPath");
	    return TCL_ERROR;
	}
	parentInterp = GetInterp(interp, objv[2]);
	if (parentInterp == NULL) {
	    return TCL_ERROR;
	}
	chan = Tcl_GetChannel(parentInterp, TclGetString(objv[3]), NULL);
	if (chan == NULL) {
	    Tcl_TransferResult(parentInterp, TCL_OK, interp);
	    return TCL_ERROR;
	}
	childInterp = GetInterp(interp, objv[4]);
	if (childInterp == NULL) {
	    return TCL_ERROR;
	}
	Tcl_RegisterChannel(childInterp, chan);
	if (index == OPT_TRANSFER) {
	    /*
	     * When transferring, as opposed to sharing, we must unhitch the
	     * channel from the interpreter where it started.
	     */

	    if (Tcl_UnregisterChannel(parentInterp, chan) != TCL_OK) {
		Tcl_TransferResult(parentInterp, TCL_OK, interp);
		return TCL_ERROR;
	    }
	}
	return TCL_OK;
    }
    case OPT_TARGET: {
	InterpInfo *iiPtr;
	Tcl_HashEntry *hPtr;
	Alias *aliasPtr;
	const char *aliasName;

	if (objc != 4) {
	    Tcl_WrongNumArgs(interp, 2, objv, "path alias");
	    return TCL_ERROR;
	}

	childInterp = GetInterp(interp, objv[2]);
	if (childInterp == NULL) {
	    return TCL_ERROR;
	}

	aliasName = TclGetString(objv[3]);

	iiPtr = (InterpInfo *) ((Interp *) childInterp)->interpInfo;
	hPtr = Tcl_FindHashEntry(&iiPtr->child.aliasTable, aliasName);
	if (hPtr == NULL) {
	    Tcl_SetObjResult(interp, Tcl_ObjPrintf(
		    "alias \"%s\" in path \"%s\" not found",
		    aliasName, TclGetString(objv[2])));
	    Tcl_SetErrorCode(interp, "TCL", "LOOKUP", "ALIAS", aliasName,
		    (char *)NULL);
	    return TCL_ERROR;
	}
	aliasPtr = (Alias *)Tcl_GetHashValue(hPtr);
	if (Tcl_GetInterpPath(interp, aliasPtr->targetInterp) != TCL_OK) {
	    Tcl_SetObjResult(interp, Tcl_ObjPrintf(
		    "target interpreter for alias \"%s\" in path \"%s\" is "
		    "not my descendant", aliasName, TclGetString(objv[2])));
	    Tcl_SetErrorCode(interp, "TCL", "OPERATION", "INTERP",
		    "TARGETSHROUDED", (char *)NULL);
	    return TCL_ERROR;
	}
	return TCL_OK;
    }
    }
    return TCL_OK;
}

/*
 *---------------------------------------------------------------------------
 *
 * GetInterp2 --
 *
 *	Helper function for Tcl_InterpObjCmd() to convert the interp name
 *	potentially specified on the command line to an Tcl_Interp.
 *
 * Results:
 *	The return value is the interp specified on the command line, or the
 *	interp argument itself if no interp was specified on the command line.
 *	If the interp could not be found or the wrong number of arguments was
 *	specified on the command line, the return value is NULL and an error
 *	message is left in the interp's result.
 *
 * Side effects:
 *	None.
 *
 *---------------------------------------------------------------------------
 */

static Tcl_Interp *
GetInterp2(
    Tcl_Interp *interp,		/* Default interp if no interp was specified
				 * on the command line. */
    int objc,			/* Number of arguments. */
    Tcl_Obj *const objv[])	/* Argument objects. */
{
    if (objc == 2) {
	return interp;
    } else if (objc == 3) {
	return GetInterp(interp, objv[2]);
    } else {
	Tcl_WrongNumArgs(interp, 2, objv, "?path?");
	return NULL;
    }
}

/*
 *----------------------------------------------------------------------
 *
 * Tcl_CreateAlias --
 *
 *	Creates an alias between two interpreters.
 *
 * Results:
 *	A standard Tcl result.
 *
 * Side effects:
 *	Creates a new alias, manipulates the result field of childInterp.
 *
 *----------------------------------------------------------------------
 */

int
Tcl_CreateAlias(
    Tcl_Interp *childInterp,	/* Interpreter for source command. */
    const char *childCmd,	/* Command to install in child. */
    Tcl_Interp *targetInterp,	/* Interpreter for target command. */
    const char *targetCmd,	/* Name of target command. */
    Tcl_Size argc,			/* How many additional arguments? */
    const char *const *argv)	/* These are the additional args. */
{
    Tcl_Obj *childObjPtr, *targetObjPtr;
    Tcl_Obj **objv;
    Tcl_Size i;
    int result;

    objv = (Tcl_Obj **)TclStackAlloc(childInterp, sizeof(Tcl_Obj *) * argc);
    for (i = 0; i < argc; i++) {
	objv[i] = Tcl_NewStringObj(argv[i], -1);
	Tcl_IncrRefCount(objv[i]);
    }

    childObjPtr = Tcl_NewStringObj(childCmd, -1);
    Tcl_IncrRefCount(childObjPtr);

    targetObjPtr = Tcl_NewStringObj(targetCmd, -1);
    Tcl_IncrRefCount(targetObjPtr);

    result = AliasCreate(childInterp, childInterp, targetInterp, childObjPtr,
	    targetObjPtr, argc, objv);

    for (i = 0; i < argc; i++) {
	Tcl_DecrRefCount(objv[i]);
    }
    TclStackFree(childInterp, objv);
    Tcl_DecrRefCount(targetObjPtr);
    Tcl_DecrRefCount(childObjPtr);

    return result;
}

/*
 *----------------------------------------------------------------------
 *
 * Tcl_CreateAliasObj --
 *
 *	Object version: Creates an alias between two interpreters.
 *
 * Results:
 *	A standard Tcl result.
 *
 * Side effects:
 *	Creates a new alias.
 *
 *----------------------------------------------------------------------
 */

int
Tcl_CreateAliasObj(
    Tcl_Interp *childInterp,	/* Interpreter for source command. */
    const char *childCmd,	/* Command to install in child. */
    Tcl_Interp *targetInterp,	/* Interpreter for target command. */
    const char *targetCmd,	/* Name of target command. */
    Tcl_Size objc,			/* How many additional arguments? */
    Tcl_Obj *const objv[])	/* Argument vector. */
{
    Tcl_Obj *childObjPtr, *targetObjPtr;
    int result;

    childObjPtr = Tcl_NewStringObj(childCmd, -1);
    Tcl_IncrRefCount(childObjPtr);

    targetObjPtr = Tcl_NewStringObj(targetCmd, -1);
    Tcl_IncrRefCount(targetObjPtr);

    result = AliasCreate(childInterp, childInterp, targetInterp, childObjPtr,
	    targetObjPtr, objc, objv);

    Tcl_DecrRefCount(childObjPtr);
    Tcl_DecrRefCount(targetObjPtr);
    return result;
}

/*
 *----------------------------------------------------------------------
 *
<<<<<<< HEAD
 * Tcl_GetAlias --
 *
 *	Gets information about an alias.
 *
 * Results:
 *	A standard Tcl result.
 *
 * Side effects:
 *	None.
 *
 *----------------------------------------------------------------------
 */

int
Tcl_GetAlias(
    Tcl_Interp *interp,		/* Interp to start search from. */
    const char *aliasName,	/* Name of alias to find. */
    Tcl_Interp **targetInterpPtr,
				/* (Return) target interpreter. */
    const char **targetNamePtr,	/* (Return) name of target command. */
    int *argcPtr,		/* (Return) count of addnl args. */
    const char ***argvPtr)	/* (Return) additional arguments. */
{
    InterpInfo *iiPtr = (InterpInfo *) ((Interp *) interp)->interpInfo;
    Tcl_HashEntry *hPtr;
    Alias *aliasPtr;
    int i, objc;
    Tcl_Obj **objv;

    hPtr = Tcl_FindHashEntry(&iiPtr->child.aliasTable, aliasName);
    if (hPtr == NULL) {
	Tcl_SetObjResult(interp, Tcl_ObjPrintf(
		"alias \"%s\" not found", aliasName));
	Tcl_SetErrorCode(interp, "TCL", "LOOKUP", "ALIAS", aliasName, (char *)NULL);
	return TCL_ERROR;
    }
    aliasPtr = (Alias *)Tcl_GetHashValue(hPtr);
    objc = aliasPtr->objc;
    objv = &aliasPtr->objPtr;

    if (targetInterpPtr != NULL) {
	*targetInterpPtr = aliasPtr->targetInterp;
    }
    if (targetNamePtr != NULL) {
	*targetNamePtr = TclGetString(objv[0]);
    }
    if (argcPtr != NULL) {
	*argcPtr = objc - 1;
    }
    if (argvPtr != NULL) {
	*argvPtr = (const char **)
		Tcl_Alloc(sizeof(const char *) * (objc - 1));
	for (i = 1; i < objc; i++) {
	    (*argvPtr)[i - 1] = TclGetString(objv[i]);
	}
    }
    return TCL_OK;
}

/*
 *----------------------------------------------------------------------
 *
=======
>>>>>>> b2929728
 * Tcl_GetAliasObj --
 *
 *	Object version: Gets information about an alias.
 *
 * Results:
 *	A standard Tcl result.
 *
 * Side effects:
 *	None.
 *
 *----------------------------------------------------------------------
 */

int
Tcl_GetAliasObj(
    Tcl_Interp *interp,		/* Interp to start search from. */
    const char *aliasName,	/* Name of alias to find. */
    Tcl_Interp **targetInterpPtr,
				/* (Return) target interpreter. */
    const char **targetNamePtr,	/* (Return) name of target command. */
    Tcl_Size *objcPtr,		/* (Return) count of addnl args. */
    Tcl_Obj ***objvPtr)		/* (Return) additional args. */
{
    InterpInfo *iiPtr = (InterpInfo *) ((Interp *) interp)->interpInfo;
    Tcl_HashEntry *hPtr;
    Alias *aliasPtr;
    Tcl_Size objc;
    Tcl_Obj **objv;

    hPtr = Tcl_FindHashEntry(&iiPtr->child.aliasTable, aliasName);
    if (hPtr == NULL) {
	Tcl_SetObjResult(interp, Tcl_ObjPrintf(
		"alias \"%s\" not found", aliasName));
	Tcl_SetErrorCode(interp, "TCL", "LOOKUP", "ALIAS", aliasName, (char *)NULL);
	return TCL_ERROR;
    }
    aliasPtr = (Alias *)Tcl_GetHashValue(hPtr);
    objc = aliasPtr->objc;
    objv = &aliasPtr->objPtr;

    if (targetInterpPtr != NULL) {
	*targetInterpPtr = aliasPtr->targetInterp;
    }
    if (targetNamePtr != NULL) {
	*targetNamePtr = TclGetString(objv[0]);
    }
    if (objcPtr != NULL) {
	*objcPtr = objc - 1;
    }
    if (objvPtr != NULL) {
	*objvPtr = objv + 1;
    }
    return TCL_OK;
}

/*
 *----------------------------------------------------------------------
 *
 * TclPreventAliasLoop --
 *
 *	When defining an alias or renaming a command, prevent an alias loop
 *	from being formed.
 *
 * Results:
 *	A standard Tcl object result.
 *
 * Side effects:
 *	If TCL_ERROR is returned, the function also stores an error message in
 *	the interpreter's result object.
 *
 * NOTE:
 *	This function is public internal (instead of being static to this
 *	file) because it is also used from TclRenameCommand.
 *
 *----------------------------------------------------------------------
 */

int
TclPreventAliasLoop(
    Tcl_Interp *interp,		/* Interp in which to report errors. */
    Tcl_Interp *cmdInterp,	/* Interp in which the command is being
				 * defined. */
    Tcl_Command cmd)		/* Tcl command we are attempting to define. */
{
    Command *cmdPtr = (Command *) cmd;
    Alias *aliasPtr, *nextAliasPtr;
    Tcl_Command aliasCmd;
    Command *aliasCmdPtr;

    /*
     * If we are not creating or renaming an alias, then it is always OK to
     * create or rename the command.
     */

    if (cmdPtr->objProc != TclAliasObjCmd
	    && cmdPtr->objProc != TclLocalAliasObjCmd) {
	return TCL_OK;
    }

    /*
     * OK, we are dealing with an alias, so traverse the chain of aliases. If
     * we encounter the alias we are defining (or renaming to) any in the
     * chain then we have a loop.
     */

    aliasPtr = (Alias *)cmdPtr->objClientData;
    nextAliasPtr = aliasPtr;
    while (1) {
	Tcl_Obj *cmdNamePtr;

	/*
	 * If the target of the next alias in the chain is the same as the
	 * source alias, we have a loop.
	 */

	if (Tcl_InterpDeleted(nextAliasPtr->targetInterp)) {
	    /*
	     * The child interpreter can be deleted while creating the alias.
	     * [Bug #641195]
	     */

	    Tcl_SetObjResult(interp, Tcl_ObjPrintf(
		    "cannot define or rename alias \"%s\": interpreter deleted",
		    Tcl_GetCommandName(cmdInterp, cmd)));
	    return TCL_ERROR;
	}
	cmdNamePtr = nextAliasPtr->objPtr;
	aliasCmd = Tcl_FindCommand(nextAliasPtr->targetInterp,
		TclGetString(cmdNamePtr),
		Tcl_GetGlobalNamespace(nextAliasPtr->targetInterp),
		/*flags*/ 0);
	if (aliasCmd == NULL) {
	    return TCL_OK;
	}
	aliasCmdPtr = (Command *) aliasCmd;
	if (aliasCmdPtr == cmdPtr) {
	    Tcl_SetObjResult(interp, Tcl_ObjPrintf(
		    "cannot define or rename alias \"%s\": would create a loop",
		    Tcl_GetCommandName(cmdInterp, cmd)));
	    Tcl_SetErrorCode(interp, "TCL", "OPERATION", "INTERP",
		    "ALIASLOOP", (char *)NULL);
	    return TCL_ERROR;
	}

	/*
	 * Otherwise, follow the chain one step further. See if the target
	 * command is an alias - if so, follow the loop to its target command.
	 * Otherwise we do not have a loop.
	 */

	if (aliasCmdPtr->objProc != TclAliasObjCmd
		&& aliasCmdPtr->objProc != TclLocalAliasObjCmd) {
	    return TCL_OK;
	}
	nextAliasPtr = (Alias *)aliasCmdPtr->objClientData;
    }
}

/*
 *----------------------------------------------------------------------
 *
 * AliasCreate --
 *
 *	Helper function to do the work to actually create an alias.
 *
 * Results:
 *	A standard Tcl result.
 *
 * Side effects:
 *	An alias command is created and entered into the alias table for the
 *	child interpreter.
 *
 *----------------------------------------------------------------------
 */

static int
AliasCreate(
    Tcl_Interp *interp,		/* Interp for error reporting. */
    Tcl_Interp *childInterp,	/* Interp where alias cmd will live or from
				 * which alias will be deleted. */
    Tcl_Interp *parentInterp,	/* Interp in which target command will be
				 * invoked. */
    Tcl_Obj *namePtr,		/* Name of alias cmd. */
    Tcl_Obj *targetNamePtr,	/* Name of target cmd. */
    int objc,			/* Additional arguments to store */
    Tcl_Obj *const objv[])	/* with alias. */
{
    Alias *aliasPtr;
    Tcl_HashEntry *hPtr;
    Target *targetPtr;
    Child *childPtr;
    Parent *parentPtr;
    Tcl_Obj **prefv;
    int isNew, i;

    aliasPtr = (Alias *)Tcl_Alloc(sizeof(Alias) + objc * sizeof(Tcl_Obj *));
    aliasPtr->token = namePtr;
    Tcl_IncrRefCount(aliasPtr->token);
    aliasPtr->targetInterp = parentInterp;

    aliasPtr->objc = objc + 1;
    prefv = &aliasPtr->objPtr;

    *prefv = targetNamePtr;
    Tcl_IncrRefCount(targetNamePtr);
    for (i = 0; i < objc; i++) {
	*(++prefv) = objv[i];
	Tcl_IncrRefCount(objv[i]);
    }

    Tcl_Preserve(childInterp);
    Tcl_Preserve(parentInterp);

    if (childInterp == parentInterp) {
	aliasPtr->childCmd = Tcl_NRCreateCommand(childInterp,
		TclGetString(namePtr), TclLocalAliasObjCmd, AliasNRCmd,
		aliasPtr, AliasObjCmdDeleteProc);
    } else {
	aliasPtr->childCmd = Tcl_CreateObjCommand(childInterp,
		TclGetString(namePtr), TclAliasObjCmd, aliasPtr,
		AliasObjCmdDeleteProc);
    }

    if (TclPreventAliasLoop(interp, childInterp,
	    aliasPtr->childCmd) != TCL_OK) {
	/*
	 * Found an alias loop! The last call to Tcl_CreateObjCommand made the
	 * alias point to itself. Delete the command and its alias record. Be
	 * careful to wipe out its client data first, so the command doesn't
	 * try to delete itself.
	 */

	Command *cmdPtr;

	Tcl_DecrRefCount(aliasPtr->token);
	Tcl_DecrRefCount(targetNamePtr);
	for (i = 0; i < objc; i++) {
	    Tcl_DecrRefCount(objv[i]);
	}

	cmdPtr = (Command *) aliasPtr->childCmd;
	cmdPtr->clientData = NULL;
	cmdPtr->deleteProc = NULL;
	cmdPtr->deleteData = NULL;
	Tcl_DeleteCommandFromToken(childInterp, aliasPtr->childCmd);

	Tcl_Free(aliasPtr);

	/*
	 * The result was already set by TclPreventAliasLoop.
	 */

	Tcl_Release(childInterp);
	Tcl_Release(parentInterp);
	return TCL_ERROR;
    }

    /*
     * Make an entry in the alias table. If it already exists, retry.
     */

    childPtr = &((InterpInfo *) ((Interp *) childInterp)->interpInfo)->child;
    while (1) {
	Tcl_Obj *newToken;
	const char *string;

	string = TclGetString(aliasPtr->token);
	hPtr = Tcl_CreateHashEntry(&childPtr->aliasTable, string, &isNew);
	if (isNew != 0) {
	    break;
	}

	/*
	 * The alias name cannot be used as unique token, it is already taken.
	 * We can produce a unique token by prepending "::" repeatedly. This
	 * algorithm is a stop-gap to try to maintain the command name as
	 * token for most use cases, fearful of possible backwards compat
	 * problems. A better algorithm would produce unique tokens that need
	 * not be related to the command name.
	 *
	 * ATTENTION: the tests in interp.test and possibly safe.test depend
	 * on the precise definition of these tokens.
	 */

	TclNewLiteralStringObj(newToken, "::");
	Tcl_AppendObjToObj(newToken, aliasPtr->token);
	Tcl_DecrRefCount(aliasPtr->token);
	aliasPtr->token = newToken;
	Tcl_IncrRefCount(aliasPtr->token);
    }

    aliasPtr->aliasEntryPtr = hPtr;
    Tcl_SetHashValue(hPtr, aliasPtr);

    /*
     * Create the new command. We must do it after deleting any old command,
     * because the alias may be pointing at a renamed alias, as in:
     *
     * interp alias {} foo {} bar		# Create an alias "foo"
     * rename foo zop				# Now rename the alias
     * interp alias {} foo {} zop		# Now recreate "foo"...
     */

    targetPtr = (Target *)Tcl_Alloc(sizeof(Target));
    targetPtr->childCmd = aliasPtr->childCmd;
    targetPtr->childInterp = childInterp;

    parentPtr = &((InterpInfo*) ((Interp*) parentInterp)->interpInfo)->parent;
    targetPtr->nextPtr = parentPtr->targetsPtr;
    targetPtr->prevPtr = NULL;
    if (parentPtr->targetsPtr != NULL) {
	parentPtr->targetsPtr->prevPtr = targetPtr;
    }
    parentPtr->targetsPtr = targetPtr;
    aliasPtr->targetPtr = targetPtr;

    Tcl_SetObjResult(interp, aliasPtr->token);

    Tcl_Release(childInterp);
    Tcl_Release(parentInterp);
    return TCL_OK;
}

/*
 *----------------------------------------------------------------------
 *
 * AliasDelete --
 *
 *	Deletes the given alias from the child interpreter given.
 *
 * Results:
 *	A standard Tcl result.
 *
 * Side effects:
 *	Deletes the alias from the child interpreter.
 *
 *----------------------------------------------------------------------
 */

static int
AliasDelete(
    Tcl_Interp *interp,		/* Interpreter for result & errors. */
    Tcl_Interp *childInterp,	/* Interpreter containing alias. */
    Tcl_Obj *namePtr)		/* Name of alias to delete. */
{
    Child *childPtr;
    Alias *aliasPtr;
    Tcl_HashEntry *hPtr;

    /*
     * If the alias has been renamed in the child, the parent can still use
     * the original name (with which it was created) to find the alias to
     * delete it.
     */

    childPtr = &((InterpInfo *) ((Interp *) childInterp)->interpInfo)->child;
    hPtr = Tcl_FindHashEntry(&childPtr->aliasTable, TclGetString(namePtr));
    if (hPtr == NULL) {
	Tcl_SetObjResult(interp, Tcl_ObjPrintf(
		"alias \"%s\" not found", TclGetString(namePtr)));
	Tcl_SetErrorCode(interp, "TCL", "LOOKUP", "ALIAS",
		TclGetString(namePtr), (char *)NULL);
	return TCL_ERROR;
    }
    aliasPtr = (Alias *)Tcl_GetHashValue(hPtr);
    Tcl_DeleteCommandFromToken(childInterp, aliasPtr->childCmd);
    return TCL_OK;
}

/*
 *----------------------------------------------------------------------
 *
 * AliasDescribe --
 *
 *	Sets the interpreter's result object to a Tcl list describing the
 *	given alias in the given interpreter: its target command and the
 *	additional arguments to prepend to any invocation of the alias.
 *
 * Results:
 *	A standard Tcl result.
 *
 * Side effects:
 *	None.
 *
 *----------------------------------------------------------------------
 */

static int
AliasDescribe(
    Tcl_Interp *interp,		/* Interpreter for result & errors. */
    Tcl_Interp *childInterp,	/* Interpreter containing alias. */
    Tcl_Obj *namePtr)		/* Name of alias to describe. */
{
    Child *childPtr;
    Tcl_HashEntry *hPtr;
    Alias *aliasPtr;
    Tcl_Obj *prefixPtr;

    /*
     * If the alias has been renamed in the child, the parent can still use
     * the original name (with which it was created) to find the alias to
     * describe it.
     */

    childPtr = &((InterpInfo *) ((Interp *) childInterp)->interpInfo)->child;
    hPtr = Tcl_FindHashEntry(&childPtr->aliasTable, TclGetString(namePtr));
    if (hPtr == NULL) {
	return TCL_OK;
    }
    aliasPtr = (Alias *)Tcl_GetHashValue(hPtr);
    prefixPtr = Tcl_NewListObj(aliasPtr->objc, &aliasPtr->objPtr);
    Tcl_SetObjResult(interp, prefixPtr);
    return TCL_OK;
}

/*
 *----------------------------------------------------------------------
 *
 * AliasList --
 *
 *	Computes a list of aliases defined in a child interpreter.
 *
 * Results:
 *	A standard Tcl result.
 *
 * Side effects:
 *	None.
 *
 *----------------------------------------------------------------------
 */

static int
AliasList(
    Tcl_Interp *interp,		/* Interp for data return. */
    Tcl_Interp *childInterp)	/* Interp whose aliases to compute. */
{
    Tcl_HashEntry *entryPtr;
    Tcl_HashSearch hashSearch;
    Tcl_Obj *resultPtr;
    Alias *aliasPtr;
    Child *childPtr;

    TclNewObj(resultPtr);
    childPtr = &((InterpInfo *) ((Interp *) childInterp)->interpInfo)->child;

    entryPtr = Tcl_FirstHashEntry(&childPtr->aliasTable, &hashSearch);
    for ( ; entryPtr != NULL; entryPtr = Tcl_NextHashEntry(&hashSearch)) {
	aliasPtr = (Alias *)Tcl_GetHashValue(entryPtr);
	Tcl_ListObjAppendElement(NULL, resultPtr, aliasPtr->token);
    }
    Tcl_SetObjResult(interp, resultPtr);
    return TCL_OK;
}

/*
 *----------------------------------------------------------------------
 *
 * TclAliasObjCmd, TclLocalAliasObjCmd --
 *
 *	This is the function that services invocations of aliases in a child
 *	interpreter. One such command exists for each alias. When invoked,
 *	this function redirects the invocation to the target command in the
 *	parent interpreter as designated by the Alias record associated with
 *	this command.
 *
 *	TclLocalAliasObjCmd is a stripped down version used when the source
 *	and target interpreters of the alias are the same. That lets a number
 *	of safety precautions be avoided: the state is much more precisely
 *	known.
 *
 * Results:
 *	A standard Tcl result.
 *
 * Side effects:
 *	Causes forwarding of the invocation; all possible side effects may
 *	occur as a result of invoking the command to which the invocation is
 *	forwarded.
 *
 *----------------------------------------------------------------------
 */

static int
AliasNRCmd(
    void *clientData,	/* Alias record. */
    Tcl_Interp *interp,		/* Current interpreter. */
    int objc,			/* Number of arguments. */
    Tcl_Obj *const objv[])	/* Argument vector. */
{
    Alias *aliasPtr = (Alias *)clientData;
    int prefc, cmdc, i;
    Tcl_Obj **prefv, **cmdv;
    Tcl_Obj *listPtr;
    ListRep listRep;
    int flags = TCL_EVAL_INVOKE;

    /*
     * Append the arguments to the command prefix and invoke the command in
     * the target interp's global namespace.
     */

    prefc = aliasPtr->objc;
    prefv = &aliasPtr->objPtr;
    cmdc = prefc + objc - 1;

    /* TODO - encapsulate this into tclListObj.c */
    listPtr = Tcl_NewListObj(cmdc, NULL);
    ListObjGetRep(listPtr, &listRep);
    cmdv = ListRepElementsBase(&listRep);
    listRep.storePtr->numUsed = cmdc;
    if (listRep.spanPtr) {
	listRep.spanPtr->spanStart = listRep.storePtr->firstUsed;
	listRep.spanPtr->spanLength = listRep.storePtr->numUsed;
    }

    prefv = &aliasPtr->objPtr;
    memcpy(cmdv, prefv, prefc * sizeof(Tcl_Obj *));
    memcpy(cmdv+prefc, objv+1, (objc-1) * sizeof(Tcl_Obj *));

    for (i=0; i<cmdc; i++) {
	Tcl_IncrRefCount(cmdv[i]);
    }

    /*
     * Use the ensemble rewriting machinery to ensure correct error messages:
     * only the source command should show, not the full target prefix.
     */

    if (TclInitRewriteEnsemble(interp, 1, prefc, objv)) {
	TclNRAddCallback(interp, TclClearRootEnsemble, NULL, NULL, NULL, NULL);
    }
    TclSkipTailcall(interp);
    return Tcl_NREvalObj(interp, listPtr, flags);
}

int
TclAliasObjCmd(
    void *clientData,	/* Alias record. */
    Tcl_Interp *interp,		/* Current interpreter. */
    int objc,			/* Number of arguments. */
    Tcl_Obj *const objv[])	/* Argument vector. */
{
#define ALIAS_CMDV_PREALLOC 10
    Alias *aliasPtr = (Alias *)clientData;
    Tcl_Interp *targetInterp = aliasPtr->targetInterp;
    int result, prefc, cmdc, i;
    Tcl_Obj **prefv, **cmdv;
    Tcl_Obj *cmdArr[ALIAS_CMDV_PREALLOC];
    Interp *tPtr = (Interp *) targetInterp;
    int isRootEnsemble;

    /*
     * Append the arguments to the command prefix and invoke the command in
     * the target interp's global namespace.
     */

    prefc = aliasPtr->objc;
    prefv = &aliasPtr->objPtr;
    cmdc = prefc + objc - 1;
    if (cmdc <= ALIAS_CMDV_PREALLOC) {
	cmdv = cmdArr;
    } else {
	cmdv = (Tcl_Obj **)TclStackAlloc(interp, cmdc * sizeof(Tcl_Obj *));
    }

    memcpy(cmdv, prefv, prefc * sizeof(Tcl_Obj *));
    memcpy(cmdv+prefc, objv+1, (objc-1) * sizeof(Tcl_Obj *));

    Tcl_ResetResult(targetInterp);

    for (i=0; i<cmdc; i++) {
	Tcl_IncrRefCount(cmdv[i]);
    }

    /*
     * Use the ensemble rewriting machinery to ensure correct error messages:
     * only the source command should show, not the full target prefix.
     */

    isRootEnsemble = TclInitRewriteEnsemble((Tcl_Interp *)tPtr, 1, prefc, objv);

    /*
     * Protect the target interpreter if it isn't the same as the source
     * interpreter so that we can continue to work with it after the target
     * command completes.
     */

    if (targetInterp != interp) {
	Tcl_Preserve(targetInterp);
    }

    /*
     * Execute the target command in the target interpreter.
     */

    result = Tcl_EvalObjv(targetInterp, cmdc, cmdv, TCL_EVAL_INVOKE);

    /*
     * Clean up the ensemble rewrite info if we set it in the first place.
     */

    if (isRootEnsemble) {
	TclResetRewriteEnsemble((Tcl_Interp *)tPtr, 1);
    }

    /*
     * If it was a cross-interpreter alias, we need to transfer the result
     * back to the source interpreter and release the lock we previously set
     * on the target interpreter.
     */

    if (targetInterp != interp) {
	Tcl_TransferResult(targetInterp, result, interp);
	Tcl_Release(targetInterp);
    }

    for (i=0; i<cmdc; i++) {
	Tcl_DecrRefCount(cmdv[i]);
    }
    if (cmdv != cmdArr) {
	TclStackFree(interp, cmdv);
    }
    return result;
#undef ALIAS_CMDV_PREALLOC
}

int
TclLocalAliasObjCmd(
    void *clientData,	/* Alias record. */
    Tcl_Interp *interp,		/* Current interpreter. */
    int objc,			/* Number of arguments. */
    Tcl_Obj *const objv[])	/* Argument vector. */
{
#define ALIAS_CMDV_PREALLOC 10
    Alias *aliasPtr = (Alias *)clientData;
    int result, prefc, cmdc, i;
    Tcl_Obj **prefv, **cmdv;
    Tcl_Obj *cmdArr[ALIAS_CMDV_PREALLOC];
    Interp *iPtr = (Interp *) interp;
    int isRootEnsemble;

    /*
     * Append the arguments to the command prefix and invoke the command in
     * the global namespace.
     */

    prefc = aliasPtr->objc;
    prefv = &aliasPtr->objPtr;
    cmdc = prefc + objc - 1;
    if (cmdc <= ALIAS_CMDV_PREALLOC) {
	cmdv = cmdArr;
    } else {
	cmdv = (Tcl_Obj **)TclStackAlloc(interp, cmdc * sizeof(Tcl_Obj *));
    }

    memcpy(cmdv, prefv, prefc * sizeof(Tcl_Obj *));
    memcpy(cmdv+prefc, objv+1, (objc-1) * sizeof(Tcl_Obj *));

    for (i=0; i<cmdc; i++) {
	Tcl_IncrRefCount(cmdv[i]);
    }

    /*
     * Use the ensemble rewriting machinery to ensure correct error messages:
     * only the source command should show, not the full target prefix.
     */

    isRootEnsemble = TclInitRewriteEnsemble((Tcl_Interp *)iPtr, 1, prefc, objv);

    /*
     * Execute the target command in the target interpreter.
     */

    result = Tcl_EvalObjv(interp, cmdc, cmdv, TCL_EVAL_INVOKE);

    /*
     * Clean up the ensemble rewrite info if we set it in the first place.
     */

    if (isRootEnsemble) {
	TclResetRewriteEnsemble((Tcl_Interp *)iPtr, 1);
    }

    for (i=0; i<cmdc; i++) {
	Tcl_DecrRefCount(cmdv[i]);
    }
    if (cmdv != cmdArr) {
	TclStackFree(interp, cmdv);
    }
    return result;
#undef ALIAS_CMDV_PREALLOC
}

/*
 *----------------------------------------------------------------------
 *
 * AliasObjCmdDeleteProc --
 *
 *	Is invoked when an alias command is deleted in a child. Cleans up all
 *	storage associated with this alias.
 *
 * Results:
 *	None.
 *
 * Side effects:
 *	Deletes the alias record and its entry in the alias table for the
 *	interpreter.
 *
 *----------------------------------------------------------------------
 */

static void
AliasObjCmdDeleteProc(
    void *clientData)	/* The alias record for this alias. */
{
    Alias *aliasPtr = (Alias *)clientData;
    Target *targetPtr;
    int i;
    Tcl_Obj **objv;

    Tcl_DecrRefCount(aliasPtr->token);
    objv = &aliasPtr->objPtr;
    for (i = 0; i < aliasPtr->objc; i++) {
	Tcl_DecrRefCount(objv[i]);
    }
    Tcl_DeleteHashEntry(aliasPtr->aliasEntryPtr);

    /*
     * Splice the target record out of the target interpreter's parent list.
     */

    targetPtr = aliasPtr->targetPtr;
    if (targetPtr->prevPtr != NULL) {
	targetPtr->prevPtr->nextPtr = targetPtr->nextPtr;
    } else {
	Parent *parentPtr = &((InterpInfo *) ((Interp *)
		aliasPtr->targetInterp)->interpInfo)->parent;

	parentPtr->targetsPtr = targetPtr->nextPtr;
    }
    if (targetPtr->nextPtr != NULL) {
	targetPtr->nextPtr->prevPtr = targetPtr->prevPtr;
    }

    Tcl_Free(targetPtr);
    Tcl_Free(aliasPtr);
}

/*
 *----------------------------------------------------------------------
 *
 * Tcl_CreateChild --
 *
 *	Creates a child interpreter. The childPath argument denotes the name
 *	of the new child relative to the current interpreter; the child is a
 *	direct descendant of the one-before-last component of the path,
 *	e.g. it is a descendant of the current interpreter if the childPath
 *	argument contains only one component. Optionally makes the child
 *	interpreter safe.
 *
 * Results:
 *	Returns the interpreter structure created, or NULL if an error
 *	occurred.
 *
 * Side effects:
 *	Creates a new interpreter and a new interpreter object command in the
 *	interpreter indicated by the childPath argument.
 *
 *----------------------------------------------------------------------
 */

Tcl_Interp *
Tcl_CreateChild(
    Tcl_Interp *interp,		/* Interpreter to start search at. */
    const char *childPath,	/* Name of child to create. */
    int isSafe)			/* Should new child be "safe" ? */
{
    Tcl_Obj *pathPtr;
    Tcl_Interp *childInterp;

    pathPtr = Tcl_NewStringObj(childPath, -1);
    childInterp = ChildCreate(interp, pathPtr, isSafe);
    Tcl_DecrRefCount(pathPtr);

    return childInterp;
}

/*
 *----------------------------------------------------------------------
 *
 * Tcl_GetChild --
 *
 *	Finds a child interpreter by its path name.
 *
 * Results:
 *	Returns a Tcl_Interp * for the named interpreter or NULL if not found.
 *
 * Side effects:
 *	None.
 *
 *----------------------------------------------------------------------
 */

Tcl_Interp *
Tcl_GetChild(
    Tcl_Interp *interp,		/* Interpreter to start search from. */
    const char *childPath)	/* Path of child to find. */
{
    Tcl_Obj *pathPtr;
    Tcl_Interp *childInterp;

    pathPtr = Tcl_NewStringObj(childPath, -1);
    childInterp = GetInterp(interp, pathPtr);
    Tcl_DecrRefCount(pathPtr);

    return childInterp;
}

/*
 *----------------------------------------------------------------------
 *
 * Tcl_GetParent --
 *
 *	Finds the parent interpreter of a child interpreter.
 *
 * Results:
 *	Returns a Tcl_Interp * for the parent interpreter or NULL if none.
 *
 * Side effects:
 *	None.
 *
 *----------------------------------------------------------------------
 */

Tcl_Interp *
Tcl_GetParent(
    Tcl_Interp *interp)		/* Get the parent of this interpreter. */
{
    Child *childPtr;		/* Child record of this interpreter. */

    if (interp == NULL) {
	return NULL;
    }
    childPtr = &((InterpInfo *) ((Interp *) interp)->interpInfo)->child;
    return childPtr->parentInterp;
}

/*
 *----------------------------------------------------------------------
 *
 * TclSetChildCancelFlags --
 *
 *	This function marks all child interpreters belonging to a given
 *	interpreter as being canceled or not canceled, depending on the
 *	provided flags.
 *
 * Results:
 *	None.
 *
 * Side effects:
 *	None.
 *
 *----------------------------------------------------------------------
 */

void
TclSetChildCancelFlags(
    Tcl_Interp *interp,		/* Set cancel flags of this interpreter. */
    int flags,			/* Collection of OR-ed bits that control
				 * the cancellation of the script. Only
				 * TCL_CANCEL_UNWIND is currently
				 * supported. */
    int force)			/* Non-zero to ignore numLevels for the purpose
				 * of resetting the cancellation flags. */
{
    Parent *parentPtr;		/* Parent record of given interpreter. */
    Tcl_HashEntry *hPtr;	/* Search element. */
    Tcl_HashSearch hashSearch;	/* Search variable. */
    Child *childPtr;		/* Child record of interpreter. */
    Interp *iPtr;

    if (interp == NULL) {
	return;
    }

    flags &= (CANCELED | TCL_CANCEL_UNWIND);

    parentPtr = &((InterpInfo *) ((Interp *) interp)->interpInfo)->parent;

    hPtr = Tcl_FirstHashEntry(&parentPtr->childTable, &hashSearch);
    for ( ; hPtr != NULL; hPtr = Tcl_NextHashEntry(&hashSearch)) {
	childPtr = (Child *)Tcl_GetHashValue(hPtr);
	iPtr = (Interp *) childPtr->childInterp;

	if (iPtr == NULL) {
	    continue;
	}

	if (flags == 0) {
	    TclResetCancellation((Tcl_Interp *) iPtr, force);
	} else {
	    TclSetCancelFlags(iPtr, flags);
	}

	/*
	 * Now, recursively handle this for the children of this child
	 * interpreter.
	 */

	TclSetChildCancelFlags((Tcl_Interp *) iPtr, flags, force);
    }
}

/*
 *----------------------------------------------------------------------
 *
 * Tcl_GetInterpPath --
 *
 *	Sets the result of the asking interpreter to a proper Tcl list
 *	containing the names of interpreters between the asking and target
 *	interpreters. The target interpreter must be either the same as the
 *	asking interpreter or one of its children (including recursively).
 *
 * Results:
 *	TCL_OK if the target interpreter is the same as, or a descendant of,
 *	the asking interpreter; TCL_ERROR else. This way one can distinguish
 *	between the case where the asking and target interps are the same (an
 *	empty list is the result, and TCL_OK is returned) and when the target
 *	is not a descendant of the asking interpreter (in which case the Tcl
 *	result is an error message and the function returns TCL_ERROR).
 *
 * Side effects:
 *	None.
 *
 *----------------------------------------------------------------------
 */

int
Tcl_GetInterpPath(
    Tcl_Interp *interp,	/* Interpreter to start search from. */
    Tcl_Interp *targetInterp)	/* Interpreter to find. */
{
    InterpInfo *iiPtr;

    if (targetInterp == interp) {
	Tcl_SetObjResult(interp, Tcl_NewObj());
	return TCL_OK;
    }
    if (targetInterp == NULL) {
	return TCL_ERROR;
    }
    iiPtr = (InterpInfo *) ((Interp *) targetInterp)->interpInfo;
    if (Tcl_GetInterpPath(interp, iiPtr->child.parentInterp) != TCL_OK){
	return TCL_ERROR;
    }
    Tcl_ListObjAppendElement(NULL, Tcl_GetObjResult(interp),
	    Tcl_NewStringObj((const char *)Tcl_GetHashKey(&iiPtr->parent.childTable,
		    iiPtr->child.childEntryPtr), -1));
    return TCL_OK;
}

/*
 *----------------------------------------------------------------------
 *
 * GetInterp --
 *
 *	Helper function to find a child interpreter given a pathname.
 *
 * Results:
 *	Returns the child interpreter known by that name in the calling
 *	interpreter, or NULL if no interpreter known by that name exists.
 *
 * Side effects:
 *	Assigns to the pointer variable passed in, if not NULL.
 *
 *----------------------------------------------------------------------
 */

static Tcl_Interp *
GetInterp(
    Tcl_Interp *interp,		/* Interp. to start search from. */
    Tcl_Obj *pathPtr)		/* List object containing name of interp. to
				 * be found. */
{
    Tcl_HashEntry *hPtr;	/* Search element. */
    Child *childPtr;		/* Interim child record. */
    Tcl_Obj **objv;
    Tcl_Size objc, i;
    Tcl_Interp *searchInterp;	/* Interim storage for interp. to find. */
    InterpInfo *parentInfoPtr;

    if (TclListObjGetElements(interp, pathPtr, &objc, &objv) != TCL_OK) {
	return NULL;
    }

    searchInterp = interp;
    for (i = 0; i < objc; i++) {
	parentInfoPtr = (InterpInfo *) ((Interp *) searchInterp)->interpInfo;
	hPtr = Tcl_FindHashEntry(&parentInfoPtr->parent.childTable,
		TclGetString(objv[i]));
	if (hPtr == NULL) {
	    searchInterp = NULL;
	    break;
	}
	childPtr = (Child *)Tcl_GetHashValue(hPtr);
	searchInterp = childPtr->childInterp;
	if (searchInterp == NULL) {
	    break;
	}
    }
    if (searchInterp == NULL) {
	Tcl_SetObjResult(interp, Tcl_ObjPrintf(
		"could not find interpreter \"%s\"", TclGetString(pathPtr)));
	Tcl_SetErrorCode(interp, "TCL", "LOOKUP", "INTERP",
		TclGetString(pathPtr), (char *)NULL);
    }
    return searchInterp;
}

/*
 *----------------------------------------------------------------------
 *
 * ChildBgerror --
 *
 *	Helper function to set/query the background error handling command
 *	prefix of an interp
 *
 * Results:
 *	A standard Tcl result.
 *
 * Side effects:
 *	When (objc == 1), childInterp will be set to a new background handler
 *	of objv[0].
 *
 *----------------------------------------------------------------------
 */

static int
ChildBgerror(
    Tcl_Interp *interp,		/* Interp for error return. */
    Tcl_Interp *childInterp,	/* Interp in which limit is set/queried. */
    int objc,			/* Set or Query. */
    Tcl_Obj *const objv[])	/* Argument strings. */
{
    if (objc) {
	Tcl_Size length;

	if (TCL_ERROR == TclListObjLength(NULL, objv[0], &length)
		|| (length < 1)) {
	    Tcl_SetObjResult(interp, Tcl_NewStringObj(
		    "cmdPrefix must be list of length >= 1", -1));
	    Tcl_SetErrorCode(interp, "TCL", "OPERATION", "INTERP",
		    "BGERRORFORMAT", (char *)NULL);
	    return TCL_ERROR;
	}
	TclSetBgErrorHandler(childInterp, objv[0]);
    }
    Tcl_SetObjResult(interp, TclGetBgErrorHandler(childInterp));
    return TCL_OK;
}

/*
 *----------------------------------------------------------------------
 *
 * ChildCreate --
 *
 *	Helper function to do the actual work of creating a child interp and
 *	new object command. Also optionally makes the new child interpreter
 *	"safe".
 *
 * Results:
 *	Returns the new Tcl_Interp * if successful or NULL if not. If failed,
 *	the result of the invoking interpreter contains an error message.
 *
 * Side effects:
 *	Creates a new child interpreter and a new object command.
 *
 *----------------------------------------------------------------------
 */

static Tcl_Interp *
ChildCreate(
    Tcl_Interp *interp,		/* Interp. to start search from. */
    Tcl_Obj *pathPtr,		/* Path (name) of child to create. */
    int safe)			/* Should we make it "safe"? */
{
    Tcl_Interp *parentInterp, *childInterp;
    Child *childPtr;
    InterpInfo *parentInfoPtr;
    Tcl_HashEntry *hPtr;
    const char *path;
    int isNew;
    Tcl_Size objc;
    Tcl_Obj **objv;

    if (TclListObjGetElements(interp, pathPtr, &objc, &objv) != TCL_OK) {
	return NULL;
    }
    if (objc < 2) {
	parentInterp = interp;
	path = TclGetString(pathPtr);
    } else {
	Tcl_Obj *objPtr;

	objPtr = Tcl_NewListObj(objc - 1, objv);
	parentInterp = GetInterp(interp, objPtr);
	Tcl_DecrRefCount(objPtr);
	if (parentInterp == NULL) {
	    return NULL;
	}
	path = TclGetString(objv[objc - 1]);
    }
    if (safe == 0) {
	safe = Tcl_IsSafe(parentInterp);
    }

    parentInfoPtr = (InterpInfo *) ((Interp *) parentInterp)->interpInfo;
    hPtr = Tcl_CreateHashEntry(&parentInfoPtr->parent.childTable, path,
	    &isNew);
    if (isNew == 0) {
	Tcl_SetObjResult(interp, Tcl_ObjPrintf(
		"interpreter named \"%s\" already exists, cannot create",
		path));
	return NULL;
    }

    childInterp = Tcl_CreateInterp();
    childPtr = &((InterpInfo *) ((Interp *) childInterp)->interpInfo)->child;
    childPtr->parentInterp = parentInterp;
    childPtr->childEntryPtr = hPtr;
    childPtr->childInterp = childInterp;
    childPtr->interpCmd = Tcl_NRCreateCommand(parentInterp, path,
	    TclChildObjCmd, NRChildCmd, childInterp, ChildObjCmdDeleteProc);
    Tcl_InitHashTable(&childPtr->aliasTable, TCL_STRING_KEYS);
    Tcl_SetHashValue(hPtr, childPtr);
    Tcl_SetVar2(childInterp, "tcl_interactive", NULL, "0", TCL_GLOBAL_ONLY);

    /*
     * Inherit the recursion limit.
     */

    ((Interp *) childInterp)->maxNestingDepth =
	    ((Interp *) parentInterp)->maxNestingDepth;

    if (safe) {
	MakeSafe(childInterp);
    } else {
	if (Tcl_Init(childInterp) == TCL_ERROR) {
	    goto error;
	}

	/*
	 * This will create the "memory" command in child interpreters if we
	 * compiled with TCL_MEM_DEBUG, otherwise it does nothing.
	 */

	Tcl_InitMemory(childInterp);
    }

    /*
     * Inherit the TIP#143 limits.
     */

    InheritLimitsFromParent(childInterp, parentInterp);

    /*
     * The [clock] command presents a safe API, but uses unsafe features in
     * its implementation. This means it has to be implemented in safe interps
     * as an alias to a version in the (trusted) parent.
     */

    if (safe) {
	Tcl_Obj *clockObj;
	int status;

	TclNewLiteralStringObj(clockObj, "clock");
	Tcl_IncrRefCount(clockObj);
	status = AliasCreate(interp, childInterp, parentInterp, clockObj,
		clockObj, 0, NULL);
	Tcl_DecrRefCount(clockObj);
	if (status != TCL_OK) {
	    goto error2;
	}
    }

    return childInterp;

  error:
    Tcl_TransferResult(childInterp, TCL_ERROR, interp);
  error2:
    Tcl_DeleteInterp(childInterp);

    return NULL;
}

/*
 *----------------------------------------------------------------------
 *
 * TclChildObjCmd --
 *
 *	Command to manipulate an interpreter, e.g. to send commands to it to
 *	be evaluated. One such command exists for each child interpreter.
 *
 * Results:
 *	A standard Tcl result.
 *
 * Side effects:
 *	See user documentation for details.
 *
 *----------------------------------------------------------------------
 */

int
TclChildObjCmd(
    void *clientData,	/* Child interpreter. */
    Tcl_Interp *interp,		/* Current interpreter. */
    int objc,			/* Number of arguments. */
    Tcl_Obj *const objv[])	/* Argument objects. */
{
    return Tcl_NRCallObjProc(interp, NRChildCmd, clientData, objc, objv);
}

static int
NRChildCmd(
    void *clientData,	/* Child interpreter. */
    Tcl_Interp *interp,		/* Current interpreter. */
    int objc,			/* Number of arguments. */
    Tcl_Obj *const objv[])	/* Argument objects. */
{
    Tcl_Interp *childInterp = (Tcl_Interp *)clientData;
    static const char *const options[] = {
	"alias",	"aliases",	"bgerror",	"debug",
	"eval",		"expose",	"hide",		"hidden",
	"issafe",	"invokehidden",	"limit",	"marktrusted",
	"recursionlimit", NULL
    };
    enum childCmdOptionsEnum {
	OPT_ALIAS,	OPT_ALIASES,	OPT_BGERROR,	OPT_DEBUG,
	OPT_EVAL,	OPT_EXPOSE,	OPT_HIDE,	OPT_HIDDEN,
	OPT_ISSAFE,	OPT_INVOKEHIDDEN, OPT_LIMIT,	OPT_MARKTRUSTED,
	OPT_RECLIMIT
    } index;

    if (childInterp == NULL) {
	Tcl_Panic("TclChildObjCmd: interpreter has been deleted");
    }

    if (objc < 2) {
	Tcl_WrongNumArgs(interp, 1, objv, "cmd ?arg ...?");
	return TCL_ERROR;
    }
    if (Tcl_GetIndexFromObj(interp, objv[1], options, "option", 0,
	    &index) != TCL_OK) {
	return TCL_ERROR;
    }

    switch (index) {
    case OPT_ALIAS:
	if (objc > 2) {
	    if (objc == 3) {
		return AliasDescribe(interp, childInterp, objv[2]);
	    }
	    if (TclGetString(objv[3])[0] == '\0') {
		if (objc == 4) {
		    return AliasDelete(interp, childInterp, objv[2]);
		}
	    } else {
		return AliasCreate(interp, childInterp, interp, objv[2],
			objv[3], objc - 4, objv + 4);
	    }
	}
	Tcl_WrongNumArgs(interp, 2, objv, "aliasName ?targetName? ?arg ...?");
	return TCL_ERROR;
    case OPT_ALIASES:
	if (objc != 2) {
	    Tcl_WrongNumArgs(interp, 2, objv, NULL);
	    return TCL_ERROR;
	}
	return AliasList(interp, childInterp);
    case OPT_BGERROR:
	if (objc != 2 && objc != 3) {
	    Tcl_WrongNumArgs(interp, 2, objv, "?cmdPrefix?");
	    return TCL_ERROR;
	}
	return ChildBgerror(interp, childInterp, objc - 2, objv + 2);
    case OPT_DEBUG:
	/*
	 * TIP #378
	 * Currently only -frame supported, otherwise ?-option ?value? ...?
	 */
	if (objc > 4) {
	    Tcl_WrongNumArgs(interp, 2, objv, "?-frame ?bool??");
	    return TCL_ERROR;
	}
	return ChildDebugCmd(interp, childInterp, objc - 2, objv + 2);
    case OPT_EVAL:
	if (objc < 3) {
	    Tcl_WrongNumArgs(interp, 2, objv, "arg ?arg ...?");
	    return TCL_ERROR;
	}
	return ChildEval(interp, childInterp, objc - 2, objv + 2);
    case OPT_EXPOSE:
	if ((objc < 3) || (objc > 4)) {
	    Tcl_WrongNumArgs(interp, 2, objv, "hiddenCmdName ?cmdName?");
	    return TCL_ERROR;
	}
	return ChildExpose(interp, childInterp, objc - 2, objv + 2);
    case OPT_HIDE:
	if ((objc < 3) || (objc > 4)) {
	    Tcl_WrongNumArgs(interp, 2, objv, "cmdName ?hiddenCmdName?");
	    return TCL_ERROR;
	}
	return ChildHide(interp, childInterp, objc - 2, objv + 2);
    case OPT_HIDDEN:
	if (objc != 2) {
	    Tcl_WrongNumArgs(interp, 2, objv, NULL);
	    return TCL_ERROR;
	}
	return ChildHidden(interp, childInterp);
    case OPT_ISSAFE:
	if (objc != 2) {
	    Tcl_WrongNumArgs(interp, 2, objv, NULL);
	    return TCL_ERROR;
	}
	Tcl_SetObjResult(interp, Tcl_NewBooleanObj(Tcl_IsSafe(childInterp)));
	return TCL_OK;
    case OPT_INVOKEHIDDEN: {
	int i;
	const char *namespaceName;
	static const char *const hiddenOptions[] = {
	    "-global",	"-namespace",	"--", NULL
	};
	enum hiddenOption {
	    OPT_GLOBAL,	OPT_NAMESPACE,	OPT_LAST
	} idx;

	namespaceName = NULL;
	for (i = 2; i < objc; i++) {
	    if (TclGetString(objv[i])[0] != '-') {
		break;
	    }
	    if (Tcl_GetIndexFromObj(interp, objv[i], hiddenOptions, "option",
		    0, &idx) != TCL_OK) {
		return TCL_ERROR;
	    }
	    if (idx == OPT_GLOBAL) {
		namespaceName = "::";
	    } else if (idx == OPT_NAMESPACE) {
		if (++i == objc) { /* There must be more arguments. */
		    break;
		} else {
		    namespaceName = TclGetString(objv[i]);
		}
	    } else {
		i++;
		break;
	    }
	}
	if (objc - i < 1) {
	    Tcl_WrongNumArgs(interp, 2, objv,
		    "?-namespace ns? ?-global? ?--? cmd ?arg ..?");
	    return TCL_ERROR;
	}
	return ChildInvokeHidden(interp, childInterp, namespaceName,
		objc - i, objv + i);
    }
    case OPT_LIMIT: {
	static const char *const limitTypes[] = {
	    "commands", "time", NULL
	};
	enum LimitTypes {
	    LIMIT_TYPE_COMMANDS, LIMIT_TYPE_TIME
	} limitType;

	if (objc < 3) {
	    Tcl_WrongNumArgs(interp, 2, objv, "limitType ?-option value ...?");
	    return TCL_ERROR;
	}
	if (Tcl_GetIndexFromObj(interp, objv[2], limitTypes, "limit type", 0,
		&limitType) != TCL_OK) {
	    return TCL_ERROR;
	}
	switch (limitType) {
	case LIMIT_TYPE_COMMANDS:
	    return ChildCommandLimitCmd(interp, childInterp, 3, objc,objv);
	case LIMIT_TYPE_TIME:
	    return ChildTimeLimitCmd(interp, childInterp, 3, objc, objv);
	}
    }
    break;
    case OPT_MARKTRUSTED:
	if (objc != 2) {
	    Tcl_WrongNumArgs(interp, 2, objv, NULL);
	    return TCL_ERROR;
	}
	return ChildMarkTrusted(interp, childInterp);
    case OPT_RECLIMIT:
	if (objc != 2 && objc != 3) {
	    Tcl_WrongNumArgs(interp, 2, objv, "?newlimit?");
	    return TCL_ERROR;
	}
	return ChildRecursionLimit(interp, childInterp, objc - 2, objv + 2);
    }

    return TCL_ERROR;
}

/*
 *----------------------------------------------------------------------
 *
 * ChildObjCmdDeleteProc --
 *
 *	Invoked when an object command for a child interpreter is deleted;
 *	cleans up all state associated with the child interpreter and destroys
 *	the child interpreter.
 *
 * Results:
 *	None.
 *
 * Side effects:
 *	Cleans up all state associated with the child interpreter and destroys
 *	the child interpreter.
 *
 *----------------------------------------------------------------------
 */

static void
ChildObjCmdDeleteProc(
    void *clientData)	/* The ChildRecord for the command. */
{
    Child *childPtr;		/* Interim storage for Child record. */
    Tcl_Interp *childInterp = (Tcl_Interp *)clientData;
				/* And for a child interp. */

    childPtr = &((InterpInfo *) ((Interp *) childInterp)->interpInfo)->child;

    /*
     * Unlink the child from its parent interpreter.
     */

    Tcl_DeleteHashEntry(childPtr->childEntryPtr);

    /*
     * Set to NULL so that when the InterpInfo is cleaned up in the child it
     * does not try to delete the command causing all sorts of grief. See
     * ChildRecordDeleteProc().
     */

    childPtr->interpCmd = NULL;

    if (childPtr->childInterp != NULL) {
	Tcl_DeleteInterp(childPtr->childInterp);
    }
}

/*
 *----------------------------------------------------------------------
 *
 * ChildDebugCmd -- TIP #378
 *
 *	Helper function to handle 'debug' command in a child interpreter.
 *
 * Results:
 *	A standard Tcl result.
 *
 * Side effects:
 *	May modify INTERP_DEBUG_FRAME flag in the child.
 *
 *----------------------------------------------------------------------
 */

static int
ChildDebugCmd(
    Tcl_Interp *interp,		/* Interp for error return. */
    Tcl_Interp *childInterp,	/* The child interpreter in which command
				 * will be evaluated. */
    int objc,			/* Number of arguments. */
    Tcl_Obj *const objv[])	/* Argument objects. */
{
    static const char *const debugTypes[] = {
	"-frame", NULL
    };
    enum DebugTypes {
	DEBUG_TYPE_FRAME
    };
    int debugType;
    Interp *iPtr;
    Tcl_Obj *resultPtr;

    iPtr = (Interp *) childInterp;
    if (objc == 0) {
	TclNewObj(resultPtr);
	Tcl_ListObjAppendElement(NULL, resultPtr,
		Tcl_NewStringObj("-frame", -1));
	Tcl_ListObjAppendElement(NULL, resultPtr,
		Tcl_NewBooleanObj(iPtr->flags & INTERP_DEBUG_FRAME));
	Tcl_SetObjResult(interp, resultPtr);
    } else {
	if (Tcl_GetIndexFromObj(interp, objv[0], debugTypes, "debug option",
		0, &debugType) != TCL_OK) {
	    return TCL_ERROR;
	}
	if (debugType == DEBUG_TYPE_FRAME) {
	    if (objc == 2) { /* set */
		if (Tcl_GetBooleanFromObj(interp, objv[1], &debugType)
			!= TCL_OK) {
		    return TCL_ERROR;
		}

		/*
		 * Quietly ignore attempts to disable interp debugging.  This
		 * is a one-way switch as frame debug info is maintained in a
		 * stack that must be consistent once turned on.
		 */

		if (debugType) {
		    iPtr->flags |= INTERP_DEBUG_FRAME;
		}
	    }
	    Tcl_SetObjResult(interp,
		    Tcl_NewBooleanObj(iPtr->flags & INTERP_DEBUG_FRAME));
	}
    }
    return TCL_OK;
}

/*
 *----------------------------------------------------------------------
 *
 * ChildEval --
 *
 *	Helper function to evaluate a command in a child interpreter.
 *
 * Results:
 *	A standard Tcl result.
 *
 * Side effects:
 *	Whatever the command does.
 *
 *----------------------------------------------------------------------
 */

static int
ChildEval(
    Tcl_Interp *interp,		/* Interp for error return. */
    Tcl_Interp *childInterp,	/* The child interpreter in which command
				 * will be evaluated. */
    int objc,			/* Number of arguments. */
    Tcl_Obj *const objv[])	/* Argument objects. */
{
    int result;

    /*
     * TIP #285: If necessary, reset the cancellation flags for the child
     * interpreter now; otherwise, canceling a script in a parent interpreter
     * can result in a situation where a child interpreter can no longer
     * evaluate any scripts unless somebody calls the TclResetCancellation
     * function for that particular Tcl_Interp.
     */

    TclSetChildCancelFlags(childInterp, 0, 0);

    Tcl_Preserve(childInterp);
    Tcl_AllowExceptions(childInterp);

    if (objc == 1) {
	/*
	 * TIP #280: Make actual argument location available to eval'd script.
	 */

	Interp *iPtr = (Interp *) interp;
	CmdFrame *invoker = iPtr->cmdFramePtr;
	int word = 0;

	TclArgumentGet(interp, objv[0], &invoker, &word);

	result = TclEvalObjEx(childInterp, objv[0], 0, invoker, word);
    } else {
	Tcl_Obj *objPtr = Tcl_ConcatObj(objc, objv);
	Tcl_IncrRefCount(objPtr);
	result = Tcl_EvalObjEx(childInterp, objPtr, 0);
	Tcl_DecrRefCount(objPtr);
    }
    Tcl_TransferResult(childInterp, result, interp);

    Tcl_Release(childInterp);
    return result;
}

/*
 *----------------------------------------------------------------------
 *
 * ChildExpose --
 *
 *	Helper function to expose a command in a child interpreter.
 *
 * Results:
 *	A standard Tcl result.
 *
 * Side effects:
 *	After this call scripts in the child will be able to invoke the newly
 *	exposed command.
 *
 *----------------------------------------------------------------------
 */

static int
ChildExpose(
    Tcl_Interp *interp,		/* Interp for error return. */
    Tcl_Interp *childInterp,	/* Interp in which command will be exposed. */
    int objc,			/* Number of arguments. */
    Tcl_Obj *const objv[])	/* Argument strings. */
{
    const char *name;

    if (Tcl_IsSafe(interp)) {
	Tcl_SetObjResult(interp, Tcl_NewStringObj(
		"permission denied: safe interpreter cannot expose commands",
		-1));
	Tcl_SetErrorCode(interp, "TCL", "OPERATION", "INTERP", "UNSAFE",
		(char *)NULL);
	return TCL_ERROR;
    }

    name = TclGetString(objv[(objc == 1) ? 0 : 1]);
    if (Tcl_ExposeCommand(childInterp, TclGetString(objv[0]),
	    name) != TCL_OK) {
	Tcl_TransferResult(childInterp, TCL_ERROR, interp);
	return TCL_ERROR;
    }
    return TCL_OK;
}

/*
 *----------------------------------------------------------------------
 *
 * ChildRecursionLimit --
 *
 *	Helper function to set/query the Recursion limit of an interp
 *
 * Results:
 *	A standard Tcl result.
 *
 * Side effects:
 *	When (objc == 1), childInterp will be set to a new recursion limit of
 *	objv[0].
 *
 *----------------------------------------------------------------------
 */

static int
ChildRecursionLimit(
    Tcl_Interp *interp,		/* Interp for error return. */
    Tcl_Interp *childInterp,	/* Interp in which limit is set/queried. */
    int objc,			/* Set or Query. */
    Tcl_Obj *const objv[])	/* Argument strings. */
{
    Interp *iPtr;
    Tcl_WideInt limit;

    if (objc) {
	if (Tcl_IsSafe(interp)) {
	    Tcl_SetObjResult(interp, Tcl_NewStringObj("permission denied: "
		    "safe interpreters cannot change recursion limit", -1));
	    Tcl_SetErrorCode(interp, "TCL", "OPERATION", "INTERP", "UNSAFE",
		    (char *)NULL);
	    return TCL_ERROR;
	}
	if (TclGetWideIntFromObj(interp, objv[0], &limit) == TCL_ERROR) {
	    return TCL_ERROR;
	}
	if (limit <= 0) {
	    Tcl_SetObjResult(interp, Tcl_NewStringObj(
		    "recursion limit must be > 0", -1));
	    Tcl_SetErrorCode(interp, "TCL", "OPERATION", "INTERP", "BADLIMIT",
		    (char *)NULL);
	    return TCL_ERROR;
	}
	Tcl_SetRecursionLimit(childInterp, limit);
	iPtr = (Interp *) childInterp;
	if (interp == childInterp && iPtr->numLevels > limit) {
	    Tcl_SetObjResult(interp, Tcl_NewStringObj(
		    "falling back due to new recursion limit", -1));
	    Tcl_SetErrorCode(interp, "TCL", "RECURSION", (char *)NULL);
	    return TCL_ERROR;
	}
	Tcl_SetObjResult(interp, objv[0]);
	return TCL_OK;
    } else {
	limit = Tcl_SetRecursionLimit(childInterp, 0);
	Tcl_SetObjResult(interp, Tcl_NewWideIntObj(limit));
	return TCL_OK;
    }
}

/*
 *----------------------------------------------------------------------
 *
 * ChildHide --
 *
 *	Helper function to hide a command in a child interpreter.
 *
 * Results:
 *	A standard Tcl result.
 *
 * Side effects:
 *	After this call scripts in the child will no longer be able to invoke
 *	the named command.
 *
 *----------------------------------------------------------------------
 */

static int
ChildHide(
    Tcl_Interp *interp,		/* Interp for error return. */
    Tcl_Interp *childInterp,	/* Interp in which command will be exposed. */
    int objc,			/* Number of arguments. */
    Tcl_Obj *const objv[])	/* Argument strings. */
{
    const char *name;

    if (Tcl_IsSafe(interp)) {
	Tcl_SetObjResult(interp, Tcl_NewStringObj(
		"permission denied: safe interpreter cannot hide commands",
		-1));
	Tcl_SetErrorCode(interp, "TCL", "OPERATION", "INTERP", "UNSAFE",
		(char *)NULL);
	return TCL_ERROR;
    }

    name = TclGetString(objv[(objc == 1) ? 0 : 1]);
    if (Tcl_HideCommand(childInterp, TclGetString(objv[0]), name) != TCL_OK) {
	Tcl_TransferResult(childInterp, TCL_ERROR, interp);
	return TCL_ERROR;
    }
    return TCL_OK;
}

/*
 *----------------------------------------------------------------------
 *
 * ChildHidden --
 *
 *	Helper function to compute list of hidden commands in a child
 *	interpreter.
 *
 * Results:
 *	A standard Tcl result.
 *
 * Side effects:
 *	None.
 *
 *----------------------------------------------------------------------
 */

static int
ChildHidden(
    Tcl_Interp *interp,		/* Interp for data return. */
    Tcl_Interp *childInterp)	/* Interp whose hidden commands to query. */
{
    Tcl_Obj *listObjPtr;		/* Local object pointer. */
    Tcl_HashTable *hTblPtr;		/* For local searches. */
    Tcl_HashEntry *hPtr;		/* For local searches. */
    Tcl_HashSearch hSearch;		/* For local searches. */

    TclNewObj(listObjPtr);
    hTblPtr = ((Interp *) childInterp)->hiddenCmdTablePtr;
    if (hTblPtr != NULL) {
	for (hPtr = Tcl_FirstHashEntry(hTblPtr, &hSearch);
		hPtr != NULL;
		hPtr = Tcl_NextHashEntry(&hSearch)) {
	    Tcl_ListObjAppendElement(NULL, listObjPtr,
		    Tcl_NewStringObj((const char *)Tcl_GetHashKey(hTblPtr, hPtr), -1));
	}
    }
    Tcl_SetObjResult(interp, listObjPtr);
    return TCL_OK;
}

/*
 *----------------------------------------------------------------------
 *
 * ChildInvokeHidden --
 *
 *	Helper function to invoke a hidden command in a child interpreter.
 *
 * Results:
 *	A standard Tcl result.
 *
 * Side effects:
 *	Whatever the hidden command does.
 *
 *----------------------------------------------------------------------
 */

static int
ChildInvokeHidden(
    Tcl_Interp *interp,		/* Interp for error return. */
    Tcl_Interp *childInterp,	/* The child interpreter in which command will
				 * be invoked. */
    const char *namespaceName,	/* The namespace to use, if any. */
    int objc,			/* Number of arguments. */
    Tcl_Obj *const objv[])	/* Argument objects. */
{
    int result;

    if (Tcl_IsSafe(interp)) {
	Tcl_SetObjResult(interp, Tcl_NewStringObj(
		"not allowed to invoke hidden commands from safe interpreter",
		-1));
	Tcl_SetErrorCode(interp, "TCL", "OPERATION", "INTERP", "UNSAFE",
		(char *)NULL);
	return TCL_ERROR;
    }

    Tcl_Preserve(childInterp);
    Tcl_AllowExceptions(childInterp);

    if (namespaceName == NULL) {
	NRE_callback *rootPtr = TOP_CB(childInterp);

	Tcl_NRAddCallback(interp, NRPostInvokeHidden, childInterp,
		rootPtr, NULL, NULL);
	return TclNRInvoke(NULL, childInterp, objc, objv);
    } else {
	Namespace *nsPtr, *dummy1, *dummy2;
	const char *tail;

	result = TclGetNamespaceForQualName(childInterp, namespaceName, NULL,
		TCL_FIND_ONLY_NS | TCL_GLOBAL_ONLY | TCL_LEAVE_ERR_MSG
		| TCL_CREATE_NS_IF_UNKNOWN, &nsPtr, &dummy1, &dummy2, &tail);
	if (result == TCL_OK) {
	    result = TclObjInvokeNamespace(childInterp, objc, objv,
		    (Tcl_Namespace *) nsPtr, TCL_INVOKE_HIDDEN);
	}
    }

    Tcl_TransferResult(childInterp, result, interp);

    Tcl_Release(childInterp);
    return result;
}

static int
NRPostInvokeHidden(
    void *data[],
    Tcl_Interp *interp,
    int result)
{
    Tcl_Interp *childInterp = (Tcl_Interp *)data[0];
    NRE_callback *rootPtr = (NRE_callback *)data[1];

    if (interp != childInterp) {
	result = TclNRRunCallbacks(childInterp, result, rootPtr);
	Tcl_TransferResult(childInterp, result, interp);
    }
    Tcl_Release(childInterp);
    return result;
}

/*
 *----------------------------------------------------------------------
 *
 * ChildMarkTrusted --
 *
 *	Helper function to mark a child interpreter as trusted (unsafe).
 *
 * Results:
 *	A standard Tcl result.
 *
 * Side effects:
 *	After this call the hard-wired security checks in the core no longer
 *	prevent the child from performing certain operations.
 *
 *----------------------------------------------------------------------
 */

static int
ChildMarkTrusted(
    Tcl_Interp *interp,		/* Interp for error return. */
    Tcl_Interp *childInterp)	/* The child interpreter which will be marked
				 * trusted. */
{
    if (Tcl_IsSafe(interp)) {
	Tcl_SetObjResult(interp, Tcl_NewStringObj(
		"permission denied: safe interpreter cannot mark trusted",
		-1));
	Tcl_SetErrorCode(interp, "TCL", "OPERATION", "INTERP", "UNSAFE",
		(char *)NULL);
	return TCL_ERROR;
    }
    ((Interp *) childInterp)->flags &= ~SAFE_INTERP;
    return TCL_OK;
}

/*
 *----------------------------------------------------------------------
 *
 * Tcl_IsSafe --
 *
 *	Determines whether an interpreter is safe
 *
 * Results:
 *	1 if it is safe, 0 if it is not.
 *
 * Side effects:
 *	None.
 *
 *----------------------------------------------------------------------
 */

int
Tcl_IsSafe(
    Tcl_Interp *interp)		/* Is this interpreter "safe" ? */
{
    Interp *iPtr = (Interp *) interp;

    if (iPtr == NULL) {
	return 0;
    }
    return (iPtr->flags & SAFE_INTERP) ? 1 : 0;
}

/*
 *----------------------------------------------------------------------
 *
 * MakeSafe --
 *
 *	Makes its argument interpreter contain only functionality that is
 *	defined to be part of Safe Tcl. Unsafe commands are hidden, the env
 *	array is unset, and the standard channels are removed.
 *
 * Results:
 *	None.
 *
 * Side effects:
 *	Hides commands in its argument interpreter, and removes settings and
 *	channels.
 *
 *----------------------------------------------------------------------
 */

void
MakeSafe(
    Tcl_Interp *interp)		/* Interpreter to be made safe. */
{
    Tcl_Channel chan;		/* Channel to remove from safe interpreter. */
    Interp *iPtr = (Interp *) interp;
    Tcl_Interp *parent = ((InterpInfo*) iPtr->interpInfo)->child.parentInterp;

    TclHideUnsafeCommands(interp);

    if (parent != NULL) {
	/*
	 * Alias these function implementations in the child to those in the
	 * parent; the overall implementations are safe, but they're normally
	 * defined by init.tcl which is not sourced by safe interpreters.
	 * Assume these functions all work. [Bug 2895741]
	 */

	(void) Tcl_EvalEx(interp,
		"namespace eval ::tcl {namespace eval mathfunc {}}", TCL_INDEX_NONE, 0);
    }

    iPtr->flags |= SAFE_INTERP;

    /*
     * Unsetting variables : (which should not have been set in the first
     * place, but...)
     */

    /*
     * No env array in a safe interpreter.
     */

    Tcl_UnsetVar2(interp, "env", NULL, TCL_GLOBAL_ONLY);

    /*
     * Remove unsafe parts of tcl_platform
     */

    Tcl_UnsetVar2(interp, "tcl_platform", "os", TCL_GLOBAL_ONLY);
    Tcl_UnsetVar2(interp, "tcl_platform", "osVersion", TCL_GLOBAL_ONLY);
    Tcl_UnsetVar2(interp, "tcl_platform", "machine", TCL_GLOBAL_ONLY);
    Tcl_UnsetVar2(interp, "tcl_platform", "user", TCL_GLOBAL_ONLY);

    /*
     * Unset path information variables (the only one remaining is [info
     * nameofexecutable])
     */

    Tcl_UnsetVar2(interp, "tclDefaultLibrary", NULL, TCL_GLOBAL_ONLY);
    Tcl_UnsetVar2(interp, "tcl_library", NULL, TCL_GLOBAL_ONLY);
    Tcl_UnsetVar2(interp, "tcl_pkgPath", NULL, TCL_GLOBAL_ONLY);

    /*
     * Remove the standard channels from the interpreter; safe interpreters do
     * not ordinarily have access to stdin, stdout and stderr.
     *
     * NOTE: These channels are not added to the interpreter by the
     * Tcl_CreateInterp call, but may be added later, by another I/O
     * operation. We want to ensure that the interpreter does not have these
     * channels even if it is being made safe after being used for some time..
     */

    chan = Tcl_GetStdChannel(TCL_STDIN);
    if (chan != NULL) {
	Tcl_UnregisterChannel(interp, chan);
    }
    chan = Tcl_GetStdChannel(TCL_STDOUT);
    if (chan != NULL) {
	Tcl_UnregisterChannel(interp, chan);
    }
    chan = Tcl_GetStdChannel(TCL_STDERR);
    if (chan != NULL) {
	Tcl_UnregisterChannel(interp, chan);
    }
}

/*
 *----------------------------------------------------------------------
 *
 * Tcl_LimitExceeded --
 *
 *	Tests whether any limit has been exceeded in the given interpreter
 *	(i.e. whether the interpreter is currently unable to process further
 *	scripts).
 *
 * Results:
 *	A boolean value.
 *
 * Side effects:
 *	None.
 *
 * Notes:
 *	If you change this function, you MUST also update TclLimitExceeded() in
 *	tclInt.h.
 *----------------------------------------------------------------------
 */

int
Tcl_LimitExceeded(
    Tcl_Interp *interp)
{
    Interp *iPtr = (Interp *) interp;

    return iPtr->limit.exceeded != 0;
}

/*
 *----------------------------------------------------------------------
 *
 * Tcl_LimitReady --
 *
 *	Find out whether any limit has been set on the interpreter, and if so
 *	check whether the granularity of that limit is such that the full
 *	limit check should be carried out.
 *
 * Results:
 *	A boolean value that indicates whether to call Tcl_LimitCheck.
 *
 * Side effects:
 *	Increments the limit granularity counter.
 *
 * Notes:
 *	If you change this function, you MUST also update TclLimitReady() in
 *	tclInt.h.
 *
 *----------------------------------------------------------------------
 */

int
Tcl_LimitReady(
    Tcl_Interp *interp)
{
    Interp *iPtr = (Interp *) interp;

    if (iPtr->limit.active != 0) {
	int ticker = ++iPtr->limit.granularityTicker;

	if ((iPtr->limit.active & TCL_LIMIT_COMMANDS) &&
		((iPtr->limit.cmdGranularity == 1) ||
		    (ticker % iPtr->limit.cmdGranularity == 0))) {
	    return 1;
	}
	if ((iPtr->limit.active & TCL_LIMIT_TIME) &&
		((iPtr->limit.timeGranularity == 1) ||
		    (ticker % iPtr->limit.timeGranularity == 0))) {
	    return 1;
	}
    }
    return 0;
}

/*
 *----------------------------------------------------------------------
 *
 * Tcl_LimitCheck --
 *
 *	Check all currently set limits in the interpreter (where permitted by
 *	granularity). If a limit is exceeded, call its callbacks and, if the
 *	limit is still exceeded after the callbacks have run, make the
 *	interpreter generate an error that cannot be caught within the limited
 *	interpreter.
 *
 * Results:
 *	A Tcl result value (TCL_OK if no limit is exceeded, and TCL_ERROR if a
 *	limit has been exceeded).
 *
 * Side effects:
 *	May invoke system calls. May invoke other interpreters. May be
 *	reentrant. May put the interpreter into a state where it can no longer
 *	execute commands without outside intervention.
 *
 *----------------------------------------------------------------------
 */

int
Tcl_LimitCheck(
    Tcl_Interp *interp)
{
    Interp *iPtr = (Interp *) interp;
    int ticker = iPtr->limit.granularityTicker;

    if (Tcl_InterpDeleted(interp)) {
	return TCL_OK;
    }

    if ((iPtr->limit.active & TCL_LIMIT_COMMANDS) &&
	    ((iPtr->limit.cmdGranularity == 1) ||
		    (ticker % iPtr->limit.cmdGranularity == 0)) &&
	    (iPtr->limit.cmdCount < iPtr->cmdCount)) {
	iPtr->limit.exceeded |= TCL_LIMIT_COMMANDS;
	Tcl_Preserve(interp);
	RunLimitHandlers(iPtr->limit.cmdHandlers, interp);
	if (iPtr->limit.cmdCount >= iPtr->cmdCount) {
	    iPtr->limit.exceeded &= ~TCL_LIMIT_COMMANDS;
	} else if (iPtr->limit.exceeded & TCL_LIMIT_COMMANDS) {
	    Tcl_SetObjResult(interp, Tcl_NewStringObj(
		    "command count limit exceeded", -1));
	    Tcl_SetErrorCode(interp, "TCL", "LIMIT", "COMMANDS", (char *)NULL);
	    Tcl_Release(interp);
	    return TCL_ERROR;
	}
	Tcl_Release(interp);
    }

    if ((iPtr->limit.active & TCL_LIMIT_TIME) &&
	    ((iPtr->limit.timeGranularity == 1) ||
		(ticker % iPtr->limit.timeGranularity == 0))) {
	Tcl_Time now;

	Tcl_GetTime(&now);
	if (iPtr->limit.time.sec < now.sec ||
		(iPtr->limit.time.sec == now.sec &&
		iPtr->limit.time.usec < now.usec)) {
	    iPtr->limit.exceeded |= TCL_LIMIT_TIME;
	    Tcl_Preserve(interp);
	    RunLimitHandlers(iPtr->limit.timeHandlers, interp);
	    if (iPtr->limit.time.sec > now.sec ||
		    (iPtr->limit.time.sec == now.sec &&
		    iPtr->limit.time.usec >= now.usec)) {
		iPtr->limit.exceeded &= ~TCL_LIMIT_TIME;
	    } else if (iPtr->limit.exceeded & TCL_LIMIT_TIME) {
		Tcl_SetObjResult(interp, Tcl_NewStringObj(
			"time limit exceeded", -1));
		Tcl_SetErrorCode(interp, "TCL", "LIMIT", "TIME", (char *)NULL);
		Tcl_Release(interp);
		return TCL_ERROR;
	    }
	    Tcl_Release(interp);
	}
    }

    return TCL_OK;
}

/*
 *----------------------------------------------------------------------
 *
 * RunLimitHandlers --
 *
 *	Invoke all the limit handlers in a list (for a particular limit).
 *	Note that no particular limit handler callback will be invoked
 *	reentrantly.
 *
 * Results:
 *	None.
 *
 * Side effects:
 *	Depends on the limit handlers.
 *
 *----------------------------------------------------------------------
 */

static void
RunLimitHandlers(
    LimitHandler *handlerPtr,
    Tcl_Interp *interp)
{
    LimitHandler *nextPtr;
    for (; handlerPtr!=NULL ; handlerPtr=nextPtr) {
	if (handlerPtr->flags & (LIMIT_HANDLER_DELETED|LIMIT_HANDLER_ACTIVE)) {
	    /*
	     * Reentrant call or something seriously strange in the delete
	     * code.
	     */

	    nextPtr = handlerPtr->nextPtr;
	    continue;
	}

	/*
	 * Set the ACTIVE flag while running the limit handler itself so we
	 * cannot reentrantly call this handler and know to use the alternate
	 * method of deletion if necessary.
	 */

	handlerPtr->flags |= LIMIT_HANDLER_ACTIVE;
	handlerPtr->handlerProc(handlerPtr->clientData, interp);
	handlerPtr->flags &= ~LIMIT_HANDLER_ACTIVE;

	/*
	 * Rediscover this value; it might have changed during the processing
	 * of a limit handler. We have to record it here because we might
	 * delete the structure below, and reading a value out of a deleted
	 * structure is unsafe (even if actually legal with some
	 * malloc()/free() implementations.)
	 */

	nextPtr = handlerPtr->nextPtr;

	/*
	 * If we deleted the current handler while we were executing it, we
	 * will have spliced it out of the list and set the
	 * LIMIT_HANDLER_DELETED flag.
	 */

	if (handlerPtr->flags & LIMIT_HANDLER_DELETED) {
	    if (handlerPtr->deleteProc != NULL) {
		handlerPtr->deleteProc(handlerPtr->clientData);
	    }
	    Tcl_Free(handlerPtr);
	}
    }
}

/*
 *----------------------------------------------------------------------
 *
 * Tcl_LimitAddHandler --
 *
 *	Add a callback handler for a particular resource limit.
 *
 * Results:
 *	None.
 *
 * Side effects:
 *	Extends the internal linked list of handlers for a limit.
 *
 *----------------------------------------------------------------------
 */

void
Tcl_LimitAddHandler(
    Tcl_Interp *interp,
    int type,
    Tcl_LimitHandlerProc *handlerProc,
    void *clientData,
    Tcl_LimitHandlerDeleteProc *deleteProc)
{
    Interp *iPtr = (Interp *) interp;
    LimitHandler *handlerPtr;

    /*
     * Convert everything into a real deletion callback.
     */

    if (deleteProc == TCL_DYNAMIC) {
	deleteProc = TclpFree;
    }

    /*
     * Allocate a handler record.
     */

    handlerPtr = (LimitHandler *)Tcl_Alloc(sizeof(LimitHandler));
    handlerPtr->flags = 0;
    handlerPtr->handlerProc = handlerProc;
    handlerPtr->clientData = clientData;
    handlerPtr->deleteProc = deleteProc;
    handlerPtr->prevPtr = NULL;

    /*
     * Prepend onto the front of the correct linked list.
     */

    switch (type) {
    case TCL_LIMIT_COMMANDS:
	handlerPtr->nextPtr = iPtr->limit.cmdHandlers;
	if (handlerPtr->nextPtr != NULL) {
	    handlerPtr->nextPtr->prevPtr = handlerPtr;
	}
	iPtr->limit.cmdHandlers = handlerPtr;
	return;

    case TCL_LIMIT_TIME:
	handlerPtr->nextPtr = iPtr->limit.timeHandlers;
	if (handlerPtr->nextPtr != NULL) {
	    handlerPtr->nextPtr->prevPtr = handlerPtr;
	}
	iPtr->limit.timeHandlers = handlerPtr;
	return;
    }

    Tcl_Panic("unknown type of resource limit");
}

/*
 *----------------------------------------------------------------------
 *
 * Tcl_LimitRemoveHandler --
 *
 *	Remove a callback handler for a particular resource limit.
 *
 * Results:
 *	None.
 *
 * Side effects:
 *	The handler is spliced out of the internal linked list for the limit,
 *	and if not currently being invoked, deleted. Otherwise it is just
 *	marked for deletion and removed when the limit handler has finished
 *	executing.
 *
 *----------------------------------------------------------------------
 */

void
Tcl_LimitRemoveHandler(
    Tcl_Interp *interp,
    int type,
    Tcl_LimitHandlerProc *handlerProc,
    void *clientData)
{
    Interp *iPtr = (Interp *) interp;
    LimitHandler *handlerPtr;

    switch (type) {
    case TCL_LIMIT_COMMANDS:
	handlerPtr = iPtr->limit.cmdHandlers;
	break;
    case TCL_LIMIT_TIME:
	handlerPtr = iPtr->limit.timeHandlers;
	break;
    default:
	Tcl_Panic("unknown type of resource limit");
	return;
    }

    for (; handlerPtr!=NULL ; handlerPtr=handlerPtr->nextPtr) {
	if ((handlerPtr->handlerProc != handlerProc) ||
		(handlerPtr->clientData != clientData)) {
	    continue;
	}

	/*
	 * We've found the handler to delete; mark it as doomed if not already
	 * so marked (which shouldn't actually happen).
	 */

	if (handlerPtr->flags & LIMIT_HANDLER_DELETED) {
	    return;
	}
	handlerPtr->flags |= LIMIT_HANDLER_DELETED;

	/*
	 * Splice the handler out of the doubly-linked list.
	 */

	if (handlerPtr->prevPtr == NULL) {
	    switch (type) {
	    case TCL_LIMIT_COMMANDS:
		iPtr->limit.cmdHandlers = handlerPtr->nextPtr;
		break;
	    case TCL_LIMIT_TIME:
		iPtr->limit.timeHandlers = handlerPtr->nextPtr;
		break;
	    }
	} else {
	    handlerPtr->prevPtr->nextPtr = handlerPtr->nextPtr;
	}
	if (handlerPtr->nextPtr != NULL) {
	    handlerPtr->nextPtr->prevPtr = handlerPtr->prevPtr;
	}

	/*
	 * If nothing is currently executing the handler, delete its client
	 * data and the overall handler structure now. Otherwise it will all
	 * go away when the handler returns.
	 */

	if (!(handlerPtr->flags & LIMIT_HANDLER_ACTIVE)) {
	    if (handlerPtr->deleteProc != NULL) {
		handlerPtr->deleteProc(handlerPtr->clientData);
	    }
	    Tcl_Free(handlerPtr);
	}
	return;
    }
}

/*
 *----------------------------------------------------------------------
 *
 * TclLimitRemoveAllHandlers --
 *
 *	Remove all limit callback handlers for an interpreter. This is invoked
 *	as part of deleting the interpreter.
 *
 * Results:
 *	None.
 *
 * Side effects:
 *	Limit handlers are deleted or marked for deletion (as with
 *	Tcl_LimitRemoveHandler).
 *
 *----------------------------------------------------------------------
 */

void
TclLimitRemoveAllHandlers(
    Tcl_Interp *interp)
{
    Interp *iPtr = (Interp *) interp;
    LimitHandler *handlerPtr, *nextHandlerPtr;

    /*
     * Delete all command-limit handlers.
     */

    for (handlerPtr=iPtr->limit.cmdHandlers, iPtr->limit.cmdHandlers=NULL;
	    handlerPtr!=NULL; handlerPtr=nextHandlerPtr) {
	nextHandlerPtr = handlerPtr->nextPtr;

	/*
	 * Do not delete here if it has already been marked for deletion.
	 */

	if (handlerPtr->flags & LIMIT_HANDLER_DELETED) {
	    continue;
	}
	handlerPtr->flags |= LIMIT_HANDLER_DELETED;
	handlerPtr->prevPtr = NULL;
	handlerPtr->nextPtr = NULL;

	/*
	 * If nothing is currently executing the handler, delete its client
	 * data and the overall handler structure now. Otherwise it will all
	 * go away when the handler returns.
	 */

	if (!(handlerPtr->flags & LIMIT_HANDLER_ACTIVE)) {
	    if (handlerPtr->deleteProc != NULL) {
		handlerPtr->deleteProc(handlerPtr->clientData);
	    }
	    Tcl_Free(handlerPtr);
	}
    }

    /*
     * Delete all time-limit handlers.
     */

    for (handlerPtr=iPtr->limit.timeHandlers, iPtr->limit.timeHandlers=NULL;
	    handlerPtr!=NULL; handlerPtr=nextHandlerPtr) {
	nextHandlerPtr = handlerPtr->nextPtr;

	/*
	 * Do not delete here if it has already been marked for deletion.
	 */

	if (handlerPtr->flags & LIMIT_HANDLER_DELETED) {
	    continue;
	}
	handlerPtr->flags |= LIMIT_HANDLER_DELETED;
	handlerPtr->prevPtr = NULL;
	handlerPtr->nextPtr = NULL;

	/*
	 * If nothing is currently executing the handler, delete its client
	 * data and the overall handler structure now. Otherwise it will all
	 * go away when the handler returns.
	 */

	if (!(handlerPtr->flags & LIMIT_HANDLER_ACTIVE)) {
	    if (handlerPtr->deleteProc != NULL) {
		handlerPtr->deleteProc(handlerPtr->clientData);
	    }
	    Tcl_Free(handlerPtr);
	}
    }

    /*
     * Delete the timer callback that is used to trap limits that occur in
     * [vwait]s...
     */

    if (iPtr->limit.timeEvent != NULL) {
	Tcl_DeleteTimerHandler(iPtr->limit.timeEvent);
	iPtr->limit.timeEvent = NULL;
    }
}

/*
 *----------------------------------------------------------------------
 *
 * Tcl_LimitTypeEnabled --
 *
 *	Check whether a particular limit has been enabled for an interpreter.
 *
 * Results:
 *	A boolean value.
 *
 * Side effects:
 *	None.
 *
 *----------------------------------------------------------------------
 */

int
Tcl_LimitTypeEnabled(
    Tcl_Interp *interp,
    int type)
{
    Interp *iPtr = (Interp *) interp;

    return (iPtr->limit.active & type) != 0;
}

/*
 *----------------------------------------------------------------------
 *
 * Tcl_LimitTypeExceeded --
 *
 *	Check whether a particular limit has been exceeded for an interpreter.
 *
 * Results:
 *	A boolean value (note that Tcl_LimitExceeded will always return
 *	non-zero when this function returns non-zero).
 *
 * Side effects:
 *	None.
 *
 *----------------------------------------------------------------------
 */

int
Tcl_LimitTypeExceeded(
    Tcl_Interp *interp,
    int type)
{
    Interp *iPtr = (Interp *) interp;

    return (iPtr->limit.exceeded & type) != 0;
}

/*
 *----------------------------------------------------------------------
 *
 * Tcl_LimitTypeSet --
 *
 *	Enable a particular limit for an interpreter.
 *
 * Results:
 *	None.
 *
 * Side effects:
 *	The limit is turned on and will be checked in future at an interval
 *	determined by the frequency of calling of Tcl_LimitReady and the
 *	granularity of the limit in question.
 *
 *----------------------------------------------------------------------
 */

void
Tcl_LimitTypeSet(
    Tcl_Interp *interp,
    int type)
{
    Interp *iPtr = (Interp *) interp;

    iPtr->limit.active |= type;
}

/*
 *----------------------------------------------------------------------
 *
 * Tcl_LimitTypeReset --
 *
 *	Disable a particular limit for an interpreter.
 *
 * Results:
 *	None.
 *
 * Side effects:
 *	The limit is disabled. If the limit was exceeded when this function
 *	was called, the limit will no longer be exceeded afterwards and the
 *	interpreter will be free to execute further scripts (assuming it isn't
 *	also deleted, of course).
 *
 *----------------------------------------------------------------------
 */

void
Tcl_LimitTypeReset(
    Tcl_Interp *interp,
    int type)
{
    Interp *iPtr = (Interp *) interp;

    iPtr->limit.active &= ~type;
    iPtr->limit.exceeded &= ~type;
}

/*
 *----------------------------------------------------------------------
 *
 * Tcl_LimitSetCommands --
 *
 *	Set the command limit for an interpreter.
 *
 * Results:
 *	None.
 *
 * Side effects:
 *	Also resets whether the command limit was exceeded. This might permit
 *	a small amount of further execution in the interpreter even if the
 *	limit itself is theoretically exceeded.
 *
 *----------------------------------------------------------------------
 */

void
Tcl_LimitSetCommands(
    Tcl_Interp *interp,
    Tcl_Size commandLimit)
{
    Interp *iPtr = (Interp *) interp;

    iPtr->limit.cmdCount = commandLimit;
    iPtr->limit.exceeded &= ~TCL_LIMIT_COMMANDS;
}

/*
 *----------------------------------------------------------------------
 *
 * Tcl_LimitGetCommands --
 *
 *	Get the number of commands that may be executed in the interpreter
 *	before the command-limit is reached.
 *
 * Results:
 *	An upper bound on the number of commands.
 *
 * Side effects:
 *	None.
 *
 *----------------------------------------------------------------------
 */

int
Tcl_LimitGetCommands(
    Tcl_Interp *interp)
{
    Interp *iPtr = (Interp *) interp;

    return iPtr->limit.cmdCount;
}

/*
 *----------------------------------------------------------------------
 *
 * Tcl_LimitSetTime --
 *
 *	Set the time limit for an interpreter by copying it from the value
 *	pointed to by the timeLimitPtr argument.
 *
 * Results:
 *	None.
 *
 * Side effects:
 *	Also resets whether the time limit was exceeded. This might permit a
 *	small amount of further execution in the interpreter even if the limit
 *	itself is theoretically exceeded.
 *
 *----------------------------------------------------------------------
 */

void
Tcl_LimitSetTime(
    Tcl_Interp *interp,
    Tcl_Time *timeLimitPtr)
{
    Interp *iPtr = (Interp *) interp;
    Tcl_Time nextMoment;

    memcpy(&iPtr->limit.time, timeLimitPtr, sizeof(Tcl_Time));
    if (iPtr->limit.timeEvent != NULL) {
	Tcl_DeleteTimerHandler(iPtr->limit.timeEvent);
    }
    nextMoment.sec = timeLimitPtr->sec;
    nextMoment.usec = timeLimitPtr->usec+10;
    if (nextMoment.usec >= 1000000) {
	nextMoment.sec++;
	nextMoment.usec -= 1000000;
    }
    iPtr->limit.timeEvent = TclCreateAbsoluteTimerHandler(&nextMoment,
	    TimeLimitCallback, interp);
    iPtr->limit.exceeded &= ~TCL_LIMIT_TIME;
}

/*
 *----------------------------------------------------------------------
 *
 * TimeLimitCallback --
 *
 *	Callback that allows time limits to be enforced even when doing a
 *	blocking wait for events.
 *
 * Results:
 *	None.
 *
 * Side effects:
 *	May put the interpreter into a state where it can no longer execute
 *	commands. May make callbacks into other interpreters.
 *
 *----------------------------------------------------------------------
 */

static void
TimeLimitCallback(
    void *clientData)
{
    Tcl_Interp *interp = (Tcl_Interp *)clientData;
    Interp *iPtr = (Interp *)clientData;
    int code;

    Tcl_Preserve(interp);
    iPtr->limit.timeEvent = NULL;

    /*
     * Must reset the granularity ticker here to force an immediate full
     * check. This is OK because we're swallowing the cost in the overall cost
     * of the event loop. [Bug 2891362]
     */

    iPtr->limit.granularityTicker = 0;

    code = Tcl_LimitCheck(interp);
    if (code != TCL_OK) {
	Tcl_AddErrorInfo(interp, "\n    (while waiting for event)");
	Tcl_BackgroundException(interp, code);
    }
    Tcl_Release(interp);
}

/*
 *----------------------------------------------------------------------
 *
 * Tcl_LimitGetTime --
 *
 *	Get the current time limit.
 *
 * Results:
 *	The time limit (by it being copied into the variable pointed to by the
 *	timeLimitPtr).
 *
 * Side effects:
 *	None.
 *
 *----------------------------------------------------------------------
 */

void
Tcl_LimitGetTime(
    Tcl_Interp *interp,
    Tcl_Time *timeLimitPtr)
{
    Interp *iPtr = (Interp *) interp;

    memcpy(timeLimitPtr, &iPtr->limit.time, sizeof(Tcl_Time));
}

/*
 *----------------------------------------------------------------------
 *
 * Tcl_LimitSetGranularity --
 *
 *	Set the granularity divisor (which must be positive) for a particular
 *	limit.
 *
 * Results:
 *	None.
 *
 * Side effects:
 *	The granularity is updated.
 *
 *----------------------------------------------------------------------
 */

void
Tcl_LimitSetGranularity(
    Tcl_Interp *interp,
    int type,
    int granularity)
{
    Interp *iPtr = (Interp *) interp;
    if (granularity < 1) {
	Tcl_Panic("limit granularity must be positive");
    }

    switch (type) {
    case TCL_LIMIT_COMMANDS:
	iPtr->limit.cmdGranularity = granularity;
	return;
    case TCL_LIMIT_TIME:
	iPtr->limit.timeGranularity = granularity;
	return;
    }
    Tcl_Panic("unknown type of resource limit");
}

/*
 *----------------------------------------------------------------------
 *
 * Tcl_LimitGetGranularity --
 *
 *	Get the granularity divisor for a particular limit.
 *
 * Results:
 *	The granularity divisor for the given limit.
 *
 * Side effects:
 *	None.
 *
 *----------------------------------------------------------------------
 */

int
Tcl_LimitGetGranularity(
    Tcl_Interp *interp,
    int type)
{
    Interp *iPtr = (Interp *) interp;

    switch (type) {
    case TCL_LIMIT_COMMANDS:
	return iPtr->limit.cmdGranularity;
    case TCL_LIMIT_TIME:
	return iPtr->limit.timeGranularity;
    }
    Tcl_Panic("unknown type of resource limit");
    return -1; /* NOT REACHED */
}

/*
 *----------------------------------------------------------------------
 *
 * DeleteScriptLimitCallback --
 *
 *	Callback for when a script limit (a limit callback implemented as a
 *	Tcl script in a parent interpreter, as set up from Tcl) is deleted.
 *
 * Results:
 *	None.
 *
 * Side effects:
 *	The reference to the script callback from the controlling interpreter
 *	is removed.
 *
 *----------------------------------------------------------------------
 */

static void
DeleteScriptLimitCallback(
    void *clientData)
{
    ScriptLimitCallback *limitCBPtr = (ScriptLimitCallback *)clientData;

    Tcl_DecrRefCount(limitCBPtr->scriptObj);
    if (limitCBPtr->entryPtr != NULL) {
	Tcl_DeleteHashEntry(limitCBPtr->entryPtr);
    }
    Tcl_Free(limitCBPtr);
}

/*
 *----------------------------------------------------------------------
 *
 * CallScriptLimitCallback --
 *
 *	Invoke a script limit callback. Used to implement limit callbacks set
 *	at the Tcl level on child interpreters.
 *
 * Results:
 *	None.
 *
 * Side effects:
 *	Depends on the callback script. Errors are reported as background
 *	errors.
 *
 *----------------------------------------------------------------------
 */

static void
CallScriptLimitCallback(
    void *clientData,
    TCL_UNUSED(Tcl_Interp *))
{
    ScriptLimitCallback *limitCBPtr = (ScriptLimitCallback *)clientData;
    int code;

    if (Tcl_InterpDeleted(limitCBPtr->interp)) {
	return;
    }
    Tcl_Preserve(limitCBPtr->interp);
    code = Tcl_EvalObjEx(limitCBPtr->interp, limitCBPtr->scriptObj,
	    TCL_EVAL_GLOBAL);
    if (code != TCL_OK && !Tcl_InterpDeleted(limitCBPtr->interp)) {
	Tcl_BackgroundException(limitCBPtr->interp, code);
    }
    Tcl_Release(limitCBPtr->interp);
}

/*
 *----------------------------------------------------------------------
 *
 * SetScriptLimitCallback --
 *
 *	Install (or remove, if scriptObj is NULL) a limit callback script that
 *	is called when the target interpreter exceeds the type of limit
 *	specified. Each interpreter may only have one callback set on another
 *	interpreter through this mechanism (though as many interpreters may be
 *	limited as the programmer chooses overall).
 *
 * Results:
 *	None.
 *
 * Side effects:
 *	A limit callback implemented as an invocation of a Tcl script in
 *	another interpreter is either installed or removed.
 *
 *----------------------------------------------------------------------
 */

static void
SetScriptLimitCallback(
    Tcl_Interp *interp,
    int type,
    Tcl_Interp *targetInterp,
    Tcl_Obj *scriptObj)
{
    ScriptLimitCallback *limitCBPtr;
    Tcl_HashEntry *hashPtr;
    int isNew;
    ScriptLimitCallbackKey key;
    Interp *iPtr = (Interp *) interp;

    if (interp == targetInterp) {
	Tcl_Panic("installing limit callback to the limited interpreter");
    }

    key.interp = targetInterp;
    key.type = type;

    if (scriptObj == NULL) {
	hashPtr = Tcl_FindHashEntry(&iPtr->limit.callbacks, &key);
	if (hashPtr != NULL) {
	    Tcl_LimitRemoveHandler(targetInterp, type, CallScriptLimitCallback,
		    Tcl_GetHashValue(hashPtr));
	}
	return;
    }

    hashPtr = Tcl_CreateHashEntry(&iPtr->limit.callbacks, &key,
	    &isNew);
    if (!isNew) {
	limitCBPtr = (ScriptLimitCallback *)Tcl_GetHashValue(hashPtr);
	limitCBPtr->entryPtr = NULL;
	Tcl_LimitRemoveHandler(targetInterp, type, CallScriptLimitCallback,
		limitCBPtr);
    }

    limitCBPtr = (ScriptLimitCallback *)Tcl_Alloc(sizeof(ScriptLimitCallback));
    limitCBPtr->interp = interp;
    limitCBPtr->scriptObj = scriptObj;
    limitCBPtr->entryPtr = hashPtr;
    limitCBPtr->type = type;
    Tcl_IncrRefCount(scriptObj);

    Tcl_LimitAddHandler(targetInterp, type, CallScriptLimitCallback,
	    limitCBPtr, DeleteScriptLimitCallback);
    Tcl_SetHashValue(hashPtr, limitCBPtr);
}

/*
 *----------------------------------------------------------------------
 *
 * TclRemoveScriptLimitCallbacks --
 *
 *	Remove all script-implemented limit callbacks that make calls back
 *	into the given interpreter. This invoked as part of deleting an
 *	interpreter.
 *
 * Results:
 *	None.
 *
 * Side effects:
 *	The script limit callbacks are removed or marked for later removal.
 *
 *----------------------------------------------------------------------
 */

void
TclRemoveScriptLimitCallbacks(
    Tcl_Interp *interp)
{
    Interp *iPtr = (Interp *) interp;
    Tcl_HashEntry *hashPtr;
    Tcl_HashSearch search;
    ScriptLimitCallbackKey *keyPtr;

    hashPtr = Tcl_FirstHashEntry(&iPtr->limit.callbacks, &search);
    while (hashPtr != NULL) {
	keyPtr = (ScriptLimitCallbackKey *)
		Tcl_GetHashKey(&iPtr->limit.callbacks, hashPtr);
	Tcl_LimitRemoveHandler(keyPtr->interp, keyPtr->type,
		CallScriptLimitCallback, Tcl_GetHashValue(hashPtr));
	hashPtr = Tcl_NextHashEntry(&search);
    }
    Tcl_DeleteHashTable(&iPtr->limit.callbacks);
}

/*
 *----------------------------------------------------------------------
 *
 * TclInitLimitSupport --
 *
 *	Initialise all the parts of the interpreter relating to resource limit
 *	management. This allows an interpreter to both have limits set upon
 *	itself and set limits upon other interpreters.
 *
 * Results:
 *	None.
 *
 * Side effects:
 *	The resource limit subsystem is initialised for the interpreter.
 *
 *----------------------------------------------------------------------
 */

void
TclInitLimitSupport(
    Tcl_Interp *interp)
{
    Interp *iPtr = (Interp *) interp;

    iPtr->limit.active = 0;
    iPtr->limit.granularityTicker = 0;
    iPtr->limit.exceeded = 0;
    iPtr->limit.cmdCount = 0;
    iPtr->limit.cmdHandlers = NULL;
    iPtr->limit.cmdGranularity = 1;
    memset(&iPtr->limit.time, 0, sizeof(Tcl_Time));
    iPtr->limit.timeHandlers = NULL;
    iPtr->limit.timeEvent = NULL;
    iPtr->limit.timeGranularity = 10;
    Tcl_InitHashTable(&iPtr->limit.callbacks,
	    sizeof(ScriptLimitCallbackKey)/sizeof(int));
}

/*
 *----------------------------------------------------------------------
 *
 * InheritLimitsFromParent --
 *
 *	Derive the interpreter limit configuration for a child interpreter
 *	from the limit config for the parent.
 *
 * Results:
 *	None.
 *
 * Side effects:
 *	The child interpreter limits are set so that if the parent has a
 *	limit, it may not exceed it by handing off work to child interpreters.
 *	Note that this does not transfer limit callbacks from the parent to
 *	the child.
 *
 *----------------------------------------------------------------------
 */

static void
InheritLimitsFromParent(
    Tcl_Interp *childInterp,
    Tcl_Interp *parentInterp)
{
    Interp *childPtr = (Interp *) childInterp;
    Interp *parentPtr = (Interp *) parentInterp;

    if (parentPtr->limit.active & TCL_LIMIT_COMMANDS) {
	childPtr->limit.active |= TCL_LIMIT_COMMANDS;
	childPtr->limit.cmdCount = 0;
	childPtr->limit.cmdGranularity = parentPtr->limit.cmdGranularity;
    }
    if (parentPtr->limit.active & TCL_LIMIT_TIME) {
	childPtr->limit.active |= TCL_LIMIT_TIME;
	memcpy(&childPtr->limit.time, &parentPtr->limit.time,
		sizeof(Tcl_Time));
	childPtr->limit.timeGranularity = parentPtr->limit.timeGranularity;
    }
}

/*
 *----------------------------------------------------------------------
 *
 * ChildCommandLimitCmd --
 *
 *	Implementation of the [interp limit $i commands] and [$i limit
 *	commands] subcommands. See the interp manual page for a full
 *	description.
 *
 * Results:
 *	A standard Tcl result.
 *
 * Side effects:
 *	Depends on the arguments.
 *
 *----------------------------------------------------------------------
 */

static int
ChildCommandLimitCmd(
    Tcl_Interp *interp,		/* Current interpreter. */
    Tcl_Interp *childInterp,	/* Interpreter being adjusted. */
    int consumedObjc,		/* Number of args already parsed. */
    int objc,			/* Total number of arguments. */
    Tcl_Obj *const objv[])	/* Argument objects. */
{
    static const char *const options[] = {
	"-command", "-granularity", "-value", NULL
    };
    enum Options {
	OPT_CMD, OPT_GRAN, OPT_VAL
    } index;
    Interp *iPtr = (Interp *) interp;
    ScriptLimitCallbackKey key;
    ScriptLimitCallback *limitCBPtr;
    Tcl_HashEntry *hPtr;

    /*
     * First, ensure that we are not reading or writing the calling
     * interpreter's limits; it may only manipulate its children. Note that
     * the low level API enforces this with Tcl_Panic, which we want to
     * avoid. [Bug 3398794]
     */

    if (interp == childInterp) {
	Tcl_SetObjResult(interp, Tcl_NewStringObj(
		"limits on current interpreter inaccessible", -1));
	Tcl_SetErrorCode(interp, "TCL", "OPERATION", "INTERP", "SELF", (char *)NULL);
	return TCL_ERROR;
    }

    if (objc == consumedObjc) {
	Tcl_Obj *dictPtr;

	TclNewObj(dictPtr);
	key.interp = childInterp;
	key.type = TCL_LIMIT_COMMANDS;
	hPtr = Tcl_FindHashEntry(&iPtr->limit.callbacks, &key);
	if (hPtr != NULL) {
	    limitCBPtr = (ScriptLimitCallback *)Tcl_GetHashValue(hPtr);
	    if (limitCBPtr != NULL && limitCBPtr->scriptObj != NULL) {
		Tcl_DictObjPut(NULL, dictPtr, Tcl_NewStringObj(options[0], -1),
			limitCBPtr->scriptObj);
	    } else {
		goto putEmptyCommandInDict;
	    }
	} else {
	    Tcl_Obj *empty;

	putEmptyCommandInDict:
	    TclNewObj(empty);
	    Tcl_DictObjPut(NULL, dictPtr,
		    Tcl_NewStringObj(options[0], -1), empty);
	}
	Tcl_DictObjPut(NULL, dictPtr, Tcl_NewStringObj(options[1], -1),
		Tcl_NewWideIntObj(Tcl_LimitGetGranularity(childInterp,
		TCL_LIMIT_COMMANDS)));

	if (Tcl_LimitTypeEnabled(childInterp, TCL_LIMIT_COMMANDS)) {
	    Tcl_DictObjPut(NULL, dictPtr, Tcl_NewStringObj(options[2], -1),
		    Tcl_NewWideIntObj(Tcl_LimitGetCommands(childInterp)));
	} else {
	    Tcl_Obj *empty;

	    TclNewObj(empty);
	    Tcl_DictObjPut(NULL, dictPtr,
		    Tcl_NewStringObj(options[2], -1), empty);
	}
	Tcl_SetObjResult(interp, dictPtr);
	return TCL_OK;
    } else if (objc == consumedObjc+1) {
	if (Tcl_GetIndexFromObj(interp, objv[consumedObjc], options, "option",
		0, &index) != TCL_OK) {
	    return TCL_ERROR;
	}
	switch (index) {
	case OPT_CMD:
	    key.interp = childInterp;
	    key.type = TCL_LIMIT_COMMANDS;
	    hPtr = Tcl_FindHashEntry(&iPtr->limit.callbacks, &key);
	    if (hPtr != NULL) {
		limitCBPtr = (ScriptLimitCallback *)Tcl_GetHashValue(hPtr);
		if (limitCBPtr != NULL && limitCBPtr->scriptObj != NULL) {
		    Tcl_SetObjResult(interp, limitCBPtr->scriptObj);
		}
	    }
	    break;
	case OPT_GRAN:
	    Tcl_SetObjResult(interp, Tcl_NewWideIntObj(
		    Tcl_LimitGetGranularity(childInterp, TCL_LIMIT_COMMANDS)));
	    break;
	case OPT_VAL:
	    if (Tcl_LimitTypeEnabled(childInterp, TCL_LIMIT_COMMANDS)) {
		Tcl_SetObjResult(interp,
			Tcl_NewWideIntObj(Tcl_LimitGetCommands(childInterp)));
	    }
	    break;
	}
	return TCL_OK;
    } else if ((objc-consumedObjc) & 1 /* isOdd(objc-consumedObjc) */) {
	Tcl_WrongNumArgs(interp, consumedObjc, objv, "?-option value ...?");
	return TCL_ERROR;
    } else {
	int i;
	Tcl_Size scriptLen = 0, limitLen = 0;
	Tcl_Obj *scriptObj = NULL, *granObj = NULL, *limitObj = NULL;
	int gran = 0, limit = 0;

	for (i=consumedObjc ; i<objc ; i+=2) {
	    if (Tcl_GetIndexFromObj(interp, objv[i], options, "option", 0,
		    &index) != TCL_OK) {
		return TCL_ERROR;
	    }
	    switch (index) {
	    case OPT_CMD:
		scriptObj = objv[i+1];
		(void) TclGetStringFromObj(scriptObj, &scriptLen);
		break;
	    case OPT_GRAN:
		granObj = objv[i+1];
		if (TclGetIntFromObj(interp, objv[i+1], &gran) != TCL_OK) {
		    return TCL_ERROR;
		}
		if (gran < 1) {
		    Tcl_SetObjResult(interp, Tcl_NewStringObj(
			    "granularity must be at least 1", -1));
		    Tcl_SetErrorCode(interp, "TCL", "OPERATION", "INTERP",
			    "BADVALUE", (char *)NULL);
		    return TCL_ERROR;
		}
		break;
	    case OPT_VAL:
		limitObj = objv[i+1];
		(void) TclGetStringFromObj(objv[i+1], &limitLen);
		if (limitLen == 0) {
		    break;
		}
		if (TclGetIntFromObj(interp, objv[i+1], &limit) != TCL_OK) {
		    return TCL_ERROR;
		}
		if (limit < 0) {
		    Tcl_SetObjResult(interp, Tcl_NewStringObj(
			    "command limit value must be at least 0", -1));
		    Tcl_SetErrorCode(interp, "TCL", "OPERATION", "INTERP",
			    "BADVALUE", (char *)NULL);
		    return TCL_ERROR;
		}
		break;
	    }
	}
	if (scriptObj != NULL) {
	    SetScriptLimitCallback(interp, TCL_LIMIT_COMMANDS, childInterp,
		    (scriptLen > 0 ? scriptObj : NULL));
	}
	if (granObj != NULL) {
	    Tcl_LimitSetGranularity(childInterp, TCL_LIMIT_COMMANDS, gran);
	}
	if (limitObj != NULL) {
	    if (limitLen > 0) {
		Tcl_LimitSetCommands(childInterp, limit);
		Tcl_LimitTypeSet(childInterp, TCL_LIMIT_COMMANDS);
	    } else {
		Tcl_LimitTypeReset(childInterp, TCL_LIMIT_COMMANDS);
	    }
	}
	return TCL_OK;
    }
}

/*
 *----------------------------------------------------------------------
 *
 * ChildTimeLimitCmd --
 *
 *	Implementation of the [interp limit $i time] and [$i limit time]
 *	subcommands. See the interp manual page for a full description.
 *
 * Results:
 *	A standard Tcl result.
 *
 * Side effects:
 *	Depends on the arguments.
 *
 *----------------------------------------------------------------------
 */

static int
ChildTimeLimitCmd(
    Tcl_Interp *interp,			/* Current interpreter. */
    Tcl_Interp *childInterp,		/* Interpreter being adjusted. */
    int consumedObjc,			/* Number of args already parsed. */
    int objc,				/* Total number of arguments. */
    Tcl_Obj *const objv[])		/* Argument objects. */
{
    static const char *const options[] = {
	"-command", "-granularity", "-milliseconds", "-seconds", NULL
    };
    enum Options {
	OPT_CMD, OPT_GRAN, OPT_MILLI, OPT_SEC
    } index;
    Interp *iPtr = (Interp *) interp;
    ScriptLimitCallbackKey key;
    ScriptLimitCallback *limitCBPtr;
    Tcl_HashEntry *hPtr;

    /*
     * First, ensure that we are not reading or writing the calling
     * interpreter's limits; it may only manipulate its children. Note that
     * the low level API enforces this with Tcl_Panic, which we want to
     * avoid. [Bug 3398794]
     */

    if (interp == childInterp) {
	Tcl_SetObjResult(interp, Tcl_NewStringObj(
		"limits on current interpreter inaccessible", -1));
	Tcl_SetErrorCode(interp, "TCL", "OPERATION", "INTERP", "SELF", (char *)NULL);
	return TCL_ERROR;
    }

    if (objc == consumedObjc) {
	Tcl_Obj *dictPtr;

	TclNewObj(dictPtr);
	key.interp = childInterp;
	key.type = TCL_LIMIT_TIME;
	hPtr = Tcl_FindHashEntry(&iPtr->limit.callbacks, &key);
	if (hPtr != NULL) {
	    limitCBPtr = (ScriptLimitCallback *)Tcl_GetHashValue(hPtr);
	    if (limitCBPtr != NULL && limitCBPtr->scriptObj != NULL) {
		Tcl_DictObjPut(NULL, dictPtr, Tcl_NewStringObj(options[0], -1),
			limitCBPtr->scriptObj);
	    } else {
		goto putEmptyCommandInDict;
	    }
	} else {
	    Tcl_Obj *empty;
	putEmptyCommandInDict:
	    TclNewObj(empty);
	    Tcl_DictObjPut(NULL, dictPtr,
		    Tcl_NewStringObj(options[0], -1), empty);
	}
	Tcl_DictObjPut(NULL, dictPtr, Tcl_NewStringObj(options[1], -1),
		Tcl_NewWideIntObj(Tcl_LimitGetGranularity(childInterp,
		TCL_LIMIT_TIME)));

	if (Tcl_LimitTypeEnabled(childInterp, TCL_LIMIT_TIME)) {
	    Tcl_Time limitMoment;

	    Tcl_LimitGetTime(childInterp, &limitMoment);
	    Tcl_DictObjPut(NULL, dictPtr, Tcl_NewStringObj(options[2], -1),
		    Tcl_NewWideIntObj(limitMoment.usec/1000));
	    Tcl_DictObjPut(NULL, dictPtr, Tcl_NewStringObj(options[3], -1),
		    Tcl_NewWideIntObj(limitMoment.sec));
	} else {
	    Tcl_Obj *empty;

	    TclNewObj(empty);
	    Tcl_DictObjPut(NULL, dictPtr,
		    Tcl_NewStringObj(options[2], -1), empty);
	    Tcl_DictObjPut(NULL, dictPtr,
		    Tcl_NewStringObj(options[3], -1), empty);
	}
	Tcl_SetObjResult(interp, dictPtr);
	return TCL_OK;
    } else if (objc == consumedObjc+1) {
	if (Tcl_GetIndexFromObj(interp, objv[consumedObjc], options, "option",
		0, &index) != TCL_OK) {
	    return TCL_ERROR;
	}
	switch (index) {
	case OPT_CMD:
	    key.interp = childInterp;
	    key.type = TCL_LIMIT_TIME;
	    hPtr = Tcl_FindHashEntry(&iPtr->limit.callbacks, &key);
	    if (hPtr != NULL) {
		limitCBPtr = (ScriptLimitCallback *)Tcl_GetHashValue(hPtr);
		if (limitCBPtr != NULL && limitCBPtr->scriptObj != NULL) {
		    Tcl_SetObjResult(interp, limitCBPtr->scriptObj);
		}
	    }
	    break;
	case OPT_GRAN:
	    Tcl_SetObjResult(interp, Tcl_NewWideIntObj(
		    Tcl_LimitGetGranularity(childInterp, TCL_LIMIT_TIME)));
	    break;
	case OPT_MILLI:
	    if (Tcl_LimitTypeEnabled(childInterp, TCL_LIMIT_TIME)) {
		Tcl_Time limitMoment;

		Tcl_LimitGetTime(childInterp, &limitMoment);
		Tcl_SetObjResult(interp,
			Tcl_NewWideIntObj(limitMoment.usec/1000));
	    }
	    break;
	case OPT_SEC:
	    if (Tcl_LimitTypeEnabled(childInterp, TCL_LIMIT_TIME)) {
		Tcl_Time limitMoment;

		Tcl_LimitGetTime(childInterp, &limitMoment);
		Tcl_SetObjResult(interp, Tcl_NewWideIntObj(limitMoment.sec));
	    }
	    break;
	}
	return TCL_OK;
    } else if ((objc-consumedObjc) & 1 /* isOdd(objc-consumedObjc) */) {
	Tcl_WrongNumArgs(interp, consumedObjc, objv, "?-option value ...?");
	return TCL_ERROR;
    } else {
	int i;
	Tcl_Size scriptLen = 0, milliLen = 0, secLen = 0;
	Tcl_Obj *scriptObj = NULL, *granObj = NULL;
	Tcl_Obj *milliObj = NULL, *secObj = NULL;
	int gran = 0;
	Tcl_Time limitMoment;
	Tcl_WideInt tmp;

	Tcl_LimitGetTime(childInterp, &limitMoment);
	for (i=consumedObjc ; i<objc ; i+=2) {
	    if (Tcl_GetIndexFromObj(interp, objv[i], options, "option", 0,
		    &index) != TCL_OK) {
		return TCL_ERROR;
	    }
	    switch (index) {
	    case OPT_CMD:
		scriptObj = objv[i+1];
		(void) TclGetStringFromObj(objv[i+1], &scriptLen);
		break;
	    case OPT_GRAN:
		granObj = objv[i+1];
		if (TclGetIntFromObj(interp, objv[i+1], &gran) != TCL_OK) {
		    return TCL_ERROR;
		}
		if (gran < 1) {
		    Tcl_SetObjResult(interp, Tcl_NewStringObj(
			    "granularity must be at least 1", -1));
		    Tcl_SetErrorCode(interp, "TCL", "OPERATION", "INTERP",
			    "BADVALUE", (char *)NULL);
		    return TCL_ERROR;
		}
		break;
	    case OPT_MILLI:
		milliObj = objv[i+1];
		(void) TclGetStringFromObj(objv[i+1], &milliLen);
		if (milliLen == 0) {
		    break;
		}
		if (TclGetWideIntFromObj(interp, objv[i+1], &tmp) != TCL_OK) {
		    return TCL_ERROR;
		}
		if (tmp < 0) {
		    Tcl_SetObjResult(interp, Tcl_NewStringObj(
			    "milliseconds must be non-negative", -1));
		    Tcl_SetErrorCode(interp, "TCL", "OPERATION", "INTERP",
			    "BADVALUE", (char *)NULL);
		    return TCL_ERROR;
		}
		limitMoment.usec = tmp*1000;
		break;
	    case OPT_SEC:
		secObj = objv[i+1];
		(void) TclGetStringFromObj(objv[i+1], &secLen);
		if (secLen == 0) {
		    break;
		}
		if (TclGetWideIntFromObj(interp, objv[i+1], &tmp) != TCL_OK) {
		    return TCL_ERROR;
		}
		if (tmp < 0) {
		    Tcl_SetObjResult(interp, Tcl_NewStringObj(
			    "seconds must be non-negative", -1));
		    Tcl_SetErrorCode(interp, "TCL", "OPERATION", "INTERP",
			    "BADVALUE", (char *)NULL);
		    return TCL_ERROR;
		}
		limitMoment.sec = (long long)tmp;
		break;
	    }
	}
	if (milliObj != NULL || secObj != NULL) {
	    if (milliObj != NULL) {
		/*
		 * Setting -milliseconds but clearing -seconds, or resetting
		 * -milliseconds but not resetting -seconds? Bad voodoo!
		 */

		if (secObj != NULL && secLen == 0 && milliLen > 0) {
		    Tcl_SetObjResult(interp, Tcl_NewStringObj(
			    "may only set -milliseconds if -seconds is not "
			    "also being reset", -1));
		    Tcl_SetErrorCode(interp, "TCL", "OPERATION", "INTERP",
			    "BADUSAGE", (char *)NULL);
		    return TCL_ERROR;
		}
		if (milliLen == 0 && (secObj == NULL || secLen > 0)) {
		    Tcl_SetObjResult(interp, Tcl_NewStringObj(
			    "may only reset -milliseconds if -seconds is "
			    "also being reset", -1));
		    Tcl_SetErrorCode(interp, "TCL", "OPERATION", "INTERP",
			    "BADUSAGE", (char *)NULL);
		    return TCL_ERROR;
		}
	    }

	    if (milliLen > 0 || secLen > 0) {
		/*
		 * Force usec to be in range [0..1000000), possibly
		 * incrementing sec in the process. This makes it much easier
		 * for people to write scripts that do small time increments.
		 */

		limitMoment.sec += limitMoment.usec / 1000000;
		limitMoment.usec %= 1000000;

		Tcl_LimitSetTime(childInterp, &limitMoment);
		Tcl_LimitTypeSet(childInterp, TCL_LIMIT_TIME);
	    } else {
		Tcl_LimitTypeReset(childInterp, TCL_LIMIT_TIME);
	    }
	}
	if (scriptObj != NULL) {
	    SetScriptLimitCallback(interp, TCL_LIMIT_TIME, childInterp,
		    (scriptLen > 0 ? scriptObj : NULL));
	}
	if (granObj != NULL) {
	    Tcl_LimitSetGranularity(childInterp, TCL_LIMIT_TIME, gran);
	}
	return TCL_OK;
    }
}

/*
 * Local Variables:
 * mode: c
 * c-basic-offset: 4
 * fill-column: 78
 * End:
 */<|MERGE_RESOLUTION|>--- conflicted
+++ resolved
@@ -1286,72 +1286,6 @@
 /*
  *----------------------------------------------------------------------
  *
-<<<<<<< HEAD
- * Tcl_GetAlias --
- *
- *	Gets information about an alias.
- *
- * Results:
- *	A standard Tcl result.
- *
- * Side effects:
- *	None.
- *
- *----------------------------------------------------------------------
- */
-
-int
-Tcl_GetAlias(
-    Tcl_Interp *interp,		/* Interp to start search from. */
-    const char *aliasName,	/* Name of alias to find. */
-    Tcl_Interp **targetInterpPtr,
-				/* (Return) target interpreter. */
-    const char **targetNamePtr,	/* (Return) name of target command. */
-    int *argcPtr,		/* (Return) count of addnl args. */
-    const char ***argvPtr)	/* (Return) additional arguments. */
-{
-    InterpInfo *iiPtr = (InterpInfo *) ((Interp *) interp)->interpInfo;
-    Tcl_HashEntry *hPtr;
-    Alias *aliasPtr;
-    int i, objc;
-    Tcl_Obj **objv;
-
-    hPtr = Tcl_FindHashEntry(&iiPtr->child.aliasTable, aliasName);
-    if (hPtr == NULL) {
-	Tcl_SetObjResult(interp, Tcl_ObjPrintf(
-		"alias \"%s\" not found", aliasName));
-	Tcl_SetErrorCode(interp, "TCL", "LOOKUP", "ALIAS", aliasName, (char *)NULL);
-	return TCL_ERROR;
-    }
-    aliasPtr = (Alias *)Tcl_GetHashValue(hPtr);
-    objc = aliasPtr->objc;
-    objv = &aliasPtr->objPtr;
-
-    if (targetInterpPtr != NULL) {
-	*targetInterpPtr = aliasPtr->targetInterp;
-    }
-    if (targetNamePtr != NULL) {
-	*targetNamePtr = TclGetString(objv[0]);
-    }
-    if (argcPtr != NULL) {
-	*argcPtr = objc - 1;
-    }
-    if (argvPtr != NULL) {
-	*argvPtr = (const char **)
-		Tcl_Alloc(sizeof(const char *) * (objc - 1));
-	for (i = 1; i < objc; i++) {
-	    (*argvPtr)[i - 1] = TclGetString(objv[i]);
-	}
-    }
-    return TCL_OK;
-}
--
-/*
- *----------------------------------------------------------------------
- *
-=======
->>>>>>> b2929728
  * Tcl_GetAliasObj --
  *
  *	Object version: Gets information about an alias.
