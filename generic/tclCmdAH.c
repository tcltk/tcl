--- conflicted
+++ resolved
@@ -871,16 +871,7 @@
     Tcl_Interp *interp,
     int result)
 {
-<<<<<<< HEAD
     Tcl_Obj *resultPtr = data[0];
-=======
-    Tcl_Obj *resultPtr = (Tcl_Obj *)data[0];
-    Tcl_Obj *objPtr = (Tcl_Obj *)data[1];
-
-    if (objPtr != NULL) {
-	Tcl_DecrRefCount(objPtr);
-    }
->>>>>>> 019e49cb
 
     if (result == TCL_OK) {
 	Tcl_SetObjResult(interp, resultPtr);
