--- conflicted
+++ resolved
@@ -641,25 +641,6 @@
     return TCL_OK;
 }
 
-<<<<<<< HEAD
-=======
-static int
-BadEncodingSubcommand(
-    ClientData clientData,
-    Tcl_Interp *interp,
-    int objc,
-    Tcl_Obj *const objv[])
-{
-    const char *subcommandName = (const char *) clientData;
-
-    Tcl_SetObjResult(interp, Tcl_ObjPrintf(
-	    "not allowed to invoke subcommand %s of encoding", subcommandName));
-    Tcl_SetErrorCode(interp, "TCL", "SAFE", "SUBCOMMAND", (char *)NULL);
-    return TCL_ERROR;
-}
--
->>>>>>> de370ec8
 /*
  *----------------------------------------------------------------------
  *
@@ -904,11 +885,7 @@
 		"expected directory list but got \"%s\"",
 		TclGetString(dirListObj)));
 	Tcl_SetErrorCode(interp, "TCL", "OPERATION", "ENCODING", "BADPATH",
-<<<<<<< HEAD
 		(void *)NULL);
-=======
-		(char *)NULL);
->>>>>>> de370ec8
 	return TCL_ERROR;
     }
     Tcl_SetObjResult(interp, dirListObj);
@@ -1345,146 +1322,6 @@
 /*
  *----------------------------------------------------------------------
  *
-<<<<<<< HEAD
-=======
- * TclMakeFileCommandSafe --
- *
- *	This function hides the unsafe subcommands of the "file" Tcl command
- *	ensemble. It must only be called from TclHideUnsafeCommands.
- *
- * Results:
- *	A standard Tcl result.
- *
- * Side effects:
- *	Adds commands to the table of hidden commands.
- *
- *----------------------------------------------------------------------
- */
-
-int
-TclMakeFileCommandSafe(
-    Tcl_Interp *interp)
-{
-    static const struct {
-	const char *cmdName;
-	int unsafe;
-    } unsafeInfo[] = {
-	{"atime",	 1},
-	{"attributes",	 1},
-	{"channels",	 0},
-	{"copy",	 1},
-	{"delete",	 1},
-	{"dirname",	 1},
-	{"executable",	 1},
-	{"exists",	 1},
-	{"extension",	 1},
-	{"isdirectory",	 1},
-	{"isfile",	 1},
-	{"join",	 0},
-	{"link",	 1},
-	{"lstat",	 1},
-	{"mtime",	 1},
-	{"mkdir",	 1},
-	{"nativename",	 1},
-	{"normalize",	 1},
-	{"owned",	 1},
-	{"pathtype",	 0},
-	{"readable",	 1},
-	{"readlink",	 1},
-	{"rename",	 1},
-	{"rootname",	 1},
-	{"separator",	 0},
-	{"size",	 1},
-	{"split",	 0},
-	{"stat",	 1},
-	{"system",	 0},
-	{"tail",	 1},
-	{"tempfile",	 1},
-	{"type",	 1},
-	{"volumes",	 1},
-	{"writable",	 1},
-	{NULL, 0}
-    };
-    int i;
-    Tcl_DString oldBuf, newBuf;
-
-    Tcl_DStringInit(&oldBuf);
-    TclDStringAppendLiteral(&oldBuf, "::tcl::file::");
-    Tcl_DStringInit(&newBuf);
-    TclDStringAppendLiteral(&newBuf, "tcl:file:");
-    for (i=0 ; unsafeInfo[i].cmdName != NULL ; i++) {
-	if (unsafeInfo[i].unsafe) {
-	    const char *oldName, *newName;
-
-	    Tcl_DStringSetLength(&oldBuf, 13);
-	    oldName = Tcl_DStringAppend(&oldBuf, unsafeInfo[i].cmdName, -1);
-	    Tcl_DStringSetLength(&newBuf, 9);
-	    newName = Tcl_DStringAppend(&newBuf, unsafeInfo[i].cmdName, -1);
-	    if (TclRenameCommand(interp, oldName, "___tmp") != TCL_OK
-		    || Tcl_HideCommand(interp, "___tmp", newName) != TCL_OK) {
-		Tcl_Panic("problem making 'file %s' safe: %s",
-			unsafeInfo[i].cmdName,
-			Tcl_GetString(Tcl_GetObjResult(interp)));
-	    }
-	    Tcl_CreateObjCommand(interp, oldName, BadFileSubcommand,
-		    (ClientData) unsafeInfo[i].cmdName, NULL);
-	}
-    }
-    Tcl_DStringFree(&oldBuf);
-    Tcl_DStringFree(&newBuf);
-
-    /*
-     * Ugh. The [file] command is now actually safe, but it is assumed by
-     * scripts that it is not, which messes up security policies. [Bug
-     * 3211758]
-     */
-
-    if (Tcl_HideCommand(interp, "file", "file") != TCL_OK) {
-	Tcl_Panic("problem making 'file' safe: %s",
-		Tcl_GetString(Tcl_GetObjResult(interp)));
-    }
-    return TCL_OK;
-}
--
-/*
- *----------------------------------------------------------------------
- *
- * BadFileSubcommand --
- *
- *	Command used to act as a backstop implementation when subcommands of
- *	"file" are unsafe (the real implementations of the subcommands are
- *	hidden). The clientData is always the full official subcommand name.
- *
- * Results:
- *	A standard Tcl result (always a TCL_ERROR).
- *
- * Side effects:
- *	None.
- *
- *----------------------------------------------------------------------
- */
-
-static int
-BadFileSubcommand(
-    ClientData clientData,
-    Tcl_Interp *interp,
-    int objc,
-    Tcl_Obj *const objv[])
-{
-    const char *subcommandName = (const char *) clientData;
-
-    Tcl_SetObjResult(interp, Tcl_ObjPrintf(
-	    "not allowed to invoke subcommand %s of file", subcommandName));
-    Tcl_SetErrorCode(interp, "TCL", "SAFE", "SUBCOMMAND", (char *)NULL);
-    return TCL_ERROR;
-}
--
-/*
- *----------------------------------------------------------------------
- *
->>>>>>> de370ec8
  * FileAttrAccessTimeCmd --
  *
  *	This function is invoked to process the "file atime" Tcl command. See
@@ -1986,7 +1823,7 @@
     Tcl_Obj *normPathPtr = Tcl_FSGetNormalizedPath(interp, objv[1]);
     /* Note normPathPtr owned by Tcl, no need to free it */
     if (normPathPtr) {
-	if (TclIsZipfsPath(Tcl_GetString(normPathPtr))) {
+	if (TclIsZipfsPath(TclGetString(normPathPtr))) {
 	    return CheckAccess(interp, objv[1], F_OK);
 	}
 	/* Not zipfs, try native. */
@@ -2267,11 +2104,7 @@
     if (fsInfo == NULL) {
 	Tcl_SetObjResult(interp, Tcl_NewStringObj("unrecognised path", -1));
 	Tcl_SetErrorCode(interp, "TCL", "LOOKUP", "FILESYSTEM",
-<<<<<<< HEAD
 		TclGetString(objv[1]), (void *)NULL);
-=======
-		TclGetString(objv[1]), NULL);
->>>>>>> de370ec8
 	return TCL_ERROR;
     }
     Tcl_SetObjResult(interp, fsInfo);
@@ -2529,11 +2362,7 @@
 	    Tcl_SetObjResult(interp, Tcl_NewStringObj(
 		    "unrecognised path", -1));
 	    Tcl_SetErrorCode(interp, "TCL", "LOOKUP", "FILESYSTEM",
-<<<<<<< HEAD
 		    TclGetString(objv[1]), (void *)NULL);
-=======
-		    TclGetString(objv[1]), NULL);
->>>>>>> de370ec8
 	    return TCL_ERROR;
 	}
 	Tcl_SetObjResult(interp, separatorObj);
@@ -3169,21 +2998,9 @@
 	    result = TCL_ERROR;
 	    goto done;
 	}
-<<<<<<< HEAD
 	result = TclListObjLength(interp, statePtr->vCopyList[i],
 	    &statePtr->varcList[i]);
 	if (result != TCL_OK) {
-=======
-	TclListObjGetElements(NULL, statePtr->vCopyList[i],
-		&statePtr->varcList[i], &statePtr->varvList[i]);
-	if (statePtr->varcList[i] < 1) {
-	    Tcl_SetObjResult(interp, Tcl_ObjPrintf(
-		    "%s varlist is empty",
-		    (statePtr->resultList != NULL ? "lmap" : "foreach")));
-	    Tcl_SetErrorCode(interp, "TCL", "OPERATION",
-		    (statePtr->resultList != NULL ? "LMAP" : "FOREACH"),
-		    "NEEDVARS", (char *)NULL);
->>>>>>> de370ec8
 	    result = TCL_ERROR;
 	    goto done;
 	}
