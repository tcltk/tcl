--- conflicted
+++ resolved
@@ -1317,7 +1317,6 @@
 	    Tcl_CreateObjCommand(interp, oldName, BadFileSubcommand,
 		    (ClientData) unsafeInfo[i].cmdName, NULL);
 	}
-<<<<<<< HEAD
     }
     Tcl_DStringFree(&oldBuf);
     Tcl_DStringFree(&newBuf);
@@ -1327,15 +1326,6 @@
      * scripts that it is not, which messes up security policies. [Bug
      * 3211758]
      */
-=======
-	if (objc == 4) {
-	    Tcl_WideInt newTime;
-
-	    
-	    if (Tcl_GetWideIntFromObj(interp, objv[3], &newTime) != TCL_OK) {
-		    return TCL_ERROR;
-	    }
->>>>>>> 4b7f867f
 
     if (Tcl_HideCommand(interp, "file", "file") != TCL_OK) {
 	Tcl_Panic("problem making 'file' safe: %s",
@@ -1424,14 +1414,9 @@
 #endif
 
     if (objc == 3) {
-	/*
-	 * Need separate variable for reading longs from an object on 64-bit
-	 * platforms. [Bug 698146]
-	 */
-
-	long newTime;
-
-	if (TclGetLongFromObj(interp, objv[2], &newTime) != TCL_OK) {
+	Tcl_WideInt newTime;
+
+	if (Tcl_GetWideIntFromObj(interp, objv[2], &newTime) != TCL_OK) {
 	    return TCL_ERROR;
 	}
 
@@ -1511,9 +1496,9 @@
 	 * platforms. [Bug 698146]
 	 */
 
-	long newTime;
-
-	if (TclGetLongFromObj(interp, objv[2], &newTime) != TCL_OK) {
+	Tcl_WideInt newTime;
+
+	if (Tcl_GetWideIntFromObj(interp, objv[2], &newTime) != TCL_OK) {
 	    return TCL_ERROR;
 	}
 
