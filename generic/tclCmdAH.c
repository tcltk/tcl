--- conflicted
+++ resolved
@@ -421,17 +421,8 @@
     Tcl_Encoding encoding;	/* Encoding to use */
     size_t length = 0;			/* Length of the byte array being converted */
     const char *bytesPtr;	/* Pointer to the first byte of the array */
-<<<<<<< HEAD
     int flags = 0;
     size_t result;
-=======
-#if TCL_MAJOR_VERSION > 8 || defined(TCL_NO_DEPRECATED)
-    int flags = TCL_ENCODING_STOPONERROR;
-#else
-    int flags = TCL_ENCODING_NOCOMPLAIN;
-#endif
-    int result;
->>>>>>> a0b26511
 
     if (objc == 2) {
 	encoding = Tcl_GetEncoding(interp, NULL);
@@ -473,9 +464,9 @@
 	    flags, &ds);
     if (!(flags & TCL_ENCODING_NOCOMPLAIN) && (result != TCL_INDEX_NONE)) {
 	char buf[TCL_INTEGER_SPACE];
-	sprintf(buf, "%u", result);
+	sprintf(buf, "%" TCL_Z_MODIFIER "u", result);
 	Tcl_SetObjResult(interp, Tcl_ObjPrintf("unexpected byte sequence starting at index %"
-		"u: '\\x%X'", result, UCHAR(bytesPtr[result])));
+		TCL_Z_MODIFIER "u: '\\x%X'", result, UCHAR(bytesPtr[result])));
 	Tcl_SetErrorCode(interp, "TCL", "ENCODING", "ILLEGALSEQUENCE",
 		buf, NULL);
 	Tcl_DStringFree(&ds);
@@ -525,17 +516,8 @@
     Tcl_Encoding encoding;	/* Encoding to use */
     size_t length;			/* Length of the string being converted */
     const char *stringPtr;	/* Pointer to the first byte of the string */
-<<<<<<< HEAD
     size_t result;
     int flags = 0;
-=======
-    int result;
-#if TCL_MAJOR_VERSION > 8 || defined(TCL_NO_DEPRECATED)
-    int flags = TCL_ENCODING_STOPONERROR;
-#else
-    int flags = TCL_ENCODING_NOCOMPLAIN;
-#endif
->>>>>>> a0b26511
 
     if (objc == 2) {
 	encoding = Tcl_GetEncoding(interp, NULL);
@@ -574,13 +556,13 @@
     result = Tcl_UtfToExternalDStringEx(encoding, stringPtr, length,
 	    flags, &ds);
     if (!(flags & TCL_ENCODING_NOCOMPLAIN) && (result != TCL_INDEX_NONE)) {
-	int pos = Tcl_NumUtfChars(stringPtr, result);
+	size_t pos = Tcl_NumUtfChars(stringPtr, result);
 	int ucs4;
 	char buf[TCL_INTEGER_SPACE];
 	TclUtfToUCS4(&stringPtr[result], &ucs4);
-	sprintf(buf, "%u", result);
+	sprintf(buf, "%" TCL_Z_MODIFIER "u", result);
 	Tcl_SetObjResult(interp, Tcl_ObjPrintf("unexpected character at index %"
-		"u: 'U+%06X'", pos, ucs4));
+		TCL_Z_MODIFIER "u: 'U+%06X'", pos, ucs4));
 	Tcl_SetErrorCode(interp, "TCL", "ENCODING", "ILLEGALSEQUENCE",
 		buf, NULL);
 	Tcl_DStringFree(&ds);
