/*
 * tclCmdAH.c --
 *
 *	This file contains the top-level command routines for most of the Tcl
 *	built-in commands whose names begin with the letters A to H.
 *
 * Copyright (c) 1987-1993 The Regents of the University of California.
 * Copyright (c) 1994-1997 Sun Microsystems, Inc.
 *
 * See the file "license.terms" for information on usage and redistribution of
 * this file, and for a DISCLAIMER OF ALL WARRANTIES.
 */

#include "tclInt.h"
#ifdef _WIN32
#   include "tclWinInt.h"
#endif
#include <locale.h>

/*
 * The state structure used by [foreach]. Note that the actual structure has
 * all its working arrays appended afterwards so they can be allocated and
 * freed in a single step.
 */

struct ForeachState {
    Tcl_Obj *bodyPtr;		/* The script body of the command. */
    int bodyIdx;		/* The argument index of the body. */
    int j, maxj;		/* Number of loop iterations. */
    int numLists;		/* Count of value lists. */
    int *index;			/* Array of value list indices. */
    int *varcList;		/* # loop variables per list. */
    Tcl_Obj ***varvList;	/* Array of var name lists. */
    Tcl_Obj **vCopyList;	/* Copies of var name list arguments. */
    int *argcList;		/* Array of value list sizes. */
    Tcl_Obj ***argvList;	/* Array of value lists. */
    Tcl_Obj **aCopyList;	/* Copies of value list arguments. */
    Tcl_Obj *resultList;	/* List of result values from the loop body,
				 * or NULL if we're not collecting them
				 * ([lmap] vs [foreach]). */
};

/*
 * Prototypes for local procedures defined in this file:
 */

static int		CheckAccess(Tcl_Interp *interp, Tcl_Obj *pathPtr,
			    int mode);
static int		EncodingConvertfromObjCmd(ClientData dummy,
			    Tcl_Interp *interp, int objc,
			    Tcl_Obj *const objv[]);
static int		EncodingConverttoObjCmd(ClientData dummy,
			    Tcl_Interp *interp, int objc,
			    Tcl_Obj *const objv[]);
static int		EncodingDirsObjCmd(ClientData dummy,
			    Tcl_Interp *interp, int objc,
			    Tcl_Obj *const objv[]);
static int		EncodingNamesObjCmd(ClientData dummy,
			    Tcl_Interp *interp, int objc,
			    Tcl_Obj *const objv[]);
static int		EncodingSystemObjCmd(ClientData dummy,
			    Tcl_Interp *interp, int objc,
			    Tcl_Obj *const objv[]);
static inline int	ForeachAssignments(Tcl_Interp *interp,
			    struct ForeachState *statePtr);
static inline void	ForeachCleanup(Tcl_Interp *interp,
			    struct ForeachState *statePtr);
static int		GetStatBuf(Tcl_Interp *interp, Tcl_Obj *pathPtr,
			    Tcl_FSStatProc *statProc, Tcl_StatBuf *statPtr);
static const char *	GetTypeFromMode(int mode);
static int		StoreStatData(Tcl_Interp *interp, Tcl_Obj *varName,
			    Tcl_StatBuf *statPtr);
static inline int	EachloopCmd(Tcl_Interp *interp, int collect,
			    int objc, Tcl_Obj *const objv[]);
static Tcl_NRPostProc	CatchObjCmdCallback;
static Tcl_NRPostProc	ExprCallback;
static Tcl_NRPostProc	ForSetupCallback;
static Tcl_NRPostProc	ForCondCallback;
static Tcl_NRPostProc	ForNextCallback;
static Tcl_NRPostProc	ForPostNextCallback;
static Tcl_NRPostProc	ForeachLoopStep;
static Tcl_NRPostProc	EvalCmdErrMsg;

static Tcl_ObjCmdProc FileAttrAccessTimeCmd;
static Tcl_ObjCmdProc FileAttrIsDirectoryCmd;
static Tcl_ObjCmdProc FileAttrIsExecutableCmd;
static Tcl_ObjCmdProc FileAttrIsExistingCmd;
static Tcl_ObjCmdProc FileAttrIsFileCmd;
static Tcl_ObjCmdProc FileAttrIsOwnedCmd;
static Tcl_ObjCmdProc FileAttrIsReadableCmd;
static Tcl_ObjCmdProc FileAttrIsWritableCmd;
static Tcl_ObjCmdProc FileAttrLinkStatCmd;
static Tcl_ObjCmdProc FileAttrModifyTimeCmd;
static Tcl_ObjCmdProc FileAttrSizeCmd;
static Tcl_ObjCmdProc FileAttrStatCmd;
static Tcl_ObjCmdProc FileAttrTypeCmd;
static Tcl_ObjCmdProc FilesystemSeparatorCmd;
static Tcl_ObjCmdProc FilesystemVolumesCmd;
static Tcl_ObjCmdProc PathDirNameCmd;
static Tcl_ObjCmdProc PathExtensionCmd;
static Tcl_ObjCmdProc PathFilesystemCmd;
static Tcl_ObjCmdProc PathJoinCmd;
static Tcl_ObjCmdProc PathNativeNameCmd;
static Tcl_ObjCmdProc PathNormalizeCmd;
static Tcl_ObjCmdProc PathRootNameCmd;
static Tcl_ObjCmdProc PathSplitCmd;
static Tcl_ObjCmdProc PathTailCmd;
static Tcl_ObjCmdProc PathTypeCmd;

/*
 *----------------------------------------------------------------------
 *
 * Tcl_BreakObjCmd --
 *
 *	This procedure is invoked to process the "break" Tcl command. See the
 *	user documentation for details on what it does.
 *
 *	With the bytecode compiler, this procedure is only called when a
 *	command name is computed at runtime, and is "break" or the name to
 *	which "break" was renamed: e.g., "set z break; $z"
 *
 * Results:
 *	A standard Tcl result.
 *
 * Side effects:
 *	See the user documentation.
 *
 *----------------------------------------------------------------------
 */

	/* ARGSUSED */
int
Tcl_BreakObjCmd(
    ClientData dummy,		/* Not used. */
    Tcl_Interp *interp,		/* Current interpreter. */
    int objc,			/* Number of arguments. */
    Tcl_Obj *const objv[])	/* Argument objects. */
{
    if (objc != 1) {
	Tcl_WrongNumArgs(interp, 1, objv, NULL);
	return TCL_ERROR;
    }
    return TCL_BREAK;
}

/*
 *----------------------------------------------------------------------
 *
 * Tcl_CatchObjCmd --
 *
 *	This object-based procedure is invoked to process the "catch" Tcl
 *	command. See the user documentation for details on what it does.
 *
 * Results:
 *	A standard Tcl object result.
 *
 * Side effects:
 *	See the user documentation.
 *
 *----------------------------------------------------------------------
 */

	/* ARGSUSED */
int
Tcl_CatchObjCmd(
    ClientData dummy,		/* Not used. */
    Tcl_Interp *interp,		/* Current interpreter. */
    int objc,			/* Number of arguments. */
    Tcl_Obj *const objv[])	/* Argument objects. */
{
    return Tcl_NRCallObjProc(interp, TclNRCatchObjCmd, dummy, objc, objv);
}

int
TclNRCatchObjCmd(
    ClientData dummy,		/* Not used. */
    Tcl_Interp *interp,		/* Current interpreter. */
    int objc,			/* Number of arguments. */
    Tcl_Obj *const objv[])	/* Argument objects. */
{
    Tcl_Obj *varNamePtr = NULL;
    Tcl_Obj *optionVarNamePtr = NULL;
    Interp *iPtr = (Interp *) interp;

    if ((objc < 2) || (objc > 4)) {
	Tcl_WrongNumArgs(interp, 1, objv,
		"script ?resultVarName? ?optionVarName?");
	return TCL_ERROR;
    }

    if (objc >= 3) {
	varNamePtr = objv[2];
    }
    if (objc == 4) {
	optionVarNamePtr = objv[3];
    }

    TclNRAddCallback(interp, CatchObjCmdCallback, INT2PTR(objc),
	    varNamePtr, optionVarNamePtr, NULL);

    /*
     * TIP #280. Make invoking context available to caught script.
     */

    return TclNREvalObjEx(interp, objv[1], 0, iPtr->cmdFramePtr, 1);
}

static int
CatchObjCmdCallback(
    ClientData data[],
    Tcl_Interp *interp,
    int result)
{
    Interp *iPtr = (Interp *) interp;
    int objc = PTR2INT(data[0]);
    Tcl_Obj *varNamePtr = data[1];
    Tcl_Obj *optionVarNamePtr = data[2];
    int rewind = iPtr->execEnvPtr->rewind;

    /*
     * We disable catch in interpreters where the limit has been exceeded.
     */

    if (rewind || Tcl_LimitExceeded(interp)) {
	Tcl_AppendObjToErrorInfo(interp, Tcl_ObjPrintf(
		"\n    (\"catch\" body line %d)", Tcl_GetErrorLine(interp)));
	return TCL_ERROR;
    }

    if (objc >= 3) {
	if (NULL == Tcl_ObjSetVar2(interp, varNamePtr, NULL,
		Tcl_GetObjResult(interp), TCL_LEAVE_ERR_MSG)) {
	    return TCL_ERROR;
	}
    }
    if (objc == 4) {
	Tcl_Obj *options = Tcl_GetReturnOptions(interp, result);

	if (NULL == Tcl_ObjSetVar2(interp, optionVarNamePtr, NULL,
		options, TCL_LEAVE_ERR_MSG)) {
	    /* Do not decrRefCount 'options', it was already done by
	     * Tcl_ObjSetVar2 */
	    return TCL_ERROR;
	}
    }

    Tcl_ResetResult(interp);
    Tcl_SetObjResult(interp, Tcl_NewWideIntObj(result));
    return TCL_OK;
}

/*
 *----------------------------------------------------------------------
 *
 * Tcl_CdObjCmd --
 *
 *	This procedure is invoked to process the "cd" Tcl command. See the
 *	user documentation for details on what it does.
 *
 * Results:
 *	A standard Tcl result.
 *
 * Side effects:
 *	See the user documentation.
 *
 *----------------------------------------------------------------------
 */

	/* ARGSUSED */
int
Tcl_CdObjCmd(
    ClientData dummy,		/* Not used. */
    Tcl_Interp *interp,		/* Current interpreter. */
    int objc,			/* Number of arguments. */
    Tcl_Obj *const objv[])	/* Argument objects. */
{
    Tcl_Obj *dir;
    int result;

    if (objc > 2) {
	Tcl_WrongNumArgs(interp, 1, objv, "?dirName?");
	return TCL_ERROR;
    }

    if (objc == 2) {
	dir = objv[1];
    } else {
	TclNewLiteralStringObj(dir, "~");
	Tcl_IncrRefCount(dir);
    }
    if (Tcl_FSConvertToPathType(interp, dir) != TCL_OK) {
	result = TCL_ERROR;
    } else {
	result = Tcl_FSChdir(dir);
	if (result != TCL_OK) {
	    Tcl_SetObjResult(interp, Tcl_ObjPrintf(
		    "couldn't change working directory to \"%s\": %s",
		    TclGetString(dir), Tcl_PosixError(interp)));
	    result = TCL_ERROR;
	}
    }
    if (objc != 2) {
	Tcl_DecrRefCount(dir);
    }
    return result;
}

/*
 *----------------------------------------------------------------------
 *
 * Tcl_ConcatObjCmd --
 *
 *	This object-based procedure is invoked to process the "concat" Tcl
 *	command. See the user documentation for details on what it does.
 *
 * Results:
 *	A standard Tcl object result.
 *
 * Side effects:
 *	See the user documentation.
 *
 *----------------------------------------------------------------------
 */

	/* ARGSUSED */
int
Tcl_ConcatObjCmd(
    ClientData dummy,		/* Not used. */
    Tcl_Interp *interp,		/* Current interpreter. */
    int objc,			/* Number of arguments. */
    Tcl_Obj *const objv[])	/* Argument objects. */
{
    if (objc >= 2) {
	Tcl_SetObjResult(interp, Tcl_ConcatObj(objc-1, objv+1));
    }
    return TCL_OK;
}

/*
 *----------------------------------------------------------------------
 *
 * Tcl_ContinueObjCmd --
 *
 *	This procedure is invoked to process the "continue" Tcl command. See
 *	the user documentation for details on what it does.
 *
 *	With the bytecode compiler, this procedure is only called when a
 *	command name is computed at runtime, and is "continue" or the name to
 *	which "continue" was renamed: e.g., "set z continue; $z"
 *
 * Results:
 *	A standard Tcl result.
 *
 * Side effects:
 *	See the user documentation.
 *
 *----------------------------------------------------------------------
 */

	/* ARGSUSED */
int
Tcl_ContinueObjCmd(
    ClientData dummy,		/* Not used. */
    Tcl_Interp *interp,		/* Current interpreter. */
    int objc,			/* Number of arguments. */
    Tcl_Obj *const objv[])	/* Argument objects. */
{
    if (objc != 1) {
	Tcl_WrongNumArgs(interp, 1, objv, NULL);
	return TCL_ERROR;
    }
    return TCL_CONTINUE;
}

/*
 *-----------------------------------------------------------------------------
 *
 * TclInitEncodingCmd --
 *
 *	This function creates the 'encoding' ensemble.
 *
 * Results:
 *	Returns the Tcl_Command so created.
 *
 * Side effects:
 *	The ensemble is initialized.
 *
 * This command is hidden in a safe interpreter.
 */

Tcl_Command
TclInitEncodingCmd(
    Tcl_Interp* interp)		/* Tcl interpreter */
{
    static const EnsembleImplMap encodingImplMap[] = {
	{"convertfrom", EncodingConvertfromObjCmd, TclCompileBasic1Or2ArgCmd, NULL, NULL, 0},
	{"convertto",   EncodingConverttoObjCmd,   TclCompileBasic1Or2ArgCmd, NULL, NULL, 0},
	{"dirs",        EncodingDirsObjCmd,        TclCompileBasic0Or1ArgCmd, NULL, NULL, 1},
	{"names",       EncodingNamesObjCmd,       TclCompileBasic0ArgCmd,    NULL, NULL, 0},
	{"system",      EncodingSystemObjCmd,      TclCompileBasic0Or1ArgCmd, NULL, NULL, 1},
	{NULL,          NULL,                      NULL,                      NULL, NULL, 0}
    };

    return TclMakeEnsemble(interp, "encoding", encodingImplMap);
}

/*
 *----------------------------------------------------------------------
 *
 * EncodingConvertfromObjCmd --
 *
 *	This command converts a byte array in an external encoding into a
 *	Tcl string
 *
 * Results:
 *	A standard Tcl result.
 *
 *----------------------------------------------------------------------
 */

int
EncodingConvertfromObjCmd(
    ClientData dummy,		/* Not used. */
    Tcl_Interp *interp,		/* Current interpreter. */
    int objc,			/* Number of arguments. */
    Tcl_Obj *const objv[])	/* Argument objects. */
{
    Tcl_Obj *data;		/* Byte array to convert */
    Tcl_DString ds;		/* Buffer to hold the string */
    Tcl_Encoding encoding;	/* Encoding to use */
    size_t length;			/* Length of the byte array being converted */
    const char *bytesPtr;	/* Pointer to the first byte of the array */

    if (objc == 2) {
	encoding = Tcl_GetEncoding(interp, NULL);
	data = objv[1];
    } else if (objc == 3) {
	if (Tcl_GetEncodingFromObj(interp, objv[1], &encoding) != TCL_OK) {
	    return TCL_ERROR;
	}
	data = objv[2];
    } else {
	Tcl_WrongNumArgs(interp, 1, objv, "?encoding? data");
	return TCL_ERROR;
    }

    /*
     * Convert the string into a byte array in 'ds'
     */
    bytesPtr = (char *) TclGetByteArrayFromObj(data, &length);
    Tcl_ExternalToUtfDString(encoding, bytesPtr, length, &ds);

    /*
     * Note that we cannot use Tcl_DStringResult here because it will
     * truncate the string at the first null byte.
     */

    Tcl_SetObjResult(interp, TclDStringToObj(&ds));

    /*
     * We're done with the encoding
     */

    Tcl_FreeEncoding(encoding);
    return TCL_OK;

}

/*
 *----------------------------------------------------------------------
 *
 * EncodingConverttoObjCmd --
 *
 *	This command converts a Tcl string into a byte array that
 *	encodes the string according to some encoding.
 *
 * Results:
 *	A standard Tcl result.
 *
 *----------------------------------------------------------------------
 */

int
EncodingConverttoObjCmd(
    ClientData dummy,		/* Not used. */
    Tcl_Interp *interp,		/* Current interpreter. */
    int objc,			/* Number of arguments. */
    Tcl_Obj *const objv[])	/* Argument objects. */
{
    Tcl_Obj *data;		/* String to convert */
    Tcl_DString ds;		/* Buffer to hold the byte array */
    Tcl_Encoding encoding;	/* Encoding to use */
    size_t length;			/* Length of the string being converted */
    const char *stringPtr;	/* Pointer to the first byte of the string */

    /* TODO - ADJUST OBJ INDICES WHEN ENSEMBLIFYING THIS */

    if (objc == 2) {
	encoding = Tcl_GetEncoding(interp, NULL);
	data = objv[1];
    } else if (objc == 3) {
	if (Tcl_GetEncodingFromObj(interp, objv[1], &encoding) != TCL_OK) {
	    return TCL_ERROR;
	}
	data = objv[2];
    } else {
	Tcl_WrongNumArgs(interp, 1, objv, "?encoding? data");
	return TCL_ERROR;
    }

    /*
     * Convert the string to a byte array in 'ds'
     */

    stringPtr = TclGetStringFromObj(data, &length);
    Tcl_UtfToExternalDString(encoding, stringPtr, length, &ds);
    Tcl_SetObjResult(interp,
		     Tcl_NewByteArrayObj((unsigned char*) Tcl_DStringValue(&ds),
					 Tcl_DStringLength(&ds)));
    Tcl_DStringFree(&ds);

    /*
     * We're done with the encoding
     */

    Tcl_FreeEncoding(encoding);
    return TCL_OK;

}

/*
 *----------------------------------------------------------------------
 *
 * EncodingDirsObjCmd --
 *
 *	This command manipulates the encoding search path.
 *
 * Results:
 *	A standard Tcl result.
 *
 * Side effects:
 *	Can set the encoding search path.
 *
 *----------------------------------------------------------------------
 */

int
EncodingDirsObjCmd(
    ClientData dummy,		/* Not used. */
    Tcl_Interp *interp,		/* Current interpreter. */
    int objc,			/* Number of arguments. */
    Tcl_Obj *const objv[])	/* Argument objects. */
{
    Tcl_Obj *dirListObj;

    if (objc > 2) {
	Tcl_WrongNumArgs(interp, 1, objv, "?dirList?");
	return TCL_ERROR;
    }
    if (objc == 1) {
	Tcl_SetObjResult(interp, Tcl_GetEncodingSearchPath());
	return TCL_OK;
    }

    dirListObj = objv[1];
    if (Tcl_SetEncodingSearchPath(dirListObj) == TCL_ERROR) {
	Tcl_SetObjResult(interp, Tcl_ObjPrintf(
		"expected directory list but got \"%s\"",
		TclGetString(dirListObj)));
	Tcl_SetErrorCode(interp, "TCL", "OPERATION", "ENCODING", "BADPATH",
		NULL);
	return TCL_ERROR;
    }
    Tcl_SetObjResult(interp, dirListObj);
    return TCL_OK;
}

/*
 *-----------------------------------------------------------------------------
 *
 * EncodingNamesObjCmd --
 *
 *	This command returns a list of the available encoding names
 *
 * Results:
 *	Returns a standard Tcl result
 *
 *-----------------------------------------------------------------------------
 */

int
EncodingNamesObjCmd(ClientData dummy,       /* Unused */
		    Tcl_Interp* interp,	    /* Tcl interpreter */
		    int objc,		    /* Number of command line args */
		    Tcl_Obj* const objv[])  /* Vector of command line args */
{
    if (objc > 1) {
	Tcl_WrongNumArgs(interp, 1, objv, NULL);
	return TCL_ERROR;
    }
    Tcl_GetEncodingNames(interp);
    return TCL_OK;
}

/*
 *-----------------------------------------------------------------------------
 *
 * EncodingSystemObjCmd --
 *
 *	This command retrieves or changes the system encoding
 *
 * Results:
 *	Returns a standard Tcl result
 *
 * Side effects:
 *	May change the system encoding.
 *
 *-----------------------------------------------------------------------------
 */

int
EncodingSystemObjCmd(ClientData dummy,      /* Unused */
		     Tcl_Interp* interp,    /* Tcl interpreter */
		     int objc,		    /* Number of command line args */
		     Tcl_Obj* const objv[]) /* Vector of command line args */
{
    if (objc > 2) {
	Tcl_WrongNumArgs(interp, 1, objv, "?encoding?");
	return TCL_ERROR;
    }
    if (objc == 1) {
	Tcl_SetObjResult(interp,
			 Tcl_NewStringObj(Tcl_GetEncodingName(NULL), -1));
    } else {
	return Tcl_SetSystemEncoding(interp, TclGetString(objv[1]));
    }
    return TCL_OK;
}

/*
 *----------------------------------------------------------------------
 *
 * Tcl_ErrorObjCmd --
 *
 *	This procedure is invoked to process the "error" Tcl command. See the
 *	user documentation for details on what it does.
 *
 * Results:
 *	A standard Tcl object result.
 *
 * Side effects:
 *	See the user documentation.
 *
 *----------------------------------------------------------------------
 */

	/* ARGSUSED */
int
Tcl_ErrorObjCmd(
    ClientData dummy,		/* Not used. */
    Tcl_Interp *interp,		/* Current interpreter. */
    int objc,			/* Number of arguments. */
    Tcl_Obj *const objv[])	/* Argument objects. */
{
    Tcl_Obj *options, *optName;

    if ((objc < 2) || (objc > 4)) {
	Tcl_WrongNumArgs(interp, 1, objv, "message ?errorInfo? ?errorCode?");
	return TCL_ERROR;
    }

    TclNewLiteralStringObj(options, "-code error -level 0");

    if (objc >= 3) {		/* Process the optional info argument */
	TclNewLiteralStringObj(optName, "-errorinfo");
	Tcl_ListObjAppendElement(NULL, options, optName);
	Tcl_ListObjAppendElement(NULL, options, objv[2]);
    }

    if (objc >= 4) {		/* Process the optional code argument */
	TclNewLiteralStringObj(optName, "-errorcode");
	Tcl_ListObjAppendElement(NULL, options, optName);
	Tcl_ListObjAppendElement(NULL, options, objv[3]);
    }

    Tcl_SetObjResult(interp, objv[1]);
    return Tcl_SetReturnOptions(interp, options);
}

/*
 *----------------------------------------------------------------------
 *
 * Tcl_EvalObjCmd --
 *
 *	This object-based procedure is invoked to process the "eval" Tcl
 *	command. See the user documentation for details on what it does.
 *
 * Results:
 *	A standard Tcl object result.
 *
 * Side effects:
 *	See the user documentation.
 *
 *----------------------------------------------------------------------
 */

	/* ARGSUSED */
static int
EvalCmdErrMsg(
    ClientData data[],
    Tcl_Interp *interp,
    int result)
{
    if (result == TCL_ERROR) {
	Tcl_AppendObjToErrorInfo(interp, Tcl_ObjPrintf(
		"\n    (\"eval\" body line %d)", Tcl_GetErrorLine(interp)));
    }
    return result;
}

int
Tcl_EvalObjCmd(
    ClientData dummy,		/* Not used. */
    Tcl_Interp *interp,		/* Current interpreter. */
    int objc,			/* Number of arguments. */
    Tcl_Obj *const objv[])	/* Argument objects. */
{
    return Tcl_NRCallObjProc(interp, TclNREvalObjCmd, dummy, objc, objv);
}

int
TclNREvalObjCmd(
    ClientData dummy,		/* Not used. */
    Tcl_Interp *interp,		/* Current interpreter. */
    int objc,			/* Number of arguments. */
    Tcl_Obj *const objv[])	/* Argument objects. */
{
    register Tcl_Obj *objPtr;
    Interp *iPtr = (Interp *) interp;
    CmdFrame *invoker = NULL;
    int word = 0;

    if (objc < 2) {
	Tcl_WrongNumArgs(interp, 1, objv, "arg ?arg ...?");
	return TCL_ERROR;
    }

    if (objc == 2) {
	/*
	 * TIP #280. Make argument location available to eval'd script.
	 */

	invoker = iPtr->cmdFramePtr;
	word = 1;
	objPtr = objv[1];
	TclArgumentGet(interp, objPtr, &invoker, &word);
    } else {
	/*
	 * More than one argument: concatenate them together with spaces
	 * between, then evaluate the result. Tcl_EvalObjEx will delete the
	 * object when it decrements its refcount after eval'ing it.
	 *
	 * TIP #280. Make invoking context available to eval'd script, done
	 * with the default values.
	 */

	objPtr = Tcl_ConcatObj(objc-1, objv+1);
    }
    TclNRAddCallback(interp, EvalCmdErrMsg, NULL, NULL, NULL, NULL);
    return TclNREvalObjEx(interp, objPtr, 0, invoker, word);
}

/*
 *----------------------------------------------------------------------
 *
 * Tcl_ExitObjCmd --
 *
 *	This procedure is invoked to process the "exit" Tcl command. See the
 *	user documentation for details on what it does.
 *
 * Results:
 *	A standard Tcl object result.
 *
 * Side effects:
 *	See the user documentation.
 *
 *----------------------------------------------------------------------
 */

	/* ARGSUSED */
int
Tcl_ExitObjCmd(
    ClientData dummy,		/* Not used. */
    Tcl_Interp *interp,		/* Current interpreter. */
    int objc,			/* Number of arguments. */
    Tcl_Obj *const objv[])	/* Argument objects. */
{
    int value;

    if ((objc != 1) && (objc != 2)) {
	Tcl_WrongNumArgs(interp, 1, objv, "?returnCode?");
	return TCL_ERROR;
    }

    if (objc == 1) {
	value = 0;
    } else if (Tcl_GetIntFromObj(interp, objv[1], &value) != TCL_OK) {
	return TCL_ERROR;
    }
    Tcl_Exit(value);
    /*NOTREACHED*/
    return TCL_OK;		/* Better not ever reach this! */
}

/*
 *----------------------------------------------------------------------
 *
 * Tcl_ExprObjCmd --
 *
 *	This object-based procedure is invoked to process the "expr" Tcl
 *	command. See the user documentation for details on what it does.
 *
 *	With the bytecode compiler, this procedure is called in two
 *	circumstances: 1) to execute expr commands that are too complicated or
 *	too unsafe to try compiling directly into an inline sequence of
 *	instructions, and 2) to execute commands where the command name is
 *	computed at runtime and is "expr" or the name to which "expr" was
 *	renamed (e.g., "set z expr; $z 2+3")
 *
 * Results:
 *	A standard Tcl object result.
 *
 * Side effects:
 *	See the user documentation.
 *
 *----------------------------------------------------------------------
 */

	/* ARGSUSED */
int
Tcl_ExprObjCmd(
    ClientData dummy,		/* Not used. */
    Tcl_Interp *interp,		/* Current interpreter. */
    int objc,			/* Number of arguments. */
    Tcl_Obj *const objv[])	/* Argument objects. */
{
    return Tcl_NRCallObjProc(interp, TclNRExprObjCmd, dummy, objc, objv);
}

int
TclNRExprObjCmd(
    ClientData dummy,		/* Not used. */
    Tcl_Interp *interp,		/* Current interpreter. */
    int objc,			/* Number of arguments. */
    Tcl_Obj *const objv[])	/* Argument objects. */
{
    Tcl_Obj *resultPtr, *objPtr;

    if (objc < 2) {
	Tcl_WrongNumArgs(interp, 1, objv, "arg ?arg ...?");
	return TCL_ERROR;
    }

    TclNewObj(resultPtr);
    Tcl_IncrRefCount(resultPtr);
    if (objc == 2) {
	objPtr = objv[1];
	TclNRAddCallback(interp, ExprCallback, resultPtr, NULL, NULL, NULL);
    } else {
	objPtr = Tcl_ConcatObj(objc-1, objv+1);
	TclNRAddCallback(interp, ExprCallback, resultPtr, objPtr, NULL, NULL);
    }

    return Tcl_NRExprObj(interp, objPtr, resultPtr);
}

static int
ExprCallback(
    ClientData data[],
    Tcl_Interp *interp,
    int result)
{
    Tcl_Obj *resultPtr = data[0];
    Tcl_Obj *objPtr = data[1];

    if (objPtr != NULL) {
	Tcl_DecrRefCount(objPtr);
    }

    if (result == TCL_OK) {
	Tcl_SetObjResult(interp, resultPtr);
    }
    Tcl_DecrRefCount(resultPtr);
    return result;
}

/*
 *----------------------------------------------------------------------
 *
 * TclInitFileCmd --
 *
 *	This function builds the "file" Tcl command ensemble. See the user
 *	documentation for details on what that ensemble does.
 *
 *	PLEASE NOTE THAT THIS FAILS WITH FILENAMES AND PATHS WITH EMBEDDED
 *	NULLS. With the object-based Tcl_FS APIs, the above NOTE may no longer
 *	be true. In any case this assertion should be tested.
 *
 * Results:
 *	A standard Tcl result.
 *
 * Side effects:
 *	See the user documentation.
 *
 *----------------------------------------------------------------------
 */

Tcl_Command
TclInitFileCmd(
    Tcl_Interp *interp)
{
    /*
     * Note that most subcommands are unsafe because either they manipulate
     * the native filesystem or because they reveal information about the
     * native filesystem.
     */

    static const EnsembleImplMap initMap[] = {
	{"atime",	FileAttrAccessTimeCmd,	TclCompileBasic1Or2ArgCmd, NULL, NULL, 1},
	{"attributes",	TclFileAttrsCmd,	NULL, NULL, NULL, 1},
	{"channels",	TclChannelNamesCmd,	TclCompileBasic0Or1ArgCmd, NULL, NULL, 0},
	{"copy",	TclFileCopyCmd,		NULL, NULL, NULL, 1},
	{"delete",	TclFileDeleteCmd,	TclCompileBasicMin0ArgCmd, NULL, NULL, 1},
	{"dirname",	PathDirNameCmd,		TclCompileBasic1ArgCmd, NULL, NULL, 1},
	{"executable",	FileAttrIsExecutableCmd, TclCompileBasic1ArgCmd, NULL, NULL, 1},
	{"exists",	FileAttrIsExistingCmd,	TclCompileBasic1ArgCmd, NULL, NULL, 1},
	{"extension",	PathExtensionCmd,	TclCompileBasic1ArgCmd, NULL, NULL, 1},
	{"isdirectory",	FileAttrIsDirectoryCmd,	TclCompileBasic1ArgCmd, NULL, NULL, 1},
	{"isfile",	FileAttrIsFileCmd,	TclCompileBasic1ArgCmd, NULL, NULL, 1},
	{"join",	PathJoinCmd,		TclCompileBasicMin1ArgCmd, NULL, NULL, 0},
	{"link",	TclFileLinkCmd,		TclCompileBasic1To3ArgCmd, NULL, NULL, 1},
	{"lstat",	FileAttrLinkStatCmd,	TclCompileBasic2ArgCmd, NULL, NULL, 1},
	{"mtime",	FileAttrModifyTimeCmd,	TclCompileBasic1Or2ArgCmd, NULL, NULL, 1},
	{"mkdir",	TclFileMakeDirsCmd,	TclCompileBasicMin0ArgCmd, NULL, NULL, 1},
	{"nativename",	PathNativeNameCmd,	TclCompileBasic1ArgCmd, NULL, NULL, 1},
	{"normalize",	PathNormalizeCmd,	TclCompileBasic1ArgCmd, NULL, NULL, 1},
	{"owned",	FileAttrIsOwnedCmd,	TclCompileBasic1ArgCmd, NULL, NULL, 1},
	{"pathtype",	PathTypeCmd,		TclCompileBasic1ArgCmd, NULL, NULL, 0},
	{"readable",	FileAttrIsReadableCmd,	TclCompileBasic1ArgCmd, NULL, NULL, 1},
	{"readlink",	TclFileReadLinkCmd,	TclCompileBasic1ArgCmd, NULL, NULL, 1},
	{"rename",	TclFileRenameCmd,	NULL, NULL, NULL, 1},
	{"rootname",	PathRootNameCmd,	TclCompileBasic1ArgCmd, NULL, NULL, 1},
	{"separator",	FilesystemSeparatorCmd,	TclCompileBasic0Or1ArgCmd, NULL, NULL, 0},
	{"size",	FileAttrSizeCmd,	TclCompileBasic1ArgCmd, NULL, NULL, 1},
	{"split",	PathSplitCmd,		TclCompileBasic1ArgCmd, NULL, NULL, 0},
	{"stat",	FileAttrStatCmd,	TclCompileBasic2ArgCmd, NULL, NULL, 1},
	{"system",	PathFilesystemCmd,	TclCompileBasic0Or1ArgCmd, NULL, NULL, 0},
	{"tail",	PathTailCmd,		TclCompileBasic1ArgCmd, NULL, NULL, 1},
	{"tempfile",	TclFileTemporaryCmd,	TclCompileBasic0To2ArgCmd, NULL, NULL, 1},
	{"type",	FileAttrTypeCmd,	TclCompileBasic1ArgCmd, NULL, NULL, 1},
	{"volumes",	FilesystemVolumesCmd,	TclCompileBasic0ArgCmd, NULL, NULL, 1},
	{"writable",	FileAttrIsWritableCmd,	TclCompileBasic1ArgCmd, NULL, NULL, 1},
	{NULL, NULL, NULL, NULL, NULL, 0}
    };
    return TclMakeEnsemble(interp, "file", initMap);
}

/*
 *----------------------------------------------------------------------
 *
 * FileAttrAccessTimeCmd --
 *
 *	This function is invoked to process the "file atime" Tcl command. See
 *	the user documentation for details on what it does.
 *
 * Results:
 *	A standard Tcl result.
 *
 * Side effects:
 *	May update the access time on the file, if requested by the user.
 *
 *----------------------------------------------------------------------
 */

static int
FileAttrAccessTimeCmd(
    ClientData clientData,
    Tcl_Interp *interp,
    int objc,
    Tcl_Obj *const objv[])
{
    Tcl_StatBuf buf;
    struct utimbuf tval;

    if (objc < 2 || objc > 3) {
	Tcl_WrongNumArgs(interp, 1, objv, "name ?time?");
	return TCL_ERROR;
    }
    if (GetStatBuf(interp, objv[1], Tcl_FSStat, &buf) != TCL_OK) {
	return TCL_ERROR;
    }
#if defined(_WIN32)
    /* We use a value of 0 to indicate the access time not available */
    if (buf.st_atime == 0) {
        Tcl_SetObjResult(interp, Tcl_ObjPrintf(
                             "could not get access time for file \"%s\"",
                             TclGetString(objv[1])));
        return TCL_ERROR;
    }
#endif

    if (objc == 3) {
	/*
	 * Need separate variable for reading longs from an object on 64-bit
	 * platforms. [Bug 698146]
	 */

	Tcl_WideInt newTime;

	if (TclGetWideIntFromObj(interp, objv[2], &newTime) != TCL_OK) {
	    return TCL_ERROR;
	}

	tval.actime = newTime;
	tval.modtime = buf.st_mtime;

	if (Tcl_FSUtime(objv[1], &tval) != 0) {
	    Tcl_SetObjResult(interp, Tcl_ObjPrintf(
		    "could not set access time for file \"%s\": %s",
		    TclGetString(objv[1]), Tcl_PosixError(interp)));
	    return TCL_ERROR;
	}

	/*
	 * Do another stat to ensure that the we return the new recognized
	 * atime - hopefully the same as the one we sent in. However, fs's
	 * like FAT don't even know what atime is.
	 */

	if (GetStatBuf(interp, objv[1], Tcl_FSStat, &buf) != TCL_OK) {
	    return TCL_ERROR;
	}
    }

<<<<<<< HEAD
    Tcl_SetObjResult(interp, Tcl_NewLongObj(buf.st_atime));
=======
    Tcl_SetObjResult(interp, Tcl_NewWideIntObj((long) buf.st_atime));
>>>>>>> 19616335
    return TCL_OK;
}

/*
 *----------------------------------------------------------------------
 *
 * FileAttrModifyTimeCmd --
 *
 *	This function is invoked to process the "file mtime" Tcl command. See
 *	the user documentation for details on what it does.
 *
 * Results:
 *	A standard Tcl result.
 *
 * Side effects:
 *	May update the modification time on the file, if requested by the
 *	user.
 *
 *----------------------------------------------------------------------
 */

static int
FileAttrModifyTimeCmd(
    ClientData clientData,
    Tcl_Interp *interp,
    int objc,
    Tcl_Obj *const objv[])
{
    Tcl_StatBuf buf;
    struct utimbuf tval;

    if (objc < 2 || objc > 3) {
	Tcl_WrongNumArgs(interp, 1, objv, "name ?time?");
	return TCL_ERROR;
    }
    if (GetStatBuf(interp, objv[1], Tcl_FSStat, &buf) != TCL_OK) {
	return TCL_ERROR;
    }
#if defined(_WIN32)
    /* We use a value of 0 to indicate the modification time not available */
    if (buf.st_mtime == 0) {
        Tcl_SetObjResult(interp, Tcl_ObjPrintf(
                             "could not get modification time for file \"%s\"",
                             TclGetString(objv[1])));
        return TCL_ERROR;
    }
#endif
    if (objc == 3) {
	/*
	 * Need separate variable for reading longs from an object on 64-bit
	 * platforms. [Bug 698146]
	 */

	Tcl_WideInt newTime;

	if (TclGetWideIntFromObj(interp, objv[2], &newTime) != TCL_OK) {
	    return TCL_ERROR;
	}

	tval.actime = buf.st_atime;
	tval.modtime = newTime;

	if (Tcl_FSUtime(objv[1], &tval) != 0) {
	    Tcl_SetObjResult(interp, Tcl_ObjPrintf(
		    "could not set modification time for file \"%s\": %s",
		    TclGetString(objv[1]), Tcl_PosixError(interp)));
	    return TCL_ERROR;
	}

	/*
	 * Do another stat to ensure that the we return the new recognized
	 * mtime - hopefully the same as the one we sent in.
	 */

	if (GetStatBuf(interp, objv[1], Tcl_FSStat, &buf) != TCL_OK) {
	    return TCL_ERROR;
	}
    }

<<<<<<< HEAD
    Tcl_SetObjResult(interp, Tcl_NewLongObj(buf.st_mtime));
=======
    Tcl_SetObjResult(interp, Tcl_NewWideIntObj((long) buf.st_mtime));
>>>>>>> 19616335
    return TCL_OK;
}

/*
 *----------------------------------------------------------------------
 *
 * FileAttrLinkStatCmd --
 *
 *	This function is invoked to process the "file lstat" Tcl command. See
 *	the user documentation for details on what it does.
 *
 * Results:
 *	A standard Tcl result.
 *
 * Side effects:
 *	Writes to an array named by the user.
 *
 *----------------------------------------------------------------------
 */

static int
FileAttrLinkStatCmd(
    ClientData clientData,
    Tcl_Interp *interp,
    int objc,
    Tcl_Obj *const objv[])
{
    Tcl_StatBuf buf;

    if (objc != 3) {
	Tcl_WrongNumArgs(interp, 1, objv, "name varName");
	return TCL_ERROR;
    }
    if (GetStatBuf(interp, objv[1], Tcl_FSLstat, &buf) != TCL_OK) {
	return TCL_ERROR;
    }
    return StoreStatData(interp, objv[2], &buf);
}

/*
 *----------------------------------------------------------------------
 *
 * FileAttrStatCmd --
 *
 *	This function is invoked to process the "file stat" Tcl command. See
 *	the user documentation for details on what it does.
 *
 * Results:
 *	A standard Tcl result.
 *
 * Side effects:
 *	Writes to an array named by the user.
 *
 *----------------------------------------------------------------------
 */

static int
FileAttrStatCmd(
    ClientData clientData,
    Tcl_Interp *interp,
    int objc,
    Tcl_Obj *const objv[])
{
    Tcl_StatBuf buf;

    if (objc != 3) {
	Tcl_WrongNumArgs(interp, 1, objv, "name varName");
	return TCL_ERROR;
    }
    if (GetStatBuf(interp, objv[1], Tcl_FSStat, &buf) != TCL_OK) {
	return TCL_ERROR;
    }
    return StoreStatData(interp, objv[2], &buf);
}

/*
 *----------------------------------------------------------------------
 *
 * FileAttrTypeCmd --
 *
 *	This function is invoked to process the "file type" Tcl command. See
 *	the user documentation for details on what it does.
 *
 * Results:
 *	A standard Tcl result.
 *
 * Side effects:
 *	None.
 *
 *----------------------------------------------------------------------
 */

static int
FileAttrTypeCmd(
    ClientData clientData,
    Tcl_Interp *interp,
    int objc,
    Tcl_Obj *const objv[])
{
    Tcl_StatBuf buf;

    if (objc != 2) {
	Tcl_WrongNumArgs(interp, 1, objv, "name");
	return TCL_ERROR;
    }
    if (GetStatBuf(interp, objv[1], Tcl_FSLstat, &buf) != TCL_OK) {
	return TCL_ERROR;
    }
    Tcl_SetObjResult(interp, Tcl_NewStringObj(
	    GetTypeFromMode((unsigned short) buf.st_mode), -1));
    return TCL_OK;
}

/*
 *----------------------------------------------------------------------
 *
 * FileAttrSizeCmd --
 *
 *	This function is invoked to process the "file size" Tcl command. See
 *	the user documentation for details on what it does.
 *
 * Results:
 *	A standard Tcl result.
 *
 * Side effects:
 *	None.
 *
 *----------------------------------------------------------------------
 */

static int
FileAttrSizeCmd(
    ClientData clientData,
    Tcl_Interp *interp,
    int objc,
    Tcl_Obj *const objv[])
{
    Tcl_StatBuf buf;

    if (objc != 2) {
	Tcl_WrongNumArgs(interp, 1, objv, "name");
	return TCL_ERROR;
    }
    if (GetStatBuf(interp, objv[1], Tcl_FSStat, &buf) != TCL_OK) {
	return TCL_ERROR;
    }
    Tcl_SetObjResult(interp, Tcl_NewWideIntObj((Tcl_WideInt) buf.st_size));
    return TCL_OK;
}

/*
 *----------------------------------------------------------------------
 *
 * FileAttrIsDirectoryCmd --
 *
 *	This function is invoked to process the "file isdirectory" Tcl
 *	command. See the user documentation for details on what it does.
 *
 * Results:
 *	A standard Tcl result.
 *
 * Side effects:
 *	None.
 *
 *----------------------------------------------------------------------
 */

static int
FileAttrIsDirectoryCmd(
    ClientData clientData,
    Tcl_Interp *interp,
    int objc,
    Tcl_Obj *const objv[])
{
    Tcl_StatBuf buf;
    int value = 0;

    if (objc != 2) {
	Tcl_WrongNumArgs(interp, 1, objv, "name");
	return TCL_ERROR;
    }
    if (GetStatBuf(NULL, objv[1], Tcl_FSStat, &buf) == TCL_OK) {
	value = S_ISDIR(buf.st_mode);
    }
    Tcl_SetObjResult(interp, Tcl_NewBooleanObj(value));
    return TCL_OK;
}

/*
 *----------------------------------------------------------------------
 *
 * FileAttrIsExecutableCmd --
 *
 *	This function is invoked to process the "file executable" Tcl command.
 *	See the user documentation for details on what it does.
 *
 * Results:
 *	A standard Tcl result.
 *
 * Side effects:
 *	None.
 *
 *----------------------------------------------------------------------
 */

static int
FileAttrIsExecutableCmd(
    ClientData clientData,
    Tcl_Interp *interp,
    int objc,
    Tcl_Obj *const objv[])
{
    if (objc != 2) {
	Tcl_WrongNumArgs(interp, 1, objv, "name");
	return TCL_ERROR;
    }
    return CheckAccess(interp, objv[1], X_OK);
}

/*
 *----------------------------------------------------------------------
 *
 * FileAttrIsExistingCmd --
 *
 *	This function is invoked to process the "file exists" Tcl command. See
 *	the user documentation for details on what it does.
 *
 * Results:
 *	A standard Tcl result.
 *
 * Side effects:
 *	None.
 *
 *----------------------------------------------------------------------
 */

static int
FileAttrIsExistingCmd(
    ClientData clientData,
    Tcl_Interp *interp,
    int objc,
    Tcl_Obj *const objv[])
{
    if (objc != 2) {
	Tcl_WrongNumArgs(interp, 1, objv, "name");
	return TCL_ERROR;
    }
    return CheckAccess(interp, objv[1], F_OK);
}

/*
 *----------------------------------------------------------------------
 *
 * FileAttrIsFileCmd --
 *
 *	This function is invoked to process the "file isfile" Tcl command. See
 *	the user documentation for details on what it does.
 *
 * Results:
 *	A standard Tcl result.
 *
 * Side effects:
 *	None.
 *
 *----------------------------------------------------------------------
 */

static int
FileAttrIsFileCmd(
    ClientData clientData,
    Tcl_Interp *interp,
    int objc,
    Tcl_Obj *const objv[])
{
    Tcl_StatBuf buf;
    int value = 0;

    if (objc != 2) {
	Tcl_WrongNumArgs(interp, 1, objv, "name");
	return TCL_ERROR;
    }
    if (GetStatBuf(NULL, objv[1], Tcl_FSStat, &buf) == TCL_OK) {
	value = S_ISREG(buf.st_mode);
    }
    Tcl_SetObjResult(interp, Tcl_NewBooleanObj(value));
    return TCL_OK;
}

/*
 *----------------------------------------------------------------------
 *
 * FileAttrIsOwnedCmd --
 *
 *	This function is invoked to process the "file owned" Tcl command. See
 *	the user documentation for details on what it does.
 *
 * Results:
 *	A standard Tcl result.
 *
 * Side effects:
 *	None.
 *
 *----------------------------------------------------------------------
 */

static int
FileAttrIsOwnedCmd(
    ClientData clientData,
    Tcl_Interp *interp,
    int objc,
    Tcl_Obj *const objv[])
{
#ifdef __CYGWIN__
#define geteuid() (short)(geteuid)()
#endif
#if !defined(_WIN32)
    Tcl_StatBuf buf;
#endif
    int value = 0;

    if (objc != 2) {
	Tcl_WrongNumArgs(interp, 1, objv, "name");
	return TCL_ERROR;
    }
#if defined(_WIN32)
    value = TclWinFileOwned(objv[1]);
#else
    if (GetStatBuf(NULL, objv[1], Tcl_FSStat, &buf) == TCL_OK) {
	value = (geteuid() == buf.st_uid);
    }
#endif
    Tcl_SetObjResult(interp, Tcl_NewBooleanObj(value));
    return TCL_OK;
}

/*
 *----------------------------------------------------------------------
 *
 * FileAttrIsReadableCmd --
 *
 *	This function is invoked to process the "file readable" Tcl command.
 *	See the user documentation for details on what it does.
 *
 * Results:
 *	A standard Tcl result.
 *
 * Side effects:
 *	None.
 *
 *----------------------------------------------------------------------
 */

static int
FileAttrIsReadableCmd(
    ClientData clientData,
    Tcl_Interp *interp,
    int objc,
    Tcl_Obj *const objv[])
{
    if (objc != 2) {
	Tcl_WrongNumArgs(interp, 1, objv, "name");
	return TCL_ERROR;
    }
    return CheckAccess(interp, objv[1], R_OK);
}

/*
 *----------------------------------------------------------------------
 *
 * FileAttrIsWritableCmd --
 *
 *	This function is invoked to process the "file writable" Tcl command.
 *	See the user documentation for details on what it does.
 *
 * Results:
 *	A standard Tcl result.
 *
 * Side effects:
 *	None.
 *
 *----------------------------------------------------------------------
 */

static int
FileAttrIsWritableCmd(
    ClientData clientData,
    Tcl_Interp *interp,
    int objc,
    Tcl_Obj *const objv[])
{
    if (objc != 2) {
	Tcl_WrongNumArgs(interp, 1, objv, "name");
	return TCL_ERROR;
    }
    return CheckAccess(interp, objv[1], W_OK);
}

/*
 *----------------------------------------------------------------------
 *
 * PathDirNameCmd --
 *
 *	This function is invoked to process the "file dirname" Tcl command.
 *	See the user documentation for details on what it does.
 *
 * Results:
 *	A standard Tcl result.
 *
 * Side effects:
 *	None.
 *
 *----------------------------------------------------------------------
 */

static int
PathDirNameCmd(
    ClientData clientData,
    Tcl_Interp *interp,
    int objc,
    Tcl_Obj *const objv[])
{
    Tcl_Obj *dirPtr;

    if (objc != 2) {
	Tcl_WrongNumArgs(interp, 1, objv, "name");
	return TCL_ERROR;
    }
    dirPtr = TclPathPart(interp, objv[1], TCL_PATH_DIRNAME);
    if (dirPtr == NULL) {
	return TCL_ERROR;
    }
    Tcl_SetObjResult(interp, dirPtr);
    Tcl_DecrRefCount(dirPtr);
    return TCL_OK;
}

/*
 *----------------------------------------------------------------------
 *
 * PathExtensionCmd --
 *
 *	This function is invoked to process the "file extension" Tcl command.
 *	See the user documentation for details on what it does.
 *
 * Results:
 *	A standard Tcl result.
 *
 * Side effects:
 *	None.
 *
 *----------------------------------------------------------------------
 */

static int
PathExtensionCmd(
    ClientData clientData,
    Tcl_Interp *interp,
    int objc,
    Tcl_Obj *const objv[])
{
    Tcl_Obj *dirPtr;

    if (objc != 2) {
	Tcl_WrongNumArgs(interp, 1, objv, "name");
	return TCL_ERROR;
    }
    dirPtr = TclPathPart(interp, objv[1], TCL_PATH_EXTENSION);
    if (dirPtr == NULL) {
	return TCL_ERROR;
    }
    Tcl_SetObjResult(interp, dirPtr);
    Tcl_DecrRefCount(dirPtr);
    return TCL_OK;
}

/*
 *----------------------------------------------------------------------
 *
 * PathRootNameCmd --
 *
 *	This function is invoked to process the "file root" Tcl command. See
 *	the user documentation for details on what it does.
 *
 * Results:
 *	A standard Tcl result.
 *
 * Side effects:
 *	None.
 *
 *----------------------------------------------------------------------
 */

static int
PathRootNameCmd(
    ClientData clientData,
    Tcl_Interp *interp,
    int objc,
    Tcl_Obj *const objv[])
{
    Tcl_Obj *dirPtr;

    if (objc != 2) {
	Tcl_WrongNumArgs(interp, 1, objv, "name");
	return TCL_ERROR;
    }
    dirPtr = TclPathPart(interp, objv[1], TCL_PATH_ROOT);
    if (dirPtr == NULL) {
	return TCL_ERROR;
    }
    Tcl_SetObjResult(interp, dirPtr);
    Tcl_DecrRefCount(dirPtr);
    return TCL_OK;
}

/*
 *----------------------------------------------------------------------
 *
 * PathTailCmd --
 *
 *	This function is invoked to process the "file tail" Tcl command. See
 *	the user documentation for details on what it does.
 *
 * Results:
 *	A standard Tcl result.
 *
 * Side effects:
 *	None.
 *
 *----------------------------------------------------------------------
 */

static int
PathTailCmd(
    ClientData clientData,
    Tcl_Interp *interp,
    int objc,
    Tcl_Obj *const objv[])
{
    Tcl_Obj *dirPtr;

    if (objc != 2) {
	Tcl_WrongNumArgs(interp, 1, objv, "name");
	return TCL_ERROR;
    }
    dirPtr = TclPathPart(interp, objv[1], TCL_PATH_TAIL);
    if (dirPtr == NULL) {
	return TCL_ERROR;
    }
    Tcl_SetObjResult(interp, dirPtr);
    Tcl_DecrRefCount(dirPtr);
    return TCL_OK;
}

/*
 *----------------------------------------------------------------------
 *
 * PathFilesystemCmd --
 *
 *	This function is invoked to process the "file system" Tcl command. See
 *	the user documentation for details on what it does.
 *
 * Results:
 *	A standard Tcl result.
 *
 * Side effects:
 *	None.
 *
 *----------------------------------------------------------------------
 */

static int
PathFilesystemCmd(
    ClientData clientData,
    Tcl_Interp *interp,
    int objc,
    Tcl_Obj *const objv[])
{
    Tcl_Obj *fsInfo;

    if (objc != 2) {
	Tcl_WrongNumArgs(interp, 1, objv, "name");
	return TCL_ERROR;
    }
    fsInfo = Tcl_FSFileSystemInfo(objv[1]);
    if (fsInfo == NULL) {
	Tcl_SetObjResult(interp, Tcl_NewStringObj("unrecognised path", -1));
	Tcl_SetErrorCode(interp, "TCL", "LOOKUP", "FILESYSTEM",
		Tcl_GetString(objv[1]), NULL);
	return TCL_ERROR;
    }
    Tcl_SetObjResult(interp, fsInfo);
    return TCL_OK;
}

/*
 *----------------------------------------------------------------------
 *
 * PathJoinCmd --
 *
 *	This function is invoked to process the "file join" Tcl command. See
 *	the user documentation for details on what it does.
 *
 * Results:
 *	A standard Tcl result.
 *
 * Side effects:
 *	None.
 *
 *----------------------------------------------------------------------
 */

static int
PathJoinCmd(
    ClientData clientData,
    Tcl_Interp *interp,
    int objc,
    Tcl_Obj *const objv[])
{
    if (objc < 2) {
	Tcl_WrongNumArgs(interp, 1, objv, "name ?name ...?");
	return TCL_ERROR;
    }
    Tcl_SetObjResult(interp, TclJoinPath(objc - 1, objv + 1, 0));
    return TCL_OK;
}

/*
 *----------------------------------------------------------------------
 *
 * PathNativeNameCmd --
 *
 *	This function is invoked to process the "file nativename" Tcl command.
 *	See the user documentation for details on what it does.
 *
 * Results:
 *	A standard Tcl result.
 *
 * Side effects:
 *	None.
 *
 *----------------------------------------------------------------------
 */

static int
PathNativeNameCmd(
    ClientData clientData,
    Tcl_Interp *interp,
    int objc,
    Tcl_Obj *const objv[])
{
    Tcl_DString ds;

    if (objc != 2) {
	Tcl_WrongNumArgs(interp, 1, objv, "name");
	return TCL_ERROR;
    }
    if (Tcl_TranslateFileName(interp, TclGetString(objv[1]), &ds) == NULL) {
	return TCL_ERROR;
    }
    Tcl_SetObjResult(interp, TclDStringToObj(&ds));
    return TCL_OK;
}

/*
 *----------------------------------------------------------------------
 *
 * PathNormalizeCmd --
 *
 *	This function is invoked to process the "file normalize" Tcl command.
 *	See the user documentation for details on what it does.
 *
 * Results:
 *	A standard Tcl result.
 *
 * Side effects:
 *	None.
 *
 *----------------------------------------------------------------------
 */

static int
PathNormalizeCmd(
    ClientData clientData,
    Tcl_Interp *interp,
    int objc,
    Tcl_Obj *const objv[])
{
    Tcl_Obj *fileName;

    if (objc != 2) {
	Tcl_WrongNumArgs(interp, 1, objv, "name");
	return TCL_ERROR;
    }
    fileName = Tcl_FSGetNormalizedPath(interp, objv[1]);
    if (fileName == NULL) {
	return TCL_ERROR;
    }
    Tcl_SetObjResult(interp, fileName);
    return TCL_OK;
}

/*
 *----------------------------------------------------------------------
 *
 * PathSplitCmd --
 *
 *	This function is invoked to process the "file split" Tcl command. See
 *	the user documentation for details on what it does.
 *
 * Results:
 *	A standard Tcl result.
 *
 * Side effects:
 *	None.
 *
 *----------------------------------------------------------------------
 */

static int
PathSplitCmd(
    ClientData clientData,
    Tcl_Interp *interp,
    int objc,
    Tcl_Obj *const objv[])
{
    Tcl_Obj *res;

    if (objc != 2) {
	Tcl_WrongNumArgs(interp, 1, objv, "name");
	return TCL_ERROR;
    }
    res = Tcl_FSSplitPath(objv[1], NULL);
    if (res == NULL) {
	Tcl_SetObjResult(interp, Tcl_ObjPrintf(
		"could not read \"%s\": no such file or directory",
		TclGetString(objv[1])));
	Tcl_SetErrorCode(interp, "TCL", "OPERATION", "PATHSPLIT", "NONESUCH",
		NULL);
	return TCL_ERROR;
    }
    Tcl_SetObjResult(interp, res);
    return TCL_OK;
}

/*
 *----------------------------------------------------------------------
 *
 * PathTypeCmd --
 *
 *	This function is invoked to process the "file pathtype" Tcl command.
 *	See the user documentation for details on what it does.
 *
 * Results:
 *	A standard Tcl result.
 *
 * Side effects:
 *	None.
 *
 *----------------------------------------------------------------------
 */

static int
PathTypeCmd(
    ClientData clientData,
    Tcl_Interp *interp,
    int objc,
    Tcl_Obj *const objv[])
{
    Tcl_Obj *typeName;

    if (objc != 2) {
	Tcl_WrongNumArgs(interp, 1, objv, "name");
	return TCL_ERROR;
    }
    switch (Tcl_FSGetPathType(objv[1])) {
    case TCL_PATH_ABSOLUTE:
	TclNewLiteralStringObj(typeName, "absolute");
	break;
    case TCL_PATH_RELATIVE:
	TclNewLiteralStringObj(typeName, "relative");
	break;
    case TCL_PATH_VOLUME_RELATIVE:
	TclNewLiteralStringObj(typeName, "volumerelative");
	break;
    default:
	/* Should be unreachable */
	return TCL_OK;
    }
    Tcl_SetObjResult(interp, typeName);
    return TCL_OK;
}

/*
 *----------------------------------------------------------------------
 *
 * FilesystemSeparatorCmd --
 *
 *	This function is invoked to process the "file separator" Tcl command.
 *	See the user documentation for details on what it does.
 *
 * Results:
 *	A standard Tcl result.
 *
 * Side effects:
 *	None.
 *
 *----------------------------------------------------------------------
 */

static int
FilesystemSeparatorCmd(
    ClientData clientData,
    Tcl_Interp *interp,
    int objc,
    Tcl_Obj *const objv[])
{
    if (objc < 1 || objc > 2) {
	Tcl_WrongNumArgs(interp, 1, objv, "?name?");
	return TCL_ERROR;
    }
    if (objc == 1) {
	const char *separator = NULL; /* lint */

	switch (tclPlatform) {
	case TCL_PLATFORM_UNIX:
	    separator = "/";
	    break;
	case TCL_PLATFORM_WINDOWS:
	    separator = "\\";
	    break;
	}
	Tcl_SetObjResult(interp, Tcl_NewStringObj(separator, 1));
    } else {
	Tcl_Obj *separatorObj = Tcl_FSPathSeparator(objv[1]);

	if (separatorObj == NULL) {
	    Tcl_SetObjResult(interp, Tcl_NewStringObj(
		    "unrecognised path", -1));
	    Tcl_SetErrorCode(interp, "TCL", "LOOKUP", "FILESYSTEM",
		    Tcl_GetString(objv[1]), NULL);
	    return TCL_ERROR;
	}
	Tcl_SetObjResult(interp, separatorObj);
    }
    return TCL_OK;
}

/*
 *----------------------------------------------------------------------
 *
 * FilesystemVolumesCmd --
 *
 *	This function is invoked to process the "file volumes" Tcl command.
 *	See the user documentation for details on what it does.
 *
 * Results:
 *	A standard Tcl result.
 *
 * Side effects:
 *	None.
 *
 *----------------------------------------------------------------------
 */

static int
FilesystemVolumesCmd(
    ClientData clientData,
    Tcl_Interp *interp,
    int objc,
    Tcl_Obj *const objv[])
{
    if (objc != 1) {
	Tcl_WrongNumArgs(interp, 1, objv, NULL);
	return TCL_ERROR;
    }
    Tcl_SetObjResult(interp, Tcl_FSListVolumes());
    return TCL_OK;
}

/*
 *---------------------------------------------------------------------------
 *
 * CheckAccess --
 *
 *	Utility procedure used by Tcl_FileObjCmd() to query file attributes
 *	available through the access() system call.
 *
 * Results:
 *	Always returns TCL_OK. Sets interp's result to boolean true or false
 *	depending on whether the file has the specified attribute.
 *
 * Side effects:
 *	None.
 *
 *---------------------------------------------------------------------------
 */

static int
CheckAccess(
    Tcl_Interp *interp,		/* Interp for status return. Must not be
				 * NULL. */
    Tcl_Obj *pathPtr,		/* Name of file to check. */
    int mode)			/* Attribute to check; passed as argument to
				 * access(). */
{
    int value;

    if (Tcl_FSConvertToPathType(interp, pathPtr) != TCL_OK) {
	value = 0;
    } else {
	value = (Tcl_FSAccess(pathPtr, mode) == 0);
    }
    Tcl_SetObjResult(interp, Tcl_NewBooleanObj(value));

    return TCL_OK;
}

/*
 *---------------------------------------------------------------------------
 *
 * GetStatBuf --
 *
 *	Utility procedure used by Tcl_FileObjCmd() to query file attributes
 *	available through the stat() or lstat() system call.
 *
 * Results:
 *	The return value is TCL_OK if the specified file exists and can be
 *	stat'ed, TCL_ERROR otherwise. If TCL_ERROR is returned, an error
 *	message is left in interp's result. If TCL_OK is returned, *statPtr is
 *	filled with information about the specified file.
 *
 * Side effects:
 *	None.
 *
 *---------------------------------------------------------------------------
 */

static int
GetStatBuf(
    Tcl_Interp *interp,		/* Interp for error return. May be NULL. */
    Tcl_Obj *pathPtr,		/* Path name to examine. */
    Tcl_FSStatProc *statProc,	/* Either stat() or lstat() depending on
				 * desired behavior. */
    Tcl_StatBuf *statPtr)	/* Filled with info about file obtained by
				 * calling (*statProc)(). */
{
    int status;

    if (Tcl_FSConvertToPathType(interp, pathPtr) != TCL_OK) {
	return TCL_ERROR;
    }

    status = statProc(pathPtr, statPtr);

    if (status < 0) {
	if (interp != NULL) {
	    Tcl_SetObjResult(interp, Tcl_ObjPrintf(
		    "could not read \"%s\": %s",
		    TclGetString(pathPtr), Tcl_PosixError(interp)));
	}
	return TCL_ERROR;
    }
    return TCL_OK;
}

/*
 *----------------------------------------------------------------------
 *
 * StoreStatData --
 *
 *	This is a utility procedure that breaks out the fields of a "stat"
 *	structure and stores them in textual form into the elements of an
 *	associative array.
 *
 * Results:
 *	Returns a standard Tcl return value. If an error occurs then a message
 *	is left in interp's result.
 *
 * Side effects:
 *	Elements of the associative array given by "varName" are modified.
 *
 *----------------------------------------------------------------------
 */

static int
StoreStatData(
    Tcl_Interp *interp,		/* Interpreter for error reports. */
    Tcl_Obj *varName,		/* Name of associative array variable in which
				 * to store stat results. */
    Tcl_StatBuf *statPtr)	/* Pointer to buffer containing stat data to
				 * store in varName. */
{
    Tcl_Obj *field, *value;
    register unsigned short mode;

    /*
     * Assume Tcl_ObjSetVar2() does not keep a copy of the field name!
     *
     * Might be a better idea to call Tcl_SetVar2Ex() instead, except we want
     * to have an object (i.e. possibly cached) array variable name but a
     * string element name, so no API exists. Messy.
     */

#define STORE_ARY(fieldName, object) \
    TclNewLiteralStringObj(field, fieldName);				\
    Tcl_IncrRefCount(field);						\
    value = (object);							\
    if (Tcl_ObjSetVar2(interp,varName,field,value,TCL_LEAVE_ERR_MSG)==NULL) { \
	TclDecrRefCount(field);						\
	return TCL_ERROR;						\
    }									\
    TclDecrRefCount(field);

    /*
     * Watch out porters; the inode is meant to be an *unsigned* value, so the
     * cast might fail when there isn't a real arithmetic 'long long' type...
     */

<<<<<<< HEAD
    STORE_ARY("dev",	Tcl_NewLongObj(statPtr->st_dev));
    STORE_ARY("ino",	Tcl_NewWideIntObj((Tcl_WideInt)statPtr->st_ino));
    STORE_ARY("nlink",	Tcl_NewLongObj(statPtr->st_nlink));
    STORE_ARY("uid",	Tcl_NewLongObj(statPtr->st_uid));
    STORE_ARY("gid",	Tcl_NewLongObj(statPtr->st_gid));
=======
    STORE_ARY("dev",	Tcl_NewWideIntObj((long)statPtr->st_dev));
    STORE_ARY("ino",	Tcl_NewWideIntObj((Tcl_WideInt)statPtr->st_ino));
    STORE_ARY("nlink",	Tcl_NewWideIntObj((long)statPtr->st_nlink));
    STORE_ARY("uid",	Tcl_NewWideIntObj((long)statPtr->st_uid));
    STORE_ARY("gid",	Tcl_NewWideIntObj((long)statPtr->st_gid));
>>>>>>> 19616335
    STORE_ARY("size",	Tcl_NewWideIntObj((Tcl_WideInt)statPtr->st_size));
#ifdef HAVE_STRUCT_STAT_ST_BLOCKS
    STORE_ARY("blocks",	Tcl_NewWideIntObj((Tcl_WideInt)statPtr->st_blocks));
#endif
#ifdef HAVE_STRUCT_STAT_ST_BLKSIZE
<<<<<<< HEAD
    STORE_ARY("blksize", Tcl_NewLongObj(statPtr->st_blksize));
#endif
    STORE_ARY("atime",	Tcl_NewLongObj(statPtr->st_atime));
    STORE_ARY("mtime",	Tcl_NewLongObj(statPtr->st_mtime));
    STORE_ARY("ctime",	Tcl_NewLongObj(statPtr->st_ctime));
=======
    STORE_ARY("blksize", Tcl_NewWideIntObj((long)statPtr->st_blksize));
#endif
    STORE_ARY("atime",	Tcl_NewWideIntObj((long)statPtr->st_atime));
    STORE_ARY("mtime",	Tcl_NewWideIntObj((long)statPtr->st_mtime));
    STORE_ARY("ctime",	Tcl_NewWideIntObj((long)statPtr->st_ctime));
>>>>>>> 19616335
    mode = (unsigned short) statPtr->st_mode;
    STORE_ARY("mode",	Tcl_NewWideIntObj(mode));
    STORE_ARY("type",	Tcl_NewStringObj(GetTypeFromMode(mode), -1));
#undef STORE_ARY

    return TCL_OK;
}

/*
 *----------------------------------------------------------------------
 *
 * GetTypeFromMode --
 *
 *	Given a mode word, returns a string identifying the type of a file.
 *
 * Results:
 *	A static text string giving the file type from mode.
 *
 * Side effects:
 *	None.
 *
 *----------------------------------------------------------------------
 */

static const char *
GetTypeFromMode(
    int mode)
{
    if (S_ISREG(mode)) {
	return "file";
    } else if (S_ISDIR(mode)) {
	return "directory";
    } else if (S_ISCHR(mode)) {
	return "characterSpecial";
    } else if (S_ISBLK(mode)) {
	return "blockSpecial";
    } else if (S_ISFIFO(mode)) {
	return "fifo";
#ifdef S_ISLNK
    } else if (S_ISLNK(mode)) {
	return "link";
#endif
#ifdef S_ISSOCK
    } else if (S_ISSOCK(mode)) {
	return "socket";
#endif
    }
    return "unknown";
}

/*
 *----------------------------------------------------------------------
 *
 * Tcl_ForObjCmd --
 *
 *	This procedure is invoked to process the "for" Tcl command. See the
 *	user documentation for details on what it does.
 *
 *	With the bytecode compiler, this procedure is only called when a
 *	command name is computed at runtime, and is "for" or the name to which
 *	"for" was renamed: e.g.,
 *	"set z for; $z {set i 0} {$i<100} {incr i} {puts $i}"
 *
 * Results:
 *	A standard Tcl result.
 *
 * Side effects:
 *	See the user documentation.
 *
 * Notes:
 *	This command is split into a lot of pieces so that it can avoid doing
 *	reentrant TEBC calls. This makes things rather hard to follow, but
 *	here's the plan:
 *
 *	NR:	---------------_\
 *	Direct:	Tcl_ForObjCmd -> TclNRForObjCmd
 *					|
 *				ForSetupCallback
 *					|
 *	[while] ------------> TclNRForIterCallback <---------.
 *					|		     |
 *				 ForCondCallback	     |
 *					|		     |
 *				 ForNextCallback ------------|
 *					|		     |
 *			       ForPostNextCallback	     |
 *					|____________________|
 *
 *----------------------------------------------------------------------
 */

	/* ARGSUSED */
int
Tcl_ForObjCmd(
    ClientData dummy,		/* Not used. */
    Tcl_Interp *interp,		/* Current interpreter. */
    int objc,			/* Number of arguments. */
    Tcl_Obj *const objv[])	/* Argument objects. */
{
    return Tcl_NRCallObjProc(interp, TclNRForObjCmd, dummy, objc, objv);
}

int
TclNRForObjCmd(
    ClientData dummy,		/* Not used. */
    Tcl_Interp *interp,		/* Current interpreter. */
    int objc,			/* Number of arguments. */
    Tcl_Obj *const objv[])	/* Argument objects. */
{
    Interp *iPtr = (Interp *) interp;
    ForIterData *iterPtr;

    if (objc != 5) {
	Tcl_WrongNumArgs(interp, 1, objv, "start test next command");
	return TCL_ERROR;
    }

    TclSmallAllocEx(interp, sizeof(ForIterData), iterPtr);
    iterPtr->cond = objv[2];
    iterPtr->body = objv[4];
    iterPtr->next = objv[3];
    iterPtr->msg  = "\n    (\"for\" body line %d)";
    iterPtr->word = 4;

    TclNRAddCallback(interp, ForSetupCallback, iterPtr, NULL, NULL, NULL);

    /*
     * TIP #280. Make invoking context available to initial script.
     */

    return TclNREvalObjEx(interp, objv[1], 0, iPtr->cmdFramePtr, 1);
}

static int
ForSetupCallback(
    ClientData data[],
    Tcl_Interp *interp,
    int result)
{
    ForIterData *iterPtr = data[0];

    if (result != TCL_OK) {
	if (result == TCL_ERROR) {
	    Tcl_AddErrorInfo(interp, "\n    (\"for\" initial command)");
	}
	TclSmallFreeEx(interp, iterPtr);
	return result;
    }
    TclNRAddCallback(interp, TclNRForIterCallback, iterPtr, NULL, NULL, NULL);
    return TCL_OK;
}

int
TclNRForIterCallback(
    ClientData data[],
    Tcl_Interp *interp,
    int result)
{
    ForIterData *iterPtr = data[0];
    Tcl_Obj *boolObj;

    switch (result) {
    case TCL_OK:
    case TCL_CONTINUE:
	/*
	 * We need to reset the result before evaluating the expression.
	 * Otherwise, any error message will be appended to the result of the
	 * last evaluation.
	 */

	Tcl_ResetResult(interp);
	TclNewObj(boolObj);
	TclNRAddCallback(interp, ForCondCallback, iterPtr, boolObj, NULL,
		NULL);
	return Tcl_NRExprObj(interp, iterPtr->cond, boolObj);
    case TCL_BREAK:
	result = TCL_OK;
	Tcl_ResetResult(interp);
	break;
    case TCL_ERROR:
	Tcl_AppendObjToErrorInfo(interp,
		Tcl_ObjPrintf(iterPtr->msg, Tcl_GetErrorLine(interp)));
    }
    TclSmallFreeEx(interp, iterPtr);
    return result;
}

static int
ForCondCallback(
    ClientData data[],
    Tcl_Interp *interp,
    int result)
{
    Interp *iPtr = (Interp *) interp;
    ForIterData *iterPtr = data[0];
    Tcl_Obj *boolObj = data[1];
    int value;

    if (result != TCL_OK) {
	Tcl_DecrRefCount(boolObj);
	TclSmallFreeEx(interp, iterPtr);
	return result;
    } else if (Tcl_GetBooleanFromObj(interp, boolObj, &value) != TCL_OK) {
	Tcl_DecrRefCount(boolObj);
	TclSmallFreeEx(interp, iterPtr);
	return TCL_ERROR;
    }
    Tcl_DecrRefCount(boolObj);

    if (value) {
	/* TIP #280. */
	if (iterPtr->next) {
	    TclNRAddCallback(interp, ForNextCallback, iterPtr, NULL, NULL,
		    NULL);
	} else {
	    TclNRAddCallback(interp, TclNRForIterCallback, iterPtr, NULL,
		    NULL, NULL);
	}
	return TclNREvalObjEx(interp, iterPtr->body, 0, iPtr->cmdFramePtr,
		iterPtr->word);
    }
    TclSmallFreeEx(interp, iterPtr);
    return result;
}

static int
ForNextCallback(
    ClientData data[],
    Tcl_Interp *interp,
    int result)
{
    Interp *iPtr = (Interp *) interp;
    ForIterData *iterPtr = data[0];
    Tcl_Obj *next = iterPtr->next;

    if ((result == TCL_OK) || (result == TCL_CONTINUE)) {
	TclNRAddCallback(interp, ForPostNextCallback, iterPtr, NULL, NULL,
		NULL);

	/*
	 * TIP #280. Make invoking context available to next script.
	 */

	return TclNREvalObjEx(interp, next, 0, iPtr->cmdFramePtr, 3);
    }

    TclNRAddCallback(interp, TclNRForIterCallback, iterPtr, NULL, NULL, NULL);
    return result;
}

static int
ForPostNextCallback(
    ClientData data[],
    Tcl_Interp *interp,
    int result)
{
    ForIterData *iterPtr = data[0];

    if ((result != TCL_BREAK) && (result != TCL_OK)) {
	if (result == TCL_ERROR) {
	    Tcl_AddErrorInfo(interp, "\n    (\"for\" loop-end command)");
	    TclSmallFreeEx(interp, iterPtr);
	}
	return result;
    }
    TclNRAddCallback(interp, TclNRForIterCallback, iterPtr, NULL, NULL, NULL);
    return result;
}

/*
 *----------------------------------------------------------------------
 *
 * Tcl_ForeachObjCmd, TclNRForeachCmd, EachloopCmd --
 *
 *	This object-based procedure is invoked to process the "foreach" Tcl
 *	command. See the user documentation for details on what it does.
 *
 * Results:
 *	A standard Tcl object result.
 *
 * Side effects:
 *	See the user documentation.
 *
 *----------------------------------------------------------------------
 */

	/* ARGSUSED */
int
Tcl_ForeachObjCmd(
    ClientData dummy,		/* Not used. */
    Tcl_Interp *interp,		/* Current interpreter. */
    int objc,			/* Number of arguments. */
    Tcl_Obj *const objv[])	/* Argument objects. */
{
    return Tcl_NRCallObjProc(interp, TclNRForeachCmd, dummy, objc, objv);
}

int
TclNRForeachCmd(
    ClientData dummy,
    Tcl_Interp *interp,
    int objc,
    Tcl_Obj *const objv[])
{
    return EachloopCmd(interp, TCL_EACH_KEEP_NONE, objc, objv);
}

int
Tcl_LmapObjCmd(
    ClientData dummy,		/* Not used. */
    Tcl_Interp *interp,		/* Current interpreter. */
    int objc,			/* Number of arguments. */
    Tcl_Obj *const objv[])	/* Argument objects. */
{
    return Tcl_NRCallObjProc(interp, TclNRLmapCmd, dummy, objc, objv);
}

int
TclNRLmapCmd(
    ClientData dummy,
    Tcl_Interp *interp,
    int objc,
    Tcl_Obj *const objv[])
{
    return EachloopCmd(interp, TCL_EACH_COLLECT, objc, objv);
}

static inline int
EachloopCmd(
    Tcl_Interp *interp,		/* Our context for variables and script
				 * evaluation. */
    int collect,		/* Select collecting or accumulating mode
				 * (TCL_EACH_*) */
    int objc,			/* The arguments being passed in... */
    Tcl_Obj *const objv[])
{
    int numLists = (objc-2) / 2;
    register struct ForeachState *statePtr;
    int i, j, result;

    if (objc < 4 || (objc%2 != 0)) {
	Tcl_WrongNumArgs(interp, 1, objv,
		"varList list ?varList list ...? command");
	return TCL_ERROR;
    }

    /*
     * Manage numList parallel value lists.
     * statePtr->argvList[i] is a value list counted by statePtr->argcList[i];
     * statePtr->varvList[i] is the list of variables associated with the
     *		value list;
     * statePtr->varcList[i] is the number of variables associated with the
     *		value list;
     * statePtr->index[i] is the current pointer into the value list
     *		statePtr->argvList[i].
     *
     * The setting up of all of these pointers is moderately messy, but allows
     * the rest of this code to be simple and for us to use a single memory
     * allocation for better performance.
     */

    statePtr = TclStackAlloc(interp,
	    sizeof(struct ForeachState) + 3 * numLists * sizeof(int)
	    + 2 * numLists * (sizeof(Tcl_Obj **) + sizeof(Tcl_Obj *)));
    memset(statePtr, 0,
	    sizeof(struct ForeachState) + 3 * numLists * sizeof(int)
	    + 2 * numLists * (sizeof(Tcl_Obj **) + sizeof(Tcl_Obj *)));
    statePtr->varvList = (Tcl_Obj ***) (statePtr + 1);
    statePtr->argvList = statePtr->varvList + numLists;
    statePtr->vCopyList = (Tcl_Obj **) (statePtr->argvList + numLists);
    statePtr->aCopyList = statePtr->vCopyList + numLists;
    statePtr->index = (int *) (statePtr->aCopyList + numLists);
    statePtr->varcList = statePtr->index + numLists;
    statePtr->argcList = statePtr->varcList + numLists;

    statePtr->numLists = numLists;
    statePtr->bodyPtr = objv[objc - 1];
    statePtr->bodyIdx = objc - 1;

    if (collect == TCL_EACH_COLLECT) {
	statePtr->resultList = Tcl_NewListObj(0, NULL);
    } else {
	statePtr->resultList = NULL;
    }

    /*
     * Break up the value lists and variable lists into elements.
     */

    for (i=0 ; i<numLists ; i++) {
	statePtr->vCopyList[i] = TclListObjCopy(interp, objv[1+i*2]);
	if (statePtr->vCopyList[i] == NULL) {
	    result = TCL_ERROR;
	    goto done;
	}
	TclListObjGetElements(NULL, statePtr->vCopyList[i],
		&statePtr->varcList[i], &statePtr->varvList[i]);
	if (statePtr->varcList[i] < 1) {
	    Tcl_SetObjResult(interp, Tcl_ObjPrintf(
		    "%s varlist is empty",
		    (statePtr->resultList != NULL ? "lmap" : "foreach")));
	    Tcl_SetErrorCode(interp, "TCL", "OPERATION",
		    (statePtr->resultList != NULL ? "LMAP" : "FOREACH"),
		    "NEEDVARS", NULL);
	    result = TCL_ERROR;
	    goto done;
	}

	statePtr->aCopyList[i] = TclListObjCopy(interp, objv[2+i*2]);
	if (statePtr->aCopyList[i] == NULL) {
	    result = TCL_ERROR;
	    goto done;
	}
	TclListObjGetElements(NULL, statePtr->aCopyList[i],
		&statePtr->argcList[i], &statePtr->argvList[i]);

	j = statePtr->argcList[i] / statePtr->varcList[i];
	if ((statePtr->argcList[i] % statePtr->varcList[i]) != 0) {
	    j++;
	}
	if (j > statePtr->maxj) {
	    statePtr->maxj = j;
	}
    }

    /*
     * If there is any work to do, assign the variables and set things going
     * non-recursively.
     */

    if (statePtr->maxj > 0) {
	result = ForeachAssignments(interp, statePtr);
	if (result == TCL_ERROR) {
	    goto done;
	}

	TclNRAddCallback(interp, ForeachLoopStep, statePtr, NULL, NULL, NULL);
	return TclNREvalObjEx(interp, objv[objc-1], 0,
		((Interp *) interp)->cmdFramePtr, objc-1);
    }

    /*
     * This cleanup stage is only used when an error occurs during setup or if
     * there is no work to do.
     */

    result = TCL_OK;
  done:
    ForeachCleanup(interp, statePtr);
    return result;
}

/*
 * Post-body processing handler.
 */

static int
ForeachLoopStep(
    ClientData data[],
    Tcl_Interp *interp,
    int result)
{
    register struct ForeachState *statePtr = data[0];

    /*
     * Process the result code from this run of the [foreach] body. Note that
     * this switch uses fallthroughs in several places. Maintainer aware!
     */

    switch (result) {
    case TCL_CONTINUE:
	result = TCL_OK;
	break;
    case TCL_OK:
	if (statePtr->resultList != NULL) {
	    Tcl_ListObjAppendElement(interp, statePtr->resultList,
		    Tcl_GetObjResult(interp));
	}
	break;
    case TCL_BREAK:
	result = TCL_OK;
	goto finish;
    case TCL_ERROR:
	Tcl_AppendObjToErrorInfo(interp, Tcl_ObjPrintf(
		"\n    (\"%s\" body line %d)",
		(statePtr->resultList != NULL ? "lmap" : "foreach"),
		Tcl_GetErrorLine(interp)));
    default:
	goto done;
    }

    /*
     * Test if there is work still to be done. If so, do the next round of
     * variable assignments, reschedule ourselves and run the body again.
     */

    if (statePtr->maxj > ++statePtr->j) {
	result = ForeachAssignments(interp, statePtr);
	if (result == TCL_ERROR) {
	    goto done;
	}

	TclNRAddCallback(interp, ForeachLoopStep, statePtr, NULL, NULL, NULL);
	return TclNREvalObjEx(interp, statePtr->bodyPtr, 0,
		((Interp *) interp)->cmdFramePtr, statePtr->bodyIdx);
    }

    /*
     * We're done. Tidy up our work space and finish off.
     */

  finish:
    if (statePtr->resultList == NULL) {
	Tcl_ResetResult(interp);
    } else {
	Tcl_SetObjResult(interp, statePtr->resultList);
	statePtr->resultList = NULL;	/* Don't clean it up */
    }

  done:
    ForeachCleanup(interp, statePtr);
    return result;
}

/*
 * Factored out code to do the assignments in [foreach].
 */

static inline int
ForeachAssignments(
    Tcl_Interp *interp,
    struct ForeachState *statePtr)
{
    int i, v, k;
    Tcl_Obj *valuePtr, *varValuePtr;

    for (i=0 ; i<statePtr->numLists ; i++) {
	for (v=0 ; v<statePtr->varcList[i] ; v++) {
	    k = statePtr->index[i]++;

	    if (k < statePtr->argcList[i]) {
		valuePtr = statePtr->argvList[i][k];
	    } else {
		TclNewObj(valuePtr);	/* Empty string */
	    }

	    varValuePtr = Tcl_ObjSetVar2(interp, statePtr->varvList[i][v],
		    NULL, valuePtr, TCL_LEAVE_ERR_MSG);

	    if (varValuePtr == NULL) {
		Tcl_AppendObjToErrorInfo(interp, Tcl_ObjPrintf(
			"\n    (setting %s loop variable \"%s\")",
			(statePtr->resultList != NULL ? "lmap" : "foreach"),
			TclGetString(statePtr->varvList[i][v])));
		return TCL_ERROR;
	    }
	}
    }

    return TCL_OK;
}

/*
 * Factored out code for cleaning up the state of the foreach.
 */

static inline void
ForeachCleanup(
    Tcl_Interp *interp,
    struct ForeachState *statePtr)
{
    int i;

    for (i=0 ; i<statePtr->numLists ; i++) {
	if (statePtr->vCopyList[i]) {
	    TclDecrRefCount(statePtr->vCopyList[i]);
	}
	if (statePtr->aCopyList[i]) {
	    TclDecrRefCount(statePtr->aCopyList[i]);
	}
    }
    if (statePtr->resultList != NULL) {
	TclDecrRefCount(statePtr->resultList);
    }
    TclStackFree(interp, statePtr);
}

/*
 *----------------------------------------------------------------------
 *
 * Tcl_FormatObjCmd --
 *
 *	This procedure is invoked to process the "format" Tcl command. See
 *	the user documentation for details on what it does.
 *
 * Results:
 *	A standard Tcl result.
 *
 * Side effects:
 *	See the user documentation.
 *
 *----------------------------------------------------------------------
 */

	/* ARGSUSED */
int
Tcl_FormatObjCmd(
    ClientData dummy,		/* Not used. */
    Tcl_Interp *interp,		/* Current interpreter. */
    int objc,			/* Number of arguments. */
    Tcl_Obj *const objv[])	/* Argument objects. */
{
    Tcl_Obj *resultPtr;		/* Where result is stored finally. */

    if (objc < 2) {
	Tcl_WrongNumArgs(interp, 1, objv, "formatString ?arg ...?");
	return TCL_ERROR;
    }

    resultPtr = Tcl_Format(interp, TclGetString(objv[1]), objc-2, objv+2);
    if (resultPtr == NULL) {
	return TCL_ERROR;
    }
    Tcl_SetObjResult(interp, resultPtr);
    return TCL_OK;
}

/*
 * Local Variables:
 * mode: c
 * c-basic-offset: 4
 * fill-column: 78
 * End:
 */<|MERGE_RESOLUTION|>--- conflicted
+++ resolved
@@ -1059,11 +1059,7 @@
 	}
     }
 
-<<<<<<< HEAD
-    Tcl_SetObjResult(interp, Tcl_NewLongObj(buf.st_atime));
-=======
     Tcl_SetObjResult(interp, Tcl_NewWideIntObj((long) buf.st_atime));
->>>>>>> 19616335
     return TCL_OK;
 }
 @@ -1144,11 +1140,7 @@
 	}
     }
 
-<<<<<<< HEAD
-    Tcl_SetObjResult(interp, Tcl_NewLongObj(buf.st_mtime));
-=======
     Tcl_SetObjResult(interp, Tcl_NewWideIntObj((long) buf.st_mtime));
->>>>>>> 19616335
     return TCL_OK;
 }
 @@ -2193,37 +2185,21 @@
      * cast might fail when there isn't a real arithmetic 'long long' type...
      */
 
-<<<<<<< HEAD
-    STORE_ARY("dev",	Tcl_NewLongObj(statPtr->st_dev));
-    STORE_ARY("ino",	Tcl_NewWideIntObj((Tcl_WideInt)statPtr->st_ino));
-    STORE_ARY("nlink",	Tcl_NewLongObj(statPtr->st_nlink));
-    STORE_ARY("uid",	Tcl_NewLongObj(statPtr->st_uid));
-    STORE_ARY("gid",	Tcl_NewLongObj(statPtr->st_gid));
-=======
     STORE_ARY("dev",	Tcl_NewWideIntObj((long)statPtr->st_dev));
     STORE_ARY("ino",	Tcl_NewWideIntObj((Tcl_WideInt)statPtr->st_ino));
     STORE_ARY("nlink",	Tcl_NewWideIntObj((long)statPtr->st_nlink));
     STORE_ARY("uid",	Tcl_NewWideIntObj((long)statPtr->st_uid));
     STORE_ARY("gid",	Tcl_NewWideIntObj((long)statPtr->st_gid));
->>>>>>> 19616335
     STORE_ARY("size",	Tcl_NewWideIntObj((Tcl_WideInt)statPtr->st_size));
 #ifdef HAVE_STRUCT_STAT_ST_BLOCKS
     STORE_ARY("blocks",	Tcl_NewWideIntObj((Tcl_WideInt)statPtr->st_blocks));
 #endif
 #ifdef HAVE_STRUCT_STAT_ST_BLKSIZE
-<<<<<<< HEAD
-    STORE_ARY("blksize", Tcl_NewLongObj(statPtr->st_blksize));
-#endif
-    STORE_ARY("atime",	Tcl_NewLongObj(statPtr->st_atime));
-    STORE_ARY("mtime",	Tcl_NewLongObj(statPtr->st_mtime));
-    STORE_ARY("ctime",	Tcl_NewLongObj(statPtr->st_ctime));
-=======
     STORE_ARY("blksize", Tcl_NewWideIntObj((long)statPtr->st_blksize));
 #endif
     STORE_ARY("atime",	Tcl_NewWideIntObj((long)statPtr->st_atime));
     STORE_ARY("mtime",	Tcl_NewWideIntObj((long)statPtr->st_mtime));
     STORE_ARY("ctime",	Tcl_NewWideIntObj((long)statPtr->st_ctime));
->>>>>>> 19616335
     mode = (unsigned short) statPtr->st_mode;
     STORE_ARY("mode",	Tcl_NewWideIntObj(mode));
     STORE_ARY("type",	Tcl_NewStringObj(GetTypeFromMode(mode), -1));
