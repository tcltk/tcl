--- conflicted
+++ resolved
@@ -487,7 +487,7 @@
 	    switch (optIndex) {
 	    case PROFILE:
 		if (Tcl_GetIndexFromObj(interp, objv[argIndex], profileNames, "profile",
-			0, &profile) != TCL_OK) {
+			TCL_NULL_OK, &profile) != TCL_OK) {
 		    return TCL_ERROR;
 		}
 		switch (profile) {
@@ -563,27 +563,9 @@
     Tcl_Encoding encoding;	/* Encoding to use */
     size_t length = 0;			/* Length of the byte array being converted */
     const char *bytesPtr;	/* Pointer to the first byte of the array */
-<<<<<<< HEAD
-    int flags = 0;
-    size_t result;
-    Tcl_Obj *failVarObj = NULL;
-    /*
-     * Decode parameters:
-     * Possible combinations:
-     * 1) data						-> objc = 2
-     * 2) encoding data					-> objc = 3
-     * 3) -nocomplain data				-> objc = 3
-     * 4) -nocomplain encoding data			-> objc = 4
-     * 5) -strict data				-> objc = 3
-     * 6) -strict encoding data			-> objc = 4
-     * 7) -failindex val data				-> objc = 4
-     * 8) -failindex val encoding data			-> objc = 5
-     */
-=======
     int flags;
-    int result;
+    Tcl_Size result;
     Tcl_Obj *failVarObj;
->>>>>>> 80b2364d
 
     if (EncodingConvertParseOptions(
 	    interp, objc, objv, &encoding, &data, &flags, &failVarObj)
@@ -600,7 +582,7 @@
     }
     result = Tcl_ExternalToUtfDStringEx(encoding, bytesPtr, length,
 	    flags, &ds);
-    if ((((flags & TCL_ENCODING_NOCOMPLAIN) != TCL_ENCODING_NOCOMPLAIN) || ((flags & TCL_ENCODING_STRICT) == TCL_ENCODING_STRICT)) && (result != TCL_INDEX_NONE)) {
+    if ((((flags & TCL_ENCODING_NOCOMPLAIN) != TCL_ENCODING_NOCOMPLAIN)|| ((flags & TCL_ENCODING_STRICT) == TCL_ENCODING_STRICT)) && (result != TCL_INDEX_NONE)) {
 	if (failVarObj != NULL) {
 	    if (Tcl_ObjSetVar2(interp, failVarObj, NULL, Tcl_NewWideIntObj(result), TCL_LEAVE_ERR_MSG) == NULL) {
 		return TCL_ERROR;
@@ -664,85 +646,9 @@
     Tcl_Encoding encoding;	/* Encoding to use */
     size_t length;			/* Length of the string being converted */
     const char *stringPtr;	/* Pointer to the first byte of the string */
-<<<<<<< HEAD
-    size_t result;
-    int flags = 0;
-    Tcl_Obj *failVarObj = NULL;
-
-    /*
-     * Decode parameters:
-     * Possible combinations:
-     * 1) data						-> objc = 2
-     * 2) encoding data					-> objc = 3
-     * 3) -nocomplain data				-> objc = 3
-     * 4) -nocomplain encoding data			-> objc = 4
-     * 5) -failindex val data				-> objc = 4
-     * 6) -failindex val encoding data			-> objc = 5
-     */
-
-    if (objc == 2) {
-	encoding = Tcl_GetEncoding(interp, NULL);
-	data = objv[1];
-    } else if (objc > 2 && objc < 7) {
-	int objcUnprocessed = objc;
-	data = objv[objc - 1];
-	stringPtr = Tcl_GetString(objv[1]);
-	if (stringPtr[0] == '-' && stringPtr[1] == 'n'
-		&& !strncmp(stringPtr, "-nocomplain", strlen(stringPtr))) {
-	    flags = TCL_ENCODING_NOCOMPLAIN;
-	    objcUnprocessed--;
-	} else if (stringPtr[0] == '-' && stringPtr[1] == 's'
-		&& !strncmp(stringPtr, "-strict", strlen(stringPtr))) {
-	    flags = TCL_ENCODING_STRICT;
-	    objcUnprocessed--;
-		stringPtr = Tcl_GetString(objv[2]);
-		if (stringPtr[0] == '-' && stringPtr[1] == 'f'
-			&& !strncmp(stringPtr, "-failindex", strlen(stringPtr))) {
-		    /* at least two additional arguments needed */
-		    if (objc < 6) {
-			goto encConvToError;
-		    }
-		    failVarObj = objv[3];
-		    objcUnprocessed -= 2;
-		}
-	} else if (stringPtr[0] == '-' && stringPtr[1] == 'f'
-		&& !strncmp(stringPtr, "-failindex", strlen(stringPtr))) {
-	    /* at least two additional arguments needed */
-	    if (objc < 4) {
-		goto encConvToError;
-	    }
-	    failVarObj = objv[2];
-	    flags = TCL_ENCODING_STOPONERROR;
-	    objcUnprocessed -= 2;
-		stringPtr = Tcl_GetString(objv[3]);
-		if (stringPtr[0] == '-' && stringPtr[1] == 's'
-			&& !strncmp(stringPtr, "-strict", strlen(stringPtr))) {
-		    flags = TCL_ENCODING_STRICT;
-		    objcUnprocessed --;
-		}
-	}
-	switch (objcUnprocessed) {
-	    case 3:
-		if (Tcl_GetEncodingFromObj(interp, objv[objc - 2], &encoding) != TCL_OK) {
-		    return TCL_ERROR;
-		}
-		break;
-	    case 2:
-		encoding = Tcl_GetEncoding(interp, NULL);
-		break;
-	    default:
-		goto encConvToError;
-	}
-    } else {
-    encConvToError:
-	Tcl_WrongNumArgs(interp, 1, objv, "?-strict? ?-failindex var? ?encoding? data");
-	((Interp *) interp)->flags |= INTERP_ALTERNATE_WRONG_ARGS;
-	Tcl_WrongNumArgs(interp, 1, objv, "-nocomplain ?encoding? data");
-=======
-    int result;
+    Tcl_Size result;
     int flags;
     Tcl_Obj *failVarObj;
->>>>>>> 80b2364d
 
     if (EncodingConvertParseOptions(
 	    interp, objc, objv, &encoding, &data, &flags, &failVarObj)
