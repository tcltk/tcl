--- conflicted
+++ resolved
@@ -3022,12 +3022,11 @@
     Tcl_Interp *interp,
     struct ForeachState *statePtr)
 {
-    int i;
+    int i, status;
     Tcl_Size v, k;
     Tcl_Obj *valuePtr, *varValuePtr;
 
     for (i=0 ; i<statePtr->numLists ; i++) {
-<<<<<<< HEAD
 	TCL_UNUSEDVAR(int status);
 	int hasindexinterface = TclObjectHasInterface(
 	    statePtr->aCopyList[i], list, index);
@@ -3035,19 +3034,9 @@
 	    k = statePtr->index[i]++;
 	    if (k < statePtr->argcList[i]) {
 		if (hasindexinterface) {
-		    TclObjectDispatchNoDefault(interp, status, statePtr->aCopyList[i], list,
+		    status = TclObjectDispatchNoDefault(interp, status, statePtr->aCopyList[i], list,
 			index, interp, statePtr->aCopyList[i], k, &valuePtr);
-		    if (valuePtr == NULL) {
-=======
-	Tcl_ObjTypeIndexProc *indexProc =
-		TclObjTypeHasProc(statePtr->aCopyList[i], indexProc);
-
-	for (v=0 ; v<statePtr->varcList[i] ; v++) {
-	    k = statePtr->index[i]++;
-	    if (k < statePtr->argcList[i]) {
-		if (indexProc) {
-		    if (indexProc(interp, statePtr->aCopyList[i], k, &valuePtr) != TCL_OK) {
->>>>>>> ad7e9fe6
+		    if (status != TCL_OK) {
 			Tcl_AppendObjToErrorInfo(interp, Tcl_ObjPrintf(
 				"\n    (setting %s loop variable \"%s\")",
 				(statePtr->resultList != NULL ? "lmap" : "foreach"),
