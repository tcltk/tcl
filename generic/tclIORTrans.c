--- conflicted
+++ resolved
@@ -351,39 +351,6 @@
 static void		SrcExitProc(void *clientData);
 
 #define FreeReceivedError(p) \
-<<<<<<< HEAD
-	do {								\
-	    if ((p)->base.mustFree) {					\
-		Tcl_Free((p)->base.msgStr);				\
-	    }								\
-	} while (0)
-#define PassReceivedErrorInterp(i,p) \
-	do {								\
-	    if ((i) != NULL) {						\
-		Tcl_SetChannelErrorInterp((i),				\
-			Tcl_NewStringObj((p)->base.msgStr, -1));	\
-	    }								\
-	    FreeReceivedError(p);					\
-	} while (0)
-#define PassReceivedError(c,p) \
-	do {								\
-	    Tcl_SetChannelError((c),					\
-		    Tcl_NewStringObj((p)->base.msgStr, -1));		\
-	    FreeReceivedError(p);					\
-	} while (0)
-#define ForwardSetStaticError(p,emsg) \
-	do {								\
-	    (p)->base.code = TCL_ERROR;					\
-	    (p)->base.mustFree = false;					\
-	    (p)->base.msgStr = (char *) (emsg);				\
-	} while (0)
-#define ForwardSetDynamicError(p,emsg) \
-	do {								\
-	    (p)->base.code = TCL_ERROR;					\
-	    (p)->base.mustFree = true;					\
-	    (p)->base.msgStr = (char *) (emsg);				\
-	} while (0)
-=======
     do {							\
 	if ((p)->base.mustFree) {				\
 	    Tcl_Free((p)->base.msgStr);				\
@@ -415,7 +382,6 @@
 	(p)->base.mustFree = 1;					\
 	(p)->base.msgStr = (char *) (emsg);			\
     } while (0)
->>>>>>> 7a685525
 
 static void		ForwardSetObjError(ForwardParam *p,
 			    Tcl_Obj *objPtr);
