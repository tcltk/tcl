/*
 * tclScan.c --
 *
 *	This file contains the implementation of the "scan" command.
 *
 * Copyright © 1998 Scriptics Corporation.
 *
 * See the file "license.terms" for information on usage and redistribution of
 * this file, and for a DISCLAIMER OF ALL WARRANTIES.
 */

#include "tclInt.h"
#include "tclTomMath.h"
#include <assert.h>

/*
 * Flag values used by Tcl_ScanObjCmd.
 */
enum ScanFlags {
    SCAN_NOSKIP = 0x1,		/* Don't skip blanks. */
    SCAN_SUPPRESS = 0x2,	/* Suppress assignment. */
    SCAN_UNSIGNED = 0x4,	/* Read an unsigned value. */
    SCAN_WIDTH = 0x8,		/* A width value was supplied. */

    SCAN_LONGER = 0x400,	/* Asked for a wide value. */
    SCAN_BIG = 0x800		/* Asked for a bignum value. */
};

/*
 * The following structure contains the information associated with a
 * character set.
 */

typedef struct {
    Tcl_UniChar start;
    Tcl_UniChar end;
} Range;

typedef struct {
    int exclude;		/* 1 if this is an exclusion set. */
    int nchars;
    Tcl_UniChar *chars;
    int nranges;
    Range *ranges;
} CharSet;

/*
 * Declarations for functions used only in this file.
 */

static const char *	BuildCharSet(CharSet *cset, const char *format);
static int		CharInSet(CharSet *cset, int ch);
static void		ReleaseCharSet(CharSet *cset);
static int		ValidateFormat(Tcl_Interp *interp, const char *format,
			    int numVars, int *totalVars);

/*
 *----------------------------------------------------------------------
 *
 * BuildCharSet --
 *
 *	This function examines a character set format specification and builds
 *	a CharSet containing the individual characters and character ranges
 *	specified.
 *
 * Results:
 *	Returns the next format position.
 *
 * Side effects:
 *	Initializes the charset.
 *
 *----------------------------------------------------------------------
 */

static const char *
BuildCharSet(
    CharSet *cset,
    const char *format)		/* Points to first char of set. */
{
    Tcl_UniChar ch = 0, start;
    int offset, nranges;
    const char *end;

    memset(cset, 0, sizeof(CharSet));

    offset = TclUtfToUniChar(format, &ch);
    if (ch == '^') {
	cset->exclude = 1;
	format += offset;
	offset = TclUtfToUniChar(format, &ch);
    }
    end = format + offset;

    /*
     * Find the close bracket so we can overallocate the set.
     */

    if (ch == ']') {
	end += TclUtfToUniChar(end, &ch);
    }
    nranges = 0;
    while (ch != ']') {
	if (ch == '-') {
	    nranges++;
	}
	end += TclUtfToUniChar(end, &ch);
    }

    cset->chars = (Tcl_UniChar *)Tcl_Alloc(sizeof(Tcl_UniChar) * (end - format - 1));
    if (nranges > 0) {
	cset->ranges = (Range *)Tcl_Alloc(sizeof(Range) * nranges);
    } else {
	cset->ranges = NULL;
    }

    /*
     * Now build the character set.
     */

    cset->nchars = cset->nranges = 0;
    format += TclUtfToUniChar(format, &ch);
    start = ch;
    if (ch == ']' || ch == '-') {
	cset->chars[cset->nchars++] = ch;
	format += TclUtfToUniChar(format, &ch);
    }
    while (ch != ']') {
	if (*format == '-') {
	    /*
	     * This may be the first character of a range, so don't add it
	     * yet.
	     */

	    start = ch;
	} else if (ch == '-') {
	    /*
	     * Check to see if this is the last character in the set, in which
	     * case it is not a range and we should add the previous character
	     * as well as the dash.
	     */

	    if (*format == ']' || !cset->ranges) {
		cset->chars[cset->nchars++] = start;
		cset->chars[cset->nchars++] = ch;
	    } else {
		format += TclUtfToUniChar(format, &ch);

		/*
		 * Check to see if the range is in reverse order.
		 */

		if (start < ch) {
		    cset->ranges[cset->nranges].start = start;
		    cset->ranges[cset->nranges].end = ch;
		} else {
		    cset->ranges[cset->nranges].start = ch;
		    cset->ranges[cset->nranges].end = start;
		}
		cset->nranges++;
	    }
	} else {
	    cset->chars[cset->nchars++] = ch;
	}
	format += TclUtfToUniChar(format, &ch);
    }
    return format;
}

/*
 *----------------------------------------------------------------------
 *
 * CharInSet --
 *
 *	Check to see if a character matches the given set.
 *
 * Results:
 *	Returns non-zero if the character matches the given set.
 *
 * Side effects:
 *	None.
 *
 *----------------------------------------------------------------------
 */

static int
CharInSet(
    CharSet *cset,
    int c)			/* Character to test, passed as int because of
				 * non-ANSI prototypes. */
{
    Tcl_UniChar ch = (Tcl_UniChar) c;
    int i, match = 0;

    for (i = 0; i < cset->nchars; i++) {
	if (cset->chars[i] == ch) {
	    match = 1;
	    break;
	}
    }
    if (!match) {
	for (i = 0; i < cset->nranges; i++) {
	    if ((cset->ranges[i].start <= ch) && (ch <= cset->ranges[i].end)) {
		match = 1;
		break;
	    }
	}
    }
    return (cset->exclude ? !match : match);
}

/*
 *----------------------------------------------------------------------
 *
 * ReleaseCharSet --
 *
 *	Free the storage associated with a character set.
 *
 * Results:
 *	None.
 *
 * Side effects:
 *	None.
 *
 *----------------------------------------------------------------------
 */

static void
ReleaseCharSet(
    CharSet *cset)
{
    Tcl_Free(cset->chars);
    if (cset->ranges) {
	Tcl_Free(cset->ranges);
    }
}

/*
 *----------------------------------------------------------------------
 *
 * ValidateFormat --
 *
 *	Parse the format string and verify that it is properly formed and that
 *	there are exactly enough variables on the command line.
 *
 * Results:
 *	A standard Tcl result.
 *
 * Side effects:
 *	May place an error in the interpreter result.
 *
 *----------------------------------------------------------------------
 */

static int
ValidateFormat(
    Tcl_Interp *interp,		/* Current interpreter. */
    const char *format,		/* The format string. */
    int numVars,		/* The number of variables passed to the scan
				 * command. */
    int *totalSubs)		/* The number of variables that will be
				 * required. */
{
    int gotXpg, gotSequential, i, flags;
    char *end;
    Tcl_UniChar ch = 0;
    int objIndex, xpgSize, nspace = numVars;
    int *nassign = (int *)TclStackAlloc(interp, nspace * sizeof(int));
    Tcl_Obj *errorMsg;		/* Place to build an error messages. Note that
				 * these are messy operations because we do
				 * not want to use the formatting engine;
				 * we're inside there! */
    char buf[5] = "";

    /*
     * Initialize an array that records the number of times a variable is
     * assigned to by the format string. We use this to detect if a variable
     * is multiply assigned or left unassigned.
     */

    for (i = 0; i < nspace; i++) {
	nassign[i] = 0;
    }

    xpgSize = objIndex = gotXpg = gotSequential = 0;

    while (*format != '\0') {
	format += TclUtfToUniChar(format, &ch);

	flags = 0;

	if (ch != '%') {
	    continue;
	}
	format += TclUtfToUniChar(format, &ch);
	if (ch == '%') {
	    continue;
	}
	if (ch == '*') {
	    flags |= SCAN_SUPPRESS;
	    format += TclUtfToUniChar(format, &ch);
	    goto xpgCheckDone;
	}

	if ((ch < 0x80) && isdigit(UCHAR(ch))) {	/* INTL: "C" locale. */
	    /*
	     * Check for an XPG3-style %n$ specification. Note: there must
	     * not be a mixture of XPG3 specs and non-XPG3 specs in the same
	     * format string.
	     */

	    /* assert(value is >= 0) because of the isdigit() check above */
	    unsigned long long ull = strtoull(format-1, &end, 10);	/* INTL: "C" locale. */
	    if (*end != '$') {
		goto notXpg;
	    }
	    format = end+1;
	    format += TclUtfToUniChar(format, &ch);
	    gotXpg = 1;
	    if (gotSequential) {
		goto mixedXPG;
	    }
	    /* >=INT_MAX because 9.0 does not support more than INT_MAX-1 args */
	    if (ull == 0 || ull >= INT_MAX) {
		goto badIndex;
	    }
<<<<<<< HEAD
	    objIndex = (int) ull - 1;
=======
	    objIndex = (int)ul - 1;
>>>>>>> 88bb88f1
	    if (numVars && (objIndex >= numVars)) {
		goto badIndex;
	    } else if (numVars == 0) {
		/*
		 * In the case where no vars are specified, the user can
		 * specify %9999$ legally, so we have to consider special
		 * rules for growing the assign array. 'ull' is guaranteed
		 * to be > 0 and < INT_MAX as per checks above.
		 */
		xpgSize = (xpgSize > (int)ull) ? xpgSize : (int)ull;
	    }
	    goto xpgCheckDone;
	}

    notXpg:
	gotSequential = 1;
	if (gotXpg) {
	mixedXPG:
	    Tcl_SetObjResult(interp, Tcl_NewStringObj(
		    "cannot mix \"%\" and \"%n$\" conversion specifiers",
		    -1));
	    Tcl_SetErrorCode(interp, "TCL", "FORMAT", "MIXEDSPECTYPES", (char *)NULL);
	    goto error;
	}

    xpgCheckDone:
	/*
	 * Parse any width specifier.
	 */

	if ((ch < 0x80) && isdigit(UCHAR(ch))) {	/* INTL: "C" locale. */
	    /* Note ull >= 0 because of isdigit check above */
	    unsigned long long ull;
	    ull = strtoull(
		    format - 1, (char **)&format, 10);	/* INTL: "C" locale. */
	    /* Note >=, not >, to leave room for a nul */
	    if (ull >= TCL_SIZE_MAX) {
		Tcl_SetObjResult(interp, Tcl_ObjPrintf(
			"specified field width %" TCL_LL_MODIFIER
			"u exceeds limit %" TCL_SIZE_MODIFIER "d.",
			ull, (Tcl_Size)TCL_SIZE_MAX-1));
		Tcl_SetErrorCode(
			interp, "TCL", "FORMAT", "WIDTHLIMIT", (char *)NULL);
		goto error;
	    }
	    flags |= SCAN_WIDTH;
	    format += TclUtfToUniChar(format, &ch);
	}

	/*
	 * Handle any size specifier.
	 */

	switch (ch) {
	case 'z':
	case 't':
	    if (sizeof(void *) > sizeof(int)) {
		flags |= SCAN_LONGER;
	    }
	    format += TclUtfToUniChar(format, &ch);
	    break;
	case 'l':
	    if (*format == 'l') {
		flags |= SCAN_BIG;
		format += 1;
		format += TclUtfToUniChar(format, &ch);
		break;
	    }
	    /* FALLTHRU */
	case 'L':
	case 'j':
	case 'q':
	    flags |= SCAN_LONGER;
	    /* FALLTHRU */
	case 'h':
	    format += TclUtfToUniChar(format, &ch);
	}

	if (!(flags & SCAN_SUPPRESS) && numVars && (objIndex >= numVars)) {
	    goto badIndex;
	}

	/*
	 * Handle the various field types.
	 */

	switch (ch) {
	case 'c':
	    if (flags & SCAN_WIDTH) {
		Tcl_SetObjResult(interp, Tcl_NewStringObj(
			"field width may not be specified in %c conversion",
			-1));
		Tcl_SetErrorCode(interp, "TCL", "FORMAT", "BADWIDTH", (char *)NULL);
		goto error;
	    }
	    /* FALLTHRU */
	case 'n':
	case 's':
	    if (flags & (SCAN_LONGER|SCAN_BIG)) {
	    invalidFieldSize:
		buf[Tcl_UniCharToUtf(ch, buf)] = '\0';
		errorMsg = Tcl_NewStringObj(
			"field size modifier may not be specified in %", -1);
		Tcl_AppendToObj(errorMsg, buf, -1);
		Tcl_AppendToObj(errorMsg, " conversion", -1);
		Tcl_SetObjResult(interp, errorMsg);
		Tcl_SetErrorCode(interp, "TCL", "FORMAT", "BADSIZE", (char *)NULL);
		goto error;
	    }
	    /*
	     * Fall through!
	     */
	case 'd':
	case 'e':
	case 'E':
	case 'f':
	case 'g':
	case 'G':
	case 'i':
	case 'o':
	case 'x':
	case 'X':
	case 'b':
	case 'u':
	    break;
	    /*
	     * Bracket terms need special checking
	     */
	case '[':
	    if (flags & (SCAN_LONGER|SCAN_BIG)) {
		goto invalidFieldSize;
	    }
	    if (*format == '\0') {
		goto badSet;
	    }
	    format += TclUtfToUniChar(format, &ch);
	    if (ch == '^') {
		if (*format == '\0') {
		    goto badSet;
		}
		format += TclUtfToUniChar(format, &ch);
	    }
	    if (ch == ']') {
		if (*format == '\0') {
		    goto badSet;
		}
		format += TclUtfToUniChar(format, &ch);
	    }
	    while (ch != ']') {
		if (*format == '\0') {
		    goto badSet;
		}
		format += TclUtfToUniChar(format, &ch);
	    }
	    break;
	badSet:
	    Tcl_SetObjResult(interp, Tcl_NewStringObj(
		    "unmatched [ in format string", -1));
	    Tcl_SetErrorCode(interp, "TCL", "FORMAT", "BRACKET", (char *)NULL);
	    goto error;
	default:
	    buf[Tcl_UniCharToUtf(ch, buf)] = '\0';
	    errorMsg = Tcl_NewStringObj(
		    "bad scan conversion character \"", -1);
	    Tcl_AppendToObj(errorMsg, buf, -1);
	    Tcl_AppendToObj(errorMsg, "\"", -1);
	    Tcl_SetObjResult(interp, errorMsg);
	    Tcl_SetErrorCode(interp, "TCL", "FORMAT", "BADTYPE", (char *)NULL);
	    goto error;
	}
	if (!(flags & SCAN_SUPPRESS)) {
	    if (objIndex >= nspace) {
		/*
		 * Expand the nassign buffer. If we are using XPG specifiers,
		 * make sure that we grow to a large enough size. xpgSize is
		 * guaranteed to be at least one larger than objIndex.
		 */

		int nspaceOrig = nspace;
		if (xpgSize) {
		    nspace = xpgSize;
		} else {
		    nspace += 16;	/* formerly STATIC_LIST_SIZE */
		}
		nassign = (int *)TclStackRealloc(interp, nassign,
			nspace * sizeof(int));
		for (i = nspaceOrig; i < nspace; i++) {
		    nassign[i] = 0;
		}
	    }
	    nassign[objIndex]++;
	    objIndex++;
	}
    }

    /*
     * Verify that all of the variable were assigned exactly once.
     */

    if (numVars == 0) {
	if (xpgSize) {
	    numVars = xpgSize;
	} else {
	    numVars = objIndex;
	}
    }
    if (totalSubs) {
	*totalSubs = numVars;
    }
    for (i = 0; i < numVars; i++) {
	if (nassign[i] > 1) {
	    Tcl_SetObjResult(interp, Tcl_NewStringObj(
		    "variable is assigned by multiple \"%n$\" conversion specifiers",
		    -1));
	    Tcl_SetErrorCode(interp, "TCL", "FORMAT", "POLYASSIGNED", (char *)NULL);
	    goto error;
	} else if (!xpgSize && (nassign[i] == 0)) {
	    /*
	     * If the space is empty, and xpgSize is 0 (means XPG wasn't used,
	     * and/or numVars != 0), then too many vars were given
	     */

	    Tcl_SetObjResult(interp, Tcl_NewStringObj(
		    "variable is not assigned by any conversion specifiers",
		    -1));
	    Tcl_SetErrorCode(interp, "TCL", "FORMAT", "UNASSIGNED", (char *)NULL);
	    goto error;
	}
    }

    TclStackFree(interp, nassign);
    return TCL_OK;

  badIndex:
    if (gotXpg) {
	Tcl_SetObjResult(interp, Tcl_NewStringObj(
		"\"%n$\" argument index out of range", -1));
	Tcl_SetErrorCode(interp, "TCL", "FORMAT", "INDEXRANGE", (char *)NULL);
    } else {
	Tcl_SetObjResult(interp, Tcl_NewStringObj(
		"different numbers of variable names and field specifiers",
		-1));
	Tcl_SetErrorCode(interp, "TCL", "FORMAT", "FIELDVARMISMATCH", (char *)NULL);
    }

  error:
    TclStackFree(interp, nassign);
    return TCL_ERROR;
}

/*
 *----------------------------------------------------------------------
 *
 * Tcl_ScanObjCmd --
 *
 *	This function is invoked to process the "scan" Tcl command. See the
 *	user documentation for details on what it does.
 *
 * Results:
 *	A standard Tcl result.
 *
 * Side effects:
 *	See the user documentation.
 *
 *----------------------------------------------------------------------
 */

int
Tcl_ScanObjCmd(
    TCL_UNUSED(void *),
    Tcl_Interp *interp,		/* Current interpreter. */
    int objc,			/* Number of arguments. */
    Tcl_Obj *const objv[])	/* Argument objects. */
{
    const char *format;
    int numVars, nconversions, totalVars = -1;
    int objIndex, offset, i, result, code;
    long value;
    const char *string, *end, *baseString;
    char op = 0;
    int underflow = 0;
    Tcl_Size width;
    Tcl_WideInt wideValue;
    Tcl_UniChar ch = 0, sch = 0;
    Tcl_Obj **objs = NULL, *objPtr = NULL;
    int flags;

    if (objc < 3) {
	Tcl_WrongNumArgs(interp, 1, objv,
		"string format ?varName ...?");
	return TCL_ERROR;
    }

    format = TclGetString(objv[2]);
    numVars = objc-3;

    /*
     * Check for errors in the format string.
     */

    if (ValidateFormat(interp, format, numVars, &totalVars) == TCL_ERROR) {
	return TCL_ERROR;
    }

    /*
     * Allocate space for the result objects.
     */

    if (totalVars > 0) {
	objs = (Tcl_Obj **)Tcl_Alloc(sizeof(Tcl_Obj *) * totalVars);
	for (i = 0; i < totalVars; i++) {
	    objs[i] = NULL;
	}
    }

    string = TclGetString(objv[1]);
    baseString = string;

    /*
     * Iterate over the format string filling in the result objects until we
     * reach the end of input, the end of the format string, or there is a
     * mismatch.
     */

    objIndex = 0;
    nconversions = 0;
    while (*format != '\0') {
	int parseFlag = TCL_PARSE_NO_WHITESPACE;
	format += TclUtfToUniChar(format, &ch);

	flags = 0;

	/*
	 * If we see whitespace in the format, skip whitespace in the string.
	 */

	if (Tcl_UniCharIsSpace(ch)) {
	    offset = TclUtfToUniChar(string, &sch);
	    while (Tcl_UniCharIsSpace(sch)) {
		if (*string == '\0') {
		    goto done;
		}
		string += offset;
		offset = TclUtfToUniChar(string, &sch);
	    }
	    continue;
	}

	if (ch != '%') {
	literal:
	    if (*string == '\0') {
		underflow = 1;
		goto done;
	    }
	    string += TclUtfToUniChar(string, &sch);
	    if (ch != sch) {
		goto done;
	    }
	    continue;
	}

	format += TclUtfToUniChar(format, &ch);
	if (ch == '%') {
	    goto literal;
	}

	/*
	 * Check for assignment suppression ('*') or an XPG3-style assignment
	 * ('%n$').
	 */

	if (ch == '*') {
	    flags |= SCAN_SUPPRESS;
	    format += TclUtfToUniChar(format, &ch);
	} else if ((ch < 0x80) && isdigit(UCHAR(ch))) {	/* INTL: "C" locale. */
	    char *formatEnd;
	    /* Note currently XPG3 range limited to INT_MAX to match type of objc */
	    value = strtoul(format-1, &formatEnd, 10);/* INTL: "C" locale. */
	    if (*formatEnd == '$') {
		format = formatEnd+1;
		format += TclUtfToUniChar(format, &ch);
		objIndex = (int)value - 1;
	    }
	}

	/*
	 * Parse any width specifier.
	 */

	if ((ch < 0x80) && isdigit(UCHAR(ch))) {	/* INTL: "C" locale. */
<<<<<<< HEAD
	    unsigned long long ull;
	    ull  = strtoull(format-1, (char **) &format, 10); /* INTL: "C" locale. */
	    assert(ull <= TCL_SIZE_MAX); /* Else ValidateFormat should've error'ed */
	    width = (Tcl_Size)ull;
=======
	    width = (int)strtoul(format-1, (char **)&format, 10);/* INTL: "C" locale. */
>>>>>>> 88bb88f1
	    format += TclUtfToUniChar(format, &ch);
	} else {
	    width = 0;
	}

	/*
	 * Handle any size specifier.
	 */

	switch (ch) {
	case 'l':
	    if (*format == 'l') {
		flags |= SCAN_BIG;
		format += 1;
		format += TclUtfToUniChar(format, &ch);
		break;
	    }
	    /* FALLTHRU */
	case 'L':
	    flags |= SCAN_LONGER;
	    /* FALLTHRU */
	case 'h':
	    format += TclUtfToUniChar(format, &ch);
	}

	/*
	 * Handle the various field types.
	 */

	switch (ch) {
	case 'n':
	    if (!(flags & SCAN_SUPPRESS)) {
		TclNewIntObj(objPtr, string - baseString);
		Tcl_IncrRefCount(objPtr);
		CLANG_ASSERT(objs);
		objs[objIndex++] = objPtr;
	    }
	    nconversions++;
	    continue;

	case 'd':
	    op = 'i';
	    parseFlag |= TCL_PARSE_DECIMAL_ONLY;
	    break;
	case 'i':
	    op = 'i';
	    parseFlag |= TCL_PARSE_SCAN_PREFIXES;
	    break;
	case 'o':
	    op = 'i';
	    parseFlag |= TCL_PARSE_OCTAL_ONLY | TCL_PARSE_SCAN_PREFIXES;
	    break;
	case 'x':
	case 'X':
	    op = 'i';
	    parseFlag |= TCL_PARSE_HEXADECIMAL_ONLY;
	    break;
	case 'b':
	    op = 'i';
	    parseFlag |= TCL_PARSE_BINARY_ONLY;
	    break;
	case 'u':
	    op = 'i';
	    parseFlag |= TCL_PARSE_DECIMAL_ONLY;
	    flags |= SCAN_UNSIGNED;
	    break;

	case 'f':
	case 'e':
	case 'E':
	case 'g':
	case 'G':
	    op = 'f';
	    break;

	case 's':
	    op = 's';
	    break;

	case 'c':
	    op = 'c';
	    flags |= SCAN_NOSKIP;
	    break;
	case '[':
	    op = '[';
	    flags |= SCAN_NOSKIP;
	    break;
	}

	/*
	 * At this point, we will need additional characters from the string
	 * to proceed.
	 */

	if (*string == '\0') {
	    underflow = 1;
	    goto done;
	}

	/*
	 * Skip any leading whitespace at the beginning of a field unless the
	 * format suppresses this behavior.
	 */

	if (!(flags & SCAN_NOSKIP)) {
	    while (*string != '\0') {
		offset = TclUtfToUniChar(string, &sch);
		if (!Tcl_UniCharIsSpace(sch)) {
		    break;
		}
		string += offset;
	    }
	    if (*string == '\0') {
		underflow = 1;
		goto done;
	    }
	}

	/*
	 * Perform the requested scanning operation.
	 */

	switch (op) {
	case 's':
	    /*
	     * Scan a string up to width characters or whitespace.
	     */

	    if (width == 0) {
		width = ~0;
	    }
	    end = string;
	    while (*end != '\0') {
		offset = TclUtfToUniChar(end, &sch);
		if (Tcl_UniCharIsSpace(sch)) {
		    break;
		}
		end += offset;
		if (--width == 0) {
		    break;
		}
	    }
	    if (!(flags & SCAN_SUPPRESS)) {
		objPtr = Tcl_NewStringObj(string, end-string);
		Tcl_IncrRefCount(objPtr);
		CLANG_ASSERT(objs);
		objs[objIndex++] = objPtr;
	    }
	    string = end;
	    break;

	case '[': {
	    CharSet cset;

	    if (width == 0) {
		width = ~0;
	    }
	    end = string;

	    format = BuildCharSet(&cset, format);
	    while (*end != '\0') {
		offset = TclUtfToUniChar(end, &sch);
		if (!CharInSet(&cset, (int)sch)) {
		    break;
		}
		end += offset;
		if (--width == 0) {
		    break;
		}
	    }
	    ReleaseCharSet(&cset);

	    if (string == end) {
		/*
		 * Nothing matched the range, stop processing.
		 */
		goto done;
	    }
	    if (!(flags & SCAN_SUPPRESS)) {
		objPtr = Tcl_NewStringObj(string, end-string);
		Tcl_IncrRefCount(objPtr);
		objs[objIndex++] = objPtr;
	    }
	    string = end;

	    break;
	}
	case 'c':
	    /*
	     * Scan a single Unicode character.
	     */

	    offset = TclUtfToUniChar(string, &i);
	    string += offset;
	    if (!(flags & SCAN_SUPPRESS)) {
		TclNewIntObj(objPtr, i);
		Tcl_IncrRefCount(objPtr);
		CLANG_ASSERT(objs);
		objs[objIndex++] = objPtr;
	    }
	    break;

	case 'i':
	    /*
	     * Scan an unsigned or signed integer.
	     */
	    TclNewIntObj(objPtr, 0);
	    Tcl_IncrRefCount(objPtr);
	    if (width == 0) {
		width = ~0;
	    }
	    if (TCL_OK != TclParseNumber(NULL, objPtr, NULL, string, width,
		    &end, TCL_PARSE_INTEGER_ONLY | TCL_PARSE_NO_UNDERSCORE | parseFlag)) {
		Tcl_DecrRefCount(objPtr);
		if (width < 0) {
		    if (*end == '\0') {
			underflow = 1;
		    }
		} else {
		    if (end == string + width) {
			underflow = 1;
		    }
		}
		goto done;
	    }
	    string = end;
	    if (flags & SCAN_SUPPRESS) {
		Tcl_DecrRefCount(objPtr);
		break;
	    }
	    if (flags & SCAN_LONGER) {
		if (TclGetWideIntFromObj(NULL, objPtr, &wideValue) != TCL_OK) {
		    if (TclGetString(objPtr)[0] == '-') {
			wideValue = WIDE_MIN;
		    } else {
			wideValue = WIDE_MAX;
		    }
		}
		if ((flags & SCAN_UNSIGNED) && (wideValue < 0)) {
		    mp_int big;
		    if (mp_init_u64(&big, (Tcl_WideUInt)wideValue) != MP_OKAY) {
			Tcl_SetObjResult(interp, Tcl_NewStringObj(
				"insufficient memory to create bignum", -1));
			Tcl_SetErrorCode(interp, "TCL", "MEMORY", (char *)NULL);
			return TCL_ERROR;
		    } else {
			Tcl_SetBignumObj(objPtr, &big);
		    }
		} else {
		    TclSetIntObj(objPtr, wideValue);
		}
	    } else if (flags & SCAN_BIG) {
		if (flags & SCAN_UNSIGNED) {
		    mp_int big;
		    int res = Tcl_GetBignumFromObj(interp, objPtr, &big);

		    if (res == TCL_OK) {
			if (mp_isneg(&big)) {
			    res = TCL_ERROR;
			}
			mp_clear(&big);
		    }

		    if (res == TCL_ERROR) {
			if (objs != NULL) {
			    Tcl_Free(objs);
			}
			Tcl_DecrRefCount(objPtr);
			Tcl_SetObjResult(interp, Tcl_NewStringObj(
				"unsigned bignum scans are invalid", -1));
			Tcl_SetErrorCode(interp, "TCL", "FORMAT",
				"BADUNSIGNED", (char *)NULL);
			return TCL_ERROR;
		    }
		}
	    } else {
		if (TclGetLongFromObj(NULL, objPtr, &value) != TCL_OK) {
		    if (TclGetString(objPtr)[0] == '-') {
			value = LONG_MIN;
		    } else {
			value = LONG_MAX;
		    }
		}
		if ((flags & SCAN_UNSIGNED) && (value < 0)) {
#ifdef TCL_WIDE_INT_IS_LONG
		    mp_int big;
		    if (mp_init_u64(&big, (unsigned long)value) != MP_OKAY) {
			Tcl_SetObjResult(interp, Tcl_NewStringObj(
				"insufficient memory to create bignum", -1));
			Tcl_SetErrorCode(interp, "TCL", "MEMORY", (char *)NULL);
			return TCL_ERROR;
		    } else {
			Tcl_SetBignumObj(objPtr, &big);
		    }
#else
		    Tcl_SetWideIntObj(objPtr, (unsigned long)value);
#endif
		} else {
		    TclSetIntObj(objPtr, value);
		}
	    }
	    objs[objIndex++] = objPtr;
	    break;

	case 'f':
	    /*
	     * Scan a floating point number
	     */

	    TclNewDoubleObj(objPtr, 0.0);
	    Tcl_IncrRefCount(objPtr);
	    if (width == 0) {
		width = ~0;
	    }
	    if (TCL_OK != TclParseNumber(NULL, objPtr, NULL, string, width,
		    &end, TCL_PARSE_DECIMAL_ONLY | TCL_PARSE_NO_WHITESPACE | TCL_PARSE_NO_UNDERSCORE)) {
		Tcl_DecrRefCount(objPtr);
		if (width < 0) {
		    if (*end == '\0') {
			underflow = 1;
		    }
		} else {
		    if (end == string + width) {
			underflow = 1;
		    }
		}
		goto done;
	    } else if (flags & SCAN_SUPPRESS) {
		Tcl_DecrRefCount(objPtr);
		string = end;
	    } else {
		double dvalue;
		if (Tcl_GetDoubleFromObj(NULL, objPtr, &dvalue) != TCL_OK) {
#ifdef ACCEPT_NAN
		    const Tcl_ObjInternalRep *irPtr
			    = TclFetchInternalRep(objPtr, &tclDoubleType);
		    if (irPtr) {
			dvalue = irPtr->doubleValue;
		    } else
#endif
		    {
			Tcl_DecrRefCount(objPtr);
			goto done;
		    }
		}
		Tcl_SetDoubleObj(objPtr, dvalue);
		CLANG_ASSERT(objs);
		objs[objIndex++] = objPtr;
		string = end;
	    }
	}
	nconversions++;
    }

  done:
    result = 0;
    code = TCL_OK;

    if (numVars) {
	/*
	 * In this case, variables were specified (classic scan).
	 */

	for (i = 0; i < totalVars; i++) {
	    if (objs[i] == NULL) {
		continue;
	    }
	    result++;

	    /*
	     * In case of multiple errors in setting variables, just report
	     * the first one.
	     */

	    if (Tcl_ObjSetVar2(interp, objv[i+3], NULL, objs[i],
		    (code == TCL_OK) ? TCL_LEAVE_ERR_MSG : 0) == NULL) {
		code = TCL_ERROR;
	    }
	    Tcl_DecrRefCount(objs[i]);
	}
    } else {
	/*
	 * Here no vars were specified, we want a list returned (inline scan)
	 * We create an empty Tcl_Obj to fill missing values rather than
<<<<<<< HEAD
	 * allocating a new Tcl_Obj every time. See test scan-bigdata-XX.
	 */
	Tcl_Obj *emptyObj;
	TclNewObj(emptyObj);
	Tcl_IncrRefCount(emptyObj);
=======
	 * allocating a new Tcl_Obj every time.
	 */
	Tcl_Obj *emptyObj = NULL;
>>>>>>> 88bb88f1
	TclNewObj(objPtr);
	for (i = 0; code == TCL_OK && i < totalVars; i++) {
	    if (objs[i] != NULL) {
		code = Tcl_ListObjAppendElement(interp, objPtr, objs[i]);
		Tcl_DecrRefCount(objs[i]);
	    } else {
		/*
		 * More %-specifiers than matching chars, so we just spit out
		 * empty strings for these.
		 */
<<<<<<< HEAD

		code = Tcl_ListObjAppendElement(interp, objPtr, emptyObj);
	    }
	}
	Tcl_DecrRefCount(emptyObj);
	if (code != TCL_OK) {
	    /* If error'ed out, free up remaining. i contains last index freed */
	    while (++i < totalVars) {
		if (objs[i] != NULL) {
		    Tcl_DecrRefCount(objs[i]);
		}
=======
		if (!emptyObj) {
		    TclNewObj(emptyObj);
		}
		Tcl_ListObjAppendElement(NULL, objPtr, emptyObj);
>>>>>>> 88bb88f1
	    }
	    Tcl_DecrRefCount(objPtr);
	    objPtr = NULL;
	}
    }
    if (objs != NULL) {
	Tcl_Free(objs);
    }
    if (code == TCL_OK) {
	if (underflow && (nconversions == 0)) {
	    if (numVars) {
		TclNewIntObj(objPtr, -1);
	    } else {
		if (objPtr) {
		    Tcl_SetListObj(objPtr, 0, NULL);
		} else {
		    TclNewObj(objPtr);
		}
	    }
	} else if (numVars) {
	    TclNewIntObj(objPtr, result);
	}
	Tcl_SetObjResult(interp, objPtr);
    }
    return code;
}

/*
 * Local Variables:
 * mode: c
 * c-basic-offset: 4
 * fill-column: 78
 * End:
 */<|MERGE_RESOLUTION|>--- conflicted
+++ resolved
@@ -327,11 +327,7 @@
 	    if (ull == 0 || ull >= INT_MAX) {
 		goto badIndex;
 	    }
-<<<<<<< HEAD
 	    objIndex = (int) ull - 1;
-=======
-	    objIndex = (int)ul - 1;
->>>>>>> 88bb88f1
 	    if (numVars && (objIndex >= numVars)) {
 		goto badIndex;
 	    } else if (numVars == 0) {
@@ -714,7 +710,7 @@
 	    if (*formatEnd == '$') {
 		format = formatEnd+1;
 		format += TclUtfToUniChar(format, &ch);
-		objIndex = (int)value - 1;
+		objIndex = (int) value - 1;
 	    }
 	}
 
@@ -723,14 +719,10 @@
 	 */
 
 	if ((ch < 0x80) && isdigit(UCHAR(ch))) {	/* INTL: "C" locale. */
-<<<<<<< HEAD
 	    unsigned long long ull;
 	    ull  = strtoull(format-1, (char **) &format, 10); /* INTL: "C" locale. */
 	    assert(ull <= TCL_SIZE_MAX); /* Else ValidateFormat should've error'ed */
 	    width = (Tcl_Size)ull;
-=======
-	    width = (int)strtoul(format-1, (char **)&format, 10);/* INTL: "C" locale. */
->>>>>>> 88bb88f1
 	    format += TclUtfToUniChar(format, &ch);
 	} else {
 	    width = 0;
@@ -1115,17 +1107,9 @@
 	/*
 	 * Here no vars were specified, we want a list returned (inline scan)
 	 * We create an empty Tcl_Obj to fill missing values rather than
-<<<<<<< HEAD
 	 * allocating a new Tcl_Obj every time. See test scan-bigdata-XX.
 	 */
-	Tcl_Obj *emptyObj;
-	TclNewObj(emptyObj);
-	Tcl_IncrRefCount(emptyObj);
-=======
-	 * allocating a new Tcl_Obj every time.
-	 */
 	Tcl_Obj *emptyObj = NULL;
->>>>>>> 88bb88f1
 	TclNewObj(objPtr);
 	for (i = 0; code == TCL_OK && i < totalVars; i++) {
 	    if (objs[i] != NULL) {
@@ -1136,24 +1120,18 @@
 		 * More %-specifiers than matching chars, so we just spit out
 		 * empty strings for these.
 		 */
-<<<<<<< HEAD
-
+		if (!emptyObj) {
+		    TclNewObj(emptyObj);
+		}
 		code = Tcl_ListObjAppendElement(interp, objPtr, emptyObj);
 	    }
 	}
-	Tcl_DecrRefCount(emptyObj);
 	if (code != TCL_OK) {
 	    /* If error'ed out, free up remaining. i contains last index freed */
 	    while (++i < totalVars) {
 		if (objs[i] != NULL) {
 		    Tcl_DecrRefCount(objs[i]);
 		}
-=======
-		if (!emptyObj) {
-		    TclNewObj(emptyObj);
-		}
-		Tcl_ListObjAppendElement(NULL, objPtr, emptyObj);
->>>>>>> 88bb88f1
 	    }
 	    Tcl_DecrRefCount(objPtr);
 	    objPtr = NULL;
