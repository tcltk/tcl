--- conflicted
+++ resolved
@@ -886,12 +886,8 @@
 
 	    offset = TclUtfToUniChar(string, &sch);
 	    i = (int)sch;
-#if TCL_UTF_MAX == 4
-<<<<<<< HEAD
-	    if (((sch & 0xFC00) == 0xD800) && (offset < 3)) {
-=======
+#if TCL_UTF_MAX <= 4
 	    if ((sch >= 0xD800) && (offset < 3)) {
->>>>>>> 45b7bdab
 		offset += TclUtfToUniChar(string+offset, &sch);
 		i = (((i<<10) & 0x0FFC00) + 0x10000) + (sch & 0x3FF);
 	    }
