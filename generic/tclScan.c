--- conflicted
+++ resolved
@@ -389,13 +389,6 @@
 	    }
 	    format += TclUtfToUniChar(format, &ch);
 	    break;
-<<<<<<< HEAD
-	case 'L':
-	    flags |= SCAN_BIG;
-	    format += TclUtfToUniChar(format, &ch);
-	    break;
-=======
->>>>>>> aca8bd20
 	case 'l':
 	    if (*format == 'l') {
 		flags |= SCAN_BIG;
@@ -404,10 +397,7 @@
 		break;
 	    }
 	    /* FALLTHRU */
-<<<<<<< HEAD
-=======
 	case 'L':
->>>>>>> aca8bd20
 	case 'j':
 	case 'q':
 	    flags |= SCAN_LONGER;
@@ -616,7 +606,7 @@
     const char *format;
     int numVars, nconversions, totalVars = -1;
     int objIndex, offset, i, result, code;
-    int value;
+    long value;
     const char *string, *end, *baseString;
     char op = 0;
     int underflow = 0;
@@ -1009,15 +999,27 @@
 		    }
 		}
 	    } else {
-		if (TclGetIntFromObj(NULL, objPtr, &value) != TCL_OK) {
+		if (TclGetLongFromObj(NULL, objPtr, &value) != TCL_OK) {
 		    if (TclGetString(objPtr)[0] == '-') {
-			value = INT_MIN;
+			value = LONG_MIN;
 		    } else {
-			value = INT_MAX;
+			value = LONG_MAX;
 		    }
 		}
 		if ((flags & SCAN_UNSIGNED) && (value < 0)) {
-		    Tcl_SetWideIntObj(objPtr, (unsigned int)value);
+#ifdef TCL_WIDE_INT_IS_LONG
+		    mp_int big;
+		    if (mp_init_u64(&big, (unsigned long)value) != MP_OKAY) {
+			Tcl_SetObjResult(interp, Tcl_NewStringObj(
+				"insufficient memory to create bignum", -1));
+			Tcl_SetErrorCode(interp, "TCL", "MEMORY", (char *)NULL);
+			return TCL_ERROR;
+		    } else {
+			Tcl_SetBignumObj(objPtr, &big);
+		    }
+#else
+		    Tcl_SetWideIntObj(objPtr, (unsigned long)value);
+#endif
 		} else {
 		    TclSetIntObj(objPtr, value);
 		}
