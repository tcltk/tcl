--- conflicted
+++ resolved
@@ -27,16 +27,6 @@
 /*
  * Flag values used by Tcl_ScanObjCmd.
  */
-<<<<<<< HEAD
-
-#define SCAN_NOSKIP	0x1	/* Don't skip blanks. */
-#define SCAN_SUPPRESS	0x2	/* Suppress assignment. */
-#define SCAN_UNSIGNED	0x4	/* Read an unsigned value. */
-#define SCAN_WIDTH	0x8	/* A width value was supplied. */
-
-#define SCAN_LONGER	0x400	/* Asked for a wide value. */
-#define SCAN_BIG	0x800	/* Asked for a bignum value. */
-=======
 enum ScanFlags {
     SCAN_NOSKIP = 0x1,		/* Don't skip blanks. */
     SCAN_SUPPRESS = 0x2,	/* Suppress assignment. */
@@ -46,7 +36,6 @@
     SCAN_LONGER = 0x400,	/* Asked for a wide value. */
     SCAN_BIG = 0x800		/* Asked for a bignum value. */
 };
->>>>>>> 4a25523b
 
 /*
  * The following structure contains the information associated with a
