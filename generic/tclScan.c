/*
 * tclScan.c --
 *
 *	This file contains the implementation of the "scan" command.
 *
 * Copyright © 1998 Scriptics Corporation.
 *
 * See the file "license.terms" for information on usage and redistribution of
 * this file, and for a DISCLAIMER OF ALL WARRANTIES.
 */

#include "tclInt.h"
#include "tclTomMath.h"

/*
 * Flag values used by Tcl_ScanObjCmd.
 */

#define SCAN_NOSKIP	0x1		/* Don't skip blanks. */
#define SCAN_SUPPRESS	0x2		/* Suppress assignment. */
#define SCAN_UNSIGNED	0x4		/* Read an unsigned value. */
#define SCAN_WIDTH	0x8		/* A width value was supplied. */

#define SCAN_LONGER	0x400		/* Asked for a wide value. */
#define SCAN_BIG	0x800		/* Asked for a bignum value. */

/*
 * The following structure contains the information associated with a
 * character set.
 */

typedef struct {
    Tcl_UniChar start;
    Tcl_UniChar end;
} Range;

typedef struct {
    int exclude;		/* 1 if this is an exclusion set. */
    int nchars;
    Tcl_UniChar *chars;
    int nranges;
    Range *ranges;
} CharSet;

/*
 * Declarations for functions used only in this file.
 */

static const char *	BuildCharSet(CharSet *cset, const char *format);
static int		CharInSet(CharSet *cset, int ch);
static void		ReleaseCharSet(CharSet *cset);
static int		ValidateFormat(Tcl_Interp *interp, const char *format,
			    int numVars, int *totalVars);

/*
 *----------------------------------------------------------------------
 *
 * BuildCharSet --
 *
 *	This function examines a character set format specification and builds
 *	a CharSet containing the individual characters and character ranges
 *	specified.
 *
 * Results:
 *	Returns the next format position.
 *
 * Side effects:
 *	Initializes the charset.
 *
 *----------------------------------------------------------------------
 */

static const char *
BuildCharSet(
    CharSet *cset,
    const char *format)		/* Points to first char of set. */
{
    Tcl_UniChar ch = 0, start;
    int offset, nranges;
    const char *end;

    memset(cset, 0, sizeof(CharSet));

    offset = TclUtfToUniChar(format, &ch);
    if (ch == '^') {
	cset->exclude = 1;
	format += offset;
	offset = TclUtfToUniChar(format, &ch);
    }
    end = format + offset;

    /*
     * Find the close bracket so we can overallocate the set.
     */

    if (ch == ']') {
	end += TclUtfToUniChar(end, &ch);
    }
    nranges = 0;
    while (ch != ']') {
	if (ch == '-') {
	    nranges++;
	}
	end += TclUtfToUniChar(end, &ch);
    }

    cset->chars = (Tcl_UniChar *)ckalloc(sizeof(Tcl_UniChar) * (end - format - 1));
    if (nranges > 0) {
	cset->ranges = (Range *)ckalloc(sizeof(Range) * nranges);
    } else {
	cset->ranges = NULL;
    }

    /*
     * Now build the character set.
     */

    cset->nchars = cset->nranges = 0;
    format += TclUtfToUniChar(format, &ch);
    start = ch;
    if (ch == ']' || ch == '-') {
	cset->chars[cset->nchars++] = ch;
	format += TclUtfToUniChar(format, &ch);
    }
    while (ch != ']') {
	if (*format == '-') {
	    /*
	     * This may be the first character of a range, so don't add it
	     * yet.
	     */

	    start = ch;
	} else if (ch == '-') {
	    /*
	     * Check to see if this is the last character in the set, in which
	     * case it is not a range and we should add the previous character
	     * as well as the dash.
	     */

	    if (*format == ']' || !cset->ranges) {
		cset->chars[cset->nchars++] = start;
		cset->chars[cset->nchars++] = ch;
	    } else {
		format += TclUtfToUniChar(format, &ch);

		/*
		 * Check to see if the range is in reverse order.
		 */

		if (start < ch) {
		    cset->ranges[cset->nranges].start = start;
		    cset->ranges[cset->nranges].end = ch;
		} else {
		    cset->ranges[cset->nranges].start = ch;
		    cset->ranges[cset->nranges].end = start;
		}
		cset->nranges++;
	    }
	} else {
	    cset->chars[cset->nchars++] = ch;
	}
	format += TclUtfToUniChar(format, &ch);
    }
    return format;
}

/*
 *----------------------------------------------------------------------
 *
 * CharInSet --
 *
 *	Check to see if a character matches the given set.
 *
 * Results:
 *	Returns non-zero if the character matches the given set.
 *
 * Side effects:
 *	None.
 *
 *----------------------------------------------------------------------
 */

static int
CharInSet(
    CharSet *cset,
    int c)			/* Character to test, passed as int because of
				 * non-ANSI prototypes. */
{
    Tcl_UniChar ch = (Tcl_UniChar) c;
    int i, match = 0;

    for (i = 0; i < cset->nchars; i++) {
	if (cset->chars[i] == ch) {
	    match = 1;
	    break;
	}
    }
    if (!match) {
	for (i = 0; i < cset->nranges; i++) {
	    if ((cset->ranges[i].start <= ch) && (ch <= cset->ranges[i].end)) {
		match = 1;
		break;
	    }
	}
    }
    return (cset->exclude ? !match : match);
}

/*
 *----------------------------------------------------------------------
 *
 * ReleaseCharSet --
 *
 *	Free the storage associated with a character set.
 *
 * Results:
 *	None.
 *
 * Side effects:
 *	None.
 *
 *----------------------------------------------------------------------
 */

static void
ReleaseCharSet(
    CharSet *cset)
{
    ckfree(cset->chars);
    if (cset->ranges) {
	ckfree(cset->ranges);
    }
}

/*
 *----------------------------------------------------------------------
 *
 * ValidateFormat --
 *
 *	Parse the format string and verify that it is properly formed and that
 *	there are exactly enough variables on the command line.
 *
 * Results:
 *	A standard Tcl result.
 *
 * Side effects:
 *	May place an error in the interpreter result.
 *
 *----------------------------------------------------------------------
 */

static int
ValidateFormat(
    Tcl_Interp *interp,		/* Current interpreter. */
    const char *format,		/* The format string. */
    int numVars,		/* The number of variables passed to the scan
				 * command. */
    int *totalSubs)		/* The number of variables that will be
				 * required. */
{
    int gotXpg, gotSequential, value, i, flags;
    char *end;
    Tcl_UniChar ch = 0;
    int objIndex, xpgSize, nspace = numVars;
    int *nassign = (int *)TclStackAlloc(interp, nspace * sizeof(int));
    Tcl_Obj *errorMsg;		/* Place to build an error messages. Note that
				 * these are messy operations because we do
				 * not want to use the formatting engine;
				 * we're inside there! */
<<<<<<< HEAD
    char buf[5] = "";
=======
    char buf[TCL_UTF_MAX+1] = "";
>>>>>>> 8fd0500b

    /*
     * Initialize an array that records the number of times a variable is
     * assigned to by the format string. We use this to detect if a variable
     * is multiply assigned or left unassigned.
     */

    for (i = 0; i < nspace; i++) {
	nassign[i] = 0;
    }

    xpgSize = objIndex = gotXpg = gotSequential = 0;

    while (*format != '\0') {
	format += TclUtfToUniChar(format, &ch);

	flags = 0;

	if (ch != '%') {
	    continue;
	}
	format += TclUtfToUniChar(format, &ch);
	if (ch == '%') {
	    continue;
	}
	if (ch == '*') {
	    flags |= SCAN_SUPPRESS;
	    format += TclUtfToUniChar(format, &ch);
	    goto xpgCheckDone;
	}

	if ((ch < 0x80) && isdigit(UCHAR(ch))) {	/* INTL: "C" locale. */
	    /*
	     * Check for an XPG3-style %n$ specification. Note: there must
	     * not be a mixture of XPG3 specs and non-XPG3 specs in the same
	     * format string.
	     */

	    value = strtoul(format-1, &end, 10);	/* INTL: "C" locale. */
	    if (*end != '$') {
		goto notXpg;
	    }
	    format = end+1;
	    format += TclUtfToUniChar(format, &ch);
	    gotXpg = 1;
	    if (gotSequential) {
		goto mixedXPG;
	    }
	    objIndex = value - 1;
	    if ((objIndex < 0) || (numVars && (objIndex >= numVars))) {
		goto badIndex;
	    } else if (numVars == 0) {
		/*
		 * In the case where no vars are specified, the user can
		 * specify %9999$ legally, so we have to consider special
		 * rules for growing the assign array. 'value' is guaranteed
		 * to be > 0.
		 */
		xpgSize = (xpgSize > value) ? xpgSize : value;
	    }
	    goto xpgCheckDone;
	}

    notXpg:
	gotSequential = 1;
	if (gotXpg) {
	mixedXPG:
	    Tcl_SetObjResult(interp, Tcl_NewStringObj(
		    "cannot mix \"%\" and \"%n$\" conversion specifiers",
		    -1));
	    Tcl_SetErrorCode(interp, "TCL", "FORMAT", "MIXEDSPECTYPES", NULL);
	    goto error;
	}

    xpgCheckDone:
	/*
	 * Parse any width specifier.
	 */

	if ((ch < 0x80) && isdigit(UCHAR(ch))) {	/* INTL: "C" locale. */
	    value = strtoul(format-1, (char **) &format, 10);	/* INTL: "C" locale. */
	    flags |= SCAN_WIDTH;
	    format += TclUtfToUniChar(format, &ch);
	}

	/*
	 * Handle any size specifier.
	 */

	switch (ch) {
	case 'l':
	    if (*format == 'l') {
		flags |= SCAN_BIG;
		format += 1;
		format += TclUtfToUniChar(format, &ch);
		break;
	    }
	    /* FALLTHRU */
	case 'L':
	    flags |= SCAN_LONGER;
	    /* FALLTHRU */
	case 'h':
	    format += TclUtfToUniChar(format, &ch);
	}

	if (!(flags & SCAN_SUPPRESS) && numVars && (objIndex >= numVars)) {
	    goto badIndex;
	}

	/*
	 * Handle the various field types.
	 */

	switch (ch) {
	case 'c':
	    if (flags & SCAN_WIDTH) {
		Tcl_SetObjResult(interp, Tcl_NewStringObj(
			"field width may not be specified in %c conversion",
			-1));
		Tcl_SetErrorCode(interp, "TCL", "FORMAT", "BADWIDTH", NULL);
		goto error;
	    }
	    /* FALLTHRU */
	case 'n':
	case 's':
	    if (flags & (SCAN_LONGER|SCAN_BIG)) {
	    invalidFieldSize:
		buf[Tcl_UniCharToUtf(ch, buf)] = '\0';
		errorMsg = Tcl_NewStringObj(
			"field size modifier may not be specified in %", -1);
		Tcl_AppendToObj(errorMsg, buf, -1);
		Tcl_AppendToObj(errorMsg, " conversion", -1);
		Tcl_SetObjResult(interp, errorMsg);
		Tcl_SetErrorCode(interp, "TCL", "FORMAT", "BADSIZE", NULL);
		goto error;
	    }
	    /*
	     * Fall through!
	     */
	case 'd':
	case 'e':
	case 'E':
	case 'f':
	case 'g':
	case 'G':
	case 'i':
	case 'o':
	case 'x':
	case 'X':
	case 'b':
	case 'u':
	    break;
	    /*
	     * Bracket terms need special checking
	     */
	case '[':
	    if (flags & (SCAN_LONGER|SCAN_BIG)) {
		goto invalidFieldSize;
	    }
	    if (*format == '\0') {
		goto badSet;
	    }
	    format += TclUtfToUniChar(format, &ch);
	    if (ch == '^') {
		if (*format == '\0') {
		    goto badSet;
		}
		format += TclUtfToUniChar(format, &ch);
	    }
	    if (ch == ']') {
		if (*format == '\0') {
		    goto badSet;
		}
		format += TclUtfToUniChar(format, &ch);
	    }
	    while (ch != ']') {
		if (*format == '\0') {
		    goto badSet;
		}
		format += TclUtfToUniChar(format, &ch);
	    }
	    break;
	badSet:
	    Tcl_SetObjResult(interp, Tcl_NewStringObj(
		    "unmatched [ in format string", -1));
	    Tcl_SetErrorCode(interp, "TCL", "FORMAT", "BRACKET", NULL);
	    goto error;
	default:
	    buf[Tcl_UniCharToUtf(ch, buf)] = '\0';
	    errorMsg = Tcl_NewStringObj(
		    "bad scan conversion character \"", -1);
	    Tcl_AppendToObj(errorMsg, buf, -1);
	    Tcl_AppendToObj(errorMsg, "\"", -1);
	    Tcl_SetObjResult(interp, errorMsg);
	    Tcl_SetErrorCode(interp, "TCL", "FORMAT", "BADTYPE", NULL);
	    goto error;
	}
	if (!(flags & SCAN_SUPPRESS)) {
	    if (objIndex >= nspace) {
		/*
		 * Expand the nassign buffer. If we are using XPG specifiers,
		 * make sure that we grow to a large enough size. xpgSize is
		 * guaranteed to be at least one larger than objIndex.
		 */

		value = nspace;
		if (xpgSize) {
		    nspace = xpgSize;
		} else {
		    nspace += 16;	/* formerly STATIC_LIST_SIZE */
		}
		nassign = (int *)TclStackRealloc(interp, nassign,
			nspace * sizeof(int));
		for (i = value; i < nspace; i++) {
		    nassign[i] = 0;
		}
	    }
	    nassign[objIndex]++;
	    objIndex++;
	}
    }

    /*
     * Verify that all of the variable were assigned exactly once.
     */

    if (numVars == 0) {
	if (xpgSize) {
	    numVars = xpgSize;
	} else {
	    numVars = objIndex;
	}
    }
    if (totalSubs) {
	*totalSubs = numVars;
    }
    for (i = 0; i < numVars; i++) {
	if (nassign[i] > 1) {
	    Tcl_SetObjResult(interp, Tcl_NewStringObj(
		    "variable is assigned by multiple \"%n$\" conversion specifiers",
		    -1));
	    Tcl_SetErrorCode(interp, "TCL", "FORMAT", "POLYASSIGNED", NULL);
	    goto error;
	} else if (!xpgSize && (nassign[i] == 0)) {
	    /*
	     * If the space is empty, and xpgSize is 0 (means XPG wasn't used,
	     * and/or numVars != 0), then too many vars were given
	     */

	    Tcl_SetObjResult(interp, Tcl_NewStringObj(
		    "variable is not assigned by any conversion specifiers",
		    -1));
	    Tcl_SetErrorCode(interp, "TCL", "FORMAT", "UNASSIGNED", NULL);
	    goto error;
	}
    }

    TclStackFree(interp, nassign);
    return TCL_OK;

  badIndex:
    if (gotXpg) {
	Tcl_SetObjResult(interp, Tcl_NewStringObj(
		"\"%n$\" argument index out of range", -1));
	Tcl_SetErrorCode(interp, "TCL", "FORMAT", "INDEXRANGE", NULL);
    } else {
	Tcl_SetObjResult(interp, Tcl_NewStringObj(
		"different numbers of variable names and field specifiers",
		-1));
	Tcl_SetErrorCode(interp, "TCL", "FORMAT", "FIELDVARMISMATCH", NULL);
    }

  error:
    TclStackFree(interp, nassign);
    return TCL_ERROR;
}

/*
 *----------------------------------------------------------------------
 *
 * Tcl_ScanObjCmd --
 *
 *	This function is invoked to process the "scan" Tcl command. See the
 *	user documentation for details on what it does.
 *
 * Results:
 *	A standard Tcl result.
 *
 * Side effects:
 *	See the user documentation.
 *
 *----------------------------------------------------------------------
 */

int
Tcl_ScanObjCmd(
    TCL_UNUSED(ClientData),
    Tcl_Interp *interp,		/* Current interpreter. */
    int objc,			/* Number of arguments. */
    Tcl_Obj *const objv[])	/* Argument objects. */
{
    const char *format;
    int numVars, nconversions, totalVars = -1;
    int objIndex, offset, i, result, code;
    long value;
    const char *string, *end, *baseString;
    char op = 0;
    int width, underflow = 0;
    Tcl_WideInt wideValue;
    Tcl_UniChar ch = 0, sch = 0;
    Tcl_Obj **objs = NULL, *objPtr = NULL;
    int flags;
    (void)dummy;

    if (objc < 3) {
	Tcl_WrongNumArgs(interp, 1, objv,
		"string format ?varName ...?");
	return TCL_ERROR;
    }

    format = Tcl_GetString(objv[2]);
    numVars = objc-3;

    /*
     * Check for errors in the format string.
     */

    if (ValidateFormat(interp, format, numVars, &totalVars) == TCL_ERROR) {
	return TCL_ERROR;
    }

    /*
     * Allocate space for the result objects.
     */

    if (totalVars > 0) {
	objs = (Tcl_Obj **)ckalloc(sizeof(Tcl_Obj *) * totalVars);
	for (i = 0; i < totalVars; i++) {
	    objs[i] = NULL;
	}
    }

    string = Tcl_GetString(objv[1]);
    baseString = string;

    /*
     * Iterate over the format string filling in the result objects until we
     * reach the end of input, the end of the format string, or there is a
     * mismatch.
     */

    objIndex = 0;
    nconversions = 0;
    while (*format != '\0') {
	int parseFlag = TCL_PARSE_NO_WHITESPACE;
	format += TclUtfToUniChar(format, &ch);

	flags = 0;

	/*
	 * If we see whitespace in the format, skip whitespace in the string.
	 */

	if (Tcl_UniCharIsSpace(ch)) {
	    offset = TclUtfToUniChar(string, &sch);
	    while (Tcl_UniCharIsSpace(sch)) {
		if (*string == '\0') {
		    goto done;
		}
		string += offset;
		offset = TclUtfToUniChar(string, &sch);
	    }
	    continue;
	}

	if (ch != '%') {
	literal:
	    if (*string == '\0') {
		underflow = 1;
		goto done;
	    }
	    string += TclUtfToUniChar(string, &sch);
	    if (ch != sch) {
		goto done;
	    }
	    continue;
	}

	format += TclUtfToUniChar(format, &ch);
	if (ch == '%') {
	    goto literal;
	}

	/*
	 * Check for assignment suppression ('*') or an XPG3-style assignment
	 * ('%n$').
	 */

	if (ch == '*') {
	    flags |= SCAN_SUPPRESS;
	    format += TclUtfToUniChar(format, &ch);
	} else if ((ch < 0x80) && isdigit(UCHAR(ch))) {	/* INTL: "C" locale. */
	    char *formatEnd;
	    value = strtoul(format-1, &formatEnd, 10);/* INTL: "C" locale. */
	    if (*formatEnd == '$') {
		format = formatEnd+1;
		format += TclUtfToUniChar(format, &ch);
		objIndex = (int) value - 1;
	    }
	}

	/*
	 * Parse any width specifier.
	 */

	if ((ch < 0x80) && isdigit(UCHAR(ch))) {	/* INTL: "C" locale. */
	    width = (int) strtoul(format-1, (char **) &format, 10);/* INTL: "C" locale. */
	    format += TclUtfToUniChar(format, &ch);
	} else {
	    width = 0;
	}

	/*
	 * Handle any size specifier.
	 */

	switch (ch) {
	case 'l':
	    if (*format == 'l') {
		flags |= SCAN_BIG;
		format += 1;
		format += TclUtfToUniChar(format, &ch);
		break;
	    }
	    /* FALLTHRU */
	case 'L':
	    flags |= SCAN_LONGER;
	    /* FALLTHRU */
	case 'h':
	    format += TclUtfToUniChar(format, &ch);
	}

	/*
	 * Handle the various field types.
	 */

	switch (ch) {
	case 'n':
	    if (!(flags & SCAN_SUPPRESS)) {
		TclNewIntObj(objPtr, string - baseString);
		Tcl_IncrRefCount(objPtr);
		CLANG_ASSERT(objs);
		objs[objIndex++] = objPtr;
	    }
	    nconversions++;
	    continue;

	case 'd':
	    op = 'i';
	    parseFlag |= TCL_PARSE_DECIMAL_ONLY;
	    break;
	case 'i':
	    op = 'i';
	    parseFlag |= TCL_PARSE_SCAN_PREFIXES;
	    break;
	case 'o':
	    op = 'i';
	    parseFlag |= TCL_PARSE_OCTAL_ONLY | TCL_PARSE_SCAN_PREFIXES;
	    break;
	case 'x':
	case 'X':
	    op = 'i';
	    parseFlag |= TCL_PARSE_HEXADECIMAL_ONLY;
	    break;
	case 'b':
	    op = 'i';
	    parseFlag |= TCL_PARSE_BINARY_ONLY;
	    break;
	case 'u':
	    op = 'i';
	    parseFlag |= TCL_PARSE_DECIMAL_ONLY;
	    flags |= SCAN_UNSIGNED;
	    break;

	case 'f':
	case 'e':
	case 'E':
	case 'g':
	case 'G':
	    op = 'f';
	    break;

	case 's':
	    op = 's';
	    break;

	case 'c':
	    op = 'c';
	    flags |= SCAN_NOSKIP;
	    break;
	case '[':
	    op = '[';
	    flags |= SCAN_NOSKIP;
	    break;
	}

	/*
	 * At this point, we will need additional characters from the string
	 * to proceed.
	 */

	if (*string == '\0') {
	    underflow = 1;
	    goto done;
	}

	/*
	 * Skip any leading whitespace at the beginning of a field unless the
	 * format suppresses this behavior.
	 */

	if (!(flags & SCAN_NOSKIP)) {
	    while (*string != '\0') {
		offset = TclUtfToUniChar(string, &sch);
		if (!Tcl_UniCharIsSpace(sch)) {
		    break;
		}
		string += offset;
	    }
	    if (*string == '\0') {
		underflow = 1;
		goto done;
	    }
	}

	/*
	 * Perform the requested scanning operation.
	 */

	switch (op) {
	case 's':
	    /*
	     * Scan a string up to width characters or whitespace.
	     */

	    if (width == 0) {
		width = ~0;
	    }
	    end = string;
	    while (*end != '\0') {
		offset = TclUtfToUniChar(end, &sch);
		if (Tcl_UniCharIsSpace(sch)) {
		    break;
		}
		end += offset;
		if (--width == 0) {
		    break;
		}
	    }
	    if (!(flags & SCAN_SUPPRESS)) {
		objPtr = Tcl_NewStringObj(string, end-string);
		Tcl_IncrRefCount(objPtr);
		CLANG_ASSERT(objs);
		objs[objIndex++] = objPtr;
	    }
	    string = end;
	    break;

	case '[': {
	    CharSet cset;

	    if (width == 0) {
		width = ~0;
	    }
	    end = string;

	    format = BuildCharSet(&cset, format);
	    while (*end != '\0') {
		offset = TclUtfToUniChar(end, &sch);
		if (!CharInSet(&cset, (int)sch)) {
		    break;
		}
		end += offset;
		if (--width == 0) {
		    break;
		}
	    }
	    ReleaseCharSet(&cset);

	    if (string == end) {
		/*
		 * Nothing matched the range, stop processing.
		 */
		goto done;
	    }
	    if (!(flags & SCAN_SUPPRESS)) {
		objPtr = Tcl_NewStringObj(string, end-string);
		Tcl_IncrRefCount(objPtr);
		objs[objIndex++] = objPtr;
	    }
	    string = end;

	    break;
	}
	case 'c':
	    /*
	     * Scan a single Unicode character.
	     */

	    offset = TclUtfToUCS4(string, &i);
	    string += offset;
	    if (!(flags & SCAN_SUPPRESS)) {
		TclNewIntObj(objPtr, i);
		Tcl_IncrRefCount(objPtr);
		CLANG_ASSERT(objs);
		objs[objIndex++] = objPtr;
	    }
	    break;

	case 'i':
	    /*
	     * Scan an unsigned or signed integer.
	     */
	    TclNewIntObj(objPtr, 0);
	    Tcl_IncrRefCount(objPtr);
	    if (width == 0) {
		width = ~0;
	    }
	    if (TCL_OK != TclParseNumber(NULL, objPtr, NULL, string, width,
		&end, TCL_PARSE_INTEGER_ONLY | TCL_PARSE_NO_UNDERSCORE | parseFlag)) {
		Tcl_DecrRefCount(objPtr);
		if (width < 0) {
		    if (*end == '\0') {
			underflow = 1;
		    }
		} else {
		    if (end == string + width) {
			underflow = 1;
		    }
		}
		goto done;
	    }
	    string = end;
	    if (flags & SCAN_SUPPRESS) {
		Tcl_DecrRefCount(objPtr);
		break;
	    }
	    if (flags & SCAN_LONGER) {
		if (Tcl_GetWideIntFromObj(NULL, objPtr, &wideValue) != TCL_OK) {
<<<<<<< HEAD
		    wideValue = WIDE_MAX;
		    if (TclGetString(objPtr)[0] == '-') {
			wideValue = WIDE_MIN;
=======
		    if (TclGetString(objPtr)[0] == '-') {
			wideValue = WIDE_MIN;
		    } else {
			wideValue = WIDE_MAX;
>>>>>>> 8fd0500b
		    }
		}
		if ((flags & SCAN_UNSIGNED) && (wideValue < 0)) {
		    mp_int big;
		    if (mp_init_u64(&big, (Tcl_WideUInt)wideValue) != MP_OKAY) {
			Tcl_SetObjResult(interp, Tcl_NewStringObj(
				"insufficient memory to create bignum", -1));
			Tcl_SetErrorCode(interp, "TCL", "MEMORY", NULL);
			return TCL_ERROR;
		    } else {
			Tcl_SetBignumObj(objPtr, &big);
		    }
		} else {
		    TclSetIntObj(objPtr, wideValue);
		}
	    } else if (flags & SCAN_BIG) {
		if (flags & SCAN_UNSIGNED) {
		    mp_int big;
		    int res = Tcl_GetBignumFromObj(interp, objPtr, &big);

		    if (res == TCL_OK) {
			if (mp_isneg(&big)) {
			    res = TCL_ERROR;
			}
			mp_clear(&big);
		    }

		    if (res == TCL_ERROR) {
			if (objs != NULL) {
			    ckfree(objs);
			}
			Tcl_DecrRefCount(objPtr);
			Tcl_SetObjResult(interp, Tcl_NewStringObj(
				"unsigned bignum scans are invalid", -1));
			Tcl_SetErrorCode(interp, "TCL", "FORMAT",
				"BADUNSIGNED",NULL);
			return TCL_ERROR;
		    }
		}
	    } else {
		if (TclGetLongFromObj(NULL, objPtr, &value) != TCL_OK) {
		    if (TclGetString(objPtr)[0] == '-') {
			value = LONG_MIN;
		    } else {
			value = LONG_MAX;
		    }
		}
		if ((flags & SCAN_UNSIGNED) && (value < 0)) {
#ifdef TCL_WIDE_INT_IS_LONG
		    mp_int big;
		    if (mp_init_u64(&big, (unsigned long)value) != MP_OKAY) {
			Tcl_SetObjResult(interp, Tcl_NewStringObj(
				"insufficient memory to create bignum", -1));
			Tcl_SetErrorCode(interp, "TCL", "MEMORY", NULL);
			return TCL_ERROR;
		    } else {
			Tcl_SetBignumObj(objPtr, &big);
		    }
#else
		    Tcl_SetWideIntObj(objPtr, (unsigned long)value);
#endif
		} else {
<<<<<<< HEAD
		    TclSetIntObj(objPtr, value);
=======
		    TclSetLongObj(objPtr, value);
>>>>>>> 8fd0500b
		}
	    }
	    objs[objIndex++] = objPtr;
	    break;

	case 'f':
	    /*
	     * Scan a floating point number
	     */

	    objPtr = Tcl_NewDoubleObj(0.0);
	    Tcl_IncrRefCount(objPtr);
	    if (width == 0) {
		width = ~0;
	    }
	    if (TCL_OK != TclParseNumber(NULL, objPtr, NULL, string, width,
		    &end, TCL_PARSE_DECIMAL_ONLY | TCL_PARSE_NO_WHITESPACE | TCL_PARSE_NO_UNDERSCORE)) {
		Tcl_DecrRefCount(objPtr);
		if (width < 0) {
		    if (*end == '\0') {
			underflow = 1;
		    }
		} else {
		    if (end == string + width) {
			underflow = 1;
		    }
		}
		goto done;
	    } else if (flags & SCAN_SUPPRESS) {
		Tcl_DecrRefCount(objPtr);
		string = end;
	    } else {
		double dvalue;
		if (Tcl_GetDoubleFromObj(NULL, objPtr, &dvalue) != TCL_OK) {
#ifdef ACCEPT_NAN
		    const Tcl_ObjInternalRep *irPtr
			    = TclFetchInternalRep(objPtr, &tclDoubleType);
		    if (irPtr) {
			dvalue = irPtr->doubleValue;
		    } else
#endif
		    {
			Tcl_DecrRefCount(objPtr);
			goto done;
		    }
		}
		Tcl_SetDoubleObj(objPtr, dvalue);
		CLANG_ASSERT(objs);
		objs[objIndex++] = objPtr;
		string = end;
	    }
	}
	nconversions++;
    }

  done:
    result = 0;
    code = TCL_OK;

    if (numVars) {
	/*
	 * In this case, variables were specified (classic scan).
	 */

	for (i = 0; i < totalVars; i++) {
	    if (objs[i] == NULL) {
		continue;
	    }
	    result++;

	    /*
	     * In case of multiple errors in setting variables, just report
	     * the first one.
	     */

	    if (Tcl_ObjSetVar2(interp, objv[i+3], NULL, objs[i],
		    (code == TCL_OK) ? TCL_LEAVE_ERR_MSG : 0) == NULL) {
		code = TCL_ERROR;
	    }
	    Tcl_DecrRefCount(objs[i]);
	}
    } else {
	/*
	 * Here no vars were specified, we want a list returned (inline scan)
	 */

	TclNewObj(objPtr);
	for (i = 0; i < totalVars; i++) {
	    if (objs[i] != NULL) {
		Tcl_ListObjAppendElement(NULL, objPtr, objs[i]);
		Tcl_DecrRefCount(objs[i]);
	    } else {
		/*
		 * More %-specifiers than matching chars, so we just spit out
		 * empty strings for these.
		 */

		Tcl_ListObjAppendElement(NULL, objPtr, Tcl_NewObj());
	    }
	}
    }
    if (objs != NULL) {
	ckfree(objs);
    }
    if (code == TCL_OK) {
	if (underflow && (nconversions == 0)) {
	    if (numVars) {
		TclNewIndexObj(objPtr, TCL_INDEX_NONE);
	    } else {
		if (objPtr) {
		    Tcl_SetListObj(objPtr, 0, NULL);
		} else {
		    TclNewObj(objPtr);
		}
	    }
	} else if (numVars) {
	    TclNewIntObj(objPtr, result);
	}
	Tcl_SetObjResult(interp, objPtr);
    }
    return code;
}

/*
 * Local Variables:
 * mode: c
 * c-basic-offset: 4
 * fill-column: 78
 * End:
 */<|MERGE_RESOLUTION|>--- conflicted
+++ resolved
@@ -271,11 +271,7 @@
 				 * these are messy operations because we do
 				 * not want to use the formatting engine;
 				 * we're inside there! */
-<<<<<<< HEAD
     char buf[5] = "";
-=======
-    char buf[TCL_UTF_MAX+1] = "";
->>>>>>> 8fd0500b
 
     /*
      * Initialize an array that records the number of times a variable is
@@ -589,7 +585,6 @@
     Tcl_UniChar ch = 0, sch = 0;
     Tcl_Obj **objs = NULL, *objPtr = NULL;
     int flags;
-    (void)dummy;
 
     if (objc < 3) {
 	Tcl_WrongNumArgs(interp, 1, objv,
@@ -926,16 +921,10 @@
 	    }
 	    if (flags & SCAN_LONGER) {
 		if (Tcl_GetWideIntFromObj(NULL, objPtr, &wideValue) != TCL_OK) {
-<<<<<<< HEAD
-		    wideValue = WIDE_MAX;
-		    if (TclGetString(objPtr)[0] == '-') {
-			wideValue = WIDE_MIN;
-=======
 		    if (TclGetString(objPtr)[0] == '-') {
 			wideValue = WIDE_MIN;
 		    } else {
 			wideValue = WIDE_MAX;
->>>>>>> 8fd0500b
 		    }
 		}
 		if ((flags & SCAN_UNSIGNED) && (wideValue < 0)) {
@@ -998,11 +987,7 @@
 		    Tcl_SetWideIntObj(objPtr, (unsigned long)value);
 #endif
 		} else {
-<<<<<<< HEAD
 		    TclSetIntObj(objPtr, value);
-=======
-		    TclSetLongObj(objPtr, value);
->>>>>>> 8fd0500b
 		}
 	    }
 	    objs[objIndex++] = objPtr;
