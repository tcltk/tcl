/*
 * tclScan.c --
 *
 *	This file contains the implementation of the "scan" command.
 *
 * Copyright © 1998 Scriptics Corporation.
 *
 * See the file "license.terms" for information on usage and redistribution of
 * this file, and for a DISCLAIMER OF ALL WARRANTIES.
 */

#include "tclInt.h"
#include "tclTomMath.h"
#include <assert.h>

/*
 * Flag values used by Tcl_ScanObjCmd.
 */

#define SCAN_NOSKIP	0x1		/* Don't skip blanks. */
#define SCAN_SUPPRESS	0x2		/* Suppress assignment. */
#define SCAN_UNSIGNED	0x4		/* Read an unsigned value. */
#define SCAN_WIDTH	0x8		/* A width value was supplied. */

#define SCAN_LONGER	0x400		/* Asked for a wide value. */
#define SCAN_BIG	0x800		/* Asked for a bignum value. */

/*
 * The following structure contains the information associated with a
 * character set.
 */

typedef struct {
    Tcl_UniChar start;
    Tcl_UniChar end;
} Range;

typedef struct {
    int exclude;		/* 1 if this is an exclusion set. */
    int nchars;
    Tcl_UniChar *chars;
    int nranges;
    Range *ranges;
} CharSet;

/*
 * Declarations for functions used only in this file.
 */

static const char *	BuildCharSet(CharSet *cset, const char *format);
static int		CharInSet(CharSet *cset, int ch);
static void		ReleaseCharSet(CharSet *cset);
static int		ValidateFormat(Tcl_Interp *interp, const char *format,
			    int numVars, int *totalVars);

/*
 *----------------------------------------------------------------------
 *
 * BuildCharSet --
 *
 *	This function examines a character set format specification and builds
 *	a CharSet containing the individual characters and character ranges
 *	specified.
 *
 * Results:
 *	Returns the next format position.
 *
 * Side effects:
 *	Initializes the charset.
 *
 *----------------------------------------------------------------------
 */

static const char *
BuildCharSet(
    CharSet *cset,
    const char *format)		/* Points to first char of set. */
{
    Tcl_UniChar ch = 0, start;
    int offset, nranges;
    const char *end;

    memset(cset, 0, sizeof(CharSet));

    offset = TclUtfToUniChar(format, &ch);
    if (ch == '^') {
	cset->exclude = 1;
	format += offset;
	offset = TclUtfToUniChar(format, &ch);
    }
    end = format + offset;

    /*
     * Find the close bracket so we can overallocate the set.
     */

    if (ch == ']') {
	end += TclUtfToUniChar(end, &ch);
    }
    nranges = 0;
    while (ch != ']') {
	if (ch == '-') {
	    nranges++;
	}
	end += TclUtfToUniChar(end, &ch);
    }

    cset->chars = (Tcl_UniChar *)Tcl_Alloc(sizeof(Tcl_UniChar) * (end - format - 1));
    if (nranges > 0) {
	cset->ranges = (Range *)Tcl_Alloc(sizeof(Range) * nranges);
    } else {
	cset->ranges = NULL;
    }

    /*
     * Now build the character set.
     */

    cset->nchars = cset->nranges = 0;
    format += TclUtfToUniChar(format, &ch);
    start = ch;
    if (ch == ']' || ch == '-') {
	cset->chars[cset->nchars++] = ch;
	format += TclUtfToUniChar(format, &ch);
    }
    while (ch != ']') {
	if (*format == '-') {
	    /*
	     * This may be the first character of a range, so don't add it
	     * yet.
	     */

	    start = ch;
	} else if (ch == '-') {
	    /*
	     * Check to see if this is the last character in the set, in which
	     * case it is not a range and we should add the previous character
	     * as well as the dash.
	     */

	    if (*format == ']' || !cset->ranges) {
		cset->chars[cset->nchars++] = start;
		cset->chars[cset->nchars++] = ch;
	    } else {
		format += TclUtfToUniChar(format, &ch);

		/*
		 * Check to see if the range is in reverse order.
		 */

		if (start < ch) {
		    cset->ranges[cset->nranges].start = start;
		    cset->ranges[cset->nranges].end = ch;
		} else {
		    cset->ranges[cset->nranges].start = ch;
		    cset->ranges[cset->nranges].end = start;
		}
		cset->nranges++;
	    }
	} else {
	    cset->chars[cset->nchars++] = ch;
	}
	format += TclUtfToUniChar(format, &ch);
    }
    return format;
}

/*
 *----------------------------------------------------------------------
 *
 * CharInSet --
 *
 *	Check to see if a character matches the given set.
 *
 * Results:
 *	Returns non-zero if the character matches the given set.
 *
 * Side effects:
 *	None.
 *
 *----------------------------------------------------------------------
 */

static int
CharInSet(
    CharSet *cset,
    int c)			/* Character to test, passed as int because of
				 * non-ANSI prototypes. */
{
    Tcl_UniChar ch = (Tcl_UniChar) c;
    int i, match = 0;

    for (i = 0; i < cset->nchars; i++) {
	if (cset->chars[i] == ch) {
	    match = 1;
	    break;
	}
    }
    if (!match) {
	for (i = 0; i < cset->nranges; i++) {
	    if ((cset->ranges[i].start <= ch) && (ch <= cset->ranges[i].end)) {
		match = 1;
		break;
	    }
	}
    }
    return (cset->exclude ? !match : match);
}

/*
 *----------------------------------------------------------------------
 *
 * ReleaseCharSet --
 *
 *	Free the storage associated with a character set.
 *
 * Results:
 *	None.
 *
 * Side effects:
 *	None.
 *
 *----------------------------------------------------------------------
 */

static void
ReleaseCharSet(
    CharSet *cset)
{
    Tcl_Free(cset->chars);
    if (cset->ranges) {
	Tcl_Free(cset->ranges);
    }
}

/*
 *----------------------------------------------------------------------
 *
 * ValidateFormat --
 *
 *	Parse the format string and verify that it is properly formed and that
 *	there are exactly enough variables on the command line.
 *
 * Results:
 *	A standard Tcl result.
 *
 * Side effects:
 *	May place an error in the interpreter result.
 *
 *----------------------------------------------------------------------
 */

static int
ValidateFormat(
    Tcl_Interp *interp,		/* Current interpreter. */
    const char *format,		/* The format string. */
    int numVars,		/* The number of variables passed to the scan
				 * command. */
    int *totalSubs)		/* The number of variables that will be
				 * required. */
{
    int gotXpg, gotSequential, i, flags;
    char *end;
    Tcl_UniChar ch = 0;
    int objIndex, xpgSize, nspace = numVars;
    int *nassign = (int *)TclStackAlloc(interp, nspace * sizeof(int));
    Tcl_Obj *errorMsg;		/* Place to build an error messages. Note that
				 * these are messy operations because we do
				 * not want to use the formatting engine;
				 * we're inside there! */
    char buf[5] = "";

    /*
     * Initialize an array that records the number of times a variable is
     * assigned to by the format string. We use this to detect if a variable
     * is multiply assigned or left unassigned.
     */

    for (i = 0; i < nspace; i++) {
	nassign[i] = 0;
    }

    xpgSize = objIndex = gotXpg = gotSequential = 0;

    while (*format != '\0') {
	format += TclUtfToUniChar(format, &ch);

	flags = 0;

	if (ch != '%') {
	    continue;
	}
	format += TclUtfToUniChar(format, &ch);
	if (ch == '%') {
	    continue;
	}
	if (ch == '*') {
	    flags |= SCAN_SUPPRESS;
	    format += TclUtfToUniChar(format, &ch);
	    goto xpgCheckDone;
	}

	if ((ch < 0x80) && isdigit(UCHAR(ch))) {	/* INTL: "C" locale. */
	    /*
	     * Check for an XPG3-style %n$ specification. Note: there must
	     * not be a mixture of XPG3 specs and non-XPG3 specs in the same
	     * format string.
	     */

	    /* assert(value is >= 0) because of the isdigit() check above */
	    unsigned long long ull = strtoull(format-1, &end, 10);	/* INTL: "C" locale. */
	    if (*end != '$') {
		goto notXpg;
	    }
	    format = end+1;
	    format += TclUtfToUniChar(format, &ch);
	    gotXpg = 1;
	    if (gotSequential) {
		goto mixedXPG;
	    }
	    /* >=INT_MAX because 9.0 does not support more than INT_MAX-1 args */
	    if (ull == 0 || ull >= INT_MAX) {
		goto badIndex;
	    }
	    objIndex = (int) ull - 1;
	    if (numVars && (objIndex >= numVars)) {
		goto badIndex;
	    }
	    else if (numVars == 0) {
		/*
		 * In the case where no vars are specified, the user can
		 * specify %9999$ legally, so we have to consider special
		 * rules for growing the assign array. 'ull' is guaranteed
		 * to be > 0 and < INT_MAX as per checks above.
		 */
		xpgSize = (xpgSize > (int)ull) ? xpgSize : (int)ull;
	    }
	    goto xpgCheckDone;
	}

    notXpg:
	gotSequential = 1;
	if (gotXpg) {
	mixedXPG:
	    Tcl_SetObjResult(interp, Tcl_NewStringObj(
		    "cannot mix \"%\" and \"%n$\" conversion specifiers",
		    -1));
	    Tcl_SetErrorCode(interp, "TCL", "FORMAT", "MIXEDSPECTYPES", NULL);
	    goto error;
	}

    xpgCheckDone:
	/*
	 * Parse any width specifier.
	 */

	if ((ch < 0x80) && isdigit(UCHAR(ch))) {	/* INTL: "C" locale. */
	    /* Note ull >= 0 because of isdigit check above */
	    unsigned long long ull;
	    ull = strtoull(
		format - 1, (char **)&format, 10); /* INTL: "C" locale. */
	    /* Note >=, not >, to leave room for a nul */
	    if (ull >= TCL_SIZE_MAX) {
		Tcl_SetObjResult(
		    interp,
		    Tcl_ObjPrintf("specified field width %" TCL_LL_MODIFIER
				  "u exceeds limit %" TCL_SIZE_MODIFIER "d.",
				  ull,
				  (Tcl_Size)TCL_SIZE_MAX-1));
		Tcl_SetErrorCode(
		    interp, "TCL", "FORMAT", "WIDTHLIMIT", NULL);
		goto error;
	    }
	    flags |= SCAN_WIDTH;
	    format += TclUtfToUniChar(format, &ch);
	}

	/*
	 * Handle any size specifier.
	 */

	switch (ch) {
	case 'l':
	    if (*format == 'l') {
		flags |= SCAN_BIG;
		format += 1;
		format += TclUtfToUniChar(format, &ch);
		break;
	    }
	    /* FALLTHRU */
	case 'L':
	    flags |= SCAN_LONGER;
	    /* FALLTHRU */
	case 'h':
	    format += TclUtfToUniChar(format, &ch);
	}

	if (!(flags & SCAN_SUPPRESS) && numVars && (objIndex >= numVars)) {
	    goto badIndex;
	}

	/*
	 * Handle the various field types.
	 */

	switch (ch) {
	case 'c':
	    if (flags & SCAN_WIDTH) {
		Tcl_SetObjResult(interp, Tcl_NewStringObj(
			"field width may not be specified in %c conversion",
			-1));
		Tcl_SetErrorCode(interp, "TCL", "FORMAT", "BADWIDTH", NULL);
		goto error;
	    }
	    /* FALLTHRU */
	case 'n':
	case 's':
	    if (flags & (SCAN_LONGER|SCAN_BIG)) {
	    invalidFieldSize:
		buf[Tcl_UniCharToUtf(ch, buf)] = '\0';
		errorMsg = Tcl_NewStringObj(
			"field size modifier may not be specified in %", -1);
		Tcl_AppendToObj(errorMsg, buf, -1);
		Tcl_AppendToObj(errorMsg, " conversion", -1);
		Tcl_SetObjResult(interp, errorMsg);
		Tcl_SetErrorCode(interp, "TCL", "FORMAT", "BADSIZE", NULL);
		goto error;
	    }
	    /*
	     * Fall through!
	     */
	case 'd':
	case 'e':
	case 'E':
	case 'f':
	case 'g':
	case 'G':
	case 'i':
	case 'o':
	case 'x':
	case 'X':
	case 'b':
	case 'u':
	    break;
	    /*
	     * Bracket terms need special checking
	     */
	case '[':
	    if (flags & (SCAN_LONGER|SCAN_BIG)) {
		goto invalidFieldSize;
	    }
	    if (*format == '\0') {
		goto badSet;
	    }
	    format += TclUtfToUniChar(format, &ch);
	    if (ch == '^') {
		if (*format == '\0') {
		    goto badSet;
		}
		format += TclUtfToUniChar(format, &ch);
	    }
	    if (ch == ']') {
		if (*format == '\0') {
		    goto badSet;
		}
		format += TclUtfToUniChar(format, &ch);
	    }
	    while (ch != ']') {
		if (*format == '\0') {
		    goto badSet;
		}
		format += TclUtfToUniChar(format, &ch);
	    }
	    break;
	badSet:
	    Tcl_SetObjResult(interp, Tcl_NewStringObj(
		    "unmatched [ in format string", -1));
	    Tcl_SetErrorCode(interp, "TCL", "FORMAT", "BRACKET", NULL);
	    goto error;
	default:
	    buf[Tcl_UniCharToUtf(ch, buf)] = '\0';
	    errorMsg = Tcl_NewStringObj(
		    "bad scan conversion character \"", -1);
	    Tcl_AppendToObj(errorMsg, buf, -1);
	    Tcl_AppendToObj(errorMsg, "\"", -1);
	    Tcl_SetObjResult(interp, errorMsg);
	    Tcl_SetErrorCode(interp, "TCL", "FORMAT", "BADTYPE", NULL);
	    goto error;
	}
	if (!(flags & SCAN_SUPPRESS)) {
	    if (objIndex >= nspace) {
		/*
		 * Expand the nassign buffer. If we are using XPG specifiers,
		 * make sure that we grow to a large enough size. xpgSize is
		 * guaranteed to be at least one larger than objIndex.
		 */

		int nspaceOrig = nspace;
		if (xpgSize) {
		    nspace = xpgSize;
		} else {
		    nspace += 16;	/* formerly STATIC_LIST_SIZE */
		}
		nassign = (int *)TclStackRealloc(interp, nassign,
			nspace * sizeof(int));
		for (i = nspaceOrig; i < nspace; i++) {
		    nassign[i] = 0;
		}
	    }
	    nassign[objIndex]++;
	    objIndex++;
	}
    }

    /*
     * Verify that all of the variable were assigned exactly once.
     */

    if (numVars == 0) {
	if (xpgSize) {
	    numVars = xpgSize;
	} else {
	    numVars = objIndex;
	}
    }
    if (totalSubs) {
	*totalSubs = numVars;
    }
    for (i = 0; i < numVars; i++) {
	if (nassign[i] > 1) {
	    Tcl_SetObjResult(interp, Tcl_NewStringObj(
		    "variable is assigned by multiple \"%n$\" conversion specifiers",
		    -1));
	    Tcl_SetErrorCode(interp, "TCL", "FORMAT", "POLYASSIGNED", NULL);
	    goto error;
	} else if (!xpgSize && (nassign[i] == 0)) {
	    /*
	     * If the space is empty, and xpgSize is 0 (means XPG wasn't used,
	     * and/or numVars != 0), then too many vars were given
	     */

	    Tcl_SetObjResult(interp, Tcl_NewStringObj(
		    "variable is not assigned by any conversion specifiers",
		    -1));
	    Tcl_SetErrorCode(interp, "TCL", "FORMAT", "UNASSIGNED", NULL);
	    goto error;
	}
    }

    TclStackFree(interp, nassign);
    return TCL_OK;

  badIndex:
    if (gotXpg) {
	Tcl_SetObjResult(interp, Tcl_NewStringObj(
		"\"%n$\" argument index out of range", -1));
	Tcl_SetErrorCode(interp, "TCL", "FORMAT", "INDEXRANGE", NULL);
    } else {
	Tcl_SetObjResult(interp, Tcl_NewStringObj(
		"different numbers of variable names and field specifiers",
		-1));
	Tcl_SetErrorCode(interp, "TCL", "FORMAT", "FIELDVARMISMATCH", NULL);
    }

  error:
    TclStackFree(interp, nassign);
    return TCL_ERROR;
}

/*
 *----------------------------------------------------------------------
 *
 * Tcl_ScanObjCmd --
 *
 *	This function is invoked to process the "scan" Tcl command. See the
 *	user documentation for details on what it does.
 *
 * Results:
 *	A standard Tcl result.
 *
 * Side effects:
 *	See the user documentation.
 *
 *----------------------------------------------------------------------
 */

int
Tcl_ScanObjCmd(
    TCL_UNUSED(void *),
    Tcl_Interp *interp,		/* Current interpreter. */
    int objc,			/* Number of arguments. */
    Tcl_Obj *const objv[])	/* Argument objects. */
{
    const char *format;
    int numVars, nconversions, totalVars = -1;
    int objIndex, offset, i, result, code;
    long value;
    const char *string, *end, *baseString;
    char op = 0;
    int underflow = 0;
    Tcl_Size width;
    Tcl_WideInt wideValue;
    Tcl_UniChar ch = 0, sch = 0;
    Tcl_Obj **objs = NULL, *objPtr = NULL;
    int flags;

    if (objc < 3) {
	Tcl_WrongNumArgs(interp, 1, objv,
		"string format ?varName ...?");
	return TCL_ERROR;
    }

    format = TclGetString(objv[2]);
    numVars = objc-3;

    /*
     * Check for errors in the format string.
     */

    if (ValidateFormat(interp, format, numVars, &totalVars) == TCL_ERROR) {
	return TCL_ERROR;
    }

    /*
     * Allocate space for the result objects.
     */

    if (totalVars > 0) {
	objs = (Tcl_Obj **)Tcl_Alloc(sizeof(Tcl_Obj *) * totalVars);
	for (i = 0; i < totalVars; i++) {
	    objs[i] = NULL;
	}
    }

    string = TclGetString(objv[1]);
    baseString = string;

    /*
     * Iterate over the format string filling in the result objects until we
     * reach the end of input, the end of the format string, or there is a
     * mismatch.
     */

    objIndex = 0;
    nconversions = 0;
    while (*format != '\0') {
	int parseFlag = TCL_PARSE_NO_WHITESPACE;
	format += TclUtfToUniChar(format, &ch);

	flags = 0;

	/*
	 * If we see whitespace in the format, skip whitespace in the string.
	 */

	if (Tcl_UniCharIsSpace(ch)) {
	    offset = TclUtfToUniChar(string, &sch);
	    while (Tcl_UniCharIsSpace(sch)) {
		if (*string == '\0') {
		    goto done;
		}
		string += offset;
		offset = TclUtfToUniChar(string, &sch);
	    }
	    continue;
	}

	if (ch != '%') {
	literal:
	    if (*string == '\0') {
		underflow = 1;
		goto done;
	    }
	    string += TclUtfToUniChar(string, &sch);
	    if (ch != sch) {
		goto done;
	    }
	    continue;
	}

	format += TclUtfToUniChar(format, &ch);
	if (ch == '%') {
	    goto literal;
	}

	/*
	 * Check for assignment suppression ('*') or an XPG3-style assignment
	 * ('%n$').
	 */

	if (ch == '*') {
	    flags |= SCAN_SUPPRESS;
	    format += TclUtfToUniChar(format, &ch);
	} else if ((ch < 0x80) && isdigit(UCHAR(ch))) {	/* INTL: "C" locale. */
	    char *formatEnd;
	    /* Note currently XPG3 range limited to INT_MAX to match type of objc */
	    value = strtoul(format-1, &formatEnd, 10);/* INTL: "C" locale. */
	    if (*formatEnd == '$') {
		format = formatEnd+1;
		format += TclUtfToUniChar(format, &ch);
		objIndex = (int) value - 1;
	    }
	}

	/*
	 * Parse any width specifier.
	 */

	if ((ch < 0x80) && isdigit(UCHAR(ch))) {	/* INTL: "C" locale. */
	    unsigned long long ull;
	    ull  = strtoull(format-1, (char **) &format, 10); /* INTL: "C" locale. */
	    assert(ull <= TCL_SIZE_MAX); /* Else ValidateFormat should've error'ed */
	    width = (Tcl_Size)ull;
	    format += TclUtfToUniChar(format, &ch);
	} else {
	    width = 0;
	}

	/*
	 * Handle any size specifier.
	 */

	switch (ch) {
	case 'l':
	    if (*format == 'l') {
		flags |= SCAN_BIG;
		format += 1;
		format += TclUtfToUniChar(format, &ch);
		break;
	    }
	    /* FALLTHRU */
	case 'L':
	    flags |= SCAN_LONGER;
	    /* FALLTHRU */
	case 'h':
	    format += TclUtfToUniChar(format, &ch);
	}

	/*
	 * Handle the various field types.
	 */

	switch (ch) {
	case 'n':
	    if (!(flags & SCAN_SUPPRESS)) {
		TclNewIntObj(objPtr, string - baseString);
		Tcl_IncrRefCount(objPtr);
		CLANG_ASSERT(objs);
		objs[objIndex++] = objPtr;
	    }
	    nconversions++;
	    continue;

	case 'd':
	    op = 'i';
	    parseFlag |= TCL_PARSE_DECIMAL_ONLY;
	    break;
	case 'i':
	    op = 'i';
	    parseFlag |= TCL_PARSE_SCAN_PREFIXES;
	    break;
	case 'o':
	    op = 'i';
	    parseFlag |= TCL_PARSE_OCTAL_ONLY | TCL_PARSE_SCAN_PREFIXES;
	    break;
	case 'x':
	case 'X':
	    op = 'i';
	    parseFlag |= TCL_PARSE_HEXADECIMAL_ONLY;
	    break;
	case 'b':
	    op = 'i';
	    parseFlag |= TCL_PARSE_BINARY_ONLY;
	    break;
	case 'u':
	    op = 'i';
	    parseFlag |= TCL_PARSE_DECIMAL_ONLY;
	    flags |= SCAN_UNSIGNED;
	    break;

	case 'f':
	case 'e':
	case 'E':
	case 'g':
	case 'G':
	    op = 'f';
	    break;

	case 's':
	    op = 's';
	    break;

	case 'c':
	    op = 'c';
	    flags |= SCAN_NOSKIP;
	    break;
	case '[':
	    op = '[';
	    flags |= SCAN_NOSKIP;
	    break;
	}

	/*
	 * At this point, we will need additional characters from the string
	 * to proceed.
	 */

	if (*string == '\0') {
	    underflow = 1;
	    goto done;
	}

	/*
	 * Skip any leading whitespace at the beginning of a field unless the
	 * format suppresses this behavior.
	 */

	if (!(flags & SCAN_NOSKIP)) {
	    while (*string != '\0') {
		offset = TclUtfToUniChar(string, &sch);
		if (!Tcl_UniCharIsSpace(sch)) {
		    break;
		}
		string += offset;
	    }
	    if (*string == '\0') {
		underflow = 1;
		goto done;
	    }
	}

	/*
	 * Perform the requested scanning operation.
	 */

	switch (op) {
	case 's':
	    /*
	     * Scan a string up to width characters or whitespace.
	     */

	    if (width == 0) {
		width = ~0;
	    }
	    end = string;
	    while (*end != '\0') {
		offset = TclUtfToUniChar(end, &sch);
		if (Tcl_UniCharIsSpace(sch)) {
		    break;
		}
		end += offset;
		if (--width == 0) {
		    break;
		}
	    }
	    if (!(flags & SCAN_SUPPRESS)) {
		objPtr = Tcl_NewStringObj(string, end-string);
		Tcl_IncrRefCount(objPtr);
		CLANG_ASSERT(objs);
		objs[objIndex++] = objPtr;
	    }
	    string = end;
	    break;

	case '[': {
	    CharSet cset;

	    if (width == 0) {
		width = ~0;
	    }
	    end = string;

	    format = BuildCharSet(&cset, format);
	    while (*end != '\0') {
		offset = TclUtfToUniChar(end, &sch);
		if (!CharInSet(&cset, (int)sch)) {
		    break;
		}
		end += offset;
		if (--width == 0) {
		    break;
		}
	    }
	    ReleaseCharSet(&cset);

	    if (string == end) {
		/*
		 * Nothing matched the range, stop processing.
		 */
		goto done;
	    }
	    if (!(flags & SCAN_SUPPRESS)) {
		objPtr = Tcl_NewStringObj(string, end-string);
		Tcl_IncrRefCount(objPtr);
		objs[objIndex++] = objPtr;
	    }
	    string = end;

	    break;
	}
	case 'c':
	    /*
	     * Scan a single Unicode character.
	     */

	    offset = Tcl_UtfToUniChar(string, &i);
	    string += offset;
	    if (!(flags & SCAN_SUPPRESS)) {
		TclNewIntObj(objPtr, i);
		Tcl_IncrRefCount(objPtr);
		CLANG_ASSERT(objs);
		objs[objIndex++] = objPtr;
	    }
	    break;

	case 'i':
	    /*
	     * Scan an unsigned or signed integer.
	     */
	    TclNewIntObj(objPtr, 0);
	    Tcl_IncrRefCount(objPtr);
	    if (width == 0) {
		width = ~0;
	    }
	    if (TCL_OK != TclParseNumber(NULL, objPtr, NULL, string, width,
		&end, TCL_PARSE_INTEGER_ONLY | TCL_PARSE_NO_UNDERSCORE | parseFlag)) {
		Tcl_DecrRefCount(objPtr);
		if (width < 0) {
		    if (*end == '\0') {
			underflow = 1;
		    }
		} else {
		    if (end == string + width) {
			underflow = 1;
		    }
		}
		goto done;
	    }
	    string = end;
	    if (flags & SCAN_SUPPRESS) {
		Tcl_DecrRefCount(objPtr);
		break;
	    }
	    if (flags & SCAN_LONGER) {
		if (Tcl_GetWideIntFromObj(NULL, objPtr, &wideValue) != TCL_OK) {
		    if (TclGetString(objPtr)[0] == '-') {
			wideValue = WIDE_MIN;
		    } else {
			wideValue = WIDE_MAX;
		    }
		}
		if ((flags & SCAN_UNSIGNED) && (wideValue < 0)) {
		    mp_int big;
		    if (mp_init_u64(&big, (Tcl_WideUInt)wideValue) != MP_OKAY) {
			Tcl_SetObjResult(interp, Tcl_NewStringObj(
				"insufficient memory to create bignum", -1));
			Tcl_SetErrorCode(interp, "TCL", "MEMORY", NULL);
			return TCL_ERROR;
		    } else {
			Tcl_SetBignumObj(objPtr, &big);
		    }
		} else {
		    TclSetIntObj(objPtr, wideValue);
		}
	    } else if (flags & SCAN_BIG) {
		if (flags & SCAN_UNSIGNED) {
		    mp_int big;
		    int res = Tcl_GetBignumFromObj(interp, objPtr, &big);

		    if (res == TCL_OK) {
			if (mp_isneg(&big)) {
			    res = TCL_ERROR;
			}
			mp_clear(&big);
		    }

		    if (res == TCL_ERROR) {
			if (objs != NULL) {
			    Tcl_Free(objs);
			}
			Tcl_DecrRefCount(objPtr);
			Tcl_SetObjResult(interp, Tcl_NewStringObj(
				"unsigned bignum scans are invalid", -1));
			Tcl_SetErrorCode(interp, "TCL", "FORMAT",
				"BADUNSIGNED",NULL);
			return TCL_ERROR;
		    }
		}
	    } else {
		if (TclGetLongFromObj(NULL, objPtr, &value) != TCL_OK) {
		    if (TclGetString(objPtr)[0] == '-') {
			value = LONG_MIN;
		    } else {
			value = LONG_MAX;
		    }
		}
		if ((flags & SCAN_UNSIGNED) && (value < 0)) {
#ifdef TCL_WIDE_INT_IS_LONG
		    mp_int big;
		    if (mp_init_u64(&big, (unsigned long)value) != MP_OKAY) {
			Tcl_SetObjResult(interp, Tcl_NewStringObj(
				"insufficient memory to create bignum", -1));
			Tcl_SetErrorCode(interp, "TCL", "MEMORY", NULL);
			return TCL_ERROR;
		    } else {
			Tcl_SetBignumObj(objPtr, &big);
		    }
#else
		    Tcl_SetWideIntObj(objPtr, (unsigned long)value);
#endif
		} else {
		    TclSetIntObj(objPtr, value);
		}
	    }
	    objs[objIndex++] = objPtr;
	    break;

	case 'f':
	    /*
	     * Scan a floating point number
	     */

	    TclNewDoubleObj(objPtr, 0.0);
	    Tcl_IncrRefCount(objPtr);
	    if (width == 0) {
		width = ~0;
	    }
	    if (TCL_OK != TclParseNumber(NULL, objPtr, NULL, string, width,
		    &end, TCL_PARSE_DECIMAL_ONLY | TCL_PARSE_NO_WHITESPACE | TCL_PARSE_NO_UNDERSCORE)) {
		Tcl_DecrRefCount(objPtr);
		if (width < 0) {
		    if (*end == '\0') {
			underflow = 1;
		    }
		} else {
		    if (end == string + width) {
			underflow = 1;
		    }
		}
		goto done;
	    } else if (flags & SCAN_SUPPRESS) {
		Tcl_DecrRefCount(objPtr);
		string = end;
	    } else {
		double dvalue;
		if (Tcl_GetDoubleFromObj(NULL, objPtr, &dvalue) != TCL_OK) {
#ifdef ACCEPT_NAN
		    const Tcl_ObjInternalRep *irPtr
<<<<<<< HEAD
			    = TclFetchInternalRep(objPtr, tclDoubleType);
=======
			    = TclFetchInternalRep(objPtr, &tclDoubleType);
>>>>>>> 18581927
		    if (irPtr) {
			dvalue = irPtr->doubleValue;
		    } else
#endif
		    {
			Tcl_DecrRefCount(objPtr);
			goto done;
		    }
		}
		Tcl_SetDoubleObj(objPtr, dvalue);
		CLANG_ASSERT(objs);
		objs[objIndex++] = objPtr;
		string = end;
	    }
	}
	nconversions++;
    }

  done:
    result = 0;
    code = TCL_OK;

    if (numVars) {
	/*
	 * In this case, variables were specified (classic scan).
	 */

	for (i = 0; i < totalVars; i++) {
	    if (objs[i] == NULL) {
		continue;
	    }
	    result++;

	    /*
	     * In case of multiple errors in setting variables, just report
	     * the first one.
	     */

	    if (Tcl_ObjSetVar2(interp, objv[i+3], NULL, objs[i],
		    (code == TCL_OK) ? TCL_LEAVE_ERR_MSG : 0) == NULL) {
		code = TCL_ERROR;
	    }
	    Tcl_DecrRefCount(objs[i]);
	}
    } else {
	/*
	 * Here no vars were specified, we want a list returned (inline scan)
	 * We create an empty Tcl_Obj to fill missing values rather than
	 * allocating a new Tcl_Obj every time. See test scan-bigdata-XX.
	 */
	Tcl_Obj *emptyObj;
	TclNewObj(emptyObj);
	Tcl_IncrRefCount(emptyObj);
	TclNewObj(objPtr);
	for (i = 0; code == TCL_OK && i < totalVars; i++) {
	    if (objs[i] != NULL) {
		code = Tcl_ListObjAppendElement(interp, objPtr, objs[i]);
		Tcl_DecrRefCount(objs[i]);
	    } else {
		/*
		 * More %-specifiers than matching chars, so we just spit out
		 * empty strings for these.
		 */

		code = Tcl_ListObjAppendElement(interp, objPtr, emptyObj);
	    }
	}
	Tcl_DecrRefCount(emptyObj);
	if (code != TCL_OK) {
	    /* If error'ed out, free up remaining. i contains last index freed */
	    while (++i < totalVars) {
		if (objs[i] != NULL) {
		    Tcl_DecrRefCount(objs[i]);
		}
	    }
	    Tcl_DecrRefCount(objPtr);
	    objPtr = NULL;
	}
    }
    if (objs != NULL) {
	Tcl_Free(objs);
    }
    if (code == TCL_OK) {
	if (underflow && (nconversions == 0)) {
	    if (numVars) {
		TclNewIntObj(objPtr, -1);
	    } else {
		if (objPtr) {
		    Tcl_SetListObj(objPtr, 0, NULL);
		} else {
		    TclNewObj(objPtr);
		}
	    }
	} else if (numVars) {
	    TclNewIntObj(objPtr, result);
	}
	Tcl_SetObjResult(interp, objPtr);
    }
    return code;
}

/*
 * Local Variables:
 * mode: c
 * c-basic-offset: 4
 * fill-column: 78
 * End:
 */<|MERGE_RESOLUTION|>--- conflicted
+++ resolved
@@ -1,12 +1,23 @@
+/*
+ * Copyright © 1998 Scriptics Corporation.
+ *
+ * See the file "license.terms" for information on usage and redistribution of
+ * this file, and for a DISCLAIMER OF ALL WARRANTIES.
+ */
+
+/*
+ * You may distribute and/or modify this program under the terms of the GNU
+ * Affero General Public License as published by the Free Software Foundation,
+ * either version 3 of the License, or (at your option) any later version.
+
+ * See the file "COPYING" for information on usage and redistribution
+ * of this file, and for a DISCLAIMER OF ALL WARRANTIES.
+*/
+
 /*
  * tclScan.c --
  *
  *	This file contains the implementation of the "scan" command.
- *
- * Copyright © 1998 Scriptics Corporation.
- *
- * See the file "license.terms" for information on usage and redistribution of
- * this file, and for a DISCLAIMER OF ALL WARRANTIES.
  */
 
 #include "tclInt.h"
@@ -1051,11 +1062,7 @@
 		if (Tcl_GetDoubleFromObj(NULL, objPtr, &dvalue) != TCL_OK) {
 #ifdef ACCEPT_NAN
 		    const Tcl_ObjInternalRep *irPtr
-<<<<<<< HEAD
 			    = TclFetchInternalRep(objPtr, tclDoubleType);
-=======
-			    = TclFetchInternalRep(objPtr, &tclDoubleType);
->>>>>>> 18581927
 		    if (irPtr) {
 			dvalue = irPtr->doubleValue;
 		    } else
