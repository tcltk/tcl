--- conflicted
+++ resolved
@@ -721,11 +721,7 @@
 	switch (ch) {
 	case 'n':
 	    if (!(flags & SCAN_SUPPRESS)) {
-<<<<<<< HEAD
-		objPtr = Tcl_NewWideIntObj(string - baseString);
-=======
 		TclNewIntObj(objPtr, string - baseString);
->>>>>>> 3fc1392c
 		Tcl_IncrRefCount(objPtr);
 		CLANG_ASSERT(objs);
 		objs[objIndex++] = objPtr;
@@ -888,11 +884,7 @@
 	    offset = TclUtfToUCS4(string, &i);
 	    string += offset;
 	    if (!(flags & SCAN_SUPPRESS)) {
-<<<<<<< HEAD
-		objPtr = Tcl_NewWideIntObj(i);
-=======
 		TclNewIntObj(objPtr, i);
->>>>>>> 3fc1392c
 		Tcl_IncrRefCount(objPtr);
 		CLANG_ASSERT(objs);
 		objs[objIndex++] = objPtr;
@@ -903,7 +895,7 @@
 	    /*
 	     * Scan an unsigned or signed integer.
 	     */
-	    objPtr = Tcl_NewWideIntObj(0);
+	    TclNewIntObj(objPtr, 0);
 	    Tcl_IncrRefCount(objPtr);
 	    if (width == 0) {
 		width = ~0;
@@ -1111,11 +1103,7 @@
 		}
 	    }
 	} else if (numVars) {
-<<<<<<< HEAD
-	    objPtr = Tcl_NewWideIntObj(result);
-=======
 	    TclNewIntObj(objPtr, result);
->>>>>>> 3fc1392c
 	}
 	Tcl_SetObjResult(interp, objPtr);
     }
