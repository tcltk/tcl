/*
 * tclScan.c --
 *
 *	This file contains the implementation of the "scan" command.
 *
 * Copyright (c) 1998 by Scriptics Corporation.
 *
 * See the file "license.terms" for information on usage and redistribution of
 * this file, and for a DISCLAIMER OF ALL WARRANTIES.
 */

#include "tclInt.h"

/*
 * Flag values used by Tcl_ScanObjCmd.
 */

#define SCAN_NOSKIP	0x1		/* Don't skip blanks. */
#define SCAN_SUPPRESS	0x2		/* Suppress assignment. */
#define SCAN_UNSIGNED	0x4		/* Read an unsigned value. */
#define SCAN_WIDTH	0x8		/* A width value was supplied. */

#define SCAN_LONGER	0x400		/* Asked for a wide value. */
#define SCAN_BIG	0x800		/* Asked for a bignum value. */

/*
 * The following structure contains the information associated with a
 * character set.
 */

typedef struct CharSet {
    int exclude;		/* 1 if this is an exclusion set. */
    int nchars;
    Tcl_UniChar *chars;
    int nranges;
    struct Range {
	Tcl_UniChar start;
	Tcl_UniChar end;
    } *ranges;
} CharSet;

/*
 * Declarations for functions used only in this file.
 */

static const char *	BuildCharSet(CharSet *cset, const char *format);
static int		CharInSet(CharSet *cset, int ch);
static void		ReleaseCharSet(CharSet *cset);
static int		ValidateFormat(Tcl_Interp *interp, const char *format,
			    int numVars, int *totalVars);

/*
 *----------------------------------------------------------------------
 *
 * BuildCharSet --
 *
 *	This function examines a character set format specification and builds
 *	a CharSet containing the individual characters and character ranges
 *	specified.
 *
 * Results:
 *	Returns the next format position.
 *
 * Side effects:
 *	Initializes the charset.
 *
 *----------------------------------------------------------------------
 */

static const char *
BuildCharSet(
    CharSet *cset,
    const char *format)		/* Points to first char of set. */
{
    Tcl_UniChar ch, start;
    int offset, nranges;
    const char *end;

    memset(cset, 0, sizeof(CharSet));

    offset = Tcl_UtfToUniChar(format, &ch);
    if (ch == '^') {
	cset->exclude = 1;
	format += offset;
	offset = Tcl_UtfToUniChar(format, &ch);
    }
    end = format + offset;

    /*
     * Find the close bracket so we can overallocate the set.
     */

    if (ch == ']') {
	end += Tcl_UtfToUniChar(end, &ch);
    }
    nranges = 0;
    while (ch != ']') {
	if (ch == '-') {
	    nranges++;
	}
	end += Tcl_UtfToUniChar(end, &ch);
    }

    cset->chars = ckalloc(sizeof(Tcl_UniChar) * (end - format - 1));
    if (nranges > 0) {
	cset->ranges = ckalloc(sizeof(struct Range) * nranges);
    } else {
	cset->ranges = NULL;
    }

    /*
     * Now build the character set.
     */

    cset->nchars = cset->nranges = 0;
    format += Tcl_UtfToUniChar(format, &ch);
    start = ch;
    if (ch == ']' || ch == '-') {
	cset->chars[cset->nchars++] = ch;
	format += Tcl_UtfToUniChar(format, &ch);
    }
    while (ch != ']') {
	if (*format == '-') {
	    /*
	     * This may be the first character of a range, so don't add it
	     * yet.
	     */

	    start = ch;
	} else if (ch == '-') {
	    /*
	     * Check to see if this is the last character in the set, in which
	     * case it is not a range and we should add the previous character
	     * as well as the dash.
	     */

	    if (*format == ']') {
		cset->chars[cset->nchars++] = start;
		cset->chars[cset->nchars++] = ch;
	    } else {
		format += Tcl_UtfToUniChar(format, &ch);

		/*
		 * Check to see if the range is in reverse order.
		 */

		if (start < ch) {
		    cset->ranges[cset->nranges].start = start;
		    cset->ranges[cset->nranges].end = ch;
		} else {
		    cset->ranges[cset->nranges].start = ch;
		    cset->ranges[cset->nranges].end = start;
		}
		cset->nranges++;
	    }
	} else {
	    cset->chars[cset->nchars++] = ch;
	}
	format += Tcl_UtfToUniChar(format, &ch);
    }
    return format;
}

/*
 *----------------------------------------------------------------------
 *
 * CharInSet --
 *
 *	Check to see if a character matches the given set.
 *
 * Results:
 *	Returns non-zero if the character matches the given set.
 *
 * Side effects:
 *	None.
 *
 *----------------------------------------------------------------------
 */

static int
CharInSet(
    CharSet *cset,
    int c)			/* Character to test, passed as int because of
				 * non-ANSI prototypes. */
{
    Tcl_UniChar ch = (Tcl_UniChar) c;
    int i, match = 0;

    for (i = 0; i < cset->nchars; i++) {
	if (cset->chars[i] == ch) {
	    match = 1;
	    break;
	}
    }
    if (!match) {
	for (i = 0; i < cset->nranges; i++) {
	    if ((cset->ranges[i].start <= ch) && (ch <= cset->ranges[i].end)) {
		match = 1;
		break;
	    }
	}
    }
    return (cset->exclude ? !match : match);
}

/*
 *----------------------------------------------------------------------
 *
 * ReleaseCharSet --
 *
 *	Free the storage associated with a character set.
 *
 * Results:
 *	None.
 *
 * Side effects:
 *	None.
 *
 *----------------------------------------------------------------------
 */

static void
ReleaseCharSet(
    CharSet *cset)
{
    ckfree(cset->chars);
    if (cset->ranges) {
	ckfree(cset->ranges);
    }
}

/*
 *----------------------------------------------------------------------
 *
 * ValidateFormat --
 *
 *	Parse the format string and verify that it is properly formed and that
 *	there are exactly enough variables on the command line.
 *
 * Results:
 *	A standard Tcl result.
 *
 * Side effects:
 *	May place an error in the interpreter result.
 *
 *----------------------------------------------------------------------
 */

static int
ValidateFormat(
    Tcl_Interp *interp,		/* Current interpreter. */
    const char *format,		/* The format string. */
    int numVars,		/* The number of variables passed to the scan
				 * command. */
    int *totalSubs)		/* The number of variables that will be
				 * required. */
{
    int gotXpg, gotSequential, value, i, flags;
    char *end;
    Tcl_UniChar ch;
    int objIndex, xpgSize, nspace = numVars;
    int *nassign = TclStackAlloc(interp, nspace * sizeof(int));
    char buf[TCL_UTF_MAX+1];
    Tcl_Obj *errorMsg;		/* Place to build an error messages. Note that
				 * these are messy operations because we do
				 * not want to use the formatting engine;
				 * we're inside there! */

    /*
     * Initialize an array that records the number of times a variable is
     * assigned to by the format string. We use this to detect if a variable
     * is multiply assigned or left unassigned.
     */

    for (i = 0; i < nspace; i++) {
	nassign[i] = 0;
    }

    xpgSize = objIndex = gotXpg = gotSequential = 0;

    while (*format != '\0') {
	format += Tcl_UtfToUniChar(format, &ch);

	flags = 0;

	if (ch != '%') {
	    continue;
	}
	format += Tcl_UtfToUniChar(format, &ch);
	if (ch == '%') {
	    continue;
	}
	if (ch == '*') {
	    flags |= SCAN_SUPPRESS;
	    format += Tcl_UtfToUniChar(format, &ch);
	    goto xpgCheckDone;
	}

	if ((ch < 0x80) && isdigit(UCHAR(ch))) {	/* INTL: "C" locale. */
	    /*
	     * Check for an XPG3-style %n$ specification. Note: there must
	     * not be a mixture of XPG3 specs and non-XPG3 specs in the same
	     * format string.
	     */

	    value = strtoul(format-1, &end, 10);	/* INTL: "C" locale. */
	    if (*end != '$') {
		goto notXpg;
	    }
	    format = end+1;
	    format += Tcl_UtfToUniChar(format, &ch);
	    gotXpg = 1;
	    if (gotSequential) {
		goto mixedXPG;
	    }
	    objIndex = value - 1;
	    if ((objIndex < 0) || (numVars && (objIndex >= numVars))) {
		goto badIndex;
	    } else if (numVars == 0) {
		/*
		 * In the case where no vars are specified, the user can
		 * specify %9999$ legally, so we have to consider special
		 * rules for growing the assign array. 'value' is guaranteed
		 * to be > 0.
		 */
		xpgSize = (xpgSize > value) ? xpgSize : value;
	    }
	    goto xpgCheckDone;
	}

    notXpg:
	gotSequential = 1;
	if (gotXpg) {
	mixedXPG:
	    Tcl_SetObjResult(interp, Tcl_NewStringObj(
		    "cannot mix \"%\" and \"%n$\" conversion specifiers",
		    -1));
	    Tcl_SetErrorCode(interp, "TCL", "FORMAT", "MIXEDSPECTYPES", NULL);
	    goto error;
	}

    xpgCheckDone:
	/*
	 * Parse any width specifier.
	 */

	if ((ch < 0x80) && isdigit(UCHAR(ch))) {	/* INTL: "C" locale. */
	    value = strtoul(format-1, (char **) &format, 10);	/* INTL: "C" locale. */
	    flags |= SCAN_WIDTH;
	    format += Tcl_UtfToUniChar(format, &ch);
	}

	/*
	 * Handle any size specifier.
	 */

	switch (ch) {
	case 'l':
	    if (*format == 'l') {
		flags |= SCAN_BIG;
		format += 1;
		format += Tcl_UtfToUniChar(format, &ch);
		break;
	    }
	case 'L':
	    flags |= SCAN_LONGER;
	case 'h':
	    format += Tcl_UtfToUniChar(format, &ch);
	}

	if (!(flags & SCAN_SUPPRESS) && numVars && (objIndex >= numVars)) {
	    goto badIndex;
	}

	/*
	 * Handle the various field types.
	 */

	switch (ch) {
	case 'c':
	    if (flags & SCAN_WIDTH) {
		Tcl_SetObjResult(interp, Tcl_NewStringObj(
			"field width may not be specified in %c conversion",
			-1));
		Tcl_SetErrorCode(interp, "TCL", "FORMAT", "BADWIDTH", NULL);
		goto error;
	    }
	    /*
	     * Fall through!
	     */
	case 'n':
	case 's':
	    if (flags & (SCAN_LONGER|SCAN_BIG)) {
	    invalidFieldSize:
		buf[Tcl_UniCharToUtf(ch, buf)] = '\0';
		errorMsg = Tcl_NewStringObj(
			"field size modifier may not be specified in %", -1);
		Tcl_AppendToObj(errorMsg, buf, -1);
		Tcl_AppendToObj(errorMsg, " conversion", -1);
		Tcl_SetObjResult(interp, errorMsg);
		Tcl_SetErrorCode(interp, "TCL", "FORMAT", "BADSIZE", NULL);
		goto error;
	    }
	    /*
	     * Fall through!
	     */
	case 'd':
	case 'e':
	case 'E':
	case 'f':
	case 'g':
	case 'G':
	case 'i':
	case 'o':
	case 'x':
<<<<<<< HEAD
	case 'b':
=======
	case 'X':
>>>>>>> 1c8937d8
	    break;
	case 'u':
	    if (flags & SCAN_BIG) {
		Tcl_SetObjResult(interp, Tcl_NewStringObj(
			"unsigned bignum scans are invalid", -1));
		Tcl_SetErrorCode(interp, "TCL", "FORMAT", "BADUNSIGNED",NULL);
		goto error;
	    }
	    break;
	    /*
	     * Bracket terms need special checking
	     */
	case '[':
	    if (flags & (SCAN_LONGER|SCAN_BIG)) {
		goto invalidFieldSize;
	    }
	    if (*format == '\0') {
		goto badSet;
	    }
	    format += Tcl_UtfToUniChar(format, &ch);
	    if (ch == '^') {
		if (*format == '\0') {
		    goto badSet;
		}
		format += Tcl_UtfToUniChar(format, &ch);
	    }
	    if (ch == ']') {
		if (*format == '\0') {
		    goto badSet;
		}
		format += Tcl_UtfToUniChar(format, &ch);
	    }
	    while (ch != ']') {
		if (*format == '\0') {
		    goto badSet;
		}
		format += Tcl_UtfToUniChar(format, &ch);
	    }
	    break;
	badSet:
	    Tcl_SetObjResult(interp, Tcl_NewStringObj(
		    "unmatched [ in format string", -1));
	    Tcl_SetErrorCode(interp, "TCL", "FORMAT", "BRACKET", NULL);
	    goto error;
	default:
	    buf[Tcl_UniCharToUtf(ch, buf)] = '\0';
	    errorMsg = Tcl_NewStringObj(
		    "bad scan conversion character \"", -1);
	    Tcl_AppendToObj(errorMsg, buf, -1);
	    Tcl_AppendToObj(errorMsg, "\"", -1);
	    Tcl_SetObjResult(interp, errorMsg);
	    Tcl_SetErrorCode(interp, "TCL", "FORMAT", "BADTYPE", NULL);
	    goto error;
	}
	if (!(flags & SCAN_SUPPRESS)) {
	    if (objIndex >= nspace) {
		/*
		 * Expand the nassign buffer. If we are using XPG specifiers,
		 * make sure that we grow to a large enough size. xpgSize is
		 * guaranteed to be at least one larger than objIndex.
		 */

		value = nspace;
		if (xpgSize) {
		    nspace = xpgSize;
		} else {
		    nspace += 16;	/* formerly STATIC_LIST_SIZE */
		}
		nassign = TclStackRealloc(interp, nassign,
			nspace * sizeof(int));
		for (i = value; i < nspace; i++) {
		    nassign[i] = 0;
		}
	    }
	    nassign[objIndex]++;
	    objIndex++;
	}
    }

    /*
     * Verify that all of the variable were assigned exactly once.
     */

    if (numVars == 0) {
	if (xpgSize) {
	    numVars = xpgSize;
	} else {
	    numVars = objIndex;
	}
    }
    if (totalSubs) {
	*totalSubs = numVars;
    }
    for (i = 0; i < numVars; i++) {
	if (nassign[i] > 1) {
	    Tcl_SetObjResult(interp, Tcl_NewStringObj(
		    "variable is assigned by multiple \"%n$\" conversion specifiers",
		    -1));
	    Tcl_SetErrorCode(interp, "TCL", "FORMAT", "POLYASSIGNED", NULL);
	    goto error;
	} else if (!xpgSize && (nassign[i] == 0)) {
	    /*
	     * If the space is empty, and xpgSize is 0 (means XPG wasn't used,
	     * and/or numVars != 0), then too many vars were given
	     */

	    Tcl_SetObjResult(interp, Tcl_NewStringObj(
		    "variable is not assigned by any conversion specifiers",
		    -1));
	    Tcl_SetErrorCode(interp, "TCL", "FORMAT", "UNASSIGNED", NULL);
	    goto error;
	}
    }

    TclStackFree(interp, nassign);
    return TCL_OK;

  badIndex:
    if (gotXpg) {
	Tcl_SetObjResult(interp, Tcl_NewStringObj(
		"\"%n$\" argument index out of range", -1));
	Tcl_SetErrorCode(interp, "TCL", "FORMAT", "INDEXRANGE", NULL);
    } else {
	Tcl_SetObjResult(interp, Tcl_NewStringObj(
		"different numbers of variable names and field specifiers",
		-1));
	Tcl_SetErrorCode(interp, "TCL", "FORMAT", "FIELDVARMISMATCH", NULL);
    }

  error:
    TclStackFree(interp, nassign);
    return TCL_ERROR;
}

/*
 *----------------------------------------------------------------------
 *
 * Tcl_ScanObjCmd --
 *
 *	This function is invoked to process the "scan" Tcl command. See the
 *	user documentation for details on what it does.
 *
 * Results:
 *	A standard Tcl result.
 *
 * Side effects:
 *	See the user documentation.
 *
 *----------------------------------------------------------------------
 */

	/* ARGSUSED */
int
Tcl_ScanObjCmd(
    ClientData dummy,		/* Not used. */
    Tcl_Interp *interp,		/* Current interpreter. */
    int objc,			/* Number of arguments. */
    Tcl_Obj *const objv[])	/* Argument objects. */
{
    const char *format;
    int numVars, nconversions, totalVars = -1;
    int objIndex, offset, i, result, code;
    long value;
    const char *string, *end, *baseString;
    char op = 0;
    int width, underflow = 0;
    Tcl_WideInt wideValue;
    Tcl_UniChar ch, sch;
    Tcl_Obj **objs = NULL, *objPtr = NULL;
    int flags;
    char buf[513];		/* Temporary buffer to hold scanned number
				 * strings before they are passed to
				 * strtoul. */

    if (objc < 3) {
	Tcl_WrongNumArgs(interp, 1, objv,
		"string format ?varName ...?");
	return TCL_ERROR;
    }

    format = Tcl_GetStringFromObj(objv[2], NULL);
    numVars = objc-3;

    /*
     * Check for errors in the format string.
     */

    if (ValidateFormat(interp, format, numVars, &totalVars) == TCL_ERROR) {
	return TCL_ERROR;
    }

    /*
     * Allocate space for the result objects.
     */

    if (totalVars > 0) {
	objs = ckalloc(sizeof(Tcl_Obj *) * totalVars);
	for (i = 0; i < totalVars; i++) {
	    objs[i] = NULL;
	}
    }

    string = Tcl_GetStringFromObj(objv[1], NULL);
    baseString = string;

    /*
     * Iterate over the format string filling in the result objects until we
     * reach the end of input, the end of the format string, or there is a
     * mismatch.
     */

    objIndex = 0;
    nconversions = 0;
    while (*format != '\0') {
	int parseFlag = TCL_PARSE_NO_WHITESPACE;
	format += Tcl_UtfToUniChar(format, &ch);

	flags = 0;

	/*
	 * If we see whitespace in the format, skip whitespace in the string.
	 */

	if (Tcl_UniCharIsSpace(ch)) {
	    offset = Tcl_UtfToUniChar(string, &sch);
	    while (Tcl_UniCharIsSpace(sch)) {
		if (*string == '\0') {
		    goto done;
		}
		string += offset;
		offset = Tcl_UtfToUniChar(string, &sch);
	    }
	    continue;
	}

	if (ch != '%') {
	literal:
	    if (*string == '\0') {
		underflow = 1;
		goto done;
	    }
	    string += Tcl_UtfToUniChar(string, &sch);
	    if (ch != sch) {
		goto done;
	    }
	    continue;
	}

	format += Tcl_UtfToUniChar(format, &ch);
	if (ch == '%') {
	    goto literal;
	}

	/*
	 * Check for assignment suppression ('*') or an XPG3-style assignment
	 * ('%n$').
	 */

	if (ch == '*') {
	    flags |= SCAN_SUPPRESS;
	    format += Tcl_UtfToUniChar(format, &ch);
	} else if ((ch < 0x80) && isdigit(UCHAR(ch))) {	/* INTL: "C" locale. */
	    char *formatEnd;
	    value = strtoul(format-1, &formatEnd, 10);/* INTL: "C" locale. */
	    if (*formatEnd == '$') {
		format = formatEnd+1;
		format += Tcl_UtfToUniChar(format, &ch);
		objIndex = (int) value - 1;
	    }
	}

	/*
	 * Parse any width specifier.
	 */

	if ((ch < 0x80) && isdigit(UCHAR(ch))) {	/* INTL: "C" locale. */
	    width = (int) strtoul(format-1, (char **) &format, 10);/* INTL: "C" locale. */
	    format += Tcl_UtfToUniChar(format, &ch);
	} else {
	    width = 0;
	}

	/*
	 * Handle any size specifier.
	 */

	switch (ch) {
	case 'l':
	    if (*format == 'l') {
		flags |= SCAN_BIG;
		format += 1;
		format += Tcl_UtfToUniChar(format, &ch);
		break;
	    }
	case 'L':
	    flags |= SCAN_LONGER;
	    /*
	     * Fall through so we skip to the next character.
	     */
	case 'h':
	    format += Tcl_UtfToUniChar(format, &ch);
	}

	/*
	 * Handle the various field types.
	 */

	switch (ch) {
	case 'n':
	    if (!(flags & SCAN_SUPPRESS)) {
		objPtr = Tcl_NewIntObj(string - baseString);
		Tcl_IncrRefCount(objPtr);
		CLANG_ASSERT(objs);
		objs[objIndex++] = objPtr;
	    }
	    nconversions++;
	    continue;

	case 'd':
	    op = 'i';
	    parseFlag |= TCL_PARSE_DECIMAL_ONLY;
	    break;
	case 'i':
	    op = 'i';
	    parseFlag |= TCL_PARSE_SCAN_PREFIXES;
	    break;
	case 'o':
	    op = 'i';
	    parseFlag |= TCL_PARSE_OCTAL_ONLY | TCL_PARSE_SCAN_PREFIXES;
	    break;
	case 'x':
	case 'X':
	    op = 'i';
	    parseFlag |= TCL_PARSE_HEXADECIMAL_ONLY;
	    break;
	case 'b':
	    op = 'i';
	    parseFlag |= TCL_PARSE_BINARY_ONLY;
	    break;
	case 'u':
	    op = 'i';
	    parseFlag |= TCL_PARSE_DECIMAL_ONLY;
	    flags |= SCAN_UNSIGNED;
	    break;

	case 'f':
	case 'e':
	case 'E':
	case 'g':
	case 'G':
	    op = 'f';
	    break;

	case 's':
	    op = 's';
	    break;

	case 'c':
	    op = 'c';
	    flags |= SCAN_NOSKIP;
	    break;
	case '[':
	    op = '[';
	    flags |= SCAN_NOSKIP;
	    break;
	}

	/*
	 * At this point, we will need additional characters from the string
	 * to proceed.
	 */

	if (*string == '\0') {
	    underflow = 1;
	    goto done;
	}

	/*
	 * Skip any leading whitespace at the beginning of a field unless the
	 * format suppresses this behavior.
	 */

	if (!(flags & SCAN_NOSKIP)) {
	    while (*string != '\0') {
		offset = Tcl_UtfToUniChar(string, &sch);
		if (!Tcl_UniCharIsSpace(sch)) {
		    break;
		}
		string += offset;
	    }
	    if (*string == '\0') {
		underflow = 1;
		goto done;
	    }
	}

	/*
	 * Perform the requested scanning operation.
	 */

	switch (op) {
	case 's':
	    /*
	     * Scan a string up to width characters or whitespace.
	     */

	    if (width == 0) {
		width = ~0;
	    }
	    end = string;
	    while (*end != '\0') {
		offset = Tcl_UtfToUniChar(end, &sch);
		if (Tcl_UniCharIsSpace(sch)) {
		    break;
		}
		end += offset;
		if (--width == 0) {
		    break;
		}
	    }
	    if (!(flags & SCAN_SUPPRESS)) {
		objPtr = Tcl_NewStringObj(string, end-string);
		Tcl_IncrRefCount(objPtr);
		CLANG_ASSERT(objs);
		objs[objIndex++] = objPtr;
	    }
	    string = end;
	    break;

	case '[': {
	    CharSet cset;

	    if (width == 0) {
		width = ~0;
	    }
	    end = string;

	    format = BuildCharSet(&cset, format);
	    while (*end != '\0') {
		offset = Tcl_UtfToUniChar(end, &sch);
		if (!CharInSet(&cset, (int)sch)) {
		    break;
		}
		end += offset;
		if (--width == 0) {
		    break;
		}
	    }
	    ReleaseCharSet(&cset);

	    if (string == end) {
		/*
		 * Nothing matched the range, stop processing.
		 */
		goto done;
	    }
	    if (!(flags & SCAN_SUPPRESS)) {
		objPtr = Tcl_NewStringObj(string, end-string);
		Tcl_IncrRefCount(objPtr);
		objs[objIndex++] = objPtr;
	    }
	    string = end;

	    break;
	}
	case 'c':
	    /*
	     * Scan a single Unicode character.
	     */

	    string += Tcl_UtfToUniChar(string, &sch);
	    if (!(flags & SCAN_SUPPRESS)) {
		objPtr = Tcl_NewIntObj((int)sch);
		Tcl_IncrRefCount(objPtr);
		CLANG_ASSERT(objs);
		objs[objIndex++] = objPtr;
	    }
	    break;

	case 'i':
	    /*
	     * Scan an unsigned or signed integer.
	     */
	    objPtr = Tcl_NewLongObj(0);
	    Tcl_IncrRefCount(objPtr);
	    if (width == 0) {
		width = ~0;
	    }
	    if (TCL_OK != TclParseNumber(NULL, objPtr, NULL, string, width,
		    &end, TCL_PARSE_INTEGER_ONLY | parseFlag)) {
		Tcl_DecrRefCount(objPtr);
		if (width < 0) {
		    if (*end == '\0') {
			underflow = 1;
		    }
		} else {
		    if (end == string + width) {
			underflow = 1;
		    }
		}
		goto done;
	    }
	    string = end;
	    if (flags & SCAN_SUPPRESS) {
		Tcl_DecrRefCount(objPtr);
		break;
	    }
	    if (flags & SCAN_LONGER) {
		if (Tcl_GetWideIntFromObj(NULL, objPtr, &wideValue) != TCL_OK) {
		    wideValue = ~(Tcl_WideUInt)0 >> 1;	/* WIDE_MAX */
		    if (TclGetString(objPtr)[0] == '-') {
			wideValue++;	/* WIDE_MAX + 1 = WIDE_MIN */
		    }
		}
		if ((flags & SCAN_UNSIGNED) && (wideValue < 0)) {
		    sprintf(buf, "%" TCL_LL_MODIFIER "u",
			    (Tcl_WideUInt)wideValue);
		    Tcl_SetStringObj(objPtr, buf, -1);
		} else {
		    Tcl_SetWideIntObj(objPtr, wideValue);
		}
	    } else if (!(flags & SCAN_BIG)) {
		if (TclGetLongFromObj(NULL, objPtr, &value) != TCL_OK) {
		    if (TclGetString(objPtr)[0] == '-') {
			value = LONG_MIN;
		    } else {
			value = LONG_MAX;
		    }
		}
		if ((flags & SCAN_UNSIGNED) && (value < 0)) {
		    sprintf(buf, "%lu", value);	/* INTL: ISO digit */
		    Tcl_SetStringObj(objPtr, buf, -1);
		} else {
		    Tcl_SetLongObj(objPtr, value);
		}
	    }
	    objs[objIndex++] = objPtr;
	    break;

	case 'f':
	    /*
	     * Scan a floating point number
	     */

	    objPtr = Tcl_NewDoubleObj(0.0);
	    Tcl_IncrRefCount(objPtr);
	    if (width == 0) {
		width = ~0;
	    }
	    if (TCL_OK != TclParseNumber(NULL, objPtr, NULL, string, width,
		    &end, TCL_PARSE_DECIMAL_ONLY | TCL_PARSE_NO_WHITESPACE)) {
		Tcl_DecrRefCount(objPtr);
		if (width < 0) {
		    if (*end == '\0') {
			underflow = 1;
		    }
		} else {
		    if (end == string + width) {
			underflow = 1;
		    }
		}
		goto done;
	    } else if (flags & SCAN_SUPPRESS) {
		Tcl_DecrRefCount(objPtr);
		string = end;
	    } else {
		double dvalue;
		if (Tcl_GetDoubleFromObj(NULL, objPtr, &dvalue) != TCL_OK) {
#ifdef ACCEPT_NAN
		    if (objPtr->typePtr == &tclDoubleType) {
			dvalue = objPtr->internalRep.doubleValue;
		    } else
#endif
		    {
			Tcl_DecrRefCount(objPtr);
			goto done;
		    }
		}
		Tcl_SetDoubleObj(objPtr, dvalue);
		CLANG_ASSERT(objs);
		objs[objIndex++] = objPtr;
		string = end;
	    }
	}
	nconversions++;
    }

  done:
    result = 0;
    code = TCL_OK;

    if (numVars) {
	/*
	 * In this case, variables were specified (classic scan).
	 */

	for (i = 0; i < totalVars; i++) {
	    if (objs[i] == NULL) {
		continue;
	    }
	    result++;

	    /*
	     * In case of multiple errors in setting variables, just report
	     * the first one.
	     */

	    if (Tcl_ObjSetVar2(interp, objv[i+3], NULL, objs[i],
		    (code == TCL_OK) ? TCL_LEAVE_ERR_MSG : 0) == NULL) {
		code = TCL_ERROR;
	    }
	    Tcl_DecrRefCount(objs[i]);
	}
    } else {
	/*
	 * Here no vars were specified, we want a list returned (inline scan)
	 */

	objPtr = Tcl_NewObj();
	for (i = 0; i < totalVars; i++) {
	    if (objs[i] != NULL) {
		Tcl_ListObjAppendElement(NULL, objPtr, objs[i]);
		Tcl_DecrRefCount(objs[i]);
	    } else {
		/*
		 * More %-specifiers than matching chars, so we just spit out
		 * empty strings for these.
		 */

		Tcl_ListObjAppendElement(NULL, objPtr, Tcl_NewObj());
	    }
	}
    }
    if (objs != NULL) {
	ckfree(objs);
    }
    if (code == TCL_OK) {
	if (underflow && (nconversions == 0)) {
	    if (numVars) {
		objPtr = Tcl_NewIntObj(-1);
	    } else {
		if (objPtr) {
		    Tcl_SetListObj(objPtr, 0, NULL);
		} else {
		    objPtr = Tcl_NewObj();
		}
	    }
	} else if (numVars) {
	    objPtr = Tcl_NewIntObj(result);
	}
	Tcl_SetObjResult(interp, objPtr);
    }
    return code;
}

/*
 * Local Variables:
 * mode: c
 * c-basic-offset: 4
 * fill-column: 78
 * End:
 */<|MERGE_RESOLUTION|>--- conflicted
+++ resolved
@@ -417,11 +417,8 @@
 	case 'i':
 	case 'o':
 	case 'x':
-<<<<<<< HEAD
+	case 'X':
 	case 'b':
-=======
-	case 'X':
->>>>>>> 1c8937d8
 	    break;
 	case 'u':
 	    if (flags & SCAN_BIG) {
