--- conflicted
+++ resolved
@@ -2651,11 +2651,7 @@
 {
     Tcl_Obj **objv;
     Tcl_Size objc;
-<<<<<<< HEAD
-    size_t i;
-=======
     Tcl_Size i;
->>>>>>> c091b78a
     Tcl_Obj *resolvedPaths;
     const char *path;
 
