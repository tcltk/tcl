--- conflicted
+++ resolved
@@ -51,21 +51,12 @@
  */
 
 static const Tcl_ObjType fsPathType = {
-<<<<<<< HEAD
-    "path",				/* name */
-    FreeFsPathInternalRep,		/* freeIntRepProc */
-    DupFsPathInternalRep,		/* dupIntRepProc */
-    UpdateStringOfFsPath,		/* updateStringProc */
-    SetFsPathFromAny,			/* setFromAnyProc */
-	0
-=======
     "path",			/* name */
     FreeFsPathInternalRep,	/* freeIntRepProc */
     DupFsPathInternalRep,	/* dupIntRepProc */
     UpdateStringOfFsPath,	/* updateStringProc */
     SetFsPathFromAny,		/* setFromAnyProc */
-    TCL_OBJTYPE_V0
->>>>>>> 444e06f2
+	0
 };
 
 /*
