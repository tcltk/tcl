--- conflicted
+++ resolved
@@ -50,20 +50,7 @@
  * Internal representation of a Tcl_Obj of fsPathType 
  */
 
-<<<<<<< HEAD
 typedef struct {
-    Tcl_Obj *translatedPathPtr; /* Name without any ~user sequences. If this
-				 * is NULL, then this is a pure normalized,
-				 * absolute path object, in which the parent
-				 * Tcl_Obj's string rep is already both
-				 * translated and normalized. */
-    Tcl_Obj *normPathPtr;	/* Normalized absolute path, without ., .. or
-				 * ~user sequences. */
-    Tcl_Obj *cwdPtr;		/* If null, path is absolute, else this points
-				 * to the cwd object used for this path. We
-				 * have a refCount on the object. */
-=======
-typedef struct FsPath {
     Tcl_Obj *translatedPathPtr; /*  If the path has been normalized (flags ==
 				 *  0), this is NULL.  Otherwise it is a path
 				 *  in which any ~user sequences have been
@@ -75,7 +62,6 @@
 				 *  relative to cwdPtr. */
     Tcl_Obj *cwdPtr;		/*  If NULL, either translatedPtr exists or
 				 *  normPathPtr exists and is absolute. */
->>>>>>> dd8793f1
     int flags;			/* Flags to describe interpretation - see
 				 * below. */
     ClientData nativePathPtr;	/* Native representation of this path, which
