/*
 * Copyright © 2003 Vince Darley.
 *
 * See the file "license.terms" for information on usage and redistribution of
 * this file, and for a DISCLAIMER OF ALL WARRANTIES.
 */

/*
 * You may distribute and/or modify this program under the terms of the GNU
 * Affero General Public License as published by the Free Software Foundation,
 * either version 3 of the License, or (at your option) any later version.

 * See the file "COPYING" for information on usage and redistribution
 * of this file, and for a DISCLAIMER OF ALL WARRANTIES.
*/

/*
 * tclPathObj.c --
 *
 *	This file contains the implementation of Tcl's "path" object type used
 *	to represent and manipulate a general (virtual) filesystem entity in
 *	an efficient manner.
 */

#include "tclInt.h"
#include "tclFileSystem.h"
#include <assert.h>

/*
 * Prototypes for functions defined later in this file.
 */

static Tcl_Obj *	AppendPath(Tcl_Obj *head, Tcl_Obj *tail);
static void		DupFsPathInternalRep(Tcl_Obj *srcPtr,
			    Tcl_Obj *copyPtr);
static void		FreeFsPathInternalRep(Tcl_Obj *pathPtr);
static void		UpdateStringOfFsPath(Tcl_Obj *pathPtr);
static int		SetFsPathFromAny(Tcl_Interp *interp, Tcl_Obj *pathPtr);
static Tcl_Size		FindSplitPos(const char *path, int separator);
static int		IsSeparatorOrNull(int ch);
static Tcl_Obj *	GetExtension(Tcl_Obj *pathPtr);
static int		MakePathFromNormalized(Tcl_Interp *interp,
			    Tcl_Obj *pathPtr);
static int		MakeTildeRelativePath(Tcl_Interp *interp,
			    const char *user, const char *subPath,
			    Tcl_DString *dsPtr);

/*
 * Define the 'path' object type, which Tcl uses to represent file paths
 * internally.
 */

static const Tcl_ObjType fsPathType = {
    "path",			/* name */
    FreeFsPathInternalRep,	/* freeIntRepProc */
    DupFsPathInternalRep,	/* dupIntRepProc */
    UpdateStringOfFsPath,	/* updateStringProc */
    SetFsPathFromAny,		/* setFromAnyProc */
	0
};

/*
 * struct FsPath --
 *
 * Internal representation of a Tcl_Obj of fsPathType
 */

typedef struct {
    Tcl_Obj *translatedPathPtr; /*  If the path has been normalized (flags ==
				 *  0), this is NULL.  Otherwise it is a path
				 *  in which any ~user sequences have been
				 *  translated away. */
    Tcl_Obj *normPathPtr;	/*  If the path has been normalized (flags ==
				 *  0), this is an absolute path without ., ..
				 *  or ~user components.  Otherwise it is a
				 *  path, possibly absolute, to normalize
				 *  relative to cwdPtr. */
    Tcl_Obj *cwdPtr;		/*  If NULL, either translatedPtr exists or
				 *  normPathPtr exists and is absolute. */
    int flags;			/* Flags to describe interpretation - see
				 * below. */
    void *nativePathPtr;	/* Native representation of this path, which
				 * is filesystem dependent. */
    size_t filesystemEpoch;	/* Used to ensure the path representation was
				 * generated during the correct filesystem
				 * epoch. The epoch changes when
				 * filesystem-mounts are changed. */
    const Tcl_Filesystem *fsPtr;/* The Tcl_Filesystem that claims this path */
} FsPath;

/*
 * Flag values for FsPath->flags.
 */

#define TCLPATH_APPENDED 1
#define TCLPATH_NEEDNORM 4

/*
 * Define some macros to give us convenient access to path-object specific
 * fields.
 */

#define PATHOBJ(pathPtr) ((FsPath *) (TclFetchInternalRep((pathPtr), &fsPathType)->twoPtrValue.ptr1))
#define SETPATHOBJ(pathPtr, fsPathPtr) \
	do {							\
		Tcl_ObjInternalRep ir;				\
		ir.twoPtrValue.ptr1 = (void *) (fsPathPtr);	\
		ir.twoPtrValue.ptr2 = NULL;			\
		Tcl_StoreInternalRep((pathPtr), &fsPathType, &ir);	\
	} while (0)
#define PATHFLAGS(pathPtr) (PATHOBJ(pathPtr)->flags)

/*
 *---------------------------------------------------------------------------
 *
 * TclFSNormalizeAbsolutePath --
 *
 *	Takes an absolute path specification and computes a 'normalized' path
 *	from it.
 *
 *	A normalized path is one which has all '../', './' removed. Also it is
 *	one which is in the 'standard' format for the native platform. On
 *	Unix, this means the path must be free of symbolic links/aliases, and
 *	on Windows it means we want the long form, with that long form's
 *	case-dependence (which gives us a unique, case-dependent path).
 *
 *	The behaviour of this function if passed a non-absolute path is NOT
 *	defined.
 *
 *	pathPtr may have a refCount of zero, or may be a shared object.
 *
 * Results:
 *	The result is returned in a Tcl_Obj with a refCount already
 *	incremented, which gives the caller ownership of it.  The caller must
 *	arrange for Tcl_DecRefCount to be called when the object is no-longer
 *	needed.
 *
 * Side effects:
 *	None (beyond the memory allocation for the result).
 *
 * Special note:
 *	Originally based on code from Matt Newman and Jean-Claude Wippler.
 *	Totally rewritten later by Vince Darley to handle symbolic links.
 *
 *---------------------------------------------------------------------------
 */

Tcl_Obj *
TclFSNormalizeAbsolutePath(
    Tcl_Interp *interp,		/* Interpreter to use */
    Tcl_Obj *pathPtr)		/* Absolute path to normalize */
{
    const char *dirSep, *oldDirSep;
    int first = 1;		/* Set to zero once we've passed the first
				 * directory separator - we can't use '..' to
				 * remove the volume in a path. */
    Tcl_Obj *retVal = NULL;
    int zipVolumeLen;
    dirSep = TclGetString(pathPtr);

    zipVolumeLen = TclIsZipfsPath(dirSep);
    if (zipVolumeLen) {
	/*
	 * NOTE: file normalization for zipfs is very specific to
	 * format of zipfs volume being of the form //xxx:/
	 */
	dirSep += zipVolumeLen-1; /* Start parse after : */
    } else if (tclPlatform == TCL_PLATFORM_WINDOWS) {
	if ((dirSep[0] == '/' || dirSep[0] == '\\')
		&& (dirSep[1] == '/' || dirSep[1] == '\\')
		&& (dirSep[2] == '?')
		&& (dirSep[3] == '/' || dirSep[3] == '\\')) {
	    /* NT extended path */
	    dirSep += 4;

	    if ((dirSep[0] == 'U' || dirSep[0] == 'u')
		    && (dirSep[1] == 'N' || dirSep[1] == 'n')
		    && (dirSep[2] == 'C' || dirSep[2] == 'c')
		    && (dirSep[3] == '/' || dirSep[3] == '\\')) {
		/* NT extended UNC path */
		dirSep += 4;
	    }
	}
	if (dirSep[0] != 0 && dirSep[1] == ':' &&
		(dirSep[2] == '/' || dirSep[2] == '\\')) {
	    /* Do nothing */
	} else if ((dirSep[0] == '/' || dirSep[0] == '\\')
		&& (dirSep[1] == '/' || dirSep[1] == '\\')) {
	    /*
	     * UNC style path, where we must skip over the first separator,
	     * since the first two segments are actually inseparable.
	     */

	    dirSep += 2;
	    dirSep += FindSplitPos(dirSep, '/');
	    if (*dirSep != 0) {
		dirSep++;
	    }
	}
    }

    /*
     * Scan forward from one directory separator to the next, checking for
     * '..' and '.' sequences which must be handled specially. In particular
     * handling of '..' can be complicated if the directory before is a link,
     * since we will have to expand the link to be able to back up one level.
     */

    while (*dirSep != 0) {
	oldDirSep = dirSep;
	if (!first) {
	    dirSep++;
	}
	dirSep += FindSplitPos(dirSep, '/');
	if (dirSep[0] == 0 || dirSep[1] == 0) {
	    if (retVal != NULL) {
		Tcl_AppendToObj(retVal, oldDirSep, dirSep - oldDirSep);
	    }
	    break;
	}
	if (dirSep[1] == '.') {
	    if (retVal != NULL) {
		Tcl_AppendToObj(retVal, oldDirSep, dirSep - oldDirSep);
		oldDirSep = dirSep;
	    }
	again:
	    if (IsSeparatorOrNull(dirSep[2])) {
		/*
		 * Need to skip '.' in the path.
		 */
		Tcl_Size curLen;

		if (retVal == NULL) {
		    const char *path = TclGetString(pathPtr);
		    retVal = Tcl_NewStringObj(path, dirSep - path);
		    Tcl_IncrRefCount(retVal);
		}
		(void)Tcl_GetStringFromObj(retVal, &curLen);
		if (curLen == 0) {
		    Tcl_AppendToObj(retVal, dirSep, 1);
		}
		dirSep += 2;
		oldDirSep = dirSep;
		if (dirSep[0] != 0 && dirSep[1] == '.') {
		    goto again;
		}
		continue;
	    }
	    if (dirSep[2] == '.' && IsSeparatorOrNull(dirSep[3])) {
		Tcl_Obj *linkObj;
		Tcl_Size curLen;
		char *linkStr;

		/*
		 * Have '..' so need to skip previous directory.
		 */

		if (retVal == NULL) {
		    const char *path = TclGetString(pathPtr);

		    retVal = Tcl_NewStringObj(path, dirSep - path);
		    Tcl_IncrRefCount(retVal);
		}
		(void)Tcl_GetStringFromObj(retVal, &curLen);
		if (curLen == 0) {
		    Tcl_AppendToObj(retVal, dirSep, 1);
		}
		if (!first || (tclPlatform == TCL_PLATFORM_UNIX)) {
		    if (zipVolumeLen) {
			linkObj = NULL;
		    } else {
			linkObj = Tcl_FSLink(retVal, NULL, 0);

			/* Safety check in case driver caused sharing */
			if (Tcl_IsShared(retVal)) {
			    TclDecrRefCount(retVal);
			    retVal = Tcl_DuplicateObj(retVal);
			    Tcl_IncrRefCount(retVal);
			}
		    }

		    if (linkObj != NULL) {
			/*
			 * Got a link. Need to check if the link is relative
			 * or absolute, for those platforms where relative
			 * links exist.
			 */

			if (tclPlatform != TCL_PLATFORM_WINDOWS
				&& Tcl_FSGetPathType(linkObj) == TCL_PATH_RELATIVE) {
			    /*
			     * We need to follow this link which is relative
			     * to retVal's directory. This means concatenating
			     * the link onto the directory of the path so far.
			     */

			    const char *path =
				    Tcl_GetStringFromObj(retVal, &curLen);

			    while (curLen-- > 0) {
				if (IsSeparatorOrNull(path[curLen])) {
				    break;
				}
			    }

			    /*
			     * We want the trailing slash.
			     */

			    Tcl_SetObjLength(retVal, curLen+1);
			    Tcl_AppendObjToObj(retVal, linkObj);
			    TclDecrRefCount(linkObj);
			    linkStr = Tcl_GetStringFromObj(retVal, &curLen);
			} else {
			    /*
			     * Absolute link.
			     */

			    TclDecrRefCount(retVal);
			    if (Tcl_IsShared(linkObj)) {
				retVal = Tcl_DuplicateObj(linkObj);
				TclDecrRefCount(linkObj);
			    } else {
				retVal = linkObj;
			    }
			    linkStr = Tcl_GetStringFromObj(retVal, &curLen);

			    /*
			     * Convert to forward-slashes on windows.
			     */

			    if (tclPlatform == TCL_PLATFORM_WINDOWS) {
				Tcl_Size i;

				for (i = 0; i < curLen; i++) {
				    if (linkStr[i] == '\\') {
					linkStr[i] = '/';
				    }
				}
			    }
			}
		    } else {
			linkStr = Tcl_GetStringFromObj(retVal, &curLen);
		    }

		    /*
		     * Either way, we now remove the last path element (but
		     * not the first character of the path). In the case of
		     * zipfs, make sure not to go beyond the zipfs volume.
		     */

		    int minLen = zipVolumeLen ? zipVolumeLen - 1 : 0;
		    while (--curLen >= minLen) {
			if (IsSeparatorOrNull(linkStr[curLen])) {
			    if (curLen) {
				Tcl_SetObjLength(retVal, curLen);
			    } else {
				Tcl_SetObjLength(retVal, 1);
			    }
			    break;
			}
		    }
		}
		dirSep += 3;
		oldDirSep = dirSep;

		if ((curLen == 0) && (dirSep[0] != 0)) {
		    Tcl_SetObjLength(retVal, 0);
		}

		if (dirSep[0] != 0 && dirSep[1] == '.') {
		    goto again;
		}
		continue;
	    }
	}
	first = 0;
	if (retVal != NULL) {
	    Tcl_AppendToObj(retVal, oldDirSep, dirSep - oldDirSep);
	}
    }

    /*
     * If we didn't make any changes, just use the input path.
     */

    if (retVal == NULL) {
	retVal = pathPtr;
	Tcl_IncrRefCount(retVal);

	if (Tcl_IsShared(retVal)) {
	    /*
	     * Unfortunately, the platform-specific normalization code which
	     * will be called below has no way of dealing with the case where
	     * an object is shared. It is expecting to modify an object in
	     * place. So, we must duplicate this here to ensure an object with
	     * a single ref-count.
	     *
	     * If that changes in the future (e.g. the normalize proc is given
	     * one object and is able to return a different one), then we
	     * could remove this code.
	     */

	    TclDecrRefCount(retVal);
	    retVal = Tcl_DuplicateObj(pathPtr);
	    Tcl_IncrRefCount(retVal);
	}
    }

    /*
     * Ensure a windows drive like C:/ has a trailing separator.
     * Likewise for zipfs volumes.
     */
    if (zipVolumeLen || (tclPlatform == TCL_PLATFORM_WINDOWS)) {
	int needTrailingSlash = 0;
	Tcl_Size len;
	const char *path = Tcl_GetStringFromObj(retVal, &len);
	if (zipVolumeLen) {
	    if (len == (zipVolumeLen - 1)) {
		needTrailingSlash = 1;
	    }
	} else {
	    if (len == 2 && path[0] != 0 && path[1] == ':') {
		needTrailingSlash = 1;
	    }
	}
	if (needTrailingSlash) {
	    if (Tcl_IsShared(retVal)) {
		TclDecrRefCount(retVal);
		retVal = Tcl_DuplicateObj(retVal);
		Tcl_IncrRefCount(retVal);
	    }
	    Tcl_AppendToObj(retVal, "/", 1);
	}
    }

    /*
     * Now we have an absolute path, with no '..', '.' sequences, but it still
     * may not be in 'unique' form, depending on the platform. For instance,
     * Unix is case-sensitive, so the path is ok. Windows is case-insensitive,
     * and also has the weird 'longname/shortname' thing (e.g. C:/Program
     * Files/ and C:/Progra~1/ are equivalent).
     *
     * Virtual file systems which may be registered may have other criteria
     * for normalizing a path.
     */

    TclFSNormalizeToUniquePath(interp, retVal, 0);

    /*
     * Since we know it is a normalized path, we can actually convert this
     * object into an FsPath for greater efficiency
     */

    MakePathFromNormalized(interp, retVal);

    /*
     * This has a refCount of 1 for the caller, unlike many Tcl_Obj APIs.
     */

    return retVal;
}

/*
 *----------------------------------------------------------------------
 *
 * Tcl_FSGetPathType --
 *
 *	Determines whether a given path is relative to the current directory,
 *	relative to the current volume, or absolute.
 *
 * Results:
 *	Returns one of TCL_PATH_ABSOLUTE, TCL_PATH_RELATIVE, or
 *	TCL_PATH_VOLUME_RELATIVE.
 *
 * Side effects:
 *	None.
 *
 *----------------------------------------------------------------------
 */

Tcl_PathType
Tcl_FSGetPathType(
    Tcl_Obj *pathPtr)
{
    return TclFSGetPathType(pathPtr, NULL, NULL);
}

/*
 *----------------------------------------------------------------------
 *
 * TclFSGetPathType --
 *
 *	Determines whether a given path is relative to the current directory,
 *	relative to the current volume, or absolute. If the caller wishes to
 *	know which filesystem claimed the path (in the case for which the path
 *	is absolute), then a reference to a filesystem pointer can be passed
 *	in (but passing NULL is acceptable).
 *
 * Results:
 *	Returns one of TCL_PATH_ABSOLUTE, TCL_PATH_RELATIVE, or
 *	TCL_PATH_VOLUME_RELATIVE. The filesystem reference will be set if and
 *	only if it is non-NULL and the function's return value is
 *	TCL_PATH_ABSOLUTE.
 *
 * Side effects:
 *	None.
 *
 *----------------------------------------------------------------------
 */

Tcl_PathType
TclFSGetPathType(
    Tcl_Obj *pathPtr,
    const Tcl_Filesystem **filesystemPtrPtr,
    Tcl_Size *driveNameLengthPtr)
{
    FsPath *fsPathPtr;

    if (Tcl_FSConvertToPathType(NULL, pathPtr) != TCL_OK) {
	return TclGetPathType(pathPtr, filesystemPtrPtr, driveNameLengthPtr,
		NULL);
    }

    fsPathPtr = PATHOBJ(pathPtr);
    if (fsPathPtr->cwdPtr == NULL) {
	return TclGetPathType(pathPtr, filesystemPtrPtr, driveNameLengthPtr,
		NULL);
    }

    if (PATHFLAGS(pathPtr) == 0) {
	/* The path is not absolute... */
#ifdef _WIN32
	/* ... on Windows we must make another call to determine whether
	 * it's relative or volumerelative [Bug 2571597]. */
	return TclGetPathType(pathPtr, filesystemPtrPtr, driveNameLengthPtr,
		NULL);
#else
	/* On other systems, quickly deduce !absolute -> relative */
	return TCL_PATH_RELATIVE;
#endif
    }
    return TclFSGetPathType(fsPathPtr->cwdPtr, filesystemPtrPtr,
	    driveNameLengthPtr);
}

/*
 *---------------------------------------------------------------------------
 *
 * TclPathPart
 *
 *	This function calculates the requested part of the given path, which
 *	can be:
 *
 *	- the directory above ('file dirname')
 *	- the tail            ('file tail')
 *	- the extension       ('file extension')
 *	- the root            ('file root')
 *
 *	The 'portion' parameter dictates which of these to calculate. There
 *	are a number of special cases both to be more efficient, and because
 *	the behaviour when given a path with only a single element is defined
 *	to require the expansion of that single element, where possible.
 *
 *	Should look into integrating 'FileBasename' in tclFCmd.c into this
 *	function.
 *
 * Results:
 *	NULL if an error occurred, otherwise a Tcl_Obj owned by the caller
 *	(i.e. most likely with refCount 1).
 *
 * Side effects:
 *	None.
 *
 *---------------------------------------------------------------------------
 */

Tcl_Obj *
TclPathPart(
    TCL_UNUSED(Tcl_Interp *),	/* Used for error reporting */
    Tcl_Obj *pathPtr,		/* Path to take dirname of */
    Tcl_PathPart portion)	/* Requested portion of name */
{
    if (TclHasInternalRep(pathPtr, &fsPathType)) {
	FsPath *fsPathPtr = PATHOBJ(pathPtr);

	if (PATHFLAGS(pathPtr) != 0) {
	    switch (portion) {
	    case TCL_PATH_DIRNAME: {
		/*
		 * Check if the joined-on bit has any directory delimiters in
		 * it. If so, the 'dirname' would be a joining of the main
		 * part with the dirname of the joined-on bit. We could handle
		 * that special case here, but we don't, and instead just use
		 * the standardPath code.
		 */

		Tcl_Size numBytes;
		const char *rest = Tcl_GetStringFromObj(fsPathPtr->normPathPtr, &numBytes);

		if (strchr(rest, '/') != NULL) {
		    goto standardPath;
		}
		/*
		 * If the joined-on bit is empty, then [file dirname] is
		 * documented to return all but the last non-empty element
		 * of the path, so we need to split apart the main part to
		 * get the right answer.  We could do that here, but it's
		 * simpler to fall back to the standardPath code.
		 * [Bug 2710920]
		 */
		if (numBytes == 0) {
		    goto standardPath;
		}
		if (tclPlatform == TCL_PLATFORM_WINDOWS
			&& strchr(rest, '\\') != NULL) {
		    goto standardPath;
		}

		/*
		 * The joined-on path is simple, so we can just return here.
		 */

		Tcl_IncrRefCount(fsPathPtr->cwdPtr);
		return fsPathPtr->cwdPtr;
	    }
	    case TCL_PATH_TAIL: {
		/*
		 * Check if the joined-on bit has any directory delimiters in
		 * it. If so, the 'tail' would be only the part following the
		 * last delimiter. We could handle that special case here, but
		 * we don't, and instead just use the standardPath code.
		 */

		Tcl_Size numBytes;
		const char *rest = Tcl_GetStringFromObj(fsPathPtr->normPathPtr, &numBytes);

		if (strchr(rest, '/') != NULL) {
		    goto standardPath;
		}
		/*
		 * If the joined-on bit is empty, then [file tail] is
		 * documented to return the last non-empty element
		 * of the path, so we need to split off the last element
		 * of the main part to get the right answer.  We could do
		 * that here, but it's simpler to fall back to the
		 * standardPath code.  [Bug 2710920]
		 */
		if (numBytes == 0) {
		    goto standardPath;
		}
		if (tclPlatform == TCL_PLATFORM_WINDOWS
			&& strchr(rest, '\\') != NULL) {
		    goto standardPath;
		}
		Tcl_IncrRefCount(fsPathPtr->normPathPtr);
		return fsPathPtr->normPathPtr;
	    }
	    case TCL_PATH_EXTENSION:
		return GetExtension(fsPathPtr->normPathPtr);
	    case TCL_PATH_ROOT: {
		const char *fileName, *extension;
		Tcl_Size length;

		fileName = Tcl_GetStringFromObj(fsPathPtr->normPathPtr,
			&length);
		extension = TclGetExtension(fileName);
		if (extension == NULL) {
		    /*
		     * There is no extension so the root is the same as the
		     * path we were given.
		     */

		    Tcl_IncrRefCount(pathPtr);
		    return pathPtr;
		} else {
		    /*
		     * Need to return the whole path with the extension
		     * suffix removed.  Do that by joining our "head" to
		     * our "tail" with the extension suffix removed from
		     * the tail.
		     */

		    Tcl_Obj *resultPtr =
			    TclNewFSPathObj(fsPathPtr->cwdPtr, fileName,
			    length - strlen(extension));

		    Tcl_IncrRefCount(resultPtr);
		    return resultPtr;
		}
	    }
	    default:
		/* We should never get here */
		Tcl_Panic("Bad portion to TclPathPart");
		/* For less clever compilers */
		return NULL;
	    }
	} else if (fsPathPtr->cwdPtr != NULL) {
	    /* Relative path */
	    goto standardPath;
	} else {
	    /* Absolute path */
	    goto standardPath;
	}
    } else {
	Tcl_Size splitElements;
	Tcl_Obj *splitPtr, *resultPtr;

    standardPath:
	resultPtr = NULL;
	if (portion == TCL_PATH_EXTENSION) {
	    return GetExtension(pathPtr);
	} else if (portion == TCL_PATH_ROOT) {
	    Tcl_Size length;
	    const char *fileName, *extension;

	    fileName = Tcl_GetStringFromObj(pathPtr, &length);
	    extension = TclGetExtension(fileName);
	    if (extension == NULL) {
		Tcl_IncrRefCount(pathPtr);
		return pathPtr;
	    } else {
		Tcl_Obj *root = Tcl_NewStringObj(fileName,
			length - strlen(extension));

		Tcl_IncrRefCount(root);
		return root;
	    }
	}

	/*
	 * Tcl_FSSplitPath in the handling of home directories;
	 * Tcl_FSSplitPath preserves the "~",  but this code computes the
	 * actual full path name, if we had just a single component.
	 */

	splitPtr = Tcl_FSSplitPath(pathPtr, &splitElements);
	Tcl_IncrRefCount(splitPtr);

	if (portion == TCL_PATH_TAIL) {
	    /*
	     * Return the last component, unless it is the only component, and
	     * it is the root of an absolute path.
	     */

	    if ((splitElements > 0) && ((splitElements > 1) ||
		    (Tcl_FSGetPathType(pathPtr) == TCL_PATH_RELATIVE))) {
		Tcl_ListObjIndex(NULL, splitPtr, splitElements-1, &resultPtr);
	    } else {
		TclNewObj(resultPtr);
	    }
	} else {
	    /*
	     * Return all but the last component. If there is only one
	     * component, return it if the path was non-relative, otherwise
	     * return the current directory.
	     */

	    if (splitElements > 1) {
		resultPtr = Tcl_FSJoinPath(splitPtr, splitElements - 1);
	    } else if (splitElements == 0 ||
		    (Tcl_FSGetPathType(pathPtr) == TCL_PATH_RELATIVE)) {
		TclNewLiteralStringObj(resultPtr, ".");
	    } else {
		Tcl_ListObjIndex(NULL, splitPtr, 0, &resultPtr);
	    }
	}
	Tcl_IncrRefCount(resultPtr);
	TclDecrRefCount(splitPtr);
	return resultPtr;
    }
}

/*
 * Simple helper function
 */

static Tcl_Obj *
GetExtension(
    Tcl_Obj *pathPtr)
{
    const char *tail, *extension;
    Tcl_Obj *ret;

    tail = TclGetString(pathPtr);
    extension = TclGetExtension(tail);
    if (extension == NULL) {
	TclNewObj(ret);
    } else {
	ret = Tcl_NewStringObj(extension, -1);
    }
    Tcl_IncrRefCount(ret);
    return ret;
}

/*
 *---------------------------------------------------------------------------
 *
 * Tcl_FSJoinPath --
 *
 *	This function takes the given Tcl_Obj, which should be a valid list,
 *	and returns the path object given by considering the first 'elements'
 *	elements as valid path segments (each path segment may be a complete
 *	path, a partial path or just a single possible directory or file
 *	name). If any path segment is actually an absolute path, then all
 *	prior path segments are discarded.
 *
 *	If elements < 0, we use the entire list that was given.
 *
 *	It is possible that the returned object is actually an element of the
 *	given list, so the caller should be careful to store a refCount to it
 *	before freeing the list.
 *
 * Results:
 *	Returns object with refCount of zero, (or if non-zero, it has
 *	references elsewhere in Tcl). Either way, the caller must increment
 *	its refCount before use. Note that in the case where the caller has
 *	asked to join zero elements of the list, the return value will be an
 *	empty-string Tcl_Obj.
 *
 *	If the given listObj was invalid, then the calling routine has a bug,
 *	and this function will just return NULL.
 *
 * Side effects:
 *	None.
 *
 *---------------------------------------------------------------------------
 */

Tcl_Obj *
Tcl_FSJoinPath(
    Tcl_Obj *listObj,		/* Path elements to join, may have a zero
				 * reference count. */
    Tcl_Size elements)		/* Number of elements to use (-1 = all) */
{
    Tcl_Obj *res;
    Tcl_Size objc;
    Tcl_Obj **objv;

    if (TclListObjLength(NULL, listObj, &objc) != TCL_OK) {
	return NULL;
    }

    elements = ((elements >= 0) && (elements <= objc)) ? elements : objc;
    TclListObjGetElements(NULL, listObj, &objc, &objv);
    res = TclJoinPath(elements, objv, 0);
    return res;
}

Tcl_Obj *
TclJoinPath(
    Tcl_Size elements,		/* Number of elements to use */
    Tcl_Obj * const objv[],	/* Path elements to join */
    int forceRelative)		/* If non-zero, assume all more paths are
				 * relative (e.g. simple normalization) */
{
    Tcl_Obj *res = NULL;
    Tcl_Size i;
    const Tcl_Filesystem *fsPtr = NULL;

    if (elements == 0) {
	TclNewObj(res);
	return res;
    }

    assert ( elements > 0 );

    if (elements == 2) {
	Tcl_Obj *elt = objv[0];
	Tcl_ObjInternalRep *eltIr = TclFetchInternalRep(elt, &fsPathType);

	/*
	 * This is a special case where we can be much more efficient, where
	 * we are joining a single relative path onto an object that is
	 * already of path type. The 'TclNewFSPathObj' call below creates an
	 * object which can be normalized more efficiently. Currently we only
	 * use the special case when we have exactly two elements, but we
	 * could expand that in the future.
	 *
	 * Bugfix [a47641a0]. TclNewFSPathObj requires first argument
	 * to be an absolute path. Added a check to ensure that elt is absolute.
	 */

	if ((eltIr)
		&& !((elt->bytes != NULL) && (elt->bytes[0] == '\0'))
		&& TclGetPathType(elt, NULL, NULL, NULL) == TCL_PATH_ABSOLUTE) {
	    Tcl_Obj *tailObj = objv[1];
	    Tcl_PathType type;

	    /* if forceRelative - second path is relative */
	    type = forceRelative ? TCL_PATH_RELATIVE :
		    TclGetPathType(tailObj, NULL, NULL, NULL);
	    if (type == TCL_PATH_RELATIVE) {
		const char *str;
		Tcl_Size len;

		str = Tcl_GetStringFromObj(tailObj, &len);
		if (len == 0) {
		    /*
		     * This happens if we try to handle the root volume '/'.
		     * There's no need to return a special path object, when
		     * the base itself is just fine!
		     */

		    return elt;
		}

		/*
		 * If it doesn't begin with '.' and is a Unix path or it a
		 * windows path without backslashes, then we can be very
		 * efficient here. (In fact even a windows path with
		 * backslashes can be joined efficiently, but the path object
		 * would not have forward slashes only, and this would
		 * therefore contradict our 'file join' documentation).
		 */

		if (str[0] != '.' && ((tclPlatform != TCL_PLATFORM_WINDOWS)
			|| (strchr(str, '\\') == NULL))) {
		    /*
		     * Finally, on Windows, 'file join' is defined to convert
		     * all backslashes to forward slashes, so the base part
		     * cannot have backslashes either.
		     */

		    if ((tclPlatform != TCL_PLATFORM_WINDOWS)
			    || (strchr(TclGetString(elt), '\\') == NULL)) {

			if (PATHFLAGS(elt)) {
			    return TclNewFSPathObj(elt, str, len);
			}
			if (TCL_PATH_ABSOLUTE != Tcl_FSGetPathType(elt)) {
			    return TclNewFSPathObj(elt, str, len);
			}
			(void) Tcl_FSGetNormalizedPath(NULL, elt);
			if (elt == PATHOBJ(elt)->normPathPtr) {
			    return TclNewFSPathObj(elt, str, len);
			}
		    }
		}

		/*
		 * Otherwise we don't have an easy join, and we must let the
		 * more general code below handle things.
		 */
	    } else if (tclPlatform == TCL_PLATFORM_UNIX) {
		return tailObj;
	    } else {
		const char *str = TclGetString(tailObj);

		if (tclPlatform == TCL_PLATFORM_WINDOWS) {
		    if (strchr(str, '\\') == NULL) {
			return tailObj;
		    }
		}
	    }
	}
    }

    assert ( res == NULL );

    for (i = 0; i < elements; i++) {
	Tcl_Size driveNameLength;
	Tcl_Size strEltLen, length;
	Tcl_PathType type;
	char *strElt, *ptr;
	Tcl_Obj *driveName = NULL;
	Tcl_Obj *elt = objv[i];

	strElt = Tcl_GetStringFromObj(elt, &strEltLen);
	driveNameLength = 0;
	/* if forceRelative - all paths excepting first one are relative */
	type = (forceRelative && (i > 0)) ? TCL_PATH_RELATIVE :
		TclGetPathType(elt, &fsPtr, &driveNameLength, &driveName);
	if (type != TCL_PATH_RELATIVE) {
	    /*
	     * Zero out the current result.
	     */

	    if (res != NULL) {
		TclDecrRefCount(res);
	    }

	    if (driveName != NULL) {
		/*
		 * We've been given a separate drive-name object, because the
		 * prefix in 'elt' is not in a suitable format for us (e.g. it
		 * may contain irrelevant multiple separators, like
		 * C://///foo).
		 */

		res = Tcl_DuplicateObj(driveName);
		TclDecrRefCount(driveName);

		/*
		 * Do not set driveName to NULL, because we will check its
		 * value below (but we won't access the contents, since those
		 * have been cleaned-up).
		 */
	    } else {
		res = Tcl_NewStringObj(strElt, driveNameLength);
	    }
	    strElt += driveNameLength;
	} else if (driveName != NULL) {
	    Tcl_DecrRefCount(driveName);
	}

	/*
	 * Optimisation block: if this is the last element to be examined, and
	 * it is absolute or the only element, and the drive-prefix was ok (if
	 * there is one), it might be that the path is already in a suitable
	 * form to be returned. Then we can short-cut the rest of this
	 * function.
	 */

	if ((driveName == NULL) && (i == (elements - 1))
		&& (type != TCL_PATH_RELATIVE || res == NULL)) {
	    /*
	     * It's the last path segment. Perform a quick check if the path
	     * is already in a suitable form.
	     */

	    if (tclPlatform == TCL_PLATFORM_WINDOWS) {
		if (strchr(strElt, '\\') != NULL) {
		    goto noQuickReturn;
		}
	    }
	    ptr = strElt;
	    /* [Bug f34cf83dd0] */
	    if (driveNameLength > 0) {
		if (ptr[0] == '/' && ptr[-1] == '/') {
		    goto noQuickReturn;
		}
	    }
	    while (*ptr != '\0') {
		if (*ptr == '/' && (ptr[1] == '/' || ptr[1] == '\0')) {
		    /*
		     * We have a repeated file separator, which means the path
		     * is not in normalized form
		     */

		    goto noQuickReturn;
		}
		ptr++;
	    }
	    if (res != NULL) {
		TclDecrRefCount(res);
	    }

	    /*
	     * This element is just what we want to return already; no further
	     * manipulation is requred.
	     */

	    return elt;
	}

	/*
	 * The path element was not of a suitable form to be returned as is.
	 * We need to perform a more complex operation here.
	 */

    noQuickReturn:
	if (res == NULL) {
	    TclNewObj(res);
	}
	ptr = Tcl_GetStringFromObj(res, &length);

	/*
	 * A NULL value for fsPtr at this stage basically means we're trying
	 * to join a relative path onto something which is also relative (or
	 * empty). There's nothing particularly wrong with that.
	 */

	if (*strElt == '\0') {
	    continue;
	}

	if (fsPtr == &tclNativeFilesystem || fsPtr == NULL) {
	    TclpNativeJoinPath(res, strElt);
	} else {
	    char separator = '/';
	    int needsSep = 0;

	    if (fsPtr->filesystemSeparatorProc != NULL) {
		Tcl_Obj *sep = fsPtr->filesystemSeparatorProc(res);

		if (sep != NULL) {
		    separator = TclGetString(sep)[0];
		    TclDecrRefCount(sep);
		}
		/* Safety check in case the VFS driver caused sharing */
		if (Tcl_IsShared(res)) {
		    TclDecrRefCount(res);
		    res = Tcl_DuplicateObj(res);
		    Tcl_IncrRefCount(res);
		}
	    }

	    if (length > 0 && ptr[length -1] != '/') {
		Tcl_AppendToObj(res, &separator, 1);
		(void)Tcl_GetStringFromObj(res, &length);
	    }
	    Tcl_SetObjLength(res, length + strlen(strElt));

	    ptr = TclGetString(res) + length;
	    for (; *strElt != '\0'; strElt++) {
		if (*strElt == separator) {
		    while (strElt[1] == separator) {
			strElt++;
		    }
		    if (strElt[1] != '\0') {
			if (needsSep) {
			    *ptr++ = separator;
			}
		    }
		} else {
		    *ptr++ = *strElt;
		    needsSep = 1;
		}
	    }
	    length = ptr - TclGetString(res);
	    Tcl_SetObjLength(res, length);
	}
    }
    assert ( res != NULL );
    return res;
}

/*
 *---------------------------------------------------------------------------
 *
 * Tcl_FSConvertToPathType --
 *
 *	This function tries to convert the given Tcl_Obj to a valid Tcl path
 *	type, taking account of the fact that the cwd may have changed even if
 *	this object is already supposedly of the correct type.
 *
 *	The filename may begin with "~" (to indicate current user's home
 *	directory) or "~<user>" (to indicate any user's home directory).
 *
 * Results:
 *	Standard Tcl error code.
 *
 * Side effects:
 *	The old representation may be freed, and new memory allocated.
 *
 *---------------------------------------------------------------------------
 */

int
Tcl_FSConvertToPathType(
    Tcl_Interp *interp,		/* Interpreter in which to store error message
				 * (if necessary). */
    Tcl_Obj *pathPtr)		/* Object to convert to a valid, current path
				 * type. */
{
    /*
     * While it is bad practice to examine an object's type directly, this is
     * actually the best thing to do here. The reason is that if we are
     * converting this object to FsPath type for the first time, we don't need
     * to worry whether the 'cwd' has changed. On the other hand, if this
     * object is already of FsPath type, and is a relative path, we do have to
     * worry about the cwd. If the cwd has changed, we must recompute the
     * path.
     */

    if (TclHasInternalRep(pathPtr, &fsPathType)) {
	if (TclFSEpochOk(PATHOBJ(pathPtr)->filesystemEpoch)) {
	    return TCL_OK;
	}

	TclGetString(pathPtr);
	Tcl_StoreInternalRep(pathPtr, &fsPathType, NULL);
    }

    return SetFsPathFromAny(interp, pathPtr);
}

/*
 * Helper function for normalization.
 */

static int
IsSeparatorOrNull(
    int ch)
{
    if (ch == 0) {
	return 1;
    }
    switch (tclPlatform) {
    case TCL_PLATFORM_UNIX:
	return (ch == '/' ? 1 : 0);
    case TCL_PLATFORM_WINDOWS:
	return ((ch == '/' || ch == '\\') ? 1 : 0);
    }
    return 0;
}

/*
 * Helper function for SetFsPathFromAny. Returns position of first directory
 * delimiter in the path. If no separator is found, then returns the position
 * of the end of the string.
 */

static Tcl_Size
FindSplitPos(
    const char *path,
    int separator)
{
    int count = 0;
    switch (tclPlatform) {
    case TCL_PLATFORM_UNIX:
	while (path[count] != 0) {
	    if (path[count] == separator) {
		return count;
	    }
	    count++;
	}
	break;

    case TCL_PLATFORM_WINDOWS:
	while (path[count] != 0) {
	    if (path[count] == separator || path[count] == '\\') {
		return count;
	    }
	    count++;
	}
	break;
    }
    return count;
}

/*
 *---------------------------------------------------------------------------
 *
 * TclNewFSPathObj --
 *
 *	Creates a path object whose string representation is '[file join
 *	dirPtr addStrRep]', but does so in a way that allows for more
 *	efficient creation and caching of normalized paths, and more efficient
 *	'file dirname', 'file tail', etc.
 *
 * Assumptions:
 *	'dirPtr' must be an absolute path. 'len' may not be zero.
 *
 * Results:
 *	The new Tcl object, with refCount zero.
 *
 * Side effects:
 *	Memory is allocated. 'dirPtr' gets an additional refCount.
 *
 *---------------------------------------------------------------------------
 */

Tcl_Obj *
TclNewFSPathObj(
    Tcl_Obj *dirPtr,
    const char *addStrRep,
    Tcl_Size len)
{
    FsPath *fsPathPtr;
    Tcl_Obj *pathPtr;
    const char *p;
    int state = 0, count = 0;

    /*
     * This comment is kept from the days of tilde expansion because
     * it is illustrative of a more general problem.
     * [Bug 2806250] - this is only a partial solution of the problem.
     * The PATHFLAGS != 0 representation assumes in many places that
     * the "tail" part stored in the normPathPtr field is itself a
     * relative path.  Strings that begin with "~" are not relative paths,
     * so we must prevent their storage in the normPathPtr field.
     *
     * More generally we ought to be testing "addStrRep" for any value
     * that is not a relative path, but in an unconstrained VFS world
     * that could be just about anything, and testing could be expensive.
     * Since this routine plays a big role in [glob], anything that slows
     * it down would be unwelcome.  For now, continue the risk of further
     * bugs when some Tcl_Filesystem uses otherwise relative path strings
     * as absolute path strings.  Sensible Tcl_Filesystems will avoid
     * that by mounting on path prefixes like foo:// which cannot be the
     * name of a file or directory read from a native [glob] operation.
     */

    TclNewObj(pathPtr);
    fsPathPtr = (FsPath *)Tcl_Alloc(sizeof(FsPath));

    /*
     * Set up the path.
     */

    fsPathPtr->translatedPathPtr = NULL;
    fsPathPtr->normPathPtr = Tcl_NewStringObj(addStrRep, len);
    Tcl_IncrRefCount(fsPathPtr->normPathPtr);
    fsPathPtr->cwdPtr = dirPtr;
    Tcl_IncrRefCount(dirPtr);
    fsPathPtr->nativePathPtr = NULL;
    fsPathPtr->fsPtr = NULL;
    fsPathPtr->filesystemEpoch = 0;

    SETPATHOBJ(pathPtr, fsPathPtr);
    PATHFLAGS(pathPtr) = TCLPATH_APPENDED;
    TclInvalidateStringRep(pathPtr);

    /*
     * Look for path components made up of only "."
     * This is overly conservative analysis to keep simple. It may mark some
     * things as needing more aggressive normalization that don't actually
     * need it. No harm done.
     */
    for (p = addStrRep; len > 0; p++, len--) {
	switch (state) {
	case 0:		/* So far only "." since last dirsep or start */
	    switch (*p) {
	    case '.':
		count = 1;
		break;
	    case '/':
	    case '\\':
	    case ':':
		if (count) {
		    PATHFLAGS(pathPtr) |= TCLPATH_NEEDNORM;
		    len = 0;
		}
		break;
	    default:
		count = 0;
		state = 1;
	    }
	    break;
	case 1:		/* Scanning for next dirsep */
	    switch (*p) {
	    case '/':
	    case '\\':
	    case ':':
		state = 0;
		break;
	    }
	}
    }
    if (len == 0 && count) {
	PATHFLAGS(pathPtr) |= TCLPATH_NEEDNORM;
    }

    return pathPtr;
}

static Tcl_Obj *
AppendPath(
    Tcl_Obj *head,
    Tcl_Obj *tail)
{
    const char *bytes;
    Tcl_Obj *copy = Tcl_DuplicateObj(head);
    Tcl_Size length;

    /*
     * This is likely buggy when dealing with virtual filesystem drivers
     * that use some character other than "/" as a path separator.  I know
     * of no evidence that such a foolish thing exists.  This solution was
     * chosen so that "JoinPath" operations that pass through either path
     * internalrep produce the same results; that is, bugward compatibility.  If
     * we need to fix that bug here, it needs fixing in TclJoinPath() too.
     */
    bytes = Tcl_GetStringFromObj(tail, &length);
    if (length == 0) {
	Tcl_AppendToObj(copy, "/", 1);
    } else {
	TclpNativeJoinPath(copy, bytes);
    }
    return copy;
}

/*
 *---------------------------------------------------------------------------
 *
 * TclFSMakePathRelative --
 *
 *	Only for internal use.
 *
 *	Takes a path and a directory, where we _assume_ both path and
 *	directory are absolute, normalized and that the path lies inside the
 *	directory. Returns a Tcl_Obj representing filename of the path
 *	relative to the directory.
 *
 * Results:
 *	NULL on error, otherwise a valid object, typically with refCount of
 *	zero, which it is assumed the caller will increment.
 *
 * Side effects:
 *	The old representation may be freed, and new memory allocated.
 *
 *---------------------------------------------------------------------------
 */

Tcl_Obj *
TclFSMakePathRelative(
    TCL_UNUSED(Tcl_Interp *),
    Tcl_Obj *pathPtr,		/* The path we have. */
    Tcl_Obj *cwdPtr)		/* Make it relative to this. */
{
    Tcl_Size cwdLen, len;
    const char *tempStr;
    Tcl_ObjInternalRep *irPtr = TclFetchInternalRep(pathPtr, &fsPathType);

    if (irPtr) {
	FsPath *fsPathPtr = PATHOBJ(pathPtr);

	if (PATHFLAGS(pathPtr) != 0 && fsPathPtr->cwdPtr == cwdPtr) {
	    return fsPathPtr->normPathPtr;
	}
    }

    /*
     * We know the cwd is a normalised object which does not end in a
     * directory delimiter, unless the cwd is the name of a volume, in which
     * case it will end in a delimiter! We handle this situation here. A
     * better test than the '!= sep' might be to simply check if 'cwd' is a
     * root volume.
     *
     * Note that if we get this wrong, we will strip off either too much or
     * too little below, leading to wrong answers returned by glob.
     */

    tempStr = Tcl_GetStringFromObj(cwdPtr, &cwdLen);

    /*
     * Should we perhaps use 'Tcl_FSPathSeparator'? But then what about the
     * Windows special case? Perhaps we should just check if cwd is a root
     * volume.
     */

    switch (tclPlatform) {
    case TCL_PLATFORM_UNIX:
	if (tempStr[cwdLen-1] != '/') {
	    cwdLen++;
	}
	break;
    case TCL_PLATFORM_WINDOWS:
	if (tempStr[cwdLen-1] != '/' && tempStr[cwdLen-1] != '\\') {
	    cwdLen++;
	}
	break;
    }
    tempStr = Tcl_GetStringFromObj(pathPtr, &len);

    return Tcl_NewStringObj(tempStr + cwdLen, len - cwdLen);
}

/*
 *---------------------------------------------------------------------------
 *
 * MakePathFromNormalized --
 *
 *	Like SetFsPathFromAny, but assumes the given object is an absolute
 *	normalized path. Only for internal use.
 *
 * Results:
 *	Standard Tcl error code.
 *
 * Side effects:
 *	The old representation may be freed, and new memory allocated.
 *
 *---------------------------------------------------------------------------
 */

static int
MakePathFromNormalized(
    TCL_UNUSED(Tcl_Interp *),
    Tcl_Obj *pathPtr)		/* The object to convert. */
{
    FsPath *fsPathPtr;

    if (TclHasInternalRep(pathPtr, &fsPathType)) {
	return TCL_OK;
    }

    fsPathPtr = (FsPath *)Tcl_Alloc(sizeof(FsPath));

    /*
     * It's a pure normalized absolute path.
     */

    fsPathPtr->translatedPathPtr = NULL;

    Tcl_IncrRefCount(fsPathPtr->normPathPtr = Tcl_DuplicateObj(pathPtr));
    fsPathPtr->cwdPtr = NULL;
    fsPathPtr->nativePathPtr = NULL;
    fsPathPtr->fsPtr = NULL;
    /* Remember the epoch under which we decided pathPtr was normalized */
    fsPathPtr->filesystemEpoch = TclFSEpoch();

    SETPATHOBJ(pathPtr, fsPathPtr);
    PATHFLAGS(pathPtr) = 0;

    return TCL_OK;
}

/*
 *---------------------------------------------------------------------------
 *
 * Tcl_FSNewNativePath --
 *
 *	Performs the something like the reverse of the usual
 *	obj->path->nativerep conversions. If some code retrieves a path in
 *	native form (from, e.g. readlink or a native dialog), and that path is
 *	to be used at the Tcl level, then calling this function is an
 *	efficient way of creating the appropriate path object type.
 *
 *	Any memory which is allocated for 'clientData' should be retained
 *	until clientData is passed to the filesystem's freeInternalRepProc
 *	when it can be freed. The built in platform-specific filesystems use
 *	'Tcl_Alloc' to allocate clientData, and Tcl_Free to free it.
 *
 * Results:
 *	NULL or a valid path object pointer, with refCount zero.
 *
 * Side effects:
 *	New memory may be allocated.
 *
 *---------------------------------------------------------------------------
 */

Tcl_Obj *
Tcl_FSNewNativePath(
    const Tcl_Filesystem *fromFilesystem,
    void *clientData)
{
    Tcl_Obj *pathPtr = NULL;
    FsPath *fsPathPtr;

    if (fromFilesystem->internalToNormalizedProc != NULL) {
	pathPtr = (*fromFilesystem->internalToNormalizedProc)(clientData);
    }
    if (pathPtr == NULL) {
	return NULL;
    }

    /*
     * Free old representation; shouldn't normally be any, but best to be
     * safe.
     */

    Tcl_StoreInternalRep(pathPtr, &fsPathType, NULL);
    fsPathPtr = (FsPath *)Tcl_Alloc(sizeof(FsPath));

    fsPathPtr->translatedPathPtr = NULL;

    Tcl_IncrRefCount(fsPathPtr->normPathPtr = Tcl_DuplicateObj(pathPtr));
    fsPathPtr->cwdPtr = NULL;
    fsPathPtr->nativePathPtr = clientData;
    fsPathPtr->fsPtr = fromFilesystem;
    fsPathPtr->filesystemEpoch = TclFSEpoch();

    SETPATHOBJ(pathPtr, fsPathPtr);
    PATHFLAGS(pathPtr) = 0;

    return pathPtr;
}

/*
 *---------------------------------------------------------------------------
 *
 * Tcl_FSGetTranslatedPath --
 *
 *	Attempts to extract the translated path from the given
 *	Tcl_Obj. If the translation succeeds (i.e. the object is a valid
 *	path), then it is returned. Otherwise NULL is returned and an
 *	error message may be left in the interpreter if it is not NULL.
 *
 * Results:
 *	A Tcl_Obj pointer or NULL.
 *
 * Side effects:
 *	pathPtr is converted to fsPathType if necessary.
 *
 *	FsPath members are modified as needed.
 *
 *---------------------------------------------------------------------------
 */

Tcl_Obj *
Tcl_FSGetTranslatedPath(
    Tcl_Interp *interp,
    Tcl_Obj *pathPtr)
{
    Tcl_Obj *retObj = NULL;
    FsPath *srcFsPathPtr;

    if (Tcl_FSConvertToPathType(interp, pathPtr) != TCL_OK) {
	return NULL;
    }
    srcFsPathPtr = PATHOBJ(pathPtr);
    if (srcFsPathPtr->translatedPathPtr == NULL) {
	if (PATHFLAGS(pathPtr) == 0) {
	    /*
	     * Path is already normalized
	     */
	    retObj = srcFsPathPtr->normPathPtr;
	} else {
	    /*
	     * We lack a translated path result, but we have a directory
	     * (cwdPtr) and a tail (normPathPtr), and if we join the
	     * translated version of cwdPtr to normPathPtr, we'll get the
	     * translated result we need, and can store it for future use.
	     */

	    Tcl_Obj *translatedCwdPtr = Tcl_FSGetTranslatedPath(interp,
		    srcFsPathPtr->cwdPtr);
	    Tcl_ObjInternalRep *translatedCwdIrPtr;

	    if (translatedCwdPtr == NULL) {
		return NULL;
	    }

	    retObj = Tcl_FSJoinToPath(translatedCwdPtr, 1,
		    &srcFsPathPtr->normPathPtr);
	    Tcl_IncrRefCount(srcFsPathPtr->translatedPathPtr = retObj);
	    translatedCwdIrPtr = TclFetchInternalRep(translatedCwdPtr, &fsPathType);
	    if (translatedCwdIrPtr) {
		srcFsPathPtr->filesystemEpoch
			= PATHOBJ(translatedCwdPtr)->filesystemEpoch;
	    } else {
		srcFsPathPtr->filesystemEpoch = 0;
	    }
	    Tcl_DecrRefCount(translatedCwdPtr);
	}
    } else {
	/*
	 * It is an ordinary path object.
	 */

	retObj = srcFsPathPtr->translatedPathPtr;
    }

    if (retObj != NULL) {
	Tcl_IncrRefCount(retObj);
    }
    return retObj;
}

/*
 *---------------------------------------------------------------------------
 *
 * Tcl_FSGetTranslatedStringPath --
 *
 *	This function attempts to extract the translated path from the given
 *	Tcl_Obj. If the translation succeeds (i.e. the object is a valid
 *	path), then the path is returned. Otherwise NULL will be returned, and
 *	an error message may be left in the interpreter (if it is non-NULL)
 *
 * Results:
 *	NULL or a valid string.
 *
 * Side effects:
 *	Only those of 'Tcl_FSConvertToPathType'
 *
 *---------------------------------------------------------------------------
 */

const char *
Tcl_FSGetTranslatedStringPath(
    Tcl_Interp *interp,
    Tcl_Obj *pathPtr)
{
    Tcl_Obj *transPtr = Tcl_FSGetTranslatedPath(interp, pathPtr);

    if (transPtr != NULL) {
	Tcl_Size len;
	const char *orig = Tcl_GetStringFromObj(transPtr, &len);
	char *result = (char *)Tcl_Alloc(len+1);

	memcpy(result, orig, len+1);
	TclDecrRefCount(transPtr);
	return result;
    }

    return NULL;
}

/*
 *---------------------------------------------------------------------------
 *
 * Tcl_FSGetNormalizedPath --
 *
 *	This important function attempts to extract from the given Tcl_Obj a
 *	unique normalised path representation, whose string value can be used
 *	as a unique identifier for the file.
 *
 * Results:
 *	NULL or a valid path object pointer.
 *
 * Side effects:
 *	New memory may be allocated. The Tcl 'errno' may be modified in the
 *	process of trying to examine various path possibilities.
 *
 *---------------------------------------------------------------------------
 */

Tcl_Obj *
Tcl_FSGetNormalizedPath(
    Tcl_Interp *interp,
    Tcl_Obj *pathPtr)
{
    FsPath *fsPathPtr;

    if (Tcl_FSConvertToPathType(interp, pathPtr) != TCL_OK) {
	return NULL;
    }
    fsPathPtr = PATHOBJ(pathPtr);

    if (PATHFLAGS(pathPtr) != 0) {
	/*
	 * This is a special path object which is the result of something like
	 * 'file join'
	 */

	Tcl_Obj *dir, *copy;
	Tcl_Size tailLen, cwdLen;
	int pathType;

	pathType = Tcl_FSGetPathType(fsPathPtr->cwdPtr);
	dir = Tcl_FSGetNormalizedPath(interp, fsPathPtr->cwdPtr);
	if (dir == NULL) {
	    return NULL;
	}
	/* TODO: Figure out why this is needed. */
	TclGetString(pathPtr);

	(void)Tcl_GetStringFromObj(fsPathPtr->normPathPtr, &tailLen);
	if (tailLen) {
	    copy = AppendPath(dir, fsPathPtr->normPathPtr);
	} else {
	    copy = Tcl_DuplicateObj(dir);
	}
	Tcl_IncrRefCount(dir);
	Tcl_IncrRefCount(copy);

	/*
	 * We now own a reference on both 'dir' and 'copy'
	 */

	(void) Tcl_GetStringFromObj(dir, &cwdLen);

	/* Normalize the combined string. */

	if (PATHFLAGS(pathPtr) & TCLPATH_NEEDNORM) {
	    /*
	     * If the "tail" part has components (like /../) that cause the
	     * combined path to need more complete normalizing, call on the
	     * more powerful routine to accomplish that so we avoid [Bug
	     * 2385549] ...
	     */

	    Tcl_Obj *newCopy = TclFSNormalizeAbsolutePath(interp, copy);

	    Tcl_DecrRefCount(copy);
	    copy = newCopy;
	} else {
	    /*
	     * ... but in most cases where we join a trouble free tail to a
	     * normalized head, we can more efficiently normalize the combined
	     * path by passing over only the unnormalized tail portion. When
	     * this is sufficient, prior developers claim this should be much
	     * faster. We use 'cwdLen' so that we are already pointing at
	     * the dir-separator that we know about. The normalization code
	     * will actually start off directly after that separator.
	     */

	    TclFSNormalizeToUniquePath(interp, copy, cwdLen);
	}

	/* Now we need to construct the new path object. */

	if (pathType == TCL_PATH_RELATIVE) {
	    Tcl_Obj *origDir = fsPathPtr->cwdPtr;

	    /*
	     * NOTE: here we are (dangerously?) assuming that origDir points
	     * to a Tcl_Obj with Tcl_ObjType == &fsPathType. The
	     *     pathType = Tcl_FSGetPathType(fsPathPtr->cwdPtr);
	     * above that set the pathType value should have established that,
	     * but it's far less clear on what basis we know there's been no
	     * shimmering since then.
	     */

	    FsPath *origDirFsPathPtr = PATHOBJ(origDir);

	    fsPathPtr->cwdPtr = origDirFsPathPtr->cwdPtr;
	    Tcl_IncrRefCount(fsPathPtr->cwdPtr);

	    TclDecrRefCount(fsPathPtr->normPathPtr);
	    fsPathPtr->normPathPtr = copy;

	    TclDecrRefCount(dir);
	    TclDecrRefCount(origDir);
	} else {
	    TclDecrRefCount(fsPathPtr->cwdPtr);
	    fsPathPtr->cwdPtr = NULL;
	    TclDecrRefCount(fsPathPtr->normPathPtr);
	    fsPathPtr->normPathPtr = copy;

	    TclDecrRefCount(dir);
	}
	PATHFLAGS(pathPtr) = 0;
    }

    /*
     * Ensure cwd hasn't changed.
     */

    if (fsPathPtr->cwdPtr != NULL) {
	if (!TclFSCwdPointerEquals(&fsPathPtr->cwdPtr)) {
	    TclGetString(pathPtr);
	    Tcl_StoreInternalRep(pathPtr, &fsPathType, NULL);
	    if (SetFsPathFromAny(interp, pathPtr) != TCL_OK) {
		return NULL;
	    }
	    fsPathPtr = PATHOBJ(pathPtr);
	} else if (fsPathPtr->normPathPtr == NULL) {
	    Tcl_Size cwdLen;
	    Tcl_Obj *copy;

	    copy = AppendPath(fsPathPtr->cwdPtr, pathPtr);

	    (void) Tcl_GetStringFromObj(fsPathPtr->cwdPtr, &cwdLen);
	    cwdLen += (TclGetString(copy)[cwdLen] == '/');

	    /*
	     * Normalize the combined string, but only starting after the end
	     * of the previously normalized 'dir'. This should be much faster!
	     */

	    TclFSNormalizeToUniquePath(interp, copy, cwdLen-1);
	    fsPathPtr->normPathPtr = copy;
	    Tcl_IncrRefCount(fsPathPtr->normPathPtr);
	}
    }
    if (fsPathPtr->normPathPtr == NULL) {
	Tcl_Obj *useThisCwd = NULL;

	/*
	 * Since normPathPtr is NULL but this is a valid path object, we know
	 * that the translatedPathPtr cannot be NULL.
	 */

	Tcl_Obj *absolutePath = fsPathPtr->translatedPathPtr;
	const char *path = TclGetString(absolutePath);

	Tcl_IncrRefCount(absolutePath);

	/*
	 * We have to be a little bit careful here to avoid infinite loops
	 * we're asking Tcl_FSGetPathType to return the path's type, but that
	 * call can actually result in a lot of other filesystem action, which
	 * might loop back through here.
	 */

	if (path[0] == '\0') {
	    /*
	     * Special handling for the empty string value. This one is very
	     * weird with [file normalize {}] => {}. (The reasoning supporting
	     * this is unknown to DGP, but he fears changing it.) Attempt here
	     * to keep the expectations of other parts of Tcl_Filesystem code
	     * about state of the FsPath fields satisfied.
	     *
	     * In particular, capture the cwd value and save so it can be
	     * stored in the cwdPtr field below.
	     */

	    useThisCwd = Tcl_FSGetCwd(interp);
	} else {
	    /*
	     * We don't ask for the type of 'pathPtr' here, because that is
	     * not correct for our purposes when we have a path like '~'. Tcl
	     * has a bit of a contradiction in that '~' paths are defined as
	     * 'absolute', but in reality can be just about anything,
	     * depending on how env(HOME) is set.
	     */

	    Tcl_PathType type = Tcl_FSGetPathType(absolutePath);

	    if (type == TCL_PATH_RELATIVE) {
		useThisCwd = Tcl_FSGetCwd(interp);

		if (useThisCwd == NULL) {
		    return NULL;
		}

		Tcl_DecrRefCount(absolutePath);
		absolutePath = Tcl_FSJoinToPath(useThisCwd, 1, &absolutePath);
		Tcl_IncrRefCount(absolutePath);

		/*
		 * We have a refCount on the cwd.
		 */
#ifdef _WIN32
	    } else if (type == TCL_PATH_VOLUME_RELATIVE) {
		/*
		 * Only Windows has volume-relative paths.
		 */

		Tcl_DecrRefCount(absolutePath);
		absolutePath = TclWinVolumeRelativeNormalize(interp,
			path, &useThisCwd);
		if (absolutePath == NULL) {
		    return NULL;
		}
#endif /* _WIN32 */
	    }
	}

	/*
	 * Already has refCount incremented.
	 */

	if (fsPathPtr->normPathPtr) {
	    Tcl_DecrRefCount(fsPathPtr->normPathPtr);
	}
	fsPathPtr->normPathPtr = TclFSNormalizeAbsolutePath(interp,
		absolutePath);

	if (useThisCwd != NULL) {
	    /*
	     * We just need to free an object we allocated above for relative
	     * paths (this was returned by Tcl_FSJoinToPath above), and then
	     * of course store the cwd.
	     */

	    fsPathPtr->cwdPtr = useThisCwd;
	}
	TclDecrRefCount(absolutePath);
    }

    return fsPathPtr->normPathPtr;
}

/*
 *---------------------------------------------------------------------------
 *
 * Tcl_FSGetInternalRep --
 *
 *	Produces a native representation of a given path object in the given
 *	filesystem.
 *
 *	In the future it might be desirable to have separate versions
 *	of this function with different signatures, for example
 *	Tcl_FSGetNativeWinPath, Tcl_FSGetNativeUnixPath etc. Right now, since
 *	native paths are all string based, we use just one function.
 *
 * Results:
 *
 *	The native handle for the path, or NULL if the path is not handled by
 *	the given filesystem
 *
 * Side effects:
 *
 *	Tcl_FSCreateInternalRepProc if needed to produce the native
 *	handle, which is then stored in the internal representation of pathPtr.
 *
 *---------------------------------------------------------------------------
 */

void *
Tcl_FSGetInternalRep(
    Tcl_Obj *pathPtr,
    const Tcl_Filesystem *fsPtr)
{
    FsPath *srcFsPathPtr;

    if (Tcl_FSConvertToPathType(NULL, pathPtr) != TCL_OK) {
	return NULL;
    }
    srcFsPathPtr = PATHOBJ(pathPtr);

    /*
     * Currently there must be a unique bi-directional mapping between a path
     * and a filesystem, and therefore there is no way to "remap" a file, i.e.,
     * to map a file in one filesystem into another. Another way of putting
     * this is that 'stacked' filesystems are not allowed.  It could be useful
     * in the future to redesign the system to allow that.
     *
     * Even something simple like a 'pass through' filesystem which logs all
     * activity and passes the calls onto the native system would be nice, but
     * not currently easily achievable.
     */

    if (srcFsPathPtr->fsPtr == NULL) {
	Tcl_FSGetFileSystemForPath(pathPtr);

	srcFsPathPtr = PATHOBJ(pathPtr);
	if (srcFsPathPtr->fsPtr == NULL) {
	    /*
	     * The path is probably not a valid path in the filesystsem, and is
	     * most likely to be a use of the empty path "" via a direct call
	     * to one of the objectified interfaces (e.g. from the Tcl
	     * testsuite).
	     */
	    return NULL;
	}
    }

    /*
     * If the file belongs to a different filesystem, perhaps it is actually
     * linked through to a file in the given filesystem. Check this by
     * inspecting the filesystem associated with the given path.
     */

    if (fsPtr != srcFsPathPtr->fsPtr) {
	const Tcl_Filesystem *actualFs = Tcl_FSGetFileSystemForPath(pathPtr);

	if (actualFs == fsPtr) {
	    return Tcl_FSGetInternalRep(pathPtr, fsPtr);
	}
	return NULL;
    }

    if (srcFsPathPtr->nativePathPtr == NULL) {
	Tcl_FSCreateInternalRepProc *proc;
	char *nativePathPtr;

	proc = srcFsPathPtr->fsPtr->createInternalRepProc;
	if (proc == NULL) {
	    return NULL;
	}

	nativePathPtr = (char *)proc(pathPtr);
	srcFsPathPtr = PATHOBJ(pathPtr);
	srcFsPathPtr->nativePathPtr = nativePathPtr;
	srcFsPathPtr->filesystemEpoch = TclFSEpoch();
    }

    return srcFsPathPtr->nativePathPtr;
}

/*
 *---------------------------------------------------------------------------
 *
 * TclFSEnsureEpochOk --
 *
 *	Ensure that the path is a valid path, and that it has a
 *	fsPathType internal representation that is not stale.
 *
 * Results:
 *	A standard Tcl return code.
 *
 * Side effects:
 *	The internal representation of fsPtrPtr is converted to fsPathType if
 *	possible.
 *
 *---------------------------------------------------------------------------
 */

int
TclFSEnsureEpochOk(
    Tcl_Obj *pathPtr,
    const Tcl_Filesystem **fsPtrPtr)
{
    FsPath *srcFsPathPtr;

    if (!TclHasInternalRep(pathPtr, &fsPathType)) {
	return TCL_OK;
    }

    srcFsPathPtr = PATHOBJ(pathPtr);

    if (!TclFSEpochOk(srcFsPathPtr->filesystemEpoch)) {
	/*
	 * The filesystem has changed in some way since the internal
	 * representation for this object was calculated. Discard the stale
	 * representation and recalculate it.
	 */

	TclGetString(pathPtr);
	Tcl_StoreInternalRep(pathPtr, &fsPathType, NULL);
	if (SetFsPathFromAny(NULL, pathPtr) != TCL_OK) {
	    return TCL_ERROR;
	}
	srcFsPathPtr = PATHOBJ(pathPtr);
    }

    if (srcFsPathPtr->fsPtr != NULL) {
	/*
	 * There is already a filesystem assigned to this path.
	 */
	*fsPtrPtr = srcFsPathPtr->fsPtr;
    }
    return TCL_OK;
}

/*
 *---------------------------------------------------------------------------
 *
 * TclFSSetPathDetails --
 *
 *	???
 *
 * Results:
 *	None
 *
 * Side effects:
 *	???
 *
 *---------------------------------------------------------------------------
 */

void
TclFSSetPathDetails(
    Tcl_Obj *pathPtr,
    const Tcl_Filesystem *fsPtr,
    void *clientData)
{
    FsPath *srcFsPathPtr;

    /*
     * Make sure pathPtr is of the correct type.
     */

    if (!TclHasInternalRep(pathPtr, &fsPathType)) {
	if (SetFsPathFromAny(NULL, pathPtr) != TCL_OK) {
	    return;
	}
    }

    srcFsPathPtr = PATHOBJ(pathPtr);
    srcFsPathPtr->fsPtr = fsPtr;
    srcFsPathPtr->nativePathPtr = clientData;
    srcFsPathPtr->filesystemEpoch = TclFSEpoch();
}

/*
 *---------------------------------------------------------------------------
 *
 * Tcl_FSEqualPaths --
 *
 *	This function tests whether the two paths given are equal path
 *	objects. If either or both is NULL, 0 is always returned.
 *
 * Results:
 *	1 or 0.
 *
 * Side effects:
 *	None.
 *
 *---------------------------------------------------------------------------
 */

int
Tcl_FSEqualPaths(
    Tcl_Obj *firstPtr,
    Tcl_Obj *secondPtr)
{
    const char *firstStr, *secondStr;
    Tcl_Size firstLen, secondLen;
    int tempErrno;

    if (firstPtr == secondPtr) {
	return 1;
    }

    if (firstPtr == NULL || secondPtr == NULL) {
	return 0;
    }
    firstStr = Tcl_GetStringFromObj(firstPtr, &firstLen);
    secondStr = Tcl_GetStringFromObj(secondPtr, &secondLen);
    if ((firstLen == secondLen) && !memcmp(firstStr, secondStr, firstLen)) {
	return 1;
    }

    /*
     * Try the most thorough, correct method of comparing fully normalized
     * paths.
     */

    tempErrno = Tcl_GetErrno();
    firstPtr = Tcl_FSGetNormalizedPath(NULL, firstPtr);
    secondPtr = Tcl_FSGetNormalizedPath(NULL, secondPtr);
    Tcl_SetErrno(tempErrno);

    if (firstPtr == NULL || secondPtr == NULL) {
	return 0;
    }

    firstStr = Tcl_GetStringFromObj(firstPtr, &firstLen);
    secondStr = Tcl_GetStringFromObj(secondPtr, &secondLen);
    return ((firstLen == secondLen) && !memcmp(firstStr, secondStr, firstLen));
}

/*
 *---------------------------------------------------------------------------
 *
 * SetFsPathFromAny --
 *
 *	Attempt to convert the internal representation of pathPtr to
 *	fsPathType.
 *
 * Results:
 *	Standard Tcl error code.
 *
 * Side effects:
 *	The old representation may be freed, and new memory allocated.
 *
 *---------------------------------------------------------------------------
 */

static int
SetFsPathFromAny(
    TCL_UNUSED(Tcl_Interp *),	/* Used for error reporting if not NULL. */
    Tcl_Obj *pathPtr)		/* The object to convert. */
{
    Tcl_Size len;
    FsPath *fsPathPtr;
    Tcl_Obj *transPtr;

    if (TclHasInternalRep(pathPtr, &fsPathType)) {
	return TCL_OK;
    }

    /*
     * First step is to translate the filename. This is similar to
     * Tcl_TranslateFilename, but shouldn't convert everything to windows
     * backslashes on that platform. The current implementation of this piece
     * is a slightly optimised version of the various Tilde/Split/Join stuff
     * to avoid multiple split/join operations.
     *
     * We remove any trailing directory separator.
     *
     * However, the split/join routines are quite complex, and one has to make
     * sure not to break anything on Unix or Win (fCmd.test, fileName.test and
     * cmdAH.test exercise most of the code).
     */

    Tcl_GetStringFromObj(pathPtr, &len); /* TODO: Is this needed? */
    transPtr = TclJoinPath(1, &pathPtr, 1);

    /*
     * Now we have a translated filename in 'transPtr'. This will have forward
     * slashes on Windows, and will not contain any ~user sequences.
     */

    fsPathPtr = (FsPath *)Tcl_Alloc(sizeof(FsPath));

    if (transPtr == pathPtr) {
	(void) Tcl_GetString(pathPtr);
	TclFreeInternalRep(pathPtr);
	transPtr = Tcl_DuplicateObj(pathPtr);
	fsPathPtr->filesystemEpoch = 0;
    } else {
	fsPathPtr->filesystemEpoch = TclFSEpoch();
    }
    Tcl_IncrRefCount(transPtr);
    fsPathPtr->translatedPathPtr = transPtr;
    fsPathPtr->normPathPtr = NULL;
    fsPathPtr->cwdPtr = NULL;
    fsPathPtr->nativePathPtr = NULL;
    fsPathPtr->fsPtr = NULL;

    SETPATHOBJ(pathPtr, fsPathPtr);
    PATHFLAGS(pathPtr) = 0;
    return TCL_OK;
}

static void
FreeFsPathInternalRep(
    Tcl_Obj *pathPtr)		/* Path object with internal rep to free. */
{
    FsPath *fsPathPtr = PATHOBJ(pathPtr);

    if (fsPathPtr->translatedPathPtr != NULL) {
	if (fsPathPtr->translatedPathPtr != pathPtr) {
	    TclDecrRefCount(fsPathPtr->translatedPathPtr);
	}
    }
    if (fsPathPtr->normPathPtr != NULL) {
	if (fsPathPtr->normPathPtr != pathPtr) {
	    TclDecrRefCount(fsPathPtr->normPathPtr);
	}
	fsPathPtr->normPathPtr = NULL;
    }
    if (fsPathPtr->cwdPtr != NULL) {
	TclDecrRefCount(fsPathPtr->cwdPtr);
	fsPathPtr->cwdPtr = NULL;
    }
    if (fsPathPtr->nativePathPtr != NULL && fsPathPtr->fsPtr != NULL) {
	Tcl_FSFreeInternalRepProc *freeProc =
		fsPathPtr->fsPtr->freeInternalRepProc;

	if (freeProc != NULL) {
	    freeProc(fsPathPtr->nativePathPtr);
	    fsPathPtr->nativePathPtr = NULL;
	}
    }

    Tcl_Free(fsPathPtr);
}

static void
DupFsPathInternalRep(
    Tcl_Obj *srcPtr,		/* Path obj with internal rep to copy. */
    Tcl_Obj *copyPtr)		/* Path obj with internal rep to set. */
{
    FsPath *srcFsPathPtr = PATHOBJ(srcPtr);
    FsPath *copyFsPathPtr = (FsPath *)Tcl_Alloc(sizeof(FsPath));

    SETPATHOBJ(copyPtr, copyFsPathPtr);

    copyFsPathPtr->translatedPathPtr = srcFsPathPtr->translatedPathPtr;
    if (copyFsPathPtr->translatedPathPtr != NULL) {
	Tcl_IncrRefCount(copyFsPathPtr->translatedPathPtr);
    }

    copyFsPathPtr->normPathPtr = srcFsPathPtr->normPathPtr;
    if (copyFsPathPtr->normPathPtr != NULL) {
	Tcl_IncrRefCount(copyFsPathPtr->normPathPtr);
    }

    copyFsPathPtr->cwdPtr = srcFsPathPtr->cwdPtr;
    if (copyFsPathPtr->cwdPtr != NULL) {
	Tcl_IncrRefCount(copyFsPathPtr->cwdPtr);
    }

    copyFsPathPtr->flags = srcFsPathPtr->flags;

    if (srcFsPathPtr->fsPtr != NULL
	    && srcFsPathPtr->nativePathPtr != NULL) {
	Tcl_FSDupInternalRepProc *dupProc =
		srcFsPathPtr->fsPtr->dupInternalRepProc;

	if (dupProc != NULL) {
	    copyFsPathPtr->nativePathPtr =
		    dupProc(srcFsPathPtr->nativePathPtr);
	} else {
	    copyFsPathPtr->nativePathPtr = NULL;
	}
    } else {
	copyFsPathPtr->nativePathPtr = NULL;
    }
    copyFsPathPtr->fsPtr = srcFsPathPtr->fsPtr;
    copyFsPathPtr->filesystemEpoch = srcFsPathPtr->filesystemEpoch;
}

/*
 *---------------------------------------------------------------------------
 *
 * UpdateStringOfFsPath --
 *
 *	Gives an object a valid string rep.
 *
 * Results:
 *	None.
 *
 * Side effects:
 *	Memory may be allocated.
 *
 *---------------------------------------------------------------------------
 */

static void
UpdateStringOfFsPath(
    Tcl_Obj *pathPtr)		/* path obj with string rep to update. */
{
    FsPath *fsPathPtr = PATHOBJ(pathPtr);
    Tcl_Size cwdLen;
    Tcl_Obj *copy;

    if (PATHFLAGS(pathPtr) == 0 || fsPathPtr->cwdPtr == NULL) {
	if (fsPathPtr->translatedPathPtr == NULL) {
	    Tcl_Panic("Called UpdateStringOfFsPath with invalid object");
	} else {
	    copy = Tcl_DuplicateObj(fsPathPtr->translatedPathPtr);
	}
    } else {
	    copy = AppendPath(fsPathPtr->cwdPtr, fsPathPtr->normPathPtr);
    }

    if (Tcl_IsShared(copy)) {
	copy = Tcl_DuplicateObj(copy);
    }

    Tcl_IncrRefCount(copy);
    /* Steal copy's string rep */
    pathPtr->bytes = Tcl_GetStringFromObj(copy, &cwdLen);
    pathPtr->length = cwdLen;
    TclInitEmptyStringRep(copy);
    TclDecrRefCount(copy);
}

/*
 *---------------------------------------------------------------------------
 *
 * TclNativePathInFilesystem --
 *
 *	Any path object is acceptable to the native filesystem, by default (we
 *	will throw errors when illegal paths are actually tried to be used).
 *
 *	However, this behavior means the native filesystem must be the last
 *	filesystem in the lookup list (otherwise it will claim all files
 *	belong to it, and other filesystems will never get a look in).
 *
 * Results:
 *	TCL_OK, to indicate 'yes', -1 to indicate no.
 *
 * Side effects:
 *	None.
 *
 *---------------------------------------------------------------------------
 */

int
TclNativePathInFilesystem(
    Tcl_Obj *pathPtr,
    TCL_UNUSED(void **))
{
    /*
     * A special case is required to handle the empty path "". This is a valid
     * path (i.e. the user should be able to do 'file exists ""' without
     * throwing an error), but equally the path doesn't exist. Those are the
     * semantics of Tcl (at present anyway), so we have to abide by them here.
     */

    if (TclHasInternalRep(pathPtr, &fsPathType)) {
	if (pathPtr->bytes != NULL && pathPtr->bytes[0] == '\0') {
	    /*
	     * We reject the empty path "".
	     */

	    return -1;
	}

	/*
	 * Otherwise there is no way this path can be empty.
	 */
    } else {
	/*
	 * It is somewhat unusual to reach this code path without the object
	 * being of fsPathType. However, we do our best to deal with the
	 * situation.
	 */

	Tcl_Size len;

	(void) Tcl_GetStringFromObj(pathPtr, &len);
	if (len == 0) {
	    /*
	     * We reject the empty path "".
	     */

	    return -1;
	}
    }

    /*
     * Path is of correct type, or is of non-zero length, so we accept it.
     */

    return TCL_OK;
}

/*
 *----------------------------------------------------------------------
 *
 * MakeTildeRelativePath --
 *
 *	Returns a path relative to the home directory of a user.
 *	Note there is a difference between not specifying a user and
 *	explicitly specifying the current user. This mimics Tcl8's tilde
 *	expansion.
 *
 *	The subPath argument is joined to the expanded home directory
 *	as in Tcl_JoinPath. This means if it is not relative, it will
 *	returned as the result with the home directory only checked
 *	for user name validity.
 *
 * Results:
 *	Returns TCL_OK on success with home directory path in *dsPtr
 *	and TCL_ERROR on failure with error message in interp if non-NULL.
 *
 *----------------------------------------------------------------------
 */
int
MakeTildeRelativePath(
    Tcl_Interp *interp,		/* May be NULL. Only used for error messages */
    const char *user,		/* User name. NULL -> current user */
    const char *subPath,	/* Rest of path. May be NULL */
    Tcl_DString *dsPtr)		/* Output. Is initialized by the function. Must
				 * be freed on success */
{
    const char *dir;
    Tcl_DString dirString;

    Tcl_DStringInit(dsPtr);
    Tcl_DStringInit(&dirString);

    if (user == NULL || user[0] == 0) {
	/* No user name specified -> current user */

	dir = TclGetEnv("HOME", &dirString);
	if (dir == NULL) {
	    if (interp) {
		Tcl_SetObjResult(interp, Tcl_NewStringObj(
			"couldn't find HOME environment variable to expand path",
			-1));
		Tcl_SetErrorCode(interp, "TCL", "VALUE", "PATH",
			"HOMELESS", (void *)NULL);
	    }
	    return TCL_ERROR;
	}
    } else {
	/* User name specified - ~user */
	dir = TclpGetUserHome(user, &dirString);
	if (dir == NULL) {
	    if (interp != NULL) {
		Tcl_SetObjResult(interp, Tcl_ObjPrintf(
			"user \"%s\" doesn't exist", user));
		Tcl_SetErrorCode(interp, "TCL", "VALUE", "PATH", "NOUSER",
			(void *)NULL);
	    }
	    return TCL_ERROR;
	}
    }
    if (subPath) {
	const char *parts[2];
	parts[0] = dir;
	parts[1] = subPath;
	Tcl_JoinPath(2, parts, dsPtr);
    } else {
	Tcl_JoinPath(1, &dir, dsPtr);
    }

    Tcl_DStringFree(&dirString);

    return TCL_OK;
}

/*
 *----------------------------------------------------------------------
 *
 * TclGetHomeDirObj --
 *
 *	Wrapper around MakeTildeRelativePath. See that function.
 *
 * Results:
 *	Returns a Tcl_Obj containing the home directory of a user
 *	or NULL on failure with error message in interp if non-NULL.
 *
 *----------------------------------------------------------------------
 */
Tcl_Obj *
TclGetHomeDirObj(
    Tcl_Interp *interp,		/* May be NULL. Only used for error messages */
    const char *user)		/* User name. NULL -> current user */
{
    Tcl_DString dirString;

    if (MakeTildeRelativePath(interp, user, NULL, &dirString) != TCL_OK) {
	return NULL;
    }
    return Tcl_DStringToObj(&dirString);
}

/*
 *----------------------------------------------------------------------
 *
 * TclResolveTildePath --
 *
 *	If the passed path is begins with a tilde, does tilde resolution
 *	and returns a Tcl_Obj containing the resolved path. If the tilde
 *	component cannot be resolved, returns NULL. If the path does not
 *	begin with a tilde, returns as is.
 *
 * Results:
 *	Returns a Tcl_Obj with resolved path. This may be a new Tcl_Obj
 *	with ref count 0 or that pathObj that was passed in without its
 *	ref count modified.
 *	Returns NULL if the path begins with a ~ that cannot be resolved
 *	and stores an error message in interp if non-NULL.
 *
 *----------------------------------------------------------------------
 */
Tcl_Obj *
TclResolveTildePath(
    Tcl_Interp *interp,		/* May be NULL. Only used for error messages */
    Tcl_Obj *pathObj)
{
    const char *path;
    Tcl_Size len;
    Tcl_Size split;
    Tcl_DString resolvedPath;

    path = Tcl_GetStringFromObj(pathObj, &len);
    if (path[0] != '~') {
	return pathObj;
    }

    /*
     * We have multiple cases '~/foo/bar...', '~user/foo/bar...', etc.
     * split becomes value 1 for '~/...' as well as for '~'. Note on
     * Windows FindSplitPos will implicitly check for '\' as separator
     * in addition to what is passed.
     */
    split = FindSplitPos(path, '/');

    if (split == 1) {
	/* No user name specified -> current user */
	if (MakeTildeRelativePath(interp, NULL, path[1] ? 2 + path : NULL,
		&resolvedPath) != TCL_OK) {
	    return NULL;
	}
    } else {
	/* User name specified - ~user */
	const char *expandedUser;
	Tcl_DString userName;

	Tcl_DStringInit(&userName);
	Tcl_DStringAppend(&userName, path+1, split-1);
	expandedUser = Tcl_DStringValue(&userName);

	/* path[split] is / or \0 */
	if (MakeTildeRelativePath(interp, expandedUser,
		path[split] ? &path[split+1] : NULL,
		&resolvedPath) != TCL_OK) {
	    Tcl_DStringFree(&userName);
	    return NULL;
	}
	Tcl_DStringFree(&userName);
    }
    return Tcl_DStringToObj(&resolvedPath);
}

/*
 *----------------------------------------------------------------------
 *
 * TclResolveTildePathList --
 *
 *	Given a Tcl_Obj that is a list of paths, returns a Tcl_Obj containing
 *	the paths with any ~-prefixed paths resolved.
 *
 *	Empty strings and ~-prefixed paths that cannot be resolved are
 *	removed from the returned list.
 *
 *	The trailing components of the path are returned verbatim. No
 *	processing is done on them. Moreover, no assumptions should be
 *	made about the separators in the returned path. They may be /
 *	or native. Appropriate path manipulations functions should be
 *	used by caller if desired.
 *
 * Results:
 *	Returns a Tcl_Obj with resolved paths. This may be a new Tcl_Obj with
 *	reference count 0 or the original passed-in Tcl_Obj if no paths needed
 *	resolution. A NULL is returned if the passed in value is not a list
 *	or was NULL.
 *
 *----------------------------------------------------------------------
 */
Tcl_Obj *
TclResolveTildePathList(
    Tcl_Obj *pathsObj)
{
    Tcl_Obj **objv;
    Tcl_Size objc;
    Tcl_Size i;
    Tcl_Obj *resolvedPaths;
    const char *path;

    if (pathsObj == NULL) {
	return NULL;
    }
    if (Tcl_ListObjGetElements(NULL, pathsObj, &objc, &objv) != TCL_OK) {
	return NULL; /* Not a list */
    }

    /*
     * Figure out if any paths need resolving to avoid unnecessary allocations.
     */
    for (i = 0; i < objc; ++i) {
	path = Tcl_GetString(objv[i]);
	if (path[0] == '~') {
<<<<<<< HEAD
	    break;		/* At least one path needs resolution */
	}
    }
    if (i == objc) {
	return pathsObj;	/* No paths needed to be resolved */
=======
	    break; /* At least one path needs resolution */
	}
    }
    if (i == objc) {
	return pathsObj; /* No paths needed to be resolved */
>>>>>>> 779958ef
    }

    resolvedPaths = Tcl_NewListObj(objc, NULL);
    for (i = 0; i < objc; ++i) {
	Tcl_Obj *resolvedPath;
	path = Tcl_GetString(objv[i]);
	if (path[0] == 0) {
	    continue;		/* Skip empty strings */
	}
	resolvedPath = TclResolveTildePath(NULL, objv[i]);
	if (resolvedPath) {
	    /* Paths that cannot be resolved are skipped */
	    Tcl_ListObjAppendElement(NULL, resolvedPaths, resolvedPath);
	}
    }

    return resolvedPaths;
}

/*
 * Local Variables:
 * mode: c
 * c-basic-offset: 4
 * fill-column: 78
 * End:
 */<|MERGE_RESOLUTION|>--- conflicted
+++ resolved
@@ -2705,19 +2705,11 @@
     for (i = 0; i < objc; ++i) {
 	path = Tcl_GetString(objv[i]);
 	if (path[0] == '~') {
-<<<<<<< HEAD
-	    break;		/* At least one path needs resolution */
-	}
-    }
-    if (i == objc) {
-	return pathsObj;	/* No paths needed to be resolved */
-=======
 	    break; /* At least one path needs resolution */
 	}
     }
     if (i == objc) {
 	return pathsObj; /* No paths needed to be resolved */
->>>>>>> 779958ef
     }
 
     resolvedPaths = Tcl_NewListObj(objc, NULL);
