--- conflicted
+++ resolved
@@ -2371,11 +2371,7 @@
     fsPathPtr = (FsPath *)ckalloc(sizeof(FsPath));
 
     if (transPtr == pathPtr) {
-<<<<<<< HEAD
-	TclGetString(pathPtr);
-=======
 	(void)TclGetString(pathPtr);
->>>>>>> 2524a62b
 	TclFreeInternalRep(pathPtr);
         transPtr = Tcl_DuplicateObj(pathPtr);
         fsPathPtr->filesystemEpoch = 0;
