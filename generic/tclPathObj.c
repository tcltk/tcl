--- conflicted
+++ resolved
@@ -1046,14 +1046,8 @@
     noQuickReturn:
 	if (res == NULL) {
 	    res = Tcl_NewObj();
-<<<<<<< HEAD
-	    ptr = TclGetStringFromObj(res, &length);
-	} else {
-	    ptr = TclGetStringFromObj(res, &length);
-=======
->>>>>>> b183e1b3
-	}
-	ptr = Tcl_GetStringFromObj(res, &length);
+	}
+	ptr = TclGetStringFromObj(res, &length);
 
 	/*
 	 * Strip off any './' before a tilde, unless this is the beginning of
