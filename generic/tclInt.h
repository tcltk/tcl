--- conflicted
+++ resolved
@@ -2521,22 +2521,16 @@
 	    && (objPtr)->internalRep.wideValue <= (Tcl_WideInt)(INT_MAX)) \
 	    ? ((*(intPtr) = (int)(objPtr)->internalRep.wideValue), TCL_OK) \
 	    : Tcl_GetIntFromObj((interp), (objPtr), (intPtr)))
-<<<<<<< HEAD
 #ifdef TCL_NO_DEPRECATED
 #define TclGetIntForIndexM(interp, objPtr, endValue, flags, idxPtr) \
-    (((objPtr)->typePtr == &tclIntType && (objPtr)->internalRep.wideValue >= 0 \
-	    && (Tcl_WideUInt)(objPtr)->internalRep.wideValue <= (Tcl_WideUInt)(endValue + 1)) \
-=======
-#define TclGetIntForIndexM(interp, objPtr, endValue, idxPtr) \
     ((((objPtr)->typePtr == &tclIntType) && ((objPtr)->internalRep.wideValue >= 0) \
 	    && ((Tcl_WideUInt)(objPtr)->internalRep.wideValue <= (Tcl_WideUInt)(endValue + 1))) \
->>>>>>> 712dea6f
 	    ? ((*(idxPtr) = (int)(objPtr)->internalRep.wideValue), TCL_OK) \
 	    : Tcl_GetIntForIndex((interp), (objPtr), (endValue), (flags), (idxPtr)))
 #else
 #define TclGetIntForIndexM(interp, objPtr, endValue, flags, idxPtr) \
-    (((objPtr)->typePtr == &tclIntType && (objPtr)->internalRep.wideValue >= 0 \
-	    && (Tcl_WideUInt)(objPtr)->internalRep.wideValue <= (Tcl_WideUInt)(endValue + 1)) \
+    ((((objPtr)->typePtr == &tclIntType) && ((objPtr)->internalRep.wideValue >= 0) \
+	    && ((Tcl_WideUInt)(objPtr)->internalRep.wideValue <= (Tcl_WideUInt)(endValue + 1))) \
 	    ? ((*(idxPtr) = (int)(objPtr)->internalRep.wideValue), TCL_OK) \
 	    : Tcl_GetIntForIndex((interp), (objPtr), (endValue), (flags) & ~(TCL_INDEX_ERROR|TCL_INDEX_NOMIN|TCL_INDEX_NOMAX), (idxPtr)))
 #endif
