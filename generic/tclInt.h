/*
 * tclInt.h --
 *
 *	Declarations of things used internally by the Tcl interpreter.
 *
 * Copyright (c) 1987-1993 The Regents of the University of California.
 * Copyright (c) 1993-1997 Lucent Technologies.
 * Copyright (c) 1994-1998 Sun Microsystems, Inc.
 * Copyright (c) 1998-1999 by Scriptics Corporation.
 * Copyright (c) 2001, 2002 by Kevin B. Kenny.  All rights reserved.
 * Copyright (c) 2007 Daniel A. Steffen <das@users.sourceforge.net>
 * Copyright (c) 2006-2008 by Joe Mistachkin.  All rights reserved.
 * Copyright (c) 2008 by Miguel Sofer. All rights reserved.
 *
 * See the file "license.terms" for information on usage and redistribution of
 * this file, and for a DISCLAIMER OF ALL WARRANTIES.
 */

#ifndef _TCLINT
#define _TCLINT

/*
 * Some numerics configuration options.
 */

#undef ACCEPT_NAN

/*
 * Used to tag functions that are only to be visible within the module being
 * built and not outside it (where this is supported by the linker).
 * Also used in the platform-specific *Port.h files.
 */

#ifndef MODULE_SCOPE
#   ifdef __cplusplus
#	define MODULE_SCOPE extern "C"
#   else
#	define MODULE_SCOPE extern
#   endif
#endif

#ifndef JOIN
#  define JOIN(a,b) JOIN1(a,b)
#  define JOIN1(a,b) a##b
#endif

#if defined(__cplusplus)
#   define TCL_UNUSED(T) T
#elif defined(__GNUC__) && (__GNUC__ > 2)
#   define TCL_UNUSED(T) T JOIN(dummy, __LINE__) __attribute__((unused))
#else
#   define TCL_UNUSED(T) T JOIN(dummy, __LINE__)
#endif

/*
 * Common include files needed by most of the Tcl source files are included
 * here, so that system-dependent personalizations for the include files only
 * have to be made in once place. This results in a few extra includes, but
 * greater modularity. The order of the three groups of #includes is
 * important. For example, stdio.h is needed by tcl.h.
 */

#include "tclPort.h"

#include <stdio.h>

#include <ctype.h>
#include <stdarg.h>
#ifdef NO_STDLIB_H
#   include "../compat/stdlib.h"
#else
#   include <stdlib.h>
#endif
#ifdef NO_STRING_H
#include "../compat/string.h"
#else
#include <string.h>
#endif
#include <locale.h>

/*
 * Ensure WORDS_BIGENDIAN is defined correctly:
 * Needs to happen here in addition to configure to work with fat compiles on
 * Darwin (where configure runs only once for multiple architectures).
 */

#ifdef HAVE_SYS_TYPES_H
#    include <sys/types.h>
#endif
#ifdef HAVE_SYS_PARAM_H
#    include <sys/param.h>
#endif
#ifdef BYTE_ORDER
#    ifdef BIG_ENDIAN
#	 if BYTE_ORDER == BIG_ENDIAN
#	     undef WORDS_BIGENDIAN
#	     define WORDS_BIGENDIAN 1
#	 endif
#    endif
#    ifdef LITTLE_ENDIAN
#	 if BYTE_ORDER == LITTLE_ENDIAN
#	     undef WORDS_BIGENDIAN
#	 endif
#    endif
#endif

/*
 * Macros used to cast between pointers and integers (e.g. when storing an int
 * in ClientData), on 64-bit architectures they avoid gcc warning about "cast
 * to/from pointer from/to integer of different size".
 */

#if !defined(INT2PTR)
#   define INT2PTR(p) ((void *)(ptrdiff_t)(p))
#endif
#if !defined(PTR2INT)
#   define PTR2INT(p) ((ptrdiff_t)(p))
#endif
#if !defined(UINT2PTR)
#   define UINT2PTR(p) ((void *)(size_t)(p))
#endif
#if !defined(PTR2UINT)
#   define PTR2UINT(p) ((size_t)(p))
#endif

#if defined(_WIN32) && defined(_MSC_VER)
#   define vsnprintf _vsnprintf
#endif

#if !defined(TCL_THREADS)
#   define TCL_THREADS 1
#endif
#if !TCL_THREADS
#   undef TCL_DECLARE_MUTEX
#   define TCL_DECLARE_MUTEX(name)
#   undef  Tcl_MutexLock
#   define Tcl_MutexLock(mutexPtr)
#   undef  Tcl_MutexUnlock
#   define Tcl_MutexUnlock(mutexPtr)
#   undef  Tcl_MutexFinalize
#   define Tcl_MutexFinalize(mutexPtr)
#   undef  Tcl_ConditionNotify
#   define Tcl_ConditionNotify(condPtr)
#   undef  Tcl_ConditionWait
#   define Tcl_ConditionWait(condPtr, mutexPtr, timePtr)
#   undef  Tcl_ConditionFinalize
#   define Tcl_ConditionFinalize(condPtr)
#endif

/*
 * The following procedures allow namespaces to be customized to support
 * special name resolution rules for commands/variables.
 */

struct Tcl_ResolvedVarInfo;

typedef Tcl_Var (Tcl_ResolveRuntimeVarProc)(Tcl_Interp *interp,
	struct Tcl_ResolvedVarInfo *vinfoPtr);

typedef void (Tcl_ResolveVarDeleteProc)(struct Tcl_ResolvedVarInfo *vinfoPtr);

/*
 * The following structure encapsulates the routines needed to resolve a
 * variable reference at runtime. Any variable specific state will typically
 * be appended to this structure.
 */

typedef struct Tcl_ResolvedVarInfo {
    Tcl_ResolveRuntimeVarProc *fetchProc;
    Tcl_ResolveVarDeleteProc *deleteProc;
} Tcl_ResolvedVarInfo;

typedef int (Tcl_ResolveCompiledVarProc)(Tcl_Interp *interp,
	const char *name, size_t length, Tcl_Namespace *context,
	Tcl_ResolvedVarInfo **rPtr);

typedef int (Tcl_ResolveVarProc)(Tcl_Interp *interp, const char *name,
	Tcl_Namespace *context, int flags, Tcl_Var *rPtr);

typedef int (Tcl_ResolveCmdProc)(Tcl_Interp *interp, const char *name,
	Tcl_Namespace *context, int flags, Tcl_Command *rPtr);

typedef struct Tcl_ResolverInfo {
    Tcl_ResolveCmdProc *cmdResProc;
				/* Procedure handling command name
				 * resolution. */
    Tcl_ResolveVarProc *varResProc;
				/* Procedure handling variable name resolution
				 * for variables that can only be handled at
				 * runtime. */
    Tcl_ResolveCompiledVarProc *compiledVarResProc;
				/* Procedure handling variable name resolution
				 * at compile time. */
} Tcl_ResolverInfo;

/*
 * This flag bit should not interfere with TCL_GLOBAL_ONLY,
 * TCL_NAMESPACE_ONLY, or TCL_LEAVE_ERR_MSG; it signals that the variable
 * lookup is performed for upvar (or similar) purposes, with slightly
 * different rules:
 *    - Bug #696893 - variable is either proc-local or in the current
 *	namespace; never follow the second (global) resolution path
 *    - Bug #631741 - do not use special namespace or interp resolvers
 */

#define TCL_AVOID_RESOLVERS 0x40000

/*
 *----------------------------------------------------------------
 * Data structures related to namespaces.
 *----------------------------------------------------------------
 */

typedef struct Tcl_Ensemble Tcl_Ensemble;
typedef struct NamespacePathEntry NamespacePathEntry;

/*
 * Special hashtable for variables: this is just a Tcl_HashTable with an nsPtr
 * field added at the end: in this way variables can find their namespace
 * without having to copy a pointer in their struct: they can access it via
 * their hPtr->tablePtr.
 */

typedef struct TclVarHashTable {
    Tcl_HashTable table;
    struct Namespace *nsPtr;
} TclVarHashTable;

/*
 * This is for itcl - it likes to search our varTables directly :(
 */

#define TclVarHashFindVar(tablePtr, key) \
    TclVarHashCreateVar((tablePtr), (key), NULL)

/*
 * Define this to reduce the amount of space that the average namespace
 * consumes by only allocating the table of child namespaces when necessary.
 * Defining it breaks compatibility for Tcl extensions (e.g., itcl) which
 * reach directly into the Namespace structure.
 */

#undef BREAK_NAMESPACE_COMPAT

/*
 * The structure below defines a namespace.
 * Note: the first five fields must match exactly the fields in a
 * Tcl_Namespace structure (see tcl.h). If you change one, be sure to change
 * the other.
 */

typedef struct Namespace {
    char *name;			/* The namespace's simple (unqualified) name.
				 * This contains no ::'s. The name of the
				 * global namespace is "" although "::" is an
				 * synonym. */
    char *fullName;		/* The namespace's fully qualified name. This
				 * starts with ::. */
    void *clientData;	/* An arbitrary value associated with this
				 * namespace. */
    Tcl_NamespaceDeleteProc *deleteProc;
				/* Procedure invoked when deleting the
				 * namespace to, e.g., free clientData. */
    struct Namespace *parentPtr;/* Points to the namespace that contains this
				 * one. NULL if this is the global
				 * namespace. */
#ifndef BREAK_NAMESPACE_COMPAT
    Tcl_HashTable childTable;	/* Contains any child namespaces. Indexed by
				 * strings; values have type (Namespace *). */
#else
    Tcl_HashTable *childTablePtr;
				/* Contains any child namespaces. Indexed by
				 * strings; values have type (Namespace *). If
				 * NULL, there are no children. */
#endif
#if TCL_MAJOR_VERSION > 8
    size_t nsId;		/* Unique id for the namespace. */
#else
    unsigned long nsId;
#endif
    Tcl_Interp *interp;	/* The interpreter containing this
				 * namespace. */
    int flags;			/* OR-ed combination of the namespace status
				 * flags NS_DYING and NS_DEAD listed below. */
    size_t activationCount;	/* Number of "activations" or active call
				 * frames for this namespace that are on the
				 * Tcl call stack. The namespace won't be
				 * freed until activationCount becomes zero. */
    size_t refCount;		/* Count of references by namespaceName
				 * objects. The namespace can't be freed until
				 * refCount becomes zero. */
    Tcl_HashTable cmdTable;	/* Contains all the commands currently
				 * registered in the namespace. Indexed by
				 * strings; values have type (Command *).
				 * Commands imported by Tcl_Import have
				 * Command structures that point (via an
				 * ImportedCmdRef structure) to the Command
				 * structure in the source namespace's command
				 * table. */
    TclVarHashTable varTable;	/* Contains all the (global) variables
				 * currently in this namespace. Indexed by
				 * strings; values have type (Var *). */
    char **exportArrayPtr;	/* Points to an array of string patterns
				 * specifying which commands are exported. A
				 * pattern may include "string match" style
				 * wildcard characters to specify multiple
				 * commands; however, no namespace qualifiers
				 * are allowed. NULL if no export patterns are
				 * registered. */
    size_t numExportPatterns;	/* Number of export patterns currently
				 * registered using "namespace export". */
    size_t maxExportPatterns;	/* Number of export patterns for which space
				 * is currently allocated. */
    size_t cmdRefEpoch;		/* Incremented if a newly added command
				 * shadows a command for which this namespace
				 * has already cached a Command* pointer; this
				 * causes all its cached Command* pointers to
				 * be invalidated. */
    size_t resolverEpoch;		/* Incremented whenever (a) the name
				 * resolution rules change for this namespace
				 * or (b) a newly added command shadows a
				 * command that is compiled to bytecodes. This
				 * invalidates all byte codes compiled in the
				 * namespace, causing the code to be
				 * recompiled under the new rules.*/
    Tcl_ResolveCmdProc *cmdResProc;
				/* If non-null, this procedure overrides the
				 * usual command resolution mechanism in Tcl.
				 * This procedure is invoked within
				 * Tcl_FindCommand to resolve all command
				 * references within the namespace. */
    Tcl_ResolveVarProc *varResProc;
				/* If non-null, this procedure overrides the
				 * usual variable resolution mechanism in Tcl.
				 * This procedure is invoked within
				 * Tcl_FindNamespaceVar to resolve all
				 * variable references within the namespace at
				 * runtime. */
    Tcl_ResolveCompiledVarProc *compiledVarResProc;
				/* If non-null, this procedure overrides the
				 * usual variable resolution mechanism in Tcl.
				 * This procedure is invoked within
				 * LookupCompiledLocal to resolve variable
				 * references within the namespace at compile
				 * time. */
    size_t exportLookupEpoch;	/* Incremented whenever a command is added to
				 * a namespace, removed from a namespace or
				 * the exports of a namespace are changed.
				 * Allows TIP#112-driven command lists to be
				 * validated efficiently. */
    Tcl_Ensemble *ensembles;	/* List of structures that contain the details
				 * of the ensembles that are implemented on
				 * top of this namespace. */
    Tcl_Obj *unknownHandlerPtr;	/* A script fragment to be used when command
				 * resolution in this namespace fails. TIP
				 * 181. */
    size_t commandPathLength;	/* The length of the explicit path. */
    NamespacePathEntry *commandPathArray;
				/* The explicit path of the namespace as an
				 * array. */
    NamespacePathEntry *commandPathSourceList;
				/* Linked list of path entries that point to
				 * this namespace. */
    Tcl_NamespaceDeleteProc *earlyDeleteProc;
				/* Just like the deleteProc field (and called
				 * with the same clientData) but called at the
				 * start of the deletion process, so there is
				 * a chance for code to do stuff inside the
				 * namespace before deletion completes. */
} Namespace;

/*
 * An entry on a namespace's command resolution path.
 */

struct NamespacePathEntry {
    Namespace *nsPtr;		/* What does this path entry point to? If it
				 * is NULL, this path entry points is
				 * redundant and should be skipped. */
    Namespace *creatorNsPtr;	/* Where does this path entry point from? This
				 * allows for efficient invalidation of
				 * references when the path entry's target
				 * updates its current list of defined
				 * commands. */
    NamespacePathEntry *prevPtr, *nextPtr;
				/* Linked list pointers or NULL at either end
				 * of the list that hangs off Namespace's
				 * commandPathSourceList field. */
};

/*
 * Flags used to represent the status of a namespace:
 *
 * NS_DYING -	1 means Tcl_DeleteNamespace has been called to delete the
 *		namespace.  There may still be active call frames on the Tcl
 *		stack that refer to the namespace. When the last call frame
 *		referring to it has been popped, its remaining variables and
 *		commands are destroyed and it is marked "dead" (NS_DEAD).
 * NS_TEARDOWN  -1 means that TclTeardownNamespace has already been called on
 *		this namespace and it should not be called again [Bug 1355942].
 * NS_DEAD -	1 means Tcl_DeleteNamespace has been called to delete the
 *		namespace and no call frames still refer to it. It is no longer
 *		accessible by name. Its variables and commands have already
 *		been destroyed.  When the last namespaceName object in any byte
 *		code unit that refers to the namespace has been freed (i.e.,
 *		when the namespace's refCount is 0), the namespace's storage
 *		will be freed.
 * NS_SUPPRESS_COMPILATION -
 *		Marks the commands in this namespace for not being compiled,
 *		forcing them to be looked up every time.
 */

#define NS_DYING	0x01
#define NS_DEAD		0x02
#define NS_TEARDOWN	0x04
#define NS_KILLED	0x04 /* Same as NS_TEARDOWN (Deprecated) */
#define NS_SUPPRESS_COMPILATION	0x08

/*
 * Flags passed to TclGetNamespaceForQualName:
 *
 * TCL_GLOBAL_ONLY		- (see tcl.h) Look only in the global ns.
 * TCL_NAMESPACE_ONLY		- (see tcl.h) Look only in the context ns.
 * TCL_CREATE_NS_IF_UNKNOWN	- Create unknown namespaces.
 * TCL_FIND_ONLY_NS		- The name sought is a namespace name.
 */

#define TCL_CREATE_NS_IF_UNKNOWN	0x800
#define TCL_FIND_ONLY_NS		0x1000

/*
 * The client data for an ensemble command. This consists of the table of
 * commands that are actually exported by the namespace, and an epoch counter
 * that, combined with the exportLookupEpoch field of the namespace structure,
 * defines whether the table contains valid data or will need to be recomputed
 * next time the ensemble command is called.
 */

typedef struct EnsembleConfig {
    Namespace *nsPtr;		/* The namespace backing this ensemble up. */
    Tcl_Command token;		/* The token for the command that provides
				 * ensemble support for the namespace, or NULL
				 * if the command has been deleted (or never
				 * existed; the global namespace never has an
				 * ensemble command.) */
    size_t epoch;			/* The epoch at which this ensemble's table of
				 * exported commands is valid. */
    char **subcommandArrayPtr;	/* Array of ensemble subcommand names. At all
				 * consistent points, this will have the same
				 * number of entries as there are entries in
				 * the subcommandTable hash. */
    Tcl_HashTable subcommandTable;
				/* Hash table of ensemble subcommand names,
				 * which are its keys so this also provides
				 * the storage management for those subcommand
				 * names. The contents of the entry values are
				 * object version the prefix lists to use when
				 * substituting for the command/subcommand to
				 * build the ensemble implementation command.
				 * Has to be stored here as well as in
				 * subcommandDict because that field is NULL
				 * when we are deriving the ensemble from the
				 * namespace exports list. FUTURE WORK: use
				 * object hash table here. */
    struct EnsembleConfig *next;/* The next ensemble in the linked list of
				 * ensembles associated with a namespace. If
				 * this field points to this ensemble, the
				 * structure has already been unlinked from
				 * all lists, and cannot be found by scanning
				 * the list from the namespace's ensemble
				 * field. */
    int flags;			/* ORed combo of TCL_ENSEMBLE_PREFIX,
				 * ENSEMBLE_DEAD and ENSEMBLE_COMPILE. */

    /* OBJECT FIELDS FOR ENSEMBLE CONFIGURATION */

    Tcl_Obj *subcommandDict;	/* Dictionary providing mapping from
				 * subcommands to their implementing command
				 * prefixes, or NULL if we are to build the
				 * map automatically from the namespace
				 * exports. */
    Tcl_Obj *subcmdList;	/* List of commands that this ensemble
				 * actually provides, and whose implementation
				 * will be built using the subcommandDict (if
				 * present and defined) and by simple mapping
				 * to the namespace otherwise. If NULL,
				 * indicates that we are using the (dynamic)
				 * list of currently exported commands. */
    Tcl_Obj *unknownHandler;	/* Script prefix used to handle the case when
				 * no match is found (according to the rule
				 * defined by flag bit TCL_ENSEMBLE_PREFIX) or
				 * NULL to use the default error-generating
				 * behaviour. The script execution gets all
				 * the arguments to the ensemble command
				 * (including objv[0]) and will have the
				 * results passed directly back to the caller
				 * (including the error code) unless the code
				 * is TCL_CONTINUE in which case the
				 * subcommand will be reparsed by the ensemble
				 * core, presumably because the ensemble
				 * itself has been updated. */
    Tcl_Obj *parameterList;	/* List of ensemble parameter names. */
    size_t numParameters;		/* Cached number of parameters. This is either
				 * 0 (if the parameterList field is NULL) or
				 * the length of the list in the parameterList
				 * field. */
} EnsembleConfig;

/*
 * Various bits for the EnsembleConfig.flags field.
 */

#define ENSEMBLE_DEAD	0x1	/* Flag value to say that the ensemble is dead
				 * and on its way out. */
#define ENSEMBLE_COMPILE 0x4	/* Flag to enable bytecode compilation of an
				 * ensemble. */

/*
 *----------------------------------------------------------------
 * Data structures related to variables. These are used primarily in tclVar.c
 *----------------------------------------------------------------
 */

/*
 * The following structure defines a variable trace, which is used to invoke a
 * specific C procedure whenever certain operations are performed on a
 * variable.
 */

typedef struct VarTrace {
    Tcl_VarTraceProc *traceProc;/* Procedure to call when operations given by
				 * flags are performed on variable. */
    void *clientData;	/* Argument to pass to proc. */
    int flags;			/* What events the trace procedure is
				 * interested in: OR-ed combination of
				 * TCL_TRACE_READS, TCL_TRACE_WRITES,
				 * TCL_TRACE_UNSETS and TCL_TRACE_ARRAY. */
    struct VarTrace *nextPtr;	/* Next in list of traces associated with a
				 * particular variable. */
} VarTrace;

/*
 * The following structure defines a command trace, which is used to invoke a
 * specific C procedure whenever certain operations are performed on a
 * command.
 */

typedef struct CommandTrace {
    Tcl_CommandTraceProc *traceProc;
				/* Procedure to call when operations given by
				 * flags are performed on command. */
    void *clientData;	/* Argument to pass to proc. */
    int flags;			/* What events the trace procedure is
				 * interested in: OR-ed combination of
				 * TCL_TRACE_RENAME, TCL_TRACE_DELETE. */
    struct CommandTrace *nextPtr;
				/* Next in list of traces associated with a
				 * particular command. */
    size_t refCount;		/* Used to ensure this structure is not
				 * deleted too early. Keeps track of how many
				 * pieces of code have a pointer to this
				 * structure. */
} CommandTrace;

/*
 * When a command trace is active (i.e. its associated procedure is executing)
 * one of the following structures is linked into a list associated with the
 * command's interpreter. The information in the structure is needed in order
 * for Tcl to behave reasonably if traces are deleted while traces are active.
 */

typedef struct ActiveCommandTrace {
    struct Command *cmdPtr;	/* Command that's being traced. */
    struct ActiveCommandTrace *nextPtr;
				/* Next in list of all active command traces
				 * for the interpreter, or NULL if no more. */
    CommandTrace *nextTracePtr;	/* Next trace to check after current trace
				 * procedure returns; if this trace gets
				 * deleted, must update pointer to avoid using
				 * free'd memory. */
    int reverseScan;		/* Boolean set true when traces are scanning
				 * in reverse order. */
} ActiveCommandTrace;

/*
 * When a variable trace is active (i.e. its associated procedure is
 * executing) one of the following structures is linked into a list associated
 * with the variable's interpreter. The information in the structure is needed
 * in order for Tcl to behave reasonably if traces are deleted while traces
 * are active.
 */

typedef struct ActiveVarTrace {
    struct Var *varPtr;		/* Variable that's being traced. */
    struct ActiveVarTrace *nextPtr;
				/* Next in list of all active variable traces
				 * for the interpreter, or NULL if no more. */
    VarTrace *nextTracePtr;	/* Next trace to check after current trace
				 * procedure returns; if this trace gets
				 * deleted, must update pointer to avoid using
				 * free'd memory. */
} ActiveVarTrace;

/*
 * The structure below defines a variable, which associates a string name with
 * a Tcl_Obj value. These structures are kept in procedure call frames (for
 * local variables recognized by the compiler) or in the heap (for global
 * variables and any variable not known to the compiler). For each Var
 * structure in the heap, a hash table entry holds the variable name and a
 * pointer to the Var structure.
 */

typedef struct Var {
    int flags;			/* Miscellaneous bits of information about
				 * variable. See below for definitions. */
    union {
	Tcl_Obj *objPtr;	/* The variable's object value. Used for
				 * scalar variables and array elements. */
	TclVarHashTable *tablePtr;/* For array variables, this points to
				 * information about the hash table used to
				 * implement the associative array. Points to
				 * Tcl_Alloc-ed data. */
	struct Var *linkPtr;	/* If this is a global variable being referred
				 * to in a procedure, or a variable created by
				 * "upvar", this field points to the
				 * referenced variable's Var struct. */
    } value;
} Var;

typedef struct VarInHash {
    Var var;
    size_t refCount;		/* Counts number of active uses of this
				 * variable: 1 for the entry in the hash
				 * table, 1 for each additional variable whose
				 * linkPtr points here, 1 for each nested
				 * trace active on variable, and 1 if the
				 * variable is a namespace variable. This
				 * record can't be deleted until refCount
				 * becomes 0. */
    Tcl_HashEntry entry;	/* The hash table entry that refers to this
				 * variable. This is used to find the name of
				 * the variable and to delete it from its
				 * hashtable if it is no longer needed. It
				 * also holds the variable's name. */
} VarInHash;

/*
 * Flag bits for variables. The first two (VAR_ARRAY and VAR_LINK) are
 * mutually exclusive and give the "type" of the variable. If none is set,
 * this is a scalar variable.
 *
 * VAR_ARRAY -			1 means this is an array variable rather than
 *				a scalar variable or link. The "tablePtr"
 *				field points to the array's hashtable for its
 *				elements.
 * VAR_LINK -			1 means this Var structure contains a pointer
 *				to another Var structure that either has the
 *				real value or is itself another VAR_LINK
 *				pointer. Variables like this come about
 *				through "upvar" and "global" commands, or
 *				through references to variables in enclosing
 *				namespaces.
 *
 * Flags that indicate the type and status of storage; none is set for
 * compiled local variables (Var structs).
 *
 * VAR_IN_HASHTABLE -		1 means this variable is in a hashtable and
 *				the Var structure is malloced. 0 if it is a
 *				local variable that was assigned a slot in a
 *				procedure frame by the compiler so the Var
 *				storage is part of the call frame.
 * VAR_DEAD_HASH		1 means that this var's entry in the hashtable
 *				has already been deleted.
 * VAR_ARRAY_ELEMENT -		1 means that this variable is an array
 *				element, so it is not legal for it to be an
 *				array itself (the VAR_ARRAY flag had better
 *				not be set).
 * VAR_NAMESPACE_VAR -		1 means that this variable was declared as a
 *				namespace variable. This flag ensures it
 *				persists until its namespace is destroyed or
 *				until the variable is unset; it will persist
 *				even if it has not been initialized and is
 *				marked undefined. The variable's refCount is
 *				incremented to reflect the "reference" from
 *				its namespace.
 *
 * Flag values relating to the variable's trace and search status.
 *
 * VAR_TRACED_READ
 * VAR_TRACED_WRITE
 * VAR_TRACED_UNSET
 * VAR_TRACED_ARRAY
 * VAR_TRACE_ACTIVE -		1 means that trace processing is currently
 *				underway for a read or write access, so new
 *				read or write accesses should not cause trace
 *				procedures to be called and the variable can't
 *				be deleted.
 * VAR_SEARCH_ACTIVE
 *
 * The following additional flags are used with the CompiledLocal type defined
 * below:
 *
 * VAR_ARGUMENT -		1 means that this variable holds a procedure
 *				argument.
 * VAR_TEMPORARY -		1 if the local variable is an anonymous
 *				temporary variable. Temporaries have a NULL
 *				name.
 * VAR_RESOLVED -		1 if name resolution has been done for this
 *				variable.
 * VAR_IS_ARGS			1 if this variable is the last argument and is
 *				named "args".
 */

/*
 * FLAGS RENUMBERED: everything breaks already, make things simpler.
 *
 * IMPORTANT: skip the values 0x10, 0x20, 0x40, 0x800 corresponding to
 * TCL_TRACE_(READS/WRITES/UNSETS/ARRAY): makes code simpler in tclTrace.c
 *
 * Keep the flag values for VAR_ARGUMENT and VAR_TEMPORARY so that old values
 * in precompiled scripts keep working.
 */

/* Type of value (0 is scalar) */
#define VAR_ARRAY		0x1
#define VAR_LINK		0x2

/* Type of storage (0 is compiled local) */
#define VAR_IN_HASHTABLE	0x4
#define VAR_DEAD_HASH		0x8
#define VAR_ARRAY_ELEMENT	0x1000
#define VAR_NAMESPACE_VAR	0x80	/* KEEP OLD VALUE for Itcl */

#define VAR_ALL_HASH \
	(VAR_IN_HASHTABLE|VAR_DEAD_HASH|VAR_NAMESPACE_VAR|VAR_ARRAY_ELEMENT)

/* Trace and search state. */

#define VAR_TRACED_READ		0x10	/* TCL_TRACE_READS */
#define VAR_TRACED_WRITE	0x20	/* TCL_TRACE_WRITES */
#define VAR_TRACED_UNSET	0x40	/* TCL_TRACE_UNSETS */
#define VAR_TRACED_ARRAY	0x800	/* TCL_TRACE_ARRAY */
#define VAR_TRACE_ACTIVE	0x2000
#define VAR_SEARCH_ACTIVE	0x4000
#define VAR_ALL_TRACES \
	(VAR_TRACED_READ|VAR_TRACED_WRITE|VAR_TRACED_ARRAY|VAR_TRACED_UNSET)

/* Special handling on initialisation (only CompiledLocal). */
#define VAR_ARGUMENT		0x100	/* KEEP OLD VALUE! See tclProc.c */
#define VAR_TEMPORARY		0x200	/* KEEP OLD VALUE! See tclProc.c */
#define VAR_IS_ARGS		0x400
#define VAR_RESOLVED		0x8000

/*
 * Macros to ensure that various flag bits are set properly for variables.
 * The ANSI C "prototypes" for these macros are:
 *
 * MODULE_SCOPE void	TclSetVarScalar(Var *varPtr);
 * MODULE_SCOPE void	TclSetVarArray(Var *varPtr);
 * MODULE_SCOPE void	TclSetVarLink(Var *varPtr);
 * MODULE_SCOPE void	TclSetVarArrayElement(Var *varPtr);
 * MODULE_SCOPE void	TclSetVarUndefined(Var *varPtr);
 * MODULE_SCOPE void	TclClearVarUndefined(Var *varPtr);
 */

#define TclSetVarScalar(varPtr) \
    (varPtr)->flags &= ~(VAR_ARRAY|VAR_LINK)

#define TclSetVarArray(varPtr) \
    (varPtr)->flags = ((varPtr)->flags & ~VAR_LINK) | VAR_ARRAY

#define TclSetVarLink(varPtr) \
    (varPtr)->flags = ((varPtr)->flags & ~VAR_ARRAY) | VAR_LINK

#define TclSetVarArrayElement(varPtr) \
    (varPtr)->flags = ((varPtr)->flags & ~VAR_ARRAY) | VAR_ARRAY_ELEMENT

#define TclSetVarUndefined(varPtr) \
    (varPtr)->flags &= ~(VAR_ARRAY|VAR_LINK);\
    (varPtr)->value.objPtr = NULL

#define TclClearVarUndefined(varPtr)

#define TclSetVarTraceActive(varPtr) \
    (varPtr)->flags |= VAR_TRACE_ACTIVE

#define TclClearVarTraceActive(varPtr) \
    (varPtr)->flags &= ~VAR_TRACE_ACTIVE

#define TclSetVarNamespaceVar(varPtr) \
    if (!TclIsVarNamespaceVar(varPtr)) {\
	(varPtr)->flags |= VAR_NAMESPACE_VAR;\
	if (TclIsVarInHash(varPtr)) {\
	    ((VarInHash *)(varPtr))->refCount++;\
	}\
    }

#define TclClearVarNamespaceVar(varPtr) \
    if (TclIsVarNamespaceVar(varPtr)) {\
	(varPtr)->flags &= ~VAR_NAMESPACE_VAR;\
	if (TclIsVarInHash(varPtr)) {\
	    ((VarInHash *)(varPtr))->refCount--;\
	}\
    }

/*
 * Macros to read various flag bits of variables.
 * The ANSI C "prototypes" for these macros are:
 *
 * MODULE_SCOPE int	TclIsVarScalar(Var *varPtr);
 * MODULE_SCOPE int	TclIsVarLink(Var *varPtr);
 * MODULE_SCOPE int	TclIsVarArray(Var *varPtr);
 * MODULE_SCOPE int	TclIsVarUndefined(Var *varPtr);
 * MODULE_SCOPE int	TclIsVarArrayElement(Var *varPtr);
 * MODULE_SCOPE int	TclIsVarTemporary(Var *varPtr);
 * MODULE_SCOPE int	TclIsVarArgument(Var *varPtr);
 * MODULE_SCOPE int	TclIsVarResolved(Var *varPtr);
 */

#define TclIsVarScalar(varPtr) \
    !((varPtr)->flags & (VAR_ARRAY|VAR_LINK))

#define TclIsVarLink(varPtr) \
    ((varPtr)->flags & VAR_LINK)

#define TclIsVarArray(varPtr) \
    ((varPtr)->flags & VAR_ARRAY)

#define TclIsVarUndefined(varPtr) \
    ((varPtr)->value.objPtr == NULL)

#define TclIsVarArrayElement(varPtr) \
    ((varPtr)->flags & VAR_ARRAY_ELEMENT)

#define TclIsVarNamespaceVar(varPtr) \
    ((varPtr)->flags & VAR_NAMESPACE_VAR)

#define TclIsVarTemporary(varPtr) \
    ((varPtr)->flags & VAR_TEMPORARY)

#define TclIsVarArgument(varPtr) \
    ((varPtr)->flags & VAR_ARGUMENT)

#define TclIsVarResolved(varPtr) \
    ((varPtr)->flags & VAR_RESOLVED)

#define TclIsVarTraceActive(varPtr) \
    ((varPtr)->flags & VAR_TRACE_ACTIVE)

#define TclIsVarTraced(varPtr) \
    ((varPtr)->flags & VAR_ALL_TRACES)

#define TclIsVarInHash(varPtr) \
    ((varPtr)->flags & VAR_IN_HASHTABLE)

#define TclIsVarDeadHash(varPtr) \
    ((varPtr)->flags & VAR_DEAD_HASH)

#define TclGetVarNsPtr(varPtr) \
    (TclIsVarInHash(varPtr) \
	? ((TclVarHashTable *) ((((VarInHash *) (varPtr))->entry.tablePtr)))->nsPtr \
	: NULL)

#define VarHashRefCount(varPtr) \
    ((VarInHash *) (varPtr))->refCount

/*
 * Macros for direct variable access by TEBC.
 */

#define TclIsVarDirectReadable(varPtr) \
    (   !((varPtr)->flags & (VAR_ARRAY|VAR_LINK|VAR_TRACED_READ)) \
    &&  (varPtr)->value.objPtr)

#define TclIsVarDirectWritable(varPtr) \
    !((varPtr)->flags & (VAR_ARRAY|VAR_LINK|VAR_TRACED_WRITE|VAR_DEAD_HASH))

#define TclIsVarDirectUnsettable(varPtr) \
    !((varPtr)->flags & (VAR_ARRAY|VAR_LINK|VAR_TRACED_READ|VAR_TRACED_WRITE|VAR_TRACED_UNSET|VAR_DEAD_HASH))

#define TclIsVarDirectModifyable(varPtr) \
    (   !((varPtr)->flags & (VAR_ARRAY|VAR_LINK|VAR_TRACED_READ|VAR_TRACED_WRITE)) \
    &&  (varPtr)->value.objPtr)

#define TclIsVarDirectReadable2(varPtr, arrayPtr) \
    (TclIsVarDirectReadable(varPtr) &&\
	(!(arrayPtr) || !((arrayPtr)->flags & VAR_TRACED_READ)))

#define TclIsVarDirectWritable2(varPtr, arrayPtr) \
    (TclIsVarDirectWritable(varPtr) &&\
	(!(arrayPtr) || !((arrayPtr)->flags & VAR_TRACED_WRITE)))

#define TclIsVarDirectModifyable2(varPtr, arrayPtr) \
    (TclIsVarDirectModifyable(varPtr) &&\
	(!(arrayPtr) || !((arrayPtr)->flags & (VAR_TRACED_READ|VAR_TRACED_WRITE))))

/*
 *----------------------------------------------------------------
 * Data structures related to procedures. These are used primarily in
 * tclProc.c, tclCompile.c, and tclExecute.c.
 *----------------------------------------------------------------
 */

#if defined(__STDC_VERSION__) && (__STDC_VERSION__ >= 199901L)
#   define TCLFLEXARRAY
#elif defined(__GNUC__) && (__GNUC__ > 2)
#   define TCLFLEXARRAY 0
#else
#   define TCLFLEXARRAY 1
#endif

/*
 * Forward declaration to prevent an error when the forward reference to
 * Command is encountered in the Proc and ImportRef types declared below.
 */

struct Command;

/*
 * The variable-length structure below describes a local variable of a
 * procedure that was recognized by the compiler. These variables have a name,
 * an element in the array of compiler-assigned local variables in the
 * procedure's call frame, and various other items of information. If the
 * local variable is a formal argument, it may also have a default value. The
 * compiler can't recognize local variables whose names are expressions (these
 * names are only known at runtime when the expressions are evaluated) or
 * local variables that are created as a result of an "upvar" or "uplevel"
 * command. These other local variables are kept separately in a hash table in
 * the call frame.
 */

typedef struct CompiledLocal {
    struct CompiledLocal *nextPtr;
				/* Next compiler-recognized local variable for
				 * this procedure, or NULL if this is the last
				 * local. */
    size_t nameLength;		/* The number of bytes in local variable's name.
				 * Among others used to speed up var lookups. */
    size_t frameIndex;		/* Index in the array of compiler-assigned
				 * variables in the procedure call frame. */
#if TCL_MAJOR_VERSION < 9
    int flags;
#endif
    Tcl_Obj *defValuePtr;	/* Pointer to the default value of an
				 * argument, if any. NULL if not an argument
				 * or, if an argument, no default value. */
    Tcl_ResolvedVarInfo *resolveInfo;
				/* Customized variable resolution info
				 * supplied by the Tcl_ResolveCompiledVarProc
				 * associated with a namespace. Each variable
				 * is marked by a unique tag during
				 * compilation, and that same tag is used to
				 * find the variable at runtime. */
#if TCL_MAJOR_VERSION > 8
    int flags;			/* Flag bits for the local variable. Same as
				 * the flags for the Var structure above,
				 * although only VAR_ARGUMENT, VAR_TEMPORARY,
				 * and VAR_RESOLVED make sense. */
#endif
    char name[TCLFLEXARRAY];		/* Name of the local variable starts here. If
				 * the name is NULL, this will just be '\0'.
				 * The actual size of this field will be large
				 * enough to hold the name. MUST BE THE LAST
				 * FIELD IN THE STRUCTURE! */
} CompiledLocal;

/*
 * The structure below defines a command procedure, which consists of a
 * collection of Tcl commands plus information about arguments and other local
 * variables recognized at compile time.
 */

typedef struct Proc {
    struct Interp *iPtr;	/* Interpreter for which this command is
				 * defined. */
    size_t refCount;		/* Reference count: 1 if still present in
				 * command table plus 1 for each call to the
				 * procedure that is currently active. This
				 * structure can be freed when refCount
				 * becomes zero. */
    struct Command *cmdPtr;	/* Points to the Command structure for this
				 * procedure. This is used to get the
				 * namespace in which to execute the
				 * procedure. */
    Tcl_Obj *bodyPtr;		/* Points to the ByteCode object for
				 * procedure's body command. */
    size_t numArgs;		/* Number of formal parameters. */
    size_t numCompiledLocals;	/* Count of local variables recognized by the
				 * compiler including arguments and
				 * temporaries. */
    CompiledLocal *firstLocalPtr;
				/* Pointer to first of the procedure's
				 * compiler-allocated local variables, or NULL
				 * if none. The first numArgs entries in this
				 * list describe the procedure's formal
				 * arguments. */
    CompiledLocal *lastLocalPtr;/* Pointer to the last allocated local
				 * variable or NULL if none. This has frame
				 * index (numCompiledLocals-1). */
} Proc;

/*
 * The type of functions called to process errors found during the execution
 * of a procedure (or lambda term or ...).
 */

typedef void (ProcErrorProc)(Tcl_Interp *interp, Tcl_Obj *procNameObj);

/*
 * The structure below defines a command trace. This is used to allow Tcl
 * clients to find out whenever a command is about to be executed.
 */

typedef struct Trace {
    int level;			/* Only trace commands at nesting level less
				 * than or equal to this. */
    Tcl_CmdObjTraceProc *proc;	/* Procedure to call to trace command. */
    void *clientData;	/* Arbitrary value to pass to proc. */
    struct Trace *nextPtr;	/* Next in list of traces for this interp. */
    int flags;			/* Flags governing the trace - see
				 * Tcl_CreateObjTrace for details. */
    Tcl_CmdObjTraceDeleteProc *delProc;
				/* Procedure to call when trace is deleted. */
} Trace;

/*
 * When an interpreter trace is active (i.e. its associated procedure is
 * executing), one of the following structures is linked into a list
 * associated with the interpreter. The information in the structure is needed
 * in order for Tcl to behave reasonably if traces are deleted while traces
 * are active.
 */

typedef struct ActiveInterpTrace {
    struct ActiveInterpTrace *nextPtr;
				/* Next in list of all active command traces
				 * for the interpreter, or NULL if no more. */
    Trace *nextTracePtr;	/* Next trace to check after current trace
				 * procedure returns; if this trace gets
				 * deleted, must update pointer to avoid using
				 * free'd memory. */
    int reverseScan;		/* Boolean set true when traces are scanning
				 * in reverse order. */
} ActiveInterpTrace;

/*
 * Flag values designating types of execution traces. See tclTrace.c for
 * related flag values.
 *
 * TCL_TRACE_ENTER_EXEC		- triggers enter/enterstep traces.
 * 				- passed to Tcl_CreateObjTrace to set up
 *				  "enterstep" traces.
 * TCL_TRACE_LEAVE_EXEC		- triggers leave/leavestep traces.
 * 				- passed to Tcl_CreateObjTrace to set up
 *				  "leavestep" traces.
 */

#define TCL_TRACE_ENTER_EXEC	1
#define TCL_TRACE_LEAVE_EXEC	2

/*
 * The structure below defines an entry in the assocData hash table which is
 * associated with an interpreter. The entry contains a pointer to a function
 * to call when the interpreter is deleted, and a pointer to a user-defined
 * piece of data.
 */

typedef struct AssocData {
    Tcl_InterpDeleteProc *proc;	/* Proc to call when deleting. */
    void *clientData;	/* Value to pass to proc. */
} AssocData;

/*
 * The structure below defines a call frame. A call frame defines a naming
 * context for a procedure call: its local naming scope (for local variables)
 * and its global naming scope (a namespace, perhaps the global :: namespace).
 * A call frame can also define the naming context for a namespace eval or
 * namespace inscope command: the namespace in which the command's code should
 * execute. The Tcl_CallFrame structures exist only while procedures or
 * namespace eval/inscope's are being executed, and provide a kind of Tcl call
 * stack.
 *
 * WARNING!! The structure definition must be kept consistent with the
 * Tcl_CallFrame structure in tcl.h. If you change one, change the other.
 */

/*
 * Will be grown to contain: pointers to the varnames (allocated at the end),
 * plus the init values for each variable (suitable to be memcopied on init)
 */

typedef struct LocalCache {
    size_t refCount;
    size_t numVars;
    Tcl_Obj *varName0;
} LocalCache;

#define localName(framePtr, i) \
    ((&((framePtr)->localCachePtr->varName0))[(i)])

MODULE_SCOPE void	TclFreeLocalCache(Tcl_Interp *interp,
			    LocalCache *localCachePtr);

typedef struct CallFrame {
    Namespace *nsPtr;		/* Points to the namespace used to resolve
				 * commands and global variables. */
    int isProcCallFrame;	/* If 0, the frame was pushed to execute a
				 * namespace command and var references are
				 * treated as references to namespace vars;
				 * varTablePtr and compiledLocals are ignored.
				 * If FRAME_IS_PROC is set, the frame was
				 * pushed to execute a Tcl procedure and may
				 * have local vars. */
    size_t objc;			/* This and objv below describe the arguments
				 * for this procedure call. */
    Tcl_Obj *const *objv;	/* Array of argument objects. */
    struct CallFrame *callerPtr;
				/* Value of interp->framePtr when this
				 * procedure was invoked (i.e. next higher in
				 * stack of all active procedures). */
    struct CallFrame *callerVarPtr;
				/* Value of interp->varFramePtr when this
				 * procedure was invoked (i.e. determines
				 * variable scoping within caller). Same as
				 * callerPtr unless an "uplevel" command or
				 * something equivalent was active in the
				 * caller). */
    size_t level;			/* Level of this procedure, for "uplevel"
				 * purposes (i.e. corresponds to nesting of
				 * callerVarPtr's, not callerPtr's). 1 for
				 * outermost procedure, 0 for top-level. */
    Proc *procPtr;		/* Points to the structure defining the called
				 * procedure. Used to get information such as
				 * the number of compiled local variables
				 * (local variables assigned entries ["slots"]
				 * in the compiledLocals array below). */
    TclVarHashTable *varTablePtr;
				/* Hash table containing local variables not
				 * recognized by the compiler, or created at
				 * execution time through, e.g., upvar.
				 * Initially NULL and created if needed. */
    size_t numCompiledLocals;	/* Count of local variables recognized
				 * by the compiler including arguments. */
    Var *compiledLocals;	/* Points to the array of local variables
				 * recognized by the compiler. The compiler
				 * emits code that refers to these variables
				 * using an index into this array. */
    void *clientData;	/* Pointer to some context that is used by
				 * object systems. The meaning of the contents
				 * of this field is defined by the code that
				 * sets it, and it should only ever be set by
				 * the code that is pushing the frame. In that
				 * case, the code that sets it should also
				 * have some means of discovering what the
				 * meaning of the value is, which we do not
				 * specify. */
    LocalCache *localCachePtr;
    Tcl_Obj    *tailcallPtr;
				/* NULL if no tailcall is scheduled */
} CallFrame;

#define FRAME_IS_PROC	0x1
#define FRAME_IS_LAMBDA 0x2
#define FRAME_IS_METHOD	0x4	/* The frame is a method body, and the frame's
				 * clientData field contains a CallContext
				 * reference. Part of TIP#257. */
#define FRAME_IS_OO_DEFINE 0x8	/* The frame is part of the inside workings of
				 * the [oo::define] command; the clientData
				 * field contains an Object reference that has
				 * been confirmed to refer to a class. Part of
				 * TIP#257. */
#define FRAME_IS_PRIVATE_DEFINE 0x10
				/* Marks this frame as being used for private
				 * declarations with [oo::define]. Usually
				 * OR'd with FRAME_IS_OO_DEFINE. TIP#500. */

/*
 * TIP #280
 * The structure below defines a command frame. A command frame provides
 * location information for all commands executing a tcl script (source, eval,
 * uplevel, procedure bodies, ...). The runtime structure essentially contains
 * the stack trace as it would be if the currently executing command were to
 * throw an error.
 *
 * For commands where it makes sense it refers to the associated CallFrame as
 * well.
 *
 * The structures are chained in a single list, with the top of the stack
 * anchored in the Interp structure.
 *
 * Instances can be allocated on the C stack, or the heap, the former making
 * cleanup a bit simpler.
 */

typedef struct CmdFrame {
    /*
     * General data. Always available.
     */

    int type;			/* Values see below. */
    int level;			/* Number of frames in stack, prevent O(n)
				 * scan of list. */
    int *line;			/* Lines the words of the command start on. */
    size_t nline;
    CallFrame *framePtr;	/* Procedure activation record, may be
				 * NULL. */
    struct CmdFrame *nextPtr;	/* Link to calling frame. */
    /*
     * Data needed for Eval vs TEBC
     *
     * EXECUTION CONTEXTS and usage of CmdFrame
     *
     * Field	  TEBC		  EvalEx
     * =======	  ====		  ======
     * level	  yes		  yes
     * type	  BC/PREBC	  SRC/EVAL
     * line0	  yes		  yes
     * framePtr	  yes		  yes
     * =======	  ====		  ======
     *
     * =======	  ====		  ========= union data
     * line1	  -		  yes
     * line3	  -		  yes
     * path	  -		  yes
     * -------	  ----		  ------
     * codePtr	  yes		  -
     * pc	  yes		  -
     * =======	  ====		  ======
     *
     * =======	  ====		  ========= union cmd
     * str.cmd	  yes		  yes
     * str.len	  yes		  yes
     * -------	  ----		  ------
     */

    union {
	struct {
	    Tcl_Obj *path;	/* Path of the sourced file the command is
				 * in. */
	} eval;
	struct {
	    const void *codePtr;/* Byte code currently executed... */
	    const char *pc;	/* ... and instruction pointer. */
	} tebc;
    } data;
    Tcl_Obj *cmdObj;
    const char *cmd;		/* The executed command, if possible... */
    size_t len;			/* ... and its length. */
    const struct CFWordBC *litarg;
				/* Link to set of literal arguments which have
				 * ben pushed on the lineLABCPtr stack by
				 * TclArgumentBCEnter(). These will be removed
				 * by TclArgumentBCRelease. */
} CmdFrame;

typedef struct CFWord {
    CmdFrame *framePtr;		/* CmdFrame to access. */
    size_t word;			/* Index of the word in the command. */
    size_t refCount;		/* Number of times the word is on the
				 * stack. */
} CFWord;

typedef struct CFWordBC {
    CmdFrame *framePtr;		/* CmdFrame to access. */
    size_t pc;			/* Instruction pointer of a command in
				 * ExtCmdLoc.loc[.] */
    size_t word;			/* Index of word in
				 * ExtCmdLoc.loc[cmd]->line[.] */
    struct CFWordBC *prevPtr;	/* Previous entry in stack for same Tcl_Obj. */
    struct CFWordBC *nextPtr;	/* Next entry for same command call. See
				 * CmdFrame litarg field for the list start. */
    Tcl_Obj *obj;		/* Back reference to hashtable key */
} CFWordBC;

/*
 * Structure to record the locations of invisible continuation lines in
 * literal scripts, as character offset from the beginning of the script. Both
 * compiler and direct evaluator use this information to adjust their line
 * counters when tracking through the script, because when it is invoked the
 * continuation line marker as a whole has been removed already, meaning that
 * the \n which was part of it is gone as well, breaking regular line
 * tracking.
 *
 * These structures are allocated and filled by both the function
 * TclSubstTokens() in the file "tclParse.c" and its caller TclEvalEx() in the
 * file "tclBasic.c", and stored in the thread-global hashtable "lineCLPtr" in
 * file "tclObj.c". They are used by the functions TclSetByteCodeFromAny() and
 * TclCompileScript(), both found in the file "tclCompile.c". Their memory is
 * released by the function TclFreeObj(), in the file "tclObj.c", and also by
 * the function TclThreadFinalizeObjects(), in the same file.
 */

#define CLL_END		(-1)

typedef struct ContLineLoc {
    size_t num;			/* Number of entries in loc, not counting the
				 * final -1 marker entry. */
    int loc[TCLFLEXARRAY];/* Table of locations, as character offsets.
				 * The table is allocated as part of the
				 * structure, extending behind the nominal end
				 * of the structure. An entry containing the
				 * value -1 is put after the last location, as
				 * end-marker/sentinel. */
} ContLineLoc;

/*
 * The following macros define the allowed values for the type field of the
 * CmdFrame structure above. Some of the values occur only in the extended
 * location data referenced via the 'baseLocPtr'.
 *
 * TCL_LOCATION_EVAL	  : Frame is for a script evaluated by EvalEx.
 * TCL_LOCATION_BC	  : Frame is for bytecode.
 * TCL_LOCATION_PREBC	  : Frame is for precompiled bytecode.
 * TCL_LOCATION_SOURCE	  : Frame is for a script evaluated by EvalEx, from a
 *			    sourced file.
 * TCL_LOCATION_PROC	  : Frame is for bytecode of a procedure.
 *
 * A TCL_LOCATION_BC type in a frame can be overridden by _SOURCE and _PROC
 * types, per the context of the byte code in execution.
 */

#define TCL_LOCATION_EVAL	(0) /* Location in a dynamic eval script. */
#define TCL_LOCATION_BC		(2) /* Location in byte code. */
#define TCL_LOCATION_PREBC	(3) /* Location in precompiled byte code, no
				     * location. */
#define TCL_LOCATION_SOURCE	(4) /* Location in a file. */
#define TCL_LOCATION_PROC	(5) /* Location in a dynamic proc. */
#define TCL_LOCATION_LAST	(6) /* Number of values in the enum. */

/*
 * Structure passed to describe procedure-like "procedures" that are not
 * procedures (e.g. a lambda) so that their details can be reported correctly
 * by [info frame]. Contains a sub-structure for each extra field.
 */

typedef Tcl_Obj * (GetFrameInfoValueProc)(void *clientData);
typedef struct {
    const char *name;		/* Name of this field. */
    GetFrameInfoValueProc *proc;	/* Function to generate a Tcl_Obj* from the
				 * clientData, or just use the clientData
				 * directly (after casting) if NULL. */
    void *clientData;	/* Context for above function, or Tcl_Obj* if
				 * proc field is NULL. */
} ExtraFrameInfoField;
typedef struct {
    size_t length;			/* Length of array. */
    ExtraFrameInfoField fields[2];
				/* Really as long as necessary, but this is
				 * long enough for nearly anything. */
} ExtraFrameInfo;

/*
 *----------------------------------------------------------------
 * Data structures and procedures related to TclHandles, which are a very
 * lightweight method of preserving enough information to determine if an
 * arbitrary malloc'd block has been deleted.
 *----------------------------------------------------------------
 */

typedef void **TclHandle;

/*
 *----------------------------------------------------------------
 * Experimental flag value passed to Tcl_GetRegExpFromObj. Intended for use
 * only by Expect. It will probably go away in a later release.
 *----------------------------------------------------------------
 */

#define TCL_REG_BOSONLY 002000	/* Prepend \A to pattern so it only matches at
				 * the beginning of the string. */

/*
 * These are a thin layer over TclpThreadKeyDataGet and TclpThreadKeyDataSet
 * when threads are used, or an emulation if there are no threads. These are
 * really internal and Tcl clients should use Tcl_GetThreadData.
 */

MODULE_SCOPE void *	TclThreadDataKeyGet(Tcl_ThreadDataKey *keyPtr);
MODULE_SCOPE void	TclThreadDataKeySet(Tcl_ThreadDataKey *keyPtr,
			    void *data);

/*
 * This is a convenience macro used to initialize a thread local storage ptr.
 */

#define TCL_TSD_INIT(keyPtr) \
	(ThreadSpecificData *)Tcl_GetThreadData((keyPtr), sizeof(ThreadSpecificData))

/*
 *----------------------------------------------------------------
 * Data structures related to bytecode compilation and execution. These are
 * used primarily in tclCompile.c, tclExecute.c, and tclBasic.c.
 *----------------------------------------------------------------
 */

/*
 * Forward declaration to prevent errors when the forward references to
 * Tcl_Parse and CompileEnv are encountered in the procedure type CompileProc
 * declared below.
 */

struct CompileEnv;

/*
 * The type of procedures called by the Tcl bytecode compiler to compile
 * commands. Pointers to these procedures are kept in the Command structure
 * describing each command. The integer value returned by a CompileProc must
 * be one of the following:
 *
 * TCL_OK		Compilation completed normally.
 * TCL_ERROR 		Compilation could not be completed. This can be just a
 * 			judgment by the CompileProc that the command is too
 * 			complex to compile effectively, or it can indicate
 * 			that in the current state of the interp, the command
 * 			would raise an error. The bytecode compiler will not
 * 			do any error reporting at compiler time. Error
 * 			reporting is deferred until the actual runtime,
 * 			because by then changes in the interp state may allow
 * 			the command to be successfully evaluated.
 * TCL_OUT_LINE_COMPILE	A source-compatible alias for TCL_ERROR, kept for the
 * 			sake of old code only.
 */

#define TCL_OUT_LINE_COMPILE	TCL_ERROR

typedef int (CompileProc)(Tcl_Interp *interp, Tcl_Parse *parsePtr,
	struct Command *cmdPtr, struct CompileEnv *compEnvPtr);

/*
 * The type of procedure called from the compilation hook point in
 * SetByteCodeFromAny.
 */

typedef int (CompileHookProc)(Tcl_Interp *interp,
	struct CompileEnv *compEnvPtr, void *clientData);

/*
 * The data structure for a (linked list of) execution stacks.
 */

typedef struct ExecStack {
    struct ExecStack *prevPtr;
    struct ExecStack *nextPtr;
    Tcl_Obj **markerPtr;
    Tcl_Obj **endPtr;
    Tcl_Obj **tosPtr;
    Tcl_Obj *stackWords[TCLFLEXARRAY];
} ExecStack;

/*
 * The data structure defining the execution environment for ByteCode's.
 * There is one ExecEnv structure per Tcl interpreter. It holds the evaluation
 * stack that holds command operands and results. The stack grows towards
 * increasing addresses. The member stackPtr points to the stackItems of the
 * currently active execution stack.
 */

typedef struct CorContext {
    struct CallFrame *framePtr;
    struct CallFrame *varFramePtr;
    struct CmdFrame *cmdFramePtr;  /* See Interp.cmdFramePtr */
    Tcl_HashTable *lineLABCPtr;    /* See Interp.lineLABCPtr */
} CorContext;

typedef struct CoroutineData {
    struct Command *cmdPtr;	/* The command handle for the coroutine. */
    struct ExecEnv *eePtr;	/* The special execution environment (stacks,
				 * etc.) for the coroutine. */
    struct ExecEnv *callerEEPtr;/* The execution environment for the caller of
				 * the coroutine, which might be the
				 * interpreter global environment or another
				 * coroutine. */
    CorContext caller;
    CorContext running;
    Tcl_HashTable *lineLABCPtr;    /* See Interp.lineLABCPtr */
    void *stackLevel;
    size_t auxNumLevels;		/* While the coroutine is running the
				 * numLevels of the create/resume command is
				 * stored here; for suspended coroutines it
				 * holds the nesting numLevels at yield. */
    size_t nargs;                  /* Number of args required for resuming this
				 * coroutine; COROUTINE_ARGUMENTS_SINGLE_OPTIONAL means "0 or 1"
				 * (default), COROUTINE_ARGUMENTS_ARBITRARY means "any" */
    Tcl_Obj *yieldPtr;		/* The command to yield to.  Stored here in
				 * order to reset splice point in
				 * TclNRCoroutineActivateCallback if the
				 * coroutine is busy.
				*/
} CoroutineData;

typedef struct ExecEnv {
    ExecStack *execStackPtr;	/* Points to the first item in the evaluation
				 * stack on the heap. */
    Tcl_Obj *constants[2];	/* Pointers to constant "0" and "1" objs. */
    struct Tcl_Interp *interp;
    struct NRE_callback *callbackPtr;
				/* Top callback in NRE's stack. */
    struct CoroutineData *corPtr;
    int rewind;
} ExecEnv;

#define COR_IS_SUSPENDED(corPtr) \
    ((corPtr)->stackLevel == NULL)

/*
 * The definitions for the LiteralTable and LiteralEntry structures. Each
 * interpreter contains a LiteralTable. It is used to reduce the storage
 * needed for all the Tcl objects that hold the literals of scripts compiled
 * by the interpreter. A literal's object is shared by all the ByteCodes that
 * refer to the literal. Each distinct literal has one LiteralEntry entry in
 * the LiteralTable. A literal table is a specialized hash table that is
 * indexed by the literal's string representation, which may contain null
 * characters.
 *
 * Note that we reduce the space needed for literals by sharing literal
 * objects both within a ByteCode (each ByteCode contains a local
 * LiteralTable) and across all an interpreter's ByteCodes (with the
 * interpreter's global LiteralTable).
 */

typedef struct LiteralEntry {
    struct LiteralEntry *nextPtr;
				/* Points to next entry in this hash bucket or
				 * NULL if end of chain. */
    Tcl_Obj *objPtr;		/* Points to Tcl object that holds the
				 * literal's bytes and length. */
    ssize_t refCount;		/* If in an interpreter's global literal
				 * table, the number of ByteCode structures
				 * that share the literal object; the literal
				 * entry can be freed when refCount drops to
				 * 0. If in a local literal table, TCL_INDEX_NONE. */
    Namespace *nsPtr;		/* Namespace in which this literal is used. We
				 * try to avoid sharing literal non-FQ command
				 * names among different namespaces to reduce
				 * shimmering. */
} LiteralEntry;

typedef struct LiteralTable {
    LiteralEntry **buckets;	/* Pointer to bucket array. Each element
				 * points to first entry in bucket's hash
				 * chain, or NULL. */
    LiteralEntry *staticBuckets[TCL_SMALL_HASH_TABLE];
				/* Bucket array used for small tables to avoid
				 * mallocs and frees. */
    TCL_HASH_TYPE numBuckets; /* Total number of buckets allocated at
				 * **buckets. */
    TCL_HASH_TYPE numEntries; /* Total number of entries present in
				 * table. */
    TCL_HASH_TYPE rebuildSize; /* Enlarge table when numEntries gets to be
				 * this large. */
    TCL_HASH_TYPE mask;		/* Mask value used in hashing function. */
} LiteralTable;

/*
 * The following structure defines for each Tcl interpreter various
 * statistics-related information about the bytecode compiler and
 * interpreter's operation in that interpreter.
 */

#ifdef TCL_COMPILE_STATS
typedef struct ByteCodeStats {
    size_t numExecutions;		/* Number of ByteCodes executed. */
    size_t numCompilations;	/* Number of ByteCodes created. */
    size_t numByteCodesFreed;	/* Number of ByteCodes destroyed. */
    size_t instructionCount[256];	/* Number of times each instruction was
				 * executed. */

    double totalSrcBytes;	/* Total source bytes ever compiled. */
    double totalByteCodeBytes;	/* Total bytes for all ByteCodes. */
    double currentSrcBytes;	/* Src bytes for all current ByteCodes. */
    double currentByteCodeBytes;/* Code bytes in all current ByteCodes. */

    size_t srcCount[32];		/* Source size distribution: # of srcs of
				 * size [2**(n-1)..2**n), n in [0..32). */
    size_t byteCodeCount[32];	/* ByteCode size distribution. */
    size_t lifetimeCount[32];	/* ByteCode lifetime distribution (ms). */

    double currentInstBytes;	/* Instruction bytes-current ByteCodes. */
    double currentLitBytes;	/* Current literal bytes. */
    double currentExceptBytes;	/* Current exception table bytes. */
    double currentAuxBytes;	/* Current auxiliary information bytes. */
    double currentCmdMapBytes;	/* Current src<->code map bytes. */

    size_t numLiteralsCreated;	/* Total literal objects ever compiled. */
    double totalLitStringBytes;	/* Total string bytes in all literals. */
    double currentLitStringBytes;
				/* String bytes in current literals. */
    size_t literalCount[32];	/* Distribution of literal string sizes. */
} ByteCodeStats;
#endif /* TCL_COMPILE_STATS */

/*
 * Structure used in implementation of those core ensembles which are
 * partially compiled. Used as an array of these, with a terminating field
 * whose 'name' is NULL.
 */

typedef struct {
    const char *name;		/* The name of the subcommand. */
    Tcl_ObjCmdProc *proc;	/* The implementation of the subcommand. */
    CompileProc *compileProc;	/* The compiler for the subcommand. */
    Tcl_ObjCmdProc *nreProc;	/* NRE implementation of this command. */
    void *clientData;	/* Any clientData to give the command. */
    int unsafe;			/* Whether this command is to be hidden by
				 * default in a safe interpreter. */
} EnsembleImplMap;

/*
 *----------------------------------------------------------------
 * Data structures related to commands.
 *----------------------------------------------------------------
 */

/*
 * An imported command is created in an namespace when it imports a "real"
 * command from another namespace. An imported command has a Command structure
 * that points (via its ClientData value) to the "real" Command structure in
 * the source namespace's command table. The real command records all the
 * imported commands that refer to it in a list of ImportRef structures so
 * that they can be deleted when the real command is deleted.
 */

typedef struct ImportRef {
    struct Command *importedCmdPtr;
				/* Points to the imported command created in
				 * an importing namespace; this command
				 * redirects its invocations to the "real"
				 * command. */
    struct ImportRef *nextPtr;	/* Next element on the linked list of imported
				 * commands that refer to the "real" command.
				 * The real command deletes these imported
				 * commands on this list when it is
				 * deleted. */
} ImportRef;

/*
 * Data structure used as the ClientData of imported commands: commands
 * created in an namespace when it imports a "real" command from another
 * namespace.
 */

typedef struct ImportedCmdData {
    struct Command *realCmdPtr;	/* "Real" command that this imported command
				 * refers to. */
    struct Command *selfPtr;	/* Pointer to this imported command. Needed
				 * only when deleting it in order to remove it
				 * from the real command's linked list of
				 * imported commands that refer to it. */
} ImportedCmdData;

/*
 * A Command structure exists for each command in a namespace. The Tcl_Command
 * opaque type actually refers to these structures.
 */

typedef struct Command {
    Tcl_HashEntry *hPtr;	/* Pointer to the hash table entry that refers
				 * to this command. The hash table is either a
				 * namespace's command table or an
				 * interpreter's hidden command table. This
				 * pointer is used to get a command's name
				 * from its Tcl_Command handle. NULL means
				 * that the hash table entry has been removed
				 * already (this can happen if deleteProc
				 * causes the command to be deleted or
				 * recreated). */
    Namespace *nsPtr;		/* Points to the namespace containing this
				 * command. */
    size_t refCount;		/* 1 if in command hashtable plus 1 for each
				 * reference from a CmdName Tcl object
				 * representing a command's name in a ByteCode
				 * instruction sequence. This structure can be
				 * freed when refCount becomes zero. */
    size_t cmdEpoch;		/* Incremented to invalidate any references
				 * that point to this command when it is
				 * renamed, deleted, hidden, or exposed. */
    CompileProc *compileProc;	/* Procedure called to compile command. NULL
				 * if no compile proc exists for command. */
    Tcl_ObjCmdProc *objProc;	/* Object-based command procedure. */
    void *objClientData;	/* Arbitrary value passed to object proc. */
    Tcl_CmdProc *proc;		/* String-based command procedure. */
    void *clientData;	/* Arbitrary value passed to string proc. */
    Tcl_CmdDeleteProc *deleteProc;
				/* Procedure invoked when deleting command to,
				 * e.g., free all client data. */
    void *deleteData;	/* Arbitrary value passed to deleteProc. */
    int flags;			/* Miscellaneous bits of information about
				 * command. See below for definitions. */
    ImportRef *importRefPtr;	/* List of each imported Command created in
				 * another namespace when this command is
				 * imported. These imported commands redirect
				 * invocations back to this command. The list
				 * is used to remove all those imported
				 * commands when deleting this "real"
				 * command. */
    CommandTrace *tracePtr;	/* First in list of all traces set for this
				 * command. */
    Tcl_ObjCmdProc *nreProc;	/* NRE implementation of this command. */
} Command;

/*
 * Flag bits for commands.
 *
 * CMD_DYING -			If 1 the command is in the process of
 *				being deleted (its deleteProc is currently
 *				executing). Other attempts to delete the
 *				command should be ignored.
 * CMD_TRACE_ACTIVE -		If 1 the trace processing is currently
 *				underway for a rename/delete change. See the
 *				two flags below for which is currently being
 *				processed.
 * CMD_HAS_EXEC_TRACES -	If 1 means that this command has at least one
 *				execution trace (as opposed to simple
 *				delete/rename traces) in its tracePtr list.
 * CMD_COMPILES_EXPANDED -	If 1 this command has a compiler that
 *				can handle expansion (provided it is not the
 *				first word).
 * TCL_TRACE_RENAME -		A rename trace is in progress. Further
 *				recursive renames will not be traced.
 * TCL_TRACE_DELETE -		A delete trace is in progress. Further
 *				recursive deletes will not be traced.
 * (these last two flags are defined in tcl.h)
 */

#define CMD_DYING		    0x01
#define CMD_TRACE_ACTIVE	    0x02
#define CMD_HAS_EXEC_TRACES	    0x04
#define CMD_COMPILES_EXPANDED	    0x08
#define CMD_REDEF_IN_PROGRESS	    0x10
#define CMD_VIA_RESOLVER	    0x20
#define CMD_DEAD                    0x40


/*
 *----------------------------------------------------------------
 * Data structures related to name resolution procedures.
 *----------------------------------------------------------------
 */

/*
 * The interpreter keeps a linked list of name resolution schemes. The scheme
 * for a namespace is consulted first, followed by the list of schemes in an
 * interpreter, followed by the default name resolution in Tcl. Schemes are
 * added/removed from the interpreter's list by calling Tcl_AddInterpResolver
 * and Tcl_RemoveInterpResolver.
 */

typedef struct ResolverScheme {
    char *name;			/* Name identifying this scheme. */
    Tcl_ResolveCmdProc *cmdResProc;
				/* Procedure handling command name
				 * resolution. */
    Tcl_ResolveVarProc *varResProc;
				/* Procedure handling variable name resolution
				 * for variables that can only be handled at
				 * runtime. */
    Tcl_ResolveCompiledVarProc *compiledVarResProc;
				/* Procedure handling variable name resolution
				 * at compile time. */

    struct ResolverScheme *nextPtr;
				/* Pointer to next record in linked list. */
} ResolverScheme;

/*
 * Forward declaration of the TIP#143 limit handler structure.
 */

typedef struct LimitHandler LimitHandler;

/*
 * TIP #268.
 * Values for the selection mode, i.e the package require preferences.
 */

enum PkgPreferOptions {
    PKG_PREFER_LATEST, PKG_PREFER_STABLE
};

/*
 *----------------------------------------------------------------
 * This structure shadows the first few fields of the memory cache for the
 * allocator defined in tclThreadAlloc.c; it has to be kept in sync with the
 * definition there.
 * Some macros require knowledge of some fields in the struct in order to
 * avoid hitting the TSD unnecessarily. In order to facilitate this, a pointer
 * to the relevant fields is kept in the allocCache field in struct Interp.
 *----------------------------------------------------------------
 */

typedef struct AllocCache {
    struct Cache *nextPtr;	/* Linked list of cache entries. */
    Tcl_ThreadId owner;		/* Which thread's cache is this? */
    Tcl_Obj *firstObjPtr;	/* List of free objects for thread. */
    size_t numObjects;		/* Number of objects for thread. */
} AllocCache;

/*
 *----------------------------------------------------------------
 * This structure defines an interpreter, which is a collection of commands
 * plus other state information related to interpreting commands, such as
 * variable storage. Primary responsibility for this data structure is in
 * tclBasic.c, but almost every Tcl source file uses something in here.
 *----------------------------------------------------------------
 */

typedef struct Interp {
    /*
     * The first two fields were named "result" and "freeProc" in earlier
     * versions of Tcl.  They are no longer used within Tcl, and are no
     * longer available to be accessed by extensions.  However, they cannot
     * be removed.  Why?  There is a deployed base of stub-enabled extensions
     * that query the value of iPtr->stubTable.  For them to continue to work,
     * the location of the field "stubTable" within the Interp struct cannot
     * change.  The most robust way to assure that is to leave all fields up to
     * that one undisturbed.
     */

    const char *legacyResult;
    void (*legacyFreeProc) (void);
    int errorLine;		/* When TCL_ERROR is returned, this gives the
				 * line number in the command where the error
				 * occurred (1 means first line). */
    const struct TclStubs *stubTable;
				/* Pointer to the exported Tcl stub table.  In
				 * ancient pre-8.1 versions of Tcl this was a
				 * pointer to the objResultPtr or a pointer to a
				 * buckets array in a hash table. Deployed stubs
				 * enabled extensions check for a NULL pointer value
				 * and for a TCL_STUBS_MAGIC value to verify they
				 * are not [load]ing into one of those pre-stubs
				 * interps.
				 */

    TclHandle handle;		/* Handle used to keep track of when this
				 * interp is deleted. */

    Namespace *globalNsPtr;	/* The interpreter's global namespace. */
    Tcl_HashTable *hiddenCmdTablePtr;
				/* Hash table used by tclBasic.c to keep track
				 * of hidden commands on a per-interp
				 * basis. */
    void *interpInfo;	/* Information used by tclInterp.c to keep
				 * track of parent/child interps on a
				 * per-interp basis. */
#if TCL_MAJOR_VERSION > 8
    void (*optimizer)(void *envPtr);
#else
    union {
	void (*optimizer)(void *envPtr);
	Tcl_HashTable unused2;	/* No longer used (was mathFuncTable). The
				 * unused space in interp was repurposed for
				 * pluggable bytecode optimizers. The core
				 * contains one optimizer, which can be
				 * selectively overridden by extensions. */
    } extra;
#endif
    /*
     * Information related to procedures and variables. See tclProc.c and
     * tclVar.c for usage.
     */

    size_t numLevels;		/* Keeps track of how many nested calls to
				 * Tcl_Eval are in progress for this
				 * interpreter. It's used to delay deletion of
				 * the table until all Tcl_Eval invocations
				 * are completed. */
    size_t maxNestingDepth;	/* If numLevels exceeds this value then Tcl
				 * assumes that infinite recursion has
				 * occurred and it generates an error. */
    CallFrame *framePtr;	/* Points to top-most in stack of all nested
				 * procedure invocations. */
    CallFrame *varFramePtr;	/* Points to the call frame whose variables
				 * are currently in use (same as framePtr
				 * unless an "uplevel" command is
				 * executing). */
    ActiveVarTrace *activeVarTracePtr;
				/* First in list of active traces for interp,
				 * or NULL if no active traces. */
    int returnCode;		/* [return -code] parameter. */
    CallFrame *rootFramePtr;	/* Global frame pointer for this
				 * interpreter. */
    Namespace *lookupNsPtr;	/* Namespace to use ONLY on the next
				 * TCL_EVAL_INVOKE call to Tcl_EvalObjv. */

#if TCL_MAJOR_VERSION < 9
    char *appendResultDontUse;
    int appendAvlDontUse;
    int appendUsedDontUse;
#endif

    /*
     * Information about packages. Used only in tclPkg.c.
     */

    Tcl_HashTable packageTable;	/* Describes all of the packages loaded in or
				 * available to this interpreter. Keys are
				 * package names, values are (Package *)
				 * pointers. */
    char *packageUnknown;	/* Command to invoke during "package require"
				 * commands for packages that aren't described
				 * in packageTable. Ckalloc'ed, may be
				 * NULL. */
    /*
     * Miscellaneous information:
     */

    size_t cmdCount;		/* Total number of times a command procedure
				 * has been called for this interpreter. */
    int evalFlags;		/* Flags to control next call to Tcl_Eval.
				 * Normally zero, but may be set before
				 * calling Tcl_Eval. See below for valid
				 * values. */
#if TCL_MAJOR_VERSION < 9
    int unused1;		/* No longer used (was termOffset) */
#endif
    LiteralTable literalTable;	/* Contains LiteralEntry's describing all Tcl
				 * objects holding literals of scripts
				 * compiled by the interpreter. Indexed by the
				 * string representations of literals. Used to
				 * avoid creating duplicate objects. */
    size_t compileEpoch;		/* Holds the current "compilation epoch" for
				 * this interpreter. This is incremented to
				 * invalidate existing ByteCodes when, e.g., a
				 * command with a compile procedure is
				 * redefined. */
    Proc *compiledProcPtr;	/* If a procedure is being compiled, a pointer
				 * to its Proc structure; otherwise, this is
				 * NULL. Set by ObjInterpProc in tclProc.c and
				 * used by tclCompile.c to process local
				 * variables appropriately. */
    ResolverScheme *resolverPtr;
				/* Linked list of name resolution schemes
				 * added to this interpreter. Schemes are
				 * added and removed by calling
				 * Tcl_AddInterpResolvers and
				 * Tcl_RemoveInterpResolver respectively. */
    Tcl_Obj *scriptFile;	/* NULL means there is no nested source
				 * command active; otherwise this points to
				 * pathPtr of the file being sourced. */
    int flags;			/* Various flag bits. See below. */
    long randSeed;		/* Seed used for rand() function. */
    Trace *tracePtr;		/* List of traces for this interpreter. */
    Tcl_HashTable *assocData;	/* Hash table for associating data with this
				 * interpreter. Cleaned up when this
				 * interpreter is deleted. */
    struct ExecEnv *execEnvPtr;	/* Execution environment for Tcl bytecode
				 * execution. Contains a pointer to the Tcl
				 * evaluation stack. */
    Tcl_Obj *emptyObjPtr;	/* Points to an object holding an empty
				 * string. Returned by Tcl_ObjSetVar2 when
				 * variable traces change a variable in a
				 * gross way. */
#if TCL_MAJOR_VERSION < 9
    char resultSpaceDontUse[TCL_DSTRING_STATIC_SIZE+1];
#endif
    Tcl_Obj *objResultPtr;	/* If the last command returned an object
				 * result, this points to it. Should not be
				 * accessed directly; see comment above. */
    Tcl_ThreadId threadId;	/* ID of thread that owns the interpreter. */

    ActiveCommandTrace *activeCmdTracePtr;
				/* First in list of active command traces for
				 * interp, or NULL if no active traces. */
    ActiveInterpTrace *activeInterpTracePtr;
				/* First in list of active traces for interp,
				 * or NULL if no active traces. */

    size_t tracesForbiddingInline;	/* Count of traces (in the list headed by
				 * tracePtr) that forbid inline bytecode
				 * compilation. */

    /*
     * Fields used to manage extensible return options (TIP 90).
     */

    Tcl_Obj *returnOpts;	/* A dictionary holding the options to the
				 * last [return] command. */

    Tcl_Obj *errorInfo;		/* errorInfo value (now as a Tcl_Obj). */
    Tcl_Obj *eiVar;		/* cached ref to ::errorInfo variable. */
    Tcl_Obj *errorCode;		/* errorCode value (now as a Tcl_Obj). */
    Tcl_Obj *ecVar;		/* cached ref to ::errorInfo variable. */
    int returnLevel;		/* [return -level] parameter. */

    /*
     * Resource limiting framework support (TIP#143).
     */

    struct {
	int active;		/* Flag values defining which limits have been
				 * set. */
	int granularityTicker;	/* Counter used to determine how often to
				 * check the limits. */
	int exceeded;		/* Which limits have been exceeded, described
				 * as flag values the same as the 'active'
				 * field. */

	size_t cmdCount;		/* Limit for how many commands to execute in
				 * the interpreter. */
	LimitHandler *cmdHandlers;
				/* Handlers to execute when the limit is
				 * reached. */
	int cmdGranularity;	/* Mod factor used to determine how often to
				 * evaluate the limit check. */

	Tcl_Time time;		/* Time limit for execution within the
				 * interpreter. */
	LimitHandler *timeHandlers;
				/* Handlers to execute when the limit is
				 * reached. */
	int timeGranularity;	/* Mod factor used to determine how often to
				 * evaluate the limit check. */
	Tcl_TimerToken timeEvent;
				/* Handle for a timer callback that will occur
				 * when the time-limit is exceeded. */

	Tcl_HashTable callbacks;/* Mapping from (interp,type) pair to data
				 * used to install a limit handler callback to
				 * run in _this_ interp when the limit is
				 * exceeded. */
    } limit;

    /*
     * Information for improved default error generation from ensembles
     * (TIP#112).
     */

    struct {
	Tcl_Obj *const *sourceObjs;
				/* What arguments were actually input into the
				 * *root* ensemble command? (Nested ensembles
				 * don't rewrite this.) NULL if we're not
				 * processing an ensemble. */
	size_t numRemovedObjs;	/* How many arguments have been stripped off
				 * because of ensemble processing. */
	size_t numInsertedObjs;	/* How many of the current arguments were
				 * inserted by an ensemble. */
    } ensembleRewrite;

    /*
     * TIP #219: Global info for the I/O system.
     */

    Tcl_Obj *chanMsg;		/* Error message set by channel drivers, for
				 * the propagation of arbitrary Tcl errors.
				 * This information, if present (chanMsg not
				 * NULL), takes precedence over a POSIX error
				 * code returned by a channel operation. */

    /*
     * Source code origin information (TIP #280).
     */

    CmdFrame *cmdFramePtr;	/* Points to the command frame containing the
				 * location information for the current
				 * command. */
    const CmdFrame *invokeCmdFramePtr;
				/* Points to the command frame which is the
				 * invoking context of the bytecode compiler.
				 * NULL when the byte code compiler is not
				 * active. */
    int invokeWord;		/* Index of the word in the command which
				 * is getting compiled. */
    Tcl_HashTable *linePBodyPtr;/* This table remembers for each statically
				 * defined procedure the location information
				 * for its body. It is keyed by the address of
				 * the Proc structure for a procedure. The
				 * values are "struct CmdFrame*". */
    Tcl_HashTable *lineBCPtr;	/* This table remembers for each ByteCode
				 * object the location information for its
				 * body. It is keyed by the address of the
				 * Proc structure for a procedure. The values
				 * are "struct ExtCmdLoc*". (See
				 * tclCompile.h) */
    Tcl_HashTable *lineLABCPtr;
    Tcl_HashTable *lineLAPtr;	/* This table remembers for each argument of a
				 * command on the execution stack the index of
				 * the argument in the command, and the
				 * location data of the command. It is keyed
				 * by the address of the Tcl_Obj containing
				 * the argument. The values are "struct
				 * CFWord*" (See tclBasic.c). This allows
				 * commands like uplevel, eval, etc. to find
				 * location information for their arguments,
				 * if they are a proper literal argument to an
				 * invoking command. Alt view: An index to the
				 * CmdFrame stack keyed by command argument
				 * holders. */
    ContLineLoc *scriptCLLocPtr;/* This table points to the location data for
				 * invisible continuation lines in the script,
				 * if any. This pointer is set by the function
				 * TclEvalObjEx() in file "tclBasic.c", and
				 * used by function ...() in the same file.
				 * It does for the eval/direct path of script
				 * execution what CompileEnv.clLoc does for
				 * the bytecode compiler.
				 */
    /*
     * TIP #268. The currently active selection mode, i.e. the package require
     * preferences.
     */

    int packagePrefer;		/* Current package selection mode. */

    /*
     * Hashtables for variable traces and searches.
     */

    Tcl_HashTable varTraces;	/* Hashtable holding the start of a variable's
				 * active trace list; varPtr is the key. */
    Tcl_HashTable varSearches;	/* Hashtable holding the start of a variable's
				 * active searches list; varPtr is the key. */
    /*
     * The thread-specific data ekeko: cache pointers or values that
     *  (a) do not change during the thread's lifetime
     *  (b) require access to TSD to determine at runtime
     *  (c) are accessed very often (e.g., at each command call)
     *
     * Note that these are the same for all interps in the same thread. They
     * just have to be initialised for the thread's parent interp, children
     * inherit the value.
     *
     * They are used by the macros defined below.
     */

    AllocCache *allocCache;
    void *pendingObjDataPtr;	/* Pointer to the Cache and PendingObjData
				 * structs for this interp's thread; see
				 * tclObj.c and tclThreadAlloc.c */
    int *asyncReadyPtr;		/* Pointer to the asyncReady indicator for
				 * this interp's thread; see tclAsync.c */
    /*
     * The pointer to the object system root ekeko. c.f. TIP #257.
     */
    void *objectFoundation;	/* Pointer to the Foundation structure of the
				 * object system, which contains things like
				 * references to key namespaces. See
				 * tclOOInt.h and tclOO.c for real definition
				 * and setup. */

    struct NRE_callback *deferredCallbacks;
				/* Callbacks that are set previous to a call
				 * to some Eval function but that actually
				 * belong to the command that is about to be
				 * called - i.e., they should be run *before*
				 * any tailcall is invoked. */

    /*
     * TIP #285, Script cancellation support.
     */

    Tcl_AsyncHandler asyncCancel;
				/* Async handler token for Tcl_CancelEval. */
    Tcl_Obj *asyncCancelMsg;	/* Error message set by async cancel handler
				 * for the propagation of arbitrary Tcl
				 * errors. This information, if present
				 * (asyncCancelMsg not NULL), takes precedence
				 * over the default error messages returned by
				 * a script cancellation operation. */

	/*
	 * TIP #348 IMPLEMENTATION  -  Substituted error stack
	 */
    Tcl_Obj *errorStack;	/* [info errorstack] value (as a Tcl_Obj). */
    Tcl_Obj *upLiteral;		/* "UP" literal for [info errorstack] */
    Tcl_Obj *callLiteral;	/* "CALL" literal for [info errorstack] */
    Tcl_Obj *innerLiteral;	/* "INNER" literal for [info errorstack] */
    Tcl_Obj *innerContext;	/* cached list for fast reallocation */
    int resetErrorStack;        /* controls cleaning up of ::errorStack */

#ifdef TCL_COMPILE_STATS
    /*
     * Statistical information about the bytecode compiler and interpreter's
     * operation. This should be the last field of Interp.
     */

    ByteCodeStats stats;	/* Holds compilation and execution statistics
				 * for this interpreter. */
#endif /* TCL_COMPILE_STATS */
} Interp;

/*
 * Macros that use the TSD-ekeko.
 */

#define TclAsyncReady(iPtr) \
    *((iPtr)->asyncReadyPtr)

/*
 * Macros for script cancellation support (TIP #285).
 */

#define TclCanceled(iPtr) \
    (((iPtr)->flags & CANCELED) || ((iPtr)->flags & TCL_CANCEL_UNWIND))

#define TclSetCancelFlags(iPtr, cancelFlags)   \
    (iPtr)->flags |= CANCELED;                 \
    if ((cancelFlags) & TCL_CANCEL_UNWIND) {   \
        (iPtr)->flags |= TCL_CANCEL_UNWIND;    \
    }

#define TclUnsetCancelFlags(iPtr) \
    (iPtr)->flags &= (~(CANCELED | TCL_CANCEL_UNWIND))

/*
 * Macros for splicing into and out of doubly linked lists. They assume
 * existence of struct items 'prevPtr' and 'nextPtr'.
 *
 * a = element to add or remove.
 * b = list head.
 *
 * TclSpliceIn adds to the head of the list.
 */

#define TclSpliceIn(a,b)			\
    (a)->nextPtr = (b);				\
    if ((b) != NULL) {				\
	(b)->prevPtr = (a);			\
    }						\
    (a)->prevPtr = NULL, (b) = (a);

#define TclSpliceOut(a,b)			\
    if ((a)->prevPtr != NULL) {			\
	(a)->prevPtr->nextPtr = (a)->nextPtr;	\
    } else {					\
	(b) = (a)->nextPtr;			\
    }						\
    if ((a)->nextPtr != NULL) {			\
	(a)->nextPtr->prevPtr = (a)->prevPtr;	\
    }

/*
 * EvalFlag bits for Interp structures:
 *
 * TCL_ALLOW_EXCEPTIONS	1 means it's OK for the script to terminate with a
 *			code other than TCL_OK or TCL_ERROR; 0 means codes
 *			other than these should be turned into errors.
 */

#define TCL_ALLOW_EXCEPTIONS		0x04
#define TCL_EVAL_FILE			0x02
#define TCL_EVAL_SOURCE_IN_FRAME	0x10
#define TCL_EVAL_NORESOLVE		0x20
#define TCL_EVAL_DISCARD_RESULT		0x40

/*
 * Flag bits for Interp structures:
 *
 * DELETED:		Non-zero means the interpreter has been deleted:
 *			don't process any more commands for it, and destroy
 *			the structure as soon as all nested invocations of
 *			Tcl_Eval are done.
 * ERR_ALREADY_LOGGED:	Non-zero means information has already been logged in
 *			iPtr->errorInfo for the current Tcl_Eval instance, so
 *			Tcl_Eval needn't log it (used to implement the "error
 *			message log" command).
 * DONT_COMPILE_CMDS_INLINE: Non-zero means that the bytecode compiler should
 *			not compile any commands into an inline sequence of
 *			instructions. This is set 1, for example, when command
 *			traces are requested.
 * RAND_SEED_INITIALIZED: Non-zero means that the randSeed value of the interp
 *			has not be initialized. This is set 1 when we first
 *			use the rand() or srand() functions.
 * SAFE_INTERP:		Non zero means that the current interp is a safe
 *			interp (i.e. it has only the safe commands installed,
 *			less privilege than a regular interp).
 * INTERP_DEBUG_FRAME:	Used for switching on various extra interpreter
 *			debug/info mechanisms (e.g. info frame eval/uplevel
 *			tracing) which are performance intensive.
 * INTERP_TRACE_IN_PROGRESS: Non-zero means that an interp trace is currently
 *			active; so no further trace callbacks should be
 *			invoked.
 * INTERP_ALTERNATE_WRONG_ARGS: Used for listing second and subsequent forms
 *			of the wrong-num-args string in Tcl_WrongNumArgs.
 *			Makes it append instead of replacing and uses
 *			different intermediate text.
 * CANCELED:		Non-zero means that the script in progress should be
 *			canceled as soon as possible. This can be checked by
 *			extensions (and the core itself) by calling
 *			Tcl_Canceled and checking if TCL_ERROR is returned.
 *			This is a one-shot flag that is reset immediately upon
 *			being detected; however, if the TCL_CANCEL_UNWIND flag
 *			is set Tcl_Canceled will continue to report that the
 *			script in progress has been canceled thereby allowing
 *			the evaluation stack for the interp to be fully
 *			unwound.
 *
 * WARNING: For the sake of some extensions that have made use of former
 * internal values, do not re-use the flag values 2 (formerly ERR_IN_PROGRESS)
 * or 8 (formerly ERROR_CODE_SET).
 */

#define DELETED				     1
#define ERR_ALREADY_LOGGED		     4
#define INTERP_DEBUG_FRAME		  0x10
#define DONT_COMPILE_CMDS_INLINE	  0x20
#define RAND_SEED_INITIALIZED		  0x40
#define SAFE_INTERP			  0x80
#define INTERP_TRACE_IN_PROGRESS	 0x200
#define INTERP_ALTERNATE_WRONG_ARGS	 0x400
#define ERR_LEGACY_COPY			 0x800
#define CANCELED			0x1000

/*
 * Maximum number of levels of nesting permitted in Tcl commands (used to
 * catch infinite recursion).
 */

#define MAX_NESTING_DEPTH	1000

/*
 * The macro below is used to modify a "char" value (e.g. by casting it to an
 * unsigned character) so that it can be used safely with macros such as
 * isspace.
 */

#define UCHAR(c) ((unsigned char) (c))

/*
 * This macro is used to properly align the memory allocated by Tcl, giving
 * the same alignment as the native malloc.
 */

#if defined(__APPLE__)
#define TCL_ALLOCALIGN	16
#else
#define TCL_ALLOCALIGN	(2*sizeof(void *))
#endif

/*
 * TCL_ALIGN is used to determine the offset needed to safely allocate any
 * data structure in memory. Given a starting offset or size, it "rounds up"
 * or "aligns" the offset to the next aligned (typically 8-byte) boundary so
 * that any data structure can be placed at the resulting offset without fear
 * of an alignment error. Note this is clamped to a minimum of 8 for API
 * compatibility.
 *
 * WARNING!! DO NOT USE THIS MACRO TO ALIGN POINTERS: it will produce the
 * wrong result on platforms that allocate addresses that are divisible by a
 * non-trivial factor of this alignment. Only use it for offsets or sizes.
 *
 * This macro is only used by tclCompile.c in the core (Bug 926445). It
 * however not be made file static, as extensions that touch bytecodes
 * (notably tbcload) require it.
 */

struct TclMaxAlignment {
    char unalign[8];
    union {
	long long maxAlignLongLong;
	double maxAlignDouble;
	void *maxAlignPointer;
    } aligned;
};
#define TCL_ALIGN_BYTES \
	offsetof(struct TclMaxAlignment, aligned)
#define TCL_ALIGN(x) \
	(((x) + (TCL_ALIGN_BYTES - 1)) & ~(TCL_ALIGN_BYTES - 1))

/*
 * A common panic alert when memory allocation fails.
 */

#define TclOOM(ptr, size) \
	((size) && ((ptr)||(Tcl_Panic("unable to alloc %" TCL_Z_MODIFIER "u bytes", (size_t)(size)),1)))

/*
 * The following enum values are used to specify the runtime platform setting
 * of the tclPlatform variable.
 */

typedef enum {
    TCL_PLATFORM_UNIX = 0,	/* Any Unix-like OS. */
    TCL_PLATFORM_WINDOWS = 2	/* Any Microsoft Windows OS. */
} TclPlatformType;

/*
 * The following enum values are used to indicate the translation of a Tcl
 * channel. Declared here so that each platform can define
 * TCL_PLATFORM_TRANSLATION to the native translation on that platform.
 */

typedef enum TclEolTranslation {
    TCL_TRANSLATE_AUTO,		/* Eol == \r, \n and \r\n. */
    TCL_TRANSLATE_CR,		/* Eol == \r. */
    TCL_TRANSLATE_LF,		/* Eol == \n. */
    TCL_TRANSLATE_CRLF		/* Eol == \r\n. */
} TclEolTranslation;

/*
 * Flags for TclInvoke:
 *
 * TCL_INVOKE_HIDDEN		Invoke a hidden command; if not set, invokes
 *				an exposed command.
 * TCL_INVOKE_NO_UNKNOWN	If set, "unknown" is not invoked if the
 *				command to be invoked is not found. Only has
 *				an effect if invoking an exposed command,
 *				i.e. if TCL_INVOKE_HIDDEN is not also set.
 * TCL_INVOKE_NO_TRACEBACK	Does not record traceback information if the
 *				invoked command returns an error. Used if the
 *				caller plans on recording its own traceback
 *				information.
 */

#define	TCL_INVOKE_HIDDEN	(1<<0)
#define TCL_INVOKE_NO_UNKNOWN	(1<<1)
#define TCL_INVOKE_NO_TRACEBACK	(1<<2)

/*
 * ListSizeT is the type for holding list element counts. It's defined
 * simplify sharing source between Tcl8 and Tcl9.
 */
#if TCL_MAJOR_VERSION > 8

typedef size_t ListSizeT;

/*
 * SSIZE_MAX, NOT SIZE_MAX as negative differences need to be expressed
 * between values of the ListSizeT type so limit the range to signed
 */
#define ListSizeT_MAX ((ListSizeT)PTRDIFF_MAX)

#else

typedef int ListSizeT;
#define ListSizeT_MAX INT_MAX

#endif

/*
 * ListStore --
 *
 * A Tcl list's internal representation is defined through three structures.
 *
 * A ListStore struct is a structure that includes a variable size array that
 * serves as storage for a Tcl list. A contiguous sequence of slots in the
 * array, the "in-use" area, holds valid pointers to Tcl_Obj values that
 * belong to one or more Tcl lists. The unused slots before and after these
 * are free slots that may be used to prepend and append without having to
 * reallocate the struct. The ListStore may be shared amongst multiple lists
 * and reference counted.
 *
 * A ListSpan struct defines a sequence of slots within a ListStore. This sequence
 * always lies within the "in-use" area of the ListStore. Like ListStore, the
 * structure may be shared among multiple lists and is reference counted.
 *
 * A ListRep struct holds the internal representation of a Tcl list as stored
 * in a Tcl_Obj. It is composed of a ListStore and a ListSpan that together
 * define the content of the list. The ListSpan specifies the range of slots
 * within the ListStore that hold elements for this list. The ListSpan is
 * optional in which case the list includes all the "in-use" slots of the
 * ListStore.
 *
 */
typedef struct ListStore {
    ListSizeT firstUsed;    /* Index of first slot in use within slots[] */
    ListSizeT numUsed;      /* Number of slots in use (starting firstUsed) */
    ListSizeT numAllocated; /* Total number of slots[] array slots. */
    size_t refCount;           /* Number of references to this instance */
    int flags;              /* LISTSTORE_* flags */
    Tcl_Obj *slots[TCLFLEXARRAY];      /* Variable size array. Grown as needed */
} ListStore;

#define LISTSTORE_CANONICAL 0x1 /* All Tcl_Obj's referencing this
                                   store have their string representation
                                   derived from the list representation */

/* Max number of elements that can be contained in a list */
#define LIST_MAX                                               \
    ((ListSizeT_MAX - offsetof(ListStore, slots)) \
		   / sizeof(Tcl_Obj *))
/* Memory size needed for a ListStore to hold numSlots_ elements */
#define LIST_SIZE(numSlots_) \
	(offsetof(ListStore, slots) + ((numSlots_) * sizeof(Tcl_Obj *)))

/*
 * ListSpan --
 * See comments above for ListStore
 */
typedef struct ListSpan {
    ListSizeT spanStart;    /* Starting index of the span */
    ListSizeT spanLength;   /* Number of elements in the span */
    size_t refCount;     /* Count of references to this span record */
} ListSpan;
#ifndef LIST_SPAN_THRESHOLD /* May be set on build line */
#define LIST_SPAN_THRESHOLD 101
#endif

/*
 * ListRep --
 * See comments above for ListStore
 */
typedef struct ListRep {
    ListStore *storePtr;/* element array shared amongst different lists */
    ListSpan *spanPtr;  /* If not NULL, the span holds the range of slots
                           within *storePtr that contain this list elements. */
} ListRep;

/*
 * Macros used to get access list internal representations.
 *
 * Naming conventions:
 * ListRep* - expect a pointer to a valid ListRep
 * ListObj* - expect a pointer to a Tcl_Obj whose internal type is known to
 *            be a list (tclListType). Will crash otherwise.
 * TclListObj* - expect a pointer to a Tcl_Obj whose internal type may or may not
 *            be tclListType. These will convert as needed and return error if
 *            conversion not possible.
 */

/* Returns the starting slot for this listRep in the contained ListStore */
#define ListRepStart(listRepPtr_)                               \
    ((listRepPtr_)->spanPtr ? (listRepPtr_)->spanPtr->spanStart \
			    : (listRepPtr_)->storePtr->firstUsed)

/* Returns the number of elements in this listRep */
#define ListRepLength(listRepPtr_)                               \
    ((listRepPtr_)->spanPtr ? (listRepPtr_)->spanPtr->spanLength \
			    : (listRepPtr_)->storePtr->numUsed)

/* Returns a pointer to the first slot containing this ListRep elements */
#define ListRepElementsBase(listRepPtr_) \
    (&(listRepPtr_)->storePtr->slots[ListRepStart(listRepPtr_)])

/* Stores the number of elements and base address of the element array */
#define ListRepElements(listRepPtr_, objc_, objv_) \
    (((objv_) = ListRepElementsBase(listRepPtr_)), \
     ((objc_) = ListRepLength(listRepPtr_)))

/* Returns 1/0 whether the ListRep's ListStore is shared. */
#define ListRepIsShared(listRepPtr_) ((listRepPtr_)->storePtr->refCount > 1)

/* Returns a pointer to the ListStore component */
#define ListObjStorePtr(listObj_) \
    ((ListStore *)((listObj_)->internalRep.twoPtrValue.ptr1))

/* Returns a pointer to the ListSpan component */
#define ListObjSpanPtr(listObj_) \
    ((ListSpan *)((listObj_)->internalRep.twoPtrValue.ptr2))

/* Returns the ListRep internal representaton in a Tcl_Obj */
#define ListObjGetRep(listObj_, listRepPtr_)                 \
    do {                                                     \
	(listRepPtr_)->storePtr = ListObjStorePtr(listObj_); \
	(listRepPtr_)->spanPtr = ListObjSpanPtr(listObj_);   \
    } while (0)

/* Returns the length of the list */
#define ListObjLength(listObj_, len_)                                         \
    ((len_) = ListObjSpanPtr(listObj_) ? ListObjSpanPtr(listObj_)->spanLength \
				       : ListObjStorePtr(listObj_)->numUsed)

/* Returns the starting slot index of this list's elements in the ListStore */
#define ListObjStart(listObj_)                                      \
    (ListObjSpanPtr(listObj_) ? ListObjSpanPtr(listObj_)->spanStart \
			      : ListObjStorePtr(listObj_)->firstUsed)

/* Stores the element count and base address of this list's elements */
#define ListObjGetElements(listObj_, objc_, objv_) \
    (((objv_) = &ListObjStorePtr(listObj_)->slots[ListObjStart(listObj_)]), \
     (ListObjLength(listObj_, (objc_))))

/*
 * Returns 1/0 whether the internal representation (not the Tcl_Obj itself)
 * is shared.  Note by intent this only checks for sharing of ListStore,
 * not spans.
 */
#define ListObjRepIsShared(listObj_) (ListObjStorePtr(listObj_)->refCount > 1)

/*
 * Certain commands like concat are optimized if an existing string
 * representation of a list object is known to be in canonical format (i.e.
 * generated from the list representation). There are three conditions when
 * this will be the case:
 * (1) No string representation exists which means it will obviously have
 * to be generated from the list representation when needed
 * (2) The ListStore flags is marked canonical. This is done at the time
 * the string representation is generated from the list IF the list
 * representation does not have a span (see comments in UpdateStringOfList).
 * (3) The list representation does not have a span component. This is
 * because list Tcl_Obj's with spans are always created from existing lists
 * and never from strings (see SetListFromAny) and thus their string
 * representation will always be canonical.
 */
#define ListObjIsCanonical(listObj_)                             \
    (((listObj_)->bytes == NULL)                                 \
     || (ListObjStorePtr(listObj_)->flags & LISTSTORE_CANONICAL) \
     || ListObjSpanPtr(listObj_) != NULL)

/*
 * Converts the Tcl_Obj to a list if it isn't one and stores the element
 * count and base address of this list's elements in objcPtr_ and objvPtr_.
 * Return TCL_OK on success or TCL_ERROR if the Tcl_Obj cannot be
 * converted to a list.
 */
#define TclListObjGetElementsM(interp_, listObj_, objcPtr_, objvPtr_)    \
    (((listObj_)->typePtr == &tclListType)                              \
	 ? ((ListObjGetElements((listObj_), *(objcPtr_), *(objvPtr_))), \
	    TCL_OK)                                                     \
	 : Tcl_ListObjGetElements(                                      \
	     (interp_), (listObj_), (objcPtr_), (objvPtr_)))

/*
 * Converts the Tcl_Obj to a list if it isn't one and stores the element
 * count in lenPtr_.  Returns TCL_OK on success or TCL_ERROR if the
 * Tcl_Obj cannot be converted to a list.
 */
#define TclListObjLengthM(interp_, listObj_, lenPtr_)         \
    (((listObj_)->typePtr == &tclListType)                   \
	 ? ((ListObjLength((listObj_), *(lenPtr_))), TCL_OK) \
	 : Tcl_ListObjLength((interp_), (listObj_), (lenPtr_)))

#define TclListObjIsCanonical(listObj_) \
    (((listObj_)->typePtr == &tclListType) ? ListObjIsCanonical((listObj_)) : 0)

/*
 * Modes for collecting (or not) in the implementations of TclNRForeachCmd,
 * TclNRLmapCmd and their compilations.
 */

#define TCL_EACH_KEEP_NONE  0	/* Discard iteration result like [foreach] */
#define TCL_EACH_COLLECT    1	/* Collect iteration result like [lmap] */

/*
 * Macros providing a faster path to booleans and integers:
 * Tcl_GetBooleanFromObj, Tcl_GetLongFromObj, Tcl_GetIntFromObj
 * and Tcl_GetIntForIndex.
 *
 * WARNING: these macros eval their args more than once.
 */

#define TclGetBooleanFromObj(interp, objPtr, intPtr) \
    (((objPtr)->typePtr == &tclIntType \
	    || (objPtr)->typePtr == &tclBooleanType) \
	? (*(intPtr) = ((objPtr)->internalRep.wideValue!=0), TCL_OK)	\
	: Tcl_GetBooleanFromObj((interp), (objPtr), (intPtr)))

#ifdef TCL_WIDE_INT_IS_LONG
#define TclGetLongFromObj(interp, objPtr, longPtr) \
    (((objPtr)->typePtr == &tclIntType)	\
	    ? ((*(longPtr) = (objPtr)->internalRep.wideValue), TCL_OK) \
	    : Tcl_GetLongFromObj((interp), (objPtr), (longPtr)))
#else
#define TclGetLongFromObj(interp, objPtr, longPtr) \
    (((objPtr)->typePtr == &tclIntType \
	    && (objPtr)->internalRep.wideValue >= (Tcl_WideInt)(LONG_MIN) \
	    && (objPtr)->internalRep.wideValue <= (Tcl_WideInt)(LONG_MAX)) \
	    ? ((*(longPtr) = (long)(objPtr)->internalRep.wideValue), TCL_OK) \
	    : Tcl_GetLongFromObj((interp), (objPtr), (longPtr)))
#endif

#define TclGetIntFromObj(interp, objPtr, intPtr) \
    (((objPtr)->typePtr == &tclIntType \
	    && (objPtr)->internalRep.wideValue >= (Tcl_WideInt)(INT_MIN) \
	    && (objPtr)->internalRep.wideValue <= (Tcl_WideInt)(INT_MAX)) \
	    ? ((*(intPtr) = (int)(objPtr)->internalRep.wideValue), TCL_OK) \
	    : Tcl_GetIntFromObj((interp), (objPtr), (intPtr)))
#define TclGetIntForIndexM(interp, objPtr, endValue, idxPtr) \
    ((((objPtr)->typePtr == &tclIntType) && ((objPtr)->internalRep.wideValue >= 0) \
	    && ((Tcl_WideUInt)(objPtr)->internalRep.wideValue <= (size_t)(endValue) + 1)) \
	    ? ((*(idxPtr) = (ssize_t)(objPtr)->internalRep.wideValue), TCL_OK) \
	    : Tcl_GetIntForIndex((interp), (objPtr), (endValue), (size_t *)(idxPtr)))

/*
 * Macro used to save a function call for common uses of
 * Tcl_GetWideIntFromObj(). The ANSI C "prototype" is:
 *
 * MODULE_SCOPE int TclGetWideIntFromObj(Tcl_Interp *interp, Tcl_Obj *objPtr,
 *			Tcl_WideInt *wideIntPtr);
 */

#define TclGetWideIntFromObj(interp, objPtr, wideIntPtr) \
    (((objPtr)->typePtr == &tclIntType)					\
	? (*(wideIntPtr) =						\
		((objPtr)->internalRep.wideValue), TCL_OK) :		\
	Tcl_GetWideIntFromObj((interp), (objPtr), (wideIntPtr)))

/*
 * Flag values for TclTraceDictPath().
 *
 * DICT_PATH_READ indicates that all entries on the path must exist but no
 * updates will be needed.
 *
 * DICT_PATH_UPDATE indicates that we are going to be doing an update at the
 * tip of the path, so duplication of shared objects should be done along the
 * way.
 *
 * DICT_PATH_EXISTS indicates that we are performing an existence test and a
 * lookup failure should therefore not be an error. If (and only if) this flag
 * is set, TclTraceDictPath() will return the special value
 * DICT_PATH_NON_EXISTENT if the path is not traceable.
 *
 * DICT_PATH_CREATE (which also requires the DICT_PATH_UPDATE bit to be set)
 * indicates that we are to create non-existent dictionaries on the path.
 */

#define DICT_PATH_READ		0
#define DICT_PATH_UPDATE	1
#define DICT_PATH_EXISTS	2
#define DICT_PATH_CREATE	5

#define DICT_PATH_NON_EXISTENT	((Tcl_Obj *) (void *) 1)

/*
 *----------------------------------------------------------------
 * Data structures related to the filesystem internals
 *----------------------------------------------------------------
 */

/*
 * The version_2 filesystem is private to Tcl. As and when these changes have
 * been thoroughly tested and investigated a new public filesystem interface
 * will be released. The aim is more versatile virtual filesystem interfaces,
 * more efficiency in 'path' manipulation and usage, and cleaner filesystem
 * code internally.
 */

#define TCL_FILESYSTEM_VERSION_2	((Tcl_FSVersion) 0x2)
typedef void *(TclFSGetCwdProc2)(void *clientData);
typedef int (Tcl_FSLoadFileProc2) (Tcl_Interp *interp, Tcl_Obj *pathPtr,
	Tcl_LoadHandle *handlePtr, Tcl_FSUnloadFileProc **unloadProcPtr, int flags);

/*
 * The following types are used for getting and storing platform-specific file
 * attributes in tclFCmd.c and the various platform-versions of that file.
 * This is done to have as much common code as possible in the file attributes
 * code. For more information about the callbacks, see TclFileAttrsCmd in
 * tclFCmd.c.
 */

typedef int (TclGetFileAttrProc)(Tcl_Interp *interp, int objIndex,
	Tcl_Obj *fileName, Tcl_Obj **attrObjPtrPtr);
typedef int (TclSetFileAttrProc)(Tcl_Interp *interp, int objIndex,
	Tcl_Obj *fileName, Tcl_Obj *attrObjPtr);

typedef struct TclFileAttrProcs {
    TclGetFileAttrProc *getProc;/* The procedure for getting attrs. */
    TclSetFileAttrProc *setProc;/* The procedure for setting attrs. */
} TclFileAttrProcs;

/*
 * Opaque handle used in pipeline routines to encapsulate platform-dependent
 * state.
 */

typedef struct TclFile_ *TclFile;

/*
 * The "globParameters" argument of the function TclGlob is an or'ed
 * combination of the following values:
 */

#define TCL_GLOBMODE_NO_COMPLAIN	1
#define TCL_GLOBMODE_JOIN		2
#define TCL_GLOBMODE_DIR		4
#define TCL_GLOBMODE_TAILS		8

typedef enum Tcl_PathPart {
    TCL_PATH_DIRNAME,
    TCL_PATH_TAIL,
    TCL_PATH_EXTENSION,
    TCL_PATH_ROOT
} Tcl_PathPart;

/*
 *----------------------------------------------------------------
 * Data structures related to obsolete filesystem hooks
 *----------------------------------------------------------------
 */

typedef int (TclStatProc_)(const char *path, struct stat *buf);
typedef int (TclAccessProc_)(const char *path, int mode);
typedef Tcl_Channel (TclOpenFileChannelProc_)(Tcl_Interp *interp,
	const char *fileName, const char *modeString, int permissions);

/*
 *----------------------------------------------------------------
 * Data structures for process-global values.
 *----------------------------------------------------------------
 */

typedef void (TclInitProcessGlobalValueProc)(char **valuePtr, TCL_HASH_TYPE *lengthPtr,
	Tcl_Encoding *encodingPtr);

/*
 * A ProcessGlobalValue struct exists for each internal value in Tcl that is
 * to be shared among several threads. Each thread sees a (Tcl_Obj) copy of
 * the value, and the gobal value is kept as a counted string, with epoch and
 * mutex control. Each ProcessGlobalValue struct should be a static variable in
 * some file.
 */

typedef struct ProcessGlobalValue {
    size_t epoch;			/* Epoch counter to detect changes in the
				 * global value. */
    TCL_HASH_TYPE numBytes;	/* Length of the global string. */
    char *value;		/* The global string value. */
    Tcl_Encoding encoding;	/* system encoding when global string was
				 * initialized. */
    TclInitProcessGlobalValueProc *proc;
    				/* A procedure to initialize the global string
				 * copy when a "get" request comes in before
				 * any "set" request has been received. */
    Tcl_Mutex mutex;		/* Enforce orderly access from multiple
				 * threads. */
    Tcl_ThreadDataKey key;	/* Key for per-thread data holding the
				 * (Tcl_Obj) copy for each thread. */
} ProcessGlobalValue;

/*
 *----------------------------------------------------------------------
 * Flags for TclParseNumber
 *----------------------------------------------------------------------
 */

#define TCL_PARSE_DECIMAL_ONLY		1
				/* Leading zero doesn't denote octal or
				 * hex. */
#define TCL_PARSE_OCTAL_ONLY		2
				/* Parse octal even without prefix. */
#define TCL_PARSE_HEXADECIMAL_ONLY	4
				/* Parse hexadecimal even without prefix. */
#define TCL_PARSE_INTEGER_ONLY		8
				/* Disable floating point parsing. */
#define TCL_PARSE_SCAN_PREFIXES		16
				/* Use [scan] rules dealing with 0?
				 * prefixes. */
#define TCL_PARSE_NO_WHITESPACE		32
				/* Reject leading/trailing whitespace. */
#define TCL_PARSE_BINARY_ONLY	64
				/* Parse binary even without prefix. */
#define TCL_PARSE_NO_UNDERSCORE	128
				/* Reject underscore digit separator */

/*
 *----------------------------------------------------------------------
 * Type values TclGetNumberFromObj
 *----------------------------------------------------------------------
 */

#define TCL_NUMBER_INT		2
#define TCL_NUMBER_BIG		3
#define TCL_NUMBER_DOUBLE	4
#define TCL_NUMBER_NAN		5

/*
 *----------------------------------------------------------------
 * Variables shared among Tcl modules but not used by the outside world.
 *----------------------------------------------------------------
 */

MODULE_SCOPE char *tclNativeExecutableName;
MODULE_SCOPE int tclFindExecutableSearchDone;
MODULE_SCOPE char *tclMemDumpFileName;
MODULE_SCOPE TclPlatformType tclPlatform;

MODULE_SCOPE Tcl_Encoding tclIdentityEncoding;

/*
 * TIP #233 (Virtualized Time)
 * Data for the time hooks, if any.
 */

MODULE_SCOPE Tcl_GetTimeProc *tclGetTimeProcPtr;
MODULE_SCOPE Tcl_ScaleTimeProc *tclScaleTimeProcPtr;
MODULE_SCOPE void *tclTimeClientData;

/*
 * Variables denoting the Tcl object types defined in the core.
 */

MODULE_SCOPE const Tcl_ObjType tclBignumType;
MODULE_SCOPE const Tcl_ObjType tclBooleanType;
MODULE_SCOPE const Tcl_ObjType tclByteCodeType;
MODULE_SCOPE const Tcl_ObjType tclDoubleType;
MODULE_SCOPE const Tcl_ObjType tclIntType;
MODULE_SCOPE const Tcl_ObjType tclListType;
MODULE_SCOPE const Tcl_ObjType tclDictType;
MODULE_SCOPE const Tcl_ObjType tclProcBodyType;
MODULE_SCOPE const Tcl_ObjType tclStringType;
MODULE_SCOPE const Tcl_ObjType tclEnsembleCmdType;
MODULE_SCOPE const Tcl_ObjType tclRegexpType;
MODULE_SCOPE Tcl_ObjType tclCmdNameType;

/*
 * Variables denoting the hash key types defined in the core.
 */

MODULE_SCOPE const Tcl_HashKeyType tclArrayHashKeyType;
MODULE_SCOPE const Tcl_HashKeyType tclOneWordHashKeyType;
MODULE_SCOPE const Tcl_HashKeyType tclStringHashKeyType;
MODULE_SCOPE const Tcl_HashKeyType tclObjHashKeyType;

/*
 * The head of the list of free Tcl objects, and the total number of Tcl
 * objects ever allocated and freed.
 */

MODULE_SCOPE Tcl_Obj *	tclFreeObjList;

#ifdef TCL_COMPILE_STATS
MODULE_SCOPE size_t	tclObjsAlloced;
MODULE_SCOPE size_t	tclObjsFreed;
#define TCL_MAX_SHARED_OBJ_STATS 5
MODULE_SCOPE size_t	tclObjsShared[TCL_MAX_SHARED_OBJ_STATS];
#endif /* TCL_COMPILE_STATS */

/*
 * Pointer to a heap-allocated string of length zero that the Tcl core uses as
 * the value of an empty string representation for an object. This value is
 * shared by all new objects allocated by Tcl_NewObj.
 */

MODULE_SCOPE char	tclEmptyString;

enum CheckEmptyStringResult {
	TCL_EMPTYSTRING_UNKNOWN = -1, TCL_EMPTYSTRING_NO, TCL_EMPTYSTRING_YES
};

/*
 *----------------------------------------------------------------
 * Procedures shared among Tcl modules but not used by the outside world,
 * introduced by/for NRE.
 *----------------------------------------------------------------
 */

MODULE_SCOPE Tcl_ObjCmdProc TclNRApplyObjCmd;
MODULE_SCOPE Tcl_ObjCmdProc TclNREvalObjCmd;
MODULE_SCOPE Tcl_ObjCmdProc TclNRCatchObjCmd;
MODULE_SCOPE Tcl_ObjCmdProc TclNRExprObjCmd;
MODULE_SCOPE Tcl_ObjCmdProc TclNRForObjCmd;
MODULE_SCOPE Tcl_ObjCmdProc TclNRForeachCmd;
MODULE_SCOPE Tcl_ObjCmdProc TclNRIfObjCmd;
MODULE_SCOPE Tcl_ObjCmdProc TclNRLmapCmd;
MODULE_SCOPE Tcl_ObjCmdProc TclNRPackageObjCmd;
MODULE_SCOPE Tcl_ObjCmdProc TclNRSourceObjCmd;
MODULE_SCOPE Tcl_ObjCmdProc TclNRSubstObjCmd;
MODULE_SCOPE Tcl_ObjCmdProc TclNRSwitchObjCmd;
MODULE_SCOPE Tcl_ObjCmdProc TclNRTryObjCmd;
MODULE_SCOPE Tcl_ObjCmdProc TclNRUplevelObjCmd;
MODULE_SCOPE Tcl_ObjCmdProc TclNRWhileObjCmd;

MODULE_SCOPE Tcl_NRPostProc TclNRForIterCallback;
MODULE_SCOPE Tcl_NRPostProc TclNRCoroutineActivateCallback;
MODULE_SCOPE Tcl_ObjCmdProc TclNRTailcallObjCmd;
MODULE_SCOPE Tcl_NRPostProc TclNRTailcallEval;
MODULE_SCOPE Tcl_ObjCmdProc TclNRCoroutineObjCmd;
MODULE_SCOPE Tcl_ObjCmdProc TclNRYieldObjCmd;
MODULE_SCOPE Tcl_ObjCmdProc TclNRYieldmObjCmd;
MODULE_SCOPE Tcl_ObjCmdProc TclNRYieldToObjCmd;
MODULE_SCOPE Tcl_ObjCmdProc TclNRInvoke;
MODULE_SCOPE Tcl_NRPostProc TclNRReleaseValues;

MODULE_SCOPE void  TclSetTailcall(Tcl_Interp *interp, Tcl_Obj *tailcallPtr);
MODULE_SCOPE void  TclPushTailcallPoint(Tcl_Interp *interp);

/* These two can be considered for the public api */
MODULE_SCOPE void  TclMarkTailcall(Tcl_Interp *interp);
MODULE_SCOPE void  TclSkipTailcall(Tcl_Interp *interp);

/*
 * This structure holds the data for the various iteration callbacks used to
 * NRE the 'for' and 'while' commands. We need a separate structure because we
 * have more than the 4 client data entries we can provide directly thorugh
 * the callback API. It is the 'word' information which puts us over the
 * limit. It is needed because the loop body is argument 4 of 'for' and
 * argument 2 of 'while'. Not providing the correct index confuses the #280
 * code. We TclSmallAlloc/Free this.
 */

typedef struct ForIterData {
    Tcl_Obj *cond;		/* Loop condition expression. */
    Tcl_Obj *body;		/* Loop body. */
    Tcl_Obj *next;		/* Loop step script, NULL for 'while'. */
    const char *msg;		/* Error message part. */
    size_t word;			/* Index of the body script in the command */
} ForIterData;

/* TIP #357 - Structure doing the bookkeeping of handles for Tcl_LoadFile
 *            and Tcl_FindSymbol. This structure corresponds to an opaque
 *            typedef in tcl.h */

typedef void* TclFindSymbolProc(Tcl_Interp* interp, Tcl_LoadHandle loadHandle,
				const char* symbol);
struct Tcl_LoadHandle_ {
    void *clientData;	/* Client data is the load handle in the
				 * native filesystem if a module was loaded
				 * there, or an opaque pointer to a structure
				 * for further bookkeeping on load-from-VFS
				 * and load-from-memory */
    TclFindSymbolProc* findSymbolProcPtr;
				/* Procedure that resolves symbols in a
				 * loaded module */
    Tcl_FSUnloadFileProc* unloadFileProcPtr;
				/* Procedure that unloads a loaded module */
};

/* Flags for conversion of doubles to digit strings */

#define TCL_DD_E_FORMAT 		0x2
				/* Use a fixed-length string of digits,
				 * suitable for E format*/
#define TCL_DD_F_FORMAT 		0x3
				/* Use a fixed number of digits after the
				 * decimal point, suitable for F format */
#define TCL_DD_SHORTEST 		0x4
				/* Use the shortest possible string */
#define TCL_DD_NO_QUICK 		0x8
				/* Debug flag: forbid quick FP conversion */

#define TCL_DD_CONVERSION_TYPE_MASK	0x3
				/* Mask to isolate the conversion type */

/*
 *----------------------------------------------------------------
 * Procedures shared among Tcl modules but not used by the outside world:
 *----------------------------------------------------------------
 */

MODULE_SCOPE void	TclAppendBytesToByteArray(Tcl_Obj *objPtr,
			    const unsigned char *bytes, ssize_t len);
MODULE_SCOPE int	TclNREvalCmd(Tcl_Interp *interp, Tcl_Obj *objPtr,
			    int flags);
MODULE_SCOPE void	TclAdvanceContinuations(size_t *line, int **next,
			    int loc);
MODULE_SCOPE void	TclAdvanceLines(size_t *line, const char *start,
			    const char *end);
MODULE_SCOPE void	TclArgumentEnter(Tcl_Interp *interp,
			    Tcl_Obj *objv[], int objc, CmdFrame *cf);
MODULE_SCOPE void	TclArgumentRelease(Tcl_Interp *interp,
			    Tcl_Obj *objv[], int objc);
MODULE_SCOPE void	TclArgumentBCEnter(Tcl_Interp *interp,
			    Tcl_Obj *objv[], int objc,
			    void *codePtr, CmdFrame *cfPtr, int cmd, size_t pc);
MODULE_SCOPE void	TclArgumentBCRelease(Tcl_Interp *interp,
			    CmdFrame *cfPtr);
MODULE_SCOPE void	TclArgumentGet(Tcl_Interp *interp, Tcl_Obj *obj,
			    CmdFrame **cfPtrPtr, int *wordPtr);
MODULE_SCOPE int	TclAsyncNotifier(int sigNumber, Tcl_ThreadId threadId,
			    void *clientData, int *flagPtr, int value);
MODULE_SCOPE void	TclAsyncMarkFromNotifier(void);
MODULE_SCOPE double	TclBignumToDouble(const void *bignum);
MODULE_SCOPE int	TclByteArrayMatch(const unsigned char *string,
			    size_t strLen, const unsigned char *pattern,
			    size_t ptnLen, int flags);
MODULE_SCOPE double	TclCeil(const void *a);
MODULE_SCOPE void	TclChannelPreserve(Tcl_Channel chan);
MODULE_SCOPE void	TclChannelRelease(Tcl_Channel chan);
MODULE_SCOPE int	TclCheckArrayTraces(Tcl_Interp *interp, Var *varPtr,
			    Var *arrayPtr, Tcl_Obj *name, int index);
MODULE_SCOPE int	TclCheckEmptyString(Tcl_Obj *objPtr);
MODULE_SCOPE int	TclChanCaughtErrorBypass(Tcl_Interp *interp,
			    Tcl_Channel chan);
MODULE_SCOPE Tcl_ObjCmdProc TclChannelNamesCmd;
MODULE_SCOPE Tcl_NRPostProc TclClearRootEnsemble;
MODULE_SCOPE int	TclCompareTwoNumbers(Tcl_Obj *valuePtr,
			    Tcl_Obj *value2Ptr);
MODULE_SCOPE ContLineLoc *TclContinuationsEnter(Tcl_Obj *objPtr, size_t num,
			    int *loc);
MODULE_SCOPE void	TclContinuationsEnterDerived(Tcl_Obj *objPtr,
			    int start, int *clNext);
MODULE_SCOPE ContLineLoc *TclContinuationsGet(Tcl_Obj *objPtr);
MODULE_SCOPE void	TclContinuationsCopy(Tcl_Obj *objPtr,
			    Tcl_Obj *originObjPtr);
MODULE_SCOPE size_t	TclConvertElement(const char *src, ssize_t length,
			    char *dst, int flags);
MODULE_SCOPE Tcl_Command TclCreateObjCommandInNs(Tcl_Interp *interp,
			    const char *cmdName, Tcl_Namespace *nsPtr,
			    Tcl_ObjCmdProc *proc, void *clientData,
			    Tcl_CmdDeleteProc *deleteProc);
MODULE_SCOPE Tcl_Command TclCreateEnsembleInNs(Tcl_Interp *interp,
			    const char *name, Tcl_Namespace *nameNamespacePtr,
			    Tcl_Namespace *ensembleNamespacePtr, int flags);
MODULE_SCOPE void	TclDeleteNamespaceVars(Namespace *nsPtr);
MODULE_SCOPE void	TclDeleteNamespaceChildren(Namespace *nsPtr);
MODULE_SCOPE int	TclFindDictElement(Tcl_Interp *interp,
			    const char *dict, size_t dictLength,
			    const char **elementPtr, const char **nextPtr,
			    size_t *sizePtr, int *literalPtr);
/* TIP #280 - Modified token based evaluation, with line information. */
MODULE_SCOPE int	TclEvalEx(Tcl_Interp *interp, const char *script,
<<<<<<< HEAD
			    ssize_t numBytes, int flags, int line,
=======
			    size_t numBytes, int flags, size_t line,
>>>>>>> 7b28b969
			    int *clNextOuter, const char *outerScript);
MODULE_SCOPE Tcl_ObjCmdProc TclFileAttrsCmd;
MODULE_SCOPE Tcl_ObjCmdProc TclFileCopyCmd;
MODULE_SCOPE Tcl_ObjCmdProc TclFileDeleteCmd;
MODULE_SCOPE Tcl_ObjCmdProc TclFileLinkCmd;
MODULE_SCOPE Tcl_ObjCmdProc TclFileMakeDirsCmd;
MODULE_SCOPE Tcl_ObjCmdProc TclFileReadLinkCmd;
MODULE_SCOPE Tcl_ObjCmdProc TclFileRenameCmd;
MODULE_SCOPE Tcl_ObjCmdProc TclFileTempDirCmd;
MODULE_SCOPE Tcl_ObjCmdProc TclFileTemporaryCmd;
MODULE_SCOPE Tcl_ObjCmdProc TclFileHomeCmd;
MODULE_SCOPE Tcl_ObjCmdProc TclFileTildeExpandCmd;
MODULE_SCOPE void	TclCreateLateExitHandler(Tcl_ExitProc *proc,
			    void *clientData);
MODULE_SCOPE void	TclDeleteLateExitHandler(Tcl_ExitProc *proc,
			    void *clientData);
MODULE_SCOPE char *	TclDStringAppendObj(Tcl_DString *dsPtr,
			    Tcl_Obj *objPtr);
MODULE_SCOPE char *	TclDStringAppendDString(Tcl_DString *dsPtr,
			    Tcl_DString *toAppendPtr);
MODULE_SCOPE Tcl_Obj *	TclDStringToObj(Tcl_DString *dsPtr);
MODULE_SCOPE Tcl_Obj *const *TclFetchEnsembleRoot(Tcl_Interp *interp,
			    Tcl_Obj *const *objv, size_t objc, size_t *objcPtr);
MODULE_SCOPE Tcl_Obj *const *TclEnsembleGetRewriteValues(Tcl_Interp *interp);
MODULE_SCOPE Tcl_Namespace *TclEnsureNamespace(Tcl_Interp *interp,
			    Tcl_Namespace *namespacePtr);
MODULE_SCOPE void	TclFinalizeAllocSubsystem(void);
MODULE_SCOPE void	TclFinalizeAsync(void);
MODULE_SCOPE void	TclFinalizeDoubleConversion(void);
MODULE_SCOPE void	TclFinalizeEncodingSubsystem(void);
MODULE_SCOPE void	TclFinalizeEnvironment(void);
MODULE_SCOPE void	TclFinalizeEvaluation(void);
MODULE_SCOPE void	TclFinalizeExecution(void);
MODULE_SCOPE void	TclFinalizeIOSubsystem(void);
MODULE_SCOPE void	TclFinalizeFilesystem(void);
MODULE_SCOPE void	TclResetFilesystem(void);
MODULE_SCOPE void	TclFinalizeLoad(void);
MODULE_SCOPE void	TclFinalizeLock(void);
MODULE_SCOPE void	TclFinalizeMemorySubsystem(void);
MODULE_SCOPE void	TclFinalizeNotifier(void);
MODULE_SCOPE void	TclFinalizeObjects(void);
MODULE_SCOPE void	TclFinalizePreserve(void);
MODULE_SCOPE void	TclFinalizeSynchronization(void);
MODULE_SCOPE void	TclInitThreadAlloc(void);
MODULE_SCOPE void	TclFinalizeThreadAlloc(void);
MODULE_SCOPE void	TclFinalizeThreadAllocThread(void);
MODULE_SCOPE void	TclFinalizeThreadData(int quick);
MODULE_SCOPE void	TclFinalizeThreadObjects(void);
MODULE_SCOPE double	TclFloor(const void *a);
MODULE_SCOPE void	TclFormatNaN(double value, char *buffer);
MODULE_SCOPE int	TclFSFileAttrIndex(Tcl_Obj *pathPtr,
			    const char *attributeName, int *indexPtr);
MODULE_SCOPE Tcl_Command TclNRCreateCommandInNs(Tcl_Interp *interp,
			    const char *cmdName, Tcl_Namespace *nsPtr,
			    Tcl_ObjCmdProc *proc, Tcl_ObjCmdProc *nreProc,
			    void *clientData, Tcl_CmdDeleteProc *deleteProc);
MODULE_SCOPE int	TclNREvalFile(Tcl_Interp *interp, Tcl_Obj *pathPtr,
			    const char *encodingName);
MODULE_SCOPE void	TclFSUnloadTempFile(Tcl_LoadHandle loadHandle);
MODULE_SCOPE int *	TclGetAsyncReadyPtr(void);
MODULE_SCOPE Tcl_Obj *	TclGetBgErrorHandler(Tcl_Interp *interp);
MODULE_SCOPE int	TclGetChannelFromObj(Tcl_Interp *interp,
			    Tcl_Obj *objPtr, Tcl_Channel *chanPtr,
			    int *modePtr, int flags);
MODULE_SCOPE CmdFrame *	TclGetCmdFrameForProcedure(Proc *procPtr);
MODULE_SCOPE int	TclGetCompletionCodeFromObj(Tcl_Interp *interp,
			    Tcl_Obj *value, int *code);
MODULE_SCOPE Proc *	TclGetLambdaFromObj(Tcl_Interp *interp,
			    Tcl_Obj *objPtr, Tcl_Obj **nsObjPtrPtr);
MODULE_SCOPE int	TclGetNumberFromObj(Tcl_Interp *interp,
			    Tcl_Obj *objPtr, void **clientDataPtr,
			    int *typePtr);
MODULE_SCOPE int	TclGetOpenModeEx(Tcl_Interp *interp,
			    const char *modeString, int *seekFlagPtr,
			    int *binaryPtr);
MODULE_SCOPE Tcl_Obj *	TclGetProcessGlobalValue(ProcessGlobalValue *pgvPtr);
MODULE_SCOPE Tcl_Obj *	TclGetSourceFromFrame(CmdFrame *cfPtr, int objc,
			    Tcl_Obj *const objv[]);
MODULE_SCOPE char *	TclGetStringStorage(Tcl_Obj *objPtr,
			    TCL_HASH_TYPE *sizePtr);
MODULE_SCOPE int	TclGetLoadedLibraries(Tcl_Interp *interp,
				const char *targetName,
				const char *packageName);
MODULE_SCOPE int	TclGetWideBitsFromObj(Tcl_Interp *, Tcl_Obj *,
				Tcl_WideInt *);
MODULE_SCOPE int	TclGlob(Tcl_Interp *interp, char *pattern,
			    Tcl_Obj *unquotedPrefix, int globFlags,
			    Tcl_GlobTypeData *types);
MODULE_SCOPE int	TclIncrObj(Tcl_Interp *interp, Tcl_Obj *valuePtr,
			    Tcl_Obj *incrPtr);
MODULE_SCOPE Tcl_Obj *	TclIncrObjVar2(Tcl_Interp *interp, Tcl_Obj *part1Ptr,
			    Tcl_Obj *part2Ptr, Tcl_Obj *incrPtr, int flags);
MODULE_SCOPE int	TclInfoExistsCmd(void *dummy, Tcl_Interp *interp,
			    int objc, Tcl_Obj *const objv[]);
MODULE_SCOPE int	TclInfoCoroutineCmd(void *dummy, Tcl_Interp *interp,
			    int objc, Tcl_Obj *const objv[]);
MODULE_SCOPE Tcl_Obj *	TclInfoFrame(Tcl_Interp *interp, CmdFrame *framePtr);
MODULE_SCOPE int	TclInfoGlobalsCmd(void *dummy, Tcl_Interp *interp,
			    int objc, Tcl_Obj *const objv[]);
MODULE_SCOPE int	TclInfoLocalsCmd(void *dummy, Tcl_Interp *interp,
			    int objc, Tcl_Obj *const objv[]);
MODULE_SCOPE int	TclInfoVarsCmd(void *dummy, Tcl_Interp *interp,
			    int objc, Tcl_Obj *const objv[]);
MODULE_SCOPE void	TclInitAlloc(void);
MODULE_SCOPE void	TclInitDbCkalloc(void);
MODULE_SCOPE void	TclInitDoubleConversion(void);
MODULE_SCOPE void	TclInitEmbeddedConfigurationInformation(
			    Tcl_Interp *interp);
MODULE_SCOPE void	TclInitEncodingSubsystem(void);
MODULE_SCOPE void	TclInitIOSubsystem(void);
MODULE_SCOPE void	TclInitLimitSupport(Tcl_Interp *interp);
MODULE_SCOPE void	TclInitNamespaceSubsystem(void);
MODULE_SCOPE void	TclInitNotifier(void);
MODULE_SCOPE void	TclInitObjSubsystem(void);
MODULE_SCOPE int	TclInterpReady(Tcl_Interp *interp);
MODULE_SCOPE int	TclIsDigitProc(int byte);
MODULE_SCOPE int	TclIsBareword(int byte);
MODULE_SCOPE Tcl_Obj *	TclJoinPath(size_t elements, Tcl_Obj * const objv[],
			    int forceRelative);
MODULE_SCOPE int	MakeTildeRelativePath(Tcl_Interp *interp, const char *user,
			    const char *subPath, Tcl_DString *dsPtr);
MODULE_SCOPE Tcl_Obj *	TclGetHomeDirObj(Tcl_Interp *interp, const char *user);
MODULE_SCOPE Tcl_Obj *	TclResolveTildePath(Tcl_Interp *interp,
			    Tcl_Obj *pathObj);
MODULE_SCOPE Tcl_Obj *	TclResolveTildePathList(Tcl_Obj *pathsObj);
MODULE_SCOPE int	TclJoinThread(Tcl_ThreadId id, int *result);
MODULE_SCOPE void	TclLimitRemoveAllHandlers(Tcl_Interp *interp);
MODULE_SCOPE Tcl_Obj *	TclLindexList(Tcl_Interp *interp,
			    Tcl_Obj *listPtr, Tcl_Obj *argPtr);
MODULE_SCOPE Tcl_Obj *	TclLindexFlat(Tcl_Interp *interp, Tcl_Obj *listPtr,
			    size_t indexCount, Tcl_Obj *const indexArray[]);
/* TIP #280 */
MODULE_SCOPE void	TclListLines(Tcl_Obj *listObj, size_t line, int n,
			    int *lines, Tcl_Obj *const *elems);
MODULE_SCOPE Tcl_Obj *	TclListObjCopy(Tcl_Interp *interp, Tcl_Obj *listPtr);
<<<<<<< HEAD
MODULE_SCOPE Tcl_Obj *	TclListObjRange(Tcl_Obj *listPtr, ssize_t fromIdx,
			    ssize_t toIdx);
=======
MODULE_SCOPE int	TclListObjAppendElements(Tcl_Interp *interp,
			    Tcl_Obj *toObj, size_t elemCount,
			    Tcl_Obj *const elemObjv[]);
MODULE_SCOPE Tcl_Obj *	TclListObjRange(Tcl_Obj *listPtr, size_t fromIdx,
			    size_t toIdx);
>>>>>>> 7b28b969
MODULE_SCOPE Tcl_Obj *	TclLsetList(Tcl_Interp *interp, Tcl_Obj *listPtr,
			    Tcl_Obj *indexPtr, Tcl_Obj *valuePtr);
MODULE_SCOPE Tcl_Obj *	TclLsetFlat(Tcl_Interp *interp, Tcl_Obj *listPtr,
			    size_t indexCount, Tcl_Obj *const indexArray[],
			    Tcl_Obj *valuePtr);
MODULE_SCOPE Tcl_Command TclMakeEnsemble(Tcl_Interp *interp, const char *name,
			    const EnsembleImplMap map[]);
MODULE_SCOPE int	TclMaxListLength(const char *bytes, ssize_t numBytes,
			    const char **endPtr);
MODULE_SCOPE int	TclMergeReturnOptions(Tcl_Interp *interp, int objc,
			    Tcl_Obj *const objv[], Tcl_Obj **optionsPtrPtr,
			    int *codePtr, int *levelPtr);
MODULE_SCOPE Tcl_Obj *	TclNarrowToBytes(Tcl_Obj *objPtr);
MODULE_SCOPE Tcl_Obj *  TclNoErrorStack(Tcl_Interp *interp, Tcl_Obj *options);
MODULE_SCOPE int	TclNokia770Doubles(void);
MODULE_SCOPE void	TclNsDecrRefCount(Namespace *nsPtr);
MODULE_SCOPE int	TclNamespaceDeleted(Namespace *nsPtr);
MODULE_SCOPE void	TclObjVarErrMsg(Tcl_Interp *interp, Tcl_Obj *part1Ptr,
			    Tcl_Obj *part2Ptr, const char *operation,
			    const char *reason, int index);
MODULE_SCOPE int	TclObjInvokeNamespace(Tcl_Interp *interp,
			    int objc, Tcl_Obj *const objv[],
			    Tcl_Namespace *nsPtr, int flags);
MODULE_SCOPE int	TclObjUnsetVar2(Tcl_Interp *interp,
			    Tcl_Obj *part1Ptr, Tcl_Obj *part2Ptr, int flags);
MODULE_SCOPE int	TclParseBackslash(const char *src,
			    size_t numBytes, size_t *readPtr, char *dst);
MODULE_SCOPE int	TclParseHex(const char *src, size_t numBytes,
			    int *resultPtr);
MODULE_SCOPE int	TclParseNumber(Tcl_Interp *interp, Tcl_Obj *objPtr,
			    const char *expected, const char *bytes,
			    size_t numBytes, const char **endPtrPtr, int flags);
MODULE_SCOPE void	TclParseInit(Tcl_Interp *interp, const char *string,
			    size_t numBytes, Tcl_Parse *parsePtr);
MODULE_SCOPE size_t	TclParseAllWhiteSpace(const char *src, size_t numBytes);
MODULE_SCOPE int	TclProcessReturn(Tcl_Interp *interp,
			    int code, int level, Tcl_Obj *returnOpts);
MODULE_SCOPE int	TclpObjLstat(Tcl_Obj *pathPtr, Tcl_StatBuf *buf);
MODULE_SCOPE Tcl_Obj *	TclpTempFileName(void);
MODULE_SCOPE Tcl_Obj *  TclpTempFileNameForLibrary(Tcl_Interp *interp,
			    Tcl_Obj* pathPtr);
MODULE_SCOPE Tcl_Obj *	TclNewFSPathObj(Tcl_Obj *dirPtr, const char *addStrRep,
			    size_t len);
MODULE_SCOPE void	TclpAlertNotifier(void *clientData);
MODULE_SCOPE void *TclpNotifierData(void);
MODULE_SCOPE void	TclpServiceModeHook(int mode);
MODULE_SCOPE void	TclpSetTimer(const Tcl_Time *timePtr);
MODULE_SCOPE int	TclpWaitForEvent(const Tcl_Time *timePtr);
MODULE_SCOPE void	TclpCreateFileHandler(int fd, int mask,
			    Tcl_FileProc *proc, void *clientData);
MODULE_SCOPE int	TclpDeleteFile(const void *path);
MODULE_SCOPE void	TclpDeleteFileHandler(int fd);
MODULE_SCOPE void	TclpFinalizeCondition(Tcl_Condition *condPtr);
MODULE_SCOPE void	TclpFinalizeMutex(Tcl_Mutex *mutexPtr);
MODULE_SCOPE void	TclpFinalizeNotifier(void *clientData);
MODULE_SCOPE void	TclpFinalizePipes(void);
MODULE_SCOPE void	TclpFinalizeSockets(void);
MODULE_SCOPE int	TclCreateSocketAddress(Tcl_Interp *interp,
			    struct addrinfo **addrlist,
			    const char *host, int port, int willBind,
			    const char **errorMsgPtr);
MODULE_SCOPE int	TclpThreadCreate(Tcl_ThreadId *idPtr,
			    Tcl_ThreadCreateProc *proc, void *clientData,
			    size_t stackSize, int flags);
MODULE_SCOPE size_t	TclpFindVariable(const char *name, size_t *lengthPtr);
MODULE_SCOPE void	TclpInitLibraryPath(char **valuePtr,
			    TCL_HASH_TYPE *lengthPtr, Tcl_Encoding *encodingPtr);
MODULE_SCOPE void	TclpInitLock(void);
MODULE_SCOPE void *TclpInitNotifier(void);
MODULE_SCOPE void	TclpInitPlatform(void);
MODULE_SCOPE void	TclpInitUnlock(void);
MODULE_SCOPE Tcl_Obj *	TclpObjListVolumes(void);
MODULE_SCOPE void	TclpGlobalLock(void);
MODULE_SCOPE void	TclpGlobalUnlock(void);
MODULE_SCOPE int	TclpMatchFiles(Tcl_Interp *interp, char *separators,
			    Tcl_DString *dirPtr, char *pattern, char *tail);
MODULE_SCOPE int	TclpObjNormalizePath(Tcl_Interp *interp,
			    Tcl_Obj *pathPtr, int nextCheckpoint);
MODULE_SCOPE void	TclpNativeJoinPath(Tcl_Obj *prefix, const char *joining);
MODULE_SCOPE Tcl_Obj *	TclpNativeSplitPath(Tcl_Obj *pathPtr, size_t *lenPtr);
MODULE_SCOPE Tcl_PathType TclpGetNativePathType(Tcl_Obj *pathPtr,
			    size_t *driveNameLengthPtr, Tcl_Obj **driveNameRef);
MODULE_SCOPE int	TclCrossFilesystemCopy(Tcl_Interp *interp,
			    Tcl_Obj *source, Tcl_Obj *target);
MODULE_SCOPE int	TclpMatchInDirectory(Tcl_Interp *interp,
			    Tcl_Obj *resultPtr, Tcl_Obj *pathPtr,
			    const char *pattern, Tcl_GlobTypeData *types);
MODULE_SCOPE void *TclpGetNativeCwd(void *clientData);
MODULE_SCOPE Tcl_FSDupInternalRepProc TclNativeDupInternalRep;
MODULE_SCOPE Tcl_Obj *	TclpObjLink(Tcl_Obj *pathPtr, Tcl_Obj *toPtr,
			    int linkType);
MODULE_SCOPE int	TclpObjChdir(Tcl_Obj *pathPtr);
MODULE_SCOPE Tcl_Channel TclpOpenTemporaryFile(Tcl_Obj *dirObj,
			    Tcl_Obj *basenameObj, Tcl_Obj *extensionObj,
			    Tcl_Obj *resultingNameObj);
MODULE_SCOPE void	TclPkgFileSeen(Tcl_Interp *interp,
			    const char *fileName);
MODULE_SCOPE void *	TclInitPkgFiles(Tcl_Interp *interp);
MODULE_SCOPE Tcl_Obj *	TclPathPart(Tcl_Interp *interp, Tcl_Obj *pathPtr,
			    Tcl_PathPart portion);
MODULE_SCOPE char *	TclpReadlink(const char *fileName,
			    Tcl_DString *linkPtr);
MODULE_SCOPE void	TclpSetVariables(Tcl_Interp *interp);
MODULE_SCOPE void *	TclThreadStorageKeyGet(Tcl_ThreadDataKey *keyPtr);
MODULE_SCOPE void	TclThreadStorageKeySet(Tcl_ThreadDataKey *keyPtr,
			    void *data);
MODULE_SCOPE TCL_NORETURN void TclpThreadExit(int status);
MODULE_SCOPE void	TclRememberCondition(Tcl_Condition *mutex);
MODULE_SCOPE void	TclRememberJoinableThread(Tcl_ThreadId id);
MODULE_SCOPE void	TclRememberMutex(Tcl_Mutex *mutex);
MODULE_SCOPE void	TclRemoveScriptLimitCallbacks(Tcl_Interp *interp);
MODULE_SCOPE int	TclReToGlob(Tcl_Interp *interp, const char *reStr,
			    size_t reStrLen, Tcl_DString *dsPtr, int *flagsPtr,
			    int *quantifiersFoundPtr);
MODULE_SCOPE size_t	TclScanElement(const char *string, ssize_t length,
			    char *flagPtr);
MODULE_SCOPE void	TclSetBgErrorHandler(Tcl_Interp *interp,
			    Tcl_Obj *cmdPrefix);
MODULE_SCOPE void	TclSetBignumInternalRep(Tcl_Obj *objPtr,
			    void *bignumValue);
MODULE_SCOPE int	TclSetBooleanFromAny(Tcl_Interp *interp,
			    Tcl_Obj *objPtr);
MODULE_SCOPE void	TclSetCmdNameObj(Tcl_Interp *interp, Tcl_Obj *objPtr,
			    Command *cmdPtr);
MODULE_SCOPE void	TclSetDuplicateObj(Tcl_Obj *dupPtr, Tcl_Obj *objPtr);
MODULE_SCOPE void	TclSetProcessGlobalValue(ProcessGlobalValue *pgvPtr,
			    Tcl_Obj *newValue, Tcl_Encoding encoding);
MODULE_SCOPE void	TclSignalExitThread(Tcl_ThreadId id, int result);
MODULE_SCOPE void	TclSpellFix(Tcl_Interp *interp,
			    Tcl_Obj *const *objv, size_t objc, size_t subIdx,
			    Tcl_Obj *bad, Tcl_Obj *fix);
MODULE_SCOPE void *	TclStackRealloc(Tcl_Interp *interp, void *ptr,
			    size_t numBytes);
typedef int (*memCmpFn_t)(const void*, const void*, size_t);
MODULE_SCOPE int	TclStringCmp(Tcl_Obj *value1Ptr, Tcl_Obj *value2Ptr,
			    int checkEq, int nocase, ssize_t reqlength);
MODULE_SCOPE int	TclStringCmpOpts(Tcl_Interp *interp, int objc,
			    Tcl_Obj *const objv[], int *nocase,
			    int *reqlength);
MODULE_SCOPE int	TclStringMatch(const char *str, size_t strLen,
			    const char *pattern, int ptnLen, int flags);
MODULE_SCOPE int	TclStringMatchObj(Tcl_Obj *stringObj,
			    Tcl_Obj *patternObj, int flags);
MODULE_SCOPE void	TclSubstCompile(Tcl_Interp *interp, const char *bytes,
			    size_t numBytes, int flags, size_t line,
			    struct CompileEnv *envPtr);
MODULE_SCOPE int	TclSubstOptions(Tcl_Interp *interp, size_t numOpts,
			    Tcl_Obj *const opts[], int *flagPtr);
MODULE_SCOPE void	TclSubstParse(Tcl_Interp *interp, const char *bytes,
			    size_t numBytes, int flags, Tcl_Parse *parsePtr,
			    Tcl_InterpState *statePtr);
MODULE_SCOPE int	TclSubstTokens(Tcl_Interp *interp, Tcl_Token *tokenPtr,
			    size_t count, int *tokensLeftPtr, size_t line,
			    int *clNextOuter, const char *outerScript);
MODULE_SCOPE size_t	TclTrim(const char *bytes, size_t numBytes,
			    const char *trim, size_t numTrim, size_t *trimRight);
MODULE_SCOPE size_t	TclTrimLeft(const char *bytes, size_t numBytes,
			    const char *trim, size_t numTrim);
MODULE_SCOPE size_t	TclTrimRight(const char *bytes, size_t numBytes,
			    const char *trim, size_t numTrim);
MODULE_SCOPE const char*TclGetCommandTypeName(Tcl_Command command);
MODULE_SCOPE void	TclRegisterCommandTypeName(
			    Tcl_ObjCmdProc *implementationProc,
			    const char *nameStr);
MODULE_SCOPE int	TclUtfCmp(const char *cs, const char *ct);
MODULE_SCOPE int	TclUtfCasecmp(const char *cs, const char *ct);
MODULE_SCOPE size_t	TclUtfCount(int ch);
#if TCL_UTF_MAX > 3
#   define TclUtfToUCS4 Tcl_UtfToUniChar
#   define TclUniCharToUCS4(src, ptr) (*ptr = *(src),1)
#   define TclUCS4Prev(src, ptr) (((src) > (ptr)) ? ((src) - 1) : (src))
#else
    MODULE_SCOPE int	TclUtfToUCS4(const char *, int *);
    MODULE_SCOPE int	TclUniCharToUCS4(const Tcl_UniChar *, int *);
    MODULE_SCOPE const Tcl_UniChar *TclUCS4Prev(const Tcl_UniChar *, const Tcl_UniChar *);
#endif
MODULE_SCOPE Tcl_Obj *	TclpNativeToNormalized(void *clientData);
MODULE_SCOPE Tcl_Obj *	TclpFilesystemPathType(Tcl_Obj *pathPtr);
MODULE_SCOPE int	TclpDlopen(Tcl_Interp *interp, Tcl_Obj *pathPtr,
			    Tcl_LoadHandle *loadHandle,
			    Tcl_FSUnloadFileProc **unloadProcPtr, int flags);
MODULE_SCOPE int	TclpUtime(Tcl_Obj *pathPtr, struct utimbuf *tval);
#ifdef TCL_LOAD_FROM_MEMORY
MODULE_SCOPE void *	TclpLoadMemoryGetBuffer(Tcl_Interp *interp, int size);
MODULE_SCOPE int	TclpLoadMemory(Tcl_Interp *interp, void *buffer,
			    int size, int codeSize, Tcl_LoadHandle *loadHandle,
			    Tcl_FSUnloadFileProc **unloadProcPtr, int flags);
#endif
MODULE_SCOPE void	TclInitThreadStorage(void);
MODULE_SCOPE void	TclFinalizeThreadDataThread(void);
MODULE_SCOPE void	TclFinalizeThreadStorage(void);

#ifdef TCL_WIDE_CLICKS
MODULE_SCOPE long long TclpGetWideClicks(void);
MODULE_SCOPE double	TclpWideClicksToNanoseconds(long long clicks);
MODULE_SCOPE double	TclpWideClickInMicrosec(void);
#else
#   ifdef _WIN32
#	define TCL_WIDE_CLICKS 1
MODULE_SCOPE long long TclpGetWideClicks(void);
MODULE_SCOPE double	TclpWideClickInMicrosec(void);
#	define		TclpWideClicksToNanoseconds(clicks) \
				((double)(clicks) * TclpWideClickInMicrosec() * 1000)
#   endif
#endif
MODULE_SCOPE long long TclpGetMicroseconds(void);

MODULE_SCOPE int	TclZlibInit(Tcl_Interp *interp);
MODULE_SCOPE void *	TclpThreadCreateKey(void);
MODULE_SCOPE void	TclpThreadDeleteKey(void *keyPtr);
MODULE_SCOPE void	TclpThreadSetGlobalTSD(void *tsdKeyPtr, void *ptr);
MODULE_SCOPE void *	TclpThreadGetGlobalTSD(void *tsdKeyPtr);
MODULE_SCOPE void	TclErrorStackResetIf(Tcl_Interp *interp,
			    const char *msg, size_t length);
/* Tip 430 */
MODULE_SCOPE int    TclZipfs_Init(Tcl_Interp *interp);


/*
 * Many parsing tasks need a common definition of whitespace.
 * Use this routine and macro to achieve that and place
 * optimization (fragile on changes) in one place.
 */

MODULE_SCOPE int	TclIsSpaceProc(int byte);
#	define TclIsSpaceProcM(byte) \
		(((byte) > 0x20) ? 0 : TclIsSpaceProc(byte))

/*
 *----------------------------------------------------------------
 * Command procedures in the generic core:
 *----------------------------------------------------------------
 */

MODULE_SCOPE int	Tcl_AfterObjCmd(void *clientData,
			    Tcl_Interp *interp, int objc,
			    Tcl_Obj *const objv[]);
MODULE_SCOPE int	Tcl_AppendObjCmd(void *clientData,
			    Tcl_Interp *interp, int objc,
			    Tcl_Obj *const objv[]);
MODULE_SCOPE int	Tcl_ApplyObjCmd(void *clientData,
			    Tcl_Interp *interp, int objc,
			    Tcl_Obj *const objv[]);
MODULE_SCOPE Tcl_Command TclInitArrayCmd(Tcl_Interp *interp);
MODULE_SCOPE Tcl_Command TclInitBinaryCmd(Tcl_Interp *interp);
MODULE_SCOPE int	Tcl_BreakObjCmd(void *clientData,
			    Tcl_Interp *interp, int objc,
			    Tcl_Obj *const objv[]);
MODULE_SCOPE int	Tcl_CatchObjCmd(void *clientData,
			    Tcl_Interp *interp, int objc,
			    Tcl_Obj *const objv[]);
MODULE_SCOPE int	Tcl_CdObjCmd(void *clientData,
			    Tcl_Interp *interp, int objc,
			    Tcl_Obj *const objv[]);
MODULE_SCOPE Tcl_Command TclInitChanCmd(Tcl_Interp *interp);
MODULE_SCOPE int	TclChanCreateObjCmd(void *clientData,
			    Tcl_Interp *interp, int objc,
			    Tcl_Obj *const objv[]);
MODULE_SCOPE int	TclChanPostEventObjCmd(void *clientData,
			    Tcl_Interp *interp, int objc,
			    Tcl_Obj *const objv[]);
MODULE_SCOPE int	TclChanPopObjCmd(void *clientData,
			    Tcl_Interp *interp, int objc, Tcl_Obj *const objv[]);
MODULE_SCOPE int	TclChanPushObjCmd(void *clientData,
			    Tcl_Interp *interp, int objc, Tcl_Obj *const objv[]);
MODULE_SCOPE void	TclClockInit(Tcl_Interp *interp);
MODULE_SCOPE int	TclClockOldscanObjCmd(
			    void *clientData, Tcl_Interp *interp,
			    int objc, Tcl_Obj *const objv[]);
MODULE_SCOPE int	Tcl_CloseObjCmd(void *clientData,
			    Tcl_Interp *interp, int objc,
			    Tcl_Obj *const objv[]);
MODULE_SCOPE int	Tcl_ConcatObjCmd(void *clientData,
			    Tcl_Interp *interp, int objc,
			    Tcl_Obj *const objv[]);
MODULE_SCOPE int	Tcl_ContinueObjCmd(void *clientData,
			    Tcl_Interp *interp, int objc,
			    Tcl_Obj *const objv[]);
MODULE_SCOPE Tcl_TimerToken TclCreateAbsoluteTimerHandler(
			    Tcl_Time *timePtr, Tcl_TimerProc *proc,
			    void *clientData);
MODULE_SCOPE int	TclDefaultBgErrorHandlerObjCmd(
			    void *clientData, Tcl_Interp *interp,
			    int objc, Tcl_Obj *const objv[]);
MODULE_SCOPE Tcl_Command TclInitDictCmd(Tcl_Interp *interp);
MODULE_SCOPE int	TclDictWithFinish(Tcl_Interp *interp, Var *varPtr,
			    Var *arrayPtr, Tcl_Obj *part1Ptr,
			    Tcl_Obj *part2Ptr, int index, int pathc,
			    Tcl_Obj *const pathv[], Tcl_Obj *keysPtr);
MODULE_SCOPE Tcl_Obj *	TclDictWithInit(Tcl_Interp *interp, Tcl_Obj *dictPtr,
			    size_t pathc, Tcl_Obj *const pathv[]);
MODULE_SCOPE int	Tcl_DisassembleObjCmd(void *clientData,
			    Tcl_Interp *interp, int objc,
			    Tcl_Obj *const objv[]);

/* Assemble command function */
MODULE_SCOPE int	Tcl_AssembleObjCmd(void *clientData,
			    Tcl_Interp *interp, int objc,
			    Tcl_Obj *const objv[]);
MODULE_SCOPE int	TclNRAssembleObjCmd(void *clientData,
			    Tcl_Interp *interp, int objc,
			    Tcl_Obj *const objv[]);
MODULE_SCOPE Tcl_Command TclInitEncodingCmd(Tcl_Interp *interp);
MODULE_SCOPE int	Tcl_EofObjCmd(void *clientData,
			    Tcl_Interp *interp, int objc,
			    Tcl_Obj *const objv[]);
MODULE_SCOPE int	Tcl_ErrorObjCmd(void *clientData,
			    Tcl_Interp *interp, int objc,
			    Tcl_Obj *const objv[]);
MODULE_SCOPE int	Tcl_EvalObjCmd(void *clientData,
			    Tcl_Interp *interp, int objc,
			    Tcl_Obj *const objv[]);
MODULE_SCOPE int	Tcl_ExecObjCmd(void *clientData,
			    Tcl_Interp *interp, int objc,
			    Tcl_Obj *const objv[]);
MODULE_SCOPE int	Tcl_ExitObjCmd(void *clientData,
			    Tcl_Interp *interp, int objc,
			    Tcl_Obj *const objv[]);
MODULE_SCOPE int	Tcl_ExprObjCmd(void *clientData,
			    Tcl_Interp *interp, int objc,
			    Tcl_Obj *const objv[]);
MODULE_SCOPE int	Tcl_FblockedObjCmd(void *clientData,
			    Tcl_Interp *interp, int objc,
			    Tcl_Obj *const objv[]);
MODULE_SCOPE int	Tcl_FconfigureObjCmd(
			    void *clientData, Tcl_Interp *interp,
			    int objc, Tcl_Obj *const objv[]);
MODULE_SCOPE int	Tcl_FcopyObjCmd(void *dummy,
			    Tcl_Interp *interp, int objc,
			    Tcl_Obj *const objv[]);
MODULE_SCOPE Tcl_Command TclInitFileCmd(Tcl_Interp *interp);
MODULE_SCOPE int	Tcl_FileEventObjCmd(void *clientData,
			    Tcl_Interp *interp, int objc,
			    Tcl_Obj *const objv[]);
MODULE_SCOPE int	Tcl_FlushObjCmd(void *clientData,
			    Tcl_Interp *interp, int objc,
			    Tcl_Obj *const objv[]);
MODULE_SCOPE int	Tcl_ForObjCmd(void *clientData,
			    Tcl_Interp *interp, int objc,
			    Tcl_Obj *const objv[]);
MODULE_SCOPE int	Tcl_ForeachObjCmd(void *clientData,
			    Tcl_Interp *interp, int objc,
			    Tcl_Obj *const objv[]);
MODULE_SCOPE int	Tcl_FormatObjCmd(void *dummy,
			    Tcl_Interp *interp, int objc,
			    Tcl_Obj *const objv[]);
MODULE_SCOPE int	Tcl_GetsObjCmd(void *clientData,
			    Tcl_Interp *interp, int objc,
			    Tcl_Obj *const objv[]);
MODULE_SCOPE int	Tcl_GlobalObjCmd(void *clientData,
			    Tcl_Interp *interp, int objc,
			    Tcl_Obj *const objv[]);
MODULE_SCOPE int	Tcl_GlobObjCmd(void *clientData,
			    Tcl_Interp *interp, int objc,
			    Tcl_Obj *const objv[]);
MODULE_SCOPE int	Tcl_IfObjCmd(void *clientData,
			    Tcl_Interp *interp, int objc,
			    Tcl_Obj *const objv[]);
MODULE_SCOPE int	Tcl_IncrObjCmd(void *clientData,
			    Tcl_Interp *interp, int objc,
			    Tcl_Obj *const objv[]);
MODULE_SCOPE Tcl_Command TclInitInfoCmd(Tcl_Interp *interp);
MODULE_SCOPE int	Tcl_InterpObjCmd(void *clientData,
			    Tcl_Interp *interp, int argc,
			    Tcl_Obj *const objv[]);
MODULE_SCOPE int	Tcl_JoinObjCmd(void *clientData,
			    Tcl_Interp *interp, int objc,
			    Tcl_Obj *const objv[]);
MODULE_SCOPE int	Tcl_LappendObjCmd(void *clientData,
			    Tcl_Interp *interp, int objc,
			    Tcl_Obj *const objv[]);
MODULE_SCOPE int	Tcl_LassignObjCmd(void *clientData,
			    Tcl_Interp *interp, int objc,
			    Tcl_Obj *const objv[]);
MODULE_SCOPE int	Tcl_LindexObjCmd(void *clientData,
			    Tcl_Interp *interp, int objc,
			    Tcl_Obj *const objv[]);
MODULE_SCOPE int	Tcl_LinsertObjCmd(void *clientData,
			    Tcl_Interp *interp, int objc,
			    Tcl_Obj *const objv[]);
MODULE_SCOPE int	Tcl_LlengthObjCmd(void *clientData,
			    Tcl_Interp *interp, int objc,
			    Tcl_Obj *const objv[]);
MODULE_SCOPE int	Tcl_ListObjCmd(void *clientData,
			    Tcl_Interp *interp, int objc,
			    Tcl_Obj *const objv[]);
MODULE_SCOPE int	Tcl_LmapObjCmd(void *clientData,
			    Tcl_Interp *interp, int objc,
			    Tcl_Obj *const objv[]);
MODULE_SCOPE int	Tcl_LoadObjCmd(void *clientData,
			    Tcl_Interp *interp, int objc,
			    Tcl_Obj *const objv[]);
MODULE_SCOPE int	Tcl_LpopObjCmd(void *clientData,
			    Tcl_Interp *interp, int objc,
			    Tcl_Obj *const objv[]);
MODULE_SCOPE int	Tcl_LrangeObjCmd(void *clientData,
			    Tcl_Interp *interp, int objc,
			    Tcl_Obj *const objv[]);
MODULE_SCOPE int	Tcl_LremoveObjCmd(void *clientData,
			    Tcl_Interp *interp, int objc,
			    Tcl_Obj *const objv[]);
MODULE_SCOPE int	Tcl_LrepeatObjCmd(void *clientData,
			    Tcl_Interp *interp, int objc,
			    Tcl_Obj *const objv[]);
MODULE_SCOPE int	Tcl_LreplaceObjCmd(void *clientData,
			    Tcl_Interp *interp, int objc,
			    Tcl_Obj *const objv[]);
MODULE_SCOPE int	Tcl_LreverseObjCmd(void *clientData,
			    Tcl_Interp *interp, int objc,
			    Tcl_Obj *const objv[]);
MODULE_SCOPE int	Tcl_LsearchObjCmd(void *clientData,
			    Tcl_Interp *interp, int objc,
			    Tcl_Obj *const objv[]);
MODULE_SCOPE int	Tcl_LsetObjCmd(void *clientData,
			    Tcl_Interp *interp, int objc,
			    Tcl_Obj *const objv[]);
MODULE_SCOPE int	Tcl_LsortObjCmd(void *clientData,
			    Tcl_Interp *interp, int objc,
			    Tcl_Obj *const objv[]);
MODULE_SCOPE Tcl_Command TclInitNamespaceCmd(Tcl_Interp *interp);
MODULE_SCOPE int	TclNamespaceEnsembleCmd(void *dummy,
			    Tcl_Interp *interp, int objc,
			    Tcl_Obj *const objv[]);
MODULE_SCOPE int	Tcl_OpenObjCmd(void *clientData,
			    Tcl_Interp *interp, int objc,
			    Tcl_Obj *const objv[]);
MODULE_SCOPE int	Tcl_PackageObjCmd(void *clientData,
			    Tcl_Interp *interp, int objc,
			    Tcl_Obj *const objv[]);
MODULE_SCOPE int	Tcl_PidObjCmd(void *clientData,
			    Tcl_Interp *interp, int objc,
			    Tcl_Obj *const objv[]);
MODULE_SCOPE Tcl_Command TclInitPrefixCmd(Tcl_Interp *interp);
MODULE_SCOPE int	Tcl_PutsObjCmd(void *clientData,
			    Tcl_Interp *interp, int objc,
			    Tcl_Obj *const objv[]);
MODULE_SCOPE int	Tcl_PwdObjCmd(void *clientData,
			    Tcl_Interp *interp, int objc,
			    Tcl_Obj *const objv[]);
MODULE_SCOPE int	Tcl_ReadObjCmd(void *clientData,
			    Tcl_Interp *interp, int objc,
			    Tcl_Obj *const objv[]);
MODULE_SCOPE int	Tcl_RegexpObjCmd(void *clientData,
			    Tcl_Interp *interp, int objc,
			    Tcl_Obj *const objv[]);
MODULE_SCOPE int	Tcl_RegsubObjCmd(void *clientData,
			    Tcl_Interp *interp, int objc,
			    Tcl_Obj *const objv[]);
MODULE_SCOPE int	Tcl_RenameObjCmd(void *clientData,
			    Tcl_Interp *interp, int objc,
			    Tcl_Obj *const objv[]);
MODULE_SCOPE int	Tcl_RepresentationCmd(void *clientData,
			    Tcl_Interp *interp, int objc,
			    Tcl_Obj *const objv[]);
MODULE_SCOPE int	Tcl_ReturnObjCmd(void *clientData,
			    Tcl_Interp *interp, int objc,
			    Tcl_Obj *const objv[]);
MODULE_SCOPE int	Tcl_ScanObjCmd(void *clientData,
			    Tcl_Interp *interp, int objc,
			    Tcl_Obj *const objv[]);
MODULE_SCOPE int	Tcl_SeekObjCmd(void *clientData,
			    Tcl_Interp *interp, int objc,
			    Tcl_Obj *const objv[]);
MODULE_SCOPE int	Tcl_SetObjCmd(void *clientData,
			    Tcl_Interp *interp, int objc,
			    Tcl_Obj *const objv[]);
MODULE_SCOPE int	Tcl_SplitObjCmd(void *clientData,
			    Tcl_Interp *interp, int objc,
			    Tcl_Obj *const objv[]);
MODULE_SCOPE int	Tcl_SocketObjCmd(void *clientData,
			    Tcl_Interp *interp, int objc,
			    Tcl_Obj *const objv[]);
MODULE_SCOPE int	Tcl_SourceObjCmd(void *clientData,
			    Tcl_Interp *interp, int objc,
			    Tcl_Obj *const objv[]);
MODULE_SCOPE Tcl_Command TclInitStringCmd(Tcl_Interp *interp);
MODULE_SCOPE int	Tcl_SubstObjCmd(void *clientData,
			    Tcl_Interp *interp, int objc,
			    Tcl_Obj *const objv[]);
MODULE_SCOPE int	Tcl_SwitchObjCmd(void *clientData,
			    Tcl_Interp *interp, int objc,
			    Tcl_Obj *const objv[]);
MODULE_SCOPE int	Tcl_TellObjCmd(void *clientData,
			    Tcl_Interp *interp, int objc,
			    Tcl_Obj *const objv[]);
MODULE_SCOPE int	Tcl_ThrowObjCmd(void *dummy, Tcl_Interp *interp,
			    int objc, Tcl_Obj *const objv[]);
MODULE_SCOPE int	Tcl_TimeObjCmd(void *clientData,
			    Tcl_Interp *interp, int objc,
			    Tcl_Obj *const objv[]);
MODULE_SCOPE int	Tcl_TimeRateObjCmd(void *clientData,
			    Tcl_Interp *interp, int objc,
			    Tcl_Obj *const objv[]);
MODULE_SCOPE int	Tcl_TraceObjCmd(void *clientData,
			    Tcl_Interp *interp, int objc,
			    Tcl_Obj *const objv[]);
MODULE_SCOPE int	Tcl_TryObjCmd(void *clientData,
			    Tcl_Interp *interp, int objc,
			    Tcl_Obj *const objv[]);
MODULE_SCOPE int	Tcl_UnloadObjCmd(void *clientData,
			    Tcl_Interp *interp, int objc,
			    Tcl_Obj *const objv[]);
MODULE_SCOPE int	Tcl_UnsetObjCmd(void *clientData,
			    Tcl_Interp *interp, int objc,
			    Tcl_Obj *const objv[]);
MODULE_SCOPE int	Tcl_UpdateObjCmd(void *clientData,
			    Tcl_Interp *interp, int objc,
			    Tcl_Obj *const objv[]);
MODULE_SCOPE int	Tcl_UplevelObjCmd(void *clientData,
			    Tcl_Interp *interp, int objc,
			    Tcl_Obj *const objv[]);
MODULE_SCOPE int	Tcl_UpvarObjCmd(void *clientData,
			    Tcl_Interp *interp, int objc,
			    Tcl_Obj *const objv[]);
MODULE_SCOPE int	Tcl_VariableObjCmd(void *clientData,
			    Tcl_Interp *interp, int objc,
			    Tcl_Obj *const objv[]);
MODULE_SCOPE int	Tcl_VwaitObjCmd(void *clientData,
			    Tcl_Interp *interp, int objc,
			    Tcl_Obj *const objv[]);
MODULE_SCOPE int	Tcl_WhileObjCmd(void *clientData,
			    Tcl_Interp *interp, int objc,
			    Tcl_Obj *const objv[]);

/*
 *----------------------------------------------------------------
 * Compilation procedures for commands in the generic core:
 *----------------------------------------------------------------
 */

MODULE_SCOPE int	TclCompileAppendCmd(Tcl_Interp *interp,
			    Tcl_Parse *parsePtr, Command *cmdPtr,
			    struct CompileEnv *envPtr);
MODULE_SCOPE int	TclCompileArrayExistsCmd(Tcl_Interp *interp,
			    Tcl_Parse *parsePtr, Command *cmdPtr,
			    struct CompileEnv *envPtr);
MODULE_SCOPE int	TclCompileArraySetCmd(Tcl_Interp *interp,
			    Tcl_Parse *parsePtr, Command *cmdPtr,
			    struct CompileEnv *envPtr);
MODULE_SCOPE int	TclCompileArrayUnsetCmd(Tcl_Interp *interp,
			    Tcl_Parse *parsePtr, Command *cmdPtr,
			    struct CompileEnv *envPtr);
MODULE_SCOPE int	TclCompileBreakCmd(Tcl_Interp *interp,
			    Tcl_Parse *parsePtr, Command *cmdPtr,
			    struct CompileEnv *envPtr);
MODULE_SCOPE int	TclCompileCatchCmd(Tcl_Interp *interp,
			    Tcl_Parse *parsePtr, Command *cmdPtr,
			    struct CompileEnv *envPtr);
MODULE_SCOPE int	TclCompileClockClicksCmd(Tcl_Interp *interp,
			    Tcl_Parse *parsePtr, Command *cmdPtr,
			    struct CompileEnv *envPtr);
MODULE_SCOPE int	TclCompileClockReadingCmd(Tcl_Interp *interp,
			    Tcl_Parse *parsePtr, Command *cmdPtr,
			    struct CompileEnv *envPtr);
MODULE_SCOPE int	TclCompileConcatCmd(Tcl_Interp *interp,
			    Tcl_Parse *parsePtr, Command *cmdPtr,
			    struct CompileEnv *envPtr);
MODULE_SCOPE int	TclCompileContinueCmd(Tcl_Interp *interp,
			    Tcl_Parse *parsePtr, Command *cmdPtr,
			    struct CompileEnv *envPtr);
MODULE_SCOPE int	TclCompileDictAppendCmd(Tcl_Interp *interp,
			    Tcl_Parse *parsePtr, Command *cmdPtr,
			    struct CompileEnv *envPtr);
MODULE_SCOPE int	TclCompileDictCreateCmd(Tcl_Interp *interp,
			    Tcl_Parse *parsePtr, Command *cmdPtr,
			    struct CompileEnv *envPtr);
MODULE_SCOPE int	TclCompileDictExistsCmd(Tcl_Interp *interp,
			    Tcl_Parse *parsePtr, Command *cmdPtr,
			    struct CompileEnv *envPtr);
MODULE_SCOPE int	TclCompileDictForCmd(Tcl_Interp *interp,
			    Tcl_Parse *parsePtr, Command *cmdPtr,
			    struct CompileEnv *envPtr);
MODULE_SCOPE int	TclCompileDictGetCmd(Tcl_Interp *interp,
			    Tcl_Parse *parsePtr, Command *cmdPtr,
			    struct CompileEnv *envPtr);
MODULE_SCOPE int	TclCompileDictGetWithDefaultCmd(Tcl_Interp *interp,
			    Tcl_Parse *parsePtr, Command *cmdPtr,
			    struct CompileEnv *envPtr);
MODULE_SCOPE int	TclCompileDictIncrCmd(Tcl_Interp *interp,
			    Tcl_Parse *parsePtr, Command *cmdPtr,
			    struct CompileEnv *envPtr);
MODULE_SCOPE int	TclCompileDictLappendCmd(Tcl_Interp *interp,
			    Tcl_Parse *parsePtr, Command *cmdPtr,
			    struct CompileEnv *envPtr);
MODULE_SCOPE int	TclCompileDictMapCmd(Tcl_Interp *interp,
			    Tcl_Parse *parsePtr, Command *cmdPtr,
			    struct CompileEnv *envPtr);
MODULE_SCOPE int	TclCompileDictMergeCmd(Tcl_Interp *interp,
			    Tcl_Parse *parsePtr, Command *cmdPtr,
			    struct CompileEnv *envPtr);
MODULE_SCOPE int	TclCompileDictSetCmd(Tcl_Interp *interp,
			    Tcl_Parse *parsePtr, Command *cmdPtr,
			    struct CompileEnv *envPtr);
MODULE_SCOPE int	TclCompileDictUnsetCmd(Tcl_Interp *interp,
			    Tcl_Parse *parsePtr, Command *cmdPtr,
			    struct CompileEnv *envPtr);
MODULE_SCOPE int	TclCompileDictUpdateCmd(Tcl_Interp *interp,
			    Tcl_Parse *parsePtr, Command *cmdPtr,
			    struct CompileEnv *envPtr);
MODULE_SCOPE int	TclCompileDictWithCmd(Tcl_Interp *interp,
			    Tcl_Parse *parsePtr, Command *cmdPtr,
			    struct CompileEnv *envPtr);
MODULE_SCOPE int	TclCompileEnsemble(Tcl_Interp *interp,
			    Tcl_Parse *parsePtr, Command *cmdPtr,
			    struct CompileEnv *envPtr);
MODULE_SCOPE int	TclCompileErrorCmd(Tcl_Interp *interp,
			    Tcl_Parse *parsePtr, Command *cmdPtr,
			    struct CompileEnv *envPtr);
MODULE_SCOPE int	TclCompileExprCmd(Tcl_Interp *interp,
			    Tcl_Parse *parsePtr, Command *cmdPtr,
			    struct CompileEnv *envPtr);
MODULE_SCOPE int	TclCompileForCmd(Tcl_Interp *interp,
			    Tcl_Parse *parsePtr, Command *cmdPtr,
			    struct CompileEnv *envPtr);
MODULE_SCOPE int	TclCompileForeachCmd(Tcl_Interp *interp,
			    Tcl_Parse *parsePtr, Command *cmdPtr,
			    struct CompileEnv *envPtr);
MODULE_SCOPE int	TclCompileFormatCmd(Tcl_Interp *interp,
			    Tcl_Parse *parsePtr, Command *cmdPtr,
			    struct CompileEnv *envPtr);
MODULE_SCOPE int	TclCompileGlobalCmd(Tcl_Interp *interp,
			    Tcl_Parse *parsePtr, Command *cmdPtr,
			    struct CompileEnv *envPtr);
MODULE_SCOPE int	TclCompileIfCmd(Tcl_Interp *interp,
			    Tcl_Parse *parsePtr, Command *cmdPtr,
			    struct CompileEnv *envPtr);
MODULE_SCOPE int	TclCompileInfoCommandsCmd(Tcl_Interp *interp,
			    Tcl_Parse *parsePtr, Command *cmdPtr,
			    struct CompileEnv *envPtr);
MODULE_SCOPE int	TclCompileInfoCoroutineCmd(Tcl_Interp *interp,
			    Tcl_Parse *parsePtr, Command *cmdPtr,
			    struct CompileEnv *envPtr);
MODULE_SCOPE int	TclCompileInfoExistsCmd(Tcl_Interp *interp,
			    Tcl_Parse *parsePtr, Command *cmdPtr,
			    struct CompileEnv *envPtr);
MODULE_SCOPE int	TclCompileInfoLevelCmd(Tcl_Interp *interp,
			    Tcl_Parse *parsePtr, Command *cmdPtr,
			    struct CompileEnv *envPtr);
MODULE_SCOPE int	TclCompileInfoObjectClassCmd(Tcl_Interp *interp,
			    Tcl_Parse *parsePtr, Command *cmdPtr,
			    struct CompileEnv *envPtr);
MODULE_SCOPE int	TclCompileInfoObjectIsACmd(Tcl_Interp *interp,
			    Tcl_Parse *parsePtr, Command *cmdPtr,
			    struct CompileEnv *envPtr);
MODULE_SCOPE int	TclCompileInfoObjectNamespaceCmd(Tcl_Interp *interp,
			    Tcl_Parse *parsePtr, Command *cmdPtr,
			    struct CompileEnv *envPtr);
MODULE_SCOPE int	TclCompileIncrCmd(Tcl_Interp *interp,
			    Tcl_Parse *parsePtr, Command *cmdPtr,
			    struct CompileEnv *envPtr);
MODULE_SCOPE int	TclCompileLappendCmd(Tcl_Interp *interp,
			    Tcl_Parse *parsePtr, Command *cmdPtr,
			    struct CompileEnv *envPtr);
MODULE_SCOPE int	TclCompileLassignCmd(Tcl_Interp *interp,
			    Tcl_Parse *parsePtr, Command *cmdPtr,
			    struct CompileEnv *envPtr);
MODULE_SCOPE int	TclCompileLindexCmd(Tcl_Interp *interp,
			    Tcl_Parse *parsePtr, Command *cmdPtr,
			    struct CompileEnv *envPtr);
MODULE_SCOPE int	TclCompileLinsertCmd(Tcl_Interp *interp,
			    Tcl_Parse *parsePtr, Command *cmdPtr,
			    struct CompileEnv *envPtr);
MODULE_SCOPE int	TclCompileListCmd(Tcl_Interp *interp,
			    Tcl_Parse *parsePtr, Command *cmdPtr,
			    struct CompileEnv *envPtr);
MODULE_SCOPE int	TclCompileLlengthCmd(Tcl_Interp *interp,
			    Tcl_Parse *parsePtr, Command *cmdPtr,
			    struct CompileEnv *envPtr);
MODULE_SCOPE int	TclCompileLmapCmd(Tcl_Interp *interp,
			    Tcl_Parse *parsePtr, Command *cmdPtr,
			    struct CompileEnv *envPtr);
MODULE_SCOPE int	TclCompileLrangeCmd(Tcl_Interp *interp,
			    Tcl_Parse *parsePtr, Command *cmdPtr,
			    struct CompileEnv *envPtr);
MODULE_SCOPE int	TclCompileLreplaceCmd(Tcl_Interp *interp,
			    Tcl_Parse *parsePtr, Command *cmdPtr,
			    struct CompileEnv *envPtr);
MODULE_SCOPE int	TclCompileLsetCmd(Tcl_Interp *interp,
			    Tcl_Parse *parsePtr, Command *cmdPtr,
			    struct CompileEnv *envPtr);
MODULE_SCOPE int	TclCompileNamespaceCodeCmd(Tcl_Interp *interp,
			    Tcl_Parse *parsePtr, Command *cmdPtr,
			    struct CompileEnv *envPtr);
MODULE_SCOPE int	TclCompileNamespaceCurrentCmd(Tcl_Interp *interp,
			    Tcl_Parse *parsePtr, Command *cmdPtr,
			    struct CompileEnv *envPtr);
MODULE_SCOPE int	TclCompileNamespaceOriginCmd(Tcl_Interp *interp,
			    Tcl_Parse *parsePtr, Command *cmdPtr,
			    struct CompileEnv *envPtr);
MODULE_SCOPE int	TclCompileNamespaceQualifiersCmd(Tcl_Interp *interp,
			    Tcl_Parse *parsePtr, Command *cmdPtr,
			    struct CompileEnv *envPtr);
MODULE_SCOPE int	TclCompileNamespaceTailCmd(Tcl_Interp *interp,
			    Tcl_Parse *parsePtr, Command *cmdPtr,
			    struct CompileEnv *envPtr);
MODULE_SCOPE int	TclCompileNamespaceUpvarCmd(Tcl_Interp *interp,
			    Tcl_Parse *parsePtr, Command *cmdPtr,
			    struct CompileEnv *envPtr);
MODULE_SCOPE int	TclCompileNamespaceWhichCmd(Tcl_Interp *interp,
			    Tcl_Parse *parsePtr, Command *cmdPtr,
			    struct CompileEnv *envPtr);
MODULE_SCOPE int	TclCompileNoOp(Tcl_Interp *interp,
			    Tcl_Parse *parsePtr, Command *cmdPtr,
			    struct CompileEnv *envPtr);
MODULE_SCOPE int	TclCompileObjectNextCmd(Tcl_Interp *interp,
			    Tcl_Parse *parsePtr, Command *cmdPtr,
			    struct CompileEnv *envPtr);
MODULE_SCOPE int	TclCompileObjectNextToCmd(Tcl_Interp *interp,
			    Tcl_Parse *parsePtr, Command *cmdPtr,
			    struct CompileEnv *envPtr);
MODULE_SCOPE int	TclCompileObjectSelfCmd(Tcl_Interp *interp,
			    Tcl_Parse *parsePtr, Command *cmdPtr,
			    struct CompileEnv *envPtr);
MODULE_SCOPE int	TclCompileRegexpCmd(Tcl_Interp *interp,
			    Tcl_Parse *parsePtr, Command *cmdPtr,
			    struct CompileEnv *envPtr);
MODULE_SCOPE int	TclCompileRegsubCmd(Tcl_Interp *interp,
			    Tcl_Parse *parsePtr, Command *cmdPtr,
			    struct CompileEnv *envPtr);
MODULE_SCOPE int	TclCompileReturnCmd(Tcl_Interp *interp,
			    Tcl_Parse *parsePtr, Command *cmdPtr,
			    struct CompileEnv *envPtr);
MODULE_SCOPE int	TclCompileSetCmd(Tcl_Interp *interp,
			    Tcl_Parse *parsePtr, Command *cmdPtr,
			    struct CompileEnv *envPtr);
MODULE_SCOPE int	TclCompileStringCatCmd(Tcl_Interp *interp,
			    Tcl_Parse *parsePtr, Command *cmdPtr,
			    struct CompileEnv *envPtr);
MODULE_SCOPE int	TclCompileStringCmpCmd(Tcl_Interp *interp,
			    Tcl_Parse *parsePtr, Command *cmdPtr,
			    struct CompileEnv *envPtr);
MODULE_SCOPE int	TclCompileStringEqualCmd(Tcl_Interp *interp,
			    Tcl_Parse *parsePtr, Command *cmdPtr,
			    struct CompileEnv *envPtr);
MODULE_SCOPE int	TclCompileStringFirstCmd(Tcl_Interp *interp,
			    Tcl_Parse *parsePtr, Command *cmdPtr,
			    struct CompileEnv *envPtr);
MODULE_SCOPE int	TclCompileStringIndexCmd(Tcl_Interp *interp,
			    Tcl_Parse *parsePtr, Command *cmdPtr,
			    struct CompileEnv *envPtr);
MODULE_SCOPE int	TclCompileStringInsertCmd(Tcl_Interp *interp,
			    Tcl_Parse *parsePtr, Command *cmdPtr,
			    struct CompileEnv *envPtr);
MODULE_SCOPE int	TclCompileStringIsCmd(Tcl_Interp *interp,
			    Tcl_Parse *parsePtr, Command *cmdPtr,
			    struct CompileEnv *envPtr);
MODULE_SCOPE int	TclCompileStringLastCmd(Tcl_Interp *interp,
			    Tcl_Parse *parsePtr, Command *cmdPtr,
			    struct CompileEnv *envPtr);
MODULE_SCOPE int	TclCompileStringLenCmd(Tcl_Interp *interp,
			    Tcl_Parse *parsePtr, Command *cmdPtr,
			    struct CompileEnv *envPtr);
MODULE_SCOPE int	TclCompileStringMapCmd(Tcl_Interp *interp,
			    Tcl_Parse *parsePtr, Command *cmdPtr,
			    struct CompileEnv *envPtr);
MODULE_SCOPE int	TclCompileStringMatchCmd(Tcl_Interp *interp,
			    Tcl_Parse *parsePtr, Command *cmdPtr,
			    struct CompileEnv *envPtr);
MODULE_SCOPE int	TclCompileStringRangeCmd(Tcl_Interp *interp,
			    Tcl_Parse *parsePtr, Command *cmdPtr,
			    struct CompileEnv *envPtr);
MODULE_SCOPE int	TclCompileStringReplaceCmd(Tcl_Interp *interp,
			    Tcl_Parse *parsePtr, Command *cmdPtr,
			    struct CompileEnv *envPtr);
MODULE_SCOPE int	TclCompileStringToLowerCmd(Tcl_Interp *interp,
			    Tcl_Parse *parsePtr, Command *cmdPtr,
			    struct CompileEnv *envPtr);
MODULE_SCOPE int	TclCompileStringToTitleCmd(Tcl_Interp *interp,
			    Tcl_Parse *parsePtr, Command *cmdPtr,
			    struct CompileEnv *envPtr);
MODULE_SCOPE int	TclCompileStringToUpperCmd(Tcl_Interp *interp,
			    Tcl_Parse *parsePtr, Command *cmdPtr,
			    struct CompileEnv *envPtr);
MODULE_SCOPE int	TclCompileStringTrimCmd(Tcl_Interp *interp,
			    Tcl_Parse *parsePtr, Command *cmdPtr,
			    struct CompileEnv *envPtr);
MODULE_SCOPE int	TclCompileStringTrimLCmd(Tcl_Interp *interp,
			    Tcl_Parse *parsePtr, Command *cmdPtr,
			    struct CompileEnv *envPtr);
MODULE_SCOPE int	TclCompileStringTrimRCmd(Tcl_Interp *interp,
			    Tcl_Parse *parsePtr, Command *cmdPtr,
			    struct CompileEnv *envPtr);
MODULE_SCOPE int	TclCompileSubstCmd(Tcl_Interp *interp,
			    Tcl_Parse *parsePtr, Command *cmdPtr,
			    struct CompileEnv *envPtr);
MODULE_SCOPE int	TclCompileSwitchCmd(Tcl_Interp *interp,
			    Tcl_Parse *parsePtr, Command *cmdPtr,
			    struct CompileEnv *envPtr);
MODULE_SCOPE int	TclCompileTailcallCmd(Tcl_Interp *interp,
			    Tcl_Parse *parsePtr, Command *cmdPtr,
			    struct CompileEnv *envPtr);
MODULE_SCOPE int	TclCompileThrowCmd(Tcl_Interp *interp,
			    Tcl_Parse *parsePtr, Command *cmdPtr,
			    struct CompileEnv *envPtr);
MODULE_SCOPE int	TclCompileTryCmd(Tcl_Interp *interp,
			    Tcl_Parse *parsePtr, Command *cmdPtr,
			    struct CompileEnv *envPtr);
MODULE_SCOPE int	TclCompileUnsetCmd(Tcl_Interp *interp,
			    Tcl_Parse *parsePtr, Command *cmdPtr,
			    struct CompileEnv *envPtr);
MODULE_SCOPE int	TclCompileUpvarCmd(Tcl_Interp *interp,
			    Tcl_Parse *parsePtr, Command *cmdPtr,
			    struct CompileEnv *envPtr);
MODULE_SCOPE int	TclCompileVariableCmd(Tcl_Interp *interp,
			    Tcl_Parse *parsePtr, Command *cmdPtr,
			    struct CompileEnv *envPtr);
MODULE_SCOPE int	TclCompileWhileCmd(Tcl_Interp *interp,
			    Tcl_Parse *parsePtr, Command *cmdPtr,
			    struct CompileEnv *envPtr);
MODULE_SCOPE int	TclCompileYieldCmd(Tcl_Interp *interp,
			    Tcl_Parse *parsePtr, Command *cmdPtr,
			    struct CompileEnv *envPtr);
MODULE_SCOPE int	TclCompileYieldToCmd(Tcl_Interp *interp,
			    Tcl_Parse *parsePtr, Command *cmdPtr,
			    struct CompileEnv *envPtr);
MODULE_SCOPE int	TclCompileBasic0ArgCmd(Tcl_Interp *interp,
			    Tcl_Parse *parsePtr, Command *cmdPtr,
			    struct CompileEnv *envPtr);
MODULE_SCOPE int	TclCompileBasic1ArgCmd(Tcl_Interp *interp,
			    Tcl_Parse *parsePtr, Command *cmdPtr,
			    struct CompileEnv *envPtr);
MODULE_SCOPE int	TclCompileBasic2ArgCmd(Tcl_Interp *interp,
			    Tcl_Parse *parsePtr, Command *cmdPtr,
			    struct CompileEnv *envPtr);
MODULE_SCOPE int	TclCompileBasic3ArgCmd(Tcl_Interp *interp,
			    Tcl_Parse *parsePtr, Command *cmdPtr,
			    struct CompileEnv *envPtr);
MODULE_SCOPE int	TclCompileBasic0Or1ArgCmd(Tcl_Interp *interp,
			    Tcl_Parse *parsePtr, Command *cmdPtr,
			    struct CompileEnv *envPtr);
MODULE_SCOPE int	TclCompileBasic1Or2ArgCmd(Tcl_Interp *interp,
			    Tcl_Parse *parsePtr, Command *cmdPtr,
			    struct CompileEnv *envPtr);
MODULE_SCOPE int	TclCompileBasic2Or3ArgCmd(Tcl_Interp *interp,
			    Tcl_Parse *parsePtr, Command *cmdPtr,
			    struct CompileEnv *envPtr);
MODULE_SCOPE int	TclCompileBasic0To2ArgCmd(Tcl_Interp *interp,
			    Tcl_Parse *parsePtr, Command *cmdPtr,
			    struct CompileEnv *envPtr);
MODULE_SCOPE int	TclCompileBasic1To3ArgCmd(Tcl_Interp *interp,
			    Tcl_Parse *parsePtr, Command *cmdPtr,
			    struct CompileEnv *envPtr);
MODULE_SCOPE int	TclCompileBasicMin0ArgCmd(Tcl_Interp *interp,
			    Tcl_Parse *parsePtr, Command *cmdPtr,
			    struct CompileEnv *envPtr);
MODULE_SCOPE int	TclCompileBasicMin1ArgCmd(Tcl_Interp *interp,
			    Tcl_Parse *parsePtr, Command *cmdPtr,
			    struct CompileEnv *envPtr);
MODULE_SCOPE int	TclCompileBasicMin2ArgCmd(Tcl_Interp *interp,
			    Tcl_Parse *parsePtr, Command *cmdPtr,
			    struct CompileEnv *envPtr);

MODULE_SCOPE int	TclInvertOpCmd(void *clientData,
			    Tcl_Interp *interp, int objc,
			    Tcl_Obj *const objv[]);
MODULE_SCOPE int	TclCompileInvertOpCmd(Tcl_Interp *interp,
			    Tcl_Parse *parsePtr, Command *cmdPtr,
			    struct CompileEnv *envPtr);
MODULE_SCOPE int	TclNotOpCmd(void *clientData,
			    Tcl_Interp *interp, int objc,
			    Tcl_Obj *const objv[]);
MODULE_SCOPE int	TclCompileNotOpCmd(Tcl_Interp *interp,
			    Tcl_Parse *parsePtr, Command *cmdPtr,
			    struct CompileEnv *envPtr);
MODULE_SCOPE int	TclAddOpCmd(void *clientData,
			    Tcl_Interp *interp, int objc,
			    Tcl_Obj *const objv[]);
MODULE_SCOPE int	TclCompileAddOpCmd(Tcl_Interp *interp,
			    Tcl_Parse *parsePtr, Command *cmdPtr,
			    struct CompileEnv *envPtr);
MODULE_SCOPE int	TclMulOpCmd(void *clientData,
			    Tcl_Interp *interp, int objc,
			    Tcl_Obj *const objv[]);
MODULE_SCOPE int	TclCompileMulOpCmd(Tcl_Interp *interp,
			    Tcl_Parse *parsePtr, Command *cmdPtr,
			    struct CompileEnv *envPtr);
MODULE_SCOPE int	TclAndOpCmd(void *clientData,
			    Tcl_Interp *interp, int objc,
			    Tcl_Obj *const objv[]);
MODULE_SCOPE int	TclCompileAndOpCmd(Tcl_Interp *interp,
			    Tcl_Parse *parsePtr, Command *cmdPtr,
			    struct CompileEnv *envPtr);
MODULE_SCOPE int	TclOrOpCmd(void *clientData,
			    Tcl_Interp *interp, int objc,
			    Tcl_Obj *const objv[]);
MODULE_SCOPE int	TclCompileOrOpCmd(Tcl_Interp *interp,
			    Tcl_Parse *parsePtr, Command *cmdPtr,
			    struct CompileEnv *envPtr);
MODULE_SCOPE int	TclXorOpCmd(void *clientData,
			    Tcl_Interp *interp, int objc,
			    Tcl_Obj *const objv[]);
MODULE_SCOPE int	TclCompileXorOpCmd(Tcl_Interp *interp,
			    Tcl_Parse *parsePtr, Command *cmdPtr,
			    struct CompileEnv *envPtr);
MODULE_SCOPE int	TclPowOpCmd(void *clientData,
			    Tcl_Interp *interp, int objc,
			    Tcl_Obj *const objv[]);
MODULE_SCOPE int	TclCompilePowOpCmd(Tcl_Interp *interp,
			    Tcl_Parse *parsePtr, Command *cmdPtr,
			    struct CompileEnv *envPtr);
MODULE_SCOPE int	TclLshiftOpCmd(void *clientData,
			    Tcl_Interp *interp, int objc,
			    Tcl_Obj *const objv[]);
MODULE_SCOPE int	TclCompileLshiftOpCmd(Tcl_Interp *interp,
			    Tcl_Parse *parsePtr, Command *cmdPtr,
			    struct CompileEnv *envPtr);
MODULE_SCOPE int	TclRshiftOpCmd(void *clientData,
			    Tcl_Interp *interp, int objc,
			    Tcl_Obj *const objv[]);
MODULE_SCOPE int	TclCompileRshiftOpCmd(Tcl_Interp *interp,
			    Tcl_Parse *parsePtr, Command *cmdPtr,
			    struct CompileEnv *envPtr);
MODULE_SCOPE int	TclModOpCmd(void *clientData,
			    Tcl_Interp *interp, int objc,
			    Tcl_Obj *const objv[]);
MODULE_SCOPE int	TclCompileModOpCmd(Tcl_Interp *interp,
			    Tcl_Parse *parsePtr, Command *cmdPtr,
			    struct CompileEnv *envPtr);
MODULE_SCOPE int	TclNeqOpCmd(void *clientData,
			    Tcl_Interp *interp, int objc,
			    Tcl_Obj *const objv[]);
MODULE_SCOPE int	TclCompileNeqOpCmd(Tcl_Interp *interp,
			    Tcl_Parse *parsePtr, Command *cmdPtr,
			    struct CompileEnv *envPtr);
MODULE_SCOPE int	TclStrneqOpCmd(void *clientData,
			    Tcl_Interp *interp, int objc,
			    Tcl_Obj *const objv[]);
MODULE_SCOPE int	TclCompileStrneqOpCmd(Tcl_Interp *interp,
			    Tcl_Parse *parsePtr, Command *cmdPtr,
			    struct CompileEnv *envPtr);
MODULE_SCOPE int	TclInOpCmd(void *clientData,
			    Tcl_Interp *interp, int objc,
			    Tcl_Obj *const objv[]);
MODULE_SCOPE int	TclCompileInOpCmd(Tcl_Interp *interp,
			    Tcl_Parse *parsePtr, Command *cmdPtr,
			    struct CompileEnv *envPtr);
MODULE_SCOPE int	TclNiOpCmd(void *clientData,
			    Tcl_Interp *interp, int objc,
			    Tcl_Obj *const objv[]);
MODULE_SCOPE int	TclCompileNiOpCmd(Tcl_Interp *interp,
			    Tcl_Parse *parsePtr, Command *cmdPtr,
			    struct CompileEnv *envPtr);
MODULE_SCOPE int	TclMinusOpCmd(void *clientData,
			    Tcl_Interp *interp, int objc,
			    Tcl_Obj *const objv[]);
MODULE_SCOPE int	TclCompileMinusOpCmd(Tcl_Interp *interp,
			    Tcl_Parse *parsePtr, Command *cmdPtr,
			    struct CompileEnv *envPtr);
MODULE_SCOPE int	TclDivOpCmd(void *clientData,
			    Tcl_Interp *interp, int objc,
			    Tcl_Obj *const objv[]);
MODULE_SCOPE int	TclCompileDivOpCmd(Tcl_Interp *interp,
			    Tcl_Parse *parsePtr, Command *cmdPtr,
			    struct CompileEnv *envPtr);
MODULE_SCOPE int	TclCompileLessOpCmd(Tcl_Interp *interp,
			    Tcl_Parse *parsePtr, Command *cmdPtr,
			    struct CompileEnv *envPtr);
MODULE_SCOPE int	TclCompileLeqOpCmd(Tcl_Interp *interp,
			    Tcl_Parse *parsePtr, Command *cmdPtr,
			    struct CompileEnv *envPtr);
MODULE_SCOPE int	TclCompileGreaterOpCmd(Tcl_Interp *interp,
			    Tcl_Parse *parsePtr, Command *cmdPtr,
			    struct CompileEnv *envPtr);
MODULE_SCOPE int	TclCompileGeqOpCmd(Tcl_Interp *interp,
			    Tcl_Parse *parsePtr, Command *cmdPtr,
			    struct CompileEnv *envPtr);
MODULE_SCOPE int	TclCompileEqOpCmd(Tcl_Interp *interp,
			    Tcl_Parse *parsePtr, Command *cmdPtr,
			    struct CompileEnv *envPtr);
MODULE_SCOPE int	TclCompileStreqOpCmd(Tcl_Interp *interp,
			    Tcl_Parse *parsePtr, Command *cmdPtr,
			    struct CompileEnv *envPtr);
MODULE_SCOPE int	TclCompileStrLtOpCmd(Tcl_Interp *interp,
			    Tcl_Parse *parsePtr, Command *cmdPtr,
			    struct CompileEnv *envPtr);
MODULE_SCOPE int	TclCompileStrLeOpCmd(Tcl_Interp *interp,
			    Tcl_Parse *parsePtr, Command *cmdPtr,
			    struct CompileEnv *envPtr);
MODULE_SCOPE int	TclCompileStrGtOpCmd(Tcl_Interp *interp,
			    Tcl_Parse *parsePtr, Command *cmdPtr,
			    struct CompileEnv *envPtr);
MODULE_SCOPE int	TclCompileStrGeOpCmd(Tcl_Interp *interp,
			    Tcl_Parse *parsePtr, Command *cmdPtr,
			    struct CompileEnv *envPtr);

MODULE_SCOPE int	TclCompileAssembleCmd(Tcl_Interp *interp,
			    Tcl_Parse *parsePtr, Command *cmdPtr,
			    struct CompileEnv *envPtr);

/*
 * Routines that provide the [string] ensemble functionality. Possible
 * candidates for public interface.
 */

MODULE_SCOPE Tcl_Obj *	TclStringCat(Tcl_Interp *interp, int objc,
			    Tcl_Obj *const objv[], int flags);
MODULE_SCOPE Tcl_Obj *	TclStringFirst(Tcl_Obj *needle, Tcl_Obj *haystack,
			    ssize_t start);
MODULE_SCOPE Tcl_Obj *	TclStringLast(Tcl_Obj *needle, Tcl_Obj *haystack,
			    size_t last);
MODULE_SCOPE Tcl_Obj *	TclStringRepeat(Tcl_Interp *interp, Tcl_Obj *objPtr,
			    size_t count, int flags);
MODULE_SCOPE Tcl_Obj *	TclStringReplace(Tcl_Interp *interp, Tcl_Obj *objPtr,
			    size_t first, size_t count, Tcl_Obj *insertPtr,
			    int flags);
MODULE_SCOPE Tcl_Obj *	TclStringReverse(Tcl_Obj *objPtr, int flags);

/* Flag values for the [string] ensemble functions. */

#define TCL_STRING_MATCH_NOCASE TCL_MATCH_NOCASE /* (1<<0) in tcl.h */
#define TCL_STRING_IN_PLACE (1<<1)

/*
 * Functions defined in generic/tclVar.c and currently exported only for use
 * by the bytecode compiler and engine. Some of these could later be placed in
 * the public interface.
 */

MODULE_SCOPE Var *	TclObjLookupVarEx(Tcl_Interp * interp,
			    Tcl_Obj *part1Ptr, Tcl_Obj *part2Ptr, int flags,
			    const char *msg, int createPart1,
			    int createPart2, Var **arrayPtrPtr);
MODULE_SCOPE Var *	TclLookupArrayElement(Tcl_Interp *interp,
			    Tcl_Obj *arrayNamePtr, Tcl_Obj *elNamePtr,
			    int flags, const char *msg,
			    int createPart1, int createPart2,
			    Var *arrayPtr, int index);
MODULE_SCOPE Tcl_Obj *	TclPtrGetVarIdx(Tcl_Interp *interp,
			    Var *varPtr, Var *arrayPtr, Tcl_Obj *part1Ptr,
			    Tcl_Obj *part2Ptr, int flags, int index);
MODULE_SCOPE Tcl_Obj *	TclPtrSetVarIdx(Tcl_Interp *interp,
			    Var *varPtr, Var *arrayPtr, Tcl_Obj *part1Ptr,
			    Tcl_Obj *part2Ptr, Tcl_Obj *newValuePtr,
			    int flags, int index);
MODULE_SCOPE Tcl_Obj *	TclPtrIncrObjVarIdx(Tcl_Interp *interp,
			    Var *varPtr, Var *arrayPtr, Tcl_Obj *part1Ptr,
			    Tcl_Obj *part2Ptr, Tcl_Obj *incrPtr,
			    int flags, int index);
MODULE_SCOPE int	TclPtrObjMakeUpvarIdx(Tcl_Interp *interp,
			    Var *otherPtr, Tcl_Obj *myNamePtr, int myFlags,
			    int index);
MODULE_SCOPE int	TclPtrUnsetVarIdx(Tcl_Interp *interp, Var *varPtr,
			    Var *arrayPtr, Tcl_Obj *part1Ptr,
			    Tcl_Obj *part2Ptr, int flags,
			    int index);
MODULE_SCOPE void	TclInvalidateNsPath(Namespace *nsPtr);
MODULE_SCOPE void	TclFindArrayPtrElements(Var *arrayPtr,
			    Tcl_HashTable *tablePtr);

/*
 * The new extended interface to the variable traces.
 */

MODULE_SCOPE int	TclObjCallVarTraces(Interp *iPtr, Var *arrayPtr,
			    Var *varPtr, Tcl_Obj *part1Ptr, Tcl_Obj *part2Ptr,
			    int flags, int leaveErrMsg, int index);

/*
 * So tclObj.c and tclDictObj.c can share these implementations.
 */

MODULE_SCOPE int	TclCompareObjKeys(void *keyPtr, Tcl_HashEntry *hPtr);
MODULE_SCOPE void	TclFreeObjEntry(Tcl_HashEntry *hPtr);
MODULE_SCOPE TCL_HASH_TYPE TclHashObjKey(Tcl_HashTable *tablePtr, void *keyPtr);

MODULE_SCOPE int	TclFullFinalizationRequested(void);

/*
 * TIP #542
 */

MODULE_SCOPE size_t TclUniCharLen(const Tcl_UniChar *uniStr);
MODULE_SCOPE int TclUniCharNcmp(const Tcl_UniChar *ucs,
				const Tcl_UniChar *uct, size_t numChars);
MODULE_SCOPE int TclUniCharNcasecmp(const Tcl_UniChar *ucs,
				const Tcl_UniChar *uct, size_t numChars);
MODULE_SCOPE int TclUniCharCaseMatch(const Tcl_UniChar *uniStr,
				const Tcl_UniChar *uniPattern, int nocase);


/*
 * Just for the purposes of command-type registration.
 */

MODULE_SCOPE Tcl_ObjCmdProc TclEnsembleImplementationCmd;
MODULE_SCOPE Tcl_ObjCmdProc TclAliasObjCmd;
MODULE_SCOPE Tcl_ObjCmdProc TclLocalAliasObjCmd;
MODULE_SCOPE Tcl_ObjCmdProc TclChildObjCmd;
MODULE_SCOPE Tcl_ObjCmdProc TclInvokeImportedCmd;
MODULE_SCOPE Tcl_ObjCmdProc TclOOPublicObjectCmd;
MODULE_SCOPE Tcl_ObjCmdProc TclOOPrivateObjectCmd;
MODULE_SCOPE Tcl_ObjCmdProc TclOOMyClassObjCmd;

/*
 * TIP #462.
 */

/*
 * The following enum values give the status of a spawned process.
 */

typedef enum TclProcessWaitStatus {
    TCL_PROCESS_ERROR = -1,	/* Error waiting for process to exit */
    TCL_PROCESS_UNCHANGED = 0,	/* No change since the last call. */
    TCL_PROCESS_EXITED = 1,	/* Process has exited. */
    TCL_PROCESS_SIGNALED = 2,	/* Child killed because of a signal. */
    TCL_PROCESS_STOPPED = 3,	/* Child suspended because of a signal. */
    TCL_PROCESS_UNKNOWN_STATUS = 4
				/* Child wait status didn't make sense. */
} TclProcessWaitStatus;

MODULE_SCOPE Tcl_Command TclInitProcessCmd(Tcl_Interp *interp);
MODULE_SCOPE void	TclProcessCreated(Tcl_Pid pid);
MODULE_SCOPE TclProcessWaitStatus TclProcessWait(Tcl_Pid pid, int options,
			    int *codePtr, Tcl_Obj **msgObjPtr,
			    Tcl_Obj **errorObjPtr);
MODULE_SCOPE int TclClose(Tcl_Interp *,	Tcl_Channel chan);
/*
 * TIP #508: [array default]
 */

MODULE_SCOPE void	TclInitArrayVar(Var *arrayPtr);
MODULE_SCOPE Tcl_Obj *	TclGetArrayDefault(Var *arrayPtr);

/*
 * Utility routines for encoding index values as integers. Used by both
 * some of the command compilers and by [lsort] and [lsearch].
 */

MODULE_SCOPE int	TclIndexEncode(Tcl_Interp *interp, Tcl_Obj *objPtr,
			    size_t before, size_t after, int *indexPtr);
MODULE_SCOPE size_t	TclIndexDecode(int encoded, size_t endValue);

/* Constants used in index value encoding routines. */
#define TCL_INDEX_END           ((size_t)-2) // XXXX -bch
#define TCL_INDEX_START         (0L)

/*
 *----------------------------------------------------------------------
 *
 * TclScaleTime --
 *
 *	TIP #233 (Virtualized Time): Wrapper around the time virutalisation
 *	rescale function to hide the binding of the clientData.
 *
 *	This is static inline code; it's like a macro, but a function. It's
 *	used because this is a piece of code that ends up in places that are a
 *	bit performance sensitive.
 *
 * Results:
 *	None
 *
 * Side effects:
 *	Updates the time structure (given as an argument) with what the time
 *	should be after virtualisation.
 *
 *----------------------------------------------------------------------
 */

static inline void
TclScaleTime(
    Tcl_Time *timePtr)
{
    if (timePtr != NULL) {
	tclScaleTimeProcPtr(timePtr, tclTimeClientData);
    }
}

/*
 *----------------------------------------------------------------
 * Macros used by the Tcl core to create and release Tcl objects.
 * TclNewObj(objPtr) creates a new object denoting an empty string.
 * TclDecrRefCount(objPtr) decrements the object's reference count, and frees
 * the object if its reference count is zero. These macros are inline versions
 * of Tcl_NewObj() and Tcl_DecrRefCount(). Notice that the names differ in not
 * having a "_" after the "Tcl". Notice also that these macros reference their
 * argument more than once, so you should avoid calling them with an
 * expression that is expensive to compute or has side effects. The ANSI C
 * "prototypes" for these macros are:
 *
 * MODULE_SCOPE void	TclNewObj(Tcl_Obj *objPtr);
 * MODULE_SCOPE void	TclDecrRefCount(Tcl_Obj *objPtr);
 *
 * These macros are defined in terms of two macros that depend on memory
 * allocator in use: TclAllocObjStorage, TclFreeObjStorage. They are defined
 * below.
 *----------------------------------------------------------------
 */

/*
 * DTrace object allocation probe macros.
 */

#ifdef USE_DTRACE
#ifndef _TCLDTRACE_H
#include "tclDTrace.h"
#endif
#define	TCL_DTRACE_OBJ_CREATE(objPtr)	TCL_OBJ_CREATE(objPtr)
#define	TCL_DTRACE_OBJ_FREE(objPtr)	TCL_OBJ_FREE(objPtr)
#else /* USE_DTRACE */
#define	TCL_DTRACE_OBJ_CREATE(objPtr)	{}
#define	TCL_DTRACE_OBJ_FREE(objPtr)	{}
#endif /* USE_DTRACE */

#ifdef TCL_COMPILE_STATS
#  define TclIncrObjsAllocated() \
    tclObjsAlloced++
#  define TclIncrObjsFreed() \
    tclObjsFreed++
#else
#  define TclIncrObjsAllocated()
#  define TclIncrObjsFreed()
#endif /* TCL_COMPILE_STATS */

#  define TclAllocObjStorage(objPtr)		\
	TclAllocObjStorageEx(NULL, (objPtr))

#  define TclFreeObjStorage(objPtr)		\
	TclFreeObjStorageEx(NULL, (objPtr))

#ifndef TCL_MEM_DEBUG
# define TclNewObj(objPtr) \
    TclIncrObjsAllocated(); \
    TclAllocObjStorage(objPtr); \
    (objPtr)->refCount = 0; \
    (objPtr)->bytes    = &tclEmptyString; \
    (objPtr)->length   = 0; \
    (objPtr)->typePtr  = NULL; \
    TCL_DTRACE_OBJ_CREATE(objPtr)

/*
 * Invalidate the string rep first so we can use the bytes value for our
 * pointer chain, and signal an obj deletion (as opposed to shimmering) with
 * 'length == TCL_INDEX_NONE'.
 * Use empty 'if ; else' to handle use in unbraced outer if/else conditions.
 */

# define TclDecrRefCount(objPtr) \
    if ((objPtr)->refCount-- > 1) ; else { \
	if (!(objPtr)->typePtr || !(objPtr)->typePtr->freeIntRepProc) { \
	    TCL_DTRACE_OBJ_FREE(objPtr); \
	    if ((objPtr)->bytes \
		    && ((objPtr)->bytes != &tclEmptyString)) { \
		Tcl_Free((objPtr)->bytes); \
	    } \
	    (objPtr)->length = TCL_INDEX_NONE; \
	    TclFreeObjStorage(objPtr); \
	    TclIncrObjsFreed(); \
	} else { \
	    TclFreeObj(objPtr); \
	} \
    }

#if TCL_THREADS && !defined(USE_THREAD_ALLOC)
#   define USE_THREAD_ALLOC 1
#endif

#if defined(PURIFY)

/*
 * The PURIFY mode is like the regular mode, but instead of doing block
 * Tcl_Obj allocation and keeping a freed list for efficiency, it always
 * allocates and frees a single Tcl_Obj so that tools like Purify can better
 * track memory leaks.
 */

#  define TclAllocObjStorageEx(interp, objPtr) \
	(objPtr) = (Tcl_Obj *)Tcl_Alloc(sizeof(Tcl_Obj))

#  define TclFreeObjStorageEx(interp, objPtr) \
	Tcl_Free(objPtr)

#undef USE_THREAD_ALLOC
#undef USE_TCLALLOC
#elif TCL_THREADS && defined(USE_THREAD_ALLOC)

/*
 * The TCL_THREADS mode is like the regular mode but allocates Tcl_Obj's from
 * per-thread caches.
 */

MODULE_SCOPE Tcl_Obj *	TclThreadAllocObj(void);
MODULE_SCOPE void	TclThreadFreeObj(Tcl_Obj *);
MODULE_SCOPE Tcl_Mutex *TclpNewAllocMutex(void);
MODULE_SCOPE void	TclFreeAllocCache(void *);
MODULE_SCOPE void *	TclpGetAllocCache(void);
MODULE_SCOPE void	TclpSetAllocCache(void *);
MODULE_SCOPE void	TclpFreeAllocMutex(Tcl_Mutex *mutex);
MODULE_SCOPE void	TclpInitAllocCache(void);
MODULE_SCOPE void	TclpFreeAllocCache(void *);

/*
 * These macros need to be kept in sync with the code of TclThreadAllocObj()
 * and TclThreadFreeObj().
 *
 * Note that the optimiser should resolve the case (interp==NULL) at compile
 * time.
 */

#  define ALLOC_NOBJHIGH 1200

#  define TclAllocObjStorageEx(interp, objPtr)				\
    do {								\
	AllocCache *cachePtr;						\
	if (((interp) == NULL) ||					\
		((cachePtr = ((Interp *)(interp))->allocCache),		\
			(cachePtr->numObjects == 0))) {			\
	    (objPtr) = TclThreadAllocObj();				\
	} else {							\
	    (objPtr) = cachePtr->firstObjPtr;				\
	    cachePtr->firstObjPtr = (Tcl_Obj *)(objPtr)->internalRep.twoPtrValue.ptr1; \
	    --cachePtr->numObjects;					\
	}								\
    } while (0)

#  define TclFreeObjStorageEx(interp, objPtr)				\
    do {								\
	AllocCache *cachePtr;						\
	if (((interp) == NULL) ||					\
		((cachePtr = ((Interp *)(interp))->allocCache),		\
			((cachePtr->numObjects == 0) ||			\
			(cachePtr->numObjects >= ALLOC_NOBJHIGH)))) {	\
	    TclThreadFreeObj(objPtr);					\
	} else {							\
	    (objPtr)->internalRep.twoPtrValue.ptr1 = cachePtr->firstObjPtr; \
	    cachePtr->firstObjPtr = objPtr;				\
	    ++cachePtr->numObjects;					\
	}								\
    } while (0)

#else /* not PURIFY or USE_THREAD_ALLOC */

#if defined(USE_TCLALLOC) && USE_TCLALLOC
    MODULE_SCOPE void TclFinalizeAllocSubsystem();
    MODULE_SCOPE void TclInitAlloc();
#else
#   define USE_TCLALLOC 0
#endif

#if TCL_THREADS
/* declared in tclObj.c */
MODULE_SCOPE Tcl_Mutex	tclObjMutex;
#endif

#  define TclAllocObjStorageEx(interp, objPtr) \
    do {								\
	Tcl_MutexLock(&tclObjMutex);					\
	if (tclFreeObjList == NULL) {					\
	    TclAllocateFreeObjects();					\
	}								\
	(objPtr) = tclFreeObjList;					\
	tclFreeObjList = (Tcl_Obj *)					\
		tclFreeObjList->internalRep.twoPtrValue.ptr1;		\
	Tcl_MutexUnlock(&tclObjMutex);					\
    } while (0)

#  define TclFreeObjStorageEx(interp, objPtr) \
    do {							       \
	Tcl_MutexLock(&tclObjMutex);				       \
	(objPtr)->internalRep.twoPtrValue.ptr1 = (void *) tclFreeObjList; \
	tclFreeObjList = (objPtr);				       \
	Tcl_MutexUnlock(&tclObjMutex);				       \
    } while (0)
#endif

#else /* TCL_MEM_DEBUG */
MODULE_SCOPE void	TclDbInitNewObj(Tcl_Obj *objPtr, const char *file,
			    int line);

# define TclDbNewObj(objPtr, file, line) \
    do { \
	TclIncrObjsAllocated();						\
	(objPtr) = (Tcl_Obj *)						\
		Tcl_DbCkalloc(sizeof(Tcl_Obj), (file), (line));		\
	TclDbInitNewObj((objPtr), (file), (line));			\
	TCL_DTRACE_OBJ_CREATE(objPtr);					\
    } while (0)

# define TclNewObj(objPtr) \
    TclDbNewObj(objPtr, __FILE__, __LINE__);

# define TclDecrRefCount(objPtr) \
    Tcl_DbDecrRefCount(objPtr, __FILE__, __LINE__)

# define TclNewListObjDirect(objc, objv) \
    TclDbNewListObjDirect(objc, objv, __FILE__, __LINE__)

#undef USE_THREAD_ALLOC
#endif /* TCL_MEM_DEBUG */

/*
 *----------------------------------------------------------------
 * Macro used by the Tcl core to set a Tcl_Obj's string representation to a
 * copy of the "len" bytes starting at "bytePtr". The value of "len" must
 * not be negative.  When "len" is 0, then it is acceptable to pass
 * "bytePtr" = NULL.  When "len" > 0, "bytePtr" must not be NULL, and it
 * must point to a location from which "len" bytes may be read.  These
 * constraints are not checked here.  The validity of the bytes copied
 * as a value string representation is also not verififed.  This macro
 * must not be called while "objPtr" is being freed or when "objPtr"
 * already has a string representation.  The caller must use
 * this macro properly.  Improper use can lead to dangerous results.
 * Because "len" is referenced multiple times, take care that it is an
 * expression with the same value each use.
 *
 * The ANSI C "prototype" for this macro is:
 *
 * MODULE_SCOPE void TclInitStringRep(Tcl_Obj *objPtr, char *bytePtr, size_t len);
 *
 *----------------------------------------------------------------
 */

#define TclInitStringRep(objPtr, bytePtr, len) \
    if ((len) == 0) { \
	(objPtr)->bytes	 = &tclEmptyString; \
	(objPtr)->length = 0; \
    } else { \
	(objPtr)->bytes = (char *)Tcl_Alloc((len) + 1U); \
	memcpy((objPtr)->bytes, (bytePtr) ? (bytePtr) : &tclEmptyString, (len)); \
	(objPtr)->bytes[len] = '\0'; \
	(objPtr)->length = (len); \
    }

/*
 *----------------------------------------------------------------
 * Macro used by the Tcl core to get the string representation's byte array
 * pointer from a Tcl_Obj. This is an inline version of Tcl_GetString(). The
 * macro's expression result is the string rep's byte pointer which might be
 * NULL. The bytes referenced by this pointer must not be modified by the
 * caller. The ANSI C "prototype" for this macro is:
 *
 * MODULE_SCOPE char *	TclGetString(Tcl_Obj *objPtr);
 *----------------------------------------------------------------
 */

#define TclGetString(objPtr) \
    ((objPtr)->bytes? (objPtr)->bytes : Tcl_GetString(objPtr))

/*
 *----------------------------------------------------------------
 * Macro used by the Tcl core to clean out an object's internal
 * representation. Does not actually reset the rep's bytes. The ANSI C
 * "prototype" for this macro is:
 *
 * MODULE_SCOPE void	TclFreeInternalRep(Tcl_Obj *objPtr);
 *----------------------------------------------------------------
 */

#define TclFreeInternalRep(objPtr) \
    if ((objPtr)->typePtr != NULL) { \
	if ((objPtr)->typePtr->freeIntRepProc != NULL) { \
	    (objPtr)->typePtr->freeIntRepProc(objPtr); \
	} \
	(objPtr)->typePtr = NULL; \
    }

/*
 *----------------------------------------------------------------
 * Macro used by the Tcl core to clean out an object's string representation.
 * The ANSI C "prototype" for this macro is:
 *
 * MODULE_SCOPE void	TclInvalidateStringRep(Tcl_Obj *objPtr);
 *----------------------------------------------------------------
 */

#define TclInvalidateStringRep(objPtr) \
    do { \
	Tcl_Obj *_isobjPtr = (Tcl_Obj *)(objPtr); \
	if (_isobjPtr->bytes != NULL) { \
	    if (_isobjPtr->bytes != &tclEmptyString) { \
		Tcl_Free((char *)_isobjPtr->bytes); \
	    } \
	    _isobjPtr->bytes = NULL; \
	} \
    } while (0)

/*
 * These form part of the native filesystem support. They are needed here
 * because we have a few native filesystem functions (which are the same for
 * win/unix) in this file.
 */

#ifdef __cplusplus
extern "C" {
#endif
MODULE_SCOPE const char *const		tclpFileAttrStrings[];
MODULE_SCOPE const TclFileAttrProcs	tclpFileAttrProcs[];
#ifdef __cplusplus
}
#endif

/*
 *----------------------------------------------------------------
 * Macro used by the Tcl core to test whether an object has a
 * string representation (or is a 'pure' internal value).
 * The ANSI C "prototype" for this macro is:
 *
 * MODULE_SCOPE int	TclHasStringRep(Tcl_Obj *objPtr);
 *----------------------------------------------------------------
 */

#define TclHasStringRep(objPtr) \
    ((objPtr)->bytes != NULL)

/*
 *----------------------------------------------------------------
 * Macro used by the Tcl core to get the bignum out of the bignum
 * representation of a Tcl_Obj.
 * The ANSI C "prototype" for this macro is:
 *
 * MODULE_SCOPE void	TclUnpackBignum(Tcl_Obj *objPtr, mp_int bignum);
 *----------------------------------------------------------------
 */

#define TclUnpackBignum(objPtr, bignum) \
    do {								\
	Tcl_Obj *bignumObj = (objPtr);				\
	int bignumPayload =					\
		PTR2INT(bignumObj->internalRep.twoPtrValue.ptr2);	\
	if (bignumPayload == -1) {					\
	    (bignum) = *((mp_int *) bignumObj->internalRep.twoPtrValue.ptr1); \
	} else {							\
	    (bignum).dp = (mp_digit *)bignumObj->internalRep.twoPtrValue.ptr1;	\
	    (bignum).sign = bignumPayload >> 30;			\
	    (bignum).alloc = (bignumPayload >> 15) & 0x7FFF;		\
	    (bignum).used = bignumPayload & 0x7FFF;			\
	}								\
    } while (0)

/*
 *----------------------------------------------------------------
 * Macros used by the Tcl core to grow Tcl_Token arrays. They use the same
 * growth algorithm as used in tclStringObj.c for growing strings. The ANSI C
 * "prototype" for this macro is:
 *
 * MODULE_SCOPE void	TclGrowTokenArray(Tcl_Token *tokenPtr, int used,
 *				int available, int append,
 *				Tcl_Token *staticPtr);
 * MODULE_SCOPE void	TclGrowParseTokenArray(Tcl_Parse *parsePtr,
 *				int append);
 *----------------------------------------------------------------
 */

/* General tuning for minimum growth in Tcl growth algorithms */
#ifndef TCL_MIN_GROWTH
#  ifdef TCL_GROWTH_MIN_ALLOC
     /* Support for any legacy tuners */
#    define TCL_MIN_GROWTH TCL_GROWTH_MIN_ALLOC
#  else
#    define TCL_MIN_GROWTH 1024
#  endif
#endif

/* Token growth tuning, default to the general value. */
#ifndef TCL_MIN_TOKEN_GROWTH
#define TCL_MIN_TOKEN_GROWTH TCL_MIN_GROWTH/sizeof(Tcl_Token)
#endif

#define TclGrowTokenArray(tokenPtr, used, available, append, staticPtr)	\
    do {								\
	size_t _needed = (used) + (append);					\
	if (_needed > (available)) {					\
	    size_t allocated = 2 * _needed;					\
	    Tcl_Token *oldPtr = (tokenPtr);				\
	    Tcl_Token *newPtr;						\
	    if (oldPtr == (staticPtr)) {				\
		oldPtr = NULL;						\
	    }								\
	    newPtr = (Tcl_Token *)Tcl_AttemptRealloc((char *) oldPtr,	\
		    allocated * sizeof(Tcl_Token));	\
	    if (newPtr == NULL) {					\
		allocated = _needed + (append) + TCL_MIN_TOKEN_GROWTH;	\
		newPtr = (Tcl_Token *)Tcl_Realloc((char *) oldPtr,	\
			allocated * sizeof(Tcl_Token)); \
	    }								\
	    (available) = allocated;					\
	    if (oldPtr == NULL) {					\
		memcpy(newPtr, staticPtr,				\
			(used) * sizeof(Tcl_Token));		\
	    }								\
	    (tokenPtr) = newPtr;					\
	}								\
    } while (0)

#define TclGrowParseTokenArray(parsePtr, append)			\
    TclGrowTokenArray((parsePtr)->tokenPtr, (parsePtr)->numTokens,	\
	    (parsePtr)->tokensAvailable, (append),			\
	    (parsePtr)->staticTokens)

/*
 *----------------------------------------------------------------
 * Macro used by the Tcl core get a unicode char from a utf string. It checks
 * to see if we have a one-byte utf char before calling the real
 * Tcl_UtfToUniChar, as this will save a lot of time for primarily ASCII
 * string handling. The macro's expression result is 1 for the 1-byte case or
 * the result of Tcl_UtfToUniChar. The ANSI C "prototype" for this macro is:
 *
 * MODULE_SCOPE int	TclUtfToUniChar(const char *string, Tcl_UniChar *ch);
 *----------------------------------------------------------------
 */

#if TCL_UTF_MAX > 3
#define TclUtfToUniChar(str, chPtr) \
	(((UCHAR(*(str))) < 0x80) ?		\
	    ((*(chPtr) = UCHAR(*(str))), 1)	\
	    : Tcl_UtfToUniChar(str, chPtr))
#else
#define TclUtfToUniChar(str, chPtr) \
	(((UCHAR(*(str))) < 0x80) ?		\
	    ((*(chPtr) = UCHAR(*(str))), 1)	\
	    : Tcl_UtfToChar16(str, chPtr))
#endif

/*
 *----------------------------------------------------------------
 * Macro counterpart of the Tcl_NumUtfChars() function. To be used in speed-
 * -sensitive points where it pays to avoid a function call in the common case
 * of counting along a string of all one-byte characters.  The ANSI C
 * "prototype" for this macro is:
 *
 * MODULE_SCOPE void	TclNumUtfCharsM(size_t numChars, const char *bytes,
 *				size_t numBytes);
 *----------------------------------------------------------------
 */

#define TclNumUtfCharsM(numChars, bytes, numBytes) \
    do { \
	size_t _count, _i = (numBytes); \
	unsigned char *_str = (unsigned char *) (bytes); \
	while (_i && (*_str < 0xC0)) { _i--; _str++; } \
	_count = (numBytes) - _i; \
	if (_i) { \
	    _count += Tcl_NumUtfChars((bytes) + _count, _i); \
	} \
	(numChars) = _count; \
    } while (0);

/*
 *----------------------------------------------------------------
 * Macro that encapsulates the logic that determines when it is safe to
 * interpret a string as a byte array directly. In summary, the object must be
 * a byte array and must not have a string representation (as the operations
 * that it is used in are defined on strings, not byte arrays). Theoretically
 * it is possible to also be efficient in the case where the object's bytes
 * field is filled by generation from the byte array (c.f. list canonicality)
 * but we don't do that at the moment since this is purely about efficiency.
 * The ANSI C "prototype" for this macro is:
 *
 * MODULE_SCOPE int	TclIsPureByteArray(Tcl_Obj *objPtr);
 *----------------------------------------------------------------
 */

MODULE_SCOPE int	TclIsPureByteArray(Tcl_Obj *objPtr);
#define TclIsPureDict(objPtr) \
	(((objPtr)->bytes==NULL) && ((objPtr)->typePtr==&tclDictType))
#define TclHasInternalRep(objPtr, type) \
	((objPtr)->typePtr == (type))
#define TclFetchInternalRep(objPtr, type) \
	(TclHasInternalRep((objPtr), (type)) ? &((objPtr)->internalRep) : NULL)


/*
 *----------------------------------------------------------------
 * Macro used by the Tcl core to compare Unicode strings. On big-endian
 * systems we can use the more efficient memcmp, but this would not be
 * lexically correct on little-endian systems. The ANSI C "prototype" for
 * this macro is:
 *
 * MODULE_SCOPE int	TclUniCharNcmp(const Tcl_UniChar *cs,
 *			    const Tcl_UniChar *ct, unsigned long n);
 *----------------------------------------------------------------
 */

#if defined(WORDS_BIGENDIAN) && (TCL_UTF_MAX > 3)
#   define TclUniCharNcmp(cs,ct,n) memcmp((cs),(ct),(n)*sizeof(Tcl_UniChar))
#endif /* WORDS_BIGENDIAN */

/*
 *----------------------------------------------------------------
 * Macro used by the Tcl core to increment a namespace's export epoch
 * counter. The ANSI C "prototype" for this macro is:
 *
 * MODULE_SCOPE void	TclInvalidateNsCmdLookup(Namespace *nsPtr);
 *----------------------------------------------------------------
 */

#define TclInvalidateNsCmdLookup(nsPtr) \
    if ((nsPtr)->numExportPatterns) {		\
	(nsPtr)->exportLookupEpoch++;		\
    }						\
    if ((nsPtr)->commandPathLength) {		\
	(nsPtr)->cmdRefEpoch++;			\
    }

/*
 *----------------------------------------------------------------------
 *
 * Core procedure added to libtommath for bignum manipulation.
 *
 *----------------------------------------------------------------------
 */

MODULE_SCOPE Tcl_LibraryInitProc TclTommath_Init;

/*
 *----------------------------------------------------------------------
 *
 * External (platform specific) initialization routine, these declarations
 * explicitly don't use EXTERN since this code does not get compiled into the
 * library:
 *
 *----------------------------------------------------------------------
 */

MODULE_SCOPE Tcl_LibraryInitProc TclplatformtestInit;
MODULE_SCOPE Tcl_LibraryInitProc TclObjTest_Init;
MODULE_SCOPE Tcl_LibraryInitProc TclThread_Init;
MODULE_SCOPE Tcl_LibraryInitProc Procbodytest_Init;
MODULE_SCOPE Tcl_LibraryInitProc Procbodytest_SafeInit;

/*
 *----------------------------------------------------------------
 * Macro used by the Tcl core to check whether a pattern has any characters
 * special to [string match]. The ANSI C "prototype" for this macro is:
 *
 * MODULE_SCOPE int	TclMatchIsTrivial(const char *pattern);
 *----------------------------------------------------------------
 */

#define TclMatchIsTrivial(pattern) \
    (strpbrk((pattern), "*[?\\") == NULL)

/*
 *----------------------------------------------------------------
 * Macros used by the Tcl core to set a Tcl_Obj's numeric representation
 * avoiding the corresponding function calls in time critical parts of the
 * core. They should only be called on unshared objects. The ANSI C
 * "prototypes" for these macros are:
 *
 * MODULE_SCOPE void	TclSetIntObj(Tcl_Obj *objPtr, Tcl_WideInt w);
 * MODULE_SCOPE void	TclSetDoubleObj(Tcl_Obj *objPtr, double d);
 *----------------------------------------------------------------
 */

#define TclSetIntObj(objPtr, i) \
    do {						\
	Tcl_ObjInternalRep ir;				\
	ir.wideValue = (Tcl_WideInt) i;			\
	TclInvalidateStringRep(objPtr);			\
	Tcl_StoreInternalRep(objPtr, &tclIntType, &ir);	\
    } while (0)

#define TclSetDoubleObj(objPtr, d) \
    do {						\
	Tcl_ObjInternalRep ir;				\
	ir.doubleValue = (double) d;			\
	TclInvalidateStringRep(objPtr);			\
	Tcl_StoreInternalRep(objPtr, &tclDoubleType, &ir);	\
    } while (0)

/*
 *----------------------------------------------------------------
 * Macros used by the Tcl core to create and initialise objects of standard
 * types, avoiding the corresponding function calls in time critical parts of
 * the core. The ANSI C "prototypes" for these macros are:
 *
 * MODULE_SCOPE void	TclNewIntObj(Tcl_Obj *objPtr, Tcl_WideInt w);
 * MODULE_SCOPE void	TclNewDoubleObj(Tcl_Obj *objPtr, double d);
 * MODULE_SCOPE void	TclNewStringObj(Tcl_Obj *objPtr, const char *s, size_t len);
 * MODULE_SCOPE void	TclNewLiteralStringObj(Tcl_Obj*objPtr, const char *sLiteral);
 *
 *----------------------------------------------------------------
 */

#ifndef TCL_MEM_DEBUG
#define TclNewIntObj(objPtr, w) \
    do {						\
	TclIncrObjsAllocated();				\
	TclAllocObjStorage(objPtr);			\
	(objPtr)->refCount = 0;				\
	(objPtr)->bytes = NULL;				\
	(objPtr)->internalRep.wideValue = (Tcl_WideInt)(w);	\
	(objPtr)->typePtr = &tclIntType;		\
	TCL_DTRACE_OBJ_CREATE(objPtr);			\
    } while (0)

#define TclNewIndexObj(objPtr, w) \
    do {						\
	size_t _w = (w);		\
	TclIncrObjsAllocated();				\
	TclAllocObjStorage(objPtr);			\
	(objPtr)->refCount = 0;				\
	(objPtr)->bytes = NULL;				\
	(objPtr)->internalRep.wideValue = ((_w) == TCL_INDEX_NONE) ? -1 : (Tcl_WideInt)(_w); \
	(objPtr)->typePtr = &tclIntType;		\
	TCL_DTRACE_OBJ_CREATE(objPtr);			\
    } while (0)

#define TclNewDoubleObj(objPtr, d) \
    do {							\
	TclIncrObjsAllocated();					\
	TclAllocObjStorage(objPtr);				\
	(objPtr)->refCount = 0;					\
	(objPtr)->bytes = NULL;					\
	(objPtr)->internalRep.doubleValue = (double)(d);	\
	(objPtr)->typePtr = &tclDoubleType;			\
	TCL_DTRACE_OBJ_CREATE(objPtr);				\
    } while (0)

#define TclNewStringObj(objPtr, s, len) \
    do {							\
	TclIncrObjsAllocated();					\
	TclAllocObjStorage(objPtr);				\
	(objPtr)->refCount = 0;					\
	TclInitStringRep((objPtr), (s), (len));			\
	(objPtr)->typePtr = NULL;				\
	TCL_DTRACE_OBJ_CREATE(objPtr);				\
    } while (0)

#else /* TCL_MEM_DEBUG */
#define TclNewIntObj(objPtr, w) \
    (objPtr) = Tcl_NewWideIntObj(w)

#define TclNewIndexObj(objPtr, w) \
    (objPtr) = ((ssize_t)(w) == TCL_INDEX_NONE) ? Tcl_NewWideIntObj(-1LL) : Tcl_NewWideIntObj(w)

#define TclNewDoubleObj(objPtr, d) \
    (objPtr) = Tcl_NewDoubleObj(d)

#define TclNewStringObj(objPtr, s, len) \
    (objPtr) = Tcl_NewStringObj((s), (len))
#endif /* TCL_MEM_DEBUG */

/*
 * The sLiteral argument *must* be a string literal; the incantation with
 * sizeof(sLiteral "") will fail to compile otherwise.
 */
#define TclNewLiteralStringObj(objPtr, sLiteral) \
    TclNewStringObj((objPtr), (sLiteral), sizeof(sLiteral "") - 1)

/*
 *----------------------------------------------------------------
 * Convenience macros for DStrings.
 * The ANSI C "prototypes" for these macros are:
 *
 * MODULE_SCOPE char * TclDStringAppendLiteral(Tcl_DString *dsPtr,
 *			const char *sLiteral);
 * MODULE_SCOPE void   TclDStringClear(Tcl_DString *dsPtr);
 */

#define TclDStringAppendLiteral(dsPtr, sLiteral) \
    Tcl_DStringAppend((dsPtr), (sLiteral), sizeof(sLiteral "") - 1)
#define TclDStringClear(dsPtr) \
    Tcl_DStringSetLength((dsPtr), 0)

/*
 *----------------------------------------------------------------
 * Inline version of Tcl_GetCurrentNamespace and Tcl_GetGlobalNamespace.
 */

#define TclGetCurrentNamespace(interp) \
    (Tcl_Namespace *) ((Interp *)(interp))->varFramePtr->nsPtr

#define TclGetGlobalNamespace(interp) \
    (Tcl_Namespace *) ((Interp *)(interp))->globalNsPtr

/*
 *----------------------------------------------------------------
 * Inline version of TclCleanupCommand; still need the function as it is in
 * the internal stubs, but the core can use the macro instead.
 */

#define TclCleanupCommandMacro(cmdPtr)		\
    do {					\
	if ((cmdPtr)->refCount-- <= 1) {	\
	    Tcl_Free(cmdPtr);			\
	}					\
    } while (0)


/*
 * inside this routine crement refCount first incase cmdPtr is replacing itself
 */
#define TclRoutineAssign(location, cmdPtr)	    \
    do {					    \
	(cmdPtr)->refCount++;			    \
	if ((location) != NULL			    \
	    && (location--) <= 1) {		    \
	    Tcl_Free(((location)));		    \
	}					    \
	(location) = (cmdPtr);			    \
    } while (0)


#define TclRoutineHasName(cmdPtr) \
    ((cmdPtr)->hPtr != NULL)

/*
 *----------------------------------------------------------------
 * Inline versions of Tcl_LimitReady() and Tcl_LimitExceeded to limit number
 * of calls out of the critical path. Note that this code isn't particularly
 * readable; the non-inline version (in tclInterp.c) is much easier to
 * understand. Note also that these macros takes different args (iPtr->limit)
 * to the non-inline version.
 */

#define TclLimitExceeded(limit) ((limit).exceeded != 0)

#define TclLimitReady(limit)						\
    (((limit).active == 0) ? 0 :					\
    (++(limit).granularityTicker,					\
    ((((limit).active & TCL_LIMIT_COMMANDS) &&				\
	    (((limit).cmdGranularity == 1) ||				\
	    ((limit).granularityTicker % (limit).cmdGranularity == 0)))	\
	    ? 1 :							\
    (((limit).active & TCL_LIMIT_TIME) &&				\
	    (((limit).timeGranularity == 1) ||				\
	    ((limit).granularityTicker % (limit).timeGranularity == 0)))\
	    ? 1 : 0)))

/*
 * Compile-time assertions: these produce a compile time error if the
 * expression is not known to be true at compile time. If the assertion is
 * known to be false, the compiler (or optimizer?) will error out with
 * "division by zero". If the assertion cannot be evaluated at compile time,
 * the compiler will error out with "non-static initializer".
 *
 * Adapted with permission from
 * http://www.pixelbeat.org/programming/gcc/static_assert.html
 */

#define TCL_CT_ASSERT(e) \
    {enum { ct_assert_value = 1/(!!(e)) };}

/*
 *----------------------------------------------------------------
 * Allocator for small structs (<=sizeof(Tcl_Obj)) using the Tcl_Obj pool.
 * Only checked at compile time.
 *
 * ONLY USE FOR CONSTANT nBytes.
 *
 * DO NOT LET THEM CROSS THREAD BOUNDARIES
 *----------------------------------------------------------------
 */

#define TclSmallAlloc(nbytes, memPtr) \
    TclSmallAllocEx(NULL, (nbytes), (memPtr))

#define TclSmallFree(memPtr) \
    TclSmallFreeEx(NULL, (memPtr))

#ifndef TCL_MEM_DEBUG
#define TclSmallAllocEx(interp, nbytes, memPtr) \
    do {								\
	Tcl_Obj *_objPtr;						\
	TCL_CT_ASSERT((nbytes)<=sizeof(Tcl_Obj));			\
	TclIncrObjsAllocated();						\
	TclAllocObjStorageEx((interp), (_objPtr));			\
	*(void **)&(memPtr) = (void *) (_objPtr);			\
    } while (0)

#define TclSmallFreeEx(interp, memPtr) \
    do {								\
	TclFreeObjStorageEx((interp), (Tcl_Obj *)(memPtr));		\
	TclIncrObjsFreed();						\
    } while (0)

#else    /* TCL_MEM_DEBUG */
#define TclSmallAllocEx(interp, nbytes, memPtr) \
    do {								\
	Tcl_Obj *_objPtr;						\
	TCL_CT_ASSERT((nbytes)<=sizeof(Tcl_Obj));			\
	TclNewObj(_objPtr);						\
	*(void **)&(memPtr) = (void *)_objPtr;				\
    } while (0)

#define TclSmallFreeEx(interp, memPtr) \
    do {								\
	Tcl_Obj *_objPtr = (Tcl_Obj *)(memPtr);				\
	_objPtr->bytes = NULL;						\
	_objPtr->typePtr = NULL;					\
	_objPtr->refCount = 1;						\
	TclDecrRefCount(_objPtr);					\
    } while (0)
#endif   /* TCL_MEM_DEBUG */

/*
 * Support for Clang Static Analyzer <http://clang-analyzer.llvm.org>
 */

#if defined(PURIFY) && defined(__clang__)
#if __has_feature(attribute_analyzer_noreturn) && \
	!defined(Tcl_Panic) && defined(Tcl_Panic_TCL_DECLARED)
void Tcl_Panic(const char *, ...) __attribute__((analyzer_noreturn));
#endif
#if !defined(CLANG_ASSERT)
#include <assert.h>
#define CLANG_ASSERT(x) assert(x)
#endif
#elif !defined(CLANG_ASSERT)
#define CLANG_ASSERT(x)
#endif /* PURIFY && __clang__ */

/*
 *----------------------------------------------------------------
 * Parameters, structs and macros for the non-recursive engine (NRE)
 *----------------------------------------------------------------
 */

#define NRE_USE_SMALL_ALLOC	1  /* Only turn off for debugging purposes. */
#ifndef NRE_ENABLE_ASSERTS
#define NRE_ENABLE_ASSERTS	0
#endif

/*
 * This is the main data struct for representing NR commands. It is designed
 * to fit in sizeof(Tcl_Obj) in order to exploit the fastest memory allocator
 * available.
 */

typedef struct NRE_callback {
    Tcl_NRPostProc *procPtr;
    void *data[4];
    struct NRE_callback *nextPtr;
} NRE_callback;

#define TOP_CB(iPtr) (((Interp *)(iPtr))->execEnvPtr->callbackPtr)

/*
 * Inline version of Tcl_NRAddCallback.
 */

#define TclNRAddCallback(interp,postProcPtr,data0,data1,data2,data3) \
    do {								\
	NRE_callback *_callbackPtr;					\
	TCLNR_ALLOC((interp), (_callbackPtr));				\
	_callbackPtr->procPtr = (postProcPtr);				\
	_callbackPtr->data[0] = (void *)(data0);			\
	_callbackPtr->data[1] = (void *)(data1);			\
	_callbackPtr->data[2] = (void *)(data2);			\
	_callbackPtr->data[3] = (void *)(data3);			\
	_callbackPtr->nextPtr = TOP_CB(interp);				\
	TOP_CB(interp) = _callbackPtr;					\
    } while (0)

#if NRE_USE_SMALL_ALLOC
#define TCLNR_ALLOC(interp, ptr) \
    TclSmallAllocEx(interp, sizeof(NRE_callback), (ptr))
#define TCLNR_FREE(interp, ptr)  TclSmallFreeEx((interp), (ptr))
#else
#define TCLNR_ALLOC(interp, ptr) \
    (ptr = (Tcl_Alloc(sizeof(NRE_callback))))
#define TCLNR_FREE(interp, ptr)  Tcl_Free(ptr)
#endif

#if NRE_ENABLE_ASSERTS
#define NRE_ASSERT(expr) assert((expr))
#else
#define NRE_ASSERT(expr)
#endif

#include "tclIntDecls.h"
#include "tclIntPlatDecls.h"

#if !defined(USE_TCL_STUBS) && !defined(TCL_MEM_DEBUG)
#define Tcl_AttemptAlloc        TclpAlloc
#define Tcl_AttemptRealloc      TclpRealloc
#define Tcl_Free                TclpFree
#endif

/*
 * Special hack for macOS, where the static linker (technically the 'ar'
 * command) hates empty object files, and accepts no flags to make it shut up.
 *
 * These symbols are otherwise completely useless.
 *
 * They can't be written to or written through. They can't be seen by any
 * other code. They use a separate attribute (supported by all macOS
 * compilers, which are derivatives of clang or gcc) to stop the compilation
 * from moaning. They will be excluded during the final linking stage.
 *
 * Other platforms get nothing at all. That's good.
 */

#ifdef MAC_OSX_TCL
#define TCL_MAC_EMPTY_FILE(name) \
    static __attribute__((used)) const void *const TclUnusedFile_ ## name = NULL;
#else
#define TCL_MAC_EMPTY_FILE(name)
#endif /* MAC_OSX_TCL */

/*
 * Other externals.
 */

MODULE_SCOPE size_t TclEnvEpoch;	/* Epoch of the tcl environment
					 * (if changed with tcl-env). */

#endif /* _TCLINT */

/*
 * Local Variables:
 * mode: c
 * c-basic-offset: 4
 * fill-column: 78
 * End:
 */<|MERGE_RESOLUTION|>--- conflicted
+++ resolved
@@ -2413,7 +2413,7 @@
  */
 #if TCL_MAJOR_VERSION > 8
 
-typedef size_t ListSizeT;
+typedef ssize_t ListSizeT;
 
 /*
  * SSIZE_MAX, NOT SIZE_MAX as negative differences need to be expressed
@@ -3080,11 +3080,7 @@
 			    size_t *sizePtr, int *literalPtr);
 /* TIP #280 - Modified token based evaluation, with line information. */
 MODULE_SCOPE int	TclEvalEx(Tcl_Interp *interp, const char *script,
-<<<<<<< HEAD
-			    ssize_t numBytes, int flags, int line,
-=======
-			    size_t numBytes, int flags, size_t line,
->>>>>>> 7b28b969
+			    ssize_t numBytes, int flags, ssize_t line,
 			    int *clNextOuter, const char *outerScript);
 MODULE_SCOPE Tcl_ObjCmdProc TclFileAttrsCmd;
 MODULE_SCOPE Tcl_ObjCmdProc TclFileCopyCmd;
@@ -3220,16 +3216,13 @@
 MODULE_SCOPE void	TclListLines(Tcl_Obj *listObj, size_t line, int n,
 			    int *lines, Tcl_Obj *const *elems);
 MODULE_SCOPE Tcl_Obj *	TclListObjCopy(Tcl_Interp *interp, Tcl_Obj *listPtr);
-<<<<<<< HEAD
 MODULE_SCOPE Tcl_Obj *	TclListObjRange(Tcl_Obj *listPtr, ssize_t fromIdx,
 			    ssize_t toIdx);
-=======
 MODULE_SCOPE int	TclListObjAppendElements(Tcl_Interp *interp,
-			    Tcl_Obj *toObj, size_t elemCount,
+			    Tcl_Obj *toObj, ssize_t elemCount,
 			    Tcl_Obj *const elemObjv[]);
 MODULE_SCOPE Tcl_Obj *	TclListObjRange(Tcl_Obj *listPtr, size_t fromIdx,
 			    size_t toIdx);
->>>>>>> 7b28b969
 MODULE_SCOPE Tcl_Obj *	TclLsetList(Tcl_Interp *interp, Tcl_Obj *listPtr,
 			    Tcl_Obj *indexPtr, Tcl_Obj *valuePtr);
 MODULE_SCOPE Tcl_Obj *	TclLsetFlat(Tcl_Interp *interp, Tcl_Obj *listPtr,
