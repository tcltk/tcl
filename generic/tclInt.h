--- conflicted
+++ resolved
@@ -3515,8 +3515,6 @@
 MODULE_SCOPE void	TclObjVarErrMsg(Tcl_Interp *interp, Tcl_Obj *part1Ptr,
 			    Tcl_Obj *part2Ptr, const char *operation,
 			    const char *reason, Tcl_Size index);
-<<<<<<< HEAD
-=======
 #ifndef TCL_NO_DEPRECATED
 MODULE_SCOPE Tcl_ObjCmdProc TclObjInterpProc;
 #define TclObjInterpProc TclGetObjInterpProc()
@@ -3526,7 +3524,6 @@
 MODULE_SCOPE int	TclObjInvokeNamespace(Tcl_Interp *interp,
 			    Tcl_Size objc, Tcl_Obj *const objv[],
 			    Tcl_Namespace *nsPtr, int flags);
->>>>>>> dbef0f68
 MODULE_SCOPE int	TclObjUnsetVar2(Tcl_Interp *interp,
 			    Tcl_Obj *part1Ptr, Tcl_Obj *part2Ptr, int flags);
 MODULE_SCOPE Tcl_Size TclParseBackslash(const char *src,
