/*
 * tclInt.h --
 *
 *	Declarations of things used internally by the Tcl interpreter.
 *
 * Copyright (c) 1987-1993 The Regents of the University of California.
 * Copyright (c) 1993-1997 Lucent Technologies.
 * Copyright (c) 1994-1998 Sun Microsystems, Inc.
 * Copyright (c) 1998-1999 by Scriptics Corporation.
 * Copyright (c) 2001, 2002 by Kevin B. Kenny.  All rights reserved.
 * Copyright (c) 2007 Daniel A. Steffen <das@users.sourceforge.net>
 * Copyright (c) 2006-2008 by Joe Mistachkin.  All rights reserved.
 * Copyright (c) 2008 by Miguel Sofer. All rights reserved.
 *
 * See the file "license.terms" for information on usage and redistribution of
 * this file, and for a DISCLAIMER OF ALL WARRANTIES.
 */

#ifndef _TCLINT
#define _TCLINT

/*
 * Some numerics configuration options.
 */

#undef ACCEPT_NAN

/*
 * Used to tag functions that are only to be visible within the module being
 * built and not outside it (where this is supported by the linker).
 * Also used in the platform-specific *Port.h files.
 */

#ifndef MODULE_SCOPE
#   ifdef __cplusplus
#	define MODULE_SCOPE extern "C"
#   else
#	define MODULE_SCOPE extern
#   endif
#endif

#ifndef JOIN
#  define JOIN(a,b) JOIN1(a,b)
#  define JOIN1(a,b) a##b
#endif

#if defined(__cplusplus)
#   define TCL_UNUSED(T) T
#elif defined(__GNUC__) && (__GNUC__ > 2)
#   define TCL_UNUSED(T) T JOIN(dummy, __LINE__) __attribute__((unused))
#else
#   define TCL_UNUSED(T) T JOIN(dummy, __LINE__)
#endif

/*
 * Common include files needed by most of the Tcl source files are included
 * here, so that system-dependent personalizations for the include files only
 * have to be made in once place. This results in a few extra includes, but
 * greater modularity. The order of the three groups of #includes is
 * important. For example, stdio.h is needed by tcl.h.
 */

#include "tclPort.h"

#include <stdio.h>

#include <ctype.h>
#include <stdarg.h>
#ifdef NO_STDLIB_H
#   include "../compat/stdlib.h"
#else
#   include <stdlib.h>
#endif
#ifdef NO_STRING_H
#include "../compat/string.h"
#else
#include <string.h>
#endif
#include <locale.h>

/*
 * Ensure WORDS_BIGENDIAN is defined correctly:
 * Needs to happen here in addition to configure to work with fat compiles on
 * Darwin (where configure runs only once for multiple architectures).
 */

#ifdef HAVE_SYS_TYPES_H
#    include <sys/types.h>
#endif
#ifdef HAVE_SYS_PARAM_H
#    include <sys/param.h>
#endif
#ifdef BYTE_ORDER
#    ifdef BIG_ENDIAN
#	 if BYTE_ORDER == BIG_ENDIAN
#	     undef WORDS_BIGENDIAN
#	     define WORDS_BIGENDIAN 1
#	 endif
#    endif
#    ifdef LITTLE_ENDIAN
#	 if BYTE_ORDER == LITTLE_ENDIAN
#	     undef WORDS_BIGENDIAN
#	 endif
#    endif
#endif

/*
 * Macros used to cast between pointers and integers (e.g. when storing an int
 * in ClientData), on 64-bit architectures they avoid gcc warning about "cast
 * to/from pointer from/to integer of different size".
 */

#if !defined(INT2PTR)
#   define INT2PTR(p) ((void *)(ptrdiff_t)(p))
#endif
#if !defined(PTR2INT)
#   define PTR2INT(p) ((ptrdiff_t)(p))
#endif
#if !defined(UINT2PTR)
#   define UINT2PTR(p) ((void *)(size_t)(p))
#endif
#if !defined(PTR2UINT)
#   define PTR2UINT(p) ((size_t)(p))
#endif

#if defined(_WIN32) && defined(_MSC_VER)
#   define vsnprintf _vsnprintf
#endif

#if !defined(TCL_THREADS)
#   define TCL_THREADS 1
#endif
#if !TCL_THREADS
#   undef TCL_DECLARE_MUTEX
#   define TCL_DECLARE_MUTEX(name)
#   undef  Tcl_MutexLock
#   define Tcl_MutexLock(mutexPtr)
#   undef  Tcl_MutexUnlock
#   define Tcl_MutexUnlock(mutexPtr)
#   undef  Tcl_MutexFinalize
#   define Tcl_MutexFinalize(mutexPtr)
#   undef  Tcl_ConditionNotify
#   define Tcl_ConditionNotify(condPtr)
#   undef  Tcl_ConditionWait
#   define Tcl_ConditionWait(condPtr, mutexPtr, timePtr)
#   undef  Tcl_ConditionFinalize
#   define Tcl_ConditionFinalize(condPtr)
#endif

/*
 * The following procedures allow namespaces to be customized to support
 * special name resolution rules for commands/variables.
 */

struct Tcl_ResolvedVarInfo;

typedef Tcl_Var (Tcl_ResolveRuntimeVarProc)(Tcl_Interp *interp,
	struct Tcl_ResolvedVarInfo *vinfoPtr);

typedef void (Tcl_ResolveVarDeleteProc)(struct Tcl_ResolvedVarInfo *vinfoPtr);

/*
 * The following structure encapsulates the routines needed to resolve a
 * variable reference at runtime. Any variable specific state will typically
 * be appended to this structure.
 */

typedef struct Tcl_ResolvedVarInfo {
    Tcl_ResolveRuntimeVarProc *fetchProc;
    Tcl_ResolveVarDeleteProc *deleteProc;
} Tcl_ResolvedVarInfo;

typedef int (Tcl_ResolveCompiledVarProc)(Tcl_Interp *interp,
	const char *name, size_t length, Tcl_Namespace *context,
	Tcl_ResolvedVarInfo **rPtr);

typedef int (Tcl_ResolveVarProc)(Tcl_Interp *interp, const char *name,
	Tcl_Namespace *context, int flags, Tcl_Var *rPtr);

typedef int (Tcl_ResolveCmdProc)(Tcl_Interp *interp, const char *name,
	Tcl_Namespace *context, int flags, Tcl_Command *rPtr);

typedef struct Tcl_ResolverInfo {
    Tcl_ResolveCmdProc *cmdResProc;
				/* Procedure handling command name
				 * resolution. */
    Tcl_ResolveVarProc *varResProc;
				/* Procedure handling variable name resolution
				 * for variables that can only be handled at
				 * runtime. */
    Tcl_ResolveCompiledVarProc *compiledVarResProc;
				/* Procedure handling variable name resolution
				 * at compile time. */
} Tcl_ResolverInfo;

/*
 * This flag bit should not interfere with TCL_GLOBAL_ONLY,
 * TCL_NAMESPACE_ONLY, or TCL_LEAVE_ERR_MSG; it signals that the variable
 * lookup is performed for upvar (or similar) purposes, with slightly
 * different rules:
 *    - Bug #696893 - variable is either proc-local or in the current
 *	namespace; never follow the second (global) resolution path
 *    - Bug #631741 - do not use special namespace or interp resolvers
 */

#define TCL_AVOID_RESOLVERS 0x40000

/*
 *----------------------------------------------------------------
 * Data structures related to namespaces.
 *----------------------------------------------------------------
 */

typedef struct Tcl_Ensemble Tcl_Ensemble;
typedef struct NamespacePathEntry NamespacePathEntry;

/*
 * Special hashtable for variables: this is just a Tcl_HashTable with nsPtr
 * and arrayPtr fields added at the end: in this way variables can find their
 * namespace and possibly containing array without having to copy a pointer in
 * their struct: they can access them via their hPtr->tablePtr.
 */

typedef struct TclVarHashTable {
    Tcl_HashTable table;
    struct Namespace *nsPtr;
    struct Var *arrayPtr;
} TclVarHashTable;

/*
 * This is for itcl - it likes to search our varTables directly :(
 */

#define TclVarHashFindVar(tablePtr, key) \
    TclVarHashCreateVar((tablePtr), (key), NULL)

/*
 * Define this to reduce the amount of space that the average namespace
 * consumes by only allocating the table of child namespaces when necessary.
 * Defining it breaks compatibility for Tcl extensions (e.g., itcl) which
 * reach directly into the Namespace structure.
 */

#undef BREAK_NAMESPACE_COMPAT

/*
 * The structure below defines a namespace.
 * Note: the first five fields must match exactly the fields in a
 * Tcl_Namespace structure (see tcl.h). If you change one, be sure to change
 * the other.
 */

typedef struct Namespace {
    char *name;			/* The namespace's simple (unqualified) name.
				 * This contains no ::'s. The name of the
				 * global namespace is "" although "::" is an
				 * synonym. */
    char *fullName;		/* The namespace's fully qualified name. This
				 * starts with ::. */
    void *clientData;	/* An arbitrary value associated with this
				 * namespace. */
    Tcl_NamespaceDeleteProc *deleteProc;
				/* Procedure invoked when deleting the
				 * namespace to, e.g., free clientData. */
    struct Namespace *parentPtr;/* Points to the namespace that contains this
				 * one. NULL if this is the global
				 * namespace. */
#ifndef BREAK_NAMESPACE_COMPAT
    Tcl_HashTable childTable;	/* Contains any child namespaces. Indexed by
				 * strings; values have type (Namespace *). */
#else
    Tcl_HashTable *childTablePtr;
				/* Contains any child namespaces. Indexed by
				 * strings; values have type (Namespace *). If
				 * NULL, there are no children. */
#endif
#if TCL_MAJOR_VERSION > 8
    size_t nsId;		/* Unique id for the namespace. */
#else
    unsigned long nsId;
#endif
    Tcl_Interp *interp;	/* The interpreter containing this
				 * namespace. */
    int flags;			/* OR-ed combination of the namespace status
				 * flags NS_DYING and NS_DEAD listed below. */
    size_t activationCount;	/* Number of "activations" or active call
				 * frames for this namespace that are on the
				 * Tcl call stack. The namespace won't be
				 * freed until activationCount becomes zero. */
    size_t refCount;		/* Count of references by namespaceName
				 * objects. The namespace can't be freed until
				 * refCount becomes zero. */
    Tcl_HashTable cmdTable;	/* Contains all the commands currently
				 * registered in the namespace. Indexed by
				 * strings; values have type (Command *).
				 * Commands imported by Tcl_Import have
				 * Command structures that point (via an
				 * ImportedCmdRef structure) to the Command
				 * structure in the source namespace's command
				 * table. */
    TclVarHashTable varTable;	/* Contains all the (global) variables
				 * currently in this namespace. Indexed by
				 * strings; values have type (Var *). */
    char **exportArrayPtr;	/* Points to an array of string patterns
				 * specifying which commands are exported. A
				 * pattern may include "string match" style
				 * wildcard characters to specify multiple
				 * commands; however, no namespace qualifiers
				 * are allowed. NULL if no export patterns are
				 * registered. */
    size_t numExportPatterns;	/* Number of export patterns currently
				 * registered using "namespace export". */
    size_t maxExportPatterns;	/* Number of export patterns for which space
				 * is currently allocated. */
    size_t cmdRefEpoch;		/* Incremented if a newly added command
				 * shadows a command for which this namespace
				 * has already cached a Command* pointer; this
				 * causes all its cached Command* pointers to
				 * be invalidated. */
    size_t resolverEpoch;		/* Incremented whenever (a) the name
				 * resolution rules change for this namespace
				 * or (b) a newly added command shadows a
				 * command that is compiled to bytecodes. This
				 * invalidates all byte codes compiled in the
				 * namespace, causing the code to be
				 * recompiled under the new rules.*/
    Tcl_ResolveCmdProc *cmdResProc;
				/* If non-null, this procedure overrides the
				 * usual command resolution mechanism in Tcl.
				 * This procedure is invoked within
				 * Tcl_FindCommand to resolve all command
				 * references within the namespace. */
    Tcl_ResolveVarProc *varResProc;
				/* If non-null, this procedure overrides the
				 * usual variable resolution mechanism in Tcl.
				 * This procedure is invoked within
				 * Tcl_FindNamespaceVar to resolve all
				 * variable references within the namespace at
				 * runtime. */
    Tcl_ResolveCompiledVarProc *compiledVarResProc;
				/* If non-null, this procedure overrides the
				 * usual variable resolution mechanism in Tcl.
				 * This procedure is invoked within
				 * LookupCompiledLocal to resolve variable
				 * references within the namespace at compile
				 * time. */
    size_t exportLookupEpoch;	/* Incremented whenever a command is added to
				 * a namespace, removed from a namespace or
				 * the exports of a namespace are changed.
				 * Allows TIP#112-driven command lists to be
				 * validated efficiently. */
    Tcl_Ensemble *ensembles;	/* List of structures that contain the details
				 * of the ensembles that are implemented on
				 * top of this namespace. */
    Tcl_Obj *unknownHandlerPtr;	/* A script fragment to be used when command
				 * resolution in this namespace fails. TIP
				 * 181. */
    size_t commandPathLength;	/* The length of the explicit path. */
    NamespacePathEntry *commandPathArray;
				/* The explicit path of the namespace as an
				 * array. */
    NamespacePathEntry *commandPathSourceList;
				/* Linked list of path entries that point to
				 * this namespace. */
    Tcl_NamespaceDeleteProc *earlyDeleteProc;
				/* Just like the deleteProc field (and called
				 * with the same clientData) but called at the
				 * start of the deletion process, so there is
				 * a chance for code to do stuff inside the
				 * namespace before deletion completes. */
} Namespace;

/*
 * An entry on a namespace's command resolution path.
 */

struct NamespacePathEntry {
    Namespace *nsPtr;		/* What does this path entry point to? If it
				 * is NULL, this path entry points is
				 * redundant and should be skipped. */
    Namespace *creatorNsPtr;	/* Where does this path entry point from? This
				 * allows for efficient invalidation of
				 * references when the path entry's target
				 * updates its current list of defined
				 * commands. */
    NamespacePathEntry *prevPtr, *nextPtr;
				/* Linked list pointers or NULL at either end
				 * of the list that hangs off Namespace's
				 * commandPathSourceList field. */
};

/*
 * Flags used to represent the status of a namespace:
 *
 * NS_DYING -	1 means Tcl_DeleteNamespace has been called to delete the
 *		namespace.  There may still be active call frames on the Tcl
 *		stack that refer to the namespace. When the last call frame
 *		referring to it has been popped, its remaining variables and
 *		commands are destroyed and it is marked "dead" (NS_DEAD).
 * NS_TEARDOWN  -1 means that TclTeardownNamespace has already been called on
 *		this namespace and it should not be called again [Bug 1355942].
 * NS_DEAD -	1 means Tcl_DeleteNamespace has been called to delete the
 *		namespace and no call frames still refer to it. It is no longer
 *		accessible by name. Its variables and commands have already
 *		been destroyed.  When the last namespaceName object in any byte
 *		code unit that refers to the namespace has been freed (i.e.,
 *		when the namespace's refCount is 0), the namespace's storage
 *		will be freed.
 * NS_SUPPRESS_COMPILATION -
 *		Marks the commands in this namespace for not being compiled,
 *		forcing them to be looked up every time.
 */

#define NS_DYING	0x01
#define NS_DEAD		0x02
#define NS_TEARDOWN	0x04
#define NS_KILLED	0x04 /* Same as NS_TEARDOWN (Deprecated) */
#define NS_SUPPRESS_COMPILATION	0x08

/*
 * Flags passed to TclGetNamespaceForQualName:
 *
 * TCL_GLOBAL_ONLY		- (see tcl.h) Look only in the global ns.
 * TCL_NAMESPACE_ONLY		- (see tcl.h) Look only in the context ns.
 * TCL_CREATE_NS_IF_UNKNOWN	- Create unknown namespaces.
 * TCL_FIND_ONLY_NS		- The name sought is a namespace name.
 */

#define TCL_CREATE_NS_IF_UNKNOWN	0x800
#define TCL_FIND_ONLY_NS		0x1000

/*
 * The client data for an ensemble command. This consists of the table of
 * commands that are actually exported by the namespace, and an epoch counter
 * that, combined with the exportLookupEpoch field of the namespace structure,
 * defines whether the table contains valid data or will need to be recomputed
 * next time the ensemble command is called.
 */

typedef struct EnsembleConfig {
    Namespace *nsPtr;		/* The namespace backing this ensemble up. */
    Tcl_Command token;		/* The token for the command that provides
				 * ensemble support for the namespace, or NULL
				 * if the command has been deleted (or never
				 * existed; the global namespace never has an
				 * ensemble command.) */
    size_t epoch;			/* The epoch at which this ensemble's table of
				 * exported commands is valid. */
    char **subcommandArrayPtr;	/* Array of ensemble subcommand names. At all
				 * consistent points, this will have the same
				 * number of entries as there are entries in
				 * the subcommandTable hash. */
    Tcl_HashTable subcommandTable;
				/* Hash table of ensemble subcommand names,
				 * which are its keys so this also provides
				 * the storage management for those subcommand
				 * names. The contents of the entry values are
				 * object version the prefix lists to use when
				 * substituting for the command/subcommand to
				 * build the ensemble implementation command.
				 * Has to be stored here as well as in
				 * subcommandDict because that field is NULL
				 * when we are deriving the ensemble from the
				 * namespace exports list. FUTURE WORK: use
				 * object hash table here. */
    struct EnsembleConfig *next;/* The next ensemble in the linked list of
				 * ensembles associated with a namespace. If
				 * this field points to this ensemble, the
				 * structure has already been unlinked from
				 * all lists, and cannot be found by scanning
				 * the list from the namespace's ensemble
				 * field. */
    int flags;			/* ORed combo of TCL_ENSEMBLE_PREFIX,
				 * ENSEMBLE_DEAD and ENSEMBLE_COMPILE. */

    /* OBJECT FIELDS FOR ENSEMBLE CONFIGURATION */

    Tcl_Obj *subcommandDict;	/* Dictionary providing mapping from
				 * subcommands to their implementing command
				 * prefixes, or NULL if we are to build the
				 * map automatically from the namespace
				 * exports. */
    Tcl_Obj *subcmdList;	/* List of commands that this ensemble
				 * actually provides, and whose implementation
				 * will be built using the subcommandDict (if
				 * present and defined) and by simple mapping
				 * to the namespace otherwise. If NULL,
				 * indicates that we are using the (dynamic)
				 * list of currently exported commands. */
    Tcl_Obj *unknownHandler;	/* Script prefix used to handle the case when
				 * no match is found (according to the rule
				 * defined by flag bit TCL_ENSEMBLE_PREFIX) or
				 * NULL to use the default error-generating
				 * behaviour. The script execution gets all
				 * the arguments to the ensemble command
				 * (including objv[0]) and will have the
				 * results passed directly back to the caller
				 * (including the error code) unless the code
				 * is TCL_CONTINUE in which case the
				 * subcommand will be reparsed by the ensemble
				 * core, presumably because the ensemble
				 * itself has been updated. */
    Tcl_Obj *parameterList;	/* List of ensemble parameter names. */
    size_t numParameters;		/* Cached number of parameters. This is either
				 * 0 (if the parameterList field is NULL) or
				 * the length of the list in the parameterList
				 * field. */
} EnsembleConfig;

/*
 * Various bits for the EnsembleConfig.flags field.
 */

#define ENSEMBLE_DEAD	0x1	/* Flag value to say that the ensemble is dead
				 * and on its way out. */
#define ENSEMBLE_COMPILE 0x4	/* Flag to enable bytecode compilation of an
				 * ensemble. */

/*
 *----------------------------------------------------------------
 * Data structures related to variables. These are used primarily in tclVar.c
 *----------------------------------------------------------------
 */

/*
 * The following structure defines a variable trace, which is used to invoke a
 * specific C procedure whenever certain operations are performed on a
 * variable.
 */

typedef struct VarTrace {
    Tcl_VarTraceProc *traceProc;/* Procedure to call when operations given by
				 * flags are performed on variable. */
    void *clientData;	/* Argument to pass to proc. */
    int flags;			/* What events the trace procedure is
				 * interested in: OR-ed combination of
				 * TCL_TRACE_READS, TCL_TRACE_WRITES,
				 * TCL_TRACE_UNSETS and TCL_TRACE_ARRAY. */
    struct VarTrace *nextPtr;	/* Next in list of traces associated with a
				 * particular variable. */
} VarTrace;

/*
 * The following structure defines a command trace, which is used to invoke a
 * specific C procedure whenever certain operations are performed on a
 * command.
 */

typedef struct CommandTrace {
    Tcl_CommandTraceProc *traceProc;
				/* Procedure to call when operations given by
				 * flags are performed on command. */
    void *clientData;	/* Argument to pass to proc. */
    int flags;			/* What events the trace procedure is
				 * interested in: OR-ed combination of
				 * TCL_TRACE_RENAME, TCL_TRACE_DELETE. */
    struct CommandTrace *nextPtr;
				/* Next in list of traces associated with a
				 * particular command. */
    size_t refCount;		/* Used to ensure this structure is not
				 * deleted too early. Keeps track of how many
				 * pieces of code have a pointer to this
				 * structure. */
} CommandTrace;

/*
 * When a command trace is active (i.e. its associated procedure is executing)
 * one of the following structures is linked into a list associated with the
 * command's interpreter. The information in the structure is needed in order
 * for Tcl to behave reasonably if traces are deleted while traces are active.
 */

typedef struct ActiveCommandTrace {
    struct Command *cmdPtr;	/* Command that's being traced. */
    struct ActiveCommandTrace *nextPtr;
				/* Next in list of all active command traces
				 * for the interpreter, or NULL if no more. */
    CommandTrace *nextTracePtr;	/* Next trace to check after current trace
				 * procedure returns; if this trace gets
				 * deleted, must update pointer to avoid using
				 * free'd memory. */
    int reverseScan;		/* Boolean set true when traces are scanning
				 * in reverse order. */
} ActiveCommandTrace;

/*
 * When a variable trace is active (i.e. its associated procedure is
 * executing) one of the following structures is linked into a list associated
 * with the variable's interpreter. The information in the structure is needed
 * in order for Tcl to behave reasonably if traces are deleted while traces
 * are active.
 */

typedef struct ActiveVarTrace {
    struct Var *varPtr;		/* Variable that's being traced. */
    struct ActiveVarTrace *nextPtr;
				/* Next in list of all active variable traces
				 * for the interpreter, or NULL if no more. */
    VarTrace *nextTracePtr;	/* Next trace to check after current trace
				 * procedure returns; if this trace gets
				 * deleted, must update pointer to avoid using
				 * free'd memory. */
} ActiveVarTrace;

/*
 * The structure below defines a variable, which associates a string name with
 * a Tcl_Obj value. These structures are kept in procedure call frames (for
 * local variables recognized by the compiler) or in the heap (for global
 * variables and any variable not known to the compiler). For each Var
 * structure in the heap, a hash table entry holds the variable name and a
 * pointer to the Var structure.
 */

typedef struct Var {
    int flags;			/* Miscellaneous bits of information about
				 * variable. See below for definitions. */
    union {
	Tcl_Obj *objPtr;	/* The variable's object value. Used for
				 * scalar variables and array elements. */
	TclVarHashTable *tablePtr;/* For array variables, this points to
				 * information about the hash table used to
				 * implement the associative array. Points to
				 * Tcl_Alloc-ed data. */
	struct Var *linkPtr;	/* If this is a global variable being referred
				 * to in a procedure, or a variable created by
				 * "upvar", this field points to the
				 * referenced variable's Var struct. */
    } value;
} Var;

typedef struct VarInHash {
    Var var;
    size_t refCount;		/* Counts number of active uses of this
				 * variable: 1 for the entry in the hash
				 * table, 1 for each additional variable whose
				 * linkPtr points here, 1 for each nested
				 * trace active on variable, and 1 if the
				 * variable is a namespace variable. This
				 * record can't be deleted until refCount
				 * becomes 0. */
    Tcl_HashEntry entry;	/* The hash table entry that refers to this
				 * variable. This is used to find the name of
				 * the variable and to delete it from its
				 * hashtable if it is no longer needed. It
				 * also holds the variable's name. */
} VarInHash;

/*
 * Flag bits for variables. The first two (VAR_ARRAY and VAR_LINK) are
 * mutually exclusive and give the "type" of the variable. If none is set,
 * this is a scalar variable.
 *
 * VAR_ARRAY -			1 means this is an array variable rather than
 *				a scalar variable or link. The "tablePtr"
 *				field points to the array's hashtable for its
 *				elements.
 * VAR_LINK -			1 means this Var structure contains a pointer
 *				to another Var structure that either has the
 *				real value or is itself another VAR_LINK
 *				pointer. Variables like this come about
 *				through "upvar" and "global" commands, or
 *				through references to variables in enclosing
 *				namespaces.
 *
 * Flags that indicate the type and status of storage; none is set for
 * compiled local variables (Var structs).
 *
 * VAR_IN_HASHTABLE -		1 means this variable is in a hashtable and
 *				the Var structure is malloced. 0 if it is a
 *				local variable that was assigned a slot in a
 *				procedure frame by the compiler so the Var
 *				storage is part of the call frame.
 * VAR_DEAD_HASH		1 means that this var's entry in the hashtable
 *				has already been deleted.
 * VAR_ARRAY_ELEMENT -		1 means that this variable is an array
 *				element, so it is not legal for it to be an
 *				array itself (the VAR_ARRAY flag had better
 *				not be set).
 * VAR_NAMESPACE_VAR -		1 means that this variable was declared as a
 *				namespace variable. This flag ensures it
 *				persists until its namespace is destroyed or
 *				until the variable is unset; it will persist
 *				even if it has not been initialized and is
 *				marked undefined. The variable's refCount is
 *				incremented to reflect the "reference" from
 *				its namespace.
 *
 * Flag values relating to the variable's trace and search status.
 *
 * VAR_TRACED_READ
 * VAR_TRACED_WRITE
 * VAR_TRACED_UNSET
 * VAR_TRACED_ARRAY
 * VAR_TRACE_ACTIVE -		1 means that trace processing is currently
 *				underway for a read or write access, so new
 *				read or write accesses should not cause trace
 *				procedures to be called and the variable can't
 *				be deleted.
 * VAR_SEARCH_ACTIVE
 *
 * The following additional flags are used with the CompiledLocal type defined
 * below:
 *
 * VAR_ARGUMENT -		1 means that this variable holds a procedure
 *				argument.
 * VAR_TEMPORARY -		1 if the local variable is an anonymous
 *				temporary variable. Temporaries have a NULL
 *				name.
 * VAR_RESOLVED -		1 if name resolution has been done for this
 *				variable.
 * VAR_IS_ARGS			1 if this variable is the last argument and is
 *				named "args".
 */

/*
 * FLAGS RENUMBERED: everything breaks already, make things simpler.
 *
 * IMPORTANT: skip the values 0x10, 0x20, 0x40, 0x800 corresponding to
 * TCL_TRACE_(READS/WRITES/UNSETS/ARRAY): makes code simpler in tclTrace.c
 *
 * Keep the flag values for VAR_ARGUMENT and VAR_TEMPORARY so that old values
 * in precompiled scripts keep working.
 */

/* Type of value (0 is scalar) */
#define VAR_ARRAY		0x1
#define VAR_LINK		0x2

/* Type of storage (0 is compiled local) */
#define VAR_IN_HASHTABLE	0x4
#define VAR_DEAD_HASH		0x8
#define VAR_ARRAY_ELEMENT	0x1000
#define VAR_NAMESPACE_VAR	0x80	/* KEEP OLD VALUE for Itcl */

#define VAR_ALL_HASH \
	(VAR_IN_HASHTABLE|VAR_DEAD_HASH|VAR_NAMESPACE_VAR|VAR_ARRAY_ELEMENT)

/* Trace and search state. */

#define VAR_TRACED_READ		0x10	/* TCL_TRACE_READS */
#define VAR_TRACED_WRITE	0x20	/* TCL_TRACE_WRITES */
#define VAR_TRACED_UNSET	0x40	/* TCL_TRACE_UNSETS */
#define VAR_TRACED_ARRAY	0x800	/* TCL_TRACE_ARRAY */
#define VAR_TRACE_ACTIVE	0x2000
#define VAR_SEARCH_ACTIVE	0x4000
#define VAR_ALL_TRACES \
	(VAR_TRACED_READ|VAR_TRACED_WRITE|VAR_TRACED_ARRAY|VAR_TRACED_UNSET)

/* Special handling on initialisation (only CompiledLocal). */
#define VAR_ARGUMENT		0x100	/* KEEP OLD VALUE! See tclProc.c */
#define VAR_TEMPORARY		0x200	/* KEEP OLD VALUE! See tclProc.c */
#define VAR_IS_ARGS		0x400
#define VAR_RESOLVED		0x8000

/*
 * Macros to ensure that various flag bits are set properly for variables.
 * The ANSI C "prototypes" for these macros are:
 *
 * MODULE_SCOPE void	TclSetVarScalar(Var *varPtr);
 * MODULE_SCOPE void	TclSetVarArray(Var *varPtr);
 * MODULE_SCOPE void	TclSetVarLink(Var *varPtr);
 * MODULE_SCOPE void	TclSetVarArrayElement(Var *varPtr);
 * MODULE_SCOPE void	TclSetVarUndefined(Var *varPtr);
 * MODULE_SCOPE void	TclClearVarUndefined(Var *varPtr);
 */

#define TclSetVarScalar(varPtr) \
    (varPtr)->flags &= ~(VAR_ARRAY|VAR_LINK)

#define TclSetVarArray(varPtr) \
    (varPtr)->flags = ((varPtr)->flags & ~VAR_LINK) | VAR_ARRAY

#define TclSetVarLink(varPtr) \
    (varPtr)->flags = ((varPtr)->flags & ~VAR_ARRAY) | VAR_LINK

#define TclSetVarArrayElement(varPtr) \
    (varPtr)->flags = ((varPtr)->flags & ~VAR_ARRAY) | VAR_ARRAY_ELEMENT

#define TclSetVarUndefined(varPtr) \
    (varPtr)->flags &= ~(VAR_ARRAY|VAR_LINK);\
    (varPtr)->value.objPtr = NULL

#define TclClearVarUndefined(varPtr)

#define TclSetVarTraceActive(varPtr) \
    (varPtr)->flags |= VAR_TRACE_ACTIVE

#define TclClearVarTraceActive(varPtr) \
    (varPtr)->flags &= ~VAR_TRACE_ACTIVE

#define TclSetVarNamespaceVar(varPtr) \
    if (!TclIsVarNamespaceVar(varPtr)) {\
	(varPtr)->flags |= VAR_NAMESPACE_VAR;\
	if (TclIsVarInHash(varPtr)) {\
	    ((VarInHash *)(varPtr))->refCount++;\
	}\
    }

#define TclClearVarNamespaceVar(varPtr) \
    if (TclIsVarNamespaceVar(varPtr)) {\
	(varPtr)->flags &= ~VAR_NAMESPACE_VAR;\
	if (TclIsVarInHash(varPtr)) {\
	    ((VarInHash *)(varPtr))->refCount--;\
	}\
    }

/*
 * Macros to read various flag bits of variables.
 * The ANSI C "prototypes" for these macros are:
 *
 * MODULE_SCOPE int	TclIsVarScalar(Var *varPtr);
 * MODULE_SCOPE int	TclIsVarLink(Var *varPtr);
 * MODULE_SCOPE int	TclIsVarArray(Var *varPtr);
 * MODULE_SCOPE int	TclIsVarUndefined(Var *varPtr);
 * MODULE_SCOPE int	TclIsVarArrayElement(Var *varPtr);
 * MODULE_SCOPE int	TclIsVarTemporary(Var *varPtr);
 * MODULE_SCOPE int	TclIsVarArgument(Var *varPtr);
 * MODULE_SCOPE int	TclIsVarResolved(Var *varPtr);
 */

#define TclVarFindHiddenArray(varPtr,arrayPtr)				\
    do {								\
        if ((arrayPtr == NULL) && TclIsVarInHash(varPtr) &&		\
              (TclVarParentArray(varPtr) != NULL)) {			\
            arrayPtr = TclVarParentArray(varPtr);			\
        }								\
    } while(0)

#define TclIsVarScalar(varPtr) \
    !((varPtr)->flags & (VAR_ARRAY|VAR_LINK))

#define TclIsVarLink(varPtr) \
    ((varPtr)->flags & VAR_LINK)

#define TclIsVarArray(varPtr) \
    ((varPtr)->flags & VAR_ARRAY)

#define TclIsVarUndefined(varPtr) \
    ((varPtr)->value.objPtr == NULL)

#define TclIsVarArrayElement(varPtr) \
    ((varPtr)->flags & VAR_ARRAY_ELEMENT)

#define TclIsVarNamespaceVar(varPtr) \
    ((varPtr)->flags & VAR_NAMESPACE_VAR)

#define TclIsVarTemporary(varPtr) \
    ((varPtr)->flags & VAR_TEMPORARY)

#define TclIsVarArgument(varPtr) \
    ((varPtr)->flags & VAR_ARGUMENT)

#define TclIsVarResolved(varPtr) \
    ((varPtr)->flags & VAR_RESOLVED)

#define TclIsVarTraceActive(varPtr) \
    ((varPtr)->flags & VAR_TRACE_ACTIVE)

#define TclIsVarTraced(varPtr) \
    ((varPtr)->flags & VAR_ALL_TRACES)

#define TclIsVarInHash(varPtr) \
    ((varPtr)->flags & VAR_IN_HASHTABLE)

#define TclIsVarDeadHash(varPtr) \
    ((varPtr)->flags & VAR_DEAD_HASH)

#define TclGetVarNsPtr(varPtr) \
    (TclIsVarInHash(varPtr) \
	? ((TclVarHashTable *) ((((VarInHash *) (varPtr))->entry.tablePtr)))->nsPtr \
	: NULL)

#define TclVarParentArray(varPtr)					\
    ((TclVarHashTable *) ((VarInHash *) (varPtr))->entry.tablePtr)->arrayPtr

#define VarHashRefCount(varPtr) \
    ((VarInHash *) (varPtr))->refCount

#define VarHashGetKey(varPtr) \
    (((VarInHash *)(varPtr))->entry.key.objPtr)

/*
 * Macros for direct variable access by TEBC.
 */

#define TclIsVarTricky(varPtr,trickyFlags)				\
    (   ((varPtr)->flags & (VAR_ARRAY|VAR_LINK|trickyFlags))		\
          || (TclIsVarInHash(varPtr)					\
                && (TclVarParentArray(varPtr) != NULL)			\
                && (TclVarParentArray(varPtr)->flags & (trickyFlags))))

#define TclIsVarDirectReadable(varPtr)					\
    (   (!TclIsVarTricky(varPtr,VAR_TRACED_READ))			\
          && (varPtr)->value.objPtr)

#define TclIsVarDirectWritable(varPtr) \
    (!TclIsVarTricky(varPtr,VAR_TRACED_WRITE|VAR_DEAD_HASH))

#define TclIsVarDirectUnsettable(varPtr) \
    (!TclIsVarTricky(varPtr,VAR_TRACED_READ|VAR_TRACED_WRITE|VAR_TRACED_UNSET|VAR_DEAD_HASH))

#define TclIsVarDirectModifyable(varPtr) \
    (   (!TclIsVarTricky(varPtr,VAR_TRACED_READ|VAR_TRACED_WRITE))	\
          &&  (varPtr)->value.objPtr)

#define TclIsVarDirectReadable2(varPtr, arrayPtr) \
    (TclIsVarDirectReadable(varPtr) &&\
	(!(arrayPtr) || !((arrayPtr)->flags & VAR_TRACED_READ)))

#define TclIsVarDirectWritable2(varPtr, arrayPtr) \
    (TclIsVarDirectWritable(varPtr) &&\
	(!(arrayPtr) || !((arrayPtr)->flags & VAR_TRACED_WRITE)))

#define TclIsVarDirectModifyable2(varPtr, arrayPtr) \
    (TclIsVarDirectModifyable(varPtr) &&\
	(!(arrayPtr) || !((arrayPtr)->flags & (VAR_TRACED_READ|VAR_TRACED_WRITE))))

/*
 *----------------------------------------------------------------
 * Data structures related to procedures. These are used primarily in
 * tclProc.c, tclCompile.c, and tclExecute.c.
 *----------------------------------------------------------------
 */

#if defined(__STDC_VERSION__) && (__STDC_VERSION__ >= 199901L)
#   define TCLFLEXARRAY
#elif defined(__GNUC__) && (__GNUC__ > 2)
#   define TCLFLEXARRAY 0
#else
#   define TCLFLEXARRAY 1
#endif

/*
 * Forward declaration to prevent an error when the forward reference to
 * Command is encountered in the Proc and ImportRef types declared below.
 */

struct Command;

/*
 * The variable-length structure below describes a local variable of a
 * procedure that was recognized by the compiler. These variables have a name,
 * an element in the array of compiler-assigned local variables in the
 * procedure's call frame, and various other items of information. If the
 * local variable is a formal argument, it may also have a default value. The
 * compiler can't recognize local variables whose names are expressions (these
 * names are only known at runtime when the expressions are evaluated) or
 * local variables that are created as a result of an "upvar" or "uplevel"
 * command. These other local variables are kept separately in a hash table in
 * the call frame.
 */

typedef struct CompiledLocal {
    struct CompiledLocal *nextPtr;
				/* Next compiler-recognized local variable for
				 * this procedure, or NULL if this is the last
				 * local. */
    size_t nameLength;		/* The number of bytes in local variable's name.
				 * Among others used to speed up var lookups. */
    size_t frameIndex;		/* Index in the array of compiler-assigned
				 * variables in the procedure call frame. */
#if TCL_MAJOR_VERSION < 9
    int flags;
#endif
    Tcl_Obj *defValuePtr;	/* Pointer to the default value of an
				 * argument, if any. NULL if not an argument
				 * or, if an argument, no default value. */
    Tcl_ResolvedVarInfo *resolveInfo;
				/* Customized variable resolution info
				 * supplied by the Tcl_ResolveCompiledVarProc
				 * associated with a namespace. Each variable
				 * is marked by a unique tag during
				 * compilation, and that same tag is used to
				 * find the variable at runtime. */
#if TCL_MAJOR_VERSION > 8
    int flags;			/* Flag bits for the local variable. Same as
				 * the flags for the Var structure above,
				 * although only VAR_ARGUMENT, VAR_TEMPORARY,
				 * and VAR_RESOLVED make sense. */
#endif
    char name[TCLFLEXARRAY];		/* Name of the local variable starts here. If
				 * the name is NULL, this will just be '\0'.
				 * The actual size of this field will be large
				 * enough to hold the name. MUST BE THE LAST
				 * FIELD IN THE STRUCTURE! */
} CompiledLocal;

/*
 * The structure below defines a command procedure, which consists of a
 * collection of Tcl commands plus information about arguments and other local
 * variables recognized at compile time.
 */

typedef struct Proc {
    struct Interp *iPtr;	/* Interpreter for which this command is
				 * defined. */
    size_t refCount;		/* Reference count: 1 if still present in
				 * command table plus 1 for each call to the
				 * procedure that is currently active. This
				 * structure can be freed when refCount
				 * becomes zero. */
    struct Command *cmdPtr;	/* Points to the Command structure for this
				 * procedure. This is used to get the
				 * namespace in which to execute the
				 * procedure. */
    Tcl_Obj *bodyPtr;		/* Points to the ByteCode object for
				 * procedure's body command. */
    size_t numArgs;		/* Number of formal parameters. */
    size_t numCompiledLocals;	/* Count of local variables recognized by the
				 * compiler including arguments and
				 * temporaries. */
    CompiledLocal *firstLocalPtr;
				/* Pointer to first of the procedure's
				 * compiler-allocated local variables, or NULL
				 * if none. The first numArgs entries in this
				 * list describe the procedure's formal
				 * arguments. */
    CompiledLocal *lastLocalPtr;/* Pointer to the last allocated local
				 * variable or NULL if none. This has frame
				 * index (numCompiledLocals-1). */
} Proc;

/*
 * The type of functions called to process errors found during the execution
 * of a procedure (or lambda term or ...).
 */

typedef void (ProcErrorProc)(Tcl_Interp *interp, Tcl_Obj *procNameObj);

/*
 * The structure below defines a command trace. This is used to allow Tcl
 * clients to find out whenever a command is about to be executed.
 */

typedef struct Trace {
    int level;			/* Only trace commands at nesting level less
				 * than or equal to this. */
    Tcl_CmdObjTraceProc *proc;	/* Procedure to call to trace command. */
    void *clientData;	/* Arbitrary value to pass to proc. */
    struct Trace *nextPtr;	/* Next in list of traces for this interp. */
    int flags;			/* Flags governing the trace - see
				 * Tcl_CreateObjTrace for details. */
    Tcl_CmdObjTraceDeleteProc *delProc;
				/* Procedure to call when trace is deleted. */
} Trace;

/*
 * When an interpreter trace is active (i.e. its associated procedure is
 * executing), one of the following structures is linked into a list
 * associated with the interpreter. The information in the structure is needed
 * in order for Tcl to behave reasonably if traces are deleted while traces
 * are active.
 */

typedef struct ActiveInterpTrace {
    struct ActiveInterpTrace *nextPtr;
				/* Next in list of all active command traces
				 * for the interpreter, or NULL if no more. */
    Trace *nextTracePtr;	/* Next trace to check after current trace
				 * procedure returns; if this trace gets
				 * deleted, must update pointer to avoid using
				 * free'd memory. */
    int reverseScan;		/* Boolean set true when traces are scanning
				 * in reverse order. */
} ActiveInterpTrace;

/*
 * Flag values designating types of execution traces. See tclTrace.c for
 * related flag values.
 *
 * TCL_TRACE_ENTER_EXEC		- triggers enter/enterstep traces.
 * 				- passed to Tcl_CreateObjTrace to set up
 *				  "enterstep" traces.
 * TCL_TRACE_LEAVE_EXEC		- triggers leave/leavestep traces.
 * 				- passed to Tcl_CreateObjTrace to set up
 *				  "leavestep" traces.
 */

#define TCL_TRACE_ENTER_EXEC	1
#define TCL_TRACE_LEAVE_EXEC	2

/*
 * The structure below defines an entry in the assocData hash table which is
 * associated with an interpreter. The entry contains a pointer to a function
 * to call when the interpreter is deleted, and a pointer to a user-defined
 * piece of data.
 */

typedef struct AssocData {
    Tcl_InterpDeleteProc *proc;	/* Proc to call when deleting. */
    void *clientData;	/* Value to pass to proc. */
} AssocData;

/*
 * The structure below defines a call frame. A call frame defines a naming
 * context for a procedure call: its local naming scope (for local variables)
 * and its global naming scope (a namespace, perhaps the global :: namespace).
 * A call frame can also define the naming context for a namespace eval or
 * namespace inscope command: the namespace in which the command's code should
 * execute. The Tcl_CallFrame structures exist only while procedures or
 * namespace eval/inscope's are being executed, and provide a kind of Tcl call
 * stack.
 *
 * WARNING!! The structure definition must be kept consistent with the
 * Tcl_CallFrame structure in tcl.h. If you change one, change the other.
 */

/*
 * Will be grown to contain: pointers to the varnames (allocated at the end),
 * plus the init values for each variable (suitable to be memcopied on init)
 */

typedef struct LocalCache {
    size_t refCount;
    size_t numVars;
    Tcl_Obj *varName0;
} LocalCache;

#define localName(framePtr, i) \
    ((&((framePtr)->localCachePtr->varName0))[(i)])

MODULE_SCOPE void	TclFreeLocalCache(Tcl_Interp *interp,
			    LocalCache *localCachePtr);

typedef struct CallFrame {
    Namespace *nsPtr;		/* Points to the namespace used to resolve
				 * commands and global variables. */
    int isProcCallFrame;	/* If 0, the frame was pushed to execute a
				 * namespace command and var references are
				 * treated as references to namespace vars;
				 * varTablePtr and compiledLocals are ignored.
				 * If FRAME_IS_PROC is set, the frame was
				 * pushed to execute a Tcl procedure and may
				 * have local vars. */
    size_t objc;			/* This and objv below describe the arguments
				 * for this procedure call. */
    Tcl_Obj *const *objv;	/* Array of argument objects. */
    struct CallFrame *callerPtr;
				/* Value of interp->framePtr when this
				 * procedure was invoked (i.e. next higher in
				 * stack of all active procedures). */
    struct CallFrame *callerVarPtr;
				/* Value of interp->varFramePtr when this
				 * procedure was invoked (i.e. determines
				 * variable scoping within caller). Same as
				 * callerPtr unless an "uplevel" command or
				 * something equivalent was active in the
				 * caller). */
    size_t level;			/* Level of this procedure, for "uplevel"
				 * purposes (i.e. corresponds to nesting of
				 * callerVarPtr's, not callerPtr's). 1 for
				 * outermost procedure, 0 for top-level. */
    Proc *procPtr;		/* Points to the structure defining the called
				 * procedure. Used to get information such as
				 * the number of compiled local variables
				 * (local variables assigned entries ["slots"]
				 * in the compiledLocals array below). */
    TclVarHashTable *varTablePtr;
				/* Hash table containing local variables not
				 * recognized by the compiler, or created at
				 * execution time through, e.g., upvar.
				 * Initially NULL and created if needed. */
    size_t numCompiledLocals;	/* Count of local variables recognized
				 * by the compiler including arguments. */
    Var *compiledLocals;	/* Points to the array of local variables
				 * recognized by the compiler. The compiler
				 * emits code that refers to these variables
				 * using an index into this array. */
    void *clientData;	/* Pointer to some context that is used by
				 * object systems. The meaning of the contents
				 * of this field is defined by the code that
				 * sets it, and it should only ever be set by
				 * the code that is pushing the frame. In that
				 * case, the code that sets it should also
				 * have some means of discovering what the
				 * meaning of the value is, which we do not
				 * specify. */
    LocalCache *localCachePtr;
    Tcl_Obj    *tailcallPtr;
				/* NULL if no tailcall is scheduled */
} CallFrame;

#define FRAME_IS_PROC	0x1
#define FRAME_IS_LAMBDA 0x2
#define FRAME_IS_METHOD	0x4	/* The frame is a method body, and the frame's
				 * clientData field contains a CallContext
				 * reference. Part of TIP#257. */
#define FRAME_IS_OO_DEFINE 0x8	/* The frame is part of the inside workings of
				 * the [oo::define] command; the clientData
				 * field contains an Object reference that has
				 * been confirmed to refer to a class. Part of
				 * TIP#257. */
#define FRAME_IS_PRIVATE_DEFINE 0x10
				/* Marks this frame as being used for private
				 * declarations with [oo::define]. Usually
				 * OR'd with FRAME_IS_OO_DEFINE. TIP#500. */

/*
 * TIP #280
 * The structure below defines a command frame. A command frame provides
 * location information for all commands executing a tcl script (source, eval,
 * uplevel, procedure bodies, ...). The runtime structure essentially contains
 * the stack trace as it would be if the currently executing command were to
 * throw an error.
 *
 * For commands where it makes sense it refers to the associated CallFrame as
 * well.
 *
 * The structures are chained in a single list, with the top of the stack
 * anchored in the Interp structure.
 *
 * Instances can be allocated on the C stack, or the heap, the former making
 * cleanup a bit simpler.
 */

typedef struct CmdFrame {
    /*
     * General data. Always available.
     */

    int type;			/* Values see below. */
    int level;			/* Number of frames in stack, prevent O(n)
				 * scan of list. */
    int *line;			/* Lines the words of the command start on. */
    size_t nline;
    CallFrame *framePtr;	/* Procedure activation record, may be
				 * NULL. */
    struct CmdFrame *nextPtr;	/* Link to calling frame. */
    /*
     * Data needed for Eval vs TEBC
     *
     * EXECUTION CONTEXTS and usage of CmdFrame
     *
     * Field	  TEBC		  EvalEx
     * =======	  ====		  ======
     * level	  yes		  yes
     * type	  BC/PREBC	  SRC/EVAL
     * line0	  yes		  yes
     * framePtr	  yes		  yes
     * =======	  ====		  ======
     *
     * =======	  ====		  ========= union data
     * line1	  -		  yes
     * line3	  -		  yes
     * path	  -		  yes
     * -------	  ----		  ------
     * codePtr	  yes		  -
     * pc	  yes		  -
     * =======	  ====		  ======
     *
     * =======	  ====		  ========= union cmd
     * str.cmd	  yes		  yes
     * str.len	  yes		  yes
     * -------	  ----		  ------
     */

    union {
	struct {
	    Tcl_Obj *path;	/* Path of the sourced file the command is
				 * in. */
	} eval;
	struct {
	    const void *codePtr;/* Byte code currently executed... */
	    const char *pc;	/* ... and instruction pointer. */
	} tebc;
    } data;
    Tcl_Obj *cmdObj;
    const char *cmd;		/* The executed command, if possible... */
    size_t len;			/* ... and its length. */
    const struct CFWordBC *litarg;
				/* Link to set of literal arguments which have
				 * ben pushed on the lineLABCPtr stack by
				 * TclArgumentBCEnter(). These will be removed
				 * by TclArgumentBCRelease. */
} CmdFrame;

typedef struct CFWord {
    CmdFrame *framePtr;		/* CmdFrame to access. */
    size_t word;			/* Index of the word in the command. */
    size_t refCount;		/* Number of times the word is on the
				 * stack. */
} CFWord;

typedef struct CFWordBC {
    CmdFrame *framePtr;		/* CmdFrame to access. */
    size_t pc;			/* Instruction pointer of a command in
				 * ExtCmdLoc.loc[.] */
    size_t word;			/* Index of word in
				 * ExtCmdLoc.loc[cmd]->line[.] */
    struct CFWordBC *prevPtr;	/* Previous entry in stack for same Tcl_Obj. */
    struct CFWordBC *nextPtr;	/* Next entry for same command call. See
				 * CmdFrame litarg field for the list start. */
    Tcl_Obj *obj;		/* Back reference to hashtable key */
} CFWordBC;

/*
 * Structure to record the locations of invisible continuation lines in
 * literal scripts, as character offset from the beginning of the script. Both
 * compiler and direct evaluator use this information to adjust their line
 * counters when tracking through the script, because when it is invoked the
 * continuation line marker as a whole has been removed already, meaning that
 * the \n which was part of it is gone as well, breaking regular line
 * tracking.
 *
 * These structures are allocated and filled by both the function
 * TclSubstTokens() in the file "tclParse.c" and its caller TclEvalEx() in the
 * file "tclBasic.c", and stored in the thread-global hashtable "lineCLPtr" in
 * file "tclObj.c". They are used by the functions TclSetByteCodeFromAny() and
 * TclCompileScript(), both found in the file "tclCompile.c". Their memory is
 * released by the function TclFreeObj(), in the file "tclObj.c", and also by
 * the function TclThreadFinalizeObjects(), in the same file.
 */

#define CLL_END		(-1)

typedef struct ContLineLoc {
    size_t num;			/* Number of entries in loc, not counting the
				 * final -1 marker entry. */
    int loc[TCLFLEXARRAY];/* Table of locations, as character offsets.
				 * The table is allocated as part of the
				 * structure, extending behind the nominal end
				 * of the structure. An entry containing the
				 * value -1 is put after the last location, as
				 * end-marker/sentinel. */
} ContLineLoc;

/*
 * The following macros define the allowed values for the type field of the
 * CmdFrame structure above. Some of the values occur only in the extended
 * location data referenced via the 'baseLocPtr'.
 *
 * TCL_LOCATION_EVAL	  : Frame is for a script evaluated by EvalEx.
 * TCL_LOCATION_BC	  : Frame is for bytecode.
 * TCL_LOCATION_PREBC	  : Frame is for precompiled bytecode.
 * TCL_LOCATION_SOURCE	  : Frame is for a script evaluated by EvalEx, from a
 *			    sourced file.
 * TCL_LOCATION_PROC	  : Frame is for bytecode of a procedure.
 *
 * A TCL_LOCATION_BC type in a frame can be overridden by _SOURCE and _PROC
 * types, per the context of the byte code in execution.
 */

#define TCL_LOCATION_EVAL	(0) /* Location in a dynamic eval script. */
#define TCL_LOCATION_BC		(2) /* Location in byte code. */
#define TCL_LOCATION_PREBC	(3) /* Location in precompiled byte code, no
				     * location. */
#define TCL_LOCATION_SOURCE	(4) /* Location in a file. */
#define TCL_LOCATION_PROC	(5) /* Location in a dynamic proc. */
#define TCL_LOCATION_LAST	(6) /* Number of values in the enum. */

/*
 * Structure passed to describe procedure-like "procedures" that are not
 * procedures (e.g. a lambda) so that their details can be reported correctly
 * by [info frame]. Contains a sub-structure for each extra field.
 */

typedef Tcl_Obj * (GetFrameInfoValueProc)(void *clientData);
typedef struct {
    const char *name;		/* Name of this field. */
    GetFrameInfoValueProc *proc;	/* Function to generate a Tcl_Obj* from the
				 * clientData, or just use the clientData
				 * directly (after casting) if NULL. */
    void *clientData;	/* Context for above function, or Tcl_Obj* if
				 * proc field is NULL. */
} ExtraFrameInfoField;
typedef struct {
    size_t length;			/* Length of array. */
    ExtraFrameInfoField fields[2];
				/* Really as long as necessary, but this is
				 * long enough for nearly anything. */
} ExtraFrameInfo;

/*
 *----------------------------------------------------------------
 * Data structures and procedures related to TclHandles, which are a very
 * lightweight method of preserving enough information to determine if an
 * arbitrary malloc'd block has been deleted.
 *----------------------------------------------------------------
 */

typedef void **TclHandle;

/*
 *----------------------------------------------------------------
 * Experimental flag value passed to Tcl_GetRegExpFromObj. Intended for use
 * only by Expect. It will probably go away in a later release.
 *----------------------------------------------------------------
 */

#define TCL_REG_BOSONLY 002000	/* Prepend \A to pattern so it only matches at
				 * the beginning of the string. */

/*
 * These are a thin layer over TclpThreadKeyDataGet and TclpThreadKeyDataSet
 * when threads are used, or an emulation if there are no threads. These are
 * really internal and Tcl clients should use Tcl_GetThreadData.
 */

MODULE_SCOPE void *	TclThreadDataKeyGet(Tcl_ThreadDataKey *keyPtr);
MODULE_SCOPE void	TclThreadDataKeySet(Tcl_ThreadDataKey *keyPtr,
			    void *data);

/*
 * This is a convenience macro used to initialize a thread local storage ptr.
 */

#define TCL_TSD_INIT(keyPtr) \
	(ThreadSpecificData *)Tcl_GetThreadData((keyPtr), sizeof(ThreadSpecificData))

/*
 *----------------------------------------------------------------
 * Data structures related to bytecode compilation and execution. These are
 * used primarily in tclCompile.c, tclExecute.c, and tclBasic.c.
 *----------------------------------------------------------------
 */

/*
 * Forward declaration to prevent errors when the forward references to
 * Tcl_Parse and CompileEnv are encountered in the procedure type CompileProc
 * declared below.
 */

struct CompileEnv;

/*
 * The type of procedures called by the Tcl bytecode compiler to compile
 * commands. Pointers to these procedures are kept in the Command structure
 * describing each command. The integer value returned by a CompileProc must
 * be one of the following:
 *
 * TCL_OK		Compilation completed normally.
 * TCL_ERROR 		Compilation could not be completed. This can be just a
 * 			judgment by the CompileProc that the command is too
 * 			complex to compile effectively, or it can indicate
 * 			that in the current state of the interp, the command
 * 			would raise an error. The bytecode compiler will not
 * 			do any error reporting at compiler time. Error
 * 			reporting is deferred until the actual runtime,
 * 			because by then changes in the interp state may allow
 * 			the command to be successfully evaluated.
 * TCL_OUT_LINE_COMPILE	A source-compatible alias for TCL_ERROR, kept for the
 * 			sake of old code only.
 */

#define TCL_OUT_LINE_COMPILE	TCL_ERROR

typedef int (CompileProc)(Tcl_Interp *interp, Tcl_Parse *parsePtr,
	struct Command *cmdPtr, struct CompileEnv *compEnvPtr);

/*
 * The type of procedure called from the compilation hook point in
 * SetByteCodeFromAny.
 */

typedef int (CompileHookProc)(Tcl_Interp *interp,
	struct CompileEnv *compEnvPtr, void *clientData);

/*
 * The data structure for a (linked list of) execution stacks.
 */

typedef struct ExecStack {
    struct ExecStack *prevPtr;
    struct ExecStack *nextPtr;
    Tcl_Obj **markerPtr;
    Tcl_Obj **endPtr;
    Tcl_Obj **tosPtr;
    Tcl_Obj *stackWords[TCLFLEXARRAY];
} ExecStack;

/*
 * The data structure defining the execution environment for ByteCode's.
 * There is one ExecEnv structure per Tcl interpreter. It holds the evaluation
 * stack that holds command operands and results. The stack grows towards
 * increasing addresses. The member stackPtr points to the stackItems of the
 * currently active execution stack.
 */

typedef struct CorContext {
    struct CallFrame *framePtr;
    struct CallFrame *varFramePtr;
    struct CmdFrame *cmdFramePtr;  /* See Interp.cmdFramePtr */
    Tcl_HashTable *lineLABCPtr;    /* See Interp.lineLABCPtr */
} CorContext;

typedef struct CoroutineData {
    struct Command *cmdPtr;	/* The command handle for the coroutine. */
    struct ExecEnv *eePtr;	/* The special execution environment (stacks,
				 * etc.) for the coroutine. */
    struct ExecEnv *callerEEPtr;/* The execution environment for the caller of
				 * the coroutine, which might be the
				 * interpreter global environment or another
				 * coroutine. */
    CorContext caller;
    CorContext running;
    Tcl_HashTable *lineLABCPtr;    /* See Interp.lineLABCPtr */
    void *stackLevel;
    size_t auxNumLevels;		/* While the coroutine is running the
				 * numLevels of the create/resume command is
				 * stored here; for suspended coroutines it
				 * holds the nesting numLevels at yield. */
    size_t nargs;                  /* Number of args required for resuming this
				 * coroutine; COROUTINE_ARGUMENTS_SINGLE_OPTIONAL means "0 or 1"
				 * (default), COROUTINE_ARGUMENTS_ARBITRARY means "any" */
    Tcl_Obj *yieldPtr;		/* The command to yield to.  Stored here in
				 * order to reset splice point in
				 * TclNRCoroutineActivateCallback if the
				 * coroutine is busy.
				*/
} CoroutineData;

typedef struct ExecEnv {
    ExecStack *execStackPtr;	/* Points to the first item in the evaluation
				 * stack on the heap. */
    Tcl_Obj *constants[2];	/* Pointers to constant "0" and "1" objs. */
    struct Tcl_Interp *interp;
    struct NRE_callback *callbackPtr;
				/* Top callback in NRE's stack. */
    struct CoroutineData *corPtr;
    int rewind;
} ExecEnv;

#define COR_IS_SUSPENDED(corPtr) \
    ((corPtr)->stackLevel == NULL)

/*
 * The definitions for the LiteralTable and LiteralEntry structures. Each
 * interpreter contains a LiteralTable. It is used to reduce the storage
 * needed for all the Tcl objects that hold the literals of scripts compiled
 * by the interpreter. A literal's object is shared by all the ByteCodes that
 * refer to the literal. Each distinct literal has one LiteralEntry entry in
 * the LiteralTable. A literal table is a specialized hash table that is
 * indexed by the literal's string representation, which may contain null
 * characters.
 *
 * Note that we reduce the space needed for literals by sharing literal
 * objects both within a ByteCode (each ByteCode contains a local
 * LiteralTable) and across all an interpreter's ByteCodes (with the
 * interpreter's global LiteralTable).
 */

typedef struct LiteralEntry {
    struct LiteralEntry *nextPtr;
				/* Points to next entry in this hash bucket or
				 * NULL if end of chain. */
    Tcl_Obj *objPtr;		/* Points to Tcl object that holds the
				 * literal's bytes and length. */
    size_t refCount;		/* If in an interpreter's global literal
				 * table, the number of ByteCode structures
				 * that share the literal object; the literal
				 * entry can be freed when refCount drops to
				 * 0. If in a local literal table, TCL_INDEX_NONE. */
    Namespace *nsPtr;		/* Namespace in which this literal is used. We
				 * try to avoid sharing literal non-FQ command
				 * names among different namespaces to reduce
				 * shimmering. */
} LiteralEntry;

typedef struct LiteralTable {
    LiteralEntry **buckets;	/* Pointer to bucket array. Each element
				 * points to first entry in bucket's hash
				 * chain, or NULL. */
    LiteralEntry *staticBuckets[TCL_SMALL_HASH_TABLE];
				/* Bucket array used for small tables to avoid
				 * mallocs and frees. */
    TCL_HASH_TYPE numBuckets; /* Total number of buckets allocated at
				 * **buckets. */
    TCL_HASH_TYPE numEntries; /* Total number of entries present in
				 * table. */
    TCL_HASH_TYPE rebuildSize; /* Enlarge table when numEntries gets to be
				 * this large. */
    TCL_HASH_TYPE mask;		/* Mask value used in hashing function. */
} LiteralTable;

/*
 * The following structure defines for each Tcl interpreter various
 * statistics-related information about the bytecode compiler and
 * interpreter's operation in that interpreter.
 */

#ifdef TCL_COMPILE_STATS
typedef struct ByteCodeStats {
    size_t numExecutions;		/* Number of ByteCodes executed. */
    size_t numCompilations;	/* Number of ByteCodes created. */
    size_t numByteCodesFreed;	/* Number of ByteCodes destroyed. */
    size_t instructionCount[256];	/* Number of times each instruction was
				 * executed. */

    double totalSrcBytes;	/* Total source bytes ever compiled. */
    double totalByteCodeBytes;	/* Total bytes for all ByteCodes. */
    double currentSrcBytes;	/* Src bytes for all current ByteCodes. */
    double currentByteCodeBytes;/* Code bytes in all current ByteCodes. */

    size_t srcCount[32];		/* Source size distribution: # of srcs of
				 * size [2**(n-1)..2**n), n in [0..32). */
    size_t byteCodeCount[32];	/* ByteCode size distribution. */
    size_t lifetimeCount[32];	/* ByteCode lifetime distribution (ms). */

    double currentInstBytes;	/* Instruction bytes-current ByteCodes. */
    double currentLitBytes;	/* Current literal bytes. */
    double currentExceptBytes;	/* Current exception table bytes. */
    double currentAuxBytes;	/* Current auxiliary information bytes. */
    double currentCmdMapBytes;	/* Current src<->code map bytes. */

    size_t numLiteralsCreated;	/* Total literal objects ever compiled. */
    double totalLitStringBytes;	/* Total string bytes in all literals. */
    double currentLitStringBytes;
				/* String bytes in current literals. */
    size_t literalCount[32];	/* Distribution of literal string sizes. */
} ByteCodeStats;
#endif /* TCL_COMPILE_STATS */

/*
 * Structure used in implementation of those core ensembles which are
 * partially compiled. Used as an array of these, with a terminating field
 * whose 'name' is NULL.
 */

typedef struct {
    const char *name;		/* The name of the subcommand. */
    Tcl_ObjCmdProc *proc;	/* The implementation of the subcommand. */
    CompileProc *compileProc;	/* The compiler for the subcommand. */
    Tcl_ObjCmdProc *nreProc;	/* NRE implementation of this command. */
    void *clientData;	/* Any clientData to give the command. */
    int unsafe;			/* Whether this command is to be hidden by
				 * default in a safe interpreter. */
} EnsembleImplMap;

/*
 *----------------------------------------------------------------
 * Data structures related to commands.
 *----------------------------------------------------------------
 */

/*
 * An imported command is created in an namespace when it imports a "real"
 * command from another namespace. An imported command has a Command structure
 * that points (via its ClientData value) to the "real" Command structure in
 * the source namespace's command table. The real command records all the
 * imported commands that refer to it in a list of ImportRef structures so
 * that they can be deleted when the real command is deleted.
 */

typedef struct ImportRef {
    struct Command *importedCmdPtr;
				/* Points to the imported command created in
				 * an importing namespace; this command
				 * redirects its invocations to the "real"
				 * command. */
    struct ImportRef *nextPtr;	/* Next element on the linked list of imported
				 * commands that refer to the "real" command.
				 * The real command deletes these imported
				 * commands on this list when it is
				 * deleted. */
} ImportRef;

/*
 * Data structure used as the ClientData of imported commands: commands
 * created in an namespace when it imports a "real" command from another
 * namespace.
 */

typedef struct ImportedCmdData {
    struct Command *realCmdPtr;	/* "Real" command that this imported command
				 * refers to. */
    struct Command *selfPtr;	/* Pointer to this imported command. Needed
				 * only when deleting it in order to remove it
				 * from the real command's linked list of
				 * imported commands that refer to it. */
} ImportedCmdData;

/*
 * A Command structure exists for each command in a namespace. The Tcl_Command
 * opaque type actually refers to these structures.
 */

typedef struct Command {
    Tcl_HashEntry *hPtr;	/* Pointer to the hash table entry that refers
				 * to this command. The hash table is either a
				 * namespace's command table or an
				 * interpreter's hidden command table. This
				 * pointer is used to get a command's name
				 * from its Tcl_Command handle. NULL means
				 * that the hash table entry has been removed
				 * already (this can happen if deleteProc
				 * causes the command to be deleted or
				 * recreated). */
    Namespace *nsPtr;		/* Points to the namespace containing this
				 * command. */
    size_t refCount;		/* 1 if in command hashtable plus 1 for each
				 * reference from a CmdName Tcl object
				 * representing a command's name in a ByteCode
				 * instruction sequence. This structure can be
				 * freed when refCount becomes zero. */
    size_t cmdEpoch;		/* Incremented to invalidate any references
				 * that point to this command when it is
				 * renamed, deleted, hidden, or exposed. */
    CompileProc *compileProc;	/* Procedure called to compile command. NULL
				 * if no compile proc exists for command. */
    Tcl_ObjCmdProc *objProc;	/* Object-based command procedure. */
    void *objClientData;	/* Arbitrary value passed to object proc. */
    Tcl_CmdProc *proc;		/* String-based command procedure. */
    void *clientData;	/* Arbitrary value passed to string proc. */
    Tcl_CmdDeleteProc *deleteProc;
				/* Procedure invoked when deleting command to,
				 * e.g., free all client data. */
    void *deleteData;	/* Arbitrary value passed to deleteProc. */
    int flags;			/* Miscellaneous bits of information about
				 * command. See below for definitions. */
    ImportRef *importRefPtr;	/* List of each imported Command created in
				 * another namespace when this command is
				 * imported. These imported commands redirect
				 * invocations back to this command. The list
				 * is used to remove all those imported
				 * commands when deleting this "real"
				 * command. */
    CommandTrace *tracePtr;	/* First in list of all traces set for this
				 * command. */
    Tcl_ObjCmdProc *nreProc;	/* NRE implementation of this command. */
} Command;

/*
 * Flag bits for commands.
 *
 * CMD_DYING -			If 1 the command is in the process of
 *				being deleted (its deleteProc is currently
 *				executing). Other attempts to delete the
 *				command should be ignored.
 * CMD_TRACE_ACTIVE -		If 1 the trace processing is currently
 *				underway for a rename/delete change. See the
 *				two flags below for which is currently being
 *				processed.
 * CMD_HAS_EXEC_TRACES -	If 1 means that this command has at least one
 *				execution trace (as opposed to simple
 *				delete/rename traces) in its tracePtr list.
 * CMD_COMPILES_EXPANDED -	If 1 this command has a compiler that
 *				can handle expansion (provided it is not the
 *				first word).
 * TCL_TRACE_RENAME -		A rename trace is in progress. Further
 *				recursive renames will not be traced.
 * TCL_TRACE_DELETE -		A delete trace is in progress. Further
 *				recursive deletes will not be traced.
 * (these last two flags are defined in tcl.h)
 */

#define CMD_DYING		    0x01
#define CMD_TRACE_ACTIVE	    0x02
#define CMD_HAS_EXEC_TRACES	    0x04
#define CMD_COMPILES_EXPANDED	    0x08
#define CMD_REDEF_IN_PROGRESS	    0x10
#define CMD_VIA_RESOLVER	    0x20
#define CMD_DEAD                    0x40


/*
 *----------------------------------------------------------------
 * Data structures related to name resolution procedures.
 *----------------------------------------------------------------
 */

/*
 * The interpreter keeps a linked list of name resolution schemes. The scheme
 * for a namespace is consulted first, followed by the list of schemes in an
 * interpreter, followed by the default name resolution in Tcl. Schemes are
 * added/removed from the interpreter's list by calling Tcl_AddInterpResolver
 * and Tcl_RemoveInterpResolver.
 */

typedef struct ResolverScheme {
    char *name;			/* Name identifying this scheme. */
    Tcl_ResolveCmdProc *cmdResProc;
				/* Procedure handling command name
				 * resolution. */
    Tcl_ResolveVarProc *varResProc;
				/* Procedure handling variable name resolution
				 * for variables that can only be handled at
				 * runtime. */
    Tcl_ResolveCompiledVarProc *compiledVarResProc;
				/* Procedure handling variable name resolution
				 * at compile time. */

    struct ResolverScheme *nextPtr;
				/* Pointer to next record in linked list. */
} ResolverScheme;

/*
 * Forward declaration of the TIP#143 limit handler structure.
 */

typedef struct LimitHandler LimitHandler;

/*
 * TIP #268.
 * Values for the selection mode, i.e the package require preferences.
 */

enum PkgPreferOptions {
    PKG_PREFER_LATEST, PKG_PREFER_STABLE
};

/*
 *----------------------------------------------------------------
 * This structure shadows the first few fields of the memory cache for the
 * allocator defined in tclThreadAlloc.c; it has to be kept in sync with the
 * definition there.
 * Some macros require knowledge of some fields in the struct in order to
 * avoid hitting the TSD unnecessarily. In order to facilitate this, a pointer
 * to the relevant fields is kept in the allocCache field in struct Interp.
 *----------------------------------------------------------------
 */

typedef struct AllocCache {
    struct Cache *nextPtr;	/* Linked list of cache entries. */
    Tcl_ThreadId owner;		/* Which thread's cache is this? */
    Tcl_Obj *firstObjPtr;	/* List of free objects for thread. */
    size_t numObjects;		/* Number of objects for thread. */
} AllocCache;

/*
 *----------------------------------------------------------------
 * This structure defines an interpreter, which is a collection of commands
 * plus other state information related to interpreting commands, such as
 * variable storage. Primary responsibility for this data structure is in
 * tclBasic.c, but almost every Tcl source file uses something in here.
 *----------------------------------------------------------------
 */

typedef struct Interp {
    /*
     * The first two fields were named "result" and "freeProc" in earlier
     * versions of Tcl.  They are no longer used within Tcl, and are no
     * longer available to be accessed by extensions.  However, they cannot
     * be removed.  Why?  There is a deployed base of stub-enabled extensions
     * that query the value of iPtr->stubTable.  For them to continue to work,
     * the location of the field "stubTable" within the Interp struct cannot
     * change.  The most robust way to assure that is to leave all fields up to
     * that one undisturbed.
     */

    const char *legacyResult;
    void (*legacyFreeProc) (void);
    int errorLine;		/* When TCL_ERROR is returned, this gives the
				 * line number in the command where the error
				 * occurred (1 means first line). */
    const struct TclStubs *stubTable;
				/* Pointer to the exported Tcl stub table.  In
				 * ancient pre-8.1 versions of Tcl this was a
				 * pointer to the objResultPtr or a pointer to a
				 * buckets array in a hash table. Deployed stubs
				 * enabled extensions check for a NULL pointer value
				 * and for a TCL_STUBS_MAGIC value to verify they
				 * are not [load]ing into one of those pre-stubs
				 * interps.
				 */

    TclHandle handle;		/* Handle used to keep track of when this
				 * interp is deleted. */

    Namespace *globalNsPtr;	/* The interpreter's global namespace. */
    Tcl_HashTable *hiddenCmdTablePtr;
				/* Hash table used by tclBasic.c to keep track
				 * of hidden commands on a per-interp
				 * basis. */
    void *interpInfo;	/* Information used by tclInterp.c to keep
				 * track of parent/child interps on a
				 * per-interp basis. */
#if TCL_MAJOR_VERSION > 8
    void (*optimizer)(void *envPtr);
#else
    union {
	void (*optimizer)(void *envPtr);
	Tcl_HashTable unused2;	/* No longer used (was mathFuncTable). The
				 * unused space in interp was repurposed for
				 * pluggable bytecode optimizers. The core
				 * contains one optimizer, which can be
				 * selectively overridden by extensions. */
    } extra;
#endif
    /*
     * Information related to procedures and variables. See tclProc.c and
     * tclVar.c for usage.
     */

    size_t numLevels;		/* Keeps track of how many nested calls to
				 * Tcl_Eval are in progress for this
				 * interpreter. It's used to delay deletion of
				 * the table until all Tcl_Eval invocations
				 * are completed. */
    size_t maxNestingDepth;	/* If numLevels exceeds this value then Tcl
				 * assumes that infinite recursion has
				 * occurred and it generates an error. */
    CallFrame *framePtr;	/* Points to top-most in stack of all nested
				 * procedure invocations. */
    CallFrame *varFramePtr;	/* Points to the call frame whose variables
				 * are currently in use (same as framePtr
				 * unless an "uplevel" command is
				 * executing). */
    ActiveVarTrace *activeVarTracePtr;
				/* First in list of active traces for interp,
				 * or NULL if no active traces. */
    int returnCode;		/* [return -code] parameter. */
    CallFrame *rootFramePtr;	/* Global frame pointer for this
				 * interpreter. */
    Namespace *lookupNsPtr;	/* Namespace to use ONLY on the next
				 * TCL_EVAL_INVOKE call to Tcl_EvalObjv. */

#if TCL_MAJOR_VERSION < 9
    char *appendResultDontUse;
    int appendAvlDontUse;
    int appendUsedDontUse;
#endif

    /*
     * Information about packages. Used only in tclPkg.c.
     */

    Tcl_HashTable packageTable;	/* Describes all of the packages loaded in or
				 * available to this interpreter. Keys are
				 * package names, values are (Package *)
				 * pointers. */
    char *packageUnknown;	/* Command to invoke during "package require"
				 * commands for packages that aren't described
				 * in packageTable. Ckalloc'ed, may be
				 * NULL. */
    /*
     * Miscellaneous information:
     */

    size_t cmdCount;		/* Total number of times a command procedure
				 * has been called for this interpreter. */
    int evalFlags;		/* Flags to control next call to Tcl_Eval.
				 * Normally zero, but may be set before
				 * calling Tcl_Eval. See below for valid
				 * values. */
#if TCL_MAJOR_VERSION < 9
    int unused1;		/* No longer used (was termOffset) */
#endif
    LiteralTable literalTable;	/* Contains LiteralEntry's describing all Tcl
				 * objects holding literals of scripts
				 * compiled by the interpreter. Indexed by the
				 * string representations of literals. Used to
				 * avoid creating duplicate objects. */
    size_t compileEpoch;		/* Holds the current "compilation epoch" for
				 * this interpreter. This is incremented to
				 * invalidate existing ByteCodes when, e.g., a
				 * command with a compile procedure is
				 * redefined. */
    Proc *compiledProcPtr;	/* If a procedure is being compiled, a pointer
				 * to its Proc structure; otherwise, this is
				 * NULL. Set by ObjInterpProc in tclProc.c and
				 * used by tclCompile.c to process local
				 * variables appropriately. */
    ResolverScheme *resolverPtr;
				/* Linked list of name resolution schemes
				 * added to this interpreter. Schemes are
				 * added and removed by calling
				 * Tcl_AddInterpResolvers and
				 * Tcl_RemoveInterpResolver respectively. */
    Tcl_Obj *scriptFile;	/* NULL means there is no nested source
				 * command active; otherwise this points to
				 * pathPtr of the file being sourced. */
    int flags;			/* Various flag bits. See below. */
    long randSeed;		/* Seed used for rand() function. */
    Trace *tracePtr;		/* List of traces for this interpreter. */
    Tcl_HashTable *assocData;	/* Hash table for associating data with this
				 * interpreter. Cleaned up when this
				 * interpreter is deleted. */
    struct ExecEnv *execEnvPtr;	/* Execution environment for Tcl bytecode
				 * execution. Contains a pointer to the Tcl
				 * evaluation stack. */
    Tcl_Obj *emptyObjPtr;	/* Points to an object holding an empty
				 * string. Returned by Tcl_ObjSetVar2 when
				 * variable traces change a variable in a
				 * gross way. */
#if TCL_MAJOR_VERSION < 9
    char resultSpaceDontUse[TCL_DSTRING_STATIC_SIZE+1];
#endif
    Tcl_Obj *objResultPtr;	/* If the last command returned an object
				 * result, this points to it. Should not be
				 * accessed directly; see comment above. */
    Tcl_ThreadId threadId;	/* ID of thread that owns the interpreter. */

    ActiveCommandTrace *activeCmdTracePtr;
				/* First in list of active command traces for
				 * interp, or NULL if no active traces. */
    ActiveInterpTrace *activeInterpTracePtr;
				/* First in list of active traces for interp,
				 * or NULL if no active traces. */

    size_t tracesForbiddingInline;	/* Count of traces (in the list headed by
				 * tracePtr) that forbid inline bytecode
				 * compilation. */

    /*
     * Fields used to manage extensible return options (TIP 90).
     */

    Tcl_Obj *returnOpts;	/* A dictionary holding the options to the
				 * last [return] command. */

    Tcl_Obj *errorInfo;		/* errorInfo value (now as a Tcl_Obj). */
    Tcl_Obj *eiVar;		/* cached ref to ::errorInfo variable. */
    Tcl_Obj *errorCode;		/* errorCode value (now as a Tcl_Obj). */
    Tcl_Obj *ecVar;		/* cached ref to ::errorInfo variable. */
    int returnLevel;		/* [return -level] parameter. */

    /*
     * Resource limiting framework support (TIP#143).
     */

    struct {
	int active;		/* Flag values defining which limits have been
				 * set. */
	int granularityTicker;	/* Counter used to determine how often to
				 * check the limits. */
	int exceeded;		/* Which limits have been exceeded, described
				 * as flag values the same as the 'active'
				 * field. */

	size_t cmdCount;		/* Limit for how many commands to execute in
				 * the interpreter. */
	LimitHandler *cmdHandlers;
				/* Handlers to execute when the limit is
				 * reached. */
	int cmdGranularity;	/* Mod factor used to determine how often to
				 * evaluate the limit check. */

	Tcl_Time time;		/* Time limit for execution within the
				 * interpreter. */
	LimitHandler *timeHandlers;
				/* Handlers to execute when the limit is
				 * reached. */
	int timeGranularity;	/* Mod factor used to determine how often to
				 * evaluate the limit check. */
	Tcl_TimerToken timeEvent;
				/* Handle for a timer callback that will occur
				 * when the time-limit is exceeded. */

	Tcl_HashTable callbacks;/* Mapping from (interp,type) pair to data
				 * used to install a limit handler callback to
				 * run in _this_ interp when the limit is
				 * exceeded. */
    } limit;

    /*
     * Information for improved default error generation from ensembles
     * (TIP#112).
     */

    struct {
	Tcl_Obj *const *sourceObjs;
				/* What arguments were actually input into the
				 * *root* ensemble command? (Nested ensembles
				 * don't rewrite this.) NULL if we're not
				 * processing an ensemble. */
	size_t numRemovedObjs;	/* How many arguments have been stripped off
				 * because of ensemble processing. */
	size_t numInsertedObjs;	/* How many of the current arguments were
				 * inserted by an ensemble. */
    } ensembleRewrite;

    /*
     * TIP #219: Global info for the I/O system.
     */

    Tcl_Obj *chanMsg;		/* Error message set by channel drivers, for
				 * the propagation of arbitrary Tcl errors.
				 * This information, if present (chanMsg not
				 * NULL), takes precedence over a POSIX error
				 * code returned by a channel operation. */

    /*
     * Source code origin information (TIP #280).
     */

    CmdFrame *cmdFramePtr;	/* Points to the command frame containing the
				 * location information for the current
				 * command. */
    const CmdFrame *invokeCmdFramePtr;
				/* Points to the command frame which is the
				 * invoking context of the bytecode compiler.
				 * NULL when the byte code compiler is not
				 * active. */
    int invokeWord;		/* Index of the word in the command which
				 * is getting compiled. */
    Tcl_HashTable *linePBodyPtr;/* This table remembers for each statically
				 * defined procedure the location information
				 * for its body. It is keyed by the address of
				 * the Proc structure for a procedure. The
				 * values are "struct CmdFrame*". */
    Tcl_HashTable *lineBCPtr;	/* This table remembers for each ByteCode
				 * object the location information for its
				 * body. It is keyed by the address of the
				 * Proc structure for a procedure. The values
				 * are "struct ExtCmdLoc*". (See
				 * tclCompile.h) */
    Tcl_HashTable *lineLABCPtr;
    Tcl_HashTable *lineLAPtr;	/* This table remembers for each argument of a
				 * command on the execution stack the index of
				 * the argument in the command, and the
				 * location data of the command. It is keyed
				 * by the address of the Tcl_Obj containing
				 * the argument. The values are "struct
				 * CFWord*" (See tclBasic.c). This allows
				 * commands like uplevel, eval, etc. to find
				 * location information for their arguments,
				 * if they are a proper literal argument to an
				 * invoking command. Alt view: An index to the
				 * CmdFrame stack keyed by command argument
				 * holders. */
    ContLineLoc *scriptCLLocPtr;/* This table points to the location data for
				 * invisible continuation lines in the script,
				 * if any. This pointer is set by the function
				 * TclEvalObjEx() in file "tclBasic.c", and
				 * used by function ...() in the same file.
				 * It does for the eval/direct path of script
				 * execution what CompileEnv.clLoc does for
				 * the bytecode compiler.
				 */
    /*
     * TIP #268. The currently active selection mode, i.e. the package require
     * preferences.
     */

    int packagePrefer;		/* Current package selection mode. */

    /*
     * Hashtables for variable traces and searches.
     */

    Tcl_HashTable varTraces;	/* Hashtable holding the start of a variable's
				 * active trace list; varPtr is the key. */
    Tcl_HashTable varSearches;	/* Hashtable holding the start of a variable's
				 * active searches list; varPtr is the key. */
    /*
     * The thread-specific data ekeko: cache pointers or values that
     *  (a) do not change during the thread's lifetime
     *  (b) require access to TSD to determine at runtime
     *  (c) are accessed very often (e.g., at each command call)
     *
     * Note that these are the same for all interps in the same thread. They
     * just have to be initialised for the thread's parent interp, children
     * inherit the value.
     *
     * They are used by the macros defined below.
     */

    AllocCache *allocCache;
    void *pendingObjDataPtr;	/* Pointer to the Cache and PendingObjData
				 * structs for this interp's thread; see
				 * tclObj.c and tclThreadAlloc.c */
    int *asyncReadyPtr;		/* Pointer to the asyncReady indicator for
				 * this interp's thread; see tclAsync.c */
    /*
     * The pointer to the object system root ekeko. c.f. TIP #257.
     */
    void *objectFoundation;	/* Pointer to the Foundation structure of the
				 * object system, which contains things like
				 * references to key namespaces. See
				 * tclOOInt.h and tclOO.c for real definition
				 * and setup. */

    struct NRE_callback *deferredCallbacks;
				/* Callbacks that are set previous to a call
				 * to some Eval function but that actually
				 * belong to the command that is about to be
				 * called - i.e., they should be run *before*
				 * any tailcall is invoked. */

    /*
     * TIP #285, Script cancellation support.
     */

    Tcl_AsyncHandler asyncCancel;
				/* Async handler token for Tcl_CancelEval. */
    Tcl_Obj *asyncCancelMsg;	/* Error message set by async cancel handler
				 * for the propagation of arbitrary Tcl
				 * errors. This information, if present
				 * (asyncCancelMsg not NULL), takes precedence
				 * over the default error messages returned by
				 * a script cancellation operation. */

	/*
	 * TIP #348 IMPLEMENTATION  -  Substituted error stack
	 */
    Tcl_Obj *errorStack;	/* [info errorstack] value (as a Tcl_Obj). */
    Tcl_Obj *upLiteral;		/* "UP" literal for [info errorstack] */
    Tcl_Obj *callLiteral;	/* "CALL" literal for [info errorstack] */
    Tcl_Obj *innerLiteral;	/* "INNER" literal for [info errorstack] */
    Tcl_Obj *innerContext;	/* cached list for fast reallocation */
    int resetErrorStack;        /* controls cleaning up of ::errorStack */

#ifdef TCL_COMPILE_STATS
    /*
     * Statistical information about the bytecode compiler and interpreter's
     * operation. This should be the last field of Interp.
     */

    ByteCodeStats stats;	/* Holds compilation and execution statistics
				 * for this interpreter. */
#endif /* TCL_COMPILE_STATS */
} Interp;

/*
 * Macros that use the TSD-ekeko.
 */

#define TclAsyncReady(iPtr) \
    *((iPtr)->asyncReadyPtr)

/*
 * Macros for script cancellation support (TIP #285).
 */

#define TclCanceled(iPtr) \
    (((iPtr)->flags & CANCELED) || ((iPtr)->flags & TCL_CANCEL_UNWIND))

#define TclSetCancelFlags(iPtr, cancelFlags)   \
    (iPtr)->flags |= CANCELED;                 \
    if ((cancelFlags) & TCL_CANCEL_UNWIND) {   \
        (iPtr)->flags |= TCL_CANCEL_UNWIND;    \
    }

#define TclUnsetCancelFlags(iPtr) \
    (iPtr)->flags &= (~(CANCELED | TCL_CANCEL_UNWIND))

/*
 * Macros for splicing into and out of doubly linked lists. They assume
 * existence of struct items 'prevPtr' and 'nextPtr'.
 *
 * a = element to add or remove.
 * b = list head.
 *
 * TclSpliceIn adds to the head of the list.
 */

#define TclSpliceIn(a,b)			\
    (a)->nextPtr = (b);				\
    if ((b) != NULL) {				\
	(b)->prevPtr = (a);			\
    }						\
    (a)->prevPtr = NULL, (b) = (a);

#define TclSpliceOut(a,b)			\
    if ((a)->prevPtr != NULL) {			\
	(a)->prevPtr->nextPtr = (a)->nextPtr;	\
    } else {					\
	(b) = (a)->nextPtr;			\
    }						\
    if ((a)->nextPtr != NULL) {			\
	(a)->nextPtr->prevPtr = (a)->prevPtr;	\
    }

/*
 * EvalFlag bits for Interp structures:
 *
 * TCL_ALLOW_EXCEPTIONS	1 means it's OK for the script to terminate with a
 *			code other than TCL_OK or TCL_ERROR; 0 means codes
 *			other than these should be turned into errors.
 */

#define TCL_ALLOW_EXCEPTIONS		0x04
#define TCL_EVAL_FILE			0x02
#define TCL_EVAL_SOURCE_IN_FRAME	0x10
#define TCL_EVAL_NORESOLVE		0x20
#define TCL_EVAL_DISCARD_RESULT		0x40

/*
 * Flag bits for Interp structures:
 *
 * DELETED:		Non-zero means the interpreter has been deleted:
 *			don't process any more commands for it, and destroy
 *			the structure as soon as all nested invocations of
 *			Tcl_Eval are done.
 * ERR_ALREADY_LOGGED:	Non-zero means information has already been logged in
 *			iPtr->errorInfo for the current Tcl_Eval instance, so
 *			Tcl_Eval needn't log it (used to implement the "error
 *			message log" command).
 * DONT_COMPILE_CMDS_INLINE: Non-zero means that the bytecode compiler should
 *			not compile any commands into an inline sequence of
 *			instructions. This is set 1, for example, when command
 *			traces are requested.
 * RAND_SEED_INITIALIZED: Non-zero means that the randSeed value of the interp
 *			has not be initialized. This is set 1 when we first
 *			use the rand() or srand() functions.
 * SAFE_INTERP:		Non zero means that the current interp is a safe
 *			interp (i.e. it has only the safe commands installed,
 *			less privilege than a regular interp).
 * INTERP_DEBUG_FRAME:	Used for switching on various extra interpreter
 *			debug/info mechanisms (e.g. info frame eval/uplevel
 *			tracing) which are performance intensive.
 * INTERP_TRACE_IN_PROGRESS: Non-zero means that an interp trace is currently
 *			active; so no further trace callbacks should be
 *			invoked.
 * INTERP_ALTERNATE_WRONG_ARGS: Used for listing second and subsequent forms
 *			of the wrong-num-args string in Tcl_WrongNumArgs.
 *			Makes it append instead of replacing and uses
 *			different intermediate text.
 * CANCELED:		Non-zero means that the script in progress should be
 *			canceled as soon as possible. This can be checked by
 *			extensions (and the core itself) by calling
 *			Tcl_Canceled and checking if TCL_ERROR is returned.
 *			This is a one-shot flag that is reset immediately upon
 *			being detected; however, if the TCL_CANCEL_UNWIND flag
 *			is set Tcl_Canceled will continue to report that the
 *			script in progress has been canceled thereby allowing
 *			the evaluation stack for the interp to be fully
 *			unwound.
 *
 * WARNING: For the sake of some extensions that have made use of former
 * internal values, do not re-use the flag values 2 (formerly ERR_IN_PROGRESS)
 * or 8 (formerly ERROR_CODE_SET).
 */

#define DELETED				     1
#define ERR_ALREADY_LOGGED		     4
#define INTERP_DEBUG_FRAME		  0x10
#define DONT_COMPILE_CMDS_INLINE	  0x20
#define RAND_SEED_INITIALIZED		  0x40
#define SAFE_INTERP			  0x80
#define INTERP_TRACE_IN_PROGRESS	 0x200
#define INTERP_ALTERNATE_WRONG_ARGS	 0x400
#define ERR_LEGACY_COPY			 0x800
#define CANCELED			0x1000

/*
 * Maximum number of levels of nesting permitted in Tcl commands (used to
 * catch infinite recursion).
 */

#define MAX_NESTING_DEPTH	1000

/*
 * The macro below is used to modify a "char" value (e.g. by casting it to an
 * unsigned character) so that it can be used safely with macros such as
 * isspace.
 */

#define UCHAR(c) ((unsigned char) (c))

/*
 * This macro is used to properly align the memory allocated by Tcl, giving
 * the same alignment as the native malloc.
 */

#if defined(__APPLE__)
#define TCL_ALLOCALIGN	16
#else
#define TCL_ALLOCALIGN	(2*sizeof(void *))
#endif

/*
 * TCL_ALIGN is used to determine the offset needed to safely allocate any
 * data structure in memory. Given a starting offset or size, it "rounds up"
 * or "aligns" the offset to the next aligned (typically 8-byte) boundary so
 * that any data structure can be placed at the resulting offset without fear
 * of an alignment error. Note this is clamped to a minimum of 8 for API
 * compatibility.
 *
 * WARNING!! DO NOT USE THIS MACRO TO ALIGN POINTERS: it will produce the
 * wrong result on platforms that allocate addresses that are divisible by a
 * non-trivial factor of this alignment. Only use it for offsets or sizes.
 *
 * This macro is only used by tclCompile.c in the core (Bug 926445). It
 * however not be made file static, as extensions that touch bytecodes
 * (notably tbcload) require it.
 */

struct TclMaxAlignment {
    char unalign[8];
    union {
	long long maxAlignLongLong;
	double maxAlignDouble;
	void *maxAlignPointer;
    } aligned;
};
#define TCL_ALIGN_BYTES \
	offsetof(struct TclMaxAlignment, aligned)
#define TCL_ALIGN(x) \
	(((x) + (TCL_ALIGN_BYTES - 1)) & ~(TCL_ALIGN_BYTES - 1))

/*
 * A common panic alert when memory allocation fails.
 */

#define TclOOM(ptr, size) \
	((size) && ((ptr)||(Tcl_Panic("unable to alloc %" TCL_Z_MODIFIER "u bytes", (size_t)(size)),1)))

/*
 * The following enum values are used to specify the runtime platform setting
 * of the tclPlatform variable.
 */

typedef enum {
    TCL_PLATFORM_UNIX = 0,	/* Any Unix-like OS. */
    TCL_PLATFORM_WINDOWS = 2	/* Any Microsoft Windows OS. */
} TclPlatformType;

/*
 * The following enum values are used to indicate the translation of a Tcl
 * channel. Declared here so that each platform can define
 * TCL_PLATFORM_TRANSLATION to the native translation on that platform.
 */

typedef enum TclEolTranslation {
    TCL_TRANSLATE_AUTO,		/* Eol == \r, \n and \r\n. */
    TCL_TRANSLATE_CR,		/* Eol == \r. */
    TCL_TRANSLATE_LF,		/* Eol == \n. */
    TCL_TRANSLATE_CRLF		/* Eol == \r\n. */
} TclEolTranslation;

/*
 * Flags for TclInvoke:
 *
 * TCL_INVOKE_HIDDEN		Invoke a hidden command; if not set, invokes
 *				an exposed command.
 * TCL_INVOKE_NO_UNKNOWN	If set, "unknown" is not invoked if the
 *				command to be invoked is not found. Only has
 *				an effect if invoking an exposed command,
 *				i.e. if TCL_INVOKE_HIDDEN is not also set.
 * TCL_INVOKE_NO_TRACEBACK	Does not record traceback information if the
 *				invoked command returns an error. Used if the
 *				caller plans on recording its own traceback
 *				information.
 */

#define	TCL_INVOKE_HIDDEN	(1<<0)
#define TCL_INVOKE_NO_UNKNOWN	(1<<1)
#define TCL_INVOKE_NO_TRACEBACK	(1<<2)

/*
 * ListSizeT is the type for holding list element counts. It's defined
 * simplify sharing source between Tcl8 and Tcl9.
 */
#if TCL_MAJOR_VERSION > 8

typedef size_t ListSizeT;

/*
 * SSIZE_MAX, NOT SIZE_MAX as negative differences need to be expressed
 * between values of the ListSizeT type so limit the range to signed
 */
#define ListSizeT_MAX ((ListSizeT)PTRDIFF_MAX)

#else

typedef int ListSizeT;
#define ListSizeT_MAX INT_MAX

#endif

/*
 * ListStore --
 *
 * A Tcl list's internal representation is defined through three structures.
 *
 * A ListStore struct is a structure that includes a variable size array that
 * serves as storage for a Tcl list. A contiguous sequence of slots in the
 * array, the "in-use" area, holds valid pointers to Tcl_Obj values that
 * belong to one or more Tcl lists. The unused slots before and after these
 * are free slots that may be used to prepend and append without having to
 * reallocate the struct. The ListStore may be shared amongst multiple lists
 * and reference counted.
 *
 * A ListSpan struct defines a sequence of slots within a ListStore. This sequence
 * always lies within the "in-use" area of the ListStore. Like ListStore, the
 * structure may be shared among multiple lists and is reference counted.
 *
 * A ListRep struct holds the internal representation of a Tcl list as stored
 * in a Tcl_Obj. It is composed of a ListStore and a ListSpan that together
 * define the content of the list. The ListSpan specifies the range of slots
 * within the ListStore that hold elements for this list. The ListSpan is
 * optional in which case the list includes all the "in-use" slots of the
 * ListStore.
 *
 */
typedef struct ListStore {
    ListSizeT firstUsed;    /* Index of first slot in use within slots[] */
    ListSizeT numUsed;      /* Number of slots in use (starting firstUsed) */
    ListSizeT numAllocated; /* Total number of slots[] array slots. */
    size_t refCount;           /* Number of references to this instance */
    int flags;              /* LISTSTORE_* flags */
    Tcl_Obj *slots[TCLFLEXARRAY];      /* Variable size array. Grown as needed */
} ListStore;

#define LISTSTORE_CANONICAL 0x1 /* All Tcl_Obj's referencing this
                                   store have their string representation
                                   derived from the list representation */

/* Max number of elements that can be contained in a list */
#define LIST_MAX                                               \
    ((ListSizeT_MAX - offsetof(ListStore, slots)) \
		   / sizeof(Tcl_Obj *))
/* Memory size needed for a ListStore to hold numSlots_ elements */
#define LIST_SIZE(numSlots_) \
	(offsetof(ListStore, slots) + ((numSlots_) * sizeof(Tcl_Obj *)))

/*
 * ListSpan --
 * See comments above for ListStore
 */
typedef struct ListSpan {
    ListSizeT spanStart;    /* Starting index of the span */
    ListSizeT spanLength;   /* Number of elements in the span */
    size_t refCount;     /* Count of references to this span record */
} ListSpan;
#ifndef LIST_SPAN_THRESHOLD /* May be set on build line */
#define LIST_SPAN_THRESHOLD 101
#endif

/*
 * ListRep --
 * See comments above for ListStore
 */
typedef struct ListRep {
    ListStore *storePtr;/* element array shared amongst different lists */
    ListSpan *spanPtr;  /* If not NULL, the span holds the range of slots
                           within *storePtr that contain this list elements. */
} ListRep;

/*
 * Macros used to get access list internal representations.
 *
 * Naming conventions:
 * ListRep* - expect a pointer to a valid ListRep
 * ListObj* - expect a pointer to a Tcl_Obj whose internal type is known to
 *            be a list (tclListType). Will crash otherwise.
 * TclListObj* - expect a pointer to a Tcl_Obj whose internal type may or may not
 *            be tclListType. These will convert as needed and return error if
 *            conversion not possible.
 */

/* Returns the starting slot for this listRep in the contained ListStore */
#define ListRepStart(listRepPtr_)                               \
    ((listRepPtr_)->spanPtr ? (listRepPtr_)->spanPtr->spanStart \
			    : (listRepPtr_)->storePtr->firstUsed)

/* Returns the number of elements in this listRep */
#define ListRepLength(listRepPtr_)                               \
    ((listRepPtr_)->spanPtr ? (listRepPtr_)->spanPtr->spanLength \
			    : (listRepPtr_)->storePtr->numUsed)

/* Returns a pointer to the first slot containing this ListRep elements */
#define ListRepElementsBase(listRepPtr_) \
    (&(listRepPtr_)->storePtr->slots[ListRepStart(listRepPtr_)])

/* Stores the number of elements and base address of the element array */
#define ListRepElements(listRepPtr_, objc_, objv_) \
    (((objv_) = ListRepElementsBase(listRepPtr_)), \
     ((objc_) = ListRepLength(listRepPtr_)))

/* Returns 1/0 whether the ListRep's ListStore is shared. */
#define ListRepIsShared(listRepPtr_) ((listRepPtr_)->storePtr->refCount > 1)

/* Returns a pointer to the ListStore component */
#define ListObjStorePtr(listObj_) \
    ((ListStore *)((listObj_)->internalRep.twoPtrValue.ptr1))

/* Returns a pointer to the ListSpan component */
#define ListObjSpanPtr(listObj_) \
    ((ListSpan *)((listObj_)->internalRep.twoPtrValue.ptr2))

/* Returns the ListRep internal representaton in a Tcl_Obj */
#define ListObjGetRep(listObj_, listRepPtr_)                 \
    do {                                                     \
	(listRepPtr_)->storePtr = ListObjStorePtr(listObj_); \
	(listRepPtr_)->spanPtr = ListObjSpanPtr(listObj_);   \
    } while (0)

/* Returns the length of the list */
#define ListObjLength(listObj_, len_)                                         \
    ((len_) = ListObjSpanPtr(listObj_) ? ListObjSpanPtr(listObj_)->spanLength \
				       : ListObjStorePtr(listObj_)->numUsed)

/* Returns the starting slot index of this list's elements in the ListStore */
#define ListObjStart(listObj_)                                      \
    (ListObjSpanPtr(listObj_) ? ListObjSpanPtr(listObj_)->spanStart \
			      : ListObjStorePtr(listObj_)->firstUsed)

/* Stores the element count and base address of this list's elements */
#define ListObjGetElements(listObj_, objc_, objv_) \
    (((objv_) = &ListObjStorePtr(listObj_)->slots[ListObjStart(listObj_)]), \
     (ListObjLength(listObj_, (objc_))))

/*
 * Returns 1/0 whether the internal representation (not the Tcl_Obj itself)
 * is shared.  Note by intent this only checks for sharing of ListStore,
 * not spans.
 */
#define ListObjRepIsShared(listObj_) (ListObjStorePtr(listObj_)->refCount > 1)

/*
 * Certain commands like concat are optimized if an existing string
 * representation of a list object is known to be in canonical format (i.e.
 * generated from the list representation). There are three conditions when
 * this will be the case:
 * (1) No string representation exists which means it will obviously have
 * to be generated from the list representation when needed
 * (2) The ListStore flags is marked canonical. This is done at the time
 * the string representation is generated from the list IF the list
 * representation does not have a span (see comments in UpdateStringOfList).
 * (3) The list representation does not have a span component. This is
 * because list Tcl_Obj's with spans are always created from existing lists
 * and never from strings (see SetListFromAny) and thus their string
 * representation will always be canonical.
 */
#define ListObjIsCanonical(listObj_)                             \
    (((listObj_)->bytes == NULL)                                 \
     || (ListObjStorePtr(listObj_)->flags & LISTSTORE_CANONICAL) \
     || ListObjSpanPtr(listObj_) != NULL)

/*
 * Converts the Tcl_Obj to a list if it isn't one and stores the element
 * count and base address of this list's elements in objcPtr_ and objvPtr_.
 * Return TCL_OK on success or TCL_ERROR if the Tcl_Obj cannot be
 * converted to a list.
 */
#define TclListObjGetElementsM(interp_, listObj_, objcPtr_, objvPtr_)    \
    (((listObj_)->typePtr == &tclListType)                              \
	 ? ((ListObjGetElements((listObj_), *(objcPtr_), *(objvPtr_))), \
	    TCL_OK)                                                     \
	 : Tcl_ListObjGetElements(                                      \
	     (interp_), (listObj_), (objcPtr_), (objvPtr_)))

/*
 * Converts the Tcl_Obj to a list if it isn't one and stores the element
 * count in lenPtr_.  Returns TCL_OK on success or TCL_ERROR if the
 * Tcl_Obj cannot be converted to a list.
 */
#define TclListObjLengthM(interp_, listObj_, lenPtr_)         \
    (((listObj_)->typePtr == &tclListType)                   \
	 ? ((ListObjLength((listObj_), *(lenPtr_))), TCL_OK) \
	 : Tcl_ListObjLength((interp_), (listObj_), (lenPtr_)))

#define TclListObjIsCanonical(listObj_) \
    (((listObj_)->typePtr == &tclListType) ? ListObjIsCanonical((listObj_)) : 0)

/*
 * Modes for collecting (or not) in the implementations of TclNRForeachCmd,
 * TclNRLmapCmd and their compilations.
 */

#define TCL_EACH_KEEP_NONE  0	/* Discard iteration result like [foreach] */
#define TCL_EACH_COLLECT    1	/* Collect iteration result like [lmap] */

/*
 * Macros providing a faster path to booleans and integers:
 * Tcl_GetBooleanFromObj, Tcl_GetLongFromObj, Tcl_GetIntFromObj
 * and Tcl_GetIntForIndex.
 *
 * WARNING: these macros eval their args more than once.
 */

#define TclGetBooleanFromObj(interp, objPtr, intPtr) \
    (((objPtr)->typePtr == &tclIntType \
	    || (objPtr)->typePtr == &tclBooleanType) \
	? (*(intPtr) = ((objPtr)->internalRep.wideValue!=0), TCL_OK)	\
	: Tcl_GetBooleanFromObj((interp), (objPtr), (intPtr)))

#ifdef TCL_WIDE_INT_IS_LONG
#define TclGetLongFromObj(interp, objPtr, longPtr) \
    (((objPtr)->typePtr == &tclIntType)	\
	    ? ((*(longPtr) = (objPtr)->internalRep.wideValue), TCL_OK) \
	    : Tcl_GetLongFromObj((interp), (objPtr), (longPtr)))
#else
#define TclGetLongFromObj(interp, objPtr, longPtr) \
    (((objPtr)->typePtr == &tclIntType \
	    && (objPtr)->internalRep.wideValue >= (Tcl_WideInt)(LONG_MIN) \
	    && (objPtr)->internalRep.wideValue <= (Tcl_WideInt)(LONG_MAX)) \
	    ? ((*(longPtr) = (long)(objPtr)->internalRep.wideValue), TCL_OK) \
	    : Tcl_GetLongFromObj((interp), (objPtr), (longPtr)))
#endif

#define TclGetIntFromObj(interp, objPtr, intPtr) \
    (((objPtr)->typePtr == &tclIntType \
	    && (objPtr)->internalRep.wideValue >= (Tcl_WideInt)(INT_MIN) \
	    && (objPtr)->internalRep.wideValue <= (Tcl_WideInt)(INT_MAX)) \
	    ? ((*(intPtr) = (int)(objPtr)->internalRep.wideValue), TCL_OK) \
	    : Tcl_GetIntFromObj((interp), (objPtr), (intPtr)))
#define TclGetIntForIndexM(interp, objPtr, endValue, idxPtr) \
    ((((objPtr)->typePtr == &tclIntType) && ((objPtr)->internalRep.wideValue >= 0) \
	    && ((Tcl_WideUInt)(objPtr)->internalRep.wideValue <= (size_t)(endValue) + 1)) \
	    ? ((*(idxPtr) = (size_t)(objPtr)->internalRep.wideValue), TCL_OK) \
	    : Tcl_GetIntForIndex((interp), (objPtr), (endValue), (idxPtr)))

/*
 * Macro used to save a function call for common uses of
 * Tcl_GetWideIntFromObj(). The ANSI C "prototype" is:
 *
 * MODULE_SCOPE int TclGetWideIntFromObj(Tcl_Interp *interp, Tcl_Obj *objPtr,
 *			Tcl_WideInt *wideIntPtr);
 */

#define TclGetWideIntFromObj(interp, objPtr, wideIntPtr) \
    (((objPtr)->typePtr == &tclIntType)					\
	? (*(wideIntPtr) =						\
		((objPtr)->internalRep.wideValue), TCL_OK) :		\
	Tcl_GetWideIntFromObj((interp), (objPtr), (wideIntPtr)))

/*
 * Flag values for TclTraceDictPath().
 *
 * DICT_PATH_READ indicates that all entries on the path must exist but no
 * updates will be needed.
 *
 * DICT_PATH_UPDATE indicates that we are going to be doing an update at the
 * tip of the path, so duplication of shared objects should be done along the
 * way.
 *
 * DICT_PATH_EXISTS indicates that we are performing an existence test and a
 * lookup failure should therefore not be an error. If (and only if) this flag
 * is set, TclTraceDictPath() will return the special value
 * DICT_PATH_NON_EXISTENT if the path is not traceable.
 *
 * DICT_PATH_CREATE (which also requires the DICT_PATH_UPDATE bit to be set)
 * indicates that we are to create non-existent dictionaries on the path.
 */

#define DICT_PATH_READ		0
#define DICT_PATH_UPDATE	1
#define DICT_PATH_EXISTS	2
#define DICT_PATH_CREATE	5

#define DICT_PATH_NON_EXISTENT	((Tcl_Obj *) (void *) 1)

/*
 *----------------------------------------------------------------
 * Data structures related to the filesystem internals
 *----------------------------------------------------------------
 */

/*
 * The version_2 filesystem is private to Tcl. As and when these changes have
 * been thoroughly tested and investigated a new public filesystem interface
 * will be released. The aim is more versatile virtual filesystem interfaces,
 * more efficiency in 'path' manipulation and usage, and cleaner filesystem
 * code internally.
 */

#define TCL_FILESYSTEM_VERSION_2	((Tcl_FSVersion) 0x2)
typedef void *(TclFSGetCwdProc2)(void *clientData);
typedef int (Tcl_FSLoadFileProc2) (Tcl_Interp *interp, Tcl_Obj *pathPtr,
	Tcl_LoadHandle *handlePtr, Tcl_FSUnloadFileProc **unloadProcPtr, int flags);

/*
 * The following types are used for getting and storing platform-specific file
 * attributes in tclFCmd.c and the various platform-versions of that file.
 * This is done to have as much common code as possible in the file attributes
 * code. For more information about the callbacks, see TclFileAttrsCmd in
 * tclFCmd.c.
 */

typedef int (TclGetFileAttrProc)(Tcl_Interp *interp, int objIndex,
	Tcl_Obj *fileName, Tcl_Obj **attrObjPtrPtr);
typedef int (TclSetFileAttrProc)(Tcl_Interp *interp, int objIndex,
	Tcl_Obj *fileName, Tcl_Obj *attrObjPtr);

typedef struct TclFileAttrProcs {
    TclGetFileAttrProc *getProc;/* The procedure for getting attrs. */
    TclSetFileAttrProc *setProc;/* The procedure for setting attrs. */
} TclFileAttrProcs;

/*
 * Opaque handle used in pipeline routines to encapsulate platform-dependent
 * state.
 */

typedef struct TclFile_ *TclFile;

/*
 * The "globParameters" argument of the function TclGlob is an or'ed
 * combination of the following values:
 */

#define TCL_GLOBMODE_NO_COMPLAIN	1
#define TCL_GLOBMODE_JOIN		2
#define TCL_GLOBMODE_DIR		4
#define TCL_GLOBMODE_TAILS		8

typedef enum Tcl_PathPart {
    TCL_PATH_DIRNAME,
    TCL_PATH_TAIL,
    TCL_PATH_EXTENSION,
    TCL_PATH_ROOT
} Tcl_PathPart;

/*
 *----------------------------------------------------------------
 * Data structures related to obsolete filesystem hooks
 *----------------------------------------------------------------
 */

typedef int (TclStatProc_)(const char *path, struct stat *buf);
typedef int (TclAccessProc_)(const char *path, int mode);
typedef Tcl_Channel (TclOpenFileChannelProc_)(Tcl_Interp *interp,
	const char *fileName, const char *modeString, int permissions);

/*
 *----------------------------------------------------------------
 * Data structures for process-global values.
 *----------------------------------------------------------------
 */

typedef void (TclInitProcessGlobalValueProc)(char **valuePtr, TCL_HASH_TYPE *lengthPtr,
	Tcl_Encoding *encodingPtr);

/*
 * A ProcessGlobalValue struct exists for each internal value in Tcl that is
 * to be shared among several threads. Each thread sees a (Tcl_Obj) copy of
 * the value, and the gobal value is kept as a counted string, with epoch and
 * mutex control. Each ProcessGlobalValue struct should be a static variable in
 * some file.
 */

typedef struct ProcessGlobalValue {
    size_t epoch;			/* Epoch counter to detect changes in the
				 * global value. */
    TCL_HASH_TYPE numBytes;	/* Length of the global string. */
    char *value;		/* The global string value. */
    Tcl_Encoding encoding;	/* system encoding when global string was
				 * initialized. */
    TclInitProcessGlobalValueProc *proc;
    				/* A procedure to initialize the global string
				 * copy when a "get" request comes in before
				 * any "set" request has been received. */
    Tcl_Mutex mutex;		/* Enforce orderly access from multiple
				 * threads. */
    Tcl_ThreadDataKey key;	/* Key for per-thread data holding the
				 * (Tcl_Obj) copy for each thread. */
} ProcessGlobalValue;

/*
 *----------------------------------------------------------------------
 * Flags for TclParseNumber
 *----------------------------------------------------------------------
 */

#define TCL_PARSE_DECIMAL_ONLY		1
				/* Leading zero doesn't denote octal or
				 * hex. */
#define TCL_PARSE_OCTAL_ONLY		2
				/* Parse octal even without prefix. */
#define TCL_PARSE_HEXADECIMAL_ONLY	4
				/* Parse hexadecimal even without prefix. */
#define TCL_PARSE_INTEGER_ONLY		8
				/* Disable floating point parsing. */
#define TCL_PARSE_SCAN_PREFIXES		16
				/* Use [scan] rules dealing with 0?
				 * prefixes. */
#define TCL_PARSE_NO_WHITESPACE		32
				/* Reject leading/trailing whitespace. */
#define TCL_PARSE_BINARY_ONLY	64
				/* Parse binary even without prefix. */
#define TCL_PARSE_NO_UNDERSCORE	128
				/* Reject underscore digit separator */

/*
 *----------------------------------------------------------------------
 * Type values TclGetNumberFromObj
 *----------------------------------------------------------------------
 */

#define TCL_NUMBER_INT		2
#define TCL_NUMBER_BIG		3
#define TCL_NUMBER_DOUBLE	4
#define TCL_NUMBER_NAN		5

/*
 *----------------------------------------------------------------
 * Variables shared among Tcl modules but not used by the outside world.
 *----------------------------------------------------------------
 */

MODULE_SCOPE char *tclNativeExecutableName;
MODULE_SCOPE int tclFindExecutableSearchDone;
MODULE_SCOPE char *tclMemDumpFileName;
MODULE_SCOPE TclPlatformType tclPlatform;

MODULE_SCOPE Tcl_Encoding tclIdentityEncoding;

/*
 * TIP #233 (Virtualized Time)
 * Data for the time hooks, if any.
 */

MODULE_SCOPE Tcl_GetTimeProc *tclGetTimeProcPtr;
MODULE_SCOPE Tcl_ScaleTimeProc *tclScaleTimeProcPtr;
MODULE_SCOPE void *tclTimeClientData;

/*
 * Variables denoting the Tcl object types defined in the core.
 */

MODULE_SCOPE const Tcl_ObjType tclBignumType;
MODULE_SCOPE const Tcl_ObjType tclBooleanType;
MODULE_SCOPE const Tcl_ObjType tclByteCodeType;
MODULE_SCOPE const Tcl_ObjType tclDoubleType;
MODULE_SCOPE const Tcl_ObjType tclIntType;
MODULE_SCOPE const Tcl_ObjType tclListType;
MODULE_SCOPE const Tcl_ObjType tclArithSeriesType;
MODULE_SCOPE const Tcl_ObjType tclDictType;
MODULE_SCOPE const Tcl_ObjType tclProcBodyType;
MODULE_SCOPE const Tcl_ObjType tclStringType;
MODULE_SCOPE const Tcl_ObjType tclEnsembleCmdType;
MODULE_SCOPE const Tcl_ObjType tclRegexpType;
MODULE_SCOPE Tcl_ObjType tclCmdNameType;

/*
 * Variables denoting the hash key types defined in the core.
 */

MODULE_SCOPE const Tcl_HashKeyType tclArrayHashKeyType;
MODULE_SCOPE const Tcl_HashKeyType tclOneWordHashKeyType;
MODULE_SCOPE const Tcl_HashKeyType tclStringHashKeyType;
MODULE_SCOPE const Tcl_HashKeyType tclObjHashKeyType;

/*
 * The head of the list of free Tcl objects, and the total number of Tcl
 * objects ever allocated and freed.
 */

MODULE_SCOPE Tcl_Obj *	tclFreeObjList;

#ifdef TCL_COMPILE_STATS
MODULE_SCOPE size_t	tclObjsAlloced;
MODULE_SCOPE size_t	tclObjsFreed;
#define TCL_MAX_SHARED_OBJ_STATS 5
MODULE_SCOPE size_t	tclObjsShared[TCL_MAX_SHARED_OBJ_STATS];
#endif /* TCL_COMPILE_STATS */

/*
 * Pointer to a heap-allocated string of length zero that the Tcl core uses as
 * the value of an empty string representation for an object. This value is
 * shared by all new objects allocated by Tcl_NewObj.
 */

MODULE_SCOPE char	tclEmptyString;

enum CheckEmptyStringResult {
	TCL_EMPTYSTRING_UNKNOWN = -1, TCL_EMPTYSTRING_NO, TCL_EMPTYSTRING_YES
};

/*
 *----------------------------------------------------------------
 * Procedures shared among Tcl modules but not used by the outside world,
 * introduced by/for NRE.
 *----------------------------------------------------------------
 */

MODULE_SCOPE Tcl_ObjCmdProc TclNRApplyObjCmd;
MODULE_SCOPE Tcl_ObjCmdProc TclNREvalObjCmd;
MODULE_SCOPE Tcl_ObjCmdProc TclNRCatchObjCmd;
MODULE_SCOPE Tcl_ObjCmdProc TclNRExprObjCmd;
MODULE_SCOPE Tcl_ObjCmdProc TclNRForObjCmd;
MODULE_SCOPE Tcl_ObjCmdProc TclNRForeachCmd;
MODULE_SCOPE Tcl_ObjCmdProc TclNRIfObjCmd;
MODULE_SCOPE Tcl_ObjCmdProc TclNRLmapCmd;
MODULE_SCOPE Tcl_ObjCmdProc TclNRPackageObjCmd;
MODULE_SCOPE Tcl_ObjCmdProc TclNRSourceObjCmd;
MODULE_SCOPE Tcl_ObjCmdProc TclNRSubstObjCmd;
MODULE_SCOPE Tcl_ObjCmdProc TclNRSwitchObjCmd;
MODULE_SCOPE Tcl_ObjCmdProc TclNRTryObjCmd;
MODULE_SCOPE Tcl_ObjCmdProc TclNRUplevelObjCmd;
MODULE_SCOPE Tcl_ObjCmdProc TclNRWhileObjCmd;

MODULE_SCOPE Tcl_NRPostProc TclNRForIterCallback;
MODULE_SCOPE Tcl_NRPostProc TclNRCoroutineActivateCallback;
MODULE_SCOPE Tcl_ObjCmdProc TclNRTailcallObjCmd;
MODULE_SCOPE Tcl_NRPostProc TclNRTailcallEval;
MODULE_SCOPE Tcl_ObjCmdProc TclNRCoroutineObjCmd;
MODULE_SCOPE Tcl_ObjCmdProc TclNRYieldObjCmd;
MODULE_SCOPE Tcl_ObjCmdProc TclNRYieldmObjCmd;
MODULE_SCOPE Tcl_ObjCmdProc TclNRYieldToObjCmd;
MODULE_SCOPE Tcl_ObjCmdProc TclNRInvoke;
MODULE_SCOPE Tcl_NRPostProc TclNRReleaseValues;

MODULE_SCOPE void  TclSetTailcall(Tcl_Interp *interp, Tcl_Obj *tailcallPtr);
MODULE_SCOPE void  TclPushTailcallPoint(Tcl_Interp *interp);

/* These two can be considered for the public api */
MODULE_SCOPE void  TclMarkTailcall(Tcl_Interp *interp);
MODULE_SCOPE void  TclSkipTailcall(Tcl_Interp *interp);

/*
 * This structure holds the data for the various iteration callbacks used to
 * NRE the 'for' and 'while' commands. We need a separate structure because we
 * have more than the 4 client data entries we can provide directly thorugh
 * the callback API. It is the 'word' information which puts us over the
 * limit. It is needed because the loop body is argument 4 of 'for' and
 * argument 2 of 'while'. Not providing the correct index confuses the #280
 * code. We TclSmallAlloc/Free this.
 */

typedef struct ForIterData {
    Tcl_Obj *cond;		/* Loop condition expression. */
    Tcl_Obj *body;		/* Loop body. */
    Tcl_Obj *next;		/* Loop step script, NULL for 'while'. */
    const char *msg;		/* Error message part. */
    size_t word;			/* Index of the body script in the command */
} ForIterData;

/* TIP #357 - Structure doing the bookkeeping of handles for Tcl_LoadFile
 *            and Tcl_FindSymbol. This structure corresponds to an opaque
 *            typedef in tcl.h */

typedef void* TclFindSymbolProc(Tcl_Interp* interp, Tcl_LoadHandle loadHandle,
				const char* symbol);
struct Tcl_LoadHandle_ {
    void *clientData;	/* Client data is the load handle in the
				 * native filesystem if a module was loaded
				 * there, or an opaque pointer to a structure
				 * for further bookkeeping on load-from-VFS
				 * and load-from-memory */
    TclFindSymbolProc* findSymbolProcPtr;
				/* Procedure that resolves symbols in a
				 * loaded module */
    Tcl_FSUnloadFileProc* unloadFileProcPtr;
				/* Procedure that unloads a loaded module */
};

/* Flags for conversion of doubles to digit strings */

#define TCL_DD_E_FORMAT 		0x2
				/* Use a fixed-length string of digits,
				 * suitable for E format*/
#define TCL_DD_F_FORMAT 		0x3
				/* Use a fixed number of digits after the
				 * decimal point, suitable for F format */
#define TCL_DD_SHORTEST 		0x4
				/* Use the shortest possible string */
#define TCL_DD_NO_QUICK 		0x8
				/* Debug flag: forbid quick FP conversion */

#define TCL_DD_CONVERSION_TYPE_MASK	0x3
				/* Mask to isolate the conversion type */

/*
 *----------------------------------------------------------------
 * Procedures shared among Tcl modules but not used by the outside world:
 *----------------------------------------------------------------
 */

MODULE_SCOPE void	TclAppendBytesToByteArray(Tcl_Obj *objPtr,
			    const unsigned char *bytes, size_t len);
MODULE_SCOPE int	TclNREvalCmd(Tcl_Interp *interp, Tcl_Obj *objPtr,
			    int flags);
MODULE_SCOPE void	TclAdvanceContinuations(size_t *line, int **next,
			    int loc);
MODULE_SCOPE void	TclAdvanceLines(size_t *line, const char *start,
			    const char *end);
MODULE_SCOPE void	TclArgumentEnter(Tcl_Interp *interp,
			    Tcl_Obj *objv[], int objc, CmdFrame *cf);
MODULE_SCOPE void	TclArgumentRelease(Tcl_Interp *interp,
			    Tcl_Obj *objv[], int objc);
MODULE_SCOPE void	TclArgumentBCEnter(Tcl_Interp *interp,
			    Tcl_Obj *objv[], int objc,
			    void *codePtr, CmdFrame *cfPtr, int cmd, size_t pc);
MODULE_SCOPE void	TclArgumentBCRelease(Tcl_Interp *interp,
			    CmdFrame *cfPtr);
MODULE_SCOPE void	TclArgumentGet(Tcl_Interp *interp, Tcl_Obj *obj,
			    CmdFrame **cfPtrPtr, int *wordPtr);
MODULE_SCOPE int	TclAsyncNotifier(int sigNumber, Tcl_ThreadId threadId,
			    void *clientData, int *flagPtr, int value);
MODULE_SCOPE void	TclAsyncMarkFromNotifier(void);
MODULE_SCOPE double	TclBignumToDouble(const void *bignum);
MODULE_SCOPE int	TclByteArrayMatch(const unsigned char *string,
			    size_t strLen, const unsigned char *pattern,
			    size_t ptnLen, int flags);
MODULE_SCOPE double	TclCeil(const void *a);
MODULE_SCOPE void	TclChannelPreserve(Tcl_Channel chan);
MODULE_SCOPE void	TclChannelRelease(Tcl_Channel chan);
MODULE_SCOPE int	TclCheckArrayTraces(Tcl_Interp *interp, Var *varPtr,
			    Var *arrayPtr, Tcl_Obj *name, int index);
MODULE_SCOPE int	TclCheckEmptyString(Tcl_Obj *objPtr);
MODULE_SCOPE int	TclChanCaughtErrorBypass(Tcl_Interp *interp,
			    Tcl_Channel chan);
MODULE_SCOPE Tcl_ObjCmdProc TclChannelNamesCmd;
MODULE_SCOPE Tcl_NRPostProc TclClearRootEnsemble;
MODULE_SCOPE int	TclCompareTwoNumbers(Tcl_Obj *valuePtr,
			    Tcl_Obj *value2Ptr);
MODULE_SCOPE ContLineLoc *TclContinuationsEnter(Tcl_Obj *objPtr, size_t num,
			    int *loc);
MODULE_SCOPE void	TclContinuationsEnterDerived(Tcl_Obj *objPtr,
			    int start, int *clNext);
MODULE_SCOPE ContLineLoc *TclContinuationsGet(Tcl_Obj *objPtr);
MODULE_SCOPE void	TclContinuationsCopy(Tcl_Obj *objPtr,
			    Tcl_Obj *originObjPtr);
MODULE_SCOPE size_t	TclConvertElement(const char *src, size_t length,
			    char *dst, int flags);
MODULE_SCOPE Tcl_Command TclCreateObjCommandInNs(Tcl_Interp *interp,
			    const char *cmdName, Tcl_Namespace *nsPtr,
			    Tcl_ObjCmdProc *proc, void *clientData,
			    Tcl_CmdDeleteProc *deleteProc);
MODULE_SCOPE Tcl_Command TclCreateEnsembleInNs(Tcl_Interp *interp,
			    const char *name, Tcl_Namespace *nameNamespacePtr,
			    Tcl_Namespace *ensembleNamespacePtr, int flags);
MODULE_SCOPE void	TclDeleteNamespaceVars(Namespace *nsPtr);
MODULE_SCOPE void	TclDeleteNamespaceChildren(Namespace *nsPtr);
MODULE_SCOPE int	TclFindDictElement(Tcl_Interp *interp,
			    const char *dict, size_t dictLength,
			    const char **elementPtr, const char **nextPtr,
			    size_t *sizePtr, int *literalPtr);
/* TIP #280 - Modified token based evaluation, with line information. */
MODULE_SCOPE int	TclEvalEx(Tcl_Interp *interp, const char *script,
			    size_t numBytes, int flags, size_t line,
			    int *clNextOuter, const char *outerScript);
MODULE_SCOPE Tcl_ObjCmdProc TclFileAttrsCmd;
MODULE_SCOPE Tcl_ObjCmdProc TclFileCopyCmd;
MODULE_SCOPE Tcl_ObjCmdProc TclFileDeleteCmd;
MODULE_SCOPE Tcl_ObjCmdProc TclFileLinkCmd;
MODULE_SCOPE Tcl_ObjCmdProc TclFileMakeDirsCmd;
MODULE_SCOPE Tcl_ObjCmdProc TclFileReadLinkCmd;
MODULE_SCOPE Tcl_ObjCmdProc TclFileRenameCmd;
MODULE_SCOPE Tcl_ObjCmdProc TclFileTempDirCmd;
MODULE_SCOPE Tcl_ObjCmdProc TclFileTemporaryCmd;
MODULE_SCOPE Tcl_ObjCmdProc TclFileHomeCmd;
MODULE_SCOPE Tcl_ObjCmdProc TclFileTildeExpandCmd;
MODULE_SCOPE void	TclCreateLateExitHandler(Tcl_ExitProc *proc,
			    void *clientData);
MODULE_SCOPE void	TclDeleteLateExitHandler(Tcl_ExitProc *proc,
			    void *clientData);
MODULE_SCOPE char *	TclDStringAppendObj(Tcl_DString *dsPtr,
			    Tcl_Obj *objPtr);
MODULE_SCOPE char *	TclDStringAppendDString(Tcl_DString *dsPtr,
			    Tcl_DString *toAppendPtr);
MODULE_SCOPE Tcl_Obj *	TclDStringToObj(Tcl_DString *dsPtr);
MODULE_SCOPE Tcl_Obj *const *TclFetchEnsembleRoot(Tcl_Interp *interp,
			    Tcl_Obj *const *objv, size_t objc, size_t *objcPtr);
MODULE_SCOPE Tcl_Obj *const *TclEnsembleGetRewriteValues(Tcl_Interp *interp);
MODULE_SCOPE Tcl_Namespace *TclEnsureNamespace(Tcl_Interp *interp,
			    Tcl_Namespace *namespacePtr);
MODULE_SCOPE void	TclFinalizeAllocSubsystem(void);
MODULE_SCOPE void	TclFinalizeAsync(void);
MODULE_SCOPE void	TclFinalizeDoubleConversion(void);
MODULE_SCOPE void	TclFinalizeEncodingSubsystem(void);
MODULE_SCOPE void	TclFinalizeEnvironment(void);
MODULE_SCOPE void	TclFinalizeEvaluation(void);
MODULE_SCOPE void	TclFinalizeExecution(void);
MODULE_SCOPE void	TclFinalizeIOSubsystem(void);
MODULE_SCOPE void	TclFinalizeFilesystem(void);
MODULE_SCOPE void	TclResetFilesystem(void);
MODULE_SCOPE void	TclFinalizeLoad(void);
MODULE_SCOPE void	TclFinalizeLock(void);
MODULE_SCOPE void	TclFinalizeMemorySubsystem(void);
MODULE_SCOPE void	TclFinalizeNotifier(void);
MODULE_SCOPE void	TclFinalizeObjects(void);
MODULE_SCOPE void	TclFinalizePreserve(void);
MODULE_SCOPE void	TclFinalizeSynchronization(void);
MODULE_SCOPE void	TclInitThreadAlloc(void);
MODULE_SCOPE void	TclFinalizeThreadAlloc(void);
MODULE_SCOPE void	TclFinalizeThreadAllocThread(void);
MODULE_SCOPE void	TclFinalizeThreadData(int quick);
MODULE_SCOPE void	TclFinalizeThreadObjects(void);
MODULE_SCOPE double	TclFloor(const void *a);
MODULE_SCOPE void	TclFormatNaN(double value, char *buffer);
MODULE_SCOPE int	TclFSFileAttrIndex(Tcl_Obj *pathPtr,
			    const char *attributeName, int *indexPtr);
MODULE_SCOPE Tcl_Command TclNRCreateCommandInNs(Tcl_Interp *interp,
			    const char *cmdName, Tcl_Namespace *nsPtr,
			    Tcl_ObjCmdProc *proc, Tcl_ObjCmdProc *nreProc,
			    void *clientData, Tcl_CmdDeleteProc *deleteProc);
MODULE_SCOPE int	TclNREvalFile(Tcl_Interp *interp, Tcl_Obj *pathPtr,
			    const char *encodingName);
MODULE_SCOPE void	TclFSUnloadTempFile(Tcl_LoadHandle loadHandle);
MODULE_SCOPE int *	TclGetAsyncReadyPtr(void);
MODULE_SCOPE Tcl_Obj *	TclGetBgErrorHandler(Tcl_Interp *interp);
MODULE_SCOPE int	TclGetChannelFromObj(Tcl_Interp *interp,
			    Tcl_Obj *objPtr, Tcl_Channel *chanPtr,
			    int *modePtr, int flags);
MODULE_SCOPE CmdFrame *	TclGetCmdFrameForProcedure(Proc *procPtr);
MODULE_SCOPE int	TclGetCompletionCodeFromObj(Tcl_Interp *interp,
			    Tcl_Obj *value, int *code);
MODULE_SCOPE Proc *	TclGetLambdaFromObj(Tcl_Interp *interp,
			    Tcl_Obj *objPtr, Tcl_Obj **nsObjPtrPtr);
MODULE_SCOPE int	TclGetNumberFromObj(Tcl_Interp *interp,
			    Tcl_Obj *objPtr, void **clientDataPtr,
			    int *typePtr);
MODULE_SCOPE int	TclGetOpenModeEx(Tcl_Interp *interp,
			    const char *modeString, int *seekFlagPtr,
			    int *binaryPtr);
MODULE_SCOPE Tcl_Obj *	TclGetProcessGlobalValue(ProcessGlobalValue *pgvPtr);
MODULE_SCOPE Tcl_Obj *	TclGetSourceFromFrame(CmdFrame *cfPtr, int objc,
			    Tcl_Obj *const objv[]);
MODULE_SCOPE char *	TclGetStringStorage(Tcl_Obj *objPtr,
			    TCL_HASH_TYPE *sizePtr);
MODULE_SCOPE int	TclGetLoadedLibraries(Tcl_Interp *interp,
				const char *targetName,
				const char *packageName);
MODULE_SCOPE int	TclGetWideBitsFromObj(Tcl_Interp *, Tcl_Obj *,
				Tcl_WideInt *);
MODULE_SCOPE int	TclGlob(Tcl_Interp *interp, char *pattern,
			    Tcl_Obj *unquotedPrefix, int globFlags,
			    Tcl_GlobTypeData *types);
MODULE_SCOPE int	TclIncrObj(Tcl_Interp *interp, Tcl_Obj *valuePtr,
			    Tcl_Obj *incrPtr);
MODULE_SCOPE Tcl_Obj *	TclIncrObjVar2(Tcl_Interp *interp, Tcl_Obj *part1Ptr,
			    Tcl_Obj *part2Ptr, Tcl_Obj *incrPtr, int flags);
MODULE_SCOPE int	TclInfoExistsCmd(void *dummy, Tcl_Interp *interp,
			    int objc, Tcl_Obj *const objv[]);
MODULE_SCOPE int	TclInfoCoroutineCmd(void *dummy, Tcl_Interp *interp,
			    int objc, Tcl_Obj *const objv[]);
MODULE_SCOPE Tcl_Obj *	TclInfoFrame(Tcl_Interp *interp, CmdFrame *framePtr);
MODULE_SCOPE int	TclInfoGlobalsCmd(void *dummy, Tcl_Interp *interp,
			    int objc, Tcl_Obj *const objv[]);
MODULE_SCOPE int	TclInfoLocalsCmd(void *dummy, Tcl_Interp *interp,
			    int objc, Tcl_Obj *const objv[]);
MODULE_SCOPE int	TclInfoVarsCmd(void *dummy, Tcl_Interp *interp,
			    int objc, Tcl_Obj *const objv[]);
MODULE_SCOPE void	TclInitAlloc(void);
MODULE_SCOPE void	TclInitDbCkalloc(void);
MODULE_SCOPE void	TclInitDoubleConversion(void);
MODULE_SCOPE void	TclInitEmbeddedConfigurationInformation(
			    Tcl_Interp *interp);
MODULE_SCOPE void	TclInitEncodingSubsystem(void);
MODULE_SCOPE void	TclInitIOSubsystem(void);
MODULE_SCOPE void	TclInitLimitSupport(Tcl_Interp *interp);
MODULE_SCOPE void	TclInitNamespaceSubsystem(void);
MODULE_SCOPE void	TclInitNotifier(void);
MODULE_SCOPE void	TclInitObjSubsystem(void);
MODULE_SCOPE int	TclInterpReady(Tcl_Interp *interp);
MODULE_SCOPE int	TclIsDigitProc(int byte);
MODULE_SCOPE int	TclIsBareword(int byte);
MODULE_SCOPE Tcl_Obj *	TclJoinPath(size_t elements, Tcl_Obj * const objv[],
			    int forceRelative);
MODULE_SCOPE int	MakeTildeRelativePath(Tcl_Interp *interp, const char *user,
			    const char *subPath, Tcl_DString *dsPtr);
MODULE_SCOPE Tcl_Obj *	TclGetHomeDirObj(Tcl_Interp *interp, const char *user);
MODULE_SCOPE Tcl_Obj *	TclResolveTildePath(Tcl_Interp *interp,
			    Tcl_Obj *pathObj);
MODULE_SCOPE Tcl_Obj *	TclResolveTildePathList(Tcl_Obj *pathsObj);
MODULE_SCOPE int	TclJoinThread(Tcl_ThreadId id, int *result);
MODULE_SCOPE void	TclLimitRemoveAllHandlers(Tcl_Interp *interp);
MODULE_SCOPE Tcl_Obj *	TclLindexList(Tcl_Interp *interp,
			    Tcl_Obj *listPtr, Tcl_Obj *argPtr);
MODULE_SCOPE Tcl_Obj *	TclLindexFlat(Tcl_Interp *interp, Tcl_Obj *listPtr,
			    size_t indexCount, Tcl_Obj *const indexArray[]);
/* TIP #280 */
MODULE_SCOPE void	TclListLines(Tcl_Obj *listObj, size_t line, int n,
			    int *lines, Tcl_Obj *const *elems);
MODULE_SCOPE Tcl_Obj *	TclListObjCopy(Tcl_Interp *interp, Tcl_Obj *listPtr);
MODULE_SCOPE int	TclListObjAppendElements(Tcl_Interp *interp,
			    Tcl_Obj *toObj, size_t elemCount,
			    Tcl_Obj *const elemObjv[]);
MODULE_SCOPE Tcl_Obj *	TclListObjRange(Tcl_Obj *listPtr, size_t fromIdx,
			    size_t toIdx);
MODULE_SCOPE Tcl_Obj *	TclLsetList(Tcl_Interp *interp, Tcl_Obj *listPtr,
			    Tcl_Obj *indexPtr, Tcl_Obj *valuePtr);
MODULE_SCOPE Tcl_Obj *	TclLsetFlat(Tcl_Interp *interp, Tcl_Obj *listPtr,
			    size_t indexCount, Tcl_Obj *const indexArray[],
			    Tcl_Obj *valuePtr);
MODULE_SCOPE Tcl_Command TclMakeEnsemble(Tcl_Interp *interp, const char *name,
			    const EnsembleImplMap map[]);
MODULE_SCOPE int TclMakeSafe(Tcl_Interp *interp);
MODULE_SCOPE int	TclMaxListLength(const char *bytes, size_t numBytes,
			    const char **endPtr);
MODULE_SCOPE int	TclMergeReturnOptions(Tcl_Interp *interp, int objc,
			    Tcl_Obj *const objv[], Tcl_Obj **optionsPtrPtr,
			    int *codePtr, int *levelPtr);
MODULE_SCOPE Tcl_Obj *	TclNarrowToBytes(Tcl_Obj *objPtr);
MODULE_SCOPE Tcl_Obj *  TclNoErrorStack(Tcl_Interp *interp, Tcl_Obj *options);
MODULE_SCOPE int	TclNokia770Doubles(void);
MODULE_SCOPE void	TclNsDecrRefCount(Namespace *nsPtr);
MODULE_SCOPE int	TclNamespaceDeleted(Namespace *nsPtr);
MODULE_SCOPE void	TclObjVarErrMsg(Tcl_Interp *interp, Tcl_Obj *part1Ptr,
			    Tcl_Obj *part2Ptr, const char *operation,
			    const char *reason, int index);
MODULE_SCOPE int	TclObjInvokeNamespace(Tcl_Interp *interp,
			    int objc, Tcl_Obj *const objv[],
			    Tcl_Namespace *nsPtr, int flags);
MODULE_SCOPE int	TclObjUnsetVar2(Tcl_Interp *interp,
			    Tcl_Obj *part1Ptr, Tcl_Obj *part2Ptr, int flags);
MODULE_SCOPE int	TclParseBackslash(const char *src,
			    size_t numBytes, size_t *readPtr, char *dst);
MODULE_SCOPE int	TclParseHex(const char *src, size_t numBytes,
			    int *resultPtr);
MODULE_SCOPE int	TclParseNumber(Tcl_Interp *interp, Tcl_Obj *objPtr,
			    const char *expected, const char *bytes,
			    size_t numBytes, const char **endPtrPtr, int flags);
MODULE_SCOPE void	TclParseInit(Tcl_Interp *interp, const char *string,
			    size_t numBytes, Tcl_Parse *parsePtr);
MODULE_SCOPE size_t	TclParseAllWhiteSpace(const char *src, size_t numBytes);
MODULE_SCOPE int	TclProcessReturn(Tcl_Interp *interp,
			    int code, int level, Tcl_Obj *returnOpts);
MODULE_SCOPE int	TclpObjLstat(Tcl_Obj *pathPtr, Tcl_StatBuf *buf);
MODULE_SCOPE Tcl_Obj *	TclpTempFileName(void);
MODULE_SCOPE Tcl_Obj *  TclpTempFileNameForLibrary(Tcl_Interp *interp,
			    Tcl_Obj* pathPtr);
MODULE_SCOPE Tcl_Obj *	TclNewFSPathObj(Tcl_Obj *dirPtr, const char *addStrRep,
			    size_t len);
MODULE_SCOPE void	TclpAlertNotifier(void *clientData);
MODULE_SCOPE void *TclpNotifierData(void);
MODULE_SCOPE void	TclpServiceModeHook(int mode);
MODULE_SCOPE void	TclpSetTimer(const Tcl_Time *timePtr);
MODULE_SCOPE int	TclpWaitForEvent(const Tcl_Time *timePtr);
MODULE_SCOPE void	TclpCreateFileHandler(int fd, int mask,
			    Tcl_FileProc *proc, void *clientData);
MODULE_SCOPE int	TclpDeleteFile(const void *path);
MODULE_SCOPE void	TclpDeleteFileHandler(int fd);
MODULE_SCOPE void	TclpFinalizeCondition(Tcl_Condition *condPtr);
MODULE_SCOPE void	TclpFinalizeMutex(Tcl_Mutex *mutexPtr);
MODULE_SCOPE void	TclpFinalizeNotifier(void *clientData);
MODULE_SCOPE void	TclpFinalizePipes(void);
MODULE_SCOPE void	TclpFinalizeSockets(void);
MODULE_SCOPE int	TclCreateSocketAddress(Tcl_Interp *interp,
			    struct addrinfo **addrlist,
			    const char *host, int port, int willBind,
			    const char **errorMsgPtr);
MODULE_SCOPE int	TclpThreadCreate(Tcl_ThreadId *idPtr,
			    Tcl_ThreadCreateProc *proc, void *clientData,
			    size_t stackSize, int flags);
MODULE_SCOPE size_t	TclpFindVariable(const char *name, size_t *lengthPtr);
MODULE_SCOPE void	TclpInitLibraryPath(char **valuePtr,
			    TCL_HASH_TYPE *lengthPtr, Tcl_Encoding *encodingPtr);
MODULE_SCOPE void	TclpInitLock(void);
MODULE_SCOPE void *TclpInitNotifier(void);
MODULE_SCOPE void	TclpInitPlatform(void);
MODULE_SCOPE void	TclpInitUnlock(void);
MODULE_SCOPE Tcl_Obj *	TclpObjListVolumes(void);
MODULE_SCOPE void	TclpGlobalLock(void);
MODULE_SCOPE void	TclpGlobalUnlock(void);
MODULE_SCOPE int	TclpMatchFiles(Tcl_Interp *interp, char *separators,
			    Tcl_DString *dirPtr, char *pattern, char *tail);
MODULE_SCOPE int	TclpObjNormalizePath(Tcl_Interp *interp,
			    Tcl_Obj *pathPtr, int nextCheckpoint);
MODULE_SCOPE void	TclpNativeJoinPath(Tcl_Obj *prefix, const char *joining);
MODULE_SCOPE Tcl_Obj *	TclpNativeSplitPath(Tcl_Obj *pathPtr, size_t *lenPtr);
MODULE_SCOPE Tcl_PathType TclpGetNativePathType(Tcl_Obj *pathPtr,
			    size_t *driveNameLengthPtr, Tcl_Obj **driveNameRef);
MODULE_SCOPE int	TclCrossFilesystemCopy(Tcl_Interp *interp,
			    Tcl_Obj *source, Tcl_Obj *target);
MODULE_SCOPE int	TclpMatchInDirectory(Tcl_Interp *interp,
			    Tcl_Obj *resultPtr, Tcl_Obj *pathPtr,
			    const char *pattern, Tcl_GlobTypeData *types);
MODULE_SCOPE void *TclpGetNativeCwd(void *clientData);
MODULE_SCOPE Tcl_FSDupInternalRepProc TclNativeDupInternalRep;
MODULE_SCOPE Tcl_Obj *	TclpObjLink(Tcl_Obj *pathPtr, Tcl_Obj *toPtr,
			    int linkType);
MODULE_SCOPE int	TclpObjChdir(Tcl_Obj *pathPtr);
MODULE_SCOPE Tcl_Channel TclpOpenTemporaryFile(Tcl_Obj *dirObj,
			    Tcl_Obj *basenameObj, Tcl_Obj *extensionObj,
			    Tcl_Obj *resultingNameObj);
MODULE_SCOPE void	TclPkgFileSeen(Tcl_Interp *interp,
			    const char *fileName);
MODULE_SCOPE void *	TclInitPkgFiles(Tcl_Interp *interp);
MODULE_SCOPE Tcl_Obj *	TclPathPart(Tcl_Interp *interp, Tcl_Obj *pathPtr,
			    Tcl_PathPart portion);
MODULE_SCOPE char *	TclpReadlink(const char *fileName,
			    Tcl_DString *linkPtr);
MODULE_SCOPE void	TclpSetVariables(Tcl_Interp *interp);
MODULE_SCOPE void *	TclThreadStorageKeyGet(Tcl_ThreadDataKey *keyPtr);
MODULE_SCOPE void	TclThreadStorageKeySet(Tcl_ThreadDataKey *keyPtr,
			    void *data);
MODULE_SCOPE TCL_NORETURN void TclpThreadExit(int status);
MODULE_SCOPE void	TclRememberCondition(Tcl_Condition *mutex);
MODULE_SCOPE void	TclRememberJoinableThread(Tcl_ThreadId id);
MODULE_SCOPE void	TclRememberMutex(Tcl_Mutex *mutex);
MODULE_SCOPE void	TclRemoveScriptLimitCallbacks(Tcl_Interp *interp);
MODULE_SCOPE int	TclReToGlob(Tcl_Interp *interp, const char *reStr,
			    size_t reStrLen, Tcl_DString *dsPtr, int *flagsPtr,
			    int *quantifiersFoundPtr);
<<<<<<< HEAD
MODULE_SCOPE size_t	TclScanElement(const char *string, size_t length,
=======
MODULE_SCOPE TCL_HASH_TYPE TclScanElement(const char *string, int length,
>>>>>>> 65254e27
			    char *flagPtr);
MODULE_SCOPE void	TclSetBgErrorHandler(Tcl_Interp *interp,
			    Tcl_Obj *cmdPrefix);
MODULE_SCOPE void	TclSetBignumInternalRep(Tcl_Obj *objPtr,
			    void *bignumValue);
MODULE_SCOPE int	TclSetBooleanFromAny(Tcl_Interp *interp,
			    Tcl_Obj *objPtr);
MODULE_SCOPE void	TclSetCmdNameObj(Tcl_Interp *interp, Tcl_Obj *objPtr,
			    Command *cmdPtr);
MODULE_SCOPE void	TclSetDuplicateObj(Tcl_Obj *dupPtr, Tcl_Obj *objPtr);
MODULE_SCOPE void	TclSetProcessGlobalValue(ProcessGlobalValue *pgvPtr,
			    Tcl_Obj *newValue, Tcl_Encoding encoding);
MODULE_SCOPE void	TclSignalExitThread(Tcl_ThreadId id, int result);
MODULE_SCOPE void	TclSpellFix(Tcl_Interp *interp,
			    Tcl_Obj *const *objv, size_t objc, size_t subIdx,
			    Tcl_Obj *bad, Tcl_Obj *fix);
MODULE_SCOPE void *	TclStackRealloc(Tcl_Interp *interp, void *ptr,
			    size_t numBytes);
typedef int (*memCmpFn_t)(const void*, const void*, size_t);
MODULE_SCOPE int	TclStringCmp(Tcl_Obj *value1Ptr, Tcl_Obj *value2Ptr,
			    int checkEq, int nocase, size_t reqlength);
MODULE_SCOPE int	TclStringCmpOpts(Tcl_Interp *interp, int objc,
			    Tcl_Obj *const objv[], int *nocase,
			    int *reqlength);
MODULE_SCOPE int	TclStringMatch(const char *str, size_t strLen,
			    const char *pattern, int ptnLen, int flags);
MODULE_SCOPE int	TclStringMatchObj(Tcl_Obj *stringObj,
			    Tcl_Obj *patternObj, int flags);
MODULE_SCOPE void	TclSubstCompile(Tcl_Interp *interp, const char *bytes,
			    size_t numBytes, int flags, size_t line,
			    struct CompileEnv *envPtr);
MODULE_SCOPE int	TclSubstOptions(Tcl_Interp *interp, size_t numOpts,
			    Tcl_Obj *const opts[], int *flagPtr);
MODULE_SCOPE void	TclSubstParse(Tcl_Interp *interp, const char *bytes,
			    size_t numBytes, int flags, Tcl_Parse *parsePtr,
			    Tcl_InterpState *statePtr);
MODULE_SCOPE int	TclSubstTokens(Tcl_Interp *interp, Tcl_Token *tokenPtr,
			    size_t count, int *tokensLeftPtr, size_t line,
			    int *clNextOuter, const char *outerScript);
MODULE_SCOPE size_t	TclTrim(const char *bytes, size_t numBytes,
			    const char *trim, size_t numTrim, size_t *trimRight);
MODULE_SCOPE size_t	TclTrimLeft(const char *bytes, size_t numBytes,
			    const char *trim, size_t numTrim);
MODULE_SCOPE size_t	TclTrimRight(const char *bytes, size_t numBytes,
			    const char *trim, size_t numTrim);
MODULE_SCOPE const char*TclGetCommandTypeName(Tcl_Command command);
MODULE_SCOPE void	TclRegisterCommandTypeName(
			    Tcl_ObjCmdProc *implementationProc,
			    const char *nameStr);
MODULE_SCOPE int	TclUtfCmp(const char *cs, const char *ct);
MODULE_SCOPE int	TclUtfCasecmp(const char *cs, const char *ct);
MODULE_SCOPE size_t	TclUtfCount(int ch);
#if TCL_UTF_MAX > 3
#   define TclUtfToUCS4 Tcl_UtfToUniChar
#   define TclUniCharToUCS4(src, ptr) (*ptr = *(src),1)
#   define TclUCS4Prev(src, ptr) (((src) > (ptr)) ? ((src) - 1) : (src))
#else
    MODULE_SCOPE int	TclUtfToUCS4(const char *, int *);
    MODULE_SCOPE int	TclUniCharToUCS4(const Tcl_UniChar *, int *);
    MODULE_SCOPE const Tcl_UniChar *TclUCS4Prev(const Tcl_UniChar *, const Tcl_UniChar *);
#endif
MODULE_SCOPE Tcl_Obj *	TclpNativeToNormalized(void *clientData);
MODULE_SCOPE Tcl_Obj *	TclpFilesystemPathType(Tcl_Obj *pathPtr);
MODULE_SCOPE int	TclpDlopen(Tcl_Interp *interp, Tcl_Obj *pathPtr,
			    Tcl_LoadHandle *loadHandle,
			    Tcl_FSUnloadFileProc **unloadProcPtr, int flags);
MODULE_SCOPE int	TclpUtime(Tcl_Obj *pathPtr, struct utimbuf *tval);
#ifdef TCL_LOAD_FROM_MEMORY
MODULE_SCOPE void *	TclpLoadMemoryGetBuffer(Tcl_Interp *interp, int size);
MODULE_SCOPE int	TclpLoadMemory(Tcl_Interp *interp, void *buffer,
			    int size, int codeSize, Tcl_LoadHandle *loadHandle,
			    Tcl_FSUnloadFileProc **unloadProcPtr, int flags);
#endif
MODULE_SCOPE void	TclInitThreadStorage(void);
MODULE_SCOPE void	TclFinalizeThreadDataThread(void);
MODULE_SCOPE void	TclFinalizeThreadStorage(void);

#ifdef TCL_WIDE_CLICKS
MODULE_SCOPE long long TclpGetWideClicks(void);
MODULE_SCOPE double	TclpWideClicksToNanoseconds(long long clicks);
MODULE_SCOPE double	TclpWideClickInMicrosec(void);
#else
#   ifdef _WIN32
#	define TCL_WIDE_CLICKS 1
MODULE_SCOPE long long TclpGetWideClicks(void);
MODULE_SCOPE double	TclpWideClickInMicrosec(void);
#	define		TclpWideClicksToNanoseconds(clicks) \
				((double)(clicks) * TclpWideClickInMicrosec() * 1000)
#   endif
#endif
MODULE_SCOPE long long TclpGetMicroseconds(void);

MODULE_SCOPE int	TclZlibInit(Tcl_Interp *interp);
MODULE_SCOPE void *	TclpThreadCreateKey(void);
MODULE_SCOPE void	TclpThreadDeleteKey(void *keyPtr);
MODULE_SCOPE void	TclpThreadSetGlobalTSD(void *tsdKeyPtr, void *ptr);
MODULE_SCOPE void *	TclpThreadGetGlobalTSD(void *tsdKeyPtr);
MODULE_SCOPE void	TclErrorStackResetIf(Tcl_Interp *interp,
			    const char *msg, size_t length);
/* Tip 430 */
MODULE_SCOPE int    TclZipfs_Init(Tcl_Interp *interp);


/*
 * Many parsing tasks need a common definition of whitespace.
 * Use this routine and macro to achieve that and place
 * optimization (fragile on changes) in one place.
 */

MODULE_SCOPE int	TclIsSpaceProc(int byte);
#	define TclIsSpaceProcM(byte) \
		(((byte) > 0x20) ? 0 : TclIsSpaceProc(byte))

/*
 *----------------------------------------------------------------
 * Command procedures in the generic core:
 *----------------------------------------------------------------
 */

MODULE_SCOPE int	Tcl_AfterObjCmd(void *clientData,
			    Tcl_Interp *interp, int objc,
			    Tcl_Obj *const objv[]);
MODULE_SCOPE int	Tcl_AppendObjCmd(void *clientData,
			    Tcl_Interp *interp, int objc,
			    Tcl_Obj *const objv[]);
MODULE_SCOPE int	Tcl_ApplyObjCmd(void *clientData,
			    Tcl_Interp *interp, int objc,
			    Tcl_Obj *const objv[]);
MODULE_SCOPE Tcl_Command TclInitArrayCmd(Tcl_Interp *interp);
MODULE_SCOPE Tcl_Command TclInitBinaryCmd(Tcl_Interp *interp);
MODULE_SCOPE int	Tcl_BreakObjCmd(void *clientData,
			    Tcl_Interp *interp, int objc,
			    Tcl_Obj *const objv[]);
MODULE_SCOPE int	Tcl_CatchObjCmd(void *clientData,
			    Tcl_Interp *interp, int objc,
			    Tcl_Obj *const objv[]);
MODULE_SCOPE int	Tcl_CdObjCmd(void *clientData,
			    Tcl_Interp *interp, int objc,
			    Tcl_Obj *const objv[]);
MODULE_SCOPE Tcl_Command TclInitChanCmd(Tcl_Interp *interp);
MODULE_SCOPE int	TclChanCreateObjCmd(void *clientData,
			    Tcl_Interp *interp, int objc,
			    Tcl_Obj *const objv[]);
MODULE_SCOPE int	TclChanPostEventObjCmd(void *clientData,
			    Tcl_Interp *interp, int objc,
			    Tcl_Obj *const objv[]);
MODULE_SCOPE int	TclChanPopObjCmd(void *clientData,
			    Tcl_Interp *interp, int objc, Tcl_Obj *const objv[]);
MODULE_SCOPE int	TclChanPushObjCmd(void *clientData,
			    Tcl_Interp *interp, int objc, Tcl_Obj *const objv[]);
MODULE_SCOPE void	TclClockInit(Tcl_Interp *interp);
MODULE_SCOPE int	TclClockOldscanObjCmd(
			    void *clientData, Tcl_Interp *interp,
			    int objc, Tcl_Obj *const objv[]);
MODULE_SCOPE int	Tcl_CloseObjCmd(void *clientData,
			    Tcl_Interp *interp, int objc,
			    Tcl_Obj *const objv[]);
MODULE_SCOPE int	Tcl_ConcatObjCmd(void *clientData,
			    Tcl_Interp *interp, int objc,
			    Tcl_Obj *const objv[]);
MODULE_SCOPE int	Tcl_ContinueObjCmd(void *clientData,
			    Tcl_Interp *interp, int objc,
			    Tcl_Obj *const objv[]);
MODULE_SCOPE Tcl_TimerToken TclCreateAbsoluteTimerHandler(
			    Tcl_Time *timePtr, Tcl_TimerProc *proc,
			    void *clientData);
MODULE_SCOPE int	TclDefaultBgErrorHandlerObjCmd(
			    void *clientData, Tcl_Interp *interp,
			    int objc, Tcl_Obj *const objv[]);
MODULE_SCOPE Tcl_Command TclInitDictCmd(Tcl_Interp *interp);
MODULE_SCOPE int	TclDictWithFinish(Tcl_Interp *interp, Var *varPtr,
			    Var *arrayPtr, Tcl_Obj *part1Ptr,
			    Tcl_Obj *part2Ptr, int index, int pathc,
			    Tcl_Obj *const pathv[], Tcl_Obj *keysPtr);
MODULE_SCOPE Tcl_Obj *	TclDictWithInit(Tcl_Interp *interp, Tcl_Obj *dictPtr,
			    size_t pathc, Tcl_Obj *const pathv[]);
MODULE_SCOPE int	Tcl_DisassembleObjCmd(void *clientData,
			    Tcl_Interp *interp, int objc,
			    Tcl_Obj *const objv[]);

/* Assemble command function */
MODULE_SCOPE int	Tcl_AssembleObjCmd(void *clientData,
			    Tcl_Interp *interp, int objc,
			    Tcl_Obj *const objv[]);
MODULE_SCOPE int	TclNRAssembleObjCmd(void *clientData,
			    Tcl_Interp *interp, int objc,
			    Tcl_Obj *const objv[]);
MODULE_SCOPE Tcl_Command TclInitEncodingCmd(Tcl_Interp *interp);
MODULE_SCOPE int	Tcl_EofObjCmd(void *clientData,
			    Tcl_Interp *interp, int objc,
			    Tcl_Obj *const objv[]);
MODULE_SCOPE int	Tcl_ErrorObjCmd(void *clientData,
			    Tcl_Interp *interp, int objc,
			    Tcl_Obj *const objv[]);
MODULE_SCOPE int	Tcl_EvalObjCmd(void *clientData,
			    Tcl_Interp *interp, int objc,
			    Tcl_Obj *const objv[]);
MODULE_SCOPE int	Tcl_ExecObjCmd(void *clientData,
			    Tcl_Interp *interp, int objc,
			    Tcl_Obj *const objv[]);
MODULE_SCOPE int	Tcl_ExitObjCmd(void *clientData,
			    Tcl_Interp *interp, int objc,
			    Tcl_Obj *const objv[]);
MODULE_SCOPE int	Tcl_ExprObjCmd(void *clientData,
			    Tcl_Interp *interp, int objc,
			    Tcl_Obj *const objv[]);
MODULE_SCOPE int	Tcl_FblockedObjCmd(void *clientData,
			    Tcl_Interp *interp, int objc,
			    Tcl_Obj *const objv[]);
MODULE_SCOPE int	Tcl_FconfigureObjCmd(
			    void *clientData, Tcl_Interp *interp,
			    int objc, Tcl_Obj *const objv[]);
MODULE_SCOPE int	Tcl_FcopyObjCmd(void *dummy,
			    Tcl_Interp *interp, int objc,
			    Tcl_Obj *const objv[]);
MODULE_SCOPE Tcl_Command TclInitFileCmd(Tcl_Interp *interp);
MODULE_SCOPE int	Tcl_FileEventObjCmd(void *clientData,
			    Tcl_Interp *interp, int objc,
			    Tcl_Obj *const objv[]);
MODULE_SCOPE int	Tcl_FlushObjCmd(void *clientData,
			    Tcl_Interp *interp, int objc,
			    Tcl_Obj *const objv[]);
MODULE_SCOPE int	Tcl_ForObjCmd(void *clientData,
			    Tcl_Interp *interp, int objc,
			    Tcl_Obj *const objv[]);
MODULE_SCOPE int	Tcl_ForeachObjCmd(void *clientData,
			    Tcl_Interp *interp, int objc,
			    Tcl_Obj *const objv[]);
MODULE_SCOPE int	Tcl_FormatObjCmd(void *dummy,
			    Tcl_Interp *interp, int objc,
			    Tcl_Obj *const objv[]);
MODULE_SCOPE int	Tcl_GetsObjCmd(void *clientData,
			    Tcl_Interp *interp, int objc,
			    Tcl_Obj *const objv[]);
MODULE_SCOPE int	Tcl_GlobalObjCmd(void *clientData,
			    Tcl_Interp *interp, int objc,
			    Tcl_Obj *const objv[]);
MODULE_SCOPE int	Tcl_GlobObjCmd(void *clientData,
			    Tcl_Interp *interp, int objc,
			    Tcl_Obj *const objv[]);
MODULE_SCOPE int	Tcl_IfObjCmd(void *clientData,
			    Tcl_Interp *interp, int objc,
			    Tcl_Obj *const objv[]);
MODULE_SCOPE int	Tcl_IncrObjCmd(void *clientData,
			    Tcl_Interp *interp, int objc,
			    Tcl_Obj *const objv[]);
MODULE_SCOPE Tcl_Command TclInitInfoCmd(Tcl_Interp *interp);
MODULE_SCOPE int	Tcl_InterpObjCmd(void *clientData,
			    Tcl_Interp *interp, int argc,
			    Tcl_Obj *const objv[]);
MODULE_SCOPE int	Tcl_JoinObjCmd(void *clientData,
			    Tcl_Interp *interp, int objc,
			    Tcl_Obj *const objv[]);
MODULE_SCOPE int	Tcl_LappendObjCmd(void *clientData,
			    Tcl_Interp *interp, int objc,
			    Tcl_Obj *const objv[]);
MODULE_SCOPE int	Tcl_LassignObjCmd(void *clientData,
			    Tcl_Interp *interp, int objc,
			    Tcl_Obj *const objv[]);
MODULE_SCOPE int	Tcl_LeditObjCmd(ClientData clientData,
			    Tcl_Interp *interp, int objc,
			    Tcl_Obj *const objv[]);
MODULE_SCOPE int	Tcl_LindexObjCmd(void *clientData,
			    Tcl_Interp *interp, int objc,
			    Tcl_Obj *const objv[]);
MODULE_SCOPE int	Tcl_LinsertObjCmd(void *clientData,
			    Tcl_Interp *interp, int objc,
			    Tcl_Obj *const objv[]);
MODULE_SCOPE int	Tcl_LlengthObjCmd(void *clientData,
			    Tcl_Interp *interp, int objc,
			    Tcl_Obj *const objv[]);
MODULE_SCOPE int	Tcl_ListObjCmd(void *clientData,
			    Tcl_Interp *interp, int objc,
			    Tcl_Obj *const objv[]);
MODULE_SCOPE int	Tcl_LmapObjCmd(void *clientData,
			    Tcl_Interp *interp, int objc,
			    Tcl_Obj *const objv[]);
MODULE_SCOPE int	Tcl_LoadObjCmd(void *clientData,
			    Tcl_Interp *interp, int objc,
			    Tcl_Obj *const objv[]);
MODULE_SCOPE int	Tcl_LpopObjCmd(void *clientData,
			    Tcl_Interp *interp, int objc,
			    Tcl_Obj *const objv[]);
MODULE_SCOPE int	Tcl_LrangeObjCmd(void *clientData,
			    Tcl_Interp *interp, int objc,
			    Tcl_Obj *const objv[]);
MODULE_SCOPE int	Tcl_LremoveObjCmd(void *clientData,
			    Tcl_Interp *interp, int objc,
			    Tcl_Obj *const objv[]);
MODULE_SCOPE int	Tcl_LrepeatObjCmd(void *clientData,
			    Tcl_Interp *interp, int objc,
			    Tcl_Obj *const objv[]);
MODULE_SCOPE int	Tcl_LreplaceObjCmd(void *clientData,
			    Tcl_Interp *interp, int objc,
			    Tcl_Obj *const objv[]);
MODULE_SCOPE int	Tcl_LreverseObjCmd(void *clientData,
			    Tcl_Interp *interp, int objc,
			    Tcl_Obj *const objv[]);
MODULE_SCOPE int	Tcl_LsearchObjCmd(void *clientData,
			    Tcl_Interp *interp, int objc,
			    Tcl_Obj *const objv[]);
MODULE_SCOPE int	Tcl_LseqObjCmd(void *clientData,
			    Tcl_Interp *interp, int objc,
			    Tcl_Obj *const objv[]);
MODULE_SCOPE int	Tcl_LsetObjCmd(void *clientData,
			    Tcl_Interp *interp, int objc,
			    Tcl_Obj *const objv[]);
MODULE_SCOPE int	Tcl_LsortObjCmd(void *clientData,
			    Tcl_Interp *interp, int objc,
			    Tcl_Obj *const objv[]);
MODULE_SCOPE Tcl_Command TclInitNamespaceCmd(Tcl_Interp *interp);
MODULE_SCOPE int	TclNamespaceEnsembleCmd(void *dummy,
			    Tcl_Interp *interp, int objc,
			    Tcl_Obj *const objv[]);
MODULE_SCOPE int	Tcl_OpenObjCmd(void *clientData,
			    Tcl_Interp *interp, int objc,
			    Tcl_Obj *const objv[]);
MODULE_SCOPE int	Tcl_PackageObjCmd(void *clientData,
			    Tcl_Interp *interp, int objc,
			    Tcl_Obj *const objv[]);
MODULE_SCOPE int	Tcl_PidObjCmd(void *clientData,
			    Tcl_Interp *interp, int objc,
			    Tcl_Obj *const objv[]);
MODULE_SCOPE Tcl_Command TclInitPrefixCmd(Tcl_Interp *interp);
MODULE_SCOPE int	Tcl_PutsObjCmd(void *clientData,
			    Tcl_Interp *interp, int objc,
			    Tcl_Obj *const objv[]);
MODULE_SCOPE int	Tcl_PwdObjCmd(void *clientData,
			    Tcl_Interp *interp, int objc,
			    Tcl_Obj *const objv[]);
MODULE_SCOPE int	Tcl_ReadObjCmd(void *clientData,
			    Tcl_Interp *interp, int objc,
			    Tcl_Obj *const objv[]);
MODULE_SCOPE int	Tcl_RegexpObjCmd(void *clientData,
			    Tcl_Interp *interp, int objc,
			    Tcl_Obj *const objv[]);
MODULE_SCOPE int	Tcl_RegsubObjCmd(void *clientData,
			    Tcl_Interp *interp, int objc,
			    Tcl_Obj *const objv[]);
MODULE_SCOPE int	Tcl_RenameObjCmd(void *clientData,
			    Tcl_Interp *interp, int objc,
			    Tcl_Obj *const objv[]);
MODULE_SCOPE int	Tcl_RepresentationCmd(void *clientData,
			    Tcl_Interp *interp, int objc,
			    Tcl_Obj *const objv[]);
MODULE_SCOPE int	Tcl_ReturnObjCmd(void *clientData,
			    Tcl_Interp *interp, int objc,
			    Tcl_Obj *const objv[]);
MODULE_SCOPE int	Tcl_ScanObjCmd(void *clientData,
			    Tcl_Interp *interp, int objc,
			    Tcl_Obj *const objv[]);
MODULE_SCOPE int	Tcl_SeekObjCmd(void *clientData,
			    Tcl_Interp *interp, int objc,
			    Tcl_Obj *const objv[]);
MODULE_SCOPE int	Tcl_SetObjCmd(void *clientData,
			    Tcl_Interp *interp, int objc,
			    Tcl_Obj *const objv[]);
MODULE_SCOPE int	Tcl_SplitObjCmd(void *clientData,
			    Tcl_Interp *interp, int objc,
			    Tcl_Obj *const objv[]);
MODULE_SCOPE int	Tcl_SocketObjCmd(void *clientData,
			    Tcl_Interp *interp, int objc,
			    Tcl_Obj *const objv[]);
MODULE_SCOPE int	Tcl_SourceObjCmd(void *clientData,
			    Tcl_Interp *interp, int objc,
			    Tcl_Obj *const objv[]);
MODULE_SCOPE Tcl_Command TclInitStringCmd(Tcl_Interp *interp);
MODULE_SCOPE int	Tcl_SubstObjCmd(void *clientData,
			    Tcl_Interp *interp, int objc,
			    Tcl_Obj *const objv[]);
MODULE_SCOPE int	Tcl_SwitchObjCmd(void *clientData,
			    Tcl_Interp *interp, int objc,
			    Tcl_Obj *const objv[]);
MODULE_SCOPE int	Tcl_TellObjCmd(void *clientData,
			    Tcl_Interp *interp, int objc,
			    Tcl_Obj *const objv[]);
MODULE_SCOPE int	Tcl_ThrowObjCmd(void *dummy, Tcl_Interp *interp,
			    int objc, Tcl_Obj *const objv[]);
MODULE_SCOPE int	Tcl_TimeObjCmd(void *clientData,
			    Tcl_Interp *interp, int objc,
			    Tcl_Obj *const objv[]);
MODULE_SCOPE int	Tcl_TimeRateObjCmd(void *clientData,
			    Tcl_Interp *interp, int objc,
			    Tcl_Obj *const objv[]);
MODULE_SCOPE int	Tcl_TraceObjCmd(void *clientData,
			    Tcl_Interp *interp, int objc,
			    Tcl_Obj *const objv[]);
MODULE_SCOPE int	Tcl_TryObjCmd(void *clientData,
			    Tcl_Interp *interp, int objc,
			    Tcl_Obj *const objv[]);
MODULE_SCOPE int	Tcl_UnloadObjCmd(void *clientData,
			    Tcl_Interp *interp, int objc,
			    Tcl_Obj *const objv[]);
MODULE_SCOPE int	Tcl_UnsetObjCmd(void *clientData,
			    Tcl_Interp *interp, int objc,
			    Tcl_Obj *const objv[]);
MODULE_SCOPE int	Tcl_UpdateObjCmd(void *clientData,
			    Tcl_Interp *interp, int objc,
			    Tcl_Obj *const objv[]);
MODULE_SCOPE int	Tcl_UplevelObjCmd(void *clientData,
			    Tcl_Interp *interp, int objc,
			    Tcl_Obj *const objv[]);
MODULE_SCOPE int	Tcl_UpvarObjCmd(void *clientData,
			    Tcl_Interp *interp, int objc,
			    Tcl_Obj *const objv[]);
MODULE_SCOPE int	Tcl_VariableObjCmd(void *clientData,
			    Tcl_Interp *interp, int objc,
			    Tcl_Obj *const objv[]);
MODULE_SCOPE int	Tcl_VwaitObjCmd(void *clientData,
			    Tcl_Interp *interp, int objc,
			    Tcl_Obj *const objv[]);
MODULE_SCOPE int	Tcl_WhileObjCmd(void *clientData,
			    Tcl_Interp *interp, int objc,
			    Tcl_Obj *const objv[]);

/*
 *----------------------------------------------------------------
 * Compilation procedures for commands in the generic core:
 *----------------------------------------------------------------
 */

MODULE_SCOPE int	TclCompileAppendCmd(Tcl_Interp *interp,
			    Tcl_Parse *parsePtr, Command *cmdPtr,
			    struct CompileEnv *envPtr);
MODULE_SCOPE int	TclCompileArrayExistsCmd(Tcl_Interp *interp,
			    Tcl_Parse *parsePtr, Command *cmdPtr,
			    struct CompileEnv *envPtr);
MODULE_SCOPE int	TclCompileArraySetCmd(Tcl_Interp *interp,
			    Tcl_Parse *parsePtr, Command *cmdPtr,
			    struct CompileEnv *envPtr);
MODULE_SCOPE int	TclCompileArrayUnsetCmd(Tcl_Interp *interp,
			    Tcl_Parse *parsePtr, Command *cmdPtr,
			    struct CompileEnv *envPtr);
MODULE_SCOPE int	TclCompileBreakCmd(Tcl_Interp *interp,
			    Tcl_Parse *parsePtr, Command *cmdPtr,
			    struct CompileEnv *envPtr);
MODULE_SCOPE int	TclCompileCatchCmd(Tcl_Interp *interp,
			    Tcl_Parse *parsePtr, Command *cmdPtr,
			    struct CompileEnv *envPtr);
MODULE_SCOPE int	TclCompileClockClicksCmd(Tcl_Interp *interp,
			    Tcl_Parse *parsePtr, Command *cmdPtr,
			    struct CompileEnv *envPtr);
MODULE_SCOPE int	TclCompileClockReadingCmd(Tcl_Interp *interp,
			    Tcl_Parse *parsePtr, Command *cmdPtr,
			    struct CompileEnv *envPtr);
MODULE_SCOPE int	TclCompileConcatCmd(Tcl_Interp *interp,
			    Tcl_Parse *parsePtr, Command *cmdPtr,
			    struct CompileEnv *envPtr);
MODULE_SCOPE int	TclCompileContinueCmd(Tcl_Interp *interp,
			    Tcl_Parse *parsePtr, Command *cmdPtr,
			    struct CompileEnv *envPtr);
MODULE_SCOPE int	TclCompileDictAppendCmd(Tcl_Interp *interp,
			    Tcl_Parse *parsePtr, Command *cmdPtr,
			    struct CompileEnv *envPtr);
MODULE_SCOPE int	TclCompileDictCreateCmd(Tcl_Interp *interp,
			    Tcl_Parse *parsePtr, Command *cmdPtr,
			    struct CompileEnv *envPtr);
MODULE_SCOPE int	TclCompileDictExistsCmd(Tcl_Interp *interp,
			    Tcl_Parse *parsePtr, Command *cmdPtr,
			    struct CompileEnv *envPtr);
MODULE_SCOPE int	TclCompileDictForCmd(Tcl_Interp *interp,
			    Tcl_Parse *parsePtr, Command *cmdPtr,
			    struct CompileEnv *envPtr);
MODULE_SCOPE int	TclCompileDictGetCmd(Tcl_Interp *interp,
			    Tcl_Parse *parsePtr, Command *cmdPtr,
			    struct CompileEnv *envPtr);
MODULE_SCOPE int	TclCompileDictGetWithDefaultCmd(Tcl_Interp *interp,
			    Tcl_Parse *parsePtr, Command *cmdPtr,
			    struct CompileEnv *envPtr);
MODULE_SCOPE int	TclCompileDictIncrCmd(Tcl_Interp *interp,
			    Tcl_Parse *parsePtr, Command *cmdPtr,
			    struct CompileEnv *envPtr);
MODULE_SCOPE int	TclCompileDictLappendCmd(Tcl_Interp *interp,
			    Tcl_Parse *parsePtr, Command *cmdPtr,
			    struct CompileEnv *envPtr);
MODULE_SCOPE int	TclCompileDictMapCmd(Tcl_Interp *interp,
			    Tcl_Parse *parsePtr, Command *cmdPtr,
			    struct CompileEnv *envPtr);
MODULE_SCOPE int	TclCompileDictMergeCmd(Tcl_Interp *interp,
			    Tcl_Parse *parsePtr, Command *cmdPtr,
			    struct CompileEnv *envPtr);
MODULE_SCOPE int	TclCompileDictSetCmd(Tcl_Interp *interp,
			    Tcl_Parse *parsePtr, Command *cmdPtr,
			    struct CompileEnv *envPtr);
MODULE_SCOPE int	TclCompileDictUnsetCmd(Tcl_Interp *interp,
			    Tcl_Parse *parsePtr, Command *cmdPtr,
			    struct CompileEnv *envPtr);
MODULE_SCOPE int	TclCompileDictUpdateCmd(Tcl_Interp *interp,
			    Tcl_Parse *parsePtr, Command *cmdPtr,
			    struct CompileEnv *envPtr);
MODULE_SCOPE int	TclCompileDictWithCmd(Tcl_Interp *interp,
			    Tcl_Parse *parsePtr, Command *cmdPtr,
			    struct CompileEnv *envPtr);
MODULE_SCOPE int	TclCompileEnsemble(Tcl_Interp *interp,
			    Tcl_Parse *parsePtr, Command *cmdPtr,
			    struct CompileEnv *envPtr);
MODULE_SCOPE int	TclCompileErrorCmd(Tcl_Interp *interp,
			    Tcl_Parse *parsePtr, Command *cmdPtr,
			    struct CompileEnv *envPtr);
MODULE_SCOPE int	TclCompileExprCmd(Tcl_Interp *interp,
			    Tcl_Parse *parsePtr, Command *cmdPtr,
			    struct CompileEnv *envPtr);
MODULE_SCOPE int	TclCompileForCmd(Tcl_Interp *interp,
			    Tcl_Parse *parsePtr, Command *cmdPtr,
			    struct CompileEnv *envPtr);
MODULE_SCOPE int	TclCompileForeachCmd(Tcl_Interp *interp,
			    Tcl_Parse *parsePtr, Command *cmdPtr,
			    struct CompileEnv *envPtr);
MODULE_SCOPE int	TclCompileFormatCmd(Tcl_Interp *interp,
			    Tcl_Parse *parsePtr, Command *cmdPtr,
			    struct CompileEnv *envPtr);
MODULE_SCOPE int	TclCompileGlobalCmd(Tcl_Interp *interp,
			    Tcl_Parse *parsePtr, Command *cmdPtr,
			    struct CompileEnv *envPtr);
MODULE_SCOPE int	TclCompileIfCmd(Tcl_Interp *interp,
			    Tcl_Parse *parsePtr, Command *cmdPtr,
			    struct CompileEnv *envPtr);
MODULE_SCOPE int	TclCompileInfoCommandsCmd(Tcl_Interp *interp,
			    Tcl_Parse *parsePtr, Command *cmdPtr,
			    struct CompileEnv *envPtr);
MODULE_SCOPE int	TclCompileInfoCoroutineCmd(Tcl_Interp *interp,
			    Tcl_Parse *parsePtr, Command *cmdPtr,
			    struct CompileEnv *envPtr);
MODULE_SCOPE int	TclCompileInfoExistsCmd(Tcl_Interp *interp,
			    Tcl_Parse *parsePtr, Command *cmdPtr,
			    struct CompileEnv *envPtr);
MODULE_SCOPE int	TclCompileInfoLevelCmd(Tcl_Interp *interp,
			    Tcl_Parse *parsePtr, Command *cmdPtr,
			    struct CompileEnv *envPtr);
MODULE_SCOPE int	TclCompileInfoObjectClassCmd(Tcl_Interp *interp,
			    Tcl_Parse *parsePtr, Command *cmdPtr,
			    struct CompileEnv *envPtr);
MODULE_SCOPE int	TclCompileInfoObjectIsACmd(Tcl_Interp *interp,
			    Tcl_Parse *parsePtr, Command *cmdPtr,
			    struct CompileEnv *envPtr);
MODULE_SCOPE int	TclCompileInfoObjectNamespaceCmd(Tcl_Interp *interp,
			    Tcl_Parse *parsePtr, Command *cmdPtr,
			    struct CompileEnv *envPtr);
MODULE_SCOPE int	TclCompileIncrCmd(Tcl_Interp *interp,
			    Tcl_Parse *parsePtr, Command *cmdPtr,
			    struct CompileEnv *envPtr);
MODULE_SCOPE int	TclCompileLappendCmd(Tcl_Interp *interp,
			    Tcl_Parse *parsePtr, Command *cmdPtr,
			    struct CompileEnv *envPtr);
MODULE_SCOPE int	TclCompileLassignCmd(Tcl_Interp *interp,
			    Tcl_Parse *parsePtr, Command *cmdPtr,
			    struct CompileEnv *envPtr);
MODULE_SCOPE int	TclCompileLindexCmd(Tcl_Interp *interp,
			    Tcl_Parse *parsePtr, Command *cmdPtr,
			    struct CompileEnv *envPtr);
MODULE_SCOPE int	TclCompileLinsertCmd(Tcl_Interp *interp,
			    Tcl_Parse *parsePtr, Command *cmdPtr,
			    struct CompileEnv *envPtr);
MODULE_SCOPE int	TclCompileListCmd(Tcl_Interp *interp,
			    Tcl_Parse *parsePtr, Command *cmdPtr,
			    struct CompileEnv *envPtr);
MODULE_SCOPE int	TclCompileLlengthCmd(Tcl_Interp *interp,
			    Tcl_Parse *parsePtr, Command *cmdPtr,
			    struct CompileEnv *envPtr);
MODULE_SCOPE int	TclCompileLmapCmd(Tcl_Interp *interp,
			    Tcl_Parse *parsePtr, Command *cmdPtr,
			    struct CompileEnv *envPtr);
MODULE_SCOPE int	TclCompileLrangeCmd(Tcl_Interp *interp,
			    Tcl_Parse *parsePtr, Command *cmdPtr,
			    struct CompileEnv *envPtr);
MODULE_SCOPE int	TclCompileLreplaceCmd(Tcl_Interp *interp,
			    Tcl_Parse *parsePtr, Command *cmdPtr,
			    struct CompileEnv *envPtr);
MODULE_SCOPE int	TclCompileLsetCmd(Tcl_Interp *interp,
			    Tcl_Parse *parsePtr, Command *cmdPtr,
			    struct CompileEnv *envPtr);
MODULE_SCOPE int	TclCompileNamespaceCodeCmd(Tcl_Interp *interp,
			    Tcl_Parse *parsePtr, Command *cmdPtr,
			    struct CompileEnv *envPtr);
MODULE_SCOPE int	TclCompileNamespaceCurrentCmd(Tcl_Interp *interp,
			    Tcl_Parse *parsePtr, Command *cmdPtr,
			    struct CompileEnv *envPtr);
MODULE_SCOPE int	TclCompileNamespaceOriginCmd(Tcl_Interp *interp,
			    Tcl_Parse *parsePtr, Command *cmdPtr,
			    struct CompileEnv *envPtr);
MODULE_SCOPE int	TclCompileNamespaceQualifiersCmd(Tcl_Interp *interp,
			    Tcl_Parse *parsePtr, Command *cmdPtr,
			    struct CompileEnv *envPtr);
MODULE_SCOPE int	TclCompileNamespaceTailCmd(Tcl_Interp *interp,
			    Tcl_Parse *parsePtr, Command *cmdPtr,
			    struct CompileEnv *envPtr);
MODULE_SCOPE int	TclCompileNamespaceUpvarCmd(Tcl_Interp *interp,
			    Tcl_Parse *parsePtr, Command *cmdPtr,
			    struct CompileEnv *envPtr);
MODULE_SCOPE int	TclCompileNamespaceWhichCmd(Tcl_Interp *interp,
			    Tcl_Parse *parsePtr, Command *cmdPtr,
			    struct CompileEnv *envPtr);
MODULE_SCOPE int	TclCompileNoOp(Tcl_Interp *interp,
			    Tcl_Parse *parsePtr, Command *cmdPtr,
			    struct CompileEnv *envPtr);
MODULE_SCOPE int	TclCompileObjectNextCmd(Tcl_Interp *interp,
			    Tcl_Parse *parsePtr, Command *cmdPtr,
			    struct CompileEnv *envPtr);
MODULE_SCOPE int	TclCompileObjectNextToCmd(Tcl_Interp *interp,
			    Tcl_Parse *parsePtr, Command *cmdPtr,
			    struct CompileEnv *envPtr);
MODULE_SCOPE int	TclCompileObjectSelfCmd(Tcl_Interp *interp,
			    Tcl_Parse *parsePtr, Command *cmdPtr,
			    struct CompileEnv *envPtr);
MODULE_SCOPE int	TclCompileRegexpCmd(Tcl_Interp *interp,
			    Tcl_Parse *parsePtr, Command *cmdPtr,
			    struct CompileEnv *envPtr);
MODULE_SCOPE int	TclCompileRegsubCmd(Tcl_Interp *interp,
			    Tcl_Parse *parsePtr, Command *cmdPtr,
			    struct CompileEnv *envPtr);
MODULE_SCOPE int	TclCompileReturnCmd(Tcl_Interp *interp,
			    Tcl_Parse *parsePtr, Command *cmdPtr,
			    struct CompileEnv *envPtr);
MODULE_SCOPE int	TclCompileSetCmd(Tcl_Interp *interp,
			    Tcl_Parse *parsePtr, Command *cmdPtr,
			    struct CompileEnv *envPtr);
MODULE_SCOPE int	TclCompileStringCatCmd(Tcl_Interp *interp,
			    Tcl_Parse *parsePtr, Command *cmdPtr,
			    struct CompileEnv *envPtr);
MODULE_SCOPE int	TclCompileStringCmpCmd(Tcl_Interp *interp,
			    Tcl_Parse *parsePtr, Command *cmdPtr,
			    struct CompileEnv *envPtr);
MODULE_SCOPE int	TclCompileStringEqualCmd(Tcl_Interp *interp,
			    Tcl_Parse *parsePtr, Command *cmdPtr,
			    struct CompileEnv *envPtr);
MODULE_SCOPE int	TclCompileStringFirstCmd(Tcl_Interp *interp,
			    Tcl_Parse *parsePtr, Command *cmdPtr,
			    struct CompileEnv *envPtr);
MODULE_SCOPE int	TclCompileStringIndexCmd(Tcl_Interp *interp,
			    Tcl_Parse *parsePtr, Command *cmdPtr,
			    struct CompileEnv *envPtr);
MODULE_SCOPE int	TclCompileStringInsertCmd(Tcl_Interp *interp,
			    Tcl_Parse *parsePtr, Command *cmdPtr,
			    struct CompileEnv *envPtr);
MODULE_SCOPE int	TclCompileStringIsCmd(Tcl_Interp *interp,
			    Tcl_Parse *parsePtr, Command *cmdPtr,
			    struct CompileEnv *envPtr);
MODULE_SCOPE int	TclCompileStringLastCmd(Tcl_Interp *interp,
			    Tcl_Parse *parsePtr, Command *cmdPtr,
			    struct CompileEnv *envPtr);
MODULE_SCOPE int	TclCompileStringLenCmd(Tcl_Interp *interp,
			    Tcl_Parse *parsePtr, Command *cmdPtr,
			    struct CompileEnv *envPtr);
MODULE_SCOPE int	TclCompileStringMapCmd(Tcl_Interp *interp,
			    Tcl_Parse *parsePtr, Command *cmdPtr,
			    struct CompileEnv *envPtr);
MODULE_SCOPE int	TclCompileStringMatchCmd(Tcl_Interp *interp,
			    Tcl_Parse *parsePtr, Command *cmdPtr,
			    struct CompileEnv *envPtr);
MODULE_SCOPE int	TclCompileStringRangeCmd(Tcl_Interp *interp,
			    Tcl_Parse *parsePtr, Command *cmdPtr,
			    struct CompileEnv *envPtr);
MODULE_SCOPE int	TclCompileStringReplaceCmd(Tcl_Interp *interp,
			    Tcl_Parse *parsePtr, Command *cmdPtr,
			    struct CompileEnv *envPtr);
MODULE_SCOPE int	TclCompileStringToLowerCmd(Tcl_Interp *interp,
			    Tcl_Parse *parsePtr, Command *cmdPtr,
			    struct CompileEnv *envPtr);
MODULE_SCOPE int	TclCompileStringToTitleCmd(Tcl_Interp *interp,
			    Tcl_Parse *parsePtr, Command *cmdPtr,
			    struct CompileEnv *envPtr);
MODULE_SCOPE int	TclCompileStringToUpperCmd(Tcl_Interp *interp,
			    Tcl_Parse *parsePtr, Command *cmdPtr,
			    struct CompileEnv *envPtr);
MODULE_SCOPE int	TclCompileStringTrimCmd(Tcl_Interp *interp,
			    Tcl_Parse *parsePtr, Command *cmdPtr,
			    struct CompileEnv *envPtr);
MODULE_SCOPE int	TclCompileStringTrimLCmd(Tcl_Interp *interp,
			    Tcl_Parse *parsePtr, Command *cmdPtr,
			    struct CompileEnv *envPtr);
MODULE_SCOPE int	TclCompileStringTrimRCmd(Tcl_Interp *interp,
			    Tcl_Parse *parsePtr, Command *cmdPtr,
			    struct CompileEnv *envPtr);
MODULE_SCOPE int	TclCompileSubstCmd(Tcl_Interp *interp,
			    Tcl_Parse *parsePtr, Command *cmdPtr,
			    struct CompileEnv *envPtr);
MODULE_SCOPE int	TclCompileSwitchCmd(Tcl_Interp *interp,
			    Tcl_Parse *parsePtr, Command *cmdPtr,
			    struct CompileEnv *envPtr);
MODULE_SCOPE int	TclCompileTailcallCmd(Tcl_Interp *interp,
			    Tcl_Parse *parsePtr, Command *cmdPtr,
			    struct CompileEnv *envPtr);
MODULE_SCOPE int	TclCompileThrowCmd(Tcl_Interp *interp,
			    Tcl_Parse *parsePtr, Command *cmdPtr,
			    struct CompileEnv *envPtr);
MODULE_SCOPE int	TclCompileTryCmd(Tcl_Interp *interp,
			    Tcl_Parse *parsePtr, Command *cmdPtr,
			    struct CompileEnv *envPtr);
MODULE_SCOPE int	TclCompileUnsetCmd(Tcl_Interp *interp,
			    Tcl_Parse *parsePtr, Command *cmdPtr,
			    struct CompileEnv *envPtr);
MODULE_SCOPE int	TclCompileUpvarCmd(Tcl_Interp *interp,
			    Tcl_Parse *parsePtr, Command *cmdPtr,
			    struct CompileEnv *envPtr);
MODULE_SCOPE int	TclCompileVariableCmd(Tcl_Interp *interp,
			    Tcl_Parse *parsePtr, Command *cmdPtr,
			    struct CompileEnv *envPtr);
MODULE_SCOPE int	TclCompileWhileCmd(Tcl_Interp *interp,
			    Tcl_Parse *parsePtr, Command *cmdPtr,
			    struct CompileEnv *envPtr);
MODULE_SCOPE int	TclCompileYieldCmd(Tcl_Interp *interp,
			    Tcl_Parse *parsePtr, Command *cmdPtr,
			    struct CompileEnv *envPtr);
MODULE_SCOPE int	TclCompileYieldToCmd(Tcl_Interp *interp,
			    Tcl_Parse *parsePtr, Command *cmdPtr,
			    struct CompileEnv *envPtr);
MODULE_SCOPE int	TclCompileBasic0ArgCmd(Tcl_Interp *interp,
			    Tcl_Parse *parsePtr, Command *cmdPtr,
			    struct CompileEnv *envPtr);
MODULE_SCOPE int	TclCompileBasic1ArgCmd(Tcl_Interp *interp,
			    Tcl_Parse *parsePtr, Command *cmdPtr,
			    struct CompileEnv *envPtr);
MODULE_SCOPE int	TclCompileBasic2ArgCmd(Tcl_Interp *interp,
			    Tcl_Parse *parsePtr, Command *cmdPtr,
			    struct CompileEnv *envPtr);
MODULE_SCOPE int	TclCompileBasic3ArgCmd(Tcl_Interp *interp,
			    Tcl_Parse *parsePtr, Command *cmdPtr,
			    struct CompileEnv *envPtr);
MODULE_SCOPE int	TclCompileBasic0Or1ArgCmd(Tcl_Interp *interp,
			    Tcl_Parse *parsePtr, Command *cmdPtr,
			    struct CompileEnv *envPtr);
MODULE_SCOPE int	TclCompileBasic1Or2ArgCmd(Tcl_Interp *interp,
			    Tcl_Parse *parsePtr, Command *cmdPtr,
			    struct CompileEnv *envPtr);
MODULE_SCOPE int	TclCompileBasic2Or3ArgCmd(Tcl_Interp *interp,
			    Tcl_Parse *parsePtr, Command *cmdPtr,
			    struct CompileEnv *envPtr);
MODULE_SCOPE int	TclCompileBasic0To2ArgCmd(Tcl_Interp *interp,
			    Tcl_Parse *parsePtr, Command *cmdPtr,
			    struct CompileEnv *envPtr);
MODULE_SCOPE int	TclCompileBasic1To3ArgCmd(Tcl_Interp *interp,
			    Tcl_Parse *parsePtr, Command *cmdPtr,
			    struct CompileEnv *envPtr);
MODULE_SCOPE int	TclCompileBasicMin0ArgCmd(Tcl_Interp *interp,
			    Tcl_Parse *parsePtr, Command *cmdPtr,
			    struct CompileEnv *envPtr);
MODULE_SCOPE int	TclCompileBasicMin1ArgCmd(Tcl_Interp *interp,
			    Tcl_Parse *parsePtr, Command *cmdPtr,
			    struct CompileEnv *envPtr);
MODULE_SCOPE int	TclCompileBasicMin2ArgCmd(Tcl_Interp *interp,
			    Tcl_Parse *parsePtr, Command *cmdPtr,
			    struct CompileEnv *envPtr);

MODULE_SCOPE int	TclInvertOpCmd(void *clientData,
			    Tcl_Interp *interp, int objc,
			    Tcl_Obj *const objv[]);
MODULE_SCOPE int	TclCompileInvertOpCmd(Tcl_Interp *interp,
			    Tcl_Parse *parsePtr, Command *cmdPtr,
			    struct CompileEnv *envPtr);
MODULE_SCOPE int	TclNotOpCmd(void *clientData,
			    Tcl_Interp *interp, int objc,
			    Tcl_Obj *const objv[]);
MODULE_SCOPE int	TclCompileNotOpCmd(Tcl_Interp *interp,
			    Tcl_Parse *parsePtr, Command *cmdPtr,
			    struct CompileEnv *envPtr);
MODULE_SCOPE int	TclAddOpCmd(void *clientData,
			    Tcl_Interp *interp, int objc,
			    Tcl_Obj *const objv[]);
MODULE_SCOPE int	TclCompileAddOpCmd(Tcl_Interp *interp,
			    Tcl_Parse *parsePtr, Command *cmdPtr,
			    struct CompileEnv *envPtr);
MODULE_SCOPE int	TclMulOpCmd(void *clientData,
			    Tcl_Interp *interp, int objc,
			    Tcl_Obj *const objv[]);
MODULE_SCOPE int	TclCompileMulOpCmd(Tcl_Interp *interp,
			    Tcl_Parse *parsePtr, Command *cmdPtr,
			    struct CompileEnv *envPtr);
MODULE_SCOPE int	TclAndOpCmd(void *clientData,
			    Tcl_Interp *interp, int objc,
			    Tcl_Obj *const objv[]);
MODULE_SCOPE int	TclCompileAndOpCmd(Tcl_Interp *interp,
			    Tcl_Parse *parsePtr, Command *cmdPtr,
			    struct CompileEnv *envPtr);
MODULE_SCOPE int	TclOrOpCmd(void *clientData,
			    Tcl_Interp *interp, int objc,
			    Tcl_Obj *const objv[]);
MODULE_SCOPE int	TclCompileOrOpCmd(Tcl_Interp *interp,
			    Tcl_Parse *parsePtr, Command *cmdPtr,
			    struct CompileEnv *envPtr);
MODULE_SCOPE int	TclXorOpCmd(void *clientData,
			    Tcl_Interp *interp, int objc,
			    Tcl_Obj *const objv[]);
MODULE_SCOPE int	TclCompileXorOpCmd(Tcl_Interp *interp,
			    Tcl_Parse *parsePtr, Command *cmdPtr,
			    struct CompileEnv *envPtr);
MODULE_SCOPE int	TclPowOpCmd(void *clientData,
			    Tcl_Interp *interp, int objc,
			    Tcl_Obj *const objv[]);
MODULE_SCOPE int	TclCompilePowOpCmd(Tcl_Interp *interp,
			    Tcl_Parse *parsePtr, Command *cmdPtr,
			    struct CompileEnv *envPtr);
MODULE_SCOPE int	TclLshiftOpCmd(void *clientData,
			    Tcl_Interp *interp, int objc,
			    Tcl_Obj *const objv[]);
MODULE_SCOPE int	TclCompileLshiftOpCmd(Tcl_Interp *interp,
			    Tcl_Parse *parsePtr, Command *cmdPtr,
			    struct CompileEnv *envPtr);
MODULE_SCOPE int	TclRshiftOpCmd(void *clientData,
			    Tcl_Interp *interp, int objc,
			    Tcl_Obj *const objv[]);
MODULE_SCOPE int	TclCompileRshiftOpCmd(Tcl_Interp *interp,
			    Tcl_Parse *parsePtr, Command *cmdPtr,
			    struct CompileEnv *envPtr);
MODULE_SCOPE int	TclModOpCmd(void *clientData,
			    Tcl_Interp *interp, int objc,
			    Tcl_Obj *const objv[]);
MODULE_SCOPE int	TclCompileModOpCmd(Tcl_Interp *interp,
			    Tcl_Parse *parsePtr, Command *cmdPtr,
			    struct CompileEnv *envPtr);
MODULE_SCOPE int	TclNeqOpCmd(void *clientData,
			    Tcl_Interp *interp, int objc,
			    Tcl_Obj *const objv[]);
MODULE_SCOPE int	TclCompileNeqOpCmd(Tcl_Interp *interp,
			    Tcl_Parse *parsePtr, Command *cmdPtr,
			    struct CompileEnv *envPtr);
MODULE_SCOPE int	TclStrneqOpCmd(void *clientData,
			    Tcl_Interp *interp, int objc,
			    Tcl_Obj *const objv[]);
MODULE_SCOPE int	TclCompileStrneqOpCmd(Tcl_Interp *interp,
			    Tcl_Parse *parsePtr, Command *cmdPtr,
			    struct CompileEnv *envPtr);
MODULE_SCOPE int	TclInOpCmd(void *clientData,
			    Tcl_Interp *interp, int objc,
			    Tcl_Obj *const objv[]);
MODULE_SCOPE int	TclCompileInOpCmd(Tcl_Interp *interp,
			    Tcl_Parse *parsePtr, Command *cmdPtr,
			    struct CompileEnv *envPtr);
MODULE_SCOPE int	TclNiOpCmd(void *clientData,
			    Tcl_Interp *interp, int objc,
			    Tcl_Obj *const objv[]);
MODULE_SCOPE int	TclCompileNiOpCmd(Tcl_Interp *interp,
			    Tcl_Parse *parsePtr, Command *cmdPtr,
			    struct CompileEnv *envPtr);
MODULE_SCOPE int	TclMinusOpCmd(void *clientData,
			    Tcl_Interp *interp, int objc,
			    Tcl_Obj *const objv[]);
MODULE_SCOPE int	TclCompileMinusOpCmd(Tcl_Interp *interp,
			    Tcl_Parse *parsePtr, Command *cmdPtr,
			    struct CompileEnv *envPtr);
MODULE_SCOPE int	TclDivOpCmd(void *clientData,
			    Tcl_Interp *interp, int objc,
			    Tcl_Obj *const objv[]);
MODULE_SCOPE int	TclCompileDivOpCmd(Tcl_Interp *interp,
			    Tcl_Parse *parsePtr, Command *cmdPtr,
			    struct CompileEnv *envPtr);
MODULE_SCOPE int	TclCompileLessOpCmd(Tcl_Interp *interp,
			    Tcl_Parse *parsePtr, Command *cmdPtr,
			    struct CompileEnv *envPtr);
MODULE_SCOPE int	TclCompileLeqOpCmd(Tcl_Interp *interp,
			    Tcl_Parse *parsePtr, Command *cmdPtr,
			    struct CompileEnv *envPtr);
MODULE_SCOPE int	TclCompileGreaterOpCmd(Tcl_Interp *interp,
			    Tcl_Parse *parsePtr, Command *cmdPtr,
			    struct CompileEnv *envPtr);
MODULE_SCOPE int	TclCompileGeqOpCmd(Tcl_Interp *interp,
			    Tcl_Parse *parsePtr, Command *cmdPtr,
			    struct CompileEnv *envPtr);
MODULE_SCOPE int	TclCompileEqOpCmd(Tcl_Interp *interp,
			    Tcl_Parse *parsePtr, Command *cmdPtr,
			    struct CompileEnv *envPtr);
MODULE_SCOPE int	TclCompileStreqOpCmd(Tcl_Interp *interp,
			    Tcl_Parse *parsePtr, Command *cmdPtr,
			    struct CompileEnv *envPtr);
MODULE_SCOPE int	TclCompileStrLtOpCmd(Tcl_Interp *interp,
			    Tcl_Parse *parsePtr, Command *cmdPtr,
			    struct CompileEnv *envPtr);
MODULE_SCOPE int	TclCompileStrLeOpCmd(Tcl_Interp *interp,
			    Tcl_Parse *parsePtr, Command *cmdPtr,
			    struct CompileEnv *envPtr);
MODULE_SCOPE int	TclCompileStrGtOpCmd(Tcl_Interp *interp,
			    Tcl_Parse *parsePtr, Command *cmdPtr,
			    struct CompileEnv *envPtr);
MODULE_SCOPE int	TclCompileStrGeOpCmd(Tcl_Interp *interp,
			    Tcl_Parse *parsePtr, Command *cmdPtr,
			    struct CompileEnv *envPtr);

MODULE_SCOPE int	TclCompileAssembleCmd(Tcl_Interp *interp,
			    Tcl_Parse *parsePtr, Command *cmdPtr,
			    struct CompileEnv *envPtr);

/*
 * Routines that provide the [string] ensemble functionality. Possible
 * candidates for public interface.
 */

MODULE_SCOPE Tcl_Obj *	TclStringCat(Tcl_Interp *interp, int objc,
			    Tcl_Obj *const objv[], int flags);
MODULE_SCOPE Tcl_Obj *	TclStringFirst(Tcl_Obj *needle, Tcl_Obj *haystack,
			    size_t start);
MODULE_SCOPE Tcl_Obj *	TclStringLast(Tcl_Obj *needle, Tcl_Obj *haystack,
			    size_t last);
MODULE_SCOPE Tcl_Obj *	TclStringRepeat(Tcl_Interp *interp, Tcl_Obj *objPtr,
			    size_t count, int flags);
MODULE_SCOPE Tcl_Obj *	TclStringReplace(Tcl_Interp *interp, Tcl_Obj *objPtr,
			    size_t first, size_t count, Tcl_Obj *insertPtr,
			    int flags);
MODULE_SCOPE Tcl_Obj *	TclStringReverse(Tcl_Obj *objPtr, int flags);

/* Flag values for the [string] ensemble functions. */

#define TCL_STRING_MATCH_NOCASE TCL_MATCH_NOCASE /* (1<<0) in tcl.h */
#define TCL_STRING_IN_PLACE (1<<1)

/*
 * Functions defined in generic/tclVar.c and currently exported only for use
 * by the bytecode compiler and engine. Some of these could later be placed in
 * the public interface.
 */

MODULE_SCOPE Var *	TclObjLookupVarEx(Tcl_Interp * interp,
			    Tcl_Obj *part1Ptr, Tcl_Obj *part2Ptr, int flags,
			    const char *msg, int createPart1,
			    int createPart2, Var **arrayPtrPtr);
MODULE_SCOPE Var *	TclLookupArrayElement(Tcl_Interp *interp,
			    Tcl_Obj *arrayNamePtr, Tcl_Obj *elNamePtr,
			    int flags, const char *msg,
			    int createPart1, int createPart2,
			    Var *arrayPtr, int index);
MODULE_SCOPE Tcl_Obj *	TclPtrGetVarIdx(Tcl_Interp *interp,
			    Var *varPtr, Var *arrayPtr, Tcl_Obj *part1Ptr,
			    Tcl_Obj *part2Ptr, int flags, int index);
MODULE_SCOPE Tcl_Obj *	TclPtrSetVarIdx(Tcl_Interp *interp,
			    Var *varPtr, Var *arrayPtr, Tcl_Obj *part1Ptr,
			    Tcl_Obj *part2Ptr, Tcl_Obj *newValuePtr,
			    int flags, int index);
MODULE_SCOPE Tcl_Obj *	TclPtrIncrObjVarIdx(Tcl_Interp *interp,
			    Var *varPtr, Var *arrayPtr, Tcl_Obj *part1Ptr,
			    Tcl_Obj *part2Ptr, Tcl_Obj *incrPtr,
			    int flags, int index);
MODULE_SCOPE int	TclPtrObjMakeUpvarIdx(Tcl_Interp *interp,
			    Var *otherPtr, Tcl_Obj *myNamePtr, int myFlags,
			    int index);
MODULE_SCOPE int	TclPtrUnsetVarIdx(Tcl_Interp *interp, Var *varPtr,
			    Var *arrayPtr, Tcl_Obj *part1Ptr,
			    Tcl_Obj *part2Ptr, int flags,
			    int index);
MODULE_SCOPE void	TclInvalidateNsPath(Namespace *nsPtr);
MODULE_SCOPE void	TclFindArrayPtrElements(Var *arrayPtr,
			    Tcl_HashTable *tablePtr);

/*
 * The new extended interface to the variable traces.
 */

MODULE_SCOPE int	TclObjCallVarTraces(Interp *iPtr, Var *arrayPtr,
			    Var *varPtr, Tcl_Obj *part1Ptr, Tcl_Obj *part2Ptr,
			    int flags, int leaveErrMsg, int index);

/*
 * So tclObj.c and tclDictObj.c can share these implementations.
 */

MODULE_SCOPE int	TclCompareObjKeys(void *keyPtr, Tcl_HashEntry *hPtr);
MODULE_SCOPE void	TclFreeObjEntry(Tcl_HashEntry *hPtr);
MODULE_SCOPE TCL_HASH_TYPE TclHashObjKey(Tcl_HashTable *tablePtr, void *keyPtr);

MODULE_SCOPE int	TclFullFinalizationRequested(void);

/*
 * TIP #542
 */

MODULE_SCOPE size_t TclUniCharLen(const Tcl_UniChar *uniStr);
MODULE_SCOPE int TclUniCharNcmp(const Tcl_UniChar *ucs,
				const Tcl_UniChar *uct, size_t numChars);
MODULE_SCOPE int TclUniCharNcasecmp(const Tcl_UniChar *ucs,
				const Tcl_UniChar *uct, size_t numChars);
MODULE_SCOPE int TclUniCharCaseMatch(const Tcl_UniChar *uniStr,
				const Tcl_UniChar *uniPattern, int nocase);


/*
 * Just for the purposes of command-type registration.
 */

MODULE_SCOPE Tcl_ObjCmdProc TclEnsembleImplementationCmd;
MODULE_SCOPE Tcl_ObjCmdProc TclAliasObjCmd;
MODULE_SCOPE Tcl_ObjCmdProc TclLocalAliasObjCmd;
MODULE_SCOPE Tcl_ObjCmdProc TclChildObjCmd;
MODULE_SCOPE Tcl_ObjCmdProc TclInvokeImportedCmd;
MODULE_SCOPE Tcl_ObjCmdProc TclOOPublicObjectCmd;
MODULE_SCOPE Tcl_ObjCmdProc TclOOPrivateObjectCmd;
MODULE_SCOPE Tcl_ObjCmdProc TclOOMyClassObjCmd;

/*
 * TIP #462.
 */

/*
 * The following enum values give the status of a spawned process.
 */

typedef enum TclProcessWaitStatus {
    TCL_PROCESS_ERROR = -1,	/* Error waiting for process to exit */
    TCL_PROCESS_UNCHANGED = 0,	/* No change since the last call. */
    TCL_PROCESS_EXITED = 1,	/* Process has exited. */
    TCL_PROCESS_SIGNALED = 2,	/* Child killed because of a signal. */
    TCL_PROCESS_STOPPED = 3,	/* Child suspended because of a signal. */
    TCL_PROCESS_UNKNOWN_STATUS = 4
				/* Child wait status didn't make sense. */
} TclProcessWaitStatus;

MODULE_SCOPE Tcl_Command TclInitProcessCmd(Tcl_Interp *interp);
MODULE_SCOPE void	TclProcessCreated(Tcl_Pid pid);
MODULE_SCOPE TclProcessWaitStatus TclProcessWait(Tcl_Pid pid, int options,
			    int *codePtr, Tcl_Obj **msgObjPtr,
			    Tcl_Obj **errorObjPtr);
MODULE_SCOPE int TclClose(Tcl_Interp *,	Tcl_Channel chan);
/*
 * TIP #508: [array default]
 */

MODULE_SCOPE void	TclInitArrayVar(Var *arrayPtr);
MODULE_SCOPE Tcl_Obj *	TclGetArrayDefault(Var *arrayPtr);

/*
 * Utility routines for encoding index values as integers. Used by both
 * some of the command compilers and by [lsort] and [lsearch].
 */

MODULE_SCOPE int	TclIndexEncode(Tcl_Interp *interp, Tcl_Obj *objPtr,
			    size_t before, size_t after, int *indexPtr);
MODULE_SCOPE size_t	TclIndexDecode(int encoded, size_t endValue);

/* Constants used in index value encoding routines. */
#define TCL_INDEX_END           ((size_t)-2)
#define TCL_INDEX_START         ((size_t)0)

/*
 *----------------------------------------------------------------------
 *
 * TclScaleTime --
 *
 *	TIP #233 (Virtualized Time): Wrapper around the time virutalisation
 *	rescale function to hide the binding of the clientData.
 *
 *	This is static inline code; it's like a macro, but a function. It's
 *	used because this is a piece of code that ends up in places that are a
 *	bit performance sensitive.
 *
 * Results:
 *	None
 *
 * Side effects:
 *	Updates the time structure (given as an argument) with what the time
 *	should be after virtualisation.
 *
 *----------------------------------------------------------------------
 */

static inline void
TclScaleTime(
    Tcl_Time *timePtr)
{
    if (timePtr != NULL) {
	tclScaleTimeProcPtr(timePtr, tclTimeClientData);
    }
}

/*
 *----------------------------------------------------------------
 * Macros used by the Tcl core to create and release Tcl objects.
 * TclNewObj(objPtr) creates a new object denoting an empty string.
 * TclDecrRefCount(objPtr) decrements the object's reference count, and frees
 * the object if its reference count is zero. These macros are inline versions
 * of Tcl_NewObj() and Tcl_DecrRefCount(). Notice that the names differ in not
 * having a "_" after the "Tcl". Notice also that these macros reference their
 * argument more than once, so you should avoid calling them with an
 * expression that is expensive to compute or has side effects. The ANSI C
 * "prototypes" for these macros are:
 *
 * MODULE_SCOPE void	TclNewObj(Tcl_Obj *objPtr);
 * MODULE_SCOPE void	TclDecrRefCount(Tcl_Obj *objPtr);
 *
 * These macros are defined in terms of two macros that depend on memory
 * allocator in use: TclAllocObjStorage, TclFreeObjStorage. They are defined
 * below.
 *----------------------------------------------------------------
 */

/*
 * DTrace object allocation probe macros.
 */

#ifdef USE_DTRACE
#ifndef _TCLDTRACE_H
#include "tclDTrace.h"
#endif
#define	TCL_DTRACE_OBJ_CREATE(objPtr)	TCL_OBJ_CREATE(objPtr)
#define	TCL_DTRACE_OBJ_FREE(objPtr)	TCL_OBJ_FREE(objPtr)
#else /* USE_DTRACE */
#define	TCL_DTRACE_OBJ_CREATE(objPtr)	{}
#define	TCL_DTRACE_OBJ_FREE(objPtr)	{}
#endif /* USE_DTRACE */

#ifdef TCL_COMPILE_STATS
#  define TclIncrObjsAllocated() \
    tclObjsAlloced++
#  define TclIncrObjsFreed() \
    tclObjsFreed++
#else
#  define TclIncrObjsAllocated()
#  define TclIncrObjsFreed()
#endif /* TCL_COMPILE_STATS */

#  define TclAllocObjStorage(objPtr)		\
	TclAllocObjStorageEx(NULL, (objPtr))

#  define TclFreeObjStorage(objPtr)		\
	TclFreeObjStorageEx(NULL, (objPtr))

#ifndef TCL_MEM_DEBUG
# define TclNewObj(objPtr) \
    TclIncrObjsAllocated(); \
    TclAllocObjStorage(objPtr); \
    (objPtr)->refCount = 0; \
    (objPtr)->bytes    = &tclEmptyString; \
    (objPtr)->length   = 0; \
    (objPtr)->typePtr  = NULL; \
    TCL_DTRACE_OBJ_CREATE(objPtr)

/*
 * Invalidate the string rep first so we can use the bytes value for our
 * pointer chain, and signal an obj deletion (as opposed to shimmering) with
 * 'length == TCL_INDEX_NONE'.
 * Use empty 'if ; else' to handle use in unbraced outer if/else conditions.
 */

# define TclDecrRefCount(objPtr) \
    if ((objPtr)->refCount-- > 1) ; else { \
	if (!(objPtr)->typePtr || !(objPtr)->typePtr->freeIntRepProc) { \
	    TCL_DTRACE_OBJ_FREE(objPtr); \
	    if ((objPtr)->bytes \
		    && ((objPtr)->bytes != &tclEmptyString)) { \
		Tcl_Free((objPtr)->bytes); \
	    } \
	    (objPtr)->length = TCL_INDEX_NONE; \
	    TclFreeObjStorage(objPtr); \
	    TclIncrObjsFreed(); \
	} else { \
	    TclFreeObj(objPtr); \
	} \
    }

#if TCL_THREADS && !defined(USE_THREAD_ALLOC)
#   define USE_THREAD_ALLOC 1
#endif

#if defined(PURIFY)

/*
 * The PURIFY mode is like the regular mode, but instead of doing block
 * Tcl_Obj allocation and keeping a freed list for efficiency, it always
 * allocates and frees a single Tcl_Obj so that tools like Purify can better
 * track memory leaks.
 */

#  define TclAllocObjStorageEx(interp, objPtr) \
	(objPtr) = (Tcl_Obj *)Tcl_Alloc(sizeof(Tcl_Obj))

#  define TclFreeObjStorageEx(interp, objPtr) \
	Tcl_Free(objPtr)

#undef USE_THREAD_ALLOC
#undef USE_TCLALLOC
#elif TCL_THREADS && defined(USE_THREAD_ALLOC)

/*
 * The TCL_THREADS mode is like the regular mode but allocates Tcl_Obj's from
 * per-thread caches.
 */

MODULE_SCOPE Tcl_Obj *	TclThreadAllocObj(void);
MODULE_SCOPE void	TclThreadFreeObj(Tcl_Obj *);
MODULE_SCOPE Tcl_Mutex *TclpNewAllocMutex(void);
MODULE_SCOPE void	TclFreeAllocCache(void *);
MODULE_SCOPE void *	TclpGetAllocCache(void);
MODULE_SCOPE void	TclpSetAllocCache(void *);
MODULE_SCOPE void	TclpFreeAllocMutex(Tcl_Mutex *mutex);
MODULE_SCOPE void	TclpInitAllocCache(void);
MODULE_SCOPE void	TclpFreeAllocCache(void *);

/*
 * These macros need to be kept in sync with the code of TclThreadAllocObj()
 * and TclThreadFreeObj().
 *
 * Note that the optimiser should resolve the case (interp==NULL) at compile
 * time.
 */

#  define ALLOC_NOBJHIGH 1200

#  define TclAllocObjStorageEx(interp, objPtr)				\
    do {								\
	AllocCache *cachePtr;						\
	if (((interp) == NULL) ||					\
		((cachePtr = ((Interp *)(interp))->allocCache),		\
			(cachePtr->numObjects == 0))) {			\
	    (objPtr) = TclThreadAllocObj();				\
	} else {							\
	    (objPtr) = cachePtr->firstObjPtr;				\
	    cachePtr->firstObjPtr = (Tcl_Obj *)(objPtr)->internalRep.twoPtrValue.ptr1; \
	    --cachePtr->numObjects;					\
	}								\
    } while (0)

#  define TclFreeObjStorageEx(interp, objPtr)				\
    do {								\
	AllocCache *cachePtr;						\
	if (((interp) == NULL) ||					\
		((cachePtr = ((Interp *)(interp))->allocCache),		\
			((cachePtr->numObjects == 0) ||			\
			(cachePtr->numObjects >= ALLOC_NOBJHIGH)))) {	\
	    TclThreadFreeObj(objPtr);					\
	} else {							\
	    (objPtr)->internalRep.twoPtrValue.ptr1 = cachePtr->firstObjPtr; \
	    cachePtr->firstObjPtr = objPtr;				\
	    ++cachePtr->numObjects;					\
	}								\
    } while (0)

#else /* not PURIFY or USE_THREAD_ALLOC */

#if defined(USE_TCLALLOC) && USE_TCLALLOC
    MODULE_SCOPE void TclFinalizeAllocSubsystem();
    MODULE_SCOPE void TclInitAlloc();
#else
#   define USE_TCLALLOC 0
#endif

#if TCL_THREADS
/* declared in tclObj.c */
MODULE_SCOPE Tcl_Mutex	tclObjMutex;
#endif

#  define TclAllocObjStorageEx(interp, objPtr) \
    do {								\
	Tcl_MutexLock(&tclObjMutex);					\
	if (tclFreeObjList == NULL) {					\
	    TclAllocateFreeObjects();					\
	}								\
	(objPtr) = tclFreeObjList;					\
	tclFreeObjList = (Tcl_Obj *)					\
		tclFreeObjList->internalRep.twoPtrValue.ptr1;		\
	Tcl_MutexUnlock(&tclObjMutex);					\
    } while (0)

#  define TclFreeObjStorageEx(interp, objPtr) \
    do {							       \
	Tcl_MutexLock(&tclObjMutex);				       \
	(objPtr)->internalRep.twoPtrValue.ptr1 = (void *) tclFreeObjList; \
	tclFreeObjList = (objPtr);				       \
	Tcl_MutexUnlock(&tclObjMutex);				       \
    } while (0)
#endif

#else /* TCL_MEM_DEBUG */
MODULE_SCOPE void	TclDbInitNewObj(Tcl_Obj *objPtr, const char *file,
			    int line);

# define TclDbNewObj(objPtr, file, line) \
    do { \
	TclIncrObjsAllocated();						\
	(objPtr) = (Tcl_Obj *)						\
		Tcl_DbCkalloc(sizeof(Tcl_Obj), (file), (line));		\
	TclDbInitNewObj((objPtr), (file), (line));			\
	TCL_DTRACE_OBJ_CREATE(objPtr);					\
    } while (0)

# define TclNewObj(objPtr) \
    TclDbNewObj(objPtr, __FILE__, __LINE__);

# define TclDecrRefCount(objPtr) \
    Tcl_DbDecrRefCount(objPtr, __FILE__, __LINE__)

# define TclNewListObjDirect(objc, objv) \
    TclDbNewListObjDirect(objc, objv, __FILE__, __LINE__)

#undef USE_THREAD_ALLOC
#endif /* TCL_MEM_DEBUG */

/*
 *----------------------------------------------------------------
 * Macro used by the Tcl core to set a Tcl_Obj's string representation to a
 * copy of the "len" bytes starting at "bytePtr". The value of "len" must
 * not be negative.  When "len" is 0, then it is acceptable to pass
 * "bytePtr" = NULL.  When "len" > 0, "bytePtr" must not be NULL, and it
 * must point to a location from which "len" bytes may be read.  These
 * constraints are not checked here.  The validity of the bytes copied
 * as a value string representation is also not verififed.  This macro
 * must not be called while "objPtr" is being freed or when "objPtr"
 * already has a string representation.  The caller must use
 * this macro properly.  Improper use can lead to dangerous results.
 * Because "len" is referenced multiple times, take care that it is an
 * expression with the same value each use.
 *
 * The ANSI C "prototype" for this macro is:
 *
 * MODULE_SCOPE void TclInitStringRep(Tcl_Obj *objPtr, char *bytePtr, size_t len);
 *
 *----------------------------------------------------------------
 */

#define TclInitStringRep(objPtr, bytePtr, len) \
    if ((len) == 0) { \
	(objPtr)->bytes	 = &tclEmptyString; \
	(objPtr)->length = 0; \
    } else { \
	(objPtr)->bytes = (char *)Tcl_Alloc((len) + 1U); \
	memcpy((objPtr)->bytes, (bytePtr) ? (bytePtr) : &tclEmptyString, (len)); \
	(objPtr)->bytes[len] = '\0'; \
	(objPtr)->length = (len); \
    }

/*
 *----------------------------------------------------------------
 * Macro used by the Tcl core to get the string representation's byte array
 * pointer from a Tcl_Obj. This is an inline version of Tcl_GetString(). The
 * macro's expression result is the string rep's byte pointer which might be
 * NULL. The bytes referenced by this pointer must not be modified by the
 * caller. The ANSI C "prototype" for this macro is:
 *
 * MODULE_SCOPE char *	TclGetString(Tcl_Obj *objPtr);
 *----------------------------------------------------------------
 */

#define TclGetString(objPtr) \
    ((objPtr)->bytes? (objPtr)->bytes : Tcl_GetString(objPtr))

/*
 *----------------------------------------------------------------
 * Macro used by the Tcl core to clean out an object's internal
 * representation. Does not actually reset the rep's bytes. The ANSI C
 * "prototype" for this macro is:
 *
 * MODULE_SCOPE void	TclFreeInternalRep(Tcl_Obj *objPtr);
 *----------------------------------------------------------------
 */

#define TclFreeInternalRep(objPtr) \
    if ((objPtr)->typePtr != NULL) { \
	if ((objPtr)->typePtr->freeIntRepProc != NULL) { \
	    (objPtr)->typePtr->freeIntRepProc(objPtr); \
	} \
	(objPtr)->typePtr = NULL; \
    }

/*
 *----------------------------------------------------------------
 * Macro used by the Tcl core to clean out an object's string representation.
 * The ANSI C "prototype" for this macro is:
 *
 * MODULE_SCOPE void	TclInvalidateStringRep(Tcl_Obj *objPtr);
 *----------------------------------------------------------------
 */

#define TclInvalidateStringRep(objPtr) \
    do { \
	Tcl_Obj *_isobjPtr = (Tcl_Obj *)(objPtr); \
	if (_isobjPtr->bytes != NULL) { \
	    if (_isobjPtr->bytes != &tclEmptyString) { \
		Tcl_Free((char *)_isobjPtr->bytes); \
	    } \
	    _isobjPtr->bytes = NULL; \
	} \
    } while (0)

/*
 * These form part of the native filesystem support. They are needed here
 * because we have a few native filesystem functions (which are the same for
 * win/unix) in this file.
 */

#ifdef __cplusplus
extern "C" {
#endif
MODULE_SCOPE const char *const		tclpFileAttrStrings[];
MODULE_SCOPE const TclFileAttrProcs	tclpFileAttrProcs[];
#ifdef __cplusplus
}
#endif

/*
 *----------------------------------------------------------------
 * Macro used by the Tcl core to test whether an object has a
 * string representation (or is a 'pure' internal value).
 * The ANSI C "prototype" for this macro is:
 *
 * MODULE_SCOPE int	TclHasStringRep(Tcl_Obj *objPtr);
 *----------------------------------------------------------------
 */

#define TclHasStringRep(objPtr) \
    ((objPtr)->bytes != NULL)

/*
 *----------------------------------------------------------------
 * Macro used by the Tcl core to get the bignum out of the bignum
 * representation of a Tcl_Obj.
 * The ANSI C "prototype" for this macro is:
 *
 * MODULE_SCOPE void	TclUnpackBignum(Tcl_Obj *objPtr, mp_int bignum);
 *----------------------------------------------------------------
 */

#define TclUnpackBignum(objPtr, bignum) \
    do {								\
	Tcl_Obj *bignumObj = (objPtr);				\
	int bignumPayload =					\
		PTR2INT(bignumObj->internalRep.twoPtrValue.ptr2);	\
	if (bignumPayload == -1) {					\
	    (bignum) = *((mp_int *) bignumObj->internalRep.twoPtrValue.ptr1); \
	} else {							\
	    (bignum).dp = (mp_digit *)bignumObj->internalRep.twoPtrValue.ptr1;	\
	    (bignum).sign = bignumPayload >> 30;			\
	    (bignum).alloc = (bignumPayload >> 15) & 0x7FFF;		\
	    (bignum).used = bignumPayload & 0x7FFF;			\
	}								\
    } while (0)

/*
 *----------------------------------------------------------------
 * Macros used by the Tcl core to grow Tcl_Token arrays. They use the same
 * growth algorithm as used in tclStringObj.c for growing strings. The ANSI C
 * "prototype" for this macro is:
 *
 * MODULE_SCOPE void	TclGrowTokenArray(Tcl_Token *tokenPtr, int used,
 *				int available, int append,
 *				Tcl_Token *staticPtr);
 * MODULE_SCOPE void	TclGrowParseTokenArray(Tcl_Parse *parsePtr,
 *				int append);
 *----------------------------------------------------------------
 */

/* General tuning for minimum growth in Tcl growth algorithms */
#ifndef TCL_MIN_GROWTH
#  ifdef TCL_GROWTH_MIN_ALLOC
     /* Support for any legacy tuners */
#    define TCL_MIN_GROWTH TCL_GROWTH_MIN_ALLOC
#  else
#    define TCL_MIN_GROWTH 1024
#  endif
#endif

/* Token growth tuning, default to the general value. */
#ifndef TCL_MIN_TOKEN_GROWTH
#define TCL_MIN_TOKEN_GROWTH TCL_MIN_GROWTH/sizeof(Tcl_Token)
#endif

#define TclGrowTokenArray(tokenPtr, used, available, append, staticPtr)	\
    do {								\
	size_t _needed = (used) + (append);					\
	if (_needed > (available)) {					\
	    size_t allocated = 2 * _needed;					\
	    Tcl_Token *oldPtr = (tokenPtr);				\
	    Tcl_Token *newPtr;						\
	    if (oldPtr == (staticPtr)) {				\
		oldPtr = NULL;						\
	    }								\
	    newPtr = (Tcl_Token *)Tcl_AttemptRealloc((char *) oldPtr,	\
		    allocated * sizeof(Tcl_Token));	\
	    if (newPtr == NULL) {					\
		allocated = _needed + (append) + TCL_MIN_TOKEN_GROWTH;	\
		newPtr = (Tcl_Token *)Tcl_Realloc((char *) oldPtr,	\
			allocated * sizeof(Tcl_Token)); \
	    }								\
	    (available) = allocated;					\
	    if (oldPtr == NULL) {					\
		memcpy(newPtr, staticPtr,				\
			(used) * sizeof(Tcl_Token));		\
	    }								\
	    (tokenPtr) = newPtr;					\
	}								\
    } while (0)

#define TclGrowParseTokenArray(parsePtr, append)			\
    TclGrowTokenArray((parsePtr)->tokenPtr, (parsePtr)->numTokens,	\
	    (parsePtr)->tokensAvailable, (append),			\
	    (parsePtr)->staticTokens)

/*
 *----------------------------------------------------------------
 * Macro used by the Tcl core get a unicode char from a utf string. It checks
 * to see if we have a one-byte utf char before calling the real
 * Tcl_UtfToUniChar, as this will save a lot of time for primarily ASCII
 * string handling. The macro's expression result is 1 for the 1-byte case or
 * the result of Tcl_UtfToUniChar. The ANSI C "prototype" for this macro is:
 *
 * MODULE_SCOPE int	TclUtfToUniChar(const char *string, Tcl_UniChar *ch);
 *----------------------------------------------------------------
 */

#if TCL_UTF_MAX > 3
#define TclUtfToUniChar(str, chPtr) \
	(((UCHAR(*(str))) < 0x80) ?		\
	    ((*(chPtr) = UCHAR(*(str))), 1)	\
	    : Tcl_UtfToUniChar(str, chPtr))
#else
#define TclUtfToUniChar(str, chPtr) \
	(((UCHAR(*(str))) < 0x80) ?		\
	    ((*(chPtr) = UCHAR(*(str))), 1)	\
	    : Tcl_UtfToChar16(str, chPtr))
#endif

/*
 *----------------------------------------------------------------
 * Macro counterpart of the Tcl_NumUtfChars() function. To be used in speed-
 * -sensitive points where it pays to avoid a function call in the common case
 * of counting along a string of all one-byte characters.  The ANSI C
 * "prototype" for this macro is:
 *
 * MODULE_SCOPE void	TclNumUtfCharsM(size_t numChars, const char *bytes,
 *				size_t numBytes);
 *----------------------------------------------------------------
 */

#define TclNumUtfCharsM(numChars, bytes, numBytes) \
    do { \
	size_t _count, _i = (numBytes); \
	unsigned char *_str = (unsigned char *) (bytes); \
	while (_i && (*_str < 0xC0)) { _i--; _str++; } \
	_count = (numBytes) - _i; \
	if (_i) { \
	    _count += Tcl_NumUtfChars((bytes) + _count, _i); \
	} \
	(numChars) = _count; \
    } while (0);

/*
 *----------------------------------------------------------------
 * Macro that encapsulates the logic that determines when it is safe to
 * interpret a string as a byte array directly. In summary, the object must be
 * a byte array and must not have a string representation (as the operations
 * that it is used in are defined on strings, not byte arrays). Theoretically
 * it is possible to also be efficient in the case where the object's bytes
 * field is filled by generation from the byte array (c.f. list canonicality)
 * but we don't do that at the moment since this is purely about efficiency.
 * The ANSI C "prototype" for this macro is:
 *
 * MODULE_SCOPE int	TclIsPureByteArray(Tcl_Obj *objPtr);
 *----------------------------------------------------------------
 */

MODULE_SCOPE int	TclIsPureByteArray(Tcl_Obj *objPtr);
#define TclIsPureDict(objPtr) \
	(((objPtr)->bytes==NULL) && ((objPtr)->typePtr==&tclDictType))
#define TclHasInternalRep(objPtr, type) \
	((objPtr)->typePtr == (type))
#define TclFetchInternalRep(objPtr, type) \
	(TclHasInternalRep((objPtr), (type)) ? &((objPtr)->internalRep) : NULL)


/*
 *----------------------------------------------------------------
 * Macro used by the Tcl core to compare Unicode strings. On big-endian
 * systems we can use the more efficient memcmp, but this would not be
 * lexically correct on little-endian systems. The ANSI C "prototype" for
 * this macro is:
 *
 * MODULE_SCOPE int	TclUniCharNcmp(const Tcl_UniChar *cs,
 *			    const Tcl_UniChar *ct, unsigned long n);
 *----------------------------------------------------------------
 */

#if defined(WORDS_BIGENDIAN) && (TCL_UTF_MAX > 3)
#   define TclUniCharNcmp(cs,ct,n) memcmp((cs),(ct),(n)*sizeof(Tcl_UniChar))
#endif /* WORDS_BIGENDIAN */

/*
 *----------------------------------------------------------------
 * Macro used by the Tcl core to increment a namespace's export epoch
 * counter. The ANSI C "prototype" for this macro is:
 *
 * MODULE_SCOPE void	TclInvalidateNsCmdLookup(Namespace *nsPtr);
 *----------------------------------------------------------------
 */

#define TclInvalidateNsCmdLookup(nsPtr) \
    if ((nsPtr)->numExportPatterns) {		\
	(nsPtr)->exportLookupEpoch++;		\
    }						\
    if ((nsPtr)->commandPathLength) {		\
	(nsPtr)->cmdRefEpoch++;			\
    }

/*
 *----------------------------------------------------------------------
 *
 * Core procedure added to libtommath for bignum manipulation.
 *
 *----------------------------------------------------------------------
 */

MODULE_SCOPE Tcl_LibraryInitProc TclTommath_Init;

/*
 *----------------------------------------------------------------------
 *
 * External (platform specific) initialization routine, these declarations
 * explicitly don't use EXTERN since this code does not get compiled into the
 * library:
 *
 *----------------------------------------------------------------------
 */

MODULE_SCOPE Tcl_LibraryInitProc TclplatformtestInit;
MODULE_SCOPE Tcl_LibraryInitProc TclObjTest_Init;
MODULE_SCOPE Tcl_LibraryInitProc TclThread_Init;
MODULE_SCOPE Tcl_LibraryInitProc Procbodytest_Init;
MODULE_SCOPE Tcl_LibraryInitProc Procbodytest_SafeInit;

/*
 *----------------------------------------------------------------
 * Macro used by the Tcl core to check whether a pattern has any characters
 * special to [string match]. The ANSI C "prototype" for this macro is:
 *
 * MODULE_SCOPE int	TclMatchIsTrivial(const char *pattern);
 *----------------------------------------------------------------
 */

#define TclMatchIsTrivial(pattern) \
    (strpbrk((pattern), "*[?\\") == NULL)

/*
 *----------------------------------------------------------------
 * Macros used by the Tcl core to set a Tcl_Obj's numeric representation
 * avoiding the corresponding function calls in time critical parts of the
 * core. They should only be called on unshared objects. The ANSI C
 * "prototypes" for these macros are:
 *
 * MODULE_SCOPE void	TclSetIntObj(Tcl_Obj *objPtr, Tcl_WideInt w);
 * MODULE_SCOPE void	TclSetDoubleObj(Tcl_Obj *objPtr, double d);
 *----------------------------------------------------------------
 */

#define TclSetIntObj(objPtr, i) \
    do {						\
	Tcl_ObjInternalRep ir;				\
	ir.wideValue = (Tcl_WideInt) i;			\
	TclInvalidateStringRep(objPtr);			\
	Tcl_StoreInternalRep(objPtr, &tclIntType, &ir);	\
    } while (0)

#define TclSetDoubleObj(objPtr, d) \
    do {						\
	Tcl_ObjInternalRep ir;				\
	ir.doubleValue = (double) d;			\
	TclInvalidateStringRep(objPtr);			\
	Tcl_StoreInternalRep(objPtr, &tclDoubleType, &ir);	\
    } while (0)

/*
 *----------------------------------------------------------------
 * Macros used by the Tcl core to create and initialise objects of standard
 * types, avoiding the corresponding function calls in time critical parts of
 * the core. The ANSI C "prototypes" for these macros are:
 *
 * MODULE_SCOPE void	TclNewIntObj(Tcl_Obj *objPtr, Tcl_WideInt w);
 * MODULE_SCOPE void	TclNewDoubleObj(Tcl_Obj *objPtr, double d);
 * MODULE_SCOPE void	TclNewStringObj(Tcl_Obj *objPtr, const char *s, size_t len);
 * MODULE_SCOPE void	TclNewLiteralStringObj(Tcl_Obj*objPtr, const char *sLiteral);
 *
 *----------------------------------------------------------------
 */

#ifndef TCL_MEM_DEBUG
#define TclNewIntObj(objPtr, w) \
    do {						\
	TclIncrObjsAllocated();				\
	TclAllocObjStorage(objPtr);			\
	(objPtr)->refCount = 0;				\
	(objPtr)->bytes = NULL;				\
	(objPtr)->internalRep.wideValue = (Tcl_WideInt)(w);	\
	(objPtr)->typePtr = &tclIntType;		\
	TCL_DTRACE_OBJ_CREATE(objPtr);			\
    } while (0)

#define TclNewIndexObj(objPtr, w) \
    do {						\
	size_t _w = (w);		\
	TclIncrObjsAllocated();				\
	TclAllocObjStorage(objPtr);			\
	(objPtr)->refCount = 0;				\
	(objPtr)->bytes = NULL;				\
	(objPtr)->internalRep.wideValue = ((_w) == TCL_INDEX_NONE) ? -1 : (Tcl_WideInt)(_w); \
	(objPtr)->typePtr = &tclIntType;		\
	TCL_DTRACE_OBJ_CREATE(objPtr);			\
    } while (0)

#define TclNewDoubleObj(objPtr, d) \
    do {							\
	TclIncrObjsAllocated();					\
	TclAllocObjStorage(objPtr);				\
	(objPtr)->refCount = 0;					\
	(objPtr)->bytes = NULL;					\
	(objPtr)->internalRep.doubleValue = (double)(d);	\
	(objPtr)->typePtr = &tclDoubleType;			\
	TCL_DTRACE_OBJ_CREATE(objPtr);				\
    } while (0)

#define TclNewStringObj(objPtr, s, len) \
    do {							\
	TclIncrObjsAllocated();					\
	TclAllocObjStorage(objPtr);				\
	(objPtr)->refCount = 0;					\
	TclInitStringRep((objPtr), (s), (len));			\
	(objPtr)->typePtr = NULL;				\
	TCL_DTRACE_OBJ_CREATE(objPtr);				\
    } while (0)

#else /* TCL_MEM_DEBUG */
#define TclNewIntObj(objPtr, w) \
    (objPtr) = Tcl_NewWideIntObj(w)

#define TclNewIndexObj(objPtr, w) \
    (objPtr) = (((size_t)w) == TCL_INDEX_NONE) ? Tcl_NewWideIntObj(-1) : Tcl_NewWideIntObj(w)

#define TclNewDoubleObj(objPtr, d) \
    (objPtr) = Tcl_NewDoubleObj(d)

#define TclNewStringObj(objPtr, s, len) \
    (objPtr) = Tcl_NewStringObj((s), (len))
#endif /* TCL_MEM_DEBUG */

/*
 * The sLiteral argument *must* be a string literal; the incantation with
 * sizeof(sLiteral "") will fail to compile otherwise.
 */
#define TclNewLiteralStringObj(objPtr, sLiteral) \
    TclNewStringObj((objPtr), (sLiteral), sizeof(sLiteral "") - 1)

/*
 *----------------------------------------------------------------
 * Convenience macros for DStrings.
 * The ANSI C "prototypes" for these macros are:
 *
 * MODULE_SCOPE char * TclDStringAppendLiteral(Tcl_DString *dsPtr,
 *			const char *sLiteral);
 * MODULE_SCOPE void   TclDStringClear(Tcl_DString *dsPtr);
 */

#define TclDStringAppendLiteral(dsPtr, sLiteral) \
    Tcl_DStringAppend((dsPtr), (sLiteral), sizeof(sLiteral "") - 1)
#define TclDStringClear(dsPtr) \
    Tcl_DStringSetLength((dsPtr), 0)

/*
 *----------------------------------------------------------------
 * Inline version of Tcl_GetCurrentNamespace and Tcl_GetGlobalNamespace.
 */

#define TclGetCurrentNamespace(interp) \
    (Tcl_Namespace *) ((Interp *)(interp))->varFramePtr->nsPtr

#define TclGetGlobalNamespace(interp) \
    (Tcl_Namespace *) ((Interp *)(interp))->globalNsPtr

/*
 *----------------------------------------------------------------
 * Inline version of TclCleanupCommand; still need the function as it is in
 * the internal stubs, but the core can use the macro instead.
 */

#define TclCleanupCommandMacro(cmdPtr)		\
    do {					\
	if ((cmdPtr)->refCount-- <= 1) {	\
	    Tcl_Free(cmdPtr);			\
	}					\
    } while (0)


/*
 * inside this routine crement refCount first incase cmdPtr is replacing itself
 */
#define TclRoutineAssign(location, cmdPtr)	    \
    do {					    \
	(cmdPtr)->refCount++;			    \
	if ((location) != NULL			    \
	    && (location--) <= 1) {		    \
	    Tcl_Free(((location)));		    \
	}					    \
	(location) = (cmdPtr);			    \
    } while (0)


#define TclRoutineHasName(cmdPtr) \
    ((cmdPtr)->hPtr != NULL)

/*
 *----------------------------------------------------------------
 * Inline versions of Tcl_LimitReady() and Tcl_LimitExceeded to limit number
 * of calls out of the critical path. Note that this code isn't particularly
 * readable; the non-inline version (in tclInterp.c) is much easier to
 * understand. Note also that these macros takes different args (iPtr->limit)
 * to the non-inline version.
 */

#define TclLimitExceeded(limit) ((limit).exceeded != 0)

#define TclLimitReady(limit)						\
    (((limit).active == 0) ? 0 :					\
    (++(limit).granularityTicker,					\
    ((((limit).active & TCL_LIMIT_COMMANDS) &&				\
	    (((limit).cmdGranularity == 1) ||				\
	    ((limit).granularityTicker % (limit).cmdGranularity == 0)))	\
	    ? 1 :							\
    (((limit).active & TCL_LIMIT_TIME) &&				\
	    (((limit).timeGranularity == 1) ||				\
	    ((limit).granularityTicker % (limit).timeGranularity == 0)))\
	    ? 1 : 0)))

/*
 * Compile-time assertions: these produce a compile time error if the
 * expression is not known to be true at compile time. If the assertion is
 * known to be false, the compiler (or optimizer?) will error out with
 * "division by zero". If the assertion cannot be evaluated at compile time,
 * the compiler will error out with "non-static initializer".
 *
 * Adapted with permission from
 * http://www.pixelbeat.org/programming/gcc/static_assert.html
 */

#define TCL_CT_ASSERT(e) \
    {enum { ct_assert_value = 1/(!!(e)) };}

/*
 *----------------------------------------------------------------
 * Allocator for small structs (<=sizeof(Tcl_Obj)) using the Tcl_Obj pool.
 * Only checked at compile time.
 *
 * ONLY USE FOR CONSTANT nBytes.
 *
 * DO NOT LET THEM CROSS THREAD BOUNDARIES
 *----------------------------------------------------------------
 */

#define TclSmallAlloc(nbytes, memPtr) \
    TclSmallAllocEx(NULL, (nbytes), (memPtr))

#define TclSmallFree(memPtr) \
    TclSmallFreeEx(NULL, (memPtr))

#ifndef TCL_MEM_DEBUG
#define TclSmallAllocEx(interp, nbytes, memPtr) \
    do {								\
	Tcl_Obj *_objPtr;						\
	TCL_CT_ASSERT((nbytes)<=sizeof(Tcl_Obj));			\
	TclIncrObjsAllocated();						\
	TclAllocObjStorageEx((interp), (_objPtr));			\
	*(void **)&(memPtr) = (void *) (_objPtr);			\
    } while (0)

#define TclSmallFreeEx(interp, memPtr) \
    do {								\
	TclFreeObjStorageEx((interp), (Tcl_Obj *)(memPtr));		\
	TclIncrObjsFreed();						\
    } while (0)

#else    /* TCL_MEM_DEBUG */
#define TclSmallAllocEx(interp, nbytes, memPtr) \
    do {								\
	Tcl_Obj *_objPtr;						\
	TCL_CT_ASSERT((nbytes)<=sizeof(Tcl_Obj));			\
	TclNewObj(_objPtr);						\
	*(void **)&(memPtr) = (void *)_objPtr;				\
    } while (0)

#define TclSmallFreeEx(interp, memPtr) \
    do {								\
	Tcl_Obj *_objPtr = (Tcl_Obj *)(memPtr);				\
	_objPtr->bytes = NULL;						\
	_objPtr->typePtr = NULL;					\
	_objPtr->refCount = 1;						\
	TclDecrRefCount(_objPtr);					\
    } while (0)
#endif   /* TCL_MEM_DEBUG */

/*
 * Support for Clang Static Analyzer <http://clang-analyzer.llvm.org>
 */

#if defined(PURIFY) && defined(__clang__)
#if __has_feature(attribute_analyzer_noreturn) && \
	!defined(Tcl_Panic) && defined(Tcl_Panic_TCL_DECLARED)
void Tcl_Panic(const char *, ...) __attribute__((analyzer_noreturn));
#endif
#if !defined(CLANG_ASSERT)
#include <assert.h>
#define CLANG_ASSERT(x) assert(x)
#endif
#elif !defined(CLANG_ASSERT)
#define CLANG_ASSERT(x)
#endif /* PURIFY && __clang__ */

/*
 *----------------------------------------------------------------
 * Parameters, structs and macros for the non-recursive engine (NRE)
 *----------------------------------------------------------------
 */

#define NRE_USE_SMALL_ALLOC	1  /* Only turn off for debugging purposes. */
#ifndef NRE_ENABLE_ASSERTS
#define NRE_ENABLE_ASSERTS	0
#endif

/*
 * This is the main data struct for representing NR commands. It is designed
 * to fit in sizeof(Tcl_Obj) in order to exploit the fastest memory allocator
 * available.
 */

typedef struct NRE_callback {
    Tcl_NRPostProc *procPtr;
    void *data[4];
    struct NRE_callback *nextPtr;
} NRE_callback;

#define TOP_CB(iPtr) (((Interp *)(iPtr))->execEnvPtr->callbackPtr)

/*
 * Inline version of Tcl_NRAddCallback.
 */

#define TclNRAddCallback(interp,postProcPtr,data0,data1,data2,data3) \
    do {								\
	NRE_callback *_callbackPtr;					\
	TCLNR_ALLOC((interp), (_callbackPtr));				\
	_callbackPtr->procPtr = (postProcPtr);				\
	_callbackPtr->data[0] = (void *)(data0);			\
	_callbackPtr->data[1] = (void *)(data1);			\
	_callbackPtr->data[2] = (void *)(data2);			\
	_callbackPtr->data[3] = (void *)(data3);			\
	_callbackPtr->nextPtr = TOP_CB(interp);				\
	TOP_CB(interp) = _callbackPtr;					\
    } while (0)

#if NRE_USE_SMALL_ALLOC
#define TCLNR_ALLOC(interp, ptr) \
    TclSmallAllocEx(interp, sizeof(NRE_callback), (ptr))
#define TCLNR_FREE(interp, ptr)  TclSmallFreeEx((interp), (ptr))
#else
#define TCLNR_ALLOC(interp, ptr) \
    (ptr = (Tcl_Alloc(sizeof(NRE_callback))))
#define TCLNR_FREE(interp, ptr)  Tcl_Free(ptr)
#endif

#if NRE_ENABLE_ASSERTS
#define NRE_ASSERT(expr) assert((expr))
#else
#define NRE_ASSERT(expr)
#endif

#include "tclIntDecls.h"
#include "tclIntPlatDecls.h"

#if !defined(USE_TCL_STUBS) && !defined(TCL_MEM_DEBUG)
#define Tcl_AttemptAlloc        TclpAlloc
#define Tcl_AttemptRealloc      TclpRealloc
#define Tcl_Free                TclpFree
#endif

/*
 * Special hack for macOS, where the static linker (technically the 'ar'
 * command) hates empty object files, and accepts no flags to make it shut up.
 *
 * These symbols are otherwise completely useless.
 *
 * They can't be written to or written through. They can't be seen by any
 * other code. They use a separate attribute (supported by all macOS
 * compilers, which are derivatives of clang or gcc) to stop the compilation
 * from moaning. They will be excluded during the final linking stage.
 *
 * Other platforms get nothing at all. That's good.
 */

#ifdef MAC_OSX_TCL
#define TCL_MAC_EMPTY_FILE(name) \
    static __attribute__((used)) const void *const TclUnusedFile_ ## name = NULL;
#else
#define TCL_MAC_EMPTY_FILE(name)
#endif /* MAC_OSX_TCL */

/*
 * Other externals.
 */

MODULE_SCOPE size_t TclEnvEpoch;	/* Epoch of the tcl environment
					 * (if changed with tcl-env). */

#endif /* _TCLINT */

/*
 * Local Variables:
 * mode: c
 * c-basic-offset: 4
 * fill-column: 78
 * End:
 */<|MERGE_RESOLUTION|>--- conflicted
+++ resolved
@@ -3358,11 +3358,7 @@
 MODULE_SCOPE int	TclReToGlob(Tcl_Interp *interp, const char *reStr,
 			    size_t reStrLen, Tcl_DString *dsPtr, int *flagsPtr,
 			    int *quantifiersFoundPtr);
-<<<<<<< HEAD
-MODULE_SCOPE size_t	TclScanElement(const char *string, size_t length,
-=======
-MODULE_SCOPE TCL_HASH_TYPE TclScanElement(const char *string, int length,
->>>>>>> 65254e27
+MODULE_SCOPE TCL_HASH_TYPE TclScanElement(const char *string, size_t length,
 			    char *flagPtr);
 MODULE_SCOPE void	TclSetBgErrorHandler(Tcl_Interp *interp,
 			    Tcl_Obj *cmdPrefix);
