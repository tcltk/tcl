--- conflicted
+++ resolved
@@ -3478,15 +3478,9 @@
 			    Tcl_FSUnloadFileProc **unloadProcPtr, int flags);
 MODULE_SCOPE int	TclpUtime(Tcl_Obj *pathPtr, struct utimbuf *tval);
 #ifdef TCL_LOAD_FROM_MEMORY
-<<<<<<< HEAD
-MODULE_SCOPE void *	TclpLoadMemoryGetBuffer(Tcl_Interp *interp, size_t size);
-MODULE_SCOPE int	TclpLoadMemory(Tcl_Interp *interp, void *buffer,
+MODULE_SCOPE void *	TclpLoadMemoryGetBuffer(size_t size);
+MODULE_SCOPE int	TclpLoadMemory(void *buffer,
 			    size_t size, Tcl_Size codeSize, Tcl_LoadHandle *loadHandle,
-=======
-MODULE_SCOPE void *	TclpLoadMemoryGetBuffer(size_t size);
-MODULE_SCOPE int	TclpLoadMemory(Tcl_Interp *interp, void *buffer,
-			    size_t size, int codeSize, Tcl_LoadHandle *loadHandle,
->>>>>>> 6db08ac8
 			    Tcl_FSUnloadFileProc **unloadProcPtr, int flags);
 #endif
 MODULE_SCOPE void	TclInitThreadStorage(void);
