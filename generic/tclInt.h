/*
 * tclInt.h --
 *
 *	Declarations of things used internally by the Tcl interpreter.
 *
 * Copyright (c) 1987-1993 The Regents of the University of California.
 * Copyright (c) 1993-1997 Lucent Technologies.
 * Copyright (c) 1994-1998 Sun Microsystems, Inc.
 * Copyright (c) 1998-1999 by Scriptics Corporation.
 * Copyright (c) 2001, 2002 by Kevin B. Kenny.  All rights reserved.
 * Copyright (c) 2007 Daniel A. Steffen <das@users.sourceforge.net>
 * Copyright (c) 2006-2008 by Joe Mistachkin.  All rights reserved.
 * Copyright (c) 2008 by Miguel Sofer. All rights reserved.
 *
 * See the file "license.terms" for information on usage and redistribution of
 * this file, and for a DISCLAIMER OF ALL WARRANTIES.
 */

#ifndef _TCLINT
#define _TCLINT

/*
 * Some numerics configuration options.
 */

#undef ACCEPT_NAN

/*
 * Common include files needed by most of the Tcl source files are included
 * here, so that system-dependent personalizations for the include files only
 * have to be made in once place. This results in a few extra includes, but
 * greater modularity. The order of the three groups of #includes is
 * important. For example, stdio.h is needed by tcl.h.
 */

#include "tclPort.h"

#include <stdio.h>

#include <ctype.h>
#ifdef NO_STDLIB_H
#   include "../compat/stdlib.h"
#else
#   include <stdlib.h>
#endif
#ifdef NO_STRING_H
#include "../compat/string.h"
#else
#include <string.h>
#endif
#if defined(STDC_HEADERS) || defined(__STDC__) || defined(__C99__FUNC__) \
     || defined(__cplusplus) || defined(_MSC_VER) || defined(__ICC)
#include <stddef.h>
#else
typedef int ptrdiff_t;
#endif

/*
 * Ensure WORDS_BIGENDIAN is defined correctly:
 * Needs to happen here in addition to configure to work with fat compiles on
 * Darwin (where configure runs only once for multiple architectures).
 */

#ifdef HAVE_SYS_TYPES_H
#    include <sys/types.h>
#endif
#ifdef HAVE_SYS_PARAM_H
#    include <sys/param.h>
#endif
#ifdef BYTE_ORDER
#    ifdef BIG_ENDIAN
#	 if BYTE_ORDER == BIG_ENDIAN
#	     undef WORDS_BIGENDIAN
#	     define WORDS_BIGENDIAN 1
#	 endif
#    endif
#    ifdef LITTLE_ENDIAN
#	 if BYTE_ORDER == LITTLE_ENDIAN
#	     undef WORDS_BIGENDIAN
#	 endif
#    endif
#endif

/*
 * Used to tag functions that are only to be visible within the module being
 * built and not outside it (where this is supported by the linker).
 */

#ifndef MODULE_SCOPE
#   ifdef __cplusplus
#	define MODULE_SCOPE extern "C"
#   else
#	define MODULE_SCOPE extern
#   endif
#endif

/*
 * Macros used to cast between pointers and integers (e.g. when storing an int
 * in ClientData), on 64-bit architectures they avoid gcc warning about "cast
 * to/from pointer from/to integer of different size".
 */

#if !defined(INT2PTR) && !defined(PTR2INT)
#   if defined(HAVE_INTPTR_T) || defined(intptr_t)
#	define INT2PTR(p) ((void *)(intptr_t)(p))
#	define PTR2INT(p) ((int)(intptr_t)(p))
#   else
#	define INT2PTR(p) ((void *)(p))
#	define PTR2INT(p) ((int)(p))
#   endif
#endif
#if !defined(UINT2PTR) && !defined(PTR2UINT)
#   if defined(HAVE_UINTPTR_T) || defined(uintptr_t)
#	define UINT2PTR(p) ((void *)(uintptr_t)(p))
#	define PTR2UINT(p) ((unsigned int)(uintptr_t)(p))
#   else
#	define UINT2PTR(p) ((void *)(p))
#	define PTR2UINT(p) ((unsigned int)(p))
#   endif
#endif

#if defined(_WIN32) && defined(_MSC_VER)
#   define vsnprintf _vsnprintf
#endif

/*
 * The following procedures allow namespaces to be customized to support
 * special name resolution rules for commands/variables.
 */

struct Tcl_ResolvedVarInfo;

typedef Tcl_Var (Tcl_ResolveRuntimeVarProc)(Tcl_Interp *interp,
	struct Tcl_ResolvedVarInfo *vinfoPtr);

typedef void (Tcl_ResolveVarDeleteProc)(struct Tcl_ResolvedVarInfo *vinfoPtr);

/*
 * The following structure encapsulates the routines needed to resolve a
 * variable reference at runtime. Any variable specific state will typically
 * be appended to this structure.
 */

typedef struct Tcl_ResolvedVarInfo {
    Tcl_ResolveRuntimeVarProc *fetchProc;
    Tcl_ResolveVarDeleteProc *deleteProc;
} Tcl_ResolvedVarInfo;

typedef int (Tcl_ResolveCompiledVarProc)(Tcl_Interp *interp,
	CONST84 char *name, int length, Tcl_Namespace *context,
	Tcl_ResolvedVarInfo **rPtr);

typedef int (Tcl_ResolveVarProc)(Tcl_Interp *interp, CONST84 char *name,
	Tcl_Namespace *context, int flags, Tcl_Var *rPtr);

typedef int (Tcl_ResolveCmdProc)(Tcl_Interp *interp, CONST84 char *name,
	Tcl_Namespace *context, int flags, Tcl_Command *rPtr);

typedef struct Tcl_ResolverInfo {
    Tcl_ResolveCmdProc *cmdResProc;
				/* Procedure handling command name
				 * resolution. */
    Tcl_ResolveVarProc *varResProc;
				/* Procedure handling variable name resolution
				 * for variables that can only be handled at
				 * runtime. */
    Tcl_ResolveCompiledVarProc *compiledVarResProc;
				/* Procedure handling variable name resolution
				 * at compile time. */
} Tcl_ResolverInfo;

/*
 * This flag bit should not interfere with TCL_GLOBAL_ONLY,
 * TCL_NAMESPACE_ONLY, or TCL_LEAVE_ERR_MSG; it signals that the variable
 * lookup is performed for upvar (or similar) purposes, with slightly
 * different rules:
 *    - Bug #696893 - variable is either proc-local or in the current
 *	namespace; never follow the second (global) resolution path
 *    - Bug #631741 - do not use special namespace or interp resolvers
 *
 * It should also not collide with the (deprecated) TCL_PARSE_PART1 flag
 * (Bug #835020)
 */

#define TCL_AVOID_RESOLVERS 0x40000

/*
 *----------------------------------------------------------------
 * Data structures related to namespaces.
 *----------------------------------------------------------------
 */

typedef struct Tcl_Ensemble Tcl_Ensemble;
typedef struct NamespacePathEntry NamespacePathEntry;

/*
 * Special hashtable for variables: this is just a Tcl_HashTable with an nsPtr
 * field added at the end: in this way variables can find their namespace
 * without having to copy a pointer in their struct: they can access it via
 * their hPtr->tablePtr.
 */

typedef struct TclVarHashTable {
    Tcl_HashTable table;
    struct Namespace *nsPtr;
} TclVarHashTable;

/*
 * This is for itcl - it likes to search our varTables directly :(
 */

#define TclVarHashFindVar(tablePtr, key) \
    TclVarHashCreateVar((tablePtr), (key), NULL)

/*
 * Define this to reduce the amount of space that the average namespace
 * consumes by only allocating the table of child namespaces when necessary.
 * Defining it breaks compatibility for Tcl extensions (e.g., itcl) which
 * reach directly into the Namespace structure.
 */

#undef BREAK_NAMESPACE_COMPAT

/*
 * The structure below defines a namespace.
 * Note: the first five fields must match exactly the fields in a
 * Tcl_Namespace structure (see tcl.h). If you change one, be sure to change
 * the other.
 */

typedef struct Namespace {
    char *name;			/* The namespace's simple (unqualified) name.
				 * This contains no ::'s. The name of the
				 * global namespace is "" although "::" is an
				 * synonym. */
    char *fullName;		/* The namespace's fully qualified name. This
				 * starts with ::. */
    ClientData clientData;	/* An arbitrary value associated with this
				 * namespace. */
    Tcl_NamespaceDeleteProc *deleteProc;
				/* Procedure invoked when deleting the
				 * namespace to, e.g., free clientData. */
    struct Namespace *parentPtr;/* Points to the namespace that contains this
				 * one. NULL if this is the global
				 * namespace. */
#ifndef BREAK_NAMESPACE_COMPAT
    Tcl_HashTable childTable;	/* Contains any child namespaces. Indexed by
				 * strings; values have type (Namespace *). */
#else
    Tcl_HashTable *childTablePtr;
				/* Contains any child namespaces. Indexed by
				 * strings; values have type (Namespace *). If
				 * NULL, there are no children. */
#endif
    long nsId;			/* Unique id for the namespace. */
    Tcl_Interp *interp;		/* The interpreter containing this
				 * namespace. */
    int flags;			/* OR-ed combination of the namespace status
				 * flags NS_DYING and NS_DEAD listed below. */
    int activationCount;	/* Number of "activations" or active call
				 * frames for this namespace that are on the
				 * Tcl call stack. The namespace won't be
				 * freed until activationCount becomes zero. */
    int refCount;		/* Count of references by namespaceName
				 * objects. The namespace can't be freed until
				 * refCount becomes zero. */
    Tcl_HashTable cmdTable;	/* Contains all the commands currently
				 * registered in the namespace. Indexed by
				 * strings; values have type (Command *).
				 * Commands imported by Tcl_Import have
				 * Command structures that point (via an
				 * ImportedCmdRef structure) to the Command
				 * structure in the source namespace's command
				 * table. */
    TclVarHashTable varTable;	/* Contains all the (global) variables
				 * currently in this namespace. Indexed by
				 * strings; values have type (Var *). */
    char **exportArrayPtr;	/* Points to an array of string patterns
				 * specifying which commands are exported. A
				 * pattern may include "string match" style
				 * wildcard characters to specify multiple
				 * commands; however, no namespace qualifiers
				 * are allowed. NULL if no export patterns are
				 * registered. */
    int numExportPatterns;	/* Number of export patterns currently
				 * registered using "namespace export". */
    int maxExportPatterns;	/* Mumber of export patterns for which space
				 * is currently allocated. */
    int cmdRefEpoch;		/* Incremented if a newly added command
				 * shadows a command for which this namespace
				 * has already cached a Command* pointer; this
				 * causes all its cached Command* pointers to
				 * be invalidated. */
    int resolverEpoch;		/* Incremented whenever (a) the name
				 * resolution rules change for this namespace
				 * or (b) a newly added command shadows a
				 * command that is compiled to bytecodes. This
				 * invalidates all byte codes compiled in the
				 * namespace, causing the code to be
				 * recompiled under the new rules.*/
    Tcl_ResolveCmdProc *cmdResProc;
				/* If non-null, this procedure overrides the
				 * usual command resolution mechanism in Tcl.
				 * This procedure is invoked within
				 * Tcl_FindCommand to resolve all command
				 * references within the namespace. */
    Tcl_ResolveVarProc *varResProc;
				/* If non-null, this procedure overrides the
				 * usual variable resolution mechanism in Tcl.
				 * This procedure is invoked within
				 * Tcl_FindNamespaceVar to resolve all
				 * variable references within the namespace at
				 * runtime. */
    Tcl_ResolveCompiledVarProc *compiledVarResProc;
				/* If non-null, this procedure overrides the
				 * usual variable resolution mechanism in Tcl.
				 * This procedure is invoked within
				 * LookupCompiledLocal to resolve variable
				 * references within the namespace at compile
				 * time. */
    int exportLookupEpoch;	/* Incremented whenever a command is added to
				 * a namespace, removed from a namespace or
				 * the exports of a namespace are changed.
				 * Allows TIP#112-driven command lists to be
				 * validated efficiently. */
    Tcl_Ensemble *ensembles;	/* List of structures that contain the details
				 * of the ensembles that are implemented on
				 * top of this namespace. */
    Tcl_Obj *unknownHandlerPtr;	/* A script fragment to be used when command
				 * resolution in this namespace fails. TIP
				 * 181. */
    int commandPathLength;	/* The length of the explicit path. */
    NamespacePathEntry *commandPathArray;
				/* The explicit path of the namespace as an
				 * array. */
    NamespacePathEntry *commandPathSourceList;
				/* Linked list of path entries that point to
				 * this namespace. */
    Tcl_NamespaceDeleteProc *earlyDeleteProc;
				/* Just like the deleteProc field (and called
				 * with the same clientData) but called at the
				 * start of the deletion process, so there is
				 * a chance for code to do stuff inside the
				 * namespace before deletion completes. */
} Namespace;

/*
 * An entry on a namespace's command resolution path.
 */

struct NamespacePathEntry {
    Namespace *nsPtr;		/* What does this path entry point to? If it
				 * is NULL, this path entry points is
				 * redundant and should be skipped. */
    Namespace *creatorNsPtr;	/* Where does this path entry point from? This
				 * allows for efficient invalidation of
				 * references when the path entry's target
				 * updates its current list of defined
				 * commands. */
    NamespacePathEntry *prevPtr, *nextPtr;
				/* Linked list pointers or NULL at either end
				 * of the list that hangs off Namespace's
				 * commandPathSourceList field. */
};

/*
 * Flags used to represent the status of a namespace:
 *
 * NS_DYING -	1 means Tcl_DeleteNamespace has been called to delete the
 *		namespace but there are still active call frames on the Tcl
 *		stack that refer to the namespace. When the last call frame
 *		referring to it has been popped, it's variables and command
 *		will be destroyed and it will be marked "dead" (NS_DEAD). The
 *		namespace can no longer be looked up by name.
 * NS_DEAD -	1 means Tcl_DeleteNamespace has been called to delete the
 *		namespace and no call frames still refer to it. Its variables
 *		and command have already been destroyed. This bit allows the
 *		namespace resolution code to recognize that the namespace is
 *		"deleted". When the last namespaceName object in any byte code
 *		unit that refers to the namespace has been freed (i.e., when
 *		the namespace's refCount is 0), the namespace's storage will
 *		be freed.
 * NS_KILLED -	1 means that TclTeardownNamespace has already been called on
 *		this namespace and it should not be called again [Bug 1355942]
 * NS_SUPPRESS_COMPILATION -
 *		Marks the commands in this namespace for not being compiled,
 *		forcing them to be looked up every time.
 */

#define NS_DYING	0x01
#define NS_DEAD		0x02
#define NS_KILLED	0x04
#define NS_SUPPRESS_COMPILATION	0x08

/*
 * Flags passed to TclGetNamespaceForQualName:
 *
 * TCL_GLOBAL_ONLY		- (see tcl.h) Look only in the global ns.
 * TCL_NAMESPACE_ONLY		- (see tcl.h) Look only in the context ns.
 * TCL_CREATE_NS_IF_UNKNOWN	- Create unknown namespaces.
 * TCL_FIND_ONLY_NS		- The name sought is a namespace name.
 */

#define TCL_CREATE_NS_IF_UNKNOWN	0x800
#define TCL_FIND_ONLY_NS		0x1000

/*
 * The client data for an ensemble command. This consists of the table of
 * commands that are actually exported by the namespace, and an epoch counter
 * that, combined with the exportLookupEpoch field of the namespace structure,
 * defines whether the table contains valid data or will need to be recomputed
 * next time the ensemble command is called.
 */

typedef struct EnsembleConfig {
    Namespace *nsPtr;		/* The namespace backing this ensemble up. */
    Tcl_Command token;		/* The token for the command that provides
				 * ensemble support for the namespace, or NULL
				 * if the command has been deleted (or never
				 * existed; the global namespace never has an
				 * ensemble command.) */
    int epoch;			/* The epoch at which this ensemble's table of
				 * exported commands is valid. */
    char **subcommandArrayPtr;	/* Array of ensemble subcommand names. At all
				 * consistent points, this will have the same
				 * number of entries as there are entries in
				 * the subcommandTable hash. */
    Tcl_HashTable subcommandTable;
				/* Hash table of ensemble subcommand names,
				 * which are its keys so this also provides
				 * the storage management for those subcommand
				 * names. The contents of the entry values are
				 * object version the prefix lists to use when
				 * substituting for the command/subcommand to
				 * build the ensemble implementation command.
				 * Has to be stored here as well as in
				 * subcommandDict because that field is NULL
				 * when we are deriving the ensemble from the
				 * namespace exports list. FUTURE WORK: use
				 * object hash table here. */
    struct EnsembleConfig *next;/* The next ensemble in the linked list of
				 * ensembles associated with a namespace. If
				 * this field points to this ensemble, the
				 * structure has already been unlinked from
				 * all lists, and cannot be found by scanning
				 * the list from the namespace's ensemble
				 * field. */
    int flags;			/* ORed combo of TCL_ENSEMBLE_PREFIX,
				 * ENSEMBLE_DEAD and ENSEMBLE_COMPILE. */

    /* OBJECT FIELDS FOR ENSEMBLE CONFIGURATION */

    Tcl_Obj *subcommandDict;	/* Dictionary providing mapping from
				 * subcommands to their implementing command
				 * prefixes, or NULL if we are to build the
				 * map automatically from the namespace
				 * exports. */
    Tcl_Obj *subcmdList;	/* List of commands that this ensemble
				 * actually provides, and whose implementation
				 * will be built using the subcommandDict (if
				 * present and defined) and by simple mapping
				 * to the namespace otherwise. If NULL,
				 * indicates that we are using the (dynamic)
				 * list of currently exported commands. */
    Tcl_Obj *unknownHandler;	/* Script prefix used to handle the case when
				 * no match is found (according to the rule
				 * defined by flag bit TCL_ENSEMBLE_PREFIX) or
				 * NULL to use the default error-generating
				 * behaviour. The script execution gets all
				 * the arguments to the ensemble command
				 * (including objv[0]) and will have the
				 * results passed directly back to the caller
				 * (including the error code) unless the code
				 * is TCL_CONTINUE in which case the
				 * subcommand will be reparsed by the ensemble
				 * core, presumably because the ensemble
				 * itself has been updated. */
    Tcl_Obj *parameterList;	/* List of ensemble parameter names. */
    int numParameters;		/* Cached number of parameters. This is either
				 * 0 (if the parameterList field is NULL) or
				 * the length of the list in the parameterList
				 * field. */
} EnsembleConfig;

/*
 * Various bits for the EnsembleConfig.flags field.
 */

#define ENSEMBLE_DEAD	0x1	/* Flag value to say that the ensemble is dead
				 * and on its way out. */
#define ENSEMBLE_COMPILE 0x4	/* Flag to enable bytecode compilation of an
				 * ensemble. */

/*
 *----------------------------------------------------------------
 * Data structures related to variables. These are used primarily in tclVar.c
 *----------------------------------------------------------------
 */

/*
 * The following structure defines a variable trace, which is used to invoke a
 * specific C procedure whenever certain operations are performed on a
 * variable.
 */

typedef struct VarTrace {
    Tcl_VarTraceProc *traceProc;/* Procedure to call when operations given by
				 * flags are performed on variable. */
    ClientData clientData;	/* Argument to pass to proc. */
    int flags;			/* What events the trace procedure is
				 * interested in: OR-ed combination of
				 * TCL_TRACE_READS, TCL_TRACE_WRITES,
				 * TCL_TRACE_UNSETS and TCL_TRACE_ARRAY. */
    struct VarTrace *nextPtr;	/* Next in list of traces associated with a
				 * particular variable. */
} VarTrace;

/*
 * The following structure defines a command trace, which is used to invoke a
 * specific C procedure whenever certain operations are performed on a
 * command.
 */

typedef struct CommandTrace {
    Tcl_CommandTraceProc *traceProc;
				/* Procedure to call when operations given by
				 * flags are performed on command. */
    ClientData clientData;	/* Argument to pass to proc. */
    int flags;			/* What events the trace procedure is
				 * interested in: OR-ed combination of
				 * TCL_TRACE_RENAME, TCL_TRACE_DELETE. */
    struct CommandTrace *nextPtr;
				/* Next in list of traces associated with a
				 * particular command. */
    int refCount;		/* Used to ensure this structure is not
				 * deleted too early. Keeps track of how many
				 * pieces of code have a pointer to this
				 * structure. */
} CommandTrace;

/*
 * When a command trace is active (i.e. its associated procedure is executing)
 * one of the following structures is linked into a list associated with the
 * command's interpreter. The information in the structure is needed in order
 * for Tcl to behave reasonably if traces are deleted while traces are active.
 */

typedef struct ActiveCommandTrace {
    struct Command *cmdPtr;	/* Command that's being traced. */
    struct ActiveCommandTrace *nextPtr;
				/* Next in list of all active command traces
				 * for the interpreter, or NULL if no more. */
    CommandTrace *nextTracePtr;	/* Next trace to check after current trace
				 * procedure returns; if this trace gets
				 * deleted, must update pointer to avoid using
				 * free'd memory. */
    int reverseScan;		/* Boolean set true when traces are scanning
				 * in reverse order. */
} ActiveCommandTrace;

/*
 * When a variable trace is active (i.e. its associated procedure is
 * executing) one of the following structures is linked into a list associated
 * with the variable's interpreter. The information in the structure is needed
 * in order for Tcl to behave reasonably if traces are deleted while traces
 * are active.
 */

typedef struct ActiveVarTrace {
    struct Var *varPtr;		/* Variable that's being traced. */
    struct ActiveVarTrace *nextPtr;
				/* Next in list of all active variable traces
				 * for the interpreter, or NULL if no more. */
    VarTrace *nextTracePtr;	/* Next trace to check after current trace
				 * procedure returns; if this trace gets
				 * deleted, must update pointer to avoid using
				 * free'd memory. */
} ActiveVarTrace;

/*
 * The structure below defines a variable, which associates a string name with
 * a Tcl_Obj value. These structures are kept in procedure call frames (for
 * local variables recognized by the compiler) or in the heap (for global
 * variables and any variable not known to the compiler). For each Var
 * structure in the heap, a hash table entry holds the variable name and a
 * pointer to the Var structure.
 */

typedef struct Var {
    int flags;			/* Miscellaneous bits of information about
				 * variable. See below for definitions. */
    union {
	Tcl_Obj *objPtr;	/* The variable's object value. Used for
				 * scalar variables and array elements. */
	TclVarHashTable *tablePtr;/* For array variables, this points to
				 * information about the hash table used to
				 * implement the associative array. Points to
				 * ckalloc-ed data. */
	struct Var *linkPtr;	/* If this is a global variable being referred
				 * to in a procedure, or a variable created by
				 * "upvar", this field points to the
				 * referenced variable's Var struct. */
    } value;
} Var;

typedef struct VarInHash {
    Var var;
    int refCount;		/* Counts number of active uses of this
				 * variable: 1 for the entry in the hash
				 * table, 1 for each additional variable whose
				 * linkPtr points here, 1 for each nested
				 * trace active on variable, and 1 if the
				 * variable is a namespace variable. This
				 * record can't be deleted until refCount
				 * becomes 0. */
    Tcl_HashEntry entry;	/* The hash table entry that refers to this
				 * variable. This is used to find the name of
				 * the variable and to delete it from its
				 * hashtable if it is no longer needed. It
				 * also holds the variable's name. */
} VarInHash;

/*
 * Flag bits for variables. The first two (VAR_ARRAY and VAR_LINK) are
 * mutually exclusive and give the "type" of the variable. If none is set,
 * this is a scalar variable.
 *
 * VAR_ARRAY -			1 means this is an array variable rather than
 *				a scalar variable or link. The "tablePtr"
 *				field points to the array's hashtable for its
 *				elements.
 * VAR_LINK -			1 means this Var structure contains a pointer
 *				to another Var structure that either has the
 *				real value or is itself another VAR_LINK
 *				pointer. Variables like this come about
 *				through "upvar" and "global" commands, or
 *				through references to variables in enclosing
 *				namespaces.
 *
 * Flags that indicate the type and status of storage; none is set for
 * compiled local variables (Var structs).
 *
 * VAR_IN_HASHTABLE -		1 means this variable is in a hashtable and
 *				the Var structure is malloced. 0 if it is a
 *				local variable that was assigned a slot in a
 *				procedure frame by the compiler so the Var
 *				storage is part of the call frame.
 * VAR_DEAD_HASH		1 means that this var's entry in the hashtable
 *				has already been deleted.
 * VAR_ARRAY_ELEMENT -		1 means that this variable is an array
 *				element, so it is not legal for it to be an
 *				array itself (the VAR_ARRAY flag had better
 *				not be set).
 * VAR_NAMESPACE_VAR -		1 means that this variable was declared as a
 *				namespace variable. This flag ensures it
 *				persists until its namespace is destroyed or
 *				until the variable is unset; it will persist
 *				even if it has not been initialized and is
 *				marked undefined. The variable's refCount is
 *				incremented to reflect the "reference" from
 *				its namespace.
 *
 * Flag values relating to the variable's trace and search status.
 *
 * VAR_TRACED_READ
 * VAR_TRACED_WRITE
 * VAR_TRACED_UNSET
 * VAR_TRACED_ARRAY
 * VAR_TRACE_ACTIVE -		1 means that trace processing is currently
 *				underway for a read or write access, so new
 *				read or write accesses should not cause trace
 *				procedures to be called and the variable can't
 *				be deleted.
 * VAR_SEARCH_ACTIVE
 *
 * The following additional flags are used with the CompiledLocal type defined
 * below:
 *
 * VAR_ARGUMENT -		1 means that this variable holds a procedure
 *				argument.
 * VAR_TEMPORARY -		1 if the local variable is an anonymous
 *				temporary variable. Temporaries have a NULL
 *				name.
 * VAR_RESOLVED -		1 if name resolution has been done for this
 *				variable.
 * VAR_IS_ARGS			1 if this variable is the last argument and is
 *				named "args".
 */

/*
 * FLAGS RENUMBERED: everything breaks already, make things simpler.
 *
 * IMPORTANT: skip the values 0x10, 0x20, 0x40, 0x800 corresponding to
 * TCL_TRACE_(READS/WRITES/UNSETS/ARRAY): makes code simpler in tclTrace.c
 *
 * Keep the flag values for VAR_ARGUMENT and VAR_TEMPORARY so that old values
 * in precompiled scripts keep working.
 */

/* Type of value (0 is scalar) */
#define VAR_ARRAY		0x1
#define VAR_LINK		0x2

/* Type of storage (0 is compiled local) */
#define VAR_IN_HASHTABLE	0x4
#define VAR_DEAD_HASH		0x8
#define VAR_ARRAY_ELEMENT	0x1000
#define VAR_NAMESPACE_VAR	0x80	/* KEEP OLD VALUE for Itcl */

#define VAR_ALL_HASH \
	(VAR_IN_HASHTABLE|VAR_DEAD_HASH|VAR_NAMESPACE_VAR|VAR_ARRAY_ELEMENT)

/* Trace and search state. */

#define VAR_TRACED_READ		0x10	/* TCL_TRACE_READS */
#define VAR_TRACED_WRITE	0x20	/* TCL_TRACE_WRITES */
#define VAR_TRACED_UNSET	0x40	/* TCL_TRACE_UNSETS */
#define VAR_TRACED_ARRAY	0x800	/* TCL_TRACE_ARRAY */
#define VAR_TRACE_ACTIVE	0x2000
#define VAR_SEARCH_ACTIVE	0x4000
#define VAR_ALL_TRACES \
	(VAR_TRACED_READ|VAR_TRACED_WRITE|VAR_TRACED_ARRAY|VAR_TRACED_UNSET)

/* Special handling on initialisation (only CompiledLocal). */
#define VAR_ARGUMENT		0x100	/* KEEP OLD VALUE! See tclProc.c */
#define VAR_TEMPORARY		0x200	/* KEEP OLD VALUE! See tclProc.c */
#define VAR_IS_ARGS		0x400
#define VAR_RESOLVED		0x8000

/*
 * Macros to ensure that various flag bits are set properly for variables.
 * The ANSI C "prototypes" for these macros are:
 *
 * MODULE_SCOPE void	TclSetVarScalar(Var *varPtr);
 * MODULE_SCOPE void	TclSetVarArray(Var *varPtr);
 * MODULE_SCOPE void	TclSetVarLink(Var *varPtr);
 * MODULE_SCOPE void	TclSetVarArrayElement(Var *varPtr);
 * MODULE_SCOPE void	TclSetVarUndefined(Var *varPtr);
 * MODULE_SCOPE void	TclClearVarUndefined(Var *varPtr);
 */

#define TclSetVarScalar(varPtr) \
    (varPtr)->flags &= ~(VAR_ARRAY|VAR_LINK)

#define TclSetVarArray(varPtr) \
    (varPtr)->flags = ((varPtr)->flags & ~VAR_LINK) | VAR_ARRAY

#define TclSetVarLink(varPtr) \
    (varPtr)->flags = ((varPtr)->flags & ~VAR_ARRAY) | VAR_LINK

#define TclSetVarArrayElement(varPtr) \
    (varPtr)->flags = ((varPtr)->flags & ~VAR_ARRAY) | VAR_ARRAY_ELEMENT

#define TclSetVarUndefined(varPtr) \
    (varPtr)->flags &= ~(VAR_ARRAY|VAR_LINK);\
    (varPtr)->value.objPtr = NULL

#define TclClearVarUndefined(varPtr)

#define TclSetVarTraceActive(varPtr) \
    (varPtr)->flags |= VAR_TRACE_ACTIVE

#define TclClearVarTraceActive(varPtr) \
    (varPtr)->flags &= ~VAR_TRACE_ACTIVE

#define TclSetVarNamespaceVar(varPtr) \
    if (!TclIsVarNamespaceVar(varPtr)) {\
	(varPtr)->flags |= VAR_NAMESPACE_VAR;\
	if (TclIsVarInHash(varPtr)) {\
	    ((VarInHash *)(varPtr))->refCount++;\
	}\
    }

#define TclClearVarNamespaceVar(varPtr) \
    if (TclIsVarNamespaceVar(varPtr)) {\
	(varPtr)->flags &= ~VAR_NAMESPACE_VAR;\
	if (TclIsVarInHash(varPtr)) {\
	    ((VarInHash *)(varPtr))->refCount--;\
	}\
    }

/*
 * Macros to read various flag bits of variables.
 * The ANSI C "prototypes" for these macros are:
 *
 * MODULE_SCOPE int	TclIsVarScalar(Var *varPtr);
 * MODULE_SCOPE int	TclIsVarLink(Var *varPtr);
 * MODULE_SCOPE int	TclIsVarArray(Var *varPtr);
 * MODULE_SCOPE int	TclIsVarUndefined(Var *varPtr);
 * MODULE_SCOPE int	TclIsVarArrayElement(Var *varPtr);
 * MODULE_SCOPE int	TclIsVarTemporary(Var *varPtr);
 * MODULE_SCOPE int	TclIsVarArgument(Var *varPtr);
 * MODULE_SCOPE int	TclIsVarResolved(Var *varPtr);
 */

#define TclIsVarScalar(varPtr) \
    !((varPtr)->flags & (VAR_ARRAY|VAR_LINK))

#define TclIsVarLink(varPtr) \
    ((varPtr)->flags & VAR_LINK)

#define TclIsVarArray(varPtr) \
    ((varPtr)->flags & VAR_ARRAY)

#define TclIsVarUndefined(varPtr) \
    ((varPtr)->value.objPtr == NULL)

#define TclIsVarArrayElement(varPtr) \
    ((varPtr)->flags & VAR_ARRAY_ELEMENT)

#define TclIsVarNamespaceVar(varPtr) \
    ((varPtr)->flags & VAR_NAMESPACE_VAR)

#define TclIsVarTemporary(varPtr) \
    ((varPtr)->flags & VAR_TEMPORARY)

#define TclIsVarArgument(varPtr) \
    ((varPtr)->flags & VAR_ARGUMENT)

#define TclIsVarResolved(varPtr) \
    ((varPtr)->flags & VAR_RESOLVED)

#define TclIsVarTraceActive(varPtr) \
    ((varPtr)->flags & VAR_TRACE_ACTIVE)

#define TclIsVarTraced(varPtr) \
    ((varPtr)->flags & VAR_ALL_TRACES)

#define TclIsVarInHash(varPtr) \
    ((varPtr)->flags & VAR_IN_HASHTABLE)

#define TclIsVarDeadHash(varPtr) \
    ((varPtr)->flags & VAR_DEAD_HASH)

#define TclGetVarNsPtr(varPtr) \
    (TclIsVarInHash(varPtr) \
	? ((TclVarHashTable *) ((((VarInHash *) (varPtr))->entry.tablePtr)))->nsPtr \
	: NULL)

#define VarHashRefCount(varPtr) \
    ((VarInHash *) (varPtr))->refCount

/*
 * Macros for direct variable access by TEBC.
 */

#define TclIsVarDirectReadable(varPtr) \
    (   !((varPtr)->flags & (VAR_ARRAY|VAR_LINK|VAR_TRACED_READ)) \
    &&  (varPtr)->value.objPtr)

#define TclIsVarDirectWritable(varPtr) \
    !((varPtr)->flags & (VAR_ARRAY|VAR_LINK|VAR_TRACED_WRITE|VAR_DEAD_HASH))

#define TclIsVarDirectUnsettable(varPtr) \
    !((varPtr)->flags & (VAR_ARRAY|VAR_LINK|VAR_TRACED_READ|VAR_TRACED_WRITE|VAR_TRACED_UNSET|VAR_DEAD_HASH))

#define TclIsVarDirectModifyable(varPtr) \
    (   !((varPtr)->flags & (VAR_ARRAY|VAR_LINK|VAR_TRACED_READ|VAR_TRACED_WRITE)) \
    &&  (varPtr)->value.objPtr)

#define TclIsVarDirectReadable2(varPtr, arrayPtr) \
    (TclIsVarDirectReadable(varPtr) &&\
	(!(arrayPtr) || !((arrayPtr)->flags & VAR_TRACED_READ)))

#define TclIsVarDirectWritable2(varPtr, arrayPtr) \
    (TclIsVarDirectWritable(varPtr) &&\
	(!(arrayPtr) || !((arrayPtr)->flags & VAR_TRACED_WRITE)))

#define TclIsVarDirectModifyable2(varPtr, arrayPtr) \
    (TclIsVarDirectModifyable(varPtr) &&\
	(!(arrayPtr) || !((arrayPtr)->flags & (VAR_TRACED_READ|VAR_TRACED_WRITE))))

/*
 *----------------------------------------------------------------
 * Data structures related to procedures. These are used primarily in
 * tclProc.c, tclCompile.c, and tclExecute.c.
 *----------------------------------------------------------------
 */

/*
 * Forward declaration to prevent an error when the forward reference to
 * Command is encountered in the Proc and ImportRef types declared below.
 */

struct Command;

/*
 * The variable-length structure below describes a local variable of a
 * procedure that was recognized by the compiler. These variables have a name,
 * an element in the array of compiler-assigned local variables in the
 * procedure's call frame, and various other items of information. If the
 * local variable is a formal argument, it may also have a default value. The
 * compiler can't recognize local variables whose names are expressions (these
 * names are only known at runtime when the expressions are evaluated) or
 * local variables that are created as a result of an "upvar" or "uplevel"
 * command. These other local variables are kept separately in a hash table in
 * the call frame.
 */

typedef struct CompiledLocal {
    struct CompiledLocal *nextPtr;
				/* Next compiler-recognized local variable for
				 * this procedure, or NULL if this is the last
				 * local. */
    int nameLength;		/* The number of bytes in local variable's name.
				 * Among others used to speed up var lookups. */
    int frameIndex;		/* Index in the array of compiler-assigned
				 * variables in the procedure call frame. */
    int flags;			/* Flag bits for the local variable. Same as
				 * the flags for the Var structure above,
				 * although only VAR_ARGUMENT, VAR_TEMPORARY,
				 * and VAR_RESOLVED make sense. */
    Tcl_Obj *defValuePtr;	/* Pointer to the default value of an
				 * argument, if any. NULL if not an argument
				 * or, if an argument, no default value. */
    Tcl_ResolvedVarInfo *resolveInfo;
				/* Customized variable resolution info
				 * supplied by the Tcl_ResolveCompiledVarProc
				 * associated with a namespace. Each variable
				 * is marked by a unique ClientData tag during
				 * compilation, and that same tag is used to
				 * find the variable at runtime. */
    char name[1];		/* Name of the local variable starts here. If
				 * the name is NULL, this will just be '\0'.
				 * The actual size of this field will be large
				 * enough to hold the name. MUST BE THE LAST
				 * FIELD IN THE STRUCTURE! */
} CompiledLocal;

/*
 * The structure below defines a command procedure, which consists of a
 * collection of Tcl commands plus information about arguments and other local
 * variables recognized at compile time.
 */

typedef struct Proc {
    struct Interp *iPtr;	/* Interpreter for which this command is
				 * defined. */
    int refCount;		/* Reference count: 1 if still present in
				 * command table plus 1 for each call to the
				 * procedure that is currently active. This
				 * structure can be freed when refCount
				 * becomes zero. */
    struct Command *cmdPtr;	/* Points to the Command structure for this
				 * procedure. This is used to get the
				 * namespace in which to execute the
				 * procedure. */
    Tcl_Obj *bodyPtr;		/* Points to the ByteCode object for
				 * procedure's body command. */
    int numArgs;		/* Number of formal parameters. */
    int numCompiledLocals;	/* Count of local variables recognized by the
				 * compiler including arguments and
				 * temporaries. */
    CompiledLocal *firstLocalPtr;
				/* Pointer to first of the procedure's
				 * compiler-allocated local variables, or NULL
				 * if none. The first numArgs entries in this
				 * list describe the procedure's formal
				 * arguments. */
    CompiledLocal *lastLocalPtr;/* Pointer to the last allocated local
				 * variable or NULL if none. This has frame
				 * index (numCompiledLocals-1). */
} Proc;

/*
 * The type of functions called to process errors found during the execution
 * of a procedure (or lambda term or ...).
 */

typedef void (ProcErrorProc)(Tcl_Interp *interp, Tcl_Obj *procNameObj);

/*
 * The structure below defines a command trace. This is used to allow Tcl
 * clients to find out whenever a command is about to be executed.
 */

typedef struct Trace {
    int level;			/* Only trace commands at nesting level less
				 * than or equal to this. */
    Tcl_CmdObjTraceProc *proc;	/* Procedure to call to trace command. */
    ClientData clientData;	/* Arbitrary value to pass to proc. */
    struct Trace *nextPtr;	/* Next in list of traces for this interp. */
    int flags;			/* Flags governing the trace - see
				 * Tcl_CreateObjTrace for details. */
    Tcl_CmdObjTraceDeleteProc *delProc;
				/* Procedure to call when trace is deleted. */
} Trace;

/*
 * When an interpreter trace is active (i.e. its associated procedure is
 * executing), one of the following structures is linked into a list
 * associated with the interpreter. The information in the structure is needed
 * in order for Tcl to behave reasonably if traces are deleted while traces
 * are active.
 */

typedef struct ActiveInterpTrace {
    struct ActiveInterpTrace *nextPtr;
				/* Next in list of all active command traces
				 * for the interpreter, or NULL if no more. */
    Trace *nextTracePtr;	/* Next trace to check after current trace
				 * procedure returns; if this trace gets
				 * deleted, must update pointer to avoid using
				 * free'd memory. */
    int reverseScan;		/* Boolean set true when traces are scanning
				 * in reverse order. */
} ActiveInterpTrace;

/*
 * Flag values designating types of execution traces. See tclTrace.c for
 * related flag values.
 *
 * TCL_TRACE_ENTER_EXEC		- triggers enter/enterstep traces.
 * 				- passed to Tcl_CreateObjTrace to set up
 *				  "enterstep" traces.
 * TCL_TRACE_LEAVE_EXEC		- triggers leave/leavestep traces.
 * 				- passed to Tcl_CreateObjTrace to set up
 *				  "leavestep" traces.
 */

#define TCL_TRACE_ENTER_EXEC	1
#define TCL_TRACE_LEAVE_EXEC	2

/*
 * The structure below defines an entry in the assocData hash table which is
 * associated with an interpreter. The entry contains a pointer to a function
 * to call when the interpreter is deleted, and a pointer to a user-defined
 * piece of data.
 */

typedef struct AssocData {
    Tcl_InterpDeleteProc *proc;	/* Proc to call when deleting. */
    ClientData clientData;	/* Value to pass to proc. */
} AssocData;

/*
 * The structure below defines a call frame. A call frame defines a naming
 * context for a procedure call: its local naming scope (for local variables)
 * and its global naming scope (a namespace, perhaps the global :: namespace).
 * A call frame can also define the naming context for a namespace eval or
 * namespace inscope command: the namespace in which the command's code should
 * execute. The Tcl_CallFrame structures exist only while procedures or
 * namespace eval/inscope's are being executed, and provide a kind of Tcl call
 * stack.
 *
 * WARNING!! The structure definition must be kept consistent with the
 * Tcl_CallFrame structure in tcl.h. If you change one, change the other.
 */

/*
 * Will be grown to contain: pointers to the varnames (allocated at the end),
 * plus the init values for each variable (suitable to be memcopied on init)
 */

typedef struct LocalCache {
    int refCount;
    int numVars;
    Tcl_Obj *varName0;
} LocalCache;

#define localName(framePtr, i) \
    ((&((framePtr)->localCachePtr->varName0))[(i)])

MODULE_SCOPE void	TclFreeLocalCache(Tcl_Interp *interp,
			    LocalCache *localCachePtr);

typedef struct CallFrame {
    Namespace *nsPtr;		/* Points to the namespace used to resolve
				 * commands and global variables. */
    int isProcCallFrame;	/* If 0, the frame was pushed to execute a
				 * namespace command and var references are
				 * treated as references to namespace vars;
				 * varTablePtr and compiledLocals are ignored.
				 * If FRAME_IS_PROC is set, the frame was
				 * pushed to execute a Tcl procedure and may
				 * have local vars. */
    int objc;			/* This and objv below describe the arguments
				 * for this procedure call. */
    Tcl_Obj *const *objv;	/* Array of argument objects. */
    struct CallFrame *callerPtr;
				/* Value of interp->framePtr when this
				 * procedure was invoked (i.e. next higher in
				 * stack of all active procedures). */
    struct CallFrame *callerVarPtr;
				/* Value of interp->varFramePtr when this
				 * procedure was invoked (i.e. determines
				 * variable scoping within caller). Same as
				 * callerPtr unless an "uplevel" command or
				 * something equivalent was active in the
				 * caller). */
    int level;			/* Level of this procedure, for "uplevel"
				 * purposes (i.e. corresponds to nesting of
				 * callerVarPtr's, not callerPtr's). 1 for
				 * outermost procedure, 0 for top-level. */
    Proc *procPtr;		/* Points to the structure defining the called
				 * procedure. Used to get information such as
				 * the number of compiled local variables
				 * (local variables assigned entries ["slots"]
				 * in the compiledLocals array below). */
    TclVarHashTable *varTablePtr;
				/* Hash table containing local variables not
				 * recognized by the compiler, or created at
				 * execution time through, e.g., upvar.
				 * Initially NULL and created if needed. */
    int numCompiledLocals;	/* Count of local variables recognized by the
				 * compiler including arguments. */
    Var *compiledLocals;	/* Points to the array of local variables
				 * recognized by the compiler. The compiler
				 * emits code that refers to these variables
				 * using an index into this array. */
    ClientData clientData;	/* Pointer to some context that is used by
				 * object systems. The meaning of the contents
				 * of this field is defined by the code that
				 * sets it, and it should only ever be set by
				 * the code that is pushing the frame. In that
				 * case, the code that sets it should also
				 * have some means of discovering what the
				 * meaning of the value is, which we do not
				 * specify. */
    LocalCache *localCachePtr;
    Tcl_Obj    *tailcallPtr;
				/* NULL if no tailcall is scheduled */
} CallFrame;

#define FRAME_IS_PROC	0x1
#define FRAME_IS_LAMBDA 0x2
#define FRAME_IS_METHOD	0x4	/* The frame is a method body, and the frame's
				 * clientData field contains a CallContext
				 * reference. Part of TIP#257. */
#define FRAME_IS_OO_DEFINE 0x8	/* The frame is part of the inside workings of
				 * the [oo::define] command; the clientData
				 * field contains an Object reference that has
				 * been confirmed to refer to a class. Part of
				 * TIP#257. */

/*
 * TIP #280
 * The structure below defines a command frame. A command frame provides
 * location information for all commands executing a tcl script (source, eval,
 * uplevel, procedure bodies, ...). The runtime structure essentially contains
 * the stack trace as it would be if the currently executing command were to
 * throw an error.
 *
 * For commands where it makes sense it refers to the associated CallFrame as
 * well.
 *
 * The structures are chained in a single list, with the top of the stack
 * anchored in the Interp structure.
 *
 * Instances can be allocated on the C stack, or the heap, the former making
 * cleanup a bit simpler.
 */

typedef struct CmdFrame {
    /*
     * General data. Always available.
     */

    int type;			/* Values see below. */
    int level;			/* Number of frames in stack, prevent O(n)
				 * scan of list. */
    int *line;			/* Lines the words of the command start on. */
    int nline;
    CallFrame *framePtr;	/* Procedure activation record, may be
				 * NULL. */
    struct CmdFrame *nextPtr;	/* Link to calling frame. */
    /*
     * Data needed for Eval vs TEBC
     *
     * EXECUTION CONTEXTS and usage of CmdFrame
     *
     * Field	  TEBC		  EvalEx
     * =======	  ====		  ======
     * level	  yes		  yes
     * type	  BC/PREBC	  SRC/EVAL
     * line0	  yes		  yes
     * framePtr	  yes		  yes
     * =======	  ====		  ======
     *
     * =======	  ====		  ========= union data
     * line1	  -		  yes
     * line3	  -		  yes
     * path	  -		  yes
     * -------	  ----		  ------
     * codePtr	  yes		  -
     * pc	  yes		  -
     * =======	  ====		  ======
     *
     * =======	  ====		  ========= union cmd
     * str.cmd	  yes		  yes
     * str.len	  yes		  yes
     * -------	  ----		  ------
     */

    union {
	struct {
	    Tcl_Obj *path;	/* Path of the sourced file the command is
				 * in. */
	} eval;
	struct {
	    const void *codePtr;/* Byte code currently executed... */
	    const char *pc;	/* ... and instruction pointer. */
	} tebc;
    } data;
    Tcl_Obj *cmdObj;
    const char *cmd;		/* The executed command, if possible... */
    int len;			/* ... and its length. */
    const struct CFWordBC *litarg;
				/* Link to set of literal arguments which have
				 * ben pushed on the lineLABCPtr stack by
				 * TclArgumentBCEnter(). These will be removed
				 * by TclArgumentBCRelease. */
} CmdFrame;

typedef struct CFWord {
    CmdFrame *framePtr;		/* CmdFrame to access. */
    int word;			/* Index of the word in the command. */
    int refCount;		/* Number of times the word is on the
				 * stack. */
} CFWord;

typedef struct CFWordBC {
    CmdFrame *framePtr;		/* CmdFrame to access. */
    int pc;			/* Instruction pointer of a command in
				 * ExtCmdLoc.loc[.] */
    int word;			/* Index of word in
				 * ExtCmdLoc.loc[cmd]->line[.] */
    struct CFWordBC *prevPtr;	/* Previous entry in stack for same Tcl_Obj. */
    struct CFWordBC *nextPtr;	/* Next entry for same command call. See
				 * CmdFrame litarg field for the list start. */
    Tcl_Obj *obj;		/* Back reference to hashtable key */
} CFWordBC;

/*
 * Structure to record the locations of invisible continuation lines in
 * literal scripts, as character offset from the beginning of the script. Both
 * compiler and direct evaluator use this information to adjust their line
 * counters when tracking through the script, because when it is invoked the
 * continuation line marker as a whole has been removed already, meaning that
 * the \n which was part of it is gone as well, breaking regular line
 * tracking.
 *
 * These structures are allocated and filled by both the function
 * TclSubstTokens() in the file "tclParse.c" and its caller TclEvalEx() in the
 * file "tclBasic.c", and stored in the thread-global hashtable "lineCLPtr" in
 * file "tclObj.c". They are used by the functions TclSetByteCodeFromAny() and
 * TclCompileScript(), both found in the file "tclCompile.c". Their memory is
 * released by the function TclFreeObj(), in the file "tclObj.c", and also by
 * the function TclThreadFinalizeObjects(), in the same file.
 */

#define CLL_END		(-1)

typedef struct ContLineLoc {
    int num;			/* Number of entries in loc, not counting the
				 * final -1 marker entry. */
    int loc[1];			/* Table of locations, as character offsets.
				 * The table is allocated as part of the
				 * structure, extending behind the nominal end
				 * of the structure. An entry containing the
				 * value -1 is put after the last location, as
				 * end-marker/sentinel. */
} ContLineLoc;

/*
 * The following macros define the allowed values for the type field of the
 * CmdFrame structure above. Some of the values occur only in the extended
 * location data referenced via the 'baseLocPtr'.
 *
 * TCL_LOCATION_EVAL	  : Frame is for a script evaluated by EvalEx.
 * TCL_LOCATION_BC	  : Frame is for bytecode.
 * TCL_LOCATION_PREBC	  : Frame is for precompiled bytecode.
 * TCL_LOCATION_SOURCE	  : Frame is for a script evaluated by EvalEx, from a
 *			    sourced file.
 * TCL_LOCATION_PROC	  : Frame is for bytecode of a procedure.
 *
 * A TCL_LOCATION_BC type in a frame can be overridden by _SOURCE and _PROC
 * types, per the context of the byte code in execution.
 */

#define TCL_LOCATION_EVAL	(0) /* Location in a dynamic eval script. */
#define TCL_LOCATION_BC		(2) /* Location in byte code. */
#define TCL_LOCATION_PREBC	(3) /* Location in precompiled byte code, no
				     * location. */
#define TCL_LOCATION_SOURCE	(4) /* Location in a file. */
#define TCL_LOCATION_PROC	(5) /* Location in a dynamic proc. */
#define TCL_LOCATION_LAST	(6) /* Number of values in the enum. */

/*
 * Structure passed to describe procedure-like "procedures" that are not
 * procedures (e.g. a lambda) so that their details can be reported correctly
 * by [info frame]. Contains a sub-structure for each extra field.
 */

typedef Tcl_Obj * (GetFrameInfoValueProc)(ClientData clientData);
typedef struct {
    const char *name;		/* Name of this field. */
    GetFrameInfoValueProc *proc;	/* Function to generate a Tcl_Obj* from the
				 * clientData, or just use the clientData
				 * directly (after casting) if NULL. */
    ClientData clientData;	/* Context for above function, or Tcl_Obj* if
				 * proc field is NULL. */
} ExtraFrameInfoField;
typedef struct {
    int length;			/* Length of array. */
    ExtraFrameInfoField fields[2];
				/* Really as long as necessary, but this is
				 * long enough for nearly anything. */
} ExtraFrameInfo;

/*
 *----------------------------------------------------------------
 * Data structures and procedures related to TclHandles, which are a very
 * lightweight method of preserving enough information to determine if an
 * arbitrary malloc'd block has been deleted.
 *----------------------------------------------------------------
 */

typedef void **TclHandle;

/*
 *----------------------------------------------------------------
 * Experimental flag value passed to Tcl_GetRegExpFromObj. Intended for use
 * only by Expect. It will probably go away in a later release.
 *----------------------------------------------------------------
 */

#define TCL_REG_BOSONLY 002000	/* Prepend \A to pattern so it only matches at
				 * the beginning of the string. */

/*
 * These are a thin layer over TclpThreadKeyDataGet and TclpThreadKeyDataSet
 * when threads are used, or an emulation if there are no threads. These are
 * really internal and Tcl clients should use Tcl_GetThreadData.
 */

MODULE_SCOPE void *	TclThreadDataKeyGet(Tcl_ThreadDataKey *keyPtr);
MODULE_SCOPE void	TclThreadDataKeySet(Tcl_ThreadDataKey *keyPtr,
			    void *data);

/*
 * This is a convenience macro used to initialize a thread local storage ptr.
 */

#define TCL_TSD_INIT(keyPtr) \
  (ThreadSpecificData *)Tcl_GetThreadData((keyPtr), sizeof(ThreadSpecificData))

/*
 *----------------------------------------------------------------
 * Data structures related to bytecode compilation and execution. These are
 * used primarily in tclCompile.c, tclExecute.c, and tclBasic.c.
 *----------------------------------------------------------------
 */

/*
 * Forward declaration to prevent errors when the forward references to
 * Tcl_Parse and CompileEnv are encountered in the procedure type CompileProc
 * declared below.
 */

struct CompileEnv;

/*
 * The type of procedures called by the Tcl bytecode compiler to compile
 * commands. Pointers to these procedures are kept in the Command structure
 * describing each command. The integer value returned by a CompileProc must
 * be one of the following:
 *
 * TCL_OK		Compilation completed normally.
 * TCL_ERROR 		Compilation could not be completed. This can be just a
 * 			judgment by the CompileProc that the command is too
 * 			complex to compile effectively, or it can indicate
 * 			that in the current state of the interp, the command
 * 			would raise an error. The bytecode compiler will not
 * 			do any error reporting at compiler time. Error
 * 			reporting is deferred until the actual runtime,
 * 			because by then changes in the interp state may allow
 * 			the command to be successfully evaluated.
 * TCL_OUT_LINE_COMPILE	A source-compatible alias for TCL_ERROR, kept for the
 * 			sake of old code only.
 */

#define TCL_OUT_LINE_COMPILE	TCL_ERROR

typedef int (CompileProc)(Tcl_Interp *interp, Tcl_Parse *parsePtr,
	struct Command *cmdPtr, struct CompileEnv *compEnvPtr);

/*
 * The type of procedure called from the compilation hook point in
 * SetByteCodeFromAny.
 */

typedef int (CompileHookProc)(Tcl_Interp *interp,
	struct CompileEnv *compEnvPtr, ClientData clientData);

/*
 * The data structure for a (linked list of) execution stacks.
 */

typedef struct ExecStack {
    struct ExecStack *prevPtr;
    struct ExecStack *nextPtr;
    Tcl_Obj **markerPtr;
    Tcl_Obj **endPtr;
    Tcl_Obj **tosPtr;
    Tcl_Obj *stackWords[1];
} ExecStack;

/*
 * The data structure defining the execution environment for ByteCode's.
 * There is one ExecEnv structure per Tcl interpreter. It holds the evaluation
 * stack that holds command operands and results. The stack grows towards
 * increasing addresses. The member stackPtr points to the stackItems of the
 * currently active execution stack.
 */

typedef struct CorContext {
    struct CallFrame *framePtr;
    struct CallFrame *varFramePtr;
    struct CmdFrame *cmdFramePtr;  /* See Interp.cmdFramePtr */
    Tcl_HashTable *lineLABCPtr;    /* See Interp.lineLABCPtr */
} CorContext;

typedef struct CoroutineData {
    struct Command *cmdPtr;	/* The command handle for the coroutine. */
    struct ExecEnv *eePtr;	/* The special execution environment (stacks,
				 * etc.) for the coroutine. */
    struct ExecEnv *callerEEPtr;/* The execution environment for the caller of
				 * the coroutine, which might be the
				 * interpreter global environment or another
				 * coroutine. */
    CorContext caller;
    CorContext running;
    Tcl_HashTable *lineLABCPtr;    /* See Interp.lineLABCPtr */
    void *stackLevel;
    int auxNumLevels;		/* While the coroutine is running the
				 * numLevels of the create/resume command is
				 * stored here; for suspended coroutines it
				 * holds the nesting numLevels at yield. */
    int nargs;                  /* Number of args required for resuming this
				 * coroutine; -2 means "0 or 1" (default), -1
				 * means "any" */
} CoroutineData;

typedef struct ExecEnv {
    ExecStack *execStackPtr;	/* Points to the first item in the evaluation
				 * stack on the heap. */
    Tcl_Obj *constants[2];	/* Pointers to constant "0" and "1" objs. */
    struct Tcl_Interp *interp;
    struct NRE_callback *callbackPtr;
				/* Top callback in NRE's stack. */
    struct CoroutineData *corPtr;
    int rewind;
} ExecEnv;

#define COR_IS_SUSPENDED(corPtr) \
    ((corPtr)->stackLevel == NULL)

/*
 * The definitions for the LiteralTable and LiteralEntry structures. Each
 * interpreter contains a LiteralTable. It is used to reduce the storage
 * needed for all the Tcl objects that hold the literals of scripts compiled
 * by the interpreter. A literal's object is shared by all the ByteCodes that
 * refer to the literal. Each distinct literal has one LiteralEntry entry in
 * the LiteralTable. A literal table is a specialized hash table that is
 * indexed by the literal's string representation, which may contain null
 * characters.
 *
 * Note that we reduce the space needed for literals by sharing literal
 * objects both within a ByteCode (each ByteCode contains a local
 * LiteralTable) and across all an interpreter's ByteCodes (with the
 * interpreter's global LiteralTable).
 */

typedef struct LiteralEntry {
    struct LiteralEntry *nextPtr;
				/* Points to next entry in this hash bucket or
				 * NULL if end of chain. */
    Tcl_Obj *objPtr;		/* Points to Tcl object that holds the
				 * literal's bytes and length. */
    int refCount;		/* If in an interpreter's global literal
				 * table, the number of ByteCode structures
				 * that share the literal object; the literal
				 * entry can be freed when refCount drops to
				 * 0. If in a local literal table, -1. */
    Namespace *nsPtr;		/* Namespace in which this literal is used. We
				 * try to avoid sharing literal non-FQ command
				 * names among different namespaces to reduce
				 * shimmering. */
} LiteralEntry;

typedef struct LiteralTable {
    LiteralEntry **buckets;	/* Pointer to bucket array. Each element
				 * points to first entry in bucket's hash
				 * chain, or NULL. */
    LiteralEntry *staticBuckets[TCL_SMALL_HASH_TABLE];
				/* Bucket array used for small tables to avoid
				 * mallocs and frees. */
    int numBuckets;		/* Total number of buckets allocated at
				 * **buckets. */
    int numEntries;		/* Total number of entries present in
				 * table. */
    int rebuildSize;		/* Enlarge table when numEntries gets to be
				 * this large. */
    int mask;			/* Mask value used in hashing function. */
} LiteralTable;

/*
 * The following structure defines for each Tcl interpreter various
 * statistics-related information about the bytecode compiler and
 * interpreter's operation in that interpreter.
 */

#ifdef TCL_COMPILE_STATS
typedef struct ByteCodeStats {
    long numExecutions;		/* Number of ByteCodes executed. */
    long numCompilations;	/* Number of ByteCodes created. */
    long numByteCodesFreed;	/* Number of ByteCodes destroyed. */
    long instructionCount[256];	/* Number of times each instruction was
				 * executed. */

    double totalSrcBytes;	/* Total source bytes ever compiled. */
    double totalByteCodeBytes;	/* Total bytes for all ByteCodes. */
    double currentSrcBytes;	/* Src bytes for all current ByteCodes. */
    double currentByteCodeBytes;/* Code bytes in all current ByteCodes. */

    long srcCount[32];		/* Source size distribution: # of srcs of
				 * size [2**(n-1)..2**n), n in [0..32). */
    long byteCodeCount[32];	/* ByteCode size distribution. */
    long lifetimeCount[32];	/* ByteCode lifetime distribution (ms). */

    double currentInstBytes;	/* Instruction bytes-current ByteCodes. */
    double currentLitBytes;	/* Current literal bytes. */
    double currentExceptBytes;	/* Current exception table bytes. */
    double currentAuxBytes;	/* Current auxiliary information bytes. */
    double currentCmdMapBytes;	/* Current src<->code map bytes. */

    long numLiteralsCreated;	/* Total literal objects ever compiled. */
    double totalLitStringBytes;	/* Total string bytes in all literals. */
    double currentLitStringBytes;
				/* String bytes in current literals. */
    long literalCount[32];	/* Distribution of literal string sizes. */
} ByteCodeStats;
#endif /* TCL_COMPILE_STATS */

/*
 * Structure used in implementation of those core ensembles which are
 * partially compiled. Used as an array of these, with a terminating field
 * whose 'name' is NULL.
 */

typedef struct {
    const char *name;		/* The name of the subcommand. */
    Tcl_ObjCmdProc *proc;	/* The implementation of the subcommand. */
    CompileProc *compileProc;	/* The compiler for the subcommand. */
    Tcl_ObjCmdProc *nreProc;	/* NRE implementation of this command. */
    ClientData clientData;	/* Any clientData to give the command. */
    int unsafe;			/* Whether this command is to be hidden by
				 * default in a safe interpreter. */
} EnsembleImplMap;

/*
 *----------------------------------------------------------------
 * Data structures related to commands.
 *----------------------------------------------------------------
 */

/*
 * An imported command is created in an namespace when it imports a "real"
 * command from another namespace. An imported command has a Command structure
 * that points (via its ClientData value) to the "real" Command structure in
 * the source namespace's command table. The real command records all the
 * imported commands that refer to it in a list of ImportRef structures so
 * that they can be deleted when the real command is deleted.
 */

typedef struct ImportRef {
    struct Command *importedCmdPtr;
				/* Points to the imported command created in
				 * an importing namespace; this command
				 * redirects its invocations to the "real"
				 * command. */
    struct ImportRef *nextPtr;	/* Next element on the linked list of imported
				 * commands that refer to the "real" command.
				 * The real command deletes these imported
				 * commands on this list when it is
				 * deleted. */
} ImportRef;

/*
 * Data structure used as the ClientData of imported commands: commands
 * created in an namespace when it imports a "real" command from another
 * namespace.
 */

typedef struct ImportedCmdData {
    struct Command *realCmdPtr;	/* "Real" command that this imported command
				 * refers to. */
    struct Command *selfPtr;	/* Pointer to this imported command. Needed
				 * only when deleting it in order to remove it
				 * from the real command's linked list of
				 * imported commands that refer to it. */
} ImportedCmdData;

/*
 * A Command structure exists for each command in a namespace. The Tcl_Command
 * opaque type actually refers to these structures.
 */

typedef struct Command {
    Tcl_HashEntry *hPtr;	/* Pointer to the hash table entry that refers
				 * to this command. The hash table is either a
				 * namespace's command table or an
				 * interpreter's hidden command table. This
				 * pointer is used to get a command's name
				 * from its Tcl_Command handle. NULL means
				 * that the hash table entry has been removed
				 * already (this can happen if deleteProc
				 * causes the command to be deleted or
				 * recreated). */
    Namespace *nsPtr;		/* Points to the namespace containing this
				 * command. */
    int refCount;		/* 1 if in command hashtable plus 1 for each
				 * reference from a CmdName Tcl object
				 * representing a command's name in a ByteCode
				 * instruction sequence. This structure can be
				 * freed when refCount becomes zero. */
    int cmdEpoch;		/* Incremented to invalidate any references
				 * that point to this command when it is
				 * renamed, deleted, hidden, or exposed. */
    CompileProc *compileProc;	/* Procedure called to compile command. NULL
				 * if no compile proc exists for command. */
    Tcl_ObjCmdProc *objProc;	/* Object-based command procedure. */
    ClientData objClientData;	/* Arbitrary value passed to object proc. */
    Tcl_CmdProc *proc;		/* String-based command procedure. */
    ClientData clientData;	/* Arbitrary value passed to string proc. */
    Tcl_CmdDeleteProc *deleteProc;
				/* Procedure invoked when deleting command to,
				 * e.g., free all client data. */
    ClientData deleteData;	/* Arbitrary value passed to deleteProc. */
    int flags;			/* Miscellaneous bits of information about
				 * command. See below for definitions. */
    ImportRef *importRefPtr;	/* List of each imported Command created in
				 * another namespace when this command is
				 * imported. These imported commands redirect
				 * invocations back to this command. The list
				 * is used to remove all those imported
				 * commands when deleting this "real"
				 * command. */
    CommandTrace *tracePtr;	/* First in list of all traces set for this
				 * command. */
    Tcl_ObjCmdProc *nreProc;	/* NRE implementation of this command. */
} Command;

/*
 * Flag bits for commands.
 *
 * CMD_IS_DELETED -		Means that the command is in the process of
 *				being deleted (its deleteProc is currently
 *				executing). Other attempts to delete the
 *				command should be ignored.
 * CMD_TRACE_ACTIVE -		1 means that trace processing is currently
 *				underway for a rename/delete change. See the
 *				two flags below for which is currently being
 *				processed.
 * CMD_HAS_EXEC_TRACES -	1 means that this command has at least one
 *				execution trace (as opposed to simple
 *				delete/rename traces) in its tracePtr list.
 * CMD_COMPILES_EXPANDED -	1 means that this command has a compiler that
 *				can handle expansion (provided it is not the
 *				first word).
 * TCL_TRACE_RENAME -		A rename trace is in progress. Further
 *				recursive renames will not be traced.
 * TCL_TRACE_DELETE -		A delete trace is in progress. Further
 *				recursive deletes will not be traced.
 * (these last two flags are defined in tcl.h)
 */

#define CMD_IS_DELETED		    0x01
#define CMD_TRACE_ACTIVE	    0x02
#define CMD_HAS_EXEC_TRACES	    0x04
#define CMD_COMPILES_EXPANDED	    0x08
#define CMD_REDEF_IN_PROGRESS	    0x10
#define CMD_VIA_RESOLVER	    0x20


/*
 *----------------------------------------------------------------
 * Data structures related to name resolution procedures.
 *----------------------------------------------------------------
 */

/*
 * The interpreter keeps a linked list of name resolution schemes. The scheme
 * for a namespace is consulted first, followed by the list of schemes in an
 * interpreter, followed by the default name resolution in Tcl. Schemes are
 * added/removed from the interpreter's list by calling Tcl_AddInterpResolver
 * and Tcl_RemoveInterpResolver.
 */

typedef struct ResolverScheme {
    char *name;			/* Name identifying this scheme. */
    Tcl_ResolveCmdProc *cmdResProc;
				/* Procedure handling command name
				 * resolution. */
    Tcl_ResolveVarProc *varResProc;
				/* Procedure handling variable name resolution
				 * for variables that can only be handled at
				 * runtime. */
    Tcl_ResolveCompiledVarProc *compiledVarResProc;
				/* Procedure handling variable name resolution
				 * at compile time. */

    struct ResolverScheme *nextPtr;
				/* Pointer to next record in linked list. */
} ResolverScheme;

/*
 * Forward declaration of the TIP#143 limit handler structure.
 */

typedef struct LimitHandler LimitHandler;

/*
 * TIP #268.
 * Values for the selection mode, i.e the package require preferences.
 */

enum PkgPreferOptions {
    PKG_PREFER_LATEST, PKG_PREFER_STABLE
};

/*
 *----------------------------------------------------------------
 * This structure shadows the first few fields of the memory cache for the
 * allocator defined in tclThreadAlloc.c; it has to be kept in sync with the
 * definition there.
 * Some macros require knowledge of some fields in the struct in order to
 * avoid hitting the TSD unnecessarily. In order to facilitate this, a pointer
 * to the relevant fields is kept in the allocCache field in struct Interp.
 *----------------------------------------------------------------
 */

typedef struct AllocCache {
    struct Cache *nextPtr;	/* Linked list of cache entries. */
    Tcl_ThreadId owner;		/* Which thread's cache is this? */
    Tcl_Obj *firstObjPtr;	/* List of free objects for thread. */
    int numObjects;		/* Number of objects for thread. */
} AllocCache;

/*
 *----------------------------------------------------------------
 * This structure defines an interpreter, which is a collection of commands
 * plus other state information related to interpreting commands, such as
 * variable storage. Primary responsibility for this data structure is in
 * tclBasic.c, but almost every Tcl source file uses something in here.
 *----------------------------------------------------------------
 */

typedef struct Interp {
    /*
     * Note: the first three fields must match exactly the fields in a
     * Tcl_Interp struct (see tcl.h). If you change one, be sure to change the
     * other.
     *
     * The interpreter's result is held in both the string and the
     * objResultPtr fields. These fields hold, respectively, the result's
     * string or object value. The interpreter's result is always in the
     * result field if that is non-empty, otherwise it is in objResultPtr.
     * The two fields are kept consistent unless some C code sets
     * interp->result directly. Programs should not access result and
     * objResultPtr directly; instead, they should always get and set the
     * result using procedures such as Tcl_SetObjResult, Tcl_GetObjResult, and
     * Tcl_GetStringResult. See the SetResult man page for details.
     */

    char *result;		/* If the last command returned a string
				 * result, this points to it. Should not be
				 * accessed directly; see comment above. */
    Tcl_FreeProc *freeProc;	/* Zero means a string result is statically
				 * allocated. TCL_DYNAMIC means string result
				 * was allocated with ckalloc and should be
				 * freed with ckfree. Other values give
				 * address of procedure to invoke to free the
				 * string result. Tcl_Eval must free it before
				 * executing next command. */
    int errorLine;		/* When TCL_ERROR is returned, this gives the
				 * line number in the command where the error
				 * occurred (1 means first line). */
    const struct TclStubs *stubTable;
				/* Pointer to the exported Tcl stub table. On
				 * previous versions of Tcl this is a pointer
				 * to the objResultPtr or a pointer to a
				 * buckets array in a hash table. We therefore
				 * have to do some careful checking before we
				 * can use this. */

    TclHandle handle;		/* Handle used to keep track of when this
				 * interp is deleted. */

    Namespace *globalNsPtr;	/* The interpreter's global namespace. */
    Tcl_HashTable *hiddenCmdTablePtr;
				/* Hash table used by tclBasic.c to keep track
				 * of hidden commands on a per-interp
				 * basis. */
    ClientData interpInfo;	/* Information used by tclInterp.c to keep
				 * track of master/slave interps on a
				 * per-interp basis. */
    union {
	void (*optimizer)(void *envPtr);
	Tcl_HashTable unused2;	/* No longer used (was mathFuncTable). The
				 * unused space in interp was repurposed for
				 * pluggable bytecode optimizers. The core
				 * contains one optimizer, which can be
				 * selectively overridden by extensions. */
    } extra;

    /*
     * Information related to procedures and variables. See tclProc.c and
     * tclVar.c for usage.
     */

    int numLevels;		/* Keeps track of how many nested calls to
				 * Tcl_Eval are in progress for this
				 * interpreter. It's used to delay deletion of
				 * the table until all Tcl_Eval invocations
				 * are completed. */
    int maxNestingDepth;	/* If numLevels exceeds this value then Tcl
				 * assumes that infinite recursion has
				 * occurred and it generates an error. */
    CallFrame *framePtr;	/* Points to top-most in stack of all nested
				 * procedure invocations. */
    CallFrame *varFramePtr;	/* Points to the call frame whose variables
				 * are currently in use (same as framePtr
				 * unless an "uplevel" command is
				 * executing). */
    ActiveVarTrace *activeVarTracePtr;
				/* First in list of active traces for interp,
				 * or NULL if no active traces. */
    int returnCode;		/* [return -code] parameter. */
    CallFrame *rootFramePtr;	/* Global frame pointer for this
				 * interpreter. */
    Namespace *lookupNsPtr;	/* Namespace to use ONLY on the next
				 * TCL_EVAL_INVOKE call to Tcl_EvalObjv. */

    /*
     * Information used by Tcl_AppendResult to keep track of partial results.
     * See Tcl_AppendResult code for details.
     */

    char *appendResult;		/* Storage space for results generated by
				 * Tcl_AppendResult. Ckalloc-ed. NULL means
				 * not yet allocated. */
    int appendAvl;		/* Total amount of space available at
				 * partialResult. */
    int appendUsed;		/* Number of non-null bytes currently stored
				 * at partialResult. */

    /*
     * Information about packages. Used only in tclPkg.c.
     */

    Tcl_HashTable packageTable;	/* Describes all of the packages loaded in or
				 * available to this interpreter. Keys are
				 * package names, values are (Package *)
				 * pointers. */
    char *packageUnknown;	/* Command to invoke during "package require"
				 * commands for packages that aren't described
				 * in packageTable. Ckalloc'ed, may be
				 * NULL. */
    /*
     * Miscellaneous information:
     */

    int cmdCount;		/* Total number of times a command procedure
				 * has been called for this interpreter. */
    int evalFlags;		/* Flags to control next call to Tcl_Eval.
				 * Normally zero, but may be set before
				 * calling Tcl_Eval. See below for valid
				 * values. */
    int unused1;		/* No longer used (was termOffset) */
    LiteralTable literalTable;	/* Contains LiteralEntry's describing all Tcl
				 * objects holding literals of scripts
				 * compiled by the interpreter. Indexed by the
				 * string representations of literals. Used to
				 * avoid creating duplicate objects. */
    int compileEpoch;		/* Holds the current "compilation epoch" for
				 * this interpreter. This is incremented to
				 * invalidate existing ByteCodes when, e.g., a
				 * command with a compile procedure is
				 * redefined. */
    Proc *compiledProcPtr;	/* If a procedure is being compiled, a pointer
				 * to its Proc structure; otherwise, this is
				 * NULL. Set by ObjInterpProc in tclProc.c and
				 * used by tclCompile.c to process local
				 * variables appropriately. */
    ResolverScheme *resolverPtr;
				/* Linked list of name resolution schemes
				 * added to this interpreter. Schemes are
				 * added and removed by calling
				 * Tcl_AddInterpResolvers and
				 * Tcl_RemoveInterpResolver respectively. */
    Tcl_Obj *scriptFile;	/* NULL means there is no nested source
				 * command active; otherwise this points to
				 * pathPtr of the file being sourced. */
    int flags;			/* Various flag bits. See below. */
    long randSeed;		/* Seed used for rand() function. */
    Trace *tracePtr;		/* List of traces for this interpreter. */
    Tcl_HashTable *assocData;	/* Hash table for associating data with this
				 * interpreter. Cleaned up when this
				 * interpreter is deleted. */
    struct ExecEnv *execEnvPtr;	/* Execution environment for Tcl bytecode
				 * execution. Contains a pointer to the Tcl
				 * evaluation stack. */
    Tcl_Obj *emptyObjPtr;	/* Points to an object holding an empty
				 * string. Returned by Tcl_ObjSetVar2 when
				 * variable traces change a variable in a
				 * gross way. */
    char resultSpace[TCL_RESULT_SIZE+1];
				/* Static space holding small results. */
    Tcl_Obj *objResultPtr;	/* If the last command returned an object
				 * result, this points to it. Should not be
				 * accessed directly; see comment above. */
    Tcl_ThreadId threadId;	/* ID of thread that owns the interpreter. */

    ActiveCommandTrace *activeCmdTracePtr;
				/* First in list of active command traces for
				 * interp, or NULL if no active traces. */
    ActiveInterpTrace *activeInterpTracePtr;
				/* First in list of active traces for interp,
				 * or NULL if no active traces. */

    int tracesForbiddingInline;	/* Count of traces (in the list headed by
				 * tracePtr) that forbid inline bytecode
				 * compilation. */

    /*
     * Fields used to manage extensible return options (TIP 90).
     */

    Tcl_Obj *returnOpts;	/* A dictionary holding the options to the
				 * last [return] command. */

    Tcl_Obj *errorInfo;		/* errorInfo value (now as a Tcl_Obj). */
    Tcl_Obj *eiVar;		/* cached ref to ::errorInfo variable. */
    Tcl_Obj *errorCode;		/* errorCode value (now as a Tcl_Obj). */
    Tcl_Obj *ecVar;		/* cached ref to ::errorInfo variable. */
    int returnLevel;		/* [return -level] parameter. */

    /*
     * Resource limiting framework support (TIP#143).
     */

    struct {
	int active;		/* Flag values defining which limits have been
				 * set. */
	int granularityTicker;	/* Counter used to determine how often to
				 * check the limits. */
	int exceeded;		/* Which limits have been exceeded, described
				 * as flag values the same as the 'active'
				 * field. */

	int cmdCount;		/* Limit for how many commands to execute in
				 * the interpreter. */
	LimitHandler *cmdHandlers;
				/* Handlers to execute when the limit is
				 * reached. */
	int cmdGranularity;	/* Mod factor used to determine how often to
				 * evaluate the limit check. */

	Tcl_Time time;		/* Time limit for execution within the
				 * interpreter. */
	LimitHandler *timeHandlers;
				/* Handlers to execute when the limit is
				 * reached. */
	int timeGranularity;	/* Mod factor used to determine how often to
				 * evaluate the limit check. */
	Tcl_TimerToken timeEvent;
				/* Handle for a timer callback that will occur
				 * when the time-limit is exceeded. */

	Tcl_HashTable callbacks;/* Mapping from (interp,type) pair to data
				 * used to install a limit handler callback to
				 * run in _this_ interp when the limit is
				 * exceeded. */
    } limit;

    /*
     * Information for improved default error generation from ensembles
     * (TIP#112).
     */

    struct {
	Tcl_Obj *const *sourceObjs;
				/* What arguments were actually input into the
				 * *root* ensemble command? (Nested ensembles
				 * don't rewrite this.) NULL if we're not
				 * processing an ensemble. */
	int numRemovedObjs;	/* How many arguments have been stripped off
				 * because of ensemble processing. */
	int numInsertedObjs;	/* How many of the current arguments were
				 * inserted by an ensemble. */
    } ensembleRewrite;

    /*
     * TIP #219: Global info for the I/O system.
     */

    Tcl_Obj *chanMsg;		/* Error message set by channel drivers, for
				 * the propagation of arbitrary Tcl errors.
				 * This information, if present (chanMsg not
				 * NULL), takes precedence over a POSIX error
				 * code returned by a channel operation. */

    /*
     * Source code origin information (TIP #280).
     */

    CmdFrame *cmdFramePtr;	/* Points to the command frame containing the
				 * location information for the current
				 * command. */
    const CmdFrame *invokeCmdFramePtr;
				/* Points to the command frame which is the
				 * invoking context of the bytecode compiler.
				 * NULL when the byte code compiler is not
				 * active. */
    int invokeWord;		/* Index of the word in the command which
				 * is getting compiled. */
    Tcl_HashTable *linePBodyPtr;/* This table remembers for each statically
				 * defined procedure the location information
				 * for its body. It is keyed by the address of
				 * the Proc structure for a procedure. The
				 * values are "struct CmdFrame*". */
    Tcl_HashTable *lineBCPtr;	/* This table remembers for each ByteCode
				 * object the location information for its
				 * body. It is keyed by the address of the
				 * Proc structure for a procedure. The values
				 * are "struct ExtCmdLoc*". (See
				 * tclCompile.h) */
    Tcl_HashTable *lineLABCPtr;
    Tcl_HashTable *lineLAPtr;	/* This table remembers for each argument of a
				 * command on the execution stack the index of
				 * the argument in the command, and the
				 * location data of the command. It is keyed
				 * by the address of the Tcl_Obj containing
				 * the argument. The values are "struct
				 * CFWord*" (See tclBasic.c). This allows
				 * commands like uplevel, eval, etc. to find
				 * location information for their arguments,
				 * if they are a proper literal argument to an
				 * invoking command. Alt view: An index to the
				 * CmdFrame stack keyed by command argument
				 * holders. */
    ContLineLoc *scriptCLLocPtr;/* This table points to the location data for
				 * invisible continuation lines in the script,
				 * if any. This pointer is set by the function
				 * TclEvalObjEx() in file "tclBasic.c", and
				 * used by function ...() in the same file.
				 * It does for the eval/direct path of script
				 * execution what CompileEnv.clLoc does for
				 * the bytecode compiler.
				 */
    /*
     * TIP #268. The currently active selection mode, i.e. the package require
     * preferences.
     */

    int packagePrefer;		/* Current package selection mode. */

    /*
     * Hashtables for variable traces and searches.
     */

    Tcl_HashTable varTraces;	/* Hashtable holding the start of a variable's
				 * active trace list; varPtr is the key. */
    Tcl_HashTable varSearches;	/* Hashtable holding the start of a variable's
				 * active searches list; varPtr is the key. */
    /*
     * The thread-specific data ekeko: cache pointers or values that
     *  (a) do not change during the thread's lifetime
     *  (b) require access to TSD to determine at runtime
     *  (c) are accessed very often (e.g., at each command call)
     *
     * Note that these are the same for all interps in the same thread. They
     * just have to be initialised for the thread's master interp, slaves
     * inherit the value.
     *
     * They are used by the macros defined below.
     */

    AllocCache *allocCache;
    void *pendingObjDataPtr;	/* Pointer to the Cache and PendingObjData
				 * structs for this interp's thread; see
				 * tclObj.c and tclThreadAlloc.c */
    int *asyncReadyPtr;		/* Pointer to the asyncReady indicator for
				 * this interp's thread; see tclAsync.c */
    /*
     * The pointer to the object system root ekeko. c.f. TIP #257.
     */
    void *objectFoundation;	/* Pointer to the Foundation structure of the
				 * object system, which contains things like
				 * references to key namespaces. See
				 * tclOOInt.h and tclOO.c for real definition
				 * and setup. */

    struct NRE_callback *deferredCallbacks;
				/* Callbacks that are set previous to a call
				 * to some Eval function but that actually
				 * belong to the command that is about to be
				 * called - i.e., they should be run *before*
				 * any tailcall is invoked. */

    /*
     * TIP #285, Script cancellation support.
     */

    Tcl_AsyncHandler asyncCancel;
				/* Async handler token for Tcl_CancelEval. */
    Tcl_Obj *asyncCancelMsg;	/* Error message set by async cancel handler
				 * for the propagation of arbitrary Tcl
				 * errors. This information, if present
				 * (asyncCancelMsg not NULL), takes precedence
				 * over the default error messages returned by
				 * a script cancellation operation. */

	/*
	 * TIP #348 IMPLEMENTATION  -  Substituted error stack
	 */
    Tcl_Obj *errorStack;	/* [info errorstack] value (as a Tcl_Obj). */
    Tcl_Obj *upLiteral;		/* "UP" literal for [info errorstack] */
    Tcl_Obj *callLiteral;	/* "CALL" literal for [info errorstack] */
    Tcl_Obj *innerLiteral;	/* "INNER" literal for [info errorstack] */
    Tcl_Obj *innerContext;	/* cached list for fast reallocation */
    int resetErrorStack;        /* controls cleaning up of ::errorStack */

#ifdef TCL_COMPILE_STATS
    /*
     * Statistical information about the bytecode compiler and interpreter's
     * operation. This should be the last field of Interp.
     */

    ByteCodeStats stats;	/* Holds compilation and execution statistics
				 * for this interpreter. */
#endif /* TCL_COMPILE_STATS */
} Interp;

/*
 * Macros that use the TSD-ekeko.
 */

#define TclAsyncReady(iPtr) \
    *((iPtr)->asyncReadyPtr)

/*
 * Macros for script cancellation support (TIP #285).
 */

#define TclCanceled(iPtr) \
    (((iPtr)->flags & CANCELED) || ((iPtr)->flags & TCL_CANCEL_UNWIND))

#define TclSetCancelFlags(iPtr, cancelFlags)   \
    (iPtr)->flags |= CANCELED;                 \
    if ((cancelFlags) & TCL_CANCEL_UNWIND) {   \
        (iPtr)->flags |= TCL_CANCEL_UNWIND;    \
    }

#define TclUnsetCancelFlags(iPtr) \
    (iPtr)->flags &= (~(CANCELED | TCL_CANCEL_UNWIND))

/*
 * Macros for splicing into and out of doubly linked lists. They assume
 * existence of struct items 'prevPtr' and 'nextPtr'.
 *
 * a = element to add or remove.
 * b = list head.
 *
 * TclSpliceIn adds to the head of the list.
 */

#define TclSpliceIn(a,b)			\
    (a)->nextPtr = (b);				\
    if ((b) != NULL) {				\
	(b)->prevPtr = (a);			\
    }						\
    (a)->prevPtr = NULL, (b) = (a);

#define TclSpliceOut(a,b)			\
    if ((a)->prevPtr != NULL) {			\
	(a)->prevPtr->nextPtr = (a)->nextPtr;	\
    } else {					\
	(b) = (a)->nextPtr;			\
    }						\
    if ((a)->nextPtr != NULL) {			\
	(a)->nextPtr->prevPtr = (a)->prevPtr;	\
    }

/*
 * EvalFlag bits for Interp structures:
 *
 * TCL_ALLOW_EXCEPTIONS	1 means it's OK for the script to terminate with a
 *			code other than TCL_OK or TCL_ERROR; 0 means codes
 *			other than these should be turned into errors.
 */

#define TCL_ALLOW_EXCEPTIONS		0x04
#define TCL_EVAL_FILE			0x02
#define TCL_EVAL_SOURCE_IN_FRAME	0x10
#define TCL_EVAL_NORESOLVE		0x20
#define TCL_EVAL_DISCARD_RESULT		0x40

/*
 * Flag bits for Interp structures:
 *
 * DELETED:		Non-zero means the interpreter has been deleted:
 *			don't process any more commands for it, and destroy
 *			the structure as soon as all nested invocations of
 *			Tcl_Eval are done.
 * ERR_ALREADY_LOGGED:	Non-zero means information has already been logged in
 *			iPtr->errorInfo for the current Tcl_Eval instance, so
 *			Tcl_Eval needn't log it (used to implement the "error
 *			message log" command).
 * DONT_COMPILE_CMDS_INLINE: Non-zero means that the bytecode compiler should
 *			not compile any commands into an inline sequence of
 *			instructions. This is set 1, for example, when command
 *			traces are requested.
 * RAND_SEED_INITIALIZED: Non-zero means that the randSeed value of the interp
 *			has not be initialized. This is set 1 when we first
 *			use the rand() or srand() functions.
 * SAFE_INTERP:		Non zero means that the current interp is a safe
 *			interp (i.e. it has only the safe commands installed,
 *			less privilege than a regular interp).
 * INTERP_DEBUG_FRAME:	Used for switching on various extra interpreter
 *			debug/info mechanisms (e.g. info frame eval/uplevel
 *			tracing) which are performance intensive.
 * INTERP_TRACE_IN_PROGRESS: Non-zero means that an interp trace is currently
 *			active; so no further trace callbacks should be
 *			invoked.
 * INTERP_ALTERNATE_WRONG_ARGS: Used for listing second and subsequent forms
 *			of the wrong-num-args string in Tcl_WrongNumArgs.
 *			Makes it append instead of replacing and uses
 *			different intermediate text.
 * CANCELED:		Non-zero means that the script in progress should be
 *			canceled as soon as possible. This can be checked by
 *			extensions (and the core itself) by calling
 *			Tcl_Canceled and checking if TCL_ERROR is returned.
 *			This is a one-shot flag that is reset immediately upon
 *			being detected; however, if the TCL_CANCEL_UNWIND flag
 *			is set Tcl_Canceled will continue to report that the
 *			script in progress has been canceled thereby allowing
 *			the evaluation stack for the interp to be fully
 *			unwound.
 *
 * WARNING: For the sake of some extensions that have made use of former
 * internal values, do not re-use the flag values 2 (formerly ERR_IN_PROGRESS)
 * or 8 (formerly ERROR_CODE_SET).
 */

#define DELETED				     1
#define ERR_ALREADY_LOGGED		     4
#define INTERP_DEBUG_FRAME		  0x10
#define DONT_COMPILE_CMDS_INLINE	  0x20
#define RAND_SEED_INITIALIZED		  0x40
#define SAFE_INTERP			  0x80
#define INTERP_TRACE_IN_PROGRESS	 0x200
#define INTERP_ALTERNATE_WRONG_ARGS	 0x400
#define ERR_LEGACY_COPY			 0x800
#define CANCELED			0x1000

/*
 * Maximum number of levels of nesting permitted in Tcl commands (used to
 * catch infinite recursion).
 */

#define MAX_NESTING_DEPTH	1000

/*
 * The macro below is used to modify a "char" value (e.g. by casting it to an
 * unsigned character) so that it can be used safely with macros such as
 * isspace.
 */

#define UCHAR(c) ((unsigned char) (c))

/*
 * This macro is used to properly align the memory allocated by Tcl, giving
 * the same alignment as the native malloc.
 */

#if defined(__APPLE__)
#define TCL_ALLOCALIGN	16
#else
#define TCL_ALLOCALIGN	(2*sizeof(void *))
#endif

/*
 * This macro is used to determine the offset needed to safely allocate any
 * data structure in memory. Given a starting offset or size, it "rounds up"
 * or "aligns" the offset to the next 8-byte boundary so that any data
 * structure can be placed at the resulting offset without fear of an
 * alignment error.
 *
 * WARNING!! DO NOT USE THIS MACRO TO ALIGN POINTERS: it will produce the
 * wrong result on platforms that allocate addresses that are divisible by 4
 * or 2. Only use it for offsets or sizes.
 *
 * This macro is only used by tclCompile.c in the core (Bug 926445). It
 * however not be made file static, as extensions that touch bytecodes
 * (notably tbcload) require it.
 */

#define TCL_ALIGN(x) (((int)(x) + 7) & ~7)

/*
 * The following enum values are used to specify the runtime platform setting
 * of the tclPlatform variable.
 */

typedef enum {
    TCL_PLATFORM_UNIX = 0,	/* Any Unix-like OS. */
    TCL_PLATFORM_WINDOWS = 2	/* Any Microsoft Windows OS. */
} TclPlatformType;

/*
 * The following enum values are used to indicate the translation of a Tcl
 * channel. Declared here so that each platform can define
 * TCL_PLATFORM_TRANSLATION to the native translation on that platform.
 */

typedef enum TclEolTranslation {
    TCL_TRANSLATE_AUTO,		/* Eol == \r, \n and \r\n. */
    TCL_TRANSLATE_CR,		/* Eol == \r. */
    TCL_TRANSLATE_LF,		/* Eol == \n. */
    TCL_TRANSLATE_CRLF		/* Eol == \r\n. */
} TclEolTranslation;

/*
 * Flags for TclInvoke:
 *
 * TCL_INVOKE_HIDDEN		Invoke a hidden command; if not set, invokes
 *				an exposed command.
 * TCL_INVOKE_NO_UNKNOWN	If set, "unknown" is not invoked if the
 *				command to be invoked is not found. Only has
 *				an effect if invoking an exposed command,
 *				i.e. if TCL_INVOKE_HIDDEN is not also set.
 * TCL_INVOKE_NO_TRACEBACK	Does not record traceback information if the
 *				invoked command returns an error. Used if the
 *				caller plans on recording its own traceback
 *				information.
 */

#define	TCL_INVOKE_HIDDEN	(1<<0)
#define TCL_INVOKE_NO_UNKNOWN	(1<<1)
#define TCL_INVOKE_NO_TRACEBACK	(1<<2)

/*
 * The structure used as the internal representation of Tcl list objects. This
 * struct is grown (reallocated and copied) as necessary to hold all the
 * list's element pointers. The struct might contain more slots than currently
 * used to hold all element pointers. This is done to make append operations
 * faster.
 */

typedef struct List {
    int refCount;
    int maxElemCount;		/* Total number of element array slots. */
    int elemCount;		/* Current number of list elements. */
    int canonicalFlag;		/* Set if the string representation was
				 * derived from the list representation. May
				 * be ignored if there is no string rep at
				 * all.*/
    Tcl_Obj *elements;		/* First list element; the struct is grown to
				 * accommodate all elements. */
} List;

#define LIST_MAX \
	(1 + (int)(((size_t)UINT_MAX - sizeof(List))/sizeof(Tcl_Obj *)))
#define LIST_SIZE(numElems) \
	(unsigned)(sizeof(List) + (((numElems) - 1) * sizeof(Tcl_Obj *)))

/*
 * Macro used to get the elements of a list object.
 */

#define ListRepPtr(listPtr) \
    ((List *) (listPtr)->internalRep.twoPtrValue.ptr1)

#define ListSetIntRep(objPtr, listRepPtr) \
    (objPtr)->internalRep.twoPtrValue.ptr1 = (void *)(listRepPtr), \
    (objPtr)->internalRep.twoPtrValue.ptr2 = NULL, \
    (listRepPtr)->refCount++, \
    (objPtr)->typePtr = &tclListType

#define ListObjGetElements(listPtr, objc, objv) \
    ((objv) = &(ListRepPtr(listPtr)->elements), \
     (objc) = ListRepPtr(listPtr)->elemCount)

#define ListObjLength(listPtr, len) \
    ((len) = ListRepPtr(listPtr)->elemCount)

#define ListObjIsCanonical(listPtr) \
    (((listPtr)->bytes == NULL) || ListRepPtr(listPtr)->canonicalFlag)

#define TclListObjGetElements(interp, listPtr, objcPtr, objvPtr) \
    (((listPtr)->typePtr == &tclListType) \
	    ? ((ListObjGetElements((listPtr), *(objcPtr), *(objvPtr))), TCL_OK)\
	    : Tcl_ListObjGetElements((interp), (listPtr), (objcPtr), (objvPtr)))

#define TclListObjLength(interp, listPtr, lenPtr) \
    (((listPtr)->typePtr == &tclListType) \
	    ? ((ListObjLength((listPtr), *(lenPtr))), TCL_OK)\
	    : Tcl_ListObjLength((interp), (listPtr), (lenPtr)))

#define TclListObjIsCanonical(listPtr) \
    (((listPtr)->typePtr == &tclListType) ? ListObjIsCanonical((listPtr)) : 0)

/*
 * Modes for collecting (or not) in the implementations of TclNRForeachCmd,
 * TclNRLmapCmd and their compilations.
 */

#define TCL_EACH_KEEP_NONE  0	/* Discard iteration result like [foreach] */
#define TCL_EACH_COLLECT    1	/* Collect iteration result like [lmap] */

/*
 * Macros providing a faster path to integers: Tcl_GetLongFromObj,
 * Tcl_GetIntFromObj and TclGetIntForIndex.
 *
 * WARNING: these macros eval their args more than once.
 */

#define TclGetLongFromObj(interp, objPtr, longPtr) \
    (((objPtr)->typePtr == &tclIntType)	\
	    ? ((*(longPtr) = (objPtr)->internalRep.longValue), TCL_OK) \
	    : Tcl_GetLongFromObj((interp), (objPtr), (longPtr)))

#if (LONG_MAX == INT_MAX)
#define TclGetIntFromObj(interp, objPtr, intPtr) \
    (((objPtr)->typePtr == &tclIntType)	\
	    ? ((*(intPtr) = (objPtr)->internalRep.longValue), TCL_OK) \
	    : Tcl_GetIntFromObj((interp), (objPtr), (intPtr)))
#define TclGetIntForIndexM(interp, objPtr, endValue, idxPtr) \
    (((objPtr)->typePtr == &tclIntType)	\
	    ? ((*(idxPtr) = (objPtr)->internalRep.longValue), TCL_OK) \
	    : TclGetIntForIndex((interp), (objPtr), (endValue), (idxPtr)))
#else
#define TclGetIntFromObj(interp, objPtr, intPtr) \
    (((objPtr)->typePtr == &tclIntType \
	    && (objPtr)->internalRep.longValue >= -(Tcl_WideInt)(UINT_MAX) \
	    && (objPtr)->internalRep.longValue <= (Tcl_WideInt)(UINT_MAX))	\
	    ? ((*(intPtr) = (objPtr)->internalRep.longValue), TCL_OK) \
	    : Tcl_GetIntFromObj((interp), (objPtr), (intPtr)))
#define TclGetIntForIndexM(interp, objPtr, endValue, idxPtr) \
    (((objPtr)->typePtr == &tclIntType \
	    && (objPtr)->internalRep.longValue >= INT_MIN \
	    && (objPtr)->internalRep.longValue <= INT_MAX)	\
	    ? ((*(idxPtr) = (objPtr)->internalRep.longValue), TCL_OK) \
	    : TclGetIntForIndex((interp), (objPtr), (endValue), (idxPtr)))
#endif

/*
 * Macro used to save a function call for common uses of
 * Tcl_GetWideIntFromObj(). The ANSI C "prototype" is:
 *
 * MODULE_SCOPE int TclGetWideIntFromObj(Tcl_Interp *interp, Tcl_Obj *objPtr,
 *			Tcl_WideInt *wideIntPtr);
 */

#ifdef TCL_WIDE_INT_IS_LONG
#define TclGetWideIntFromObj(interp, objPtr, wideIntPtr) \
    (((objPtr)->typePtr == &tclIntType)					\
	? (*(wideIntPtr) = (Tcl_WideInt)				\
		((objPtr)->internalRep.longValue), TCL_OK) :		\
	Tcl_GetWideIntFromObj((interp), (objPtr), (wideIntPtr)))
#else /* !TCL_WIDE_INT_IS_LONG */
#define TclGetWideIntFromObj(interp, objPtr, wideIntPtr)		\
    (((objPtr)->typePtr == &tclWideIntType)				\
	? (*(wideIntPtr) = (objPtr)->internalRep.wideValue, TCL_OK) :	\
    ((objPtr)->typePtr == &tclIntType)					\
	? (*(wideIntPtr) = (Tcl_WideInt)				\
		((objPtr)->internalRep.longValue), TCL_OK) :		\
	Tcl_GetWideIntFromObj((interp), (objPtr), (wideIntPtr)))
#endif /* TCL_WIDE_INT_IS_LONG */

/*
 * Flag values for TclTraceDictPath().
 *
 * DICT_PATH_READ indicates that all entries on the path must exist but no
 * updates will be needed.
 *
 * DICT_PATH_UPDATE indicates that we are going to be doing an update at the
 * tip of the path, so duplication of shared objects should be done along the
 * way.
 *
 * DICT_PATH_EXISTS indicates that we are performing an existence test and a
 * lookup failure should therefore not be an error. If (and only if) this flag
 * is set, TclTraceDictPath() will return the special value
 * DICT_PATH_NON_EXISTENT if the path is not traceable.
 *
 * DICT_PATH_CREATE (which also requires the DICT_PATH_UPDATE bit to be set)
 * indicates that we are to create non-existent dictionaries on the path.
 */

#define DICT_PATH_READ		0
#define DICT_PATH_UPDATE	1
#define DICT_PATH_EXISTS	2
#define DICT_PATH_CREATE	5

#define DICT_PATH_NON_EXISTENT	((Tcl_Obj *) (void *) 1)

/*
 *----------------------------------------------------------------
 * Data structures related to the filesystem internals
 *----------------------------------------------------------------
 */

/*
 * The version_2 filesystem is private to Tcl. As and when these changes have
 * been thoroughly tested and investigated a new public filesystem interface
 * will be released. The aim is more versatile virtual filesystem interfaces,
 * more efficiency in 'path' manipulation and usage, and cleaner filesystem
 * code internally.
 */

#define TCL_FILESYSTEM_VERSION_2	((Tcl_FSVersion) 0x2)
typedef ClientData (TclFSGetCwdProc2)(ClientData clientData);
typedef int (Tcl_FSLoadFileProc2) (Tcl_Interp *interp, Tcl_Obj *pathPtr,
	Tcl_LoadHandle *handlePtr, Tcl_FSUnloadFileProc **unloadProcPtr, int flags);

/*
 * The following types are used for getting and storing platform-specific file
 * attributes in tclFCmd.c and the various platform-versions of that file.
 * This is done to have as much common code as possible in the file attributes
 * code. For more information about the callbacks, see TclFileAttrsCmd in
 * tclFCmd.c.
 */

typedef int (TclGetFileAttrProc)(Tcl_Interp *interp, int objIndex,
	Tcl_Obj *fileName, Tcl_Obj **attrObjPtrPtr);
typedef int (TclSetFileAttrProc)(Tcl_Interp *interp, int objIndex,
	Tcl_Obj *fileName, Tcl_Obj *attrObjPtr);

typedef struct TclFileAttrProcs {
    TclGetFileAttrProc *getProc;/* The procedure for getting attrs. */
    TclSetFileAttrProc *setProc;/* The procedure for setting attrs. */
} TclFileAttrProcs;

/*
 * Opaque handle used in pipeline routines to encapsulate platform-dependent
 * state.
 */

typedef struct TclFile_ *TclFile;

/*
 * The "globParameters" argument of the function TclGlob is an or'ed
 * combination of the following values:
 */

#define TCL_GLOBMODE_NO_COMPLAIN	1
#define TCL_GLOBMODE_JOIN		2
#define TCL_GLOBMODE_DIR		4
#define TCL_GLOBMODE_TAILS		8

typedef enum Tcl_PathPart {
    TCL_PATH_DIRNAME,
    TCL_PATH_TAIL,
    TCL_PATH_EXTENSION,
    TCL_PATH_ROOT
} Tcl_PathPart;

/*
 *----------------------------------------------------------------
 * Data structures related to obsolete filesystem hooks
 *----------------------------------------------------------------
 */

typedef int (TclStatProc_)(const char *path, struct stat *buf);
typedef int (TclAccessProc_)(const char *path, int mode);
typedef Tcl_Channel (TclOpenFileChannelProc_)(Tcl_Interp *interp,
	const char *fileName, const char *modeString, int permissions);

/*
 *----------------------------------------------------------------
 * Data structures related to procedures
 *----------------------------------------------------------------
 */

typedef Tcl_CmdProc *TclCmdProcType;
typedef Tcl_ObjCmdProc *TclObjCmdProcType;

/*
 *----------------------------------------------------------------
 * Data structures for process-global values.
 *----------------------------------------------------------------
 */

typedef void (TclInitProcessGlobalValueProc)(char **valuePtr, int *lengthPtr,
	Tcl_Encoding *encodingPtr);

/*
 * A ProcessGlobalValue struct exists for each internal value in Tcl that is
 * to be shared among several threads. Each thread sees a (Tcl_Obj) copy of
 * the value, and the master is kept as a counted string, with epoch and mutex
 * control. Each ProcessGlobalValue struct should be a static variable in some
 * file.
 */

typedef struct ProcessGlobalValue {
    int epoch;			/* Epoch counter to detect changes in the
				 * master value. */
    int numBytes;		/* Length of the master string. */
    char *value;		/* The master string value. */
    Tcl_Encoding encoding;	/* system encoding when master string was
				 * initialized. */
    TclInitProcessGlobalValueProc *proc;
    				/* A procedure to initialize the master string
				 * copy when a "get" request comes in before
				 * any "set" request has been received. */
    Tcl_Mutex mutex;		/* Enforce orderly access from multiple
				 * threads. */
    Tcl_ThreadDataKey key;	/* Key for per-thread data holding the
				 * (Tcl_Obj) copy for each thread. */
} ProcessGlobalValue;

/*
 *----------------------------------------------------------------------
 * Flags for TclParseNumber
 *----------------------------------------------------------------------
 */

#define TCL_PARSE_DECIMAL_ONLY		1
				/* Leading zero doesn't denote octal or
				 * hex. */
#define TCL_PARSE_OCTAL_ONLY		2
				/* Parse octal even without prefix. */
#define TCL_PARSE_HEXADECIMAL_ONLY	4
				/* Parse hexadecimal even without prefix. */
#define TCL_PARSE_INTEGER_ONLY		8
				/* Disable floating point parsing. */
#define TCL_PARSE_SCAN_PREFIXES		16
				/* Use [scan] rules dealing with 0?
				 * prefixes. */
#define TCL_PARSE_NO_WHITESPACE		32
				/* Reject leading/trailing whitespace. */
#define TCL_PARSE_BINARY_ONLY	64
				/* Parse binary even without prefix. */

/*
 *----------------------------------------------------------------------
 * Type values TclGetNumberFromObj
 *----------------------------------------------------------------------
 */

#define TCL_NUMBER_LONG		1
#define TCL_NUMBER_WIDE		2
#define TCL_NUMBER_BIG		3
#define TCL_NUMBER_DOUBLE	4
#define TCL_NUMBER_NAN		5

/*
 *----------------------------------------------------------------
 * Variables shared among Tcl modules but not used by the outside world.
 *----------------------------------------------------------------
 */

MODULE_SCOPE char *tclNativeExecutableName;
MODULE_SCOPE int tclFindExecutableSearchDone;
MODULE_SCOPE char *tclMemDumpFileName;
MODULE_SCOPE TclPlatformType tclPlatform;
MODULE_SCOPE Tcl_NotifierProcs tclNotifierHooks;

MODULE_SCOPE Tcl_Encoding tclIdentityEncoding;

/*
 * TIP #233 (Virtualized Time)
 * Data for the time hooks, if any.
 */

MODULE_SCOPE Tcl_GetTimeProc *tclGetTimeProcPtr;
MODULE_SCOPE Tcl_ScaleTimeProc *tclScaleTimeProcPtr;
MODULE_SCOPE ClientData tclTimeClientData;

/*
 * Variables denoting the Tcl object types defined in the core.
 */

MODULE_SCOPE const Tcl_ObjType tclBignumType;
MODULE_SCOPE const Tcl_ObjType tclBooleanType;
MODULE_SCOPE const Tcl_ObjType tclByteArrayType;
MODULE_SCOPE const Tcl_ObjType tclByteCodeType;
MODULE_SCOPE const Tcl_ObjType tclDoubleType;
MODULE_SCOPE const Tcl_ObjType tclEndOffsetType;
MODULE_SCOPE const Tcl_ObjType tclIntType;
MODULE_SCOPE const Tcl_ObjType tclListType;
MODULE_SCOPE const Tcl_ObjType tclDictType;
MODULE_SCOPE const Tcl_ObjType tclProcBodyType;
MODULE_SCOPE const Tcl_ObjType tclStringType;
MODULE_SCOPE const Tcl_ObjType tclArraySearchType;
MODULE_SCOPE const Tcl_ObjType tclEnsembleCmdType;
#ifndef TCL_WIDE_INT_IS_LONG
MODULE_SCOPE const Tcl_ObjType tclWideIntType;
#endif
MODULE_SCOPE const Tcl_ObjType tclRegexpType;
MODULE_SCOPE Tcl_ObjType tclCmdNameType;

/*
 * Variables denoting the hash key types defined in the core.
 */

MODULE_SCOPE const Tcl_HashKeyType tclArrayHashKeyType;
MODULE_SCOPE const Tcl_HashKeyType tclOneWordHashKeyType;
MODULE_SCOPE const Tcl_HashKeyType tclStringHashKeyType;
MODULE_SCOPE const Tcl_HashKeyType tclObjHashKeyType;

/*
 * The head of the list of free Tcl objects, and the total number of Tcl
 * objects ever allocated and freed.
 */

MODULE_SCOPE Tcl_Obj *	tclFreeObjList;

#ifdef TCL_COMPILE_STATS
MODULE_SCOPE long	tclObjsAlloced;
MODULE_SCOPE long	tclObjsFreed;
#define TCL_MAX_SHARED_OBJ_STATS 5
MODULE_SCOPE long	tclObjsShared[TCL_MAX_SHARED_OBJ_STATS];
#endif /* TCL_COMPILE_STATS */

/*
 * Pointer to a heap-allocated string of length zero that the Tcl core uses as
 * the value of an empty string representation for an object. This value is
 * shared by all new objects allocated by Tcl_NewObj.
 */

MODULE_SCOPE char *	tclEmptyStringRep;
MODULE_SCOPE char	tclEmptyString;

enum CheckEmptyStringResult {
	TCL_EMPTYSTRING_UNKNOWN = -1, TCL_EMPTYSTRING_NO, TCL_EMPTYSTRING_YES
};

/*
 *----------------------------------------------------------------
 * Procedures shared among Tcl modules but not used by the outside world,
 * introduced by/for NRE.
 *----------------------------------------------------------------
 */

MODULE_SCOPE Tcl_ObjCmdProc TclNRApplyObjCmd;
MODULE_SCOPE Tcl_ObjCmdProc TclNREvalObjCmd;
MODULE_SCOPE Tcl_ObjCmdProc TclNRCatchObjCmd;
MODULE_SCOPE Tcl_ObjCmdProc TclNRExprObjCmd;
MODULE_SCOPE Tcl_ObjCmdProc TclNRForObjCmd;
MODULE_SCOPE Tcl_ObjCmdProc TclNRForeachCmd;
MODULE_SCOPE Tcl_ObjCmdProc TclNRIfObjCmd;
MODULE_SCOPE Tcl_ObjCmdProc TclNRLmapCmd;
MODULE_SCOPE Tcl_ObjCmdProc TclNRPackageObjCmd;
MODULE_SCOPE Tcl_ObjCmdProc TclNRSourceObjCmd;
MODULE_SCOPE Tcl_ObjCmdProc TclNRSubstObjCmd;
MODULE_SCOPE Tcl_ObjCmdProc TclNRSwitchObjCmd;
MODULE_SCOPE Tcl_ObjCmdProc TclNRTryObjCmd;
MODULE_SCOPE Tcl_ObjCmdProc TclNRUplevelObjCmd;
MODULE_SCOPE Tcl_ObjCmdProc TclNRWhileObjCmd;

MODULE_SCOPE Tcl_NRPostProc TclNRForIterCallback;
MODULE_SCOPE Tcl_NRPostProc TclNRCoroutineActivateCallback;
MODULE_SCOPE Tcl_ObjCmdProc TclNRTailcallObjCmd;
MODULE_SCOPE Tcl_NRPostProc TclNRTailcallEval;
MODULE_SCOPE Tcl_ObjCmdProc TclNRCoroutineObjCmd;
MODULE_SCOPE Tcl_ObjCmdProc TclNRYieldObjCmd;
MODULE_SCOPE Tcl_ObjCmdProc TclNRYieldmObjCmd;
MODULE_SCOPE Tcl_ObjCmdProc TclNRYieldToObjCmd;
MODULE_SCOPE Tcl_ObjCmdProc TclNRInvoke;
MODULE_SCOPE Tcl_NRPostProc TclNRReleaseValues;

MODULE_SCOPE void  TclSetTailcall(Tcl_Interp *interp, Tcl_Obj *tailcallPtr);
MODULE_SCOPE void  TclPushTailcallPoint(Tcl_Interp *interp);

/* These two can be considered for the public api */
MODULE_SCOPE void  TclMarkTailcall(Tcl_Interp *interp);
MODULE_SCOPE void  TclSkipTailcall(Tcl_Interp *interp);

/*
 * This structure holds the data for the various iteration callbacks used to
 * NRE the 'for' and 'while' commands. We need a separate structure because we
 * have more than the 4 client data entries we can provide directly thorugh
 * the callback API. It is the 'word' information which puts us over the
 * limit. It is needed because the loop body is argument 4 of 'for' and
 * argument 2 of 'while'. Not providing the correct index confuses the #280
 * code. We TclSmallAlloc/Free this.
 */

typedef struct ForIterData {
    Tcl_Obj *cond;		/* Loop condition expression. */
    Tcl_Obj *body;		/* Loop body. */
    Tcl_Obj *next;		/* Loop step script, NULL for 'while'. */
    const char *msg;		/* Error message part. */
    int word;			/* Index of the body script in the command */
} ForIterData;

/* TIP #357 - Structure doing the bookkeeping of handles for Tcl_LoadFile
 *            and Tcl_FindSymbol. This structure corresponds to an opaque
 *            typedef in tcl.h */

typedef void* TclFindSymbolProc(Tcl_Interp* interp, Tcl_LoadHandle loadHandle,
				const char* symbol);
struct Tcl_LoadHandle_ {
    ClientData clientData;	/* Client data is the load handle in the
				 * native filesystem if a module was loaded
				 * there, or an opaque pointer to a structure
				 * for further bookkeeping on load-from-VFS
				 * and load-from-memory */
    TclFindSymbolProc* findSymbolProcPtr;
				/* Procedure that resolves symbols in a
				 * loaded module */
    Tcl_FSUnloadFileProc* unloadFileProcPtr;
				/* Procedure that unloads a loaded module */
};

/* Flags for conversion of doubles to digit strings */

#define TCL_DD_SHORTEST 		0x4
				/* Use the shortest possible string */
#define TCL_DD_STEELE   		0x5
				/* Use the original Steele&White algorithm */
#define TCL_DD_E_FORMAT 		0x2
				/* Use a fixed-length string of digits,
				 * suitable for E format*/
#define TCL_DD_F_FORMAT 		0x3
				/* Use a fixed number of digits after the
				 * decimal point, suitable for F format */

#define TCL_DD_SHORTEN_FLAG 		0x4
				/* Allow return of a shorter digit string
				 * if it converts losslessly */
#define TCL_DD_NO_QUICK 		0x8
				/* Debug flag: forbid quick FP conversion */

#define TCL_DD_CONVERSION_TYPE_MASK	0x3
				/* Mask to isolate the conversion type */
#define TCL_DD_STEELE0 			0x1
				/* 'Steele&White' after masking */
#define TCL_DD_SHORTEST0		0x0
				/* 'Shortest possible' after masking */

/*
 *----------------------------------------------------------------
 * Procedures shared among Tcl modules but not used by the outside world:
 *----------------------------------------------------------------
 */

MODULE_SCOPE void	TclAppendBytesToByteArray(Tcl_Obj *objPtr,
			    const unsigned char *bytes, int len);
MODULE_SCOPE int	TclNREvalCmd(Tcl_Interp *interp, Tcl_Obj *objPtr,
			    int flags);
MODULE_SCOPE void	TclAdvanceContinuations(int *line, int **next,
			    int loc);
MODULE_SCOPE void	TclAdvanceLines(int *line, const char *start,
			    const char *end);
MODULE_SCOPE void	TclArgumentEnter(Tcl_Interp *interp,
			    Tcl_Obj *objv[], int objc, CmdFrame *cf);
MODULE_SCOPE void	TclArgumentRelease(Tcl_Interp *interp,
			    Tcl_Obj *objv[], int objc);
MODULE_SCOPE void	TclArgumentBCEnter(Tcl_Interp *interp,
			    Tcl_Obj *objv[], int objc,
			    void *codePtr, CmdFrame *cfPtr, int cmd, int pc);
MODULE_SCOPE void	TclArgumentBCRelease(Tcl_Interp *interp,
			    CmdFrame *cfPtr);
MODULE_SCOPE void	TclArgumentGet(Tcl_Interp *interp, Tcl_Obj *obj,
			    CmdFrame **cfPtrPtr, int *wordPtr);
MODULE_SCOPE double	TclBignumToDouble(const mp_int *bignum);
MODULE_SCOPE int	TclByteArrayMatch(const unsigned char *string,
			    int strLen, const unsigned char *pattern,
			    int ptnLen, int flags);
MODULE_SCOPE double	TclCeil(const mp_int *a);
MODULE_SCOPE void	TclChannelPreserve(Tcl_Channel chan);
MODULE_SCOPE void	TclChannelRelease(Tcl_Channel chan);
MODULE_SCOPE int	TclCheckArrayTraces(Tcl_Interp *interp, Var *varPtr,
			    Var *arrayPtr, Tcl_Obj *name, int index);
MODULE_SCOPE int	TclCheckBadOctal(Tcl_Interp *interp,
			    const char *value);
MODULE_SCOPE int	TclCheckEmptyString(Tcl_Obj *objPtr);
MODULE_SCOPE int	TclChanCaughtErrorBypass(Tcl_Interp *interp,
			    Tcl_Channel chan);
MODULE_SCOPE Tcl_ObjCmdProc TclChannelNamesCmd;
MODULE_SCOPE Tcl_NRPostProc TclClearRootEnsemble;
MODULE_SCOPE ContLineLoc *TclContinuationsEnter(Tcl_Obj *objPtr, int num,
			    int *loc);
MODULE_SCOPE void	TclContinuationsEnterDerived(Tcl_Obj *objPtr,
			    int start, int *clNext);
MODULE_SCOPE ContLineLoc *TclContinuationsGet(Tcl_Obj *objPtr);
MODULE_SCOPE void	TclContinuationsCopy(Tcl_Obj *objPtr,
			    Tcl_Obj *originObjPtr);
MODULE_SCOPE int	TclConvertElement(const char *src, int length,
			    char *dst, int flags);
MODULE_SCOPE Tcl_Command TclCreateObjCommandInNs (
			    Tcl_Interp *interp,
			    const char *cmdName,
			    Tcl_Namespace *nsPtr,
			    Tcl_ObjCmdProc *proc,
			    ClientData clientData,
			    Tcl_CmdDeleteProc *deleteProc);
MODULE_SCOPE Tcl_Command TclCreateEnsembleInNs(
			    Tcl_Interp *interp,
			    const char *name,
			    Tcl_Namespace *nameNamespacePtr,
			    Tcl_Namespace *ensembleNamespacePtr,
			    int flags);
MODULE_SCOPE void	TclDeleteNamespaceVars(Namespace *nsPtr);
MODULE_SCOPE int	TclFindDictElement(Tcl_Interp *interp,
			    const char *dict, int dictLength,
			    const char **elementPtr, const char **nextPtr,
			    int *sizePtr, int *literalPtr);
/* TIP #280 - Modified token based evulation, with line information. */
MODULE_SCOPE int	TclEvalEx(Tcl_Interp *interp, const char *script,
			    int numBytes, int flags, int line,
			    int *clNextOuter, const char *outerScript);
MODULE_SCOPE Tcl_ObjCmdProc TclFileAttrsCmd;
MODULE_SCOPE Tcl_ObjCmdProc TclFileCopyCmd;
MODULE_SCOPE Tcl_ObjCmdProc TclFileDeleteCmd;
MODULE_SCOPE Tcl_ObjCmdProc TclFileLinkCmd;
MODULE_SCOPE Tcl_ObjCmdProc TclFileMakeDirsCmd;
MODULE_SCOPE Tcl_ObjCmdProc TclFileReadLinkCmd;
MODULE_SCOPE Tcl_ObjCmdProc TclFileRenameCmd;
MODULE_SCOPE Tcl_ObjCmdProc TclFileTemporaryCmd;
MODULE_SCOPE void	TclCreateLateExitHandler(Tcl_ExitProc *proc,
			    ClientData clientData);
MODULE_SCOPE void	TclDeleteLateExitHandler(Tcl_ExitProc *proc,
			    ClientData clientData);
MODULE_SCOPE char *	TclDStringAppendObj(Tcl_DString *dsPtr,
			    Tcl_Obj *objPtr);
MODULE_SCOPE char *	TclDStringAppendDString(Tcl_DString *dsPtr,
			    Tcl_DString *toAppendPtr);
MODULE_SCOPE Tcl_Obj *	TclDStringToObj(Tcl_DString *dsPtr);
MODULE_SCOPE Tcl_Obj *const *	TclFetchEnsembleRoot(Tcl_Interp *interp,
			    Tcl_Obj *const *objv, int objc, int *objcPtr);
MODULE_SCOPE Tcl_Namespace * 	TclEnsureNamespace(
			    Tcl_Interp *interp,
			    Tcl_Namespace *namespacePtr);

MODULE_SCOPE void	TclFinalizeAllocSubsystem(void);
MODULE_SCOPE void	TclFinalizeAsync(void);
MODULE_SCOPE void	TclFinalizeDoubleConversion(void);
MODULE_SCOPE void	TclFinalizeEncodingSubsystem(void);
MODULE_SCOPE void	TclFinalizeEnvironment(void);
MODULE_SCOPE void	TclFinalizeEvaluation(void);
MODULE_SCOPE void	TclFinalizeExecution(void);
MODULE_SCOPE void	TclFinalizeIOSubsystem(void);
MODULE_SCOPE void	TclFinalizeFilesystem(void);
MODULE_SCOPE void	TclResetFilesystem(void);
MODULE_SCOPE void	TclFinalizeLoad(void);
MODULE_SCOPE void	TclFinalizeLock(void);
MODULE_SCOPE void	TclFinalizeMemorySubsystem(void);
MODULE_SCOPE void	TclFinalizeNotifier(void);
MODULE_SCOPE void	TclFinalizeObjects(void);
MODULE_SCOPE void	TclFinalizePreserve(void);
MODULE_SCOPE void	TclFinalizeSynchronization(void);
MODULE_SCOPE void	TclFinalizeThreadAlloc(void);
MODULE_SCOPE void	TclFinalizeThreadAllocThread(void);
MODULE_SCOPE void	TclFinalizeThreadData(int quick);
MODULE_SCOPE void	TclFinalizeThreadObjects(void);
MODULE_SCOPE double	TclFloor(const mp_int *a);
MODULE_SCOPE void	TclFormatNaN(double value, char *buffer);
MODULE_SCOPE int	TclFSFileAttrIndex(Tcl_Obj *pathPtr,
			    const char *attributeName, int *indexPtr);
MODULE_SCOPE Tcl_Command TclNRCreateCommandInNs (
			    Tcl_Interp *interp,
			    const char *cmdName,
			    Tcl_Namespace *nsPtr,
			    Tcl_ObjCmdProc *proc,
			    Tcl_ObjCmdProc *nreProc,
			    ClientData clientData,
			    Tcl_CmdDeleteProc *deleteProc);

MODULE_SCOPE int	TclNREvalFile(Tcl_Interp *interp, Tcl_Obj *pathPtr,
			    const char *encodingName);
MODULE_SCOPE void	TclFSUnloadTempFile(Tcl_LoadHandle loadHandle);
MODULE_SCOPE int *	TclGetAsyncReadyPtr(void);
MODULE_SCOPE Tcl_Obj *	TclGetBgErrorHandler(Tcl_Interp *interp);
MODULE_SCOPE int	TclGetChannelFromObj(Tcl_Interp *interp,
			    Tcl_Obj *objPtr, Tcl_Channel *chanPtr,
			    int *modePtr, int flags);
MODULE_SCOPE CmdFrame *	TclGetCmdFrameForProcedure(Proc *procPtr);
MODULE_SCOPE int	TclGetCompletionCodeFromObj(Tcl_Interp *interp,
			    Tcl_Obj *value, int *code);
MODULE_SCOPE int	TclGetNumberFromObj(Tcl_Interp *interp,
			    Tcl_Obj *objPtr, ClientData *clientDataPtr,
			    int *typePtr);
MODULE_SCOPE int	TclGetOpenModeEx(Tcl_Interp *interp,
			    const char *modeString, int *seekFlagPtr,
			    int *binaryPtr);
MODULE_SCOPE Tcl_Obj *	TclGetProcessGlobalValue(ProcessGlobalValue *pgvPtr);
MODULE_SCOPE Tcl_Obj *	TclGetSourceFromFrame(CmdFrame *cfPtr, int objc,
			    Tcl_Obj *const objv[]);
MODULE_SCOPE char *	TclGetStringStorage(Tcl_Obj *objPtr,
			    unsigned int *sizePtr);
MODULE_SCOPE int	TclGlob(Tcl_Interp *interp, char *pattern,
			    Tcl_Obj *unquotedPrefix, int globFlags,
			    Tcl_GlobTypeData *types);
MODULE_SCOPE int	TclIncrObj(Tcl_Interp *interp, Tcl_Obj *valuePtr,
			    Tcl_Obj *incrPtr);
MODULE_SCOPE Tcl_Obj *	TclIncrObjVar2(Tcl_Interp *interp, Tcl_Obj *part1Ptr,
			    Tcl_Obj *part2Ptr, Tcl_Obj *incrPtr, int flags);
MODULE_SCOPE int	TclInfoExistsCmd(ClientData dummy, Tcl_Interp *interp,
			    int objc, Tcl_Obj *const objv[]);
MODULE_SCOPE int	TclInfoCoroutineCmd(ClientData dummy, Tcl_Interp *interp,
			    int objc, Tcl_Obj *const objv[]);
MODULE_SCOPE Tcl_Obj *	TclInfoFrame(Tcl_Interp *interp, CmdFrame *framePtr);
MODULE_SCOPE int	TclInfoGlobalsCmd(ClientData dummy, Tcl_Interp *interp,
			    int objc, Tcl_Obj *const objv[]);
MODULE_SCOPE int	TclInfoLocalsCmd(ClientData dummy, Tcl_Interp *interp,
			    int objc, Tcl_Obj *const objv[]);
MODULE_SCOPE int	TclInfoVarsCmd(ClientData dummy, Tcl_Interp *interp,
			    int objc, Tcl_Obj *const objv[]);
MODULE_SCOPE void	TclInitAlloc(void);
MODULE_SCOPE void	TclInitDbCkalloc(void);
MODULE_SCOPE void	TclInitDoubleConversion(void);
MODULE_SCOPE void	TclInitEmbeddedConfigurationInformation(
			    Tcl_Interp *interp);
MODULE_SCOPE void	TclInitEncodingSubsystem(void);
MODULE_SCOPE void	TclInitIOSubsystem(void);
MODULE_SCOPE void	TclInitLimitSupport(Tcl_Interp *interp);
MODULE_SCOPE void	TclInitNamespaceSubsystem(void);
MODULE_SCOPE void	TclInitNotifier(void);
MODULE_SCOPE void	TclInitObjSubsystem(void);
MODULE_SCOPE void	TclInitSubsystems(void);
MODULE_SCOPE int	TclInterpReady(Tcl_Interp *interp);
MODULE_SCOPE int	TclIsBareword(int byte);
MODULE_SCOPE Tcl_Obj *	TclJoinPath(int elements, Tcl_Obj * const objv[],
			    int forceRelative);
MODULE_SCOPE int	TclJoinThread(Tcl_ThreadId id, int *result);
MODULE_SCOPE void	TclLimitRemoveAllHandlers(Tcl_Interp *interp);
MODULE_SCOPE Tcl_Obj *	TclLindexList(Tcl_Interp *interp,
			    Tcl_Obj *listPtr, Tcl_Obj *argPtr);
MODULE_SCOPE Tcl_Obj *	TclLindexFlat(Tcl_Interp *interp, Tcl_Obj *listPtr,
			    int indexCount, Tcl_Obj *const indexArray[]);
/* TIP #280 */
MODULE_SCOPE void	TclListLines(Tcl_Obj *listObj, int line, int n,
			    int *lines, Tcl_Obj *const *elems);
MODULE_SCOPE Tcl_Obj *	TclListObjCopy(Tcl_Interp *interp, Tcl_Obj *listPtr);
MODULE_SCOPE Tcl_Obj *	TclLsetList(Tcl_Interp *interp, Tcl_Obj *listPtr,
			    Tcl_Obj *indexPtr, Tcl_Obj *valuePtr);
MODULE_SCOPE Tcl_Obj *	TclLsetFlat(Tcl_Interp *interp, Tcl_Obj *listPtr,
			    int indexCount, Tcl_Obj *const indexArray[],
			    Tcl_Obj *valuePtr);
MODULE_SCOPE Tcl_Command TclMakeEnsemble(Tcl_Interp *interp, const char *name,
			    const EnsembleImplMap map[]);
MODULE_SCOPE int	TclMaxListLength(const char *bytes, int numBytes,
			    const char **endPtr);
MODULE_SCOPE int	TclMergeReturnOptions(Tcl_Interp *interp, int objc,
			    Tcl_Obj *const objv[], Tcl_Obj **optionsPtrPtr,
			    int *codePtr, int *levelPtr);
MODULE_SCOPE Tcl_Obj *  TclNoErrorStack(Tcl_Interp *interp, Tcl_Obj *options);
MODULE_SCOPE int	TclNokia770Doubles(void);
MODULE_SCOPE void	TclNsDecrRefCount(Namespace *nsPtr);
MODULE_SCOPE void	TclNsDecrRefCount(Namespace *nsPtr);
MODULE_SCOPE int	TclNamespaceDeleted(Namespace *nsPtr);
MODULE_SCOPE void	TclObjVarErrMsg(Tcl_Interp *interp, Tcl_Obj *part1Ptr,
			    Tcl_Obj *part2Ptr, const char *operation,
			    const char *reason, int index);
MODULE_SCOPE int	TclObjInvokeNamespace(Tcl_Interp *interp,
			    int objc, Tcl_Obj *const objv[],
			    Tcl_Namespace *nsPtr, int flags);
MODULE_SCOPE int	TclObjUnsetVar2(Tcl_Interp *interp,
			    Tcl_Obj *part1Ptr, Tcl_Obj *part2Ptr, int flags);
MODULE_SCOPE int	TclParseBackslash(const char *src,
			    int numBytes, int *readPtr, char *dst);
MODULE_SCOPE int	TclParseNumber(Tcl_Interp *interp, Tcl_Obj *objPtr,
			    const char *expected, const char *bytes,
			    int numBytes, const char **endPtrPtr, int flags);
MODULE_SCOPE void	TclParseInit(Tcl_Interp *interp, const char *string,
			    int numBytes, Tcl_Parse *parsePtr);
MODULE_SCOPE int	TclParseAllWhiteSpace(const char *src, int numBytes);
MODULE_SCOPE int	TclProcessReturn(Tcl_Interp *interp,
			    int code, int level, Tcl_Obj *returnOpts);
MODULE_SCOPE int	TclpObjLstat(Tcl_Obj *pathPtr, Tcl_StatBuf *buf);
MODULE_SCOPE Tcl_Obj *	TclpTempFileName(void);
MODULE_SCOPE Tcl_Obj *  TclpTempFileNameForLibrary(Tcl_Interp *interp, Tcl_Obj* pathPtr);
MODULE_SCOPE Tcl_Obj *	TclNewFSPathObj(Tcl_Obj *dirPtr, const char *addStrRep,
			    int len);
MODULE_SCOPE int	TclpDeleteFile(const void *path);
MODULE_SCOPE void	TclpFinalizeCondition(Tcl_Condition *condPtr);
MODULE_SCOPE void	TclpFinalizeMutex(Tcl_Mutex *mutexPtr);
MODULE_SCOPE void	TclpFinalizePipes(void);
MODULE_SCOPE void	TclpFinalizeSockets(void);
MODULE_SCOPE int	TclCreateSocketAddress(Tcl_Interp *interp,
			    struct addrinfo **addrlist,
			    const char *host, int port, int willBind,
			    const char **errorMsgPtr);
MODULE_SCOPE int	TclpThreadCreate(Tcl_ThreadId *idPtr,
			    Tcl_ThreadCreateProc *proc, ClientData clientData,
			    int stackSize, int flags);
MODULE_SCOPE int	TclpFindVariable(const char *name, int *lengthPtr);
MODULE_SCOPE void	TclpInitLibraryPath(char **valuePtr,
			    int *lengthPtr, Tcl_Encoding *encodingPtr);
MODULE_SCOPE void	TclpInitLock(void);
MODULE_SCOPE void	TclpInitPlatform(void);
MODULE_SCOPE void	TclpInitUnlock(void);
MODULE_SCOPE Tcl_Obj *	TclpObjListVolumes(void);
MODULE_SCOPE void	TclpMasterLock(void);
MODULE_SCOPE void	TclpMasterUnlock(void);
MODULE_SCOPE int	TclpMatchFiles(Tcl_Interp *interp, char *separators,
			    Tcl_DString *dirPtr, char *pattern, char *tail);
MODULE_SCOPE int	TclpObjNormalizePath(Tcl_Interp *interp,
			    Tcl_Obj *pathPtr, int nextCheckpoint);
MODULE_SCOPE void	TclpNativeJoinPath(Tcl_Obj *prefix, const char *joining);
MODULE_SCOPE Tcl_Obj *	TclpNativeSplitPath(Tcl_Obj *pathPtr, int *lenPtr);
MODULE_SCOPE Tcl_PathType TclpGetNativePathType(Tcl_Obj *pathPtr,
			    int *driveNameLengthPtr, Tcl_Obj **driveNameRef);
MODULE_SCOPE int	TclCrossFilesystemCopy(Tcl_Interp *interp,
			    Tcl_Obj *source, Tcl_Obj *target);
MODULE_SCOPE int	TclpMatchInDirectory(Tcl_Interp *interp,
			    Tcl_Obj *resultPtr, Tcl_Obj *pathPtr,
			    const char *pattern, Tcl_GlobTypeData *types);
MODULE_SCOPE ClientData	TclpGetNativeCwd(ClientData clientData);
MODULE_SCOPE Tcl_FSDupInternalRepProc TclNativeDupInternalRep;
MODULE_SCOPE Tcl_Obj *	TclpObjLink(Tcl_Obj *pathPtr, Tcl_Obj *toPtr,
			    int linkType);
MODULE_SCOPE int	TclpObjChdir(Tcl_Obj *pathPtr);
MODULE_SCOPE Tcl_Channel TclpOpenTemporaryFile(Tcl_Obj *dirObj,
			    Tcl_Obj *basenameObj, Tcl_Obj *extensionObj,
			    Tcl_Obj *resultingNameObj);
MODULE_SCOPE Tcl_Obj *	TclPathPart(Tcl_Interp *interp, Tcl_Obj *pathPtr,
			    Tcl_PathPart portion);
MODULE_SCOPE char *	TclpReadlink(const char *fileName,
			    Tcl_DString *linkPtr);
MODULE_SCOPE void	TclpSetVariables(Tcl_Interp *interp);
MODULE_SCOPE void *	TclThreadStorageKeyGet(Tcl_ThreadDataKey *keyPtr);
MODULE_SCOPE void	TclThreadStorageKeySet(Tcl_ThreadDataKey *keyPtr,
			    void *data);
MODULE_SCOPE void	TclpThreadExit(int status);
MODULE_SCOPE void	TclRememberCondition(Tcl_Condition *mutex);
MODULE_SCOPE void	TclRememberJoinableThread(Tcl_ThreadId id);
MODULE_SCOPE void	TclRememberMutex(Tcl_Mutex *mutex);
MODULE_SCOPE void	TclRemoveScriptLimitCallbacks(Tcl_Interp *interp);
MODULE_SCOPE int	TclReToGlob(Tcl_Interp *interp, const char *reStr,
			    int reStrLen, Tcl_DString *dsPtr, int *flagsPtr,
			    int *quantifiersFoundPtr);
MODULE_SCOPE int	TclScanElement(const char *string, int length,
			    char *flagPtr);
MODULE_SCOPE void	TclSetBgErrorHandler(Tcl_Interp *interp,
			    Tcl_Obj *cmdPrefix);
MODULE_SCOPE void	TclSetBignumIntRep(Tcl_Obj *objPtr,
			    mp_int *bignumValue);
MODULE_SCOPE int	TclSetBooleanFromAny(Tcl_Interp *interp, Tcl_Obj *objPtr);
MODULE_SCOPE void	TclSetCmdNameObj(Tcl_Interp *interp, Tcl_Obj *objPtr,
			    Command *cmdPtr);
MODULE_SCOPE void	TclSetDuplicateObj(Tcl_Obj *dupPtr, Tcl_Obj *objPtr);
MODULE_SCOPE void	TclSetProcessGlobalValue(ProcessGlobalValue *pgvPtr,
			    Tcl_Obj *newValue, Tcl_Encoding encoding);
MODULE_SCOPE void	TclSignalExitThread(Tcl_ThreadId id, int result);
MODULE_SCOPE void	TclSpellFix(Tcl_Interp *interp,
			    Tcl_Obj *const *objv, int objc, int subIdx,
			    Tcl_Obj *bad, Tcl_Obj *fix);
MODULE_SCOPE void *	TclStackRealloc(Tcl_Interp *interp, void *ptr,
			    int numBytes);

typedef int (*memCmpFn_t)(const void*, const void*, size_t);
MODULE_SCOPE int	TclStringCmp (Tcl_Obj *value1Ptr, Tcl_Obj *value2Ptr,
			    int checkEq, int nocase, int reqlength);
MODULE_SCOPE int	TclStringCmpOpts (Tcl_Interp *interp, int objc, Tcl_Obj *const objv[],
			    int *nocase, int *reqlength);
MODULE_SCOPE int	TclStringMatch(const char *str, int strLen,
			    const char *pattern, int ptnLen, int flags);
MODULE_SCOPE int	TclStringMatchObj(Tcl_Obj *stringObj,
			    Tcl_Obj *patternObj, int flags);
MODULE_SCOPE Tcl_Obj *	TclStringReverse(Tcl_Obj *objPtr);
MODULE_SCOPE void	TclSubstCompile(Tcl_Interp *interp, const char *bytes,
			    int numBytes, int flags, int line,
			    struct CompileEnv *envPtr);
MODULE_SCOPE int	TclSubstOptions(Tcl_Interp *interp, int numOpts,
			    Tcl_Obj *const opts[], int *flagPtr);
MODULE_SCOPE void	TclSubstParse(Tcl_Interp *interp, const char *bytes,
			    int numBytes, int flags, Tcl_Parse *parsePtr,
			    Tcl_InterpState *statePtr);
MODULE_SCOPE int	TclSubstTokens(Tcl_Interp *interp, Tcl_Token *tokenPtr,
			    int count, int *tokensLeftPtr, int line,
			    int *clNextOuter, const char *outerScript);
MODULE_SCOPE int	TclTrim(const char *bytes, int numBytes,
			    const char *trim, int numTrim, int *trimRight);
MODULE_SCOPE int	TclTrimLeft(const char *bytes, int numBytes,
			    const char *trim, int numTrim);
MODULE_SCOPE int	TclTrimRight(const char *bytes, int numBytes,
			    const char *trim, int numTrim);
MODULE_SCOPE int	TclUtfCasecmp(const char *cs, const char *ct);
MODULE_SCOPE int	TclUtfToUCS4(const char *src, int *ucs4Ptr);
<<<<<<< HEAD
=======
MODULE_SCOPE int	TclUCS4ToUtf(int, char *);

>>>>>>> c17661c3
/*
 * Bytes F0-F4 are start-bytes for 4-byte sequences.
 * Byte 0xED can be the start-byte of an upper surrogate. In that case,
 * TclUtfToUCS4() might read the lower surrogate following it too.
 */
#   define TclUCS4Complete(src, length) (((unsigned)(UCHAR(*(src)) - 0xF0) < 5) \
	    ? ((length) >= 4) : (UCHAR(*(src)) == 0xED) ? ((length) >= 6) : Tcl_UtfCharComplete((src), (length)))
MODULE_SCOPE Tcl_Obj *	TclpNativeToNormalized(ClientData clientData);
MODULE_SCOPE Tcl_Obj *	TclpFilesystemPathType(Tcl_Obj *pathPtr);
MODULE_SCOPE int	TclpDlopen(Tcl_Interp *interp, Tcl_Obj *pathPtr,
			    Tcl_LoadHandle *loadHandle,
			    Tcl_FSUnloadFileProc **unloadProcPtr, int flags);
MODULE_SCOPE int	TclpUtime(Tcl_Obj *pathPtr, struct utimbuf *tval);
#ifdef TCL_LOAD_FROM_MEMORY
MODULE_SCOPE void *	TclpLoadMemoryGetBuffer(Tcl_Interp *interp, int size);
MODULE_SCOPE int	TclpLoadMemory(Tcl_Interp *interp, void *buffer,
			    int size, int codeSize, Tcl_LoadHandle *loadHandle,
			    Tcl_FSUnloadFileProc **unloadProcPtr, int flags);
#endif
MODULE_SCOPE void	TclInitThreadStorage(void);
MODULE_SCOPE void	TclFinalizeThreadDataThread(void);
MODULE_SCOPE void	TclFinalizeThreadStorage(void);

/* TclWideMUInt -- wide integer used for measurement calculations: */
#if (!defined(_WIN32) || !defined(_MSC_VER) || (_MSC_VER >= 1400))
#   define TclWideMUInt Tcl_WideUInt
#else
/* older MSVS may not allow conversions between unsigned __int64 and double) */
#   define TclWideMUInt Tcl_WideInt
#endif
#ifdef TCL_WIDE_CLICKS
MODULE_SCOPE Tcl_WideInt TclpGetWideClicks(void);
MODULE_SCOPE double	TclpWideClicksToNanoseconds(Tcl_WideInt clicks);
MODULE_SCOPE double	TclpWideClickInMicrosec(void);
#else
#   ifdef _WIN32
#	define TCL_WIDE_CLICKS 1
MODULE_SCOPE Tcl_WideInt TclpGetWideClicks(void);
MODULE_SCOPE double	TclpWideClickInMicrosec(void);
#	define		TclpWideClicksToNanoseconds(clicks) \
				((double)(clicks) * TclpWideClickInMicrosec() * 1000)
#   endif
#endif
MODULE_SCOPE Tcl_WideInt TclpGetMicroseconds(void);

MODULE_SCOPE int	TclZlibInit(Tcl_Interp *interp);
MODULE_SCOPE void *	TclpThreadCreateKey(void);
MODULE_SCOPE void	TclpThreadDeleteKey(void *keyPtr);
MODULE_SCOPE void	TclpThreadSetMasterTSD(void *tsdKeyPtr, void *ptr);
MODULE_SCOPE void *	TclpThreadGetMasterTSD(void *tsdKeyPtr);

MODULE_SCOPE void	TclErrorStackResetIf(Tcl_Interp *interp, const char *msg, int length);

/*
 * Many parsing tasks need a common definition of whitespace.
 * Use this routine and macro to achieve that and place
 * optimization (fragile on changes) in one place.
 */

MODULE_SCOPE int	TclIsSpaceProc(int byte);
#	define TclIsSpaceProcM(byte) \
		(((byte) > 0x20) ? 0 : TclIsSpaceProc(byte))

/*
 *----------------------------------------------------------------
 * Command procedures in the generic core:
 *----------------------------------------------------------------
 */

MODULE_SCOPE int	Tcl_AfterObjCmd(ClientData clientData,
			    Tcl_Interp *interp, int objc,
			    Tcl_Obj *const objv[]);
MODULE_SCOPE int	Tcl_AppendObjCmd(ClientData clientData,
			    Tcl_Interp *interp, int objc,
			    Tcl_Obj *const objv[]);
MODULE_SCOPE int	Tcl_ApplyObjCmd(ClientData clientData,
			    Tcl_Interp *interp, int objc,
			    Tcl_Obj *const objv[]);
MODULE_SCOPE Tcl_Command TclInitArrayCmd(Tcl_Interp *interp);
MODULE_SCOPE Tcl_Command TclInitBinaryCmd(Tcl_Interp *interp);
MODULE_SCOPE int	Tcl_BreakObjCmd(ClientData clientData,
			    Tcl_Interp *interp, int objc,
			    Tcl_Obj *const objv[]);
MODULE_SCOPE int	Tcl_CaseObjCmd(ClientData clientData,
			    Tcl_Interp *interp, int objc,
			    Tcl_Obj *const objv[]);
MODULE_SCOPE int	Tcl_CatchObjCmd(ClientData clientData,
			    Tcl_Interp *interp, int objc,
			    Tcl_Obj *const objv[]);
MODULE_SCOPE int	Tcl_CdObjCmd(ClientData clientData,
			    Tcl_Interp *interp, int objc,
			    Tcl_Obj *const objv[]);
MODULE_SCOPE Tcl_Command TclInitChanCmd(Tcl_Interp *interp);
MODULE_SCOPE int	TclChanCreateObjCmd(ClientData clientData,
			    Tcl_Interp *interp, int objc,
			    Tcl_Obj *const objv[]);
MODULE_SCOPE int	TclChanPostEventObjCmd(ClientData clientData,
			    Tcl_Interp *interp, int objc,
			    Tcl_Obj *const objv[]);
MODULE_SCOPE int	TclChanPopObjCmd(ClientData clientData,
			    Tcl_Interp *interp, int objc, Tcl_Obj *const objv[]);
MODULE_SCOPE int	TclChanPushObjCmd(ClientData clientData,
			    Tcl_Interp *interp, int objc, Tcl_Obj *const objv[]);
MODULE_SCOPE void	TclClockInit(Tcl_Interp *interp);
MODULE_SCOPE int	TclClockOldscanObjCmd(
			    ClientData clientData, Tcl_Interp *interp,
			    int objc, Tcl_Obj *const objv[]);
MODULE_SCOPE int	Tcl_CloseObjCmd(ClientData clientData,
			    Tcl_Interp *interp, int objc,
			    Tcl_Obj *const objv[]);
MODULE_SCOPE int	Tcl_ConcatObjCmd(ClientData clientData,
			    Tcl_Interp *interp, int objc,
			    Tcl_Obj *const objv[]);
MODULE_SCOPE int	Tcl_ContinueObjCmd(ClientData clientData,
			    Tcl_Interp *interp, int objc,
			    Tcl_Obj *const objv[]);
MODULE_SCOPE Tcl_TimerToken TclCreateAbsoluteTimerHandler(
			    Tcl_Time *timePtr, Tcl_TimerProc *proc,
			    ClientData clientData);
MODULE_SCOPE int	TclDefaultBgErrorHandlerObjCmd(
			    ClientData clientData, Tcl_Interp *interp,
			    int objc, Tcl_Obj *const objv[]);
MODULE_SCOPE Tcl_Command TclInitDictCmd(Tcl_Interp *interp);
MODULE_SCOPE int	TclDictWithFinish(Tcl_Interp *interp, Var *varPtr,
			    Var *arrayPtr, Tcl_Obj *part1Ptr,
			    Tcl_Obj *part2Ptr, int index, int pathc,
			    Tcl_Obj *const pathv[], Tcl_Obj *keysPtr);
MODULE_SCOPE Tcl_Obj *	TclDictWithInit(Tcl_Interp *interp, Tcl_Obj *dictPtr,
			    int pathc, Tcl_Obj *const pathv[]);
MODULE_SCOPE int	Tcl_DisassembleObjCmd(ClientData clientData,
			    Tcl_Interp *interp, int objc,
			    Tcl_Obj *const objv[]);

/* Assemble command function */
MODULE_SCOPE int	Tcl_AssembleObjCmd(ClientData clientData,
			    Tcl_Interp *interp, int objc,
			    Tcl_Obj *const objv[]);
MODULE_SCOPE int	TclNRAssembleObjCmd(ClientData clientData,
			    Tcl_Interp *interp, int objc,
			    Tcl_Obj *const objv[]);
MODULE_SCOPE Tcl_Command TclInitEncodingCmd(Tcl_Interp *interp);
MODULE_SCOPE int	TclMakeEncodingCommandSafe(Tcl_Interp *interp);
MODULE_SCOPE int	Tcl_EofObjCmd(ClientData clientData,
			    Tcl_Interp *interp, int objc,
			    Tcl_Obj *const objv[]);
MODULE_SCOPE int	Tcl_ErrorObjCmd(ClientData clientData,
			    Tcl_Interp *interp, int objc,
			    Tcl_Obj *const objv[]);
MODULE_SCOPE int	Tcl_EvalObjCmd(ClientData clientData,
			    Tcl_Interp *interp, int objc,
			    Tcl_Obj *const objv[]);
MODULE_SCOPE int	Tcl_ExecObjCmd(ClientData clientData,
			    Tcl_Interp *interp, int objc,
			    Tcl_Obj *const objv[]);
MODULE_SCOPE int	Tcl_ExitObjCmd(ClientData clientData,
			    Tcl_Interp *interp, int objc,
			    Tcl_Obj *const objv[]);
MODULE_SCOPE int	Tcl_ExprObjCmd(ClientData clientData,
			    Tcl_Interp *interp, int objc,
			    Tcl_Obj *const objv[]);
MODULE_SCOPE int	Tcl_FblockedObjCmd(ClientData clientData,
			    Tcl_Interp *interp, int objc,
			    Tcl_Obj *const objv[]);
MODULE_SCOPE int	Tcl_FconfigureObjCmd(
			    ClientData clientData, Tcl_Interp *interp,
			    int objc, Tcl_Obj *const objv[]);
MODULE_SCOPE int	Tcl_FcopyObjCmd(ClientData dummy,
			    Tcl_Interp *interp, int objc,
			    Tcl_Obj *const objv[]);
MODULE_SCOPE Tcl_Command TclInitFileCmd(Tcl_Interp *interp);
MODULE_SCOPE int	TclMakeFileCommandSafe(Tcl_Interp *interp);
MODULE_SCOPE int	Tcl_FileEventObjCmd(ClientData clientData,
			    Tcl_Interp *interp, int objc,
			    Tcl_Obj *const objv[]);
MODULE_SCOPE int	Tcl_FlushObjCmd(ClientData clientData,
			    Tcl_Interp *interp, int objc,
			    Tcl_Obj *const objv[]);
MODULE_SCOPE int	Tcl_ForObjCmd(ClientData clientData,
			    Tcl_Interp *interp, int objc,
			    Tcl_Obj *const objv[]);
MODULE_SCOPE int	Tcl_ForeachObjCmd(ClientData clientData,
			    Tcl_Interp *interp, int objc,
			    Tcl_Obj *const objv[]);
MODULE_SCOPE int	Tcl_FormatObjCmd(ClientData dummy,
			    Tcl_Interp *interp, int objc,
			    Tcl_Obj *const objv[]);
MODULE_SCOPE int	Tcl_GetsObjCmd(ClientData clientData,
			    Tcl_Interp *interp, int objc,
			    Tcl_Obj *const objv[]);
MODULE_SCOPE int	Tcl_GlobalObjCmd(ClientData clientData,
			    Tcl_Interp *interp, int objc,
			    Tcl_Obj *const objv[]);
MODULE_SCOPE int	Tcl_GlobObjCmd(ClientData clientData,
			    Tcl_Interp *interp, int objc,
			    Tcl_Obj *const objv[]);
MODULE_SCOPE int	Tcl_IfObjCmd(ClientData clientData,
			    Tcl_Interp *interp, int objc,
			    Tcl_Obj *const objv[]);
MODULE_SCOPE int	Tcl_IncrObjCmd(ClientData clientData,
			    Tcl_Interp *interp, int objc,
			    Tcl_Obj *const objv[]);
MODULE_SCOPE Tcl_Command TclInitInfoCmd(Tcl_Interp *interp);
MODULE_SCOPE int	Tcl_InterpObjCmd(ClientData clientData,
			    Tcl_Interp *interp, int argc,
			    Tcl_Obj *const objv[]);
MODULE_SCOPE int	Tcl_JoinObjCmd(ClientData clientData,
			    Tcl_Interp *interp, int objc,
			    Tcl_Obj *const objv[]);
MODULE_SCOPE int	Tcl_LappendObjCmd(ClientData clientData,
			    Tcl_Interp *interp, int objc,
			    Tcl_Obj *const objv[]);
MODULE_SCOPE int	Tcl_LassignObjCmd(ClientData clientData,
			    Tcl_Interp *interp, int objc,
			    Tcl_Obj *const objv[]);
MODULE_SCOPE int	Tcl_LindexObjCmd(ClientData clientData,
			    Tcl_Interp *interp, int objc,
			    Tcl_Obj *const objv[]);
MODULE_SCOPE int	Tcl_LinsertObjCmd(ClientData clientData,
			    Tcl_Interp *interp, int objc,
			    Tcl_Obj *const objv[]);
MODULE_SCOPE int	Tcl_LlengthObjCmd(ClientData clientData,
			    Tcl_Interp *interp, int objc,
			    Tcl_Obj *const objv[]);
MODULE_SCOPE int	Tcl_ListObjCmd(ClientData clientData,
			    Tcl_Interp *interp, int objc,
			    Tcl_Obj *const objv[]);
MODULE_SCOPE int	Tcl_LmapObjCmd(ClientData clientData,
			    Tcl_Interp *interp, int objc,
			    Tcl_Obj *const objv[]);
MODULE_SCOPE int	Tcl_LoadObjCmd(ClientData clientData,
			    Tcl_Interp *interp, int objc,
			    Tcl_Obj *const objv[]);
MODULE_SCOPE int	Tcl_LrangeObjCmd(ClientData clientData,
			    Tcl_Interp *interp, int objc,
			    Tcl_Obj *const objv[]);
MODULE_SCOPE int	Tcl_LrepeatObjCmd(ClientData clientData,
			    Tcl_Interp *interp, int objc,
			    Tcl_Obj *const objv[]);
MODULE_SCOPE int	Tcl_LreplaceObjCmd(ClientData clientData,
			    Tcl_Interp *interp, int objc,
			    Tcl_Obj *const objv[]);
MODULE_SCOPE int	Tcl_LreverseObjCmd(ClientData clientData,
			    Tcl_Interp *interp, int objc,
			    Tcl_Obj *const objv[]);
MODULE_SCOPE int	Tcl_LsearchObjCmd(ClientData clientData,
			    Tcl_Interp *interp, int objc,
			    Tcl_Obj *const objv[]);
MODULE_SCOPE int	Tcl_LsetObjCmd(ClientData clientData,
			    Tcl_Interp *interp, int objc,
			    Tcl_Obj *const objv[]);
MODULE_SCOPE int	Tcl_LsortObjCmd(ClientData clientData,
			    Tcl_Interp *interp, int objc,
			    Tcl_Obj *const objv[]);
MODULE_SCOPE Tcl_Command TclInitNamespaceCmd(Tcl_Interp *interp);
MODULE_SCOPE int	TclNamespaceEnsembleCmd(ClientData dummy,
			    Tcl_Interp *interp, int objc,
			    Tcl_Obj *const objv[]);
MODULE_SCOPE int	Tcl_OpenObjCmd(ClientData clientData,
			    Tcl_Interp *interp, int objc,
			    Tcl_Obj *const objv[]);
MODULE_SCOPE int	Tcl_PackageObjCmd(ClientData clientData,
			    Tcl_Interp *interp, int objc,
			    Tcl_Obj *const objv[]);
MODULE_SCOPE int	Tcl_PidObjCmd(ClientData clientData,
			    Tcl_Interp *interp, int objc,
			    Tcl_Obj *const objv[]);
MODULE_SCOPE Tcl_Command TclInitPrefixCmd(Tcl_Interp *interp);
MODULE_SCOPE int	Tcl_PutsObjCmd(ClientData clientData,
			    Tcl_Interp *interp, int objc,
			    Tcl_Obj *const objv[]);
MODULE_SCOPE int	Tcl_PwdObjCmd(ClientData clientData,
			    Tcl_Interp *interp, int objc,
			    Tcl_Obj *const objv[]);
MODULE_SCOPE int	Tcl_ReadObjCmd(ClientData clientData,
			    Tcl_Interp *interp, int objc,
			    Tcl_Obj *const objv[]);
MODULE_SCOPE int	Tcl_RegexpObjCmd(ClientData clientData,
			    Tcl_Interp *interp, int objc,
			    Tcl_Obj *const objv[]);
MODULE_SCOPE int	Tcl_RegsubObjCmd(ClientData clientData,
			    Tcl_Interp *interp, int objc,
			    Tcl_Obj *const objv[]);
MODULE_SCOPE int	Tcl_RenameObjCmd(ClientData clientData,
			    Tcl_Interp *interp, int objc,
			    Tcl_Obj *const objv[]);
MODULE_SCOPE int	Tcl_RepresentationCmd(ClientData clientData,
			    Tcl_Interp *interp, int objc,
			    Tcl_Obj *const objv[]);
MODULE_SCOPE int	Tcl_ReturnObjCmd(ClientData clientData,
			    Tcl_Interp *interp, int objc,
			    Tcl_Obj *const objv[]);
MODULE_SCOPE int	Tcl_ScanObjCmd(ClientData clientData,
			    Tcl_Interp *interp, int objc,
			    Tcl_Obj *const objv[]);
MODULE_SCOPE int	Tcl_SeekObjCmd(ClientData clientData,
			    Tcl_Interp *interp, int objc,
			    Tcl_Obj *const objv[]);
MODULE_SCOPE int	Tcl_SetObjCmd(ClientData clientData,
			    Tcl_Interp *interp, int objc,
			    Tcl_Obj *const objv[]);
MODULE_SCOPE int	Tcl_SplitObjCmd(ClientData clientData,
			    Tcl_Interp *interp, int objc,
			    Tcl_Obj *const objv[]);
MODULE_SCOPE int	Tcl_SocketObjCmd(ClientData clientData,
			    Tcl_Interp *interp, int objc,
			    Tcl_Obj *const objv[]);
MODULE_SCOPE int	Tcl_SourceObjCmd(ClientData clientData,
			    Tcl_Interp *interp, int objc,
			    Tcl_Obj *const objv[]);
MODULE_SCOPE Tcl_Command TclInitStringCmd(Tcl_Interp *interp);
MODULE_SCOPE int	Tcl_SubstObjCmd(ClientData clientData,
			    Tcl_Interp *interp, int objc,
			    Tcl_Obj *const objv[]);
MODULE_SCOPE int	Tcl_SwitchObjCmd(ClientData clientData,
			    Tcl_Interp *interp, int objc,
			    Tcl_Obj *const objv[]);
MODULE_SCOPE int	Tcl_TellObjCmd(ClientData clientData,
			    Tcl_Interp *interp, int objc,
			    Tcl_Obj *const objv[]);
MODULE_SCOPE int	Tcl_ThrowObjCmd(ClientData dummy, Tcl_Interp *interp,
			    int objc, Tcl_Obj *const objv[]);
MODULE_SCOPE int	Tcl_TimeObjCmd(ClientData clientData,
			    Tcl_Interp *interp, int objc,
			    Tcl_Obj *const objv[]);
MODULE_SCOPE int	Tcl_TimeRateObjCmd(ClientData clientData,
			    Tcl_Interp *interp, int objc,
			    Tcl_Obj *const objv[]);
MODULE_SCOPE int	Tcl_TraceObjCmd(ClientData clientData,
			    Tcl_Interp *interp, int objc,
			    Tcl_Obj *const objv[]);
MODULE_SCOPE int	Tcl_TryObjCmd(ClientData clientData,
			    Tcl_Interp *interp, int objc,
			    Tcl_Obj *const objv[]);
MODULE_SCOPE int	Tcl_UnloadObjCmd(ClientData clientData,
			    Tcl_Interp *interp, int objc,
			    Tcl_Obj *const objv[]);
MODULE_SCOPE int	Tcl_UnsetObjCmd(ClientData clientData,
			    Tcl_Interp *interp, int objc,
			    Tcl_Obj *const objv[]);
MODULE_SCOPE int	Tcl_UpdateObjCmd(ClientData clientData,
			    Tcl_Interp *interp, int objc,
			    Tcl_Obj *const objv[]);
MODULE_SCOPE int	Tcl_UplevelObjCmd(ClientData clientData,
			    Tcl_Interp *interp, int objc,
			    Tcl_Obj *const objv[]);
MODULE_SCOPE int	Tcl_UpvarObjCmd(ClientData clientData,
			    Tcl_Interp *interp, int objc,
			    Tcl_Obj *const objv[]);
MODULE_SCOPE int	Tcl_VariableObjCmd(ClientData clientData,
			    Tcl_Interp *interp, int objc,
			    Tcl_Obj *const objv[]);
MODULE_SCOPE int	Tcl_VwaitObjCmd(ClientData clientData,
			    Tcl_Interp *interp, int objc,
			    Tcl_Obj *const objv[]);
MODULE_SCOPE int	Tcl_WhileObjCmd(ClientData clientData,
			    Tcl_Interp *interp, int objc,
			    Tcl_Obj *const objv[]);

/*
 *----------------------------------------------------------------
 * Compilation procedures for commands in the generic core:
 *----------------------------------------------------------------
 */

MODULE_SCOPE int	TclCompileAppendCmd(Tcl_Interp *interp,
			    Tcl_Parse *parsePtr, Command *cmdPtr,
			    struct CompileEnv *envPtr);
MODULE_SCOPE int	TclCompileArrayExistsCmd(Tcl_Interp *interp,
			    Tcl_Parse *parsePtr, Command *cmdPtr,
			    struct CompileEnv *envPtr);
MODULE_SCOPE int	TclCompileArraySetCmd(Tcl_Interp *interp,
			    Tcl_Parse *parsePtr, Command *cmdPtr,
			    struct CompileEnv *envPtr);
MODULE_SCOPE int	TclCompileArrayUnsetCmd(Tcl_Interp *interp,
			    Tcl_Parse *parsePtr, Command *cmdPtr,
			    struct CompileEnv *envPtr);
MODULE_SCOPE int	TclCompileBreakCmd(Tcl_Interp *interp,
			    Tcl_Parse *parsePtr, Command *cmdPtr,
			    struct CompileEnv *envPtr);
MODULE_SCOPE int	TclCompileCatchCmd(Tcl_Interp *interp,
			    Tcl_Parse *parsePtr, Command *cmdPtr,
			    struct CompileEnv *envPtr);
MODULE_SCOPE int	TclCompileClockClicksCmd(Tcl_Interp *interp,
			    Tcl_Parse *parsePtr, Command *cmdPtr,
			    struct CompileEnv *envPtr);
MODULE_SCOPE int	TclCompileClockReadingCmd(Tcl_Interp *interp,
			    Tcl_Parse *parsePtr, Command *cmdPtr,
			    struct CompileEnv *envPtr);
MODULE_SCOPE int	TclCompileConcatCmd(Tcl_Interp *interp,
			    Tcl_Parse *parsePtr, Command *cmdPtr,
			    struct CompileEnv *envPtr);
MODULE_SCOPE int	TclCompileContinueCmd(Tcl_Interp *interp,
			    Tcl_Parse *parsePtr, Command *cmdPtr,
			    struct CompileEnv *envPtr);
MODULE_SCOPE int	TclCompileDictAppendCmd(Tcl_Interp *interp,
			    Tcl_Parse *parsePtr, Command *cmdPtr,
			    struct CompileEnv *envPtr);
MODULE_SCOPE int	TclCompileDictCreateCmd(Tcl_Interp *interp,
			    Tcl_Parse *parsePtr, Command *cmdPtr,
			    struct CompileEnv *envPtr);
MODULE_SCOPE int	TclCompileDictExistsCmd(Tcl_Interp *interp,
			    Tcl_Parse *parsePtr, Command *cmdPtr,
			    struct CompileEnv *envPtr);
MODULE_SCOPE int	TclCompileDictForCmd(Tcl_Interp *interp,
			    Tcl_Parse *parsePtr, Command *cmdPtr,
			    struct CompileEnv *envPtr);
MODULE_SCOPE int	TclCompileDictGetCmd(Tcl_Interp *interp,
			    Tcl_Parse *parsePtr, Command *cmdPtr,
			    struct CompileEnv *envPtr);
MODULE_SCOPE int	TclCompileDictIncrCmd(Tcl_Interp *interp,
			    Tcl_Parse *parsePtr, Command *cmdPtr,
			    struct CompileEnv *envPtr);
MODULE_SCOPE int	TclCompileDictLappendCmd(Tcl_Interp *interp,
			    Tcl_Parse *parsePtr, Command *cmdPtr,
			    struct CompileEnv *envPtr);
MODULE_SCOPE int	TclCompileDictMapCmd(Tcl_Interp *interp,
			    Tcl_Parse *parsePtr, Command *cmdPtr,
			    struct CompileEnv *envPtr);
MODULE_SCOPE int	TclCompileDictMergeCmd(Tcl_Interp *interp,
			    Tcl_Parse *parsePtr, Command *cmdPtr,
			    struct CompileEnv *envPtr);
MODULE_SCOPE int	TclCompileDictSetCmd(Tcl_Interp *interp,
			    Tcl_Parse *parsePtr, Command *cmdPtr,
			    struct CompileEnv *envPtr);
MODULE_SCOPE int	TclCompileDictUnsetCmd(Tcl_Interp *interp,
			    Tcl_Parse *parsePtr, Command *cmdPtr,
			    struct CompileEnv *envPtr);
MODULE_SCOPE int	TclCompileDictUpdateCmd(Tcl_Interp *interp,
			    Tcl_Parse *parsePtr, Command *cmdPtr,
			    struct CompileEnv *envPtr);
MODULE_SCOPE int	TclCompileDictWithCmd(Tcl_Interp *interp,
			    Tcl_Parse *parsePtr, Command *cmdPtr,
			    struct CompileEnv *envPtr);
MODULE_SCOPE int	TclCompileEnsemble(Tcl_Interp *interp,
			    Tcl_Parse *parsePtr, Command *cmdPtr,
			    struct CompileEnv *envPtr);
MODULE_SCOPE int	TclCompileErrorCmd(Tcl_Interp *interp,
			    Tcl_Parse *parsePtr, Command *cmdPtr,
			    struct CompileEnv *envPtr);
MODULE_SCOPE int	TclCompileExprCmd(Tcl_Interp *interp,
			    Tcl_Parse *parsePtr, Command *cmdPtr,
			    struct CompileEnv *envPtr);
MODULE_SCOPE int	TclCompileForCmd(Tcl_Interp *interp,
			    Tcl_Parse *parsePtr, Command *cmdPtr,
			    struct CompileEnv *envPtr);
MODULE_SCOPE int	TclCompileForeachCmd(Tcl_Interp *interp,
			    Tcl_Parse *parsePtr, Command *cmdPtr,
			    struct CompileEnv *envPtr);
MODULE_SCOPE int	TclCompileFormatCmd(Tcl_Interp *interp,
			    Tcl_Parse *parsePtr, Command *cmdPtr,
			    struct CompileEnv *envPtr);
MODULE_SCOPE int	TclCompileGlobalCmd(Tcl_Interp *interp,
			    Tcl_Parse *parsePtr, Command *cmdPtr,
			    struct CompileEnv *envPtr);
MODULE_SCOPE int	TclCompileIfCmd(Tcl_Interp *interp,
			    Tcl_Parse *parsePtr, Command *cmdPtr,
			    struct CompileEnv *envPtr);
MODULE_SCOPE int	TclCompileInfoCommandsCmd(Tcl_Interp *interp,
			    Tcl_Parse *parsePtr, Command *cmdPtr,
			    struct CompileEnv *envPtr);
MODULE_SCOPE int	TclCompileInfoCoroutineCmd(Tcl_Interp *interp,
			    Tcl_Parse *parsePtr, Command *cmdPtr,
			    struct CompileEnv *envPtr);
MODULE_SCOPE int	TclCompileInfoExistsCmd(Tcl_Interp *interp,
			    Tcl_Parse *parsePtr, Command *cmdPtr,
			    struct CompileEnv *envPtr);
MODULE_SCOPE int	TclCompileInfoLevelCmd(Tcl_Interp *interp,
			    Tcl_Parse *parsePtr, Command *cmdPtr,
			    struct CompileEnv *envPtr);
MODULE_SCOPE int	TclCompileInfoObjectClassCmd(Tcl_Interp *interp,
			    Tcl_Parse *parsePtr, Command *cmdPtr,
			    struct CompileEnv *envPtr);
MODULE_SCOPE int	TclCompileInfoObjectIsACmd(Tcl_Interp *interp,
			    Tcl_Parse *parsePtr, Command *cmdPtr,
			    struct CompileEnv *envPtr);
MODULE_SCOPE int	TclCompileInfoObjectNamespaceCmd(Tcl_Interp *interp,
			    Tcl_Parse *parsePtr, Command *cmdPtr,
			    struct CompileEnv *envPtr);
MODULE_SCOPE int	TclCompileIncrCmd(Tcl_Interp *interp,
			    Tcl_Parse *parsePtr, Command *cmdPtr,
			    struct CompileEnv *envPtr);
MODULE_SCOPE int	TclCompileLappendCmd(Tcl_Interp *interp,
			    Tcl_Parse *parsePtr, Command *cmdPtr,
			    struct CompileEnv *envPtr);
MODULE_SCOPE int	TclCompileLassignCmd(Tcl_Interp *interp,
			    Tcl_Parse *parsePtr, Command *cmdPtr,
			    struct CompileEnv *envPtr);
MODULE_SCOPE int	TclCompileLindexCmd(Tcl_Interp *interp,
			    Tcl_Parse *parsePtr, Command *cmdPtr,
			    struct CompileEnv *envPtr);
MODULE_SCOPE int	TclCompileLinsertCmd(Tcl_Interp *interp,
			    Tcl_Parse *parsePtr, Command *cmdPtr,
			    struct CompileEnv *envPtr);
MODULE_SCOPE int	TclCompileListCmd(Tcl_Interp *interp,
			    Tcl_Parse *parsePtr, Command *cmdPtr,
			    struct CompileEnv *envPtr);
MODULE_SCOPE int	TclCompileLlengthCmd(Tcl_Interp *interp,
			    Tcl_Parse *parsePtr, Command *cmdPtr,
			    struct CompileEnv *envPtr);
MODULE_SCOPE int	TclCompileLmapCmd(Tcl_Interp *interp,
			    Tcl_Parse *parsePtr, Command *cmdPtr,
			    struct CompileEnv *envPtr);
MODULE_SCOPE int	TclCompileLrangeCmd(Tcl_Interp *interp,
			    Tcl_Parse *parsePtr, Command *cmdPtr,
			    struct CompileEnv *envPtr);
MODULE_SCOPE int	TclCompileLreplaceCmd(Tcl_Interp *interp,
			    Tcl_Parse *parsePtr, Command *cmdPtr,
			    struct CompileEnv *envPtr);
MODULE_SCOPE int	TclCompileLsetCmd(Tcl_Interp *interp,
			    Tcl_Parse *parsePtr, Command *cmdPtr,
			    struct CompileEnv *envPtr);
MODULE_SCOPE int	TclCompileNamespaceCodeCmd(Tcl_Interp *interp,
			    Tcl_Parse *parsePtr, Command *cmdPtr,
			    struct CompileEnv *envPtr);
MODULE_SCOPE int	TclCompileNamespaceCurrentCmd(Tcl_Interp *interp,
			    Tcl_Parse *parsePtr, Command *cmdPtr,
			    struct CompileEnv *envPtr);
MODULE_SCOPE int	TclCompileNamespaceOriginCmd(Tcl_Interp *interp,
			    Tcl_Parse *parsePtr, Command *cmdPtr,
			    struct CompileEnv *envPtr);
MODULE_SCOPE int	TclCompileNamespaceQualifiersCmd(Tcl_Interp *interp,
			    Tcl_Parse *parsePtr, Command *cmdPtr,
			    struct CompileEnv *envPtr);
MODULE_SCOPE int	TclCompileNamespaceTailCmd(Tcl_Interp *interp,
			    Tcl_Parse *parsePtr, Command *cmdPtr,
			    struct CompileEnv *envPtr);
MODULE_SCOPE int	TclCompileNamespaceUpvarCmd(Tcl_Interp *interp,
			    Tcl_Parse *parsePtr, Command *cmdPtr,
			    struct CompileEnv *envPtr);
MODULE_SCOPE int	TclCompileNamespaceWhichCmd(Tcl_Interp *interp,
			    Tcl_Parse *parsePtr, Command *cmdPtr,
			    struct CompileEnv *envPtr);
MODULE_SCOPE int	TclCompileNoOp(Tcl_Interp *interp,
			    Tcl_Parse *parsePtr, Command *cmdPtr,
			    struct CompileEnv *envPtr);
MODULE_SCOPE int	TclCompileObjectNextCmd(Tcl_Interp *interp,
			    Tcl_Parse *parsePtr, Command *cmdPtr,
			    struct CompileEnv *envPtr);
MODULE_SCOPE int	TclCompileObjectNextToCmd(Tcl_Interp *interp,
			    Tcl_Parse *parsePtr, Command *cmdPtr,
			    struct CompileEnv *envPtr);
MODULE_SCOPE int	TclCompileObjectSelfCmd(Tcl_Interp *interp,
			    Tcl_Parse *parsePtr, Command *cmdPtr,
			    struct CompileEnv *envPtr);
MODULE_SCOPE int	TclCompileRegexpCmd(Tcl_Interp *interp,
			    Tcl_Parse *parsePtr, Command *cmdPtr,
			    struct CompileEnv *envPtr);
MODULE_SCOPE int	TclCompileRegsubCmd(Tcl_Interp *interp,
			    Tcl_Parse *parsePtr, Command *cmdPtr,
			    struct CompileEnv *envPtr);
MODULE_SCOPE int	TclCompileReturnCmd(Tcl_Interp *interp,
			    Tcl_Parse *parsePtr, Command *cmdPtr,
			    struct CompileEnv *envPtr);
MODULE_SCOPE int	TclCompileSetCmd(Tcl_Interp *interp,
			    Tcl_Parse *parsePtr, Command *cmdPtr,
			    struct CompileEnv *envPtr);
MODULE_SCOPE int	TclCompileStringCatCmd(Tcl_Interp *interp,
			    Tcl_Parse *parsePtr, Command *cmdPtr,
			    struct CompileEnv *envPtr);
MODULE_SCOPE int	TclCompileStringCmpCmd(Tcl_Interp *interp,
			    Tcl_Parse *parsePtr, Command *cmdPtr,
			    struct CompileEnv *envPtr);
MODULE_SCOPE int	TclCompileStringEqualCmd(Tcl_Interp *interp,
			    Tcl_Parse *parsePtr, Command *cmdPtr,
			    struct CompileEnv *envPtr);
MODULE_SCOPE int	TclCompileStringFirstCmd(Tcl_Interp *interp,
			    Tcl_Parse *parsePtr, Command *cmdPtr,
			    struct CompileEnv *envPtr);
MODULE_SCOPE int	TclCompileStringIndexCmd(Tcl_Interp *interp,
			    Tcl_Parse *parsePtr, Command *cmdPtr,
			    struct CompileEnv *envPtr);
MODULE_SCOPE int	TclCompileStringIsCmd(Tcl_Interp *interp,
			    Tcl_Parse *parsePtr, Command *cmdPtr,
			    struct CompileEnv *envPtr);
MODULE_SCOPE int	TclCompileStringLastCmd(Tcl_Interp *interp,
			    Tcl_Parse *parsePtr, Command *cmdPtr,
			    struct CompileEnv *envPtr);
MODULE_SCOPE int	TclCompileStringLenCmd(Tcl_Interp *interp,
			    Tcl_Parse *parsePtr, Command *cmdPtr,
			    struct CompileEnv *envPtr);
MODULE_SCOPE int	TclCompileStringMapCmd(Tcl_Interp *interp,
			    Tcl_Parse *parsePtr, Command *cmdPtr,
			    struct CompileEnv *envPtr);
MODULE_SCOPE int	TclCompileStringMatchCmd(Tcl_Interp *interp,
			    Tcl_Parse *parsePtr, Command *cmdPtr,
			    struct CompileEnv *envPtr);
MODULE_SCOPE int	TclCompileStringRangeCmd(Tcl_Interp *interp,
			    Tcl_Parse *parsePtr, Command *cmdPtr,
			    struct CompileEnv *envPtr);
MODULE_SCOPE int	TclCompileStringReplaceCmd(Tcl_Interp *interp,
			    Tcl_Parse *parsePtr, Command *cmdPtr,
			    struct CompileEnv *envPtr);
MODULE_SCOPE int	TclCompileStringToLowerCmd(Tcl_Interp *interp,
			    Tcl_Parse *parsePtr, Command *cmdPtr,
			    struct CompileEnv *envPtr);
MODULE_SCOPE int	TclCompileStringToTitleCmd(Tcl_Interp *interp,
			    Tcl_Parse *parsePtr, Command *cmdPtr,
			    struct CompileEnv *envPtr);
MODULE_SCOPE int	TclCompileStringToUpperCmd(Tcl_Interp *interp,
			    Tcl_Parse *parsePtr, Command *cmdPtr,
			    struct CompileEnv *envPtr);
MODULE_SCOPE int	TclCompileStringTrimCmd(Tcl_Interp *interp,
			    Tcl_Parse *parsePtr, Command *cmdPtr,
			    struct CompileEnv *envPtr);
MODULE_SCOPE int	TclCompileStringTrimLCmd(Tcl_Interp *interp,
			    Tcl_Parse *parsePtr, Command *cmdPtr,
			    struct CompileEnv *envPtr);
MODULE_SCOPE int	TclCompileStringTrimRCmd(Tcl_Interp *interp,
			    Tcl_Parse *parsePtr, Command *cmdPtr,
			    struct CompileEnv *envPtr);
MODULE_SCOPE int	TclCompileSubstCmd(Tcl_Interp *interp,
			    Tcl_Parse *parsePtr, Command *cmdPtr,
			    struct CompileEnv *envPtr);
MODULE_SCOPE int	TclCompileSwitchCmd(Tcl_Interp *interp,
			    Tcl_Parse *parsePtr, Command *cmdPtr,
			    struct CompileEnv *envPtr);
MODULE_SCOPE int	TclCompileTailcallCmd(Tcl_Interp *interp,
			    Tcl_Parse *parsePtr, Command *cmdPtr,
			    struct CompileEnv *envPtr);
MODULE_SCOPE int	TclCompileThrowCmd(Tcl_Interp *interp,
			    Tcl_Parse *parsePtr, Command *cmdPtr,
			    struct CompileEnv *envPtr);
MODULE_SCOPE int	TclCompileTryCmd(Tcl_Interp *interp,
			    Tcl_Parse *parsePtr, Command *cmdPtr,
			    struct CompileEnv *envPtr);
MODULE_SCOPE int	TclCompileUnsetCmd(Tcl_Interp *interp,
			    Tcl_Parse *parsePtr, Command *cmdPtr,
			    struct CompileEnv *envPtr);
MODULE_SCOPE int	TclCompileUpvarCmd(Tcl_Interp *interp,
			    Tcl_Parse *parsePtr, Command *cmdPtr,
			    struct CompileEnv *envPtr);
MODULE_SCOPE int	TclCompileVariableCmd(Tcl_Interp *interp,
			    Tcl_Parse *parsePtr, Command *cmdPtr,
			    struct CompileEnv *envPtr);
MODULE_SCOPE int	TclCompileWhileCmd(Tcl_Interp *interp,
			    Tcl_Parse *parsePtr, Command *cmdPtr,
			    struct CompileEnv *envPtr);
MODULE_SCOPE int	TclCompileYieldCmd(Tcl_Interp *interp,
			    Tcl_Parse *parsePtr, Command *cmdPtr,
			    struct CompileEnv *envPtr);
MODULE_SCOPE int	TclCompileYieldToCmd(Tcl_Interp *interp,
			    Tcl_Parse *parsePtr, Command *cmdPtr,
			    struct CompileEnv *envPtr);
MODULE_SCOPE int	TclCompileBasic0ArgCmd(Tcl_Interp *interp,
			    Tcl_Parse *parsePtr, Command *cmdPtr,
			    struct CompileEnv *envPtr);
MODULE_SCOPE int	TclCompileBasic1ArgCmd(Tcl_Interp *interp,
			    Tcl_Parse *parsePtr, Command *cmdPtr,
			    struct CompileEnv *envPtr);
MODULE_SCOPE int	TclCompileBasic2ArgCmd(Tcl_Interp *interp,
			    Tcl_Parse *parsePtr, Command *cmdPtr,
			    struct CompileEnv *envPtr);
MODULE_SCOPE int	TclCompileBasic3ArgCmd(Tcl_Interp *interp,
			    Tcl_Parse *parsePtr, Command *cmdPtr,
			    struct CompileEnv *envPtr);
MODULE_SCOPE int	TclCompileBasic0Or1ArgCmd(Tcl_Interp *interp,
			    Tcl_Parse *parsePtr, Command *cmdPtr,
			    struct CompileEnv *envPtr);
MODULE_SCOPE int	TclCompileBasic1Or2ArgCmd(Tcl_Interp *interp,
			    Tcl_Parse *parsePtr, Command *cmdPtr,
			    struct CompileEnv *envPtr);
MODULE_SCOPE int	TclCompileBasic2Or3ArgCmd(Tcl_Interp *interp,
			    Tcl_Parse *parsePtr, Command *cmdPtr,
			    struct CompileEnv *envPtr);
MODULE_SCOPE int	TclCompileBasic0To2ArgCmd(Tcl_Interp *interp,
			    Tcl_Parse *parsePtr, Command *cmdPtr,
			    struct CompileEnv *envPtr);
MODULE_SCOPE int	TclCompileBasic1To3ArgCmd(Tcl_Interp *interp,
			    Tcl_Parse *parsePtr, Command *cmdPtr,
			    struct CompileEnv *envPtr);
MODULE_SCOPE int	TclCompileBasicMin0ArgCmd(Tcl_Interp *interp,
			    Tcl_Parse *parsePtr, Command *cmdPtr,
			    struct CompileEnv *envPtr);
MODULE_SCOPE int	TclCompileBasicMin1ArgCmd(Tcl_Interp *interp,
			    Tcl_Parse *parsePtr, Command *cmdPtr,
			    struct CompileEnv *envPtr);
MODULE_SCOPE int	TclCompileBasicMin2ArgCmd(Tcl_Interp *interp,
			    Tcl_Parse *parsePtr, Command *cmdPtr,
			    struct CompileEnv *envPtr);

MODULE_SCOPE int	TclInvertOpCmd(ClientData clientData,
			    Tcl_Interp *interp, int objc,
			    Tcl_Obj *const objv[]);
MODULE_SCOPE int	TclCompileInvertOpCmd(Tcl_Interp *interp,
			    Tcl_Parse *parsePtr, Command *cmdPtr,
			    struct CompileEnv *envPtr);
MODULE_SCOPE int	TclNotOpCmd(ClientData clientData,
			    Tcl_Interp *interp, int objc,
			    Tcl_Obj *const objv[]);
MODULE_SCOPE int	TclCompileNotOpCmd(Tcl_Interp *interp,
			    Tcl_Parse *parsePtr, Command *cmdPtr,
			    struct CompileEnv *envPtr);
MODULE_SCOPE int	TclAddOpCmd(ClientData clientData,
			    Tcl_Interp *interp, int objc,
			    Tcl_Obj *const objv[]);
MODULE_SCOPE int	TclCompileAddOpCmd(Tcl_Interp *interp,
			    Tcl_Parse *parsePtr, Command *cmdPtr,
			    struct CompileEnv *envPtr);
MODULE_SCOPE int	TclMulOpCmd(ClientData clientData,
			    Tcl_Interp *interp, int objc,
			    Tcl_Obj *const objv[]);
MODULE_SCOPE int	TclCompileMulOpCmd(Tcl_Interp *interp,
			    Tcl_Parse *parsePtr, Command *cmdPtr,
			    struct CompileEnv *envPtr);
MODULE_SCOPE int	TclAndOpCmd(ClientData clientData,
			    Tcl_Interp *interp, int objc,
			    Tcl_Obj *const objv[]);
MODULE_SCOPE int	TclCompileAndOpCmd(Tcl_Interp *interp,
			    Tcl_Parse *parsePtr, Command *cmdPtr,
			    struct CompileEnv *envPtr);
MODULE_SCOPE int	TclOrOpCmd(ClientData clientData,
			    Tcl_Interp *interp, int objc,
			    Tcl_Obj *const objv[]);
MODULE_SCOPE int	TclCompileOrOpCmd(Tcl_Interp *interp,
			    Tcl_Parse *parsePtr, Command *cmdPtr,
			    struct CompileEnv *envPtr);
MODULE_SCOPE int	TclXorOpCmd(ClientData clientData,
			    Tcl_Interp *interp, int objc,
			    Tcl_Obj *const objv[]);
MODULE_SCOPE int	TclCompileXorOpCmd(Tcl_Interp *interp,
			    Tcl_Parse *parsePtr, Command *cmdPtr,
			    struct CompileEnv *envPtr);
MODULE_SCOPE int	TclPowOpCmd(ClientData clientData,
			    Tcl_Interp *interp, int objc,
			    Tcl_Obj *const objv[]);
MODULE_SCOPE int	TclCompilePowOpCmd(Tcl_Interp *interp,
			    Tcl_Parse *parsePtr, Command *cmdPtr,
			    struct CompileEnv *envPtr);
MODULE_SCOPE int	TclLshiftOpCmd(ClientData clientData,
			    Tcl_Interp *interp, int objc,
			    Tcl_Obj *const objv[]);
MODULE_SCOPE int	TclCompileLshiftOpCmd(Tcl_Interp *interp,
			    Tcl_Parse *parsePtr, Command *cmdPtr,
			    struct CompileEnv *envPtr);
MODULE_SCOPE int	TclRshiftOpCmd(ClientData clientData,
			    Tcl_Interp *interp, int objc,
			    Tcl_Obj *const objv[]);
MODULE_SCOPE int	TclCompileRshiftOpCmd(Tcl_Interp *interp,
			    Tcl_Parse *parsePtr, Command *cmdPtr,
			    struct CompileEnv *envPtr);
MODULE_SCOPE int	TclModOpCmd(ClientData clientData,
			    Tcl_Interp *interp, int objc,
			    Tcl_Obj *const objv[]);
MODULE_SCOPE int	TclCompileModOpCmd(Tcl_Interp *interp,
			    Tcl_Parse *parsePtr, Command *cmdPtr,
			    struct CompileEnv *envPtr);
MODULE_SCOPE int	TclNeqOpCmd(ClientData clientData,
			    Tcl_Interp *interp, int objc,
			    Tcl_Obj *const objv[]);
MODULE_SCOPE int	TclCompileNeqOpCmd(Tcl_Interp *interp,
			    Tcl_Parse *parsePtr, Command *cmdPtr,
			    struct CompileEnv *envPtr);
MODULE_SCOPE int	TclStrneqOpCmd(ClientData clientData,
			    Tcl_Interp *interp, int objc,
			    Tcl_Obj *const objv[]);
MODULE_SCOPE int	TclCompileStrneqOpCmd(Tcl_Interp *interp,
			    Tcl_Parse *parsePtr, Command *cmdPtr,
			    struct CompileEnv *envPtr);
MODULE_SCOPE int	TclInOpCmd(ClientData clientData,
			    Tcl_Interp *interp, int objc,
			    Tcl_Obj *const objv[]);
MODULE_SCOPE int	TclCompileInOpCmd(Tcl_Interp *interp,
			    Tcl_Parse *parsePtr, Command *cmdPtr,
			    struct CompileEnv *envPtr);
MODULE_SCOPE int	TclNiOpCmd(ClientData clientData,
			    Tcl_Interp *interp, int objc,
			    Tcl_Obj *const objv[]);
MODULE_SCOPE int	TclCompileNiOpCmd(Tcl_Interp *interp,
			    Tcl_Parse *parsePtr, Command *cmdPtr,
			    struct CompileEnv *envPtr);
MODULE_SCOPE int	TclMinusOpCmd(ClientData clientData,
			    Tcl_Interp *interp, int objc,
			    Tcl_Obj *const objv[]);
MODULE_SCOPE int	TclCompileMinusOpCmd(Tcl_Interp *interp,
			    Tcl_Parse *parsePtr, Command *cmdPtr,
			    struct CompileEnv *envPtr);
MODULE_SCOPE int	TclDivOpCmd(ClientData clientData,
			    Tcl_Interp *interp, int objc,
			    Tcl_Obj *const objv[]);
MODULE_SCOPE int	TclCompileDivOpCmd(Tcl_Interp *interp,
			    Tcl_Parse *parsePtr, Command *cmdPtr,
			    struct CompileEnv *envPtr);
MODULE_SCOPE int	TclCompileLessOpCmd(Tcl_Interp *interp,
			    Tcl_Parse *parsePtr, Command *cmdPtr,
			    struct CompileEnv *envPtr);
MODULE_SCOPE int	TclCompileLeqOpCmd(Tcl_Interp *interp,
			    Tcl_Parse *parsePtr, Command *cmdPtr,
			    struct CompileEnv *envPtr);
MODULE_SCOPE int	TclCompileGreaterOpCmd(Tcl_Interp *interp,
			    Tcl_Parse *parsePtr, Command *cmdPtr,
			    struct CompileEnv *envPtr);
MODULE_SCOPE int	TclCompileGeqOpCmd(Tcl_Interp *interp,
			    Tcl_Parse *parsePtr, Command *cmdPtr,
			    struct CompileEnv *envPtr);
MODULE_SCOPE int	TclCompileEqOpCmd(Tcl_Interp *interp,
			    Tcl_Parse *parsePtr, Command *cmdPtr,
			    struct CompileEnv *envPtr);
MODULE_SCOPE int	TclCompileStreqOpCmd(Tcl_Interp *interp,
			    Tcl_Parse *parsePtr, Command *cmdPtr,
			    struct CompileEnv *envPtr);

MODULE_SCOPE int	TclCompileAssembleCmd(Tcl_Interp *interp,
			    Tcl_Parse *parsePtr, Command *cmdPtr,
			    struct CompileEnv *envPtr);

/*
 * Functions defined in generic/tclVar.c and currently exported only for use
 * by the bytecode compiler and engine. Some of these could later be placed in
 * the public interface.
 */

MODULE_SCOPE Var *	TclObjLookupVarEx(Tcl_Interp * interp,
			    Tcl_Obj *part1Ptr, Tcl_Obj *part2Ptr, int flags,
			    const char *msg, const int createPart1,
			    const int createPart2, Var **arrayPtrPtr);
MODULE_SCOPE Var *	TclLookupArrayElement(Tcl_Interp *interp,
			    Tcl_Obj *arrayNamePtr, Tcl_Obj *elNamePtr,
			    const int flags, const char *msg,
			    const int createPart1, const int createPart2,
			    Var *arrayPtr, int index);
MODULE_SCOPE Tcl_Obj *	TclPtrGetVarIdx(Tcl_Interp *interp,
			    Var *varPtr, Var *arrayPtr, Tcl_Obj *part1Ptr,
			    Tcl_Obj *part2Ptr, const int flags, int index);
MODULE_SCOPE Tcl_Obj *	TclPtrSetVarIdx(Tcl_Interp *interp,
			    Var *varPtr, Var *arrayPtr, Tcl_Obj *part1Ptr,
			    Tcl_Obj *part2Ptr, Tcl_Obj *newValuePtr,
			    const int flags, int index);
MODULE_SCOPE Tcl_Obj *	TclPtrIncrObjVarIdx(Tcl_Interp *interp,
			    Var *varPtr, Var *arrayPtr, Tcl_Obj *part1Ptr,
			    Tcl_Obj *part2Ptr, Tcl_Obj *incrPtr,
			    const int flags, int index);
MODULE_SCOPE int	TclPtrObjMakeUpvarIdx(Tcl_Interp *interp,
			    Var *otherPtr, Tcl_Obj *myNamePtr, int myFlags,
			    int index);
MODULE_SCOPE int	TclPtrUnsetVarIdx(Tcl_Interp *interp, Var *varPtr,
			    Var *arrayPtr, Tcl_Obj *part1Ptr,
			    Tcl_Obj *part2Ptr, const int flags,
			    int index);
MODULE_SCOPE void	TclInvalidateNsPath(Namespace *nsPtr);
MODULE_SCOPE void	TclFindArrayPtrElements(Var *arrayPtr,
			    Tcl_HashTable *tablePtr);

/*
 * The new extended interface to the variable traces.
 */

MODULE_SCOPE int	TclObjCallVarTraces(Interp *iPtr, Var *arrayPtr,
			    Var *varPtr, Tcl_Obj *part1Ptr, Tcl_Obj *part2Ptr,
			    int flags, int leaveErrMsg, int index);

/*
 * So tclObj.c and tclDictObj.c can share these implementations.
 */

MODULE_SCOPE int	TclCompareObjKeys(void *keyPtr, Tcl_HashEntry *hPtr);
MODULE_SCOPE void	TclFreeObjEntry(Tcl_HashEntry *hPtr);
MODULE_SCOPE unsigned	TclHashObjKey(Tcl_HashTable *tablePtr, void *keyPtr);

MODULE_SCOPE int	TclFullFinalizationRequested(void);

/*
 * Utility routines for encoding index values as integers. Used by both
 * some of the command compilers and by [lsort] and [lsearch].
 */

MODULE_SCOPE int	TclIndexEncode(Tcl_Interp *interp, Tcl_Obj *objPtr,
			    int before, int after, int *indexPtr);
MODULE_SCOPE int	TclIndexDecode(int encoded, int endValue);

MODULE_SCOPE void	TclBN_s_mp_reverse(unsigned char *s, size_t len);

/* Constants used in index value encoding routines. */
#define TCL_INDEX_END           (-2)
#define TCL_INDEX_BEFORE        (-1)
#define TCL_INDEX_START         (0)
#define TCL_INDEX_AFTER         (INT_MAX)

/*
 *----------------------------------------------------------------
 * Macros used by the Tcl core to create and release Tcl objects.
 * TclNewObj(objPtr) creates a new object denoting an empty string.
 * TclDecrRefCount(objPtr) decrements the object's reference count, and frees
 * the object if its reference count is zero. These macros are inline versions
 * of Tcl_NewObj() and Tcl_DecrRefCount(). Notice that the names differ in not
 * having a "_" after the "Tcl". Notice also that these macros reference their
 * argument more than once, so you should avoid calling them with an
 * expression that is expensive to compute or has side effects. The ANSI C
 * "prototypes" for these macros are:
 *
 * MODULE_SCOPE void	TclNewObj(Tcl_Obj *objPtr);
 * MODULE_SCOPE void	TclDecrRefCount(Tcl_Obj *objPtr);
 *
 * These macros are defined in terms of two macros that depend on memory
 * allocator in use: TclAllocObjStorage, TclFreeObjStorage. They are defined
 * below.
 *----------------------------------------------------------------
 */

/*
 * DTrace object allocation probe macros.
 */

#ifdef USE_DTRACE
#ifndef _TCLDTRACE_H
#include "tclDTrace.h"
#endif
#define	TCL_DTRACE_OBJ_CREATE(objPtr)	TCL_OBJ_CREATE(objPtr)
#define	TCL_DTRACE_OBJ_FREE(objPtr)	TCL_OBJ_FREE(objPtr)
#else /* USE_DTRACE */
#define	TCL_DTRACE_OBJ_CREATE(objPtr)	{}
#define	TCL_DTRACE_OBJ_FREE(objPtr)	{}
#endif /* USE_DTRACE */

#ifdef TCL_COMPILE_STATS
#  define TclIncrObjsAllocated() \
    tclObjsAlloced++
#  define TclIncrObjsFreed() \
    tclObjsFreed++
#else
#  define TclIncrObjsAllocated()
#  define TclIncrObjsFreed()
#endif /* TCL_COMPILE_STATS */

#  define TclAllocObjStorage(objPtr)		\
	TclAllocObjStorageEx(NULL, (objPtr))

#  define TclFreeObjStorage(objPtr)		\
	TclFreeObjStorageEx(NULL, (objPtr))

#ifndef TCL_MEM_DEBUG
# define TclNewObj(objPtr) \
    TclIncrObjsAllocated(); \
    TclAllocObjStorage(objPtr); \
    (objPtr)->refCount = 0; \
    (objPtr)->bytes    = tclEmptyStringRep; \
    (objPtr)->length   = 0; \
    (objPtr)->typePtr  = NULL; \
    TCL_DTRACE_OBJ_CREATE(objPtr)

/*
 * Invalidate the string rep first so we can use the bytes value for our
 * pointer chain, and signal an obj deletion (as opposed to shimmering) with
 * 'length == -1'.
 * Use empty 'if ; else' to handle use in unbraced outer if/else conditions.
 */

# define TclDecrRefCount(objPtr) \
    if ((objPtr)->refCount-- > 1) ; else { \
	if (!(objPtr)->typePtr || !(objPtr)->typePtr->freeIntRepProc) { \
	    TCL_DTRACE_OBJ_FREE(objPtr); \
	    if ((objPtr)->bytes \
		    && ((objPtr)->bytes != tclEmptyStringRep)) { \
		ckfree((char *) (objPtr)->bytes); \
	    } \
	    (objPtr)->length = -1; \
	    TclFreeObjStorage(objPtr); \
	    TclIncrObjsFreed(); \
	} else { \
	    TclFreeObj(objPtr); \
	} \
    }

#if defined(PURIFY)

/*
 * The PURIFY mode is like the regular mode, but instead of doing block
 * Tcl_Obj allocation and keeping a freed list for efficiency, it always
 * allocates and frees a single Tcl_Obj so that tools like Purify can better
 * track memory leaks.
 */

#  define TclAllocObjStorageEx(interp, objPtr) \
	(objPtr) = (Tcl_Obj *) ckalloc(sizeof(Tcl_Obj))

#  define TclFreeObjStorageEx(interp, objPtr) \
	ckfree((char *) (objPtr))

#undef USE_THREAD_ALLOC
#undef USE_TCLALLOC
#elif defined(TCL_THREADS) && defined(USE_THREAD_ALLOC)

/*
 * The TCL_THREADS mode is like the regular mode but allocates Tcl_Obj's from
 * per-thread caches.
 */

MODULE_SCOPE Tcl_Obj *	TclThreadAllocObj(void);
MODULE_SCOPE void	TclThreadFreeObj(Tcl_Obj *);
MODULE_SCOPE Tcl_Mutex *TclpNewAllocMutex(void);
MODULE_SCOPE void	TclFreeAllocCache(void *);
MODULE_SCOPE void *	TclpGetAllocCache(void);
MODULE_SCOPE void	TclpSetAllocCache(void *);
MODULE_SCOPE void	TclpFreeAllocMutex(Tcl_Mutex *mutex);
MODULE_SCOPE void	TclpFreeAllocCache(void *);

/*
 * These macros need to be kept in sync with the code of TclThreadAllocObj()
 * and TclThreadFreeObj().
 *
 * Note that the optimiser should resolve the case (interp==NULL) at compile
 * time.
 */

#  define ALLOC_NOBJHIGH 1200

#  define TclAllocObjStorageEx(interp, objPtr)				\
    do {								\
	AllocCache *cachePtr;						\
	if (((interp) == NULL) ||					\
		((cachePtr = ((Interp *)(interp))->allocCache),		\
			(cachePtr->numObjects == 0))) {			\
	    (objPtr) = TclThreadAllocObj();				\
	} else {							\
	    (objPtr) = cachePtr->firstObjPtr;				\
	    cachePtr->firstObjPtr = (objPtr)->internalRep.twoPtrValue.ptr1; \
	    --cachePtr->numObjects;					\
	}								\
    } while (0)

#  define TclFreeObjStorageEx(interp, objPtr)				\
    do {								\
	AllocCache *cachePtr;						\
	if (((interp) == NULL) ||					\
		((cachePtr = ((Interp *)(interp))->allocCache),		\
			((cachePtr->numObjects == 0) ||			\
			(cachePtr->numObjects >= ALLOC_NOBJHIGH)))) {	\
	    TclThreadFreeObj(objPtr);					\
	} else {							\
	    (objPtr)->internalRep.twoPtrValue.ptr1 = cachePtr->firstObjPtr; \
	    cachePtr->firstObjPtr = objPtr;				\
	    ++cachePtr->numObjects;					\
	}								\
    } while (0)

#else /* not PURIFY or USE_THREAD_ALLOC */

#if defined(USE_TCLALLOC) && USE_TCLALLOC
    MODULE_SCOPE void TclFinalizeAllocSubsystem();
    MODULE_SCOPE void TclInitAlloc();
#else
#   define USE_TCLALLOC 0
#endif

#ifdef TCL_THREADS
/* declared in tclObj.c */
MODULE_SCOPE Tcl_Mutex	tclObjMutex;
#endif

#  define TclAllocObjStorageEx(interp, objPtr) \
    do {								\
	Tcl_MutexLock(&tclObjMutex);					\
	if (tclFreeObjList == NULL) {					\
	    TclAllocateFreeObjects();					\
	}								\
	(objPtr) = tclFreeObjList;					\
	tclFreeObjList = (Tcl_Obj *)					\
		tclFreeObjList->internalRep.twoPtrValue.ptr1;		\
	Tcl_MutexUnlock(&tclObjMutex);					\
    } while (0)

#  define TclFreeObjStorageEx(interp, objPtr) \
    do {							       \
	Tcl_MutexLock(&tclObjMutex);				       \
	(objPtr)->internalRep.twoPtrValue.ptr1 = (void *) tclFreeObjList; \
	tclFreeObjList = (objPtr);				       \
	Tcl_MutexUnlock(&tclObjMutex);				       \
    } while (0)
#endif

#else /* TCL_MEM_DEBUG */
MODULE_SCOPE void	TclDbInitNewObj(Tcl_Obj *objPtr, const char *file,
			    int line);

# define TclDbNewObj(objPtr, file, line) \
    do { \
	TclIncrObjsAllocated();						\
	(objPtr) = (Tcl_Obj *)						\
		Tcl_DbCkalloc(sizeof(Tcl_Obj), (file), (line));		\
	TclDbInitNewObj((objPtr), (file), (line));			\
	TCL_DTRACE_OBJ_CREATE(objPtr);					\
    } while (0)

# define TclNewObj(objPtr) \
    TclDbNewObj(objPtr, __FILE__, __LINE__);

# define TclDecrRefCount(objPtr) \
    Tcl_DbDecrRefCount(objPtr, __FILE__, __LINE__)

# define TclNewListObjDirect(objc, objv) \
    TclDbNewListObjDirect(objc, objv, __FILE__, __LINE__)

#undef USE_THREAD_ALLOC
#endif /* TCL_MEM_DEBUG */

/*
 *----------------------------------------------------------------
 * Macro used by the Tcl core to set a Tcl_Obj's string representation to a
 * copy of the "len" bytes starting at "bytePtr". This code works even if the
 * byte array contains NULLs as long as the length is correct. Because "len"
 * is referenced multiple times, it should be as simple an expression as
 * possible. The ANSI C "prototype" for this macro is:
 *
 * MODULE_SCOPE void TclInitStringRep(Tcl_Obj *objPtr, char *bytePtr, int len);
 *
 * This macro should only be called on an unshared objPtr where
 *  objPtr->typePtr->freeIntRepProc == NULL
 *----------------------------------------------------------------
 */

#define TclInitStringRep(objPtr, bytePtr, len) \
    if ((len) == 0) { \
	(objPtr)->bytes	 = tclEmptyStringRep; \
	(objPtr)->length = 0; \
    } else { \
	(objPtr)->bytes = (char *) ckalloc((unsigned) ((len) + 1)); \
	memcpy((objPtr)->bytes, (bytePtr), (unsigned) (len)); \
	(objPtr)->bytes[len] = '\0'; \
	(objPtr)->length = (len); \
    }

/*
 *----------------------------------------------------------------
 * Macro used by the Tcl core to get the string representation's byte array
 * pointer from a Tcl_Obj. This is an inline version of Tcl_GetString(). The
 * macro's expression result is the string rep's byte pointer which might be
 * NULL. The bytes referenced by this pointer must not be modified by the
 * caller. The ANSI C "prototype" for this macro is:
 *
 * MODULE_SCOPE char *	TclGetString(Tcl_Obj *objPtr);
 *----------------------------------------------------------------
 */

#define TclGetString(objPtr) \
    ((objPtr)->bytes? (objPtr)->bytes : Tcl_GetString((objPtr)))

#define TclGetStringFromObj(objPtr, lenPtr) \
    ((objPtr)->bytes \
	    ? (*(lenPtr) = (objPtr)->length, (objPtr)->bytes)	\
	    : Tcl_GetStringFromObj((objPtr), (lenPtr)))

/*
 *----------------------------------------------------------------
 * Macro used by the Tcl core to clean out an object's internal
 * representation. Does not actually reset the rep's bytes. The ANSI C
 * "prototype" for this macro is:
 *
 * MODULE_SCOPE void	TclFreeIntRep(Tcl_Obj *objPtr);
 *----------------------------------------------------------------
 */

#define TclFreeIntRep(objPtr) \
    if ((objPtr)->typePtr != NULL) { \
	if ((objPtr)->typePtr->freeIntRepProc != NULL) { \
	    (objPtr)->typePtr->freeIntRepProc(objPtr); \
	} \
	(objPtr)->typePtr = NULL; \
    }

/*
 *----------------------------------------------------------------
 * Macro used by the Tcl core to clean out an object's string representation.
 * The ANSI C "prototype" for this macro is:
 *
 * MODULE_SCOPE void	TclInvalidateStringRep(Tcl_Obj *objPtr);
 *----------------------------------------------------------------
 */

#define TclInvalidateStringRep(objPtr) \
    if (objPtr->bytes != NULL) { \
	if (objPtr->bytes != tclEmptyStringRep) { \
	    ckfree((char *) objPtr->bytes); \
	} \
	objPtr->bytes = NULL; \
    }

/*
 *----------------------------------------------------------------
 * Macros used by the Tcl core to grow Tcl_Token arrays. They use the same
 * growth algorithm as used in tclStringObj.c for growing strings. The ANSI C
 * "prototype" for this macro is:
 *
 * MODULE_SCOPE void	TclGrowTokenArray(Tcl_Token *tokenPtr, int used,
 *				int available, int append,
 *				Tcl_Token *staticPtr);
 * MODULE_SCOPE void	TclGrowParseTokenArray(Tcl_Parse *parsePtr,
 *				int append);
 *----------------------------------------------------------------
 */

/* General tuning for minimum growth in Tcl growth algorithms */
#ifndef TCL_MIN_GROWTH
#  ifdef TCL_GROWTH_MIN_ALLOC
     /* Support for any legacy tuners */
#    define TCL_MIN_GROWTH TCL_GROWTH_MIN_ALLOC
#  else
#    define TCL_MIN_GROWTH 1024
#  endif
#endif

/* Token growth tuning, default to the general value. */
#ifndef TCL_MIN_TOKEN_GROWTH
#define TCL_MIN_TOKEN_GROWTH TCL_MIN_GROWTH/sizeof(Tcl_Token)
#endif

#define TCL_MAX_TOKENS (int)(UINT_MAX / sizeof(Tcl_Token))
#define TclGrowTokenArray(tokenPtr, used, available, append, staticPtr)	\
    do {								\
	int _needed = (used) + (append);					\
	if (_needed > TCL_MAX_TOKENS) {					\
	    Tcl_Panic("max # of tokens for a Tcl parse (%d) exceeded",	\
		    TCL_MAX_TOKENS);					\
	}								\
	if (_needed > (available)) {					\
	    int allocated = 2 * _needed;					\
	    Tcl_Token *oldPtr = (tokenPtr);				\
	    Tcl_Token *newPtr;						\
	    if (oldPtr == (staticPtr)) {				\
		oldPtr = NULL;						\
	    }								\
	    if (allocated > TCL_MAX_TOKENS) {				\
		allocated = TCL_MAX_TOKENS;				\
	    }								\
	    newPtr = (Tcl_Token *) attemptckrealloc((char *) oldPtr,	\
		    (unsigned int) (allocated * sizeof(Tcl_Token)));	\
	    if (newPtr == NULL) {					\
		allocated = _needed + (append) + TCL_MIN_TOKEN_GROWTH;	\
		if (allocated > TCL_MAX_TOKENS) {			\
		    allocated = TCL_MAX_TOKENS;				\
		}							\
		newPtr = (Tcl_Token *) ckrealloc((char *) oldPtr,	\
			(unsigned int) (allocated * sizeof(Tcl_Token))); \
	    }								\
	    (available) = allocated;					\
	    if (oldPtr == NULL) {					\
		memcpy(newPtr, staticPtr,				\
			(size_t) ((used) * sizeof(Tcl_Token)));		\
	    }								\
	    (tokenPtr) = newPtr;					\
	}								\
    } while (0)

#define TclGrowParseTokenArray(parsePtr, append)			\
    TclGrowTokenArray((parsePtr)->tokenPtr, (parsePtr)->numTokens,	\
	    (parsePtr)->tokensAvailable, (append),			\
	    (parsePtr)->staticTokens)

/*
 *----------------------------------------------------------------
 * Macro used by the Tcl core get a unicode char from a utf string. It checks
 * to see if we have a one-byte utf char before calling the real
 * Tcl_UtfToUniChar, as this will save a lot of time for primarily ASCII
 * string handling. The macro's expression result is 1 for the 1-byte case or
 * the result of Tcl_UtfToUniChar. The ANSI C "prototype" for this macro is:
 *
 * MODULE_SCOPE int	TclUtfToUniChar(const char *string, Tcl_UniChar *ch);
 *----------------------------------------------------------------
 */

#define TclUtfToUniChar(str, chPtr) \
	(((UCHAR(*(str))) < 0x80) ?		\
	    ((*(chPtr) = UCHAR(*(str))), 1)	\
	    : Tcl_UtfToUniChar(str, chPtr))

/*
 *----------------------------------------------------------------
 * Macro counterpart of the Tcl_NumUtfChars() function. To be used in speed-
 * -sensitive points where it pays to avoid a function call in the common case
 * of counting along a string of all one-byte characters.  The ANSI C
 * "prototype" for this macro is:
 *
 * MODULE_SCOPE void	TclNumUtfChars(int numChars, const char *bytes,
 *				int numBytes);
 *----------------------------------------------------------------
 */

#define TclNumUtfChars(numChars, bytes, numBytes) \
    do { \
	int _count, _i = (numBytes); \
	unsigned char *_str = (unsigned char *) (bytes); \
	while (_i && (*_str < 0xC0)) { _i--; _str++; } \
	_count = (numBytes) - _i; \
	if (_i) { \
	    _count += Tcl_NumUtfChars((bytes) + _count, _i); \
	} \
	(numChars) = _count; \
    } while (0);

#define TclUtfPrev(src, start) \
	(((src) < (start)+2) ? (start) : \
	(UCHAR(*((src) - 1))) < 0x80 ? (src)-1 : \
	Tcl_UtfPrev(src, start))

#define TclUtfNext(src)	\
	(((UCHAR(*(src))) < 0x80) ? (src) + 1 : Tcl_UtfNext(src))

/*
 *----------------------------------------------------------------
 * Macro that encapsulates the logic that determines when it is safe to
 * interpret a string as a byte array directly. In summary, the object must be
 * a byte array and must not have a string representation (as the operations
 * that it is used in are defined on strings, not byte arrays). Theoretically
 * it is possible to also be efficient in the case where the object's bytes
 * field is filled by generation from the byte array (c.f. list canonicality)
 * but we don't do that at the moment since this is purely about efficiency.
 * The ANSI C "prototype" for this macro is:
 *
 * MODULE_SCOPE int	TclIsPureByteArray(Tcl_Obj *objPtr);
 *----------------------------------------------------------------
 */

#define TclIsPureByteArray(objPtr) \
	(((objPtr)->typePtr==&tclByteArrayType) && ((objPtr)->bytes==NULL))
#define TclIsPureDict(objPtr) \
	(((objPtr)->bytes==NULL) && ((objPtr)->typePtr==&tclDictType))

#define TclIsPureList(objPtr) \
	(((objPtr)->bytes==NULL) && ((objPtr)->typePtr==&tclListType))

/*
 *----------------------------------------------------------------
 * Macro used by the Tcl core to compare Unicode strings. On big-endian
 * systems we can use the more efficient memcmp, but this would not be
 * lexically correct on little-endian systems. The ANSI C "prototype" for
 * this macro is:
 *
 * MODULE_SCOPE int	TclUniCharNcmp(const Tcl_UniChar *cs,
 *			    const Tcl_UniChar *ct, unsigned long n);
 *----------------------------------------------------------------
 */

#ifdef WORDS_BIGENDIAN
#   define TclUniCharNcmp(cs,ct,n) memcmp((cs),(ct),(n)*sizeof(Tcl_UniChar))
#else /* !WORDS_BIGENDIAN */
#   define TclUniCharNcmp Tcl_UniCharNcmp
#endif /* WORDS_BIGENDIAN */

/*
 *----------------------------------------------------------------
 * Macro used by the Tcl core to increment a namespace's export epoch
 * counter. The ANSI C "prototype" for this macro is:
 *
 * MODULE_SCOPE void	TclInvalidateNsCmdLookup(Namespace *nsPtr);
 *----------------------------------------------------------------
 */

#define TclInvalidateNsCmdLookup(nsPtr) \
    if ((nsPtr)->numExportPatterns) {		\
	(nsPtr)->exportLookupEpoch++;		\
    }						\
    if ((nsPtr)->commandPathLength) {		\
	(nsPtr)->cmdRefEpoch++;			\
    }

/*
 *----------------------------------------------------------------------
 *
 * Core procedure added to libtommath for bignum manipulation.
 *
 *----------------------------------------------------------------------
 */

MODULE_SCOPE Tcl_PackageInitProc TclTommath_Init;

/*
 *----------------------------------------------------------------------
 *
 * External (platform specific) initialization routine, these declarations
 * explicitly don't use EXTERN since this code does not get compiled into the
 * library:
 *
 *----------------------------------------------------------------------
 */

MODULE_SCOPE Tcl_PackageInitProc TclplatformtestInit;
MODULE_SCOPE Tcl_PackageInitProc TclObjTest_Init;
MODULE_SCOPE Tcl_PackageInitProc TclThread_Init;
MODULE_SCOPE Tcl_PackageInitProc Procbodytest_Init;
MODULE_SCOPE Tcl_PackageInitProc Procbodytest_SafeInit;

/*
 *----------------------------------------------------------------
 * Macro used by the Tcl core to check whether a pattern has any characters
 * special to [string match]. The ANSI C "prototype" for this macro is:
 *
 * MODULE_SCOPE int	TclMatchIsTrivial(const char *pattern);
 *----------------------------------------------------------------
 */

#define TclMatchIsTrivial(pattern) \
    (strpbrk((pattern), "*[?\\") == NULL)

/*
 *----------------------------------------------------------------
 * Macros used by the Tcl core to set a Tcl_Obj's numeric representation
 * avoiding the corresponding function calls in time critical parts of the
 * core. They should only be called on unshared objects. The ANSI C
 * "prototypes" for these macros are:
 *
 * MODULE_SCOPE void	TclSetIntObj(Tcl_Obj *objPtr, int intValue);
 * MODULE_SCOPE void	TclSetLongObj(Tcl_Obj *objPtr, long longValue);
 * MODULE_SCOPE void	TclSetBooleanObj(Tcl_Obj *objPtr, long boolValue);
 * MODULE_SCOPE void	TclSetWideIntObj(Tcl_Obj *objPtr, Tcl_WideInt w);
 * MODULE_SCOPE void	TclSetDoubleObj(Tcl_Obj *objPtr, double d);
 *----------------------------------------------------------------
 */

#define TclSetLongObj(objPtr, i) \
    do {						\
	TclInvalidateStringRep(objPtr);			\
	TclFreeIntRep(objPtr);				\
	(objPtr)->internalRep.longValue = (long)(i);	\
	(objPtr)->typePtr = &tclIntType;		\
    } while (0)

#define TclSetIntObj(objPtr, l) \
    TclSetLongObj(objPtr, l)

/*
 * NOTE: There is to be no such thing as a "pure" boolean. Boolean values set
 * programmatically go straight to being "int" Tcl_Obj's, with value 0 or 1.
 * The only "boolean" Tcl_Obj's shall be those holding the cached boolean
 * value of strings like: "yes", "no", "true", "false", "on", "off".
 */

#define TclSetBooleanObj(objPtr, b) \
    TclSetLongObj(objPtr, (b)!=0);

#ifndef TCL_WIDE_INT_IS_LONG
#define TclSetWideIntObj(objPtr, w) \
    do {							\
	TclInvalidateStringRep(objPtr);				\
	TclFreeIntRep(objPtr);					\
	(objPtr)->internalRep.wideValue = (Tcl_WideInt)(w);	\
	(objPtr)->typePtr = &tclWideIntType;			\
    } while (0)
#endif

#define TclSetDoubleObj(objPtr, d) \
    do {							\
	TclInvalidateStringRep(objPtr);				\
	TclFreeIntRep(objPtr);					\
	(objPtr)->internalRep.doubleValue = (double)(d);	\
	(objPtr)->typePtr = &tclDoubleType;			\
    } while (0)

/*
 *----------------------------------------------------------------
 * Macros used by the Tcl core to create and initialise objects of standard
 * types, avoiding the corresponding function calls in time critical parts of
 * the core. The ANSI C "prototypes" for these macros are:
 *
 * MODULE_SCOPE void	TclNewIntObj(Tcl_Obj *objPtr, int i);
 * MODULE_SCOPE void	TclNewLongObj(Tcl_Obj *objPtr, long l);
 * MODULE_SCOPE void	TclNewBooleanObj(Tcl_Obj *objPtr, int b);
 * MODULE_SCOPE void	TclNewWideObj(Tcl_Obj *objPtr, Tcl_WideInt w);
 * MODULE_SCOPE void	TclNewDoubleObj(Tcl_Obj *objPtr, double d);
 * MODULE_SCOPE void	TclNewStringObj(Tcl_Obj *objPtr, char *s, int len);
 * MODULE_SCOPE void	TclNewLiteralStringObj(Tcl_Obj*objPtr, char*sLiteral);
 *
 *----------------------------------------------------------------
 */

#ifndef TCL_MEM_DEBUG
#define TclNewLongObj(objPtr, i) \
    do {						\
	TclIncrObjsAllocated();				\
	TclAllocObjStorage(objPtr);			\
	(objPtr)->refCount = 0;				\
	(objPtr)->bytes = NULL;				\
	(objPtr)->internalRep.longValue = (long)(i);	\
	(objPtr)->typePtr = &tclIntType;		\
	TCL_DTRACE_OBJ_CREATE(objPtr);			\
    } while (0)

#define TclNewIntObj(objPtr, l) \
    TclNewLongObj(objPtr, l)

/*
 * NOTE: There is to be no such thing as a "pure" boolean.
 * See comment above TclSetBooleanObj macro above.
 */
#define TclNewBooleanObj(objPtr, b) \
    TclNewLongObj((objPtr), (b)!=0)

#define TclNewDoubleObj(objPtr, d) \
    do {							\
	TclIncrObjsAllocated();					\
	TclAllocObjStorage(objPtr);				\
	(objPtr)->refCount = 0;					\
	(objPtr)->bytes = NULL;					\
	(objPtr)->internalRep.doubleValue = (double)(d);	\
	(objPtr)->typePtr = &tclDoubleType;			\
	TCL_DTRACE_OBJ_CREATE(objPtr);				\
    } while (0)

#define TclNewStringObj(objPtr, s, len) \
    do {							\
	TclIncrObjsAllocated();					\
	TclAllocObjStorage(objPtr);				\
	(objPtr)->refCount = 0;					\
	TclInitStringRep((objPtr), (s), (len));			\
	(objPtr)->typePtr = NULL;				\
	TCL_DTRACE_OBJ_CREATE(objPtr);				\
    } while (0)

#else /* TCL_MEM_DEBUG */
#define TclNewIntObj(objPtr, i) \
    (objPtr) = Tcl_NewIntObj(i)

#define TclNewLongObj(objPtr, l) \
    (objPtr) = Tcl_NewLongObj(l)

#define TclNewBooleanObj(objPtr, b) \
    (objPtr) = Tcl_NewBooleanObj(b)

#define TclNewDoubleObj(objPtr, d) \
    (objPtr) = Tcl_NewDoubleObj(d)

#define TclNewStringObj(objPtr, s, len) \
    (objPtr) = Tcl_NewStringObj((s), (len))
#endif /* TCL_MEM_DEBUG */

/*
 * The sLiteral argument *must* be a string literal; the incantation with
 * sizeof(sLiteral "") will fail to compile otherwise.
 */
#define TclNewLiteralStringObj(objPtr, sLiteral) \
    TclNewStringObj((objPtr), (sLiteral), (int) (sizeof(sLiteral "") - 1))

/*
 *----------------------------------------------------------------
 * Convenience macros for DStrings.
 * The ANSI C "prototypes" for these macros are:
 *
 * MODULE_SCOPE char * TclDStringAppendLiteral(Tcl_DString *dsPtr,
 *			const char *sLiteral);
 * MODULE_SCOPE void   TclDStringClear(Tcl_DString *dsPtr);
 */

#define TclDStringAppendLiteral(dsPtr, sLiteral) \
    Tcl_DStringAppend((dsPtr), (sLiteral), (int) (sizeof(sLiteral "") - 1))
#define TclDStringClear(dsPtr) \
    Tcl_DStringSetLength((dsPtr), 0)

/*
 *----------------------------------------------------------------
 * Macros used by the Tcl core to test for some special double values.
 * The ANSI C "prototypes" for these macros are:
 *
 * MODULE_SCOPE int	TclIsInfinite(double d);
 * MODULE_SCOPE int	TclIsNaN(double d);
 */

#ifdef _MSC_VER
#    define TclIsInfinite(d)	(!(_finite((d))))
#    define TclIsNaN(d)		(_isnan((d)))
#else
#    define TclIsInfinite(d)	((d) > DBL_MAX || (d) < -DBL_MAX)
#    ifdef NO_ISNAN
#	 define TclIsNaN(d)	((d) != (d))
#    else
#	 define TclIsNaN(d)	(isnan(d))
#    endif
#endif

/*
 * ----------------------------------------------------------------------
 * Macro to use to find the offset of a field in a structure. Computes number
 * of bytes from beginning of structure to a given field.
 */

#ifdef offsetof
#define TclOffset(type, field) ((int) offsetof(type, field))
#else
#define TclOffset(type, field) ((int) ((char *) &((type *) 0)->field))
#endif

/*
 *----------------------------------------------------------------
 * Inline version of Tcl_GetCurrentNamespace and Tcl_GetGlobalNamespace.
 */

#define TclGetCurrentNamespace(interp) \
    (Tcl_Namespace *) ((Interp *)(interp))->varFramePtr->nsPtr

#define TclGetGlobalNamespace(interp) \
    (Tcl_Namespace *) ((Interp *)(interp))->globalNsPtr

/*
 *----------------------------------------------------------------
 * Inline version of TclCleanupCommand; still need the function as it is in
 * the internal stubs, but the core can use the macro instead.
 */

#define TclCleanupCommandMacro(cmdPtr) \
    if ((cmdPtr)->refCount-- <= 1) { \
	ckfree((char *) (cmdPtr));\
    }

/*
 *----------------------------------------------------------------
 * Inline versions of Tcl_LimitReady() and Tcl_LimitExceeded to limit number
 * of calls out of the critical path. Note that this code isn't particularly
 * readable; the non-inline version (in tclInterp.c) is much easier to
 * understand. Note also that these macros takes different args (iPtr->limit)
 * to the non-inline version.
 */

#define TclLimitExceeded(limit) ((limit).exceeded != 0)

#define TclLimitReady(limit)						\
    (((limit).active == 0) ? 0 :					\
    (++(limit).granularityTicker,					\
    ((((limit).active & TCL_LIMIT_COMMANDS) &&				\
	    (((limit).cmdGranularity == 1) ||				\
	    ((limit).granularityTicker % (limit).cmdGranularity == 0)))	\
	    ? 1 :							\
    (((limit).active & TCL_LIMIT_TIME) &&				\
	    (((limit).timeGranularity == 1) ||				\
	    ((limit).granularityTicker % (limit).timeGranularity == 0)))\
	    ? 1 : 0)))

/*
 * Compile-time assertions: these produce a compile time error if the
 * expression is not known to be true at compile time. If the assertion is
 * known to be false, the compiler (or optimizer?) will error out with
 * "division by zero". If the assertion cannot be evaluated at compile time,
 * the compiler will error out with "non-static initializer".
 *
 * Adapted with permission from
 * http://www.pixelbeat.org/programming/gcc/static_assert.html
 */

#define TCL_CT_ASSERT(e) \
    {enum { ct_assert_value = 1/(!!(e)) };}

/*
 *----------------------------------------------------------------
 * Allocator for small structs (<=sizeof(Tcl_Obj)) using the Tcl_Obj pool.
 * Only checked at compile time.
 *
 * ONLY USE FOR CONSTANT nBytes.
 *
 * DO NOT LET THEM CROSS THREAD BOUNDARIES
 *----------------------------------------------------------------
 */

#define TclSmallAlloc(nbytes, memPtr) \
    TclSmallAllocEx(NULL, (nbytes), (memPtr))

#define TclSmallFree(memPtr) \
    TclSmallFreeEx(NULL, (memPtr))

#ifndef TCL_MEM_DEBUG
#define TclSmallAllocEx(interp, nbytes, memPtr) \
    do {								\
	Tcl_Obj *_objPtr;						\
	TCL_CT_ASSERT((nbytes)<=sizeof(Tcl_Obj));			\
	TclIncrObjsAllocated();						\
	TclAllocObjStorageEx((interp), (_objPtr));			\
	memPtr = (ClientData) (_objPtr);					\
    } while (0)

#define TclSmallFreeEx(interp, memPtr) \
    do {								\
	TclFreeObjStorageEx((interp), (Tcl_Obj *) (memPtr));		\
	TclIncrObjsFreed();						\
    } while (0)

#else    /* TCL_MEM_DEBUG */
#define TclSmallAllocEx(interp, nbytes, memPtr) \
    do {								\
	Tcl_Obj *_objPtr;						\
	TCL_CT_ASSERT((nbytes)<=sizeof(Tcl_Obj));			\
	TclNewObj(_objPtr);						\
	memPtr = (ClientData) _objPtr;					\
    } while (0)

#define TclSmallFreeEx(interp, memPtr) \
    do {								\
	Tcl_Obj *_objPtr = (Tcl_Obj *) memPtr;				\
	_objPtr->bytes = NULL;						\
	_objPtr->typePtr = NULL;					\
	_objPtr->refCount = 1;						\
	TclDecrRefCount(_objPtr);					\
    } while (0)
#endif   /* TCL_MEM_DEBUG */

/*
 * Support for Clang Static Analyzer <http://clang-analyzer.llvm.org>
 */

#if defined(PURIFY) && defined(__clang__)
#if __has_feature(attribute_analyzer_noreturn) && \
	!defined(Tcl_Panic) && defined(Tcl_Panic_TCL_DECLARED)
void Tcl_Panic(const char *, ...) __attribute__((analyzer_noreturn));
#endif
#if !defined(CLANG_ASSERT)
#include <assert.h>
#define CLANG_ASSERT(x) assert(x)
#endif
#elif !defined(CLANG_ASSERT)
#define CLANG_ASSERT(x)
#endif /* PURIFY && __clang__ */

/*
 *----------------------------------------------------------------
 * Parameters, structs and macros for the non-recursive engine (NRE)
 *----------------------------------------------------------------
 */

#define NRE_USE_SMALL_ALLOC	1  /* Only turn off for debugging purposes. */
#ifndef NRE_ENABLE_ASSERTS
#define NRE_ENABLE_ASSERTS	0
#endif

/*
 * This is the main data struct for representing NR commands. It is designed
 * to fit in sizeof(Tcl_Obj) in order to exploit the fastest memory allocator
 * available.
 */

typedef struct NRE_callback {
    Tcl_NRPostProc *procPtr;
    ClientData data[4];
    struct NRE_callback *nextPtr;
} NRE_callback;

#define TOP_CB(iPtr) (((Interp *)(iPtr))->execEnvPtr->callbackPtr)

/*
 * Inline version of Tcl_NRAddCallback.
 */

#define TclNRAddCallback(interp,postProcPtr,data0,data1,data2,data3) \
    do {								\
	NRE_callback *_callbackPtr;					\
	TCLNR_ALLOC((interp), (_callbackPtr));				\
	_callbackPtr->procPtr = (postProcPtr);				\
	_callbackPtr->data[0] = (ClientData)(data0);			\
	_callbackPtr->data[1] = (ClientData)(data1);			\
	_callbackPtr->data[2] = (ClientData)(data2);			\
	_callbackPtr->data[3] = (ClientData)(data3);			\
	_callbackPtr->nextPtr = TOP_CB(interp);				\
	TOP_CB(interp) = _callbackPtr;					\
    } while (0)

#if NRE_USE_SMALL_ALLOC
#define TCLNR_ALLOC(interp, ptr) \
    TclSmallAllocEx(interp, sizeof(NRE_callback), (ptr))
#define TCLNR_FREE(interp, ptr)  TclSmallFreeEx((interp), (ptr))
#else
#define TCLNR_ALLOC(interp, ptr) \
    (ptr = ((ClientData) ckalloc(sizeof(NRE_callback))))
#define TCLNR_FREE(interp, ptr)  ckfree((char *) (ptr))
#endif

#if NRE_ENABLE_ASSERTS
#define NRE_ASSERT(expr) assert((expr))
#else
#define NRE_ASSERT(expr)
#endif

#include "tclIntDecls.h"
#include "tclIntPlatDecls.h"
#include "tclTomMathDecls.h"

#if !defined(USE_TCL_STUBS) && !defined(TCL_MEM_DEBUG)
#define Tcl_AttemptAlloc(size)        TclpAlloc(size)
#define Tcl_AttemptRealloc(ptr, size) TclpRealloc((ptr), (size))
#define Tcl_Free(ptr)                 TclpFree(ptr)
#endif

#endif /* _TCLINT */

/*
 * Local Variables:
 * mode: c
 * c-basic-offset: 4
 * fill-column: 78
 * End:
 */<|MERGE_RESOLUTION|>--- conflicted
+++ resolved
@@ -3184,11 +3184,8 @@
 			    const char *trim, int numTrim);
 MODULE_SCOPE int	TclUtfCasecmp(const char *cs, const char *ct);
 MODULE_SCOPE int	TclUtfToUCS4(const char *src, int *ucs4Ptr);
-<<<<<<< HEAD
-=======
 MODULE_SCOPE int	TclUCS4ToUtf(int, char *);
 
->>>>>>> c17661c3
 /*
  * Bytes F0-F4 are start-bytes for 4-byte sequences.
  * Byte 0xED can be the start-byte of an upper surrogate. In that case,
