--- conflicted
+++ resolved
@@ -3080,11 +3080,7 @@
 MODULE_SCOPE void	TclInitNotifier(void);
 MODULE_SCOPE void	TclInitObjSubsystem(void);
 MODULE_SCOPE int	TclInterpReady(Tcl_Interp *interp);
-<<<<<<< HEAD
-MODULE_SCOPE int	TclIsSpaceProc(int byte);
 MODULE_SCOPE int	TclIsDigitProc(int byte);
-=======
->>>>>>> 920063dc
 MODULE_SCOPE int	TclIsBareword(int byte);
 MODULE_SCOPE Tcl_Obj *	TclJoinPath(int elements, Tcl_Obj * const objv[],
 			    int forceRelative);
