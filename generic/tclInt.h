--- conflicted
+++ resolved
@@ -3473,13 +3473,8 @@
 MODULE_SCOPE Tcl_Obj *	TclpTempFileNameForLibrary(Tcl_Interp *interp,
 			    Tcl_Obj* pathPtr);
 MODULE_SCOPE Tcl_Obj *	TclNewArithSeriesObj(Tcl_Interp *interp,
-<<<<<<< HEAD
-                            int useDoubles, Tcl_Obj *startObj, Tcl_Obj *endObj,
-                            Tcl_Obj *stepObj, Tcl_Obj *lenObj);
-=======
 			    int useDoubles, Tcl_Obj *startObj, Tcl_Obj *endObj,
 			    Tcl_Obj *stepObj, Tcl_Obj *lenObj);
->>>>>>> bd02a519
 MODULE_SCOPE Tcl_Obj *	TclNewFSPathObj(Tcl_Obj *dirPtr, const char *addStrRep,
 			    Tcl_Size len);
 
