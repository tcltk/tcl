/*
 * tclInt.h --
 *
 *	Declarations of things used internally by the Tcl interpreter.
 *
 * Copyright (c) 1987-1993 The Regents of the University of California.
 * Copyright (c) 1993-1997 Lucent Technologies.
 * Copyright (c) 1994-1998 Sun Microsystems, Inc.
 * Copyright (c) 1998-1999 by Scriptics Corporation.
 * Copyright (c) 2001, 2002 by Kevin B. Kenny.  All rights reserved.
 * Copyright (c) 2007 Daniel A. Steffen <das@users.sourceforge.net>
 * Copyright (c) 2006-2008 by Joe Mistachkin.  All rights reserved.
 * Copyright (c) 2008 by Miguel Sofer. All rights reserved.
 *
 * See the file "license.terms" for information on usage and redistribution of
 * this file, and for a DISCLAIMER OF ALL WARRANTIES.
 */

#ifndef _TCLINT
#define _TCLINT

/*
 * Some numerics configuration options.
 */

#undef ACCEPT_NAN

/*
 * Used to tag functions that are only to be visible within the module being
 * built and not outside it (where this is supported by the linker).
 * Also used in the platform-specific *Port.h files.
 */

#ifndef MODULE_SCOPE
#   ifdef __cplusplus
#	define MODULE_SCOPE extern "C"
#   else
#	define MODULE_SCOPE extern
#   endif
#endif

#ifndef JOIN
#  define JOIN(a,b) JOIN1(a,b)
#  define JOIN1(a,b) a##b
#endif

#if defined(__cplusplus)
#   define TCL_UNUSED(T) T
#elif defined(__GNUC__) && (__GNUC__ > 2)
#   define TCL_UNUSED(T) T JOIN(dummy, __LINE__) __attribute__((unused))
#else
#   define TCL_UNUSED(T) T JOIN(dummy, __LINE__)
#endif

/*
 * Common include files needed by most of the Tcl source files are included
 * here, so that system-dependent personalizations for the include files only
 * have to be made in once place. This results in a few extra includes, but
 * greater modularity. The order of the three groups of #includes is
 * important. For example, stdio.h is needed by tcl.h.
 */

#include "tclPort.h"

#include <stdio.h>

#include <ctype.h>
#include <stdarg.h>
#include <stdlib.h>
#include <stdint.h>
#include <string.h>
#include <locale.h>

/*
 * Ensure WORDS_BIGENDIAN is defined correctly:
 * Needs to happen here in addition to configure to work with fat compiles on
 * Darwin (where configure runs only once for multiple architectures).
 */

#ifdef HAVE_SYS_TYPES_H
#    include <sys/types.h>
#endif
#ifdef HAVE_SYS_PARAM_H
#    include <sys/param.h>
#endif
#ifdef BYTE_ORDER
#    ifdef BIG_ENDIAN
#	 if BYTE_ORDER == BIG_ENDIAN
#	     undef WORDS_BIGENDIAN
#	     define WORDS_BIGENDIAN 1
#	 endif
#    endif
#    ifdef LITTLE_ENDIAN
#	 if BYTE_ORDER == LITTLE_ENDIAN
#	     undef WORDS_BIGENDIAN
#	 endif
#    endif
#endif

/*
 * Macros used to cast between pointers and integers (e.g. when storing an int
 * in ClientData), on 64-bit architectures they avoid gcc warning about "cast
 * to/from pointer from/to integer of different size".
 */

#if !defined(INT2PTR)
#   define INT2PTR(p) ((void *)(ptrdiff_t)(p))
#endif
#if !defined(PTR2INT)
#   define PTR2INT(p) ((ptrdiff_t)(p))
#endif
#if !defined(UINT2PTR)
#   define UINT2PTR(p) ((void *)(size_t)(p))
#endif
#if !defined(PTR2UINT)
#   define PTR2UINT(p) ((size_t)(p))
#endif

#if defined(_WIN32) && defined(_MSC_VER)
#   define vsnprintf _vsnprintf
#   define snprintf _snprintf
#endif

#if !defined(TCL_THREADS)
#   define TCL_THREADS 1
#endif
#if !TCL_THREADS
#   undef TCL_DECLARE_MUTEX
#   define TCL_DECLARE_MUTEX(name)
#   undef  Tcl_MutexLock
#   define Tcl_MutexLock(mutexPtr)
#   undef  Tcl_MutexUnlock
#   define Tcl_MutexUnlock(mutexPtr)
#   undef  Tcl_MutexFinalize
#   define Tcl_MutexFinalize(mutexPtr)
#   undef  Tcl_ConditionNotify
#   define Tcl_ConditionNotify(condPtr)
#   undef  Tcl_ConditionWait
#   define Tcl_ConditionWait(condPtr, mutexPtr, timePtr)
#   undef  Tcl_ConditionFinalize
#   define Tcl_ConditionFinalize(condPtr)
#endif

/*
 * The following procedures allow namespaces to be customized to support
 * special name resolution rules for commands/variables.
 */

struct Tcl_ResolvedVarInfo;

typedef Tcl_Var (Tcl_ResolveRuntimeVarProc)(Tcl_Interp *interp,
	struct Tcl_ResolvedVarInfo *vinfoPtr);

typedef void (Tcl_ResolveVarDeleteProc)(struct Tcl_ResolvedVarInfo *vinfoPtr);

/*
 * The following structure encapsulates the routines needed to resolve a
 * variable reference at runtime. Any variable specific state will typically
 * be appended to this structure.
 */

typedef struct Tcl_ResolvedVarInfo {
    Tcl_ResolveRuntimeVarProc *fetchProc;
    Tcl_ResolveVarDeleteProc *deleteProc;
} Tcl_ResolvedVarInfo;

typedef int (Tcl_ResolveCompiledVarProc)(Tcl_Interp *interp,
	const char *name, Tcl_Size length, Tcl_Namespace *context,
	Tcl_ResolvedVarInfo **rPtr);

typedef int (Tcl_ResolveVarProc)(Tcl_Interp *interp, const char *name,
	Tcl_Namespace *context, int flags, Tcl_Var *rPtr);

typedef int (Tcl_ResolveCmdProc)(Tcl_Interp *interp, const char *name,
	Tcl_Namespace *context, int flags, Tcl_Command *rPtr);

typedef struct Tcl_ResolverInfo {
    Tcl_ResolveCmdProc *cmdResProc;
				/* Procedure handling command name
				 * resolution. */
    Tcl_ResolveVarProc *varResProc;
				/* Procedure handling variable name resolution
				 * for variables that can only be handled at
				 * runtime. */
    Tcl_ResolveCompiledVarProc *compiledVarResProc;
				/* Procedure handling variable name resolution
				 * at compile time. */
} Tcl_ResolverInfo;

/*
 * This flag bit should not interfere with TCL_GLOBAL_ONLY,
 * TCL_NAMESPACE_ONLY, or TCL_LEAVE_ERR_MSG; it signals that the variable
 * lookup is performed for upvar (or similar) purposes, with slightly
 * different rules:
 *    - Bug #696893 - variable is either proc-local or in the current
 *	namespace; never follow the second (global) resolution path
 *    - Bug #631741 - do not use special namespace or interp resolvers
 */

#define TCL_AVOID_RESOLVERS 0x40000

/*
 *----------------------------------------------------------------
 * Data structures related to namespaces.
 *----------------------------------------------------------------
 */

typedef struct Tcl_Ensemble Tcl_Ensemble;
typedef struct NamespacePathEntry NamespacePathEntry;

/*
 * Special hashtable for variables:  This is just a Tcl_HashTable with nsPtr
 * and arrayPtr fields added at the end so that variables can find their
 * namespace and possibly containing array without having to copy a pointer in
 * their struct by accessing them via their hPtr->tablePtr.
 */

typedef struct TclVarHashTable {
    Tcl_HashTable table;	/* "Inherit" from Tcl_HashTable. */
    struct Namespace *nsPtr;	/* The namespace containing the variables. */
    struct Var *arrayPtr;	/* The array containing the variables, if they
				 * are variables in an array at all. */
} TclVarHashTable;

/*
 * Define this to reduce the amount of space that the average namespace
 * consumes by only allocating the table of child namespaces when necessary.
 * Defining it breaks compatibility for Tcl extensions (e.g., itcl) which
 * reach directly into the Namespace structure.
 */

#undef BREAK_NAMESPACE_COMPAT

/*
 * The structure below defines a namespace.
 * Note: the first five fields must match exactly the fields in a
 * Tcl_Namespace structure (see tcl.h). If you change one, be sure to change
 * the other.
 */

typedef struct Namespace {
    char *name;			/* The namespace's simple (unqualified) name.
				 * This contains no ::'s. The name of the
				 * global namespace is "" although "::" is an
				 * synonym. */
    char *fullName;		/* The namespace's fully qualified name. This
				 * starts with ::. */
    void *clientData;		/* An arbitrary value associated with this
				 * namespace. */
    Tcl_NamespaceDeleteProc *deleteProc;
				/* Procedure invoked when deleting the
				 * namespace to, e.g., free clientData. */
    struct Namespace *parentPtr;/* Points to the namespace that contains this
				 * one. NULL if this is the global
				 * namespace. */
#ifndef BREAK_NAMESPACE_COMPAT
    Tcl_HashTable childTable;	/* Contains any child namespaces. Indexed by
				 * strings; values have type (Namespace *). */
#else
    Tcl_HashTable *childTablePtr;
				/* Contains any child namespaces. Indexed by
				 * strings; values have type (Namespace *). If
				 * NULL, there are no children. */
#endif
    size_t nsId;		/* Unique id for the namespace. */
    Tcl_Interp *interp;		/* The interpreter containing this
				 * namespace. */
    int flags;			/* OR-ed combination of the namespace status
				 * flags NS_DYING and NS_DEAD listed below. */
    Tcl_Size activationCount;	/* Number of "activations" or active call
				 * frames for this namespace that are on the
				 * Tcl call stack. The namespace won't be
				 * freed until activationCount becomes zero. */
    Tcl_Size refCount;		/* Count of references by namespaceName
				 * objects. The namespace can't be freed until
				 * refCount becomes zero. */
    Tcl_HashTable cmdTable;	/* Contains all the commands currently
				 * registered in the namespace. Indexed by
				 * strings; values have type (Command *).
				 * Commands imported by Tcl_Import have
				 * Command structures that point (via an
				 * ImportedCmdRef structure) to the Command
				 * structure in the source namespace's command
				 * table. */
    TclVarHashTable varTable;	/* Contains all the (global) variables
				 * currently in this namespace. Indexed by
				 * strings; values have type (Var *). */
    char **exportArrayPtr;	/* Points to an array of string patterns
				 * specifying which commands are exported. A
				 * pattern may include "string match" style
				 * wildcard characters to specify multiple
				 * commands; however, no namespace qualifiers
				 * are allowed. NULL if no export patterns are
				 * registered. */
    Tcl_Size numExportPatterns;	/* Number of export patterns currently
				 * registered using "namespace export". */
    Tcl_Size maxExportPatterns;	/* Number of export patterns for which space
				 * is currently allocated. */
    Tcl_Size cmdRefEpoch;	/* Incremented if a newly added command
				 * shadows a command for which this namespace
				 * has already cached a Command* pointer; this
				 * causes all its cached Command* pointers to
				 * be invalidated. */
    Tcl_Size resolverEpoch;	/* Incremented whenever (a) the name
				 * resolution rules change for this namespace
				 * or (b) a newly added command shadows a
				 * command that is compiled to bytecodes. This
				 * invalidates all byte codes compiled in the
				 * namespace, causing the code to be
				 * recompiled under the new rules.*/
    Tcl_ResolveCmdProc *cmdResProc;
				/* If non-null, this procedure overrides the
				 * usual command resolution mechanism in Tcl.
				 * This procedure is invoked within
				 * Tcl_FindCommand to resolve all command
				 * references within the namespace. */
    Tcl_ResolveVarProc *varResProc;
				/* If non-null, this procedure overrides the
				 * usual variable resolution mechanism in Tcl.
				 * This procedure is invoked within
				 * Tcl_FindNamespaceVar to resolve all
				 * variable references within the namespace at
				 * runtime. */
    Tcl_ResolveCompiledVarProc *compiledVarResProc;
				/* If non-null, this procedure overrides the
				 * usual variable resolution mechanism in Tcl.
				 * This procedure is invoked within
				 * LookupCompiledLocal to resolve variable
				 * references within the namespace at compile
				 * time. */
    Tcl_Size exportLookupEpoch;	/* Incremented whenever a command is added to
				 * a namespace, removed from a namespace or
				 * the exports of a namespace are changed.
				 * Allows TIP#112-driven command lists to be
				 * validated efficiently. */
    Tcl_Ensemble *ensembles;	/* List of structures that contain the details
				 * of the ensembles that are implemented on
				 * top of this namespace. */
    Tcl_Obj *unknownHandlerPtr;	/* A script fragment to be used when command
				 * resolution in this namespace fails. TIP
				 * 181. */
    Tcl_Size commandPathLength;	/* The length of the explicit path. */
    NamespacePathEntry *commandPathArray;
				/* The explicit path of the namespace as an
				 * array. */
    NamespacePathEntry *commandPathSourceList;
				/* Linked list of path entries that point to
				 * this namespace. */
    Tcl_NamespaceDeleteProc *earlyDeleteProc;
				/* Just like the deleteProc field (and called
				 * with the same clientData) but called at the
				 * start of the deletion process, so there is
				 * a chance for code to do stuff inside the
				 * namespace before deletion completes. */
} Namespace;

/*
 * An entry on a namespace's command resolution path.
 */

struct NamespacePathEntry {
    Namespace *nsPtr;		/* What does this path entry point to? If it
				 * is NULL, this path entry points is
				 * redundant and should be skipped. */
    Namespace *creatorNsPtr;	/* Where does this path entry point from? This
				 * allows for efficient invalidation of
				 * references when the path entry's target
				 * updates its current list of defined
				 * commands. */
    NamespacePathEntry *prevPtr, *nextPtr;
				/* Linked list pointers or NULL at either end
				 * of the list that hangs off Namespace's
				 * commandPathSourceList field. */
};

/*
 * Flags used to represent the status of a namespace:
 *
 * NS_DYING -	1 means Tcl_DeleteNamespace has been called to delete the
 *		namespace.  There may still be active call frames on the Tcl
 *		stack that refer to the namespace. When the last call frame
 *		referring to it has been popped, its remaining variables and
 *		commands are destroyed and it is marked "dead" (NS_DEAD).
 * NS_TEARDOWN  -1 means that TclTeardownNamespace has already been called on
 *		this namespace and it should not be called again [Bug 1355942].
 * NS_DEAD -	1 means Tcl_DeleteNamespace has been called to delete the
 *		namespace and no call frames still refer to it. It is no longer
 *		accessible by name. Its variables and commands have already
 *		been destroyed.  When the last namespaceName object in any byte
 *		code unit that refers to the namespace has been freed (i.e.,
 *		when the namespace's refCount is 0), the namespace's storage
 *		will be freed.
 * NS_SUPPRESS_COMPILATION -
 *		Marks the commands in this namespace for not being compiled,
 *		forcing them to be looked up every time.
 */

#define NS_DYING	0x01
#define NS_DEAD		0x02
#define NS_TEARDOWN	0x04
#define NS_KILLED	0x04 /* Same as NS_TEARDOWN (Deprecated) */
#define NS_SUPPRESS_COMPILATION	0x08

/*
 * Flags passed to TclGetNamespaceForQualName:
 *
 * TCL_GLOBAL_ONLY		- (see tcl.h) Look only in the global ns.
 * TCL_NAMESPACE_ONLY		- (see tcl.h) Look only in the context ns.
 * TCL_CREATE_NS_IF_UNKNOWN	- Create unknown namespaces.
 * TCL_FIND_ONLY_NS		- The name sought is a namespace name.
 * TCL_FIND_IF_NOT_SIMPLE	- Retrieve last namespace even if the rest of
 *				  name is not simple name (contains ::).
 */

#define TCL_CREATE_NS_IF_UNKNOWN	0x800
#define TCL_FIND_ONLY_NS		0x1000
#define TCL_FIND_IF_NOT_SIMPLE		0x2000

/*
 * The client data for an ensemble command. This consists of the table of
 * commands that are actually exported by the namespace, and an epoch counter
 * that, combined with the exportLookupEpoch field of the namespace structure,
 * defines whether the table contains valid data or will need to be recomputed
 * next time the ensemble command is called.
 */

typedef struct EnsembleConfig {
    Namespace *nsPtr;		/* The namespace backing this ensemble up. */
    Tcl_Command token;		/* The token for the command that provides
				 * ensemble support for the namespace, or NULL
				 * if the command has been deleted (or never
				 * existed; the global namespace never has an
				 * ensemble command.) */
    Tcl_Size epoch;		/* The epoch at which this ensemble's table of
				 * exported commands is valid. */
    char **subcommandArrayPtr;	/* Array of ensemble subcommand names. At all
				 * consistent points, this will have the same
				 * number of entries as there are entries in
				 * the subcommandTable hash. */
    Tcl_HashTable subcommandTable;
				/* Hash table of ensemble subcommand names,
				 * which are its keys so this also provides
				 * the storage management for those subcommand
				 * names. The contents of the entry values are
				 * object version the prefix lists to use when
				 * substituting for the command/subcommand to
				 * build the ensemble implementation command.
				 * Has to be stored here as well as in
				 * subcommandDict because that field is NULL
				 * when we are deriving the ensemble from the
				 * namespace exports list. FUTURE WORK: use
				 * object hash table here. */
    struct EnsembleConfig *next;/* The next ensemble in the linked list of
				 * ensembles associated with a namespace. If
				 * this field points to this ensemble, the
				 * structure has already been unlinked from
				 * all lists, and cannot be found by scanning
				 * the list from the namespace's ensemble
				 * field. */
    int flags;			/* OR'ed combo of TCL_ENSEMBLE_PREFIX,
				 * ENSEMBLE_DEAD and ENSEMBLE_COMPILE. */

    /* OBJECT FIELDS FOR ENSEMBLE CONFIGURATION */

    Tcl_Obj *subcommandDict;	/* Dictionary providing mapping from
				 * subcommands to their implementing command
				 * prefixes, or NULL if we are to build the
				 * map automatically from the namespace
				 * exports. */
    Tcl_Obj *subcmdList;	/* List of commands that this ensemble
				 * actually provides, and whose implementation
				 * will be built using the subcommandDict (if
				 * present and defined) and by simple mapping
				 * to the namespace otherwise. If NULL,
				 * indicates that we are using the (dynamic)
				 * list of currently exported commands. */
    Tcl_Obj *unknownHandler;	/* Script prefix used to handle the case when
				 * no match is found (according to the rule
				 * defined by flag bit TCL_ENSEMBLE_PREFIX) or
				 * NULL to use the default error-generating
				 * behaviour. The script execution gets all
				 * the arguments to the ensemble command
				 * (including objv[0]) and will have the
				 * results passed directly back to the caller
				 * (including the error code) unless the code
				 * is TCL_CONTINUE in which case the
				 * subcommand will be re-parsed by the ensemble
				 * core, presumably because the ensemble
				 * itself has been updated. */
    Tcl_Obj *parameterList;	/* List of ensemble parameter names. */
    Tcl_Size numParameters;	/* Cached number of parameters. This is either
				 * 0 (if the parameterList field is NULL) or
				 * the length of the list in the parameterList
				 * field. */
} EnsembleConfig;

/*
 * Various bits for the EnsembleConfig.flags field.
 */

#define ENSEMBLE_DEAD	0x1	/* Flag value to say that the ensemble is dead
				 * and on its way out. */
#define ENSEMBLE_COMPILE 0x4	/* Flag to enable bytecode compilation of an
				 * ensemble. */

/*
 *----------------------------------------------------------------
 * Data structures related to variables. These are used primarily in tclVar.c
 *----------------------------------------------------------------
 */

/*
 * The following structure defines a variable trace, which is used to invoke a
 * specific C procedure whenever certain operations are performed on a
 * variable.
 */

typedef struct VarTrace {
    Tcl_VarTraceProc *traceProc;/* Procedure to call when operations given by
				 * flags are performed on variable. */
    void *clientData;		/* Argument to pass to proc. */
    int flags;			/* What events the trace procedure is
				 * interested in: OR-ed combination of
				 * TCL_TRACE_READS, TCL_TRACE_WRITES,
				 * TCL_TRACE_UNSETS and TCL_TRACE_ARRAY. */
    struct VarTrace *nextPtr;	/* Next in list of traces associated with a
				 * particular variable. */
} VarTrace;

/*
 * The following structure defines a command trace, which is used to invoke a
 * specific C procedure whenever certain operations are performed on a
 * command.
 */

typedef struct CommandTrace {
    Tcl_CommandTraceProc *traceProc;
				/* Procedure to call when operations given by
				 * flags are performed on command. */
    void *clientData;		/* Argument to pass to proc. */
    int flags;			/* What events the trace procedure is
				 * interested in: OR-ed combination of
				 * TCL_TRACE_RENAME, TCL_TRACE_DELETE. */
    struct CommandTrace *nextPtr;
				/* Next in list of traces associated with a
				 * particular command. */
    Tcl_Size refCount;		/* Used to ensure this structure is not
				 * deleted too early. Keeps track of how many
				 * pieces of code have a pointer to this
				 * structure. */
} CommandTrace;

/*
 * When a command trace is active (i.e. its associated procedure is executing)
 * one of the following structures is linked into a list associated with the
 * command's interpreter. The information in the structure is needed in order
 * for Tcl to behave reasonably if traces are deleted while traces are active.
 */

typedef struct ActiveCommandTrace {
    struct Command *cmdPtr;	/* Command that's being traced. */
    struct ActiveCommandTrace *nextPtr;
				/* Next in list of all active command traces
				 * for the interpreter, or NULL if no more. */
    CommandTrace *nextTracePtr;	/* Next trace to check after current trace
				 * procedure returns; if this trace gets
				 * deleted, must update pointer to avoid using
				 * free'd memory. */
    int reverseScan;		/* Boolean set true when traces are scanning
				 * in reverse order. */
} ActiveCommandTrace;

/*
 * When a variable trace is active (i.e. its associated procedure is
 * executing) one of the following structures is linked into a list associated
 * with the variable's interpreter. The information in the structure is needed
 * in order for Tcl to behave reasonably if traces are deleted while traces
 * are active.
 */

typedef struct ActiveVarTrace {
    struct Var *varPtr;		/* Variable that's being traced. */
    struct ActiveVarTrace *nextPtr;
				/* Next in list of all active variable traces
				 * for the interpreter, or NULL if no more. */
    VarTrace *nextTracePtr;	/* Next trace to check after current trace
				 * procedure returns; if this trace gets
				 * deleted, must update pointer to avoid using
				 * free'd memory. */
} ActiveVarTrace;

/*
 * The structure below defines a variable, which associates a string name with
 * a Tcl_Obj value. These structures are kept in procedure call frames (for
 * local variables recognized by the compiler) or in the heap (for global
 * variables and any variable not known to the compiler). For each Var
 * structure in the heap, a hash table entry holds the variable name and a
 * pointer to the Var structure.
 */

typedef struct Var {
    int flags;			/* Miscellaneous bits of information about
				 * variable. See below for definitions. */
    union {
	Tcl_Obj *objPtr;	/* The variable's object value. Used for
				 * scalar variables and array elements. */
	TclVarHashTable *tablePtr;/* For array variables, this points to
				 * information about the hash table used to
				 * implement the associative array. Points to
				 * Tcl_Alloc-ed data. */
	struct Var *linkPtr;	/* If this is a global variable being referred
				 * to in a procedure, or a variable created by
				 * "upvar", this field points to the
				 * referenced variable's Var struct. */
    } value;
} Var;

typedef struct VarInHash {
    Var var;			/* "Inherit" from Var. */
    Tcl_Size refCount;		/* Counts number of active uses of this
				 * variable: 1 for the entry in the hash
				 * table, 1 for each additional variable whose
				 * linkPtr points here, 1 for each nested
				 * trace active on variable, and 1 if the
				 * variable is a namespace variable. This
				 * record can't be deleted until refCount
				 * becomes 0. */
    Tcl_HashEntry entry;	/* The hash table entry that refers to this
				 * variable. This is used to find the name of
				 * the variable and to delete it from its
				 * hash table if it is no longer needed. It
				 * also holds the variable's name. */
} VarInHash;

/*
 * Flag bits for variables. The first two (VAR_ARRAY and VAR_LINK) are
 * mutually exclusive and give the "type" of the variable. If none is set,
 * this is a scalar variable.
 *
 * VAR_ARRAY -			1 means this is an array variable rather than
 *				a scalar variable or link. The "tablePtr"
 *				field points to the array's hash table for its
 *				elements.
 * VAR_LINK -			1 means this Var structure contains a pointer
 *				to another Var structure that either has the
 *				real value or is itself another VAR_LINK
 *				pointer. Variables like this come about
 *				through "upvar" and "global" commands, or
 *				through references to variables in enclosing
 *				namespaces.
 * VAR_CONSTANT -		1 means this is a constant "variable", and
 *				cannot be written to by ordinary commands.
 *				Structurally, it's the same as a scalar when
 *				being read, but writes are rejected. Constants
 *				are not supported inside arrays.
 *
 * Flags that indicate the type and status of storage; none is set for
 * compiled local variables (Var structs).
 *
 * VAR_IN_HASHTABLE -		1 means this variable is in a hash table and
 *				the Var structure is malloc'ed. 0 if it is a
 *				local variable that was assigned a slot in a
 *				procedure frame by the compiler so the Var
 *				storage is part of the call frame.
 * VAR_DEAD_HASH		1 means that this var's entry in the hash table
 *				has already been deleted.
 * VAR_ARRAY_ELEMENT -		1 means that this variable is an array
 *				element, so it is not legal for it to be an
 *				array itself (the VAR_ARRAY flag had better
 *				not be set).
 * VAR_NAMESPACE_VAR -		1 means that this variable was declared as a
 *				namespace variable. This flag ensures it
 *				persists until its namespace is destroyed or
 *				until the variable is unset; it will persist
 *				even if it has not been initialized and is
 *				marked undefined. The variable's refCount is
 *				incremented to reflect the "reference" from
 *				its namespace.
 *
 * Flag values relating to the variable's trace and search status.
 *
 * VAR_TRACED_READ
 * VAR_TRACED_WRITE
 * VAR_TRACED_UNSET
 * VAR_TRACED_ARRAY
 * VAR_TRACE_ACTIVE -		1 means that trace processing is currently
 *				underway for a read or write access, so new
 *				read or write accesses should not cause trace
 *				procedures to be called and the variable can't
 *				be deleted.
 * VAR_SEARCH_ACTIVE
 *
 * The following additional flags are used with the CompiledLocal type defined
 * below:
 *
 * VAR_ARGUMENT -		1 means that this variable holds a procedure
 *				argument.
 * VAR_TEMPORARY -		1 if the local variable is an anonymous
 *				temporary variable. Temporaries have a NULL
 *				name.
 * VAR_RESOLVED -		1 if name resolution has been done for this
 *				variable.
 * VAR_IS_ARGS			1 if this variable is the last argument and is
 *				named "args".
 */

/*
 * FLAGS RENUMBERED: everything breaks already, make things simpler.
 *
 * IMPORTANT: skip the values 0x10, 0x20, 0x40, 0x800 corresponding to
 * TCL_TRACE_(READS/WRITES/UNSETS/ARRAY): makes code simpler in tclTrace.c
 *
 * Keep the flag values for VAR_ARGUMENT and VAR_TEMPORARY so that old values
 * in precompiled scripts keep working.
 */

/* Type of value (0 is scalar) */
#define VAR_ARRAY		0x1
#define VAR_LINK		0x2
#define VAR_CONSTANT		0x10000

/* Type of storage (0 is compiled local) */
#define VAR_IN_HASHTABLE	0x4
#define VAR_DEAD_HASH		0x8
#define VAR_ARRAY_ELEMENT	0x1000
#define VAR_NAMESPACE_VAR	0x80	/* KEEP OLD VALUE for Itcl */

#define VAR_ALL_HASH \
	(VAR_IN_HASHTABLE|VAR_DEAD_HASH|VAR_NAMESPACE_VAR|VAR_ARRAY_ELEMENT)

/* Trace and search state. */

#define VAR_TRACED_READ		0x10	/* TCL_TRACE_READS */
#define VAR_TRACED_WRITE	0x20	/* TCL_TRACE_WRITES */
#define VAR_TRACED_UNSET	0x40	/* TCL_TRACE_UNSETS */
#define VAR_TRACED_ARRAY	0x800	/* TCL_TRACE_ARRAY */
#define VAR_TRACE_ACTIVE	0x2000
#define VAR_SEARCH_ACTIVE	0x4000
#define VAR_ALL_TRACES \
	(VAR_TRACED_READ|VAR_TRACED_WRITE|VAR_TRACED_ARRAY|VAR_TRACED_UNSET)

/* Special handling on initialisation (only CompiledLocal). */
#define VAR_ARGUMENT		0x100	/* KEEP OLD VALUE! See tclProc.c */
#define VAR_TEMPORARY		0x200	/* KEEP OLD VALUE! See tclProc.c */
#define VAR_IS_ARGS		0x400
#define VAR_RESOLVED		0x8000

/*
 * Macros to ensure that various flag bits are set properly for variables.
 * The ANSI C "prototypes" for these macros are:
 *
 * MODULE_SCOPE void	TclSetVarScalar(Var *varPtr);
 * MODULE_SCOPE void	TclSetVarArray(Var *varPtr);
 * MODULE_SCOPE void	TclSetVarLink(Var *varPtr);
 * MODULE_SCOPE void	TclSetVarConstant(Var *varPtr);
 * MODULE_SCOPE void	TclSetVarArrayElement(Var *varPtr);
 * MODULE_SCOPE void	TclSetVarUndefined(Var *varPtr);
 * MODULE_SCOPE void	TclClearVarUndefined(Var *varPtr);
 */

#define TclSetVarScalar(varPtr) \
    (varPtr)->flags &= ~(VAR_ARRAY|VAR_LINK|VAR_CONSTANT)

#define TclSetVarArray(varPtr) \
    (varPtr)->flags = ((varPtr)->flags & ~VAR_LINK) | VAR_ARRAY

#define TclSetVarLink(varPtr) \
    (varPtr)->flags = ((varPtr)->flags & ~VAR_ARRAY) | VAR_LINK

#define TclSetVarConstant(varPtr) \
    (varPtr)->flags = ((varPtr)->flags & ~(VAR_ARRAY|VAR_LINK)) | VAR_CONSTANT

#define TclSetVarArrayElement(varPtr) \
    (varPtr)->flags = ((varPtr)->flags & ~VAR_ARRAY) | VAR_ARRAY_ELEMENT

#define TclSetVarUndefined(varPtr) \
    (varPtr)->flags &= ~(VAR_ARRAY|VAR_LINK|VAR_CONSTANT);\
    (varPtr)->value.objPtr = NULL

#define TclClearVarUndefined(varPtr)

#define TclSetVarTraceActive(varPtr) \
    (varPtr)->flags |= VAR_TRACE_ACTIVE

#define TclClearVarTraceActive(varPtr) \
    (varPtr)->flags &= ~VAR_TRACE_ACTIVE

#define TclSetVarNamespaceVar(varPtr) \
    if (!TclIsVarNamespaceVar(varPtr)) {\
	(varPtr)->flags |= VAR_NAMESPACE_VAR;\
	if (TclIsVarInHash(varPtr)) {\
	    ((VarInHash *)(varPtr))->refCount++;\
	}\
    }

#define TclClearVarNamespaceVar(varPtr) \
    if (TclIsVarNamespaceVar(varPtr)) {\
	(varPtr)->flags &= ~VAR_NAMESPACE_VAR;\
	if (TclIsVarInHash(varPtr)) {\
	    ((VarInHash *)(varPtr))->refCount--;\
	}\
    }

/*
 * Macros to read various flag bits of variables.
 * The ANSI C "prototypes" for these macros are:
 *
 * MODULE_SCOPE int	TclIsVarScalar(Var *varPtr);
 * MODULE_SCOPE int	TclIsVarConstant(Var *varPtr);
 * MODULE_SCOPE int	TclIsVarLink(Var *varPtr);
 * MODULE_SCOPE int	TclIsVarArray(Var *varPtr);
 * MODULE_SCOPE int	TclIsVarUndefined(Var *varPtr);
 * MODULE_SCOPE int	TclIsVarArrayElement(Var *varPtr);
 * MODULE_SCOPE int	TclIsVarTemporary(Var *varPtr);
 * MODULE_SCOPE int	TclIsVarArgument(Var *varPtr);
 * MODULE_SCOPE int	TclIsVarResolved(Var *varPtr);
 */

#define TclVarFindHiddenArray(varPtr,arrayPtr)				\
    do {								\
	if ((arrayPtr == NULL) && TclIsVarInHash(varPtr) &&		\
		(TclVarParentArray(varPtr) != NULL)) {			\
	    arrayPtr = TclVarParentArray(varPtr);			\
	}								\
    } while(0)

#define TclIsVarScalar(varPtr) \
    !((varPtr)->flags & (VAR_ARRAY|VAR_LINK))

#define TclIsVarLink(varPtr) \
    ((varPtr)->flags & VAR_LINK)

#define TclIsVarArray(varPtr) \
    ((varPtr)->flags & VAR_ARRAY)

/* Implies scalar as well. */
#define TclIsVarConstant(varPtr) \
    ((varPtr)->flags & VAR_CONSTANT)

#define TclIsVarUndefined(varPtr) \
    ((varPtr)->value.objPtr == NULL)

#define TclIsVarArrayElement(varPtr) \
    ((varPtr)->flags & VAR_ARRAY_ELEMENT)

#define TclIsVarNamespaceVar(varPtr) \
    ((varPtr)->flags & VAR_NAMESPACE_VAR)

#define TclIsVarTemporary(varPtr) \
    ((varPtr)->flags & VAR_TEMPORARY)

#define TclIsVarArgument(varPtr) \
    ((varPtr)->flags & VAR_ARGUMENT)

#define TclIsVarResolved(varPtr) \
    ((varPtr)->flags & VAR_RESOLVED)

#define TclIsVarTraceActive(varPtr) \
    ((varPtr)->flags & VAR_TRACE_ACTIVE)

#define TclIsVarTraced(varPtr) \
    ((varPtr)->flags & VAR_ALL_TRACES)

#define TclIsVarInHash(varPtr) \
    ((varPtr)->flags & VAR_IN_HASHTABLE)

#define TclIsVarDeadHash(varPtr) \
    ((varPtr)->flags & VAR_DEAD_HASH)

#define TclGetVarNsPtr(varPtr) \
    (TclIsVarInHash(varPtr) \
	? ((TclVarHashTable *) ((((VarInHash *) (varPtr))->entry.tablePtr)))->nsPtr \
	: NULL)

#define TclVarParentArray(varPtr)					\
    ((TclVarHashTable *) ((VarInHash *) (varPtr))->entry.tablePtr)->arrayPtr

#define VarHashRefCount(varPtr) \
    ((VarInHash *) (varPtr))->refCount

#define VarHashGetKey(varPtr) \
    (((VarInHash *)(varPtr))->entry.key.objPtr)

/*
 * Macros for direct variable access by TEBC.
 */

#define TclIsVarTricky(varPtr,trickyFlags)				\
    (   ((varPtr)->flags & (VAR_ARRAY|VAR_LINK|trickyFlags))		\
	  || (TclIsVarInHash(varPtr)					\
		&& (TclVarParentArray(varPtr) != NULL)			\
		&& (TclVarParentArray(varPtr)->flags & (trickyFlags))))

#define TclIsVarDirectReadable(varPtr)					\
    (   (!TclIsVarTricky(varPtr,VAR_TRACED_READ))			\
	&& (varPtr)->value.objPtr)

#define TclIsVarDirectWritable(varPtr) \
    (!TclIsVarTricky(varPtr,VAR_TRACED_WRITE|VAR_DEAD_HASH|VAR_CONSTANT))

#define TclIsVarDirectUnsettable(varPtr) \
    (!TclIsVarTricky(varPtr,VAR_TRACED_READ|VAR_TRACED_WRITE|VAR_TRACED_UNSET|VAR_DEAD_HASH|VAR_CONSTANT))

#define TclIsVarDirectModifyable(varPtr) \
    (   (!TclIsVarTricky(varPtr,VAR_TRACED_READ|VAR_TRACED_WRITE|VAR_CONSTANT))	\
	&&  (varPtr)->value.objPtr)

#define TclIsVarDirectReadable2(varPtr, arrayPtr) \
    (TclIsVarDirectReadable(varPtr) &&\
	(!(arrayPtr) || !((arrayPtr)->flags & VAR_TRACED_READ)))

#define TclIsVarDirectWritable2(varPtr, arrayPtr) \
    (TclIsVarDirectWritable(varPtr) &&\
	(!(arrayPtr) || !((arrayPtr)->flags & VAR_TRACED_WRITE)))

#define TclIsVarDirectModifyable2(varPtr, arrayPtr) \
    (TclIsVarDirectModifyable(varPtr) &&\
	(!(arrayPtr) || !((arrayPtr)->flags & (VAR_TRACED_READ|VAR_TRACED_WRITE))))

/*
 *----------------------------------------------------------------
 * Data structures related to procedures. These are used primarily in
 * tclProc.c, tclCompile.c, and tclExecute.c.
 *----------------------------------------------------------------
 */

#if defined(__STDC_VERSION__) && (__STDC_VERSION__ >= 199901L)
#   define TCLFLEXARRAY
#elif defined(__GNUC__) && (__GNUC__ > 2)
#   define TCLFLEXARRAY 0
#else
#   define TCLFLEXARRAY 1
#endif

/*
 * Forward declaration to prevent an error when the forward reference to
 * Command is encountered in the Proc and ImportRef types declared below.
 */

struct Command;

/*
 * The variable-length structure below describes a local variable of a
 * procedure that was recognized by the compiler. These variables have a name,
 * an element in the array of compiler-assigned local variables in the
 * procedure's call frame, and various other items of information. If the
 * local variable is a formal argument, it may also have a default value. The
 * compiler can't recognize local variables whose names are expressions (these
 * names are only known at runtime when the expressions are evaluated) or
 * local variables that are created as a result of an "upvar" or "uplevel"
 * command. These other local variables are kept separately in a hash table in
 * the call frame.
 */

typedef struct CompiledLocal {
    struct CompiledLocal *nextPtr;
				/* Next compiler-recognized local variable for
				 * this procedure, or NULL if this is the last
				 * local. */
    Tcl_Size nameLength;	/* The number of bytes in local variable's name.
				 * Among others used to speed up var lookups. */
    Tcl_Size frameIndex;	/* Index in the array of compiler-assigned
				 * variables in the procedure call frame. */
    Tcl_Obj *defValuePtr;	/* Pointer to the default value of an
				 * argument, if any. NULL if not an argument
				 * or, if an argument, no default value. */
    Tcl_ResolvedVarInfo *resolveInfo;
				/* Customized variable resolution info
				 * supplied by the Tcl_ResolveCompiledVarProc
				 * associated with a namespace. Each variable
				 * is marked by a unique tag during
				 * compilation, and that same tag is used to
				 * find the variable at runtime. */
    int flags;			/* Flag bits for the local variable. Same as
				 * the flags for the Var structure above,
				 * although only VAR_ARGUMENT, VAR_TEMPORARY,
				 * and VAR_RESOLVED make sense. */
    char name[TCLFLEXARRAY];	/* Name of the local variable starts here. If
				 * the name is NULL, this will just be '\0'.
				 * The actual size of this field will be large
				 * enough to hold the name. MUST BE THE LAST
				 * FIELD IN THE STRUCTURE! */
} CompiledLocal;

/*
 * The structure below defines a command procedure, which consists of a
 * collection of Tcl commands plus information about arguments and other local
 * variables recognized at compile time.
 */

typedef struct Proc {
    struct Interp *iPtr;	/* Interpreter for which this command is
				 * defined. */
    Tcl_Size refCount;		/* Reference count: 1 if still present in
				 * command table plus 1 for each call to the
				 * procedure that is currently active. This
				 * structure can be freed when refCount
				 * becomes zero. */
    struct Command *cmdPtr;	/* Points to the Command structure for this
				 * procedure. This is used to get the
				 * namespace in which to execute the
				 * procedure. */
    Tcl_Obj *bodyPtr;		/* Points to the ByteCode object for
				 * procedure's body command. */
    Tcl_Size numArgs;		/* Number of formal parameters. */
    Tcl_Size numCompiledLocals;	/* Count of local variables recognized by the
				 * compiler including arguments and
				 * temporaries. */
    CompiledLocal *firstLocalPtr;
				/* Pointer to first of the procedure's
				 * compiler-allocated local variables, or NULL
				 * if none. The first numArgs entries in this
				 * list describe the procedure's formal
				 * arguments. */
    CompiledLocal *lastLocalPtr;/* Pointer to the last allocated local
				 * variable or NULL if none. This has frame
				 * index (numCompiledLocals-1). */
} Proc;

/*
 * The type of functions called to process errors found during the execution
 * of a procedure (or lambda term or ...).
 */

typedef void (ProcErrorProc)(Tcl_Interp *interp, Tcl_Obj *procNameObj);

/*
 * The structure below defines a command trace. This is used to allow Tcl
 * clients to find out whenever a command is about to be executed.
 */

typedef struct Trace {
    Tcl_Size level;		/* Only trace commands at nesting level less
				 * than or equal to this. */
    Tcl_CmdObjTraceProc2 *proc;	/* Procedure to call to trace command. */
    void *clientData;		/* Arbitrary value to pass to proc. */
    struct Trace *nextPtr;	/* Next in list of traces for this interp. */
    int flags;			/* Flags governing the trace - see
				 * Tcl_CreateObjTrace for details. */
    Tcl_CmdObjTraceDeleteProc *delProc;
				/* Procedure to call when trace is deleted. */
} Trace;

/*
 * When an interpreter trace is active (i.e. its associated procedure is
 * executing), one of the following structures is linked into a list
 * associated with the interpreter. The information in the structure is needed
 * in order for Tcl to behave reasonably if traces are deleted while traces
 * are active.
 */

typedef struct ActiveInterpTrace {
    struct ActiveInterpTrace *nextPtr;
				/* Next in list of all active command traces
				 * for the interpreter, or NULL if no more. */
    Trace *nextTracePtr;	/* Next trace to check after current trace
				 * procedure returns; if this trace gets
				 * deleted, must update pointer to avoid using
				 * free'd memory. */
    int reverseScan;		/* Boolean set true when traces are scanning
				 * in reverse order. */
} ActiveInterpTrace;

/*
 * Flag values designating types of execution traces. See tclTrace.c for
 * related flag values.
 *
 * TCL_TRACE_ENTER_EXEC		- triggers enter/enterstep traces.
 *				- passed to Tcl_CreateObjTrace to set up
 *				  "enterstep" traces.
 * TCL_TRACE_LEAVE_EXEC		- triggers leave/leavestep traces.
 *				- passed to Tcl_CreateObjTrace to set up
 *				  "leavestep" traces.
 */

#define TCL_TRACE_ENTER_EXEC	1
#define TCL_TRACE_LEAVE_EXEC	2

#define TclObjTypeHasProc(objPtr, proc) (((objPtr)->typePtr \
	&& ((offsetof(Tcl_ObjType, proc) < offsetof(Tcl_ObjType, version)) \
	|| (offsetof(Tcl_ObjType, proc) < (objPtr)->typePtr->version))) ? \
	((objPtr)->typePtr)->proc : NULL)

MODULE_SCOPE Tcl_Size TclLengthOne(Tcl_Obj *);

/*
 * Abstract List
 *
 * This structure provides the functions used in List operations to emulate a
 * List for AbstractList types.
 */

static inline Tcl_Size
TclObjTypeLength(
    Tcl_Obj *objPtr)
{
    Tcl_ObjTypeLengthProc *proc = TclObjTypeHasProc(objPtr, lengthProc);
    return proc(objPtr);
}

static inline int
TclObjTypeIndex(
    Tcl_Interp *interp,
    Tcl_Obj *objPtr,
    Tcl_Size index,
    Tcl_Obj **elemObjPtr)
{
    Tcl_ObjTypeIndexProc *proc = TclObjTypeHasProc(objPtr, indexProc);
    return proc(interp, objPtr, index, elemObjPtr);
}

static inline int
TclObjTypeSlice(
    Tcl_Interp *interp,
    Tcl_Obj *objPtr,
    Tcl_Size fromIdx,
    Tcl_Size toIdx,
    Tcl_Obj **newObjPtr)
{
    Tcl_ObjTypeSliceProc *proc = TclObjTypeHasProc(objPtr, sliceProc);
    return proc(interp, objPtr, fromIdx, toIdx, newObjPtr);
}

static inline int
TclObjTypeReverse(
    Tcl_Interp *interp,
    Tcl_Obj *objPtr,
    Tcl_Obj **newObjPtr)
{
    Tcl_ObjTypeReverseProc *proc = TclObjTypeHasProc(objPtr, reverseProc);
    return proc(interp, objPtr, newObjPtr);
}

static inline int
TclObjTypeGetElements(
    Tcl_Interp *interp,
    Tcl_Obj *objPtr,
    Tcl_Size *objCPtr,
    Tcl_Obj ***objVPtr)
{
    Tcl_ObjTypeGetElements *proc = TclObjTypeHasProc(objPtr, getElementsProc);
    return proc(interp, objPtr, objCPtr, objVPtr);
}

static inline Tcl_Obj*
TclObjTypeSetElement(
    Tcl_Interp *interp,
    Tcl_Obj *objPtr,
    Tcl_Size indexCount,
    Tcl_Obj *const indexArray[],
    Tcl_Obj *valueObj)
{
    Tcl_ObjTypeSetElement *proc = TclObjTypeHasProc(objPtr, setElementProc);
    return proc(interp, objPtr, indexCount, indexArray, valueObj);
}

static inline int
TclObjTypeReplace(
    Tcl_Interp *interp,
    Tcl_Obj *objPtr,
    Tcl_Size first,
    Tcl_Size numToDelete,
    Tcl_Size numToInsert,
    Tcl_Obj *const insertObjs[])
{
    Tcl_ObjTypeReplaceProc *proc = TclObjTypeHasProc(objPtr, replaceProc);
    return proc(interp, objPtr, first, numToDelete, numToInsert, insertObjs);
}

static inline int
TclObjTypeInOperator(
    Tcl_Interp *interp,
    Tcl_Obj *valueObj,
    Tcl_Obj *listObj,
    int *boolResult)
{
    Tcl_ObjTypeInOperatorProc *proc = TclObjTypeHasProc(listObj, inOperProc);
    return proc(interp, valueObj, listObj, boolResult);
}

/*
 * The structure below defines an entry in the assocData hash table which is
 * associated with an interpreter. The entry contains a pointer to a function
 * to call when the interpreter is deleted, and a pointer to a user-defined
 * piece of data.
 */

typedef struct AssocData {
    Tcl_InterpDeleteProc *proc;	/* Proc to call when deleting. */
    void *clientData;		/* Value to pass to proc. */
} AssocData;

/*
 * The structure below defines a call frame. A call frame defines a naming
 * context for a procedure call: its local naming scope (for local variables)
 * and its global naming scope (a namespace, perhaps the global :: namespace).
 * A call frame can also define the naming context for a namespace eval or
 * namespace inscope command: the namespace in which the command's code should
 * execute. The Tcl_CallFrame structures exist only while procedures or
 * namespace eval/inscope's are being executed, and provide a kind of Tcl call
 * stack.
 *
 * WARNING!! The structure definition must be kept consistent with the
 * Tcl_CallFrame structure in tcl.h. If you change one, change the other.
 */

/*
 * Will be grown to contain: pointers to the varnames (allocated at the end),
 * plus the init values for each variable (suitable to be memcopied on init)
 */

typedef struct LocalCache {
    Tcl_Size refCount;		/* Reference count. */
    Tcl_Size numVars;		/* Number of variables. */
    Tcl_Obj *varName0;		/* First variable name. */
} LocalCache;

#define localName(framePtr, i) \
    ((&((framePtr)->localCachePtr->varName0))[(i)])

MODULE_SCOPE void	TclFreeLocalCache(Tcl_Interp *interp,
			    LocalCache *localCachePtr);

typedef struct CallFrame {
    Namespace *nsPtr;		/* Points to the namespace used to resolve
				 * commands and global variables. */
    int isProcCallFrame;	/* If 0, the frame was pushed to execute a
				 * namespace command and var references are
				 * treated as references to namespace vars;
				 * varTablePtr and compiledLocals are ignored.
				 * If FRAME_IS_PROC is set, the frame was
				 * pushed to execute a Tcl procedure and may
				 * have local vars. */
    Tcl_Size objc;		/* This and objv below describe the arguments
				 * for this procedure call. */
    Tcl_Obj *const *objv;	/* Array of argument objects. */
    struct CallFrame *callerPtr;/* Value of interp->framePtr when this
				 * procedure was invoked (i.e. next higher in
				 * stack of all active procedures). */
    struct CallFrame *callerVarPtr;
				/* Value of interp->varFramePtr when this
				 * procedure was invoked (i.e. determines
				 * variable scoping within caller). Same as
				 * callerPtr unless an "uplevel" command or
				 * something equivalent was active in the
				 * caller). */
    Tcl_Size level;		/* Level of this procedure, for "uplevel"
				 * purposes (i.e. corresponds to nesting of
				 * callerVarPtr's, not callerPtr's). 1 for
				 * outermost procedure, 0 for top-level. */
    Proc *procPtr;		/* Points to the structure defining the called
				 * procedure. Used to get information such as
				 * the number of compiled local variables
				 * (local variables assigned entries ["slots"]
				 * in the compiledLocals array below). */
    TclVarHashTable *varTablePtr;
				/* Hash table containing local variables not
				 * recognized by the compiler, or created at
				 * execution time through, e.g., upvar.
				 * Initially NULL and created if needed. */
    Tcl_Size numCompiledLocals;	/* Count of local variables recognized
				 * by the compiler including arguments. */
    Var *compiledLocals;	/* Points to the array of local variables
				 * recognized by the compiler. The compiler
				 * emits code that refers to these variables
				 * using an index into this array. */
    void *clientData;		/* Pointer to some context that is used by
				 * object systems. The meaning of the contents
				 * of this field is defined by the code that
				 * sets it, and it should only ever be set by
				 * the code that is pushing the frame. In that
				 * case, the code that sets it should also
				 * have some means of discovering what the
				 * meaning of the value is, which we do not
				 * specify. */
    LocalCache *localCachePtr;	/* Pointer to the start of the cached variable
				 * names and initialisation data for local
				 * variables. */
    Tcl_Obj *tailcallPtr;	/* NULL if no tailcall is scheduled */
} CallFrame;

#define FRAME_IS_PROC	0x1	/* Frame is a procedure body. */
#define FRAME_IS_LAMBDA 0x2	/* Frame is a lambda term body. */
#define FRAME_IS_METHOD	0x4	/* The frame is a method body, and the frame's
				 * clientData field contains a CallContext
				 * reference. Part of TIP#257. */
#define FRAME_IS_OO_DEFINE 0x8	/* The frame is part of the inside workings of
				 * the [oo::define] command; the clientData
				 * field contains an Object reference that has
				 * been confirmed to refer to a class. Part of
				 * TIP#257. */
#define FRAME_IS_PRIVATE_DEFINE 0x10
				/* Marks this frame as being used for private
				 * declarations with [oo::define]. Usually
				 * OR'd with FRAME_IS_OO_DEFINE. TIP#500. */

/*
 * TIP #280
 * The structure below defines a command frame. A command frame provides
 * location information for all commands executing a tcl script (source, eval,
 * uplevel, procedure bodies, ...). The runtime structure essentially contains
 * the stack trace as it would be if the currently executing command were to
 * throw an error.
 *
 * For commands where it makes sense it refers to the associated CallFrame as
 * well.
 *
 * The structures are chained in a single list, with the top of the stack
 * anchored in the Interp structure.
 *
 * Instances can be allocated on the C stack, or the heap, the former making
 * cleanup a bit simpler.
 */

typedef struct CmdFrame {
    /*
     * General data. Always available.
     */

    int type;			/* Values see below. */
    int level;			/* Number of frames in stack, prevent O(n)
				 * scan of list. */
    Tcl_Size *line;		/* Lines the words of the command start on. */
    Tcl_Size nline;		/* Number of lines in CmdFrame.line. */
    CallFrame *framePtr;	/* Procedure activation record, may be
				 * NULL. */
    struct CmdFrame *nextPtr;	/* Link to calling frame. */
    /*
     * Data needed for Eval vs TEBC
     *
     * EXECUTION CONTEXTS and usage of CmdFrame
     *
     * Field	  TEBC		  EvalEx
     * =======	  ====		  ======
     * level	  yes		  yes
     * type	  BC/PREBC	  SRC/EVAL
     * line0	  yes		  yes
     * framePtr	  yes		  yes
     * =======	  ====		  ======
     *
     * =======	  ====		  ========= union data
     * line1	  -		  yes
     * line3	  -		  yes
     * path	  -		  yes
     * -------	  ----		  ------
     * codePtr	  yes		  -
     * pc	  yes		  -
     * =======	  ====		  ======
     *
     * =======	  ====		  ========= union cmd
     * str.cmd	  yes		  yes
     * str.len	  yes		  yes
     * -------	  ----		  ------
     */

    union {
	struct {
	    Tcl_Obj *path;	/* Path of the sourced file the command is
				 * in. */
	} eval;
	struct {
	    const void *codePtr;/* Byte code currently executed... */
	    const char *pc;	/* ... and instruction pointer. */
	} tebc;
    } data;
    Tcl_Obj *cmdObj;
    const char *cmd;		/* The executed command, if possible... */
    Tcl_Size len;		/* ... and its length. */
    const struct CFWordBC *litarg;
				/* Link to set of literal arguments which have
				 * ben pushed on the lineLABCPtr stack by
				 * TclArgumentBCEnter(). These will be removed
				 * by TclArgumentBCRelease. */
} CmdFrame;

typedef struct CFWord {
    CmdFrame *framePtr;		/* CmdFrame to access. */
    Tcl_Size word;		/* Index of the word in the command. */
    Tcl_Size refCount;		/* Number of times the word is on the
				 * stack. */
} CFWord;

typedef struct CFWordBC {
    CmdFrame *framePtr;		/* CmdFrame to access. */
    Tcl_Size pc;		/* Instruction pointer of a command in
				 * ExtCmdLoc.loc[.] */
    Tcl_Size word;		/* Index of word in
				 * ExtCmdLoc.loc[cmd]->line[.] */
    struct CFWordBC *prevPtr;	/* Previous entry in stack for same Tcl_Obj. */
    struct CFWordBC *nextPtr;	/* Next entry for same command call. See
				 * CmdFrame litarg field for the list start. */
    Tcl_Obj *obj;		/* Back reference to hash table key */
} CFWordBC;

/*
 * Structure to record the locations of invisible continuation lines in
 * literal scripts, as character offset from the beginning of the script. Both
 * compiler and direct evaluator use this information to adjust their line
 * counters when tracking through the script, because when it is invoked the
 * continuation line marker as a whole has been removed already, meaning that
 * the \n which was part of it is gone as well, breaking regular line
 * tracking.
 *
 * These structures are allocated and filled by both the function
 * TclSubstTokens() in the file "tclParse.c" and its caller TclEvalEx() in the
 * file "tclBasic.c", and stored in the thread-global hash table "lineCLPtr" in
 * file "tclObj.c". They are used by the functions TclSetByteCodeFromAny() and
 * TclCompileScript(), both found in the file "tclCompile.c". Their memory is
 * released by the function TclFreeObj(), in the file "tclObj.c", and also by
 * the function TclThreadFinalizeObjects(), in the same file.
 */

#define CLL_END		(-1)

typedef struct ContLineLoc {
    Tcl_Size num;		/* Number of entries in loc, not counting the
				 * final -1 marker entry. */
    Tcl_Size loc[TCLFLEXARRAY];	/* Table of locations, as character offsets.
				 * The table is allocated as part of the
				 * structure, extending behind the nominal end
				 * of the structure. An entry containing the
				 * value -1 is put after the last location, as
				 * end-marker/sentinel. */
} ContLineLoc;

/*
 * The following macros define the allowed values for the type field of the
 * CmdFrame structure above. Some of the values occur only in the extended
 * location data referenced via the 'baseLocPtr'.
 *
 * TCL_LOCATION_EVAL	  : Frame is for a script evaluated by EvalEx.
 * TCL_LOCATION_BC	  : Frame is for bytecode.
 * TCL_LOCATION_PREBC	  : Frame is for precompiled bytecode.
 * TCL_LOCATION_SOURCE	  : Frame is for a script evaluated by EvalEx, from a
 *			    sourced file.
 * TCL_LOCATION_PROC	  : Frame is for bytecode of a procedure.
 *
 * A TCL_LOCATION_BC type in a frame can be overridden by _SOURCE and _PROC
 * types, per the context of the byte code in execution.
 */

#define TCL_LOCATION_EVAL	(0) /* Location in a dynamic eval script. */
#define TCL_LOCATION_BC		(2) /* Location in byte code. */
#define TCL_LOCATION_PREBC	(3) /* Location in precompiled byte code, no
				     * location. */
#define TCL_LOCATION_SOURCE	(4) /* Location in a file. */
#define TCL_LOCATION_PROC	(5) /* Location in a dynamic proc. */
#define TCL_LOCATION_LAST	(6) /* Number of values in the enum. */

/*
 * Structure passed to describe procedure-like "procedures" that are not
 * procedures (e.g. a lambda) so that their details can be reported correctly
 * by [info frame]. Contains a sub-structure for each extra field.
 */

typedef Tcl_Obj * (GetFrameInfoValueProc)(void *clientData);
typedef struct {
    const char *name;		/* Name of this field. */
    GetFrameInfoValueProc *proc;/* Function to generate a Tcl_Obj* from the
				 * clientData, or just use the clientData
				 * directly (after casting) if NULL. */
    void *clientData;		/* Context for above function, or Tcl_Obj* if
				 * proc field is NULL. */
} ExtraFrameInfoField;
typedef struct {
    Tcl_Size length;		/* Length of array. */
    ExtraFrameInfoField fields[2];
				/* Really as long as necessary, but this is
				 * long enough for nearly anything. */
} ExtraFrameInfo;

/*
 *----------------------------------------------------------------
 * Data structures and procedures related to TclHandles, which are a very
 * lightweight method of preserving enough information to determine if an
 * arbitrary malloc'd block has been deleted.
 *----------------------------------------------------------------
 */

typedef void **TclHandle;

/*
 *----------------------------------------------------------------
 * Experimental flag value passed to Tcl_GetRegExpFromObj. Intended for use
 * only by Expect. It will probably go away in a later release.
 *----------------------------------------------------------------
 */

#define TCL_REG_BOSONLY 002000	/* Prepend \A to pattern so it only matches at
				 * the beginning of the string. */

/*
 * These are a thin layer over TclpThreadKeyDataGet and TclpThreadKeyDataSet
 * when threads are used, or an emulation if there are no threads. These are
 * really internal and Tcl clients should use Tcl_GetThreadData.
 */

MODULE_SCOPE void *	TclThreadDataKeyGet(Tcl_ThreadDataKey *keyPtr);
MODULE_SCOPE void	TclThreadDataKeySet(Tcl_ThreadDataKey *keyPtr,
			    void *data);

/*
 * This is a convenience macro used to initialize a thread local storage ptr.
 */

#define TCL_TSD_INIT(keyPtr) \
	(ThreadSpecificData *)Tcl_GetThreadData((keyPtr), sizeof(ThreadSpecificData))

/*
 *----------------------------------------------------------------
 * Data structures related to bytecode compilation and execution. These are
 * used primarily in tclCompile.c, tclExecute.c, and tclBasic.c.
 *----------------------------------------------------------------
 */

/*
 * Forward declaration to prevent errors when the forward references to
 * Tcl_Parse and CompileEnv are encountered in the procedure type CompileProc
 * declared below.
 */

struct CompileEnv;

/*
 * The type of procedures called by the Tcl bytecode compiler to compile
 * commands. Pointers to these procedures are kept in the Command structure
 * describing each command. The integer value returned by a CompileProc must
 * be one of the following:
 *
 * TCL_OK		Compilation completed normally.
 * TCL_ERROR		Compilation could not be completed. This can be just a
 *			judgment by the CompileProc that the command is too
 *			complex to compile effectively, or it can indicate
 *			that in the current state of the interp, the command
 *			would raise an error. The bytecode compiler will not
 *			do any error reporting at compiler time. Error
 *			reporting is deferred until the actual runtime,
 *			because by then changes in the interp state may allow
 *			the command to be successfully evaluated.
 */

typedef int (CompileProc)(Tcl_Interp *interp, Tcl_Parse *parsePtr,
	struct Command *cmdPtr, struct CompileEnv *compEnvPtr);

/*
 * The type of procedure called from the compilation hook point in
 * SetByteCodeFromAny.
 */

typedef int (CompileHookProc)(Tcl_Interp *interp,
	struct CompileEnv *compEnvPtr, void *clientData);

/*
 * The data structure for a (linked list of) execution stacks. Note that the
 * first word on a particular execution stack is NULL, which is used as a
 * marker to say "go to the previous stack in the list" when unwinding the
 * stack.
 */

typedef struct ExecStack {
    struct ExecStack *prevPtr;	/* Previous stack in list. */
    struct ExecStack *nextPtr;	/* Next stack in list. */
    Tcl_Obj **markerPtr;	/* The location of the NULL marker. */
    Tcl_Obj **endPtr;		/* Where the stack end is. */
    Tcl_Obj **tosPtr;		/* Where the stack top is. */
    Tcl_Obj *stackWords[TCLFLEXARRAY];
				/* The actual stack space, following this
				 * structure in memory. */
} ExecStack;

/*
 * Saved copies of the stack frame references from the interpreter. Have to be
 * restored into the interpreter to be used.
 */
typedef struct CorContext {
    CallFrame *framePtr;	/* See Interp.framePtr */
    CallFrame *varFramePtr;	/* See Interp.varFramePtr */
    CmdFrame *cmdFramePtr;	/* See Interp.cmdFramePtr */
    Tcl_HashTable *lineLABCPtr;	/* See Interp.lineLABCPtr */
} CorContext;

/*
 * The data structure defining the execution environment for ByteCode's.
 * There is one ExecEnv structure per Tcl interpreter. It holds the evaluation
 * stack that holds command operands and results. The stack grows towards
 * increasing addresses. The member stackPtr points to the stackItems of the
 * currently active execution stack.
 */

typedef struct CoroutineData {
    struct Command *cmdPtr;	/* The command handle for the coroutine. */
    struct ExecEnv *eePtr;	/* The special execution environment (stacks,
				 * etc.) for the coroutine. */
    struct ExecEnv *callerEEPtr;/* The execution environment for the caller of
				 * the coroutine, which might be the
				 * interpreter global environment or another
				 * coroutine. */
    CorContext caller;		/* Caller's saved execution context. */
    CorContext running;		/* This coroutine's saved execution context. */
    Tcl_HashTable *lineLABCPtr;	/* See Interp.lineLABCPtr */
    void *stackLevel;		/* C stack frame reference. Used to try to
				 * ensure we don't overflow that stack. */
    Tcl_Size auxNumLevels;	/* While the coroutine is running the
				 * numLevels of the create/resume command is
				 * stored here; for suspended coroutines it
				 * holds the nesting numLevels at yield. */
    Tcl_Size nargs;		/* Number of args required for resuming this
				 * coroutine; COROUTINE_ARGUMENTS_SINGLE_OPTIONAL
				 * means "0 or 1" (default),
				 * COROUTINE_ARGUMENTS_ARBITRARY means "any" */
    Tcl_Obj *yieldPtr;		/* The command to yield to.  Stored here in
				 * order to reset splice point in
				 * TclNRCoroutineActivateCallback if the
				 * coroutine is busy. */
} CoroutineData;

typedef struct ExecEnv {
    ExecStack *execStackPtr;	/* Points to the first item in the evaluation
				 * stack on the heap. */
    Tcl_Obj *constants[2];	/* Pointers to constant "0" and "1" objs. */
    struct Tcl_Interp *interp;	/* Owning interpreter. */
    struct NRE_callback *callbackPtr;
				/* Top callback in NRE's stack. */
    struct CoroutineData *corPtr;
				/* Current coroutine. */
    int rewind;			/* Set when exception trapping is disabled
				 * because a context is being deleted (e.g.,
				 * the current coroutine has been deleted). */
} ExecEnv;

#define COR_IS_SUSPENDED(corPtr) \
    ((corPtr)->stackLevel == NULL)

/*
 * The definitions for the LiteralTable and LiteralEntry structures. Each
 * interpreter contains a LiteralTable. It is used to reduce the storage
 * needed for all the Tcl objects that hold the literals of scripts compiled
 * by the interpreter. A literal's object is shared by all the ByteCodes that
 * refer to the literal. Each distinct literal has one LiteralEntry entry in
 * the LiteralTable. A literal table is a specialized hash table that is
 * indexed by the literal's string representation, which may contain null
 * characters.
 *
 * Note that we reduce the space needed for literals by sharing literal
 * objects both within a ByteCode (each ByteCode contains a local
 * LiteralTable) and across all an interpreter's ByteCodes (with the
 * interpreter's global LiteralTable).
 */

typedef struct LiteralEntry {
    struct LiteralEntry *nextPtr;
				/* Points to next entry in this hash bucket or
				 * NULL if end of chain. */
    Tcl_Obj *objPtr;		/* Points to Tcl object that holds the
				 * literal's bytes and length. */
    Tcl_Size refCount;		/* If in an interpreter's global literal
				 * table, the number of ByteCode structures
				 * that share the literal object; the literal
				 * entry can be freed when refCount drops to
				 * 0. If in a local literal table, TCL_INDEX_NONE. */
    Namespace *nsPtr;		/* Namespace in which this literal is used. We
				 * try to avoid sharing literal non-FQ command
				 * names among different namespaces to reduce
				 * shimmering. */
} LiteralEntry;

typedef struct LiteralTable {
    LiteralEntry **buckets;	/* Pointer to bucket array. Each element
				 * points to first entry in bucket's hash
				 * chain, or NULL. */
    LiteralEntry *staticBuckets[TCL_SMALL_HASH_TABLE];
				/* Bucket array used for small tables to avoid
				 * mallocs and frees. */
    size_t numBuckets;	/* Total number of buckets allocated at
				 * **buckets. */
    size_t numEntries;	/* Total number of entries present in
				 * table. */
    size_t rebuildSize;	/* Enlarge table when numEntries gets to be
				 * this large. */
    size_t mask;		/* Mask value used in hashing function. */
} LiteralTable;

/*
 * The following structure defines for each Tcl interpreter various
 * statistics-related information about the bytecode compiler and
 * interpreter's operation in that interpreter.
 */

#ifdef TCL_COMPILE_STATS
typedef struct ByteCodeStats {
    size_t numExecutions;	/* Number of ByteCodes executed. */
    size_t numCompilations;	/* Number of ByteCodes created. */
    size_t numByteCodesFreed;	/* Number of ByteCodes destroyed. */
    size_t instructionCount[256];
				/* Number of times each instruction was
				 * executed. */

    double totalSrcBytes;	/* Total source bytes ever compiled. */
    double totalByteCodeBytes;	/* Total bytes for all ByteCodes. */
    double currentSrcBytes;	/* Src bytes for all current ByteCodes. */
    double currentByteCodeBytes;/* Code bytes in all current ByteCodes. */

    size_t srcCount[32];	/* Source size distribution: # of srcs of
				 * size [2**(n-1)..2**n), n in [0..32). */
    size_t byteCodeCount[32];	/* ByteCode size distribution. */
    size_t lifetimeCount[32];	/* ByteCode lifetime distribution (ms). */

    double currentInstBytes;	/* Instruction bytes-current ByteCodes. */
    double currentLitBytes;	/* Current literal bytes. */
    double currentExceptBytes;	/* Current exception table bytes. */
    double currentAuxBytes;	/* Current auxiliary information bytes. */
    double currentCmdMapBytes;	/* Current src<->code map bytes. */

    size_t numLiteralsCreated;	/* Total literal objects ever compiled. */
    double totalLitStringBytes;	/* Total string bytes in all literals. */
    double currentLitStringBytes;
				/* String bytes in current literals. */
    size_t literalCount[32];	/* Distribution of literal string sizes. */
} ByteCodeStats;
#endif /* TCL_COMPILE_STATS */

/*
 * Structure used in implementation of those core ensembles which are
 * partially compiled. Used as an array of these, with a terminating field
 * whose 'name' is NULL.
 */

typedef struct {
    const char *name;		/* The name of the subcommand. */
    Tcl_ObjCmdProc2 *proc2;	/* The implementation of the subcommand. */
    CompileProc *compileProc;	/* The compiler for the subcommand. */
    Tcl_ObjCmdProc2 *nreProc2;	/* NRE implementation of this command. */
    void *clientData;		/* Any clientData to give the command. */
    int unsafe;			/* Whether this command is to be hidden by
				 * default in a safe interpreter. */
} EnsembleImplMap;

/*
 *----------------------------------------------------------------
 * Data structures related to commands.
 *----------------------------------------------------------------
 */

/*
 * An imported command is created in an namespace when it imports a "real"
 * command from another namespace. An imported command has a Command structure
 * that points (via its ClientData value) to the "real" Command structure in
 * the source namespace's command table. The real command records all the
 * imported commands that refer to it in a list of ImportRef structures so
 * that they can be deleted when the real command is deleted.
 */

typedef struct ImportRef {
    struct Command *importedCmdPtr;
				/* Points to the imported command created in
				 * an importing namespace; this command
				 * redirects its invocations to the "real"
				 * command. */
    struct ImportRef *nextPtr;	/* Next element on the linked list of imported
				 * commands that refer to the "real" command.
				 * The real command deletes these imported
				 * commands on this list when it is
				 * deleted. */
} ImportRef;

/*
 * Data structure used as the ClientData of imported commands: commands
 * created in an namespace when it imports a "real" command from another
 * namespace.
 */

typedef struct ImportedCmdData {
    struct Command *realCmdPtr;	/* "Real" command that this imported command
				 * refers to. */
    struct Command *selfPtr;	/* Pointer to this imported command. Needed
				 * only when deleting it in order to remove it
				 * from the real command's linked list of
				 * imported commands that refer to it. */
} ImportedCmdData;

/*
 * A Command structure exists for each command in a namespace. The Tcl_Command
 * opaque type actually refers to these structures.
 */

typedef struct Command {
    Tcl_HashEntry *hPtr;	/* Pointer to the hash table entry that refers
				 * to this command. The hash table is either a
				 * namespace's command table or an
				 * interpreter's hidden command table. This
				 * pointer is used to get a command's name
				 * from its Tcl_Command handle. NULL means
				 * that the hash table entry has been removed
				 * already (this can happen if deleteProc
				 * causes the command to be deleted or
				 * recreated). */
    Namespace *nsPtr;		/* Points to the namespace containing this
				 * command. */
    Tcl_Size refCount;		/* 1 if in command hashtable plus 1 for each
				 * reference from a CmdName Tcl object
				 * representing a command's name in a ByteCode
				 * instruction sequence. This structure can be
				 * freed when refCount becomes zero. */
    Tcl_Size cmdEpoch;		/* Incremented to invalidate any references
				 * that point to this command when it is
				 * renamed, deleted, hidden, or exposed. */
    CompileProc *compileProc;	/* Procedure called to compile command. NULL
				 * if no compile proc exists for command. */
    Tcl_ObjCmdProc2 *objProc2;	/* Object-based command procedure. */
    void *objClientData2;	/* Arbitrary value passed to object proc. */
    Tcl_CmdProc *proc;		/* String-based command procedure. */
    void *clientData;		/* Arbitrary value passed to string proc. */
    Tcl_CmdDeleteProc *deleteProc;
				/* Procedure invoked when deleting command to,
				 * e.g., free all client data. */
    void *deleteData;		/* Arbitrary value passed to deleteProc. */
    int flags;			/* Miscellaneous bits of information about
				 * command. See below for definitions. */
    ImportRef *importRefPtr;	/* List of each imported Command created in
				 * another namespace when this command is
				 * imported. These imported commands redirect
				 * invocations back to this command. The list
				 * is used to remove all those imported
				 * commands when deleting this "real"
				 * command. */
    CommandTrace *tracePtr;	/* First in list of all traces set for this
				 * command. */
    Tcl_ObjCmdProc2 *nreProc2;	/* NRE implementation of this command. */
} Command;

/*
 * Flag bits for commands.
 *
 * CMD_DYING -			If 1 the command is in the process of
 *				being deleted (its deleteProc is currently
 *				executing). Other attempts to delete the
 *				command should be ignored.
 * CMD_TRACE_ACTIVE -		If 1 the trace processing is currently
 *				underway for a rename/delete change. See the
 *				two flags below for which is currently being
 *				processed.
 * CMD_HAS_EXEC_TRACES -	If 1 means that this command has at least one
 *				execution trace (as opposed to simple
 *				delete/rename traces) in its tracePtr list.
 * CMD_COMPILES_EXPANDED -	If 1 this command has a compiler that
 *				can handle expansion (provided it is not the
 *				first word).
 * TCL_TRACE_RENAME -		A rename trace is in progress. Further
 *				recursive renames will not be traced.
 * TCL_TRACE_DELETE -		A delete trace is in progress. Further
 *				recursive deletes will not be traced.
 * (these last two flags are defined in tcl.h)
 */

#define CMD_DYING		0x01
#define CMD_TRACE_ACTIVE	0x02
#define CMD_HAS_EXEC_TRACES	0x04
#define CMD_COMPILES_EXPANDED	0x08
#define CMD_REDEF_IN_PROGRESS	0x10
#define CMD_VIA_RESOLVER	0x20
#define CMD_DEAD		0x40

/*
 *----------------------------------------------------------------
 * Data structures related to name resolution procedures.
 *----------------------------------------------------------------
 */

/*
 * The interpreter keeps a linked list of name resolution schemes. The scheme
 * for a namespace is consulted first, followed by the list of schemes in an
 * interpreter, followed by the default name resolution in Tcl. Schemes are
 * added/removed from the interpreter's list by calling Tcl_AddInterpResolver
 * and Tcl_RemoveInterpResolver.
 */

typedef struct ResolverScheme {
    char *name;			/* Name identifying this scheme. */
    Tcl_ResolveCmdProc *cmdResProc;
				/* Procedure handling command name
				 * resolution. */
    Tcl_ResolveVarProc *varResProc;
				/* Procedure handling variable name resolution
				 * for variables that can only be handled at
				 * runtime. */
    Tcl_ResolveCompiledVarProc *compiledVarResProc;
				/* Procedure handling variable name resolution
				 * at compile time. */

    struct ResolverScheme *nextPtr;
				/* Pointer to next record in linked list. */
} ResolverScheme;

/*
 * Forward declaration of the TIP#143 limit handler structure.
 */

typedef struct LimitHandler LimitHandler;

/*
 * TIP #268.
 * Values for the selection mode, i.e the package require preferences.
 */

enum PkgPreferOptions {
    PKG_PREFER_LATEST, PKG_PREFER_STABLE
};

/*
 *----------------------------------------------------------------
 * This structure shadows the first few fields of the memory cache for the
 * allocator defined in tclThreadAlloc.c; it has to be kept in sync with the
 * definition there.
 * Some macros require knowledge of some fields in the struct in order to
 * avoid hitting the TSD unnecessarily. In order to facilitate this, a pointer
 * to the relevant fields is kept in the allocCache field in struct Interp.
 *----------------------------------------------------------------
 */

typedef struct AllocCache {
    struct Cache *nextPtr;	/* Linked list of cache entries. */
    Tcl_ThreadId owner;		/* Which thread's cache is this? */
    Tcl_Obj *firstObjPtr;	/* List of free objects for thread. */
    size_t numObjects;		/* Number of objects for thread. */
} AllocCache;

/*
 *----------------------------------------------------------------
 * This structure defines an interpreter, which is a collection of commands
 * plus other state information related to interpreting commands, such as
 * variable storage. Primary responsibility for this data structure is in
 * tclBasic.c, but almost every Tcl source file uses something in here.
 *----------------------------------------------------------------
 */

typedef struct Interp {
    /*
     * The first two fields were named "result" and "freeProc" in earlier
     * versions of Tcl.  They are no longer used within Tcl, and are no
     * longer available to be accessed by extensions.  However, they cannot
     * be removed.  Why?  There is a deployed base of stub-enabled extensions
     * that query the value of iPtr->stubTable.  For them to continue to work,
     * the location of the field "stubTable" within the Interp struct cannot
     * change.  The most robust way to assure that is to leave all fields up to
     * that one undisturbed.
     */

    const char *legacyResult;
    void (*legacyFreeProc) (void);
    int errorLine;		/* When TCL_ERROR is returned, this gives the
				 * line number in the command where the error
				 * occurred (1 means first line). */
    const struct TclStubs *stubTable;
				/* Pointer to the exported Tcl stub table.  In
				 * ancient pre-8.1 versions of Tcl this was a
				 * pointer to the objResultPtr or a pointer to a
				 * buckets array in a hash table. Deployed stubs
				 * enabled extensions check for a NULL pointer value
				 * and for a TCL_STUBS_MAGIC value to verify they
				 * are not [load]ing into one of those pre-stubs
				 * interps. */

    TclHandle handle;		/* Handle used to keep track of when this
				 * interp is deleted. */

    Namespace *globalNsPtr;	/* The interpreter's global namespace. */
    Tcl_HashTable *hiddenCmdTablePtr;
				/* Hash table used by tclBasic.c to keep track
				 * of hidden commands on a per-interp
				 * basis. */
    void *interpInfo;		/* Information used by tclInterp.c to keep
				 * track of parent/child interps on a
				 * per-interp basis. */
    void (*optimizer)(void *envPtr);
    /*
     * Information related to procedures and variables. See tclProc.c and
     * tclVar.c for usage.
     */

    Tcl_Size numLevels;		/* Keeps track of how many nested calls to
				 * Tcl_Eval are in progress for this
				 * interpreter. It's used to delay deletion of
				 * the table until all Tcl_Eval invocations
				 * are completed. */
    Tcl_Size maxNestingDepth;	/* If numLevels exceeds this value then Tcl
				 * assumes that infinite recursion has
				 * occurred and it generates an error. */
    CallFrame *framePtr;	/* Points to top-most in stack of all nested
				 * procedure invocations. */
    CallFrame *varFramePtr;	/* Points to the call frame whose variables
				 * are currently in use (same as framePtr
				 * unless an "uplevel" command is
				 * executing). */
    ActiveVarTrace *activeVarTracePtr;
				/* First in list of active traces for interp,
				 * or NULL if no active traces. */
    int returnCode;		/* [return -code] parameter. */
    CallFrame *rootFramePtr;	/* Global frame pointer for this
				 * interpreter. */
    Namespace *lookupNsPtr;	/* Namespace to use ONLY on the next
				 * TCL_EVAL_INVOKE call to Tcl_EvalObjv. */


    /*
     * Information about packages. Used only in tclPkg.c.
     */

    Tcl_HashTable packageTable;	/* Describes all of the packages loaded in or
				 * available to this interpreter. Keys are
				 * package names, values are (Package *)
				 * pointers. */
    char *packageUnknown;	/* Command to invoke during "package require"
				 * commands for packages that aren't described
				 * in packageTable. Ckalloc'ed, may be
				 * NULL. */
    /*
     * Miscellaneous information:
     */

    Tcl_Size cmdCount;		/* Total number of times a command procedure
				 * has been called for this interpreter. */
    int evalFlags;		/* Flags to control next call to Tcl_Eval.
				 * Normally zero, but may be set before
				 * calling Tcl_Eval. See below for valid
				 * values. */
    LiteralTable literalTable;	/* Contains LiteralEntry's describing all Tcl
				 * objects holding literals of scripts
				 * compiled by the interpreter. Indexed by the
				 * string representations of literals. Used to
				 * avoid creating duplicate objects. */
    Tcl_Size compileEpoch;	/* Holds the current "compilation epoch" for
				 * this interpreter. This is incremented to
				 * invalidate existing ByteCodes when, e.g., a
				 * command with a compile procedure is
				 * redefined. */
    Proc *compiledProcPtr;	/* If a procedure is being compiled, a pointer
				 * to its Proc structure; otherwise, this is
				 * NULL. Set by ObjInterpProc in tclProc.c and
				 * used by tclCompile.c to process local
				 * variables appropriately. */
    ResolverScheme *resolverPtr;/* Linked list of name resolution schemes
				 * added to this interpreter. Schemes are
				 * added and removed by calling
				 * Tcl_AddInterpResolvers and
				 * Tcl_RemoveInterpResolver respectively. */
    Tcl_Obj *scriptFile;	/* NULL means there is no nested source
				 * command active; otherwise this points to
				 * pathPtr of the file being sourced. */
    int flags;			/* Various flag bits. See below. */
    long randSeed;		/* Seed used for rand() function. */
    Trace *tracePtr;		/* List of traces for this interpreter. */
    Tcl_HashTable *assocData;	/* Hash table for associating data with this
				 * interpreter. Cleaned up when this
				 * interpreter is deleted. */
    struct ExecEnv *execEnvPtr;	/* Execution environment for Tcl bytecode
				 * execution. Contains a pointer to the Tcl
				 * evaluation stack. */
    Tcl_Obj *emptyObjPtr;	/* Points to an object holding an empty
				 * string. Returned by Tcl_ObjSetVar2 when
				 * variable traces change a variable in a
				 * gross way. */
    Tcl_Obj *objResultPtr;	/* If the last command returned an object
				 * result, this points to it. Should not be
				 * accessed directly; see comment above. */
    Tcl_ThreadId threadId;	/* ID of thread that owns the interpreter. */

    ActiveCommandTrace *activeCmdTracePtr;
				/* First in list of active command traces for
				 * interp, or NULL if no active traces. */
    ActiveInterpTrace *activeInterpTracePtr;
				/* First in list of active traces for interp,
				 * or NULL if no active traces. */
    Tcl_Size tracesForbiddingInline;
				/* Count of traces (in the list headed by
				 * tracePtr) that forbid inline bytecode
				 * compilation. */

    /*
     * Fields used to manage extensible return options (TIP 90).
     */

    Tcl_Obj *returnOpts;	/* A dictionary holding the options to the
				 * last [return] command. */

    Tcl_Obj *errorInfo;		/* errorInfo value (now as a Tcl_Obj). */
    Tcl_Obj *eiVar;		/* cached ref to ::errorInfo variable. */
    Tcl_Obj *errorCode;		/* errorCode value (now as a Tcl_Obj). */
    Tcl_Obj *ecVar;		/* cached ref to ::errorInfo variable. */
    int returnLevel;		/* [return -level] parameter. */

    /*
     * Resource limiting framework support (TIP#143).
     */

    struct {
	int active;		/* Flag values defining which limits have been
				 * set. */
	int granularityTicker;	/* Counter used to determine how often to
				 * check the limits. */
	int exceeded;		/* Which limits have been exceeded, described
				 * as flag values the same as the 'active'
				 * field. */

	Tcl_Size cmdCount;	/* Limit for how many commands to execute in
				 * the interpreter. */
	LimitHandler *cmdHandlers;
				/* Handlers to execute when the limit is
				 * reached. */
	int cmdGranularity;	/* Mod factor used to determine how often to
				 * evaluate the limit check. */

	Tcl_Time time;		/* Time limit for execution within the
				 * interpreter. */
	LimitHandler *timeHandlers;
				/* Handlers to execute when the limit is
				 * reached. */
	int timeGranularity;	/* Mod factor used to determine how often to
				 * evaluate the limit check. */
	Tcl_TimerToken timeEvent;
				/* Handle for a timer callback that will occur
				 * when the time-limit is exceeded. */

	Tcl_HashTable callbacks;/* Mapping from (interp,type) pair to data
				 * used to install a limit handler callback to
				 * run in _this_ interp when the limit is
				 * exceeded. */
    } limit;

    /*
     * Information for improved default error generation from ensembles
     * (TIP#112).
     */

    struct {
	Tcl_Obj *const *sourceObjs;
				/* What arguments were actually input into the
				 * *root* ensemble command? (Nested ensembles
				 * don't rewrite this.) NULL if we're not
				 * processing an ensemble. */
	Tcl_Size numRemovedObjs;/* How many arguments have been stripped off
				 * because of ensemble processing. */
	Tcl_Size numInsertedObjs;
				/* How many of the current arguments were
				 * inserted by an ensemble. */
    } ensembleRewrite;

    /*
     * TIP #219: Global info for the I/O system.
     */

    Tcl_Obj *chanMsg;		/* Error message set by channel drivers, for
				 * the propagation of arbitrary Tcl errors.
				 * This information, if present (chanMsg not
				 * NULL), takes precedence over a POSIX error
				 * code returned by a channel operation. */

    /*
     * Source code origin information (TIP #280).
     */

    CmdFrame *cmdFramePtr;	/* Points to the command frame containing the
				 * location information for the current
				 * command. */
    const CmdFrame *invokeCmdFramePtr;
				/* Points to the command frame which is the
				 * invoking context of the bytecode compiler.
				 * NULL when the byte code compiler is not
				 * active. */
<<<<<<< HEAD
    Tcl_Size invokeWord;		/* Index of the word in the command which
=======
    Tcl_Size invokeWord;	/* Index of the word in the command which
>>>>>>> 51d6aedd
				 * is getting compiled. */
    Tcl_HashTable *linePBodyPtr;/* This table remembers for each statically
				 * defined procedure the location information
				 * for its body. It is keyed by the address of
				 * the Proc structure for a procedure. The
				 * values are "struct CmdFrame*". */
    Tcl_HashTable *lineBCPtr;	/* This table remembers for each ByteCode
				 * object the location information for its
				 * body. It is keyed by the address of the
				 * Proc structure for a procedure. The values
				 * are "struct ExtCmdLoc*". (See
				 * tclCompile.h) */
    Tcl_HashTable *lineLABCPtr;	/* Tcl_Obj* (by exact pointer) -> CFWordBC* */
    Tcl_HashTable *lineLAPtr;	/* This table remembers for each argument of a
				 * command on the execution stack the index of
				 * the argument in the command, and the
				 * location data of the command. It is keyed
				 * by the address of the Tcl_Obj containing
				 * the argument. The values are "struct
				 * CFWord*" (See tclBasic.c). This allows
				 * commands like uplevel, eval, etc. to find
				 * location information for their arguments,
				 * if they are a proper literal argument to an
				 * invoking command. Alt view: An index to the
				 * CmdFrame stack keyed by command argument
				 * holders. */
    ContLineLoc *scriptCLLocPtr;/* This table points to the location data for
				 * invisible continuation lines in the script,
				 * if any. This pointer is set by the function
				 * TclEvalObjEx() in file "tclBasic.c", and
				 * used by function ...() in the same file.
				 * It does for the eval/direct path of script
				 * execution what CompileEnv.clLoc does for
				 * the bytecode compiler. */
    /*
     * TIP #268. The currently active selection mode, i.e. the package require
     * preferences.
     */

    int packagePrefer;		/* Current package selection mode. */

    /*
     * Hashtables for variable traces and searches.
     */

    Tcl_HashTable varTraces;	/* Hashtable holding the start of a variable's
				 * active trace list; varPtr is the key. */
    Tcl_HashTable varSearches;	/* Hashtable holding the start of a variable's
				 * active searches list; varPtr is the key. */
    /*
     * The thread-specific data ekeko: cache pointers or values that
     *  (a) do not change during the thread's lifetime
     *  (b) require access to TSD to determine at runtime
     *  (c) are accessed very often (e.g., at each command call)
     *
     * Note that these are the same for all interps in the same thread. They
     * just have to be initialised for the thread's parent interp, children
     * inherit the value.
     *
     * They are used by the macros defined below.
     */

    AllocCache *allocCache;	/* Allocator cache for stack frames. */
    void *pendingObjDataPtr;	/* Pointer to the Cache and PendingObjData
				 * structs for this interp's thread; see
				 * tclObj.c and tclThreadAlloc.c */
    int *asyncReadyPtr;		/* Pointer to the asyncReady indicator for
				 * this interp's thread; see tclAsync.c */
    /*
     * The pointer to the object system root ekeko. c.f. TIP #257.
     */
    void *objectFoundation;	/* Pointer to the Foundation structure of the
				 * object system, which contains things like
				 * references to key namespaces. See
				 * tclOOInt.h and tclOO.c for real definition
				 * and setup. */

    struct NRE_callback *deferredCallbacks;
				/* Callbacks that are set previous to a call
				 * to some Eval function but that actually
				 * belong to the command that is about to be
				 * called - i.e., they should be run *before*
				 * any tailcall is invoked. */

    /*
     * TIP #285, Script cancellation support.
     */

    Tcl_AsyncHandler asyncCancel;
				/* Async handler token for Tcl_CancelEval. */
    Tcl_Obj *asyncCancelMsg;	/* Error message set by async cancel handler
				 * for the propagation of arbitrary Tcl
				 * errors. This information, if present
				 * (asyncCancelMsg not NULL), takes precedence
				 * over the default error messages returned by
				 * a script cancellation operation. */

    /*
     * TIP #348 IMPLEMENTATION  -  Substituted error stack
     */
    Tcl_Obj *errorStack;	/* [info errorstack] value (as a Tcl_Obj). */
    Tcl_Obj *upLiteral;		/* "UP" literal for [info errorstack] */
    Tcl_Obj *callLiteral;	/* "CALL" literal for [info errorstack] */
    Tcl_Obj *innerLiteral;	/* "INNER" literal for [info errorstack] */
    Tcl_Obj *innerContext;	/* cached list for fast reallocation */
    int resetErrorStack;	/* controls cleaning up of ::errorStack */

#ifdef TCL_COMPILE_STATS
    /*
     * Statistical information about the bytecode compiler and interpreter's
     * operation. This should be the last field of Interp.
     */

    ByteCodeStats stats;	/* Holds compilation and execution statistics
				 * for this interpreter. */
#endif /* TCL_COMPILE_STATS */
} Interp;

/*
 * Macros that use the TSD-ekeko.
 */

#define TclAsyncReady(iPtr) \
    *((iPtr)->asyncReadyPtr)

/*
 * Macros for script cancellation support (TIP #285).
 */

#define TclCanceled(iPtr) \
    (((iPtr)->flags & CANCELED) || ((iPtr)->flags & TCL_CANCEL_UNWIND))

#define TclSetCancelFlags(iPtr, cancelFlags) \
    (iPtr)->flags |= CANCELED;			\
    if ((cancelFlags) & TCL_CANCEL_UNWIND) {	\
	(iPtr)->flags |= TCL_CANCEL_UNWIND;	\
    }

#define TclUnsetCancelFlags(iPtr) \
    (iPtr)->flags &= (~(CANCELED | TCL_CANCEL_UNWIND))

/*
 * Macros for splicing into and out of doubly linked lists. They assume
 * existence of struct items 'prevPtr' and 'nextPtr'.
 *
 * a = element to add or remove.
 * b = list head.
 *
 * TclSpliceIn adds to the head of the list.
 */

#define TclSpliceIn(a,b)			\
    (a)->nextPtr = (b);				\
    if ((b) != NULL) {				\
	(b)->prevPtr = (a);			\
    }						\
    (a)->prevPtr = NULL, (b) = (a);

#define TclSpliceOut(a,b)			\
    if ((a)->prevPtr != NULL) {			\
	(a)->prevPtr->nextPtr = (a)->nextPtr;	\
    } else {					\
	(b) = (a)->nextPtr;			\
    }						\
    if ((a)->nextPtr != NULL) {			\
	(a)->nextPtr->prevPtr = (a)->prevPtr;	\
    }

/*
 * EvalFlag bits for Interp structures:
 *
 * TCL_ALLOW_EXCEPTIONS	1 means it's OK for the script to terminate with a
 *			code other than TCL_OK or TCL_ERROR; 0 means codes
 *			other than these should be turned into errors.
 */

#define TCL_ALLOW_EXCEPTIONS		0x04
#define TCL_EVAL_FILE			0x02
#define TCL_EVAL_SOURCE_IN_FRAME	0x10
#define TCL_EVAL_NORESOLVE		0x20
#define TCL_EVAL_DISCARD_RESULT		0x40

/*
 * Flag bits for Interp structures:
 *
 * DELETED:		Non-zero means the interpreter has been deleted:
 *			don't process any more commands for it, and destroy
 *			the structure as soon as all nested invocations of
 *			Tcl_Eval are done.
 * ERR_ALREADY_LOGGED:	Non-zero means information has already been logged in
 *			iPtr->errorInfo for the current Tcl_Eval instance, so
 *			Tcl_Eval needn't log it (used to implement the "error
 *			message log" command).
 * DONT_COMPILE_CMDS_INLINE: Non-zero means that the bytecode compiler should
 *			not compile any commands into an inline sequence of
 *			instructions. This is set 1, for example, when command
 *			traces are requested.
 * RAND_SEED_INITIALIZED: Non-zero means that the randSeed value of the interp
 *			has not be initialized. This is set 1 when we first
 *			use the rand() or srand() functions.
 * SAFE_INTERP:		Non zero means that the current interp is a safe
 *			interp (i.e. it has only the safe commands installed,
 *			less privilege than a regular interp).
 * INTERP_DEBUG_FRAME:	Used for switching on various extra interpreter
 *			debug/info mechanisms (e.g. info frame eval/uplevel
 *			tracing) which are performance intensive.
 * INTERP_TRACE_IN_PROGRESS: Non-zero means that an interp trace is currently
 *			active; so no further trace callbacks should be
 *			invoked.
 * INTERP_ALTERNATE_WRONG_ARGS: Used for listing second and subsequent forms
 *			of the wrong-num-args string in Tcl_WrongNumArgs.
 *			Makes it append instead of replacing and uses
 *			different intermediate text.
 * CANCELED:		Non-zero means that the script in progress should be
 *			canceled as soon as possible. This can be checked by
 *			extensions (and the core itself) by calling
 *			Tcl_Canceled and checking if TCL_ERROR is returned.
 *			This is a one-shot flag that is reset immediately upon
 *			being detected; however, if the TCL_CANCEL_UNWIND flag
 *			is set Tcl_Canceled will continue to report that the
 *			script in progress has been canceled thereby allowing
 *			the evaluation stack for the interp to be fully
 *			unwound.
 */

#define DELETED				     1
#define ERR_ALREADY_LOGGED		     4
#define INTERP_DEBUG_FRAME		  0x10
#define DONT_COMPILE_CMDS_INLINE	  0x20
#define RAND_SEED_INITIALIZED		  0x40
#define SAFE_INTERP			  0x80
#define INTERP_TRACE_IN_PROGRESS	 0x200
#define INTERP_ALTERNATE_WRONG_ARGS	 0x400
#define ERR_LEGACY_COPY			 0x800
#define CANCELED			0x1000

/*
 * Maximum number of levels of nesting permitted in Tcl commands (used to
 * catch infinite recursion).
 */

#define MAX_NESTING_DEPTH	1000

/*
 * The macro below is used to modify a "char" value (e.g. by casting it to an
 * unsigned character) so that it can be used safely with macros such as
 * isspace.
 */

#define UCHAR(c) ((unsigned char) (c))

/*
 * This macro is used to properly align the memory allocated by Tcl, giving
 * the same alignment as the native malloc.
 */

#if defined(__APPLE__)
#define TCL_ALLOCALIGN	16
#else
#define TCL_ALLOCALIGN	(2*(int)sizeof(void *))
#endif

/*
 * TCL_ALIGN is used to determine the offset needed to safely allocate any
 * data structure in memory. Given a starting offset or size, it "rounds up"
 * or "aligns" the offset to the next aligned (typically 8-byte) boundary so
 * that any data structure can be placed at the resulting offset without fear
 * of an alignment error. Note this is clamped to a minimum of 8 for API
 * compatibility.
 *
 * WARNING!! DO NOT USE THIS MACRO TO ALIGN POINTERS: it will produce the
 * wrong result on platforms that allocate addresses that are divisible by a
 * non-trivial factor of this alignment. Only use it for offsets or sizes.
 *
 * This macro is only used by tclCompile.c in the core (Bug 926445). It
 * however not be made file static, as extensions that touch bytecodes
 * (notably tbcload) require it.
 */

struct TclMaxAlignment {
    char unalign[8];
    union {
	long long maxAlignLongLong;
	double maxAlignDouble;
	void *maxAlignPointer;
    } aligned;
};
#define TCL_ALIGN_BYTES \
	offsetof(struct TclMaxAlignment, aligned)
#define TCL_ALIGN(x) \
	(((x) + (TCL_ALIGN_BYTES - 1)) & ~(TCL_ALIGN_BYTES - 1))

/*
 * A common panic alert when memory allocation fails.
 */

#define TclOOM(ptr, size) \
    ((size) && ((ptr) || (Tcl_Panic(					\
	"unable to alloc %" TCL_Z_MODIFIER "u bytes", (size_t)(size)), 1)))

/*
 * The following enum values are used to specify the runtime platform setting
 * of the tclPlatform variable.
 */

typedef enum {
    TCL_PLATFORM_UNIX = 0,	/* Any Unix-like OS. */
    TCL_PLATFORM_WINDOWS = 2	/* Any Microsoft Windows OS. */
} TclPlatformType;

/*
 * The following enum values are used to indicate the translation of a Tcl
 * channel. Declared here so that each platform can define
 * TCL_PLATFORM_TRANSLATION to the native translation on that platform.
 */

typedef enum TclEolTranslation {
    TCL_TRANSLATE_AUTO,		/* Eol == \r, \n and \r\n. */
    TCL_TRANSLATE_CR,		/* Eol == \r. */
    TCL_TRANSLATE_LF,		/* Eol == \n. */
    TCL_TRANSLATE_CRLF		/* Eol == \r\n. */
} TclEolTranslation;

/*
 * Flags for TclInvoke:
 *
 * TCL_INVOKE_HIDDEN		Invoke a hidden command; if not set, invokes
 *				an exposed command.
 * TCL_INVOKE_NO_UNKNOWN	If set, "unknown" is not invoked if the
 *				command to be invoked is not found. Only has
 *				an effect if invoking an exposed command,
 *				i.e. if TCL_INVOKE_HIDDEN is not also set.
 * TCL_INVOKE_NO_TRACEBACK	Does not record traceback information if the
 *				invoked command returns an error. Used if the
 *				caller plans on recording its own traceback
 *				information.
 */

#define	TCL_INVOKE_HIDDEN	(1<<0)
#define TCL_INVOKE_NO_UNKNOWN	(1<<1)
#define TCL_INVOKE_NO_TRACEBACK	(1<<2)

/*
 * ListStore --
 *
 * A Tcl list's internal representation is defined through three structures.
 *
 * A ListStore struct is a structure that includes a variable size array that
 * serves as storage for a Tcl list. A contiguous sequence of slots in the
 * array, the "in-use" area, holds valid pointers to Tcl_Obj values that
 * belong to one or more Tcl lists. The unused slots before and after these
 * are free slots that may be used to prepend and append without having to
 * reallocate the struct. The ListStore may be shared amongst multiple lists
 * and reference counted.
 *
 * A ListSpan struct defines a sequence of slots within a ListStore. This sequence
 * always lies within the "in-use" area of the ListStore. Like ListStore, the
 * structure may be shared among multiple lists and is reference counted.
 *
 * A ListRep struct holds the internal representation of a Tcl list as stored
 * in a Tcl_Obj. It is composed of a ListStore and a ListSpan that together
 * define the content of the list. The ListSpan specifies the range of slots
 * within the ListStore that hold elements for this list. The ListSpan is
 * optional in which case the list includes all the "in-use" slots of the
 * ListStore.
 *
 */
typedef struct ListStore {
    Tcl_Size firstUsed;		/* Index of first slot in use within slots[] */
    Tcl_Size numUsed;		/* Number of slots in use (starting firstUsed) */
    Tcl_Size numAllocated;	/* Total number of slots[] array slots. */
    size_t refCount;		/* Number of references to this instance. */
    int flags;			/* LISTSTORE_* flags */
    Tcl_Obj *slots[TCLFLEXARRAY];
				/* Variable size array. Grown as needed */
} ListStore;

#define LISTSTORE_CANONICAL 0x1 /* All Tcl_Obj's referencing this
				 * store have their string representation
				 * derived from the list representation */

/* Max number of elements that can be contained in a list */
#define LIST_MAX \
    ((Tcl_Size)(((size_t)TCL_SIZE_MAX - offsetof(ListStore, slots))	\
	    / sizeof(Tcl_Obj *)))
/* Memory size needed for a ListStore to hold numSlots_ elements */
#define LIST_SIZE(numSlots_) \
    ((Tcl_Size)(offsetof(ListStore, slots)				\
	    + ((numSlots_) * sizeof(Tcl_Obj *))))

/*
 * ListSpan --
 * See comments above for ListStore
 */
typedef struct ListSpan {
    Tcl_Size spanStart;		/* Starting index of the span. */
    Tcl_Size spanLength;	/* Number of elements in the span. */
    size_t refCount;		/* Count of references to this span record. */
} ListSpan;
#ifndef LIST_SPAN_THRESHOLD	/* May be set on build line */
#define LIST_SPAN_THRESHOLD 101
#endif

/*
 * ListRep --
 * See comments above for ListStore
 */
typedef struct ListRep {
    ListStore *storePtr;	/* element array shared amongst different
				 * lists */
    ListSpan *spanPtr;		/* If not NULL, the span holds the range of
				 * slots within *storePtr that contain this
				 * list elements. */
} ListRep;

/*
 * Macros used to get access list internal representations.
 *
 * Naming conventions:
 * ListRep* - expect a pointer to a valid ListRep
 * ListObj* - expect a pointer to a Tcl_Obj whose internal type is known to
 *            be a list (tclListType). Will crash otherwise.
 * TclListObj* - expect a pointer to a Tcl_Obj whose internal type may or may not
 *            be tclListType. These will convert as needed and return error if
 *            conversion not possible.
 */

/* Returns the starting slot for this listRep in the contained ListStore */
#define ListRepStart(listRepPtr_) \
    ((listRepPtr_)->spanPtr						\
	? (listRepPtr_)->spanPtr->spanStart				\
	: (listRepPtr_)->storePtr->firstUsed)

/* Returns the number of elements in this listRep */
#define ListRepLength(listRepPtr_) \
    ((listRepPtr_)->spanPtr						\
	? (listRepPtr_)->spanPtr->spanLength				\
	: (listRepPtr_)->storePtr->numUsed)

/* Returns a pointer to the first slot containing this ListRep elements */
#define ListRepElementsBase(listRepPtr_) \
    (&(listRepPtr_)->storePtr->slots[ListRepStart(listRepPtr_)])

/* Stores the number of elements and base address of the element array */
#define ListRepElements(listRepPtr_, objc_, objv_) \
    (((objv_) = ListRepElementsBase(listRepPtr_)),			\
     ((objc_) = ListRepLength(listRepPtr_)))

/* Returns 1/0 whether the ListRep's ListStore is shared. */
#define ListRepIsShared(listRepPtr_) ((listRepPtr_)->storePtr->refCount > 1)

/* Returns a pointer to the ListStore component */
#define ListObjStorePtr(listObj_) \
    ((ListStore *)((listObj_)->internalRep.twoPtrValue.ptr1))

/* Returns a pointer to the ListSpan component */
#define ListObjSpanPtr(listObj_) \
    ((ListSpan *)((listObj_)->internalRep.twoPtrValue.ptr2))

/* Returns the ListRep internal representaton in a Tcl_Obj */
#define ListObjGetRep(listObj_, listRepPtr_) \
    do {								\
	(listRepPtr_)->storePtr = ListObjStorePtr(listObj_);		\
	(listRepPtr_)->spanPtr = ListObjSpanPtr(listObj_);		\
    } while (0)

/* Returns the length of the list */
#define ListObjLength(listObj_, len_) \
    ((len_) = ListObjSpanPtr(listObj_)					\
	? ListObjSpanPtr(listObj_)->spanLength				\
	: ListObjStorePtr(listObj_)->numUsed)

/* Returns the starting slot index of this list's elements in the ListStore */
#define ListObjStart(listObj_) \
    (ListObjSpanPtr(listObj_)						\
	? ListObjSpanPtr(listObj_)->spanStart				\
	: ListObjStorePtr(listObj_)->firstUsed)

/* Stores the element count and base address of this list's elements */
#define ListObjGetElements(listObj_, objc_, objv_) \
    (((objv_) = &ListObjStorePtr(listObj_)->slots[ListObjStart(listObj_)]), \
     (ListObjLength(listObj_, (objc_))))

/*
 * Returns 1/0 whether the internal representation (not the Tcl_Obj itself)
 * is shared.  Note by intent this only checks for sharing of ListStore,
 * not spans.
 */
#define ListObjRepIsShared(listObj_) \
    (ListObjStorePtr(listObj_)->refCount > 1)

/*
 * Certain commands like concat are optimized if an existing string
 * representation of a list object is known to be in canonical format (i.e.
 * generated from the list representation). There are three conditions when
 * this will be the case:
 * (1) No string representation exists which means it will obviously have
 * to be generated from the list representation when needed
 * (2) The ListStore flags is marked canonical. This is done at the time
 * the string representation is generated from the list under certain
 * conditions (see comments in UpdateStringOfList).
 * (3) The list representation does not have a span component. This is
 * because list Tcl_Obj's with spans are always created from existing lists
 * and never from strings (see SetListFromAny) and thus their string
 * representation will always be canonical.
 */
#define ListObjIsCanonical(listObj_) \
    (((listObj_)->bytes == NULL)					\
	|| (ListObjStorePtr(listObj_)->flags & LISTSTORE_CANONICAL)	\
	|| ListObjSpanPtr(listObj_) != NULL)

/*
 * Converts the Tcl_Obj to a list if it isn't one and stores the element
 * count and base address of this list's elements in objcPtr_ and objvPtr_.
 * Return TCL_OK on success or TCL_ERROR if the Tcl_Obj cannot be
 * converted to a list.
 */
#define TclListObjGetElements(interp_, listObj_, objcPtr_, objvPtr_) \
    ((TclHasInternalRep((listObj_), &tclListType))			\
	? ((ListObjGetElements((listObj_), *(objcPtr_), *(objvPtr_))),	\
	    TCL_OK)							\
	: Tcl_ListObjGetElements(					\
	    (interp_), (listObj_), (objcPtr_), (objvPtr_)))

/*
 * Converts the Tcl_Obj to a list if it isn't one and stores the element
 * count in lenPtr_.  Returns TCL_OK on success or TCL_ERROR if the
 * Tcl_Obj cannot be converted to a list.
 */
#define TclListObjLength(interp_, listObj_, lenPtr_) \
    ((TclHasInternalRep((listObj_), &tclListType))			\
	? ((ListObjLength((listObj_), *(lenPtr_))), TCL_OK)		\
	: Tcl_ListObjLength((interp_), (listObj_), (lenPtr_)))

#define TclListObjIsCanonical(listObj_) \
    ((TclHasInternalRep((listObj_), &tclListType))			\
	? ListObjIsCanonical((listObj_))				\
	: 0)

/*
 * Modes for collecting (or not) in the implementations of TclNRForeachCmd,
 * TclNRLmapCmd and their compilations.
 */

#define TCL_EACH_KEEP_NONE  0	/* Discard iteration result like [foreach] */
#define TCL_EACH_COLLECT    1	/* Collect iteration result like [lmap] */

/*
 * Macros providing a faster path to booleans and integers:
 * Tcl_GetBooleanFromObj, Tcl_GetLongFromObj, Tcl_GetIntFromObj
 * and Tcl_GetIntForIndex.
 *
 * WARNING: these macros eval their args more than once.
 */

#define TclGetBooleanFromObj(interp, objPtr, intPtr) \
    ((TclHasInternalRep((objPtr), &tclIntType)				\
	    || TclHasInternalRep((objPtr), &tclBooleanType))		\
	? (*(intPtr) = ((objPtr)->internalRep.wideValue!=0), TCL_OK)	\
	: Tcl_GetBooleanFromObj((interp), (objPtr), (intPtr)))

#ifdef TCL_WIDE_INT_IS_LONG
#define TclGetLongFromObj(interp, objPtr, longPtr) \
    ((TclHasInternalRep((objPtr), &tclIntType))				\
	? ((*(longPtr) = (objPtr)->internalRep.wideValue), TCL_OK)	\
	: Tcl_GetLongFromObj((interp), (objPtr), (longPtr)))
#else
#define TclGetLongFromObj(interp, objPtr, longPtr) \
    ((TclHasInternalRep((objPtr), &tclIntType)				\
	    && (objPtr)->internalRep.wideValue >= (Tcl_WideInt)(LONG_MIN) \
	    && (objPtr)->internalRep.wideValue <= (Tcl_WideInt)(LONG_MAX)) \
	? ((*(longPtr) = (long)(objPtr)->internalRep.wideValue), TCL_OK) \
	: Tcl_GetLongFromObj((interp), (objPtr), (longPtr)))
#endif

#define TclGetIntFromObj(interp, objPtr, intPtr) \
    ((TclHasInternalRep((objPtr), &tclIntType)				\
	    && (objPtr)->internalRep.wideValue >= (Tcl_WideInt)(INT_MIN) \
	    && (objPtr)->internalRep.wideValue <= (Tcl_WideInt)(INT_MAX)) \
	? ((*(intPtr) = (int)(objPtr)->internalRep.wideValue), TCL_OK)	\
	: Tcl_GetIntFromObj((interp), (objPtr), (intPtr)))
#define TclGetIntForIndexM(interp, objPtr, endValue, idxPtr) \
    (((TclHasInternalRep((objPtr), &tclIntType))			\
	    && ((objPtr)->internalRep.wideValue >= 0)			\
	    && ((objPtr)->internalRep.wideValue <= endValue))		\
	? ((*(idxPtr) = (objPtr)->internalRep.wideValue), TCL_OK)	\
	: Tcl_GetIntForIndex((interp), (objPtr), (endValue), (idxPtr)))

/*
 * Macro used to save a function call for common uses of
 * Tcl_GetWideIntFromObj(). The ANSI C "prototype" is:
 *
 * MODULE_SCOPE int TclGetWideIntFromObj(Tcl_Interp *interp, Tcl_Obj *objPtr,
 *			Tcl_WideInt *wideIntPtr);
 */

#define TclGetWideIntFromObj(interp, objPtr, wideIntPtr) \
    ((TclHasInternalRep((objPtr), &tclIntType))				\
	? (*(wideIntPtr) = ((objPtr)->internalRep.wideValue), TCL_OK)	\
	: Tcl_GetWideIntFromObj((interp), (objPtr), (wideIntPtr)))

/*
 * Flag values for TclTraceDictPath().
 *
 * DICT_PATH_READ indicates that all entries on the path must exist but no
 * updates will be needed.
 *
 * DICT_PATH_UPDATE indicates that we are going to be doing an update at the
 * tip of the path, so duplication of shared objects should be done along the
 * way.
 *
 * DICT_PATH_EXISTS indicates that we are performing an existence test and a
 * lookup failure should therefore not be an error. If (and only if) this flag
 * is set, TclTraceDictPath() will return the special value
 * DICT_PATH_NON_EXISTENT if the path is not traceable.
 *
 * DICT_PATH_CREATE (which also requires the DICT_PATH_UPDATE bit to be set)
 * indicates that we are to create non-existent dictionaries on the path.
 */

#define DICT_PATH_READ		0
#define DICT_PATH_UPDATE	1
#define DICT_PATH_EXISTS	2
#define DICT_PATH_CREATE	5

#define DICT_PATH_NON_EXISTENT	((Tcl_Obj *) (void *) 1)

/*
 *----------------------------------------------------------------
 * Data structures related to the filesystem internals
 *----------------------------------------------------------------
 */

/*
 * The version_2 filesystem is private to Tcl. As and when these changes have
 * been thoroughly tested and investigated a new public filesystem interface
 * will be released. The aim is more versatile virtual filesystem interfaces,
 * more efficiency in 'path' manipulation and usage, and cleaner filesystem
 * code internally.
 */

#define TCL_FILESYSTEM_VERSION_2	((Tcl_FSVersion) 0x2)
typedef void *(TclFSGetCwdProc2)(void *clientData);
typedef int (Tcl_FSLoadFileProc2) (Tcl_Interp *interp, Tcl_Obj *pathPtr,
	Tcl_LoadHandle *handlePtr, Tcl_FSUnloadFileProc **unloadProcPtr,
	int flags);

/*
 * The following types are used for getting and storing platform-specific file
 * attributes in tclFCmd.c and the various platform-versions of that file.
 * This is done to have as much common code as possible in the file attributes
 * code. For more information about the callbacks, see TclFileAttrsCmd in
 * tclFCmd.c.
 */

typedef int (TclGetFileAttrProc)(Tcl_Interp *interp, int objIndex,
	Tcl_Obj *fileName, Tcl_Obj **attrObjPtrPtr);
typedef int (TclSetFileAttrProc)(Tcl_Interp *interp, int objIndex,
	Tcl_Obj *fileName, Tcl_Obj *attrObjPtr);

typedef struct TclFileAttrProcs {
    TclGetFileAttrProc *getProc;/* The procedure for getting attrs. */
    TclSetFileAttrProc *setProc;/* The procedure for setting attrs. */
} TclFileAttrProcs;

/*
 * Opaque handle used in pipeline routines to encapsulate platform-dependent
 * state.
 */

typedef struct TclFile_ *TclFile;

typedef enum Tcl_PathPart {
    TCL_PATH_DIRNAME,
    TCL_PATH_TAIL,
    TCL_PATH_EXTENSION,
    TCL_PATH_ROOT
} Tcl_PathPart;

/*
 *----------------------------------------------------------------
 * Data structures related to obsolete filesystem hooks
 *----------------------------------------------------------------
 */

typedef int (TclStatProc_)(const char *path, struct stat *buf);
typedef int (TclAccessProc_)(const char *path, int mode);
typedef Tcl_Channel (TclOpenFileChannelProc_)(Tcl_Interp *interp,
	const char *fileName, const char *modeString, int permissions);

/*
 *----------------------------------------------------------------
 * Data structures for process-global values.
 *----------------------------------------------------------------
 */

typedef void (TclInitProcessGlobalValueProc)(char **valuePtr,
	size_t *lengthPtr,
	Tcl_Encoding *encodingPtr);

#ifdef _WIN32
/* On Windows, all Unicode (except surrogates) are valid. */
#   define TCLFSENCODING tclUtf8Encoding
#else
/* On Non-Windows, use the system encoding for validation checks. */
#   define TCLFSENCODING NULL
#endif

/*
 * A ProcessGlobalValue struct exists for each internal value in Tcl that is
 * to be shared among several threads. Each thread sees a (Tcl_Obj) copy of
 * the value, and the gobal value is kept as a counted string, with epoch and
 * mutex control. Each ProcessGlobalValue struct should be a static variable in
 * some file.
 */

typedef struct ProcessGlobalValue {
    Tcl_Size epoch;		/* Epoch counter to detect changes in the
				 * global value. */
    size_t numBytes;		/* Length of the global string. */
    char *value;		/* The global string value. */
    Tcl_Encoding encoding;	/* system encoding when global string was
				 * initialized. */
    TclInitProcessGlobalValueProc *proc;
				/* A procedure to initialize the global string
				 * copy when a "get" request comes in before
				 * any "set" request has been received. */
    Tcl_Mutex mutex;		/* Enforce orderly access from multiple
				 * threads. */
    Tcl_ThreadDataKey key;	/* Key for per-thread data holding the
				 * (Tcl_Obj) copy for each thread. */
} ProcessGlobalValue;

/*
 *----------------------------------------------------------------------
 * Flags for TclParseNumber
 *----------------------------------------------------------------------
 */

#define TCL_PARSE_DECIMAL_ONLY	1
				/* Leading zero doesn't denote octal or
				 * hex. */
#define TCL_PARSE_OCTAL_ONLY	2
				/* Parse octal even without prefix. */
#define TCL_PARSE_HEXADECIMAL_ONLY	4
				/* Parse hexadecimal even without prefix. */
#define TCL_PARSE_INTEGER_ONLY	8
				/* Disable floating point parsing. */
#define TCL_PARSE_SCAN_PREFIXES	16
				/* Use [scan] rules dealing with 0?
				 * prefixes. */
#define TCL_PARSE_NO_WHITESPACE	32
				/* Reject leading/trailing whitespace. */
#define TCL_PARSE_BINARY_ONLY	64
				/* Parse binary even without prefix. */
#define TCL_PARSE_NO_UNDERSCORE	128
				/* Reject underscore digit separator */

/*
 *----------------------------------------------------------------------
 * Internal convenience macros for manipulating encoding flags. See
 * TCL_ENCODING_PROFILE_* in tcl.h
 *----------------------------------------------------------------------
 */

#define ENCODING_PROFILE_MASK     0xFF000000
#define ENCODING_PROFILE_GET(flags_) \
    ((flags_) & ENCODING_PROFILE_MASK)
#define ENCODING_PROFILE_SET(flags_, profile_) \
    do {								\
	(flags_) &= ~ENCODING_PROFILE_MASK;				\
	(flags_) |= ((profile_) & ENCODING_PROFILE_MASK);		\
    } while (0)

/*
 *----------------------------------------------------------------------
 * Common functions for calculating overallocation. Trivial but allows for
 * experimenting with growth factors without having to change code in
 * multiple places. See TclAttemptAllocElemsEx and similar for usage
 * examples. Best to use those functions. Direct use of TclUpsizeAlloc /
 * TclResizeAlloc is needed in special cases such as when total size of
 * memory block is limited to less than TCL_SIZE_MAX.
 *----------------------------------------------------------------------
 */

static inline Tcl_Size
TclUpsizeAlloc(
    TCL_UNUSED(Tcl_Size),	/* oldSize. For future experiments with
				 * some growth algorithms that use this
				 * information. */
    Tcl_Size needed,
    Tcl_Size limit)
{
    /* assert (oldCapacity < needed <= limit) */
    if (needed < (limit - needed/2)) {
	return needed + needed / 2;
    } else {
	return limit;
    }
}

static inline Tcl_Size
TclUpsizeRetry(
    Tcl_Size needed,
    Tcl_Size lastAttempt)
{
    /* assert(needed < lastAttempt); */
    if (needed < lastAttempt - 1) {
	/* (needed+lastAttempt)/2 but that formula may overflow Tcl_Size */
	return needed + (lastAttempt - needed) / 2;
    } else {
	return needed;
    }
}

MODULE_SCOPE void *	TclAllocElemsEx(Tcl_Size elemCount, Tcl_Size elemSize,
			    Tcl_Size leadSize, Tcl_Size *capacityPtr);
MODULE_SCOPE void *	TclReallocElemsEx(void *oldPtr, Tcl_Size elemCount,
			    Tcl_Size elemSize, Tcl_Size leadSize,
			    Tcl_Size *capacityPtr);
MODULE_SCOPE void *	TclAttemptReallocElemsEx(void *oldPtr,
			    Tcl_Size elemCount, Tcl_Size elemSize,
			    Tcl_Size leadSize, Tcl_Size *capacityPtr);

/* Alloc elemCount elements of size elemSize with leadSize header
 * returning actual capacity (in elements) in *capacityPtr. */
static inline void *
TclAttemptAllocElemsEx(
    Tcl_Size elemCount,
    Tcl_Size elemSize,
    Tcl_Size leadSize,
    Tcl_Size *capacityPtr)
{
    return TclAttemptReallocElemsEx(
	    NULL, elemCount, elemSize, leadSize, capacityPtr);
}

/* Alloc numByte bytes, returning actual capacity in *capacityPtr. */
static inline void *
TclAllocEx(
    Tcl_Size numBytes,
    Tcl_Size *capacityPtr)
{
    return TclAllocElemsEx(numBytes, 1, 0, capacityPtr);
}

/* Alloc numByte bytes, returning actual capacity in *capacityPtr. */
static inline void *
TclAttemptAllocEx(
    Tcl_Size numBytes,
    Tcl_Size *capacityPtr)
{
    return TclAttemptAllocElemsEx(numBytes, 1, 0, capacityPtr);
}

/* Realloc numByte bytes, returning actual capacity in *capacityPtr. */
static inline void *
TclReallocEx(
    void *oldPtr,
    Tcl_Size numBytes,
    Tcl_Size *capacityPtr)
{
    return TclReallocElemsEx(oldPtr, numBytes, 1, 0, capacityPtr);
}

/* Realloc numByte bytes, returning actual capacity in *capacityPtr. */
static inline void *
TclAttemptReallocEx(
    void *oldPtr,
    Tcl_Size numBytes,
    Tcl_Size *capacityPtr)
{
    return TclAttemptReallocElemsEx(oldPtr, numBytes, 1, 0, capacityPtr);
}

/*
 *----------------------------------------------------------------
 * Variables shared among Tcl modules but not used by the outside world.
 *----------------------------------------------------------------
 */

MODULE_SCOPE char *tclNativeExecutableName;
MODULE_SCOPE int tclFindExecutableSearchDone;
MODULE_SCOPE char *tclMemDumpFileName;
MODULE_SCOPE TclPlatformType tclPlatform;

/*
 * Declarations related to internal encoding functions.
 */

MODULE_SCOPE Tcl_Encoding tclIdentityEncoding;
MODULE_SCOPE Tcl_Encoding tclUtf8Encoding;
MODULE_SCOPE int	TclEncodingProfileNameToId(Tcl_Interp *interp,
			    const char *profileName,
			    int *profilePtr);
MODULE_SCOPE const char *TclEncodingProfileIdToName(Tcl_Interp *interp,
			    int profileId);
MODULE_SCOPE void	TclGetEncodingProfiles(Tcl_Interp *interp);

/*
 * TIP #233 (Virtualized Time)
 * Data for the time hooks, if any.
 */

MODULE_SCOPE Tcl_GetTimeProc *tclGetTimeProcPtr;
MODULE_SCOPE Tcl_ScaleTimeProc *tclScaleTimeProcPtr;
MODULE_SCOPE void *tclTimeClientData;

/*
 * Variables denoting the Tcl object types defined in the core.
 */

MODULE_SCOPE const Tcl_ObjType tclBignumType;
MODULE_SCOPE const Tcl_ObjType tclBooleanType;
MODULE_SCOPE const Tcl_ObjType tclByteCodeType;
MODULE_SCOPE const Tcl_ObjType tclDoubleType;
MODULE_SCOPE const Tcl_ObjType tclExprCodeType;
MODULE_SCOPE const Tcl_ObjType tclIntType;
MODULE_SCOPE const Tcl_ObjType tclIndexType;
MODULE_SCOPE const Tcl_ObjType tclListType;
MODULE_SCOPE const Tcl_ObjType tclDictType;
MODULE_SCOPE const Tcl_ObjType tclProcBodyType;
MODULE_SCOPE const Tcl_ObjType tclStringType;
MODULE_SCOPE const Tcl_ObjType tclEnsembleCmdType;
MODULE_SCOPE const Tcl_ObjType tclRegexpType;
MODULE_SCOPE Tcl_ObjType tclCmdNameType;

/*
 * Variables denoting the hash key types defined in the core.
 */

MODULE_SCOPE const Tcl_HashKeyType tclArrayHashKeyType;
MODULE_SCOPE const Tcl_HashKeyType tclOneWordHashKeyType;
MODULE_SCOPE const Tcl_HashKeyType tclStringHashKeyType;
MODULE_SCOPE const Tcl_HashKeyType tclObjHashKeyType;

/*
 * The head of the list of free Tcl objects, and the total number of Tcl
 * objects ever allocated and freed.
 */

MODULE_SCOPE Tcl_Obj *	tclFreeObjList;

#ifdef TCL_COMPILE_STATS
MODULE_SCOPE size_t	tclObjsAlloced;
MODULE_SCOPE size_t	tclObjsFreed;
#define TCL_MAX_SHARED_OBJ_STATS 5
MODULE_SCOPE size_t	tclObjsShared[TCL_MAX_SHARED_OBJ_STATS];
#endif /* TCL_COMPILE_STATS */

/*
 * Pointer to a heap-allocated string of length zero that the Tcl core uses as
 * the value of an empty string representation for an object. This value is
 * shared by all new objects allocated by Tcl_NewObj.
 */

MODULE_SCOPE char	tclEmptyString;

enum CheckEmptyStringResult {
	TCL_EMPTYSTRING_UNKNOWN = -1, TCL_EMPTYSTRING_NO, TCL_EMPTYSTRING_YES
};

/*
 *----------------------------------------------------------------
 * Procedures shared among Tcl modules but not used by the outside world,
 * introduced by/for NRE.
 *----------------------------------------------------------------
 */

MODULE_SCOPE Tcl_ObjCmdProc2 TclNRApplyObjCmd;
MODULE_SCOPE Tcl_ObjCmdProc2 TclNREvalObjCmd;
MODULE_SCOPE Tcl_ObjCmdProc2 TclNRCatchObjCmd;
MODULE_SCOPE Tcl_ObjCmdProc2 TclNRExprObjCmd;
MODULE_SCOPE Tcl_ObjCmdProc2 TclNRForObjCmd;
MODULE_SCOPE Tcl_ObjCmdProc2 TclNRForeachCmd;
MODULE_SCOPE Tcl_ObjCmdProc2 TclNRIfObjCmd;
MODULE_SCOPE Tcl_ObjCmdProc2 TclNRLmapCmd;
MODULE_SCOPE Tcl_ObjCmdProc2 TclNRPackageObjCmd;
MODULE_SCOPE Tcl_ObjCmdProc2 TclNRSourceObjCmd;
MODULE_SCOPE Tcl_ObjCmdProc2 TclNRSubstObjCmd;
MODULE_SCOPE Tcl_ObjCmdProc2 TclNRSwitchObjCmd;
MODULE_SCOPE Tcl_ObjCmdProc2 TclNRTryObjCmd;
MODULE_SCOPE Tcl_ObjCmdProc2 TclNRUplevelObjCmd;
MODULE_SCOPE Tcl_ObjCmdProc2 TclNRWhileObjCmd;

MODULE_SCOPE Tcl_NRPostProc TclNRForIterCallback;
MODULE_SCOPE Tcl_NRPostProc TclNRCoroutineActivateCallback;
MODULE_SCOPE Tcl_ObjCmdProc2 TclNRTailcallObjCmd;
MODULE_SCOPE Tcl_NRPostProc TclNRTailcallEval;
MODULE_SCOPE Tcl_ObjCmdProc2 TclNRCoroutineObjCmd;
MODULE_SCOPE Tcl_ObjCmdProc2 TclNRYieldObjCmd;
MODULE_SCOPE Tcl_ObjCmdProc2 TclNRYieldmObjCmd;
MODULE_SCOPE Tcl_ObjCmdProc2 TclNRYieldToObjCmd;
MODULE_SCOPE Tcl_ObjCmdProc2 TclNRInvoke;
MODULE_SCOPE Tcl_NRPostProc TclNRReleaseValues;

MODULE_SCOPE void	TclSetTailcall(Tcl_Interp *interp,
			    Tcl_Obj *tailcallPtr);
MODULE_SCOPE void	TclPushTailcallPoint(Tcl_Interp *interp);

/* These two can be considered for the public api */
MODULE_SCOPE void	TclMarkTailcall(Tcl_Interp *interp);
MODULE_SCOPE void	TclSkipTailcall(Tcl_Interp *interp);

/*
 * This structure holds the data for the various iteration callbacks used to
 * NRE the 'for' and 'while' commands. We need a separate structure because we
 * have more than the 4 client data entries we can provide directly thorugh
 * the callback API. It is the 'word' information which puts us over the
 * limit. It is needed because the loop body is argument 4 of 'for' and
 * argument 2 of 'while'. Not providing the correct index confuses the #280
 * code. We TclSmallAlloc/Free this.
 */

typedef struct ForIterData {
    Tcl_Obj *cond;		/* Loop condition expression. */
    Tcl_Obj *body;		/* Loop body. */
    Tcl_Obj *next;		/* Loop step script, NULL for 'while'. */
    const char *msg;		/* Error message part. */
    Tcl_Size word;		/* Index of the body script in the command */
} ForIterData;

/* TIP #357 - Structure doing the bookkeeping of handles for Tcl_LoadFile
 *            and Tcl_FindSymbol. This structure corresponds to an opaque
 *            typedef in tcl.h */

typedef void* TclFindSymbolProc(Tcl_Interp* interp, Tcl_LoadHandle loadHandle,
	const char* symbol);
struct Tcl_LoadHandle_ {
    void *clientData;		/* Client data is the load handle in the
				 * native filesystem if a module was loaded
				 * there, or an opaque pointer to a structure
				 * for further bookkeeping on load-from-VFS
				 * and load-from-memory */
    TclFindSymbolProc* findSymbolProcPtr;
				/* Procedure that resolves symbols in a
				 * loaded module */
    Tcl_FSUnloadFileProc* unloadFileProcPtr;
				/* Procedure that unloads a loaded module */
};

/* Flags for conversion of doubles to digit strings */

#define TCL_DD_E_FORMAT 0x2	/* Use a fixed-length string of digits,
				 * suitable for E format*/
#define TCL_DD_F_FORMAT 0x3	/* Use a fixed number of digits after the
				 * decimal point, suitable for F format */
#define TCL_DD_SHORTEST 0x4	/* Use the shortest possible string */
#define TCL_DD_NO_QUICK 0x8	/* Debug flag: forbid quick FP conversion */

#define TCL_DD_CONVERSION_TYPE_MASK	0x3
				/* Mask to isolate the conversion type */

/*
 *----------------------------------------------------------------
 * Procedures shared among Tcl modules but not used by the outside world:
 *----------------------------------------------------------------
 */

MODULE_SCOPE void	TclAdvanceContinuations(Tcl_Size *line, Tcl_Size **next,
			    Tcl_Size loc);
MODULE_SCOPE void	TclAdvanceLines(Tcl_Size *line, const char *start,
			    const char *end);
MODULE_SCOPE void	TclAppendBytesToByteArray(Tcl_Obj *objPtr,
			    const unsigned char *bytes, Tcl_Size len);
MODULE_SCOPE void	TclAppendUtfToUtf(Tcl_Obj *objPtr,
			    const char *bytes, Tcl_Size numBytes);
MODULE_SCOPE void	TclArgumentEnter(Tcl_Interp *interp,
			    Tcl_Obj *objv[], Tcl_Size objc, CmdFrame *cf);
MODULE_SCOPE void	TclArgumentRelease(Tcl_Interp *interp,
			    Tcl_Obj *objv[], Tcl_Size objc);
MODULE_SCOPE void	TclArgumentBCEnter(Tcl_Interp *interp,
			    Tcl_Obj *objv[], Tcl_Size objc,
			    void *codePtr, CmdFrame *cfPtr, Tcl_Size cmd,
			    Tcl_Size pc);
MODULE_SCOPE void	TclArgumentBCRelease(Tcl_Interp *interp,
			    CmdFrame *cfPtr);
MODULE_SCOPE void	TclArgumentGet(Tcl_Interp *interp, Tcl_Obj *obj,
			    CmdFrame **cfPtrPtr, Tcl_Size *wordPtr);
MODULE_SCOPE int	TclAsyncNotifier(int sigNumber, Tcl_ThreadId threadId,
			    void *clientData, int *flagPtr, int value);
MODULE_SCOPE void	TclAsyncMarkFromNotifier(void);
MODULE_SCOPE double	TclBignumToDouble(const void *bignum);
MODULE_SCOPE int	TclByteArrayMatch(const unsigned char *string,
			    Tcl_Size strLen, const unsigned char *pattern,
			    Tcl_Size ptnLen, int flags);
MODULE_SCOPE double	TclCeil(const void *a);
MODULE_SCOPE void	TclChannelPreserve(Tcl_Channel chan);
MODULE_SCOPE void	TclChannelRelease(Tcl_Channel chan);
MODULE_SCOPE int	TclChannelGetBlockingMode(Tcl_Channel chan);
MODULE_SCOPE int	TclCheckArrayTraces(Tcl_Interp *interp, Var *varPtr,
			    Var *arrayPtr, Tcl_Obj *name, Tcl_Size index);
MODULE_SCOPE int	TclCheckEmptyString(Tcl_Obj *objPtr);
MODULE_SCOPE int	TclChanCaughtErrorBypass(Tcl_Interp *interp,
			    Tcl_Channel chan);
MODULE_SCOPE Tcl_ObjCmdProc2 TclChannelNamesCmd;
MODULE_SCOPE int	TclChanIsBinary(Tcl_Channel chan);
MODULE_SCOPE Tcl_NRPostProc TclClearRootEnsemble;
MODULE_SCOPE int	TclCompareTwoNumbers(Tcl_Obj *valuePtr,
			    Tcl_Obj *value2Ptr);
MODULE_SCOPE ContLineLoc *TclContinuationsEnter(Tcl_Obj *objPtr, Tcl_Size num,
			    Tcl_Size *loc);
MODULE_SCOPE void	TclContinuationsEnterDerived(Tcl_Obj *objPtr,
			    Tcl_Size start, Tcl_Size *clNext);
MODULE_SCOPE ContLineLoc *TclContinuationsGet(Tcl_Obj *objPtr);
MODULE_SCOPE void	TclContinuationsCopy(Tcl_Obj *objPtr,
			    Tcl_Obj *originObjPtr);
MODULE_SCOPE Tcl_Size	TclConvertElement(const char *src, Tcl_Size length,
			    char *dst, int flags);
MODULE_SCOPE Tcl_Command TclCreateObjCommandInNs(Tcl_Interp *interp,
			    const char *cmdName, Tcl_Namespace *nsPtr,
			    Tcl_ObjCmdProc2 *proc, void *clientData,
			    Tcl_CmdDeleteProc *deleteProc);
MODULE_SCOPE Tcl_Command TclCreateEnsembleInNs(Tcl_Interp *interp,
			    const char *name, Tcl_Namespace *nameNamespacePtr,
			    Tcl_Namespace *ensembleNamespacePtr, int flags);
MODULE_SCOPE void	TclDeleteNamespaceVars(Namespace *nsPtr);
MODULE_SCOPE void	TclDeleteNamespaceChildren(Namespace *nsPtr);
MODULE_SCOPE Tcl_Size	TclDictGetSize(Tcl_Obj *dictPtr);
MODULE_SCOPE int	TclFindDictElement(Tcl_Interp *interp,
			    const char *dict, Tcl_Size dictLength,
			    const char **elementPtr, const char **nextPtr,
			    Tcl_Size *sizePtr, int *literalPtr);
MODULE_SCOPE Tcl_Obj *	TclDictObjSmartRef(Tcl_Interp *interp, Tcl_Obj *);
MODULE_SCOPE int	TclDictGet(Tcl_Interp *interp, Tcl_Obj *dictPtr,
			    const char *key, Tcl_Obj **valuePtrPtr);
MODULE_SCOPE int	TclDictPut(Tcl_Interp *interp, Tcl_Obj *dictPtr,
			    const char *key, Tcl_Obj *valuePtr);
MODULE_SCOPE int	TclDictPutString(Tcl_Interp *interp, Tcl_Obj *dictPtr,
			    const char *key, const char *value);
MODULE_SCOPE int	TclDictRemove(Tcl_Interp *interp, Tcl_Obj *dictPtr,
			    const char *key);
/* TIP #280 - Modified token based evaluation, with line information. */
MODULE_SCOPE int	TclEvalEx(Tcl_Interp *interp, const char *script,
			    Tcl_Size numBytes, int flags, Tcl_Size line,
			    Tcl_Size *clNextOuter, const char *outerScript);
MODULE_SCOPE Tcl_ObjCmdProc2 TclFileAttrsCmd;
MODULE_SCOPE Tcl_ObjCmdProc2 TclFileCopyCmd;
MODULE_SCOPE Tcl_ObjCmdProc2 TclFileDeleteCmd;
MODULE_SCOPE Tcl_ObjCmdProc2 TclFileLinkCmd;
MODULE_SCOPE Tcl_ObjCmdProc2 TclFileMakeDirsCmd;
MODULE_SCOPE Tcl_ObjCmdProc2 TclFileReadLinkCmd;
MODULE_SCOPE Tcl_ObjCmdProc2 TclFileRenameCmd;
MODULE_SCOPE Tcl_ObjCmdProc2 TclFileTempDirCmd;
MODULE_SCOPE Tcl_ObjCmdProc2 TclFileTemporaryCmd;
MODULE_SCOPE Tcl_ObjCmdProc2 TclFileHomeCmd;
MODULE_SCOPE Tcl_ObjCmdProc2 TclFileTildeExpandCmd;
MODULE_SCOPE void	TclCreateLateExitHandler(Tcl_ExitProc *proc,
			    void *clientData);
MODULE_SCOPE void	TclDeleteLateExitHandler(Tcl_ExitProc *proc,
			    void *clientData);
MODULE_SCOPE char *	TclDStringAppendObj(Tcl_DString *dsPtr,
			    Tcl_Obj *objPtr);
MODULE_SCOPE char *	TclDStringAppendDString(Tcl_DString *dsPtr,
			    Tcl_DString *toAppendPtr);
MODULE_SCOPE Tcl_Obj *const *TclFetchEnsembleRoot(Tcl_Interp *interp,
			    Tcl_Obj *const *objv, Tcl_Size objc,
			    Tcl_Size *objcPtr);
MODULE_SCOPE Tcl_Obj *const *TclEnsembleGetRewriteValues(Tcl_Interp *interp);
MODULE_SCOPE Tcl_Namespace *TclEnsureNamespace(Tcl_Interp *interp,
			    Tcl_Namespace *namespacePtr);
MODULE_SCOPE void	TclFinalizeAllocSubsystem(void);
MODULE_SCOPE void	TclFinalizeAsync(void);
MODULE_SCOPE void	TclFinalizeDoubleConversion(void);
MODULE_SCOPE void	TclFinalizeEncodingSubsystem(void);
MODULE_SCOPE void	TclFinalizeEnvironment(void);
MODULE_SCOPE void	TclFinalizeEvaluation(void);
MODULE_SCOPE void	TclFinalizeExecution(void);
MODULE_SCOPE void	TclFinalizeIOSubsystem(void);
MODULE_SCOPE void	TclFinalizeFilesystem(void);
MODULE_SCOPE void	TclResetFilesystem(void);
MODULE_SCOPE void	TclFinalizeLoad(void);
MODULE_SCOPE void	TclFinalizeLock(void);
MODULE_SCOPE void	TclFinalizeMemorySubsystem(void);
MODULE_SCOPE void	TclFinalizeNotifier(void);
MODULE_SCOPE void	TclFinalizeObjects(void);
MODULE_SCOPE void	TclFinalizePreserve(void);
MODULE_SCOPE void	TclFinalizeSynchronization(void);
MODULE_SCOPE void	TclInitThreadAlloc(void);
MODULE_SCOPE void	TclFinalizeThreadAlloc(void);
MODULE_SCOPE void	TclFinalizeThreadAllocThread(void);
MODULE_SCOPE void	TclFinalizeThreadData(int quick);
MODULE_SCOPE void	TclFinalizeThreadObjects(void);
MODULE_SCOPE double	TclFloor(const void *a);
MODULE_SCOPE void	TclFormatNaN(double value, char *buffer);
MODULE_SCOPE int	TclFSFileAttrIndex(Tcl_Obj *pathPtr,
			    const char *attributeName, int *indexPtr);
MODULE_SCOPE Tcl_Command TclNRCreateCommandInNs(Tcl_Interp *interp,
			    const char *cmdName, Tcl_Namespace *nsPtr,
			    Tcl_ObjCmdProc2 *proc, Tcl_ObjCmdProc2 *nreProc,
			    void *clientData, Tcl_CmdDeleteProc *deleteProc);
MODULE_SCOPE int	TclNREvalFile(Tcl_Interp *interp, Tcl_Obj *pathPtr,
			    const char *encodingName);
MODULE_SCOPE int *	TclGetAsyncReadyPtr(void);
MODULE_SCOPE Tcl_Obj *	TclGetBgErrorHandler(Tcl_Interp *interp);
MODULE_SCOPE int	TclGetChannelFromObj(Tcl_Interp *interp,
			    Tcl_Obj *objPtr, Tcl_Channel *chanPtr,
			    int *modePtr, int flags);
MODULE_SCOPE CmdFrame *	TclGetCmdFrameForProcedure(Proc *procPtr);
MODULE_SCOPE int	TclGetCompletionCodeFromObj(Tcl_Interp *interp,
			    Tcl_Obj *value, int *code);
MODULE_SCOPE Proc *	TclGetLambdaFromObj(Tcl_Interp *interp,
			    Tcl_Obj *objPtr, Tcl_Obj **nsObjPtrPtr);
MODULE_SCOPE Tcl_Obj *	TclGetProcessGlobalValue(ProcessGlobalValue *pgvPtr);
MODULE_SCOPE Tcl_Obj *	TclGetSourceFromFrame(CmdFrame *cfPtr, Tcl_Size objc,
			    Tcl_Obj *const objv[]);
MODULE_SCOPE char *	TclGetStringStorage(Tcl_Obj *objPtr,
			    Tcl_Size *sizePtr);
MODULE_SCOPE int	TclGetLoadedLibraries(Tcl_Interp *interp,
				const char *targetName,
				const char *prefix);
MODULE_SCOPE int	TclGetWideBitsFromObj(Tcl_Interp *, Tcl_Obj *,
				Tcl_WideInt *);
MODULE_SCOPE int	TclCompareStringKeys(void *keyPtr, Tcl_HashEntry *hPtr);
MODULE_SCOPE size_t	TclHashStringKey(Tcl_HashTable *tablePtr, void *keyPtr);
MODULE_SCOPE int	TclIncrObj(Tcl_Interp *interp, Tcl_Obj *valuePtr,
			    Tcl_Obj *incrPtr);
MODULE_SCOPE Tcl_Obj *	TclIncrObjVar2(Tcl_Interp *interp, Tcl_Obj *part1Ptr,
			    Tcl_Obj *part2Ptr, Tcl_Obj *incrPtr, int flags);
MODULE_SCOPE Tcl_ObjCmdProc2 TclInfoExistsCmd;
MODULE_SCOPE Tcl_ObjCmdProc2 TclInfoCoroutineCmd;
MODULE_SCOPE Tcl_Obj *	TclInfoFrame(Tcl_Interp *interp, CmdFrame *framePtr);
MODULE_SCOPE Tcl_ObjCmdProc2 TclInfoGlobalsCmd;
MODULE_SCOPE Tcl_ObjCmdProc2 TclInfoLocalsCmd;
MODULE_SCOPE Tcl_ObjCmdProc2 TclInfoVarsCmd;
MODULE_SCOPE Tcl_ObjCmdProc2 TclInfoConstsCmd;
MODULE_SCOPE Tcl_ObjCmdProc2 TclInfoConstantCmd;
MODULE_SCOPE void	TclInitAlloc(void);
MODULE_SCOPE void	TclInitDbCkalloc(void);
MODULE_SCOPE void	TclInitDoubleConversion(void);
MODULE_SCOPE void	TclInitEmbeddedConfigurationInformation(
			    Tcl_Interp *interp);
MODULE_SCOPE void	TclInitEncodingSubsystem(void);
MODULE_SCOPE void	TclInitIOSubsystem(void);
MODULE_SCOPE void	TclInitLimitSupport(Tcl_Interp *interp);
MODULE_SCOPE void	TclInitNamespaceSubsystem(void);
MODULE_SCOPE void	TclInitNotifier(void);
MODULE_SCOPE void	TclInitObjSubsystem(void);
MODULE_SCOPE int	TclInterpReady(Tcl_Interp *interp);
MODULE_SCOPE int	TclIsBareword(int byte);
MODULE_SCOPE Tcl_Obj *	TclJoinPath(Tcl_Size elements, Tcl_Obj * const objv[],
			    int forceRelative);
MODULE_SCOPE Tcl_Obj *	TclGetHomeDirObj(Tcl_Interp *interp, const char *user);
MODULE_SCOPE Tcl_Obj *	TclResolveTildePath(Tcl_Interp *interp,
			    Tcl_Obj *pathObj);
MODULE_SCOPE Tcl_Obj *	TclResolveTildePathList(Tcl_Obj *pathsObj);
MODULE_SCOPE int	TclJoinThread(Tcl_ThreadId id, int *result);
MODULE_SCOPE void	TclLimitRemoveAllHandlers(Tcl_Interp *interp);
MODULE_SCOPE Tcl_Obj *	TclLindexList(Tcl_Interp *interp,
			    Tcl_Obj *listPtr, Tcl_Obj *argPtr);
MODULE_SCOPE Tcl_Obj *	TclLindexFlat(Tcl_Interp *interp, Tcl_Obj *listPtr,
			    Tcl_Size indexCount, Tcl_Obj *const indexArray[]);
MODULE_SCOPE Tcl_Obj *	TclListObjGetElement(Tcl_Obj *listObj, Tcl_Size index);
/* TIP #280 */
MODULE_SCOPE void	TclListLines(Tcl_Obj *listObj, Tcl_Size line, Tcl_Size n,
			    Tcl_Size *lines, Tcl_Obj *const *elems);
MODULE_SCOPE Tcl_Obj *	TclListObjCopy(Tcl_Interp *interp, Tcl_Obj *listPtr);
MODULE_SCOPE int	TclListObjAppendElements(Tcl_Interp *interp,
			    Tcl_Obj *toObj, Tcl_Size elemCount,
			    Tcl_Obj *const elemObjv[]);
MODULE_SCOPE Tcl_Obj *	TclListObjRange(Tcl_Interp *interp, Tcl_Obj *listPtr,
			    Tcl_Size fromIdx, Tcl_Size toIdx);
MODULE_SCOPE Tcl_Obj *	TclLsetList(Tcl_Interp *interp, Tcl_Obj *listPtr,
			    Tcl_Obj *indexPtr, Tcl_Obj *valuePtr);
MODULE_SCOPE Tcl_Obj *	TclLsetFlat(Tcl_Interp *interp, Tcl_Obj *listPtr,
			    Tcl_Size indexCount, Tcl_Obj *const indexArray[],
			    Tcl_Obj *valuePtr);
MODULE_SCOPE Tcl_Command TclMakeEnsemble(Tcl_Interp *interp, const char *name,
			    const EnsembleImplMap map[]);
MODULE_SCOPE Tcl_Size	TclMaxListLength(const char *bytes, Tcl_Size numBytes,
			    const char **endPtr);
MODULE_SCOPE int	TclMergeReturnOptions(Tcl_Interp *interp, Tcl_Size objc,
			    Tcl_Obj *const objv[], Tcl_Obj **optionsPtrPtr,
			    int *codePtr, int *levelPtr);
MODULE_SCOPE Tcl_Obj *	TclNoErrorStack(Tcl_Interp *interp, Tcl_Obj *options);
MODULE_SCOPE int	TclNokia770Doubles(void);
MODULE_SCOPE void	TclNsDecrRefCount(Namespace *nsPtr);
MODULE_SCOPE int	TclNamespaceDeleted(Namespace *nsPtr);
MODULE_SCOPE void	TclObjVarErrMsg(Tcl_Interp *interp, Tcl_Obj *part1Ptr,
			    Tcl_Obj *part2Ptr, const char *operation,
			    const char *reason, Tcl_Size index);
<<<<<<< HEAD
#ifndef TCL_NO_DEPRECATED
MODULE_SCOPE Tcl_ObjCmdProc TclObjInterpProc;
#define TclObjInterpProc TclGetObjInterpProc()
#endif
MODULE_SCOPE Tcl_ObjCmdProc2 TclObjInterpProc2;
#define TclObjInterpProc2 TclGetObjInterpProc2()
=======
>>>>>>> 51d6aedd
MODULE_SCOPE int	TclObjInvokeNamespace(Tcl_Interp *interp,
			    Tcl_Size objc, Tcl_Obj *const objv[],
			    Tcl_Namespace *nsPtr, int flags);
MODULE_SCOPE int	TclObjUnsetVar2(Tcl_Interp *interp,
			    Tcl_Obj *part1Ptr, Tcl_Obj *part2Ptr, int flags);
MODULE_SCOPE Tcl_Size TclParseBackslash(const char *src,
			    Tcl_Size numBytes, Tcl_Size *readPtr, char *dst);
MODULE_SCOPE int	TclParseNumber(Tcl_Interp *interp, Tcl_Obj *objPtr,
			    const char *expected, const char *bytes,
			    Tcl_Size numBytes, const char **endPtrPtr, int flags);
MODULE_SCOPE void	TclParseInit(Tcl_Interp *interp, const char *string,
			    Tcl_Size numBytes, Tcl_Parse *parsePtr);
MODULE_SCOPE Tcl_Size	TclParseAllWhiteSpace(const char *src, Tcl_Size numBytes);
MODULE_SCOPE int	TclProcessReturn(Tcl_Interp *interp,
			    int code, int level, Tcl_Obj *returnOpts);
MODULE_SCOPE void	TclUndoRefCount(Tcl_Obj *objPtr);
MODULE_SCOPE int	TclpObjLstat(Tcl_Obj *pathPtr, Tcl_StatBuf *buf);
MODULE_SCOPE Tcl_Obj *	TclpTempFileName(void);
MODULE_SCOPE Tcl_Obj *	TclpTempFileNameForLibrary(Tcl_Interp *interp,
			    Tcl_Obj* pathPtr);
MODULE_SCOPE Tcl_Obj *	TclNewArithSeriesObj(Tcl_Interp *interp,
			    int useDoubles, Tcl_Obj *startObj, Tcl_Obj *endObj,
			    Tcl_Obj *stepObj, Tcl_Obj *lenObj);
MODULE_SCOPE Tcl_Obj *	TclNewFSPathObj(Tcl_Obj *dirPtr, const char *addStrRep,
			    Tcl_Size len);
MODULE_SCOPE Tcl_Obj *	TclNewNamespaceObj(Tcl_Namespace *namespacePtr);
MODULE_SCOPE void	TclpAlertNotifier(void *clientData);
MODULE_SCOPE void *	TclpNotifierData(void);
MODULE_SCOPE void	TclpServiceModeHook(int mode);
MODULE_SCOPE void	TclpSetTimer(const Tcl_Time *timePtr);
MODULE_SCOPE int	TclpWaitForEvent(const Tcl_Time *timePtr);
MODULE_SCOPE void	TclpCreateFileHandler(int fd, int mask,
			    Tcl_FileProc *proc, void *clientData);
MODULE_SCOPE int	TclpDeleteFile(const void *path);
MODULE_SCOPE void	TclpDeleteFileHandler(int fd);
MODULE_SCOPE void	TclpFinalizeCondition(Tcl_Condition *condPtr);
MODULE_SCOPE void	TclpFinalizeMutex(Tcl_Mutex *mutexPtr);
MODULE_SCOPE void	TclpFinalizeNotifier(void *clientData);
MODULE_SCOPE void	TclpFinalizePipes(void);
MODULE_SCOPE void	TclpFinalizeSockets(void);
#ifdef _WIN32
MODULE_SCOPE void	TclInitSockets(void);
#else
#define TclInitSockets() /* do nothing */
#endif
struct addrinfo; /* forward declaration, needed for TclCreateSocketAddress */
MODULE_SCOPE int	TclCreateSocketAddress(Tcl_Interp *interp,
			    struct addrinfo **addrlist,
			    const char *host, int port, int willBind,
			    const char **errorMsgPtr);
MODULE_SCOPE int	TclpThreadCreate(Tcl_ThreadId *idPtr,
			    Tcl_ThreadCreateProc *proc, void *clientData,
			    size_t stackSize, int flags);
MODULE_SCOPE Tcl_Size	TclpFindVariable(const char *name, Tcl_Size *lengthPtr);
MODULE_SCOPE void	TclpInitLibraryPath(char **valuePtr,
			    size_t *lengthPtr, Tcl_Encoding *encodingPtr);
MODULE_SCOPE void	TclpInitLock(void);
MODULE_SCOPE void *	TclpInitNotifier(void);
MODULE_SCOPE void	TclpInitPlatform(void);
MODULE_SCOPE void	TclpInitUnlock(void);
MODULE_SCOPE Tcl_Obj *	TclpObjListVolumes(void);
MODULE_SCOPE void	TclpGlobalLock(void);
MODULE_SCOPE void	TclpGlobalUnlock(void);
MODULE_SCOPE int	TclpObjNormalizePath(Tcl_Interp *interp,
			    Tcl_Obj *pathPtr, int nextCheckpoint);
MODULE_SCOPE void	TclpNativeJoinPath(Tcl_Obj *prefix, const char *joining);
MODULE_SCOPE Tcl_Obj *	TclpNativeSplitPath(Tcl_Obj *pathPtr, Tcl_Size *lenPtr);
MODULE_SCOPE Tcl_PathType TclpGetNativePathType(Tcl_Obj *pathPtr,
			    Tcl_Size *driveNameLengthPtr, Tcl_Obj **driveNameRef);
MODULE_SCOPE int	TclCrossFilesystemCopy(Tcl_Interp *interp,
			    Tcl_Obj *source, Tcl_Obj *target);
MODULE_SCOPE int	TclpMatchInDirectory(Tcl_Interp *interp,
			    Tcl_Obj *resultPtr, Tcl_Obj *pathPtr,
			    const char *pattern, Tcl_GlobTypeData *types);
MODULE_SCOPE void	*TclpGetNativeCwd(void *clientData);
MODULE_SCOPE Tcl_FSDupInternalRepProc TclNativeDupInternalRep;
MODULE_SCOPE Tcl_Obj *	TclpObjLink(Tcl_Obj *pathPtr, Tcl_Obj *toPtr,
			    int linkType);
MODULE_SCOPE int	TclpObjChdir(Tcl_Obj *pathPtr);
MODULE_SCOPE Tcl_Channel TclpOpenTemporaryFile(Tcl_Obj *dirObj,
			    Tcl_Obj *basenameObj, Tcl_Obj *extensionObj,
			    Tcl_Obj *resultingNameObj);
MODULE_SCOPE void	TclPkgFileSeen(Tcl_Interp *interp,
			    const char *fileName);
MODULE_SCOPE void *	TclInitPkgFiles(Tcl_Interp *interp);
MODULE_SCOPE Tcl_Obj *	TclPathPart(Tcl_Interp *interp, Tcl_Obj *pathPtr,
			    Tcl_PathPart portion);
MODULE_SCOPE char *	TclpReadlink(const char *fileName,
			    Tcl_DString *linkPtr);
MODULE_SCOPE void	TclpSetVariables(Tcl_Interp *interp);
MODULE_SCOPE void *	TclThreadStorageKeyGet(Tcl_ThreadDataKey *keyPtr);
MODULE_SCOPE void	TclThreadStorageKeySet(Tcl_ThreadDataKey *keyPtr,
			    void *data);
MODULE_SCOPE TCL_NORETURN void TclpThreadExit(int status);
MODULE_SCOPE void	TclRememberCondition(Tcl_Condition *mutex);
MODULE_SCOPE void	TclRememberJoinableThread(Tcl_ThreadId id);
MODULE_SCOPE void	TclRememberMutex(Tcl_Mutex *mutex);
MODULE_SCOPE void	TclRemoveScriptLimitCallbacks(Tcl_Interp *interp);
MODULE_SCOPE int	TclReToGlob(Tcl_Interp *interp, const char *reStr,
			    Tcl_Size reStrLen, Tcl_DString *dsPtr, int *flagsPtr,
			    int *quantifiersFoundPtr);
MODULE_SCOPE Tcl_Size	TclScanElement(const char *string, Tcl_Size length,
			    char *flagPtr);
MODULE_SCOPE void	TclSetBgErrorHandler(Tcl_Interp *interp,
			    Tcl_Obj *cmdPrefix);
MODULE_SCOPE void	TclSetBignumInternalRep(Tcl_Obj *objPtr,
			    void *bignumValue);
MODULE_SCOPE int	TclSetBooleanFromAny(Tcl_Interp *interp,
			    Tcl_Obj *objPtr);
MODULE_SCOPE void	TclSetCmdNameObj(Tcl_Interp *interp, Tcl_Obj *objPtr,
			    Command *cmdPtr);
MODULE_SCOPE void	TclSetDuplicateObj(Tcl_Obj *dupPtr, Tcl_Obj *objPtr);
MODULE_SCOPE void	TclSetProcessGlobalValue(ProcessGlobalValue *pgvPtr,
			    Tcl_Obj *newValue);
MODULE_SCOPE void	TclSignalExitThread(Tcl_ThreadId id, int result);
MODULE_SCOPE void	TclSpellFix(Tcl_Interp *interp,
			    Tcl_Obj *const *objv, Tcl_Size objc, Tcl_Size subIdx,
			    Tcl_Obj *bad, Tcl_Obj *fix);
MODULE_SCOPE void *	TclStackRealloc(Tcl_Interp *interp, void *ptr,
			    size_t numBytes);
typedef int (*memCmpFn_t)(const void*, const void*, size_t);
MODULE_SCOPE int	TclStringCmp(Tcl_Obj *value1Ptr, Tcl_Obj *value2Ptr,
			    int checkEq, int nocase, Tcl_Size reqlength);
MODULE_SCOPE int	TclStringMatch(const char *str, Tcl_Size strLen,
			    const char *pattern, int ptnLen, int flags);
MODULE_SCOPE int	TclStringMatchObj(Tcl_Obj *stringObj,
			    Tcl_Obj *patternObj, int flags);
MODULE_SCOPE void	TclSubstCompile(Tcl_Interp *interp, const char *bytes,
			    Tcl_Size numBytes, int flags, Tcl_Size line,
			    struct CompileEnv *envPtr);
MODULE_SCOPE int	TclSubstOptions(Tcl_Interp *interp, Tcl_Size numOpts,
			    Tcl_Obj *const opts[], int *flagPtr);
MODULE_SCOPE void	TclSubstParse(Tcl_Interp *interp, const char *bytes,
			    Tcl_Size numBytes, int flags, Tcl_Parse *parsePtr,
			    Tcl_InterpState *statePtr);
MODULE_SCOPE int	TclSubstTokens(Tcl_Interp *interp, Tcl_Token *tokenPtr,
			    Tcl_Size count, Tcl_Size *tokensLeftPtr, Tcl_Size line,
			    Tcl_Size *clNextOuter, const char *outerScript);
MODULE_SCOPE Tcl_Size	TclTrim(const char *bytes, Tcl_Size numBytes,
			    const char *trim, Tcl_Size numTrim,
			    Tcl_Size *trimRight);
MODULE_SCOPE Tcl_Size	TclTrimLeft(const char *bytes, Tcl_Size numBytes,
			    const char *trim, Tcl_Size numTrim);
MODULE_SCOPE Tcl_Size	TclTrimRight(const char *bytes, Tcl_Size numBytes,
			    const char *trim, Tcl_Size numTrim);
MODULE_SCOPE const char*TclGetCommandTypeName(Tcl_Command command);
MODULE_SCOPE void	TclRegisterCommandTypeName(
			    Tcl_ObjCmdProc2 *implementationProc,
			    const char *nameStr);
MODULE_SCOPE int	TclUtfCmp(const char *cs, const char *ct);
MODULE_SCOPE int	TclUtfCasecmp(const char *cs, const char *ct);
MODULE_SCOPE int	TclUtfCount(int ch);
MODULE_SCOPE Tcl_Obj *	TclpNativeToNormalized(void *clientData);
MODULE_SCOPE Tcl_Obj *	TclpFilesystemPathType(Tcl_Obj *pathPtr);
MODULE_SCOPE int	TclpDlopen(Tcl_Interp *interp, Tcl_Obj *pathPtr,
			    Tcl_LoadHandle *loadHandle,
			    Tcl_FSUnloadFileProc **unloadProcPtr, int flags);
MODULE_SCOPE int	TclpUtime(Tcl_Obj *pathPtr, struct utimbuf *tval);
#ifdef TCL_LOAD_FROM_MEMORY
MODULE_SCOPE void *	TclpLoadMemoryGetBuffer(size_t size);
MODULE_SCOPE int	TclpLoadMemory(void *buffer, size_t size,
			    Tcl_Size codeSize,  const char *path, Tcl_LoadHandle *loadHandle,
			    Tcl_FSUnloadFileProc **unloadProcPtr, int flags);
#endif
MODULE_SCOPE void	TclInitThreadStorage(void);
MODULE_SCOPE void	TclFinalizeThreadDataThread(void);
MODULE_SCOPE void	TclFinalizeThreadStorage(void);

#ifdef TCL_WIDE_CLICKS
MODULE_SCOPE long long	TclpGetWideClicks(void);
MODULE_SCOPE double	TclpWideClicksToNanoseconds(long long clicks);
MODULE_SCOPE double	TclpWideClickInMicrosec(void);
#else
#   ifdef _WIN32
#	define TCL_WIDE_CLICKS 1
MODULE_SCOPE long long	TclpGetWideClicks(void);
MODULE_SCOPE double	TclpWideClickInMicrosec(void);
#	define TclpWideClicksToNanoseconds(clicks) \
		((double)(clicks) * TclpWideClickInMicrosec() * 1000)
#   endif
#endif
MODULE_SCOPE long long	TclpGetMicroseconds(void);

MODULE_SCOPE int	TclZlibInit(Tcl_Interp *interp);
MODULE_SCOPE void *	TclpThreadCreateKey(void);
MODULE_SCOPE void	TclpThreadDeleteKey(void *keyPtr);
MODULE_SCOPE void	TclpThreadSetGlobalTSD(void *tsdKeyPtr, void *ptr);
MODULE_SCOPE void *	TclpThreadGetGlobalTSD(void *tsdKeyPtr);
MODULE_SCOPE void	TclErrorStackResetIf(Tcl_Interp *interp,
			    const char *msg, Tcl_Size length);
/* Tip 430 */
MODULE_SCOPE int	TclZipfs_Init(Tcl_Interp *interp);
MODULE_SCOPE int	TclIsZipfsPath(const char *path);
MODULE_SCOPE void	TclZipfsFinalize(void);

/*
 * Many parsing tasks need a common definition of whitespace.
 * Use this routine and macro to achieve that and place
 * optimization (fragile on changes) in one place.
 */

MODULE_SCOPE int	TclIsSpaceProc(int byte);
#define TclIsSpaceProcM(byte) \
    (((byte) > 0x20) ? 0 : TclIsSpaceProc(byte))

/*
 *----------------------------------------------------------------
 * Command procedures in the generic core:
 *----------------------------------------------------------------
 */

MODULE_SCOPE Tcl_ObjCmdProc2 Tcl_AfterObjCmd;
MODULE_SCOPE Tcl_ObjCmdProc2 Tcl_AppendObjCmd;
MODULE_SCOPE Tcl_ObjCmdProc2 Tcl_ApplyObjCmd;
MODULE_SCOPE Tcl_Command TclInitArrayCmd(Tcl_Interp *interp);
MODULE_SCOPE Tcl_Command TclInitBinaryCmd(Tcl_Interp *interp);
MODULE_SCOPE Tcl_ObjCmdProc2 Tcl_BreakObjCmd;
MODULE_SCOPE Tcl_ObjCmdProc2 Tcl_CatchObjCmd;
MODULE_SCOPE Tcl_ObjCmdProc2 Tcl_CdObjCmd;
MODULE_SCOPE Tcl_Command TclInitChanCmd(Tcl_Interp *interp);
MODULE_SCOPE Tcl_ObjCmdProc2 TclChanCreateObjCmd;
MODULE_SCOPE Tcl_ObjCmdProc2 TclChanPostEventObjCmd;
MODULE_SCOPE Tcl_ObjCmdProc2 TclChanPopObjCmd;
MODULE_SCOPE Tcl_ObjCmdProc2 TclChanPushObjCmd;
MODULE_SCOPE void	TclClockInit(Tcl_Interp *interp);
MODULE_SCOPE Tcl_ObjCmdProc2 TclClockOldscanObjCmd;
MODULE_SCOPE Tcl_ObjCmdProc2 Tcl_CloseObjCmd;
MODULE_SCOPE Tcl_ObjCmdProc2 Tcl_ConcatObjCmd;
MODULE_SCOPE Tcl_ObjCmdProc2 Tcl_ConstObjCmd;
MODULE_SCOPE Tcl_ObjCmdProc2 Tcl_ContinueObjCmd;
MODULE_SCOPE Tcl_TimerToken TclCreateAbsoluteTimerHandler(
			    Tcl_Time *timePtr, Tcl_TimerProc *proc,
			    void *clientData);
MODULE_SCOPE Tcl_ObjCmdProc2 TclDefaultBgErrorHandlerObjCmd;
MODULE_SCOPE Tcl_Command TclInitDictCmd(Tcl_Interp *interp);
MODULE_SCOPE int	TclDictWithFinish(Tcl_Interp *interp, Var *varPtr,
			    Var *arrayPtr, Tcl_Obj *part1Ptr,
			    Tcl_Obj *part2Ptr, Tcl_Size index, Tcl_Size pathc,
			    Tcl_Obj *const pathv[], Tcl_Obj *keysPtr);
MODULE_SCOPE Tcl_Obj *	TclDictWithInit(Tcl_Interp *interp, Tcl_Obj *dictPtr,
			    Tcl_Size pathc, Tcl_Obj *const pathv[]);
MODULE_SCOPE Tcl_ObjCmdProc2 Tcl_DisassembleObjCmd;
MODULE_SCOPE Tcl_ObjCmdProc2 TclLoadIcuObjCmd;

/* Assemble command function */
MODULE_SCOPE Tcl_ObjCmdProc2 Tcl_AssembleObjCmd;
MODULE_SCOPE Tcl_ObjCmdProc2 TclNRAssembleObjCmd;
MODULE_SCOPE Tcl_Command TclInitEncodingCmd(Tcl_Interp *interp);
MODULE_SCOPE Tcl_ObjCmdProc2 Tcl_EofObjCmd;
MODULE_SCOPE Tcl_ObjCmdProc2 Tcl_ErrorObjCmd;
MODULE_SCOPE Tcl_ObjCmdProc2 Tcl_EvalObjCmd;
MODULE_SCOPE Tcl_ObjCmdProc2 Tcl_ExecObjCmd;
MODULE_SCOPE Tcl_ObjCmdProc2 Tcl_ExitObjCmd;
MODULE_SCOPE Tcl_ObjCmdProc2 Tcl_ExprObjCmd;
MODULE_SCOPE Tcl_ObjCmdProc2 Tcl_FblockedObjCmd;
MODULE_SCOPE Tcl_ObjCmdProc2 Tcl_FconfigureObjCmd;
MODULE_SCOPE Tcl_ObjCmdProc2 Tcl_FcopyObjCmd;
MODULE_SCOPE Tcl_Command TclInitFileCmd(Tcl_Interp *interp);
MODULE_SCOPE Tcl_ObjCmdProc2 Tcl_FileEventObjCmd;
MODULE_SCOPE Tcl_ObjCmdProc2 Tcl_FlushObjCmd;
MODULE_SCOPE Tcl_ObjCmdProc2 Tcl_ForObjCmd;
MODULE_SCOPE Tcl_ObjCmdProc2 Tcl_ForeachObjCmd;
MODULE_SCOPE Tcl_ObjCmdProc2 Tcl_FormatObjCmd;
MODULE_SCOPE Tcl_ObjCmdProc2 Tcl_GetsObjCmd;
MODULE_SCOPE Tcl_ObjCmdProc2 Tcl_GlobalObjCmd;
MODULE_SCOPE Tcl_ObjCmdProc2 Tcl_GlobObjCmd;
MODULE_SCOPE Tcl_ObjCmdProc2 Tcl_IfObjCmd;
MODULE_SCOPE Tcl_ObjCmdProc2 Tcl_IncrObjCmd;
MODULE_SCOPE Tcl_Command TclInitInfoCmd(Tcl_Interp *interp);
MODULE_SCOPE Tcl_ObjCmdProc2 Tcl_InterpObjCmd;
MODULE_SCOPE Tcl_ObjCmdProc2 Tcl_JoinObjCmd;
MODULE_SCOPE Tcl_ObjCmdProc2 Tcl_LappendObjCmd;
MODULE_SCOPE Tcl_ObjCmdProc2 Tcl_LassignObjCmd;
MODULE_SCOPE Tcl_ObjCmdProc2 Tcl_LeditObjCmd;
MODULE_SCOPE Tcl_ObjCmdProc2 Tcl_LindexObjCmd;
MODULE_SCOPE Tcl_ObjCmdProc2 Tcl_LinsertObjCmd;
MODULE_SCOPE Tcl_ObjCmdProc2 Tcl_LlengthObjCmd;
MODULE_SCOPE Tcl_ObjCmdProc2 Tcl_ListObjCmd;
MODULE_SCOPE Tcl_ObjCmdProc2 Tcl_LmapObjCmd;
MODULE_SCOPE Tcl_ObjCmdProc2 Tcl_LoadObjCmd;
MODULE_SCOPE Tcl_ObjCmdProc2 Tcl_LpopObjCmd;
MODULE_SCOPE Tcl_ObjCmdProc2 Tcl_LrangeObjCmd;
MODULE_SCOPE Tcl_ObjCmdProc2 Tcl_LremoveObjCmd;
MODULE_SCOPE Tcl_ObjCmdProc2 Tcl_LrepeatObjCmd;
MODULE_SCOPE Tcl_ObjCmdProc2 Tcl_LreplaceObjCmd;
MODULE_SCOPE Tcl_ObjCmdProc2 Tcl_LreverseObjCmd;
MODULE_SCOPE Tcl_ObjCmdProc2 Tcl_LsearchObjCmd;
MODULE_SCOPE Tcl_ObjCmdProc2 Tcl_LseqObjCmd;
MODULE_SCOPE Tcl_ObjCmdProc2 Tcl_LsetObjCmd;
MODULE_SCOPE Tcl_ObjCmdProc2 Tcl_LsortObjCmd;
MODULE_SCOPE Tcl_Command TclInitNamespaceCmd(Tcl_Interp *interp);
MODULE_SCOPE Tcl_ObjCmdProc2 TclNamespaceEnsembleCmd;
MODULE_SCOPE Tcl_ObjCmdProc2 Tcl_OpenObjCmd;
MODULE_SCOPE Tcl_ObjCmdProc2 Tcl_PackageObjCmd;
MODULE_SCOPE Tcl_ObjCmdProc2 Tcl_PidObjCmd;
MODULE_SCOPE Tcl_Command TclInitPrefixCmd(Tcl_Interp *interp);
MODULE_SCOPE Tcl_ObjCmdProc2 Tcl_PutsObjCmd;
MODULE_SCOPE Tcl_ObjCmdProc2 Tcl_PwdObjCmd;
MODULE_SCOPE Tcl_ObjCmdProc2 Tcl_ReadObjCmd;
MODULE_SCOPE Tcl_ObjCmdProc2 Tcl_RegexpObjCmd;
MODULE_SCOPE Tcl_ObjCmdProc2 Tcl_RegsubObjCmd;
MODULE_SCOPE Tcl_ObjCmdProc2 Tcl_RenameObjCmd;
MODULE_SCOPE Tcl_ObjCmdProc2 Tcl_RepresentationCmd;
MODULE_SCOPE Tcl_ObjCmdProc2 Tcl_ReturnObjCmd;
MODULE_SCOPE Tcl_ObjCmdProc2 Tcl_ScanObjCmd;
MODULE_SCOPE Tcl_ObjCmdProc2 Tcl_SeekObjCmd;
MODULE_SCOPE Tcl_ObjCmdProc2 Tcl_SetObjCmd;
MODULE_SCOPE Tcl_ObjCmdProc2 Tcl_SplitObjCmd;
MODULE_SCOPE Tcl_ObjCmdProc2 Tcl_SocketObjCmd;
MODULE_SCOPE Tcl_ObjCmdProc2 Tcl_SourceObjCmd;
MODULE_SCOPE Tcl_Command TclInitStringCmd(Tcl_Interp *interp);
MODULE_SCOPE Tcl_ObjCmdProc2 Tcl_SubstObjCmd;
MODULE_SCOPE Tcl_ObjCmdProc2 Tcl_SwitchObjCmd;
MODULE_SCOPE Tcl_ObjCmdProc2 Tcl_TellObjCmd;
MODULE_SCOPE Tcl_ObjCmdProc2 Tcl_ThrowObjCmd;
MODULE_SCOPE Tcl_ObjCmdProc2 Tcl_TimeObjCmd;
MODULE_SCOPE Tcl_ObjCmdProc2 Tcl_TimeRateObjCmd;
MODULE_SCOPE Tcl_ObjCmdProc2 Tcl_TraceObjCmd;
MODULE_SCOPE Tcl_ObjCmdProc2 Tcl_TryObjCmd;
MODULE_SCOPE Tcl_ObjCmdProc2 Tcl_UnloadObjCmd;
MODULE_SCOPE Tcl_ObjCmdProc2 Tcl_UnsetObjCmd;
MODULE_SCOPE Tcl_ObjCmdProc2 Tcl_UpdateObjCmd;
MODULE_SCOPE Tcl_ObjCmdProc2 Tcl_UplevelObjCmd;
MODULE_SCOPE Tcl_ObjCmdProc2 Tcl_UpvarObjCmd;
MODULE_SCOPE Tcl_ObjCmdProc2 Tcl_VariableObjCmd;
MODULE_SCOPE Tcl_ObjCmdProc2 Tcl_VwaitObjCmd;
MODULE_SCOPE Tcl_ObjCmdProc2 Tcl_WhileObjCmd;

/*
 *----------------------------------------------------------------
 * Compilation procedures for commands in the generic core:
 *----------------------------------------------------------------
 */

MODULE_SCOPE CompileProc TclCompileAppendCmd;
MODULE_SCOPE CompileProc TclCompileArrayExistsCmd;
MODULE_SCOPE CompileProc TclCompileArraySetCmd;
MODULE_SCOPE CompileProc TclCompileArrayUnsetCmd;
MODULE_SCOPE CompileProc TclCompileBreakCmd;
MODULE_SCOPE CompileProc TclCompileCatchCmd;
MODULE_SCOPE CompileProc TclCompileClockClicksCmd;
MODULE_SCOPE CompileProc TclCompileClockReadingCmd;
MODULE_SCOPE CompileProc TclCompileConcatCmd;
MODULE_SCOPE CompileProc TclCompileConstCmd;
MODULE_SCOPE CompileProc TclCompileContinueCmd;
MODULE_SCOPE CompileProc TclCompileDictAppendCmd;
MODULE_SCOPE CompileProc TclCompileDictCreateCmd;
MODULE_SCOPE CompileProc TclCompileDictExistsCmd;
MODULE_SCOPE CompileProc TclCompileDictForCmd;
MODULE_SCOPE CompileProc TclCompileDictGetCmd;
MODULE_SCOPE CompileProc TclCompileDictGetWithDefaultCmd;
MODULE_SCOPE CompileProc TclCompileDictIncrCmd;
MODULE_SCOPE CompileProc TclCompileDictLappendCmd;
MODULE_SCOPE CompileProc TclCompileDictMapCmd;
MODULE_SCOPE CompileProc TclCompileDictMergeCmd;
MODULE_SCOPE CompileProc TclCompileDictSetCmd;
MODULE_SCOPE CompileProc TclCompileDictUnsetCmd;
MODULE_SCOPE CompileProc TclCompileDictUpdateCmd;
MODULE_SCOPE CompileProc TclCompileDictWithCmd;
MODULE_SCOPE CompileProc TclCompileEnsemble;
MODULE_SCOPE CompileProc TclCompileErrorCmd;
MODULE_SCOPE CompileProc TclCompileExprCmd;
MODULE_SCOPE CompileProc TclCompileForCmd;
MODULE_SCOPE CompileProc TclCompileForeachCmd;
MODULE_SCOPE CompileProc TclCompileFormatCmd;
MODULE_SCOPE CompileProc TclCompileGlobalCmd;
MODULE_SCOPE CompileProc TclCompileIfCmd;
MODULE_SCOPE CompileProc TclCompileInfoCommandsCmd;
MODULE_SCOPE CompileProc TclCompileInfoCoroutineCmd;
MODULE_SCOPE CompileProc TclCompileInfoExistsCmd;
MODULE_SCOPE CompileProc TclCompileInfoLevelCmd;
MODULE_SCOPE CompileProc TclCompileInfoObjectClassCmd;
MODULE_SCOPE CompileProc TclCompileInfoObjectIsACmd;
MODULE_SCOPE CompileProc TclCompileInfoObjectNamespaceCmd;
MODULE_SCOPE CompileProc TclCompileIncrCmd;
MODULE_SCOPE CompileProc TclCompileLappendCmd;
MODULE_SCOPE CompileProc TclCompileLassignCmd;
MODULE_SCOPE CompileProc TclCompileLindexCmd;
MODULE_SCOPE CompileProc TclCompileLinsertCmd;
MODULE_SCOPE CompileProc TclCompileListCmd;
MODULE_SCOPE CompileProc TclCompileLlengthCmd;
MODULE_SCOPE CompileProc TclCompileLmapCmd;
MODULE_SCOPE CompileProc TclCompileLrangeCmd;
MODULE_SCOPE CompileProc TclCompileLreplaceCmd;
MODULE_SCOPE CompileProc TclCompileLsetCmd;
MODULE_SCOPE CompileProc TclCompileNamespaceCodeCmd;
MODULE_SCOPE CompileProc TclCompileNamespaceCurrentCmd;
MODULE_SCOPE CompileProc TclCompileNamespaceOriginCmd;
MODULE_SCOPE CompileProc TclCompileNamespaceQualifiersCmd;
MODULE_SCOPE CompileProc TclCompileNamespaceTailCmd;
MODULE_SCOPE CompileProc TclCompileNamespaceUpvarCmd;
MODULE_SCOPE CompileProc TclCompileNamespaceWhichCmd;
MODULE_SCOPE CompileProc TclCompileNoOp;
MODULE_SCOPE CompileProc TclCompileObjectNextCmd;
MODULE_SCOPE CompileProc TclCompileObjectNextToCmd;
MODULE_SCOPE CompileProc TclCompileObjectSelfCmd;
MODULE_SCOPE CompileProc TclCompileRegexpCmd;
MODULE_SCOPE CompileProc TclCompileRegsubCmd;
MODULE_SCOPE CompileProc TclCompileReturnCmd;
MODULE_SCOPE CompileProc TclCompileSetCmd;
MODULE_SCOPE CompileProc TclCompileStringCatCmd;
MODULE_SCOPE CompileProc TclCompileStringCmpCmd;
MODULE_SCOPE CompileProc TclCompileStringEqualCmd;
MODULE_SCOPE CompileProc TclCompileStringFirstCmd;
MODULE_SCOPE CompileProc TclCompileStringIndexCmd;
MODULE_SCOPE CompileProc TclCompileStringInsertCmd;
MODULE_SCOPE CompileProc TclCompileStringIsCmd;
MODULE_SCOPE CompileProc TclCompileStringLastCmd;
MODULE_SCOPE CompileProc TclCompileStringLenCmd;
MODULE_SCOPE CompileProc TclCompileStringMapCmd;
MODULE_SCOPE CompileProc TclCompileStringMatchCmd;
MODULE_SCOPE CompileProc TclCompileStringRangeCmd;
MODULE_SCOPE CompileProc TclCompileStringReplaceCmd;
MODULE_SCOPE CompileProc TclCompileStringToLowerCmd;
MODULE_SCOPE CompileProc TclCompileStringToTitleCmd;
MODULE_SCOPE CompileProc TclCompileStringToUpperCmd;
MODULE_SCOPE CompileProc TclCompileStringTrimCmd;
MODULE_SCOPE CompileProc TclCompileStringTrimLCmd;
MODULE_SCOPE CompileProc TclCompileStringTrimRCmd;
MODULE_SCOPE CompileProc TclCompileSubstCmd;
MODULE_SCOPE CompileProc TclCompileSwitchCmd;
MODULE_SCOPE CompileProc TclCompileTailcallCmd;
MODULE_SCOPE CompileProc TclCompileThrowCmd;
MODULE_SCOPE CompileProc TclCompileTryCmd;
MODULE_SCOPE CompileProc TclCompileUnsetCmd;
MODULE_SCOPE CompileProc TclCompileUpvarCmd;
MODULE_SCOPE CompileProc TclCompileVariableCmd;
MODULE_SCOPE CompileProc TclCompileWhileCmd;
MODULE_SCOPE CompileProc TclCompileYieldCmd;
MODULE_SCOPE CompileProc TclCompileYieldToCmd;
MODULE_SCOPE CompileProc TclCompileBasic0ArgCmd;
MODULE_SCOPE CompileProc TclCompileBasic1ArgCmd;
MODULE_SCOPE CompileProc TclCompileBasic2ArgCmd;
MODULE_SCOPE CompileProc TclCompileBasic3ArgCmd;
MODULE_SCOPE CompileProc TclCompileBasic0Or1ArgCmd;
MODULE_SCOPE CompileProc TclCompileBasic1Or2ArgCmd;
MODULE_SCOPE CompileProc TclCompileBasic2Or3ArgCmd;
MODULE_SCOPE CompileProc TclCompileBasic0To2ArgCmd;
MODULE_SCOPE CompileProc TclCompileBasic1To3ArgCmd;
MODULE_SCOPE CompileProc TclCompileBasicMin0ArgCmd;
MODULE_SCOPE CompileProc TclCompileBasicMin1ArgCmd;
MODULE_SCOPE CompileProc TclCompileBasicMin2ArgCmd;

MODULE_SCOPE Tcl_ObjCmdProc2 TclInvertOpCmd;
MODULE_SCOPE CompileProc TclCompileInvertOpCmd;

MODULE_SCOPE Tcl_ObjCmdProc2 TclNotOpCmd;
MODULE_SCOPE CompileProc TclCompileNotOpCmd;
MODULE_SCOPE Tcl_ObjCmdProc2 TclAddOpCmd;
MODULE_SCOPE CompileProc TclCompileAddOpCmd;
MODULE_SCOPE Tcl_ObjCmdProc2 TclMulOpCmd;
MODULE_SCOPE CompileProc TclCompileMulOpCmd;
MODULE_SCOPE Tcl_ObjCmdProc2 TclAndOpCmd;
MODULE_SCOPE CompileProc TclCompileAndOpCmd;
MODULE_SCOPE Tcl_ObjCmdProc2 TclOrOpCmd;
MODULE_SCOPE CompileProc TclCompileOrOpCmd;
MODULE_SCOPE Tcl_ObjCmdProc2 TclXorOpCmd;
MODULE_SCOPE CompileProc TclCompileXorOpCmd;
MODULE_SCOPE Tcl_ObjCmdProc2 TclPowOpCmd;
MODULE_SCOPE CompileProc TclCompilePowOpCmd;
MODULE_SCOPE Tcl_ObjCmdProc2 TclLshiftOpCmd;
MODULE_SCOPE CompileProc TclCompileLshiftOpCmd;
MODULE_SCOPE Tcl_ObjCmdProc2 TclRshiftOpCmd;
MODULE_SCOPE CompileProc TclCompileRshiftOpCmd;
MODULE_SCOPE Tcl_ObjCmdProc2 TclModOpCmd;
MODULE_SCOPE CompileProc TclCompileModOpCmd;
MODULE_SCOPE Tcl_ObjCmdProc2 TclNeqOpCmd;
MODULE_SCOPE CompileProc TclCompileNeqOpCmd;
MODULE_SCOPE Tcl_ObjCmdProc2 TclStrneqOpCmd;
MODULE_SCOPE CompileProc TclCompileStrneqOpCmd;
MODULE_SCOPE Tcl_ObjCmdProc2 TclInOpCmd;
MODULE_SCOPE CompileProc TclCompileInOpCmd;
MODULE_SCOPE Tcl_ObjCmdProc2 TclNiOpCmd;
MODULE_SCOPE CompileProc TclCompileNiOpCmd;
MODULE_SCOPE Tcl_ObjCmdProc2 TclMinusOpCmd;
MODULE_SCOPE CompileProc TclCompileMinusOpCmd;
MODULE_SCOPE Tcl_ObjCmdProc2 TclDivOpCmd;
MODULE_SCOPE CompileProc TclCompileDivOpCmd;
MODULE_SCOPE CompileProc TclCompileLessOpCmd;
MODULE_SCOPE CompileProc TclCompileLeqOpCmd;
MODULE_SCOPE CompileProc TclCompileGreaterOpCmd;
MODULE_SCOPE CompileProc TclCompileGeqOpCmd;
MODULE_SCOPE CompileProc TclCompileEqOpCmd;
MODULE_SCOPE CompileProc TclCompileStreqOpCmd;
MODULE_SCOPE CompileProc TclCompileStrLtOpCmd;
MODULE_SCOPE CompileProc TclCompileStrLeOpCmd;
MODULE_SCOPE CompileProc TclCompileStrGtOpCmd;
MODULE_SCOPE CompileProc TclCompileStrGeOpCmd;

MODULE_SCOPE CompileProc TclCompileAssembleCmd;

/*
 * Routines that provide the [string] ensemble functionality. Possible
 * candidates for public interface.
 */

MODULE_SCOPE Tcl_Obj *	TclStringCat(Tcl_Interp *interp, Tcl_Size objc,
			    Tcl_Obj *const objv[], int flags);
MODULE_SCOPE Tcl_Obj *	TclStringFirst(Tcl_Obj *needle, Tcl_Obj *haystack,
			    Tcl_Size start);
MODULE_SCOPE Tcl_Obj *	TclStringLast(Tcl_Obj *needle, Tcl_Obj *haystack,
			    Tcl_Size last);
MODULE_SCOPE Tcl_Obj *	TclStringRepeat(Tcl_Interp *interp, Tcl_Obj *objPtr,
			    Tcl_Size count, int flags);
MODULE_SCOPE Tcl_Obj *	TclStringReplace(Tcl_Interp *interp, Tcl_Obj *objPtr,
			    Tcl_Size first, Tcl_Size count, Tcl_Obj *insertPtr,
			    int flags);
MODULE_SCOPE Tcl_Obj *	TclStringReverse(Tcl_Obj *objPtr, int flags);

/* Flag values for the [string] ensemble functions. */

#define TCL_STRING_MATCH_NOCASE TCL_MATCH_NOCASE /* (1<<0) in tcl.h */
#define TCL_STRING_IN_PLACE (1<<1)

/*
 * Functions defined in generic/tclVar.c and currently exported only for use
 * by the bytecode compiler and engine. Some of these could later be placed in
 * the public interface.
 */

MODULE_SCOPE Var *	TclObjLookupVarEx(Tcl_Interp * interp,
			    Tcl_Obj *part1Ptr, Tcl_Obj *part2Ptr, int flags,
			    const char *msg, int createPart1,
			    int createPart2, Var **arrayPtrPtr);
MODULE_SCOPE Var *	TclLookupArrayElement(Tcl_Interp *interp,
			    Tcl_Obj *arrayNamePtr, Tcl_Obj *elNamePtr,
			    int flags, const char *msg,
			    int createPart1, int createPart2,
			    Var *arrayPtr, Tcl_Size index);
MODULE_SCOPE Tcl_Obj *	TclPtrGetVarIdx(Tcl_Interp *interp,
			    Var *varPtr, Var *arrayPtr, Tcl_Obj *part1Ptr,
			    Tcl_Obj *part2Ptr, int flags, Tcl_Size index);
MODULE_SCOPE Tcl_Obj *	TclPtrSetVarIdx(Tcl_Interp *interp,
			    Var *varPtr, Var *arrayPtr, Tcl_Obj *part1Ptr,
			    Tcl_Obj *part2Ptr, Tcl_Obj *newValuePtr,
			    int flags, Tcl_Size index);
MODULE_SCOPE Tcl_Obj *	TclPtrIncrObjVarIdx(Tcl_Interp *interp,
			    Var *varPtr, Var *arrayPtr, Tcl_Obj *part1Ptr,
			    Tcl_Obj *part2Ptr, Tcl_Obj *incrPtr,
			    int flags, Tcl_Size index);
MODULE_SCOPE int	TclPtrObjMakeUpvarIdx(Tcl_Interp *interp,
			    Var *otherPtr, Tcl_Obj *myNamePtr, int myFlags,
			    Tcl_Size index);
MODULE_SCOPE int	TclPtrUnsetVarIdx(Tcl_Interp *interp, Var *varPtr,
			    Var *arrayPtr, Tcl_Obj *part1Ptr,
			    Tcl_Obj *part2Ptr, int flags,
			    Tcl_Size index);
MODULE_SCOPE void	TclInvalidateNsPath(Namespace *nsPtr);
MODULE_SCOPE void	TclFindArrayPtrElements(Var *arrayPtr,
			    Tcl_HashTable *tablePtr);

/*
 * The new extended interface to the variable traces.
 */

MODULE_SCOPE int	TclObjCallVarTraces(Interp *iPtr, Var *arrayPtr,
			    Var *varPtr, Tcl_Obj *part1Ptr, Tcl_Obj *part2Ptr,
			    int flags, int leaveErrMsg, Tcl_Size index);

/*
 * So tclObj.c and tclDictObj.c can share these implementations.
 */

MODULE_SCOPE int	TclCompareObjKeys(void *keyPtr, Tcl_HashEntry *hPtr);
MODULE_SCOPE void	TclFreeObjEntry(Tcl_HashEntry *hPtr);
MODULE_SCOPE size_t TclHashObjKey(Tcl_HashTable *tablePtr, void *keyPtr);

MODULE_SCOPE int	TclFullFinalizationRequested(void);

/*
 * TIP #542
 */

MODULE_SCOPE size_t	TclUniCharLen(const Tcl_UniChar *uniStr);
MODULE_SCOPE int	TclUniCharNcmp(const Tcl_UniChar *ucs,
			    const Tcl_UniChar *uct, size_t numChars);
MODULE_SCOPE int	TclUniCharNcasecmp(const Tcl_UniChar *ucs,
			    const Tcl_UniChar *uct, size_t numChars);
MODULE_SCOPE int	TclUniCharCaseMatch(const Tcl_UniChar *uniStr,
			    const Tcl_UniChar *uniPattern, int nocase);

/*
 * Just for the purposes of command-type registration.
 */

MODULE_SCOPE Tcl_ObjCmdProc2 TclEnsembleImplementationCmd;
MODULE_SCOPE Tcl_ObjCmdProc2 TclAliasObjCmd;
MODULE_SCOPE Tcl_ObjCmdProc2 TclLocalAliasObjCmd;
MODULE_SCOPE Tcl_ObjCmdProc2 TclChildObjCmd;
MODULE_SCOPE Tcl_ObjCmdProc2 TclInvokeImportedCmd;
MODULE_SCOPE Tcl_ObjCmdProc2 TclOOPublicObjectCmd;
MODULE_SCOPE Tcl_ObjCmdProc2 TclOOPrivateObjectCmd;
MODULE_SCOPE Tcl_ObjCmdProc2 TclOOMyClassObjCmd;

/*
 * TIP #462.
 */

/*
 * The following enum values give the status of a spawned process.
 */

typedef enum TclProcessWaitStatus {
    TCL_PROCESS_ERROR = -1,	/* Error waiting for process to exit */
    TCL_PROCESS_UNCHANGED = 0,	/* No change since the last call. */
    TCL_PROCESS_EXITED = 1,	/* Process has exited. */
    TCL_PROCESS_SIGNALED = 2,	/* Child killed because of a signal. */
    TCL_PROCESS_STOPPED = 3,	/* Child suspended because of a signal. */
    TCL_PROCESS_UNKNOWN_STATUS = 4
				/* Child wait status didn't make sense. */
} TclProcessWaitStatus;

MODULE_SCOPE Tcl_Command TclInitProcessCmd(Tcl_Interp *interp);
MODULE_SCOPE void	TclProcessCreated(Tcl_Pid pid);
MODULE_SCOPE TclProcessWaitStatus TclProcessWait(Tcl_Pid pid, int options,
			    int *codePtr, Tcl_Obj **msgObjPtr,
			    Tcl_Obj **errorObjPtr);
MODULE_SCOPE int	TclClose(Tcl_Interp *, Tcl_Channel chan);

/*
 * TIP #508: [array default]
 */

MODULE_SCOPE void	TclInitArrayVar(Var *arrayPtr);
MODULE_SCOPE Tcl_Obj *	TclGetArrayDefault(Var *arrayPtr);

/*
 * Utility routines for encoding index values as integers. Used by both
 * some of the command compilers and by [lsort] and [lsearch].
 */

MODULE_SCOPE int	TclIndexEncode(Tcl_Interp *interp, Tcl_Obj *objPtr,
			    int before, int after, int *indexPtr);
MODULE_SCOPE Tcl_Size	TclIndexDecode(int encoded, Tcl_Size endValue);

/* Constants used in index value encoding routines. */
#define TCL_INDEX_END	((Tcl_Size)-2)
#define TCL_INDEX_START	((Tcl_Size)0)

/*
 *----------------------------------------------------------------------
 *
 * TclScaleTime --
 *
 *	TIP #233 (Virtualized Time): Wrapper around the time virutalisation
 *	rescale function to hide the binding of the clientData.
 *
 *	This is static inline code; it's like a macro, but a function. It's
 *	used because this is a piece of code that ends up in places that are a
 *	bit performance sensitive.
 *
 * Results:
 *	None
 *
 * Side effects:
 *	Updates the time structure (given as an argument) with what the time
 *	should be after virtualisation.
 *
 *----------------------------------------------------------------------
 */

static inline void
TclScaleTime(
    Tcl_Time *timePtr)
{
    if (timePtr != NULL) {
	tclScaleTimeProcPtr(timePtr, tclTimeClientData);
    }
}

/*
 *----------------------------------------------------------------
 * Macros used by the Tcl core to create and release Tcl objects.
 * TclNewObj(objPtr) creates a new object denoting an empty string.
 * TclDecrRefCount(objPtr) decrements the object's reference count, and frees
 * the object if its reference count is zero. These macros are inline versions
 * of Tcl_NewObj() and Tcl_DecrRefCount(). Notice that the names differ in not
 * having a "_" after the "Tcl". Notice also that these macros reference their
 * argument more than once, so you should avoid calling them with an
 * expression that is expensive to compute or has side effects. The ANSI C
 * "prototypes" for these macros are:
 *
 * MODULE_SCOPE void	TclNewObj(Tcl_Obj *objPtr);
 * MODULE_SCOPE void	TclDecrRefCount(Tcl_Obj *objPtr);
 *
 * These macros are defined in terms of two macros that depend on memory
 * allocator in use: TclAllocObjStorage, TclFreeObjStorage. They are defined
 * below.
 *----------------------------------------------------------------
 */

/*
 * DTrace object allocation probe macros.
 */

#ifdef USE_DTRACE
#ifndef _TCLDTRACE_H
#include "tclDTrace.h"
#endif
#define	TCL_DTRACE_OBJ_CREATE(objPtr)	TCL_OBJ_CREATE(objPtr)
#define	TCL_DTRACE_OBJ_FREE(objPtr)	TCL_OBJ_FREE(objPtr)
#else /* USE_DTRACE */
#define	TCL_DTRACE_OBJ_CREATE(objPtr)	{}
#define	TCL_DTRACE_OBJ_FREE(objPtr)	{}
#endif /* USE_DTRACE */

#ifdef TCL_COMPILE_STATS
#  define TclIncrObjsAllocated() \
    tclObjsAlloced++
#  define TclIncrObjsFreed() \
    tclObjsFreed++
#else
#  define TclIncrObjsAllocated()
#  define TclIncrObjsFreed()
#endif /* TCL_COMPILE_STATS */

#  define TclAllocObjStorage(objPtr) \
	TclAllocObjStorageEx(NULL, (objPtr))

#  define TclFreeObjStorage(objPtr) \
	TclFreeObjStorageEx(NULL, (objPtr))

#ifndef TCL_MEM_DEBUG
# define TclNewObj(objPtr) \
    TclIncrObjsAllocated();						\
    TclAllocObjStorage(objPtr);						\
    (objPtr)->refCount = 0;						\
    (objPtr)->bytes    = &tclEmptyString;				\
    (objPtr)->length   = 0;						\
    (objPtr)->typePtr  = NULL;						\
    TCL_DTRACE_OBJ_CREATE(objPtr)

/*
 * Invalidate the string rep first so we can use the bytes value for our
 * pointer chain, and signal an obj deletion (as opposed to shimmering) with
 * 'length == TCL_INDEX_NONE'.
 * Use empty 'if ; else' to handle use in unbraced outer if/else conditions.
 */

# define TclDecrRefCount(objPtr) \
    if ((objPtr)->refCount-- > 1) ; else {				\
	if (!(objPtr)->typePtr || !(objPtr)->typePtr->freeIntRepProc) {	\
	    TCL_DTRACE_OBJ_FREE(objPtr);				\
	    if ((objPtr)->bytes						\
		    && ((objPtr)->bytes != &tclEmptyString)) {		\
		Tcl_Free((objPtr)->bytes);				\
	    }								\
	    (objPtr)->length = TCL_INDEX_NONE;				\
	    TclFreeObjStorage(objPtr);					\
	    TclIncrObjsFreed();						\
	} else {							\
	    TclFreeObj(objPtr);						\
	}								\
    }

#if TCL_THREADS && !defined(USE_THREAD_ALLOC)
#   define USE_THREAD_ALLOC 1
#endif

#if defined(PURIFY)

/*
 * The PURIFY mode is like the regular mode, but instead of doing block
 * Tcl_Obj allocation and keeping a freed list for efficiency, it always
 * allocates and frees a single Tcl_Obj so that tools like Purify can better
 * track memory leaks.
 */

#  define TclAllocObjStorageEx(interp, objPtr) \
	(objPtr) = (Tcl_Obj *)Tcl_Alloc(sizeof(Tcl_Obj))

#  define TclFreeObjStorageEx(interp, objPtr) \
	Tcl_Free(objPtr)

#undef USE_THREAD_ALLOC
#undef USE_TCLALLOC
#elif TCL_THREADS && defined(USE_THREAD_ALLOC)

/*
 * The TCL_THREADS mode is like the regular mode but allocates Tcl_Obj's from
 * per-thread caches.
 */

MODULE_SCOPE Tcl_Obj *	TclThreadAllocObj(void);
MODULE_SCOPE void	TclThreadFreeObj(Tcl_Obj *);
MODULE_SCOPE Tcl_Mutex *TclpNewAllocMutex(void);
MODULE_SCOPE void	TclFreeAllocCache(void *);
MODULE_SCOPE void *	TclpGetAllocCache(void);
MODULE_SCOPE void	TclpSetAllocCache(void *);
MODULE_SCOPE void	TclpFreeAllocMutex(Tcl_Mutex *mutex);
MODULE_SCOPE void	TclpInitAllocCache(void);
MODULE_SCOPE void	TclpFreeAllocCache(void *);

/*
 * These macros need to be kept in sync with the code of TclThreadAllocObj()
 * and TclThreadFreeObj().
 *
 * Note that the optimiser should resolve the case (interp==NULL) at compile
 * time.
 */

#  define ALLOC_NOBJHIGH 1200

#  define TclAllocObjStorageEx(interp, objPtr)				\
    do {								\
	AllocCache *cachePtr;						\
	if (((interp) == NULL) ||					\
		((cachePtr = ((Interp *)(interp))->allocCache),		\
			(cachePtr->numObjects == 0))) {			\
	    (objPtr) = TclThreadAllocObj();				\
	} else {							\
	    (objPtr) = cachePtr->firstObjPtr;				\
	    cachePtr->firstObjPtr = (Tcl_Obj *)(objPtr)->internalRep.twoPtrValue.ptr1; \
	    --cachePtr->numObjects;					\
	}								\
    } while (0)

#  define TclFreeObjStorageEx(interp, objPtr)				\
    do {								\
	AllocCache *cachePtr;						\
	if (((interp) == NULL) ||					\
		((cachePtr = ((Interp *)(interp))->allocCache),		\
			((cachePtr->numObjects == 0) ||			\
			(cachePtr->numObjects >= ALLOC_NOBJHIGH)))) {	\
	    TclThreadFreeObj(objPtr);					\
	} else {							\
	    (objPtr)->internalRep.twoPtrValue.ptr1 = cachePtr->firstObjPtr; \
	    cachePtr->firstObjPtr = objPtr;				\
	    ++cachePtr->numObjects;					\
	}								\
    } while (0)

#else /* not PURIFY or USE_THREAD_ALLOC */

#if defined(USE_TCLALLOC) && USE_TCLALLOC
    MODULE_SCOPE void TclFinalizeAllocSubsystem();
    MODULE_SCOPE void TclInitAlloc();
#else
#   define USE_TCLALLOC 0
#endif

#if TCL_THREADS
/* declared in tclObj.c */
MODULE_SCOPE Tcl_Mutex	tclObjMutex;
#endif

#  define TclAllocObjStorageEx(interp, objPtr) \
    do {								\
	Tcl_MutexLock(&tclObjMutex);					\
	if (tclFreeObjList == NULL) {					\
	    TclAllocateFreeObjects();					\
	}								\
	(objPtr) = tclFreeObjList;					\
	tclFreeObjList = (Tcl_Obj *)					\
		tclFreeObjList->internalRep.twoPtrValue.ptr1;		\
	Tcl_MutexUnlock(&tclObjMutex);					\
    } while (0)

#  define TclFreeObjStorageEx(interp, objPtr) \
    do {								\
	Tcl_MutexLock(&tclObjMutex);					\
	(objPtr)->internalRep.twoPtrValue.ptr1 = (void *) tclFreeObjList; \
	tclFreeObjList = (objPtr);					\
	Tcl_MutexUnlock(&tclObjMutex);					\
    } while (0)
#endif

#else /* TCL_MEM_DEBUG */
MODULE_SCOPE void	TclDbInitNewObj(Tcl_Obj *objPtr, const char *file,
			    int line);

# define TclDbNewObj(objPtr, file, line) \
    do { \
	TclIncrObjsAllocated();						\
	(objPtr) = (Tcl_Obj *)						\
		Tcl_DbCkalloc(sizeof(Tcl_Obj), (file), (line));		\
	TclDbInitNewObj((objPtr), (file), (line));			\
	TCL_DTRACE_OBJ_CREATE(objPtr);					\
    } while (0)

# define TclNewObj(objPtr) \
    TclDbNewObj(objPtr, __FILE__, __LINE__);

# define TclDecrRefCount(objPtr) \
    Tcl_DbDecrRefCount(objPtr, __FILE__, __LINE__)

#undef USE_THREAD_ALLOC
#endif /* TCL_MEM_DEBUG */

/*
 *----------------------------------------------------------------
 * Macros used by the Tcl core to set a Tcl_Obj's string representation to a
 * copy of the "len" bytes starting at "bytePtr". The value of "len" must
 * not be negative.  When "len" is 0, then it is acceptable to pass
 * "bytePtr" = NULL.  When "len" > 0, "bytePtr" must not be NULL, and it
 * must point to a location from which "len" bytes may be read.  These
 * constraints are not checked here.  The validity of the bytes copied
 * as a value string representation is also not verififed.  This macro
 * must not be called while "objPtr" is being freed or when "objPtr"
 * already has a string representation.  The caller must use
 * this macro properly.  Improper use can lead to dangerous results.
 * Because "len" is referenced multiple times, take care that it is an
 * expression with the same value each use.
 *
 * The ANSI C "prototypes" for these macros are:
 *
 * MODULE_SCOPE void TclInitEmptyStringRep(Tcl_Obj *objPtr);
 * MODULE_SCOPE void TclInitStringRep(Tcl_Obj *objPtr, char *bytePtr, size_t len);
 * MODULE_SCOPE void TclAttemptInitStringRep(Tcl_Obj *objPtr, char *bytePtr, size_t len);
 *
 *----------------------------------------------------------------
 */

#define TclInitEmptyStringRep(objPtr) \
    ((objPtr)->length = (((objPtr)->bytes = &tclEmptyString), 0))

#define TclInitStringRep(objPtr, bytePtr, len) \
    if ((len) == 0) {							\
	TclInitEmptyStringRep(objPtr);					\
    } else {								\
	(objPtr)->bytes = (char *)Tcl_Alloc((len) + 1U);		\
	memcpy((objPtr)->bytes, (bytePtr) ? (bytePtr) : &tclEmptyString, (len)); \
	(objPtr)->bytes[len] = '\0';					\
	(objPtr)->length = (len);					\
    }

#define TclAttemptInitStringRep(objPtr, bytePtr, len) \
    ((((len) == 0) ? (							\
	TclInitEmptyStringRep(objPtr)					\
    ) : (								\
	(objPtr)->bytes = (char *)Tcl_AttemptAlloc((len) + 1U),		\
	(objPtr)->length = ((objPtr)->bytes) ?				\
		(memcpy((objPtr)->bytes, (bytePtr) ? (bytePtr) : &tclEmptyString, (len)), \
		(objPtr)->bytes[len] = '\0', (len)) : (-1)		\
    )), (objPtr)->bytes)

/*
 *----------------------------------------------------------------
 * Macro used by the Tcl core to get the string representation's byte array
 * pointer from a Tcl_Obj. This is an inline version of Tcl_GetString(). The
 * macro's expression result is the string rep's byte pointer which might be
 * NULL. The bytes referenced by this pointer must not be modified by the
 * caller. The ANSI C "prototype" for this macro is:
 *
 * MODULE_SCOPE char *	TclGetString(Tcl_Obj *objPtr);
 *----------------------------------------------------------------
 */

#define TclGetString(objPtr) \
    ((objPtr)->bytes? (objPtr)->bytes : Tcl_GetString(objPtr))

#define TclGetStringFromObj(objPtr, lenPtr) \
    ((objPtr)->bytes							\
	    ? (*(lenPtr) = (objPtr)->length, (objPtr)->bytes)		\
	    : (Tcl_GetStringFromObj)((objPtr), (lenPtr)))

/*
 *----------------------------------------------------------------
 * Macro used by the Tcl core to clean out an object's internal
 * representation. Does not actually reset the rep's bytes. The ANSI C
 * "prototype" for this macro is:
 *
 * MODULE_SCOPE void	TclFreeInternalRep(Tcl_Obj *objPtr);
 *----------------------------------------------------------------
 */

#define TclFreeInternalRep(objPtr) \
    if ((objPtr)->typePtr != NULL) {					\
	if ((objPtr)->typePtr->freeIntRepProc != NULL) {		\
	    (objPtr)->typePtr->freeIntRepProc(objPtr);			\
	}								\
	(objPtr)->typePtr = NULL;					\
    }

/*
 *----------------------------------------------------------------
 * Macro used by the Tcl core to clean out an object's string representation.
 * The ANSI C "prototype" for this macro is:
 *
 * MODULE_SCOPE void	TclInvalidateStringRep(Tcl_Obj *objPtr);
 *----------------------------------------------------------------
 */

#define TclInvalidateStringRep(objPtr) \
    do {								\
	Tcl_Obj *_isobjPtr = (Tcl_Obj *)(objPtr);			\
	if (_isobjPtr->bytes != NULL) {					\
	    if (_isobjPtr->bytes != &tclEmptyString) {			\
		Tcl_Free((void *)_isobjPtr->bytes);			\
	    }								\
	    _isobjPtr->bytes = NULL;					\
	}								\
    } while (0)

/*
 * These form part of the native filesystem support. They are needed here
 * because we have a few native filesystem functions (which are the same for
 * win/unix) in this file.
 */

#ifdef __cplusplus
extern "C" {
#endif
MODULE_SCOPE const char *const		tclpFileAttrStrings[];
MODULE_SCOPE const TclFileAttrProcs	tclpFileAttrProcs[];
#ifdef __cplusplus
}
#endif

/*
 *----------------------------------------------------------------
 * Macro used by the Tcl core to test whether an object has a
 * string representation (or is a 'pure' internal value).
 * The ANSI C "prototype" for this macro is:
 *
 * MODULE_SCOPE int	TclHasStringRep(Tcl_Obj *objPtr);
 *----------------------------------------------------------------
 */

#define TclHasStringRep(objPtr) \
    ((objPtr)->bytes != NULL)

/*
 *----------------------------------------------------------------
 * Macro used by the Tcl core to get the bignum out of the bignum
 * representation of a Tcl_Obj.
 * The ANSI C "prototype" for this macro is:
 *
 * MODULE_SCOPE void	TclUnpackBignum(Tcl_Obj *objPtr, mp_int bignum);
 *----------------------------------------------------------------
 */

#define TclUnpackBignum(objPtr, bignum) \
    do {								\
	Tcl_Obj *bignumObj = (objPtr);					\
	int bignumPayload =						\
		(int)PTR2INT(bignumObj->internalRep.twoPtrValue.ptr2);	\
	if (bignumPayload == -1) {					\
	    (bignum) = *((mp_int *) bignumObj->internalRep.twoPtrValue.ptr1); \
	} else {							\
	    (bignum).dp = (mp_digit *)bignumObj->internalRep.twoPtrValue.ptr1;	\
	    (bignum).sign = bignumPayload >> 30;			\
	    (bignum).alloc = (bignumPayload >> 15) & 0x7FFF;		\
	    (bignum).used = bignumPayload & 0x7FFF;			\
	}								\
    } while (0)

/*
 *----------------------------------------------------------------
 * Macros used by the Tcl core to grow Tcl_Token arrays. They use the same
 * growth algorithm as used in tclStringObj.c for growing strings. The ANSI C
 * "prototype" for this macro is:
 *
 * MODULE_SCOPE void	TclGrowTokenArray(Tcl_Token *tokenPtr, int used,
 *				int available, int append,
 *				Tcl_Token *staticPtr);
 * MODULE_SCOPE void	TclGrowParseTokenArray(Tcl_Parse *parsePtr,
 *				int append);
 *----------------------------------------------------------------
 */

/* General tuning for minimum growth in Tcl growth algorithms */
#ifndef TCL_MIN_GROWTH
#  ifdef TCL_GROWTH_MIN_ALLOC
     /* Support for any legacy tuners */
#    define TCL_MIN_GROWTH TCL_GROWTH_MIN_ALLOC
#  else
#    define TCL_MIN_GROWTH 1024
#  endif
#endif

/* Token growth tuning, default to the general value. */
#ifndef TCL_MIN_TOKEN_GROWTH
#define TCL_MIN_TOKEN_GROWTH TCL_MIN_GROWTH/sizeof(Tcl_Token)
#endif

/* TODO - code below does not check for integer overflow */
#define TclGrowTokenArray(tokenPtr, used, available, append, staticPtr)	\
    do {								\
	Tcl_Size _needed = (used) + (append);				\
	if (_needed > (available)) {					\
	    Tcl_Size allocated = 2 * _needed;				\
	    Tcl_Token *oldPtr = (tokenPtr);				\
	    Tcl_Token *newPtr;						\
	    if (oldPtr == (staticPtr)) {				\
		oldPtr = NULL;						\
	    }								\
	    newPtr = (Tcl_Token *)Tcl_AttemptRealloc((char *) oldPtr,	\
		    allocated * sizeof(Tcl_Token));			\
	    if (newPtr == NULL) {					\
		allocated = _needed + (append) + TCL_MIN_TOKEN_GROWTH;	\
		newPtr = (Tcl_Token *)Tcl_Realloc((char *) oldPtr,	\
			allocated * sizeof(Tcl_Token));			\
	    }								\
	    (available) = allocated;					\
	    if (oldPtr == NULL) {					\
		memcpy(newPtr, staticPtr,				\
			(used) * sizeof(Tcl_Token));			\
	    }								\
	    (tokenPtr) = newPtr;					\
	}								\
    } while (0)

#define TclGrowParseTokenArray(parsePtr, append)			\
    TclGrowTokenArray((parsePtr)->tokenPtr, (parsePtr)->numTokens,	\
	    (parsePtr)->tokensAvailable, (append),			\
	    (parsePtr)->staticTokens)

/*
 *----------------------------------------------------------------
 * Macro used by the Tcl core get a unicode char from a utf string. It checks
 * to see if we have a one-byte utf char before calling the real
 * Tcl_UtfToUniChar, as this will save a lot of time for primarily ASCII
 * string handling. The macro's expression result is 1 for the 1-byte case or
 * the result of Tcl_UtfToUniChar. The ANSI C "prototype" for this macro is:
 *
 * MODULE_SCOPE int	TclUtfToUniChar(const char *string, Tcl_UniChar *ch);
 *----------------------------------------------------------------
 */

#define TclUtfToUniChar(str, chPtr) \
	(((UCHAR(*(str))) < 0x80) ?					\
	    ((*(chPtr) = UCHAR(*(str))), 1)				\
	    : Tcl_UtfToUniChar(str, chPtr))

/*
 *----------------------------------------------------------------
 * Macro counterpart of the Tcl_NumUtfChars() function. To be used in speed-
 * -sensitive points where it pays to avoid a function call in the common case
 * of counting along a string of all one-byte characters.  The ANSI C
 * "prototype" for this macro is:
 *
 * MODULE_SCOPE void	TclNumUtfCharsM(Tcl_Size numChars, const char *bytes,
 *				Tcl_Size numBytes);
 * numBytes must be >= 0
 *----------------------------------------------------------------
 */

#define TclNumUtfCharsM(numChars, bytes, numBytes) \
    do {								\
	Tcl_Size _count, _i = (numBytes);				\
	unsigned char *_str = (unsigned char *) (bytes);		\
	while (_i > 0 && (*_str < 0xC0)) { _i--; _str++; }		\
	_count = (numBytes) - _i;					\
	if (_i) {							\
	    _count += Tcl_NumUtfChars((bytes) + _count, _i);		\
	}								\
	(numChars) = _count;						\
    } while (0);

/*
 *----------------------------------------------------------------
 * Macro that encapsulates the logic that determines when it is safe to
 * interpret a string as a byte array directly. In summary, the object must be
 * a byte array and must not have a string representation (as the operations
 * that it is used in are defined on strings, not byte arrays). Theoretically
 * it is possible to also be efficient in the case where the object's bytes
 * field is filled by generation from the byte array (c.f. list canonicality)
 * but we don't do that at the moment since this is purely about efficiency.
 * The ANSI C "prototype" for this macro is:
 *
 * MODULE_SCOPE int	TclIsPureByteArray(Tcl_Obj *objPtr);
 *----------------------------------------------------------------
 */

MODULE_SCOPE int	TclIsPureByteArray(Tcl_Obj *objPtr);
#define TclIsPureDict(objPtr) \
    (((objPtr)->bytes == NULL) && TclHasInternalRep((objPtr), &tclDictType))
#define TclHasInternalRep(objPtr, type) \
    ((objPtr)->typePtr == (type))
#define TclFetchInternalRep(objPtr, type) \
    (TclHasInternalRep((objPtr), (type)) ? &(objPtr)->internalRep : NULL)

/*
 *----------------------------------------------------------------
 * Macro used by the Tcl core to increment a namespace's export epoch
 * counter. The ANSI C "prototype" for this macro is:
 *
 * MODULE_SCOPE void	TclInvalidateNsCmdLookup(Namespace *nsPtr);
 *----------------------------------------------------------------
 */

#define TclInvalidateNsCmdLookup(nsPtr) \
    if ((nsPtr)->numExportPatterns) {		\
	(nsPtr)->exportLookupEpoch++;		\
    }						\
    if ((nsPtr)->commandPathLength) {		\
	(nsPtr)->cmdRefEpoch++;			\
    }

/*
 *----------------------------------------------------------------------
 *
 * Core procedure added to libtommath for bignum manipulation.
 *
 *----------------------------------------------------------------------
 */

MODULE_SCOPE Tcl_LibraryInitProc TclTommath_Init;

/*
 *----------------------------------------------------------------------
 *
 * External (platform specific) initialization routine, these declarations
 * explicitly don't use EXTERN since this code does not get compiled into the
 * library:
 *
 *----------------------------------------------------------------------
 */

MODULE_SCOPE Tcl_LibraryInitProc TclplatformtestInit;
MODULE_SCOPE Tcl_LibraryInitProc TclObjTest_Init;
MODULE_SCOPE Tcl_LibraryInitProc TclThread_Init;
MODULE_SCOPE Tcl_LibraryInitProc Procbodytest_Init;
MODULE_SCOPE Tcl_LibraryInitProc Procbodytest_SafeInit;
MODULE_SCOPE Tcl_LibraryInitProc Tcl_ABSListTest_Init;

/*
 *----------------------------------------------------------------
 * Macro used by the Tcl core to check whether a pattern has any characters
 * special to [string match]. The ANSI C "prototype" for this macro is:
 *
 * MODULE_SCOPE int	TclMatchIsTrivial(const char *pattern);
 *----------------------------------------------------------------
 */

#define TclMatchIsTrivial(pattern) \
    (strpbrk((pattern), "*[?\\") == NULL)

/*
 *----------------------------------------------------------------
 * Macros used by the Tcl core to set a Tcl_Obj's numeric representation
 * avoiding the corresponding function calls in time critical parts of the
 * core. They should only be called on unshared objects. The ANSI C
 * "prototypes" for these macros are:
 *
 * MODULE_SCOPE void	TclSetIntObj(Tcl_Obj *objPtr, Tcl_WideInt w);
 * MODULE_SCOPE void	TclSetDoubleObj(Tcl_Obj *objPtr, double d);
 *----------------------------------------------------------------
 */

#define TclSetIntObj(objPtr, i) \
    do {							\
	Tcl_ObjInternalRep ir;					\
	ir.wideValue = (Tcl_WideInt) i;				\
	TclInvalidateStringRep(objPtr);				\
	Tcl_StoreInternalRep(objPtr, &tclIntType, &ir);		\
    } while (0)

#define TclSetDoubleObj(objPtr, d) \
    do {							\
	Tcl_ObjInternalRep ir;					\
	ir.doubleValue = (double) d;				\
	TclInvalidateStringRep(objPtr);				\
	Tcl_StoreInternalRep(objPtr, &tclDoubleType, &ir);	\
    } while (0)

/*
 *----------------------------------------------------------------
 * Macros used by the Tcl core to create and initialise objects of standard
 * types, avoiding the corresponding function calls in time critical parts of
 * the core. The ANSI C "prototypes" for these macros are:
 *
 * MODULE_SCOPE void	TclNewIntObj(Tcl_Obj *objPtr, Tcl_WideInt w);
 * MODULE_SCOPE void	TclNewDoubleObj(Tcl_Obj *objPtr, double d);
 * MODULE_SCOPE void	TclNewStringObj(Tcl_Obj *objPtr, const char *s, Tcl_Size len);
 * MODULE_SCOPE void	TclNewLiteralStringObj(Tcl_Obj*objPtr, const char *sLiteral);
 *
 *----------------------------------------------------------------
 */

#ifndef TCL_MEM_DEBUG
#define TclNewIntObj(objPtr, w) \
    do {								\
	TclIncrObjsAllocated();						\
	TclAllocObjStorage(objPtr);					\
	(objPtr)->refCount = 0;						\
	(objPtr)->bytes = NULL;						\
	(objPtr)->internalRep.wideValue = (Tcl_WideInt)(w);		\
	(objPtr)->typePtr = &tclIntType;				\
	TCL_DTRACE_OBJ_CREATE(objPtr);					\
    } while (0)

#define TclNewUIntObj(objPtr, uw) \
    do {								\
	TclIncrObjsAllocated();						\
	TclAllocObjStorage(objPtr);					\
	(objPtr)->refCount = 0;						\
	(objPtr)->bytes = NULL;						\
	Tcl_WideUInt uw_ = (uw);					\
	if (uw_ > WIDE_MAX) {						\
	    mp_int bignumValue_;					\
	    if (mp_init_u64(&bignumValue_, uw_) != MP_OKAY) {		\
		Tcl_Panic("%s: memory overflow", "TclNewUIntObj");	\
	    }								\
	    TclSetBignumInternalRep((objPtr), &bignumValue_);		\
	} else {							\
	    (objPtr)->internalRep.wideValue = (Tcl_WideInt)(uw_);	\
	    (objPtr)->typePtr = &tclIntType;				\
	}								\
	TCL_DTRACE_OBJ_CREATE(objPtr);					\
    } while (0)

#define TclNewIndexObj(objPtr, w) \
    TclNewIntObj(objPtr, w)

#define TclNewDoubleObj(objPtr, d) \
    do {								\
	TclIncrObjsAllocated();						\
	TclAllocObjStorage(objPtr);					\
	(objPtr)->refCount = 0;						\
	(objPtr)->bytes = NULL;						\
	(objPtr)->internalRep.doubleValue = (double)(d);		\
	(objPtr)->typePtr = &tclDoubleType;				\
	TCL_DTRACE_OBJ_CREATE(objPtr);					\
    } while (0)

#define TclNewStringObj(objPtr, s, len) \
    do {								\
	TclIncrObjsAllocated();						\
	TclAllocObjStorage(objPtr);					\
	(objPtr)->refCount = 0;						\
	TclInitStringRep((objPtr), (s), (len));				\
	(objPtr)->typePtr = NULL;					\
	TCL_DTRACE_OBJ_CREATE(objPtr);					\
    } while (0)

#else /* TCL_MEM_DEBUG */
#define TclNewIntObj(objPtr, w) \
    (objPtr) = Tcl_NewWideIntObj(w)

#define TclNewUIntObj(objPtr, uw) \
    do {								\
	Tcl_WideUInt uw_ = (uw);					\
	if (uw_ > WIDE_MAX) {						\
	    mp_int bignumValue_;					\
	    if (mp_init_u64(&bignumValue_, uw_) == MP_OKAY) {		\
		(objPtr) = Tcl_NewBignumObj(&bignumValue_);		\
	    } else {							\
		(objPtr) = NULL;					\
	    }								\
	} else {							\
	    (objPtr) = Tcl_NewWideIntObj(uw_);				\
	}								\
    } while (0)

#define TclNewIndexObj(objPtr, w) \
    TclNewIntObj(objPtr, w)

#define TclNewDoubleObj(objPtr, d) \
    (objPtr) = Tcl_NewDoubleObj(d)

#define TclNewStringObj(objPtr, s, len) \
    (objPtr) = Tcl_NewStringObj((s), (len))
#endif /* TCL_MEM_DEBUG */

/*
 * The sLiteral argument *must* be a string literal; the incantation with
 * sizeof(sLiteral "") will fail to compile otherwise.
 */
#define TclNewLiteralStringObj(objPtr, sLiteral) \
    TclNewStringObj((objPtr), (sLiteral), sizeof(sLiteral "") - 1)

/*
 *----------------------------------------------------------------
 * Convenience macros for DStrings.
 * The ANSI C "prototypes" for these macros are:
 *
 * MODULE_SCOPE char * TclDStringAppendLiteral(Tcl_DString *dsPtr,
 *			const char *sLiteral);
 * MODULE_SCOPE void   TclDStringClear(Tcl_DString *dsPtr);
 */

#define TclDStringAppendLiteral(dsPtr, sLiteral) \
    Tcl_DStringAppend((dsPtr), (sLiteral), sizeof(sLiteral "") - 1)
#define TclDStringClear(dsPtr) \
    Tcl_DStringSetLength((dsPtr), 0)

/*
 *----------------------------------------------------------------
 * Inline version of Tcl_GetCurrentNamespace and Tcl_GetGlobalNamespace.
 */

#define TclGetCurrentNamespace(interp) \
    (Tcl_Namespace *) ((Interp *)(interp))->varFramePtr->nsPtr

#define TclGetGlobalNamespace(interp) \
    (Tcl_Namespace *) ((Interp *)(interp))->globalNsPtr

/*
 *----------------------------------------------------------------
 * Inline version of TclCleanupCommand; still need the function as it is in
 * the internal stubs, but the core can use the macro instead.
 */

#define TclCleanupCommandMacro(cmdPtr) \
    do {					\
	if ((cmdPtr)->refCount-- <= 1) {	\
	    Tcl_Free(cmdPtr);			\
	}					\
    } while (0)

/*
 * inside this routine crement refCount first incase cmdPtr is replacing itself
 */
#define TclRoutineAssign(location, cmdPtr) \
    do {								\
	(cmdPtr)->refCount++;						\
	if ((location) != NULL						\
		&& (location--) <= 1) {					\
	    Tcl_Free(((location)));					\
	}								\
	(location) = (cmdPtr);						\
    } while (0)

#define TclRoutineHasName(cmdPtr) \
    ((cmdPtr)->hPtr != NULL)

/*
 *----------------------------------------------------------------
 * Inline versions of Tcl_LimitReady() and Tcl_LimitExceeded to limit number
 * of calls out of the critical path. Note that this code isn't particularly
 * readable; the non-inline version (in tclInterp.c) is much easier to
 * understand. Note also that these macros takes different args (iPtr->limit)
 * to the non-inline version.
 */

#define TclLimitExceeded(limit) \
    ((limit).exceeded != 0)

#define TclLimitReady(limit) \
    (((limit).active == 0) ? 0 :					\
    (++(limit).granularityTicker,					\
    ((((limit).active & TCL_LIMIT_COMMANDS) &&				\
	    (((limit).cmdGranularity == 1) ||				\
	    ((limit).granularityTicker % (limit).cmdGranularity == 0)))	\
	    ? 1 :							\
    (((limit).active & TCL_LIMIT_TIME) &&				\
	    (((limit).timeGranularity == 1) ||				\
	    ((limit).granularityTicker % (limit).timeGranularity == 0)))\
	    ? 1 : 0)))

/*
 * Compile-time assertions: these produce a compile time error if the
 * expression is not known to be true at compile time. If the assertion is
 * known to be false, the compiler (or optimizer?) will error out with
 * "division by zero". If the assertion cannot be evaluated at compile time,
 * the compiler will error out with "non-static initializer".
 *
 * Adapted with permission from
 * http://www.pixelbeat.org/programming/gcc/static_assert.html
 */

#define TCL_CT_ASSERT(e) \
    {enum { ct_assert_value = 1/(!!(e)) };}

/*
 *----------------------------------------------------------------
 * Allocator for small structs (<=sizeof(Tcl_Obj)) using the Tcl_Obj pool.
 * Only checked at compile time.
 *
 * ONLY USE FOR CONSTANT nBytes.
 *
 * DO NOT LET THEM CROSS THREAD BOUNDARIES
 *----------------------------------------------------------------
 */

#define TclSmallAlloc(nbytes, memPtr) \
    TclSmallAllocEx(NULL, (nbytes), (memPtr))

#define TclSmallFree(memPtr) \
    TclSmallFreeEx(NULL, (memPtr))

#ifndef TCL_MEM_DEBUG
#define TclSmallAllocEx(interp, nbytes, memPtr) \
    do {								\
	Tcl_Obj *_objPtr;						\
	TCL_CT_ASSERT((nbytes)<=sizeof(Tcl_Obj));			\
	TclIncrObjsAllocated();						\
	TclAllocObjStorageEx((interp), (_objPtr));			\
	*(void **)&(memPtr) = (void *) (_objPtr);			\
    } while (0)

#define TclSmallFreeEx(interp, memPtr) \
    do {								\
	TclFreeObjStorageEx((interp), (Tcl_Obj *)(memPtr));		\
	TclIncrObjsFreed();						\
    } while (0)

#else    /* TCL_MEM_DEBUG */
#define TclSmallAllocEx(interp, nbytes, memPtr) \
    do {								\
	Tcl_Obj *_objPtr;						\
	TCL_CT_ASSERT((nbytes)<=sizeof(Tcl_Obj));			\
	TclNewObj(_objPtr);						\
	*(void **)&(memPtr) = (void *)_objPtr;				\
    } while (0)

#define TclSmallFreeEx(interp, memPtr) \
    do {								\
	Tcl_Obj *_objPtr = (Tcl_Obj *)(memPtr);				\
	_objPtr->bytes = NULL;						\
	_objPtr->typePtr = NULL;					\
	_objPtr->refCount = 1;						\
	TclDecrRefCount(_objPtr);					\
    } while (0)
#endif   /* TCL_MEM_DEBUG */

/*
 * Support for Clang Static Analyzer <http://clang-analyzer.llvm.org>
 */

#if defined(PURIFY) && defined(__clang__)
#if __has_feature(attribute_analyzer_noreturn) && \
	!defined(Tcl_Panic) && defined(Tcl_Panic_TCL_DECLARED)
void Tcl_Panic(const char *, ...) __attribute__((analyzer_noreturn));
#endif
#if !defined(CLANG_ASSERT)
#include <assert.h>
#define CLANG_ASSERT(x) assert(x)
#endif
#elif !defined(CLANG_ASSERT)
#define CLANG_ASSERT(x)
#endif /* PURIFY && __clang__ */

/*
 *----------------------------------------------------------------
 * Parameters, structs and macros for the non-recursive engine (NRE)
 *----------------------------------------------------------------
 */

#define NRE_USE_SMALL_ALLOC	1  /* Only turn off for debugging purposes. */
#ifndef NRE_ENABLE_ASSERTS
#define NRE_ENABLE_ASSERTS	0
#endif

/*
 * This is the main data struct for representing NR commands. It is designed
 * to fit in sizeof(Tcl_Obj) in order to exploit the fastest memory allocator
 * available.
 */

typedef struct NRE_callback {
    Tcl_NRPostProc *procPtr;
    void *data[4];
    struct NRE_callback *nextPtr;
} NRE_callback;

#define TOP_CB(iPtr) \
    (((Interp *)(iPtr))->execEnvPtr->callbackPtr)

/*
 * Inline version of Tcl_NRAddCallback.
 */

#define TclNRAddCallback(interp,postProcPtr,data0,data1,data2,data3) \
    do {								\
	NRE_callback *_callbackPtr;					\
	TCLNR_ALLOC((interp), (_callbackPtr));				\
	_callbackPtr->procPtr = (postProcPtr);				\
	_callbackPtr->data[0] = (void *)(data0);			\
	_callbackPtr->data[1] = (void *)(data1);			\
	_callbackPtr->data[2] = (void *)(data2);			\
	_callbackPtr->data[3] = (void *)(data3);			\
	_callbackPtr->nextPtr = TOP_CB(interp);				\
	TOP_CB(interp) = _callbackPtr;					\
    } while (0)

#if NRE_USE_SMALL_ALLOC
#define TCLNR_ALLOC(interp, ptr) \
    TclSmallAllocEx(interp, sizeof(NRE_callback), (ptr))
#define TCLNR_FREE(interp, ptr)  TclSmallFreeEx((interp), (ptr))
#else
#define TCLNR_ALLOC(interp, ptr) \
    ((ptr) = Tcl_Alloc(sizeof(NRE_callback)))
#define TCLNR_FREE(interp, ptr)  Tcl_Free(ptr)
#endif

#if NRE_ENABLE_ASSERTS
#define NRE_ASSERT(expr) assert((expr))
#else
#define NRE_ASSERT(expr)
#endif

#include "tclIntDecls.h"
#include "tclIntPlatDecls.h"

#if !defined(USE_TCL_STUBS) && !defined(TCL_MEM_DEBUG)
#define Tcl_AttemptAlloc	TclpAlloc
#define Tcl_AttemptRealloc	TclpRealloc
#define Tcl_Free		TclpFree
#endif

/*
 * Special hack for macOS, where the static linker (technically the 'ar'
 * command) hates empty object files, and accepts no flags to make it shut up.
 *
 * These symbols are otherwise completely useless.
 *
 * They can't be written to or written through. They can't be seen by any
 * other code. They use a separate attribute (supported by all macOS
 * compilers, which are derivatives of clang or gcc) to stop the compilation
 * from moaning. They will be excluded during the final linking stage.
 *
 * Other platforms get nothing at all. That's good.
 */

#ifdef MAC_OSX_TCL
#define TCL_MAC_EMPTY_FILE(name) \
    static __attribute__((used)) const void *const TclUnusedFile_ ## name = NULL;
#else
#define TCL_MAC_EMPTY_FILE(name)
#endif /* MAC_OSX_TCL */

/*
 * Other externals.
 */

MODULE_SCOPE size_t TclEnvEpoch;	/* Epoch of the tcl environment
					 * (if changed with tcl-env). */

#endif /* _TCLINT */

/*
 * Local Variables:
 * mode: c
 * c-basic-offset: 4
 * fill-column: 78
 * End:
 */<|MERGE_RESOLUTION|>--- conflicted
+++ resolved
@@ -2167,11 +2167,7 @@
 				 * invoking context of the bytecode compiler.
 				 * NULL when the byte code compiler is not
 				 * active. */
-<<<<<<< HEAD
-    Tcl_Size invokeWord;		/* Index of the word in the command which
-=======
     Tcl_Size invokeWord;	/* Index of the word in the command which
->>>>>>> 51d6aedd
 				 * is getting compiled. */
     Tcl_HashTable *linePBodyPtr;/* This table remembers for each statically
 				 * defined procedure the location information
@@ -3453,15 +3449,12 @@
 MODULE_SCOPE void	TclObjVarErrMsg(Tcl_Interp *interp, Tcl_Obj *part1Ptr,
 			    Tcl_Obj *part2Ptr, const char *operation,
 			    const char *reason, Tcl_Size index);
-<<<<<<< HEAD
 #ifndef TCL_NO_DEPRECATED
 MODULE_SCOPE Tcl_ObjCmdProc TclObjInterpProc;
 #define TclObjInterpProc TclGetObjInterpProc()
 #endif
 MODULE_SCOPE Tcl_ObjCmdProc2 TclObjInterpProc2;
 #define TclObjInterpProc2 TclGetObjInterpProc2()
-=======
->>>>>>> 51d6aedd
 MODULE_SCOPE int	TclObjInvokeNamespace(Tcl_Interp *interp,
 			    Tcl_Size objc, Tcl_Obj *const objv[],
 			    Tcl_Namespace *nsPtr, int flags);
