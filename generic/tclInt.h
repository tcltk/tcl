--- conflicted
+++ resolved
@@ -2685,19 +2685,11 @@
  * Return TCL_OK on success or TCL_ERROR if the Tcl_Obj cannot be
  * converted to a list.
  */
-<<<<<<< HEAD
-#define TclListObjGetElementsM(interp_, listObj_, objcPtr_, objvPtr_)    \
+#define TclListObjGetElements(interp_, listObj_, objcPtr_, objvPtr_)    \
     (((listObj_)->typePtr == tclListTypePtr)                             \
 	 ? ((ListObjGetElements((listObj_), *(objcPtr_), *(objvPtr_))),  \
 	    TCL_OK)                                                      \
 	 : Tcl_ListObjGetElements(                                       \
-=======
-#define TclListObjGetElements(interp_, listObj_, objcPtr_, objvPtr_)    \
-    (((listObj_)->typePtr == &tclListType)                              \
-	 ? ((ListObjGetElements((listObj_), *(objcPtr_), *(objvPtr_))), \
-	    TCL_OK)                                                     \
-	 : Tcl_ListObjGetElements(                                      \
->>>>>>> 3b079f13
 	     (interp_), (listObj_), (objcPtr_), (objvPtr_)))
 
 /*
@@ -2705,15 +2697,9 @@
  * count in lenPtr_.  Returns TCL_OK on success or TCL_ERROR if the
  * Tcl_Obj cannot be converted to a list.
  */
-<<<<<<< HEAD
-#define TclListObjLengthM(interp_, listObj_, lenPtr_)                \
-    (((listObj_)->typePtr == tclListTypePtr)                         \
-	 ? ((ListObjLength((listObj_), *(lenPtr_))), TCL_OK)         \
-=======
 #define TclListObjLength(interp_, listObj_, lenPtr_)         \
-    (((listObj_)->typePtr == &tclListType)                   \
+    (((listObj_)->typePtr == tclListTypePtr)                   \
 	 ? ((ListObjLength((listObj_), *(lenPtr_))), TCL_OK) \
->>>>>>> 3b079f13
 	 : Tcl_ListObjLength((interp_), (listObj_), (lenPtr_)))
 
 #define TclListObjIsCanonical(listObj_)       \
@@ -4390,11 +4376,6 @@
 #define TclGetString(objPtr) \
     ((objPtr)->bytes? (objPtr)->bytes : Tcl_GetString(objPtr))
 
-#define TclGetStringFromObj(objPtr, lenPtr) \
-    ((objPtr)->bytes \
-	    ? (*(lenPtr) = (objPtr)->length, (objPtr)->bytes)	\
-	    : (Tcl_GetStringFromObj)((objPtr), (lenPtr)))
-
 /*
  *----------------------------------------------------------------
  * Macro used by the Tcl core to clean out an object's internal
@@ -4579,7 +4560,7 @@
 
 #define TclNumUtfCharsM(numChars, bytes, numBytes) \
     do { \
-	Tcl_Size _count, _i = (numBytes); \
+	Tcl_Size _count = 0, _i = (numBytes); \
 	unsigned char *_str = (unsigned char *) (bytes); \
 	while (_i > 0 && (*_str < 0xC0)) { _i--; _str++; } \
 	_count = (numBytes) - _i; \
