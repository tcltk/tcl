/*
 * Copyright (c) 1987-1993 The Regents of the University of California.
 * Copyright (c) 1993-1997 Lucent Technologies.
 * Copyright (c) 1994-1998 Sun Microsystems, Inc.
 * Copyright (c) 1998-1999 by Scriptics Corporation.
 * Copyright (c) 2001, 2002 by Kevin B. Kenny.  All rights reserved.
 * Copyright (c) 2007 Daniel A. Steffen <das@users.sourceforge.net>
 * Copyright (c) 2006-2008 by Joe Mistachkin.  All rights reserved.
 * Copyright (c) 2008 by Miguel Sofer. All rights reserved.
 * Copyright (c) 2021 by Nathan Coulter. All rights reserved.
 *
 * See the file "license.terms" for information on usage and redistribution of
 * this file, and for a DISCLAIMER OF ALL WARRANTIES.
 */

/*
 * You may distribute and/or modify this program under the terms of the GNU
 * Affero General Public License as published by the Free Software Foundation,
 * either version 3 of the License, or (at your option) any later version.

 * See the file "COPYING" for information on usage and redistribution
 * of this file, and for a DISCLAIMER OF ALL WARRANTIES.
*/

/*
 * tclInt.h --
 *
 *	Declarations of things used internally by the Tcl interpreter.
 */

#ifndef _TCLINT
#define _TCLINT

/*
 * Some numerics configuration options.
 */

#undef ACCEPT_NAN

/*
 * Used to tag functions that are only to be visible within the module being
 * built and not outside it (where this is supported by the linker).
 * Also used in the platform-specific *Port.h files.
 */

#ifndef MODULE_SCOPE
#   ifdef __cplusplus
#	define MODULE_SCOPE extern "C"
#   else
#	define MODULE_SCOPE extern
#   endif
#endif

#ifndef JOIN
#  define JOIN(a,b) JOIN1(a,b)
#  define JOIN1(a,b) a##b
#endif

#if defined(__cplusplus)
#   define TCL_UNUSED(T) T
#   define TCL_UNUSEDVAR(T) T
#elif defined(__GNUC__) && (__GNUC__ > 2)
#   define TCL_UNUSED(T) T JOIN(dummy, __LINE__) __attribute__((unused))
#   define TCL_UNUSEDVAR(T) T __attribute__((unused))
#else
#   define TCL_UNUSED(T) T JOIN(dummy, __LINE__)
#   define TCL_UNUSEDVAR(T) T
#endif

/*
 * Common include files needed by most of the Tcl source files are included
 * here, so that system-dependent personalizations for the include files only
 * have to be made in once place. This results in a few extra includes, but
 * greater modularity. The order of the three groups of #includes is
 * important. For example, stdio.h is needed by tcl.h.
 */

#include "tclPort.h"

#include <stdio.h>

#include <ctype.h>
#include <stdarg.h>
#include <stdlib.h>
#include <stdint.h>
#ifdef NO_STRING_H
#include "../compat/string.h"
#else
#include <string.h>
#endif
#include <locale.h>

/*
 * Ensure WORDS_BIGENDIAN is defined correctly:
 * Needs to happen here in addition to configure to work with fat compiles on
 * Darwin (where configure runs only once for multiple architectures).
 */

#ifdef HAVE_SYS_TYPES_H
#    include <sys/types.h>
#endif
#ifdef HAVE_SYS_PARAM_H
#    include <sys/param.h>
#endif
#ifdef BYTE_ORDER
#    ifdef BIG_ENDIAN
#	 if BYTE_ORDER == BIG_ENDIAN
#	     undef WORDS_BIGENDIAN
#	     define WORDS_BIGENDIAN 1
#	 endif
#    endif
#    ifdef LITTLE_ENDIAN
#	 if BYTE_ORDER == LITTLE_ENDIAN
#	     undef WORDS_BIGENDIAN
#	 endif
#    endif
#endif

/*
 * Macros used to cast between pointers and integers (e.g. when storing an int
 * in ClientData), on 64-bit architectures they avoid gcc warning about "cast
 * to/from pointer from/to integer of different size".
 */

#if !defined(INT2PTR)
#   define INT2PTR(p) ((void *)(ptrdiff_t)(p))
#endif
#if !defined(PTR2INT)
#   define PTR2INT(p) ((ptrdiff_t)(p))
#endif
#if !defined(UINT2PTR)
#   define UINT2PTR(p) ((void *)(size_t)(p))
#endif
#if !defined(PTR2UINT)
#   define PTR2UINT(p) ((size_t)(p))
#endif

#if defined(_WIN32) && defined(_MSC_VER)
#   define vsnprintf _vsnprintf
#   define snprintf _snprintf
#endif

#if !defined(TCL_THREADS)
#   define TCL_THREADS 1
#endif
#if !TCL_THREADS
#   undef TCL_DECLARE_MUTEX
#   define TCL_DECLARE_MUTEX(name)
#   undef  Tcl_MutexLock
#   define Tcl_MutexLock(mutexPtr)
#   undef  Tcl_MutexUnlock
#   define Tcl_MutexUnlock(mutexPtr)
#   undef  Tcl_MutexFinalize
#   define Tcl_MutexFinalize(mutexPtr)
#   undef  Tcl_ConditionNotify
#   define Tcl_ConditionNotify(condPtr)
#   undef  Tcl_ConditionWait
#   define Tcl_ConditionWait(condPtr, mutexPtr, timePtr)
#   undef  Tcl_ConditionFinalize
#   define Tcl_ConditionFinalize(condPtr)
#endif

/*
 * The following procedures allow namespaces to be customized to support
 * special name resolution rules for commands/variables.
 */

struct Tcl_ResolvedVarInfo;

typedef Tcl_Var (Tcl_ResolveRuntimeVarProc)(Tcl_Interp *interp,
	struct Tcl_ResolvedVarInfo *vinfoPtr);

typedef void (Tcl_ResolveVarDeleteProc)(struct Tcl_ResolvedVarInfo *vinfoPtr);

/*
 * The following structure encapsulates the routines needed to resolve a
 * variable reference at runtime. Any variable specific state will typically
 * be appended to this structure.
 */

typedef struct Tcl_ResolvedVarInfo {
    Tcl_ResolveRuntimeVarProc *fetchProc;
    Tcl_ResolveVarDeleteProc *deleteProc;
} Tcl_ResolvedVarInfo;

typedef int (Tcl_ResolveCompiledVarProc)(Tcl_Interp *interp,
	const char *name, Tcl_Size length, Tcl_Namespace *context,
	Tcl_ResolvedVarInfo **rPtr);

typedef int (Tcl_ResolveVarProc)(Tcl_Interp *interp, const char *name,
	Tcl_Namespace *context, int flags, Tcl_Var *rPtr);

typedef int (Tcl_ResolveCmdProc)(Tcl_Interp *interp, const char *name,
	Tcl_Namespace *context, int flags, Tcl_Command *rPtr);

typedef struct Tcl_ResolverInfo {
    Tcl_ResolveCmdProc *cmdResProc;
				/* Procedure handling command name
				 * resolution. */
    Tcl_ResolveVarProc *varResProc;
				/* Procedure handling variable name resolution
				 * for variables that can only be handled at
				 * runtime. */
    Tcl_ResolveCompiledVarProc *compiledVarResProc;
				/* Procedure handling variable name resolution
				 * at compile time. */
} Tcl_ResolverInfo;

/*
 * This flag bit should not interfere with TCL_GLOBAL_ONLY,
 * TCL_NAMESPACE_ONLY, or TCL_LEAVE_ERR_MSG; it signals that the variable
 * lookup is performed for upvar (or similar) purposes, with slightly
 * different rules:
 *    - Bug #696893 - variable is either proc-local or in the current
 *	namespace; never follow the second (global) resolution path
 *    - Bug #631741 - do not use special namespace or interp resolvers
 */

#define TCL_AVOID_RESOLVERS 0x40000

/*
 *----------------------------------------------------------------
 * Object type
 *----------------------------------------------------------------
 */

/* version is a pointer so that it can be overridden if ever needed */
typedef struct TclObjectTypeType {
    int *version;
} TclObjectTypeType;


/* keep this structure in sync with Tcl_ObjType */
typedef struct ObjectType {
    const char *name;		/* Name of the type, e.g. "int". */
    Tcl_FreeInternalRepProc *freeIntRepProc;
				/* Called to free any storage for the type's
				 * internal rep. NULL if the internal rep does
				 * not need freeing. */
    Tcl_DupInternalRepProc *dupIntRepProc;
				/* Called to create a new object as a copy of
				 * an existing object. */
    Tcl_UpdateStringProc *updateStringProc;
				/* Called to update the string rep from the
				 * type's internal representation. */
    Tcl_SetFromAnyProc *setFromAnyProc;
				/* Called to convert the object's internal rep
				 * to this type. Frees the internal rep of the
				 * old type. Returns TCL_ERROR on failure. */
    int version;
    Tcl_ObjInterface *ifPtr;	/* pointer to a functional interface */
} ObjectType;

#define TclObjectInterfaceCall(objPtr, iface, proc, ...)		    \
    ((ObjInterface *)((ObjectType *)(objPtr)->typePtr)->ifPtr)		    \
	->iface.proc(__VA_ARGS__)

#define TclObjectDispatch(objPtr, default, iface, proc, ...)		    \
    TclObjectHasInterface((objPtr), iface, proc)			    \
    ? TclObjectInterfaceCall(objPtr, iface, proc, __VA_ARGS__)		    \
    : default(__VA_ARGS__)


#define TclObjectDispatchNoDefault(interp, res, objPtr, iface, proc, ...)   \
    (TclObjectHasInterface((objPtr), iface, proc)			    \
    ? ((res) = TclObjectInterfaceCall((objPtr), iface, proc, __VA_ARGS__),  \
	TCL_OK)   \
    : (Tcl_SetObjResult((interp),					    \
	    Tcl_ObjPrintf("interface error interface %s proc %s\n%s"	    \
		, #iface, #proc,					    \
		    Tcl_GetStringFromObj(				    \
			Tcl_GetObjResult(interp) ,NULL))), TCL_ERROR))


#define TclObjectHasInterface(objPtr, iface, proc)  \
    ( \
	(objPtr)->typePtr != NULL			    \
	&&TclObjInterface(objPtr) != NULL	    \
	&& TclObjInterface(objPtr)->iface.proc != NULL \
    )

/*
 *----------------------------------------------------------------
 * Object interface data structures and macros
 *----------------------------------------------------------------
 */

typedef struct ObjInterface {
    int version;
    struct string {
	int (*index)(tclObjTypeInterfaceArgsStringIndex);
	int (*indexEnd)(tclObjTypeInterfaceArgsStringIndexEnd);
	int (*isEmpty)(tclObjTypeInterfaceArgsStringIsEmpty);
	int (*length)(tclObjTypeInterfaceArgsStringLength);
	int (*range)(tclObjTypeInterfaceArgsStringRange);
	int (*rangeEnd)(tclObjTypeInterfaceArgsStringRangeEnd);
    } string;
    struct list {
	int (*all)(tclObjTypeInterfaceArgsListAll);
	int (*append)(tclObjTypeInterfaceArgsListAppend);
	int (*appendlist)(tclObjTypeInterfaceArgsListAppendList);
	int (*contains)(tclObjTypeInterfaceArgsListContains);
	int (*index)(tclObjTypeInterfaceArgsListIndex);
	int (*indexEnd)(tclObjTypeInterfaceArgsListIndexEnd);
	int (*isSorted)(tclObjTypeInterfaceArgsListIsSorted);
	int (*length)(tclObjTypeInterfaceArgsListLength);
	int (*range)(tclObjTypeInterfaceArgsListRange);
	int (*rangeEnd)(tclObjTypeInterfaceArgsListRangeEnd);
	int (*replace)(tclObjTypeInterfaceArgsListReplace);
	int (*replaceList)(tclObjTypeInterfaceArgsListReplaceList);
	int (*reverse)(tclObjTypeInterfaceArgsListReverse);
	int (*set)(tclObjTypeInterfaceArgsListSet);
	int (*setDeep)(tclObjTypeInterfaceArgsListSetDeep);
    } list;
} ObjInterface;


/*
 *----------------------------------------------------------------
 * Data structures related to namespaces.
 *----------------------------------------------------------------
 */

typedef struct Tcl_Ensemble Tcl_Ensemble;
typedef struct NamespacePathEntry NamespacePathEntry;

/*
 * Special hashtable for variables:  This is just a Tcl_HashTable with nsPtr
 * and arrayPtr fields added at the end so that variables can find their
 * namespace and possibly containing array without having to copy a pointer in
 * their struct by accessing them via their hPtr->tablePtr.
 */

typedef struct TclVarHashTable {
    Tcl_HashTable table;
    struct Namespace *nsPtr;
    struct Var *arrayPtr;
} TclVarHashTable;

/*
 * This is for itcl - it likes to search our varTables directly :(
 */

#define TclVarHashFindVar(tablePtr, key) \
    TclVarHashCreateVar((tablePtr), (key), NULL)

/*
 * Define this to reduce the amount of space that the average namespace
 * consumes by only allocating the table of child namespaces when necessary.
 * Defining it breaks compatibility for Tcl extensions (e.g., itcl) which
 * reach directly into the Namespace structure.
 */

#undef BREAK_NAMESPACE_COMPAT

/*
 * The structure below defines a namespace.
 * Note: the first five fields must match exactly the fields in a
 * Tcl_Namespace structure (see tcl.h). If you change one, be sure to change
 * the other.
 */

typedef struct Namespace {
    char *name;			/* The namespace's simple (unqualified) name.
				 * This contains no ::'s. The name of the
				 * global namespace is "" although "::" is an
				 * synonym. */
    char *fullName;		/* The namespace's fully qualified name. This
				 * starts with ::. */
    void *clientData;		/* An arbitrary value associated with this
				 * namespace. */
    Tcl_NamespaceDeleteProc *deleteProc;
				/* Procedure invoked when deleting the
				 * namespace to, e.g., free clientData. */
    struct Namespace *parentPtr;/* Points to the namespace that contains this
				 * one. NULL if this is the global
				 * namespace. */
#ifndef BREAK_NAMESPACE_COMPAT
    Tcl_HashTable childTable;	/* Contains any child namespaces. Indexed by
				 * strings; values have type (Namespace *). */
#else
    Tcl_HashTable *childTablePtr;
				/* Contains any child namespaces. Indexed by
				 * strings; values have type (Namespace *). If
				 * NULL, there are no children. */
#endif
    size_t nsId;		/* Unique id for the namespace. */
    Tcl_Interp *interp;		/* The interpreter containing this
				 * namespace. */
    int flags;			/* OR-ed combination of the namespace status
				 * flags NS_DYING and NS_DEAD listed below. */
    Tcl_Size activationCount;	/* Number of "activations" or active call
				 * frames for this namespace that are on the
				 * Tcl call stack. The namespace won't be
				 * freed until activationCount becomes zero. */
    Tcl_Size refCount;		/* Count of references by namespaceName
				 * objects. The namespace can't be freed until
				 * refCount becomes zero. */
    Tcl_HashTable cmdTable;	/* Contains all the commands currently
				 * registered in the namespace. Indexed by
				 * strings; values have type (Command *).
				 * Commands imported by Tcl_Import have
				 * Command structures that point (via an
				 * ImportedCmdRef structure) to the Command
				 * structure in the source namespace's command
				 * table. */
    TclVarHashTable varTable;	/* Contains all the (global) variables
				 * currently in this namespace. Indexed by
				 * strings; values have type (Var *). */
    char **exportArrayPtr;	/* Points to an array of string patterns
				 * specifying which commands are exported. A
				 * pattern may include "string match" style
				 * wildcard characters to specify multiple
				 * commands; however, no namespace qualifiers
				 * are allowed. NULL if no export patterns are
				 * registered. */
    Tcl_Size numExportPatterns;	/* Number of export patterns currently
				 * registered using "namespace export". */
    Tcl_Size maxExportPatterns;	/* Number of export patterns for which space
				 * is currently allocated. */
    Tcl_Size cmdRefEpoch;	/* Incremented if a newly added command
				 * shadows a command for which this namespace
				 * has already cached a Command* pointer; this
				 * causes all its cached Command* pointers to
				 * be invalidated. */
    Tcl_Size resolverEpoch;	/* Incremented whenever (a) the name
				 * resolution rules change for this namespace
				 * or (b) a newly added command shadows a
				 * command that is compiled to bytecodes. This
				 * invalidates all byte codes compiled in the
				 * namespace, causing the code to be
				 * recompiled under the new rules.*/
    Tcl_ResolveCmdProc *cmdResProc;
				/* If non-null, this procedure overrides the
				 * usual command resolution mechanism in Tcl.
				 * This procedure is invoked within
				 * Tcl_FindCommand to resolve all command
				 * references within the namespace. */
    Tcl_ResolveVarProc *varResProc;
				/* If non-null, this procedure overrides the
				 * usual variable resolution mechanism in Tcl.
				 * This procedure is invoked within
				 * Tcl_FindNamespaceVar to resolve all
				 * variable references within the namespace at
				 * runtime. */
    Tcl_ResolveCompiledVarProc *compiledVarResProc;
				/* If non-null, this procedure overrides the
				 * usual variable resolution mechanism in Tcl.
				 * This procedure is invoked within
				 * LookupCompiledLocal to resolve variable
				 * references within the namespace at compile
				 * time. */
    Tcl_Size exportLookupEpoch;	/* Incremented whenever a command is added to
				 * a namespace, removed from a namespace or
				 * the exports of a namespace are changed.
				 * Allows TIP#112-driven command lists to be
				 * validated efficiently. */
    Tcl_Ensemble *ensembles;	/* List of structures that contain the details
				 * of the ensembles that are implemented on
				 * top of this namespace. */
    Tcl_Obj *unknownHandlerPtr;	/* A script fragment to be used when command
				 * resolution in this namespace fails. TIP
				 * 181. */
    Tcl_Size commandPathLength;	/* The length of the explicit path. */
    NamespacePathEntry *commandPathArray;
				/* The explicit path of the namespace as an
				 * array. */
    NamespacePathEntry *commandPathSourceList;
				/* Linked list of path entries that point to
				 * this namespace. */
    Tcl_NamespaceDeleteProc *earlyDeleteProc;
				/* Just like the deleteProc field (and called
				 * with the same clientData) but called at the
				 * start of the deletion process, so there is
				 * a chance for code to do stuff inside the
				 * namespace before deletion completes. */
} Namespace;

/*
 * An entry on a namespace's command resolution path.
 */

struct NamespacePathEntry {
    Namespace *nsPtr;		/* What does this path entry point to? If it
				 * is NULL, this path entry points is
				 * redundant and should be skipped. */
    Namespace *creatorNsPtr;	/* Where does this path entry point from? This
				 * allows for efficient invalidation of
				 * references when the path entry's target
				 * updates its current list of defined
				 * commands. */
    NamespacePathEntry *prevPtr, *nextPtr;
				/* Linked list pointers or NULL at either end
				 * of the list that hangs off Namespace's
				 * commandPathSourceList field. */
};

/*
 * Flags used to represent the status of a namespace:
 *
 * NS_DYING -	1 means Tcl_DeleteNamespace has been called to delete the
 *		namespace.  There may still be active call frames on the Tcl
 *		stack that refer to the namespace. When the last call frame
 *		referring to it has been popped, its remaining variables and
 *		commands are destroyed and it is marked "dead" (NS_DEAD).
 * NS_TEARDOWN  -1 means that TclTeardownNamespace has already been called on
 *		this namespace and it should not be called again [Bug 1355942].
 * NS_DEAD -	1 means Tcl_DeleteNamespace has been called to delete the
 *		namespace and no call frames still refer to it. It is no longer
 *		accessible by name. Its variables and commands have already
 *		been destroyed.  When the last namespaceName object in any byte
 *		code unit that refers to the namespace has been freed (i.e.,
 *		when the namespace's refCount is 0), the namespace's storage
 *		will be freed.
 * NS_SUPPRESS_COMPILATION -
 *		Marks the commands in this namespace for not being compiled,
 *		forcing them to be looked up every time.
 */

#define NS_DYING	0x01
#define NS_DEAD		0x02
#define NS_TEARDOWN	0x04
#define NS_KILLED	0x04 /* Same as NS_TEARDOWN (Deprecated) */
#define NS_SUPPRESS_COMPILATION	0x08

/*
 * Flags passed to TclGetNamespaceForQualName:
 *
 * TCL_GLOBAL_ONLY		- (see tcl.h) Look only in the global ns.
 * TCL_NAMESPACE_ONLY		- (see tcl.h) Look only in the context ns.
 * TCL_CREATE_NS_IF_UNKNOWN	- Create unknown namespaces.
 * TCL_FIND_ONLY_NS		- The name sought is a namespace name.
 */

#define TCL_CREATE_NS_IF_UNKNOWN	0x800
#define TCL_FIND_ONLY_NS		0x1000

/*
 * The client data for an ensemble command. This consists of the table of
 * commands that are actually exported by the namespace, and an epoch counter
 * that, combined with the exportLookupEpoch field of the namespace structure,
 * defines whether the table contains valid data or will need to be recomputed
 * next time the ensemble command is called.
 */

typedef struct EnsembleConfig {
    Namespace *nsPtr;		/* The namespace backing this ensemble up. */
    Tcl_Command token;		/* The token for the command that provides
				 * ensemble support for the namespace, or NULL
				 * if the command has been deleted (or never
				 * existed; the global namespace never has an
				 * ensemble command.) */
    Tcl_Size epoch;		/* The epoch at which this ensemble's table of
				 * exported commands is valid. */
    char **subcommandArrayPtr;	/* Array of ensemble subcommand names. At all
				 * consistent points, this will have the same
				 * number of entries as there are entries in
				 * the subcommandTable hash. */
    Tcl_HashTable subcommandTable;
				/* Hash table of ensemble subcommand names,
				 * which are its keys so this also provides
				 * the storage management for those subcommand
				 * names. The contents of the entry values are
				 * object version the prefix lists to use when
				 * substituting for the command/subcommand to
				 * build the ensemble implementation command.
				 * Has to be stored here as well as in
				 * subcommandDict because that field is NULL
				 * when we are deriving the ensemble from the
				 * namespace exports list. FUTURE WORK: use
				 * object hash table here. */
    struct EnsembleConfig *next;/* The next ensemble in the linked list of
				 * ensembles associated with a namespace. If
				 * this field points to this ensemble, the
				 * structure has already been unlinked from
				 * all lists, and cannot be found by scanning
				 * the list from the namespace's ensemble
				 * field. */
    int flags;			/* OR'ed combo of TCL_ENSEMBLE_PREFIX,
				 * ENSEMBLE_DEAD and ENSEMBLE_COMPILE. */

    /* OBJECT FIELDS FOR ENSEMBLE CONFIGURATION */

    Tcl_Obj *subcommandDict;	/* Dictionary providing mapping from
				 * subcommands to their implementing command
				 * prefixes, or NULL if we are to build the
				 * map automatically from the namespace
				 * exports. */
    Tcl_Obj *subcmdList;	/* List of commands that this ensemble
				 * actually provides, and whose implementation
				 * will be built using the subcommandDict (if
				 * present and defined) and by simple mapping
				 * to the namespace otherwise. If NULL,
				 * indicates that we are using the (dynamic)
				 * list of currently exported commands. */
    Tcl_Obj *unknownHandler;	/* Script prefix used to handle the case when
				 * no match is found (according to the rule
				 * defined by flag bit TCL_ENSEMBLE_PREFIX) or
				 * NULL to use the default error-generating
				 * behaviour. The script execution gets all
				 * the arguments to the ensemble command
				 * (including objv[0]) and will have the
				 * results passed directly back to the caller
				 * (including the error code) unless the code
				 * is TCL_CONTINUE in which case the
				 * subcommand will be re-parsed by the ensemble
				 * core, presumably because the ensemble
				 * itself has been updated. */
    Tcl_Obj *parameterList;	/* List of ensemble parameter names. */
    Tcl_Size numParameters;	/* Cached number of parameters. This is either
				 * 0 (if the parameterList field is NULL) or
				 * the length of the list in the parameterList
				 * field. */
} EnsembleConfig;

/*
 * Various bits for the EnsembleConfig.flags field.
 */

#define ENSEMBLE_DEAD	0x1	/* Flag value to say that the ensemble is dead
				 * and on its way out. */
#define ENSEMBLE_COMPILE 0x4	/* Flag to enable bytecode compilation of an
				 * ensemble. */

/*
 *----------------------------------------------------------------
 * Data structures related to variables. These are used primarily in tclVar.c
 *----------------------------------------------------------------
 */

/*
 * The following structure defines a variable trace, which is used to invoke a
 * specific C procedure whenever certain operations are performed on a
 * variable.
 */

typedef struct VarTrace {
    Tcl_VarTraceProc *traceProc;/* Procedure to call when operations given by
				 * flags are performed on variable. */
    void *clientData;		/* Argument to pass to proc. */
    int flags;			/* What events the trace procedure is
				 * interested in: OR-ed combination of
				 * TCL_TRACE_READS, TCL_TRACE_WRITES,
				 * TCL_TRACE_UNSETS and TCL_TRACE_ARRAY. */
    struct VarTrace *nextPtr;	/* Next in list of traces associated with a
				 * particular variable. */
} VarTrace;

/*
 * The following structure defines a command trace, which is used to invoke a
 * specific C procedure whenever certain operations are performed on a
 * command.
 */

typedef struct CommandTrace {
    Tcl_CommandTraceProc *traceProc;
				/* Procedure to call when operations given by
				 * flags are performed on command. */
    void *clientData;		/* Argument to pass to proc. */
    int flags;			/* What events the trace procedure is
				 * interested in: OR-ed combination of
				 * TCL_TRACE_RENAME, TCL_TRACE_DELETE. */
    struct CommandTrace *nextPtr;
				/* Next in list of traces associated with a
				 * particular command. */
    Tcl_Size refCount;		/* Used to ensure this structure is not
				 * deleted too early. Keeps track of how many
				 * pieces of code have a pointer to this
				 * structure. */
} CommandTrace;

/*
 * When a command trace is active (i.e. its associated procedure is executing)
 * one of the following structures is linked into a list associated with the
 * command's interpreter. The information in the structure is needed in order
 * for Tcl to behave reasonably if traces are deleted while traces are active.
 */

typedef struct ActiveCommandTrace {
    struct Command *cmdPtr;	/* Command that's being traced. */
    struct ActiveCommandTrace *nextPtr;
				/* Next in list of all active command traces
				 * for the interpreter, or NULL if no more. */
    CommandTrace *nextTracePtr;	/* Next trace to check after current trace
				 * procedure returns; if this trace gets
				 * deleted, must update pointer to avoid using
				 * free'd memory. */
    int reverseScan;		/* Boolean set true when traces are scanning
				 * in reverse order. */
} ActiveCommandTrace;

/*
 * When a variable trace is active (i.e. its associated procedure is
 * executing) one of the following structures is linked into a list associated
 * with the variable's interpreter. The information in the structure is needed
 * in order for Tcl to behave reasonably if traces are deleted while traces
 * are active.
 */

typedef struct ActiveVarTrace {
    struct Var *varPtr;		/* Variable that's being traced. */
    struct ActiveVarTrace *nextPtr;
				/* Next in list of all active variable traces
				 * for the interpreter, or NULL if no more. */
    VarTrace *nextTracePtr;	/* Next trace to check after current trace
				 * procedure returns; if this trace gets
				 * deleted, must update pointer to avoid using
				 * free'd memory. */
} ActiveVarTrace;

/*
 * The structure below defines a variable, which associates a string name with
 * a Tcl_Obj value. These structures are kept in procedure call frames (for
 * local variables recognized by the compiler) or in the heap (for global
 * variables and any variable not known to the compiler). For each Var
 * structure in the heap, a hash table entry holds the variable name and a
 * pointer to the Var structure.
 */

typedef struct Var {
    int flags;			/* Miscellaneous bits of information about
				 * variable. See below for definitions. */
    union {
	Tcl_Obj *objPtr;	/* The variable's object value. Used for
				 * scalar variables and array elements. */
	TclVarHashTable *tablePtr;/* For array variables, this points to
				 * information about the hash table used to
				 * implement the associative array. Points to
				 * Tcl_Alloc-ed data. */
	struct Var *linkPtr;	/* If this is a global variable being referred
				 * to in a procedure, or a variable created by
				 * "upvar", this field points to the
				 * referenced variable's Var struct. */
    } value;
} Var;

typedef struct VarInHash {
    Var var;
    Tcl_Size refCount;		/* Counts number of active uses of this
				 * variable: 1 for the entry in the hash
				 * table, 1 for each additional variable whose
				 * linkPtr points here, 1 for each nested
				 * trace active on variable, and 1 if the
				 * variable is a namespace variable. This
				 * record can't be deleted until refCount
				 * becomes 0. */
    Tcl_HashEntry entry;	/* The hash table entry that refers to this
				 * variable. This is used to find the name of
				 * the variable and to delete it from its
				 * hash table if it is no longer needed. It
				 * also holds the variable's name. */
} VarInHash;

/*
 * Flag bits for variables. The first two (VAR_ARRAY and VAR_LINK) are
 * mutually exclusive and give the "type" of the variable. If none is set,
 * this is a scalar variable.
 *
 * VAR_ARRAY -			1 means this is an array variable rather than
 *				a scalar variable or link. The "tablePtr"
 *				field points to the array's hash table for its
 *				elements.
 * VAR_LINK -			1 means this Var structure contains a pointer
 *				to another Var structure that either has the
 *				real value or is itself another VAR_LINK
 *				pointer. Variables like this come about
 *				through "upvar" and "global" commands, or
 *				through references to variables in enclosing
 *				namespaces.
 * VAR_CONSTANT -		1 means this is a constant "variable", and
 *				cannot be written to by ordinary commands.
 *				Structurally, it's the same as a scalar when
 *				being read, but writes are rejected. Constants
 *				are not supported inside arrays.
 *
 * Flags that indicate the type and status of storage; none is set for
 * compiled local variables (Var structs).
 *
 * VAR_IN_HASHTABLE -		1 means this variable is in a hash table and
 *				the Var structure is malloc'ed. 0 if it is a
 *				local variable that was assigned a slot in a
 *				procedure frame by the compiler so the Var
 *				storage is part of the call frame.
 * VAR_DEAD_HASH		1 means that this var's entry in the hash table
 *				has already been deleted.
 * VAR_ARRAY_ELEMENT -		1 means that this variable is an array
 *				element, so it is not legal for it to be an
 *				array itself (the VAR_ARRAY flag had better
 *				not be set).
 * VAR_NAMESPACE_VAR -		1 means that this variable was declared as a
 *				namespace variable. This flag ensures it
 *				persists until its namespace is destroyed or
 *				until the variable is unset; it will persist
 *				even if it has not been initialized and is
 *				marked undefined. The variable's refCount is
 *				incremented to reflect the "reference" from
 *				its namespace.
 *
 * Flag values relating to the variable's trace and search status.
 *
 * VAR_TRACED_READ
 * VAR_TRACED_WRITE
 * VAR_TRACED_UNSET
 * VAR_TRACED_ARRAY
 * VAR_TRACE_ACTIVE -		1 means that trace processing is currently
 *				underway for a read or write access, so new
 *				read or write accesses should not cause trace
 *				procedures to be called and the variable can't
 *				be deleted.
 * VAR_SEARCH_ACTIVE
 *
 * The following additional flags are used with the CompiledLocal type defined
 * below:
 *
 * VAR_ARGUMENT -		1 means that this variable holds a procedure
 *				argument.
 * VAR_TEMPORARY -		1 if the local variable is an anonymous
 *				temporary variable. Temporaries have a NULL
 *				name.
 * VAR_RESOLVED -		1 if name resolution has been done for this
 *				variable.
 * VAR_IS_ARGS			1 if this variable is the last argument and is
 *				named "args".
 */

/*
 * FLAGS RENUMBERED: everything breaks already, make things simpler.
 *
 * IMPORTANT: skip the values 0x10, 0x20, 0x40, 0x800 corresponding to
 * TCL_TRACE_(READS/WRITES/UNSETS/ARRAY): makes code simpler in tclTrace.c
 *
 * Keep the flag values for VAR_ARGUMENT and VAR_TEMPORARY so that old values
 * in precompiled scripts keep working.
 */

/* Type of value (0 is scalar) */
#define VAR_ARRAY		0x1
#define VAR_LINK		0x2
#define VAR_CONSTANT		0x10000

/* Type of storage (0 is compiled local) */
#define VAR_IN_HASHTABLE	0x4
#define VAR_DEAD_HASH		0x8
#define VAR_ARRAY_ELEMENT	0x1000
#define VAR_NAMESPACE_VAR	0x80	/* KEEP OLD VALUE for Itcl */

#define VAR_ALL_HASH \
	(VAR_IN_HASHTABLE|VAR_DEAD_HASH|VAR_NAMESPACE_VAR|VAR_ARRAY_ELEMENT)

/* Trace and search state. */

#define VAR_TRACED_READ		0x10	/* TCL_TRACE_READS */
#define VAR_TRACED_WRITE	0x20	/* TCL_TRACE_WRITES */
#define VAR_TRACED_UNSET	0x40	/* TCL_TRACE_UNSETS */
#define VAR_TRACED_ARRAY	0x800	/* TCL_TRACE_ARRAY */
#define VAR_TRACE_ACTIVE	0x2000
#define VAR_SEARCH_ACTIVE	0x4000
#define VAR_ALL_TRACES \
	(VAR_TRACED_READ|VAR_TRACED_WRITE|VAR_TRACED_ARRAY|VAR_TRACED_UNSET)

/* Special handling on initialisation (only CompiledLocal). */
#define VAR_ARGUMENT		0x100	/* KEEP OLD VALUE! See tclProc.c */
#define VAR_TEMPORARY		0x200	/* KEEP OLD VALUE! See tclProc.c */
#define VAR_IS_ARGS		0x400
#define VAR_RESOLVED		0x8000

/*
 * Macros to ensure that various flag bits are set properly for variables.
 * The ANSI C "prototypes" for these macros are:
 *
 * MODULE_SCOPE void	TclSetVarScalar(Var *varPtr);
 * MODULE_SCOPE void	TclSetVarArray(Var *varPtr);
 * MODULE_SCOPE void	TclSetVarLink(Var *varPtr);
 * MODULE_SCOPE void	TclSetVarConstant(Var *varPtr);
 * MODULE_SCOPE void	TclSetVarArrayElement(Var *varPtr);
 * MODULE_SCOPE void	TclSetVarUndefined(Var *varPtr);
 * MODULE_SCOPE void	TclClearVarUndefined(Var *varPtr);
 */

#define TclSetVarScalar(varPtr) \
    (varPtr)->flags &= ~(VAR_ARRAY|VAR_LINK|VAR_CONSTANT)

#define TclSetVarArray(varPtr) \
    (varPtr)->flags = ((varPtr)->flags & ~VAR_LINK) | VAR_ARRAY

#define TclSetVarLink(varPtr) \
    (varPtr)->flags = ((varPtr)->flags & ~VAR_ARRAY) | VAR_LINK

#define TclSetVarConstant(varPtr) \
    (varPtr)->flags = ((varPtr)->flags & ~(VAR_ARRAY|VAR_LINK)) | VAR_CONSTANT

#define TclSetVarArrayElement(varPtr) \
    (varPtr)->flags = ((varPtr)->flags & ~VAR_ARRAY) | VAR_ARRAY_ELEMENT

#define TclSetVarUndefined(varPtr) \
    (varPtr)->flags &= ~(VAR_ARRAY|VAR_LINK|VAR_CONSTANT);		\
    (varPtr)->value.objPtr = NULL

#define TclClearVarUndefined(varPtr)

#define TclSetVarTraceActive(varPtr) \
    (varPtr)->flags |= VAR_TRACE_ACTIVE

#define TclClearVarTraceActive(varPtr) \
    (varPtr)->flags &= ~VAR_TRACE_ACTIVE

#define TclSetVarNamespaceVar(varPtr) \
    if (!TclIsVarNamespaceVar(varPtr)) {				\
	(varPtr)->flags |= VAR_NAMESPACE_VAR;				\
	if (TclIsVarInHash(varPtr)) {					\
	    ((VarInHash *)(varPtr))->refCount++;			\
	}								\
    }

#define TclClearVarNamespaceVar(varPtr) \
    if (TclIsVarNamespaceVar(varPtr)) {					\
	(varPtr)->flags &= ~VAR_NAMESPACE_VAR;				\
	if (TclIsVarInHash(varPtr)) {					\
	    ((VarInHash *)(varPtr))->refCount--;			\
	}								\
    }

/*
 * Macros to read various flag bits of variables.
 * The ANSI C "prototypes" for these macros are:
 *
 * MODULE_SCOPE int	TclIsVarScalar(Var *varPtr);
 * MODULE_SCOPE int	TclIsVarConstant(Var *varPtr);
 * MODULE_SCOPE int	TclIsVarLink(Var *varPtr);
 * MODULE_SCOPE int	TclIsVarArray(Var *varPtr);
 * MODULE_SCOPE int	TclIsVarUndefined(Var *varPtr);
 * MODULE_SCOPE int	TclIsVarArrayElement(Var *varPtr);
 * MODULE_SCOPE int	TclIsVarTemporary(Var *varPtr);
 * MODULE_SCOPE int	TclIsVarArgument(Var *varPtr);
 * MODULE_SCOPE int	TclIsVarResolved(Var *varPtr);
 */

#define TclVarFindHiddenArray(varPtr, arrayPtr) \
    do {								\
	if ((arrayPtr == NULL) && TclIsVarInHash(varPtr) &&		\
		(TclVarParentArray(varPtr) != NULL)) {			\
	    arrayPtr = TclVarParentArray(varPtr);			\
	}								\
    } while(0)

#define TclIsVarScalar(varPtr) \
    !((varPtr)->flags & (VAR_ARRAY|VAR_LINK))

#define TclIsVarLink(varPtr) \
    ((varPtr)->flags & VAR_LINK)

#define TclIsVarArray(varPtr) \
    ((varPtr)->flags & VAR_ARRAY)

/* Implies scalar as well. */
#define TclIsVarConstant(varPtr) \
    ((varPtr)->flags & VAR_CONSTANT)

#define TclIsVarUndefined(varPtr) \
    ((varPtr)->value.objPtr == NULL)

#define TclIsVarArrayElement(varPtr) \
    ((varPtr)->flags & VAR_ARRAY_ELEMENT)

#define TclIsVarNamespaceVar(varPtr) \
    ((varPtr)->flags & VAR_NAMESPACE_VAR)

#define TclIsVarTemporary(varPtr) \
    ((varPtr)->flags & VAR_TEMPORARY)

#define TclIsVarArgument(varPtr) \
    ((varPtr)->flags & VAR_ARGUMENT)

#define TclIsVarResolved(varPtr) \
    ((varPtr)->flags & VAR_RESOLVED)

#define TclIsVarTraceActive(varPtr) \
    ((varPtr)->flags & VAR_TRACE_ACTIVE)

#define TclIsVarTraced(varPtr) \
    ((varPtr)->flags & VAR_ALL_TRACES)

#define TclIsVarInHash(varPtr) \
    ((varPtr)->flags & VAR_IN_HASHTABLE)

#define TclIsVarDeadHash(varPtr) \
    ((varPtr)->flags & VAR_DEAD_HASH)

#define TclGetVarNsPtr(varPtr) \
    (TclIsVarInHash(varPtr)						\
	? ((TclVarHashTable *) ((((VarInHash *) (varPtr))->entry.tablePtr)))->nsPtr \
	: NULL)

#define TclVarParentArray(varPtr)					\
    ((TclVarHashTable *) ((VarInHash *) (varPtr))->entry.tablePtr)->arrayPtr

#define VarHashRefCount(varPtr) \
    ((VarInHash *) (varPtr))->refCount

#define VarHashGetKey(varPtr) \
    (((VarInHash *)(varPtr))->entry.key.objPtr)

/*
 * Macros for direct variable access by TEBC.
 */

#define TclIsVarTricky(varPtr, trickyFlags) \
    (   ((varPtr)->flags & (VAR_ARRAY|VAR_LINK|trickyFlags))		\
	  || (TclIsVarInHash(varPtr)					\
		&& (TclVarParentArray(varPtr) != NULL)			\
		&& (TclVarParentArray(varPtr)->flags & (trickyFlags))))

#define TclIsVarDirectReadable(varPtr) \
    (   (!TclIsVarTricky(varPtr, VAR_TRACED_READ))			\
	&& (varPtr)->value.objPtr)

#define TclIsVarDirectWritable(varPtr) \
    (!TclIsVarTricky(varPtr, VAR_TRACED_WRITE|VAR_DEAD_HASH|VAR_CONSTANT))

#define TclIsVarDirectUnsettable(varPtr) \
    (!TclIsVarTricky(varPtr,						\
	VAR_TRACED_READ|VAR_TRACED_WRITE|VAR_TRACED_UNSET|VAR_DEAD_HASH|VAR_CONSTANT))

#define TclIsVarDirectModifyable(varPtr) \
    (   (!TclIsVarTricky(varPtr,					\
	    VAR_TRACED_READ|VAR_TRACED_WRITE|VAR_CONSTANT))		\
	&&  (varPtr)->value.objPtr)

#define TclIsVarDirectReadable2(varPtr, arrayPtr) \
    (TclIsVarDirectReadable(varPtr) &&					\
	(!(arrayPtr) || !((arrayPtr)->flags & VAR_TRACED_READ)))

#define TclIsVarDirectWritable2(varPtr, arrayPtr) \
    (TclIsVarDirectWritable(varPtr) &&					\
	(!(arrayPtr) || !((arrayPtr)->flags & VAR_TRACED_WRITE)))

#define TclIsVarDirectModifyable2(varPtr, arrayPtr) \
    (TclIsVarDirectModifyable(varPtr) &&				\
	(!(arrayPtr) || !((arrayPtr)->flags & (VAR_TRACED_READ|VAR_TRACED_WRITE))))

/*
 *----------------------------------------------------------------
 * Data structures related to procedures. These are used primarily in
 * tclProc.c, tclCompile.c, and tclExecute.c.
 *----------------------------------------------------------------
 */

#if defined(__STDC_VERSION__) && (__STDC_VERSION__ >= 199901L)
#   define TCLFLEXARRAY
#elif defined(__GNUC__) && (__GNUC__ > 2)
#   define TCLFLEXARRAY 0
#else
#   define TCLFLEXARRAY 1
#endif

/*
 * Forward declaration to prevent an error when the forward reference to
 * Command is encountered in the Proc and ImportRef types declared below.
 */

struct Command;

/*
 * The variable-length structure below describes a local variable of a
 * procedure that was recognized by the compiler. These variables have a name,
 * an element in the array of compiler-assigned local variables in the
 * procedure's call frame, and various other items of information. If the
 * local variable is a formal argument, it may also have a default value. The
 * compiler can't recognize local variables whose names are expressions (these
 * names are only known at runtime when the expressions are evaluated) or
 * local variables that are created as a result of an "upvar" or "uplevel"
 * command. These other local variables are kept separately in a hash table in
 * the call frame.
 */

typedef struct CompiledLocal {
    struct CompiledLocal *nextPtr;
				/* Next compiler-recognized local variable for
				 * this procedure, or NULL if this is the last
				 * local. */
    Tcl_Size nameLength;	/* The number of bytes in local variable's name.
				 * Among others used to speed up var lookups. */
    Tcl_Size frameIndex;	/* Index in the array of compiler-assigned
				 * variables in the procedure call frame. */
    Tcl_Obj *defValuePtr;	/* Pointer to the default value of an
				 * argument, if any. NULL if not an argument
				 * or, if an argument, no default value. */
    Tcl_ResolvedVarInfo *resolveInfo;
				/* Customized variable resolution info
				 * supplied by the Tcl_ResolveCompiledVarProc
				 * associated with a namespace. Each variable
				 * is marked by a unique tag during
				 * compilation, and that same tag is used to
				 * find the variable at runtime. */
    int flags;			/* Flag bits for the local variable. Same as
				 * the flags for the Var structure above,
				 * although only VAR_ARGUMENT, VAR_TEMPORARY,
				 * and VAR_RESOLVED make sense. */
    char name[TCLFLEXARRAY];	/* Name of the local variable starts here. If
				 * the name is NULL, this will just be '\0'.
				 * The actual size of this field will be large
				 * enough to hold the name. MUST BE THE LAST
				 * FIELD IN THE STRUCTURE! */
} CompiledLocal;

/*
 * The structure below defines a command procedure, which consists of a
 * collection of Tcl commands plus information about arguments and other local
 * variables recognized at compile time.
 */

typedef struct Proc {
    struct Interp *iPtr;	/* Interpreter for which this command is
				 * defined. */
    Tcl_Size refCount;		/* Reference count: 1 if still present in
				 * command table plus 1 for each call to the
				 * procedure that is currently active. This
				 * structure can be freed when refCount
				 * becomes zero. */
    struct Command *cmdPtr;	/* Points to the Command structure for this
				 * procedure. This is used to get the
				 * namespace in which to execute the
				 * procedure. */
    Tcl_Obj *bodyPtr;		/* Points to the ByteCode object for
				 * procedure's body command. */
    Tcl_Size numArgs;		/* Number of formal parameters. */
    Tcl_Size numCompiledLocals;	/* Count of local variables recognized by the
				 * compiler including arguments and
				 * temporaries. */
    CompiledLocal *firstLocalPtr;
				/* Pointer to first of the procedure's
				 * compiler-allocated local variables, or NULL
				 * if none. The first numArgs entries in this
				 * list describe the procedure's formal
				 * arguments. */
    CompiledLocal *lastLocalPtr;/* Pointer to the last allocated local
				 * variable or NULL if none. This has frame
				 * index (numCompiledLocals-1). */
} Proc;

/*
 * The type of functions called to process errors found during the execution
 * of a procedure (or lambda term or ...).
 */

typedef void (ProcErrorProc)(Tcl_Interp *interp, Tcl_Obj *procNameObj);

/*
 * The structure below defines a command trace. This is used to allow Tcl
 * clients to find out whenever a command is about to be executed.
 */

typedef struct Trace {
    Tcl_Size level;		/* Only trace commands at nesting level less
				 * than or equal to this. */
    Tcl_CmdObjTraceProc2 *proc;	/* Procedure to call to trace command. */
    void *clientData;		/* Arbitrary value to pass to proc. */
    struct Trace *nextPtr;	/* Next in list of traces for this interp. */
    int flags;			/* Flags governing the trace - see
				 * Tcl_CreateObjTrace for details. */
    Tcl_CmdObjTraceDeleteProc *delProc;
				/* Procedure to call when trace is deleted. */
} Trace;

/*
 * When an interpreter trace is active (i.e. its associated procedure is
 * executing), one of the following structures is linked into a list
 * associated with the interpreter. The information in the structure is needed
 * in order for Tcl to behave reasonably if traces are deleted while traces
 * are active.
 */

typedef struct ActiveInterpTrace {
    struct ActiveInterpTrace *nextPtr;
				/* Next in list of all active command traces
				 * for the interpreter, or NULL if no more. */
    Trace *nextTracePtr;	/* Next trace to check after current trace
				 * procedure returns; if this trace gets
				 * deleted, must update pointer to avoid using
				 * free'd memory. */
    int reverseScan;		/* Boolean set true when traces are scanning
				 * in reverse order. */
} ActiveInterpTrace;

/*
 * Flag values designating types of execution traces. See tclTrace.c for
 * related flag values.
 *
 * TCL_TRACE_ENTER_EXEC		- triggers enter/enterstep traces.
 * 				- passed to Tcl_CreateObjTrace to set up
 *				  "enterstep" traces.
 * TCL_TRACE_LEAVE_EXEC		- triggers leave/leavestep traces.
 * 				- passed to Tcl_CreateObjTrace to set up
 *				  "leavestep" traces.
 */

#define TCL_TRACE_ENTER_EXEC	1
#define TCL_TRACE_LEAVE_EXEC	2

/*
 * The structure below defines an entry in the assocData hash table which is
 * associated with an interpreter. The entry contains a pointer to a function
 * to call when the interpreter is deleted, and a pointer to a user-defined
 * piece of data.
 */

typedef struct AssocData {
    Tcl_InterpDeleteProc *proc;	/* Proc to call when deleting. */
    void *clientData;		/* Value to pass to proc. */
} AssocData;

/*
 * The structure below defines a call frame. A call frame defines a naming
 * context for a procedure call: its local naming scope (for local variables)
 * and its global naming scope (a namespace, perhaps the global :: namespace).
 * A call frame can also define the naming context for a namespace eval or
 * namespace inscope command: the namespace in which the command's code should
 * execute. The Tcl_CallFrame structures exist only while procedures or
 * namespace eval/inscope's are being executed, and provide a kind of Tcl call
 * stack.
 *
 * WARNING!! The structure definition must be kept consistent with the
 * Tcl_CallFrame structure in tcl.h. If you change one, change the other.
 */

/*
 * Will be grown to contain: pointers to the varnames (allocated at the end),
 * plus the init values for each variable (suitable to be memcopied on init)
 */

typedef struct LocalCache {
    Tcl_Size refCount;
    Tcl_Size numVars;
    Tcl_Obj *varName0;
} LocalCache;

#define localName(framePtr, i) \
    ((&((framePtr)->localCachePtr->varName0))[(i)])

MODULE_SCOPE void	TclFreeLocalCache(Tcl_Interp *interp,
			    LocalCache *localCachePtr);

typedef struct CallFrame {
    Namespace *nsPtr;		/* Points to the namespace used to resolve
				 * commands and global variables. */
    int isProcCallFrame;	/* If 0, the frame was pushed to execute a
				 * namespace command and var references are
				 * treated as references to namespace vars;
				 * varTablePtr and compiledLocals are ignored.
				 * If FRAME_IS_PROC is set, the frame was
				 * pushed to execute a Tcl procedure and may
				 * have local vars. */
    Tcl_Size objc;		/* This and objv below describe the arguments
				 * for this procedure call. */
    Tcl_Obj *const *objv;	/* Array of argument objects. */
    struct CallFrame *callerPtr;/* Value of interp->framePtr when this
				 * procedure was invoked (i.e. next higher in
				 * stack of all active procedures). */
    struct CallFrame *callerVarPtr;
				/* Value of interp->varFramePtr when this
				 * procedure was invoked (i.e. determines
				 * variable scoping within caller). Same as
				 * callerPtr unless an "uplevel" command or
				 * something equivalent was active in the
				 * caller). */
    Tcl_Size level;		/* Level of this procedure, for "uplevel"
				 * purposes (i.e. corresponds to nesting of
				 * callerVarPtr's, not callerPtr's). 1 for
				 * outermost procedure, 0 for top-level. */
    Proc *procPtr;		/* Points to the structure defining the called
				 * procedure. Used to get information such as
				 * the number of compiled local variables
				 * (local variables assigned entries ["slots"]
				 * in the compiledLocals array below). */
    TclVarHashTable *varTablePtr;
				/* Hash table containing local variables not
				 * recognized by the compiler, or created at
				 * execution time through, e.g., upvar.
				 * Initially NULL and created if needed. */
    Tcl_Size numCompiledLocals;	/* Count of local variables recognized
				 * by the compiler including arguments. */
    Var *compiledLocals;	/* Points to the array of local variables
				 * recognized by the compiler. The compiler
				 * emits code that refers to these variables
				 * using an index into this array. */
    void *clientData;		/* Pointer to some context that is used by
				 * object systems. The meaning of the contents
				 * of this field is defined by the code that
				 * sets it, and it should only ever be set by
				 * the code that is pushing the frame. In that
				 * case, the code that sets it should also
				 * have some means of discovering what the
				 * meaning of the value is, which we do not
				 * specify. */
    LocalCache *localCachePtr;
    Tcl_Obj *tailcallPtr;	/* NULL if no tailcall is scheduled */
} CallFrame;

#define FRAME_IS_PROC	0x1
#define FRAME_IS_LAMBDA 0x2
#define FRAME_IS_METHOD	0x4	/* The frame is a method body, and the frame's
				 * clientData field contains a CallContext
				 * reference. Part of TIP#257. */
#define FRAME_IS_OO_DEFINE 0x8	/* The frame is part of the inside workings of
				 * the [oo::define] command; the clientData
				 * field contains an Object reference that has
				 * been confirmed to refer to a class. Part of
				 * TIP#257. */
#define FRAME_IS_PRIVATE_DEFINE 0x10
				/* Marks this frame as being used for private
				 * declarations with [oo::define]. Usually
				 * OR'd with FRAME_IS_OO_DEFINE. TIP#500. */

/*
 * TIP #280
 * The structure below defines a command frame. A command frame provides
 * location information for all commands executing a tcl script (source, eval,
 * uplevel, procedure bodies, ...). The runtime structure essentially contains
 * the stack trace as it would be if the currently executing command were to
 * throw an error.
 *
 * For commands where it makes sense it refers to the associated CallFrame as
 * well.
 *
 * The structures are chained in a single list, with the top of the stack
 * anchored in the Interp structure.
 *
 * Instances can be allocated on the C stack, or the heap, the former making
 * cleanup a bit simpler.
 */

typedef struct CmdFrame {
    /*
     * General data. Always available.
     */

    int type;			/* Values see below. */
    int level;			/* Number of frames in stack, prevent O(n)
				 * scan of list. */
    Tcl_Size *line;		/* Lines the words of the command start on. */
    Tcl_Size nline;
    CallFrame *framePtr;	/* Procedure activation record, may be
				 * NULL. */
    struct CmdFrame *nextPtr;	/* Link to calling frame. */
    /*
     * Data needed for Eval vs TEBC
     *
     * EXECUTION CONTEXTS and usage of CmdFrame
     *
     * Field	  TEBC		  EvalEx
     * =======	  ====		  ======
     * level	  yes		  yes
     * type	  BC/PREBC	  SRC/EVAL
     * line0	  yes		  yes
     * framePtr	  yes		  yes
     * =======	  ====		  ======
     *
     * =======	  ====		  ========= union data
     * line1	  -		  yes
     * line3	  -		  yes
     * path	  -		  yes
     * -------	  ----		  ------
     * codePtr	  yes		  -
     * pc	  yes		  -
     * =======	  ====		  ======
     *
     * =======	  ====		  ========= union cmd
     * str.cmd	  yes		  yes
     * str.len	  yes		  yes
     * -------	  ----		  ------
     */

    union {
	struct {
	    Tcl_Obj *path;	/* Path of the sourced file the command is
				 * in. */
	} eval;
	struct {
	    const void *codePtr;/* Byte code currently executed... */
	    const char *pc;	/* ... and instruction pointer. */
	} tebc;
    } data;
    Tcl_Obj *cmdObj;
    const char *cmd;		/* The executed command, if possible... */
    Tcl_Size len;		/* ... and its length. */
    const struct CFWordBC *litarg;
				/* Link to set of literal arguments which have
				 * ben pushed on the lineLABCPtr stack by
				 * TclArgumentBCEnter(). These will be removed
				 * by TclArgumentBCRelease. */
} CmdFrame;

typedef struct CFWord {
    CmdFrame *framePtr;		/* CmdFrame to access. */
    Tcl_Size word;		/* Index of the word in the command. */
    Tcl_Size refCount;		/* Number of times the word is on the
				 * stack. */
} CFWord;

typedef struct CFWordBC {
    CmdFrame *framePtr;		/* CmdFrame to access. */
    Tcl_Size pc;		/* Instruction pointer of a command in
				 * ExtCmdLoc.loc[.] */
    Tcl_Size word;		/* Index of word in
				 * ExtCmdLoc.loc[cmd]->line[.] */
    struct CFWordBC *prevPtr;	/* Previous entry in stack for same Tcl_Obj. */
    struct CFWordBC *nextPtr;	/* Next entry for same command call. See
				 * CmdFrame litarg field for the list start. */
    Tcl_Obj *obj;		/* Back reference to hash table key */
} CFWordBC;

/*
 * Structure to record the locations of invisible continuation lines in
 * literal scripts, as character offset from the beginning of the script. Both
 * compiler and direct evaluator use this information to adjust their line
 * counters when tracking through the script, because when it is invoked the
 * continuation line marker as a whole has been removed already, meaning that
 * the \n which was part of it is gone as well, breaking regular line
 * tracking.
 *
 * These structures are allocated and filled by both the function
 * TclSubstTokens() in the file "tclParse.c" and its caller TclEvalEx() in the
 * file "tclBasic.c", and stored in the thread-global hash table "lineCLPtr" in
 * file "tclObj.c". They are used by the functions TclSetByteCodeFromAny() and
 * TclCompileScript(), both found in the file "tclCompile.c". Their memory is
 * released by the function TclFreeObj(), in the file "tclObj.c", and also by
 * the function TclThreadFinalizeObjects(), in the same file.
 */

#define CLL_END		(-1)

typedef struct ContLineLoc {
    Tcl_Size num;		/* Number of entries in loc, not counting the
				 * final -1 marker entry. */
    Tcl_Size loc[TCLFLEXARRAY];/* Table of locations, as character offsets.
				 * The table is allocated as part of the
				 * structure, extending behind the nominal end
				 * of the structure. An entry containing the
				 * value -1 is put after the last location, as
				 * end-marker/sentinel. */
} ContLineLoc;

/*
 * The following macros define the allowed values for the type field of the
 * CmdFrame structure above. Some of the values occur only in the extended
 * location data referenced via the 'baseLocPtr'.
 *
 * TCL_LOCATION_EVAL	  : Frame is for a script evaluated by EvalEx.
 * TCL_LOCATION_BC	  : Frame is for bytecode.
 * TCL_LOCATION_PREBC	  : Frame is for precompiled bytecode.
 * TCL_LOCATION_SOURCE	  : Frame is for a script evaluated by EvalEx, from a
 *			    sourced file.
 * TCL_LOCATION_PROC	  : Frame is for bytecode of a procedure.
 *
 * A TCL_LOCATION_BC type in a frame can be overridden by _SOURCE and _PROC
 * types, per the context of the byte code in execution.
 */

#define TCL_LOCATION_EVAL	(0) /* Location in a dynamic eval script. */
#define TCL_LOCATION_BC		(2) /* Location in byte code. */
#define TCL_LOCATION_PREBC	(3) /* Location in precompiled byte code, no
				     * location. */
#define TCL_LOCATION_SOURCE	(4) /* Location in a file. */
#define TCL_LOCATION_PROC	(5) /* Location in a dynamic proc. */
#define TCL_LOCATION_LAST	(6) /* Number of values in the enum. */

/*
 * Structure passed to describe procedure-like "procedures" that are not
 * procedures (e.g. a lambda) so that their details can be reported correctly
 * by [info frame]. Contains a sub-structure for each extra field.
 */

typedef Tcl_Obj * (GetFrameInfoValueProc)(void *clientData);
typedef struct {
    const char *name;		/* Name of this field. */
    GetFrameInfoValueProc *proc;/* Function to generate a Tcl_Obj* from the
				 * clientData, or just use the clientData
				 * directly (after casting) if NULL. */
    void *clientData;		/* Context for above function, or Tcl_Obj* if
				 * proc field is NULL. */
} ExtraFrameInfoField;
typedef struct {
    Tcl_Size length;		/* Length of array. */
    ExtraFrameInfoField fields[2];
				/* Really as long as necessary, but this is
				 * long enough for nearly anything. */
} ExtraFrameInfo;

/*
 *----------------------------------------------------------------
 * Data structures and procedures related to TclHandles, which are a very
 * lightweight method of preserving enough information to determine if an
 * arbitrary malloc'd block has been deleted.
 *----------------------------------------------------------------
 */

typedef void **TclHandle;

/*
 *----------------------------------------------------------------
 * Experimental flag value passed to Tcl_GetRegExpFromObj. Intended for use
 * only by Expect. It will probably go away in a later release.
 *----------------------------------------------------------------
 */

#define TCL_REG_BOSONLY 002000	/* Prepend \A to pattern so it only matches at
				 * the beginning of the string. */

/*
 * These are a thin layer over TclpThreadKeyDataGet and TclpThreadKeyDataSet
 * when threads are used, or an emulation if there are no threads. These are
 * really internal and Tcl clients should use Tcl_GetThreadData.
 */

MODULE_SCOPE void *	TclThreadDataKeyGet(Tcl_ThreadDataKey *keyPtr);
MODULE_SCOPE void	TclThreadDataKeySet(Tcl_ThreadDataKey *keyPtr,
			    void *data);

/*
 * This is a convenience macro used to initialize a thread local storage ptr.
 */

#define TCL_TSD_INIT(keyPtr) \
	(ThreadSpecificData *)Tcl_GetThreadData((keyPtr), sizeof(ThreadSpecificData))

/*
 *----------------------------------------------------------------
 * Data structures related to bytecode compilation and execution. These are
 * used primarily in tclCompile.c, tclExecute.c, and tclBasic.c.
 *----------------------------------------------------------------
 */

/*
 * Forward declaration to prevent errors when the forward references to
 * Tcl_Parse and CompileEnv are encountered in the procedure type CompileProc
 * declared below.
 */

struct CompileEnv;

/*
 * The type of procedures called by the Tcl bytecode compiler to compile
 * commands. Pointers to these procedures are kept in the Command structure
 * describing each command. The integer value returned by a CompileProc must
 * be one of the following:
 *
 * TCL_OK		Compilation completed normally.
 * TCL_ERROR 		Compilation could not be completed. This can be just a
 * 			judgment by the CompileProc that the command is too
 * 			complex to compile effectively, or it can indicate
 * 			that in the current state of the interp, the command
 * 			would raise an error. The bytecode compiler will not
 * 			do any error reporting at compiler time. Error
 * 			reporting is deferred until the actual runtime,
 * 			because by then changes in the interp state may allow
 * 			the command to be successfully evaluated.
 */

typedef int (CompileProc)(Tcl_Interp *interp, Tcl_Parse *parsePtr,
	struct Command *cmdPtr, struct CompileEnv *compEnvPtr);

/*
 * The type of procedure called from the compilation hook point in
 * SetByteCodeFromAny.
 */

typedef int (CompileHookProc)(Tcl_Interp *interp,
	struct CompileEnv *compEnvPtr, void *clientData);

/*
 * The data structure for a (linked list of) execution stacks.
 */

typedef struct ExecStack {
    struct ExecStack *prevPtr;
    struct ExecStack *nextPtr;
    Tcl_Obj **markerPtr;
    Tcl_Obj **endPtr;
    Tcl_Obj **tosPtr;
    Tcl_Obj *stackWords[TCLFLEXARRAY];
} ExecStack;

/*
 * The data structure defining the execution environment for ByteCode's.
 * There is one ExecEnv structure per Tcl interpreter. It holds the evaluation
 * stack that holds command operands and results. The stack grows towards
 * increasing addresses. The member stackPtr points to the stackItems of the
 * currently active execution stack.
 */

typedef struct CorContext {
    struct CallFrame *framePtr;
    struct CallFrame *varFramePtr;
    struct CmdFrame *cmdFramePtr;  /* See Interp.cmdFramePtr */
    Tcl_HashTable *lineLABCPtr;    /* See Interp.lineLABCPtr */
} CorContext;

typedef struct CoroutineData {
    struct Command *cmdPtr;	/* The command handle for the coroutine. */
    struct ExecEnv *eePtr;	/* The special execution environment (stacks,
				 * etc.) for the coroutine. */
    struct ExecEnv *callerEEPtr;/* The execution environment for the caller of
				 * the coroutine, which might be the
				 * interpreter global environment or another
				 * coroutine. */
    CorContext caller;		/* Caller's saved execution context. */
    CorContext running;		/* This coroutine's saved execution context. */
    Tcl_HashTable *lineLABCPtr;	/* See Interp.lineLABCPtr */
    void *stackLevel;
    Tcl_Size auxNumLevels;	/* While the coroutine is running the
				 * numLevels of the create/resume command is
				 * stored here; for suspended coroutines it
				 * holds the nesting numLevels at yield. */
    Tcl_Size nargs;		/* Number of args required for resuming this
				 * coroutine; COROUTINE_ARGUMENTS_SINGLE_OPTIONAL
				 * means "0 or 1" (default),
				 * COROUTINE_ARGUMENTS_ARBITRARY means "any" */
    Tcl_Obj *yieldPtr;		/* The command to yield to.  Stored here in
				 * order to reset splice point in
				 * TclNRCoroutineActivateCallback if the
				 * coroutine is busy. */
} CoroutineData;

typedef struct ExecEnv {
    ExecStack *execStackPtr;	/* Points to the first item in the evaluation
				 * stack on the heap. */
    Tcl_Obj *constants[2];	/* Pointers to constant "0" and "1" objs. */
    struct Tcl_Interp *interp;
    struct NRE_callback *callbackPtr;
				/* Top callback in NRE's stack. */
    struct CoroutineData *corPtr;
    int rewind;
} ExecEnv;

#define COR_IS_SUSPENDED(corPtr) \
    ((corPtr)->stackLevel == NULL)

/*
 * The definitions for the LiteralTable and LiteralEntry structures. Each
 * interpreter contains a LiteralTable. It is used to reduce the storage
 * needed for all the Tcl objects that hold the literals of scripts compiled
 * by the interpreter. A literal's object is shared by all the ByteCodes that
 * refer to the literal. Each distinct literal has one LiteralEntry entry in
 * the LiteralTable. A literal table is a specialized hash table that is
 * indexed by the literal's string representation, which may contain null
 * characters.
 *
 * Note that we reduce the space needed for literals by sharing literal
 * objects both within a ByteCode (each ByteCode contains a local
 * LiteralTable) and across all an interpreter's ByteCodes (with the
 * interpreter's global LiteralTable).
 */

typedef struct LiteralEntry {
    struct LiteralEntry *nextPtr;
				/* Points to next entry in this hash bucket or
				 * NULL if end of chain. */
    Tcl_Obj *objPtr;		/* Points to Tcl object that holds the
				 * literal's bytes and length. */
    Tcl_Size refCount;		/* If in an interpreter's global literal
				 * table, the number of ByteCode structures
				 * that share the literal object; the literal
				 * entry can be freed when refCount drops to
				 * 0. If in a local literal table, TCL_INDEX_NONE. */
    Namespace *nsPtr;		/* Namespace in which this literal is used. We
				 * try to avoid sharing literal non-FQ command
				 * names among different namespaces to reduce
				 * shimmering. */
} LiteralEntry;

typedef struct LiteralTable {
    LiteralEntry **buckets;	/* Pointer to bucket array. Each element
				 * points to first entry in bucket's hash
				 * chain, or NULL. */
    LiteralEntry *staticBuckets[TCL_SMALL_HASH_TABLE];
				/* Bucket array used for small tables to avoid
				 * mallocs and frees. */
    TCL_HASH_TYPE numBuckets;	/* Total number of buckets allocated at
				 * **buckets. */
    TCL_HASH_TYPE numEntries;	/* Total number of entries present in
				 * table. */
    TCL_HASH_TYPE rebuildSize;	/* Enlarge table when numEntries gets to be
				 * this large. */
    TCL_HASH_TYPE mask;		/* Mask value used in hashing function. */
} LiteralTable;

/*
 * The following structure defines for each Tcl interpreter various
 * statistics-related information about the bytecode compiler and
 * interpreter's operation in that interpreter.
 */

#ifdef TCL_COMPILE_STATS
typedef struct ByteCodeStats {
    size_t numExecutions;	/* Number of ByteCodes executed. */
    size_t numCompilations;	/* Number of ByteCodes created. */
    size_t numByteCodesFreed;	/* Number of ByteCodes destroyed. */
    size_t instructionCount[256];
				/* Number of times each instruction was
				 * executed. */

    double totalSrcBytes;	/* Total source bytes ever compiled. */
    double totalByteCodeBytes;	/* Total bytes for all ByteCodes. */
    double currentSrcBytes;	/* Src bytes for all current ByteCodes. */
    double currentByteCodeBytes;/* Code bytes in all current ByteCodes. */

    size_t srcCount[32];	/* Source size distribution: # of srcs of
				 * size [2**(n-1)..2**n), n in [0..32). */
    size_t byteCodeCount[32];	/* ByteCode size distribution. */
    size_t lifetimeCount[32];	/* ByteCode lifetime distribution (ms). */

    double currentInstBytes;	/* Instruction bytes-current ByteCodes. */
    double currentLitBytes;	/* Current literal bytes. */
    double currentExceptBytes;	/* Current exception table bytes. */
    double currentAuxBytes;	/* Current auxiliary information bytes. */
    double currentCmdMapBytes;	/* Current src<->code map bytes. */

    size_t numLiteralsCreated;	/* Total literal objects ever compiled. */
    double totalLitStringBytes;	/* Total string bytes in all literals. */
    double currentLitStringBytes;
				/* String bytes in current literals. */
    size_t literalCount[32];	/* Distribution of literal string sizes. */
} ByteCodeStats;
#endif /* TCL_COMPILE_STATS */

/*
 * Structure used in implementation of those core ensembles which are
 * partially compiled. Used as an array of these, with a terminating field
 * whose 'name' is NULL.
 */

typedef struct {
    const char *name;		/* The name of the subcommand. */
    Tcl_ObjCmdProc *proc;	/* The implementation of the subcommand. */
    CompileProc *compileProc;	/* The compiler for the subcommand. */
    Tcl_ObjCmdProc *nreProc;	/* NRE implementation of this command. */
    void *clientData;		/* Any clientData to give the command. */
    int unsafe;			/* Whether this command is to be hidden by
				 * default in a safe interpreter. */
} EnsembleImplMap;

/*
 *----------------------------------------------------------------
 * Data structures related to commands.
 *----------------------------------------------------------------
 */

/*
 * An imported command is created in an namespace when it imports a "real"
 * command from another namespace. An imported command has a Command structure
 * that points (via its ClientData value) to the "real" Command structure in
 * the source namespace's command table. The real command records all the
 * imported commands that refer to it in a list of ImportRef structures so
 * that they can be deleted when the real command is deleted.
 */

typedef struct ImportRef {
    struct Command *importedCmdPtr;
				/* Points to the imported command created in
				 * an importing namespace; this command
				 * redirects its invocations to the "real"
				 * command. */
    struct ImportRef *nextPtr;	/* Next element on the linked list of imported
				 * commands that refer to the "real" command.
				 * The real command deletes these imported
				 * commands on this list when it is
				 * deleted. */
} ImportRef;

/*
 * Data structure used as the ClientData of imported commands: commands
 * created in an namespace when it imports a "real" command from another
 * namespace.
 */

typedef struct ImportedCmdData {
    struct Command *realCmdPtr;	/* "Real" command that this imported command
				 * refers to. */
    struct Command *selfPtr;	/* Pointer to this imported command. Needed
				 * only when deleting it in order to remove it
				 * from the real command's linked list of
				 * imported commands that refer to it. */
} ImportedCmdData;

/*
 * A Command structure exists for each command in a namespace. The Tcl_Command
 * opaque type actually refers to these structures.
 */

typedef struct Command {
    Tcl_HashEntry *hPtr;	/* Pointer to the hash table entry that refers
				 * to this command. The hash table is either a
				 * namespace's command table or an
				 * interpreter's hidden command table. This
				 * pointer is used to get a command's name
				 * from its Tcl_Command handle. NULL means
				 * that the hash table entry has been removed
				 * already (this can happen if deleteProc
				 * causes the command to be deleted or
				 * recreated). */
    Namespace *nsPtr;		/* Points to the namespace containing this
				 * command. */
    Tcl_Size refCount;		/* 1 if in command hashtable plus 1 for each
				 * reference from a CmdName Tcl object
				 * representing a command's name in a ByteCode
				 * instruction sequence. This structure can be
				 * freed when refCount becomes zero. */
    Tcl_Size cmdEpoch;		/* Incremented to invalidate any references
				 * that point to this command when it is
				 * renamed, deleted, hidden, or exposed. */
    CompileProc *compileProc;	/* Procedure called to compile command. NULL
				 * if no compile proc exists for command. */
    Tcl_ObjCmdProc *objProc;	/* Object-based command procedure. */
    void *objClientData;	/* Arbitrary value passed to object proc. */
    Tcl_CmdProc *proc;		/* String-based command procedure. */
    void *clientData;		/* Arbitrary value passed to string proc. */
    Tcl_CmdDeleteProc *deleteProc;
				/* Procedure invoked when deleting command to,
				 * e.g., free all client data. */
    void *deleteData;		/* Arbitrary value passed to deleteProc. */
    int flags;			/* Miscellaneous bits of information about
				 * command. See below for definitions. */
    ImportRef *importRefPtr;	/* List of each imported Command created in
				 * another namespace when this command is
				 * imported. These imported commands redirect
				 * invocations back to this command. The list
				 * is used to remove all those imported
				 * commands when deleting this "real"
				 * command. */
    CommandTrace *tracePtr;	/* First in list of all traces set for this
				 * command. */
    Tcl_ObjCmdProc *nreProc;	/* NRE implementation of this command. */
} Command;

/*
 * Flag bits for commands.
 *
 * CMD_DYING -			If 1 the command is in the process of
 *				being deleted (its deleteProc is currently
 *				executing). Other attempts to delete the
 *				command should be ignored.
 * CMD_TRACE_ACTIVE -		If 1 the trace processing is currently
 *				underway for a rename/delete change. See the
 *				two flags below for which is currently being
 *				processed.
 * CMD_HAS_EXEC_TRACES -	If 1 means that this command has at least one
 *				execution trace (as opposed to simple
 *				delete/rename traces) in its tracePtr list.
 * CMD_COMPILES_EXPANDED -	If 1 this command has a compiler that
 *				can handle expansion (provided it is not the
 *				first word).
 * TCL_TRACE_RENAME -		A rename trace is in progress. Further
 *				recursive renames will not be traced.
 * TCL_TRACE_DELETE -		A delete trace is in progress. Further
 *				recursive deletes will not be traced.
 * (these last two flags are defined in tcl.h)
 */

#define CMD_DYING		0x01
#define CMD_TRACE_ACTIVE	0x02
#define CMD_HAS_EXEC_TRACES	0x04
#define CMD_COMPILES_EXPANDED	0x08
#define CMD_REDEF_IN_PROGRESS	0x10
#define CMD_VIA_RESOLVER	0x20
#define CMD_DEAD		0x40

/*
 *----------------------------------------------------------------
 * Data structures related to name resolution procedures.
 *----------------------------------------------------------------
 */

/*
 * The interpreter keeps a linked list of name resolution schemes. The scheme
 * for a namespace is consulted first, followed by the list of schemes in an
 * interpreter, followed by the default name resolution in Tcl. Schemes are
 * added/removed from the interpreter's list by calling Tcl_AddInterpResolver
 * and Tcl_RemoveInterpResolver.
 */

typedef struct ResolverScheme {
    char *name;			/* Name identifying this scheme. */
    Tcl_ResolveCmdProc *cmdResProc;
				/* Procedure handling command name
				 * resolution. */
    Tcl_ResolveVarProc *varResProc;
				/* Procedure handling variable name resolution
				 * for variables that can only be handled at
				 * runtime. */
    Tcl_ResolveCompiledVarProc *compiledVarResProc;
				/* Procedure handling variable name resolution
				 * at compile time. */

    struct ResolverScheme *nextPtr;
				/* Pointer to next record in linked list. */
} ResolverScheme;

/*
 * Forward declaration of the TIP#143 limit handler structure.
 */

typedef struct LimitHandler LimitHandler;

/*
 * TIP #268.
 * Values for the selection mode, i.e the package require preferences.
 */

enum PkgPreferOptions {
    PKG_PREFER_LATEST, PKG_PREFER_STABLE
};

/*
 *----------------------------------------------------------------
 * This structure shadows the first few fields of the memory cache for the
 * allocator defined in tclThreadAlloc.c; it has to be kept in sync with the
 * definition there.
 * Some macros require knowledge of some fields in the struct in order to
 * avoid hitting the TSD unnecessarily. In order to facilitate this, a pointer
 * to the relevant fields is kept in the allocCache field in struct Interp.
 *----------------------------------------------------------------
 */

typedef struct AllocCache {
    struct Cache *nextPtr;	/* Linked list of cache entries. */
    Tcl_ThreadId owner;		/* Which thread's cache is this? */
    Tcl_Obj *firstObjPtr;	/* List of free objects for thread. */
    size_t numObjects;		/* Number of objects for thread. */
} AllocCache;

/*
 *----------------------------------------------------------------
 * This structure defines an interpreter, which is a collection of commands
 * plus other state information related to interpreting commands, such as
 * variable storage. Primary responsibility for this data structure is in
 * tclBasic.c, but almost every Tcl source file uses something in here.
 *----------------------------------------------------------------
 */

typedef struct Interp {
    /*
     * The first two fields were named "result" and "freeProc" in earlier
     * versions of Tcl.  They are no longer used within Tcl, and are no
     * longer available to be accessed by extensions.  However, they cannot
     * be removed.  Why?  There is a deployed base of stub-enabled extensions
     * that query the value of iPtr->stubTable.  For them to continue to work,
     * the location of the field "stubTable" within the Interp struct cannot
     * change.  The most robust way to assure that is to leave all fields up to
     * that one undisturbed.
     */

    const char *legacyResult;
    void (*legacyFreeProc) (void);
    int errorLine;		/* When TCL_ERROR is returned, this gives the
				 * line number in the command where the error
				 * occurred (1 means first line). */
    const struct TclStubs *stubTable;
				/* Pointer to the exported Tcl stub table.  In
				 * ancient pre-8.1 versions of Tcl this was a
				 * pointer to the objResultPtr or a pointer to a
				 * buckets array in a hash table. Deployed stubs
				 * enabled extensions check for a NULL pointer value
				 * and for a TCL_STUBS_MAGIC value to verify they
				 * are not [load]ing into one of those pre-stubs
				 * interps. */

    TclHandle handle;		/* Handle used to keep track of when this
				 * interp is deleted. */

    Namespace *globalNsPtr;	/* The interpreter's global namespace. */
    Tcl_HashTable *hiddenCmdTablePtr;
				/* Hash table used by tclBasic.c to keep track
				 * of hidden commands on a per-interp
				 * basis. */
    void *interpInfo;		/* Information used by tclInterp.c to keep
				 * track of parent/child interps on a
				 * per-interp basis. */
    void (*optimizer)(void *envPtr);
    /*
     * Information related to procedures and variables. See tclProc.c and
     * tclVar.c for usage.
     */

    Tcl_Size numLevels;		/* Keeps track of how many nested calls to
				 * Tcl_Eval are in progress for this
				 * interpreter. It's used to delay deletion of
				 * the table until all Tcl_Eval invocations
				 * are completed. */
    Tcl_Size maxNestingDepth;	/* If numLevels exceeds this value then Tcl
				 * assumes that infinite recursion has
				 * occurred and it generates an error. */
    CallFrame *framePtr;	/* Points to top-most in stack of all nested
				 * procedure invocations. */
    CallFrame *varFramePtr;	/* Points to the call frame whose variables
				 * are currently in use (same as framePtr
				 * unless an "uplevel" command is
				 * executing). */
    ActiveVarTrace *activeVarTracePtr;
				/* First in list of active traces for interp,
				 * or NULL if no active traces. */
    int returnCode;		/* [return -code] parameter. */
    CallFrame *rootFramePtr;	/* Global frame pointer for this
				 * interpreter. */
    Namespace *lookupNsPtr;	/* Namespace to use ONLY on the next
				 * TCL_EVAL_INVOKE call to Tcl_EvalObjv. */

    /*
     * Information about packages. Used only in tclPkg.c.
     */

    Tcl_HashTable packageTable;	/* Describes all of the packages loaded in or
				 * available to this interpreter. Keys are
				 * package names, values are (Package *)
				 * pointers. */
    char *packageUnknown;	/* Command to invoke during "package require"
				 * commands for packages that aren't described
				 * in packageTable. Ckalloc'ed, may be
				 * NULL. */
    /*
     * Miscellaneous information:
     */

    Tcl_Size cmdCount;		/* Total number of times a command procedure
				 * has been called for this interpreter. */
    int evalFlags;		/* Flags to control next call to Tcl_Eval.
				 * Normally zero, but may be set before
				 * calling Tcl_Eval. See below for valid
				 * values. */
    LiteralTable literalTable;	/* Contains LiteralEntry's describing all Tcl
				 * objects holding literals of scripts
				 * compiled by the interpreter. Indexed by the
				 * string representations of literals. Used to
				 * avoid creating duplicate objects. */
    Tcl_Size compileEpoch;	/* Holds the current "compilation epoch" for
				 * this interpreter. This is incremented to
				 * invalidate existing ByteCodes when, e.g., a
				 * command with a compile procedure is
				 * redefined. */
    Proc *compiledProcPtr;	/* If a procedure is being compiled, a pointer
				 * to its Proc structure; otherwise, this is
				 * NULL. Set by ObjInterpProc in tclProc.c and
				 * used by tclCompile.c to process local
				 * variables appropriately. */
    ResolverScheme *resolverPtr;/* Linked list of name resolution schemes
				 * added to this interpreter. Schemes are
				 * added and removed by calling
				 * Tcl_AddInterpResolvers and
				 * Tcl_RemoveInterpResolver respectively. */
    Tcl_Obj *scriptFile;	/* NULL means there is no nested source
				 * command active; otherwise this points to
				 * pathPtr of the file being sourced. */
    int flags;			/* Various flag bits. See below. */
    long randSeed;		/* Seed used for rand() function. */
    Trace *tracePtr;		/* List of traces for this interpreter. */
    Tcl_HashTable *assocData;	/* Hash table for associating data with this
				 * interpreter. Cleaned up when this
				 * interpreter is deleted. */
    struct ExecEnv *execEnvPtr;	/* Execution environment for Tcl bytecode
				 * execution. Contains a pointer to the Tcl
				 * evaluation stack. */
    Tcl_Obj *emptyObjPtr;	/* Points to an object holding an empty
				 * string. Returned by Tcl_ObjSetVar2 when
				 * variable traces change a variable in a
				 * gross way. */
    Tcl_Obj *objResultPtr;	/* If the last command returned an object
				 * result, this points to it. Should not be
				 * accessed directly; see comment above. */
    Tcl_ThreadId threadId;	/* ID of thread that owns the interpreter. */

    ActiveCommandTrace *activeCmdTracePtr;
				/* First in list of active command traces for
				 * interp, or NULL if no active traces. */
    ActiveInterpTrace *activeInterpTracePtr;
				/* First in list of active traces for interp,
				 * or NULL if no active traces. */
    Tcl_Size tracesForbiddingInline;
				/* Count of traces (in the list headed by
				 * tracePtr) that forbid inline bytecode
				 * compilation. */

    /*
     * Fields used to manage extensible return options (TIP 90).
     */

    Tcl_Obj *returnOpts;	/* A dictionary holding the options to the
				 * last [return] command. */

    Tcl_Obj *errorInfo;		/* errorInfo value (now as a Tcl_Obj). */
    Tcl_Obj *eiVar;		/* cached ref to ::errorInfo variable. */
    Tcl_Obj *errorCode;		/* errorCode value (now as a Tcl_Obj). */
    Tcl_Obj *ecVar;		/* cached ref to ::errorCode variable. */
    int returnLevel;		/* [return -level] parameter. */

    /*
     * Resource limiting framework support (TIP#143).
     */

    struct {
	int active;		/* Flag values defining which limits have been
				 * set. */
	int granularityTicker;	/* Counter used to determine how often to
				 * check the limits. */
	int exceeded;		/* Which limits have been exceeded, described
				 * as flag values the same as the 'active'
				 * field. */

	Tcl_Size cmdCount;	/* Limit for how many commands to execute in
				 * the interpreter. */
	LimitHandler *cmdHandlers;
				/* Handlers to execute when the limit is
				 * reached. */
	int cmdGranularity;	/* Mod factor used to determine how often to
				 * evaluate the limit check. */

	Tcl_Time time;		/* Time limit for execution within the
				 * interpreter. */
	LimitHandler *timeHandlers;
				/* Handlers to execute when the limit is
				 * reached. */
	int timeGranularity;	/* Mod factor used to determine how often to
				 * evaluate the limit check. */
	Tcl_TimerToken timeEvent;
				/* Handle for a timer callback that will occur
				 * when the time-limit is exceeded. */

	Tcl_HashTable callbacks;/* Mapping from (interp,type) pair to data
				 * used to install a limit handler callback to
				 * run in _this_ interp when the limit is
				 * exceeded. */
    } limit;

    /*
     * Information for improved default error generation from ensembles
     * (TIP#112).
     */

    struct {
	Tcl_Obj *const *sourceObjs;
				/* What arguments were actually input into the
				 * *root* ensemble command? (Nested ensembles
				 * don't rewrite this.) NULL if we're not
				 * processing an ensemble. */
	Tcl_Size numRemovedObjs;/* How many arguments have been stripped off
				 * because of ensemble processing. */
	Tcl_Size numInsertedObjs;/* How many of the current arguments were
				 * inserted by an ensemble. */
    } ensembleRewrite;

    /*
     * TIP #219: Global info for the I/O system.
     */

    Tcl_Obj *chanMsg;		/* Error message set by channel drivers, for
				 * the propagation of arbitrary Tcl errors.
				 * This information, if present (chanMsg not
				 * NULL), takes precedence over a POSIX error
				 * code returned by a channel operation. */

    /*
     * Source code origin information (TIP #280).
     */

    CmdFrame *cmdFramePtr;	/* Points to the command frame containing the
				 * location information for the current
				 * command. */
    const CmdFrame *invokeCmdFramePtr;
				/* Points to the command frame which is the
				 * invoking context of the bytecode compiler.
				 * NULL when the byte code compiler is not
				 * active. */
    int invokeWord;		/* Index of the word in the command which
				 * is getting compiled. */
    Tcl_HashTable *linePBodyPtr;/* This table remembers for each statically
				 * defined procedure the location information
				 * for its body. It is keyed by the address of
				 * the Proc structure for a procedure. The
				 * values are "struct CmdFrame*". */
    Tcl_HashTable *lineBCPtr;	/* This table remembers for each ByteCode
				 * object the location information for its
				 * body. It is keyed by the address of the
				 * Proc structure for a procedure. The values
				 * are "struct ExtCmdLoc*". (See
				 * tclCompile.h) */
    Tcl_HashTable *lineLABCPtr;	/* Tcl_Obj* (by exact pointer) -> CFWordBC* */
    Tcl_HashTable *lineLAPtr;	/* This table remembers for each argument of a
				 * command on the execution stack the index of
				 * the argument in the command, and the
				 * location data of the command. It is keyed
				 * by the address of the Tcl_Obj containing
				 * the argument. The values are "struct
				 * CFWord*" (See tclBasic.c). This allows
				 * commands like uplevel, eval, etc. to find
				 * location information for their arguments,
				 * if they are a proper literal argument to an
				 * invoking command. Alt view: An index to the
				 * CmdFrame stack keyed by command argument
				 * holders. */
    ContLineLoc *scriptCLLocPtr;/* This table points to the location data for
				 * invisible continuation lines in the script,
				 * if any. This pointer is set by the function
				 * TclEvalObjEx() in file "tclBasic.c", and
				 * used by function ...() in the same file.
				 * It does for the eval/direct path of script
				 * execution what CompileEnv.clLoc does for
				 * the bytecode compiler. */
    /*
     * TIP #268. The currently active selection mode, i.e. the package require
     * preferences.
     */

    int packagePrefer;		/* Current package selection mode. */

    /*
     * Hashtables for variable traces and searches.
     */

    Tcl_HashTable varTraces;	/* Hashtable holding the start of a variable's
				 * active trace list; varPtr is the key. */
    Tcl_HashTable varSearches;	/* Hashtable holding the start of a variable's
				 * active searches list; varPtr is the key. */
    /*
     * The thread-specific data ekeko: cache pointers or values that
     *  (a) do not change during the thread's lifetime
     *  (b) require access to TSD to determine at runtime
     *  (c) are accessed very often (e.g., at each command call)
     *
     * Note that these are the same for all interps in the same thread. They
     * just have to be initialised for the thread's parent interp, children
     * inherit the value.
     *
     * They are used by the macros defined below.
     */

    AllocCache *allocCache;
    void *pendingObjDataPtr;	/* Pointer to the Cache and PendingObjData
				 * structs for this interp's thread; see
				 * tclObj.c and tclThreadAlloc.c */
    int *asyncReadyPtr;		/* Pointer to the asyncReady indicator for
				 * this interp's thread; see tclAsync.c */
    /*
     * The pointer to the object system root ekeko. c.f. TIP #257.
     */
    void *objectFoundation;	/* Pointer to the Foundation structure of the
				 * object system, which contains things like
				 * references to key namespaces. See
				 * tclOOInt.h and tclOO.c for real definition
				 * and setup. */

    struct NRE_callback *deferredCallbacks;
				/* Callbacks that are set previous to a call
				 * to some Eval function but that actually
				 * belong to the command that is about to be
				 * called - i.e., they should be run *before*
				 * any tailcall is invoked. */

    /*
     * TIP #285, Script cancellation support.
     */

    Tcl_AsyncHandler asyncCancel;
				/* Async handler token for Tcl_CancelEval. */
    Tcl_Obj *asyncCancelMsg;	/* Error message set by async cancel handler
				 * for the propagation of arbitrary Tcl
				 * errors. This information, if present
				 * (asyncCancelMsg not NULL), takes precedence
				 * over the default error messages returned by
				 * a script cancellation operation. */

	/*
	 * TIP #348 IMPLEMENTATION  -  Substituted error stack
	 */
    Tcl_Obj *errorStack;	/* [info errorstack] value (as a Tcl_Obj). */
    Tcl_Obj *upLiteral;		/* "UP" literal for [info errorstack] */
    Tcl_Obj *callLiteral;	/* "CALL" literal for [info errorstack] */
    Tcl_Obj *innerLiteral;	/* "INNER" literal for [info errorstack] */
    Tcl_Obj *innerContext;	/* cached list for fast reallocation */
    int resetErrorStack;	/* controls cleaning up of ::errorStack */

#ifdef TCL_COMPILE_STATS
    /*
     * Statistical information about the bytecode compiler and interpreter's
     * operation. This should be the last field of Interp.
     */

    ByteCodeStats stats;	/* Holds compilation and execution statistics
				 * for this interpreter. */
#endif /* TCL_COMPILE_STATS */
} Interp;

/*
 * Macros that use the TSD-ekeko.
 */

#define TclAsyncReady(iPtr) \
    *((iPtr)->asyncReadyPtr)

/*
 * Macros for script cancellation support (TIP #285).
 */

#define TclCanceled(iPtr) \
    (((iPtr)->flags & CANCELED) || ((iPtr)->flags & TCL_CANCEL_UNWIND))

#define TclSetCancelFlags(iPtr, cancelFlags) \
    (iPtr)->flags |= CANCELED;			\
    if ((cancelFlags) & TCL_CANCEL_UNWIND) {	\
	(iPtr)->flags |= TCL_CANCEL_UNWIND;	\
    }

#define TclUnsetCancelFlags(iPtr) \
    (iPtr)->flags &= (~(CANCELED | TCL_CANCEL_UNWIND))

/*
 * Macros for splicing into and out of doubly linked lists. They assume
 * existence of struct items 'prevPtr' and 'nextPtr'.
 *
 * a = element to add or remove.
 * b = list head.
 *
 * TclSpliceIn adds to the head of the list.
 */

#define TclSpliceIn(a,b)			\
    (a)->nextPtr = (b);				\
    if ((b) != NULL) {				\
	(b)->prevPtr = (a);			\
    }						\
    (a)->prevPtr = NULL, (b) = (a);

#define TclSpliceOut(a,b)			\
    if ((a)->prevPtr != NULL) {			\
	(a)->prevPtr->nextPtr = (a)->nextPtr;	\
    } else {					\
	(b) = (a)->nextPtr;			\
    }						\
    if ((a)->nextPtr != NULL) {			\
	(a)->nextPtr->prevPtr = (a)->prevPtr;	\
    }

/*
 * EvalFlag bits for Interp structures:
 *
 * TCL_ALLOW_EXCEPTIONS	1 means it's OK for the script to terminate with a
 *			code other than TCL_OK or TCL_ERROR; 0 means codes
 *			other than these should be turned into errors.
 */

#define TCL_ALLOW_EXCEPTIONS		0x04
#define TCL_EVAL_FILE			0x02
#define TCL_EVAL_SOURCE_IN_FRAME	0x10
#define TCL_EVAL_NORESOLVE		0x20
#define TCL_EVAL_DISCARD_RESULT		0x40

/*
 * Flag bits for Interp structures:
 *
 * DELETED:		Non-zero means the interpreter has been deleted:
 *			don't process any more commands for it, and destroy
 *			the structure as soon as all nested invocations of
 *			Tcl_Eval are done.
 * ERR_ALREADY_LOGGED:	Non-zero means information has already been logged in
 *			iPtr->errorInfo for the current Tcl_Eval instance, so
 *			Tcl_Eval needn't log it (used to implement the "error
 *			message log" command).
 * DONT_COMPILE_CMDS_INLINE: Non-zero means that the bytecode compiler should
 *			not compile any commands into an inline sequence of
 *			instructions. This is set 1, for example, when command
 *			traces are requested.
 * RAND_SEED_INITIALIZED: Non-zero means that the randSeed value of the interp
 *			has not be initialized. This is set 1 when we first
 *			use the rand() or srand() functions.
 * SAFE_INTERP:		Non zero means that the current interp is a safe
 *			interp (i.e. it has only the safe commands installed,
 *			less privilege than a regular interp).
 * INTERP_DEBUG_FRAME:	Used for switching on various extra interpreter
 *			debug/info mechanisms (e.g. info frame eval/uplevel
 *			tracing) which are performance intensive.
 * INTERP_TRACE_IN_PROGRESS: Non-zero means that an interp trace is currently
 *			active; so no further trace callbacks should be
 *			invoked.
 * INTERP_ALTERNATE_WRONG_ARGS: Used for listing second and subsequent forms
 *			of the wrong-num-args string in Tcl_WrongNumArgs.
 *			Makes it append instead of replacing and uses
 *			different intermediate text.
 * CANCELED:		Non-zero means that the script in progress should be
 *			canceled as soon as possible. This can be checked by
 *			extensions (and the core itself) by calling
 *			Tcl_Canceled and checking if TCL_ERROR is returned.
 *			This is a one-shot flag that is reset immediately upon
 *			being detected; however, if the TCL_CANCEL_UNWIND flag
 *			is set Tcl_Canceled will continue to report that the
 *			script in progress has been canceled thereby allowing
 *			the evaluation stack for the interp to be fully
 *			unwound.
 */

#define DELETED				     1
#define ERR_ALREADY_LOGGED		     4
#define INTERP_DEBUG_FRAME		  0x10
#define DONT_COMPILE_CMDS_INLINE	  0x20
#define RAND_SEED_INITIALIZED		  0x40
#define SAFE_INTERP			  0x80
#define INTERP_TRACE_IN_PROGRESS	 0x200
#define INTERP_ALTERNATE_WRONG_ARGS	 0x400
#define ERR_LEGACY_COPY			 0x800
#define CANCELED			0x1000

/*
 * Maximum number of levels of nesting permitted in Tcl commands (used to
 * catch infinite recursion).
 */

#define MAX_NESTING_DEPTH	1000

/*
 * The macro below is used to modify a "char" value (e.g. by casting it to an
 * unsigned character) so that it can be used safely with macros such as
 * isspace.
 */

#define UCHAR(c) ((unsigned char) (c))

/*
 * This macro is used to properly align the memory allocated by Tcl, giving
 * the same alignment as the native malloc.
 */

#if defined(__APPLE__)
#define TCL_ALLOCALIGN	16
#else
#define TCL_ALLOCALIGN	(2*sizeof(void *))
#endif

/*
 * TCL_ALIGN is used to determine the offset needed to safely allocate any
 * data structure in memory. Given a starting offset or size, it "rounds up"
 * or "aligns" the offset to the next aligned (typically 8-byte) boundary so
 * that any data structure can be placed at the resulting offset without fear
 * of an alignment error. Note this is clamped to a minimum of 8 for API
 * compatibility.
 *
 * WARNING!! DO NOT USE THIS MACRO TO ALIGN POINTERS: it will produce the
 * wrong result on platforms that allocate addresses that are divisible by a
 * non-trivial factor of this alignment. Only use it for offsets or sizes.
 *
 * This macro is only used by tclCompile.c in the core (Bug 926445). It
 * however not be made file static, as extensions that touch bytecodes
 * (notably tbcload) require it.
 */

struct TclMaxAlignment {
    char unalign[8];
    union {
	long long maxAlignLongLong;
	double maxAlignDouble;
	void *maxAlignPointer;
    } aligned;
};
#define TCL_ALIGN_BYTES \
	offsetof(struct TclMaxAlignment, aligned)
#define TCL_ALIGN(x) \
	(((x) + (TCL_ALIGN_BYTES - 1)) & ~(TCL_ALIGN_BYTES - 1))

/*
 * A common panic alert when memory allocation fails.
 */

#define TclOOM(ptr, size) \
    ((size) && ((ptr) || (Tcl_Panic(					\
	"unable to alloc %" TCL_Z_MODIFIER "u bytes", (size_t)(size)), 1)))

/*
 * The following enum values are used to specify the runtime platform setting
 * of the tclPlatform variable.
 */

typedef enum {
    TCL_PLATFORM_UNIX = 0,	/* Any Unix-like OS. */
    TCL_PLATFORM_WINDOWS = 2	/* Any Microsoft Windows OS. */
} TclPlatformType;

/*
 * The following enum values are used to indicate the translation of a Tcl
 * channel. Declared here so that each platform can define
 * TCL_PLATFORM_TRANSLATION to the native translation on that platform.
 */

typedef enum TclEolTranslation {
    TCL_TRANSLATE_AUTO,		/* Eol == \r, \n and \r\n. */
    TCL_TRANSLATE_CR,		/* Eol == \r. */
    TCL_TRANSLATE_LF,		/* Eol == \n. */
    TCL_TRANSLATE_CRLF		/* Eol == \r\n. */
} TclEolTranslation;

/*
 * Flags for TclInvoke:
 *
 * TCL_INVOKE_HIDDEN		Invoke a hidden command; if not set, invokes
 *				an exposed command.
 * TCL_INVOKE_NO_UNKNOWN	If set, "unknown" is not invoked if the
 *				command to be invoked is not found. Only has
 *				an effect if invoking an exposed command,
 *				i.e. if TCL_INVOKE_HIDDEN is not also set.
 * TCL_INVOKE_NO_TRACEBACK	Does not record traceback information if the
 *				invoked command returns an error. Used if the
 *				caller plans on recording its own traceback
 *				information.
 */

#define	TCL_INVOKE_HIDDEN	(1<<0)
#define TCL_INVOKE_NO_UNKNOWN	(1<<1)
#define TCL_INVOKE_NO_TRACEBACK	(1<<2)


/*
 * ListStore --
 *
 * A Tcl list's internal representation is defined through three structures.
 *
 * A ListStore struct is a structure that includes a variable size array that
 * serves as storage for a Tcl list. A contiguous sequence of slots in the
 * array, the "in-use" area, holds valid pointers to Tcl_Obj values that
 * belong to one or more Tcl lists. The unused slots before and after these
 * are free slots that may be used to prepend and append without having to
 * reallocate the struct. The ListStore may be shared amongst multiple lists
 * and reference counted.
 *
 * A ListSpan struct defines a sequence of slots within a ListStore. This sequence
 * always lies within the "in-use" area of the ListStore. Like ListStore, the
 * structure may be shared among multiple lists and is reference counted.
 *
 * A ListRep struct holds the internal representation of a Tcl list as stored
 * in a Tcl_Obj. It is composed of a ListStore and a ListSpan that together
 * define the content of the list. The ListSpan specifies the range of slots
 * within the ListStore that hold elements for this list. The ListSpan is
 * optional in which case the list includes all the "in-use" slots of the
 * ListStore.
 *
 */
typedef struct ListStore {
    Tcl_Size firstUsed;		/* Index of first slot in use within slots[] */
    Tcl_Size numUsed;		/* Number of slots in use (starting firstUsed) */
    Tcl_Size numAllocated;	/* Total number of slots[] array slots. */
    size_t refCount;		/* Number of references to this instance. */
    int flags;			/* LISTSTORE_* flags */
    Tcl_Obj *slots[TCLFLEXARRAY];
				/* Variable size array. Grown as needed */
} ListStore;

#define LISTSTORE_CANONICAL 0x1 /* All Tcl_Obj's referencing this
				 * store have their string representation
				 * derived from the list representation */

/* Max number of elements that can be contained in a list */
#define LIST_MAX \
    ((Tcl_Size)(((size_t)TCL_SIZE_MAX - offsetof(ListStore, slots))	\
	    / sizeof(Tcl_Obj *)))
/* Memory size needed for a ListStore to hold numSlots_ elements */
#define LIST_SIZE(numSlots_) \
    ((Tcl_Size)(offsetof(ListStore, slots)				\
	    + ((numSlots_) * sizeof(Tcl_Obj *))))

/*
 * ListSpan --
 * See comments above for ListStore
 */
typedef struct ListSpan {
    Tcl_Size spanStart;		/* Starting index of the span. */
    Tcl_Size spanLength;	/* Number of elements in the span. */
    size_t refCount;		/* Count of references to this span record. */
} ListSpan;
#ifndef LIST_SPAN_THRESHOLD	/* May be set on build line */
#define LIST_SPAN_THRESHOLD 101
#endif

/*
 * ListRep --
 * See comments above for ListStore
 */
typedef struct ListRep {
    ListStore *storePtr;	/* element array shared amongst different
				 * lists */
    ListSpan *spanPtr;		/* If not NULL, the span holds the range of
				 * slots within *storePtr that contain this
				 * list elements. */
} ListRep;

/*
 * Macros used to get access list internal representations.
 *
 * Naming conventions:
 * ListRep* - expect a pointer to a valid ListRep
 * ListObj* - expect a pointer to a Tcl_Obj whose internal type is known to
 *            be a list (tclListType). Will crash otherwise.
 * TclListObj* - expect a pointer to a Tcl_Obj whose internal type may or may not
 *            be tclListType. These will convert as needed and return error if
 *            conversion not possible.
 */

/* Returns the starting slot for this listRep in the contained ListStore */
#define ListRepStart(listRepPtr) \
    ((listRepPtr)->spanPtr						\
	? (listRepPtr)->spanPtr->spanStart				\
	: (listRepPtr)->storePtr->firstUsed)

/* Returns the number of elements in this listRep */
#define ListRepLength(listRepPtr) \
    ((listRepPtr)->spanPtr						\
	? (listRepPtr)->spanPtr->spanLength				\
	: (listRepPtr)->storePtr->numUsed)

/* Returns a pointer to the first slot containing this ListRep elements */
#define ListRepElementsBase(listRepPtr) \
    (&(listRepPtr)->storePtr->slots[ListRepStart(listRepPtr)])

/* Stores the number of elements and base address of the element array */
#define ListRepElements(listRepPtr, objc, objv) \
    (((objv) = ListRepElementsBase(listRepPtr)),			\
     ((objc) = ListRepLength(listRepPtr)))

/* Returns 1/0 whether the ListRep's ListStore is shared. */
#define ListRepIsShared(listRepPtr) ((listRepPtr)->storePtr->refCount > 1)

/* Returns a pointer to the ListStore component */
#define ListObjStorePtr(listObj) \
    ((ListStore *)((listObj)->internalRep.twoPtrValue.ptr1))

/* Returns a pointer to the ListSpan component */
#define ListObjSpanPtr(listObj) \
    ((ListSpan *)((listObj)->internalRep.twoPtrValue.ptr2))

/* Returns the ListRep internal representaton in a Tcl_Obj */
#define ListObjGetRep(listObj, listRepPtr) \
    do {								\
	(listRepPtr)->storePtr = ListObjStorePtr(listObj);		\
	(listRepPtr)->spanPtr = ListObjSpanPtr(listObj);		\
    } while (0)

/* Retrieves the length of the list */
#define ListObjLength(listObj, len) \
    ((len) = ListObjSpanPtr(listObj)					\
	? ListObjSpanPtr(listObj)->spanLength				\
	: ListObjStorePtr(listObj)->numUsed)

/* Returns the starting slot index of this list's elements in the ListStore */
#define ListObjStart(listObj) \
    (ListObjSpanPtr(listObj)						\
	? ListObjSpanPtr(listObj)->spanStart				\
	: ListObjStorePtr(listObj)->firstUsed)

/* Stores the element count and base address of this list's elements */
#define ListObjGetElements(listObj, objc, objv) \
    (((objv) = &ListObjStorePtr(listObj)->slots[ListObjStart(listObj)]), \
     (ListObjLength(listObj, (objc))))

/*
 * Returns 1/0 whether the internal representation (not the Tcl_Obj itself)
 * is shared.  Note by intent this only checks for sharing of ListStore,
 * not spans.
 */
#define ListObjRepIsShared(listObj) \
    (ListObjStorePtr(listObj)->refCount > 1)

/*
 * Certain commands like concat are optimized if an existing string
 * representation of a list object is known to be in canonical format (i.e.
 * generated from the list representation). There are three conditions when
 * this will be the case:
 * (1) No string representation exists which means it will obviously have
 * to be generated from the list representation when needed
 * (2) The ListStore flags is marked canonical. This is done at the time
 * the string representation is generated from the list under certain
 * conditions (see comments in UpdateStringOfList).
 * (3) The list representation does not have a span component. This is
 * because list Tcl_Obj's with spans are always created from existing lists
 * and never from strings (see SetListFromAny) and thus their string
 * representation will always be canonical.
 */
#define ListObjIsCanonical(listObj_) \
    (((listObj_)->bytes == NULL)					\
	|| (ListObjStorePtr(listObj_)->flags & LISTSTORE_CANONICAL)	\
	|| ListObjSpanPtr(listObj_) != NULL)

/*
 * Converts the Tcl_Obj to a list if it isn't one and stores the element
 * count and base address of this list's elements in objcPtr_ and objvPtr_.
 * Return TCL_OK on success or TCL_ERROR if the Tcl_Obj cannot be
 * converted to a list.
 */
#define TclListObjGetElements(interp_, listObj_, objcPtr_, objvPtr_)	\
    ((TclHasInternalRep((listObj_) ,tclListTypePtr))			\
	? ((ListObjGetElements((listObj_), *(objcPtr_), *(objvPtr_))),	\
	   TCL_OK)							\
	: Tcl_ListObjGetElements(					\
	    (interp_), (listObj_), (objcPtr_), (objvPtr_)))

/*
 * Converts the Tcl_Obj to a list if it isn't one and stores the element
 * count in lenPtr_.  Returns TCL_OK on success or TCL_ERROR if the
 * Tcl_Obj cannot be converted to a list.
 */
#define TclListObjLength(interp_, listObj_, lenPtr_)		\
    ((TclHasInternalRep((listObj_), tclListTypePtr))		\
	? ((ListObjLength((listObj_), *(lenPtr_))), TCL_OK)	\
	: Tcl_ListObjLength((interp_), (listObj_), (lenPtr_)))

#define TclListObjIsCanonical(listObj_)			\
    ((TclHasInternalRep((listObj_), tclListTypePtr))    \
	? ListObjIsCanonical((listObj_))		\
	: 0)

/*
 * Modes for collecting (or not) in the implementations of TclNRForeachCmd,
 * TclNRLmapCmd and their compilations.
 */

#define TCL_EACH_KEEP_NONE  0	/* Discard iteration result like [foreach] */
#define TCL_EACH_COLLECT    1	/* Collect iteration result like [lmap] */

/*
 * Macros providing a faster path to booleans and integers:
 * Tcl_GetBooleanFromObj, Tcl_GetLongFromObj, Tcl_GetIntFromObj
 * and Tcl_GetIntForIndex.
 *
 * WARNING: these macros eval their args more than once.
 */

#define TclGetBooleanFromObj(interp, objPtr, intPtr) \
    ((TclHasInternalRep((objPtr), tclIntType)) \
	    || TclHasInternalRep((objPtr), tclBooleanType) \
	? (*(intPtr) = ((objPtr)->internalRep.wideValue!=0), TCL_OK)	\
	: Tcl_GetBooleanFromObj((interp), (objPtr), (intPtr)))

#ifdef TCL_WIDE_INT_IS_LONG
#define TclGetLongFromObj(interp, objPtr, longPtr)			    \
    ((TclHasInternalRep((objPtr), tclIntType))				    \
	? ((*(longPtr) = (objPtr)->internalRep.wideValue), TCL_OK)	    \
	: Tcl_GetLongFromObj((interp), (objPtr), (longPtr)))
#else
#define TclGetLongFromObj(interp, objPtr, longPtr)			    \
    ((TclHasInternalRep((objPtr), tclIntType)				    \
	    && (objPtr)->internalRep.wideValue >= (Tcl_WideInt)(LONG_MIN)   \
	    && (objPtr)->internalRep.wideValue <= (Tcl_WideInt)(LONG_MAX))  \
	? ((*(longPtr) = (long)(objPtr)->internalRep.wideValue), TCL_OK)    \
	: Tcl_GetLongFromObj((interp), (objPtr), (longPtr)))
#endif

#define TclGetIntFromObj(interp, objPtr, intPtr)			    \
    ((TclHasInternalRep((objPtr), tclIntType)				    \
	    && (objPtr)->internalRep.wideValue >= (Tcl_WideInt)(INT_MIN)    \
	    && (objPtr)->internalRep.wideValue <= (Tcl_WideInt)(INT_MAX))   \
	? ((*(intPtr) = (int)(objPtr)->internalRep.wideValue), TCL_OK)	    \
	: Tcl_GetIntFromObj((interp), (objPtr), (intPtr)))
#define TclGetIntForIndexM(interp, objPtr, endValue, idxPtr)		    \
    (((TclHasInternalRep((objPtr), tclIntType))				    \
	&& ((objPtr)->internalRep.wideValue >= 0)			    \
	    && ((objPtr)->internalRep.wideValue <= endValue))		    \
	    ? ((*(idxPtr) = (objPtr)->internalRep.wideValue), TCL_OK)	    \
	    : Tcl_GetIntForIndex((interp), (objPtr), (endValue), (idxPtr)))

/*
 * Macro used to save a function call for common uses of
 * Tcl_GetWideIntFromObj(). The ANSI C "prototype" is:
 *
 * MODULE_SCOPE int TclGetWideIntFromObj(Tcl_Interp *interp, Tcl_Obj *objPtr,
 *			Tcl_WideInt *wideIntPtr);
 */

#define TclGetWideIntFromObj(interp, objPtr, wideIntPtr)		    \
    ((TclHasInternalRep((objPtr), tclIntType))				    \
	? (*(wideIntPtr) =						    \
		((objPtr)->internalRep.wideValue), TCL_OK) :		    \
	Tcl_GetWideIntFromObj((interp), (objPtr), (wideIntPtr)))

/*
 * Flag values for TclTraceDictPath().
 *
 * DICT_PATH_READ indicates that all entries on the path must exist but no
 * updates will be needed.
 *
 * DICT_PATH_UPDATE indicates that we are going to be doing an update at the
 * tip of the path, so duplication of shared objects should be done along the
 * way.
 *
 * DICT_PATH_EXISTS indicates that we are performing an existence test and a
 * lookup failure should therefore not be an error. If (and only if) this flag
 * is set, TclTraceDictPath() will return the special value
 * DICT_PATH_NON_EXISTENT if the path is not traceable.
 *
 * DICT_PATH_CREATE (which also requires the DICT_PATH_UPDATE bit to be set)
 * indicates that we are to create non-existent dictionaries on the path.
 */

#define DICT_PATH_READ		0
#define DICT_PATH_UPDATE	1
#define DICT_PATH_EXISTS	2
#define DICT_PATH_CREATE	5

#define DICT_PATH_NON_EXISTENT	((Tcl_Obj *) (void *) 1)

/*
 *----------------------------------------------------------------
 * Data structures related to the filesystem internals
 *----------------------------------------------------------------
 */

/*
 * The version_2 filesystem is private to Tcl. As and when these changes have
 * been thoroughly tested and investigated a new public filesystem interface
 * will be released. The aim is more versatile virtual filesystem interfaces,
 * more efficiency in 'path' manipulation and usage, and cleaner filesystem
 * code internally.
 */

#define TCL_FILESYSTEM_VERSION_2	((Tcl_FSVersion) 0x2)
typedef void *(TclFSGetCwdProc2)(void *clientData);
typedef int (Tcl_FSLoadFileProc2) (Tcl_Interp *interp, Tcl_Obj *pathPtr,
	Tcl_LoadHandle *handlePtr, Tcl_FSUnloadFileProc **unloadProcPtr,
	int flags);

/*
 * The following types are used for getting and storing platform-specific file
 * attributes in tclFCmd.c and the various platform-versions of that file.
 * This is done to have as much common code as possible in the file attributes
 * code. For more information about the callbacks, see TclFileAttrsCmd in
 * tclFCmd.c.
 */

typedef int (TclGetFileAttrProc)(Tcl_Interp *interp, int objIndex,
	Tcl_Obj *fileName, Tcl_Obj **attrObjPtrPtr);
typedef int (TclSetFileAttrProc)(Tcl_Interp *interp, int objIndex,
	Tcl_Obj *fileName, Tcl_Obj *attrObjPtr);

typedef struct TclFileAttrProcs {
    TclGetFileAttrProc *getProc;/* The procedure for getting attrs. */
    TclSetFileAttrProc *setProc;/* The procedure for setting attrs. */
} TclFileAttrProcs;

/*
 * Opaque handle used in pipeline routines to encapsulate platform-dependent
 * state.
 */

typedef struct TclFile_ *TclFile;

typedef enum Tcl_PathPart {
    TCL_PATH_DIRNAME,
    TCL_PATH_TAIL,
    TCL_PATH_EXTENSION,
    TCL_PATH_ROOT
} Tcl_PathPart;

/*
 *----------------------------------------------------------------
 * Data structures related to obsolete filesystem hooks
 *----------------------------------------------------------------
 */

typedef int (TclStatProc_)(const char *path, struct stat *buf);
typedef int (TclAccessProc_)(const char *path, int mode);
typedef Tcl_Channel (TclOpenFileChannelProc_)(Tcl_Interp *interp,
	const char *fileName, const char *modeString, int permissions);

/*
 *----------------------------------------------------------------
 * Data structures for process-global values.
 *----------------------------------------------------------------
 */

typedef void (TclInitProcessGlobalValueProc)(char **valuePtr,
	TCL_HASH_TYPE *lengthPtr,
	Tcl_Encoding *encodingPtr);

#ifdef _WIN32
#   define TCLFSENCODING tclUtf8Encoding /* On Windows, all Unicode (except surrogates) are valid */
#else
#   define TCLFSENCODING NULL	/* On Non-Windows, use the system encoding for validation checks */
#endif

/*
 * A ProcessGlobalValue struct exists for each internal value in Tcl that is
 * to be shared among several threads. Each thread sees a (Tcl_Obj) copy of
 * the value, and the gobal value is kept as a counted string, with epoch and
 * mutex control. Each ProcessGlobalValue struct should be a static variable in
 * some file.
 */

typedef struct ProcessGlobalValue {
    Tcl_Size epoch;		/* Epoch counter to detect changes in the
				 * global value. */
    TCL_HASH_TYPE numBytes;	/* Length of the global string. */
    char *value;		/* The global string value. */
    Tcl_Encoding encoding;	/* system encoding when global string was
				 * initialized. */
    TclInitProcessGlobalValueProc *proc;
    				/* A procedure to initialize the global string
				 * copy when a "get" request comes in before
				 * any "set" request has been received. */
    Tcl_Mutex mutex;		/* Enforce orderly access from multiple
				 * threads. */
    Tcl_ThreadDataKey key;	/* Key for per-thread data holding the
				 * (Tcl_Obj) copy for each thread. */
} ProcessGlobalValue;

/*
 *----------------------------------------------------------------------
 * Flags for TclParseNumber
 *----------------------------------------------------------------------
 */

#define TCL_PARSE_DECIMAL_ONLY	1
				/* Leading zero doesn't denote octal or
				 * hex. */
#define TCL_PARSE_OCTAL_ONLY	2
				/* Parse octal even without prefix. */
#define TCL_PARSE_HEXADECIMAL_ONLY	4
				/* Parse hexadecimal even without prefix. */
#define TCL_PARSE_INTEGER_ONLY	8
				/* Disable floating point parsing. */
#define TCL_PARSE_SCAN_PREFIXES	16
				/* Use [scan] rules dealing with 0?
				 * prefixes. */
#define TCL_PARSE_NO_WHITESPACE	32
				/* Reject leading/trailing whitespace. */
#define TCL_PARSE_BINARY_ONLY	64
				/* Parse binary even without prefix. */
#define TCL_PARSE_NO_UNDERSCORE	128
				/* Reject underscore digit separator */

/*
 *----------------------------------------------------------------------
 * Internal convenience macros for manipulating encoding flags. See
 * TCL_ENCODING_PROFILE_* in tcl.h
 *----------------------------------------------------------------------
 */

#define ENCODING_PROFILE_MASK     0xFF000000
#define ENCODING_PROFILE_GET(flags) \
    ((flags) & ENCODING_PROFILE_MASK)
#define ENCODING_PROFILE_SET(flags, profile) \
    do {								\
	(flags) &= ~ENCODING_PROFILE_MASK;				\
	(flags) |= ((profile) & ENCODING_PROFILE_MASK);			\
    } while (0)

/*
 *----------------------------------------------------------------------
 * Common functions for calculating overallocation. Trivial but allows for
 * experimenting with growth factors without having to change code in
 * multiple places. See TclAttemptAllocElemsEx and similar for usage
 * examples. Best to use those functions. Direct use of TclUpsizeAlloc /
 * TclResizeAlloc is needed in special cases such as when total size of
 * memory block is limited to less than TCL_SIZE_MAX.
 *
 *----------------------------------------------------------------------
 */
static inline Tcl_Size
TclUpsizeAlloc(
    TCL_UNUSED(Tcl_Size),	/* oldSize. For future experiments with
				 * some growth algorithms that use this
				 * information. */
    Tcl_Size needed,
    Tcl_Size limit)
{
    /* assert (oldCapacity < needed <= limit) */
    if (needed < (limit - needed/2)) {
	return needed + needed / 2;
    } else {
	return limit;
    }
}
static inline Tcl_Size
TclUpsizeRetry(
    Tcl_Size needed,
    Tcl_Size lastAttempt)
{
    /* assert(needed < lastAttempt); */
    if (needed < lastAttempt - 1) {
	/* (needed+lastAttempt)/2 but that formula may overflow Tcl_Size */
	return needed + (lastAttempt - needed) / 2;
    } else {
	return needed;
    }
}
MODULE_SCOPE void *	TclAllocElemsEx(Tcl_Size elemCount, Tcl_Size elemSize,
			    Tcl_Size leadSize, Tcl_Size *capacityPtr);
MODULE_SCOPE void *	TclReallocElemsEx(void *oldPtr, Tcl_Size elemCount,
			    Tcl_Size elemSize, Tcl_Size leadSize,
			    Tcl_Size *capacityPtr);
MODULE_SCOPE void *	TclAttemptReallocElemsEx(void *oldPtr,
			    Tcl_Size elemCount, Tcl_Size elemSize,
			    Tcl_Size leadSize, Tcl_Size *capacityPtr);
/* Alloc elemCount elements of size elemSize with leadSize header
 * returning actual capacity (in elements) in *capacityPtr. */
static inline void *
TclAttemptAllocElemsEx(
    Tcl_Size elemCount,
    Tcl_Size elemSize,
    Tcl_Size leadSize,
    Tcl_Size *capacityPtr)
{
    return TclAttemptReallocElemsEx(
	    NULL, elemCount, elemSize, leadSize, capacityPtr);
}
/* Alloc numByte bytes, returning actual capacity in *capacityPtr. */
static inline void *
TclAllocEx(
    Tcl_Size numBytes,
    Tcl_Size *capacityPtr)
{
    return TclAllocElemsEx(numBytes, 1, 0, capacityPtr);
}
/* Alloc numByte bytes, returning actual capacity in *capacityPtr. */
static inline void *
TclAttemptAllocEx(
    Tcl_Size numBytes,
    Tcl_Size *capacityPtr)
{
    return TclAttemptAllocElemsEx(numBytes, 1, 0, capacityPtr);
}
/* Realloc numByte bytes, returning actual capacity in *capacityPtr. */
static inline void *
TclReallocEx(
    void *oldPtr,
    Tcl_Size numBytes,
    Tcl_Size *capacityPtr)
{
    return TclReallocElemsEx(oldPtr, numBytes, 1, 0, capacityPtr);
}
/* Realloc numByte bytes, returning actual capacity in *capacityPtr. */
static inline void *
TclAttemptReallocEx(
    void *oldPtr,
    Tcl_Size numBytes,
    Tcl_Size *capacityPtr)
{
    return TclAttemptReallocElemsEx(oldPtr, numBytes, 1, 0, capacityPtr);
}

/*
 *----------------------------------------------------------------
 * Variables shared among Tcl modules but not used by the outside world.
 *----------------------------------------------------------------
 */

MODULE_SCOPE char *tclNativeExecutableName;
MODULE_SCOPE int tclFindExecutableSearchDone;
MODULE_SCOPE char *tclMemDumpFileName;
MODULE_SCOPE TclPlatformType tclPlatform;

/*
 * Declarations related to internal encoding functions.
 */

MODULE_SCOPE Tcl_Encoding tclIdentityEncoding;
MODULE_SCOPE Tcl_Encoding tclUtf8Encoding;
MODULE_SCOPE int	TclEncodingProfileNameToId(Tcl_Interp *interp,
			    const char *profileName,
			    int *profilePtr);
MODULE_SCOPE const char *TclEncodingProfileIdToName(Tcl_Interp *interp,
			    int profileId);
MODULE_SCOPE void	TclGetEncodingProfiles(Tcl_Interp *interp);

/*
 * TIP #233 (Virtualized Time)
 * Data for the time hooks, if any.
 */

MODULE_SCOPE Tcl_GetTimeProc *tclGetTimeProcPtr;
MODULE_SCOPE Tcl_ScaleTimeProc *tclScaleTimeProcPtr;
MODULE_SCOPE void *tclTimeClientData;

/*
 * Variables denoting the Tcl object types defined in the core.
 */

MODULE_SCOPE const Tcl_ObjType *tclBignumType;
MODULE_SCOPE const Tcl_ObjType *tclBooleanType;
MODULE_SCOPE const Tcl_ObjType tclByteCodeType;
MODULE_SCOPE const Tcl_ObjType *tclDoubleType;
MODULE_SCOPE const Tcl_ObjType *tclIntType;
MODULE_SCOPE Tcl_ObjType * tclListTypePtr;
MODULE_SCOPE Tcl_ObjType * tclDictTypePtr;
MODULE_SCOPE const Tcl_ObjType tclProcBodyType;
MODULE_SCOPE const Tcl_ObjType tclStringType;
MODULE_SCOPE const Tcl_ObjType tclEnsembleCmdType;
MODULE_SCOPE const Tcl_ObjType tclRegexpType;
MODULE_SCOPE Tcl_ObjType tclCmdNameType;

/*
 * Variables denoting the hash key types defined in the core.
 */

MODULE_SCOPE const Tcl_HashKeyType tclArrayHashKeyType;
MODULE_SCOPE const Tcl_HashKeyType tclOneWordHashKeyType;
MODULE_SCOPE const Tcl_HashKeyType tclStringHashKeyType;
MODULE_SCOPE const Tcl_HashKeyType tclObjHashKeyType;

/*
 * The head of the list of free Tcl objects, and the total number of Tcl
 * objects ever allocated and freed.
 */

MODULE_SCOPE Tcl_Obj *	tclFreeObjList;

#ifdef TCL_COMPILE_STATS
MODULE_SCOPE size_t	tclObjsAlloced;
MODULE_SCOPE size_t	tclObjsFreed;
#define TCL_MAX_SHARED_OBJ_STATS 5
MODULE_SCOPE size_t	tclObjsShared[TCL_MAX_SHARED_OBJ_STATS];
#endif /* TCL_COMPILE_STATS */

/*
 * Pointer to a heap-allocated string of length zero that the Tcl core uses as
 * the value of an empty string representation for an object. This value is
 * shared by all new objects allocated by Tcl_NewObj.
 */

MODULE_SCOPE char	tclEmptyString;

enum CheckEmptyStringResult {
	TCL_EMPTYSTRING_UNKNOWN = -1, TCL_EMPTYSTRING_NO, TCL_EMPTYSTRING_YES
};

/*
 *----------------------------------------------------------------
 * Procedures shared among Tcl modules but not used by the outside world,
 * introduced by/for NRE.
 *----------------------------------------------------------------
 */

MODULE_SCOPE Tcl_ObjCmdProc TclNRApplyObjCmd;
MODULE_SCOPE Tcl_ObjCmdProc TclNREvalObjCmd;
MODULE_SCOPE Tcl_ObjCmdProc TclNRCatchObjCmd;
MODULE_SCOPE Tcl_ObjCmdProc TclNRExprObjCmd;
MODULE_SCOPE Tcl_ObjCmdProc TclNRForObjCmd;
MODULE_SCOPE Tcl_ObjCmdProc TclNRForeachCmd;
MODULE_SCOPE Tcl_ObjCmdProc TclNRIfObjCmd;
MODULE_SCOPE Tcl_ObjCmdProc TclNRLmapCmd;
MODULE_SCOPE Tcl_ObjCmdProc TclNRPackageObjCmd;
MODULE_SCOPE Tcl_ObjCmdProc TclNRSourceObjCmd;
MODULE_SCOPE Tcl_ObjCmdProc TclNRSubstObjCmd;
MODULE_SCOPE Tcl_ObjCmdProc TclNRSwitchObjCmd;
MODULE_SCOPE Tcl_ObjCmdProc TclNRTryObjCmd;
MODULE_SCOPE Tcl_ObjCmdProc TclNRUplevelObjCmd;
MODULE_SCOPE Tcl_ObjCmdProc TclNRWhileObjCmd;

MODULE_SCOPE Tcl_NRPostProc TclNRForIterCallback;
MODULE_SCOPE Tcl_NRPostProc TclNRCoroutineActivateCallback;
MODULE_SCOPE Tcl_ObjCmdProc TclNRTailcallObjCmd;
MODULE_SCOPE Tcl_NRPostProc TclNRTailcallEval;
MODULE_SCOPE Tcl_ObjCmdProc TclNRCoroutineObjCmd;
MODULE_SCOPE Tcl_ObjCmdProc TclNRYieldObjCmd;
MODULE_SCOPE Tcl_ObjCmdProc TclNRYieldmObjCmd;
MODULE_SCOPE Tcl_ObjCmdProc TclNRYieldToObjCmd;
MODULE_SCOPE Tcl_ObjCmdProc TclNRInvoke;
MODULE_SCOPE Tcl_NRPostProc TclNRReleaseValues;

MODULE_SCOPE void	TclSetTailcall(Tcl_Interp *interp,
			    Tcl_Obj *tailcallPtr);
MODULE_SCOPE void	TclPushTailcallPoint(Tcl_Interp *interp);

/* These two can be considered for the public api */
MODULE_SCOPE void	TclMarkTailcall(Tcl_Interp *interp);
MODULE_SCOPE void	TclSkipTailcall(Tcl_Interp *interp);

/*
 * This structure holds the data for the various iteration callbacks used to
 * NRE the 'for' and 'while' commands. We need a separate structure because we
 * have more than the 4 client data entries we can provide directly thorugh
 * the callback API. It is the 'word' information which puts us over the
 * limit. It is needed because the loop body is argument 4 of 'for' and
 * argument 2 of 'while'. Not providing the correct index confuses the #280
 * code. We TclSmallAlloc/Free this.
 */

typedef struct ForIterData {
    Tcl_Obj *cond;		/* Loop condition expression. */
    Tcl_Obj *body;		/* Loop body. */
    Tcl_Obj *next;		/* Loop step script, NULL for 'while'. */
    const char *msg;		/* Error message part. */
    Tcl_Size word;		/* Index of the body script in the command */
} ForIterData;

/* TIP #357 - Structure doing the bookkeeping of handles for Tcl_LoadFile
 *	      and Tcl_FindSymbol. This structure corresponds to an opaque
 *	      typedef in tcl.h */

typedef void* TclFindSymbolProc(Tcl_Interp* interp, Tcl_LoadHandle loadHandle,
	const char* symbol);
struct Tcl_LoadHandle_ {
    void *clientData;		/* Client data is the load handle in the
				 * native filesystem if a module was loaded
				 * there, or an opaque pointer to a structure
				 * for further bookkeeping on load-from-VFS
				 * and load-from-memory */
    TclFindSymbolProc* findSymbolProcPtr;
				/* Procedure that resolves symbols in a
				 * loaded module */
    Tcl_FSUnloadFileProc* unloadFileProcPtr;
				/* Procedure that unloads a loaded module */
};

/* Flags for conversion of doubles to digit strings */

#define TCL_DD_E_FORMAT 0x2	/* Use a fixed-length string of digits,
				 * suitable for E format*/
#define TCL_DD_F_FORMAT 0x3	/* Use a fixed number of digits after the
				 * decimal point, suitable for F format */
#define TCL_DD_SHORTEST 0x4	/* Use the shortest possible string */
#define TCL_DD_NO_QUICK 0x8	/* Debug flag: forbid quick FP conversion */

#define TCL_DD_CONVERSION_TYPE_MASK	0x3
				/* Mask to isolate the conversion type */

/*
 *----------------------------------------------------------------
 * Procedures shared among Tcl modules but not used by the outside world:
 *----------------------------------------------------------------
 */

MODULE_SCOPE void	TclAdvanceContinuations(Tcl_Size *line, Tcl_Size **next,
			    int loc);
MODULE_SCOPE void	TclAdvanceLines(Tcl_Size *line, const char *start,
			    const char *end);
MODULE_SCOPE void	TclAppendBytesToByteArray(Tcl_Obj *objPtr,
			    const unsigned char *bytes, Tcl_Size len);
MODULE_SCOPE void	TclAppendUtfToUtf(Tcl_Obj *objPtr,
			    const char *bytes, Tcl_Size numBytes);
MODULE_SCOPE void	TclArgumentEnter(Tcl_Interp *interp,
			    Tcl_Obj *objv[], Tcl_Size objc, CmdFrame *cf);
MODULE_SCOPE void	TclArgumentRelease(Tcl_Interp *interp,
			    Tcl_Obj *objv[], Tcl_Size objc);
MODULE_SCOPE void	TclArgumentBCEnter(Tcl_Interp *interp,
			    Tcl_Obj *objv[], Tcl_Size objc,
			    void *codePtr, CmdFrame *cfPtr, Tcl_Size cmd,
			    Tcl_Size pc);
MODULE_SCOPE void	TclArgumentBCRelease(Tcl_Interp *interp,
			    CmdFrame *cfPtr);
MODULE_SCOPE void	TclArgumentGet(Tcl_Interp *interp, Tcl_Obj *obj,
			    CmdFrame **cfPtrPtr, int *wordPtr);
MODULE_SCOPE void	TclArithSeriesInit(void);
MODULE_SCOPE int	TclAsyncNotifier(int sigNumber, Tcl_ThreadId threadId,
			    void *clientData, int *flagPtr, int value);
MODULE_SCOPE void	TclAsyncMarkFromNotifier(void);
MODULE_SCOPE double	TclBignumToDouble(const void *bignum);
MODULE_SCOPE int	TclByteArrayMatch(const unsigned char *string,
			    Tcl_Size strLen, const unsigned char *pattern,
			    Tcl_Size ptnLen, int flags);
MODULE_SCOPE double	TclCeil(const void *a);
MODULE_SCOPE void	TclChannelPreserve(Tcl_Channel chan);
MODULE_SCOPE void	TclChannelRelease(Tcl_Channel chan);
MODULE_SCOPE int	TclChannelGetBlockingMode(Tcl_Channel chan);
MODULE_SCOPE int	TclCheckArrayTraces(Tcl_Interp *interp, Var *varPtr,
			    Var *arrayPtr, Tcl_Obj *name, int index);
MODULE_SCOPE int	TclCheckEmptyString(Tcl_Interp *interp, Tcl_Obj *objPtr, int *res);
MODULE_SCOPE int	TclChanCaughtErrorBypass(Tcl_Interp *interp,
			    Tcl_Channel chan);
MODULE_SCOPE Tcl_ObjCmdProc TclChannelNamesCmd;
MODULE_SCOPE Tcl_NRPostProc TclClearRootEnsemble;
MODULE_SCOPE int	TclCompareTwoNumbers(Tcl_Obj *valuePtr,
			    Tcl_Obj *value2Ptr);
MODULE_SCOPE ContLineLoc *TclContinuationsEnter(Tcl_Obj *objPtr, Tcl_Size num,
			    Tcl_Size *loc);
MODULE_SCOPE void	TclContinuationsEnterDerived(Tcl_Obj *objPtr,
			    Tcl_Size start, Tcl_Size *clNext);
MODULE_SCOPE ContLineLoc *TclContinuationsGet(Tcl_Obj *objPtr);
MODULE_SCOPE void	TclContinuationsCopy(Tcl_Obj *objPtr,
			    Tcl_Obj *originObjPtr);
MODULE_SCOPE Tcl_Size	TclConvertElement(const char *src, Tcl_Size length,
			    char *dst, int flags);
MODULE_SCOPE Tcl_Command TclCreateObjCommandInNs(Tcl_Interp *interp,
			    const char *cmdName, Tcl_Namespace *nsPtr,
			    Tcl_ObjCmdProc *proc, void *clientData,
			    Tcl_CmdDeleteProc *deleteProc);
MODULE_SCOPE Tcl_Command TclCreateEnsembleInNs(Tcl_Interp *interp,
			    const char *name, Tcl_Namespace *nameNamespacePtr,
			    Tcl_Namespace *ensembleNamespacePtr, int flags);
MODULE_SCOPE void	TclDeleteNamespaceVars(Namespace *nsPtr);
MODULE_SCOPE void	TclDeleteNamespaceChildren(Namespace *nsPtr);
MODULE_SCOPE void	TclDictInit(void);
MODULE_SCOPE Tcl_Obj*	TclDuplicatePureObj(Tcl_Interp *interp,
			    Tcl_Obj * objPtr, const Tcl_ObjType *typPtr);
MODULE_SCOPE int	TclFindDictElement(Tcl_Interp *interp,
			    const char *dict, Tcl_Size dictLength,
			    const char **elementPtr, const char **nextPtr,
			    Tcl_Size *sizePtr, int *literalPtr);
<<<<<<< HEAD
=======
MODULE_SCOPE Tcl_Obj *	TclDictObjSmartRef(Tcl_Interp *interp, Tcl_Obj *);
MODULE_SCOPE int	TclDictGet(Tcl_Interp *interp, Tcl_Obj *dictPtr,
			    const char *key, Tcl_Obj **valuePtrPtr);
MODULE_SCOPE int	TclDictPut(Tcl_Interp *interp, Tcl_Obj *dictPtr,
			    const char *key, Tcl_Obj *valuePtr);
MODULE_SCOPE int	TclDictPutString(Tcl_Interp *interp, Tcl_Obj *dictPtr,
			    const char *key, const char *value);
MODULE_SCOPE int	TclDictRemove(Tcl_Interp *interp, Tcl_Obj *dictPtr,
			    const char *key);
>>>>>>> ee407b9b
/* TIP #280 - Modified token based evaluation, with line information. */
MODULE_SCOPE int	TclEvalEx(Tcl_Interp *interp, const char *script,
			    Tcl_Size numBytes, int flags, Tcl_Size line,
			    Tcl_Size *clNextOuter, const char *outerScript);
MODULE_SCOPE Tcl_ObjCmdProc TclFileAttrsCmd;
MODULE_SCOPE Tcl_ObjCmdProc TclFileCopyCmd;
MODULE_SCOPE Tcl_ObjCmdProc TclFileDeleteCmd;
MODULE_SCOPE Tcl_ObjCmdProc TclFileLinkCmd;
MODULE_SCOPE Tcl_ObjCmdProc TclFileMakeDirsCmd;
MODULE_SCOPE Tcl_ObjCmdProc TclFileReadLinkCmd;
MODULE_SCOPE Tcl_ObjCmdProc TclFileRenameCmd;
MODULE_SCOPE Tcl_ObjCmdProc TclFileTempDirCmd;
MODULE_SCOPE Tcl_ObjCmdProc TclFileTemporaryCmd;
MODULE_SCOPE Tcl_ObjCmdProc TclFileHomeCmd;
MODULE_SCOPE Tcl_ObjCmdProc TclFileTildeExpandCmd;
MODULE_SCOPE void	TclCreateLateExitHandler(Tcl_ExitProc *proc,
			    void *clientData);
MODULE_SCOPE void	TclDeleteLateExitHandler(Tcl_ExitProc *proc,
			    void *clientData);
MODULE_SCOPE char *	TclDStringAppendObj(Tcl_DString *dsPtr,
			    Tcl_Obj *objPtr);
MODULE_SCOPE char *	TclDStringAppendDString(Tcl_DString *dsPtr,
			    Tcl_DString *toAppendPtr);
MODULE_SCOPE Tcl_Obj *const *TclFetchEnsembleRoot(Tcl_Interp *interp,
			    Tcl_Obj *const *objv, Tcl_Size objc,
			    Tcl_Size *objcPtr);
MODULE_SCOPE Tcl_Obj *const *TclEnsembleGetRewriteValues(Tcl_Interp *interp);
MODULE_SCOPE Tcl_Namespace *TclEnsureNamespace(Tcl_Interp *interp,
			    Tcl_Namespace *namespacePtr);
MODULE_SCOPE void	TclFinalizeAllocSubsystem(void);
MODULE_SCOPE void	TclFinalizeAsync(void);
MODULE_SCOPE void	TclFinalizeDoubleConversion(void);
MODULE_SCOPE void	TclFinalizeEncodingSubsystem(void);
MODULE_SCOPE void	TclFinalizeEnvironment(void);
MODULE_SCOPE void	TclFinalizeEvaluation(void);
MODULE_SCOPE void	TclFinalizeExecution(void);
MODULE_SCOPE void	TclFinalizeIOSubsystem(void);
MODULE_SCOPE void	TclFinalizeFilesystem(void);
MODULE_SCOPE void	TclResetFilesystem(void);
MODULE_SCOPE void	TclFinalizeLoad(void);
MODULE_SCOPE void	TclFinalizeLock(void);
MODULE_SCOPE void	TclFinalizeMemorySubsystem(void);
MODULE_SCOPE void	TclFinalizeNotifier(void);
MODULE_SCOPE void	TclFinalizeObjects(void);
MODULE_SCOPE void	TclFinalizePreserve(void);
MODULE_SCOPE void	TclFinalizeSynchronization(void);
MODULE_SCOPE void	TclInitThreadAlloc(void);
MODULE_SCOPE void	TclFinalizeThreadAlloc(void);
MODULE_SCOPE void	TclFinalizeThreadAllocThread(void);
MODULE_SCOPE void	TclFinalizeThreadData(int quick);
MODULE_SCOPE void	TclFinalizeThreadObjects(void);
MODULE_SCOPE double	TclFloor(const void *a);
MODULE_SCOPE void	TclFormatNaN(double value, char *buffer);
MODULE_SCOPE int	TclFSFileAttrIndex(Tcl_Obj *pathPtr,
			    const char *attributeName, int *indexPtr);
MODULE_SCOPE Tcl_Command TclNRCreateCommandInNs(Tcl_Interp *interp,
			    const char *cmdName, Tcl_Namespace *nsPtr,
			    Tcl_ObjCmdProc *proc, Tcl_ObjCmdProc *nreProc,
			    void *clientData, Tcl_CmdDeleteProc *deleteProc);
MODULE_SCOPE int	TclNREvalFile(Tcl_Interp *interp, Tcl_Obj *pathPtr,
			    const char *encodingName);
MODULE_SCOPE int *	TclGetAsyncReadyPtr(void);
MODULE_SCOPE Tcl_Obj *	TclGetBgErrorHandler(Tcl_Interp *interp);
MODULE_SCOPE int	TclGetChannelFromObj(Tcl_Interp *interp,
			    Tcl_Obj *objPtr, Tcl_Channel *chanPtr,
			    int *modePtr, int flags);
MODULE_SCOPE CmdFrame *	TclGetCmdFrameForProcedure(Proc *procPtr);
MODULE_SCOPE int	TclGetCompletionCodeFromObj(Tcl_Interp *interp,
			    Tcl_Obj *value, int *code);
MODULE_SCOPE Proc *	TclGetLambdaFromObj(Tcl_Interp *interp,
			    Tcl_Obj *objPtr, Tcl_Obj **nsObjPtrPtr);
MODULE_SCOPE Tcl_Obj *	TclGetProcessGlobalValue(ProcessGlobalValue *pgvPtr);
MODULE_SCOPE Tcl_Obj *	TclGetSourceFromFrame(CmdFrame *cfPtr, Tcl_Size objc,
			    Tcl_Obj *const objv[]);
MODULE_SCOPE char *	TclGetStringStorage(Tcl_Obj *objPtr,
			    Tcl_Size *sizePtr);
MODULE_SCOPE int	TclGetLoadedLibraries(Tcl_Interp *interp,
				const char *targetName,
				const char *packageName);
MODULE_SCOPE int	TclGetWideBitsFromObj(Tcl_Interp *, Tcl_Obj *,
				Tcl_WideInt *);
MODULE_SCOPE int	TclIndexIsFromEnd(Tcl_Size encoded);
MODULE_SCOPE Tcl_Size	TclIndexLast (Tcl_Size N);
MODULE_SCOPE int	TclIncrObj(Tcl_Interp *interp, Tcl_Obj *valuePtr,
			    Tcl_Obj *incrPtr);
MODULE_SCOPE Tcl_Obj *	TclIncrObjVar2(Tcl_Interp *interp, Tcl_Obj *part1Ptr,
			    Tcl_Obj *part2Ptr, Tcl_Obj *incrPtr, int flags);
MODULE_SCOPE Tcl_ObjCmdProc TclInfoExistsCmd;
MODULE_SCOPE Tcl_ObjCmdProc TclInfoCoroutineCmd;
MODULE_SCOPE Tcl_Obj *	TclInfoFrame(Tcl_Interp *interp, CmdFrame *framePtr);
MODULE_SCOPE Tcl_ObjCmdProc TclInfoGlobalsCmd;
MODULE_SCOPE Tcl_ObjCmdProc TclInfoLocalsCmd;
MODULE_SCOPE Tcl_ObjCmdProc TclInfoVarsCmd;
MODULE_SCOPE Tcl_ObjCmdProc TclInfoConstsCmd;
MODULE_SCOPE Tcl_ObjCmdProc TclInfoConstantCmd;
MODULE_SCOPE void	TclInitAlloc(void);
MODULE_SCOPE void	TclInitDbCkalloc(void);
MODULE_SCOPE void	TclInitDoubleConversion(void);
MODULE_SCOPE void	TclInitEmbeddedConfigurationInformation(
			    Tcl_Interp *interp);
MODULE_SCOPE void	TclInitEncodingSubsystem(void);
MODULE_SCOPE void	TclInitIOSubsystem(void);
MODULE_SCOPE void	TclInitLimitSupport(Tcl_Interp *interp);
MODULE_SCOPE void	TclInitNamespaceSubsystem(void);
MODULE_SCOPE void	TclInitNotifier(void);
MODULE_SCOPE void	TclInitObjSubsystem(void);
MODULE_SCOPE int	TclInterpReady(Tcl_Interp *interp);
MODULE_SCOPE int	TclIsBareword(int byte);
MODULE_SCOPE Tcl_Obj *	TclJoinPath(Tcl_Size elements, Tcl_Obj * const objv[],
			    int forceRelative);
MODULE_SCOPE Tcl_Obj *	TclGetHomeDirObj(Tcl_Interp *interp, const char *user);
MODULE_SCOPE Tcl_Obj *	TclResolveTildePath(Tcl_Interp *interp,
			    Tcl_Obj *pathObj);
MODULE_SCOPE Tcl_Obj *	TclResolveTildePathList(Tcl_Obj *pathsObj);
MODULE_SCOPE int	TclJoinThread(Tcl_ThreadId id, int *result);
MODULE_SCOPE void	TclLimitRemoveAllHandlers(Tcl_Interp *interp);
MODULE_SCOPE Tcl_Obj *	TclLindexList(Tcl_Interp *interp,
			    Tcl_Obj *listPtr, Tcl_Obj *argPtr);
MODULE_SCOPE Tcl_Obj *	TclLindexFlat(Tcl_Interp *interp, Tcl_Obj *listPtr,
			    Tcl_Size indexCount, Tcl_Obj *const indexArray[]);
MODULE_SCOPE Tcl_Obj *	TclListObjGetElement(Tcl_Obj *listObj, Tcl_Size index);
MODULE_SCOPE int	Tcl_LengthIsFinite(Tcl_Size length);
MODULE_SCOPE void	TclListInit(void);
/* TIP #280 */
MODULE_SCOPE void	TclListLines(Tcl_Obj *listObj, Tcl_Size line, Tcl_Size n,
			    Tcl_Size *lines, Tcl_Obj *const *elems);
MODULE_SCOPE int	(*TclObjInterfaceGetListIndex (Tcl_Obj *objPtr))
			    (tclObjTypeInterfaceArgsListIndex);
MODULE_SCOPE int	TclListObjAppendElements(Tcl_Interp *interp,
			    Tcl_Obj *toObj, Tcl_Size elemCount,
			    Tcl_Obj *const elemObjv[]);
MODULE_SCOPE int	TclListObjRange(Tcl_Interp *interp, Tcl_Obj *listPtr,
			    Tcl_Size fromIdx, Tcl_Size toIdx, Tcl_Obj **resultPtr);
MODULE_SCOPE Tcl_Obj *	TclLsetList(Tcl_Interp *interp, Tcl_Obj *listPtr,
			    Tcl_Obj *indexPtr, Tcl_Obj *valuePtr);
MODULE_SCOPE int	TclLsetFlat(tclObjTypeInterfaceArgsListSetDeep);
MODULE_SCOPE Tcl_Obj *	TclLsetList(Tcl_Interp *interp, Tcl_Obj *listPtr,
			    Tcl_Obj *indexPtr, Tcl_Obj *valuePtr);
MODULE_SCOPE Tcl_Command TclMakeEnsemble(Tcl_Interp *interp, const char *name,
			    const EnsembleImplMap map[]);
MODULE_SCOPE Tcl_Size	TclMaxListLength(const char *bytes, Tcl_Size numBytes,
			    const char **endPtr);
MODULE_SCOPE int	TclMergeReturnOptions(Tcl_Interp *interp, int objc,
			    Tcl_Obj *const objv[], Tcl_Obj **optionsPtrPtr,
			    int *codePtr, int *levelPtr);
MODULE_SCOPE Tcl_Obj *	TclNoErrorStack(Tcl_Interp *interp, Tcl_Obj *options);
MODULE_SCOPE int	TclNokia770Doubles(void);
MODULE_SCOPE void	TclNsDecrRefCount(Namespace *nsPtr);
MODULE_SCOPE int	TclNamespaceDeleted(Namespace *nsPtr);
MODULE_SCOPE Tcl_Obj *	TclObjGetScalar(Tcl_Obj *objPtr);
MODULE_SCOPE ObjInterface * TclObjInterface(Tcl_Obj *objPtr);
MODULE_SCOPE const char *   TclObjTypeName(const Tcl_ObjType *typePtr);
MODULE_SCOPE int	 TclObjTypeVersion (const Tcl_ObjType *typePtr);
MODULE_SCOPE void	TclObjVarErrMsg(Tcl_Interp *interp, Tcl_Obj *part1Ptr,
			    Tcl_Obj *part2Ptr, const char *operation,
			    const char *reason, int index);
MODULE_SCOPE int	TclObjInvokeNamespace(Tcl_Interp *interp,
			    Tcl_Size objc, Tcl_Obj *const objv[],
			    Tcl_Namespace *nsPtr, int flags);
MODULE_SCOPE int	TclObjUnsetVar2(Tcl_Interp *interp,
			    Tcl_Obj *part1Ptr, Tcl_Obj *part2Ptr, int flags);
MODULE_SCOPE int	TclParseBackslash(const char *src,
			    Tcl_Size numBytes, Tcl_Size *readPtr, char *dst);
MODULE_SCOPE int	TclParseNumber(Tcl_Interp *interp, Tcl_Obj *objPtr,
			    const char *expected, const char *bytes,
			    Tcl_Size numBytes, const char **endPtrPtr, int flags);
MODULE_SCOPE void	TclParseInit(Tcl_Interp *interp, const char *string,
			    Tcl_Size numBytes, Tcl_Parse *parsePtr);
MODULE_SCOPE Tcl_Size	TclParseAllWhiteSpace(const char *src, Tcl_Size numBytes);
MODULE_SCOPE int	TclProcessReturn(Tcl_Interp *interp,
			    int code, int level, Tcl_Obj *returnOpts);
MODULE_SCOPE void 	TclUndoRefCount(Tcl_Obj *objPtr);
MODULE_SCOPE int	TclpObjLstat(Tcl_Obj *pathPtr, Tcl_StatBuf *buf);
MODULE_SCOPE Tcl_Obj *	TclpTempFileName(void);
MODULE_SCOPE Tcl_Obj *	TclpTempFileNameForLibrary(Tcl_Interp *interp,
			    Tcl_Obj* pathPtr);
MODULE_SCOPE Tcl_Obj *	TclNewArithSeriesObj(Tcl_Interp *interp,
                            int useDoubles, Tcl_Obj *startObj, Tcl_Obj *endObj,
                            Tcl_Obj *stepObj, Tcl_Obj *lenObj);
MODULE_SCOPE Tcl_Obj *	TclNewFSPathObj(Tcl_Obj *dirPtr, const char *addStrRep,
			    Tcl_Size len);

MODULE_SCOPE int	TclSetListFromAny(Tcl_Interp *interp, Tcl_Obj *objPtr);
MODULE_SCOPE void	TclpAlertNotifier(void *clientData);
MODULE_SCOPE void *	TclpNotifierData(void);
MODULE_SCOPE void	TclpServiceModeHook(int mode);
MODULE_SCOPE void	TclpSetTimer(const Tcl_Time *timePtr);
MODULE_SCOPE int	TclpWaitForEvent(const Tcl_Time *timePtr);
MODULE_SCOPE void	TclpCreateFileHandler(int fd, int mask,
			    Tcl_FileProc *proc, void *clientData);
MODULE_SCOPE int	TclpDeleteFile(const void *path);
MODULE_SCOPE void	TclpDeleteFileHandler(int fd);
MODULE_SCOPE void	TclpFinalizeCondition(Tcl_Condition *condPtr);
MODULE_SCOPE void	TclpFinalizeMutex(Tcl_Mutex *mutexPtr);
MODULE_SCOPE void	TclpFinalizeNotifier(void *clientData);
MODULE_SCOPE void	TclpFinalizePipes(void);
MODULE_SCOPE void	TclpFinalizeSockets(void);
#ifdef _WIN32
MODULE_SCOPE void	TclInitSockets(void);
#else
#define TclInitSockets() /* do nothing */
#endif
struct addrinfo; /* forward declaration, needed for TclCreateSocketAddress */
MODULE_SCOPE int	TclCreateSocketAddress(Tcl_Interp *interp,
			    struct addrinfo **addrlist,
			    const char *host, int port, int willBind,
			    const char **errorMsgPtr);
MODULE_SCOPE int	TclpThreadCreate(Tcl_ThreadId *idPtr,
			    Tcl_ThreadCreateProc *proc, void *clientData,
			    TCL_HASH_TYPE stackSize, int flags);
MODULE_SCOPE Tcl_Size	TclpFindVariable(const char *name, Tcl_Size *lengthPtr);
MODULE_SCOPE void	TclpInitLibraryPath(char **valuePtr,
			    TCL_HASH_TYPE *lengthPtr, Tcl_Encoding *encodingPtr);
MODULE_SCOPE void	TclpInitLock(void);
MODULE_SCOPE void *	TclpInitNotifier(void);
MODULE_SCOPE void	TclpInitPlatform(void);
MODULE_SCOPE void	TclpInitUnlock(void);
MODULE_SCOPE Tcl_Obj *	TclpObjListVolumes(void);
MODULE_SCOPE void	TclpGlobalLock(void);
MODULE_SCOPE void	TclpGlobalUnlock(void);
MODULE_SCOPE int	TclpObjNormalizePath(Tcl_Interp *interp,
			    Tcl_Obj *pathPtr, int nextCheckpoint);
MODULE_SCOPE void	TclpNativeJoinPath(Tcl_Obj *prefix, const char *joining);
MODULE_SCOPE Tcl_Obj *	TclpNativeSplitPath(Tcl_Obj *pathPtr, Tcl_Size *lenPtr);
MODULE_SCOPE Tcl_PathType TclpGetNativePathType(Tcl_Obj *pathPtr,
			    Tcl_Size *driveNameLengthPtr, Tcl_Obj **driveNameRef);
MODULE_SCOPE int	TclCrossFilesystemCopy(Tcl_Interp *interp,
			    Tcl_Obj *source, Tcl_Obj *target);
MODULE_SCOPE int	TclpMatchInDirectory(Tcl_Interp *interp,
			    Tcl_Obj *resultPtr, Tcl_Obj *pathPtr,
			    const char *pattern, Tcl_GlobTypeData *types);
MODULE_SCOPE void	*TclpGetNativeCwd(void *clientData);
MODULE_SCOPE Tcl_FSDupInternalRepProc TclNativeDupInternalRep;
MODULE_SCOPE Tcl_Obj *	TclpObjLink(Tcl_Obj *pathPtr, Tcl_Obj *toPtr,
			    int linkType);
MODULE_SCOPE int	TclpObjChdir(Tcl_Obj *pathPtr);
MODULE_SCOPE void Tcl_ObjTypeVersion(Tcl_Obj *objPtr, int *version);
MODULE_SCOPE Tcl_Channel TclpOpenTemporaryFile(Tcl_Obj *dirObj,
			    Tcl_Obj *basenameObj, Tcl_Obj *extensionObj,
			    Tcl_Obj *resultingNameObj);
MODULE_SCOPE void	TclPkgFileSeen(Tcl_Interp *interp,
			    const char *fileName);
MODULE_SCOPE void *	TclInitPkgFiles(Tcl_Interp *interp);
MODULE_SCOPE Tcl_Obj *	TclPathPart(Tcl_Interp *interp, Tcl_Obj *pathPtr,
			    Tcl_PathPart portion);
MODULE_SCOPE char *	TclpReadlink(const char *fileName,
			    Tcl_DString *linkPtr);
MODULE_SCOPE void	TclpSetVariables(Tcl_Interp *interp);
MODULE_SCOPE void *	TclThreadStorageKeyGet(Tcl_ThreadDataKey *keyPtr);
MODULE_SCOPE void	TclThreadStorageKeySet(Tcl_ThreadDataKey *keyPtr,
			    void *data);
MODULE_SCOPE TCL_NORETURN void TclpThreadExit(int status);
MODULE_SCOPE void	TclRememberCondition(Tcl_Condition *mutex);
MODULE_SCOPE void	TclRememberJoinableThread(Tcl_ThreadId id);
MODULE_SCOPE void	TclRememberMutex(Tcl_Mutex *mutex);
MODULE_SCOPE void	TclRemoveScriptLimitCallbacks(Tcl_Interp *interp);
MODULE_SCOPE int	TclReToGlob(Tcl_Interp *interp, const char *reStr,
			    Tcl_Size reStrLen, Tcl_DString *dsPtr, int *flagsPtr,
			    int *quantifiersFoundPtr);
MODULE_SCOPE Tcl_Size	TclScanElement(const char *string, Tcl_Size length,
			    char *flagPtr);
MODULE_SCOPE void	TclSetBgErrorHandler(Tcl_Interp *interp,
			    Tcl_Obj *cmdPrefix);
MODULE_SCOPE void	TclSetBignumInternalRep(Tcl_Obj *objPtr,
			    void *bignumValue);
MODULE_SCOPE int	TclSetBooleanFromAny(Tcl_Interp *interp,
			    Tcl_Obj *objPtr);
MODULE_SCOPE void	TclSetCmdNameObj(Tcl_Interp *interp, Tcl_Obj *objPtr,
			    Command *cmdPtr);
MODULE_SCOPE void	TclSetDuplicateObj(Tcl_Obj *dupPtr, Tcl_Obj *objPtr);
MODULE_SCOPE void	TclSetProcessGlobalValue(ProcessGlobalValue *pgvPtr,
			    Tcl_Obj *newValue);
MODULE_SCOPE void	TclSignalExitThread(Tcl_ThreadId id, int result);
MODULE_SCOPE void	TclSpellFix(Tcl_Interp *interp,
			    Tcl_Obj *const *objv, Tcl_Size objc, Tcl_Size subIdx,
			    Tcl_Obj *bad, Tcl_Obj *fix);
MODULE_SCOPE void *	TclStackRealloc(Tcl_Interp *interp, void *ptr,
			    TCL_HASH_TYPE numBytes);
typedef int (*memCmpFn_t)(const void*, const void*, size_t);
MODULE_SCOPE int	TclStringCmp(Tcl_Obj *value1Ptr, Tcl_Obj *value2Ptr,
			    int checkEq, int nocase, Tcl_Size reqlength);
MODULE_SCOPE int	TclStringIndexInterface(Tcl_Interp *interp, Tcl_Obj *objPtr,
			    Tcl_Obj *indexPtr, Tcl_Obj **charPtr);
MODULE_SCOPE int	TclStringMatch(const char *str, Tcl_Size strLen,
			    const char *pattern, int ptnLen, int flags);
MODULE_SCOPE int	TclStringMatchObj(Tcl_Obj *stringObj,
			    Tcl_Obj *patternObj, int flags);
MODULE_SCOPE void	TclSubstCompile(Tcl_Interp *interp, const char *bytes,
			    Tcl_Size numBytes, int flags, Tcl_Size line,
			    struct CompileEnv *envPtr);
MODULE_SCOPE int	TclSubstOptions(Tcl_Interp *interp, Tcl_Size numOpts,
			    Tcl_Obj *const opts[], int *flagPtr);
MODULE_SCOPE void	TclSubstParse(Tcl_Interp *interp, const char *bytes,
			    Tcl_Size numBytes, int flags, Tcl_Parse *parsePtr,
			    Tcl_InterpState *statePtr);
MODULE_SCOPE int	TclSubstTokens(Tcl_Interp *interp, Tcl_Token *tokenPtr,
			    Tcl_Size count, int *tokensLeftPtr, Tcl_Size line,
			    Tcl_Size *clNextOuter, const char *outerScript);
MODULE_SCOPE Tcl_Size	TclTrim(const char *bytes, Tcl_Size numBytes,
			    const char *trim, Tcl_Size numTrim,
			    Tcl_Size *trimRight);
MODULE_SCOPE Tcl_Size	TclTrimLeft(const char *bytes, Tcl_Size numBytes,
			    const char *trim, Tcl_Size numTrim);
MODULE_SCOPE Tcl_Size	TclTrimRight(const char *bytes, Tcl_Size numBytes,
			    const char *trim, Tcl_Size numTrim);
MODULE_SCOPE const char*TclGetCommandTypeName(Tcl_Command command);
MODULE_SCOPE int	TclObjInterpProc(void *clientData,
			    Tcl_Interp *interp, int objc,
			    Tcl_Obj *const objv[]);
MODULE_SCOPE void	TclRegisterCommandTypeName(
			    Tcl_ObjCmdProc *implementationProc,
			    const char *nameStr);
MODULE_SCOPE void	TclUndoRefCount(Tcl_Obj *objPtr);
MODULE_SCOPE int	TclUtfCmp(const char *cs, const char *ct);
MODULE_SCOPE int	TclUtfCasecmp(const char *cs, const char *ct);
MODULE_SCOPE int	TclUtfCount(int ch);
MODULE_SCOPE Tcl_Obj *	TclpNativeToNormalized(void *clientData);
MODULE_SCOPE Tcl_Obj *	TclpFilesystemPathType(Tcl_Obj *pathPtr);
MODULE_SCOPE int	TclpDlopen(Tcl_Interp *interp, Tcl_Obj *pathPtr,
			    Tcl_LoadHandle *loadHandle,
			    Tcl_FSUnloadFileProc **unloadProcPtr, int flags);
MODULE_SCOPE int	TclpUtime(Tcl_Obj *pathPtr, struct utimbuf *tval);
#ifdef TCL_LOAD_FROM_MEMORY
MODULE_SCOPE void *	TclpLoadMemoryGetBuffer(Tcl_Interp *interp, int size);
MODULE_SCOPE int	TclpLoadMemory(Tcl_Interp *interp, void *buffer,
			    int size, int codeSize, Tcl_LoadHandle *loadHandle,
			    Tcl_FSUnloadFileProc **unloadProcPtr, int flags);
#endif
MODULE_SCOPE void	TclInitThreadStorage(void);
MODULE_SCOPE void	TclFinalizeThreadDataThread(void);
MODULE_SCOPE void	TclFinalizeThreadStorage(void);

#ifdef TCL_WIDE_CLICKS
MODULE_SCOPE long long	TclpGetWideClicks(void);
MODULE_SCOPE double	TclpWideClicksToNanoseconds(long long clicks);
MODULE_SCOPE double	TclpWideClickInMicrosec(void);
#else
#   ifdef _WIN32
#	define TCL_WIDE_CLICKS 1
MODULE_SCOPE long long	TclpGetWideClicks(void);
MODULE_SCOPE double	TclpWideClickInMicrosec(void);
#	define TclpWideClicksToNanoseconds(clicks) \
		((double)(clicks) * TclpWideClickInMicrosec() * 1000)
#   endif
#endif
MODULE_SCOPE long long TclpGetMicroseconds(void);

MODULE_SCOPE int	TclZlibInit(Tcl_Interp *interp);
MODULE_SCOPE void *	TclpThreadCreateKey(void);
MODULE_SCOPE void	TclpThreadDeleteKey(void *keyPtr);
MODULE_SCOPE void	TclpThreadSetGlobalTSD(void *tsdKeyPtr, void *ptr);
MODULE_SCOPE void *	TclpThreadGetGlobalTSD(void *tsdKeyPtr);
MODULE_SCOPE void	TclErrorStackResetIf(Tcl_Interp *interp,
			    const char *msg, Tcl_Size length);
/* Tip 430 */
MODULE_SCOPE int	TclZipfs_Init(Tcl_Interp *interp);
MODULE_SCOPE int	TclIsZipfsPath(const char *path);
MODULE_SCOPE void	TclZipfsFinalize(void);

/*
 * Many parsing tasks need a common definition of whitespace.
 * Use this routine and macro to achieve that and place
 * optimization (fragile on changes) in one place.
 */

MODULE_SCOPE int	TclIsSpaceProc(int byte);
#define TclIsSpaceProcM(byte) \
    (((byte) > 0x20) ? 0 : TclIsSpaceProc(byte))

/*
 *----------------------------------------------------------------
 * Command procedures in the generic core:
 *----------------------------------------------------------------
 */

MODULE_SCOPE Tcl_ObjCmdProc Tcl_AfterObjCmd;
MODULE_SCOPE Tcl_ObjCmdProc Tcl_AppendObjCmd;
MODULE_SCOPE Tcl_ObjCmdProc Tcl_ApplyObjCmd;
MODULE_SCOPE Tcl_Command TclInitArrayCmd(Tcl_Interp *interp);
MODULE_SCOPE Tcl_Command TclInitBinaryCmd(Tcl_Interp *interp);
MODULE_SCOPE Tcl_ObjCmdProc Tcl_BreakObjCmd;
MODULE_SCOPE Tcl_ObjCmdProc Tcl_CatchObjCmd;
MODULE_SCOPE Tcl_ObjCmdProc Tcl_CdObjCmd;
MODULE_SCOPE Tcl_Command TclInitChanCmd(Tcl_Interp *interp);
MODULE_SCOPE Tcl_ObjCmdProc TclChanCreateObjCmd;
MODULE_SCOPE Tcl_ObjCmdProc TclChanPostEventObjCmd;
MODULE_SCOPE Tcl_ObjCmdProc TclChanPopObjCmd;
MODULE_SCOPE Tcl_ObjCmdProc TclChanPushObjCmd;
MODULE_SCOPE void	TclClockInit(Tcl_Interp *interp);
MODULE_SCOPE Tcl_ObjCmdProc TclClockOldscanObjCmd;
MODULE_SCOPE Tcl_ObjCmdProc Tcl_CloseObjCmd;
MODULE_SCOPE Tcl_ObjCmdProc Tcl_ConcatObjCmd;
MODULE_SCOPE Tcl_ObjCmdProc Tcl_ConstObjCmd;
MODULE_SCOPE Tcl_ObjCmdProc Tcl_ContinueObjCmd;
MODULE_SCOPE Tcl_TimerToken TclCreateAbsoluteTimerHandler(
			    Tcl_Time *timePtr, Tcl_TimerProc *proc,
			    void *clientData);
MODULE_SCOPE Tcl_ObjCmdProc TclDefaultBgErrorHandlerObjCmd;
MODULE_SCOPE Tcl_Command TclInitDictCmd(Tcl_Interp *interp);
MODULE_SCOPE int	TclDictWithFinish(Tcl_Interp *interp, Var *varPtr,
			    Var *arrayPtr, Tcl_Obj *part1Ptr,
			    Tcl_Obj *part2Ptr, int index, int pathc,
			    Tcl_Obj *const pathv[], Tcl_Obj *keysPtr);
MODULE_SCOPE Tcl_Obj *	TclDictWithInit(Tcl_Interp *interp, Tcl_Obj *dictPtr,
			    Tcl_Size pathc, Tcl_Obj *const pathv[]);
MODULE_SCOPE Tcl_ObjCmdProc Tcl_DisassembleObjCmd;

/* Assemble command function */
MODULE_SCOPE Tcl_ObjCmdProc Tcl_AssembleObjCmd;
MODULE_SCOPE Tcl_ObjCmdProc TclNRAssembleObjCmd;
MODULE_SCOPE Tcl_Command TclInitEncodingCmd(Tcl_Interp *interp);
MODULE_SCOPE Tcl_ObjCmdProc Tcl_EofObjCmd;
MODULE_SCOPE Tcl_ObjCmdProc Tcl_ErrorObjCmd;
MODULE_SCOPE Tcl_ObjCmdProc Tcl_EvalObjCmd;
MODULE_SCOPE Tcl_ObjCmdProc Tcl_ExecObjCmd;
MODULE_SCOPE Tcl_ObjCmdProc Tcl_ExitObjCmd;
MODULE_SCOPE Tcl_ObjCmdProc Tcl_ExprObjCmd;
MODULE_SCOPE Tcl_ObjCmdProc Tcl_FblockedObjCmd;
MODULE_SCOPE Tcl_ObjCmdProc Tcl_FconfigureObjCmd;
MODULE_SCOPE Tcl_ObjCmdProc Tcl_FcopyObjCmd;
MODULE_SCOPE Tcl_Command TclInitFileCmd(Tcl_Interp *interp);
MODULE_SCOPE Tcl_ObjCmdProc Tcl_FileEventObjCmd;
MODULE_SCOPE Tcl_ObjCmdProc Tcl_FlushObjCmd;
MODULE_SCOPE Tcl_ObjCmdProc Tcl_ForObjCmd;
MODULE_SCOPE Tcl_ObjCmdProc Tcl_ForeachObjCmd;
MODULE_SCOPE Tcl_ObjCmdProc Tcl_FormatObjCmd;
MODULE_SCOPE Tcl_ObjCmdProc Tcl_GetsObjCmd;
MODULE_SCOPE Tcl_ObjCmdProc Tcl_GlobalObjCmd;
MODULE_SCOPE Tcl_ObjCmdProc Tcl_GlobObjCmd;
MODULE_SCOPE Tcl_ObjCmdProc Tcl_IfObjCmd;
MODULE_SCOPE Tcl_ObjCmdProc Tcl_IncrObjCmd;
MODULE_SCOPE Tcl_Command TclInitInfoCmd(Tcl_Interp *interp);
MODULE_SCOPE Tcl_ObjCmdProc Tcl_InterpObjCmd;
MODULE_SCOPE Tcl_ObjCmdProc Tcl_JoinObjCmd;
MODULE_SCOPE Tcl_ObjCmdProc Tcl_LappendObjCmd;
MODULE_SCOPE Tcl_ObjCmdProc Tcl_LassignObjCmd;
MODULE_SCOPE Tcl_ObjCmdProc Tcl_LeditObjCmd;
MODULE_SCOPE Tcl_ObjCmdProc Tcl_LindexObjCmd;
MODULE_SCOPE Tcl_ObjCmdProc Tcl_LinsertObjCmd;
MODULE_SCOPE Tcl_ObjCmdProc Tcl_LlengthObjCmd;
MODULE_SCOPE Tcl_ObjCmdProc Tcl_ListObjCmd;
MODULE_SCOPE Tcl_ObjCmdProc Tcl_LmapObjCmd;
MODULE_SCOPE Tcl_ObjCmdProc Tcl_LoadObjCmd;
MODULE_SCOPE Tcl_ObjCmdProc Tcl_LpopObjCmd;
MODULE_SCOPE Tcl_ObjCmdProc Tcl_LrangeObjCmd;
MODULE_SCOPE Tcl_ObjCmdProc Tcl_LremoveObjCmd;
MODULE_SCOPE Tcl_ObjCmdProc Tcl_LrepeatObjCmd;
MODULE_SCOPE Tcl_ObjCmdProc Tcl_LreplaceObjCmd;
MODULE_SCOPE Tcl_ObjCmdProc Tcl_LreverseObjCmd;
MODULE_SCOPE Tcl_ObjCmdProc Tcl_LsearchObjCmd;
MODULE_SCOPE Tcl_ObjCmdProc Tcl_LseqObjCmd;
MODULE_SCOPE Tcl_ObjCmdProc Tcl_LsetObjCmd;
MODULE_SCOPE Tcl_ObjCmdProc Tcl_LsortObjCmd;
MODULE_SCOPE Tcl_Command TclInitNamespaceCmd(Tcl_Interp *interp);
MODULE_SCOPE Tcl_ObjCmdProc TclNamespaceEnsembleCmd;
MODULE_SCOPE Tcl_ObjCmdProc Tcl_OpenObjCmd;
MODULE_SCOPE Tcl_ObjCmdProc Tcl_PackageObjCmd;
MODULE_SCOPE Tcl_ObjCmdProc Tcl_PidObjCmd;
MODULE_SCOPE Tcl_Command TclInitPrefixCmd(Tcl_Interp *interp);
MODULE_SCOPE Tcl_ObjCmdProc Tcl_PutsObjCmd;
MODULE_SCOPE Tcl_ObjCmdProc Tcl_PwdObjCmd;
MODULE_SCOPE Tcl_ObjCmdProc Tcl_ReadObjCmd;
MODULE_SCOPE Tcl_ObjCmdProc Tcl_RegexpObjCmd;
MODULE_SCOPE Tcl_ObjCmdProc Tcl_RegsubObjCmd;
MODULE_SCOPE Tcl_ObjCmdProc Tcl_RenameObjCmd;
MODULE_SCOPE Tcl_ObjCmdProc Tcl_RepresentationCmd;
MODULE_SCOPE Tcl_ObjCmdProc Tcl_ReturnObjCmd;
MODULE_SCOPE Tcl_ObjCmdProc Tcl_ScanObjCmd;
MODULE_SCOPE Tcl_ObjCmdProc Tcl_SeekObjCmd;
MODULE_SCOPE Tcl_ObjCmdProc Tcl_SetObjCmd;
MODULE_SCOPE Tcl_ObjCmdProc Tcl_SplitObjCmd;
MODULE_SCOPE Tcl_ObjCmdProc Tcl_SocketObjCmd;
MODULE_SCOPE Tcl_ObjCmdProc Tcl_SourceObjCmd;
MODULE_SCOPE Tcl_Command TclInitStringCmd(Tcl_Interp *interp);
MODULE_SCOPE Tcl_ObjCmdProc Tcl_SubstObjCmd;
MODULE_SCOPE Tcl_ObjCmdProc Tcl_SwitchObjCmd;
MODULE_SCOPE Tcl_ObjCmdProc Tcl_TellObjCmd;
MODULE_SCOPE Tcl_ObjCmdProc Tcl_ThrowObjCmd;
MODULE_SCOPE Tcl_ObjCmdProc Tcl_TimeObjCmd;
MODULE_SCOPE Tcl_ObjCmdProc Tcl_TimeRateObjCmd;
MODULE_SCOPE Tcl_ObjCmdProc Tcl_TraceObjCmd;
MODULE_SCOPE Tcl_ObjCmdProc Tcl_TryObjCmd;
MODULE_SCOPE Tcl_ObjCmdProc Tcl_UnloadObjCmd;
MODULE_SCOPE Tcl_ObjCmdProc Tcl_UnsetObjCmd;
MODULE_SCOPE Tcl_ObjCmdProc Tcl_UpdateObjCmd;
MODULE_SCOPE Tcl_ObjCmdProc Tcl_UplevelObjCmd;
MODULE_SCOPE Tcl_ObjCmdProc Tcl_UpvarObjCmd;
MODULE_SCOPE Tcl_ObjCmdProc Tcl_VariableObjCmd;
MODULE_SCOPE Tcl_ObjCmdProc Tcl_VwaitObjCmd;
MODULE_SCOPE Tcl_ObjCmdProc Tcl_WhileObjCmd;

/*
 *----------------------------------------------------------------
 * Compilation procedures for commands in the generic core:
 *----------------------------------------------------------------
 */

MODULE_SCOPE CompileProc TclCompileAppendCmd;
MODULE_SCOPE CompileProc TclCompileArrayExistsCmd;
MODULE_SCOPE CompileProc TclCompileArraySetCmd;
MODULE_SCOPE CompileProc TclCompileArrayUnsetCmd;
MODULE_SCOPE CompileProc TclCompileBreakCmd;
MODULE_SCOPE CompileProc TclCompileCatchCmd;
MODULE_SCOPE CompileProc TclCompileClockClicksCmd;
MODULE_SCOPE CompileProc TclCompileClockReadingCmd;
MODULE_SCOPE CompileProc TclCompileConcatCmd;
MODULE_SCOPE CompileProc TclCompileConstCmd;
MODULE_SCOPE CompileProc TclCompileContinueCmd;
MODULE_SCOPE CompileProc TclCompileDictAppendCmd;
MODULE_SCOPE CompileProc TclCompileDictCreateCmd;
MODULE_SCOPE CompileProc TclCompileDictExistsCmd;
MODULE_SCOPE CompileProc TclCompileDictForCmd;
MODULE_SCOPE CompileProc TclCompileDictGetCmd;
MODULE_SCOPE CompileProc TclCompileDictGetWithDefaultCmd;
MODULE_SCOPE CompileProc TclCompileDictIncrCmd;
MODULE_SCOPE CompileProc TclCompileDictLappendCmd;
MODULE_SCOPE CompileProc TclCompileDictMapCmd;
MODULE_SCOPE CompileProc TclCompileDictMergeCmd;
MODULE_SCOPE CompileProc TclCompileDictSetCmd;
MODULE_SCOPE CompileProc TclCompileDictUnsetCmd;
MODULE_SCOPE CompileProc TclCompileDictUpdateCmd;
MODULE_SCOPE CompileProc TclCompileDictWithCmd;
MODULE_SCOPE CompileProc TclCompileEnsemble;
MODULE_SCOPE CompileProc TclCompileErrorCmd;
MODULE_SCOPE CompileProc TclCompileExprCmd;
MODULE_SCOPE CompileProc TclCompileForCmd;
MODULE_SCOPE CompileProc TclCompileForeachCmd;
MODULE_SCOPE CompileProc TclCompileFormatCmd;
MODULE_SCOPE CompileProc TclCompileGlobalCmd;
MODULE_SCOPE CompileProc TclCompileIfCmd;
MODULE_SCOPE CompileProc TclCompileInfoCommandsCmd;
MODULE_SCOPE CompileProc TclCompileInfoCoroutineCmd;
MODULE_SCOPE CompileProc TclCompileInfoExistsCmd;
MODULE_SCOPE CompileProc TclCompileInfoLevelCmd;
MODULE_SCOPE CompileProc TclCompileInfoObjectClassCmd;
MODULE_SCOPE CompileProc TclCompileInfoObjectIsACmd;
MODULE_SCOPE CompileProc TclCompileInfoObjectNamespaceCmd;
MODULE_SCOPE CompileProc TclCompileIncrCmd;
MODULE_SCOPE CompileProc TclCompileLappendCmd;
MODULE_SCOPE CompileProc TclCompileLassignCmd;
MODULE_SCOPE CompileProc TclCompileLindexCmd;
MODULE_SCOPE CompileProc TclCompileLinsertCmd;
MODULE_SCOPE CompileProc TclCompileListCmd;
MODULE_SCOPE CompileProc TclCompileLlengthCmd;
MODULE_SCOPE CompileProc TclCompileLmapCmd;
MODULE_SCOPE CompileProc TclCompileLrangeCmd;
MODULE_SCOPE CompileProc TclCompileLreplaceCmd;
MODULE_SCOPE CompileProc TclCompileLsetCmd;
MODULE_SCOPE CompileProc TclCompileNamespaceCodeCmd;
MODULE_SCOPE CompileProc TclCompileNamespaceCurrentCmd;
MODULE_SCOPE CompileProc TclCompileNamespaceOriginCmd;
MODULE_SCOPE CompileProc TclCompileNamespaceQualifiersCmd;
MODULE_SCOPE CompileProc TclCompileNamespaceTailCmd;
MODULE_SCOPE CompileProc TclCompileNamespaceUpvarCmd;
MODULE_SCOPE CompileProc TclCompileNamespaceWhichCmd;
MODULE_SCOPE CompileProc TclCompileNoOp;
MODULE_SCOPE CompileProc TclCompileObjectNextCmd;
MODULE_SCOPE CompileProc TclCompileObjectNextToCmd;
MODULE_SCOPE CompileProc TclCompileObjectSelfCmd;
MODULE_SCOPE CompileProc TclCompileRegexpCmd;
MODULE_SCOPE CompileProc TclCompileRegsubCmd;
MODULE_SCOPE CompileProc TclCompileReturnCmd;
MODULE_SCOPE CompileProc TclCompileSetCmd;
MODULE_SCOPE CompileProc TclCompileStringCatCmd;
MODULE_SCOPE CompileProc TclCompileStringCmpCmd;
MODULE_SCOPE CompileProc TclCompileStringEqualCmd;
MODULE_SCOPE CompileProc TclCompileStringFirstCmd;
MODULE_SCOPE CompileProc TclCompileStringIndexCmd;
MODULE_SCOPE CompileProc TclCompileStringInsertCmd;
MODULE_SCOPE CompileProc TclCompileStringIsCmd;
MODULE_SCOPE CompileProc TclCompileStringLastCmd;
MODULE_SCOPE CompileProc TclCompileStringLenCmd;
MODULE_SCOPE CompileProc TclCompileStringMapCmd;
MODULE_SCOPE CompileProc TclCompileStringMatchCmd;
MODULE_SCOPE CompileProc TclCompileStringRangeCmd;
MODULE_SCOPE CompileProc TclCompileStringReplaceCmd;
MODULE_SCOPE CompileProc TclCompileStringToLowerCmd;
MODULE_SCOPE CompileProc TclCompileStringToTitleCmd;
MODULE_SCOPE CompileProc TclCompileStringToUpperCmd;
MODULE_SCOPE CompileProc TclCompileStringTrimCmd;
MODULE_SCOPE CompileProc TclCompileStringTrimLCmd;
MODULE_SCOPE CompileProc TclCompileStringTrimRCmd;
MODULE_SCOPE CompileProc TclCompileSubstCmd;
MODULE_SCOPE CompileProc TclCompileSwitchCmd;
MODULE_SCOPE CompileProc TclCompileTailcallCmd;
MODULE_SCOPE CompileProc TclCompileThrowCmd;
MODULE_SCOPE CompileProc TclCompileTryCmd;
MODULE_SCOPE CompileProc TclCompileUnsetCmd;
MODULE_SCOPE CompileProc TclCompileUpvarCmd;
MODULE_SCOPE CompileProc TclCompileVariableCmd;
MODULE_SCOPE CompileProc TclCompileWhileCmd;
MODULE_SCOPE CompileProc TclCompileYieldCmd;
MODULE_SCOPE CompileProc TclCompileYieldToCmd;
MODULE_SCOPE CompileProc TclCompileBasic0ArgCmd;
MODULE_SCOPE CompileProc TclCompileBasic1ArgCmd;
MODULE_SCOPE CompileProc TclCompileBasic2ArgCmd;
MODULE_SCOPE CompileProc TclCompileBasic3ArgCmd;
MODULE_SCOPE CompileProc TclCompileBasic0Or1ArgCmd;
MODULE_SCOPE CompileProc TclCompileBasic1Or2ArgCmd;
MODULE_SCOPE CompileProc TclCompileBasic2Or3ArgCmd;
MODULE_SCOPE CompileProc TclCompileBasic0To2ArgCmd;
MODULE_SCOPE CompileProc TclCompileBasic1To3ArgCmd;
MODULE_SCOPE CompileProc TclCompileBasicMin0ArgCmd;
MODULE_SCOPE CompileProc TclCompileBasicMin1ArgCmd;
MODULE_SCOPE CompileProc TclCompileBasicMin2ArgCmd;

MODULE_SCOPE Tcl_ObjCmdProc TclInvertOpCmd;
MODULE_SCOPE CompileProc TclCompileInvertOpCmd;

MODULE_SCOPE Tcl_ObjCmdProc TclNotOpCmd;
MODULE_SCOPE CompileProc TclCompileNotOpCmd;
MODULE_SCOPE Tcl_ObjCmdProc TclAddOpCmd;
MODULE_SCOPE CompileProc TclCompileAddOpCmd;
MODULE_SCOPE Tcl_ObjCmdProc TclMulOpCmd;
MODULE_SCOPE CompileProc TclCompileMulOpCmd;
MODULE_SCOPE Tcl_ObjCmdProc TclAndOpCmd;
MODULE_SCOPE CompileProc TclCompileAndOpCmd;
MODULE_SCOPE Tcl_ObjCmdProc TclOrOpCmd;
MODULE_SCOPE CompileProc TclCompileOrOpCmd;
MODULE_SCOPE Tcl_ObjCmdProc TclXorOpCmd;
MODULE_SCOPE CompileProc TclCompileXorOpCmd;
MODULE_SCOPE Tcl_ObjCmdProc TclPowOpCmd;
MODULE_SCOPE CompileProc TclCompilePowOpCmd;
MODULE_SCOPE Tcl_ObjCmdProc TclLshiftOpCmd;
MODULE_SCOPE CompileProc TclCompileLshiftOpCmd;
MODULE_SCOPE Tcl_ObjCmdProc TclRshiftOpCmd;
MODULE_SCOPE CompileProc TclCompileRshiftOpCmd;
MODULE_SCOPE Tcl_ObjCmdProc TclModOpCmd;
MODULE_SCOPE CompileProc TclCompileModOpCmd;
MODULE_SCOPE Tcl_ObjCmdProc TclNeqOpCmd;
MODULE_SCOPE CompileProc TclCompileNeqOpCmd;
MODULE_SCOPE Tcl_ObjCmdProc TclStrneqOpCmd;
MODULE_SCOPE CompileProc TclCompileStrneqOpCmd;
MODULE_SCOPE Tcl_ObjCmdProc TclInOpCmd;
MODULE_SCOPE CompileProc TclCompileInOpCmd;
MODULE_SCOPE Tcl_ObjCmdProc TclNiOpCmd;
MODULE_SCOPE CompileProc TclCompileNiOpCmd;
MODULE_SCOPE Tcl_ObjCmdProc TclMinusOpCmd;
MODULE_SCOPE CompileProc TclCompileMinusOpCmd;
MODULE_SCOPE Tcl_ObjCmdProc TclDivOpCmd;
MODULE_SCOPE CompileProc TclCompileDivOpCmd;
MODULE_SCOPE CompileProc TclCompileLessOpCmd;
MODULE_SCOPE CompileProc TclCompileLeqOpCmd;
MODULE_SCOPE CompileProc TclCompileGreaterOpCmd;
MODULE_SCOPE CompileProc TclCompileGeqOpCmd;
MODULE_SCOPE CompileProc TclCompileEqOpCmd;
MODULE_SCOPE CompileProc TclCompileStreqOpCmd;
MODULE_SCOPE CompileProc TclCompileStrLtOpCmd;
MODULE_SCOPE CompileProc TclCompileStrLeOpCmd;
MODULE_SCOPE CompileProc TclCompileStrGtOpCmd;
MODULE_SCOPE CompileProc TclCompileStrGeOpCmd;

MODULE_SCOPE CompileProc TclCompileAssembleCmd;

/*
 * Routines that provide the [string] ensemble functionality. Possible
 * candidates for public interface.
 */

MODULE_SCOPE Tcl_Obj *	TclStringCat(Tcl_Interp *interp, Tcl_Size objc,
			    Tcl_Obj *const objv[], int flags);
MODULE_SCOPE Tcl_Obj *	TclStringFirst(Tcl_Obj *needle, Tcl_Obj *haystack,
			    Tcl_Size start);
MODULE_SCOPE Tcl_Obj *	TclStringLast(Tcl_Obj *needle, Tcl_Obj *haystack,
			    Tcl_Size last);
MODULE_SCOPE Tcl_Obj *	TclStringRepeat(Tcl_Interp *interp, Tcl_Obj *objPtr,
			    Tcl_Size count, int flags);
MODULE_SCOPE Tcl_Obj *	TclStringReplace(Tcl_Interp *interp, Tcl_Obj *objPtr,
			    Tcl_Size first, Tcl_Size count, Tcl_Obj *insertPtr,
			    int flags);
MODULE_SCOPE Tcl_Obj *	TclStringReverse(Tcl_Obj *objPtr, int flags);

/* Flag values for the [string] ensemble functions. */

#define TCL_STRING_MATCH_NOCASE TCL_MATCH_NOCASE /* (1<<0) in tcl.h */
#define TCL_STRING_IN_PLACE (1<<1)

/*
 * Functions defined in generic/tclVar.c and currently exported only for use
 * by the bytecode compiler and engine. Some of these could later be placed in
 * the public interface.
 */

MODULE_SCOPE Var *	TclObjLookupVarEx(Tcl_Interp * interp,
			    Tcl_Obj *part1Ptr, Tcl_Obj *part2Ptr, int flags,
			    const char *msg, int createPart1,
			    int createPart2, Var **arrayPtrPtr);
MODULE_SCOPE Var *	TclLookupArrayElement(Tcl_Interp *interp,
			    Tcl_Obj *arrayNamePtr, Tcl_Obj *elNamePtr,
			    int flags, const char *msg,
			    int createPart1, int createPart2,
			    Var *arrayPtr, int index);
MODULE_SCOPE Tcl_Obj *	TclPtrGetVarIdx(Tcl_Interp *interp,
			    Var *varPtr, Var *arrayPtr, Tcl_Obj *part1Ptr,
			    Tcl_Obj *part2Ptr, int flags, int index);
MODULE_SCOPE Tcl_Obj *	TclPtrSetVarIdx(Tcl_Interp *interp,
			    Var *varPtr, Var *arrayPtr, Tcl_Obj *part1Ptr,
			    Tcl_Obj *part2Ptr, Tcl_Obj *newValuePtr,
			    int flags, int index);
MODULE_SCOPE Tcl_Obj *	TclPtrIncrObjVarIdx(Tcl_Interp *interp,
			    Var *varPtr, Var *arrayPtr, Tcl_Obj *part1Ptr,
			    Tcl_Obj *part2Ptr, Tcl_Obj *incrPtr,
			    int flags, int index);
MODULE_SCOPE int	TclPtrObjMakeUpvarIdx(Tcl_Interp *interp,
			    Var *otherPtr, Tcl_Obj *myNamePtr, int myFlags,
			    int index);
MODULE_SCOPE int	TclPtrUnsetVarIdx(Tcl_Interp *interp, Var *varPtr,
			    Var *arrayPtr, Tcl_Obj *part1Ptr,
			    Tcl_Obj *part2Ptr, int flags,
			    int index);
MODULE_SCOPE void	TclInvalidateNsPath(Namespace *nsPtr);
MODULE_SCOPE void	TclFindArrayPtrElements(Var *arrayPtr,
			    Tcl_HashTable *tablePtr);

/*
 * The new extended interface to the variable traces.
 */

MODULE_SCOPE int	TclObjCallVarTraces(Interp *iPtr, Var *arrayPtr,
			    Var *varPtr, Tcl_Obj *part1Ptr, Tcl_Obj *part2Ptr,
			    int flags, int leaveErrMsg, int index);

/*
 * So tclObj.c and tclDictObj.c can share these implementations.
 */

MODULE_SCOPE int	TclCompareObjKeys(void *keyPtr, Tcl_HashEntry *hPtr);
MODULE_SCOPE void	TclFreeObjEntry(Tcl_HashEntry *hPtr);
MODULE_SCOPE TCL_HASH_TYPE TclHashObjKey(Tcl_HashTable *tablePtr, void *keyPtr);

MODULE_SCOPE int	TclFullFinalizationRequested(void);

/*
 * TIP #542
 */

MODULE_SCOPE size_t	TclUniCharLen(const Tcl_UniChar *uniStr);
MODULE_SCOPE int	TclUniCharNcmp(const Tcl_UniChar *ucs,
			    const Tcl_UniChar *uct, size_t numChars);
MODULE_SCOPE int	TclUniCharNcasecmp(const Tcl_UniChar *ucs,
			    const Tcl_UniChar *uct, size_t numChars);
MODULE_SCOPE int	TclUniCharCaseMatch(const Tcl_UniChar *uniStr,
			    const Tcl_UniChar *uniPattern, int nocase);

/*
 * Just for the purposes of command-type registration.
 */

MODULE_SCOPE Tcl_ObjCmdProc TclEnsembleImplementationCmd;
MODULE_SCOPE Tcl_ObjCmdProc TclAliasObjCmd;
MODULE_SCOPE Tcl_ObjCmdProc TclLocalAliasObjCmd;
MODULE_SCOPE Tcl_ObjCmdProc TclChildObjCmd;
MODULE_SCOPE Tcl_ObjCmdProc TclInvokeImportedCmd;
MODULE_SCOPE Tcl_ObjCmdProc TclOOPublicObjectCmd;
MODULE_SCOPE Tcl_ObjCmdProc TclOOPrivateObjectCmd;
MODULE_SCOPE Tcl_ObjCmdProc TclOOMyClassObjCmd;

/*
 * TIP #462.
 */

/*
 * The following enum values give the status of a spawned process.
 */

typedef enum TclProcessWaitStatus {
    TCL_PROCESS_ERROR = -1,	/* Error waiting for process to exit */
    TCL_PROCESS_UNCHANGED = 0,	/* No change since the last call. */
    TCL_PROCESS_EXITED = 1,	/* Process has exited. */
    TCL_PROCESS_SIGNALED = 2,	/* Child killed because of a signal. */
    TCL_PROCESS_STOPPED = 3,	/* Child suspended because of a signal. */
    TCL_PROCESS_UNKNOWN_STATUS = 4
				/* Child wait status didn't make sense. */
} TclProcessWaitStatus;

MODULE_SCOPE Tcl_Command TclInitProcessCmd(Tcl_Interp *interp);
MODULE_SCOPE void	TclProcessCreated(Tcl_Pid pid);
MODULE_SCOPE TclProcessWaitStatus TclProcessWait(Tcl_Pid pid, int options,
			    int *codePtr, Tcl_Obj **msgObjPtr,
			    Tcl_Obj **errorObjPtr);
MODULE_SCOPE int TclClose(Tcl_Interp *,	Tcl_Channel chan);

/*
 * TIP #508: [array default]
 */

MODULE_SCOPE void	TclInitArrayVar(Var *arrayPtr);
MODULE_SCOPE Tcl_Obj *	TclGetArrayDefault(Var *arrayPtr);

/*
 * Utility routines for encoding index values as integers. Used by both
 * some of the command compilers and by [lsort] and [lsearch].
 */

MODULE_SCOPE int	TclIndexEncode(Tcl_Interp *interp, Tcl_Obj *objPtr,
			    int before, int after, int *indexPtr);
MODULE_SCOPE Tcl_Size	TclIndexDecode(int encoded, Tcl_Size endValue);

/*
 * Error message utility functions
 */
MODULE_SCOPE int	TclCommandWordLimitError(Tcl_Interp *interp,
			    Tcl_Size count);

/* Constants used in index value encoding routines. */
#define TCL_INDEX_END	((Tcl_Size)-2)
#define TCL_INDEX_START	((Tcl_Size)0)

/*
 *----------------------------------------------------------------------
 *
 * TclScaleTime --
 *
 *	TIP #233 (Virtualized Time): Wrapper around the time virutalisation
 *	rescale function to hide the binding of the clientData.
 *
 *	This is static inline code; it's like a macro, but a function. It's
 *	used because this is a piece of code that ends up in places that are a
 *	bit performance sensitive.
 *
 * Results:
 *	None
 *
 * Side effects:
 *	Updates the time structure (given as an argument) with what the time
 *	should be after virtualisation.
 *
 *----------------------------------------------------------------------
 */

static inline void
TclScaleTime(
    Tcl_Time *timePtr)
{
    if (timePtr != NULL) {
	tclScaleTimeProcPtr(timePtr, tclTimeClientData);
    }
}

/*
 *----------------------------------------------------------------
 * Macros used by the Tcl core to create and release Tcl objects.
 * TclNewObj(objPtr) creates a new object denoting an empty string.
 * TclDecrRefCount(objPtr) decrements the object's reference count, and frees
 * the object if its reference count is zero. These macros are inline versions
 * of Tcl_NewObj() and Tcl_DecrRefCount(). Notice that the names differ in not
 * having a "_" after the "Tcl". Notice also that these macros reference their
 * argument more than once, so you should avoid calling them with an
 * expression that is expensive to compute or has side effects. The ANSI C
 * "prototypes" for these macros are:
 *
 * MODULE_SCOPE void	TclNewObj(Tcl_Obj *objPtr);
 * MODULE_SCOPE void	TclDecrRefCount(Tcl_Obj *objPtr);
 *
 * These macros are defined in terms of two macros that depend on memory
 * allocator in use: TclAllocObjStorage, TclFreeObjStorage. They are defined
 * below.
 *----------------------------------------------------------------
 */

/*
 * DTrace object allocation probe macros.
 */

#ifdef USE_DTRACE
#ifndef _TCLDTRACE_H
#include "tclDTrace.h"
#endif
#define	TCL_DTRACE_OBJ_CREATE(objPtr)	TCL_OBJ_CREATE(objPtr)
#define	TCL_DTRACE_OBJ_FREE(objPtr)	TCL_OBJ_FREE(objPtr)
#else /* USE_DTRACE */
#define	TCL_DTRACE_OBJ_CREATE(objPtr)	{}
#define	TCL_DTRACE_OBJ_FREE(objPtr)	{}
#endif /* USE_DTRACE */

#ifdef TCL_COMPILE_STATS
#  define TclIncrObjsAllocated() \
    tclObjsAlloced++
#  define TclIncrObjsFreed() \
    tclObjsFreed++
#else
#  define TclIncrObjsAllocated()
#  define TclIncrObjsFreed()
#endif /* TCL_COMPILE_STATS */

#  define TclAllocObjStorage(objPtr) \
	TclAllocObjStorageEx(NULL, (objPtr))

#  define TclFreeObjStorage(objPtr) \
	TclFreeObjStorageEx(NULL, (objPtr))

#ifndef TCL_MEM_DEBUG
# define TclNewObj(objPtr) \
    TclIncrObjsAllocated();						\
    TclAllocObjStorage(objPtr);						\
    (objPtr)->refCount = 0;						\
    (objPtr)->bytes    = &tclEmptyString;				\
    (objPtr)->length   = 0;						\
    (objPtr)->typePtr  = NULL;						\
    TCL_DTRACE_OBJ_CREATE(objPtr)

/*
 * Invalidate the string rep first so we can use the bytes value for our
 * pointer chain, and signal an obj deletion (as opposed to shimmering) with
 * 'length == TCL_INDEX_NONE'.
 * Use empty 'if ; else' to handle use in unbraced outer if/else conditions.
 */

# define TclDecrRefCount(objPtr) \
    if ((objPtr)->refCount-- > 1) ; else {				\
	if (!(objPtr)->typePtr || !(objPtr)->typePtr->freeIntRepProc) {	\
	    TCL_DTRACE_OBJ_FREE(objPtr);				\
	    if ((objPtr)->bytes						\
		    && ((objPtr)->bytes != &tclEmptyString)) {		\
		Tcl_Free((objPtr)->bytes);				\
	    }								\
	    (objPtr)->length = TCL_INDEX_NONE;				\
	    TclFreeObjStorage(objPtr);					\
	    TclIncrObjsFreed();						\
	} else {							\
	    TclFreeObj(objPtr);						\
	}								\
    }

#if TCL_THREADS && !defined(USE_THREAD_ALLOC)
#   define USE_THREAD_ALLOC 1
#endif

#if defined(PURIFY)

/*
 * The PURIFY mode is like the regular mode, but instead of doing block
 * Tcl_Obj allocation and keeping a freed list for efficiency, it always
 * allocates and frees a single Tcl_Obj so that tools like Purify can better
 * track memory leaks.
 */

#  define TclAllocObjStorageEx(interp, objPtr) \
	(objPtr) = (Tcl_Obj *)Tcl_Alloc(sizeof(Tcl_Obj))

#  define TclFreeObjStorageEx(interp, objPtr) \
	Tcl_Free(objPtr)

#undef USE_THREAD_ALLOC
#undef USE_TCLALLOC
#elif TCL_THREADS && defined(USE_THREAD_ALLOC)

/*
 * The TCL_THREADS mode is like the regular mode but allocates Tcl_Obj's from
 * per-thread caches.
 */

MODULE_SCOPE Tcl_Obj *	TclThreadAllocObj(void);
MODULE_SCOPE void	TclThreadFreeObj(Tcl_Obj *);
MODULE_SCOPE Tcl_Mutex *TclpNewAllocMutex(void);
MODULE_SCOPE void	TclFreeAllocCache(void *);
MODULE_SCOPE void *	TclpGetAllocCache(void);
MODULE_SCOPE void	TclpSetAllocCache(void *);
MODULE_SCOPE void	TclpFreeAllocMutex(Tcl_Mutex *mutex);
MODULE_SCOPE void	TclpInitAllocCache(void);
MODULE_SCOPE void	TclpFreeAllocCache(void *);

/*
 * These macros need to be kept in sync with the code of TclThreadAllocObj()
 * and TclThreadFreeObj().
 *
 * Note that the optimiser should resolve the case (interp==NULL) at compile
 * time.
 */

#  define ALLOC_NOBJHIGH 1200

#  define TclAllocObjStorageEx(interp, objPtr) \
    do {								\
	AllocCache *cachePtr;						\
	if (((interp) == NULL) ||					\
		((cachePtr = ((Interp *) (interp))->allocCache),	\
			(cachePtr->numObjects == 0))) {			\
	    (objPtr) = TclThreadAllocObj();				\
	} else {							\
	    (objPtr) = cachePtr->firstObjPtr;				\
	    cachePtr->firstObjPtr = (Tcl_Obj *)				\
		    (objPtr)->internalRep.twoPtrValue.ptr1;		\
	    --cachePtr->numObjects;					\
	}								\
    } while (0)

#  define TclFreeObjStorageEx(interp, objPtr) \
    do {								\
	AllocCache *cachePtr;						\
	if (((interp) == NULL) ||					\
		((cachePtr = ((Interp *)(interp))->allocCache),		\
			((cachePtr->numObjects == 0) ||			\
			(cachePtr->numObjects >= ALLOC_NOBJHIGH)))) {	\
	    TclThreadFreeObj(objPtr);					\
	} else {							\
	    (objPtr)->internalRep.twoPtrValue.ptr1 = cachePtr->firstObjPtr; \
	    cachePtr->firstObjPtr = objPtr;				\
	    ++cachePtr->numObjects;					\
	}								\
    } while (0)

#else /* not PURIFY or USE_THREAD_ALLOC */

#if defined(USE_TCLALLOC) && USE_TCLALLOC
    MODULE_SCOPE void TclFinalizeAllocSubsystem();
    MODULE_SCOPE void TclInitAlloc();
#else
#   define USE_TCLALLOC 0
#endif

#if TCL_THREADS
/* declared in tclObj.c */
MODULE_SCOPE Tcl_Mutex	tclObjMutex;
#endif

#  define TclAllocObjStorageEx(interp, objPtr) \
    do {								\
	Tcl_MutexLock(&tclObjMutex);					\
	if (tclFreeObjList == NULL) {					\
	    TclAllocateFreeObjects();					\
	}								\
	(objPtr) = tclFreeObjList;					\
	tclFreeObjList = (Tcl_Obj *)					\
		tclFreeObjList->internalRep.twoPtrValue.ptr1;		\
	Tcl_MutexUnlock(&tclObjMutex);					\
    } while (0)

#  define TclFreeObjStorageEx(interp, objPtr) \
    do {								\
	Tcl_MutexLock(&tclObjMutex);					\
	(objPtr)->internalRep.twoPtrValue.ptr1 = (void *) tclFreeObjList; \
	tclFreeObjList = (objPtr);					\
	Tcl_MutexUnlock(&tclObjMutex);					\
    } while (0)
#endif

#else /* TCL_MEM_DEBUG */
MODULE_SCOPE void	TclDbInitNewObj(Tcl_Obj *objPtr, const char *file,
			    int line);

# define TclDbNewObj(objPtr, file, line) \
    do {								\
	TclIncrObjsAllocated();						\
	(objPtr) = (Tcl_Obj *)						\
		Tcl_DbCkalloc(sizeof(Tcl_Obj), (file), (line));		\
	TclDbInitNewObj((objPtr), (file), (line));			\
	TCL_DTRACE_OBJ_CREATE(objPtr);					\
    } while (0)

# define TclNewObj(objPtr) \
    TclDbNewObj(objPtr, __FILE__, __LINE__);

# define TclDecrRefCount(objPtr) \
    Tcl_DbDecrRefCount(objPtr, __FILE__, __LINE__)

#undef USE_THREAD_ALLOC
#endif /* TCL_MEM_DEBUG */

/*
 *----------------------------------------------------------------
 * Macros used by the Tcl core to set a Tcl_Obj's string representation to a
 * copy of the "len" bytes starting at "bytePtr". The value of "len" must
 * not be negative.  When "len" is 0, then it is acceptable to pass
 * "bytePtr" = NULL.  When "len" > 0, "bytePtr" must not be NULL, and it
 * must point to a location from which "len" bytes may be read.  These
 * constraints are not checked here.  The validity of the bytes copied
 * as a value string representation is also not verififed.  This macro
 * must not be called while "objPtr" is being freed or when "objPtr"
 * already has a string representation.  The caller must use
 * this macro properly.  Improper use can lead to dangerous results.
 * Because "len" is referenced multiple times, take care that it is an
 * expression with the same value each use.
 *
 * The ANSI C "prototypes" for these macros are:
 *
 * MODULE_SCOPE void TclInitEmptyStringRep(Tcl_Obj *objPtr);
 * MODULE_SCOPE void TclInitStringRep(Tcl_Obj *objPtr, char *bytePtr, size_t len);
 * MODULE_SCOPE void TclAttemptInitStringRep(Tcl_Obj *objPtr, char *bytePtr, size_t len);
 *
 *----------------------------------------------------------------
 */

#define TclInitEmptyStringRep(objPtr) \
    ((objPtr)->length = (((objPtr)->bytes = &tclEmptyString), 0))

#define TclInitStringRep(objPtr, bytePtr, len)				\
    if ((len) == 0) {							\
	TclInitEmptyStringRep(objPtr);					\
    } else {								\
	(objPtr)->bytes = (char *)Tcl_Alloc((len) + 1U);		\
	memcpy((objPtr)->bytes, (bytePtr)				\
	    ? (bytePtr) : &tclEmptyString, (len));			\
	(objPtr)->bytes[len] = '\0';					\
	(objPtr)->length = (len);					\
    }

#define TclAttemptInitStringRep(objPtr, bytePtr, len) \
    ((((len) == 0) ? (							\
	TclInitEmptyStringRep(objPtr)					\
    ) : (								\
	(objPtr)->bytes = (char *)Tcl_AttemptAlloc((len) + 1U),		\
	(objPtr)->length = ((objPtr)->bytes) ?				\
		(memcpy((objPtr)->bytes, (bytePtr)			\
		    ? (bytePtr) : &tclEmptyString, (len)),		\
		(objPtr)->bytes[len] = '\0', (len)) : (-1)		\
    )), (objPtr)->bytes)

/*
 *----------------------------------------------------------------
 * Macro used by the Tcl core to get the string representation's byte array
 * pointer from a Tcl_Obj. This is an inline version of Tcl_GetString(). The
 * macro's expression result is the string rep's byte pointer which might be
 * NULL. The bytes referenced by this pointer must not be modified by the
 * caller. The ANSI C "prototype" for this macro is:
 *
 * MODULE_SCOPE char *	TclGetString(Tcl_Obj *objPtr);
 *----------------------------------------------------------------
 */

#define TclGetString(objPtr) \
    ((objPtr)->bytes? (objPtr)->bytes : Tcl_GetString(objPtr))

#define TclGetStringFromObj(objPtr, lenPtr)				\
    ((objPtr)->bytes							\
	    ? (*(lenPtr) = (objPtr)->length, (objPtr)->bytes)		\
	    : (Tcl_GetStringFromObj)((objPtr), (lenPtr)))

/*
 *----------------------------------------------------------------
 * Macro used by the Tcl core to clean out an object's internal
 * representation. Does not actually reset the rep's bytes. The ANSI C
 * "prototype" for this macro is:
 *
 * MODULE_SCOPE void	TclFreeInternalRep(Tcl_Obj *objPtr);
 *----------------------------------------------------------------
 */

#define TclFreeInternalRep(objPtr) \
    if ((objPtr)->typePtr != NULL) {					\
	if ((objPtr)->typePtr->freeIntRepProc != NULL) {		\
	    (objPtr)->typePtr->freeIntRepProc(objPtr);			\
	}								\
	(objPtr)->typePtr = NULL;					\
    }

/*
 *----------------------------------------------------------------
 * Macro used by the Tcl core to clean out an object's string representation.
 * The ANSI C "prototype" for this macro is:
 *
 * MODULE_SCOPE void	TclInvalidateStringRep(Tcl_Obj *objPtr);
 *----------------------------------------------------------------
 */

#define TclInvalidateStringRep(objPtr) \
    do {								\
	Tcl_Obj *_isobjPtr = (Tcl_Obj *) (objPtr);			\
	if (_isobjPtr->bytes != NULL) {					\
	    if (_isobjPtr->bytes != &tclEmptyString) {			\
		Tcl_Free((char *)_isobjPtr->bytes);			\
	    }								\
	    _isobjPtr->bytes = NULL;					\
	}								\
    } while (0)

/*
 * These form part of the native filesystem support. They are needed here
 * because we have a few native filesystem functions (which are the same for
 * win/unix) in this file.
 */

#ifdef __cplusplus
extern "C" {
#endif
MODULE_SCOPE const char *const		tclpFileAttrStrings[];
MODULE_SCOPE const TclFileAttrProcs	tclpFileAttrProcs[];
#ifdef __cplusplus
}
#endif

/*
 *----------------------------------------------------------------
 * Macro used by the Tcl core to test whether an object has a
 * string representation (or is a 'pure' internal value).
 * The ANSI C "prototype" for this macro is:
 *
 * MODULE_SCOPE int	TclHasStringRep(Tcl_Obj *objPtr);
 *----------------------------------------------------------------
 */

#define TclHasStringRep(objPtr) \
    ((objPtr)->bytes != NULL)

/*
 *----------------------------------------------------------------
 * Macro used by the Tcl core to get the bignum out of the bignum
 * representation of a Tcl_Obj.
 * The ANSI C "prototype" for this macro is:
 *
 * MODULE_SCOPE void	TclUnpackBignum(Tcl_Obj *objPtr, mp_int bignum);
 *----------------------------------------------------------------
 */

#define TclUnpackBignum(objPtr, bignum) \
    do {								\
	Tcl_Obj *bignumObj = (objPtr);					\
	int bignumPayload =						\
		PTR2INT(bignumObj->internalRep.twoPtrValue.ptr2);	\
	if (bignumPayload == -1) {					\
	    (bignum) = *((mp_int *) bignumObj->internalRep.twoPtrValue.ptr1); \
	} else {							\
	    (bignum).dp = (mp_digit *)bignumObj->internalRep.twoPtrValue.ptr1;	\
	    (bignum).sign = bignumPayload >> 30;			\
	    (bignum).alloc = (bignumPayload >> 15) & 0x7FFF;		\
	    (bignum).used = bignumPayload & 0x7FFF;			\
	}								\
    } while (0)

/*
 *----------------------------------------------------------------
 * Macros used by the Tcl core to grow Tcl_Token arrays. They use the same
 * growth algorithm as used in tclStringObj.c for growing strings. The ANSI C
 * "prototype" for this macro is:
 *
 * MODULE_SCOPE void	TclGrowTokenArray(Tcl_Token *tokenPtr, int used,
 *				int available, int append,
 *				Tcl_Token *staticPtr);
 * MODULE_SCOPE void	TclGrowParseTokenArray(Tcl_Parse *parsePtr,
 *				int append);
 *----------------------------------------------------------------
 */

/* General tuning for minimum growth in Tcl growth algorithms */
#ifndef TCL_MIN_GROWTH
#  ifdef TCL_GROWTH_MIN_ALLOC
     /* Support for any legacy tuners */
#    define TCL_MIN_GROWTH TCL_GROWTH_MIN_ALLOC
#  else
#    define TCL_MIN_GROWTH 1024
#  endif
#endif

/* Token growth tuning, default to the general value. */
#ifndef TCL_MIN_TOKEN_GROWTH
#define TCL_MIN_TOKEN_GROWTH TCL_MIN_GROWTH/sizeof(Tcl_Token)
#endif

/* TODO - code below does not check for integer overflow */
#define TclGrowTokenArray(tokenPtr, used, available, append, staticPtr)	\
    do {								\
	Tcl_Size _needed = (used) + (append);				\
	if (_needed > (available)) {					\
	    Tcl_Size allocated = 2 * _needed;				\
	    Tcl_Token *oldPtr = (tokenPtr);				\
	    Tcl_Token *newPtr;						\
	    if (oldPtr == (staticPtr)) {				\
		oldPtr = NULL;						\
	    }								\
	    newPtr = (Tcl_Token *)Tcl_AttemptRealloc((char *) oldPtr,	\
		    allocated * sizeof(Tcl_Token));			\
	    if (newPtr == NULL) {					\
		allocated = _needed + (append) + TCL_MIN_TOKEN_GROWTH;	\
		newPtr = (Tcl_Token *)Tcl_Realloc((char *) oldPtr,	\
			allocated * sizeof(Tcl_Token));			\
	    }								\
	    (available) = allocated;					\
	    if (oldPtr == NULL) {					\
		memcpy(newPtr, staticPtr,				\
			(used) * sizeof(Tcl_Token));			\
	    }								\
	    (tokenPtr) = newPtr;					\
	}								\
    } while (0)

#define TclGrowParseTokenArray(parsePtr, append)			\
    TclGrowTokenArray((parsePtr)->tokenPtr, (parsePtr)->numTokens,	\
	    (parsePtr)->tokensAvailable, (append),			\
	    (parsePtr)->staticTokens)

/*
 *----------------------------------------------------------------
 * Macro used by the Tcl core get a unicode char from a utf string. It checks
 * to see if we have a one-byte utf char before calling the real
 * Tcl_UtfToUniChar, as this will save a lot of time for primarily ASCII
 * string handling. The macro's expression result is 1 for the 1-byte case or
 * the result of Tcl_UtfToUniChar. The ANSI C "prototype" for this macro is:
 *
 * MODULE_SCOPE int	TclUtfToUniChar(const char *string, Tcl_UniChar *ch);
 *----------------------------------------------------------------
 */

#define TclUtfToUniChar(str, chPtr) \
	(((UCHAR(*(str))) < 0x80) ?					\
	    ((*(chPtr) = UCHAR(*(str))), 1)				\
	    : Tcl_UtfToUniChar(str, chPtr))

/*
 *----------------------------------------------------------------
 * Macro counterpart of the Tcl_NumUtfChars() function. To be used in speed-
 * -sensitive points where it pays to avoid a function call in the common case
 * of counting along a string of all one-byte characters.  The ANSI C
 * "prototype" for this macro is:
 *
 * MODULE_SCOPE void	TclNumUtfCharsM(Tcl_Size numChars, const char *bytes,
 *				Tcl_Size numBytes);
 * numBytes must be >= 0
 *----------------------------------------------------------------
 */

#define TclNumUtfCharsM(numChars, bytes, numBytes) \
    do {								\
	Tcl_Size _count, _i = (numBytes);				\
	unsigned char *_str = (unsigned char *) (bytes);		\
	while (_i > 0 && (*_str < 0xC0)) { _i--; _str++; }		\
	_count = (numBytes) - _i;					\
	if (_i) {							\
	    _count += Tcl_NumUtfChars((bytes) + _count, _i);		\
	}								\
	(numChars) = _count;						\
    } while (0);

/*
 *----------------------------------------------------------------
 * Macro that encapsulates the logic that determines when it is safe to
 * interpret a string as a byte array directly. In summary, the object must be
 * a byte array and must not have a string representation (as the operations
 * that it is used in are defined on strings, not byte arrays). Theoretically
 * it is possible to also be efficient in the case where the object's bytes
 * field is filled by generation from the byte array (c.f. list canonicality)
 * but we don't do that at the moment since this is purely about efficiency.
 * The ANSI C "prototype" for this macro is:
 *
 * MODULE_SCOPE int	TclIsPureByteArray(Tcl_Obj *objPtr);
 *----------------------------------------------------------------
 */

MODULE_SCOPE int	TclIsPureByteArray(Tcl_Obj *objPtr);
#define TclIsPureDict(objPtr) \
    (((objPtr)->bytes==NULL) && TclHasInternalRep((objPtr), tclDictTypePtr))
#define TclHasInternalRep(objPtr, type) \
    ((objPtr)->typePtr == (void *)(type))
#define TclFetchInternalRep(objPtr, type) \
    (TclHasInternalRep((objPtr), (type)) ? &(objPtr)->internalRep : NULL)

/*
 *----------------------------------------------------------------
 * Macro used by the Tcl core to increment a namespace's export epoch
 * counter. The ANSI C "prototype" for this macro is:
 *
 * MODULE_SCOPE void	TclInvalidateNsCmdLookup(Namespace *nsPtr);
 *----------------------------------------------------------------
 */

#define TclInvalidateNsCmdLookup(nsPtr) \
    if ((nsPtr)->numExportPatterns) {		\
	(nsPtr)->exportLookupEpoch++;		\
    }						\
    if ((nsPtr)->commandPathLength) {		\
	(nsPtr)->cmdRefEpoch++;			\
    }

/*
 *----------------------------------------------------------------------
 *
 * Core procedure added to libtommath for bignum manipulation.
 *
 *----------------------------------------------------------------------
 */

MODULE_SCOPE Tcl_LibraryInitProc TclTommath_Init;

/*
 *----------------------------------------------------------------------
 *
 * External (platform specific) initialization routine, these declarations
 * explicitly don't use EXTERN since this code does not get compiled into the
 * library:
 *
 *----------------------------------------------------------------------
 */

MODULE_SCOPE Tcl_LibraryInitProc TclplatformtestInit;
MODULE_SCOPE Tcl_LibraryInitProc TclObjTest_Init;
MODULE_SCOPE Tcl_LibraryInitProc TclThread_Init;
MODULE_SCOPE Tcl_LibraryInitProc Procbodytest_Init;
MODULE_SCOPE Tcl_LibraryInitProc Procbodytest_SafeInit;
MODULE_SCOPE Tcl_LibraryInitProc TcltestObjectInterfaceInit;
MODULE_SCOPE Tcl_LibraryInitProc TcltestObjectInterfaceListIntegerInit;
MODULE_SCOPE Tcl_LibraryInitProc Tcl_ABSListTest_Init;
/*
 *----------------------------------------------------------------
 * Macro used by the Tcl core to check whether a pattern has any characters
 * special to [string match]. The ANSI C "prototype" for this macro is:
 *
 * MODULE_SCOPE int	TclMatchIsTrivial(const char *pattern);
 *----------------------------------------------------------------
 */

#define TclMatchIsTrivial(pattern) \
    (strpbrk((pattern), "*[?\\") == NULL)

/*
 *----------------------------------------------------------------
 * Macros used by the Tcl core to set a Tcl_Obj's numeric representation
 * avoiding the corresponding function calls in time critical parts of the
 * core. They should only be called on unshared objects. The ANSI C
 * "prototypes" for these macros are:
 *
 * MODULE_SCOPE void	TclSetIntObj(Tcl_Obj *objPtr, Tcl_WideInt w);
 * MODULE_SCOPE void	TclSetDoubleObj(Tcl_Obj *objPtr, double d);
 *----------------------------------------------------------------
 */

#define TclSetIntObj(objPtr, i) \
    do {							\
	Tcl_ObjInternalRep ir;					\
	ir.wideValue = (Tcl_WideInt) i;				\
	TclInvalidateStringRep(objPtr);				\
	Tcl_StoreInternalRep(objPtr, tclIntType, &ir);		\
    } while (0)

#define TclSetDoubleObj(objPtr, d) \
    do {							\
	Tcl_ObjInternalRep ir;					\
	ir.doubleValue = (double) d;				\
	TclInvalidateStringRep(objPtr);				\
	Tcl_StoreInternalRep(objPtr, tclDoubleType, &ir);	\
    } while (0)

/*
 *----------------------------------------------------------------
 * Macros used by the Tcl core to create and initialise objects of standard
 * types, avoiding the corresponding function calls in time critical parts of
 * the core. The ANSI C "prototypes" for these macros are:
 *
 * MODULE_SCOPE void	TclNewIntObj(Tcl_Obj *objPtr, Tcl_WideInt w);
 * MODULE_SCOPE void	TclNewDoubleObj(Tcl_Obj *objPtr, double d);
 * MODULE_SCOPE void	TclNewStringObj(Tcl_Obj *objPtr, const char *s, * Tcl_Size len);
 * MODULE_SCOPE void	TclNewLiteralStringObj(Tcl_Obj*objPtr, const char *sLiteral);
 *
 *----------------------------------------------------------------
 */

#ifndef TCL_MEM_DEBUG
#define TclNewIntObj(objPtr, w) \
    do {								\
	TclIncrObjsAllocated();						\
	TclAllocObjStorage(objPtr);					\
	(objPtr)->refCount = 0;						\
	(objPtr)->bytes = NULL;						\
	(objPtr)->internalRep.wideValue = (Tcl_WideInt)(w);		\
	(objPtr)->typePtr = tclIntType;					\
	TCL_DTRACE_OBJ_CREATE(objPtr);					\
    } while (0)

#define TclNewUIntObj(objPtr, uw) \
    do {								\
	TclIncrObjsAllocated();						\
	TclAllocObjStorage(objPtr);					\
	(objPtr)->refCount = 0;						\
	(objPtr)->bytes = NULL;						\
	Tcl_WideUInt uw_ = (uw);					\
	if (uw_ > WIDE_MAX) {						\
	    mp_int bignumValue_;					\
	    if (mp_init_u64(&bignumValue_, uw_) != MP_OKAY) {		\
		Tcl_Panic("%s: memory overflow", "TclNewUIntObj");	\
	    }								\
	    TclSetBignumInternalRep((objPtr), &bignumValue_);		\
	} else {							\
	    (objPtr)->internalRep.wideValue = (Tcl_WideInt)(uw_);	\
	    (objPtr)->typePtr = tclIntType;				\
	}								\
	TCL_DTRACE_OBJ_CREATE(objPtr);					\
    } while (0)

#define TclNewIndexObj(objPtr, uw)\
    TclNewIntObj(objPtr, uw)

#define TclNewDoubleObj(objPtr, d) \
    do {								\
	TclIncrObjsAllocated();						\
	TclAllocObjStorage(objPtr);					\
	(objPtr)->refCount = 0;						\
	(objPtr)->bytes = NULL;						\
	(objPtr)->internalRep.doubleValue = (double)(d);		\
	(objPtr)->typePtr = tclDoubleType;				\
	TCL_DTRACE_OBJ_CREATE(objPtr);					\
    } while (0)

#define TclNewStringObj(objPtr, s, len) \
    do {								\
	TclIncrObjsAllocated();						\
	TclAllocObjStorage(objPtr);					\
	(objPtr)->refCount = 0;						\
	TclInitStringRep((objPtr), (s), (len));				\
	(objPtr)->typePtr = NULL;					\
	TCL_DTRACE_OBJ_CREATE(objPtr);					\
    } while (0)

#else /* TCL_MEM_DEBUG */
#define TclNewIntObj(objPtr, w) \
    (objPtr) = Tcl_NewWideIntObj(w)

#define TclNewUIntObj(objPtr, uw) \
    do {								\
	Tcl_WideUInt uw_ = (uw);					\
	if (uw_ > WIDE_MAX) {						\
	    mp_int bignumValue_;					\
	    if (mp_init_u64(&bignumValue_, uw_) == MP_OKAY) {		\
		(objPtr) = Tcl_NewBignumObj(&bignumValue_);		\
	    } else {							\
		(objPtr) = NULL;					\
	    }								\
	} else {							\
	    (objPtr) = Tcl_NewWideIntObj(uw_);				\
	}								\
    } while (0)

#define TclNewIndexObj(objPtr, w) \
    TclNewIntObj(objPtr, w)

#define TclNewDoubleObj(objPtr, d) \
    (objPtr) = Tcl_NewDoubleObj(d)

#define TclNewStringObj(objPtr, s, len) \
    (objPtr) = Tcl_NewStringObj((s), (len))
#endif /* TCL_MEM_DEBUG */

/*
 * The sLiteral argument *must* be a string literal; the incantation with
 * sizeof(sLiteral "") will fail to compile otherwise.
 */
#define TclNewLiteralStringObj(objPtr, sLiteral) \
    TclNewStringObj((objPtr), (sLiteral), sizeof(sLiteral "") - 1)

/*
 *----------------------------------------------------------------
 * Convenience macros for DStrings.
 * The ANSI C "prototypes" for these macros are:
 *
 * MODULE_SCOPE char * TclDStringAppendLiteral(Tcl_DString *dsPtr,
 *			const char *sLiteral);
 * MODULE_SCOPE void   TclDStringClear(Tcl_DString *dsPtr);
 */

#define TclDStringAppendLiteral(dsPtr, sLiteral) \
    Tcl_DStringAppend((dsPtr), (sLiteral), sizeof(sLiteral "") - 1)
#define TclDStringClear(dsPtr) \
    Tcl_DStringSetLength((dsPtr), 0)

/*
 *----------------------------------------------------------------
 * Inline version of Tcl_GetCurrentNamespace and Tcl_GetGlobalNamespace.
 */

#define TclGetCurrentNamespace(interp) \
    (Tcl_Namespace *) ((Interp *)(interp))->varFramePtr->nsPtr

#define TclGetGlobalNamespace(interp) \
    (Tcl_Namespace *) ((Interp *)(interp))->globalNsPtr

/*
 *----------------------------------------------------------------
 * Inline version of TclCleanupCommand; still need the function as it is in
 * the internal stubs, but the core can use the macro instead.
 */

#define TclCleanupCommandMacro(cmdPtr)					\
    do {								\
	if ((cmdPtr)->refCount-- <= 1) {				\
	    Tcl_Free(cmdPtr);						\
	}								\
    } while (0)

/*
 * inside this routine crement refCount first incase cmdPtr is replacing itself
 */
#define TclRoutineAssign(location, cmdPtr) \
    do {								\
	(cmdPtr)->refCount++;						\
	if ((location) != NULL						\
		&& (location--) <= 1) {					\
	    Tcl_Free(((location)));					\
	}								\
	(location) = (cmdPtr);						\
    } while (0)

#define TclRoutineHasName(cmdPtr) \
    ((cmdPtr)->hPtr != NULL)

/*
 *----------------------------------------------------------------
 * Inline versions of Tcl_LimitReady() and Tcl_LimitExceeded to limit number
 * of calls out of the critical path. Note that this code isn't particularly
 * readable; the non-inline version (in tclInterp.c) is much easier to
 * understand. Note also that these macros takes different args (iPtr->limit)
 * to the non-inline version.
 */

#define TclLimitExceeded(limit) \
    ((limit).exceeded != 0)

#define TclLimitReady(limit) \
    (((limit).active == 0) ? 0 :					\
    (++(limit).granularityTicker,					\
    ((((limit).active & TCL_LIMIT_COMMANDS) &&				\
	    (((limit).cmdGranularity == 1) ||				\
	    ((limit).granularityTicker % (limit).cmdGranularity == 0)))	\
	    ? 1 :							\
    (((limit).active & TCL_LIMIT_TIME) &&				\
	    (((limit).timeGranularity == 1) ||				\
	    ((limit).granularityTicker % (limit).timeGranularity == 0)))\
	    ? 1 : 0)))

/*
 * Compile-time assertions: these produce a compile time error if the
 * expression is not known to be true at compile time. If the assertion is
 * known to be false, the compiler (or optimizer?) will error out with
 * "division by zero". If the assertion cannot be evaluated at compile time,
 * the compiler will error out with "non-static initializer".
 *
 * Adapted with permission from
 * http://www.pixelbeat.org/programming/gcc/static_assert.html
 */

#define TCL_CT_ASSERT(e) \
    {enum { ct_assert_value = 1/(!!(e)) };}

/*
 *----------------------------------------------------------------
 * Allocator for small structs (<=sizeof(Tcl_Obj)) using the Tcl_Obj pool.
 * Only checked at compile time.
 *
 * ONLY USE FOR CONSTANT nBytes.
 *
 * DO NOT LET THEM CROSS THREAD BOUNDARIES
 *----------------------------------------------------------------
 */

#define TclSmallAlloc(nbytes, memPtr) \
    TclSmallAllocEx(NULL, (nbytes), (memPtr))

#define TclSmallFree(memPtr) \
    TclSmallFreeEx(NULL, (memPtr))

#ifndef TCL_MEM_DEBUG
#define TclSmallAllocEx(interp, nbytes, memPtr) \
    do {								\
	Tcl_Obj *_objPtr;						\
	TCL_CT_ASSERT((nbytes)<=sizeof(Tcl_Obj));			\
	TclIncrObjsAllocated();						\
	TclAllocObjStorageEx((interp), (_objPtr));			\
	*(void **)&(memPtr) = (void *) (_objPtr);			\
    } while (0)

#define TclSmallFreeEx(interp, memPtr) \
    do {								\
	TclFreeObjStorageEx((interp), (Tcl_Obj *) (memPtr));		\
	TclIncrObjsFreed();						\
    } while (0)

#else    /* TCL_MEM_DEBUG */
#define TclSmallAllocEx(interp, nbytes, memPtr) \
    do {								\
	Tcl_Obj *_objPtr;						\
	TCL_CT_ASSERT((nbytes)<=sizeof(Tcl_Obj));			\
	TclNewObj(_objPtr);						\
	*(void **)&(memPtr) = (void *)_objPtr;				\
    } while (0)

#define TclSmallFreeEx(interp, memPtr) \
    do {								\
	Tcl_Obj *_objPtr = (Tcl_Obj *) (memPtr);			\
	_objPtr->bytes = NULL;						\
	_objPtr->typePtr = NULL;					\
	_objPtr->refCount = 1;						\
	TclDecrRefCount(_objPtr);					\
    } while (0)
#endif   /* TCL_MEM_DEBUG */

/*
 * Support for Clang Static Analyzer <http://clang-analyzer.llvm.org>
 */

#if defined(PURIFY) && defined(__clang__)
#if __has_feature(attribute_analyzer_noreturn) && \
	!defined(Tcl_Panic) && defined(Tcl_Panic_TCL_DECLARED)
void Tcl_Panic(const char *, ...) __attribute__((analyzer_noreturn));
#endif
#if !defined(CLANG_ASSERT)
#include <assert.h>
#define CLANG_ASSERT(x) assert(x)
#endif
#elif !defined(CLANG_ASSERT)
#define CLANG_ASSERT(x)
#endif /* PURIFY && __clang__ */

/*
 *----------------------------------------------------------------
 * Parameters, structs and macros for the non-recursive engine (NRE)
 *----------------------------------------------------------------
 */

#define NRE_USE_SMALL_ALLOC	1  /* Only turn off for debugging purposes. */
#ifndef NRE_ENABLE_ASSERTS
#define NRE_ENABLE_ASSERTS	0
#endif

/*
 * This is the main data struct for representing NR commands. It is designed
 * to fit in sizeof(Tcl_Obj) in order to exploit the fastest memory allocator
 * available.
 */

typedef struct NRE_callback {
    Tcl_NRPostProc *procPtr;
    void *data[4];
    struct NRE_callback *nextPtr;
} NRE_callback;

#define TOP_CB(iPtr) \
    (((Interp *)(iPtr))->execEnvPtr->callbackPtr)

/*
 * Inline version of Tcl_NRAddCallback.
 */

#define TclNRAddCallback(interp,postProcPtr,data0,data1,data2,data3) \
    do {								\
	NRE_callback *_callbackPtr;					\
	TCLNR_ALLOC((interp), (_callbackPtr));				\
	_callbackPtr->procPtr = (postProcPtr);				\
	_callbackPtr->data[0] = (void *)(data0);			\
	_callbackPtr->data[1] = (void *)(data1);			\
	_callbackPtr->data[2] = (void *)(data2);			\
	_callbackPtr->data[3] = (void *)(data3);			\
	_callbackPtr->nextPtr = TOP_CB(interp);				\
	TOP_CB(interp) = _callbackPtr;					\
    } while (0)

#if NRE_USE_SMALL_ALLOC
#define TCLNR_ALLOC(interp, ptr) \
    TclSmallAllocEx(interp, sizeof(NRE_callback), (ptr))
#define TCLNR_FREE(interp, ptr)  TclSmallFreeEx((interp), (ptr))
#else
#define TCLNR_ALLOC(interp, ptr) \
    ((ptr) = (Tcl_Alloc(sizeof(NRE_callback))))
#define TCLNR_FREE(interp, ptr)  Tcl_Free(ptr)
#endif

#if NRE_ENABLE_ASSERTS
#define NRE_ASSERT(expr) assert((expr))
#else
#define NRE_ASSERT(expr)
#endif

#include "tclIntDecls.h"
#include "tclIntPlatDecls.h"

#if !defined(USE_TCL_STUBS) && !defined(TCL_MEM_DEBUG)
#define Tcl_AttemptAlloc	TclpAlloc
#define Tcl_AttemptRealloc	TclpRealloc
#define Tcl_Free		TclpFree
#endif

/*
 * Special hack for macOS, where the static linker (technically the 'ar'
 * command) hates empty object files, and accepts no flags to make it shut up.
 *
 * These symbols are otherwise completely useless.
 *
 * They can't be written to or written through. They can't be seen by any
 * other code. They use a separate attribute (supported by all macOS
 * compilers, which are derivatives of clang or gcc) to stop the compilation
 * from moaning. They will be excluded during the final linking stage.
 *
 * Other platforms get nothing at all. That's good.
 */

#ifdef MAC_OSX_TCL
#define TCL_MAC_EMPTY_FILE(name) \
    static __attribute__((used)) const void *const TclUnusedFile_ ## name = NULL;
#else
#define TCL_MAC_EMPTY_FILE(name)
#endif /* MAC_OSX_TCL */

/*
 * Other externals.
 */

MODULE_SCOPE size_t TclEnvEpoch;	/* Epoch of the tcl environment
					 * (if changed with tcl-env). */

#endif /* _TCLINT */

/*
 * Local Variables:
 * mode: c
 * c-basic-offset: 4
 * fill-column: 78
 * End:
 */<|MERGE_RESOLUTION|>--- conflicted
+++ resolved
@@ -3285,9 +3285,6 @@
 			    const char *dict, Tcl_Size dictLength,
 			    const char **elementPtr, const char **nextPtr,
 			    Tcl_Size *sizePtr, int *literalPtr);
-<<<<<<< HEAD
-=======
-MODULE_SCOPE Tcl_Obj *	TclDictObjSmartRef(Tcl_Interp *interp, Tcl_Obj *);
 MODULE_SCOPE int	TclDictGet(Tcl_Interp *interp, Tcl_Obj *dictPtr,
 			    const char *key, Tcl_Obj **valuePtrPtr);
 MODULE_SCOPE int	TclDictPut(Tcl_Interp *interp, Tcl_Obj *dictPtr,
@@ -3296,7 +3293,6 @@
 			    const char *key, const char *value);
 MODULE_SCOPE int	TclDictRemove(Tcl_Interp *interp, Tcl_Obj *dictPtr,
 			    const char *key);
->>>>>>> ee407b9b
 /* TIP #280 - Modified token based evaluation, with line information. */
 MODULE_SCOPE int	TclEvalEx(Tcl_Interp *interp, const char *script,
 			    Tcl_Size numBytes, int flags, Tcl_Size line,
