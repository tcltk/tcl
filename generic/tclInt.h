/*
 * tclInt.h --
 *
 *	Declarations of things used internally by the Tcl interpreter.
 *
 * Copyright (c) 1987-1993 The Regents of the University of California.
 * Copyright (c) 1993-1997 Lucent Technologies.
 * Copyright (c) 1994-1998 Sun Microsystems, Inc.
 * Copyright (c) 1998-1999 by Scriptics Corporation.
 * Copyright (c) 2001, 2002 by Kevin B. Kenny.  All rights reserved.
 * Copyright (c) 2007 Daniel A. Steffen <das@users.sourceforge.net>
 * Copyright (c) 2006-2008 by Joe Mistachkin.  All rights reserved.
 * Copyright (c) 2008 by Miguel Sofer. All rights reserved.
 *
 * See the file "license.terms" for information on usage and redistribution of
 * this file, and for a DISCLAIMER OF ALL WARRANTIES.
 */

#ifndef _TCLINT
#define _TCLINT

/*
 * Some numerics configuration options.
 */

#undef ACCEPT_NAN

/*
 * Used to tag functions that are only to be visible within the module being
 * built and not outside it (where this is supported by the linker).
 * Also used in the platform-specific *Port.h files.
 */

#ifndef MODULE_SCOPE
#   ifdef __cplusplus
#	define MODULE_SCOPE extern "C"
#   else
#	define MODULE_SCOPE extern
#   endif
#endif

#ifndef JOIN
#  define JOIN(a,b) JOIN1(a,b)
#  define JOIN1(a,b) a##b
#endif

#if defined(__cplusplus)
#   define TCL_UNUSED(T) T
#elif defined(__GNUC__) && (__GNUC__ > 2)
#   define TCL_UNUSED(T) T JOIN(dummy, __LINE__) __attribute__((unused))
#else
#   define TCL_UNUSED(T) T JOIN(dummy, __LINE__)
#endif

/*
 * Common include files needed by most of the Tcl source files are included
 * here, so that system-dependent personalizations for the include files only
 * have to be made in once place. This results in a few extra includes, but
 * greater modularity. The order of the three groups of #includes is
 * important. For example, stdio.h is needed by tcl.h.
 */

#include "tclPort.h"

#include <stdio.h>

#include <ctype.h>
#include <stdarg.h>
#include <stdlib.h>
#include <stdint.h>
#ifdef NO_STRING_H
#include "../compat/string.h"
#else
#include <string.h>
#endif
#include <locale.h>

/*
 * Ensure WORDS_BIGENDIAN is defined correctly:
 * Needs to happen here in addition to configure to work with fat compiles on
 * Darwin (where configure runs only once for multiple architectures).
 */

#ifdef HAVE_SYS_TYPES_H
#    include <sys/types.h>
#endif
#ifdef HAVE_SYS_PARAM_H
#    include <sys/param.h>
#endif
#ifdef BYTE_ORDER
#    ifdef BIG_ENDIAN
#	 if BYTE_ORDER == BIG_ENDIAN
#	     undef WORDS_BIGENDIAN
#	     define WORDS_BIGENDIAN 1
#	 endif
#    endif
#    ifdef LITTLE_ENDIAN
#	 if BYTE_ORDER == LITTLE_ENDIAN
#	     undef WORDS_BIGENDIAN
#	 endif
#    endif
#endif

/*
 * Macros used to cast between pointers and integers (e.g. when storing an int
 * in ClientData), on 64-bit architectures they avoid gcc warning about "cast
 * to/from pointer from/to integer of different size".
 */

#if !defined(INT2PTR)
#   define INT2PTR(p) ((void *)(ptrdiff_t)(p))
#endif
#if !defined(PTR2INT)
#   define PTR2INT(p) ((ptrdiff_t)(p))
#endif
#if !defined(UINT2PTR)
#   define UINT2PTR(p) ((void *)(size_t)(p))
#endif
#if !defined(PTR2UINT)
#   define PTR2UINT(p) ((size_t)(p))
#endif

#if defined(_WIN32) && defined(_MSC_VER)
#   define vsnprintf _vsnprintf
#   define snprintf _snprintf
#endif

#if !defined(TCL_THREADS)
#   define TCL_THREADS 1
#endif
#if !TCL_THREADS
#   undef TCL_DECLARE_MUTEX
#   define TCL_DECLARE_MUTEX(name)
#   undef  Tcl_MutexLock
#   define Tcl_MutexLock(mutexPtr)
#   undef  Tcl_MutexUnlock
#   define Tcl_MutexUnlock(mutexPtr)
#   undef  Tcl_MutexFinalize
#   define Tcl_MutexFinalize(mutexPtr)
#   undef  Tcl_ConditionNotify
#   define Tcl_ConditionNotify(condPtr)
#   undef  Tcl_ConditionWait
#   define Tcl_ConditionWait(condPtr, mutexPtr, timePtr)
#   undef  Tcl_ConditionFinalize
#   define Tcl_ConditionFinalize(condPtr)
#endif

/*
 * The following procedures allow namespaces to be customized to support
 * special name resolution rules for commands/variables.
 */

struct Tcl_ResolvedVarInfo;

typedef Tcl_Var (Tcl_ResolveRuntimeVarProc)(Tcl_Interp *interp,
	struct Tcl_ResolvedVarInfo *vinfoPtr);

typedef void (Tcl_ResolveVarDeleteProc)(struct Tcl_ResolvedVarInfo *vinfoPtr);

/*
 * The following structure encapsulates the routines needed to resolve a
 * variable reference at runtime. Any variable specific state will typically
 * be appended to this structure.
 */

typedef struct Tcl_ResolvedVarInfo {
    Tcl_ResolveRuntimeVarProc *fetchProc;
    Tcl_ResolveVarDeleteProc *deleteProc;
} Tcl_ResolvedVarInfo;

typedef int (Tcl_ResolveCompiledVarProc)(Tcl_Interp *interp,
	const char *name, Tcl_Size length, Tcl_Namespace *context,
	Tcl_ResolvedVarInfo **rPtr);

typedef int (Tcl_ResolveVarProc)(Tcl_Interp *interp, const char *name,
	Tcl_Namespace *context, int flags, Tcl_Var *rPtr);

typedef int (Tcl_ResolveCmdProc)(Tcl_Interp *interp, const char *name,
	Tcl_Namespace *context, int flags, Tcl_Command *rPtr);

typedef struct Tcl_ResolverInfo {
    Tcl_ResolveCmdProc *cmdResProc;
				/* Procedure handling command name
				 * resolution. */
    Tcl_ResolveVarProc *varResProc;
				/* Procedure handling variable name resolution
				 * for variables that can only be handled at
				 * runtime. */
    Tcl_ResolveCompiledVarProc *compiledVarResProc;
				/* Procedure handling variable name resolution
				 * at compile time. */
} Tcl_ResolverInfo;

/*
 * This flag bit should not interfere with TCL_GLOBAL_ONLY,
 * TCL_NAMESPACE_ONLY, or TCL_LEAVE_ERR_MSG; it signals that the variable
 * lookup is performed for upvar (or similar) purposes, with slightly
 * different rules:
 *    - Bug #696893 - variable is either proc-local or in the current
 *	namespace; never follow the second (global) resolution path
 *    - Bug #631741 - do not use special namespace or interp resolvers
 */

#define TCL_AVOID_RESOLVERS 0x40000

/*
 *----------------------------------------------------------------
 * Data structures related to namespaces.
 *----------------------------------------------------------------
 */

typedef struct Tcl_Ensemble Tcl_Ensemble;
typedef struct NamespacePathEntry NamespacePathEntry;

/*
 * Special hashtable for variables:  This is just a Tcl_HashTable with nsPtr
 * and arrayPtr fields added at the end so that variables can find their
 * namespace and possibly containing array without having to copy a pointer in
 * their struct by accessing them via their hPtr->tablePtr.
 */

typedef struct TclVarHashTable {
    Tcl_HashTable table;
    struct Namespace *nsPtr;
    struct Var *arrayPtr;
} TclVarHashTable;

/*
 * This is for itcl - it likes to search our varTables directly :(
 */

#define TclVarHashFindVar(tablePtr, key) \
    TclVarHashCreateVar((tablePtr), (key), NULL)

/*
 * Define this to reduce the amount of space that the average namespace
 * consumes by only allocating the table of child namespaces when necessary.
 * Defining it breaks compatibility for Tcl extensions (e.g., itcl) which
 * reach directly into the Namespace structure.
 */

#undef BREAK_NAMESPACE_COMPAT

/*
 * The structure below defines a namespace.
 * Note: the first five fields must match exactly the fields in a
 * Tcl_Namespace structure (see tcl.h). If you change one, be sure to change
 * the other.
 */

typedef struct Namespace {
    char *name;			/* The namespace's simple (unqualified) name.
				 * This contains no ::'s. The name of the
				 * global namespace is "" although "::" is an
				 * synonym. */
    char *fullName;		/* The namespace's fully qualified name. This
				 * starts with ::. */
    void *clientData;		/* An arbitrary value associated with this
				 * namespace. */
    Tcl_NamespaceDeleteProc *deleteProc;
				/* Procedure invoked when deleting the
				 * namespace to, e.g., free clientData. */
    struct Namespace *parentPtr;/* Points to the namespace that contains this
				 * one. NULL if this is the global
				 * namespace. */
#ifndef BREAK_NAMESPACE_COMPAT
    Tcl_HashTable childTable;	/* Contains any child namespaces. Indexed by
				 * strings; values have type (Namespace *). */
#else
    Tcl_HashTable *childTablePtr;
				/* Contains any child namespaces. Indexed by
				 * strings; values have type (Namespace *). If
				 * NULL, there are no children. */
#endif
    size_t nsId;		/* Unique id for the namespace. */
    Tcl_Interp *interp;		/* The interpreter containing this
				 * namespace. */
    int flags;			/* OR-ed combination of the namespace status
				 * flags NS_DYING and NS_DEAD listed below. */
    Tcl_Size activationCount;	/* Number of "activations" or active call
				 * frames for this namespace that are on the
				 * Tcl call stack. The namespace won't be
				 * freed until activationCount becomes zero. */
    Tcl_Size refCount;		/* Count of references by namespaceName
				 * objects. The namespace can't be freed until
				 * refCount becomes zero. */
    Tcl_HashTable cmdTable;	/* Contains all the commands currently
				 * registered in the namespace. Indexed by
				 * strings; values have type (Command *).
				 * Commands imported by Tcl_Import have
				 * Command structures that point (via an
				 * ImportedCmdRef structure) to the Command
				 * structure in the source namespace's command
				 * table. */
    TclVarHashTable varTable;	/* Contains all the (global) variables
				 * currently in this namespace. Indexed by
				 * strings; values have type (Var *). */
    char **exportArrayPtr;	/* Points to an array of string patterns
				 * specifying which commands are exported. A
				 * pattern may include "string match" style
				 * wildcard characters to specify multiple
				 * commands; however, no namespace qualifiers
				 * are allowed. NULL if no export patterns are
				 * registered. */
    Tcl_Size numExportPatterns;	/* Number of export patterns currently
				 * registered using "namespace export". */
    Tcl_Size maxExportPatterns;	/* Number of export patterns for which space
				 * is currently allocated. */
    Tcl_Size cmdRefEpoch;	/* Incremented if a newly added command
				 * shadows a command for which this namespace
				 * has already cached a Command* pointer; this
				 * causes all its cached Command* pointers to
				 * be invalidated. */
    Tcl_Size resolverEpoch;	/* Incremented whenever (a) the name
				 * resolution rules change for this namespace
				 * or (b) a newly added command shadows a
				 * command that is compiled to bytecodes. This
				 * invalidates all byte codes compiled in the
				 * namespace, causing the code to be
				 * recompiled under the new rules.*/
    Tcl_ResolveCmdProc *cmdResProc;
				/* If non-null, this procedure overrides the
				 * usual command resolution mechanism in Tcl.
				 * This procedure is invoked within
				 * Tcl_FindCommand to resolve all command
				 * references within the namespace. */
    Tcl_ResolveVarProc *varResProc;
				/* If non-null, this procedure overrides the
				 * usual variable resolution mechanism in Tcl.
				 * This procedure is invoked within
				 * Tcl_FindNamespaceVar to resolve all
				 * variable references within the namespace at
				 * runtime. */
    Tcl_ResolveCompiledVarProc *compiledVarResProc;
				/* If non-null, this procedure overrides the
				 * usual variable resolution mechanism in Tcl.
				 * This procedure is invoked within
				 * LookupCompiledLocal to resolve variable
				 * references within the namespace at compile
				 * time. */
    Tcl_Size exportLookupEpoch;	/* Incremented whenever a command is added to
				 * a namespace, removed from a namespace or
				 * the exports of a namespace are changed.
				 * Allows TIP#112-driven command lists to be
				 * validated efficiently. */
    Tcl_Ensemble *ensembles;	/* List of structures that contain the details
				 * of the ensembles that are implemented on
				 * top of this namespace. */
    Tcl_Obj *unknownHandlerPtr;	/* A script fragment to be used when command
				 * resolution in this namespace fails. TIP
				 * 181. */
    Tcl_Size commandPathLength;	/* The length of the explicit path. */
    NamespacePathEntry *commandPathArray;
				/* The explicit path of the namespace as an
				 * array. */
    NamespacePathEntry *commandPathSourceList;
				/* Linked list of path entries that point to
				 * this namespace. */
    Tcl_NamespaceDeleteProc *earlyDeleteProc;
				/* Just like the deleteProc field (and called
				 * with the same clientData) but called at the
				 * start of the deletion process, so there is
				 * a chance for code to do stuff inside the
				 * namespace before deletion completes. */
} Namespace;

/*
 * An entry on a namespace's command resolution path.
 */

struct NamespacePathEntry {
    Namespace *nsPtr;		/* What does this path entry point to? If it
				 * is NULL, this path entry points is
				 * redundant and should be skipped. */
    Namespace *creatorNsPtr;	/* Where does this path entry point from? This
				 * allows for efficient invalidation of
				 * references when the path entry's target
				 * updates its current list of defined
				 * commands. */
    NamespacePathEntry *prevPtr, *nextPtr;
				/* Linked list pointers or NULL at either end
				 * of the list that hangs off Namespace's
				 * commandPathSourceList field. */
};

/*
 * Flags used to represent the status of a namespace:
 *
 * NS_DYING -	1 means Tcl_DeleteNamespace has been called to delete the
 *		namespace.  There may still be active call frames on the Tcl
 *		stack that refer to the namespace. When the last call frame
 *		referring to it has been popped, its remaining variables and
 *		commands are destroyed and it is marked "dead" (NS_DEAD).
 * NS_TEARDOWN  -1 means that TclTeardownNamespace has already been called on
 *		this namespace and it should not be called again [Bug 1355942].
 * NS_DEAD -	1 means Tcl_DeleteNamespace has been called to delete the
 *		namespace and no call frames still refer to it. It is no longer
 *		accessible by name. Its variables and commands have already
 *		been destroyed.  When the last namespaceName object in any byte
 *		code unit that refers to the namespace has been freed (i.e.,
 *		when the namespace's refCount is 0), the namespace's storage
 *		will be freed.
 * NS_SUPPRESS_COMPILATION -
 *		Marks the commands in this namespace for not being compiled,
 *		forcing them to be looked up every time.
 */

#define NS_DYING	0x01
#define NS_DEAD		0x02
#define NS_TEARDOWN	0x04
#define NS_KILLED	0x04 /* Same as NS_TEARDOWN (Deprecated) */
#define NS_SUPPRESS_COMPILATION	0x08

/*
 * Flags passed to TclGetNamespaceForQualName:
 *
 * TCL_GLOBAL_ONLY		- (see tcl.h) Look only in the global ns.
 * TCL_NAMESPACE_ONLY		- (see tcl.h) Look only in the context ns.
 * TCL_CREATE_NS_IF_UNKNOWN	- Create unknown namespaces.
 * TCL_FIND_ONLY_NS		- The name sought is a namespace name.
 * TCL_FIND_IF_NOT_SIMPLE	- Retrieve last namespace even if the rest of
 *				  name is not simple name (contains ::).
 */

#define TCL_CREATE_NS_IF_UNKNOWN	0x800
#define TCL_FIND_ONLY_NS		0x1000
#define TCL_FIND_IF_NOT_SIMPLE		0x2000

/*
 * The client data for an ensemble command. This consists of the table of
 * commands that are actually exported by the namespace, and an epoch counter
 * that, combined with the exportLookupEpoch field of the namespace structure,
 * defines whether the table contains valid data or will need to be recomputed
 * next time the ensemble command is called.
 */

typedef struct EnsembleConfig {
    Namespace *nsPtr;		/* The namespace backing this ensemble up. */
    Tcl_Command token;		/* The token for the command that provides
				 * ensemble support for the namespace, or NULL
				 * if the command has been deleted (or never
				 * existed; the global namespace never has an
				 * ensemble command.) */
    Tcl_Size epoch;		/* The epoch at which this ensemble's table of
				 * exported commands is valid. */
    char **subcommandArrayPtr;	/* Array of ensemble subcommand names. At all
				 * consistent points, this will have the same
				 * number of entries as there are entries in
				 * the subcommandTable hash. */
    Tcl_HashTable subcommandTable;
				/* Hash table of ensemble subcommand names,
				 * which are its keys so this also provides
				 * the storage management for those subcommand
				 * names. The contents of the entry values are
				 * object version the prefix lists to use when
				 * substituting for the command/subcommand to
				 * build the ensemble implementation command.
				 * Has to be stored here as well as in
				 * subcommandDict because that field is NULL
				 * when we are deriving the ensemble from the
				 * namespace exports list. FUTURE WORK: use
				 * object hash table here. */
    struct EnsembleConfig *next;/* The next ensemble in the linked list of
				 * ensembles associated with a namespace. If
				 * this field points to this ensemble, the
				 * structure has already been unlinked from
				 * all lists, and cannot be found by scanning
				 * the list from the namespace's ensemble
				 * field. */
    int flags;			/* OR'ed combo of TCL_ENSEMBLE_PREFIX,
				 * ENSEMBLE_DEAD and ENSEMBLE_COMPILE. */

    /* OBJECT FIELDS FOR ENSEMBLE CONFIGURATION */

    Tcl_Obj *subcommandDict;	/* Dictionary providing mapping from
				 * subcommands to their implementing command
				 * prefixes, or NULL if we are to build the
				 * map automatically from the namespace
				 * exports. */
    Tcl_Obj *subcmdList;	/* List of commands that this ensemble
				 * actually provides, and whose implementation
				 * will be built using the subcommandDict (if
				 * present and defined) and by simple mapping
				 * to the namespace otherwise. If NULL,
				 * indicates that we are using the (dynamic)
				 * list of currently exported commands. */
    Tcl_Obj *unknownHandler;	/* Script prefix used to handle the case when
				 * no match is found (according to the rule
				 * defined by flag bit TCL_ENSEMBLE_PREFIX) or
				 * NULL to use the default error-generating
				 * behaviour. The script execution gets all
				 * the arguments to the ensemble command
				 * (including objv[0]) and will have the
				 * results passed directly back to the caller
				 * (including the error code) unless the code
				 * is TCL_CONTINUE in which case the
				 * subcommand will be re-parsed by the ensemble
				 * core, presumably because the ensemble
				 * itself has been updated. */
    Tcl_Obj *parameterList;	/* List of ensemble parameter names. */
    Tcl_Size numParameters;	/* Cached number of parameters. This is either
				 * 0 (if the parameterList field is NULL) or
				 * the length of the list in the parameterList
				 * field. */
} EnsembleConfig;

/*
 * Various bits for the EnsembleConfig.flags field.
 */

#define ENSEMBLE_DEAD	0x1	/* Flag value to say that the ensemble is dead
				 * and on its way out. */
#define ENSEMBLE_COMPILE 0x4	/* Flag to enable bytecode compilation of an
				 * ensemble. */

/*
 *----------------------------------------------------------------
 * Data structures related to variables. These are used primarily in tclVar.c
 *----------------------------------------------------------------
 */

/*
 * The following structure defines a variable trace, which is used to invoke a
 * specific C procedure whenever certain operations are performed on a
 * variable.
 */

typedef struct VarTrace {
    Tcl_VarTraceProc *traceProc;/* Procedure to call when operations given by
				 * flags are performed on variable. */
    void *clientData;		/* Argument to pass to proc. */
    int flags;			/* What events the trace procedure is
				 * interested in: OR-ed combination of
				 * TCL_TRACE_READS, TCL_TRACE_WRITES,
				 * TCL_TRACE_UNSETS and TCL_TRACE_ARRAY. */
    struct VarTrace *nextPtr;	/* Next in list of traces associated with a
				 * particular variable. */
} VarTrace;

/*
 * The following structure defines a command trace, which is used to invoke a
 * specific C procedure whenever certain operations are performed on a
 * command.
 */

typedef struct CommandTrace {
    Tcl_CommandTraceProc *traceProc;
				/* Procedure to call when operations given by
				 * flags are performed on command. */
    void *clientData;		/* Argument to pass to proc. */
    int flags;			/* What events the trace procedure is
				 * interested in: OR-ed combination of
				 * TCL_TRACE_RENAME, TCL_TRACE_DELETE. */
    struct CommandTrace *nextPtr;
				/* Next in list of traces associated with a
				 * particular command. */
    Tcl_Size refCount;		/* Used to ensure this structure is not
				 * deleted too early. Keeps track of how many
				 * pieces of code have a pointer to this
				 * structure. */
} CommandTrace;

/*
 * When a command trace is active (i.e. its associated procedure is executing)
 * one of the following structures is linked into a list associated with the
 * command's interpreter. The information in the structure is needed in order
 * for Tcl to behave reasonably if traces are deleted while traces are active.
 */

typedef struct ActiveCommandTrace {
    struct Command *cmdPtr;	/* Command that's being traced. */
    struct ActiveCommandTrace *nextPtr;
				/* Next in list of all active command traces
				 * for the interpreter, or NULL if no more. */
    CommandTrace *nextTracePtr;	/* Next trace to check after current trace
				 * procedure returns; if this trace gets
				 * deleted, must update pointer to avoid using
				 * free'd memory. */
    int reverseScan;		/* Boolean set true when traces are scanning
				 * in reverse order. */
} ActiveCommandTrace;

/*
 * When a variable trace is active (i.e. its associated procedure is
 * executing) one of the following structures is linked into a list associated
 * with the variable's interpreter. The information in the structure is needed
 * in order for Tcl to behave reasonably if traces are deleted while traces
 * are active.
 */

typedef struct ActiveVarTrace {
    struct Var *varPtr;		/* Variable that's being traced. */
    struct ActiveVarTrace *nextPtr;
				/* Next in list of all active variable traces
				 * for the interpreter, or NULL if no more. */
    VarTrace *nextTracePtr;	/* Next trace to check after current trace
				 * procedure returns; if this trace gets
				 * deleted, must update pointer to avoid using
				 * free'd memory. */
} ActiveVarTrace;

/*
 * The structure below defines a variable, which associates a string name with
 * a Tcl_Obj value. These structures are kept in procedure call frames (for
 * local variables recognized by the compiler) or in the heap (for global
 * variables and any variable not known to the compiler). For each Var
 * structure in the heap, a hash table entry holds the variable name and a
 * pointer to the Var structure.
 */

typedef struct Var {
    int flags;			/* Miscellaneous bits of information about
				 * variable. See below for definitions. */
    union {
	Tcl_Obj *objPtr;	/* The variable's object value. Used for
				 * scalar variables and array elements. */
	TclVarHashTable *tablePtr;/* For array variables, this points to
				 * information about the hash table used to
				 * implement the associative array. Points to
				 * Tcl_Alloc-ed data. */
	struct Var *linkPtr;	/* If this is a global variable being referred
				 * to in a procedure, or a variable created by
				 * "upvar", this field points to the
				 * referenced variable's Var struct. */
    } value;
} Var;

typedef struct VarInHash {
    Var var;
    Tcl_Size refCount;		/* Counts number of active uses of this
				 * variable: 1 for the entry in the hash
				 * table, 1 for each additional variable whose
				 * linkPtr points here, 1 for each nested
				 * trace active on variable, and 1 if the
				 * variable is a namespace variable. This
				 * record can't be deleted until refCount
				 * becomes 0. */
    Tcl_HashEntry entry;	/* The hash table entry that refers to this
				 * variable. This is used to find the name of
				 * the variable and to delete it from its
				 * hash table if it is no longer needed. It
				 * also holds the variable's name. */
} VarInHash;

/*
 * Flag bits for variables. The first two (VAR_ARRAY and VAR_LINK) are
 * mutually exclusive and give the "type" of the variable. If none is set,
 * this is a scalar variable.
 *
 * VAR_ARRAY -			1 means this is an array variable rather than
 *				a scalar variable or link. The "tablePtr"
 *				field points to the array's hash table for its
 *				elements.
 * VAR_LINK -			1 means this Var structure contains a pointer
 *				to another Var structure that either has the
 *				real value or is itself another VAR_LINK
 *				pointer. Variables like this come about
 *				through "upvar" and "global" commands, or
 *				through references to variables in enclosing
 *				namespaces.
 * VAR_CONSTANT -		1 means this is a constant "variable", and
 *				cannot be written to by ordinary commands.
 *				Structurally, it's the same as a scalar when
 *				being read, but writes are rejected. Constants
 *				are not supported inside arrays.
 *
 * Flags that indicate the type and status of storage; none is set for
 * compiled local variables (Var structs).
 *
 * VAR_IN_HASHTABLE -		1 means this variable is in a hash table and
 *				the Var structure is malloc'ed. 0 if it is a
 *				local variable that was assigned a slot in a
 *				procedure frame by the compiler so the Var
 *				storage is part of the call frame.
 * VAR_DEAD_HASH		1 means that this var's entry in the hash table
 *				has already been deleted.
 * VAR_ARRAY_ELEMENT -		1 means that this variable is an array
 *				element, so it is not legal for it to be an
 *				array itself (the VAR_ARRAY flag had better
 *				not be set).
 * VAR_NAMESPACE_VAR -		1 means that this variable was declared as a
 *				namespace variable. This flag ensures it
 *				persists until its namespace is destroyed or
 *				until the variable is unset; it will persist
 *				even if it has not been initialized and is
 *				marked undefined. The variable's refCount is
 *				incremented to reflect the "reference" from
 *				its namespace.
 *
 * Flag values relating to the variable's trace and search status.
 *
 * VAR_TRACED_READ
 * VAR_TRACED_WRITE
 * VAR_TRACED_UNSET
 * VAR_TRACED_ARRAY
 * VAR_TRACE_ACTIVE -		1 means that trace processing is currently
 *				underway for a read or write access, so new
 *				read or write accesses should not cause trace
 *				procedures to be called and the variable can't
 *				be deleted.
 * VAR_SEARCH_ACTIVE
 *
 * The following additional flags are used with the CompiledLocal type defined
 * below:
 *
 * VAR_ARGUMENT -		1 means that this variable holds a procedure
 *				argument.
 * VAR_TEMPORARY -		1 if the local variable is an anonymous
 *				temporary variable. Temporaries have a NULL
 *				name.
 * VAR_RESOLVED -		1 if name resolution has been done for this
 *				variable.
 * VAR_IS_ARGS			1 if this variable is the last argument and is
 *				named "args".
 */

/*
 * FLAGS RENUMBERED: everything breaks already, make things simpler.
 *
 * IMPORTANT: skip the values 0x10, 0x20, 0x40, 0x800 corresponding to
 * TCL_TRACE_(READS/WRITES/UNSETS/ARRAY): makes code simpler in tclTrace.c
 *
 * Keep the flag values for VAR_ARGUMENT and VAR_TEMPORARY so that old values
 * in precompiled scripts keep working.
 */

/* Type of value (0 is scalar) */
#define VAR_ARRAY		0x1
#define VAR_LINK		0x2
#define VAR_CONSTANT		0x10000

/* Type of storage (0 is compiled local) */
#define VAR_IN_HASHTABLE	0x4
#define VAR_DEAD_HASH		0x8
#define VAR_ARRAY_ELEMENT	0x1000
#define VAR_NAMESPACE_VAR	0x80	/* KEEP OLD VALUE for Itcl */

#define VAR_ALL_HASH \
	(VAR_IN_HASHTABLE|VAR_DEAD_HASH|VAR_NAMESPACE_VAR|VAR_ARRAY_ELEMENT)

/* Trace and search state. */

#define VAR_TRACED_READ		0x10	/* TCL_TRACE_READS */
#define VAR_TRACED_WRITE	0x20	/* TCL_TRACE_WRITES */
#define VAR_TRACED_UNSET	0x40	/* TCL_TRACE_UNSETS */
#define VAR_TRACED_ARRAY	0x800	/* TCL_TRACE_ARRAY */
#define VAR_TRACE_ACTIVE	0x2000
#define VAR_SEARCH_ACTIVE	0x4000
#define VAR_ALL_TRACES \
	(VAR_TRACED_READ|VAR_TRACED_WRITE|VAR_TRACED_ARRAY|VAR_TRACED_UNSET)

/* Special handling on initialisation (only CompiledLocal). */
#define VAR_ARGUMENT		0x100	/* KEEP OLD VALUE! See tclProc.c */
#define VAR_TEMPORARY		0x200	/* KEEP OLD VALUE! See tclProc.c */
#define VAR_IS_ARGS		0x400
#define VAR_RESOLVED		0x8000

/*
 * Macros to ensure that various flag bits are set properly for variables.
 * The ANSI C "prototypes" for these macros are:
 *
 * MODULE_SCOPE void	TclSetVarScalar(Var *varPtr);
 * MODULE_SCOPE void	TclSetVarArray(Var *varPtr);
 * MODULE_SCOPE void	TclSetVarLink(Var *varPtr);
 * MODULE_SCOPE void	TclSetVarConstant(Var *varPtr);
 * MODULE_SCOPE void	TclSetVarArrayElement(Var *varPtr);
 * MODULE_SCOPE void	TclSetVarUndefined(Var *varPtr);
 * MODULE_SCOPE void	TclClearVarUndefined(Var *varPtr);
 */

#define TclSetVarScalar(varPtr) \
    (varPtr)->flags &= ~(VAR_ARRAY|VAR_LINK|VAR_CONSTANT)

#define TclSetVarArray(varPtr) \
    (varPtr)->flags = ((varPtr)->flags & ~VAR_LINK) | VAR_ARRAY

#define TclSetVarLink(varPtr) \
    (varPtr)->flags = ((varPtr)->flags & ~VAR_ARRAY) | VAR_LINK

#define TclSetVarConstant(varPtr) \
    (varPtr)->flags = ((varPtr)->flags & ~(VAR_ARRAY|VAR_LINK)) | VAR_CONSTANT

#define TclSetVarArrayElement(varPtr) \
    (varPtr)->flags = ((varPtr)->flags & ~VAR_ARRAY) | VAR_ARRAY_ELEMENT

#define TclSetVarUndefined(varPtr) \
    (varPtr)->flags &= ~(VAR_ARRAY|VAR_LINK|VAR_CONSTANT);\
    (varPtr)->value.objPtr = NULL

#define TclClearVarUndefined(varPtr)

#define TclSetVarTraceActive(varPtr) \
    (varPtr)->flags |= VAR_TRACE_ACTIVE

#define TclClearVarTraceActive(varPtr) \
    (varPtr)->flags &= ~VAR_TRACE_ACTIVE

#define TclSetVarNamespaceVar(varPtr) \
    if (!TclIsVarNamespaceVar(varPtr)) {\
	(varPtr)->flags |= VAR_NAMESPACE_VAR;\
	if (TclIsVarInHash(varPtr)) {\
	    ((VarInHash *)(varPtr))->refCount++;\
	}\
    }

#define TclClearVarNamespaceVar(varPtr) \
    if (TclIsVarNamespaceVar(varPtr)) {\
	(varPtr)->flags &= ~VAR_NAMESPACE_VAR;\
	if (TclIsVarInHash(varPtr)) {\
	    ((VarInHash *)(varPtr))->refCount--;\
	}\
    }

/*
 * Macros to read various flag bits of variables.
 * The ANSI C "prototypes" for these macros are:
 *
 * MODULE_SCOPE int	TclIsVarScalar(Var *varPtr);
 * MODULE_SCOPE int	TclIsVarConstant(Var *varPtr);
 * MODULE_SCOPE int	TclIsVarLink(Var *varPtr);
 * MODULE_SCOPE int	TclIsVarArray(Var *varPtr);
 * MODULE_SCOPE int	TclIsVarUndefined(Var *varPtr);
 * MODULE_SCOPE int	TclIsVarArrayElement(Var *varPtr);
 * MODULE_SCOPE int	TclIsVarTemporary(Var *varPtr);
 * MODULE_SCOPE int	TclIsVarArgument(Var *varPtr);
 * MODULE_SCOPE int	TclIsVarResolved(Var *varPtr);
 */

#define TclVarFindHiddenArray(varPtr,arrayPtr)				\
    do {								\
	if ((arrayPtr == NULL) && TclIsVarInHash(varPtr) &&		\
		(TclVarParentArray(varPtr) != NULL)) {			\
	    arrayPtr = TclVarParentArray(varPtr);			\
	}								\
    } while(0)

#define TclIsVarScalar(varPtr) \
    !((varPtr)->flags & (VAR_ARRAY|VAR_LINK))

#define TclIsVarLink(varPtr) \
    ((varPtr)->flags & VAR_LINK)

#define TclIsVarArray(varPtr) \
    ((varPtr)->flags & VAR_ARRAY)

/* Implies scalar as well. */
#define TclIsVarConstant(varPtr) \
    ((varPtr)->flags & VAR_CONSTANT)

#define TclIsVarUndefined(varPtr) \
    ((varPtr)->value.objPtr == NULL)

#define TclIsVarArrayElement(varPtr) \
    ((varPtr)->flags & VAR_ARRAY_ELEMENT)

#define TclIsVarNamespaceVar(varPtr) \
    ((varPtr)->flags & VAR_NAMESPACE_VAR)

#define TclIsVarTemporary(varPtr) \
    ((varPtr)->flags & VAR_TEMPORARY)

#define TclIsVarArgument(varPtr) \
    ((varPtr)->flags & VAR_ARGUMENT)

#define TclIsVarResolved(varPtr) \
    ((varPtr)->flags & VAR_RESOLVED)

#define TclIsVarTraceActive(varPtr) \
    ((varPtr)->flags & VAR_TRACE_ACTIVE)

#define TclIsVarTraced(varPtr) \
    ((varPtr)->flags & VAR_ALL_TRACES)

#define TclIsVarInHash(varPtr) \
    ((varPtr)->flags & VAR_IN_HASHTABLE)

#define TclIsVarDeadHash(varPtr) \
    ((varPtr)->flags & VAR_DEAD_HASH)

#define TclGetVarNsPtr(varPtr) \
    (TclIsVarInHash(varPtr) \
	? ((TclVarHashTable *) ((((VarInHash *) (varPtr))->entry.tablePtr)))->nsPtr \
	: NULL)

#define TclVarParentArray(varPtr)					\
    ((TclVarHashTable *) ((VarInHash *) (varPtr))->entry.tablePtr)->arrayPtr

#define VarHashRefCount(varPtr) \
    ((VarInHash *) (varPtr))->refCount

#define VarHashGetKey(varPtr) \
    (((VarInHash *)(varPtr))->entry.key.objPtr)

/*
 * Macros for direct variable access by TEBC.
 */

#define TclIsVarTricky(varPtr,trickyFlags)				\
    (   ((varPtr)->flags & (VAR_ARRAY|VAR_LINK|trickyFlags))		\
	  || (TclIsVarInHash(varPtr)					\
		&& (TclVarParentArray(varPtr) != NULL)			\
		&& (TclVarParentArray(varPtr)->flags & (trickyFlags))))

#define TclIsVarDirectReadable(varPtr)					\
    (   (!TclIsVarTricky(varPtr,VAR_TRACED_READ))			\
	&& (varPtr)->value.objPtr)

#define TclIsVarDirectWritable(varPtr) \
    (!TclIsVarTricky(varPtr,VAR_TRACED_WRITE|VAR_DEAD_HASH|VAR_CONSTANT))

#define TclIsVarDirectUnsettable(varPtr) \
    (!TclIsVarTricky(varPtr,VAR_TRACED_READ|VAR_TRACED_WRITE|VAR_TRACED_UNSET|VAR_DEAD_HASH|VAR_CONSTANT))

#define TclIsVarDirectModifyable(varPtr) \
    (   (!TclIsVarTricky(varPtr,VAR_TRACED_READ|VAR_TRACED_WRITE|VAR_CONSTANT))	\
	&&  (varPtr)->value.objPtr)

#define TclIsVarDirectReadable2(varPtr, arrayPtr) \
    (TclIsVarDirectReadable(varPtr) &&\
	(!(arrayPtr) || !((arrayPtr)->flags & VAR_TRACED_READ)))

#define TclIsVarDirectWritable2(varPtr, arrayPtr) \
    (TclIsVarDirectWritable(varPtr) &&\
	(!(arrayPtr) || !((arrayPtr)->flags & VAR_TRACED_WRITE)))

#define TclIsVarDirectModifyable2(varPtr, arrayPtr) \
    (TclIsVarDirectModifyable(varPtr) &&\
	(!(arrayPtr) || !((arrayPtr)->flags & (VAR_TRACED_READ|VAR_TRACED_WRITE))))

/*
 *----------------------------------------------------------------
 * Data structures related to procedures. These are used primarily in
 * tclProc.c, tclCompile.c, and tclExecute.c.
 *----------------------------------------------------------------
 */

#if defined(__STDC_VERSION__) && (__STDC_VERSION__ >= 199901L)
#   define TCLFLEXARRAY
#elif defined(__GNUC__) && (__GNUC__ > 2)
#   define TCLFLEXARRAY 0
#else
#   define TCLFLEXARRAY 1
#endif

/*
 * Forward declaration to prevent an error when the forward reference to
 * Command is encountered in the Proc and ImportRef types declared below.
 */

struct Command;

/*
 * The variable-length structure below describes a local variable of a
 * procedure that was recognized by the compiler. These variables have a name,
 * an element in the array of compiler-assigned local variables in the
 * procedure's call frame, and various other items of information. If the
 * local variable is a formal argument, it may also have a default value. The
 * compiler can't recognize local variables whose names are expressions (these
 * names are only known at runtime when the expressions are evaluated) or
 * local variables that are created as a result of an "upvar" or "uplevel"
 * command. These other local variables are kept separately in a hash table in
 * the call frame.
 */

typedef struct CompiledLocal {
    struct CompiledLocal *nextPtr;
				/* Next compiler-recognized local variable for
				 * this procedure, or NULL if this is the last
				 * local. */
    Tcl_Size nameLength;	/* The number of bytes in local variable's name.
				 * Among others used to speed up var lookups. */
    Tcl_Size frameIndex;	/* Index in the array of compiler-assigned
				 * variables in the procedure call frame. */
    Tcl_Obj *defValuePtr;	/* Pointer to the default value of an
				 * argument, if any. NULL if not an argument
				 * or, if an argument, no default value. */
    Tcl_ResolvedVarInfo *resolveInfo;
				/* Customized variable resolution info
				 * supplied by the Tcl_ResolveCompiledVarProc
				 * associated with a namespace. Each variable
				 * is marked by a unique tag during
				 * compilation, and that same tag is used to
				 * find the variable at runtime. */
    int flags;			/* Flag bits for the local variable. Same as
				 * the flags for the Var structure above,
				 * although only VAR_ARGUMENT, VAR_TEMPORARY,
				 * and VAR_RESOLVED make sense. */
    char name[TCLFLEXARRAY];	/* Name of the local variable starts here. If
				 * the name is NULL, this will just be '\0'.
				 * The actual size of this field will be large
				 * enough to hold the name. MUST BE THE LAST
				 * FIELD IN THE STRUCTURE! */
} CompiledLocal;

/*
 * The structure below defines a command procedure, which consists of a
 * collection of Tcl commands plus information about arguments and other local
 * variables recognized at compile time.
 */

typedef struct Proc {
    struct Interp *iPtr;	/* Interpreter for which this command is
				 * defined. */
    Tcl_Size refCount;		/* Reference count: 1 if still present in
				 * command table plus 1 for each call to the
				 * procedure that is currently active. This
				 * structure can be freed when refCount
				 * becomes zero. */
    struct Command *cmdPtr;	/* Points to the Command structure for this
				 * procedure. This is used to get the
				 * namespace in which to execute the
				 * procedure. */
    Tcl_Obj *bodyPtr;		/* Points to the ByteCode object for
				 * procedure's body command. */
    Tcl_Size numArgs;		/* Number of formal parameters. */
    Tcl_Size numCompiledLocals;	/* Count of local variables recognized by the
				 * compiler including arguments and
				 * temporaries. */
    CompiledLocal *firstLocalPtr;
				/* Pointer to first of the procedure's
				 * compiler-allocated local variables, or NULL
				 * if none. The first numArgs entries in this
				 * list describe the procedure's formal
				 * arguments. */
    CompiledLocal *lastLocalPtr;/* Pointer to the last allocated local
				 * variable or NULL if none. This has frame
				 * index (numCompiledLocals-1). */
} Proc;

/*
 * The type of functions called to process errors found during the execution
 * of a procedure (or lambda term or ...).
 */

typedef void (ProcErrorProc)(Tcl_Interp *interp, Tcl_Obj *procNameObj);

/*
 * The structure below defines a command trace. This is used to allow Tcl
 * clients to find out whenever a command is about to be executed.
 */

typedef struct Trace {
    Tcl_Size level;		/* Only trace commands at nesting level less
				 * than or equal to this. */
    Tcl_CmdObjTraceProc2 *proc;	/* Procedure to call to trace command. */
    void *clientData;		/* Arbitrary value to pass to proc. */
    struct Trace *nextPtr;	/* Next in list of traces for this interp. */
    int flags;			/* Flags governing the trace - see
				 * Tcl_CreateObjTrace for details. */
    Tcl_CmdObjTraceDeleteProc *delProc;
				/* Procedure to call when trace is deleted. */
} Trace;

/*
 * When an interpreter trace is active (i.e. its associated procedure is
 * executing), one of the following structures is linked into a list
 * associated with the interpreter. The information in the structure is needed
 * in order for Tcl to behave reasonably if traces are deleted while traces
 * are active.
 */

typedef struct ActiveInterpTrace {
    struct ActiveInterpTrace *nextPtr;
				/* Next in list of all active command traces
				 * for the interpreter, or NULL if no more. */
    Trace *nextTracePtr;	/* Next trace to check after current trace
				 * procedure returns; if this trace gets
				 * deleted, must update pointer to avoid using
				 * free'd memory. */
    int reverseScan;		/* Boolean set true when traces are scanning
				 * in reverse order. */
} ActiveInterpTrace;

/*
 * Flag values designating types of execution traces. See tclTrace.c for
 * related flag values.
 *
 * TCL_TRACE_ENTER_EXEC		- triggers enter/enterstep traces.
 *				- passed to Tcl_CreateObjTrace to set up
 *				  "enterstep" traces.
 * TCL_TRACE_LEAVE_EXEC		- triggers leave/leavestep traces.
 *				- passed to Tcl_CreateObjTrace to set up
 *				  "leavestep" traces.
 */

#define TCL_TRACE_ENTER_EXEC	1
#define TCL_TRACE_LEAVE_EXEC	2

#define TclObjTypeHasProc(objPtr, proc) (((objPtr)->typePtr \
	&& ((offsetof(Tcl_ObjType, proc) < offsetof(Tcl_ObjType, version)) \
	|| (offsetof(Tcl_ObjType, proc) < (objPtr)->typePtr->version))) ? \
	((objPtr)->typePtr)->proc : NULL)

MODULE_SCOPE Tcl_Size TclLengthOne(Tcl_Obj *);

/*
 * Abstract List
 *
 * This structure provides the functions used in List operations to emulate a
 * List for AbstractList types.
 */

static inline Tcl_Size
TclObjTypeLength(
    Tcl_Obj *objPtr)
{
    Tcl_ObjTypeLengthProc *proc = TclObjTypeHasProc(objPtr, lengthProc);
    return proc(objPtr);
}
static inline int
TclObjTypeIndex(
    Tcl_Interp *interp,
    Tcl_Obj *objPtr,
    Tcl_Size index,
    Tcl_Obj **elemObjPtr)
{
    Tcl_ObjTypeIndexProc *proc = TclObjTypeHasProc(objPtr, indexProc);
    return proc(interp, objPtr, index, elemObjPtr);
}
static inline int
TclObjTypeSlice(
    Tcl_Interp *interp,
    Tcl_Obj *objPtr,
    Tcl_Size fromIdx,
    Tcl_Size toIdx,
    Tcl_Obj **newObjPtr)
{
    Tcl_ObjTypeSliceProc *proc = TclObjTypeHasProc(objPtr, sliceProc);
    return proc(interp, objPtr, fromIdx, toIdx, newObjPtr);
}
static inline int
TclObjTypeReverse(
    Tcl_Interp *interp,
    Tcl_Obj *objPtr,
    Tcl_Obj **newObjPtr)
{
    Tcl_ObjTypeReverseProc *proc = TclObjTypeHasProc(objPtr, reverseProc);
    return proc(interp, objPtr, newObjPtr);
}
static inline int
TclObjTypeGetElements(
    Tcl_Interp *interp,
    Tcl_Obj *objPtr,
    Tcl_Size *objCPtr,
    Tcl_Obj ***objVPtr)
{
    Tcl_ObjTypeGetElements *proc = TclObjTypeHasProc(objPtr, getElementsProc);
    return proc(interp, objPtr, objCPtr, objVPtr);
}
static inline Tcl_Obj*
TclObjTypeSetElement(
    Tcl_Interp *interp,
    Tcl_Obj *objPtr,
    Tcl_Size indexCount,
    Tcl_Obj *const indexArray[],
    Tcl_Obj *valueObj)
{
    Tcl_ObjTypeSetElement *proc = TclObjTypeHasProc(objPtr, setElementProc);
    return proc(interp, objPtr, indexCount, indexArray, valueObj);
}
static inline int
TclObjTypeReplace(
    Tcl_Interp *interp,
    Tcl_Obj *objPtr,
    Tcl_Size first,
    Tcl_Size numToDelete,
    Tcl_Size numToInsert,
    Tcl_Obj *const insertObjs[])
{
    Tcl_ObjTypeReplaceProc *proc = TclObjTypeHasProc(objPtr, replaceProc);
    return proc(interp, objPtr, first, numToDelete, numToInsert, insertObjs);
}
static inline int
TclObjTypeInOperator(
    Tcl_Interp *interp,
    Tcl_Obj *valueObj,
    Tcl_Obj *listObj,
    int *boolResult)
{
    Tcl_ObjTypeInOperatorProc *proc = TclObjTypeHasProc(listObj, inOperProc);
    return proc(interp, valueObj, listObj, boolResult);
}

/*
 * The structure below defines an entry in the assocData hash table which is
 * associated with an interpreter. The entry contains a pointer to a function
 * to call when the interpreter is deleted, and a pointer to a user-defined
 * piece of data.
 */

typedef struct AssocData {
    Tcl_InterpDeleteProc *proc;	/* Proc to call when deleting. */
    void *clientData;		/* Value to pass to proc. */
} AssocData;

/*
 * The structure below defines a call frame. A call frame defines a naming
 * context for a procedure call: its local naming scope (for local variables)
 * and its global naming scope (a namespace, perhaps the global :: namespace).
 * A call frame can also define the naming context for a namespace eval or
 * namespace inscope command: the namespace in which the command's code should
 * execute. The Tcl_CallFrame structures exist only while procedures or
 * namespace eval/inscope's are being executed, and provide a kind of Tcl call
 * stack.
 *
 * WARNING!! The structure definition must be kept consistent with the
 * Tcl_CallFrame structure in tcl.h. If you change one, change the other.
 */

/*
 * Will be grown to contain: pointers to the varnames (allocated at the end),
 * plus the init values for each variable (suitable to be memcopied on init)
 */

typedef struct LocalCache {
    Tcl_Size refCount;
    Tcl_Size numVars;
    Tcl_Obj *varName0;
} LocalCache;

#define localName(framePtr, i) \
    ((&((framePtr)->localCachePtr->varName0))[(i)])

MODULE_SCOPE void	TclFreeLocalCache(Tcl_Interp *interp,
			    LocalCache *localCachePtr);

typedef struct CallFrame {
    Namespace *nsPtr;		/* Points to the namespace used to resolve
				 * commands and global variables. */
    int isProcCallFrame;	/* If 0, the frame was pushed to execute a
				 * namespace command and var references are
				 * treated as references to namespace vars;
				 * varTablePtr and compiledLocals are ignored.
				 * If FRAME_IS_PROC is set, the frame was
				 * pushed to execute a Tcl procedure and may
				 * have local vars. */
    Tcl_Size objc;		/* This and objv below describe the arguments
				 * for this procedure call. */
    Tcl_Obj *const *objv;	/* Array of argument objects. */
    struct CallFrame *callerPtr;/* Value of interp->framePtr when this
				 * procedure was invoked (i.e. next higher in
				 * stack of all active procedures). */
    struct CallFrame *callerVarPtr;
				/* Value of interp->varFramePtr when this
				 * procedure was invoked (i.e. determines
				 * variable scoping within caller). Same as
				 * callerPtr unless an "uplevel" command or
				 * something equivalent was active in the
				 * caller). */
    Tcl_Size level;		/* Level of this procedure, for "uplevel"
				 * purposes (i.e. corresponds to nesting of
				 * callerVarPtr's, not callerPtr's). 1 for
				 * outermost procedure, 0 for top-level. */
    Proc *procPtr;		/* Points to the structure defining the called
				 * procedure. Used to get information such as
				 * the number of compiled local variables
				 * (local variables assigned entries ["slots"]
				 * in the compiledLocals array below). */
    TclVarHashTable *varTablePtr;
				/* Hash table containing local variables not
				 * recognized by the compiler, or created at
				 * execution time through, e.g., upvar.
				 * Initially NULL and created if needed. */
    Tcl_Size numCompiledLocals;	/* Count of local variables recognized
				 * by the compiler including arguments. */
    Var *compiledLocals;	/* Points to the array of local variables
				 * recognized by the compiler. The compiler
				 * emits code that refers to these variables
				 * using an index into this array. */
    void *clientData;		/* Pointer to some context that is used by
				 * object systems. The meaning of the contents
				 * of this field is defined by the code that
				 * sets it, and it should only ever be set by
				 * the code that is pushing the frame. In that
				 * case, the code that sets it should also
				 * have some means of discovering what the
				 * meaning of the value is, which we do not
				 * specify. */
    LocalCache *localCachePtr;
    Tcl_Obj *tailcallPtr;	/* NULL if no tailcall is scheduled */
} CallFrame;

#define FRAME_IS_PROC	0x1
#define FRAME_IS_LAMBDA 0x2
#define FRAME_IS_METHOD	0x4	/* The frame is a method body, and the frame's
				 * clientData field contains a CallContext
				 * reference. Part of TIP#257. */
#define FRAME_IS_OO_DEFINE 0x8	/* The frame is part of the inside workings of
				 * the [oo::define] command; the clientData
				 * field contains an Object reference that has
				 * been confirmed to refer to a class. Part of
				 * TIP#257. */
#define FRAME_IS_PRIVATE_DEFINE 0x10
				/* Marks this frame as being used for private
				 * declarations with [oo::define]. Usually
				 * OR'd with FRAME_IS_OO_DEFINE. TIP#500. */

/*
 * TIP #280
 * The structure below defines a command frame. A command frame provides
 * location information for all commands executing a tcl script (source, eval,
 * uplevel, procedure bodies, ...). The runtime structure essentially contains
 * the stack trace as it would be if the currently executing command were to
 * throw an error.
 *
 * For commands where it makes sense it refers to the associated CallFrame as
 * well.
 *
 * The structures are chained in a single list, with the top of the stack
 * anchored in the Interp structure.
 *
 * Instances can be allocated on the C stack, or the heap, the former making
 * cleanup a bit simpler.
 */

typedef struct CmdFrame {
    /*
     * General data. Always available.
     */

    int type;			/* Values see below. */
    int level;			/* Number of frames in stack, prevent O(n)
				 * scan of list. */
    Tcl_Size *line;		/* Lines the words of the command start on. */
    Tcl_Size nline;
    CallFrame *framePtr;	/* Procedure activation record, may be
				 * NULL. */
    struct CmdFrame *nextPtr;	/* Link to calling frame. */
    /*
     * Data needed for Eval vs TEBC
     *
     * EXECUTION CONTEXTS and usage of CmdFrame
     *
     * Field	  TEBC		  EvalEx
     * =======	  ====		  ======
     * level	  yes		  yes
     * type	  BC/PREBC	  SRC/EVAL
     * line0	  yes		  yes
     * framePtr	  yes		  yes
     * =======	  ====		  ======
     *
     * =======	  ====		  ========= union data
     * line1	  -		  yes
     * line3	  -		  yes
     * path	  -		  yes
     * -------	  ----		  ------
     * codePtr	  yes		  -
     * pc	  yes		  -
     * =======	  ====		  ======
     *
     * =======	  ====		  ========= union cmd
     * str.cmd	  yes		  yes
     * str.len	  yes		  yes
     * -------	  ----		  ------
     */

    union {
	struct {
	    Tcl_Obj *path;	/* Path of the sourced file the command is
				 * in. */
	} eval;
	struct {
	    const void *codePtr;/* Byte code currently executed... */
	    const char *pc;	/* ... and instruction pointer. */
	} tebc;
    } data;
    Tcl_Obj *cmdObj;
    const char *cmd;		/* The executed command, if possible... */
    Tcl_Size len;		/* ... and its length. */
    const struct CFWordBC *litarg;
				/* Link to set of literal arguments which have
				 * ben pushed on the lineLABCPtr stack by
				 * TclArgumentBCEnter(). These will be removed
				 * by TclArgumentBCRelease. */
} CmdFrame;

typedef struct CFWord {
    CmdFrame *framePtr;		/* CmdFrame to access. */
    Tcl_Size word;		/* Index of the word in the command. */
    Tcl_Size refCount;		/* Number of times the word is on the
				 * stack. */
} CFWord;

typedef struct CFWordBC {
    CmdFrame *framePtr;		/* CmdFrame to access. */
    Tcl_Size pc;		/* Instruction pointer of a command in
				 * ExtCmdLoc.loc[.] */
    Tcl_Size word;		/* Index of word in
				 * ExtCmdLoc.loc[cmd]->line[.] */
    struct CFWordBC *prevPtr;	/* Previous entry in stack for same Tcl_Obj. */
    struct CFWordBC *nextPtr;	/* Next entry for same command call. See
				 * CmdFrame litarg field for the list start. */
    Tcl_Obj *obj;		/* Back reference to hash table key */
} CFWordBC;

/*
 * Structure to record the locations of invisible continuation lines in
 * literal scripts, as character offset from the beginning of the script. Both
 * compiler and direct evaluator use this information to adjust their line
 * counters when tracking through the script, because when it is invoked the
 * continuation line marker as a whole has been removed already, meaning that
 * the \n which was part of it is gone as well, breaking regular line
 * tracking.
 *
 * These structures are allocated and filled by both the function
 * TclSubstTokens() in the file "tclParse.c" and its caller TclEvalEx() in the
 * file "tclBasic.c", and stored in the thread-global hash table "lineCLPtr" in
 * file "tclObj.c". They are used by the functions TclSetByteCodeFromAny() and
 * TclCompileScript(), both found in the file "tclCompile.c". Their memory is
 * released by the function TclFreeObj(), in the file "tclObj.c", and also by
 * the function TclThreadFinalizeObjects(), in the same file.
 */

#define CLL_END		(-1)

typedef struct ContLineLoc {
    Tcl_Size num;		/* Number of entries in loc, not counting the
				 * final -1 marker entry. */
    Tcl_Size loc[TCLFLEXARRAY];/* Table of locations, as character offsets.
				 * The table is allocated as part of the
				 * structure, extending behind the nominal end
				 * of the structure. An entry containing the
				 * value -1 is put after the last location, as
				 * end-marker/sentinel. */
} ContLineLoc;

/*
 * The following macros define the allowed values for the type field of the
 * CmdFrame structure above. Some of the values occur only in the extended
 * location data referenced via the 'baseLocPtr'.
 *
 * TCL_LOCATION_EVAL	  : Frame is for a script evaluated by EvalEx.
 * TCL_LOCATION_BC	  : Frame is for bytecode.
 * TCL_LOCATION_PREBC	  : Frame is for precompiled bytecode.
 * TCL_LOCATION_SOURCE	  : Frame is for a script evaluated by EvalEx, from a
 *			    sourced file.
 * TCL_LOCATION_PROC	  : Frame is for bytecode of a procedure.
 *
 * A TCL_LOCATION_BC type in a frame can be overridden by _SOURCE and _PROC
 * types, per the context of the byte code in execution.
 */

#define TCL_LOCATION_EVAL	(0) /* Location in a dynamic eval script. */
#define TCL_LOCATION_BC		(2) /* Location in byte code. */
#define TCL_LOCATION_PREBC	(3) /* Location in precompiled byte code, no
				     * location. */
#define TCL_LOCATION_SOURCE	(4) /* Location in a file. */
#define TCL_LOCATION_PROC	(5) /* Location in a dynamic proc. */
#define TCL_LOCATION_LAST	(6) /* Number of values in the enum. */

/*
 * Structure passed to describe procedure-like "procedures" that are not
 * procedures (e.g. a lambda) so that their details can be reported correctly
 * by [info frame]. Contains a sub-structure for each extra field.
 */

typedef Tcl_Obj * (GetFrameInfoValueProc)(void *clientData);
typedef struct {
    const char *name;		/* Name of this field. */
    GetFrameInfoValueProc *proc;/* Function to generate a Tcl_Obj* from the
				 * clientData, or just use the clientData
				 * directly (after casting) if NULL. */
    void *clientData;		/* Context for above function, or Tcl_Obj* if
				 * proc field is NULL. */
} ExtraFrameInfoField;
typedef struct {
    Tcl_Size length;		/* Length of array. */
    ExtraFrameInfoField fields[2];
				/* Really as long as necessary, but this is
				 * long enough for nearly anything. */
} ExtraFrameInfo;

/*
 *----------------------------------------------------------------
 * Data structures and procedures related to TclHandles, which are a very
 * lightweight method of preserving enough information to determine if an
 * arbitrary malloc'd block has been deleted.
 *----------------------------------------------------------------
 */

typedef void **TclHandle;

/*
 *----------------------------------------------------------------
 * Experimental flag value passed to Tcl_GetRegExpFromObj. Intended for use
 * only by Expect. It will probably go away in a later release.
 *----------------------------------------------------------------
 */

#define TCL_REG_BOSONLY 002000	/* Prepend \A to pattern so it only matches at
				 * the beginning of the string. */

/*
 * These are a thin layer over TclpThreadKeyDataGet and TclpThreadKeyDataSet
 * when threads are used, or an emulation if there are no threads. These are
 * really internal and Tcl clients should use Tcl_GetThreadData.
 */

MODULE_SCOPE void *	TclThreadDataKeyGet(Tcl_ThreadDataKey *keyPtr);
MODULE_SCOPE void	TclThreadDataKeySet(Tcl_ThreadDataKey *keyPtr,
			    void *data);

/*
 * This is a convenience macro used to initialize a thread local storage ptr.
 */

#define TCL_TSD_INIT(keyPtr) \
	(ThreadSpecificData *)Tcl_GetThreadData((keyPtr), sizeof(ThreadSpecificData))

/*
 *----------------------------------------------------------------
 * Data structures related to bytecode compilation and execution. These are
 * used primarily in tclCompile.c, tclExecute.c, and tclBasic.c.
 *----------------------------------------------------------------
 */

/*
 * Forward declaration to prevent errors when the forward references to
 * Tcl_Parse and CompileEnv are encountered in the procedure type CompileProc
 * declared below.
 */

struct CompileEnv;

/*
 * The type of procedures called by the Tcl bytecode compiler to compile
 * commands. Pointers to these procedures are kept in the Command structure
 * describing each command. The integer value returned by a CompileProc must
 * be one of the following:
 *
 * TCL_OK		Compilation completed normally.
 * TCL_ERROR		Compilation could not be completed. This can be just a
 *			judgment by the CompileProc that the command is too
 *			complex to compile effectively, or it can indicate
 *			that in the current state of the interp, the command
 *			would raise an error. The bytecode compiler will not
 *			do any error reporting at compiler time. Error
 *			reporting is deferred until the actual runtime,
 *			because by then changes in the interp state may allow
 *			the command to be successfully evaluated.
 */

typedef int (CompileProc)(Tcl_Interp *interp, Tcl_Parse *parsePtr,
	struct Command *cmdPtr, struct CompileEnv *compEnvPtr);

/*
 * The type of procedure called from the compilation hook point in
 * SetByteCodeFromAny.
 */

typedef int (CompileHookProc)(Tcl_Interp *interp,
	struct CompileEnv *compEnvPtr, void *clientData);

/*
 * The data structure for a (linked list of) execution stacks.
 */

typedef struct ExecStack {
    struct ExecStack *prevPtr;
    struct ExecStack *nextPtr;
    Tcl_Obj **markerPtr;
    Tcl_Obj **endPtr;
    Tcl_Obj **tosPtr;
    Tcl_Obj *stackWords[TCLFLEXARRAY];
} ExecStack;

/*
 * The data structure defining the execution environment for ByteCode's.
 * There is one ExecEnv structure per Tcl interpreter. It holds the evaluation
 * stack that holds command operands and results. The stack grows towards
 * increasing addresses. The member stackPtr points to the stackItems of the
 * currently active execution stack.
 */

typedef struct CorContext {
    struct CallFrame *framePtr;
    struct CallFrame *varFramePtr;
    struct CmdFrame *cmdFramePtr;  /* See Interp.cmdFramePtr */
    Tcl_HashTable *lineLABCPtr;    /* See Interp.lineLABCPtr */
} CorContext;

typedef struct CoroutineData {
    struct Command *cmdPtr;	/* The command handle for the coroutine. */
    struct ExecEnv *eePtr;	/* The special execution environment (stacks,
				 * etc.) for the coroutine. */
    struct ExecEnv *callerEEPtr;/* The execution environment for the caller of
				 * the coroutine, which might be the
				 * interpreter global environment or another
				 * coroutine. */
    CorContext caller;		/* Caller's saved execution context. */
    CorContext running;		/* This coroutine's saved execution context. */
    Tcl_HashTable *lineLABCPtr;	/* See Interp.lineLABCPtr */
    void *stackLevel;
    Tcl_Size auxNumLevels;	/* While the coroutine is running the
				 * numLevels of the create/resume command is
				 * stored here; for suspended coroutines it
				 * holds the nesting numLevels at yield. */
    Tcl_Size nargs;		/* Number of args required for resuming this
				 * coroutine; COROUTINE_ARGUMENTS_SINGLE_OPTIONAL
				 * means "0 or 1" (default),
				 * COROUTINE_ARGUMENTS_ARBITRARY means "any" */
    Tcl_Obj *yieldPtr;		/* The command to yield to.  Stored here in
				 * order to reset splice point in
				 * TclNRCoroutineActivateCallback if the
				 * coroutine is busy. */
} CoroutineData;

typedef struct ExecEnv {
    ExecStack *execStackPtr;	/* Points to the first item in the evaluation
				 * stack on the heap. */
    Tcl_Obj *constants[2];	/* Pointers to constant "0" and "1" objs. */
    struct Tcl_Interp *interp;
    struct NRE_callback *callbackPtr;
				/* Top callback in NRE's stack. */
    struct CoroutineData *corPtr;
    int rewind;
} ExecEnv;

#define COR_IS_SUSPENDED(corPtr) \
    ((corPtr)->stackLevel == NULL)

/*
 * The definitions for the LiteralTable and LiteralEntry structures. Each
 * interpreter contains a LiteralTable. It is used to reduce the storage
 * needed for all the Tcl objects that hold the literals of scripts compiled
 * by the interpreter. A literal's object is shared by all the ByteCodes that
 * refer to the literal. Each distinct literal has one LiteralEntry entry in
 * the LiteralTable. A literal table is a specialized hash table that is
 * indexed by the literal's string representation, which may contain null
 * characters.
 *
 * Note that we reduce the space needed for literals by sharing literal
 * objects both within a ByteCode (each ByteCode contains a local
 * LiteralTable) and across all an interpreter's ByteCodes (with the
 * interpreter's global LiteralTable).
 */

typedef struct LiteralEntry {
    struct LiteralEntry *nextPtr;
				/* Points to next entry in this hash bucket or
				 * NULL if end of chain. */
    Tcl_Obj *objPtr;		/* Points to Tcl object that holds the
				 * literal's bytes and length. */
    Tcl_Size refCount;		/* If in an interpreter's global literal
				 * table, the number of ByteCode structures
				 * that share the literal object; the literal
				 * entry can be freed when refCount drops to
				 * 0. If in a local literal table, TCL_INDEX_NONE. */
    Namespace *nsPtr;		/* Namespace in which this literal is used. We
				 * try to avoid sharing literal non-FQ command
				 * names among different namespaces to reduce
				 * shimmering. */
} LiteralEntry;

typedef struct LiteralTable {
    LiteralEntry **buckets;	/* Pointer to bucket array. Each element
				 * points to first entry in bucket's hash
				 * chain, or NULL. */
    LiteralEntry *staticBuckets[TCL_SMALL_HASH_TABLE];
				/* Bucket array used for small tables to avoid
				 * mallocs and frees. */
    TCL_HASH_TYPE numBuckets;	/* Total number of buckets allocated at
				 * **buckets. */
    TCL_HASH_TYPE numEntries;	/* Total number of entries present in
				 * table. */
    TCL_HASH_TYPE rebuildSize;	/* Enlarge table when numEntries gets to be
				 * this large. */
    TCL_HASH_TYPE mask;		/* Mask value used in hashing function. */
} LiteralTable;

/*
 * The following structure defines for each Tcl interpreter various
 * statistics-related information about the bytecode compiler and
 * interpreter's operation in that interpreter.
 */

#ifdef TCL_COMPILE_STATS
typedef struct ByteCodeStats {
    size_t numExecutions;	/* Number of ByteCodes executed. */
    size_t numCompilations;	/* Number of ByteCodes created. */
    size_t numByteCodesFreed;	/* Number of ByteCodes destroyed. */
    size_t instructionCount[256];
				/* Number of times each instruction was
				 * executed. */

    double totalSrcBytes;	/* Total source bytes ever compiled. */
    double totalByteCodeBytes;	/* Total bytes for all ByteCodes. */
    double currentSrcBytes;	/* Src bytes for all current ByteCodes. */
    double currentByteCodeBytes;/* Code bytes in all current ByteCodes. */

    size_t srcCount[32];	/* Source size distribution: # of srcs of
				 * size [2**(n-1)..2**n), n in [0..32). */
    size_t byteCodeCount[32];	/* ByteCode size distribution. */
    size_t lifetimeCount[32];	/* ByteCode lifetime distribution (ms). */

    double currentInstBytes;	/* Instruction bytes-current ByteCodes. */
    double currentLitBytes;	/* Current literal bytes. */
    double currentExceptBytes;	/* Current exception table bytes. */
    double currentAuxBytes;	/* Current auxiliary information bytes. */
    double currentCmdMapBytes;	/* Current src<->code map bytes. */

    size_t numLiteralsCreated;	/* Total literal objects ever compiled. */
    double totalLitStringBytes;	/* Total string bytes in all literals. */
    double currentLitStringBytes;
				/* String bytes in current literals. */
    size_t literalCount[32];	/* Distribution of literal string sizes. */
} ByteCodeStats;
#endif /* TCL_COMPILE_STATS */

/*
 * Structure used in implementation of those core ensembles which are
 * partially compiled. Used as an array of these, with a terminating field
 * whose 'name' is NULL.
 */

typedef struct {
    const char *name;		/* The name of the subcommand. */
    Tcl_ObjCmdProc2 *proc2;	/* The implementation of the subcommand. */
    CompileProc *compileProc;	/* The compiler for the subcommand. */
    Tcl_ObjCmdProc2 *nreProc2;	/* NRE implementation of this command. */
    void *clientData;		/* Any clientData to give the command. */
    int unsafe;			/* Whether this command is to be hidden by
				 * default in a safe interpreter. */
} EnsembleImplMap;

/*
 *----------------------------------------------------------------
 * Data structures related to commands.
 *----------------------------------------------------------------
 */

/*
 * An imported command is created in an namespace when it imports a "real"
 * command from another namespace. An imported command has a Command structure
 * that points (via its ClientData value) to the "real" Command structure in
 * the source namespace's command table. The real command records all the
 * imported commands that refer to it in a list of ImportRef structures so
 * that they can be deleted when the real command is deleted.
 */

typedef struct ImportRef {
    struct Command *importedCmdPtr;
				/* Points to the imported command created in
				 * an importing namespace; this command
				 * redirects its invocations to the "real"
				 * command. */
    struct ImportRef *nextPtr;	/* Next element on the linked list of imported
				 * commands that refer to the "real" command.
				 * The real command deletes these imported
				 * commands on this list when it is
				 * deleted. */
} ImportRef;

/*
 * Data structure used as the ClientData of imported commands: commands
 * created in an namespace when it imports a "real" command from another
 * namespace.
 */

typedef struct ImportedCmdData {
    struct Command *realCmdPtr;	/* "Real" command that this imported command
				 * refers to. */
    struct Command *selfPtr;	/* Pointer to this imported command. Needed
				 * only when deleting it in order to remove it
				 * from the real command's linked list of
				 * imported commands that refer to it. */
} ImportedCmdData;

/*
 * A Command structure exists for each command in a namespace. The Tcl_Command
 * opaque type actually refers to these structures.
 */

typedef struct Command {
    Tcl_HashEntry *hPtr;	/* Pointer to the hash table entry that refers
				 * to this command. The hash table is either a
				 * namespace's command table or an
				 * interpreter's hidden command table. This
				 * pointer is used to get a command's name
				 * from its Tcl_Command handle. NULL means
				 * that the hash table entry has been removed
				 * already (this can happen if deleteProc
				 * causes the command to be deleted or
				 * recreated). */
    Namespace *nsPtr;		/* Points to the namespace containing this
				 * command. */
    Tcl_Size refCount;		/* 1 if in command hashtable plus 1 for each
				 * reference from a CmdName Tcl object
				 * representing a command's name in a ByteCode
				 * instruction sequence. This structure can be
				 * freed when refCount becomes zero. */
    Tcl_Size cmdEpoch;		/* Incremented to invalidate any references
				 * that point to this command when it is
				 * renamed, deleted, hidden, or exposed. */
    CompileProc *compileProc;	/* Procedure called to compile command. NULL
				 * if no compile proc exists for command. */
    Tcl_ObjCmdProc2 *objProc2;	/* Object-based command procedure. */
    void *objClientData2;	/* Arbitrary value passed to object proc. */
    Tcl_CmdProc *proc;		/* String-based command procedure. */
    void *clientData;		/* Arbitrary value passed to string proc. */
    Tcl_CmdDeleteProc *deleteProc;
				/* Procedure invoked when deleting command to,
				 * e.g., free all client data. */
    void *deleteData;		/* Arbitrary value passed to deleteProc. */
    int flags;			/* Miscellaneous bits of information about
				 * command. See below for definitions. */
    ImportRef *importRefPtr;	/* List of each imported Command created in
				 * another namespace when this command is
				 * imported. These imported commands redirect
				 * invocations back to this command. The list
				 * is used to remove all those imported
				 * commands when deleting this "real"
				 * command. */
    CommandTrace *tracePtr;	/* First in list of all traces set for this
				 * command. */
    Tcl_ObjCmdProc2 *nreProc2;	/* NRE implementation of this command. */
} Command;

/*
 * Flag bits for commands.
 *
 * CMD_DYING -			If 1 the command is in the process of
 *				being deleted (its deleteProc is currently
 *				executing). Other attempts to delete the
 *				command should be ignored.
 * CMD_TRACE_ACTIVE -		If 1 the trace processing is currently
 *				underway for a rename/delete change. See the
 *				two flags below for which is currently being
 *				processed.
 * CMD_HAS_EXEC_TRACES -	If 1 means that this command has at least one
 *				execution trace (as opposed to simple
 *				delete/rename traces) in its tracePtr list.
 * CMD_COMPILES_EXPANDED -	If 1 this command has a compiler that
 *				can handle expansion (provided it is not the
 *				first word).
 * TCL_TRACE_RENAME -		A rename trace is in progress. Further
 *				recursive renames will not be traced.
 * TCL_TRACE_DELETE -		A delete trace is in progress. Further
 *				recursive deletes will not be traced.
 * (these last two flags are defined in tcl.h)
 */

#define CMD_DYING		0x01
#define CMD_TRACE_ACTIVE	0x02
#define CMD_HAS_EXEC_TRACES	0x04
#define CMD_COMPILES_EXPANDED	0x08
#define CMD_REDEF_IN_PROGRESS	0x10
#define CMD_VIA_RESOLVER	0x20
#define CMD_DEAD		0x40

/*
 *----------------------------------------------------------------
 * Data structures related to name resolution procedures.
 *----------------------------------------------------------------
 */

/*
 * The interpreter keeps a linked list of name resolution schemes. The scheme
 * for a namespace is consulted first, followed by the list of schemes in an
 * interpreter, followed by the default name resolution in Tcl. Schemes are
 * added/removed from the interpreter's list by calling Tcl_AddInterpResolver
 * and Tcl_RemoveInterpResolver.
 */

typedef struct ResolverScheme {
    char *name;			/* Name identifying this scheme. */
    Tcl_ResolveCmdProc *cmdResProc;
				/* Procedure handling command name
				 * resolution. */
    Tcl_ResolveVarProc *varResProc;
				/* Procedure handling variable name resolution
				 * for variables that can only be handled at
				 * runtime. */
    Tcl_ResolveCompiledVarProc *compiledVarResProc;
				/* Procedure handling variable name resolution
				 * at compile time. */

    struct ResolverScheme *nextPtr;
				/* Pointer to next record in linked list. */
} ResolverScheme;

/*
 * Forward declaration of the TIP#143 limit handler structure.
 */

typedef struct LimitHandler LimitHandler;

/*
 * TIP #268.
 * Values for the selection mode, i.e the package require preferences.
 */

enum PkgPreferOptions {
    PKG_PREFER_LATEST, PKG_PREFER_STABLE
};

/*
 *----------------------------------------------------------------
 * This structure shadows the first few fields of the memory cache for the
 * allocator defined in tclThreadAlloc.c; it has to be kept in sync with the
 * definition there.
 * Some macros require knowledge of some fields in the struct in order to
 * avoid hitting the TSD unnecessarily. In order to facilitate this, a pointer
 * to the relevant fields is kept in the allocCache field in struct Interp.
 *----------------------------------------------------------------
 */

typedef struct AllocCache {
    struct Cache *nextPtr;	/* Linked list of cache entries. */
    Tcl_ThreadId owner;		/* Which thread's cache is this? */
    Tcl_Obj *firstObjPtr;	/* List of free objects for thread. */
    size_t numObjects;		/* Number of objects for thread. */
} AllocCache;

/*
 *----------------------------------------------------------------
 * This structure defines an interpreter, which is a collection of commands
 * plus other state information related to interpreting commands, such as
 * variable storage. Primary responsibility for this data structure is in
 * tclBasic.c, but almost every Tcl source file uses something in here.
 *----------------------------------------------------------------
 */

typedef struct Interp {
    /*
     * The first two fields were named "result" and "freeProc" in earlier
     * versions of Tcl.  They are no longer used within Tcl, and are no
     * longer available to be accessed by extensions.  However, they cannot
     * be removed.  Why?  There is a deployed base of stub-enabled extensions
     * that query the value of iPtr->stubTable.  For them to continue to work,
     * the location of the field "stubTable" within the Interp struct cannot
     * change.  The most robust way to assure that is to leave all fields up to
     * that one undisturbed.
     */

    const char *legacyResult;
    void (*legacyFreeProc) (void);
    int errorLine;		/* When TCL_ERROR is returned, this gives the
				 * line number in the command where the error
				 * occurred (1 means first line). */
    const struct TclStubs *stubTable;
				/* Pointer to the exported Tcl stub table.  In
				 * ancient pre-8.1 versions of Tcl this was a
				 * pointer to the objResultPtr or a pointer to a
				 * buckets array in a hash table. Deployed stubs
				 * enabled extensions check for a NULL pointer value
				 * and for a TCL_STUBS_MAGIC value to verify they
				 * are not [load]ing into one of those pre-stubs
				 * interps. */

    TclHandle handle;		/* Handle used to keep track of when this
				 * interp is deleted. */

    Namespace *globalNsPtr;	/* The interpreter's global namespace. */
    Tcl_HashTable *hiddenCmdTablePtr;
				/* Hash table used by tclBasic.c to keep track
				 * of hidden commands on a per-interp
				 * basis. */
    void *interpInfo;		/* Information used by tclInterp.c to keep
				 * track of parent/child interps on a
				 * per-interp basis. */
    void (*optimizer)(void *envPtr);
    /*
     * Information related to procedures and variables. See tclProc.c and
     * tclVar.c for usage.
     */

    Tcl_Size numLevels;		/* Keeps track of how many nested calls to
				 * Tcl_Eval are in progress for this
				 * interpreter. It's used to delay deletion of
				 * the table until all Tcl_Eval invocations
				 * are completed. */
    Tcl_Size maxNestingDepth;	/* If numLevels exceeds this value then Tcl
				 * assumes that infinite recursion has
				 * occurred and it generates an error. */
    CallFrame *framePtr;	/* Points to top-most in stack of all nested
				 * procedure invocations. */
    CallFrame *varFramePtr;	/* Points to the call frame whose variables
				 * are currently in use (same as framePtr
				 * unless an "uplevel" command is
				 * executing). */
    ActiveVarTrace *activeVarTracePtr;
				/* First in list of active traces for interp,
				 * or NULL if no active traces. */
    int returnCode;		/* [return -code] parameter. */
    CallFrame *rootFramePtr;	/* Global frame pointer for this
				 * interpreter. */
    Namespace *lookupNsPtr;	/* Namespace to use ONLY on the next
				 * TCL_EVAL_INVOKE call to Tcl_EvalObjv. */


    /*
     * Information about packages. Used only in tclPkg.c.
     */

    Tcl_HashTable packageTable;	/* Describes all of the packages loaded in or
				 * available to this interpreter. Keys are
				 * package names, values are (Package *)
				 * pointers. */
    char *packageUnknown;	/* Command to invoke during "package require"
				 * commands for packages that aren't described
				 * in packageTable. Ckalloc'ed, may be
				 * NULL. */
    /*
     * Miscellaneous information:
     */

    Tcl_Size cmdCount;		/* Total number of times a command procedure
				 * has been called for this interpreter. */
    int evalFlags;		/* Flags to control next call to Tcl_Eval.
				 * Normally zero, but may be set before
				 * calling Tcl_Eval. See below for valid
				 * values. */
    LiteralTable literalTable;	/* Contains LiteralEntry's describing all Tcl
				 * objects holding literals of scripts
				 * compiled by the interpreter. Indexed by the
				 * string representations of literals. Used to
				 * avoid creating duplicate objects. */
    Tcl_Size compileEpoch;	/* Holds the current "compilation epoch" for
				 * this interpreter. This is incremented to
				 * invalidate existing ByteCodes when, e.g., a
				 * command with a compile procedure is
				 * redefined. */
    Proc *compiledProcPtr;	/* If a procedure is being compiled, a pointer
				 * to its Proc structure; otherwise, this is
				 * NULL. Set by ObjInterpProc in tclProc.c and
				 * used by tclCompile.c to process local
				 * variables appropriately. */
    ResolverScheme *resolverPtr;/* Linked list of name resolution schemes
				 * added to this interpreter. Schemes are
				 * added and removed by calling
				 * Tcl_AddInterpResolvers and
				 * Tcl_RemoveInterpResolver respectively. */
    Tcl_Obj *scriptFile;	/* NULL means there is no nested source
				 * command active; otherwise this points to
				 * pathPtr of the file being sourced. */
    int flags;			/* Various flag bits. See below. */
    long randSeed;		/* Seed used for rand() function. */
    Trace *tracePtr;		/* List of traces for this interpreter. */
    Tcl_HashTable *assocData;	/* Hash table for associating data with this
				 * interpreter. Cleaned up when this
				 * interpreter is deleted. */
    struct ExecEnv *execEnvPtr;	/* Execution environment for Tcl bytecode
				 * execution. Contains a pointer to the Tcl
				 * evaluation stack. */
    Tcl_Obj *emptyObjPtr;	/* Points to an object holding an empty
				 * string. Returned by Tcl_ObjSetVar2 when
				 * variable traces change a variable in a
				 * gross way. */
    Tcl_Obj *objResultPtr;	/* If the last command returned an object
				 * result, this points to it. Should not be
				 * accessed directly; see comment above. */
    Tcl_ThreadId threadId;	/* ID of thread that owns the interpreter. */

    ActiveCommandTrace *activeCmdTracePtr;
				/* First in list of active command traces for
				 * interp, or NULL if no active traces. */
    ActiveInterpTrace *activeInterpTracePtr;
				/* First in list of active traces for interp,
				 * or NULL if no active traces. */
    Tcl_Size tracesForbiddingInline;
				/* Count of traces (in the list headed by
				 * tracePtr) that forbid inline bytecode
				 * compilation. */

    /*
     * Fields used to manage extensible return options (TIP 90).
     */

    Tcl_Obj *returnOpts;	/* A dictionary holding the options to the
				 * last [return] command. */

    Tcl_Obj *errorInfo;		/* errorInfo value (now as a Tcl_Obj). */
    Tcl_Obj *eiVar;		/* cached ref to ::errorInfo variable. */
    Tcl_Obj *errorCode;		/* errorCode value (now as a Tcl_Obj). */
    Tcl_Obj *ecVar;		/* cached ref to ::errorInfo variable. */
    int returnLevel;		/* [return -level] parameter. */

    /*
     * Resource limiting framework support (TIP#143).
     */

    struct {
	int active;		/* Flag values defining which limits have been
				 * set. */
	int granularityTicker;	/* Counter used to determine how often to
				 * check the limits. */
	int exceeded;		/* Which limits have been exceeded, described
				 * as flag values the same as the 'active'
				 * field. */

	Tcl_Size cmdCount;	/* Limit for how many commands to execute in
				 * the interpreter. */
	LimitHandler *cmdHandlers;
				/* Handlers to execute when the limit is
				 * reached. */
	int cmdGranularity;	/* Mod factor used to determine how often to
				 * evaluate the limit check. */

	Tcl_Time time;		/* Time limit for execution within the
				 * interpreter. */
	LimitHandler *timeHandlers;
				/* Handlers to execute when the limit is
				 * reached. */
	int timeGranularity;	/* Mod factor used to determine how often to
				 * evaluate the limit check. */
	Tcl_TimerToken timeEvent;
				/* Handle for a timer callback that will occur
				 * when the time-limit is exceeded. */

	Tcl_HashTable callbacks;/* Mapping from (interp,type) pair to data
				 * used to install a limit handler callback to
				 * run in _this_ interp when the limit is
				 * exceeded. */
    } limit;

    /*
     * Information for improved default error generation from ensembles
     * (TIP#112).
     */

    struct {
	Tcl_Obj *const *sourceObjs;
				/* What arguments were actually input into the
				 * *root* ensemble command? (Nested ensembles
				 * don't rewrite this.) NULL if we're not
				 * processing an ensemble. */
	Tcl_Size numRemovedObjs;/* How many arguments have been stripped off
				 * because of ensemble processing. */
	Tcl_Size numInsertedObjs;
				/* How many of the current arguments were
				 * inserted by an ensemble. */
    } ensembleRewrite;

    /*
     * TIP #219: Global info for the I/O system.
     */

    Tcl_Obj *chanMsg;		/* Error message set by channel drivers, for
				 * the propagation of arbitrary Tcl errors.
				 * This information, if present (chanMsg not
				 * NULL), takes precedence over a POSIX error
				 * code returned by a channel operation. */

    /*
     * Source code origin information (TIP #280).
     */

    CmdFrame *cmdFramePtr;	/* Points to the command frame containing the
				 * location information for the current
				 * command. */
    const CmdFrame *invokeCmdFramePtr;
				/* Points to the command frame which is the
				 * invoking context of the bytecode compiler.
				 * NULL when the byte code compiler is not
				 * active. */
    int invokeWord;		/* Index of the word in the command which
				 * is getting compiled. */
    Tcl_HashTable *linePBodyPtr;/* This table remembers for each statically
				 * defined procedure the location information
				 * for its body. It is keyed by the address of
				 * the Proc structure for a procedure. The
				 * values are "struct CmdFrame*". */
    Tcl_HashTable *lineBCPtr;	/* This table remembers for each ByteCode
				 * object the location information for its
				 * body. It is keyed by the address of the
				 * Proc structure for a procedure. The values
				 * are "struct ExtCmdLoc*". (See
				 * tclCompile.h) */
    Tcl_HashTable *lineLABCPtr;	/* Tcl_Obj* (by exact pointer) -> CFWordBC* */
    Tcl_HashTable *lineLAPtr;	/* This table remembers for each argument of a
				 * command on the execution stack the index of
				 * the argument in the command, and the
				 * location data of the command. It is keyed
				 * by the address of the Tcl_Obj containing
				 * the argument. The values are "struct
				 * CFWord*" (See tclBasic.c). This allows
				 * commands like uplevel, eval, etc. to find
				 * location information for their arguments,
				 * if they are a proper literal argument to an
				 * invoking command. Alt view: An index to the
				 * CmdFrame stack keyed by command argument
				 * holders. */
    ContLineLoc *scriptCLLocPtr;/* This table points to the location data for
				 * invisible continuation lines in the script,
				 * if any. This pointer is set by the function
				 * TclEvalObjEx() in file "tclBasic.c", and
				 * used by function ...() in the same file.
				 * It does for the eval/direct path of script
				 * execution what CompileEnv.clLoc does for
				 * the bytecode compiler. */
    /*
     * TIP #268. The currently active selection mode, i.e. the package require
     * preferences.
     */

    int packagePrefer;		/* Current package selection mode. */

    /*
     * Hashtables for variable traces and searches.
     */

    Tcl_HashTable varTraces;	/* Hashtable holding the start of a variable's
				 * active trace list; varPtr is the key. */
    Tcl_HashTable varSearches;	/* Hashtable holding the start of a variable's
				 * active searches list; varPtr is the key. */
    /*
     * The thread-specific data ekeko: cache pointers or values that
     *  (a) do not change during the thread's lifetime
     *  (b) require access to TSD to determine at runtime
     *  (c) are accessed very often (e.g., at each command call)
     *
     * Note that these are the same for all interps in the same thread. They
     * just have to be initialised for the thread's parent interp, children
     * inherit the value.
     *
     * They are used by the macros defined below.
     */

    AllocCache *allocCache;
    void *pendingObjDataPtr;	/* Pointer to the Cache and PendingObjData
				 * structs for this interp's thread; see
				 * tclObj.c and tclThreadAlloc.c */
    int *asyncReadyPtr;		/* Pointer to the asyncReady indicator for
				 * this interp's thread; see tclAsync.c */
    /*
     * The pointer to the object system root ekeko. c.f. TIP #257.
     */
    void *objectFoundation;	/* Pointer to the Foundation structure of the
				 * object system, which contains things like
				 * references to key namespaces. See
				 * tclOOInt.h and tclOO.c for real definition
				 * and setup. */

    struct NRE_callback *deferredCallbacks;
				/* Callbacks that are set previous to a call
				 * to some Eval function but that actually
				 * belong to the command that is about to be
				 * called - i.e., they should be run *before*
				 * any tailcall is invoked. */

    /*
     * TIP #285, Script cancellation support.
     */

    Tcl_AsyncHandler asyncCancel;
				/* Async handler token for Tcl_CancelEval. */
    Tcl_Obj *asyncCancelMsg;	/* Error message set by async cancel handler
				 * for the propagation of arbitrary Tcl
				 * errors. This information, if present
				 * (asyncCancelMsg not NULL), takes precedence
				 * over the default error messages returned by
				 * a script cancellation operation. */

	/*
	 * TIP #348 IMPLEMENTATION  -  Substituted error stack
	 */
    Tcl_Obj *errorStack;	/* [info errorstack] value (as a Tcl_Obj). */
    Tcl_Obj *upLiteral;		/* "UP" literal for [info errorstack] */
    Tcl_Obj *callLiteral;	/* "CALL" literal for [info errorstack] */
    Tcl_Obj *innerLiteral;	/* "INNER" literal for [info errorstack] */
    Tcl_Obj *innerContext;	/* cached list for fast reallocation */
    int resetErrorStack;	/* controls cleaning up of ::errorStack */

#ifdef TCL_COMPILE_STATS
    /*
     * Statistical information about the bytecode compiler and interpreter's
     * operation. This should be the last field of Interp.
     */

    ByteCodeStats stats;	/* Holds compilation and execution statistics
				 * for this interpreter. */
#endif /* TCL_COMPILE_STATS */
} Interp;

/*
 * Macros that use the TSD-ekeko.
 */

#define TclAsyncReady(iPtr) \
    *((iPtr)->asyncReadyPtr)

/*
 * Macros for script cancellation support (TIP #285).
 */

#define TclCanceled(iPtr) \
    (((iPtr)->flags & CANCELED) || ((iPtr)->flags & TCL_CANCEL_UNWIND))

#define TclSetCancelFlags(iPtr, cancelFlags) \
    (iPtr)->flags |= CANCELED;			\
    if ((cancelFlags) & TCL_CANCEL_UNWIND) {	\
	(iPtr)->flags |= TCL_CANCEL_UNWIND;	\
    }

#define TclUnsetCancelFlags(iPtr) \
    (iPtr)->flags &= (~(CANCELED | TCL_CANCEL_UNWIND))

/*
 * Macros for splicing into and out of doubly linked lists. They assume
 * existence of struct items 'prevPtr' and 'nextPtr'.
 *
 * a = element to add or remove.
 * b = list head.
 *
 * TclSpliceIn adds to the head of the list.
 */

#define TclSpliceIn(a,b)			\
    (a)->nextPtr = (b);				\
    if ((b) != NULL) {				\
	(b)->prevPtr = (a);			\
    }						\
    (a)->prevPtr = NULL, (b) = (a);

#define TclSpliceOut(a,b)			\
    if ((a)->prevPtr != NULL) {			\
	(a)->prevPtr->nextPtr = (a)->nextPtr;	\
    } else {					\
	(b) = (a)->nextPtr;			\
    }						\
    if ((a)->nextPtr != NULL) {			\
	(a)->nextPtr->prevPtr = (a)->prevPtr;	\
    }

/*
 * EvalFlag bits for Interp structures:
 *
 * TCL_ALLOW_EXCEPTIONS	1 means it's OK for the script to terminate with a
 *			code other than TCL_OK or TCL_ERROR; 0 means codes
 *			other than these should be turned into errors.
 */

#define TCL_ALLOW_EXCEPTIONS		0x04
#define TCL_EVAL_FILE			0x02
#define TCL_EVAL_SOURCE_IN_FRAME	0x10
#define TCL_EVAL_NORESOLVE		0x20
#define TCL_EVAL_DISCARD_RESULT		0x40

/*
 * Flag bits for Interp structures:
 *
 * DELETED:		Non-zero means the interpreter has been deleted:
 *			don't process any more commands for it, and destroy
 *			the structure as soon as all nested invocations of
 *			Tcl_Eval are done.
 * ERR_ALREADY_LOGGED:	Non-zero means information has already been logged in
 *			iPtr->errorInfo for the current Tcl_Eval instance, so
 *			Tcl_Eval needn't log it (used to implement the "error
 *			message log" command).
 * DONT_COMPILE_CMDS_INLINE: Non-zero means that the bytecode compiler should
 *			not compile any commands into an inline sequence of
 *			instructions. This is set 1, for example, when command
 *			traces are requested.
 * RAND_SEED_INITIALIZED: Non-zero means that the randSeed value of the interp
 *			has not be initialized. This is set 1 when we first
 *			use the rand() or srand() functions.
 * SAFE_INTERP:		Non zero means that the current interp is a safe
 *			interp (i.e. it has only the safe commands installed,
 *			less privilege than a regular interp).
 * INTERP_DEBUG_FRAME:	Used for switching on various extra interpreter
 *			debug/info mechanisms (e.g. info frame eval/uplevel
 *			tracing) which are performance intensive.
 * INTERP_TRACE_IN_PROGRESS: Non-zero means that an interp trace is currently
 *			active; so no further trace callbacks should be
 *			invoked.
 * INTERP_ALTERNATE_WRONG_ARGS: Used for listing second and subsequent forms
 *			of the wrong-num-args string in Tcl_WrongNumArgs.
 *			Makes it append instead of replacing and uses
 *			different intermediate text.
 * CANCELED:		Non-zero means that the script in progress should be
 *			canceled as soon as possible. This can be checked by
 *			extensions (and the core itself) by calling
 *			Tcl_Canceled and checking if TCL_ERROR is returned.
 *			This is a one-shot flag that is reset immediately upon
 *			being detected; however, if the TCL_CANCEL_UNWIND flag
 *			is set Tcl_Canceled will continue to report that the
 *			script in progress has been canceled thereby allowing
 *			the evaluation stack for the interp to be fully
 *			unwound.
 */

#define DELETED				     1
#define ERR_ALREADY_LOGGED		     4
#define INTERP_DEBUG_FRAME		  0x10
#define DONT_COMPILE_CMDS_INLINE	  0x20
#define RAND_SEED_INITIALIZED		  0x40
#define SAFE_INTERP			  0x80
#define INTERP_TRACE_IN_PROGRESS	 0x200
#define INTERP_ALTERNATE_WRONG_ARGS	 0x400
#define ERR_LEGACY_COPY			 0x800
#define CANCELED			0x1000

/*
 * Maximum number of levels of nesting permitted in Tcl commands (used to
 * catch infinite recursion).
 */

#define MAX_NESTING_DEPTH	1000

/*
 * The macro below is used to modify a "char" value (e.g. by casting it to an
 * unsigned character) so that it can be used safely with macros such as
 * isspace.
 */

#define UCHAR(c) ((unsigned char) (c))

/*
 * This macro is used to properly align the memory allocated by Tcl, giving
 * the same alignment as the native malloc.
 */

#if defined(__APPLE__)
#define TCL_ALLOCALIGN	16
#else
#define TCL_ALLOCALIGN	(2*sizeof(void *))
#endif

/*
 * TCL_ALIGN is used to determine the offset needed to safely allocate any
 * data structure in memory. Given a starting offset or size, it "rounds up"
 * or "aligns" the offset to the next aligned (typically 8-byte) boundary so
 * that any data structure can be placed at the resulting offset without fear
 * of an alignment error. Note this is clamped to a minimum of 8 for API
 * compatibility.
 *
 * WARNING!! DO NOT USE THIS MACRO TO ALIGN POINTERS: it will produce the
 * wrong result on platforms that allocate addresses that are divisible by a
 * non-trivial factor of this alignment. Only use it for offsets or sizes.
 *
 * This macro is only used by tclCompile.c in the core (Bug 926445). It
 * however not be made file static, as extensions that touch bytecodes
 * (notably tbcload) require it.
 */

struct TclMaxAlignment {
    char unalign[8];
    union {
	long long maxAlignLongLong;
	double maxAlignDouble;
	void *maxAlignPointer;
    } aligned;
};
#define TCL_ALIGN_BYTES \
	offsetof(struct TclMaxAlignment, aligned)
#define TCL_ALIGN(x) \
	(((x) + (TCL_ALIGN_BYTES - 1)) & ~(TCL_ALIGN_BYTES - 1))

/*
 * A common panic alert when memory allocation fails.
 */

#define TclOOM(ptr, size) \
    ((size) && ((ptr) || (Tcl_Panic(					\
	"unable to alloc %" TCL_Z_MODIFIER "u bytes", (size_t)(size)), 1)))

/*
 * The following enum values are used to specify the runtime platform setting
 * of the tclPlatform variable.
 */

typedef enum {
    TCL_PLATFORM_UNIX = 0,	/* Any Unix-like OS. */
    TCL_PLATFORM_WINDOWS = 2	/* Any Microsoft Windows OS. */
} TclPlatformType;

/*
 * The following enum values are used to indicate the translation of a Tcl
 * channel. Declared here so that each platform can define
 * TCL_PLATFORM_TRANSLATION to the native translation on that platform.
 */

typedef enum TclEolTranslation {
    TCL_TRANSLATE_AUTO,		/* Eol == \r, \n and \r\n. */
    TCL_TRANSLATE_CR,		/* Eol == \r. */
    TCL_TRANSLATE_LF,		/* Eol == \n. */
    TCL_TRANSLATE_CRLF		/* Eol == \r\n. */
} TclEolTranslation;

/*
 * Flags for TclInvoke:
 *
 * TCL_INVOKE_HIDDEN		Invoke a hidden command; if not set, invokes
 *				an exposed command.
 * TCL_INVOKE_NO_UNKNOWN	If set, "unknown" is not invoked if the
 *				command to be invoked is not found. Only has
 *				an effect if invoking an exposed command,
 *				i.e. if TCL_INVOKE_HIDDEN is not also set.
 * TCL_INVOKE_NO_TRACEBACK	Does not record traceback information if the
 *				invoked command returns an error. Used if the
 *				caller plans on recording its own traceback
 *				information.
 */

#define	TCL_INVOKE_HIDDEN	(1<<0)
#define TCL_INVOKE_NO_UNKNOWN	(1<<1)
#define TCL_INVOKE_NO_TRACEBACK	(1<<2)

/*
 * ListStore --
 *
 * A Tcl list's internal representation is defined through three structures.
 *
 * A ListStore struct is a structure that includes a variable size array that
 * serves as storage for a Tcl list. A contiguous sequence of slots in the
 * array, the "in-use" area, holds valid pointers to Tcl_Obj values that
 * belong to one or more Tcl lists. The unused slots before and after these
 * are free slots that may be used to prepend and append without having to
 * reallocate the struct. The ListStore may be shared amongst multiple lists
 * and reference counted.
 *
 * A ListSpan struct defines a sequence of slots within a ListStore. This sequence
 * always lies within the "in-use" area of the ListStore. Like ListStore, the
 * structure may be shared among multiple lists and is reference counted.
 *
 * A ListRep struct holds the internal representation of a Tcl list as stored
 * in a Tcl_Obj. It is composed of a ListStore and a ListSpan that together
 * define the content of the list. The ListSpan specifies the range of slots
 * within the ListStore that hold elements for this list. The ListSpan is
 * optional in which case the list includes all the "in-use" slots of the
 * ListStore.
 *
 */
typedef struct ListStore {
    Tcl_Size firstUsed;		/* Index of first slot in use within slots[] */
    Tcl_Size numUsed;		/* Number of slots in use (starting firstUsed) */
    Tcl_Size numAllocated;	/* Total number of slots[] array slots. */
    size_t refCount;		/* Number of references to this instance. */
    int flags;			/* LISTSTORE_* flags */
    Tcl_Obj *slots[TCLFLEXARRAY];
				/* Variable size array. Grown as needed */
} ListStore;

#define LISTSTORE_CANONICAL 0x1 /* All Tcl_Obj's referencing this
				 * store have their string representation
				 * derived from the list representation */

/* Max number of elements that can be contained in a list */
#define LIST_MAX \
    ((Tcl_Size)(((size_t)TCL_SIZE_MAX - offsetof(ListStore, slots))	\
	    / sizeof(Tcl_Obj *)))
/* Memory size needed for a ListStore to hold numSlots_ elements */
#define LIST_SIZE(numSlots_) \
    ((Tcl_Size)(offsetof(ListStore, slots)				\
	    + ((numSlots_) * sizeof(Tcl_Obj *))))

/*
 * ListSpan --
 * See comments above for ListStore
 */
typedef struct ListSpan {
    Tcl_Size spanStart;		/* Starting index of the span. */
    Tcl_Size spanLength;	/* Number of elements in the span. */
    size_t refCount;		/* Count of references to this span record. */
} ListSpan;
#ifndef LIST_SPAN_THRESHOLD	/* May be set on build line */
#define LIST_SPAN_THRESHOLD 101
#endif

/*
 * ListRep --
 * See comments above for ListStore
 */
typedef struct ListRep {
    ListStore *storePtr;	/* element array shared amongst different
				 * lists */
    ListSpan *spanPtr;		/* If not NULL, the span holds the range of
				 * slots within *storePtr that contain this
				 * list elements. */
} ListRep;

/*
 * Macros used to get access list internal representations.
 *
 * Naming conventions:
 * ListRep* - expect a pointer to a valid ListRep
 * ListObj* - expect a pointer to a Tcl_Obj whose internal type is known to
 *            be a list (tclListType). Will crash otherwise.
 * TclListObj* - expect a pointer to a Tcl_Obj whose internal type may or may not
 *            be tclListType. These will convert as needed and return error if
 *            conversion not possible.
 */

/* Returns the starting slot for this listRep in the contained ListStore */
#define ListRepStart(listRepPtr_) \
    ((listRepPtr_)->spanPtr						\
	? (listRepPtr_)->spanPtr->spanStart				\
	: (listRepPtr_)->storePtr->firstUsed)

/* Returns the number of elements in this listRep */
#define ListRepLength(listRepPtr_) \
    ((listRepPtr_)->spanPtr						\
	? (listRepPtr_)->spanPtr->spanLength				\
	: (listRepPtr_)->storePtr->numUsed)

/* Returns a pointer to the first slot containing this ListRep elements */
#define ListRepElementsBase(listRepPtr_) \
    (&(listRepPtr_)->storePtr->slots[ListRepStart(listRepPtr_)])

/* Stores the number of elements and base address of the element array */
#define ListRepElements(listRepPtr_, objc_, objv_) \
    (((objv_) = ListRepElementsBase(listRepPtr_)),			\
     ((objc_) = ListRepLength(listRepPtr_)))

/* Returns 1/0 whether the ListRep's ListStore is shared. */
#define ListRepIsShared(listRepPtr_) ((listRepPtr_)->storePtr->refCount > 1)

/* Returns a pointer to the ListStore component */
#define ListObjStorePtr(listObj_) \
    ((ListStore *)((listObj_)->internalRep.twoPtrValue.ptr1))

/* Returns a pointer to the ListSpan component */
#define ListObjSpanPtr(listObj_) \
    ((ListSpan *)((listObj_)->internalRep.twoPtrValue.ptr2))

/* Returns the ListRep internal representaton in a Tcl_Obj */
#define ListObjGetRep(listObj_, listRepPtr_) \
    do {								\
	(listRepPtr_)->storePtr = ListObjStorePtr(listObj_);		\
	(listRepPtr_)->spanPtr = ListObjSpanPtr(listObj_);		\
    } while (0)

/* Returns the length of the list */
#define ListObjLength(listObj_, len_) \
    ((len_) = ListObjSpanPtr(listObj_)					\
	? ListObjSpanPtr(listObj_)->spanLength				\
	: ListObjStorePtr(listObj_)->numUsed)

/* Returns the starting slot index of this list's elements in the ListStore */
#define ListObjStart(listObj_) \
    (ListObjSpanPtr(listObj_)						\
	? ListObjSpanPtr(listObj_)->spanStart				\
	: ListObjStorePtr(listObj_)->firstUsed)

/* Stores the element count and base address of this list's elements */
#define ListObjGetElements(listObj_, objc_, objv_) \
    (((objv_) = &ListObjStorePtr(listObj_)->slots[ListObjStart(listObj_)]), \
     (ListObjLength(listObj_, (objc_))))

/*
 * Returns 1/0 whether the internal representation (not the Tcl_Obj itself)
 * is shared.  Note by intent this only checks for sharing of ListStore,
 * not spans.
 */
#define ListObjRepIsShared(listObj_) \
    (ListObjStorePtr(listObj_)->refCount > 1)

/*
 * Certain commands like concat are optimized if an existing string
 * representation of a list object is known to be in canonical format (i.e.
 * generated from the list representation). There are three conditions when
 * this will be the case:
 * (1) No string representation exists which means it will obviously have
 * to be generated from the list representation when needed
 * (2) The ListStore flags is marked canonical. This is done at the time
 * the string representation is generated from the list under certain
 * conditions (see comments in UpdateStringOfList).
 * (3) The list representation does not have a span component. This is
 * because list Tcl_Obj's with spans are always created from existing lists
 * and never from strings (see SetListFromAny) and thus their string
 * representation will always be canonical.
 */
#define ListObjIsCanonical(listObj_) \
    (((listObj_)->bytes == NULL)					\
	|| (ListObjStorePtr(listObj_)->flags & LISTSTORE_CANONICAL)	\
	|| ListObjSpanPtr(listObj_) != NULL)

/*
 * Converts the Tcl_Obj to a list if it isn't one and stores the element
 * count and base address of this list's elements in objcPtr_ and objvPtr_.
 * Return TCL_OK on success or TCL_ERROR if the Tcl_Obj cannot be
 * converted to a list.
 */
#define TclListObjGetElements(interp_, listObj_, objcPtr_, objvPtr_) \
    ((TclHasInternalRep((listObj_), &tclListType))			\
	? ((ListObjGetElements((listObj_), *(objcPtr_), *(objvPtr_))),	\
	    TCL_OK)							\
	: Tcl_ListObjGetElements(					\
	    (interp_), (listObj_), (objcPtr_), (objvPtr_)))

/*
 * Converts the Tcl_Obj to a list if it isn't one and stores the element
 * count in lenPtr_.  Returns TCL_OK on success or TCL_ERROR if the
 * Tcl_Obj cannot be converted to a list.
 */
#define TclListObjLength(interp_, listObj_, lenPtr_) \
    ((TclHasInternalRep((listObj_), &tclListType))			\
	? ((ListObjLength((listObj_), *(lenPtr_))), TCL_OK)		\
	: Tcl_ListObjLength((interp_), (listObj_), (lenPtr_)))

#define TclListObjIsCanonical(listObj_) \
    ((TclHasInternalRep((listObj_), &tclListType))			\
	? ListObjIsCanonical((listObj_))				\
	: 0)

/*
 * Modes for collecting (or not) in the implementations of TclNRForeachCmd,
 * TclNRLmapCmd and their compilations.
 */

#define TCL_EACH_KEEP_NONE  0	/* Discard iteration result like [foreach] */
#define TCL_EACH_COLLECT    1	/* Collect iteration result like [lmap] */

/*
 * Macros providing a faster path to booleans and integers:
 * Tcl_GetBooleanFromObj, Tcl_GetLongFromObj, Tcl_GetIntFromObj
 * and Tcl_GetIntForIndex.
 *
 * WARNING: these macros eval their args more than once.
 */

#define TclGetBooleanFromObj(interp, objPtr, intPtr) \
    ((TclHasInternalRep((objPtr), &tclIntType)				\
	    || TclHasInternalRep((objPtr), &tclBooleanType))		\
	? (*(intPtr) = ((objPtr)->internalRep.wideValue!=0), TCL_OK)	\
	: Tcl_GetBooleanFromObj((interp), (objPtr), (intPtr)))

#ifdef TCL_WIDE_INT_IS_LONG
#define TclGetLongFromObj(interp, objPtr, longPtr) \
    ((TclHasInternalRep((objPtr), &tclIntType))				\
	? ((*(longPtr) = (objPtr)->internalRep.wideValue), TCL_OK)	\
	: Tcl_GetLongFromObj((interp), (objPtr), (longPtr)))
#else
#define TclGetLongFromObj(interp, objPtr, longPtr) \
    ((TclHasInternalRep((objPtr), &tclIntType)				\
	    && (objPtr)->internalRep.wideValue >= (Tcl_WideInt)(LONG_MIN) \
	    && (objPtr)->internalRep.wideValue <= (Tcl_WideInt)(LONG_MAX)) \
	? ((*(longPtr) = (long)(objPtr)->internalRep.wideValue), TCL_OK) \
	: Tcl_GetLongFromObj((interp), (objPtr), (longPtr)))
#endif

#define TclGetIntFromObj(interp, objPtr, intPtr) \
    ((TclHasInternalRep((objPtr), &tclIntType)				\
	    && (objPtr)->internalRep.wideValue >= (Tcl_WideInt)(INT_MIN) \
	    && (objPtr)->internalRep.wideValue <= (Tcl_WideInt)(INT_MAX)) \
	? ((*(intPtr) = (int)(objPtr)->internalRep.wideValue), TCL_OK)	\
	: Tcl_GetIntFromObj((interp), (objPtr), (intPtr)))
#define TclGetIntForIndexM(interp, objPtr, endValue, idxPtr) \
    (((TclHasInternalRep((objPtr), &tclIntType))			\
	    && ((objPtr)->internalRep.wideValue >= 0)			\
	    && ((objPtr)->internalRep.wideValue <= endValue))		\
	? ((*(idxPtr) = (objPtr)->internalRep.wideValue), TCL_OK)	\
	: Tcl_GetIntForIndex((interp), (objPtr), (endValue), (idxPtr)))

/*
 * Macro used to save a function call for common uses of
 * Tcl_GetWideIntFromObj(). The ANSI C "prototype" is:
 *
 * MODULE_SCOPE int TclGetWideIntFromObj(Tcl_Interp *interp, Tcl_Obj *objPtr,
 *			Tcl_WideInt *wideIntPtr);
 */

#define TclGetWideIntFromObj(interp, objPtr, wideIntPtr) \
    ((TclHasInternalRep((objPtr), &tclIntType))				\
	? (*(wideIntPtr) = ((objPtr)->internalRep.wideValue), TCL_OK)	\
	: Tcl_GetWideIntFromObj((interp), (objPtr), (wideIntPtr)))

/*
 * Flag values for TclTraceDictPath().
 *
 * DICT_PATH_READ indicates that all entries on the path must exist but no
 * updates will be needed.
 *
 * DICT_PATH_UPDATE indicates that we are going to be doing an update at the
 * tip of the path, so duplication of shared objects should be done along the
 * way.
 *
 * DICT_PATH_EXISTS indicates that we are performing an existence test and a
 * lookup failure should therefore not be an error. If (and only if) this flag
 * is set, TclTraceDictPath() will return the special value
 * DICT_PATH_NON_EXISTENT if the path is not traceable.
 *
 * DICT_PATH_CREATE (which also requires the DICT_PATH_UPDATE bit to be set)
 * indicates that we are to create non-existent dictionaries on the path.
 */

#define DICT_PATH_READ		0
#define DICT_PATH_UPDATE	1
#define DICT_PATH_EXISTS	2
#define DICT_PATH_CREATE	5

#define DICT_PATH_NON_EXISTENT	((Tcl_Obj *) (void *) 1)

/*
 *----------------------------------------------------------------
 * Data structures related to the filesystem internals
 *----------------------------------------------------------------
 */

/*
 * The version_2 filesystem is private to Tcl. As and when these changes have
 * been thoroughly tested and investigated a new public filesystem interface
 * will be released. The aim is more versatile virtual filesystem interfaces,
 * more efficiency in 'path' manipulation and usage, and cleaner filesystem
 * code internally.
 */

#define TCL_FILESYSTEM_VERSION_2	((Tcl_FSVersion) 0x2)
typedef void *(TclFSGetCwdProc2)(void *clientData);
typedef int (Tcl_FSLoadFileProc2) (Tcl_Interp *interp, Tcl_Obj *pathPtr,
	Tcl_LoadHandle *handlePtr, Tcl_FSUnloadFileProc **unloadProcPtr,
	int flags);

/*
 * The following types are used for getting and storing platform-specific file
 * attributes in tclFCmd.c and the various platform-versions of that file.
 * This is done to have as much common code as possible in the file attributes
 * code. For more information about the callbacks, see TclFileAttrsCmd in
 * tclFCmd.c.
 */

typedef int (TclGetFileAttrProc)(Tcl_Interp *interp, int objIndex,
	Tcl_Obj *fileName, Tcl_Obj **attrObjPtrPtr);
typedef int (TclSetFileAttrProc)(Tcl_Interp *interp, int objIndex,
	Tcl_Obj *fileName, Tcl_Obj *attrObjPtr);

typedef struct TclFileAttrProcs {
    TclGetFileAttrProc *getProc;/* The procedure for getting attrs. */
    TclSetFileAttrProc *setProc;/* The procedure for setting attrs. */
} TclFileAttrProcs;

/*
 * Opaque handle used in pipeline routines to encapsulate platform-dependent
 * state.
 */

typedef struct TclFile_ *TclFile;

typedef enum Tcl_PathPart {
    TCL_PATH_DIRNAME,
    TCL_PATH_TAIL,
    TCL_PATH_EXTENSION,
    TCL_PATH_ROOT
} Tcl_PathPart;

/*
 *----------------------------------------------------------------
 * Data structures related to obsolete filesystem hooks
 *----------------------------------------------------------------
 */

typedef int (TclStatProc_)(const char *path, struct stat *buf);
typedef int (TclAccessProc_)(const char *path, int mode);
typedef Tcl_Channel (TclOpenFileChannelProc_)(Tcl_Interp *interp,
	const char *fileName, const char *modeString, int permissions);

/*
 *----------------------------------------------------------------
 * Data structures for process-global values.
 *----------------------------------------------------------------
 */

typedef void (TclInitProcessGlobalValueProc)(char **valuePtr,
	TCL_HASH_TYPE *lengthPtr,
	Tcl_Encoding *encodingPtr);

#ifdef _WIN32
#   define TCLFSENCODING tclUtf8Encoding /* On Windows, all Unicode (except surrogates) are valid */
#else
#   define TCLFSENCODING NULL	/* On Non-Windows, use the system encoding for validation checks */
#endif

/*
 * A ProcessGlobalValue struct exists for each internal value in Tcl that is
 * to be shared among several threads. Each thread sees a (Tcl_Obj) copy of
 * the value, and the gobal value is kept as a counted string, with epoch and
 * mutex control. Each ProcessGlobalValue struct should be a static variable in
 * some file.
 */

typedef struct ProcessGlobalValue {
    Tcl_Size epoch;		/* Epoch counter to detect changes in the
				 * global value. */
    TCL_HASH_TYPE numBytes;	/* Length of the global string. */
    char *value;		/* The global string value. */
    Tcl_Encoding encoding;	/* system encoding when global string was
				 * initialized. */
    TclInitProcessGlobalValueProc *proc;
				/* A procedure to initialize the global string
				 * copy when a "get" request comes in before
				 * any "set" request has been received. */
    Tcl_Mutex mutex;		/* Enforce orderly access from multiple
				 * threads. */
    Tcl_ThreadDataKey key;	/* Key for per-thread data holding the
				 * (Tcl_Obj) copy for each thread. */
} ProcessGlobalValue;

/*
 *----------------------------------------------------------------------
 * Flags for TclParseNumber
 *----------------------------------------------------------------------
 */

#define TCL_PARSE_DECIMAL_ONLY	1
				/* Leading zero doesn't denote octal or
				 * hex. */
#define TCL_PARSE_OCTAL_ONLY	2
				/* Parse octal even without prefix. */
#define TCL_PARSE_HEXADECIMAL_ONLY	4
				/* Parse hexadecimal even without prefix. */
#define TCL_PARSE_INTEGER_ONLY	8
				/* Disable floating point parsing. */
#define TCL_PARSE_SCAN_PREFIXES	16
				/* Use [scan] rules dealing with 0?
				 * prefixes. */
#define TCL_PARSE_NO_WHITESPACE	32
				/* Reject leading/trailing whitespace. */
#define TCL_PARSE_BINARY_ONLY	64
				/* Parse binary even without prefix. */
#define TCL_PARSE_NO_UNDERSCORE	128
				/* Reject underscore digit separator */

/*
 *----------------------------------------------------------------------
 * Internal convenience macros for manipulating encoding flags. See
 * TCL_ENCODING_PROFILE_* in tcl.h
 *----------------------------------------------------------------------
 */

#define ENCODING_PROFILE_MASK     0xFF000000
#define ENCODING_PROFILE_GET(flags_) \
    ((flags_) & ENCODING_PROFILE_MASK)
#define ENCODING_PROFILE_SET(flags_, profile_) \
    do {								\
	(flags_) &= ~ENCODING_PROFILE_MASK;				\
	(flags_) |= ((profile_) & ENCODING_PROFILE_MASK);		\
    } while (0)

/*
 *----------------------------------------------------------------------
 * Common functions for calculating overallocation. Trivial but allows for
 * experimenting with growth factors without having to change code in
 * multiple places. See TclAttemptAllocElemsEx and similar for usage
 * examples. Best to use those functions. Direct use of TclUpsizeAlloc /
 * TclResizeAlloc is needed in special cases such as when total size of
 * memory block is limited to less than TCL_SIZE_MAX.
 *
 *----------------------------------------------------------------------
 */
static inline Tcl_Size
TclUpsizeAlloc(
    TCL_UNUSED(Tcl_Size),	/* oldSize. For future experiments with
				 * some growth algorithms that use this
				 * information. */
    Tcl_Size needed,
    Tcl_Size limit)
{
    /* assert (oldCapacity < needed <= limit) */
    if (needed < (limit - needed/2)) {
	return needed + needed / 2;
    } else {
	return limit;
    }
}
static inline Tcl_Size
TclUpsizeRetry(
    Tcl_Size needed,
    Tcl_Size lastAttempt)
{
    /* assert(needed < lastAttempt); */
    if (needed < lastAttempt - 1) {
	/* (needed+lastAttempt)/2 but that formula may overflow Tcl_Size */
	return needed + (lastAttempt - needed) / 2;
    } else {
	return needed;
    }
}
MODULE_SCOPE void *	TclAllocElemsEx(Tcl_Size elemCount, Tcl_Size elemSize,
			    Tcl_Size leadSize, Tcl_Size *capacityPtr);
MODULE_SCOPE void *	TclReallocElemsEx(void *oldPtr, Tcl_Size elemCount,
			    Tcl_Size elemSize, Tcl_Size leadSize,
			    Tcl_Size *capacityPtr);
MODULE_SCOPE void *	TclAttemptReallocElemsEx(void *oldPtr,
			    Tcl_Size elemCount, Tcl_Size elemSize,
			    Tcl_Size leadSize, Tcl_Size *capacityPtr);
/* Alloc elemCount elements of size elemSize with leadSize header
 * returning actual capacity (in elements) in *capacityPtr. */
static inline void *
TclAttemptAllocElemsEx(
    Tcl_Size elemCount,
    Tcl_Size elemSize,
    Tcl_Size leadSize,
    Tcl_Size *capacityPtr)
{
    return TclAttemptReallocElemsEx(
	    NULL, elemCount, elemSize, leadSize, capacityPtr);
}
/* Alloc numByte bytes, returning actual capacity in *capacityPtr. */
static inline void *
TclAllocEx(
    Tcl_Size numBytes,
    Tcl_Size *capacityPtr)
{
    return TclAllocElemsEx(numBytes, 1, 0, capacityPtr);
}
/* Alloc numByte bytes, returning actual capacity in *capacityPtr. */
static inline void *
TclAttemptAllocEx(
    Tcl_Size numBytes,
    Tcl_Size *capacityPtr)
{
    return TclAttemptAllocElemsEx(numBytes, 1, 0, capacityPtr);
}
/* Realloc numByte bytes, returning actual capacity in *capacityPtr. */
static inline void *
TclReallocEx(
    void *oldPtr,
    Tcl_Size numBytes,
    Tcl_Size *capacityPtr)
{
    return TclReallocElemsEx(oldPtr, numBytes, 1, 0, capacityPtr);
}
/* Realloc numByte bytes, returning actual capacity in *capacityPtr. */
static inline void *
TclAttemptReallocEx(
    void *oldPtr,
    Tcl_Size numBytes,
    Tcl_Size *capacityPtr)
{
    return TclAttemptReallocElemsEx(oldPtr, numBytes, 1, 0, capacityPtr);
}

/*
 *----------------------------------------------------------------
 * Variables shared among Tcl modules but not used by the outside world.
 *----------------------------------------------------------------
 */

MODULE_SCOPE char *tclNativeExecutableName;
MODULE_SCOPE int tclFindExecutableSearchDone;
MODULE_SCOPE char *tclMemDumpFileName;
MODULE_SCOPE TclPlatformType tclPlatform;

/*
 * Declarations related to internal encoding functions.
 */

MODULE_SCOPE Tcl_Encoding tclIdentityEncoding;
MODULE_SCOPE Tcl_Encoding tclUtf8Encoding;
MODULE_SCOPE int	TclEncodingProfileNameToId(Tcl_Interp *interp,
			    const char *profileName,
			    int *profilePtr);
MODULE_SCOPE const char *TclEncodingProfileIdToName(Tcl_Interp *interp,
			    int profileId);
MODULE_SCOPE void	TclGetEncodingProfiles(Tcl_Interp *interp);

/*
 * TIP #233 (Virtualized Time)
 * Data for the time hooks, if any.
 */

MODULE_SCOPE Tcl_GetTimeProc *tclGetTimeProcPtr;
MODULE_SCOPE Tcl_ScaleTimeProc *tclScaleTimeProcPtr;
MODULE_SCOPE void *tclTimeClientData;

/*
 * Variables denoting the Tcl object types defined in the core.
 */

MODULE_SCOPE const Tcl_ObjType tclBignumType;
MODULE_SCOPE const Tcl_ObjType tclBooleanType;
MODULE_SCOPE const Tcl_ObjType tclByteCodeType;
MODULE_SCOPE const Tcl_ObjType tclDoubleType;
MODULE_SCOPE const Tcl_ObjType tclExprCodeType;
MODULE_SCOPE const Tcl_ObjType tclIntType;
MODULE_SCOPE const Tcl_ObjType tclIndexType;
MODULE_SCOPE const Tcl_ObjType tclListType;
MODULE_SCOPE const Tcl_ObjType tclDictType;
MODULE_SCOPE const Tcl_ObjType tclProcBodyType;
MODULE_SCOPE const Tcl_ObjType tclStringType;
MODULE_SCOPE const Tcl_ObjType tclEnsembleCmdType;
MODULE_SCOPE const Tcl_ObjType tclRegexpType;
MODULE_SCOPE Tcl_ObjType tclCmdNameType;

/*
 * Variables denoting the hash key types defined in the core.
 */

MODULE_SCOPE const Tcl_HashKeyType tclArrayHashKeyType;
MODULE_SCOPE const Tcl_HashKeyType tclOneWordHashKeyType;
MODULE_SCOPE const Tcl_HashKeyType tclStringHashKeyType;
MODULE_SCOPE const Tcl_HashKeyType tclObjHashKeyType;

/*
 * The head of the list of free Tcl objects, and the total number of Tcl
 * objects ever allocated and freed.
 */

MODULE_SCOPE Tcl_Obj *	tclFreeObjList;

#ifdef TCL_COMPILE_STATS
MODULE_SCOPE size_t	tclObjsAlloced;
MODULE_SCOPE size_t	tclObjsFreed;
#define TCL_MAX_SHARED_OBJ_STATS 5
MODULE_SCOPE size_t	tclObjsShared[TCL_MAX_SHARED_OBJ_STATS];
#endif /* TCL_COMPILE_STATS */

/*
 * Pointer to a heap-allocated string of length zero that the Tcl core uses as
 * the value of an empty string representation for an object. This value is
 * shared by all new objects allocated by Tcl_NewObj.
 */

MODULE_SCOPE char	tclEmptyString;

enum CheckEmptyStringResult {
	TCL_EMPTYSTRING_UNKNOWN = -1, TCL_EMPTYSTRING_NO, TCL_EMPTYSTRING_YES
};

/*
 *----------------------------------------------------------------
 * Procedures shared among Tcl modules but not used by the outside world,
 * introduced by/for NRE.
 *----------------------------------------------------------------
 */

MODULE_SCOPE Tcl_ObjCmdProc2 TclNRApplyObjCmd;
MODULE_SCOPE Tcl_ObjCmdProc2 TclNREvalObjCmd;
MODULE_SCOPE Tcl_ObjCmdProc2 TclNRCatchObjCmd;
MODULE_SCOPE Tcl_ObjCmdProc2 TclNRExprObjCmd;
MODULE_SCOPE Tcl_ObjCmdProc2 TclNRForObjCmd;
MODULE_SCOPE Tcl_ObjCmdProc2 TclNRForeachCmd;
MODULE_SCOPE Tcl_ObjCmdProc2 TclNRIfObjCmd;
MODULE_SCOPE Tcl_ObjCmdProc2 TclNRLmapCmd;
MODULE_SCOPE Tcl_ObjCmdProc2 TclNRPackageObjCmd;
MODULE_SCOPE Tcl_ObjCmdProc2 TclNRSourceObjCmd;
MODULE_SCOPE Tcl_ObjCmdProc2 TclNRSubstObjCmd;
MODULE_SCOPE Tcl_ObjCmdProc2 TclNRSwitchObjCmd;
MODULE_SCOPE Tcl_ObjCmdProc2 TclNRTryObjCmd;
MODULE_SCOPE Tcl_ObjCmdProc2 TclNRUplevelObjCmd;
MODULE_SCOPE Tcl_ObjCmdProc2 TclNRWhileObjCmd;

MODULE_SCOPE Tcl_NRPostProc TclNRForIterCallback;
MODULE_SCOPE Tcl_NRPostProc TclNRCoroutineActivateCallback;
MODULE_SCOPE Tcl_ObjCmdProc2 TclNRTailcallObjCmd;
MODULE_SCOPE Tcl_NRPostProc TclNRTailcallEval;
MODULE_SCOPE Tcl_ObjCmdProc2 TclNRCoroutineObjCmd;
MODULE_SCOPE Tcl_ObjCmdProc2 TclNRYieldObjCmd;
MODULE_SCOPE Tcl_ObjCmdProc2 TclNRYieldmObjCmd;
MODULE_SCOPE Tcl_ObjCmdProc2 TclNRYieldToObjCmd;
MODULE_SCOPE Tcl_ObjCmdProc2 TclNRInvoke;
MODULE_SCOPE Tcl_NRPostProc TclNRReleaseValues;

MODULE_SCOPE void	TclSetTailcall(Tcl_Interp *interp,
			    Tcl_Obj *tailcallPtr);
MODULE_SCOPE void	TclPushTailcallPoint(Tcl_Interp *interp);

/* These two can be considered for the public api */
MODULE_SCOPE void	TclMarkTailcall(Tcl_Interp *interp);
MODULE_SCOPE void	TclSkipTailcall(Tcl_Interp *interp);

/*
 * This structure holds the data for the various iteration callbacks used to
 * NRE the 'for' and 'while' commands. We need a separate structure because we
 * have more than the 4 client data entries we can provide directly thorugh
 * the callback API. It is the 'word' information which puts us over the
 * limit. It is needed because the loop body is argument 4 of 'for' and
 * argument 2 of 'while'. Not providing the correct index confuses the #280
 * code. We TclSmallAlloc/Free this.
 */

typedef struct ForIterData {
    Tcl_Obj *cond;		/* Loop condition expression. */
    Tcl_Obj *body;		/* Loop body. */
    Tcl_Obj *next;		/* Loop step script, NULL for 'while'. */
    const char *msg;		/* Error message part. */
    Tcl_Size word;		/* Index of the body script in the command */
} ForIterData;

/* TIP #357 - Structure doing the bookkeeping of handles for Tcl_LoadFile
 *            and Tcl_FindSymbol. This structure corresponds to an opaque
 *            typedef in tcl.h */

typedef void* TclFindSymbolProc(Tcl_Interp* interp, Tcl_LoadHandle loadHandle,
	const char* symbol);
struct Tcl_LoadHandle_ {
    void *clientData;		/* Client data is the load handle in the
				 * native filesystem if a module was loaded
				 * there, or an opaque pointer to a structure
				 * for further bookkeeping on load-from-VFS
				 * and load-from-memory */
    TclFindSymbolProc* findSymbolProcPtr;
				/* Procedure that resolves symbols in a
				 * loaded module */
    Tcl_FSUnloadFileProc* unloadFileProcPtr;
				/* Procedure that unloads a loaded module */
};

/* Flags for conversion of doubles to digit strings */

#define TCL_DD_E_FORMAT 0x2	/* Use a fixed-length string of digits,
				 * suitable for E format*/
#define TCL_DD_F_FORMAT 0x3	/* Use a fixed number of digits after the
				 * decimal point, suitable for F format */
#define TCL_DD_SHORTEST 0x4	/* Use the shortest possible string */
#define TCL_DD_NO_QUICK 0x8	/* Debug flag: forbid quick FP conversion */

#define TCL_DD_CONVERSION_TYPE_MASK	0x3
				/* Mask to isolate the conversion type */

/*
 *----------------------------------------------------------------
 * Procedures shared among Tcl modules but not used by the outside world:
 *----------------------------------------------------------------
 */

MODULE_SCOPE void	TclAdvanceContinuations(Tcl_Size *line, Tcl_Size **next,
			    int loc);
MODULE_SCOPE void	TclAdvanceLines(Tcl_Size *line, const char *start,
			    const char *end);
MODULE_SCOPE void	TclAppendBytesToByteArray(Tcl_Obj *objPtr,
			    const unsigned char *bytes, Tcl_Size len);
MODULE_SCOPE void	TclAppendUtfToUtf(Tcl_Obj *objPtr,
			    const char *bytes, Tcl_Size numBytes);
MODULE_SCOPE void	TclArgumentEnter(Tcl_Interp *interp,
			    Tcl_Obj *objv[], Tcl_Size objc, CmdFrame *cf);
MODULE_SCOPE void	TclArgumentRelease(Tcl_Interp *interp,
			    Tcl_Obj *objv[], Tcl_Size objc);
MODULE_SCOPE void	TclArgumentBCEnter(Tcl_Interp *interp,
			    Tcl_Obj *objv[], Tcl_Size objc,
			    void *codePtr, CmdFrame *cfPtr, Tcl_Size cmd,
			    Tcl_Size pc);
MODULE_SCOPE void	TclArgumentBCRelease(Tcl_Interp *interp,
			    CmdFrame *cfPtr);
MODULE_SCOPE void	TclArgumentGet(Tcl_Interp *interp, Tcl_Obj *obj,
			    CmdFrame **cfPtrPtr, int *wordPtr);
MODULE_SCOPE int	TclAsyncNotifier(int sigNumber, Tcl_ThreadId threadId,
			    void *clientData, int *flagPtr, int value);
MODULE_SCOPE void	TclAsyncMarkFromNotifier(void);
MODULE_SCOPE double	TclBignumToDouble(const void *bignum);
MODULE_SCOPE int	TclByteArrayMatch(const unsigned char *string,
			    Tcl_Size strLen, const unsigned char *pattern,
			    Tcl_Size ptnLen, int flags);
MODULE_SCOPE double	TclCeil(const void *a);
MODULE_SCOPE void	TclChannelPreserve(Tcl_Channel chan);
MODULE_SCOPE void	TclChannelRelease(Tcl_Channel chan);
MODULE_SCOPE int	TclChannelGetBlockingMode(Tcl_Channel chan);
MODULE_SCOPE int	TclCheckArrayTraces(Tcl_Interp *interp, Var *varPtr,
			    Var *arrayPtr, Tcl_Obj *name, int index);
MODULE_SCOPE int	TclCheckEmptyString(Tcl_Obj *objPtr);
MODULE_SCOPE int	TclChanCaughtErrorBypass(Tcl_Interp *interp,
			    Tcl_Channel chan);
MODULE_SCOPE Tcl_ObjCmdProc2 TclChannelNamesCmd;
MODULE_SCOPE Tcl_NRPostProc TclClearRootEnsemble;
MODULE_SCOPE int	TclCompareTwoNumbers(Tcl_Obj *valuePtr,
			    Tcl_Obj *value2Ptr);
MODULE_SCOPE ContLineLoc *TclContinuationsEnter(Tcl_Obj *objPtr, Tcl_Size num,
			    Tcl_Size *loc);
MODULE_SCOPE void	TclContinuationsEnterDerived(Tcl_Obj *objPtr,
			    Tcl_Size start, Tcl_Size *clNext);
MODULE_SCOPE ContLineLoc *TclContinuationsGet(Tcl_Obj *objPtr);
MODULE_SCOPE void	TclContinuationsCopy(Tcl_Obj *objPtr,
			    Tcl_Obj *originObjPtr);
MODULE_SCOPE Tcl_Size	TclConvertElement(const char *src, Tcl_Size length,
			    char *dst, int flags);
MODULE_SCOPE Tcl_Command TclCreateObjCommandInNs(Tcl_Interp *interp,
			    const char *cmdName, Tcl_Namespace *nsPtr,
			    Tcl_ObjCmdProc2 *proc, void *clientData,
			    Tcl_CmdDeleteProc *deleteProc);
MODULE_SCOPE Tcl_Command TclCreateEnsembleInNs(Tcl_Interp *interp,
			    const char *name, Tcl_Namespace *nameNamespacePtr,
			    Tcl_Namespace *ensembleNamespacePtr, int flags);
MODULE_SCOPE void	TclDeleteNamespaceVars(Namespace *nsPtr);
MODULE_SCOPE void	TclDeleteNamespaceChildren(Namespace *nsPtr);
MODULE_SCOPE Tcl_Size	TclDictGetSize(Tcl_Obj *dictPtr);
MODULE_SCOPE int	TclFindDictElement(Tcl_Interp *interp,
			    const char *dict, Tcl_Size dictLength,
			    const char **elementPtr, const char **nextPtr,
			    Tcl_Size *sizePtr, int *literalPtr);
MODULE_SCOPE Tcl_Obj *	TclDictObjSmartRef(Tcl_Interp *interp, Tcl_Obj *);
MODULE_SCOPE int	TclDictGet(Tcl_Interp *interp, Tcl_Obj *dictPtr,
			    const char *key, Tcl_Obj **valuePtrPtr);
MODULE_SCOPE int	TclDictPut(Tcl_Interp *interp, Tcl_Obj *dictPtr,
			    const char *key, Tcl_Obj *valuePtr);
MODULE_SCOPE int	TclDictPutString(Tcl_Interp *interp, Tcl_Obj *dictPtr,
			    const char *key, const char *value);
MODULE_SCOPE int	TclDictRemove(Tcl_Interp *interp, Tcl_Obj *dictPtr,
			    const char *key);
/* TIP #280 - Modified token based evaluation, with line information. */
MODULE_SCOPE int	TclEvalEx(Tcl_Interp *interp, const char *script,
			    Tcl_Size numBytes, int flags, Tcl_Size line,
			    Tcl_Size *clNextOuter, const char *outerScript);
MODULE_SCOPE Tcl_ObjCmdProc2 TclFileAttrsCmd;
MODULE_SCOPE Tcl_ObjCmdProc2 TclFileCopyCmd;
MODULE_SCOPE Tcl_ObjCmdProc2 TclFileDeleteCmd;
MODULE_SCOPE Tcl_ObjCmdProc2 TclFileLinkCmd;
MODULE_SCOPE Tcl_ObjCmdProc2 TclFileMakeDirsCmd;
MODULE_SCOPE Tcl_ObjCmdProc2 TclFileReadLinkCmd;
MODULE_SCOPE Tcl_ObjCmdProc2 TclFileRenameCmd;
MODULE_SCOPE Tcl_ObjCmdProc2 TclFileTempDirCmd;
MODULE_SCOPE Tcl_ObjCmdProc2 TclFileTemporaryCmd;
MODULE_SCOPE Tcl_ObjCmdProc2 TclFileHomeCmd;
MODULE_SCOPE Tcl_ObjCmdProc2 TclFileTildeExpandCmd;
MODULE_SCOPE void	TclCreateLateExitHandler(Tcl_ExitProc *proc,
			    void *clientData);
MODULE_SCOPE void	TclDeleteLateExitHandler(Tcl_ExitProc *proc,
			    void *clientData);
MODULE_SCOPE char *	TclDStringAppendObj(Tcl_DString *dsPtr,
			    Tcl_Obj *objPtr);
MODULE_SCOPE char *	TclDStringAppendDString(Tcl_DString *dsPtr,
			    Tcl_DString *toAppendPtr);
MODULE_SCOPE Tcl_Obj *const *TclFetchEnsembleRoot(Tcl_Interp *interp,
			    Tcl_Obj *const *objv, Tcl_Size objc,
			    Tcl_Size *objcPtr);
MODULE_SCOPE Tcl_Obj *const *TclEnsembleGetRewriteValues(Tcl_Interp *interp);
MODULE_SCOPE Tcl_Namespace *TclEnsureNamespace(Tcl_Interp *interp,
			    Tcl_Namespace *namespacePtr);
MODULE_SCOPE void	TclFinalizeAllocSubsystem(void);
MODULE_SCOPE void	TclFinalizeAsync(void);
MODULE_SCOPE void	TclFinalizeDoubleConversion(void);
MODULE_SCOPE void	TclFinalizeEncodingSubsystem(void);
MODULE_SCOPE void	TclFinalizeEnvironment(void);
MODULE_SCOPE void	TclFinalizeEvaluation(void);
MODULE_SCOPE void	TclFinalizeExecution(void);
MODULE_SCOPE void	TclFinalizeIOSubsystem(void);
MODULE_SCOPE void	TclFinalizeFilesystem(void);
MODULE_SCOPE void	TclResetFilesystem(void);
MODULE_SCOPE void	TclFinalizeLoad(void);
MODULE_SCOPE void	TclFinalizeLock(void);
MODULE_SCOPE void	TclFinalizeMemorySubsystem(void);
MODULE_SCOPE void	TclFinalizeNotifier(void);
MODULE_SCOPE void	TclFinalizeObjects(void);
MODULE_SCOPE void	TclFinalizePreserve(void);
MODULE_SCOPE void	TclFinalizeSynchronization(void);
MODULE_SCOPE void	TclInitThreadAlloc(void);
MODULE_SCOPE void	TclFinalizeThreadAlloc(void);
MODULE_SCOPE void	TclFinalizeThreadAllocThread(void);
MODULE_SCOPE void	TclFinalizeThreadData(int quick);
MODULE_SCOPE void	TclFinalizeThreadObjects(void);
MODULE_SCOPE double	TclFloor(const void *a);
MODULE_SCOPE void	TclFormatNaN(double value, char *buffer);
MODULE_SCOPE int	TclFSFileAttrIndex(Tcl_Obj *pathPtr,
			    const char *attributeName, int *indexPtr);
MODULE_SCOPE Tcl_Command TclNRCreateCommandInNs(Tcl_Interp *interp,
			    const char *cmdName, Tcl_Namespace *nsPtr,
			    Tcl_ObjCmdProc2 *proc, Tcl_ObjCmdProc2 *nreProc,
			    void *clientData, Tcl_CmdDeleteProc *deleteProc);
MODULE_SCOPE int	TclNREvalFile(Tcl_Interp *interp, Tcl_Obj *pathPtr,
			    const char *encodingName);
MODULE_SCOPE int *	TclGetAsyncReadyPtr(void);
MODULE_SCOPE Tcl_Obj *	TclGetBgErrorHandler(Tcl_Interp *interp);
MODULE_SCOPE int	TclGetChannelFromObj(Tcl_Interp *interp,
			    Tcl_Obj *objPtr, Tcl_Channel *chanPtr,
			    int *modePtr, int flags);
MODULE_SCOPE CmdFrame *	TclGetCmdFrameForProcedure(Proc *procPtr);
MODULE_SCOPE int	TclGetCompletionCodeFromObj(Tcl_Interp *interp,
			    Tcl_Obj *value, int *code);
MODULE_SCOPE Proc *	TclGetLambdaFromObj(Tcl_Interp *interp,
			    Tcl_Obj *objPtr, Tcl_Obj **nsObjPtrPtr);
MODULE_SCOPE Tcl_Obj *	TclGetProcessGlobalValue(ProcessGlobalValue *pgvPtr);
MODULE_SCOPE Tcl_Obj *	TclGetSourceFromFrame(CmdFrame *cfPtr, Tcl_Size objc,
			    Tcl_Obj *const objv[]);
MODULE_SCOPE char *	TclGetStringStorage(Tcl_Obj *objPtr,
			    Tcl_Size *sizePtr);
MODULE_SCOPE int	TclGetLoadedLibraries(Tcl_Interp *interp,
				const char *targetName,
				const char *packageName);
MODULE_SCOPE int	TclGetWideBitsFromObj(Tcl_Interp *, Tcl_Obj *,
				Tcl_WideInt *);
MODULE_SCOPE int	TclCompareStringKeys(void *keyPtr, Tcl_HashEntry *hPtr);
MODULE_SCOPE size_t	TclHashStringKey(Tcl_HashTable *tablePtr, void *keyPtr);
MODULE_SCOPE int	TclIncrObj(Tcl_Interp *interp, Tcl_Obj *valuePtr,
			    Tcl_Obj *incrPtr);
MODULE_SCOPE Tcl_Obj *	TclIncrObjVar2(Tcl_Interp *interp, Tcl_Obj *part1Ptr,
			    Tcl_Obj *part2Ptr, Tcl_Obj *incrPtr, int flags);
MODULE_SCOPE Tcl_ObjCmdProc2 TclInfoExistsCmd;
MODULE_SCOPE Tcl_ObjCmdProc2 TclInfoCoroutineCmd;
MODULE_SCOPE Tcl_Obj *	TclInfoFrame(Tcl_Interp *interp, CmdFrame *framePtr);
MODULE_SCOPE Tcl_ObjCmdProc2 TclInfoGlobalsCmd;
MODULE_SCOPE Tcl_ObjCmdProc2 TclInfoLocalsCmd;
MODULE_SCOPE Tcl_ObjCmdProc2 TclInfoVarsCmd;
MODULE_SCOPE Tcl_ObjCmdProc2 TclInfoConstsCmd;
MODULE_SCOPE Tcl_ObjCmdProc2 TclInfoConstantCmd;
MODULE_SCOPE void	TclInitAlloc(void);
MODULE_SCOPE void	TclInitDbCkalloc(void);
MODULE_SCOPE void	TclInitDoubleConversion(void);
MODULE_SCOPE void	TclInitEmbeddedConfigurationInformation(
			    Tcl_Interp *interp);
MODULE_SCOPE void	TclInitEncodingSubsystem(void);
MODULE_SCOPE void	TclInitIOSubsystem(void);
MODULE_SCOPE void	TclInitLimitSupport(Tcl_Interp *interp);
MODULE_SCOPE void	TclInitNamespaceSubsystem(void);
MODULE_SCOPE void	TclInitNotifier(void);
MODULE_SCOPE void	TclInitObjSubsystem(void);
MODULE_SCOPE int	TclInterpReady(Tcl_Interp *interp);
MODULE_SCOPE int	TclIsBareword(int byte);
MODULE_SCOPE Tcl_Obj *	TclJoinPath(Tcl_Size elements, Tcl_Obj * const objv[],
			    int forceRelative);
MODULE_SCOPE Tcl_Obj *	TclGetHomeDirObj(Tcl_Interp *interp, const char *user);
MODULE_SCOPE Tcl_Obj *	TclResolveTildePath(Tcl_Interp *interp,
			    Tcl_Obj *pathObj);
MODULE_SCOPE Tcl_Obj *	TclResolveTildePathList(Tcl_Obj *pathsObj);
MODULE_SCOPE int	TclJoinThread(Tcl_ThreadId id, int *result);
MODULE_SCOPE void	TclLimitRemoveAllHandlers(Tcl_Interp *interp);
MODULE_SCOPE Tcl_Obj *	TclLindexList(Tcl_Interp *interp,
			    Tcl_Obj *listPtr, Tcl_Obj *argPtr);
MODULE_SCOPE Tcl_Obj *	TclLindexFlat(Tcl_Interp *interp, Tcl_Obj *listPtr,
			    Tcl_Size indexCount, Tcl_Obj *const indexArray[]);
MODULE_SCOPE Tcl_Obj *	TclListObjGetElement(Tcl_Obj *listObj, Tcl_Size index);
/* TIP #280 */
MODULE_SCOPE void	TclListLines(Tcl_Obj *listObj, Tcl_Size line, Tcl_Size n,
			    Tcl_Size *lines, Tcl_Obj *const *elems);
MODULE_SCOPE Tcl_Obj *	TclListObjCopy(Tcl_Interp *interp, Tcl_Obj *listPtr);
MODULE_SCOPE int	TclListObjAppendElements(Tcl_Interp *interp,
			    Tcl_Obj *toObj, Tcl_Size elemCount,
			    Tcl_Obj *const elemObjv[]);
MODULE_SCOPE Tcl_Obj *	TclListObjRange(Tcl_Interp *interp, Tcl_Obj *listPtr,
			    Tcl_Size fromIdx, Tcl_Size toIdx);
MODULE_SCOPE Tcl_Obj *	TclLsetList(Tcl_Interp *interp, Tcl_Obj *listPtr,
			    Tcl_Obj *indexPtr, Tcl_Obj *valuePtr);
MODULE_SCOPE Tcl_Obj *	TclLsetFlat(Tcl_Interp *interp, Tcl_Obj *listPtr,
			    Tcl_Size indexCount, Tcl_Obj *const indexArray[],
			    Tcl_Obj *valuePtr);
MODULE_SCOPE Tcl_Command TclMakeEnsemble(Tcl_Interp *interp, const char *name,
			    const EnsembleImplMap map[]);
MODULE_SCOPE Tcl_Size	TclMaxListLength(const char *bytes, Tcl_Size numBytes,
			    const char **endPtr);
MODULE_SCOPE int	TclMergeReturnOptions(Tcl_Interp *interp, Tcl_Size objc,
			    Tcl_Obj *const objv[], Tcl_Obj **optionsPtrPtr,
			    int *codePtr, int *levelPtr);
MODULE_SCOPE Tcl_Obj *	TclNoErrorStack(Tcl_Interp *interp, Tcl_Obj *options);
MODULE_SCOPE int	TclNokia770Doubles(void);
MODULE_SCOPE void	TclNsDecrRefCount(Namespace *nsPtr);
MODULE_SCOPE int	TclNamespaceDeleted(Namespace *nsPtr);
MODULE_SCOPE void	TclObjVarErrMsg(Tcl_Interp *interp, Tcl_Obj *part1Ptr,
			    Tcl_Obj *part2Ptr, const char *operation,
			    const char *reason, int index);
#ifndef TCL_NO_DEPRECATED
MODULE_SCOPE Tcl_ObjCmdProc TclObjInterpProc;
#endif
MODULE_SCOPE Tcl_ObjCmdProc2 TclObjInterpProc2;
#define TclObjInterpProc TclGetObjInterpProc()
#define TclObjInterpProc2 TclGetObjInterpProc2()
MODULE_SCOPE int	TclObjInvokeNamespace(Tcl_Interp *interp,
			    Tcl_Size objc, Tcl_Obj *const objv[],
			    Tcl_Namespace *nsPtr, int flags);
MODULE_SCOPE int	TclObjUnsetVar2(Tcl_Interp *interp,
			    Tcl_Obj *part1Ptr, Tcl_Obj *part2Ptr, int flags);
MODULE_SCOPE int	TclParseBackslash(const char *src,
			    Tcl_Size numBytes, Tcl_Size *readPtr, char *dst);
MODULE_SCOPE int	TclParseNumber(Tcl_Interp *interp, Tcl_Obj *objPtr,
			    const char *expected, const char *bytes,
			    Tcl_Size numBytes, const char **endPtrPtr, int flags);
MODULE_SCOPE void	TclParseInit(Tcl_Interp *interp, const char *string,
			    Tcl_Size numBytes, Tcl_Parse *parsePtr);
MODULE_SCOPE Tcl_Size	TclParseAllWhiteSpace(const char *src, Tcl_Size numBytes);
MODULE_SCOPE int	TclProcessReturn(Tcl_Interp *interp,
			    int code, int level, Tcl_Obj *returnOpts);
MODULE_SCOPE void	TclUndoRefCount(Tcl_Obj *objPtr);
MODULE_SCOPE int	TclpObjLstat(Tcl_Obj *pathPtr, Tcl_StatBuf *buf);
MODULE_SCOPE Tcl_Obj *	TclpTempFileName(void);
MODULE_SCOPE Tcl_Obj *	TclpTempFileNameForLibrary(Tcl_Interp *interp,
			    Tcl_Obj* pathPtr);
MODULE_SCOPE Tcl_Obj *	TclNewArithSeriesObj(Tcl_Interp *interp,
			    int useDoubles, Tcl_Obj *startObj, Tcl_Obj *endObj,
			    Tcl_Obj *stepObj, Tcl_Obj *lenObj);
MODULE_SCOPE Tcl_Obj *	TclNewFSPathObj(Tcl_Obj *dirPtr, const char *addStrRep,
			    Tcl_Size len);
MODULE_SCOPE void	TclpAlertNotifier(void *clientData);
MODULE_SCOPE void *	TclpNotifierData(void);
MODULE_SCOPE void	TclpServiceModeHook(int mode);
MODULE_SCOPE void	TclpSetTimer(const Tcl_Time *timePtr);
MODULE_SCOPE int	TclpWaitForEvent(const Tcl_Time *timePtr);
MODULE_SCOPE void	TclpCreateFileHandler(int fd, int mask,
			    Tcl_FileProc *proc, void *clientData);
MODULE_SCOPE int	TclpDeleteFile(const void *path);
MODULE_SCOPE void	TclpDeleteFileHandler(int fd);
MODULE_SCOPE void	TclpFinalizeCondition(Tcl_Condition *condPtr);
MODULE_SCOPE void	TclpFinalizeMutex(Tcl_Mutex *mutexPtr);
MODULE_SCOPE void	TclpFinalizeNotifier(void *clientData);
MODULE_SCOPE void	TclpFinalizePipes(void);
MODULE_SCOPE void	TclpFinalizeSockets(void);
#ifdef _WIN32
MODULE_SCOPE void	TclInitSockets(void);
#else
#define TclInitSockets() /* do nothing */
#endif
struct addrinfo; /* forward declaration, needed for TclCreateSocketAddress */
MODULE_SCOPE int	TclCreateSocketAddress(Tcl_Interp *interp,
			    struct addrinfo **addrlist,
			    const char *host, int port, int willBind,
			    const char **errorMsgPtr);
MODULE_SCOPE int	TclpThreadCreate(Tcl_ThreadId *idPtr,
			    Tcl_ThreadCreateProc *proc, void *clientData,
			    TCL_HASH_TYPE stackSize, int flags);
MODULE_SCOPE Tcl_Size	TclpFindVariable(const char *name, Tcl_Size *lengthPtr);
MODULE_SCOPE void	TclpInitLibraryPath(char **valuePtr,
			    TCL_HASH_TYPE *lengthPtr, Tcl_Encoding *encodingPtr);
MODULE_SCOPE void	TclpInitLock(void);
MODULE_SCOPE void *	TclpInitNotifier(void);
MODULE_SCOPE void	TclpInitPlatform(void);
MODULE_SCOPE void	TclpInitUnlock(void);
MODULE_SCOPE Tcl_Obj *	TclpObjListVolumes(void);
MODULE_SCOPE void	TclpGlobalLock(void);
MODULE_SCOPE void	TclpGlobalUnlock(void);
MODULE_SCOPE int	TclpObjNormalizePath(Tcl_Interp *interp,
			    Tcl_Obj *pathPtr, int nextCheckpoint);
MODULE_SCOPE void	TclpNativeJoinPath(Tcl_Obj *prefix, const char *joining);
MODULE_SCOPE Tcl_Obj *	TclpNativeSplitPath(Tcl_Obj *pathPtr, Tcl_Size *lenPtr);
MODULE_SCOPE Tcl_PathType TclpGetNativePathType(Tcl_Obj *pathPtr,
			    Tcl_Size *driveNameLengthPtr, Tcl_Obj **driveNameRef);
MODULE_SCOPE int	TclCrossFilesystemCopy(Tcl_Interp *interp,
			    Tcl_Obj *source, Tcl_Obj *target);
MODULE_SCOPE int	TclpMatchInDirectory(Tcl_Interp *interp,
			    Tcl_Obj *resultPtr, Tcl_Obj *pathPtr,
			    const char *pattern, Tcl_GlobTypeData *types);
MODULE_SCOPE void	*TclpGetNativeCwd(void *clientData);
MODULE_SCOPE Tcl_FSDupInternalRepProc TclNativeDupInternalRep;
MODULE_SCOPE Tcl_Obj *	TclpObjLink(Tcl_Obj *pathPtr, Tcl_Obj *toPtr,
			    int linkType);
MODULE_SCOPE int	TclpObjChdir(Tcl_Obj *pathPtr);
MODULE_SCOPE Tcl_Channel TclpOpenTemporaryFile(Tcl_Obj *dirObj,
			    Tcl_Obj *basenameObj, Tcl_Obj *extensionObj,
			    Tcl_Obj *resultingNameObj);
MODULE_SCOPE void	TclPkgFileSeen(Tcl_Interp *interp,
			    const char *fileName);
MODULE_SCOPE void *	TclInitPkgFiles(Tcl_Interp *interp);
MODULE_SCOPE Tcl_Obj *	TclPathPart(Tcl_Interp *interp, Tcl_Obj *pathPtr,
			    Tcl_PathPart portion);
MODULE_SCOPE char *	TclpReadlink(const char *fileName,
			    Tcl_DString *linkPtr);
MODULE_SCOPE void	TclpSetVariables(Tcl_Interp *interp);
MODULE_SCOPE void *	TclThreadStorageKeyGet(Tcl_ThreadDataKey *keyPtr);
MODULE_SCOPE void	TclThreadStorageKeySet(Tcl_ThreadDataKey *keyPtr,
			    void *data);
MODULE_SCOPE TCL_NORETURN void TclpThreadExit(int status);
MODULE_SCOPE void	TclRememberCondition(Tcl_Condition *mutex);
MODULE_SCOPE void	TclRememberJoinableThread(Tcl_ThreadId id);
MODULE_SCOPE void	TclRememberMutex(Tcl_Mutex *mutex);
MODULE_SCOPE void	TclRemoveScriptLimitCallbacks(Tcl_Interp *interp);
MODULE_SCOPE int	TclReToGlob(Tcl_Interp *interp, const char *reStr,
			    Tcl_Size reStrLen, Tcl_DString *dsPtr, int *flagsPtr,
			    int *quantifiersFoundPtr);
MODULE_SCOPE Tcl_Size	TclScanElement(const char *string, Tcl_Size length,
			    char *flagPtr);
MODULE_SCOPE void	TclSetBgErrorHandler(Tcl_Interp *interp,
			    Tcl_Obj *cmdPrefix);
MODULE_SCOPE void	TclSetBignumInternalRep(Tcl_Obj *objPtr,
			    void *bignumValue);
MODULE_SCOPE int	TclSetBooleanFromAny(Tcl_Interp *interp,
			    Tcl_Obj *objPtr);
MODULE_SCOPE void	TclSetCmdNameObj(Tcl_Interp *interp, Tcl_Obj *objPtr,
			    Command *cmdPtr);
MODULE_SCOPE void	TclSetDuplicateObj(Tcl_Obj *dupPtr, Tcl_Obj *objPtr);
MODULE_SCOPE void	TclSetProcessGlobalValue(ProcessGlobalValue *pgvPtr,
			    Tcl_Obj *newValue);
MODULE_SCOPE void	TclSignalExitThread(Tcl_ThreadId id, int result);
MODULE_SCOPE void	TclSpellFix(Tcl_Interp *interp,
			    Tcl_Obj *const *objv, Tcl_Size objc, Tcl_Size subIdx,
			    Tcl_Obj *bad, Tcl_Obj *fix);
MODULE_SCOPE void *	TclStackRealloc(Tcl_Interp *interp, void *ptr,
			    TCL_HASH_TYPE numBytes);
typedef int (*memCmpFn_t)(const void*, const void*, size_t);
MODULE_SCOPE int	TclStringCmp(Tcl_Obj *value1Ptr, Tcl_Obj *value2Ptr,
			    int checkEq, int nocase, Tcl_Size reqlength);
MODULE_SCOPE int	TclStringMatch(const char *str, Tcl_Size strLen,
			    const char *pattern, int ptnLen, int flags);
MODULE_SCOPE int	TclStringMatchObj(Tcl_Obj *stringObj,
			    Tcl_Obj *patternObj, int flags);
MODULE_SCOPE void	TclSubstCompile(Tcl_Interp *interp, const char *bytes,
			    Tcl_Size numBytes, int flags, Tcl_Size line,
			    struct CompileEnv *envPtr);
MODULE_SCOPE int	TclSubstOptions(Tcl_Interp *interp, Tcl_Size numOpts,
			    Tcl_Obj *const opts[], int *flagPtr);
MODULE_SCOPE void	TclSubstParse(Tcl_Interp *interp, const char *bytes,
			    Tcl_Size numBytes, int flags, Tcl_Parse *parsePtr,
			    Tcl_InterpState *statePtr);
MODULE_SCOPE int	TclSubstTokens(Tcl_Interp *interp, Tcl_Token *tokenPtr,
			    Tcl_Size count, int *tokensLeftPtr, Tcl_Size line,
			    Tcl_Size *clNextOuter, const char *outerScript);
MODULE_SCOPE Tcl_Size	TclTrim(const char *bytes, Tcl_Size numBytes,
			    const char *trim, Tcl_Size numTrim,
			    Tcl_Size *trimRight);
MODULE_SCOPE Tcl_Size	TclTrimLeft(const char *bytes, Tcl_Size numBytes,
			    const char *trim, Tcl_Size numTrim);
MODULE_SCOPE Tcl_Size	TclTrimRight(const char *bytes, Tcl_Size numBytes,
			    const char *trim, Tcl_Size numTrim);
MODULE_SCOPE const char*TclGetCommandTypeName(Tcl_Command command);
MODULE_SCOPE void	TclRegisterCommandTypeName(
			    Tcl_ObjCmdProc2 *implementationProc,
			    const char *nameStr);
MODULE_SCOPE int	TclUtfCmp(const char *cs, const char *ct);
MODULE_SCOPE int	TclUtfCasecmp(const char *cs, const char *ct);
MODULE_SCOPE int	TclUtfCount(int ch);
MODULE_SCOPE Tcl_Obj *	TclpNativeToNormalized(void *clientData);
MODULE_SCOPE Tcl_Obj *	TclpFilesystemPathType(Tcl_Obj *pathPtr);
MODULE_SCOPE int	TclpDlopen(Tcl_Interp *interp, Tcl_Obj *pathPtr,
			    Tcl_LoadHandle *loadHandle,
			    Tcl_FSUnloadFileProc **unloadProcPtr, int flags);
MODULE_SCOPE int	TclpUtime(Tcl_Obj *pathPtr, struct utimbuf *tval);
#ifdef TCL_LOAD_FROM_MEMORY
MODULE_SCOPE void *	TclpLoadMemoryGetBuffer(Tcl_Interp *interp, int size);
MODULE_SCOPE int	TclpLoadMemory(Tcl_Interp *interp, void *buffer,
			    int size, int codeSize, Tcl_LoadHandle *loadHandle,
			    Tcl_FSUnloadFileProc **unloadProcPtr, int flags);
#endif
MODULE_SCOPE void	TclInitThreadStorage(void);
MODULE_SCOPE void	TclFinalizeThreadDataThread(void);
MODULE_SCOPE void	TclFinalizeThreadStorage(void);

#ifdef TCL_WIDE_CLICKS
MODULE_SCOPE long long	TclpGetWideClicks(void);
MODULE_SCOPE double	TclpWideClicksToNanoseconds(long long clicks);
MODULE_SCOPE double	TclpWideClickInMicrosec(void);
#else
#   ifdef _WIN32
#	define TCL_WIDE_CLICKS 1
MODULE_SCOPE long long	TclpGetWideClicks(void);
MODULE_SCOPE double	TclpWideClickInMicrosec(void);
#	define TclpWideClicksToNanoseconds(clicks) \
		((double)(clicks) * TclpWideClickInMicrosec() * 1000)
#   endif
#endif
MODULE_SCOPE long long TclpGetMicroseconds(void);

MODULE_SCOPE int	TclZlibInit(Tcl_Interp *interp);
MODULE_SCOPE void *	TclpThreadCreateKey(void);
MODULE_SCOPE void	TclpThreadDeleteKey(void *keyPtr);
MODULE_SCOPE void	TclpThreadSetGlobalTSD(void *tsdKeyPtr, void *ptr);
MODULE_SCOPE void *	TclpThreadGetGlobalTSD(void *tsdKeyPtr);
MODULE_SCOPE void	TclErrorStackResetIf(Tcl_Interp *interp,
			    const char *msg, Tcl_Size length);
/* Tip 430 */
MODULE_SCOPE int	TclZipfs_Init(Tcl_Interp *interp);
MODULE_SCOPE int	TclIsZipfsPath(const char *path);
MODULE_SCOPE void	TclZipfsFinalize(void);

/*
 * Many parsing tasks need a common definition of whitespace.
 * Use this routine and macro to achieve that and place
 * optimization (fragile on changes) in one place.
 */

MODULE_SCOPE int	TclIsSpaceProc(int byte);
#define TclIsSpaceProcM(byte) \
    (((byte) > 0x20) ? 0 : TclIsSpaceProc(byte))

/*
 *----------------------------------------------------------------
 * Command procedures in the generic core:
 *----------------------------------------------------------------
 */

MODULE_SCOPE Tcl_ObjCmdProc2 Tcl_AfterObjCmd;
MODULE_SCOPE Tcl_ObjCmdProc2 Tcl_AppendObjCmd;
MODULE_SCOPE Tcl_ObjCmdProc2 Tcl_ApplyObjCmd;
MODULE_SCOPE Tcl_Command TclInitArrayCmd(Tcl_Interp *interp);
MODULE_SCOPE Tcl_Command TclInitBinaryCmd(Tcl_Interp *interp);
MODULE_SCOPE Tcl_ObjCmdProc2 Tcl_BreakObjCmd;
MODULE_SCOPE Tcl_ObjCmdProc2 Tcl_CatchObjCmd;
MODULE_SCOPE Tcl_ObjCmdProc2 Tcl_CdObjCmd;
MODULE_SCOPE Tcl_Command TclInitChanCmd(Tcl_Interp *interp);
MODULE_SCOPE Tcl_ObjCmdProc2 TclChanCreateObjCmd;
MODULE_SCOPE Tcl_ObjCmdProc2 TclChanPostEventObjCmd;
MODULE_SCOPE Tcl_ObjCmdProc2 TclChanPopObjCmd;
MODULE_SCOPE Tcl_ObjCmdProc2 TclChanPushObjCmd;
MODULE_SCOPE void	TclClockInit(Tcl_Interp *interp);
MODULE_SCOPE Tcl_ObjCmdProc2 TclClockOldscanObjCmd;
MODULE_SCOPE Tcl_ObjCmdProc2 Tcl_CloseObjCmd;
MODULE_SCOPE Tcl_ObjCmdProc2 Tcl_ConcatObjCmd;
MODULE_SCOPE Tcl_ObjCmdProc2 Tcl_ConstObjCmd;
MODULE_SCOPE Tcl_ObjCmdProc2 Tcl_ContinueObjCmd;
MODULE_SCOPE Tcl_TimerToken TclCreateAbsoluteTimerHandler(
			    Tcl_Time *timePtr, Tcl_TimerProc *proc,
			    void *clientData);
MODULE_SCOPE Tcl_ObjCmdProc2 TclDefaultBgErrorHandlerObjCmd;
MODULE_SCOPE Tcl_Command TclInitDictCmd(Tcl_Interp *interp);
MODULE_SCOPE int	TclDictWithFinish(Tcl_Interp *interp, Var *varPtr,
			    Var *arrayPtr, Tcl_Obj *part1Ptr,
			    Tcl_Obj *part2Ptr, int index, int pathc,
			    Tcl_Obj *const pathv[], Tcl_Obj *keysPtr);
MODULE_SCOPE Tcl_Obj *	TclDictWithInit(Tcl_Interp *interp, Tcl_Obj *dictPtr,
			    Tcl_Size pathc, Tcl_Obj *const pathv[]);
<<<<<<< HEAD
MODULE_SCOPE Tcl_ObjCmdProc2 Tcl_DisassembleObjCmd;
=======
MODULE_SCOPE Tcl_ObjCmdProc Tcl_DisassembleObjCmd;
MODULE_SCOPE Tcl_ObjCmdProc TclLoadIcuObjCmd;
>>>>>>> 811b044e

/* Assemble command function */
MODULE_SCOPE Tcl_ObjCmdProc2 Tcl_AssembleObjCmd;
MODULE_SCOPE Tcl_ObjCmdProc2 TclNRAssembleObjCmd;
MODULE_SCOPE Tcl_Command TclInitEncodingCmd(Tcl_Interp *interp);
MODULE_SCOPE Tcl_ObjCmdProc2 Tcl_EofObjCmd;
MODULE_SCOPE Tcl_ObjCmdProc2 Tcl_ErrorObjCmd;
MODULE_SCOPE Tcl_ObjCmdProc2 Tcl_EvalObjCmd;
MODULE_SCOPE Tcl_ObjCmdProc2 Tcl_ExecObjCmd;
MODULE_SCOPE Tcl_ObjCmdProc2 Tcl_ExitObjCmd;
MODULE_SCOPE Tcl_ObjCmdProc2 Tcl_ExprObjCmd;
MODULE_SCOPE Tcl_ObjCmdProc2 Tcl_FblockedObjCmd;
MODULE_SCOPE Tcl_ObjCmdProc2 Tcl_FconfigureObjCmd;
MODULE_SCOPE Tcl_ObjCmdProc2 Tcl_FcopyObjCmd;
MODULE_SCOPE Tcl_Command TclInitFileCmd(Tcl_Interp *interp);
MODULE_SCOPE Tcl_ObjCmdProc2 Tcl_FileEventObjCmd;
MODULE_SCOPE Tcl_ObjCmdProc2 Tcl_FlushObjCmd;
MODULE_SCOPE Tcl_ObjCmdProc2 Tcl_ForObjCmd;
MODULE_SCOPE Tcl_ObjCmdProc2 Tcl_ForeachObjCmd;
MODULE_SCOPE Tcl_ObjCmdProc2 Tcl_FormatObjCmd;
MODULE_SCOPE Tcl_ObjCmdProc2 Tcl_GetsObjCmd;
MODULE_SCOPE Tcl_ObjCmdProc2 Tcl_GlobalObjCmd;
MODULE_SCOPE Tcl_ObjCmdProc2 Tcl_GlobObjCmd;
MODULE_SCOPE Tcl_ObjCmdProc2 Tcl_IfObjCmd;
MODULE_SCOPE Tcl_ObjCmdProc2 Tcl_IncrObjCmd;
MODULE_SCOPE Tcl_Command TclInitInfoCmd(Tcl_Interp *interp);
MODULE_SCOPE Tcl_ObjCmdProc2 Tcl_InterpObjCmd;
MODULE_SCOPE Tcl_ObjCmdProc2 Tcl_JoinObjCmd;
MODULE_SCOPE Tcl_ObjCmdProc2 Tcl_LappendObjCmd;
MODULE_SCOPE Tcl_ObjCmdProc2 Tcl_LassignObjCmd;
MODULE_SCOPE Tcl_ObjCmdProc2 Tcl_LeditObjCmd;
MODULE_SCOPE Tcl_ObjCmdProc2 Tcl_LindexObjCmd;
MODULE_SCOPE Tcl_ObjCmdProc2 Tcl_LinsertObjCmd;
MODULE_SCOPE Tcl_ObjCmdProc2 Tcl_LlengthObjCmd;
MODULE_SCOPE Tcl_ObjCmdProc2 Tcl_ListObjCmd;
MODULE_SCOPE Tcl_ObjCmdProc2 Tcl_LmapObjCmd;
MODULE_SCOPE Tcl_ObjCmdProc2 Tcl_LoadObjCmd;
MODULE_SCOPE Tcl_ObjCmdProc2 Tcl_LpopObjCmd;
MODULE_SCOPE Tcl_ObjCmdProc2 Tcl_LrangeObjCmd;
MODULE_SCOPE Tcl_ObjCmdProc2 Tcl_LremoveObjCmd;
MODULE_SCOPE Tcl_ObjCmdProc2 Tcl_LrepeatObjCmd;
MODULE_SCOPE Tcl_ObjCmdProc2 Tcl_LreplaceObjCmd;
MODULE_SCOPE Tcl_ObjCmdProc2 Tcl_LreverseObjCmd;
MODULE_SCOPE Tcl_ObjCmdProc2 Tcl_LsearchObjCmd;
MODULE_SCOPE Tcl_ObjCmdProc2 Tcl_LseqObjCmd;
MODULE_SCOPE Tcl_ObjCmdProc2 Tcl_LsetObjCmd;
MODULE_SCOPE Tcl_ObjCmdProc2 Tcl_LsortObjCmd;
MODULE_SCOPE Tcl_Command TclInitNamespaceCmd(Tcl_Interp *interp);
MODULE_SCOPE Tcl_ObjCmdProc2 TclNamespaceEnsembleCmd;
MODULE_SCOPE Tcl_ObjCmdProc2 Tcl_OpenObjCmd;
MODULE_SCOPE Tcl_ObjCmdProc2 Tcl_PackageObjCmd;
MODULE_SCOPE Tcl_ObjCmdProc2 Tcl_PidObjCmd;
MODULE_SCOPE Tcl_Command TclInitPrefixCmd(Tcl_Interp *interp);
MODULE_SCOPE Tcl_ObjCmdProc2 Tcl_PutsObjCmd;
MODULE_SCOPE Tcl_ObjCmdProc2 Tcl_PwdObjCmd;
MODULE_SCOPE Tcl_ObjCmdProc2 Tcl_ReadObjCmd;
MODULE_SCOPE Tcl_ObjCmdProc2 Tcl_RegexpObjCmd;
MODULE_SCOPE Tcl_ObjCmdProc2 Tcl_RegsubObjCmd;
MODULE_SCOPE Tcl_ObjCmdProc2 Tcl_RenameObjCmd;
MODULE_SCOPE Tcl_ObjCmdProc2 Tcl_RepresentationCmd;
MODULE_SCOPE Tcl_ObjCmdProc2 Tcl_ReturnObjCmd;
MODULE_SCOPE Tcl_ObjCmdProc2 Tcl_ScanObjCmd;
MODULE_SCOPE Tcl_ObjCmdProc2 Tcl_SeekObjCmd;
MODULE_SCOPE Tcl_ObjCmdProc2 Tcl_SetObjCmd;
MODULE_SCOPE Tcl_ObjCmdProc2 Tcl_SplitObjCmd;
MODULE_SCOPE Tcl_ObjCmdProc2 Tcl_SocketObjCmd;
MODULE_SCOPE Tcl_ObjCmdProc2 Tcl_SourceObjCmd;
MODULE_SCOPE Tcl_Command TclInitStringCmd(Tcl_Interp *interp);
MODULE_SCOPE Tcl_ObjCmdProc2 Tcl_SubstObjCmd;
MODULE_SCOPE Tcl_ObjCmdProc2 Tcl_SwitchObjCmd;
MODULE_SCOPE Tcl_ObjCmdProc2 Tcl_TellObjCmd;
MODULE_SCOPE Tcl_ObjCmdProc2 Tcl_ThrowObjCmd;
MODULE_SCOPE Tcl_ObjCmdProc2 Tcl_TimeObjCmd;
MODULE_SCOPE Tcl_ObjCmdProc2 Tcl_TimeRateObjCmd;
MODULE_SCOPE Tcl_ObjCmdProc2 Tcl_TraceObjCmd;
MODULE_SCOPE Tcl_ObjCmdProc2 Tcl_TryObjCmd;
MODULE_SCOPE Tcl_ObjCmdProc2 Tcl_UnloadObjCmd;
MODULE_SCOPE Tcl_ObjCmdProc2 Tcl_UnsetObjCmd;
MODULE_SCOPE Tcl_ObjCmdProc2 Tcl_UpdateObjCmd;
MODULE_SCOPE Tcl_ObjCmdProc2 Tcl_UplevelObjCmd;
MODULE_SCOPE Tcl_ObjCmdProc2 Tcl_UpvarObjCmd;
MODULE_SCOPE Tcl_ObjCmdProc2 Tcl_VariableObjCmd;
MODULE_SCOPE Tcl_ObjCmdProc2 Tcl_VwaitObjCmd;
MODULE_SCOPE Tcl_ObjCmdProc2 Tcl_WhileObjCmd;

/*
 *----------------------------------------------------------------
 * Compilation procedures for commands in the generic core:
 *----------------------------------------------------------------
 */

MODULE_SCOPE CompileProc TclCompileAppendCmd;
MODULE_SCOPE CompileProc TclCompileArrayExistsCmd;
MODULE_SCOPE CompileProc TclCompileArraySetCmd;
MODULE_SCOPE CompileProc TclCompileArrayUnsetCmd;
MODULE_SCOPE CompileProc TclCompileBreakCmd;
MODULE_SCOPE CompileProc TclCompileCatchCmd;
MODULE_SCOPE CompileProc TclCompileClockClicksCmd;
MODULE_SCOPE CompileProc TclCompileClockReadingCmd;
MODULE_SCOPE CompileProc TclCompileConcatCmd;
MODULE_SCOPE CompileProc TclCompileConstCmd;
MODULE_SCOPE CompileProc TclCompileContinueCmd;
MODULE_SCOPE CompileProc TclCompileDictAppendCmd;
MODULE_SCOPE CompileProc TclCompileDictCreateCmd;
MODULE_SCOPE CompileProc TclCompileDictExistsCmd;
MODULE_SCOPE CompileProc TclCompileDictForCmd;
MODULE_SCOPE CompileProc TclCompileDictGetCmd;
MODULE_SCOPE CompileProc TclCompileDictGetWithDefaultCmd;
MODULE_SCOPE CompileProc TclCompileDictIncrCmd;
MODULE_SCOPE CompileProc TclCompileDictLappendCmd;
MODULE_SCOPE CompileProc TclCompileDictMapCmd;
MODULE_SCOPE CompileProc TclCompileDictMergeCmd;
MODULE_SCOPE CompileProc TclCompileDictSetCmd;
MODULE_SCOPE CompileProc TclCompileDictUnsetCmd;
MODULE_SCOPE CompileProc TclCompileDictUpdateCmd;
MODULE_SCOPE CompileProc TclCompileDictWithCmd;
MODULE_SCOPE CompileProc TclCompileEnsemble;
MODULE_SCOPE CompileProc TclCompileErrorCmd;
MODULE_SCOPE CompileProc TclCompileExprCmd;
MODULE_SCOPE CompileProc TclCompileForCmd;
MODULE_SCOPE CompileProc TclCompileForeachCmd;
MODULE_SCOPE CompileProc TclCompileFormatCmd;
MODULE_SCOPE CompileProc TclCompileGlobalCmd;
MODULE_SCOPE CompileProc TclCompileIfCmd;
MODULE_SCOPE CompileProc TclCompileInfoCommandsCmd;
MODULE_SCOPE CompileProc TclCompileInfoCoroutineCmd;
MODULE_SCOPE CompileProc TclCompileInfoExistsCmd;
MODULE_SCOPE CompileProc TclCompileInfoLevelCmd;
MODULE_SCOPE CompileProc TclCompileInfoObjectClassCmd;
MODULE_SCOPE CompileProc TclCompileInfoObjectIsACmd;
MODULE_SCOPE CompileProc TclCompileInfoObjectNamespaceCmd;
MODULE_SCOPE CompileProc TclCompileIncrCmd;
MODULE_SCOPE CompileProc TclCompileLappendCmd;
MODULE_SCOPE CompileProc TclCompileLassignCmd;
MODULE_SCOPE CompileProc TclCompileLindexCmd;
MODULE_SCOPE CompileProc TclCompileLinsertCmd;
MODULE_SCOPE CompileProc TclCompileListCmd;
MODULE_SCOPE CompileProc TclCompileLlengthCmd;
MODULE_SCOPE CompileProc TclCompileLmapCmd;
MODULE_SCOPE CompileProc TclCompileLrangeCmd;
MODULE_SCOPE CompileProc TclCompileLreplaceCmd;
MODULE_SCOPE CompileProc TclCompileLsetCmd;
MODULE_SCOPE CompileProc TclCompileNamespaceCodeCmd;
MODULE_SCOPE CompileProc TclCompileNamespaceCurrentCmd;
MODULE_SCOPE CompileProc TclCompileNamespaceOriginCmd;
MODULE_SCOPE CompileProc TclCompileNamespaceQualifiersCmd;
MODULE_SCOPE CompileProc TclCompileNamespaceTailCmd;
MODULE_SCOPE CompileProc TclCompileNamespaceUpvarCmd;
MODULE_SCOPE CompileProc TclCompileNamespaceWhichCmd;
MODULE_SCOPE CompileProc TclCompileNoOp;
MODULE_SCOPE CompileProc TclCompileObjectNextCmd;
MODULE_SCOPE CompileProc TclCompileObjectNextToCmd;
MODULE_SCOPE CompileProc TclCompileObjectSelfCmd;
MODULE_SCOPE CompileProc TclCompileRegexpCmd;
MODULE_SCOPE CompileProc TclCompileRegsubCmd;
MODULE_SCOPE CompileProc TclCompileReturnCmd;
MODULE_SCOPE CompileProc TclCompileSetCmd;
MODULE_SCOPE CompileProc TclCompileStringCatCmd;
MODULE_SCOPE CompileProc TclCompileStringCmpCmd;
MODULE_SCOPE CompileProc TclCompileStringEqualCmd;
MODULE_SCOPE CompileProc TclCompileStringFirstCmd;
MODULE_SCOPE CompileProc TclCompileStringIndexCmd;
MODULE_SCOPE CompileProc TclCompileStringInsertCmd;
MODULE_SCOPE CompileProc TclCompileStringIsCmd;
MODULE_SCOPE CompileProc TclCompileStringLastCmd;
MODULE_SCOPE CompileProc TclCompileStringLenCmd;
MODULE_SCOPE CompileProc TclCompileStringMapCmd;
MODULE_SCOPE CompileProc TclCompileStringMatchCmd;
MODULE_SCOPE CompileProc TclCompileStringRangeCmd;
MODULE_SCOPE CompileProc TclCompileStringReplaceCmd;
MODULE_SCOPE CompileProc TclCompileStringToLowerCmd;
MODULE_SCOPE CompileProc TclCompileStringToTitleCmd;
MODULE_SCOPE CompileProc TclCompileStringToUpperCmd;
MODULE_SCOPE CompileProc TclCompileStringTrimCmd;
MODULE_SCOPE CompileProc TclCompileStringTrimLCmd;
MODULE_SCOPE CompileProc TclCompileStringTrimRCmd;
MODULE_SCOPE CompileProc TclCompileSubstCmd;
MODULE_SCOPE CompileProc TclCompileSwitchCmd;
MODULE_SCOPE CompileProc TclCompileTailcallCmd;
MODULE_SCOPE CompileProc TclCompileThrowCmd;
MODULE_SCOPE CompileProc TclCompileTryCmd;
MODULE_SCOPE CompileProc TclCompileUnsetCmd;
MODULE_SCOPE CompileProc TclCompileUpvarCmd;
MODULE_SCOPE CompileProc TclCompileVariableCmd;
MODULE_SCOPE CompileProc TclCompileWhileCmd;
MODULE_SCOPE CompileProc TclCompileYieldCmd;
MODULE_SCOPE CompileProc TclCompileYieldToCmd;
MODULE_SCOPE CompileProc TclCompileBasic0ArgCmd;
MODULE_SCOPE CompileProc TclCompileBasic1ArgCmd;
MODULE_SCOPE CompileProc TclCompileBasic2ArgCmd;
MODULE_SCOPE CompileProc TclCompileBasic3ArgCmd;
MODULE_SCOPE CompileProc TclCompileBasic0Or1ArgCmd;
MODULE_SCOPE CompileProc TclCompileBasic1Or2ArgCmd;
MODULE_SCOPE CompileProc TclCompileBasic2Or3ArgCmd;
MODULE_SCOPE CompileProc TclCompileBasic0To2ArgCmd;
MODULE_SCOPE CompileProc TclCompileBasic1To3ArgCmd;
MODULE_SCOPE CompileProc TclCompileBasicMin0ArgCmd;
MODULE_SCOPE CompileProc TclCompileBasicMin1ArgCmd;
MODULE_SCOPE CompileProc TclCompileBasicMin2ArgCmd;

MODULE_SCOPE Tcl_ObjCmdProc2 TclInvertOpCmd;
MODULE_SCOPE CompileProc TclCompileInvertOpCmd;

MODULE_SCOPE Tcl_ObjCmdProc2 TclNotOpCmd;
MODULE_SCOPE CompileProc TclCompileNotOpCmd;
MODULE_SCOPE Tcl_ObjCmdProc2 TclAddOpCmd;
MODULE_SCOPE CompileProc TclCompileAddOpCmd;
MODULE_SCOPE Tcl_ObjCmdProc2 TclMulOpCmd;
MODULE_SCOPE CompileProc TclCompileMulOpCmd;
MODULE_SCOPE Tcl_ObjCmdProc2 TclAndOpCmd;
MODULE_SCOPE CompileProc TclCompileAndOpCmd;
MODULE_SCOPE Tcl_ObjCmdProc2 TclOrOpCmd;
MODULE_SCOPE CompileProc TclCompileOrOpCmd;
MODULE_SCOPE Tcl_ObjCmdProc2 TclXorOpCmd;
MODULE_SCOPE CompileProc TclCompileXorOpCmd;
MODULE_SCOPE Tcl_ObjCmdProc2 TclPowOpCmd;
MODULE_SCOPE CompileProc TclCompilePowOpCmd;
MODULE_SCOPE Tcl_ObjCmdProc2 TclLshiftOpCmd;
MODULE_SCOPE CompileProc TclCompileLshiftOpCmd;
MODULE_SCOPE Tcl_ObjCmdProc2 TclRshiftOpCmd;
MODULE_SCOPE CompileProc TclCompileRshiftOpCmd;
MODULE_SCOPE Tcl_ObjCmdProc2 TclModOpCmd;
MODULE_SCOPE CompileProc TclCompileModOpCmd;
MODULE_SCOPE Tcl_ObjCmdProc2 TclNeqOpCmd;
MODULE_SCOPE CompileProc TclCompileNeqOpCmd;
MODULE_SCOPE Tcl_ObjCmdProc2 TclStrneqOpCmd;
MODULE_SCOPE CompileProc TclCompileStrneqOpCmd;
MODULE_SCOPE Tcl_ObjCmdProc2 TclInOpCmd;
MODULE_SCOPE CompileProc TclCompileInOpCmd;
MODULE_SCOPE Tcl_ObjCmdProc2 TclNiOpCmd;
MODULE_SCOPE CompileProc TclCompileNiOpCmd;
MODULE_SCOPE Tcl_ObjCmdProc2 TclMinusOpCmd;
MODULE_SCOPE CompileProc TclCompileMinusOpCmd;
MODULE_SCOPE Tcl_ObjCmdProc2 TclDivOpCmd;
MODULE_SCOPE CompileProc TclCompileDivOpCmd;
MODULE_SCOPE CompileProc TclCompileLessOpCmd;
MODULE_SCOPE CompileProc TclCompileLeqOpCmd;
MODULE_SCOPE CompileProc TclCompileGreaterOpCmd;
MODULE_SCOPE CompileProc TclCompileGeqOpCmd;
MODULE_SCOPE CompileProc TclCompileEqOpCmd;
MODULE_SCOPE CompileProc TclCompileStreqOpCmd;
MODULE_SCOPE CompileProc TclCompileStrLtOpCmd;
MODULE_SCOPE CompileProc TclCompileStrLeOpCmd;
MODULE_SCOPE CompileProc TclCompileStrGtOpCmd;
MODULE_SCOPE CompileProc TclCompileStrGeOpCmd;

MODULE_SCOPE CompileProc TclCompileAssembleCmd;

/*
 * Routines that provide the [string] ensemble functionality. Possible
 * candidates for public interface.
 */

MODULE_SCOPE Tcl_Obj *	TclStringCat(Tcl_Interp *interp, Tcl_Size objc,
			    Tcl_Obj *const objv[], int flags);
MODULE_SCOPE Tcl_Obj *	TclStringFirst(Tcl_Obj *needle, Tcl_Obj *haystack,
			    Tcl_Size start);
MODULE_SCOPE Tcl_Obj *	TclStringLast(Tcl_Obj *needle, Tcl_Obj *haystack,
			    Tcl_Size last);
MODULE_SCOPE Tcl_Obj *	TclStringRepeat(Tcl_Interp *interp, Tcl_Obj *objPtr,
			    Tcl_Size count, int flags);
MODULE_SCOPE Tcl_Obj *	TclStringReplace(Tcl_Interp *interp, Tcl_Obj *objPtr,
			    Tcl_Size first, Tcl_Size count, Tcl_Obj *insertPtr,
			    int flags);
MODULE_SCOPE Tcl_Obj *	TclStringReverse(Tcl_Obj *objPtr, int flags);

/* Flag values for the [string] ensemble functions. */

#define TCL_STRING_MATCH_NOCASE TCL_MATCH_NOCASE /* (1<<0) in tcl.h */
#define TCL_STRING_IN_PLACE (1<<1)

/*
 * Functions defined in generic/tclVar.c and currently exported only for use
 * by the bytecode compiler and engine. Some of these could later be placed in
 * the public interface.
 */

MODULE_SCOPE Var *	TclObjLookupVarEx(Tcl_Interp * interp,
			    Tcl_Obj *part1Ptr, Tcl_Obj *part2Ptr, int flags,
			    const char *msg, int createPart1,
			    int createPart2, Var **arrayPtrPtr);
MODULE_SCOPE Var *	TclLookupArrayElement(Tcl_Interp *interp,
			    Tcl_Obj *arrayNamePtr, Tcl_Obj *elNamePtr,
			    int flags, const char *msg,
			    int createPart1, int createPart2,
			    Var *arrayPtr, int index);
MODULE_SCOPE Tcl_Obj *	TclPtrGetVarIdx(Tcl_Interp *interp,
			    Var *varPtr, Var *arrayPtr, Tcl_Obj *part1Ptr,
			    Tcl_Obj *part2Ptr, int flags, int index);
MODULE_SCOPE Tcl_Obj *	TclPtrSetVarIdx(Tcl_Interp *interp,
			    Var *varPtr, Var *arrayPtr, Tcl_Obj *part1Ptr,
			    Tcl_Obj *part2Ptr, Tcl_Obj *newValuePtr,
			    int flags, int index);
MODULE_SCOPE Tcl_Obj *	TclPtrIncrObjVarIdx(Tcl_Interp *interp,
			    Var *varPtr, Var *arrayPtr, Tcl_Obj *part1Ptr,
			    Tcl_Obj *part2Ptr, Tcl_Obj *incrPtr,
			    int flags, int index);
MODULE_SCOPE int	TclPtrObjMakeUpvarIdx(Tcl_Interp *interp,
			    Var *otherPtr, Tcl_Obj *myNamePtr, int myFlags,
			    int index);
MODULE_SCOPE int	TclPtrUnsetVarIdx(Tcl_Interp *interp, Var *varPtr,
			    Var *arrayPtr, Tcl_Obj *part1Ptr,
			    Tcl_Obj *part2Ptr, int flags,
			    int index);
MODULE_SCOPE void	TclInvalidateNsPath(Namespace *nsPtr);
MODULE_SCOPE void	TclFindArrayPtrElements(Var *arrayPtr,
			    Tcl_HashTable *tablePtr);

/*
 * The new extended interface to the variable traces.
 */

MODULE_SCOPE int	TclObjCallVarTraces(Interp *iPtr, Var *arrayPtr,
			    Var *varPtr, Tcl_Obj *part1Ptr, Tcl_Obj *part2Ptr,
			    int flags, int leaveErrMsg, int index);

/*
 * So tclObj.c and tclDictObj.c can share these implementations.
 */

MODULE_SCOPE int	TclCompareObjKeys(void *keyPtr, Tcl_HashEntry *hPtr);
MODULE_SCOPE void	TclFreeObjEntry(Tcl_HashEntry *hPtr);
MODULE_SCOPE TCL_HASH_TYPE TclHashObjKey(Tcl_HashTable *tablePtr, void *keyPtr);

MODULE_SCOPE int	TclFullFinalizationRequested(void);

/*
 * TIP #542
 */

MODULE_SCOPE size_t	TclUniCharLen(const Tcl_UniChar *uniStr);
MODULE_SCOPE int	TclUniCharNcmp(const Tcl_UniChar *ucs,
			    const Tcl_UniChar *uct, size_t numChars);
MODULE_SCOPE int	TclUniCharNcasecmp(const Tcl_UniChar *ucs,
			    const Tcl_UniChar *uct, size_t numChars);
MODULE_SCOPE int	TclUniCharCaseMatch(const Tcl_UniChar *uniStr,
			    const Tcl_UniChar *uniPattern, int nocase);

/*
 * Just for the purposes of command-type registration.
 */

MODULE_SCOPE Tcl_ObjCmdProc2 TclEnsembleImplementationCmd;
MODULE_SCOPE Tcl_ObjCmdProc2 TclAliasObjCmd;
MODULE_SCOPE Tcl_ObjCmdProc2 TclLocalAliasObjCmd;
MODULE_SCOPE Tcl_ObjCmdProc2 TclChildObjCmd;
MODULE_SCOPE Tcl_ObjCmdProc2 TclInvokeImportedCmd;
MODULE_SCOPE Tcl_ObjCmdProc2 TclOOPublicObjectCmd;
MODULE_SCOPE Tcl_ObjCmdProc2 TclOOPrivateObjectCmd;
MODULE_SCOPE Tcl_ObjCmdProc2 TclOOMyClassObjCmd;

/*
 * TIP #462.
 */

/*
 * The following enum values give the status of a spawned process.
 */

typedef enum TclProcessWaitStatus {
    TCL_PROCESS_ERROR = -1,	/* Error waiting for process to exit */
    TCL_PROCESS_UNCHANGED = 0,	/* No change since the last call. */
    TCL_PROCESS_EXITED = 1,	/* Process has exited. */
    TCL_PROCESS_SIGNALED = 2,	/* Child killed because of a signal. */
    TCL_PROCESS_STOPPED = 3,	/* Child suspended because of a signal. */
    TCL_PROCESS_UNKNOWN_STATUS = 4
				/* Child wait status didn't make sense. */
} TclProcessWaitStatus;

MODULE_SCOPE Tcl_Command TclInitProcessCmd(Tcl_Interp *interp);
MODULE_SCOPE void	TclProcessCreated(Tcl_Pid pid);
MODULE_SCOPE TclProcessWaitStatus TclProcessWait(Tcl_Pid pid, int options,
			    int *codePtr, Tcl_Obj **msgObjPtr,
			    Tcl_Obj **errorObjPtr);
MODULE_SCOPE int TclClose(Tcl_Interp *,	Tcl_Channel chan);

/*
 * TIP #508: [array default]
 */

MODULE_SCOPE void	TclInitArrayVar(Var *arrayPtr);
MODULE_SCOPE Tcl_Obj *	TclGetArrayDefault(Var *arrayPtr);

/*
 * Utility routines for encoding index values as integers. Used by both
 * some of the command compilers and by [lsort] and [lsearch].
 */

MODULE_SCOPE int	TclIndexEncode(Tcl_Interp *interp, Tcl_Obj *objPtr,
			    int before, int after, int *indexPtr);
MODULE_SCOPE Tcl_Size	TclIndexDecode(int encoded, Tcl_Size endValue);

/*
 * Error message utility functions
 */
MODULE_SCOPE int	TclCommandWordLimitError(Tcl_Interp *interp,
			    Tcl_Size count);

/* Constants used in index value encoding routines. */
#define TCL_INDEX_END	((Tcl_Size)-2)
#define TCL_INDEX_START	((Tcl_Size)0)

/*
 *----------------------------------------------------------------------
 *
 * TclScaleTime --
 *
 *	TIP #233 (Virtualized Time): Wrapper around the time virutalisation
 *	rescale function to hide the binding of the clientData.
 *
 *	This is static inline code; it's like a macro, but a function. It's
 *	used because this is a piece of code that ends up in places that are a
 *	bit performance sensitive.
 *
 * Results:
 *	None
 *
 * Side effects:
 *	Updates the time structure (given as an argument) with what the time
 *	should be after virtualisation.
 *
 *----------------------------------------------------------------------
 */

static inline void
TclScaleTime(
    Tcl_Time *timePtr)
{
    if (timePtr != NULL) {
	tclScaleTimeProcPtr(timePtr, tclTimeClientData);
    }
}

/*
 *----------------------------------------------------------------
 * Macros used by the Tcl core to create and release Tcl objects.
 * TclNewObj(objPtr) creates a new object denoting an empty string.
 * TclDecrRefCount(objPtr) decrements the object's reference count, and frees
 * the object if its reference count is zero. These macros are inline versions
 * of Tcl_NewObj() and Tcl_DecrRefCount(). Notice that the names differ in not
 * having a "_" after the "Tcl". Notice also that these macros reference their
 * argument more than once, so you should avoid calling them with an
 * expression that is expensive to compute or has side effects. The ANSI C
 * "prototypes" for these macros are:
 *
 * MODULE_SCOPE void	TclNewObj(Tcl_Obj *objPtr);
 * MODULE_SCOPE void	TclDecrRefCount(Tcl_Obj *objPtr);
 *
 * These macros are defined in terms of two macros that depend on memory
 * allocator in use: TclAllocObjStorage, TclFreeObjStorage. They are defined
 * below.
 *----------------------------------------------------------------
 */

/*
 * DTrace object allocation probe macros.
 */

#ifdef USE_DTRACE
#ifndef _TCLDTRACE_H
#include "tclDTrace.h"
#endif
#define	TCL_DTRACE_OBJ_CREATE(objPtr)	TCL_OBJ_CREATE(objPtr)
#define	TCL_DTRACE_OBJ_FREE(objPtr)	TCL_OBJ_FREE(objPtr)
#else /* USE_DTRACE */
#define	TCL_DTRACE_OBJ_CREATE(objPtr)	{}
#define	TCL_DTRACE_OBJ_FREE(objPtr)	{}
#endif /* USE_DTRACE */

#ifdef TCL_COMPILE_STATS
#  define TclIncrObjsAllocated() \
    tclObjsAlloced++
#  define TclIncrObjsFreed() \
    tclObjsFreed++
#else
#  define TclIncrObjsAllocated()
#  define TclIncrObjsFreed()
#endif /* TCL_COMPILE_STATS */

#  define TclAllocObjStorage(objPtr) \
	TclAllocObjStorageEx(NULL, (objPtr))

#  define TclFreeObjStorage(objPtr) \
	TclFreeObjStorageEx(NULL, (objPtr))

#ifndef TCL_MEM_DEBUG
# define TclNewObj(objPtr) \
    TclIncrObjsAllocated();						\
    TclAllocObjStorage(objPtr);						\
    (objPtr)->refCount = 0;						\
    (objPtr)->bytes    = &tclEmptyString;				\
    (objPtr)->length   = 0;						\
    (objPtr)->typePtr  = NULL;						\
    TCL_DTRACE_OBJ_CREATE(objPtr)

/*
 * Invalidate the string rep first so we can use the bytes value for our
 * pointer chain, and signal an obj deletion (as opposed to shimmering) with
 * 'length == TCL_INDEX_NONE'.
 * Use empty 'if ; else' to handle use in unbraced outer if/else conditions.
 */

# define TclDecrRefCount(objPtr) \
    if ((objPtr)->refCount-- > 1) ; else {				\
	if (!(objPtr)->typePtr || !(objPtr)->typePtr->freeIntRepProc) {	\
	    TCL_DTRACE_OBJ_FREE(objPtr);				\
	    if ((objPtr)->bytes						\
		    && ((objPtr)->bytes != &tclEmptyString)) {		\
		Tcl_Free((objPtr)->bytes);				\
	    }								\
	    (objPtr)->length = TCL_INDEX_NONE;				\
	    TclFreeObjStorage(objPtr);					\
	    TclIncrObjsFreed();						\
	} else {							\
	    TclFreeObj(objPtr);						\
	}								\
    }

#if TCL_THREADS && !defined(USE_THREAD_ALLOC)
#   define USE_THREAD_ALLOC 1
#endif

#if defined(PURIFY)

/*
 * The PURIFY mode is like the regular mode, but instead of doing block
 * Tcl_Obj allocation and keeping a freed list for efficiency, it always
 * allocates and frees a single Tcl_Obj so that tools like Purify can better
 * track memory leaks.
 */

#  define TclAllocObjStorageEx(interp, objPtr) \
	(objPtr) = (Tcl_Obj *)Tcl_Alloc(sizeof(Tcl_Obj))

#  define TclFreeObjStorageEx(interp, objPtr) \
	Tcl_Free(objPtr)

#undef USE_THREAD_ALLOC
#undef USE_TCLALLOC
#elif TCL_THREADS && defined(USE_THREAD_ALLOC)

/*
 * The TCL_THREADS mode is like the regular mode but allocates Tcl_Obj's from
 * per-thread caches.
 */

MODULE_SCOPE Tcl_Obj *	TclThreadAllocObj(void);
MODULE_SCOPE void	TclThreadFreeObj(Tcl_Obj *);
MODULE_SCOPE Tcl_Mutex *TclpNewAllocMutex(void);
MODULE_SCOPE void	TclFreeAllocCache(void *);
MODULE_SCOPE void *	TclpGetAllocCache(void);
MODULE_SCOPE void	TclpSetAllocCache(void *);
MODULE_SCOPE void	TclpFreeAllocMutex(Tcl_Mutex *mutex);
MODULE_SCOPE void	TclpInitAllocCache(void);
MODULE_SCOPE void	TclpFreeAllocCache(void *);

/*
 * These macros need to be kept in sync with the code of TclThreadAllocObj()
 * and TclThreadFreeObj().
 *
 * Note that the optimiser should resolve the case (interp==NULL) at compile
 * time.
 */

#  define ALLOC_NOBJHIGH 1200

#  define TclAllocObjStorageEx(interp, objPtr)				\
    do {								\
	AllocCache *cachePtr;						\
	if (((interp) == NULL) ||					\
		((cachePtr = ((Interp *)(interp))->allocCache),		\
			(cachePtr->numObjects == 0))) {			\
	    (objPtr) = TclThreadAllocObj();				\
	} else {							\
	    (objPtr) = cachePtr->firstObjPtr;				\
	    cachePtr->firstObjPtr = (Tcl_Obj *)(objPtr)->internalRep.twoPtrValue.ptr1; \
	    --cachePtr->numObjects;					\
	}								\
    } while (0)

#  define TclFreeObjStorageEx(interp, objPtr)				\
    do {								\
	AllocCache *cachePtr;						\
	if (((interp) == NULL) ||					\
		((cachePtr = ((Interp *)(interp))->allocCache),		\
			((cachePtr->numObjects == 0) ||			\
			(cachePtr->numObjects >= ALLOC_NOBJHIGH)))) {	\
	    TclThreadFreeObj(objPtr);					\
	} else {							\
	    (objPtr)->internalRep.twoPtrValue.ptr1 = cachePtr->firstObjPtr; \
	    cachePtr->firstObjPtr = objPtr;				\
	    ++cachePtr->numObjects;					\
	}								\
    } while (0)

#else /* not PURIFY or USE_THREAD_ALLOC */

#if defined(USE_TCLALLOC) && USE_TCLALLOC
    MODULE_SCOPE void TclFinalizeAllocSubsystem();
    MODULE_SCOPE void TclInitAlloc();
#else
#   define USE_TCLALLOC 0
#endif

#if TCL_THREADS
/* declared in tclObj.c */
MODULE_SCOPE Tcl_Mutex	tclObjMutex;
#endif

#  define TclAllocObjStorageEx(interp, objPtr) \
    do {								\
	Tcl_MutexLock(&tclObjMutex);					\
	if (tclFreeObjList == NULL) {					\
	    TclAllocateFreeObjects();					\
	}								\
	(objPtr) = tclFreeObjList;					\
	tclFreeObjList = (Tcl_Obj *)					\
		tclFreeObjList->internalRep.twoPtrValue.ptr1;		\
	Tcl_MutexUnlock(&tclObjMutex);					\
    } while (0)

#  define TclFreeObjStorageEx(interp, objPtr) \
    do {								\
	Tcl_MutexLock(&tclObjMutex);					\
	(objPtr)->internalRep.twoPtrValue.ptr1 = (void *) tclFreeObjList; \
	tclFreeObjList = (objPtr);					\
	Tcl_MutexUnlock(&tclObjMutex);					\
    } while (0)
#endif

#else /* TCL_MEM_DEBUG */
MODULE_SCOPE void	TclDbInitNewObj(Tcl_Obj *objPtr, const char *file,
			    int line);

# define TclDbNewObj(objPtr, file, line) \
    do { \
	TclIncrObjsAllocated();						\
	(objPtr) = (Tcl_Obj *)						\
		Tcl_DbCkalloc(sizeof(Tcl_Obj), (file), (line));		\
	TclDbInitNewObj((objPtr), (file), (line));			\
	TCL_DTRACE_OBJ_CREATE(objPtr);					\
    } while (0)

# define TclNewObj(objPtr) \
    TclDbNewObj(objPtr, __FILE__, __LINE__);

# define TclDecrRefCount(objPtr) \
    Tcl_DbDecrRefCount(objPtr, __FILE__, __LINE__)

#undef USE_THREAD_ALLOC
#endif /* TCL_MEM_DEBUG */

/*
 *----------------------------------------------------------------
 * Macros used by the Tcl core to set a Tcl_Obj's string representation to a
 * copy of the "len" bytes starting at "bytePtr". The value of "len" must
 * not be negative.  When "len" is 0, then it is acceptable to pass
 * "bytePtr" = NULL.  When "len" > 0, "bytePtr" must not be NULL, and it
 * must point to a location from which "len" bytes may be read.  These
 * constraints are not checked here.  The validity of the bytes copied
 * as a value string representation is also not verififed.  This macro
 * must not be called while "objPtr" is being freed or when "objPtr"
 * already has a string representation.  The caller must use
 * this macro properly.  Improper use can lead to dangerous results.
 * Because "len" is referenced multiple times, take care that it is an
 * expression with the same value each use.
 *
 * The ANSI C "prototypes" for these macros are:
 *
 * MODULE_SCOPE void TclInitEmptyStringRep(Tcl_Obj *objPtr);
 * MODULE_SCOPE void TclInitStringRep(Tcl_Obj *objPtr, char *bytePtr, size_t len);
 * MODULE_SCOPE void TclAttemptInitStringRep(Tcl_Obj *objPtr, char *bytePtr, size_t len);
 *
 *----------------------------------------------------------------
 */

#define TclInitEmptyStringRep(objPtr) \
    ((objPtr)->length = (((objPtr)->bytes = &tclEmptyString), 0))

#define TclInitStringRep(objPtr, bytePtr, len) \
    if ((len) == 0) {							\
	TclInitEmptyStringRep(objPtr);					\
    } else {								\
	(objPtr)->bytes = (char *)Tcl_Alloc((len) + 1U);		\
	memcpy((objPtr)->bytes, (bytePtr) ? (bytePtr) : &tclEmptyString, (len)); \
	(objPtr)->bytes[len] = '\0';					\
	(objPtr)->length = (len);					\
    }

#define TclAttemptInitStringRep(objPtr, bytePtr, len) \
    ((((len) == 0) ? (							\
	TclInitEmptyStringRep(objPtr)					\
    ) : (								\
	(objPtr)->bytes = (char *)Tcl_AttemptAlloc((len) + 1U),		\
	(objPtr)->length = ((objPtr)->bytes) ?				\
		(memcpy((objPtr)->bytes, (bytePtr) ? (bytePtr) : &tclEmptyString, (len)), \
		(objPtr)->bytes[len] = '\0', (len)) : (-1)		\
    )), (objPtr)->bytes)

/*
 *----------------------------------------------------------------
 * Macro used by the Tcl core to get the string representation's byte array
 * pointer from a Tcl_Obj. This is an inline version of Tcl_GetString(). The
 * macro's expression result is the string rep's byte pointer which might be
 * NULL. The bytes referenced by this pointer must not be modified by the
 * caller. The ANSI C "prototype" for this macro is:
 *
 * MODULE_SCOPE char *	TclGetString(Tcl_Obj *objPtr);
 *----------------------------------------------------------------
 */

#define TclGetString(objPtr) \
    ((objPtr)->bytes? (objPtr)->bytes : Tcl_GetString(objPtr))

#define TclGetStringFromObj(objPtr, lenPtr) \
    ((objPtr)->bytes							\
	    ? (*(lenPtr) = (objPtr)->length, (objPtr)->bytes)		\
	    : (Tcl_GetStringFromObj)((objPtr), (lenPtr)))

/*
 *----------------------------------------------------------------
 * Macro used by the Tcl core to clean out an object's internal
 * representation. Does not actually reset the rep's bytes. The ANSI C
 * "prototype" for this macro is:
 *
 * MODULE_SCOPE void	TclFreeInternalRep(Tcl_Obj *objPtr);
 *----------------------------------------------------------------
 */

#define TclFreeInternalRep(objPtr) \
    if ((objPtr)->typePtr != NULL) {					\
	if ((objPtr)->typePtr->freeIntRepProc != NULL) {		\
	    (objPtr)->typePtr->freeIntRepProc(objPtr);			\
	}								\
	(objPtr)->typePtr = NULL;					\
    }

/*
 *----------------------------------------------------------------
 * Macro used by the Tcl core to clean out an object's string representation.
 * The ANSI C "prototype" for this macro is:
 *
 * MODULE_SCOPE void	TclInvalidateStringRep(Tcl_Obj *objPtr);
 *----------------------------------------------------------------
 */

#define TclInvalidateStringRep(objPtr) \
    do {								\
	Tcl_Obj *_isobjPtr = (Tcl_Obj *)(objPtr);			\
	if (_isobjPtr->bytes != NULL) {					\
	    if (_isobjPtr->bytes != &tclEmptyString) {			\
		Tcl_Free((char *)_isobjPtr->bytes);			\
	    }								\
	    _isobjPtr->bytes = NULL;					\
	}								\
    } while (0)

/*
 * These form part of the native filesystem support. They are needed here
 * because we have a few native filesystem functions (which are the same for
 * win/unix) in this file.
 */

#ifdef __cplusplus
extern "C" {
#endif
MODULE_SCOPE const char *const		tclpFileAttrStrings[];
MODULE_SCOPE const TclFileAttrProcs	tclpFileAttrProcs[];
#ifdef __cplusplus
}
#endif

/*
 *----------------------------------------------------------------
 * Macro used by the Tcl core to test whether an object has a
 * string representation (or is a 'pure' internal value).
 * The ANSI C "prototype" for this macro is:
 *
 * MODULE_SCOPE int	TclHasStringRep(Tcl_Obj *objPtr);
 *----------------------------------------------------------------
 */

#define TclHasStringRep(objPtr) \
    ((objPtr)->bytes != NULL)

/*
 *----------------------------------------------------------------
 * Macro used by the Tcl core to get the bignum out of the bignum
 * representation of a Tcl_Obj.
 * The ANSI C "prototype" for this macro is:
 *
 * MODULE_SCOPE void	TclUnpackBignum(Tcl_Obj *objPtr, mp_int bignum);
 *----------------------------------------------------------------
 */

#define TclUnpackBignum(objPtr, bignum) \
    do {								\
	Tcl_Obj *bignumObj = (objPtr);					\
	int bignumPayload =						\
		PTR2INT(bignumObj->internalRep.twoPtrValue.ptr2);	\
	if (bignumPayload == -1) {					\
	    (bignum) = *((mp_int *) bignumObj->internalRep.twoPtrValue.ptr1); \
	} else {							\
	    (bignum).dp = (mp_digit *)bignumObj->internalRep.twoPtrValue.ptr1;	\
	    (bignum).sign = bignumPayload >> 30;			\
	    (bignum).alloc = (bignumPayload >> 15) & 0x7FFF;		\
	    (bignum).used = bignumPayload & 0x7FFF;			\
	}								\
    } while (0)

/*
 *----------------------------------------------------------------
 * Macros used by the Tcl core to grow Tcl_Token arrays. They use the same
 * growth algorithm as used in tclStringObj.c for growing strings. The ANSI C
 * "prototype" for this macro is:
 *
 * MODULE_SCOPE void	TclGrowTokenArray(Tcl_Token *tokenPtr, int used,
 *				int available, int append,
 *				Tcl_Token *staticPtr);
 * MODULE_SCOPE void	TclGrowParseTokenArray(Tcl_Parse *parsePtr,
 *				int append);
 *----------------------------------------------------------------
 */

/* General tuning for minimum growth in Tcl growth algorithms */
#ifndef TCL_MIN_GROWTH
#  ifdef TCL_GROWTH_MIN_ALLOC
     /* Support for any legacy tuners */
#    define TCL_MIN_GROWTH TCL_GROWTH_MIN_ALLOC
#  else
#    define TCL_MIN_GROWTH 1024
#  endif
#endif

/* Token growth tuning, default to the general value. */
#ifndef TCL_MIN_TOKEN_GROWTH
#define TCL_MIN_TOKEN_GROWTH TCL_MIN_GROWTH/sizeof(Tcl_Token)
#endif

/* TODO - code below does not check for integer overflow */
#define TclGrowTokenArray(tokenPtr, used, available, append, staticPtr)	\
    do {								\
	Tcl_Size _needed = (used) + (append);				\
	if (_needed > (available)) {					\
	    Tcl_Size allocated = 2 * _needed;				\
	    Tcl_Token *oldPtr = (tokenPtr);				\
	    Tcl_Token *newPtr;						\
	    if (oldPtr == (staticPtr)) {				\
		oldPtr = NULL;						\
	    }								\
	    newPtr = (Tcl_Token *)Tcl_AttemptRealloc((char *) oldPtr,	\
		    allocated * sizeof(Tcl_Token));			\
	    if (newPtr == NULL) {					\
		allocated = _needed + (append) + TCL_MIN_TOKEN_GROWTH;	\
		newPtr = (Tcl_Token *)Tcl_Realloc((char *) oldPtr,	\
			allocated * sizeof(Tcl_Token));			\
	    }								\
	    (available) = allocated;					\
	    if (oldPtr == NULL) {					\
		memcpy(newPtr, staticPtr,				\
			(used) * sizeof(Tcl_Token));			\
	    }								\
	    (tokenPtr) = newPtr;					\
	}								\
    } while (0)

#define TclGrowParseTokenArray(parsePtr, append)			\
    TclGrowTokenArray((parsePtr)->tokenPtr, (parsePtr)->numTokens,	\
	    (parsePtr)->tokensAvailable, (append),			\
	    (parsePtr)->staticTokens)

/*
 *----------------------------------------------------------------
 * Macro used by the Tcl core get a unicode char from a utf string. It checks
 * to see if we have a one-byte utf char before calling the real
 * Tcl_UtfToUniChar, as this will save a lot of time for primarily ASCII
 * string handling. The macro's expression result is 1 for the 1-byte case or
 * the result of Tcl_UtfToUniChar. The ANSI C "prototype" for this macro is:
 *
 * MODULE_SCOPE int	TclUtfToUniChar(const char *string, Tcl_UniChar *ch);
 *----------------------------------------------------------------
 */

#define TclUtfToUniChar(str, chPtr) \
	(((UCHAR(*(str))) < 0x80) ?					\
	    ((*(chPtr) = UCHAR(*(str))), 1)				\
	    : Tcl_UtfToUniChar(str, chPtr))

/*
 *----------------------------------------------------------------
 * Macro counterpart of the Tcl_NumUtfChars() function. To be used in speed-
 * -sensitive points where it pays to avoid a function call in the common case
 * of counting along a string of all one-byte characters.  The ANSI C
 * "prototype" for this macro is:
 *
 * MODULE_SCOPE void	TclNumUtfCharsM(Tcl_Size numChars, const char *bytes,
 *				Tcl_Size numBytes);
 * numBytes must be >= 0
 *----------------------------------------------------------------
 */

#define TclNumUtfCharsM(numChars, bytes, numBytes) \
    do {								\
	Tcl_Size _count, _i = (numBytes);				\
	unsigned char *_str = (unsigned char *) (bytes);		\
	while (_i > 0 && (*_str < 0xC0)) { _i--; _str++; }		\
	_count = (numBytes) - _i;					\
	if (_i) {							\
	    _count += Tcl_NumUtfChars((bytes) + _count, _i);		\
	}								\
	(numChars) = _count;						\
    } while (0);

/*
 *----------------------------------------------------------------
 * Macro that encapsulates the logic that determines when it is safe to
 * interpret a string as a byte array directly. In summary, the object must be
 * a byte array and must not have a string representation (as the operations
 * that it is used in are defined on strings, not byte arrays). Theoretically
 * it is possible to also be efficient in the case where the object's bytes
 * field is filled by generation from the byte array (c.f. list canonicality)
 * but we don't do that at the moment since this is purely about efficiency.
 * The ANSI C "prototype" for this macro is:
 *
 * MODULE_SCOPE int	TclIsPureByteArray(Tcl_Obj *objPtr);
 *----------------------------------------------------------------
 */

MODULE_SCOPE int	TclIsPureByteArray(Tcl_Obj *objPtr);
#define TclIsPureDict(objPtr) \
    (((objPtr)->bytes == NULL) && TclHasInternalRep((objPtr), &tclDictType))
#define TclHasInternalRep(objPtr, type) \
    ((objPtr)->typePtr == (type))
#define TclFetchInternalRep(objPtr, type) \
    (TclHasInternalRep((objPtr), (type)) ? &(objPtr)->internalRep : NULL)

/*
 *----------------------------------------------------------------
 * Macro used by the Tcl core to increment a namespace's export epoch
 * counter. The ANSI C "prototype" for this macro is:
 *
 * MODULE_SCOPE void	TclInvalidateNsCmdLookup(Namespace *nsPtr);
 *----------------------------------------------------------------
 */

#define TclInvalidateNsCmdLookup(nsPtr) \
    if ((nsPtr)->numExportPatterns) {		\
	(nsPtr)->exportLookupEpoch++;		\
    }						\
    if ((nsPtr)->commandPathLength) {		\
	(nsPtr)->cmdRefEpoch++;			\
    }

/*
 *----------------------------------------------------------------------
 *
 * Core procedure added to libtommath for bignum manipulation.
 *
 *----------------------------------------------------------------------
 */

MODULE_SCOPE Tcl_LibraryInitProc TclTommath_Init;

/*
 *----------------------------------------------------------------------
 *
 * External (platform specific) initialization routine, these declarations
 * explicitly don't use EXTERN since this code does not get compiled into the
 * library:
 *
 *----------------------------------------------------------------------
 */

MODULE_SCOPE Tcl_LibraryInitProc TclplatformtestInit;
MODULE_SCOPE Tcl_LibraryInitProc TclObjTest_Init;
MODULE_SCOPE Tcl_LibraryInitProc TclThread_Init;
MODULE_SCOPE Tcl_LibraryInitProc Procbodytest_Init;
MODULE_SCOPE Tcl_LibraryInitProc Procbodytest_SafeInit;
MODULE_SCOPE Tcl_LibraryInitProc Tcl_ABSListTest_Init;

/*
 *----------------------------------------------------------------
 * Macro used by the Tcl core to check whether a pattern has any characters
 * special to [string match]. The ANSI C "prototype" for this macro is:
 *
 * MODULE_SCOPE int	TclMatchIsTrivial(const char *pattern);
 *----------------------------------------------------------------
 */

#define TclMatchIsTrivial(pattern) \
    (strpbrk((pattern), "*[?\\") == NULL)

/*
 *----------------------------------------------------------------
 * Macros used by the Tcl core to set a Tcl_Obj's numeric representation
 * avoiding the corresponding function calls in time critical parts of the
 * core. They should only be called on unshared objects. The ANSI C
 * "prototypes" for these macros are:
 *
 * MODULE_SCOPE void	TclSetIntObj(Tcl_Obj *objPtr, Tcl_WideInt w);
 * MODULE_SCOPE void	TclSetDoubleObj(Tcl_Obj *objPtr, double d);
 *----------------------------------------------------------------
 */

#define TclSetIntObj(objPtr, i) \
    do {							\
	Tcl_ObjInternalRep ir;					\
	ir.wideValue = (Tcl_WideInt) i;				\
	TclInvalidateStringRep(objPtr);				\
	Tcl_StoreInternalRep(objPtr, &tclIntType, &ir);		\
    } while (0)

#define TclSetDoubleObj(objPtr, d) \
    do {							\
	Tcl_ObjInternalRep ir;					\
	ir.doubleValue = (double) d;				\
	TclInvalidateStringRep(objPtr);				\
	Tcl_StoreInternalRep(objPtr, &tclDoubleType, &ir);	\
    } while (0)

/*
 *----------------------------------------------------------------
 * Macros used by the Tcl core to create and initialise objects of standard
 * types, avoiding the corresponding function calls in time critical parts of
 * the core. The ANSI C "prototypes" for these macros are:
 *
 * MODULE_SCOPE void	TclNewIntObj(Tcl_Obj *objPtr, Tcl_WideInt w);
 * MODULE_SCOPE void	TclNewDoubleObj(Tcl_Obj *objPtr, double d);
 * MODULE_SCOPE void	TclNewStringObj(Tcl_Obj *objPtr, const char *s, Tcl_Size len);
 * MODULE_SCOPE void	TclNewLiteralStringObj(Tcl_Obj*objPtr, const char *sLiteral);
 *
 *----------------------------------------------------------------
 */

#ifndef TCL_MEM_DEBUG
#define TclNewIntObj(objPtr, w) \
    do {								\
	TclIncrObjsAllocated();						\
	TclAllocObjStorage(objPtr);					\
	(objPtr)->refCount = 0;						\
	(objPtr)->bytes = NULL;						\
	(objPtr)->internalRep.wideValue = (Tcl_WideInt)(w);		\
	(objPtr)->typePtr = &tclIntType;				\
	TCL_DTRACE_OBJ_CREATE(objPtr);					\
    } while (0)

#define TclNewUIntObj(objPtr, uw) \
    do {								\
	TclIncrObjsAllocated();						\
	TclAllocObjStorage(objPtr);					\
	(objPtr)->refCount = 0;						\
	(objPtr)->bytes = NULL;						\
	Tcl_WideUInt uw_ = (uw);					\
	if (uw_ > WIDE_MAX) {						\
	    mp_int bignumValue_;					\
	    if (mp_init_u64(&bignumValue_, uw_) != MP_OKAY) {		\
		Tcl_Panic("%s: memory overflow", "TclNewUIntObj");	\
	    }								\
	    TclSetBignumInternalRep((objPtr), &bignumValue_);		\
	} else {							\
	    (objPtr)->internalRep.wideValue = (Tcl_WideInt)(uw_);	\
	    (objPtr)->typePtr = &tclIntType;				\
	}								\
	TCL_DTRACE_OBJ_CREATE(objPtr);					\
    } while (0)

#define TclNewIndexObj(objPtr, w) \
    TclNewIntObj(objPtr, w)

#define TclNewDoubleObj(objPtr, d) \
    do {								\
	TclIncrObjsAllocated();						\
	TclAllocObjStorage(objPtr);					\
	(objPtr)->refCount = 0;						\
	(objPtr)->bytes = NULL;						\
	(objPtr)->internalRep.doubleValue = (double)(d);		\
	(objPtr)->typePtr = &tclDoubleType;				\
	TCL_DTRACE_OBJ_CREATE(objPtr);					\
    } while (0)

#define TclNewStringObj(objPtr, s, len) \
    do {								\
	TclIncrObjsAllocated();						\
	TclAllocObjStorage(objPtr);					\
	(objPtr)->refCount = 0;						\
	TclInitStringRep((objPtr), (s), (len));				\
	(objPtr)->typePtr = NULL;					\
	TCL_DTRACE_OBJ_CREATE(objPtr);					\
    } while (0)

#else /* TCL_MEM_DEBUG */
#define TclNewIntObj(objPtr, w) \
    (objPtr) = Tcl_NewWideIntObj(w)

#define TclNewUIntObj(objPtr, uw) \
    do {								\
	Tcl_WideUInt uw_ = (uw);					\
	if (uw_ > WIDE_MAX) {						\
	    mp_int bignumValue_;					\
	    if (mp_init_u64(&bignumValue_, uw_) == MP_OKAY) {		\
		(objPtr) = Tcl_NewBignumObj(&bignumValue_);		\
	    } else {							\
		(objPtr) = NULL;					\
	    }								\
	} else {							\
	    (objPtr) = Tcl_NewWideIntObj(uw_);				\
	}								\
    } while (0)

#define TclNewIndexObj(objPtr, w) \
    TclNewIntObj(objPtr, w)

#define TclNewDoubleObj(objPtr, d) \
    (objPtr) = Tcl_NewDoubleObj(d)

#define TclNewStringObj(objPtr, s, len) \
    (objPtr) = Tcl_NewStringObj((s), (len))
#endif /* TCL_MEM_DEBUG */

/*
 * The sLiteral argument *must* be a string literal; the incantation with
 * sizeof(sLiteral "") will fail to compile otherwise.
 */
#define TclNewLiteralStringObj(objPtr, sLiteral) \
    TclNewStringObj((objPtr), (sLiteral), sizeof(sLiteral "") - 1)

/*
 *----------------------------------------------------------------
 * Convenience macros for DStrings.
 * The ANSI C "prototypes" for these macros are:
 *
 * MODULE_SCOPE char * TclDStringAppendLiteral(Tcl_DString *dsPtr,
 *			const char *sLiteral);
 * MODULE_SCOPE void   TclDStringClear(Tcl_DString *dsPtr);
 */

#define TclDStringAppendLiteral(dsPtr, sLiteral) \
    Tcl_DStringAppend((dsPtr), (sLiteral), sizeof(sLiteral "") - 1)
#define TclDStringClear(dsPtr) \
    Tcl_DStringSetLength((dsPtr), 0)

/*
 *----------------------------------------------------------------
 * Inline version of Tcl_GetCurrentNamespace and Tcl_GetGlobalNamespace.
 */

#define TclGetCurrentNamespace(interp) \
    (Tcl_Namespace *) ((Interp *)(interp))->varFramePtr->nsPtr

#define TclGetGlobalNamespace(interp) \
    (Tcl_Namespace *) ((Interp *)(interp))->globalNsPtr

/*
 *----------------------------------------------------------------
 * Inline version of TclCleanupCommand; still need the function as it is in
 * the internal stubs, but the core can use the macro instead.
 */

#define TclCleanupCommandMacro(cmdPtr) \
    do {					\
	if ((cmdPtr)->refCount-- <= 1) {	\
	    Tcl_Free(cmdPtr);			\
	}					\
    } while (0)

/*
 * inside this routine crement refCount first incase cmdPtr is replacing itself
 */
#define TclRoutineAssign(location, cmdPtr) \
    do {								\
	(cmdPtr)->refCount++;						\
	if ((location) != NULL						\
		&& (location--) <= 1) {					\
	    Tcl_Free(((location)));					\
	}								\
	(location) = (cmdPtr);						\
    } while (0)

#define TclRoutineHasName(cmdPtr) \
    ((cmdPtr)->hPtr != NULL)

/*
 *----------------------------------------------------------------
 * Inline versions of Tcl_LimitReady() and Tcl_LimitExceeded to limit number
 * of calls out of the critical path. Note that this code isn't particularly
 * readable; the non-inline version (in tclInterp.c) is much easier to
 * understand. Note also that these macros takes different args (iPtr->limit)
 * to the non-inline version.
 */

#define TclLimitExceeded(limit) \
    ((limit).exceeded != 0)

#define TclLimitReady(limit) \
    (((limit).active == 0) ? 0 :					\
    (++(limit).granularityTicker,					\
    ((((limit).active & TCL_LIMIT_COMMANDS) &&				\
	    (((limit).cmdGranularity == 1) ||				\
	    ((limit).granularityTicker % (limit).cmdGranularity == 0)))	\
	    ? 1 :							\
    (((limit).active & TCL_LIMIT_TIME) &&				\
	    (((limit).timeGranularity == 1) ||				\
	    ((limit).granularityTicker % (limit).timeGranularity == 0)))\
	    ? 1 : 0)))

/*
 * Compile-time assertions: these produce a compile time error if the
 * expression is not known to be true at compile time. If the assertion is
 * known to be false, the compiler (or optimizer?) will error out with
 * "division by zero". If the assertion cannot be evaluated at compile time,
 * the compiler will error out with "non-static initializer".
 *
 * Adapted with permission from
 * http://www.pixelbeat.org/programming/gcc/static_assert.html
 */

#define TCL_CT_ASSERT(e) \
    {enum { ct_assert_value = 1/(!!(e)) };}

/*
 *----------------------------------------------------------------
 * Allocator for small structs (<=sizeof(Tcl_Obj)) using the Tcl_Obj pool.
 * Only checked at compile time.
 *
 * ONLY USE FOR CONSTANT nBytes.
 *
 * DO NOT LET THEM CROSS THREAD BOUNDARIES
 *----------------------------------------------------------------
 */

#define TclSmallAlloc(nbytes, memPtr) \
    TclSmallAllocEx(NULL, (nbytes), (memPtr))

#define TclSmallFree(memPtr) \
    TclSmallFreeEx(NULL, (memPtr))

#ifndef TCL_MEM_DEBUG
#define TclSmallAllocEx(interp, nbytes, memPtr) \
    do {								\
	Tcl_Obj *_objPtr;						\
	TCL_CT_ASSERT((nbytes)<=sizeof(Tcl_Obj));			\
	TclIncrObjsAllocated();						\
	TclAllocObjStorageEx((interp), (_objPtr));			\
	*(void **)&(memPtr) = (void *) (_objPtr);			\
    } while (0)

#define TclSmallFreeEx(interp, memPtr) \
    do {								\
	TclFreeObjStorageEx((interp), (Tcl_Obj *)(memPtr));		\
	TclIncrObjsFreed();						\
    } while (0)

#else    /* TCL_MEM_DEBUG */
#define TclSmallAllocEx(interp, nbytes, memPtr) \
    do {								\
	Tcl_Obj *_objPtr;						\
	TCL_CT_ASSERT((nbytes)<=sizeof(Tcl_Obj));			\
	TclNewObj(_objPtr);						\
	*(void **)&(memPtr) = (void *)_objPtr;				\
    } while (0)

#define TclSmallFreeEx(interp, memPtr) \
    do {								\
	Tcl_Obj *_objPtr = (Tcl_Obj *)(memPtr);				\
	_objPtr->bytes = NULL;						\
	_objPtr->typePtr = NULL;					\
	_objPtr->refCount = 1;						\
	TclDecrRefCount(_objPtr);					\
    } while (0)
#endif   /* TCL_MEM_DEBUG */

/*
 * Support for Clang Static Analyzer <http://clang-analyzer.llvm.org>
 */

#if defined(PURIFY) && defined(__clang__)
#if __has_feature(attribute_analyzer_noreturn) && \
	!defined(Tcl_Panic) && defined(Tcl_Panic_TCL_DECLARED)
void Tcl_Panic(const char *, ...) __attribute__((analyzer_noreturn));
#endif
#if !defined(CLANG_ASSERT)
#include <assert.h>
#define CLANG_ASSERT(x) assert(x)
#endif
#elif !defined(CLANG_ASSERT)
#define CLANG_ASSERT(x)
#endif /* PURIFY && __clang__ */

/*
 *----------------------------------------------------------------
 * Parameters, structs and macros for the non-recursive engine (NRE)
 *----------------------------------------------------------------
 */

#define NRE_USE_SMALL_ALLOC	1  /* Only turn off for debugging purposes. */
#ifndef NRE_ENABLE_ASSERTS
#define NRE_ENABLE_ASSERTS	0
#endif

/*
 * This is the main data struct for representing NR commands. It is designed
 * to fit in sizeof(Tcl_Obj) in order to exploit the fastest memory allocator
 * available.
 */

typedef struct NRE_callback {
    Tcl_NRPostProc *procPtr;
    void *data[4];
    struct NRE_callback *nextPtr;
} NRE_callback;

#define TOP_CB(iPtr) \
    (((Interp *)(iPtr))->execEnvPtr->callbackPtr)

/*
 * Inline version of Tcl_NRAddCallback.
 */

#define TclNRAddCallback(interp,postProcPtr,data0,data1,data2,data3) \
    do {								\
	NRE_callback *_callbackPtr;					\
	TCLNR_ALLOC((interp), (_callbackPtr));				\
	_callbackPtr->procPtr = (postProcPtr);				\
	_callbackPtr->data[0] = (void *)(data0);			\
	_callbackPtr->data[1] = (void *)(data1);			\
	_callbackPtr->data[2] = (void *)(data2);			\
	_callbackPtr->data[3] = (void *)(data3);			\
	_callbackPtr->nextPtr = TOP_CB(interp);				\
	TOP_CB(interp) = _callbackPtr;					\
    } while (0)

#if NRE_USE_SMALL_ALLOC
#define TCLNR_ALLOC(interp, ptr) \
    TclSmallAllocEx(interp, sizeof(NRE_callback), (ptr))
#define TCLNR_FREE(interp, ptr)  TclSmallFreeEx((interp), (ptr))
#else
#define TCLNR_ALLOC(interp, ptr) \
    ((ptr) = Tcl_Alloc(sizeof(NRE_callback)))
#define TCLNR_FREE(interp, ptr)  Tcl_Free(ptr)
#endif

#if NRE_ENABLE_ASSERTS
#define NRE_ASSERT(expr) assert((expr))
#else
#define NRE_ASSERT(expr)
#endif

#include "tclIntDecls.h"
#include "tclIntPlatDecls.h"

#if !defined(USE_TCL_STUBS) && !defined(TCL_MEM_DEBUG)
#define Tcl_AttemptAlloc	TclpAlloc
#define Tcl_AttemptRealloc	TclpRealloc
#define Tcl_Free		TclpFree
#endif

/*
 * Special hack for macOS, where the static linker (technically the 'ar'
 * command) hates empty object files, and accepts no flags to make it shut up.
 *
 * These symbols are otherwise completely useless.
 *
 * They can't be written to or written through. They can't be seen by any
 * other code. They use a separate attribute (supported by all macOS
 * compilers, which are derivatives of clang or gcc) to stop the compilation
 * from moaning. They will be excluded during the final linking stage.
 *
 * Other platforms get nothing at all. That's good.
 */

#ifdef MAC_OSX_TCL
#define TCL_MAC_EMPTY_FILE(name) \
    static __attribute__((used)) const void *const TclUnusedFile_ ## name = NULL;
#else
#define TCL_MAC_EMPTY_FILE(name)
#endif /* MAC_OSX_TCL */

/*
 * Other externals.
 */

MODULE_SCOPE size_t TclEnvEpoch;	/* Epoch of the tcl environment
					 * (if changed with tcl-env). */

#endif /* _TCLINT */

/*
 * Local Variables:
 * mode: c
 * c-basic-offset: 4
 * fill-column: 78
 * End:
 */<|MERGE_RESOLUTION|>--- conflicted
+++ resolved
@@ -3673,12 +3673,8 @@
 			    Tcl_Obj *const pathv[], Tcl_Obj *keysPtr);
 MODULE_SCOPE Tcl_Obj *	TclDictWithInit(Tcl_Interp *interp, Tcl_Obj *dictPtr,
 			    Tcl_Size pathc, Tcl_Obj *const pathv[]);
-<<<<<<< HEAD
 MODULE_SCOPE Tcl_ObjCmdProc2 Tcl_DisassembleObjCmd;
-=======
-MODULE_SCOPE Tcl_ObjCmdProc Tcl_DisassembleObjCmd;
-MODULE_SCOPE Tcl_ObjCmdProc TclLoadIcuObjCmd;
->>>>>>> 811b044e
+MODULE_SCOPE Tcl_ObjCmdProc2 TclLoadIcuObjCmd;
 
 /* Assemble command function */
 MODULE_SCOPE Tcl_ObjCmdProc2 Tcl_AssembleObjCmd;
