--- conflicted
+++ resolved
@@ -267,19 +267,8 @@
 				 * namespace. */
     Tcl_HashTable childTable;	/* Contains any child namespaces. Indexed by
 				 * strings; values have type (Namespace *). */
-<<<<<<< HEAD
-#else
-    Tcl_HashTable *childTablePtr;
-				/* Contains any child namespaces. Indexed by
-				 * strings; values have type (Namespace *). If
-				 * NULL, there are no children. */
-#endif
     unsigned long nsId;		/* Unique id for the namespace. */
     Tcl_Interp *interp;	/* The interpreter containing this
-=======
-    long nsId;			/* Unique id for the namespace. */
-    Tcl_Interp *interp;		/* The interpreter containing this
->>>>>>> 1232c6e8
 				 * namespace. */
     int flags;			/* OR-ed combination of the namespace status
 				 * flags NS_DYING and NS_DEAD listed below. */
