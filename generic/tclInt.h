--- conflicted
+++ resolved
@@ -1299,24 +1299,9 @@
 
 #define TCL_TRACE_ENTER_EXEC	1
 #define TCL_TRACE_LEAVE_EXEC	2
-
-/*
-<<<<<<< HEAD
-=======
- * Versions 0, 1, and 2 are currently supported concurrently for now
- */
-#define TclObjTypeHasProc(objPtr, proc)		\
-    (((objPtr)->typePtr				\
-      && (   (objPtr)->typePtr->version == 1	\
-	  || (objPtr)->typePtr->version == 2))	\
-     ?	((objPtr)->typePtr)->proc		\
-     : NULL)
-
-MODULE_SCOPE Tcl_ObjTypeLengthProc TclLengthOne;
  
 /*
->>>>>>> ad7e9fe6
  * The structure below defines an entry in the assocData hash table which is
  * associated with an interpreter. The entry contains a pointer to a function
  * to call when the interpreter is deleted, and a pointer to a user-defined
