--- conflicted
+++ resolved
@@ -1800,18 +1800,7 @@
     ClientData interpInfo;	/* Information used by tclInterp.c to keep
 				 * track of master/slave interps on a
 				 * per-interp basis. */
-<<<<<<< HEAD
-=======
-    union {
-	void (*optimizer)(void *envPtr);
-	Tcl_HashTable unused2;	/* No longer used (was mathFuncTable). The
-				 * unused space in interp was repurposed for
-				 * pluggable bytecode optimizers. The core
-				 * contains one optimizer, which can be
-				 * selectively overriden by extensions. */
-    } extra;
-
->>>>>>> b23b38a5
+    void (*optimizer)(void *envPtr);
     /*
      * Information related to procedures and variables. See tclProc.c and
      * tclVar.c for usage.
