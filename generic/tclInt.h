/*
 * Copyright (c) 1987-1993 The Regents of the University of California.
 * Copyright (c) 1993-1997 Lucent Technologies.
 * Copyright (c) 1994-1998 Sun Microsystems, Inc.
 * Copyright (c) 1998-1999 by Scriptics Corporation.
 * Copyright (c) 2001, 2002 by Kevin B. Kenny.  All rights reserved.
 * Copyright (c) 2007 Daniel A. Steffen <das@users.sourceforge.net>
 * Copyright (c) 2006-2008 by Joe Mistachkin.  All rights reserved.
 * Copyright (c) 2008 by Miguel Sofer. All rights reserved.
 * Copyright (c) 2021 by Nathan Coulter. All rights reserved.
 *
 * See the file "license.terms" for information on usage and redistribution of
 * this file, and for a DISCLAIMER OF ALL WARRANTIES.
 */

/*
 * You may distribute and/or modify this program under the terms of the GNU
 * Affero General Public License as published by the Free Software Foundation,
 * either version 3 of the License, or (at your option) any later version.

 * See the file "COPYING" for information on usage and redistribution
 * of this file, and for a DISCLAIMER OF ALL WARRANTIES.
*/

/*
 * tclInt.h --
 *
 *	Declarations of things used internally by the Tcl interpreter.
 */

#ifndef _TCLINT
#define _TCLINT

/*
 * Some numerics configuration options.
 */

#undef ACCEPT_NAN

/*
 * Used to tag functions that are only to be visible within the module being
 * built and not outside it (where this is supported by the linker).
 * Also used in the platform-specific *Port.h files.
 */

#ifndef MODULE_SCOPE
#   ifdef __cplusplus
#	define MODULE_SCOPE extern "C"
#   else
#	define MODULE_SCOPE extern
#   endif
#endif

#ifndef JOIN
#  define JOIN(a,b) JOIN1(a,b)
#  define JOIN1(a,b) a##b
#endif

#if defined(__cplusplus)
#   define TCL_UNUSED(T) T
#   define TCL_UNUSEDVAR(T) T
#elif defined(__GNUC__) && (__GNUC__ > 2)
#   define TCL_UNUSED(T) T JOIN(dummy, __LINE__) __attribute__((unused))
#   define TCL_UNUSEDVAR(T) T __attribute__((unused))
#else
#   define TCL_UNUSED(T) T JOIN(dummy, __LINE__)
#   define TCL_UNUSEDVAR(T) T
#endif

/*
 * Common include files needed by most of the Tcl source files are included
 * here, so that system-dependent personalizations for the include files only
 * have to be made in once place. This results in a few extra includes, but
 * greater modularity. The order of the three groups of #includes is
 * important. For example, stdio.h is needed by tcl.h.
 */

#include "tclPort.h"

#include <stdio.h>

#include <ctype.h>
#include <stdarg.h>
#include <stdlib.h>
#include <stdint.h>
#ifdef NO_STRING_H
#include "../compat/string.h"
#else
#include <string.h>
#endif
#include <locale.h>

/*
 * Ensure WORDS_BIGENDIAN is defined correctly:
 * Needs to happen here in addition to configure to work with fat compiles on
 * Darwin (where configure runs only once for multiple architectures).
 */

#ifdef HAVE_SYS_TYPES_H
#    include <sys/types.h>
#endif
#ifdef HAVE_SYS_PARAM_H
#    include <sys/param.h>
#endif
#ifdef BYTE_ORDER
#    ifdef BIG_ENDIAN
#	 if BYTE_ORDER == BIG_ENDIAN
#	     undef WORDS_BIGENDIAN
#	     define WORDS_BIGENDIAN 1
#	 endif
#    endif
#    ifdef LITTLE_ENDIAN
#	 if BYTE_ORDER == LITTLE_ENDIAN
#	     undef WORDS_BIGENDIAN
#	 endif
#    endif
#endif

/*
 * Macros used to cast between pointers and integers (e.g. when storing an int
 * in ClientData), on 64-bit architectures they avoid gcc warning about "cast
 * to/from pointer from/to integer of different size".
 */

#if !defined(INT2PTR)
#   define INT2PTR(p) ((void *)(ptrdiff_t)(p))
#endif
#if !defined(PTR2INT)
#   define PTR2INT(p) ((ptrdiff_t)(p))
#endif
#if !defined(UINT2PTR)
#   define UINT2PTR(p) ((void *)(size_t)(p))
#endif
#if !defined(PTR2UINT)
#   define PTR2UINT(p) ((size_t)(p))
#endif

#if defined(_WIN32) && defined(_MSC_VER)
#   define vsnprintf _vsnprintf
#   define snprintf _snprintf
#endif

#if !defined(TCL_THREADS)
#   define TCL_THREADS 1
#endif
#if !TCL_THREADS
#   undef TCL_DECLARE_MUTEX
#   define TCL_DECLARE_MUTEX(name)
#   undef  Tcl_MutexLock
#   define Tcl_MutexLock(mutexPtr)
#   undef  Tcl_MutexUnlock
#   define Tcl_MutexUnlock(mutexPtr)
#   undef  Tcl_MutexFinalize
#   define Tcl_MutexFinalize(mutexPtr)
#   undef  Tcl_ConditionNotify
#   define Tcl_ConditionNotify(condPtr)
#   undef  Tcl_ConditionWait
#   define Tcl_ConditionWait(condPtr, mutexPtr, timePtr)
#   undef  Tcl_ConditionFinalize
#   define Tcl_ConditionFinalize(condPtr)
#endif

/*
 * The following procedures allow namespaces to be customized to support
 * special name resolution rules for commands/variables.
 */

struct Tcl_ResolvedVarInfo;

typedef Tcl_Var (Tcl_ResolveRuntimeVarProc)(Tcl_Interp *interp,
	struct Tcl_ResolvedVarInfo *vinfoPtr);

typedef void (Tcl_ResolveVarDeleteProc)(struct Tcl_ResolvedVarInfo *vinfoPtr);

/*
 * The following structure encapsulates the routines needed to resolve a
 * variable reference at runtime. Any variable specific state will typically
 * be appended to this structure.
 */

typedef struct Tcl_ResolvedVarInfo {
    Tcl_ResolveRuntimeVarProc *fetchProc;
    Tcl_ResolveVarDeleteProc *deleteProc;
} Tcl_ResolvedVarInfo;

typedef int (Tcl_ResolveCompiledVarProc)(Tcl_Interp *interp,
	const char *name, Tcl_Size length, Tcl_Namespace *context,
	Tcl_ResolvedVarInfo **rPtr);

typedef int (Tcl_ResolveVarProc)(Tcl_Interp *interp, const char *name,
	Tcl_Namespace *context, int flags, Tcl_Var *rPtr);

typedef int (Tcl_ResolveCmdProc)(Tcl_Interp *interp, const char *name,
	Tcl_Namespace *context, int flags, Tcl_Command *rPtr);

typedef struct Tcl_ResolverInfo {
    Tcl_ResolveCmdProc *cmdResProc;
				/* Procedure handling command name
				 * resolution. */
    Tcl_ResolveVarProc *varResProc;
				/* Procedure handling variable name resolution
				 * for variables that can only be handled at
				 * runtime. */
    Tcl_ResolveCompiledVarProc *compiledVarResProc;
				/* Procedure handling variable name resolution
				 * at compile time. */
} Tcl_ResolverInfo;

/*
 * This flag bit should not interfere with TCL_GLOBAL_ONLY,
 * TCL_NAMESPACE_ONLY, or TCL_LEAVE_ERR_MSG; it signals that the variable
 * lookup is performed for upvar (or similar) purposes, with slightly
 * different rules:
 *    - Bug #696893 - variable is either proc-local or in the current
 *	namespace; never follow the second (global) resolution path
 *    - Bug #631741 - do not use special namespace or interp resolvers
 */

#define TCL_AVOID_RESOLVERS 0x40000

/*
 *----------------------------------------------------------------
 * Object type
 *----------------------------------------------------------------
 */

/* version is a pointer so that it can be overridden if ever needed */
typedef struct TclObjectTypeType {
    int *version;
} TclObjectTypeType;


/* keep this structure in sync with Tcl_ObjType */
typedef struct ObjectType {
    const char *name;		/* Name of the type, e.g. "int". */
    Tcl_FreeInternalRepProc *freeIntRepProc;
				/* Called to free any storage for the type's
				 * internal rep. NULL if the internal rep does
				 * not need freeing. */
    Tcl_DupInternalRepProc *dupIntRepProc;
				/* Called to create a new object as a copy of
				 * an existing object. */
    Tcl_UpdateStringProc *updateStringProc;
				/* Called to update the string rep from the
				 * type's internal representation. */
    Tcl_SetFromAnyProc *setFromAnyProc;
				/* Called to convert the object's internal rep
				 * to this type. Frees the internal rep of the
				 * old type. Returns TCL_ERROR on failure. */
    int version;
    Tcl_ObjInterface *ifPtr;	/* pointer to a functional interface */
} ObjectType;

#define TclObjectInterfaceCall(objPtr, iface, proc, ...)		    \
    ((ObjInterface *)((ObjectType *)(objPtr)->typePtr)->ifPtr)		    \
	->iface.proc(__VA_ARGS__)

#define TclObjectDispatch(objPtr, default, iface, proc, ...)		    \
    TclObjectHasInterface((objPtr), iface, proc)			    \
    ? TclObjectInterfaceCall(objPtr, iface, proc, __VA_ARGS__)		    \
    : default(__VA_ARGS__)


#define TclObjectDispatchNoDefault(interp, res, objPtr, iface, proc, ...)   \
    (TclObjectHasInterface((objPtr), iface, proc)			    \
    ? ((res) = TclObjectInterfaceCall((objPtr), iface, proc, __VA_ARGS__),  \
	TCL_OK)   \
    : (Tcl_SetObjResult((interp),					    \
	    Tcl_ObjPrintf("interface error interface %s proc %s\n%s"	    \
		, #iface, #proc,					    \
		    Tcl_GetStringFromObj(				    \
			Tcl_GetObjResult(interp) ,NULL))), TCL_ERROR))


#define TclObjectHasInterface(objPtr, iface, proc)  \
    ( \
	(objPtr)->typePtr != NULL			    \
	&&TclObjInterface(objPtr) != NULL	    \
	&& TclObjInterface(objPtr)->iface.proc != NULL \
    )

/*
 *----------------------------------------------------------------
 * Object interface data structures and macros
 *----------------------------------------------------------------
 */

typedef struct ObjInterface {
    int version;
    struct string {
	int (*index)(tclObjTypeInterfaceArgsStringIndex);
	int (*indexEnd)(tclObjTypeInterfaceArgsStringIndexEnd);
	int (*isEmpty)(tclObjTypeInterfaceArgsStringIsEmpty);
	int (*length)(tclObjTypeInterfaceArgsStringLength);
	int (*range)(tclObjTypeInterfaceArgsStringRange);
	int (*rangeEnd)(tclObjTypeInterfaceArgsStringRangeEnd);
    } string;
    struct list {
	int (*all)(tclObjTypeInterfaceArgsListAll);
	int (*append)(tclObjTypeInterfaceArgsListAppend);
	int (*appendlist)(tclObjTypeInterfaceArgsListAppendList);
	int (*contains)(tclObjTypeInterfaceArgsListContains);
	int (*index)(tclObjTypeInterfaceArgsListIndex);
	int (*indexEnd)(tclObjTypeInterfaceArgsListIndexEnd);
	int (*isSorted)(tclObjTypeInterfaceArgsListIsSorted);
	int (*length)(tclObjTypeInterfaceArgsListLength);
	int (*range)(tclObjTypeInterfaceArgsListRange);
	int (*rangeEnd)(tclObjTypeInterfaceArgsListRangeEnd);
	int (*replace)(tclObjTypeInterfaceArgsListReplace);
	int (*replaceList)(tclObjTypeInterfaceArgsListReplaceList);
	int (*reverse)(tclObjTypeInterfaceArgsListReverse);
	int (*set)(tclObjTypeInterfaceArgsListSet);
	int (*setDeep)(tclObjTypeInterfaceArgsListSetDeep);
    } list;
} ObjInterface;


/*
 *----------------------------------------------------------------
 * Data structures related to namespaces.
 *----------------------------------------------------------------
 */

typedef struct Tcl_Ensemble Tcl_Ensemble;
typedef struct NamespacePathEntry NamespacePathEntry;

/*
 * Special hashtable for variables:  This is just a Tcl_HashTable with nsPtr
 * and arrayPtr fields added at the end so that variables can find their
 * namespace and possibly containing array without having to copy a pointer in
 * their struct by accessing them via their hPtr->tablePtr.
 */

typedef struct TclVarHashTable {
    Tcl_HashTable table;
    struct Namespace *nsPtr;
    struct Var *arrayPtr;
} TclVarHashTable;

/*
 * This is for itcl - it likes to search our varTables directly :(
 */

#define TclVarHashFindVar(tablePtr, key) \
    TclVarHashCreateVar((tablePtr), (key), NULL)

/*
 * Define this to reduce the amount of space that the average namespace
 * consumes by only allocating the table of child namespaces when necessary.
 * Defining it breaks compatibility for Tcl extensions (e.g., itcl) which
 * reach directly into the Namespace structure.
 */

#undef BREAK_NAMESPACE_COMPAT

/*
 * The structure below defines a namespace.
 * Note: the first five fields must match exactly the fields in a
 * Tcl_Namespace structure (see tcl.h). If you change one, be sure to change
 * the other.
 */

typedef struct Namespace {
    char *name;			/* The namespace's simple (unqualified) name.
				 * This contains no ::'s. The name of the
				 * global namespace is "" although "::" is an
				 * synonym. */
    char *fullName;		/* The namespace's fully qualified name. This
				 * starts with ::. */
    void *clientData;		/* An arbitrary value associated with this
				 * namespace. */
    Tcl_NamespaceDeleteProc *deleteProc;
				/* Procedure invoked when deleting the
				 * namespace to, e.g., free clientData. */
    struct Namespace *parentPtr;/* Points to the namespace that contains this
				 * one. NULL if this is the global
				 * namespace. */
#ifndef BREAK_NAMESPACE_COMPAT
    Tcl_HashTable childTable;	/* Contains any child namespaces. Indexed by
				 * strings; values have type (Namespace *). */
#else
    Tcl_HashTable *childTablePtr;
				/* Contains any child namespaces. Indexed by
				 * strings; values have type (Namespace *). If
				 * NULL, there are no children. */
#endif
    size_t nsId;		/* Unique id for the namespace. */
<<<<<<< HEAD
    Tcl_Interp *interp;	/* The interpreter containing this
=======
#else
    unsigned long nsId;
#endif
    Tcl_Interp *interp;		/* The interpreter containing this
>>>>>>> 02755b36
				 * namespace. */
    int flags;			/* OR-ed combination of the namespace status
				 * flags NS_DYING and NS_DEAD listed below. */
    Tcl_Size activationCount;	/* Number of "activations" or active call
				 * frames for this namespace that are on the
				 * Tcl call stack. The namespace won't be
				 * freed until activationCount becomes zero. */
    Tcl_Size refCount;		/* Count of references by namespaceName
				 * objects. The namespace can't be freed until
				 * refCount becomes zero. */
    Tcl_HashTable cmdTable;	/* Contains all the commands currently
				 * registered in the namespace. Indexed by
				 * strings; values have type (Command *).
				 * Commands imported by Tcl_Import have
				 * Command structures that point (via an
				 * ImportedCmdRef structure) to the Command
				 * structure in the source namespace's command
				 * table. */
    TclVarHashTable varTable;	/* Contains all the (global) variables
				 * currently in this namespace. Indexed by
				 * strings; values have type (Var *). */
    char **exportArrayPtr;	/* Points to an array of string patterns
				 * specifying which commands are exported. A
				 * pattern may include "string match" style
				 * wildcard characters to specify multiple
				 * commands; however, no namespace qualifiers
				 * are allowed. NULL if no export patterns are
				 * registered. */
    Tcl_Size numExportPatterns;	/* Number of export patterns currently
				 * registered using "namespace export". */
    Tcl_Size maxExportPatterns;	/* Number of export patterns for which space
				 * is currently allocated. */
    Tcl_Size cmdRefEpoch;	/* Incremented if a newly added command
				 * shadows a command for which this namespace
				 * has already cached a Command* pointer; this
				 * causes all its cached Command* pointers to
				 * be invalidated. */
    Tcl_Size resolverEpoch;	/* Incremented whenever (a) the name
				 * resolution rules change for this namespace
				 * or (b) a newly added command shadows a
				 * command that is compiled to bytecodes. This
				 * invalidates all byte codes compiled in the
				 * namespace, causing the code to be
				 * recompiled under the new rules.*/
    Tcl_ResolveCmdProc *cmdResProc;
				/* If non-null, this procedure overrides the
				 * usual command resolution mechanism in Tcl.
				 * This procedure is invoked within
				 * Tcl_FindCommand to resolve all command
				 * references within the namespace. */
    Tcl_ResolveVarProc *varResProc;
				/* If non-null, this procedure overrides the
				 * usual variable resolution mechanism in Tcl.
				 * This procedure is invoked within
				 * Tcl_FindNamespaceVar to resolve all
				 * variable references within the namespace at
				 * runtime. */
    Tcl_ResolveCompiledVarProc *compiledVarResProc;
				/* If non-null, this procedure overrides the
				 * usual variable resolution mechanism in Tcl.
				 * This procedure is invoked within
				 * LookupCompiledLocal to resolve variable
				 * references within the namespace at compile
				 * time. */
    Tcl_Size exportLookupEpoch;	/* Incremented whenever a command is added to
				 * a namespace, removed from a namespace or
				 * the exports of a namespace are changed.
				 * Allows TIP#112-driven command lists to be
				 * validated efficiently. */
    Tcl_Ensemble *ensembles;	/* List of structures that contain the details
				 * of the ensembles that are implemented on
				 * top of this namespace. */
    Tcl_Obj *unknownHandlerPtr;	/* A script fragment to be used when command
				 * resolution in this namespace fails. TIP
				 * 181. */
    Tcl_Size commandPathLength;	/* The length of the explicit path. */
    NamespacePathEntry *commandPathArray;
				/* The explicit path of the namespace as an
				 * array. */
    NamespacePathEntry *commandPathSourceList;
				/* Linked list of path entries that point to
				 * this namespace. */
    Tcl_NamespaceDeleteProc *earlyDeleteProc;
				/* Just like the deleteProc field (and called
				 * with the same clientData) but called at the
				 * start of the deletion process, so there is
				 * a chance for code to do stuff inside the
				 * namespace before deletion completes. */
} Namespace;

/*
 * An entry on a namespace's command resolution path.
 */

struct NamespacePathEntry {
    Namespace *nsPtr;		/* What does this path entry point to? If it
				 * is NULL, this path entry points is
				 * redundant and should be skipped. */
    Namespace *creatorNsPtr;	/* Where does this path entry point from? This
				 * allows for efficient invalidation of
				 * references when the path entry's target
				 * updates its current list of defined
				 * commands. */
    NamespacePathEntry *prevPtr, *nextPtr;
				/* Linked list pointers or NULL at either end
				 * of the list that hangs off Namespace's
				 * commandPathSourceList field. */
};

/*
 * Flags used to represent the status of a namespace:
 *
 * NS_DYING -	1 means Tcl_DeleteNamespace has been called to delete the
 *		namespace.  There may still be active call frames on the Tcl
 *		stack that refer to the namespace. When the last call frame
 *		referring to it has been popped, its remaining variables and
 *		commands are destroyed and it is marked "dead" (NS_DEAD).
 * NS_TEARDOWN  -1 means that TclTeardownNamespace has already been called on
 *		this namespace and it should not be called again [Bug 1355942].
 * NS_DEAD -	1 means Tcl_DeleteNamespace has been called to delete the
 *		namespace and no call frames still refer to it. It is no longer
 *		accessible by name. Its variables and commands have already
 *		been destroyed.  When the last namespaceName object in any byte
 *		code unit that refers to the namespace has been freed (i.e.,
 *		when the namespace's refCount is 0), the namespace's storage
 *		will be freed.
 * NS_SUPPRESS_COMPILATION -
 *		Marks the commands in this namespace for not being compiled,
 *		forcing them to be looked up every time.
 */

#define NS_DYING	0x01
#define NS_DEAD		0x02
#define NS_TEARDOWN	0x04
#define NS_KILLED	0x04 /* Same as NS_TEARDOWN (Deprecated) */
#define NS_SUPPRESS_COMPILATION	0x08

/*
 * Flags passed to TclGetNamespaceForQualName:
 *
 * TCL_GLOBAL_ONLY		- (see tcl.h) Look only in the global ns.
 * TCL_NAMESPACE_ONLY		- (see tcl.h) Look only in the context ns.
 * TCL_CREATE_NS_IF_UNKNOWN	- Create unknown namespaces.
 * TCL_FIND_ONLY_NS		- The name sought is a namespace name.
<<<<<<< HEAD
=======
 * TCL_FIND_IF_NOT_SIMPLE	- Retrieve last namespace even if the rest of
 *				  name is not simple name (contains ::).
>>>>>>> 02755b36
 */

#define TCL_CREATE_NS_IF_UNKNOWN	0x800
#define TCL_FIND_ONLY_NS		0x1000

/*
 * The client data for an ensemble command. This consists of the table of
 * commands that are actually exported by the namespace, and an epoch counter
 * that, combined with the exportLookupEpoch field of the namespace structure,
 * defines whether the table contains valid data or will need to be recomputed
 * next time the ensemble command is called.
 */

typedef struct EnsembleConfig {
    Namespace *nsPtr;		/* The namespace backing this ensemble up. */
    Tcl_Command token;		/* The token for the command that provides
				 * ensemble support for the namespace, or NULL
				 * if the command has been deleted (or never
				 * existed; the global namespace never has an
				 * ensemble command.) */
    Tcl_Size epoch;		/* The epoch at which this ensemble's table of
				 * exported commands is valid. */
    char **subcommandArrayPtr;	/* Array of ensemble subcommand names. At all
				 * consistent points, this will have the same
				 * number of entries as there are entries in
				 * the subcommandTable hash. */
    Tcl_HashTable subcommandTable;
				/* Hash table of ensemble subcommand names,
				 * which are its keys so this also provides
				 * the storage management for those subcommand
				 * names. The contents of the entry values are
				 * object version the prefix lists to use when
				 * substituting for the command/subcommand to
				 * build the ensemble implementation command.
				 * Has to be stored here as well as in
				 * subcommandDict because that field is NULL
				 * when we are deriving the ensemble from the
				 * namespace exports list. FUTURE WORK: use
				 * object hash table here. */
    struct EnsembleConfig *next;/* The next ensemble in the linked list of
				 * ensembles associated with a namespace. If
				 * this field points to this ensemble, the
				 * structure has already been unlinked from
				 * all lists, and cannot be found by scanning
				 * the list from the namespace's ensemble
				 * field. */
    int flags;			/* OR'ed combo of TCL_ENSEMBLE_PREFIX,
				 * ENSEMBLE_DEAD and ENSEMBLE_COMPILE. */

    /* OBJECT FIELDS FOR ENSEMBLE CONFIGURATION */

    Tcl_Obj *subcommandDict;	/* Dictionary providing mapping from
				 * subcommands to their implementing command
				 * prefixes, or NULL if we are to build the
				 * map automatically from the namespace
				 * exports. */
    Tcl_Obj *subcmdList;	/* List of commands that this ensemble
				 * actually provides, and whose implementation
				 * will be built using the subcommandDict (if
				 * present and defined) and by simple mapping
				 * to the namespace otherwise. If NULL,
				 * indicates that we are using the (dynamic)
				 * list of currently exported commands. */
    Tcl_Obj *unknownHandler;	/* Script prefix used to handle the case when
				 * no match is found (according to the rule
				 * defined by flag bit TCL_ENSEMBLE_PREFIX) or
				 * NULL to use the default error-generating
				 * behaviour. The script execution gets all
				 * the arguments to the ensemble command
				 * (including objv[0]) and will have the
				 * results passed directly back to the caller
				 * (including the error code) unless the code
				 * is TCL_CONTINUE in which case the
				 * subcommand will be re-parsed by the ensemble
				 * core, presumably because the ensemble
				 * itself has been updated. */
    Tcl_Obj *parameterList;	/* List of ensemble parameter names. */
    Tcl_Size numParameters;	/* Cached number of parameters. This is either
				 * 0 (if the parameterList field is NULL) or
				 * the length of the list in the parameterList
				 * field. */
} EnsembleConfig;

/*
 * Various bits for the EnsembleConfig.flags field.
 */

#define ENSEMBLE_DEAD	0x1	/* Flag value to say that the ensemble is dead
				 * and on its way out. */
#define ENSEMBLE_COMPILE 0x4	/* Flag to enable bytecode compilation of an
				 * ensemble. */

/*
 *----------------------------------------------------------------
 * Data structures related to variables. These are used primarily in tclVar.c
 *----------------------------------------------------------------
 */

/*
 * The following structure defines a variable trace, which is used to invoke a
 * specific C procedure whenever certain operations are performed on a
 * variable.
 */

typedef struct VarTrace {
    Tcl_VarTraceProc *traceProc;/* Procedure to call when operations given by
				 * flags are performed on variable. */
    void *clientData;		/* Argument to pass to proc. */
    int flags;			/* What events the trace procedure is
				 * interested in: OR-ed combination of
				 * TCL_TRACE_READS, TCL_TRACE_WRITES,
				 * TCL_TRACE_UNSETS and TCL_TRACE_ARRAY. */
    struct VarTrace *nextPtr;	/* Next in list of traces associated with a
				 * particular variable. */
} VarTrace;

/*
 * The following structure defines a command trace, which is used to invoke a
 * specific C procedure whenever certain operations are performed on a
 * command.
 */

typedef struct CommandTrace {
    Tcl_CommandTraceProc *traceProc;
				/* Procedure to call when operations given by
				 * flags are performed on command. */
    void *clientData;		/* Argument to pass to proc. */
    int flags;			/* What events the trace procedure is
				 * interested in: OR-ed combination of
				 * TCL_TRACE_RENAME, TCL_TRACE_DELETE. */
    struct CommandTrace *nextPtr;
				/* Next in list of traces associated with a
				 * particular command. */
    Tcl_Size refCount;		/* Used to ensure this structure is not
				 * deleted too early. Keeps track of how many
				 * pieces of code have a pointer to this
				 * structure. */
} CommandTrace;

/*
 * When a command trace is active (i.e. its associated procedure is executing)
 * one of the following structures is linked into a list associated with the
 * command's interpreter. The information in the structure is needed in order
 * for Tcl to behave reasonably if traces are deleted while traces are active.
 */

typedef struct ActiveCommandTrace {
    struct Command *cmdPtr;	/* Command that's being traced. */
    struct ActiveCommandTrace *nextPtr;
				/* Next in list of all active command traces
				 * for the interpreter, or NULL if no more. */
    CommandTrace *nextTracePtr;	/* Next trace to check after current trace
				 * procedure returns; if this trace gets
				 * deleted, must update pointer to avoid using
				 * free'd memory. */
    int reverseScan;		/* Boolean set true when traces are scanning
				 * in reverse order. */
} ActiveCommandTrace;

/*
 * When a variable trace is active (i.e. its associated procedure is
 * executing) one of the following structures is linked into a list associated
 * with the variable's interpreter. The information in the structure is needed
 * in order for Tcl to behave reasonably if traces are deleted while traces
 * are active.
 */

typedef struct ActiveVarTrace {
    struct Var *varPtr;		/* Variable that's being traced. */
    struct ActiveVarTrace *nextPtr;
				/* Next in list of all active variable traces
				 * for the interpreter, or NULL if no more. */
    VarTrace *nextTracePtr;	/* Next trace to check after current trace
				 * procedure returns; if this trace gets
				 * deleted, must update pointer to avoid using
				 * free'd memory. */
} ActiveVarTrace;

/*
 * The structure below defines a variable, which associates a string name with
 * a Tcl_Obj value. These structures are kept in procedure call frames (for
 * local variables recognized by the compiler) or in the heap (for global
 * variables and any variable not known to the compiler). For each Var
 * structure in the heap, a hash table entry holds the variable name and a
 * pointer to the Var structure.
 */

typedef struct Var {
    int flags;			/* Miscellaneous bits of information about
				 * variable. See below for definitions. */
    union {
	Tcl_Obj *objPtr;	/* The variable's object value. Used for
				 * scalar variables and array elements. */
	TclVarHashTable *tablePtr;/* For array variables, this points to
				 * information about the hash table used to
				 * implement the associative array. Points to
				 * Tcl_Alloc-ed data. */
	struct Var *linkPtr;	/* If this is a global variable being referred
				 * to in a procedure, or a variable created by
				 * "upvar", this field points to the
				 * referenced variable's Var struct. */
    } value;
} Var;

typedef struct VarInHash {
    Var var;
    Tcl_Size refCount;		/* Counts number of active uses of this
				 * variable: 1 for the entry in the hash
				 * table, 1 for each additional variable whose
				 * linkPtr points here, 1 for each nested
				 * trace active on variable, and 1 if the
				 * variable is a namespace variable. This
				 * record can't be deleted until refCount
				 * becomes 0. */
    Tcl_HashEntry entry;	/* The hash table entry that refers to this
				 * variable. This is used to find the name of
				 * the variable and to delete it from its
				 * hash table if it is no longer needed. It
				 * also holds the variable's name. */
} VarInHash;

/*
 * Flag bits for variables. The first two (VAR_ARRAY and VAR_LINK) are
 * mutually exclusive and give the "type" of the variable. If none is set,
 * this is a scalar variable.
 *
 * VAR_ARRAY -			1 means this is an array variable rather than
 *				a scalar variable or link. The "tablePtr"
 *				field points to the array's hash table for its
 *				elements.
 * VAR_LINK -			1 means this Var structure contains a pointer
 *				to another Var structure that either has the
 *				real value or is itself another VAR_LINK
 *				pointer. Variables like this come about
 *				through "upvar" and "global" commands, or
 *				through references to variables in enclosing
 *				namespaces.
 * VAR_CONSTANT -		1 means this is a constant "variable", and
 *				cannot be written to by ordinary commands.
 *				Structurally, it's the same as a scalar when
 *				being read, but writes are rejected. Constants
 *				are not supported inside arrays.
 *
 * Flags that indicate the type and status of storage; none is set for
 * compiled local variables (Var structs).
 *
 * VAR_IN_HASHTABLE -		1 means this variable is in a hash table and
 *				the Var structure is malloc'ed. 0 if it is a
 *				local variable that was assigned a slot in a
 *				procedure frame by the compiler so the Var
 *				storage is part of the call frame.
 * VAR_DEAD_HASH		1 means that this var's entry in the hash table
 *				has already been deleted.
 * VAR_ARRAY_ELEMENT -		1 means that this variable is an array
 *				element, so it is not legal for it to be an
 *				array itself (the VAR_ARRAY flag had better
 *				not be set).
 * VAR_NAMESPACE_VAR -		1 means that this variable was declared as a
 *				namespace variable. This flag ensures it
 *				persists until its namespace is destroyed or
 *				until the variable is unset; it will persist
 *				even if it has not been initialized and is
 *				marked undefined. The variable's refCount is
 *				incremented to reflect the "reference" from
 *				its namespace.
 *
 * Flag values relating to the variable's trace and search status.
 *
 * VAR_TRACED_READ
 * VAR_TRACED_WRITE
 * VAR_TRACED_UNSET
 * VAR_TRACED_ARRAY
 * VAR_TRACE_ACTIVE -		1 means that trace processing is currently
 *				underway for a read or write access, so new
 *				read or write accesses should not cause trace
 *				procedures to be called and the variable can't
 *				be deleted.
 * VAR_SEARCH_ACTIVE
 *
 * The following additional flags are used with the CompiledLocal type defined
 * below:
 *
 * VAR_ARGUMENT -		1 means that this variable holds a procedure
 *				argument.
 * VAR_TEMPORARY -		1 if the local variable is an anonymous
 *				temporary variable. Temporaries have a NULL
 *				name.
 * VAR_RESOLVED -		1 if name resolution has been done for this
 *				variable.
 * VAR_IS_ARGS			1 if this variable is the last argument and is
 *				named "args".
 */

/*
 * FLAGS RENUMBERED: everything breaks already, make things simpler.
 *
 * IMPORTANT: skip the values 0x10, 0x20, 0x40, 0x800 corresponding to
 * TCL_TRACE_(READS/WRITES/UNSETS/ARRAY): makes code simpler in tclTrace.c
 *
 * Keep the flag values for VAR_ARGUMENT and VAR_TEMPORARY so that old values
 * in precompiled scripts keep working.
 */

/* Type of value (0 is scalar) */
#define VAR_ARRAY		0x1
#define VAR_LINK		0x2
#define VAR_CONSTANT		0x10000

/* Type of storage (0 is compiled local) */
#define VAR_IN_HASHTABLE	0x4
#define VAR_DEAD_HASH		0x8
#define VAR_ARRAY_ELEMENT	0x1000
#define VAR_NAMESPACE_VAR	0x80	/* KEEP OLD VALUE for Itcl */

#define VAR_ALL_HASH \
	(VAR_IN_HASHTABLE|VAR_DEAD_HASH|VAR_NAMESPACE_VAR|VAR_ARRAY_ELEMENT)

/* Trace and search state. */

#define VAR_TRACED_READ		0x10	/* TCL_TRACE_READS */
#define VAR_TRACED_WRITE	0x20	/* TCL_TRACE_WRITES */
#define VAR_TRACED_UNSET	0x40	/* TCL_TRACE_UNSETS */
#define VAR_TRACED_ARRAY	0x800	/* TCL_TRACE_ARRAY */
#define VAR_TRACE_ACTIVE	0x2000
#define VAR_SEARCH_ACTIVE	0x4000
#define VAR_ALL_TRACES \
	(VAR_TRACED_READ|VAR_TRACED_WRITE|VAR_TRACED_ARRAY|VAR_TRACED_UNSET)

/* Special handling on initialisation (only CompiledLocal). */
#define VAR_ARGUMENT		0x100	/* KEEP OLD VALUE! See tclProc.c */
#define VAR_TEMPORARY		0x200	/* KEEP OLD VALUE! See tclProc.c */
#define VAR_IS_ARGS		0x400
#define VAR_RESOLVED		0x8000

/*
 * Macros to ensure that various flag bits are set properly for variables.
 * The ANSI C "prototypes" for these macros are:
 *
 * MODULE_SCOPE void	TclSetVarScalar(Var *varPtr);
 * MODULE_SCOPE void	TclSetVarArray(Var *varPtr);
 * MODULE_SCOPE void	TclSetVarLink(Var *varPtr);
 * MODULE_SCOPE void	TclSetVarConstant(Var *varPtr);
 * MODULE_SCOPE void	TclSetVarArrayElement(Var *varPtr);
 * MODULE_SCOPE void	TclSetVarUndefined(Var *varPtr);
 * MODULE_SCOPE void	TclClearVarUndefined(Var *varPtr);
 */

#define TclSetVarScalar(varPtr) \
    (varPtr)->flags &= ~(VAR_ARRAY|VAR_LINK|VAR_CONSTANT)

#define TclSetVarArray(varPtr) \
    (varPtr)->flags = ((varPtr)->flags & ~VAR_LINK) | VAR_ARRAY

#define TclSetVarLink(varPtr) \
    (varPtr)->flags = ((varPtr)->flags & ~VAR_ARRAY) | VAR_LINK

#define TclSetVarConstant(varPtr) \
    (varPtr)->flags = ((varPtr)->flags & ~(VAR_ARRAY|VAR_LINK)) | VAR_CONSTANT

#define TclSetVarArrayElement(varPtr) \
    (varPtr)->flags = ((varPtr)->flags & ~VAR_ARRAY) | VAR_ARRAY_ELEMENT

#define TclSetVarUndefined(varPtr) \
    (varPtr)->flags &= ~(VAR_ARRAY|VAR_LINK|VAR_CONSTANT);\
    (varPtr)->value.objPtr = NULL

#define TclClearVarUndefined(varPtr)

#define TclSetVarTraceActive(varPtr) \
    (varPtr)->flags |= VAR_TRACE_ACTIVE

#define TclClearVarTraceActive(varPtr) \
    (varPtr)->flags &= ~VAR_TRACE_ACTIVE

#define TclSetVarNamespaceVar(varPtr) \
    if (!TclIsVarNamespaceVar(varPtr)) {\
	(varPtr)->flags |= VAR_NAMESPACE_VAR;\
	if (TclIsVarInHash(varPtr)) {\
	    ((VarInHash *)(varPtr))->refCount++;\
	}\
    }

#define TclClearVarNamespaceVar(varPtr) \
    if (TclIsVarNamespaceVar(varPtr)) {\
	(varPtr)->flags &= ~VAR_NAMESPACE_VAR;\
	if (TclIsVarInHash(varPtr)) {\
	    ((VarInHash *)(varPtr))->refCount--;\
	}\
    }

/*
 * Macros to read various flag bits of variables.
 * The ANSI C "prototypes" for these macros are:
 *
 * MODULE_SCOPE int	TclIsVarScalar(Var *varPtr);
 * MODULE_SCOPE int	TclIsVarConstant(Var *varPtr);
 * MODULE_SCOPE int	TclIsVarLink(Var *varPtr);
 * MODULE_SCOPE int	TclIsVarArray(Var *varPtr);
 * MODULE_SCOPE int	TclIsVarUndefined(Var *varPtr);
 * MODULE_SCOPE int	TclIsVarArrayElement(Var *varPtr);
 * MODULE_SCOPE int	TclIsVarTemporary(Var *varPtr);
 * MODULE_SCOPE int	TclIsVarArgument(Var *varPtr);
 * MODULE_SCOPE int	TclIsVarResolved(Var *varPtr);
 */

#define TclVarFindHiddenArray(varPtr,arrayPtr)				\
    do {								\
	if ((arrayPtr == NULL) && TclIsVarInHash(varPtr) &&		\
		(TclVarParentArray(varPtr) != NULL)) {			\
	    arrayPtr = TclVarParentArray(varPtr);			\
	}								\
    } while(0)

#define TclIsVarScalar(varPtr) \
    !((varPtr)->flags & (VAR_ARRAY|VAR_LINK))

#define TclIsVarLink(varPtr) \
    ((varPtr)->flags & VAR_LINK)

#define TclIsVarArray(varPtr) \
    ((varPtr)->flags & VAR_ARRAY)

/* Implies scalar as well. */
#define TclIsVarConstant(varPtr) \
    ((varPtr)->flags & VAR_CONSTANT)

#define TclIsVarUndefined(varPtr) \
    ((varPtr)->value.objPtr == NULL)

#define TclIsVarArrayElement(varPtr) \
    ((varPtr)->flags & VAR_ARRAY_ELEMENT)

#define TclIsVarNamespaceVar(varPtr) \
    ((varPtr)->flags & VAR_NAMESPACE_VAR)

#define TclIsVarTemporary(varPtr) \
    ((varPtr)->flags & VAR_TEMPORARY)

#define TclIsVarArgument(varPtr) \
    ((varPtr)->flags & VAR_ARGUMENT)

#define TclIsVarResolved(varPtr) \
    ((varPtr)->flags & VAR_RESOLVED)

#define TclIsVarTraceActive(varPtr) \
    ((varPtr)->flags & VAR_TRACE_ACTIVE)

#define TclIsVarTraced(varPtr) \
    ((varPtr)->flags & VAR_ALL_TRACES)

#define TclIsVarInHash(varPtr) \
    ((varPtr)->flags & VAR_IN_HASHTABLE)

#define TclIsVarDeadHash(varPtr) \
    ((varPtr)->flags & VAR_DEAD_HASH)

#define TclGetVarNsPtr(varPtr) \
    (TclIsVarInHash(varPtr) \
	? ((TclVarHashTable *) ((((VarInHash *) (varPtr))->entry.tablePtr)))->nsPtr \
	: NULL)

#define TclVarParentArray(varPtr)					\
    ((TclVarHashTable *) ((VarInHash *) (varPtr))->entry.tablePtr)->arrayPtr

#define VarHashRefCount(varPtr) \
    ((VarInHash *) (varPtr))->refCount

#define VarHashGetKey(varPtr) \
    (((VarInHash *)(varPtr))->entry.key.objPtr)

/*
 * Macros for direct variable access by TEBC.
 */

#define TclIsVarTricky(varPtr,trickyFlags)				\
    (   ((varPtr)->flags & (VAR_ARRAY|VAR_LINK|trickyFlags))		\
	  || (TclIsVarInHash(varPtr)					\
		&& (TclVarParentArray(varPtr) != NULL)			\
		&& (TclVarParentArray(varPtr)->flags & (trickyFlags))))

#define TclIsVarDirectReadable(varPtr)					\
    (   (!TclIsVarTricky(varPtr,VAR_TRACED_READ))			\
	&& (varPtr)->value.objPtr)

#define TclIsVarDirectWritable(varPtr) \
    (!TclIsVarTricky(varPtr,VAR_TRACED_WRITE|VAR_DEAD_HASH|VAR_CONSTANT))

#define TclIsVarDirectUnsettable(varPtr) \
    (!TclIsVarTricky(varPtr,VAR_TRACED_READ|VAR_TRACED_WRITE|VAR_TRACED_UNSET|VAR_DEAD_HASH|VAR_CONSTANT))

#define TclIsVarDirectModifyable(varPtr) \
    (   (!TclIsVarTricky(varPtr,VAR_TRACED_READ|VAR_TRACED_WRITE|VAR_CONSTANT))	\
	&&  (varPtr)->value.objPtr)

#define TclIsVarDirectReadable2(varPtr, arrayPtr) \
    (TclIsVarDirectReadable(varPtr) &&\
	(!(arrayPtr) || !((arrayPtr)->flags & VAR_TRACED_READ)))

#define TclIsVarDirectWritable2(varPtr, arrayPtr) \
    (TclIsVarDirectWritable(varPtr) &&\
	(!(arrayPtr) || !((arrayPtr)->flags & VAR_TRACED_WRITE)))

#define TclIsVarDirectModifyable2(varPtr, arrayPtr) \
    (TclIsVarDirectModifyable(varPtr) &&\
	(!(arrayPtr) || !((arrayPtr)->flags & (VAR_TRACED_READ|VAR_TRACED_WRITE))))

/*
 *----------------------------------------------------------------
 * Data structures related to procedures. These are used primarily in
 * tclProc.c, tclCompile.c, and tclExecute.c.
 *----------------------------------------------------------------
 */

#if defined(__STDC_VERSION__) && (__STDC_VERSION__ >= 199901L)
#   define TCLFLEXARRAY
#elif defined(__GNUC__) && (__GNUC__ > 2)
#   define TCLFLEXARRAY 0
#else
#   define TCLFLEXARRAY 1
#endif

/*
 * Forward declaration to prevent an error when the forward reference to
 * Command is encountered in the Proc and ImportRef types declared below.
 */

struct Command;

/*
 * The variable-length structure below describes a local variable of a
 * procedure that was recognized by the compiler. These variables have a name,
 * an element in the array of compiler-assigned local variables in the
 * procedure's call frame, and various other items of information. If the
 * local variable is a formal argument, it may also have a default value. The
 * compiler can't recognize local variables whose names are expressions (these
 * names are only known at runtime when the expressions are evaluated) or
 * local variables that are created as a result of an "upvar" or "uplevel"
 * command. These other local variables are kept separately in a hash table in
 * the call frame.
 */

typedef struct CompiledLocal {
    struct CompiledLocal *nextPtr;
				/* Next compiler-recognized local variable for
				 * this procedure, or NULL if this is the last
				 * local. */
    Tcl_Size nameLength;	/* The number of bytes in local variable's name.
				 * Among others used to speed up var lookups. */
    Tcl_Size frameIndex;	/* Index in the array of compiler-assigned
				 * variables in the procedure call frame. */
    Tcl_Obj *defValuePtr;	/* Pointer to the default value of an
				 * argument, if any. NULL if not an argument
				 * or, if an argument, no default value. */
    Tcl_ResolvedVarInfo *resolveInfo;
				/* Customized variable resolution info
				 * supplied by the Tcl_ResolveCompiledVarProc
				 * associated with a namespace. Each variable
				 * is marked by a unique tag during
				 * compilation, and that same tag is used to
				 * find the variable at runtime. */
    int flags;			/* Flag bits for the local variable. Same as
				 * the flags for the Var structure above,
				 * although only VAR_ARGUMENT, VAR_TEMPORARY,
				 * and VAR_RESOLVED make sense. */
<<<<<<< HEAD
=======
#endif
>>>>>>> 02755b36
    char name[TCLFLEXARRAY];	/* Name of the local variable starts here. If
				 * the name is NULL, this will just be '\0'.
				 * The actual size of this field will be large
				 * enough to hold the name. MUST BE THE LAST
				 * FIELD IN THE STRUCTURE! */
} CompiledLocal;

/*
 * The structure below defines a command procedure, which consists of a
 * collection of Tcl commands plus information about arguments and other local
 * variables recognized at compile time.
 */

typedef struct Proc {
    struct Interp *iPtr;	/* Interpreter for which this command is
				 * defined. */
    Tcl_Size refCount;		/* Reference count: 1 if still present in
				 * command table plus 1 for each call to the
				 * procedure that is currently active. This
				 * structure can be freed when refCount
				 * becomes zero. */
    struct Command *cmdPtr;	/* Points to the Command structure for this
				 * procedure. This is used to get the
				 * namespace in which to execute the
				 * procedure. */
    Tcl_Obj *bodyPtr;		/* Points to the ByteCode object for
				 * procedure's body command. */
    Tcl_Size numArgs;		/* Number of formal parameters. */
    Tcl_Size numCompiledLocals;	/* Count of local variables recognized by the
				 * compiler including arguments and
				 * temporaries. */
    CompiledLocal *firstLocalPtr;
				/* Pointer to first of the procedure's
				 * compiler-allocated local variables, or NULL
				 * if none. The first numArgs entries in this
				 * list describe the procedure's formal
				 * arguments. */
    CompiledLocal *lastLocalPtr;/* Pointer to the last allocated local
				 * variable or NULL if none. This has frame
				 * index (numCompiledLocals-1). */
} Proc;

/*
 * The type of functions called to process errors found during the execution
 * of a procedure (or lambda term or ...).
 */

typedef void (ProcErrorProc)(Tcl_Interp *interp, Tcl_Obj *procNameObj);

/*
 * The structure below defines a command trace. This is used to allow Tcl
 * clients to find out whenever a command is about to be executed.
 */

typedef struct Trace {
    Tcl_Size level;		/* Only trace commands at nesting level less
				 * than or equal to this. */
    Tcl_CmdObjTraceProc2 *proc;	/* Procedure to call to trace command. */
<<<<<<< HEAD
    void *clientData;	/* Arbitrary value to pass to proc. */
=======
#else
    Tcl_CmdObjTraceProc *proc;	/* Procedure to call to trace command. */
#endif
    void *clientData;		/* Arbitrary value to pass to proc. */
>>>>>>> 02755b36
    struct Trace *nextPtr;	/* Next in list of traces for this interp. */
    int flags;			/* Flags governing the trace - see
				 * Tcl_CreateObjTrace for details. */
    Tcl_CmdObjTraceDeleteProc *delProc;
				/* Procedure to call when trace is deleted. */
} Trace;

/*
 * When an interpreter trace is active (i.e. its associated procedure is
 * executing), one of the following structures is linked into a list
 * associated with the interpreter. The information in the structure is needed
 * in order for Tcl to behave reasonably if traces are deleted while traces
 * are active.
 */

typedef struct ActiveInterpTrace {
    struct ActiveInterpTrace *nextPtr;
				/* Next in list of all active command traces
				 * for the interpreter, or NULL if no more. */
    Trace *nextTracePtr;	/* Next trace to check after current trace
				 * procedure returns; if this trace gets
				 * deleted, must update pointer to avoid using
				 * free'd memory. */
    int reverseScan;		/* Boolean set true when traces are scanning
				 * in reverse order. */
} ActiveInterpTrace;

/*
 * Flag values designating types of execution traces. See tclTrace.c for
 * related flag values.
 *
 * TCL_TRACE_ENTER_EXEC		- triggers enter/enterstep traces.
 * 				- passed to Tcl_CreateObjTrace to set up
 *				  "enterstep" traces.
 * TCL_TRACE_LEAVE_EXEC		- triggers leave/leavestep traces.
 * 				- passed to Tcl_CreateObjTrace to set up
 *				  "leavestep" traces.
 */

#define TCL_TRACE_ENTER_EXEC	1
#define TCL_TRACE_LEAVE_EXEC	2

<<<<<<< HEAD
=======
#if TCL_MAJOR_VERSION > 8
#define TclObjTypeHasProc(objPtr, proc) (((objPtr)->typePtr \
	&& ((offsetof(Tcl_ObjType, proc) < offsetof(Tcl_ObjType, version)) \
	|| (offsetof(Tcl_ObjType, proc) < (objPtr)->typePtr->version))) ? \
	((objPtr)->typePtr)->proc : NULL)

MODULE_SCOPE Tcl_Size TclLengthOne(Tcl_Obj *);


/*
 * Abstract List
 *
 * This structure provides the functions used in List operations to emulate a
 * List for AbstractList types.
 */

static inline Tcl_Size
TclObjTypeLength(
    Tcl_Obj *objPtr)
{
    Tcl_ObjTypeLengthProc *proc = TclObjTypeHasProc(objPtr, lengthProc);
    return proc(objPtr);
}
static inline int
TclObjTypeIndex(
    Tcl_Interp *interp,
    Tcl_Obj *objPtr,
    Tcl_Size index,
    Tcl_Obj **elemObjPtr)
{
    Tcl_ObjTypeIndexProc *proc = TclObjTypeHasProc(objPtr, indexProc);
    return proc(interp, objPtr, index, elemObjPtr);
}
static inline int
TclObjTypeSlice(
    Tcl_Interp *interp,
    Tcl_Obj *objPtr,
    Tcl_Size fromIdx,
    Tcl_Size toIdx,
    Tcl_Obj **newObjPtr)
{
    Tcl_ObjTypeSliceProc *proc = TclObjTypeHasProc(objPtr, sliceProc);
    return proc(interp, objPtr, fromIdx, toIdx, newObjPtr);
}
static inline int
TclObjTypeReverse(
    Tcl_Interp *interp,
    Tcl_Obj *objPtr,
    Tcl_Obj **newObjPtr)
{
    Tcl_ObjTypeReverseProc *proc = TclObjTypeHasProc(objPtr, reverseProc);
    return proc(interp, objPtr, newObjPtr);
}
static inline int
TclObjTypeGetElements(
    Tcl_Interp *interp,
    Tcl_Obj *objPtr,
    Tcl_Size *objCPtr,
    Tcl_Obj ***objVPtr)
{
    Tcl_ObjTypeGetElements *proc = TclObjTypeHasProc(objPtr, getElementsProc);
    return proc(interp, objPtr, objCPtr, objVPtr);
}
static inline Tcl_Obj*
TclObjTypeSetElement(
    Tcl_Interp *interp,
    Tcl_Obj *objPtr,
    Tcl_Size indexCount,
    Tcl_Obj *const indexArray[],
    Tcl_Obj *valueObj)
{
    Tcl_ObjTypeSetElement *proc = TclObjTypeHasProc(objPtr, setElementProc);
    return proc(interp, objPtr, indexCount, indexArray, valueObj);
}
static inline int
TclObjTypeReplace(
    Tcl_Interp *interp,
    Tcl_Obj *objPtr,
    Tcl_Size first,
    Tcl_Size numToDelete,
    Tcl_Size numToInsert,
    Tcl_Obj *const insertObjs[])
{
    Tcl_ObjTypeReplaceProc *proc = TclObjTypeHasProc(objPtr, replaceProc);
    return proc(interp, objPtr, first, numToDelete, numToInsert, insertObjs);
}
static inline int
TclObjTypeInOperator(
    Tcl_Interp *interp,
    Tcl_Obj *valueObj,
    Tcl_Obj *listObj,
    int *boolResult)
{
    Tcl_ObjTypeInOperatorProc *proc = TclObjTypeHasProc(listObj, inOperProc);
    return proc(interp, valueObj, listObj, boolResult);
}
#endif /* TCL_MAJOR_VERSION > 8 */

>>>>>>> 02755b36
/*
 * The structure below defines an entry in the assocData hash table which is
 * associated with an interpreter. The entry contains a pointer to a function
 * to call when the interpreter is deleted, and a pointer to a user-defined
 * piece of data.
 */

typedef struct AssocData {
    Tcl_InterpDeleteProc *proc;	/* Proc to call when deleting. */
    void *clientData;		/* Value to pass to proc. */
} AssocData;

/*
 * The structure below defines a call frame. A call frame defines a naming
 * context for a procedure call: its local naming scope (for local variables)
 * and its global naming scope (a namespace, perhaps the global :: namespace).
 * A call frame can also define the naming context for a namespace eval or
 * namespace inscope command: the namespace in which the command's code should
 * execute. The Tcl_CallFrame structures exist only while procedures or
 * namespace eval/inscope's are being executed, and provide a kind of Tcl call
 * stack.
 *
 * WARNING!! The structure definition must be kept consistent with the
 * Tcl_CallFrame structure in tcl.h. If you change one, change the other.
 */

/*
 * Will be grown to contain: pointers to the varnames (allocated at the end),
 * plus the init values for each variable (suitable to be memcopied on init)
 */

typedef struct LocalCache {
    Tcl_Size refCount;
    Tcl_Size numVars;
    Tcl_Obj *varName0;
} LocalCache;

#define localName(framePtr, i) \
    ((&((framePtr)->localCachePtr->varName0))[(i)])

MODULE_SCOPE void	TclFreeLocalCache(Tcl_Interp *interp,
			    LocalCache *localCachePtr);

typedef struct CallFrame {
    Namespace *nsPtr;		/* Points to the namespace used to resolve
				 * commands and global variables. */
    int isProcCallFrame;	/* If 0, the frame was pushed to execute a
				 * namespace command and var references are
				 * treated as references to namespace vars;
				 * varTablePtr and compiledLocals are ignored.
				 * If FRAME_IS_PROC is set, the frame was
				 * pushed to execute a Tcl procedure and may
				 * have local vars. */
    Tcl_Size objc;		/* This and objv below describe the arguments
				 * for this procedure call. */
    Tcl_Obj *const *objv;	/* Array of argument objects. */
    struct CallFrame *callerPtr;/* Value of interp->framePtr when this
				 * procedure was invoked (i.e. next higher in
				 * stack of all active procedures). */
    struct CallFrame *callerVarPtr;
				/* Value of interp->varFramePtr when this
				 * procedure was invoked (i.e. determines
				 * variable scoping within caller). Same as
				 * callerPtr unless an "uplevel" command or
				 * something equivalent was active in the
				 * caller). */
    Tcl_Size level;		/* Level of this procedure, for "uplevel"
				 * purposes (i.e. corresponds to nesting of
				 * callerVarPtr's, not callerPtr's). 1 for
				 * outermost procedure, 0 for top-level. */
    Proc *procPtr;		/* Points to the structure defining the called
				 * procedure. Used to get information such as
				 * the number of compiled local variables
				 * (local variables assigned entries ["slots"]
				 * in the compiledLocals array below). */
    TclVarHashTable *varTablePtr;
				/* Hash table containing local variables not
				 * recognized by the compiler, or created at
				 * execution time through, e.g., upvar.
				 * Initially NULL and created if needed. */
    Tcl_Size numCompiledLocals;	/* Count of local variables recognized
				 * by the compiler including arguments. */
    Var *compiledLocals;	/* Points to the array of local variables
				 * recognized by the compiler. The compiler
				 * emits code that refers to these variables
				 * using an index into this array. */
    void *clientData;		/* Pointer to some context that is used by
				 * object systems. The meaning of the contents
				 * of this field is defined by the code that
				 * sets it, and it should only ever be set by
				 * the code that is pushing the frame. In that
				 * case, the code that sets it should also
				 * have some means of discovering what the
				 * meaning of the value is, which we do not
				 * specify. */
    LocalCache *localCachePtr;
    Tcl_Obj *tailcallPtr;	/* NULL if no tailcall is scheduled */
} CallFrame;

#define FRAME_IS_PROC	0x1
#define FRAME_IS_LAMBDA 0x2
#define FRAME_IS_METHOD	0x4	/* The frame is a method body, and the frame's
				 * clientData field contains a CallContext
				 * reference. Part of TIP#257. */
#define FRAME_IS_OO_DEFINE 0x8	/* The frame is part of the inside workings of
				 * the [oo::define] command; the clientData
				 * field contains an Object reference that has
				 * been confirmed to refer to a class. Part of
				 * TIP#257. */
#define FRAME_IS_PRIVATE_DEFINE 0x10
				/* Marks this frame as being used for private
				 * declarations with [oo::define]. Usually
				 * OR'd with FRAME_IS_OO_DEFINE. TIP#500. */

/*
 * TIP #280
 * The structure below defines a command frame. A command frame provides
 * location information for all commands executing a tcl script (source, eval,
 * uplevel, procedure bodies, ...). The runtime structure essentially contains
 * the stack trace as it would be if the currently executing command were to
 * throw an error.
 *
 * For commands where it makes sense it refers to the associated CallFrame as
 * well.
 *
 * The structures are chained in a single list, with the top of the stack
 * anchored in the Interp structure.
 *
 * Instances can be allocated on the C stack, or the heap, the former making
 * cleanup a bit simpler.
 */

typedef struct CmdFrame {
    /*
     * General data. Always available.
     */

    int type;			/* Values see below. */
    int level;			/* Number of frames in stack, prevent O(n)
				 * scan of list. */
    Tcl_Size *line;		/* Lines the words of the command start on. */
    Tcl_Size nline;
    CallFrame *framePtr;	/* Procedure activation record, may be
				 * NULL. */
    struct CmdFrame *nextPtr;	/* Link to calling frame. */
    /*
     * Data needed for Eval vs TEBC
     *
     * EXECUTION CONTEXTS and usage of CmdFrame
     *
     * Field	  TEBC		  EvalEx
     * =======	  ====		  ======
     * level	  yes		  yes
     * type	  BC/PREBC	  SRC/EVAL
     * line0	  yes		  yes
     * framePtr	  yes		  yes
     * =======	  ====		  ======
     *
     * =======	  ====		  ========= union data
     * line1	  -		  yes
     * line3	  -		  yes
     * path	  -		  yes
     * -------	  ----		  ------
     * codePtr	  yes		  -
     * pc	  yes		  -
     * =======	  ====		  ======
     *
     * =======	  ====		  ========= union cmd
     * str.cmd	  yes		  yes
     * str.len	  yes		  yes
     * -------	  ----		  ------
     */

    union {
	struct {
	    Tcl_Obj *path;	/* Path of the sourced file the command is
				 * in. */
	} eval;
	struct {
	    const void *codePtr;/* Byte code currently executed... */
	    const char *pc;	/* ... and instruction pointer. */
	} tebc;
    } data;
    Tcl_Obj *cmdObj;
    const char *cmd;		/* The executed command, if possible... */
    Tcl_Size len;		/* ... and its length. */
    const struct CFWordBC *litarg;
				/* Link to set of literal arguments which have
				 * ben pushed on the lineLABCPtr stack by
				 * TclArgumentBCEnter(). These will be removed
				 * by TclArgumentBCRelease. */
} CmdFrame;

typedef struct CFWord {
    CmdFrame *framePtr;		/* CmdFrame to access. */
    Tcl_Size word;		/* Index of the word in the command. */
    Tcl_Size refCount;		/* Number of times the word is on the
				 * stack. */
} CFWord;

typedef struct CFWordBC {
    CmdFrame *framePtr;		/* CmdFrame to access. */
    Tcl_Size pc;		/* Instruction pointer of a command in
				 * ExtCmdLoc.loc[.] */
    Tcl_Size word;		/* Index of word in
				 * ExtCmdLoc.loc[cmd]->line[.] */
    struct CFWordBC *prevPtr;	/* Previous entry in stack for same Tcl_Obj. */
    struct CFWordBC *nextPtr;	/* Next entry for same command call. See
				 * CmdFrame litarg field for the list start. */
    Tcl_Obj *obj;		/* Back reference to hash table key */
} CFWordBC;

/*
 * Structure to record the locations of invisible continuation lines in
 * literal scripts, as character offset from the beginning of the script. Both
 * compiler and direct evaluator use this information to adjust their line
 * counters when tracking through the script, because when it is invoked the
 * continuation line marker as a whole has been removed already, meaning that
 * the \n which was part of it is gone as well, breaking regular line
 * tracking.
 *
 * These structures are allocated and filled by both the function
 * TclSubstTokens() in the file "tclParse.c" and its caller TclEvalEx() in the
 * file "tclBasic.c", and stored in the thread-global hash table "lineCLPtr" in
 * file "tclObj.c". They are used by the functions TclSetByteCodeFromAny() and
 * TclCompileScript(), both found in the file "tclCompile.c". Their memory is
 * released by the function TclFreeObj(), in the file "tclObj.c", and also by
 * the function TclThreadFinalizeObjects(), in the same file.
 */

#define CLL_END		(-1)

typedef struct ContLineLoc {
    Tcl_Size num;		/* Number of entries in loc, not counting the
				 * final -1 marker entry. */
    Tcl_Size loc[TCLFLEXARRAY];/* Table of locations, as character offsets.
				 * The table is allocated as part of the
				 * structure, extending behind the nominal end
				 * of the structure. An entry containing the
				 * value -1 is put after the last location, as
				 * end-marker/sentinel. */
} ContLineLoc;

/*
 * The following macros define the allowed values for the type field of the
 * CmdFrame structure above. Some of the values occur only in the extended
 * location data referenced via the 'baseLocPtr'.
 *
 * TCL_LOCATION_EVAL	  : Frame is for a script evaluated by EvalEx.
 * TCL_LOCATION_BC	  : Frame is for bytecode.
 * TCL_LOCATION_PREBC	  : Frame is for precompiled bytecode.
 * TCL_LOCATION_SOURCE	  : Frame is for a script evaluated by EvalEx, from a
 *			    sourced file.
 * TCL_LOCATION_PROC	  : Frame is for bytecode of a procedure.
 *
 * A TCL_LOCATION_BC type in a frame can be overridden by _SOURCE and _PROC
 * types, per the context of the byte code in execution.
 */

#define TCL_LOCATION_EVAL	(0) /* Location in a dynamic eval script. */
#define TCL_LOCATION_BC		(2) /* Location in byte code. */
#define TCL_LOCATION_PREBC	(3) /* Location in precompiled byte code, no
				     * location. */
#define TCL_LOCATION_SOURCE	(4) /* Location in a file. */
#define TCL_LOCATION_PROC	(5) /* Location in a dynamic proc. */
#define TCL_LOCATION_LAST	(6) /* Number of values in the enum. */

/*
 * Structure passed to describe procedure-like "procedures" that are not
 * procedures (e.g. a lambda) so that their details can be reported correctly
 * by [info frame]. Contains a sub-structure for each extra field.
 */

typedef Tcl_Obj * (GetFrameInfoValueProc)(void *clientData);
typedef struct {
    const char *name;		/* Name of this field. */
    GetFrameInfoValueProc *proc;/* Function to generate a Tcl_Obj* from the
				 * clientData, or just use the clientData
				 * directly (after casting) if NULL. */
    void *clientData;		/* Context for above function, or Tcl_Obj* if
				 * proc field is NULL. */
} ExtraFrameInfoField;
typedef struct {
    Tcl_Size length;		/* Length of array. */
    ExtraFrameInfoField fields[2];
				/* Really as long as necessary, but this is
				 * long enough for nearly anything. */
} ExtraFrameInfo;

/*
 *----------------------------------------------------------------
 * Data structures and procedures related to TclHandles, which are a very
 * lightweight method of preserving enough information to determine if an
 * arbitrary malloc'd block has been deleted.
 *----------------------------------------------------------------
 */

typedef void **TclHandle;

/*
 *----------------------------------------------------------------
 * Experimental flag value passed to Tcl_GetRegExpFromObj. Intended for use
 * only by Expect. It will probably go away in a later release.
 *----------------------------------------------------------------
 */

#define TCL_REG_BOSONLY 002000	/* Prepend \A to pattern so it only matches at
				 * the beginning of the string. */

/*
 * These are a thin layer over TclpThreadKeyDataGet and TclpThreadKeyDataSet
 * when threads are used, or an emulation if there are no threads. These are
 * really internal and Tcl clients should use Tcl_GetThreadData.
 */

MODULE_SCOPE void *	TclThreadDataKeyGet(Tcl_ThreadDataKey *keyPtr);
MODULE_SCOPE void	TclThreadDataKeySet(Tcl_ThreadDataKey *keyPtr,
			    void *data);

/*
 * This is a convenience macro used to initialize a thread local storage ptr.
 */

#define TCL_TSD_INIT(keyPtr) \
	(ThreadSpecificData *)Tcl_GetThreadData((keyPtr), sizeof(ThreadSpecificData))

/*
 *----------------------------------------------------------------
 * Data structures related to bytecode compilation and execution. These are
 * used primarily in tclCompile.c, tclExecute.c, and tclBasic.c.
 *----------------------------------------------------------------
 */

/*
 * Forward declaration to prevent errors when the forward references to
 * Tcl_Parse and CompileEnv are encountered in the procedure type CompileProc
 * declared below.
 */

struct CompileEnv;

/*
 * The type of procedures called by the Tcl bytecode compiler to compile
 * commands. Pointers to these procedures are kept in the Command structure
 * describing each command. The integer value returned by a CompileProc must
 * be one of the following:
 *
 * TCL_OK		Compilation completed normally.
 * TCL_ERROR 		Compilation could not be completed. This can be just a
 * 			judgment by the CompileProc that the command is too
 * 			complex to compile effectively, or it can indicate
 * 			that in the current state of the interp, the command
 * 			would raise an error. The bytecode compiler will not
 * 			do any error reporting at compiler time. Error
 * 			reporting is deferred until the actual runtime,
 * 			because by then changes in the interp state may allow
 * 			the command to be successfully evaluated.
 */

typedef int (CompileProc)(Tcl_Interp *interp, Tcl_Parse *parsePtr,
	struct Command *cmdPtr, struct CompileEnv *compEnvPtr);

/*
 * The type of procedure called from the compilation hook point in
 * SetByteCodeFromAny.
 */

typedef int (CompileHookProc)(Tcl_Interp *interp,
	struct CompileEnv *compEnvPtr, void *clientData);

/*
 * The data structure for a (linked list of) execution stacks.
 */

typedef struct ExecStack {
    struct ExecStack *prevPtr;
    struct ExecStack *nextPtr;
    Tcl_Obj **markerPtr;
    Tcl_Obj **endPtr;
    Tcl_Obj **tosPtr;
    Tcl_Obj *stackWords[TCLFLEXARRAY];
} ExecStack;

/*
 * The data structure defining the execution environment for ByteCode's.
 * There is one ExecEnv structure per Tcl interpreter. It holds the evaluation
 * stack that holds command operands and results. The stack grows towards
 * increasing addresses. The member stackPtr points to the stackItems of the
 * currently active execution stack.
 */

typedef struct CorContext {
    struct CallFrame *framePtr;
    struct CallFrame *varFramePtr;
    struct CmdFrame *cmdFramePtr;  /* See Interp.cmdFramePtr */
    Tcl_HashTable *lineLABCPtr;    /* See Interp.lineLABCPtr */
} CorContext;

typedef struct CoroutineData {
    struct Command *cmdPtr;	/* The command handle for the coroutine. */
    struct ExecEnv *eePtr;	/* The special execution environment (stacks,
				 * etc.) for the coroutine. */
    struct ExecEnv *callerEEPtr;/* The execution environment for the caller of
				 * the coroutine, which might be the
				 * interpreter global environment or another
				 * coroutine. */
    CorContext caller;		/* Caller's saved execution context. */
    CorContext running;		/* This coroutine's saved execution context. */
    Tcl_HashTable *lineLABCPtr;	/* See Interp.lineLABCPtr */
    void *stackLevel;
    Tcl_Size auxNumLevels;	/* While the coroutine is running the
				 * numLevels of the create/resume command is
				 * stored here; for suspended coroutines it
				 * holds the nesting numLevels at yield. */
    Tcl_Size nargs;		/* Number of args required for resuming this
				 * coroutine; COROUTINE_ARGUMENTS_SINGLE_OPTIONAL
				 * means "0 or 1" (default),
				 * COROUTINE_ARGUMENTS_ARBITRARY means "any" */
    Tcl_Obj *yieldPtr;		/* The command to yield to.  Stored here in
				 * order to reset splice point in
				 * TclNRCoroutineActivateCallback if the
				 * coroutine is busy. */
} CoroutineData;

typedef struct ExecEnv {
    ExecStack *execStackPtr;	/* Points to the first item in the evaluation
				 * stack on the heap. */
    Tcl_Obj *constants[2];	/* Pointers to constant "0" and "1" objs. */
    struct Tcl_Interp *interp;
    struct NRE_callback *callbackPtr;
				/* Top callback in NRE's stack. */
    struct CoroutineData *corPtr;
    int rewind;
} ExecEnv;

#define COR_IS_SUSPENDED(corPtr) \
    ((corPtr)->stackLevel == NULL)

/*
 * The definitions for the LiteralTable and LiteralEntry structures. Each
 * interpreter contains a LiteralTable. It is used to reduce the storage
 * needed for all the Tcl objects that hold the literals of scripts compiled
 * by the interpreter. A literal's object is shared by all the ByteCodes that
 * refer to the literal. Each distinct literal has one LiteralEntry entry in
 * the LiteralTable. A literal table is a specialized hash table that is
 * indexed by the literal's string representation, which may contain null
 * characters.
 *
 * Note that we reduce the space needed for literals by sharing literal
 * objects both within a ByteCode (each ByteCode contains a local
 * LiteralTable) and across all an interpreter's ByteCodes (with the
 * interpreter's global LiteralTable).
 */

typedef struct LiteralEntry {
    struct LiteralEntry *nextPtr;
				/* Points to next entry in this hash bucket or
				 * NULL if end of chain. */
    Tcl_Obj *objPtr;		/* Points to Tcl object that holds the
				 * literal's bytes and length. */
    Tcl_Size refCount;		/* If in an interpreter's global literal
				 * table, the number of ByteCode structures
				 * that share the literal object; the literal
				 * entry can be freed when refCount drops to
				 * 0. If in a local literal table, TCL_INDEX_NONE. */
    Namespace *nsPtr;		/* Namespace in which this literal is used. We
				 * try to avoid sharing literal non-FQ command
				 * names among different namespaces to reduce
				 * shimmering. */
} LiteralEntry;

typedef struct LiteralTable {
    LiteralEntry **buckets;	/* Pointer to bucket array. Each element
				 * points to first entry in bucket's hash
				 * chain, or NULL. */
    LiteralEntry *staticBuckets[TCL_SMALL_HASH_TABLE];
				/* Bucket array used for small tables to avoid
				 * mallocs and frees. */
    TCL_HASH_TYPE numBuckets;	/* Total number of buckets allocated at
				 * **buckets. */
    TCL_HASH_TYPE numEntries;	/* Total number of entries present in
				 * table. */
    TCL_HASH_TYPE rebuildSize;	/* Enlarge table when numEntries gets to be
				 * this large. */
    TCL_HASH_TYPE mask;		/* Mask value used in hashing function. */
} LiteralTable;

/*
 * The following structure defines for each Tcl interpreter various
 * statistics-related information about the bytecode compiler and
 * interpreter's operation in that interpreter.
 */

#ifdef TCL_COMPILE_STATS
typedef struct ByteCodeStats {
    size_t numExecutions;	/* Number of ByteCodes executed. */
    size_t numCompilations;	/* Number of ByteCodes created. */
    size_t numByteCodesFreed;	/* Number of ByteCodes destroyed. */
    size_t instructionCount[256];
				/* Number of times each instruction was
				 * executed. */

    double totalSrcBytes;	/* Total source bytes ever compiled. */
    double totalByteCodeBytes;	/* Total bytes for all ByteCodes. */
    double currentSrcBytes;	/* Src bytes for all current ByteCodes. */
    double currentByteCodeBytes;/* Code bytes in all current ByteCodes. */

    size_t srcCount[32];	/* Source size distribution: # of srcs of
				 * size [2**(n-1)..2**n), n in [0..32). */
    size_t byteCodeCount[32];	/* ByteCode size distribution. */
    size_t lifetimeCount[32];	/* ByteCode lifetime distribution (ms). */

    double currentInstBytes;	/* Instruction bytes-current ByteCodes. */
    double currentLitBytes;	/* Current literal bytes. */
    double currentExceptBytes;	/* Current exception table bytes. */
    double currentAuxBytes;	/* Current auxiliary information bytes. */
    double currentCmdMapBytes;	/* Current src<->code map bytes. */

    size_t numLiteralsCreated;	/* Total literal objects ever compiled. */
    double totalLitStringBytes;	/* Total string bytes in all literals. */
    double currentLitStringBytes;
				/* String bytes in current literals. */
    size_t literalCount[32];	/* Distribution of literal string sizes. */
} ByteCodeStats;
#endif /* TCL_COMPILE_STATS */

/*
 * Structure used in implementation of those core ensembles which are
 * partially compiled. Used as an array of these, with a terminating field
 * whose 'name' is NULL.
 */

typedef struct {
    const char *name;		/* The name of the subcommand. */
    Tcl_ObjCmdProc *proc;	/* The implementation of the subcommand. */
    CompileProc *compileProc;	/* The compiler for the subcommand. */
    Tcl_ObjCmdProc *nreProc;	/* NRE implementation of this command. */
    void *clientData;		/* Any clientData to give the command. */
    int unsafe;			/* Whether this command is to be hidden by
				 * default in a safe interpreter. */
} EnsembleImplMap;

/*
 *----------------------------------------------------------------
 * Data structures related to commands.
 *----------------------------------------------------------------
 */

/*
 * An imported command is created in an namespace when it imports a "real"
 * command from another namespace. An imported command has a Command structure
 * that points (via its ClientData value) to the "real" Command structure in
 * the source namespace's command table. The real command records all the
 * imported commands that refer to it in a list of ImportRef structures so
 * that they can be deleted when the real command is deleted.
 */

typedef struct ImportRef {
    struct Command *importedCmdPtr;
				/* Points to the imported command created in
				 * an importing namespace; this command
				 * redirects its invocations to the "real"
				 * command. */
    struct ImportRef *nextPtr;	/* Next element on the linked list of imported
				 * commands that refer to the "real" command.
				 * The real command deletes these imported
				 * commands on this list when it is
				 * deleted. */
} ImportRef;

/*
 * Data structure used as the ClientData of imported commands: commands
 * created in an namespace when it imports a "real" command from another
 * namespace.
 */

typedef struct ImportedCmdData {
    struct Command *realCmdPtr;	/* "Real" command that this imported command
				 * refers to. */
    struct Command *selfPtr;	/* Pointer to this imported command. Needed
				 * only when deleting it in order to remove it
				 * from the real command's linked list of
				 * imported commands that refer to it. */
} ImportedCmdData;

/*
 * A Command structure exists for each command in a namespace. The Tcl_Command
 * opaque type actually refers to these structures.
 */

typedef struct Command {
    Tcl_HashEntry *hPtr;	/* Pointer to the hash table entry that refers
				 * to this command. The hash table is either a
				 * namespace's command table or an
				 * interpreter's hidden command table. This
				 * pointer is used to get a command's name
				 * from its Tcl_Command handle. NULL means
				 * that the hash table entry has been removed
				 * already (this can happen if deleteProc
				 * causes the command to be deleted or
				 * recreated). */
    Namespace *nsPtr;		/* Points to the namespace containing this
				 * command. */
    Tcl_Size refCount;		/* 1 if in command hashtable plus 1 for each
				 * reference from a CmdName Tcl object
				 * representing a command's name in a ByteCode
				 * instruction sequence. This structure can be
				 * freed when refCount becomes zero. */
    Tcl_Size cmdEpoch;		/* Incremented to invalidate any references
				 * that point to this command when it is
				 * renamed, deleted, hidden, or exposed. */
    CompileProc *compileProc;	/* Procedure called to compile command. NULL
				 * if no compile proc exists for command. */
    Tcl_ObjCmdProc *objProc;	/* Object-based command procedure. */
    void *objClientData;	/* Arbitrary value passed to object proc. */
    Tcl_CmdProc *proc;		/* String-based command procedure. */
    void *clientData;		/* Arbitrary value passed to string proc. */
    Tcl_CmdDeleteProc *deleteProc;
				/* Procedure invoked when deleting command to,
				 * e.g., free all client data. */
    void *deleteData;		/* Arbitrary value passed to deleteProc. */
    int flags;			/* Miscellaneous bits of information about
				 * command. See below for definitions. */
    ImportRef *importRefPtr;	/* List of each imported Command created in
				 * another namespace when this command is
				 * imported. These imported commands redirect
				 * invocations back to this command. The list
				 * is used to remove all those imported
				 * commands when deleting this "real"
				 * command. */
    CommandTrace *tracePtr;	/* First in list of all traces set for this
				 * command. */
    Tcl_ObjCmdProc *nreProc;	/* NRE implementation of this command. */
} Command;

/*
 * Flag bits for commands.
 *
 * CMD_DYING -			If 1 the command is in the process of
 *				being deleted (its deleteProc is currently
 *				executing). Other attempts to delete the
 *				command should be ignored.
 * CMD_TRACE_ACTIVE -		If 1 the trace processing is currently
 *				underway for a rename/delete change. See the
 *				two flags below for which is currently being
 *				processed.
 * CMD_HAS_EXEC_TRACES -	If 1 means that this command has at least one
 *				execution trace (as opposed to simple
 *				delete/rename traces) in its tracePtr list.
 * CMD_COMPILES_EXPANDED -	If 1 this command has a compiler that
 *				can handle expansion (provided it is not the
 *				first word).
 * TCL_TRACE_RENAME -		A rename trace is in progress. Further
 *				recursive renames will not be traced.
 * TCL_TRACE_DELETE -		A delete trace is in progress. Further
 *				recursive deletes will not be traced.
 * (these last two flags are defined in tcl.h)
 */

#define CMD_DYING		0x01
#define CMD_TRACE_ACTIVE	0x02
#define CMD_HAS_EXEC_TRACES	0x04
#define CMD_COMPILES_EXPANDED	0x08
#define CMD_REDEF_IN_PROGRESS	0x10
#define CMD_VIA_RESOLVER	0x20
#define CMD_DEAD		0x40

/*
 *----------------------------------------------------------------
 * Data structures related to name resolution procedures.
 *----------------------------------------------------------------
 */

/*
 * The interpreter keeps a linked list of name resolution schemes. The scheme
 * for a namespace is consulted first, followed by the list of schemes in an
 * interpreter, followed by the default name resolution in Tcl. Schemes are
 * added/removed from the interpreter's list by calling Tcl_AddInterpResolver
 * and Tcl_RemoveInterpResolver.
 */

typedef struct ResolverScheme {
    char *name;			/* Name identifying this scheme. */
    Tcl_ResolveCmdProc *cmdResProc;
				/* Procedure handling command name
				 * resolution. */
    Tcl_ResolveVarProc *varResProc;
				/* Procedure handling variable name resolution
				 * for variables that can only be handled at
				 * runtime. */
    Tcl_ResolveCompiledVarProc *compiledVarResProc;
				/* Procedure handling variable name resolution
				 * at compile time. */

    struct ResolverScheme *nextPtr;
				/* Pointer to next record in linked list. */
} ResolverScheme;

/*
 * Forward declaration of the TIP#143 limit handler structure.
 */

typedef struct LimitHandler LimitHandler;

/*
 * TIP #268.
 * Values for the selection mode, i.e the package require preferences.
 */

enum PkgPreferOptions {
    PKG_PREFER_LATEST, PKG_PREFER_STABLE
};

/*
 *----------------------------------------------------------------
 * This structure shadows the first few fields of the memory cache for the
 * allocator defined in tclThreadAlloc.c; it has to be kept in sync with the
 * definition there.
 * Some macros require knowledge of some fields in the struct in order to
 * avoid hitting the TSD unnecessarily. In order to facilitate this, a pointer
 * to the relevant fields is kept in the allocCache field in struct Interp.
 *----------------------------------------------------------------
 */

typedef struct AllocCache {
    struct Cache *nextPtr;	/* Linked list of cache entries. */
    Tcl_ThreadId owner;		/* Which thread's cache is this? */
    Tcl_Obj *firstObjPtr;	/* List of free objects for thread. */
    size_t numObjects;		/* Number of objects for thread. */
} AllocCache;

/*
 *----------------------------------------------------------------
 * This structure defines an interpreter, which is a collection of commands
 * plus other state information related to interpreting commands, such as
 * variable storage. Primary responsibility for this data structure is in
 * tclBasic.c, but almost every Tcl source file uses something in here.
 *----------------------------------------------------------------
 */

typedef struct Interp {
    /*
     * The first two fields were named "result" and "freeProc" in earlier
     * versions of Tcl.  They are no longer used within Tcl, and are no
     * longer available to be accessed by extensions.  However, they cannot
     * be removed.  Why?  There is a deployed base of stub-enabled extensions
     * that query the value of iPtr->stubTable.  For them to continue to work,
     * the location of the field "stubTable" within the Interp struct cannot
     * change.  The most robust way to assure that is to leave all fields up to
     * that one undisturbed.
     */

    const char *legacyResult;
    void (*legacyFreeProc) (void);
    int errorLine;		/* When TCL_ERROR is returned, this gives the
				 * line number in the command where the error
				 * occurred (1 means first line). */
    const struct TclStubs *stubTable;
				/* Pointer to the exported Tcl stub table.  In
				 * ancient pre-8.1 versions of Tcl this was a
				 * pointer to the objResultPtr or a pointer to a
				 * buckets array in a hash table. Deployed stubs
				 * enabled extensions check for a NULL pointer value
				 * and for a TCL_STUBS_MAGIC value to verify they
				 * are not [load]ing into one of those pre-stubs
				 * interps. */

    TclHandle handle;		/* Handle used to keep track of when this
				 * interp is deleted. */

    Namespace *globalNsPtr;	/* The interpreter's global namespace. */
    Tcl_HashTable *hiddenCmdTablePtr;
				/* Hash table used by tclBasic.c to keep track
				 * of hidden commands on a per-interp
				 * basis. */
    void *interpInfo;		/* Information used by tclInterp.c to keep
				 * track of parent/child interps on a
				 * per-interp basis. */
    void (*optimizer)(void *envPtr);
    /*
     * Information related to procedures and variables. See tclProc.c and
     * tclVar.c for usage.
     */

    Tcl_Size numLevels;		/* Keeps track of how many nested calls to
				 * Tcl_Eval are in progress for this
				 * interpreter. It's used to delay deletion of
				 * the table until all Tcl_Eval invocations
				 * are completed. */
    Tcl_Size maxNestingDepth;	/* If numLevels exceeds this value then Tcl
				 * assumes that infinite recursion has
				 * occurred and it generates an error. */
    CallFrame *framePtr;	/* Points to top-most in stack of all nested
				 * procedure invocations. */
    CallFrame *varFramePtr;	/* Points to the call frame whose variables
				 * are currently in use (same as framePtr
				 * unless an "uplevel" command is
				 * executing). */
    ActiveVarTrace *activeVarTracePtr;
				/* First in list of active traces for interp,
				 * or NULL if no active traces. */
    int returnCode;		/* [return -code] parameter. */
    CallFrame *rootFramePtr;	/* Global frame pointer for this
				 * interpreter. */
    Namespace *lookupNsPtr;	/* Namespace to use ONLY on the next
				 * TCL_EVAL_INVOKE call to Tcl_EvalObjv. */

    /*
     * Information about packages. Used only in tclPkg.c.
     */

    Tcl_HashTable packageTable;	/* Describes all of the packages loaded in or
				 * available to this interpreter. Keys are
				 * package names, values are (Package *)
				 * pointers. */
    char *packageUnknown;	/* Command to invoke during "package require"
				 * commands for packages that aren't described
				 * in packageTable. Ckalloc'ed, may be
				 * NULL. */
    /*
     * Miscellaneous information:
     */

    Tcl_Size cmdCount;		/* Total number of times a command procedure
				 * has been called for this interpreter. */
    int evalFlags;		/* Flags to control next call to Tcl_Eval.
				 * Normally zero, but may be set before
				 * calling Tcl_Eval. See below for valid
				 * values. */
    LiteralTable literalTable;	/* Contains LiteralEntry's describing all Tcl
				 * objects holding literals of scripts
				 * compiled by the interpreter. Indexed by the
				 * string representations of literals. Used to
				 * avoid creating duplicate objects. */
    Tcl_Size compileEpoch;	/* Holds the current "compilation epoch" for
				 * this interpreter. This is incremented to
				 * invalidate existing ByteCodes when, e.g., a
				 * command with a compile procedure is
				 * redefined. */
    Proc *compiledProcPtr;	/* If a procedure is being compiled, a pointer
				 * to its Proc structure; otherwise, this is
				 * NULL. Set by ObjInterpProc in tclProc.c and
				 * used by tclCompile.c to process local
				 * variables appropriately. */
    ResolverScheme *resolverPtr;/* Linked list of name resolution schemes
				 * added to this interpreter. Schemes are
				 * added and removed by calling
				 * Tcl_AddInterpResolvers and
				 * Tcl_RemoveInterpResolver respectively. */
    Tcl_Obj *scriptFile;	/* NULL means there is no nested source
				 * command active; otherwise this points to
				 * pathPtr of the file being sourced. */
    int flags;			/* Various flag bits. See below. */
    long randSeed;		/* Seed used for rand() function. */
    Trace *tracePtr;		/* List of traces for this interpreter. */
    Tcl_HashTable *assocData;	/* Hash table for associating data with this
				 * interpreter. Cleaned up when this
				 * interpreter is deleted. */
    struct ExecEnv *execEnvPtr;	/* Execution environment for Tcl bytecode
				 * execution. Contains a pointer to the Tcl
				 * evaluation stack. */
    Tcl_Obj *emptyObjPtr;	/* Points to an object holding an empty
				 * string. Returned by Tcl_ObjSetVar2 when
				 * variable traces change a variable in a
				 * gross way. */
    Tcl_Obj *objResultPtr;	/* If the last command returned an object
				 * result, this points to it. Should not be
				 * accessed directly; see comment above. */
    Tcl_ThreadId threadId;	/* ID of thread that owns the interpreter. */

    ActiveCommandTrace *activeCmdTracePtr;
				/* First in list of active command traces for
				 * interp, or NULL if no active traces. */
    ActiveInterpTrace *activeInterpTracePtr;
				/* First in list of active traces for interp,
				 * or NULL if no active traces. */
    Tcl_Size tracesForbiddingInline;
				/* Count of traces (in the list headed by
				 * tracePtr) that forbid inline bytecode
				 * compilation. */

    /*
     * Fields used to manage extensible return options (TIP 90).
     */

    Tcl_Obj *returnOpts;	/* A dictionary holding the options to the
				 * last [return] command. */

    Tcl_Obj *errorInfo;		/* errorInfo value (now as a Tcl_Obj). */
    Tcl_Obj *eiVar;		/* cached ref to ::errorInfo variable. */
    Tcl_Obj *errorCode;		/* errorCode value (now as a Tcl_Obj). */
    Tcl_Obj *ecVar;		/* cached ref to ::errorCode variable. */
    int returnLevel;		/* [return -level] parameter. */

    /*
     * Resource limiting framework support (TIP#143).
     */

    struct {
	int active;		/* Flag values defining which limits have been
				 * set. */
	int granularityTicker;	/* Counter used to determine how often to
				 * check the limits. */
	int exceeded;		/* Which limits have been exceeded, described
				 * as flag values the same as the 'active'
				 * field. */

	Tcl_Size cmdCount;	/* Limit for how many commands to execute in
				 * the interpreter. */
	LimitHandler *cmdHandlers;
				/* Handlers to execute when the limit is
				 * reached. */
	int cmdGranularity;	/* Mod factor used to determine how often to
				 * evaluate the limit check. */

	Tcl_Time time;		/* Time limit for execution within the
				 * interpreter. */
	LimitHandler *timeHandlers;
				/* Handlers to execute when the limit is
				 * reached. */
	int timeGranularity;	/* Mod factor used to determine how often to
				 * evaluate the limit check. */
	Tcl_TimerToken timeEvent;
				/* Handle for a timer callback that will occur
				 * when the time-limit is exceeded. */

	Tcl_HashTable callbacks;/* Mapping from (interp,type) pair to data
				 * used to install a limit handler callback to
				 * run in _this_ interp when the limit is
				 * exceeded. */
    } limit;

    /*
     * Information for improved default error generation from ensembles
     * (TIP#112).
     */

    struct {
	Tcl_Obj *const *sourceObjs;
				/* What arguments were actually input into the
				 * *root* ensemble command? (Nested ensembles
				 * don't rewrite this.) NULL if we're not
				 * processing an ensemble. */
	Tcl_Size numRemovedObjs;/* How many arguments have been stripped off
				 * because of ensemble processing. */
	Tcl_Size numInsertedObjs;/* How many of the current arguments were
				 * inserted by an ensemble. */
    } ensembleRewrite;

    /*
     * TIP #219: Global info for the I/O system.
     */

    Tcl_Obj *chanMsg;		/* Error message set by channel drivers, for
				 * the propagation of arbitrary Tcl errors.
				 * This information, if present (chanMsg not
				 * NULL), takes precedence over a POSIX error
				 * code returned by a channel operation. */

    /*
     * Source code origin information (TIP #280).
     */

    CmdFrame *cmdFramePtr;	/* Points to the command frame containing the
				 * location information for the current
				 * command. */
    const CmdFrame *invokeCmdFramePtr;
				/* Points to the command frame which is the
				 * invoking context of the bytecode compiler.
				 * NULL when the byte code compiler is not
				 * active. */
    int invokeWord;		/* Index of the word in the command which
				 * is getting compiled. */
    Tcl_HashTable *linePBodyPtr;/* This table remembers for each statically
				 * defined procedure the location information
				 * for its body. It is keyed by the address of
				 * the Proc structure for a procedure. The
				 * values are "struct CmdFrame*". */
    Tcl_HashTable *lineBCPtr;	/* This table remembers for each ByteCode
				 * object the location information for its
				 * body. It is keyed by the address of the
				 * Proc structure for a procedure. The values
				 * are "struct ExtCmdLoc*". (See
				 * tclCompile.h) */
    Tcl_HashTable *lineLABCPtr;	/* Tcl_Obj* (by exact pointer) -> CFWordBC* */
    Tcl_HashTable *lineLAPtr;	/* This table remembers for each argument of a
				 * command on the execution stack the index of
				 * the argument in the command, and the
				 * location data of the command. It is keyed
				 * by the address of the Tcl_Obj containing
				 * the argument. The values are "struct
				 * CFWord*" (See tclBasic.c). This allows
				 * commands like uplevel, eval, etc. to find
				 * location information for their arguments,
				 * if they are a proper literal argument to an
				 * invoking command. Alt view: An index to the
				 * CmdFrame stack keyed by command argument
				 * holders. */
    ContLineLoc *scriptCLLocPtr;/* This table points to the location data for
				 * invisible continuation lines in the script,
				 * if any. This pointer is set by the function
				 * TclEvalObjEx() in file "tclBasic.c", and
				 * used by function ...() in the same file.
				 * It does for the eval/direct path of script
				 * execution what CompileEnv.clLoc does for
				 * the bytecode compiler. */
    /*
     * TIP #268. The currently active selection mode, i.e. the package require
     * preferences.
     */

    int packagePrefer;		/* Current package selection mode. */

    /*
     * Hashtables for variable traces and searches.
     */

    Tcl_HashTable varTraces;	/* Hashtable holding the start of a variable's
				 * active trace list; varPtr is the key. */
    Tcl_HashTable varSearches;	/* Hashtable holding the start of a variable's
				 * active searches list; varPtr is the key. */
    /*
     * The thread-specific data ekeko: cache pointers or values that
     *  (a) do not change during the thread's lifetime
     *  (b) require access to TSD to determine at runtime
     *  (c) are accessed very often (e.g., at each command call)
     *
     * Note that these are the same for all interps in the same thread. They
     * just have to be initialised for the thread's parent interp, children
     * inherit the value.
     *
     * They are used by the macros defined below.
     */

    AllocCache *allocCache;
    void *pendingObjDataPtr;	/* Pointer to the Cache and PendingObjData
				 * structs for this interp's thread; see
				 * tclObj.c and tclThreadAlloc.c */
    int *asyncReadyPtr;		/* Pointer to the asyncReady indicator for
				 * this interp's thread; see tclAsync.c */
    /*
     * The pointer to the object system root ekeko. c.f. TIP #257.
     */
    void *objectFoundation;	/* Pointer to the Foundation structure of the
				 * object system, which contains things like
				 * references to key namespaces. See
				 * tclOOInt.h and tclOO.c for real definition
				 * and setup. */

    struct NRE_callback *deferredCallbacks;
				/* Callbacks that are set previous to a call
				 * to some Eval function but that actually
				 * belong to the command that is about to be
				 * called - i.e., they should be run *before*
				 * any tailcall is invoked. */

    /*
     * TIP #285, Script cancellation support.
     */

    Tcl_AsyncHandler asyncCancel;
				/* Async handler token for Tcl_CancelEval. */
    Tcl_Obj *asyncCancelMsg;	/* Error message set by async cancel handler
				 * for the propagation of arbitrary Tcl
				 * errors. This information, if present
				 * (asyncCancelMsg not NULL), takes precedence
				 * over the default error messages returned by
				 * a script cancellation operation. */

	/*
	 * TIP #348 IMPLEMENTATION  -  Substituted error stack
	 */
    Tcl_Obj *errorStack;	/* [info errorstack] value (as a Tcl_Obj). */
    Tcl_Obj *upLiteral;		/* "UP" literal for [info errorstack] */
    Tcl_Obj *callLiteral;	/* "CALL" literal for [info errorstack] */
    Tcl_Obj *innerLiteral;	/* "INNER" literal for [info errorstack] */
    Tcl_Obj *innerContext;	/* cached list for fast reallocation */
    int resetErrorStack;	/* controls cleaning up of ::errorStack */

#ifdef TCL_COMPILE_STATS
    /*
     * Statistical information about the bytecode compiler and interpreter's
     * operation. This should be the last field of Interp.
     */

    ByteCodeStats stats;	/* Holds compilation and execution statistics
				 * for this interpreter. */
#endif /* TCL_COMPILE_STATS */
} Interp;

/*
 * Macros that use the TSD-ekeko.
 */

#define TclAsyncReady(iPtr) \
    *((iPtr)->asyncReadyPtr)

/*
 * Macros for script cancellation support (TIP #285).
 */

#define TclCanceled(iPtr) \
    (((iPtr)->flags & CANCELED) || ((iPtr)->flags & TCL_CANCEL_UNWIND))

#define TclSetCancelFlags(iPtr, cancelFlags) \
    (iPtr)->flags |= CANCELED;			\
    if ((cancelFlags) & TCL_CANCEL_UNWIND) {	\
	(iPtr)->flags |= TCL_CANCEL_UNWIND;	\
    }

#define TclUnsetCancelFlags(iPtr) \
    (iPtr)->flags &= (~(CANCELED | TCL_CANCEL_UNWIND))

/*
 * Macros for splicing into and out of doubly linked lists. They assume
 * existence of struct items 'prevPtr' and 'nextPtr'.
 *
 * a = element to add or remove.
 * b = list head.
 *
 * TclSpliceIn adds to the head of the list.
 */

#define TclSpliceIn(a,b)			\
    (a)->nextPtr = (b);				\
    if ((b) != NULL) {				\
	(b)->prevPtr = (a);			\
    }						\
    (a)->prevPtr = NULL, (b) = (a);

#define TclSpliceOut(a,b)			\
    if ((a)->prevPtr != NULL) {			\
	(a)->prevPtr->nextPtr = (a)->nextPtr;	\
    } else {					\
	(b) = (a)->nextPtr;			\
    }						\
    if ((a)->nextPtr != NULL) {			\
	(a)->nextPtr->prevPtr = (a)->prevPtr;	\
    }

/*
 * EvalFlag bits for Interp structures:
 *
 * TCL_ALLOW_EXCEPTIONS	1 means it's OK for the script to terminate with a
 *			code other than TCL_OK or TCL_ERROR; 0 means codes
 *			other than these should be turned into errors.
 */

#define TCL_ALLOW_EXCEPTIONS		0x04
#define TCL_EVAL_FILE			0x02
#define TCL_EVAL_SOURCE_IN_FRAME	0x10
#define TCL_EVAL_NORESOLVE		0x20
#define TCL_EVAL_DISCARD_RESULT		0x40

/*
 * Flag bits for Interp structures:
 *
 * DELETED:		Non-zero means the interpreter has been deleted:
 *			don't process any more commands for it, and destroy
 *			the structure as soon as all nested invocations of
 *			Tcl_Eval are done.
 * ERR_ALREADY_LOGGED:	Non-zero means information has already been logged in
 *			iPtr->errorInfo for the current Tcl_Eval instance, so
 *			Tcl_Eval needn't log it (used to implement the "error
 *			message log" command).
 * DONT_COMPILE_CMDS_INLINE: Non-zero means that the bytecode compiler should
 *			not compile any commands into an inline sequence of
 *			instructions. This is set 1, for example, when command
 *			traces are requested.
 * RAND_SEED_INITIALIZED: Non-zero means that the randSeed value of the interp
 *			has not be initialized. This is set 1 when we first
 *			use the rand() or srand() functions.
 * SAFE_INTERP:		Non zero means that the current interp is a safe
 *			interp (i.e. it has only the safe commands installed,
 *			less privilege than a regular interp).
 * INTERP_DEBUG_FRAME:	Used for switching on various extra interpreter
 *			debug/info mechanisms (e.g. info frame eval/uplevel
 *			tracing) which are performance intensive.
 * INTERP_TRACE_IN_PROGRESS: Non-zero means that an interp trace is currently
 *			active; so no further trace callbacks should be
 *			invoked.
 * INTERP_ALTERNATE_WRONG_ARGS: Used for listing second and subsequent forms
 *			of the wrong-num-args string in Tcl_WrongNumArgs.
 *			Makes it append instead of replacing and uses
 *			different intermediate text.
 * CANCELED:		Non-zero means that the script in progress should be
 *			canceled as soon as possible. This can be checked by
 *			extensions (and the core itself) by calling
 *			Tcl_Canceled and checking if TCL_ERROR is returned.
 *			This is a one-shot flag that is reset immediately upon
 *			being detected; however, if the TCL_CANCEL_UNWIND flag
 *			is set Tcl_Canceled will continue to report that the
 *			script in progress has been canceled thereby allowing
 *			the evaluation stack for the interp to be fully
 *			unwound.
 */

#define DELETED				     1
#define ERR_ALREADY_LOGGED		     4
#define INTERP_DEBUG_FRAME		  0x10
#define DONT_COMPILE_CMDS_INLINE	  0x20
#define RAND_SEED_INITIALIZED		  0x40
#define SAFE_INTERP			  0x80
#define INTERP_TRACE_IN_PROGRESS	 0x200
#define INTERP_ALTERNATE_WRONG_ARGS	 0x400
#define ERR_LEGACY_COPY			 0x800
#define CANCELED			0x1000

/*
 * Maximum number of levels of nesting permitted in Tcl commands (used to
 * catch infinite recursion).
 */

#define MAX_NESTING_DEPTH	1000

/*
 * The macro below is used to modify a "char" value (e.g. by casting it to an
 * unsigned character) so that it can be used safely with macros such as
 * isspace.
 */

#define UCHAR(c) ((unsigned char) (c))

/*
 * This macro is used to properly align the memory allocated by Tcl, giving
 * the same alignment as the native malloc.
 */

#if defined(__APPLE__)
#define TCL_ALLOCALIGN	16
#else
#define TCL_ALLOCALIGN	(2*sizeof(void *))
#endif

/*
 * TCL_ALIGN is used to determine the offset needed to safely allocate any
 * data structure in memory. Given a starting offset or size, it "rounds up"
 * or "aligns" the offset to the next aligned (typically 8-byte) boundary so
 * that any data structure can be placed at the resulting offset without fear
 * of an alignment error. Note this is clamped to a minimum of 8 for API
 * compatibility.
 *
 * WARNING!! DO NOT USE THIS MACRO TO ALIGN POINTERS: it will produce the
 * wrong result on platforms that allocate addresses that are divisible by a
 * non-trivial factor of this alignment. Only use it for offsets or sizes.
 *
 * This macro is only used by tclCompile.c in the core (Bug 926445). It
 * however not be made file static, as extensions that touch bytecodes
 * (notably tbcload) require it.
 */

struct TclMaxAlignment {
    char unalign[8];
    union {
	long long maxAlignLongLong;
	double maxAlignDouble;
	void *maxAlignPointer;
    } aligned;
};
#define TCL_ALIGN_BYTES \
	offsetof(struct TclMaxAlignment, aligned)
#define TCL_ALIGN(x) \
	(((x) + (TCL_ALIGN_BYTES - 1)) & ~(TCL_ALIGN_BYTES - 1))

/*
 * A common panic alert when memory allocation fails.
 */

#define TclOOM(ptr, size) \
    ((size) && ((ptr) || (Tcl_Panic(					\
	"unable to alloc %" TCL_Z_MODIFIER "u bytes", (size_t)(size)), 1)))

/*
 * The following enum values are used to specify the runtime platform setting
 * of the tclPlatform variable.
 */

typedef enum {
    TCL_PLATFORM_UNIX = 0,	/* Any Unix-like OS. */
    TCL_PLATFORM_WINDOWS = 2	/* Any Microsoft Windows OS. */
} TclPlatformType;

/*
 * The following enum values are used to indicate the translation of a Tcl
 * channel. Declared here so that each platform can define
 * TCL_PLATFORM_TRANSLATION to the native translation on that platform.
 */

typedef enum TclEolTranslation {
    TCL_TRANSLATE_AUTO,		/* Eol == \r, \n and \r\n. */
    TCL_TRANSLATE_CR,		/* Eol == \r. */
    TCL_TRANSLATE_LF,		/* Eol == \n. */
    TCL_TRANSLATE_CRLF		/* Eol == \r\n. */
} TclEolTranslation;

/*
 * Flags for TclInvoke:
 *
 * TCL_INVOKE_HIDDEN		Invoke a hidden command; if not set, invokes
 *				an exposed command.
 * TCL_INVOKE_NO_UNKNOWN	If set, "unknown" is not invoked if the
 *				command to be invoked is not found. Only has
 *				an effect if invoking an exposed command,
 *				i.e. if TCL_INVOKE_HIDDEN is not also set.
 * TCL_INVOKE_NO_TRACEBACK	Does not record traceback information if the
 *				invoked command returns an error. Used if the
 *				caller plans on recording its own traceback
 *				information.
 */

#define	TCL_INVOKE_HIDDEN	(1<<0)
#define TCL_INVOKE_NO_UNKNOWN	(1<<1)
#define TCL_INVOKE_NO_TRACEBACK	(1<<2)


/*
 * ListStore --
 *
 * A Tcl list's internal representation is defined through three structures.
 *
 * A ListStore struct is a structure that includes a variable size array that
 * serves as storage for a Tcl list. A contiguous sequence of slots in the
 * array, the "in-use" area, holds valid pointers to Tcl_Obj values that
 * belong to one or more Tcl lists. The unused slots before and after these
 * are free slots that may be used to prepend and append without having to
 * reallocate the struct. The ListStore may be shared amongst multiple lists
 * and reference counted.
 *
 * A ListSpan struct defines a sequence of slots within a ListStore. This sequence
 * always lies within the "in-use" area of the ListStore. Like ListStore, the
 * structure may be shared among multiple lists and is reference counted.
 *
 * A ListRep struct holds the internal representation of a Tcl list as stored
 * in a Tcl_Obj. It is composed of a ListStore and a ListSpan that together
 * define the content of the list. The ListSpan specifies the range of slots
 * within the ListStore that hold elements for this list. The ListSpan is
 * optional in which case the list includes all the "in-use" slots of the
 * ListStore.
 *
 */
typedef struct ListStore {
    Tcl_Size firstUsed;		/* Index of first slot in use within slots[] */
    Tcl_Size numUsed;		/* Number of slots in use (starting firstUsed) */
    Tcl_Size numAllocated;	/* Total number of slots[] array slots. */
    size_t refCount;		/* Number of references to this instance. */
    int flags;			/* LISTSTORE_* flags */
    Tcl_Obj *slots[TCLFLEXARRAY];
				/* Variable size array. Grown as needed */
} ListStore;

#define LISTSTORE_CANONICAL 0x1 /* All Tcl_Obj's referencing this
				 * store have their string representation
				 * derived from the list representation */

/* Max number of elements that can be contained in a list */
#define LIST_MAX \
    ((Tcl_Size)(((size_t)TCL_SIZE_MAX - offsetof(ListStore, slots))	\
	    / sizeof(Tcl_Obj *)))
/* Memory size needed for a ListStore to hold numSlots_ elements */
#define LIST_SIZE(numSlots_) \
    ((Tcl_Size)(offsetof(ListStore, slots)				\
	    + ((numSlots_) * sizeof(Tcl_Obj *))))

/*
 * ListSpan --
 * See comments above for ListStore
 */
typedef struct ListSpan {
    Tcl_Size spanStart;		/* Starting index of the span. */
    Tcl_Size spanLength;	/* Number of elements in the span. */
    size_t refCount;		/* Count of references to this span record. */
} ListSpan;
#ifndef LIST_SPAN_THRESHOLD	/* May be set on build line */
#define LIST_SPAN_THRESHOLD 101
#endif

/*
 * ListRep --
 * See comments above for ListStore
 */
typedef struct ListRep {
    ListStore *storePtr;	/* element array shared amongst different
				 * lists */
    ListSpan *spanPtr;		/* If not NULL, the span holds the range of
				 * slots within *storePtr that contain this
				 * list elements. */
} ListRep;

/*
 * Macros used to get access list internal representations.
 *
 * Naming conventions:
 * ListRep* - expect a pointer to a valid ListRep
 * ListObj* - expect a pointer to a Tcl_Obj whose internal type is known to
 *            be a list (tclListType). Will crash otherwise.
 * TclListObj* - expect a pointer to a Tcl_Obj whose internal type may or may not
 *            be tclListType. These will convert as needed and return error if
 *            conversion not possible.
 */

/* Returns the starting slot for this listRep in the contained ListStore */
#define ListRepStart(listRepPtr_) \
    ((listRepPtr_)->spanPtr						\
	? (listRepPtr_)->spanPtr->spanStart				\
	: (listRepPtr_)->storePtr->firstUsed)

/* Returns the number of elements in this listRep */
#define ListRepLength(listRepPtr_) \
    ((listRepPtr_)->spanPtr						\
	? (listRepPtr_)->spanPtr->spanLength				\
	: (listRepPtr_)->storePtr->numUsed)

/* Returns a pointer to the first slot containing this ListRep elements */
#define ListRepElementsBase(listRepPtr_) \
    (&(listRepPtr_)->storePtr->slots[ListRepStart(listRepPtr_)])

/* Stores the number of elements and base address of the element array */
#define ListRepElements(listRepPtr_, objc_, objv_) \
    (((objv_) = ListRepElementsBase(listRepPtr_)),			\
     ((objc_) = ListRepLength(listRepPtr_)))

/* Returns 1/0 whether the ListRep's ListStore is shared. */
#define ListRepIsShared(listRepPtr_) ((listRepPtr_)->storePtr->refCount > 1)

/* Returns a pointer to the ListStore component */
#define ListObjStorePtr(listObj_) \
    ((ListStore *)((listObj_)->internalRep.twoPtrValue.ptr1))

/* Returns a pointer to the ListSpan component */
#define ListObjSpanPtr(listObj_) \
    ((ListSpan *)((listObj_)->internalRep.twoPtrValue.ptr2))

/* Returns the ListRep internal representaton in a Tcl_Obj */
#define ListObjGetRep(listObj_, listRepPtr_) \
    do {								\
	(listRepPtr_)->storePtr = ListObjStorePtr(listObj_);		\
	(listRepPtr_)->spanPtr = ListObjSpanPtr(listObj_);		\
    } while (0)

/* Returns the length of the list */
#define ListObjLength(listObj_, len_) \
    ((len_) = ListObjSpanPtr(listObj_)					\
	? ListObjSpanPtr(listObj_)->spanLength				\
	: ListObjStorePtr(listObj_)->numUsed)

/* Returns the starting slot index of this list's elements in the ListStore */
#define ListObjStart(listObj_) \
    (ListObjSpanPtr(listObj_)						\
	? ListObjSpanPtr(listObj_)->spanStart				\
	: ListObjStorePtr(listObj_)->firstUsed)

/* Stores the element count and base address of this list's elements */
#define ListObjGetElements(listObj_, objc_, objv_) \
    (((objv_) = &ListObjStorePtr(listObj_)->slots[ListObjStart(listObj_)]), \
     (ListObjLength(listObj_, (objc_))))

/*
 * Returns 1/0 whether the internal representation (not the Tcl_Obj itself)
 * is shared.  Note by intent this only checks for sharing of ListStore,
 * not spans.
 */
#define ListObjRepIsShared(listObj_) \
    (ListObjStorePtr(listObj_)->refCount > 1)

/*
 * Certain commands like concat are optimized if an existing string
 * representation of a list object is known to be in canonical format (i.e.
 * generated from the list representation). There are three conditions when
 * this will be the case:
 * (1) No string representation exists which means it will obviously have
 * to be generated from the list representation when needed
 * (2) The ListStore flags is marked canonical. This is done at the time
 * the string representation is generated from the list under certain
 * conditions (see comments in UpdateStringOfList).
 * (3) The list representation does not have a span component. This is
 * because list Tcl_Obj's with spans are always created from existing lists
 * and never from strings (see SetListFromAny) and thus their string
 * representation will always be canonical.
 */
#define ListObjIsCanonical(listObj_) \
    (((listObj_)->bytes == NULL)					\
	|| (ListObjStorePtr(listObj_)->flags & LISTSTORE_CANONICAL)	\
	|| ListObjSpanPtr(listObj_) != NULL)

/*
 * Converts the Tcl_Obj to a list if it isn't one and stores the element
 * count and base address of this list's elements in objcPtr_ and objvPtr_.
 * Return TCL_OK on success or TCL_ERROR if the Tcl_Obj cannot be
 * converted to a list.
 */
<<<<<<< HEAD
#define TclListObjGetElements(interp_, listObj_, objcPtr_, objvPtr_)    \
    ((TclHasInternalRep((listObj_) ,tclListTypePtr))                             \
	 ? ((ListObjGetElements((listObj_), *(objcPtr_), *(objvPtr_))),  \
	    TCL_OK)                                                      \
	 : Tcl_ListObjGetElements(                                       \
	     (interp_), (listObj_), (objcPtr_), (objvPtr_)))
=======
#define TclListObjGetElements(interp_, listObj_, objcPtr_, objvPtr_) \
    ((TclHasInternalRep((listObj_), &tclListType))			\
	? ((ListObjGetElements((listObj_), *(objcPtr_), *(objvPtr_))),	\
	    TCL_OK)							\
	: Tcl_ListObjGetElements(					\
	    (interp_), (listObj_), (objcPtr_), (objvPtr_)))
>>>>>>> 02755b36

/*
 * Converts the Tcl_Obj to a list if it isn't one and stores the element
 * count in lenPtr_.  Returns TCL_OK on success or TCL_ERROR if the
 * Tcl_Obj cannot be converted to a list.
 */
<<<<<<< HEAD
#define TclListObjLength(interp_, listObj_, lenPtr_)         \
    ((TclHasInternalRep((listObj_), tclListTypePtr))                   \
	 ? ((ListObjLength((listObj_), *(lenPtr_))), TCL_OK) \
	 : Tcl_ListObjLength((interp_), (listObj_), (lenPtr_)))

#define TclListObjIsCanonical(listObj_)       \
    ((TclHasInternalRep((listObj_), tclListTypePtr))    \
	? ListObjIsCanonical((listObj_)) : 0)
=======
#define TclListObjLength(interp_, listObj_, lenPtr_) \
    ((TclHasInternalRep((listObj_), &tclListType))			\
	? ((ListObjLength((listObj_), *(lenPtr_))), TCL_OK)		\
	: Tcl_ListObjLength((interp_), (listObj_), (lenPtr_)))

#define TclListObjIsCanonical(listObj_) \
    ((TclHasInternalRep((listObj_), &tclListType))			\
	? ListObjIsCanonical((listObj_))				\
	: 0)
>>>>>>> 02755b36

/*
 * Modes for collecting (or not) in the implementations of TclNRForeachCmd,
 * TclNRLmapCmd and their compilations.
 */

#define TCL_EACH_KEEP_NONE  0	/* Discard iteration result like [foreach] */
#define TCL_EACH_COLLECT    1	/* Collect iteration result like [lmap] */

/*
 * Macros providing a faster path to booleans and integers:
 * Tcl_GetBooleanFromObj, Tcl_GetLongFromObj, Tcl_GetIntFromObj
 * and Tcl_GetIntForIndex.
 *
 * WARNING: these macros eval their args more than once.
 */

<<<<<<< HEAD
#define TclGetBooleanFromObj(interp, objPtr, intPtr) \
    ((TclHasInternalRep((objPtr), tclIntType)) \
	    || TclHasInternalRep((objPtr), tclBooleanType) \
	? (*(intPtr) = ((objPtr)->internalRep.wideValue!=0), TCL_OK)	\
=======
#if TCL_MAJOR_VERSION > 8
#define TclGetBooleanFromObj(interp, objPtr, intPtr) \
    ((TclHasInternalRep((objPtr), &tclIntType)				\
	    || TclHasInternalRep((objPtr), &tclBooleanType))		\
	? (*(intPtr) = ((objPtr)->internalRep.wideValue!=0), TCL_OK)	\
	: Tcl_GetBooleanFromObj((interp), (objPtr), (intPtr)))
#else
#define TclGetBooleanFromObj(interp, objPtr, intPtr) \
    ((TclHasInternalRep((objPtr), &tclIntType))				\
	? (*(intPtr) = ((objPtr)->internalRep.wideValue!=0), TCL_OK)	\
	: (TclHasInternalRep((objPtr), &tclBooleanType))		\
	? (*(intPtr) = ((objPtr)->internalRep.longValue!=0), TCL_OK)	\
>>>>>>> 02755b36
	: Tcl_GetBooleanFromObj((interp), (objPtr), (intPtr)))

#ifdef TCL_WIDE_INT_IS_LONG
#define TclGetLongFromObj(interp, objPtr, longPtr) \
<<<<<<< HEAD
    ((TclHasInternalRep((objPtr), tclIntType))	\
	    ? ((*(longPtr) = (objPtr)->internalRep.wideValue), TCL_OK) \
	    : Tcl_GetLongFromObj((interp), (objPtr), (longPtr)))
#else
#define TclGetLongFromObj(interp, objPtr, longPtr) \
    ((TclHasInternalRep((objPtr), tclIntType) \
=======
    ((TclHasInternalRep((objPtr), &tclIntType))				\
	? ((*(longPtr) = (objPtr)->internalRep.wideValue), TCL_OK)	\
	: Tcl_GetLongFromObj((interp), (objPtr), (longPtr)))
#else
#define TclGetLongFromObj(interp, objPtr, longPtr) \
    ((TclHasInternalRep((objPtr), &tclIntType)				\
>>>>>>> 02755b36
	    && (objPtr)->internalRep.wideValue >= (Tcl_WideInt)(LONG_MIN) \
	    && (objPtr)->internalRep.wideValue <= (Tcl_WideInt)(LONG_MAX)) \
	? ((*(longPtr) = (long)(objPtr)->internalRep.wideValue), TCL_OK) \
	: Tcl_GetLongFromObj((interp), (objPtr), (longPtr)))
#endif

#define TclGetIntFromObj(interp, objPtr, intPtr) \
<<<<<<< HEAD
    ((TclHasInternalRep((objPtr), tclIntType) \
=======
    ((TclHasInternalRep((objPtr), &tclIntType)				\
>>>>>>> 02755b36
	    && (objPtr)->internalRep.wideValue >= (Tcl_WideInt)(INT_MIN) \
	    && (objPtr)->internalRep.wideValue <= (Tcl_WideInt)(INT_MAX)) \
	? ((*(intPtr) = (int)(objPtr)->internalRep.wideValue), TCL_OK)	\
	: Tcl_GetIntFromObj((interp), (objPtr), (intPtr)))
#define TclGetIntForIndexM(interp, objPtr, endValue, idxPtr) \
<<<<<<< HEAD
    (((TclHasInternalRep((objPtr), tclIntType)) && ((objPtr)->internalRep.wideValue >= 0) \
	    && ((objPtr)->internalRep.wideValue <= endValue)) \
	    ? ((*(idxPtr) = (objPtr)->internalRep.wideValue), TCL_OK) \
	    : Tcl_GetIntForIndex((interp), (objPtr), (endValue), (idxPtr)))
=======
    (((TclHasInternalRep((objPtr), &tclIntType))			\
	    && ((objPtr)->internalRep.wideValue >= 0)			\
	    && ((objPtr)->internalRep.wideValue <= endValue))		\
	? ((*(idxPtr) = (objPtr)->internalRep.wideValue), TCL_OK)	\
	: Tcl_GetIntForIndex((interp), (objPtr), (endValue), (idxPtr)))
>>>>>>> 02755b36

/*
 * Macro used to save a function call for common uses of
 * Tcl_GetWideIntFromObj(). The ANSI C "prototype" is:
 *
 * MODULE_SCOPE int TclGetWideIntFromObj(Tcl_Interp *interp, Tcl_Obj *objPtr,
 *			Tcl_WideInt *wideIntPtr);
 */

#define TclGetWideIntFromObj(interp, objPtr, wideIntPtr) \
<<<<<<< HEAD
    ((TclHasInternalRep((objPtr), tclIntType))					\
	? (*(wideIntPtr) =						\
		((objPtr)->internalRep.wideValue), TCL_OK) :		\
	Tcl_GetWideIntFromObj((interp), (objPtr), (wideIntPtr)))
=======
    ((TclHasInternalRep((objPtr), &tclIntType))				\
	? (*(wideIntPtr) = ((objPtr)->internalRep.wideValue), TCL_OK)	\
	: Tcl_GetWideIntFromObj((interp), (objPtr), (wideIntPtr)))
>>>>>>> 02755b36

/*
 * Flag values for TclTraceDictPath().
 *
 * DICT_PATH_READ indicates that all entries on the path must exist but no
 * updates will be needed.
 *
 * DICT_PATH_UPDATE indicates that we are going to be doing an update at the
 * tip of the path, so duplication of shared objects should be done along the
 * way.
 *
 * DICT_PATH_EXISTS indicates that we are performing an existence test and a
 * lookup failure should therefore not be an error. If (and only if) this flag
 * is set, TclTraceDictPath() will return the special value
 * DICT_PATH_NON_EXISTENT if the path is not traceable.
 *
 * DICT_PATH_CREATE (which also requires the DICT_PATH_UPDATE bit to be set)
 * indicates that we are to create non-existent dictionaries on the path.
 */

#define DICT_PATH_READ		0
#define DICT_PATH_UPDATE	1
#define DICT_PATH_EXISTS	2
#define DICT_PATH_CREATE	5

#define DICT_PATH_NON_EXISTENT	((Tcl_Obj *) (void *) 1)

/*
 *----------------------------------------------------------------
 * Data structures related to the filesystem internals
 *----------------------------------------------------------------
 */

/*
 * The version_2 filesystem is private to Tcl. As and when these changes have
 * been thoroughly tested and investigated a new public filesystem interface
 * will be released. The aim is more versatile virtual filesystem interfaces,
 * more efficiency in 'path' manipulation and usage, and cleaner filesystem
 * code internally.
 */

#define TCL_FILESYSTEM_VERSION_2	((Tcl_FSVersion) 0x2)
typedef void *(TclFSGetCwdProc2)(void *clientData);
typedef int (Tcl_FSLoadFileProc2) (Tcl_Interp *interp, Tcl_Obj *pathPtr,
	Tcl_LoadHandle *handlePtr, Tcl_FSUnloadFileProc **unloadProcPtr,
	int flags);

/*
 * The following types are used for getting and storing platform-specific file
 * attributes in tclFCmd.c and the various platform-versions of that file.
 * This is done to have as much common code as possible in the file attributes
 * code. For more information about the callbacks, see TclFileAttrsCmd in
 * tclFCmd.c.
 */

typedef int (TclGetFileAttrProc)(Tcl_Interp *interp, int objIndex,
	Tcl_Obj *fileName, Tcl_Obj **attrObjPtrPtr);
typedef int (TclSetFileAttrProc)(Tcl_Interp *interp, int objIndex,
	Tcl_Obj *fileName, Tcl_Obj *attrObjPtr);

typedef struct TclFileAttrProcs {
    TclGetFileAttrProc *getProc;/* The procedure for getting attrs. */
    TclSetFileAttrProc *setProc;/* The procedure for setting attrs. */
} TclFileAttrProcs;

/*
 * Opaque handle used in pipeline routines to encapsulate platform-dependent
 * state.
 */

typedef struct TclFile_ *TclFile;

typedef enum Tcl_PathPart {
    TCL_PATH_DIRNAME,
    TCL_PATH_TAIL,
    TCL_PATH_EXTENSION,
    TCL_PATH_ROOT
} Tcl_PathPart;

/*
 *----------------------------------------------------------------
 * Data structures related to obsolete filesystem hooks
 *----------------------------------------------------------------
 */

typedef int (TclStatProc_)(const char *path, struct stat *buf);
typedef int (TclAccessProc_)(const char *path, int mode);
typedef Tcl_Channel (TclOpenFileChannelProc_)(Tcl_Interp *interp,
	const char *fileName, const char *modeString, int permissions);

/*
 *----------------------------------------------------------------
 * Data structures for process-global values.
 *----------------------------------------------------------------
 */

typedef void (TclInitProcessGlobalValueProc)(char **valuePtr,
	TCL_HASH_TYPE *lengthPtr,
	Tcl_Encoding *encodingPtr);

#ifdef _WIN32
#   define TCLFSENCODING tclUtf8Encoding /* On Windows, all Unicode (except surrogates) are valid */
#else
#   define TCLFSENCODING NULL	/* On Non-Windows, use the system encoding for validation checks */
#endif

/*
 * A ProcessGlobalValue struct exists for each internal value in Tcl that is
 * to be shared among several threads. Each thread sees a (Tcl_Obj) copy of
 * the value, and the gobal value is kept as a counted string, with epoch and
 * mutex control. Each ProcessGlobalValue struct should be a static variable in
 * some file.
 */

typedef struct ProcessGlobalValue {
    Tcl_Size epoch;		/* Epoch counter to detect changes in the
				 * global value. */
    TCL_HASH_TYPE numBytes;	/* Length of the global string. */
    char *value;		/* The global string value. */
    Tcl_Encoding encoding;	/* system encoding when global string was
				 * initialized. */
    TclInitProcessGlobalValueProc *proc;
    				/* A procedure to initialize the global string
				 * copy when a "get" request comes in before
				 * any "set" request has been received. */
    Tcl_Mutex mutex;		/* Enforce orderly access from multiple
				 * threads. */
    Tcl_ThreadDataKey key;	/* Key for per-thread data holding the
				 * (Tcl_Obj) copy for each thread. */
} ProcessGlobalValue;

/*
 *----------------------------------------------------------------------
 * Flags for TclParseNumber
 *----------------------------------------------------------------------
 */

#define TCL_PARSE_DECIMAL_ONLY	1
				/* Leading zero doesn't denote octal or
				 * hex. */
#define TCL_PARSE_OCTAL_ONLY	2
				/* Parse octal even without prefix. */
#define TCL_PARSE_HEXADECIMAL_ONLY	4
				/* Parse hexadecimal even without prefix. */
#define TCL_PARSE_INTEGER_ONLY	8
				/* Disable floating point parsing. */
#define TCL_PARSE_SCAN_PREFIXES	16
				/* Use [scan] rules dealing with 0?
				 * prefixes. */
#define TCL_PARSE_NO_WHITESPACE	32
				/* Reject leading/trailing whitespace. */
#define TCL_PARSE_BINARY_ONLY	64
				/* Parse binary even without prefix. */
#define TCL_PARSE_NO_UNDERSCORE	128
				/* Reject underscore digit separator */

/*
 *----------------------------------------------------------------------
 * Internal convenience macros for manipulating encoding flags. See
 * TCL_ENCODING_PROFILE_* in tcl.h
 *----------------------------------------------------------------------
 */

#define ENCODING_PROFILE_MASK     0xFF000000
#define ENCODING_PROFILE_GET(flags_) \
    ((flags_) & ENCODING_PROFILE_MASK)
#define ENCODING_PROFILE_SET(flags_, profile_) \
    do {								\
	(flags_) &= ~ENCODING_PROFILE_MASK;				\
	(flags_) |= ((profile_) & ENCODING_PROFILE_MASK);		\
    } while (0)

/*
 *----------------------------------------------------------------------
 * Common functions for calculating overallocation. Trivial but allows for
 * experimenting with growth factors without having to change code in
 * multiple places. See TclAttemptAllocElemsEx and similar for usage
 * examples. Best to use those functions. Direct use of TclUpsizeAlloc /
 * TclResizeAlloc is needed in special cases such as when total size of
 * memory block is limited to less than TCL_SIZE_MAX.
 *
 *----------------------------------------------------------------------
 */
static inline Tcl_Size
TclUpsizeAlloc(
    TCL_UNUSED(Tcl_Size),	/* oldSize. For future experiments with
				 * some growth algorithms that use this
				 * information. */
    Tcl_Size needed,
    Tcl_Size limit)
{
    /* assert (oldCapacity < needed <= limit) */
    if (needed < (limit - needed/2)) {
	return needed + needed / 2;
    } else {
	return limit;
    }
}
static inline Tcl_Size
TclUpsizeRetry(
    Tcl_Size needed,
    Tcl_Size lastAttempt)
{
    /* assert(needed < lastAttempt); */
    if (needed < lastAttempt - 1) {
	/* (needed+lastAttempt)/2 but that formula may overflow Tcl_Size */
	return needed + (lastAttempt - needed) / 2;
    } else {
	return needed;
    }
}
MODULE_SCOPE void *	TclAllocElemsEx(Tcl_Size elemCount, Tcl_Size elemSize,
			    Tcl_Size leadSize, Tcl_Size *capacityPtr);
MODULE_SCOPE void *	TclReallocElemsEx(void *oldPtr, Tcl_Size elemCount,
			    Tcl_Size elemSize, Tcl_Size leadSize,
			    Tcl_Size *capacityPtr);
MODULE_SCOPE void *	TclAttemptReallocElemsEx(void *oldPtr,
			    Tcl_Size elemCount, Tcl_Size elemSize,
			    Tcl_Size leadSize, Tcl_Size *capacityPtr);
/* Alloc elemCount elements of size elemSize with leadSize header
 * returning actual capacity (in elements) in *capacityPtr. */
static inline void *
TclAttemptAllocElemsEx(
    Tcl_Size elemCount,
    Tcl_Size elemSize,
    Tcl_Size leadSize,
    Tcl_Size *capacityPtr)
{
    return TclAttemptReallocElemsEx(
	    NULL, elemCount, elemSize, leadSize, capacityPtr);
}
/* Alloc numByte bytes, returning actual capacity in *capacityPtr. */
static inline void *
TclAllocEx(
    Tcl_Size numBytes,
    Tcl_Size *capacityPtr)
{
    return TclAllocElemsEx(numBytes, 1, 0, capacityPtr);
}
/* Alloc numByte bytes, returning actual capacity in *capacityPtr. */
static inline void *
TclAttemptAllocEx(
    Tcl_Size numBytes,
    Tcl_Size *capacityPtr)
{
    return TclAttemptAllocElemsEx(numBytes, 1, 0, capacityPtr);
}
/* Realloc numByte bytes, returning actual capacity in *capacityPtr. */
static inline void *
TclReallocEx(
    void *oldPtr,
    Tcl_Size numBytes,
    Tcl_Size *capacityPtr)
{
    return TclReallocElemsEx(oldPtr, numBytes, 1, 0, capacityPtr);
}
/* Realloc numByte bytes, returning actual capacity in *capacityPtr. */
static inline void *
TclAttemptReallocEx(
    void *oldPtr,
    Tcl_Size numBytes,
    Tcl_Size *capacityPtr)
{
    return TclAttemptReallocElemsEx(oldPtr, numBytes, 1, 0, capacityPtr);
}

/*
 *----------------------------------------------------------------
 * Variables shared among Tcl modules but not used by the outside world.
 *----------------------------------------------------------------
 */

MODULE_SCOPE char *tclNativeExecutableName;
MODULE_SCOPE int tclFindExecutableSearchDone;
MODULE_SCOPE char *tclMemDumpFileName;
MODULE_SCOPE TclPlatformType tclPlatform;

/*
 * Declarations related to internal encoding functions.
 */

MODULE_SCOPE Tcl_Encoding tclIdentityEncoding;
MODULE_SCOPE Tcl_Encoding tclUtf8Encoding;
MODULE_SCOPE int	TclEncodingProfileNameToId(Tcl_Interp *interp,
			    const char *profileName,
			    int *profilePtr);
MODULE_SCOPE const char *TclEncodingProfileIdToName(Tcl_Interp *interp,
			    int profileId);
MODULE_SCOPE void	TclGetEncodingProfiles(Tcl_Interp *interp);

/*
 * TIP #233 (Virtualized Time)
 * Data for the time hooks, if any.
 */

MODULE_SCOPE Tcl_GetTimeProc *tclGetTimeProcPtr;
MODULE_SCOPE Tcl_ScaleTimeProc *tclScaleTimeProcPtr;
MODULE_SCOPE void *tclTimeClientData;

/*
 * Variables denoting the Tcl object types defined in the core.
 */

MODULE_SCOPE const Tcl_ObjType *tclBignumType;
MODULE_SCOPE const Tcl_ObjType *tclBooleanType;
MODULE_SCOPE const Tcl_ObjType tclByteCodeType;
MODULE_SCOPE const Tcl_ObjType *tclDoubleType;
MODULE_SCOPE const Tcl_ObjType *tclIntType;
MODULE_SCOPE Tcl_ObjType * tclListTypePtr;
MODULE_SCOPE Tcl_ObjType * tclDictTypePtr;
MODULE_SCOPE const Tcl_ObjType tclProcBodyType;
MODULE_SCOPE const Tcl_ObjType tclStringType;
MODULE_SCOPE const Tcl_ObjType tclEnsembleCmdType;
MODULE_SCOPE const Tcl_ObjType tclRegexpType;
MODULE_SCOPE Tcl_ObjType tclCmdNameType;

/*
 * Variables denoting the hash key types defined in the core.
 */

MODULE_SCOPE const Tcl_HashKeyType tclArrayHashKeyType;
MODULE_SCOPE const Tcl_HashKeyType tclOneWordHashKeyType;
MODULE_SCOPE const Tcl_HashKeyType tclStringHashKeyType;
MODULE_SCOPE const Tcl_HashKeyType tclObjHashKeyType;

/*
 * The head of the list of free Tcl objects, and the total number of Tcl
 * objects ever allocated and freed.
 */

MODULE_SCOPE Tcl_Obj *	tclFreeObjList;

#ifdef TCL_COMPILE_STATS
MODULE_SCOPE size_t	tclObjsAlloced;
MODULE_SCOPE size_t	tclObjsFreed;
#define TCL_MAX_SHARED_OBJ_STATS 5
MODULE_SCOPE size_t	tclObjsShared[TCL_MAX_SHARED_OBJ_STATS];
#endif /* TCL_COMPILE_STATS */

/*
 * Pointer to a heap-allocated string of length zero that the Tcl core uses as
 * the value of an empty string representation for an object. This value is
 * shared by all new objects allocated by Tcl_NewObj.
 */

MODULE_SCOPE char	tclEmptyString;

enum CheckEmptyStringResult {
	TCL_EMPTYSTRING_UNKNOWN = -1, TCL_EMPTYSTRING_NO, TCL_EMPTYSTRING_YES
};

/*
 *----------------------------------------------------------------
 * Procedures shared among Tcl modules but not used by the outside world,
 * introduced by/for NRE.
 *----------------------------------------------------------------
 */

MODULE_SCOPE Tcl_ObjCmdProc TclNRApplyObjCmd;
MODULE_SCOPE Tcl_ObjCmdProc TclNREvalObjCmd;
MODULE_SCOPE Tcl_ObjCmdProc TclNRCatchObjCmd;
MODULE_SCOPE Tcl_ObjCmdProc TclNRExprObjCmd;
MODULE_SCOPE Tcl_ObjCmdProc TclNRForObjCmd;
MODULE_SCOPE Tcl_ObjCmdProc TclNRForeachCmd;
MODULE_SCOPE Tcl_ObjCmdProc TclNRIfObjCmd;
MODULE_SCOPE Tcl_ObjCmdProc TclNRLmapCmd;
MODULE_SCOPE Tcl_ObjCmdProc TclNRPackageObjCmd;
MODULE_SCOPE Tcl_ObjCmdProc TclNRSourceObjCmd;
MODULE_SCOPE Tcl_ObjCmdProc TclNRSubstObjCmd;
MODULE_SCOPE Tcl_ObjCmdProc TclNRSwitchObjCmd;
MODULE_SCOPE Tcl_ObjCmdProc TclNRTryObjCmd;
MODULE_SCOPE Tcl_ObjCmdProc TclNRUplevelObjCmd;
MODULE_SCOPE Tcl_ObjCmdProc TclNRWhileObjCmd;

MODULE_SCOPE Tcl_NRPostProc TclNRForIterCallback;
MODULE_SCOPE Tcl_NRPostProc TclNRCoroutineActivateCallback;
MODULE_SCOPE Tcl_ObjCmdProc TclNRTailcallObjCmd;
MODULE_SCOPE Tcl_NRPostProc TclNRTailcallEval;
MODULE_SCOPE Tcl_ObjCmdProc TclNRCoroutineObjCmd;
MODULE_SCOPE Tcl_ObjCmdProc TclNRYieldObjCmd;
MODULE_SCOPE Tcl_ObjCmdProc TclNRYieldmObjCmd;
MODULE_SCOPE Tcl_ObjCmdProc TclNRYieldToObjCmd;
MODULE_SCOPE Tcl_ObjCmdProc TclNRInvoke;
MODULE_SCOPE Tcl_NRPostProc TclNRReleaseValues;

MODULE_SCOPE void	TclSetTailcall(Tcl_Interp *interp,
			    Tcl_Obj *tailcallPtr);
MODULE_SCOPE void	TclPushTailcallPoint(Tcl_Interp *interp);

/* These two can be considered for the public api */
MODULE_SCOPE void	TclMarkTailcall(Tcl_Interp *interp);
MODULE_SCOPE void	TclSkipTailcall(Tcl_Interp *interp);

/*
 * This structure holds the data for the various iteration callbacks used to
 * NRE the 'for' and 'while' commands. We need a separate structure because we
 * have more than the 4 client data entries we can provide directly thorugh
 * the callback API. It is the 'word' information which puts us over the
 * limit. It is needed because the loop body is argument 4 of 'for' and
 * argument 2 of 'while'. Not providing the correct index confuses the #280
 * code. We TclSmallAlloc/Free this.
 */

typedef struct ForIterData {
    Tcl_Obj *cond;		/* Loop condition expression. */
    Tcl_Obj *body;		/* Loop body. */
    Tcl_Obj *next;		/* Loop step script, NULL for 'while'. */
    const char *msg;		/* Error message part. */
    Tcl_Size word;		/* Index of the body script in the command */
} ForIterData;

/* TIP #357 - Structure doing the bookkeeping of handles for Tcl_LoadFile
 *            and Tcl_FindSymbol. This structure corresponds to an opaque
 *            typedef in tcl.h */

typedef void* TclFindSymbolProc(Tcl_Interp* interp, Tcl_LoadHandle loadHandle,
	const char* symbol);
struct Tcl_LoadHandle_ {
    void *clientData;		/* Client data is the load handle in the
				 * native filesystem if a module was loaded
				 * there, or an opaque pointer to a structure
				 * for further bookkeeping on load-from-VFS
				 * and load-from-memory */
    TclFindSymbolProc* findSymbolProcPtr;
				/* Procedure that resolves symbols in a
				 * loaded module */
    Tcl_FSUnloadFileProc* unloadFileProcPtr;
				/* Procedure that unloads a loaded module */
};

/* Flags for conversion of doubles to digit strings */

#define TCL_DD_E_FORMAT 0x2	/* Use a fixed-length string of digits,
				 * suitable for E format*/
#define TCL_DD_F_FORMAT 0x3	/* Use a fixed number of digits after the
				 * decimal point, suitable for F format */
#define TCL_DD_SHORTEST 0x4	/* Use the shortest possible string */
#define TCL_DD_NO_QUICK 0x8	/* Debug flag: forbid quick FP conversion */

#define TCL_DD_CONVERSION_TYPE_MASK	0x3
				/* Mask to isolate the conversion type */

/*
 *----------------------------------------------------------------
 * Procedures shared among Tcl modules but not used by the outside world:
 *----------------------------------------------------------------
 */

MODULE_SCOPE void	TclAdvanceContinuations(Tcl_Size *line, Tcl_Size **next,
			    int loc);
MODULE_SCOPE void	TclAdvanceLines(Tcl_Size *line, const char *start,
			    const char *end);
MODULE_SCOPE void	TclAppendBytesToByteArray(Tcl_Obj *objPtr,
			    const unsigned char *bytes, Tcl_Size len);
MODULE_SCOPE void	TclAppendUtfToUtf(Tcl_Obj *objPtr,
			    const char *bytes, Tcl_Size numBytes);
MODULE_SCOPE void	TclArgumentEnter(Tcl_Interp *interp,
			    Tcl_Obj *objv[], int objc, CmdFrame *cf);
MODULE_SCOPE void	TclArgumentRelease(Tcl_Interp *interp,
			    Tcl_Obj *objv[], int objc);
MODULE_SCOPE void	TclArgumentBCEnter(Tcl_Interp *interp,
			    Tcl_Obj *objv[], int objc,
			    void *codePtr, CmdFrame *cfPtr, Tcl_Size cmd,
			    Tcl_Size pc);
MODULE_SCOPE void	TclArgumentBCRelease(Tcl_Interp *interp,
			    CmdFrame *cfPtr);
MODULE_SCOPE void	TclArgumentGet(Tcl_Interp *interp, Tcl_Obj *obj,
			    CmdFrame **cfPtrPtr, int *wordPtr);
MODULE_SCOPE void	TclArithSeriesInit(void);
MODULE_SCOPE int	TclAsyncNotifier(int sigNumber, Tcl_ThreadId threadId,
			    void *clientData, int *flagPtr, int value);
MODULE_SCOPE void	TclAsyncMarkFromNotifier(void);
MODULE_SCOPE double	TclBignumToDouble(const void *bignum);
MODULE_SCOPE int	TclByteArrayMatch(const unsigned char *string,
			    Tcl_Size strLen, const unsigned char *pattern,
			    Tcl_Size ptnLen, int flags);
MODULE_SCOPE double	TclCeil(const void *a);
MODULE_SCOPE void	TclChannelPreserve(Tcl_Channel chan);
MODULE_SCOPE void	TclChannelRelease(Tcl_Channel chan);
MODULE_SCOPE int	TclChannelGetBlockingMode(Tcl_Channel chan);
MODULE_SCOPE int	TclCheckArrayTraces(Tcl_Interp *interp, Var *varPtr,
			    Var *arrayPtr, Tcl_Obj *name, int index);
MODULE_SCOPE int	TclCheckEmptyString(Tcl_Interp *interp, Tcl_Obj *objPtr, int *res);
MODULE_SCOPE int	TclChanCaughtErrorBypass(Tcl_Interp *interp,
			    Tcl_Channel chan);
MODULE_SCOPE Tcl_ObjCmdProc TclChannelNamesCmd;
MODULE_SCOPE Tcl_NRPostProc TclClearRootEnsemble;
MODULE_SCOPE int	TclCompareTwoNumbers(Tcl_Obj *valuePtr,
			    Tcl_Obj *value2Ptr);
MODULE_SCOPE ContLineLoc *TclContinuationsEnter(Tcl_Obj *objPtr, Tcl_Size num,
			    Tcl_Size *loc);
MODULE_SCOPE void	TclContinuationsEnterDerived(Tcl_Obj *objPtr,
			    Tcl_Size start, Tcl_Size *clNext);
MODULE_SCOPE ContLineLoc *TclContinuationsGet(Tcl_Obj *objPtr);
MODULE_SCOPE void	TclContinuationsCopy(Tcl_Obj *objPtr,
			    Tcl_Obj *originObjPtr);
MODULE_SCOPE Tcl_Size	TclConvertElement(const char *src, Tcl_Size length,
			    char *dst, int flags);
MODULE_SCOPE Tcl_Command TclCreateObjCommandInNs(Tcl_Interp *interp,
			    const char *cmdName, Tcl_Namespace *nsPtr,
			    Tcl_ObjCmdProc *proc, void *clientData,
			    Tcl_CmdDeleteProc *deleteProc);
MODULE_SCOPE Tcl_Command TclCreateEnsembleInNs(Tcl_Interp *interp,
			    const char *name, Tcl_Namespace *nameNamespacePtr,
			    Tcl_Namespace *ensembleNamespacePtr, int flags);
MODULE_SCOPE void	TclDeleteNamespaceVars(Namespace *nsPtr);
MODULE_SCOPE void	TclDeleteNamespaceChildren(Namespace *nsPtr);
MODULE_SCOPE void	TclDictInit(void);
MODULE_SCOPE Tcl_Obj*	TclDuplicatePureObj(Tcl_Interp *interp,
			    Tcl_Obj * objPtr, const Tcl_ObjType *typPtr);
MODULE_SCOPE int	TclFindDictElement(Tcl_Interp *interp,
			    const char *dict, Tcl_Size dictLength,
			    const char **elementPtr, const char **nextPtr,
			    Tcl_Size *sizePtr, int *literalPtr);
/* TIP #280 - Modified token based evaluation, with line information. */
MODULE_SCOPE int	TclEvalEx(Tcl_Interp *interp, const char *script,
			    Tcl_Size numBytes, int flags, Tcl_Size line,
			    Tcl_Size *clNextOuter, const char *outerScript);
MODULE_SCOPE Tcl_ObjCmdProc TclFileAttrsCmd;
MODULE_SCOPE Tcl_ObjCmdProc TclFileCopyCmd;
MODULE_SCOPE Tcl_ObjCmdProc TclFileDeleteCmd;
MODULE_SCOPE Tcl_ObjCmdProc TclFileLinkCmd;
MODULE_SCOPE Tcl_ObjCmdProc TclFileMakeDirsCmd;
MODULE_SCOPE Tcl_ObjCmdProc TclFileReadLinkCmd;
MODULE_SCOPE Tcl_ObjCmdProc TclFileRenameCmd;
MODULE_SCOPE Tcl_ObjCmdProc TclFileTempDirCmd;
MODULE_SCOPE Tcl_ObjCmdProc TclFileTemporaryCmd;
MODULE_SCOPE Tcl_ObjCmdProc TclFileHomeCmd;
MODULE_SCOPE Tcl_ObjCmdProc TclFileTildeExpandCmd;
MODULE_SCOPE void	TclCreateLateExitHandler(Tcl_ExitProc *proc,
			    void *clientData);
MODULE_SCOPE void	TclDeleteLateExitHandler(Tcl_ExitProc *proc,
			    void *clientData);
MODULE_SCOPE char *	TclDStringAppendObj(Tcl_DString *dsPtr,
			    Tcl_Obj *objPtr);
MODULE_SCOPE char *	TclDStringAppendDString(Tcl_DString *dsPtr,
			    Tcl_DString *toAppendPtr);
MODULE_SCOPE Tcl_Obj *const *TclFetchEnsembleRoot(Tcl_Interp *interp,
			    Tcl_Obj *const *objv, Tcl_Size objc,
			    Tcl_Size *objcPtr);
MODULE_SCOPE Tcl_Obj *const *TclEnsembleGetRewriteValues(Tcl_Interp *interp);
MODULE_SCOPE Tcl_Namespace *TclEnsureNamespace(Tcl_Interp *interp,
			    Tcl_Namespace *namespacePtr);
MODULE_SCOPE void	TclFinalizeAllocSubsystem(void);
MODULE_SCOPE void	TclFinalizeAsync(void);
MODULE_SCOPE void	TclFinalizeDoubleConversion(void);
MODULE_SCOPE void	TclFinalizeEncodingSubsystem(void);
MODULE_SCOPE void	TclFinalizeEnvironment(void);
MODULE_SCOPE void	TclFinalizeEvaluation(void);
MODULE_SCOPE void	TclFinalizeExecution(void);
MODULE_SCOPE void	TclFinalizeIOSubsystem(void);
MODULE_SCOPE void	TclFinalizeFilesystem(void);
MODULE_SCOPE void	TclResetFilesystem(void);
MODULE_SCOPE void	TclFinalizeLoad(void);
MODULE_SCOPE void	TclFinalizeLock(void);
MODULE_SCOPE void	TclFinalizeMemorySubsystem(void);
MODULE_SCOPE void	TclFinalizeNotifier(void);
MODULE_SCOPE void	TclFinalizeObjects(void);
MODULE_SCOPE void	TclFinalizePreserve(void);
MODULE_SCOPE void	TclFinalizeSynchronization(void);
MODULE_SCOPE void	TclInitThreadAlloc(void);
MODULE_SCOPE void	TclFinalizeThreadAlloc(void);
MODULE_SCOPE void	TclFinalizeThreadAllocThread(void);
MODULE_SCOPE void	TclFinalizeThreadData(int quick);
MODULE_SCOPE void	TclFinalizeThreadObjects(void);
MODULE_SCOPE double	TclFloor(const void *a);
MODULE_SCOPE void	TclFormatNaN(double value, char *buffer);
MODULE_SCOPE int	TclFSFileAttrIndex(Tcl_Obj *pathPtr,
			    const char *attributeName, int *indexPtr);
MODULE_SCOPE Tcl_Command TclNRCreateCommandInNs(Tcl_Interp *interp,
			    const char *cmdName, Tcl_Namespace *nsPtr,
			    Tcl_ObjCmdProc *proc, Tcl_ObjCmdProc *nreProc,
			    void *clientData, Tcl_CmdDeleteProc *deleteProc);
MODULE_SCOPE int	TclNREvalFile(Tcl_Interp *interp, Tcl_Obj *pathPtr,
			    const char *encodingName);
MODULE_SCOPE int *	TclGetAsyncReadyPtr(void);
MODULE_SCOPE Tcl_Obj *	TclGetBgErrorHandler(Tcl_Interp *interp);
MODULE_SCOPE int	TclGetChannelFromObj(Tcl_Interp *interp,
			    Tcl_Obj *objPtr, Tcl_Channel *chanPtr,
			    int *modePtr, int flags);
MODULE_SCOPE CmdFrame *	TclGetCmdFrameForProcedure(Proc *procPtr);
MODULE_SCOPE int	TclGetCompletionCodeFromObj(Tcl_Interp *interp,
			    Tcl_Obj *value, int *code);
MODULE_SCOPE Proc *	TclGetLambdaFromObj(Tcl_Interp *interp,
			    Tcl_Obj *objPtr, Tcl_Obj **nsObjPtrPtr);
MODULE_SCOPE Tcl_Obj *	TclGetProcessGlobalValue(ProcessGlobalValue *pgvPtr);
MODULE_SCOPE Tcl_Obj *	TclGetSourceFromFrame(CmdFrame *cfPtr, int objc,
			    Tcl_Obj *const objv[]);
MODULE_SCOPE char *	TclGetStringStorage(Tcl_Obj *objPtr,
			    Tcl_Size *sizePtr);
MODULE_SCOPE int	TclGetLoadedLibraries(Tcl_Interp *interp,
				const char *targetName,
				const char *packageName);
MODULE_SCOPE int	TclGetWideBitsFromObj(Tcl_Interp *, Tcl_Obj *,
				Tcl_WideInt *);
MODULE_SCOPE int	TclIndexIsFromEnd(Tcl_Size encoded);
MODULE_SCOPE Tcl_Size	TclIndexLast (Tcl_Size N);
MODULE_SCOPE int	TclIncrObj(Tcl_Interp *interp, Tcl_Obj *valuePtr,
			    Tcl_Obj *incrPtr);
MODULE_SCOPE Tcl_Obj *	TclIncrObjVar2(Tcl_Interp *interp, Tcl_Obj *part1Ptr,
			    Tcl_Obj *part2Ptr, Tcl_Obj *incrPtr, int flags);
MODULE_SCOPE Tcl_ObjCmdProc TclInfoExistsCmd;
MODULE_SCOPE Tcl_ObjCmdProc TclInfoCoroutineCmd;
MODULE_SCOPE Tcl_Obj *	TclInfoFrame(Tcl_Interp *interp, CmdFrame *framePtr);
MODULE_SCOPE Tcl_ObjCmdProc TclInfoGlobalsCmd;
MODULE_SCOPE Tcl_ObjCmdProc TclInfoLocalsCmd;
MODULE_SCOPE Tcl_ObjCmdProc TclInfoVarsCmd;
MODULE_SCOPE Tcl_ObjCmdProc TclInfoConstsCmd;
MODULE_SCOPE Tcl_ObjCmdProc TclInfoConstantCmd;
MODULE_SCOPE void	TclInitAlloc(void);
MODULE_SCOPE void	TclInitDbCkalloc(void);
MODULE_SCOPE void	TclInitDoubleConversion(void);
MODULE_SCOPE void	TclInitEmbeddedConfigurationInformation(
			    Tcl_Interp *interp);
MODULE_SCOPE void	TclInitEncodingSubsystem(void);
MODULE_SCOPE void	TclInitIOSubsystem(void);
MODULE_SCOPE void	TclInitLimitSupport(Tcl_Interp *interp);
MODULE_SCOPE void	TclInitNamespaceSubsystem(void);
MODULE_SCOPE void	TclInitNotifier(void);
MODULE_SCOPE void	TclInitObjSubsystem(void);
MODULE_SCOPE int	TclInterpReady(Tcl_Interp *interp);
MODULE_SCOPE int	TclIsBareword(int byte);
MODULE_SCOPE Tcl_Obj *	TclJoinPath(Tcl_Size elements, Tcl_Obj * const objv[],
			    int forceRelative);
MODULE_SCOPE Tcl_Obj *	TclGetHomeDirObj(Tcl_Interp *interp, const char *user);
MODULE_SCOPE Tcl_Obj *	TclResolveTildePath(Tcl_Interp *interp,
			    Tcl_Obj *pathObj);
MODULE_SCOPE Tcl_Obj *	TclResolveTildePathList(Tcl_Obj *pathsObj);
MODULE_SCOPE int	TclJoinThread(Tcl_ThreadId id, int *result);
MODULE_SCOPE void	TclLimitRemoveAllHandlers(Tcl_Interp *interp);
MODULE_SCOPE Tcl_Obj *	TclLindexList(Tcl_Interp *interp,
			    Tcl_Obj *listPtr, Tcl_Obj *argPtr);
MODULE_SCOPE Tcl_Obj *	TclLindexFlat(Tcl_Interp *interp, Tcl_Obj *listPtr,
			    Tcl_Size indexCount, Tcl_Obj *const indexArray[]);
MODULE_SCOPE Tcl_Obj *	TclListObjGetElement(Tcl_Obj *listObj, Tcl_Size index);
MODULE_SCOPE int	Tcl_LengthIsFinite(Tcl_Size length);
MODULE_SCOPE void	TclListInit(void);
/* TIP #280 */
MODULE_SCOPE void	TclListLines(Tcl_Obj *listObj, Tcl_Size line, Tcl_Size n,
			    Tcl_Size *lines, Tcl_Obj *const *elems);
MODULE_SCOPE int	(*TclObjInterfaceGetListIndex (Tcl_Obj *objPtr))
			    (tclObjTypeInterfaceArgsListIndex);
MODULE_SCOPE int	TclListObjAppendElements(Tcl_Interp *interp,
			    Tcl_Obj *toObj, Tcl_Size elemCount,
			    Tcl_Obj *const elemObjv[]);
MODULE_SCOPE int	TclListObjRange(Tcl_Interp *interp, Tcl_Obj *listPtr,
			    Tcl_Size fromIdx, Tcl_Size toIdx, Tcl_Obj **resultPtr);
MODULE_SCOPE Tcl_Obj *	TclLsetList(Tcl_Interp *interp, Tcl_Obj *listPtr,
			    Tcl_Obj *indexPtr, Tcl_Obj *valuePtr);
MODULE_SCOPE int	TclLsetFlat(tclObjTypeInterfaceArgsListSetDeep);
MODULE_SCOPE Tcl_Obj *	TclLsetList(Tcl_Interp *interp, Tcl_Obj *listPtr,
			    Tcl_Obj *indexPtr, Tcl_Obj *valuePtr);
MODULE_SCOPE Tcl_Command TclMakeEnsemble(Tcl_Interp *interp, const char *name,
			    const EnsembleImplMap map[]);
MODULE_SCOPE Tcl_Size	TclMaxListLength(const char *bytes, Tcl_Size numBytes,
			    const char **endPtr);
MODULE_SCOPE int	TclMergeReturnOptions(Tcl_Interp *interp, int objc,
			    Tcl_Obj *const objv[], Tcl_Obj **optionsPtrPtr,
			    int *codePtr, int *levelPtr);
MODULE_SCOPE Tcl_Obj *	TclNoErrorStack(Tcl_Interp *interp, Tcl_Obj *options);
MODULE_SCOPE int	TclNokia770Doubles(void);
MODULE_SCOPE void	TclNsDecrRefCount(Namespace *nsPtr);
MODULE_SCOPE int	TclNamespaceDeleted(Namespace *nsPtr);
MODULE_SCOPE Tcl_Obj *	TclObjGetScalar(Tcl_Obj *objPtr);
MODULE_SCOPE ObjInterface * TclObjInterface(Tcl_Obj *objPtr);
MODULE_SCOPE const char *   TclObjTypeName(const Tcl_ObjType *typePtr);
MODULE_SCOPE int	 TclObjTypeVersion (const Tcl_ObjType *typePtr);
MODULE_SCOPE void	TclObjVarErrMsg(Tcl_Interp *interp, Tcl_Obj *part1Ptr,
			    Tcl_Obj *part2Ptr, const char *operation,
			    const char *reason, int index);
MODULE_SCOPE int	TclObjInvokeNamespace(Tcl_Interp *interp,
			    Tcl_Size objc, Tcl_Obj *const objv[],
			    Tcl_Namespace *nsPtr, int flags);
MODULE_SCOPE int	TclObjUnsetVar2(Tcl_Interp *interp,
			    Tcl_Obj *part1Ptr, Tcl_Obj *part2Ptr, int flags);
MODULE_SCOPE int	TclParseBackslash(const char *src,
			    Tcl_Size numBytes, Tcl_Size *readPtr, char *dst);
MODULE_SCOPE int	TclParseNumber(Tcl_Interp *interp, Tcl_Obj *objPtr,
			    const char *expected, const char *bytes,
			    Tcl_Size numBytes, const char **endPtrPtr, int flags);
MODULE_SCOPE void	TclParseInit(Tcl_Interp *interp, const char *string,
			    Tcl_Size numBytes, Tcl_Parse *parsePtr);
MODULE_SCOPE Tcl_Size	TclParseAllWhiteSpace(const char *src, Tcl_Size numBytes);
MODULE_SCOPE int	TclProcessReturn(Tcl_Interp *interp,
			    int code, int level, Tcl_Obj *returnOpts);
MODULE_SCOPE void 	TclUndoRefCount(Tcl_Obj *objPtr);
MODULE_SCOPE int	TclpObjLstat(Tcl_Obj *pathPtr, Tcl_StatBuf *buf);
MODULE_SCOPE Tcl_Obj *	TclpTempFileName(void);
MODULE_SCOPE Tcl_Obj *	TclpTempFileNameForLibrary(Tcl_Interp *interp,
			    Tcl_Obj* pathPtr);
<<<<<<< HEAD
MODULE_SCOPE Tcl_Obj *	TclNewArithSeriesObj(Tcl_Interp *interp,
                            int useDoubles, Tcl_Obj *startObj, Tcl_Obj *endObj,
                            Tcl_Obj *stepObj, Tcl_Obj *lenObj);
=======
MODULE_SCOPE int	TclNewArithSeriesObj(Tcl_Interp *interp,
			    Tcl_Obj **arithSeriesPtr,
			    int useDoubles, Tcl_Obj *startObj, Tcl_Obj *endObj,
			    Tcl_Obj *stepObj, Tcl_Obj *lenObj);
>>>>>>> 02755b36
MODULE_SCOPE Tcl_Obj *	TclNewFSPathObj(Tcl_Obj *dirPtr, const char *addStrRep,
			    Tcl_Size len);

MODULE_SCOPE int	TclSetListFromAny(Tcl_Interp *interp, Tcl_Obj *objPtr);
MODULE_SCOPE void	TclpAlertNotifier(void *clientData);
MODULE_SCOPE void *	TclpNotifierData(void);
MODULE_SCOPE void	TclpServiceModeHook(int mode);
MODULE_SCOPE void	TclpSetTimer(const Tcl_Time *timePtr);
MODULE_SCOPE int	TclpWaitForEvent(const Tcl_Time *timePtr);
MODULE_SCOPE void	TclpCreateFileHandler(int fd, int mask,
			    Tcl_FileProc *proc, void *clientData);
MODULE_SCOPE int	TclpDeleteFile(const void *path);
MODULE_SCOPE void	TclpDeleteFileHandler(int fd);
MODULE_SCOPE void	TclpFinalizeCondition(Tcl_Condition *condPtr);
MODULE_SCOPE void	TclpFinalizeMutex(Tcl_Mutex *mutexPtr);
MODULE_SCOPE void	TclpFinalizeNotifier(void *clientData);
MODULE_SCOPE void	TclpFinalizePipes(void);
MODULE_SCOPE void	TclpFinalizeSockets(void);
#ifdef _WIN32
MODULE_SCOPE void	TclInitSockets(void);
#else
#define TclInitSockets() /* do nothing */
#endif
struct addrinfo; /* forward declaration, needed for TclCreateSocketAddress */
MODULE_SCOPE int	TclCreateSocketAddress(Tcl_Interp *interp,
			    struct addrinfo **addrlist,
			    const char *host, int port, int willBind,
			    const char **errorMsgPtr);
MODULE_SCOPE int	TclpThreadCreate(Tcl_ThreadId *idPtr,
			    Tcl_ThreadCreateProc *proc, void *clientData,
			    TCL_HASH_TYPE stackSize, int flags);
MODULE_SCOPE Tcl_Size	TclpFindVariable(const char *name, Tcl_Size *lengthPtr);
MODULE_SCOPE void	TclpInitLibraryPath(char **valuePtr,
			    TCL_HASH_TYPE *lengthPtr, Tcl_Encoding *encodingPtr);
MODULE_SCOPE void	TclpInitLock(void);
MODULE_SCOPE void *	TclpInitNotifier(void);
MODULE_SCOPE void	TclpInitPlatform(void);
MODULE_SCOPE void	TclpInitUnlock(void);
MODULE_SCOPE Tcl_Obj *	TclpObjListVolumes(void);
MODULE_SCOPE void	TclpGlobalLock(void);
MODULE_SCOPE void	TclpGlobalUnlock(void);
MODULE_SCOPE int	TclpObjNormalizePath(Tcl_Interp *interp,
			    Tcl_Obj *pathPtr, int nextCheckpoint);
MODULE_SCOPE void	TclpNativeJoinPath(Tcl_Obj *prefix, const char *joining);
MODULE_SCOPE Tcl_Obj *	TclpNativeSplitPath(Tcl_Obj *pathPtr, Tcl_Size *lenPtr);
MODULE_SCOPE Tcl_PathType TclpGetNativePathType(Tcl_Obj *pathPtr,
			    Tcl_Size *driveNameLengthPtr, Tcl_Obj **driveNameRef);
MODULE_SCOPE int	TclCrossFilesystemCopy(Tcl_Interp *interp,
			    Tcl_Obj *source, Tcl_Obj *target);
MODULE_SCOPE int	TclpMatchInDirectory(Tcl_Interp *interp,
			    Tcl_Obj *resultPtr, Tcl_Obj *pathPtr,
			    const char *pattern, Tcl_GlobTypeData *types);
MODULE_SCOPE void	*TclpGetNativeCwd(void *clientData);
MODULE_SCOPE Tcl_FSDupInternalRepProc TclNativeDupInternalRep;
MODULE_SCOPE Tcl_Obj *	TclpObjLink(Tcl_Obj *pathPtr, Tcl_Obj *toPtr,
			    int linkType);
MODULE_SCOPE int	TclpObjChdir(Tcl_Obj *pathPtr);
MODULE_SCOPE void Tcl_ObjTypeVersion(Tcl_Obj *objPtr, int *version);
MODULE_SCOPE Tcl_Channel TclpOpenTemporaryFile(Tcl_Obj *dirObj,
			    Tcl_Obj *basenameObj, Tcl_Obj *extensionObj,
			    Tcl_Obj *resultingNameObj);
MODULE_SCOPE void	TclPkgFileSeen(Tcl_Interp *interp,
			    const char *fileName);
MODULE_SCOPE void *	TclInitPkgFiles(Tcl_Interp *interp);
MODULE_SCOPE Tcl_Obj *	TclPathPart(Tcl_Interp *interp, Tcl_Obj *pathPtr,
			    Tcl_PathPart portion);
MODULE_SCOPE char *	TclpReadlink(const char *fileName,
			    Tcl_DString *linkPtr);
MODULE_SCOPE void	TclpSetVariables(Tcl_Interp *interp);
MODULE_SCOPE void *	TclThreadStorageKeyGet(Tcl_ThreadDataKey *keyPtr);
MODULE_SCOPE void	TclThreadStorageKeySet(Tcl_ThreadDataKey *keyPtr,
			    void *data);
MODULE_SCOPE TCL_NORETURN void TclpThreadExit(int status);
MODULE_SCOPE void	TclRememberCondition(Tcl_Condition *mutex);
MODULE_SCOPE void	TclRememberJoinableThread(Tcl_ThreadId id);
MODULE_SCOPE void	TclRememberMutex(Tcl_Mutex *mutex);
MODULE_SCOPE void	TclRemoveScriptLimitCallbacks(Tcl_Interp *interp);
MODULE_SCOPE int	TclReToGlob(Tcl_Interp *interp, const char *reStr,
			    Tcl_Size reStrLen, Tcl_DString *dsPtr, int *flagsPtr,
			    int *quantifiersFoundPtr);
MODULE_SCOPE Tcl_Size	TclScanElement(const char *string, Tcl_Size length,
			    char *flagPtr);
MODULE_SCOPE void	TclSetBgErrorHandler(Tcl_Interp *interp,
			    Tcl_Obj *cmdPrefix);
MODULE_SCOPE void	TclSetBignumInternalRep(Tcl_Obj *objPtr,
			    void *bignumValue);
MODULE_SCOPE int	TclSetBooleanFromAny(Tcl_Interp *interp,
			    Tcl_Obj *objPtr);
MODULE_SCOPE void	TclSetCmdNameObj(Tcl_Interp *interp, Tcl_Obj *objPtr,
			    Command *cmdPtr);
MODULE_SCOPE void	TclSetDuplicateObj(Tcl_Obj *dupPtr, Tcl_Obj *objPtr);
MODULE_SCOPE void	TclSetProcessGlobalValue(ProcessGlobalValue *pgvPtr,
			    Tcl_Obj *newValue, Tcl_Encoding encoding);
MODULE_SCOPE void	TclSignalExitThread(Tcl_ThreadId id, int result);
MODULE_SCOPE void	TclSpellFix(Tcl_Interp *interp,
			    Tcl_Obj *const *objv, Tcl_Size objc, Tcl_Size subIdx,
			    Tcl_Obj *bad, Tcl_Obj *fix);
MODULE_SCOPE void *	TclStackRealloc(Tcl_Interp *interp, void *ptr,
			    TCL_HASH_TYPE numBytes);
typedef int (*memCmpFn_t)(const void*, const void*, size_t);
MODULE_SCOPE int	TclStringCmp(Tcl_Obj *value1Ptr, Tcl_Obj *value2Ptr,
			    int checkEq, int nocase, Tcl_Size reqlength);
MODULE_SCOPE int	TclStringIndexInterface(Tcl_Interp *interp, Tcl_Obj *objPtr,
			    Tcl_Obj *indexPtr, Tcl_Obj **charPtr);
MODULE_SCOPE int	TclStringMatch(const char *str, Tcl_Size strLen,
			    const char *pattern, int ptnLen, int flags);
MODULE_SCOPE int	TclStringMatchObj(Tcl_Obj *stringObj,
			    Tcl_Obj *patternObj, int flags);
MODULE_SCOPE void	TclSubstCompile(Tcl_Interp *interp, const char *bytes,
			    Tcl_Size numBytes, int flags, Tcl_Size line,
			    struct CompileEnv *envPtr);
MODULE_SCOPE int	TclSubstOptions(Tcl_Interp *interp, Tcl_Size numOpts,
			    Tcl_Obj *const opts[], int *flagPtr);
MODULE_SCOPE void	TclSubstParse(Tcl_Interp *interp, const char *bytes,
			    Tcl_Size numBytes, int flags, Tcl_Parse *parsePtr,
			    Tcl_InterpState *statePtr);
MODULE_SCOPE int	TclSubstTokens(Tcl_Interp *interp, Tcl_Token *tokenPtr,
			    Tcl_Size count, int *tokensLeftPtr, Tcl_Size line,
			    Tcl_Size *clNextOuter, const char *outerScript);
MODULE_SCOPE Tcl_Size	TclTrim(const char *bytes, Tcl_Size numBytes,
			    const char *trim, Tcl_Size numTrim,
			    Tcl_Size *trimRight);
MODULE_SCOPE Tcl_Size	TclTrimLeft(const char *bytes, Tcl_Size numBytes,
			    const char *trim, Tcl_Size numTrim);
MODULE_SCOPE Tcl_Size	TclTrimRight(const char *bytes, Tcl_Size numBytes,
			    const char *trim, Tcl_Size numTrim);
MODULE_SCOPE const char*TclGetCommandTypeName(Tcl_Command command);
MODULE_SCOPE int	TclObjInterpProc(void *clientData,
			    Tcl_Interp *interp, int objc,
			    Tcl_Obj *const objv[]);
MODULE_SCOPE void	TclRegisterCommandTypeName(
			    Tcl_ObjCmdProc *implementationProc,
			    const char *nameStr);
MODULE_SCOPE void	TclUndoRefCount(Tcl_Obj *objPtr);
MODULE_SCOPE int	TclUtfCmp(const char *cs, const char *ct);
MODULE_SCOPE int	TclUtfCasecmp(const char *cs, const char *ct);
MODULE_SCOPE int	TclUtfCount(int ch);
MODULE_SCOPE Tcl_Obj *	TclpNativeToNormalized(void *clientData);
MODULE_SCOPE Tcl_Obj *	TclpFilesystemPathType(Tcl_Obj *pathPtr);
MODULE_SCOPE int	TclpDlopen(Tcl_Interp *interp, Tcl_Obj *pathPtr,
			    Tcl_LoadHandle *loadHandle,
			    Tcl_FSUnloadFileProc **unloadProcPtr, int flags);
MODULE_SCOPE int	TclpUtime(Tcl_Obj *pathPtr, struct utimbuf *tval);
#ifdef TCL_LOAD_FROM_MEMORY
MODULE_SCOPE void *	TclpLoadMemoryGetBuffer(Tcl_Interp *interp, int size);
MODULE_SCOPE int	TclpLoadMemory(Tcl_Interp *interp, void *buffer,
			    int size, int codeSize, Tcl_LoadHandle *loadHandle,
			    Tcl_FSUnloadFileProc **unloadProcPtr, int flags);
#endif
MODULE_SCOPE void	TclInitThreadStorage(void);
MODULE_SCOPE void	TclFinalizeThreadDataThread(void);
MODULE_SCOPE void	TclFinalizeThreadStorage(void);

#ifdef TCL_WIDE_CLICKS
MODULE_SCOPE long long	TclpGetWideClicks(void);
MODULE_SCOPE double	TclpWideClicksToNanoseconds(long long clicks);
MODULE_SCOPE double	TclpWideClickInMicrosec(void);
#else
#   ifdef _WIN32
#	define TCL_WIDE_CLICKS 1
MODULE_SCOPE long long	TclpGetWideClicks(void);
MODULE_SCOPE double	TclpWideClickInMicrosec(void);
#	define TclpWideClicksToNanoseconds(clicks) \
		((double)(clicks) * TclpWideClickInMicrosec() * 1000)
#   endif
#endif
MODULE_SCOPE long long TclpGetMicroseconds(void);

MODULE_SCOPE int	TclZlibInit(Tcl_Interp *interp);
MODULE_SCOPE void *	TclpThreadCreateKey(void);
MODULE_SCOPE void	TclpThreadDeleteKey(void *keyPtr);
MODULE_SCOPE void	TclpThreadSetGlobalTSD(void *tsdKeyPtr, void *ptr);
MODULE_SCOPE void *	TclpThreadGetGlobalTSD(void *tsdKeyPtr);
MODULE_SCOPE void	TclErrorStackResetIf(Tcl_Interp *interp,
			    const char *msg, Tcl_Size length);
/* Tip 430 */
MODULE_SCOPE int	TclZipfs_Init(Tcl_Interp *interp);
MODULE_SCOPE int	TclIsZipfsPath(const char *path);
MODULE_SCOPE void	TclZipfsFinalize(void);

/*
 * Many parsing tasks need a common definition of whitespace.
 * Use this routine and macro to achieve that and place
 * optimization (fragile on changes) in one place.
 */

MODULE_SCOPE int	TclIsSpaceProc(int byte);
#define TclIsSpaceProcM(byte) \
    (((byte) > 0x20) ? 0 : TclIsSpaceProc(byte))

/*
 *----------------------------------------------------------------
 * Command procedures in the generic core:
 *----------------------------------------------------------------
 */

MODULE_SCOPE Tcl_ObjCmdProc Tcl_AfterObjCmd;
MODULE_SCOPE Tcl_ObjCmdProc Tcl_AppendObjCmd;
MODULE_SCOPE Tcl_ObjCmdProc Tcl_ApplyObjCmd;
MODULE_SCOPE Tcl_Command TclInitArrayCmd(Tcl_Interp *interp);
MODULE_SCOPE Tcl_Command TclInitBinaryCmd(Tcl_Interp *interp);
MODULE_SCOPE Tcl_ObjCmdProc Tcl_BreakObjCmd;
MODULE_SCOPE Tcl_ObjCmdProc Tcl_CatchObjCmd;
MODULE_SCOPE Tcl_ObjCmdProc Tcl_CdObjCmd;
MODULE_SCOPE Tcl_Command TclInitChanCmd(Tcl_Interp *interp);
MODULE_SCOPE Tcl_ObjCmdProc TclChanCreateObjCmd;
MODULE_SCOPE Tcl_ObjCmdProc TclChanPostEventObjCmd;
MODULE_SCOPE Tcl_ObjCmdProc TclChanPopObjCmd;
MODULE_SCOPE Tcl_ObjCmdProc TclChanPushObjCmd;
MODULE_SCOPE void	TclClockInit(Tcl_Interp *interp);
MODULE_SCOPE Tcl_ObjCmdProc TclClockOldscanObjCmd;
MODULE_SCOPE Tcl_ObjCmdProc Tcl_CloseObjCmd;
MODULE_SCOPE Tcl_ObjCmdProc Tcl_ConcatObjCmd;
MODULE_SCOPE Tcl_ObjCmdProc Tcl_ConstObjCmd;
MODULE_SCOPE Tcl_ObjCmdProc Tcl_ContinueObjCmd;
MODULE_SCOPE Tcl_TimerToken TclCreateAbsoluteTimerHandler(
			    Tcl_Time *timePtr, Tcl_TimerProc *proc,
			    void *clientData);
MODULE_SCOPE Tcl_ObjCmdProc TclDefaultBgErrorHandlerObjCmd;
MODULE_SCOPE Tcl_Command TclInitDictCmd(Tcl_Interp *interp);
MODULE_SCOPE int	TclDictWithFinish(Tcl_Interp *interp, Var *varPtr,
			    Var *arrayPtr, Tcl_Obj *part1Ptr,
			    Tcl_Obj *part2Ptr, int index, int pathc,
			    Tcl_Obj *const pathv[], Tcl_Obj *keysPtr);
MODULE_SCOPE Tcl_Obj *	TclDictWithInit(Tcl_Interp *interp, Tcl_Obj *dictPtr,
			    Tcl_Size pathc, Tcl_Obj *const pathv[]);
MODULE_SCOPE Tcl_ObjCmdProc Tcl_DisassembleObjCmd;

/* Assemble command function */
MODULE_SCOPE Tcl_ObjCmdProc Tcl_AssembleObjCmd;
MODULE_SCOPE Tcl_ObjCmdProc TclNRAssembleObjCmd;
MODULE_SCOPE Tcl_Command TclInitEncodingCmd(Tcl_Interp *interp);
MODULE_SCOPE Tcl_ObjCmdProc Tcl_EofObjCmd;
MODULE_SCOPE Tcl_ObjCmdProc Tcl_ErrorObjCmd;
MODULE_SCOPE Tcl_ObjCmdProc Tcl_EvalObjCmd;
MODULE_SCOPE Tcl_ObjCmdProc Tcl_ExecObjCmd;
MODULE_SCOPE Tcl_ObjCmdProc Tcl_ExitObjCmd;
MODULE_SCOPE Tcl_ObjCmdProc Tcl_ExprObjCmd;
MODULE_SCOPE Tcl_ObjCmdProc Tcl_FblockedObjCmd;
MODULE_SCOPE Tcl_ObjCmdProc Tcl_FconfigureObjCmd;
MODULE_SCOPE Tcl_ObjCmdProc Tcl_FcopyObjCmd;
MODULE_SCOPE Tcl_Command TclInitFileCmd(Tcl_Interp *interp);
MODULE_SCOPE Tcl_ObjCmdProc Tcl_FileEventObjCmd;
MODULE_SCOPE Tcl_ObjCmdProc Tcl_FlushObjCmd;
MODULE_SCOPE Tcl_ObjCmdProc Tcl_ForObjCmd;
MODULE_SCOPE Tcl_ObjCmdProc Tcl_ForeachObjCmd;
MODULE_SCOPE Tcl_ObjCmdProc Tcl_FormatObjCmd;
MODULE_SCOPE Tcl_ObjCmdProc Tcl_GetsObjCmd;
MODULE_SCOPE Tcl_ObjCmdProc Tcl_GlobalObjCmd;
MODULE_SCOPE Tcl_ObjCmdProc Tcl_GlobObjCmd;
MODULE_SCOPE Tcl_ObjCmdProc Tcl_IfObjCmd;
MODULE_SCOPE Tcl_ObjCmdProc Tcl_IncrObjCmd;
MODULE_SCOPE Tcl_Command TclInitInfoCmd(Tcl_Interp *interp);
MODULE_SCOPE Tcl_ObjCmdProc Tcl_InterpObjCmd;
MODULE_SCOPE Tcl_ObjCmdProc Tcl_JoinObjCmd;
MODULE_SCOPE Tcl_ObjCmdProc Tcl_LappendObjCmd;
MODULE_SCOPE Tcl_ObjCmdProc Tcl_LassignObjCmd;
MODULE_SCOPE Tcl_ObjCmdProc Tcl_LeditObjCmd;
MODULE_SCOPE Tcl_ObjCmdProc Tcl_LindexObjCmd;
MODULE_SCOPE Tcl_ObjCmdProc Tcl_LinsertObjCmd;
MODULE_SCOPE Tcl_ObjCmdProc Tcl_LlengthObjCmd;
MODULE_SCOPE Tcl_ObjCmdProc Tcl_ListObjCmd;
MODULE_SCOPE Tcl_ObjCmdProc Tcl_LmapObjCmd;
MODULE_SCOPE Tcl_ObjCmdProc Tcl_LoadObjCmd;
MODULE_SCOPE Tcl_ObjCmdProc Tcl_LpopObjCmd;
MODULE_SCOPE Tcl_ObjCmdProc Tcl_LrangeObjCmd;
MODULE_SCOPE Tcl_ObjCmdProc Tcl_LremoveObjCmd;
MODULE_SCOPE Tcl_ObjCmdProc Tcl_LrepeatObjCmd;
MODULE_SCOPE Tcl_ObjCmdProc Tcl_LreplaceObjCmd;
MODULE_SCOPE Tcl_ObjCmdProc Tcl_LreverseObjCmd;
MODULE_SCOPE Tcl_ObjCmdProc Tcl_LsearchObjCmd;
MODULE_SCOPE Tcl_ObjCmdProc Tcl_LseqObjCmd;
MODULE_SCOPE Tcl_ObjCmdProc Tcl_LsetObjCmd;
MODULE_SCOPE Tcl_ObjCmdProc Tcl_LsortObjCmd;
MODULE_SCOPE Tcl_Command TclInitNamespaceCmd(Tcl_Interp *interp);
MODULE_SCOPE Tcl_ObjCmdProc TclNamespaceEnsembleCmd;
MODULE_SCOPE Tcl_ObjCmdProc Tcl_OpenObjCmd;
MODULE_SCOPE Tcl_ObjCmdProc Tcl_PackageObjCmd;
MODULE_SCOPE Tcl_ObjCmdProc Tcl_PidObjCmd;
MODULE_SCOPE Tcl_Command TclInitPrefixCmd(Tcl_Interp *interp);
MODULE_SCOPE Tcl_ObjCmdProc Tcl_PutsObjCmd;
MODULE_SCOPE Tcl_ObjCmdProc Tcl_PwdObjCmd;
MODULE_SCOPE Tcl_ObjCmdProc Tcl_ReadObjCmd;
MODULE_SCOPE Tcl_ObjCmdProc Tcl_RegexpObjCmd;
MODULE_SCOPE Tcl_ObjCmdProc Tcl_RegsubObjCmd;
MODULE_SCOPE Tcl_ObjCmdProc Tcl_RenameObjCmd;
MODULE_SCOPE Tcl_ObjCmdProc Tcl_RepresentationCmd;
MODULE_SCOPE Tcl_ObjCmdProc Tcl_ReturnObjCmd;
MODULE_SCOPE Tcl_ObjCmdProc Tcl_ScanObjCmd;
MODULE_SCOPE Tcl_ObjCmdProc Tcl_SeekObjCmd;
MODULE_SCOPE Tcl_ObjCmdProc Tcl_SetObjCmd;
MODULE_SCOPE Tcl_ObjCmdProc Tcl_SplitObjCmd;
MODULE_SCOPE Tcl_ObjCmdProc Tcl_SocketObjCmd;
MODULE_SCOPE Tcl_ObjCmdProc Tcl_SourceObjCmd;
MODULE_SCOPE Tcl_Command TclInitStringCmd(Tcl_Interp *interp);
MODULE_SCOPE Tcl_ObjCmdProc Tcl_SubstObjCmd;
MODULE_SCOPE Tcl_ObjCmdProc Tcl_SwitchObjCmd;
MODULE_SCOPE Tcl_ObjCmdProc Tcl_TellObjCmd;
MODULE_SCOPE Tcl_ObjCmdProc Tcl_ThrowObjCmd;
MODULE_SCOPE Tcl_ObjCmdProc Tcl_TimeObjCmd;
MODULE_SCOPE Tcl_ObjCmdProc Tcl_TimeRateObjCmd;
MODULE_SCOPE Tcl_ObjCmdProc Tcl_TraceObjCmd;
MODULE_SCOPE Tcl_ObjCmdProc Tcl_TryObjCmd;
MODULE_SCOPE Tcl_ObjCmdProc Tcl_UnloadObjCmd;
MODULE_SCOPE Tcl_ObjCmdProc Tcl_UnsetObjCmd;
MODULE_SCOPE Tcl_ObjCmdProc Tcl_UpdateObjCmd;
MODULE_SCOPE Tcl_ObjCmdProc Tcl_UplevelObjCmd;
MODULE_SCOPE Tcl_ObjCmdProc Tcl_UpvarObjCmd;
MODULE_SCOPE Tcl_ObjCmdProc Tcl_VariableObjCmd;
MODULE_SCOPE Tcl_ObjCmdProc Tcl_VwaitObjCmd;
MODULE_SCOPE Tcl_ObjCmdProc Tcl_WhileObjCmd;

/*
 *----------------------------------------------------------------
 * Compilation procedures for commands in the generic core:
 *----------------------------------------------------------------
 */

MODULE_SCOPE CompileProc TclCompileAppendCmd;
MODULE_SCOPE CompileProc TclCompileArrayExistsCmd;
MODULE_SCOPE CompileProc TclCompileArraySetCmd;
MODULE_SCOPE CompileProc TclCompileArrayUnsetCmd;
MODULE_SCOPE CompileProc TclCompileBreakCmd;
MODULE_SCOPE CompileProc TclCompileCatchCmd;
MODULE_SCOPE CompileProc TclCompileClockClicksCmd;
MODULE_SCOPE CompileProc TclCompileClockReadingCmd;
MODULE_SCOPE CompileProc TclCompileConcatCmd;
MODULE_SCOPE CompileProc TclCompileConstCmd;
MODULE_SCOPE CompileProc TclCompileContinueCmd;
MODULE_SCOPE CompileProc TclCompileDictAppendCmd;
MODULE_SCOPE CompileProc TclCompileDictCreateCmd;
MODULE_SCOPE CompileProc TclCompileDictExistsCmd;
MODULE_SCOPE CompileProc TclCompileDictForCmd;
MODULE_SCOPE CompileProc TclCompileDictGetCmd;
MODULE_SCOPE CompileProc TclCompileDictGetWithDefaultCmd;
MODULE_SCOPE CompileProc TclCompileDictIncrCmd;
MODULE_SCOPE CompileProc TclCompileDictLappendCmd;
MODULE_SCOPE CompileProc TclCompileDictMapCmd;
MODULE_SCOPE CompileProc TclCompileDictMergeCmd;
MODULE_SCOPE CompileProc TclCompileDictSetCmd;
MODULE_SCOPE CompileProc TclCompileDictUnsetCmd;
MODULE_SCOPE CompileProc TclCompileDictUpdateCmd;
MODULE_SCOPE CompileProc TclCompileDictWithCmd;
MODULE_SCOPE CompileProc TclCompileEnsemble;
MODULE_SCOPE CompileProc TclCompileErrorCmd;
MODULE_SCOPE CompileProc TclCompileExprCmd;
MODULE_SCOPE CompileProc TclCompileForCmd;
MODULE_SCOPE CompileProc TclCompileForeachCmd;
MODULE_SCOPE CompileProc TclCompileFormatCmd;
MODULE_SCOPE CompileProc TclCompileGlobalCmd;
MODULE_SCOPE CompileProc TclCompileIfCmd;
MODULE_SCOPE CompileProc TclCompileInfoCommandsCmd;
MODULE_SCOPE CompileProc TclCompileInfoCoroutineCmd;
MODULE_SCOPE CompileProc TclCompileInfoExistsCmd;
MODULE_SCOPE CompileProc TclCompileInfoLevelCmd;
MODULE_SCOPE CompileProc TclCompileInfoObjectClassCmd;
MODULE_SCOPE CompileProc TclCompileInfoObjectIsACmd;
MODULE_SCOPE CompileProc TclCompileInfoObjectNamespaceCmd;
MODULE_SCOPE CompileProc TclCompileIncrCmd;
MODULE_SCOPE CompileProc TclCompileLappendCmd;
MODULE_SCOPE CompileProc TclCompileLassignCmd;
MODULE_SCOPE CompileProc TclCompileLindexCmd;
MODULE_SCOPE CompileProc TclCompileLinsertCmd;
MODULE_SCOPE CompileProc TclCompileListCmd;
MODULE_SCOPE CompileProc TclCompileLlengthCmd;
MODULE_SCOPE CompileProc TclCompileLmapCmd;
MODULE_SCOPE CompileProc TclCompileLrangeCmd;
MODULE_SCOPE CompileProc TclCompileLreplaceCmd;
MODULE_SCOPE CompileProc TclCompileLsetCmd;
MODULE_SCOPE CompileProc TclCompileNamespaceCodeCmd;
MODULE_SCOPE CompileProc TclCompileNamespaceCurrentCmd;
MODULE_SCOPE CompileProc TclCompileNamespaceOriginCmd;
MODULE_SCOPE CompileProc TclCompileNamespaceQualifiersCmd;
MODULE_SCOPE CompileProc TclCompileNamespaceTailCmd;
MODULE_SCOPE CompileProc TclCompileNamespaceUpvarCmd;
MODULE_SCOPE CompileProc TclCompileNamespaceWhichCmd;
MODULE_SCOPE CompileProc TclCompileNoOp;
MODULE_SCOPE CompileProc TclCompileObjectNextCmd;
MODULE_SCOPE CompileProc TclCompileObjectNextToCmd;
MODULE_SCOPE CompileProc TclCompileObjectSelfCmd;
MODULE_SCOPE CompileProc TclCompileRegexpCmd;
MODULE_SCOPE CompileProc TclCompileRegsubCmd;
MODULE_SCOPE CompileProc TclCompileReturnCmd;
MODULE_SCOPE CompileProc TclCompileSetCmd;
MODULE_SCOPE CompileProc TclCompileStringCatCmd;
MODULE_SCOPE CompileProc TclCompileStringCmpCmd;
MODULE_SCOPE CompileProc TclCompileStringEqualCmd;
MODULE_SCOPE CompileProc TclCompileStringFirstCmd;
MODULE_SCOPE CompileProc TclCompileStringIndexCmd;
MODULE_SCOPE CompileProc TclCompileStringInsertCmd;
MODULE_SCOPE CompileProc TclCompileStringIsCmd;
MODULE_SCOPE CompileProc TclCompileStringLastCmd;
MODULE_SCOPE CompileProc TclCompileStringLenCmd;
MODULE_SCOPE CompileProc TclCompileStringMapCmd;
MODULE_SCOPE CompileProc TclCompileStringMatchCmd;
MODULE_SCOPE CompileProc TclCompileStringRangeCmd;
MODULE_SCOPE CompileProc TclCompileStringReplaceCmd;
MODULE_SCOPE CompileProc TclCompileStringToLowerCmd;
MODULE_SCOPE CompileProc TclCompileStringToTitleCmd;
MODULE_SCOPE CompileProc TclCompileStringToUpperCmd;
MODULE_SCOPE CompileProc TclCompileStringTrimCmd;
MODULE_SCOPE CompileProc TclCompileStringTrimLCmd;
MODULE_SCOPE CompileProc TclCompileStringTrimRCmd;
MODULE_SCOPE CompileProc TclCompileSubstCmd;
MODULE_SCOPE CompileProc TclCompileSwitchCmd;
MODULE_SCOPE CompileProc TclCompileTailcallCmd;
MODULE_SCOPE CompileProc TclCompileThrowCmd;
MODULE_SCOPE CompileProc TclCompileTryCmd;
MODULE_SCOPE CompileProc TclCompileUnsetCmd;
MODULE_SCOPE CompileProc TclCompileUpvarCmd;
MODULE_SCOPE CompileProc TclCompileVariableCmd;
MODULE_SCOPE CompileProc TclCompileWhileCmd;
MODULE_SCOPE CompileProc TclCompileYieldCmd;
MODULE_SCOPE CompileProc TclCompileYieldToCmd;
MODULE_SCOPE CompileProc TclCompileBasic0ArgCmd;
MODULE_SCOPE CompileProc TclCompileBasic1ArgCmd;
MODULE_SCOPE CompileProc TclCompileBasic2ArgCmd;
MODULE_SCOPE CompileProc TclCompileBasic3ArgCmd;
MODULE_SCOPE CompileProc TclCompileBasic0Or1ArgCmd;
MODULE_SCOPE CompileProc TclCompileBasic1Or2ArgCmd;
MODULE_SCOPE CompileProc TclCompileBasic2Or3ArgCmd;
MODULE_SCOPE CompileProc TclCompileBasic0To2ArgCmd;
MODULE_SCOPE CompileProc TclCompileBasic1To3ArgCmd;
MODULE_SCOPE CompileProc TclCompileBasicMin0ArgCmd;
MODULE_SCOPE CompileProc TclCompileBasicMin1ArgCmd;
MODULE_SCOPE CompileProc TclCompileBasicMin2ArgCmd;

MODULE_SCOPE Tcl_ObjCmdProc TclInvertOpCmd;
MODULE_SCOPE CompileProc TclCompileInvertOpCmd;

MODULE_SCOPE Tcl_ObjCmdProc TclNotOpCmd;
MODULE_SCOPE CompileProc TclCompileNotOpCmd;
MODULE_SCOPE Tcl_ObjCmdProc TclAddOpCmd;
MODULE_SCOPE CompileProc TclCompileAddOpCmd;
MODULE_SCOPE Tcl_ObjCmdProc TclMulOpCmd;
MODULE_SCOPE CompileProc TclCompileMulOpCmd;
MODULE_SCOPE Tcl_ObjCmdProc TclAndOpCmd;
MODULE_SCOPE CompileProc TclCompileAndOpCmd;
MODULE_SCOPE Tcl_ObjCmdProc TclOrOpCmd;
MODULE_SCOPE CompileProc TclCompileOrOpCmd;
MODULE_SCOPE Tcl_ObjCmdProc TclXorOpCmd;
MODULE_SCOPE CompileProc TclCompileXorOpCmd;
MODULE_SCOPE Tcl_ObjCmdProc TclPowOpCmd;
MODULE_SCOPE CompileProc TclCompilePowOpCmd;
MODULE_SCOPE Tcl_ObjCmdProc TclLshiftOpCmd;
MODULE_SCOPE CompileProc TclCompileLshiftOpCmd;
MODULE_SCOPE Tcl_ObjCmdProc TclRshiftOpCmd;
MODULE_SCOPE CompileProc TclCompileRshiftOpCmd;
MODULE_SCOPE Tcl_ObjCmdProc TclModOpCmd;
MODULE_SCOPE CompileProc TclCompileModOpCmd;
MODULE_SCOPE Tcl_ObjCmdProc TclNeqOpCmd;
MODULE_SCOPE CompileProc TclCompileNeqOpCmd;
MODULE_SCOPE Tcl_ObjCmdProc TclStrneqOpCmd;
MODULE_SCOPE CompileProc TclCompileStrneqOpCmd;
MODULE_SCOPE Tcl_ObjCmdProc TclInOpCmd;
MODULE_SCOPE CompileProc TclCompileInOpCmd;
MODULE_SCOPE Tcl_ObjCmdProc TclNiOpCmd;
MODULE_SCOPE CompileProc TclCompileNiOpCmd;
MODULE_SCOPE Tcl_ObjCmdProc TclMinusOpCmd;
MODULE_SCOPE CompileProc TclCompileMinusOpCmd;
MODULE_SCOPE Tcl_ObjCmdProc TclDivOpCmd;
MODULE_SCOPE CompileProc TclCompileDivOpCmd;
MODULE_SCOPE CompileProc TclCompileLessOpCmd;
MODULE_SCOPE CompileProc TclCompileLeqOpCmd;
MODULE_SCOPE CompileProc TclCompileGreaterOpCmd;
MODULE_SCOPE CompileProc TclCompileGeqOpCmd;
MODULE_SCOPE CompileProc TclCompileEqOpCmd;
MODULE_SCOPE CompileProc TclCompileStreqOpCmd;
MODULE_SCOPE CompileProc TclCompileStrLtOpCmd;
MODULE_SCOPE CompileProc TclCompileStrLeOpCmd;
MODULE_SCOPE CompileProc TclCompileStrGtOpCmd;
MODULE_SCOPE CompileProc TclCompileStrGeOpCmd;

MODULE_SCOPE CompileProc TclCompileAssembleCmd;

/*
 * Routines that provide the [string] ensemble functionality. Possible
 * candidates for public interface.
 */

MODULE_SCOPE Tcl_Obj *	TclStringCat(Tcl_Interp *interp, Tcl_Size objc,
			    Tcl_Obj *const objv[], int flags);
MODULE_SCOPE Tcl_Obj *	TclStringFirst(Tcl_Obj *needle, Tcl_Obj *haystack,
			    Tcl_Size start);
MODULE_SCOPE Tcl_Obj *	TclStringLast(Tcl_Obj *needle, Tcl_Obj *haystack,
			    Tcl_Size last);
MODULE_SCOPE Tcl_Obj *	TclStringRepeat(Tcl_Interp *interp, Tcl_Obj *objPtr,
			    Tcl_Size count, int flags);
MODULE_SCOPE Tcl_Obj *	TclStringReplace(Tcl_Interp *interp, Tcl_Obj *objPtr,
			    Tcl_Size first, Tcl_Size count, Tcl_Obj *insertPtr,
			    int flags);
MODULE_SCOPE Tcl_Obj *	TclStringReverse(Tcl_Obj *objPtr, int flags);

/* Flag values for the [string] ensemble functions. */

#define TCL_STRING_MATCH_NOCASE TCL_MATCH_NOCASE /* (1<<0) in tcl.h */
#define TCL_STRING_IN_PLACE (1<<1)

/*
 * Functions defined in generic/tclVar.c and currently exported only for use
 * by the bytecode compiler and engine. Some of these could later be placed in
 * the public interface.
 */

MODULE_SCOPE Var *	TclObjLookupVarEx(Tcl_Interp * interp,
			    Tcl_Obj *part1Ptr, Tcl_Obj *part2Ptr, int flags,
			    const char *msg, int createPart1,
			    int createPart2, Var **arrayPtrPtr);
MODULE_SCOPE Var *	TclLookupArrayElement(Tcl_Interp *interp,
			    Tcl_Obj *arrayNamePtr, Tcl_Obj *elNamePtr,
			    int flags, const char *msg,
			    int createPart1, int createPart2,
			    Var *arrayPtr, int index);
MODULE_SCOPE Tcl_Obj *	TclPtrGetVarIdx(Tcl_Interp *interp,
			    Var *varPtr, Var *arrayPtr, Tcl_Obj *part1Ptr,
			    Tcl_Obj *part2Ptr, int flags, int index);
MODULE_SCOPE Tcl_Obj *	TclPtrSetVarIdx(Tcl_Interp *interp,
			    Var *varPtr, Var *arrayPtr, Tcl_Obj *part1Ptr,
			    Tcl_Obj *part2Ptr, Tcl_Obj *newValuePtr,
			    int flags, int index);
MODULE_SCOPE Tcl_Obj *	TclPtrIncrObjVarIdx(Tcl_Interp *interp,
			    Var *varPtr, Var *arrayPtr, Tcl_Obj *part1Ptr,
			    Tcl_Obj *part2Ptr, Tcl_Obj *incrPtr,
			    int flags, int index);
MODULE_SCOPE int	TclPtrObjMakeUpvarIdx(Tcl_Interp *interp,
			    Var *otherPtr, Tcl_Obj *myNamePtr, int myFlags,
			    int index);
MODULE_SCOPE int	TclPtrUnsetVarIdx(Tcl_Interp *interp, Var *varPtr,
			    Var *arrayPtr, Tcl_Obj *part1Ptr,
			    Tcl_Obj *part2Ptr, int flags,
			    int index);
MODULE_SCOPE void	TclInvalidateNsPath(Namespace *nsPtr);
MODULE_SCOPE void	TclFindArrayPtrElements(Var *arrayPtr,
			    Tcl_HashTable *tablePtr);

/*
 * The new extended interface to the variable traces.
 */

MODULE_SCOPE int	TclObjCallVarTraces(Interp *iPtr, Var *arrayPtr,
			    Var *varPtr, Tcl_Obj *part1Ptr, Tcl_Obj *part2Ptr,
			    int flags, int leaveErrMsg, int index);

/*
 * So tclObj.c and tclDictObj.c can share these implementations.
 */

MODULE_SCOPE int	TclCompareObjKeys(void *keyPtr, Tcl_HashEntry *hPtr);
MODULE_SCOPE void	TclFreeObjEntry(Tcl_HashEntry *hPtr);
MODULE_SCOPE TCL_HASH_TYPE TclHashObjKey(Tcl_HashTable *tablePtr, void *keyPtr);

MODULE_SCOPE int	TclFullFinalizationRequested(void);

/*
 * TIP #542
 */

MODULE_SCOPE size_t	TclUniCharLen(const Tcl_UniChar *uniStr);
MODULE_SCOPE int	TclUniCharNcmp(const Tcl_UniChar *ucs,
			    const Tcl_UniChar *uct, size_t numChars);
MODULE_SCOPE int	TclUniCharNcasecmp(const Tcl_UniChar *ucs,
			    const Tcl_UniChar *uct, size_t numChars);
MODULE_SCOPE int	TclUniCharCaseMatch(const Tcl_UniChar *uniStr,
			    const Tcl_UniChar *uniPattern, int nocase);

/*
 * Just for the purposes of command-type registration.
 */

MODULE_SCOPE Tcl_ObjCmdProc TclEnsembleImplementationCmd;
MODULE_SCOPE Tcl_ObjCmdProc TclAliasObjCmd;
MODULE_SCOPE Tcl_ObjCmdProc TclLocalAliasObjCmd;
MODULE_SCOPE Tcl_ObjCmdProc TclChildObjCmd;
MODULE_SCOPE Tcl_ObjCmdProc TclInvokeImportedCmd;
MODULE_SCOPE Tcl_ObjCmdProc TclOOPublicObjectCmd;
MODULE_SCOPE Tcl_ObjCmdProc TclOOPrivateObjectCmd;
MODULE_SCOPE Tcl_ObjCmdProc TclOOMyClassObjCmd;

/*
 * TIP #462.
 */

/*
 * The following enum values give the status of a spawned process.
 */

typedef enum TclProcessWaitStatus {
    TCL_PROCESS_ERROR = -1,	/* Error waiting for process to exit */
    TCL_PROCESS_UNCHANGED = 0,	/* No change since the last call. */
    TCL_PROCESS_EXITED = 1,	/* Process has exited. */
    TCL_PROCESS_SIGNALED = 2,	/* Child killed because of a signal. */
    TCL_PROCESS_STOPPED = 3,	/* Child suspended because of a signal. */
    TCL_PROCESS_UNKNOWN_STATUS = 4
				/* Child wait status didn't make sense. */
} TclProcessWaitStatus;

MODULE_SCOPE Tcl_Command TclInitProcessCmd(Tcl_Interp *interp);
MODULE_SCOPE void	TclProcessCreated(Tcl_Pid pid);
MODULE_SCOPE TclProcessWaitStatus TclProcessWait(Tcl_Pid pid, int options,
			    int *codePtr, Tcl_Obj **msgObjPtr,
			    Tcl_Obj **errorObjPtr);
MODULE_SCOPE int TclClose(Tcl_Interp *,	Tcl_Channel chan);

/*
 * TIP #508: [array default]
 */

MODULE_SCOPE void	TclInitArrayVar(Var *arrayPtr);
MODULE_SCOPE Tcl_Obj *	TclGetArrayDefault(Var *arrayPtr);

/*
 * Utility routines for encoding index values as integers. Used by both
 * some of the command compilers and by [lsort] and [lsearch].
 */

MODULE_SCOPE int	TclIndexEncode(Tcl_Interp *interp, Tcl_Obj *objPtr,
			    int before, int after, int *indexPtr);
MODULE_SCOPE Tcl_Size	TclIndexDecode(int encoded, Tcl_Size endValue);

/*
 * Error message utility functions
 */
MODULE_SCOPE int	TclCommandWordLimitError(Tcl_Interp *interp,
			    Tcl_Size count);

/* Constants used in index value encoding routines. */
#define TCL_INDEX_END	((Tcl_Size)-2)
#define TCL_INDEX_START	((Tcl_Size)0)

/*
 *----------------------------------------------------------------------
 *
 * TclScaleTime --
 *
 *	TIP #233 (Virtualized Time): Wrapper around the time virutalisation
 *	rescale function to hide the binding of the clientData.
 *
 *	This is static inline code; it's like a macro, but a function. It's
 *	used because this is a piece of code that ends up in places that are a
 *	bit performance sensitive.
 *
 * Results:
 *	None
 *
 * Side effects:
 *	Updates the time structure (given as an argument) with what the time
 *	should be after virtualisation.
 *
 *----------------------------------------------------------------------
 */

static inline void
TclScaleTime(
    Tcl_Time *timePtr)
{
    if (timePtr != NULL) {
	tclScaleTimeProcPtr(timePtr, tclTimeClientData);
    }
}

/*
 *----------------------------------------------------------------
 * Macros used by the Tcl core to create and release Tcl objects.
 * TclNewObj(objPtr) creates a new object denoting an empty string.
 * TclDecrRefCount(objPtr) decrements the object's reference count, and frees
 * the object if its reference count is zero. These macros are inline versions
 * of Tcl_NewObj() and Tcl_DecrRefCount(). Notice that the names differ in not
 * having a "_" after the "Tcl". Notice also that these macros reference their
 * argument more than once, so you should avoid calling them with an
 * expression that is expensive to compute or has side effects. The ANSI C
 * "prototypes" for these macros are:
 *
 * MODULE_SCOPE void	TclNewObj(Tcl_Obj *objPtr);
 * MODULE_SCOPE void	TclDecrRefCount(Tcl_Obj *objPtr);
 *
 * These macros are defined in terms of two macros that depend on memory
 * allocator in use: TclAllocObjStorage, TclFreeObjStorage. They are defined
 * below.
 *----------------------------------------------------------------
 */

/*
 * DTrace object allocation probe macros.
 */

#ifdef USE_DTRACE
#ifndef _TCLDTRACE_H
#include "tclDTrace.h"
#endif
#define	TCL_DTRACE_OBJ_CREATE(objPtr)	TCL_OBJ_CREATE(objPtr)
#define	TCL_DTRACE_OBJ_FREE(objPtr)	TCL_OBJ_FREE(objPtr)
#else /* USE_DTRACE */
#define	TCL_DTRACE_OBJ_CREATE(objPtr)	{}
#define	TCL_DTRACE_OBJ_FREE(objPtr)	{}
#endif /* USE_DTRACE */

#ifdef TCL_COMPILE_STATS
#  define TclIncrObjsAllocated() \
    tclObjsAlloced++
#  define TclIncrObjsFreed() \
    tclObjsFreed++
#else
#  define TclIncrObjsAllocated()
#  define TclIncrObjsFreed()
#endif /* TCL_COMPILE_STATS */

#  define TclAllocObjStorage(objPtr) \
	TclAllocObjStorageEx(NULL, (objPtr))

#  define TclFreeObjStorage(objPtr) \
	TclFreeObjStorageEx(NULL, (objPtr))

#ifndef TCL_MEM_DEBUG
# define TclNewObj(objPtr) \
    TclIncrObjsAllocated();						\
    TclAllocObjStorage(objPtr);						\
    (objPtr)->refCount = 0;						\
    (objPtr)->bytes    = &tclEmptyString;				\
    (objPtr)->length   = 0;						\
    (objPtr)->typePtr  = NULL;						\
    TCL_DTRACE_OBJ_CREATE(objPtr)

/*
 * Invalidate the string rep first so we can use the bytes value for our
 * pointer chain, and signal an obj deletion (as opposed to shimmering) with
 * 'length == TCL_INDEX_NONE'.
 * Use empty 'if ; else' to handle use in unbraced outer if/else conditions.
 */

# define TclDecrRefCount(objPtr) \
    if ((objPtr)->refCount-- > 1) ; else {				\
	if (!(objPtr)->typePtr || !(objPtr)->typePtr->freeIntRepProc) {	\
	    TCL_DTRACE_OBJ_FREE(objPtr);				\
	    if ((objPtr)->bytes						\
		    && ((objPtr)->bytes != &tclEmptyString)) {		\
		Tcl_Free((objPtr)->bytes);				\
	    }								\
	    (objPtr)->length = TCL_INDEX_NONE;				\
	    TclFreeObjStorage(objPtr);					\
	    TclIncrObjsFreed();						\
	} else {							\
	    TclFreeObj(objPtr);						\
	}								\
    }

#if TCL_THREADS && !defined(USE_THREAD_ALLOC)
#   define USE_THREAD_ALLOC 1
#endif

#if defined(PURIFY)

/*
 * The PURIFY mode is like the regular mode, but instead of doing block
 * Tcl_Obj allocation and keeping a freed list for efficiency, it always
 * allocates and frees a single Tcl_Obj so that tools like Purify can better
 * track memory leaks.
 */

#  define TclAllocObjStorageEx(interp, objPtr) \
	(objPtr) = (Tcl_Obj *)Tcl_Alloc(sizeof(Tcl_Obj))

#  define TclFreeObjStorageEx(interp, objPtr) \
	Tcl_Free(objPtr)

#undef USE_THREAD_ALLOC
#undef USE_TCLALLOC
#elif TCL_THREADS && defined(USE_THREAD_ALLOC)

/*
 * The TCL_THREADS mode is like the regular mode but allocates Tcl_Obj's from
 * per-thread caches.
 */

MODULE_SCOPE Tcl_Obj *	TclThreadAllocObj(void);
MODULE_SCOPE void	TclThreadFreeObj(Tcl_Obj *);
MODULE_SCOPE Tcl_Mutex *TclpNewAllocMutex(void);
MODULE_SCOPE void	TclFreeAllocCache(void *);
MODULE_SCOPE void *	TclpGetAllocCache(void);
MODULE_SCOPE void	TclpSetAllocCache(void *);
MODULE_SCOPE void	TclpFreeAllocMutex(Tcl_Mutex *mutex);
MODULE_SCOPE void	TclpInitAllocCache(void);
MODULE_SCOPE void	TclpFreeAllocCache(void *);

/*
 * These macros need to be kept in sync with the code of TclThreadAllocObj()
 * and TclThreadFreeObj().
 *
 * Note that the optimiser should resolve the case (interp==NULL) at compile
 * time.
 */

#  define ALLOC_NOBJHIGH 1200

#  define TclAllocObjStorageEx(interp, objPtr)				\
    do {								\
	AllocCache *cachePtr;						\
	if (((interp) == NULL) ||					\
		((cachePtr = ((Interp *)(interp))->allocCache),		\
			(cachePtr->numObjects == 0))) {			\
	    (objPtr) = TclThreadAllocObj();				\
	} else {							\
	    (objPtr) = cachePtr->firstObjPtr;				\
	    cachePtr->firstObjPtr = (Tcl_Obj *)(objPtr)->internalRep.twoPtrValue.ptr1; \
	    --cachePtr->numObjects;					\
	}								\
    } while (0)

#  define TclFreeObjStorageEx(interp, objPtr)				\
    do {								\
	AllocCache *cachePtr;						\
	if (((interp) == NULL) ||					\
		((cachePtr = ((Interp *)(interp))->allocCache),		\
			((cachePtr->numObjects == 0) ||			\
			(cachePtr->numObjects >= ALLOC_NOBJHIGH)))) {	\
	    TclThreadFreeObj(objPtr);					\
	} else {							\
	    (objPtr)->internalRep.twoPtrValue.ptr1 = cachePtr->firstObjPtr; \
	    cachePtr->firstObjPtr = objPtr;				\
	    ++cachePtr->numObjects;					\
	}								\
    } while (0)

#else /* not PURIFY or USE_THREAD_ALLOC */

#if defined(USE_TCLALLOC) && USE_TCLALLOC
    MODULE_SCOPE void TclFinalizeAllocSubsystem();
    MODULE_SCOPE void TclInitAlloc();
#else
#   define USE_TCLALLOC 0
#endif

#if TCL_THREADS
/* declared in tclObj.c */
MODULE_SCOPE Tcl_Mutex	tclObjMutex;
#endif

#  define TclAllocObjStorageEx(interp, objPtr) \
    do {								\
	Tcl_MutexLock(&tclObjMutex);					\
	if (tclFreeObjList == NULL) {					\
	    TclAllocateFreeObjects();					\
	}								\
	(objPtr) = tclFreeObjList;					\
	tclFreeObjList = (Tcl_Obj *)					\
		tclFreeObjList->internalRep.twoPtrValue.ptr1;		\
	Tcl_MutexUnlock(&tclObjMutex);					\
    } while (0)

#  define TclFreeObjStorageEx(interp, objPtr) \
    do {								\
	Tcl_MutexLock(&tclObjMutex);					\
	(objPtr)->internalRep.twoPtrValue.ptr1 = (void *) tclFreeObjList; \
	tclFreeObjList = (objPtr);					\
	Tcl_MutexUnlock(&tclObjMutex);					\
    } while (0)
#endif

#else /* TCL_MEM_DEBUG */
MODULE_SCOPE void	TclDbInitNewObj(Tcl_Obj *objPtr, const char *file,
			    int line);

# define TclDbNewObj(objPtr, file, line) \
    do { \
	TclIncrObjsAllocated();						\
	(objPtr) = (Tcl_Obj *)						\
		Tcl_DbCkalloc(sizeof(Tcl_Obj), (file), (line));		\
	TclDbInitNewObj((objPtr), (file), (line));			\
	TCL_DTRACE_OBJ_CREATE(objPtr);					\
    } while (0)

# define TclNewObj(objPtr) \
    TclDbNewObj(objPtr, __FILE__, __LINE__);

# define TclDecrRefCount(objPtr) \
    Tcl_DbDecrRefCount(objPtr, __FILE__, __LINE__)

#undef USE_THREAD_ALLOC
#endif /* TCL_MEM_DEBUG */

/*
 *----------------------------------------------------------------
 * Macros used by the Tcl core to set a Tcl_Obj's string representation to a
 * copy of the "len" bytes starting at "bytePtr". The value of "len" must
 * not be negative.  When "len" is 0, then it is acceptable to pass
 * "bytePtr" = NULL.  When "len" > 0, "bytePtr" must not be NULL, and it
 * must point to a location from which "len" bytes may be read.  These
 * constraints are not checked here.  The validity of the bytes copied
 * as a value string representation is also not verififed.  This macro
 * must not be called while "objPtr" is being freed or when "objPtr"
 * already has a string representation.  The caller must use
 * this macro properly.  Improper use can lead to dangerous results.
 * Because "len" is referenced multiple times, take care that it is an
 * expression with the same value each use.
 *
 * The ANSI C "prototypes" for these macros are:
 *
 * MODULE_SCOPE void TclInitEmptyStringRep(Tcl_Obj *objPtr);
 * MODULE_SCOPE void TclInitStringRep(Tcl_Obj *objPtr, char *bytePtr, size_t len);
 * MODULE_SCOPE void TclAttemptInitStringRep(Tcl_Obj *objPtr, char *bytePtr, size_t len);
 *
 *----------------------------------------------------------------
 */

#define TclInitEmptyStringRep(objPtr) \
    ((objPtr)->length = (((objPtr)->bytes = &tclEmptyString), 0))

#define TclInitStringRep(objPtr, bytePtr, len) \
    if ((len) == 0) {							\
	TclInitEmptyStringRep(objPtr);					\
    } else {								\
	(objPtr)->bytes = (char *)Tcl_Alloc((len) + 1U);		\
	memcpy((objPtr)->bytes, (bytePtr) ? (bytePtr) : &tclEmptyString, (len)); \
	(objPtr)->bytes[len] = '\0';					\
	(objPtr)->length = (len);					\
    }

#define TclAttemptInitStringRep(objPtr, bytePtr, len) \
    ((((len) == 0) ? (							\
	TclInitEmptyStringRep(objPtr)					\
    ) : (								\
	(objPtr)->bytes = (char *)Tcl_AttemptAlloc((len) + 1U),		\
	(objPtr)->length = ((objPtr)->bytes) ?				\
		(memcpy((objPtr)->bytes, (bytePtr) ? (bytePtr) : &tclEmptyString, (len)), \
		(objPtr)->bytes[len] = '\0', (len)) : (-1)		\
    )), (objPtr)->bytes)

/*
 *----------------------------------------------------------------
 * Macro used by the Tcl core to get the string representation's byte array
 * pointer from a Tcl_Obj. This is an inline version of Tcl_GetString(). The
 * macro's expression result is the string rep's byte pointer which might be
 * NULL. The bytes referenced by this pointer must not be modified by the
 * caller. The ANSI C "prototype" for this macro is:
 *
 * MODULE_SCOPE char *	TclGetString(Tcl_Obj *objPtr);
 *----------------------------------------------------------------
 */

#define TclGetString(objPtr) \
    ((objPtr)->bytes? (objPtr)->bytes : Tcl_GetString(objPtr))

<<<<<<< HEAD
=======
#define TclGetStringFromObj(objPtr, lenPtr) \
    ((objPtr)->bytes							\
	    ? (*(lenPtr) = (objPtr)->length, (objPtr)->bytes)		\
	    : (Tcl_GetStringFromObj)((objPtr), (lenPtr)))

>>>>>>> 02755b36
/*
 *----------------------------------------------------------------
 * Macro used by the Tcl core to clean out an object's internal
 * representation. Does not actually reset the rep's bytes. The ANSI C
 * "prototype" for this macro is:
 *
 * MODULE_SCOPE void	TclFreeInternalRep(Tcl_Obj *objPtr);
 *----------------------------------------------------------------
 */

#define TclFreeInternalRep(objPtr) \
    if ((objPtr)->typePtr != NULL) {					\
	if ((objPtr)->typePtr->freeIntRepProc != NULL) {		\
	    (objPtr)->typePtr->freeIntRepProc(objPtr);			\
	}								\
	(objPtr)->typePtr = NULL;					\
    }

/*
 *----------------------------------------------------------------
 * Macro used by the Tcl core to clean out an object's string representation.
 * The ANSI C "prototype" for this macro is:
 *
 * MODULE_SCOPE void	TclInvalidateStringRep(Tcl_Obj *objPtr);
 *----------------------------------------------------------------
 */

#define TclInvalidateStringRep(objPtr) \
    do {								\
	Tcl_Obj *_isobjPtr = (Tcl_Obj *)(objPtr);			\
	if (_isobjPtr->bytes != NULL) {					\
	    if (_isobjPtr->bytes != &tclEmptyString) {			\
		Tcl_Free((char *)_isobjPtr->bytes);			\
	    }								\
	    _isobjPtr->bytes = NULL;					\
	}								\
    } while (0)

/*
 * These form part of the native filesystem support. They are needed here
 * because we have a few native filesystem functions (which are the same for
 * win/unix) in this file.
 */

#ifdef __cplusplus
extern "C" {
#endif
MODULE_SCOPE const char *const		tclpFileAttrStrings[];
MODULE_SCOPE const TclFileAttrProcs	tclpFileAttrProcs[];
#ifdef __cplusplus
}
#endif

/*
 *----------------------------------------------------------------
 * Macro used by the Tcl core to test whether an object has a
 * string representation (or is a 'pure' internal value).
 * The ANSI C "prototype" for this macro is:
 *
 * MODULE_SCOPE int	TclHasStringRep(Tcl_Obj *objPtr);
 *----------------------------------------------------------------
 */

#define TclHasStringRep(objPtr) \
    ((objPtr)->bytes != NULL)

/*
 *----------------------------------------------------------------
 * Macro used by the Tcl core to get the bignum out of the bignum
 * representation of a Tcl_Obj.
 * The ANSI C "prototype" for this macro is:
 *
 * MODULE_SCOPE void	TclUnpackBignum(Tcl_Obj *objPtr, mp_int bignum);
 *----------------------------------------------------------------
 */

#define TclUnpackBignum(objPtr, bignum) \
    do {								\
	Tcl_Obj *bignumObj = (objPtr);					\
	int bignumPayload =						\
		PTR2INT(bignumObj->internalRep.twoPtrValue.ptr2);	\
	if (bignumPayload == -1) {					\
	    (bignum) = *((mp_int *) bignumObj->internalRep.twoPtrValue.ptr1); \
	} else {							\
	    (bignum).dp = (mp_digit *)bignumObj->internalRep.twoPtrValue.ptr1;	\
	    (bignum).sign = bignumPayload >> 30;			\
	    (bignum).alloc = (bignumPayload >> 15) & 0x7FFF;		\
	    (bignum).used = bignumPayload & 0x7FFF;			\
	}								\
    } while (0)

/*
 *----------------------------------------------------------------
 * Macros used by the Tcl core to grow Tcl_Token arrays. They use the same
 * growth algorithm as used in tclStringObj.c for growing strings. The ANSI C
 * "prototype" for this macro is:
 *
 * MODULE_SCOPE void	TclGrowTokenArray(Tcl_Token *tokenPtr, int used,
 *				int available, int append,
 *				Tcl_Token *staticPtr);
 * MODULE_SCOPE void	TclGrowParseTokenArray(Tcl_Parse *parsePtr,
 *				int append);
 *----------------------------------------------------------------
 */

/* General tuning for minimum growth in Tcl growth algorithms */
#ifndef TCL_MIN_GROWTH
#  ifdef TCL_GROWTH_MIN_ALLOC
     /* Support for any legacy tuners */
#    define TCL_MIN_GROWTH TCL_GROWTH_MIN_ALLOC
#  else
#    define TCL_MIN_GROWTH 1024
#  endif
#endif

/* Token growth tuning, default to the general value. */
#ifndef TCL_MIN_TOKEN_GROWTH
#define TCL_MIN_TOKEN_GROWTH TCL_MIN_GROWTH/sizeof(Tcl_Token)
#endif

/* TODO - code below does not check for integer overflow */
#define TclGrowTokenArray(tokenPtr, used, available, append, staticPtr)	\
    do {								\
	Tcl_Size _needed = (used) + (append);				\
	if (_needed > (available)) {					\
	    Tcl_Size allocated = 2 * _needed;				\
	    Tcl_Token *oldPtr = (tokenPtr);				\
	    Tcl_Token *newPtr;						\
	    if (oldPtr == (staticPtr)) {				\
		oldPtr = NULL;						\
	    }								\
	    newPtr = (Tcl_Token *)Tcl_AttemptRealloc((char *) oldPtr,	\
		    allocated * sizeof(Tcl_Token));			\
	    if (newPtr == NULL) {					\
		allocated = _needed + (append) + TCL_MIN_TOKEN_GROWTH;	\
		newPtr = (Tcl_Token *)Tcl_Realloc((char *) oldPtr,	\
			allocated * sizeof(Tcl_Token));			\
	    }								\
	    (available) = allocated;					\
	    if (oldPtr == NULL) {					\
		memcpy(newPtr, staticPtr,				\
			(used) * sizeof(Tcl_Token));			\
	    }								\
	    (tokenPtr) = newPtr;					\
	}								\
    } while (0)

#define TclGrowParseTokenArray(parsePtr, append)			\
    TclGrowTokenArray((parsePtr)->tokenPtr, (parsePtr)->numTokens,	\
	    (parsePtr)->tokensAvailable, (append),			\
	    (parsePtr)->staticTokens)

/*
 *----------------------------------------------------------------
 * Macro used by the Tcl core get a unicode char from a utf string. It checks
 * to see if we have a one-byte utf char before calling the real
 * Tcl_UtfToUniChar, as this will save a lot of time for primarily ASCII
 * string handling. The macro's expression result is 1 for the 1-byte case or
 * the result of Tcl_UtfToUniChar. The ANSI C "prototype" for this macro is:
 *
 * MODULE_SCOPE int	TclUtfToUniChar(const char *string, Tcl_UniChar *ch);
 *----------------------------------------------------------------
 */

#define TclUtfToUniChar(str, chPtr) \
	(((UCHAR(*(str))) < 0x80) ?					\
	    ((*(chPtr) = UCHAR(*(str))), 1)				\
	    : Tcl_UtfToUniChar(str, chPtr))

/*
 *----------------------------------------------------------------
 * Macro counterpart of the Tcl_NumUtfChars() function. To be used in speed-
 * -sensitive points where it pays to avoid a function call in the common case
 * of counting along a string of all one-byte characters.  The ANSI C
 * "prototype" for this macro is:
 *
 * MODULE_SCOPE void	TclNumUtfCharsM(Tcl_Size numChars, const char *bytes,
 *				Tcl_Size numBytes);
 * numBytes must be >= 0
 *----------------------------------------------------------------
 */

#define TclNumUtfCharsM(numChars, bytes, numBytes) \
<<<<<<< HEAD
    do { \
	Tcl_Size _count = 0, _i = (numBytes); \
	unsigned char *_str = (unsigned char *) (bytes); \
	while (_i > 0 && (*_str < 0xC0)) { _i--; _str++; } \
	_count = (numBytes) - _i; \
	if (_i) { \
	    _count += Tcl_NumUtfChars((bytes) + _count, _i); \
	} \
	(numChars) = _count; \
=======
    do {								\
	Tcl_Size _count, _i = (numBytes);				\
	unsigned char *_str = (unsigned char *) (bytes);		\
	while (_i > 0 && (*_str < 0xC0)) { _i--; _str++; }		\
	_count = (numBytes) - _i;					\
	if (_i) {							\
	    _count += Tcl_NumUtfChars((bytes) + _count, _i);		\
	}								\
	(numChars) = _count;						\
>>>>>>> 02755b36
    } while (0);

/*
 *----------------------------------------------------------------
 * Macro that encapsulates the logic that determines when it is safe to
 * interpret a string as a byte array directly. In summary, the object must be
 * a byte array and must not have a string representation (as the operations
 * that it is used in are defined on strings, not byte arrays). Theoretically
 * it is possible to also be efficient in the case where the object's bytes
 * field is filled by generation from the byte array (c.f. list canonicality)
 * but we don't do that at the moment since this is purely about efficiency.
 * The ANSI C "prototype" for this macro is:
 *
 * MODULE_SCOPE int	TclIsPureByteArray(Tcl_Obj *objPtr);
 *----------------------------------------------------------------
 */

MODULE_SCOPE int	TclIsPureByteArray(Tcl_Obj *objPtr);
#define TclIsPureDict(objPtr) \
<<<<<<< HEAD
	(((objPtr)->bytes==NULL) && (TclHasInternalRep((objPtr), tclDictTypePtr)))
#define TclHasInternalRep(objPtr, type) \
	((objPtr)->typePtr == ((void *)type))
=======
    (((objPtr)->bytes == NULL) && TclHasInternalRep((objPtr), &tclDictType))
#define TclHasInternalRep(objPtr, type) \
    ((objPtr)->typePtr == (type))
>>>>>>> 02755b36
#define TclFetchInternalRep(objPtr, type) \
    (TclHasInternalRep((objPtr), (type)) ? &(objPtr)->internalRep : NULL)

/*
 *----------------------------------------------------------------
 * Macro used by the Tcl core to increment a namespace's export epoch
 * counter. The ANSI C "prototype" for this macro is:
 *
 * MODULE_SCOPE void	TclInvalidateNsCmdLookup(Namespace *nsPtr);
 *----------------------------------------------------------------
 */

#define TclInvalidateNsCmdLookup(nsPtr) \
    if ((nsPtr)->numExportPatterns) {		\
	(nsPtr)->exportLookupEpoch++;		\
    }						\
    if ((nsPtr)->commandPathLength) {		\
	(nsPtr)->cmdRefEpoch++;			\
    }

/*
 *----------------------------------------------------------------------
 *
 * Core procedure added to libtommath for bignum manipulation.
 *
 *----------------------------------------------------------------------
 */

MODULE_SCOPE Tcl_LibraryInitProc TclTommath_Init;

/*
 *----------------------------------------------------------------------
 *
 * External (platform specific) initialization routine, these declarations
 * explicitly don't use EXTERN since this code does not get compiled into the
 * library:
 *
 *----------------------------------------------------------------------
 */

MODULE_SCOPE Tcl_LibraryInitProc TclplatformtestInit;
MODULE_SCOPE Tcl_LibraryInitProc TclObjTest_Init;
MODULE_SCOPE Tcl_LibraryInitProc TclThread_Init;
MODULE_SCOPE Tcl_LibraryInitProc Procbodytest_Init;
MODULE_SCOPE Tcl_LibraryInitProc Procbodytest_SafeInit;
MODULE_SCOPE Tcl_LibraryInitProc TcltestObjectInterfaceInit;
MODULE_SCOPE Tcl_LibraryInitProc TcltestObjectInterfaceListIntegerInit;
MODULE_SCOPE Tcl_LibraryInitProc Tcl_ABSListTest_Init;

/*
 *----------------------------------------------------------------
 * Macro used by the Tcl core to check whether a pattern has any characters
 * special to [string match]. The ANSI C "prototype" for this macro is:
 *
 * MODULE_SCOPE int	TclMatchIsTrivial(const char *pattern);
 *----------------------------------------------------------------
 */

#define TclMatchIsTrivial(pattern) \
    (strpbrk((pattern), "*[?\\") == NULL)

/*
 *----------------------------------------------------------------
 * Macros used by the Tcl core to set a Tcl_Obj's numeric representation
 * avoiding the corresponding function calls in time critical parts of the
 * core. They should only be called on unshared objects. The ANSI C
 * "prototypes" for these macros are:
 *
 * MODULE_SCOPE void	TclSetIntObj(Tcl_Obj *objPtr, Tcl_WideInt w);
 * MODULE_SCOPE void	TclSetDoubleObj(Tcl_Obj *objPtr, double d);
 *----------------------------------------------------------------
 */

#define TclSetIntObj(objPtr, i) \
<<<<<<< HEAD
    do {						\
	Tcl_ObjInternalRep ir;				\
	ir.wideValue = (Tcl_WideInt) i;			\
	TclInvalidateStringRep(objPtr);			\
	Tcl_StoreInternalRep(objPtr, tclIntType, &ir);	\
    } while (0)

#define TclSetDoubleObj(objPtr, d) \
    do {						\
	Tcl_ObjInternalRep ir;				\
	ir.doubleValue = (double) d;			\
	TclInvalidateStringRep(objPtr);			\
	Tcl_StoreInternalRep(objPtr, tclDoubleType, &ir);	\
=======
    do {							\
	Tcl_ObjInternalRep ir;					\
	ir.wideValue = (Tcl_WideInt) i;				\
	TclInvalidateStringRep(objPtr);				\
	Tcl_StoreInternalRep(objPtr, &tclIntType, &ir);		\
    } while (0)

#define TclSetDoubleObj(objPtr, d) \
    do {							\
	Tcl_ObjInternalRep ir;					\
	ir.doubleValue = (double) d;				\
	TclInvalidateStringRep(objPtr);				\
	Tcl_StoreInternalRep(objPtr, &tclDoubleType, &ir);	\
>>>>>>> 02755b36
    } while (0)

/*
 *----------------------------------------------------------------
 * Macros used by the Tcl core to create and initialise objects of standard
 * types, avoiding the corresponding function calls in time critical parts of
 * the core. The ANSI C "prototypes" for these macros are:
 *
 * MODULE_SCOPE void	TclNewIntObj(Tcl_Obj *objPtr, Tcl_WideInt w);
 * MODULE_SCOPE void	TclNewDoubleObj(Tcl_Obj *objPtr, double d);
 * MODULE_SCOPE void	TclNewStringObj(Tcl_Obj *objPtr, const char *s, * Tcl_Size len);
 * MODULE_SCOPE void	TclNewLiteralStringObj(Tcl_Obj*objPtr, const char *sLiteral);
 *
 *----------------------------------------------------------------
 */

#ifndef TCL_MEM_DEBUG
#define TclNewIntObj(objPtr, w) \
<<<<<<< HEAD
    do {						\
	TclIncrObjsAllocated();				\
	TclAllocObjStorage(objPtr);			\
	(objPtr)->refCount = 0;				\
	(objPtr)->bytes = NULL;				\
	(objPtr)->internalRep.wideValue = (Tcl_WideInt)(w);	\
	(objPtr)->typePtr = tclIntType;		\
	TCL_DTRACE_OBJ_CREATE(objPtr);			\
=======
    do {								\
	TclIncrObjsAllocated();						\
	TclAllocObjStorage(objPtr);					\
	(objPtr)->refCount = 0;						\
	(objPtr)->bytes = NULL;						\
	(objPtr)->internalRep.wideValue = (Tcl_WideInt)(w);		\
	(objPtr)->typePtr = &tclIntType;				\
	TCL_DTRACE_OBJ_CREATE(objPtr);					\
>>>>>>> 02755b36
    } while (0)

#define TclNewUIntObj(objPtr, uw) \
    do {								\
	TclIncrObjsAllocated();						\
	TclAllocObjStorage(objPtr);					\
	(objPtr)->refCount = 0;						\
	(objPtr)->bytes = NULL;						\
	Tcl_WideUInt uw_ = (uw);					\
	if (uw_ > WIDE_MAX) {						\
	    mp_int bignumValue_;					\
	    if (mp_init_u64(&bignumValue_, uw_) != MP_OKAY) {		\
		Tcl_Panic("%s: memory overflow", "TclNewUIntObj");	\
	    }								\
	    TclSetBignumInternalRep((objPtr), &bignumValue_);		\
	} else {							\
	    (objPtr)->internalRep.wideValue = (Tcl_WideInt)(uw_);	\
<<<<<<< HEAD
	    (objPtr)->typePtr = tclIntType;		\
	}	\
	TCL_DTRACE_OBJ_CREATE(objPtr);			\
=======
	    (objPtr)->typePtr = &tclIntType;				\
	}								\
	TCL_DTRACE_OBJ_CREATE(objPtr);					\
>>>>>>> 02755b36
    } while (0)

#define TclNewIndexObj(objPtr, uw) \
    TclNewIntObj(objPtr, uw)

#define TclNewDoubleObj(objPtr, d) \
<<<<<<< HEAD
    do {							\
	TclIncrObjsAllocated();					\
	TclAllocObjStorage(objPtr);				\
	(objPtr)->refCount = 0;					\
	(objPtr)->bytes = NULL;					\
	(objPtr)->internalRep.doubleValue = (double)(d);	\
	(objPtr)->typePtr = tclDoubleType;			\
	TCL_DTRACE_OBJ_CREATE(objPtr);				\
=======
    do {								\
	TclIncrObjsAllocated();						\
	TclAllocObjStorage(objPtr);					\
	(objPtr)->refCount = 0;						\
	(objPtr)->bytes = NULL;						\
	(objPtr)->internalRep.doubleValue = (double)(d);		\
	(objPtr)->typePtr = &tclDoubleType;				\
	TCL_DTRACE_OBJ_CREATE(objPtr);					\
>>>>>>> 02755b36
    } while (0)

#define TclNewStringObj(objPtr, s, len) \
    do {								\
	TclIncrObjsAllocated();						\
	TclAllocObjStorage(objPtr);					\
	(objPtr)->refCount = 0;						\
	TclInitStringRep((objPtr), (s), (len));				\
	(objPtr)->typePtr = NULL;					\
	TCL_DTRACE_OBJ_CREATE(objPtr);					\
    } while (0)

#else /* TCL_MEM_DEBUG */
#define TclNewIntObj(objPtr, w) \
    (objPtr) = Tcl_NewWideIntObj(w)

#define TclNewUIntObj(objPtr, uw) \
    do {								\
	Tcl_WideUInt uw_ = (uw);					\
	if (uw_ > WIDE_MAX) {						\
	    mp_int bignumValue_;					\
	    if (mp_init_u64(&bignumValue_, uw_) == MP_OKAY) {		\
		(objPtr) = Tcl_NewBignumObj(&bignumValue_);		\
	    } else {							\
		(objPtr) = NULL;					\
	    }								\
	} else {							\
	    (objPtr) = Tcl_NewWideIntObj(uw_);				\
	}								\
    } while (0)

#define TclNewIndexObj(objPtr, w) \
    TclNewIntObj(objPtr, w)

#define TclNewDoubleObj(objPtr, d) \
    (objPtr) = Tcl_NewDoubleObj(d)

#define TclNewStringObj(objPtr, s, len) \
    (objPtr) = Tcl_NewStringObj((s), (len))
#endif /* TCL_MEM_DEBUG */

/*
 * The sLiteral argument *must* be a string literal; the incantation with
 * sizeof(sLiteral "") will fail to compile otherwise.
 */
#define TclNewLiteralStringObj(objPtr, sLiteral) \
    TclNewStringObj((objPtr), (sLiteral), sizeof(sLiteral "") - 1)

/*
 *----------------------------------------------------------------
 * Convenience macros for DStrings.
 * The ANSI C "prototypes" for these macros are:
 *
 * MODULE_SCOPE char * TclDStringAppendLiteral(Tcl_DString *dsPtr,
 *			const char *sLiteral);
 * MODULE_SCOPE void   TclDStringClear(Tcl_DString *dsPtr);
 */

#define TclDStringAppendLiteral(dsPtr, sLiteral) \
    Tcl_DStringAppend((dsPtr), (sLiteral), sizeof(sLiteral "") - 1)
#define TclDStringClear(dsPtr) \
    Tcl_DStringSetLength((dsPtr), 0)

/*
 *----------------------------------------------------------------
 * Inline version of Tcl_GetCurrentNamespace and Tcl_GetGlobalNamespace.
 */

#define TclGetCurrentNamespace(interp) \
    (Tcl_Namespace *) ((Interp *)(interp))->varFramePtr->nsPtr

#define TclGetGlobalNamespace(interp) \
    (Tcl_Namespace *) ((Interp *)(interp))->globalNsPtr

/*
 *----------------------------------------------------------------
 * Inline version of TclCleanupCommand; still need the function as it is in
 * the internal stubs, but the core can use the macro instead.
 */

#define TclCleanupCommandMacro(cmdPtr) \
    do {					\
	if ((cmdPtr)->refCount-- <= 1) {	\
	    Tcl_Free(cmdPtr);			\
	}					\
    } while (0)

/*
 * inside this routine crement refCount first incase cmdPtr is replacing itself
 */
#define TclRoutineAssign(location, cmdPtr) \
    do {								\
	(cmdPtr)->refCount++;						\
	if ((location) != NULL						\
		&& (location--) <= 1) {					\
	    Tcl_Free(((location)));					\
	}								\
	(location) = (cmdPtr);						\
    } while (0)

#define TclRoutineHasName(cmdPtr) \
    ((cmdPtr)->hPtr != NULL)

/*
 *----------------------------------------------------------------
 * Inline versions of Tcl_LimitReady() and Tcl_LimitExceeded to limit number
 * of calls out of the critical path. Note that this code isn't particularly
 * readable; the non-inline version (in tclInterp.c) is much easier to
 * understand. Note also that these macros takes different args (iPtr->limit)
 * to the non-inline version.
 */

#define TclLimitExceeded(limit) \
    ((limit).exceeded != 0)

#define TclLimitReady(limit) \
    (((limit).active == 0) ? 0 :					\
    (++(limit).granularityTicker,					\
    ((((limit).active & TCL_LIMIT_COMMANDS) &&				\
	    (((limit).cmdGranularity == 1) ||				\
	    ((limit).granularityTicker % (limit).cmdGranularity == 0)))	\
	    ? 1 :							\
    (((limit).active & TCL_LIMIT_TIME) &&				\
	    (((limit).timeGranularity == 1) ||				\
	    ((limit).granularityTicker % (limit).timeGranularity == 0)))\
	    ? 1 : 0)))

/*
 * Compile-time assertions: these produce a compile time error if the
 * expression is not known to be true at compile time. If the assertion is
 * known to be false, the compiler (or optimizer?) will error out with
 * "division by zero". If the assertion cannot be evaluated at compile time,
 * the compiler will error out with "non-static initializer".
 *
 * Adapted with permission from
 * http://www.pixelbeat.org/programming/gcc/static_assert.html
 */

#define TCL_CT_ASSERT(e) \
    {enum { ct_assert_value = 1/(!!(e)) };}

/*
 *----------------------------------------------------------------
 * Allocator for small structs (<=sizeof(Tcl_Obj)) using the Tcl_Obj pool.
 * Only checked at compile time.
 *
 * ONLY USE FOR CONSTANT nBytes.
 *
 * DO NOT LET THEM CROSS THREAD BOUNDARIES
 *----------------------------------------------------------------
 */

#define TclSmallAlloc(nbytes, memPtr) \
    TclSmallAllocEx(NULL, (nbytes), (memPtr))

#define TclSmallFree(memPtr) \
    TclSmallFreeEx(NULL, (memPtr))

#ifndef TCL_MEM_DEBUG
#define TclSmallAllocEx(interp, nbytes, memPtr) \
    do {								\
	Tcl_Obj *_objPtr;						\
	TCL_CT_ASSERT((nbytes)<=sizeof(Tcl_Obj));			\
	TclIncrObjsAllocated();						\
	TclAllocObjStorageEx((interp), (_objPtr));			\
	*(void **)&(memPtr) = (void *) (_objPtr);			\
    } while (0)

#define TclSmallFreeEx(interp, memPtr) \
    do {								\
	TclFreeObjStorageEx((interp), (Tcl_Obj *)(memPtr));		\
	TclIncrObjsFreed();						\
    } while (0)

#else    /* TCL_MEM_DEBUG */
#define TclSmallAllocEx(interp, nbytes, memPtr) \
    do {								\
	Tcl_Obj *_objPtr;						\
	TCL_CT_ASSERT((nbytes)<=sizeof(Tcl_Obj));			\
	TclNewObj(_objPtr);						\
	*(void **)&(memPtr) = (void *)_objPtr;				\
    } while (0)

#define TclSmallFreeEx(interp, memPtr) \
    do {								\
	Tcl_Obj *_objPtr = (Tcl_Obj *)(memPtr);				\
	_objPtr->bytes = NULL;						\
	_objPtr->typePtr = NULL;					\
	_objPtr->refCount = 1;						\
	TclDecrRefCount(_objPtr);					\
    } while (0)
#endif   /* TCL_MEM_DEBUG */

/*
 * Support for Clang Static Analyzer <http://clang-analyzer.llvm.org>
 */

#if defined(PURIFY) && defined(__clang__)
#if __has_feature(attribute_analyzer_noreturn) && \
	!defined(Tcl_Panic) && defined(Tcl_Panic_TCL_DECLARED)
void Tcl_Panic(const char *, ...) __attribute__((analyzer_noreturn));
#endif
#if !defined(CLANG_ASSERT)
#include <assert.h>
#define CLANG_ASSERT(x) assert(x)
#endif
#elif !defined(CLANG_ASSERT)
#define CLANG_ASSERT(x)
#endif /* PURIFY && __clang__ */

/*
 *----------------------------------------------------------------
 * Parameters, structs and macros for the non-recursive engine (NRE)
 *----------------------------------------------------------------
 */

#define NRE_USE_SMALL_ALLOC	1  /* Only turn off for debugging purposes. */
#ifndef NRE_ENABLE_ASSERTS
#define NRE_ENABLE_ASSERTS	0
#endif

/*
 * This is the main data struct for representing NR commands. It is designed
 * to fit in sizeof(Tcl_Obj) in order to exploit the fastest memory allocator
 * available.
 */

typedef struct NRE_callback {
    Tcl_NRPostProc *procPtr;
    void *data[4];
    struct NRE_callback *nextPtr;
} NRE_callback;

#define TOP_CB(iPtr) \
    (((Interp *)(iPtr))->execEnvPtr->callbackPtr)

/*
 * Inline version of Tcl_NRAddCallback.
 */

#define TclNRAddCallback(interp,postProcPtr,data0,data1,data2,data3) \
    do {								\
	NRE_callback *_callbackPtr;					\
	TCLNR_ALLOC((interp), (_callbackPtr));				\
	_callbackPtr->procPtr = (postProcPtr);				\
	_callbackPtr->data[0] = (void *)(data0);			\
	_callbackPtr->data[1] = (void *)(data1);			\
	_callbackPtr->data[2] = (void *)(data2);			\
	_callbackPtr->data[3] = (void *)(data3);			\
	_callbackPtr->nextPtr = TOP_CB(interp);				\
	TOP_CB(interp) = _callbackPtr;					\
    } while (0)

#if NRE_USE_SMALL_ALLOC
#define TCLNR_ALLOC(interp, ptr) \
    TclSmallAllocEx(interp, sizeof(NRE_callback), (ptr))
#define TCLNR_FREE(interp, ptr)  TclSmallFreeEx((interp), (ptr))
#else
#define TCLNR_ALLOC(interp, ptr) \
    ((ptr) = (Tcl_Alloc(sizeof(NRE_callback))))
#define TCLNR_FREE(interp, ptr)  Tcl_Free(ptr)
#endif

#if NRE_ENABLE_ASSERTS
#define NRE_ASSERT(expr) assert((expr))
#else
#define NRE_ASSERT(expr)
#endif

#include "tclIntDecls.h"
#include "tclIntPlatDecls.h"

#if !defined(USE_TCL_STUBS) && !defined(TCL_MEM_DEBUG)
#define Tcl_AttemptAlloc	TclpAlloc
#define Tcl_AttemptRealloc	TclpRealloc
#define Tcl_Free		TclpFree
#endif

/*
 * Special hack for macOS, where the static linker (technically the 'ar'
 * command) hates empty object files, and accepts no flags to make it shut up.
 *
 * These symbols are otherwise completely useless.
 *
 * They can't be written to or written through. They can't be seen by any
 * other code. They use a separate attribute (supported by all macOS
 * compilers, which are derivatives of clang or gcc) to stop the compilation
 * from moaning. They will be excluded during the final linking stage.
 *
 * Other platforms get nothing at all. That's good.
 */

#ifdef MAC_OSX_TCL
#define TCL_MAC_EMPTY_FILE(name) \
    static __attribute__((used)) const void *const TclUnusedFile_ ## name = NULL;
#else
#define TCL_MAC_EMPTY_FILE(name)
#endif /* MAC_OSX_TCL */

/*
 * Other externals.
 */

MODULE_SCOPE size_t TclEnvEpoch;	/* Epoch of the tcl environment
					 * (if changed with tcl-env). */

#endif /* _TCLINT */

/*
 * Local Variables:
 * mode: c
 * c-basic-offset: 4
 * fill-column: 78
 * End:
 */<|MERGE_RESOLUTION|>--- conflicted
+++ resolved
@@ -385,14 +385,7 @@
 				 * NULL, there are no children. */
 #endif
     size_t nsId;		/* Unique id for the namespace. */
-<<<<<<< HEAD
-    Tcl_Interp *interp;	/* The interpreter containing this
-=======
-#else
-    unsigned long nsId;
-#endif
     Tcl_Interp *interp;		/* The interpreter containing this
->>>>>>> 02755b36
 				 * namespace. */
     int flags;			/* OR-ed combination of the namespace status
 				 * flags NS_DYING and NS_DEAD listed below. */
@@ -537,11 +530,6 @@
  * TCL_NAMESPACE_ONLY		- (see tcl.h) Look only in the context ns.
  * TCL_CREATE_NS_IF_UNKNOWN	- Create unknown namespaces.
  * TCL_FIND_ONLY_NS		- The name sought is a namespace name.
-<<<<<<< HEAD
-=======
- * TCL_FIND_IF_NOT_SIMPLE	- Retrieve last namespace even if the rest of
- *				  name is not simple name (contains ::).
->>>>>>> 02755b36
  */
 
 #define TCL_CREATE_NS_IF_UNKNOWN	0x800
@@ -1106,10 +1094,6 @@
 				 * the flags for the Var structure above,
 				 * although only VAR_ARGUMENT, VAR_TEMPORARY,
 				 * and VAR_RESOLVED make sense. */
-<<<<<<< HEAD
-=======
-#endif
->>>>>>> 02755b36
     char name[TCLFLEXARRAY];	/* Name of the local variable starts here. If
 				 * the name is NULL, this will just be '\0'.
 				 * The actual size of this field will be large
@@ -1168,14 +1152,7 @@
     Tcl_Size level;		/* Only trace commands at nesting level less
 				 * than or equal to this. */
     Tcl_CmdObjTraceProc2 *proc;	/* Procedure to call to trace command. */
-<<<<<<< HEAD
-    void *clientData;	/* Arbitrary value to pass to proc. */
-=======
-#else
-    Tcl_CmdObjTraceProc *proc;	/* Procedure to call to trace command. */
-#endif
     void *clientData;		/* Arbitrary value to pass to proc. */
->>>>>>> 02755b36
     struct Trace *nextPtr;	/* Next in list of traces for this interp. */
     int flags;			/* Flags governing the trace - see
 				 * Tcl_CreateObjTrace for details. */
@@ -1218,108 +1195,6 @@
 #define TCL_TRACE_ENTER_EXEC	1
 #define TCL_TRACE_LEAVE_EXEC	2
 
-<<<<<<< HEAD
-=======
-#if TCL_MAJOR_VERSION > 8
-#define TclObjTypeHasProc(objPtr, proc) (((objPtr)->typePtr \
-	&& ((offsetof(Tcl_ObjType, proc) < offsetof(Tcl_ObjType, version)) \
-	|| (offsetof(Tcl_ObjType, proc) < (objPtr)->typePtr->version))) ? \
-	((objPtr)->typePtr)->proc : NULL)
-
-MODULE_SCOPE Tcl_Size TclLengthOne(Tcl_Obj *);
-
--
-/*
- * Abstract List
- *
- * This structure provides the functions used in List operations to emulate a
- * List for AbstractList types.
- */
-
-static inline Tcl_Size
-TclObjTypeLength(
-    Tcl_Obj *objPtr)
-{
-    Tcl_ObjTypeLengthProc *proc = TclObjTypeHasProc(objPtr, lengthProc);
-    return proc(objPtr);
-}
-static inline int
-TclObjTypeIndex(
-    Tcl_Interp *interp,
-    Tcl_Obj *objPtr,
-    Tcl_Size index,
-    Tcl_Obj **elemObjPtr)
-{
-    Tcl_ObjTypeIndexProc *proc = TclObjTypeHasProc(objPtr, indexProc);
-    return proc(interp, objPtr, index, elemObjPtr);
-}
-static inline int
-TclObjTypeSlice(
-    Tcl_Interp *interp,
-    Tcl_Obj *objPtr,
-    Tcl_Size fromIdx,
-    Tcl_Size toIdx,
-    Tcl_Obj **newObjPtr)
-{
-    Tcl_ObjTypeSliceProc *proc = TclObjTypeHasProc(objPtr, sliceProc);
-    return proc(interp, objPtr, fromIdx, toIdx, newObjPtr);
-}
-static inline int
-TclObjTypeReverse(
-    Tcl_Interp *interp,
-    Tcl_Obj *objPtr,
-    Tcl_Obj **newObjPtr)
-{
-    Tcl_ObjTypeReverseProc *proc = TclObjTypeHasProc(objPtr, reverseProc);
-    return proc(interp, objPtr, newObjPtr);
-}
-static inline int
-TclObjTypeGetElements(
-    Tcl_Interp *interp,
-    Tcl_Obj *objPtr,
-    Tcl_Size *objCPtr,
-    Tcl_Obj ***objVPtr)
-{
-    Tcl_ObjTypeGetElements *proc = TclObjTypeHasProc(objPtr, getElementsProc);
-    return proc(interp, objPtr, objCPtr, objVPtr);
-}
-static inline Tcl_Obj*
-TclObjTypeSetElement(
-    Tcl_Interp *interp,
-    Tcl_Obj *objPtr,
-    Tcl_Size indexCount,
-    Tcl_Obj *const indexArray[],
-    Tcl_Obj *valueObj)
-{
-    Tcl_ObjTypeSetElement *proc = TclObjTypeHasProc(objPtr, setElementProc);
-    return proc(interp, objPtr, indexCount, indexArray, valueObj);
-}
-static inline int
-TclObjTypeReplace(
-    Tcl_Interp *interp,
-    Tcl_Obj *objPtr,
-    Tcl_Size first,
-    Tcl_Size numToDelete,
-    Tcl_Size numToInsert,
-    Tcl_Obj *const insertObjs[])
-{
-    Tcl_ObjTypeReplaceProc *proc = TclObjTypeHasProc(objPtr, replaceProc);
-    return proc(interp, objPtr, first, numToDelete, numToInsert, insertObjs);
-}
-static inline int
-TclObjTypeInOperator(
-    Tcl_Interp *interp,
-    Tcl_Obj *valueObj,
-    Tcl_Obj *listObj,
-    int *boolResult)
-{
-    Tcl_ObjTypeInOperatorProc *proc = TclObjTypeHasProc(listObj, inOperProc);
-    return proc(interp, valueObj, listObj, boolResult);
-}
-#endif /* TCL_MAJOR_VERSION > 8 */
-
->>>>>>> 02755b36
 /*
  * The structure below defines an entry in the assocData hash table which is
  * associated with an interpreter. The entry contains a pointer to a function
@@ -2810,47 +2685,27 @@
  * Return TCL_OK on success or TCL_ERROR if the Tcl_Obj cannot be
  * converted to a list.
  */
-<<<<<<< HEAD
-#define TclListObjGetElements(interp_, listObj_, objcPtr_, objvPtr_)    \
-    ((TclHasInternalRep((listObj_) ,tclListTypePtr))                             \
-	 ? ((ListObjGetElements((listObj_), *(objcPtr_), *(objvPtr_))),  \
-	    TCL_OK)                                                      \
-	 : Tcl_ListObjGetElements(                                       \
+#define TclListObjGetElements(interp_, listObj_, objcPtr_, objvPtr_)	\
+    ((TclHasInternalRep((listObj_) ,tclListTypePtr))					\
+	 ? ((ListObjGetElements((listObj_), *(objcPtr_), *(objvPtr_))),		\
+	    TCL_OK)															\
+	 : Tcl_ListObjGetElements(											\
 	     (interp_), (listObj_), (objcPtr_), (objvPtr_)))
-=======
-#define TclListObjGetElements(interp_, listObj_, objcPtr_, objvPtr_) \
-    ((TclHasInternalRep((listObj_), &tclListType))			\
-	? ((ListObjGetElements((listObj_), *(objcPtr_), *(objvPtr_))),	\
-	    TCL_OK)							\
-	: Tcl_ListObjGetElements(					\
-	    (interp_), (listObj_), (objcPtr_), (objvPtr_)))
->>>>>>> 02755b36
 
 /*
  * Converts the Tcl_Obj to a list if it isn't one and stores the element
  * count in lenPtr_.  Returns TCL_OK on success or TCL_ERROR if the
  * Tcl_Obj cannot be converted to a list.
  */
-<<<<<<< HEAD
-#define TclListObjLength(interp_, listObj_, lenPtr_)         \
-    ((TclHasInternalRep((listObj_), tclListTypePtr))                   \
-	 ? ((ListObjLength((listObj_), *(lenPtr_))), TCL_OK) \
+#define TclListObjLength(interp_, listObj_, lenPtr_)		\
+    ((TclHasInternalRep((listObj_), tclListTypePtr))		\
+	 ? ((ListObjLength((listObj_), *(lenPtr_))), TCL_OK)	\
 	 : Tcl_ListObjLength((interp_), (listObj_), (lenPtr_)))
 
-#define TclListObjIsCanonical(listObj_)       \
+#define TclListObjIsCanonical(listObj_)			\
     ((TclHasInternalRep((listObj_), tclListTypePtr))    \
-	? ListObjIsCanonical((listObj_)) : 0)
-=======
-#define TclListObjLength(interp_, listObj_, lenPtr_) \
-    ((TclHasInternalRep((listObj_), &tclListType))			\
-	? ((ListObjLength((listObj_), *(lenPtr_))), TCL_OK)		\
-	: Tcl_ListObjLength((interp_), (listObj_), (lenPtr_)))
-
-#define TclListObjIsCanonical(listObj_) \
-    ((TclHasInternalRep((listObj_), &tclListType))			\
-	? ListObjIsCanonical((listObj_))				\
+	? ListObjIsCanonical((listObj_))		\
 	: 0)
->>>>>>> 02755b36
 
 /*
  * Modes for collecting (or not) in the implementations of TclNRForeachCmd,
@@ -2868,73 +2723,38 @@
  * WARNING: these macros eval their args more than once.
  */
 
-<<<<<<< HEAD
 #define TclGetBooleanFromObj(interp, objPtr, intPtr) \
     ((TclHasInternalRep((objPtr), tclIntType)) \
 	    || TclHasInternalRep((objPtr), tclBooleanType) \
 	? (*(intPtr) = ((objPtr)->internalRep.wideValue!=0), TCL_OK)	\
-=======
-#if TCL_MAJOR_VERSION > 8
-#define TclGetBooleanFromObj(interp, objPtr, intPtr) \
-    ((TclHasInternalRep((objPtr), &tclIntType)				\
-	    || TclHasInternalRep((objPtr), &tclBooleanType))		\
-	? (*(intPtr) = ((objPtr)->internalRep.wideValue!=0), TCL_OK)	\
 	: Tcl_GetBooleanFromObj((interp), (objPtr), (intPtr)))
-#else
-#define TclGetBooleanFromObj(interp, objPtr, intPtr) \
-    ((TclHasInternalRep((objPtr), &tclIntType))				\
-	? (*(intPtr) = ((objPtr)->internalRep.wideValue!=0), TCL_OK)	\
-	: (TclHasInternalRep((objPtr), &tclBooleanType))		\
-	? (*(intPtr) = ((objPtr)->internalRep.longValue!=0), TCL_OK)	\
->>>>>>> 02755b36
-	: Tcl_GetBooleanFromObj((interp), (objPtr), (intPtr)))
 
 #ifdef TCL_WIDE_INT_IS_LONG
-#define TclGetLongFromObj(interp, objPtr, longPtr) \
-<<<<<<< HEAD
-    ((TclHasInternalRep((objPtr), tclIntType))	\
-	    ? ((*(longPtr) = (objPtr)->internalRep.wideValue), TCL_OK) \
-	    : Tcl_GetLongFromObj((interp), (objPtr), (longPtr)))
-#else
-#define TclGetLongFromObj(interp, objPtr, longPtr) \
-    ((TclHasInternalRep((objPtr), tclIntType) \
-=======
-    ((TclHasInternalRep((objPtr), &tclIntType))				\
-	? ((*(longPtr) = (objPtr)->internalRep.wideValue), TCL_OK)	\
+#define TclGetLongFromObj(interp, objPtr, longPtr)			    \
+    ((TclHasInternalRep((objPtr), tclIntType))				    \
+	? ((*(longPtr) = (objPtr)->internalRep.wideValue), TCL_OK)	    \
 	: Tcl_GetLongFromObj((interp), (objPtr), (longPtr)))
 #else
-#define TclGetLongFromObj(interp, objPtr, longPtr) \
-    ((TclHasInternalRep((objPtr), &tclIntType)				\
->>>>>>> 02755b36
-	    && (objPtr)->internalRep.wideValue >= (Tcl_WideInt)(LONG_MIN) \
-	    && (objPtr)->internalRep.wideValue <= (Tcl_WideInt)(LONG_MAX)) \
-	? ((*(longPtr) = (long)(objPtr)->internalRep.wideValue), TCL_OK) \
+#define TclGetLongFromObj(interp, objPtr, longPtr)			    \
+    ((TclHasInternalRep((objPtr), tclIntType)				    \
+	    && (objPtr)->internalRep.wideValue >= (Tcl_WideInt)(LONG_MIN)   \
+	    && (objPtr)->internalRep.wideValue <= (Tcl_WideInt)(LONG_MAX))  \
+	? ((*(longPtr) = (long)(objPtr)->internalRep.wideValue), TCL_OK)    \
 	: Tcl_GetLongFromObj((interp), (objPtr), (longPtr)))
 #endif
 
-#define TclGetIntFromObj(interp, objPtr, intPtr) \
-<<<<<<< HEAD
-    ((TclHasInternalRep((objPtr), tclIntType) \
-=======
-    ((TclHasInternalRep((objPtr), &tclIntType)				\
->>>>>>> 02755b36
-	    && (objPtr)->internalRep.wideValue >= (Tcl_WideInt)(INT_MIN) \
-	    && (objPtr)->internalRep.wideValue <= (Tcl_WideInt)(INT_MAX)) \
-	? ((*(intPtr) = (int)(objPtr)->internalRep.wideValue), TCL_OK)	\
+#define TclGetIntFromObj(interp, objPtr, intPtr)			    \
+    ((TclHasInternalRep((objPtr), tclIntType)				    \
+	    && (objPtr)->internalRep.wideValue >= (Tcl_WideInt)(INT_MIN)    \
+	    && (objPtr)->internalRep.wideValue <= (Tcl_WideInt)(INT_MAX))   \
+	? ((*(intPtr) = (int)(objPtr)->internalRep.wideValue), TCL_OK)	    \
 	: Tcl_GetIntFromObj((interp), (objPtr), (intPtr)))
-#define TclGetIntForIndexM(interp, objPtr, endValue, idxPtr) \
-<<<<<<< HEAD
-    (((TclHasInternalRep((objPtr), tclIntType)) && ((objPtr)->internalRep.wideValue >= 0) \
-	    && ((objPtr)->internalRep.wideValue <= endValue)) \
-	    ? ((*(idxPtr) = (objPtr)->internalRep.wideValue), TCL_OK) \
+#define TclGetIntForIndexM(interp, objPtr, endValue, idxPtr)		    \
+    (((TclHasInternalRep((objPtr), tclIntType))				    \
+	&& ((objPtr)->internalRep.wideValue >= 0)			    \
+	    && ((objPtr)->internalRep.wideValue <= endValue))		    \
+	    ? ((*(idxPtr) = (objPtr)->internalRep.wideValue), TCL_OK)	    \
 	    : Tcl_GetIntForIndex((interp), (objPtr), (endValue), (idxPtr)))
-=======
-    (((TclHasInternalRep((objPtr), &tclIntType))			\
-	    && ((objPtr)->internalRep.wideValue >= 0)			\
-	    && ((objPtr)->internalRep.wideValue <= endValue))		\
-	? ((*(idxPtr) = (objPtr)->internalRep.wideValue), TCL_OK)	\
-	: Tcl_GetIntForIndex((interp), (objPtr), (endValue), (idxPtr)))
->>>>>>> 02755b36
 
 /*
  * Macro used to save a function call for common uses of
@@ -2944,17 +2764,11 @@
  *			Tcl_WideInt *wideIntPtr);
  */
 
-#define TclGetWideIntFromObj(interp, objPtr, wideIntPtr) \
-<<<<<<< HEAD
-    ((TclHasInternalRep((objPtr), tclIntType))					\
-	? (*(wideIntPtr) =						\
-		((objPtr)->internalRep.wideValue), TCL_OK) :		\
+#define TclGetWideIntFromObj(interp, objPtr, wideIntPtr)		    \
+    ((TclHasInternalRep((objPtr), tclIntType))				    \
+	? (*(wideIntPtr) =						    \
+		((objPtr)->internalRep.wideValue), TCL_OK) :		    \
 	Tcl_GetWideIntFromObj((interp), (objPtr), (wideIntPtr)))
-=======
-    ((TclHasInternalRep((objPtr), &tclIntType))				\
-	? (*(wideIntPtr) = ((objPtr)->internalRep.wideValue), TCL_OK)	\
-	: Tcl_GetWideIntFromObj((interp), (objPtr), (wideIntPtr)))
->>>>>>> 02755b36
 
 /*
  * Flag values for TclTraceDictPath().
@@ -3645,16 +3459,9 @@
 MODULE_SCOPE Tcl_Obj *	TclpTempFileName(void);
 MODULE_SCOPE Tcl_Obj *	TclpTempFileNameForLibrary(Tcl_Interp *interp,
 			    Tcl_Obj* pathPtr);
-<<<<<<< HEAD
 MODULE_SCOPE Tcl_Obj *	TclNewArithSeriesObj(Tcl_Interp *interp,
                             int useDoubles, Tcl_Obj *startObj, Tcl_Obj *endObj,
                             Tcl_Obj *stepObj, Tcl_Obj *lenObj);
-=======
-MODULE_SCOPE int	TclNewArithSeriesObj(Tcl_Interp *interp,
-			    Tcl_Obj **arithSeriesPtr,
-			    int useDoubles, Tcl_Obj *startObj, Tcl_Obj *endObj,
-			    Tcl_Obj *stepObj, Tcl_Obj *lenObj);
->>>>>>> 02755b36
 MODULE_SCOPE Tcl_Obj *	TclNewFSPathObj(Tcl_Obj *dirPtr, const char *addStrRep,
 			    Tcl_Size len);
 
@@ -4561,12 +4368,13 @@
 #define TclInitEmptyStringRep(objPtr) \
     ((objPtr)->length = (((objPtr)->bytes = &tclEmptyString), 0))
 
-#define TclInitStringRep(objPtr, bytePtr, len) \
+#define TclInitStringRep(objPtr, bytePtr, len)				\
     if ((len) == 0) {							\
 	TclInitEmptyStringRep(objPtr);					\
     } else {								\
 	(objPtr)->bytes = (char *)Tcl_Alloc((len) + 1U);		\
-	memcpy((objPtr)->bytes, (bytePtr) ? (bytePtr) : &tclEmptyString, (len)); \
+	memcpy((objPtr)->bytes, (bytePtr)				\
+	    ? (bytePtr) : &tclEmptyString, (len));			\
 	(objPtr)->bytes[len] = '\0';					\
 	(objPtr)->length = (len);					\
     }
@@ -4577,7 +4385,8 @@
     ) : (								\
 	(objPtr)->bytes = (char *)Tcl_AttemptAlloc((len) + 1U),		\
 	(objPtr)->length = ((objPtr)->bytes) ?				\
-		(memcpy((objPtr)->bytes, (bytePtr) ? (bytePtr) : &tclEmptyString, (len)), \
+		(memcpy((objPtr)->bytes, (bytePtr)			\
+		    ? (bytePtr) : &tclEmptyString, (len)),		\
 		(objPtr)->bytes[len] = '\0', (len)) : (-1)		\
     )), (objPtr)->bytes)
 
@@ -4596,14 +4405,11 @@
 #define TclGetString(objPtr) \
     ((objPtr)->bytes? (objPtr)->bytes : Tcl_GetString(objPtr))
 
-<<<<<<< HEAD
-=======
-#define TclGetStringFromObj(objPtr, lenPtr) \
+#define TclGetStringFromObj(objPtr, lenPtr)				\
     ((objPtr)->bytes							\
 	    ? (*(lenPtr) = (objPtr)->length, (objPtr)->bytes)		\
 	    : (Tcl_GetStringFromObj)((objPtr), (lenPtr)))
 
->>>>>>> 02755b36
 /*
  *----------------------------------------------------------------
  * Macro used by the Tcl core to clean out an object's internal
@@ -4787,17 +4593,6 @@
  */
 
 #define TclNumUtfCharsM(numChars, bytes, numBytes) \
-<<<<<<< HEAD
-    do { \
-	Tcl_Size _count = 0, _i = (numBytes); \
-	unsigned char *_str = (unsigned char *) (bytes); \
-	while (_i > 0 && (*_str < 0xC0)) { _i--; _str++; } \
-	_count = (numBytes) - _i; \
-	if (_i) { \
-	    _count += Tcl_NumUtfChars((bytes) + _count, _i); \
-	} \
-	(numChars) = _count; \
-=======
     do {								\
 	Tcl_Size _count, _i = (numBytes);				\
 	unsigned char *_str = (unsigned char *) (bytes);		\
@@ -4807,7 +4602,6 @@
 	    _count += Tcl_NumUtfChars((bytes) + _count, _i);		\
 	}								\
 	(numChars) = _count;						\
->>>>>>> 02755b36
     } while (0);
 
 /*
@@ -4827,15 +4621,9 @@
 
 MODULE_SCOPE int	TclIsPureByteArray(Tcl_Obj *objPtr);
 #define TclIsPureDict(objPtr) \
-<<<<<<< HEAD
-	(((objPtr)->bytes==NULL) && (TclHasInternalRep((objPtr), tclDictTypePtr)))
+    (((objPtr)->bytes==NULL) && TclHasInternalRep((objPtr), tclDictTypePtr))
 #define TclHasInternalRep(objPtr, type) \
-	((objPtr)->typePtr == ((void *)type))
-=======
-    (((objPtr)->bytes == NULL) && TclHasInternalRep((objPtr), &tclDictType))
-#define TclHasInternalRep(objPtr, type) \
-    ((objPtr)->typePtr == (type))
->>>>>>> 02755b36
+    ((objPtr)->typePtr == (void *)(type))
 #define TclFetchInternalRep(objPtr, type) \
     (TclHasInternalRep((objPtr), (type)) ? &(objPtr)->internalRep : NULL)
 
@@ -4884,7 +4672,6 @@
 MODULE_SCOPE Tcl_LibraryInitProc TcltestObjectInterfaceInit;
 MODULE_SCOPE Tcl_LibraryInitProc TcltestObjectInterfaceListIntegerInit;
 MODULE_SCOPE Tcl_LibraryInitProc Tcl_ABSListTest_Init;
-
 /*
  *----------------------------------------------------------------
  * Macro used by the Tcl core to check whether a pattern has any characters
@@ -4910,26 +4697,11 @@
  */
 
 #define TclSetIntObj(objPtr, i) \
-<<<<<<< HEAD
-    do {						\
-	Tcl_ObjInternalRep ir;				\
-	ir.wideValue = (Tcl_WideInt) i;			\
-	TclInvalidateStringRep(objPtr);			\
-	Tcl_StoreInternalRep(objPtr, tclIntType, &ir);	\
-    } while (0)
-
-#define TclSetDoubleObj(objPtr, d) \
-    do {						\
-	Tcl_ObjInternalRep ir;				\
-	ir.doubleValue = (double) d;			\
-	TclInvalidateStringRep(objPtr);			\
-	Tcl_StoreInternalRep(objPtr, tclDoubleType, &ir);	\
-=======
     do {							\
 	Tcl_ObjInternalRep ir;					\
 	ir.wideValue = (Tcl_WideInt) i;				\
 	TclInvalidateStringRep(objPtr);				\
-	Tcl_StoreInternalRep(objPtr, &tclIntType, &ir);		\
+	Tcl_StoreInternalRep(objPtr, tclIntType, &ir);		\
     } while (0)
 
 #define TclSetDoubleObj(objPtr, d) \
@@ -4937,8 +4709,7 @@
 	Tcl_ObjInternalRep ir;					\
 	ir.doubleValue = (double) d;				\
 	TclInvalidateStringRep(objPtr);				\
-	Tcl_StoreInternalRep(objPtr, &tclDoubleType, &ir);	\
->>>>>>> 02755b36
+	Tcl_StoreInternalRep(objPtr, tclDoubleType, &ir);	\
     } while (0)
 
 /*
@@ -4957,25 +4728,14 @@
 
 #ifndef TCL_MEM_DEBUG
 #define TclNewIntObj(objPtr, w) \
-<<<<<<< HEAD
-    do {						\
-	TclIncrObjsAllocated();				\
-	TclAllocObjStorage(objPtr);			\
-	(objPtr)->refCount = 0;				\
-	(objPtr)->bytes = NULL;				\
-	(objPtr)->internalRep.wideValue = (Tcl_WideInt)(w);	\
-	(objPtr)->typePtr = tclIntType;		\
-	TCL_DTRACE_OBJ_CREATE(objPtr);			\
-=======
     do {								\
 	TclIncrObjsAllocated();						\
 	TclAllocObjStorage(objPtr);					\
 	(objPtr)->refCount = 0;						\
 	(objPtr)->bytes = NULL;						\
 	(objPtr)->internalRep.wideValue = (Tcl_WideInt)(w);		\
-	(objPtr)->typePtr = &tclIntType;				\
+	(objPtr)->typePtr = tclIntType;					\
 	TCL_DTRACE_OBJ_CREATE(objPtr);					\
->>>>>>> 02755b36
     } while (0)
 
 #define TclNewUIntObj(objPtr, uw) \
@@ -4993,40 +4753,23 @@
 	    TclSetBignumInternalRep((objPtr), &bignumValue_);		\
 	} else {							\
 	    (objPtr)->internalRep.wideValue = (Tcl_WideInt)(uw_);	\
-<<<<<<< HEAD
-	    (objPtr)->typePtr = tclIntType;		\
-	}	\
-	TCL_DTRACE_OBJ_CREATE(objPtr);			\
-=======
-	    (objPtr)->typePtr = &tclIntType;				\
+	    (objPtr)->typePtr = tclIntType;				\
 	}								\
 	TCL_DTRACE_OBJ_CREATE(objPtr);					\
->>>>>>> 02755b36
     } while (0)
 
-#define TclNewIndexObj(objPtr, uw) \
+#define TclNewIndexObj(objPtr, uw)\
     TclNewIntObj(objPtr, uw)
 
 #define TclNewDoubleObj(objPtr, d) \
-<<<<<<< HEAD
-    do {							\
-	TclIncrObjsAllocated();					\
-	TclAllocObjStorage(objPtr);				\
-	(objPtr)->refCount = 0;					\
-	(objPtr)->bytes = NULL;					\
-	(objPtr)->internalRep.doubleValue = (double)(d);	\
-	(objPtr)->typePtr = tclDoubleType;			\
-	TCL_DTRACE_OBJ_CREATE(objPtr);				\
-=======
     do {								\
 	TclIncrObjsAllocated();						\
 	TclAllocObjStorage(objPtr);					\
 	(objPtr)->refCount = 0;						\
 	(objPtr)->bytes = NULL;						\
 	(objPtr)->internalRep.doubleValue = (double)(d);		\
-	(objPtr)->typePtr = &tclDoubleType;				\
+	(objPtr)->typePtr = tclDoubleType;				\
 	TCL_DTRACE_OBJ_CREATE(objPtr);					\
->>>>>>> 02755b36
     } while (0)
 
 #define TclNewStringObj(objPtr, s, len) \
@@ -5107,11 +4850,11 @@
  * the internal stubs, but the core can use the macro instead.
  */
 
-#define TclCleanupCommandMacro(cmdPtr) \
-    do {					\
-	if ((cmdPtr)->refCount-- <= 1) {	\
-	    Tcl_Free(cmdPtr);			\
-	}					\
+#define TclCleanupCommandMacro(cmdPtr)					\
+    do {								\
+	if ((cmdPtr)->refCount-- <= 1) {				\
+	    Tcl_Free(cmdPtr);						\
+	}								\
     } while (0)
 
 /*
