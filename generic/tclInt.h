--- conflicted
+++ resolved
@@ -3285,12 +3285,8 @@
 MODULE_SCOPE int	TclFindDictElement(Tcl_Interp *interp,
 			    const char *dict, Tcl_Size dictLength,
 			    const char **elementPtr, const char **nextPtr,
-<<<<<<< HEAD
 			    Tcl_Size *sizePtr, int *literalPtr);
-=======
-			    int *sizePtr, int *literalPtr);
-MODULE_SCOPE Tcl_Obj *	Tcl_DictObjSmartRef(Tcl_Interp *interp, Tcl_Obj *);
->>>>>>> 984ff0cf
+MODULE_SCOPE Tcl_Obj *	TclDictObjSmartRef(Tcl_Interp *interp, Tcl_Obj *);
 /* TIP #280 - Modified token based evaluation, with line information. */
 MODULE_SCOPE int	TclEvalEx(Tcl_Interp *interp, const char *script,
 			    Tcl_Size numBytes, int flags, Tcl_Size line,
