/*
 * tclInt.h --
 *
 *	Declarations of things used internally by the Tcl interpreter.
 *
 * Copyright (c) 1987-1993 The Regents of the University of California.
 * Copyright (c) 1993-1997 Lucent Technologies.
 * Copyright (c) 1994-1998 Sun Microsystems, Inc.
 * Copyright (c) 1998-1999 by Scriptics Corporation.
 * Copyright (c) 2001, 2002 by Kevin B. Kenny.  All rights reserved.
 * Copyright (c) 2007 Daniel A. Steffen <das@users.sourceforge.net>
 * Copyright (c) 2006-2008 by Joe Mistachkin.  All rights reserved.
 * Copyright (c) 2008 by Miguel Sofer. All rights reserved.
 *
 * See the file "license.terms" for information on usage and redistribution of
 * this file, and for a DISCLAIMER OF ALL WARRANTIES.
 */

#ifndef _TCLINT
#define _TCLINT

/*
 * Some numerics configuration options.
 */

#undef ACCEPT_NAN

/*
 * Used to tag functions that are only to be visible within the module being
 * built and not outside it (where this is supported by the linker).
 * Also used in the platform-specific *Port.h files.
 */

#ifndef MODULE_SCOPE
#   ifdef __cplusplus
#	define MODULE_SCOPE extern "C"
#   else
#	define MODULE_SCOPE extern
#   endif
#endif

#ifndef JOIN
#  define JOIN(a,b) JOIN1(a,b)
#  define JOIN1(a,b) a##b
#endif

#if defined(__cplusplus)
#   define TCL_UNUSED(T) T
#elif defined(__GNUC__) && (__GNUC__ > 2)
#   define TCL_UNUSED(T) T JOIN(dummy, __LINE__) __attribute__((unused))
#else
#   define TCL_UNUSED(T) T JOIN(dummy, __LINE__)
#endif

/*
 * Common include files needed by most of the Tcl source files are included
 * here, so that system-dependent personalizations for the include files only
 * have to be made in once place. This results in a few extra includes, but
 * greater modularity. The order of the three groups of #includes is
 * important. For example, stdio.h is needed by tcl.h.
 */

#include "tclPort.h"

#include <stdio.h>

#include <ctype.h>
#include <stdarg.h>
#include <stdlib.h>
#include <stdint.h>
#ifdef NO_STRING_H
#include "../compat/string.h"
#else
#include <string.h>
#endif
#include <locale.h>

/*
 * Ensure WORDS_BIGENDIAN is defined correctly:
 * Needs to happen here in addition to configure to work with fat compiles on
 * Darwin (where configure runs only once for multiple architectures).
 */

#ifdef HAVE_SYS_TYPES_H
#    include <sys/types.h>
#endif
#ifdef HAVE_SYS_PARAM_H
#    include <sys/param.h>
#endif
#ifdef BYTE_ORDER
#    ifdef BIG_ENDIAN
#	 if BYTE_ORDER == BIG_ENDIAN
#	     undef WORDS_BIGENDIAN
#	     define WORDS_BIGENDIAN 1
#	 endif
#    endif
#    ifdef LITTLE_ENDIAN
#	 if BYTE_ORDER == LITTLE_ENDIAN
#	     undef WORDS_BIGENDIAN
#	 endif
#    endif
#endif

/*
 * Macros used to cast between pointers and integers (e.g. when storing an int
 * in ClientData), on 64-bit architectures they avoid gcc warning about "cast
 * to/from pointer from/to integer of different size".
 */

#if !defined(INT2PTR)
#   define INT2PTR(p) ((void *)(ptrdiff_t)(p))
#endif
#if !defined(PTR2INT)
#   define PTR2INT(p) ((ptrdiff_t)(p))
#endif
#if !defined(UINT2PTR)
#   define UINT2PTR(p) ((void *)(size_t)(p))
#endif
#if !defined(PTR2UINT)
#   define PTR2UINT(p) ((size_t)(p))
#endif

#if defined(_WIN32) && defined(_MSC_VER)
#   define vsnprintf _vsnprintf
#   define snprintf _snprintf
#endif

#if !defined(TCL_THREADS)
#   define TCL_THREADS 1
#endif
#if !TCL_THREADS
#   undef TCL_DECLARE_MUTEX
#   define TCL_DECLARE_MUTEX(name)
#   undef  Tcl_MutexLock
#   define Tcl_MutexLock(mutexPtr)
#   undef  Tcl_MutexUnlock
#   define Tcl_MutexUnlock(mutexPtr)
#   undef  Tcl_MutexFinalize
#   define Tcl_MutexFinalize(mutexPtr)
#   undef  Tcl_ConditionNotify
#   define Tcl_ConditionNotify(condPtr)
#   undef  Tcl_ConditionWait
#   define Tcl_ConditionWait(condPtr, mutexPtr, timePtr)
#   undef  Tcl_ConditionFinalize
#   define Tcl_ConditionFinalize(condPtr)
#endif

/*
 * The following procedures allow namespaces to be customized to support
 * special name resolution rules for commands/variables.
 */

struct Tcl_ResolvedVarInfo;

typedef Tcl_Var (Tcl_ResolveRuntimeVarProc)(Tcl_Interp *interp,
	struct Tcl_ResolvedVarInfo *vinfoPtr);

typedef void (Tcl_ResolveVarDeleteProc)(struct Tcl_ResolvedVarInfo *vinfoPtr);

/*
 * The following structure encapsulates the routines needed to resolve a
 * variable reference at runtime. Any variable specific state will typically
 * be appended to this structure.
 */

typedef struct Tcl_ResolvedVarInfo {
    Tcl_ResolveRuntimeVarProc *fetchProc;
    Tcl_ResolveVarDeleteProc *deleteProc;
} Tcl_ResolvedVarInfo;

typedef int (Tcl_ResolveCompiledVarProc)(Tcl_Interp *interp,
	const char *name, Tcl_Size length, Tcl_Namespace *context,
	Tcl_ResolvedVarInfo **rPtr);

typedef int (Tcl_ResolveVarProc)(Tcl_Interp *interp, const char *name,
	Tcl_Namespace *context, int flags, Tcl_Var *rPtr);

typedef int (Tcl_ResolveCmdProc)(Tcl_Interp *interp, const char *name,
	Tcl_Namespace *context, int flags, Tcl_Command *rPtr);

typedef struct Tcl_ResolverInfo {
    Tcl_ResolveCmdProc *cmdResProc;
				/* Procedure handling command name
				 * resolution. */
    Tcl_ResolveVarProc *varResProc;
				/* Procedure handling variable name resolution
				 * for variables that can only be handled at
				 * runtime. */
    Tcl_ResolveCompiledVarProc *compiledVarResProc;
				/* Procedure handling variable name resolution
				 * at compile time. */
} Tcl_ResolverInfo;

/*
 * This flag bit should not interfere with TCL_GLOBAL_ONLY,
 * TCL_NAMESPACE_ONLY, or TCL_LEAVE_ERR_MSG; it signals that the variable
 * lookup is performed for upvar (or similar) purposes, with slightly
 * different rules:
 *    - Bug #696893 - variable is either proc-local or in the current
 *	namespace; never follow the second (global) resolution path
 *    - Bug #631741 - do not use special namespace or interp resolvers
 */

#define TCL_AVOID_RESOLVERS 0x40000

/*
 *----------------------------------------------------------------
 * Data structures related to namespaces.
 *----------------------------------------------------------------
 */

typedef struct Tcl_Ensemble Tcl_Ensemble;
typedef struct NamespacePathEntry NamespacePathEntry;

/*
 * Special hashtable for variables:  This is just a Tcl_HashTable with nsPtr
 * and arrayPtr fields added at the end so that variables can find their
 * namespace and possibly containing array without having to copy a pointer in
 * their struct by accessing them via their hPtr->tablePtr.
 */

typedef struct TclVarHashTable {
    Tcl_HashTable table;
    struct Namespace *nsPtr;
#if TCL_MAJOR_VERSION > 8
    struct Var *arrayPtr;
#endif /* TCL_MAJOR_VERSION > 8 */
} TclVarHashTable;

/*
 * This is for itcl - it likes to search our varTables directly :(
 */

#define TclVarHashFindVar(tablePtr, key) \
    TclVarHashCreateVar((tablePtr), (key), NULL)

/*
 * Define this to reduce the amount of space that the average namespace
 * consumes by only allocating the table of child namespaces when necessary.
 * Defining it breaks compatibility for Tcl extensions (e.g., itcl) which
 * reach directly into the Namespace structure.
 */

#undef BREAK_NAMESPACE_COMPAT

/*
 * The structure below defines a namespace.
 * Note: the first five fields must match exactly the fields in a
 * Tcl_Namespace structure (see tcl.h). If you change one, be sure to change
 * the other.
 */

typedef struct Namespace {
    char *name;			/* The namespace's simple (unqualified) name.
				 * This contains no ::'s. The name of the
				 * global namespace is "" although "::" is an
				 * synonym. */
    char *fullName;		/* The namespace's fully qualified name. This
				 * starts with ::. */
    void *clientData;		/* An arbitrary value associated with this
				 * namespace. */
    Tcl_NamespaceDeleteProc *deleteProc;
				/* Procedure invoked when deleting the
				 * namespace to, e.g., free clientData. */
    struct Namespace *parentPtr;/* Points to the namespace that contains this
				 * one. NULL if this is the global
				 * namespace. */
#ifndef BREAK_NAMESPACE_COMPAT
    Tcl_HashTable childTable;	/* Contains any child namespaces. Indexed by
				 * strings; values have type (Namespace *). */
#else
    Tcl_HashTable *childTablePtr;
				/* Contains any child namespaces. Indexed by
				 * strings; values have type (Namespace *). If
				 * NULL, there are no children. */
#endif
#if TCL_MAJOR_VERSION > 8
    size_t nsId;		/* Unique id for the namespace. */
#else
    unsigned long nsId;
#endif
    Tcl_Interp *interp;		/* The interpreter containing this
				 * namespace. */
    int flags;			/* OR-ed combination of the namespace status
				 * flags NS_DYING and NS_DEAD listed below. */
    Tcl_Size activationCount;	/* Number of "activations" or active call
				 * frames for this namespace that are on the
				 * Tcl call stack. The namespace won't be
				 * freed until activationCount becomes zero. */
    Tcl_Size refCount;		/* Count of references by namespaceName
				 * objects. The namespace can't be freed until
				 * refCount becomes zero. */
    Tcl_HashTable cmdTable;	/* Contains all the commands currently
				 * registered in the namespace. Indexed by
				 * strings; values have type (Command *).
				 * Commands imported by Tcl_Import have
				 * Command structures that point (via an
				 * ImportedCmdRef structure) to the Command
				 * structure in the source namespace's command
				 * table. */
    TclVarHashTable varTable;	/* Contains all the (global) variables
				 * currently in this namespace. Indexed by
				 * strings; values have type (Var *). */
    char **exportArrayPtr;	/* Points to an array of string patterns
				 * specifying which commands are exported. A
				 * pattern may include "string match" style
				 * wildcard characters to specify multiple
				 * commands; however, no namespace qualifiers
				 * are allowed. NULL if no export patterns are
				 * registered. */
    Tcl_Size numExportPatterns;	/* Number of export patterns currently
				 * registered using "namespace export". */
    Tcl_Size maxExportPatterns;	/* Number of export patterns for which space
				 * is currently allocated. */
    Tcl_Size cmdRefEpoch;	/* Incremented if a newly added command
				 * shadows a command for which this namespace
				 * has already cached a Command* pointer; this
				 * causes all its cached Command* pointers to
				 * be invalidated. */
    Tcl_Size resolverEpoch;	/* Incremented whenever (a) the name
				 * resolution rules change for this namespace
				 * or (b) a newly added command shadows a
				 * command that is compiled to bytecodes. This
				 * invalidates all byte codes compiled in the
				 * namespace, causing the code to be
				 * recompiled under the new rules.*/
    Tcl_ResolveCmdProc *cmdResProc;
				/* If non-null, this procedure overrides the
				 * usual command resolution mechanism in Tcl.
				 * This procedure is invoked within
				 * Tcl_FindCommand to resolve all command
				 * references within the namespace. */
    Tcl_ResolveVarProc *varResProc;
				/* If non-null, this procedure overrides the
				 * usual variable resolution mechanism in Tcl.
				 * This procedure is invoked within
				 * Tcl_FindNamespaceVar to resolve all
				 * variable references within the namespace at
				 * runtime. */
    Tcl_ResolveCompiledVarProc *compiledVarResProc;
				/* If non-null, this procedure overrides the
				 * usual variable resolution mechanism in Tcl.
				 * This procedure is invoked within
				 * LookupCompiledLocal to resolve variable
				 * references within the namespace at compile
				 * time. */
    Tcl_Size exportLookupEpoch;	/* Incremented whenever a command is added to
				 * a namespace, removed from a namespace or
				 * the exports of a namespace are changed.
				 * Allows TIP#112-driven command lists to be
				 * validated efficiently. */
    Tcl_Ensemble *ensembles;	/* List of structures that contain the details
				 * of the ensembles that are implemented on
				 * top of this namespace. */
    Tcl_Obj *unknownHandlerPtr;	/* A script fragment to be used when command
				 * resolution in this namespace fails. TIP
				 * 181. */
    Tcl_Size commandPathLength;	/* The length of the explicit path. */
    NamespacePathEntry *commandPathArray;
				/* The explicit path of the namespace as an
				 * array. */
    NamespacePathEntry *commandPathSourceList;
				/* Linked list of path entries that point to
				 * this namespace. */
    Tcl_NamespaceDeleteProc *earlyDeleteProc;
				/* Just like the deleteProc field (and called
				 * with the same clientData) but called at the
				 * start of the deletion process, so there is
				 * a chance for code to do stuff inside the
				 * namespace before deletion completes. */
} Namespace;

/*
 * An entry on a namespace's command resolution path.
 */

struct NamespacePathEntry {
    Namespace *nsPtr;		/* What does this path entry point to? If it
				 * is NULL, this path entry points is
				 * redundant and should be skipped. */
    Namespace *creatorNsPtr;	/* Where does this path entry point from? This
				 * allows for efficient invalidation of
				 * references when the path entry's target
				 * updates its current list of defined
				 * commands. */
    NamespacePathEntry *prevPtr, *nextPtr;
				/* Linked list pointers or NULL at either end
				 * of the list that hangs off Namespace's
				 * commandPathSourceList field. */
};

/*
 * Flags used to represent the status of a namespace:
 *
 * NS_DYING -	1 means Tcl_DeleteNamespace has been called to delete the
 *		namespace.  There may still be active call frames on the Tcl
 *		stack that refer to the namespace. When the last call frame
 *		referring to it has been popped, its remaining variables and
 *		commands are destroyed and it is marked "dead" (NS_DEAD).
 * NS_TEARDOWN  -1 means that TclTeardownNamespace has already been called on
 *		this namespace and it should not be called again [Bug 1355942].
 * NS_DEAD -	1 means Tcl_DeleteNamespace has been called to delete the
 *		namespace and no call frames still refer to it. It is no longer
 *		accessible by name. Its variables and commands have already
 *		been destroyed.  When the last namespaceName object in any byte
 *		code unit that refers to the namespace has been freed (i.e.,
 *		when the namespace's refCount is 0), the namespace's storage
 *		will be freed.
 * NS_SUPPRESS_COMPILATION -
 *		Marks the commands in this namespace for not being compiled,
 *		forcing them to be looked up every time.
 */

#define NS_DYING	0x01
#define NS_DEAD		0x02
#define NS_TEARDOWN	0x04
#define NS_KILLED	0x04 /* Same as NS_TEARDOWN (Deprecated) */
#define NS_SUPPRESS_COMPILATION	0x08

/*
 * Flags passed to TclGetNamespaceForQualName:
 *
 * TCL_GLOBAL_ONLY		- (see tcl.h) Look only in the global ns.
 * TCL_NAMESPACE_ONLY		- (see tcl.h) Look only in the context ns.
 * TCL_CREATE_NS_IF_UNKNOWN	- Create unknown namespaces.
 * TCL_FIND_ONLY_NS		- The name sought is a namespace name.
 * TCL_FIND_IF_NOT_SIMPLE	- Retrieve last namespace even if the rest of
 *				  name is not simple name (contains ::).
 */

#define TCL_CREATE_NS_IF_UNKNOWN	0x800
#define TCL_FIND_ONLY_NS		0x1000
#define TCL_FIND_IF_NOT_SIMPLE		0x2000

/*
 * The client data for an ensemble command. This consists of the table of
 * commands that are actually exported by the namespace, and an epoch counter
 * that, combined with the exportLookupEpoch field of the namespace structure,
 * defines whether the table contains valid data or will need to be recomputed
 * next time the ensemble command is called.
 */

typedef struct EnsembleConfig {
    Namespace *nsPtr;		/* The namespace backing this ensemble up. */
    Tcl_Command token;		/* The token for the command that provides
				 * ensemble support for the namespace, or NULL
				 * if the command has been deleted (or never
				 * existed; the global namespace never has an
				 * ensemble command.) */
    Tcl_Size epoch;		/* The epoch at which this ensemble's table of
				 * exported commands is valid. */
    char **subcommandArrayPtr;	/* Array of ensemble subcommand names. At all
				 * consistent points, this will have the same
				 * number of entries as there are entries in
				 * the subcommandTable hash. */
    Tcl_HashTable subcommandTable;
				/* Hash table of ensemble subcommand names,
				 * which are its keys so this also provides
				 * the storage management for those subcommand
				 * names. The contents of the entry values are
				 * object version the prefix lists to use when
				 * substituting for the command/subcommand to
				 * build the ensemble implementation command.
				 * Has to be stored here as well as in
				 * subcommandDict because that field is NULL
				 * when we are deriving the ensemble from the
				 * namespace exports list. FUTURE WORK: use
				 * object hash table here. */
    struct EnsembleConfig *next;/* The next ensemble in the linked list of
				 * ensembles associated with a namespace. If
				 * this field points to this ensemble, the
				 * structure has already been unlinked from
				 * all lists, and cannot be found by scanning
				 * the list from the namespace's ensemble
				 * field. */
    int flags;			/* OR'ed combo of TCL_ENSEMBLE_PREFIX,
				 * ENSEMBLE_DEAD and ENSEMBLE_COMPILE. */

    /* OBJECT FIELDS FOR ENSEMBLE CONFIGURATION */

    Tcl_Obj *subcommandDict;	/* Dictionary providing mapping from
				 * subcommands to their implementing command
				 * prefixes, or NULL if we are to build the
				 * map automatically from the namespace
				 * exports. */
    Tcl_Obj *subcmdList;	/* List of commands that this ensemble
				 * actually provides, and whose implementation
				 * will be built using the subcommandDict (if
				 * present and defined) and by simple mapping
				 * to the namespace otherwise. If NULL,
				 * indicates that we are using the (dynamic)
				 * list of currently exported commands. */
    Tcl_Obj *unknownHandler;	/* Script prefix used to handle the case when
				 * no match is found (according to the rule
				 * defined by flag bit TCL_ENSEMBLE_PREFIX) or
				 * NULL to use the default error-generating
				 * behaviour. The script execution gets all
				 * the arguments to the ensemble command
				 * (including objv[0]) and will have the
				 * results passed directly back to the caller
				 * (including the error code) unless the code
				 * is TCL_CONTINUE in which case the
				 * subcommand will be re-parsed by the ensemble
				 * core, presumably because the ensemble
				 * itself has been updated. */
    Tcl_Obj *parameterList;	/* List of ensemble parameter names. */
    Tcl_Size numParameters;	/* Cached number of parameters. This is either
				 * 0 (if the parameterList field is NULL) or
				 * the length of the list in the parameterList
				 * field. */
} EnsembleConfig;

/*
 * Various bits for the EnsembleConfig.flags field.
 */

#define ENSEMBLE_DEAD	0x1	/* Flag value to say that the ensemble is dead
				 * and on its way out. */
#define ENSEMBLE_COMPILE 0x4	/* Flag to enable bytecode compilation of an
				 * ensemble. */

/*
 *----------------------------------------------------------------
 * Data structures related to variables. These are used primarily in tclVar.c
 *----------------------------------------------------------------
 */

/*
 * The following structure defines a variable trace, which is used to invoke a
 * specific C procedure whenever certain operations are performed on a
 * variable.
 */

typedef struct VarTrace {
    Tcl_VarTraceProc *traceProc;/* Procedure to call when operations given by
				 * flags are performed on variable. */
    void *clientData;		/* Argument to pass to proc. */
    int flags;			/* What events the trace procedure is
				 * interested in: OR-ed combination of
				 * TCL_TRACE_READS, TCL_TRACE_WRITES,
				 * TCL_TRACE_UNSETS and TCL_TRACE_ARRAY. */
    struct VarTrace *nextPtr;	/* Next in list of traces associated with a
				 * particular variable. */
} VarTrace;

/*
 * The following structure defines a command trace, which is used to invoke a
 * specific C procedure whenever certain operations are performed on a
 * command.
 */

typedef struct CommandTrace {
    Tcl_CommandTraceProc *traceProc;
				/* Procedure to call when operations given by
				 * flags are performed on command. */
    void *clientData;		/* Argument to pass to proc. */
    int flags;			/* What events the trace procedure is
				 * interested in: OR-ed combination of
				 * TCL_TRACE_RENAME, TCL_TRACE_DELETE. */
    struct CommandTrace *nextPtr;
				/* Next in list of traces associated with a
				 * particular command. */
    Tcl_Size refCount;		/* Used to ensure this structure is not
				 * deleted too early. Keeps track of how many
				 * pieces of code have a pointer to this
				 * structure. */
} CommandTrace;

/*
 * When a command trace is active (i.e. its associated procedure is executing)
 * one of the following structures is linked into a list associated with the
 * command's interpreter. The information in the structure is needed in order
 * for Tcl to behave reasonably if traces are deleted while traces are active.
 */

typedef struct ActiveCommandTrace {
    struct Command *cmdPtr;	/* Command that's being traced. */
    struct ActiveCommandTrace *nextPtr;
				/* Next in list of all active command traces
				 * for the interpreter, or NULL if no more. */
    CommandTrace *nextTracePtr;	/* Next trace to check after current trace
				 * procedure returns; if this trace gets
				 * deleted, must update pointer to avoid using
				 * free'd memory. */
    int reverseScan;		/* Boolean set true when traces are scanning
				 * in reverse order. */
} ActiveCommandTrace;

/*
 * When a variable trace is active (i.e. its associated procedure is
 * executing) one of the following structures is linked into a list associated
 * with the variable's interpreter. The information in the structure is needed
 * in order for Tcl to behave reasonably if traces are deleted while traces
 * are active.
 */

typedef struct ActiveVarTrace {
    struct Var *varPtr;		/* Variable that's being traced. */
    struct ActiveVarTrace *nextPtr;
				/* Next in list of all active variable traces
				 * for the interpreter, or NULL if no more. */
    VarTrace *nextTracePtr;	/* Next trace to check after current trace
				 * procedure returns; if this trace gets
				 * deleted, must update pointer to avoid using
				 * free'd memory. */
} ActiveVarTrace;

/*
 * The structure below defines a variable, which associates a string name with
 * a Tcl_Obj value. These structures are kept in procedure call frames (for
 * local variables recognized by the compiler) or in the heap (for global
 * variables and any variable not known to the compiler). For each Var
 * structure in the heap, a hash table entry holds the variable name and a
 * pointer to the Var structure.
 */

typedef struct Var {
    int flags;			/* Miscellaneous bits of information about
				 * variable. See below for definitions. */
    union {
	Tcl_Obj *objPtr;	/* The variable's object value. Used for
				 * scalar variables and array elements. */
	TclVarHashTable *tablePtr;/* For array variables, this points to
				 * information about the hash table used to
				 * implement the associative array. Points to
				 * Tcl_Alloc-ed data. */
	struct Var *linkPtr;	/* If this is a global variable being referred
				 * to in a procedure, or a variable created by
				 * "upvar", this field points to the
				 * referenced variable's Var struct. */
    } value;
} Var;

typedef struct VarInHash {
    Var var;
    Tcl_Size refCount;		/* Counts number of active uses of this
				 * variable: 1 for the entry in the hash
				 * table, 1 for each additional variable whose
				 * linkPtr points here, 1 for each nested
				 * trace active on variable, and 1 if the
				 * variable is a namespace variable. This
				 * record can't be deleted until refCount
				 * becomes 0. */
    Tcl_HashEntry entry;	/* The hash table entry that refers to this
				 * variable. This is used to find the name of
				 * the variable and to delete it from its
				 * hash table if it is no longer needed. It
				 * also holds the variable's name. */
} VarInHash;

/*
 * Flag bits for variables. The first two (VAR_ARRAY and VAR_LINK) are
 * mutually exclusive and give the "type" of the variable. If none is set,
 * this is a scalar variable.
 *
 * VAR_ARRAY -			1 means this is an array variable rather than
 *				a scalar variable or link. The "tablePtr"
 *				field points to the array's hash table for its
 *				elements.
 * VAR_LINK -			1 means this Var structure contains a pointer
 *				to another Var structure that either has the
 *				real value or is itself another VAR_LINK
 *				pointer. Variables like this come about
 *				through "upvar" and "global" commands, or
 *				through references to variables in enclosing
 *				namespaces.
 * VAR_CONSTANT -		1 means this is a constant "variable", and
 *				cannot be written to by ordinary commands.
 *				Structurally, it's the same as a scalar when
 *				being read, but writes are rejected. Constants
 *				are not supported inside arrays.
 *
 * Flags that indicate the type and status of storage; none is set for
 * compiled local variables (Var structs).
 *
 * VAR_IN_HASHTABLE -		1 means this variable is in a hash table and
 *				the Var structure is malloc'ed. 0 if it is a
 *				local variable that was assigned a slot in a
 *				procedure frame by the compiler so the Var
 *				storage is part of the call frame.
 * VAR_DEAD_HASH		1 means that this var's entry in the hash table
 *				has already been deleted.
 * VAR_ARRAY_ELEMENT -		1 means that this variable is an array
 *				element, so it is not legal for it to be an
 *				array itself (the VAR_ARRAY flag had better
 *				not be set).
 * VAR_NAMESPACE_VAR -		1 means that this variable was declared as a
 *				namespace variable. This flag ensures it
 *				persists until its namespace is destroyed or
 *				until the variable is unset; it will persist
 *				even if it has not been initialized and is
 *				marked undefined. The variable's refCount is
 *				incremented to reflect the "reference" from
 *				its namespace.
 *
 * Flag values relating to the variable's trace and search status.
 *
 * VAR_TRACED_READ
 * VAR_TRACED_WRITE
 * VAR_TRACED_UNSET
 * VAR_TRACED_ARRAY
 * VAR_TRACE_ACTIVE -		1 means that trace processing is currently
 *				underway for a read or write access, so new
 *				read or write accesses should not cause trace
 *				procedures to be called and the variable can't
 *				be deleted.
 * VAR_SEARCH_ACTIVE
 *
 * The following additional flags are used with the CompiledLocal type defined
 * below:
 *
 * VAR_ARGUMENT -		1 means that this variable holds a procedure
 *				argument.
 * VAR_TEMPORARY -		1 if the local variable is an anonymous
 *				temporary variable. Temporaries have a NULL
 *				name.
 * VAR_RESOLVED -		1 if name resolution has been done for this
 *				variable.
 * VAR_IS_ARGS			1 if this variable is the last argument and is
 *				named "args".
 */

/*
 * FLAGS RENUMBERED: everything breaks already, make things simpler.
 *
 * IMPORTANT: skip the values 0x10, 0x20, 0x40, 0x800 corresponding to
 * TCL_TRACE_(READS/WRITES/UNSETS/ARRAY): makes code simpler in tclTrace.c
 *
 * Keep the flag values for VAR_ARGUMENT and VAR_TEMPORARY so that old values
 * in precompiled scripts keep working.
 */

/* Type of value (0 is scalar) */
#define VAR_ARRAY		0x1
#define VAR_LINK		0x2
#define VAR_CONSTANT		0x10000

/* Type of storage (0 is compiled local) */
#define VAR_IN_HASHTABLE	0x4
#define VAR_DEAD_HASH		0x8
#define VAR_ARRAY_ELEMENT	0x1000
#define VAR_NAMESPACE_VAR	0x80	/* KEEP OLD VALUE for Itcl */

#define VAR_ALL_HASH \
	(VAR_IN_HASHTABLE|VAR_DEAD_HASH|VAR_NAMESPACE_VAR|VAR_ARRAY_ELEMENT)

/* Trace and search state. */

#define VAR_TRACED_READ		0x10	/* TCL_TRACE_READS */
#define VAR_TRACED_WRITE	0x20	/* TCL_TRACE_WRITES */
#define VAR_TRACED_UNSET	0x40	/* TCL_TRACE_UNSETS */
#define VAR_TRACED_ARRAY	0x800	/* TCL_TRACE_ARRAY */
#define VAR_TRACE_ACTIVE	0x2000
#define VAR_SEARCH_ACTIVE	0x4000
#define VAR_ALL_TRACES \
	(VAR_TRACED_READ|VAR_TRACED_WRITE|VAR_TRACED_ARRAY|VAR_TRACED_UNSET)

/* Special handling on initialisation (only CompiledLocal). */
#define VAR_ARGUMENT		0x100	/* KEEP OLD VALUE! See tclProc.c */
#define VAR_TEMPORARY		0x200	/* KEEP OLD VALUE! See tclProc.c */
#define VAR_IS_ARGS		0x400
#define VAR_RESOLVED		0x8000

/*
 * Macros to ensure that various flag bits are set properly for variables.
 * The ANSI C "prototypes" for these macros are:
 *
 * MODULE_SCOPE void	TclSetVarScalar(Var *varPtr);
 * MODULE_SCOPE void	TclSetVarArray(Var *varPtr);
 * MODULE_SCOPE void	TclSetVarLink(Var *varPtr);
 * MODULE_SCOPE void	TclSetVarConstant(Var *varPtr);
 * MODULE_SCOPE void	TclSetVarArrayElement(Var *varPtr);
 * MODULE_SCOPE void	TclSetVarUndefined(Var *varPtr);
 * MODULE_SCOPE void	TclClearVarUndefined(Var *varPtr);
 */

#define TclSetVarScalar(varPtr) \
    (varPtr)->flags &= ~(VAR_ARRAY|VAR_LINK|VAR_CONSTANT)

#define TclSetVarArray(varPtr) \
    (varPtr)->flags = ((varPtr)->flags & ~VAR_LINK) | VAR_ARRAY

#define TclSetVarLink(varPtr) \
    (varPtr)->flags = ((varPtr)->flags & ~VAR_ARRAY) | VAR_LINK

#define TclSetVarConstant(varPtr) \
    (varPtr)->flags = ((varPtr)->flags & ~(VAR_ARRAY|VAR_LINK)) | VAR_CONSTANT

#define TclSetVarArrayElement(varPtr) \
    (varPtr)->flags = ((varPtr)->flags & ~VAR_ARRAY) | VAR_ARRAY_ELEMENT

#define TclSetVarUndefined(varPtr) \
    (varPtr)->flags &= ~(VAR_ARRAY|VAR_LINK|VAR_CONSTANT);\
    (varPtr)->value.objPtr = NULL

#define TclClearVarUndefined(varPtr)

#define TclSetVarTraceActive(varPtr) \
    (varPtr)->flags |= VAR_TRACE_ACTIVE

#define TclClearVarTraceActive(varPtr) \
    (varPtr)->flags &= ~VAR_TRACE_ACTIVE

#define TclSetVarNamespaceVar(varPtr) \
    if (!TclIsVarNamespaceVar(varPtr)) {\
	(varPtr)->flags |= VAR_NAMESPACE_VAR;\
	if (TclIsVarInHash(varPtr)) {\
	    ((VarInHash *)(varPtr))->refCount++;\
	}\
    }

#define TclClearVarNamespaceVar(varPtr) \
    if (TclIsVarNamespaceVar(varPtr)) {\
	(varPtr)->flags &= ~VAR_NAMESPACE_VAR;\
	if (TclIsVarInHash(varPtr)) {\
	    ((VarInHash *)(varPtr))->refCount--;\
	}\
    }

/*
 * Macros to read various flag bits of variables.
 * The ANSI C "prototypes" for these macros are:
 *
 * MODULE_SCOPE int	TclIsVarScalar(Var *varPtr);
 * MODULE_SCOPE int	TclIsVarConstant(Var *varPtr);
 * MODULE_SCOPE int	TclIsVarLink(Var *varPtr);
 * MODULE_SCOPE int	TclIsVarArray(Var *varPtr);
 * MODULE_SCOPE int	TclIsVarUndefined(Var *varPtr);
 * MODULE_SCOPE int	TclIsVarArrayElement(Var *varPtr);
 * MODULE_SCOPE int	TclIsVarTemporary(Var *varPtr);
 * MODULE_SCOPE int	TclIsVarArgument(Var *varPtr);
 * MODULE_SCOPE int	TclIsVarResolved(Var *varPtr);
 */

#define TclVarFindHiddenArray(varPtr,arrayPtr)				\
    do {								\
	if ((arrayPtr == NULL) && TclIsVarInHash(varPtr) &&		\
		(TclVarParentArray(varPtr) != NULL)) {			\
	    arrayPtr = TclVarParentArray(varPtr);			\
	}								\
    } while(0)

#define TclIsVarScalar(varPtr) \
    !((varPtr)->flags & (VAR_ARRAY|VAR_LINK))

#define TclIsVarLink(varPtr) \
    ((varPtr)->flags & VAR_LINK)

#define TclIsVarArray(varPtr) \
    ((varPtr)->flags & VAR_ARRAY)

/* Implies scalar as well. */
#define TclIsVarConstant(varPtr) \
    ((varPtr)->flags & VAR_CONSTANT)

#define TclIsVarUndefined(varPtr) \
    ((varPtr)->value.objPtr == NULL)

#define TclIsVarArrayElement(varPtr) \
    ((varPtr)->flags & VAR_ARRAY_ELEMENT)

#define TclIsVarNamespaceVar(varPtr) \
    ((varPtr)->flags & VAR_NAMESPACE_VAR)

#define TclIsVarTemporary(varPtr) \
    ((varPtr)->flags & VAR_TEMPORARY)

#define TclIsVarArgument(varPtr) \
    ((varPtr)->flags & VAR_ARGUMENT)

#define TclIsVarResolved(varPtr) \
    ((varPtr)->flags & VAR_RESOLVED)

#define TclIsVarTraceActive(varPtr) \
    ((varPtr)->flags & VAR_TRACE_ACTIVE)

#define TclIsVarTraced(varPtr) \
    ((varPtr)->flags & VAR_ALL_TRACES)

#define TclIsVarInHash(varPtr) \
    ((varPtr)->flags & VAR_IN_HASHTABLE)

#define TclIsVarDeadHash(varPtr) \
    ((varPtr)->flags & VAR_DEAD_HASH)

#define TclGetVarNsPtr(varPtr) \
    (TclIsVarInHash(varPtr) \
	? ((TclVarHashTable *) ((((VarInHash *) (varPtr))->entry.tablePtr)))->nsPtr \
	: NULL)

#define TclVarParentArray(varPtr)					\
    ((TclVarHashTable *) ((VarInHash *) (varPtr))->entry.tablePtr)->arrayPtr

#define VarHashRefCount(varPtr) \
    ((VarInHash *) (varPtr))->refCount

#define VarHashGetKey(varPtr) \
    (((VarInHash *)(varPtr))->entry.key.objPtr)

/*
 * Macros for direct variable access by TEBC.
 */

#define TclIsVarTricky(varPtr,trickyFlags)				\
    (   ((varPtr)->flags & (VAR_ARRAY|VAR_LINK|trickyFlags))		\
	  || (TclIsVarInHash(varPtr)					\
		&& (TclVarParentArray(varPtr) != NULL)			\
		&& (TclVarParentArray(varPtr)->flags & (trickyFlags))))

#define TclIsVarDirectReadable(varPtr)					\
    (   (!TclIsVarTricky(varPtr,VAR_TRACED_READ))			\
	&& (varPtr)->value.objPtr)

#define TclIsVarDirectWritable(varPtr) \
    (!TclIsVarTricky(varPtr,VAR_TRACED_WRITE|VAR_DEAD_HASH|VAR_CONSTANT))

#define TclIsVarDirectUnsettable(varPtr) \
    (!TclIsVarTricky(varPtr,VAR_TRACED_READ|VAR_TRACED_WRITE|VAR_TRACED_UNSET|VAR_DEAD_HASH|VAR_CONSTANT))

#define TclIsVarDirectModifyable(varPtr) \
    (   (!TclIsVarTricky(varPtr,VAR_TRACED_READ|VAR_TRACED_WRITE|VAR_CONSTANT))	\
	&&  (varPtr)->value.objPtr)

#define TclIsVarDirectReadable2(varPtr, arrayPtr) \
    (TclIsVarDirectReadable(varPtr) &&\
	(!(arrayPtr) || !((arrayPtr)->flags & VAR_TRACED_READ)))

#define TclIsVarDirectWritable2(varPtr, arrayPtr) \
    (TclIsVarDirectWritable(varPtr) &&\
	(!(arrayPtr) || !((arrayPtr)->flags & VAR_TRACED_WRITE)))

#define TclIsVarDirectModifyable2(varPtr, arrayPtr) \
    (TclIsVarDirectModifyable(varPtr) &&\
	(!(arrayPtr) || !((arrayPtr)->flags & (VAR_TRACED_READ|VAR_TRACED_WRITE))))

/*
 *----------------------------------------------------------------
 * Data structures related to procedures. These are used primarily in
 * tclProc.c, tclCompile.c, and tclExecute.c.
 *----------------------------------------------------------------
 */

#if defined(__STDC_VERSION__) && (__STDC_VERSION__ >= 199901L)
#   define TCLFLEXARRAY
#elif defined(__GNUC__) && (__GNUC__ > 2)
#   define TCLFLEXARRAY 0
#else
#   define TCLFLEXARRAY 1
#endif

/*
 * Forward declaration to prevent an error when the forward reference to
 * Command is encountered in the Proc and ImportRef types declared below.
 */

struct Command;

/*
 * The variable-length structure below describes a local variable of a
 * procedure that was recognized by the compiler. These variables have a name,
 * an element in the array of compiler-assigned local variables in the
 * procedure's call frame, and various other items of information. If the
 * local variable is a formal argument, it may also have a default value. The
 * compiler can't recognize local variables whose names are expressions (these
 * names are only known at runtime when the expressions are evaluated) or
 * local variables that are created as a result of an "upvar" or "uplevel"
 * command. These other local variables are kept separately in a hash table in
 * the call frame.
 */

typedef struct CompiledLocal {
    struct CompiledLocal *nextPtr;
				/* Next compiler-recognized local variable for
				 * this procedure, or NULL if this is the last
				 * local. */
    Tcl_Size nameLength;	/* The number of bytes in local variable's name.
				 * Among others used to speed up var lookups. */
    Tcl_Size frameIndex;	/* Index in the array of compiler-assigned
				 * variables in the procedure call frame. */
#if TCL_MAJOR_VERSION < 9
    int flags;
#endif
    Tcl_Obj *defValuePtr;	/* Pointer to the default value of an
				 * argument, if any. NULL if not an argument
				 * or, if an argument, no default value. */
    Tcl_ResolvedVarInfo *resolveInfo;
				/* Customized variable resolution info
				 * supplied by the Tcl_ResolveCompiledVarProc
				 * associated with a namespace. Each variable
				 * is marked by a unique tag during
				 * compilation, and that same tag is used to
				 * find the variable at runtime. */
#if TCL_MAJOR_VERSION > 8
    int flags;			/* Flag bits for the local variable. Same as
				 * the flags for the Var structure above,
				 * although only VAR_ARGUMENT, VAR_TEMPORARY,
				 * and VAR_RESOLVED make sense. */
#endif
    char name[TCLFLEXARRAY];	/* Name of the local variable starts here. If
				 * the name is NULL, this will just be '\0'.
				 * The actual size of this field will be large
				 * enough to hold the name. MUST BE THE LAST
				 * FIELD IN THE STRUCTURE! */
} CompiledLocal;

/*
 * The structure below defines a command procedure, which consists of a
 * collection of Tcl commands plus information about arguments and other local
 * variables recognized at compile time.
 */

typedef struct Proc {
    struct Interp *iPtr;	/* Interpreter for which this command is
				 * defined. */
    Tcl_Size refCount;		/* Reference count: 1 if still present in
				 * command table plus 1 for each call to the
				 * procedure that is currently active. This
				 * structure can be freed when refCount
				 * becomes zero. */
    struct Command *cmdPtr;	/* Points to the Command structure for this
				 * procedure. This is used to get the
				 * namespace in which to execute the
				 * procedure. */
    Tcl_Obj *bodyPtr;		/* Points to the ByteCode object for
				 * procedure's body command. */
    Tcl_Size numArgs;		/* Number of formal parameters. */
    Tcl_Size numCompiledLocals;	/* Count of local variables recognized by the
				 * compiler including arguments and
				 * temporaries. */
    CompiledLocal *firstLocalPtr;
				/* Pointer to first of the procedure's
				 * compiler-allocated local variables, or NULL
				 * if none. The first numArgs entries in this
				 * list describe the procedure's formal
				 * arguments. */
    CompiledLocal *lastLocalPtr;/* Pointer to the last allocated local
				 * variable or NULL if none. This has frame
				 * index (numCompiledLocals-1). */
} Proc;

/*
 * The type of functions called to process errors found during the execution
 * of a procedure (or lambda term or ...).
 */

typedef void (ProcErrorProc)(Tcl_Interp *interp, Tcl_Obj *procNameObj);

/*
 * The structure below defines a command trace. This is used to allow Tcl
 * clients to find out whenever a command is about to be executed.
 */

typedef struct Trace {
    Tcl_Size level;		/* Only trace commands at nesting level less
				 * than or equal to this. */
#if TCL_MAJOR_VERSION > 8
    Tcl_CmdObjTraceProc2 *proc;	/* Procedure to call to trace command. */
#else
    Tcl_CmdObjTraceProc *proc;	/* Procedure to call to trace command. */
#endif
    void *clientData;		/* Arbitrary value to pass to proc. */
    struct Trace *nextPtr;	/* Next in list of traces for this interp. */
    int flags;			/* Flags governing the trace - see
				 * Tcl_CreateObjTrace for details. */
    Tcl_CmdObjTraceDeleteProc *delProc;
				/* Procedure to call when trace is deleted. */
} Trace;

/*
 * When an interpreter trace is active (i.e. its associated procedure is
 * executing), one of the following structures is linked into a list
 * associated with the interpreter. The information in the structure is needed
 * in order for Tcl to behave reasonably if traces are deleted while traces
 * are active.
 */

typedef struct ActiveInterpTrace {
    struct ActiveInterpTrace *nextPtr;
				/* Next in list of all active command traces
				 * for the interpreter, or NULL if no more. */
    Trace *nextTracePtr;	/* Next trace to check after current trace
				 * procedure returns; if this trace gets
				 * deleted, must update pointer to avoid using
				 * free'd memory. */
    int reverseScan;		/* Boolean set true when traces are scanning
				 * in reverse order. */
} ActiveInterpTrace;

/*
 * Flag values designating types of execution traces. See tclTrace.c for
 * related flag values.
 *
 * TCL_TRACE_ENTER_EXEC		- triggers enter/enterstep traces.
 *				- passed to Tcl_CreateObjTrace to set up
 *				  "enterstep" traces.
 * TCL_TRACE_LEAVE_EXEC		- triggers leave/leavestep traces.
 *				- passed to Tcl_CreateObjTrace to set up
 *				  "leavestep" traces.
 */

#define TCL_TRACE_ENTER_EXEC	1
#define TCL_TRACE_LEAVE_EXEC	2

<<<<<<< HEAD
#if TCL_MAJOR_VERSION > 8
#define TclObjTypeHasProc(objPtr, proc) (((objPtr)->typePtr \
	&& ((offsetof(Tcl_ObjType, proc) < offsetof(Tcl_ObjType, version)) \
	|| (offsetof(Tcl_ObjType, proc) < (objPtr)->typePtr->version))) ? \
	((objPtr)->typePtr)->proc : NULL)

MODULE_SCOPE Tcl_Size TclLengthOne(Tcl_Obj *);

/*
 * Abstract List
 *
 * This structure provides the functions used in List operations to emulate a
 * List for AbstractList types.
 */

static inline Tcl_Size
TclObjTypeLength(
    Tcl_Obj *objPtr)
{
    Tcl_ObjTypeLengthProc *proc = TclObjTypeHasProc(objPtr, lengthProc);
    return proc(objPtr);
}
static inline int
TclObjTypeIndex(
    Tcl_Interp *interp,
    Tcl_Obj *objPtr,
    Tcl_Size index,
    Tcl_Obj **elemObjPtr)
{
    Tcl_ObjTypeIndexProc *proc = TclObjTypeHasProc(objPtr, indexProc);
    return proc(interp, objPtr, index, elemObjPtr);
}
static inline int
TclObjTypeSlice(
    Tcl_Interp *interp,
    Tcl_Obj *objPtr,
    Tcl_Size fromIdx,
    Tcl_Size toIdx,
    Tcl_Obj **newObjPtr)
{
    Tcl_ObjTypeSliceProc *proc = TclObjTypeHasProc(objPtr, sliceProc);
    return proc(interp, objPtr, fromIdx, toIdx, newObjPtr);
}
static inline int
TclObjTypeReverse(
    Tcl_Interp *interp,
    Tcl_Obj *objPtr,
    Tcl_Obj **newObjPtr)
{
    Tcl_ObjTypeReverseProc *proc = TclObjTypeHasProc(objPtr, reverseProc);
    return proc(interp, objPtr, newObjPtr);
}
static inline int
TclObjTypeGetElements(
    Tcl_Interp *interp,
    Tcl_Obj *objPtr,
    Tcl_Size *objCPtr,
    Tcl_Obj ***objVPtr)
{
    Tcl_ObjTypeGetElements *proc = TclObjTypeHasProc(objPtr, getElementsProc);
    return proc(interp, objPtr, objCPtr, objVPtr);
}
static inline Tcl_Obj*
TclObjTypeSetElement(
    Tcl_Interp *interp,
    Tcl_Obj *objPtr,
    Tcl_Size indexCount,
    Tcl_Obj *const indexArray[],
    Tcl_Obj *valueObj)
{
    Tcl_ObjTypeSetElement *proc = TclObjTypeHasProc(objPtr, setElementProc);
    return proc(interp, objPtr, indexCount, indexArray, valueObj);
}
static inline int
TclObjTypeReplace(
    Tcl_Interp *interp,
    Tcl_Obj *objPtr,
    Tcl_Size first,
    Tcl_Size numToDelete,
    Tcl_Size numToInsert,
    Tcl_Obj *const insertObjs[])
{
    Tcl_ObjTypeReplaceProc *proc = TclObjTypeHasProc(objPtr, replaceProc);
    return proc(interp, objPtr, first, numToDelete, numToInsert, insertObjs);
}
static inline int
TclObjTypeInOperator(
    Tcl_Interp *interp,
    Tcl_Obj *valueObj,
    Tcl_Obj *listObj,
    int *boolResult)
{
    Tcl_ObjTypeInOperatorProc *proc = TclObjTypeHasProc(listObj, inOperProc);
    return proc(interp, valueObj, listObj, boolResult);
}
#endif /* TCL_MAJOR_VERSION > 8 */
=======
MODULE_SCOPE  Tcl_Obj *TclArithSeriesObjIndex(Tcl_Interp *, Tcl_Obj *,
			    Tcl_Size index);
MODULE_SCOPE Tcl_Size TclArithSeriesObjLength(Tcl_Obj *arithSeriesPtr);
MODULE_SCOPE Tcl_Obj *	TclArithSeriesObjRange(Tcl_Interp *interp,
			    Tcl_Obj *arithSeriesPtr, Tcl_Size fromIdx, Tcl_Size toIdx);
MODULE_SCOPE Tcl_Obj *	TclArithSeriesObjReverse(Tcl_Interp *interp,
			    Tcl_Obj *arithSeriesPtr);
MODULE_SCOPE int	TclArithSeriesGetElements(Tcl_Interp *interp,
			    Tcl_Obj *objPtr, Tcl_Size *objcPtr, Tcl_Obj ***objvPtr);
MODULE_SCOPE Tcl_Obj *  TclNewArithSeriesObj(Tcl_Interp *interp,
			    int useDoubles, Tcl_Obj *startObj, Tcl_Obj *endObj,
			    Tcl_Obj *stepObj, Tcl_Obj *lenObj);
>>>>>>> 52bbefaf

/*
 * The structure below defines an entry in the assocData hash table which is
 * associated with an interpreter. The entry contains a pointer to a function
 * to call when the interpreter is deleted, and a pointer to a user-defined
 * piece of data.
 */

typedef struct AssocData {
    Tcl_InterpDeleteProc *proc;	/* Proc to call when deleting. */
    void *clientData;		/* Value to pass to proc. */
} AssocData;

/*
 * The structure below defines a call frame. A call frame defines a naming
 * context for a procedure call: its local naming scope (for local variables)
 * and its global naming scope (a namespace, perhaps the global :: namespace).
 * A call frame can also define the naming context for a namespace eval or
 * namespace inscope command: the namespace in which the command's code should
 * execute. The Tcl_CallFrame structures exist only while procedures or
 * namespace eval/inscope's are being executed, and provide a kind of Tcl call
 * stack.
 *
 * WARNING!! The structure definition must be kept consistent with the
 * Tcl_CallFrame structure in tcl.h. If you change one, change the other.
 */

/*
 * Will be grown to contain: pointers to the varnames (allocated at the end),
 * plus the init values for each variable (suitable to be memcopied on init)
 */

typedef struct LocalCache {
    Tcl_Size refCount;
    Tcl_Size numVars;
    Tcl_Obj *varName0;
} LocalCache;

#define localName(framePtr, i) \
    ((&((framePtr)->localCachePtr->varName0))[(i)])

MODULE_SCOPE void	TclFreeLocalCache(Tcl_Interp *interp,
			    LocalCache *localCachePtr);

typedef struct CallFrame {
    Namespace *nsPtr;		/* Points to the namespace used to resolve
				 * commands and global variables. */
    int isProcCallFrame;	/* If 0, the frame was pushed to execute a
				 * namespace command and var references are
				 * treated as references to namespace vars;
				 * varTablePtr and compiledLocals are ignored.
				 * If FRAME_IS_PROC is set, the frame was
				 * pushed to execute a Tcl procedure and may
				 * have local vars. */
    Tcl_Size objc;		/* This and objv below describe the arguments
				 * for this procedure call. */
    Tcl_Obj *const *objv;	/* Array of argument objects. */
    struct CallFrame *callerPtr;/* Value of interp->framePtr when this
				 * procedure was invoked (i.e. next higher in
				 * stack of all active procedures). */
    struct CallFrame *callerVarPtr;
				/* Value of interp->varFramePtr when this
				 * procedure was invoked (i.e. determines
				 * variable scoping within caller). Same as
				 * callerPtr unless an "uplevel" command or
				 * something equivalent was active in the
				 * caller). */
    Tcl_Size level;		/* Level of this procedure, for "uplevel"
				 * purposes (i.e. corresponds to nesting of
				 * callerVarPtr's, not callerPtr's). 1 for
				 * outermost procedure, 0 for top-level. */
    Proc *procPtr;		/* Points to the structure defining the called
				 * procedure. Used to get information such as
				 * the number of compiled local variables
				 * (local variables assigned entries ["slots"]
				 * in the compiledLocals array below). */
    TclVarHashTable *varTablePtr;
				/* Hash table containing local variables not
				 * recognized by the compiler, or created at
				 * execution time through, e.g., upvar.
				 * Initially NULL and created if needed. */
    Tcl_Size numCompiledLocals;	/* Count of local variables recognized
				 * by the compiler including arguments. */
    Var *compiledLocals;	/* Points to the array of local variables
				 * recognized by the compiler. The compiler
				 * emits code that refers to these variables
				 * using an index into this array. */
    void *clientData;		/* Pointer to some context that is used by
				 * object systems. The meaning of the contents
				 * of this field is defined by the code that
				 * sets it, and it should only ever be set by
				 * the code that is pushing the frame. In that
				 * case, the code that sets it should also
				 * have some means of discovering what the
				 * meaning of the value is, which we do not
				 * specify. */
    LocalCache *localCachePtr;
    Tcl_Obj *tailcallPtr;	/* NULL if no tailcall is scheduled */
} CallFrame;

#define FRAME_IS_PROC	0x1
#define FRAME_IS_LAMBDA 0x2
#define FRAME_IS_METHOD	0x4	/* The frame is a method body, and the frame's
				 * clientData field contains a CallContext
				 * reference. Part of TIP#257. */
#define FRAME_IS_OO_DEFINE 0x8	/* The frame is part of the inside workings of
				 * the [oo::define] command; the clientData
				 * field contains an Object reference that has
				 * been confirmed to refer to a class. Part of
				 * TIP#257. */
#define FRAME_IS_PRIVATE_DEFINE 0x10
				/* Marks this frame as being used for private
				 * declarations with [oo::define]. Usually
				 * OR'd with FRAME_IS_OO_DEFINE. TIP#500. */

/*
 * TIP #280
 * The structure below defines a command frame. A command frame provides
 * location information for all commands executing a tcl script (source, eval,
 * uplevel, procedure bodies, ...). The runtime structure essentially contains
 * the stack trace as it would be if the currently executing command were to
 * throw an error.
 *
 * For commands where it makes sense it refers to the associated CallFrame as
 * well.
 *
 * The structures are chained in a single list, with the top of the stack
 * anchored in the Interp structure.
 *
 * Instances can be allocated on the C stack, or the heap, the former making
 * cleanup a bit simpler.
 */

typedef struct CmdFrame {
    /*
     * General data. Always available.
     */

    int type;			/* Values see below. */
    int level;			/* Number of frames in stack, prevent O(n)
				 * scan of list. */
    Tcl_Size *line;		/* Lines the words of the command start on. */
    Tcl_Size nline;
    CallFrame *framePtr;	/* Procedure activation record, may be
				 * NULL. */
    struct CmdFrame *nextPtr;	/* Link to calling frame. */
    /*
     * Data needed for Eval vs TEBC
     *
     * EXECUTION CONTEXTS and usage of CmdFrame
     *
     * Field	  TEBC		  EvalEx
     * =======	  ====		  ======
     * level	  yes		  yes
     * type	  BC/PREBC	  SRC/EVAL
     * line0	  yes		  yes
     * framePtr	  yes		  yes
     * =======	  ====		  ======
     *
     * =======	  ====		  ========= union data
     * line1	  -		  yes
     * line3	  -		  yes
     * path	  -		  yes
     * -------	  ----		  ------
     * codePtr	  yes		  -
     * pc	  yes		  -
     * =======	  ====		  ======
     *
     * =======	  ====		  ========= union cmd
     * str.cmd	  yes		  yes
     * str.len	  yes		  yes
     * -------	  ----		  ------
     */

    union {
	struct {
	    Tcl_Obj *path;	/* Path of the sourced file the command is
				 * in. */
	} eval;
	struct {
	    const void *codePtr;/* Byte code currently executed... */
	    const char *pc;	/* ... and instruction pointer. */
	} tebc;
    } data;
    Tcl_Obj *cmdObj;
    const char *cmd;		/* The executed command, if possible... */
    Tcl_Size len;		/* ... and its length. */
    const struct CFWordBC *litarg;
				/* Link to set of literal arguments which have
				 * ben pushed on the lineLABCPtr stack by
				 * TclArgumentBCEnter(). These will be removed
				 * by TclArgumentBCRelease. */
} CmdFrame;

typedef struct CFWord {
    CmdFrame *framePtr;		/* CmdFrame to access. */
    Tcl_Size word;		/* Index of the word in the command. */
    Tcl_Size refCount;		/* Number of times the word is on the
				 * stack. */
} CFWord;

typedef struct CFWordBC {
    CmdFrame *framePtr;		/* CmdFrame to access. */
    Tcl_Size pc;		/* Instruction pointer of a command in
				 * ExtCmdLoc.loc[.] */
    Tcl_Size word;		/* Index of word in
				 * ExtCmdLoc.loc[cmd]->line[.] */
    struct CFWordBC *prevPtr;	/* Previous entry in stack for same Tcl_Obj. */
    struct CFWordBC *nextPtr;	/* Next entry for same command call. See
				 * CmdFrame litarg field for the list start. */
    Tcl_Obj *obj;		/* Back reference to hash table key */
} CFWordBC;

/*
 * Structure to record the locations of invisible continuation lines in
 * literal scripts, as character offset from the beginning of the script. Both
 * compiler and direct evaluator use this information to adjust their line
 * counters when tracking through the script, because when it is invoked the
 * continuation line marker as a whole has been removed already, meaning that
 * the \n which was part of it is gone as well, breaking regular line
 * tracking.
 *
 * These structures are allocated and filled by both the function
 * TclSubstTokens() in the file "tclParse.c" and its caller TclEvalEx() in the
 * file "tclBasic.c", and stored in the thread-global hash table "lineCLPtr" in
 * file "tclObj.c". They are used by the functions TclSetByteCodeFromAny() and
 * TclCompileScript(), both found in the file "tclCompile.c". Their memory is
 * released by the function TclFreeObj(), in the file "tclObj.c", and also by
 * the function TclThreadFinalizeObjects(), in the same file.
 */

#define CLL_END		(-1)

typedef struct ContLineLoc {
    Tcl_Size num;		/* Number of entries in loc, not counting the
				 * final -1 marker entry. */
    Tcl_Size loc[TCLFLEXARRAY];/* Table of locations, as character offsets.
				 * The table is allocated as part of the
				 * structure, extending behind the nominal end
				 * of the structure. An entry containing the
				 * value -1 is put after the last location, as
				 * end-marker/sentinel. */
} ContLineLoc;

/*
 * The following macros define the allowed values for the type field of the
 * CmdFrame structure above. Some of the values occur only in the extended
 * location data referenced via the 'baseLocPtr'.
 *
 * TCL_LOCATION_EVAL	  : Frame is for a script evaluated by EvalEx.
 * TCL_LOCATION_BC	  : Frame is for bytecode.
 * TCL_LOCATION_PREBC	  : Frame is for precompiled bytecode.
 * TCL_LOCATION_SOURCE	  : Frame is for a script evaluated by EvalEx, from a
 *			    sourced file.
 * TCL_LOCATION_PROC	  : Frame is for bytecode of a procedure.
 *
 * A TCL_LOCATION_BC type in a frame can be overridden by _SOURCE and _PROC
 * types, per the context of the byte code in execution.
 */

#define TCL_LOCATION_EVAL	(0) /* Location in a dynamic eval script. */
#define TCL_LOCATION_BC		(2) /* Location in byte code. */
#define TCL_LOCATION_PREBC	(3) /* Location in precompiled byte code, no
				     * location. */
#define TCL_LOCATION_SOURCE	(4) /* Location in a file. */
#define TCL_LOCATION_PROC	(5) /* Location in a dynamic proc. */
#define TCL_LOCATION_LAST	(6) /* Number of values in the enum. */

/*
 * Structure passed to describe procedure-like "procedures" that are not
 * procedures (e.g. a lambda) so that their details can be reported correctly
 * by [info frame]. Contains a sub-structure for each extra field.
 */

typedef Tcl_Obj * (GetFrameInfoValueProc)(void *clientData);
typedef struct {
    const char *name;		/* Name of this field. */
    GetFrameInfoValueProc *proc;/* Function to generate a Tcl_Obj* from the
				 * clientData, or just use the clientData
				 * directly (after casting) if NULL. */
    void *clientData;		/* Context for above function, or Tcl_Obj* if
				 * proc field is NULL. */
} ExtraFrameInfoField;
typedef struct {
    Tcl_Size length;		/* Length of array. */
    ExtraFrameInfoField fields[2];
				/* Really as long as necessary, but this is
				 * long enough for nearly anything. */
} ExtraFrameInfo;

/*
 *----------------------------------------------------------------
 * Data structures and procedures related to TclHandles, which are a very
 * lightweight method of preserving enough information to determine if an
 * arbitrary malloc'd block has been deleted.
 *----------------------------------------------------------------
 */

typedef void **TclHandle;

/*
 *----------------------------------------------------------------
 * Experimental flag value passed to Tcl_GetRegExpFromObj. Intended for use
 * only by Expect. It will probably go away in a later release.
 *----------------------------------------------------------------
 */

#define TCL_REG_BOSONLY 002000	/* Prepend \A to pattern so it only matches at
				 * the beginning of the string. */

/*
 * These are a thin layer over TclpThreadKeyDataGet and TclpThreadKeyDataSet
 * when threads are used, or an emulation if there are no threads. These are
 * really internal and Tcl clients should use Tcl_GetThreadData.
 */

MODULE_SCOPE void *	TclThreadDataKeyGet(Tcl_ThreadDataKey *keyPtr);
MODULE_SCOPE void	TclThreadDataKeySet(Tcl_ThreadDataKey *keyPtr,
			    void *data);

/*
 * This is a convenience macro used to initialize a thread local storage ptr.
 */

#define TCL_TSD_INIT(keyPtr) \
	(ThreadSpecificData *)Tcl_GetThreadData((keyPtr), sizeof(ThreadSpecificData))

/*
 *----------------------------------------------------------------
 * Data structures related to bytecode compilation and execution. These are
 * used primarily in tclCompile.c, tclExecute.c, and tclBasic.c.
 *----------------------------------------------------------------
 */

/*
 * Forward declaration to prevent errors when the forward references to
 * Tcl_Parse and CompileEnv are encountered in the procedure type CompileProc
 * declared below.
 */

struct CompileEnv;

/*
 * The type of procedures called by the Tcl bytecode compiler to compile
 * commands. Pointers to these procedures are kept in the Command structure
 * describing each command. The integer value returned by a CompileProc must
 * be one of the following:
 *
 * TCL_OK		Compilation completed normally.
 * TCL_ERROR		Compilation could not be completed. This can be just a
 *			judgment by the CompileProc that the command is too
 *			complex to compile effectively, or it can indicate
 *			that in the current state of the interp, the command
 *			would raise an error. The bytecode compiler will not
 *			do any error reporting at compiler time. Error
 *			reporting is deferred until the actual runtime,
 *			because by then changes in the interp state may allow
 *			the command to be successfully evaluated.
 */

typedef int (CompileProc)(Tcl_Interp *interp, Tcl_Parse *parsePtr,
	struct Command *cmdPtr, struct CompileEnv *compEnvPtr);

/*
 * The type of procedure called from the compilation hook point in
 * SetByteCodeFromAny.
 */

typedef int (CompileHookProc)(Tcl_Interp *interp,
	struct CompileEnv *compEnvPtr, void *clientData);

/*
 * The data structure for a (linked list of) execution stacks.
 */

typedef struct ExecStack {
    struct ExecStack *prevPtr;
    struct ExecStack *nextPtr;
    Tcl_Obj **markerPtr;
    Tcl_Obj **endPtr;
    Tcl_Obj **tosPtr;
    Tcl_Obj *stackWords[TCLFLEXARRAY];
} ExecStack;

/*
 * The data structure defining the execution environment for ByteCode's.
 * There is one ExecEnv structure per Tcl interpreter. It holds the evaluation
 * stack that holds command operands and results. The stack grows towards
 * increasing addresses. The member stackPtr points to the stackItems of the
 * currently active execution stack.
 */

typedef struct CorContext {
    struct CallFrame *framePtr;
    struct CallFrame *varFramePtr;
    struct CmdFrame *cmdFramePtr;  /* See Interp.cmdFramePtr */
    Tcl_HashTable *lineLABCPtr;    /* See Interp.lineLABCPtr */
} CorContext;

typedef struct CoroutineData {
    struct Command *cmdPtr;	/* The command handle for the coroutine. */
    struct ExecEnv *eePtr;	/* The special execution environment (stacks,
				 * etc.) for the coroutine. */
    struct ExecEnv *callerEEPtr;/* The execution environment for the caller of
				 * the coroutine, which might be the
				 * interpreter global environment or another
				 * coroutine. */
    CorContext caller;		/* Caller's saved execution context. */
    CorContext running;		/* This coroutine's saved execution context. */
    Tcl_HashTable *lineLABCPtr;	/* See Interp.lineLABCPtr */
    void *stackLevel;
    Tcl_Size auxNumLevels;	/* While the coroutine is running the
				 * numLevels of the create/resume command is
				 * stored here; for suspended coroutines it
				 * holds the nesting numLevels at yield. */
    Tcl_Size nargs;		/* Number of args required for resuming this
				 * coroutine; COROUTINE_ARGUMENTS_SINGLE_OPTIONAL
				 * means "0 or 1" (default),
				 * COROUTINE_ARGUMENTS_ARBITRARY means "any" */
    Tcl_Obj *yieldPtr;		/* The command to yield to.  Stored here in
				 * order to reset splice point in
				 * TclNRCoroutineActivateCallback if the
				 * coroutine is busy. */
} CoroutineData;

typedef struct ExecEnv {
    ExecStack *execStackPtr;	/* Points to the first item in the evaluation
				 * stack on the heap. */
    Tcl_Obj *constants[2];	/* Pointers to constant "0" and "1" objs. */
    struct Tcl_Interp *interp;
    struct NRE_callback *callbackPtr;
				/* Top callback in NRE's stack. */
    struct CoroutineData *corPtr;
    int rewind;
} ExecEnv;

#define COR_IS_SUSPENDED(corPtr) \
    ((corPtr)->stackLevel == NULL)

/*
 * The definitions for the LiteralTable and LiteralEntry structures. Each
 * interpreter contains a LiteralTable. It is used to reduce the storage
 * needed for all the Tcl objects that hold the literals of scripts compiled
 * by the interpreter. A literal's object is shared by all the ByteCodes that
 * refer to the literal. Each distinct literal has one LiteralEntry entry in
 * the LiteralTable. A literal table is a specialized hash table that is
 * indexed by the literal's string representation, which may contain null
 * characters.
 *
 * Note that we reduce the space needed for literals by sharing literal
 * objects both within a ByteCode (each ByteCode contains a local
 * LiteralTable) and across all an interpreter's ByteCodes (with the
 * interpreter's global LiteralTable).
 */

typedef struct LiteralEntry {
    struct LiteralEntry *nextPtr;
				/* Points to next entry in this hash bucket or
				 * NULL if end of chain. */
    Tcl_Obj *objPtr;		/* Points to Tcl object that holds the
				 * literal's bytes and length. */
    Tcl_Size refCount;		/* If in an interpreter's global literal
				 * table, the number of ByteCode structures
				 * that share the literal object; the literal
				 * entry can be freed when refCount drops to
				 * 0. If in a local literal table, TCL_INDEX_NONE. */
    Namespace *nsPtr;		/* Namespace in which this literal is used. We
				 * try to avoid sharing literal non-FQ command
				 * names among different namespaces to reduce
				 * shimmering. */
} LiteralEntry;

typedef struct LiteralTable {
    LiteralEntry **buckets;	/* Pointer to bucket array. Each element
				 * points to first entry in bucket's hash
				 * chain, or NULL. */
    LiteralEntry *staticBuckets[TCL_SMALL_HASH_TABLE];
				/* Bucket array used for small tables to avoid
				 * mallocs and frees. */
    TCL_HASH_TYPE numBuckets;	/* Total number of buckets allocated at
				 * **buckets. */
    TCL_HASH_TYPE numEntries;	/* Total number of entries present in
				 * table. */
    TCL_HASH_TYPE rebuildSize;	/* Enlarge table when numEntries gets to be
				 * this large. */
    TCL_HASH_TYPE mask;		/* Mask value used in hashing function. */
} LiteralTable;

/*
 * The following structure defines for each Tcl interpreter various
 * statistics-related information about the bytecode compiler and
 * interpreter's operation in that interpreter.
 */

#ifdef TCL_COMPILE_STATS
typedef struct ByteCodeStats {
    size_t numExecutions;	/* Number of ByteCodes executed. */
    size_t numCompilations;	/* Number of ByteCodes created. */
    size_t numByteCodesFreed;	/* Number of ByteCodes destroyed. */
    size_t instructionCount[256];
				/* Number of times each instruction was
				 * executed. */

    double totalSrcBytes;	/* Total source bytes ever compiled. */
    double totalByteCodeBytes;	/* Total bytes for all ByteCodes. */
    double currentSrcBytes;	/* Src bytes for all current ByteCodes. */
    double currentByteCodeBytes;/* Code bytes in all current ByteCodes. */

    size_t srcCount[32];	/* Source size distribution: # of srcs of
				 * size [2**(n-1)..2**n), n in [0..32). */
    size_t byteCodeCount[32];	/* ByteCode size distribution. */
    size_t lifetimeCount[32];	/* ByteCode lifetime distribution (ms). */

    double currentInstBytes;	/* Instruction bytes-current ByteCodes. */
    double currentLitBytes;	/* Current literal bytes. */
    double currentExceptBytes;	/* Current exception table bytes. */
    double currentAuxBytes;	/* Current auxiliary information bytes. */
    double currentCmdMapBytes;	/* Current src<->code map bytes. */

    size_t numLiteralsCreated;	/* Total literal objects ever compiled. */
    double totalLitStringBytes;	/* Total string bytes in all literals. */
    double currentLitStringBytes;
				/* String bytes in current literals. */
    size_t literalCount[32];	/* Distribution of literal string sizes. */
} ByteCodeStats;
#endif /* TCL_COMPILE_STATS */

/*
 * Structure used in implementation of those core ensembles which are
 * partially compiled. Used as an array of these, with a terminating field
 * whose 'name' is NULL.
 */

typedef struct {
    const char *name;		/* The name of the subcommand. */
    Tcl_ObjCmdProc *proc;	/* The implementation of the subcommand. */
    CompileProc *compileProc;	/* The compiler for the subcommand. */
    Tcl_ObjCmdProc *nreProc;	/* NRE implementation of this command. */
    void *clientData;		/* Any clientData to give the command. */
    int unsafe;			/* Whether this command is to be hidden by
				 * default in a safe interpreter. */
} EnsembleImplMap;

/*
 *----------------------------------------------------------------
 * Data structures related to commands.
 *----------------------------------------------------------------
 */

/*
 * An imported command is created in an namespace when it imports a "real"
 * command from another namespace. An imported command has a Command structure
 * that points (via its ClientData value) to the "real" Command structure in
 * the source namespace's command table. The real command records all the
 * imported commands that refer to it in a list of ImportRef structures so
 * that they can be deleted when the real command is deleted.
 */

typedef struct ImportRef {
    struct Command *importedCmdPtr;
				/* Points to the imported command created in
				 * an importing namespace; this command
				 * redirects its invocations to the "real"
				 * command. */
    struct ImportRef *nextPtr;	/* Next element on the linked list of imported
				 * commands that refer to the "real" command.
				 * The real command deletes these imported
				 * commands on this list when it is
				 * deleted. */
} ImportRef;

/*
 * Data structure used as the ClientData of imported commands: commands
 * created in an namespace when it imports a "real" command from another
 * namespace.
 */

typedef struct ImportedCmdData {
    struct Command *realCmdPtr;	/* "Real" command that this imported command
				 * refers to. */
    struct Command *selfPtr;	/* Pointer to this imported command. Needed
				 * only when deleting it in order to remove it
				 * from the real command's linked list of
				 * imported commands that refer to it. */
} ImportedCmdData;

/*
 * A Command structure exists for each command in a namespace. The Tcl_Command
 * opaque type actually refers to these structures.
 */

typedef struct Command {
    Tcl_HashEntry *hPtr;	/* Pointer to the hash table entry that refers
				 * to this command. The hash table is either a
				 * namespace's command table or an
				 * interpreter's hidden command table. This
				 * pointer is used to get a command's name
				 * from its Tcl_Command handle. NULL means
				 * that the hash table entry has been removed
				 * already (this can happen if deleteProc
				 * causes the command to be deleted or
				 * recreated). */
    Namespace *nsPtr;		/* Points to the namespace containing this
				 * command. */
    Tcl_Size refCount;		/* 1 if in command hashtable plus 1 for each
				 * reference from a CmdName Tcl object
				 * representing a command's name in a ByteCode
				 * instruction sequence. This structure can be
				 * freed when refCount becomes zero. */
    Tcl_Size cmdEpoch;		/* Incremented to invalidate any references
				 * that point to this command when it is
				 * renamed, deleted, hidden, or exposed. */
    CompileProc *compileProc;	/* Procedure called to compile command. NULL
				 * if no compile proc exists for command. */
    Tcl_ObjCmdProc *objProc;	/* Object-based command procedure. */
    void *objClientData;	/* Arbitrary value passed to object proc. */
    Tcl_CmdProc *proc;		/* String-based command procedure. */
    void *clientData;		/* Arbitrary value passed to string proc. */
    Tcl_CmdDeleteProc *deleteProc;
				/* Procedure invoked when deleting command to,
				 * e.g., free all client data. */
    void *deleteData;		/* Arbitrary value passed to deleteProc. */
    int flags;			/* Miscellaneous bits of information about
				 * command. See below for definitions. */
    ImportRef *importRefPtr;	/* List of each imported Command created in
				 * another namespace when this command is
				 * imported. These imported commands redirect
				 * invocations back to this command. The list
				 * is used to remove all those imported
				 * commands when deleting this "real"
				 * command. */
    CommandTrace *tracePtr;	/* First in list of all traces set for this
				 * command. */
    Tcl_ObjCmdProc *nreProc;	/* NRE implementation of this command. */
} Command;

/*
 * Flag bits for commands.
 *
 * CMD_DYING -			If 1 the command is in the process of
 *				being deleted (its deleteProc is currently
 *				executing). Other attempts to delete the
 *				command should be ignored.
 * CMD_TRACE_ACTIVE -		If 1 the trace processing is currently
 *				underway for a rename/delete change. See the
 *				two flags below for which is currently being
 *				processed.
 * CMD_HAS_EXEC_TRACES -	If 1 means that this command has at least one
 *				execution trace (as opposed to simple
 *				delete/rename traces) in its tracePtr list.
 * CMD_COMPILES_EXPANDED -	If 1 this command has a compiler that
 *				can handle expansion (provided it is not the
 *				first word).
 * TCL_TRACE_RENAME -		A rename trace is in progress. Further
 *				recursive renames will not be traced.
 * TCL_TRACE_DELETE -		A delete trace is in progress. Further
 *				recursive deletes will not be traced.
 * (these last two flags are defined in tcl.h)
 */

#define CMD_DYING		0x01
#define CMD_TRACE_ACTIVE	0x02
#define CMD_HAS_EXEC_TRACES	0x04
#define CMD_COMPILES_EXPANDED	0x08
#define CMD_REDEF_IN_PROGRESS	0x10
#define CMD_VIA_RESOLVER	0x20
#define CMD_DEAD		0x40

/*
 *----------------------------------------------------------------
 * Data structures related to name resolution procedures.
 *----------------------------------------------------------------
 */

/*
 * The interpreter keeps a linked list of name resolution schemes. The scheme
 * for a namespace is consulted first, followed by the list of schemes in an
 * interpreter, followed by the default name resolution in Tcl. Schemes are
 * added/removed from the interpreter's list by calling Tcl_AddInterpResolver
 * and Tcl_RemoveInterpResolver.
 */

typedef struct ResolverScheme {
    char *name;			/* Name identifying this scheme. */
    Tcl_ResolveCmdProc *cmdResProc;
				/* Procedure handling command name
				 * resolution. */
    Tcl_ResolveVarProc *varResProc;
				/* Procedure handling variable name resolution
				 * for variables that can only be handled at
				 * runtime. */
    Tcl_ResolveCompiledVarProc *compiledVarResProc;
				/* Procedure handling variable name resolution
				 * at compile time. */

    struct ResolverScheme *nextPtr;
				/* Pointer to next record in linked list. */
} ResolverScheme;

/*
 * Forward declaration of the TIP#143 limit handler structure.
 */

typedef struct LimitHandler LimitHandler;

/*
 * TIP #268.
 * Values for the selection mode, i.e the package require preferences.
 */

enum PkgPreferOptions {
    PKG_PREFER_LATEST, PKG_PREFER_STABLE
};

/*
 *----------------------------------------------------------------
 * This structure shadows the first few fields of the memory cache for the
 * allocator defined in tclThreadAlloc.c; it has to be kept in sync with the
 * definition there.
 * Some macros require knowledge of some fields in the struct in order to
 * avoid hitting the TSD unnecessarily. In order to facilitate this, a pointer
 * to the relevant fields is kept in the allocCache field in struct Interp.
 *----------------------------------------------------------------
 */

typedef struct AllocCache {
    struct Cache *nextPtr;	/* Linked list of cache entries. */
    Tcl_ThreadId owner;		/* Which thread's cache is this? */
    Tcl_Obj *firstObjPtr;	/* List of free objects for thread. */
    size_t numObjects;		/* Number of objects for thread. */
} AllocCache;

/*
 *----------------------------------------------------------------
 * This structure defines an interpreter, which is a collection of commands
 * plus other state information related to interpreting commands, such as
 * variable storage. Primary responsibility for this data structure is in
 * tclBasic.c, but almost every Tcl source file uses something in here.
 *----------------------------------------------------------------
 */

typedef struct Interp {
    /*
     * The first two fields were named "result" and "freeProc" in earlier
     * versions of Tcl.  They are no longer used within Tcl, and are no
     * longer available to be accessed by extensions.  However, they cannot
     * be removed.  Why?  There is a deployed base of stub-enabled extensions
     * that query the value of iPtr->stubTable.  For them to continue to work,
     * the location of the field "stubTable" within the Interp struct cannot
     * change.  The most robust way to assure that is to leave all fields up to
     * that one undisturbed.
     */

    const char *legacyResult;
    void (*legacyFreeProc) (void);
    int errorLine;		/* When TCL_ERROR is returned, this gives the
				 * line number in the command where the error
				 * occurred (1 means first line). */
    const struct TclStubs *stubTable;
				/* Pointer to the exported Tcl stub table.  In
				 * ancient pre-8.1 versions of Tcl this was a
				 * pointer to the objResultPtr or a pointer to a
				 * buckets array in a hash table. Deployed stubs
				 * enabled extensions check for a NULL pointer value
				 * and for a TCL_STUBS_MAGIC value to verify they
				 * are not [load]ing into one of those pre-stubs
				 * interps. */

    TclHandle handle;		/* Handle used to keep track of when this
				 * interp is deleted. */

    Namespace *globalNsPtr;	/* The interpreter's global namespace. */
    Tcl_HashTable *hiddenCmdTablePtr;
				/* Hash table used by tclBasic.c to keep track
				 * of hidden commands on a per-interp
				 * basis. */
    void *interpInfo;		/* Information used by tclInterp.c to keep
				 * track of parent/child interps on a
				 * per-interp basis. */
#if TCL_MAJOR_VERSION > 8
    void (*optimizer)(void *envPtr);
#else
    union {
	void (*optimizer)(void *envPtr);
	Tcl_HashTable unused2;	/* No longer used (was mathFuncTable). The
				 * unused space in interp was repurposed for
				 * pluggable bytecode optimizers. The core
				 * contains one optimizer, which can be
				 * selectively overridden by extensions. */
    } extra;
#endif
    /*
     * Information related to procedures and variables. See tclProc.c and
     * tclVar.c for usage.
     */

    Tcl_Size numLevels;		/* Keeps track of how many nested calls to
				 * Tcl_Eval are in progress for this
				 * interpreter. It's used to delay deletion of
				 * the table until all Tcl_Eval invocations
				 * are completed. */
    Tcl_Size maxNestingDepth;	/* If numLevels exceeds this value then Tcl
				 * assumes that infinite recursion has
				 * occurred and it generates an error. */
    CallFrame *framePtr;	/* Points to top-most in stack of all nested
				 * procedure invocations. */
    CallFrame *varFramePtr;	/* Points to the call frame whose variables
				 * are currently in use (same as framePtr
				 * unless an "uplevel" command is
				 * executing). */
    ActiveVarTrace *activeVarTracePtr;
				/* First in list of active traces for interp,
				 * or NULL if no active traces. */
    int returnCode;		/* [return -code] parameter. */
    CallFrame *rootFramePtr;	/* Global frame pointer for this
				 * interpreter. */
    Namespace *lookupNsPtr;	/* Namespace to use ONLY on the next
				 * TCL_EVAL_INVOKE call to Tcl_EvalObjv. */

#if TCL_MAJOR_VERSION < 9
    char *appendResultDontUse;
    int appendAvlDontUse;
    int appendUsedDontUse;
#endif

    /*
     * Information about packages. Used only in tclPkg.c.
     */

    Tcl_HashTable packageTable;	/* Describes all of the packages loaded in or
				 * available to this interpreter. Keys are
				 * package names, values are (Package *)
				 * pointers. */
    char *packageUnknown;	/* Command to invoke during "package require"
				 * commands for packages that aren't described
				 * in packageTable. Ckalloc'ed, may be
				 * NULL. */
    /*
     * Miscellaneous information:
     */

    Tcl_Size cmdCount;		/* Total number of times a command procedure
				 * has been called for this interpreter. */
    int evalFlags;		/* Flags to control next call to Tcl_Eval.
				 * Normally zero, but may be set before
				 * calling Tcl_Eval. See below for valid
				 * values. */
#if TCL_MAJOR_VERSION < 9
    int unused1;		/* No longer used (was termOffset) */
#endif
    LiteralTable literalTable;	/* Contains LiteralEntry's describing all Tcl
				 * objects holding literals of scripts
				 * compiled by the interpreter. Indexed by the
				 * string representations of literals. Used to
				 * avoid creating duplicate objects. */
    Tcl_Size compileEpoch;	/* Holds the current "compilation epoch" for
				 * this interpreter. This is incremented to
				 * invalidate existing ByteCodes when, e.g., a
				 * command with a compile procedure is
				 * redefined. */
    Proc *compiledProcPtr;	/* If a procedure is being compiled, a pointer
				 * to its Proc structure; otherwise, this is
				 * NULL. Set by ObjInterpProc in tclProc.c and
				 * used by tclCompile.c to process local
				 * variables appropriately. */
    ResolverScheme *resolverPtr;/* Linked list of name resolution schemes
				 * added to this interpreter. Schemes are
				 * added and removed by calling
				 * Tcl_AddInterpResolvers and
				 * Tcl_RemoveInterpResolver respectively. */
    Tcl_Obj *scriptFile;	/* NULL means there is no nested source
				 * command active; otherwise this points to
				 * pathPtr of the file being sourced. */
    int flags;			/* Various flag bits. See below. */
    long randSeed;		/* Seed used for rand() function. */
    Trace *tracePtr;		/* List of traces for this interpreter. */
    Tcl_HashTable *assocData;	/* Hash table for associating data with this
				 * interpreter. Cleaned up when this
				 * interpreter is deleted. */
    struct ExecEnv *execEnvPtr;	/* Execution environment for Tcl bytecode
				 * execution. Contains a pointer to the Tcl
				 * evaluation stack. */
    Tcl_Obj *emptyObjPtr;	/* Points to an object holding an empty
				 * string. Returned by Tcl_ObjSetVar2 when
				 * variable traces change a variable in a
				 * gross way. */
#if TCL_MAJOR_VERSION < 9
    char resultSpaceDontUse[TCL_DSTRING_STATIC_SIZE+1];
#endif
    Tcl_Obj *objResultPtr;	/* If the last command returned an object
				 * result, this points to it. Should not be
				 * accessed directly; see comment above. */
    Tcl_ThreadId threadId;	/* ID of thread that owns the interpreter. */

    ActiveCommandTrace *activeCmdTracePtr;
				/* First in list of active command traces for
				 * interp, or NULL if no active traces. */
    ActiveInterpTrace *activeInterpTracePtr;
				/* First in list of active traces for interp,
				 * or NULL if no active traces. */
    Tcl_Size tracesForbiddingInline;
				/* Count of traces (in the list headed by
				 * tracePtr) that forbid inline bytecode
				 * compilation. */

    /*
     * Fields used to manage extensible return options (TIP 90).
     */

    Tcl_Obj *returnOpts;	/* A dictionary holding the options to the
				 * last [return] command. */

    Tcl_Obj *errorInfo;		/* errorInfo value (now as a Tcl_Obj). */
    Tcl_Obj *eiVar;		/* cached ref to ::errorInfo variable. */
    Tcl_Obj *errorCode;		/* errorCode value (now as a Tcl_Obj). */
    Tcl_Obj *ecVar;		/* cached ref to ::errorInfo variable. */
    int returnLevel;		/* [return -level] parameter. */

    /*
     * Resource limiting framework support (TIP#143).
     */

    struct {
	int active;		/* Flag values defining which limits have been
				 * set. */
	int granularityTicker;	/* Counter used to determine how often to
				 * check the limits. */
	int exceeded;		/* Which limits have been exceeded, described
				 * as flag values the same as the 'active'
				 * field. */

	Tcl_Size cmdCount;	/* Limit for how many commands to execute in
				 * the interpreter. */
	LimitHandler *cmdHandlers;
				/* Handlers to execute when the limit is
				 * reached. */
	int cmdGranularity;	/* Mod factor used to determine how often to
				 * evaluate the limit check. */

	Tcl_Time time;		/* Time limit for execution within the
				 * interpreter. */
	LimitHandler *timeHandlers;
				/* Handlers to execute when the limit is
				 * reached. */
	int timeGranularity;	/* Mod factor used to determine how often to
				 * evaluate the limit check. */
	Tcl_TimerToken timeEvent;
				/* Handle for a timer callback that will occur
				 * when the time-limit is exceeded. */

	Tcl_HashTable callbacks;/* Mapping from (interp,type) pair to data
				 * used to install a limit handler callback to
				 * run in _this_ interp when the limit is
				 * exceeded. */
    } limit;

    /*
     * Information for improved default error generation from ensembles
     * (TIP#112).
     */

    struct {
	Tcl_Obj *const *sourceObjs;
				/* What arguments were actually input into the
				 * *root* ensemble command? (Nested ensembles
				 * don't rewrite this.) NULL if we're not
				 * processing an ensemble. */
	Tcl_Size numRemovedObjs;/* How many arguments have been stripped off
				 * because of ensemble processing. */
	Tcl_Size numInsertedObjs;/* How many of the current arguments were
				 * inserted by an ensemble. */
    } ensembleRewrite;

    /*
     * TIP #219: Global info for the I/O system.
     */

    Tcl_Obj *chanMsg;		/* Error message set by channel drivers, for
				 * the propagation of arbitrary Tcl errors.
				 * This information, if present (chanMsg not
				 * NULL), takes precedence over a POSIX error
				 * code returned by a channel operation. */

    /*
     * Source code origin information (TIP #280).
     */

    CmdFrame *cmdFramePtr;	/* Points to the command frame containing the
				 * location information for the current
				 * command. */
    const CmdFrame *invokeCmdFramePtr;
				/* Points to the command frame which is the
				 * invoking context of the bytecode compiler.
				 * NULL when the byte code compiler is not
				 * active. */
    int invokeWord;		/* Index of the word in the command which
				 * is getting compiled. */
    Tcl_HashTable *linePBodyPtr;/* This table remembers for each statically
				 * defined procedure the location information
				 * for its body. It is keyed by the address of
				 * the Proc structure for a procedure. The
				 * values are "struct CmdFrame*". */
    Tcl_HashTable *lineBCPtr;	/* This table remembers for each ByteCode
				 * object the location information for its
				 * body. It is keyed by the address of the
				 * Proc structure for a procedure. The values
				 * are "struct ExtCmdLoc*". (See
				 * tclCompile.h) */
    Tcl_HashTable *lineLABCPtr;	/* Tcl_Obj* (by exact pointer) -> CFWordBC* */
    Tcl_HashTable *lineLAPtr;	/* This table remembers for each argument of a
				 * command on the execution stack the index of
				 * the argument in the command, and the
				 * location data of the command. It is keyed
				 * by the address of the Tcl_Obj containing
				 * the argument. The values are "struct
				 * CFWord*" (See tclBasic.c). This allows
				 * commands like uplevel, eval, etc. to find
				 * location information for their arguments,
				 * if they are a proper literal argument to an
				 * invoking command. Alt view: An index to the
				 * CmdFrame stack keyed by command argument
				 * holders. */
    ContLineLoc *scriptCLLocPtr;/* This table points to the location data for
				 * invisible continuation lines in the script,
				 * if any. This pointer is set by the function
				 * TclEvalObjEx() in file "tclBasic.c", and
				 * used by function ...() in the same file.
				 * It does for the eval/direct path of script
				 * execution what CompileEnv.clLoc does for
				 * the bytecode compiler. */
    /*
     * TIP #268. The currently active selection mode, i.e. the package require
     * preferences.
     */

    int packagePrefer;		/* Current package selection mode. */

    /*
     * Hashtables for variable traces and searches.
     */

    Tcl_HashTable varTraces;	/* Hashtable holding the start of a variable's
				 * active trace list; varPtr is the key. */
    Tcl_HashTable varSearches;	/* Hashtable holding the start of a variable's
				 * active searches list; varPtr is the key. */
    /*
     * The thread-specific data ekeko: cache pointers or values that
     *  (a) do not change during the thread's lifetime
     *  (b) require access to TSD to determine at runtime
     *  (c) are accessed very often (e.g., at each command call)
     *
     * Note that these are the same for all interps in the same thread. They
     * just have to be initialised for the thread's parent interp, children
     * inherit the value.
     *
     * They are used by the macros defined below.
     */

    AllocCache *allocCache;
    void *pendingObjDataPtr;	/* Pointer to the Cache and PendingObjData
				 * structs for this interp's thread; see
				 * tclObj.c and tclThreadAlloc.c */
    int *asyncReadyPtr;		/* Pointer to the asyncReady indicator for
				 * this interp's thread; see tclAsync.c */
    /*
     * The pointer to the object system root ekeko. c.f. TIP #257.
     */
    void *objectFoundation;	/* Pointer to the Foundation structure of the
				 * object system, which contains things like
				 * references to key namespaces. See
				 * tclOOInt.h and tclOO.c for real definition
				 * and setup. */

    struct NRE_callback *deferredCallbacks;
				/* Callbacks that are set previous to a call
				 * to some Eval function but that actually
				 * belong to the command that is about to be
				 * called - i.e., they should be run *before*
				 * any tailcall is invoked. */

    /*
     * TIP #285, Script cancellation support.
     */

    Tcl_AsyncHandler asyncCancel;
				/* Async handler token for Tcl_CancelEval. */
    Tcl_Obj *asyncCancelMsg;	/* Error message set by async cancel handler
				 * for the propagation of arbitrary Tcl
				 * errors. This information, if present
				 * (asyncCancelMsg not NULL), takes precedence
				 * over the default error messages returned by
				 * a script cancellation operation. */

	/*
	 * TIP #348 IMPLEMENTATION  -  Substituted error stack
	 */
    Tcl_Obj *errorStack;	/* [info errorstack] value (as a Tcl_Obj). */
    Tcl_Obj *upLiteral;		/* "UP" literal for [info errorstack] */
    Tcl_Obj *callLiteral;	/* "CALL" literal for [info errorstack] */
    Tcl_Obj *innerLiteral;	/* "INNER" literal for [info errorstack] */
    Tcl_Obj *innerContext;	/* cached list for fast reallocation */
    int resetErrorStack;	/* controls cleaning up of ::errorStack */

#ifdef TCL_COMPILE_STATS
    /*
     * Statistical information about the bytecode compiler and interpreter's
     * operation. This should be the last field of Interp.
     */

    ByteCodeStats stats;	/* Holds compilation and execution statistics
				 * for this interpreter. */
#endif /* TCL_COMPILE_STATS */
} Interp;

/*
 * Macros that use the TSD-ekeko.
 */

#define TclAsyncReady(iPtr) \
    *((iPtr)->asyncReadyPtr)

/*
 * Macros for script cancellation support (TIP #285).
 */

#define TclCanceled(iPtr) \
    (((iPtr)->flags & CANCELED) || ((iPtr)->flags & TCL_CANCEL_UNWIND))

#define TclSetCancelFlags(iPtr, cancelFlags) \
    (iPtr)->flags |= CANCELED;			\
    if ((cancelFlags) & TCL_CANCEL_UNWIND) {	\
	(iPtr)->flags |= TCL_CANCEL_UNWIND;	\
    }

#define TclUnsetCancelFlags(iPtr) \
    (iPtr)->flags &= (~(CANCELED | TCL_CANCEL_UNWIND))

/*
 * Macros for splicing into and out of doubly linked lists. They assume
 * existence of struct items 'prevPtr' and 'nextPtr'.
 *
 * a = element to add or remove.
 * b = list head.
 *
 * TclSpliceIn adds to the head of the list.
 */

#define TclSpliceIn(a,b)			\
    (a)->nextPtr = (b);				\
    if ((b) != NULL) {				\
	(b)->prevPtr = (a);			\
    }						\
    (a)->prevPtr = NULL, (b) = (a);

#define TclSpliceOut(a,b)			\
    if ((a)->prevPtr != NULL) {			\
	(a)->prevPtr->nextPtr = (a)->nextPtr;	\
    } else {					\
	(b) = (a)->nextPtr;			\
    }						\
    if ((a)->nextPtr != NULL) {			\
	(a)->nextPtr->prevPtr = (a)->prevPtr;	\
    }

/*
 * EvalFlag bits for Interp structures:
 *
 * TCL_ALLOW_EXCEPTIONS	1 means it's OK for the script to terminate with a
 *			code other than TCL_OK or TCL_ERROR; 0 means codes
 *			other than these should be turned into errors.
 */

#define TCL_ALLOW_EXCEPTIONS		0x04
#define TCL_EVAL_FILE			0x02
#define TCL_EVAL_SOURCE_IN_FRAME	0x10
#define TCL_EVAL_NORESOLVE		0x20
#define TCL_EVAL_DISCARD_RESULT		0x40

/*
 * Flag bits for Interp structures:
 *
 * DELETED:		Non-zero means the interpreter has been deleted:
 *			don't process any more commands for it, and destroy
 *			the structure as soon as all nested invocations of
 *			Tcl_Eval are done.
 * ERR_ALREADY_LOGGED:	Non-zero means information has already been logged in
 *			iPtr->errorInfo for the current Tcl_Eval instance, so
 *			Tcl_Eval needn't log it (used to implement the "error
 *			message log" command).
 * DONT_COMPILE_CMDS_INLINE: Non-zero means that the bytecode compiler should
 *			not compile any commands into an inline sequence of
 *			instructions. This is set 1, for example, when command
 *			traces are requested.
 * RAND_SEED_INITIALIZED: Non-zero means that the randSeed value of the interp
 *			has not be initialized. This is set 1 when we first
 *			use the rand() or srand() functions.
 * SAFE_INTERP:		Non zero means that the current interp is a safe
 *			interp (i.e. it has only the safe commands installed,
 *			less privilege than a regular interp).
 * INTERP_DEBUG_FRAME:	Used for switching on various extra interpreter
 *			debug/info mechanisms (e.g. info frame eval/uplevel
 *			tracing) which are performance intensive.
 * INTERP_TRACE_IN_PROGRESS: Non-zero means that an interp trace is currently
 *			active; so no further trace callbacks should be
 *			invoked.
 * INTERP_ALTERNATE_WRONG_ARGS: Used for listing second and subsequent forms
 *			of the wrong-num-args string in Tcl_WrongNumArgs.
 *			Makes it append instead of replacing and uses
 *			different intermediate text.
 * CANCELED:		Non-zero means that the script in progress should be
 *			canceled as soon as possible. This can be checked by
 *			extensions (and the core itself) by calling
 *			Tcl_Canceled and checking if TCL_ERROR is returned.
 *			This is a one-shot flag that is reset immediately upon
 *			being detected; however, if the TCL_CANCEL_UNWIND flag
 *			is set Tcl_Canceled will continue to report that the
 *			script in progress has been canceled thereby allowing
 *			the evaluation stack for the interp to be fully
 *			unwound.
 */

#define DELETED				     1
#define ERR_ALREADY_LOGGED		     4
#define INTERP_DEBUG_FRAME		  0x10
#define DONT_COMPILE_CMDS_INLINE	  0x20
#define RAND_SEED_INITIALIZED		  0x40
#define SAFE_INTERP			  0x80
#define INTERP_TRACE_IN_PROGRESS	 0x200
#define INTERP_ALTERNATE_WRONG_ARGS	 0x400
#define ERR_LEGACY_COPY			 0x800
#define CANCELED			0x1000

/*
 * Maximum number of levels of nesting permitted in Tcl commands (used to
 * catch infinite recursion).
 */

#define MAX_NESTING_DEPTH	1000

/*
 * The macro below is used to modify a "char" value (e.g. by casting it to an
 * unsigned character) so that it can be used safely with macros such as
 * isspace.
 */

#define UCHAR(c) ((unsigned char) (c))

/*
 * This macro is used to properly align the memory allocated by Tcl, giving
 * the same alignment as the native malloc.
 */

#if defined(__APPLE__)
#define TCL_ALLOCALIGN	16
#else
#define TCL_ALLOCALIGN	(2*sizeof(void *))
#endif

/*
 * TCL_ALIGN is used to determine the offset needed to safely allocate any
 * data structure in memory. Given a starting offset or size, it "rounds up"
 * or "aligns" the offset to the next aligned (typically 8-byte) boundary so
 * that any data structure can be placed at the resulting offset without fear
 * of an alignment error. Note this is clamped to a minimum of 8 for API
 * compatibility.
 *
 * WARNING!! DO NOT USE THIS MACRO TO ALIGN POINTERS: it will produce the
 * wrong result on platforms that allocate addresses that are divisible by a
 * non-trivial factor of this alignment. Only use it for offsets or sizes.
 *
 * This macro is only used by tclCompile.c in the core (Bug 926445). It
 * however not be made file static, as extensions that touch bytecodes
 * (notably tbcload) require it.
 */

struct TclMaxAlignment {
    char unalign[8];
    union {
	long long maxAlignLongLong;
	double maxAlignDouble;
	void *maxAlignPointer;
    } aligned;
};
#define TCL_ALIGN_BYTES \
	offsetof(struct TclMaxAlignment, aligned)
#define TCL_ALIGN(x) \
	(((x) + (TCL_ALIGN_BYTES - 1)) & ~(TCL_ALIGN_BYTES - 1))

/*
 * A common panic alert when memory allocation fails.
 */

#define TclOOM(ptr, size) \
    ((size) && ((ptr) || (Tcl_Panic(					\
	"unable to alloc %" TCL_Z_MODIFIER "u bytes", (size_t)(size)), 1)))

/*
 * The following enum values are used to specify the runtime platform setting
 * of the tclPlatform variable.
 */

typedef enum {
    TCL_PLATFORM_UNIX = 0,	/* Any Unix-like OS. */
    TCL_PLATFORM_WINDOWS = 2	/* Any Microsoft Windows OS. */
} TclPlatformType;

/*
 * The following enum values are used to indicate the translation of a Tcl
 * channel. Declared here so that each platform can define
 * TCL_PLATFORM_TRANSLATION to the native translation on that platform.
 */

typedef enum TclEolTranslation {
    TCL_TRANSLATE_AUTO,		/* Eol == \r, \n and \r\n. */
    TCL_TRANSLATE_CR,		/* Eol == \r. */
    TCL_TRANSLATE_LF,		/* Eol == \n. */
    TCL_TRANSLATE_CRLF		/* Eol == \r\n. */
} TclEolTranslation;

/*
 * Flags for TclInvoke:
 *
 * TCL_INVOKE_HIDDEN		Invoke a hidden command; if not set, invokes
 *				an exposed command.
 * TCL_INVOKE_NO_UNKNOWN	If set, "unknown" is not invoked if the
 *				command to be invoked is not found. Only has
 *				an effect if invoking an exposed command,
 *				i.e. if TCL_INVOKE_HIDDEN is not also set.
 * TCL_INVOKE_NO_TRACEBACK	Does not record traceback information if the
 *				invoked command returns an error. Used if the
 *				caller plans on recording its own traceback
 *				information.
 */

#define	TCL_INVOKE_HIDDEN	(1<<0)
#define TCL_INVOKE_NO_UNKNOWN	(1<<1)
#define TCL_INVOKE_NO_TRACEBACK	(1<<2)

/*
 * ListStore --
 *
 * A Tcl list's internal representation is defined through three structures.
 *
 * A ListStore struct is a structure that includes a variable size array that
 * serves as storage for a Tcl list. A contiguous sequence of slots in the
 * array, the "in-use" area, holds valid pointers to Tcl_Obj values that
 * belong to one or more Tcl lists. The unused slots before and after these
 * are free slots that may be used to prepend and append without having to
 * reallocate the struct. The ListStore may be shared amongst multiple lists
 * and reference counted.
 *
 * A ListSpan struct defines a sequence of slots within a ListStore. This sequence
 * always lies within the "in-use" area of the ListStore. Like ListStore, the
 * structure may be shared among multiple lists and is reference counted.
 *
 * A ListRep struct holds the internal representation of a Tcl list as stored
 * in a Tcl_Obj. It is composed of a ListStore and a ListSpan that together
 * define the content of the list. The ListSpan specifies the range of slots
 * within the ListStore that hold elements for this list. The ListSpan is
 * optional in which case the list includes all the "in-use" slots of the
 * ListStore.
 *
 */
typedef struct ListStore {
    Tcl_Size firstUsed;		/* Index of first slot in use within slots[] */
    Tcl_Size numUsed;		/* Number of slots in use (starting firstUsed) */
    Tcl_Size numAllocated;	/* Total number of slots[] array slots. */
    size_t refCount;		/* Number of references to this instance. */
    int flags;			/* LISTSTORE_* flags */
    Tcl_Obj *slots[TCLFLEXARRAY];
				/* Variable size array. Grown as needed */
} ListStore;

#define LISTSTORE_CANONICAL 0x1 /* All Tcl_Obj's referencing this
				 * store have their string representation
				 * derived from the list representation */

/* Max number of elements that can be contained in a list */
#define LIST_MAX \
    ((Tcl_Size)(((size_t)TCL_SIZE_MAX - offsetof(ListStore, slots))	\
	    / sizeof(Tcl_Obj *)))
/* Memory size needed for a ListStore to hold numSlots_ elements */
#define LIST_SIZE(numSlots_) \
    ((Tcl_Size)(offsetof(ListStore, slots)				\
	    + ((numSlots_) * sizeof(Tcl_Obj *))))

/*
 * ListSpan --
 * See comments above for ListStore
 */
typedef struct ListSpan {
    Tcl_Size spanStart;		/* Starting index of the span. */
    Tcl_Size spanLength;	/* Number of elements in the span. */
    size_t refCount;		/* Count of references to this span record. */
} ListSpan;
#ifndef LIST_SPAN_THRESHOLD	/* May be set on build line */
#define LIST_SPAN_THRESHOLD 101
#endif

/*
 * ListRep --
 * See comments above for ListStore
 */
typedef struct ListRep {
    ListStore *storePtr;	/* element array shared amongst different
				 * lists */
    ListSpan *spanPtr;		/* If not NULL, the span holds the range of
				 * slots within *storePtr that contain this
				 * list elements. */
} ListRep;

/*
 * Macros used to get access list internal representations.
 *
 * Naming conventions:
 * ListRep* - expect a pointer to a valid ListRep
 * ListObj* - expect a pointer to a Tcl_Obj whose internal type is known to
 *            be a list (tclListType). Will crash otherwise.
 * TclListObj* - expect a pointer to a Tcl_Obj whose internal type may or may not
 *            be tclListType. These will convert as needed and return error if
 *            conversion not possible.
 */

/* Returns the starting slot for this listRep in the contained ListStore */
#define ListRepStart(listRepPtr_) \
    ((listRepPtr_)->spanPtr						\
	? (listRepPtr_)->spanPtr->spanStart				\
	: (listRepPtr_)->storePtr->firstUsed)

/* Returns the number of elements in this listRep */
#define ListRepLength(listRepPtr_) \
    ((listRepPtr_)->spanPtr						\
	? (listRepPtr_)->spanPtr->spanLength				\
	: (listRepPtr_)->storePtr->numUsed)

/* Returns a pointer to the first slot containing this ListRep elements */
#define ListRepElementsBase(listRepPtr_) \
    (&(listRepPtr_)->storePtr->slots[ListRepStart(listRepPtr_)])

/* Stores the number of elements and base address of the element array */
#define ListRepElements(listRepPtr_, objc_, objv_) \
    (((objv_) = ListRepElementsBase(listRepPtr_)),			\
     ((objc_) = ListRepLength(listRepPtr_)))

/* Returns 1/0 whether the ListRep's ListStore is shared. */
#define ListRepIsShared(listRepPtr_) ((listRepPtr_)->storePtr->refCount > 1)

/* Returns a pointer to the ListStore component */
#define ListObjStorePtr(listObj_) \
    ((ListStore *)((listObj_)->internalRep.twoPtrValue.ptr1))

/* Returns a pointer to the ListSpan component */
#define ListObjSpanPtr(listObj_) \
    ((ListSpan *)((listObj_)->internalRep.twoPtrValue.ptr2))

/* Returns the ListRep internal representaton in a Tcl_Obj */
#define ListObjGetRep(listObj_, listRepPtr_) \
    do {								\
	(listRepPtr_)->storePtr = ListObjStorePtr(listObj_);		\
	(listRepPtr_)->spanPtr = ListObjSpanPtr(listObj_);		\
    } while (0)

/* Returns the length of the list */
#define ListObjLength(listObj_, len_) \
    ((len_) = ListObjSpanPtr(listObj_)					\
	? ListObjSpanPtr(listObj_)->spanLength				\
	: ListObjStorePtr(listObj_)->numUsed)

/* Returns the starting slot index of this list's elements in the ListStore */
#define ListObjStart(listObj_) \
    (ListObjSpanPtr(listObj_)						\
	? ListObjSpanPtr(listObj_)->spanStart				\
	: ListObjStorePtr(listObj_)->firstUsed)

/* Stores the element count and base address of this list's elements */
#define ListObjGetElements(listObj_, objc_, objv_) \
    (((objv_) = &ListObjStorePtr(listObj_)->slots[ListObjStart(listObj_)]), \
     (ListObjLength(listObj_, (objc_))))

/*
 * Returns 1/0 whether the internal representation (not the Tcl_Obj itself)
 * is shared.  Note by intent this only checks for sharing of ListStore,
 * not spans.
 */
#define ListObjRepIsShared(listObj_) \
    (ListObjStorePtr(listObj_)->refCount > 1)

/*
 * Certain commands like concat are optimized if an existing string
 * representation of a list object is known to be in canonical format (i.e.
 * generated from the list representation). There are three conditions when
 * this will be the case:
 * (1) No string representation exists which means it will obviously have
 * to be generated from the list representation when needed
 * (2) The ListStore flags is marked canonical. This is done at the time
 * the string representation is generated from the list under certain
 * conditions (see comments in UpdateStringOfList).
 * (3) The list representation does not have a span component. This is
 * because list Tcl_Obj's with spans are always created from existing lists
 * and never from strings (see SetListFromAny) and thus their string
 * representation will always be canonical.
 */
#define ListObjIsCanonical(listObj_) \
    (((listObj_)->bytes == NULL)					\
	|| (ListObjStorePtr(listObj_)->flags & LISTSTORE_CANONICAL)	\
	|| ListObjSpanPtr(listObj_) != NULL)

/*
 * Converts the Tcl_Obj to a list if it isn't one and stores the element
 * count and base address of this list's elements in objcPtr_ and objvPtr_.
 * Return TCL_OK on success or TCL_ERROR if the Tcl_Obj cannot be
 * converted to a list.
 */
#define TclListObjGetElements(interp_, listObj_, objcPtr_, objvPtr_) \
    ((TclHasInternalRep((listObj_), &tclListType))			\
	? ((ListObjGetElements((listObj_), *(objcPtr_), *(objvPtr_))),	\
	    TCL_OK)							\
	: Tcl_ListObjGetElements(					\
	    (interp_), (listObj_), (objcPtr_), (objvPtr_)))

/*
 * Converts the Tcl_Obj to a list if it isn't one and stores the element
 * count in lenPtr_.  Returns TCL_OK on success or TCL_ERROR if the
 * Tcl_Obj cannot be converted to a list.
 */
#define TclListObjLength(interp_, listObj_, lenPtr_) \
    ((TclHasInternalRep((listObj_), &tclListType))			\
	? ((ListObjLength((listObj_), *(lenPtr_))), TCL_OK)		\
	: Tcl_ListObjLength((interp_), (listObj_), (lenPtr_)))

#define TclListObjIsCanonical(listObj_) \
    ((TclHasInternalRep((listObj_), &tclListType))			\
	? ListObjIsCanonical((listObj_))				\
	: 0)

/*
 * Modes for collecting (or not) in the implementations of TclNRForeachCmd,
 * TclNRLmapCmd and their compilations.
 */

#define TCL_EACH_KEEP_NONE  0	/* Discard iteration result like [foreach] */
#define TCL_EACH_COLLECT    1	/* Collect iteration result like [lmap] */

/*
 * Macros providing a faster path to booleans and integers:
 * Tcl_GetBooleanFromObj, Tcl_GetLongFromObj, Tcl_GetIntFromObj
 * and Tcl_GetIntForIndex.
 *
 * WARNING: these macros eval their args more than once.
 */

#if TCL_MAJOR_VERSION > 8
#define TclGetBooleanFromObj(interp, objPtr, intPtr) \
    ((TclHasInternalRep((objPtr), &tclIntType)				\
	    || TclHasInternalRep((objPtr), &tclBooleanType))		\
	? (*(intPtr) = ((objPtr)->internalRep.wideValue!=0), TCL_OK)	\
	: Tcl_GetBooleanFromObj((interp), (objPtr), (intPtr)))
#else
#define TclGetBooleanFromObj(interp, objPtr, intPtr) \
    ((TclHasInternalRep((objPtr), &tclIntType))				\
	? (*(intPtr) = ((objPtr)->internalRep.wideValue!=0), TCL_OK)	\
	: (TclHasInternalRep((objPtr), &tclBooleanType))		\
	? (*(intPtr) = ((objPtr)->internalRep.longValue!=0), TCL_OK)	\
	: Tcl_GetBooleanFromObj((interp), (objPtr), (intPtr)))
#endif

#ifdef TCL_WIDE_INT_IS_LONG
#define TclGetLongFromObj(interp, objPtr, longPtr) \
    ((TclHasInternalRep((objPtr), &tclIntType))				\
	? ((*(longPtr) = (objPtr)->internalRep.wideValue), TCL_OK)	\
	: Tcl_GetLongFromObj((interp), (objPtr), (longPtr)))
#else
#define TclGetLongFromObj(interp, objPtr, longPtr) \
    ((TclHasInternalRep((objPtr), &tclIntType)				\
	    && (objPtr)->internalRep.wideValue >= (Tcl_WideInt)(LONG_MIN) \
	    && (objPtr)->internalRep.wideValue <= (Tcl_WideInt)(LONG_MAX)) \
	? ((*(longPtr) = (long)(objPtr)->internalRep.wideValue), TCL_OK) \
	: Tcl_GetLongFromObj((interp), (objPtr), (longPtr)))
#endif

#define TclGetIntFromObj(interp, objPtr, intPtr) \
    ((TclHasInternalRep((objPtr), &tclIntType)				\
	    && (objPtr)->internalRep.wideValue >= (Tcl_WideInt)(INT_MIN) \
	    && (objPtr)->internalRep.wideValue <= (Tcl_WideInt)(INT_MAX)) \
	? ((*(intPtr) = (int)(objPtr)->internalRep.wideValue), TCL_OK)	\
	: Tcl_GetIntFromObj((interp), (objPtr), (intPtr)))
#define TclGetIntForIndexM(interp, objPtr, endValue, idxPtr) \
    (((TclHasInternalRep((objPtr), &tclIntType))			\
	    && ((objPtr)->internalRep.wideValue >= 0)			\
	    && ((objPtr)->internalRep.wideValue <= endValue))		\
	? ((*(idxPtr) = (objPtr)->internalRep.wideValue), TCL_OK)	\
	: Tcl_GetIntForIndex((interp), (objPtr), (endValue), (idxPtr)))

/*
 * Macro used to save a function call for common uses of
 * Tcl_GetWideIntFromObj(). The ANSI C "prototype" is:
 *
 * MODULE_SCOPE int TclGetWideIntFromObj(Tcl_Interp *interp, Tcl_Obj *objPtr,
 *			Tcl_WideInt *wideIntPtr);
 */

#define TclGetWideIntFromObj(interp, objPtr, wideIntPtr) \
    ((TclHasInternalRep((objPtr), &tclIntType))				\
	? (*(wideIntPtr) = ((objPtr)->internalRep.wideValue), TCL_OK)	\
	: Tcl_GetWideIntFromObj((interp), (objPtr), (wideIntPtr)))

/*
 * Flag values for TclTraceDictPath().
 *
 * DICT_PATH_READ indicates that all entries on the path must exist but no
 * updates will be needed.
 *
 * DICT_PATH_UPDATE indicates that we are going to be doing an update at the
 * tip of the path, so duplication of shared objects should be done along the
 * way.
 *
 * DICT_PATH_EXISTS indicates that we are performing an existence test and a
 * lookup failure should therefore not be an error. If (and only if) this flag
 * is set, TclTraceDictPath() will return the special value
 * DICT_PATH_NON_EXISTENT if the path is not traceable.
 *
 * DICT_PATH_CREATE (which also requires the DICT_PATH_UPDATE bit to be set)
 * indicates that we are to create non-existent dictionaries on the path.
 */

#define DICT_PATH_READ		0
#define DICT_PATH_UPDATE	1
#define DICT_PATH_EXISTS	2
#define DICT_PATH_CREATE	5

#define DICT_PATH_NON_EXISTENT	((Tcl_Obj *) (void *) 1)

/*
 *----------------------------------------------------------------
 * Data structures related to the filesystem internals
 *----------------------------------------------------------------
 */

/*
 * The version_2 filesystem is private to Tcl. As and when these changes have
 * been thoroughly tested and investigated a new public filesystem interface
 * will be released. The aim is more versatile virtual filesystem interfaces,
 * more efficiency in 'path' manipulation and usage, and cleaner filesystem
 * code internally.
 */

#define TCL_FILESYSTEM_VERSION_2	((Tcl_FSVersion) 0x2)
typedef void *(TclFSGetCwdProc2)(void *clientData);
typedef int (Tcl_FSLoadFileProc2) (Tcl_Interp *interp, Tcl_Obj *pathPtr,
	Tcl_LoadHandle *handlePtr, Tcl_FSUnloadFileProc **unloadProcPtr,
	int flags);

/*
 * The following types are used for getting and storing platform-specific file
 * attributes in tclFCmd.c and the various platform-versions of that file.
 * This is done to have as much common code as possible in the file attributes
 * code. For more information about the callbacks, see TclFileAttrsCmd in
 * tclFCmd.c.
 */

typedef int (TclGetFileAttrProc)(Tcl_Interp *interp, int objIndex,
	Tcl_Obj *fileName, Tcl_Obj **attrObjPtrPtr);
typedef int (TclSetFileAttrProc)(Tcl_Interp *interp, int objIndex,
	Tcl_Obj *fileName, Tcl_Obj *attrObjPtr);

typedef struct TclFileAttrProcs {
    TclGetFileAttrProc *getProc;/* The procedure for getting attrs. */
    TclSetFileAttrProc *setProc;/* The procedure for setting attrs. */
} TclFileAttrProcs;

/*
 * Opaque handle used in pipeline routines to encapsulate platform-dependent
 * state.
 */

typedef struct TclFile_ *TclFile;

typedef enum Tcl_PathPart {
    TCL_PATH_DIRNAME,
    TCL_PATH_TAIL,
    TCL_PATH_EXTENSION,
    TCL_PATH_ROOT
} Tcl_PathPart;

/*
 *----------------------------------------------------------------
 * Data structures related to obsolete filesystem hooks
 *----------------------------------------------------------------
 */

typedef int (TclStatProc_)(const char *path, struct stat *buf);
typedef int (TclAccessProc_)(const char *path, int mode);
typedef Tcl_Channel (TclOpenFileChannelProc_)(Tcl_Interp *interp,
	const char *fileName, const char *modeString, int permissions);

/*
 *----------------------------------------------------------------
 * Data structures for process-global values.
 *----------------------------------------------------------------
 */

typedef void (TclInitProcessGlobalValueProc)(char **valuePtr,
	TCL_HASH_TYPE *lengthPtr,
	Tcl_Encoding *encodingPtr);

#ifdef _WIN32
#   define TCLFSENCODING tclUtf8Encoding /* On Windows, all Unicode (except surrogates) are valid */
#else
#   define TCLFSENCODING NULL	/* On Non-Windows, use the system encoding for validation checks */
#endif

/*
 * A ProcessGlobalValue struct exists for each internal value in Tcl that is
 * to be shared among several threads. Each thread sees a (Tcl_Obj) copy of
 * the value, and the gobal value is kept as a counted string, with epoch and
 * mutex control. Each ProcessGlobalValue struct should be a static variable in
 * some file.
 */

typedef struct ProcessGlobalValue {
    Tcl_Size epoch;		/* Epoch counter to detect changes in the
				 * global value. */
    TCL_HASH_TYPE numBytes;	/* Length of the global string. */
    char *value;		/* The global string value. */
    Tcl_Encoding encoding;	/* system encoding when global string was
				 * initialized. */
    TclInitProcessGlobalValueProc *proc;
				/* A procedure to initialize the global string
				 * copy when a "get" request comes in before
				 * any "set" request has been received. */
    Tcl_Mutex mutex;		/* Enforce orderly access from multiple
				 * threads. */
    Tcl_ThreadDataKey key;	/* Key for per-thread data holding the
				 * (Tcl_Obj) copy for each thread. */
} ProcessGlobalValue;

/*
 *----------------------------------------------------------------------
 * Flags for TclParseNumber
 *----------------------------------------------------------------------
 */

#define TCL_PARSE_DECIMAL_ONLY	1
				/* Leading zero doesn't denote octal or
				 * hex. */
#define TCL_PARSE_OCTAL_ONLY	2
				/* Parse octal even without prefix. */
#define TCL_PARSE_HEXADECIMAL_ONLY	4
				/* Parse hexadecimal even without prefix. */
#define TCL_PARSE_INTEGER_ONLY	8
				/* Disable floating point parsing. */
#define TCL_PARSE_SCAN_PREFIXES	16
				/* Use [scan] rules dealing with 0?
				 * prefixes. */
#define TCL_PARSE_NO_WHITESPACE	32
				/* Reject leading/trailing whitespace. */
#define TCL_PARSE_BINARY_ONLY	64
				/* Parse binary even without prefix. */
#define TCL_PARSE_NO_UNDERSCORE	128
				/* Reject underscore digit separator */

/*
 *----------------------------------------------------------------------
 * Internal convenience macros for manipulating encoding flags. See
 * TCL_ENCODING_PROFILE_* in tcl.h
 *----------------------------------------------------------------------
 */

#define ENCODING_PROFILE_MASK     0xFF000000
#define ENCODING_PROFILE_GET(flags_) \
    ((flags_) & ENCODING_PROFILE_MASK)
#define ENCODING_PROFILE_SET(flags_, profile_) \
    do {								\
	(flags_) &= ~ENCODING_PROFILE_MASK;				\
	(flags_) |= ((profile_) & ENCODING_PROFILE_MASK);		\
    } while (0)

/*
 *----------------------------------------------------------------------
 * Common functions for calculating overallocation. Trivial but allows for
 * experimenting with growth factors without having to change code in
 * multiple places. See TclAttemptAllocElemsEx and similar for usage
 * examples. Best to use those functions. Direct use of TclUpsizeAlloc /
 * TclResizeAlloc is needed in special cases such as when total size of
 * memory block is limited to less than TCL_SIZE_MAX.
 *
 *----------------------------------------------------------------------
 */
static inline Tcl_Size
TclUpsizeAlloc(
    TCL_UNUSED(Tcl_Size),	/* oldSize. For future experiments with
				 * some growth algorithms that use this
				 * information. */
    Tcl_Size needed,
    Tcl_Size limit)
{
    /* assert (oldCapacity < needed <= limit) */
    if (needed < (limit - needed/2)) {
	return needed + needed / 2;
    } else {
	return limit;
    }
}
static inline Tcl_Size
TclUpsizeRetry(
    Tcl_Size needed,
    Tcl_Size lastAttempt)
{
    /* assert(needed < lastAttempt); */
    if (needed < lastAttempt - 1) {
	/* (needed+lastAttempt)/2 but that formula may overflow Tcl_Size */
	return needed + (lastAttempt - needed) / 2;
    } else {
	return needed;
    }
}
MODULE_SCOPE void *	TclAllocElemsEx(Tcl_Size elemCount, Tcl_Size elemSize,
			    Tcl_Size leadSize, Tcl_Size *capacityPtr);
MODULE_SCOPE void *	TclReallocElemsEx(void *oldPtr, Tcl_Size elemCount,
			    Tcl_Size elemSize, Tcl_Size leadSize,
			    Tcl_Size *capacityPtr);
MODULE_SCOPE void *	TclAttemptReallocElemsEx(void *oldPtr,
			    Tcl_Size elemCount, Tcl_Size elemSize,
			    Tcl_Size leadSize, Tcl_Size *capacityPtr);
/* Alloc elemCount elements of size elemSize with leadSize header
 * returning actual capacity (in elements) in *capacityPtr. */
static inline void *
TclAttemptAllocElemsEx(
    Tcl_Size elemCount,
    Tcl_Size elemSize,
    Tcl_Size leadSize,
    Tcl_Size *capacityPtr)
{
    return TclAttemptReallocElemsEx(
	    NULL, elemCount, elemSize, leadSize, capacityPtr);
}
/* Alloc numByte bytes, returning actual capacity in *capacityPtr. */
static inline void *
TclAllocEx(
    Tcl_Size numBytes,
    Tcl_Size *capacityPtr)
{
    return TclAllocElemsEx(numBytes, 1, 0, capacityPtr);
}
/* Alloc numByte bytes, returning actual capacity in *capacityPtr. */
static inline void *
TclAttemptAllocEx(
    Tcl_Size numBytes,
    Tcl_Size *capacityPtr)
{
    return TclAttemptAllocElemsEx(numBytes, 1, 0, capacityPtr);
}
/* Realloc numByte bytes, returning actual capacity in *capacityPtr. */
static inline void *
TclReallocEx(
    void *oldPtr,
    Tcl_Size numBytes,
    Tcl_Size *capacityPtr)
{
    return TclReallocElemsEx(oldPtr, numBytes, 1, 0, capacityPtr);
}
/* Realloc numByte bytes, returning actual capacity in *capacityPtr. */
static inline void *
TclAttemptReallocEx(
    void *oldPtr,
    Tcl_Size numBytes,
    Tcl_Size *capacityPtr)
{
    return TclAttemptReallocElemsEx(oldPtr, numBytes, 1, 0, capacityPtr);
}

/*
 *----------------------------------------------------------------
 * Variables shared among Tcl modules but not used by the outside world.
 *----------------------------------------------------------------
 */

MODULE_SCOPE char *tclNativeExecutableName;
MODULE_SCOPE int tclFindExecutableSearchDone;
MODULE_SCOPE char *tclMemDumpFileName;
MODULE_SCOPE TclPlatformType tclPlatform;

/*
 * Declarations related to internal encoding functions.
 */

MODULE_SCOPE Tcl_Encoding tclIdentityEncoding;
MODULE_SCOPE Tcl_Encoding tclUtf8Encoding;
MODULE_SCOPE int	TclEncodingProfileNameToId(Tcl_Interp *interp,
			    const char *profileName,
			    int *profilePtr);
MODULE_SCOPE const char *TclEncodingProfileIdToName(Tcl_Interp *interp,
			    int profileId);
MODULE_SCOPE void	TclGetEncodingProfiles(Tcl_Interp *interp);

/*
 * TIP #233 (Virtualized Time)
 * Data for the time hooks, if any.
 */

MODULE_SCOPE Tcl_GetTimeProc *tclGetTimeProcPtr;
MODULE_SCOPE Tcl_ScaleTimeProc *tclScaleTimeProcPtr;
MODULE_SCOPE void *tclTimeClientData;

/*
 * Variables denoting the Tcl object types defined in the core.
 */

MODULE_SCOPE const Tcl_ObjType tclBignumType;
MODULE_SCOPE const Tcl_ObjType tclBooleanType;
MODULE_SCOPE const Tcl_ObjType tclByteCodeType;
MODULE_SCOPE const Tcl_ObjType tclDoubleType;
MODULE_SCOPE const Tcl_ObjType tclExprCodeType;
MODULE_SCOPE const Tcl_ObjType tclIntType;
MODULE_SCOPE const Tcl_ObjType tclIndexType;
MODULE_SCOPE const Tcl_ObjType tclListType;
MODULE_SCOPE const Tcl_ObjType tclDictType;
MODULE_SCOPE const Tcl_ObjType tclProcBodyType;
MODULE_SCOPE const Tcl_ObjType tclStringType;
MODULE_SCOPE const Tcl_ObjType tclEnsembleCmdType;
MODULE_SCOPE const Tcl_ObjType tclRegexpType;
MODULE_SCOPE Tcl_ObjType tclCmdNameType;

/*
 * Variables denoting the hash key types defined in the core.
 */

MODULE_SCOPE const Tcl_HashKeyType tclArrayHashKeyType;
MODULE_SCOPE const Tcl_HashKeyType tclOneWordHashKeyType;
MODULE_SCOPE const Tcl_HashKeyType tclStringHashKeyType;
MODULE_SCOPE const Tcl_HashKeyType tclObjHashKeyType;

/*
 * The head of the list of free Tcl objects, and the total number of Tcl
 * objects ever allocated and freed.
 */

MODULE_SCOPE Tcl_Obj *	tclFreeObjList;

#ifdef TCL_COMPILE_STATS
MODULE_SCOPE size_t	tclObjsAlloced;
MODULE_SCOPE size_t	tclObjsFreed;
#define TCL_MAX_SHARED_OBJ_STATS 5
MODULE_SCOPE size_t	tclObjsShared[TCL_MAX_SHARED_OBJ_STATS];
#endif /* TCL_COMPILE_STATS */

/*
 * Pointer to a heap-allocated string of length zero that the Tcl core uses as
 * the value of an empty string representation for an object. This value is
 * shared by all new objects allocated by Tcl_NewObj.
 */

MODULE_SCOPE char	tclEmptyString;

enum CheckEmptyStringResult {
	TCL_EMPTYSTRING_UNKNOWN = -1, TCL_EMPTYSTRING_NO, TCL_EMPTYSTRING_YES
};

/*
 *----------------------------------------------------------------
 * Procedures shared among Tcl modules but not used by the outside world,
 * introduced by/for NRE.
 *----------------------------------------------------------------
 */

MODULE_SCOPE Tcl_ObjCmdProc TclNRApplyObjCmd;
MODULE_SCOPE Tcl_ObjCmdProc TclNREvalObjCmd;
MODULE_SCOPE Tcl_ObjCmdProc TclNRCatchObjCmd;
MODULE_SCOPE Tcl_ObjCmdProc TclNRExprObjCmd;
MODULE_SCOPE Tcl_ObjCmdProc TclNRForObjCmd;
MODULE_SCOPE Tcl_ObjCmdProc TclNRForeachCmd;
MODULE_SCOPE Tcl_ObjCmdProc TclNRIfObjCmd;
MODULE_SCOPE Tcl_ObjCmdProc TclNRLmapCmd;
MODULE_SCOPE Tcl_ObjCmdProc TclNRPackageObjCmd;
MODULE_SCOPE Tcl_ObjCmdProc TclNRSourceObjCmd;
MODULE_SCOPE Tcl_ObjCmdProc TclNRSubstObjCmd;
MODULE_SCOPE Tcl_ObjCmdProc TclNRSwitchObjCmd;
MODULE_SCOPE Tcl_ObjCmdProc TclNRTryObjCmd;
MODULE_SCOPE Tcl_ObjCmdProc TclNRUplevelObjCmd;
MODULE_SCOPE Tcl_ObjCmdProc TclNRWhileObjCmd;

MODULE_SCOPE Tcl_NRPostProc TclNRForIterCallback;
MODULE_SCOPE Tcl_NRPostProc TclNRCoroutineActivateCallback;
MODULE_SCOPE Tcl_ObjCmdProc TclNRTailcallObjCmd;
MODULE_SCOPE Tcl_NRPostProc TclNRTailcallEval;
MODULE_SCOPE Tcl_ObjCmdProc TclNRCoroutineObjCmd;
MODULE_SCOPE Tcl_ObjCmdProc TclNRYieldObjCmd;
MODULE_SCOPE Tcl_ObjCmdProc TclNRYieldmObjCmd;
MODULE_SCOPE Tcl_ObjCmdProc TclNRYieldToObjCmd;
MODULE_SCOPE Tcl_ObjCmdProc TclNRInvoke;
MODULE_SCOPE Tcl_NRPostProc TclNRReleaseValues;

MODULE_SCOPE void	TclSetTailcall(Tcl_Interp *interp,
			    Tcl_Obj *tailcallPtr);
MODULE_SCOPE void	TclPushTailcallPoint(Tcl_Interp *interp);

/* These two can be considered for the public api */
MODULE_SCOPE void	TclMarkTailcall(Tcl_Interp *interp);
MODULE_SCOPE void	TclSkipTailcall(Tcl_Interp *interp);

/*
 * This structure holds the data for the various iteration callbacks used to
 * NRE the 'for' and 'while' commands. We need a separate structure because we
 * have more than the 4 client data entries we can provide directly thorugh
 * the callback API. It is the 'word' information which puts us over the
 * limit. It is needed because the loop body is argument 4 of 'for' and
 * argument 2 of 'while'. Not providing the correct index confuses the #280
 * code. We TclSmallAlloc/Free this.
 */

typedef struct ForIterData {
    Tcl_Obj *cond;		/* Loop condition expression. */
    Tcl_Obj *body;		/* Loop body. */
    Tcl_Obj *next;		/* Loop step script, NULL for 'while'. */
    const char *msg;		/* Error message part. */
    Tcl_Size word;		/* Index of the body script in the command */
} ForIterData;

/* TIP #357 - Structure doing the bookkeeping of handles for Tcl_LoadFile
 *            and Tcl_FindSymbol. This structure corresponds to an opaque
 *            typedef in tcl.h */

typedef void* TclFindSymbolProc(Tcl_Interp* interp, Tcl_LoadHandle loadHandle,
	const char* symbol);
struct Tcl_LoadHandle_ {
    void *clientData;		/* Client data is the load handle in the
				 * native filesystem if a module was loaded
				 * there, or an opaque pointer to a structure
				 * for further bookkeeping on load-from-VFS
				 * and load-from-memory */
    TclFindSymbolProc* findSymbolProcPtr;
				/* Procedure that resolves symbols in a
				 * loaded module */
    Tcl_FSUnloadFileProc* unloadFileProcPtr;
				/* Procedure that unloads a loaded module */
};

/* Flags for conversion of doubles to digit strings */

#define TCL_DD_E_FORMAT 0x2	/* Use a fixed-length string of digits,
				 * suitable for E format*/
#define TCL_DD_F_FORMAT 0x3	/* Use a fixed number of digits after the
				 * decimal point, suitable for F format */
#define TCL_DD_SHORTEST 0x4	/* Use the shortest possible string */
#define TCL_DD_NO_QUICK 0x8	/* Debug flag: forbid quick FP conversion */

#define TCL_DD_CONVERSION_TYPE_MASK	0x3
				/* Mask to isolate the conversion type */

/*
 *----------------------------------------------------------------
 * Procedures shared among Tcl modules but not used by the outside world:
 *----------------------------------------------------------------
 */

#if TCL_MAJOR_VERSION > 8
MODULE_SCOPE void	TclAdvanceContinuations(Tcl_Size *line, Tcl_Size **next,
			    int loc);
MODULE_SCOPE void	TclAdvanceLines(Tcl_Size *line, const char *start,
			    const char *end);
MODULE_SCOPE void	TclAppendBytesToByteArray(Tcl_Obj *objPtr,
			    const unsigned char *bytes, Tcl_Size len);
MODULE_SCOPE void	TclAppendUtfToUtf(Tcl_Obj *objPtr,
			    const char *bytes, Tcl_Size numBytes);
MODULE_SCOPE void	TclArgumentEnter(Tcl_Interp *interp,
			    Tcl_Obj *objv[], Tcl_Size objc, CmdFrame *cf);
MODULE_SCOPE void	TclArgumentRelease(Tcl_Interp *interp,
			    Tcl_Obj *objv[], Tcl_Size objc);
MODULE_SCOPE void	TclArgumentBCEnter(Tcl_Interp *interp,
			    Tcl_Obj *objv[], Tcl_Size objc,
			    void *codePtr, CmdFrame *cfPtr, Tcl_Size cmd,
			    Tcl_Size pc);
MODULE_SCOPE void	TclArgumentBCRelease(Tcl_Interp *interp,
			    CmdFrame *cfPtr);
MODULE_SCOPE void	TclArgumentGet(Tcl_Interp *interp, Tcl_Obj *obj,
			    CmdFrame **cfPtrPtr, int *wordPtr);
MODULE_SCOPE int	TclAsyncNotifier(int sigNumber, Tcl_ThreadId threadId,
			    void *clientData, int *flagPtr, int value);
MODULE_SCOPE void	TclAsyncMarkFromNotifier(void);
MODULE_SCOPE double	TclBignumToDouble(const void *bignum);
MODULE_SCOPE int	TclByteArrayMatch(const unsigned char *string,
			    Tcl_Size strLen, const unsigned char *pattern,
			    Tcl_Size ptnLen, int flags);
MODULE_SCOPE double	TclCeil(const void *a);
MODULE_SCOPE void	TclChannelPreserve(Tcl_Channel chan);
MODULE_SCOPE void	TclChannelRelease(Tcl_Channel chan);
MODULE_SCOPE int	TclChannelGetBlockingMode(Tcl_Channel chan);
MODULE_SCOPE int	TclCheckArrayTraces(Tcl_Interp *interp, Var *varPtr,
			    Var *arrayPtr, Tcl_Obj *name, int index);
MODULE_SCOPE int	TclCheckEmptyString(Tcl_Obj *objPtr);
MODULE_SCOPE int	TclChanCaughtErrorBypass(Tcl_Interp *interp,
			    Tcl_Channel chan);
MODULE_SCOPE Tcl_ObjCmdProc TclChannelNamesCmd;
MODULE_SCOPE Tcl_NRPostProc TclClearRootEnsemble;
MODULE_SCOPE int	TclCompareTwoNumbers(Tcl_Obj *valuePtr,
			    Tcl_Obj *value2Ptr);
MODULE_SCOPE ContLineLoc *TclContinuationsEnter(Tcl_Obj *objPtr, Tcl_Size num,
			    Tcl_Size *loc);
MODULE_SCOPE void	TclContinuationsEnterDerived(Tcl_Obj *objPtr,
			    Tcl_Size start, Tcl_Size *clNext);
MODULE_SCOPE ContLineLoc *TclContinuationsGet(Tcl_Obj *objPtr);
MODULE_SCOPE void	TclContinuationsCopy(Tcl_Obj *objPtr,
			    Tcl_Obj *originObjPtr);
MODULE_SCOPE Tcl_Size	TclConvertElement(const char *src, Tcl_Size length,
			    char *dst, int flags);
MODULE_SCOPE Tcl_Command TclCreateObjCommandInNs(Tcl_Interp *interp,
			    const char *cmdName, Tcl_Namespace *nsPtr,
			    Tcl_ObjCmdProc *proc, void *clientData,
			    Tcl_CmdDeleteProc *deleteProc);
MODULE_SCOPE Tcl_Command TclCreateEnsembleInNs(Tcl_Interp *interp,
			    const char *name, Tcl_Namespace *nameNamespacePtr,
			    Tcl_Namespace *ensembleNamespacePtr, int flags);
MODULE_SCOPE void	TclDeleteNamespaceVars(Namespace *nsPtr);
MODULE_SCOPE void	TclDeleteNamespaceChildren(Namespace *nsPtr);
MODULE_SCOPE Tcl_Size	TclDictGetSize(Tcl_Obj *dictPtr);
MODULE_SCOPE int	TclFindDictElement(Tcl_Interp *interp,
			    const char *dict, Tcl_Size dictLength,
			    const char **elementPtr, const char **nextPtr,
			    Tcl_Size *sizePtr, int *literalPtr);
MODULE_SCOPE Tcl_Obj *	TclDictObjSmartRef(Tcl_Interp *interp, Tcl_Obj *);
MODULE_SCOPE int	TclDictGet(Tcl_Interp *interp, Tcl_Obj *dictPtr,
			    const char *key, Tcl_Obj **valuePtrPtr);
MODULE_SCOPE int	TclDictPut(Tcl_Interp *interp, Tcl_Obj *dictPtr,
			    const char *key, Tcl_Obj *valuePtr);
MODULE_SCOPE int	TclDictPutString(Tcl_Interp *interp, Tcl_Obj *dictPtr,
			    const char *key, const char *value);
MODULE_SCOPE int	TclDictRemove(Tcl_Interp *interp, Tcl_Obj *dictPtr,
			    const char *key);
/* TIP #280 - Modified token based evaluation, with line information. */
MODULE_SCOPE int	TclEvalEx(Tcl_Interp *interp, const char *script,
			    Tcl_Size numBytes, int flags, Tcl_Size line,
			    Tcl_Size *clNextOuter, const char *outerScript);
MODULE_SCOPE Tcl_ObjCmdProc TclFileAttrsCmd;
MODULE_SCOPE Tcl_ObjCmdProc TclFileCopyCmd;
MODULE_SCOPE Tcl_ObjCmdProc TclFileDeleteCmd;
MODULE_SCOPE Tcl_ObjCmdProc TclFileLinkCmd;
MODULE_SCOPE Tcl_ObjCmdProc TclFileMakeDirsCmd;
MODULE_SCOPE Tcl_ObjCmdProc TclFileReadLinkCmd;
MODULE_SCOPE Tcl_ObjCmdProc TclFileRenameCmd;
MODULE_SCOPE Tcl_ObjCmdProc TclFileTempDirCmd;
MODULE_SCOPE Tcl_ObjCmdProc TclFileTemporaryCmd;
MODULE_SCOPE Tcl_ObjCmdProc TclFileHomeCmd;
MODULE_SCOPE Tcl_ObjCmdProc TclFileTildeExpandCmd;
MODULE_SCOPE void	TclCreateLateExitHandler(Tcl_ExitProc *proc,
			    void *clientData);
MODULE_SCOPE void	TclDeleteLateExitHandler(Tcl_ExitProc *proc,
			    void *clientData);
MODULE_SCOPE char *	TclDStringAppendObj(Tcl_DString *dsPtr,
			    Tcl_Obj *objPtr);
MODULE_SCOPE char *	TclDStringAppendDString(Tcl_DString *dsPtr,
			    Tcl_DString *toAppendPtr);
MODULE_SCOPE Tcl_Obj *const *TclFetchEnsembleRoot(Tcl_Interp *interp,
			    Tcl_Obj *const *objv, Tcl_Size objc,
			    Tcl_Size *objcPtr);
MODULE_SCOPE Tcl_Obj *const *TclEnsembleGetRewriteValues(Tcl_Interp *interp);
MODULE_SCOPE Tcl_Namespace *TclEnsureNamespace(Tcl_Interp *interp,
			    Tcl_Namespace *namespacePtr);
MODULE_SCOPE void	TclFinalizeAllocSubsystem(void);
MODULE_SCOPE void	TclFinalizeAsync(void);
MODULE_SCOPE void	TclFinalizeDoubleConversion(void);
MODULE_SCOPE void	TclFinalizeEncodingSubsystem(void);
MODULE_SCOPE void	TclFinalizeEnvironment(void);
MODULE_SCOPE void	TclFinalizeEvaluation(void);
MODULE_SCOPE void	TclFinalizeExecution(void);
MODULE_SCOPE void	TclFinalizeIOSubsystem(void);
MODULE_SCOPE void	TclFinalizeFilesystem(void);
MODULE_SCOPE void	TclResetFilesystem(void);
MODULE_SCOPE void	TclFinalizeLoad(void);
MODULE_SCOPE void	TclFinalizeLock(void);
MODULE_SCOPE void	TclFinalizeMemorySubsystem(void);
MODULE_SCOPE void	TclFinalizeNotifier(void);
MODULE_SCOPE void	TclFinalizeObjects(void);
MODULE_SCOPE void	TclFinalizePreserve(void);
MODULE_SCOPE void	TclFinalizeSynchronization(void);
MODULE_SCOPE void	TclInitThreadAlloc(void);
MODULE_SCOPE void	TclFinalizeThreadAlloc(void);
MODULE_SCOPE void	TclFinalizeThreadAllocThread(void);
MODULE_SCOPE void	TclFinalizeThreadData(int quick);
MODULE_SCOPE void	TclFinalizeThreadObjects(void);
MODULE_SCOPE double	TclFloor(const void *a);
MODULE_SCOPE void	TclFormatNaN(double value, char *buffer);
MODULE_SCOPE int	TclFSFileAttrIndex(Tcl_Obj *pathPtr,
			    const char *attributeName, int *indexPtr);
MODULE_SCOPE Tcl_Command TclNRCreateCommandInNs(Tcl_Interp *interp,
			    const char *cmdName, Tcl_Namespace *nsPtr,
			    Tcl_ObjCmdProc *proc, Tcl_ObjCmdProc *nreProc,
			    void *clientData, Tcl_CmdDeleteProc *deleteProc);
MODULE_SCOPE int	TclNREvalFile(Tcl_Interp *interp, Tcl_Obj *pathPtr,
			    const char *encodingName);
MODULE_SCOPE int *	TclGetAsyncReadyPtr(void);
MODULE_SCOPE Tcl_Obj *	TclGetBgErrorHandler(Tcl_Interp *interp);
MODULE_SCOPE int	TclGetChannelFromObj(Tcl_Interp *interp,
			    Tcl_Obj *objPtr, Tcl_Channel *chanPtr,
			    int *modePtr, int flags);
MODULE_SCOPE CmdFrame *	TclGetCmdFrameForProcedure(Proc *procPtr);
MODULE_SCOPE int	TclGetCompletionCodeFromObj(Tcl_Interp *interp,
			    Tcl_Obj *value, int *code);
MODULE_SCOPE Proc *	TclGetLambdaFromObj(Tcl_Interp *interp,
			    Tcl_Obj *objPtr, Tcl_Obj **nsObjPtrPtr);
MODULE_SCOPE Tcl_Obj *	TclGetProcessGlobalValue(ProcessGlobalValue *pgvPtr);
MODULE_SCOPE Tcl_Obj *	TclGetSourceFromFrame(CmdFrame *cfPtr, Tcl_Size objc,
			    Tcl_Obj *const objv[]);
MODULE_SCOPE char *	TclGetStringStorage(Tcl_Obj *objPtr,
			    Tcl_Size *sizePtr);
MODULE_SCOPE int	TclGetLoadedLibraries(Tcl_Interp *interp,
				const char *targetName,
				const char *packageName);
MODULE_SCOPE int	TclGetWideBitsFromObj(Tcl_Interp *, Tcl_Obj *,
				Tcl_WideInt *);
MODULE_SCOPE int	TclCompareStringKeys(void *keyPtr, Tcl_HashEntry *hPtr);
MODULE_SCOPE size_t	TclHashStringKey(Tcl_HashTable *tablePtr, void *keyPtr);
MODULE_SCOPE int	TclIncrObj(Tcl_Interp *interp, Tcl_Obj *valuePtr,
			    Tcl_Obj *incrPtr);
MODULE_SCOPE Tcl_Obj *	TclIncrObjVar2(Tcl_Interp *interp, Tcl_Obj *part1Ptr,
			    Tcl_Obj *part2Ptr, Tcl_Obj *incrPtr, int flags);
MODULE_SCOPE Tcl_ObjCmdProc TclInfoExistsCmd;
MODULE_SCOPE Tcl_ObjCmdProc TclInfoCoroutineCmd;
MODULE_SCOPE Tcl_Obj *	TclInfoFrame(Tcl_Interp *interp, CmdFrame *framePtr);
MODULE_SCOPE Tcl_ObjCmdProc TclInfoGlobalsCmd;
MODULE_SCOPE Tcl_ObjCmdProc TclInfoLocalsCmd;
MODULE_SCOPE Tcl_ObjCmdProc TclInfoVarsCmd;
MODULE_SCOPE Tcl_ObjCmdProc TclInfoConstsCmd;
MODULE_SCOPE Tcl_ObjCmdProc TclInfoConstantCmd;
MODULE_SCOPE void	TclInitAlloc(void);
MODULE_SCOPE void	TclInitDbCkalloc(void);
MODULE_SCOPE void	TclInitDoubleConversion(void);
MODULE_SCOPE void	TclInitEmbeddedConfigurationInformation(
			    Tcl_Interp *interp);
MODULE_SCOPE void	TclInitEncodingSubsystem(void);
MODULE_SCOPE void	TclInitIOSubsystem(void);
MODULE_SCOPE void	TclInitLimitSupport(Tcl_Interp *interp);
MODULE_SCOPE void	TclInitNamespaceSubsystem(void);
MODULE_SCOPE void	TclInitNotifier(void);
MODULE_SCOPE void	TclInitObjSubsystem(void);
MODULE_SCOPE int	TclInterpReady(Tcl_Interp *interp);
MODULE_SCOPE int	TclIsBareword(int byte);
MODULE_SCOPE Tcl_Obj *	TclJoinPath(Tcl_Size elements, Tcl_Obj * const objv[],
			    int forceRelative);
MODULE_SCOPE Tcl_Obj *	TclGetHomeDirObj(Tcl_Interp *interp, const char *user);
MODULE_SCOPE Tcl_Obj *	TclResolveTildePath(Tcl_Interp *interp,
			    Tcl_Obj *pathObj);
MODULE_SCOPE Tcl_Obj *	TclResolveTildePathList(Tcl_Obj *pathsObj);
MODULE_SCOPE int	TclJoinThread(Tcl_ThreadId id, int *result);
MODULE_SCOPE void	TclLimitRemoveAllHandlers(Tcl_Interp *interp);
MODULE_SCOPE Tcl_Obj *	TclLindexList(Tcl_Interp *interp,
			    Tcl_Obj *listPtr, Tcl_Obj *argPtr);
MODULE_SCOPE Tcl_Obj *	TclLindexFlat(Tcl_Interp *interp, Tcl_Obj *listPtr,
			    Tcl_Size indexCount, Tcl_Obj *const indexArray[]);
MODULE_SCOPE Tcl_Obj *	TclListObjGetElement(Tcl_Obj *listObj, Tcl_Size index);
/* TIP #280 */
MODULE_SCOPE void	TclListLines(Tcl_Obj *listObj, Tcl_Size line, Tcl_Size n,
			    Tcl_Size *lines, Tcl_Obj *const *elems);
MODULE_SCOPE Tcl_Obj *	TclListObjCopy(Tcl_Interp *interp, Tcl_Obj *listPtr);
MODULE_SCOPE int	TclListObjAppendElements(Tcl_Interp *interp,
			    Tcl_Obj *toObj, Tcl_Size elemCount,
			    Tcl_Obj *const elemObjv[]);
MODULE_SCOPE Tcl_Obj *	TclListObjRange(Tcl_Interp *interp, Tcl_Obj *listPtr,
			    Tcl_Size fromIdx, Tcl_Size toIdx);
MODULE_SCOPE Tcl_Obj *	TclLsetList(Tcl_Interp *interp, Tcl_Obj *listPtr,
			    Tcl_Obj *indexPtr, Tcl_Obj *valuePtr);
MODULE_SCOPE Tcl_Obj *	TclLsetFlat(Tcl_Interp *interp, Tcl_Obj *listPtr,
			    Tcl_Size indexCount, Tcl_Obj *const indexArray[],
			    Tcl_Obj *valuePtr);
MODULE_SCOPE Tcl_Command TclMakeEnsemble(Tcl_Interp *interp, const char *name,
			    const EnsembleImplMap map[]);
MODULE_SCOPE Tcl_Size	TclMaxListLength(const char *bytes, Tcl_Size numBytes,
			    const char **endPtr);
MODULE_SCOPE int	TclMergeReturnOptions(Tcl_Interp *interp, int objc,
			    Tcl_Obj *const objv[], Tcl_Obj **optionsPtrPtr,
			    int *codePtr, int *levelPtr);
MODULE_SCOPE Tcl_Obj *	TclNoErrorStack(Tcl_Interp *interp, Tcl_Obj *options);
MODULE_SCOPE int	TclNokia770Doubles(void);
MODULE_SCOPE void	TclNsDecrRefCount(Namespace *nsPtr);
MODULE_SCOPE int	TclNamespaceDeleted(Namespace *nsPtr);
MODULE_SCOPE void	TclObjVarErrMsg(Tcl_Interp *interp, Tcl_Obj *part1Ptr,
			    Tcl_Obj *part2Ptr, const char *operation,
			    const char *reason, int index);
MODULE_SCOPE int	TclObjInvokeNamespace(Tcl_Interp *interp,
			    Tcl_Size objc, Tcl_Obj *const objv[],
			    Tcl_Namespace *nsPtr, int flags);
MODULE_SCOPE int	TclObjUnsetVar2(Tcl_Interp *interp,
			    Tcl_Obj *part1Ptr, Tcl_Obj *part2Ptr, int flags);
MODULE_SCOPE int	TclParseBackslash(const char *src,
			    Tcl_Size numBytes, Tcl_Size *readPtr, char *dst);
MODULE_SCOPE int	TclParseNumber(Tcl_Interp *interp, Tcl_Obj *objPtr,
			    const char *expected, const char *bytes,
			    Tcl_Size numBytes, const char **endPtrPtr, int flags);
MODULE_SCOPE void	TclParseInit(Tcl_Interp *interp, const char *string,
			    Tcl_Size numBytes, Tcl_Parse *parsePtr);
MODULE_SCOPE Tcl_Size	TclParseAllWhiteSpace(const char *src, Tcl_Size numBytes);
MODULE_SCOPE int	TclProcessReturn(Tcl_Interp *interp,
			    int code, int level, Tcl_Obj *returnOpts);
MODULE_SCOPE void	TclUndoRefCount(Tcl_Obj *objPtr);
MODULE_SCOPE int	TclpObjLstat(Tcl_Obj *pathPtr, Tcl_StatBuf *buf);
MODULE_SCOPE Tcl_Obj *	TclpTempFileName(void);
MODULE_SCOPE Tcl_Obj *	TclpTempFileNameForLibrary(Tcl_Interp *interp,
			    Tcl_Obj* pathPtr);
MODULE_SCOPE int	TclNewArithSeriesObj(Tcl_Interp *interp,
			    Tcl_Obj **arithSeriesPtr,
			    int useDoubles, Tcl_Obj *startObj, Tcl_Obj *endObj,
			    Tcl_Obj *stepObj, Tcl_Obj *lenObj);
MODULE_SCOPE Tcl_Obj *	TclNewFSPathObj(Tcl_Obj *dirPtr, const char *addStrRep,
			    Tcl_Size len);
MODULE_SCOPE void	TclpAlertNotifier(void *clientData);
MODULE_SCOPE void *	TclpNotifierData(void);
MODULE_SCOPE void	TclpServiceModeHook(int mode);
MODULE_SCOPE void	TclpSetTimer(const Tcl_Time *timePtr);
MODULE_SCOPE int	TclpWaitForEvent(const Tcl_Time *timePtr);
MODULE_SCOPE void	TclpCreateFileHandler(int fd, int mask,
			    Tcl_FileProc *proc, void *clientData);
MODULE_SCOPE int	TclpDeleteFile(const void *path);
MODULE_SCOPE void	TclpDeleteFileHandler(int fd);
MODULE_SCOPE void	TclpFinalizeCondition(Tcl_Condition *condPtr);
MODULE_SCOPE void	TclpFinalizeMutex(Tcl_Mutex *mutexPtr);
MODULE_SCOPE void	TclpFinalizeNotifier(void *clientData);
MODULE_SCOPE void	TclpFinalizePipes(void);
MODULE_SCOPE void	TclpFinalizeSockets(void);
#ifdef _WIN32
MODULE_SCOPE void	TclInitSockets(void);
#else
#define TclInitSockets() /* do nothing */
#endif
struct addrinfo; /* forward declaration, needed for TclCreateSocketAddress */
MODULE_SCOPE int	TclCreateSocketAddress(Tcl_Interp *interp,
			    struct addrinfo **addrlist,
			    const char *host, int port, int willBind,
			    const char **errorMsgPtr);
MODULE_SCOPE int	TclpThreadCreate(Tcl_ThreadId *idPtr,
			    Tcl_ThreadCreateProc *proc, void *clientData,
			    TCL_HASH_TYPE stackSize, int flags);
MODULE_SCOPE Tcl_Size	TclpFindVariable(const char *name, Tcl_Size *lengthPtr);
MODULE_SCOPE void	TclpInitLibraryPath(char **valuePtr,
			    TCL_HASH_TYPE *lengthPtr, Tcl_Encoding *encodingPtr);
MODULE_SCOPE void	TclpInitLock(void);
MODULE_SCOPE void *	TclpInitNotifier(void);
MODULE_SCOPE void	TclpInitPlatform(void);
MODULE_SCOPE void	TclpInitUnlock(void);
MODULE_SCOPE Tcl_Obj *	TclpObjListVolumes(void);
MODULE_SCOPE void	TclpGlobalLock(void);
MODULE_SCOPE void	TclpGlobalUnlock(void);
MODULE_SCOPE int	TclpObjNormalizePath(Tcl_Interp *interp,
			    Tcl_Obj *pathPtr, int nextCheckpoint);
MODULE_SCOPE void	TclpNativeJoinPath(Tcl_Obj *prefix, const char *joining);
MODULE_SCOPE Tcl_Obj *	TclpNativeSplitPath(Tcl_Obj *pathPtr, Tcl_Size *lenPtr);
MODULE_SCOPE Tcl_PathType TclpGetNativePathType(Tcl_Obj *pathPtr,
			    Tcl_Size *driveNameLengthPtr, Tcl_Obj **driveNameRef);
MODULE_SCOPE int	TclCrossFilesystemCopy(Tcl_Interp *interp,
			    Tcl_Obj *source, Tcl_Obj *target);
MODULE_SCOPE int	TclpMatchInDirectory(Tcl_Interp *interp,
			    Tcl_Obj *resultPtr, Tcl_Obj *pathPtr,
			    const char *pattern, Tcl_GlobTypeData *types);
MODULE_SCOPE void	*TclpGetNativeCwd(void *clientData);
MODULE_SCOPE Tcl_FSDupInternalRepProc TclNativeDupInternalRep;
MODULE_SCOPE Tcl_Obj *	TclpObjLink(Tcl_Obj *pathPtr, Tcl_Obj *toPtr,
			    int linkType);
MODULE_SCOPE int	TclpObjChdir(Tcl_Obj *pathPtr);
MODULE_SCOPE Tcl_Channel TclpOpenTemporaryFile(Tcl_Obj *dirObj,
			    Tcl_Obj *basenameObj, Tcl_Obj *extensionObj,
			    Tcl_Obj *resultingNameObj);
MODULE_SCOPE void	TclPkgFileSeen(Tcl_Interp *interp,
			    const char *fileName);
MODULE_SCOPE void *	TclInitPkgFiles(Tcl_Interp *interp);
MODULE_SCOPE Tcl_Obj *	TclPathPart(Tcl_Interp *interp, Tcl_Obj *pathPtr,
			    Tcl_PathPart portion);
MODULE_SCOPE char *	TclpReadlink(const char *fileName,
			    Tcl_DString *linkPtr);
MODULE_SCOPE void	TclpSetVariables(Tcl_Interp *interp);
MODULE_SCOPE void *	TclThreadStorageKeyGet(Tcl_ThreadDataKey *keyPtr);
MODULE_SCOPE void	TclThreadStorageKeySet(Tcl_ThreadDataKey *keyPtr,
			    void *data);
MODULE_SCOPE TCL_NORETURN void TclpThreadExit(int status);
MODULE_SCOPE void	TclRememberCondition(Tcl_Condition *mutex);
MODULE_SCOPE void	TclRememberJoinableThread(Tcl_ThreadId id);
MODULE_SCOPE void	TclRememberMutex(Tcl_Mutex *mutex);
MODULE_SCOPE void	TclRemoveScriptLimitCallbacks(Tcl_Interp *interp);
MODULE_SCOPE int	TclReToGlob(Tcl_Interp *interp, const char *reStr,
			    Tcl_Size reStrLen, Tcl_DString *dsPtr, int *flagsPtr,
			    int *quantifiersFoundPtr);
MODULE_SCOPE Tcl_Size	TclScanElement(const char *string, Tcl_Size length,
			    char *flagPtr);
MODULE_SCOPE void	TclSetBgErrorHandler(Tcl_Interp *interp,
			    Tcl_Obj *cmdPrefix);
MODULE_SCOPE void	TclSetBignumInternalRep(Tcl_Obj *objPtr,
			    void *bignumValue);
MODULE_SCOPE int	TclSetBooleanFromAny(Tcl_Interp *interp,
			    Tcl_Obj *objPtr);
MODULE_SCOPE void	TclSetCmdNameObj(Tcl_Interp *interp, Tcl_Obj *objPtr,
			    Command *cmdPtr);
MODULE_SCOPE void	TclSetDuplicateObj(Tcl_Obj *dupPtr, Tcl_Obj *objPtr);
MODULE_SCOPE void	TclSetProcessGlobalValue(ProcessGlobalValue *pgvPtr,
			    Tcl_Obj *newValue);
MODULE_SCOPE void	TclSignalExitThread(Tcl_ThreadId id, int result);
MODULE_SCOPE void	TclSpellFix(Tcl_Interp *interp,
			    Tcl_Obj *const *objv, Tcl_Size objc, Tcl_Size subIdx,
			    Tcl_Obj *bad, Tcl_Obj *fix);
MODULE_SCOPE void *	TclStackRealloc(Tcl_Interp *interp, void *ptr,
			    TCL_HASH_TYPE numBytes);
typedef int (*memCmpFn_t)(const void*, const void*, size_t);
MODULE_SCOPE int	TclStringCmp(Tcl_Obj *value1Ptr, Tcl_Obj *value2Ptr,
			    int checkEq, int nocase, Tcl_Size reqlength);
MODULE_SCOPE int	TclStringMatch(const char *str, Tcl_Size strLen,
			    const char *pattern, int ptnLen, int flags);
MODULE_SCOPE int	TclStringMatchObj(Tcl_Obj *stringObj,
			    Tcl_Obj *patternObj, int flags);
MODULE_SCOPE void	TclSubstCompile(Tcl_Interp *interp, const char *bytes,
			    Tcl_Size numBytes, int flags, Tcl_Size line,
			    struct CompileEnv *envPtr);
MODULE_SCOPE int	TclSubstOptions(Tcl_Interp *interp, Tcl_Size numOpts,
			    Tcl_Obj *const opts[], int *flagPtr);
MODULE_SCOPE void	TclSubstParse(Tcl_Interp *interp, const char *bytes,
			    Tcl_Size numBytes, int flags, Tcl_Parse *parsePtr,
			    Tcl_InterpState *statePtr);
MODULE_SCOPE int	TclSubstTokens(Tcl_Interp *interp, Tcl_Token *tokenPtr,
			    Tcl_Size count, int *tokensLeftPtr, Tcl_Size line,
			    Tcl_Size *clNextOuter, const char *outerScript);
MODULE_SCOPE Tcl_Size	TclTrim(const char *bytes, Tcl_Size numBytes,
			    const char *trim, Tcl_Size numTrim,
			    Tcl_Size *trimRight);
MODULE_SCOPE Tcl_Size	TclTrimLeft(const char *bytes, Tcl_Size numBytes,
			    const char *trim, Tcl_Size numTrim);
MODULE_SCOPE Tcl_Size	TclTrimRight(const char *bytes, Tcl_Size numBytes,
			    const char *trim, Tcl_Size numTrim);
MODULE_SCOPE const char*TclGetCommandTypeName(Tcl_Command command);
MODULE_SCOPE int	TclObjInterpProc(void *clientData,
			    Tcl_Interp *interp, int objc,
			    Tcl_Obj *const objv[]);
MODULE_SCOPE void	TclRegisterCommandTypeName(
			    Tcl_ObjCmdProc *implementationProc,
			    const char *nameStr);
MODULE_SCOPE int	TclUtfCmp(const char *cs, const char *ct);
MODULE_SCOPE int	TclUtfCasecmp(const char *cs, const char *ct);
MODULE_SCOPE int	TclUtfCount(int ch);
MODULE_SCOPE Tcl_Obj *	TclpNativeToNormalized(void *clientData);
MODULE_SCOPE Tcl_Obj *	TclpFilesystemPathType(Tcl_Obj *pathPtr);
MODULE_SCOPE int	TclpDlopen(Tcl_Interp *interp, Tcl_Obj *pathPtr,
			    Tcl_LoadHandle *loadHandle,
			    Tcl_FSUnloadFileProc **unloadProcPtr, int flags);
MODULE_SCOPE int	TclpUtime(Tcl_Obj *pathPtr, struct utimbuf *tval);
#ifdef TCL_LOAD_FROM_MEMORY
MODULE_SCOPE void *	TclpLoadMemoryGetBuffer(Tcl_Interp *interp, int size);
MODULE_SCOPE int	TclpLoadMemory(Tcl_Interp *interp, void *buffer,
			    int size, int codeSize, Tcl_LoadHandle *loadHandle,
			    Tcl_FSUnloadFileProc **unloadProcPtr, int flags);
#endif
MODULE_SCOPE void	TclInitThreadStorage(void);
MODULE_SCOPE void	TclFinalizeThreadDataThread(void);
MODULE_SCOPE void	TclFinalizeThreadStorage(void);

#ifdef TCL_WIDE_CLICKS
MODULE_SCOPE long long	TclpGetWideClicks(void);
MODULE_SCOPE double	TclpWideClicksToNanoseconds(long long clicks);
MODULE_SCOPE double	TclpWideClickInMicrosec(void);
#else
#   ifdef _WIN32
#	define TCL_WIDE_CLICKS 1
MODULE_SCOPE long long	TclpGetWideClicks(void);
MODULE_SCOPE double	TclpWideClickInMicrosec(void);
#	define TclpWideClicksToNanoseconds(clicks) \
		((double)(clicks) * TclpWideClickInMicrosec() * 1000)
#   endif
#endif
MODULE_SCOPE long long TclpGetMicroseconds(void);

MODULE_SCOPE int	TclZlibInit(Tcl_Interp *interp);
MODULE_SCOPE void *	TclpThreadCreateKey(void);
MODULE_SCOPE void	TclpThreadDeleteKey(void *keyPtr);
MODULE_SCOPE void	TclpThreadSetGlobalTSD(void *tsdKeyPtr, void *ptr);
MODULE_SCOPE void *	TclpThreadGetGlobalTSD(void *tsdKeyPtr);
MODULE_SCOPE void	TclErrorStackResetIf(Tcl_Interp *interp,
			    const char *msg, Tcl_Size length);
/* Tip 430 */
MODULE_SCOPE int	TclZipfs_Init(Tcl_Interp *interp);
MODULE_SCOPE int	TclIsZipfsPath(const char *path);
MODULE_SCOPE void	TclZipfsFinalize(void);

/*
 * Many parsing tasks need a common definition of whitespace.
 * Use this routine and macro to achieve that and place
 * optimization (fragile on changes) in one place.
 */

MODULE_SCOPE int	TclIsSpaceProc(int byte);
#define TclIsSpaceProcM(byte) \
    (((byte) > 0x20) ? 0 : TclIsSpaceProc(byte))

/*
 *----------------------------------------------------------------
 * Command procedures in the generic core:
 *----------------------------------------------------------------
 */

MODULE_SCOPE Tcl_ObjCmdProc Tcl_AfterObjCmd;
MODULE_SCOPE Tcl_ObjCmdProc Tcl_AppendObjCmd;
MODULE_SCOPE Tcl_ObjCmdProc Tcl_ApplyObjCmd;
MODULE_SCOPE Tcl_Command TclInitArrayCmd(Tcl_Interp *interp);
MODULE_SCOPE Tcl_Command TclInitBinaryCmd(Tcl_Interp *interp);
MODULE_SCOPE Tcl_ObjCmdProc Tcl_BreakObjCmd;
MODULE_SCOPE Tcl_ObjCmdProc Tcl_CatchObjCmd;
MODULE_SCOPE Tcl_ObjCmdProc Tcl_CdObjCmd;
MODULE_SCOPE Tcl_Command TclInitChanCmd(Tcl_Interp *interp);
MODULE_SCOPE Tcl_ObjCmdProc TclChanCreateObjCmd;
MODULE_SCOPE Tcl_ObjCmdProc TclChanPostEventObjCmd;
MODULE_SCOPE Tcl_ObjCmdProc TclChanPopObjCmd;
MODULE_SCOPE Tcl_ObjCmdProc TclChanPushObjCmd;
MODULE_SCOPE void	TclClockInit(Tcl_Interp *interp);
MODULE_SCOPE Tcl_ObjCmdProc TclClockOldscanObjCmd;
MODULE_SCOPE Tcl_ObjCmdProc Tcl_CloseObjCmd;
MODULE_SCOPE Tcl_ObjCmdProc Tcl_ConcatObjCmd;
MODULE_SCOPE Tcl_ObjCmdProc Tcl_ConstObjCmd;
MODULE_SCOPE Tcl_ObjCmdProc Tcl_ContinueObjCmd;
MODULE_SCOPE Tcl_TimerToken TclCreateAbsoluteTimerHandler(
			    Tcl_Time *timePtr, Tcl_TimerProc *proc,
			    void *clientData);
MODULE_SCOPE Tcl_ObjCmdProc TclDefaultBgErrorHandlerObjCmd;
MODULE_SCOPE Tcl_Command TclInitDictCmd(Tcl_Interp *interp);
MODULE_SCOPE int	TclDictWithFinish(Tcl_Interp *interp, Var *varPtr,
			    Var *arrayPtr, Tcl_Obj *part1Ptr,
			    Tcl_Obj *part2Ptr, int index, int pathc,
			    Tcl_Obj *const pathv[], Tcl_Obj *keysPtr);
MODULE_SCOPE Tcl_Obj *	TclDictWithInit(Tcl_Interp *interp, Tcl_Obj *dictPtr,
			    Tcl_Size pathc, Tcl_Obj *const pathv[]);
MODULE_SCOPE Tcl_ObjCmdProc Tcl_DisassembleObjCmd;

/* Assemble command function */
MODULE_SCOPE Tcl_ObjCmdProc Tcl_AssembleObjCmd;
MODULE_SCOPE Tcl_ObjCmdProc TclNRAssembleObjCmd;
MODULE_SCOPE Tcl_Command TclInitEncodingCmd(Tcl_Interp *interp);
MODULE_SCOPE Tcl_ObjCmdProc Tcl_EofObjCmd;
MODULE_SCOPE Tcl_ObjCmdProc Tcl_ErrorObjCmd;
MODULE_SCOPE Tcl_ObjCmdProc Tcl_EvalObjCmd;
MODULE_SCOPE Tcl_ObjCmdProc Tcl_ExecObjCmd;
MODULE_SCOPE Tcl_ObjCmdProc Tcl_ExitObjCmd;
MODULE_SCOPE Tcl_ObjCmdProc Tcl_ExprObjCmd;
MODULE_SCOPE Tcl_ObjCmdProc Tcl_FblockedObjCmd;
MODULE_SCOPE Tcl_ObjCmdProc Tcl_FconfigureObjCmd;
MODULE_SCOPE Tcl_ObjCmdProc Tcl_FcopyObjCmd;
MODULE_SCOPE Tcl_Command TclInitFileCmd(Tcl_Interp *interp);
MODULE_SCOPE Tcl_ObjCmdProc Tcl_FileEventObjCmd;
MODULE_SCOPE Tcl_ObjCmdProc Tcl_FlushObjCmd;
MODULE_SCOPE Tcl_ObjCmdProc Tcl_ForObjCmd;
MODULE_SCOPE Tcl_ObjCmdProc Tcl_ForeachObjCmd;
MODULE_SCOPE Tcl_ObjCmdProc Tcl_FormatObjCmd;
MODULE_SCOPE Tcl_ObjCmdProc Tcl_GetsObjCmd;
MODULE_SCOPE Tcl_ObjCmdProc Tcl_GlobalObjCmd;
MODULE_SCOPE Tcl_ObjCmdProc Tcl_GlobObjCmd;
MODULE_SCOPE Tcl_ObjCmdProc Tcl_IfObjCmd;
MODULE_SCOPE Tcl_ObjCmdProc Tcl_IncrObjCmd;
MODULE_SCOPE Tcl_Command TclInitInfoCmd(Tcl_Interp *interp);
MODULE_SCOPE Tcl_ObjCmdProc Tcl_InterpObjCmd;
MODULE_SCOPE Tcl_ObjCmdProc Tcl_JoinObjCmd;
MODULE_SCOPE Tcl_ObjCmdProc Tcl_LappendObjCmd;
MODULE_SCOPE Tcl_ObjCmdProc Tcl_LassignObjCmd;
MODULE_SCOPE Tcl_ObjCmdProc Tcl_LeditObjCmd;
MODULE_SCOPE Tcl_ObjCmdProc Tcl_LindexObjCmd;
MODULE_SCOPE Tcl_ObjCmdProc Tcl_LinsertObjCmd;
MODULE_SCOPE Tcl_ObjCmdProc Tcl_LlengthObjCmd;
MODULE_SCOPE Tcl_ObjCmdProc Tcl_ListObjCmd;
MODULE_SCOPE Tcl_ObjCmdProc Tcl_LmapObjCmd;
MODULE_SCOPE Tcl_ObjCmdProc Tcl_LoadObjCmd;
MODULE_SCOPE Tcl_ObjCmdProc Tcl_LpopObjCmd;
MODULE_SCOPE Tcl_ObjCmdProc Tcl_LrangeObjCmd;
MODULE_SCOPE Tcl_ObjCmdProc Tcl_LremoveObjCmd;
MODULE_SCOPE Tcl_ObjCmdProc Tcl_LrepeatObjCmd;
MODULE_SCOPE Tcl_ObjCmdProc Tcl_LreplaceObjCmd;
MODULE_SCOPE Tcl_ObjCmdProc Tcl_LreverseObjCmd;
MODULE_SCOPE Tcl_ObjCmdProc Tcl_LsearchObjCmd;
MODULE_SCOPE Tcl_ObjCmdProc Tcl_LseqObjCmd;
MODULE_SCOPE Tcl_ObjCmdProc Tcl_LsetObjCmd;
MODULE_SCOPE Tcl_ObjCmdProc Tcl_LsortObjCmd;
MODULE_SCOPE Tcl_Command TclInitNamespaceCmd(Tcl_Interp *interp);
MODULE_SCOPE Tcl_ObjCmdProc TclNamespaceEnsembleCmd;
MODULE_SCOPE Tcl_ObjCmdProc Tcl_OpenObjCmd;
MODULE_SCOPE Tcl_ObjCmdProc Tcl_PackageObjCmd;
MODULE_SCOPE Tcl_ObjCmdProc Tcl_PidObjCmd;
MODULE_SCOPE Tcl_Command TclInitPrefixCmd(Tcl_Interp *interp);
MODULE_SCOPE Tcl_ObjCmdProc Tcl_PutsObjCmd;
MODULE_SCOPE Tcl_ObjCmdProc Tcl_PwdObjCmd;
MODULE_SCOPE Tcl_ObjCmdProc Tcl_ReadObjCmd;
MODULE_SCOPE Tcl_ObjCmdProc Tcl_RegexpObjCmd;
MODULE_SCOPE Tcl_ObjCmdProc Tcl_RegsubObjCmd;
MODULE_SCOPE Tcl_ObjCmdProc Tcl_RenameObjCmd;
MODULE_SCOPE Tcl_ObjCmdProc Tcl_RepresentationCmd;
MODULE_SCOPE Tcl_ObjCmdProc Tcl_ReturnObjCmd;
MODULE_SCOPE Tcl_ObjCmdProc Tcl_ScanObjCmd;
MODULE_SCOPE Tcl_ObjCmdProc Tcl_SeekObjCmd;
MODULE_SCOPE Tcl_ObjCmdProc Tcl_SetObjCmd;
MODULE_SCOPE Tcl_ObjCmdProc Tcl_SplitObjCmd;
MODULE_SCOPE Tcl_ObjCmdProc Tcl_SocketObjCmd;
MODULE_SCOPE Tcl_ObjCmdProc Tcl_SourceObjCmd;
MODULE_SCOPE Tcl_Command TclInitStringCmd(Tcl_Interp *interp);
MODULE_SCOPE Tcl_ObjCmdProc Tcl_SubstObjCmd;
MODULE_SCOPE Tcl_ObjCmdProc Tcl_SwitchObjCmd;
MODULE_SCOPE Tcl_ObjCmdProc Tcl_TellObjCmd;
MODULE_SCOPE Tcl_ObjCmdProc Tcl_ThrowObjCmd;
MODULE_SCOPE Tcl_ObjCmdProc Tcl_TimeObjCmd;
MODULE_SCOPE Tcl_ObjCmdProc Tcl_TimeRateObjCmd;
MODULE_SCOPE Tcl_ObjCmdProc Tcl_TraceObjCmd;
MODULE_SCOPE Tcl_ObjCmdProc Tcl_TryObjCmd;
MODULE_SCOPE Tcl_ObjCmdProc Tcl_UnloadObjCmd;
MODULE_SCOPE Tcl_ObjCmdProc Tcl_UnsetObjCmd;
MODULE_SCOPE Tcl_ObjCmdProc Tcl_UpdateObjCmd;
MODULE_SCOPE Tcl_ObjCmdProc Tcl_UplevelObjCmd;
MODULE_SCOPE Tcl_ObjCmdProc Tcl_UpvarObjCmd;
MODULE_SCOPE Tcl_ObjCmdProc Tcl_VariableObjCmd;
MODULE_SCOPE Tcl_ObjCmdProc Tcl_VwaitObjCmd;
MODULE_SCOPE Tcl_ObjCmdProc Tcl_WhileObjCmd;

/*
 *----------------------------------------------------------------
 * Compilation procedures for commands in the generic core:
 *----------------------------------------------------------------
 */

MODULE_SCOPE CompileProc TclCompileAppendCmd;
MODULE_SCOPE CompileProc TclCompileArrayExistsCmd;
MODULE_SCOPE CompileProc TclCompileArraySetCmd;
MODULE_SCOPE CompileProc TclCompileArrayUnsetCmd;
MODULE_SCOPE CompileProc TclCompileBreakCmd;
MODULE_SCOPE CompileProc TclCompileCatchCmd;
MODULE_SCOPE CompileProc TclCompileClockClicksCmd;
MODULE_SCOPE CompileProc TclCompileClockReadingCmd;
MODULE_SCOPE CompileProc TclCompileConcatCmd;
MODULE_SCOPE CompileProc TclCompileConstCmd;
MODULE_SCOPE CompileProc TclCompileContinueCmd;
MODULE_SCOPE CompileProc TclCompileDictAppendCmd;
MODULE_SCOPE CompileProc TclCompileDictCreateCmd;
MODULE_SCOPE CompileProc TclCompileDictExistsCmd;
MODULE_SCOPE CompileProc TclCompileDictForCmd;
MODULE_SCOPE CompileProc TclCompileDictGetCmd;
MODULE_SCOPE CompileProc TclCompileDictGetWithDefaultCmd;
MODULE_SCOPE CompileProc TclCompileDictIncrCmd;
MODULE_SCOPE CompileProc TclCompileDictLappendCmd;
MODULE_SCOPE CompileProc TclCompileDictMapCmd;
MODULE_SCOPE CompileProc TclCompileDictMergeCmd;
MODULE_SCOPE CompileProc TclCompileDictSetCmd;
MODULE_SCOPE CompileProc TclCompileDictUnsetCmd;
MODULE_SCOPE CompileProc TclCompileDictUpdateCmd;
MODULE_SCOPE CompileProc TclCompileDictWithCmd;
MODULE_SCOPE CompileProc TclCompileEnsemble;
MODULE_SCOPE CompileProc TclCompileErrorCmd;
MODULE_SCOPE CompileProc TclCompileExprCmd;
MODULE_SCOPE CompileProc TclCompileForCmd;
MODULE_SCOPE CompileProc TclCompileForeachCmd;
MODULE_SCOPE CompileProc TclCompileFormatCmd;
MODULE_SCOPE CompileProc TclCompileGlobalCmd;
MODULE_SCOPE CompileProc TclCompileIfCmd;
MODULE_SCOPE CompileProc TclCompileInfoCommandsCmd;
MODULE_SCOPE CompileProc TclCompileInfoCoroutineCmd;
MODULE_SCOPE CompileProc TclCompileInfoExistsCmd;
MODULE_SCOPE CompileProc TclCompileInfoLevelCmd;
MODULE_SCOPE CompileProc TclCompileInfoObjectClassCmd;
MODULE_SCOPE CompileProc TclCompileInfoObjectIsACmd;
MODULE_SCOPE CompileProc TclCompileInfoObjectNamespaceCmd;
MODULE_SCOPE CompileProc TclCompileIncrCmd;
MODULE_SCOPE CompileProc TclCompileLappendCmd;
MODULE_SCOPE CompileProc TclCompileLassignCmd;
MODULE_SCOPE CompileProc TclCompileLindexCmd;
MODULE_SCOPE CompileProc TclCompileLinsertCmd;
MODULE_SCOPE CompileProc TclCompileListCmd;
MODULE_SCOPE CompileProc TclCompileLlengthCmd;
MODULE_SCOPE CompileProc TclCompileLmapCmd;
MODULE_SCOPE CompileProc TclCompileLrangeCmd;
MODULE_SCOPE CompileProc TclCompileLreplaceCmd;
MODULE_SCOPE CompileProc TclCompileLsetCmd;
MODULE_SCOPE CompileProc TclCompileNamespaceCodeCmd;
MODULE_SCOPE CompileProc TclCompileNamespaceCurrentCmd;
MODULE_SCOPE CompileProc TclCompileNamespaceOriginCmd;
MODULE_SCOPE CompileProc TclCompileNamespaceQualifiersCmd;
MODULE_SCOPE CompileProc TclCompileNamespaceTailCmd;
MODULE_SCOPE CompileProc TclCompileNamespaceUpvarCmd;
MODULE_SCOPE CompileProc TclCompileNamespaceWhichCmd;
MODULE_SCOPE CompileProc TclCompileNoOp;
MODULE_SCOPE CompileProc TclCompileObjectNextCmd;
MODULE_SCOPE CompileProc TclCompileObjectNextToCmd;
MODULE_SCOPE CompileProc TclCompileObjectSelfCmd;
MODULE_SCOPE CompileProc TclCompileRegexpCmd;
MODULE_SCOPE CompileProc TclCompileRegsubCmd;
MODULE_SCOPE CompileProc TclCompileReturnCmd;
MODULE_SCOPE CompileProc TclCompileSetCmd;
MODULE_SCOPE CompileProc TclCompileStringCatCmd;
MODULE_SCOPE CompileProc TclCompileStringCmpCmd;
MODULE_SCOPE CompileProc TclCompileStringEqualCmd;
MODULE_SCOPE CompileProc TclCompileStringFirstCmd;
MODULE_SCOPE CompileProc TclCompileStringIndexCmd;
MODULE_SCOPE CompileProc TclCompileStringInsertCmd;
MODULE_SCOPE CompileProc TclCompileStringIsCmd;
MODULE_SCOPE CompileProc TclCompileStringLastCmd;
MODULE_SCOPE CompileProc TclCompileStringLenCmd;
MODULE_SCOPE CompileProc TclCompileStringMapCmd;
MODULE_SCOPE CompileProc TclCompileStringMatchCmd;
MODULE_SCOPE CompileProc TclCompileStringRangeCmd;
MODULE_SCOPE CompileProc TclCompileStringReplaceCmd;
MODULE_SCOPE CompileProc TclCompileStringToLowerCmd;
MODULE_SCOPE CompileProc TclCompileStringToTitleCmd;
MODULE_SCOPE CompileProc TclCompileStringToUpperCmd;
MODULE_SCOPE CompileProc TclCompileStringTrimCmd;
MODULE_SCOPE CompileProc TclCompileStringTrimLCmd;
MODULE_SCOPE CompileProc TclCompileStringTrimRCmd;
MODULE_SCOPE CompileProc TclCompileSubstCmd;
MODULE_SCOPE CompileProc TclCompileSwitchCmd;
MODULE_SCOPE CompileProc TclCompileTailcallCmd;
MODULE_SCOPE CompileProc TclCompileThrowCmd;
MODULE_SCOPE CompileProc TclCompileTryCmd;
MODULE_SCOPE CompileProc TclCompileUnsetCmd;
MODULE_SCOPE CompileProc TclCompileUpvarCmd;
MODULE_SCOPE CompileProc TclCompileVariableCmd;
MODULE_SCOPE CompileProc TclCompileWhileCmd;
MODULE_SCOPE CompileProc TclCompileYieldCmd;
MODULE_SCOPE CompileProc TclCompileYieldToCmd;
MODULE_SCOPE CompileProc TclCompileBasic0ArgCmd;
MODULE_SCOPE CompileProc TclCompileBasic1ArgCmd;
MODULE_SCOPE CompileProc TclCompileBasic2ArgCmd;
MODULE_SCOPE CompileProc TclCompileBasic3ArgCmd;
MODULE_SCOPE CompileProc TclCompileBasic0Or1ArgCmd;
MODULE_SCOPE CompileProc TclCompileBasic1Or2ArgCmd;
MODULE_SCOPE CompileProc TclCompileBasic2Or3ArgCmd;
MODULE_SCOPE CompileProc TclCompileBasic0To2ArgCmd;
MODULE_SCOPE CompileProc TclCompileBasic1To3ArgCmd;
MODULE_SCOPE CompileProc TclCompileBasicMin0ArgCmd;
MODULE_SCOPE CompileProc TclCompileBasicMin1ArgCmd;
MODULE_SCOPE CompileProc TclCompileBasicMin2ArgCmd;

MODULE_SCOPE Tcl_ObjCmdProc TclInvertOpCmd;
MODULE_SCOPE CompileProc TclCompileInvertOpCmd;

MODULE_SCOPE Tcl_ObjCmdProc TclNotOpCmd;
MODULE_SCOPE CompileProc TclCompileNotOpCmd;
MODULE_SCOPE Tcl_ObjCmdProc TclAddOpCmd;
MODULE_SCOPE CompileProc TclCompileAddOpCmd;
MODULE_SCOPE Tcl_ObjCmdProc TclMulOpCmd;
MODULE_SCOPE CompileProc TclCompileMulOpCmd;
MODULE_SCOPE Tcl_ObjCmdProc TclAndOpCmd;
MODULE_SCOPE CompileProc TclCompileAndOpCmd;
MODULE_SCOPE Tcl_ObjCmdProc TclOrOpCmd;
MODULE_SCOPE CompileProc TclCompileOrOpCmd;
MODULE_SCOPE Tcl_ObjCmdProc TclXorOpCmd;
MODULE_SCOPE CompileProc TclCompileXorOpCmd;
MODULE_SCOPE Tcl_ObjCmdProc TclPowOpCmd;
MODULE_SCOPE CompileProc TclCompilePowOpCmd;
MODULE_SCOPE Tcl_ObjCmdProc TclLshiftOpCmd;
MODULE_SCOPE CompileProc TclCompileLshiftOpCmd;
MODULE_SCOPE Tcl_ObjCmdProc TclRshiftOpCmd;
MODULE_SCOPE CompileProc TclCompileRshiftOpCmd;
MODULE_SCOPE Tcl_ObjCmdProc TclModOpCmd;
MODULE_SCOPE CompileProc TclCompileModOpCmd;
MODULE_SCOPE Tcl_ObjCmdProc TclNeqOpCmd;
MODULE_SCOPE CompileProc TclCompileNeqOpCmd;
MODULE_SCOPE Tcl_ObjCmdProc TclStrneqOpCmd;
MODULE_SCOPE CompileProc TclCompileStrneqOpCmd;
MODULE_SCOPE Tcl_ObjCmdProc TclInOpCmd;
MODULE_SCOPE CompileProc TclCompileInOpCmd;
MODULE_SCOPE Tcl_ObjCmdProc TclNiOpCmd;
MODULE_SCOPE CompileProc TclCompileNiOpCmd;
MODULE_SCOPE Tcl_ObjCmdProc TclMinusOpCmd;
MODULE_SCOPE CompileProc TclCompileMinusOpCmd;
MODULE_SCOPE Tcl_ObjCmdProc TclDivOpCmd;
MODULE_SCOPE CompileProc TclCompileDivOpCmd;
MODULE_SCOPE CompileProc TclCompileLessOpCmd;
MODULE_SCOPE CompileProc TclCompileLeqOpCmd;
MODULE_SCOPE CompileProc TclCompileGreaterOpCmd;
MODULE_SCOPE CompileProc TclCompileGeqOpCmd;
MODULE_SCOPE CompileProc TclCompileEqOpCmd;
MODULE_SCOPE CompileProc TclCompileStreqOpCmd;
MODULE_SCOPE CompileProc TclCompileStrLtOpCmd;
MODULE_SCOPE CompileProc TclCompileStrLeOpCmd;
MODULE_SCOPE CompileProc TclCompileStrGtOpCmd;
MODULE_SCOPE CompileProc TclCompileStrGeOpCmd;

MODULE_SCOPE CompileProc TclCompileAssembleCmd;

/*
 * Routines that provide the [string] ensemble functionality. Possible
 * candidates for public interface.
 */

MODULE_SCOPE Tcl_Obj *	TclStringCat(Tcl_Interp *interp, Tcl_Size objc,
			    Tcl_Obj *const objv[], int flags);
MODULE_SCOPE Tcl_Obj *	TclStringFirst(Tcl_Obj *needle, Tcl_Obj *haystack,
			    Tcl_Size start);
MODULE_SCOPE Tcl_Obj *	TclStringLast(Tcl_Obj *needle, Tcl_Obj *haystack,
			    Tcl_Size last);
MODULE_SCOPE Tcl_Obj *	TclStringRepeat(Tcl_Interp *interp, Tcl_Obj *objPtr,
			    Tcl_Size count, int flags);
MODULE_SCOPE Tcl_Obj *	TclStringReplace(Tcl_Interp *interp, Tcl_Obj *objPtr,
			    Tcl_Size first, Tcl_Size count, Tcl_Obj *insertPtr,
			    int flags);
MODULE_SCOPE Tcl_Obj *	TclStringReverse(Tcl_Obj *objPtr, int flags);

/* Flag values for the [string] ensemble functions. */

#define TCL_STRING_MATCH_NOCASE TCL_MATCH_NOCASE /* (1<<0) in tcl.h */
#define TCL_STRING_IN_PLACE (1<<1)

/*
 * Functions defined in generic/tclVar.c and currently exported only for use
 * by the bytecode compiler and engine. Some of these could later be placed in
 * the public interface.
 */

MODULE_SCOPE Var *	TclObjLookupVarEx(Tcl_Interp * interp,
			    Tcl_Obj *part1Ptr, Tcl_Obj *part2Ptr, int flags,
			    const char *msg, int createPart1,
			    int createPart2, Var **arrayPtrPtr);
MODULE_SCOPE Var *	TclLookupArrayElement(Tcl_Interp *interp,
			    Tcl_Obj *arrayNamePtr, Tcl_Obj *elNamePtr,
			    int flags, const char *msg,
			    int createPart1, int createPart2,
			    Var *arrayPtr, int index);
MODULE_SCOPE Tcl_Obj *	TclPtrGetVarIdx(Tcl_Interp *interp,
			    Var *varPtr, Var *arrayPtr, Tcl_Obj *part1Ptr,
			    Tcl_Obj *part2Ptr, int flags, int index);
MODULE_SCOPE Tcl_Obj *	TclPtrSetVarIdx(Tcl_Interp *interp,
			    Var *varPtr, Var *arrayPtr, Tcl_Obj *part1Ptr,
			    Tcl_Obj *part2Ptr, Tcl_Obj *newValuePtr,
			    int flags, int index);
MODULE_SCOPE Tcl_Obj *	TclPtrIncrObjVarIdx(Tcl_Interp *interp,
			    Var *varPtr, Var *arrayPtr, Tcl_Obj *part1Ptr,
			    Tcl_Obj *part2Ptr, Tcl_Obj *incrPtr,
			    int flags, int index);
MODULE_SCOPE int	TclPtrObjMakeUpvarIdx(Tcl_Interp *interp,
			    Var *otherPtr, Tcl_Obj *myNamePtr, int myFlags,
			    int index);
MODULE_SCOPE int	TclPtrUnsetVarIdx(Tcl_Interp *interp, Var *varPtr,
			    Var *arrayPtr, Tcl_Obj *part1Ptr,
			    Tcl_Obj *part2Ptr, int flags,
			    int index);
MODULE_SCOPE void	TclInvalidateNsPath(Namespace *nsPtr);
MODULE_SCOPE void	TclFindArrayPtrElements(Var *arrayPtr,
			    Tcl_HashTable *tablePtr);

/*
 * The new extended interface to the variable traces.
 */

MODULE_SCOPE int	TclObjCallVarTraces(Interp *iPtr, Var *arrayPtr,
			    Var *varPtr, Tcl_Obj *part1Ptr, Tcl_Obj *part2Ptr,
			    int flags, int leaveErrMsg, int index);

/*
 * So tclObj.c and tclDictObj.c can share these implementations.
 */

MODULE_SCOPE int	TclCompareObjKeys(void *keyPtr, Tcl_HashEntry *hPtr);
MODULE_SCOPE void	TclFreeObjEntry(Tcl_HashEntry *hPtr);
MODULE_SCOPE TCL_HASH_TYPE TclHashObjKey(Tcl_HashTable *tablePtr, void *keyPtr);

MODULE_SCOPE int	TclFullFinalizationRequested(void);

/*
 * TIP #542
 */

MODULE_SCOPE size_t	TclUniCharLen(const Tcl_UniChar *uniStr);
MODULE_SCOPE int	TclUniCharNcmp(const Tcl_UniChar *ucs,
			    const Tcl_UniChar *uct, size_t numChars);
MODULE_SCOPE int	TclUniCharNcasecmp(const Tcl_UniChar *ucs,
			    const Tcl_UniChar *uct, size_t numChars);
MODULE_SCOPE int	TclUniCharCaseMatch(const Tcl_UniChar *uniStr,
			    const Tcl_UniChar *uniPattern, int nocase);

/*
 * Just for the purposes of command-type registration.
 */

MODULE_SCOPE Tcl_ObjCmdProc TclEnsembleImplementationCmd;
MODULE_SCOPE Tcl_ObjCmdProc TclAliasObjCmd;
MODULE_SCOPE Tcl_ObjCmdProc TclLocalAliasObjCmd;
MODULE_SCOPE Tcl_ObjCmdProc TclChildObjCmd;
MODULE_SCOPE Tcl_ObjCmdProc TclInvokeImportedCmd;
MODULE_SCOPE Tcl_ObjCmdProc TclOOPublicObjectCmd;
MODULE_SCOPE Tcl_ObjCmdProc TclOOPrivateObjectCmd;
MODULE_SCOPE Tcl_ObjCmdProc TclOOMyClassObjCmd;

/*
 * TIP #462.
 */

/*
 * The following enum values give the status of a spawned process.
 */

typedef enum TclProcessWaitStatus {
    TCL_PROCESS_ERROR = -1,	/* Error waiting for process to exit */
    TCL_PROCESS_UNCHANGED = 0,	/* No change since the last call. */
    TCL_PROCESS_EXITED = 1,	/* Process has exited. */
    TCL_PROCESS_SIGNALED = 2,	/* Child killed because of a signal. */
    TCL_PROCESS_STOPPED = 3,	/* Child suspended because of a signal. */
    TCL_PROCESS_UNKNOWN_STATUS = 4
				/* Child wait status didn't make sense. */
} TclProcessWaitStatus;

MODULE_SCOPE Tcl_Command TclInitProcessCmd(Tcl_Interp *interp);
MODULE_SCOPE void	TclProcessCreated(Tcl_Pid pid);
MODULE_SCOPE TclProcessWaitStatus TclProcessWait(Tcl_Pid pid, int options,
			    int *codePtr, Tcl_Obj **msgObjPtr,
			    Tcl_Obj **errorObjPtr);
MODULE_SCOPE int TclClose(Tcl_Interp *,	Tcl_Channel chan);

/*
 * TIP #508: [array default]
 */

MODULE_SCOPE void	TclInitArrayVar(Var *arrayPtr);
MODULE_SCOPE Tcl_Obj *	TclGetArrayDefault(Var *arrayPtr);

/*
 * Utility routines for encoding index values as integers. Used by both
 * some of the command compilers and by [lsort] and [lsearch].
 */

MODULE_SCOPE int	TclIndexEncode(Tcl_Interp *interp, Tcl_Obj *objPtr,
			    int before, int after, int *indexPtr);
MODULE_SCOPE Tcl_Size	TclIndexDecode(int encoded, Tcl_Size endValue);

/*
 * Error message utility functions
 */
MODULE_SCOPE int	TclCommandWordLimitError(Tcl_Interp *interp,
			    Tcl_Size count);

#endif /* TCL_MAJOR_VERSION > 8 */

/* Constants used in index value encoding routines. */
#define TCL_INDEX_END	((Tcl_Size)-2)
#define TCL_INDEX_START	((Tcl_Size)0)

/*
 *----------------------------------------------------------------------
 *
 * TclScaleTime --
 *
 *	TIP #233 (Virtualized Time): Wrapper around the time virutalisation
 *	rescale function to hide the binding of the clientData.
 *
 *	This is static inline code; it's like a macro, but a function. It's
 *	used because this is a piece of code that ends up in places that are a
 *	bit performance sensitive.
 *
 * Results:
 *	None
 *
 * Side effects:
 *	Updates the time structure (given as an argument) with what the time
 *	should be after virtualisation.
 *
 *----------------------------------------------------------------------
 */

static inline void
TclScaleTime(
    Tcl_Time *timePtr)
{
    if (timePtr != NULL) {
	tclScaleTimeProcPtr(timePtr, tclTimeClientData);
    }
}

/*
 *----------------------------------------------------------------
 * Macros used by the Tcl core to create and release Tcl objects.
 * TclNewObj(objPtr) creates a new object denoting an empty string.
 * TclDecrRefCount(objPtr) decrements the object's reference count, and frees
 * the object if its reference count is zero. These macros are inline versions
 * of Tcl_NewObj() and Tcl_DecrRefCount(). Notice that the names differ in not
 * having a "_" after the "Tcl". Notice also that these macros reference their
 * argument more than once, so you should avoid calling them with an
 * expression that is expensive to compute or has side effects. The ANSI C
 * "prototypes" for these macros are:
 *
 * MODULE_SCOPE void	TclNewObj(Tcl_Obj *objPtr);
 * MODULE_SCOPE void	TclDecrRefCount(Tcl_Obj *objPtr);
 *
 * These macros are defined in terms of two macros that depend on memory
 * allocator in use: TclAllocObjStorage, TclFreeObjStorage. They are defined
 * below.
 *----------------------------------------------------------------
 */

/*
 * DTrace object allocation probe macros.
 */

#ifdef USE_DTRACE
#ifndef _TCLDTRACE_H
#include "tclDTrace.h"
#endif
#define	TCL_DTRACE_OBJ_CREATE(objPtr)	TCL_OBJ_CREATE(objPtr)
#define	TCL_DTRACE_OBJ_FREE(objPtr)	TCL_OBJ_FREE(objPtr)
#else /* USE_DTRACE */
#define	TCL_DTRACE_OBJ_CREATE(objPtr)	{}
#define	TCL_DTRACE_OBJ_FREE(objPtr)	{}
#endif /* USE_DTRACE */

#ifdef TCL_COMPILE_STATS
#  define TclIncrObjsAllocated() \
    tclObjsAlloced++
#  define TclIncrObjsFreed() \
    tclObjsFreed++
#else
#  define TclIncrObjsAllocated()
#  define TclIncrObjsFreed()
#endif /* TCL_COMPILE_STATS */

#  define TclAllocObjStorage(objPtr) \
	TclAllocObjStorageEx(NULL, (objPtr))

#  define TclFreeObjStorage(objPtr) \
	TclFreeObjStorageEx(NULL, (objPtr))

#ifndef TCL_MEM_DEBUG
# define TclNewObj(objPtr) \
    TclIncrObjsAllocated();						\
    TclAllocObjStorage(objPtr);						\
    (objPtr)->refCount = 0;						\
    (objPtr)->bytes    = &tclEmptyString;				\
    (objPtr)->length   = 0;						\
    (objPtr)->typePtr  = NULL;						\
    TCL_DTRACE_OBJ_CREATE(objPtr)

/*
 * Invalidate the string rep first so we can use the bytes value for our
 * pointer chain, and signal an obj deletion (as opposed to shimmering) with
 * 'length == TCL_INDEX_NONE'.
 * Use empty 'if ; else' to handle use in unbraced outer if/else conditions.
 */

# define TclDecrRefCount(objPtr) \
    if ((objPtr)->refCount-- > 1) ; else {				\
	if (!(objPtr)->typePtr || !(objPtr)->typePtr->freeIntRepProc) {	\
	    TCL_DTRACE_OBJ_FREE(objPtr);				\
	    if ((objPtr)->bytes						\
		    && ((objPtr)->bytes != &tclEmptyString)) {		\
		Tcl_Free((objPtr)->bytes);				\
	    }								\
	    (objPtr)->length = TCL_INDEX_NONE;				\
	    TclFreeObjStorage(objPtr);					\
	    TclIncrObjsFreed();						\
	} else {							\
	    TclFreeObj(objPtr);						\
	}								\
    }

#if TCL_THREADS && !defined(USE_THREAD_ALLOC)
#   define USE_THREAD_ALLOC 1
#endif

#if defined(PURIFY)

/*
 * The PURIFY mode is like the regular mode, but instead of doing block
 * Tcl_Obj allocation and keeping a freed list for efficiency, it always
 * allocates and frees a single Tcl_Obj so that tools like Purify can better
 * track memory leaks.
 */

#  define TclAllocObjStorageEx(interp, objPtr) \
	(objPtr) = (Tcl_Obj *)Tcl_Alloc(sizeof(Tcl_Obj))

#  define TclFreeObjStorageEx(interp, objPtr) \
	Tcl_Free(objPtr)

#undef USE_THREAD_ALLOC
#undef USE_TCLALLOC
#elif TCL_THREADS && defined(USE_THREAD_ALLOC)

/*
 * The TCL_THREADS mode is like the regular mode but allocates Tcl_Obj's from
 * per-thread caches.
 */

MODULE_SCOPE Tcl_Obj *	TclThreadAllocObj(void);
MODULE_SCOPE void	TclThreadFreeObj(Tcl_Obj *);
MODULE_SCOPE Tcl_Mutex *TclpNewAllocMutex(void);
MODULE_SCOPE void	TclFreeAllocCache(void *);
MODULE_SCOPE void *	TclpGetAllocCache(void);
MODULE_SCOPE void	TclpSetAllocCache(void *);
MODULE_SCOPE void	TclpFreeAllocMutex(Tcl_Mutex *mutex);
MODULE_SCOPE void	TclpInitAllocCache(void);
MODULE_SCOPE void	TclpFreeAllocCache(void *);

/*
 * These macros need to be kept in sync with the code of TclThreadAllocObj()
 * and TclThreadFreeObj().
 *
 * Note that the optimiser should resolve the case (interp==NULL) at compile
 * time.
 */

#  define ALLOC_NOBJHIGH 1200

#  define TclAllocObjStorageEx(interp, objPtr)				\
    do {								\
	AllocCache *cachePtr;						\
	if (((interp) == NULL) ||					\
		((cachePtr = ((Interp *)(interp))->allocCache),		\
			(cachePtr->numObjects == 0))) {			\
	    (objPtr) = TclThreadAllocObj();				\
	} else {							\
	    (objPtr) = cachePtr->firstObjPtr;				\
	    cachePtr->firstObjPtr = (Tcl_Obj *)(objPtr)->internalRep.twoPtrValue.ptr1; \
	    --cachePtr->numObjects;					\
	}								\
    } while (0)

#  define TclFreeObjStorageEx(interp, objPtr)				\
    do {								\
	AllocCache *cachePtr;						\
	if (((interp) == NULL) ||					\
		((cachePtr = ((Interp *)(interp))->allocCache),		\
			((cachePtr->numObjects == 0) ||			\
			(cachePtr->numObjects >= ALLOC_NOBJHIGH)))) {	\
	    TclThreadFreeObj(objPtr);					\
	} else {							\
	    (objPtr)->internalRep.twoPtrValue.ptr1 = cachePtr->firstObjPtr; \
	    cachePtr->firstObjPtr = objPtr;				\
	    ++cachePtr->numObjects;					\
	}								\
    } while (0)

#else /* not PURIFY or USE_THREAD_ALLOC */

#if defined(USE_TCLALLOC) && USE_TCLALLOC
    MODULE_SCOPE void TclFinalizeAllocSubsystem();
    MODULE_SCOPE void TclInitAlloc();
#else
#   define USE_TCLALLOC 0
#endif

#if TCL_THREADS
/* declared in tclObj.c */
MODULE_SCOPE Tcl_Mutex	tclObjMutex;
#endif

#  define TclAllocObjStorageEx(interp, objPtr) \
    do {								\
	Tcl_MutexLock(&tclObjMutex);					\
	if (tclFreeObjList == NULL) {					\
	    TclAllocateFreeObjects();					\
	}								\
	(objPtr) = tclFreeObjList;					\
	tclFreeObjList = (Tcl_Obj *)					\
		tclFreeObjList->internalRep.twoPtrValue.ptr1;		\
	Tcl_MutexUnlock(&tclObjMutex);					\
    } while (0)

#  define TclFreeObjStorageEx(interp, objPtr) \
    do {								\
	Tcl_MutexLock(&tclObjMutex);					\
	(objPtr)->internalRep.twoPtrValue.ptr1 = (void *) tclFreeObjList; \
	tclFreeObjList = (objPtr);					\
	Tcl_MutexUnlock(&tclObjMutex);					\
    } while (0)
#endif

#else /* TCL_MEM_DEBUG */
MODULE_SCOPE void	TclDbInitNewObj(Tcl_Obj *objPtr, const char *file,
			    int line);

# define TclDbNewObj(objPtr, file, line) \
    do { \
	TclIncrObjsAllocated();						\
	(objPtr) = (Tcl_Obj *)						\
		Tcl_DbCkalloc(sizeof(Tcl_Obj), (file), (line));		\
	TclDbInitNewObj((objPtr), (file), (line));			\
	TCL_DTRACE_OBJ_CREATE(objPtr);					\
    } while (0)

# define TclNewObj(objPtr) \
    TclDbNewObj(objPtr, __FILE__, __LINE__);

# define TclDecrRefCount(objPtr) \
    Tcl_DbDecrRefCount(objPtr, __FILE__, __LINE__)

#undef USE_THREAD_ALLOC
#endif /* TCL_MEM_DEBUG */

/*
 *----------------------------------------------------------------
 * Macros used by the Tcl core to set a Tcl_Obj's string representation to a
 * copy of the "len" bytes starting at "bytePtr". The value of "len" must
 * not be negative.  When "len" is 0, then it is acceptable to pass
 * "bytePtr" = NULL.  When "len" > 0, "bytePtr" must not be NULL, and it
 * must point to a location from which "len" bytes may be read.  These
 * constraints are not checked here.  The validity of the bytes copied
 * as a value string representation is also not verififed.  This macro
 * must not be called while "objPtr" is being freed or when "objPtr"
 * already has a string representation.  The caller must use
 * this macro properly.  Improper use can lead to dangerous results.
 * Because "len" is referenced multiple times, take care that it is an
 * expression with the same value each use.
 *
 * The ANSI C "prototypes" for these macros are:
 *
 * MODULE_SCOPE void TclInitEmptyStringRep(Tcl_Obj *objPtr);
 * MODULE_SCOPE void TclInitStringRep(Tcl_Obj *objPtr, char *bytePtr, size_t len);
 * MODULE_SCOPE void TclAttemptInitStringRep(Tcl_Obj *objPtr, char *bytePtr, size_t len);
 *
 *----------------------------------------------------------------
 */

#define TclInitEmptyStringRep(objPtr) \
    ((objPtr)->length = (((objPtr)->bytes = &tclEmptyString), 0))

#define TclInitStringRep(objPtr, bytePtr, len) \
    if ((len) == 0) {							\
	TclInitEmptyStringRep(objPtr);					\
    } else {								\
	(objPtr)->bytes = (char *)Tcl_Alloc((len) + 1U);		\
	memcpy((objPtr)->bytes, (bytePtr) ? (bytePtr) : &tclEmptyString, (len)); \
	(objPtr)->bytes[len] = '\0';					\
	(objPtr)->length = (len);					\
    }

#define TclAttemptInitStringRep(objPtr, bytePtr, len) \
    ((((len) == 0) ? (							\
	TclInitEmptyStringRep(objPtr)					\
    ) : (								\
	(objPtr)->bytes = (char *)Tcl_AttemptAlloc((len) + 1U),		\
	(objPtr)->length = ((objPtr)->bytes) ?				\
		(memcpy((objPtr)->bytes, (bytePtr) ? (bytePtr) : &tclEmptyString, (len)), \
		(objPtr)->bytes[len] = '\0', (len)) : (-1)		\
    )), (objPtr)->bytes)

/*
 *----------------------------------------------------------------
 * Macro used by the Tcl core to get the string representation's byte array
 * pointer from a Tcl_Obj. This is an inline version of Tcl_GetString(). The
 * macro's expression result is the string rep's byte pointer which might be
 * NULL. The bytes referenced by this pointer must not be modified by the
 * caller. The ANSI C "prototype" for this macro is:
 *
 * MODULE_SCOPE char *	TclGetString(Tcl_Obj *objPtr);
 *----------------------------------------------------------------
 */

#define TclGetString(objPtr) \
    ((objPtr)->bytes? (objPtr)->bytes : Tcl_GetString(objPtr))

#define TclGetStringFromObj(objPtr, lenPtr) \
    ((objPtr)->bytes							\
	    ? (*(lenPtr) = (objPtr)->length, (objPtr)->bytes)		\
	    : (Tcl_GetStringFromObj)((objPtr), (lenPtr)))

/*
 *----------------------------------------------------------------
 * Macro used by the Tcl core to clean out an object's internal
 * representation. Does not actually reset the rep's bytes. The ANSI C
 * "prototype" for this macro is:
 *
 * MODULE_SCOPE void	TclFreeInternalRep(Tcl_Obj *objPtr);
 *----------------------------------------------------------------
 */

#define TclFreeInternalRep(objPtr) \
    if ((objPtr)->typePtr != NULL) {					\
	if ((objPtr)->typePtr->freeIntRepProc != NULL) {		\
	    (objPtr)->typePtr->freeIntRepProc(objPtr);			\
	}								\
	(objPtr)->typePtr = NULL;					\
    }

/*
 *----------------------------------------------------------------
 * Macro used by the Tcl core to clean out an object's string representation.
 * The ANSI C "prototype" for this macro is:
 *
 * MODULE_SCOPE void	TclInvalidateStringRep(Tcl_Obj *objPtr);
 *----------------------------------------------------------------
 */

#define TclInvalidateStringRep(objPtr) \
    do {								\
	Tcl_Obj *_isobjPtr = (Tcl_Obj *)(objPtr);			\
	if (_isobjPtr->bytes != NULL) {					\
	    if (_isobjPtr->bytes != &tclEmptyString) {			\
		Tcl_Free((char *)_isobjPtr->bytes);			\
	    }								\
	    _isobjPtr->bytes = NULL;					\
	}								\
    } while (0)

/*
 * These form part of the native filesystem support. They are needed here
 * because we have a few native filesystem functions (which are the same for
 * win/unix) in this file.
 */

#ifdef __cplusplus
extern "C" {
#endif
MODULE_SCOPE const char *const		tclpFileAttrStrings[];
MODULE_SCOPE const TclFileAttrProcs	tclpFileAttrProcs[];
#ifdef __cplusplus
}
#endif

/*
 *----------------------------------------------------------------
 * Macro used by the Tcl core to test whether an object has a
 * string representation (or is a 'pure' internal value).
 * The ANSI C "prototype" for this macro is:
 *
 * MODULE_SCOPE int	TclHasStringRep(Tcl_Obj *objPtr);
 *----------------------------------------------------------------
 */

#define TclHasStringRep(objPtr) \
    ((objPtr)->bytes != NULL)

/*
 *----------------------------------------------------------------
 * Macro used by the Tcl core to get the bignum out of the bignum
 * representation of a Tcl_Obj.
 * The ANSI C "prototype" for this macro is:
 *
 * MODULE_SCOPE void	TclUnpackBignum(Tcl_Obj *objPtr, mp_int bignum);
 *----------------------------------------------------------------
 */

#define TclUnpackBignum(objPtr, bignum) \
    do {								\
	Tcl_Obj *bignumObj = (objPtr);					\
	int bignumPayload =						\
		PTR2INT(bignumObj->internalRep.twoPtrValue.ptr2);	\
	if (bignumPayload == -1) {					\
	    (bignum) = *((mp_int *) bignumObj->internalRep.twoPtrValue.ptr1); \
	} else {							\
	    (bignum).dp = (mp_digit *)bignumObj->internalRep.twoPtrValue.ptr1;	\
	    (bignum).sign = bignumPayload >> 30;			\
	    (bignum).alloc = (bignumPayload >> 15) & 0x7FFF;		\
	    (bignum).used = bignumPayload & 0x7FFF;			\
	}								\
    } while (0)

/*
 *----------------------------------------------------------------
 * Macros used by the Tcl core to grow Tcl_Token arrays. They use the same
 * growth algorithm as used in tclStringObj.c for growing strings. The ANSI C
 * "prototype" for this macro is:
 *
 * MODULE_SCOPE void	TclGrowTokenArray(Tcl_Token *tokenPtr, int used,
 *				int available, int append,
 *				Tcl_Token *staticPtr);
 * MODULE_SCOPE void	TclGrowParseTokenArray(Tcl_Parse *parsePtr,
 *				int append);
 *----------------------------------------------------------------
 */

/* General tuning for minimum growth in Tcl growth algorithms */
#ifndef TCL_MIN_GROWTH
#  ifdef TCL_GROWTH_MIN_ALLOC
     /* Support for any legacy tuners */
#    define TCL_MIN_GROWTH TCL_GROWTH_MIN_ALLOC
#  else
#    define TCL_MIN_GROWTH 1024
#  endif
#endif

/* Token growth tuning, default to the general value. */
#ifndef TCL_MIN_TOKEN_GROWTH
#define TCL_MIN_TOKEN_GROWTH TCL_MIN_GROWTH/sizeof(Tcl_Token)
#endif

/* TODO - code below does not check for integer overflow */
#define TclGrowTokenArray(tokenPtr, used, available, append, staticPtr)	\
    do {								\
	Tcl_Size _needed = (used) + (append);				\
	if (_needed > (available)) {					\
	    Tcl_Size allocated = 2 * _needed;				\
	    Tcl_Token *oldPtr = (tokenPtr);				\
	    Tcl_Token *newPtr;						\
	    if (oldPtr == (staticPtr)) {				\
		oldPtr = NULL;						\
	    }								\
	    newPtr = (Tcl_Token *)Tcl_AttemptRealloc((char *) oldPtr,	\
		    allocated * sizeof(Tcl_Token));			\
	    if (newPtr == NULL) {					\
		allocated = _needed + (append) + TCL_MIN_TOKEN_GROWTH;	\
		newPtr = (Tcl_Token *)Tcl_Realloc((char *) oldPtr,	\
			allocated * sizeof(Tcl_Token));			\
	    }								\
	    (available) = allocated;					\
	    if (oldPtr == NULL) {					\
		memcpy(newPtr, staticPtr,				\
			(used) * sizeof(Tcl_Token));			\
	    }								\
	    (tokenPtr) = newPtr;					\
	}								\
    } while (0)

#define TclGrowParseTokenArray(parsePtr, append)			\
    TclGrowTokenArray((parsePtr)->tokenPtr, (parsePtr)->numTokens,	\
	    (parsePtr)->tokensAvailable, (append),			\
	    (parsePtr)->staticTokens)

/*
 *----------------------------------------------------------------
 * Macro used by the Tcl core get a unicode char from a utf string. It checks
 * to see if we have a one-byte utf char before calling the real
 * Tcl_UtfToUniChar, as this will save a lot of time for primarily ASCII
 * string handling. The macro's expression result is 1 for the 1-byte case or
 * the result of Tcl_UtfToUniChar. The ANSI C "prototype" for this macro is:
 *
 * MODULE_SCOPE int	TclUtfToUniChar(const char *string, Tcl_UniChar *ch);
 *----------------------------------------------------------------
 */

#define TclUtfToUniChar(str, chPtr) \
	(((UCHAR(*(str))) < 0x80) ?					\
	    ((*(chPtr) = UCHAR(*(str))), 1)				\
	    : Tcl_UtfToUniChar(str, chPtr))

/*
 *----------------------------------------------------------------
 * Macro counterpart of the Tcl_NumUtfChars() function. To be used in speed-
 * -sensitive points where it pays to avoid a function call in the common case
 * of counting along a string of all one-byte characters.  The ANSI C
 * "prototype" for this macro is:
 *
 * MODULE_SCOPE void	TclNumUtfCharsM(Tcl_Size numChars, const char *bytes,
 *				Tcl_Size numBytes);
 * numBytes must be >= 0
 *----------------------------------------------------------------
 */

#define TclNumUtfCharsM(numChars, bytes, numBytes) \
    do {								\
	Tcl_Size _count, _i = (numBytes);				\
	unsigned char *_str = (unsigned char *) (bytes);		\
	while (_i > 0 && (*_str < 0xC0)) { _i--; _str++; }		\
	_count = (numBytes) - _i;					\
	if (_i) {							\
	    _count += Tcl_NumUtfChars((bytes) + _count, _i);		\
	}								\
	(numChars) = _count;						\
    } while (0);

/*
 *----------------------------------------------------------------
 * Macro that encapsulates the logic that determines when it is safe to
 * interpret a string as a byte array directly. In summary, the object must be
 * a byte array and must not have a string representation (as the operations
 * that it is used in are defined on strings, not byte arrays). Theoretically
 * it is possible to also be efficient in the case where the object's bytes
 * field is filled by generation from the byte array (c.f. list canonicality)
 * but we don't do that at the moment since this is purely about efficiency.
 * The ANSI C "prototype" for this macro is:
 *
 * MODULE_SCOPE int	TclIsPureByteArray(Tcl_Obj *objPtr);
 *----------------------------------------------------------------
 */

MODULE_SCOPE int	TclIsPureByteArray(Tcl_Obj *objPtr);
#define TclIsPureDict(objPtr) \
    (((objPtr)->bytes == NULL) && TclHasInternalRep((objPtr), &tclDictType))
#define TclHasInternalRep(objPtr, type) \
    ((objPtr)->typePtr == (type))
#define TclFetchInternalRep(objPtr, type) \
    (TclHasInternalRep((objPtr), (type)) ? &(objPtr)->internalRep : NULL)

/*
 *----------------------------------------------------------------
 * Macro used by the Tcl core to increment a namespace's export epoch
 * counter. The ANSI C "prototype" for this macro is:
 *
 * MODULE_SCOPE void	TclInvalidateNsCmdLookup(Namespace *nsPtr);
 *----------------------------------------------------------------
 */

#define TclInvalidateNsCmdLookup(nsPtr) \
    if ((nsPtr)->numExportPatterns) {		\
	(nsPtr)->exportLookupEpoch++;		\
    }						\
    if ((nsPtr)->commandPathLength) {		\
	(nsPtr)->cmdRefEpoch++;			\
    }

/*
 *----------------------------------------------------------------------
 *
 * Core procedure added to libtommath for bignum manipulation.
 *
 *----------------------------------------------------------------------
 */

MODULE_SCOPE Tcl_LibraryInitProc TclTommath_Init;

/*
 *----------------------------------------------------------------------
 *
 * External (platform specific) initialization routine, these declarations
 * explicitly don't use EXTERN since this code does not get compiled into the
 * library:
 *
 *----------------------------------------------------------------------
 */

MODULE_SCOPE Tcl_LibraryInitProc TclplatformtestInit;
MODULE_SCOPE Tcl_LibraryInitProc TclObjTest_Init;
MODULE_SCOPE Tcl_LibraryInitProc TclThread_Init;
MODULE_SCOPE Tcl_LibraryInitProc Procbodytest_Init;
MODULE_SCOPE Tcl_LibraryInitProc Procbodytest_SafeInit;
MODULE_SCOPE Tcl_LibraryInitProc Tcl_ABSListTest_Init;

/*
 *----------------------------------------------------------------
 * Macro used by the Tcl core to check whether a pattern has any characters
 * special to [string match]. The ANSI C "prototype" for this macro is:
 *
 * MODULE_SCOPE int	TclMatchIsTrivial(const char *pattern);
 *----------------------------------------------------------------
 */

#define TclMatchIsTrivial(pattern) \
    (strpbrk((pattern), "*[?\\") == NULL)

/*
 *----------------------------------------------------------------
 * Macros used by the Tcl core to set a Tcl_Obj's numeric representation
 * avoiding the corresponding function calls in time critical parts of the
 * core. They should only be called on unshared objects. The ANSI C
 * "prototypes" for these macros are:
 *
 * MODULE_SCOPE void	TclSetIntObj(Tcl_Obj *objPtr, Tcl_WideInt w);
 * MODULE_SCOPE void	TclSetDoubleObj(Tcl_Obj *objPtr, double d);
 *----------------------------------------------------------------
 */

#define TclSetIntObj(objPtr, i) \
    do {							\
	Tcl_ObjInternalRep ir;					\
	ir.wideValue = (Tcl_WideInt) i;				\
	TclInvalidateStringRep(objPtr);				\
	Tcl_StoreInternalRep(objPtr, &tclIntType, &ir);		\
    } while (0)

#define TclSetDoubleObj(objPtr, d) \
    do {							\
	Tcl_ObjInternalRep ir;					\
	ir.doubleValue = (double) d;				\
	TclInvalidateStringRep(objPtr);				\
	Tcl_StoreInternalRep(objPtr, &tclDoubleType, &ir);	\
    } while (0)

/*
 *----------------------------------------------------------------
 * Macros used by the Tcl core to create and initialise objects of standard
 * types, avoiding the corresponding function calls in time critical parts of
 * the core. The ANSI C "prototypes" for these macros are:
 *
 * MODULE_SCOPE void	TclNewIntObj(Tcl_Obj *objPtr, Tcl_WideInt w);
 * MODULE_SCOPE void	TclNewDoubleObj(Tcl_Obj *objPtr, double d);
 * MODULE_SCOPE void	TclNewStringObj(Tcl_Obj *objPtr, const char *s, Tcl_Size len);
 * MODULE_SCOPE void	TclNewLiteralStringObj(Tcl_Obj*objPtr, const char *sLiteral);
 *
 *----------------------------------------------------------------
 */

#ifndef TCL_MEM_DEBUG
#define TclNewIntObj(objPtr, w) \
    do {								\
	TclIncrObjsAllocated();						\
	TclAllocObjStorage(objPtr);					\
	(objPtr)->refCount = 0;						\
	(objPtr)->bytes = NULL;						\
	(objPtr)->internalRep.wideValue = (Tcl_WideInt)(w);		\
	(objPtr)->typePtr = &tclIntType;				\
	TCL_DTRACE_OBJ_CREATE(objPtr);					\
    } while (0)

#define TclNewUIntObj(objPtr, uw) \
    do {								\
	TclIncrObjsAllocated();						\
	TclAllocObjStorage(objPtr);					\
	(objPtr)->refCount = 0;						\
	(objPtr)->bytes = NULL;						\
	Tcl_WideUInt uw_ = (uw);					\
	if (uw_ > WIDE_MAX) {						\
	    mp_int bignumValue_;					\
	    if (mp_init_u64(&bignumValue_, uw_) != MP_OKAY) {		\
		Tcl_Panic("%s: memory overflow", "TclNewUIntObj");	\
	    }								\
	    TclSetBignumInternalRep((objPtr), &bignumValue_);		\
	} else {							\
	    (objPtr)->internalRep.wideValue = (Tcl_WideInt)(uw_);	\
	    (objPtr)->typePtr = &tclIntType;				\
	}								\
	TCL_DTRACE_OBJ_CREATE(objPtr);					\
    } while (0)

#define TclNewIndexObj(objPtr, w) \
    TclNewIntObj(objPtr, w)

#define TclNewDoubleObj(objPtr, d) \
    do {								\
	TclIncrObjsAllocated();						\
	TclAllocObjStorage(objPtr);					\
	(objPtr)->refCount = 0;						\
	(objPtr)->bytes = NULL;						\
	(objPtr)->internalRep.doubleValue = (double)(d);		\
	(objPtr)->typePtr = &tclDoubleType;				\
	TCL_DTRACE_OBJ_CREATE(objPtr);					\
    } while (0)

#define TclNewStringObj(objPtr, s, len) \
    do {								\
	TclIncrObjsAllocated();						\
	TclAllocObjStorage(objPtr);					\
	(objPtr)->refCount = 0;						\
	TclInitStringRep((objPtr), (s), (len));				\
	(objPtr)->typePtr = NULL;					\
	TCL_DTRACE_OBJ_CREATE(objPtr);					\
    } while (0)

#else /* TCL_MEM_DEBUG */
#define TclNewIntObj(objPtr, w) \
    (objPtr) = Tcl_NewWideIntObj(w)

#define TclNewUIntObj(objPtr, uw) \
    do {								\
	Tcl_WideUInt uw_ = (uw);					\
	if (uw_ > WIDE_MAX) {						\
	    mp_int bignumValue_;					\
	    if (mp_init_u64(&bignumValue_, uw_) == MP_OKAY) {		\
		(objPtr) = Tcl_NewBignumObj(&bignumValue_);		\
	    } else {							\
		(objPtr) = NULL;					\
	    }								\
	} else {							\
	    (objPtr) = Tcl_NewWideIntObj(uw_);				\
	}								\
    } while (0)

#define TclNewIndexObj(objPtr, w) \
    TclNewIntObj(objPtr, w)

#define TclNewDoubleObj(objPtr, d) \
    (objPtr) = Tcl_NewDoubleObj(d)

#define TclNewStringObj(objPtr, s, len) \
    (objPtr) = Tcl_NewStringObj((s), (len))
#endif /* TCL_MEM_DEBUG */

/*
 * The sLiteral argument *must* be a string literal; the incantation with
 * sizeof(sLiteral "") will fail to compile otherwise.
 */
#define TclNewLiteralStringObj(objPtr, sLiteral) \
    TclNewStringObj((objPtr), (sLiteral), sizeof(sLiteral "") - 1)

/*
 *----------------------------------------------------------------
 * Convenience macros for DStrings.
 * The ANSI C "prototypes" for these macros are:
 *
 * MODULE_SCOPE char * TclDStringAppendLiteral(Tcl_DString *dsPtr,
 *			const char *sLiteral);
 * MODULE_SCOPE void   TclDStringClear(Tcl_DString *dsPtr);
 */

#define TclDStringAppendLiteral(dsPtr, sLiteral) \
    Tcl_DStringAppend((dsPtr), (sLiteral), sizeof(sLiteral "") - 1)
#define TclDStringClear(dsPtr) \
    Tcl_DStringSetLength((dsPtr), 0)

/*
 *----------------------------------------------------------------
 * Inline version of Tcl_GetCurrentNamespace and Tcl_GetGlobalNamespace.
 */

#define TclGetCurrentNamespace(interp) \
    (Tcl_Namespace *) ((Interp *)(interp))->varFramePtr->nsPtr

#define TclGetGlobalNamespace(interp) \
    (Tcl_Namespace *) ((Interp *)(interp))->globalNsPtr

/*
 *----------------------------------------------------------------
 * Inline version of TclCleanupCommand; still need the function as it is in
 * the internal stubs, but the core can use the macro instead.
 */

#define TclCleanupCommandMacro(cmdPtr) \
    do {					\
	if ((cmdPtr)->refCount-- <= 1) {	\
	    Tcl_Free(cmdPtr);			\
	}					\
    } while (0)

/*
 * inside this routine crement refCount first incase cmdPtr is replacing itself
 */
#define TclRoutineAssign(location, cmdPtr) \
    do {								\
	(cmdPtr)->refCount++;						\
	if ((location) != NULL						\
		&& (location--) <= 1) {					\
	    Tcl_Free(((location)));					\
	}								\
	(location) = (cmdPtr);						\
    } while (0)

#define TclRoutineHasName(cmdPtr) \
    ((cmdPtr)->hPtr != NULL)

/*
 *----------------------------------------------------------------
 * Inline versions of Tcl_LimitReady() and Tcl_LimitExceeded to limit number
 * of calls out of the critical path. Note that this code isn't particularly
 * readable; the non-inline version (in tclInterp.c) is much easier to
 * understand. Note also that these macros takes different args (iPtr->limit)
 * to the non-inline version.
 */

#define TclLimitExceeded(limit) \
    ((limit).exceeded != 0)

#define TclLimitReady(limit) \
    (((limit).active == 0) ? 0 :					\
    (++(limit).granularityTicker,					\
    ((((limit).active & TCL_LIMIT_COMMANDS) &&				\
	    (((limit).cmdGranularity == 1) ||				\
	    ((limit).granularityTicker % (limit).cmdGranularity == 0)))	\
	    ? 1 :							\
    (((limit).active & TCL_LIMIT_TIME) &&				\
	    (((limit).timeGranularity == 1) ||				\
	    ((limit).granularityTicker % (limit).timeGranularity == 0)))\
	    ? 1 : 0)))

/*
 * Compile-time assertions: these produce a compile time error if the
 * expression is not known to be true at compile time. If the assertion is
 * known to be false, the compiler (or optimizer?) will error out with
 * "division by zero". If the assertion cannot be evaluated at compile time,
 * the compiler will error out with "non-static initializer".
 *
 * Adapted with permission from
 * http://www.pixelbeat.org/programming/gcc/static_assert.html
 */

#define TCL_CT_ASSERT(e) \
    {enum { ct_assert_value = 1/(!!(e)) };}

/*
 *----------------------------------------------------------------
 * Allocator for small structs (<=sizeof(Tcl_Obj)) using the Tcl_Obj pool.
 * Only checked at compile time.
 *
 * ONLY USE FOR CONSTANT nBytes.
 *
 * DO NOT LET THEM CROSS THREAD BOUNDARIES
 *----------------------------------------------------------------
 */

#define TclSmallAlloc(nbytes, memPtr) \
    TclSmallAllocEx(NULL, (nbytes), (memPtr))

#define TclSmallFree(memPtr) \
    TclSmallFreeEx(NULL, (memPtr))

#ifndef TCL_MEM_DEBUG
#define TclSmallAllocEx(interp, nbytes, memPtr) \
    do {								\
	Tcl_Obj *_objPtr;						\
	TCL_CT_ASSERT((nbytes)<=sizeof(Tcl_Obj));			\
	TclIncrObjsAllocated();						\
	TclAllocObjStorageEx((interp), (_objPtr));			\
	*(void **)&(memPtr) = (void *) (_objPtr);			\
    } while (0)

#define TclSmallFreeEx(interp, memPtr) \
    do {								\
	TclFreeObjStorageEx((interp), (Tcl_Obj *)(memPtr));		\
	TclIncrObjsFreed();						\
    } while (0)

#else    /* TCL_MEM_DEBUG */
#define TclSmallAllocEx(interp, nbytes, memPtr) \
    do {								\
	Tcl_Obj *_objPtr;						\
	TCL_CT_ASSERT((nbytes)<=sizeof(Tcl_Obj));			\
	TclNewObj(_objPtr);						\
	*(void **)&(memPtr) = (void *)_objPtr;				\
    } while (0)

#define TclSmallFreeEx(interp, memPtr) \
    do {								\
	Tcl_Obj *_objPtr = (Tcl_Obj *)(memPtr);				\
	_objPtr->bytes = NULL;						\
	_objPtr->typePtr = NULL;					\
	_objPtr->refCount = 1;						\
	TclDecrRefCount(_objPtr);					\
    } while (0)
#endif   /* TCL_MEM_DEBUG */

/*
 * Support for Clang Static Analyzer <http://clang-analyzer.llvm.org>
 */

#if defined(PURIFY) && defined(__clang__)
#if __has_feature(attribute_analyzer_noreturn) && \
	!defined(Tcl_Panic) && defined(Tcl_Panic_TCL_DECLARED)
void Tcl_Panic(const char *, ...) __attribute__((analyzer_noreturn));
#endif
#if !defined(CLANG_ASSERT)
#include <assert.h>
#define CLANG_ASSERT(x) assert(x)
#endif
#elif !defined(CLANG_ASSERT)
#define CLANG_ASSERT(x)
#endif /* PURIFY && __clang__ */

/*
 *----------------------------------------------------------------
 * Parameters, structs and macros for the non-recursive engine (NRE)
 *----------------------------------------------------------------
 */

#define NRE_USE_SMALL_ALLOC	1  /* Only turn off for debugging purposes. */
#ifndef NRE_ENABLE_ASSERTS
#define NRE_ENABLE_ASSERTS	0
#endif

/*
 * This is the main data struct for representing NR commands. It is designed
 * to fit in sizeof(Tcl_Obj) in order to exploit the fastest memory allocator
 * available.
 */

typedef struct NRE_callback {
    Tcl_NRPostProc *procPtr;
    void *data[4];
    struct NRE_callback *nextPtr;
} NRE_callback;

#define TOP_CB(iPtr) \
    (((Interp *)(iPtr))->execEnvPtr->callbackPtr)

/*
 * Inline version of Tcl_NRAddCallback.
 */

#define TclNRAddCallback(interp,postProcPtr,data0,data1,data2,data3) \
    do {								\
	NRE_callback *_callbackPtr;					\
	TCLNR_ALLOC((interp), (_callbackPtr));				\
	_callbackPtr->procPtr = (postProcPtr);				\
	_callbackPtr->data[0] = (void *)(data0);			\
	_callbackPtr->data[1] = (void *)(data1);			\
	_callbackPtr->data[2] = (void *)(data2);			\
	_callbackPtr->data[3] = (void *)(data3);			\
	_callbackPtr->nextPtr = TOP_CB(interp);				\
	TOP_CB(interp) = _callbackPtr;					\
    } while (0)

#if NRE_USE_SMALL_ALLOC
#define TCLNR_ALLOC(interp, ptr) \
    TclSmallAllocEx(interp, sizeof(NRE_callback), (ptr))
#define TCLNR_FREE(interp, ptr)  TclSmallFreeEx((interp), (ptr))
#else
#define TCLNR_ALLOC(interp, ptr) \
    ((ptr) = Tcl_Alloc(sizeof(NRE_callback)))
#define TCLNR_FREE(interp, ptr)  Tcl_Free(ptr)
#endif

#if NRE_ENABLE_ASSERTS
#define NRE_ASSERT(expr) assert((expr))
#else
#define NRE_ASSERT(expr)
#endif

#include "tclIntDecls.h"
#include "tclIntPlatDecls.h"

#if !defined(USE_TCL_STUBS) && !defined(TCL_MEM_DEBUG)
#define Tcl_AttemptAlloc	TclpAlloc
#define Tcl_AttemptRealloc	TclpRealloc
#define Tcl_Free		TclpFree
#endif

/*
 * Special hack for macOS, where the static linker (technically the 'ar'
 * command) hates empty object files, and accepts no flags to make it shut up.
 *
 * These symbols are otherwise completely useless.
 *
 * They can't be written to or written through. They can't be seen by any
 * other code. They use a separate attribute (supported by all macOS
 * compilers, which are derivatives of clang or gcc) to stop the compilation
 * from moaning. They will be excluded during the final linking stage.
 *
 * Other platforms get nothing at all. That's good.
 */

#ifdef MAC_OSX_TCL
#define TCL_MAC_EMPTY_FILE(name) \
    static __attribute__((used)) const void *const TclUnusedFile_ ## name = NULL;
#else
#define TCL_MAC_EMPTY_FILE(name)
#endif /* MAC_OSX_TCL */

/*
 * Other externals.
 */

MODULE_SCOPE size_t TclEnvEpoch;	/* Epoch of the tcl environment
					 * (if changed with tcl-env). */

#endif /* _TCLINT */

/*
 * Local Variables:
 * mode: c
 * c-basic-offset: 4
 * fill-column: 78
 * End:
 */<|MERGE_RESOLUTION|>--- conflicted
+++ resolved
@@ -1101,7 +1101,6 @@
 #define TCL_TRACE_ENTER_EXEC	1
 #define TCL_TRACE_LEAVE_EXEC	2
 
-<<<<<<< HEAD
 #if TCL_MAJOR_VERSION > 8
 #define TclObjTypeHasProc(objPtr, proc) (((objPtr)->typePtr \
 	&& ((offsetof(Tcl_ObjType, proc) < offsetof(Tcl_ObjType, version)) \
@@ -1199,20 +1198,6 @@
     return proc(interp, valueObj, listObj, boolResult);
 }
 #endif /* TCL_MAJOR_VERSION > 8 */
-=======
-MODULE_SCOPE  Tcl_Obj *TclArithSeriesObjIndex(Tcl_Interp *, Tcl_Obj *,
-			    Tcl_Size index);
-MODULE_SCOPE Tcl_Size TclArithSeriesObjLength(Tcl_Obj *arithSeriesPtr);
-MODULE_SCOPE Tcl_Obj *	TclArithSeriesObjRange(Tcl_Interp *interp,
-			    Tcl_Obj *arithSeriesPtr, Tcl_Size fromIdx, Tcl_Size toIdx);
-MODULE_SCOPE Tcl_Obj *	TclArithSeriesObjReverse(Tcl_Interp *interp,
-			    Tcl_Obj *arithSeriesPtr);
-MODULE_SCOPE int	TclArithSeriesGetElements(Tcl_Interp *interp,
-			    Tcl_Obj *objPtr, Tcl_Size *objcPtr, Tcl_Obj ***objvPtr);
-MODULE_SCOPE Tcl_Obj *  TclNewArithSeriesObj(Tcl_Interp *interp,
-			    int useDoubles, Tcl_Obj *startObj, Tcl_Obj *endObj,
-			    Tcl_Obj *stepObj, Tcl_Obj *lenObj);
->>>>>>> 52bbefaf
 
 /*
  * The structure below defines an entry in the assocData hash table which is
@@ -3510,8 +3495,7 @@
 MODULE_SCOPE Tcl_Obj *	TclpTempFileName(void);
 MODULE_SCOPE Tcl_Obj *	TclpTempFileNameForLibrary(Tcl_Interp *interp,
 			    Tcl_Obj* pathPtr);
-MODULE_SCOPE int	TclNewArithSeriesObj(Tcl_Interp *interp,
-			    Tcl_Obj **arithSeriesPtr,
+MODULE_SCOPE Tcl_Obj *	TclNewArithSeriesObj(Tcl_Interp *interp,
 			    int useDoubles, Tcl_Obj *startObj, Tcl_Obj *endObj,
 			    Tcl_Obj *stepObj, Tcl_Obj *lenObj);
 MODULE_SCOPE Tcl_Obj *	TclNewFSPathObj(Tcl_Obj *dirPtr, const char *addStrRep,
