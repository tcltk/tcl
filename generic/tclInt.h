/*
 * tclInt.h --
 *
 *	Declarations of things used internally by the Tcl interpreter.
 *
 * Copyright (c) 1987-1993 The Regents of the University of California.
 * Copyright (c) 1993-1997 Lucent Technologies.
 * Copyright (c) 1994-1998 Sun Microsystems, Inc.
 * Copyright (c) 1998-1999 by Scriptics Corporation.
 * Copyright (c) 2001, 2002 by Kevin B. Kenny.  All rights reserved.
 * Copyright (c) 2007 Daniel A. Steffen <das@users.sourceforge.net>
 * Copyright (c) 2006-2008 by Joe Mistachkin.  All rights reserved.
 * Copyright (c) 2008 by Miguel Sofer. All rights reserved.
 *
 * See the file "license.terms" for information on usage and redistribution of
 * this file, and for a DISCLAIMER OF ALL WARRANTIES.
 */

#ifndef _TCLINT
#define _TCLINT

/*
 * Some numerics configuration options.
 */

#undef ACCEPT_NAN

/*
 * Used to tag functions that are only to be visible within the module being
 * built and not outside it (where this is supported by the linker).
 * Also used in the platform-specific *Port.h files.
 */

#ifndef MODULE_SCOPE
#   ifdef __cplusplus
#	define MODULE_SCOPE extern "C"
#   else
#	define MODULE_SCOPE extern
#   endif
#endif

#ifndef JOIN
#  define JOIN(a,b) JOIN1(a,b)
#  define JOIN1(a,b) a##b
#endif

#if defined(__cplusplus)
#   define TCL_UNUSED(T) T
#elif defined(__GNUC__) && (__GNUC__ > 2)
#   define TCL_UNUSED(T) T JOIN(dummy, __LINE__) __attribute__((unused))
#else
#   define TCL_UNUSED(T) T JOIN(dummy, __LINE__)
#endif

/*
 * Common include files needed by most of the Tcl source files are included
 * here, so that system-dependent personalizations for the include files only
 * have to be made in once place. This results in a few extra includes, but
 * greater modularity. The order of the three groups of #includes is
 * important. For example, stdio.h is needed by tcl.h.
 */

#include "tclPort.h"

#include <stdio.h>

#include <ctype.h>
#include <stdarg.h>
#ifdef NO_STDLIB_H
#   include "../compat/stdlib.h"
#else
#   include <stdlib.h>
#endif
#ifdef NO_STRING_H
#include "../compat/string.h"
#else
#include <string.h>
#endif
#include <locale.h>

/*
 * Ensure WORDS_BIGENDIAN is defined correctly:
 * Needs to happen here in addition to configure to work with fat compiles on
 * Darwin (where configure runs only once for multiple architectures).
 */

#ifdef HAVE_SYS_TYPES_H
#    include <sys/types.h>
#endif
#ifdef HAVE_SYS_PARAM_H
#    include <sys/param.h>
#endif
#ifdef BYTE_ORDER
#    ifdef BIG_ENDIAN
#	 if BYTE_ORDER == BIG_ENDIAN
#	     undef WORDS_BIGENDIAN
#	     define WORDS_BIGENDIAN 1
#	 endif
#    endif
#    ifdef LITTLE_ENDIAN
#	 if BYTE_ORDER == LITTLE_ENDIAN
#	     undef WORDS_BIGENDIAN
#	 endif
#    endif
#endif

/*
 * Maximum *signed* value that can be stored in a Tcl_Size type. This is
 * primarily used for checking overflows in dynamically allocating memory.
 */
#define TCL_SIZE_SMAX ((((Tcl_Size) 1) << ((8*(Tcl_Size)sizeof(Tcl_Size)) - 1)) - 1)

/*
 * Macros used to cast between pointers and integers (e.g. when storing an int
 * in ClientData), on 64-bit architectures they avoid gcc warning about "cast
 * to/from pointer from/to integer of different size".
 */

#if !defined(INT2PTR)
#   define INT2PTR(p) ((void *)(ptrdiff_t)(p))
#endif
#if !defined(PTR2INT)
#   define PTR2INT(p) ((ptrdiff_t)(p))
#endif
#if !defined(UINT2PTR)
#   define UINT2PTR(p) ((void *)(size_t)(p))
#endif
#if !defined(PTR2UINT)
#   define PTR2UINT(p) ((size_t)(p))
#endif

#if defined(_WIN32) && defined(_MSC_VER)
#   define vsnprintf _vsnprintf
#   define snprintf _snprintf
#endif

#if !defined(TCL_THREADS)
#   define TCL_THREADS 1
#endif
#if !TCL_THREADS
#   undef TCL_DECLARE_MUTEX
#   define TCL_DECLARE_MUTEX(name)
#   undef  Tcl_MutexLock
#   define Tcl_MutexLock(mutexPtr)
#   undef  Tcl_MutexUnlock
#   define Tcl_MutexUnlock(mutexPtr)
#   undef  Tcl_MutexFinalize
#   define Tcl_MutexFinalize(mutexPtr)
#   undef  Tcl_ConditionNotify
#   define Tcl_ConditionNotify(condPtr)
#   undef  Tcl_ConditionWait
#   define Tcl_ConditionWait(condPtr, mutexPtr, timePtr)
#   undef  Tcl_ConditionFinalize
#   define Tcl_ConditionFinalize(condPtr)
#endif

/*
 * The following procedures allow namespaces to be customized to support
 * special name resolution rules for commands/variables.
 */

struct Tcl_ResolvedVarInfo;

typedef Tcl_Var (Tcl_ResolveRuntimeVarProc)(Tcl_Interp *interp,
	struct Tcl_ResolvedVarInfo *vinfoPtr);

typedef void (Tcl_ResolveVarDeleteProc)(struct Tcl_ResolvedVarInfo *vinfoPtr);

/*
 * The following structure encapsulates the routines needed to resolve a
 * variable reference at runtime. Any variable specific state will typically
 * be appended to this structure.
 */

typedef struct Tcl_ResolvedVarInfo {
    Tcl_ResolveRuntimeVarProc *fetchProc;
    Tcl_ResolveVarDeleteProc *deleteProc;
} Tcl_ResolvedVarInfo;

typedef int (Tcl_ResolveCompiledVarProc)(Tcl_Interp *interp,
	const char *name, Tcl_Size length, Tcl_Namespace *context,
	Tcl_ResolvedVarInfo **rPtr);

typedef int (Tcl_ResolveVarProc)(Tcl_Interp *interp, const char *name,
	Tcl_Namespace *context, int flags, Tcl_Var *rPtr);

typedef int (Tcl_ResolveCmdProc)(Tcl_Interp *interp, const char *name,
	Tcl_Namespace *context, int flags, Tcl_Command *rPtr);

typedef struct Tcl_ResolverInfo {
    Tcl_ResolveCmdProc *cmdResProc;
				/* Procedure handling command name
				 * resolution. */
    Tcl_ResolveVarProc *varResProc;
				/* Procedure handling variable name resolution
				 * for variables that can only be handled at
				 * runtime. */
    Tcl_ResolveCompiledVarProc *compiledVarResProc;
				/* Procedure handling variable name resolution
				 * at compile time. */
} Tcl_ResolverInfo;

/*
 * This flag bit should not interfere with TCL_GLOBAL_ONLY,
 * TCL_NAMESPACE_ONLY, or TCL_LEAVE_ERR_MSG; it signals that the variable
 * lookup is performed for upvar (or similar) purposes, with slightly
 * different rules:
 *    - Bug #696893 - variable is either proc-local or in the current
 *	namespace; never follow the second (global) resolution path
 *    - Bug #631741 - do not use special namespace or interp resolvers
 */

#define TCL_AVOID_RESOLVERS 0x40000

/*
 *----------------------------------------------------------------
 * Data structures related to namespaces.
 *----------------------------------------------------------------
 */

typedef struct Tcl_Ensemble Tcl_Ensemble;
typedef struct NamespacePathEntry NamespacePathEntry;

/*
 * Special hashtable for variables: this is just a Tcl_HashTable with nsPtr
 * and arrayPtr fields added at the end: in this way variables can find their
 * namespace and possibly containing array without having to copy a pointer in
 * their struct: they can access them via their hPtr->tablePtr.
 */

typedef struct TclVarHashTable {
    Tcl_HashTable table;
    struct Namespace *nsPtr;
#if TCL_MAJOR_VERSION > 8
    struct Var *arrayPtr;
#endif /* TCL_MAJOR_VERSION > 8 */
} TclVarHashTable;

/*
 * This is for itcl - it likes to search our varTables directly :(
 */

#define TclVarHashFindVar(tablePtr, key) \
    TclVarHashCreateVar((tablePtr), (key), NULL)

/*
 * Define this to reduce the amount of space that the average namespace
 * consumes by only allocating the table of child namespaces when necessary.
 * Defining it breaks compatibility for Tcl extensions (e.g., itcl) which
 * reach directly into the Namespace structure.
 */

#undef BREAK_NAMESPACE_COMPAT

/*
 * The structure below defines a namespace.
 * Note: the first five fields must match exactly the fields in a
 * Tcl_Namespace structure (see tcl.h). If you change one, be sure to change
 * the other.
 */

typedef struct Namespace {
    char *name;			/* The namespace's simple (unqualified) name.
				 * This contains no ::'s. The name of the
				 * global namespace is "" although "::" is an
				 * synonym. */
    char *fullName;		/* The namespace's fully qualified name. This
				 * starts with ::. */
    void *clientData;	/* An arbitrary value associated with this
				 * namespace. */
    Tcl_NamespaceDeleteProc *deleteProc;
				/* Procedure invoked when deleting the
				 * namespace to, e.g., free clientData. */
    struct Namespace *parentPtr;/* Points to the namespace that contains this
				 * one. NULL if this is the global
				 * namespace. */
#ifndef BREAK_NAMESPACE_COMPAT
    Tcl_HashTable childTable;	/* Contains any child namespaces. Indexed by
				 * strings; values have type (Namespace *). */
#else
    Tcl_HashTable *childTablePtr;
				/* Contains any child namespaces. Indexed by
				 * strings; values have type (Namespace *). If
				 * NULL, there are no children. */
#endif
#if TCL_MAJOR_VERSION > 8
    size_t nsId;		/* Unique id for the namespace. */
#else
    unsigned long nsId;
#endif
    Tcl_Interp *interp;	/* The interpreter containing this
				 * namespace. */
    int flags;			/* OR-ed combination of the namespace status
				 * flags NS_DYING and NS_DEAD listed below. */
    Tcl_Size activationCount;	/* Number of "activations" or active call
				 * frames for this namespace that are on the
				 * Tcl call stack. The namespace won't be
				 * freed until activationCount becomes zero. */
    Tcl_Size refCount;		/* Count of references by namespaceName
				 * objects. The namespace can't be freed until
				 * refCount becomes zero. */
    Tcl_HashTable cmdTable;	/* Contains all the commands currently
				 * registered in the namespace. Indexed by
				 * strings; values have type (Command *).
				 * Commands imported by Tcl_Import have
				 * Command structures that point (via an
				 * ImportedCmdRef structure) to the Command
				 * structure in the source namespace's command
				 * table. */
    TclVarHashTable varTable;	/* Contains all the (global) variables
				 * currently in this namespace. Indexed by
				 * strings; values have type (Var *). */
    char **exportArrayPtr;	/* Points to an array of string patterns
				 * specifying which commands are exported. A
				 * pattern may include "string match" style
				 * wildcard characters to specify multiple
				 * commands; however, no namespace qualifiers
				 * are allowed. NULL if no export patterns are
				 * registered. */
    Tcl_Size numExportPatterns;	/* Number of export patterns currently
				 * registered using "namespace export". */
    Tcl_Size maxExportPatterns;	/* Number of export patterns for which space
				 * is currently allocated. */
    Tcl_Size cmdRefEpoch;		/* Incremented if a newly added command
				 * shadows a command for which this namespace
				 * has already cached a Command* pointer; this
				 * causes all its cached Command* pointers to
				 * be invalidated. */
    Tcl_Size resolverEpoch;		/* Incremented whenever (a) the name
				 * resolution rules change for this namespace
				 * or (b) a newly added command shadows a
				 * command that is compiled to bytecodes. This
				 * invalidates all byte codes compiled in the
				 * namespace, causing the code to be
				 * recompiled under the new rules.*/
    Tcl_ResolveCmdProc *cmdResProc;
				/* If non-null, this procedure overrides the
				 * usual command resolution mechanism in Tcl.
				 * This procedure is invoked within
				 * Tcl_FindCommand to resolve all command
				 * references within the namespace. */
    Tcl_ResolveVarProc *varResProc;
				/* If non-null, this procedure overrides the
				 * usual variable resolution mechanism in Tcl.
				 * This procedure is invoked within
				 * Tcl_FindNamespaceVar to resolve all
				 * variable references within the namespace at
				 * runtime. */
    Tcl_ResolveCompiledVarProc *compiledVarResProc;
				/* If non-null, this procedure overrides the
				 * usual variable resolution mechanism in Tcl.
				 * This procedure is invoked within
				 * LookupCompiledLocal to resolve variable
				 * references within the namespace at compile
				 * time. */
    Tcl_Size exportLookupEpoch;	/* Incremented whenever a command is added to
				 * a namespace, removed from a namespace or
				 * the exports of a namespace are changed.
				 * Allows TIP#112-driven command lists to be
				 * validated efficiently. */
    Tcl_Ensemble *ensembles;	/* List of structures that contain the details
				 * of the ensembles that are implemented on
				 * top of this namespace. */
    Tcl_Obj *unknownHandlerPtr;	/* A script fragment to be used when command
				 * resolution in this namespace fails. TIP
				 * 181. */
    Tcl_Size commandPathLength;	/* The length of the explicit path. */
    NamespacePathEntry *commandPathArray;
				/* The explicit path of the namespace as an
				 * array. */
    NamespacePathEntry *commandPathSourceList;
				/* Linked list of path entries that point to
				 * this namespace. */
    Tcl_NamespaceDeleteProc *earlyDeleteProc;
				/* Just like the deleteProc field (and called
				 * with the same clientData) but called at the
				 * start of the deletion process, so there is
				 * a chance for code to do stuff inside the
				 * namespace before deletion completes. */
} Namespace;

/*
 * An entry on a namespace's command resolution path.
 */

struct NamespacePathEntry {
    Namespace *nsPtr;		/* What does this path entry point to? If it
				 * is NULL, this path entry points is
				 * redundant and should be skipped. */
    Namespace *creatorNsPtr;	/* Where does this path entry point from? This
				 * allows for efficient invalidation of
				 * references when the path entry's target
				 * updates its current list of defined
				 * commands. */
    NamespacePathEntry *prevPtr, *nextPtr;
				/* Linked list pointers or NULL at either end
				 * of the list that hangs off Namespace's
				 * commandPathSourceList field. */
};

/*
 * Flags used to represent the status of a namespace:
 *
 * NS_DYING -	1 means Tcl_DeleteNamespace has been called to delete the
 *		namespace.  There may still be active call frames on the Tcl
 *		stack that refer to the namespace. When the last call frame
 *		referring to it has been popped, its remaining variables and
 *		commands are destroyed and it is marked "dead" (NS_DEAD).
 * NS_TEARDOWN  -1 means that TclTeardownNamespace has already been called on
 *		this namespace and it should not be called again [Bug 1355942].
 * NS_DEAD -	1 means Tcl_DeleteNamespace has been called to delete the
 *		namespace and no call frames still refer to it. It is no longer
 *		accessible by name. Its variables and commands have already
 *		been destroyed.  When the last namespaceName object in any byte
 *		code unit that refers to the namespace has been freed (i.e.,
 *		when the namespace's refCount is 0), the namespace's storage
 *		will be freed.
 * NS_SUPPRESS_COMPILATION -
 *		Marks the commands in this namespace for not being compiled,
 *		forcing them to be looked up every time.
 */

#define NS_DYING	0x01
#define NS_DEAD		0x02
#define NS_TEARDOWN	0x04
#define NS_KILLED	0x04 /* Same as NS_TEARDOWN (Deprecated) */
#define NS_SUPPRESS_COMPILATION	0x08

/*
 * Flags passed to TclGetNamespaceForQualName:
 *
 * TCL_GLOBAL_ONLY		- (see tcl.h) Look only in the global ns.
 * TCL_NAMESPACE_ONLY		- (see tcl.h) Look only in the context ns.
 * TCL_CREATE_NS_IF_UNKNOWN	- Create unknown namespaces.
 * TCL_FIND_ONLY_NS		- The name sought is a namespace name.
 */

#define TCL_CREATE_NS_IF_UNKNOWN	0x800
#define TCL_FIND_ONLY_NS		0x1000

/*
 * The client data for an ensemble command. This consists of the table of
 * commands that are actually exported by the namespace, and an epoch counter
 * that, combined with the exportLookupEpoch field of the namespace structure,
 * defines whether the table contains valid data or will need to be recomputed
 * next time the ensemble command is called.
 */

typedef struct EnsembleConfig {
    Namespace *nsPtr;		/* The namespace backing this ensemble up. */
    Tcl_Command token;		/* The token for the command that provides
				 * ensemble support for the namespace, or NULL
				 * if the command has been deleted (or never
				 * existed; the global namespace never has an
				 * ensemble command.) */
    Tcl_Size epoch;			/* The epoch at which this ensemble's table of
				 * exported commands is valid. */
    char **subcommandArrayPtr;	/* Array of ensemble subcommand names. At all
				 * consistent points, this will have the same
				 * number of entries as there are entries in
				 * the subcommandTable hash. */
    Tcl_HashTable subcommandTable;
				/* Hash table of ensemble subcommand names,
				 * which are its keys so this also provides
				 * the storage management for those subcommand
				 * names. The contents of the entry values are
				 * object version the prefix lists to use when
				 * substituting for the command/subcommand to
				 * build the ensemble implementation command.
				 * Has to be stored here as well as in
				 * subcommandDict because that field is NULL
				 * when we are deriving the ensemble from the
				 * namespace exports list. FUTURE WORK: use
				 * object hash table here. */
    struct EnsembleConfig *next;/* The next ensemble in the linked list of
				 * ensembles associated with a namespace. If
				 * this field points to this ensemble, the
				 * structure has already been unlinked from
				 * all lists, and cannot be found by scanning
				 * the list from the namespace's ensemble
				 * field. */
    int flags;			/* ORed combo of TCL_ENSEMBLE_PREFIX,
				 * ENSEMBLE_DEAD and ENSEMBLE_COMPILE. */

    /* OBJECT FIELDS FOR ENSEMBLE CONFIGURATION */

    Tcl_Obj *subcommandDict;	/* Dictionary providing mapping from
				 * subcommands to their implementing command
				 * prefixes, or NULL if we are to build the
				 * map automatically from the namespace
				 * exports. */
    Tcl_Obj *subcmdList;	/* List of commands that this ensemble
				 * actually provides, and whose implementation
				 * will be built using the subcommandDict (if
				 * present and defined) and by simple mapping
				 * to the namespace otherwise. If NULL,
				 * indicates that we are using the (dynamic)
				 * list of currently exported commands. */
    Tcl_Obj *unknownHandler;	/* Script prefix used to handle the case when
				 * no match is found (according to the rule
				 * defined by flag bit TCL_ENSEMBLE_PREFIX) or
				 * NULL to use the default error-generating
				 * behaviour. The script execution gets all
				 * the arguments to the ensemble command
				 * (including objv[0]) and will have the
				 * results passed directly back to the caller
				 * (including the error code) unless the code
				 * is TCL_CONTINUE in which case the
				 * subcommand will be reparsed by the ensemble
				 * core, presumably because the ensemble
				 * itself has been updated. */
    Tcl_Obj *parameterList;	/* List of ensemble parameter names. */
    Tcl_Size numParameters;		/* Cached number of parameters. This is either
				 * 0 (if the parameterList field is NULL) or
				 * the length of the list in the parameterList
				 * field. */
} EnsembleConfig;

/*
 * Various bits for the EnsembleConfig.flags field.
 */

#define ENSEMBLE_DEAD	0x1	/* Flag value to say that the ensemble is dead
				 * and on its way out. */
#define ENSEMBLE_COMPILE 0x4	/* Flag to enable bytecode compilation of an
				 * ensemble. */

/*
 *----------------------------------------------------------------
 * Data structures related to variables. These are used primarily in tclVar.c
 *----------------------------------------------------------------
 */

/*
 * The following structure defines a variable trace, which is used to invoke a
 * specific C procedure whenever certain operations are performed on a
 * variable.
 */

typedef struct VarTrace {
    Tcl_VarTraceProc *traceProc;/* Procedure to call when operations given by
				 * flags are performed on variable. */
    void *clientData;	/* Argument to pass to proc. */
    int flags;			/* What events the trace procedure is
				 * interested in: OR-ed combination of
				 * TCL_TRACE_READS, TCL_TRACE_WRITES,
				 * TCL_TRACE_UNSETS and TCL_TRACE_ARRAY. */
    struct VarTrace *nextPtr;	/* Next in list of traces associated with a
				 * particular variable. */
} VarTrace;

/*
 * The following structure defines a command trace, which is used to invoke a
 * specific C procedure whenever certain operations are performed on a
 * command.
 */

typedef struct CommandTrace {
    Tcl_CommandTraceProc *traceProc;
				/* Procedure to call when operations given by
				 * flags are performed on command. */
    void *clientData;	/* Argument to pass to proc. */
    int flags;			/* What events the trace procedure is
				 * interested in: OR-ed combination of
				 * TCL_TRACE_RENAME, TCL_TRACE_DELETE. */
    struct CommandTrace *nextPtr;
				/* Next in list of traces associated with a
				 * particular command. */
    Tcl_Size refCount;		/* Used to ensure this structure is not
				 * deleted too early. Keeps track of how many
				 * pieces of code have a pointer to this
				 * structure. */
} CommandTrace;

/*
 * When a command trace is active (i.e. its associated procedure is executing)
 * one of the following structures is linked into a list associated with the
 * command's interpreter. The information in the structure is needed in order
 * for Tcl to behave reasonably if traces are deleted while traces are active.
 */

typedef struct ActiveCommandTrace {
    struct Command *cmdPtr;	/* Command that's being traced. */
    struct ActiveCommandTrace *nextPtr;
				/* Next in list of all active command traces
				 * for the interpreter, or NULL if no more. */
    CommandTrace *nextTracePtr;	/* Next trace to check after current trace
				 * procedure returns; if this trace gets
				 * deleted, must update pointer to avoid using
				 * free'd memory. */
    int reverseScan;		/* Boolean set true when traces are scanning
				 * in reverse order. */
} ActiveCommandTrace;

/*
 * When a variable trace is active (i.e. its associated procedure is
 * executing) one of the following structures is linked into a list associated
 * with the variable's interpreter. The information in the structure is needed
 * in order for Tcl to behave reasonably if traces are deleted while traces
 * are active.
 */

typedef struct ActiveVarTrace {
    struct Var *varPtr;		/* Variable that's being traced. */
    struct ActiveVarTrace *nextPtr;
				/* Next in list of all active variable traces
				 * for the interpreter, or NULL if no more. */
    VarTrace *nextTracePtr;	/* Next trace to check after current trace
				 * procedure returns; if this trace gets
				 * deleted, must update pointer to avoid using
				 * free'd memory. */
} ActiveVarTrace;

/*
 * The structure below defines a variable, which associates a string name with
 * a Tcl_Obj value. These structures are kept in procedure call frames (for
 * local variables recognized by the compiler) or in the heap (for global
 * variables and any variable not known to the compiler). For each Var
 * structure in the heap, a hash table entry holds the variable name and a
 * pointer to the Var structure.
 */

typedef struct Var {
    int flags;			/* Miscellaneous bits of information about
				 * variable. See below for definitions. */
    union {
	Tcl_Obj *objPtr;	/* The variable's object value. Used for
				 * scalar variables and array elements. */
	TclVarHashTable *tablePtr;/* For array variables, this points to
				 * information about the hash table used to
				 * implement the associative array. Points to
				 * Tcl_Alloc-ed data. */
	struct Var *linkPtr;	/* If this is a global variable being referred
				 * to in a procedure, or a variable created by
				 * "upvar", this field points to the
				 * referenced variable's Var struct. */
    } value;
} Var;

typedef struct VarInHash {
    Var var;
    Tcl_Size refCount;		/* Counts number of active uses of this
				 * variable: 1 for the entry in the hash
				 * table, 1 for each additional variable whose
				 * linkPtr points here, 1 for each nested
				 * trace active on variable, and 1 if the
				 * variable is a namespace variable. This
				 * record can't be deleted until refCount
				 * becomes 0. */
    Tcl_HashEntry entry;	/* The hash table entry that refers to this
				 * variable. This is used to find the name of
				 * the variable and to delete it from its
				 * hashtable if it is no longer needed. It
				 * also holds the variable's name. */
} VarInHash;

/*
 * Flag bits for variables. The first two (VAR_ARRAY and VAR_LINK) are
 * mutually exclusive and give the "type" of the variable. If none is set,
 * this is a scalar variable.
 *
 * VAR_ARRAY -			1 means this is an array variable rather than
 *				a scalar variable or link. The "tablePtr"
 *				field points to the array's hashtable for its
 *				elements.
 * VAR_LINK -			1 means this Var structure contains a pointer
 *				to another Var structure that either has the
 *				real value or is itself another VAR_LINK
 *				pointer. Variables like this come about
 *				through "upvar" and "global" commands, or
 *				through references to variables in enclosing
 *				namespaces.
 *
 * Flags that indicate the type and status of storage; none is set for
 * compiled local variables (Var structs).
 *
 * VAR_IN_HASHTABLE -		1 means this variable is in a hashtable and
 *				the Var structure is malloced. 0 if it is a
 *				local variable that was assigned a slot in a
 *				procedure frame by the compiler so the Var
 *				storage is part of the call frame.
 * VAR_DEAD_HASH		1 means that this var's entry in the hashtable
 *				has already been deleted.
 * VAR_ARRAY_ELEMENT -		1 means that this variable is an array
 *				element, so it is not legal for it to be an
 *				array itself (the VAR_ARRAY flag had better
 *				not be set).
 * VAR_NAMESPACE_VAR -		1 means that this variable was declared as a
 *				namespace variable. This flag ensures it
 *				persists until its namespace is destroyed or
 *				until the variable is unset; it will persist
 *				even if it has not been initialized and is
 *				marked undefined. The variable's refCount is
 *				incremented to reflect the "reference" from
 *				its namespace.
 *
 * Flag values relating to the variable's trace and search status.
 *
 * VAR_TRACED_READ
 * VAR_TRACED_WRITE
 * VAR_TRACED_UNSET
 * VAR_TRACED_ARRAY
 * VAR_TRACE_ACTIVE -		1 means that trace processing is currently
 *				underway for a read or write access, so new
 *				read or write accesses should not cause trace
 *				procedures to be called and the variable can't
 *				be deleted.
 * VAR_SEARCH_ACTIVE
 *
 * The following additional flags are used with the CompiledLocal type defined
 * below:
 *
 * VAR_ARGUMENT -		1 means that this variable holds a procedure
 *				argument.
 * VAR_TEMPORARY -		1 if the local variable is an anonymous
 *				temporary variable. Temporaries have a NULL
 *				name.
 * VAR_RESOLVED -		1 if name resolution has been done for this
 *				variable.
 * VAR_IS_ARGS			1 if this variable is the last argument and is
 *				named "args".
 */

/*
 * FLAGS RENUMBERED: everything breaks already, make things simpler.
 *
 * IMPORTANT: skip the values 0x10, 0x20, 0x40, 0x800 corresponding to
 * TCL_TRACE_(READS/WRITES/UNSETS/ARRAY): makes code simpler in tclTrace.c
 *
 * Keep the flag values for VAR_ARGUMENT and VAR_TEMPORARY so that old values
 * in precompiled scripts keep working.
 */

/* Type of value (0 is scalar) */
#define VAR_ARRAY		0x1
#define VAR_LINK		0x2

/* Type of storage (0 is compiled local) */
#define VAR_IN_HASHTABLE	0x4
#define VAR_DEAD_HASH		0x8
#define VAR_ARRAY_ELEMENT	0x1000
#define VAR_NAMESPACE_VAR	0x80	/* KEEP OLD VALUE for Itcl */

#define VAR_ALL_HASH \
	(VAR_IN_HASHTABLE|VAR_DEAD_HASH|VAR_NAMESPACE_VAR|VAR_ARRAY_ELEMENT)

/* Trace and search state. */

#define VAR_TRACED_READ		0x10	/* TCL_TRACE_READS */
#define VAR_TRACED_WRITE	0x20	/* TCL_TRACE_WRITES */
#define VAR_TRACED_UNSET	0x40	/* TCL_TRACE_UNSETS */
#define VAR_TRACED_ARRAY	0x800	/* TCL_TRACE_ARRAY */
#define VAR_TRACE_ACTIVE	0x2000
#define VAR_SEARCH_ACTIVE	0x4000
#define VAR_ALL_TRACES \
	(VAR_TRACED_READ|VAR_TRACED_WRITE|VAR_TRACED_ARRAY|VAR_TRACED_UNSET)

/* Special handling on initialisation (only CompiledLocal). */
#define VAR_ARGUMENT		0x100	/* KEEP OLD VALUE! See tclProc.c */
#define VAR_TEMPORARY		0x200	/* KEEP OLD VALUE! See tclProc.c */
#define VAR_IS_ARGS		0x400
#define VAR_RESOLVED		0x8000

/*
 * Macros to ensure that various flag bits are set properly for variables.
 * The ANSI C "prototypes" for these macros are:
 *
 * MODULE_SCOPE void	TclSetVarScalar(Var *varPtr);
 * MODULE_SCOPE void	TclSetVarArray(Var *varPtr);
 * MODULE_SCOPE void	TclSetVarLink(Var *varPtr);
 * MODULE_SCOPE void	TclSetVarArrayElement(Var *varPtr);
 * MODULE_SCOPE void	TclSetVarUndefined(Var *varPtr);
 * MODULE_SCOPE void	TclClearVarUndefined(Var *varPtr);
 */

#define TclSetVarScalar(varPtr) \
    (varPtr)->flags &= ~(VAR_ARRAY|VAR_LINK)

#define TclSetVarArray(varPtr) \
    (varPtr)->flags = ((varPtr)->flags & ~VAR_LINK) | VAR_ARRAY

#define TclSetVarLink(varPtr) \
    (varPtr)->flags = ((varPtr)->flags & ~VAR_ARRAY) | VAR_LINK

#define TclSetVarArrayElement(varPtr) \
    (varPtr)->flags = ((varPtr)->flags & ~VAR_ARRAY) | VAR_ARRAY_ELEMENT

#define TclSetVarUndefined(varPtr) \
    (varPtr)->flags &= ~(VAR_ARRAY|VAR_LINK);\
    (varPtr)->value.objPtr = NULL

#define TclClearVarUndefined(varPtr)

#define TclSetVarTraceActive(varPtr) \
    (varPtr)->flags |= VAR_TRACE_ACTIVE

#define TclClearVarTraceActive(varPtr) \
    (varPtr)->flags &= ~VAR_TRACE_ACTIVE

#define TclSetVarNamespaceVar(varPtr) \
    if (!TclIsVarNamespaceVar(varPtr)) {\
	(varPtr)->flags |= VAR_NAMESPACE_VAR;\
	if (TclIsVarInHash(varPtr)) {\
	    ((VarInHash *)(varPtr))->refCount++;\
	}\
    }

#define TclClearVarNamespaceVar(varPtr) \
    if (TclIsVarNamespaceVar(varPtr)) {\
	(varPtr)->flags &= ~VAR_NAMESPACE_VAR;\
	if (TclIsVarInHash(varPtr)) {\
	    ((VarInHash *)(varPtr))->refCount--;\
	}\
    }

/*
 * Macros to read various flag bits of variables.
 * The ANSI C "prototypes" for these macros are:
 *
 * MODULE_SCOPE int	TclIsVarScalar(Var *varPtr);
 * MODULE_SCOPE int	TclIsVarLink(Var *varPtr);
 * MODULE_SCOPE int	TclIsVarArray(Var *varPtr);
 * MODULE_SCOPE int	TclIsVarUndefined(Var *varPtr);
 * MODULE_SCOPE int	TclIsVarArrayElement(Var *varPtr);
 * MODULE_SCOPE int	TclIsVarTemporary(Var *varPtr);
 * MODULE_SCOPE int	TclIsVarArgument(Var *varPtr);
 * MODULE_SCOPE int	TclIsVarResolved(Var *varPtr);
 */

#define TclVarFindHiddenArray(varPtr,arrayPtr)				\
    do {								\
        if ((arrayPtr == NULL) && TclIsVarInHash(varPtr) &&		\
              (TclVarParentArray(varPtr) != NULL)) {			\
            arrayPtr = TclVarParentArray(varPtr);			\
        }								\
    } while(0)

#define TclIsVarScalar(varPtr) \
    !((varPtr)->flags & (VAR_ARRAY|VAR_LINK))

#define TclIsVarLink(varPtr) \
    ((varPtr)->flags & VAR_LINK)

#define TclIsVarArray(varPtr) \
    ((varPtr)->flags & VAR_ARRAY)

#define TclIsVarUndefined(varPtr) \
    ((varPtr)->value.objPtr == NULL)

#define TclIsVarArrayElement(varPtr) \
    ((varPtr)->flags & VAR_ARRAY_ELEMENT)

#define TclIsVarNamespaceVar(varPtr) \
    ((varPtr)->flags & VAR_NAMESPACE_VAR)

#define TclIsVarTemporary(varPtr) \
    ((varPtr)->flags & VAR_TEMPORARY)

#define TclIsVarArgument(varPtr) \
    ((varPtr)->flags & VAR_ARGUMENT)

#define TclIsVarResolved(varPtr) \
    ((varPtr)->flags & VAR_RESOLVED)

#define TclIsVarTraceActive(varPtr) \
    ((varPtr)->flags & VAR_TRACE_ACTIVE)

#define TclIsVarTraced(varPtr) \
    ((varPtr)->flags & VAR_ALL_TRACES)

#define TclIsVarInHash(varPtr) \
    ((varPtr)->flags & VAR_IN_HASHTABLE)

#define TclIsVarDeadHash(varPtr) \
    ((varPtr)->flags & VAR_DEAD_HASH)

#define TclGetVarNsPtr(varPtr) \
    (TclIsVarInHash(varPtr) \
	? ((TclVarHashTable *) ((((VarInHash *) (varPtr))->entry.tablePtr)))->nsPtr \
	: NULL)

#define TclVarParentArray(varPtr)					\
    ((TclVarHashTable *) ((VarInHash *) (varPtr))->entry.tablePtr)->arrayPtr

#define VarHashRefCount(varPtr) \
    ((VarInHash *) (varPtr))->refCount

#define VarHashGetKey(varPtr) \
    (((VarInHash *)(varPtr))->entry.key.objPtr)

/*
 * Macros for direct variable access by TEBC.
 */

#define TclIsVarTricky(varPtr,trickyFlags)				\
    (   ((varPtr)->flags & (VAR_ARRAY|VAR_LINK|trickyFlags))		\
          || (TclIsVarInHash(varPtr)					\
                && (TclVarParentArray(varPtr) != NULL)			\
                && (TclVarParentArray(varPtr)->flags & (trickyFlags))))

#define TclIsVarDirectReadable(varPtr)					\
    (   (!TclIsVarTricky(varPtr,VAR_TRACED_READ))			\
          && (varPtr)->value.objPtr)

#define TclIsVarDirectWritable(varPtr) \
    (!TclIsVarTricky(varPtr,VAR_TRACED_WRITE|VAR_DEAD_HASH))

#define TclIsVarDirectUnsettable(varPtr) \
    (!TclIsVarTricky(varPtr,VAR_TRACED_READ|VAR_TRACED_WRITE|VAR_TRACED_UNSET|VAR_DEAD_HASH))

#define TclIsVarDirectModifyable(varPtr) \
    (   (!TclIsVarTricky(varPtr,VAR_TRACED_READ|VAR_TRACED_WRITE))	\
          &&  (varPtr)->value.objPtr)

#define TclIsVarDirectReadable2(varPtr, arrayPtr) \
    (TclIsVarDirectReadable(varPtr) &&\
	(!(arrayPtr) || !((arrayPtr)->flags & VAR_TRACED_READ)))

#define TclIsVarDirectWritable2(varPtr, arrayPtr) \
    (TclIsVarDirectWritable(varPtr) &&\
	(!(arrayPtr) || !((arrayPtr)->flags & VAR_TRACED_WRITE)))

#define TclIsVarDirectModifyable2(varPtr, arrayPtr) \
    (TclIsVarDirectModifyable(varPtr) &&\
	(!(arrayPtr) || !((arrayPtr)->flags & (VAR_TRACED_READ|VAR_TRACED_WRITE))))

/*
 *----------------------------------------------------------------
 * Data structures related to procedures. These are used primarily in
 * tclProc.c, tclCompile.c, and tclExecute.c.
 *----------------------------------------------------------------
 */

#if defined(__STDC_VERSION__) && (__STDC_VERSION__ >= 199901L)
#   define TCLFLEXARRAY
#elif defined(__GNUC__) && (__GNUC__ > 2)
#   define TCLFLEXARRAY 0
#else
#   define TCLFLEXARRAY 1
#endif

/*
 * Forward declaration to prevent an error when the forward reference to
 * Command is encountered in the Proc and ImportRef types declared below.
 */

struct Command;

/*
 * The variable-length structure below describes a local variable of a
 * procedure that was recognized by the compiler. These variables have a name,
 * an element in the array of compiler-assigned local variables in the
 * procedure's call frame, and various other items of information. If the
 * local variable is a formal argument, it may also have a default value. The
 * compiler can't recognize local variables whose names are expressions (these
 * names are only known at runtime when the expressions are evaluated) or
 * local variables that are created as a result of an "upvar" or "uplevel"
 * command. These other local variables are kept separately in a hash table in
 * the call frame.
 */

typedef struct CompiledLocal {
    struct CompiledLocal *nextPtr;
				/* Next compiler-recognized local variable for
				 * this procedure, or NULL if this is the last
				 * local. */
    Tcl_Size nameLength;		/* The number of bytes in local variable's name.
				 * Among others used to speed up var lookups. */
    Tcl_Size frameIndex;		/* Index in the array of compiler-assigned
				 * variables in the procedure call frame. */
#if TCL_MAJOR_VERSION < 9
    int flags;
#endif
    Tcl_Obj *defValuePtr;	/* Pointer to the default value of an
				 * argument, if any. NULL if not an argument
				 * or, if an argument, no default value. */
    Tcl_ResolvedVarInfo *resolveInfo;
				/* Customized variable resolution info
				 * supplied by the Tcl_ResolveCompiledVarProc
				 * associated with a namespace. Each variable
				 * is marked by a unique tag during
				 * compilation, and that same tag is used to
				 * find the variable at runtime. */
#if TCL_MAJOR_VERSION > 8
    int flags;			/* Flag bits for the local variable. Same as
				 * the flags for the Var structure above,
				 * although only VAR_ARGUMENT, VAR_TEMPORARY,
				 * and VAR_RESOLVED make sense. */
#endif
    char name[TCLFLEXARRAY];		/* Name of the local variable starts here. If
				 * the name is NULL, this will just be '\0'.
				 * The actual size of this field will be large
				 * enough to hold the name. MUST BE THE LAST
				 * FIELD IN THE STRUCTURE! */
} CompiledLocal;

/*
 * The structure below defines a command procedure, which consists of a
 * collection of Tcl commands plus information about arguments and other local
 * variables recognized at compile time.
 */

typedef struct Proc {
    struct Interp *iPtr;	/* Interpreter for which this command is
				 * defined. */
    Tcl_Size refCount;		/* Reference count: 1 if still present in
				 * command table plus 1 for each call to the
				 * procedure that is currently active. This
				 * structure can be freed when refCount
				 * becomes zero. */
    struct Command *cmdPtr;	/* Points to the Command structure for this
				 * procedure. This is used to get the
				 * namespace in which to execute the
				 * procedure. */
    Tcl_Obj *bodyPtr;		/* Points to the ByteCode object for
				 * procedure's body command. */
    Tcl_Size numArgs;		/* Number of formal parameters. */
    Tcl_Size numCompiledLocals;	/* Count of local variables recognized by the
				 * compiler including arguments and
				 * temporaries. */
    CompiledLocal *firstLocalPtr;
				/* Pointer to first of the procedure's
				 * compiler-allocated local variables, or NULL
				 * if none. The first numArgs entries in this
				 * list describe the procedure's formal
				 * arguments. */
    CompiledLocal *lastLocalPtr;/* Pointer to the last allocated local
				 * variable or NULL if none. This has frame
				 * index (numCompiledLocals-1). */
} Proc;

/*
 * The type of functions called to process errors found during the execution
 * of a procedure (or lambda term or ...).
 */

typedef void (ProcErrorProc)(Tcl_Interp *interp, Tcl_Obj *procNameObj);

/*
 * The structure below defines a command trace. This is used to allow Tcl
 * clients to find out whenever a command is about to be executed.
 */

typedef struct Trace {
    Tcl_Size level;		/* Only trace commands at nesting level less
				 * than or equal to this. */
#if TCL_MAJOR_VERSION > 8
    Tcl_CmdObjTraceProc2 *proc;	/* Procedure to call to trace command. */
#else
    Tcl_CmdObjTraceProc *proc;	/* Procedure to call to trace command. */
#endif
    void *clientData;	/* Arbitrary value to pass to proc. */
    struct Trace *nextPtr;	/* Next in list of traces for this interp. */
    int flags;			/* Flags governing the trace - see
				 * Tcl_CreateObjTrace for details. */
    Tcl_CmdObjTraceDeleteProc *delProc;
				/* Procedure to call when trace is deleted. */
} Trace;

/*
 * When an interpreter trace is active (i.e. its associated procedure is
 * executing), one of the following structures is linked into a list
 * associated with the interpreter. The information in the structure is needed
 * in order for Tcl to behave reasonably if traces are deleted while traces
 * are active.
 */

typedef struct ActiveInterpTrace {
    struct ActiveInterpTrace *nextPtr;
				/* Next in list of all active command traces
				 * for the interpreter, or NULL if no more. */
    Trace *nextTracePtr;	/* Next trace to check after current trace
				 * procedure returns; if this trace gets
				 * deleted, must update pointer to avoid using
				 * free'd memory. */
    int reverseScan;		/* Boolean set true when traces are scanning
				 * in reverse order. */
} ActiveInterpTrace;

/*
 * Flag values designating types of execution traces. See tclTrace.c for
 * related flag values.
 *
 * TCL_TRACE_ENTER_EXEC		- triggers enter/enterstep traces.
 * 				- passed to Tcl_CreateObjTrace to set up
 *				  "enterstep" traces.
 * TCL_TRACE_LEAVE_EXEC		- triggers leave/leavestep traces.
 * 				- passed to Tcl_CreateObjTrace to set up
 *				  "leavestep" traces.
 */

#define TCL_TRACE_ENTER_EXEC	1
#define TCL_TRACE_LEAVE_EXEC	2

typedef struct {  /* For internal core use only */
    Tcl_ObjType objType;
    struct {
	Tcl_Size (*lengthProc)(Tcl_Obj *obj);
    } abstractList;
} TclObjTypeWithAbstractList;
#define TCL_OBJTYPE_V0_1(lengthProc) (sizeof(TclObjTypeWithAbstractList)) \
	}, {lengthProc /* For internal core use only */
#define ABSTRACTLIST_PROC(objPtr, proc) (((objPtr)->typePtr \
	&& ((objPtr)->typePtr->version > offsetof(TclObjTypeWithAbstractList, abstractList.proc))) ? \
	((const TclObjTypeWithAbstractList *)(objPtr)->typePtr)->abstractList.proc : NULL)

MODULE_SCOPE Tcl_Size TclLengthOne(Tcl_Obj *);

/*
 * The structure below defines an entry in the assocData hash table which is
 * associated with an interpreter. The entry contains a pointer to a function
 * to call when the interpreter is deleted, and a pointer to a user-defined
 * piece of data.
 */

typedef struct AssocData {
    Tcl_InterpDeleteProc *proc;	/* Proc to call when deleting. */
    void *clientData;	/* Value to pass to proc. */
} AssocData;

/*
 * The structure below defines a call frame. A call frame defines a naming
 * context for a procedure call: its local naming scope (for local variables)
 * and its global naming scope (a namespace, perhaps the global :: namespace).
 * A call frame can also define the naming context for a namespace eval or
 * namespace inscope command: the namespace in which the command's code should
 * execute. The Tcl_CallFrame structures exist only while procedures or
 * namespace eval/inscope's are being executed, and provide a kind of Tcl call
 * stack.
 *
 * WARNING!! The structure definition must be kept consistent with the
 * Tcl_CallFrame structure in tcl.h. If you change one, change the other.
 */

/*
 * Will be grown to contain: pointers to the varnames (allocated at the end),
 * plus the init values for each variable (suitable to be memcopied on init)
 */

typedef struct LocalCache {
    Tcl_Size refCount;
    Tcl_Size numVars;
    Tcl_Obj *varName0;
} LocalCache;

#define localName(framePtr, i) \
    ((&((framePtr)->localCachePtr->varName0))[(i)])

MODULE_SCOPE void	TclFreeLocalCache(Tcl_Interp *interp,
			    LocalCache *localCachePtr);

typedef struct CallFrame {
    Namespace *nsPtr;		/* Points to the namespace used to resolve
				 * commands and global variables. */
    int isProcCallFrame;	/* If 0, the frame was pushed to execute a
				 * namespace command and var references are
				 * treated as references to namespace vars;
				 * varTablePtr and compiledLocals are ignored.
				 * If FRAME_IS_PROC is set, the frame was
				 * pushed to execute a Tcl procedure and may
				 * have local vars. */
    Tcl_Size objc;			/* This and objv below describe the arguments
				 * for this procedure call. */
    Tcl_Obj *const *objv;	/* Array of argument objects. */
    struct CallFrame *callerPtr;
				/* Value of interp->framePtr when this
				 * procedure was invoked (i.e. next higher in
				 * stack of all active procedures). */
    struct CallFrame *callerVarPtr;
				/* Value of interp->varFramePtr when this
				 * procedure was invoked (i.e. determines
				 * variable scoping within caller). Same as
				 * callerPtr unless an "uplevel" command or
				 * something equivalent was active in the
				 * caller). */
    Tcl_Size level;			/* Level of this procedure, for "uplevel"
				 * purposes (i.e. corresponds to nesting of
				 * callerVarPtr's, not callerPtr's). 1 for
				 * outermost procedure, 0 for top-level. */
    Proc *procPtr;		/* Points to the structure defining the called
				 * procedure. Used to get information such as
				 * the number of compiled local variables
				 * (local variables assigned entries ["slots"]
				 * in the compiledLocals array below). */
    TclVarHashTable *varTablePtr;
				/* Hash table containing local variables not
				 * recognized by the compiler, or created at
				 * execution time through, e.g., upvar.
				 * Initially NULL and created if needed. */
    Tcl_Size numCompiledLocals;	/* Count of local variables recognized
				 * by the compiler including arguments. */
    Var *compiledLocals;	/* Points to the array of local variables
				 * recognized by the compiler. The compiler
				 * emits code that refers to these variables
				 * using an index into this array. */
    void *clientData;	/* Pointer to some context that is used by
				 * object systems. The meaning of the contents
				 * of this field is defined by the code that
				 * sets it, and it should only ever be set by
				 * the code that is pushing the frame. In that
				 * case, the code that sets it should also
				 * have some means of discovering what the
				 * meaning of the value is, which we do not
				 * specify. */
    LocalCache *localCachePtr;
    Tcl_Obj    *tailcallPtr;
				/* NULL if no tailcall is scheduled */
} CallFrame;

#define FRAME_IS_PROC	0x1
#define FRAME_IS_LAMBDA 0x2
#define FRAME_IS_METHOD	0x4	/* The frame is a method body, and the frame's
				 * clientData field contains a CallContext
				 * reference. Part of TIP#257. */
#define FRAME_IS_OO_DEFINE 0x8	/* The frame is part of the inside workings of
				 * the [oo::define] command; the clientData
				 * field contains an Object reference that has
				 * been confirmed to refer to a class. Part of
				 * TIP#257. */
#define FRAME_IS_PRIVATE_DEFINE 0x10
				/* Marks this frame as being used for private
				 * declarations with [oo::define]. Usually
				 * OR'd with FRAME_IS_OO_DEFINE. TIP#500. */

/*
 * TIP #280
 * The structure below defines a command frame. A command frame provides
 * location information for all commands executing a tcl script (source, eval,
 * uplevel, procedure bodies, ...). The runtime structure essentially contains
 * the stack trace as it would be if the currently executing command were to
 * throw an error.
 *
 * For commands where it makes sense it refers to the associated CallFrame as
 * well.
 *
 * The structures are chained in a single list, with the top of the stack
 * anchored in the Interp structure.
 *
 * Instances can be allocated on the C stack, or the heap, the former making
 * cleanup a bit simpler.
 */

typedef struct CmdFrame {
    /*
     * General data. Always available.
     */

    int type;			/* Values see below. */
    int level;			/* Number of frames in stack, prevent O(n)
				 * scan of list. */
    int *line;			/* Lines the words of the command start on. */
    Tcl_Size nline;
    CallFrame *framePtr;	/* Procedure activation record, may be
				 * NULL. */
    struct CmdFrame *nextPtr;	/* Link to calling frame. */
    /*
     * Data needed for Eval vs TEBC
     *
     * EXECUTION CONTEXTS and usage of CmdFrame
     *
     * Field	  TEBC		  EvalEx
     * =======	  ====		  ======
     * level	  yes		  yes
     * type	  BC/PREBC	  SRC/EVAL
     * line0	  yes		  yes
     * framePtr	  yes		  yes
     * =======	  ====		  ======
     *
     * =======	  ====		  ========= union data
     * line1	  -		  yes
     * line3	  -		  yes
     * path	  -		  yes
     * -------	  ----		  ------
     * codePtr	  yes		  -
     * pc	  yes		  -
     * =======	  ====		  ======
     *
     * =======	  ====		  ========= union cmd
     * str.cmd	  yes		  yes
     * str.len	  yes		  yes
     * -------	  ----		  ------
     */

    union {
	struct {
	    Tcl_Obj *path;	/* Path of the sourced file the command is
				 * in. */
	} eval;
	struct {
	    const void *codePtr;/* Byte code currently executed... */
	    const char *pc;	/* ... and instruction pointer. */
	} tebc;
    } data;
    Tcl_Obj *cmdObj;
    const char *cmd;		/* The executed command, if possible... */
    Tcl_Size len;			/* ... and its length. */
    const struct CFWordBC *litarg;
				/* Link to set of literal arguments which have
				 * ben pushed on the lineLABCPtr stack by
				 * TclArgumentBCEnter(). These will be removed
				 * by TclArgumentBCRelease. */
} CmdFrame;

typedef struct CFWord {
    CmdFrame *framePtr;		/* CmdFrame to access. */
    Tcl_Size word;			/* Index of the word in the command. */
    Tcl_Size refCount;		/* Number of times the word is on the
				 * stack. */
} CFWord;

typedef struct CFWordBC {
    CmdFrame *framePtr;		/* CmdFrame to access. */
    Tcl_Size pc;			/* Instruction pointer of a command in
				 * ExtCmdLoc.loc[.] */
    Tcl_Size word;			/* Index of word in
				 * ExtCmdLoc.loc[cmd]->line[.] */
    struct CFWordBC *prevPtr;	/* Previous entry in stack for same Tcl_Obj. */
    struct CFWordBC *nextPtr;	/* Next entry for same command call. See
				 * CmdFrame litarg field for the list start. */
    Tcl_Obj *obj;		/* Back reference to hashtable key */
} CFWordBC;

/*
 * Structure to record the locations of invisible continuation lines in
 * literal scripts, as character offset from the beginning of the script. Both
 * compiler and direct evaluator use this information to adjust their line
 * counters when tracking through the script, because when it is invoked the
 * continuation line marker as a whole has been removed already, meaning that
 * the \n which was part of it is gone as well, breaking regular line
 * tracking.
 *
 * These structures are allocated and filled by both the function
 * TclSubstTokens() in the file "tclParse.c" and its caller TclEvalEx() in the
 * file "tclBasic.c", and stored in the thread-global hashtable "lineCLPtr" in
 * file "tclObj.c". They are used by the functions TclSetByteCodeFromAny() and
 * TclCompileScript(), both found in the file "tclCompile.c". Their memory is
 * released by the function TclFreeObj(), in the file "tclObj.c", and also by
 * the function TclThreadFinalizeObjects(), in the same file.
 */

#define CLL_END		(-1)

typedef struct ContLineLoc {
    Tcl_Size num;			/* Number of entries in loc, not counting the
				 * final -1 marker entry. */
    int loc[TCLFLEXARRAY];/* Table of locations, as character offsets.
				 * The table is allocated as part of the
				 * structure, extending behind the nominal end
				 * of the structure. An entry containing the
				 * value -1 is put after the last location, as
				 * end-marker/sentinel. */
} ContLineLoc;

/*
 * The following macros define the allowed values for the type field of the
 * CmdFrame structure above. Some of the values occur only in the extended
 * location data referenced via the 'baseLocPtr'.
 *
 * TCL_LOCATION_EVAL	  : Frame is for a script evaluated by EvalEx.
 * TCL_LOCATION_BC	  : Frame is for bytecode.
 * TCL_LOCATION_PREBC	  : Frame is for precompiled bytecode.
 * TCL_LOCATION_SOURCE	  : Frame is for a script evaluated by EvalEx, from a
 *			    sourced file.
 * TCL_LOCATION_PROC	  : Frame is for bytecode of a procedure.
 *
 * A TCL_LOCATION_BC type in a frame can be overridden by _SOURCE and _PROC
 * types, per the context of the byte code in execution.
 */

#define TCL_LOCATION_EVAL	(0) /* Location in a dynamic eval script. */
#define TCL_LOCATION_BC		(2) /* Location in byte code. */
#define TCL_LOCATION_PREBC	(3) /* Location in precompiled byte code, no
				     * location. */
#define TCL_LOCATION_SOURCE	(4) /* Location in a file. */
#define TCL_LOCATION_PROC	(5) /* Location in a dynamic proc. */
#define TCL_LOCATION_LAST	(6) /* Number of values in the enum. */

/*
 * Structure passed to describe procedure-like "procedures" that are not
 * procedures (e.g. a lambda) so that their details can be reported correctly
 * by [info frame]. Contains a sub-structure for each extra field.
 */

typedef Tcl_Obj * (GetFrameInfoValueProc)(void *clientData);
typedef struct {
    const char *name;		/* Name of this field. */
    GetFrameInfoValueProc *proc;	/* Function to generate a Tcl_Obj* from the
				 * clientData, or just use the clientData
				 * directly (after casting) if NULL. */
    void *clientData;	/* Context for above function, or Tcl_Obj* if
				 * proc field is NULL. */
} ExtraFrameInfoField;
typedef struct {
    Tcl_Size length;			/* Length of array. */
    ExtraFrameInfoField fields[2];
				/* Really as long as necessary, but this is
				 * long enough for nearly anything. */
} ExtraFrameInfo;

/*
 *----------------------------------------------------------------
 * Data structures and procedures related to TclHandles, which are a very
 * lightweight method of preserving enough information to determine if an
 * arbitrary malloc'd block has been deleted.
 *----------------------------------------------------------------
 */

typedef void **TclHandle;

/*
 *----------------------------------------------------------------
 * Experimental flag value passed to Tcl_GetRegExpFromObj. Intended for use
 * only by Expect. It will probably go away in a later release.
 *----------------------------------------------------------------
 */

#define TCL_REG_BOSONLY 002000	/* Prepend \A to pattern so it only matches at
				 * the beginning of the string. */

/*
 * These are a thin layer over TclpThreadKeyDataGet and TclpThreadKeyDataSet
 * when threads are used, or an emulation if there are no threads. These are
 * really internal and Tcl clients should use Tcl_GetThreadData.
 */

MODULE_SCOPE void *	TclThreadDataKeyGet(Tcl_ThreadDataKey *keyPtr);
MODULE_SCOPE void	TclThreadDataKeySet(Tcl_ThreadDataKey *keyPtr,
			    void *data);

/*
 * This is a convenience macro used to initialize a thread local storage ptr.
 */

#define TCL_TSD_INIT(keyPtr) \
	(ThreadSpecificData *)Tcl_GetThreadData((keyPtr), sizeof(ThreadSpecificData))

/*
 *----------------------------------------------------------------
 * Data structures related to bytecode compilation and execution. These are
 * used primarily in tclCompile.c, tclExecute.c, and tclBasic.c.
 *----------------------------------------------------------------
 */

/*
 * Forward declaration to prevent errors when the forward references to
 * Tcl_Parse and CompileEnv are encountered in the procedure type CompileProc
 * declared below.
 */

struct CompileEnv;

/*
 * The type of procedures called by the Tcl bytecode compiler to compile
 * commands. Pointers to these procedures are kept in the Command structure
 * describing each command. The integer value returned by a CompileProc must
 * be one of the following:
 *
 * TCL_OK		Compilation completed normally.
 * TCL_ERROR 		Compilation could not be completed. This can be just a
 * 			judgment by the CompileProc that the command is too
 * 			complex to compile effectively, or it can indicate
 * 			that in the current state of the interp, the command
 * 			would raise an error. The bytecode compiler will not
 * 			do any error reporting at compiler time. Error
 * 			reporting is deferred until the actual runtime,
 * 			because by then changes in the interp state may allow
 * 			the command to be successfully evaluated.
 */

typedef int (CompileProc)(Tcl_Interp *interp, Tcl_Parse *parsePtr,
	struct Command *cmdPtr, struct CompileEnv *compEnvPtr);

/*
 * The type of procedure called from the compilation hook point in
 * SetByteCodeFromAny.
 */

typedef int (CompileHookProc)(Tcl_Interp *interp,
	struct CompileEnv *compEnvPtr, void *clientData);

/*
 * The data structure for a (linked list of) execution stacks.
 */

typedef struct ExecStack {
    struct ExecStack *prevPtr;
    struct ExecStack *nextPtr;
    Tcl_Obj **markerPtr;
    Tcl_Obj **endPtr;
    Tcl_Obj **tosPtr;
    Tcl_Obj *stackWords[TCLFLEXARRAY];
} ExecStack;

/*
 * The data structure defining the execution environment for ByteCode's.
 * There is one ExecEnv structure per Tcl interpreter. It holds the evaluation
 * stack that holds command operands and results. The stack grows towards
 * increasing addresses. The member stackPtr points to the stackItems of the
 * currently active execution stack.
 */

typedef struct CorContext {
    struct CallFrame *framePtr;
    struct CallFrame *varFramePtr;
    struct CmdFrame *cmdFramePtr;  /* See Interp.cmdFramePtr */
    Tcl_HashTable *lineLABCPtr;    /* See Interp.lineLABCPtr */
} CorContext;

typedef struct CoroutineData {
    struct Command *cmdPtr;	/* The command handle for the coroutine. */
    struct ExecEnv *eePtr;	/* The special execution environment (stacks,
				 * etc.) for the coroutine. */
    struct ExecEnv *callerEEPtr;/* The execution environment for the caller of
				 * the coroutine, which might be the
				 * interpreter global environment or another
				 * coroutine. */
    CorContext caller;
    CorContext running;
    Tcl_HashTable *lineLABCPtr;    /* See Interp.lineLABCPtr */
    void *stackLevel;
    Tcl_Size auxNumLevels;		/* While the coroutine is running the
				 * numLevels of the create/resume command is
				 * stored here; for suspended coroutines it
				 * holds the nesting numLevels at yield. */
    Tcl_Size nargs;                  /* Number of args required for resuming this
				 * coroutine; COROUTINE_ARGUMENTS_SINGLE_OPTIONAL means "0 or 1"
				 * (default), COROUTINE_ARGUMENTS_ARBITRARY means "any" */
    Tcl_Obj *yieldPtr;		/* The command to yield to.  Stored here in
				 * order to reset splice point in
				 * TclNRCoroutineActivateCallback if the
				 * coroutine is busy.
				*/
} CoroutineData;

typedef struct ExecEnv {
    ExecStack *execStackPtr;	/* Points to the first item in the evaluation
				 * stack on the heap. */
    Tcl_Obj *constants[2];	/* Pointers to constant "0" and "1" objs. */
    struct Tcl_Interp *interp;
    struct NRE_callback *callbackPtr;
				/* Top callback in NRE's stack. */
    struct CoroutineData *corPtr;
    int rewind;
} ExecEnv;

#define COR_IS_SUSPENDED(corPtr) \
    ((corPtr)->stackLevel == NULL)

/*
 * The definitions for the LiteralTable and LiteralEntry structures. Each
 * interpreter contains a LiteralTable. It is used to reduce the storage
 * needed for all the Tcl objects that hold the literals of scripts compiled
 * by the interpreter. A literal's object is shared by all the ByteCodes that
 * refer to the literal. Each distinct literal has one LiteralEntry entry in
 * the LiteralTable. A literal table is a specialized hash table that is
 * indexed by the literal's string representation, which may contain null
 * characters.
 *
 * Note that we reduce the space needed for literals by sharing literal
 * objects both within a ByteCode (each ByteCode contains a local
 * LiteralTable) and across all an interpreter's ByteCodes (with the
 * interpreter's global LiteralTable).
 */

typedef struct LiteralEntry {
    struct LiteralEntry *nextPtr;
				/* Points to next entry in this hash bucket or
				 * NULL if end of chain. */
    Tcl_Obj *objPtr;		/* Points to Tcl object that holds the
				 * literal's bytes and length. */
    Tcl_Size refCount;		/* If in an interpreter's global literal
				 * table, the number of ByteCode structures
				 * that share the literal object; the literal
				 * entry can be freed when refCount drops to
				 * 0. If in a local literal table, TCL_INDEX_NONE. */
    Namespace *nsPtr;		/* Namespace in which this literal is used. We
				 * try to avoid sharing literal non-FQ command
				 * names among different namespaces to reduce
				 * shimmering. */
} LiteralEntry;

typedef struct LiteralTable {
    LiteralEntry **buckets;	/* Pointer to bucket array. Each element
				 * points to first entry in bucket's hash
				 * chain, or NULL. */
    LiteralEntry *staticBuckets[TCL_SMALL_HASH_TABLE];
				/* Bucket array used for small tables to avoid
				 * mallocs and frees. */
    TCL_HASH_TYPE numBuckets; /* Total number of buckets allocated at
				 * **buckets. */
    TCL_HASH_TYPE numEntries; /* Total number of entries present in
				 * table. */
    TCL_HASH_TYPE rebuildSize; /* Enlarge table when numEntries gets to be
				 * this large. */
    TCL_HASH_TYPE mask;		/* Mask value used in hashing function. */
} LiteralTable;

/*
 * The following structure defines for each Tcl interpreter various
 * statistics-related information about the bytecode compiler and
 * interpreter's operation in that interpreter.
 */

#ifdef TCL_COMPILE_STATS
typedef struct ByteCodeStats {
    size_t numExecutions;		/* Number of ByteCodes executed. */
    size_t numCompilations;	/* Number of ByteCodes created. */
    size_t numByteCodesFreed;	/* Number of ByteCodes destroyed. */
    size_t instructionCount[256];	/* Number of times each instruction was
				 * executed. */

    double totalSrcBytes;	/* Total source bytes ever compiled. */
    double totalByteCodeBytes;	/* Total bytes for all ByteCodes. */
    double currentSrcBytes;	/* Src bytes for all current ByteCodes. */
    double currentByteCodeBytes;/* Code bytes in all current ByteCodes. */

    size_t srcCount[32];		/* Source size distribution: # of srcs of
				 * size [2**(n-1)..2**n), n in [0..32). */
    size_t byteCodeCount[32];	/* ByteCode size distribution. */
    size_t lifetimeCount[32];	/* ByteCode lifetime distribution (ms). */

    double currentInstBytes;	/* Instruction bytes-current ByteCodes. */
    double currentLitBytes;	/* Current literal bytes. */
    double currentExceptBytes;	/* Current exception table bytes. */
    double currentAuxBytes;	/* Current auxiliary information bytes. */
    double currentCmdMapBytes;	/* Current src<->code map bytes. */

    size_t numLiteralsCreated;	/* Total literal objects ever compiled. */
    double totalLitStringBytes;	/* Total string bytes in all literals. */
    double currentLitStringBytes;
				/* String bytes in current literals. */
    size_t literalCount[32];	/* Distribution of literal string sizes. */
} ByteCodeStats;
#endif /* TCL_COMPILE_STATS */

/*
 * Structure used in implementation of those core ensembles which are
 * partially compiled. Used as an array of these, with a terminating field
 * whose 'name' is NULL.
 */

typedef struct {
    const char *name;		/* The name of the subcommand. */
    Tcl_ObjCmdProc *proc;	/* The implementation of the subcommand. */
    CompileProc *compileProc;	/* The compiler for the subcommand. */
    Tcl_ObjCmdProc *nreProc;	/* NRE implementation of this command. */
    void *clientData;	/* Any clientData to give the command. */
    int unsafe;			/* Whether this command is to be hidden by
				 * default in a safe interpreter. */
} EnsembleImplMap;

/*
 *----------------------------------------------------------------
 * Data structures related to commands.
 *----------------------------------------------------------------
 */

/*
 * An imported command is created in an namespace when it imports a "real"
 * command from another namespace. An imported command has a Command structure
 * that points (via its ClientData value) to the "real" Command structure in
 * the source namespace's command table. The real command records all the
 * imported commands that refer to it in a list of ImportRef structures so
 * that they can be deleted when the real command is deleted.
 */

typedef struct ImportRef {
    struct Command *importedCmdPtr;
				/* Points to the imported command created in
				 * an importing namespace; this command
				 * redirects its invocations to the "real"
				 * command. */
    struct ImportRef *nextPtr;	/* Next element on the linked list of imported
				 * commands that refer to the "real" command.
				 * The real command deletes these imported
				 * commands on this list when it is
				 * deleted. */
} ImportRef;

/*
 * Data structure used as the ClientData of imported commands: commands
 * created in an namespace when it imports a "real" command from another
 * namespace.
 */

typedef struct ImportedCmdData {
    struct Command *realCmdPtr;	/* "Real" command that this imported command
				 * refers to. */
    struct Command *selfPtr;	/* Pointer to this imported command. Needed
				 * only when deleting it in order to remove it
				 * from the real command's linked list of
				 * imported commands that refer to it. */
} ImportedCmdData;

/*
 * A Command structure exists for each command in a namespace. The Tcl_Command
 * opaque type actually refers to these structures.
 */

typedef struct Command {
    Tcl_HashEntry *hPtr;	/* Pointer to the hash table entry that refers
				 * to this command. The hash table is either a
				 * namespace's command table or an
				 * interpreter's hidden command table. This
				 * pointer is used to get a command's name
				 * from its Tcl_Command handle. NULL means
				 * that the hash table entry has been removed
				 * already (this can happen if deleteProc
				 * causes the command to be deleted or
				 * recreated). */
    Namespace *nsPtr;		/* Points to the namespace containing this
				 * command. */
    Tcl_Size refCount;		/* 1 if in command hashtable plus 1 for each
				 * reference from a CmdName Tcl object
				 * representing a command's name in a ByteCode
				 * instruction sequence. This structure can be
				 * freed when refCount becomes zero. */
    Tcl_Size cmdEpoch;		/* Incremented to invalidate any references
				 * that point to this command when it is
				 * renamed, deleted, hidden, or exposed. */
    CompileProc *compileProc;	/* Procedure called to compile command. NULL
				 * if no compile proc exists for command. */
    Tcl_ObjCmdProc *objProc;	/* Object-based command procedure. */
    void *objClientData;	/* Arbitrary value passed to object proc. */
    Tcl_CmdProc *proc;		/* String-based command procedure. */
    void *clientData;	/* Arbitrary value passed to string proc. */
    Tcl_CmdDeleteProc *deleteProc;
				/* Procedure invoked when deleting command to,
				 * e.g., free all client data. */
    void *deleteData;	/* Arbitrary value passed to deleteProc. */
    int flags;			/* Miscellaneous bits of information about
				 * command. See below for definitions. */
    ImportRef *importRefPtr;	/* List of each imported Command created in
				 * another namespace when this command is
				 * imported. These imported commands redirect
				 * invocations back to this command. The list
				 * is used to remove all those imported
				 * commands when deleting this "real"
				 * command. */
    CommandTrace *tracePtr;	/* First in list of all traces set for this
				 * command. */
    Tcl_ObjCmdProc *nreProc;	/* NRE implementation of this command. */
} Command;

/*
 * Flag bits for commands.
 *
 * CMD_DYING -			If 1 the command is in the process of
 *				being deleted (its deleteProc is currently
 *				executing). Other attempts to delete the
 *				command should be ignored.
 * CMD_TRACE_ACTIVE -		If 1 the trace processing is currently
 *				underway for a rename/delete change. See the
 *				two flags below for which is currently being
 *				processed.
 * CMD_HAS_EXEC_TRACES -	If 1 means that this command has at least one
 *				execution trace (as opposed to simple
 *				delete/rename traces) in its tracePtr list.
 * CMD_COMPILES_EXPANDED -	If 1 this command has a compiler that
 *				can handle expansion (provided it is not the
 *				first word).
 * TCL_TRACE_RENAME -		A rename trace is in progress. Further
 *				recursive renames will not be traced.
 * TCL_TRACE_DELETE -		A delete trace is in progress. Further
 *				recursive deletes will not be traced.
 * (these last two flags are defined in tcl.h)
 */

#define CMD_DYING		    0x01
#define CMD_TRACE_ACTIVE	    0x02
#define CMD_HAS_EXEC_TRACES	    0x04
#define CMD_COMPILES_EXPANDED	    0x08
#define CMD_REDEF_IN_PROGRESS	    0x10
#define CMD_VIA_RESOLVER	    0x20
#define CMD_DEAD                    0x40


/*
 *----------------------------------------------------------------
 * Data structures related to name resolution procedures.
 *----------------------------------------------------------------
 */

/*
 * The interpreter keeps a linked list of name resolution schemes. The scheme
 * for a namespace is consulted first, followed by the list of schemes in an
 * interpreter, followed by the default name resolution in Tcl. Schemes are
 * added/removed from the interpreter's list by calling Tcl_AddInterpResolver
 * and Tcl_RemoveInterpResolver.
 */

typedef struct ResolverScheme {
    char *name;			/* Name identifying this scheme. */
    Tcl_ResolveCmdProc *cmdResProc;
				/* Procedure handling command name
				 * resolution. */
    Tcl_ResolveVarProc *varResProc;
				/* Procedure handling variable name resolution
				 * for variables that can only be handled at
				 * runtime. */
    Tcl_ResolveCompiledVarProc *compiledVarResProc;
				/* Procedure handling variable name resolution
				 * at compile time. */

    struct ResolverScheme *nextPtr;
				/* Pointer to next record in linked list. */
} ResolverScheme;

/*
 * Forward declaration of the TIP#143 limit handler structure.
 */

typedef struct LimitHandler LimitHandler;

/*
 * TIP #268.
 * Values for the selection mode, i.e the package require preferences.
 */

enum PkgPreferOptions {
    PKG_PREFER_LATEST, PKG_PREFER_STABLE
};

/*
 *----------------------------------------------------------------
 * This structure shadows the first few fields of the memory cache for the
 * allocator defined in tclThreadAlloc.c; it has to be kept in sync with the
 * definition there.
 * Some macros require knowledge of some fields in the struct in order to
 * avoid hitting the TSD unnecessarily. In order to facilitate this, a pointer
 * to the relevant fields is kept in the allocCache field in struct Interp.
 *----------------------------------------------------------------
 */

typedef struct AllocCache {
    struct Cache *nextPtr;	/* Linked list of cache entries. */
    Tcl_ThreadId owner;		/* Which thread's cache is this? */
    Tcl_Obj *firstObjPtr;	/* List of free objects for thread. */
    size_t numObjects;		/* Number of objects for thread. */
} AllocCache;

/*
 *----------------------------------------------------------------
 * This structure defines an interpreter, which is a collection of commands
 * plus other state information related to interpreting commands, such as
 * variable storage. Primary responsibility for this data structure is in
 * tclBasic.c, but almost every Tcl source file uses something in here.
 *----------------------------------------------------------------
 */

typedef struct Interp {
    /*
     * The first two fields were named "result" and "freeProc" in earlier
     * versions of Tcl.  They are no longer used within Tcl, and are no
     * longer available to be accessed by extensions.  However, they cannot
     * be removed.  Why?  There is a deployed base of stub-enabled extensions
     * that query the value of iPtr->stubTable.  For them to continue to work,
     * the location of the field "stubTable" within the Interp struct cannot
     * change.  The most robust way to assure that is to leave all fields up to
     * that one undisturbed.
     */

    const char *legacyResult;
    void (*legacyFreeProc) (void);
    int errorLine;		/* When TCL_ERROR is returned, this gives the
				 * line number in the command where the error
				 * occurred (1 means first line). */
    const struct TclStubs *stubTable;
				/* Pointer to the exported Tcl stub table.  In
				 * ancient pre-8.1 versions of Tcl this was a
				 * pointer to the objResultPtr or a pointer to a
				 * buckets array in a hash table. Deployed stubs
				 * enabled extensions check for a NULL pointer value
				 * and for a TCL_STUBS_MAGIC value to verify they
				 * are not [load]ing into one of those pre-stubs
				 * interps.
				 */

    TclHandle handle;		/* Handle used to keep track of when this
				 * interp is deleted. */

    Namespace *globalNsPtr;	/* The interpreter's global namespace. */
    Tcl_HashTable *hiddenCmdTablePtr;
				/* Hash table used by tclBasic.c to keep track
				 * of hidden commands on a per-interp
				 * basis. */
    void *interpInfo;	/* Information used by tclInterp.c to keep
				 * track of parent/child interps on a
				 * per-interp basis. */
#if TCL_MAJOR_VERSION > 8
    void (*optimizer)(void *envPtr);
#else
    union {
	void (*optimizer)(void *envPtr);
	Tcl_HashTable unused2;	/* No longer used (was mathFuncTable). The
				 * unused space in interp was repurposed for
				 * pluggable bytecode optimizers. The core
				 * contains one optimizer, which can be
				 * selectively overridden by extensions. */
    } extra;
#endif
    /*
     * Information related to procedures and variables. See tclProc.c and
     * tclVar.c for usage.
     */

    Tcl_Size numLevels;		/* Keeps track of how many nested calls to
				 * Tcl_Eval are in progress for this
				 * interpreter. It's used to delay deletion of
				 * the table until all Tcl_Eval invocations
				 * are completed. */
    Tcl_Size maxNestingDepth;	/* If numLevels exceeds this value then Tcl
				 * assumes that infinite recursion has
				 * occurred and it generates an error. */
    CallFrame *framePtr;	/* Points to top-most in stack of all nested
				 * procedure invocations. */
    CallFrame *varFramePtr;	/* Points to the call frame whose variables
				 * are currently in use (same as framePtr
				 * unless an "uplevel" command is
				 * executing). */
    ActiveVarTrace *activeVarTracePtr;
				/* First in list of active traces for interp,
				 * or NULL if no active traces. */
    int returnCode;		/* [return -code] parameter. */
    CallFrame *rootFramePtr;	/* Global frame pointer for this
				 * interpreter. */
    Namespace *lookupNsPtr;	/* Namespace to use ONLY on the next
				 * TCL_EVAL_INVOKE call to Tcl_EvalObjv. */

#if TCL_MAJOR_VERSION < 9
    char *appendResultDontUse;
    int appendAvlDontUse;
    int appendUsedDontUse;
#endif

    /*
     * Information about packages. Used only in tclPkg.c.
     */

    Tcl_HashTable packageTable;	/* Describes all of the packages loaded in or
				 * available to this interpreter. Keys are
				 * package names, values are (Package *)
				 * pointers. */
    char *packageUnknown;	/* Command to invoke during "package require"
				 * commands for packages that aren't described
				 * in packageTable. Ckalloc'ed, may be
				 * NULL. */
    /*
     * Miscellaneous information:
     */

    Tcl_Size cmdCount;		/* Total number of times a command procedure
				 * has been called for this interpreter. */
    int evalFlags;		/* Flags to control next call to Tcl_Eval.
				 * Normally zero, but may be set before
				 * calling Tcl_Eval. See below for valid
				 * values. */
#if TCL_MAJOR_VERSION < 9
    int unused1;		/* No longer used (was termOffset) */
#endif
    LiteralTable literalTable;	/* Contains LiteralEntry's describing all Tcl
				 * objects holding literals of scripts
				 * compiled by the interpreter. Indexed by the
				 * string representations of literals. Used to
				 * avoid creating duplicate objects. */
    Tcl_Size compileEpoch;		/* Holds the current "compilation epoch" for
				 * this interpreter. This is incremented to
				 * invalidate existing ByteCodes when, e.g., a
				 * command with a compile procedure is
				 * redefined. */
    Proc *compiledProcPtr;	/* If a procedure is being compiled, a pointer
				 * to its Proc structure; otherwise, this is
				 * NULL. Set by ObjInterpProc in tclProc.c and
				 * used by tclCompile.c to process local
				 * variables appropriately. */
    ResolverScheme *resolverPtr;
				/* Linked list of name resolution schemes
				 * added to this interpreter. Schemes are
				 * added and removed by calling
				 * Tcl_AddInterpResolvers and
				 * Tcl_RemoveInterpResolver respectively. */
    Tcl_Obj *scriptFile;	/* NULL means there is no nested source
				 * command active; otherwise this points to
				 * pathPtr of the file being sourced. */
    int flags;			/* Various flag bits. See below. */
    long randSeed;		/* Seed used for rand() function. */
    Trace *tracePtr;		/* List of traces for this interpreter. */
    Tcl_HashTable *assocData;	/* Hash table for associating data with this
				 * interpreter. Cleaned up when this
				 * interpreter is deleted. */
    struct ExecEnv *execEnvPtr;	/* Execution environment for Tcl bytecode
				 * execution. Contains a pointer to the Tcl
				 * evaluation stack. */
    Tcl_Obj *emptyObjPtr;	/* Points to an object holding an empty
				 * string. Returned by Tcl_ObjSetVar2 when
				 * variable traces change a variable in a
				 * gross way. */
#if TCL_MAJOR_VERSION < 9
    char resultSpaceDontUse[TCL_DSTRING_STATIC_SIZE+1];
#endif
    Tcl_Obj *objResultPtr;	/* If the last command returned an object
				 * result, this points to it. Should not be
				 * accessed directly; see comment above. */
    Tcl_ThreadId threadId;	/* ID of thread that owns the interpreter. */

    ActiveCommandTrace *activeCmdTracePtr;
				/* First in list of active command traces for
				 * interp, or NULL if no active traces. */
    ActiveInterpTrace *activeInterpTracePtr;
				/* First in list of active traces for interp,
				 * or NULL if no active traces. */

    Tcl_Size tracesForbiddingInline;	/* Count of traces (in the list headed by
				 * tracePtr) that forbid inline bytecode
				 * compilation. */

    /*
     * Fields used to manage extensible return options (TIP 90).
     */

    Tcl_Obj *returnOpts;	/* A dictionary holding the options to the
				 * last [return] command. */

    Tcl_Obj *errorInfo;		/* errorInfo value (now as a Tcl_Obj). */
    Tcl_Obj *eiVar;		/* cached ref to ::errorInfo variable. */
    Tcl_Obj *errorCode;		/* errorCode value (now as a Tcl_Obj). */
    Tcl_Obj *ecVar;		/* cached ref to ::errorInfo variable. */
    int returnLevel;		/* [return -level] parameter. */

    /*
     * Resource limiting framework support (TIP#143).
     */

    struct {
	int active;		/* Flag values defining which limits have been
				 * set. */
	int granularityTicker;	/* Counter used to determine how often to
				 * check the limits. */
	int exceeded;		/* Which limits have been exceeded, described
				 * as flag values the same as the 'active'
				 * field. */

	Tcl_Size cmdCount;		/* Limit for how many commands to execute in
				 * the interpreter. */
	LimitHandler *cmdHandlers;
				/* Handlers to execute when the limit is
				 * reached. */
	int cmdGranularity;	/* Mod factor used to determine how often to
				 * evaluate the limit check. */

	Tcl_Time time;		/* Time limit for execution within the
				 * interpreter. */
	LimitHandler *timeHandlers;
				/* Handlers to execute when the limit is
				 * reached. */
	int timeGranularity;	/* Mod factor used to determine how often to
				 * evaluate the limit check. */
	Tcl_TimerToken timeEvent;
				/* Handle for a timer callback that will occur
				 * when the time-limit is exceeded. */

	Tcl_HashTable callbacks;/* Mapping from (interp,type) pair to data
				 * used to install a limit handler callback to
				 * run in _this_ interp when the limit is
				 * exceeded. */
    } limit;

    /*
     * Information for improved default error generation from ensembles
     * (TIP#112).
     */

    struct {
	Tcl_Obj *const *sourceObjs;
				/* What arguments were actually input into the
				 * *root* ensemble command? (Nested ensembles
				 * don't rewrite this.) NULL if we're not
				 * processing an ensemble. */
	Tcl_Size numRemovedObjs;	/* How many arguments have been stripped off
				 * because of ensemble processing. */
	Tcl_Size numInsertedObjs;	/* How many of the current arguments were
				 * inserted by an ensemble. */
    } ensembleRewrite;

    /*
     * TIP #219: Global info for the I/O system.
     */

    Tcl_Obj *chanMsg;		/* Error message set by channel drivers, for
				 * the propagation of arbitrary Tcl errors.
				 * This information, if present (chanMsg not
				 * NULL), takes precedence over a POSIX error
				 * code returned by a channel operation. */

    /*
     * Source code origin information (TIP #280).
     */

    CmdFrame *cmdFramePtr;	/* Points to the command frame containing the
				 * location information for the current
				 * command. */
    const CmdFrame *invokeCmdFramePtr;
				/* Points to the command frame which is the
				 * invoking context of the bytecode compiler.
				 * NULL when the byte code compiler is not
				 * active. */
    int invokeWord;		/* Index of the word in the command which
				 * is getting compiled. */
    Tcl_HashTable *linePBodyPtr;/* This table remembers for each statically
				 * defined procedure the location information
				 * for its body. It is keyed by the address of
				 * the Proc structure for a procedure. The
				 * values are "struct CmdFrame*". */
    Tcl_HashTable *lineBCPtr;	/* This table remembers for each ByteCode
				 * object the location information for its
				 * body. It is keyed by the address of the
				 * Proc structure for a procedure. The values
				 * are "struct ExtCmdLoc*". (See
				 * tclCompile.h) */
    Tcl_HashTable *lineLABCPtr;
    Tcl_HashTable *lineLAPtr;	/* This table remembers for each argument of a
				 * command on the execution stack the index of
				 * the argument in the command, and the
				 * location data of the command. It is keyed
				 * by the address of the Tcl_Obj containing
				 * the argument. The values are "struct
				 * CFWord*" (See tclBasic.c). This allows
				 * commands like uplevel, eval, etc. to find
				 * location information for their arguments,
				 * if they are a proper literal argument to an
				 * invoking command. Alt view: An index to the
				 * CmdFrame stack keyed by command argument
				 * holders. */
    ContLineLoc *scriptCLLocPtr;/* This table points to the location data for
				 * invisible continuation lines in the script,
				 * if any. This pointer is set by the function
				 * TclEvalObjEx() in file "tclBasic.c", and
				 * used by function ...() in the same file.
				 * It does for the eval/direct path of script
				 * execution what CompileEnv.clLoc does for
				 * the bytecode compiler.
				 */
    /*
     * TIP #268. The currently active selection mode, i.e. the package require
     * preferences.
     */

    int packagePrefer;		/* Current package selection mode. */

    /*
     * Hashtables for variable traces and searches.
     */

    Tcl_HashTable varTraces;	/* Hashtable holding the start of a variable's
				 * active trace list; varPtr is the key. */
    Tcl_HashTable varSearches;	/* Hashtable holding the start of a variable's
				 * active searches list; varPtr is the key. */
    /*
     * The thread-specific data ekeko: cache pointers or values that
     *  (a) do not change during the thread's lifetime
     *  (b) require access to TSD to determine at runtime
     *  (c) are accessed very often (e.g., at each command call)
     *
     * Note that these are the same for all interps in the same thread. They
     * just have to be initialised for the thread's parent interp, children
     * inherit the value.
     *
     * They are used by the macros defined below.
     */

    AllocCache *allocCache;
    void *pendingObjDataPtr;	/* Pointer to the Cache and PendingObjData
				 * structs for this interp's thread; see
				 * tclObj.c and tclThreadAlloc.c */
    int *asyncReadyPtr;		/* Pointer to the asyncReady indicator for
				 * this interp's thread; see tclAsync.c */
    /*
     * The pointer to the object system root ekeko. c.f. TIP #257.
     */
    void *objectFoundation;	/* Pointer to the Foundation structure of the
				 * object system, which contains things like
				 * references to key namespaces. See
				 * tclOOInt.h and tclOO.c for real definition
				 * and setup. */

    struct NRE_callback *deferredCallbacks;
				/* Callbacks that are set previous to a call
				 * to some Eval function but that actually
				 * belong to the command that is about to be
				 * called - i.e., they should be run *before*
				 * any tailcall is invoked. */

    /*
     * TIP #285, Script cancellation support.
     */

    Tcl_AsyncHandler asyncCancel;
				/* Async handler token for Tcl_CancelEval. */
    Tcl_Obj *asyncCancelMsg;	/* Error message set by async cancel handler
				 * for the propagation of arbitrary Tcl
				 * errors. This information, if present
				 * (asyncCancelMsg not NULL), takes precedence
				 * over the default error messages returned by
				 * a script cancellation operation. */

	/*
	 * TIP #348 IMPLEMENTATION  -  Substituted error stack
	 */
    Tcl_Obj *errorStack;	/* [info errorstack] value (as a Tcl_Obj). */
    Tcl_Obj *upLiteral;		/* "UP" literal for [info errorstack] */
    Tcl_Obj *callLiteral;	/* "CALL" literal for [info errorstack] */
    Tcl_Obj *innerLiteral;	/* "INNER" literal for [info errorstack] */
    Tcl_Obj *innerContext;	/* cached list for fast reallocation */
    int resetErrorStack;        /* controls cleaning up of ::errorStack */

#ifdef TCL_COMPILE_STATS
    /*
     * Statistical information about the bytecode compiler and interpreter's
     * operation. This should be the last field of Interp.
     */

    ByteCodeStats stats;	/* Holds compilation and execution statistics
				 * for this interpreter. */
#endif /* TCL_COMPILE_STATS */
} Interp;

/*
 * Macros that use the TSD-ekeko.
 */

#define TclAsyncReady(iPtr) \
    *((iPtr)->asyncReadyPtr)

/*
 * Macros for script cancellation support (TIP #285).
 */

#define TclCanceled(iPtr) \
    (((iPtr)->flags & CANCELED) || ((iPtr)->flags & TCL_CANCEL_UNWIND))

#define TclSetCancelFlags(iPtr, cancelFlags)   \
    (iPtr)->flags |= CANCELED;                 \
    if ((cancelFlags) & TCL_CANCEL_UNWIND) {   \
        (iPtr)->flags |= TCL_CANCEL_UNWIND;    \
    }

#define TclUnsetCancelFlags(iPtr) \
    (iPtr)->flags &= (~(CANCELED | TCL_CANCEL_UNWIND))

/*
 * Macros for splicing into and out of doubly linked lists. They assume
 * existence of struct items 'prevPtr' and 'nextPtr'.
 *
 * a = element to add or remove.
 * b = list head.
 *
 * TclSpliceIn adds to the head of the list.
 */

#define TclSpliceIn(a,b)			\
    (a)->nextPtr = (b);				\
    if ((b) != NULL) {				\
	(b)->prevPtr = (a);			\
    }						\
    (a)->prevPtr = NULL, (b) = (a);

#define TclSpliceOut(a,b)			\
    if ((a)->prevPtr != NULL) {			\
	(a)->prevPtr->nextPtr = (a)->nextPtr;	\
    } else {					\
	(b) = (a)->nextPtr;			\
    }						\
    if ((a)->nextPtr != NULL) {			\
	(a)->nextPtr->prevPtr = (a)->prevPtr;	\
    }

/*
 * EvalFlag bits for Interp structures:
 *
 * TCL_ALLOW_EXCEPTIONS	1 means it's OK for the script to terminate with a
 *			code other than TCL_OK or TCL_ERROR; 0 means codes
 *			other than these should be turned into errors.
 */

#define TCL_ALLOW_EXCEPTIONS		0x04
#define TCL_EVAL_FILE			0x02
#define TCL_EVAL_SOURCE_IN_FRAME	0x10
#define TCL_EVAL_NORESOLVE		0x20
#define TCL_EVAL_DISCARD_RESULT		0x40

/*
 * Flag bits for Interp structures:
 *
 * DELETED:		Non-zero means the interpreter has been deleted:
 *			don't process any more commands for it, and destroy
 *			the structure as soon as all nested invocations of
 *			Tcl_Eval are done.
 * ERR_ALREADY_LOGGED:	Non-zero means information has already been logged in
 *			iPtr->errorInfo for the current Tcl_Eval instance, so
 *			Tcl_Eval needn't log it (used to implement the "error
 *			message log" command).
 * DONT_COMPILE_CMDS_INLINE: Non-zero means that the bytecode compiler should
 *			not compile any commands into an inline sequence of
 *			instructions. This is set 1, for example, when command
 *			traces are requested.
 * RAND_SEED_INITIALIZED: Non-zero means that the randSeed value of the interp
 *			has not be initialized. This is set 1 when we first
 *			use the rand() or srand() functions.
 * SAFE_INTERP:		Non zero means that the current interp is a safe
 *			interp (i.e. it has only the safe commands installed,
 *			less privilege than a regular interp).
 * INTERP_DEBUG_FRAME:	Used for switching on various extra interpreter
 *			debug/info mechanisms (e.g. info frame eval/uplevel
 *			tracing) which are performance intensive.
 * INTERP_TRACE_IN_PROGRESS: Non-zero means that an interp trace is currently
 *			active; so no further trace callbacks should be
 *			invoked.
 * INTERP_ALTERNATE_WRONG_ARGS: Used for listing second and subsequent forms
 *			of the wrong-num-args string in Tcl_WrongNumArgs.
 *			Makes it append instead of replacing and uses
 *			different intermediate text.
 * CANCELED:		Non-zero means that the script in progress should be
 *			canceled as soon as possible. This can be checked by
 *			extensions (and the core itself) by calling
 *			Tcl_Canceled and checking if TCL_ERROR is returned.
 *			This is a one-shot flag that is reset immediately upon
 *			being detected; however, if the TCL_CANCEL_UNWIND flag
 *			is set Tcl_Canceled will continue to report that the
 *			script in progress has been canceled thereby allowing
 *			the evaluation stack for the interp to be fully
 *			unwound.
 *
 * WARNING: For the sake of some extensions that have made use of former
 * internal values, do not re-use the flag values 2 (formerly ERR_IN_PROGRESS)
 * or 8 (formerly ERROR_CODE_SET).
 */

#define DELETED				     1
#define ERR_ALREADY_LOGGED		     4
#define INTERP_DEBUG_FRAME		  0x10
#define DONT_COMPILE_CMDS_INLINE	  0x20
#define RAND_SEED_INITIALIZED		  0x40
#define SAFE_INTERP			  0x80
#define INTERP_TRACE_IN_PROGRESS	 0x200
#define INTERP_ALTERNATE_WRONG_ARGS	 0x400
#define ERR_LEGACY_COPY			 0x800
#define CANCELED			0x1000

/*
 * Maximum number of levels of nesting permitted in Tcl commands (used to
 * catch infinite recursion).
 */

#define MAX_NESTING_DEPTH	1000

/*
 * The macro below is used to modify a "char" value (e.g. by casting it to an
 * unsigned character) so that it can be used safely with macros such as
 * isspace.
 */

#define UCHAR(c) ((unsigned char) (c))

/*
 * This macro is used to properly align the memory allocated by Tcl, giving
 * the same alignment as the native malloc.
 */

#if defined(__APPLE__)
#define TCL_ALLOCALIGN	16
#else
#define TCL_ALLOCALIGN	(2*sizeof(void *))
#endif

/*
 * TCL_ALIGN is used to determine the offset needed to safely allocate any
 * data structure in memory. Given a starting offset or size, it "rounds up"
 * or "aligns" the offset to the next aligned (typically 8-byte) boundary so
 * that any data structure can be placed at the resulting offset without fear
 * of an alignment error. Note this is clamped to a minimum of 8 for API
 * compatibility.
 *
 * WARNING!! DO NOT USE THIS MACRO TO ALIGN POINTERS: it will produce the
 * wrong result on platforms that allocate addresses that are divisible by a
 * non-trivial factor of this alignment. Only use it for offsets or sizes.
 *
 * This macro is only used by tclCompile.c in the core (Bug 926445). It
 * however not be made file static, as extensions that touch bytecodes
 * (notably tbcload) require it.
 */

struct TclMaxAlignment {
    char unalign[8];
    union {
	long long maxAlignLongLong;
	double maxAlignDouble;
	void *maxAlignPointer;
    } aligned;
};
#define TCL_ALIGN_BYTES \
	offsetof(struct TclMaxAlignment, aligned)
#define TCL_ALIGN(x) \
	(((x) + (TCL_ALIGN_BYTES - 1)) & ~(TCL_ALIGN_BYTES - 1))

/*
 * A common panic alert when memory allocation fails.
 */

#define TclOOM(ptr, size) \
	((size) && ((ptr)||(Tcl_Panic("unable to alloc %" TCL_Z_MODIFIER "u bytes", (size_t)(size)),1)))

/*
 * The following enum values are used to specify the runtime platform setting
 * of the tclPlatform variable.
 */

typedef enum {
    TCL_PLATFORM_UNIX = 0,	/* Any Unix-like OS. */
    TCL_PLATFORM_WINDOWS = 2	/* Any Microsoft Windows OS. */
} TclPlatformType;

/*
 * The following enum values are used to indicate the translation of a Tcl
 * channel. Declared here so that each platform can define
 * TCL_PLATFORM_TRANSLATION to the native translation on that platform.
 */

typedef enum TclEolTranslation {
    TCL_TRANSLATE_AUTO,		/* Eol == \r, \n and \r\n. */
    TCL_TRANSLATE_CR,		/* Eol == \r. */
    TCL_TRANSLATE_LF,		/* Eol == \n. */
    TCL_TRANSLATE_CRLF		/* Eol == \r\n. */
} TclEolTranslation;

/*
 * Flags for TclInvoke:
 *
 * TCL_INVOKE_HIDDEN		Invoke a hidden command; if not set, invokes
 *				an exposed command.
 * TCL_INVOKE_NO_UNKNOWN	If set, "unknown" is not invoked if the
 *				command to be invoked is not found. Only has
 *				an effect if invoking an exposed command,
 *				i.e. if TCL_INVOKE_HIDDEN is not also set.
 * TCL_INVOKE_NO_TRACEBACK	Does not record traceback information if the
 *				invoked command returns an error. Used if the
 *				caller plans on recording its own traceback
 *				information.
 */

#define	TCL_INVOKE_HIDDEN	(1<<0)
#define TCL_INVOKE_NO_UNKNOWN	(1<<1)
#define TCL_INVOKE_NO_TRACEBACK	(1<<2)

#if TCL_MAJOR_VERSION > 8
/*
 * SSIZE_MAX, NOT SIZE_MAX as negative differences need to be expressed
 * between values of the Tcl_Size type so limit the range to signed
 */
#   define ListSizeT_MAX ((Tcl_Size)PTRDIFF_MAX)
#else
#   define ListSizeT_MAX INT_MAX
#endif

/*
 * ListStore --
 *
 * A Tcl list's internal representation is defined through three structures.
 *
 * A ListStore struct is a structure that includes a variable size array that
 * serves as storage for a Tcl list. A contiguous sequence of slots in the
 * array, the "in-use" area, holds valid pointers to Tcl_Obj values that
 * belong to one or more Tcl lists. The unused slots before and after these
 * are free slots that may be used to prepend and append without having to
 * reallocate the struct. The ListStore may be shared amongst multiple lists
 * and reference counted.
 *
 * A ListSpan struct defines a sequence of slots within a ListStore. This sequence
 * always lies within the "in-use" area of the ListStore. Like ListStore, the
 * structure may be shared among multiple lists and is reference counted.
 *
 * A ListRep struct holds the internal representation of a Tcl list as stored
 * in a Tcl_Obj. It is composed of a ListStore and a ListSpan that together
 * define the content of the list. The ListSpan specifies the range of slots
 * within the ListStore that hold elements for this list. The ListSpan is
 * optional in which case the list includes all the "in-use" slots of the
 * ListStore.
 *
 */
typedef struct ListStore {
    Tcl_Size firstUsed;    /* Index of first slot in use within slots[] */
    Tcl_Size numUsed;      /* Number of slots in use (starting firstUsed) */
    Tcl_Size numAllocated; /* Total number of slots[] array slots. */
    size_t refCount;           /* Number of references to this instance */
    int flags;              /* LISTSTORE_* flags */
    Tcl_Obj *slots[TCLFLEXARRAY];      /* Variable size array. Grown as needed */
} ListStore;

#define LISTSTORE_CANONICAL 0x1 /* All Tcl_Obj's referencing this
                                   store have their string representation
                                   derived from the list representation */

/* Max number of elements that can be contained in a list */
#define LIST_MAX                                               \
    ((Tcl_Size)((ListSizeT_MAX - offsetof(ListStore, slots)) / sizeof(Tcl_Obj *)))
/* Memory size needed for a ListStore to hold numSlots_ elements */
#define LIST_SIZE(numSlots_) \
	((Tcl_Size)(offsetof(ListStore, slots) + ((numSlots_) * sizeof(Tcl_Obj *))))

/*
 * ListSpan --
 * See comments above for ListStore
 */
typedef struct ListSpan {
    Tcl_Size spanStart;    /* Starting index of the span */
    Tcl_Size spanLength;   /* Number of elements in the span */
    Tcl_Size refCount;     /* Count of references to this span record */
} ListSpan;
#ifndef LIST_SPAN_THRESHOLD /* May be set on build line */
#define LIST_SPAN_THRESHOLD 101
#endif

/*
 * ListRep --
 * See comments above for ListStore
 */
typedef struct ListRep {
    ListStore *storePtr;/* element array shared amongst different lists */
    ListSpan *spanPtr;  /* If not NULL, the span holds the range of slots
                           within *storePtr that contain this list elements. */
} ListRep;

/*
 * Macros used to get access list internal representations.
 *
 * Naming conventions:
 * ListRep* - expect a pointer to a valid ListRep
 * ListObj* - expect a pointer to a Tcl_Obj whose internal type is known to
 *            be a list (tclListType). Will crash otherwise.
 * TclListObj* - expect a pointer to a Tcl_Obj whose internal type may or may not
 *            be tclListType. These will convert as needed and return error if
 *            conversion not possible.
 */

/* Returns the starting slot for this listRep in the contained ListStore */
#define ListRepStart(listRepPtr_)                               \
    ((listRepPtr_)->spanPtr ? (listRepPtr_)->spanPtr->spanStart \
			    : (listRepPtr_)->storePtr->firstUsed)

/* Returns the number of elements in this listRep */
#define ListRepLength(listRepPtr_)                               \
    ((listRepPtr_)->spanPtr ? (listRepPtr_)->spanPtr->spanLength \
			    : (listRepPtr_)->storePtr->numUsed)

/* Returns a pointer to the first slot containing this ListRep elements */
#define ListRepElementsBase(listRepPtr_) \
    (&(listRepPtr_)->storePtr->slots[ListRepStart(listRepPtr_)])

/* Stores the number of elements and base address of the element array */
#define ListRepElements(listRepPtr_, objc_, objv_) \
    (((objv_) = ListRepElementsBase(listRepPtr_)), \
     ((objc_) = ListRepLength(listRepPtr_)))

/* Returns 1/0 whether the ListRep's ListStore is shared. */
#define ListRepIsShared(listRepPtr_) ((listRepPtr_)->storePtr->refCount > 1)

/* Returns a pointer to the ListStore component */
#define ListObjStorePtr(listObj_) \
    ((ListStore *)((listObj_)->internalRep.twoPtrValue.ptr1))

/* Returns a pointer to the ListSpan component */
#define ListObjSpanPtr(listObj_) \
    ((ListSpan *)((listObj_)->internalRep.twoPtrValue.ptr2))

/* Returns the ListRep internal representaton in a Tcl_Obj */
#define ListObjGetRep(listObj_, listRepPtr_)                 \
    do {                                                     \
	(listRepPtr_)->storePtr = ListObjStorePtr(listObj_); \
	(listRepPtr_)->spanPtr = ListObjSpanPtr(listObj_);   \
    } while (0)

/* Returns the length of the list */
#define ListObjLength(listObj_, len_)                                         \
    ((len_) = ListObjSpanPtr(listObj_) ? ListObjSpanPtr(listObj_)->spanLength \
				       : ListObjStorePtr(listObj_)->numUsed)

/* Returns the starting slot index of this list's elements in the ListStore */
#define ListObjStart(listObj_)                                      \
    (ListObjSpanPtr(listObj_) ? ListObjSpanPtr(listObj_)->spanStart \
			      : ListObjStorePtr(listObj_)->firstUsed)

/* Stores the element count and base address of this list's elements */
#define ListObjGetElements(listObj_, objc_, objv_) \
    (((objv_) = &ListObjStorePtr(listObj_)->slots[ListObjStart(listObj_)]), \
     (ListObjLength(listObj_, (objc_))))

/*
 * Returns 1/0 whether the internal representation (not the Tcl_Obj itself)
 * is shared.  Note by intent this only checks for sharing of ListStore,
 * not spans.
 */
#define ListObjRepIsShared(listObj_) (ListObjStorePtr(listObj_)->refCount > 1)

/*
 * Certain commands like concat are optimized if an existing string
 * representation of a list object is known to be in canonical format (i.e.
 * generated from the list representation). There are three conditions when
 * this will be the case:
 * (1) No string representation exists which means it will obviously have
 * to be generated from the list representation when needed
 * (2) The ListStore flags is marked canonical. This is done at the time
 * the string representation is generated from the list IF the list
 * representation does not have a span (see comments in UpdateStringOfList).
 * (3) The list representation does not have a span component. This is
 * because list Tcl_Obj's with spans are always created from existing lists
 * and never from strings (see SetListFromAny) and thus their string
 * representation will always be canonical.
 */
#define ListObjIsCanonical(listObj_)                             \
    (((listObj_)->bytes == NULL)                                 \
     || (ListObjStorePtr(listObj_)->flags & LISTSTORE_CANONICAL) \
     || ListObjSpanPtr(listObj_) != NULL)

/*
 * Converts the Tcl_Obj to a list if it isn't one and stores the element
 * count and base address of this list's elements in objcPtr_ and objvPtr_.
 * Return TCL_OK on success or TCL_ERROR if the Tcl_Obj cannot be
 * converted to a list.
 */
#define TclListObjGetElementsM(interp_, listObj_, objcPtr_, objvPtr_)    \
    (((listObj_)->typePtr == &tclListType.objType)                              \
	 ? ((ListObjGetElements((listObj_), *(objcPtr_), *(objvPtr_))), \
	    TCL_OK)                                                     \
	 : Tcl_ListObjGetElements(                                      \
	     (interp_), (listObj_), (objcPtr_), (objvPtr_)))

/*
 * Converts the Tcl_Obj to a list if it isn't one and stores the element
 * count in lenPtr_.  Returns TCL_OK on success or TCL_ERROR if the
 * Tcl_Obj cannot be converted to a list.
 */
#define TclListObjLengthM(interp_, listObj_, lenPtr_)         \
    (((listObj_)->typePtr == &tclListType.objType)                   \
	 ? ((ListObjLength((listObj_), *(lenPtr_))), TCL_OK) \
	 : Tcl_ListObjLength((interp_), (listObj_), (lenPtr_)))

#define TclListObjIsCanonical(listObj_) \
    (((listObj_)->typePtr == &tclListType.objType) ? ListObjIsCanonical((listObj_)) : 0)

/*
 * Modes for collecting (or not) in the implementations of TclNRForeachCmd,
 * TclNRLmapCmd and their compilations.
 */

#define TCL_EACH_KEEP_NONE  0	/* Discard iteration result like [foreach] */
#define TCL_EACH_COLLECT    1	/* Collect iteration result like [lmap] */

/*
 * Macros providing a faster path to booleans and integers:
 * Tcl_GetBooleanFromObj, Tcl_GetLongFromObj, Tcl_GetIntFromObj
 * and Tcl_GetIntForIndex.
 *
 * WARNING: these macros eval their args more than once.
 */

#if TCL_MAJOR_VERSION > 8
#define TclGetBooleanFromObj(interp, objPtr, intPtr) \
    (((objPtr)->typePtr == &tclIntType.objType \
	    || (objPtr)->typePtr == &tclBooleanType.objType) \
	? (*(intPtr) = ((objPtr)->internalRep.wideValue!=0), TCL_OK)	\
	: Tcl_GetBooleanFromObj((interp), (objPtr), (intPtr)))
#else
#define TclGetBooleanFromObj(interp, objPtr, intPtr) \
    (((objPtr)->typePtr == &tclIntType.objType)			\
	? (*(intPtr) = ((objPtr)->internalRep.wideValue!=0), TCL_OK)	\
	: ((objPtr)->typePtr == &tclBooleanType.objType)			\
	? (*(intPtr) = ((objPtr)->internalRep.longValue!=0), TCL_OK)	\
	: Tcl_GetBooleanFromObj((interp), (objPtr), (intPtr)))
#endif

#ifdef TCL_WIDE_INT_IS_LONG
#define TclGetLongFromObj(interp, objPtr, longPtr) \
    (((objPtr)->typePtr == &tclIntType.objType)	\
	    ? ((*(longPtr) = (objPtr)->internalRep.wideValue), TCL_OK) \
	    : Tcl_GetLongFromObj((interp), (objPtr), (longPtr)))
#else
#define TclGetLongFromObj(interp, objPtr, longPtr) \
    (((objPtr)->typePtr == &tclIntType.objType \
	    && (objPtr)->internalRep.wideValue >= (Tcl_WideInt)(LONG_MIN) \
	    && (objPtr)->internalRep.wideValue <= (Tcl_WideInt)(LONG_MAX)) \
	    ? ((*(longPtr) = (long)(objPtr)->internalRep.wideValue), TCL_OK) \
	    : Tcl_GetLongFromObj((interp), (objPtr), (longPtr)))
#endif

#define TclGetIntFromObj(interp, objPtr, intPtr) \
    (((objPtr)->typePtr == &tclIntType.objType \
	    && (objPtr)->internalRep.wideValue >= (Tcl_WideInt)(INT_MIN) \
	    && (objPtr)->internalRep.wideValue <= (Tcl_WideInt)(INT_MAX)) \
	    ? ((*(intPtr) = (int)(objPtr)->internalRep.wideValue), TCL_OK) \
	    : Tcl_GetIntFromObj((interp), (objPtr), (intPtr)))
#define TclGetIntForIndexM(interp, objPtr, endValue, idxPtr) \
    ((((objPtr)->typePtr == &tclIntType.objType) && ((objPtr)->internalRep.wideValue >= 0) \
	    && ((objPtr)->internalRep.wideValue <= endValue)) \
	    ? ((*(idxPtr) = (objPtr)->internalRep.wideValue), TCL_OK) \
	    : Tcl_GetIntForIndex((interp), (objPtr), (endValue), (idxPtr)))

/*
 * Macro used to save a function call for common uses of
 * Tcl_GetWideIntFromObj(). The ANSI C "prototype" is:
 *
 * MODULE_SCOPE int TclGetWideIntFromObj(Tcl_Interp *interp, Tcl_Obj *objPtr,
 *			Tcl_WideInt *wideIntPtr);
 */

#define TclGetWideIntFromObj(interp, objPtr, wideIntPtr) \
    (((objPtr)->typePtr == &tclIntType.objType)					\
	? (*(wideIntPtr) =						\
		((objPtr)->internalRep.wideValue), TCL_OK) :		\
	Tcl_GetWideIntFromObj((interp), (objPtr), (wideIntPtr)))

/*
 * Flag values for TclTraceDictPath().
 *
 * DICT_PATH_READ indicates that all entries on the path must exist but no
 * updates will be needed.
 *
 * DICT_PATH_UPDATE indicates that we are going to be doing an update at the
 * tip of the path, so duplication of shared objects should be done along the
 * way.
 *
 * DICT_PATH_EXISTS indicates that we are performing an existence test and a
 * lookup failure should therefore not be an error. If (and only if) this flag
 * is set, TclTraceDictPath() will return the special value
 * DICT_PATH_NON_EXISTENT if the path is not traceable.
 *
 * DICT_PATH_CREATE (which also requires the DICT_PATH_UPDATE bit to be set)
 * indicates that we are to create non-existent dictionaries on the path.
 */

#define DICT_PATH_READ		0
#define DICT_PATH_UPDATE	1
#define DICT_PATH_EXISTS	2
#define DICT_PATH_CREATE	5

#define DICT_PATH_NON_EXISTENT	((Tcl_Obj *) (void *) 1)

/*
 *----------------------------------------------------------------
 * Data structures related to the filesystem internals
 *----------------------------------------------------------------
 */

/*
 * The version_2 filesystem is private to Tcl. As and when these changes have
 * been thoroughly tested and investigated a new public filesystem interface
 * will be released. The aim is more versatile virtual filesystem interfaces,
 * more efficiency in 'path' manipulation and usage, and cleaner filesystem
 * code internally.
 */

#define TCL_FILESYSTEM_VERSION_2	((Tcl_FSVersion) 0x2)
typedef void *(TclFSGetCwdProc2)(void *clientData);
typedef int (Tcl_FSLoadFileProc2) (Tcl_Interp *interp, Tcl_Obj *pathPtr,
	Tcl_LoadHandle *handlePtr, Tcl_FSUnloadFileProc **unloadProcPtr, int flags);

/*
 * The following types are used for getting and storing platform-specific file
 * attributes in tclFCmd.c and the various platform-versions of that file.
 * This is done to have as much common code as possible in the file attributes
 * code. For more information about the callbacks, see TclFileAttrsCmd in
 * tclFCmd.c.
 */

typedef int (TclGetFileAttrProc)(Tcl_Interp *interp, int objIndex,
	Tcl_Obj *fileName, Tcl_Obj **attrObjPtrPtr);
typedef int (TclSetFileAttrProc)(Tcl_Interp *interp, int objIndex,
	Tcl_Obj *fileName, Tcl_Obj *attrObjPtr);

typedef struct TclFileAttrProcs {
    TclGetFileAttrProc *getProc;/* The procedure for getting attrs. */
    TclSetFileAttrProc *setProc;/* The procedure for setting attrs. */
} TclFileAttrProcs;

/*
 * Opaque handle used in pipeline routines to encapsulate platform-dependent
 * state.
 */

typedef struct TclFile_ *TclFile;

typedef enum Tcl_PathPart {
    TCL_PATH_DIRNAME,
    TCL_PATH_TAIL,
    TCL_PATH_EXTENSION,
    TCL_PATH_ROOT
} Tcl_PathPart;

/*
 *----------------------------------------------------------------
 * Data structures related to obsolete filesystem hooks
 *----------------------------------------------------------------
 */

typedef int (TclStatProc_)(const char *path, struct stat *buf);
typedef int (TclAccessProc_)(const char *path, int mode);
typedef Tcl_Channel (TclOpenFileChannelProc_)(Tcl_Interp *interp,
	const char *fileName, const char *modeString, int permissions);

/*
 *----------------------------------------------------------------
 * Data structures for process-global values.
 *----------------------------------------------------------------
 */

typedef void (TclInitProcessGlobalValueProc)(char **valuePtr, TCL_HASH_TYPE *lengthPtr,
	Tcl_Encoding *encodingPtr);

/*
 * A ProcessGlobalValue struct exists for each internal value in Tcl that is
 * to be shared among several threads. Each thread sees a (Tcl_Obj) copy of
 * the value, and the gobal value is kept as a counted string, with epoch and
 * mutex control. Each ProcessGlobalValue struct should be a static variable in
 * some file.
 */

typedef struct ProcessGlobalValue {
    Tcl_Size epoch;			/* Epoch counter to detect changes in the
				 * global value. */
    TCL_HASH_TYPE numBytes;	/* Length of the global string. */
    char *value;		/* The global string value. */
    Tcl_Encoding encoding;	/* system encoding when global string was
				 * initialized. */
    TclInitProcessGlobalValueProc *proc;
    				/* A procedure to initialize the global string
				 * copy when a "get" request comes in before
				 * any "set" request has been received. */
    Tcl_Mutex mutex;		/* Enforce orderly access from multiple
				 * threads. */
    Tcl_ThreadDataKey key;	/* Key for per-thread data holding the
				 * (Tcl_Obj) copy for each thread. */
} ProcessGlobalValue;

/*
 *----------------------------------------------------------------------
 * Flags for TclParseNumber
 *----------------------------------------------------------------------
 */

#define TCL_PARSE_DECIMAL_ONLY		1
				/* Leading zero doesn't denote octal or
				 * hex. */
#define TCL_PARSE_OCTAL_ONLY		2
				/* Parse octal even without prefix. */
#define TCL_PARSE_HEXADECIMAL_ONLY	4
				/* Parse hexadecimal even without prefix. */
#define TCL_PARSE_INTEGER_ONLY		8
				/* Disable floating point parsing. */
#define TCL_PARSE_SCAN_PREFIXES		16
				/* Use [scan] rules dealing with 0?
				 * prefixes. */
#define TCL_PARSE_NO_WHITESPACE		32
				/* Reject leading/trailing whitespace. */
#define TCL_PARSE_BINARY_ONLY	64
				/* Parse binary even without prefix. */
#define TCL_PARSE_NO_UNDERSCORE	128
				/* Reject underscore digit separator */

/*
 *----------------------------------------------------------------
 * Variables shared among Tcl modules but not used by the outside world.
 *----------------------------------------------------------------
 */

MODULE_SCOPE char *tclNativeExecutableName;
MODULE_SCOPE int tclFindExecutableSearchDone;
MODULE_SCOPE char *tclMemDumpFileName;
MODULE_SCOPE TclPlatformType tclPlatform;

/*
 * Declarations related to internal encoding functions.
 */

MODULE_SCOPE Tcl_Encoding tclIdentityEncoding;
MODULE_SCOPE int
TclEncodingProfileNameToId(Tcl_Interp *interp,
			   const char *profileName,
			   int *profilePtr);
MODULE_SCOPE const char *TclEncodingProfileIdToName(Tcl_Interp *interp,
						    int profileId);
MODULE_SCOPE int TclEncodingSetProfileFlags(int flags);
MODULE_SCOPE void TclGetEncodingProfiles(Tcl_Interp *interp);

/*
 * TIP #233 (Virtualized Time)
 * Data for the time hooks, if any.
 */

MODULE_SCOPE Tcl_GetTimeProc *tclGetTimeProcPtr;
MODULE_SCOPE Tcl_ScaleTimeProc *tclScaleTimeProcPtr;
MODULE_SCOPE void *tclTimeClientData;

/*
 * Variables denoting the Tcl object types defined in the core.
 */

MODULE_SCOPE const TclObjTypeWithAbstractList tclBignumType;
MODULE_SCOPE const TclObjTypeWithAbstractList tclBooleanType;
MODULE_SCOPE const Tcl_ObjType tclByteCodeType;
MODULE_SCOPE const TclObjTypeWithAbstractList tclDoubleType;
MODULE_SCOPE const TclObjTypeWithAbstractList tclIntType;
MODULE_SCOPE const TclObjTypeWithAbstractList tclListType;
MODULE_SCOPE const TclObjTypeWithAbstractList tclArithSeriesType;
MODULE_SCOPE const Tcl_ObjType tclDictType;
MODULE_SCOPE const Tcl_ObjType tclProcBodyType;
MODULE_SCOPE const Tcl_ObjType tclStringType;
MODULE_SCOPE const Tcl_ObjType tclEnsembleCmdType;
MODULE_SCOPE const Tcl_ObjType tclRegexpType;
MODULE_SCOPE Tcl_ObjType tclCmdNameType;

/*
 * Variables denoting the hash key types defined in the core.
 */

MODULE_SCOPE const Tcl_HashKeyType tclArrayHashKeyType;
MODULE_SCOPE const Tcl_HashKeyType tclOneWordHashKeyType;
MODULE_SCOPE const Tcl_HashKeyType tclStringHashKeyType;
MODULE_SCOPE const Tcl_HashKeyType tclObjHashKeyType;

/*
 * The head of the list of free Tcl objects, and the total number of Tcl
 * objects ever allocated and freed.
 */

MODULE_SCOPE Tcl_Obj *	tclFreeObjList;

#ifdef TCL_COMPILE_STATS
MODULE_SCOPE size_t	tclObjsAlloced;
MODULE_SCOPE size_t	tclObjsFreed;
#define TCL_MAX_SHARED_OBJ_STATS 5
MODULE_SCOPE size_t	tclObjsShared[TCL_MAX_SHARED_OBJ_STATS];
#endif /* TCL_COMPILE_STATS */

/*
 * Pointer to a heap-allocated string of length zero that the Tcl core uses as
 * the value of an empty string representation for an object. This value is
 * shared by all new objects allocated by Tcl_NewObj.
 */

MODULE_SCOPE char	tclEmptyString;

enum CheckEmptyStringResult {
	TCL_EMPTYSTRING_UNKNOWN = -1, TCL_EMPTYSTRING_NO, TCL_EMPTYSTRING_YES
};

/*
 *----------------------------------------------------------------
 * Procedures shared among Tcl modules but not used by the outside world,
 * introduced by/for NRE.
 *----------------------------------------------------------------
 */

MODULE_SCOPE Tcl_ObjCmdProc TclNRApplyObjCmd;
MODULE_SCOPE Tcl_ObjCmdProc TclNREvalObjCmd;
MODULE_SCOPE Tcl_ObjCmdProc TclNRCatchObjCmd;
MODULE_SCOPE Tcl_ObjCmdProc TclNRExprObjCmd;
MODULE_SCOPE Tcl_ObjCmdProc TclNRForObjCmd;
MODULE_SCOPE Tcl_ObjCmdProc TclNRForeachCmd;
MODULE_SCOPE Tcl_ObjCmdProc TclNRIfObjCmd;
MODULE_SCOPE Tcl_ObjCmdProc TclNRLmapCmd;
MODULE_SCOPE Tcl_ObjCmdProc TclNRPackageObjCmd;
MODULE_SCOPE Tcl_ObjCmdProc TclNRSourceObjCmd;
MODULE_SCOPE Tcl_ObjCmdProc TclNRSubstObjCmd;
MODULE_SCOPE Tcl_ObjCmdProc TclNRSwitchObjCmd;
MODULE_SCOPE Tcl_ObjCmdProc TclNRTryObjCmd;
MODULE_SCOPE Tcl_ObjCmdProc TclNRUplevelObjCmd;
MODULE_SCOPE Tcl_ObjCmdProc TclNRWhileObjCmd;

MODULE_SCOPE Tcl_NRPostProc TclNRForIterCallback;
MODULE_SCOPE Tcl_NRPostProc TclNRCoroutineActivateCallback;
MODULE_SCOPE Tcl_ObjCmdProc TclNRTailcallObjCmd;
MODULE_SCOPE Tcl_NRPostProc TclNRTailcallEval;
MODULE_SCOPE Tcl_ObjCmdProc TclNRCoroutineObjCmd;
MODULE_SCOPE Tcl_ObjCmdProc TclNRYieldObjCmd;
MODULE_SCOPE Tcl_ObjCmdProc TclNRYieldmObjCmd;
MODULE_SCOPE Tcl_ObjCmdProc TclNRYieldToObjCmd;
MODULE_SCOPE Tcl_ObjCmdProc TclNRInvoke;
MODULE_SCOPE Tcl_NRPostProc TclNRReleaseValues;

MODULE_SCOPE void  TclSetTailcall(Tcl_Interp *interp, Tcl_Obj *tailcallPtr);
MODULE_SCOPE void  TclPushTailcallPoint(Tcl_Interp *interp);

/* These two can be considered for the public api */
MODULE_SCOPE void  TclMarkTailcall(Tcl_Interp *interp);
MODULE_SCOPE void  TclSkipTailcall(Tcl_Interp *interp);

/*
 * This structure holds the data for the various iteration callbacks used to
 * NRE the 'for' and 'while' commands. We need a separate structure because we
 * have more than the 4 client data entries we can provide directly thorugh
 * the callback API. It is the 'word' information which puts us over the
 * limit. It is needed because the loop body is argument 4 of 'for' and
 * argument 2 of 'while'. Not providing the correct index confuses the #280
 * code. We TclSmallAlloc/Free this.
 */

typedef struct ForIterData {
    Tcl_Obj *cond;		/* Loop condition expression. */
    Tcl_Obj *body;		/* Loop body. */
    Tcl_Obj *next;		/* Loop step script, NULL for 'while'. */
    const char *msg;		/* Error message part. */
    Tcl_Size word;			/* Index of the body script in the command */
} ForIterData;

/* TIP #357 - Structure doing the bookkeeping of handles for Tcl_LoadFile
 *            and Tcl_FindSymbol. This structure corresponds to an opaque
 *            typedef in tcl.h */

typedef void* TclFindSymbolProc(Tcl_Interp* interp, Tcl_LoadHandle loadHandle,
				const char* symbol);
struct Tcl_LoadHandle_ {
    void *clientData;	/* Client data is the load handle in the
				 * native filesystem if a module was loaded
				 * there, or an opaque pointer to a structure
				 * for further bookkeeping on load-from-VFS
				 * and load-from-memory */
    TclFindSymbolProc* findSymbolProcPtr;
				/* Procedure that resolves symbols in a
				 * loaded module */
    Tcl_FSUnloadFileProc* unloadFileProcPtr;
				/* Procedure that unloads a loaded module */
};

/* Flags for conversion of doubles to digit strings */

#define TCL_DD_E_FORMAT 		0x2
				/* Use a fixed-length string of digits,
				 * suitable for E format*/
#define TCL_DD_F_FORMAT 		0x3
				/* Use a fixed number of digits after the
				 * decimal point, suitable for F format */
#define TCL_DD_SHORTEST 		0x4
				/* Use the shortest possible string */
#define TCL_DD_NO_QUICK 		0x8
				/* Debug flag: forbid quick FP conversion */

#define TCL_DD_CONVERSION_TYPE_MASK	0x3
				/* Mask to isolate the conversion type */

/*
 *----------------------------------------------------------------
 * Procedures shared among Tcl modules but not used by the outside world:
 *----------------------------------------------------------------
 */

#if TCL_MAJOR_VERSION > 8
MODULE_SCOPE void	TclAppendBytesToByteArray(Tcl_Obj *objPtr,
			    const unsigned char *bytes, Tcl_Size len);
MODULE_SCOPE int	TclNREvalCmd(Tcl_Interp *interp, Tcl_Obj *objPtr,
			    int flags);
MODULE_SCOPE void	TclAdvanceContinuations(Tcl_Size *line, int **next,
			    int loc);
MODULE_SCOPE void	TclAdvanceLines(Tcl_Size *line, const char *start,
			    const char *end);
MODULE_SCOPE void	TclArgumentEnter(Tcl_Interp *interp,
			    Tcl_Obj *objv[], int objc, CmdFrame *cf);
MODULE_SCOPE void	TclArgumentRelease(Tcl_Interp *interp,
			    Tcl_Obj *objv[], int objc);
MODULE_SCOPE void	TclArgumentBCEnter(Tcl_Interp *interp,
			    Tcl_Obj *objv[], int objc,
			    void *codePtr, CmdFrame *cfPtr, int cmd, Tcl_Size pc);
MODULE_SCOPE void	TclArgumentBCRelease(Tcl_Interp *interp,
			    CmdFrame *cfPtr);
MODULE_SCOPE void	TclArgumentGet(Tcl_Interp *interp, Tcl_Obj *obj,
			    CmdFrame **cfPtrPtr, int *wordPtr);
MODULE_SCOPE int	TclAsyncNotifier(int sigNumber, Tcl_ThreadId threadId,
			    void *clientData, int *flagPtr, int value);
MODULE_SCOPE void	TclAsyncMarkFromNotifier(void);
MODULE_SCOPE double	TclBignumToDouble(const void *bignum);
MODULE_SCOPE int	TclByteArrayMatch(const unsigned char *string,
			    Tcl_Size strLen, const unsigned char *pattern,
			    Tcl_Size ptnLen, int flags);
MODULE_SCOPE double	TclCeil(const void *a);
MODULE_SCOPE void	TclChannelPreserve(Tcl_Channel chan);
MODULE_SCOPE void	TclChannelRelease(Tcl_Channel chan);
MODULE_SCOPE int	TclCheckArrayTraces(Tcl_Interp *interp, Var *varPtr,
			    Var *arrayPtr, Tcl_Obj *name, int index);
MODULE_SCOPE int	TclCheckEmptyString(Tcl_Obj *objPtr);
MODULE_SCOPE int	TclChanCaughtErrorBypass(Tcl_Interp *interp,
			    Tcl_Channel chan);
MODULE_SCOPE Tcl_ObjCmdProc TclChannelNamesCmd;
MODULE_SCOPE Tcl_NRPostProc TclClearRootEnsemble;
MODULE_SCOPE int	TclCompareTwoNumbers(Tcl_Obj *valuePtr,
			    Tcl_Obj *value2Ptr);
MODULE_SCOPE ContLineLoc *TclContinuationsEnter(Tcl_Obj *objPtr, Tcl_Size num,
			    int *loc);
MODULE_SCOPE void	TclContinuationsEnterDerived(Tcl_Obj *objPtr,
			    int start, int *clNext);
MODULE_SCOPE ContLineLoc *TclContinuationsGet(Tcl_Obj *objPtr);
MODULE_SCOPE void	TclContinuationsCopy(Tcl_Obj *objPtr,
			    Tcl_Obj *originObjPtr);
MODULE_SCOPE Tcl_Size	TclConvertElement(const char *src, Tcl_Size length,
			    char *dst, int flags);
MODULE_SCOPE Tcl_Command TclCreateObjCommandInNs(Tcl_Interp *interp,
			    const char *cmdName, Tcl_Namespace *nsPtr,
			    Tcl_ObjCmdProc *proc, void *clientData,
			    Tcl_CmdDeleteProc *deleteProc);
MODULE_SCOPE Tcl_Command TclCreateEnsembleInNs(Tcl_Interp *interp,
			    const char *name, Tcl_Namespace *nameNamespacePtr,
			    Tcl_Namespace *ensembleNamespacePtr, int flags);
MODULE_SCOPE void	TclDeleteNamespaceVars(Namespace *nsPtr);
MODULE_SCOPE void	TclDeleteNamespaceChildren(Namespace *nsPtr);
MODULE_SCOPE int	TclFindDictElement(Tcl_Interp *interp,
			    const char *dict, Tcl_Size dictLength,
			    const char **elementPtr, const char **nextPtr,
			    Tcl_Size *sizePtr, int *literalPtr);
/* TIP #280 - Modified token based evaluation, with line information. */
MODULE_SCOPE int	TclEvalEx(Tcl_Interp *interp, const char *script,
			    Tcl_Size numBytes, int flags, Tcl_Size line,
			    int *clNextOuter, const char *outerScript);
MODULE_SCOPE Tcl_ObjCmdProc TclFileAttrsCmd;
MODULE_SCOPE Tcl_ObjCmdProc TclFileCopyCmd;
MODULE_SCOPE Tcl_ObjCmdProc TclFileDeleteCmd;
MODULE_SCOPE Tcl_ObjCmdProc TclFileLinkCmd;
MODULE_SCOPE Tcl_ObjCmdProc TclFileMakeDirsCmd;
MODULE_SCOPE Tcl_ObjCmdProc TclFileReadLinkCmd;
MODULE_SCOPE Tcl_ObjCmdProc TclFileRenameCmd;
MODULE_SCOPE Tcl_ObjCmdProc TclFileTempDirCmd;
MODULE_SCOPE Tcl_ObjCmdProc TclFileTemporaryCmd;
MODULE_SCOPE Tcl_ObjCmdProc TclFileHomeCmd;
MODULE_SCOPE Tcl_ObjCmdProc TclFileTildeExpandCmd;
MODULE_SCOPE void	TclCreateLateExitHandler(Tcl_ExitProc *proc,
			    void *clientData);
MODULE_SCOPE void	TclDeleteLateExitHandler(Tcl_ExitProc *proc,
			    void *clientData);
MODULE_SCOPE char *	TclDStringAppendObj(Tcl_DString *dsPtr,
			    Tcl_Obj *objPtr);
MODULE_SCOPE char *	TclDStringAppendDString(Tcl_DString *dsPtr,
			    Tcl_DString *toAppendPtr);
MODULE_SCOPE Tcl_Obj *const *TclFetchEnsembleRoot(Tcl_Interp *interp,
			    Tcl_Obj *const *objv, Tcl_Size objc, Tcl_Size *objcPtr);
MODULE_SCOPE Tcl_Obj *const *TclEnsembleGetRewriteValues(Tcl_Interp *interp);
MODULE_SCOPE Tcl_Namespace *TclEnsureNamespace(Tcl_Interp *interp,
			    Tcl_Namespace *namespacePtr);
MODULE_SCOPE void	TclFinalizeAllocSubsystem(void);
MODULE_SCOPE void	TclFinalizeAsync(void);
MODULE_SCOPE void	TclFinalizeDoubleConversion(void);
MODULE_SCOPE void	TclFinalizeEncodingSubsystem(void);
MODULE_SCOPE void	TclFinalizeEnvironment(void);
MODULE_SCOPE void	TclFinalizeEvaluation(void);
MODULE_SCOPE void	TclFinalizeExecution(void);
MODULE_SCOPE void	TclFinalizeIOSubsystem(void);
MODULE_SCOPE void	TclFinalizeFilesystem(void);
MODULE_SCOPE void	TclResetFilesystem(void);
MODULE_SCOPE void	TclFinalizeLoad(void);
MODULE_SCOPE void	TclFinalizeLock(void);
MODULE_SCOPE void	TclFinalizeMemorySubsystem(void);
MODULE_SCOPE void	TclFinalizeNotifier(void);
MODULE_SCOPE void	TclFinalizeObjects(void);
MODULE_SCOPE void	TclFinalizePreserve(void);
MODULE_SCOPE void	TclFinalizeSynchronization(void);
MODULE_SCOPE void	TclInitThreadAlloc(void);
MODULE_SCOPE void	TclFinalizeThreadAlloc(void);
MODULE_SCOPE void	TclFinalizeThreadAllocThread(void);
MODULE_SCOPE void	TclFinalizeThreadData(int quick);
MODULE_SCOPE void	TclFinalizeThreadObjects(void);
MODULE_SCOPE double	TclFloor(const void *a);
MODULE_SCOPE void	TclFormatNaN(double value, char *buffer);
MODULE_SCOPE int	TclFSFileAttrIndex(Tcl_Obj *pathPtr,
			    const char *attributeName, int *indexPtr);
MODULE_SCOPE Tcl_Command TclNRCreateCommandInNs(Tcl_Interp *interp,
			    const char *cmdName, Tcl_Namespace *nsPtr,
			    Tcl_ObjCmdProc *proc, Tcl_ObjCmdProc *nreProc,
			    void *clientData, Tcl_CmdDeleteProc *deleteProc);
MODULE_SCOPE int	TclNREvalFile(Tcl_Interp *interp, Tcl_Obj *pathPtr,
			    const char *encodingName);
MODULE_SCOPE void	TclFSUnloadTempFile(Tcl_LoadHandle loadHandle);
MODULE_SCOPE int *	TclGetAsyncReadyPtr(void);
MODULE_SCOPE Tcl_Obj *	TclGetBgErrorHandler(Tcl_Interp *interp);
MODULE_SCOPE int	TclGetChannelFromObj(Tcl_Interp *interp,
			    Tcl_Obj *objPtr, Tcl_Channel *chanPtr,
			    int *modePtr, int flags);
MODULE_SCOPE CmdFrame *	TclGetCmdFrameForProcedure(Proc *procPtr);
MODULE_SCOPE int	TclGetCompletionCodeFromObj(Tcl_Interp *interp,
			    Tcl_Obj *value, int *code);
MODULE_SCOPE Proc *	TclGetLambdaFromObj(Tcl_Interp *interp,
			    Tcl_Obj *objPtr, Tcl_Obj **nsObjPtrPtr);
MODULE_SCOPE int	TclGetOpenModeEx(Tcl_Interp *interp,
			    const char *modeString, int *seekFlagPtr,
			    int *binaryPtr);
MODULE_SCOPE Tcl_Obj *	TclGetProcessGlobalValue(ProcessGlobalValue *pgvPtr);
MODULE_SCOPE Tcl_Obj *	TclGetSourceFromFrame(CmdFrame *cfPtr, int objc,
			    Tcl_Obj *const objv[]);
MODULE_SCOPE char *	TclGetStringStorage(Tcl_Obj *objPtr,
			    Tcl_Size *sizePtr);
MODULE_SCOPE int	TclGetLoadedLibraries(Tcl_Interp *interp,
				const char *targetName,
				const char *packageName);
MODULE_SCOPE int	TclGetWideBitsFromObj(Tcl_Interp *, Tcl_Obj *,
				Tcl_WideInt *);
MODULE_SCOPE int	TclIncrObj(Tcl_Interp *interp, Tcl_Obj *valuePtr,
			    Tcl_Obj *incrPtr);
MODULE_SCOPE Tcl_Obj *	TclIncrObjVar2(Tcl_Interp *interp, Tcl_Obj *part1Ptr,
			    Tcl_Obj *part2Ptr, Tcl_Obj *incrPtr, int flags);
MODULE_SCOPE Tcl_ObjCmdProc TclInfoExistsCmd;
MODULE_SCOPE Tcl_ObjCmdProc TclInfoCoroutineCmd;
MODULE_SCOPE Tcl_Obj *	TclInfoFrame(Tcl_Interp *interp, CmdFrame *framePtr);
MODULE_SCOPE Tcl_ObjCmdProc TclInfoGlobalsCmd;
MODULE_SCOPE Tcl_ObjCmdProc TclInfoLocalsCmd;
MODULE_SCOPE Tcl_ObjCmdProc TclInfoVarsCmd;
MODULE_SCOPE void	TclInitAlloc(void);
MODULE_SCOPE void	TclInitDbCkalloc(void);
MODULE_SCOPE void	TclInitDoubleConversion(void);
MODULE_SCOPE void	TclInitEmbeddedConfigurationInformation(
			    Tcl_Interp *interp);
MODULE_SCOPE void	TclInitEncodingSubsystem(void);
MODULE_SCOPE void	TclInitIOSubsystem(void);
MODULE_SCOPE void	TclInitLimitSupport(Tcl_Interp *interp);
MODULE_SCOPE void	TclInitNamespaceSubsystem(void);
MODULE_SCOPE void	TclInitNotifier(void);
MODULE_SCOPE void	TclInitObjSubsystem(void);
MODULE_SCOPE int	TclInterpReady(Tcl_Interp *interp);
MODULE_SCOPE int	TclIsDigitProc(int byte);
MODULE_SCOPE int	TclIsBareword(int byte);
MODULE_SCOPE Tcl_Obj *	TclJoinPath(Tcl_Size elements, Tcl_Obj * const objv[],
			    int forceRelative);
MODULE_SCOPE int	MakeTildeRelativePath(Tcl_Interp *interp, const char *user,
			    const char *subPath, Tcl_DString *dsPtr);
MODULE_SCOPE Tcl_Obj *	TclGetHomeDirObj(Tcl_Interp *interp, const char *user);
MODULE_SCOPE Tcl_Obj *	TclResolveTildePath(Tcl_Interp *interp,
			    Tcl_Obj *pathObj);
MODULE_SCOPE Tcl_Obj *	TclResolveTildePathList(Tcl_Obj *pathsObj);
MODULE_SCOPE int	TclJoinThread(Tcl_ThreadId id, int *result);
MODULE_SCOPE void	TclLimitRemoveAllHandlers(Tcl_Interp *interp);
MODULE_SCOPE Tcl_Obj *	TclLindexList(Tcl_Interp *interp,
			    Tcl_Obj *listPtr, Tcl_Obj *argPtr);
MODULE_SCOPE Tcl_Obj *	TclLindexFlat(Tcl_Interp *interp, Tcl_Obj *listPtr,
			    Tcl_Size indexCount, Tcl_Obj *const indexArray[]);
/* TIP #280 */
MODULE_SCOPE void	TclListLines(Tcl_Obj *listObj, Tcl_Size line, int n,
			    int *lines, Tcl_Obj *const *elems);
MODULE_SCOPE Tcl_Obj *	TclListObjCopy(Tcl_Interp *interp, Tcl_Obj *listPtr);
MODULE_SCOPE int	TclListObjAppendElements(Tcl_Interp *interp,
			    Tcl_Obj *toObj, Tcl_Size elemCount,
			    Tcl_Obj *const elemObjv[]);
MODULE_SCOPE Tcl_Obj *	TclListObjRange(Tcl_Obj *listPtr, Tcl_Size fromIdx,
			    Tcl_Size toIdx);
MODULE_SCOPE Tcl_Obj *	TclLsetList(Tcl_Interp *interp, Tcl_Obj *listPtr,
			    Tcl_Obj *indexPtr, Tcl_Obj *valuePtr);
MODULE_SCOPE Tcl_Obj *	TclLsetFlat(Tcl_Interp *interp, Tcl_Obj *listPtr,
			    Tcl_Size indexCount, Tcl_Obj *const indexArray[],
			    Tcl_Obj *valuePtr);
MODULE_SCOPE Tcl_Command TclMakeEnsemble(Tcl_Interp *interp, const char *name,
			    const EnsembleImplMap map[]);
MODULE_SCOPE int TclMakeSafe(Tcl_Interp *interp);
<<<<<<< HEAD
MODULE_SCOPE Tcl_Size	TclMaxListLength(const char *bytes, Tcl_Size numBytes,
=======
MODULE_SCOPE Tcl_Size TclMaxListLength(const char *bytes, Tcl_Size numBytes,
>>>>>>> e5f884ad
			    const char **endPtr);
MODULE_SCOPE int	TclMergeReturnOptions(Tcl_Interp *interp, int objc,
			    Tcl_Obj *const objv[], Tcl_Obj **optionsPtrPtr,
			    int *codePtr, int *levelPtr);
MODULE_SCOPE Tcl_Obj *  TclNoErrorStack(Tcl_Interp *interp, Tcl_Obj *options);
MODULE_SCOPE int	TclNokia770Doubles(void);
MODULE_SCOPE void	TclNsDecrRefCount(Namespace *nsPtr);
MODULE_SCOPE int	TclNamespaceDeleted(Namespace *nsPtr);
MODULE_SCOPE void	TclObjVarErrMsg(Tcl_Interp *interp, Tcl_Obj *part1Ptr,
			    Tcl_Obj *part2Ptr, const char *operation,
			    const char *reason, int index);
MODULE_SCOPE int	TclObjInvokeNamespace(Tcl_Interp *interp,
			    int objc, Tcl_Obj *const objv[],
			    Tcl_Namespace *nsPtr, int flags);
MODULE_SCOPE int	TclObjUnsetVar2(Tcl_Interp *interp,
			    Tcl_Obj *part1Ptr, Tcl_Obj *part2Ptr, int flags);
MODULE_SCOPE int	TclParseBackslash(const char *src,
			    Tcl_Size numBytes, Tcl_Size *readPtr, char *dst);
MODULE_SCOPE int	TclParseHex(const char *src, Tcl_Size numBytes,
			    int *resultPtr);
MODULE_SCOPE int	TclParseNumber(Tcl_Interp *interp, Tcl_Obj *objPtr,
			    const char *expected, const char *bytes,
			    Tcl_Size numBytes, const char **endPtrPtr, int flags);
MODULE_SCOPE void	TclParseInit(Tcl_Interp *interp, const char *string,
			    Tcl_Size numBytes, Tcl_Parse *parsePtr);
MODULE_SCOPE Tcl_Size	TclParseAllWhiteSpace(const char *src, Tcl_Size numBytes);
MODULE_SCOPE int	TclProcessReturn(Tcl_Interp *interp,
			    int code, int level, Tcl_Obj *returnOpts);
MODULE_SCOPE int	TclpObjLstat(Tcl_Obj *pathPtr, Tcl_StatBuf *buf);
MODULE_SCOPE Tcl_Obj *	TclpTempFileName(void);
MODULE_SCOPE Tcl_Obj *  TclpTempFileNameForLibrary(Tcl_Interp *interp,
			    Tcl_Obj* pathPtr);
MODULE_SCOPE Tcl_Obj *	TclNewFSPathObj(Tcl_Obj *dirPtr, const char *addStrRep,
			    Tcl_Size len);
MODULE_SCOPE void	TclpAlertNotifier(void *clientData);
MODULE_SCOPE void *TclpNotifierData(void);
MODULE_SCOPE void	TclpServiceModeHook(int mode);
MODULE_SCOPE void	TclpSetTimer(const Tcl_Time *timePtr);
MODULE_SCOPE int	TclpWaitForEvent(const Tcl_Time *timePtr);
MODULE_SCOPE void	TclpCreateFileHandler(int fd, int mask,
			    Tcl_FileProc *proc, void *clientData);
MODULE_SCOPE int	TclpDeleteFile(const void *path);
MODULE_SCOPE void	TclpDeleteFileHandler(int fd);
MODULE_SCOPE void	TclpFinalizeCondition(Tcl_Condition *condPtr);
MODULE_SCOPE void	TclpFinalizeMutex(Tcl_Mutex *mutexPtr);
MODULE_SCOPE void	TclpFinalizeNotifier(void *clientData);
MODULE_SCOPE void	TclpFinalizePipes(void);
MODULE_SCOPE void	TclpFinalizeSockets(void);
#ifdef _WIN32
MODULE_SCOPE void	TclInitSockets(void);
#else
#define TclInitSockets() /* do nothing */
#endif
MODULE_SCOPE int	TclCreateSocketAddress(Tcl_Interp *interp,
			    struct addrinfo **addrlist,
			    const char *host, int port, int willBind,
			    const char **errorMsgPtr);
MODULE_SCOPE int	TclpThreadCreate(Tcl_ThreadId *idPtr,
			    Tcl_ThreadCreateProc *proc, void *clientData,
<<<<<<< HEAD
			    size_t stackSize, int flags);
MODULE_SCOPE Tcl_Size	TclpFindVariable(const char *name, Tcl_Size *lengthPtr);
=======
			    Tcl_Size stackSize, int flags);
MODULE_SCOPE Tcl_Size TclpFindVariable(const char *name, Tcl_Size *lengthPtr);
>>>>>>> e5f884ad
MODULE_SCOPE void	TclpInitLibraryPath(char **valuePtr,
			    Tcl_Size *lengthPtr, Tcl_Encoding *encodingPtr);
MODULE_SCOPE void	TclpInitLock(void);
MODULE_SCOPE void *TclpInitNotifier(void);
MODULE_SCOPE void	TclpInitPlatform(void);
MODULE_SCOPE void	TclpInitUnlock(void);
MODULE_SCOPE Tcl_Obj *	TclpObjListVolumes(void);
MODULE_SCOPE void	TclpGlobalLock(void);
MODULE_SCOPE void	TclpGlobalUnlock(void);
MODULE_SCOPE int	TclpMatchFiles(Tcl_Interp *interp, char *separators,
			    Tcl_DString *dirPtr, char *pattern, char *tail);
MODULE_SCOPE int	TclpObjNormalizePath(Tcl_Interp *interp,
			    Tcl_Obj *pathPtr, int nextCheckpoint);
MODULE_SCOPE void	TclpNativeJoinPath(Tcl_Obj *prefix, const char *joining);
MODULE_SCOPE Tcl_Obj *	TclpNativeSplitPath(Tcl_Obj *pathPtr, Tcl_Size *lenPtr);
MODULE_SCOPE Tcl_PathType TclpGetNativePathType(Tcl_Obj *pathPtr,
			    Tcl_Size *driveNameLengthPtr, Tcl_Obj **driveNameRef);
MODULE_SCOPE int	TclCrossFilesystemCopy(Tcl_Interp *interp,
			    Tcl_Obj *source, Tcl_Obj *target);
MODULE_SCOPE int	TclpMatchInDirectory(Tcl_Interp *interp,
			    Tcl_Obj *resultPtr, Tcl_Obj *pathPtr,
			    const char *pattern, Tcl_GlobTypeData *types);
MODULE_SCOPE void	*TclpGetNativeCwd(void *clientData);
MODULE_SCOPE Tcl_FSDupInternalRepProc TclNativeDupInternalRep;
MODULE_SCOPE Tcl_Obj *	TclpObjLink(Tcl_Obj *pathPtr, Tcl_Obj *toPtr,
			    int linkType);
MODULE_SCOPE int	TclpObjChdir(Tcl_Obj *pathPtr);
MODULE_SCOPE Tcl_Channel TclpOpenTemporaryFile(Tcl_Obj *dirObj,
			    Tcl_Obj *basenameObj, Tcl_Obj *extensionObj,
			    Tcl_Obj *resultingNameObj);
MODULE_SCOPE void	TclPkgFileSeen(Tcl_Interp *interp,
			    const char *fileName);
MODULE_SCOPE void *	TclInitPkgFiles(Tcl_Interp *interp);
MODULE_SCOPE Tcl_Obj *	TclPathPart(Tcl_Interp *interp, Tcl_Obj *pathPtr,
			    Tcl_PathPart portion);
MODULE_SCOPE char *	TclpReadlink(const char *fileName,
			    Tcl_DString *linkPtr);
MODULE_SCOPE void	TclpSetVariables(Tcl_Interp *interp);
MODULE_SCOPE void *	TclThreadStorageKeyGet(Tcl_ThreadDataKey *keyPtr);
MODULE_SCOPE void	TclThreadStorageKeySet(Tcl_ThreadDataKey *keyPtr,
			    void *data);
MODULE_SCOPE TCL_NORETURN void TclpThreadExit(int status);
MODULE_SCOPE void	TclRememberCondition(Tcl_Condition *mutex);
MODULE_SCOPE void	TclRememberJoinableThread(Tcl_ThreadId id);
MODULE_SCOPE void	TclRememberMutex(Tcl_Mutex *mutex);
MODULE_SCOPE void	TclRemoveScriptLimitCallbacks(Tcl_Interp *interp);
MODULE_SCOPE int	TclReToGlob(Tcl_Interp *interp, const char *reStr,
			    Tcl_Size reStrLen, Tcl_DString *dsPtr, int *flagsPtr,
			    int *quantifiersFoundPtr);
<<<<<<< HEAD
MODULE_SCOPE TCL_HASH_TYPE TclScanElement(const char *string, Tcl_Size length,
=======
MODULE_SCOPE Tcl_Size TclScanElement(const char *string, Tcl_Size length,
>>>>>>> e5f884ad
			    char *flagPtr);
MODULE_SCOPE void	TclSetBgErrorHandler(Tcl_Interp *interp,
			    Tcl_Obj *cmdPrefix);
MODULE_SCOPE void	TclSetBignumInternalRep(Tcl_Obj *objPtr,
			    void *bignumValue);
MODULE_SCOPE int	TclSetBooleanFromAny(Tcl_Interp *interp,
			    Tcl_Obj *objPtr);
MODULE_SCOPE void	TclSetCmdNameObj(Tcl_Interp *interp, Tcl_Obj *objPtr,
			    Command *cmdPtr);
MODULE_SCOPE void	TclSetDuplicateObj(Tcl_Obj *dupPtr, Tcl_Obj *objPtr);
MODULE_SCOPE void	TclSetProcessGlobalValue(ProcessGlobalValue *pgvPtr,
			    Tcl_Obj *newValue, Tcl_Encoding encoding);
MODULE_SCOPE void	TclSignalExitThread(Tcl_ThreadId id, int result);
MODULE_SCOPE void	TclSpellFix(Tcl_Interp *interp,
			    Tcl_Obj *const *objv, Tcl_Size objc, Tcl_Size subIdx,
			    Tcl_Obj *bad, Tcl_Obj *fix);
MODULE_SCOPE void *	TclStackRealloc(Tcl_Interp *interp, void *ptr,
			    Tcl_Size numBytes);
typedef int (*memCmpFn_t)(const void*, const void*, size_t);
MODULE_SCOPE int	TclStringCmp(Tcl_Obj *value1Ptr, Tcl_Obj *value2Ptr,
			    int checkEq, int nocase, Tcl_Size reqlength);
MODULE_SCOPE int	TclStringCmpOpts(Tcl_Interp *interp, int objc,
			    Tcl_Obj *const objv[], int *nocase,
			    int *reqlength);
MODULE_SCOPE int	TclStringMatch(const char *str, Tcl_Size strLen,
			    const char *pattern, int ptnLen, int flags);
MODULE_SCOPE int	TclStringMatchObj(Tcl_Obj *stringObj,
			    Tcl_Obj *patternObj, int flags);
MODULE_SCOPE void	TclSubstCompile(Tcl_Interp *interp, const char *bytes,
			    Tcl_Size numBytes, int flags, Tcl_Size line,
			    struct CompileEnv *envPtr);
MODULE_SCOPE int	TclSubstOptions(Tcl_Interp *interp, Tcl_Size numOpts,
			    Tcl_Obj *const opts[], int *flagPtr);
MODULE_SCOPE void	TclSubstParse(Tcl_Interp *interp, const char *bytes,
			    Tcl_Size numBytes, int flags, Tcl_Parse *parsePtr,
			    Tcl_InterpState *statePtr);
MODULE_SCOPE int	TclSubstTokens(Tcl_Interp *interp, Tcl_Token *tokenPtr,
			    Tcl_Size count, int *tokensLeftPtr, Tcl_Size line,
			    int *clNextOuter, const char *outerScript);
MODULE_SCOPE Tcl_Size	TclTrim(const char *bytes, Tcl_Size numBytes,
			    const char *trim, Tcl_Size numTrim, Tcl_Size *trimRight);
MODULE_SCOPE Tcl_Size	TclTrimLeft(const char *bytes, Tcl_Size numBytes,
			    const char *trim, Tcl_Size numTrim);
MODULE_SCOPE Tcl_Size	TclTrimRight(const char *bytes, Tcl_Size numBytes,
			    const char *trim, Tcl_Size numTrim);
MODULE_SCOPE const char*TclGetCommandTypeName(Tcl_Command command);
MODULE_SCOPE void	TclRegisterCommandTypeName(
			    Tcl_ObjCmdProc *implementationProc,
			    const char *nameStr);
MODULE_SCOPE int	TclUtfCmp(const char *cs, const char *ct);
MODULE_SCOPE int	TclUtfCasecmp(const char *cs, const char *ct);
<<<<<<< HEAD
MODULE_SCOPE int	TclUtfCount(int ch);
=======
MODULE_SCOPE Tcl_Size	TclUtfCount(int ch);
>>>>>>> e5f884ad
#if TCL_UTF_MAX > 3
#   define TclUtfToUCS4 Tcl_UtfToUniChar
#   define TclUniCharToUCS4(src, ptr) (*ptr = *(src),1)
#   define TclUCS4Prev(src, ptr) (((src) > (ptr)) ? ((src) - 1) : (src))
#else
    MODULE_SCOPE int	TclUtfToUCS4(const char *, int *);
    MODULE_SCOPE int	TclUniCharToUCS4(const Tcl_UniChar *, int *);
    MODULE_SCOPE const Tcl_UniChar *TclUCS4Prev(const Tcl_UniChar *, const Tcl_UniChar *);
#endif
MODULE_SCOPE Tcl_Obj *	TclpNativeToNormalized(void *clientData);
MODULE_SCOPE Tcl_Obj *	TclpFilesystemPathType(Tcl_Obj *pathPtr);
MODULE_SCOPE int	TclpDlopen(Tcl_Interp *interp, Tcl_Obj *pathPtr,
			    Tcl_LoadHandle *loadHandle,
			    Tcl_FSUnloadFileProc **unloadProcPtr, int flags);
MODULE_SCOPE int	TclpUtime(Tcl_Obj *pathPtr, struct utimbuf *tval);
#ifdef TCL_LOAD_FROM_MEMORY
MODULE_SCOPE void *	TclpLoadMemoryGetBuffer(Tcl_Interp *interp, int size);
MODULE_SCOPE int	TclpLoadMemory(Tcl_Interp *interp, void *buffer,
			    int size, int codeSize, Tcl_LoadHandle *loadHandle,
			    Tcl_FSUnloadFileProc **unloadProcPtr, int flags);
#endif
MODULE_SCOPE void	TclInitThreadStorage(void);
MODULE_SCOPE void	TclFinalizeThreadDataThread(void);
MODULE_SCOPE void	TclFinalizeThreadStorage(void);

#ifdef TCL_WIDE_CLICKS
MODULE_SCOPE long long TclpGetWideClicks(void);
MODULE_SCOPE double	TclpWideClicksToNanoseconds(long long clicks);
MODULE_SCOPE double	TclpWideClickInMicrosec(void);
#else
#   ifdef _WIN32
#	define TCL_WIDE_CLICKS 1
MODULE_SCOPE long long TclpGetWideClicks(void);
MODULE_SCOPE double	TclpWideClickInMicrosec(void);
#	define		TclpWideClicksToNanoseconds(clicks) \
				((double)(clicks) * TclpWideClickInMicrosec() * 1000)
#   endif
#endif
MODULE_SCOPE long long TclpGetMicroseconds(void);

MODULE_SCOPE int	TclZlibInit(Tcl_Interp *interp);
MODULE_SCOPE void *	TclpThreadCreateKey(void);
MODULE_SCOPE void	TclpThreadDeleteKey(void *keyPtr);
MODULE_SCOPE void	TclpThreadSetGlobalTSD(void *tsdKeyPtr, void *ptr);
MODULE_SCOPE void *	TclpThreadGetGlobalTSD(void *tsdKeyPtr);
MODULE_SCOPE void	TclErrorStackResetIf(Tcl_Interp *interp,
			    const char *msg, Tcl_Size length);
/* Tip 430 */
MODULE_SCOPE int    TclZipfs_Init(Tcl_Interp *interp);


/*
 * Many parsing tasks need a common definition of whitespace.
 * Use this routine and macro to achieve that and place
 * optimization (fragile on changes) in one place.
 */

MODULE_SCOPE int	TclIsSpaceProc(int byte);
#	define TclIsSpaceProcM(byte) \
		(((byte) > 0x20) ? 0 : TclIsSpaceProc(byte))

/*
 *----------------------------------------------------------------
 * Command procedures in the generic core:
 *----------------------------------------------------------------
 */

MODULE_SCOPE Tcl_ObjCmdProc Tcl_AfterObjCmd;
MODULE_SCOPE Tcl_ObjCmdProc Tcl_AppendObjCmd;
MODULE_SCOPE Tcl_ObjCmdProc Tcl_ApplyObjCmd;
MODULE_SCOPE Tcl_Command TclInitArrayCmd(Tcl_Interp *interp);
MODULE_SCOPE Tcl_Command TclInitBinaryCmd(Tcl_Interp *interp);
MODULE_SCOPE Tcl_ObjCmdProc Tcl_BreakObjCmd;
MODULE_SCOPE Tcl_ObjCmdProc Tcl_CatchObjCmd;
MODULE_SCOPE Tcl_ObjCmdProc Tcl_CdObjCmd;
MODULE_SCOPE Tcl_Command TclInitChanCmd(Tcl_Interp *interp);
MODULE_SCOPE Tcl_ObjCmdProc TclChanCreateObjCmd;
MODULE_SCOPE Tcl_ObjCmdProc TclChanPostEventObjCmd;
MODULE_SCOPE Tcl_ObjCmdProc TclChanPopObjCmd;
MODULE_SCOPE Tcl_ObjCmdProc TclChanPushObjCmd;
MODULE_SCOPE void	TclClockInit(Tcl_Interp *interp);
MODULE_SCOPE Tcl_ObjCmdProc TclClockOldscanObjCmd;
MODULE_SCOPE Tcl_ObjCmdProc Tcl_CloseObjCmd;
MODULE_SCOPE Tcl_ObjCmdProc Tcl_ConcatObjCmd;
MODULE_SCOPE Tcl_ObjCmdProc Tcl_ContinueObjCmd;
MODULE_SCOPE Tcl_TimerToken TclCreateAbsoluteTimerHandler(
			    Tcl_Time *timePtr, Tcl_TimerProc *proc,
			    void *clientData);
MODULE_SCOPE Tcl_ObjCmdProc TclDefaultBgErrorHandlerObjCmd;
MODULE_SCOPE Tcl_Command TclInitDictCmd(Tcl_Interp *interp);
MODULE_SCOPE int	TclDictWithFinish(Tcl_Interp *interp, Var *varPtr,
			    Var *arrayPtr, Tcl_Obj *part1Ptr,
			    Tcl_Obj *part2Ptr, int index, int pathc,
			    Tcl_Obj *const pathv[], Tcl_Obj *keysPtr);
MODULE_SCOPE Tcl_Obj *	TclDictWithInit(Tcl_Interp *interp, Tcl_Obj *dictPtr,
			    Tcl_Size pathc, Tcl_Obj *const pathv[]);
MODULE_SCOPE Tcl_ObjCmdProc Tcl_DisassembleObjCmd;

/* Assemble command function */
MODULE_SCOPE Tcl_ObjCmdProc Tcl_AssembleObjCmd;
MODULE_SCOPE Tcl_ObjCmdProc TclNRAssembleObjCmd;
MODULE_SCOPE Tcl_Command TclInitEncodingCmd(Tcl_Interp *interp);
MODULE_SCOPE Tcl_ObjCmdProc Tcl_EofObjCmd;
MODULE_SCOPE Tcl_ObjCmdProc Tcl_ErrorObjCmd;
MODULE_SCOPE Tcl_ObjCmdProc Tcl_EvalObjCmd;
MODULE_SCOPE Tcl_ObjCmdProc Tcl_ExecObjCmd;
MODULE_SCOPE Tcl_ObjCmdProc Tcl_ExitObjCmd;
MODULE_SCOPE Tcl_ObjCmdProc Tcl_ExprObjCmd;
MODULE_SCOPE Tcl_ObjCmdProc Tcl_FblockedObjCmd;
MODULE_SCOPE Tcl_ObjCmdProc Tcl_FconfigureObjCmd;
MODULE_SCOPE Tcl_ObjCmdProc Tcl_FcopyObjCmd;
MODULE_SCOPE Tcl_Command TclInitFileCmd(Tcl_Interp *interp);
MODULE_SCOPE Tcl_ObjCmdProc Tcl_FileEventObjCmd;
MODULE_SCOPE Tcl_ObjCmdProc Tcl_FlushObjCmd;
MODULE_SCOPE Tcl_ObjCmdProc Tcl_ForObjCmd;
MODULE_SCOPE Tcl_ObjCmdProc Tcl_ForeachObjCmd;
MODULE_SCOPE Tcl_ObjCmdProc Tcl_FormatObjCmd;
MODULE_SCOPE Tcl_ObjCmdProc Tcl_GetsObjCmd;
MODULE_SCOPE Tcl_ObjCmdProc Tcl_GlobalObjCmd;
MODULE_SCOPE Tcl_ObjCmdProc Tcl_GlobObjCmd;
MODULE_SCOPE Tcl_ObjCmdProc Tcl_IfObjCmd;
MODULE_SCOPE Tcl_ObjCmdProc Tcl_IncrObjCmd;
MODULE_SCOPE Tcl_Command TclInitInfoCmd(Tcl_Interp *interp);
MODULE_SCOPE Tcl_ObjCmdProc Tcl_InterpObjCmd;
MODULE_SCOPE Tcl_ObjCmdProc Tcl_JoinObjCmd;
MODULE_SCOPE Tcl_ObjCmdProc Tcl_LappendObjCmd;
MODULE_SCOPE Tcl_ObjCmdProc Tcl_LassignObjCmd;
MODULE_SCOPE Tcl_ObjCmdProc Tcl_LeditObjCmd;
MODULE_SCOPE Tcl_ObjCmdProc Tcl_LindexObjCmd;
MODULE_SCOPE Tcl_ObjCmdProc Tcl_LinsertObjCmd;
MODULE_SCOPE Tcl_ObjCmdProc Tcl_LlengthObjCmd;
MODULE_SCOPE Tcl_ObjCmdProc Tcl_ListObjCmd;
MODULE_SCOPE Tcl_ObjCmdProc Tcl_LmapObjCmd;
MODULE_SCOPE Tcl_ObjCmdProc Tcl_LoadObjCmd;
MODULE_SCOPE Tcl_ObjCmdProc Tcl_LpopObjCmd;
MODULE_SCOPE Tcl_ObjCmdProc Tcl_LrangeObjCmd;
MODULE_SCOPE Tcl_ObjCmdProc Tcl_LremoveObjCmd;
MODULE_SCOPE Tcl_ObjCmdProc Tcl_LrepeatObjCmd;
MODULE_SCOPE Tcl_ObjCmdProc Tcl_LreplaceObjCmd;
MODULE_SCOPE Tcl_ObjCmdProc Tcl_LreverseObjCmd;
MODULE_SCOPE Tcl_ObjCmdProc Tcl_LsearchObjCmd;
MODULE_SCOPE Tcl_ObjCmdProc Tcl_LseqObjCmd;
MODULE_SCOPE Tcl_ObjCmdProc Tcl_LsetObjCmd;
MODULE_SCOPE Tcl_ObjCmdProc Tcl_LsortObjCmd;
MODULE_SCOPE Tcl_Command TclInitNamespaceCmd(Tcl_Interp *interp);
MODULE_SCOPE Tcl_ObjCmdProc TclNamespaceEnsembleCmd;
MODULE_SCOPE Tcl_ObjCmdProc Tcl_OpenObjCmd;
MODULE_SCOPE Tcl_ObjCmdProc Tcl_PackageObjCmd;
MODULE_SCOPE Tcl_ObjCmdProc Tcl_PidObjCmd;
MODULE_SCOPE Tcl_Command TclInitPrefixCmd(Tcl_Interp *interp);
MODULE_SCOPE Tcl_ObjCmdProc Tcl_PutsObjCmd;
MODULE_SCOPE Tcl_ObjCmdProc Tcl_PwdObjCmd;
MODULE_SCOPE Tcl_ObjCmdProc Tcl_ReadObjCmd;
MODULE_SCOPE Tcl_ObjCmdProc Tcl_RegexpObjCmd;
MODULE_SCOPE Tcl_ObjCmdProc Tcl_RegsubObjCmd;
MODULE_SCOPE Tcl_ObjCmdProc Tcl_RenameObjCmd;
MODULE_SCOPE Tcl_ObjCmdProc Tcl_RepresentationCmd;
MODULE_SCOPE Tcl_ObjCmdProc Tcl_ReturnObjCmd;
MODULE_SCOPE Tcl_ObjCmdProc Tcl_ScanObjCmd;
MODULE_SCOPE Tcl_ObjCmdProc Tcl_SeekObjCmd;
MODULE_SCOPE Tcl_ObjCmdProc Tcl_SetObjCmd;
MODULE_SCOPE Tcl_ObjCmdProc Tcl_SplitObjCmd;
MODULE_SCOPE Tcl_ObjCmdProc Tcl_SocketObjCmd;
MODULE_SCOPE Tcl_ObjCmdProc Tcl_SourceObjCmd;
MODULE_SCOPE Tcl_Command TclInitStringCmd(Tcl_Interp *interp);
MODULE_SCOPE Tcl_ObjCmdProc Tcl_SubstObjCmd;
MODULE_SCOPE Tcl_ObjCmdProc Tcl_SwitchObjCmd;
MODULE_SCOPE Tcl_ObjCmdProc Tcl_TellObjCmd;
MODULE_SCOPE Tcl_ObjCmdProc Tcl_ThrowObjCmd;
MODULE_SCOPE Tcl_ObjCmdProc Tcl_TimeObjCmd;
MODULE_SCOPE Tcl_ObjCmdProc Tcl_TimeRateObjCmd;
MODULE_SCOPE Tcl_ObjCmdProc Tcl_TraceObjCmd;
MODULE_SCOPE Tcl_ObjCmdProc Tcl_TryObjCmd;
MODULE_SCOPE Tcl_ObjCmdProc Tcl_UnloadObjCmd;
MODULE_SCOPE Tcl_ObjCmdProc Tcl_UnsetObjCmd;
MODULE_SCOPE Tcl_ObjCmdProc Tcl_UpdateObjCmd;
MODULE_SCOPE Tcl_ObjCmdProc Tcl_UplevelObjCmd;
MODULE_SCOPE Tcl_ObjCmdProc Tcl_UpvarObjCmd;
MODULE_SCOPE Tcl_ObjCmdProc Tcl_VariableObjCmd;
MODULE_SCOPE Tcl_ObjCmdProc Tcl_VwaitObjCmd;
MODULE_SCOPE Tcl_ObjCmdProc Tcl_WhileObjCmd;

/*
 *----------------------------------------------------------------
 * Compilation procedures for commands in the generic core:
 *----------------------------------------------------------------
 */

MODULE_SCOPE int	TclCompileAppendCmd(Tcl_Interp *interp,
			    Tcl_Parse *parsePtr, Command *cmdPtr,
			    struct CompileEnv *envPtr);
MODULE_SCOPE int	TclCompileArrayExistsCmd(Tcl_Interp *interp,
			    Tcl_Parse *parsePtr, Command *cmdPtr,
			    struct CompileEnv *envPtr);
MODULE_SCOPE int	TclCompileArraySetCmd(Tcl_Interp *interp,
			    Tcl_Parse *parsePtr, Command *cmdPtr,
			    struct CompileEnv *envPtr);
MODULE_SCOPE int	TclCompileArrayUnsetCmd(Tcl_Interp *interp,
			    Tcl_Parse *parsePtr, Command *cmdPtr,
			    struct CompileEnv *envPtr);
MODULE_SCOPE int	TclCompileBreakCmd(Tcl_Interp *interp,
			    Tcl_Parse *parsePtr, Command *cmdPtr,
			    struct CompileEnv *envPtr);
MODULE_SCOPE int	TclCompileCatchCmd(Tcl_Interp *interp,
			    Tcl_Parse *parsePtr, Command *cmdPtr,
			    struct CompileEnv *envPtr);
MODULE_SCOPE int	TclCompileClockClicksCmd(Tcl_Interp *interp,
			    Tcl_Parse *parsePtr, Command *cmdPtr,
			    struct CompileEnv *envPtr);
MODULE_SCOPE int	TclCompileClockReadingCmd(Tcl_Interp *interp,
			    Tcl_Parse *parsePtr, Command *cmdPtr,
			    struct CompileEnv *envPtr);
MODULE_SCOPE int	TclCompileConcatCmd(Tcl_Interp *interp,
			    Tcl_Parse *parsePtr, Command *cmdPtr,
			    struct CompileEnv *envPtr);
MODULE_SCOPE int	TclCompileContinueCmd(Tcl_Interp *interp,
			    Tcl_Parse *parsePtr, Command *cmdPtr,
			    struct CompileEnv *envPtr);
MODULE_SCOPE int	TclCompileDictAppendCmd(Tcl_Interp *interp,
			    Tcl_Parse *parsePtr, Command *cmdPtr,
			    struct CompileEnv *envPtr);
MODULE_SCOPE int	TclCompileDictCreateCmd(Tcl_Interp *interp,
			    Tcl_Parse *parsePtr, Command *cmdPtr,
			    struct CompileEnv *envPtr);
MODULE_SCOPE int	TclCompileDictExistsCmd(Tcl_Interp *interp,
			    Tcl_Parse *parsePtr, Command *cmdPtr,
			    struct CompileEnv *envPtr);
MODULE_SCOPE int	TclCompileDictForCmd(Tcl_Interp *interp,
			    Tcl_Parse *parsePtr, Command *cmdPtr,
			    struct CompileEnv *envPtr);
MODULE_SCOPE int	TclCompileDictGetCmd(Tcl_Interp *interp,
			    Tcl_Parse *parsePtr, Command *cmdPtr,
			    struct CompileEnv *envPtr);
MODULE_SCOPE int	TclCompileDictGetWithDefaultCmd(Tcl_Interp *interp,
			    Tcl_Parse *parsePtr, Command *cmdPtr,
			    struct CompileEnv *envPtr);
MODULE_SCOPE int	TclCompileDictIncrCmd(Tcl_Interp *interp,
			    Tcl_Parse *parsePtr, Command *cmdPtr,
			    struct CompileEnv *envPtr);
MODULE_SCOPE int	TclCompileDictLappendCmd(Tcl_Interp *interp,
			    Tcl_Parse *parsePtr, Command *cmdPtr,
			    struct CompileEnv *envPtr);
MODULE_SCOPE int	TclCompileDictMapCmd(Tcl_Interp *interp,
			    Tcl_Parse *parsePtr, Command *cmdPtr,
			    struct CompileEnv *envPtr);
MODULE_SCOPE int	TclCompileDictMergeCmd(Tcl_Interp *interp,
			    Tcl_Parse *parsePtr, Command *cmdPtr,
			    struct CompileEnv *envPtr);
MODULE_SCOPE int	TclCompileDictSetCmd(Tcl_Interp *interp,
			    Tcl_Parse *parsePtr, Command *cmdPtr,
			    struct CompileEnv *envPtr);
MODULE_SCOPE int	TclCompileDictUnsetCmd(Tcl_Interp *interp,
			    Tcl_Parse *parsePtr, Command *cmdPtr,
			    struct CompileEnv *envPtr);
MODULE_SCOPE int	TclCompileDictUpdateCmd(Tcl_Interp *interp,
			    Tcl_Parse *parsePtr, Command *cmdPtr,
			    struct CompileEnv *envPtr);
MODULE_SCOPE int	TclCompileDictWithCmd(Tcl_Interp *interp,
			    Tcl_Parse *parsePtr, Command *cmdPtr,
			    struct CompileEnv *envPtr);
MODULE_SCOPE int	TclCompileEnsemble(Tcl_Interp *interp,
			    Tcl_Parse *parsePtr, Command *cmdPtr,
			    struct CompileEnv *envPtr);
MODULE_SCOPE int	TclCompileErrorCmd(Tcl_Interp *interp,
			    Tcl_Parse *parsePtr, Command *cmdPtr,
			    struct CompileEnv *envPtr);
MODULE_SCOPE int	TclCompileExprCmd(Tcl_Interp *interp,
			    Tcl_Parse *parsePtr, Command *cmdPtr,
			    struct CompileEnv *envPtr);
MODULE_SCOPE int	TclCompileForCmd(Tcl_Interp *interp,
			    Tcl_Parse *parsePtr, Command *cmdPtr,
			    struct CompileEnv *envPtr);
MODULE_SCOPE int	TclCompileForeachCmd(Tcl_Interp *interp,
			    Tcl_Parse *parsePtr, Command *cmdPtr,
			    struct CompileEnv *envPtr);
MODULE_SCOPE int	TclCompileFormatCmd(Tcl_Interp *interp,
			    Tcl_Parse *parsePtr, Command *cmdPtr,
			    struct CompileEnv *envPtr);
MODULE_SCOPE int	TclCompileGlobalCmd(Tcl_Interp *interp,
			    Tcl_Parse *parsePtr, Command *cmdPtr,
			    struct CompileEnv *envPtr);
MODULE_SCOPE int	TclCompileIfCmd(Tcl_Interp *interp,
			    Tcl_Parse *parsePtr, Command *cmdPtr,
			    struct CompileEnv *envPtr);
MODULE_SCOPE int	TclCompileInfoCommandsCmd(Tcl_Interp *interp,
			    Tcl_Parse *parsePtr, Command *cmdPtr,
			    struct CompileEnv *envPtr);
MODULE_SCOPE int	TclCompileInfoCoroutineCmd(Tcl_Interp *interp,
			    Tcl_Parse *parsePtr, Command *cmdPtr,
			    struct CompileEnv *envPtr);
MODULE_SCOPE int	TclCompileInfoExistsCmd(Tcl_Interp *interp,
			    Tcl_Parse *parsePtr, Command *cmdPtr,
			    struct CompileEnv *envPtr);
MODULE_SCOPE int	TclCompileInfoLevelCmd(Tcl_Interp *interp,
			    Tcl_Parse *parsePtr, Command *cmdPtr,
			    struct CompileEnv *envPtr);
MODULE_SCOPE int	TclCompileInfoObjectClassCmd(Tcl_Interp *interp,
			    Tcl_Parse *parsePtr, Command *cmdPtr,
			    struct CompileEnv *envPtr);
MODULE_SCOPE int	TclCompileInfoObjectIsACmd(Tcl_Interp *interp,
			    Tcl_Parse *parsePtr, Command *cmdPtr,
			    struct CompileEnv *envPtr);
MODULE_SCOPE int	TclCompileInfoObjectNamespaceCmd(Tcl_Interp *interp,
			    Tcl_Parse *parsePtr, Command *cmdPtr,
			    struct CompileEnv *envPtr);
MODULE_SCOPE int	TclCompileIncrCmd(Tcl_Interp *interp,
			    Tcl_Parse *parsePtr, Command *cmdPtr,
			    struct CompileEnv *envPtr);
MODULE_SCOPE int	TclCompileLappendCmd(Tcl_Interp *interp,
			    Tcl_Parse *parsePtr, Command *cmdPtr,
			    struct CompileEnv *envPtr);
MODULE_SCOPE int	TclCompileLassignCmd(Tcl_Interp *interp,
			    Tcl_Parse *parsePtr, Command *cmdPtr,
			    struct CompileEnv *envPtr);
MODULE_SCOPE int	TclCompileLindexCmd(Tcl_Interp *interp,
			    Tcl_Parse *parsePtr, Command *cmdPtr,
			    struct CompileEnv *envPtr);
MODULE_SCOPE int	TclCompileLinsertCmd(Tcl_Interp *interp,
			    Tcl_Parse *parsePtr, Command *cmdPtr,
			    struct CompileEnv *envPtr);
MODULE_SCOPE int	TclCompileListCmd(Tcl_Interp *interp,
			    Tcl_Parse *parsePtr, Command *cmdPtr,
			    struct CompileEnv *envPtr);
MODULE_SCOPE int	TclCompileLlengthCmd(Tcl_Interp *interp,
			    Tcl_Parse *parsePtr, Command *cmdPtr,
			    struct CompileEnv *envPtr);
MODULE_SCOPE int	TclCompileLmapCmd(Tcl_Interp *interp,
			    Tcl_Parse *parsePtr, Command *cmdPtr,
			    struct CompileEnv *envPtr);
MODULE_SCOPE int	TclCompileLrangeCmd(Tcl_Interp *interp,
			    Tcl_Parse *parsePtr, Command *cmdPtr,
			    struct CompileEnv *envPtr);
MODULE_SCOPE int	TclCompileLreplaceCmd(Tcl_Interp *interp,
			    Tcl_Parse *parsePtr, Command *cmdPtr,
			    struct CompileEnv *envPtr);
MODULE_SCOPE int	TclCompileLsetCmd(Tcl_Interp *interp,
			    Tcl_Parse *parsePtr, Command *cmdPtr,
			    struct CompileEnv *envPtr);
MODULE_SCOPE int	TclCompileNamespaceCodeCmd(Tcl_Interp *interp,
			    Tcl_Parse *parsePtr, Command *cmdPtr,
			    struct CompileEnv *envPtr);
MODULE_SCOPE int	TclCompileNamespaceCurrentCmd(Tcl_Interp *interp,
			    Tcl_Parse *parsePtr, Command *cmdPtr,
			    struct CompileEnv *envPtr);
MODULE_SCOPE int	TclCompileNamespaceOriginCmd(Tcl_Interp *interp,
			    Tcl_Parse *parsePtr, Command *cmdPtr,
			    struct CompileEnv *envPtr);
MODULE_SCOPE int	TclCompileNamespaceQualifiersCmd(Tcl_Interp *interp,
			    Tcl_Parse *parsePtr, Command *cmdPtr,
			    struct CompileEnv *envPtr);
MODULE_SCOPE int	TclCompileNamespaceTailCmd(Tcl_Interp *interp,
			    Tcl_Parse *parsePtr, Command *cmdPtr,
			    struct CompileEnv *envPtr);
MODULE_SCOPE int	TclCompileNamespaceUpvarCmd(Tcl_Interp *interp,
			    Tcl_Parse *parsePtr, Command *cmdPtr,
			    struct CompileEnv *envPtr);
MODULE_SCOPE int	TclCompileNamespaceWhichCmd(Tcl_Interp *interp,
			    Tcl_Parse *parsePtr, Command *cmdPtr,
			    struct CompileEnv *envPtr);
MODULE_SCOPE int	TclCompileNoOp(Tcl_Interp *interp,
			    Tcl_Parse *parsePtr, Command *cmdPtr,
			    struct CompileEnv *envPtr);
MODULE_SCOPE int	TclCompileObjectNextCmd(Tcl_Interp *interp,
			    Tcl_Parse *parsePtr, Command *cmdPtr,
			    struct CompileEnv *envPtr);
MODULE_SCOPE int	TclCompileObjectNextToCmd(Tcl_Interp *interp,
			    Tcl_Parse *parsePtr, Command *cmdPtr,
			    struct CompileEnv *envPtr);
MODULE_SCOPE int	TclCompileObjectSelfCmd(Tcl_Interp *interp,
			    Tcl_Parse *parsePtr, Command *cmdPtr,
			    struct CompileEnv *envPtr);
MODULE_SCOPE int	TclCompileRegexpCmd(Tcl_Interp *interp,
			    Tcl_Parse *parsePtr, Command *cmdPtr,
			    struct CompileEnv *envPtr);
MODULE_SCOPE int	TclCompileRegsubCmd(Tcl_Interp *interp,
			    Tcl_Parse *parsePtr, Command *cmdPtr,
			    struct CompileEnv *envPtr);
MODULE_SCOPE int	TclCompileReturnCmd(Tcl_Interp *interp,
			    Tcl_Parse *parsePtr, Command *cmdPtr,
			    struct CompileEnv *envPtr);
MODULE_SCOPE int	TclCompileSetCmd(Tcl_Interp *interp,
			    Tcl_Parse *parsePtr, Command *cmdPtr,
			    struct CompileEnv *envPtr);
MODULE_SCOPE int	TclCompileStringCatCmd(Tcl_Interp *interp,
			    Tcl_Parse *parsePtr, Command *cmdPtr,
			    struct CompileEnv *envPtr);
MODULE_SCOPE int	TclCompileStringCmpCmd(Tcl_Interp *interp,
			    Tcl_Parse *parsePtr, Command *cmdPtr,
			    struct CompileEnv *envPtr);
MODULE_SCOPE int	TclCompileStringEqualCmd(Tcl_Interp *interp,
			    Tcl_Parse *parsePtr, Command *cmdPtr,
			    struct CompileEnv *envPtr);
MODULE_SCOPE int	TclCompileStringFirstCmd(Tcl_Interp *interp,
			    Tcl_Parse *parsePtr, Command *cmdPtr,
			    struct CompileEnv *envPtr);
MODULE_SCOPE int	TclCompileStringIndexCmd(Tcl_Interp *interp,
			    Tcl_Parse *parsePtr, Command *cmdPtr,
			    struct CompileEnv *envPtr);
MODULE_SCOPE int	TclCompileStringInsertCmd(Tcl_Interp *interp,
			    Tcl_Parse *parsePtr, Command *cmdPtr,
			    struct CompileEnv *envPtr);
MODULE_SCOPE int	TclCompileStringIsCmd(Tcl_Interp *interp,
			    Tcl_Parse *parsePtr, Command *cmdPtr,
			    struct CompileEnv *envPtr);
MODULE_SCOPE int	TclCompileStringLastCmd(Tcl_Interp *interp,
			    Tcl_Parse *parsePtr, Command *cmdPtr,
			    struct CompileEnv *envPtr);
MODULE_SCOPE int	TclCompileStringLenCmd(Tcl_Interp *interp,
			    Tcl_Parse *parsePtr, Command *cmdPtr,
			    struct CompileEnv *envPtr);
MODULE_SCOPE int	TclCompileStringMapCmd(Tcl_Interp *interp,
			    Tcl_Parse *parsePtr, Command *cmdPtr,
			    struct CompileEnv *envPtr);
MODULE_SCOPE int	TclCompileStringMatchCmd(Tcl_Interp *interp,
			    Tcl_Parse *parsePtr, Command *cmdPtr,
			    struct CompileEnv *envPtr);
MODULE_SCOPE int	TclCompileStringRangeCmd(Tcl_Interp *interp,
			    Tcl_Parse *parsePtr, Command *cmdPtr,
			    struct CompileEnv *envPtr);
MODULE_SCOPE int	TclCompileStringReplaceCmd(Tcl_Interp *interp,
			    Tcl_Parse *parsePtr, Command *cmdPtr,
			    struct CompileEnv *envPtr);
MODULE_SCOPE int	TclCompileStringToLowerCmd(Tcl_Interp *interp,
			    Tcl_Parse *parsePtr, Command *cmdPtr,
			    struct CompileEnv *envPtr);
MODULE_SCOPE int	TclCompileStringToTitleCmd(Tcl_Interp *interp,
			    Tcl_Parse *parsePtr, Command *cmdPtr,
			    struct CompileEnv *envPtr);
MODULE_SCOPE int	TclCompileStringToUpperCmd(Tcl_Interp *interp,
			    Tcl_Parse *parsePtr, Command *cmdPtr,
			    struct CompileEnv *envPtr);
MODULE_SCOPE int	TclCompileStringTrimCmd(Tcl_Interp *interp,
			    Tcl_Parse *parsePtr, Command *cmdPtr,
			    struct CompileEnv *envPtr);
MODULE_SCOPE int	TclCompileStringTrimLCmd(Tcl_Interp *interp,
			    Tcl_Parse *parsePtr, Command *cmdPtr,
			    struct CompileEnv *envPtr);
MODULE_SCOPE int	TclCompileStringTrimRCmd(Tcl_Interp *interp,
			    Tcl_Parse *parsePtr, Command *cmdPtr,
			    struct CompileEnv *envPtr);
MODULE_SCOPE int	TclCompileSubstCmd(Tcl_Interp *interp,
			    Tcl_Parse *parsePtr, Command *cmdPtr,
			    struct CompileEnv *envPtr);
MODULE_SCOPE int	TclCompileSwitchCmd(Tcl_Interp *interp,
			    Tcl_Parse *parsePtr, Command *cmdPtr,
			    struct CompileEnv *envPtr);
MODULE_SCOPE int	TclCompileTailcallCmd(Tcl_Interp *interp,
			    Tcl_Parse *parsePtr, Command *cmdPtr,
			    struct CompileEnv *envPtr);
MODULE_SCOPE int	TclCompileThrowCmd(Tcl_Interp *interp,
			    Tcl_Parse *parsePtr, Command *cmdPtr,
			    struct CompileEnv *envPtr);
MODULE_SCOPE int	TclCompileTryCmd(Tcl_Interp *interp,
			    Tcl_Parse *parsePtr, Command *cmdPtr,
			    struct CompileEnv *envPtr);
MODULE_SCOPE int	TclCompileUnsetCmd(Tcl_Interp *interp,
			    Tcl_Parse *parsePtr, Command *cmdPtr,
			    struct CompileEnv *envPtr);
MODULE_SCOPE int	TclCompileUpvarCmd(Tcl_Interp *interp,
			    Tcl_Parse *parsePtr, Command *cmdPtr,
			    struct CompileEnv *envPtr);
MODULE_SCOPE int	TclCompileVariableCmd(Tcl_Interp *interp,
			    Tcl_Parse *parsePtr, Command *cmdPtr,
			    struct CompileEnv *envPtr);
MODULE_SCOPE int	TclCompileWhileCmd(Tcl_Interp *interp,
			    Tcl_Parse *parsePtr, Command *cmdPtr,
			    struct CompileEnv *envPtr);
MODULE_SCOPE int	TclCompileYieldCmd(Tcl_Interp *interp,
			    Tcl_Parse *parsePtr, Command *cmdPtr,
			    struct CompileEnv *envPtr);
MODULE_SCOPE int	TclCompileYieldToCmd(Tcl_Interp *interp,
			    Tcl_Parse *parsePtr, Command *cmdPtr,
			    struct CompileEnv *envPtr);
MODULE_SCOPE int	TclCompileBasic0ArgCmd(Tcl_Interp *interp,
			    Tcl_Parse *parsePtr, Command *cmdPtr,
			    struct CompileEnv *envPtr);
MODULE_SCOPE int	TclCompileBasic1ArgCmd(Tcl_Interp *interp,
			    Tcl_Parse *parsePtr, Command *cmdPtr,
			    struct CompileEnv *envPtr);
MODULE_SCOPE int	TclCompileBasic2ArgCmd(Tcl_Interp *interp,
			    Tcl_Parse *parsePtr, Command *cmdPtr,
			    struct CompileEnv *envPtr);
MODULE_SCOPE int	TclCompileBasic3ArgCmd(Tcl_Interp *interp,
			    Tcl_Parse *parsePtr, Command *cmdPtr,
			    struct CompileEnv *envPtr);
MODULE_SCOPE int	TclCompileBasic0Or1ArgCmd(Tcl_Interp *interp,
			    Tcl_Parse *parsePtr, Command *cmdPtr,
			    struct CompileEnv *envPtr);
MODULE_SCOPE int	TclCompileBasic1Or2ArgCmd(Tcl_Interp *interp,
			    Tcl_Parse *parsePtr, Command *cmdPtr,
			    struct CompileEnv *envPtr);
MODULE_SCOPE int	TclCompileBasic2Or3ArgCmd(Tcl_Interp *interp,
			    Tcl_Parse *parsePtr, Command *cmdPtr,
			    struct CompileEnv *envPtr);
MODULE_SCOPE int	TclCompileBasic0To2ArgCmd(Tcl_Interp *interp,
			    Tcl_Parse *parsePtr, Command *cmdPtr,
			    struct CompileEnv *envPtr);
MODULE_SCOPE int	TclCompileBasic1To3ArgCmd(Tcl_Interp *interp,
			    Tcl_Parse *parsePtr, Command *cmdPtr,
			    struct CompileEnv *envPtr);
MODULE_SCOPE int	TclCompileBasicMin0ArgCmd(Tcl_Interp *interp,
			    Tcl_Parse *parsePtr, Command *cmdPtr,
			    struct CompileEnv *envPtr);
MODULE_SCOPE int	TclCompileBasicMin1ArgCmd(Tcl_Interp *interp,
			    Tcl_Parse *parsePtr, Command *cmdPtr,
			    struct CompileEnv *envPtr);
MODULE_SCOPE int	TclCompileBasicMin2ArgCmd(Tcl_Interp *interp,
			    Tcl_Parse *parsePtr, Command *cmdPtr,
			    struct CompileEnv *envPtr);

MODULE_SCOPE Tcl_ObjCmdProc TclInvertOpCmd;
MODULE_SCOPE int	TclCompileInvertOpCmd(Tcl_Interp *interp,
			    Tcl_Parse *parsePtr, Command *cmdPtr,
			    struct CompileEnv *envPtr);
MODULE_SCOPE Tcl_ObjCmdProc TclNotOpCmd;
MODULE_SCOPE int	TclCompileNotOpCmd(Tcl_Interp *interp,
			    Tcl_Parse *parsePtr, Command *cmdPtr,
			    struct CompileEnv *envPtr);
MODULE_SCOPE Tcl_ObjCmdProc TclAddOpCmd;
MODULE_SCOPE int	TclCompileAddOpCmd(Tcl_Interp *interp,
			    Tcl_Parse *parsePtr, Command *cmdPtr,
			    struct CompileEnv *envPtr);
MODULE_SCOPE Tcl_ObjCmdProc TclMulOpCmd;
MODULE_SCOPE int	TclCompileMulOpCmd(Tcl_Interp *interp,
			    Tcl_Parse *parsePtr, Command *cmdPtr,
			    struct CompileEnv *envPtr);
MODULE_SCOPE Tcl_ObjCmdProc TclAndOpCmd;
MODULE_SCOPE int	TclCompileAndOpCmd(Tcl_Interp *interp,
			    Tcl_Parse *parsePtr, Command *cmdPtr,
			    struct CompileEnv *envPtr);
MODULE_SCOPE Tcl_ObjCmdProc TclOrOpCmd;
MODULE_SCOPE int	TclCompileOrOpCmd(Tcl_Interp *interp,
			    Tcl_Parse *parsePtr, Command *cmdPtr,
			    struct CompileEnv *envPtr);
MODULE_SCOPE Tcl_ObjCmdProc TclXorOpCmd;
MODULE_SCOPE int	TclCompileXorOpCmd(Tcl_Interp *interp,
			    Tcl_Parse *parsePtr, Command *cmdPtr,
			    struct CompileEnv *envPtr);
MODULE_SCOPE Tcl_ObjCmdProc TclPowOpCmd;
MODULE_SCOPE int	TclCompilePowOpCmd(Tcl_Interp *interp,
			    Tcl_Parse *parsePtr, Command *cmdPtr,
			    struct CompileEnv *envPtr);
MODULE_SCOPE Tcl_ObjCmdProc TclLshiftOpCmd;
MODULE_SCOPE int	TclCompileLshiftOpCmd(Tcl_Interp *interp,
			    Tcl_Parse *parsePtr, Command *cmdPtr,
			    struct CompileEnv *envPtr);
MODULE_SCOPE Tcl_ObjCmdProc TclRshiftOpCmd;
MODULE_SCOPE int	TclCompileRshiftOpCmd(Tcl_Interp *interp,
			    Tcl_Parse *parsePtr, Command *cmdPtr,
			    struct CompileEnv *envPtr);
MODULE_SCOPE Tcl_ObjCmdProc TclModOpCmd;
MODULE_SCOPE int	TclCompileModOpCmd(Tcl_Interp *interp,
			    Tcl_Parse *parsePtr, Command *cmdPtr,
			    struct CompileEnv *envPtr);
MODULE_SCOPE Tcl_ObjCmdProc TclNeqOpCmd;
MODULE_SCOPE int	TclCompileNeqOpCmd(Tcl_Interp *interp,
			    Tcl_Parse *parsePtr, Command *cmdPtr,
			    struct CompileEnv *envPtr);
MODULE_SCOPE Tcl_ObjCmdProc TclStrneqOpCmd;
MODULE_SCOPE int	TclCompileStrneqOpCmd(Tcl_Interp *interp,
			    Tcl_Parse *parsePtr, Command *cmdPtr,
			    struct CompileEnv *envPtr);
MODULE_SCOPE Tcl_ObjCmdProc TclInOpCmd;
MODULE_SCOPE int	TclCompileInOpCmd(Tcl_Interp *interp,
			    Tcl_Parse *parsePtr, Command *cmdPtr,
			    struct CompileEnv *envPtr);
MODULE_SCOPE Tcl_ObjCmdProc TclNiOpCmd;
MODULE_SCOPE int	TclCompileNiOpCmd(Tcl_Interp *interp,
			    Tcl_Parse *parsePtr, Command *cmdPtr,
			    struct CompileEnv *envPtr);
MODULE_SCOPE Tcl_ObjCmdProc TclMinusOpCmd;
MODULE_SCOPE int	TclCompileMinusOpCmd(Tcl_Interp *interp,
			    Tcl_Parse *parsePtr, Command *cmdPtr,
			    struct CompileEnv *envPtr);
MODULE_SCOPE Tcl_ObjCmdProc TclDivOpCmd;
MODULE_SCOPE int	TclCompileDivOpCmd(Tcl_Interp *interp,
			    Tcl_Parse *parsePtr, Command *cmdPtr,
			    struct CompileEnv *envPtr);
MODULE_SCOPE int	TclCompileLessOpCmd(Tcl_Interp *interp,
			    Tcl_Parse *parsePtr, Command *cmdPtr,
			    struct CompileEnv *envPtr);
MODULE_SCOPE int	TclCompileLeqOpCmd(Tcl_Interp *interp,
			    Tcl_Parse *parsePtr, Command *cmdPtr,
			    struct CompileEnv *envPtr);
MODULE_SCOPE int	TclCompileGreaterOpCmd(Tcl_Interp *interp,
			    Tcl_Parse *parsePtr, Command *cmdPtr,
			    struct CompileEnv *envPtr);
MODULE_SCOPE int	TclCompileGeqOpCmd(Tcl_Interp *interp,
			    Tcl_Parse *parsePtr, Command *cmdPtr,
			    struct CompileEnv *envPtr);
MODULE_SCOPE int	TclCompileEqOpCmd(Tcl_Interp *interp,
			    Tcl_Parse *parsePtr, Command *cmdPtr,
			    struct CompileEnv *envPtr);
MODULE_SCOPE int	TclCompileStreqOpCmd(Tcl_Interp *interp,
			    Tcl_Parse *parsePtr, Command *cmdPtr,
			    struct CompileEnv *envPtr);
MODULE_SCOPE int	TclCompileStrLtOpCmd(Tcl_Interp *interp,
			    Tcl_Parse *parsePtr, Command *cmdPtr,
			    struct CompileEnv *envPtr);
MODULE_SCOPE int	TclCompileStrLeOpCmd(Tcl_Interp *interp,
			    Tcl_Parse *parsePtr, Command *cmdPtr,
			    struct CompileEnv *envPtr);
MODULE_SCOPE int	TclCompileStrGtOpCmd(Tcl_Interp *interp,
			    Tcl_Parse *parsePtr, Command *cmdPtr,
			    struct CompileEnv *envPtr);
MODULE_SCOPE int	TclCompileStrGeOpCmd(Tcl_Interp *interp,
			    Tcl_Parse *parsePtr, Command *cmdPtr,
			    struct CompileEnv *envPtr);

MODULE_SCOPE int	TclCompileAssembleCmd(Tcl_Interp *interp,
			    Tcl_Parse *parsePtr, Command *cmdPtr,
			    struct CompileEnv *envPtr);

/*
 * Routines that provide the [string] ensemble functionality. Possible
 * candidates for public interface.
 */

MODULE_SCOPE Tcl_Obj *	TclStringCat(Tcl_Interp *interp, int objc,
			    Tcl_Obj *const objv[], int flags);
MODULE_SCOPE Tcl_Obj *	TclStringFirst(Tcl_Obj *needle, Tcl_Obj *haystack,
			    Tcl_Size start);
MODULE_SCOPE Tcl_Obj *	TclStringLast(Tcl_Obj *needle, Tcl_Obj *haystack,
			    Tcl_Size last);
MODULE_SCOPE Tcl_Obj *	TclStringRepeat(Tcl_Interp *interp, Tcl_Obj *objPtr,
			    Tcl_Size count, int flags);
MODULE_SCOPE Tcl_Obj *	TclStringReplace(Tcl_Interp *interp, Tcl_Obj *objPtr,
			    Tcl_Size first, Tcl_Size count, Tcl_Obj *insertPtr,
			    int flags);
MODULE_SCOPE Tcl_Obj *	TclStringReverse(Tcl_Obj *objPtr, int flags);

/* Flag values for the [string] ensemble functions. */

#define TCL_STRING_MATCH_NOCASE TCL_MATCH_NOCASE /* (1<<0) in tcl.h */
#define TCL_STRING_IN_PLACE (1<<1)

/*
 * Functions defined in generic/tclVar.c and currently exported only for use
 * by the bytecode compiler and engine. Some of these could later be placed in
 * the public interface.
 */

MODULE_SCOPE Var *	TclObjLookupVarEx(Tcl_Interp * interp,
			    Tcl_Obj *part1Ptr, Tcl_Obj *part2Ptr, int flags,
			    const char *msg, int createPart1,
			    int createPart2, Var **arrayPtrPtr);
MODULE_SCOPE Var *	TclLookupArrayElement(Tcl_Interp *interp,
			    Tcl_Obj *arrayNamePtr, Tcl_Obj *elNamePtr,
			    int flags, const char *msg,
			    int createPart1, int createPart2,
			    Var *arrayPtr, int index);
MODULE_SCOPE Tcl_Obj *	TclPtrGetVarIdx(Tcl_Interp *interp,
			    Var *varPtr, Var *arrayPtr, Tcl_Obj *part1Ptr,
			    Tcl_Obj *part2Ptr, int flags, int index);
MODULE_SCOPE Tcl_Obj *	TclPtrSetVarIdx(Tcl_Interp *interp,
			    Var *varPtr, Var *arrayPtr, Tcl_Obj *part1Ptr,
			    Tcl_Obj *part2Ptr, Tcl_Obj *newValuePtr,
			    int flags, int index);
MODULE_SCOPE Tcl_Obj *	TclPtrIncrObjVarIdx(Tcl_Interp *interp,
			    Var *varPtr, Var *arrayPtr, Tcl_Obj *part1Ptr,
			    Tcl_Obj *part2Ptr, Tcl_Obj *incrPtr,
			    int flags, int index);
MODULE_SCOPE int	TclPtrObjMakeUpvarIdx(Tcl_Interp *interp,
			    Var *otherPtr, Tcl_Obj *myNamePtr, int myFlags,
			    int index);
MODULE_SCOPE int	TclPtrUnsetVarIdx(Tcl_Interp *interp, Var *varPtr,
			    Var *arrayPtr, Tcl_Obj *part1Ptr,
			    Tcl_Obj *part2Ptr, int flags,
			    int index);
MODULE_SCOPE void	TclInvalidateNsPath(Namespace *nsPtr);
MODULE_SCOPE void	TclFindArrayPtrElements(Var *arrayPtr,
			    Tcl_HashTable *tablePtr);

/*
 * The new extended interface to the variable traces.
 */

MODULE_SCOPE int	TclObjCallVarTraces(Interp *iPtr, Var *arrayPtr,
			    Var *varPtr, Tcl_Obj *part1Ptr, Tcl_Obj *part2Ptr,
			    int flags, int leaveErrMsg, int index);

/*
 * So tclObj.c and tclDictObj.c can share these implementations.
 */

MODULE_SCOPE int	TclCompareObjKeys(void *keyPtr, Tcl_HashEntry *hPtr);
MODULE_SCOPE void	TclFreeObjEntry(Tcl_HashEntry *hPtr);
MODULE_SCOPE TCL_HASH_TYPE TclHashObjKey(Tcl_HashTable *tablePtr, void *keyPtr);

MODULE_SCOPE int	TclFullFinalizationRequested(void);

/*
 * TIP #542
 */

MODULE_SCOPE size_t TclUniCharLen(const Tcl_UniChar *uniStr);
MODULE_SCOPE int TclUniCharNcmp(const Tcl_UniChar *ucs,
				const Tcl_UniChar *uct, size_t numChars);
MODULE_SCOPE int TclUniCharNcasecmp(const Tcl_UniChar *ucs,
				const Tcl_UniChar *uct, size_t numChars);
MODULE_SCOPE int TclUniCharCaseMatch(const Tcl_UniChar *uniStr,
				const Tcl_UniChar *uniPattern, int nocase);


/*
 * Just for the purposes of command-type registration.
 */

MODULE_SCOPE Tcl_ObjCmdProc TclEnsembleImplementationCmd;
MODULE_SCOPE Tcl_ObjCmdProc TclAliasObjCmd;
MODULE_SCOPE Tcl_ObjCmdProc TclLocalAliasObjCmd;
MODULE_SCOPE Tcl_ObjCmdProc TclChildObjCmd;
MODULE_SCOPE Tcl_ObjCmdProc TclInvokeImportedCmd;
MODULE_SCOPE Tcl_ObjCmdProc TclOOPublicObjectCmd;
MODULE_SCOPE Tcl_ObjCmdProc TclOOPrivateObjectCmd;
MODULE_SCOPE Tcl_ObjCmdProc TclOOMyClassObjCmd;

/*
 * TIP #462.
 */

/*
 * The following enum values give the status of a spawned process.
 */

typedef enum TclProcessWaitStatus {
    TCL_PROCESS_ERROR = -1,	/* Error waiting for process to exit */
    TCL_PROCESS_UNCHANGED = 0,	/* No change since the last call. */
    TCL_PROCESS_EXITED = 1,	/* Process has exited. */
    TCL_PROCESS_SIGNALED = 2,	/* Child killed because of a signal. */
    TCL_PROCESS_STOPPED = 3,	/* Child suspended because of a signal. */
    TCL_PROCESS_UNKNOWN_STATUS = 4
				/* Child wait status didn't make sense. */
} TclProcessWaitStatus;

MODULE_SCOPE Tcl_Command TclInitProcessCmd(Tcl_Interp *interp);
MODULE_SCOPE void	TclProcessCreated(Tcl_Pid pid);
MODULE_SCOPE TclProcessWaitStatus TclProcessWait(Tcl_Pid pid, int options,
			    int *codePtr, Tcl_Obj **msgObjPtr,
			    Tcl_Obj **errorObjPtr);
MODULE_SCOPE int TclClose(Tcl_Interp *,	Tcl_Channel chan);
/*
 * TIP #508: [array default]
 */

MODULE_SCOPE void	TclInitArrayVar(Var *arrayPtr);
MODULE_SCOPE Tcl_Obj *	TclGetArrayDefault(Var *arrayPtr);

/*
 * Utility routines for encoding index values as integers. Used by both
 * some of the command compilers and by [lsort] and [lsearch].
 */

MODULE_SCOPE int	TclIndexEncode(Tcl_Interp *interp, Tcl_Obj *objPtr,
<<<<<<< HEAD
			    int before, int after, int *indexPtr);
MODULE_SCOPE Tcl_Size	TclIndexDecode(int encoded, Tcl_Size endValue);
MODULE_SCOPE int	TclIndexInvalidError(Tcl_Interp *interp,
			    const char *idxType, Tcl_Size idx);
=======
			    Tcl_Size before, Tcl_Size after, int *indexPtr);
MODULE_SCOPE Tcl_Size	TclIndexDecode(int encoded, Tcl_Size endValue);
>>>>>>> e5f884ad
#endif /* TCL_MAJOR_VERSION > 8 */

/* Constants used in index value encoding routines. */
#define TCL_INDEX_END           ((Tcl_Size)-2)
#define TCL_INDEX_START         ((Tcl_Size)0)

/*
 *------------------------------------------------------------------------
 *
 * TclGetSizeFromObj --
 *
 *    Extract a Tcl_Size from a Tcl_Obj
 *
 * Results:
 *    TCL_OK / TCL_ERROR
 *
 * Side effects:
 *    On success, the integer value is stored in *sizePtr. On error,
 *    an error message in interp it it is not NULL.
 *
 *------------------------------------------------------------------------
 */
static inline int TclGetSizeFromObj(Tcl_Interp *interp, Tcl_Obj *objPtr, Tcl_Size *sizePtr) {
#if TCL_SIZE_MAX == INT_MAX
    return TclGetIntFromObj(interp, objPtr, sizePtr);
#else
    Tcl_WideInt wide;
    if (TclGetWideIntFromObj(interp, objPtr, &wide) != TCL_OK) {
	return TCL_ERROR;
    }
    *sizePtr = (Tcl_Size)wide;
    return TCL_OK;
#endif
}


/*
 *----------------------------------------------------------------------
 *
 * TclScaleTime --
 *
 *	TIP #233 (Virtualized Time): Wrapper around the time virutalisation
 *	rescale function to hide the binding of the clientData.
 *
 *	This is static inline code; it's like a macro, but a function. It's
 *	used because this is a piece of code that ends up in places that are a
 *	bit performance sensitive.
 *
 * Results:
 *	None
 *
 * Side effects:
 *	Updates the time structure (given as an argument) with what the time
 *	should be after virtualisation.
 *
 *----------------------------------------------------------------------
 */

static inline void
TclScaleTime(
    Tcl_Time *timePtr)
{
    if (timePtr != NULL) {
	tclScaleTimeProcPtr(timePtr, tclTimeClientData);
    }
}

/*
 *----------------------------------------------------------------
 * Macros used by the Tcl core to create and release Tcl objects.
 * TclNewObj(objPtr) creates a new object denoting an empty string.
 * TclDecrRefCount(objPtr) decrements the object's reference count, and frees
 * the object if its reference count is zero. These macros are inline versions
 * of Tcl_NewObj() and Tcl_DecrRefCount(). Notice that the names differ in not
 * having a "_" after the "Tcl". Notice also that these macros reference their
 * argument more than once, so you should avoid calling them with an
 * expression that is expensive to compute or has side effects. The ANSI C
 * "prototypes" for these macros are:
 *
 * MODULE_SCOPE void	TclNewObj(Tcl_Obj *objPtr);
 * MODULE_SCOPE void	TclDecrRefCount(Tcl_Obj *objPtr);
 *
 * These macros are defined in terms of two macros that depend on memory
 * allocator in use: TclAllocObjStorage, TclFreeObjStorage. They are defined
 * below.
 *----------------------------------------------------------------
 */

/*
 * DTrace object allocation probe macros.
 */

#ifdef USE_DTRACE
#ifndef _TCLDTRACE_H
#include "tclDTrace.h"
#endif
#define	TCL_DTRACE_OBJ_CREATE(objPtr)	TCL_OBJ_CREATE(objPtr)
#define	TCL_DTRACE_OBJ_FREE(objPtr)	TCL_OBJ_FREE(objPtr)
#else /* USE_DTRACE */
#define	TCL_DTRACE_OBJ_CREATE(objPtr)	{}
#define	TCL_DTRACE_OBJ_FREE(objPtr)	{}
#endif /* USE_DTRACE */

#ifdef TCL_COMPILE_STATS
#  define TclIncrObjsAllocated() \
    tclObjsAlloced++
#  define TclIncrObjsFreed() \
    tclObjsFreed++
#else
#  define TclIncrObjsAllocated()
#  define TclIncrObjsFreed()
#endif /* TCL_COMPILE_STATS */

#  define TclAllocObjStorage(objPtr)		\
	TclAllocObjStorageEx(NULL, (objPtr))

#  define TclFreeObjStorage(objPtr)		\
	TclFreeObjStorageEx(NULL, (objPtr))

#ifndef TCL_MEM_DEBUG
# define TclNewObj(objPtr) \
    TclIncrObjsAllocated(); \
    TclAllocObjStorage(objPtr); \
    (objPtr)->refCount = 0; \
    (objPtr)->bytes    = &tclEmptyString; \
    (objPtr)->length   = 0; \
    (objPtr)->typePtr  = NULL; \
    TCL_DTRACE_OBJ_CREATE(objPtr)

/*
 * Invalidate the string rep first so we can use the bytes value for our
 * pointer chain, and signal an obj deletion (as opposed to shimmering) with
 * 'length == TCL_INDEX_NONE'.
 * Use empty 'if ; else' to handle use in unbraced outer if/else conditions.
 */

# define TclDecrRefCount(objPtr) \
    if ((objPtr)->refCount-- > 1) ; else { \
	if (!(objPtr)->typePtr || !(objPtr)->typePtr->freeIntRepProc) { \
	    TCL_DTRACE_OBJ_FREE(objPtr); \
	    if ((objPtr)->bytes \
		    && ((objPtr)->bytes != &tclEmptyString)) { \
		Tcl_Free((objPtr)->bytes); \
	    } \
	    (objPtr)->length = TCL_INDEX_NONE; \
	    TclFreeObjStorage(objPtr); \
	    TclIncrObjsFreed(); \
	} else { \
	    TclFreeObj(objPtr); \
	} \
    }

#if TCL_THREADS && !defined(USE_THREAD_ALLOC)
#   define USE_THREAD_ALLOC 1
#endif

#if defined(PURIFY)

/*
 * The PURIFY mode is like the regular mode, but instead of doing block
 * Tcl_Obj allocation and keeping a freed list for efficiency, it always
 * allocates and frees a single Tcl_Obj so that tools like Purify can better
 * track memory leaks.
 */

#  define TclAllocObjStorageEx(interp, objPtr) \
	(objPtr) = (Tcl_Obj *)Tcl_Alloc(sizeof(Tcl_Obj))

#  define TclFreeObjStorageEx(interp, objPtr) \
	Tcl_Free(objPtr)

#undef USE_THREAD_ALLOC
#undef USE_TCLALLOC
#elif TCL_THREADS && defined(USE_THREAD_ALLOC)

/*
 * The TCL_THREADS mode is like the regular mode but allocates Tcl_Obj's from
 * per-thread caches.
 */

MODULE_SCOPE Tcl_Obj *	TclThreadAllocObj(void);
MODULE_SCOPE void	TclThreadFreeObj(Tcl_Obj *);
MODULE_SCOPE Tcl_Mutex *TclpNewAllocMutex(void);
MODULE_SCOPE void	TclFreeAllocCache(void *);
MODULE_SCOPE void *	TclpGetAllocCache(void);
MODULE_SCOPE void	TclpSetAllocCache(void *);
MODULE_SCOPE void	TclpFreeAllocMutex(Tcl_Mutex *mutex);
MODULE_SCOPE void	TclpInitAllocCache(void);
MODULE_SCOPE void	TclpFreeAllocCache(void *);

/*
 * These macros need to be kept in sync with the code of TclThreadAllocObj()
 * and TclThreadFreeObj().
 *
 * Note that the optimiser should resolve the case (interp==NULL) at compile
 * time.
 */

#  define ALLOC_NOBJHIGH 1200

#  define TclAllocObjStorageEx(interp, objPtr)				\
    do {								\
	AllocCache *cachePtr;						\
	if (((interp) == NULL) ||					\
		((cachePtr = ((Interp *)(interp))->allocCache),		\
			(cachePtr->numObjects == 0))) {			\
	    (objPtr) = TclThreadAllocObj();				\
	} else {							\
	    (objPtr) = cachePtr->firstObjPtr;				\
	    cachePtr->firstObjPtr = (Tcl_Obj *)(objPtr)->internalRep.twoPtrValue.ptr1; \
	    --cachePtr->numObjects;					\
	}								\
    } while (0)

#  define TclFreeObjStorageEx(interp, objPtr)				\
    do {								\
	AllocCache *cachePtr;						\
	if (((interp) == NULL) ||					\
		((cachePtr = ((Interp *)(interp))->allocCache),		\
			((cachePtr->numObjects == 0) ||			\
			(cachePtr->numObjects >= ALLOC_NOBJHIGH)))) {	\
	    TclThreadFreeObj(objPtr);					\
	} else {							\
	    (objPtr)->internalRep.twoPtrValue.ptr1 = cachePtr->firstObjPtr; \
	    cachePtr->firstObjPtr = objPtr;				\
	    ++cachePtr->numObjects;					\
	}								\
    } while (0)

#else /* not PURIFY or USE_THREAD_ALLOC */

#if defined(USE_TCLALLOC) && USE_TCLALLOC
    MODULE_SCOPE void TclFinalizeAllocSubsystem();
    MODULE_SCOPE void TclInitAlloc();
#else
#   define USE_TCLALLOC 0
#endif

#if TCL_THREADS
/* declared in tclObj.c */
MODULE_SCOPE Tcl_Mutex	tclObjMutex;
#endif

#  define TclAllocObjStorageEx(interp, objPtr) \
    do {								\
	Tcl_MutexLock(&tclObjMutex);					\
	if (tclFreeObjList == NULL) {					\
	    TclAllocateFreeObjects();					\
	}								\
	(objPtr) = tclFreeObjList;					\
	tclFreeObjList = (Tcl_Obj *)					\
		tclFreeObjList->internalRep.twoPtrValue.ptr1;		\
	Tcl_MutexUnlock(&tclObjMutex);					\
    } while (0)

#  define TclFreeObjStorageEx(interp, objPtr) \
    do {							       \
	Tcl_MutexLock(&tclObjMutex);				       \
	(objPtr)->internalRep.twoPtrValue.ptr1 = (void *) tclFreeObjList; \
	tclFreeObjList = (objPtr);				       \
	Tcl_MutexUnlock(&tclObjMutex);				       \
    } while (0)
#endif

#else /* TCL_MEM_DEBUG */
MODULE_SCOPE void	TclDbInitNewObj(Tcl_Obj *objPtr, const char *file,
			    int line);

# define TclDbNewObj(objPtr, file, line) \
    do { \
	TclIncrObjsAllocated();						\
	(objPtr) = (Tcl_Obj *)						\
		Tcl_DbCkalloc(sizeof(Tcl_Obj), (file), (line));		\
	TclDbInitNewObj((objPtr), (file), (line));			\
	TCL_DTRACE_OBJ_CREATE(objPtr);					\
    } while (0)

# define TclNewObj(objPtr) \
    TclDbNewObj(objPtr, __FILE__, __LINE__);

# define TclDecrRefCount(objPtr) \
    Tcl_DbDecrRefCount(objPtr, __FILE__, __LINE__)

# define TclNewListObjDirect(objc, objv) \
    TclDbNewListObjDirect(objc, objv, __FILE__, __LINE__)

#undef USE_THREAD_ALLOC
#endif /* TCL_MEM_DEBUG */

/*
 *----------------------------------------------------------------
 * Macro used by the Tcl core to set a Tcl_Obj's string representation to a
 * copy of the "len" bytes starting at "bytePtr". The value of "len" must
 * not be negative.  When "len" is 0, then it is acceptable to pass
 * "bytePtr" = NULL.  When "len" > 0, "bytePtr" must not be NULL, and it
 * must point to a location from which "len" bytes may be read.  These
 * constraints are not checked here.  The validity of the bytes copied
 * as a value string representation is also not verififed.  This macro
 * must not be called while "objPtr" is being freed or when "objPtr"
 * already has a string representation.  The caller must use
 * this macro properly.  Improper use can lead to dangerous results.
 * Because "len" is referenced multiple times, take care that it is an
 * expression with the same value each use.
 *
 * The ANSI C "prototype" for this macro is:
 *
 * MODULE_SCOPE void TclInitStringRep(Tcl_Obj *objPtr, char *bytePtr, size_t len);
 *
 *----------------------------------------------------------------
 */

#define TclInitStringRep(objPtr, bytePtr, len) \
    if ((len) == 0) { \
	(objPtr)->bytes	 = &tclEmptyString; \
	(objPtr)->length = 0; \
    } else { \
	(objPtr)->bytes = (char *)Tcl_Alloc((len) + 1U); \
	memcpy((objPtr)->bytes, (bytePtr) ? (bytePtr) : &tclEmptyString, (len)); \
	(objPtr)->bytes[len] = '\0'; \
	(objPtr)->length = (len); \
    }

/*
 *----------------------------------------------------------------
 * Macro used by the Tcl core to get the string representation's byte array
 * pointer from a Tcl_Obj. This is an inline version of Tcl_GetString(). The
 * macro's expression result is the string rep's byte pointer which might be
 * NULL. The bytes referenced by this pointer must not be modified by the
 * caller. The ANSI C "prototype" for this macro is:
 *
 * MODULE_SCOPE char *	TclGetString(Tcl_Obj *objPtr);
 *----------------------------------------------------------------
 */

#define TclGetString(objPtr) \
    ((objPtr)->bytes? (objPtr)->bytes : Tcl_GetString(objPtr))

/*
 *----------------------------------------------------------------
 * Macro used by the Tcl core to clean out an object's internal
 * representation. Does not actually reset the rep's bytes. The ANSI C
 * "prototype" for this macro is:
 *
 * MODULE_SCOPE void	TclFreeInternalRep(Tcl_Obj *objPtr);
 *----------------------------------------------------------------
 */

#define TclFreeInternalRep(objPtr) \
    if ((objPtr)->typePtr != NULL) { \
	if ((objPtr)->typePtr->freeIntRepProc != NULL) { \
	    (objPtr)->typePtr->freeIntRepProc(objPtr); \
	} \
	(objPtr)->typePtr = NULL; \
    }

/*
 *----------------------------------------------------------------
 * Macro used by the Tcl core to clean out an object's string representation.
 * The ANSI C "prototype" for this macro is:
 *
 * MODULE_SCOPE void	TclInvalidateStringRep(Tcl_Obj *objPtr);
 *----------------------------------------------------------------
 */

#define TclInvalidateStringRep(objPtr) \
    do { \
	Tcl_Obj *_isobjPtr = (Tcl_Obj *)(objPtr); \
	if (_isobjPtr->bytes != NULL) { \
	    if (_isobjPtr->bytes != &tclEmptyString) { \
		Tcl_Free((char *)_isobjPtr->bytes); \
	    } \
	    _isobjPtr->bytes = NULL; \
	} \
    } while (0)

/*
 * These form part of the native filesystem support. They are needed here
 * because we have a few native filesystem functions (which are the same for
 * win/unix) in this file.
 */

#ifdef __cplusplus
extern "C" {
#endif
MODULE_SCOPE const char *const		tclpFileAttrStrings[];
MODULE_SCOPE const TclFileAttrProcs	tclpFileAttrProcs[];
#ifdef __cplusplus
}
#endif

/*
 *----------------------------------------------------------------
 * Macro used by the Tcl core to test whether an object has a
 * string representation (or is a 'pure' internal value).
 * The ANSI C "prototype" for this macro is:
 *
 * MODULE_SCOPE int	TclHasStringRep(Tcl_Obj *objPtr);
 *----------------------------------------------------------------
 */

#define TclHasStringRep(objPtr) \
    ((objPtr)->bytes != NULL)

/*
 *----------------------------------------------------------------
 * Macro used by the Tcl core to get the bignum out of the bignum
 * representation of a Tcl_Obj.
 * The ANSI C "prototype" for this macro is:
 *
 * MODULE_SCOPE void	TclUnpackBignum(Tcl_Obj *objPtr, mp_int bignum);
 *----------------------------------------------------------------
 */

#define TclUnpackBignum(objPtr, bignum) \
    do {								\
	Tcl_Obj *bignumObj = (objPtr);				\
	int bignumPayload =					\
		PTR2INT(bignumObj->internalRep.twoPtrValue.ptr2);	\
	if (bignumPayload == -1) {					\
	    (bignum) = *((mp_int *) bignumObj->internalRep.twoPtrValue.ptr1); \
	} else {							\
	    (bignum).dp = (mp_digit *)bignumObj->internalRep.twoPtrValue.ptr1;	\
	    (bignum).sign = bignumPayload >> 30;			\
	    (bignum).alloc = (bignumPayload >> 15) & 0x7FFF;		\
	    (bignum).used = bignumPayload & 0x7FFF;			\
	}								\
    } while (0)

/*
 *----------------------------------------------------------------
 * Macros used by the Tcl core to grow Tcl_Token arrays. They use the same
 * growth algorithm as used in tclStringObj.c for growing strings. The ANSI C
 * "prototype" for this macro is:
 *
 * MODULE_SCOPE void	TclGrowTokenArray(Tcl_Token *tokenPtr, int used,
 *				int available, int append,
 *				Tcl_Token *staticPtr);
 * MODULE_SCOPE void	TclGrowParseTokenArray(Tcl_Parse *parsePtr,
 *				int append);
 *----------------------------------------------------------------
 */

/* General tuning for minimum growth in Tcl growth algorithms */
#ifndef TCL_MIN_GROWTH
#  ifdef TCL_GROWTH_MIN_ALLOC
     /* Support for any legacy tuners */
#    define TCL_MIN_GROWTH TCL_GROWTH_MIN_ALLOC
#  else
#    define TCL_MIN_GROWTH 1024
#  endif
#endif

/* Token growth tuning, default to the general value. */
#ifndef TCL_MIN_TOKEN_GROWTH
#define TCL_MIN_TOKEN_GROWTH TCL_MIN_GROWTH/sizeof(Tcl_Token)
#endif

/* TODO - code below does not check for integer overflow */
#define TclGrowTokenArray(tokenPtr, used, available, append, staticPtr)	\
    do {								\
	Tcl_Size _needed = (used) + (append);				\
	if (_needed > (available)) {					\
	    Tcl_Size allocated = 2 * _needed;				\
	    Tcl_Token *oldPtr = (tokenPtr);				\
	    Tcl_Token *newPtr;						\
	    if (oldPtr == (staticPtr)) {				\
		oldPtr = NULL;						\
	    }								\
	    newPtr = (Tcl_Token *)Tcl_AttemptRealloc((char *) oldPtr,	\
		    allocated * sizeof(Tcl_Token));	\
	    if (newPtr == NULL) {					\
		allocated = _needed + (append) + TCL_MIN_TOKEN_GROWTH;	\
		newPtr = (Tcl_Token *)Tcl_Realloc((char *) oldPtr,	\
			allocated * sizeof(Tcl_Token)); \
	    }								\
	    (available) = allocated;					\
	    if (oldPtr == NULL) {					\
		memcpy(newPtr, staticPtr,				\
			(used) * sizeof(Tcl_Token));		\
	    }								\
	    (tokenPtr) = newPtr;					\
	}								\
    } while (0)

#define TclGrowParseTokenArray(parsePtr, append)			\
    TclGrowTokenArray((parsePtr)->tokenPtr, (parsePtr)->numTokens,	\
	    (parsePtr)->tokensAvailable, (append),			\
	    (parsePtr)->staticTokens)

/*
 *----------------------------------------------------------------
 * Macro used by the Tcl core get a unicode char from a utf string. It checks
 * to see if we have a one-byte utf char before calling the real
 * Tcl_UtfToUniChar, as this will save a lot of time for primarily ASCII
 * string handling. The macro's expression result is 1 for the 1-byte case or
 * the result of Tcl_UtfToUniChar. The ANSI C "prototype" for this macro is:
 *
 * MODULE_SCOPE int	TclUtfToUniChar(const char *string, Tcl_UniChar *ch);
 *----------------------------------------------------------------
 */

#if TCL_UTF_MAX > 3
#define TclUtfToUniChar(str, chPtr) \
	(((UCHAR(*(str))) < 0x80) ?		\
	    ((*(chPtr) = UCHAR(*(str))), 1)	\
	    : Tcl_UtfToUniChar(str, chPtr))
#else
#define TclUtfToUniChar(str, chPtr) \
	(((UCHAR(*(str))) < 0x80) ?		\
	    ((*(chPtr) = UCHAR(*(str))), 1)	\
	    : Tcl_UtfToChar16(str, chPtr))
#endif

/*
 *----------------------------------------------------------------
 * Macro counterpart of the Tcl_NumUtfChars() function. To be used in speed-
 * -sensitive points where it pays to avoid a function call in the common case
 * of counting along a string of all one-byte characters.  The ANSI C
 * "prototype" for this macro is:
 *
 * MODULE_SCOPE void	TclNumUtfCharsM(Tcl_Size numChars, const char *bytes,
 *				Tcl_Size numBytes);
 * numBytes must be >= 0
 *----------------------------------------------------------------
 */

#define TclNumUtfCharsM(numChars, bytes, numBytes) \
    do { \
	Tcl_Size _count = 0, _i = (numBytes); \
	unsigned char *_str = (unsigned char *) (bytes); \
	while (_i > 0 && (*_str < 0xC0)) { _i--; _str++; } \
	_count = (numBytes) - _i; \
	if (_i) { \
	    _count += Tcl_NumUtfChars((bytes) + _count, _i); \
	} \
	(numChars) = _count; \
    } while (0);

/*
 *----------------------------------------------------------------
 * Macro that encapsulates the logic that determines when it is safe to
 * interpret a string as a byte array directly. In summary, the object must be
 * a byte array and must not have a string representation (as the operations
 * that it is used in are defined on strings, not byte arrays). Theoretically
 * it is possible to also be efficient in the case where the object's bytes
 * field is filled by generation from the byte array (c.f. list canonicality)
 * but we don't do that at the moment since this is purely about efficiency.
 * The ANSI C "prototype" for this macro is:
 *
 * MODULE_SCOPE int	TclIsPureByteArray(Tcl_Obj *objPtr);
 *----------------------------------------------------------------
 */

MODULE_SCOPE int	TclIsPureByteArray(Tcl_Obj *objPtr);
#define TclIsPureDict(objPtr) \
	(((objPtr)->bytes==NULL) && ((objPtr)->typePtr==&tclDictType))
#define TclHasInternalRep(objPtr, type) \
	((objPtr)->typePtr == (type))
#define TclFetchInternalRep(objPtr, type) \
	(TclHasInternalRep((objPtr), (type)) ? &((objPtr)->internalRep) : NULL)


/*
 *----------------------------------------------------------------
 * Macro used by the Tcl core to compare Unicode strings. On big-endian
 * systems we can use the more efficient memcmp, but this would not be
 * lexically correct on little-endian systems. The ANSI C "prototype" for
 * this macro is:
 *
 * MODULE_SCOPE int	TclUniCharNcmp(const Tcl_UniChar *cs,
 *			    const Tcl_UniChar *ct, unsigned long n);
 *----------------------------------------------------------------
 */

#if defined(WORDS_BIGENDIAN) && (TCL_UTF_MAX > 3)
#   define TclUniCharNcmp(cs,ct,n) memcmp((cs),(ct),(n)*sizeof(Tcl_UniChar))
#endif /* WORDS_BIGENDIAN */

/*
 *----------------------------------------------------------------
 * Macro used by the Tcl core to increment a namespace's export epoch
 * counter. The ANSI C "prototype" for this macro is:
 *
 * MODULE_SCOPE void	TclInvalidateNsCmdLookup(Namespace *nsPtr);
 *----------------------------------------------------------------
 */

#define TclInvalidateNsCmdLookup(nsPtr) \
    if ((nsPtr)->numExportPatterns) {		\
	(nsPtr)->exportLookupEpoch++;		\
    }						\
    if ((nsPtr)->commandPathLength) {		\
	(nsPtr)->cmdRefEpoch++;			\
    }

/*
 *----------------------------------------------------------------------
 *
 * Core procedure added to libtommath for bignum manipulation.
 *
 *----------------------------------------------------------------------
 */

MODULE_SCOPE Tcl_LibraryInitProc TclTommath_Init;

/*
 *----------------------------------------------------------------------
 *
 * External (platform specific) initialization routine, these declarations
 * explicitly don't use EXTERN since this code does not get compiled into the
 * library:
 *
 *----------------------------------------------------------------------
 */

MODULE_SCOPE Tcl_LibraryInitProc TclplatformtestInit;
MODULE_SCOPE Tcl_LibraryInitProc TclObjTest_Init;
MODULE_SCOPE Tcl_LibraryInitProc TclThread_Init;
MODULE_SCOPE Tcl_LibraryInitProc Procbodytest_Init;
MODULE_SCOPE Tcl_LibraryInitProc Procbodytest_SafeInit;



/*
 *----------------------------------------------------------------
 * Macro used by the Tcl core to check whether a pattern has any characters
 * special to [string match]. The ANSI C "prototype" for this macro is:
 *
 * MODULE_SCOPE int	TclMatchIsTrivial(const char *pattern);
 *----------------------------------------------------------------
 */

#define TclMatchIsTrivial(pattern) \
    (strpbrk((pattern), "*[?\\") == NULL)

/*
 *----------------------------------------------------------------
 * Macros used by the Tcl core to set a Tcl_Obj's numeric representation
 * avoiding the corresponding function calls in time critical parts of the
 * core. They should only be called on unshared objects. The ANSI C
 * "prototypes" for these macros are:
 *
 * MODULE_SCOPE void	TclSetIntObj(Tcl_Obj *objPtr, Tcl_WideInt w);
 * MODULE_SCOPE void	TclSetDoubleObj(Tcl_Obj *objPtr, double d);
 *----------------------------------------------------------------
 */

#define TclSetIntObj(objPtr, i) \
    do {						\
	Tcl_ObjInternalRep ir;				\
	ir.wideValue = (Tcl_WideInt) i;			\
	TclInvalidateStringRep(objPtr);			\
	Tcl_StoreInternalRep(objPtr, &tclIntType.objType, &ir);	\
    } while (0)

#define TclSetDoubleObj(objPtr, d) \
    do {						\
	Tcl_ObjInternalRep ir;				\
	ir.doubleValue = (double) d;			\
	TclInvalidateStringRep(objPtr);			\
	Tcl_StoreInternalRep(objPtr, &tclDoubleType.objType, &ir);	\
    } while (0)

/*
 *----------------------------------------------------------------
 * Macros used by the Tcl core to create and initialise objects of standard
 * types, avoiding the corresponding function calls in time critical parts of
 * the core. The ANSI C "prototypes" for these macros are:
 *
 * MODULE_SCOPE void	TclNewIntObj(Tcl_Obj *objPtr, Tcl_WideInt w);
 * MODULE_SCOPE void	TclNewDoubleObj(Tcl_Obj *objPtr, double d);
 * MODULE_SCOPE void	TclNewStringObj(Tcl_Obj *objPtr, const char *s, size_t len);
 * MODULE_SCOPE void	TclNewLiteralStringObj(Tcl_Obj*objPtr, const char *sLiteral);
 *
 *----------------------------------------------------------------
 */

#ifndef TCL_MEM_DEBUG
#define TclNewIntObj(objPtr, w) \
    do {						\
	TclIncrObjsAllocated();				\
	TclAllocObjStorage(objPtr);			\
	(objPtr)->refCount = 0;				\
	(objPtr)->bytes = NULL;				\
	(objPtr)->internalRep.wideValue = (Tcl_WideInt)(w);	\
	(objPtr)->typePtr = &tclIntType.objType;		\
	TCL_DTRACE_OBJ_CREATE(objPtr);			\
    } while (0)

#define TclNewUIntObj(objPtr, uw) \
    do {						\
	TclIncrObjsAllocated();				\
	TclAllocObjStorage(objPtr);			\
	(objPtr)->refCount = 0;				\
	(objPtr)->bytes = NULL;				\
	Tcl_WideUInt uw_ = (uw);		\
	if (uw_ > WIDE_MAX) {			\
	    mp_int bignumValue_;		\
	    if (mp_init_u64(&bignumValue_, uw_) != MP_OKAY) {	\
		Tcl_Panic("%s: memory overflow", "TclNewUIntObj");	\
	    }	\
	    TclSetBignumInternalRep((objPtr), &bignumValue_);	\
	} else {	\
	    (objPtr)->internalRep.wideValue = (Tcl_WideInt)(uw_);	\
	    (objPtr)->typePtr = &tclIntType.objType;		\
	}	\
	TCL_DTRACE_OBJ_CREATE(objPtr);			\
    } while (0)

#define TclNewIndexObj(objPtr, uw) \
    TclNewIntObj(objPtr, uw)

#define TclNewDoubleObj(objPtr, d) \
    do {							\
	TclIncrObjsAllocated();					\
	TclAllocObjStorage(objPtr);				\
	(objPtr)->refCount = 0;					\
	(objPtr)->bytes = NULL;					\
	(objPtr)->internalRep.doubleValue = (double)(d);	\
	(objPtr)->typePtr = &tclDoubleType.objType;			\
	TCL_DTRACE_OBJ_CREATE(objPtr);				\
    } while (0)

#define TclNewStringObj(objPtr, s, len) \
    do {							\
	TclIncrObjsAllocated();					\
	TclAllocObjStorage(objPtr);				\
	(objPtr)->refCount = 0;					\
	TclInitStringRep((objPtr), (s), (len));			\
	(objPtr)->typePtr = NULL;				\
	TCL_DTRACE_OBJ_CREATE(objPtr);				\
    } while (0)

#else /* TCL_MEM_DEBUG */
#define TclNewIntObj(objPtr, w) \
    (objPtr) = Tcl_NewWideIntObj(w)

#define TclNewUIntObj(objPtr, uw) \
    do {						\
	Tcl_WideUInt uw_ = (uw);		\
	if (uw_ > WIDE_MAX) {			\
	    mp_int bignumValue_;		\
	    if (mp_init_u64(&bignumValue_, uw_) == MP_OKAY) {	\
		(objPtr) = Tcl_NewBignumObj(&bignumValue_);	\
	    } else {	\
		(objPtr) = NULL; \
	    } \
	} else {	\
	    (objPtr) = Tcl_NewWideIntObj(uw_);	\
	}	\
    } while (0)

#define TclNewIndexObj(objPtr, w) \
    do { \
	Tcl_WideUInt _uw = (Tcl_WideUInt)(w); \
	if (_uw >= TCL_INDEX_NONE) { \
	    TclNewIntObj(objPtr, -1); \
	} else { \
	    TclNewUIntObj(objPtr, _uw); \
	} \
	} while (0)

#define TclNewDoubleObj(objPtr, d) \
    (objPtr) = Tcl_NewDoubleObj(d)

#define TclNewStringObj(objPtr, s, len) \
    (objPtr) = Tcl_NewStringObj((s), (len))
#endif /* TCL_MEM_DEBUG */

/*
 * The sLiteral argument *must* be a string literal; the incantation with
 * sizeof(sLiteral "") will fail to compile otherwise.
 */
#define TclNewLiteralStringObj(objPtr, sLiteral) \
    TclNewStringObj((objPtr), (sLiteral), sizeof(sLiteral "") - 1)

/*
 *----------------------------------------------------------------
 * Convenience macros for DStrings.
 * The ANSI C "prototypes" for these macros are:
 *
 * MODULE_SCOPE char * TclDStringAppendLiteral(Tcl_DString *dsPtr,
 *			const char *sLiteral);
 * MODULE_SCOPE void   TclDStringClear(Tcl_DString *dsPtr);
 */

#define TclDStringAppendLiteral(dsPtr, sLiteral) \
    Tcl_DStringAppend((dsPtr), (sLiteral), sizeof(sLiteral "") - 1)
#define TclDStringClear(dsPtr) \
    Tcl_DStringSetLength((dsPtr), 0)

/*
 *----------------------------------------------------------------
 * Inline version of Tcl_GetCurrentNamespace and Tcl_GetGlobalNamespace.
 */

#define TclGetCurrentNamespace(interp) \
    (Tcl_Namespace *) ((Interp *)(interp))->varFramePtr->nsPtr

#define TclGetGlobalNamespace(interp) \
    (Tcl_Namespace *) ((Interp *)(interp))->globalNsPtr

/*
 *----------------------------------------------------------------
 * Inline version of TclCleanupCommand; still need the function as it is in
 * the internal stubs, but the core can use the macro instead.
 */

#define TclCleanupCommandMacro(cmdPtr)		\
    do {					\
	if ((cmdPtr)->refCount-- <= 1) {	\
	    Tcl_Free(cmdPtr);			\
	}					\
    } while (0)


/*
 * inside this routine crement refCount first incase cmdPtr is replacing itself
 */
#define TclRoutineAssign(location, cmdPtr)	    \
    do {					    \
	(cmdPtr)->refCount++;			    \
	if ((location) != NULL			    \
	    && (location--) <= 1) {		    \
	    Tcl_Free(((location)));		    \
	}					    \
	(location) = (cmdPtr);			    \
    } while (0)


#define TclRoutineHasName(cmdPtr) \
    ((cmdPtr)->hPtr != NULL)

/*
 *----------------------------------------------------------------
 * Inline versions of Tcl_LimitReady() and Tcl_LimitExceeded to limit number
 * of calls out of the critical path. Note that this code isn't particularly
 * readable; the non-inline version (in tclInterp.c) is much easier to
 * understand. Note also that these macros takes different args (iPtr->limit)
 * to the non-inline version.
 */

#define TclLimitExceeded(limit) ((limit).exceeded != 0)

#define TclLimitReady(limit)						\
    (((limit).active == 0) ? 0 :					\
    (++(limit).granularityTicker,					\
    ((((limit).active & TCL_LIMIT_COMMANDS) &&				\
	    (((limit).cmdGranularity == 1) ||				\
	    ((limit).granularityTicker % (limit).cmdGranularity == 0)))	\
	    ? 1 :							\
    (((limit).active & TCL_LIMIT_TIME) &&				\
	    (((limit).timeGranularity == 1) ||				\
	    ((limit).granularityTicker % (limit).timeGranularity == 0)))\
	    ? 1 : 0)))

/*
 * Compile-time assertions: these produce a compile time error if the
 * expression is not known to be true at compile time. If the assertion is
 * known to be false, the compiler (or optimizer?) will error out with
 * "division by zero". If the assertion cannot be evaluated at compile time,
 * the compiler will error out with "non-static initializer".
 *
 * Adapted with permission from
 * http://www.pixelbeat.org/programming/gcc/static_assert.html
 */

#define TCL_CT_ASSERT(e) \
    {enum { ct_assert_value = 1/(!!(e)) };}

/*
 *----------------------------------------------------------------
 * Allocator for small structs (<=sizeof(Tcl_Obj)) using the Tcl_Obj pool.
 * Only checked at compile time.
 *
 * ONLY USE FOR CONSTANT nBytes.
 *
 * DO NOT LET THEM CROSS THREAD BOUNDARIES
 *----------------------------------------------------------------
 */

#define TclSmallAlloc(nbytes, memPtr) \
    TclSmallAllocEx(NULL, (nbytes), (memPtr))

#define TclSmallFree(memPtr) \
    TclSmallFreeEx(NULL, (memPtr))

#ifndef TCL_MEM_DEBUG
#define TclSmallAllocEx(interp, nbytes, memPtr) \
    do {								\
	Tcl_Obj *_objPtr;						\
	TCL_CT_ASSERT((nbytes)<=sizeof(Tcl_Obj));			\
	TclIncrObjsAllocated();						\
	TclAllocObjStorageEx((interp), (_objPtr));			\
	*(void **)&(memPtr) = (void *) (_objPtr);			\
    } while (0)

#define TclSmallFreeEx(interp, memPtr) \
    do {								\
	TclFreeObjStorageEx((interp), (Tcl_Obj *)(memPtr));		\
	TclIncrObjsFreed();						\
    } while (0)

#else    /* TCL_MEM_DEBUG */
#define TclSmallAllocEx(interp, nbytes, memPtr) \
    do {								\
	Tcl_Obj *_objPtr;						\
	TCL_CT_ASSERT((nbytes)<=sizeof(Tcl_Obj));			\
	TclNewObj(_objPtr);						\
	*(void **)&(memPtr) = (void *)_objPtr;				\
    } while (0)

#define TclSmallFreeEx(interp, memPtr) \
    do {								\
	Tcl_Obj *_objPtr = (Tcl_Obj *)(memPtr);				\
	_objPtr->bytes = NULL;						\
	_objPtr->typePtr = NULL;					\
	_objPtr->refCount = 1;						\
	TclDecrRefCount(_objPtr);					\
    } while (0)
#endif   /* TCL_MEM_DEBUG */

/*
 * Support for Clang Static Analyzer <http://clang-analyzer.llvm.org>
 */

#if defined(PURIFY) && defined(__clang__)
#if __has_feature(attribute_analyzer_noreturn) && \
	!defined(Tcl_Panic) && defined(Tcl_Panic_TCL_DECLARED)
void Tcl_Panic(const char *, ...) __attribute__((analyzer_noreturn));
#endif
#if !defined(CLANG_ASSERT)
#include <assert.h>
#define CLANG_ASSERT(x) assert(x)
#endif
#elif !defined(CLANG_ASSERT)
#define CLANG_ASSERT(x)
#endif /* PURIFY && __clang__ */

/*
 *----------------------------------------------------------------
 * Parameters, structs and macros for the non-recursive engine (NRE)
 *----------------------------------------------------------------
 */

#define NRE_USE_SMALL_ALLOC	1  /* Only turn off for debugging purposes. */
#ifndef NRE_ENABLE_ASSERTS
#define NRE_ENABLE_ASSERTS	0
#endif

/*
 * This is the main data struct for representing NR commands. It is designed
 * to fit in sizeof(Tcl_Obj) in order to exploit the fastest memory allocator
 * available.
 */

typedef struct NRE_callback {
    Tcl_NRPostProc *procPtr;
    void *data[4];
    struct NRE_callback *nextPtr;
} NRE_callback;

#define TOP_CB(iPtr) (((Interp *)(iPtr))->execEnvPtr->callbackPtr)

/*
 * Inline version of Tcl_NRAddCallback.
 */

#define TclNRAddCallback(interp,postProcPtr,data0,data1,data2,data3) \
    do {								\
	NRE_callback *_callbackPtr;					\
	TCLNR_ALLOC((interp), (_callbackPtr));				\
	_callbackPtr->procPtr = (postProcPtr);				\
	_callbackPtr->data[0] = (void *)(data0);			\
	_callbackPtr->data[1] = (void *)(data1);			\
	_callbackPtr->data[2] = (void *)(data2);			\
	_callbackPtr->data[3] = (void *)(data3);			\
	_callbackPtr->nextPtr = TOP_CB(interp);				\
	TOP_CB(interp) = _callbackPtr;					\
    } while (0)

#if NRE_USE_SMALL_ALLOC
#define TCLNR_ALLOC(interp, ptr) \
    TclSmallAllocEx(interp, sizeof(NRE_callback), (ptr))
#define TCLNR_FREE(interp, ptr)  TclSmallFreeEx((interp), (ptr))
#else
#define TCLNR_ALLOC(interp, ptr) \
    (ptr = (Tcl_Alloc(sizeof(NRE_callback))))
#define TCLNR_FREE(interp, ptr)  Tcl_Free(ptr)
#endif

#if NRE_ENABLE_ASSERTS
#define NRE_ASSERT(expr) assert((expr))
#else
#define NRE_ASSERT(expr)
#endif

#include "tclIntDecls.h"
#include "tclIntPlatDecls.h"

#if !defined(USE_TCL_STUBS) && !defined(TCL_MEM_DEBUG)
#define Tcl_AttemptAlloc        TclpAlloc
#define Tcl_AttemptRealloc      TclpRealloc
#define Tcl_Free                TclpFree
#endif

/*
 * Special hack for macOS, where the static linker (technically the 'ar'
 * command) hates empty object files, and accepts no flags to make it shut up.
 *
 * These symbols are otherwise completely useless.
 *
 * They can't be written to or written through. They can't be seen by any
 * other code. They use a separate attribute (supported by all macOS
 * compilers, which are derivatives of clang or gcc) to stop the compilation
 * from moaning. They will be excluded during the final linking stage.
 *
 * Other platforms get nothing at all. That's good.
 */

#ifdef MAC_OSX_TCL
#define TCL_MAC_EMPTY_FILE(name) \
    static __attribute__((used)) const void *const TclUnusedFile_ ## name = NULL;
#else
#define TCL_MAC_EMPTY_FILE(name)
#endif /* MAC_OSX_TCL */

/*
 * Other externals.
 */

MODULE_SCOPE size_t TclEnvEpoch;	/* Epoch of the tcl environment
					 * (if changed with tcl-env). */

#endif /* _TCLINT */

/*
 * Local Variables:
 * mode: c
 * c-basic-offset: 4
 * fill-column: 78
 * End:
 */<|MERGE_RESOLUTION|>--- conflicted
+++ resolved
@@ -3251,11 +3251,7 @@
 MODULE_SCOPE Tcl_Command TclMakeEnsemble(Tcl_Interp *interp, const char *name,
 			    const EnsembleImplMap map[]);
 MODULE_SCOPE int TclMakeSafe(Tcl_Interp *interp);
-<<<<<<< HEAD
 MODULE_SCOPE Tcl_Size	TclMaxListLength(const char *bytes, Tcl_Size numBytes,
-=======
-MODULE_SCOPE Tcl_Size TclMaxListLength(const char *bytes, Tcl_Size numBytes,
->>>>>>> e5f884ad
 			    const char **endPtr);
 MODULE_SCOPE int	TclMergeReturnOptions(Tcl_Interp *interp, int objc,
 			    Tcl_Obj *const objv[], Tcl_Obj **optionsPtrPtr,
@@ -3315,15 +3311,10 @@
 			    const char **errorMsgPtr);
 MODULE_SCOPE int	TclpThreadCreate(Tcl_ThreadId *idPtr,
 			    Tcl_ThreadCreateProc *proc, void *clientData,
-<<<<<<< HEAD
 			    size_t stackSize, int flags);
 MODULE_SCOPE Tcl_Size	TclpFindVariable(const char *name, Tcl_Size *lengthPtr);
-=======
-			    Tcl_Size stackSize, int flags);
-MODULE_SCOPE Tcl_Size TclpFindVariable(const char *name, Tcl_Size *lengthPtr);
->>>>>>> e5f884ad
 MODULE_SCOPE void	TclpInitLibraryPath(char **valuePtr,
-			    Tcl_Size *lengthPtr, Tcl_Encoding *encodingPtr);
+			    TCL_HASH_TYPE *lengthPtr, Tcl_Encoding *encodingPtr);
 MODULE_SCOPE void	TclpInitLock(void);
 MODULE_SCOPE void *TclpInitNotifier(void);
 MODULE_SCOPE void	TclpInitPlatform(void);
@@ -3371,11 +3362,7 @@
 MODULE_SCOPE int	TclReToGlob(Tcl_Interp *interp, const char *reStr,
 			    Tcl_Size reStrLen, Tcl_DString *dsPtr, int *flagsPtr,
 			    int *quantifiersFoundPtr);
-<<<<<<< HEAD
-MODULE_SCOPE TCL_HASH_TYPE TclScanElement(const char *string, Tcl_Size length,
-=======
-MODULE_SCOPE Tcl_Size TclScanElement(const char *string, Tcl_Size length,
->>>>>>> e5f884ad
+MODULE_SCOPE Tcl_Size	TclScanElement(const char *string, Tcl_Size length,
 			    char *flagPtr);
 MODULE_SCOPE void	TclSetBgErrorHandler(Tcl_Interp *interp,
 			    Tcl_Obj *cmdPrefix);
@@ -3427,11 +3414,7 @@
 			    const char *nameStr);
 MODULE_SCOPE int	TclUtfCmp(const char *cs, const char *ct);
 MODULE_SCOPE int	TclUtfCasecmp(const char *cs, const char *ct);
-<<<<<<< HEAD
 MODULE_SCOPE int	TclUtfCount(int ch);
-=======
-MODULE_SCOPE Tcl_Size	TclUtfCount(int ch);
->>>>>>> e5f884ad
 #if TCL_UTF_MAX > 3
 #   define TclUtfToUCS4 Tcl_UtfToUniChar
 #   define TclUniCharToUCS4(src, ptr) (*ptr = *(src),1)
@@ -4186,15 +4169,10 @@
  */
 
 MODULE_SCOPE int	TclIndexEncode(Tcl_Interp *interp, Tcl_Obj *objPtr,
-<<<<<<< HEAD
 			    int before, int after, int *indexPtr);
 MODULE_SCOPE Tcl_Size	TclIndexDecode(int encoded, Tcl_Size endValue);
 MODULE_SCOPE int	TclIndexInvalidError(Tcl_Interp *interp,
 			    const char *idxType, Tcl_Size idx);
-=======
-			    Tcl_Size before, Tcl_Size after, int *indexPtr);
-MODULE_SCOPE Tcl_Size	TclIndexDecode(int encoded, Tcl_Size endValue);
->>>>>>> e5f884ad
 #endif /* TCL_MAJOR_VERSION > 8 */
 
 /* Constants used in index value encoding routines. */
