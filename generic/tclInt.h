--- conflicted
+++ resolved
@@ -4097,11 +4097,8 @@
 			    size_t before, size_t after, int *indexPtr);
 MODULE_SCOPE size_t	TclIndexDecode(int encoded, size_t endValue);
 
-<<<<<<< HEAD
-=======
 MODULE_SCOPE void	TclBN_s_mp_reverse(unsigned char *s, size_t len);
 
->>>>>>> 6362d5ce
 /* Constants used in index value encoding routines. */
 #define TCL_INDEX_END           ((size_t)-2)
 #define TCL_INDEX_START         ((size_t)0)
