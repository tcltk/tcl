/*
 * tclInt.h --
 *
 *	Declarations of things used internally by the Tcl interpreter.
 *
 * Copyright (c) 1987-1993 The Regents of the University of California.
 * Copyright (c) 1993-1997 Lucent Technologies.
 * Copyright (c) 1994-1998 Sun Microsystems, Inc.
 * Copyright (c) 1998-1999 by Scriptics Corporation.
 * Copyright (c) 2001, 2002 by Kevin B. Kenny.  All rights reserved.
 * Copyright (c) 2007 Daniel A. Steffen <das@users.sourceforge.net>
 * Copyright (c) 2006-2008 by Joe Mistachkin.  All rights reserved.
 * Copyright (c) 2008 by Miguel Sofer. All rights reserved.
 *
 * See the file "license.terms" for information on usage and redistribution of
 * this file, and for a DISCLAIMER OF ALL WARRANTIES.
 */

#ifndef _TCLINT
#define _TCLINT

/*
 * Some numerics configuration options.
 */

#undef ACCEPT_NAN

/*
 * Used to tag functions that are only to be visible within the module being
 * built and not outside it (where this is supported by the linker).
 * Also used in the platform-specific *Port.h files.
 */

#ifndef MODULE_SCOPE
#   ifdef __cplusplus
#	define MODULE_SCOPE extern "C"
#   else
#	define MODULE_SCOPE extern
#   endif
#endif

#ifndef JOIN
#  define JOIN(a,b) JOIN1(a,b)
#  define JOIN1(a,b) a##b
#endif

#if defined(__cplusplus)
#   define TCL_UNUSED(T) T
#elif defined(__GNUC__) && (__GNUC__ > 2)
#   define TCL_UNUSED(T) T JOIN(dummy, __LINE__) __attribute__((unused))
#else
#   define TCL_UNUSED(T) T JOIN(dummy, __LINE__)
#endif

/*
 * Common include files needed by most of the Tcl source files are included
 * here, so that system-dependent personalizations for the include files only
 * have to be made in once place. This results in a few extra includes, but
 * greater modularity. The order of the three groups of #includes is
 * important. For example, stdio.h is needed by tcl.h.
 */

#include "tclPort.h"

#include <stdio.h>
#include <assert.h>
#include <ctype.h>
#include <stdarg.h>
#include <stdlib.h>
#include <stdint.h>
#if defined(_MSC_VER) || (defined(__STDC_VERSION__) && (__STDC_VERSION__ < 202311L))
#include <stdbool.h>
#endif
#include <string.h>
#include <locale.h>

/*
 * Ensure WORDS_BIGENDIAN is defined correctly:
 * Needs to happen here in addition to configure to work with fat compiles on
 * Darwin (where configure runs only once for multiple architectures).
 */

#ifdef HAVE_SYS_TYPES_H
#    include <sys/types.h>
#endif
#ifdef HAVE_SYS_PARAM_H
#    include <sys/param.h>
#endif
#ifdef BYTE_ORDER
#    ifdef BIG_ENDIAN
#	 if BYTE_ORDER == BIG_ENDIAN
#	     undef WORDS_BIGENDIAN
#	     define WORDS_BIGENDIAN 1
#	 endif
#    endif
#    ifdef LITTLE_ENDIAN
#	 if BYTE_ORDER == LITTLE_ENDIAN
#	     undef WORDS_BIGENDIAN
#	 endif
#    endif
#endif

/*
 * Macros used to cast between pointers and integers (e.g. when storing an int
 * in ClientData), on 64-bit architectures they avoid gcc warning about "cast
 * to/from pointer from/to integer of different size".
 */

#if !defined(INT2PTR)
#   define INT2PTR(p) ((void *)(ptrdiff_t)(p))
#endif
#if !defined(PTR2INT)
#   define PTR2INT(p) ((ptrdiff_t)(p))
#endif
#if !defined(UINT2PTR)
#   define UINT2PTR(p) ((void *)(size_t)(p))
#endif
#if !defined(PTR2UINT)
#   define PTR2UINT(p) ((size_t)(p))
#endif

#if defined(_WIN32) && defined(_MSC_VER)
#   define vsnprintf _vsnprintf
#   define snprintf _snprintf
#endif

#if !defined(TCL_THREADS)
#   define TCL_THREADS 1
#endif
#if !TCL_THREADS
#   undef TCL_DECLARE_MUTEX
#   define TCL_DECLARE_MUTEX(name)
#   undef  Tcl_MutexLock
#   define Tcl_MutexLock(mutexPtr)
#   undef  Tcl_MutexUnlock
#   define Tcl_MutexUnlock(mutexPtr)
#   undef  Tcl_MutexFinalize
#   define Tcl_MutexFinalize(mutexPtr)
#   undef  Tcl_ConditionNotify
#   define Tcl_ConditionNotify(condPtr)
#   undef  Tcl_ConditionWait
#   define Tcl_ConditionWait(condPtr, mutexPtr, timePtr)
#   undef  Tcl_ConditionFinalize
#   define Tcl_ConditionFinalize(condPtr)
#endif

// A way to mark a code path as unreachable.
#ifndef TCL_UNREACHABLE
#if defined(__STDC__) && __STDC__ >= 202311L
#include <stddef.h>
#define TCL_UNREACHABLE()	unreachable()
#elif defined(__GNUC__)
#define TCL_UNREACHABLE()	__builtin_unreachable()
#elif defined(_MSC_VER)
#define TCL_UNREACHABLE()	__assume(0)
#else
#define TCL_UNREACHABLE()	((void) 0)
#endif
#endif // TCL_UNREACHABLE

#ifndef TCL_FALLTHROUGH
#if defined(__STDC__) && __STDC__ >= 202311L
#define TCL_FALLTHROUGH()	[[fallthrough]]
#elif defined(__GNUC__)
#define TCL_FALLTHROUGH()	__attribute__((fallthrough))
#else
// Nothing documented as an alternative to the standard [[fallthrough]].
#define TCL_FALLTHROUGH()	((void) 0)
#endif
#endif // TCL_FALLTHROUGH

/*
 * The following procedures allow namespaces to be customized to support
 * special name resolution rules for commands/variables.
 */

struct Tcl_ResolvedVarInfo;

typedef Tcl_Var (Tcl_ResolveRuntimeVarProc)(Tcl_Interp *interp,
	struct Tcl_ResolvedVarInfo *vinfoPtr);

typedef void (Tcl_ResolveVarDeleteProc)(struct Tcl_ResolvedVarInfo *vinfoPtr);

/*
 * The following structure encapsulates the routines needed to resolve a
 * variable reference at runtime. Any variable specific state will typically
 * be appended to this structure.
 */

typedef struct Tcl_ResolvedVarInfo {
    Tcl_ResolveRuntimeVarProc *fetchProc;
    Tcl_ResolveVarDeleteProc *deleteProc;
} Tcl_ResolvedVarInfo;

typedef int (Tcl_ResolveCompiledVarProc)(Tcl_Interp *interp,
	const char *name, Tcl_Size length, Tcl_Namespace *context,
	Tcl_ResolvedVarInfo **rPtr);

typedef int (Tcl_ResolveVarProc)(Tcl_Interp *interp, const char *name,
	Tcl_Namespace *context, int flags, Tcl_Var *rPtr);

typedef int (Tcl_ResolveCmdProc)(Tcl_Interp *interp, const char *name,
	Tcl_Namespace *context, int flags, Tcl_Command *rPtr);

typedef struct Tcl_ResolverInfo {
    Tcl_ResolveCmdProc *cmdResProc;
				/* Procedure handling command name
				 * resolution. */
    Tcl_ResolveVarProc *varResProc;
				/* Procedure handling variable name resolution
				 * for variables that can only be handled at
				 * runtime. */
    Tcl_ResolveCompiledVarProc *compiledVarResProc;
				/* Procedure handling variable name resolution
				 * at compile time. */
} Tcl_ResolverInfo;

/*
 * This flag bit should not interfere with TCL_GLOBAL_ONLY,
 * TCL_NAMESPACE_ONLY, or TCL_LEAVE_ERR_MSG; it signals that the variable
 * lookup is performed for upvar (or similar) purposes, with slightly
 * different rules:
 *    - Bug #696893 - variable is either proc-local or in the current
 *	namespace; never follow the second (global) resolution path
 *    - Bug #631741 - do not use special namespace or interp resolvers
 */

#define TCL_AVOID_RESOLVERS 0x40000

/*
 *----------------------------------------------------------------
 * Data structures related to namespaces.
 *----------------------------------------------------------------
 */

typedef struct Tcl_Ensemble Tcl_Ensemble;
typedef struct NamespacePathEntry NamespacePathEntry;

/*
 * Special hashtable for variables:  This is just a Tcl_HashTable with nsPtr
 * and arrayPtr fields added at the end so that variables can find their
 * namespace and possibly containing array without having to copy a pointer in
 * their struct by accessing them via their hPtr->tablePtr.
 */

typedef struct TclVarHashTable {
    Tcl_HashTable table;	/* "Inherit" from Tcl_HashTable. */
    struct Namespace *nsPtr;	/* The namespace containing the variables. */
#if TCL_MAJOR_VERSION > 8
    struct Var *arrayPtr;	/* The array containing the variables, if they
				 * are variables in an array at all. */
#endif /* TCL_MAJOR_VERSION > 8 */
} TclVarHashTable;

/*
 * Define this to reduce the amount of space that the average namespace
 * consumes by only allocating the table of child namespaces when necessary.
 * Defining it breaks compatibility for Tcl extensions (e.g., itcl) which
 * reach directly into the Namespace structure.
 */

#undef BREAK_NAMESPACE_COMPAT

/*
 * The structure below defines a namespace.
 * Note: the first five fields must match exactly the fields in a
 * Tcl_Namespace structure (see tcl.h). If you change one, be sure to change
 * the other.
 */

typedef struct Namespace {
    char *name;			/* The namespace's simple (unqualified) name.
				 * This contains no ::'s. The name of the
				 * global namespace is "" although "::" is an
				 * synonym. */
    char *fullName;		/* The namespace's fully qualified name. This
				 * starts with ::. */
    void *clientData;		/* An arbitrary value associated with this
				 * namespace. */
    Tcl_NamespaceDeleteProc *deleteProc;
				/* Procedure invoked when deleting the
				 * namespace to, e.g., free clientData. */
    struct Namespace *parentPtr;/* Points to the namespace that contains this
				 * one. NULL if this is the global
				 * namespace. */
#ifndef BREAK_NAMESPACE_COMPAT
    Tcl_HashTable childTable;	/* Contains any child namespaces. Indexed by
				 * strings; values have type (Namespace *). */
#else
    Tcl_HashTable *childTablePtr;
				/* Contains any child namespaces. Indexed by
				 * strings; values have type (Namespace *). If
				 * NULL, there are no children. */
#endif
#if TCL_MAJOR_VERSION > 8
    size_t nsId;		/* Unique id for the namespace. */
#else
    unsigned long nsId;
#endif
    Tcl_Interp *interp;		/* The interpreter containing this
				 * namespace. */
    int flags;			/* OR-ed combination of the namespace status
				 * flags NS_DYING and NS_DEAD listed below. */
    Tcl_Size activationCount;	/* Number of "activations" or active call
				 * frames for this namespace that are on the
				 * Tcl call stack. The namespace won't be
				 * freed until activationCount becomes zero. */
    Tcl_Size refCount;		/* Count of references by namespaceName
				 * objects. The namespace can't be freed until
				 * refCount becomes zero. */
    Tcl_HashTable cmdTable;	/* Contains all the commands currently
				 * registered in the namespace. Indexed by
				 * strings; values have type (Command *).
				 * Commands imported by Tcl_Import have
				 * Command structures that point (via an
				 * ImportedCmdRef structure) to the Command
				 * structure in the source namespace's command
				 * table. */
    TclVarHashTable varTable;	/* Contains all the (global) variables
				 * currently in this namespace. Indexed by
				 * strings; values have type (Var *). */
    char **exportArrayPtr;	/* Points to an array of string patterns
				 * specifying which commands are exported. A
				 * pattern may include "string match" style
				 * wildcard characters to specify multiple
				 * commands; however, no namespace qualifiers
				 * are allowed. NULL if no export patterns are
				 * registered. */
    Tcl_Size numExportPatterns;	/* Number of export patterns currently
				 * registered using "namespace export". */
    Tcl_Size maxExportPatterns;	/* Number of export patterns for which space
				 * is currently allocated. */
    Tcl_Size cmdRefEpoch;	/* Incremented if a newly added command
				 * shadows a command for which this namespace
				 * has already cached a Command* pointer; this
				 * causes all its cached Command* pointers to
				 * be invalidated. */
    Tcl_Size resolverEpoch;	/* Incremented whenever (a) the name
				 * resolution rules change for this namespace
				 * or (b) a newly added command shadows a
				 * command that is compiled to bytecodes. This
				 * invalidates all byte codes compiled in the
				 * namespace, causing the code to be
				 * recompiled under the new rules.*/
    Tcl_ResolveCmdProc *cmdResProc;
				/* If non-null, this procedure overrides the
				 * usual command resolution mechanism in Tcl.
				 * This procedure is invoked within
				 * Tcl_FindCommand to resolve all command
				 * references within the namespace. */
    Tcl_ResolveVarProc *varResProc;
				/* If non-null, this procedure overrides the
				 * usual variable resolution mechanism in Tcl.
				 * This procedure is invoked within
				 * Tcl_FindNamespaceVar to resolve all
				 * variable references within the namespace at
				 * runtime. */
    Tcl_ResolveCompiledVarProc *compiledVarResProc;
				/* If non-null, this procedure overrides the
				 * usual variable resolution mechanism in Tcl.
				 * This procedure is invoked within
				 * LookupCompiledLocal to resolve variable
				 * references within the namespace at compile
				 * time. */
    Tcl_Size exportLookupEpoch;	/* Incremented whenever a command is added to
				 * a namespace, removed from a namespace or
				 * the exports of a namespace are changed.
				 * Allows TIP#112-driven command lists to be
				 * validated efficiently. */
    Tcl_Ensemble *ensembles;	/* List of structures that contain the details
				 * of the ensembles that are implemented on
				 * top of this namespace. */
    Tcl_Obj *unknownHandlerPtr;	/* A script fragment to be used when command
				 * resolution in this namespace fails. TIP
				 * 181. */
    Tcl_Size commandPathLength;	/* The length of the explicit path. */
    NamespacePathEntry *commandPathArray;
				/* The explicit path of the namespace as an
				 * array. */
    NamespacePathEntry *commandPathSourceList;
				/* Linked list of path entries that point to
				 * this namespace. */
    Tcl_NamespaceDeleteProc *earlyDeleteProc;
				/* Just like the deleteProc field (and called
				 * with the same clientData) but called at the
				 * start of the deletion process, so there is
				 * a chance for code to do stuff inside the
				 * namespace before deletion completes. */
} Namespace;

/*
 * An entry on a namespace's command resolution path.
 */

struct NamespacePathEntry {
    Namespace *nsPtr;		/* What does this path entry point to? If it
				 * is NULL, this path entry points is
				 * redundant and should be skipped. */
    Namespace *creatorNsPtr;	/* Where does this path entry point from? This
				 * allows for efficient invalidation of
				 * references when the path entry's target
				 * updates its current list of defined
				 * commands. */
    NamespacePathEntry *prevPtr, *nextPtr;
				/* Linked list pointers or NULL at either end
				 * of the list that hangs off Namespace's
				 * commandPathSourceList field. */
};

/*
 * Flags used to represent the status of a namespace:
 *
 * NS_DYING -	1 means Tcl_DeleteNamespace has been called to delete the
 *		namespace.  There may still be active call frames on the Tcl
 *		stack that refer to the namespace. When the last call frame
 *		referring to it has been popped, its remaining variables and
 *		commands are destroyed and it is marked "dead" (NS_DEAD).
 * NS_TEARDOWN  -1 means that TclTeardownNamespace has already been called on
 *		this namespace and it should not be called again [Bug 1355942].
 * NS_DEAD -	1 means Tcl_DeleteNamespace has been called to delete the
 *		namespace and no call frames still refer to it. It is no longer
 *		accessible by name. Its variables and commands have already
 *		been destroyed.  When the last namespaceName object in any byte
 *		code unit that refers to the namespace has been freed (i.e.,
 *		when the namespace's refCount is 0), the namespace's storage
 *		will be freed.
 * NS_SUPPRESS_COMPILATION -
 *		Marks the commands in this namespace for not being compiled,
 *		forcing them to be looked up every time.
 */

#define NS_DYING	0x01
#define NS_DEAD		0x02
#define NS_TEARDOWN	0x04
#ifndef TCL_NO_DEPRECATED
#   define NS_KILLED	0x04 /* Same as NS_TEARDOWN */
#endif
#define NS_SUPPRESS_COMPILATION	0x08

/*
 * Flags passed to TclGetNamespaceForQualName:
 *
 * TCL_GLOBAL_ONLY		- (see tcl.h) Look only in the global ns.
 * TCL_NAMESPACE_ONLY		- (see tcl.h) Look only in the context ns.
 * TCL_CREATE_NS_IF_UNKNOWN	- Create unknown namespaces.
 * TCL_FIND_ONLY_NS		- The name sought is a namespace name.
 * TCL_FIND_IF_NOT_SIMPLE	- Retrieve last namespace even if the rest of
 *				  name is not simple name (contains ::).
 */

#define TCL_CREATE_NS_IF_UNKNOWN	0x800
#define TCL_FIND_ONLY_NS		0x1000
#define TCL_FIND_IF_NOT_SIMPLE		0x2000

/*
 * The client data for an ensemble command. This consists of the table of
 * commands that are actually exported by the namespace, and an epoch counter
 * that, combined with the exportLookupEpoch field of the namespace structure,
 * defines whether the table contains valid data or will need to be recomputed
 * next time the ensemble command is called.
 */

typedef struct EnsembleConfig {
    Namespace *nsPtr;		/* The namespace backing this ensemble up. */
    Tcl_Command token;		/* The token for the command that provides
				 * ensemble support for the namespace, or NULL
				 * if the command has been deleted (or never
				 * existed; the global namespace never has an
				 * ensemble command.) */
    Tcl_Size epoch;		/* The epoch at which this ensemble's table of
				 * exported commands is valid. */
    char **subcommandArrayPtr;	/* Array of ensemble subcommand names. At all
				 * consistent points, this will have the same
				 * number of entries as there are entries in
				 * the subcommandTable hash. */
    Tcl_HashTable subcommandTable;
				/* Hash table of ensemble subcommand names,
				 * which are its keys so this also provides
				 * the storage management for those subcommand
				 * names. The contents of the entry values are
				 * object version the prefix lists to use when
				 * substituting for the command/subcommand to
				 * build the ensemble implementation command.
				 * Has to be stored here as well as in
				 * subcommandDict because that field is NULL
				 * when we are deriving the ensemble from the
				 * namespace exports list. FUTURE WORK: use
				 * object hash table here. */
    struct EnsembleConfig *next;/* The next ensemble in the linked list of
				 * ensembles associated with a namespace. If
				 * this field points to this ensemble, the
				 * structure has already been unlinked from
				 * all lists, and cannot be found by scanning
				 * the list from the namespace's ensemble
				 * field. */
    int flags;			/* OR'ed combo of TCL_ENSEMBLE_PREFIX,
				 * ENSEMBLE_DEAD and ENSEMBLE_COMPILE. */

    /* OBJECT FIELDS FOR ENSEMBLE CONFIGURATION */

    Tcl_Obj *subcommandDict;	/* Dictionary providing mapping from
				 * subcommands to their implementing command
				 * prefixes, or NULL if we are to build the
				 * map automatically from the namespace
				 * exports. */
    Tcl_Obj *subcmdList;	/* List of commands that this ensemble
				 * actually provides, and whose implementation
				 * will be built using the subcommandDict (if
				 * present and defined) and by simple mapping
				 * to the namespace otherwise. If NULL,
				 * indicates that we are using the (dynamic)
				 * list of currently exported commands. */
    Tcl_Obj *unknownHandler;	/* Script prefix used to handle the case when
				 * no match is found (according to the rule
				 * defined by flag bit TCL_ENSEMBLE_PREFIX) or
				 * NULL to use the default error-generating
				 * behaviour. The script execution gets all
				 * the arguments to the ensemble command
				 * (including objv[0]) and will have the
				 * results passed directly back to the caller
				 * (including the error code) unless the code
				 * is TCL_CONTINUE in which case the
				 * subcommand will be re-parsed by the ensemble
				 * core, presumably because the ensemble
				 * itself has been updated. */
    Tcl_Obj *parameterList;	/* List of ensemble parameter names. */
    Tcl_Size numParameters;	/* Cached number of parameters. This is either
				 * 0 (if the parameterList field is NULL) or
				 * the length of the list in the parameterList
				 * field. */
} EnsembleConfig;

/*
 * Various bits for the EnsembleConfig.flags field.
 */

#define ENSEMBLE_DEAD	0x1	/* Flag value to say that the ensemble is dead
				 * and on its way out. */
#define ENSEMBLE_COMPILE 0x4	/* Flag to enable bytecode compilation of an
				 * ensemble. */

/*
 *----------------------------------------------------------------
 * Data structures related to variables. These are used primarily in tclVar.c
 *----------------------------------------------------------------
 */

/*
 * The following structure defines a variable trace, which is used to invoke a
 * specific C procedure whenever certain operations are performed on a
 * variable.
 */

typedef struct VarTrace {
    Tcl_VarTraceProc *traceProc;/* Procedure to call when operations given by
				 * flags are performed on variable. */
    void *clientData;		/* Argument to pass to proc. */
    int flags;			/* What events the trace procedure is
				 * interested in: OR-ed combination of
				 * TCL_TRACE_READS, TCL_TRACE_WRITES,
				 * TCL_TRACE_UNSETS and TCL_TRACE_ARRAY. */
    struct VarTrace *nextPtr;	/* Next in list of traces associated with a
				 * particular variable. */
} VarTrace;

/*
 * The following structure defines a command trace, which is used to invoke a
 * specific C procedure whenever certain operations are performed on a
 * command.
 */

typedef struct CommandTrace {
    Tcl_CommandTraceProc *traceProc;
				/* Procedure to call when operations given by
				 * flags are performed on command. */
    void *clientData;		/* Argument to pass to proc. */
    int flags;			/* What events the trace procedure is
				 * interested in: OR-ed combination of
				 * TCL_TRACE_RENAME, TCL_TRACE_DELETE. */
    struct CommandTrace *nextPtr;
				/* Next in list of traces associated with a
				 * particular command. */
    Tcl_Size refCount;		/* Used to ensure this structure is not
				 * deleted too early. Keeps track of how many
				 * pieces of code have a pointer to this
				 * structure. */
} CommandTrace;

/*
 * When a command trace is active (i.e. its associated procedure is executing)
 * one of the following structures is linked into a list associated with the
 * command's interpreter. The information in the structure is needed in order
 * for Tcl to behave reasonably if traces are deleted while traces are active.
 */

typedef struct ActiveCommandTrace {
    struct Command *cmdPtr;	/* Command that's being traced. */
    struct ActiveCommandTrace *nextPtr;
				/* Next in list of all active command traces
				 * for the interpreter, or NULL if no more. */
    CommandTrace *nextTracePtr;	/* Next trace to check after current trace
				 * procedure returns; if this trace gets
				 * deleted, must update pointer to avoid using
				 * free'd memory. */
    int reverseScan;		/* Boolean set true when traces are scanning
				 * in reverse order. */
} ActiveCommandTrace;

/*
 * When a variable trace is active (i.e. its associated procedure is
 * executing) one of the following structures is linked into a list associated
 * with the variable's interpreter. The information in the structure is needed
 * in order for Tcl to behave reasonably if traces are deleted while traces
 * are active.
 */

typedef struct ActiveVarTrace {
    struct Var *varPtr;		/* Variable that's being traced. */
    struct ActiveVarTrace *nextPtr;
				/* Next in list of all active variable traces
				 * for the interpreter, or NULL if no more. */
    VarTrace *nextTracePtr;	/* Next trace to check after current trace
				 * procedure returns; if this trace gets
				 * deleted, must update pointer to avoid using
				 * free'd memory. */
} ActiveVarTrace;

/*
 * The structure below defines a variable, which associates a string name with
 * a Tcl_Obj value. These structures are kept in procedure call frames (for
 * local variables recognized by the compiler) or in the heap (for global
 * variables and any variable not known to the compiler). For each Var
 * structure in the heap, a hash table entry holds the variable name and a
 * pointer to the Var structure.
 */

typedef struct Var {
    int flags;			/* Miscellaneous bits of information about
				 * variable. See below for definitions. */
    union {
	Tcl_Obj *objPtr;	/* The variable's object value. Used for
				 * scalar variables and array elements. */
	TclVarHashTable *tablePtr;/* For array variables, this points to
				 * information about the hash table used to
				 * implement the associative array. Points to
				 * Tcl_Alloc-ed data. */
	struct Var *linkPtr;	/* If this is a global variable being referred
				 * to in a procedure, or a variable created by
				 * "upvar", this field points to the
				 * referenced variable's Var struct. */
    } value;
} Var;

typedef struct VarInHash {
    Var var;			/* "Inherit" from Var. */
    Tcl_Size refCount;		/* Counts number of active uses of this
				 * variable: 1 for the entry in the hash
				 * table, 1 for each additional variable whose
				 * linkPtr points here, 1 for each nested
				 * trace active on variable, and 1 if the
				 * variable is a namespace variable. This
				 * record can't be deleted until refCount
				 * becomes 0. */
    Tcl_HashEntry entry;	/* The hash table entry that refers to this
				 * variable. This is used to find the name of
				 * the variable and to delete it from its
				 * hash table if it is no longer needed. It
				 * also holds the variable's name. */
} VarInHash;

/*
 * Flag bits for variables. The first two (VAR_ARRAY and VAR_LINK) are
 * mutually exclusive and give the "type" of the variable. If none is set,
 * this is a scalar variable.
 *
 * VAR_ARRAY -			1 means this is an array variable rather than
 *				a scalar variable or link. The "tablePtr"
 *				field points to the array's hash table for its
 *				elements.
 * VAR_LINK -			1 means this Var structure contains a pointer
 *				to another Var structure that either has the
 *				real value or is itself another VAR_LINK
 *				pointer. Variables like this come about
 *				through "upvar" and "global" commands, or
 *				through references to variables in enclosing
 *				namespaces.
 * VAR_CONSTANT -		1 means this is a constant "variable", and
 *				cannot be written to by ordinary commands.
 *				Structurally, it's the same as a scalar when
 *				being read, but writes are rejected. Constants
 *				are not supported inside arrays.
 *
 * Flags that indicate the type and status of storage; none is set for
 * compiled local variables (Var structs).
 *
 * VAR_IN_HASHTABLE -		1 means this variable is in a hash table and
 *				the Var structure is malloc'ed. 0 if it is a
 *				local variable that was assigned a slot in a
 *				procedure frame by the compiler so the Var
 *				storage is part of the call frame.
 * VAR_DEAD_HASH		1 means that this var's entry in the hash table
 *				has already been deleted.
 * VAR_ARRAY_ELEMENT -		1 means that this variable is an array
 *				element, so it is not legal for it to be an
 *				array itself (the VAR_ARRAY flag had better
 *				not be set).
 * VAR_NAMESPACE_VAR -		1 means that this variable was declared as a
 *				namespace variable. This flag ensures it
 *				persists until its namespace is destroyed or
 *				until the variable is unset; it will persist
 *				even if it has not been initialized and is
 *				marked undefined. The variable's refCount is
 *				incremented to reflect the "reference" from
 *				its namespace.
 *
 * Flag values relating to the variable's trace and search status.
 *
 * VAR_TRACED_READ
 * VAR_TRACED_WRITE
 * VAR_TRACED_UNSET
 * VAR_TRACED_ARRAY
 * VAR_TRACE_ACTIVE -		1 means that trace processing is currently
 *				underway for a read or write access, so new
 *				read or write accesses should not cause trace
 *				procedures to be called and the variable can't
 *				be deleted.
 * VAR_SEARCH_ACTIVE
 *
 * The following additional flags are used with the CompiledLocal type defined
 * below:
 *
 * VAR_ARGUMENT -		1 means that this variable holds a procedure
 *				argument.
 * VAR_TEMPORARY -		1 if the local variable is an anonymous
 *				temporary variable. Temporaries have a NULL
 *				name.
 * VAR_RESOLVED -		1 if name resolution has been done for this
 *				variable.
 * VAR_IS_ARGS			1 if this variable is the last argument and is
 *				named "args".
 */

/*
 * FLAGS RENUMBERED: everything breaks already, make things simpler.
 *
 * IMPORTANT: skip the values 0x10, 0x20, 0x40, 0x800 corresponding to
 * TCL_TRACE_(READS/WRITES/UNSETS/ARRAY): makes code simpler in tclTrace.c
 *
 * Keep the flag values for VAR_ARGUMENT and VAR_TEMPORARY so that old values
 * in precompiled scripts keep working.
 */

/* Type of value (0 is scalar) */
#define VAR_ARRAY		0x1
#define VAR_LINK		0x2
#define VAR_CONSTANT		0x10000
#define VAR_TYPE \
	(VAR_ARRAY | VAR_LINK | VAR_CONSTANT)

/* Type of storage (0 is compiled local) */
#define VAR_IN_HASHTABLE	0x4
#define VAR_DEAD_HASH		0x8
#define VAR_ARRAY_ELEMENT	0x1000
#define VAR_NAMESPACE_VAR	0x80	/* KEEP OLD VALUE for Itcl */

#define VAR_ALL_HASH \
	(VAR_IN_HASHTABLE|VAR_DEAD_HASH|VAR_NAMESPACE_VAR|VAR_ARRAY_ELEMENT)

/* Trace and search state. */

#define VAR_TRACED_READ		0x10	/* TCL_TRACE_READS */
#define VAR_TRACED_WRITE	0x20	/* TCL_TRACE_WRITES */
#define VAR_TRACED_UNSET	0x40	/* TCL_TRACE_UNSETS */
#define VAR_TRACED_ARRAY	0x800	/* TCL_TRACE_ARRAY */
#define VAR_TRACE_ACTIVE	0x2000
#define VAR_SEARCH_ACTIVE	0x4000
#define VAR_ALL_TRACES \
	(VAR_TRACED_READ|VAR_TRACED_WRITE|VAR_TRACED_ARRAY|VAR_TRACED_UNSET)

/* Special handling on initialisation (only CompiledLocal). */
#define VAR_ARGUMENT		0x100	/* KEEP OLD VALUE! See tclProc.c */
#define VAR_TEMPORARY		0x200	/* KEEP OLD VALUE! See tclProc.c */
#define VAR_IS_ARGS		0x400
#define VAR_RESOLVED		0x8000

#define TCL_HASH_FIND	((int *)-1)

/*
 * Macros to ensure that various flag bits are set properly for variables.
 * The ANSI C "prototypes" for these macros are:
 *
 * MODULE_SCOPE void	TclSetVarScalar(Var *varPtr);
 * MODULE_SCOPE void	TclSetVarArray(Var *varPtr);
 * MODULE_SCOPE void	TclSetVarLink(Var *varPtr);
 * MODULE_SCOPE void	TclSetVarConstant(Var *varPtr);
 * MODULE_SCOPE void	TclSetVarArrayElement(Var *varPtr);
 * MODULE_SCOPE void	TclSetVarUndefined(Var *varPtr);
 * MODULE_SCOPE void	TclClearVarUndefined(Var *varPtr);
 */

#define TclSetVarScalar(varPtr) \
    (varPtr)->flags &= ~(VAR_ARRAY|VAR_LINK|VAR_CONSTANT)

#define TclSetVarArray(varPtr) \
    (varPtr)->flags = ((varPtr)->flags & ~VAR_LINK) | VAR_ARRAY

#define TclSetVarLink(varPtr) \
    (varPtr)->flags = ((varPtr)->flags & ~VAR_ARRAY) | VAR_LINK

#define TclSetVarConstant(varPtr) \
    (varPtr)->flags = ((varPtr)->flags & ~(VAR_ARRAY|VAR_LINK)) | VAR_CONSTANT

#define TclSetVarArrayElement(varPtr) \
    (varPtr)->flags = ((varPtr)->flags & ~VAR_ARRAY) | VAR_ARRAY_ELEMENT

#define TclSetVarUndefined(varPtr) \
    (varPtr)->flags &= ~(VAR_ARRAY|VAR_LINK|VAR_CONSTANT);\
    (varPtr)->value.objPtr = NULL

#define TclClearVarUndefined(varPtr)

#define TclSetVarTraceActive(varPtr) \
    (varPtr)->flags |= VAR_TRACE_ACTIVE

#define TclClearVarTraceActive(varPtr) \
    (varPtr)->flags &= ~VAR_TRACE_ACTIVE

#define TclSetVarNamespaceVar(varPtr) \
    if (!TclIsVarNamespaceVar(varPtr)) {\
	(varPtr)->flags |= VAR_NAMESPACE_VAR;\
	if (TclIsVarInHash(varPtr)) {\
	    ((VarInHash *)(varPtr))->refCount++;\
	}\
    }

#define TclClearVarNamespaceVar(varPtr) \
    if (TclIsVarNamespaceVar(varPtr)) {\
	(varPtr)->flags &= ~VAR_NAMESPACE_VAR;\
	if (TclIsVarInHash(varPtr)) {\
	    ((VarInHash *)(varPtr))->refCount--;\
	}\
    }

/*
 * Macros to read various flag bits of variables.
 * The ANSI C "prototypes" for these macros are:
 *
 * MODULE_SCOPE int	TclIsVarScalar(Var *varPtr);
 * MODULE_SCOPE int	TclIsVarConstant(Var *varPtr);
 * MODULE_SCOPE int	TclIsVarLink(Var *varPtr);
 * MODULE_SCOPE int	TclIsVarArray(Var *varPtr);
 * MODULE_SCOPE int	TclIsVarUndefined(Var *varPtr);
 * MODULE_SCOPE int	TclIsVarArrayElement(Var *varPtr);
 * MODULE_SCOPE int	TclIsVarTemporary(Var *varPtr);
 * MODULE_SCOPE int	TclIsVarArgument(Var *varPtr);
 * MODULE_SCOPE int	TclIsVarResolved(Var *varPtr);
 */

#define TclVarFindHiddenArray(varPtr,arrayPtr)				\
    do {								\
	if ((arrayPtr == NULL) && TclIsVarInHash(varPtr) &&		\
		(TclVarParentArray(varPtr) != NULL)) {			\
	    arrayPtr = TclVarParentArray(varPtr);			\
	}								\
    } while(0)

#define TclIsVarScalar(varPtr) \
    !((varPtr)->flags & (VAR_ARRAY|VAR_LINK))

#define TclIsVarLink(varPtr) \
    ((varPtr)->flags & VAR_LINK)

#define TclIsVarArray(varPtr) \
    ((varPtr)->flags & VAR_ARRAY)

/* Implies scalar as well. */
#define TclIsVarConstant(varPtr) \
    ((varPtr)->flags & VAR_CONSTANT)

#define TclIsVarUndefined(varPtr) \
    ((varPtr)->value.objPtr == NULL)

#define TclIsVarArrayElement(varPtr) \
    ((varPtr)->flags & VAR_ARRAY_ELEMENT)

#define TclIsVarNamespaceVar(varPtr) \
    ((varPtr)->flags & VAR_NAMESPACE_VAR)

#define TclIsVarTemporary(varPtr) \
    ((varPtr)->flags & VAR_TEMPORARY)

#define TclIsVarArgument(varPtr) \
    ((varPtr)->flags & VAR_ARGUMENT)

#define TclIsVarResolved(varPtr) \
    ((varPtr)->flags & VAR_RESOLVED)

#define TclIsVarTraceActive(varPtr) \
    ((varPtr)->flags & VAR_TRACE_ACTIVE)

#define TclIsVarTraced(varPtr) \
    ((varPtr)->flags & VAR_ALL_TRACES)

#define TclIsVarInHash(varPtr) \
    ((varPtr)->flags & VAR_IN_HASHTABLE)

#define TclIsVarDeadHash(varPtr) \
    ((varPtr)->flags & VAR_DEAD_HASH)

#define TclGetVarNsPtr(varPtr) \
    (TclIsVarInHash(varPtr) \
	? ((TclVarHashTable *) ((((VarInHash *) (varPtr))->entry.tablePtr)))->nsPtr \
	: NULL)

#define TclVarParentArray(varPtr)					\
    ((TclVarHashTable *) ((VarInHash *) (varPtr))->entry.tablePtr)->arrayPtr

#define VarHashRefCount(varPtr) \
    ((VarInHash *) (varPtr))->refCount

#define VarHashGetKey(varPtr) \
    (((VarInHash *)(varPtr))->entry.key.objPtr)

/*
 * Macros for direct variable access by TEBC.
 */

#define TclIsVarTricky(varPtr,trickyFlags)				\
    (   ((varPtr)->flags & (VAR_ARRAY|VAR_LINK|trickyFlags))		\
	  || (TclIsVarInHash(varPtr)					\
		&& (TclVarParentArray(varPtr) != NULL)			\
		&& (TclVarParentArray(varPtr)->flags & (trickyFlags))))

#define TclIsVarDirectReadable(varPtr)					\
    (   (!TclIsVarTricky(varPtr,VAR_TRACED_READ))			\
	&& (varPtr)->value.objPtr)

#define TclIsVarDirectWritable(varPtr) \
    (!TclIsVarTricky(varPtr,VAR_TRACED_WRITE|VAR_DEAD_HASH|VAR_CONSTANT))

#define TclIsVarDirectUnsettable(varPtr) \
    (!TclIsVarTricky(varPtr,VAR_TRACED_READ|VAR_TRACED_WRITE|VAR_TRACED_UNSET|VAR_DEAD_HASH|VAR_CONSTANT))

#define TclIsVarDirectModifyable(varPtr) \
    (   (!TclIsVarTricky(varPtr,VAR_TRACED_READ|VAR_TRACED_WRITE|VAR_CONSTANT))	\
	&&  (varPtr)->value.objPtr)

#define TclIsVarDirectReadable2(varPtr, arrayPtr) \
    (TclIsVarDirectReadable(varPtr) &&\
	(!(arrayPtr) || !((arrayPtr)->flags & VAR_TRACED_READ)))

#define TclIsVarDirectWritable2(varPtr, arrayPtr) \
    (TclIsVarDirectWritable(varPtr) &&\
	(!(arrayPtr) || !((arrayPtr)->flags & VAR_TRACED_WRITE)))

#define TclIsVarDirectModifyable2(varPtr, arrayPtr) \
    (TclIsVarDirectModifyable(varPtr) &&\
	(!(arrayPtr) || !((arrayPtr)->flags & (VAR_TRACED_READ|VAR_TRACED_WRITE))))

/*
 *----------------------------------------------------------------
 * Data structures related to procedures. These are used primarily in
 * tclProc.c, tclCompile.c, and tclExecute.c.
 *----------------------------------------------------------------
 */

#if defined(__STDC_VERSION__) && (__STDC_VERSION__ >= 199901L)
#   define TCLFLEXARRAY
#elif defined(__GNUC__) && (__GNUC__ > 2)
#   define TCLFLEXARRAY 0
#else
#   define TCLFLEXARRAY 1
#endif

/*
 * Forward declaration to prevent an error when the forward reference to
 * Command is encountered in the Proc and ImportRef types declared below.
 */

struct Command;

/*
 * The variable-length structure below describes a local variable of a
 * procedure that was recognized by the compiler. These variables have a name,
 * an element in the array of compiler-assigned local variables in the
 * procedure's call frame, and various other items of information. If the
 * local variable is a formal argument, it may also have a default value. The
 * compiler can't recognize local variables whose names are expressions (these
 * names are only known at runtime when the expressions are evaluated) or
 * local variables that are created as a result of an "upvar" or "uplevel"
 * command. These other local variables are kept separately in a hash table in
 * the call frame.
 */

typedef struct CompiledLocal {
    struct CompiledLocal *nextPtr;
				/* Next compiler-recognized local variable for
				 * this procedure, or NULL if this is the last
				 * local. */
    Tcl_Size nameLength;	/* The number of bytes in local variable's name.
				 * Among others used to speed up var lookups. */
    Tcl_Size frameIndex;	/* Index in the array of compiler-assigned
				 * variables in the procedure call frame. */
#if TCL_MAJOR_VERSION < 9
    int flags;
#endif
    Tcl_Obj *defValuePtr;	/* Pointer to the default value of an
				 * argument, if any. NULL if not an argument
				 * or, if an argument, no default value. */
    Tcl_ResolvedVarInfo *resolveInfo;
				/* Customized variable resolution info
				 * supplied by the Tcl_ResolveCompiledVarProc
				 * associated with a namespace. Each variable
				 * is marked by a unique tag during
				 * compilation, and that same tag is used to
				 * find the variable at runtime. */
#if TCL_MAJOR_VERSION > 8
    int flags;			/* Flag bits for the local variable. Same as
				 * the flags for the Var structure above,
				 * although only VAR_ARGUMENT, VAR_TEMPORARY,
				 * and VAR_RESOLVED make sense. */
#endif
    char name[TCLFLEXARRAY];	/* Name of the local variable starts here. If
				 * the name is NULL, this will just be '\0'.
				 * The actual size of this field will be large
				 * enough to hold the name. MUST BE THE LAST
				 * FIELD IN THE STRUCTURE! */
} CompiledLocal;

/*
 * The structure below defines a command procedure, which consists of a
 * collection of Tcl commands plus information about arguments and other local
 * variables recognized at compile time.
 */

typedef struct Proc {
    struct Interp *iPtr;	/* Interpreter for which this command is
				 * defined. */
    Tcl_Size refCount;		/* Reference count: 1 if still present in
				 * command table plus 1 for each call to the
				 * procedure that is currently active. This
				 * structure can be freed when refCount
				 * becomes zero. */
    struct Command *cmdPtr;	/* Points to the Command structure for this
				 * procedure. This is used to get the
				 * namespace in which to execute the
				 * procedure. */
    Tcl_Obj *bodyPtr;		/* Points to the ByteCode object for
				 * procedure's body command. */
    Tcl_Size numArgs;		/* Number of formal parameters. */
    Tcl_Size numCompiledLocals;	/* Count of local variables recognized by the
				 * compiler including arguments and
				 * temporaries. */
    CompiledLocal *firstLocalPtr;
				/* Pointer to first of the procedure's
				 * compiler-allocated local variables, or NULL
				 * if none. The first numArgs entries in this
				 * list describe the procedure's formal
				 * arguments. */
    CompiledLocal *lastLocalPtr;/* Pointer to the last allocated local
				 * variable or NULL if none. This has frame
				 * index (numCompiledLocals-1). */
} Proc;

/*
 * The type of functions called to process errors found during the execution
 * of a procedure (or lambda term or ...).
 */

typedef void (ProcErrorProc)(Tcl_Interp *interp, Tcl_Obj *procNameObj);

/*
 * The structure below defines a command trace. This is used to allow Tcl
 * clients to find out whenever a command is about to be executed.
 */

typedef struct Trace {
    Tcl_Size level;		/* Only trace commands at nesting level less
				 * than or equal to this. */
#if TCL_MAJOR_VERSION > 8
    Tcl_CmdObjTraceProc2 *proc;	/* Procedure to call to trace command. */
#else
    Tcl_CmdObjTraceProc *proc;	/* Procedure to call to trace command. */
#endif
    void *clientData;		/* Arbitrary value to pass to proc. */
    struct Trace *nextPtr;	/* Next in list of traces for this interp. */
    int flags;			/* Flags governing the trace - see
				 * Tcl_CreateObjTrace for details. */
    Tcl_CmdObjTraceDeleteProc *delProc;
				/* Procedure to call when trace is deleted. */
} Trace;

/*
 * When an interpreter trace is active (i.e. its associated procedure is
 * executing), one of the following structures is linked into a list
 * associated with the interpreter. The information in the structure is needed
 * in order for Tcl to behave reasonably if traces are deleted while traces
 * are active.
 */

typedef struct ActiveInterpTrace {
    struct ActiveInterpTrace *nextPtr;
				/* Next in list of all active command traces
				 * for the interpreter, or NULL if no more. */
    Trace *nextTracePtr;	/* Next trace to check after current trace
				 * procedure returns; if this trace gets
				 * deleted, must update pointer to avoid using
				 * free'd memory. */
    int reverseScan;		/* Boolean set true when traces are scanning
				 * in reverse order. */
} ActiveInterpTrace;

/*
 * Flag values designating types of execution traces. See tclTrace.c for
 * related flag values.
 *
 * TCL_TRACE_ENTER_EXEC		- triggers enter/enterstep traces.
 *				- passed to Tcl_CreateObjTrace to set up
 *				  "enterstep" traces.
 * TCL_TRACE_LEAVE_EXEC		- triggers leave/leavestep traces.
 *				- passed to Tcl_CreateObjTrace to set up
 *				  "leavestep" traces.
 */

#define TCL_TRACE_ENTER_EXEC	1
#define TCL_TRACE_LEAVE_EXEC	2

#if TCL_MAJOR_VERSION > 8
#define TclObjTypeHasProc(objPtr, proc) (((objPtr)->typePtr \
	&& ((offsetof(Tcl_ObjType, proc) < offsetof(Tcl_ObjType, version)) \
	|| (offsetof(Tcl_ObjType, proc) < (objPtr)->typePtr->version))) ? \
	((objPtr)->typePtr)->proc : NULL)

MODULE_SCOPE Tcl_Size TclLengthOne(Tcl_Obj *);

/*
 * Abstract List
 *
 * This structure provides the functions used in List operations to emulate a
 * List for AbstractList types.
 */

static inline Tcl_Size
TclObjTypeLength(
    Tcl_Obj *objPtr)
{
    Tcl_ObjTypeLengthProc *proc = TclObjTypeHasProc(objPtr, lengthProc);
    return proc(objPtr);
}

static inline int
TclObjTypeIndex(
    Tcl_Interp *interp,
    Tcl_Obj *objPtr,
    Tcl_Size index,
    Tcl_Obj **elemObjPtr)
{
    Tcl_ObjTypeIndexProc *proc = TclObjTypeHasProc(objPtr, indexProc);
    return proc(interp, objPtr, index, elemObjPtr);
}

static inline int
TclObjTypeSlice(
    Tcl_Interp *interp,
    Tcl_Obj *objPtr,
    Tcl_Size fromIdx,
    Tcl_Size toIdx,
    Tcl_Obj **newObjPtr)
{
    Tcl_ObjTypeSliceProc *proc = TclObjTypeHasProc(objPtr, sliceProc);
    return proc(interp, objPtr, fromIdx, toIdx, newObjPtr);
}

static inline int
TclObjTypeReverse(
    Tcl_Interp *interp,
    Tcl_Obj *objPtr,
    Tcl_Obj **newObjPtr)
{
    Tcl_ObjTypeReverseProc *proc = TclObjTypeHasProc(objPtr, reverseProc);
    return proc(interp, objPtr, newObjPtr);
}

static inline int
TclObjTypeGetElements(
    Tcl_Interp *interp,
    Tcl_Obj *objPtr,
    Tcl_Size *objCPtr,
    Tcl_Obj ***objVPtr)
{
    Tcl_ObjTypeGetElements *proc = TclObjTypeHasProc(objPtr, getElementsProc);
    return proc(interp, objPtr, objCPtr, objVPtr);
}

static inline Tcl_Obj*
TclObjTypeSetElement(
    Tcl_Interp *interp,
    Tcl_Obj *objPtr,
    Tcl_Size indexCount,
    Tcl_Obj *const indexArray[],
    Tcl_Obj *valueObj)
{
    Tcl_ObjTypeSetElement *proc = TclObjTypeHasProc(objPtr, setElementProc);
    return proc(interp, objPtr, indexCount, indexArray, valueObj);
}

static inline int
TclObjTypeReplace(
    Tcl_Interp *interp,
    Tcl_Obj *objPtr,
    Tcl_Size first,
    Tcl_Size numToDelete,
    Tcl_Size numToInsert,
    Tcl_Obj *const insertObjs[])
{
    Tcl_ObjTypeReplaceProc *proc = TclObjTypeHasProc(objPtr, replaceProc);
    return proc(interp, objPtr, first, numToDelete, numToInsert, insertObjs);
}

static inline int
TclObjTypeInOperator(
    Tcl_Interp *interp,
    Tcl_Obj *valueObj,
    Tcl_Obj *listObj,
    int *boolResult)
{
    Tcl_ObjTypeInOperatorProc *proc = TclObjTypeHasProc(listObj, inOperProc);
    return proc(interp, valueObj, listObj, boolResult);
}
#endif /* TCL_MAJOR_VERSION > 8 */

/*
 * The structure below defines an entry in the assocData hash table which is
 * associated with an interpreter. The entry contains a pointer to a function
 * to call when the interpreter is deleted, and a pointer to a user-defined
 * piece of data.
 */

typedef struct AssocData {
    Tcl_InterpDeleteProc *proc;	/* Proc to call when deleting. */
    void *clientData;		/* Value to pass to proc. */
} AssocData;

/*
 * The structure below defines a call frame. A call frame defines a naming
 * context for a procedure call: its local naming scope (for local variables)
 * and its global naming scope (a namespace, perhaps the global :: namespace).
 * A call frame can also define the naming context for a namespace eval or
 * namespace inscope command: the namespace in which the command's code should
 * execute. The Tcl_CallFrame structures exist only while procedures or
 * namespace eval/inscope's are being executed, and provide a kind of Tcl call
 * stack.
 *
 * WARNING!! The structure definition must be kept consistent with the
 * Tcl_CallFrame structure in tcl.h. If you change one, change the other.
 */

/*
 * Will be grown to contain: pointers to the varnames (allocated at the end),
 * plus the init values for each variable (suitable to be memcopied on init)
 */

typedef struct LocalCache {
    Tcl_Size refCount;		/* Reference count. */
    Tcl_Size numVars;		/* Number of variables. */
    Tcl_Obj *varName0;		/* First variable name. */
} LocalCache;

#define localName(framePtr, i) \
    ((&((framePtr)->localCachePtr->varName0))[(i)])

MODULE_SCOPE void	TclFreeLocalCache(Tcl_Interp *interp,
			    LocalCache *localCachePtr);

typedef struct CallFrame {
    Namespace *nsPtr;		/* Points to the namespace used to resolve
				 * commands and global variables. */
    int isProcCallFrame;	/* If 0, the frame was pushed to execute a
				 * namespace command and var references are
				 * treated as references to namespace vars;
				 * varTablePtr and compiledLocals are ignored.
				 * If FRAME_IS_PROC is set, the frame was
				 * pushed to execute a Tcl procedure and may
				 * have local vars. */
    Tcl_Size objc;		/* This and objv below describe the arguments
				 * for this procedure call. */
    Tcl_Obj *const *objv;	/* Array of argument objects. */
    struct CallFrame *callerPtr;/* Value of interp->framePtr when this
				 * procedure was invoked (i.e. next higher in
				 * stack of all active procedures). */
    struct CallFrame *callerVarPtr;
				/* Value of interp->varFramePtr when this
				 * procedure was invoked (i.e. determines
				 * variable scoping within caller). Same as
				 * callerPtr unless an "uplevel" command or
				 * something equivalent was active in the
				 * caller). */
    Tcl_Size level;		/* Level of this procedure, for "uplevel"
				 * purposes (i.e. corresponds to nesting of
				 * callerVarPtr's, not callerPtr's). 1 for
				 * outermost procedure, 0 for top-level. */
    Proc *procPtr;		/* Points to the structure defining the called
				 * procedure. Used to get information such as
				 * the number of compiled local variables
				 * (local variables assigned entries ["slots"]
				 * in the compiledLocals array below). */
    TclVarHashTable *varTablePtr;
				/* Hash table containing local variables not
				 * recognized by the compiler, or created at
				 * execution time through, e.g., upvar.
				 * Initially NULL and created if needed. */
    Tcl_Size numCompiledLocals;	/* Count of local variables recognized
				 * by the compiler including arguments. */
    Var *compiledLocals;	/* Points to the array of local variables
				 * recognized by the compiler. The compiler
				 * emits code that refers to these variables
				 * using an index into this array. */
    void *clientData;		/* Pointer to some context that is used by
				 * object systems. The meaning of the contents
				 * of this field is defined by the code that
				 * sets it, and it should only ever be set by
				 * the code that is pushing the frame. In that
				 * case, the code that sets it should also
				 * have some means of discovering what the
				 * meaning of the value is, which we do not
				 * specify. */
    LocalCache *localCachePtr;	/* Pointer to the start of the cached variable
				 * names and initialisation data for local
				 * variables. */
    Tcl_Obj *tailcallPtr;	/* NULL if no tailcall is scheduled */
} CallFrame;

#define FRAME_IS_PROC	0x1	/* Frame is a procedure body. */
#define FRAME_IS_LAMBDA 0x2	/* Frame is a lambda term body. */
#define FRAME_IS_METHOD	0x4	/* The frame is a method body, and the frame's
				 * clientData field contains a CallContext
				 * reference. Part of TIP#257. */
#define FRAME_IS_OO_DEFINE 0x8	/* The frame is part of the inside workings of
				 * the [oo::define] command; the clientData
				 * field contains an Object reference that has
				 * been confirmed to refer to a class. Part of
				 * TIP#257. */
#define FRAME_IS_PRIVATE_DEFINE 0x10
				/* Marks this frame as being used for private
				 * declarations with [oo::define]. Usually
				 * OR'd with FRAME_IS_OO_DEFINE. TIP#500. */

/*
 * TIP #280
 * The structure below defines a command frame. A command frame provides
 * location information for all commands executing a tcl script (source, eval,
 * uplevel, procedure bodies, ...). The runtime structure essentially contains
 * the stack trace as it would be if the currently executing command were to
 * throw an error.
 *
 * For commands where it makes sense it refers to the associated CallFrame as
 * well.
 *
 * The structures are chained in a single list, with the top of the stack
 * anchored in the Interp structure.
 *
 * Instances can be allocated on the C stack, or the heap, the former making
 * cleanup a bit simpler.
 */

typedef struct CmdFrame {
    /*
     * General data. Always available.
     */

    int type;			/* Values see below. */
    int level;			/* Number of frames in stack, prevent O(n)
				 * scan of list. */
    Tcl_Size *line;		/* Lines the words of the command start on. */
    Tcl_Size nline;		/* Number of lines in CmdFrame.line. */
    CallFrame *framePtr;	/* Procedure activation record, may be
				 * NULL. */
    struct CmdFrame *nextPtr;	/* Link to calling frame. */
    /*
     * Data needed for Eval vs TEBC
     *
     * EXECUTION CONTEXTS and usage of CmdFrame
     *
     * Field	  TEBC		  EvalEx
     * =======	  ====		  ======
     * level	  yes		  yes
     * type	  BC/PREBC	  SRC/EVAL
     * line0	  yes		  yes
     * framePtr	  yes		  yes
     * =======	  ====		  ======
     *
     * =======	  ====		  ========= union data
     * line1	  -		  yes
     * line3	  -		  yes
     * path	  -		  yes
     * -------	  ----		  ------
     * codePtr	  yes		  -
     * pc	  yes		  -
     * =======	  ====		  ======
     *
     * =======	  ====		  ========= union cmd
     * str.cmd	  yes		  yes
     * str.len	  yes		  yes
     * -------	  ----		  ------
     */

    union {
	struct {
	    Tcl_Obj *path;	/* Path of the sourced file the command is
				 * in. */
	} eval;
	struct {
	    const void *codePtr;/* Byte code currently executed... */
	    const char *pc;	/* ... and instruction pointer. */
	} tebc;
    } data;
    Tcl_Obj *cmdObj;
    const char *cmd;		/* The executed command, if possible... */
    Tcl_Size len;		/* ... and its length. */
    const struct CFWordBC *litarg;
				/* Link to set of literal arguments which have
				 * ben pushed on the lineLABCPtr stack by
				 * TclArgumentBCEnter(). These will be removed
				 * by TclArgumentBCRelease. */
} CmdFrame;

typedef struct CFWord {
    CmdFrame *framePtr;		/* CmdFrame to access. */
    Tcl_Size word;		/* Index of the word in the command. */
    Tcl_Size refCount;		/* Number of times the word is on the
				 * stack. */
} CFWord;

typedef struct CFWordBC {
    CmdFrame *framePtr;		/* CmdFrame to access. */
    Tcl_Size pc;		/* Instruction pointer of a command in
				 * ExtCmdLoc.loc[.] */
    Tcl_Size word;		/* Index of word in
				 * ExtCmdLoc.loc[cmd]->line[.] */
    struct CFWordBC *prevPtr;	/* Previous entry in stack for same Tcl_Obj. */
    struct CFWordBC *nextPtr;	/* Next entry for same command call. See
				 * CmdFrame litarg field for the list start. */
    Tcl_Obj *obj;		/* Back reference to hash table key */
} CFWordBC;

/*
 * Structure to record the locations of invisible continuation lines in
 * literal scripts, as character offset from the beginning of the script. Both
 * compiler and direct evaluator use this information to adjust their line
 * counters when tracking through the script, because when it is invoked the
 * continuation line marker as a whole has been removed already, meaning that
 * the \n which was part of it is gone as well, breaking regular line
 * tracking.
 *
 * These structures are allocated and filled by both the function
 * TclSubstTokens() in the file "tclParse.c" and its caller TclEvalEx() in the
 * file "tclBasic.c", and stored in the thread-global hash table "lineCLPtr" in
 * file "tclObj.c". They are used by the functions TclSetByteCodeFromAny() and
 * TclCompileScript(), both found in the file "tclCompile.c". Their memory is
 * released by the function TclFreeObj(), in the file "tclObj.c", and also by
 * the function TclThreadFinalizeObjects(), in the same file.
 */

#define CLL_END		(-1)

typedef struct ContLineLoc {
    Tcl_Size num;		/* Number of entries in loc, not counting the
				 * final -1 marker entry. */
    Tcl_Size loc[TCLFLEXARRAY];	/* Table of locations, as character offsets.
				 * The table is allocated as part of the
				 * structure, extending behind the nominal end
				 * of the structure. An entry containing the
				 * value -1 is put after the last location, as
				 * end-marker/sentinel. */
} ContLineLoc;

/*
 * The following macros define the allowed values for the type field of the
 * CmdFrame structure above. Some of the values occur only in the extended
 * location data referenced via the 'baseLocPtr'.
 *
 * TCL_LOCATION_EVAL	  : Frame is for a script evaluated by EvalEx.
 * TCL_LOCATION_BC	  : Frame is for bytecode.
 * TCL_LOCATION_PREBC	  : Frame is for precompiled bytecode.
 * TCL_LOCATION_SOURCE	  : Frame is for a script evaluated by EvalEx, from a
 *			    sourced file.
 * TCL_LOCATION_PROC	  : Frame is for bytecode of a procedure.
 *
 * A TCL_LOCATION_BC type in a frame can be overridden by _SOURCE and _PROC
 * types, per the context of the byte code in execution.
 */

#define TCL_LOCATION_EVAL	(0) /* Location in a dynamic eval script. */
#define TCL_LOCATION_BC		(2) /* Location in byte code. */
#define TCL_LOCATION_PREBC	(3) /* Location in precompiled byte code, no
				     * location. */
#define TCL_LOCATION_SOURCE	(4) /* Location in a file. */
#define TCL_LOCATION_PROC	(5) /* Location in a dynamic proc. */
#define TCL_LOCATION_LAST	(6) /* Number of values in the enum. */

/*
 * Structure passed to describe procedure-like "procedures" that are not
 * procedures (e.g. a lambda) so that their details can be reported correctly
 * by [info frame]. Contains a sub-structure for each extra field.
 */

typedef Tcl_Obj * (GetFrameInfoValueProc)(void *clientData);
typedef struct {
    const char *name;		/* Name of this field. */
    GetFrameInfoValueProc *proc;/* Function to generate a Tcl_Obj* from the
				 * clientData, or just use the clientData
				 * directly (after casting) if NULL. */
    void *clientData;		/* Context for above function, or Tcl_Obj* if
				 * proc field is NULL. */
} ExtraFrameInfoField;
typedef struct {
    Tcl_Size length;		/* Length of array. */
    ExtraFrameInfoField fields[2];
				/* Really as long as necessary, but this is
				 * long enough for nearly anything. */
} ExtraFrameInfo;

/*
 *----------------------------------------------------------------
 * Data structures and procedures related to TclHandles, which are a very
 * lightweight method of preserving enough information to determine if an
 * arbitrary malloc'd block has been deleted.
 *----------------------------------------------------------------
 */

typedef void **TclHandle;

/*
 *----------------------------------------------------------------
 * Experimental flag value passed to Tcl_GetRegExpFromObj. Intended for use
 * only by Expect. It will probably go away in a later release.
 *----------------------------------------------------------------
 */

#define TCL_REG_BOSONLY 002000	/* Prepend \A to pattern so it only matches at
				 * the beginning of the string. */

/*
 * These are a thin layer over TclpThreadKeyDataGet and TclpThreadKeyDataSet
 * when threads are used, or an emulation if there are no threads. These are
 * really internal and Tcl clients should use Tcl_GetThreadData.
 */

MODULE_SCOPE void *	TclThreadDataKeyGet(Tcl_ThreadDataKey *keyPtr);
MODULE_SCOPE void	TclThreadDataKeySet(Tcl_ThreadDataKey *keyPtr,
			    void *data);

/*
 * This is a convenience macro used to initialize a thread local storage ptr.
 */

#define TCL_TSD_INIT(keyPtr) \
	(ThreadSpecificData *)Tcl_GetThreadData((keyPtr), sizeof(ThreadSpecificData))

/*
 *----------------------------------------------------------------
 * Data structures related to bytecode compilation and execution. These are
 * used primarily in tclCompile.c, tclExecute.c, and tclBasic.c.
 *----------------------------------------------------------------
 */

/*
 * Forward declaration to prevent errors when the forward references to
 * Tcl_Parse and CompileEnv are encountered in the procedure type CompileProc
 * declared below.
 */

struct CompileEnv;

/*
 * The type of procedures called by the Tcl bytecode compiler to compile
 * commands. Pointers to these procedures are kept in the Command structure
 * describing each command. The integer value returned by a CompileProc must
 * be one of the following:
 *
 * TCL_OK		Compilation completed normally.
 * TCL_ERROR		Compilation could not be completed. This can be just a
 *			judgment by the CompileProc that the command is too
 *			complex to compile effectively, or it can indicate
 *			that in the current state of the interp, the command
 *			would raise an error. The bytecode compiler will not
 *			do any error reporting at compiler time. Error
 *			reporting is deferred until the actual runtime,
 *			because by then changes in the interp state may allow
 *			the command to be successfully evaluated.
 */

typedef int (CompileProc)(Tcl_Interp *interp, Tcl_Parse *parsePtr,
	struct Command *cmdPtr, struct CompileEnv *compEnvPtr);

/*
 * The type of procedure called from the compilation hook point in
 * SetByteCodeFromAny.
 */

typedef int (CompileHookProc)(Tcl_Interp *interp,
	struct CompileEnv *compEnvPtr, void *clientData);

/*
 * The data structure for a (linked list of) execution stacks. Note that the
 * first word on a particular execution stack is NULL, which is used as a
 * marker to say "go to the previous stack in the list" when unwinding the
 * stack.
 */

typedef struct ExecStack {
    struct ExecStack *prevPtr;	/* Previous stack in list. */
    struct ExecStack *nextPtr;	/* Next stack in list. */
    Tcl_Obj **markerPtr;	/* The location of the NULL marker. */
    Tcl_Obj **endPtr;		/* Where the stack end is. */
    Tcl_Obj **tosPtr;		/* Where the stack top is. */
    Tcl_Obj *stackWords[TCLFLEXARRAY];
				/* The actual stack space, following this
				 * structure in memory. */
} ExecStack;

/*
 * Saved copies of the stack frame references from the interpreter. Have to be
 * restored into the interpreter to be used.
 */
typedef struct CorContext {
    CallFrame *framePtr;	/* See Interp.framePtr */
    CallFrame *varFramePtr;	/* See Interp.varFramePtr */
    CmdFrame *cmdFramePtr;	/* See Interp.cmdFramePtr */
    Tcl_HashTable *lineLABCPtr;	/* See Interp.lineLABCPtr */
} CorContext;

/*
 * The data structure defining the execution environment for ByteCode's.
 * There is one ExecEnv structure per Tcl interpreter. It holds the evaluation
 * stack that holds command operands and results. The stack grows towards
 * increasing addresses. The member stackPtr points to the stackItems of the
 * currently active execution stack.
 */

typedef struct CoroutineData {
    struct Command *cmdPtr;	/* The command handle for the coroutine. */
    struct ExecEnv *eePtr;	/* The special execution environment (stacks,
				 * etc.) for the coroutine. */
    struct ExecEnv *callerEEPtr;/* The execution environment for the caller of
				 * the coroutine, which might be the
				 * interpreter global environment or another
				 * coroutine. */
    CorContext caller;		/* Caller's saved execution context. */
    CorContext running;		/* This coroutine's saved execution context. */
    Tcl_HashTable *lineLABCPtr;	/* See Interp.lineLABCPtr */
    void *stackLevel;		/* C stack frame reference. Used to try to
				 * ensure we don't overflow that stack. */
    Tcl_Size auxNumLevels;	/* While the coroutine is running the
				 * numLevels of the create/resume command is
				 * stored here; for suspended coroutines it
				 * holds the nesting numLevels at yield. */
    Tcl_Size nargs;		/* Number of args required for resuming this
				 * coroutine; COROUTINE_ARGUMENTS_SINGLE_OPTIONAL
				 * means "0 or 1" (default),
				 * COROUTINE_ARGUMENTS_ARBITRARY means "any" */
    Tcl_Obj *yieldPtr;		/* The command to yield to.  Stored here in
				 * order to reset splice point in
				 * TclNRCoroutineActivateCallback if the
				 * coroutine is busy. */
} CoroutineData;

typedef struct ExecEnv {
    ExecStack *execStackPtr;	/* Points to the first item in the evaluation
				 * stack on the heap. */
    Tcl_Obj *constants[2];	/* Pointers to constant "0" and "1" objs. */
    struct Tcl_Interp *interp;	/* Owning interpreter. */
    struct NRE_callback *callbackPtr;
				/* Top callback in NRE's stack. */
    struct CoroutineData *corPtr;
				/* Current coroutine. */
    int rewind;			/* Set when exception trapping is disabled
				 * because a context is being deleted (e.g.,
				 * the current coroutine has been deleted). */
} ExecEnv;

#define COR_IS_SUSPENDED(corPtr) \
    ((corPtr)->stackLevel == NULL)

/*
 * The definitions for the LiteralTable and LiteralEntry structures. Each
 * interpreter contains a LiteralTable. It is used to reduce the storage
 * needed for all the Tcl objects that hold the literals of scripts compiled
 * by the interpreter. A literal's object is shared by all the ByteCodes that
 * refer to the literal. Each distinct literal has one LiteralEntry entry in
 * the LiteralTable. A literal table is a specialized hash table that is
 * indexed by the literal's string representation, which may contain null
 * characters.
 *
 * Note that we reduce the space needed for literals by sharing literal
 * objects both within a ByteCode (each ByteCode contains a local
 * LiteralTable) and across all an interpreter's ByteCodes (with the
 * interpreter's global LiteralTable).
 */

typedef struct LiteralEntry {
    struct LiteralEntry *nextPtr;
				/* Points to next entry in this hash bucket or
				 * NULL if end of chain. */
    Tcl_Obj *objPtr;		/* Points to Tcl object that holds the
				 * literal's bytes and length. */
    Tcl_Size refCount;		/* If in an interpreter's global literal
				 * table, the number of ByteCode structures
				 * that share the literal object; the literal
				 * entry can be freed when refCount drops to
				 * 0. If in a local literal table, TCL_INDEX_NONE. */
    Namespace *nsPtr;		/* Namespace in which this literal is used. We
				 * try to avoid sharing literal non-FQ command
				 * names among different namespaces to reduce
				 * shimmering. */
} LiteralEntry;

typedef struct LiteralTable {
    LiteralEntry **buckets;	/* Pointer to bucket array. Each element
				 * points to first entry in bucket's hash
				 * chain, or NULL. */
    LiteralEntry *staticBuckets[TCL_SMALL_HASH_TABLE];
				/* Bucket array used for small tables to avoid
				 * mallocs and frees. */
    TCL_HASH_TYPE numBuckets;	/* Total number of buckets allocated at
				 * **buckets. */
    TCL_HASH_TYPE numEntries;	/* Total number of entries present in
				 * table. */
    TCL_HASH_TYPE rebuildSize;	/* Enlarge table when numEntries gets to be
				 * this large. */
    TCL_HASH_TYPE mask;		/* Mask value used in hashing function. */
} LiteralTable;

/*
 * The following structure defines for each Tcl interpreter various
 * statistics-related information about the bytecode compiler and
 * interpreter's operation in that interpreter.
 */

#ifdef TCL_COMPILE_STATS
typedef struct ByteCodeStats {
    size_t numExecutions;	/* Number of ByteCodes executed. */
    size_t numCompilations;	/* Number of ByteCodes created. */
    size_t numByteCodesFreed;	/* Number of ByteCodes destroyed. */
    size_t instructionCount[256];
				/* Number of times each instruction was
				 * executed. */

    double totalSrcBytes;	/* Total source bytes ever compiled. */
    double totalByteCodeBytes;	/* Total bytes for all ByteCodes. */
    double currentSrcBytes;	/* Src bytes for all current ByteCodes. */
    double currentByteCodeBytes;/* Code bytes in all current ByteCodes. */

    size_t srcCount[32];	/* Source size distribution: # of srcs of
				 * size [2**(n-1)..2**n), n in [0..32). */
    size_t byteCodeCount[32];	/* ByteCode size distribution. */
    size_t lifetimeCount[32];	/* ByteCode lifetime distribution (ms). */

    double currentInstBytes;	/* Instruction bytes-current ByteCodes. */
    double currentLitBytes;	/* Current literal bytes. */
    double currentExceptBytes;	/* Current exception table bytes. */
    double currentAuxBytes;	/* Current auxiliary information bytes. */
    double currentCmdMapBytes;	/* Current src<->code map bytes. */

    size_t numLiteralsCreated;	/* Total literal objects ever compiled. */
    double totalLitStringBytes;	/* Total string bytes in all literals. */
    double currentLitStringBytes;
				/* String bytes in current literals. */
    size_t literalCount[32];	/* Distribution of literal string sizes. */
} ByteCodeStats;
#endif /* TCL_COMPILE_STATS */

/*
 * Structure used in implementation of those core ensembles which are
 * partially compiled. Used as an array of these, with a terminating field
 * whose 'name' is NULL.
 */

typedef struct {
    const char *name;		/* The name of the subcommand. */
    Tcl_ObjCmdProc *proc;	/* The implementation of the subcommand. */
    CompileProc *compileProc;	/* The compiler for the subcommand. */
    Tcl_ObjCmdProc *nreProc;	/* NRE implementation of this command. */
    void *clientData;		/* Any clientData to give the command. */
    int unsafe;			/* Whether this command is to be hidden by
				 * default in a safe interpreter. */
} EnsembleImplMap;

/*
 *----------------------------------------------------------------
 * Data structures related to commands.
 *----------------------------------------------------------------
 */

/*
 * An imported command is created in an namespace when it imports a "real"
 * command from another namespace. An imported command has a Command structure
 * that points (via its ClientData value) to the "real" Command structure in
 * the source namespace's command table. The real command records all the
 * imported commands that refer to it in a list of ImportRef structures so
 * that they can be deleted when the real command is deleted.
 */

typedef struct ImportRef {
    struct Command *importedCmdPtr;
				/* Points to the imported command created in
				 * an importing namespace; this command
				 * redirects its invocations to the "real"
				 * command. */
    struct ImportRef *nextPtr;	/* Next element on the linked list of imported
				 * commands that refer to the "real" command.
				 * The real command deletes these imported
				 * commands on this list when it is
				 * deleted. */
} ImportRef;

/*
 * Data structure used as the ClientData of imported commands: commands
 * created in an namespace when it imports a "real" command from another
 * namespace.
 */

typedef struct ImportedCmdData {
    struct Command *realCmdPtr;	/* "Real" command that this imported command
				 * refers to. */
    struct Command *selfPtr;	/* Pointer to this imported command. Needed
				 * only when deleting it in order to remove it
				 * from the real command's linked list of
				 * imported commands that refer to it. */
} ImportedCmdData;

/*
 * A Command structure exists for each command in a namespace. The Tcl_Command
 * opaque type actually refers to these structures.
 */

typedef struct Command {
    Tcl_HashEntry *hPtr;	/* Pointer to the hash table entry that refers
				 * to this command. The hash table is either a
				 * namespace's command table or an
				 * interpreter's hidden command table. This
				 * pointer is used to get a command's name
				 * from its Tcl_Command handle. NULL means
				 * that the hash table entry has been removed
				 * already (this can happen if deleteProc
				 * causes the command to be deleted or
				 * recreated). */
    Namespace *nsPtr;		/* Points to the namespace containing this
				 * command. */
    Tcl_Size refCount;		/* 1 if in command hashtable plus 1 for each
				 * reference from a CmdName Tcl object
				 * representing a command's name in a ByteCode
				 * instruction sequence. This structure can be
				 * freed when refCount becomes zero. */
    Tcl_Size cmdEpoch;		/* Incremented to invalidate any references
				 * that point to this command when it is
				 * renamed, deleted, hidden, or exposed. */
    CompileProc *compileProc;	/* Procedure called to compile command. NULL
				 * if no compile proc exists for command. */
    Tcl_ObjCmdProc *objProc;	/* Object-based command procedure. */
    void *objClientData;	/* Arbitrary value passed to object proc. */
    Tcl_CmdProc *proc;		/* String-based command procedure. */
    void *clientData;		/* Arbitrary value passed to string proc. */
    Tcl_CmdDeleteProc *deleteProc;
				/* Procedure invoked when deleting command to,
				 * e.g., free all client data. */
    void *deleteData;		/* Arbitrary value passed to deleteProc. */
    int flags;			/* Miscellaneous bits of information about
				 * command. See below for definitions. */
    ImportRef *importRefPtr;	/* List of each imported Command created in
				 * another namespace when this command is
				 * imported. These imported commands redirect
				 * invocations back to this command. The list
				 * is used to remove all those imported
				 * commands when deleting this "real"
				 * command. */
    CommandTrace *tracePtr;	/* First in list of all traces set for this
				 * command. */
    Tcl_ObjCmdProc *nreProc;	/* NRE implementation of this command. */
} Command;

/*
 * Flag bits for commands.
 *
 * CMD_DYING -			If 1 the command is in the process of
 *				being deleted (its deleteProc is currently
 *				executing). Other attempts to delete the
 *				command should be ignored.
 * CMD_TRACE_ACTIVE -		If 1 the trace processing is currently
 *				underway for a rename/delete change. See the
 *				two flags below for which is currently being
 *				processed.
 * CMD_HAS_EXEC_TRACES -	If 1 means that this command has at least one
 *				execution trace (as opposed to simple
 *				delete/rename traces) in its tracePtr list.
 * CMD_COMPILES_EXPANDED -	If 1 this command has a compiler that
 *				can handle expansion (provided it is not the
 *				first word).
 * TCL_TRACE_RENAME -		A rename trace is in progress. Further
 *				recursive renames will not be traced.
 * TCL_TRACE_DELETE -		A delete trace is in progress. Further
 *				recursive deletes will not be traced.
 * (these last two flags are defined in tcl.h)
 */

#define CMD_DYING		0x01
#define CMD_TRACE_ACTIVE	0x02
#define CMD_HAS_EXEC_TRACES	0x04
#define CMD_COMPILES_EXPANDED	0x08
#define CMD_REDEF_IN_PROGRESS	0x10
#define CMD_VIA_RESOLVER	0x20
#define CMD_DEAD		0x40

/*
 *----------------------------------------------------------------
 * Data structures related to name resolution procedures.
 *----------------------------------------------------------------
 */

/*
 * The interpreter keeps a linked list of name resolution schemes. The scheme
 * for a namespace is consulted first, followed by the list of schemes in an
 * interpreter, followed by the default name resolution in Tcl. Schemes are
 * added/removed from the interpreter's list by calling Tcl_AddInterpResolver
 * and Tcl_RemoveInterpResolver.
 */

typedef struct ResolverScheme {
    char *name;			/* Name identifying this scheme. */
    Tcl_ResolveCmdProc *cmdResProc;
				/* Procedure handling command name
				 * resolution. */
    Tcl_ResolveVarProc *varResProc;
				/* Procedure handling variable name resolution
				 * for variables that can only be handled at
				 * runtime. */
    Tcl_ResolveCompiledVarProc *compiledVarResProc;
				/* Procedure handling variable name resolution
				 * at compile time. */

    struct ResolverScheme *nextPtr;
				/* Pointer to next record in linked list. */
} ResolverScheme;

/*
 * Forward declaration of the TIP#143 limit handler structure.
 */

typedef struct LimitHandler LimitHandler;

/*
 * TIP #268.
 * Values for the selection mode, i.e the package require preferences.
 */

enum PkgPreferOptions {
    PKG_PREFER_LATEST, PKG_PREFER_STABLE
};

/*
 *----------------------------------------------------------------
 * This structure shadows the first few fields of the memory cache for the
 * allocator defined in tclThreadAlloc.c; it has to be kept in sync with the
 * definition there.
 * Some macros require knowledge of some fields in the struct in order to
 * avoid hitting the TSD unnecessarily. In order to facilitate this, a pointer
 * to the relevant fields is kept in the allocCache field in struct Interp.
 *----------------------------------------------------------------
 */

typedef struct AllocCache {
    struct Cache *nextPtr;	/* Linked list of cache entries. */
    Tcl_ThreadId owner;		/* Which thread's cache is this? */
    Tcl_Obj *firstObjPtr;	/* List of free objects for thread. */
    size_t numObjects;		/* Number of objects for thread. */
} AllocCache;

/*
 *----------------------------------------------------------------
 * This structure defines an interpreter, which is a collection of commands
 * plus other state information related to interpreting commands, such as
 * variable storage. Primary responsibility for this data structure is in
 * tclBasic.c, but almost every Tcl source file uses something in here.
 *----------------------------------------------------------------
 */

typedef struct Interp {
    /*
     * The first two fields were named "result" and "freeProc" in earlier
     * versions of Tcl.  They are no longer used within Tcl, and are no
     * longer available to be accessed by extensions.  However, they cannot
     * be removed.  Why?  There is a deployed base of stub-enabled extensions
     * that query the value of iPtr->stubTable.  For them to continue to work,
     * the location of the field "stubTable" within the Interp struct cannot
     * change.  The most robust way to assure that is to leave all fields up to
     * that one undisturbed.
     */

    const char *legacyResult;
    void (*legacyFreeProc) (void);
    int errorLine;		/* When TCL_ERROR is returned, this gives the
				 * line number in the command where the error
				 * occurred (1 means first line). */
    const struct TclStubs *stubTable;
				/* Pointer to the exported Tcl stub table.  In
				 * ancient pre-8.1 versions of Tcl this was a
				 * pointer to the objResultPtr or a pointer to a
				 * buckets array in a hash table. Deployed stubs
				 * enabled extensions check for a NULL pointer value
				 * and for a TCL_STUBS_MAGIC value to verify they
				 * are not [load]ing into one of those pre-stubs
				 * interps. */

    TclHandle handle;		/* Handle used to keep track of when this
				 * interp is deleted. */

    Namespace *globalNsPtr;	/* The interpreter's global namespace. */
    Tcl_HashTable *hiddenCmdTablePtr;
				/* Hash table used by tclBasic.c to keep track
				 * of hidden commands on a per-interp
				 * basis. */
    void *interpInfo;		/* Information used by tclInterp.c to keep
				 * track of parent/child interps on a
				 * per-interp basis. */
#if TCL_MAJOR_VERSION > 8
    void (*optimizer)(void *envPtr);
				/* Reference to the bytecode optimizer, if one
				 * is set. */
#else
    union {
	void (*optimizer)(void *envPtr);
	Tcl_HashTable unused2;	/* No longer used (was mathFuncTable). The
				 * unused space in interp was repurposed for
				 * pluggable bytecode optimizers. The core
				 * contains one optimizer, which can be
				 * selectively overridden by extensions. */
    } extra;
#endif
    /*
     * Information related to procedures and variables. See tclProc.c and
     * tclVar.c for usage.
     */

    Tcl_Size numLevels;		/* Keeps track of how many nested calls to
				 * Tcl_Eval are in progress for this
				 * interpreter. It's used to delay deletion of
				 * the table until all Tcl_Eval invocations
				 * are completed. */
    Tcl_Size maxNestingDepth;	/* If numLevels exceeds this value then Tcl
				 * assumes that infinite recursion has
				 * occurred and it generates an error. */
    CallFrame *framePtr;	/* Points to top-most in stack of all nested
				 * procedure invocations. */
    CallFrame *varFramePtr;	/* Points to the call frame whose variables
				 * are currently in use (same as framePtr
				 * unless an "uplevel" command is
				 * executing). */
    ActiveVarTrace *activeVarTracePtr;
				/* First in list of active traces for interp,
				 * or NULL if no active traces. */
    int returnCode;		/* [return -code] parameter. */
    CallFrame *rootFramePtr;	/* Global frame pointer for this
				 * interpreter. */
    Namespace *lookupNsPtr;	/* Namespace to use ONLY on the next
				 * TCL_EVAL_INVOKE call to Tcl_EvalObjv. */

#if TCL_MAJOR_VERSION < 9
    char *appendResultDontUse;
    int appendAvlDontUse;
    int appendUsedDontUse;
#endif

    /*
     * Information about packages. Used only in tclPkg.c.
     */

    Tcl_HashTable packageTable;	/* Describes all of the packages loaded in or
				 * available to this interpreter. Keys are
				 * package names, values are (Package *)
				 * pointers. */
    char *packageUnknown;	/* Command to invoke during "package require"
				 * commands for packages that aren't described
				 * in packageTable. Ckalloc'ed, may be
				 * NULL. */
    /*
     * Miscellaneous information:
     */

    Tcl_Size cmdCount;		/* Total number of times a command procedure
				 * has been called for this interpreter. */
    int evalFlags;		/* Flags to control next call to Tcl_Eval.
				 * Normally zero, but may be set before
				 * calling Tcl_Eval. See below for valid
				 * values. */
#if TCL_MAJOR_VERSION < 9
    int unused1;		/* No longer used (was termOffset) */
#endif
    LiteralTable literalTable;	/* Contains LiteralEntry's describing all Tcl
				 * objects holding literals of scripts
				 * compiled by the interpreter. Indexed by the
				 * string representations of literals. Used to
				 * avoid creating duplicate objects. */
    Tcl_Size compileEpoch;	/* Holds the current "compilation epoch" for
				 * this interpreter. This is incremented to
				 * invalidate existing ByteCodes when, e.g., a
				 * command with a compile procedure is
				 * redefined. */
    Proc *compiledProcPtr;	/* If a procedure is being compiled, a pointer
				 * to its Proc structure; otherwise, this is
				 * NULL. Set by ObjInterpProc in tclProc.c and
				 * used by tclCompile.c to process local
				 * variables appropriately. */
    ResolverScheme *resolverPtr;/* Linked list of name resolution schemes
				 * added to this interpreter. Schemes are
				 * added and removed by calling
				 * Tcl_AddInterpResolvers and
				 * Tcl_RemoveInterpResolver respectively. */
    Tcl_Obj *scriptFile;	/* NULL means there is no nested source
				 * command active; otherwise this points to
				 * pathPtr of the file being sourced. */
    int flags;			/* Various flag bits. See below. */
    long randSeed;		/* Seed used for rand() function. */
    Trace *tracePtr;		/* List of traces for this interpreter. */
    Tcl_HashTable *assocData;	/* Hash table for associating data with this
				 * interpreter. Cleaned up when this
				 * interpreter is deleted. */
    struct ExecEnv *execEnvPtr;	/* Execution environment for Tcl bytecode
				 * execution. Contains a pointer to the Tcl
				 * evaluation stack. */
    Tcl_Obj *emptyObjPtr;	/* Points to an object holding an empty
				 * string. Returned by Tcl_ObjSetVar2 when
				 * variable traces change a variable in a
				 * gross way. */
#if TCL_MAJOR_VERSION < 9
    char resultSpaceDontUse[TCL_DSTRING_STATIC_SIZE+1];
#endif
    Tcl_Obj *objResultPtr;	/* If the last command returned an object
				 * result, this points to it. Should not be
				 * accessed directly; see comment above. */
    Tcl_ThreadId threadId;	/* ID of thread that owns the interpreter. */

    ActiveCommandTrace *activeCmdTracePtr;
				/* First in list of active command traces for
				 * interp, or NULL if no active traces. */
    ActiveInterpTrace *activeInterpTracePtr;
				/* First in list of active traces for interp,
				 * or NULL if no active traces. */
    Tcl_Size tracesForbiddingInline;
				/* Count of traces (in the list headed by
				 * tracePtr) that forbid inline bytecode
				 * compilation. */

    /*
     * Fields used to manage extensible return options (TIP 90).
     */

    Tcl_Obj *returnOpts;	/* A dictionary holding the options to the
				 * last [return] command. */

    Tcl_Obj *errorInfo;		/* errorInfo value (now as a Tcl_Obj). */
    Tcl_Obj *eiVar;		/* cached ref to ::errorInfo variable. */
    Tcl_Obj *errorCode;		/* errorCode value (now as a Tcl_Obj). */
    Tcl_Obj *ecVar;		/* cached ref to ::errorInfo variable. */
    int returnLevel;		/* [return -level] parameter. */

    /*
     * Resource limiting framework support (TIP#143).
     */

    struct {
	int active;		/* Flag values defining which limits have been
				 * set. */
	int granularityTicker;	/* Counter used to determine how often to
				 * check the limits. */
	int exceeded;		/* Which limits have been exceeded, described
				 * as flag values the same as the 'active'
				 * field. */

	Tcl_Size cmdCount;	/* Limit for how many commands to execute in
				 * the interpreter. */
	LimitHandler *cmdHandlers;
				/* Handlers to execute when the limit is
				 * reached. */
	int cmdGranularity;	/* Mod factor used to determine how often to
				 * evaluate the limit check. */

	Tcl_Time time;		/* Time limit for execution within the
				 * interpreter. */
	LimitHandler *timeHandlers;
				/* Handlers to execute when the limit is
				 * reached. */
	int timeGranularity;	/* Mod factor used to determine how often to
				 * evaluate the limit check. */
	Tcl_TimerToken timeEvent;
				/* Handle for a timer callback that will occur
				 * when the time-limit is exceeded. */

	Tcl_HashTable callbacks;/* Mapping from (interp,type) pair to data
				 * used to install a limit handler callback to
				 * run in _this_ interp when the limit is
				 * exceeded. */
    } limit;

    /*
     * Information for improved default error generation from ensembles
     * (TIP#112).
     */

    struct {
	Tcl_Obj *const *sourceObjs;
				/* What arguments were actually input into the
				 * *root* ensemble command? (Nested ensembles
				 * don't rewrite this.) NULL if we're not
				 * processing an ensemble. */
	Tcl_Size numRemovedObjs;/* How many arguments have been stripped off
				 * because of ensemble processing. */
	Tcl_Size numInsertedObjs;
				/* How many of the current arguments were
				 * inserted by an ensemble. */
    } ensembleRewrite;

    /*
     * TIP #219: Global info for the I/O system.
     */

    Tcl_Obj *chanMsg;		/* Error message set by channel drivers, for
				 * the propagation of arbitrary Tcl errors.
				 * This information, if present (chanMsg not
				 * NULL), takes precedence over a POSIX error
				 * code returned by a channel operation. */

    /*
     * Source code origin information (TIP #280).
     */

    CmdFrame *cmdFramePtr;	/* Points to the command frame containing the
				 * location information for the current
				 * command. */
    const CmdFrame *invokeCmdFramePtr;
				/* Points to the command frame which is the
				 * invoking context of the bytecode compiler.
				 * NULL when the byte code compiler is not
				 * active. */
    int invokeWord;		/* Index of the word in the command which
				 * is getting compiled. */
    Tcl_HashTable *linePBodyPtr;/* This table remembers for each statically
				 * defined procedure the location information
				 * for its body. It is keyed by the address of
				 * the Proc structure for a procedure. The
				 * values are "struct CmdFrame*". */
    Tcl_HashTable *lineBCPtr;	/* This table remembers for each ByteCode
				 * object the location information for its
				 * body. It is keyed by the address of the
				 * Proc structure for a procedure. The values
				 * are "struct ExtCmdLoc*". (See
				 * tclCompile.h) */
    Tcl_HashTable *lineLABCPtr;	/* Tcl_Obj* (by exact pointer) -> CFWordBC* */
    Tcl_HashTable *lineLAPtr;	/* This table remembers for each argument of a
				 * command on the execution stack the index of
				 * the argument in the command, and the
				 * location data of the command. It is keyed
				 * by the address of the Tcl_Obj containing
				 * the argument. The values are "struct
				 * CFWord*" (See tclBasic.c). This allows
				 * commands like uplevel, eval, etc. to find
				 * location information for their arguments,
				 * if they are a proper literal argument to an
				 * invoking command. Alt view: An index to the
				 * CmdFrame stack keyed by command argument
				 * holders. */
    ContLineLoc *scriptCLLocPtr;/* This table points to the location data for
				 * invisible continuation lines in the script,
				 * if any. This pointer is set by the function
				 * TclEvalObjEx() in file "tclBasic.c", and
				 * used by function ...() in the same file.
				 * It does for the eval/direct path of script
				 * execution what CompileEnv.clLoc does for
				 * the bytecode compiler. */
    /*
     * TIP #268. The currently active selection mode, i.e. the package require
     * preferences.
     */

    int packagePrefer;		/* Current package selection mode. */

    /*
     * Hashtables for variable traces and searches.
     */

    Tcl_HashTable varTraces;	/* Hashtable holding the start of a variable's
				 * active trace list; varPtr is the key. */
    Tcl_HashTable varSearches;	/* Hashtable holding the start of a variable's
				 * active searches list; varPtr is the key. */
    /*
     * The thread-specific data ekeko: cache pointers or values that
     *  (a) do not change during the thread's lifetime
     *  (b) require access to TSD to determine at runtime
     *  (c) are accessed very often (e.g., at each command call)
     *
     * Note that these are the same for all interps in the same thread. They
     * just have to be initialised for the thread's parent interp, children
     * inherit the value.
     *
     * They are used by the macros defined below.
     */

    AllocCache *allocCache;	/* Allocator cache for stack frames. */
    void *pendingObjDataPtr;	/* Pointer to the Cache and PendingObjData
				 * structs for this interp's thread; see
				 * tclObj.c and tclThreadAlloc.c */
    int *asyncReadyPtr;		/* Pointer to the asyncReady indicator for
				 * this interp's thread; see tclAsync.c */
    /*
     * The pointer to the object system root ekeko. c.f. TIP #257.
     */
    void *objectFoundation;	/* Pointer to the Foundation structure of the
				 * object system, which contains things like
				 * references to key namespaces. See
				 * tclOOInt.h and tclOO.c for real definition
				 * and setup. */

    struct NRE_callback *deferredCallbacks;
				/* Callbacks that are set previous to a call
				 * to some Eval function but that actually
				 * belong to the command that is about to be
				 * called - i.e., they should be run *before*
				 * any tailcall is invoked. */

    /*
     * TIP #285, Script cancellation support.
     */

    Tcl_AsyncHandler asyncCancel;
				/* Async handler token for Tcl_CancelEval. */
    Tcl_Obj *asyncCancelMsg;	/* Error message set by async cancel handler
				 * for the propagation of arbitrary Tcl
				 * errors. This information, if present
				 * (asyncCancelMsg not NULL), takes precedence
				 * over the default error messages returned by
				 * a script cancellation operation. */

    /*
     * TIP #348 IMPLEMENTATION  -  Substituted error stack
     */
    Tcl_Obj *errorStack;	/* [info errorstack] value (as a Tcl_Obj). */
    Tcl_Obj *upLiteral;		/* "UP" literal for [info errorstack] */
    Tcl_Obj *callLiteral;	/* "CALL" literal for [info errorstack] */
    Tcl_Obj *innerLiteral;	/* "INNER" literal for [info errorstack] */
    Tcl_Obj *innerContext;	/* cached list for fast reallocation */
    int resetErrorStack;	/* controls cleaning up of ::errorStack */

#ifdef TCL_COMPILE_STATS
    /*
     * Statistical information about the bytecode compiler and interpreter's
     * operation. This should be the last field of Interp.
     */

    ByteCodeStats stats;	/* Holds compilation and execution statistics
				 * for this interpreter. */
#endif /* TCL_COMPILE_STATS */
} Interp;

/*
 * Macros that use the TSD-ekeko.
 */

#define TclAsyncReady(iPtr) \
    *((iPtr)->asyncReadyPtr)

/*
 * Macros for script cancellation support (TIP #285).
 */

#define TclCanceled(iPtr) \
    (((iPtr)->flags & CANCELED) || ((iPtr)->flags & TCL_CANCEL_UNWIND))

#define TclSetCancelFlags(iPtr, cancelFlags) \
    (iPtr)->flags |= CANCELED;			\
    if ((cancelFlags) & TCL_CANCEL_UNWIND) {	\
	(iPtr)->flags |= TCL_CANCEL_UNWIND;	\
    }

#define TclUnsetCancelFlags(iPtr) \
    (iPtr)->flags &= (~(CANCELED | TCL_CANCEL_UNWIND))

/*
 * Macros for splicing into and out of doubly linked lists. They assume
 * existence of struct items 'prevPtr' and 'nextPtr'.
 *
 * a = element to add or remove.
 * b = list head.
 *
 * TclSpliceIn adds to the head of the list.
 */

#define TclSpliceIn(a,b)			\
    (a)->nextPtr = (b);				\
    if ((b) != NULL) {				\
	(b)->prevPtr = (a);			\
    }						\
    (a)->prevPtr = NULL, (b) = (a);

#define TclSpliceOut(a,b)			\
    if ((a)->prevPtr != NULL) {			\
	(a)->prevPtr->nextPtr = (a)->nextPtr;	\
    } else {					\
	(b) = (a)->nextPtr;			\
    }						\
    if ((a)->nextPtr != NULL) {			\
	(a)->nextPtr->prevPtr = (a)->prevPtr;	\
    }

/*
 * EvalFlag bits for Interp structures:
 *
 * TCL_ALLOW_EXCEPTIONS	1 means it's OK for the script to terminate with a
 *			code other than TCL_OK or TCL_ERROR; 0 means codes
 *			other than these should be turned into errors.
 */

#define TCL_ALLOW_EXCEPTIONS		0x04
#define TCL_EVAL_FILE			0x02
#define TCL_EVAL_SOURCE_IN_FRAME	0x10
#define TCL_EVAL_NORESOLVE		0x20
#define TCL_EVAL_DISCARD_RESULT		0x40

/*
 * Flag bits for Interp structures:
 *
 * DELETED:		Non-zero means the interpreter has been deleted:
 *			don't process any more commands for it, and destroy
 *			the structure as soon as all nested invocations of
 *			Tcl_Eval are done.
 * ERR_ALREADY_LOGGED:	Non-zero means information has already been logged in
 *			iPtr->errorInfo for the current Tcl_Eval instance, so
 *			Tcl_Eval needn't log it (used to implement the "error
 *			message log" command).
 * DONT_COMPILE_CMDS_INLINE: Non-zero means that the bytecode compiler should
 *			not compile any commands into an inline sequence of
 *			instructions. This is set 1, for example, when command
 *			traces are requested.
 * RAND_SEED_INITIALIZED: Non-zero means that the randSeed value of the interp
 *			has not be initialized. This is set 1 when we first
 *			use the rand() or srand() functions.
 * SAFE_INTERP:		Non zero means that the current interp is a safe
 *			interp (i.e. it has only the safe commands installed,
 *			less privilege than a regular interp).
 * INTERP_DEBUG_FRAME:	Used for switching on various extra interpreter
 *			debug/info mechanisms (e.g. info frame eval/uplevel
 *			tracing) which are performance intensive.
 * INTERP_TRACE_IN_PROGRESS: Non-zero means that an interp trace is currently
 *			active; so no further trace callbacks should be
 *			invoked.
 * INTERP_ALTERNATE_WRONG_ARGS: Used for listing second and subsequent forms
 *			of the wrong-num-args string in Tcl_WrongNumArgs.
 *			Makes it append instead of replacing and uses
 *			different intermediate text.
 * CANCELED:		Non-zero means that the script in progress should be
 *			canceled as soon as possible. This can be checked by
 *			extensions (and the core itself) by calling
 *			Tcl_Canceled and checking if TCL_ERROR is returned.
 *			This is a one-shot flag that is reset immediately upon
 *			being detected; however, if the TCL_CANCEL_UNWIND flag
 *			is set Tcl_Canceled will continue to report that the
 *			script in progress has been canceled thereby allowing
 *			the evaluation stack for the interp to be fully
 *			unwound.
 */

#define DELETED				     1
#define ERR_ALREADY_LOGGED		     4
#define INTERP_DEBUG_FRAME		  0x10
#define DONT_COMPILE_CMDS_INLINE	  0x20
#define RAND_SEED_INITIALIZED		  0x40
#define SAFE_INTERP			  0x80
#define INTERP_TRACE_IN_PROGRESS	 0x200
#define INTERP_ALTERNATE_WRONG_ARGS	 0x400
#define ERR_LEGACY_COPY			 0x800
#define CANCELED			0x1000

/*
 * Maximum number of levels of nesting permitted in Tcl commands (used to
 * catch infinite recursion).
 */

#define MAX_NESTING_DEPTH	1000

/*
 * The macro below is used to modify a "char" value (e.g. by casting it to an
 * unsigned character) so that it can be used safely with macros such as
 * isspace.
 */

#define UCHAR(c) ((unsigned char) (c))

/*
 * This macro is used to properly align the memory allocated by Tcl, giving
 * the same alignment as the native malloc.
 */

#if defined(__APPLE__)
#define TCL_ALLOCALIGN	16
#else
#define TCL_ALLOCALIGN	(2*sizeof(void *))
#endif

/*
 * TCL_ALIGN is used to determine the offset needed to safely allocate any
 * data structure in memory. Given a starting offset or size, it "rounds up"
 * or "aligns" the offset to the next aligned (typically 8-byte) boundary so
 * that any data structure can be placed at the resulting offset without fear
 * of an alignment error. Note this is clamped to a minimum of 8 for API
 * compatibility.
 *
 * WARNING!! DO NOT USE THIS MACRO TO ALIGN POINTERS: it will produce the
 * wrong result on platforms that allocate addresses that are divisible by a
 * non-trivial factor of this alignment. Only use it for offsets or sizes.
 *
 * This macro is only used by tclCompile.c in the core (Bug 926445). It
 * however not be made file static, as extensions that touch bytecodes
 * (notably tbcload) require it.
 */

struct TclMaxAlignment {
    char unalign[8];
    union {
	long long maxAlignLongLong;
	double maxAlignDouble;
	void *maxAlignPointer;
    } aligned;
};
#define TCL_ALIGN_BYTES \
	offsetof(struct TclMaxAlignment, aligned)
#define TCL_ALIGN(x) \
	(((x) + (TCL_ALIGN_BYTES - 1)) & ~(TCL_ALIGN_BYTES - 1))

/*
 * A common panic alert when memory allocation fails.
 */

#define TclOOM(ptr, size) \
    ((size) && ((ptr) || (Tcl_Panic(					\
	"unable to alloc %" TCL_Z_MODIFIER "u bytes", (size_t)(size)), 1)))

/*
 * The following enum values are used to specify the runtime platform setting
 * of the tclPlatform variable.
 */

typedef enum {
    TCL_PLATFORM_UNIX = 0,	/* Any Unix-like OS. */
    TCL_PLATFORM_WINDOWS = 2	/* Any Microsoft Windows OS. */
} TclPlatformType;

/*
 * The following enum values are used to indicate the translation of a Tcl
 * channel. Declared here so that each platform can define
 * TCL_PLATFORM_TRANSLATION to the native translation on that platform.
 */

typedef enum TclEolTranslation {
    TCL_TRANSLATE_AUTO,		/* Eol == \r, \n and \r\n. */
    TCL_TRANSLATE_CR,		/* Eol == \r. */
    TCL_TRANSLATE_LF,		/* Eol == \n. */
    TCL_TRANSLATE_CRLF		/* Eol == \r\n. */
} TclEolTranslation;

/*
 * Flags for TclInvoke:
 *
 * TCL_INVOKE_HIDDEN		Invoke a hidden command; if not set, invokes
 *				an exposed command.
 * TCL_INVOKE_NO_UNKNOWN	If set, "unknown" is not invoked if the
 *				command to be invoked is not found. Only has
 *				an effect if invoking an exposed command,
 *				i.e. if TCL_INVOKE_HIDDEN is not also set.
 * TCL_INVOKE_NO_TRACEBACK	Does not record traceback information if the
 *				invoked command returns an error. Used if the
 *				caller plans on recording its own traceback
 *				information.
 */

#define	TCL_INVOKE_HIDDEN	(1<<0)
#define TCL_INVOKE_NO_UNKNOWN	(1<<1)
#define TCL_INVOKE_NO_TRACEBACK	(1<<2)

/*
 * ListStore --
 *
 * A Tcl list's internal representation is defined through three structures.
 *
 * A ListStore struct is a structure that includes a variable size array that
 * serves as storage for a Tcl list. A contiguous sequence of slots in the
 * array, the "in-use" area, holds valid pointers to Tcl_Obj values that
 * belong to one or more Tcl lists. The unused slots before and after these
 * are free slots that may be used to prepend and append without having to
 * reallocate the struct. The ListStore may be shared amongst multiple lists
 * and reference counted.
 *
 * A ListSpan struct defines a sequence of slots within a ListStore. This sequence
 * always lies within the "in-use" area of the ListStore. Like ListStore, the
 * structure may be shared among multiple lists and is reference counted.
 *
 * A ListRep struct holds the internal representation of a Tcl list as stored
 * in a Tcl_Obj. It is composed of a ListStore and a ListSpan that together
 * define the content of the list. The ListSpan specifies the range of slots
 * within the ListStore that hold elements for this list. The ListSpan is
 * optional in which case the list includes all the "in-use" slots of the
 * ListStore.
 *
 */
typedef struct ListStore {
    Tcl_Size firstUsed;		/* Index of first slot in use within slots[] */
    Tcl_Size numUsed;		/* Number of slots in use (starting firstUsed) */
    Tcl_Size numAllocated;	/* Total number of slots[] array slots. */
    size_t refCount;		/* Number of references to this instance. */
    int flags;			/* LISTSTORE_* flags */
    Tcl_Obj *slots[TCLFLEXARRAY];
				/* Variable size array. Grown as needed */
} ListStore;

#define LISTSTORE_CANONICAL 0x1 /* All Tcl_Obj's referencing this
				 * store have their string representation
				 * derived from the list representation */

/* Max number of elements that can be contained in a list */
#define LIST_MAX \
    ((Tcl_Size)(((size_t)TCL_SIZE_MAX - offsetof(ListStore, slots))	\
	    / sizeof(Tcl_Obj *)))
/* Memory size needed for a ListStore to hold numSlots_ elements */
#define LIST_SIZE(numSlots_) \
    ((Tcl_Size)(offsetof(ListStore, slots)				\
	    + ((numSlots_) * sizeof(Tcl_Obj *))))

/*
 * ListSpan --
 * See comments above for ListStore
 */
typedef struct ListSpan {
    Tcl_Size spanStart;		/* Starting index of the span. */
    Tcl_Size spanLength;	/* Number of elements in the span. */
    size_t refCount;		/* Count of references to this span record. */
} ListSpan;
#ifndef LIST_SPAN_THRESHOLD	/* May be set on build line */
#define LIST_SPAN_THRESHOLD 101
#endif

/*
 * ListRep --
 * See comments above for ListStore
 */
typedef struct ListRep {
    ListStore *storePtr;	/* element array shared amongst different
				 * lists */
    ListSpan *spanPtr;		/* If not NULL, the span holds the range of
				 * slots within *storePtr that contain this
				 * list elements. */
} ListRep;

/*
 * Macros used to get access list internal representations.
 *
 * Naming conventions:
 * ListRep* - expect a pointer to a valid ListRep
 * ListObj* - expect a pointer to a Tcl_Obj whose internal type is known to
 *            be a list (tclListType). Will crash otherwise.
 * TclListObj* - expect a pointer to a Tcl_Obj whose internal type may or may not
 *            be tclListType. These will convert as needed and return error if
 *            conversion not possible.
 */

/* Returns the starting slot for this listRep in the contained ListStore */
#define ListRepStart(listRepPtr_) \
    ((listRepPtr_)->spanPtr						\
	? (listRepPtr_)->spanPtr->spanStart				\
	: (listRepPtr_)->storePtr->firstUsed)

/* Returns the number of elements in this listRep */
#define ListRepLength(listRepPtr_) \
    ((listRepPtr_)->spanPtr						\
	? (listRepPtr_)->spanPtr->spanLength				\
	: (listRepPtr_)->storePtr->numUsed)

/* Returns a pointer to the first slot containing this ListRep elements */
#define ListRepElementsBase(listRepPtr_) \
    (&(listRepPtr_)->storePtr->slots[ListRepStart(listRepPtr_)])

/* Stores the number of elements and base address of the element array */
#define ListRepElements(listRepPtr_, objc_, objv_) \
    (((objv_) = ListRepElementsBase(listRepPtr_)),			\
     ((objc_) = ListRepLength(listRepPtr_)))

/* Returns 1/0 whether the ListRep's ListStore is shared. */
#define ListRepIsShared(listRepPtr_) ((listRepPtr_)->storePtr->refCount > 1)

/* Returns a pointer to the ListStore component */
#define ListObjStorePtr(listObj_) \
    ((ListStore *)((listObj_)->internalRep.twoPtrValue.ptr1))

/* Returns a pointer to the ListSpan component */
#define ListObjSpanPtr(listObj_) \
    ((ListSpan *)((listObj_)->internalRep.twoPtrValue.ptr2))

/* Returns the ListRep internal representaton in a Tcl_Obj */
#define ListObjGetRep(listObj_, listRepPtr_) \
    do {								\
	(listRepPtr_)->storePtr = ListObjStorePtr(listObj_);		\
	(listRepPtr_)->spanPtr = ListObjSpanPtr(listObj_);		\
    } while (0)

/* Returns the length of the list */
#define ListObjLength(listObj_, len_) \
    ((len_) = ListObjSpanPtr(listObj_)					\
	? ListObjSpanPtr(listObj_)->spanLength				\
	: ListObjStorePtr(listObj_)->numUsed)

/* Returns the starting slot index of this list's elements in the ListStore */
#define ListObjStart(listObj_) \
    (ListObjSpanPtr(listObj_)						\
	? ListObjSpanPtr(listObj_)->spanStart				\
	: ListObjStorePtr(listObj_)->firstUsed)

/* Stores the element count and base address of this list's elements */
#define ListObjGetElements(listObj_, objc_, objv_) \
    (((objv_) = &ListObjStorePtr(listObj_)->slots[ListObjStart(listObj_)]), \
     (ListObjLength(listObj_, (objc_))))

/*
 * Returns 1/0 whether the internal representation (not the Tcl_Obj itself)
 * is shared.  Note by intent this only checks for sharing of ListStore,
 * not spans.
 */
#define ListObjRepIsShared(listObj_) \
    (ListObjStorePtr(listObj_)->refCount > 1)

/*
 * Certain commands like concat are optimized if an existing string
 * representation of a list object is known to be in canonical format (i.e.
 * generated from the list representation). There are three conditions when
 * this will be the case:
 * (1) No string representation exists which means it will obviously have
 * to be generated from the list representation when needed
 * (2) The ListStore flags is marked canonical. This is done at the time
 * the string representation is generated from the list under certain
 * conditions (see comments in UpdateStringOfList).
 * (3) The list representation does not have a span component. This is
 * because list Tcl_Obj's with spans are always created from existing lists
 * and never from strings (see SetListFromAny) and thus their string
 * representation will always be canonical.
 */
#define ListObjIsCanonical(listObj_) \
    (((listObj_)->bytes == NULL)					\
	|| (ListObjStorePtr(listObj_)->flags & LISTSTORE_CANONICAL)	\
	|| ListObjSpanPtr(listObj_) != NULL)

/*
 * Converts the Tcl_Obj to a list if it isn't one and stores the element
 * count and base address of this list's elements in objcPtr_ and objvPtr_.
 * Return TCL_OK on success or TCL_ERROR if the Tcl_Obj cannot be
 * converted to a list.
 */
#define TclListObjGetElements(interp_, listObj_, objcPtr_, objvPtr_) \
    ((TclHasInternalRep((listObj_), &tclListType))			\
	? ((ListObjGetElements((listObj_), *(objcPtr_), *(objvPtr_))),	\
	    TCL_OK)							\
	: Tcl_ListObjGetElements(					\
	    (interp_), (listObj_), (objcPtr_), (objvPtr_)))

/*
 * Converts the Tcl_Obj to a list if it isn't one and stores the element
 * count in lenPtr_.  Returns TCL_OK on success or TCL_ERROR if the
 * Tcl_Obj cannot be converted to a list.
 */
#define TclListObjLength(interp_, listObj_, lenPtr_) \
    ((TclHasInternalRep((listObj_), &tclListType))			\
	? ((ListObjLength((listObj_), *(lenPtr_))), TCL_OK)		\
	: Tcl_ListObjLength((interp_), (listObj_), (lenPtr_)))

#define TclListObjIsCanonical(listObj_) \
    ((TclHasInternalRep((listObj_), &tclListType))			\
	? ListObjIsCanonical((listObj_))				\
	: 0)

/*
 * Modes for collecting (or not) in the implementations of TclNRForeachCmd,
 * TclNRLmapCmd and their compilations.
 */

#define TCL_EACH_KEEP_NONE  0	/* Discard iteration result like [foreach] */
#define TCL_EACH_COLLECT    1	/* Collect iteration result like [lmap] */

/*
 * Macros providing a faster path to booleans and integers:
 * Tcl_GetBooleanFromObj, Tcl_GetLongFromObj, Tcl_GetIntFromObj
 * and Tcl_GetIntForIndex.
 *
 * WARNING: these macros eval their args more than once.
 */

#if TCL_MAJOR_VERSION > 8
#define TclGetBooleanFromObj(interp, objPtr, intPtr) \
    ((TclHasInternalRep((objPtr), &tclIntType)				\
	    || TclHasInternalRep((objPtr), &tclBooleanType))		\
	? (*(intPtr) = ((objPtr)->internalRep.wideValue!=0), TCL_OK)	\
	: Tcl_GetBooleanFromObj((interp), (objPtr), (intPtr)))
#else
#define TclGetBooleanFromObj(interp, objPtr, intPtr) \
    ((TclHasInternalRep((objPtr), &tclIntType))				\
	? (*(intPtr) = ((objPtr)->internalRep.wideValue!=0), TCL_OK)	\
	: (TclHasInternalRep((objPtr), &tclBooleanType))		\
	? (*(intPtr) = ((objPtr)->internalRep.longValue!=0), TCL_OK)	\
	: Tcl_GetBooleanFromObj((interp), (objPtr), (intPtr)))
#endif

#ifdef TCL_WIDE_INT_IS_LONG
#define TclGetLongFromObj(interp, objPtr, longPtr) \
    ((TclHasInternalRep((objPtr), &tclIntType))				\
	? ((*(longPtr) = (objPtr)->internalRep.wideValue), TCL_OK)	\
	: Tcl_GetLongFromObj((interp), (objPtr), (longPtr)))
#else
#define TclGetLongFromObj(interp, objPtr, longPtr) \
    ((TclHasInternalRep((objPtr), &tclIntType)				\
	    && (objPtr)->internalRep.wideValue >= (Tcl_WideInt)(LONG_MIN) \
	    && (objPtr)->internalRep.wideValue <= (Tcl_WideInt)(LONG_MAX)) \
	? ((*(longPtr) = (long)(objPtr)->internalRep.wideValue), TCL_OK) \
	: Tcl_GetLongFromObj((interp), (objPtr), (longPtr)))
#endif

#define TclGetIntFromObj(interp, objPtr, intPtr) \
    ((TclHasInternalRep((objPtr), &tclIntType)				\
	    && (objPtr)->internalRep.wideValue >= (Tcl_WideInt)(INT_MIN) \
	    && (objPtr)->internalRep.wideValue <= (Tcl_WideInt)(INT_MAX)) \
	? ((*(intPtr) = (int)(objPtr)->internalRep.wideValue), TCL_OK)	\
	: Tcl_GetIntFromObj((interp), (objPtr), (intPtr)))
#define TclGetIntForIndexM(interp, objPtr, endValue, idxPtr) \
    (((TclHasInternalRep((objPtr), &tclIntType))			\
	    && ((objPtr)->internalRep.wideValue >= 0)			\
	    && ((objPtr)->internalRep.wideValue <= endValue))		\
	? ((*(idxPtr) = (objPtr)->internalRep.wideValue), TCL_OK)	\
	: Tcl_GetIntForIndex((interp), (objPtr), (endValue), (idxPtr)))

/*
 * Macro used to save a function call for common uses of
 * Tcl_GetWideIntFromObj(). The ANSI C "prototype" is:
 *
 * MODULE_SCOPE int TclGetWideIntFromObj(Tcl_Interp *interp, Tcl_Obj *objPtr,
 *			Tcl_WideInt *wideIntPtr);
 */

#define TclGetWideIntFromObj(interp, objPtr, wideIntPtr) \
    ((TclHasInternalRep((objPtr), &tclIntType))				\
	? (*(wideIntPtr) = ((objPtr)->internalRep.wideValue), TCL_OK)	\
	: Tcl_GetWideIntFromObj((interp), (objPtr), (wideIntPtr)))

/*
 * Flag values for TclTraceDictPath().
 *
 * DICT_PATH_READ indicates that all entries on the path must exist but no
 * updates will be needed.
 *
 * DICT_PATH_UPDATE indicates that we are going to be doing an update at the
 * tip of the path, so duplication of shared objects should be done along the
 * way.
 *
 * DICT_PATH_EXISTS indicates that we are performing an existence test and a
 * lookup failure should therefore not be an error. If (and only if) this flag
 * is set, TclTraceDictPath() will return the special value
 * DICT_PATH_NON_EXISTENT if the path is not traceable.
 *
 * DICT_PATH_CREATE (which also requires the DICT_PATH_UPDATE bit to be set)
 * indicates that we are to create non-existent dictionaries on the path.
 */

#define DICT_PATH_READ		0
#define DICT_PATH_UPDATE	1
#define DICT_PATH_EXISTS	2
#define DICT_PATH_CREATE	5

#define DICT_PATH_NON_EXISTENT	((Tcl_Obj *) (void *) 1)

/*
 *----------------------------------------------------------------
 * Data structures related to the filesystem internals
 *----------------------------------------------------------------
 */

/*
 * The version_2 filesystem is private to Tcl. As and when these changes have
 * been thoroughly tested and investigated a new public filesystem interface
 * will be released. The aim is more versatile virtual filesystem interfaces,
 * more efficiency in 'path' manipulation and usage, and cleaner filesystem
 * code internally.
 */

#define TCL_FILESYSTEM_VERSION_2	((Tcl_FSVersion) 0x2)
typedef void *(TclFSGetCwdProc2)(void *clientData);
typedef int (Tcl_FSLoadFileProc2) (Tcl_Interp *interp, Tcl_Obj *pathPtr,
	Tcl_LoadHandle *handlePtr, Tcl_FSUnloadFileProc **unloadProcPtr,
	int flags);

/*
 * The following types are used for getting and storing platform-specific file
 * attributes in tclFCmd.c and the various platform-versions of that file.
 * This is done to have as much common code as possible in the file attributes
 * code. For more information about the callbacks, see TclFileAttrsCmd in
 * tclFCmd.c.
 */

typedef int (TclGetFileAttrProc)(Tcl_Interp *interp, int objIndex,
	Tcl_Obj *fileName, Tcl_Obj **attrObjPtrPtr);
typedef int (TclSetFileAttrProc)(Tcl_Interp *interp, int objIndex,
	Tcl_Obj *fileName, Tcl_Obj *attrObjPtr);

typedef struct TclFileAttrProcs {
    TclGetFileAttrProc *getProc;/* The procedure for getting attrs. */
    TclSetFileAttrProc *setProc;/* The procedure for setting attrs. */
} TclFileAttrProcs;

/*
 * Opaque handle used in pipeline routines to encapsulate platform-dependent
 * state.
 */

typedef struct TclFile_ *TclFile;

typedef enum Tcl_PathPart {
    TCL_PATH_DIRNAME,
    TCL_PATH_TAIL,
    TCL_PATH_EXTENSION,
    TCL_PATH_ROOT
} Tcl_PathPart;

/*
 *----------------------------------------------------------------
 * Data structures related to obsolete filesystem hooks
 *----------------------------------------------------------------
 */

typedef int (TclStatProc_)(const char *path, struct stat *buf);
typedef int (TclAccessProc_)(const char *path, int mode);
typedef Tcl_Channel (TclOpenFileChannelProc_)(Tcl_Interp *interp,
	const char *fileName, const char *modeString, int permissions);

/*
 *----------------------------------------------------------------
 * Data structures for process-global values.
 *----------------------------------------------------------------
 */

typedef void (TclInitProcessGlobalValueProc)(char **valuePtr,
	TCL_HASH_TYPE *lengthPtr,
	Tcl_Encoding *encodingPtr);

#ifdef _WIN32
/* On Windows, all Unicode (except surrogates) are valid. */
#   define TCLFSENCODING tclUtf8Encoding
#else
/* On Non-Windows, use the system encoding for validation checks. */
#   define TCLFSENCODING NULL
#endif

/*
 * A ProcessGlobalValue struct exists for each internal value in Tcl that is
 * to be shared among several threads. Each thread sees a (Tcl_Obj) copy of
 * the value, and the gobal value is kept as a counted string, with epoch and
 * mutex control. Each ProcessGlobalValue struct should be a static variable in
 * some file.
 */

typedef struct ProcessGlobalValue {
    Tcl_Size epoch;		/* Epoch counter to detect changes in the
				 * global value. */
    TCL_HASH_TYPE numBytes;	/* Length of the global string. */
    char *value;		/* The global string value. */
    Tcl_Encoding encoding;	/* system encoding when global string was
				 * initialized. */
    TclInitProcessGlobalValueProc *proc;
				/* A procedure to initialize the global string
				 * copy when a "get" request comes in before
				 * any "set" request has been received. */
    Tcl_Mutex mutex;		/* Enforce orderly access from multiple
				 * threads. */
    Tcl_ThreadDataKey key;	/* Key for per-thread data holding the
				 * (Tcl_Obj) copy for each thread. */
} ProcessGlobalValue;

/*
 *----------------------------------------------------------------------
 * Flags for TclParseNumber
 *----------------------------------------------------------------------
 */

#define TCL_PARSE_DECIMAL_ONLY	1
				/* Leading zero doesn't denote octal or
				 * hex. */
#define TCL_PARSE_OCTAL_ONLY	2
				/* Parse octal even without prefix. */
#define TCL_PARSE_HEXADECIMAL_ONLY	4
				/* Parse hexadecimal even without prefix. */
#define TCL_PARSE_INTEGER_ONLY	8
				/* Disable floating point parsing. */
#define TCL_PARSE_SCAN_PREFIXES	16
				/* Use [scan] rules dealing with 0?
				 * prefixes. */
#define TCL_PARSE_NO_WHITESPACE	32
				/* Reject leading/trailing whitespace. */
#define TCL_PARSE_BINARY_ONLY	64
				/* Parse binary even without prefix. */
#define TCL_PARSE_NO_UNDERSCORE	128
				/* Reject underscore digit separator */

/*
 *----------------------------------------------------------------------
 * Internal convenience macros for manipulating encoding flags. See
 * TCL_ENCODING_PROFILE_* in tcl.h
 *----------------------------------------------------------------------
 */

#define ENCODING_PROFILE_MASK     0xFF000000
#define ENCODING_PROFILE_GET(flags_) \
    ((flags_) & ENCODING_PROFILE_MASK)
#define ENCODING_PROFILE_SET(flags_, profile_) \
    do {								\
	(flags_) &= ~ENCODING_PROFILE_MASK;				\
	(flags_) |= ((profile_) & ENCODING_PROFILE_MASK);		\
    } while (0)

/*
 *----------------------------------------------------------------------
 * Common functions for calculating overallocation. Trivial but allows for
 * experimenting with growth factors without having to change code in
 * multiple places. See TclAttemptAllocElemsEx and similar for usage
 * examples. Best to use those functions. Direct use of TclUpsizeAlloc /
 * TclResizeAlloc is needed in special cases such as when total size of
 * memory block is limited to less than TCL_SIZE_MAX.
 *----------------------------------------------------------------------
 */

static inline Tcl_Size
TclUpsizeAlloc(
    TCL_UNUSED(Tcl_Size),	/* oldSize. For future experiments with
				 * some growth algorithms that use this
				 * information. */
    Tcl_Size needed,
    Tcl_Size limit)
{
    /* assert (oldCapacity < needed <= limit) */
    if (needed < (limit - needed/2)) {
	return needed + needed / 2;
    } else {
	return limit;
    }
}

static inline Tcl_Size
TclUpsizeRetry(
    Tcl_Size needed,
    Tcl_Size lastAttempt)
{
    /* assert(needed < lastAttempt); */
    if (needed < lastAttempt - 1) {
	/* (needed+lastAttempt)/2 but that formula may overflow Tcl_Size */
	return needed + (lastAttempt - needed) / 2;
    } else {
	return needed;
    }
}

MODULE_SCOPE void *	TclAllocElemsEx(Tcl_Size elemCount, Tcl_Size elemSize,
			    Tcl_Size leadSize, Tcl_Size *capacityPtr);
MODULE_SCOPE void *	TclReallocElemsEx(void *oldPtr, Tcl_Size elemCount,
			    Tcl_Size elemSize, Tcl_Size leadSize,
			    Tcl_Size *capacityPtr);
MODULE_SCOPE void *	TclAttemptReallocElemsEx(void *oldPtr,
			    Tcl_Size elemCount, Tcl_Size elemSize,
			    Tcl_Size leadSize, Tcl_Size *capacityPtr);

/* Alloc elemCount elements of size elemSize with leadSize header
 * returning actual capacity (in elements) in *capacityPtr. */
static inline void *
TclAttemptAllocElemsEx(
    Tcl_Size elemCount,
    Tcl_Size elemSize,
    Tcl_Size leadSize,
    Tcl_Size *capacityPtr)
{
    return TclAttemptReallocElemsEx(
	    NULL, elemCount, elemSize, leadSize, capacityPtr);
}

/* Alloc numByte bytes, returning actual capacity in *capacityPtr. */
static inline void *
TclAllocEx(
    Tcl_Size numBytes,
    Tcl_Size *capacityPtr)
{
    return TclAllocElemsEx(numBytes, 1, 0, capacityPtr);
}

/* Alloc numByte bytes, returning actual capacity in *capacityPtr. */
static inline void *
TclAttemptAllocEx(
    Tcl_Size numBytes,
    Tcl_Size *capacityPtr)
{
    return TclAttemptAllocElemsEx(numBytes, 1, 0, capacityPtr);
}

/* Realloc numByte bytes, returning actual capacity in *capacityPtr. */
static inline void *
TclReallocEx(
    void *oldPtr,
    Tcl_Size numBytes,
    Tcl_Size *capacityPtr)
{
    return TclReallocElemsEx(oldPtr, numBytes, 1, 0, capacityPtr);
}

/* Realloc numByte bytes, returning actual capacity in *capacityPtr. */
static inline void *
TclAttemptReallocEx(
    void *oldPtr,
    Tcl_Size numBytes,
    Tcl_Size *capacityPtr)
{
    return TclAttemptReallocElemsEx(oldPtr, numBytes, 1, 0, capacityPtr);
}

/*
 *----------------------------------------------------------------
 * Variables shared among Tcl modules but not used by the outside world.
 *----------------------------------------------------------------
 */

MODULE_SCOPE char *tclNativeExecutableName;
MODULE_SCOPE int tclFindExecutableSearchDone;
MODULE_SCOPE char *tclMemDumpFileName;
MODULE_SCOPE TclPlatformType tclPlatform;

/*
 * Declarations related to internal encoding functions.
 */

MODULE_SCOPE Tcl_Encoding tclIdentityEncoding;
MODULE_SCOPE Tcl_Encoding tclUtf8Encoding;
MODULE_SCOPE int	TclEncodingProfileNameToId(Tcl_Interp *interp,
			    const char *profileName,
			    int *profilePtr);
MODULE_SCOPE const char *TclEncodingProfileIdToName(Tcl_Interp *interp,
			    int profileId);
MODULE_SCOPE void	TclGetEncodingProfiles(Tcl_Interp *interp);
/* TIP 716 - MODULE_SCOPE for 9.0.2. Will be public in 9.1 */
#ifdef _WIN32
MODULE_SCOPE const char *Tcl_GetEncodingNameForUser(Tcl_DString *bufPtr);
#else
static inline const char *
Tcl_GetEncodingNameForUser(Tcl_DString *bufPtr)
{
    return Tcl_GetEncodingNameFromEnvironment(bufPtr);
}
#endif
/*
 * TIP #233 (Virtualized Time)
 * Data for the time hooks, if any.
 */

MODULE_SCOPE Tcl_GetTimeProc *tclGetTimeProcPtr;
MODULE_SCOPE Tcl_ScaleTimeProc *tclScaleTimeProcPtr;
MODULE_SCOPE void *tclTimeClientData;

/*
 * Variables denoting the Tcl object types defined in the core.
 */

MODULE_SCOPE const Tcl_ObjType tclBignumType;
MODULE_SCOPE const Tcl_ObjType tclBooleanType;
MODULE_SCOPE const Tcl_ObjType tclByteCodeType;
MODULE_SCOPE const Tcl_ObjType tclDoubleType;
MODULE_SCOPE const Tcl_ObjType tclExprCodeType;
MODULE_SCOPE const Tcl_ObjType tclIntType;
MODULE_SCOPE const Tcl_ObjType tclIndexType;
MODULE_SCOPE const Tcl_ObjType tclListType;
MODULE_SCOPE const Tcl_ObjType tclDictType;
MODULE_SCOPE const Tcl_ObjType tclProcBodyType;
MODULE_SCOPE const Tcl_ObjType tclStringType;
MODULE_SCOPE const Tcl_ObjType tclEnsembleCmdType;
MODULE_SCOPE const Tcl_ObjType tclRegexpType;
MODULE_SCOPE Tcl_ObjType tclCmdNameType;

/*
 * Variables denoting the hash key types defined in the core.
 */

MODULE_SCOPE const Tcl_HashKeyType tclArrayHashKeyType;
MODULE_SCOPE const Tcl_HashKeyType tclOneWordHashKeyType;
MODULE_SCOPE const Tcl_HashKeyType tclStringHashKeyType;
MODULE_SCOPE const Tcl_HashKeyType tclObjHashKeyType;

/*
 * The head of the list of free Tcl objects, and the total number of Tcl
 * objects ever allocated and freed.
 */

MODULE_SCOPE Tcl_Obj *	tclFreeObjList;

#ifdef TCL_COMPILE_STATS
MODULE_SCOPE size_t	tclObjsAlloced;
MODULE_SCOPE size_t	tclObjsFreed;
#define TCL_MAX_SHARED_OBJ_STATS 5
MODULE_SCOPE size_t	tclObjsShared[TCL_MAX_SHARED_OBJ_STATS];
#endif /* TCL_COMPILE_STATS */

/*
 * Pointer to a heap-allocated string of length zero that the Tcl core uses as
 * the value of an empty string representation for an object. This value is
 * shared by all new objects allocated by Tcl_NewObj.
 */

MODULE_SCOPE char	tclEmptyString;

enum CheckEmptyStringResult {
	TCL_EMPTYSTRING_UNKNOWN = -1, TCL_EMPTYSTRING_NO, TCL_EMPTYSTRING_YES
};

/*
 *----------------------------------------------------------------
 * Procedures shared among Tcl modules but not used by the outside world,
 * introduced by/for NRE.
 *----------------------------------------------------------------
 */

MODULE_SCOPE Tcl_ObjCmdProc TclNRApplyObjCmd;
MODULE_SCOPE Tcl_ObjCmdProc TclNREvalObjCmd;
MODULE_SCOPE Tcl_ObjCmdProc TclNRCatchObjCmd;
MODULE_SCOPE Tcl_ObjCmdProc TclNRExprObjCmd;
MODULE_SCOPE Tcl_ObjCmdProc TclNRForObjCmd;
MODULE_SCOPE Tcl_ObjCmdProc TclNRForeachCmd;
MODULE_SCOPE Tcl_ObjCmdProc TclNRIfObjCmd;
MODULE_SCOPE Tcl_ObjCmdProc TclNRLmapCmd;
MODULE_SCOPE Tcl_ObjCmdProc TclNRPackageObjCmd;
MODULE_SCOPE Tcl_ObjCmdProc TclNRSourceObjCmd;
MODULE_SCOPE Tcl_ObjCmdProc TclNRSubstObjCmd;
MODULE_SCOPE Tcl_ObjCmdProc TclNRSwitchObjCmd;
MODULE_SCOPE Tcl_ObjCmdProc TclNRTryObjCmd;
MODULE_SCOPE Tcl_ObjCmdProc TclNRUplevelObjCmd;
MODULE_SCOPE Tcl_ObjCmdProc TclNRWhileObjCmd;

MODULE_SCOPE Tcl_NRPostProc TclNRForIterCallback;
MODULE_SCOPE Tcl_NRPostProc TclNRCoroutineActivateCallback;
MODULE_SCOPE Tcl_ObjCmdProc TclNRTailcallObjCmd;
MODULE_SCOPE Tcl_NRPostProc TclNRTailcallEval;
MODULE_SCOPE Tcl_ObjCmdProc TclNRCoroutineObjCmd;
MODULE_SCOPE Tcl_ObjCmdProc TclNRYieldObjCmd;
MODULE_SCOPE Tcl_ObjCmdProc TclNRYieldmObjCmd;
MODULE_SCOPE Tcl_ObjCmdProc TclNRYieldToObjCmd;
MODULE_SCOPE Tcl_ObjCmdProc TclNRInvoke;
MODULE_SCOPE Tcl_NRPostProc TclNRReleaseValues;

MODULE_SCOPE void	TclSetTailcall(Tcl_Interp *interp,
			    Tcl_Obj *tailcallPtr);
MODULE_SCOPE void	TclPushTailcallPoint(Tcl_Interp *interp);

/* These two can be considered for the public api */
MODULE_SCOPE void	TclMarkTailcall(Tcl_Interp *interp);
MODULE_SCOPE void	TclSkipTailcall(Tcl_Interp *interp);

/*
 * This structure holds the data for the various iteration callbacks used to
 * NRE the 'for' and 'while' commands. We need a separate structure because we
 * have more than the 4 client data entries we can provide directly thorugh
 * the callback API. It is the 'word' information which puts us over the
 * limit. It is needed because the loop body is argument 4 of 'for' and
 * argument 2 of 'while'. Not providing the correct index confuses the #280
 * code. We TclSmallAlloc/Free this.
 */

typedef struct ForIterData {
    Tcl_Obj *cond;		/* Loop condition expression. */
    Tcl_Obj *body;		/* Loop body. */
    Tcl_Obj *next;		/* Loop step script, NULL for 'while'. */
    const char *msg;		/* Error message part. */
    Tcl_Size word;		/* Index of the body script in the command */
} ForIterData;

/* TIP #357 - Structure doing the bookkeeping of handles for Tcl_LoadFile
 *            and Tcl_FindSymbol. This structure corresponds to an opaque
 *            typedef in tcl.h */

typedef void* TclFindSymbolProc(Tcl_Interp* interp, Tcl_LoadHandle loadHandle,
	const char* symbol);
struct Tcl_LoadHandle_ {
    void *clientData;		/* Client data is the load handle in the
				 * native filesystem if a module was loaded
				 * there, or an opaque pointer to a structure
				 * for further bookkeeping on load-from-VFS
				 * and load-from-memory */
    TclFindSymbolProc* findSymbolProcPtr;
				/* Procedure that resolves symbols in a
				 * loaded module */
    Tcl_FSUnloadFileProc* unloadFileProcPtr;
				/* Procedure that unloads a loaded module */
};

/* Flags for conversion of doubles to digit strings */

#define TCL_DD_E_FORMAT 0x2	/* Use a fixed-length string of digits,
				 * suitable for E format*/
#define TCL_DD_F_FORMAT 0x3	/* Use a fixed number of digits after the
				 * decimal point, suitable for F format */
#define TCL_DD_SHORTEST 0x4	/* Use the shortest possible string */
#define TCL_DD_NO_QUICK 0x8	/* Debug flag: forbid quick FP conversion */

#define TCL_DD_CONVERSION_TYPE_MASK	0x3
				/* Mask to isolate the conversion type */

/*
 *----------------------------------------------------------------
 * Procedures shared among Tcl modules but not used by the outside world:
 *----------------------------------------------------------------
 */

#if TCL_MAJOR_VERSION > 8
MODULE_SCOPE void	TclAdvanceContinuations(Tcl_Size *line, Tcl_Size **next,
			    int loc);
MODULE_SCOPE void	TclAdvanceLines(Tcl_Size *line, const char *start,
			    const char *end);
MODULE_SCOPE int	TclAliasCreate(Tcl_Interp *interp,
			    Tcl_Interp *childInterp, Tcl_Interp *parentInterp,
			    Tcl_Obj *namePtr, Tcl_Obj *targetPtr, Tcl_Size objc,
			    Tcl_Obj *const objv[]);
MODULE_SCOPE void	TclAppendBytesToByteArray(Tcl_Obj *objPtr,
			    const unsigned char *bytes, Tcl_Size len);
MODULE_SCOPE void	TclAppendUtfToUtf(Tcl_Obj *objPtr,
			    const char *bytes, Tcl_Size numBytes);
MODULE_SCOPE void	TclArgumentEnter(Tcl_Interp *interp,
			    Tcl_Obj *objv[], Tcl_Size objc, CmdFrame *cf);
MODULE_SCOPE void	TclArgumentRelease(Tcl_Interp *interp,
			    Tcl_Obj *objv[], Tcl_Size objc);
MODULE_SCOPE void	TclArgumentBCEnter(Tcl_Interp *interp,
			    Tcl_Obj *objv[], Tcl_Size objc,
			    void *codePtr, CmdFrame *cfPtr, Tcl_Size cmd,
			    Tcl_Size pc);
MODULE_SCOPE void	TclArgumentBCRelease(Tcl_Interp *interp,
			    CmdFrame *cfPtr);
MODULE_SCOPE void	TclArgumentGet(Tcl_Interp *interp, Tcl_Obj *obj,
			    CmdFrame **cfPtrPtr, int *wordPtr);
MODULE_SCOPE int	TclAsyncNotifier(int sigNumber, Tcl_ThreadId threadId,
			    void *clientData, int *flagPtr, int value);
MODULE_SCOPE void	TclAsyncMarkFromNotifier(void);
MODULE_SCOPE double	TclBignumToDouble(const void *bignum);
MODULE_SCOPE int	TclByteArrayMatch(const unsigned char *string,
			    Tcl_Size strLen, const unsigned char *pattern,
			    Tcl_Size ptnLen, int flags);
MODULE_SCOPE double	TclCeil(const void *a);
MODULE_SCOPE void	TclChannelPreserve(Tcl_Channel chan);
MODULE_SCOPE void	TclChannelRelease(Tcl_Channel chan);
MODULE_SCOPE int	TclChannelGetBlockingMode(Tcl_Channel chan);
MODULE_SCOPE int	TclCheckArrayTraces(Tcl_Interp *interp, Var *varPtr,
			    Var *arrayPtr, Tcl_Obj *name, int index);
MODULE_SCOPE int	TclCheckEmptyString(Tcl_Obj *objPtr);
MODULE_SCOPE int	TclChanCaughtErrorBypass(Tcl_Interp *interp,
			    Tcl_Channel chan);
MODULE_SCOPE Tcl_ObjCmdProc TclChannelNamesCmd;
MODULE_SCOPE int	TclChanIsBinary(Tcl_Channel chan);
MODULE_SCOPE Tcl_NRPostProc TclClearRootEnsemble;
MODULE_SCOPE int	TclCompareTwoNumbers(Tcl_Obj *valuePtr,
			    Tcl_Obj *value2Ptr);
MODULE_SCOPE ContLineLoc *TclContinuationsEnter(Tcl_Obj *objPtr, Tcl_Size num,
			    Tcl_Size *loc);
MODULE_SCOPE void	TclContinuationsEnterDerived(Tcl_Obj *objPtr,
			    Tcl_Size start, Tcl_Size *clNext);
MODULE_SCOPE ContLineLoc *TclContinuationsGet(Tcl_Obj *objPtr);
MODULE_SCOPE void	TclContinuationsCopy(Tcl_Obj *objPtr,
			    Tcl_Obj *originObjPtr);
MODULE_SCOPE Tcl_Size	TclConvertElement(const char *src, Tcl_Size length,
			    char *dst, int flags);
MODULE_SCOPE int	TclCopyNamespaceProcedures(Tcl_Interp *interp,
			    Namespace *srcNsPtr, Namespace *tgtNsPtr);
MODULE_SCOPE int	TclCopyNamespaceVariables(Tcl_Interp *interp,
			    Namespace *originNs, Namespace *targetNs);
MODULE_SCOPE int	TclCreateConstantInNS(Tcl_Interp *interp,
			    Namespace *nsPtr, Tcl_Obj *nameObj,
			    Tcl_Obj *valueObj);
MODULE_SCOPE Tcl_Command TclCreateObjCommandInNs(Tcl_Interp *interp,
			    const char *cmdName, Tcl_Namespace *nsPtr,
			    Tcl_ObjCmdProc *proc, void *clientData,
			    Tcl_CmdDeleteProc *deleteProc);
MODULE_SCOPE Tcl_Command TclCreateEnsembleInNs(Tcl_Interp *interp,
			    const char *name, Tcl_Namespace *nameNamespacePtr,
			    Tcl_Namespace *ensembleNamespacePtr, int flags);
MODULE_SCOPE void	TclDeleteNamespaceVars(Namespace *nsPtr);
MODULE_SCOPE void	TclDeleteNamespaceChildren(Namespace *nsPtr);
MODULE_SCOPE Tcl_Size	TclDictGetSize(Tcl_Obj *dictPtr);
MODULE_SCOPE int	TclFindDictElement(Tcl_Interp *interp,
			    const char *dict, Tcl_Size dictLength,
			    const char **elementPtr, const char **nextPtr,
			    Tcl_Size *sizePtr, int *literalPtr);
MODULE_SCOPE Tcl_Obj *	TclDictObjSmartRef(Tcl_Interp *interp, Tcl_Obj *);
MODULE_SCOPE int	TclDictGet(Tcl_Interp *interp, Tcl_Obj *dictPtr,
			    const char *key, Tcl_Obj **valuePtrPtr);
MODULE_SCOPE int	TclDictPut(Tcl_Interp *interp, Tcl_Obj *dictPtr,
			    const char *key, Tcl_Obj *valuePtr);
MODULE_SCOPE int	TclDictPutString(Tcl_Interp *interp, Tcl_Obj *dictPtr,
			    const char *key, const char *value);
MODULE_SCOPE int	TclDictRemove(Tcl_Interp *interp, Tcl_Obj *dictPtr,
			    const char *key);
/* TIP #280 - Modified token based evaluation, with line information. */
MODULE_SCOPE int	TclEvalEx(Tcl_Interp *interp, const char *script,
			    Tcl_Size numBytes, int flags, Tcl_Size line,
			    Tcl_Size *clNextOuter, const char *outerScript);
MODULE_SCOPE Tcl_ObjCmdProc TclFileAttrsCmd;
MODULE_SCOPE Tcl_ObjCmdProc TclFileCopyCmd;
MODULE_SCOPE Tcl_ObjCmdProc TclFileDeleteCmd;
MODULE_SCOPE Tcl_ObjCmdProc TclFileLinkCmd;
MODULE_SCOPE Tcl_ObjCmdProc TclFileMakeDirsCmd;
MODULE_SCOPE Tcl_ObjCmdProc TclFileReadLinkCmd;
MODULE_SCOPE Tcl_ObjCmdProc TclFileRenameCmd;
MODULE_SCOPE Tcl_ObjCmdProc TclFileTempDirCmd;
MODULE_SCOPE Tcl_ObjCmdProc TclFileTemporaryCmd;
MODULE_SCOPE Tcl_ObjCmdProc TclFileHomeCmd;
MODULE_SCOPE Tcl_ObjCmdProc TclFileTildeExpandCmd;
MODULE_SCOPE void	TclCreateLateExitHandler(Tcl_ExitProc *proc,
			    void *clientData);
MODULE_SCOPE void	TclDeleteLateExitHandler(Tcl_ExitProc *proc,
			    void *clientData);
MODULE_SCOPE char *	TclDStringAppendObj(Tcl_DString *dsPtr,
			    Tcl_Obj *objPtr);
MODULE_SCOPE char *	TclDStringAppendDString(Tcl_DString *dsPtr,
			    Tcl_DString *toAppendPtr);
MODULE_SCOPE Tcl_Obj *const *TclFetchEnsembleRoot(Tcl_Interp *interp,
			    Tcl_Obj *const *objv, Tcl_Size objc,
			    Tcl_Size *objcPtr);
MODULE_SCOPE Tcl_Obj *const *TclEnsembleGetRewriteValues(Tcl_Interp *interp);
MODULE_SCOPE Tcl_Namespace *TclEnsureNamespace(Tcl_Interp *interp,
			    Tcl_Namespace *namespacePtr);
MODULE_SCOPE void	TclFinalizeAllocSubsystem(void);
MODULE_SCOPE void	TclFinalizeAsync(void);
MODULE_SCOPE void	TclFinalizeDoubleConversion(void);
MODULE_SCOPE void	TclFinalizeEncodingSubsystem(void);
MODULE_SCOPE void	TclFinalizeEnvironment(void);
MODULE_SCOPE void	TclFinalizeEvaluation(void);
MODULE_SCOPE void	TclFinalizeExecution(void);
MODULE_SCOPE void	TclFinalizeIOSubsystem(void);
MODULE_SCOPE void	TclFinalizeFilesystem(void);
MODULE_SCOPE void	TclResetFilesystem(void);
MODULE_SCOPE void	TclFinalizeLoad(void);
MODULE_SCOPE void	TclFinalizeLock(void);
MODULE_SCOPE void	TclFinalizeMemorySubsystem(void);
MODULE_SCOPE void	TclFinalizeNotifier(void);
MODULE_SCOPE void	TclFinalizeObjects(void);
MODULE_SCOPE void	TclFinalizePreserve(void);
MODULE_SCOPE void	TclFinalizeSynchronization(void);
MODULE_SCOPE void	TclInitThreadAlloc(void);
MODULE_SCOPE void	TclFinalizeThreadAlloc(void);
MODULE_SCOPE void	TclFinalizeThreadAllocThread(void);
MODULE_SCOPE void	TclFinalizeThreadData(int quick);
MODULE_SCOPE void	TclFinalizeThreadObjects(void);
MODULE_SCOPE double	TclFloor(const void *a);
MODULE_SCOPE void	TclFormatNaN(double value, char *buffer);
MODULE_SCOPE int	TclFSFileAttrIndex(Tcl_Obj *pathPtr,
			    const char *attributeName, int *indexPtr);
MODULE_SCOPE Tcl_Command TclNRCreateCommandInNs(Tcl_Interp *interp,
			    const char *cmdName, Tcl_Namespace *nsPtr,
			    Tcl_ObjCmdProc *proc, Tcl_ObjCmdProc *nreProc,
			    void *clientData, Tcl_CmdDeleteProc *deleteProc);
MODULE_SCOPE int	TclNREvalFile(Tcl_Interp *interp, Tcl_Obj *pathPtr,
			    const char *encodingName);
MODULE_SCOPE int *	TclGetAsyncReadyPtr(void);
MODULE_SCOPE Tcl_Obj *	TclGetBgErrorHandler(Tcl_Interp *interp);
MODULE_SCOPE int	TclGetChannelFromObj(Tcl_Interp *interp,
			    Tcl_Obj *objPtr, Tcl_Channel *chanPtr,
			    int *modePtr, int flags);
MODULE_SCOPE CmdFrame *	TclGetCmdFrameForProcedure(Proc *procPtr);
MODULE_SCOPE int	TclGetCompletionCodeFromObj(Tcl_Interp *interp,
			    Tcl_Obj *value, int *code);
MODULE_SCOPE Proc *	TclGetLambdaFromObj(Tcl_Interp *interp,
			    Tcl_Obj *objPtr, Tcl_Obj **nsObjPtrPtr);
MODULE_SCOPE Tcl_Obj *	TclGetProcessGlobalValue(ProcessGlobalValue *pgvPtr);
MODULE_SCOPE Tcl_Obj *	TclGetSourceFromFrame(CmdFrame *cfPtr, Tcl_Size objc,
			    Tcl_Obj *const objv[]);
MODULE_SCOPE char *	TclGetStringStorage(Tcl_Obj *objPtr,
			    Tcl_Size *sizePtr);
MODULE_SCOPE int	TclGetLoadedLibraries(Tcl_Interp *interp,
				const char *targetName,
				const char *prefix);
MODULE_SCOPE int	TclGetWideBitsFromObj(Tcl_Interp *, Tcl_Obj *,
				Tcl_WideInt *);
MODULE_SCOPE int	TclCompareStringKeys(void *keyPtr, Tcl_HashEntry *hPtr);
MODULE_SCOPE size_t	TclHashStringKey(Tcl_HashTable *tablePtr, void *keyPtr);
MODULE_SCOPE int	TclIncrObj(Tcl_Interp *interp, Tcl_Obj *valuePtr,
			    Tcl_Obj *incrPtr);
MODULE_SCOPE Tcl_Obj *	TclIncrObjVar2(Tcl_Interp *interp, Tcl_Obj *part1Ptr,
			    Tcl_Obj *part2Ptr, Tcl_Obj *incrPtr, int flags);
MODULE_SCOPE Tcl_ObjCmdProc TclInfoExistsCmd;
MODULE_SCOPE Tcl_ObjCmdProc TclInfoCoroutineCmd;
MODULE_SCOPE Tcl_Obj *	TclInfoFrame(Tcl_Interp *interp, CmdFrame *framePtr);
MODULE_SCOPE Tcl_ObjCmdProc TclInfoGlobalsCmd;
MODULE_SCOPE Tcl_ObjCmdProc TclInfoLocalsCmd;
MODULE_SCOPE Tcl_ObjCmdProc TclInfoVarsCmd;
MODULE_SCOPE Tcl_ObjCmdProc TclInfoConstsCmd;
MODULE_SCOPE Tcl_ObjCmdProc TclInfoConstantCmd;
MODULE_SCOPE void	TclInitAlloc(void);
MODULE_SCOPE void	TclInitDbCkalloc(void);
MODULE_SCOPE void	TclInitDoubleConversion(void);
MODULE_SCOPE void	TclInitEmbeddedConfigurationInformation(
			    Tcl_Interp *interp);
MODULE_SCOPE void	TclInitEncodingSubsystem(void);
MODULE_SCOPE void	TclInitIOSubsystem(void);
MODULE_SCOPE void	TclInitLimitSupport(Tcl_Interp *interp);
MODULE_SCOPE void	TclInitNamespaceSubsystem(void);
MODULE_SCOPE void	TclInitNotifier(void);
MODULE_SCOPE void	TclInitObjSubsystem(void);
MODULE_SCOPE int	TclInterpReady(Tcl_Interp *interp);
MODULE_SCOPE int	TclIsBareword(int byte);
MODULE_SCOPE Tcl_Obj *	TclJoinPath(Tcl_Size elements, Tcl_Obj * const objv[],
			    int forceRelative);
MODULE_SCOPE Tcl_Obj *	TclGetHomeDirObj(Tcl_Interp *interp, const char *user);
MODULE_SCOPE Tcl_Obj *	TclResolveTildePath(Tcl_Interp *interp,
			    Tcl_Obj *pathObj);
MODULE_SCOPE Tcl_Obj *	TclResolveTildePathList(Tcl_Obj *pathsObj);
MODULE_SCOPE int	TclJoinThread(Tcl_ThreadId id, int *result);
MODULE_SCOPE void	TclLimitRemoveAllHandlers(Tcl_Interp *interp);
MODULE_SCOPE Tcl_Obj *	TclLindexList(Tcl_Interp *interp,
			    Tcl_Obj *listPtr, Tcl_Obj *argPtr);
MODULE_SCOPE Tcl_Obj *	TclLindexFlat(Tcl_Interp *interp, Tcl_Obj *listPtr,
			    Tcl_Size indexCount, Tcl_Obj *const indexArray[]);
MODULE_SCOPE Tcl_Obj *	TclListObjGetElement(Tcl_Obj *listObj, Tcl_Size index);
/* TIP #280 */
MODULE_SCOPE void	TclListLines(Tcl_Obj *listObj, Tcl_Size line, Tcl_Size n,
			    Tcl_Size *lines, Tcl_Obj *const *elems);
MODULE_SCOPE Tcl_Obj *	TclListObjCopy(Tcl_Interp *interp, Tcl_Obj *listPtr);
MODULE_SCOPE int	TclListObjAppendElements(Tcl_Interp *interp,
			    Tcl_Obj *toObj, Tcl_Size elemCount,
			    Tcl_Obj *const elemObjv[]);
MODULE_SCOPE int	TclListObjAppendIfAbsent(Tcl_Interp *interp,
			    Tcl_Obj *toObj, Tcl_Obj *elem);
MODULE_SCOPE Tcl_Obj *	TclListObjRange(Tcl_Interp *interp, Tcl_Obj *listPtr,
			    Tcl_Size fromIdx, Tcl_Size toIdx);
MODULE_SCOPE Tcl_Obj *	TclLsetList(Tcl_Interp *interp, Tcl_Obj *listPtr,
			    Tcl_Obj *indexPtr, Tcl_Obj *valuePtr);
MODULE_SCOPE Tcl_Obj *	TclLsetFlat(Tcl_Interp *interp, Tcl_Obj *listPtr,
			    Tcl_Size indexCount, Tcl_Obj *const indexArray[],
			    Tcl_Obj *valuePtr);
MODULE_SCOPE Tcl_Command TclMakeEnsemble(Tcl_Interp *interp, const char *name,
			    const EnsembleImplMap map[]);
MODULE_SCOPE Tcl_Size	TclMaxListLength(const char *bytes, Tcl_Size numBytes,
			    const char **endPtr);
MODULE_SCOPE int	TclMergeReturnOptions(Tcl_Interp *interp, int objc,
			    Tcl_Obj *const objv[], Tcl_Obj **optionsPtrPtr,
			    int *codePtr, int *levelPtr);
MODULE_SCOPE Tcl_Obj *	TclNoErrorStack(Tcl_Interp *interp, Tcl_Obj *options);
MODULE_SCOPE int	TclNokia770Doubles(void);
MODULE_SCOPE void	TclNsDecrRefCount(Namespace *nsPtr);
MODULE_SCOPE int	TclNamespaceDeleted(Namespace *nsPtr);
MODULE_SCOPE void	TclObjVarErrMsg(Tcl_Interp *interp, Tcl_Obj *part1Ptr,
			    Tcl_Obj *part2Ptr, const char *operation,
			    const char *reason, int index);
MODULE_SCOPE int	TclObjInvokeNamespace(Tcl_Interp *interp,
			    Tcl_Size objc, Tcl_Obj *const objv[],
			    Tcl_Namespace *nsPtr, int flags);
MODULE_SCOPE int	TclObjUnsetVar2(Tcl_Interp *interp,
			    Tcl_Obj *part1Ptr, Tcl_Obj *part2Ptr, int flags);
MODULE_SCOPE int	TclParseBackslash(const char *src,
			    Tcl_Size numBytes, Tcl_Size *readPtr, char *dst);
MODULE_SCOPE int	TclParseNumber(Tcl_Interp *interp, Tcl_Obj *objPtr,
			    const char *expected, const char *bytes,
			    Tcl_Size numBytes, const char **endPtrPtr, int flags);
MODULE_SCOPE void	TclParseInit(Tcl_Interp *interp, const char *string,
			    Tcl_Size numBytes, Tcl_Parse *parsePtr);
MODULE_SCOPE Tcl_Size	TclParseAllWhiteSpace(const char *src, Tcl_Size numBytes);
MODULE_SCOPE int	TclProcessReturn(Tcl_Interp *interp,
			    int code, int level, Tcl_Obj *returnOpts);
MODULE_SCOPE void	TclUndoRefCount(Tcl_Obj *objPtr);
MODULE_SCOPE int	TclpObjLstat(Tcl_Obj *pathPtr, Tcl_StatBuf *buf);
MODULE_SCOPE Tcl_Obj *	TclpTempFileName(void);
MODULE_SCOPE Tcl_Obj *	TclpTempFileNameForLibrary(Tcl_Interp *interp,
			    Tcl_Obj* pathPtr);
MODULE_SCOPE Tcl_Obj *	TclNewArithSeriesObj(Tcl_Interp *interp,
			    int useDoubles, Tcl_Obj *startObj, Tcl_Obj *endObj,
			    Tcl_Obj *stepObj, Tcl_Obj *lenObj);
MODULE_SCOPE Tcl_Obj *	TclNewFSPathObj(Tcl_Obj *dirPtr, const char *addStrRep,
			    Tcl_Size len);
MODULE_SCOPE Tcl_Obj *	TclNewNamespaceObj(Tcl_Namespace *namespacePtr);
MODULE_SCOPE void	TclpAlertNotifier(void *clientData);
MODULE_SCOPE void *	TclpNotifierData(void);
MODULE_SCOPE void	TclpServiceModeHook(int mode);
MODULE_SCOPE void	TclpSetTimer(const Tcl_Time *timePtr);
MODULE_SCOPE int	TclpWaitForEvent(const Tcl_Time *timePtr);
MODULE_SCOPE void	TclpCreateFileHandler(int fd, int mask,
			    Tcl_FileProc *proc, void *clientData);
MODULE_SCOPE int	TclpDeleteFile(const void *path);
MODULE_SCOPE void	TclpDeleteFileHandler(int fd);
MODULE_SCOPE void	TclpFinalizeCondition(Tcl_Condition *condPtr);
MODULE_SCOPE void	TclpFinalizeMutex(Tcl_Mutex *mutexPtr);
MODULE_SCOPE void	TclpFinalizeNotifier(void *clientData);
MODULE_SCOPE void	TclpFinalizePipes(void);
MODULE_SCOPE void	TclpFinalizeSockets(void);
#ifdef _WIN32
MODULE_SCOPE void	TclInitSockets(void);
#else
#define TclInitSockets() /* do nothing */
#endif
struct addrinfo; /* forward declaration, needed for TclCreateSocketAddress */
MODULE_SCOPE int	TclCreateSocketAddress(Tcl_Interp *interp,
			    struct addrinfo **addrlist,
			    const char *host, int port, int willBind,
			    const char **errorMsgPtr);
MODULE_SCOPE int	TclpThreadCreate(Tcl_ThreadId *idPtr,
			    Tcl_ThreadCreateProc *proc, void *clientData,
			    TCL_HASH_TYPE stackSize, int flags);
MODULE_SCOPE Tcl_Size	TclpFindVariable(const char *name, Tcl_Size *lengthPtr);
MODULE_SCOPE void	TclpInitLibraryPath(char **valuePtr,
			    TCL_HASH_TYPE *lengthPtr, Tcl_Encoding *encodingPtr);
MODULE_SCOPE void	TclpInitLock(void);
MODULE_SCOPE void *	TclpInitNotifier(void);
MODULE_SCOPE void	TclpInitPlatform(void);
MODULE_SCOPE void	TclpInitUnlock(void);
MODULE_SCOPE Tcl_Obj *	TclpObjListVolumes(void);
MODULE_SCOPE void	TclpGlobalLock(void);
MODULE_SCOPE void	TclpGlobalUnlock(void);
MODULE_SCOPE int	TclpObjNormalizePath(Tcl_Interp *interp,
			    Tcl_Obj *pathPtr, int nextCheckpoint);
MODULE_SCOPE void	TclpNativeJoinPath(Tcl_Obj *prefix, const char *joining);
MODULE_SCOPE Tcl_Obj *	TclpNativeSplitPath(Tcl_Obj *pathPtr, Tcl_Size *lenPtr);
MODULE_SCOPE Tcl_PathType TclpGetNativePathType(Tcl_Obj *pathPtr,
			    Tcl_Size *driveNameLengthPtr, Tcl_Obj **driveNameRef);
MODULE_SCOPE int	TclCrossFilesystemCopy(Tcl_Interp *interp,
			    Tcl_Obj *source, Tcl_Obj *target);
MODULE_SCOPE int	TclpMatchInDirectory(Tcl_Interp *interp,
			    Tcl_Obj *resultPtr, Tcl_Obj *pathPtr,
			    const char *pattern, Tcl_GlobTypeData *types);
MODULE_SCOPE void	*TclpGetNativeCwd(void *clientData);
MODULE_SCOPE Tcl_FSDupInternalRepProc TclNativeDupInternalRep;
MODULE_SCOPE Tcl_Obj *	TclpObjLink(Tcl_Obj *pathPtr, Tcl_Obj *toPtr,
			    int linkType);
MODULE_SCOPE int	TclpObjChdir(Tcl_Obj *pathPtr);
MODULE_SCOPE Tcl_Channel TclpOpenTemporaryFile(Tcl_Obj *dirObj,
			    Tcl_Obj *basenameObj, Tcl_Obj *extensionObj,
			    Tcl_Obj *resultingNameObj);
MODULE_SCOPE void	TclPkgFileSeen(Tcl_Interp *interp,
			    const char *fileName);
MODULE_SCOPE void *	TclInitPkgFiles(Tcl_Interp *interp);
MODULE_SCOPE Tcl_Obj *	TclPathPart(Tcl_Interp *interp, Tcl_Obj *pathPtr,
			    Tcl_PathPart portion);
MODULE_SCOPE char *	TclpReadlink(const char *fileName,
			    Tcl_DString *linkPtr);
MODULE_SCOPE void	TclpSetVariables(Tcl_Interp *interp);
MODULE_SCOPE void *	TclThreadStorageKeyGet(Tcl_ThreadDataKey *keyPtr);
MODULE_SCOPE void	TclThreadStorageKeySet(Tcl_ThreadDataKey *keyPtr,
			    void *data);
MODULE_SCOPE TCL_NORETURN void TclpThreadExit(int status);
MODULE_SCOPE void	TclRememberCondition(Tcl_Condition *mutex);
MODULE_SCOPE void	TclRememberJoinableThread(Tcl_ThreadId id);
MODULE_SCOPE void	TclRememberMutex(Tcl_Mutex *mutex);
MODULE_SCOPE void	TclRemoveScriptLimitCallbacks(Tcl_Interp *interp);
MODULE_SCOPE int	TclReToGlob(Tcl_Interp *interp, const char *reStr,
			    Tcl_Size reStrLen, Tcl_DString *dsPtr, int *flagsPtr,
			    int *quantifiersFoundPtr);
MODULE_SCOPE Tcl_Size	TclScanElement(const char *string, Tcl_Size length,
			    char *flagPtr);
MODULE_SCOPE void	TclSetBgErrorHandler(Tcl_Interp *interp,
			    Tcl_Obj *cmdPrefix);
MODULE_SCOPE void	TclSetBignumInternalRep(Tcl_Obj *objPtr,
			    void *bignumValue);
MODULE_SCOPE int	TclSetBooleanFromAny(Tcl_Interp *interp,
			    Tcl_Obj *objPtr);
MODULE_SCOPE void	TclSetCmdNameObj(Tcl_Interp *interp, Tcl_Obj *objPtr,
			    Command *cmdPtr);
MODULE_SCOPE void	TclSetDuplicateObj(Tcl_Obj *dupPtr, Tcl_Obj *objPtr);
MODULE_SCOPE void	TclSetProcessGlobalValue(ProcessGlobalValue *pgvPtr,
			    Tcl_Obj *newValue);
MODULE_SCOPE void	TclSignalExitThread(Tcl_ThreadId id, int result);
MODULE_SCOPE void	TclSpellFix(Tcl_Interp *interp,
			    Tcl_Obj *const *objv, Tcl_Size objc, Tcl_Size subIdx,
			    Tcl_Obj *bad, Tcl_Obj *fix);
MODULE_SCOPE void *	TclStackRealloc(Tcl_Interp *interp, void *ptr,
			    TCL_HASH_TYPE numBytes);
typedef int (*memCmpFn_t)(const void*, const void*, size_t);
MODULE_SCOPE int	TclStringCmp(Tcl_Obj *value1Ptr, Tcl_Obj *value2Ptr,
			    int checkEq, int nocase, Tcl_Size reqlength);
MODULE_SCOPE int	TclStringMatch(const char *str, Tcl_Size strLen,
			    const char *pattern, int ptnLen, int flags);
MODULE_SCOPE int	TclStringMatchObj(Tcl_Obj *stringObj,
			    Tcl_Obj *patternObj, int flags);
MODULE_SCOPE void	TclSubstCompile(Tcl_Interp *interp, const char *bytes,
			    Tcl_Size numBytes, int flags, Tcl_Size line,
			    struct CompileEnv *envPtr);
MODULE_SCOPE int	TclSubstOptions(Tcl_Interp *interp, Tcl_Size numOpts,
			    Tcl_Obj *const opts[], int *flagPtr);
MODULE_SCOPE void	TclSubstParse(Tcl_Interp *interp, const char *bytes,
			    Tcl_Size numBytes, int flags, Tcl_Parse *parsePtr,
			    Tcl_InterpState *statePtr);
MODULE_SCOPE int	TclSubstTokens(Tcl_Interp *interp, Tcl_Token *tokenPtr,
			    Tcl_Size count, int *tokensLeftPtr, Tcl_Size line,
			    Tcl_Size *clNextOuter, const char *outerScript);
MODULE_SCOPE Tcl_Size	TclTrim(const char *bytes, Tcl_Size numBytes,
			    const char *trim, Tcl_Size numTrim,
			    Tcl_Size *trimRight);
MODULE_SCOPE Tcl_Size	TclTrimLeft(const char *bytes, Tcl_Size numBytes,
			    const char *trim, Tcl_Size numTrim);
MODULE_SCOPE Tcl_Size	TclTrimRight(const char *bytes, Tcl_Size numBytes,
			    const char *trim, Tcl_Size numTrim);
MODULE_SCOPE const char*TclGetCommandTypeName(Tcl_Command command);
MODULE_SCOPE int	TclObjInterpProc(void *clientData,
			    Tcl_Interp *interp, int objc,
			    Tcl_Obj *const objv[]);
MODULE_SCOPE void	TclRegisterCommandTypeName(
			    Tcl_ObjCmdProc *implementationProc,
			    const char *nameStr);
MODULE_SCOPE int	TclUtfCmp(const char *cs, const char *ct);
MODULE_SCOPE int	TclUtfCasecmp(const char *cs, const char *ct);
MODULE_SCOPE int	TclUtfCount(int ch);
MODULE_SCOPE Tcl_Obj *	TclpNativeToNormalized(void *clientData);
MODULE_SCOPE Tcl_Obj *	TclpFilesystemPathType(Tcl_Obj *pathPtr);
MODULE_SCOPE int	TclpDlopen(Tcl_Interp *interp, Tcl_Obj *pathPtr,
			    Tcl_LoadHandle *loadHandle,
			    Tcl_FSUnloadFileProc **unloadProcPtr, int flags);
MODULE_SCOPE int	TclpUtime(Tcl_Obj *pathPtr, struct utimbuf *tval);
#ifdef TCL_LOAD_FROM_MEMORY
MODULE_SCOPE void *	TclpLoadMemoryGetBuffer(size_t size);
MODULE_SCOPE int	TclpLoadMemory(void *buffer, size_t size,
			    Tcl_Size codeSize,  const char *path, Tcl_LoadHandle *loadHandle,
			    Tcl_FSUnloadFileProc **unloadProcPtr, int flags);
#endif
MODULE_SCOPE void	TclInitThreadStorage(void);
MODULE_SCOPE void	TclFinalizeThreadDataThread(void);
MODULE_SCOPE void	TclFinalizeThreadStorage(void);

#ifdef TCL_WIDE_CLICKS
MODULE_SCOPE long long	TclpGetWideClicks(void);
MODULE_SCOPE double	TclpWideClicksToNanoseconds(long long clicks);
MODULE_SCOPE double	TclpWideClickInMicrosec(void);
#else
#   ifdef _WIN32
#	define TCL_WIDE_CLICKS 1
MODULE_SCOPE long long	TclpGetWideClicks(void);
MODULE_SCOPE double	TclpWideClickInMicrosec(void);
#	define TclpWideClicksToNanoseconds(clicks) \
		((double)(clicks) * TclpWideClickInMicrosec() * 1000)
#   endif
#endif
MODULE_SCOPE long long	TclpGetMicroseconds(void);

MODULE_SCOPE int	TclZlibInit(Tcl_Interp *interp);
MODULE_SCOPE void *	TclpThreadCreateKey(void);
MODULE_SCOPE void	TclpThreadDeleteKey(void *keyPtr);
MODULE_SCOPE void	TclpThreadSetGlobalTSD(void *tsdKeyPtr, void *ptr);
MODULE_SCOPE void *	TclpThreadGetGlobalTSD(void *tsdKeyPtr);
MODULE_SCOPE void	TclErrorStackResetIf(Tcl_Interp *interp,
			    const char *msg, Tcl_Size length);
/* Tip 430 */
MODULE_SCOPE int	TclZipfs_Init(Tcl_Interp *interp);
MODULE_SCOPE int	TclIsZipfsPath(const char *path);
MODULE_SCOPE void	TclZipfsFinalize(void);
MODULE_SCOPE Tcl_Obj *	TclGetObjNameOfShlib(void);
MODULE_SCOPE void	TclSetObjNameOfShlib(Tcl_Obj *namePtr, Tcl_Encoding);

/*
 * Many parsing tasks need a common definition of whitespace.
 * Use this routine and macro to achieve that and place
 * optimization (fragile on changes) in one place.
 */

MODULE_SCOPE int	TclIsSpaceProc(int byte);
#define TclIsSpaceProcM(byte) \
    (((unsigned)(byte) > 0x20) ? 0 : TclIsSpaceProc(byte))

/*
 *----------------------------------------------------------------
 * Command procedures in the generic core:
 *----------------------------------------------------------------
 */

MODULE_SCOPE Tcl_ObjCmdProc Tcl_AfterObjCmd;
MODULE_SCOPE Tcl_ObjCmdProc Tcl_AppendObjCmd;
MODULE_SCOPE Tcl_ObjCmdProc Tcl_ApplyObjCmd;
MODULE_SCOPE Tcl_Command TclInitArrayCmd(Tcl_Interp *interp);
MODULE_SCOPE Tcl_Command TclInitBinaryCmd(Tcl_Interp *interp);
MODULE_SCOPE Tcl_ObjCmdProc Tcl_BreakObjCmd;
MODULE_SCOPE Tcl_ObjCmdProc Tcl_CatchObjCmd;
MODULE_SCOPE Tcl_ObjCmdProc Tcl_CdObjCmd;
MODULE_SCOPE Tcl_Command TclInitChanCmd(Tcl_Interp *interp);
MODULE_SCOPE Tcl_ObjCmdProc TclChanCreateObjCmd;
MODULE_SCOPE Tcl_ObjCmdProc TclChanPostEventObjCmd;
MODULE_SCOPE Tcl_ObjCmdProc TclChanPopObjCmd;
MODULE_SCOPE Tcl_ObjCmdProc TclChanPushObjCmd;
MODULE_SCOPE void	TclClockInit(Tcl_Interp *interp);
MODULE_SCOPE Tcl_ObjCmdProc TclClockOldscanObjCmd;
MODULE_SCOPE Tcl_ObjCmdProc Tcl_CloseObjCmd;
MODULE_SCOPE Tcl_ObjCmdProc Tcl_ConcatObjCmd;
MODULE_SCOPE Tcl_ObjCmdProc Tcl_ConstObjCmd;
MODULE_SCOPE Tcl_ObjCmdProc Tcl_ContinueObjCmd;
MODULE_SCOPE Tcl_TimerToken TclCreateAbsoluteTimerHandler(
			    Tcl_Time *timePtr, Tcl_TimerProc *proc,
			    void *clientData);
MODULE_SCOPE Tcl_ObjCmdProc TclDefaultBgErrorHandlerObjCmd;
MODULE_SCOPE Tcl_Command TclInitDictCmd(Tcl_Interp *interp);
MODULE_SCOPE int	TclDictWithFinish(Tcl_Interp *interp, Var *varPtr,
			    Var *arrayPtr, Tcl_Obj *part1Ptr,
			    Tcl_Obj *part2Ptr, int index, int pathc,
			    Tcl_Obj *const pathv[], Tcl_Obj *keysPtr);
MODULE_SCOPE Tcl_Obj *	TclDictWithInit(Tcl_Interp *interp, Tcl_Obj *dictPtr,
			    Tcl_Size pathc, Tcl_Obj *const pathv[]);
MODULE_SCOPE Tcl_ObjCmdProc Tcl_DisassembleObjCmd;
MODULE_SCOPE Tcl_ObjCmdProc TclLoadIcuObjCmd;

/* Assemble command function */
MODULE_SCOPE Tcl_ObjCmdProc Tcl_AssembleObjCmd;
MODULE_SCOPE Tcl_ObjCmdProc TclNRAssembleObjCmd;
MODULE_SCOPE Tcl_Command TclInitEncodingCmd(Tcl_Interp *interp);
MODULE_SCOPE Tcl_ObjCmdProc Tcl_EofObjCmd;
MODULE_SCOPE Tcl_ObjCmdProc Tcl_ErrorObjCmd;
MODULE_SCOPE Tcl_ObjCmdProc Tcl_EvalObjCmd;
MODULE_SCOPE Tcl_ObjCmdProc Tcl_ExecObjCmd;
MODULE_SCOPE Tcl_ObjCmdProc Tcl_ExitObjCmd;
MODULE_SCOPE Tcl_ObjCmdProc Tcl_ExprObjCmd;
MODULE_SCOPE Tcl_ObjCmdProc Tcl_FblockedObjCmd;
MODULE_SCOPE Tcl_ObjCmdProc Tcl_FconfigureObjCmd;
MODULE_SCOPE Tcl_ObjCmdProc Tcl_FcopyObjCmd;
MODULE_SCOPE Tcl_Command TclInitFileCmd(Tcl_Interp *interp);
MODULE_SCOPE Tcl_ObjCmdProc Tcl_FileEventObjCmd;
MODULE_SCOPE Tcl_ObjCmdProc Tcl_FlushObjCmd;
MODULE_SCOPE Tcl_ObjCmdProc Tcl_ForObjCmd;
MODULE_SCOPE Tcl_ObjCmdProc Tcl_ForeachObjCmd;
MODULE_SCOPE Tcl_ObjCmdProc Tcl_FormatObjCmd;
MODULE_SCOPE Tcl_ObjCmdProc Tcl_GetsObjCmd;
MODULE_SCOPE Tcl_ObjCmdProc Tcl_GlobalObjCmd;
MODULE_SCOPE Tcl_ObjCmdProc Tcl_GlobObjCmd;
MODULE_SCOPE Tcl_ObjCmdProc Tcl_IfObjCmd;
MODULE_SCOPE Tcl_ObjCmdProc Tcl_IncrObjCmd;
MODULE_SCOPE Tcl_Command TclInitInfoCmd(Tcl_Interp *interp);
MODULE_SCOPE Tcl_ObjCmdProc Tcl_InterpObjCmd;
MODULE_SCOPE Tcl_ObjCmdProc Tcl_JoinObjCmd;
MODULE_SCOPE Tcl_ObjCmdProc Tcl_LappendObjCmd;
MODULE_SCOPE Tcl_ObjCmdProc Tcl_LassignObjCmd;
MODULE_SCOPE Tcl_ObjCmdProc Tcl_LeditObjCmd;
MODULE_SCOPE Tcl_ObjCmdProc Tcl_LindexObjCmd;
MODULE_SCOPE Tcl_ObjCmdProc Tcl_LinsertObjCmd;
MODULE_SCOPE Tcl_ObjCmdProc Tcl_LlengthObjCmd;
MODULE_SCOPE Tcl_ObjCmdProc Tcl_ListObjCmd;
MODULE_SCOPE Tcl_ObjCmdProc Tcl_LmapObjCmd;
MODULE_SCOPE Tcl_ObjCmdProc Tcl_LoadObjCmd;
MODULE_SCOPE Tcl_ObjCmdProc Tcl_LpopObjCmd;
MODULE_SCOPE Tcl_ObjCmdProc Tcl_LrangeObjCmd;
MODULE_SCOPE Tcl_ObjCmdProc Tcl_LremoveObjCmd;
MODULE_SCOPE Tcl_ObjCmdProc Tcl_LrepeatObjCmd;
MODULE_SCOPE Tcl_ObjCmdProc Tcl_LreplaceObjCmd;
MODULE_SCOPE Tcl_ObjCmdProc Tcl_LreverseObjCmd;
MODULE_SCOPE Tcl_ObjCmdProc Tcl_LsearchObjCmd;
MODULE_SCOPE Tcl_ObjCmdProc Tcl_LseqObjCmd;
MODULE_SCOPE Tcl_ObjCmdProc Tcl_LsetObjCmd;
MODULE_SCOPE Tcl_ObjCmdProc Tcl_LsortObjCmd;
MODULE_SCOPE Tcl_Command TclInitNamespaceCmd(Tcl_Interp *interp);
MODULE_SCOPE Tcl_ObjCmdProc TclNamespaceEnsembleCmd;
MODULE_SCOPE Tcl_ObjCmdProc Tcl_OpenObjCmd;
MODULE_SCOPE Tcl_ObjCmdProc Tcl_PackageObjCmd;
MODULE_SCOPE Tcl_ObjCmdProc Tcl_PidObjCmd;
MODULE_SCOPE Tcl_Command TclInitPrefixCmd(Tcl_Interp *interp);
MODULE_SCOPE Tcl_ObjCmdProc Tcl_PutsObjCmd;
MODULE_SCOPE Tcl_ObjCmdProc Tcl_PwdObjCmd;
MODULE_SCOPE Tcl_ObjCmdProc Tcl_ReadObjCmd;
MODULE_SCOPE Tcl_ObjCmdProc Tcl_RegexpObjCmd;
MODULE_SCOPE Tcl_ObjCmdProc Tcl_RegsubObjCmd;
MODULE_SCOPE Tcl_ObjCmdProc Tcl_RenameObjCmd;
MODULE_SCOPE Tcl_ObjCmdProc Tcl_RepresentationCmd;
MODULE_SCOPE Tcl_ObjCmdProc Tcl_ReturnObjCmd;
MODULE_SCOPE Tcl_ObjCmdProc Tcl_ScanObjCmd;
MODULE_SCOPE Tcl_ObjCmdProc Tcl_SeekObjCmd;
MODULE_SCOPE Tcl_ObjCmdProc Tcl_SetObjCmd;
MODULE_SCOPE Tcl_ObjCmdProc Tcl_SplitObjCmd;
MODULE_SCOPE Tcl_ObjCmdProc Tcl_SocketObjCmd;
MODULE_SCOPE Tcl_ObjCmdProc Tcl_SourceObjCmd;
MODULE_SCOPE Tcl_Command TclInitStringCmd(Tcl_Interp *interp);
MODULE_SCOPE Tcl_ObjCmdProc Tcl_SubstObjCmd;
MODULE_SCOPE Tcl_ObjCmdProc Tcl_SwitchObjCmd;
MODULE_SCOPE Tcl_ObjCmdProc Tcl_TellObjCmd;
MODULE_SCOPE Tcl_ObjCmdProc Tcl_ThrowObjCmd;
MODULE_SCOPE Tcl_ObjCmdProc Tcl_TimeObjCmd;
MODULE_SCOPE Tcl_ObjCmdProc Tcl_TimeRateObjCmd;
MODULE_SCOPE Tcl_ObjCmdProc Tcl_TraceObjCmd;
MODULE_SCOPE Tcl_ObjCmdProc Tcl_TryObjCmd;
MODULE_SCOPE Tcl_ObjCmdProc Tcl_UnloadObjCmd;
MODULE_SCOPE Tcl_ObjCmdProc Tcl_UnsetObjCmd;
MODULE_SCOPE Tcl_ObjCmdProc Tcl_UpdateObjCmd;
MODULE_SCOPE Tcl_ObjCmdProc Tcl_UplevelObjCmd;
MODULE_SCOPE Tcl_ObjCmdProc Tcl_UpvarObjCmd;
MODULE_SCOPE Tcl_ObjCmdProc Tcl_VariableObjCmd;
MODULE_SCOPE Tcl_ObjCmdProc Tcl_VwaitObjCmd;
MODULE_SCOPE Tcl_ObjCmdProc Tcl_WhileObjCmd;

/*
 *----------------------------------------------------------------
 * Compilation procedures for commands in the generic core:
 *----------------------------------------------------------------
 */

MODULE_SCOPE CompileProc TclCompileAppendCmd;
MODULE_SCOPE CompileProc TclCompileArrayExistsCmd;
MODULE_SCOPE CompileProc TclCompileArraySetCmd;
MODULE_SCOPE CompileProc TclCompileArrayUnsetCmd;
MODULE_SCOPE CompileProc TclCompileBreakCmd;
MODULE_SCOPE CompileProc TclCompileCatchCmd;
MODULE_SCOPE CompileProc TclCompileClockClicksCmd;
MODULE_SCOPE CompileProc TclCompileClockReadingCmd;
MODULE_SCOPE CompileProc TclCompileConcatCmd;
MODULE_SCOPE CompileProc TclCompileConstCmd;
MODULE_SCOPE CompileProc TclCompileContinueCmd;
MODULE_SCOPE CompileProc TclCompileDictAppendCmd;
MODULE_SCOPE CompileProc TclCompileDictCreateCmd;
MODULE_SCOPE CompileProc TclCompileDictExistsCmd;
MODULE_SCOPE CompileProc TclCompileDictForCmd;
MODULE_SCOPE CompileProc TclCompileDictGetCmd;
MODULE_SCOPE CompileProc TclCompileDictGetWithDefaultCmd;
MODULE_SCOPE CompileProc TclCompileDictIncrCmd;
MODULE_SCOPE CompileProc TclCompileDictLappendCmd;
MODULE_SCOPE CompileProc TclCompileDictMapCmd;
MODULE_SCOPE CompileProc TclCompileDictMergeCmd;
MODULE_SCOPE CompileProc TclCompileDictSetCmd;
MODULE_SCOPE CompileProc TclCompileDictUnsetCmd;
MODULE_SCOPE CompileProc TclCompileDictUpdateCmd;
MODULE_SCOPE CompileProc TclCompileDictWithCmd;
MODULE_SCOPE CompileProc TclCompileEnsemble;
MODULE_SCOPE CompileProc TclCompileErrorCmd;
MODULE_SCOPE CompileProc TclCompileExprCmd;
MODULE_SCOPE CompileProc TclCompileForCmd;
MODULE_SCOPE CompileProc TclCompileForeachCmd;
MODULE_SCOPE CompileProc TclCompileFormatCmd;
MODULE_SCOPE CompileProc TclCompileGlobalCmd;
MODULE_SCOPE CompileProc TclCompileIfCmd;
MODULE_SCOPE CompileProc TclCompileInfoCommandsCmd;
MODULE_SCOPE CompileProc TclCompileInfoCoroutineCmd;
MODULE_SCOPE CompileProc TclCompileInfoExistsCmd;
MODULE_SCOPE CompileProc TclCompileInfoLevelCmd;
MODULE_SCOPE CompileProc TclCompileInfoObjectClassCmd;
MODULE_SCOPE CompileProc TclCompileInfoObjectIsACmd;
MODULE_SCOPE CompileProc TclCompileInfoObjectNamespaceCmd;
MODULE_SCOPE CompileProc TclCompileIncrCmd;
MODULE_SCOPE CompileProc TclCompileLappendCmd;
MODULE_SCOPE CompileProc TclCompileLassignCmd;
MODULE_SCOPE CompileProc TclCompileLindexCmd;
MODULE_SCOPE CompileProc TclCompileLinsertCmd;
MODULE_SCOPE CompileProc TclCompileListCmd;
MODULE_SCOPE CompileProc TclCompileLlengthCmd;
MODULE_SCOPE CompileProc TclCompileLmapCmd;
MODULE_SCOPE CompileProc TclCompileLrangeCmd;
MODULE_SCOPE CompileProc TclCompileLreplaceCmd;
MODULE_SCOPE CompileProc TclCompileLsetCmd;
MODULE_SCOPE CompileProc TclCompileNamespaceCodeCmd;
MODULE_SCOPE CompileProc TclCompileNamespaceCurrentCmd;
MODULE_SCOPE CompileProc TclCompileNamespaceOriginCmd;
MODULE_SCOPE CompileProc TclCompileNamespaceQualifiersCmd;
MODULE_SCOPE CompileProc TclCompileNamespaceTailCmd;
MODULE_SCOPE CompileProc TclCompileNamespaceUpvarCmd;
MODULE_SCOPE CompileProc TclCompileNamespaceWhichCmd;
MODULE_SCOPE CompileProc TclCompileNoOp;
MODULE_SCOPE CompileProc TclCompileObjectNextCmd;
MODULE_SCOPE CompileProc TclCompileObjectNextToCmd;
MODULE_SCOPE CompileProc TclCompileObjectSelfCmd;
MODULE_SCOPE CompileProc TclCompileRegexpCmd;
MODULE_SCOPE CompileProc TclCompileRegsubCmd;
MODULE_SCOPE CompileProc TclCompileReturnCmd;
MODULE_SCOPE CompileProc TclCompileSetCmd;
MODULE_SCOPE CompileProc TclCompileStringCatCmd;
MODULE_SCOPE CompileProc TclCompileStringCmpCmd;
MODULE_SCOPE CompileProc TclCompileStringEqualCmd;
MODULE_SCOPE CompileProc TclCompileStringFirstCmd;
MODULE_SCOPE CompileProc TclCompileStringIndexCmd;
MODULE_SCOPE CompileProc TclCompileStringInsertCmd;
MODULE_SCOPE CompileProc TclCompileStringIsCmd;
MODULE_SCOPE CompileProc TclCompileStringLastCmd;
MODULE_SCOPE CompileProc TclCompileStringLenCmd;
MODULE_SCOPE CompileProc TclCompileStringMapCmd;
MODULE_SCOPE CompileProc TclCompileStringMatchCmd;
MODULE_SCOPE CompileProc TclCompileStringRangeCmd;
MODULE_SCOPE CompileProc TclCompileStringReplaceCmd;
MODULE_SCOPE CompileProc TclCompileStringToLowerCmd;
MODULE_SCOPE CompileProc TclCompileStringToTitleCmd;
MODULE_SCOPE CompileProc TclCompileStringToUpperCmd;
MODULE_SCOPE CompileProc TclCompileStringTrimCmd;
MODULE_SCOPE CompileProc TclCompileStringTrimLCmd;
MODULE_SCOPE CompileProc TclCompileStringTrimRCmd;
MODULE_SCOPE CompileProc TclCompileSubstCmd;
MODULE_SCOPE CompileProc TclCompileSwitchCmd;
MODULE_SCOPE CompileProc TclCompileTailcallCmd;
MODULE_SCOPE CompileProc TclCompileThrowCmd;
MODULE_SCOPE CompileProc TclCompileTryCmd;
MODULE_SCOPE CompileProc TclCompileUnsetCmd;
MODULE_SCOPE CompileProc TclCompileUpvarCmd;
MODULE_SCOPE CompileProc TclCompileVariableCmd;
MODULE_SCOPE CompileProc TclCompileWhileCmd;
MODULE_SCOPE CompileProc TclCompileYieldCmd;
MODULE_SCOPE CompileProc TclCompileYieldToCmd;
MODULE_SCOPE CompileProc TclCompileBasic0ArgCmd;
MODULE_SCOPE CompileProc TclCompileBasic1ArgCmd;
MODULE_SCOPE CompileProc TclCompileBasic2ArgCmd;
MODULE_SCOPE CompileProc TclCompileBasic3ArgCmd;
MODULE_SCOPE CompileProc TclCompileBasic0Or1ArgCmd;
MODULE_SCOPE CompileProc TclCompileBasic1Or2ArgCmd;
MODULE_SCOPE CompileProc TclCompileBasic2Or3ArgCmd;
MODULE_SCOPE CompileProc TclCompileBasic0To2ArgCmd;
MODULE_SCOPE CompileProc TclCompileBasic1To3ArgCmd;
MODULE_SCOPE CompileProc TclCompileBasicMin0ArgCmd;
MODULE_SCOPE CompileProc TclCompileBasicMin1ArgCmd;
MODULE_SCOPE CompileProc TclCompileBasicMin2ArgCmd;

MODULE_SCOPE Tcl_ObjCmdProc TclInvertOpCmd;
MODULE_SCOPE CompileProc TclCompileInvertOpCmd;

MODULE_SCOPE Tcl_ObjCmdProc TclNotOpCmd;
MODULE_SCOPE CompileProc TclCompileNotOpCmd;
MODULE_SCOPE Tcl_ObjCmdProc TclAddOpCmd;
MODULE_SCOPE CompileProc TclCompileAddOpCmd;
MODULE_SCOPE Tcl_ObjCmdProc TclMulOpCmd;
MODULE_SCOPE CompileProc TclCompileMulOpCmd;
MODULE_SCOPE Tcl_ObjCmdProc TclAndOpCmd;
MODULE_SCOPE CompileProc TclCompileAndOpCmd;
MODULE_SCOPE Tcl_ObjCmdProc TclOrOpCmd;
MODULE_SCOPE CompileProc TclCompileOrOpCmd;
MODULE_SCOPE Tcl_ObjCmdProc TclXorOpCmd;
MODULE_SCOPE CompileProc TclCompileXorOpCmd;
MODULE_SCOPE Tcl_ObjCmdProc TclPowOpCmd;
MODULE_SCOPE CompileProc TclCompilePowOpCmd;
MODULE_SCOPE Tcl_ObjCmdProc TclLshiftOpCmd;
MODULE_SCOPE CompileProc TclCompileLshiftOpCmd;
MODULE_SCOPE Tcl_ObjCmdProc TclRshiftOpCmd;
MODULE_SCOPE CompileProc TclCompileRshiftOpCmd;
MODULE_SCOPE Tcl_ObjCmdProc TclModOpCmd;
MODULE_SCOPE CompileProc TclCompileModOpCmd;
MODULE_SCOPE Tcl_ObjCmdProc TclNeqOpCmd;
MODULE_SCOPE CompileProc TclCompileNeqOpCmd;
MODULE_SCOPE Tcl_ObjCmdProc TclStrneqOpCmd;
MODULE_SCOPE CompileProc TclCompileStrneqOpCmd;
MODULE_SCOPE Tcl_ObjCmdProc TclInOpCmd;
MODULE_SCOPE CompileProc TclCompileInOpCmd;
MODULE_SCOPE Tcl_ObjCmdProc TclNiOpCmd;
MODULE_SCOPE CompileProc TclCompileNiOpCmd;
MODULE_SCOPE Tcl_ObjCmdProc TclMinusOpCmd;
MODULE_SCOPE CompileProc TclCompileMinusOpCmd;
MODULE_SCOPE Tcl_ObjCmdProc TclDivOpCmd;
MODULE_SCOPE CompileProc TclCompileDivOpCmd;
MODULE_SCOPE CompileProc TclCompileLessOpCmd;
MODULE_SCOPE CompileProc TclCompileLeqOpCmd;
MODULE_SCOPE CompileProc TclCompileGreaterOpCmd;
MODULE_SCOPE CompileProc TclCompileGeqOpCmd;
MODULE_SCOPE CompileProc TclCompileEqOpCmd;
MODULE_SCOPE CompileProc TclCompileStreqOpCmd;
MODULE_SCOPE CompileProc TclCompileStrLtOpCmd;
MODULE_SCOPE CompileProc TclCompileStrLeOpCmd;
MODULE_SCOPE CompileProc TclCompileStrGtOpCmd;
MODULE_SCOPE CompileProc TclCompileStrGeOpCmd;

MODULE_SCOPE CompileProc TclCompileAssembleCmd;

/*
 * Routines that provide the [string] ensemble functionality. Possible
 * candidates for public interface.
 */

MODULE_SCOPE Tcl_Obj *	TclStringCat(Tcl_Interp *interp, Tcl_Size objc,
			    Tcl_Obj *const objv[], int flags);
MODULE_SCOPE Tcl_Obj *	TclStringFirst(Tcl_Obj *needle, Tcl_Obj *haystack,
			    Tcl_Size start);
MODULE_SCOPE Tcl_Obj *	TclStringLast(Tcl_Obj *needle, Tcl_Obj *haystack,
			    Tcl_Size last);
MODULE_SCOPE Tcl_Obj *	TclStringRepeat(Tcl_Interp *interp, Tcl_Obj *objPtr,
			    Tcl_Size count, int flags);
MODULE_SCOPE Tcl_Obj *	TclStringReplace(Tcl_Interp *interp, Tcl_Obj *objPtr,
			    Tcl_Size first, Tcl_Size count, Tcl_Obj *insertPtr,
			    int flags);
MODULE_SCOPE Tcl_Obj *	TclStringReverse(Tcl_Obj *objPtr, int flags);

/* Flag values for the [string] ensemble functions. */
enum StringOpFlags {
    TCL_STRING_MATCH_NOCASE = TCL_MATCH_NOCASE, /* (1<<0) in tcl.h */
    TCL_STRING_IN_PLACE = (1<<1)	/* Do in-place surgery on Tcl_Obj */
};

/*
 * Functions defined in generic/tclVar.c and currently exported only for use
 * by the bytecode compiler and engine. Some of these could later be placed in
 * the public interface.
 */

MODULE_SCOPE Var *	TclObjLookupVarEx(Tcl_Interp * interp,
			    Tcl_Obj *part1Ptr, Tcl_Obj *part2Ptr, int flags,
			    const char *msg, int createPart1,
			    int createPart2, Var **arrayPtrPtr);
MODULE_SCOPE Var *	TclLookupArrayElement(Tcl_Interp *interp,
			    Tcl_Obj *arrayNamePtr, Tcl_Obj *elNamePtr,
			    int flags, const char *msg,
			    int createPart1, int createPart2,
			    Var *arrayPtr, int index);
MODULE_SCOPE Tcl_Obj *	TclPtrGetVarIdx(Tcl_Interp *interp,
			    Var *varPtr, Var *arrayPtr, Tcl_Obj *part1Ptr,
			    Tcl_Obj *part2Ptr, int flags, int index);
MODULE_SCOPE Tcl_Obj *	TclPtrSetVarIdx(Tcl_Interp *interp,
			    Var *varPtr, Var *arrayPtr, Tcl_Obj *part1Ptr,
			    Tcl_Obj *part2Ptr, Tcl_Obj *newValuePtr,
			    int flags, int index);
MODULE_SCOPE Tcl_Obj *	TclPtrIncrObjVarIdx(Tcl_Interp *interp,
			    Var *varPtr, Var *arrayPtr, Tcl_Obj *part1Ptr,
			    Tcl_Obj *part2Ptr, Tcl_Obj *incrPtr,
			    int flags, int index);
MODULE_SCOPE int	TclPtrObjMakeUpvarIdx(Tcl_Interp *interp,
			    Var *otherPtr, Tcl_Obj *myNamePtr, int myFlags,
			    int index);
MODULE_SCOPE int	TclPtrUnsetVarIdx(Tcl_Interp *interp, Var *varPtr,
			    Var *arrayPtr, Tcl_Obj *part1Ptr,
			    Tcl_Obj *part2Ptr, int flags,
			    int index);
MODULE_SCOPE void	TclInvalidateNsPath(Namespace *nsPtr);
MODULE_SCOPE void	TclFindArrayPtrElements(Var *arrayPtr,
			    Tcl_HashTable *tablePtr);

/*
 * The new extended interface to the variable traces.
 */

MODULE_SCOPE int	TclObjCallVarTraces(Interp *iPtr, Var *arrayPtr,
			    Var *varPtr, Tcl_Obj *part1Ptr, Tcl_Obj *part2Ptr,
			    int flags, int leaveErrMsg, int index);

/*
 * So tclObj.c and tclDictObj.c can share these implementations.
 */

MODULE_SCOPE int	TclCompareObjKeys(void *keyPtr, Tcl_HashEntry *hPtr);
MODULE_SCOPE void	TclFreeObjEntry(Tcl_HashEntry *hPtr);
MODULE_SCOPE TCL_HASH_TYPE TclHashObjKey(Tcl_HashTable *tablePtr, void *keyPtr);

MODULE_SCOPE int	TclFullFinalizationRequested(void);

/*
 * TIP #542
 */

MODULE_SCOPE size_t	TclUniCharLen(const Tcl_UniChar *uniStr);
MODULE_SCOPE int	TclUniCharNcmp(const Tcl_UniChar *ucs,
			    const Tcl_UniChar *uct, size_t numChars);
MODULE_SCOPE int	TclUniCharNcasecmp(const Tcl_UniChar *ucs,
			    const Tcl_UniChar *uct, size_t numChars);
MODULE_SCOPE int	TclUniCharCaseMatch(const Tcl_UniChar *uniStr,
			    const Tcl_UniChar *uniPattern, int nocase);

/*
 * Just for the purposes of command-type registration.
 */

MODULE_SCOPE Tcl_ObjCmdProc TclEnsembleImplementationCmd;
MODULE_SCOPE Tcl_ObjCmdProc TclAliasObjCmd;
MODULE_SCOPE Tcl_ObjCmdProc TclLocalAliasObjCmd;
MODULE_SCOPE Tcl_ObjCmdProc TclChildObjCmd;
MODULE_SCOPE Tcl_ObjCmdProc TclInvokeImportedCmd;
MODULE_SCOPE Tcl_ObjCmdProc TclOOPublicObjectCmd;
MODULE_SCOPE Tcl_ObjCmdProc TclOOPrivateObjectCmd;
MODULE_SCOPE Tcl_ObjCmdProc TclOOMyClassObjCmd;

/*
 * TIP #462.
 */

/*
 * The following enum values give the status of a spawned process.
 */

typedef enum TclProcessWaitStatus {
    TCL_PROCESS_ERROR = -1,	/* Error waiting for process to exit */
    TCL_PROCESS_UNCHANGED = 0,	/* No change since the last call. */
    TCL_PROCESS_EXITED = 1,	/* Process has exited. */
    TCL_PROCESS_SIGNALED = 2,	/* Child killed because of a signal. */
    TCL_PROCESS_STOPPED = 3,	/* Child suspended because of a signal. */
    TCL_PROCESS_UNKNOWN_STATUS = 4
				/* Child wait status didn't make sense. */
} TclProcessWaitStatus;

MODULE_SCOPE Tcl_Command TclInitProcessCmd(Tcl_Interp *interp);
MODULE_SCOPE void	TclProcessCreated(Tcl_Pid pid);
MODULE_SCOPE TclProcessWaitStatus TclProcessWait(Tcl_Pid pid, int options,
			    int *codePtr, Tcl_Obj **msgObjPtr,
			    Tcl_Obj **errorObjPtr);
MODULE_SCOPE int	TclClose(Tcl_Interp *, Tcl_Channel chan);

/*
 * TIP #508: [array default]
 */

MODULE_SCOPE void	TclInitArrayVar(Var *arrayPtr);
MODULE_SCOPE Tcl_Obj *	TclGetArrayDefault(Var *arrayPtr);

/*
 * Utility routines for encoding index values as integers. Used by both
 * some of the command compilers and by [lsort] and [lsearch].
 */

MODULE_SCOPE int	TclIndexEncode(Tcl_Interp *interp, Tcl_Obj *objPtr,
			    int before, int after, int *indexPtr);
MODULE_SCOPE Tcl_Size	TclIndexDecode(int encoded, Tcl_Size endValue);

/*
 * Error message utility functions
 */
MODULE_SCOPE int	TclListLimitExceededError(Tcl_Interp *interp);
MODULE_SCOPE int	TclCommandWordLimitError(Tcl_Interp *interp,
			    Tcl_Size count);

#endif /* TCL_MAJOR_VERSION > 8 */

/* Constants used in index value encoding routines. */
#define TCL_INDEX_END	((Tcl_Size)-2)
#define TCL_INDEX_START	((Tcl_Size)0)

/*
 *----------------------------------------------------------------------
 *
 * TclScaleTime --
 *
 *	TIP #233 (Virtualized Time): Wrapper around the time virutalisation
 *	rescale function to hide the binding of the clientData.
 *
 *	This is static inline code; it's like a macro, but a function. It's
 *	used because this is a piece of code that ends up in places that are a
 *	bit performance sensitive.
 *
 * Results:
 *	None
 *
 * Side effects:
 *	Updates the time structure (given as an argument) with what the time
 *	should be after virtualisation.
 *
 *----------------------------------------------------------------------
 */

static inline void
TclScaleTime(
    Tcl_Time *timePtr)
{
    if (timePtr != NULL) {
	tclScaleTimeProcPtr(timePtr, tclTimeClientData);
    }
}

/*
 *----------------------------------------------------------------
 * Macros used by the Tcl core to create and release Tcl objects.
 * TclNewObj(objPtr) creates a new object denoting an empty string.
 * TclDecrRefCount(objPtr) decrements the object's reference count, and frees
 * the object if its reference count is zero. These macros are inline versions
 * of Tcl_NewObj() and Tcl_DecrRefCount(). Notice that the names differ in not
 * having a "_" after the "Tcl". Notice also that these macros reference their
 * argument more than once, so you should avoid calling them with an
 * expression that is expensive to compute or has side effects. The ANSI C
 * "prototypes" for these macros are:
 *
 * MODULE_SCOPE void	TclNewObj(Tcl_Obj *objPtr);
 * MODULE_SCOPE void	TclDecrRefCount(Tcl_Obj *objPtr);
 *
 * These macros are defined in terms of two macros that depend on memory
 * allocator in use: TclAllocObjStorage, TclFreeObjStorage. They are defined
 * below.
 *----------------------------------------------------------------
 */

/*
 * DTrace object allocation probe macros.
 */

#ifdef USE_DTRACE
#ifndef _TCLDTRACE_H
#include "tclDTrace.h"
#endif
#define	TCL_DTRACE_OBJ_CREATE(objPtr)	TCL_OBJ_CREATE(objPtr)
#define	TCL_DTRACE_OBJ_FREE(objPtr)	TCL_OBJ_FREE(objPtr)
#else /* USE_DTRACE */
#define	TCL_DTRACE_OBJ_CREATE(objPtr)	{}
#define	TCL_DTRACE_OBJ_FREE(objPtr)	{}
#endif /* USE_DTRACE */

#ifdef TCL_COMPILE_STATS
#  define TclIncrObjsAllocated() \
    tclObjsAlloced++
#  define TclIncrObjsFreed() \
    tclObjsFreed++
#else
#  define TclIncrObjsAllocated()
#  define TclIncrObjsFreed()
#endif /* TCL_COMPILE_STATS */

#  define TclAllocObjStorage(objPtr) \
	TclAllocObjStorageEx(NULL, (objPtr))

#  define TclFreeObjStorage(objPtr) \
	TclFreeObjStorageEx(NULL, (objPtr))

#ifndef TCL_MEM_DEBUG
# define TclNewObj(objPtr) \
    TclIncrObjsAllocated();						\
    TclAllocObjStorage(objPtr);						\
    (objPtr)->refCount = 0;						\
    (objPtr)->bytes    = &tclEmptyString;				\
    (objPtr)->length   = 0;						\
    (objPtr)->typePtr  = NULL;						\
    TCL_DTRACE_OBJ_CREATE(objPtr)

/*
 * Invalidate the string rep first so we can use the bytes value for our
 * pointer chain, and signal an obj deletion (as opposed to shimmering) with
 * 'length == TCL_INDEX_NONE'.
 * Use empty 'if ; else' to handle use in unbraced outer if/else conditions.
 */

# define TclDecrRefCount(objPtr) \
    if ((objPtr)->refCount-- > 1) ; else {				\
	if (!(objPtr)->typePtr || !(objPtr)->typePtr->freeIntRepProc) {	\
	    TCL_DTRACE_OBJ_FREE(objPtr);				\
	    if ((objPtr)->bytes						\
		    && ((objPtr)->bytes != &tclEmptyString)) {		\
		Tcl_Free((objPtr)->bytes);				\
	    }								\
	    (objPtr)->length = TCL_INDEX_NONE;				\
	    TclFreeObjStorage(objPtr);					\
	    TclIncrObjsFreed();						\
	} else {							\
	    TclFreeObj(objPtr);						\
	}								\
    }

#if TCL_THREADS && !defined(USE_THREAD_ALLOC)
#   define USE_THREAD_ALLOC 1
#endif

#if defined(PURIFY)

/*
 * The PURIFY mode is like the regular mode, but instead of doing block
 * Tcl_Obj allocation and keeping a freed list for efficiency, it always
 * allocates and frees a single Tcl_Obj so that tools like Purify can better
 * track memory leaks.
 */

#  define TclAllocObjStorageEx(interp, objPtr) \
	(objPtr) = (Tcl_Obj *)Tcl_Alloc(sizeof(Tcl_Obj))

#  define TclFreeObjStorageEx(interp, objPtr) \
	Tcl_Free(objPtr)

#undef USE_THREAD_ALLOC
#undef USE_TCLALLOC
#elif TCL_THREADS && defined(USE_THREAD_ALLOC)

/*
 * The TCL_THREADS mode is like the regular mode but allocates Tcl_Obj's from
 * per-thread caches.
 */

MODULE_SCOPE Tcl_Obj *	TclThreadAllocObj(void);
MODULE_SCOPE void	TclThreadFreeObj(Tcl_Obj *);
MODULE_SCOPE Tcl_Mutex *TclpNewAllocMutex(void);
MODULE_SCOPE void	TclFreeAllocCache(void *);
MODULE_SCOPE void *	TclpGetAllocCache(void);
MODULE_SCOPE void	TclpSetAllocCache(void *);
MODULE_SCOPE void	TclpFreeAllocMutex(Tcl_Mutex *mutex);
MODULE_SCOPE void	TclpInitAllocCache(void);
MODULE_SCOPE void	TclpFreeAllocCache(void *);

/*
 * These macros need to be kept in sync with the code of TclThreadAllocObj()
 * and TclThreadFreeObj().
 *
 * Note that the optimiser should resolve the case (interp==NULL) at compile
 * time.
 */

#  define ALLOC_NOBJHIGH 1200

#  define TclAllocObjStorageEx(interp, objPtr)				\
    do {								\
	AllocCache *cachePtr;						\
	if (((interp) == NULL) ||					\
		((cachePtr = ((Interp *)(interp))->allocCache),		\
			(cachePtr->numObjects == 0))) {			\
	    (objPtr) = TclThreadAllocObj();				\
	} else {							\
	    (objPtr) = cachePtr->firstObjPtr;				\
	    cachePtr->firstObjPtr = (Tcl_Obj *)(objPtr)->internalRep.twoPtrValue.ptr1; \
	    --cachePtr->numObjects;					\
	}								\
    } while (0)

#  define TclFreeObjStorageEx(interp, objPtr)				\
    do {								\
	AllocCache *cachePtr;						\
	if (((interp) == NULL) ||					\
		((cachePtr = ((Interp *)(interp))->allocCache),		\
			((cachePtr->numObjects == 0) ||			\
			(cachePtr->numObjects >= ALLOC_NOBJHIGH)))) {	\
	    TclThreadFreeObj(objPtr);					\
	} else {							\
	    (objPtr)->internalRep.twoPtrValue.ptr1 = cachePtr->firstObjPtr; \
	    cachePtr->firstObjPtr = objPtr;				\
	    ++cachePtr->numObjects;					\
	}								\
    } while (0)

#else /* not PURIFY or USE_THREAD_ALLOC */

#if defined(USE_TCLALLOC) && USE_TCLALLOC
    MODULE_SCOPE void TclFinalizeAllocSubsystem();
    MODULE_SCOPE void TclInitAlloc();
#else
#   define USE_TCLALLOC 0
#endif

#if TCL_THREADS
/* declared in tclObj.c */
MODULE_SCOPE Tcl_Mutex	tclObjMutex;
#endif

#  define TclAllocObjStorageEx(interp, objPtr) \
    do {								\
	Tcl_MutexLock(&tclObjMutex);					\
	if (tclFreeObjList == NULL) {					\
	    TclAllocateFreeObjects();					\
	}								\
	(objPtr) = tclFreeObjList;					\
	tclFreeObjList = (Tcl_Obj *)					\
		tclFreeObjList->internalRep.twoPtrValue.ptr1;		\
	Tcl_MutexUnlock(&tclObjMutex);					\
    } while (0)

#  define TclFreeObjStorageEx(interp, objPtr) \
    do {								\
	Tcl_MutexLock(&tclObjMutex);					\
	(objPtr)->internalRep.twoPtrValue.ptr1 = (void *) tclFreeObjList; \
	tclFreeObjList = (objPtr);					\
	Tcl_MutexUnlock(&tclObjMutex);					\
    } while (0)
#endif

#else /* TCL_MEM_DEBUG */
MODULE_SCOPE void	TclDbInitNewObj(Tcl_Obj *objPtr, const char *file,
			    int line);

# define TclDbNewObj(objPtr, file, line) \
    do { \
	TclIncrObjsAllocated();						\
	(objPtr) = (Tcl_Obj *)						\
		Tcl_DbCkalloc(sizeof(Tcl_Obj), (file), (line));		\
	TclDbInitNewObj((objPtr), (file), (line));			\
	TCL_DTRACE_OBJ_CREATE(objPtr);					\
    } while (0)

# define TclNewObj(objPtr) \
    TclDbNewObj(objPtr, __FILE__, __LINE__);

# define TclDecrRefCount(objPtr) \
    Tcl_DbDecrRefCount(objPtr, __FILE__, __LINE__)

#undef USE_THREAD_ALLOC
#endif /* TCL_MEM_DEBUG */

/*
 *----------------------------------------------------------------
 * Macros used by the Tcl core to set a Tcl_Obj's string representation to a
 * copy of the "len" bytes starting at "bytePtr". The value of "len" must
 * not be negative.  When "len" is 0, then it is acceptable to pass
 * "bytePtr" = NULL.  When "len" > 0, "bytePtr" must not be NULL, and it
 * must point to a location from which "len" bytes may be read.  These
 * constraints are not checked here.  The validity of the bytes copied
 * as a value string representation is also not verififed.  This macro
 * must not be called while "objPtr" is being freed or when "objPtr"
 * already has a string representation.  The caller must use
 * this macro properly.  Improper use can lead to dangerous results.
 * Because "len" is referenced multiple times, take care that it is an
 * expression with the same value each use.
 *
 * The ANSI C "prototypes" for these macros are:
 *
 * MODULE_SCOPE void TclInitEmptyStringRep(Tcl_Obj *objPtr);
 * MODULE_SCOPE void TclInitStringRep(Tcl_Obj *objPtr, char *bytePtr, size_t len);
 * MODULE_SCOPE const char *TclAttemptInitStringRep(Tcl_Obj *objPtr, char *bytePtr, size_t len);
 *
 *----------------------------------------------------------------
 */

#define TclInitEmptyStringRep(objPtr) \
    ((objPtr)->length = (((objPtr)->bytes = &tclEmptyString), 0))

#define TclInitStringRep(objPtr, bytePtr, len) \
    if ((len) == 0) {							\
	TclInitEmptyStringRep(objPtr);					\
    } else {								\
	(objPtr)->bytes = (char *)Tcl_Alloc((len) + 1U);		\
	memcpy((objPtr)->bytes, (bytePtr) ? (bytePtr) : &tclEmptyString, (len)); \
	(objPtr)->bytes[len] = '\0';					\
	(objPtr)->length = (len);					\
    }

#define TclAttemptInitStringRep(objPtr, bytePtr, len) \
    ((((len) == 0) ? (							\
	TclInitEmptyStringRep(objPtr)					\
    ) : (								\
	(objPtr)->bytes = (char *)Tcl_AttemptAlloc((len) + 1U),		\
	(objPtr)->length = ((objPtr)->bytes) ?				\
		(memcpy((objPtr)->bytes, (bytePtr) ? (bytePtr) : &tclEmptyString, (len)), \
		(objPtr)->bytes[len] = '\0', (Tcl_Size)(len)) : (-1)		\
    )), (objPtr)->bytes)

/*
 *----------------------------------------------------------------
 * Macro used by the Tcl core to get the string representation's byte array
 * pointer from a Tcl_Obj. This is an inline version of Tcl_GetString(). The
 * macro's expression result is the string rep's byte pointer which might be
 * NULL. The bytes referenced by this pointer must not be modified by the
 * caller. The ANSI C "prototype" for this macro is:
 *
 * MODULE_SCOPE char *	TclGetString(Tcl_Obj *objPtr);
 *----------------------------------------------------------------
 */

#define TclGetString(objPtr) \
    ((objPtr)->bytes? (objPtr)->bytes : Tcl_GetString(objPtr))

#define TclGetStringFromObj(objPtr, lenPtr) \
    ((objPtr)->bytes							\
	    ? (*(lenPtr) = (objPtr)->length, (objPtr)->bytes)		\
	    : (Tcl_GetStringFromObj)((objPtr), (lenPtr)))

/*
 *----------------------------------------------------------------
 * Macro used by the Tcl core to clean out an object's internal
 * representation. Does not actually reset the rep's bytes. The ANSI C
 * "prototype" for this macro is:
 *
 * MODULE_SCOPE void	TclFreeInternalRep(Tcl_Obj *objPtr);
 *----------------------------------------------------------------
 */

#define TclFreeInternalRep(objPtr) \
    if ((objPtr)->typePtr != NULL) {					\
	if ((objPtr)->typePtr->freeIntRepProc != NULL) {		\
	    (objPtr)->typePtr->freeIntRepProc(objPtr);			\
	}								\
	(objPtr)->typePtr = NULL;					\
    }

/*
 *----------------------------------------------------------------
 * Macro used by the Tcl core to clean out an object's string representation.
 * The ANSI C "prototype" for this macro is:
 *
 * MODULE_SCOPE void	TclInvalidateStringRep(Tcl_Obj *objPtr);
 *----------------------------------------------------------------
 */

#define TclInvalidateStringRep(objPtr) \
    do {								\
	Tcl_Obj *_isobjPtr = (Tcl_Obj *)(objPtr);			\
	if (_isobjPtr->bytes != NULL) {					\
	    if (_isobjPtr->bytes != &tclEmptyString) {			\
		Tcl_Free((void *)_isobjPtr->bytes);			\
	    }								\
	    _isobjPtr->bytes = NULL;					\
	}								\
    } while (0)

/*
 * These form part of the native filesystem support. They are needed here
 * because we have a few native filesystem functions (which are the same for
 * win/unix) in this file.
 */

#ifdef __cplusplus
extern "C" {
#endif
MODULE_SCOPE const char *const		tclpFileAttrStrings[];
MODULE_SCOPE const TclFileAttrProcs	tclpFileAttrProcs[];
#ifdef __cplusplus
}
#endif

/*
 *----------------------------------------------------------------
 * Macro used by the Tcl core to test whether an object has a
 * string representation (or is a 'pure' internal value).
 * The ANSI C "prototype" for this macro is:
 *
 * MODULE_SCOPE int	TclHasStringRep(Tcl_Obj *objPtr);
 *----------------------------------------------------------------
 */

#define TclHasStringRep(objPtr) \
    ((objPtr)->bytes != NULL)

/*
 *----------------------------------------------------------------
 * Macro used by the Tcl core to get the bignum out of the bignum
 * representation of a Tcl_Obj.
 * The ANSI C "prototype" for this macro is:
 *
 * MODULE_SCOPE void	TclUnpackBignum(Tcl_Obj *objPtr, mp_int bignum);
 *----------------------------------------------------------------
 */

#define TclUnpackBignum(objPtr, bignum) \
    do {								\
	Tcl_Obj *bignumObj = (objPtr);					\
	int bignumPayload =						\
		(int)PTR2INT(bignumObj->internalRep.twoPtrValue.ptr2);	\
	if (bignumPayload == -1) {					\
	    (bignum) = *((mp_int *) bignumObj->internalRep.twoPtrValue.ptr1); \
	} else {							\
	    (bignum).dp = (mp_digit *)bignumObj->internalRep.twoPtrValue.ptr1;	\
	    (bignum).sign = bignumPayload >> 30;			\
	    (bignum).alloc = (bignumPayload >> 15) & 0x7FFF;		\
	    (bignum).used = bignumPayload & 0x7FFF;			\
	}								\
    } while (0)

/*
 *----------------------------------------------------------------
 * Inline function used by the Tcl core to grow Tcl_Token arrays. Uses the same
 * growth algorithm as used in tclStringObj.c for growing strings.
 *----------------------------------------------------------------
 */

/* General tuning for minimum growth in Tcl growth algorithms */
#ifndef TCL_MIN_GROWTH
#  ifdef TCL_GROWTH_MIN_ALLOC
     /* Support for any legacy tuners */
#    define TCL_MIN_GROWTH TCL_GROWTH_MIN_ALLOC
#  else
#    define TCL_MIN_GROWTH 1024
#  endif
#endif

/* Token growth tuning, default to the general value. */
#ifndef TCL_MIN_TOKEN_GROWTH
#define TCL_MIN_TOKEN_GROWTH TCL_MIN_GROWTH/sizeof(Tcl_Token)
#endif

static inline void
TclGrowParseTokenArray(
    Tcl_Parse *parsePtr,
    Tcl_Size append)
{
    Tcl_Size needed = parsePtr->numTokens + append;
    if (needed > parsePtr->tokensAvailable) {
	Tcl_Size allocated = 2 * needed;
	Tcl_Token *oldPtr = parsePtr->tokenPtr;
	Tcl_Token *newPtr;
	if (oldPtr == parsePtr->staticTokens) {
	    oldPtr = NULL;
	}
	newPtr = (Tcl_Token *)Tcl_AttemptRealloc((char *) oldPtr,
		allocated * sizeof(Tcl_Token));
	if (newPtr == NULL) {
	    allocated = needed + append + TCL_MIN_TOKEN_GROWTH;
	    newPtr = (Tcl_Token *)Tcl_Realloc((char *) oldPtr,
		    allocated * sizeof(Tcl_Token));
	}
	parsePtr->tokensAvailable = allocated;
	if (oldPtr == NULL) {
	    memcpy(newPtr, parsePtr->staticTokens,
		    parsePtr->numTokens * sizeof(Tcl_Token));
	}
	parsePtr->tokenPtr = newPtr;
    }
}

/*
 *----------------------------------------------------------------
 * Macro used by the Tcl core get a unicode char from a utf string. It checks
 * to see if we have a one-byte utf char before calling the real
 * Tcl_UtfToUniChar, as this will save a lot of time for primarily ASCII
 * string handling. The macro's expression result is 1 for the 1-byte case or
 * the result of Tcl_UtfToUniChar. The ANSI C "prototype" for this macro is:
 *
 * MODULE_SCOPE int	TclUtfToUniChar(const char *string, Tcl_UniChar *ch);
 *----------------------------------------------------------------
 */

#define TclUtfToUniChar(str, chPtr) \
	(((UCHAR(*(str))) < 0x80) ?					\
	    ((*(chPtr) = UCHAR(*(str))), 1)				\
	    : Tcl_UtfToUniChar(str, chPtr))

/*
 *----------------------------------------------------------------
 * Macro counterpart of the Tcl_NumUtfChars() function. To be used in speed-
 * -sensitive points where it pays to avoid a function call in the common case
 * of counting along a string of all one-byte characters.  The ANSI C
 * "prototype" for this macro is:
 *
 * MODULE_SCOPE void	TclNumUtfCharsM(Tcl_Size numChars, const char *bytes,
 *				Tcl_Size numBytes);
 * numBytes must be >= 0
 *----------------------------------------------------------------
 */

#define TclNumUtfCharsM(numChars, bytes, numBytes) \
    do {								\
	Tcl_Size _count, _i = (numBytes);				\
	unsigned char *_str = (unsigned char *) (bytes);		\
	while (_i > 0 && (*_str < 0xC0)) { _i--; _str++; }		\
	_count = (numBytes) - _i;					\
	if (_i) {							\
	    _count += Tcl_NumUtfChars((bytes) + _count, _i);		\
	}								\
	(numChars) = _count;						\
    } while (0);

/*
 *----------------------------------------------------------------
 * Macro that encapsulates the logic that determines when it is safe to
 * interpret a string as a byte array directly. In summary, the object must be
 * a byte array and must not have a string representation (as the operations
 * that it is used in are defined on strings, not byte arrays). Theoretically
 * it is possible to also be efficient in the case where the object's bytes
 * field is filled by generation from the byte array (c.f. list canonicality)
 * but we don't do that at the moment since this is purely about efficiency.
 * The ANSI C "prototype" for this macro is:
 *
 * MODULE_SCOPE int	TclIsPureByteArray(Tcl_Obj *objPtr);
 *----------------------------------------------------------------
 */

MODULE_SCOPE int	TclIsPureByteArray(Tcl_Obj *objPtr);
#define TclIsPureDict(objPtr) \
    (((objPtr)->bytes == NULL) && TclHasInternalRep((objPtr), &tclDictType))
#define TclHasInternalRep(objPtr, type) \
    ((objPtr)->typePtr == (type))
#define TclFetchInternalRep(objPtr, type) \
    (TclHasInternalRep((objPtr), (type)) ? &(objPtr)->internalRep : NULL)

/*
 *----------------------------------------------------------------
 * Macro used by the Tcl core to increment a namespace's export epoch
 * counter. The ANSI C "prototype" for this macro is:
 *
 * MODULE_SCOPE void	TclInvalidateNsCmdLookup(Namespace *nsPtr);
 *----------------------------------------------------------------
 */

#define TclInvalidateNsCmdLookup(nsPtr) \
    if ((nsPtr)->numExportPatterns) {		\
	(nsPtr)->exportLookupEpoch++;		\
    }						\
    if ((nsPtr)->commandPathLength) {		\
	(nsPtr)->cmdRefEpoch++;			\
    }

/*
 *----------------------------------------------------------------------
 *
 * Core procedure added to libtommath for bignum manipulation.
 *
 *----------------------------------------------------------------------
 */

MODULE_SCOPE Tcl_LibraryInitProc TclTommath_Init;

/*
 *----------------------------------------------------------------------
 *
 * External (platform specific) initialization routine, these declarations
 * explicitly don't use EXTERN since this code does not get compiled into the
 * library:
 *
 *----------------------------------------------------------------------
 */

MODULE_SCOPE Tcl_LibraryInitProc TclplatformtestInit;
MODULE_SCOPE Tcl_LibraryInitProc TclObjTest_Init;
MODULE_SCOPE Tcl_LibraryInitProc TclMutex_Init;
MODULE_SCOPE Tcl_LibraryInitProc TclThread_Init;
MODULE_SCOPE Tcl_LibraryInitProc Procbodytest_Init;
MODULE_SCOPE Tcl_LibraryInitProc Procbodytest_SafeInit;
MODULE_SCOPE Tcl_LibraryInitProc Tcl_ABSListTest_Init;

/*
 *----------------------------------------------------------------
 * Macro used by the Tcl core to check whether a pattern has any characters
 * special to [string match]. The ANSI C "prototype" for this macro is:
 *
 * MODULE_SCOPE int	TclMatchIsTrivial(const char *pattern);
 *----------------------------------------------------------------
 */

#define TclMatchIsTrivial(pattern) \
    (strpbrk((pattern), "*[?\\") == NULL)

/*
 *----------------------------------------------------------------
 * Macros used by the Tcl core to set a Tcl_Obj's numeric representation
 * avoiding the corresponding function calls in time critical parts of the
 * core. They should only be called on unshared objects. The ANSI C
 * "prototypes" for these macros are:
 *
 * MODULE_SCOPE void	TclSetIntObj(Tcl_Obj *objPtr, Tcl_WideInt w);
 * MODULE_SCOPE void	TclSetDoubleObj(Tcl_Obj *objPtr, double d);
 *----------------------------------------------------------------
 */

#define TclSetIntObj(objPtr, i) \
    do {							\
	Tcl_ObjInternalRep ir;					\
	ir.wideValue = (Tcl_WideInt) i;				\
	TclInvalidateStringRep(objPtr);				\
	Tcl_StoreInternalRep(objPtr, &tclIntType, &ir);		\
    } while (0)

#define TclSetDoubleObj(objPtr, d) \
    do {							\
	Tcl_ObjInternalRep ir;					\
	ir.doubleValue = (double) d;				\
	TclInvalidateStringRep(objPtr);				\
	Tcl_StoreInternalRep(objPtr, &tclDoubleType, &ir);	\
    } while (0)

/*
 *----------------------------------------------------------------
 * Macros used by the Tcl core to create and initialise objects of standard
 * types, avoiding the corresponding function calls in time critical parts of
 * the core. The ANSI C "prototypes" for these macros are:
 *
 * MODULE_SCOPE void	TclNewIntObj(Tcl_Obj *objPtr, Tcl_WideInt w);
 * MODULE_SCOPE void	TclNewDoubleObj(Tcl_Obj *objPtr, double d);
 * MODULE_SCOPE void	TclNewStringObj(Tcl_Obj *objPtr, const char *s, Tcl_Size len);
 * MODULE_SCOPE void	TclNewLiteralStringObj(Tcl_Obj*objPtr, const char *sLiteral);
 *
 *----------------------------------------------------------------
 */

#ifndef TCL_MEM_DEBUG
#define TclNewIntObj(objPtr, w) \
    do {								\
	TclIncrObjsAllocated();						\
	TclAllocObjStorage(objPtr);					\
	(objPtr)->refCount = 0;						\
	(objPtr)->bytes = NULL;						\
	(objPtr)->internalRep.wideValue = (Tcl_WideInt)(w);		\
	(objPtr)->typePtr = &tclIntType;				\
	TCL_DTRACE_OBJ_CREATE(objPtr);					\
    } while (0)

#define TclNewUIntObj(objPtr, uw) \
    do {								\
	TclIncrObjsAllocated();						\
	TclAllocObjStorage(objPtr);					\
	(objPtr)->refCount = 0;						\
	(objPtr)->bytes = NULL;						\
	Tcl_WideUInt uw_ = (uw);					\
	if (uw_ > WIDE_MAX) {						\
	    mp_int bignumValue_;					\
	    if (mp_init_u64(&bignumValue_, uw_) != MP_OKAY) {		\
		Tcl_Panic("%s: memory overflow", "TclNewUIntObj");	\
	    }								\
	    TclSetBignumInternalRep((objPtr), &bignumValue_);		\
	} else {							\
	    (objPtr)->internalRep.wideValue = (Tcl_WideInt)(uw_);	\
	    (objPtr)->typePtr = &tclIntType;				\
	}								\
	TCL_DTRACE_OBJ_CREATE(objPtr);					\
    } while (0)

#define TclNewIndexObj(objPtr, w) \
    TclNewIntObj(objPtr, w)

#define TclNewDoubleObj(objPtr, d) \
    do {								\
	TclIncrObjsAllocated();						\
	TclAllocObjStorage(objPtr);					\
	(objPtr)->refCount = 0;						\
	(objPtr)->bytes = NULL;						\
	(objPtr)->internalRep.doubleValue = (double)(d);		\
	(objPtr)->typePtr = &tclDoubleType;				\
	TCL_DTRACE_OBJ_CREATE(objPtr);					\
    } while (0)

#define TclNewStringObj(objPtr, s, len) \
    do {								\
	TclIncrObjsAllocated();						\
	TclAllocObjStorage(objPtr);					\
	(objPtr)->refCount = 0;						\
	TclInitStringRep((objPtr), (s), (len));				\
	(objPtr)->typePtr = NULL;					\
	TCL_DTRACE_OBJ_CREATE(objPtr);					\
    } while (0)

#else /* TCL_MEM_DEBUG */
#define TclNewIntObj(objPtr, w) \
    (objPtr) = Tcl_NewWideIntObj(w)

#define TclNewUIntObj(objPtr, uw) \
    do {								\
	Tcl_WideUInt uw_ = (uw);					\
	if (uw_ > WIDE_MAX) {						\
	    mp_int bignumValue_;					\
	    if (mp_init_u64(&bignumValue_, uw_) == MP_OKAY) {		\
		(objPtr) = Tcl_NewBignumObj(&bignumValue_);		\
	    } else {							\
		(objPtr) = NULL;					\
	    }								\
	} else {							\
	    (objPtr) = Tcl_NewWideIntObj(uw_);				\
	}								\
    } while (0)

#define TclNewIndexObj(objPtr, w) \
    TclNewIntObj(objPtr, w)

#define TclNewDoubleObj(objPtr, d) \
    (objPtr) = Tcl_NewDoubleObj(d)

#define TclNewStringObj(objPtr, s, len) \
    (objPtr) = Tcl_NewStringObj((s), (len))
#endif /* TCL_MEM_DEBUG */

/*
 * The sLiteral argument *must* be a string literal; the incantation with
 * sizeof(sLiteral "") will fail to compile otherwise.
 */
#define TclNewLiteralStringObj(objPtr, sLiteral) \
    TclNewStringObj((objPtr), (sLiteral), sizeof(sLiteral "") - 1)

/*
 *----------------------------------------------------------------
 * Convenience macros for DStrings.
 * The ANSI C "prototypes" for these macros are:
 *
 * MODULE_SCOPE char * TclDStringAppendLiteral(Tcl_DString *dsPtr,
 *			const char *sLiteral);
 * MODULE_SCOPE void   TclDStringClear(Tcl_DString *dsPtr);
 */

#define TclDStringAppendLiteral(dsPtr, sLiteral) \
    Tcl_DStringAppend((dsPtr), (sLiteral), sizeof(sLiteral "") - 1)
#define TclDStringClear(dsPtr) \
    Tcl_DStringSetLength((dsPtr), 0)

/*
 *----------------------------------------------------------------
 * Inline version of Tcl_GetCurrentNamespace and Tcl_GetGlobalNamespace.
 */

#define TclGetCurrentNamespace(interp) \
    (Tcl_Namespace *) ((Interp *)(interp))->varFramePtr->nsPtr

#define TclGetGlobalNamespace(interp) \
    (Tcl_Namespace *) ((Interp *)(interp))->globalNsPtr

/*
 *----------------------------------------------------------------
 * Inline version of TclCleanupCommand; still need the function as it is in
 * the internal stubs, but the core can use the macro instead.
 */

#define TclCleanupCommandMacro(cmdPtr) \
    do {					\
	if ((cmdPtr)->refCount-- <= 1) {	\
	    Tcl_Free(cmdPtr);			\
	}					\
    } while (0)

/*
 * inside this routine crement refCount first incase cmdPtr is replacing itself
 */
#define TclRoutineAssign(location, cmdPtr) \
    do {								\
	(cmdPtr)->refCount++;						\
	if ((location) != NULL						\
		&& (location--) <= 1) {					\
	    Tcl_Free(((location)));					\
	}								\
	(location) = (cmdPtr);						\
    } while (0)

#define TclRoutineHasName(cmdPtr) \
    ((cmdPtr)->hPtr != NULL)

/*
 *----------------------------------------------------------------
 * Inline versions of Tcl_LimitReady() and Tcl_LimitExceeded to limit number
 * of calls out of the critical path. Note that this code isn't particularly
 * readable; the non-inline version (in tclInterp.c) is much easier to
 * understand. Note also that these macros takes different args (iPtr->limit)
 * to the non-inline version.
 */

#define TclLimitExceeded(limit) \
    ((limit).exceeded != 0)

#define TclLimitReady(limit) \
    (((limit).active == 0) ? 0 :					\
    (++(limit).granularityTicker,					\
    ((((limit).active & TCL_LIMIT_COMMANDS) &&				\
	    (((limit).cmdGranularity == 1) ||				\
	    ((limit).granularityTicker % (limit).cmdGranularity == 0)))	\
	    ? 1 :							\
    (((limit).active & TCL_LIMIT_TIME) &&				\
	    (((limit).timeGranularity == 1) ||				\
	    ((limit).granularityTicker % (limit).timeGranularity == 0)))\
	    ? 1 : 0)))

/*
 * Compile-time assertions: these produce a compile time error if the
 * expression is not known to be true at compile time. If the assertion is
 * known to be false, the compiler (or optimizer?) will error out with
 * "division by zero". If the assertion cannot be evaluated at compile time,
 * the compiler will error out with "non-static initializer".
 *
 * Adapted with permission from
 * http://www.pixelbeat.org/programming/gcc/static_assert.html
 */

#define TCL_CT_ASSERT(e) \
    {enum { ct_assert_value = 1/(!!(e)) };}

/*
 *----------------------------------------------------------------
 * Allocator for small structs (<=sizeof(Tcl_Obj)) using the Tcl_Obj pool.
 * Only checked at compile time.
 *
 * ONLY USE FOR CONSTANT nBytes.
 *
 * DO NOT LET THEM CROSS THREAD BOUNDARIES
 *----------------------------------------------------------------
 */

#define TclSmallAlloc(nbytes, memPtr) \
    TclSmallAllocEx(NULL, (nbytes), (memPtr))

#define TclSmallFree(memPtr) \
    TclSmallFreeEx(NULL, (memPtr))

#ifndef TCL_MEM_DEBUG
#define TclSmallAllocEx(interp, nbytes, memPtr) \
    do {								\
	Tcl_Obj *_objPtr;						\
	TCL_CT_ASSERT((nbytes)<=sizeof(Tcl_Obj));			\
	TclIncrObjsAllocated();						\
	TclAllocObjStorageEx((interp), (_objPtr));			\
	*(void **)&(memPtr) = (void *) (_objPtr);			\
    } while (0)

#define TclSmallFreeEx(interp, memPtr) \
    do {								\
	TclFreeObjStorageEx((interp), (Tcl_Obj *)(memPtr));		\
	TclIncrObjsFreed();						\
    } while (0)

#else    /* TCL_MEM_DEBUG */
#define TclSmallAllocEx(interp, nbytes, memPtr) \
    do {								\
	Tcl_Obj *_objPtr;						\
	TCL_CT_ASSERT((nbytes)<=sizeof(Tcl_Obj));			\
	TclNewObj(_objPtr);						\
	*(void **)&(memPtr) = (void *)_objPtr;				\
    } while (0)

#define TclSmallFreeEx(interp, memPtr) \
    do {								\
	Tcl_Obj *_objPtr = (Tcl_Obj *)(memPtr);				\
	_objPtr->bytes = NULL;						\
	_objPtr->typePtr = NULL;					\
	_objPtr->refCount = 1;						\
	TclDecrRefCount(_objPtr);					\
    } while (0)
#endif   /* TCL_MEM_DEBUG */

/*
 * Support for Clang Static Analyzer <http://clang-analyzer.llvm.org>
 */

#if defined(PURIFY) && defined(__clang__)
#if __has_feature(attribute_analyzer_noreturn) && \
	!defined(Tcl_Panic) && defined(Tcl_Panic_TCL_DECLARED)
void Tcl_Panic(const char *, ...) __attribute__((analyzer_noreturn));
#endif
#if !defined(CLANG_ASSERT)
#define CLANG_ASSERT(x) assert(x)
#endif
#elif !defined(CLANG_ASSERT)
#define CLANG_ASSERT(x)
#endif /* PURIFY && __clang__ */

/*
 *----------------------------------------------------------------
 * Parameters, structs and macros for the non-recursive engine (NRE)
 *----------------------------------------------------------------
 */

#define NRE_USE_SMALL_ALLOC	1  /* Only turn off for debugging purposes. */
#ifndef NRE_ENABLE_ASSERTS
#define NRE_ENABLE_ASSERTS	0
#endif

/*
 * This is the main data struct for representing NR commands. It is designed
 * to fit in sizeof(Tcl_Obj) in order to exploit the fastest memory allocator
 * available.
 */

typedef struct NRE_callback {
    Tcl_NRPostProc *procPtr;
    void *data[4];
    struct NRE_callback *nextPtr;
} NRE_callback;

#define TOP_CB(iPtr) \
    (((Interp *)(iPtr))->execEnvPtr->callbackPtr)

/*
 * Inline version of Tcl_NRAddCallback.
 */

#define TclNRAddCallback(interp,postProcPtr,data0,data1,data2,data3) \
    do {								\
	NRE_callback *_callbackPtr;					\
	TCLNR_ALLOC((interp), (_callbackPtr));				\
	_callbackPtr->procPtr = (postProcPtr);				\
	_callbackPtr->data[0] = (void *)(data0);			\
	_callbackPtr->data[1] = (void *)(data1);			\
	_callbackPtr->data[2] = (void *)(data2);			\
	_callbackPtr->data[3] = (void *)(data3);			\
	_callbackPtr->nextPtr = TOP_CB(interp);				\
	TOP_CB(interp) = _callbackPtr;					\
    } while (0)

#if NRE_USE_SMALL_ALLOC
#define TCLNR_ALLOC(interp, ptr) \
    TclSmallAllocEx(interp, sizeof(NRE_callback), (ptr))
#define TCLNR_FREE(interp, ptr)  TclSmallFreeEx((interp), (ptr))
#else
#define TCLNR_ALLOC(interp, ptr) \
    ((ptr) = Tcl_Alloc(sizeof(NRE_callback)))
#define TCLNR_FREE(interp, ptr)  Tcl_Free(ptr)
#endif

#if NRE_ENABLE_ASSERTS
#define NRE_ASSERT(expr) assert((expr))
#else
#define NRE_ASSERT(expr)
#endif

<<<<<<< HEAD
#include "tclIntDecls.h"
#include "tclIntPlatDecls.h"
=======
#include "tclIntDecls.h"  /* IWYU pragma: export */
#include "tclIntPlatDecls.h"  /* IWYU pragma: export */
#include "tclTomMathDecls.h"  /* IWYU pragma: export */
>>>>>>> e5f5a66a

#if !defined(USE_TCL_STUBS) && !defined(TCL_MEM_DEBUG)
#define Tcl_AttemptAlloc	TclpAlloc
#define Tcl_AttemptRealloc	TclpRealloc
#define Tcl_Free		TclpFree
#endif

/*
 * Special hack for macOS, where the static linker (technically the 'ar'
 * command) hates empty object files, and accepts no flags to make it shut up.
 *
 * These symbols are otherwise completely useless.
 *
 * They can't be written to or written through. They can't be seen by any
 * other code. They use a separate attribute (supported by all macOS
 * compilers, which are derivatives of clang or gcc) to stop the compilation
 * from moaning. They will be excluded during the final linking stage.
 *
 * Other platforms get nothing at all. That's good.
 */

#ifdef MAC_OSX_TCL
#define TCL_MAC_EMPTY_FILE(name) \
    static __attribute__((used)) const void *const TclUnusedFile_ ## name = NULL;
#else
#define TCL_MAC_EMPTY_FILE(name)
#endif /* MAC_OSX_TCL */

/*
 * Other externals.
 */

MODULE_SCOPE size_t TclEnvEpoch;	/* Epoch of the tcl environment
					 * (if changed with tcl-env). */

#endif /* _TCLINT */

/*
 * Local Variables:
 * mode: c
 * c-basic-offset: 4
 * fill-column: 78
 * End:
 */<|MERGE_RESOLUTION|>--- conflicted
+++ resolved
@@ -5145,14 +5145,8 @@
 #define NRE_ASSERT(expr)
 #endif
 
-<<<<<<< HEAD
-#include "tclIntDecls.h"
-#include "tclIntPlatDecls.h"
-=======
 #include "tclIntDecls.h"  /* IWYU pragma: export */
 #include "tclIntPlatDecls.h"  /* IWYU pragma: export */
-#include "tclTomMathDecls.h"  /* IWYU pragma: export */
->>>>>>> e5f5a66a
 
 #if !defined(USE_TCL_STUBS) && !defined(TCL_MEM_DEBUG)
 #define Tcl_AttemptAlloc	TclpAlloc
