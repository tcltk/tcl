--- conflicted
+++ resolved
@@ -3440,14 +3440,10 @@
 MODULE_SCOPE double	TclFloor(const void *a);
 MODULE_SCOPE void	TclFormatNaN(double value, char *buffer);
 MODULE_SCOPE int	TclFSFileAttrIndex(Tcl_Obj *pathPtr,
-<<<<<<< HEAD
-			    const char *attributeName, Tcl_Size *indexPtr);
+			    const char *attributeName, int *indexPtr);
 MODULE_SCOPE int TclFSGetAncestorPaths(Tcl_Interp *interp, Tcl_Obj *pathPtr,
 			    Tcl_Size numPaths, Tcl_Obj *pathsPtrs[]);
 
-=======
-			    const char *attributeName, int *indexPtr);
->>>>>>> 5dac4c8a
 MODULE_SCOPE Tcl_Command TclNRCreateCommandInNs(Tcl_Interp *interp,
 			    const char *cmdName, Tcl_Namespace *nsPtr,
 			    Tcl_ObjCmdProc2 *proc, Tcl_ObjCmdProc2 *nreProc,
