--- conflicted
+++ resolved
@@ -4369,12 +4369,6 @@
 	(objPtr)->typePtr = &tclIntType;		\
     } while (0)
 
-<<<<<<< HEAD
-=======
-#define TclSetIntObj(objPtr, l) \
-    TclSetLongObj(objPtr, l)
-
->>>>>>> 6a412a31
 /*
  * NOTE: There is to be no such thing as a "pure" boolean. Boolean values set
  * programmatically go straight to being "int" Tcl_Obj's, with value 0 or 1.
@@ -4382,14 +4376,7 @@
  * value of strings like: "yes", "no", "true", "false", "on", "off".
  */
 
-<<<<<<< HEAD
-#ifndef NO_WIDE_TYPE
-=======
-#define TclSetBooleanObj(objPtr, b) \
-    TclSetLongObj(objPtr, (b)!=0);
-
 #ifndef TCL_WIDE_INT_IS_LONG
->>>>>>> 6a412a31
 #define TclSetWideIntObj(objPtr, w) \
     do {							\
 	TclInvalidateStringRep(objPtr);				\
@@ -4434,19 +4421,6 @@
 	TCL_DTRACE_OBJ_CREATE(objPtr);			\
     } while (0)
 
-<<<<<<< HEAD
-=======
-#define TclNewIntObj(objPtr, l) \
-    TclNewLongObj(objPtr, l)
-
-/*
- * NOTE: There is to be no such thing as a "pure" boolean.
- * See comment above TclSetBooleanObj macro above.
- */
-#define TclNewBooleanObj(objPtr, b) \
-    TclNewLongObj((objPtr), (b)!=0)
-
->>>>>>> 6a412a31
 #define TclNewDoubleObj(objPtr, d) \
     do {							\
 	TclIncrObjsAllocated();					\
