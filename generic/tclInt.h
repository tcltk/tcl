--- conflicted
+++ resolved
@@ -4181,13 +4181,8 @@
 	(objPtr)->bytes	 = tclEmptyStringRep; \
 	(objPtr)->length = 0; \
     } else { \
-<<<<<<< HEAD
-	(objPtr)->bytes = ckalloc((unsigned) ((len) + 1)); \
-	memcpy((objPtr)->bytes, (bytePtr), (unsigned) (len)); \
-=======
-	(objPtr)->bytes = (char *) ckalloc((len) + 1); \
+	(objPtr)->bytes = ckalloc((len) + 1); \
 	memcpy((objPtr)->bytes, (bytePtr), (len)); \
->>>>>>> f17000e1
 	(objPtr)->bytes[len] = '\0'; \
 	(objPtr)->length = (len); \
     }
