/*
 * tclInt.h --
 *
 *	Declarations of things used internally by the Tcl interpreter.
 *
 * Copyright (c) 1987-1993 The Regents of the University of California.
 * Copyright (c) 1993-1997 Lucent Technologies.
 * Copyright (c) 1994-1998 Sun Microsystems, Inc.
 * Copyright (c) 1998-1999 by Scriptics Corporation.
 * Copyright (c) 2001, 2002 by Kevin B. Kenny.  All rights reserved.
 * Copyright (c) 2007 Daniel A. Steffen <das@users.sourceforge.net>
 * Copyright (c) 2006-2008 by Joe Mistachkin.  All rights reserved.
 * Copyright (c) 2008 by Miguel Sofer. All rights reserved.
 *
 * See the file "license.terms" for information on usage and redistribution of
 * this file, and for a DISCLAIMER OF ALL WARRANTIES.
 */

#ifndef _TCLINT
#define _TCLINT

/*
 * Some numerics configuration options.
 */

#undef NO_WIDE_TYPE
#undef ACCEPT_NAN

/*
 * Common include files needed by most of the Tcl source files are included
 * here, so that system-dependent personalizations for the include files only
 * have to be made in once place. This results in a few extra includes, but
 * greater modularity. The order of the three groups of #includes is
 * important. For example, stdio.h is needed by tcl.h, and the _ANSI_ARGS_
 * declaration in tcl.h is needed by stdlib.h in some configurations.
 */

#include "tclPort.h"

#include <stdio.h>

#include <ctype.h>
#ifdef NO_STDLIB_H
#   include "../compat/stdlib.h"
#else
#   include <stdlib.h>
#endif
#ifdef NO_STRING_H
#include "../compat/string.h"
#else
#include <string.h>
#endif
#ifdef STDC_HEADERS
#include <stddef.h>
#else
typedef int ptrdiff_t;
#endif

/*
 * Ensure WORDS_BIGENDIAN is defined correctly:
 * Needs to happen here in addition to configure to work with fat compiles on
 * Darwin (where configure runs only once for multiple architectures).
 */

#ifdef HAVE_SYS_TYPES_H
#    include <sys/types.h>
#endif
#ifdef HAVE_SYS_PARAM_H
#    include <sys/param.h>
#endif
#ifdef BYTE_ORDER
#    ifdef BIG_ENDIAN
#	 if BYTE_ORDER == BIG_ENDIAN
#	     undef WORDS_BIGENDIAN
#	     define WORDS_BIGENDIAN 1
#	 endif
#    endif
#    ifdef LITTLE_ENDIAN
#	 if BYTE_ORDER == LITTLE_ENDIAN
#	     undef WORDS_BIGENDIAN
#	 endif
#    endif
#endif

/*
 * Used to tag functions that are only to be visible within the module being
 * built and not outside it (where this is supported by the linker).
 */

#ifndef MODULE_SCOPE
#   ifdef __cplusplus
#	define MODULE_SCOPE extern "C"
#   else
#	define MODULE_SCOPE extern
#   endif
#endif

/*
 * When Tcl_WideInt and long are the same type, there's no value in
 * having a tclWideIntType separate from the tclIntType.
 */
#ifdef TCL_WIDE_INT_IS_LONG
#define NO_WIDE_TYPE
#endif

/*
 * Macros used to cast between pointers and integers (e.g. when storing an int
 * in ClientData), on 64-bit architectures they avoid gcc warning about "cast
 * to/from pointer from/to integer of different size".
 */

#if !defined(INT2PTR) && !defined(PTR2INT)
#   if defined(HAVE_INTPTR_T) || defined(intptr_t)
#	define INT2PTR(p) ((void *)(intptr_t)(p))
#	define PTR2INT(p) ((int)(intptr_t)(p))
#   else
#	define INT2PTR(p) ((void *)(p))
#	define PTR2INT(p) ((int)(p))
#   endif
#endif
#if !defined(UINT2PTR) && !defined(PTR2UINT)
#   if defined(HAVE_UINTPTR_T) || defined(uintptr_t)
#	define UINT2PTR(p) ((void *)(uintptr_t)(p))
#	define PTR2UINT(p) ((unsigned int)(uintptr_t)(p))
#   else
#	define UINT2PTR(p) ((void *)(p))
#	define PTR2UINT(p) ((unsigned int)(p))
#   endif
#endif

/*
 * The following procedures allow namespaces to be customized to support
 * special name resolution rules for commands/variables.
 */

struct Tcl_ResolvedVarInfo;

typedef Tcl_Var (Tcl_ResolveRuntimeVarProc)(Tcl_Interp *interp,
	struct Tcl_ResolvedVarInfo *vinfoPtr);

typedef void (Tcl_ResolveVarDeleteProc)(struct Tcl_ResolvedVarInfo *vinfoPtr);

/*
 * The following structure encapsulates the routines needed to resolve a
 * variable reference at runtime. Any variable specific state will typically
 * be appended to this structure.
 */

typedef struct Tcl_ResolvedVarInfo {
    Tcl_ResolveRuntimeVarProc *fetchProc;
    Tcl_ResolveVarDeleteProc *deleteProc;
} Tcl_ResolvedVarInfo;

typedef int (Tcl_ResolveCompiledVarProc)(Tcl_Interp *interp,
	CONST84 char *name, int length, Tcl_Namespace *context,
	Tcl_ResolvedVarInfo **rPtr);

typedef int (Tcl_ResolveVarProc)(Tcl_Interp *interp, CONST84 char *name,
	Tcl_Namespace *context, int flags, Tcl_Var *rPtr);

typedef int (Tcl_ResolveCmdProc)(Tcl_Interp *interp, CONST84 char *name,
	Tcl_Namespace *context, int flags, Tcl_Command *rPtr);

typedef struct Tcl_ResolverInfo {
    Tcl_ResolveCmdProc *cmdResProc;
				/* Procedure handling command name
				 * resolution. */
    Tcl_ResolveVarProc *varResProc;
				/* Procedure handling variable name resolution
				 * for variables that can only be handled at
				 * runtime. */
    Tcl_ResolveCompiledVarProc *compiledVarResProc;
				/* Procedure handling variable name resolution
				 * at compile time. */
} Tcl_ResolverInfo;

/*
 *----------------------------------------------------------------
 * Data structures related to namespaces.
 *----------------------------------------------------------------
 */

typedef struct Tcl_Ensemble Tcl_Ensemble;
typedef struct NamespacePathEntry NamespacePathEntry;

/*
 * Special hashtable for variables: this is just a Tcl_HashTable with an nsPtr
 * field added at the end: in this way variables can find their namespace
 * without having to copy a pointer in their struct: they can access it via
 * their hPtr->tablePtr.
 */

typedef struct TclVarHashTable {
    Tcl_HashTable table;
    struct Namespace *nsPtr;
} TclVarHashTable;

/*
 * This is for itcl - it likes to search our varTables directly :(
 */

#define TclVarHashFindVar(tablePtr, key) \
    TclVarHashCreateVar((tablePtr), (key), NULL)

/*
 * Define this to reduce the amount of space that the average namespace
 * consumes by only allocating the table of child namespaces when necessary.
 * Defining it breaks compatibility for Tcl extensions (e.g., itcl) which
 * reach directly into the Namespace structure.
 */

#undef BREAK_NAMESPACE_COMPAT

/*
 * The structure below defines a namespace.
 * Note: the first five fields must match exactly the fields in a
 * Tcl_Namespace structure (see tcl.h). If you change one, be sure to change
 * the other.
 */

typedef struct Namespace {
    char *name;			/* The namespace's simple (unqualified) name.
				 * This contains no ::'s. The name of the
				 * global namespace is "" although "::" is an
				 * synonym. */
    char *fullName;		/* The namespace's fully qualified name. This
				 * starts with ::. */
    ClientData clientData;	/* An arbitrary value associated with this
				 * namespace. */
    Tcl_NamespaceDeleteProc *deleteProc;
				/* Procedure invoked when deleting the
				 * namespace to, e.g., free clientData. */
    struct Namespace *parentPtr;/* Points to the namespace that contains this
				 * one. NULL if this is the global
				 * namespace. */
#ifndef BREAK_NAMESPACE_COMPAT
    Tcl_HashTable childTable;	/* Contains any child namespaces. Indexed by
				 * strings; values have type (Namespace *). */
#else
    Tcl_HashTable *childTablePtr;
				/* Contains any child namespaces. Indexed by
				 * strings; values have type (Namespace *). If
				 * NULL, there are no children. */
#endif
    long nsId;			/* Unique id for the namespace. */
    Tcl_Interp *interp;		/* The interpreter containing this
				 * namespace. */
    int flags;			/* OR-ed combination of the namespace status
				 * flags NS_DYING and NS_DEAD listed below. */
    int activationCount;	/* Number of "activations" or active call
				 * frames for this namespace that are on the
				 * Tcl call stack. The namespace won't be
				 * freed until activationCount becomes zero. */
    int refCount;		/* Count of references by namespaceName
				 * objects. The namespace can't be freed until
				 * refCount becomes zero. */
    Tcl_HashTable cmdTable;	/* Contains all the commands currently
				 * registered in the namespace. Indexed by
				 * strings; values have type (Command *).
				 * Commands imported by Tcl_Import have
				 * Command structures that point (via an
				 * ImportedCmdRef structure) to the Command
				 * structure in the source namespace's command
				 * table. */
    TclVarHashTable varTable;	/* Contains all the (global) variables
				 * currently in this namespace. Indexed by
				 * strings; values have type (Var *). */
    char **exportArrayPtr;	/* Points to an array of string patterns
				 * specifying which commands are exported. A
				 * pattern may include "string match" style
				 * wildcard characters to specify multiple
				 * commands; however, no namespace qualifiers
				 * are allowed. NULL if no export patterns are
				 * registered. */
    int numExportPatterns;	/* Number of export patterns currently
				 * registered using "namespace export". */
    int maxExportPatterns;	/* Mumber of export patterns for which space
				 * is currently allocated. */
    int cmdRefEpoch;		/* Incremented if a newly added command
				 * shadows a command for which this namespace
				 * has already cached a Command* pointer; this
				 * causes all its cached Command* pointers to
				 * be invalidated. */
    int resolverEpoch;		/* Incremented whenever (a) the name
				 * resolution rules change for this namespace
				 * or (b) a newly added command shadows a
				 * command that is compiled to bytecodes. This
				 * invalidates all byte codes compiled in the
				 * namespace, causing the code to be
				 * recompiled under the new rules.*/
    Tcl_ResolveCmdProc *cmdResProc;
				/* If non-null, this procedure overrides the
				 * usual command resolution mechanism in Tcl.
				 * This procedure is invoked within
				 * Tcl_FindCommand to resolve all command
				 * references within the namespace. */
    Tcl_ResolveVarProc *varResProc;
				/* If non-null, this procedure overrides the
				 * usual variable resolution mechanism in Tcl.
				 * This procedure is invoked within
				 * Tcl_FindNamespaceVar to resolve all
				 * variable references within the namespace at
				 * runtime. */
    Tcl_ResolveCompiledVarProc *compiledVarResProc;
				/* If non-null, this procedure overrides the
				 * usual variable resolution mechanism in Tcl.
				 * This procedure is invoked within
				 * LookupCompiledLocal to resolve variable
				 * references within the namespace at compile
				 * time. */
    int exportLookupEpoch;	/* Incremented whenever a command is added to
				 * a namespace, removed from a namespace or
				 * the exports of a namespace are changed.
				 * Allows TIP#112-driven command lists to be
				 * validated efficiently. */
    Tcl_Ensemble *ensembles;	/* List of structures that contain the details
				 * of the ensembles that are implemented on
				 * top of this namespace. */
    Tcl_Obj *unknownHandlerPtr;	/* A script fragment to be used when command
				 * resolution in this namespace fails. TIP
				 * 181. */
    int commandPathLength;	/* The length of the explicit path. */
    NamespacePathEntry *commandPathArray;
				/* The explicit path of the namespace as an
				 * array. */
    NamespacePathEntry *commandPathSourceList;
				/* Linked list of path entries that point to
				 * this namespace. */
    Tcl_NamespaceDeleteProc *earlyDeleteProc;
				/* Just like the deleteProc field (and called
				 * with the same clientData) but called at the
				 * start of the deletion process, so there is
				 * a chance for code to do stuff inside the
				 * namespace before deletion completes. */
} Namespace;

/*
 * An entry on a namespace's command resolution path.
 */

struct NamespacePathEntry {
    Namespace *nsPtr;		/* What does this path entry point to? If it
				 * is NULL, this path entry points is
				 * redundant and should be skipped. */
    Namespace *creatorNsPtr;	/* Where does this path entry point from? This
				 * allows for efficient invalidation of
				 * references when the path entry's target
				 * updates its current list of defined
				 * commands. */
    NamespacePathEntry *prevPtr, *nextPtr;
				/* Linked list pointers or NULL at either end
				 * of the list that hangs off Namespace's
				 * commandPathSourceList field. */
};

/*
 * Flags used to represent the status of a namespace:
 *
 * NS_DYING -	1 means Tcl_DeleteNamespace has been called to delete the
 *		namespace but there are still active call frames on the Tcl
 *		stack that refer to the namespace. When the last call frame
 *		referring to it has been popped, it's variables and command
 *		will be destroyed and it will be marked "dead" (NS_DEAD). The
 *		namespace can no longer be looked up by name.
 * NS_DEAD -	1 means Tcl_DeleteNamespace has been called to delete the
 *		namespace and no call frames still refer to it. Its variables
 *		and command have already been destroyed. This bit allows the
 *		namespace resolution code to recognize that the namespace is
 *		"deleted". When the last namespaceName object in any byte code
 *		unit that refers to the namespace has been freed (i.e., when
 *		the namespace's refCount is 0), the namespace's storage will
 *		be freed.
 * NS_KILLED -	1 means that TclTeardownNamespace has already been called on
 *		this namespace and it should not be called again [Bug 1355942]
 * NS_SUPPRESS_COMPILATION -
 *		Marks the commands in this namespace for not being compiled,
 *		forcing them to be looked up every time.
 */

#define NS_DYING	0x01
#define NS_DEAD		0x02
#define NS_KILLED	0x04
#define NS_SUPPRESS_COMPILATION	0x08

/*
 * Flags passed to TclGetNamespaceForQualName:
 *
 * TCL_GLOBAL_ONLY		- (see tcl.h) Look only in the global ns.
 * TCL_NAMESPACE_ONLY		- (see tcl.h) Look only in the context ns.
 * TCL_CREATE_NS_IF_UNKNOWN	- Create unknown namespaces.
 * TCL_FIND_ONLY_NS		- The name sought is a namespace name.
 */

#define TCL_CREATE_NS_IF_UNKNOWN	0x800
#define TCL_FIND_ONLY_NS		0x1000

/*
 * The data cached in an ensemble subcommand's Tcl_Obj rep (reference in
 * twoPtrValue.ptr1 field). This structure is not shared between Tcl_Objs
 * referring to the same subcommand, even where one is a duplicate of another.
 */

typedef struct {
    Namespace *nsPtr;		/* The namespace backing the ensemble which
				 * this is a subcommand of. */
    int epoch;			/* Used to confirm when the data in this
				 * really structure matches up with the
				 * ensemble. */
    Tcl_Command token;		/* Reference to the comamnd for which this
				 * structure is a cache of the resolution. */
    char *fullSubcmdName;	/* The full (local) name of the subcommand,
				 * allocated with ckalloc(). */
    Tcl_Obj *realPrefixObj;	/* Object containing the prefix words of the
				 * command that implements this ensemble
				 * subcommand. */
} EnsembleCmdRep;

/*
 * The client data for an ensemble command. This consists of the table of
 * commands that are actually exported by the namespace, and an epoch counter
 * that, combined with the exportLookupEpoch field of the namespace structure,
 * defines whether the table contains valid data or will need to be recomputed
 * next time the ensemble command is called.
 */

typedef struct EnsembleConfig {
    Namespace *nsPtr;		/* The namspace backing this ensemble up. */
    Tcl_Command token;		/* The token for the command that provides
				 * ensemble support for the namespace, or NULL
				 * if the command has been deleted (or never
				 * existed; the global namespace never has an
				 * ensemble command.) */
    int epoch;			/* The epoch at which this ensemble's table of
				 * exported commands is valid. */
    char **subcommandArrayPtr;	/* Array of ensemble subcommand names. At all
				 * consistent points, this will have the same
				 * number of entries as there are entries in
				 * the subcommandTable hash. */
    Tcl_HashTable subcommandTable;
				/* Hash table of ensemble subcommand names,
				 * which are its keys so this also provides
				 * the storage management for those subcommand
				 * names. The contents of the entry values are
				 * object version the prefix lists to use when
				 * substituting for the command/subcommand to
				 * build the ensemble implementation command.
				 * Has to be stored here as well as in
				 * subcommandDict because that field is NULL
				 * when we are deriving the ensemble from the
				 * namespace exports list. FUTURE WORK: use
				 * object hash table here. */
    struct EnsembleConfig *next;/* The next ensemble in the linked list of
				 * ensembles associated with a namespace. If
				 * this field points to this ensemble, the
				 * structure has already been unlinked from
				 * all lists, and cannot be found by scanning
				 * the list from the namespace's ensemble
				 * field. */
    int flags;			/* ORed combo of TCL_ENSEMBLE_PREFIX,
				 * ENSEMBLE_DEAD and ENSEMBLE_COMPILE. */

    /* OBJECT FIELDS FOR ENSEMBLE CONFIGURATION */

    Tcl_Obj *subcommandDict;	/* Dictionary providing mapping from
				 * subcommands to their implementing command
				 * prefixes, or NULL if we are to build the
				 * map automatically from the namespace
				 * exports. */
    Tcl_Obj *subcmdList;	/* List of commands that this ensemble
				 * actually provides, and whose implementation
				 * will be built using the subcommandDict (if
				 * present and defined) and by simple mapping
				 * to the namespace otherwise. If NULL,
				 * indicates that we are using the (dynamic)
				 * list of currently exported commands. */
    Tcl_Obj *unknownHandler;	/* Script prefix used to handle the case when
				 * no match is found (according to the rule
				 * defined by flag bit TCL_ENSEMBLE_PREFIX) or
				 * NULL to use the default error-generating
				 * behaviour. The script execution gets all
				 * the arguments to the ensemble command
				 * (including objv[0]) and will have the
				 * results passed directly back to the caller
				 * (including the error code) unless the code
				 * is TCL_CONTINUE in which case the
				 * subcommand will be reparsed by the ensemble
				 * core, presumably because the ensemble
				 * itself has been updated. */
    Tcl_Obj *parameterList;	/* List of ensemble parameter names. */
    int numParameters;		/* Cached number of parameters. This is either
				 * 0 (if the parameterList field is NULL) or
				 * the length of the list in the parameterList
				 * field. */
} EnsembleConfig;

/*
 * Various bits for the EnsembleConfig.flags field.
 */

#define ENSEMBLE_DEAD	0x1	/* Flag value to say that the ensemble is dead
				 * and on its way out. */
#define ENSEMBLE_COMPILE 0x4	/* Flag to enable bytecode compilation of an
				 * ensemble. */

/*
 *----------------------------------------------------------------
 * Data structures related to variables. These are used primarily in tclVar.c
 *----------------------------------------------------------------
 */

/*
 * The following structure defines a variable trace, which is used to invoke a
 * specific C procedure whenever certain operations are performed on a
 * variable.
 */

typedef struct VarTrace {
    Tcl_VarTraceProc *traceProc;/* Procedure to call when operations given by
				 * flags are performed on variable. */
    ClientData clientData;	/* Argument to pass to proc. */
    int flags;			/* What events the trace procedure is
				 * interested in: OR-ed combination of
				 * TCL_TRACE_READS, TCL_TRACE_WRITES,
				 * TCL_TRACE_UNSETS and TCL_TRACE_ARRAY. */
    struct VarTrace *nextPtr;	/* Next in list of traces associated with a
				 * particular variable. */
} VarTrace;

/*
 * The following structure defines a command trace, which is used to invoke a
 * specific C procedure whenever certain operations are performed on a
 * command.
 */

typedef struct CommandTrace {
    Tcl_CommandTraceProc *traceProc;
				/* Procedure to call when operations given by
				 * flags are performed on command. */
    ClientData clientData;	/* Argument to pass to proc. */
    int flags;			/* What events the trace procedure is
				 * interested in: OR-ed combination of
				 * TCL_TRACE_RENAME, TCL_TRACE_DELETE. */
    struct CommandTrace *nextPtr;
				/* Next in list of traces associated with a
				 * particular command. */
    int refCount;		/* Used to ensure this structure is not
				 * deleted too early. Keeps track of how many
				 * pieces of code have a pointer to this
				 * structure. */
} CommandTrace;

/*
 * When a command trace is active (i.e. its associated procedure is executing)
 * one of the following structures is linked into a list associated with the
 * command's interpreter. The information in the structure is needed in order
 * for Tcl to behave reasonably if traces are deleted while traces are active.
 */

typedef struct ActiveCommandTrace {
    struct Command *cmdPtr;	/* Command that's being traced. */
    struct ActiveCommandTrace *nextPtr;
				/* Next in list of all active command traces
				 * for the interpreter, or NULL if no more. */
    CommandTrace *nextTracePtr;	/* Next trace to check after current trace
				 * procedure returns; if this trace gets
				 * deleted, must update pointer to avoid using
				 * free'd memory. */
    int reverseScan;		/* Boolean set true when traces are scanning
				 * in reverse order. */
} ActiveCommandTrace;

/*
 * When a variable trace is active (i.e. its associated procedure is
 * executing) one of the following structures is linked into a list associated
 * with the variable's interpreter. The information in the structure is needed
 * in order for Tcl to behave reasonably if traces are deleted while traces
 * are active.
 */

typedef struct ActiveVarTrace {
    struct Var *varPtr;		/* Variable that's being traced. */
    struct ActiveVarTrace *nextPtr;
				/* Next in list of all active variable traces
				 * for the interpreter, or NULL if no more. */
    VarTrace *nextTracePtr;	/* Next trace to check after current trace
				 * procedure returns; if this trace gets
				 * deleted, must update pointer to avoid using
				 * free'd memory. */
} ActiveVarTrace;

/*
 * The structure below defines a variable, which associates a string name with
 * a Tcl_Obj value. These structures are kept in procedure call frames (for
 * local variables recognized by the compiler) or in the heap (for global
 * variables and any variable not known to the compiler). For each Var
 * structure in the heap, a hash table entry holds the variable name and a
 * pointer to the Var structure.
 */

typedef struct Var {
    int flags;			/* Miscellaneous bits of information about
				 * variable. See below for definitions. */
    union {
	Tcl_Obj *objPtr;	/* The variable's object value. Used for
				 * scalar variables and array elements. */
	TclVarHashTable *tablePtr;/* For array variables, this points to
				 * information about the hash table used to
				 * implement the associative array. Points to
				 * ckalloc-ed data. */
	struct Var *linkPtr;	/* If this is a global variable being referred
				 * to in a procedure, or a variable created by
				 * "upvar", this field points to the
				 * referenced variable's Var struct. */
    } value;
} Var;

typedef struct VarInHash {
    Var var;
    int refCount;		/* Counts number of active uses of this
				 * variable: 1 for the entry in the hash
				 * table, 1 for each additional variable whose
				 * linkPtr points here, 1 for each nested
				 * trace active on variable, and 1 if the
				 * variable is a namespace variable. This
				 * record can't be deleted until refCount
				 * becomes 0. */
    Tcl_HashEntry entry;	/* The hash table entry that refers to this
				 * variable. This is used to find the name of
				 * the variable and to delete it from its
				 * hashtable if it is no longer needed. It
				 * also holds the variable's name. */
} VarInHash;

/*
 * Flag bits for variables. The first two (VAR_ARRAY and VAR_LINK) are
 * mutually exclusive and give the "type" of the variable. If none is set,
 * this is a scalar variable.
 *
 * VAR_ARRAY -			1 means this is an array variable rather than
 *				a scalar variable or link. The "tablePtr"
 *				field points to the array's hashtable for its
 *				elements.
 * VAR_LINK -			1 means this Var structure contains a pointer
 *				to another Var structure that either has the
 *				real value or is itself another VAR_LINK
 *				pointer. Variables like this come about
 *				through "upvar" and "global" commands, or
 *				through references to variables in enclosing
 *				namespaces.
 *
 * Flags that indicate the type and status of storage; none is set for
 * compiled local variables (Var structs).
 *
 * VAR_IN_HASHTABLE -		1 means this variable is in a hashtable and
 *				the Var structure is malloced. 0 if it is a
 *				local variable that was assigned a slot in a
 *				procedure frame by the compiler so the Var
 *				storage is part of the call frame.
 * VAR_DEAD_HASH		1 means that this var's entry in the hashtable
 *				has already been deleted.
 * VAR_ARRAY_ELEMENT -		1 means that this variable is an array
 *				element, so it is not legal for it to be an
 *				array itself (the VAR_ARRAY flag had better
 *				not be set).
 * VAR_NAMESPACE_VAR -		1 means that this variable was declared as a
 *				namespace variable. This flag ensures it
 *				persists until its namespace is destroyed or
 *				until the variable is unset; it will persist
 *				even if it has not been initialized and is
 *				marked undefined. The variable's refCount is
 *				incremented to reflect the "reference" from
 *				its namespace.
 *
 * Flag values relating to the variable's trace and search status.
 *
 * VAR_TRACED_READ
 * VAR_TRACED_WRITE
 * VAR_TRACED_UNSET
 * VAR_TRACED_ARRAY
 * VAR_TRACE_ACTIVE -		1 means that trace processing is currently
 *				underway for a read or write access, so new
 *				read or write accesses should not cause trace
 *				procedures to be called and the variable can't
 *				be deleted.
 * VAR_SEARCH_ACTIVE
 *
 * The following additional flags are used with the CompiledLocal type defined
 * below:
 *
 * VAR_ARGUMENT -		1 means that this variable holds a procedure
 *				argument.
 * VAR_TEMPORARY -		1 if the local variable is an anonymous
 *				temporary variable. Temporaries have a NULL
 *				name.
 * VAR_RESOLVED -		1 if name resolution has been done for this
 *				variable.
 * VAR_IS_ARGS			1 if this variable is the last argument and is
 *				named "args".
 */

/*
 * FLAGS RENUMBERED: everything breaks already, make things simpler.
 *
 * IMPORTANT: skip the values 0x10, 0x20, 0x40, 0x800 corresponding to
 * TCL_TRACE_(READS/WRITES/UNSETS/ARRAY): makes code simpler in tclTrace.c
 *
 * Keep the flag values for VAR_ARGUMENT and VAR_TEMPORARY so that old values
 * in precompiled scripts keep working.
 */

/* Type of value (0 is scalar) */
#define VAR_ARRAY		0x1
#define VAR_LINK		0x2

/* Type of storage (0 is compiled local) */
#define VAR_IN_HASHTABLE	0x4
#define VAR_DEAD_HASH		0x8
#define VAR_ARRAY_ELEMENT	0x1000
#define VAR_NAMESPACE_VAR	0x80	/* KEEP OLD VALUE for Itcl */

#define VAR_ALL_HASH \
	(VAR_IN_HASHTABLE|VAR_DEAD_HASH|VAR_NAMESPACE_VAR|VAR_ARRAY_ELEMENT)

/* Trace and search state. */

#define VAR_TRACED_READ		0x10	/* TCL_TRACE_READS */
#define VAR_TRACED_WRITE	0x20	/* TCL_TRACE_WRITES */
#define VAR_TRACED_UNSET	0x40	/* TCL_TRACE_UNSETS */
#define VAR_TRACED_ARRAY	0x800	/* TCL_TRACE_ARRAY */
#define VAR_TRACE_ACTIVE	0x2000
#define VAR_SEARCH_ACTIVE	0x4000
#define VAR_ALL_TRACES \
	(VAR_TRACED_READ|VAR_TRACED_WRITE|VAR_TRACED_ARRAY|VAR_TRACED_UNSET)

/* Special handling on initialisation (only CompiledLocal). */
#define VAR_ARGUMENT		0x100	/* KEEP OLD VALUE! See tclProc.c */
#define VAR_TEMPORARY		0x200	/* KEEP OLD VALUE! See tclProc.c */
#define VAR_IS_ARGS		0x400
#define VAR_RESOLVED		0x8000

/*
 * Macros to ensure that various flag bits are set properly for variables.
 * The ANSI C "prototypes" for these macros are:
 *
 * MODULE_SCOPE void	TclSetVarScalar(Var *varPtr);
 * MODULE_SCOPE void	TclSetVarArray(Var *varPtr);
 * MODULE_SCOPE void	TclSetVarLink(Var *varPtr);
 * MODULE_SCOPE void	TclSetVarArrayElement(Var *varPtr);
 * MODULE_SCOPE void	TclSetVarUndefined(Var *varPtr);
 * MODULE_SCOPE void	TclClearVarUndefined(Var *varPtr);
 */

#define TclSetVarScalar(varPtr) \
    (varPtr)->flags &= ~(VAR_ARRAY|VAR_LINK)

#define TclSetVarArray(varPtr) \
    (varPtr)->flags = ((varPtr)->flags & ~VAR_LINK) | VAR_ARRAY

#define TclSetVarLink(varPtr) \
    (varPtr)->flags = ((varPtr)->flags & ~VAR_ARRAY) | VAR_LINK

#define TclSetVarArrayElement(varPtr) \
    (varPtr)->flags = ((varPtr)->flags & ~VAR_ARRAY) | VAR_ARRAY_ELEMENT

#define TclSetVarUndefined(varPtr) \
    (varPtr)->flags &= ~(VAR_ARRAY|VAR_LINK);\
    (varPtr)->value.objPtr = NULL

#define TclClearVarUndefined(varPtr)

#define TclSetVarTraceActive(varPtr) \
    (varPtr)->flags |= VAR_TRACE_ACTIVE

#define TclClearVarTraceActive(varPtr) \
    (varPtr)->flags &= ~VAR_TRACE_ACTIVE

#define TclSetVarNamespaceVar(varPtr) \
    if (!TclIsVarNamespaceVar(varPtr)) {\
	(varPtr)->flags |= VAR_NAMESPACE_VAR;\
	if (TclIsVarInHash(varPtr)) {\
	    ((VarInHash *)(varPtr))->refCount++;\
	}\
    }

#define TclClearVarNamespaceVar(varPtr) \
    if (TclIsVarNamespaceVar(varPtr)) {\
	(varPtr)->flags &= ~VAR_NAMESPACE_VAR;\
	if (TclIsVarInHash(varPtr)) {\
	    ((VarInHash *)(varPtr))->refCount--;\
	}\
    }

/*
 * Macros to read various flag bits of variables.
 * The ANSI C "prototypes" for these macros are:
 *
 * MODULE_SCOPE int	TclIsVarScalar(Var *varPtr);
 * MODULE_SCOPE int	TclIsVarLink(Var *varPtr);
 * MODULE_SCOPE int	TclIsVarArray(Var *varPtr);
 * MODULE_SCOPE int	TclIsVarUndefined(Var *varPtr);
 * MODULE_SCOPE int	TclIsVarArrayElement(Var *varPtr);
 * MODULE_SCOPE int	TclIsVarTemporary(Var *varPtr);
 * MODULE_SCOPE int	TclIsVarArgument(Var *varPtr);
 * MODULE_SCOPE int	TclIsVarResolved(Var *varPtr);
 */

#define TclIsVarScalar(varPtr) \
    !((varPtr)->flags & (VAR_ARRAY|VAR_LINK))

#define TclIsVarLink(varPtr) \
    ((varPtr)->flags & VAR_LINK)

#define TclIsVarArray(varPtr) \
    ((varPtr)->flags & VAR_ARRAY)

#define TclIsVarUndefined(varPtr) \
    ((varPtr)->value.objPtr == NULL)

#define TclIsVarArrayElement(varPtr) \
    ((varPtr)->flags & VAR_ARRAY_ELEMENT)

#define TclIsVarNamespaceVar(varPtr) \
    ((varPtr)->flags & VAR_NAMESPACE_VAR)

#define TclIsVarTemporary(varPtr) \
    ((varPtr)->flags & VAR_TEMPORARY)

#define TclIsVarArgument(varPtr) \
    ((varPtr)->flags & VAR_ARGUMENT)

#define TclIsVarResolved(varPtr) \
    ((varPtr)->flags & VAR_RESOLVED)

#define TclIsVarTraceActive(varPtr) \
    ((varPtr)->flags & VAR_TRACE_ACTIVE)

#define TclIsVarTraced(varPtr) \
    ((varPtr)->flags & VAR_ALL_TRACES)

#define TclIsVarInHash(varPtr) \
    ((varPtr)->flags & VAR_IN_HASHTABLE)

#define TclIsVarDeadHash(varPtr) \
    ((varPtr)->flags & VAR_DEAD_HASH)

#define TclGetVarNsPtr(varPtr) \
    (TclIsVarInHash(varPtr) \
	? ((TclVarHashTable *) ((((VarInHash *) (varPtr))->entry.tablePtr)))->nsPtr \
	: NULL)

#define VarHashRefCount(varPtr) \
    ((VarInHash *) (varPtr))->refCount

/*
 * Macros for direct variable access by TEBC.
 */

#define TclIsVarDirectReadable(varPtr) \
    (   !((varPtr)->flags & (VAR_ARRAY|VAR_LINK|VAR_TRACED_READ)) \
    &&  (varPtr)->value.objPtr)

#define TclIsVarDirectWritable(varPtr) \
    !((varPtr)->flags & (VAR_ARRAY|VAR_LINK|VAR_TRACED_WRITE|VAR_DEAD_HASH))

#define TclIsVarDirectUnsettable(varPtr) \
    !((varPtr)->flags & (VAR_ARRAY|VAR_LINK|VAR_TRACED_READ|VAR_TRACED_WRITE|VAR_TRACED_UNSET|VAR_DEAD_HASH))

#define TclIsVarDirectModifyable(varPtr) \
    (   !((varPtr)->flags & (VAR_ARRAY|VAR_LINK|VAR_TRACED_READ|VAR_TRACED_WRITE)) \
    &&  (varPtr)->value.objPtr)

#define TclIsVarDirectReadable2(varPtr, arrayPtr) \
    (TclIsVarDirectReadable(varPtr) &&\
	(!(arrayPtr) || !((arrayPtr)->flags & VAR_TRACED_READ)))

#define TclIsVarDirectWritable2(varPtr, arrayPtr) \
    (TclIsVarDirectWritable(varPtr) &&\
	(!(arrayPtr) || !((arrayPtr)->flags & VAR_TRACED_WRITE)))

#define TclIsVarDirectModifyable2(varPtr, arrayPtr) \
    (TclIsVarDirectModifyable(varPtr) &&\
	(!(arrayPtr) || !((arrayPtr)->flags & (VAR_TRACED_READ|VAR_TRACED_WRITE))))

/*
 *----------------------------------------------------------------
 * Data structures related to procedures. These are used primarily in
 * tclProc.c, tclCompile.c, and tclExecute.c.
 *----------------------------------------------------------------
 */

/*
 * Forward declaration to prevent an error when the forward reference to
 * Command is encountered in the Proc and ImportRef types declared below.
 */

struct Command;

/*
 * The variable-length structure below describes a local variable of a
 * procedure that was recognized by the compiler. These variables have a name,
 * an element in the array of compiler-assigned local variables in the
 * procedure's call frame, and various other items of information. If the
 * local variable is a formal argument, it may also have a default value. The
 * compiler can't recognize local variables whose names are expressions (these
 * names are only known at runtime when the expressions are evaluated) or
 * local variables that are created as a result of an "upvar" or "uplevel"
 * command. These other local variables are kept separately in a hash table in
 * the call frame.
 */

typedef struct CompiledLocal {
    struct CompiledLocal *nextPtr;
				/* Next compiler-recognized local variable for
				 * this procedure, or NULL if this is the last
				 * local. */
    int nameLength;		/* The number of characters in local
				 * variable's name. Used to speed up variable
				 * lookups. */
    int frameIndex;		/* Index in the array of compiler-assigned
				 * variables in the procedure call frame. */
    int flags;			/* Flag bits for the local variable. Same as
				 * the flags for the Var structure above,
				 * although only VAR_ARGUMENT, VAR_TEMPORARY,
				 * and VAR_RESOLVED make sense. */
    Tcl_Obj *defValuePtr;	/* Pointer to the default value of an
				 * argument, if any. NULL if not an argument
				 * or, if an argument, no default value. */
    Tcl_ResolvedVarInfo *resolveInfo;
				/* Customized variable resolution info
				 * supplied by the Tcl_ResolveCompiledVarProc
				 * associated with a namespace. Each variable
				 * is marked by a unique ClientData tag during
				 * compilation, and that same tag is used to
				 * find the variable at runtime. */
    char name[1];		/* Name of the local variable starts here. If
				 * the name is NULL, this will just be '\0'.
				 * The actual size of this field will be large
				 * enough to hold the name. MUST BE THE LAST
				 * FIELD IN THE STRUCTURE! */
} CompiledLocal;

/*
 * The structure below defines a command procedure, which consists of a
 * collection of Tcl commands plus information about arguments and other local
 * variables recognized at compile time.
 */

typedef struct Proc {
    struct Interp *iPtr;	/* Interpreter for which this command is
				 * defined. */
    int refCount;		/* Reference count: 1 if still present in
				 * command table plus 1 for each call to the
				 * procedure that is currently active. This
				 * structure can be freed when refCount
				 * becomes zero. */
    struct Command *cmdPtr;	/* Points to the Command structure for this
				 * procedure. This is used to get the
				 * namespace in which to execute the
				 * procedure. */
    Tcl_Obj *bodyPtr;		/* Points to the ByteCode object for
				 * procedure's body command. */
    int numArgs;		/* Number of formal parameters. */
    int numCompiledLocals;	/* Count of local variables recognized by the
				 * compiler including arguments and
				 * temporaries. */
    CompiledLocal *firstLocalPtr;
				/* Pointer to first of the procedure's
				 * compiler-allocated local variables, or NULL
				 * if none. The first numArgs entries in this
				 * list describe the procedure's formal
				 * arguments. */
    CompiledLocal *lastLocalPtr;/* Pointer to the last allocated local
				 * variable or NULL if none. This has frame
				 * index (numCompiledLocals-1). */
} Proc;

/*
 * The type of functions called to process errors found during the execution
 * of a procedure (or lambda term or ...).
 */

typedef void (ProcErrorProc)(Tcl_Interp *interp, Tcl_Obj *procNameObj);

/*
 * The structure below defines a command trace. This is used to allow Tcl
 * clients to find out whenever a command is about to be executed.
 */

typedef struct Trace {
    int level;			/* Only trace commands at nesting level less
				 * than or equal to this. */
    Tcl_CmdObjTraceProc *proc;	/* Procedure to call to trace command. */
    ClientData clientData;	/* Arbitrary value to pass to proc. */
    struct Trace *nextPtr;	/* Next in list of traces for this interp. */
    int flags;			/* Flags governing the trace - see
				 * Tcl_CreateObjTrace for details. */
    Tcl_CmdObjTraceDeleteProc *delProc;
				/* Procedure to call when trace is deleted. */
} Trace;

/*
 * When an interpreter trace is active (i.e. its associated procedure is
 * executing), one of the following structures is linked into a list
 * associated with the interpreter. The information in the structure is needed
 * in order for Tcl to behave reasonably if traces are deleted while traces
 * are active.
 */

typedef struct ActiveInterpTrace {
    struct ActiveInterpTrace *nextPtr;
				/* Next in list of all active command traces
				 * for the interpreter, or NULL if no more. */
    Trace *nextTracePtr;	/* Next trace to check after current trace
				 * procedure returns; if this trace gets
				 * deleted, must update pointer to avoid using
				 * free'd memory. */
    int reverseScan;		/* Boolean set true when traces are scanning
				 * in reverse order. */
} ActiveInterpTrace;

/*
 * Flag values designating types of execution traces. See tclTrace.c for
 * related flag values.
 *
 * TCL_TRACE_ENTER_EXEC		- triggers enter/enterstep traces.
 * 				- passed to Tcl_CreateObjTrace to set up
 *				  "enterstep" traces.
 * TCL_TRACE_LEAVE_EXEC		- triggers leave/leavestep traces.
 * 				- passed to Tcl_CreateObjTrace to set up
 *				  "leavestep" traces.
 */

#define TCL_TRACE_ENTER_EXEC	1
#define TCL_TRACE_LEAVE_EXEC	2

/*
 * The structure below defines an entry in the assocData hash table which is
 * associated with an interpreter. The entry contains a pointer to a function
 * to call when the interpreter is deleted, and a pointer to a user-defined
 * piece of data.
 */

typedef struct AssocData {
    Tcl_InterpDeleteProc *proc;	/* Proc to call when deleting. */
    ClientData clientData;	/* Value to pass to proc. */
} AssocData;

/*
 * The structure below defines a call frame. A call frame defines a naming
 * context for a procedure call: its local naming scope (for local variables)
 * and its global naming scope (a namespace, perhaps the global :: namespace).
 * A call frame can also define the naming context for a namespace eval or
 * namespace inscope command: the namespace in which the command's code should
 * execute. The Tcl_CallFrame structures exist only while procedures or
 * namespace eval/inscope's are being executed, and provide a kind of Tcl call
 * stack.
 *
 * WARNING!! The structure definition must be kept consistent with the
 * Tcl_CallFrame structure in tcl.h. If you change one, change the other.
 */

/*
 * Will be grown to contain: pointers to the varnames (allocated at the end),
 * plus the init values for each variable (suitable to be memcopied on init)
 */

typedef struct LocalCache {
    int refCount;
    int numVars;
    Tcl_Obj *varName0;
} LocalCache;

#define localName(framePtr, i) \
    ((&((framePtr)->localCachePtr->varName0))[(i)])

MODULE_SCOPE void	TclFreeLocalCache(Tcl_Interp *interp,
			    LocalCache *localCachePtr);

typedef struct CallFrame {
    Namespace *nsPtr;		/* Points to the namespace used to resolve
				 * commands and global variables. */
    int isProcCallFrame;	/* If 0, the frame was pushed to execute a
				 * namespace command and var references are
				 * treated as references to namespace vars;
				 * varTablePtr and compiledLocals are ignored.
				 * If FRAME_IS_PROC is set, the frame was
				 * pushed to execute a Tcl procedure and may
				 * have local vars. */
    int objc;			/* This and objv below describe the arguments
				 * for this procedure call. */
    Tcl_Obj *const *objv;	/* Array of argument objects. */
    struct CallFrame *callerPtr;
				/* Value of interp->framePtr when this
				 * procedure was invoked (i.e. next higher in
				 * stack of all active procedures). */
    struct CallFrame *callerVarPtr;
				/* Value of interp->varFramePtr when this
				 * procedure was invoked (i.e. determines
				 * variable scoping within caller). Same as
				 * callerPtr unless an "uplevel" command or
				 * something equivalent was active in the
				 * caller). */
    int level;			/* Level of this procedure, for "uplevel"
				 * purposes (i.e. corresponds to nesting of
				 * callerVarPtr's, not callerPtr's). 1 for
				 * outermost procedure, 0 for top-level. */
    Proc *procPtr;		/* Points to the structure defining the called
				 * procedure. Used to get information such as
				 * the number of compiled local variables
				 * (local variables assigned entries ["slots"]
				 * in the compiledLocals array below). */
    TclVarHashTable *varTablePtr;
				/* Hash table containing local variables not
				 * recognized by the compiler, or created at
				 * execution time through, e.g., upvar.
				 * Initially NULL and created if needed. */
    int numCompiledLocals;	/* Count of local variables recognized by the
				 * compiler including arguments. */
    Var *compiledLocals;	/* Points to the array of local variables
				 * recognized by the compiler. The compiler
				 * emits code that refers to these variables
				 * using an index into this array. */
    ClientData clientData;	/* Pointer to some context that is used by
				 * object systems. The meaning of the contents
				 * of this field is defined by the code that
				 * sets it, and it should only ever be set by
				 * the code that is pushing the frame. In that
				 * case, the code that sets it should also
				 * have some means of discovering what the
				 * meaning of the value is, which we do not
				 * specify. */
    LocalCache *localCachePtr;
    Tcl_Obj    *tailcallPtr;
				/* NULL if no tailcall is scheduled */
} CallFrame;

#define FRAME_IS_PROC	0x1
#define FRAME_IS_LAMBDA 0x2
#define FRAME_IS_METHOD	0x4	/* The frame is a method body, and the frame's
				 * clientData field contains a CallContext
				 * reference. Part of TIP#257. */
#define FRAME_IS_OO_DEFINE 0x8	/* The frame is part of the inside workings of
				 * the [oo::define] command; the clientData
				 * field contains an Object reference that has
				 * been confirmed to refer to a class. Part of
				 * TIP#257. */

/*
 * TIP #280
 * The structure below defines a command frame. A command frame provides
 * location information for all commands executing a tcl script (source, eval,
 * uplevel, procedure bodies, ...). The runtime structure essentially contains
 * the stack trace as it would be if the currently executing command were to
 * throw an error.
 *
 * For commands where it makes sense it refers to the associated CallFrame as
 * well.
 *
 * The structures are chained in a single list, with the top of the stack
 * anchored in the Interp structure.
 *
 * Instances can be allocated on the C stack, or the heap, the former making
 * cleanup a bit simpler.
 */

typedef struct CmdFrame {
    /*
     * General data. Always available.
     */

    int type;			/* Values see below. */
    int level;			/* Number of frames in stack, prevent O(n)
				 * scan of list. */
    int *line;			/* Lines the words of the command start on. */
    int nline;
    CallFrame *framePtr;	/* Procedure activation record, may be
				 * NULL. */
    struct CmdFrame *nextPtr;	/* Link to calling frame. */
    /*
     * Data needed for Eval vs TEBC
     *
     * EXECUTION CONTEXTS and usage of CmdFrame
     *
     * Field	  TEBC		  EvalEx	  EvalObjEx
     * =======	  ====		  ======	  =========
     * level	  yes		  yes		  yes
     * type	  BC/PREBC	  SRC/EVAL	  EVAL_LIST
     * line0	  yes		  yes		  yes
     * framePtr	  yes		  yes		  yes
     * =======	  ====		  ======	  =========
     *
     * =======	  ====		  ======	  ========= union data
     * line1	  -		  yes		  -
     * line3	  -		  yes		  -
     * path	  -		  yes		  -
     * -------	  ----		  ------	  ---------
     * codePtr	  yes		  -		  -
     * pc	  yes		  -		  -
     * =======	  ====		  ======	  =========
     *
     * =======	  ====		  ======	  ========= | union cmd
     * listPtr	  -		  -		  yes	    |
     * -------	  ----		  ------	  --------- |
     * cmd	  yes		  yes		  -	    |
     * cmdlen	  yes		  yes		  -	    |
     * -------	  ----		  ------	  --------- |
     */

    union {
	struct {
	    Tcl_Obj *path;	/* Path of the sourced file the command is
				 * in. */
	} eval;
	struct {
	    const void *codePtr;/* Byte code currently executed... */
	    const char *pc;	/* ... and instruction pointer. */
	} tebc;
    } data;
    union {
	struct {
	    const char *cmd;	/* The executed command, if possible... */
	    int len;		/* ... and its length. */
	} str;
	Tcl_Obj *listPtr;	/* Tcl_EvalObjEx, cmd list. */
    } cmd;
    int numLevels;		/* Value of interp's numLevels when the frame
				 * was pushed. */
    const struct CFWordBC *litarg;
				/* Link to set of literal arguments which have
				 * ben pushed on the lineLABCPtr stack by
				 * TclArgumentBCEnter(). These will be removed
				 * by TclArgumentBCRelease. */
} CmdFrame;

typedef struct CFWord {
    CmdFrame *framePtr;		/* CmdFrame to access. */
    int word;			/* Index of the word in the command. */
    int refCount;		/* Number of times the word is on the
				 * stack. */
} CFWord;

typedef struct CFWordBC {
    CmdFrame *framePtr;		/* CmdFrame to access. */
    int pc;			/* Instruction pointer of a command in
				 * ExtCmdLoc.loc[.] */
    int word;			/* Index of word in
				 * ExtCmdLoc.loc[cmd]->line[.] */
    struct CFWordBC *prevPtr;	/* Previous entry in stack for same Tcl_Obj. */
    struct CFWordBC *nextPtr;	/* Next entry for same command call. See
				 * CmdFrame litarg field for the list start. */
    Tcl_Obj *obj;		/* Back reference to hashtable key */
} CFWordBC;

/*
 * Structure to record the locations of invisible continuation lines in
 * literal scripts, as character offset from the beginning of the script. Both
 * compiler and direct evaluator use this information to adjust their line
 * counters when tracking through the script, because when it is invoked the
 * continuation line marker as a whole has been removed already, meaning that
 * the \n which was part of it is gone as well, breaking regular line
 * tracking.
 *
 * These structures are allocated and filled by both the function
 * TclSubstTokens() in the file "tclParse.c" and its caller TclEvalEx() in the
 * file "tclBasic.c", and stored in the thread-global hashtable "lineCLPtr" in
 * file "tclObj.c". They are used by the functions TclSetByteCodeFromAny() and
 * TclCompileScript(), both found in the file "tclCompile.c". Their memory is
 * released by the function TclFreeObj(), in the file "tclObj.c", and also by
 * the function TclThreadFinalizeObjects(), in the same file.
 */

#define CLL_END		(-1)

typedef struct ContLineLoc {
    int num;			/* Number of entries in loc, not counting the
				 * final -1 marker entry. */
    int loc[1];			/* Table of locations, as character offsets.
				 * The table is allocated as part of the
				 * structure, extending behind the nominal end
				 * of the structure. An entry containing the
				 * value -1 is put after the last location, as
				 * end-marker/sentinel. */
} ContLineLoc;

/*
 * The following macros define the allowed values for the type field of the
 * CmdFrame structure above. Some of the values occur only in the extended
 * location data referenced via the 'baseLocPtr'.
 *
 * TCL_LOCATION_EVAL	  : Frame is for a script evaluated by EvalEx.
 * TCL_LOCATION_EVAL_LIST : Frame is for a script evaluated by the list
 *			    optimization path of EvalObjEx.
 * TCL_LOCATION_BC	  : Frame is for bytecode.
 * TCL_LOCATION_PREBC	  : Frame is for precompiled bytecode.
 * TCL_LOCATION_SOURCE	  : Frame is for a script evaluated by EvalEx, from a
 *			    sourced file.
 * TCL_LOCATION_PROC	  : Frame is for bytecode of a procedure.
 *
 * A TCL_LOCATION_BC type in a frame can be overridden by _SOURCE and _PROC
 * types, per the context of the byte code in execution.
 */

#define TCL_LOCATION_EVAL	(0) /* Location in a dynamic eval script. */
#define TCL_LOCATION_EVAL_LIST	(1) /* Location in a dynamic eval script,
				     * list-path. */
#define TCL_LOCATION_BC		(2) /* Location in byte code. */
#define TCL_LOCATION_PREBC	(3) /* Location in precompiled byte code, no
				     * location. */
#define TCL_LOCATION_SOURCE	(4) /* Location in a file. */
#define TCL_LOCATION_PROC	(5) /* Location in a dynamic proc. */
#define TCL_LOCATION_LAST	(6) /* Number of values in the enum. */

/*
 * Structure passed to describe procedure-like "procedures" that are not
 * procedures (e.g. a lambda) so that their details can be reported correctly
 * by [info frame]. Contains a sub-structure for each extra field.
 */

typedef Tcl_Obj * (GetFrameInfoValueProc)(ClientData clientData);
typedef struct {
    const char *name;		/* Name of this field. */
    GetFrameInfoValueProc *proc;	/* Function to generate a Tcl_Obj* from the
				 * clientData, or just use the clientData
				 * directly (after casting) if NULL. */
    ClientData clientData;	/* Context for above function, or Tcl_Obj* if
				 * proc field is NULL. */
} ExtraFrameInfoField;
typedef struct {
    int length;			/* Length of array. */
    ExtraFrameInfoField fields[2];
				/* Really as long as necessary, but this is
				 * long enough for nearly anything. */
} ExtraFrameInfo;

/*
 *----------------------------------------------------------------
 * Data structures and procedures related to TclHandles, which are a very
 * lightweight method of preserving enough information to determine if an
 * arbitrary malloc'd block has been deleted.
 *----------------------------------------------------------------
 */

typedef void **TclHandle;

/*
 *----------------------------------------------------------------
 * Experimental flag value passed to Tcl_GetRegExpFromObj. Intended for use
 * only by Expect. It will probably go away in a later release.
 *----------------------------------------------------------------
 */

#define TCL_REG_BOSONLY 002000	/* Prepend \A to pattern so it only matches at
				 * the beginning of the string. */

/*
 * These are a thin layer over TclpThreadKeyDataGet and TclpThreadKeyDataSet
 * when threads are used, or an emulation if there are no threads. These are
 * really internal and Tcl clients should use Tcl_GetThreadData.
 */

MODULE_SCOPE void *	TclThreadDataKeyGet(Tcl_ThreadDataKey *keyPtr);
MODULE_SCOPE void	TclThreadDataKeySet(Tcl_ThreadDataKey *keyPtr,
			    void *data);

/*
 * This is a convenience macro used to initialize a thread local storage ptr.
 */

#define TCL_TSD_INIT(keyPtr) \
  (ThreadSpecificData *)Tcl_GetThreadData((keyPtr), sizeof(ThreadSpecificData))

/*
 *----------------------------------------------------------------
 * Data structures related to bytecode compilation and execution. These are
 * used primarily in tclCompile.c, tclExecute.c, and tclBasic.c.
 *----------------------------------------------------------------
 */

/*
 * Forward declaration to prevent errors when the forward references to
 * Tcl_Parse and CompileEnv are encountered in the procedure type CompileProc
 * declared below.
 */

struct CompileEnv;

/*
 * The type of procedures called by the Tcl bytecode compiler to compile
 * commands. Pointers to these procedures are kept in the Command structure
 * describing each command. The integer value returned by a CompileProc must
 * be one of the following:
 *
 * TCL_OK		Compilation completed normally.
 * TCL_ERROR 		Compilation could not be completed. This can be just a
 * 			judgment by the CompileProc that the command is too
 * 			complex to compile effectively, or it can indicate
 * 			that in the current state of the interp, the command
 * 			would raise an error. The bytecode compiler will not
 * 			do any error reporting at compiler time. Error
 * 			reporting is deferred until the actual runtime,
 * 			because by then changes in the interp state may allow
 * 			the command to be successfully evaluated.
 * TCL_OUT_LINE_COMPILE	A source-compatible alias for TCL_ERROR, kept for the
 * 			sake of old code only.
 */

#define TCL_OUT_LINE_COMPILE	TCL_ERROR

typedef int (CompileProc)(Tcl_Interp *interp, Tcl_Parse *parsePtr,
	struct Command *cmdPtr, struct CompileEnv *compEnvPtr);

/*
 * The type of procedure called from the compilation hook point in
 * SetByteCodeFromAny.
 */

typedef int (CompileHookProc)(Tcl_Interp *interp,
	struct CompileEnv *compEnvPtr, ClientData clientData);

/*
 * The data structure for a (linked list of) execution stacks.
 */

typedef struct ExecStack {
    struct ExecStack *prevPtr;
    struct ExecStack *nextPtr;
    Tcl_Obj **markerPtr;
    Tcl_Obj **endPtr;
    Tcl_Obj **tosPtr;
    Tcl_Obj *stackWords[1];
} ExecStack;

/*
 * The data structure defining the execution environment for ByteCode's.
 * There is one ExecEnv structure per Tcl interpreter. It holds the evaluation
 * stack that holds command operands and results. The stack grows towards
 * increasing addresses. The member stackPtr points to the stackItems of the
 * currently active execution stack.
 */

typedef struct CorContext {
    struct CallFrame *framePtr;
    struct CallFrame *varFramePtr;
    struct CmdFrame *cmdFramePtr;  /* See Interp.cmdFramePtr */
    Tcl_HashTable *lineLABCPtr;    /* See Interp.lineLABCPtr */
} CorContext;

typedef struct CoroutineData {
    struct Command *cmdPtr;	/* The command handle for the coroutine. */
    struct ExecEnv *eePtr;	/* The special execution environment (stacks,
				 * etc.) for the coroutine. */
    struct ExecEnv *callerEEPtr;/* The execution environment for the caller of
				 * the coroutine, which might be the
				 * interpreter global environment or another
				 * coroutine. */
    CorContext caller;
    CorContext running;
    Tcl_HashTable *lineLABCPtr;    /* See Interp.lineLABCPtr */
    void *stackLevel;
    int auxNumLevels;		/* While the coroutine is running the
				 * numLevels of the create/resume command is
				 * stored here; for suspended coroutines it
				 * holds the nesting numLevels at yield. */
    int nargs;                  /* Number of args required for resuming this
				 * coroutine; -2 means "0 or 1" (default), -1
				 * means "any" */
} CoroutineData;

typedef struct ExecEnv {
    ExecStack *execStackPtr;	/* Points to the first item in the evaluation
				 * stack on the heap. */
    Tcl_Obj *constants[2];	/* Pointers to constant "0" and "1" objs. */
    struct Tcl_Interp *interp;
    struct NRE_callback *callbackPtr;
				/* Top callback in NRE's stack. */
    struct CoroutineData *corPtr;
    int rewind;
} ExecEnv;

#define COR_IS_SUSPENDED(corPtr) \
    ((corPtr)->stackLevel == NULL)

/*
 * The definitions for the LiteralTable and LiteralEntry structures. Each
 * interpreter contains a LiteralTable. It is used to reduce the storage
 * needed for all the Tcl objects that hold the literals of scripts compiled
 * by the interpreter. A literal's object is shared by all the ByteCodes that
 * refer to the literal. Each distinct literal has one LiteralEntry entry in
 * the LiteralTable. A literal table is a specialized hash table that is
 * indexed by the literal's string representation, which may contain null
 * characters.
 *
 * Note that we reduce the space needed for literals by sharing literal
 * objects both within a ByteCode (each ByteCode contains a local
 * LiteralTable) and across all an interpreter's ByteCodes (with the
 * interpreter's global LiteralTable).
 */

typedef struct LiteralEntry {
    struct LiteralEntry *nextPtr;
				/* Points to next entry in this hash bucket or
				 * NULL if end of chain. */
    Tcl_Obj *objPtr;		/* Points to Tcl object that holds the
				 * literal's bytes and length. */
    int refCount;		/* If in an interpreter's global literal
				 * table, the number of ByteCode structures
				 * that share the literal object; the literal
				 * entry can be freed when refCount drops to
				 * 0. If in a local literal table, -1. */
    Namespace *nsPtr;		/* Namespace in which this literal is used. We
				 * try to avoid sharing literal non-FQ command
				 * names among different namespaces to reduce
				 * shimmering. */
} LiteralEntry;

typedef struct LiteralTable {
    LiteralEntry **buckets;	/* Pointer to bucket array. Each element
				 * points to first entry in bucket's hash
				 * chain, or NULL. */
    LiteralEntry *staticBuckets[TCL_SMALL_HASH_TABLE];
				/* Bucket array used for small tables to avoid
				 * mallocs and frees. */
    int numBuckets;		/* Total number of buckets allocated at
				 * **buckets. */
    int numEntries;		/* Total number of entries present in
				 * table. */
    int rebuildSize;		/* Enlarge table when numEntries gets to be
				 * this large. */
    int mask;			/* Mask value used in hashing function. */
} LiteralTable;

/*
 * The following structure defines for each Tcl interpreter various
 * statistics-related information about the bytecode compiler and
 * interpreter's operation in that interpreter.
 */

#ifdef TCL_COMPILE_STATS
typedef struct ByteCodeStats {
    long numExecutions;		/* Number of ByteCodes executed. */
    long numCompilations;	/* Number of ByteCodes created. */
    long numByteCodesFreed;	/* Number of ByteCodes destroyed. */
    long instructionCount[256];	/* Number of times each instruction was
				 * executed. */

    double totalSrcBytes;	/* Total source bytes ever compiled. */
    double totalByteCodeBytes;	/* Total bytes for all ByteCodes. */
    double currentSrcBytes;	/* Src bytes for all current ByteCodes. */
    double currentByteCodeBytes;/* Code bytes in all current ByteCodes. */

    long srcCount[32];		/* Source size distribution: # of srcs of
				 * size [2**(n-1)..2**n), n in [0..32). */
    long byteCodeCount[32];	/* ByteCode size distribution. */
    long lifetimeCount[32];	/* ByteCode lifetime distribution (ms). */

    double currentInstBytes;	/* Instruction bytes-current ByteCodes. */
    double currentLitBytes;	/* Current literal bytes. */
    double currentExceptBytes;	/* Current exception table bytes. */
    double currentAuxBytes;	/* Current auxiliary information bytes. */
    double currentCmdMapBytes;	/* Current src<->code map bytes. */

    long numLiteralsCreated;	/* Total literal objects ever compiled. */
    double totalLitStringBytes;	/* Total string bytes in all literals. */
    double currentLitStringBytes;
				/* String bytes in current literals. */
    long literalCount[32];	/* Distribution of literal string sizes. */
} ByteCodeStats;
#endif /* TCL_COMPILE_STATS */

/*
 * Structure used in implementation of those core ensembles which are
 * partially compiled. Used as an array of these, with a terminating field
 * whose 'name' is NULL.
 */

typedef struct {
    const char *name;		/* The name of the subcommand. */
    Tcl_ObjCmdProc *proc;	/* The implementation of the subcommand. */
    CompileProc *compileProc;	/* The compiler for the subcommand. */
    Tcl_ObjCmdProc *nreProc;	/* NRE implementation of this command. */
    ClientData clientData;	/* Any clientData to give the command. */
    int unsafe;			/* Whether this command is to be hidden by
				 * default in a safe interpreter. */
} EnsembleImplMap;

/*
 *----------------------------------------------------------------
 * Data structures related to commands.
 *----------------------------------------------------------------
 */

/*
 * An imported command is created in an namespace when it imports a "real"
 * command from another namespace. An imported command has a Command structure
 * that points (via its ClientData value) to the "real" Command structure in
 * the source namespace's command table. The real command records all the
 * imported commands that refer to it in a list of ImportRef structures so
 * that they can be deleted when the real command is deleted.
 */

typedef struct ImportRef {
    struct Command *importedCmdPtr;
				/* Points to the imported command created in
				 * an importing namespace; this command
				 * redirects its invocations to the "real"
				 * command. */
    struct ImportRef *nextPtr;	/* Next element on the linked list of imported
				 * commands that refer to the "real" command.
				 * The real command deletes these imported
				 * commands on this list when it is
				 * deleted. */
} ImportRef;

/*
 * Data structure used as the ClientData of imported commands: commands
 * created in an namespace when it imports a "real" command from another
 * namespace.
 */

typedef struct ImportedCmdData {
    struct Command *realCmdPtr;	/* "Real" command that this imported command
				 * refers to. */
    struct Command *selfPtr;	/* Pointer to this imported command. Needed
				 * only when deleting it in order to remove it
				 * from the real command's linked list of
				 * imported commands that refer to it. */
} ImportedCmdData;

/*
 * A Command structure exists for each command in a namespace. The Tcl_Command
 * opaque type actually refers to these structures.
 */

typedef struct Command {
    Tcl_HashEntry *hPtr;	/* Pointer to the hash table entry that refers
				 * to this command. The hash table is either a
				 * namespace's command table or an
				 * interpreter's hidden command table. This
				 * pointer is used to get a command's name
				 * from its Tcl_Command handle. NULL means
				 * that the hash table entry has been removed
				 * already (this can happen if deleteProc
				 * causes the command to be deleted or
				 * recreated). */
    Namespace *nsPtr;		/* Points to the namespace containing this
				 * command. */
    int refCount;		/* 1 if in command hashtable plus 1 for each
				 * reference from a CmdName Tcl object
				 * representing a command's name in a ByteCode
				 * instruction sequence. This structure can be
				 * freed when refCount becomes zero. */
    int cmdEpoch;		/* Incremented to invalidate any references
				 * that point to this command when it is
				 * renamed, deleted, hidden, or exposed. */
    CompileProc *compileProc;	/* Procedure called to compile command. NULL
				 * if no compile proc exists for command. */
    Tcl_ObjCmdProc *objProc;	/* Object-based command procedure. */
    ClientData objClientData;	/* Arbitrary value passed to object proc. */
    Tcl_CmdProc *proc;		/* String-based command procedure. */
    ClientData clientData;	/* Arbitrary value passed to string proc. */
    Tcl_CmdDeleteProc *deleteProc;
				/* Procedure invoked when deleting command to,
				 * e.g., free all client data. */
    ClientData deleteData;	/* Arbitrary value passed to deleteProc. */
    int flags;			/* Miscellaneous bits of information about
				 * command. See below for definitions. */
    ImportRef *importRefPtr;	/* List of each imported Command created in
				 * another namespace when this command is
				 * imported. These imported commands redirect
				 * invocations back to this command. The list
				 * is used to remove all those imported
				 * commands when deleting this "real"
				 * command. */
    CommandTrace *tracePtr;	/* First in list of all traces set for this
				 * command. */
    Tcl_ObjCmdProc *nreProc;	/* NRE implementation of this command. */
} Command;

/*
 * Flag bits for commands.
 *
 * CMD_IS_DELETED -		Means that the command is in the process of
 *				being deleted (its deleteProc is currently
 *				executing). Other attempts to delete the
 *				command should be ignored.
 * CMD_TRACE_ACTIVE -		1 means that trace processing is currently
 *				underway for a rename/delete change. See the
 *				two flags below for which is currently being
 *				processed.
 * CMD_HAS_EXEC_TRACES -	1 means that this command has at least one
 *				execution trace (as opposed to simple
 *				delete/rename traces) in its tracePtr list.
 * TCL_TRACE_RENAME -		A rename trace is in progress. Further
 *				recursive renames will not be traced.
 * TCL_TRACE_DELETE -		A delete trace is in progress. Further
 *				recursive deletes will not be traced.
 * (these last two flags are defined in tcl.h)
 */

#define CMD_IS_DELETED		    0x1
#define CMD_TRACE_ACTIVE	    0x2
#define CMD_HAS_EXEC_TRACES	    0x4

/*
 *----------------------------------------------------------------
 * Data structures related to name resolution procedures.
 *----------------------------------------------------------------
 */

/*
 * The interpreter keeps a linked list of name resolution schemes. The scheme
 * for a namespace is consulted first, followed by the list of schemes in an
 * interpreter, followed by the default name resolution in Tcl. Schemes are
 * added/removed from the interpreter's list by calling Tcl_AddInterpResolver
 * and Tcl_RemoveInterpResolver.
 */

typedef struct ResolverScheme {
    char *name;			/* Name identifying this scheme. */
    Tcl_ResolveCmdProc *cmdResProc;
				/* Procedure handling command name
				 * resolution. */
    Tcl_ResolveVarProc *varResProc;
				/* Procedure handling variable name resolution
				 * for variables that can only be handled at
				 * runtime. */
    Tcl_ResolveCompiledVarProc *compiledVarResProc;
				/* Procedure handling variable name resolution
				 * at compile time. */

    struct ResolverScheme *nextPtr;
				/* Pointer to next record in linked list. */
} ResolverScheme;

/*
 * Forward declaration of the TIP#143 limit handler structure.
 */

typedef struct LimitHandler LimitHandler;

/*
 * TIP #268.
 * Values for the selection mode, i.e the package require preferences.
 */

enum PkgPreferOptions {
    PKG_PREFER_LATEST, PKG_PREFER_STABLE
};

/*
 *----------------------------------------------------------------
 * This structure shadows the first few fields of the memory cache for the
 * allocator defined in tclThreadAlloc.c; it has to be kept in sync with the
 * definition there.
 * Some macros require knowledge of some fields in the struct in order to
 * avoid hitting the TSD unnecessarily. In order to facilitate this, a pointer
 * to the relevant fields is kept in the objCache field in struct Interp.
 *----------------------------------------------------------------
 */

typedef struct AllocCache {
    struct Cache *nextPtr;	/* Linked list of cache entries. */
    Tcl_ThreadId owner;		/* Which thread's cache is this? */
    Tcl_Obj *firstObjPtr;	/* List of free objects for thread. */
    int numObjects;		/* Number of objects for thread. */
} AllocCache;

/*
 *----------------------------------------------------------------
 * This structure defines an interpreter, which is a collection of commands
 * plus other state information related to interpreting commands, such as
 * variable storage. Primary responsibility for this data structure is in
 * tclBasic.c, but almost every Tcl source file uses something in here.
 *----------------------------------------------------------------
 */

typedef struct Interp {
    /*
     * Note: the first three fields must match exactly the fields in a
     * Tcl_Interp struct (see tcl.h). If you change one, be sure to change the
     * other.
     *
     * The interpreter's result is held in both the string and the
     * objResultPtr fields. These fields hold, respectively, the result's
     * string or object value. The interpreter's result is always in the
     * result field if that is non-empty, otherwise it is in objResultPtr.
     * The two fields are kept consistent unless some C code sets
     * interp->result directly. Programs should not access result and
     * objResultPtr directly; instead, they should always get and set the
     * result using procedures such as Tcl_SetObjResult, Tcl_GetObjResult, and
     * Tcl_GetStringResult. See the SetResult man page for details.
     */

    char *result;		/* If the last command returned a string
				 * result, this points to it. Should not be
				 * accessed directly; see comment above. */
    Tcl_FreeProc *freeProc;	/* Zero means a string result is statically
				 * allocated. TCL_DYNAMIC means string result
				 * was allocated with ckalloc and should be
				 * freed with ckfree. Other values give
				 * address of procedure to invoke to free the
				 * string result. Tcl_Eval must free it before
				 * executing next command. */
    int errorLine;		/* When TCL_ERROR is returned, this gives the
				 * line number in the command where the error
				 * occurred (1 means first line). */
    const struct TclStubs *stubTable;
				/* Pointer to the exported Tcl stub table. On
				 * previous versions of Tcl this is a pointer
				 * to the objResultPtr or a pointer to a
				 * buckets array in a hash table. We therefore
				 * have to do some careful checking before we
				 * can use this. */

    TclHandle handle;		/* Handle used to keep track of when this
				 * interp is deleted. */

    Namespace *globalNsPtr;	/* The interpreter's global namespace. */
    Tcl_HashTable *hiddenCmdTablePtr;
				/* Hash table used by tclBasic.c to keep track
				 * of hidden commands on a per-interp
				 * basis. */
    ClientData interpInfo;	/* Information used by tclInterp.c to keep
				 * track of master/slave interps on a
				 * per-interp basis. */
    Tcl_HashTable unused2;	/* No longer used (was mathFuncTable) */

    /*
     * Information related to procedures and variables. See tclProc.c and
     * tclVar.c for usage.
     */

    int numLevels;		/* Keeps track of how many nested calls to
				 * Tcl_Eval are in progress for this
				 * interpreter. It's used to delay deletion of
				 * the table until all Tcl_Eval invocations
				 * are completed. */
    int maxNestingDepth;	/* If numLevels exceeds this value then Tcl
				 * assumes that infinite recursion has
				 * occurred and it generates an error. */
    CallFrame *framePtr;	/* Points to top-most in stack of all nested
				 * procedure invocations. */
    CallFrame *varFramePtr;	/* Points to the call frame whose variables
				 * are currently in use (same as framePtr
				 * unless an "uplevel" command is
				 * executing). */
    ActiveVarTrace *activeVarTracePtr;
				/* First in list of active traces for interp,
				 * or NULL if no active traces. */
    int returnCode;		/* [return -code] parameter. */
    CallFrame *rootFramePtr;	/* Global frame pointer for this
				 * interpreter. */
    Namespace *lookupNsPtr;	/* Namespace to use ONLY on the next
				 * TCL_EVAL_INVOKE call to Tcl_EvalObjv. */

    /*
     * Information used by Tcl_AppendResult to keep track of partial results.
     * See Tcl_AppendResult code for details.
     */

    char *appendResult;		/* Storage space for results generated by
				 * Tcl_AppendResult. Ckalloc-ed. NULL means
				 * not yet allocated. */
    int appendAvl;		/* Total amount of space available at
				 * partialResult. */
    int appendUsed;		/* Number of non-null bytes currently stored
				 * at partialResult. */

    /*
     * Information about packages. Used only in tclPkg.c.
     */

    Tcl_HashTable packageTable;	/* Describes all of the packages loaded in or
				 * available to this interpreter. Keys are
				 * package names, values are (Package *)
				 * pointers. */
    char *packageUnknown;	/* Command to invoke during "package require"
				 * commands for packages that aren't described
				 * in packageTable. Ckalloc'ed, may be
				 * NULL. */
    /*
     * Miscellaneous information:
     */

    int cmdCount;		/* Total number of times a command procedure
				 * has been called for this interpreter. */
    int evalFlags;		/* Flags to control next call to Tcl_Eval.
				 * Normally zero, but may be set before
				 * calling Tcl_Eval. See below for valid
				 * values. */
    int unused1;		/* No longer used (was termOffset) */
    LiteralTable literalTable;	/* Contains LiteralEntry's describing all Tcl
				 * objects holding literals of scripts
				 * compiled by the interpreter. Indexed by the
				 * string representations of literals. Used to
				 * avoid creating duplicate objects. */
    int compileEpoch;		/* Holds the current "compilation epoch" for
				 * this interpreter. This is incremented to
				 * invalidate existing ByteCodes when, e.g., a
				 * command with a compile procedure is
				 * redefined. */
    Proc *compiledProcPtr;	/* If a procedure is being compiled, a pointer
				 * to its Proc structure; otherwise, this is
				 * NULL. Set by ObjInterpProc in tclProc.c and
				 * used by tclCompile.c to process local
				 * variables appropriately. */
    ResolverScheme *resolverPtr;
				/* Linked list of name resolution schemes
				 * added to this interpreter. Schemes are
				 * added and removed by calling
				 * Tcl_AddInterpResolvers and
				 * Tcl_RemoveInterpResolver respectively. */
    Tcl_Obj *scriptFile;	/* NULL means there is no nested source
				 * command active; otherwise this points to
				 * pathPtr of the file being sourced. */
    int flags;			/* Various flag bits. See below. */
    long randSeed;		/* Seed used for rand() function. */
    Trace *tracePtr;		/* List of traces for this interpreter. */
    Tcl_HashTable *assocData;	/* Hash table for associating data with this
				 * interpreter. Cleaned up when this
				 * interpreter is deleted. */
    struct ExecEnv *execEnvPtr;	/* Execution environment for Tcl bytecode
				 * execution. Contains a pointer to the Tcl
				 * evaluation stack. */
    Tcl_Obj *emptyObjPtr;	/* Points to an object holding an empty
				 * string. Returned by Tcl_ObjSetVar2 when
				 * variable traces change a variable in a
				 * gross way. */
    char resultSpace[TCL_RESULT_SIZE+1];
				/* Static space holding small results. */
    Tcl_Obj *objResultPtr;	/* If the last command returned an object
				 * result, this points to it. Should not be
				 * accessed directly; see comment above. */
    Tcl_ThreadId threadId;	/* ID of thread that owns the interpreter. */

    ActiveCommandTrace *activeCmdTracePtr;
				/* First in list of active command traces for
				 * interp, or NULL if no active traces. */
    ActiveInterpTrace *activeInterpTracePtr;
				/* First in list of active traces for interp,
				 * or NULL if no active traces. */

    int tracesForbiddingInline;	/* Count of traces (in the list headed by
				 * tracePtr) that forbid inline bytecode
				 * compilation. */

    /*
     * Fields used to manage extensible return options (TIP 90).
     */

    Tcl_Obj *returnOpts;	/* A dictionary holding the options to the
				 * last [return] command. */

    Tcl_Obj *errorInfo;		/* errorInfo value (now as a Tcl_Obj). */
    Tcl_Obj *eiVar;		/* cached ref to ::errorInfo variable. */
    Tcl_Obj *errorCode;		/* errorCode value (now as a Tcl_Obj). */
    Tcl_Obj *ecVar;		/* cached ref to ::errorInfo variable. */
    int returnLevel;		/* [return -level] parameter. */

    /*
     * Resource limiting framework support (TIP#143).
     */

    struct {
	int active;		/* Flag values defining which limits have been
				 * set. */
	int granularityTicker;	/* Counter used to determine how often to
				 * check the limits. */
	int exceeded;		/* Which limits have been exceeded, described
				 * as flag values the same as the 'active'
				 * field. */

	int cmdCount;		/* Limit for how many commands to execute in
				 * the interpreter. */
	LimitHandler *cmdHandlers;
				/* Handlers to execute when the limit is
				 * reached. */
	int cmdGranularity;	/* Mod factor used to determine how often to
				 * evaluate the limit check. */

	Tcl_Time time;		/* Time limit for execution within the
				 * interpreter. */
	LimitHandler *timeHandlers;
				/* Handlers to execute when the limit is
				 * reached. */
	int timeGranularity;	/* Mod factor used to determine how often to
				 * evaluate the limit check. */
	Tcl_TimerToken timeEvent;
				/* Handle for a timer callback that will occur
				 * when the time-limit is exceeded. */

	Tcl_HashTable callbacks;/* Mapping from (interp,type) pair to data
				 * used to install a limit handler callback to
				 * run in _this_ interp when the limit is
				 * exceeded. */
    } limit;

    /*
     * Information for improved default error generation from ensembles
     * (TIP#112).
     */

    struct {
	Tcl_Obj *const *sourceObjs;
				/* What arguments were actually input into the
				 * *root* ensemble command? (Nested ensembles
				 * don't rewrite this.) NULL if we're not
				 * processing an ensemble. */
	int numRemovedObjs;	/* How many arguments have been stripped off
				 * because of ensemble processing. */
	int numInsertedObjs;	/* How many of the current arguments were
				 * inserted by an ensemble. */
    } ensembleRewrite;

    /*
     * TIP #219: Global info for the I/O system.
     */

    Tcl_Obj *chanMsg;		/* Error message set by channel drivers, for
				 * the propagation of arbitrary Tcl errors.
				 * This information, if present (chanMsg not
				 * NULL), takes precedence over a POSIX error
				 * code returned by a channel operation. */

    /*
     * Source code origin information (TIP #280).
     */

    CmdFrame *cmdFramePtr;	/* Points to the command frame containing the
				 * location information for the current
				 * command. */
    const CmdFrame *invokeCmdFramePtr;
				/* Points to the command frame which is the
				 * invoking context of the bytecode compiler.
				 * NULL when the byte code compiler is not
				 * active. */
    int invokeWord;		/* Index of the word in the command which
				 * is getting compiled. */
    Tcl_HashTable *linePBodyPtr;/* This table remembers for each statically
				 * defined procedure the location information
				 * for its body. It is keyed by the address of
				 * the Proc structure for a procedure. The
				 * values are "struct CmdFrame*". */
    Tcl_HashTable *lineBCPtr;	/* This table remembers for each ByteCode
				 * object the location information for its
				 * body. It is keyed by the address of the
				 * Proc structure for a procedure. The values
				 * are "struct ExtCmdLoc*". (See
				 * tclCompile.h) */
    Tcl_HashTable *lineLABCPtr;
    Tcl_HashTable *lineLAPtr;	/* This table remembers for each argument of a
				 * command on the execution stack the index of
				 * the argument in the command, and the
				 * location data of the command. It is keyed
				 * by the address of the Tcl_Obj containing
				 * the argument. The values are "struct
				 * CFWord*" (See tclBasic.c). This allows
				 * commands like uplevel, eval, etc. to find
				 * location information for their arguments,
				 * if they are a proper literal argument to an
				 * invoking command. Alt view: An index to the
				 * CmdFrame stack keyed by command argument
				 * holders. */
    ContLineLoc *scriptCLLocPtr;/* This table points to the location data for
				 * invisible continuation lines in the script,
				 * if any. This pointer is set by the function
				 * TclEvalObjEx() in file "tclBasic.c", and
				 * used by function ...() in the same file.
				 * It does for the eval/direct path of script
				 * execution what CompileEnv.clLoc does for
				 * the bytecode compiler.
				 */
    /*
     * TIP #268. The currently active selection mode, i.e. the package require
     * preferences.
     */

    int packagePrefer;		/* Current package selection mode. */

    /*
     * Hashtables for variable traces and searches.
     */

    Tcl_HashTable varTraces;	/* Hashtable holding the start of a variable's
				 * active trace list; varPtr is the key. */
    Tcl_HashTable varSearches;	/* Hashtable holding the start of a variable's
				 * active searches list; varPtr is the key. */
    /*
     * The thread-specific data ekeko: cache pointers or values that
     *  (a) do not change during the thread's lifetime
     *  (b) require access to TSD to determine at runtime
     *  (c) are accessed very often (e.g., at each command call)
     *
     * Note that these are the same for all interps in the same thread. They
     * just have to be initialised for the thread's master interp, slaves
     * inherit the value.
     *
     * They are used by the macros defined below.
     */

    AllocCache *allocCache;
    void *pendingObjDataPtr;	/* Pointer to the Cache and PendingObjData
				 * structs for this interp's thread; see
				 * tclObj.c and tclThreadAlloc.c */
    int *asyncReadyPtr;		/* Pointer to the asyncReady indicator for
				 * this interp's thread; see tclAsync.c */
    /*
     * The pointer to the object system root ekeko. c.f. TIP #257.
     */
    void *objectFoundation;	/* Pointer to the Foundation structure of the
				 * object system, which contains things like
				 * references to key namespaces. See
				 * tclOOInt.h and tclOO.c for real definition
				 * and setup. */

    struct NRE_callback *deferredCallbacks;
				/* Callbacks that are set previous to a call
				 * to some Eval function but that actually
				 * belong to the command that is about to be
				 * called - i.e., they should be run *before*
				 * any tailcall is invoked. */

    /*
     * TIP #285, Script cancellation support.
     */

    Tcl_AsyncHandler asyncCancel;
				/* Async handler token for Tcl_CancelEval. */
    Tcl_Obj *asyncCancelMsg;	/* Error message set by async cancel handler
				 * for the propagation of arbitrary Tcl
				 * errors. This information, if present
				 * (asyncCancelMsg not NULL), takes precedence
				 * over the default error messages returned by
				 * a script cancellation operation. */

	/*
	 * TIP #348 IMPLEMENTATION  -  Substituted error stack
	 */
    Tcl_Obj *errorStack;	/* [info errorstack] value (as a Tcl_Obj). */
    Tcl_Obj *upLiteral;		/* "UP" literal for [info errorstack] */
    Tcl_Obj *callLiteral;	/* "CALL" literal for [info errorstack] */
    Tcl_Obj *innerLiteral;	/* "INNER" literal for [info errorstack] */
    Tcl_Obj *innerContext;	/* cached list for fast reallocation */
    int resetErrorStack;        /* controls cleaning up of ::errorStack */

#ifdef TCL_COMPILE_STATS
    /*
     * Statistical information about the bytecode compiler and interpreter's
     * operation. This should be the last field of Interp.
     */

    ByteCodeStats stats;	/* Holds compilation and execution statistics
				 * for this interpreter. */
#endif /* TCL_COMPILE_STATS */
} Interp;

/*
 * Macros that use the TSD-ekeko.
 */

#define TclAsyncReady(iPtr) \
    *((iPtr)->asyncReadyPtr)

/*
<<<<<<< HEAD
 * Macros for script cancellation support (TIP #285).
 */

#define TclCanceled(iPtr) \
    (((iPtr)->flags & CANCELED) || ((iPtr)->flags & TCL_CANCEL_UNWIND))

#define TclSetCancelFlags(iPtr, cancelFlags)   \
    (iPtr)->flags |= CANCELED;                 \
    if ((cancelFlags) & TCL_CANCEL_UNWIND) {   \
        (iPtr)->flags |= TCL_CANCEL_UNWIND;    \
    }

#define TclUnsetCancelFlags(iPtr) \
    (iPtr)->flags &= (~(CANCELED | TCL_CANCEL_UNWIND))

/*
 * General list of interpreters. Doubly linked for easier removal of items
 * deep in the list.
 */

typedef struct InterpList {
    Interp *interpPtr;
    struct InterpList *prevPtr;
    struct InterpList *nextPtr;
} InterpList;

/*
=======
>>>>>>> 9331fb42
 * Macros for splicing into and out of doubly linked lists. They assume
 * existence of struct items 'prevPtr' and 'nextPtr'.
 *
 * a = element to add or remove.
 * b = list head.
 *
 * TclSpliceIn adds to the head of the list.
 */

#define TclSpliceIn(a,b)			\
    (a)->nextPtr = (b);				\
    if ((b) != NULL) {				\
	(b)->prevPtr = (a);			\
    }						\
    (a)->prevPtr = NULL, (b) = (a);

#define TclSpliceOut(a,b)			\
    if ((a)->prevPtr != NULL) {			\
	(a)->prevPtr->nextPtr = (a)->nextPtr;	\
    } else {					\
	(b) = (a)->nextPtr;			\
    }						\
    if ((a)->nextPtr != NULL) {			\
	(a)->nextPtr->prevPtr = (a)->prevPtr;	\
    }

/*
 * EvalFlag bits for Interp structures:
 *
 * TCL_ALLOW_EXCEPTIONS	1 means it's OK for the script to terminate with a
 *			code other than TCL_OK or TCL_ERROR; 0 means codes
 *			other than these should be turned into errors.
 */

#define TCL_ALLOW_EXCEPTIONS	4
#define TCL_EVAL_FILE		2
#define TCL_EVAL_CTX		8

/*
 * Flag bits for Interp structures:
 *
 * DELETED:		Non-zero means the interpreter has been deleted:
 *			don't process any more commands for it, and destroy
 *			the structure as soon as all nested invocations of
 *			Tcl_Eval are done.
 * ERR_ALREADY_LOGGED:	Non-zero means information has already been logged in
 *			iPtr->errorInfo for the current Tcl_Eval instance, so
 *			Tcl_Eval needn't log it (used to implement the "error
 *			message log" command).
 * DONT_COMPILE_CMDS_INLINE: Non-zero means that the bytecode compiler should
 *			not compile any commands into an inline sequence of
 *			instructions. This is set 1, for example, when command
 *			traces are requested.
 * RAND_SEED_INITIALIZED: Non-zero means that the randSeed value of the interp
 *			has not be initialized. This is set 1 when we first
 *			use the rand() or srand() functions.
 * SAFE_INTERP:		Non zero means that the current interp is a safe
 *			interp (i.e. it has only the safe commands installed,
 *			less priviledge than a regular interp).
 * INTERP_DEBUG_FRAME:	Used for switching on various extra interpreter
 *			debug/info mechanisms (e.g. info frame eval/uplevel
 *			tracing) which are performance intensive.
 * INTERP_TRACE_IN_PROGRESS: Non-zero means that an interp trace is currently
 *			active; so no further trace callbacks should be
 *			invoked.
 * INTERP_ALTERNATE_WRONG_ARGS: Used for listing second and subsequent forms
 *			of the wrong-num-args string in Tcl_WrongNumArgs.
 *			Makes it append instead of replacing and uses
 *			different intermediate text.
 * CANCELED:		Non-zero means that the script in progress should be
 *			canceled as soon as possible. This can be checked by
 *			extensions (and the core itself) by calling
 *			Tcl_Canceled and checking if TCL_ERROR is returned.
 *			This is a one-shot flag that is reset immediately upon
 *			being detected; however, if the TCL_CANCEL_UNWIND flag
 *			is set Tcl_Canceled will continue to report that the
 *			script in progress has been canceled thereby allowing
 *			the evaluation stack for the interp to be fully
 *			unwound.
 *
 * WARNING: For the sake of some extensions that have made use of former
 * internal values, do not re-use the flag values 2 (formerly ERR_IN_PROGRESS)
 * or 8 (formerly ERROR_CODE_SET).
 */

#define DELETED				     1
#define ERR_ALREADY_LOGGED		     4
#define INTERP_DEBUG_FRAME		  0x10
#define DONT_COMPILE_CMDS_INLINE	  0x20
#define RAND_SEED_INITIALIZED		  0x40
#define SAFE_INTERP			  0x80
#define INTERP_TRACE_IN_PROGRESS	 0x200
#define INTERP_ALTERNATE_WRONG_ARGS	 0x400
#define ERR_LEGACY_COPY			 0x800
#define CANCELED			0x1000

/*
 * Maximum number of levels of nesting permitted in Tcl commands (used to
 * catch infinite recursion).
 */

#define MAX_NESTING_DEPTH	1000

/*
 * TIP#143 limit handler internal representation.
 */

struct LimitHandler {
    int flags;			/* The state of this particular handler. */
    Tcl_LimitHandlerProc *handlerProc;
				/* The handler callback. */
    ClientData clientData;	/* Opaque argument to the handler callback. */
    Tcl_LimitHandlerDeleteProc *deleteProc;
				/* How to delete the clientData. */
    LimitHandler *prevPtr;	/* Previous item in linked list of
				 * handlers. */
    LimitHandler *nextPtr;	/* Next item in linked list of handlers. */
};

/*
 * Values for the LimitHandler flags field.
 *	LIMIT_HANDLER_ACTIVE - Whether the handler is currently being
 *		processed; handlers are never to be entered reentrantly.
 *	LIMIT_HANDLER_DELETED - Whether the handler has been deleted. This
 *		should not normally be observed because when a handler is
 *		deleted it is also spliced out of the list of handlers, but
 *		even so we will be careful.
 */

#define LIMIT_HANDLER_ACTIVE	0x01
#define LIMIT_HANDLER_DELETED	0x02

/*
 * The macro below is used to modify a "char" value (e.g. by casting it to an
 * unsigned character) so that it can be used safely with macros such as
 * isspace.
 */

#define UCHAR(c) ((unsigned char) (c))

/*
 * This macro is used to properly align the memory allocated by Tcl, giving
 * the same alignment as the native malloc.
 */

#if defined(__APPLE__)
#define TCL_ALLOCALIGN	16
#else
#define TCL_ALLOCALIGN	(2*sizeof(void *))
#endif

/*
 * This macro is used to determine the offset needed to safely allocate any
 * data structure in memory. Given a starting offset or size, it "rounds up"
 * or "aligns" the offset to the next 8-byte boundary so that any data
 * structure can be placed at the resulting offset without fear of an
 * alignment error.
 *
 * WARNING!! DO NOT USE THIS MACRO TO ALIGN POINTERS: it will produce the
 * wrong result on platforms that allocate addresses that are divisible by 4
 * or 2. Only use it for offsets or sizes.
 *
 * This macro is only used by tclCompile.c in the core (Bug 926445). It
 * however not be made file static, as extensions that touch bytecodes
 * (notably tbcload) require it.
 */

#define TCL_ALIGN(x) (((int)(x) + 7) & ~7)

/*
 * The following enum values are used to specify the runtime platform setting
 * of the tclPlatform variable.
 */

typedef enum {
    TCL_PLATFORM_UNIX = 0,	/* Any Unix-like OS. */
    TCL_PLATFORM_WINDOWS = 2	/* Any Microsoft Windows OS. */
} TclPlatformType;

/*
 * The following enum values are used to indicate the translation of a Tcl
 * channel. Declared here so that each platform can define
 * TCL_PLATFORM_TRANSLATION to the native translation on that platform.
 */

typedef enum TclEolTranslation {
    TCL_TRANSLATE_AUTO,		/* Eol == \r, \n and \r\n. */
    TCL_TRANSLATE_CR,		/* Eol == \r. */
    TCL_TRANSLATE_LF,		/* Eol == \n. */
    TCL_TRANSLATE_CRLF		/* Eol == \r\n. */
} TclEolTranslation;

/*
 * Flags for TclInvoke:
 *
 * TCL_INVOKE_HIDDEN		Invoke a hidden command; if not set, invokes
 *				an exposed command.
 * TCL_INVOKE_NO_UNKNOWN	If set, "unknown" is not invoked if the
 *				command to be invoked is not found. Only has
 *				an effect if invoking an exposed command,
 *				i.e. if TCL_INVOKE_HIDDEN is not also set.
 * TCL_INVOKE_NO_TRACEBACK	Does not record traceback information if the
 *				invoked command returns an error. Used if the
 *				caller plans on recording its own traceback
 *				information.
 */

#define	TCL_INVOKE_HIDDEN	(1<<0)
#define TCL_INVOKE_NO_UNKNOWN	(1<<1)
#define TCL_INVOKE_NO_TRACEBACK	(1<<2)

/*
 * The structure used as the internal representation of Tcl list objects. This
 * struct is grown (reallocated and copied) as necessary to hold all the
 * list's element pointers. The struct might contain more slots than currently
 * used to hold all element pointers. This is done to make append operations
 * faster.
 */

typedef struct List {
    int refCount;
    int maxElemCount;		/* Total number of element array slots. */
    int elemCount;		/* Current number of list elements. */
    int canonicalFlag;		/* Set if the string representation was
				 * derived from the list representation. May
				 * be ignored if there is no string rep at
				 * all.*/
    Tcl_Obj *elements;		/* First list element; the struct is grown to
				 * accomodate all elements. */
} List;

#define LIST_MAX \
	(1 + (int)(((size_t)UINT_MAX - sizeof(List))/sizeof(Tcl_Obj *)))
#define LIST_SIZE(numElems) \
	(unsigned)(sizeof(List) + (((numElems) - 1) * sizeof(Tcl_Obj *)))

/*
 * Macro used to get the elements of a list object.
 */

#define ListRepPtr(listPtr) \
    ((List *) (listPtr)->internalRep.twoPtrValue.ptr1)

#define ListSetIntRep(objPtr, listRepPtr) \
    (objPtr)->internalRep.twoPtrValue.ptr1 = (void *)(listRepPtr), \
    (objPtr)->internalRep.twoPtrValue.ptr2 = NULL, \
    (listRepPtr)->refCount++, \
    (objPtr)->typePtr = &tclListType

#define ListObjGetElements(listPtr, objc, objv) \
    ((objv) = &(ListRepPtr(listPtr)->elements), \
     (objc) = ListRepPtr(listPtr)->elemCount)

#define ListObjLength(listPtr, len) \
    ((len) = ListRepPtr(listPtr)->elemCount)

#define ListObjIsCanonical(listPtr) \
    (((listPtr)->bytes == NULL) || ListRepPtr(listPtr)->canonicalFlag)

#define TclListObjGetElements(interp, listPtr, objcPtr, objvPtr) \
    (((listPtr)->typePtr == &tclListType) \
	    ? ((ListObjGetElements((listPtr), *(objcPtr), *(objvPtr))), TCL_OK)\
	    : Tcl_ListObjGetElements((interp), (listPtr), (objcPtr), (objvPtr)))

#define TclListObjLength(interp, listPtr, lenPtr) \
    (((listPtr)->typePtr == &tclListType) \
	    ? ((ListObjLength((listPtr), *(lenPtr))), TCL_OK)\
	    : Tcl_ListObjLength((interp), (listPtr), (lenPtr)))

#define TclListObjIsCanonical(listPtr) \
    (((listPtr)->typePtr == &tclListType) ? ListObjIsCanonical((listPtr)) : 0)

/*
 * Modes for collecting (or not) in the implementations of TclNRForeachCmd,
 * TclNRLmapCmd and their compilations.
 */

#define TCL_EACH_KEEP_NONE  0	/* Discard iteration result like [foreach] */
#define TCL_EACH_COLLECT    1	/* Collect iteration result like [lmap] */

/*
 * Macros providing a faster path to integers: Tcl_GetLongFromObj everywhere,
 * Tcl_GetIntFromObj and TclGetIntForIndex on platforms where longs are ints.
 *
 * WARNING: these macros eval their args more than once.
 */

#define TclGetLongFromObj(interp, objPtr, longPtr) \
    (((objPtr)->typePtr == &tclIntType)	\
	    ? ((*(longPtr) = (objPtr)->internalRep.longValue), TCL_OK) \
	    : Tcl_GetLongFromObj((interp), (objPtr), (longPtr)))

#if (LONG_MAX == INT_MAX)
#define TclGetIntFromObj(interp, objPtr, intPtr) \
    (((objPtr)->typePtr == &tclIntType)	\
	    ? ((*(intPtr) = (objPtr)->internalRep.longValue), TCL_OK) \
	    : Tcl_GetIntFromObj((interp), (objPtr), (intPtr)))
#define TclGetIntForIndexM(interp, objPtr, endValue, idxPtr) \
    (((objPtr)->typePtr == &tclIntType)	\
	    ? ((*(idxPtr) = (objPtr)->internalRep.longValue), TCL_OK) \
	    : TclGetIntForIndex((interp), (objPtr), (endValue), (idxPtr)))
#else
#define TclGetIntFromObj(interp, objPtr, intPtr) \
    Tcl_GetIntFromObj((interp), (objPtr), (intPtr))
#define TclGetIntForIndexM(interp, objPtr, ignore, idxPtr)	\
    TclGetIntForIndex(interp, objPtr, ignore, idxPtr)
#endif

/*
 * Flag values for TclTraceDictPath().
 *
 * DICT_PATH_READ indicates that all entries on the path must exist but no
 * updates will be needed.
 *
 * DICT_PATH_UPDATE indicates that we are going to be doing an update at the
 * tip of the path, so duplication of shared objects should be done along the
 * way.
 *
 * DICT_PATH_EXISTS indicates that we are performing an existance test and a
 * lookup failure should therefore not be an error. If (and only if) this flag
 * is set, TclTraceDictPath() will return the special value
 * DICT_PATH_NON_EXISTENT if the path is not traceable.
 *
 * DICT_PATH_CREATE (which also requires the DICT_PATH_UPDATE bit to be set)
 * indicates that we are to create non-existant dictionaries on the path.
 */

#define DICT_PATH_READ		0
#define DICT_PATH_UPDATE	1
#define DICT_PATH_EXISTS	2
#define DICT_PATH_CREATE	5

#define DICT_PATH_NON_EXISTENT	((Tcl_Obj *) (void *) 1)

/*
 *----------------------------------------------------------------
 * Data structures related to the filesystem internals
 *----------------------------------------------------------------
 */

/*
 * The version_2 filesystem is private to Tcl. As and when these changes have
 * been thoroughly tested and investigated a new public filesystem interface
 * will be released. The aim is more versatile virtual filesystem interfaces,
 * more efficiency in 'path' manipulation and usage, and cleaner filesystem
 * code internally.
 */

#define TCL_FILESYSTEM_VERSION_2	((Tcl_FSVersion) 0x2)
typedef ClientData (TclFSGetCwdProc2)(ClientData clientData);
typedef int (Tcl_FSLoadFileProc2) (Tcl_Interp *interp, Tcl_Obj *pathPtr,
	Tcl_LoadHandle *handlePtr, Tcl_FSUnloadFileProc **unloadProcPtr, int flags);

/*
 * The following types are used for getting and storing platform-specific file
 * attributes in tclFCmd.c and the various platform-versions of that file.
 * This is done to have as much common code as possible in the file attributes
 * code. For more information about the callbacks, see TclFileAttrsCmd in
 * tclFCmd.c.
 */

typedef int (TclGetFileAttrProc)(Tcl_Interp *interp, int objIndex,
	Tcl_Obj *fileName, Tcl_Obj **attrObjPtrPtr);
typedef int (TclSetFileAttrProc)(Tcl_Interp *interp, int objIndex,
	Tcl_Obj *fileName, Tcl_Obj *attrObjPtr);

typedef struct TclFileAttrProcs {
    TclGetFileAttrProc *getProc;/* The procedure for getting attrs. */
    TclSetFileAttrProc *setProc;/* The procedure for setting attrs. */
} TclFileAttrProcs;

/*
 * Opaque handle used in pipeline routines to encapsulate platform-dependent
 * state.
 */

typedef struct TclFile_ *TclFile;

/*
 * The "globParameters" argument of the function TclGlob is an or'ed
 * combination of the following values:
 */

#define TCL_GLOBMODE_NO_COMPLAIN	1
#define TCL_GLOBMODE_JOIN		2
#define TCL_GLOBMODE_DIR		4
#define TCL_GLOBMODE_TAILS		8

typedef enum Tcl_PathPart {
    TCL_PATH_DIRNAME,
    TCL_PATH_TAIL,
    TCL_PATH_EXTENSION,
    TCL_PATH_ROOT
} Tcl_PathPart;

/*
 *----------------------------------------------------------------
 * Data structures related to obsolete filesystem hooks
 *----------------------------------------------------------------
 */

typedef int (TclStatProc_)(const char *path, struct stat *buf);
typedef int (TclAccessProc_)(const char *path, int mode);
typedef Tcl_Channel (TclOpenFileChannelProc_)(Tcl_Interp *interp,
	const char *fileName, const char *modeString, int permissions);

/*
 *----------------------------------------------------------------
 * Data structures related to procedures
 *----------------------------------------------------------------
 */

typedef Tcl_CmdProc *TclCmdProcType;
typedef Tcl_ObjCmdProc *TclObjCmdProcType;

/*
 *----------------------------------------------------------------
 * Data structures for process-global values.
 *----------------------------------------------------------------
 */

typedef void (TclInitProcessGlobalValueProc)(char **valuePtr, int *lengthPtr,
	Tcl_Encoding *encodingPtr);

/*
 * A ProcessGlobalValue struct exists for each internal value in Tcl that is
 * to be shared among several threads. Each thread sees a (Tcl_Obj) copy of
 * the value, and the master is kept as a counted string, with epoch and mutex
 * control. Each ProcessGlobalValue struct should be a static variable in some
 * file.
 */

typedef struct ProcessGlobalValue {
    int epoch;			/* Epoch counter to detect changes in the
				 * master value. */
    int numBytes;		/* Length of the master string. */
    char *value;		/* The master string value. */
    Tcl_Encoding encoding;	/* system encoding when master string was
				 * initialized. */
    TclInitProcessGlobalValueProc *proc;
    				/* A procedure to initialize the master string
				 * copy when a "get" request comes in before
				 * any "set" request has been received. */
    Tcl_Mutex mutex;		/* Enforce orderly access from multiple
				 * threads. */
    Tcl_ThreadDataKey key;	/* Key for per-thread data holding the
				 * (Tcl_Obj) copy for each thread. */
} ProcessGlobalValue;

/*
 *----------------------------------------------------------------------
 * Flags for TclParseNumber
 *----------------------------------------------------------------------
 */

#define TCL_PARSE_DECIMAL_ONLY		1
				/* Leading zero doesn't denote octal or
				 * hex. */
#define TCL_PARSE_OCTAL_ONLY		2
				/* Parse octal even without prefix. */
#define TCL_PARSE_HEXADECIMAL_ONLY	4
				/* Parse hexadecimal even without prefix. */
#define TCL_PARSE_INTEGER_ONLY		8
				/* Disable floating point parsing. */
#define TCL_PARSE_SCAN_PREFIXES		16
				/* Use [scan] rules dealing with 0?
				 * prefixes. */
#define TCL_PARSE_NO_WHITESPACE		32
				/* Reject leading/trailing whitespace. */
#define TCL_PARSE_BINARY_ONLY	64
				/* Parse binary even without prefix. */

/*
 *----------------------------------------------------------------------
 * Type values TclGetNumberFromObj
 *----------------------------------------------------------------------
 */

#define TCL_NUMBER_LONG		1
#define TCL_NUMBER_WIDE		2
#define TCL_NUMBER_BIG		3
#define TCL_NUMBER_DOUBLE	4
#define TCL_NUMBER_NAN		5

/*
 *----------------------------------------------------------------
 * Variables shared among Tcl modules but not used by the outside world.
 *----------------------------------------------------------------
 */

MODULE_SCOPE char *tclNativeExecutableName;
MODULE_SCOPE int tclFindExecutableSearchDone;
MODULE_SCOPE char *tclMemDumpFileName;
MODULE_SCOPE TclPlatformType tclPlatform;
MODULE_SCOPE Tcl_NotifierProcs tclNotifierHooks;

/*
 * TIP #233 (Virtualized Time)
 * Data for the time hooks, if any.
 */

MODULE_SCOPE Tcl_GetTimeProc *tclGetTimeProcPtr;
MODULE_SCOPE Tcl_ScaleTimeProc *tclScaleTimeProcPtr;
MODULE_SCOPE ClientData tclTimeClientData;

/*
 * Variables denoting the Tcl object types defined in the core.
 */

MODULE_SCOPE const Tcl_ObjType tclBignumType;
MODULE_SCOPE const Tcl_ObjType tclBooleanType;
MODULE_SCOPE const Tcl_ObjType tclByteArrayType;
MODULE_SCOPE const Tcl_ObjType tclByteCodeType;
MODULE_SCOPE const Tcl_ObjType tclDoubleType;
MODULE_SCOPE const Tcl_ObjType tclEndOffsetType;
MODULE_SCOPE const Tcl_ObjType tclIntType;
MODULE_SCOPE const Tcl_ObjType tclListType;
MODULE_SCOPE const Tcl_ObjType tclDictType;
MODULE_SCOPE const Tcl_ObjType tclProcBodyType;
MODULE_SCOPE const Tcl_ObjType tclStringType;
MODULE_SCOPE const Tcl_ObjType tclArraySearchType;
MODULE_SCOPE const Tcl_ObjType tclEnsembleCmdType;
#ifndef NO_WIDE_TYPE
MODULE_SCOPE const Tcl_ObjType tclWideIntType;
#endif
MODULE_SCOPE const Tcl_ObjType tclRegexpType;
MODULE_SCOPE Tcl_ObjType tclCmdNameType;

/*
 * Variables denoting the hash key types defined in the core.
 */

MODULE_SCOPE const Tcl_HashKeyType tclArrayHashKeyType;
MODULE_SCOPE const Tcl_HashKeyType tclOneWordHashKeyType;
MODULE_SCOPE const Tcl_HashKeyType tclStringHashKeyType;
MODULE_SCOPE const Tcl_HashKeyType tclObjHashKeyType;

/*
 * The head of the list of free Tcl objects, and the total number of Tcl
 * objects ever allocated and freed.
 */

MODULE_SCOPE Tcl_Obj *	tclFreeObjList;

#ifdef TCL_COMPILE_STATS
MODULE_SCOPE long	tclObjsAlloced;
MODULE_SCOPE long	tclObjsFreed;
#define TCL_MAX_SHARED_OBJ_STATS 5
MODULE_SCOPE long	tclObjsShared[TCL_MAX_SHARED_OBJ_STATS];
#endif /* TCL_COMPILE_STATS */

/*
 * Pointer to a heap-allocated string of length zero that the Tcl core uses as
 * the value of an empty string representation for an object. This value is
 * shared by all new objects allocated by Tcl_NewObj.
 */

MODULE_SCOPE char *	tclEmptyStringRep;
MODULE_SCOPE char	tclEmptyString;

/*
 *----------------------------------------------------------------
 * Procedures shared among Tcl modules but not used by the outside world,
 * introduced by/for NRE.
 *----------------------------------------------------------------
 */

MODULE_SCOPE Tcl_ObjCmdProc TclNRApplyObjCmd;
MODULE_SCOPE Tcl_ObjCmdProc TclNREvalObjCmd;
MODULE_SCOPE Tcl_ObjCmdProc TclNRCatchObjCmd;
MODULE_SCOPE Tcl_ObjCmdProc TclNRExprObjCmd;
MODULE_SCOPE Tcl_ObjCmdProc TclNRForObjCmd;
MODULE_SCOPE Tcl_ObjCmdProc TclNRForeachCmd;
MODULE_SCOPE Tcl_ObjCmdProc TclNRIfObjCmd;
MODULE_SCOPE Tcl_ObjCmdProc TclNRLmapCmd;
MODULE_SCOPE Tcl_ObjCmdProc TclNRSourceObjCmd;
MODULE_SCOPE Tcl_ObjCmdProc TclNRSubstObjCmd;
MODULE_SCOPE Tcl_ObjCmdProc TclNRSwitchObjCmd;
MODULE_SCOPE Tcl_ObjCmdProc TclNRTryObjCmd;
MODULE_SCOPE Tcl_ObjCmdProc TclNRUplevelObjCmd;
MODULE_SCOPE Tcl_ObjCmdProc TclNRWhileObjCmd;

MODULE_SCOPE Tcl_NRPostProc TclNRForIterCallback;
MODULE_SCOPE Tcl_NRPostProc TclNRCoroutineActivateCallback;
MODULE_SCOPE Tcl_ObjCmdProc TclNRTailcallObjCmd;
MODULE_SCOPE Tcl_NRPostProc TclNRTailcallEval;
MODULE_SCOPE Tcl_ObjCmdProc TclNRCoroutineObjCmd;
MODULE_SCOPE Tcl_ObjCmdProc TclNRYieldObjCmd;
MODULE_SCOPE Tcl_ObjCmdProc TclNRYieldmObjCmd;
MODULE_SCOPE Tcl_ObjCmdProc TclNRYieldToObjCmd;

MODULE_SCOPE void  TclSetTailcall(Tcl_Interp *interp, Tcl_Obj *tailcallPtr);
MODULE_SCOPE void  TclPushTailcallPoint(Tcl_Interp *interp);

/* These two can be considered for the public api */
MODULE_SCOPE void  TclMarkTailcall(Tcl_Interp *interp);
MODULE_SCOPE void  TclSkipTailcall(Tcl_Interp *interp);

/*
 * This structure holds the data for the various iteration callbacks used to
 * NRE the 'for' and 'while' commands. We need a separate structure because we
 * have more than the 4 client data entries we can provide directly thorugh
 * the callback API. It is the 'word' information which puts us over the
 * limit. It is needed because the loop body is argument 4 of 'for' and
 * argument 2 of 'while'. Not providing the correct index confuses the #280
 * code. We TclSmallAlloc/Free this.
 */

typedef struct ForIterData {
    Tcl_Obj *cond;		/* Loop condition expression. */
    Tcl_Obj *body;		/* Loop body. */
    Tcl_Obj *next;		/* Loop step script, NULL for 'while'. */
    const char *msg;		/* Error message part. */
    int word;			/* Index of the body script in the command */
} ForIterData;

/* TIP #357 - Structure doing the bookkeeping of handles for Tcl_LoadFile
 *            and Tcl_FindSymbol. This structure corresponds to an opaque
 *            typedef in tcl.h */

typedef void* TclFindSymbolProc(Tcl_Interp* interp, Tcl_LoadHandle loadHandle,
				const char* symbol);
struct Tcl_LoadHandle_ {
    ClientData clientData;	/* Client data is the load handle in the
				 * native filesystem if a module was loaded
				 * there, or an opaque pointer to a structure
				 * for further bookkeeping on load-from-VFS
				 * and load-from-memory */
    TclFindSymbolProc* findSymbolProcPtr;
				/* Procedure that resolves symbols in a
				 * loaded module */
    Tcl_FSUnloadFileProc* unloadFileProcPtr;
				/* Procedure that unloads a loaded module */
};

/* Flags for conversion of doubles to digit strings */

#define TCL_DD_SHORTEST 		0x4
				/* Use the shortest possible string */
#define TCL_DD_STEELE   		0x5
				/* Use the original Steele&White algorithm */
#define TCL_DD_E_FORMAT 		0x2
				/* Use a fixed-length string of digits,
				 * suitable for E format*/
#define TCL_DD_F_FORMAT 		0x3
				/* Use a fixed number of digits after the
				 * decimal point, suitable for F format */

#define TCL_DD_SHORTEN_FLAG 		0x4
				/* Allow return of a shorter digit string
				 * if it converts losslessly */
#define TCL_DD_NO_QUICK 		0x8
				/* Debug flag: forbid quick FP conversion */

#define TCL_DD_CONVERSION_TYPE_MASK	0x3
				/* Mask to isolate the conversion type */
#define TCL_DD_STEELE0 			0x1
				/* 'Steele&White' after masking */
#define TCL_DD_SHORTEST0		0x0
				/* 'Shortest possible' after masking */

/*
 *----------------------------------------------------------------
 * Procedures shared among Tcl modules but not used by the outside world:
 *----------------------------------------------------------------
 */

MODULE_SCOPE void	TclAppendBytesToByteArray(Tcl_Obj *objPtr,
			    const unsigned char *bytes, int len);
MODULE_SCOPE int	TclNREvalCmd(Tcl_Interp *interp, Tcl_Obj *objPtr,
			    int flags);
MODULE_SCOPE void	TclAdvanceContinuations(int *line, int **next,
			    int loc);
MODULE_SCOPE void	TclAdvanceLines(int *line, const char *start,
			    const char *end);
MODULE_SCOPE void	TclArgumentEnter(Tcl_Interp *interp,
			    Tcl_Obj *objv[], int objc, CmdFrame *cf);
MODULE_SCOPE void	TclArgumentRelease(Tcl_Interp *interp,
			    Tcl_Obj *objv[], int objc);
MODULE_SCOPE void	TclArgumentBCEnter(Tcl_Interp *interp,
			    Tcl_Obj *objv[], int objc,
			    void *codePtr, CmdFrame *cfPtr, int pc);
MODULE_SCOPE void	TclArgumentBCRelease(Tcl_Interp *interp,
			    CmdFrame *cfPtr);
MODULE_SCOPE void	TclArgumentGet(Tcl_Interp *interp, Tcl_Obj *obj,
			    CmdFrame **cfPtrPtr, int *wordPtr);
MODULE_SCOPE int	TclArraySet(Tcl_Interp *interp,
			    Tcl_Obj *arrayNameObj, Tcl_Obj *arrayElemObj);
MODULE_SCOPE double	TclBignumToDouble(const mp_int *bignum);
MODULE_SCOPE int	TclByteArrayMatch(const unsigned char *string,
			    int strLen, const unsigned char *pattern,
			    int ptnLen, int flags);
MODULE_SCOPE double	TclCeil(const mp_int *a);
MODULE_SCOPE int	TclCheckBadOctal(Tcl_Interp *interp,
			    const char *value);
MODULE_SCOPE int	TclChanCaughtErrorBypass(Tcl_Interp *interp,
			    Tcl_Channel chan);
MODULE_SCOPE Tcl_ObjCmdProc TclChannelNamesCmd;
MODULE_SCOPE int	TclClearRootEnsemble(ClientData data[],
			    Tcl_Interp *interp, int result);
MODULE_SCOPE ContLineLoc *TclContinuationsEnter(Tcl_Obj *objPtr, int num,
			    int *loc);
MODULE_SCOPE void	TclContinuationsEnterDerived(Tcl_Obj *objPtr,
			    int start, int *clNext);
MODULE_SCOPE ContLineLoc *TclContinuationsGet(Tcl_Obj *objPtr);
MODULE_SCOPE void	TclContinuationsCopy(Tcl_Obj *objPtr,
			    Tcl_Obj *originObjPtr);
MODULE_SCOPE int	TclConvertElement(const char *src, int length,
			    char *dst, int flags);
MODULE_SCOPE void	TclDeleteNamespaceVars(Namespace *nsPtr);
/* TIP #280 - Modified token based evulation, with line information. */
MODULE_SCOPE int	TclEvalEx(Tcl_Interp *interp, const char *script,
			    int numBytes, int flags, int line,
			    int *clNextOuter, const char *outerScript);
MODULE_SCOPE Tcl_ObjCmdProc TclFileAttrsCmd;
MODULE_SCOPE Tcl_ObjCmdProc TclFileCopyCmd;
MODULE_SCOPE Tcl_ObjCmdProc TclFileDeleteCmd;
MODULE_SCOPE Tcl_ObjCmdProc TclFileLinkCmd;
MODULE_SCOPE Tcl_ObjCmdProc TclFileMakeDirsCmd;
MODULE_SCOPE Tcl_ObjCmdProc TclFileReadLinkCmd;
MODULE_SCOPE Tcl_ObjCmdProc TclFileRenameCmd;
MODULE_SCOPE Tcl_ObjCmdProc TclFileTemporaryCmd;
MODULE_SCOPE void	TclCreateLateExitHandler(Tcl_ExitProc *proc,
			    ClientData clientData);
MODULE_SCOPE void	TclDeleteLateExitHandler(Tcl_ExitProc *proc,
			    ClientData clientData);
MODULE_SCOPE char *	TclDStringAppendObj(Tcl_DString *dsPtr,
			    Tcl_Obj *objPtr);
MODULE_SCOPE char *	TclDStringAppendDString(Tcl_DString *dsPtr,
			    Tcl_DString *toAppendPtr);
MODULE_SCOPE Tcl_Obj *	TclDStringToObj(Tcl_DString *dsPtr);
MODULE_SCOPE void	TclFinalizeAllocSubsystem(void);
MODULE_SCOPE void	TclFinalizeAsync(void);
MODULE_SCOPE void	TclFinalizeDoubleConversion(void);
MODULE_SCOPE void	TclFinalizeEncodingSubsystem(void);
MODULE_SCOPE void	TclFinalizeEnvironment(void);
MODULE_SCOPE void	TclFinalizeEvaluation(void);
MODULE_SCOPE void	TclFinalizeExecution(void);
MODULE_SCOPE void	TclFinalizeIOSubsystem(void);
MODULE_SCOPE void	TclFinalizeFilesystem(void);
MODULE_SCOPE void	TclResetFilesystem(void);
MODULE_SCOPE void	TclFinalizeLoad(void);
MODULE_SCOPE void	TclFinalizeLock(void);
MODULE_SCOPE void	TclFinalizeMemorySubsystem(void);
MODULE_SCOPE void	TclFinalizeNotifier(void);
MODULE_SCOPE void	TclFinalizeObjects(void);
MODULE_SCOPE void	TclFinalizePreserve(void);
MODULE_SCOPE void	TclFinalizeSynchronization(void);
MODULE_SCOPE void	TclFinalizeThreadAlloc(void);
MODULE_SCOPE void	TclFinalizeThreadData(void);
MODULE_SCOPE void	TclFinalizeThreadObjects(void);
MODULE_SCOPE double	TclFloor(const mp_int *a);
MODULE_SCOPE void	TclFormatNaN(double value, char *buffer);
MODULE_SCOPE int	TclFSFileAttrIndex(Tcl_Obj *pathPtr,
			    const char *attributeName, int *indexPtr);
MODULE_SCOPE int	TclNREvalFile(Tcl_Interp *interp, Tcl_Obj *pathPtr,
			    const char *encodingName);
MODULE_SCOPE void	TclFSUnloadTempFile(Tcl_LoadHandle loadHandle);
MODULE_SCOPE int *	TclGetAsyncReadyPtr(void);
MODULE_SCOPE Tcl_Obj *	TclGetBgErrorHandler(Tcl_Interp *interp);
MODULE_SCOPE int	TclGetChannelFromObj(Tcl_Interp *interp,
			    Tcl_Obj *objPtr, Tcl_Channel *chanPtr,
			    int *modePtr, int flags);
MODULE_SCOPE int TclGetCompletionCodeFromObj(Tcl_Interp *interp,
			    Tcl_Obj *value, int *code);
MODULE_SCOPE int	TclGetNumberFromObj(Tcl_Interp *interp,
			    Tcl_Obj *objPtr, ClientData *clientDataPtr,
			    int *typePtr);
MODULE_SCOPE int	TclGetOpenModeEx(Tcl_Interp *interp,
			    const char *modeString, int *seekFlagPtr,
			    int *binaryPtr);
MODULE_SCOPE Tcl_Obj *	TclGetProcessGlobalValue(ProcessGlobalValue *pgvPtr);
MODULE_SCOPE const char *TclGetSrcInfoForCmd(Interp *iPtr, int *lenPtr);
MODULE_SCOPE int	TclGlob(Tcl_Interp *interp, char *pattern,
			    Tcl_Obj *unquotedPrefix, int globFlags,
			    Tcl_GlobTypeData *types);
MODULE_SCOPE int	TclIncrObj(Tcl_Interp *interp, Tcl_Obj *valuePtr,
			    Tcl_Obj *incrPtr);
MODULE_SCOPE Tcl_Obj *	TclIncrObjVar2(Tcl_Interp *interp, Tcl_Obj *part1Ptr,
			    Tcl_Obj *part2Ptr, Tcl_Obj *incrPtr, int flags);
MODULE_SCOPE int	TclInfoExistsCmd(ClientData dummy, Tcl_Interp *interp,
			    int objc, Tcl_Obj *const objv[]);
MODULE_SCOPE int	TclInfoCoroutineCmd(ClientData dummy, Tcl_Interp *interp,
			    int objc, Tcl_Obj *const objv[]);
MODULE_SCOPE Tcl_Obj *	TclInfoFrame(Tcl_Interp *interp, CmdFrame *framePtr);
MODULE_SCOPE int	TclInfoGlobalsCmd(ClientData dummy, Tcl_Interp *interp,
			    int objc, Tcl_Obj *const objv[]);
MODULE_SCOPE int	TclInfoLocalsCmd(ClientData dummy, Tcl_Interp *interp,
			    int objc, Tcl_Obj *const objv[]);
MODULE_SCOPE int	TclInfoVarsCmd(ClientData dummy, Tcl_Interp *interp,
			    int objc, Tcl_Obj *const objv[]);
MODULE_SCOPE void	TclInitAlloc(void);
MODULE_SCOPE void	TclInitDbCkalloc(void);
MODULE_SCOPE void	TclInitDoubleConversion(void);
MODULE_SCOPE void	TclInitEmbeddedConfigurationInformation(
			    Tcl_Interp *interp);
MODULE_SCOPE void	TclInitEncodingSubsystem(void);
MODULE_SCOPE void	TclInitIOSubsystem(void);
MODULE_SCOPE void	TclInitLimitSupport(Tcl_Interp *interp);
MODULE_SCOPE void	TclInitNamespaceSubsystem(void);
MODULE_SCOPE void	TclInitNotifier(void);
MODULE_SCOPE void	TclInitObjSubsystem(void);
MODULE_SCOPE void	TclInitSubsystems(void);
MODULE_SCOPE int	TclInterpReady(Tcl_Interp *interp);
MODULE_SCOPE int	TclIsLocalScalar(const char *src, int len);
MODULE_SCOPE int	TclIsSpaceProc(char byte);
MODULE_SCOPE Tcl_Obj *	TclJoinPath(int elements, Tcl_Obj * const objv[]);
MODULE_SCOPE int	TclJoinThread(Tcl_ThreadId id, int *result);
MODULE_SCOPE void	TclLimitRemoveAllHandlers(Tcl_Interp *interp);
MODULE_SCOPE Tcl_Obj *	TclLindexList(Tcl_Interp *interp,
			    Tcl_Obj *listPtr, Tcl_Obj *argPtr);
MODULE_SCOPE Tcl_Obj *	TclLindexFlat(Tcl_Interp *interp, Tcl_Obj *listPtr,
			    int indexCount, Tcl_Obj *const indexArray[]);
/* TIP #280 */
MODULE_SCOPE void	TclListLines(Tcl_Obj *listObj, int line, int n,
			    int *lines, Tcl_Obj *const *elems);
MODULE_SCOPE Tcl_Obj *	TclListObjCopy(Tcl_Interp *interp, Tcl_Obj *listPtr);
MODULE_SCOPE Tcl_Obj *	TclLsetList(Tcl_Interp *interp, Tcl_Obj *listPtr,
			    Tcl_Obj *indexPtr, Tcl_Obj *valuePtr);
MODULE_SCOPE Tcl_Obj *	TclLsetFlat(Tcl_Interp *interp, Tcl_Obj *listPtr,
			    int indexCount, Tcl_Obj *const indexArray[],
			    Tcl_Obj *valuePtr);
MODULE_SCOPE Tcl_Command TclMakeEnsemble(Tcl_Interp *interp, const char *name,
			    const EnsembleImplMap map[]);
MODULE_SCOPE int	TclMaxListLength(const char *bytes, int numBytes,
			    const char **endPtr);
MODULE_SCOPE int	TclMergeReturnOptions(Tcl_Interp *interp, int objc,
			    Tcl_Obj *const objv[], Tcl_Obj **optionsPtrPtr,
			    int *codePtr, int *levelPtr);
MODULE_SCOPE Tcl_Obj *  TclNoErrorStack(Tcl_Interp *interp, Tcl_Obj *options);
MODULE_SCOPE int	TclNokia770Doubles(void);
MODULE_SCOPE void	TclNsDecrRefCount(Namespace *nsPtr);
MODULE_SCOPE void	TclObjVarErrMsg(Tcl_Interp *interp, Tcl_Obj *part1Ptr,
			    Tcl_Obj *part2Ptr, const char *operation,
			    const char *reason, int index);
MODULE_SCOPE int	TclObjInvokeNamespace(Tcl_Interp *interp,
			    int objc, Tcl_Obj *const objv[],
			    Tcl_Namespace *nsPtr, int flags);
MODULE_SCOPE int	TclObjUnsetVar2(Tcl_Interp *interp,
			    Tcl_Obj *part1Ptr, Tcl_Obj *part2Ptr, int flags);
MODULE_SCOPE int	TclParseBackslash(const char *src,
			    int numBytes, int *readPtr, char *dst);
MODULE_SCOPE int	TclParseHex(const char *src, int numBytes,
			    int *resultPtr);
MODULE_SCOPE int	TclParseNumber(Tcl_Interp *interp, Tcl_Obj *objPtr,
			    const char *expected, const char *bytes,
			    int numBytes, const char **endPtrPtr, int flags);
MODULE_SCOPE void	TclParseInit(Tcl_Interp *interp, const char *string,
			    int numBytes, Tcl_Parse *parsePtr);
MODULE_SCOPE int	TclParseAllWhiteSpace(const char *src, int numBytes);
MODULE_SCOPE int	TclProcessReturn(Tcl_Interp *interp,
			    int code, int level, Tcl_Obj *returnOpts);
MODULE_SCOPE int	TclpObjLstat(Tcl_Obj *pathPtr, Tcl_StatBuf *buf);
MODULE_SCOPE Tcl_Obj *	TclpTempFileName(void);
MODULE_SCOPE Tcl_Obj *  TclpTempFileNameForLibrary(Tcl_Interp *interp, Tcl_Obj* pathPtr);
MODULE_SCOPE Tcl_Obj *	TclNewFSPathObj(Tcl_Obj *dirPtr, const char *addStrRep,
			    int len);
MODULE_SCOPE int	TclpDeleteFile(const void *path);
MODULE_SCOPE void	TclpFinalizeCondition(Tcl_Condition *condPtr);
MODULE_SCOPE void	TclpFinalizeMutex(Tcl_Mutex *mutexPtr);
MODULE_SCOPE void	TclpFinalizePipes(void);
MODULE_SCOPE void	TclpFinalizeSockets(void);
MODULE_SCOPE int	TclCreateSocketAddress(Tcl_Interp *interp,
			    struct addrinfo **addrlist,
			    const char *host, int port, int willBind,
			    const char **errorMsgPtr);
MODULE_SCOPE int	TclpThreadCreate(Tcl_ThreadId *idPtr,
			    Tcl_ThreadCreateProc *proc, ClientData clientData,
			    int stackSize, int flags);
MODULE_SCOPE int	TclpFindVariable(const char *name, int *lengthPtr);
MODULE_SCOPE void	TclpInitLibraryPath(char **valuePtr,
			    int *lengthPtr, Tcl_Encoding *encodingPtr);
MODULE_SCOPE void	TclpInitLock(void);
MODULE_SCOPE void	TclpInitPlatform(void);
MODULE_SCOPE void	TclpInitUnlock(void);
MODULE_SCOPE Tcl_Obj *	TclpObjListVolumes(void);
MODULE_SCOPE void	TclpMasterLock(void);
MODULE_SCOPE void	TclpMasterUnlock(void);
MODULE_SCOPE int	TclpMatchFiles(Tcl_Interp *interp, char *separators,
			    Tcl_DString *dirPtr, char *pattern, char *tail);
MODULE_SCOPE int	TclpObjNormalizePath(Tcl_Interp *interp,
			    Tcl_Obj *pathPtr, int nextCheckpoint);
MODULE_SCOPE void	TclpNativeJoinPath(Tcl_Obj *prefix, const char *joining);
MODULE_SCOPE Tcl_Obj *	TclpNativeSplitPath(Tcl_Obj *pathPtr, int *lenPtr);
MODULE_SCOPE Tcl_PathType TclpGetNativePathType(Tcl_Obj *pathPtr,
			    int *driveNameLengthPtr, Tcl_Obj **driveNameRef);
MODULE_SCOPE int	TclCrossFilesystemCopy(Tcl_Interp *interp,
			    Tcl_Obj *source, Tcl_Obj *target);
MODULE_SCOPE int	TclpMatchInDirectory(Tcl_Interp *interp,
			    Tcl_Obj *resultPtr, Tcl_Obj *pathPtr,
			    const char *pattern, Tcl_GlobTypeData *types);
MODULE_SCOPE ClientData	TclpGetNativeCwd(ClientData clientData);
MODULE_SCOPE Tcl_FSDupInternalRepProc TclNativeDupInternalRep;
MODULE_SCOPE Tcl_Obj *	TclpObjLink(Tcl_Obj *pathPtr, Tcl_Obj *toPtr,
			    int linkType);
MODULE_SCOPE int	TclpObjChdir(Tcl_Obj *pathPtr);
MODULE_SCOPE Tcl_Channel TclpOpenTemporaryFile(Tcl_Obj *dirObj,
			    Tcl_Obj *basenameObj, Tcl_Obj *extensionObj,
			    Tcl_Obj *resultingNameObj);
MODULE_SCOPE Tcl_Obj *	TclPathPart(Tcl_Interp *interp, Tcl_Obj *pathPtr,
			    Tcl_PathPart portion);
MODULE_SCOPE char *	TclpReadlink(const char *fileName,
			    Tcl_DString *linkPtr);
MODULE_SCOPE void	TclpSetInterfaces(void);
MODULE_SCOPE void	TclpSetVariables(Tcl_Interp *interp);
MODULE_SCOPE void *	TclThreadStorageKeyGet(Tcl_ThreadDataKey *keyPtr);
MODULE_SCOPE void	TclThreadStorageKeySet(Tcl_ThreadDataKey *keyPtr,
			    void *data);
MODULE_SCOPE void	TclpThreadExit(int status);
MODULE_SCOPE void	TclRememberCondition(Tcl_Condition *mutex);
MODULE_SCOPE void	TclRememberJoinableThread(Tcl_ThreadId id);
MODULE_SCOPE void	TclRememberMutex(Tcl_Mutex *mutex);
MODULE_SCOPE void	TclRemoveScriptLimitCallbacks(Tcl_Interp *interp);
MODULE_SCOPE int	TclReToGlob(Tcl_Interp *interp, const char *reStr,
			    int reStrLen, Tcl_DString *dsPtr, int *flagsPtr);
MODULE_SCOPE int	TclScanElement(const char *string, int length,
			    int *flagPtr);
MODULE_SCOPE void	TclSetBgErrorHandler(Tcl_Interp *interp,
			    Tcl_Obj *cmdPrefix);
MODULE_SCOPE void	TclSetBignumIntRep(Tcl_Obj *objPtr,
			    mp_int *bignumValue);
MODULE_SCOPE int	TclSetBooleanFromAny(Tcl_Interp *interp, Tcl_Obj *objPtr);
MODULE_SCOPE void	TclSetCmdNameObj(Tcl_Interp *interp, Tcl_Obj *objPtr,
			    Command *cmdPtr);
MODULE_SCOPE void	TclSetDuplicateObj(Tcl_Obj *dupPtr, Tcl_Obj *objPtr);
MODULE_SCOPE void	TclSetProcessGlobalValue(ProcessGlobalValue *pgvPtr,
			    Tcl_Obj *newValue, Tcl_Encoding encoding);
MODULE_SCOPE void	TclSignalExitThread(Tcl_ThreadId id, int result);
MODULE_SCOPE void *	TclStackRealloc(Tcl_Interp *interp, void *ptr,
			    int numBytes);
MODULE_SCOPE int	TclStringMatch(const char *str, int strLen,
			    const char *pattern, int ptnLen, int flags);
MODULE_SCOPE int	TclStringMatchObj(Tcl_Obj *stringObj,
			    Tcl_Obj *patternObj, int flags);
MODULE_SCOPE Tcl_Obj *	TclStringObjReverse(Tcl_Obj *objPtr);
MODULE_SCOPE void	TclSubstCompile(Tcl_Interp *interp, const char *bytes,
			    int numBytes, int flags, int line,
			    struct CompileEnv *envPtr);
MODULE_SCOPE int	TclSubstOptions(Tcl_Interp *interp, int numOpts,
			    Tcl_Obj *const opts[], int *flagPtr);
MODULE_SCOPE void	TclSubstParse(Tcl_Interp *interp, const char *bytes,
			    int numBytes, int flags, Tcl_Parse *parsePtr,
			    Tcl_InterpState *statePtr);
MODULE_SCOPE int	TclSubstTokens(Tcl_Interp *interp, Tcl_Token *tokenPtr,
			    int count, int *tokensLeftPtr, int line,
			    int *clNextOuter, const char *outerScript);
MODULE_SCOPE int	TclTrimLeft(const char *bytes, int numBytes,
			    const char *trim, int numTrim);
MODULE_SCOPE int	TclTrimRight(const char *bytes, int numBytes,
			    const char *trim, int numTrim);
MODULE_SCOPE Tcl_Obj *	TclpNativeToNormalized(ClientData clientData);
MODULE_SCOPE Tcl_Obj *	TclpFilesystemPathType(Tcl_Obj *pathPtr);
MODULE_SCOPE int	TclpDlopen(Tcl_Interp *interp, Tcl_Obj *pathPtr,
			    Tcl_LoadHandle *loadHandle,
			    Tcl_FSUnloadFileProc **unloadProcPtr, int flags);
MODULE_SCOPE int	TclpUtime(Tcl_Obj *pathPtr, struct utimbuf *tval);
#ifdef TCL_LOAD_FROM_MEMORY
MODULE_SCOPE void *	TclpLoadMemoryGetBuffer(Tcl_Interp *interp, int size);
MODULE_SCOPE int	TclpLoadMemory(Tcl_Interp *interp, void *buffer,
			    int size, int codeSize, Tcl_LoadHandle *loadHandle,
			    Tcl_FSUnloadFileProc **unloadProcPtr, int flags);
#endif
MODULE_SCOPE void	TclInitThreadStorage(void);
MODULE_SCOPE void	TclFinalizeThreadDataThread(void);
MODULE_SCOPE void	TclFinalizeThreadStorage(void);
#ifdef TCL_WIDE_CLICKS
MODULE_SCOPE Tcl_WideInt TclpGetWideClicks(void);
MODULE_SCOPE double	TclpWideClicksToNanoseconds(Tcl_WideInt clicks);
#endif
MODULE_SCOPE Tcl_Obj *	TclDisassembleByteCodeObj(Tcl_Obj *objPtr);
MODULE_SCOPE int	TclZlibInit(Tcl_Interp *interp);
MODULE_SCOPE void *	TclpThreadCreateKey(void);
MODULE_SCOPE void	TclpThreadDeleteKey(void *keyPtr);
MODULE_SCOPE void	TclpThreadSetMasterTSD(void *tsdKeyPtr, void *ptr);
MODULE_SCOPE void *	TclpThreadGetMasterTSD(void *tsdKeyPtr);

MODULE_SCOPE void	TclErrorStackResetIf(Tcl_Interp *interp, const char *msg, int length);

/*
 *----------------------------------------------------------------
 * Command procedures in the generic core:
 *----------------------------------------------------------------
 */

MODULE_SCOPE int	Tcl_AfterObjCmd(ClientData clientData,
			    Tcl_Interp *interp, int objc,
			    Tcl_Obj *const objv[]);
MODULE_SCOPE int	Tcl_AppendObjCmd(ClientData clientData,
			    Tcl_Interp *interp, int objc,
			    Tcl_Obj *const objv[]);
MODULE_SCOPE int	Tcl_ApplyObjCmd(ClientData clientData,
			    Tcl_Interp *interp, int objc,
			    Tcl_Obj *const objv[]);
MODULE_SCOPE Tcl_Command TclInitArrayCmd(Tcl_Interp *interp);
MODULE_SCOPE Tcl_Command TclInitBinaryCmd(Tcl_Interp *interp);
MODULE_SCOPE int	Tcl_BreakObjCmd(ClientData clientData,
			    Tcl_Interp *interp, int objc,
			    Tcl_Obj *const objv[]);
MODULE_SCOPE int	Tcl_CaseObjCmd(ClientData clientData,
			    Tcl_Interp *interp, int objc,
			    Tcl_Obj *const objv[]);
MODULE_SCOPE int	Tcl_CatchObjCmd(ClientData clientData,
			    Tcl_Interp *interp, int objc,
			    Tcl_Obj *const objv[]);
MODULE_SCOPE int	Tcl_CdObjCmd(ClientData clientData,
			    Tcl_Interp *interp, int objc,
			    Tcl_Obj *const objv[]);
MODULE_SCOPE Tcl_Command TclInitChanCmd(Tcl_Interp *interp);
MODULE_SCOPE int	TclChanCreateObjCmd(ClientData clientData,
			    Tcl_Interp *interp, int objc,
			    Tcl_Obj *const objv[]);
MODULE_SCOPE int	TclChanPostEventObjCmd(ClientData clientData,
			    Tcl_Interp *interp, int objc,
			    Tcl_Obj *const objv[]);
MODULE_SCOPE int	TclChanPopObjCmd(ClientData clientData,
			    Tcl_Interp *interp, int objc, Tcl_Obj *const objv[]);
MODULE_SCOPE int	TclChanPushObjCmd(ClientData clientData,
			    Tcl_Interp *interp, int objc, Tcl_Obj *const objv[]);
MODULE_SCOPE void	TclClockInit(Tcl_Interp *interp);
MODULE_SCOPE int	TclClockOldscanObjCmd(
			    ClientData clientData, Tcl_Interp *interp,
			    int objc, Tcl_Obj *const objv[]);
MODULE_SCOPE int	Tcl_CloseObjCmd(ClientData clientData,
			    Tcl_Interp *interp, int objc,
			    Tcl_Obj *const objv[]);
MODULE_SCOPE int	Tcl_ConcatObjCmd(ClientData clientData,
			    Tcl_Interp *interp, int objc,
			    Tcl_Obj *const objv[]);
MODULE_SCOPE int	Tcl_ContinueObjCmd(ClientData clientData,
			    Tcl_Interp *interp, int objc,
			    Tcl_Obj *const objv[]);
MODULE_SCOPE Tcl_TimerToken TclCreateAbsoluteTimerHandler(
			    Tcl_Time *timePtr, Tcl_TimerProc *proc,
			    ClientData clientData);
MODULE_SCOPE int	TclDefaultBgErrorHandlerObjCmd(
			    ClientData clientData, Tcl_Interp *interp,
			    int objc, Tcl_Obj *const objv[]);
MODULE_SCOPE Tcl_Command TclInitDictCmd(Tcl_Interp *interp);
MODULE_SCOPE int	TclDictWithFinish(Tcl_Interp *interp, Var *varPtr,
			    Var *arrayPtr, Tcl_Obj *part1Ptr,
			    Tcl_Obj *part2Ptr, int index, int pathc,
			    Tcl_Obj *const pathv[], Tcl_Obj *keysPtr);
MODULE_SCOPE Tcl_Obj *	TclDictWithInit(Tcl_Interp *interp, Tcl_Obj *dictPtr,
			    int pathc, Tcl_Obj *const pathv[]);
MODULE_SCOPE int	Tcl_DisassembleObjCmd(ClientData clientData,
			    Tcl_Interp *interp, int objc,
			    Tcl_Obj *const objv[]);
			    
/* Assemble command function */			    
MODULE_SCOPE int	Tcl_AssembleObjCmd(ClientData clientData,
			    Tcl_Interp *interp, int objc,
			    Tcl_Obj *const objv[]);			    
MODULE_SCOPE int	TclNRAssembleObjCmd(ClientData clientData,
			    Tcl_Interp *interp, int objc,
			    Tcl_Obj *const objv[]);			    
			    
MODULE_SCOPE int	Tcl_EncodingObjCmd(ClientData clientData,
			    Tcl_Interp *interp, int objc,
			    Tcl_Obj *const objv[]);
MODULE_SCOPE int	Tcl_EofObjCmd(ClientData clientData,
			    Tcl_Interp *interp, int objc,
			    Tcl_Obj *const objv[]);
MODULE_SCOPE int	Tcl_ErrorObjCmd(ClientData clientData,
			    Tcl_Interp *interp, int objc,
			    Tcl_Obj *const objv[]);
MODULE_SCOPE int	Tcl_EvalObjCmd(ClientData clientData,
			    Tcl_Interp *interp, int objc,
			    Tcl_Obj *const objv[]);
MODULE_SCOPE int	Tcl_ExecObjCmd(ClientData clientData,
			    Tcl_Interp *interp, int objc,
			    Tcl_Obj *const objv[]);
MODULE_SCOPE int	Tcl_ExitObjCmd(ClientData clientData,
			    Tcl_Interp *interp, int objc,
			    Tcl_Obj *const objv[]);
MODULE_SCOPE int	Tcl_ExprObjCmd(ClientData clientData,
			    Tcl_Interp *interp, int objc,
			    Tcl_Obj *const objv[]);
MODULE_SCOPE int	Tcl_FblockedObjCmd(ClientData clientData,
			    Tcl_Interp *interp, int objc,
			    Tcl_Obj *const objv[]);
MODULE_SCOPE int	Tcl_FconfigureObjCmd(
			    ClientData clientData, Tcl_Interp *interp,
			    int objc, Tcl_Obj *const objv[]);
MODULE_SCOPE int	Tcl_FcopyObjCmd(ClientData dummy,
			    Tcl_Interp *interp, int objc,
			    Tcl_Obj *const objv[]);
MODULE_SCOPE Tcl_Command TclInitFileCmd(Tcl_Interp *interp);
MODULE_SCOPE int	TclMakeFileCommandSafe(Tcl_Interp *interp);
MODULE_SCOPE int	Tcl_FileEventObjCmd(ClientData clientData,
			    Tcl_Interp *interp, int objc,
			    Tcl_Obj *const objv[]);
MODULE_SCOPE int	Tcl_FlushObjCmd(ClientData clientData,
			    Tcl_Interp *interp, int objc,
			    Tcl_Obj *const objv[]);
MODULE_SCOPE int	Tcl_ForObjCmd(ClientData clientData,
			    Tcl_Interp *interp, int objc,
			    Tcl_Obj *const objv[]);
MODULE_SCOPE int	Tcl_ForeachObjCmd(ClientData clientData,
			    Tcl_Interp *interp, int objc,
			    Tcl_Obj *const objv[]);
MODULE_SCOPE int	Tcl_FormatObjCmd(ClientData dummy,
			    Tcl_Interp *interp, int objc,
			    Tcl_Obj *const objv[]);
MODULE_SCOPE int	Tcl_GetsObjCmd(ClientData clientData,
			    Tcl_Interp *interp, int objc,
			    Tcl_Obj *const objv[]);
MODULE_SCOPE int	Tcl_GlobalObjCmd(ClientData clientData,
			    Tcl_Interp *interp, int objc,
			    Tcl_Obj *const objv[]);
MODULE_SCOPE int	Tcl_GlobObjCmd(ClientData clientData,
			    Tcl_Interp *interp, int objc,
			    Tcl_Obj *const objv[]);
MODULE_SCOPE int	Tcl_IfObjCmd(ClientData clientData,
			    Tcl_Interp *interp, int objc,
			    Tcl_Obj *const objv[]);
MODULE_SCOPE int	Tcl_IncrObjCmd(ClientData clientData,
			    Tcl_Interp *interp, int objc,
			    Tcl_Obj *const objv[]);
MODULE_SCOPE Tcl_Command TclInitInfoCmd(Tcl_Interp *interp);
MODULE_SCOPE int	Tcl_InterpObjCmd(ClientData clientData,
			    Tcl_Interp *interp, int argc,
			    Tcl_Obj *const objv[]);
MODULE_SCOPE int	Tcl_JoinObjCmd(ClientData clientData,
			    Tcl_Interp *interp, int objc,
			    Tcl_Obj *const objv[]);
MODULE_SCOPE int	Tcl_LappendObjCmd(ClientData clientData,
			    Tcl_Interp *interp, int objc,
			    Tcl_Obj *const objv[]);
MODULE_SCOPE int	Tcl_LassignObjCmd(ClientData clientData,
			    Tcl_Interp *interp, int objc,
			    Tcl_Obj *const objv[]);
MODULE_SCOPE int	Tcl_LindexObjCmd(ClientData clientData,
			    Tcl_Interp *interp, int objc,
			    Tcl_Obj *const objv[]);
MODULE_SCOPE int	Tcl_LinsertObjCmd(ClientData clientData,
			    Tcl_Interp *interp, int objc,
			    Tcl_Obj *const objv[]);
MODULE_SCOPE int	Tcl_LlengthObjCmd(ClientData clientData,
			    Tcl_Interp *interp, int objc,
			    Tcl_Obj *const objv[]);
MODULE_SCOPE int	Tcl_ListObjCmd(ClientData clientData,
			    Tcl_Interp *interp, int objc,
			    Tcl_Obj *const objv[]);
MODULE_SCOPE int	Tcl_LmapObjCmd(ClientData clientData,
			    Tcl_Interp *interp, int objc,
			    Tcl_Obj *const objv[]);
MODULE_SCOPE int	Tcl_LoadObjCmd(ClientData clientData,
			    Tcl_Interp *interp, int objc,
			    Tcl_Obj *const objv[]);
MODULE_SCOPE int	Tcl_LrangeObjCmd(ClientData clientData,
			    Tcl_Interp *interp, int objc,
			    Tcl_Obj *const objv[]);
MODULE_SCOPE int	Tcl_LrepeatObjCmd(ClientData clientData,
			    Tcl_Interp *interp, int objc,
			    Tcl_Obj *const objv[]);
MODULE_SCOPE int	Tcl_LreplaceObjCmd(ClientData clientData,
			    Tcl_Interp *interp, int objc,
			    Tcl_Obj *const objv[]);
MODULE_SCOPE int	Tcl_LreverseObjCmd(ClientData clientData,
			    Tcl_Interp *interp, int objc,
			    Tcl_Obj *const objv[]);
MODULE_SCOPE int	Tcl_LsearchObjCmd(ClientData clientData,
			    Tcl_Interp *interp, int objc,
			    Tcl_Obj *const objv[]);
MODULE_SCOPE int	Tcl_LsetObjCmd(ClientData clientData,
			    Tcl_Interp *interp, int objc,
			    Tcl_Obj *const objv[]);
MODULE_SCOPE int	Tcl_LsortObjCmd(ClientData clientData,
			    Tcl_Interp *interp, int objc,
			    Tcl_Obj *const objv[]);
MODULE_SCOPE Tcl_Command TclInitNamespaceCmd(Tcl_Interp *interp);
MODULE_SCOPE int	TclNamespaceEnsembleCmd(ClientData dummy,
			    Tcl_Interp *interp, int objc,
			    Tcl_Obj *const objv[]);
MODULE_SCOPE int	Tcl_OpenObjCmd(ClientData clientData,
			    Tcl_Interp *interp, int objc,
			    Tcl_Obj *const objv[]);
MODULE_SCOPE int	Tcl_PackageObjCmd(ClientData clientData,
			    Tcl_Interp *interp, int objc,
			    Tcl_Obj *const objv[]);
MODULE_SCOPE int	Tcl_PidObjCmd(ClientData clientData,
			    Tcl_Interp *interp, int objc,
			    Tcl_Obj *const objv[]);
MODULE_SCOPE Tcl_Command TclInitPrefixCmd(Tcl_Interp *interp);
MODULE_SCOPE int	Tcl_PutsObjCmd(ClientData clientData,
			    Tcl_Interp *interp, int objc,
			    Tcl_Obj *const objv[]);
MODULE_SCOPE int	Tcl_PwdObjCmd(ClientData clientData,
			    Tcl_Interp *interp, int objc,
			    Tcl_Obj *const objv[]);
MODULE_SCOPE int	Tcl_ReadObjCmd(ClientData clientData,
			    Tcl_Interp *interp, int objc,
			    Tcl_Obj *const objv[]);
MODULE_SCOPE int	Tcl_RegexpObjCmd(ClientData clientData,
			    Tcl_Interp *interp, int objc,
			    Tcl_Obj *const objv[]);
MODULE_SCOPE int	Tcl_RegsubObjCmd(ClientData clientData,
			    Tcl_Interp *interp, int objc,
			    Tcl_Obj *const objv[]);
MODULE_SCOPE int	Tcl_RenameObjCmd(ClientData clientData,
			    Tcl_Interp *interp, int objc,
			    Tcl_Obj *const objv[]);
MODULE_SCOPE int	Tcl_RepresentationCmd(ClientData clientData,
			    Tcl_Interp *interp, int objc,
			    Tcl_Obj *const objv[]);
MODULE_SCOPE int	Tcl_ReturnObjCmd(ClientData clientData,
			    Tcl_Interp *interp, int objc,
			    Tcl_Obj *const objv[]);
MODULE_SCOPE int	Tcl_ScanObjCmd(ClientData clientData,
			    Tcl_Interp *interp, int objc,
			    Tcl_Obj *const objv[]);
MODULE_SCOPE int	Tcl_SeekObjCmd(ClientData clientData,
			    Tcl_Interp *interp, int objc,
			    Tcl_Obj *const objv[]);
MODULE_SCOPE int	Tcl_SetObjCmd(ClientData clientData,
			    Tcl_Interp *interp, int objc,
			    Tcl_Obj *const objv[]);
MODULE_SCOPE int	Tcl_SplitObjCmd(ClientData clientData,
			    Tcl_Interp *interp, int objc,
			    Tcl_Obj *const objv[]);
MODULE_SCOPE int	Tcl_SocketObjCmd(ClientData clientData,
			    Tcl_Interp *interp, int objc,
			    Tcl_Obj *const objv[]);
MODULE_SCOPE int	Tcl_SourceObjCmd(ClientData clientData,
			    Tcl_Interp *interp, int objc,
			    Tcl_Obj *const objv[]);
MODULE_SCOPE Tcl_Command TclInitStringCmd(Tcl_Interp *interp);
MODULE_SCOPE int	Tcl_SubstObjCmd(ClientData clientData,
			    Tcl_Interp *interp, int objc,
			    Tcl_Obj *const objv[]);
MODULE_SCOPE int	Tcl_SwitchObjCmd(ClientData clientData,
			    Tcl_Interp *interp, int objc,
			    Tcl_Obj *const objv[]);
MODULE_SCOPE int	Tcl_TellObjCmd(ClientData clientData,
			    Tcl_Interp *interp, int objc,
			    Tcl_Obj *const objv[]);
MODULE_SCOPE int	Tcl_ThrowObjCmd(ClientData dummy, Tcl_Interp *interp,
			    int objc, Tcl_Obj *const objv[]);
MODULE_SCOPE int	Tcl_TimeObjCmd(ClientData clientData,
			    Tcl_Interp *interp, int objc,
			    Tcl_Obj *const objv[]);
MODULE_SCOPE int	Tcl_TraceObjCmd(ClientData clientData,
			    Tcl_Interp *interp, int objc,
			    Tcl_Obj *const objv[]);
MODULE_SCOPE int	Tcl_TryObjCmd(ClientData clientData,
			    Tcl_Interp *interp, int objc,
			    Tcl_Obj *const objv[]);
MODULE_SCOPE int	Tcl_UnloadObjCmd(ClientData clientData,
			    Tcl_Interp *interp, int objc,
			    Tcl_Obj *const objv[]);
MODULE_SCOPE int	Tcl_UnsetObjCmd(ClientData clientData,
			    Tcl_Interp *interp, int objc,
			    Tcl_Obj *const objv[]);
MODULE_SCOPE int	Tcl_UpdateObjCmd(ClientData clientData,
			    Tcl_Interp *interp, int objc,
			    Tcl_Obj *const objv[]);
MODULE_SCOPE int	Tcl_UplevelObjCmd(ClientData clientData,
			    Tcl_Interp *interp, int objc,
			    Tcl_Obj *const objv[]);
MODULE_SCOPE int	Tcl_UpvarObjCmd(ClientData clientData,
			    Tcl_Interp *interp, int objc,
			    Tcl_Obj *const objv[]);
MODULE_SCOPE int	Tcl_VariableObjCmd(ClientData clientData,
			    Tcl_Interp *interp, int objc,
			    Tcl_Obj *const objv[]);
MODULE_SCOPE int	Tcl_VwaitObjCmd(ClientData clientData,
			    Tcl_Interp *interp, int objc,
			    Tcl_Obj *const objv[]);
MODULE_SCOPE int	Tcl_WhileObjCmd(ClientData clientData,
			    Tcl_Interp *interp, int objc,
			    Tcl_Obj *const objv[]);

/*
 *----------------------------------------------------------------
 * Compilation procedures for commands in the generic core:
 *----------------------------------------------------------------
 */

MODULE_SCOPE int	TclCompileAppendCmd(Tcl_Interp *interp,
			    Tcl_Parse *parsePtr, Command *cmdPtr,
			    struct CompileEnv *envPtr);
MODULE_SCOPE int	TclCompileArrayExistsCmd(Tcl_Interp *interp,
			    Tcl_Parse *parsePtr, Command *cmdPtr,
			    struct CompileEnv *envPtr);
MODULE_SCOPE int	TclCompileArraySetCmd(Tcl_Interp *interp,
			    Tcl_Parse *parsePtr, Command *cmdPtr,
			    struct CompileEnv *envPtr);
MODULE_SCOPE int	TclCompileArrayUnsetCmd(Tcl_Interp *interp,
			    Tcl_Parse *parsePtr, Command *cmdPtr,
			    struct CompileEnv *envPtr);
MODULE_SCOPE int	TclCompileBreakCmd(Tcl_Interp *interp,
			    Tcl_Parse *parsePtr, Command *cmdPtr,
			    struct CompileEnv *envPtr);
MODULE_SCOPE int	TclCompileCatchCmd(Tcl_Interp *interp,
			    Tcl_Parse *parsePtr, Command *cmdPtr,
			    struct CompileEnv *envPtr);
MODULE_SCOPE int	TclCompileContinueCmd(Tcl_Interp *interp,
			    Tcl_Parse *parsePtr, Command *cmdPtr,
			    struct CompileEnv *envPtr);
MODULE_SCOPE int	TclCompileDictAppendCmd(Tcl_Interp *interp,
			    Tcl_Parse *parsePtr, Command *cmdPtr,
			    struct CompileEnv *envPtr);
MODULE_SCOPE int	TclCompileDictCreateCmd(Tcl_Interp *interp,
			    Tcl_Parse *parsePtr, Command *cmdPtr,
			    struct CompileEnv *envPtr);
MODULE_SCOPE int	TclCompileDictExistsCmd(Tcl_Interp *interp,
			    Tcl_Parse *parsePtr, Command *cmdPtr,
			    struct CompileEnv *envPtr);
MODULE_SCOPE int	TclCompileDictForCmd(Tcl_Interp *interp,
			    Tcl_Parse *parsePtr, Command *cmdPtr,
			    struct CompileEnv *envPtr);
MODULE_SCOPE int	TclCompileDictGetCmd(Tcl_Interp *interp,
			    Tcl_Parse *parsePtr, Command *cmdPtr,
			    struct CompileEnv *envPtr);
MODULE_SCOPE int	TclCompileDictIncrCmd(Tcl_Interp *interp,
			    Tcl_Parse *parsePtr, Command *cmdPtr,
			    struct CompileEnv *envPtr);
MODULE_SCOPE int	TclCompileDictLappendCmd(Tcl_Interp *interp,
			    Tcl_Parse *parsePtr, Command *cmdPtr,
			    struct CompileEnv *envPtr);
MODULE_SCOPE int	TclCompileDictMapCmd(Tcl_Interp *interp,
			    Tcl_Parse *parsePtr, Command *cmdPtr,
			    struct CompileEnv *envPtr);
MODULE_SCOPE int	TclCompileDictMergeCmd(Tcl_Interp *interp,
			    Tcl_Parse *parsePtr, Command *cmdPtr,
			    struct CompileEnv *envPtr);
MODULE_SCOPE int	TclCompileDictSetCmd(Tcl_Interp *interp,
			    Tcl_Parse *parsePtr, Command *cmdPtr,
			    struct CompileEnv *envPtr);
MODULE_SCOPE int	TclCompileDictUnsetCmd(Tcl_Interp *interp,
			    Tcl_Parse *parsePtr, Command *cmdPtr,
			    struct CompileEnv *envPtr);
MODULE_SCOPE int	TclCompileDictUpdateCmd(Tcl_Interp *interp,
			    Tcl_Parse *parsePtr, Command *cmdPtr,
			    struct CompileEnv *envPtr);
MODULE_SCOPE int	TclCompileDictWithCmd(Tcl_Interp *interp,
			    Tcl_Parse *parsePtr, Command *cmdPtr,
			    struct CompileEnv *envPtr);
MODULE_SCOPE int	TclCompileEnsemble(Tcl_Interp *interp,
			    Tcl_Parse *parsePtr, Command *cmdPtr,
			    struct CompileEnv *envPtr);
MODULE_SCOPE int	TclCompileErrorCmd(Tcl_Interp *interp,
			    Tcl_Parse *parsePtr, Command *cmdPtr,
			    struct CompileEnv *envPtr);
MODULE_SCOPE int	TclCompileExprCmd(Tcl_Interp *interp,
			    Tcl_Parse *parsePtr, Command *cmdPtr,
			    struct CompileEnv *envPtr);
MODULE_SCOPE int	TclCompileForCmd(Tcl_Interp *interp,
			    Tcl_Parse *parsePtr, Command *cmdPtr,
			    struct CompileEnv *envPtr);
MODULE_SCOPE int	TclCompileForeachCmd(Tcl_Interp *interp,
			    Tcl_Parse *parsePtr, Command *cmdPtr,
			    struct CompileEnv *envPtr);
MODULE_SCOPE int	TclCompileFormatCmd(Tcl_Interp *interp,
			    Tcl_Parse *parsePtr, Command *cmdPtr,
			    struct CompileEnv *envPtr);
MODULE_SCOPE int	TclCompileGlobalCmd(Tcl_Interp *interp,
			    Tcl_Parse *parsePtr, Command *cmdPtr,
			    struct CompileEnv *envPtr);
MODULE_SCOPE int	TclCompileIfCmd(Tcl_Interp *interp,
			    Tcl_Parse *parsePtr, Command *cmdPtr,
			    struct CompileEnv *envPtr);
MODULE_SCOPE int	TclCompileInfoCommandsCmd(Tcl_Interp *interp,
			    Tcl_Parse *parsePtr, Command *cmdPtr,
			    struct CompileEnv *envPtr);
MODULE_SCOPE int	TclCompileInfoCoroutineCmd(Tcl_Interp *interp,
			    Tcl_Parse *parsePtr, Command *cmdPtr,
			    struct CompileEnv *envPtr);
MODULE_SCOPE int	TclCompileInfoExistsCmd(Tcl_Interp *interp,
			    Tcl_Parse *parsePtr, Command *cmdPtr,
			    struct CompileEnv *envPtr);
MODULE_SCOPE int	TclCompileInfoLevelCmd(Tcl_Interp *interp,
			    Tcl_Parse *parsePtr, Command *cmdPtr,
			    struct CompileEnv *envPtr);
MODULE_SCOPE int	TclCompileInfoObjectClassCmd(Tcl_Interp *interp,
			    Tcl_Parse *parsePtr, Command *cmdPtr,
			    struct CompileEnv *envPtr);
MODULE_SCOPE int	TclCompileInfoObjectIsACmd(Tcl_Interp *interp,
			    Tcl_Parse *parsePtr, Command *cmdPtr,
			    struct CompileEnv *envPtr);
MODULE_SCOPE int	TclCompileInfoObjectNamespaceCmd(Tcl_Interp *interp,
			    Tcl_Parse *parsePtr, Command *cmdPtr,
			    struct CompileEnv *envPtr);
MODULE_SCOPE int	TclCompileIncrCmd(Tcl_Interp *interp,
			    Tcl_Parse *parsePtr, Command *cmdPtr,
			    struct CompileEnv *envPtr);
MODULE_SCOPE int	TclCompileLappendCmd(Tcl_Interp *interp,
			    Tcl_Parse *parsePtr, Command *cmdPtr,
			    struct CompileEnv *envPtr);
MODULE_SCOPE int	TclCompileLassignCmd(Tcl_Interp *interp,
			    Tcl_Parse *parsePtr, Command *cmdPtr,
			    struct CompileEnv *envPtr);
MODULE_SCOPE int	TclCompileLindexCmd(Tcl_Interp *interp,
			    Tcl_Parse *parsePtr, Command *cmdPtr,
			    struct CompileEnv *envPtr);
MODULE_SCOPE int	TclCompileListCmd(Tcl_Interp *interp,
			    Tcl_Parse *parsePtr, Command *cmdPtr,
			    struct CompileEnv *envPtr);
MODULE_SCOPE int	TclCompileLlengthCmd(Tcl_Interp *interp,
			    Tcl_Parse *parsePtr, Command *cmdPtr,
			    struct CompileEnv *envPtr);
MODULE_SCOPE int	TclCompileLmapCmd(Tcl_Interp *interp,
			    Tcl_Parse *parsePtr, Command *cmdPtr,
			    struct CompileEnv *envPtr);
MODULE_SCOPE int	TclCompileLrangeCmd(Tcl_Interp *interp,
			    Tcl_Parse *parsePtr, Command *cmdPtr,
			    struct CompileEnv *envPtr);
MODULE_SCOPE int	TclCompileLreplaceCmd(Tcl_Interp *interp,
			    Tcl_Parse *parsePtr, Command *cmdPtr,
			    struct CompileEnv *envPtr);
MODULE_SCOPE int	TclCompileLsetCmd(Tcl_Interp *interp,
			    Tcl_Parse *parsePtr, Command *cmdPtr,
			    struct CompileEnv *envPtr);
MODULE_SCOPE int	TclCompileNamespaceCodeCmd(Tcl_Interp *interp,
			    Tcl_Parse *parsePtr, Command *cmdPtr,
			    struct CompileEnv *envPtr);
MODULE_SCOPE int	TclCompileNamespaceCurrentCmd(Tcl_Interp *interp,
			    Tcl_Parse *parsePtr, Command *cmdPtr,
			    struct CompileEnv *envPtr);
MODULE_SCOPE int	TclCompileNamespaceQualifiersCmd(Tcl_Interp *interp,
			    Tcl_Parse *parsePtr, Command *cmdPtr,
			    struct CompileEnv *envPtr);
MODULE_SCOPE int	TclCompileNamespaceTailCmd(Tcl_Interp *interp,
			    Tcl_Parse *parsePtr, Command *cmdPtr,
			    struct CompileEnv *envPtr);
MODULE_SCOPE int	TclCompileNamespaceUpvarCmd(Tcl_Interp *interp,
			    Tcl_Parse *parsePtr, Command *cmdPtr,
			    struct CompileEnv *envPtr);
MODULE_SCOPE int	TclCompileNamespaceWhichCmd(Tcl_Interp *interp,
			    Tcl_Parse *parsePtr, Command *cmdPtr,
			    struct CompileEnv *envPtr);
MODULE_SCOPE int	TclCompileNoOp(Tcl_Interp *interp,
			    Tcl_Parse *parsePtr, Command *cmdPtr,
			    struct CompileEnv *envPtr);
MODULE_SCOPE int	TclCompileObjectSelfCmd(Tcl_Interp *interp,
			    Tcl_Parse *parsePtr, Command *cmdPtr,
			    struct CompileEnv *envPtr);
MODULE_SCOPE int	TclCompileRegexpCmd(Tcl_Interp *interp,
			    Tcl_Parse *parsePtr, Command *cmdPtr,
			    struct CompileEnv *envPtr);
MODULE_SCOPE int	TclCompileRegsubCmd(Tcl_Interp *interp,
			    Tcl_Parse *parsePtr, Command *cmdPtr,
			    struct CompileEnv *envPtr);
MODULE_SCOPE int	TclCompileReturnCmd(Tcl_Interp *interp,
			    Tcl_Parse *parsePtr, Command *cmdPtr,
			    struct CompileEnv *envPtr);
MODULE_SCOPE int	TclCompileSetCmd(Tcl_Interp *interp,
			    Tcl_Parse *parsePtr, Command *cmdPtr,
			    struct CompileEnv *envPtr);
MODULE_SCOPE int	TclCompileStringCmpCmd(Tcl_Interp *interp,
			    Tcl_Parse *parsePtr, Command *cmdPtr,
			    struct CompileEnv *envPtr);
MODULE_SCOPE int	TclCompileStringEqualCmd(Tcl_Interp *interp,
			    Tcl_Parse *parsePtr, Command *cmdPtr,
			    struct CompileEnv *envPtr);
MODULE_SCOPE int	TclCompileStringFirstCmd(Tcl_Interp *interp,
			    Tcl_Parse *parsePtr, Command *cmdPtr,
			    struct CompileEnv *envPtr);
MODULE_SCOPE int	TclCompileStringIndexCmd(Tcl_Interp *interp,
			    Tcl_Parse *parsePtr, Command *cmdPtr,
			    struct CompileEnv *envPtr);
MODULE_SCOPE int	TclCompileStringLastCmd(Tcl_Interp *interp,
			    Tcl_Parse *parsePtr, Command *cmdPtr,
			    struct CompileEnv *envPtr);
MODULE_SCOPE int	TclCompileStringLenCmd(Tcl_Interp *interp,
			    Tcl_Parse *parsePtr, Command *cmdPtr,
			    struct CompileEnv *envPtr);
MODULE_SCOPE int	TclCompileStringMapCmd(Tcl_Interp *interp,
			    Tcl_Parse *parsePtr, Command *cmdPtr,
			    struct CompileEnv *envPtr);
MODULE_SCOPE int	TclCompileStringMatchCmd(Tcl_Interp *interp,
			    Tcl_Parse *parsePtr, Command *cmdPtr,
			    struct CompileEnv *envPtr);
MODULE_SCOPE int	TclCompileStringRangeCmd(Tcl_Interp *interp,
			    Tcl_Parse *parsePtr, Command *cmdPtr,
			    struct CompileEnv *envPtr);
MODULE_SCOPE int	TclCompileSubstCmd(Tcl_Interp *interp,
			    Tcl_Parse *parsePtr, Command *cmdPtr,
			    struct CompileEnv *envPtr);
MODULE_SCOPE int	TclCompileSwitchCmd(Tcl_Interp *interp,
			    Tcl_Parse *parsePtr, Command *cmdPtr,
			    struct CompileEnv *envPtr);
MODULE_SCOPE int	TclCompileTailcallCmd(Tcl_Interp *interp,
			    Tcl_Parse *parsePtr, Command *cmdPtr,
			    struct CompileEnv *envPtr);
MODULE_SCOPE int	TclCompileThrowCmd(Tcl_Interp *interp,
			    Tcl_Parse *parsePtr, Command *cmdPtr,
			    struct CompileEnv *envPtr);
MODULE_SCOPE int	TclCompileTryCmd(Tcl_Interp *interp,
			    Tcl_Parse *parsePtr, Command *cmdPtr,
			    struct CompileEnv *envPtr);
MODULE_SCOPE int	TclCompileUnsetCmd(Tcl_Interp *interp,
			    Tcl_Parse *parsePtr, Command *cmdPtr,
			    struct CompileEnv *envPtr);
MODULE_SCOPE int	TclCompileUpvarCmd(Tcl_Interp *interp,
			    Tcl_Parse *parsePtr, Command *cmdPtr,
			    struct CompileEnv *envPtr);
MODULE_SCOPE int	TclCompileVariableCmd(Tcl_Interp *interp,
			    Tcl_Parse *parsePtr, Command *cmdPtr,
			    struct CompileEnv *envPtr);
MODULE_SCOPE int	TclCompileWhileCmd(Tcl_Interp *interp,
			    Tcl_Parse *parsePtr, Command *cmdPtr,
			    struct CompileEnv *envPtr);
MODULE_SCOPE int	TclCompileYieldCmd(Tcl_Interp *interp,
			    Tcl_Parse *parsePtr, Command *cmdPtr,
			    struct CompileEnv *envPtr);
MODULE_SCOPE int	TclCompileBasic0ArgCmd(Tcl_Interp *interp,
			    Tcl_Parse *parsePtr, Command *cmdPtr,
			    struct CompileEnv *envPtr);
MODULE_SCOPE int	TclCompileBasic1ArgCmd(Tcl_Interp *interp,
			    Tcl_Parse *parsePtr, Command *cmdPtr,
			    struct CompileEnv *envPtr);
MODULE_SCOPE int	TclCompileBasic2ArgCmd(Tcl_Interp *interp,
			    Tcl_Parse *parsePtr, Command *cmdPtr,
			    struct CompileEnv *envPtr);
MODULE_SCOPE int	TclCompileBasic3ArgCmd(Tcl_Interp *interp,
			    Tcl_Parse *parsePtr, Command *cmdPtr,
			    struct CompileEnv *envPtr);
MODULE_SCOPE int	TclCompileBasic0Or1ArgCmd(Tcl_Interp *interp,
			    Tcl_Parse *parsePtr, Command *cmdPtr,
			    struct CompileEnv *envPtr);
MODULE_SCOPE int	TclCompileBasic1Or2ArgCmd(Tcl_Interp *interp,
			    Tcl_Parse *parsePtr, Command *cmdPtr,
			    struct CompileEnv *envPtr);
MODULE_SCOPE int	TclCompileBasic2Or3ArgCmd(Tcl_Interp *interp,
			    Tcl_Parse *parsePtr, Command *cmdPtr,
			    struct CompileEnv *envPtr);
MODULE_SCOPE int	TclCompileBasic0To2ArgCmd(Tcl_Interp *interp,
			    Tcl_Parse *parsePtr, Command *cmdPtr,
			    struct CompileEnv *envPtr);
MODULE_SCOPE int	TclCompileBasic1To3ArgCmd(Tcl_Interp *interp,
			    Tcl_Parse *parsePtr, Command *cmdPtr,
			    struct CompileEnv *envPtr);
MODULE_SCOPE int	TclCompileBasicMin0ArgCmd(Tcl_Interp *interp,
			    Tcl_Parse *parsePtr, Command *cmdPtr,
			    struct CompileEnv *envPtr);
MODULE_SCOPE int	TclCompileBasicMin1ArgCmd(Tcl_Interp *interp,
			    Tcl_Parse *parsePtr, Command *cmdPtr,
			    struct CompileEnv *envPtr);
MODULE_SCOPE int	TclCompileBasicMin2ArgCmd(Tcl_Interp *interp,
			    Tcl_Parse *parsePtr, Command *cmdPtr,
			    struct CompileEnv *envPtr);

MODULE_SCOPE int	TclInvertOpCmd(ClientData clientData,
			    Tcl_Interp *interp, int objc,
			    Tcl_Obj *const objv[]);
MODULE_SCOPE int	TclCompileInvertOpCmd(Tcl_Interp *interp,
			    Tcl_Parse *parsePtr, Command *cmdPtr,
			    struct CompileEnv *envPtr);
MODULE_SCOPE int	TclNotOpCmd(ClientData clientData,
			    Tcl_Interp *interp, int objc,
			    Tcl_Obj *const objv[]);
MODULE_SCOPE int	TclCompileNotOpCmd(Tcl_Interp *interp,
			    Tcl_Parse *parsePtr, Command *cmdPtr,
			    struct CompileEnv *envPtr);
MODULE_SCOPE int	TclAddOpCmd(ClientData clientData,
			    Tcl_Interp *interp, int objc,
			    Tcl_Obj *const objv[]);
MODULE_SCOPE int	TclCompileAddOpCmd(Tcl_Interp *interp,
			    Tcl_Parse *parsePtr, Command *cmdPtr,
			    struct CompileEnv *envPtr);
MODULE_SCOPE int	TclMulOpCmd(ClientData clientData,
			    Tcl_Interp *interp, int objc,
			    Tcl_Obj *const objv[]);
MODULE_SCOPE int	TclCompileMulOpCmd(Tcl_Interp *interp,
			    Tcl_Parse *parsePtr, Command *cmdPtr,
			    struct CompileEnv *envPtr);
MODULE_SCOPE int	TclAndOpCmd(ClientData clientData,
			    Tcl_Interp *interp, int objc,
			    Tcl_Obj *const objv[]);
MODULE_SCOPE int	TclCompileAndOpCmd(Tcl_Interp *interp,
			    Tcl_Parse *parsePtr, Command *cmdPtr,
			    struct CompileEnv *envPtr);
MODULE_SCOPE int	TclOrOpCmd(ClientData clientData,
			    Tcl_Interp *interp, int objc,
			    Tcl_Obj *const objv[]);
MODULE_SCOPE int	TclCompileOrOpCmd(Tcl_Interp *interp,
			    Tcl_Parse *parsePtr, Command *cmdPtr,
			    struct CompileEnv *envPtr);
MODULE_SCOPE int	TclXorOpCmd(ClientData clientData,
			    Tcl_Interp *interp, int objc,
			    Tcl_Obj *const objv[]);
MODULE_SCOPE int	TclCompileXorOpCmd(Tcl_Interp *interp,
			    Tcl_Parse *parsePtr, Command *cmdPtr,
			    struct CompileEnv *envPtr);
MODULE_SCOPE int	TclPowOpCmd(ClientData clientData,
			    Tcl_Interp *interp, int objc,
			    Tcl_Obj *const objv[]);
MODULE_SCOPE int	TclCompilePowOpCmd(Tcl_Interp *interp,
			    Tcl_Parse *parsePtr, Command *cmdPtr,
			    struct CompileEnv *envPtr);
MODULE_SCOPE int	TclLshiftOpCmd(ClientData clientData,
			    Tcl_Interp *interp, int objc,
			    Tcl_Obj *const objv[]);
MODULE_SCOPE int	TclCompileLshiftOpCmd(Tcl_Interp *interp,
			    Tcl_Parse *parsePtr, Command *cmdPtr,
			    struct CompileEnv *envPtr);
MODULE_SCOPE int	TclRshiftOpCmd(ClientData clientData,
			    Tcl_Interp *interp, int objc,
			    Tcl_Obj *const objv[]);
MODULE_SCOPE int	TclCompileRshiftOpCmd(Tcl_Interp *interp,
			    Tcl_Parse *parsePtr, Command *cmdPtr,
			    struct CompileEnv *envPtr);
MODULE_SCOPE int	TclModOpCmd(ClientData clientData,
			    Tcl_Interp *interp, int objc,
			    Tcl_Obj *const objv[]);
MODULE_SCOPE int	TclCompileModOpCmd(Tcl_Interp *interp,
			    Tcl_Parse *parsePtr, Command *cmdPtr,
			    struct CompileEnv *envPtr);
MODULE_SCOPE int	TclNeqOpCmd(ClientData clientData,
			    Tcl_Interp *interp, int objc,
			    Tcl_Obj *const objv[]);
MODULE_SCOPE int	TclCompileNeqOpCmd(Tcl_Interp *interp,
			    Tcl_Parse *parsePtr, Command *cmdPtr,
			    struct CompileEnv *envPtr);
MODULE_SCOPE int	TclStrneqOpCmd(ClientData clientData,
			    Tcl_Interp *interp, int objc,
			    Tcl_Obj *const objv[]);
MODULE_SCOPE int	TclCompileStrneqOpCmd(Tcl_Interp *interp,
			    Tcl_Parse *parsePtr, Command *cmdPtr,
			    struct CompileEnv *envPtr);
MODULE_SCOPE int	TclInOpCmd(ClientData clientData,
			    Tcl_Interp *interp, int objc,
			    Tcl_Obj *const objv[]);
MODULE_SCOPE int	TclCompileInOpCmd(Tcl_Interp *interp,
			    Tcl_Parse *parsePtr, Command *cmdPtr,
			    struct CompileEnv *envPtr);
MODULE_SCOPE int	TclNiOpCmd(ClientData clientData,
			    Tcl_Interp *interp, int objc,
			    Tcl_Obj *const objv[]);
MODULE_SCOPE int	TclCompileNiOpCmd(Tcl_Interp *interp,
			    Tcl_Parse *parsePtr, Command *cmdPtr,
			    struct CompileEnv *envPtr);
MODULE_SCOPE int	TclMinusOpCmd(ClientData clientData,
			    Tcl_Interp *interp, int objc,
			    Tcl_Obj *const objv[]);
MODULE_SCOPE int	TclCompileMinusOpCmd(Tcl_Interp *interp,
			    Tcl_Parse *parsePtr, Command *cmdPtr,
			    struct CompileEnv *envPtr);
MODULE_SCOPE int	TclDivOpCmd(ClientData clientData,
			    Tcl_Interp *interp, int objc,
			    Tcl_Obj *const objv[]);
MODULE_SCOPE int	TclCompileDivOpCmd(Tcl_Interp *interp,
			    Tcl_Parse *parsePtr, Command *cmdPtr,
			    struct CompileEnv *envPtr);
MODULE_SCOPE int	TclLessOpCmd(ClientData clientData,
			    Tcl_Interp *interp, int objc,
			    Tcl_Obj *const objv[]);
MODULE_SCOPE int	TclCompileLessOpCmd(Tcl_Interp *interp,
			    Tcl_Parse *parsePtr, Command *cmdPtr,
			    struct CompileEnv *envPtr);
MODULE_SCOPE int	TclLeqOpCmd(ClientData clientData,
			    Tcl_Interp *interp, int objc,
			    Tcl_Obj *const objv[]);
MODULE_SCOPE int	TclCompileLeqOpCmd(Tcl_Interp *interp,
			    Tcl_Parse *parsePtr, Command *cmdPtr,
			    struct CompileEnv *envPtr);
MODULE_SCOPE int	TclGreaterOpCmd(ClientData clientData,
			    Tcl_Interp *interp, int objc,
			    Tcl_Obj *const objv[]);
MODULE_SCOPE int	TclCompileGreaterOpCmd(Tcl_Interp *interp,
			    Tcl_Parse *parsePtr, Command *cmdPtr,
			    struct CompileEnv *envPtr);
MODULE_SCOPE int	TclGeqOpCmd(ClientData clientData,
			    Tcl_Interp *interp, int objc,
			    Tcl_Obj *const objv[]);
MODULE_SCOPE int	TclCompileGeqOpCmd(Tcl_Interp *interp,
			    Tcl_Parse *parsePtr, Command *cmdPtr,
			    struct CompileEnv *envPtr);
MODULE_SCOPE int	TclEqOpCmd(ClientData clientData,
			    Tcl_Interp *interp, int objc,
			    Tcl_Obj *const objv[]);
MODULE_SCOPE int	TclCompileEqOpCmd(Tcl_Interp *interp,
			    Tcl_Parse *parsePtr, Command *cmdPtr,
			    struct CompileEnv *envPtr);
MODULE_SCOPE int	TclStreqOpCmd(ClientData clientData,
			    Tcl_Interp *interp, int objc,
			    Tcl_Obj *const objv[]);
MODULE_SCOPE int	TclCompileStreqOpCmd(Tcl_Interp *interp,
			    Tcl_Parse *parsePtr, Command *cmdPtr,
			    struct CompileEnv *envPtr);
			    
MODULE_SCOPE int	TclCompileAssembleCmd(Tcl_Interp *interp,
			    Tcl_Parse *parsePtr, Command *cmdPtr,
			    struct CompileEnv *envPtr);

/*
 * Functions defined in generic/tclVar.c and currenttly exported only for use
 * by the bytecode compiler and engine. Some of these could later be placed in
 * the public interface.
 */

MODULE_SCOPE Var *	TclObjLookupVarEx(Tcl_Interp * interp,
			    Tcl_Obj *part1Ptr, Tcl_Obj *part2Ptr, int flags,
			    const char *msg, const int createPart1,
			    const int createPart2, Var **arrayPtrPtr);
MODULE_SCOPE Var *	TclLookupArrayElement(Tcl_Interp *interp,
			    Tcl_Obj *arrayNamePtr, Tcl_Obj *elNamePtr,
			    const int flags, const char *msg,
			    const int createPart1, const int createPart2,
			    Var *arrayPtr, int index);
MODULE_SCOPE Tcl_Obj *	TclPtrGetVar(Tcl_Interp *interp,
			    Var *varPtr, Var *arrayPtr, Tcl_Obj *part1Ptr,
			    Tcl_Obj *part2Ptr, const int flags, int index);
MODULE_SCOPE Tcl_Obj *	TclPtrSetVar(Tcl_Interp *interp,
			    Var *varPtr, Var *arrayPtr, Tcl_Obj *part1Ptr,
			    Tcl_Obj *part2Ptr, Tcl_Obj *newValuePtr,
			    const int flags, int index);
MODULE_SCOPE Tcl_Obj *	TclPtrIncrObjVar(Tcl_Interp *interp,
			    Var *varPtr, Var *arrayPtr, Tcl_Obj *part1Ptr,
			    Tcl_Obj *part2Ptr, Tcl_Obj *incrPtr,
			    const int flags, int index);
MODULE_SCOPE int	TclPtrObjMakeUpvar(Tcl_Interp *interp, Var *otherPtr,
			    Tcl_Obj *myNamePtr, int myFlags, int index);
MODULE_SCOPE int	TclPtrUnsetVar(Tcl_Interp *interp, Var *varPtr,
			    Var *arrayPtr, Tcl_Obj *part1Ptr,
			    Tcl_Obj *part2Ptr, const int flags,
			    int index);
MODULE_SCOPE void	TclInvalidateNsPath(Namespace *nsPtr);

/*
 * The new extended interface to the variable traces.
 */

MODULE_SCOPE int	TclObjCallVarTraces(Interp *iPtr, Var *arrayPtr,
			    Var *varPtr, Tcl_Obj *part1Ptr, Tcl_Obj *part2Ptr,
			    int flags, int leaveErrMsg, int index);

/*
 * So tclObj.c and tclDictObj.c can share these implementations.
 */

MODULE_SCOPE int	TclCompareObjKeys(void *keyPtr, Tcl_HashEntry *hPtr);
MODULE_SCOPE void	TclFreeObjEntry(Tcl_HashEntry *hPtr);
MODULE_SCOPE unsigned	TclHashObjKey(Tcl_HashTable *tablePtr, void *keyPtr);

MODULE_SCOPE int	TclFullFinalizationRequested(void);

/*
 *----------------------------------------------------------------
 * Macros used by the Tcl core to create and release Tcl objects.
 * TclNewObj(objPtr) creates a new object denoting an empty string.
 * TclDecrRefCount(objPtr) decrements the object's reference count, and frees
 * the object if its reference count is zero. These macros are inline versions
 * of Tcl_NewObj() and Tcl_DecrRefCount(). Notice that the names differ in not
 * having a "_" after the "Tcl". Notice also that these macros reference their
 * argument more than once, so you should avoid calling them with an
 * expression that is expensive to compute or has side effects. The ANSI C
 * "prototypes" for these macros are:
 *
 * MODULE_SCOPE void	TclNewObj(Tcl_Obj *objPtr);
 * MODULE_SCOPE void	TclDecrRefCount(Tcl_Obj *objPtr);
 *
 * These macros are defined in terms of two macros that depend on memory
 * allocator in use: TclAllocObjStorage, TclFreeObjStorage. They are defined
 * below.
 *----------------------------------------------------------------
 */

/*
 * DTrace object allocation probe macros.
 */

#ifdef USE_DTRACE
#ifndef _TCLDTRACE_H
typedef const char *TclDTraceStr;
#include "tclDTrace.h"
#endif
#define	TCL_DTRACE_OBJ_CREATE(objPtr)	TCL_OBJ_CREATE(objPtr)
#define	TCL_DTRACE_OBJ_FREE(objPtr)	TCL_OBJ_FREE(objPtr)
#else /* USE_DTRACE */
#define	TCL_DTRACE_OBJ_CREATE(objPtr)	{}
#define	TCL_DTRACE_OBJ_FREE(objPtr)	{}
#endif /* USE_DTRACE */

#ifdef TCL_COMPILE_STATS
#  define TclIncrObjsAllocated() \
    tclObjsAlloced++
#  define TclIncrObjsFreed() \
    tclObjsFreed++
#else
#  define TclIncrObjsAllocated()
#  define TclIncrObjsFreed()
#endif /* TCL_COMPILE_STATS */

#  define TclAllocObjStorage(objPtr)		\
	TclAllocObjStorageEx(NULL, (objPtr))

#  define TclFreeObjStorage(objPtr)		\
	TclFreeObjStorageEx(NULL, (objPtr))

#ifndef TCL_MEM_DEBUG
# define TclNewObj(objPtr) \
    TclIncrObjsAllocated(); \
    TclAllocObjStorage(objPtr); \
    (objPtr)->refCount = 0; \
    (objPtr)->bytes    = tclEmptyStringRep; \
    (objPtr)->length   = 0; \
    (objPtr)->typePtr  = NULL; \
    TCL_DTRACE_OBJ_CREATE(objPtr)

/*
 * Invalidate the string rep first so we can use the bytes value for our
 * pointer chain, and signal an obj deletion (as opposed to shimmering) with
 * 'length == -1'.
 * Use empty 'if ; else' to handle use in unbraced outer if/else conditions.
 */

# define TclDecrRefCount(objPtr) \
    if (--(objPtr)->refCount > 0) ; else { \
	if (!(objPtr)->typePtr || !(objPtr)->typePtr->freeIntRepProc) { \
	    TCL_DTRACE_OBJ_FREE(objPtr); \
	    if ((objPtr)->bytes \
		    && ((objPtr)->bytes != tclEmptyStringRep)) { \
		ckfree((char *) (objPtr)->bytes); \
	    } \
	    (objPtr)->length = -1; \
	    TclFreeObjStorage(objPtr); \
	    TclIncrObjsFreed(); \
	} else { \
	    TclFreeObj(objPtr); \
	} \
    }

#if defined(PURIFY)

/*
 * The PURIFY mode is like the regular mode, but instead of doing block
 * Tcl_Obj allocation and keeping a freed list for efficiency, it always
 * allocates and frees a single Tcl_Obj so that tools like Purify can better
 * track memory leaks.
 */

#  define TclAllocObjStorageEx(interp, objPtr) \
	(objPtr) = (Tcl_Obj *) ckalloc(sizeof(Tcl_Obj))

#  define TclFreeObjStorageEx(interp, objPtr) \
	ckfree((char *) (objPtr))

#undef USE_THREAD_ALLOC
#undef USE_TCLALLOC
#elif defined(TCL_THREADS) && defined(USE_THREAD_ALLOC)

/*
 * The TCL_THREADS mode is like the regular mode but allocates Tcl_Obj's from
 * per-thread caches.
 */

MODULE_SCOPE Tcl_Obj *	TclThreadAllocObj(void);
MODULE_SCOPE void	TclThreadFreeObj(Tcl_Obj *);
MODULE_SCOPE Tcl_Mutex *TclpNewAllocMutex(void);
MODULE_SCOPE void	TclFreeAllocCache(void *);
MODULE_SCOPE void *	TclpGetAllocCache(void);
MODULE_SCOPE void	TclpSetAllocCache(void *);
MODULE_SCOPE void	TclpFreeAllocMutex(Tcl_Mutex *mutex);
MODULE_SCOPE void	TclpFreeAllocCache(void *);

/*
 * These macros need to be kept in sync with the code of TclThreadAllocObj()
 * and TclThreadFreeObj().
 *
 * Note that the optimiser should resolve the case (interp==NULL) at compile
 * time.
 */

#  define ALLOC_NOBJHIGH 1200

#  define TclAllocObjStorageEx(interp, objPtr)				\
    do {								\
	AllocCache *cachePtr;						\
	if (((interp) == NULL) ||					\
		((cachePtr = ((Interp *)(interp))->allocCache),		\
			(cachePtr->numObjects == 0))) {			\
	    (objPtr) = TclThreadAllocObj();				\
	} else {							\
	    (objPtr) = cachePtr->firstObjPtr;				\
	    cachePtr->firstObjPtr = (objPtr)->internalRep.twoPtrValue.ptr1; \
	    --cachePtr->numObjects;					\
	}								\
    } while (0)

#  define TclFreeObjStorageEx(interp, objPtr)				\
    do {								\
	AllocCache *cachePtr;						\
	if (((interp) == NULL) ||					\
		((cachePtr = ((Interp *)(interp))->allocCache),		\
			(cachePtr->numObjects >= ALLOC_NOBJHIGH))) {	\
	    TclThreadFreeObj(objPtr);					\
	} else {							\
	    (objPtr)->internalRep.twoPtrValue.ptr1 = cachePtr->firstObjPtr; \
	    cachePtr->firstObjPtr = objPtr;				\
	    ++cachePtr->numObjects;					\
	}								\
    } while (0)

#else /* not PURIFY or USE_THREAD_ALLOC */

#if defined(USE_TCLALLOC) && USE_TCLALLOC
    MODULE_SCOPE void TclFinalizeAllocSubsystem();
    MODULE_SCOPE void TclInitAlloc();
#else
#   define USE_TCLALLOC 0
#endif

#ifdef TCL_THREADS
/* declared in tclObj.c */
MODULE_SCOPE Tcl_Mutex	tclObjMutex;
#endif

#  define TclAllocObjStorageEx(interp, objPtr) \
    do {								\
	Tcl_MutexLock(&tclObjMutex);					\
	if (tclFreeObjList == NULL) {					\
	    TclAllocateFreeObjects();					\
	}								\
	(objPtr) = tclFreeObjList;					\
	tclFreeObjList = (Tcl_Obj *)					\
		tclFreeObjList->internalRep.twoPtrValue.ptr1;		\
	Tcl_MutexUnlock(&tclObjMutex);					\
    } while (0)

#  define TclFreeObjStorageEx(interp, objPtr) \
    do {							       \
	Tcl_MutexLock(&tclObjMutex);				       \
	(objPtr)->internalRep.twoPtrValue.ptr1 = (void *) tclFreeObjList; \
	tclFreeObjList = (objPtr);				       \
	Tcl_MutexUnlock(&tclObjMutex);				       \
    } while (0)
#endif

#else /* TCL_MEM_DEBUG */
MODULE_SCOPE void	TclDbInitNewObj(Tcl_Obj *objPtr, const char *file,
			    int line);

# define TclDbNewObj(objPtr, file, line) \
    do { \
	TclIncrObjsAllocated();						\
	(objPtr) = (Tcl_Obj *)						\
		Tcl_DbCkalloc(sizeof(Tcl_Obj), (file), (line));		\
	TclDbInitNewObj((objPtr), (file), (line));			\
	TCL_DTRACE_OBJ_CREATE(objPtr);					\
    } while (0)

# define TclNewObj(objPtr) \
    TclDbNewObj(objPtr, __FILE__, __LINE__);

# define TclDecrRefCount(objPtr) \
    Tcl_DbDecrRefCount(objPtr, __FILE__, __LINE__)

# define TclNewListObjDirect(objc, objv) \
    TclDbNewListObjDirect(objc, objv, __FILE__, __LINE__)

#undef USE_THREAD_ALLOC
#endif /* TCL_MEM_DEBUG */

/*
 *----------------------------------------------------------------
 * Macro used by the Tcl core to set a Tcl_Obj's string representation to a
 * copy of the "len" bytes starting at "bytePtr". This code works even if the
 * byte array contains NULLs as long as the length is correct. Because "len"
 * is referenced multiple times, it should be as simple an expression as
 * possible. The ANSI C "prototype" for this macro is:
 *
 * MODULE_SCOPE void TclInitStringRep(Tcl_Obj *objPtr, char *bytePtr, int len);
 *
 * This macro should only be called on an unshared objPtr where
 *  objPtr->typePtr->freeIntRepProc == NULL
 *----------------------------------------------------------------
 */

#define TclInitStringRep(objPtr, bytePtr, len) \
    if ((len) == 0) { \
	(objPtr)->bytes	 = tclEmptyStringRep; \
	(objPtr)->length = 0; \
    } else { \
	(objPtr)->bytes = (char *) ckalloc((unsigned) ((len) + 1)); \
	memcpy((objPtr)->bytes, (bytePtr), (unsigned) (len)); \
	(objPtr)->bytes[len] = '\0'; \
	(objPtr)->length = (len); \
    }

/*
 *----------------------------------------------------------------
 * Macro used by the Tcl core to get the string representation's byte array
 * pointer from a Tcl_Obj. This is an inline version of Tcl_GetString(). The
 * macro's expression result is the string rep's byte pointer which might be
 * NULL. The bytes referenced by this pointer must not be modified by the
 * caller. The ANSI C "prototype" for this macro is:
 *
 * MODULE_SCOPE char *	TclGetString(Tcl_Obj *objPtr);
 *----------------------------------------------------------------
 */

#define TclGetString(objPtr) \
    ((objPtr)->bytes? (objPtr)->bytes : Tcl_GetString((objPtr)))

#define TclGetStringFromObj(objPtr, lenPtr) \
    ((objPtr)->bytes \
	    ? (*(lenPtr) = (objPtr)->length, (objPtr)->bytes)	\
	    : Tcl_GetStringFromObj((objPtr), (lenPtr)))

/*
 *----------------------------------------------------------------
 * Macro used by the Tcl core to clean out an object's internal
 * representation. Does not actually reset the rep's bytes. The ANSI C
 * "prototype" for this macro is:
 *
 * MODULE_SCOPE void	TclFreeIntRep(Tcl_Obj *objPtr);
 *----------------------------------------------------------------
 */

#define TclFreeIntRep(objPtr) \
    if ((objPtr)->typePtr != NULL) { \
	if ((objPtr)->typePtr->freeIntRepProc != NULL) { \
	    (objPtr)->typePtr->freeIntRepProc(objPtr); \
	} \
	(objPtr)->typePtr = NULL; \
    }

/*
 *----------------------------------------------------------------
 * Macro used by the Tcl core to clean out an object's string representation.
 * The ANSI C "prototype" for this macro is:
 *
 * MODULE_SCOPE void	TclInvalidateStringRep(Tcl_Obj *objPtr);
 *----------------------------------------------------------------
 */

#define TclInvalidateStringRep(objPtr) \
    if (objPtr->bytes != NULL) { \
	if (objPtr->bytes != tclEmptyStringRep) { \
	    ckfree((char *) objPtr->bytes); \
	} \
	objPtr->bytes = NULL; \
    }

/*
 *----------------------------------------------------------------
 * Macros used by the Tcl core to grow Tcl_Token arrays. They use the same
 * growth algorithm as used in tclStringObj.c for growing strings. The ANSI C
 * "prototype" for this macro is:
 *
 * MODULE_SCOPE void	TclGrowTokenArray(Tcl_Token *tokenPtr, int used,
 *				int available, int append,
 *				Tcl_Token *staticPtr);
 * MODULE_SCOPE void	TclGrowParseTokenArray(Tcl_Parse *parsePtr,
 *				int append);
 *----------------------------------------------------------------
 */

/* General tuning for minimum growth in Tcl growth algorithms */
#ifndef TCL_MIN_GROWTH
#  ifdef TCL_GROWTH_MIN_ALLOC
     /* Support for any legacy tuners */
#    define TCL_MIN_GROWTH TCL_GROWTH_MIN_ALLOC
#  else
#    define TCL_MIN_GROWTH 1024
#  endif
#endif

/* Token growth tuning, default to the general value. */
#ifndef TCL_MIN_TOKEN_GROWTH
#define TCL_MIN_TOKEN_GROWTH TCL_MIN_GROWTH/sizeof(Tcl_Token)
#endif

#define TCL_MAX_TOKENS (int)(UINT_MAX / sizeof(Tcl_Token))
#define TclGrowTokenArray(tokenPtr, used, available, append, staticPtr)	\
    do {								\
	int needed = (used) + (append);					\
	if (needed > TCL_MAX_TOKENS) {					\
	    Tcl_Panic("max # of tokens for a Tcl parse (%d) exceeded",	\
		    TCL_MAX_TOKENS);					\
	}								\
	if (needed > (available)) {					\
	    int allocated = 2 * needed;					\
	    Tcl_Token *oldPtr = (tokenPtr);				\
	    Tcl_Token *newPtr;						\
	    if (oldPtr == (staticPtr)) {				\
		oldPtr = NULL;						\
	    }								\
	    if (allocated > TCL_MAX_TOKENS) {				\
		allocated = TCL_MAX_TOKENS;				\
	    }								\
	    newPtr = (Tcl_Token *) attemptckrealloc((char *) oldPtr,	\
		    (unsigned int) (allocated * sizeof(Tcl_Token)));	\
	    if (newPtr == NULL) {					\
		allocated = needed + (append) + TCL_MIN_TOKEN_GROWTH;	\
		if (allocated > TCL_MAX_TOKENS) {			\
		    allocated = TCL_MAX_TOKENS;				\
		}							\
		newPtr = (Tcl_Token *) ckrealloc((char *) oldPtr,	\
			(unsigned int) (allocated * sizeof(Tcl_Token))); \
	    }								\
	    (available) = allocated;					\
	    if (oldPtr == NULL) {					\
		memcpy(newPtr, staticPtr,				\
			(size_t) ((used) * sizeof(Tcl_Token)));		\
	    }								\
	    (tokenPtr) = newPtr;					\
	}								\
    } while (0)

#define TclGrowParseTokenArray(parsePtr, append)			\
    TclGrowTokenArray((parsePtr)->tokenPtr, (parsePtr)->numTokens,	\
	    (parsePtr)->tokensAvailable, (append),			\
	    (parsePtr)->staticTokens)

/*
 *----------------------------------------------------------------
 * Macro used by the Tcl core get a unicode char from a utf string. It checks
 * to see if we have a one-byte utf char before calling the real
 * Tcl_UtfToUniChar, as this will save a lot of time for primarily ASCII
 * string handling. The macro's expression result is 1 for the 1-byte case or
 * the result of Tcl_UtfToUniChar. The ANSI C "prototype" for this macro is:
 *
 * MODULE_SCOPE int	TclUtfToUniChar(const char *string, Tcl_UniChar *ch);
 *----------------------------------------------------------------
 */

#define TclUtfToUniChar(str, chPtr) \
	((((unsigned char) *(str)) < 0xC0) ?		\
	    ((*(chPtr) = (Tcl_UniChar) *(str)), 1)	\
	    : Tcl_UtfToUniChar(str, chPtr))

/*
 *----------------------------------------------------------------
 * Macro counterpart of the Tcl_NumUtfChars() function. To be used in speed-
 * -sensitive points where it pays to avoid a function call in the common case
 * of counting along a string of all one-byte characters.  The ANSI C
 * "prototype" for this macro is:
 *
 * MODULE_SCOPE void	TclNumUtfChars(int numChars, const char *bytes,
 *				int numBytes);
 *----------------------------------------------------------------
 */

#define TclNumUtfChars(numChars, bytes, numBytes) \
    do { \
	int count, i = (numBytes); \
	unsigned char *str = (unsigned char *) (bytes); \
	while (i && (*str < 0xC0)) { i--; str++; } \
	count = (numBytes) - i; \
	if (i) { \
	    count += Tcl_NumUtfChars((bytes) + count, i); \
	} \
	(numChars) = count; \
    } while (0);

/*
 *----------------------------------------------------------------
 * Macro that encapsulates the logic that determines when it is safe to
 * interpret a string as a byte array directly. In summary, the object must be
 * a byte array and must not have a string representation (as the operations
 * that it is used in are defined on strings, not byte arrays). Theoretically
 * it is possible to also be efficient in the case where the object's bytes
 * field is filled by generation from the byte array (c.f. list canonicality)
 * but we don't do that at the moment since this is purely about efficiency.
 * The ANSI C "prototype" for this macro is:
 *
 * MODULE_SCOPE int	TclIsPureByteArray(Tcl_Obj *objPtr);
 *----------------------------------------------------------------
 */

#define TclIsPureByteArray(objPtr) \
	(((objPtr)->typePtr==&tclByteArrayType) && ((objPtr)->bytes==NULL))

/*
 *----------------------------------------------------------------
 * Macro used by the Tcl core to compare Unicode strings. On big-endian
 * systems we can use the more efficient memcmp, but this would not be
 * lexically correct on little-endian systems. The ANSI C "prototype" for
 * this macro is:
 *
 * MODULE_SCOPE int	TclUniCharNcmp(const Tcl_UniChar *cs,
 *			    const Tcl_UniChar *ct, unsigned long n);
 *----------------------------------------------------------------
 */

#ifdef WORDS_BIGENDIAN
#   define TclUniCharNcmp(cs,ct,n) memcmp((cs),(ct),(n)*sizeof(Tcl_UniChar))
#else /* !WORDS_BIGENDIAN */
#   define TclUniCharNcmp Tcl_UniCharNcmp
#endif /* WORDS_BIGENDIAN */

/*
 *----------------------------------------------------------------
 * Macro used by the Tcl core to increment a namespace's export export epoch
 * counter. The ANSI C "prototype" for this macro is:
 *
 * MODULE_SCOPE void	TclInvalidateNsCmdLookup(Namespace *nsPtr);
 *----------------------------------------------------------------
 */

#define TclInvalidateNsCmdLookup(nsPtr) \
    if ((nsPtr)->numExportPatterns) {		\
	(nsPtr)->exportLookupEpoch++;		\
    }						\
    if ((nsPtr)->commandPathLength) {		\
	(nsPtr)->cmdRefEpoch++;			\
    }

/*
 *----------------------------------------------------------------------
 *
 * Core procedures added to libtommath for bignum manipulation.
 *
 *----------------------------------------------------------------------
 */

MODULE_SCOPE Tcl_PackageInitProc TclTommath_Init;
MODULE_SCOPE void	TclBNInitBignumFromLong(mp_int *bignum, long initVal);
MODULE_SCOPE void	TclBNInitBignumFromWideInt(mp_int *bignum,
			    Tcl_WideInt initVal);
MODULE_SCOPE void	TclBNInitBignumFromWideUInt(mp_int *bignum,
			    Tcl_WideUInt initVal);

/*
 *----------------------------------------------------------------------
 *
 * External (platform specific) initialization routine, these declarations
 * explicitly don't use EXTERN since this code does not get compiled into the
 * library:
 *
 *----------------------------------------------------------------------
 */

MODULE_SCOPE Tcl_PackageInitProc TclplatformtestInit;
MODULE_SCOPE Tcl_PackageInitProc TclObjTest_Init;
MODULE_SCOPE Tcl_PackageInitProc TclThread_Init;
MODULE_SCOPE Tcl_PackageInitProc Procbodytest_Init;
MODULE_SCOPE Tcl_PackageInitProc Procbodytest_SafeInit;

/*
 *----------------------------------------------------------------
 * Macro used by the Tcl core to check whether a pattern has any characters
 * special to [string match]. The ANSI C "prototype" for this macro is:
 *
 * MODULE_SCOPE int	TclMatchIsTrivial(const char *pattern);
 *----------------------------------------------------------------
 */

#define TclMatchIsTrivial(pattern) \
    (strpbrk((pattern), "*[?\\") == NULL)

/*
 *----------------------------------------------------------------
 * Macros used by the Tcl core to set a Tcl_Obj's numeric representation
 * avoiding the corresponding function calls in time critical parts of the
 * core. They should only be called on unshared objects. The ANSI C
 * "prototypes" for these macros are:
 *
 * MODULE_SCOPE void	TclSetIntObj(Tcl_Obj *objPtr, int intValue);
 * MODULE_SCOPE void	TclSetLongObj(Tcl_Obj *objPtr, long longValue);
 * MODULE_SCOPE void	TclSetBooleanObj(Tcl_Obj *objPtr, long boolValue);
 * MODULE_SCOPE void	TclSetWideIntObj(Tcl_Obj *objPtr, Tcl_WideInt w);
 * MODULE_SCOPE void	TclSetDoubleObj(Tcl_Obj *objPtr, double d);
 *----------------------------------------------------------------
 */

#define TclSetIntObj(objPtr, i) \
    do {						\
	TclInvalidateStringRep(objPtr);			\
	TclFreeIntRep(objPtr);				\
	(objPtr)->internalRep.longValue = (long)(i);	\
	(objPtr)->typePtr = &tclIntType;		\
    } while (0)

#define TclSetLongObj(objPtr, l) \
    TclSetIntObj((objPtr), (l))

/*
 * NOTE: There is to be no such thing as a "pure" boolean. Boolean values set
 * programmatically go straight to being "int" Tcl_Obj's, with value 0 or 1.
 * The only "boolean" Tcl_Obj's shall be those holding the cached boolean
 * value of strings like: "yes", "no", "true", "false", "on", "off".
 */

#define TclSetBooleanObj(objPtr, b) \
    TclSetIntObj((objPtr), ((b)? 1 : 0));

#ifndef NO_WIDE_TYPE
#define TclSetWideIntObj(objPtr, w) \
    do {							\
	TclInvalidateStringRep(objPtr);				\
	TclFreeIntRep(objPtr);					\
	(objPtr)->internalRep.wideValue = (Tcl_WideInt)(w);	\
	(objPtr)->typePtr = &tclWideIntType;			\
    } while (0)
#endif

#define TclSetDoubleObj(objPtr, d) \
    do {							\
	TclInvalidateStringRep(objPtr);				\
	TclFreeIntRep(objPtr);					\
	(objPtr)->internalRep.doubleValue = (double)(d);	\
	(objPtr)->typePtr = &tclDoubleType;			\
    } while (0)

/*
 *----------------------------------------------------------------
 * Macros used by the Tcl core to create and initialise objects of standard
 * types, avoiding the corresponding function calls in time critical parts of
 * the core. The ANSI C "prototypes" for these macros are:
 *
 * MODULE_SCOPE void	TclNewIntObj(Tcl_Obj *objPtr, int i);
 * MODULE_SCOPE void	TclNewLongObj(Tcl_Obj *objPtr, long l);
 * MODULE_SCOPE void	TclNewBooleanObj(Tcl_Obj *objPtr, int b);
 * MODULE_SCOPE void	TclNewWideObj(Tcl_Obj *objPtr, Tcl_WideInt w);
 * MODULE_SCOPE void	TclNewDoubleObj(Tcl_Obj *objPtr, double d);
 * MODULE_SCOPE void	TclNewStringObj(Tcl_Obj *objPtr, char *s, int len);
 * MODULE_SCOPE void	TclNewLiteralStringObj(Tcl_Obj*objPtr, char*sLiteral);
 *
 *----------------------------------------------------------------
 */

#ifndef TCL_MEM_DEBUG
#define TclNewIntObj(objPtr, i) \
    do {						\
	TclIncrObjsAllocated();				\
	TclAllocObjStorage(objPtr);			\
	(objPtr)->refCount = 0;				\
	(objPtr)->bytes = NULL;				\
	(objPtr)->internalRep.longValue = (long)(i);	\
	(objPtr)->typePtr = &tclIntType;		\
	TCL_DTRACE_OBJ_CREATE(objPtr);			\
    } while (0)

#define TclNewLongObj(objPtr, l) \
    TclNewIntObj((objPtr), (l))

/*
 * NOTE: There is to be no such thing as a "pure" boolean.
 * See comment above TclSetBooleanObj macro above.
 */
#define TclNewBooleanObj(objPtr, b) \
    TclNewIntObj((objPtr), ((b)? 1 : 0))

#define TclNewDoubleObj(objPtr, d) \
    do {							\
	TclIncrObjsAllocated();					\
	TclAllocObjStorage(objPtr);				\
	(objPtr)->refCount = 0;					\
	(objPtr)->bytes = NULL;					\
	(objPtr)->internalRep.doubleValue = (double)(d);	\
	(objPtr)->typePtr = &tclDoubleType;			\
	TCL_DTRACE_OBJ_CREATE(objPtr);				\
    } while (0)

#define TclNewStringObj(objPtr, s, len) \
    do {							\
	TclIncrObjsAllocated();					\
	TclAllocObjStorage(objPtr);				\
	(objPtr)->refCount = 0;					\
	TclInitStringRep((objPtr), (s), (len));			\
	(objPtr)->typePtr = NULL;				\
	TCL_DTRACE_OBJ_CREATE(objPtr);				\
    } while (0)

#else /* TCL_MEM_DEBUG */
#define TclNewIntObj(objPtr, i) \
    (objPtr) = Tcl_NewIntObj(i)

#define TclNewLongObj(objPtr, l) \
    (objPtr) = Tcl_NewLongObj(l)

#define TclNewBooleanObj(objPtr, b) \
    (objPtr) = Tcl_NewBooleanObj(b)

#define TclNewDoubleObj(objPtr, d) \
    (objPtr) = Tcl_NewDoubleObj(d)

#define TclNewStringObj(objPtr, s, len) \
    (objPtr) = Tcl_NewStringObj((s), (len))
#endif /* TCL_MEM_DEBUG */

/*
 * The sLiteral argument *must* be a string literal; the incantation with
 * sizeof(sLiteral "") will fail to compile otherwise.
 */
#define TclNewLiteralStringObj(objPtr, sLiteral) \
    TclNewStringObj((objPtr), (sLiteral), (int) (sizeof(sLiteral "") - 1))

/*
 *----------------------------------------------------------------
 * Convenience macros for DStrings.
 * The ANSI C "prototypes" for these macros are:
 *
 * MODULE_SCOPE char * TclDStringAppendLiteral(Tcl_DString *dsPtr,
 *			const char *sLiteral);
 * MODULE_SCOPE void   TclDStringClear(Tcl_DString *dsPtr);
 */

#define TclDStringAppendLiteral(dsPtr, sLiteral) \
    Tcl_DStringAppend((dsPtr), (sLiteral), (int) (sizeof(sLiteral "") - 1))
#define TclDStringClear(dsPtr) \
    Tcl_DStringSetLength((dsPtr), 0)

/*
 *----------------------------------------------------------------
 * Macros used by the Tcl core to test for some special double values.
 * The ANSI C "prototypes" for these macros are:
 *
 * MODULE_SCOPE int	TclIsInfinite(double d);
 * MODULE_SCOPE int	TclIsNaN(double d);
 */

#ifdef _MSC_VER
#    define TclIsInfinite(d)	(!(_finite((d))))
#    define TclIsNaN(d)		(_isnan((d)))
#else
#    define TclIsInfinite(d)	((d) > DBL_MAX || (d) < -DBL_MAX)
#    ifdef NO_ISNAN
#	 define TclIsNaN(d)	((d) != (d))
#    else
#	 define TclIsNaN(d)	(isnan(d))
#    endif
#endif

/*
 * ----------------------------------------------------------------------
 * Macro to use to find the offset of a field in a structure. Computes number
 * of bytes from beginning of structure to a given field.
 */

#ifdef offsetof
#define TclOffset(type, field) ((int) offsetof(type, field))
#else
#define TclOffset(type, field) ((int) ((char *) &((type *) 0)->field))
#endif

/*
 *----------------------------------------------------------------
 * Inline version of Tcl_GetCurrentNamespace and Tcl_GetGlobalNamespace.
 */

#define TclGetCurrentNamespace(interp) \
    (Tcl_Namespace *) ((Interp *)(interp))->varFramePtr->nsPtr

#define TclGetGlobalNamespace(interp) \
    (Tcl_Namespace *) ((Interp *)(interp))->globalNsPtr

/*
 *----------------------------------------------------------------
 * Inline version of TclCleanupCommand; still need the function as it is in
 * the internal stubs, but the core can use the macro instead.
 */

#define TclCleanupCommandMacro(cmdPtr) \
    if (--(cmdPtr)->refCount <= 0) { \
	ckfree((char *) (cmdPtr));\
    }

/*
 *----------------------------------------------------------------
 * Inline versions of Tcl_LimitReady() and Tcl_LimitExceeded to limit number
 * of calls out of the critical path. Note that this code isn't particularly
 * readable; the non-inline version (in tclInterp.c) is much easier to
 * understand. Note also that these macros takes different args (iPtr->limit)
 * to the non-inline version.
 */

#define TclLimitExceeded(limit) ((limit).exceeded != 0)

#define TclLimitReady(limit)						\
    (((limit).active == 0) ? 0 :					\
    (++(limit).granularityTicker,					\
    ((((limit).active & TCL_LIMIT_COMMANDS) &&				\
	    (((limit).cmdGranularity == 1) ||				\
	    ((limit).granularityTicker % (limit).cmdGranularity == 0)))	\
	    ? 1 :							\
    (((limit).active & TCL_LIMIT_TIME) &&				\
	    (((limit).timeGranularity == 1) ||				\
	    ((limit).granularityTicker % (limit).timeGranularity == 0)))\
	    ? 1 : 0)))

/*
 * Compile-time assertions: these produce a compile time error if the
 * expression is not known to be true at compile time. If the assertion is
 * known to be false, the compiler (or optimizer?) will error out with
 * "division by zero". If the assertion cannot be evaluated at compile time,
 * the compiler will error out with "non-static initializer".
 *
 * Adapted with permission from
 * http://www.pixelbeat.org/programming/gcc/static_assert.html
 */

#define TCL_CT_ASSERT(e) \
    {enum { ct_assert_value = 1/(!!(e)) };}

/*
 *----------------------------------------------------------------
 * Allocator for small structs (<=sizeof(Tcl_Obj)) using the Tcl_Obj pool.
 * Only checked at compile time.
 *
 * ONLY USE FOR CONSTANT nBytes.
 *
 * DO NOT LET THEM CROSS THREAD BOUNDARIES
 *----------------------------------------------------------------
 */

#define TclSmallAlloc(nbytes, memPtr) \
    TclSmallAllocEx(NULL, (nbytes), (memPtr))

#define TclSmallFree(memPtr) \
    TclSmallFreeEx(NULL, (memPtr))

#ifndef TCL_MEM_DEBUG
#define TclSmallAllocEx(interp, nbytes, memPtr) \
    do {								\
	Tcl_Obj *objPtr;						\
	TCL_CT_ASSERT((nbytes)<=sizeof(Tcl_Obj));			\
	TclIncrObjsAllocated();						\
	TclAllocObjStorageEx((interp), (objPtr));			\
	memPtr = (ClientData) (objPtr);					\
    } while (0)

#define TclSmallFreeEx(interp, memPtr) \
    do {								\
	TclFreeObjStorageEx((interp), (Tcl_Obj *) (memPtr));		\
	TclIncrObjsFreed();						\
    } while (0)

#else    /* TCL_MEM_DEBUG */
#define TclSmallAllocEx(interp, nbytes, memPtr) \
    do {								\
	Tcl_Obj *objPtr;						\
	TCL_CT_ASSERT((nbytes)<=sizeof(Tcl_Obj));			\
	TclNewObj(objPtr);						\
	memPtr = (ClientData) objPtr;					\
    } while (0)

#define TclSmallFreeEx(interp, memPtr) \
    do {								\
	Tcl_Obj *objPtr = (Tcl_Obj *) memPtr;				\
	objPtr->bytes = NULL;						\
	objPtr->typePtr = NULL;						\
	objPtr->refCount = 1;						\
	TclDecrRefCount(objPtr);					\
    } while (0)
#endif   /* TCL_MEM_DEBUG */

/*
 * Support for Clang Static Analyzer <http://clang-analyzer.llvm.org>
 */

#if defined(PURIFY) && defined(__clang__)
#if __has_feature(attribute_analyzer_noreturn) && \
	!defined(Tcl_Panic) && defined(Tcl_Panic_TCL_DECLARED)
void Tcl_Panic(const char *, ...) __attribute__((analyzer_noreturn));
#endif
#if !defined(CLANG_ASSERT)
#include <assert.h>
#define CLANG_ASSERT(x) assert(x)
#endif
#elif !defined(CLANG_ASSERT)
#define CLANG_ASSERT(x)
#endif /* PURIFY && __clang__ */

/*
 *----------------------------------------------------------------
 * Parameters, structs and macros for the non-recursive engine (NRE)
 *----------------------------------------------------------------
 */

#define NRE_USE_SMALL_ALLOC	1  /* Only turn off for debugging purposes. */
#define NRE_ENABLE_ASSERTS	1

/*
 * This is the main data struct for representing NR commands. It is designed
 * to fit in sizeof(Tcl_Obj) in order to exploit the fastest memory allocator
 * available.
 */

typedef struct NRE_callback {
    Tcl_NRPostProc *procPtr;
    ClientData data[4];
    struct NRE_callback *nextPtr;
} NRE_callback;

#define TOP_CB(iPtr) (((Interp *)(iPtr))->execEnvPtr->callbackPtr)

/*
 * Inline version of Tcl_NRAddCallback.
 */

#define TclNRAddCallback(interp,postProcPtr,data0,data1,data2,data3) \
    do {								\
	NRE_callback *callbackPtr;					\
	TCLNR_ALLOC((interp), (callbackPtr));				\
	callbackPtr->procPtr = (postProcPtr);				\
	callbackPtr->data[0] = (ClientData)(data0);			\
	callbackPtr->data[1] = (ClientData)(data1);			\
	callbackPtr->data[2] = (ClientData)(data2);			\
	callbackPtr->data[3] = (ClientData)(data3);			\
	callbackPtr->nextPtr = TOP_CB(interp);				\
	TOP_CB(interp) = callbackPtr;					\
    } while (0)

#if NRE_USE_SMALL_ALLOC
#define TCLNR_ALLOC(interp, ptr) \
    TclSmallAllocEx(interp, sizeof(NRE_callback), (ptr))
#define TCLNR_FREE(interp, ptr)  TclSmallFreeEx((interp), (ptr))
#else
#define TCLNR_ALLOC(interp, ptr) \
    (ptr = ((ClientData) ckalloc(sizeof(NRE_callback))))
#define TCLNR_FREE(interp, ptr)  ckfree((char *) (ptr))
#endif

#if NRE_ENABLE_ASSERTS
#define NRE_ASSERT(expr) assert((expr))
#else
#define NRE_ASSERT(expr)
#endif

#include "tclIntDecls.h"
#include "tclIntPlatDecls.h"
#include "tclTomMathDecls.h"

#if !defined(USE_TCL_STUBS) && !defined(TCL_MEM_DEBUG)
#define Tcl_AttemptAlloc(size)        TclpAlloc(size)
#define Tcl_AttemptRealloc(ptr, size) TclpRealloc((ptr), (size))
#define Tcl_Free(ptr)                 TclpFree(ptr)
#endif

#endif /* _TCLINT */

/*
 * Local Variables:
 * mode: c
 * c-basic-offset: 4
 * fill-column: 78
 * End:
 */<|MERGE_RESOLUTION|>--- conflicted
+++ resolved
@@ -2162,7 +2162,6 @@
     *((iPtr)->asyncReadyPtr)
 
 /*
-<<<<<<< HEAD
  * Macros for script cancellation support (TIP #285).
  */
 
@@ -2179,19 +2178,6 @@
     (iPtr)->flags &= (~(CANCELED | TCL_CANCEL_UNWIND))
 
 /*
- * General list of interpreters. Doubly linked for easier removal of items
- * deep in the list.
- */
-
-typedef struct InterpList {
-    Interp *interpPtr;
-    struct InterpList *prevPtr;
-    struct InterpList *nextPtr;
-} InterpList;
-
-/*
-=======
->>>>>>> 9331fb42
  * Macros for splicing into and out of doubly linked lists. They assume
  * existence of struct items 'prevPtr' and 'nextPtr'.
  *
