--- conflicted
+++ resolved
@@ -2988,14 +2988,8 @@
 			    Tcl_Obj *const objv[]);
 MODULE_SCOPE char *	TclGetStringStorage(Tcl_Obj *objPtr,
 			    unsigned int *sizePtr);
-<<<<<<< HEAD
-=======
 MODULE_SCOPE Tcl_Token *TclGetTokensFromObj(Tcl_Obj *objPtr,
 			    Tcl_Token **lastTokenPtrPtr);
-MODULE_SCOPE int	TclGlob(Tcl_Interp *interp, char *pattern,
-			    Tcl_Obj *unquotedPrefix, int globFlags,
-			    Tcl_GlobTypeData *types);
->>>>>>> 66e28680
 MODULE_SCOPE int	TclIncrObj(Tcl_Interp *interp, Tcl_Obj *valuePtr,
 			    Tcl_Obj *incrPtr);
 MODULE_SCOPE Tcl_Obj *	TclIncrObjVar2(Tcl_Interp *interp, Tcl_Obj *part1Ptr,
