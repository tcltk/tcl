--- conflicted
+++ resolved
@@ -225,13 +225,7 @@
 typedef struct TclVarHashTable {
     Tcl_HashTable table;
     struct Namespace *nsPtr;
-<<<<<<< HEAD
     struct Var *arrayPtr;
-=======
-#if TCL_MAJOR_VERSION > 8
-    struct Var *arrayPtr;
-#endif /* TCL_MAJOR_VERSION > 8 */
->>>>>>> 2ebe7012
 } TclVarHashTable;
 
 /*
@@ -281,15 +275,7 @@
 				 * strings; values have type (Namespace *). If
 				 * NULL, there are no children. */
 #endif
-<<<<<<< HEAD
     size_t nsId;		/* Unique id for the namespace. */
-=======
-#if TCL_MAJOR_VERSION > 8
-    size_t nsId;		/* Unique id for the namespace. */
-#else
-    unsigned long nsId;
-#endif
->>>>>>> 2ebe7012
     Tcl_Interp *interp;	/* The interpreter containing this
 				 * namespace. */
     int flags;			/* OR-ed combination of the namespace status
@@ -966,16 +952,10 @@
 				/* Next compiler-recognized local variable for
 				 * this procedure, or NULL if this is the last
 				 * local. */
-    Tcl_Size nameLength;		/* The number of bytes in local variable's name.
+    Tcl_Size nameLength;	/* The number of bytes in local variable's name.
 				 * Among others used to speed up var lookups. */
-    Tcl_Size frameIndex;		/* Index in the array of compiler-assigned
+    Tcl_Size frameIndex;	/* Index in the array of compiler-assigned
 				 * variables in the procedure call frame. */
-<<<<<<< HEAD
-=======
-#if TCL_MAJOR_VERSION < 9
-    int flags;
-#endif
->>>>>>> 2ebe7012
     Tcl_Obj *defValuePtr;	/* Pointer to the default value of an
 				 * argument, if any. NULL if not an argument
 				 * or, if an argument, no default value. */
@@ -986,19 +966,11 @@
 				 * is marked by a unique tag during
 				 * compilation, and that same tag is used to
 				 * find the variable at runtime. */
-<<<<<<< HEAD
-=======
-#if TCL_MAJOR_VERSION > 8
->>>>>>> 2ebe7012
     int flags;			/* Flag bits for the local variable. Same as
 				 * the flags for the Var structure above,
 				 * although only VAR_ARGUMENT, VAR_TEMPORARY,
 				 * and VAR_RESOLVED make sense. */
-<<<<<<< HEAD
-=======
-#endif
->>>>>>> 2ebe7012
-    char name[TCLFLEXARRAY];		/* Name of the local variable starts here. If
+    char name[TCLFLEXARRAY];	/* Name of the local variable starts here. If
 				 * the name is NULL, this will just be '\0'.
 				 * The actual size of this field will be large
 				 * enough to hold the name. MUST BE THE LAST
@@ -1055,15 +1027,7 @@
 typedef struct Trace {
     Tcl_Size level;		/* Only trace commands at nesting level less
 				 * than or equal to this. */
-<<<<<<< HEAD
     Tcl_CmdObjTraceProc2 *proc;	/* Procedure to call to trace command. */
-=======
-#if TCL_MAJOR_VERSION > 8
-    Tcl_CmdObjTraceProc2 *proc;	/* Procedure to call to trace command. */
-#else
-    Tcl_CmdObjTraceProc *proc;	/* Procedure to call to trace command. */
-#endif
->>>>>>> 2ebe7012
     void *clientData;	/* Arbitrary value to pass to proc. */
     struct Trace *nextPtr;	/* Next in list of traces for this interp. */
     int flags;			/* Flags governing the trace - see
@@ -1902,22 +1866,7 @@
     void *interpInfo;	/* Information used by tclInterp.c to keep
 				 * track of parent/child interps on a
 				 * per-interp basis. */
-<<<<<<< HEAD
     void (*optimizer)(void *envPtr);
-=======
-#if TCL_MAJOR_VERSION > 8
-    void (*optimizer)(void *envPtr);
-#else
-    union {
-	void (*optimizer)(void *envPtr);
-	Tcl_HashTable unused2;	/* No longer used (was mathFuncTable). The
-				 * unused space in interp was repurposed for
-				 * pluggable bytecode optimizers. The core
-				 * contains one optimizer, which can be
-				 * selectively overridden by extensions. */
-    } extra;
-#endif
->>>>>>> 2ebe7012
     /*
      * Information related to procedures and variables. See tclProc.c and
      * tclVar.c for usage.
@@ -1946,15 +1895,6 @@
     Namespace *lookupNsPtr;	/* Namespace to use ONLY on the next
 				 * TCL_EVAL_INVOKE call to Tcl_EvalObjv. */
 
-<<<<<<< HEAD
-=======
-#if TCL_MAJOR_VERSION < 9
-    char *appendResultDontUse;
-    int appendAvlDontUse;
-    int appendUsedDontUse;
-#endif
-
->>>>>>> 2ebe7012
     /*
      * Information about packages. Used only in tclPkg.c.
      */
@@ -1977,12 +1917,6 @@
 				 * Normally zero, but may be set before
 				 * calling Tcl_Eval. See below for valid
 				 * values. */
-<<<<<<< HEAD
-=======
-#if TCL_MAJOR_VERSION < 9
-    int unused1;		/* No longer used (was termOffset) */
-#endif
->>>>>>> 2ebe7012
     LiteralTable literalTable;	/* Contains LiteralEntry's describing all Tcl
 				 * objects holding literals of scripts
 				 * compiled by the interpreter. Indexed by the
@@ -2020,12 +1954,6 @@
 				 * string. Returned by Tcl_ObjSetVar2 when
 				 * variable traces change a variable in a
 				 * gross way. */
-<<<<<<< HEAD
-=======
-#if TCL_MAJOR_VERSION < 9
-    char resultSpaceDontUse[TCL_DSTRING_STATIC_SIZE+1];
-#endif
->>>>>>> 2ebe7012
     Tcl_Obj *objResultPtr;	/* If the last command returned an object
 				 * result, this points to it. Should not be
 				 * accessed directly; see comment above. */
@@ -2682,23 +2610,11 @@
  * WARNING: these macros eval their args more than once.
  */
 
-#if TCL_MAJOR_VERSION > 8
 #define TclGetBooleanFromObj(interp, objPtr, intPtr) \
     (((objPtr)->typePtr == &tclIntType.objType \
 	    || (objPtr)->typePtr == &tclBooleanType.objType) \
 	? (*(intPtr) = ((objPtr)->internalRep.wideValue!=0), TCL_OK)	\
-<<<<<<< HEAD
-=======
 	: Tcl_GetBooleanFromObj((interp), (objPtr), (intPtr)))
-#else
-#define TclGetBooleanFromObj(interp, objPtr, intPtr) \
-    (((objPtr)->typePtr == &tclIntType.objType)			\
-	? (*(intPtr) = ((objPtr)->internalRep.wideValue!=0), TCL_OK)	\
-	: ((objPtr)->typePtr == &tclBooleanType.objType)			\
-	? (*(intPtr) = ((objPtr)->internalRep.longValue!=0), TCL_OK)	\
->>>>>>> 2ebe7012
-	: Tcl_GetBooleanFromObj((interp), (objPtr), (intPtr)))
-#endif
 
 #ifdef TCL_WIDE_INT_IS_LONG
 #define TclGetLongFromObj(interp, objPtr, longPtr) \
@@ -3159,7 +3075,6 @@
  *----------------------------------------------------------------
  */
 
-#if TCL_MAJOR_VERSION > 8
 MODULE_SCOPE void	TclAppendBytesToByteArray(Tcl_Obj *objPtr,
 			    const unsigned char *bytes, Tcl_Size len);
 MODULE_SCOPE int	TclNREvalCmd(Tcl_Interp *interp, Tcl_Obj *objPtr,
@@ -3217,11 +3132,7 @@
 MODULE_SCOPE void	TclDeleteNamespaceVars(Namespace *nsPtr);
 MODULE_SCOPE void	TclDeleteNamespaceChildren(Namespace *nsPtr);
 MODULE_SCOPE Tcl_Size	TclDictGetSize(Tcl_Obj *dictPtr);
-<<<<<<< HEAD
 MODULE_SCOPE Tcl_Obj*	TclDuplicatePureObj(Tcl_Interp *interp,
-=======
-MODULE_SCOPE Tcl_Obj *TclDuplicatePureObj(Tcl_Interp *interp,
->>>>>>> 2ebe7012
 			    Tcl_Obj * objPtr, const Tcl_ObjType *typPtr);
 MODULE_SCOPE int	TclFindDictElement(Tcl_Interp *interp,
 			    const char *dict, Tcl_Size dictLength,
@@ -4264,10 +4175,7 @@
 			    int *codePtr, Tcl_Obj **msgObjPtr,
 			    Tcl_Obj **errorObjPtr);
 MODULE_SCOPE int TclClose(Tcl_Interp *,	Tcl_Channel chan);
-<<<<<<< HEAD
-=======
-
->>>>>>> 2ebe7012
+
 /*
  * TIP #508: [array default]
  */
@@ -4290,11 +4198,6 @@
  * Error message utility functions
  */
 MODULE_SCOPE int TclCommandWordLimitError(Tcl_Interp *interp, Tcl_Size count);
-
-<<<<<<< HEAD
-=======
-#endif /* TCL_MAJOR_VERSION > 8 */
->>>>>>> 2ebe7012
 
 /* Constants used in index value encoding routines. */
 #define TCL_INDEX_END           ((Tcl_Size)-2)
@@ -4873,14 +4776,9 @@
  *----------------------------------------------------------------
  */
 
-<<<<<<< HEAD
 #if defined(WORDS_BIGENDIAN)
-=======
-#if defined(WORDS_BIGENDIAN) && (TCL_UTF_MAX > 3)
->>>>>>> 2ebe7012
 #   define TclUniCharNcmp(cs,ct,n) memcmp((cs),(ct),(n)*sizeof(Tcl_UniChar))
 #endif /* WORDS_BIGENDIAN */
-
 /*
  *----------------------------------------------------------------
  * Macro used by the Tcl core to increment a namespace's export epoch
@@ -4974,11 +4872,7 @@
  *
  * MODULE_SCOPE void	TclNewIntObj(Tcl_Obj *objPtr, Tcl_WideInt w);
  * MODULE_SCOPE void	TclNewDoubleObj(Tcl_Obj *objPtr, double d);
-<<<<<<< HEAD
- * MODULE_SCOPE void	TclNewStringObj(Tcl_Obj *objPtr, const char *s, size_t len);
-=======
- * MODULE_SCOPE void	TclNewStringObj(Tcl_Obj *objPtr, const char *s, Tcl_Size len);
->>>>>>> 2ebe7012
+ * MODULE_SCOPE void	TclNewStringObj(Tcl_Obj *objPtr, const char *s, * Tcl_Size len);
  * MODULE_SCOPE void	TclNewLiteralStringObj(Tcl_Obj*objPtr, const char *sLiteral);
  *
  *----------------------------------------------------------------
@@ -5287,11 +5181,7 @@
 #define TCLNR_FREE(interp, ptr)  TclSmallFreeEx((interp), (ptr))
 #else
 #define TCLNR_ALLOC(interp, ptr) \
-<<<<<<< HEAD
-    (ptr = (Tcl_Alloc(sizeof(NRE_callback))))
-=======
-    ((ptr) = Tcl_Alloc(sizeof(NRE_callback)))
->>>>>>> 2ebe7012
+    ((ptr) = (Tcl_Alloc(sizeof(NRE_callback))))
 #define TCLNR_FREE(interp, ptr)  Tcl_Free(ptr)
 #endif
 
