--- conflicted
+++ resolved
@@ -2937,15 +2937,12 @@
 			    CmdFrame *cfPtr);
 MODULE_SCOPE void	TclArgumentGet(Tcl_Interp *interp, Tcl_Obj *obj,
 			    CmdFrame **cfPtrPtr, int *wordPtr);
-<<<<<<< HEAD
+MODULE_SCOPE int	TclAsyncNotifier(int sigNumber, Tcl_ThreadId threadId,
+			    ClientData clientData, int *flagPtr, int value);
+MODULE_SCOPE void	TclAsyncMarkFromNotifier(void);
 MODULE_SCOPE void	TclBAConvertIndices(size_t index, unsigned int *hiPtr,
 			    unsigned int *loPtr);
 MODULE_SCOPE size_t	TclBAInvertIndices(unsigned int hi, unsigned int lo);
-=======
-MODULE_SCOPE int	TclAsyncNotifier(int sigNumber, Tcl_ThreadId threadId,
-			    ClientData clientData, int *flagPtr, int value);
-MODULE_SCOPE void	TclAsyncMarkFromNotifier(void);
->>>>>>> 237c1409
 MODULE_SCOPE double	TclBignumToDouble(const void *bignum);
 MODULE_SCOPE int	TclByteArrayMatch(const unsigned char *string,
 			    size_t strLen, const unsigned char *pattern,
