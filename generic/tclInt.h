--- conflicted
+++ resolved
@@ -1197,108 +1197,6 @@
 #define TCL_TRACE_ENTER_EXEC	1
 #define TCL_TRACE_LEAVE_EXEC	2
 
-<<<<<<< HEAD
-=======
-#if TCL_MAJOR_VERSION > 8
-#define TclObjTypeHasProc(objPtr, proc) \
-    (((objPtr)->typePtr							\
-	&& ((offsetof(Tcl_ObjType, proc) < offsetof(Tcl_ObjType, version)) \
-	|| (offsetof(Tcl_ObjType, proc) < (objPtr)->typePtr->version))) ? \
-	((objPtr)->typePtr)->proc : NULL)
-
-MODULE_SCOPE Tcl_Size TclLengthOne(Tcl_Obj *);
--
-/*
- * Abstract List
- *
- * This structure provides the functions used in List operations to emulate a
- * List for AbstractList types.
- */
-
-static inline Tcl_Size
-TclObjTypeLength(
-    Tcl_Obj *objPtr)
-{
-    Tcl_ObjTypeLengthProc *proc = TclObjTypeHasProc(objPtr, lengthProc);
-    return proc(objPtr);
-}
-static inline int
-TclObjTypeIndex(
-    Tcl_Interp *interp,
-    Tcl_Obj *objPtr,
-    Tcl_Size index,
-    Tcl_Obj **elemObjPtr)
-{
-    Tcl_ObjTypeIndexProc *proc = TclObjTypeHasProc(objPtr, indexProc);
-    return proc(interp, objPtr, index, elemObjPtr);
-}
-static inline int
-TclObjTypeSlice(
-    Tcl_Interp *interp,
-    Tcl_Obj *objPtr,
-    Tcl_Size fromIdx,
-    Tcl_Size toIdx,
-    Tcl_Obj **newObjPtr)
-{
-    Tcl_ObjTypeSliceProc *proc = TclObjTypeHasProc(objPtr, sliceProc);
-    return proc(interp, objPtr, fromIdx, toIdx, newObjPtr);
-}
-static inline int
-TclObjTypeReverse(
-    Tcl_Interp *interp,
-    Tcl_Obj *objPtr,
-    Tcl_Obj **newObjPtr)
-{
-    Tcl_ObjTypeReverseProc *proc = TclObjTypeHasProc(objPtr, reverseProc);
-    return proc(interp, objPtr, newObjPtr);
-}
-static inline int
-TclObjTypeGetElements(
-    Tcl_Interp *interp,
-    Tcl_Obj *objPtr,
-    Tcl_Size *objCPtr,
-    Tcl_Obj ***objVPtr)
-{
-    Tcl_ObjTypeGetElements *proc = TclObjTypeHasProc(objPtr, getElementsProc);
-    return proc(interp, objPtr, objCPtr, objVPtr);
-}
-static inline Tcl_Obj*
-TclObjTypeSetElement(
-    Tcl_Interp *interp,
-    Tcl_Obj *objPtr,
-    Tcl_Size indexCount,
-    Tcl_Obj *const indexArray[],
-    Tcl_Obj *valueObj)
-{
-    Tcl_ObjTypeSetElement *proc = TclObjTypeHasProc(objPtr, setElementProc);
-    return proc(interp, objPtr, indexCount, indexArray, valueObj);
-}
-static inline int
-TclObjTypeReplace(
-    Tcl_Interp *interp,
-    Tcl_Obj *objPtr,
-    Tcl_Size first,
-    Tcl_Size numToDelete,
-    Tcl_Size numToInsert,
-    Tcl_Obj *const insertObjs[])
-{
-    Tcl_ObjTypeReplaceProc *proc = TclObjTypeHasProc(objPtr, replaceProc);
-    return proc(interp, objPtr, first, numToDelete, numToInsert, insertObjs);
-}
-static inline int
-TclObjTypeInOperator(
-    Tcl_Interp *interp,
-    Tcl_Obj *valueObj,
-    Tcl_Obj *listObj,
-    int *boolResult)
-{
-    Tcl_ObjTypeInOperatorProc *proc = TclObjTypeHasProc(listObj, inOperProc);
-    return proc(interp, valueObj, listObj, boolResult);
-}
-#endif /* TCL_MAJOR_VERSION > 8 */
-
->>>>>>> 444e06f2
 /*
  * The structure below defines an entry in the assocData hash table which is
  * associated with an interpreter. The entry contains a pointer to a function
@@ -2778,57 +2676,37 @@
  * and never from strings (see SetListFromAny) and thus their string
  * representation will always be canonical.
  */
-#define ListObjIsCanonical(listObj) \
-    (((listObj)->bytes == NULL)						\
-	|| (ListObjStorePtr(listObj)->flags & LISTSTORE_CANONICAL)	\
-	|| ListObjSpanPtr(listObj) != NULL)
+#define ListObjIsCanonical(listObj_) \
+    (((listObj_)->bytes == NULL)					\
+	|| (ListObjStorePtr(listObj_)->flags & LISTSTORE_CANONICAL)	\
+	|| ListObjSpanPtr(listObj_) != NULL)
 
 /*
  * Converts the Tcl_Obj to a list if it isn't one and stores the element
- * count and base address of this list's elements in objcPtr and objvPtr.
+ * count and base address of this list's elements in objcPtr_ and objvPtr_.
  * Return TCL_OK on success or TCL_ERROR if the Tcl_Obj cannot be
  * converted to a list.
  */
-<<<<<<< HEAD
 #define TclListObjGetElements(interp_, listObj_, objcPtr_, objvPtr_)	\
-    ((TclHasInternalRep((listObj_) ,tclListTypePtr))					\
-	 ? ((ListObjGetElements((listObj_), *(objcPtr_), *(objvPtr_))),		\
-	    TCL_OK)															\
-	 : Tcl_ListObjGetElements(											\
-	     (interp_), (listObj_), (objcPtr_), (objvPtr_)))
-=======
-#define TclListObjGetElements(interp, listObj, objcPtr, objvPtr) \
-    ((TclHasInternalRep((listObj), &tclListType))			\
-	? ((ListObjGetElements((listObj), *(objcPtr), *(objvPtr))),	\
-	    TCL_OK)							\
+    ((TclHasInternalRep((listObj_) ,tclListTypePtr))			\
+	? ((ListObjGetElements((listObj_), *(objcPtr_), *(objvPtr_))),	\
+	   TCL_OK)							\
 	: Tcl_ListObjGetElements(					\
-	    (interp), (listObj), (objcPtr), (objvPtr)))
->>>>>>> 444e06f2
+	    (interp_), (listObj_), (objcPtr_), (objvPtr_)))
 
 /*
  * Converts the Tcl_Obj to a list if it isn't one and stores the element
- * count in lenPtr.  Returns TCL_OK on success or TCL_ERROR if the
+ * count in lenPtr_.  Returns TCL_OK on success or TCL_ERROR if the
  * Tcl_Obj cannot be converted to a list.
  */
-<<<<<<< HEAD
 #define TclListObjLength(interp_, listObj_, lenPtr_)		\
     ((TclHasInternalRep((listObj_), tclListTypePtr))		\
-	 ? ((ListObjLength((listObj_), *(lenPtr_))), TCL_OK)	\
-	 : Tcl_ListObjLength((interp_), (listObj_), (lenPtr_)))
+	? ((ListObjLength((listObj_), *(lenPtr_))), TCL_OK)	\
+	: Tcl_ListObjLength((interp_), (listObj_), (lenPtr_)))
 
 #define TclListObjIsCanonical(listObj_)			\
     ((TclHasInternalRep((listObj_), tclListTypePtr))    \
 	? ListObjIsCanonical((listObj_))		\
-=======
-#define TclListObjLength(interp, listObj, lenPtr) \
-    ((TclHasInternalRep((listObj), &tclListType))			\
-	? ((ListObjLength((listObj), *(lenPtr))), TCL_OK)		\
-	: Tcl_ListObjLength((interp), (listObj), (lenPtr)))
-
-#define TclListObjIsCanonical(listObj) \
-    ((TclHasInternalRep((listObj), &tclListType))			\
-	? ListObjIsCanonical((listObj))					\
->>>>>>> 444e06f2
 	: 0)
 
 /*
