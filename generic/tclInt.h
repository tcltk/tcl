/*
 * tclInt.h --
 *
 *	Declarations of things used internally by the Tcl interpreter.
 *
 * Copyright (c) 1987-1993 The Regents of the University of California.
 * Copyright (c) 1993-1997 Lucent Technologies.
 * Copyright (c) 1994-1998 Sun Microsystems, Inc.
 * Copyright (c) 1998-1999 by Scriptics Corporation.
 * Copyright (c) 2001, 2002 by Kevin B. Kenny.  All rights reserved.
 * Copyright (c) 2007 Daniel A. Steffen <das@users.sourceforge.net>
 * Copyright (c) 2006-2008 by Joe Mistachkin.  All rights reserved.
 * Copyright (c) 2008 by Miguel Sofer. All rights reserved.
 *
 * See the file "license.terms" for information on usage and redistribution of
 * this file, and for a DISCLAIMER OF ALL WARRANTIES.
 */

#ifndef _TCLINT
#define _TCLINT

/*
 * Some numerics configuration options.
 */

#undef ACCEPT_NAN

/*
 * Used to tag functions that are only to be visible within the module being
 * built and not outside it (where this is supported by the linker).
 * Also used in the platform-specific *Port.h files.
 */

#ifndef MODULE_SCOPE
#   ifdef __cplusplus
#	define MODULE_SCOPE extern "C"
#   else
#	define MODULE_SCOPE extern
#   endif
#endif

#ifndef JOIN
#  define JOIN(a,b) JOIN1(a,b)
#  define JOIN1(a,b) a##b
#endif

#if defined(__cplusplus)
#   define TCL_UNUSED(T) T
#elif defined(__GNUC__) && (__GNUC__ > 2)
#   define TCL_UNUSED(T) T JOIN(dummy, __LINE__) __attribute__((unused))
#else
#   define TCL_UNUSED(T) T JOIN(dummy, __LINE__)
#endif

/*
 * Common include files needed by most of the Tcl source files are included
 * here, so that system-dependent personalizations for the include files only
 * have to be made in once place. This results in a few extra includes, but
 * greater modularity. The order of the three groups of #includes is
 * important. For example, stdio.h is needed by tcl.h.
 */

#include "tclPort.h"

#include <stdio.h>

#include <ctype.h>
#include <stdarg.h>
#include <stdlib.h>
#include <stdint.h>
#include <string.h>
#include <locale.h>

/*
 * Ensure WORDS_BIGENDIAN is defined correctly:
 * Needs to happen here in addition to configure to work with fat compiles on
 * Darwin (where configure runs only once for multiple architectures).
 */

#ifdef HAVE_SYS_TYPES_H
#    include <sys/types.h>
#endif
#ifdef HAVE_SYS_PARAM_H
#    include <sys/param.h>
#endif
#ifdef BYTE_ORDER
#    ifdef BIG_ENDIAN
#	 if BYTE_ORDER == BIG_ENDIAN
#	     undef WORDS_BIGENDIAN
#	     define WORDS_BIGENDIAN 1
#	 endif
#    endif
#    ifdef LITTLE_ENDIAN
#	 if BYTE_ORDER == LITTLE_ENDIAN
#	     undef WORDS_BIGENDIAN
#	 endif
#    endif
#endif

/*
 * Macros used to cast between pointers and integers (e.g. when storing an int
 * in ClientData), on 64-bit architectures they avoid gcc warning about "cast
 * to/from pointer from/to integer of different size".
 */

#if !defined(INT2PTR)
#   define INT2PTR(p) ((void *)(ptrdiff_t)(p))
#endif
#if !defined(PTR2INT)
#   define PTR2INT(p) ((ptrdiff_t)(p))
#endif
#if !defined(UINT2PTR)
#   define UINT2PTR(p) ((void *)(size_t)(p))
#endif
#if !defined(PTR2UINT)
#   define PTR2UINT(p) ((size_t)(p))
#endif

#if defined(_WIN32) && defined(_MSC_VER)
#   define vsnprintf _vsnprintf
#   define snprintf _snprintf
#endif

#if !defined(TCL_THREADS)
#   define TCL_THREADS 1
#endif
#if !TCL_THREADS
#   undef TCL_DECLARE_MUTEX
#   define TCL_DECLARE_MUTEX(name)
#   undef  Tcl_MutexLock
#   define Tcl_MutexLock(mutexPtr)
#   undef  Tcl_MutexUnlock
#   define Tcl_MutexUnlock(mutexPtr)
#   undef  Tcl_MutexFinalize
#   define Tcl_MutexFinalize(mutexPtr)
#   undef  Tcl_ConditionNotify
#   define Tcl_ConditionNotify(condPtr)
#   undef  Tcl_ConditionWait
#   define Tcl_ConditionWait(condPtr, mutexPtr, timePtr)
#   undef  Tcl_ConditionFinalize
#   define Tcl_ConditionFinalize(condPtr)
#endif

/*
 * The following procedures allow namespaces to be customized to support
 * special name resolution rules for commands/variables.
 */

struct Tcl_ResolvedVarInfo;

typedef Tcl_Var (Tcl_ResolveRuntimeVarProc)(Tcl_Interp *interp,
	struct Tcl_ResolvedVarInfo *vinfoPtr);

typedef void (Tcl_ResolveVarDeleteProc)(struct Tcl_ResolvedVarInfo *vinfoPtr);

/*
 * The following structure encapsulates the routines needed to resolve a
 * variable reference at runtime. Any variable specific state will typically
 * be appended to this structure.
 */

typedef struct Tcl_ResolvedVarInfo {
    Tcl_ResolveRuntimeVarProc *fetchProc;
    Tcl_ResolveVarDeleteProc *deleteProc;
} Tcl_ResolvedVarInfo;

typedef int (Tcl_ResolveCompiledVarProc)(Tcl_Interp *interp,
	const char *name, Tcl_Size length, Tcl_Namespace *context,
	Tcl_ResolvedVarInfo **rPtr);

typedef int (Tcl_ResolveVarProc)(Tcl_Interp *interp, const char *name,
	Tcl_Namespace *context, int flags, Tcl_Var *rPtr);

typedef int (Tcl_ResolveCmdProc)(Tcl_Interp *interp, const char *name,
	Tcl_Namespace *context, int flags, Tcl_Command *rPtr);

typedef struct Tcl_ResolverInfo {
    Tcl_ResolveCmdProc *cmdResProc;
				/* Procedure handling command name
				 * resolution. */
    Tcl_ResolveVarProc *varResProc;
				/* Procedure handling variable name resolution
				 * for variables that can only be handled at
				 * runtime. */
    Tcl_ResolveCompiledVarProc *compiledVarResProc;
				/* Procedure handling variable name resolution
				 * at compile time. */
} Tcl_ResolverInfo;

/*
 * This flag bit should not interfere with TCL_GLOBAL_ONLY,
 * TCL_NAMESPACE_ONLY, or TCL_LEAVE_ERR_MSG; it signals that the variable
 * lookup is performed for upvar (or similar) purposes, with slightly
 * different rules:
 *    - Bug #696893 - variable is either proc-local or in the current
 *	namespace; never follow the second (global) resolution path
 *    - Bug #631741 - do not use special namespace or interp resolvers
 */

#define TCL_AVOID_RESOLVERS 0x40000

/*
 *----------------------------------------------------------------
 * Data structures related to namespaces.
 *----------------------------------------------------------------
 */

typedef struct Tcl_Ensemble Tcl_Ensemble;
typedef struct NamespacePathEntry NamespacePathEntry;

/*
 * Special hashtable for variables:  This is just a Tcl_HashTable with nsPtr
 * and arrayPtr fields added at the end so that variables can find their
 * namespace and possibly containing array without having to copy a pointer in
 * their struct by accessing them via their hPtr->tablePtr.
 */

typedef struct TclVarHashTable {
    Tcl_HashTable table;	/* "Inherit" from Tcl_HashTable. */
    struct Namespace *nsPtr;	/* The namespace containing the variables. */
    struct Var *arrayPtr;	/* The array containing the variables, if they
				 * are variables in an array at all. */
} TclVarHashTable;

/*
 * Define this to reduce the amount of space that the average namespace
 * consumes by only allocating the table of child namespaces when necessary.
 * Defining it breaks compatibility for Tcl extensions (e.g., itcl) which
 * reach directly into the Namespace structure.
 */

#undef BREAK_NAMESPACE_COMPAT

/*
 * The structure below defines a namespace.
 * Note: the first five fields must match exactly the fields in a
 * Tcl_Namespace structure (see tcl.h). If you change one, be sure to change
 * the other.
 */

typedef struct Namespace {
    char *name;			/* The namespace's simple (unqualified) name.
				 * This contains no ::'s. The name of the
				 * global namespace is "" although "::" is an
				 * synonym. */
    char *fullName;		/* The namespace's fully qualified name. This
				 * starts with ::. */
    void *clientData;		/* An arbitrary value associated with this
				 * namespace. */
    Tcl_NamespaceDeleteProc *deleteProc;
				/* Procedure invoked when deleting the
				 * namespace to, e.g., free clientData. */
    struct Namespace *parentPtr;/* Points to the namespace that contains this
				 * one. NULL if this is the global
				 * namespace. */
#ifndef BREAK_NAMESPACE_COMPAT
    Tcl_HashTable childTable;	/* Contains any child namespaces. Indexed by
				 * strings; values have type (Namespace *). */
#else
    Tcl_HashTable *childTablePtr;
				/* Contains any child namespaces. Indexed by
				 * strings; values have type (Namespace *). If
				 * NULL, there are no children. */
#endif
    size_t nsId;		/* Unique id for the namespace. */
    Tcl_Interp *interp;		/* The interpreter containing this
				 * namespace. */
    int flags;			/* OR-ed combination of the namespace status
				 * flags NS_DYING and NS_DEAD listed below. */
    Tcl_Size activationCount;	/* Number of "activations" or active call
				 * frames for this namespace that are on the
				 * Tcl call stack. The namespace won't be
				 * freed until activationCount becomes zero. */
    Tcl_Size refCount;		/* Count of references by namespaceName
				 * objects. The namespace can't be freed until
				 * refCount becomes zero. */
    Tcl_HashTable cmdTable;	/* Contains all the commands currently
				 * registered in the namespace. Indexed by
				 * strings; values have type (Command *).
				 * Commands imported by Tcl_Import have
				 * Command structures that point (via an
				 * ImportedCmdRef structure) to the Command
				 * structure in the source namespace's command
				 * table. */
    TclVarHashTable varTable;	/* Contains all the (global) variables
				 * currently in this namespace. Indexed by
				 * strings; values have type (Var *). */
    char **exportArrayPtr;	/* Points to an array of string patterns
				 * specifying which commands are exported. A
				 * pattern may include "string match" style
				 * wildcard characters to specify multiple
				 * commands; however, no namespace qualifiers
				 * are allowed. NULL if no export patterns are
				 * registered. */
    Tcl_Size numExportPatterns;	/* Number of export patterns currently
				 * registered using "namespace export". */
    Tcl_Size maxExportPatterns;	/* Number of export patterns for which space
				 * is currently allocated. */
    Tcl_Size cmdRefEpoch;	/* Incremented if a newly added command
				 * shadows a command for which this namespace
				 * has already cached a Command* pointer; this
				 * causes all its cached Command* pointers to
				 * be invalidated. */
    Tcl_Size resolverEpoch;	/* Incremented whenever (a) the name
				 * resolution rules change for this namespace
				 * or (b) a newly added command shadows a
				 * command that is compiled to bytecodes. This
				 * invalidates all byte codes compiled in the
				 * namespace, causing the code to be
				 * recompiled under the new rules.*/
    Tcl_ResolveCmdProc *cmdResProc;
				/* If non-null, this procedure overrides the
				 * usual command resolution mechanism in Tcl.
				 * This procedure is invoked within
				 * Tcl_FindCommand to resolve all command
				 * references within the namespace. */
    Tcl_ResolveVarProc *varResProc;
				/* If non-null, this procedure overrides the
				 * usual variable resolution mechanism in Tcl.
				 * This procedure is invoked within
				 * Tcl_FindNamespaceVar to resolve all
				 * variable references within the namespace at
				 * runtime. */
    Tcl_ResolveCompiledVarProc *compiledVarResProc;
				/* If non-null, this procedure overrides the
				 * usual variable resolution mechanism in Tcl.
				 * This procedure is invoked within
				 * LookupCompiledLocal to resolve variable
				 * references within the namespace at compile
				 * time. */
    Tcl_Size exportLookupEpoch;	/* Incremented whenever a command is added to
				 * a namespace, removed from a namespace or
				 * the exports of a namespace are changed.
				 * Allows TIP#112-driven command lists to be
				 * validated efficiently. */
    Tcl_Ensemble *ensembles;	/* List of structures that contain the details
				 * of the ensembles that are implemented on
				 * top of this namespace. */
    Tcl_Obj *unknownHandlerPtr;	/* A script fragment to be used when command
				 * resolution in this namespace fails. TIP
				 * 181. */
    Tcl_Size commandPathLength;	/* The length of the explicit path. */
    NamespacePathEntry *commandPathArray;
				/* The explicit path of the namespace as an
				 * array. */
    NamespacePathEntry *commandPathSourceList;
				/* Linked list of path entries that point to
				 * this namespace. */
    Tcl_NamespaceDeleteProc *earlyDeleteProc;
				/* Just like the deleteProc field (and called
				 * with the same clientData) but called at the
				 * start of the deletion process, so there is
				 * a chance for code to do stuff inside the
				 * namespace before deletion completes. */
} Namespace;

/*
 * An entry on a namespace's command resolution path.
 */

struct NamespacePathEntry {
    Namespace *nsPtr;		/* What does this path entry point to? If it
				 * is NULL, this path entry points is
				 * redundant and should be skipped. */
    Namespace *creatorNsPtr;	/* Where does this path entry point from? This
				 * allows for efficient invalidation of
				 * references when the path entry's target
				 * updates its current list of defined
				 * commands. */
    NamespacePathEntry *prevPtr, *nextPtr;
				/* Linked list pointers or NULL at either end
				 * of the list that hangs off Namespace's
				 * commandPathSourceList field. */
};

/*
 * Flags used to represent the status of a namespace:
 *
 * NS_DYING -	1 means Tcl_DeleteNamespace has been called to delete the
 *		namespace.  There may still be active call frames on the Tcl
 *		stack that refer to the namespace. When the last call frame
 *		referring to it has been popped, its remaining variables and
 *		commands are destroyed and it is marked "dead" (NS_DEAD).
 * NS_TEARDOWN  -1 means that TclTeardownNamespace has already been called on
 *		this namespace and it should not be called again [Bug 1355942].
 * NS_DEAD -	1 means Tcl_DeleteNamespace has been called to delete the
 *		namespace and no call frames still refer to it. It is no longer
 *		accessible by name. Its variables and commands have already
 *		been destroyed.  When the last namespaceName object in any byte
 *		code unit that refers to the namespace has been freed (i.e.,
 *		when the namespace's refCount is 0), the namespace's storage
 *		will be freed.
 * NS_SUPPRESS_COMPILATION -
 *		Marks the commands in this namespace for not being compiled,
 *		forcing them to be looked up every time.
 */

#define NS_DYING	0x01
#define NS_DEAD		0x02
#define NS_TEARDOWN	0x04
#define NS_KILLED	0x04 /* Same as NS_TEARDOWN (Deprecated) */
#define NS_SUPPRESS_COMPILATION	0x08

/*
 * Flags passed to TclGetNamespaceForQualName:
 *
 * TCL_GLOBAL_ONLY		- (see tcl.h) Look only in the global ns.
 * TCL_NAMESPACE_ONLY		- (see tcl.h) Look only in the context ns.
 * TCL_CREATE_NS_IF_UNKNOWN	- Create unknown namespaces.
 * TCL_FIND_ONLY_NS		- The name sought is a namespace name.
 * TCL_FIND_IF_NOT_SIMPLE	- Retrieve last namespace even if the rest of
 *				  name is not simple name (contains ::).
 */

#define TCL_CREATE_NS_IF_UNKNOWN	0x800
#define TCL_FIND_ONLY_NS		0x1000
#define TCL_FIND_IF_NOT_SIMPLE		0x2000

/*
 * The client data for an ensemble command. This consists of the table of
 * commands that are actually exported by the namespace, and an epoch counter
 * that, combined with the exportLookupEpoch field of the namespace structure,
 * defines whether the table contains valid data or will need to be recomputed
 * next time the ensemble command is called.
 */

typedef struct EnsembleConfig {
    Namespace *nsPtr;		/* The namespace backing this ensemble up. */
    Tcl_Command token;		/* The token for the command that provides
				 * ensemble support for the namespace, or NULL
				 * if the command has been deleted (or never
				 * existed; the global namespace never has an
				 * ensemble command.) */
    Tcl_Size epoch;		/* The epoch at which this ensemble's table of
				 * exported commands is valid. */
    char **subcommandArrayPtr;	/* Array of ensemble subcommand names. At all
				 * consistent points, this will have the same
				 * number of entries as there are entries in
				 * the subcommandTable hash. */
    Tcl_HashTable subcommandTable;
				/* Hash table of ensemble subcommand names,
				 * which are its keys so this also provides
				 * the storage management for those subcommand
				 * names. The contents of the entry values are
				 * object version the prefix lists to use when
				 * substituting for the command/subcommand to
				 * build the ensemble implementation command.
				 * Has to be stored here as well as in
				 * subcommandDict because that field is NULL
				 * when we are deriving the ensemble from the
				 * namespace exports list. FUTURE WORK: use
				 * object hash table here. */
    struct EnsembleConfig *next;/* The next ensemble in the linked list of
				 * ensembles associated with a namespace. If
				 * this field points to this ensemble, the
				 * structure has already been unlinked from
				 * all lists, and cannot be found by scanning
				 * the list from the namespace's ensemble
				 * field. */
    int flags;			/* OR'ed combo of TCL_ENSEMBLE_PREFIX,
				 * ENSEMBLE_DEAD and ENSEMBLE_COMPILE. */

    /* OBJECT FIELDS FOR ENSEMBLE CONFIGURATION */

    Tcl_Obj *subcommandDict;	/* Dictionary providing mapping from
				 * subcommands to their implementing command
				 * prefixes, or NULL if we are to build the
				 * map automatically from the namespace
				 * exports. */
    Tcl_Obj *subcmdList;	/* List of commands that this ensemble
				 * actually provides, and whose implementation
				 * will be built using the subcommandDict (if
				 * present and defined) and by simple mapping
				 * to the namespace otherwise. If NULL,
				 * indicates that we are using the (dynamic)
				 * list of currently exported commands. */
    Tcl_Obj *unknownHandler;	/* Script prefix used to handle the case when
				 * no match is found (according to the rule
				 * defined by flag bit TCL_ENSEMBLE_PREFIX) or
				 * NULL to use the default error-generating
				 * behaviour. The script execution gets all
				 * the arguments to the ensemble command
				 * (including objv[0]) and will have the
				 * results passed directly back to the caller
				 * (including the error code) unless the code
				 * is TCL_CONTINUE in which case the
				 * subcommand will be re-parsed by the ensemble
				 * core, presumably because the ensemble
				 * itself has been updated. */
    Tcl_Obj *parameterList;	/* List of ensemble parameter names. */
    Tcl_Size numParameters;	/* Cached number of parameters. This is either
				 * 0 (if the parameterList field is NULL) or
				 * the length of the list in the parameterList
				 * field. */
} EnsembleConfig;

/*
 * Various bits for the EnsembleConfig.flags field.
 */

#define ENSEMBLE_DEAD	0x1	/* Flag value to say that the ensemble is dead
				 * and on its way out. */
#define ENSEMBLE_COMPILE 0x4	/* Flag to enable bytecode compilation of an
				 * ensemble. */

/*
 *----------------------------------------------------------------
 * Data structures related to variables. These are used primarily in tclVar.c
 *----------------------------------------------------------------
 */

/*
 * The following structure defines a variable trace, which is used to invoke a
 * specific C procedure whenever certain operations are performed on a
 * variable.
 */

typedef struct VarTrace {
    Tcl_VarTraceProc *traceProc;/* Procedure to call when operations given by
				 * flags are performed on variable. */
    void *clientData;		/* Argument to pass to proc. */
    int flags;			/* What events the trace procedure is
				 * interested in: OR-ed combination of
				 * TCL_TRACE_READS, TCL_TRACE_WRITES,
				 * TCL_TRACE_UNSETS and TCL_TRACE_ARRAY. */
    struct VarTrace *nextPtr;	/* Next in list of traces associated with a
				 * particular variable. */
} VarTrace;

/*
 * The following structure defines a command trace, which is used to invoke a
 * specific C procedure whenever certain operations are performed on a
 * command.
 */

typedef struct CommandTrace {
    Tcl_CommandTraceProc *traceProc;
				/* Procedure to call when operations given by
				 * flags are performed on command. */
    void *clientData;		/* Argument to pass to proc. */
    int flags;			/* What events the trace procedure is
				 * interested in: OR-ed combination of
				 * TCL_TRACE_RENAME, TCL_TRACE_DELETE. */
    struct CommandTrace *nextPtr;
				/* Next in list of traces associated with a
				 * particular command. */
    Tcl_Size refCount;		/* Used to ensure this structure is not
				 * deleted too early. Keeps track of how many
				 * pieces of code have a pointer to this
				 * structure. */
} CommandTrace;

/*
 * When a command trace is active (i.e. its associated procedure is executing)
 * one of the following structures is linked into a list associated with the
 * command's interpreter. The information in the structure is needed in order
 * for Tcl to behave reasonably if traces are deleted while traces are active.
 */

typedef struct ActiveCommandTrace {
    struct Command *cmdPtr;	/* Command that's being traced. */
    struct ActiveCommandTrace *nextPtr;
				/* Next in list of all active command traces
				 * for the interpreter, or NULL if no more. */
    CommandTrace *nextTracePtr;	/* Next trace to check after current trace
				 * procedure returns; if this trace gets
				 * deleted, must update pointer to avoid using
				 * free'd memory. */
    int reverseScan;		/* Boolean set true when traces are scanning
				 * in reverse order. */
} ActiveCommandTrace;

/*
 * When a variable trace is active (i.e. its associated procedure is
 * executing) one of the following structures is linked into a list associated
 * with the variable's interpreter. The information in the structure is needed
 * in order for Tcl to behave reasonably if traces are deleted while traces
 * are active.
 */

typedef struct ActiveVarTrace {
    struct Var *varPtr;		/* Variable that's being traced. */
    struct ActiveVarTrace *nextPtr;
				/* Next in list of all active variable traces
				 * for the interpreter, or NULL if no more. */
    VarTrace *nextTracePtr;	/* Next trace to check after current trace
				 * procedure returns; if this trace gets
				 * deleted, must update pointer to avoid using
				 * free'd memory. */
} ActiveVarTrace;

/*
 * The structure below defines a variable, which associates a string name with
 * a Tcl_Obj value. These structures are kept in procedure call frames (for
 * local variables recognized by the compiler) or in the heap (for global
 * variables and any variable not known to the compiler). For each Var
 * structure in the heap, a hash table entry holds the variable name and a
 * pointer to the Var structure.
 */

typedef struct Var {
    int flags;			/* Miscellaneous bits of information about
				 * variable. See below for definitions. */
    union {
	Tcl_Obj *objPtr;	/* The variable's object value. Used for
				 * scalar variables and array elements. */
	TclVarHashTable *tablePtr;/* For array variables, this points to
				 * information about the hash table used to
				 * implement the associative array. Points to
				 * Tcl_Alloc-ed data. */
	struct Var *linkPtr;	/* If this is a global variable being referred
				 * to in a procedure, or a variable created by
				 * "upvar", this field points to the
				 * referenced variable's Var struct. */
    } value;
} Var;

typedef struct VarInHash {
    Var var;			/* "Inherit" from Var. */
    Tcl_Size refCount;		/* Counts number of active uses of this
				 * variable: 1 for the entry in the hash
				 * table, 1 for each additional variable whose
				 * linkPtr points here, 1 for each nested
				 * trace active on variable, and 1 if the
				 * variable is a namespace variable. This
				 * record can't be deleted until refCount
				 * becomes 0. */
    Tcl_HashEntry entry;	/* The hash table entry that refers to this
				 * variable. This is used to find the name of
				 * the variable and to delete it from its
				 * hash table if it is no longer needed. It
				 * also holds the variable's name. */
} VarInHash;

/*
 * Flag bits for variables. The first two (VAR_ARRAY and VAR_LINK) are
 * mutually exclusive and give the "type" of the variable. If none is set,
 * this is a scalar variable.
 *
 * VAR_ARRAY -			1 means this is an array variable rather than
 *				a scalar variable or link. The "tablePtr"
 *				field points to the array's hash table for its
 *				elements.
 * VAR_LINK -			1 means this Var structure contains a pointer
 *				to another Var structure that either has the
 *				real value or is itself another VAR_LINK
 *				pointer. Variables like this come about
 *				through "upvar" and "global" commands, or
 *				through references to variables in enclosing
 *				namespaces.
 * VAR_CONSTANT -		1 means this is a constant "variable", and
 *				cannot be written to by ordinary commands.
 *				Structurally, it's the same as a scalar when
 *				being read, but writes are rejected. Constants
 *				are not supported inside arrays.
 *
 * Flags that indicate the type and status of storage; none is set for
 * compiled local variables (Var structs).
 *
 * VAR_IN_HASHTABLE -		1 means this variable is in a hash table and
 *				the Var structure is malloc'ed. 0 if it is a
 *				local variable that was assigned a slot in a
 *				procedure frame by the compiler so the Var
 *				storage is part of the call frame.
 * VAR_DEAD_HASH		1 means that this var's entry in the hash table
 *				has already been deleted.
 * VAR_ARRAY_ELEMENT -		1 means that this variable is an array
 *				element, so it is not legal for it to be an
 *				array itself (the VAR_ARRAY flag had better
 *				not be set).
 * VAR_NAMESPACE_VAR -		1 means that this variable was declared as a
 *				namespace variable. This flag ensures it
 *				persists until its namespace is destroyed or
 *				until the variable is unset; it will persist
 *				even if it has not been initialized and is
 *				marked undefined. The variable's refCount is
 *				incremented to reflect the "reference" from
 *				its namespace.
 *
 * Flag values relating to the variable's trace and search status.
 *
 * VAR_TRACED_READ
 * VAR_TRACED_WRITE
 * VAR_TRACED_UNSET
 * VAR_TRACED_ARRAY
 * VAR_TRACE_ACTIVE -		1 means that trace processing is currently
 *				underway for a read or write access, so new
 *				read or write accesses should not cause trace
 *				procedures to be called and the variable can't
 *				be deleted.
 * VAR_SEARCH_ACTIVE
 *
 * The following additional flags are used with the CompiledLocal type defined
 * below:
 *
 * VAR_ARGUMENT -		1 means that this variable holds a procedure
 *				argument.
 * VAR_TEMPORARY -		1 if the local variable is an anonymous
 *				temporary variable. Temporaries have a NULL
 *				name.
 * VAR_RESOLVED -		1 if name resolution has been done for this
 *				variable.
 * VAR_IS_ARGS			1 if this variable is the last argument and is
 *				named "args".
 */

/*
 * FLAGS RENUMBERED: everything breaks already, make things simpler.
 *
 * IMPORTANT: skip the values 0x10, 0x20, 0x40, 0x800 corresponding to
 * TCL_TRACE_(READS/WRITES/UNSETS/ARRAY): makes code simpler in tclTrace.c
 *
 * Keep the flag values for VAR_ARGUMENT and VAR_TEMPORARY so that old values
 * in precompiled scripts keep working.
 */

/* Type of value (0 is scalar) */
#define VAR_ARRAY		0x1
#define VAR_LINK		0x2
#define VAR_CONSTANT		0x10000

/* Type of storage (0 is compiled local) */
#define VAR_IN_HASHTABLE	0x4
#define VAR_DEAD_HASH		0x8
#define VAR_ARRAY_ELEMENT	0x1000
#define VAR_NAMESPACE_VAR	0x80	/* KEEP OLD VALUE for Itcl */

#define VAR_ALL_HASH \
	(VAR_IN_HASHTABLE|VAR_DEAD_HASH|VAR_NAMESPACE_VAR|VAR_ARRAY_ELEMENT)

/* Trace and search state. */

#define VAR_TRACED_READ		0x10	/* TCL_TRACE_READS */
#define VAR_TRACED_WRITE	0x20	/* TCL_TRACE_WRITES */
#define VAR_TRACED_UNSET	0x40	/* TCL_TRACE_UNSETS */
#define VAR_TRACED_ARRAY	0x800	/* TCL_TRACE_ARRAY */
#define VAR_TRACE_ACTIVE	0x2000
#define VAR_SEARCH_ACTIVE	0x4000
#define VAR_ALL_TRACES \
	(VAR_TRACED_READ|VAR_TRACED_WRITE|VAR_TRACED_ARRAY|VAR_TRACED_UNSET)

/* Special handling on initialisation (only CompiledLocal). */
#define VAR_ARGUMENT		0x100	/* KEEP OLD VALUE! See tclProc.c */
#define VAR_TEMPORARY		0x200	/* KEEP OLD VALUE! See tclProc.c */
#define VAR_IS_ARGS		0x400
#define VAR_RESOLVED		0x8000

/*
 * Macros to ensure that various flag bits are set properly for variables.
 * The ANSI C "prototypes" for these macros are:
 *
 * MODULE_SCOPE void	TclSetVarScalar(Var *varPtr);
 * MODULE_SCOPE void	TclSetVarArray(Var *varPtr);
 * MODULE_SCOPE void	TclSetVarLink(Var *varPtr);
 * MODULE_SCOPE void	TclSetVarConstant(Var *varPtr);
 * MODULE_SCOPE void	TclSetVarArrayElement(Var *varPtr);
 * MODULE_SCOPE void	TclSetVarUndefined(Var *varPtr);
 * MODULE_SCOPE void	TclClearVarUndefined(Var *varPtr);
 */

#define TclSetVarScalar(varPtr) \
    (varPtr)->flags &= ~(VAR_ARRAY|VAR_LINK|VAR_CONSTANT)

#define TclSetVarArray(varPtr) \
    (varPtr)->flags = ((varPtr)->flags & ~VAR_LINK) | VAR_ARRAY

#define TclSetVarLink(varPtr) \
    (varPtr)->flags = ((varPtr)->flags & ~VAR_ARRAY) | VAR_LINK

#define TclSetVarConstant(varPtr) \
    (varPtr)->flags = ((varPtr)->flags & ~(VAR_ARRAY|VAR_LINK)) | VAR_CONSTANT

#define TclSetVarArrayElement(varPtr) \
    (varPtr)->flags = ((varPtr)->flags & ~VAR_ARRAY) | VAR_ARRAY_ELEMENT

#define TclSetVarUndefined(varPtr) \
    (varPtr)->flags &= ~(VAR_ARRAY|VAR_LINK|VAR_CONSTANT);\
    (varPtr)->value.objPtr = NULL

#define TclClearVarUndefined(varPtr)

#define TclSetVarTraceActive(varPtr) \
    (varPtr)->flags |= VAR_TRACE_ACTIVE

#define TclClearVarTraceActive(varPtr) \
    (varPtr)->flags &= ~VAR_TRACE_ACTIVE

#define TclSetVarNamespaceVar(varPtr) \
    if (!TclIsVarNamespaceVar(varPtr)) {\
	(varPtr)->flags |= VAR_NAMESPACE_VAR;\
	if (TclIsVarInHash(varPtr)) {\
	    ((VarInHash *)(varPtr))->refCount++;\
	}\
    }

#define TclClearVarNamespaceVar(varPtr) \
    if (TclIsVarNamespaceVar(varPtr)) {\
	(varPtr)->flags &= ~VAR_NAMESPACE_VAR;\
	if (TclIsVarInHash(varPtr)) {\
	    ((VarInHash *)(varPtr))->refCount--;\
	}\
    }

/*
 * Macros to read various flag bits of variables.
 * The ANSI C "prototypes" for these macros are:
 *
 * MODULE_SCOPE int	TclIsVarScalar(Var *varPtr);
 * MODULE_SCOPE int	TclIsVarConstant(Var *varPtr);
 * MODULE_SCOPE int	TclIsVarLink(Var *varPtr);
 * MODULE_SCOPE int	TclIsVarArray(Var *varPtr);
 * MODULE_SCOPE int	TclIsVarUndefined(Var *varPtr);
 * MODULE_SCOPE int	TclIsVarArrayElement(Var *varPtr);
 * MODULE_SCOPE int	TclIsVarTemporary(Var *varPtr);
 * MODULE_SCOPE int	TclIsVarArgument(Var *varPtr);
 * MODULE_SCOPE int	TclIsVarResolved(Var *varPtr);
 */

#define TclVarFindHiddenArray(varPtr,arrayPtr)				\
    do {								\
	if ((arrayPtr == NULL) && TclIsVarInHash(varPtr) &&		\
		(TclVarParentArray(varPtr) != NULL)) {			\
	    arrayPtr = TclVarParentArray(varPtr);			\
	}								\
    } while(0)

#define TclIsVarScalar(varPtr) \
    !((varPtr)->flags & (VAR_ARRAY|VAR_LINK))

#define TclIsVarLink(varPtr) \
    ((varPtr)->flags & VAR_LINK)

#define TclIsVarArray(varPtr) \
    ((varPtr)->flags & VAR_ARRAY)

/* Implies scalar as well. */
#define TclIsVarConstant(varPtr) \
    ((varPtr)->flags & VAR_CONSTANT)

#define TclIsVarUndefined(varPtr) \
    ((varPtr)->value.objPtr == NULL)

#define TclIsVarArrayElement(varPtr) \
    ((varPtr)->flags & VAR_ARRAY_ELEMENT)

#define TclIsVarNamespaceVar(varPtr) \
    ((varPtr)->flags & VAR_NAMESPACE_VAR)

#define TclIsVarTemporary(varPtr) \
    ((varPtr)->flags & VAR_TEMPORARY)

#define TclIsVarArgument(varPtr) \
    ((varPtr)->flags & VAR_ARGUMENT)

#define TclIsVarResolved(varPtr) \
    ((varPtr)->flags & VAR_RESOLVED)

#define TclIsVarTraceActive(varPtr) \
    ((varPtr)->flags & VAR_TRACE_ACTIVE)

#define TclIsVarTraced(varPtr) \
    ((varPtr)->flags & VAR_ALL_TRACES)

#define TclIsVarInHash(varPtr) \
    ((varPtr)->flags & VAR_IN_HASHTABLE)

#define TclIsVarDeadHash(varPtr) \
    ((varPtr)->flags & VAR_DEAD_HASH)

#define TclGetVarNsPtr(varPtr) \
    (TclIsVarInHash(varPtr) \
	? ((TclVarHashTable *) ((((VarInHash *) (varPtr))->entry.tablePtr)))->nsPtr \
	: NULL)

#define TclVarParentArray(varPtr)					\
    ((TclVarHashTable *) ((VarInHash *) (varPtr))->entry.tablePtr)->arrayPtr

#define VarHashRefCount(varPtr) \
    ((VarInHash *) (varPtr))->refCount

#define VarHashGetKey(varPtr) \
    (((VarInHash *)(varPtr))->entry.key.objPtr)

/*
 * Macros for direct variable access by TEBC.
 */

#define TclIsVarTricky(varPtr,trickyFlags)				\
    (   ((varPtr)->flags & (VAR_ARRAY|VAR_LINK|trickyFlags))		\
	  || (TclIsVarInHash(varPtr)					\
		&& (TclVarParentArray(varPtr) != NULL)			\
		&& (TclVarParentArray(varPtr)->flags & (trickyFlags))))

#define TclIsVarDirectReadable(varPtr)					\
    (   (!TclIsVarTricky(varPtr,VAR_TRACED_READ))			\
	&& (varPtr)->value.objPtr)

#define TclIsVarDirectWritable(varPtr) \
    (!TclIsVarTricky(varPtr,VAR_TRACED_WRITE|VAR_DEAD_HASH|VAR_CONSTANT))

#define TclIsVarDirectUnsettable(varPtr) \
    (!TclIsVarTricky(varPtr,VAR_TRACED_READ|VAR_TRACED_WRITE|VAR_TRACED_UNSET|VAR_DEAD_HASH|VAR_CONSTANT))

#define TclIsVarDirectModifyable(varPtr) \
    (   (!TclIsVarTricky(varPtr,VAR_TRACED_READ|VAR_TRACED_WRITE|VAR_CONSTANT))	\
	&&  (varPtr)->value.objPtr)

#define TclIsVarDirectReadable2(varPtr, arrayPtr) \
    (TclIsVarDirectReadable(varPtr) &&\
	(!(arrayPtr) || !((arrayPtr)->flags & VAR_TRACED_READ)))

#define TclIsVarDirectWritable2(varPtr, arrayPtr) \
    (TclIsVarDirectWritable(varPtr) &&\
	(!(arrayPtr) || !((arrayPtr)->flags & VAR_TRACED_WRITE)))

#define TclIsVarDirectModifyable2(varPtr, arrayPtr) \
    (TclIsVarDirectModifyable(varPtr) &&\
	(!(arrayPtr) || !((arrayPtr)->flags & (VAR_TRACED_READ|VAR_TRACED_WRITE))))

/*
 *----------------------------------------------------------------
 * Data structures related to procedures. These are used primarily in
 * tclProc.c, tclCompile.c, and tclExecute.c.
 *----------------------------------------------------------------
 */

#if defined(__STDC_VERSION__) && (__STDC_VERSION__ >= 199901L)
#   define TCLFLEXARRAY
#elif defined(__GNUC__) && (__GNUC__ > 2)
#   define TCLFLEXARRAY 0
#else
#   define TCLFLEXARRAY 1
#endif

/*
 * Forward declaration to prevent an error when the forward reference to
 * Command is encountered in the Proc and ImportRef types declared below.
 */

struct Command;

/*
 * The variable-length structure below describes a local variable of a
 * procedure that was recognized by the compiler. These variables have a name,
 * an element in the array of compiler-assigned local variables in the
 * procedure's call frame, and various other items of information. If the
 * local variable is a formal argument, it may also have a default value. The
 * compiler can't recognize local variables whose names are expressions (these
 * names are only known at runtime when the expressions are evaluated) or
 * local variables that are created as a result of an "upvar" or "uplevel"
 * command. These other local variables are kept separately in a hash table in
 * the call frame.
 */

typedef struct CompiledLocal {
    struct CompiledLocal *nextPtr;
				/* Next compiler-recognized local variable for
				 * this procedure, or NULL if this is the last
				 * local. */
    Tcl_Size nameLength;	/* The number of bytes in local variable's name.
				 * Among others used to speed up var lookups. */
    Tcl_Size frameIndex;	/* Index in the array of compiler-assigned
				 * variables in the procedure call frame. */
    Tcl_Obj *defValuePtr;	/* Pointer to the default value of an
				 * argument, if any. NULL if not an argument
				 * or, if an argument, no default value. */
    Tcl_ResolvedVarInfo *resolveInfo;
				/* Customized variable resolution info
				 * supplied by the Tcl_ResolveCompiledVarProc
				 * associated with a namespace. Each variable
				 * is marked by a unique tag during
				 * compilation, and that same tag is used to
				 * find the variable at runtime. */
    int flags;			/* Flag bits for the local variable. Same as
				 * the flags for the Var structure above,
				 * although only VAR_ARGUMENT, VAR_TEMPORARY,
				 * and VAR_RESOLVED make sense. */
    char name[TCLFLEXARRAY];	/* Name of the local variable starts here. If
				 * the name is NULL, this will just be '\0'.
				 * The actual size of this field will be large
				 * enough to hold the name. MUST BE THE LAST
				 * FIELD IN THE STRUCTURE! */
} CompiledLocal;

/*
 * The structure below defines a command procedure, which consists of a
 * collection of Tcl commands plus information about arguments and other local
 * variables recognized at compile time.
 */

typedef struct Proc {
    struct Interp *iPtr;	/* Interpreter for which this command is
				 * defined. */
    Tcl_Size refCount;		/* Reference count: 1 if still present in
				 * command table plus 1 for each call to the
				 * procedure that is currently active. This
				 * structure can be freed when refCount
				 * becomes zero. */
    struct Command *cmdPtr;	/* Points to the Command structure for this
				 * procedure. This is used to get the
				 * namespace in which to execute the
				 * procedure. */
    Tcl_Obj *bodyPtr;		/* Points to the ByteCode object for
				 * procedure's body command. */
    Tcl_Size numArgs;		/* Number of formal parameters. */
    Tcl_Size numCompiledLocals;	/* Count of local variables recognized by the
				 * compiler including arguments and
				 * temporaries. */
    CompiledLocal *firstLocalPtr;
				/* Pointer to first of the procedure's
				 * compiler-allocated local variables, or NULL
				 * if none. The first numArgs entries in this
				 * list describe the procedure's formal
				 * arguments. */
    CompiledLocal *lastLocalPtr;/* Pointer to the last allocated local
				 * variable or NULL if none. This has frame
				 * index (numCompiledLocals-1). */
} Proc;

/*
 * The type of functions called to process errors found during the execution
 * of a procedure (or lambda term or ...).
 */

typedef void (ProcErrorProc)(Tcl_Interp *interp, Tcl_Obj *procNameObj);

/*
 * The structure below defines a command trace. This is used to allow Tcl
 * clients to find out whenever a command is about to be executed.
 */

typedef struct Trace {
    Tcl_Size level;		/* Only trace commands at nesting level less
				 * than or equal to this. */
    Tcl_CmdObjTraceProc2 *proc;	/* Procedure to call to trace command. */
    void *clientData;		/* Arbitrary value to pass to proc. */
    struct Trace *nextPtr;	/* Next in list of traces for this interp. */
    int flags;			/* Flags governing the trace - see
				 * Tcl_CreateObjTrace for details. */
    Tcl_CmdObjTraceDeleteProc *delProc;
				/* Procedure to call when trace is deleted. */
} Trace;

/*
 * When an interpreter trace is active (i.e. its associated procedure is
 * executing), one of the following structures is linked into a list
 * associated with the interpreter. The information in the structure is needed
 * in order for Tcl to behave reasonably if traces are deleted while traces
 * are active.
 */

typedef struct ActiveInterpTrace {
    struct ActiveInterpTrace *nextPtr;
				/* Next in list of all active command traces
				 * for the interpreter, or NULL if no more. */
    Trace *nextTracePtr;	/* Next trace to check after current trace
				 * procedure returns; if this trace gets
				 * deleted, must update pointer to avoid using
				 * free'd memory. */
    int reverseScan;		/* Boolean set true when traces are scanning
				 * in reverse order. */
} ActiveInterpTrace;

/*
 * Flag values designating types of execution traces. See tclTrace.c for
 * related flag values.
 *
 * TCL_TRACE_ENTER_EXEC		- triggers enter/enterstep traces.
 *				- passed to Tcl_CreateObjTrace to set up
 *				  "enterstep" traces.
 * TCL_TRACE_LEAVE_EXEC		- triggers leave/leavestep traces.
 *				- passed to Tcl_CreateObjTrace to set up
 *				  "leavestep" traces.
 */

#define TCL_TRACE_ENTER_EXEC	1
#define TCL_TRACE_LEAVE_EXEC	2

#define TclObjTypeHasProc(objPtr, proc) (((objPtr)->typePtr \
	&& ((offsetof(Tcl_ObjType, proc) < offsetof(Tcl_ObjType, version)) \
	|| (offsetof(Tcl_ObjType, proc) < (objPtr)->typePtr->version))) ? \
	((objPtr)->typePtr)->proc : NULL)

MODULE_SCOPE Tcl_Size TclLengthOne(Tcl_Obj *);

/*
 * Abstract List
 *
 * This structure provides the functions used in List operations to emulate a
 * List for AbstractList types.
 */

static inline Tcl_Size
TclObjTypeLength(
    Tcl_Obj *objPtr)
{
    Tcl_ObjTypeLengthProc *proc = TclObjTypeHasProc(objPtr, lengthProc);
    return proc(objPtr);
}

static inline int
TclObjTypeIndex(
    Tcl_Interp *interp,
    Tcl_Obj *objPtr,
    Tcl_Size index,
    Tcl_Obj **elemObjPtr)
{
    Tcl_ObjTypeIndexProc *proc = TclObjTypeHasProc(objPtr, indexProc);
    return proc(interp, objPtr, index, elemObjPtr);
}

static inline int
TclObjTypeSlice(
    Tcl_Interp *interp,
    Tcl_Obj *objPtr,
    Tcl_Size fromIdx,
    Tcl_Size toIdx,
    Tcl_Obj **newObjPtr)
{
    Tcl_ObjTypeSliceProc *proc = TclObjTypeHasProc(objPtr, sliceProc);
    return proc(interp, objPtr, fromIdx, toIdx, newObjPtr);
}

static inline int
TclObjTypeReverse(
    Tcl_Interp *interp,
    Tcl_Obj *objPtr,
    Tcl_Obj **newObjPtr)
{
    Tcl_ObjTypeReverseProc *proc = TclObjTypeHasProc(objPtr, reverseProc);
    return proc(interp, objPtr, newObjPtr);
}

static inline int
TclObjTypeGetElements(
    Tcl_Interp *interp,
    Tcl_Obj *objPtr,
    Tcl_Size *objCPtr,
    Tcl_Obj ***objVPtr)
{
    Tcl_ObjTypeGetElements *proc = TclObjTypeHasProc(objPtr, getElementsProc);
    return proc(interp, objPtr, objCPtr, objVPtr);
}

static inline Tcl_Obj*
TclObjTypeSetElement(
    Tcl_Interp *interp,
    Tcl_Obj *objPtr,
    Tcl_Size indexCount,
    Tcl_Obj *const indexArray[],
    Tcl_Obj *valueObj)
{
    Tcl_ObjTypeSetElement *proc = TclObjTypeHasProc(objPtr, setElementProc);
    return proc(interp, objPtr, indexCount, indexArray, valueObj);
}

static inline int
TclObjTypeReplace(
    Tcl_Interp *interp,
    Tcl_Obj *objPtr,
    Tcl_Size first,
    Tcl_Size numToDelete,
    Tcl_Size numToInsert,
    Tcl_Obj *const insertObjs[])
{
    Tcl_ObjTypeReplaceProc *proc = TclObjTypeHasProc(objPtr, replaceProc);
    return proc(interp, objPtr, first, numToDelete, numToInsert, insertObjs);
}

static inline int
TclObjTypeInOperator(
    Tcl_Interp *interp,
    Tcl_Obj *valueObj,
    Tcl_Obj *listObj,
    int *boolResult)
{
    Tcl_ObjTypeInOperatorProc *proc = TclObjTypeHasProc(listObj, inOperProc);
    return proc(interp, valueObj, listObj, boolResult);
}

/*
 * The structure below defines an entry in the assocData hash table which is
 * associated with an interpreter. The entry contains a pointer to a function
 * to call when the interpreter is deleted, and a pointer to a user-defined
 * piece of data.
 */

typedef struct AssocData {
    Tcl_InterpDeleteProc *proc;	/* Proc to call when deleting. */
    void *clientData;		/* Value to pass to proc. */
} AssocData;

/*
 * The structure below defines a call frame. A call frame defines a naming
 * context for a procedure call: its local naming scope (for local variables)
 * and its global naming scope (a namespace, perhaps the global :: namespace).
 * A call frame can also define the naming context for a namespace eval or
 * namespace inscope command: the namespace in which the command's code should
 * execute. The Tcl_CallFrame structures exist only while procedures or
 * namespace eval/inscope's are being executed, and provide a kind of Tcl call
 * stack.
 *
 * WARNING!! The structure definition must be kept consistent with the
 * Tcl_CallFrame structure in tcl.h. If you change one, change the other.
 */

/*
 * Will be grown to contain: pointers to the varnames (allocated at the end),
 * plus the init values for each variable (suitable to be memcopied on init)
 */

typedef struct LocalCache {
    Tcl_Size refCount;		/* Reference count. */
    Tcl_Size numVars;		/* Number of variables. */
    Tcl_Obj *varName0;		/* First variable name. */
} LocalCache;

#define localName(framePtr, i) \
    ((&((framePtr)->localCachePtr->varName0))[(i)])

MODULE_SCOPE void	TclFreeLocalCache(Tcl_Interp *interp,
			    LocalCache *localCachePtr);

typedef struct CallFrame {
    Namespace *nsPtr;		/* Points to the namespace used to resolve
				 * commands and global variables. */
    int isProcCallFrame;	/* If 0, the frame was pushed to execute a
				 * namespace command and var references are
				 * treated as references to namespace vars;
				 * varTablePtr and compiledLocals are ignored.
				 * If FRAME_IS_PROC is set, the frame was
				 * pushed to execute a Tcl procedure and may
				 * have local vars. */
    Tcl_Size objc;		/* This and objv below describe the arguments
				 * for this procedure call. */
    Tcl_Obj *const *objv;	/* Array of argument objects. */
    struct CallFrame *callerPtr;/* Value of interp->framePtr when this
				 * procedure was invoked (i.e. next higher in
				 * stack of all active procedures). */
    struct CallFrame *callerVarPtr;
				/* Value of interp->varFramePtr when this
				 * procedure was invoked (i.e. determines
				 * variable scoping within caller). Same as
				 * callerPtr unless an "uplevel" command or
				 * something equivalent was active in the
				 * caller). */
    Tcl_Size level;		/* Level of this procedure, for "uplevel"
				 * purposes (i.e. corresponds to nesting of
				 * callerVarPtr's, not callerPtr's). 1 for
				 * outermost procedure, 0 for top-level. */
    Proc *procPtr;		/* Points to the structure defining the called
				 * procedure. Used to get information such as
				 * the number of compiled local variables
				 * (local variables assigned entries ["slots"]
				 * in the compiledLocals array below). */
    TclVarHashTable *varTablePtr;
				/* Hash table containing local variables not
				 * recognized by the compiler, or created at
				 * execution time through, e.g., upvar.
				 * Initially NULL and created if needed. */
    Tcl_Size numCompiledLocals;	/* Count of local variables recognized
				 * by the compiler including arguments. */
    Var *compiledLocals;	/* Points to the array of local variables
				 * recognized by the compiler. The compiler
				 * emits code that refers to these variables
				 * using an index into this array. */
    void *clientData;		/* Pointer to some context that is used by
				 * object systems. The meaning of the contents
				 * of this field is defined by the code that
				 * sets it, and it should only ever be set by
				 * the code that is pushing the frame. In that
				 * case, the code that sets it should also
				 * have some means of discovering what the
				 * meaning of the value is, which we do not
				 * specify. */
    LocalCache *localCachePtr;	/* Pointer to the start of the cached variable
				 * names and initialisation data for local
				 * variables. */
    Tcl_Obj *tailcallPtr;	/* NULL if no tailcall is scheduled */
} CallFrame;

#define FRAME_IS_PROC	0x1	/* Frame is a procedure body. */
#define FRAME_IS_LAMBDA 0x2	/* Frame is a lambda term body. */
#define FRAME_IS_METHOD	0x4	/* The frame is a method body, and the frame's
				 * clientData field contains a CallContext
				 * reference. Part of TIP#257. */
#define FRAME_IS_OO_DEFINE 0x8	/* The frame is part of the inside workings of
				 * the [oo::define] command; the clientData
				 * field contains an Object reference that has
				 * been confirmed to refer to a class. Part of
				 * TIP#257. */
#define FRAME_IS_PRIVATE_DEFINE 0x10
				/* Marks this frame as being used for private
				 * declarations with [oo::define]. Usually
				 * OR'd with FRAME_IS_OO_DEFINE. TIP#500. */

/*
 * TIP #280
 * The structure below defines a command frame. A command frame provides
 * location information for all commands executing a tcl script (source, eval,
 * uplevel, procedure bodies, ...). The runtime structure essentially contains
 * the stack trace as it would be if the currently executing command were to
 * throw an error.
 *
 * For commands where it makes sense it refers to the associated CallFrame as
 * well.
 *
 * The structures are chained in a single list, with the top of the stack
 * anchored in the Interp structure.
 *
 * Instances can be allocated on the C stack, or the heap, the former making
 * cleanup a bit simpler.
 */

typedef struct CmdFrame {
    /*
     * General data. Always available.
     */

    int type;			/* Values see below. */
    int level;			/* Number of frames in stack, prevent O(n)
				 * scan of list. */
    int *line;		/* Lines the words of the command start on. */
    Tcl_Size nline;		/* Number of lines in CmdFrame.line. */
    CallFrame *framePtr;	/* Procedure activation record, may be
				 * NULL. */
    struct CmdFrame *nextPtr;	/* Link to calling frame. */
    /*
     * Data needed for Eval vs TEBC
     *
     * EXECUTION CONTEXTS and usage of CmdFrame
     *
     * Field	  TEBC		  EvalEx
     * =======	  ====		  ======
     * level	  yes		  yes
     * type	  BC/PREBC	  SRC/EVAL
     * line0	  yes		  yes
     * framePtr	  yes		  yes
     * =======	  ====		  ======
     *
     * =======	  ====		  ========= union data
     * line1	  -		  yes
     * line3	  -		  yes
     * path	  -		  yes
     * -------	  ----		  ------
     * codePtr	  yes		  -
     * pc	  yes		  -
     * =======	  ====		  ======
     *
     * =======	  ====		  ========= union cmd
     * str.cmd	  yes		  yes
     * str.len	  yes		  yes
     * -------	  ----		  ------
     */

    union {
	struct {
	    Tcl_Obj *path;	/* Path of the sourced file the command is
				 * in. */
	} eval;
	struct {
	    const void *codePtr;/* Byte code currently executed... */
	    const char *pc;	/* ... and instruction pointer. */
	} tebc;
    } data;
    Tcl_Obj *cmdObj;
    const char *cmd;		/* The executed command, if possible... */
    Tcl_Size len;		/* ... and its length. */
    const struct CFWordBC *litarg;
				/* Link to set of literal arguments which have
				 * ben pushed on the lineLABCPtr stack by
				 * TclArgumentBCEnter(). These will be removed
				 * by TclArgumentBCRelease. */
} CmdFrame;

typedef struct CFWord {
    CmdFrame *framePtr;		/* CmdFrame to access. */
    Tcl_Size word;		/* Index of the word in the command. */
    Tcl_Size refCount;		/* Number of times the word is on the
				 * stack. */
} CFWord;

typedef struct CFWordBC {
    CmdFrame *framePtr;		/* CmdFrame to access. */
    Tcl_Size pc;		/* Instruction pointer of a command in
				 * ExtCmdLoc.loc[.] */
    Tcl_Size word;		/* Index of word in
				 * ExtCmdLoc.loc[cmd]->line[.] */
    struct CFWordBC *prevPtr;	/* Previous entry in stack for same Tcl_Obj. */
    struct CFWordBC *nextPtr;	/* Next entry for same command call. See
				 * CmdFrame litarg field for the list start. */
    Tcl_Obj *obj;		/* Back reference to hash table key */
} CFWordBC;

/*
 * Structure to record the locations of invisible continuation lines in
 * literal scripts, as character offset from the beginning of the script. Both
 * compiler and direct evaluator use this information to adjust their line
 * counters when tracking through the script, because when it is invoked the
 * continuation line marker as a whole has been removed already, meaning that
 * the \n which was part of it is gone as well, breaking regular line
 * tracking.
 *
 * These structures are allocated and filled by both the function
 * TclSubstTokens() in the file "tclParse.c" and its caller TclEvalEx() in the
 * file "tclBasic.c", and stored in the thread-global hash table "lineCLPtr" in
 * file "tclObj.c". They are used by the functions TclSetByteCodeFromAny() and
 * TclCompileScript(), both found in the file "tclCompile.c". Their memory is
 * released by the function TclFreeObj(), in the file "tclObj.c", and also by
 * the function TclThreadFinalizeObjects(), in the same file.
 */

#define CLL_END		(-1)

typedef struct ContLineLoc {
    Tcl_Size num;		/* Number of entries in loc, not counting the
				 * final -1 marker entry. */
    Tcl_Size loc[TCLFLEXARRAY];	/* Table of locations, as character offsets.
				 * The table is allocated as part of the
				 * structure, extending behind the nominal end
				 * of the structure. An entry containing the
				 * value -1 is put after the last location, as
				 * end-marker/sentinel. */
} ContLineLoc;

/*
 * The following macros define the allowed values for the type field of the
 * CmdFrame structure above. Some of the values occur only in the extended
 * location data referenced via the 'baseLocPtr'.
 *
 * TCL_LOCATION_EVAL	  : Frame is for a script evaluated by EvalEx.
 * TCL_LOCATION_BC	  : Frame is for bytecode.
 * TCL_LOCATION_PREBC	  : Frame is for precompiled bytecode.
 * TCL_LOCATION_SOURCE	  : Frame is for a script evaluated by EvalEx, from a
 *			    sourced file.
 * TCL_LOCATION_PROC	  : Frame is for bytecode of a procedure.
 *
 * A TCL_LOCATION_BC type in a frame can be overridden by _SOURCE and _PROC
 * types, per the context of the byte code in execution.
 */

#define TCL_LOCATION_EVAL	(0) /* Location in a dynamic eval script. */
#define TCL_LOCATION_BC		(2) /* Location in byte code. */
#define TCL_LOCATION_PREBC	(3) /* Location in precompiled byte code, no
				     * location. */
#define TCL_LOCATION_SOURCE	(4) /* Location in a file. */
#define TCL_LOCATION_PROC	(5) /* Location in a dynamic proc. */
#define TCL_LOCATION_LAST	(6) /* Number of values in the enum. */

/*
 * Structure passed to describe procedure-like "procedures" that are not
 * procedures (e.g. a lambda) so that their details can be reported correctly
 * by [info frame]. Contains a sub-structure for each extra field.
 */

typedef Tcl_Obj * (GetFrameInfoValueProc)(void *clientData);
typedef struct {
    const char *name;		/* Name of this field. */
    GetFrameInfoValueProc *proc;/* Function to generate a Tcl_Obj* from the
				 * clientData, or just use the clientData
				 * directly (after casting) if NULL. */
    void *clientData;		/* Context for above function, or Tcl_Obj* if
				 * proc field is NULL. */
} ExtraFrameInfoField;
typedef struct {
    Tcl_Size length;		/* Length of array. */
    ExtraFrameInfoField fields[2];
				/* Really as long as necessary, but this is
				 * long enough for nearly anything. */
} ExtraFrameInfo;

/*
 *----------------------------------------------------------------
 * Data structures and procedures related to TclHandles, which are a very
 * lightweight method of preserving enough information to determine if an
 * arbitrary malloc'd block has been deleted.
 *----------------------------------------------------------------
 */

typedef void **TclHandle;

/*
 *----------------------------------------------------------------
 * Experimental flag value passed to Tcl_GetRegExpFromObj. Intended for use
 * only by Expect. It will probably go away in a later release.
 *----------------------------------------------------------------
 */

#define TCL_REG_BOSONLY 002000	/* Prepend \A to pattern so it only matches at
				 * the beginning of the string. */

/*
 * These are a thin layer over TclpThreadKeyDataGet and TclpThreadKeyDataSet
 * when threads are used, or an emulation if there are no threads. These are
 * really internal and Tcl clients should use Tcl_GetThreadData.
 */

MODULE_SCOPE void *	TclThreadDataKeyGet(Tcl_ThreadDataKey *keyPtr);
MODULE_SCOPE void	TclThreadDataKeySet(Tcl_ThreadDataKey *keyPtr,
			    void *data);

/*
 * This is a convenience macro used to initialize a thread local storage ptr.
 */

#define TCL_TSD_INIT(keyPtr) \
	(ThreadSpecificData *)Tcl_GetThreadData((keyPtr), sizeof(ThreadSpecificData))

/*
 *----------------------------------------------------------------
 * Data structures related to bytecode compilation and execution. These are
 * used primarily in tclCompile.c, tclExecute.c, and tclBasic.c.
 *----------------------------------------------------------------
 */

/*
 * Forward declaration to prevent errors when the forward references to
 * Tcl_Parse and CompileEnv are encountered in the procedure type CompileProc
 * declared below.
 */

struct CompileEnv;

/*
 * The type of procedures called by the Tcl bytecode compiler to compile
 * commands. Pointers to these procedures are kept in the Command structure
 * describing each command. The integer value returned by a CompileProc must
 * be one of the following:
 *
 * TCL_OK		Compilation completed normally.
 * TCL_ERROR		Compilation could not be completed. This can be just a
 *			judgment by the CompileProc that the command is too
 *			complex to compile effectively, or it can indicate
 *			that in the current state of the interp, the command
 *			would raise an error. The bytecode compiler will not
 *			do any error reporting at compiler time. Error
 *			reporting is deferred until the actual runtime,
 *			because by then changes in the interp state may allow
 *			the command to be successfully evaluated.
 */

typedef int (CompileProc)(Tcl_Interp *interp, Tcl_Parse *parsePtr,
	struct Command *cmdPtr, struct CompileEnv *compEnvPtr);

/*
 * The type of procedure called from the compilation hook point in
 * SetByteCodeFromAny.
 */

typedef int (CompileHookProc)(Tcl_Interp *interp,
	struct CompileEnv *compEnvPtr, void *clientData);

/*
 * The data structure for a (linked list of) execution stacks. Note that the
 * first word on a particular execution stack is NULL, which is used as a
 * marker to say "go to the previous stack in the list" when unwinding the
 * stack.
 */

typedef struct ExecStack {
    struct ExecStack *prevPtr;	/* Previous stack in list. */
    struct ExecStack *nextPtr;	/* Next stack in list. */
    Tcl_Obj **markerPtr;	/* The location of the NULL marker. */
    Tcl_Obj **endPtr;		/* Where the stack end is. */
    Tcl_Obj **tosPtr;		/* Where the stack top is. */
    Tcl_Obj *stackWords[TCLFLEXARRAY];
				/* The actual stack space, following this
				 * structure in memory. */
} ExecStack;

/*
 * Saved copies of the stack frame references from the interpreter. Have to be
 * restored into the interpreter to be used.
 */
typedef struct CorContext {
    CallFrame *framePtr;	/* See Interp.framePtr */
    CallFrame *varFramePtr;	/* See Interp.varFramePtr */
    CmdFrame *cmdFramePtr;	/* See Interp.cmdFramePtr */
    Tcl_HashTable *lineLABCPtr;	/* See Interp.lineLABCPtr */
} CorContext;

/*
 * The data structure defining the execution environment for ByteCode's.
 * There is one ExecEnv structure per Tcl interpreter. It holds the evaluation
 * stack that holds command operands and results. The stack grows towards
 * increasing addresses. The member stackPtr points to the stackItems of the
 * currently active execution stack.
 */

typedef struct CoroutineData {
    struct Command *cmdPtr;	/* The command handle for the coroutine. */
    struct ExecEnv *eePtr;	/* The special execution environment (stacks,
				 * etc.) for the coroutine. */
    struct ExecEnv *callerEEPtr;/* The execution environment for the caller of
				 * the coroutine, which might be the
				 * interpreter global environment or another
				 * coroutine. */
    CorContext caller;		/* Caller's saved execution context. */
    CorContext running;		/* This coroutine's saved execution context. */
    Tcl_HashTable *lineLABCPtr;	/* See Interp.lineLABCPtr */
    void *stackLevel;		/* C stack frame reference. Used to try to
				 * ensure we don't overflow that stack. */
    Tcl_Size auxNumLevels;	/* While the coroutine is running the
				 * numLevels of the create/resume command is
				 * stored here; for suspended coroutines it
				 * holds the nesting numLevels at yield. */
    Tcl_Size nargs;		/* Number of args required for resuming this
				 * coroutine; COROUTINE_ARGUMENTS_SINGLE_OPTIONAL
				 * means "0 or 1" (default),
				 * COROUTINE_ARGUMENTS_ARBITRARY means "any" */
    Tcl_Obj *yieldPtr;		/* The command to yield to.  Stored here in
				 * order to reset splice point in
				 * TclNRCoroutineActivateCallback if the
				 * coroutine is busy. */
} CoroutineData;

typedef struct ExecEnv {
    ExecStack *execStackPtr;	/* Points to the first item in the evaluation
				 * stack on the heap. */
    Tcl_Obj *constants[2];	/* Pointers to constant "0" and "1" objs. */
    struct Tcl_Interp *interp;	/* Owning interpreter. */
    struct NRE_callback *callbackPtr;
				/* Top callback in NRE's stack. */
    struct CoroutineData *corPtr;
				/* Current coroutine. */
    int rewind;			/* Set when exception trapping is disabled
				 * because a context is being deleted (e.g.,
				 * the current coroutine has been deleted). */
} ExecEnv;

#define COR_IS_SUSPENDED(corPtr) \
    ((corPtr)->stackLevel == NULL)

/*
 * The definitions for the LiteralTable and LiteralEntry structures. Each
 * interpreter contains a LiteralTable. It is used to reduce the storage
 * needed for all the Tcl objects that hold the literals of scripts compiled
 * by the interpreter. A literal's object is shared by all the ByteCodes that
 * refer to the literal. Each distinct literal has one LiteralEntry entry in
 * the LiteralTable. A literal table is a specialized hash table that is
 * indexed by the literal's string representation, which may contain null
 * characters.
 *
 * Note that we reduce the space needed for literals by sharing literal
 * objects both within a ByteCode (each ByteCode contains a local
 * LiteralTable) and across all an interpreter's ByteCodes (with the
 * interpreter's global LiteralTable).
 */

typedef struct LiteralEntry {
    struct LiteralEntry *nextPtr;
				/* Points to next entry in this hash bucket or
				 * NULL if end of chain. */
    Tcl_Obj *objPtr;		/* Points to Tcl object that holds the
				 * literal's bytes and length. */
    Tcl_Size refCount;		/* If in an interpreter's global literal
				 * table, the number of ByteCode structures
				 * that share the literal object; the literal
				 * entry can be freed when refCount drops to
				 * 0. If in a local literal table, TCL_INDEX_NONE. */
    Namespace *nsPtr;		/* Namespace in which this literal is used. We
				 * try to avoid sharing literal non-FQ command
				 * names among different namespaces to reduce
				 * shimmering. */
} LiteralEntry;

typedef struct LiteralTable {
    LiteralEntry **buckets;	/* Pointer to bucket array. Each element
				 * points to first entry in bucket's hash
				 * chain, or NULL. */
    LiteralEntry *staticBuckets[TCL_SMALL_HASH_TABLE];
				/* Bucket array used for small tables to avoid
				 * mallocs and frees. */
    size_t numBuckets;	/* Total number of buckets allocated at
				 * **buckets. */
    size_t numEntries;	/* Total number of entries present in
				 * table. */
    size_t rebuildSize;	/* Enlarge table when numEntries gets to be
				 * this large. */
    size_t mask;		/* Mask value used in hashing function. */
} LiteralTable;

/*
 * The following structure defines for each Tcl interpreter various
 * statistics-related information about the bytecode compiler and
 * interpreter's operation in that interpreter.
 */

#ifdef TCL_COMPILE_STATS
typedef struct ByteCodeStats {
    size_t numExecutions;	/* Number of ByteCodes executed. */
    size_t numCompilations;	/* Number of ByteCodes created. */
    size_t numByteCodesFreed;	/* Number of ByteCodes destroyed. */
    size_t instructionCount[256];
				/* Number of times each instruction was
				 * executed. */

    double totalSrcBytes;	/* Total source bytes ever compiled. */
    double totalByteCodeBytes;	/* Total bytes for all ByteCodes. */
    double currentSrcBytes;	/* Src bytes for all current ByteCodes. */
    double currentByteCodeBytes;/* Code bytes in all current ByteCodes. */

    size_t srcCount[32];	/* Source size distribution: # of srcs of
				 * size [2**(n-1)..2**n), n in [0..32). */
    size_t byteCodeCount[32];	/* ByteCode size distribution. */
    size_t lifetimeCount[32];	/* ByteCode lifetime distribution (ms). */

    double currentInstBytes;	/* Instruction bytes-current ByteCodes. */
    double currentLitBytes;	/* Current literal bytes. */
    double currentExceptBytes;	/* Current exception table bytes. */
    double currentAuxBytes;	/* Current auxiliary information bytes. */
    double currentCmdMapBytes;	/* Current src<->code map bytes. */

    size_t numLiteralsCreated;	/* Total literal objects ever compiled. */
    double totalLitStringBytes;	/* Total string bytes in all literals. */
    double currentLitStringBytes;
				/* String bytes in current literals. */
    size_t literalCount[32];	/* Distribution of literal string sizes. */
} ByteCodeStats;
#endif /* TCL_COMPILE_STATS */

/*
 * Structure used in implementation of those core ensembles which are
 * partially compiled. Used as an array of these, with a terminating field
 * whose 'name' is NULL.
 */

typedef struct {
    const char *name;		/* The name of the subcommand. */
    Tcl_ObjCmdProc *proc;	/* The implementation of the subcommand. */
    CompileProc *compileProc;	/* The compiler for the subcommand. */
    Tcl_ObjCmdProc *nreProc;	/* NRE implementation of this command. */
    void *clientData;		/* Any clientData to give the command. */
    int unsafe;			/* Whether this command is to be hidden by
				 * default in a safe interpreter. */
} EnsembleImplMap;

/*
 *----------------------------------------------------------------
 * Data structures related to commands.
 *----------------------------------------------------------------
 */

/*
 * An imported command is created in an namespace when it imports a "real"
 * command from another namespace. An imported command has a Command structure
 * that points (via its ClientData value) to the "real" Command structure in
 * the source namespace's command table. The real command records all the
 * imported commands that refer to it in a list of ImportRef structures so
 * that they can be deleted when the real command is deleted.
 */

typedef struct ImportRef {
    struct Command *importedCmdPtr;
				/* Points to the imported command created in
				 * an importing namespace; this command
				 * redirects its invocations to the "real"
				 * command. */
    struct ImportRef *nextPtr;	/* Next element on the linked list of imported
				 * commands that refer to the "real" command.
				 * The real command deletes these imported
				 * commands on this list when it is
				 * deleted. */
} ImportRef;

/*
 * Data structure used as the ClientData of imported commands: commands
 * created in an namespace when it imports a "real" command from another
 * namespace.
 */

typedef struct ImportedCmdData {
    struct Command *realCmdPtr;	/* "Real" command that this imported command
				 * refers to. */
    struct Command *selfPtr;	/* Pointer to this imported command. Needed
				 * only when deleting it in order to remove it
				 * from the real command's linked list of
				 * imported commands that refer to it. */
} ImportedCmdData;

/*
 * A Command structure exists for each command in a namespace. The Tcl_Command
 * opaque type actually refers to these structures.
 */

typedef struct Command {
    Tcl_HashEntry *hPtr;	/* Pointer to the hash table entry that refers
				 * to this command. The hash table is either a
				 * namespace's command table or an
				 * interpreter's hidden command table. This
				 * pointer is used to get a command's name
				 * from its Tcl_Command handle. NULL means
				 * that the hash table entry has been removed
				 * already (this can happen if deleteProc
				 * causes the command to be deleted or
				 * recreated). */
    Namespace *nsPtr;		/* Points to the namespace containing this
				 * command. */
    Tcl_Size refCount;		/* 1 if in command hashtable plus 1 for each
				 * reference from a CmdName Tcl object
				 * representing a command's name in a ByteCode
				 * instruction sequence. This structure can be
				 * freed when refCount becomes zero. */
    Tcl_Size cmdEpoch;		/* Incremented to invalidate any references
				 * that point to this command when it is
				 * renamed, deleted, hidden, or exposed. */
    CompileProc *compileProc;	/* Procedure called to compile command. NULL
				 * if no compile proc exists for command. */
    Tcl_ObjCmdProc *objProc;	/* Object-based command procedure. */
    void *objClientData;	/* Arbitrary value passed to object proc. */
    Tcl_CmdProc *proc;		/* String-based command procedure. */
    void *clientData;		/* Arbitrary value passed to string proc. */
    Tcl_CmdDeleteProc *deleteProc;
				/* Procedure invoked when deleting command to,
				 * e.g., free all client data. */
    void *deleteData;		/* Arbitrary value passed to deleteProc. */
    int flags;			/* Miscellaneous bits of information about
				 * command. See below for definitions. */
    ImportRef *importRefPtr;	/* List of each imported Command created in
				 * another namespace when this command is
				 * imported. These imported commands redirect
				 * invocations back to this command. The list
				 * is used to remove all those imported
				 * commands when deleting this "real"
				 * command. */
    CommandTrace *tracePtr;	/* First in list of all traces set for this
				 * command. */
    Tcl_ObjCmdProc *nreProc;	/* NRE implementation of this command. */
} Command;

/*
 * Flag bits for commands.
 *
 * CMD_DYING -			If 1 the command is in the process of
 *				being deleted (its deleteProc is currently
 *				executing). Other attempts to delete the
 *				command should be ignored.
 * CMD_TRACE_ACTIVE -		If 1 the trace processing is currently
 *				underway for a rename/delete change. See the
 *				two flags below for which is currently being
 *				processed.
 * CMD_HAS_EXEC_TRACES -	If 1 means that this command has at least one
 *				execution trace (as opposed to simple
 *				delete/rename traces) in its tracePtr list.
 * CMD_COMPILES_EXPANDED -	If 1 this command has a compiler that
 *				can handle expansion (provided it is not the
 *				first word).
 * TCL_TRACE_RENAME -		A rename trace is in progress. Further
 *				recursive renames will not be traced.
 * TCL_TRACE_DELETE -		A delete trace is in progress. Further
 *				recursive deletes will not be traced.
 * (these last two flags are defined in tcl.h)
 */

#define CMD_DYING		0x01
#define CMD_TRACE_ACTIVE	0x02
#define CMD_HAS_EXEC_TRACES	0x04
#define CMD_COMPILES_EXPANDED	0x08
#define CMD_REDEF_IN_PROGRESS	0x10
#define CMD_VIA_RESOLVER	0x20
#define CMD_DEAD		0x40

/*
 *----------------------------------------------------------------
 * Data structures related to name resolution procedures.
 *----------------------------------------------------------------
 */

/*
 * The interpreter keeps a linked list of name resolution schemes. The scheme
 * for a namespace is consulted first, followed by the list of schemes in an
 * interpreter, followed by the default name resolution in Tcl. Schemes are
 * added/removed from the interpreter's list by calling Tcl_AddInterpResolver
 * and Tcl_RemoveInterpResolver.
 */

typedef struct ResolverScheme {
    char *name;			/* Name identifying this scheme. */
    Tcl_ResolveCmdProc *cmdResProc;
				/* Procedure handling command name
				 * resolution. */
    Tcl_ResolveVarProc *varResProc;
				/* Procedure handling variable name resolution
				 * for variables that can only be handled at
				 * runtime. */
    Tcl_ResolveCompiledVarProc *compiledVarResProc;
				/* Procedure handling variable name resolution
				 * at compile time. */

    struct ResolverScheme *nextPtr;
				/* Pointer to next record in linked list. */
} ResolverScheme;

/*
 * Forward declaration of the TIP#143 limit handler structure.
 */

typedef struct LimitHandler LimitHandler;

/*
 * TIP #268.
 * Values for the selection mode, i.e the package require preferences.
 */

enum PkgPreferOptions {
    PKG_PREFER_LATEST, PKG_PREFER_STABLE
};

/*
 *----------------------------------------------------------------
 * This structure shadows the first few fields of the memory cache for the
 * allocator defined in tclThreadAlloc.c; it has to be kept in sync with the
 * definition there.
 * Some macros require knowledge of some fields in the struct in order to
 * avoid hitting the TSD unnecessarily. In order to facilitate this, a pointer
 * to the relevant fields is kept in the allocCache field in struct Interp.
 *----------------------------------------------------------------
 */

typedef struct AllocCache {
    struct Cache *nextPtr;	/* Linked list of cache entries. */
    Tcl_ThreadId owner;		/* Which thread's cache is this? */
    Tcl_Obj *firstObjPtr;	/* List of free objects for thread. */
    size_t numObjects;		/* Number of objects for thread. */
} AllocCache;

/*
 *----------------------------------------------------------------
 * This structure defines an interpreter, which is a collection of commands
 * plus other state information related to interpreting commands, such as
 * variable storage. Primary responsibility for this data structure is in
 * tclBasic.c, but almost every Tcl source file uses something in here.
 *----------------------------------------------------------------
 */

typedef struct Interp {
    /*
     * The first two fields were named "result" and "freeProc" in earlier
     * versions of Tcl.  They are no longer used within Tcl, and are no
     * longer available to be accessed by extensions.  However, they cannot
     * be removed.  Why?  There is a deployed base of stub-enabled extensions
     * that query the value of iPtr->stubTable.  For them to continue to work,
     * the location of the field "stubTable" within the Interp struct cannot
     * change.  The most robust way to assure that is to leave all fields up to
     * that one undisturbed.
     */

    const char *legacyResult;
    void (*legacyFreeProc) (void);
    int errorLine;		/* When TCL_ERROR is returned, this gives the
				 * line number in the command where the error
				 * occurred (1 means first line). */
    const struct TclStubs *stubTable;
				/* Pointer to the exported Tcl stub table.  In
				 * ancient pre-8.1 versions of Tcl this was a
				 * pointer to the objResultPtr or a pointer to a
				 * buckets array in a hash table. Deployed stubs
				 * enabled extensions check for a NULL pointer value
				 * and for a TCL_STUBS_MAGIC value to verify they
				 * are not [load]ing into one of those pre-stubs
				 * interps. */

    TclHandle handle;		/* Handle used to keep track of when this
				 * interp is deleted. */

    Namespace *globalNsPtr;	/* The interpreter's global namespace. */
    Tcl_HashTable *hiddenCmdTablePtr;
				/* Hash table used by tclBasic.c to keep track
				 * of hidden commands on a per-interp
				 * basis. */
    void *interpInfo;		/* Information used by tclInterp.c to keep
				 * track of parent/child interps on a
				 * per-interp basis. */
    void (*optimizer)(void *envPtr);
				/* Reference to the bytecode optimizer, if one
				 * is set. */
    /*
     * Information related to procedures and variables. See tclProc.c and
     * tclVar.c for usage.
     */

    Tcl_Size numLevels;		/* Keeps track of how many nested calls to
				 * Tcl_Eval are in progress for this
				 * interpreter. It's used to delay deletion of
				 * the table until all Tcl_Eval invocations
				 * are completed. */
    Tcl_Size maxNestingDepth;	/* If numLevels exceeds this value then Tcl
				 * assumes that infinite recursion has
				 * occurred and it generates an error. */
    CallFrame *framePtr;	/* Points to top-most in stack of all nested
				 * procedure invocations. */
    CallFrame *varFramePtr;	/* Points to the call frame whose variables
				 * are currently in use (same as framePtr
				 * unless an "uplevel" command is
				 * executing). */
    ActiveVarTrace *activeVarTracePtr;
				/* First in list of active traces for interp,
				 * or NULL if no active traces. */
    int returnCode;		/* [return -code] parameter. */
    CallFrame *rootFramePtr;	/* Global frame pointer for this
				 * interpreter. */
    Namespace *lookupNsPtr;	/* Namespace to use ONLY on the next
				 * TCL_EVAL_INVOKE call to Tcl_EvalObjv. */


    /*
     * Information about packages. Used only in tclPkg.c.
     */

    Tcl_HashTable packageTable;	/* Describes all of the packages loaded in or
				 * available to this interpreter. Keys are
				 * package names, values are (Package *)
				 * pointers. */
    char *packageUnknown;	/* Command to invoke during "package require"
				 * commands for packages that aren't described
				 * in packageTable. Ckalloc'ed, may be
				 * NULL. */
    /*
     * Miscellaneous information:
     */

    Tcl_Size cmdCount;		/* Total number of times a command procedure
				 * has been called for this interpreter. */
    int evalFlags;		/* Flags to control next call to Tcl_Eval.
				 * Normally zero, but may be set before
				 * calling Tcl_Eval. See below for valid
				 * values. */
    LiteralTable literalTable;	/* Contains LiteralEntry's describing all Tcl
				 * objects holding literals of scripts
				 * compiled by the interpreter. Indexed by the
				 * string representations of literals. Used to
				 * avoid creating duplicate objects. */
    Tcl_Size compileEpoch;	/* Holds the current "compilation epoch" for
				 * this interpreter. This is incremented to
				 * invalidate existing ByteCodes when, e.g., a
				 * command with a compile procedure is
				 * redefined. */
    Proc *compiledProcPtr;	/* If a procedure is being compiled, a pointer
				 * to its Proc structure; otherwise, this is
				 * NULL. Set by ObjInterpProc in tclProc.c and
				 * used by tclCompile.c to process local
				 * variables appropriately. */
    ResolverScheme *resolverPtr;/* Linked list of name resolution schemes
				 * added to this interpreter. Schemes are
				 * added and removed by calling
				 * Tcl_AddInterpResolvers and
				 * Tcl_RemoveInterpResolver respectively. */
    Tcl_Obj *scriptFile;	/* NULL means there is no nested source
				 * command active; otherwise this points to
				 * pathPtr of the file being sourced. */
    int flags;			/* Various flag bits. See below. */
    long randSeed;		/* Seed used for rand() function. */
    Trace *tracePtr;		/* List of traces for this interpreter. */
    Tcl_HashTable *assocData;	/* Hash table for associating data with this
				 * interpreter. Cleaned up when this
				 * interpreter is deleted. */
    struct ExecEnv *execEnvPtr;	/* Execution environment for Tcl bytecode
				 * execution. Contains a pointer to the Tcl
				 * evaluation stack. */
    Tcl_Obj *emptyObjPtr;	/* Points to an object holding an empty
				 * string. Returned by Tcl_ObjSetVar2 when
				 * variable traces change a variable in a
				 * gross way. */
    Tcl_Obj *objResultPtr;	/* If the last command returned an object
				 * result, this points to it. Should not be
				 * accessed directly; see comment above. */
    Tcl_ThreadId threadId;	/* ID of thread that owns the interpreter. */

    ActiveCommandTrace *activeCmdTracePtr;
				/* First in list of active command traces for
				 * interp, or NULL if no active traces. */
    ActiveInterpTrace *activeInterpTracePtr;
				/* First in list of active traces for interp,
				 * or NULL if no active traces. */
    Tcl_Size tracesForbiddingInline;
				/* Count of traces (in the list headed by
				 * tracePtr) that forbid inline bytecode
				 * compilation. */

    /*
     * Fields used to manage extensible return options (TIP 90).
     */

    Tcl_Obj *returnOpts;	/* A dictionary holding the options to the
				 * last [return] command. */

    Tcl_Obj *errorInfo;		/* errorInfo value (now as a Tcl_Obj). */
    Tcl_Obj *eiVar;		/* cached ref to ::errorInfo variable. */
    Tcl_Obj *errorCode;		/* errorCode value (now as a Tcl_Obj). */
    Tcl_Obj *ecVar;		/* cached ref to ::errorInfo variable. */
    int returnLevel;		/* [return -level] parameter. */

    /*
     * Resource limiting framework support (TIP#143).
     */

    struct {
	int active;		/* Flag values defining which limits have been
				 * set. */
	int granularityTicker;	/* Counter used to determine how often to
				 * check the limits. */
	int exceeded;		/* Which limits have been exceeded, described
				 * as flag values the same as the 'active'
				 * field. */

	Tcl_Size cmdCount;	/* Limit for how many commands to execute in
				 * the interpreter. */
	LimitHandler *cmdHandlers;
				/* Handlers to execute when the limit is
				 * reached. */
	int cmdGranularity;	/* Mod factor used to determine how often to
				 * evaluate the limit check. */

	Tcl_Time time;		/* Time limit for execution within the
				 * interpreter. */
	LimitHandler *timeHandlers;
				/* Handlers to execute when the limit is
				 * reached. */
	int timeGranularity;	/* Mod factor used to determine how often to
				 * evaluate the limit check. */
	Tcl_TimerToken timeEvent;
				/* Handle for a timer callback that will occur
				 * when the time-limit is exceeded. */

	Tcl_HashTable callbacks;/* Mapping from (interp,type) pair to data
				 * used to install a limit handler callback to
				 * run in _this_ interp when the limit is
				 * exceeded. */
    } limit;

    /*
     * Information for improved default error generation from ensembles
     * (TIP#112).
     */

    struct {
	Tcl_Obj *const *sourceObjs;
				/* What arguments were actually input into the
				 * *root* ensemble command? (Nested ensembles
				 * don't rewrite this.) NULL if we're not
				 * processing an ensemble. */
	Tcl_Size numRemovedObjs;/* How many arguments have been stripped off
				 * because of ensemble processing. */
	Tcl_Size numInsertedObjs;
				/* How many of the current arguments were
				 * inserted by an ensemble. */
    } ensembleRewrite;

    /*
     * TIP #219: Global info for the I/O system.
     */

    Tcl_Obj *chanMsg;		/* Error message set by channel drivers, for
				 * the propagation of arbitrary Tcl errors.
				 * This information, if present (chanMsg not
				 * NULL), takes precedence over a POSIX error
				 * code returned by a channel operation. */

    /*
     * Source code origin information (TIP #280).
     */

    CmdFrame *cmdFramePtr;	/* Points to the command frame containing the
				 * location information for the current
				 * command. */
    const CmdFrame *invokeCmdFramePtr;
				/* Points to the command frame which is the
				 * invoking context of the bytecode compiler.
				 * NULL when the byte code compiler is not
				 * active. */
    Tcl_Size invokeWord;	/* Index of the word in the command which
				 * is getting compiled. */
    Tcl_HashTable *linePBodyPtr;/* This table remembers for each statically
				 * defined procedure the location information
				 * for its body. It is keyed by the address of
				 * the Proc structure for a procedure. The
				 * values are "struct CmdFrame*". */
    Tcl_HashTable *lineBCPtr;	/* This table remembers for each ByteCode
				 * object the location information for its
				 * body. It is keyed by the address of the
				 * Proc structure for a procedure. The values
				 * are "struct ExtCmdLoc*". (See
				 * tclCompile.h) */
    Tcl_HashTable *lineLABCPtr;	/* Tcl_Obj* (by exact pointer) -> CFWordBC* */
    Tcl_HashTable *lineLAPtr;	/* This table remembers for each argument of a
				 * command on the execution stack the index of
				 * the argument in the command, and the
				 * location data of the command. It is keyed
				 * by the address of the Tcl_Obj containing
				 * the argument. The values are "struct
				 * CFWord*" (See tclBasic.c). This allows
				 * commands like uplevel, eval, etc. to find
				 * location information for their arguments,
				 * if they are a proper literal argument to an
				 * invoking command. Alt view: An index to the
				 * CmdFrame stack keyed by command argument
				 * holders. */
    ContLineLoc *scriptCLLocPtr;/* This table points to the location data for
				 * invisible continuation lines in the script,
				 * if any. This pointer is set by the function
				 * TclEvalObjEx() in file "tclBasic.c", and
				 * used by function ...() in the same file.
				 * It does for the eval/direct path of script
				 * execution what CompileEnv.clLoc does for
				 * the bytecode compiler. */
    /*
     * TIP #268. The currently active selection mode, i.e. the package require
     * preferences.
     */

    int packagePrefer;		/* Current package selection mode. */

    /*
     * Hashtables for variable traces and searches.
     */

    Tcl_HashTable varTraces;	/* Hashtable holding the start of a variable's
				 * active trace list; varPtr is the key. */
    Tcl_HashTable varSearches;	/* Hashtable holding the start of a variable's
				 * active searches list; varPtr is the key. */
    /*
     * The thread-specific data ekeko: cache pointers or values that
     *  (a) do not change during the thread's lifetime
     *  (b) require access to TSD to determine at runtime
     *  (c) are accessed very often (e.g., at each command call)
     *
     * Note that these are the same for all interps in the same thread. They
     * just have to be initialised for the thread's parent interp, children
     * inherit the value.
     *
     * They are used by the macros defined below.
     */

    AllocCache *allocCache;	/* Allocator cache for stack frames. */
    void *pendingObjDataPtr;	/* Pointer to the Cache and PendingObjData
				 * structs for this interp's thread; see
				 * tclObj.c and tclThreadAlloc.c */
    int *asyncReadyPtr;		/* Pointer to the asyncReady indicator for
				 * this interp's thread; see tclAsync.c */
    /*
     * The pointer to the object system root ekeko. c.f. TIP #257.
     */
    void *objectFoundation;	/* Pointer to the Foundation structure of the
				 * object system, which contains things like
				 * references to key namespaces. See
				 * tclOOInt.h and tclOO.c for real definition
				 * and setup. */

    struct NRE_callback *deferredCallbacks;
				/* Callbacks that are set previous to a call
				 * to some Eval function but that actually
				 * belong to the command that is about to be
				 * called - i.e., they should be run *before*
				 * any tailcall is invoked. */

    /*
     * TIP #285, Script cancellation support.
     */

    Tcl_AsyncHandler asyncCancel;
				/* Async handler token for Tcl_CancelEval. */
    Tcl_Obj *asyncCancelMsg;	/* Error message set by async cancel handler
				 * for the propagation of arbitrary Tcl
				 * errors. This information, if present
				 * (asyncCancelMsg not NULL), takes precedence
				 * over the default error messages returned by
				 * a script cancellation operation. */

    /*
     * TIP #348 IMPLEMENTATION  -  Substituted error stack
     */
    Tcl_Obj *errorStack;	/* [info errorstack] value (as a Tcl_Obj). */
    Tcl_Obj *upLiteral;		/* "UP" literal for [info errorstack] */
    Tcl_Obj *callLiteral;	/* "CALL" literal for [info errorstack] */
    Tcl_Obj *innerLiteral;	/* "INNER" literal for [info errorstack] */
    Tcl_Obj *innerContext;	/* cached list for fast reallocation */
    int resetErrorStack;	/* controls cleaning up of ::errorStack */

#ifdef TCL_COMPILE_STATS
    /*
     * Statistical information about the bytecode compiler and interpreter's
     * operation. This should be the last field of Interp.
     */

    ByteCodeStats stats;	/* Holds compilation and execution statistics
				 * for this interpreter. */
#endif /* TCL_COMPILE_STATS */
} Interp;

/*
 * Macros that use the TSD-ekeko.
 */

#define TclAsyncReady(iPtr) \
    *((iPtr)->asyncReadyPtr)

/*
 * Macros for script cancellation support (TIP #285).
 */

#define TclCanceled(iPtr) \
    (((iPtr)->flags & CANCELED) || ((iPtr)->flags & TCL_CANCEL_UNWIND))

#define TclSetCancelFlags(iPtr, cancelFlags) \
    (iPtr)->flags |= CANCELED;			\
    if ((cancelFlags) & TCL_CANCEL_UNWIND) {	\
	(iPtr)->flags |= TCL_CANCEL_UNWIND;	\
    }

#define TclUnsetCancelFlags(iPtr) \
    (iPtr)->flags &= (~(CANCELED | TCL_CANCEL_UNWIND))

/*
 * Macros for splicing into and out of doubly linked lists. They assume
 * existence of struct items 'prevPtr' and 'nextPtr'.
 *
 * a = element to add or remove.
 * b = list head.
 *
 * TclSpliceIn adds to the head of the list.
 */

#define TclSpliceIn(a,b)			\
    (a)->nextPtr = (b);				\
    if ((b) != NULL) {				\
	(b)->prevPtr = (a);			\
    }						\
    (a)->prevPtr = NULL, (b) = (a);

#define TclSpliceOut(a,b)			\
    if ((a)->prevPtr != NULL) {			\
	(a)->prevPtr->nextPtr = (a)->nextPtr;	\
    } else {					\
	(b) = (a)->nextPtr;			\
    }						\
    if ((a)->nextPtr != NULL) {			\
	(a)->nextPtr->prevPtr = (a)->prevPtr;	\
    }

/*
 * EvalFlag bits for Interp structures:
 *
 * TCL_ALLOW_EXCEPTIONS	1 means it's OK for the script to terminate with a
 *			code other than TCL_OK or TCL_ERROR; 0 means codes
 *			other than these should be turned into errors.
 */

#define TCL_ALLOW_EXCEPTIONS		0x04
#define TCL_EVAL_FILE			0x02
#define TCL_EVAL_SOURCE_IN_FRAME	0x10
#define TCL_EVAL_NORESOLVE		0x20
#define TCL_EVAL_DISCARD_RESULT		0x40

/*
 * Flag bits for Interp structures:
 *
 * DELETED:		Non-zero means the interpreter has been deleted:
 *			don't process any more commands for it, and destroy
 *			the structure as soon as all nested invocations of
 *			Tcl_Eval are done.
 * ERR_ALREADY_LOGGED:	Non-zero means information has already been logged in
 *			iPtr->errorInfo for the current Tcl_Eval instance, so
 *			Tcl_Eval needn't log it (used to implement the "error
 *			message log" command).
 * DONT_COMPILE_CMDS_INLINE: Non-zero means that the bytecode compiler should
 *			not compile any commands into an inline sequence of
 *			instructions. This is set 1, for example, when command
 *			traces are requested.
 * RAND_SEED_INITIALIZED: Non-zero means that the randSeed value of the interp
 *			has not be initialized. This is set 1 when we first
 *			use the rand() or srand() functions.
 * SAFE_INTERP:		Non zero means that the current interp is a safe
 *			interp (i.e. it has only the safe commands installed,
 *			less privilege than a regular interp).
 * INTERP_DEBUG_FRAME:	Used for switching on various extra interpreter
 *			debug/info mechanisms (e.g. info frame eval/uplevel
 *			tracing) which are performance intensive.
 * INTERP_TRACE_IN_PROGRESS: Non-zero means that an interp trace is currently
 *			active; so no further trace callbacks should be
 *			invoked.
 * INTERP_ALTERNATE_WRONG_ARGS: Used for listing second and subsequent forms
 *			of the wrong-num-args string in Tcl_WrongNumArgs.
 *			Makes it append instead of replacing and uses
 *			different intermediate text.
 * CANCELED:		Non-zero means that the script in progress should be
 *			canceled as soon as possible. This can be checked by
 *			extensions (and the core itself) by calling
 *			Tcl_Canceled and checking if TCL_ERROR is returned.
 *			This is a one-shot flag that is reset immediately upon
 *			being detected; however, if the TCL_CANCEL_UNWIND flag
 *			is set Tcl_Canceled will continue to report that the
 *			script in progress has been canceled thereby allowing
 *			the evaluation stack for the interp to be fully
 *			unwound.
 */

#define DELETED				     1
#define ERR_ALREADY_LOGGED		     4
#define INTERP_DEBUG_FRAME		  0x10
#define DONT_COMPILE_CMDS_INLINE	  0x20
#define RAND_SEED_INITIALIZED		  0x40
#define SAFE_INTERP			  0x80
#define INTERP_TRACE_IN_PROGRESS	 0x200
#define INTERP_ALTERNATE_WRONG_ARGS	 0x400
#define ERR_LEGACY_COPY			 0x800
#define CANCELED			0x1000

/*
 * Maximum number of levels of nesting permitted in Tcl commands (used to
 * catch infinite recursion).
 */

#define MAX_NESTING_DEPTH	1000

/*
 * The macro below is used to modify a "char" value (e.g. by casting it to an
 * unsigned character) so that it can be used safely with macros such as
 * isspace.
 */

#define UCHAR(c) ((unsigned char) (c))

/*
 * This macro is used to properly align the memory allocated by Tcl, giving
 * the same alignment as the native malloc.
 */

#if defined(__APPLE__)
#define TCL_ALLOCALIGN	16
#else
#define TCL_ALLOCALIGN	(2*(int)sizeof(void *))
#endif

/*
 * TCL_ALIGN is used to determine the offset needed to safely allocate any
 * data structure in memory. Given a starting offset or size, it "rounds up"
 * or "aligns" the offset to the next aligned (typically 8-byte) boundary so
 * that any data structure can be placed at the resulting offset without fear
 * of an alignment error. Note this is clamped to a minimum of 8 for API
 * compatibility.
 *
 * WARNING!! DO NOT USE THIS MACRO TO ALIGN POINTERS: it will produce the
 * wrong result on platforms that allocate addresses that are divisible by a
 * non-trivial factor of this alignment. Only use it for offsets or sizes.
 *
 * This macro is only used by tclCompile.c in the core (Bug 926445). It
 * however not be made file static, as extensions that touch bytecodes
 * (notably tbcload) require it.
 */

struct TclMaxAlignment {
    char unalign[8];
    union {
	long long maxAlignLongLong;
	double maxAlignDouble;
	void *maxAlignPointer;
    } aligned;
};
#define TCL_ALIGN_BYTES \
	offsetof(struct TclMaxAlignment, aligned)
#define TCL_ALIGN(x) \
	(((x) + (TCL_ALIGN_BYTES - 1)) & ~(TCL_ALIGN_BYTES - 1))

/*
 * A common panic alert when memory allocation fails.
 */

#define TclOOM(ptr, size) \
    ((size) && ((ptr) || (Tcl_Panic(					\
	"unable to alloc %" TCL_Z_MODIFIER "u bytes", (size_t)(size)), 1)))

/*
 * The following enum values are used to specify the runtime platform setting
 * of the tclPlatform variable.
 */

typedef enum {
    TCL_PLATFORM_UNIX = 0,	/* Any Unix-like OS. */
    TCL_PLATFORM_WINDOWS = 2	/* Any Microsoft Windows OS. */
} TclPlatformType;

/*
 * The following enum values are used to indicate the translation of a Tcl
 * channel. Declared here so that each platform can define
 * TCL_PLATFORM_TRANSLATION to the native translation on that platform.
 */

typedef enum TclEolTranslation {
    TCL_TRANSLATE_AUTO,		/* Eol == \r, \n and \r\n. */
    TCL_TRANSLATE_CR,		/* Eol == \r. */
    TCL_TRANSLATE_LF,		/* Eol == \n. */
    TCL_TRANSLATE_CRLF		/* Eol == \r\n. */
} TclEolTranslation;

/*
 * Flags for TclInvoke:
 *
 * TCL_INVOKE_HIDDEN		Invoke a hidden command; if not set, invokes
 *				an exposed command.
 * TCL_INVOKE_NO_UNKNOWN	If set, "unknown" is not invoked if the
 *				command to be invoked is not found. Only has
 *				an effect if invoking an exposed command,
 *				i.e. if TCL_INVOKE_HIDDEN is not also set.
 * TCL_INVOKE_NO_TRACEBACK	Does not record traceback information if the
 *				invoked command returns an error. Used if the
 *				caller plans on recording its own traceback
 *				information.
 */

#define	TCL_INVOKE_HIDDEN	(1<<0)
#define TCL_INVOKE_NO_UNKNOWN	(1<<1)
#define TCL_INVOKE_NO_TRACEBACK	(1<<2)

/*
 * ListStore --
 *
 * A Tcl list's internal representation is defined through three structures.
 *
 * A ListStore struct is a structure that includes a variable size array that
 * serves as storage for a Tcl list. A contiguous sequence of slots in the
 * array, the "in-use" area, holds valid pointers to Tcl_Obj values that
 * belong to one or more Tcl lists. The unused slots before and after these
 * are free slots that may be used to prepend and append without having to
 * reallocate the struct. The ListStore may be shared amongst multiple lists
 * and reference counted.
 *
 * A ListSpan struct defines a sequence of slots within a ListStore. This sequence
 * always lies within the "in-use" area of the ListStore. Like ListStore, the
 * structure may be shared among multiple lists and is reference counted.
 *
 * A ListRep struct holds the internal representation of a Tcl list as stored
 * in a Tcl_Obj. It is composed of a ListStore and a ListSpan that together
 * define the content of the list. The ListSpan specifies the range of slots
 * within the ListStore that hold elements for this list. The ListSpan is
 * optional in which case the list includes all the "in-use" slots of the
 * ListStore.
 *
 */
typedef struct ListStore {
    Tcl_Size firstUsed;		/* Index of first slot in use within slots[] */
    Tcl_Size numUsed;		/* Number of slots in use (starting firstUsed) */
    Tcl_Size numAllocated;	/* Total number of slots[] array slots. */
    size_t refCount;		/* Number of references to this instance. */
    int flags;			/* LISTSTORE_* flags */
    Tcl_Obj *slots[TCLFLEXARRAY];
				/* Variable size array. Grown as needed */
} ListStore;

#define LISTSTORE_CANONICAL 0x1 /* All Tcl_Obj's referencing this
				 * store have their string representation
				 * derived from the list representation */

/* Max number of elements that can be contained in a list */
#define LIST_MAX \
    ((Tcl_Size)(((size_t)TCL_SIZE_MAX - offsetof(ListStore, slots))	\
	    / sizeof(Tcl_Obj *)))
/* Memory size needed for a ListStore to hold numSlots_ elements */
#define LIST_SIZE(numSlots_) \
    ((Tcl_Size)(offsetof(ListStore, slots)				\
	    + ((numSlots_) * sizeof(Tcl_Obj *))))

/*
 * ListSpan --
 * See comments above for ListStore
 */
typedef struct ListSpan {
    Tcl_Size spanStart;		/* Starting index of the span. */
    Tcl_Size spanLength;	/* Number of elements in the span. */
    size_t refCount;		/* Count of references to this span record. */
} ListSpan;
#ifndef LIST_SPAN_THRESHOLD	/* May be set on build line */
#define LIST_SPAN_THRESHOLD 101
#endif

/*
 * ListRep --
 * See comments above for ListStore
 */
typedef struct ListRep {
    ListStore *storePtr;	/* element array shared amongst different
				 * lists */
    ListSpan *spanPtr;		/* If not NULL, the span holds the range of
				 * slots within *storePtr that contain this
				 * list elements. */
} ListRep;

/*
 * Macros used to get access list internal representations.
 *
 * Naming conventions:
 * ListRep* - expect a pointer to a valid ListRep
 * ListObj* - expect a pointer to a Tcl_Obj whose internal type is known to
 *            be a list (tclListType). Will crash otherwise.
 * TclListObj* - expect a pointer to a Tcl_Obj whose internal type may or may not
 *            be tclListType. These will convert as needed and return error if
 *            conversion not possible.
 */

/* Returns the starting slot for this listRep in the contained ListStore */
#define ListRepStart(listRepPtr_) \
    ((listRepPtr_)->spanPtr						\
	? (listRepPtr_)->spanPtr->spanStart				\
	: (listRepPtr_)->storePtr->firstUsed)

/* Returns the number of elements in this listRep */
#define ListRepLength(listRepPtr_) \
    ((listRepPtr_)->spanPtr						\
	? (listRepPtr_)->spanPtr->spanLength				\
	: (listRepPtr_)->storePtr->numUsed)

/* Returns a pointer to the first slot containing this ListRep elements */
#define ListRepElementsBase(listRepPtr_) \
    (&(listRepPtr_)->storePtr->slots[ListRepStart(listRepPtr_)])

/* Stores the number of elements and base address of the element array */
#define ListRepElements(listRepPtr_, objc_, objv_) \
    (((objv_) = ListRepElementsBase(listRepPtr_)),			\
     ((objc_) = ListRepLength(listRepPtr_)))

/* Returns 1/0 whether the ListRep's ListStore is shared. */
#define ListRepIsShared(listRepPtr_) ((listRepPtr_)->storePtr->refCount > 1)

/* Returns a pointer to the ListStore component */
#define ListObjStorePtr(listObj_) \
    ((ListStore *)((listObj_)->internalRep.twoPtrValue.ptr1))

/* Returns a pointer to the ListSpan component */
#define ListObjSpanPtr(listObj_) \
    ((ListSpan *)((listObj_)->internalRep.twoPtrValue.ptr2))

/* Returns the ListRep internal representaton in a Tcl_Obj */
#define ListObjGetRep(listObj_, listRepPtr_) \
    do {								\
	(listRepPtr_)->storePtr = ListObjStorePtr(listObj_);		\
	(listRepPtr_)->spanPtr = ListObjSpanPtr(listObj_);		\
    } while (0)

/* Returns the length of the list */
#define ListObjLength(listObj_, len_) \
    ((len_) = ListObjSpanPtr(listObj_)					\
	? ListObjSpanPtr(listObj_)->spanLength				\
	: ListObjStorePtr(listObj_)->numUsed)

/* Returns the starting slot index of this list's elements in the ListStore */
#define ListObjStart(listObj_) \
    (ListObjSpanPtr(listObj_)						\
	? ListObjSpanPtr(listObj_)->spanStart				\
	: ListObjStorePtr(listObj_)->firstUsed)

/* Stores the element count and base address of this list's elements */
#define ListObjGetElements(listObj_, objc_, objv_) \
    (((objv_) = &ListObjStorePtr(listObj_)->slots[ListObjStart(listObj_)]), \
     (ListObjLength(listObj_, (objc_))))

/*
 * Returns 1/0 whether the internal representation (not the Tcl_Obj itself)
 * is shared.  Note by intent this only checks for sharing of ListStore,
 * not spans.
 */
#define ListObjRepIsShared(listObj_) \
    (ListObjStorePtr(listObj_)->refCount > 1)

/*
 * Certain commands like concat are optimized if an existing string
 * representation of a list object is known to be in canonical format (i.e.
 * generated from the list representation). There are three conditions when
 * this will be the case:
 * (1) No string representation exists which means it will obviously have
 * to be generated from the list representation when needed
 * (2) The ListStore flags is marked canonical. This is done at the time
 * the string representation is generated from the list under certain
 * conditions (see comments in UpdateStringOfList).
 * (3) The list representation does not have a span component. This is
 * because list Tcl_Obj's with spans are always created from existing lists
 * and never from strings (see SetListFromAny) and thus their string
 * representation will always be canonical.
 */
#define ListObjIsCanonical(listObj_) \
    (((listObj_)->bytes == NULL)					\
	|| (ListObjStorePtr(listObj_)->flags & LISTSTORE_CANONICAL)	\
	|| ListObjSpanPtr(listObj_) != NULL)

/*
 * Converts the Tcl_Obj to a list if it isn't one and stores the element
 * count and base address of this list's elements in objcPtr_ and objvPtr_.
 * Return TCL_OK on success or TCL_ERROR if the Tcl_Obj cannot be
 * converted to a list.
 */
#define TclListObjGetElements(interp_, listObj_, objcPtr_, objvPtr_) \
    ((TclHasInternalRep((listObj_), &tclListType))			\
	? ((ListObjGetElements((listObj_), *(objcPtr_), *(objvPtr_))),	\
	    TCL_OK)							\
	: Tcl_ListObjGetElements(					\
	    (interp_), (listObj_), (objcPtr_), (objvPtr_)))

/*
 * Converts the Tcl_Obj to a list if it isn't one and stores the element
 * count in lenPtr_.  Returns TCL_OK on success or TCL_ERROR if the
 * Tcl_Obj cannot be converted to a list.
 */
#define TclListObjLength(interp_, listObj_, lenPtr_) \
    ((TclHasInternalRep((listObj_), &tclListType))			\
	? ((ListObjLength((listObj_), *(lenPtr_))), TCL_OK)		\
	: Tcl_ListObjLength((interp_), (listObj_), (lenPtr_)))

#define TclListObjIsCanonical(listObj_) \
    ((TclHasInternalRep((listObj_), &tclListType))			\
	? ListObjIsCanonical((listObj_))				\
	: 0)

/*
 * Modes for collecting (or not) in the implementations of TclNRForeachCmd,
 * TclNRLmapCmd and their compilations.
 */

#define TCL_EACH_KEEP_NONE  0	/* Discard iteration result like [foreach] */
#define TCL_EACH_COLLECT    1	/* Collect iteration result like [lmap] */

/*
 * Macros providing a faster path to booleans and integers:
 * Tcl_GetBooleanFromObj, Tcl_GetLongFromObj, Tcl_GetIntFromObj
 * and Tcl_GetIntForIndex.
 *
 * WARNING: these macros eval their args more than once.
 */

#define TclGetBooleanFromObj(interp, objPtr, intPtr) \
    ((TclHasInternalRep((objPtr), &tclIntType)				\
	    || TclHasInternalRep((objPtr), &tclBooleanType))		\
	? (*(intPtr) = ((objPtr)->internalRep.wideValue!=0), TCL_OK)	\
	: Tcl_GetBooleanFromObj((interp), (objPtr), (intPtr)))

#ifdef TCL_WIDE_INT_IS_LONG
#define TclGetLongFromObj(interp, objPtr, longPtr) \
    ((TclHasInternalRep((objPtr), &tclIntType))				\
	? ((*(longPtr) = (objPtr)->internalRep.wideValue), TCL_OK)	\
	: Tcl_GetLongFromObj((interp), (objPtr), (longPtr)))
#else
#define TclGetLongFromObj(interp, objPtr, longPtr) \
    ((TclHasInternalRep((objPtr), &tclIntType)				\
	    && (objPtr)->internalRep.wideValue >= (Tcl_WideInt)(LONG_MIN) \
	    && (objPtr)->internalRep.wideValue <= (Tcl_WideInt)(LONG_MAX)) \
	? ((*(longPtr) = (long)(objPtr)->internalRep.wideValue), TCL_OK) \
	: Tcl_GetLongFromObj((interp), (objPtr), (longPtr)))
#endif

#define TclGetIntFromObj(interp, objPtr, intPtr) \
    ((TclHasInternalRep((objPtr), &tclIntType)				\
	    && (objPtr)->internalRep.wideValue >= (Tcl_WideInt)(INT_MIN) \
	    && (objPtr)->internalRep.wideValue <= (Tcl_WideInt)(INT_MAX)) \
	? ((*(intPtr) = (int)(objPtr)->internalRep.wideValue), TCL_OK)	\
	: Tcl_GetIntFromObj((interp), (objPtr), (intPtr)))
#define TclGetIntForIndexM(interp, objPtr, endValue, idxPtr) \
    (((TclHasInternalRep((objPtr), &tclIntType))			\
	    && ((objPtr)->internalRep.wideValue >= 0)			\
	    && ((objPtr)->internalRep.wideValue <= endValue))		\
	? ((*(idxPtr) = (objPtr)->internalRep.wideValue), TCL_OK)	\
	: Tcl_GetIntForIndex((interp), (objPtr), (endValue), (idxPtr)))

/*
 * Macro used to save a function call for common uses of
 * Tcl_GetWideIntFromObj(). The ANSI C "prototype" is:
 *
 * MODULE_SCOPE int TclGetWideIntFromObj(Tcl_Interp *interp, Tcl_Obj *objPtr,
 *			Tcl_WideInt *wideIntPtr);
 */

#define TclGetWideIntFromObj(interp, objPtr, wideIntPtr) \
    ((TclHasInternalRep((objPtr), &tclIntType))				\
	? (*(wideIntPtr) = ((objPtr)->internalRep.wideValue), TCL_OK)	\
	: Tcl_GetWideIntFromObj((interp), (objPtr), (wideIntPtr)))

/*
 * Flag values for TclTraceDictPath().
 *
 * DICT_PATH_READ indicates that all entries on the path must exist but no
 * updates will be needed.
 *
 * DICT_PATH_UPDATE indicates that we are going to be doing an update at the
 * tip of the path, so duplication of shared objects should be done along the
 * way.
 *
 * DICT_PATH_EXISTS indicates that we are performing an existence test and a
 * lookup failure should therefore not be an error. If (and only if) this flag
 * is set, TclTraceDictPath() will return the special value
 * DICT_PATH_NON_EXISTENT if the path is not traceable.
 *
 * DICT_PATH_CREATE (which also requires the DICT_PATH_UPDATE bit to be set)
 * indicates that we are to create non-existent dictionaries on the path.
 */

#define DICT_PATH_READ		0
#define DICT_PATH_UPDATE	1
#define DICT_PATH_EXISTS	2
#define DICT_PATH_CREATE	5

#define DICT_PATH_NON_EXISTENT	((Tcl_Obj *) (void *) 1)

/*
 *----------------------------------------------------------------
 * Data structures related to the filesystem internals
 *----------------------------------------------------------------
 */

/*
 * The version_2 filesystem is private to Tcl. As and when these changes have
 * been thoroughly tested and investigated a new public filesystem interface
 * will be released. The aim is more versatile virtual filesystem interfaces,
 * more efficiency in 'path' manipulation and usage, and cleaner filesystem
 * code internally.
 */

#define TCL_FILESYSTEM_VERSION_2	((Tcl_FSVersion) 0x2)
typedef void *(TclFSGetCwdProc2)(void *clientData);
typedef int (Tcl_FSLoadFileProc2) (Tcl_Interp *interp, Tcl_Obj *pathPtr,
	Tcl_LoadHandle *handlePtr, Tcl_FSUnloadFileProc **unloadProcPtr,
	int flags);

/*
 * The following types are used for getting and storing platform-specific file
 * attributes in tclFCmd.c and the various platform-versions of that file.
 * This is done to have as much common code as possible in the file attributes
 * code. For more information about the callbacks, see TclFileAttrsCmd in
 * tclFCmd.c.
 */

typedef int (TclGetFileAttrProc)(Tcl_Interp *interp, int objIndex,
	Tcl_Obj *fileName, Tcl_Obj **attrObjPtrPtr);
typedef int (TclSetFileAttrProc)(Tcl_Interp *interp, int objIndex,
	Tcl_Obj *fileName, Tcl_Obj *attrObjPtr);

typedef struct TclFileAttrProcs {
    TclGetFileAttrProc *getProc;/* The procedure for getting attrs. */
    TclSetFileAttrProc *setProc;/* The procedure for setting attrs. */
} TclFileAttrProcs;

/*
 * Opaque handle used in pipeline routines to encapsulate platform-dependent
 * state.
 */

typedef struct TclFile_ *TclFile;

typedef enum Tcl_PathPart {
    TCL_PATH_DIRNAME,
    TCL_PATH_TAIL,
    TCL_PATH_EXTENSION,
    TCL_PATH_ROOT
} Tcl_PathPart;

/*
 *----------------------------------------------------------------
 * Data structures related to obsolete filesystem hooks
 *----------------------------------------------------------------
 */

typedef int (TclStatProc_)(const char *path, struct stat *buf);
typedef int (TclAccessProc_)(const char *path, int mode);
typedef Tcl_Channel (TclOpenFileChannelProc_)(Tcl_Interp *interp,
	const char *fileName, const char *modeString, int permissions);

/*
 *----------------------------------------------------------------
 * Data structures for process-global values.
 *----------------------------------------------------------------
 */

typedef void (TclInitProcessGlobalValueProc)(char **valuePtr,
	size_t *lengthPtr,
	Tcl_Encoding *encodingPtr);

#ifdef _WIN32
/* On Windows, all Unicode (except surrogates) are valid. */
#   define TCLFSENCODING tclUtf8Encoding
#else
/* On Non-Windows, use the system encoding for validation checks. */
#   define TCLFSENCODING NULL
#endif

/*
 * A ProcessGlobalValue struct exists for each internal value in Tcl that is
 * to be shared among several threads. Each thread sees a (Tcl_Obj) copy of
 * the value, and the gobal value is kept as a counted string, with epoch and
 * mutex control. Each ProcessGlobalValue struct should be a static variable in
 * some file.
 */

typedef struct ProcessGlobalValue {
    Tcl_Size epoch;		/* Epoch counter to detect changes in the
				 * global value. */
    size_t numBytes;		/* Length of the global string. */
    char *value;		/* The global string value. */
    Tcl_Encoding encoding;	/* system encoding when global string was
				 * initialized. */
    TclInitProcessGlobalValueProc *proc;
				/* A procedure to initialize the global string
				 * copy when a "get" request comes in before
				 * any "set" request has been received. */
    Tcl_Mutex mutex;		/* Enforce orderly access from multiple
				 * threads. */
    Tcl_ThreadDataKey key;	/* Key for per-thread data holding the
				 * (Tcl_Obj) copy for each thread. */
} ProcessGlobalValue;

/*
 *----------------------------------------------------------------------
 * Flags for TclParseNumber
 *----------------------------------------------------------------------
 */

#define TCL_PARSE_DECIMAL_ONLY	1
				/* Leading zero doesn't denote octal or
				 * hex. */
#define TCL_PARSE_OCTAL_ONLY	2
				/* Parse octal even without prefix. */
#define TCL_PARSE_HEXADECIMAL_ONLY	4
				/* Parse hexadecimal even without prefix. */
#define TCL_PARSE_INTEGER_ONLY	8
				/* Disable floating point parsing. */
#define TCL_PARSE_SCAN_PREFIXES	16
				/* Use [scan] rules dealing with 0?
				 * prefixes. */
#define TCL_PARSE_NO_WHITESPACE	32
				/* Reject leading/trailing whitespace. */
#define TCL_PARSE_BINARY_ONLY	64
				/* Parse binary even without prefix. */
#define TCL_PARSE_NO_UNDERSCORE	128
				/* Reject underscore digit separator */

/*
 *----------------------------------------------------------------------
 * Internal convenience macros for manipulating encoding flags. See
 * TCL_ENCODING_PROFILE_* in tcl.h
 *----------------------------------------------------------------------
 */

#define ENCODING_PROFILE_MASK     0xFF000000
#define ENCODING_PROFILE_GET(flags_) \
    ((flags_) & ENCODING_PROFILE_MASK)
#define ENCODING_PROFILE_SET(flags_, profile_) \
    do {								\
	(flags_) &= ~ENCODING_PROFILE_MASK;				\
	(flags_) |= ((profile_) & ENCODING_PROFILE_MASK);		\
    } while (0)

/*
 *----------------------------------------------------------------------
 * Common functions for calculating overallocation. Trivial but allows for
 * experimenting with growth factors without having to change code in
 * multiple places. See TclAttemptAllocElemsEx and similar for usage
 * examples. Best to use those functions. Direct use of TclUpsizeAlloc /
 * TclResizeAlloc is needed in special cases such as when total size of
 * memory block is limited to less than TCL_SIZE_MAX.
 *----------------------------------------------------------------------
 */

static inline Tcl_Size
TclUpsizeAlloc(
    TCL_UNUSED(Tcl_Size),	/* oldSize. For future experiments with
				 * some growth algorithms that use this
				 * information. */
    Tcl_Size needed,
    Tcl_Size limit)
{
    /* assert (oldCapacity < needed <= limit) */
    if (needed < (limit - needed/2)) {
	return needed + needed / 2;
    } else {
	return limit;
    }
}

static inline Tcl_Size
TclUpsizeRetry(
    Tcl_Size needed,
    Tcl_Size lastAttempt)
{
    /* assert(needed < lastAttempt); */
    if (needed < lastAttempt - 1) {
	/* (needed+lastAttempt)/2 but that formula may overflow Tcl_Size */
	return needed + (lastAttempt - needed) / 2;
    } else {
	return needed;
    }
}

MODULE_SCOPE void *	TclAllocElemsEx(Tcl_Size elemCount, Tcl_Size elemSize,
			    Tcl_Size leadSize, Tcl_Size *capacityPtr);
MODULE_SCOPE void *	TclReallocElemsEx(void *oldPtr, Tcl_Size elemCount,
			    Tcl_Size elemSize, Tcl_Size leadSize,
			    Tcl_Size *capacityPtr);
MODULE_SCOPE void *	TclAttemptReallocElemsEx(void *oldPtr,
			    Tcl_Size elemCount, Tcl_Size elemSize,
			    Tcl_Size leadSize, Tcl_Size *capacityPtr);

/* Alloc elemCount elements of size elemSize with leadSize header
 * returning actual capacity (in elements) in *capacityPtr. */
static inline void *
TclAttemptAllocElemsEx(
    Tcl_Size elemCount,
    Tcl_Size elemSize,
    Tcl_Size leadSize,
    Tcl_Size *capacityPtr)
{
    return TclAttemptReallocElemsEx(
	    NULL, elemCount, elemSize, leadSize, capacityPtr);
}

/* Alloc numByte bytes, returning actual capacity in *capacityPtr. */
static inline void *
TclAllocEx(
    Tcl_Size numBytes,
    Tcl_Size *capacityPtr)
{
    return TclAllocElemsEx(numBytes, 1, 0, capacityPtr);
}

/* Alloc numByte bytes, returning actual capacity in *capacityPtr. */
static inline void *
TclAttemptAllocEx(
    Tcl_Size numBytes,
    Tcl_Size *capacityPtr)
{
    return TclAttemptAllocElemsEx(numBytes, 1, 0, capacityPtr);
}

/* Realloc numByte bytes, returning actual capacity in *capacityPtr. */
static inline void *
TclReallocEx(
    void *oldPtr,
    Tcl_Size numBytes,
    Tcl_Size *capacityPtr)
{
    return TclReallocElemsEx(oldPtr, numBytes, 1, 0, capacityPtr);
}

/* Realloc numByte bytes, returning actual capacity in *capacityPtr. */
static inline void *
TclAttemptReallocEx(
    void *oldPtr,
    Tcl_Size numBytes,
    Tcl_Size *capacityPtr)
{
    return TclAttemptReallocElemsEx(oldPtr, numBytes, 1, 0, capacityPtr);
}

/*
 *----------------------------------------------------------------
 * Variables shared among Tcl modules but not used by the outside world.
 *----------------------------------------------------------------
 */

MODULE_SCOPE char *tclNativeExecutableName;
MODULE_SCOPE int tclFindExecutableSearchDone;
MODULE_SCOPE char *tclMemDumpFileName;
MODULE_SCOPE TclPlatformType tclPlatform;

/*
 * Declarations related to internal encoding functions.
 */

MODULE_SCOPE Tcl_Encoding tclIdentityEncoding;
MODULE_SCOPE Tcl_Encoding tclUtf8Encoding;
MODULE_SCOPE int	TclEncodingProfileNameToId(Tcl_Interp *interp,
			    const char *profileName,
			    int *profilePtr);
MODULE_SCOPE const char *TclEncodingProfileIdToName(Tcl_Interp *interp,
			    int profileId);
MODULE_SCOPE void	TclGetEncodingProfiles(Tcl_Interp *interp);

/*
 * TIP #233 (Virtualized Time)
 * Data for the time hooks, if any.
 */

MODULE_SCOPE Tcl_GetTimeProc *tclGetTimeProcPtr;
MODULE_SCOPE Tcl_ScaleTimeProc *tclScaleTimeProcPtr;
MODULE_SCOPE void *tclTimeClientData;

/*
 * Variables denoting the Tcl object types defined in the core.
 */

MODULE_SCOPE const Tcl_ObjType tclBignumType;
MODULE_SCOPE const Tcl_ObjType tclBooleanType;
MODULE_SCOPE const Tcl_ObjType tclByteCodeType;
MODULE_SCOPE const Tcl_ObjType tclDoubleType;
MODULE_SCOPE const Tcl_ObjType tclExprCodeType;
MODULE_SCOPE const Tcl_ObjType tclIntType;
MODULE_SCOPE const Tcl_ObjType tclIndexType;
MODULE_SCOPE const Tcl_ObjType tclListType;
MODULE_SCOPE const Tcl_ObjType tclDictType;
MODULE_SCOPE const Tcl_ObjType tclProcBodyType;
MODULE_SCOPE const Tcl_ObjType tclStringType;
MODULE_SCOPE const Tcl_ObjType tclEnsembleCmdType;
MODULE_SCOPE const Tcl_ObjType tclRegexpType;
MODULE_SCOPE Tcl_ObjType tclCmdNameType;

/*
 * Variables denoting the hash key types defined in the core.
 */

MODULE_SCOPE const Tcl_HashKeyType tclArrayHashKeyType;
MODULE_SCOPE const Tcl_HashKeyType tclOneWordHashKeyType;
MODULE_SCOPE const Tcl_HashKeyType tclStringHashKeyType;
MODULE_SCOPE const Tcl_HashKeyType tclObjHashKeyType;

/*
 * The head of the list of free Tcl objects, and the total number of Tcl
 * objects ever allocated and freed.
 */

MODULE_SCOPE Tcl_Obj *	tclFreeObjList;

#ifdef TCL_COMPILE_STATS
MODULE_SCOPE size_t	tclObjsAlloced;
MODULE_SCOPE size_t	tclObjsFreed;
#define TCL_MAX_SHARED_OBJ_STATS 5
MODULE_SCOPE size_t	tclObjsShared[TCL_MAX_SHARED_OBJ_STATS];
#endif /* TCL_COMPILE_STATS */

/*
 * Pointer to a heap-allocated string of length zero that the Tcl core uses as
 * the value of an empty string representation for an object. This value is
 * shared by all new objects allocated by Tcl_NewObj.
 */

MODULE_SCOPE char	tclEmptyString;

enum CheckEmptyStringResult {
	TCL_EMPTYSTRING_UNKNOWN = -1, TCL_EMPTYSTRING_NO, TCL_EMPTYSTRING_YES
};

/*
 *----------------------------------------------------------------
 * Procedures shared among Tcl modules but not used by the outside world,
 * introduced by/for NRE.
 *----------------------------------------------------------------
 */

MODULE_SCOPE Tcl_ObjCmdProc TclNRApplyObjCmd;
MODULE_SCOPE Tcl_ObjCmdProc TclNREvalObjCmd;
MODULE_SCOPE Tcl_ObjCmdProc TclNRCatchObjCmd;
MODULE_SCOPE Tcl_ObjCmdProc TclNRExprObjCmd;
MODULE_SCOPE Tcl_ObjCmdProc TclNRForObjCmd;
MODULE_SCOPE Tcl_ObjCmdProc TclNRForeachCmd;
MODULE_SCOPE Tcl_ObjCmdProc TclNRIfObjCmd;
MODULE_SCOPE Tcl_ObjCmdProc TclNRLmapCmd;
MODULE_SCOPE Tcl_ObjCmdProc TclNRPackageObjCmd;
MODULE_SCOPE Tcl_ObjCmdProc TclNRSourceObjCmd;
MODULE_SCOPE Tcl_ObjCmdProc TclNRSubstObjCmd;
MODULE_SCOPE Tcl_ObjCmdProc TclNRSwitchObjCmd;
MODULE_SCOPE Tcl_ObjCmdProc TclNRTryObjCmd;
MODULE_SCOPE Tcl_ObjCmdProc TclNRUplevelObjCmd;
MODULE_SCOPE Tcl_ObjCmdProc TclNRWhileObjCmd;

MODULE_SCOPE Tcl_NRPostProc TclNRForIterCallback;
MODULE_SCOPE Tcl_NRPostProc TclNRCoroutineActivateCallback;
MODULE_SCOPE Tcl_ObjCmdProc TclNRTailcallObjCmd;
MODULE_SCOPE Tcl_NRPostProc TclNRTailcallEval;
MODULE_SCOPE Tcl_ObjCmdProc TclNRCoroutineObjCmd;
MODULE_SCOPE Tcl_ObjCmdProc TclNRYieldObjCmd;
MODULE_SCOPE Tcl_ObjCmdProc TclNRYieldmObjCmd;
MODULE_SCOPE Tcl_ObjCmdProc TclNRYieldToObjCmd;
MODULE_SCOPE Tcl_ObjCmdProc TclNRInvoke;
MODULE_SCOPE Tcl_NRPostProc TclNRReleaseValues;

MODULE_SCOPE void	TclSetTailcall(Tcl_Interp *interp,
			    Tcl_Obj *tailcallPtr);
MODULE_SCOPE void	TclPushTailcallPoint(Tcl_Interp *interp);

/* These two can be considered for the public api */
MODULE_SCOPE void	TclMarkTailcall(Tcl_Interp *interp);
MODULE_SCOPE void	TclSkipTailcall(Tcl_Interp *interp);

/*
 * This structure holds the data for the various iteration callbacks used to
 * NRE the 'for' and 'while' commands. We need a separate structure because we
 * have more than the 4 client data entries we can provide directly thorugh
 * the callback API. It is the 'word' information which puts us over the
 * limit. It is needed because the loop body is argument 4 of 'for' and
 * argument 2 of 'while'. Not providing the correct index confuses the #280
 * code. We TclSmallAlloc/Free this.
 */

typedef struct ForIterData {
    Tcl_Obj *cond;		/* Loop condition expression. */
    Tcl_Obj *body;		/* Loop body. */
    Tcl_Obj *next;		/* Loop step script, NULL for 'while'. */
    const char *msg;		/* Error message part. */
    Tcl_Size word;		/* Index of the body script in the command */
} ForIterData;

/* TIP #357 - Structure doing the bookkeeping of handles for Tcl_LoadFile
 *            and Tcl_FindSymbol. This structure corresponds to an opaque
 *            typedef in tcl.h */

typedef void* TclFindSymbolProc(Tcl_Interp* interp, Tcl_LoadHandle loadHandle,
	const char* symbol);
struct Tcl_LoadHandle_ {
    void *clientData;		/* Client data is the load handle in the
				 * native filesystem if a module was loaded
				 * there, or an opaque pointer to a structure
				 * for further bookkeeping on load-from-VFS
				 * and load-from-memory */
    TclFindSymbolProc* findSymbolProcPtr;
				/* Procedure that resolves symbols in a
				 * loaded module */
    Tcl_FSUnloadFileProc* unloadFileProcPtr;
				/* Procedure that unloads a loaded module */
};

/* Flags for conversion of doubles to digit strings */

#define TCL_DD_E_FORMAT 0x2	/* Use a fixed-length string of digits,
				 * suitable for E format*/
#define TCL_DD_F_FORMAT 0x3	/* Use a fixed number of digits after the
				 * decimal point, suitable for F format */
#define TCL_DD_SHORTEST 0x4	/* Use the shortest possible string */
#define TCL_DD_NO_QUICK 0x8	/* Debug flag: forbid quick FP conversion */

#define TCL_DD_CONVERSION_TYPE_MASK	0x3
				/* Mask to isolate the conversion type */

/*
 *----------------------------------------------------------------
 * Procedures shared among Tcl modules but not used by the outside world:
 *----------------------------------------------------------------
 */

MODULE_SCOPE void	TclAdvanceContinuations(int *line, Tcl_Size **next,
			    Tcl_Size loc);
MODULE_SCOPE void	TclAdvanceLines(int *line, const char *start,
			    const char *end);
MODULE_SCOPE void	TclAppendBytesToByteArray(Tcl_Obj *objPtr,
			    const unsigned char *bytes, Tcl_Size len);
MODULE_SCOPE void	TclAppendUtfToUtf(Tcl_Obj *objPtr,
			    const char *bytes, Tcl_Size numBytes);
MODULE_SCOPE void	TclArgumentEnter(Tcl_Interp *interp,
			    Tcl_Obj *objv[], Tcl_Size objc, CmdFrame *cf);
MODULE_SCOPE void	TclArgumentRelease(Tcl_Interp *interp,
			    Tcl_Obj *objv[], Tcl_Size objc);
MODULE_SCOPE void	TclArgumentBCEnter(Tcl_Interp *interp,
			    Tcl_Obj *objv[], Tcl_Size objc,
			    void *codePtr, CmdFrame *cfPtr, Tcl_Size cmd,
			    Tcl_Size pc);
MODULE_SCOPE void	TclArgumentBCRelease(Tcl_Interp *interp,
			    CmdFrame *cfPtr);
MODULE_SCOPE void	TclArgumentGet(Tcl_Interp *interp, Tcl_Obj *obj,
			    CmdFrame **cfPtrPtr, int *wordPtr);
MODULE_SCOPE int	TclAsyncNotifier(int sigNumber, Tcl_ThreadId threadId,
			    void *clientData, int *flagPtr, int value);
MODULE_SCOPE void	TclAsyncMarkFromNotifier(void);
MODULE_SCOPE double	TclBignumToDouble(const void *bignum);
MODULE_SCOPE int	TclByteArrayMatch(const unsigned char *string,
			    Tcl_Size strLen, const unsigned char *pattern,
			    Tcl_Size ptnLen, int flags);
MODULE_SCOPE double	TclCeil(const void *a);
MODULE_SCOPE void	TclChannelPreserve(Tcl_Channel chan);
MODULE_SCOPE void	TclChannelRelease(Tcl_Channel chan);
MODULE_SCOPE int	TclChannelGetBlockingMode(Tcl_Channel chan);
MODULE_SCOPE int	TclCheckArrayTraces(Tcl_Interp *interp, Var *varPtr,
			    Var *arrayPtr, Tcl_Obj *name, Tcl_Size index);
MODULE_SCOPE int	TclCheckEmptyString(Tcl_Obj *objPtr);
MODULE_SCOPE int	TclChanCaughtErrorBypass(Tcl_Interp *interp,
			    Tcl_Channel chan);
MODULE_SCOPE Tcl_ObjCmdProc TclChannelNamesCmd;
MODULE_SCOPE int	TclChanIsBinary(Tcl_Channel chan);
MODULE_SCOPE Tcl_NRPostProc TclClearRootEnsemble;
MODULE_SCOPE int	TclCompareTwoNumbers(Tcl_Obj *valuePtr,
			    Tcl_Obj *value2Ptr);
MODULE_SCOPE ContLineLoc *TclContinuationsEnter(Tcl_Obj *objPtr, Tcl_Size num,
			    Tcl_Size *loc);
MODULE_SCOPE void	TclContinuationsEnterDerived(Tcl_Obj *objPtr,
			    Tcl_Size start, Tcl_Size *clNext);
MODULE_SCOPE ContLineLoc *TclContinuationsGet(Tcl_Obj *objPtr);
MODULE_SCOPE void	TclContinuationsCopy(Tcl_Obj *objPtr,
			    Tcl_Obj *originObjPtr);
MODULE_SCOPE Tcl_Size	TclConvertElement(const char *src, Tcl_Size length,
			    char *dst, int flags);
MODULE_SCOPE Tcl_Command TclCreateObjCommandInNs(Tcl_Interp *interp,
			    const char *cmdName, Tcl_Namespace *nsPtr,
			    Tcl_ObjCmdProc *proc, void *clientData,
			    Tcl_CmdDeleteProc *deleteProc);
MODULE_SCOPE Tcl_Command TclCreateEnsembleInNs(Tcl_Interp *interp,
			    const char *name, Tcl_Namespace *nameNamespacePtr,
			    Tcl_Namespace *ensembleNamespacePtr, int flags);
MODULE_SCOPE void	TclDeleteNamespaceVars(Namespace *nsPtr);
MODULE_SCOPE void	TclDeleteNamespaceChildren(Namespace *nsPtr);
MODULE_SCOPE Tcl_Size	TclDictGetSize(Tcl_Obj *dictPtr);
MODULE_SCOPE int	TclFindDictElement(Tcl_Interp *interp,
			    const char *dict, Tcl_Size dictLength,
			    const char **elementPtr, const char **nextPtr,
			    Tcl_Size *sizePtr, int *literalPtr);
MODULE_SCOPE Tcl_Obj *	TclDictObjSmartRef(Tcl_Interp *interp, Tcl_Obj *);
MODULE_SCOPE int	TclDictGet(Tcl_Interp *interp, Tcl_Obj *dictPtr,
			    const char *key, Tcl_Obj **valuePtrPtr);
MODULE_SCOPE int	TclDictPut(Tcl_Interp *interp, Tcl_Obj *dictPtr,
			    const char *key, Tcl_Obj *valuePtr);
MODULE_SCOPE int	TclDictPutString(Tcl_Interp *interp, Tcl_Obj *dictPtr,
			    const char *key, const char *value);
MODULE_SCOPE int	TclDictRemove(Tcl_Interp *interp, Tcl_Obj *dictPtr,
			    const char *key);
/* TIP #280 - Modified token based evaluation, with line information. */
MODULE_SCOPE int	TclEvalEx(Tcl_Interp *interp, const char *script,
			    Tcl_Size numBytes, int flags, int line,
			    Tcl_Size *clNextOuter, const char *outerScript);
MODULE_SCOPE Tcl_ObjCmdProc TclFileAttrsCmd;
MODULE_SCOPE Tcl_ObjCmdProc TclFileCopyCmd;
MODULE_SCOPE Tcl_ObjCmdProc TclFileDeleteCmd;
MODULE_SCOPE Tcl_ObjCmdProc TclFileLinkCmd;
MODULE_SCOPE Tcl_ObjCmdProc TclFileMakeDirsCmd;
MODULE_SCOPE Tcl_ObjCmdProc TclFileReadLinkCmd;
MODULE_SCOPE Tcl_ObjCmdProc TclFileRenameCmd;
MODULE_SCOPE Tcl_ObjCmdProc TclFileTempDirCmd;
MODULE_SCOPE Tcl_ObjCmdProc TclFileTemporaryCmd;
MODULE_SCOPE Tcl_ObjCmdProc TclFileHomeCmd;
MODULE_SCOPE Tcl_ObjCmdProc TclFileTildeExpandCmd;
MODULE_SCOPE void	TclCreateLateExitHandler(Tcl_ExitProc *proc,
			    void *clientData);
MODULE_SCOPE void	TclDeleteLateExitHandler(Tcl_ExitProc *proc,
			    void *clientData);
MODULE_SCOPE char *	TclDStringAppendObj(Tcl_DString *dsPtr,
			    Tcl_Obj *objPtr);
MODULE_SCOPE char *	TclDStringAppendDString(Tcl_DString *dsPtr,
			    Tcl_DString *toAppendPtr);
MODULE_SCOPE Tcl_Obj *const *TclFetchEnsembleRoot(Tcl_Interp *interp,
			    Tcl_Obj *const *objv, Tcl_Size objc,
			    Tcl_Size *objcPtr);
MODULE_SCOPE Tcl_Obj *const *TclEnsembleGetRewriteValues(Tcl_Interp *interp);
MODULE_SCOPE Tcl_Namespace *TclEnsureNamespace(Tcl_Interp *interp,
			    Tcl_Namespace *namespacePtr);
MODULE_SCOPE void	TclFinalizeAllocSubsystem(void);
MODULE_SCOPE void	TclFinalizeAsync(void);
MODULE_SCOPE void	TclFinalizeDoubleConversion(void);
MODULE_SCOPE void	TclFinalizeEncodingSubsystem(void);
MODULE_SCOPE void	TclFinalizeEnvironment(void);
MODULE_SCOPE void	TclFinalizeEvaluation(void);
MODULE_SCOPE void	TclFinalizeExecution(void);
MODULE_SCOPE void	TclFinalizeIOSubsystem(void);
MODULE_SCOPE void	TclFinalizeFilesystem(void);
MODULE_SCOPE void	TclResetFilesystem(void);
MODULE_SCOPE void	TclFinalizeLoad(void);
MODULE_SCOPE void	TclFinalizeLock(void);
MODULE_SCOPE void	TclFinalizeMemorySubsystem(void);
MODULE_SCOPE void	TclFinalizeNotifier(void);
MODULE_SCOPE void	TclFinalizeObjects(void);
MODULE_SCOPE void	TclFinalizePreserve(void);
MODULE_SCOPE void	TclFinalizeSynchronization(void);
MODULE_SCOPE void	TclInitThreadAlloc(void);
MODULE_SCOPE void	TclFinalizeThreadAlloc(void);
MODULE_SCOPE void	TclFinalizeThreadAllocThread(void);
MODULE_SCOPE void	TclFinalizeThreadData(int quick);
MODULE_SCOPE void	TclFinalizeThreadObjects(void);
MODULE_SCOPE double	TclFloor(const void *a);
MODULE_SCOPE void	TclFormatNaN(double value, char *buffer);
MODULE_SCOPE int	TclFSFileAttrIndex(Tcl_Obj *pathPtr,
			    const char *attributeName, Tcl_Size *indexPtr);
MODULE_SCOPE Tcl_Command TclNRCreateCommandInNs(Tcl_Interp *interp,
			    const char *cmdName, Tcl_Namespace *nsPtr,
			    Tcl_ObjCmdProc *proc, Tcl_ObjCmdProc *nreProc,
			    void *clientData, Tcl_CmdDeleteProc *deleteProc);
MODULE_SCOPE int	TclNREvalFile(Tcl_Interp *interp, Tcl_Obj *pathPtr,
			    const char *encodingName);
MODULE_SCOPE int *	TclGetAsyncReadyPtr(void);
MODULE_SCOPE Tcl_Obj *	TclGetBgErrorHandler(Tcl_Interp *interp);
MODULE_SCOPE int	TclGetChannelFromObj(Tcl_Interp *interp,
			    Tcl_Obj *objPtr, Tcl_Channel *chanPtr,
			    int *modePtr, int flags);
MODULE_SCOPE CmdFrame *	TclGetCmdFrameForProcedure(Proc *procPtr);
MODULE_SCOPE int	TclGetCompletionCodeFromObj(Tcl_Interp *interp,
			    Tcl_Obj *value, int *code);
MODULE_SCOPE Proc *	TclGetLambdaFromObj(Tcl_Interp *interp,
			    Tcl_Obj *objPtr, Tcl_Obj **nsObjPtrPtr);
MODULE_SCOPE Tcl_Obj *	TclGetProcessGlobalValue(ProcessGlobalValue *pgvPtr);
MODULE_SCOPE Tcl_Obj *	TclGetSourceFromFrame(CmdFrame *cfPtr, Tcl_Size objc,
			    Tcl_Obj *const objv[]);
MODULE_SCOPE char *	TclGetStringStorage(Tcl_Obj *objPtr,
			    Tcl_Size *sizePtr);
MODULE_SCOPE int	TclGetLoadedLibraries(Tcl_Interp *interp,
				const char *targetName,
				const char *prefix);
MODULE_SCOPE int	TclGetWideBitsFromObj(Tcl_Interp *, Tcl_Obj *,
				Tcl_WideInt *);
MODULE_SCOPE int	TclCompareStringKeys(void *keyPtr, Tcl_HashEntry *hPtr);
MODULE_SCOPE size_t	TclHashStringKey(Tcl_HashTable *tablePtr, void *keyPtr);
MODULE_SCOPE int	TclIncrObj(Tcl_Interp *interp, Tcl_Obj *valuePtr,
			    Tcl_Obj *incrPtr);
MODULE_SCOPE Tcl_Obj *	TclIncrObjVar2(Tcl_Interp *interp, Tcl_Obj *part1Ptr,
			    Tcl_Obj *part2Ptr, Tcl_Obj *incrPtr, int flags);
MODULE_SCOPE Tcl_ObjCmdProc TclInfoExistsCmd;
MODULE_SCOPE Tcl_ObjCmdProc TclInfoCoroutineCmd;
MODULE_SCOPE Tcl_Obj *	TclInfoFrame(Tcl_Interp *interp, CmdFrame *framePtr);
MODULE_SCOPE Tcl_ObjCmdProc TclInfoGlobalsCmd;
MODULE_SCOPE Tcl_ObjCmdProc TclInfoLocalsCmd;
MODULE_SCOPE Tcl_ObjCmdProc TclInfoVarsCmd;
MODULE_SCOPE Tcl_ObjCmdProc TclInfoConstsCmd;
MODULE_SCOPE Tcl_ObjCmdProc TclInfoConstantCmd;
MODULE_SCOPE void	TclInitAlloc(void);
MODULE_SCOPE void	TclInitDbCkalloc(void);
MODULE_SCOPE void	TclInitDoubleConversion(void);
MODULE_SCOPE void	TclInitEmbeddedConfigurationInformation(
			    Tcl_Interp *interp);
MODULE_SCOPE void	TclInitEncodingSubsystem(void);
MODULE_SCOPE void	TclInitIOSubsystem(void);
MODULE_SCOPE void	TclInitLimitSupport(Tcl_Interp *interp);
MODULE_SCOPE void	TclInitNamespaceSubsystem(void);
MODULE_SCOPE void	TclInitNotifier(void);
MODULE_SCOPE void	TclInitObjSubsystem(void);
MODULE_SCOPE int	TclInterpReady(Tcl_Interp *interp);
MODULE_SCOPE int	TclIsBareword(int byte);
MODULE_SCOPE Tcl_Obj *	TclJoinPath(Tcl_Size elements, Tcl_Obj * const objv[],
			    int forceRelative);
MODULE_SCOPE Tcl_Obj *	TclGetHomeDirObj(Tcl_Interp *interp, const char *user);
MODULE_SCOPE Tcl_Obj *	TclResolveTildePath(Tcl_Interp *interp,
			    Tcl_Obj *pathObj);
MODULE_SCOPE Tcl_Obj *	TclResolveTildePathList(Tcl_Obj *pathsObj);
MODULE_SCOPE int	TclJoinThread(Tcl_ThreadId id, int *result);
MODULE_SCOPE void	TclLimitRemoveAllHandlers(Tcl_Interp *interp);
MODULE_SCOPE Tcl_Obj *	TclLindexList(Tcl_Interp *interp,
			    Tcl_Obj *listPtr, Tcl_Obj *argPtr);
MODULE_SCOPE Tcl_Obj *	TclLindexFlat(Tcl_Interp *interp, Tcl_Obj *listPtr,
			    Tcl_Size indexCount, Tcl_Obj *const indexArray[]);
MODULE_SCOPE Tcl_Obj *	TclListObjGetElement(Tcl_Obj *listObj, Tcl_Size index);
/* TIP #280 */
MODULE_SCOPE void	TclListLines(Tcl_Obj *listObj, int line, Tcl_Size n,
			    int *lines, Tcl_Obj *const *elems);
MODULE_SCOPE Tcl_Obj *	TclListObjCopy(Tcl_Interp *interp, Tcl_Obj *listPtr);
MODULE_SCOPE int	TclListObjAppendElements(Tcl_Interp *interp,
			    Tcl_Obj *toObj, Tcl_Size elemCount,
			    Tcl_Obj *const elemObjv[]);
MODULE_SCOPE Tcl_Obj *	TclListObjRange(Tcl_Interp *interp, Tcl_Obj *listPtr,
			    Tcl_Size fromIdx, Tcl_Size toIdx);
MODULE_SCOPE Tcl_Obj *	TclLsetList(Tcl_Interp *interp, Tcl_Obj *listPtr,
			    Tcl_Obj *indexPtr, Tcl_Obj *valuePtr);
MODULE_SCOPE Tcl_Obj *	TclLsetFlat(Tcl_Interp *interp, Tcl_Obj *listPtr,
			    Tcl_Size indexCount, Tcl_Obj *const indexArray[],
			    Tcl_Obj *valuePtr);
MODULE_SCOPE Tcl_Command TclMakeEnsemble(Tcl_Interp *interp, const char *name,
			    const EnsembleImplMap map[]);
MODULE_SCOPE Tcl_Size	TclMaxListLength(const char *bytes, Tcl_Size numBytes,
			    const char **endPtr);
MODULE_SCOPE int	TclMergeReturnOptions(Tcl_Interp *interp, Tcl_Size objc,
			    Tcl_Obj *const objv[], Tcl_Obj **optionsPtrPtr,
			    int *codePtr, int *levelPtr);
MODULE_SCOPE Tcl_Obj *	TclNoErrorStack(Tcl_Interp *interp, Tcl_Obj *options);
MODULE_SCOPE int	TclNokia770Doubles(void);
MODULE_SCOPE void	TclNsDecrRefCount(Namespace *nsPtr);
MODULE_SCOPE int	TclNamespaceDeleted(Namespace *nsPtr);
MODULE_SCOPE void	TclObjVarErrMsg(Tcl_Interp *interp, Tcl_Obj *part1Ptr,
			    Tcl_Obj *part2Ptr, const char *operation,
			    const char *reason, Tcl_Size index);
MODULE_SCOPE int	TclObjInvokeNamespace(Tcl_Interp *interp,
			    Tcl_Size objc, Tcl_Obj *const objv[],
			    Tcl_Namespace *nsPtr, int flags);
MODULE_SCOPE int	TclObjUnsetVar2(Tcl_Interp *interp,
			    Tcl_Obj *part1Ptr, Tcl_Obj *part2Ptr, int flags);
MODULE_SCOPE Tcl_Size TclParseBackslash(const char *src,
			    Tcl_Size numBytes, Tcl_Size *readPtr, char *dst);
MODULE_SCOPE int	TclParseNumber(Tcl_Interp *interp, Tcl_Obj *objPtr,
			    const char *expected, const char *bytes,
			    Tcl_Size numBytes, const char **endPtrPtr, int flags);
MODULE_SCOPE void	TclParseInit(Tcl_Interp *interp, const char *string,
			    Tcl_Size numBytes, Tcl_Parse *parsePtr);
MODULE_SCOPE Tcl_Size	TclParseAllWhiteSpace(const char *src, Tcl_Size numBytes);
MODULE_SCOPE int	TclProcessReturn(Tcl_Interp *interp,
			    int code, int level, Tcl_Obj *returnOpts);
MODULE_SCOPE void	TclUndoRefCount(Tcl_Obj *objPtr);
MODULE_SCOPE int	TclpObjLstat(Tcl_Obj *pathPtr, Tcl_StatBuf *buf);
MODULE_SCOPE Tcl_Obj *	TclpTempFileName(void);
MODULE_SCOPE Tcl_Obj *	TclpTempFileNameForLibrary(Tcl_Interp *interp,
			    Tcl_Obj* pathPtr);
MODULE_SCOPE Tcl_Obj *	TclNewArithSeriesObj(Tcl_Interp *interp,
			    int useDoubles, Tcl_Obj *startObj, Tcl_Obj *endObj,
			    Tcl_Obj *stepObj, Tcl_Obj *lenObj);
MODULE_SCOPE Tcl_Obj *	TclNewFSPathObj(Tcl_Obj *dirPtr, const char *addStrRep,
			    Tcl_Size len);
MODULE_SCOPE Tcl_Obj *	TclNewNamespaceObj(Tcl_Namespace *namespacePtr);
MODULE_SCOPE void	TclpAlertNotifier(void *clientData);
MODULE_SCOPE void *	TclpNotifierData(void);
MODULE_SCOPE void	TclpServiceModeHook(int mode);
MODULE_SCOPE void	TclpSetTimer(const Tcl_Time *timePtr);
MODULE_SCOPE int	TclpWaitForEvent(const Tcl_Time *timePtr);
MODULE_SCOPE void	TclpCreateFileHandler(int fd, int mask,
			    Tcl_FileProc *proc, void *clientData);
MODULE_SCOPE int	TclpDeleteFile(const void *path);
MODULE_SCOPE void	TclpDeleteFileHandler(int fd);
MODULE_SCOPE void	TclpFinalizeCondition(Tcl_Condition *condPtr);
MODULE_SCOPE void	TclpFinalizeMutex(Tcl_Mutex *mutexPtr);
MODULE_SCOPE void	TclpFinalizeNotifier(void *clientData);
MODULE_SCOPE void	TclpFinalizePipes(void);
MODULE_SCOPE void	TclpFinalizeSockets(void);
#ifdef _WIN32
MODULE_SCOPE void	TclInitSockets(void);
#else
#define TclInitSockets() /* do nothing */
#endif
struct addrinfo; /* forward declaration, needed for TclCreateSocketAddress */
MODULE_SCOPE int	TclCreateSocketAddress(Tcl_Interp *interp,
			    struct addrinfo **addrlist,
			    const char *host, int port, int willBind,
			    const char **errorMsgPtr);
MODULE_SCOPE int	TclpThreadCreate(Tcl_ThreadId *idPtr,
			    Tcl_ThreadCreateProc *proc, void *clientData,
			    size_t stackSize, int flags);
MODULE_SCOPE Tcl_Size	TclpFindVariable(const char *name, Tcl_Size *lengthPtr);
MODULE_SCOPE void	TclpInitLibraryPath(char **valuePtr,
			    size_t *lengthPtr, Tcl_Encoding *encodingPtr);
MODULE_SCOPE void	TclpInitLock(void);
MODULE_SCOPE void *	TclpInitNotifier(void);
MODULE_SCOPE void	TclpInitPlatform(void);
MODULE_SCOPE void	TclpInitUnlock(void);
MODULE_SCOPE Tcl_Obj *	TclpObjListVolumes(void);
MODULE_SCOPE void	TclpGlobalLock(void);
MODULE_SCOPE void	TclpGlobalUnlock(void);
MODULE_SCOPE int	TclpObjNormalizePath(Tcl_Interp *interp,
			    Tcl_Obj *pathPtr, int nextCheckpoint);
MODULE_SCOPE void	TclpNativeJoinPath(Tcl_Obj *prefix, const char *joining);
MODULE_SCOPE Tcl_Obj *	TclpNativeSplitPath(Tcl_Obj *pathPtr, Tcl_Size *lenPtr);
MODULE_SCOPE Tcl_PathType TclpGetNativePathType(Tcl_Obj *pathPtr,
			    Tcl_Size *driveNameLengthPtr, Tcl_Obj **driveNameRef);
MODULE_SCOPE int	TclCrossFilesystemCopy(Tcl_Interp *interp,
			    Tcl_Obj *source, Tcl_Obj *target);
MODULE_SCOPE int	TclpMatchInDirectory(Tcl_Interp *interp,
			    Tcl_Obj *resultPtr, Tcl_Obj *pathPtr,
			    const char *pattern, Tcl_GlobTypeData *types);
MODULE_SCOPE void	*TclpGetNativeCwd(void *clientData);
MODULE_SCOPE Tcl_FSDupInternalRepProc TclNativeDupInternalRep;
MODULE_SCOPE Tcl_Obj *	TclpObjLink(Tcl_Obj *pathPtr, Tcl_Obj *toPtr,
			    int linkType);
MODULE_SCOPE int	TclpObjChdir(Tcl_Obj *pathPtr);
MODULE_SCOPE Tcl_Channel TclpOpenTemporaryFile(Tcl_Obj *dirObj,
			    Tcl_Obj *basenameObj, Tcl_Obj *extensionObj,
			    Tcl_Obj *resultingNameObj);
MODULE_SCOPE void	TclPkgFileSeen(Tcl_Interp *interp,
			    const char *fileName);
MODULE_SCOPE void *	TclInitPkgFiles(Tcl_Interp *interp);
MODULE_SCOPE Tcl_Obj *	TclPathPart(Tcl_Interp *interp, Tcl_Obj *pathPtr,
			    Tcl_PathPart portion);
MODULE_SCOPE char *	TclpReadlink(const char *fileName,
			    Tcl_DString *linkPtr);
MODULE_SCOPE void	TclpSetVariables(Tcl_Interp *interp);
MODULE_SCOPE void *	TclThreadStorageKeyGet(Tcl_ThreadDataKey *keyPtr);
MODULE_SCOPE void	TclThreadStorageKeySet(Tcl_ThreadDataKey *keyPtr,
			    void *data);
MODULE_SCOPE TCL_NORETURN void TclpThreadExit(int status);
MODULE_SCOPE void	TclRememberCondition(Tcl_Condition *mutex);
MODULE_SCOPE void	TclRememberJoinableThread(Tcl_ThreadId id);
MODULE_SCOPE void	TclRememberMutex(Tcl_Mutex *mutex);
MODULE_SCOPE void	TclRemoveScriptLimitCallbacks(Tcl_Interp *interp);
MODULE_SCOPE int	TclReToGlob(Tcl_Interp *interp, const char *reStr,
			    Tcl_Size reStrLen, Tcl_DString *dsPtr, int *flagsPtr,
			    int *quantifiersFoundPtr);
MODULE_SCOPE Tcl_Size	TclScanElement(const char *string, Tcl_Size length,
			    char *flagPtr);
MODULE_SCOPE void	TclSetBgErrorHandler(Tcl_Interp *interp,
			    Tcl_Obj *cmdPrefix);
MODULE_SCOPE void	TclSetBignumInternalRep(Tcl_Obj *objPtr,
			    void *bignumValue);
MODULE_SCOPE int	TclSetBooleanFromAny(Tcl_Interp *interp,
			    Tcl_Obj *objPtr);
MODULE_SCOPE void	TclSetCmdNameObj(Tcl_Interp *interp, Tcl_Obj *objPtr,
			    Command *cmdPtr);
MODULE_SCOPE void	TclSetDuplicateObj(Tcl_Obj *dupPtr, Tcl_Obj *objPtr);
MODULE_SCOPE void	TclSetProcessGlobalValue(ProcessGlobalValue *pgvPtr,
			    Tcl_Obj *newValue);
MODULE_SCOPE void	TclSignalExitThread(Tcl_ThreadId id, int result);
MODULE_SCOPE void	TclSpellFix(Tcl_Interp *interp,
			    Tcl_Obj *const *objv, Tcl_Size objc, Tcl_Size subIdx,
			    Tcl_Obj *bad, Tcl_Obj *fix);
MODULE_SCOPE void *	TclStackRealloc(Tcl_Interp *interp, void *ptr,
			    size_t numBytes);
typedef int (*memCmpFn_t)(const void*, const void*, size_t);
MODULE_SCOPE int	TclStringCmp(Tcl_Obj *value1Ptr, Tcl_Obj *value2Ptr,
			    int checkEq, int nocase, Tcl_Size reqlength);
MODULE_SCOPE int	TclStringMatch(const char *str, Tcl_Size strLen,
			    const char *pattern, int ptnLen, int flags);
MODULE_SCOPE int	TclStringMatchObj(Tcl_Obj *stringObj,
			    Tcl_Obj *patternObj, int flags);
MODULE_SCOPE void	TclSubstCompile(Tcl_Interp *interp, const char *bytes,
			    Tcl_Size numBytes, int flags, int line,
			    struct CompileEnv *envPtr);
MODULE_SCOPE int	TclSubstOptions(Tcl_Interp *interp, Tcl_Size numOpts,
			    Tcl_Obj *const opts[], int *flagPtr);
MODULE_SCOPE void	TclSubstParse(Tcl_Interp *interp, const char *bytes,
			    Tcl_Size numBytes, int flags, Tcl_Parse *parsePtr,
			    Tcl_InterpState *statePtr);
MODULE_SCOPE int	TclSubstTokens(Tcl_Interp *interp, Tcl_Token *tokenPtr,
			    Tcl_Size count, Tcl_Size *tokensLeftPtr, int line,
			    Tcl_Size *clNextOuter, const char *outerScript);
MODULE_SCOPE Tcl_Size	TclTrim(const char *bytes, Tcl_Size numBytes,
			    const char *trim, Tcl_Size numTrim,
			    Tcl_Size *trimRight);
MODULE_SCOPE Tcl_Size	TclTrimLeft(const char *bytes, Tcl_Size numBytes,
			    const char *trim, Tcl_Size numTrim);
MODULE_SCOPE Tcl_Size	TclTrimRight(const char *bytes, Tcl_Size numBytes,
			    const char *trim, Tcl_Size numTrim);
MODULE_SCOPE const char*TclGetCommandTypeName(Tcl_Command command);
MODULE_SCOPE int	TclObjInterpProc(void *clientData,
			    Tcl_Interp *interp, int objc,
			    Tcl_Obj *const objv[]);
MODULE_SCOPE void	TclRegisterCommandTypeName(
			    Tcl_ObjCmdProc *implementationProc,
			    const char *nameStr);
MODULE_SCOPE int	TclUtfCmp(const char *cs, const char *ct);
MODULE_SCOPE int	TclUtfCasecmp(const char *cs, const char *ct);
MODULE_SCOPE int	TclUtfCount(int ch);
MODULE_SCOPE Tcl_Obj *	TclpNativeToNormalized(void *clientData);
MODULE_SCOPE Tcl_Obj *	TclpFilesystemPathType(Tcl_Obj *pathPtr);
MODULE_SCOPE int	TclpDlopen(Tcl_Interp *interp, Tcl_Obj *pathPtr,
			    Tcl_LoadHandle *loadHandle,
			    Tcl_FSUnloadFileProc **unloadProcPtr, int flags);
MODULE_SCOPE int	TclpUtime(Tcl_Obj *pathPtr, struct utimbuf *tval);
#ifdef TCL_LOAD_FROM_MEMORY
MODULE_SCOPE void *	TclpLoadMemoryGetBuffer(size_t size);
MODULE_SCOPE int	TclpLoadMemory(void *buffer, size_t size,
			    Tcl_Size codeSize,  const char *path, Tcl_LoadHandle *loadHandle,
			    Tcl_FSUnloadFileProc **unloadProcPtr, int flags);
#endif
MODULE_SCOPE void	TclInitThreadStorage(void);
MODULE_SCOPE void	TclFinalizeThreadDataThread(void);
MODULE_SCOPE void	TclFinalizeThreadStorage(void);

#ifdef TCL_WIDE_CLICKS
MODULE_SCOPE long long	TclpGetWideClicks(void);
MODULE_SCOPE double	TclpWideClicksToNanoseconds(long long clicks);
MODULE_SCOPE double	TclpWideClickInMicrosec(void);
#else
#   ifdef _WIN32
#	define TCL_WIDE_CLICKS 1
MODULE_SCOPE long long	TclpGetWideClicks(void);
MODULE_SCOPE double	TclpWideClickInMicrosec(void);
#	define TclpWideClicksToNanoseconds(clicks) \
		((double)(clicks) * TclpWideClickInMicrosec() * 1000)
#   endif
#endif
MODULE_SCOPE long long	TclpGetMicroseconds(void);

MODULE_SCOPE int	TclZlibInit(Tcl_Interp *interp);
MODULE_SCOPE void *	TclpThreadCreateKey(void);
MODULE_SCOPE void	TclpThreadDeleteKey(void *keyPtr);
MODULE_SCOPE void	TclpThreadSetGlobalTSD(void *tsdKeyPtr, void *ptr);
MODULE_SCOPE void *	TclpThreadGetGlobalTSD(void *tsdKeyPtr);
MODULE_SCOPE void	TclErrorStackResetIf(Tcl_Interp *interp,
			    const char *msg, Tcl_Size length);
/* Tip 430 */
MODULE_SCOPE int	TclZipfs_Init(Tcl_Interp *interp);
MODULE_SCOPE int	TclIsZipfsPath(const char *path);
MODULE_SCOPE void	TclZipfsFinalize(void);

<<<<<<< HEAD
MODULE_SCOPE void	TclErrorStackResetIf(Tcl_Interp *interp, const char *msg, int length);
MODULE_SCOPE int	TclpGetMonotonicTime(Tcl_Time *timePtr);
=======
/*
 * Many parsing tasks need a common definition of whitespace.
 * Use this routine and macro to achieve that and place
 * optimization (fragile on changes) in one place.
 */

MODULE_SCOPE int	TclIsSpaceProc(int byte);
#define TclIsSpaceProcM(byte) \
    (((byte) > 0x20) ? 0 : TclIsSpaceProc(byte))
>>>>>>> 22ae5f87

/*
 *----------------------------------------------------------------
 * Command procedures in the generic core:
 *----------------------------------------------------------------
 */

MODULE_SCOPE Tcl_ObjCmdProc Tcl_AfterObjCmd;
MODULE_SCOPE Tcl_ObjCmdProc Tcl_AppendObjCmd;
MODULE_SCOPE Tcl_ObjCmdProc Tcl_ApplyObjCmd;
MODULE_SCOPE Tcl_Command TclInitArrayCmd(Tcl_Interp *interp);
MODULE_SCOPE Tcl_Command TclInitBinaryCmd(Tcl_Interp *interp);
MODULE_SCOPE Tcl_ObjCmdProc Tcl_BreakObjCmd;
MODULE_SCOPE Tcl_ObjCmdProc Tcl_CatchObjCmd;
MODULE_SCOPE Tcl_ObjCmdProc Tcl_CdObjCmd;
MODULE_SCOPE Tcl_Command TclInitChanCmd(Tcl_Interp *interp);
MODULE_SCOPE Tcl_ObjCmdProc TclChanCreateObjCmd;
MODULE_SCOPE Tcl_ObjCmdProc TclChanPostEventObjCmd;
MODULE_SCOPE Tcl_ObjCmdProc TclChanPopObjCmd;
MODULE_SCOPE Tcl_ObjCmdProc TclChanPushObjCmd;
MODULE_SCOPE void	TclClockInit(Tcl_Interp *interp);
MODULE_SCOPE Tcl_ObjCmdProc TclClockOldscanObjCmd;
MODULE_SCOPE Tcl_ObjCmdProc Tcl_CloseObjCmd;
MODULE_SCOPE Tcl_ObjCmdProc Tcl_ConcatObjCmd;
MODULE_SCOPE Tcl_ObjCmdProc Tcl_ConstObjCmd;
MODULE_SCOPE Tcl_ObjCmdProc Tcl_ContinueObjCmd;
MODULE_SCOPE Tcl_TimerToken TclCreateAbsoluteTimerHandler(
			    Tcl_Time *timePtr, Tcl_TimerProc *proc,
			    void *clientData);
MODULE_SCOPE Tcl_ObjCmdProc TclDefaultBgErrorHandlerObjCmd;
MODULE_SCOPE Tcl_Command TclInitDictCmd(Tcl_Interp *interp);
MODULE_SCOPE int	TclDictWithFinish(Tcl_Interp *interp, Var *varPtr,
			    Var *arrayPtr, Tcl_Obj *part1Ptr,
			    Tcl_Obj *part2Ptr, Tcl_Size index, Tcl_Size pathc,
			    Tcl_Obj *const pathv[], Tcl_Obj *keysPtr);
MODULE_SCOPE Tcl_Obj *	TclDictWithInit(Tcl_Interp *interp, Tcl_Obj *dictPtr,
			    Tcl_Size pathc, Tcl_Obj *const pathv[]);
MODULE_SCOPE Tcl_ObjCmdProc Tcl_DisassembleObjCmd;
MODULE_SCOPE Tcl_ObjCmdProc TclLoadIcuObjCmd;

/* Assemble command function */
MODULE_SCOPE Tcl_ObjCmdProc Tcl_AssembleObjCmd;
MODULE_SCOPE Tcl_ObjCmdProc TclNRAssembleObjCmd;
MODULE_SCOPE Tcl_Command TclInitEncodingCmd(Tcl_Interp *interp);
MODULE_SCOPE Tcl_ObjCmdProc Tcl_EofObjCmd;
MODULE_SCOPE Tcl_ObjCmdProc Tcl_ErrorObjCmd;
MODULE_SCOPE Tcl_ObjCmdProc Tcl_EvalObjCmd;
MODULE_SCOPE Tcl_ObjCmdProc Tcl_ExecObjCmd;
MODULE_SCOPE Tcl_ObjCmdProc Tcl_ExitObjCmd;
MODULE_SCOPE Tcl_ObjCmdProc Tcl_ExprObjCmd;
MODULE_SCOPE Tcl_ObjCmdProc Tcl_FblockedObjCmd;
MODULE_SCOPE Tcl_ObjCmdProc Tcl_FconfigureObjCmd;
MODULE_SCOPE Tcl_ObjCmdProc Tcl_FcopyObjCmd;
MODULE_SCOPE Tcl_Command TclInitFileCmd(Tcl_Interp *interp);
MODULE_SCOPE Tcl_ObjCmdProc Tcl_FileEventObjCmd;
MODULE_SCOPE Tcl_ObjCmdProc Tcl_FlushObjCmd;
MODULE_SCOPE Tcl_ObjCmdProc Tcl_ForObjCmd;
MODULE_SCOPE Tcl_ObjCmdProc Tcl_ForeachObjCmd;
MODULE_SCOPE Tcl_ObjCmdProc Tcl_FormatObjCmd;
MODULE_SCOPE Tcl_ObjCmdProc Tcl_GetsObjCmd;
MODULE_SCOPE Tcl_ObjCmdProc Tcl_GlobalObjCmd;
MODULE_SCOPE Tcl_ObjCmdProc Tcl_GlobObjCmd;
MODULE_SCOPE Tcl_ObjCmdProc Tcl_IfObjCmd;
MODULE_SCOPE Tcl_ObjCmdProc Tcl_IncrObjCmd;
MODULE_SCOPE Tcl_Command TclInitInfoCmd(Tcl_Interp *interp);
MODULE_SCOPE Tcl_ObjCmdProc Tcl_InterpObjCmd;
MODULE_SCOPE Tcl_ObjCmdProc Tcl_JoinObjCmd;
MODULE_SCOPE Tcl_ObjCmdProc Tcl_LappendObjCmd;
MODULE_SCOPE Tcl_ObjCmdProc Tcl_LassignObjCmd;
MODULE_SCOPE Tcl_ObjCmdProc Tcl_LeditObjCmd;
MODULE_SCOPE Tcl_ObjCmdProc Tcl_LindexObjCmd;
MODULE_SCOPE Tcl_ObjCmdProc Tcl_LinsertObjCmd;
MODULE_SCOPE Tcl_ObjCmdProc Tcl_LlengthObjCmd;
MODULE_SCOPE Tcl_ObjCmdProc Tcl_ListObjCmd;
MODULE_SCOPE Tcl_ObjCmdProc Tcl_LmapObjCmd;
MODULE_SCOPE Tcl_ObjCmdProc Tcl_LoadObjCmd;
MODULE_SCOPE Tcl_ObjCmdProc Tcl_LpopObjCmd;
MODULE_SCOPE Tcl_ObjCmdProc Tcl_LrangeObjCmd;
MODULE_SCOPE Tcl_ObjCmdProc Tcl_LremoveObjCmd;
MODULE_SCOPE Tcl_ObjCmdProc Tcl_LrepeatObjCmd;
MODULE_SCOPE Tcl_ObjCmdProc Tcl_LreplaceObjCmd;
MODULE_SCOPE Tcl_ObjCmdProc Tcl_LreverseObjCmd;
MODULE_SCOPE Tcl_ObjCmdProc Tcl_LsearchObjCmd;
MODULE_SCOPE Tcl_ObjCmdProc Tcl_LseqObjCmd;
MODULE_SCOPE Tcl_ObjCmdProc Tcl_LsetObjCmd;
MODULE_SCOPE Tcl_ObjCmdProc Tcl_LsortObjCmd;
MODULE_SCOPE Tcl_Command TclInitNamespaceCmd(Tcl_Interp *interp);
MODULE_SCOPE Tcl_ObjCmdProc TclNamespaceEnsembleCmd;
MODULE_SCOPE Tcl_ObjCmdProc Tcl_OpenObjCmd;
MODULE_SCOPE Tcl_ObjCmdProc Tcl_PackageObjCmd;
MODULE_SCOPE Tcl_ObjCmdProc Tcl_PidObjCmd;
MODULE_SCOPE Tcl_Command TclInitPrefixCmd(Tcl_Interp *interp);
MODULE_SCOPE Tcl_ObjCmdProc Tcl_PutsObjCmd;
MODULE_SCOPE Tcl_ObjCmdProc Tcl_PwdObjCmd;
MODULE_SCOPE Tcl_ObjCmdProc Tcl_ReadObjCmd;
MODULE_SCOPE Tcl_ObjCmdProc Tcl_RegexpObjCmd;
MODULE_SCOPE Tcl_ObjCmdProc Tcl_RegsubObjCmd;
MODULE_SCOPE Tcl_ObjCmdProc Tcl_RenameObjCmd;
MODULE_SCOPE Tcl_ObjCmdProc Tcl_RepresentationCmd;
MODULE_SCOPE Tcl_ObjCmdProc Tcl_ReturnObjCmd;
MODULE_SCOPE Tcl_ObjCmdProc Tcl_ScanObjCmd;
MODULE_SCOPE Tcl_ObjCmdProc Tcl_SeekObjCmd;
MODULE_SCOPE Tcl_ObjCmdProc Tcl_SetObjCmd;
MODULE_SCOPE Tcl_ObjCmdProc Tcl_SplitObjCmd;
MODULE_SCOPE Tcl_ObjCmdProc Tcl_SocketObjCmd;
MODULE_SCOPE Tcl_ObjCmdProc Tcl_SourceObjCmd;
MODULE_SCOPE Tcl_Command TclInitStringCmd(Tcl_Interp *interp);
MODULE_SCOPE Tcl_ObjCmdProc Tcl_SubstObjCmd;
MODULE_SCOPE Tcl_ObjCmdProc Tcl_SwitchObjCmd;
MODULE_SCOPE Tcl_ObjCmdProc Tcl_TellObjCmd;
MODULE_SCOPE Tcl_ObjCmdProc Tcl_ThrowObjCmd;
MODULE_SCOPE Tcl_ObjCmdProc Tcl_TimeObjCmd;
MODULE_SCOPE Tcl_ObjCmdProc Tcl_TimeRateObjCmd;
MODULE_SCOPE Tcl_ObjCmdProc Tcl_TraceObjCmd;
MODULE_SCOPE Tcl_ObjCmdProc Tcl_TryObjCmd;
MODULE_SCOPE Tcl_ObjCmdProc Tcl_UnloadObjCmd;
MODULE_SCOPE Tcl_ObjCmdProc Tcl_UnsetObjCmd;
MODULE_SCOPE Tcl_ObjCmdProc Tcl_UpdateObjCmd;
MODULE_SCOPE Tcl_ObjCmdProc Tcl_UplevelObjCmd;
MODULE_SCOPE Tcl_ObjCmdProc Tcl_UpvarObjCmd;
MODULE_SCOPE Tcl_ObjCmdProc Tcl_VariableObjCmd;
MODULE_SCOPE Tcl_ObjCmdProc Tcl_VwaitObjCmd;
MODULE_SCOPE Tcl_ObjCmdProc Tcl_WhileObjCmd;

/*
 *----------------------------------------------------------------
 * Compilation procedures for commands in the generic core:
 *----------------------------------------------------------------
 */

MODULE_SCOPE CompileProc TclCompileAppendCmd;
MODULE_SCOPE CompileProc TclCompileArrayExistsCmd;
MODULE_SCOPE CompileProc TclCompileArraySetCmd;
MODULE_SCOPE CompileProc TclCompileArrayUnsetCmd;
MODULE_SCOPE CompileProc TclCompileBreakCmd;
MODULE_SCOPE CompileProc TclCompileCatchCmd;
MODULE_SCOPE CompileProc TclCompileClockClicksCmd;
MODULE_SCOPE CompileProc TclCompileClockReadingCmd;
MODULE_SCOPE CompileProc TclCompileConcatCmd;
MODULE_SCOPE CompileProc TclCompileConstCmd;
MODULE_SCOPE CompileProc TclCompileContinueCmd;
MODULE_SCOPE CompileProc TclCompileDictAppendCmd;
MODULE_SCOPE CompileProc TclCompileDictCreateCmd;
MODULE_SCOPE CompileProc TclCompileDictExistsCmd;
MODULE_SCOPE CompileProc TclCompileDictForCmd;
MODULE_SCOPE CompileProc TclCompileDictGetCmd;
MODULE_SCOPE CompileProc TclCompileDictGetWithDefaultCmd;
MODULE_SCOPE CompileProc TclCompileDictIncrCmd;
MODULE_SCOPE CompileProc TclCompileDictLappendCmd;
MODULE_SCOPE CompileProc TclCompileDictMapCmd;
MODULE_SCOPE CompileProc TclCompileDictMergeCmd;
MODULE_SCOPE CompileProc TclCompileDictSetCmd;
MODULE_SCOPE CompileProc TclCompileDictUnsetCmd;
MODULE_SCOPE CompileProc TclCompileDictUpdateCmd;
MODULE_SCOPE CompileProc TclCompileDictWithCmd;
MODULE_SCOPE CompileProc TclCompileEnsemble;
MODULE_SCOPE CompileProc TclCompileErrorCmd;
MODULE_SCOPE CompileProc TclCompileExprCmd;
MODULE_SCOPE CompileProc TclCompileForCmd;
MODULE_SCOPE CompileProc TclCompileForeachCmd;
MODULE_SCOPE CompileProc TclCompileFormatCmd;
MODULE_SCOPE CompileProc TclCompileGlobalCmd;
MODULE_SCOPE CompileProc TclCompileIfCmd;
MODULE_SCOPE CompileProc TclCompileInfoCommandsCmd;
MODULE_SCOPE CompileProc TclCompileInfoCoroutineCmd;
MODULE_SCOPE CompileProc TclCompileInfoExistsCmd;
MODULE_SCOPE CompileProc TclCompileInfoLevelCmd;
MODULE_SCOPE CompileProc TclCompileInfoObjectClassCmd;
MODULE_SCOPE CompileProc TclCompileInfoObjectIsACmd;
MODULE_SCOPE CompileProc TclCompileInfoObjectNamespaceCmd;
MODULE_SCOPE CompileProc TclCompileIncrCmd;
MODULE_SCOPE CompileProc TclCompileLappendCmd;
MODULE_SCOPE CompileProc TclCompileLassignCmd;
MODULE_SCOPE CompileProc TclCompileLindexCmd;
MODULE_SCOPE CompileProc TclCompileLinsertCmd;
MODULE_SCOPE CompileProc TclCompileListCmd;
MODULE_SCOPE CompileProc TclCompileLlengthCmd;
MODULE_SCOPE CompileProc TclCompileLmapCmd;
MODULE_SCOPE CompileProc TclCompileLrangeCmd;
MODULE_SCOPE CompileProc TclCompileLreplaceCmd;
MODULE_SCOPE CompileProc TclCompileLsetCmd;
MODULE_SCOPE CompileProc TclCompileNamespaceCodeCmd;
MODULE_SCOPE CompileProc TclCompileNamespaceCurrentCmd;
MODULE_SCOPE CompileProc TclCompileNamespaceOriginCmd;
MODULE_SCOPE CompileProc TclCompileNamespaceQualifiersCmd;
MODULE_SCOPE CompileProc TclCompileNamespaceTailCmd;
MODULE_SCOPE CompileProc TclCompileNamespaceUpvarCmd;
MODULE_SCOPE CompileProc TclCompileNamespaceWhichCmd;
MODULE_SCOPE CompileProc TclCompileNoOp;
MODULE_SCOPE CompileProc TclCompileObjectNextCmd;
MODULE_SCOPE CompileProc TclCompileObjectNextToCmd;
MODULE_SCOPE CompileProc TclCompileObjectSelfCmd;
MODULE_SCOPE CompileProc TclCompileRegexpCmd;
MODULE_SCOPE CompileProc TclCompileRegsubCmd;
MODULE_SCOPE CompileProc TclCompileReturnCmd;
MODULE_SCOPE CompileProc TclCompileSetCmd;
MODULE_SCOPE CompileProc TclCompileStringCatCmd;
MODULE_SCOPE CompileProc TclCompileStringCmpCmd;
MODULE_SCOPE CompileProc TclCompileStringEqualCmd;
MODULE_SCOPE CompileProc TclCompileStringFirstCmd;
MODULE_SCOPE CompileProc TclCompileStringIndexCmd;
MODULE_SCOPE CompileProc TclCompileStringInsertCmd;
MODULE_SCOPE CompileProc TclCompileStringIsCmd;
MODULE_SCOPE CompileProc TclCompileStringLastCmd;
MODULE_SCOPE CompileProc TclCompileStringLenCmd;
MODULE_SCOPE CompileProc TclCompileStringMapCmd;
MODULE_SCOPE CompileProc TclCompileStringMatchCmd;
MODULE_SCOPE CompileProc TclCompileStringRangeCmd;
MODULE_SCOPE CompileProc TclCompileStringReplaceCmd;
MODULE_SCOPE CompileProc TclCompileStringToLowerCmd;
MODULE_SCOPE CompileProc TclCompileStringToTitleCmd;
MODULE_SCOPE CompileProc TclCompileStringToUpperCmd;
MODULE_SCOPE CompileProc TclCompileStringTrimCmd;
MODULE_SCOPE CompileProc TclCompileStringTrimLCmd;
MODULE_SCOPE CompileProc TclCompileStringTrimRCmd;
MODULE_SCOPE CompileProc TclCompileSubstCmd;
MODULE_SCOPE CompileProc TclCompileSwitchCmd;
MODULE_SCOPE CompileProc TclCompileTailcallCmd;
MODULE_SCOPE CompileProc TclCompileThrowCmd;
MODULE_SCOPE CompileProc TclCompileTryCmd;
MODULE_SCOPE CompileProc TclCompileUnsetCmd;
MODULE_SCOPE CompileProc TclCompileUpvarCmd;
MODULE_SCOPE CompileProc TclCompileVariableCmd;
MODULE_SCOPE CompileProc TclCompileWhileCmd;
MODULE_SCOPE CompileProc TclCompileYieldCmd;
MODULE_SCOPE CompileProc TclCompileYieldToCmd;
MODULE_SCOPE CompileProc TclCompileBasic0ArgCmd;
MODULE_SCOPE CompileProc TclCompileBasic1ArgCmd;
MODULE_SCOPE CompileProc TclCompileBasic2ArgCmd;
MODULE_SCOPE CompileProc TclCompileBasic3ArgCmd;
MODULE_SCOPE CompileProc TclCompileBasic0Or1ArgCmd;
MODULE_SCOPE CompileProc TclCompileBasic1Or2ArgCmd;
MODULE_SCOPE CompileProc TclCompileBasic2Or3ArgCmd;
MODULE_SCOPE CompileProc TclCompileBasic0To2ArgCmd;
MODULE_SCOPE CompileProc TclCompileBasic1To3ArgCmd;
MODULE_SCOPE CompileProc TclCompileBasicMin0ArgCmd;
MODULE_SCOPE CompileProc TclCompileBasicMin1ArgCmd;
MODULE_SCOPE CompileProc TclCompileBasicMin2ArgCmd;

MODULE_SCOPE Tcl_ObjCmdProc TclInvertOpCmd;
MODULE_SCOPE CompileProc TclCompileInvertOpCmd;

MODULE_SCOPE Tcl_ObjCmdProc TclNotOpCmd;
MODULE_SCOPE CompileProc TclCompileNotOpCmd;
MODULE_SCOPE Tcl_ObjCmdProc TclAddOpCmd;
MODULE_SCOPE CompileProc TclCompileAddOpCmd;
MODULE_SCOPE Tcl_ObjCmdProc TclMulOpCmd;
MODULE_SCOPE CompileProc TclCompileMulOpCmd;
MODULE_SCOPE Tcl_ObjCmdProc TclAndOpCmd;
MODULE_SCOPE CompileProc TclCompileAndOpCmd;
MODULE_SCOPE Tcl_ObjCmdProc TclOrOpCmd;
MODULE_SCOPE CompileProc TclCompileOrOpCmd;
MODULE_SCOPE Tcl_ObjCmdProc TclXorOpCmd;
MODULE_SCOPE CompileProc TclCompileXorOpCmd;
MODULE_SCOPE Tcl_ObjCmdProc TclPowOpCmd;
MODULE_SCOPE CompileProc TclCompilePowOpCmd;
MODULE_SCOPE Tcl_ObjCmdProc TclLshiftOpCmd;
MODULE_SCOPE CompileProc TclCompileLshiftOpCmd;
MODULE_SCOPE Tcl_ObjCmdProc TclRshiftOpCmd;
MODULE_SCOPE CompileProc TclCompileRshiftOpCmd;
MODULE_SCOPE Tcl_ObjCmdProc TclModOpCmd;
MODULE_SCOPE CompileProc TclCompileModOpCmd;
MODULE_SCOPE Tcl_ObjCmdProc TclNeqOpCmd;
MODULE_SCOPE CompileProc TclCompileNeqOpCmd;
MODULE_SCOPE Tcl_ObjCmdProc TclStrneqOpCmd;
MODULE_SCOPE CompileProc TclCompileStrneqOpCmd;
MODULE_SCOPE Tcl_ObjCmdProc TclInOpCmd;
MODULE_SCOPE CompileProc TclCompileInOpCmd;
MODULE_SCOPE Tcl_ObjCmdProc TclNiOpCmd;
MODULE_SCOPE CompileProc TclCompileNiOpCmd;
MODULE_SCOPE Tcl_ObjCmdProc TclMinusOpCmd;
MODULE_SCOPE CompileProc TclCompileMinusOpCmd;
MODULE_SCOPE Tcl_ObjCmdProc TclDivOpCmd;
MODULE_SCOPE CompileProc TclCompileDivOpCmd;
MODULE_SCOPE CompileProc TclCompileLessOpCmd;
MODULE_SCOPE CompileProc TclCompileLeqOpCmd;
MODULE_SCOPE CompileProc TclCompileGreaterOpCmd;
MODULE_SCOPE CompileProc TclCompileGeqOpCmd;
MODULE_SCOPE CompileProc TclCompileEqOpCmd;
MODULE_SCOPE CompileProc TclCompileStreqOpCmd;
MODULE_SCOPE CompileProc TclCompileStrLtOpCmd;
MODULE_SCOPE CompileProc TclCompileStrLeOpCmd;
MODULE_SCOPE CompileProc TclCompileStrGtOpCmd;
MODULE_SCOPE CompileProc TclCompileStrGeOpCmd;

MODULE_SCOPE CompileProc TclCompileAssembleCmd;

/*
 * Routines that provide the [string] ensemble functionality. Possible
 * candidates for public interface.
 */

MODULE_SCOPE Tcl_Obj *	TclStringCat(Tcl_Interp *interp, Tcl_Size objc,
			    Tcl_Obj *const objv[], int flags);
MODULE_SCOPE Tcl_Obj *	TclStringFirst(Tcl_Obj *needle, Tcl_Obj *haystack,
			    Tcl_Size start);
MODULE_SCOPE Tcl_Obj *	TclStringLast(Tcl_Obj *needle, Tcl_Obj *haystack,
			    Tcl_Size last);
MODULE_SCOPE Tcl_Obj *	TclStringRepeat(Tcl_Interp *interp, Tcl_Obj *objPtr,
			    Tcl_Size count, int flags);
MODULE_SCOPE Tcl_Obj *	TclStringReplace(Tcl_Interp *interp, Tcl_Obj *objPtr,
			    Tcl_Size first, Tcl_Size count, Tcl_Obj *insertPtr,
			    int flags);
MODULE_SCOPE Tcl_Obj *	TclStringReverse(Tcl_Obj *objPtr, int flags);

/* Flag values for the [string] ensemble functions. */

#define TCL_STRING_MATCH_NOCASE TCL_MATCH_NOCASE /* (1<<0) in tcl.h */
#define TCL_STRING_IN_PLACE (1<<1)

/*
 * Functions defined in generic/tclVar.c and currently exported only for use
 * by the bytecode compiler and engine. Some of these could later be placed in
 * the public interface.
 */

MODULE_SCOPE Var *	TclObjLookupVarEx(Tcl_Interp * interp,
			    Tcl_Obj *part1Ptr, Tcl_Obj *part2Ptr, int flags,
			    const char *msg, int createPart1,
			    int createPart2, Var **arrayPtrPtr);
MODULE_SCOPE Var *	TclLookupArrayElement(Tcl_Interp *interp,
			    Tcl_Obj *arrayNamePtr, Tcl_Obj *elNamePtr,
			    int flags, const char *msg,
			    int createPart1, int createPart2,
			    Var *arrayPtr, Tcl_Size index);
MODULE_SCOPE Tcl_Obj *	TclPtrGetVarIdx(Tcl_Interp *interp,
			    Var *varPtr, Var *arrayPtr, Tcl_Obj *part1Ptr,
			    Tcl_Obj *part2Ptr, int flags, Tcl_Size index);
MODULE_SCOPE Tcl_Obj *	TclPtrSetVarIdx(Tcl_Interp *interp,
			    Var *varPtr, Var *arrayPtr, Tcl_Obj *part1Ptr,
			    Tcl_Obj *part2Ptr, Tcl_Obj *newValuePtr,
			    int flags, Tcl_Size index);
MODULE_SCOPE Tcl_Obj *	TclPtrIncrObjVarIdx(Tcl_Interp *interp,
			    Var *varPtr, Var *arrayPtr, Tcl_Obj *part1Ptr,
			    Tcl_Obj *part2Ptr, Tcl_Obj *incrPtr,
			    int flags, Tcl_Size index);
MODULE_SCOPE int	TclPtrObjMakeUpvarIdx(Tcl_Interp *interp,
			    Var *otherPtr, Tcl_Obj *myNamePtr, int myFlags,
			    Tcl_Size index);
MODULE_SCOPE int	TclPtrUnsetVarIdx(Tcl_Interp *interp, Var *varPtr,
			    Var *arrayPtr, Tcl_Obj *part1Ptr,
			    Tcl_Obj *part2Ptr, int flags,
			    Tcl_Size index);
MODULE_SCOPE void	TclInvalidateNsPath(Namespace *nsPtr);
MODULE_SCOPE void	TclFindArrayPtrElements(Var *arrayPtr,
			    Tcl_HashTable *tablePtr);

/*
 * The new extended interface to the variable traces.
 */

MODULE_SCOPE int	TclObjCallVarTraces(Interp *iPtr, Var *arrayPtr,
			    Var *varPtr, Tcl_Obj *part1Ptr, Tcl_Obj *part2Ptr,
			    int flags, int leaveErrMsg, Tcl_Size index);

/*
 * So tclObj.c and tclDictObj.c can share these implementations.
 */

MODULE_SCOPE int	TclCompareObjKeys(void *keyPtr, Tcl_HashEntry *hPtr);
MODULE_SCOPE void	TclFreeObjEntry(Tcl_HashEntry *hPtr);
MODULE_SCOPE size_t TclHashObjKey(Tcl_HashTable *tablePtr, void *keyPtr);

MODULE_SCOPE int	TclFullFinalizationRequested(void);

/*
 * TIP #542
 */

MODULE_SCOPE size_t	TclUniCharLen(const Tcl_UniChar *uniStr);
MODULE_SCOPE int	TclUniCharNcmp(const Tcl_UniChar *ucs,
			    const Tcl_UniChar *uct, size_t numChars);
MODULE_SCOPE int	TclUniCharNcasecmp(const Tcl_UniChar *ucs,
			    const Tcl_UniChar *uct, size_t numChars);
MODULE_SCOPE int	TclUniCharCaseMatch(const Tcl_UniChar *uniStr,
			    const Tcl_UniChar *uniPattern, int nocase);

/*
 * Just for the purposes of command-type registration.
 */

MODULE_SCOPE Tcl_ObjCmdProc TclEnsembleImplementationCmd;
MODULE_SCOPE Tcl_ObjCmdProc TclAliasObjCmd;
MODULE_SCOPE Tcl_ObjCmdProc TclLocalAliasObjCmd;
MODULE_SCOPE Tcl_ObjCmdProc TclChildObjCmd;
MODULE_SCOPE Tcl_ObjCmdProc TclInvokeImportedCmd;
MODULE_SCOPE Tcl_ObjCmdProc TclOOPublicObjectCmd;
MODULE_SCOPE Tcl_ObjCmdProc TclOOPrivateObjectCmd;
MODULE_SCOPE Tcl_ObjCmdProc TclOOMyClassObjCmd;

/*
 * TIP #462.
 */

/*
 * The following enum values give the status of a spawned process.
 */

typedef enum TclProcessWaitStatus {
    TCL_PROCESS_ERROR = -1,	/* Error waiting for process to exit */
    TCL_PROCESS_UNCHANGED = 0,	/* No change since the last call. */
    TCL_PROCESS_EXITED = 1,	/* Process has exited. */
    TCL_PROCESS_SIGNALED = 2,	/* Child killed because of a signal. */
    TCL_PROCESS_STOPPED = 3,	/* Child suspended because of a signal. */
    TCL_PROCESS_UNKNOWN_STATUS = 4
				/* Child wait status didn't make sense. */
} TclProcessWaitStatus;

MODULE_SCOPE Tcl_Command TclInitProcessCmd(Tcl_Interp *interp);
MODULE_SCOPE void	TclProcessCreated(Tcl_Pid pid);
MODULE_SCOPE TclProcessWaitStatus TclProcessWait(Tcl_Pid pid, int options,
			    int *codePtr, Tcl_Obj **msgObjPtr,
			    Tcl_Obj **errorObjPtr);
MODULE_SCOPE int	TclClose(Tcl_Interp *, Tcl_Channel chan);

/*
 * TIP #508: [array default]
 */

MODULE_SCOPE void	TclInitArrayVar(Var *arrayPtr);
MODULE_SCOPE Tcl_Obj *	TclGetArrayDefault(Var *arrayPtr);

/*
 * Utility routines for encoding index values as integers. Used by both
 * some of the command compilers and by [lsort] and [lsearch].
 */

MODULE_SCOPE int	TclIndexEncode(Tcl_Interp *interp, Tcl_Obj *objPtr,
			    int before, int after, int *indexPtr);
MODULE_SCOPE Tcl_Size	TclIndexDecode(int encoded, Tcl_Size endValue);

/*
 * Error message utility functions
 */
MODULE_SCOPE int	TclCommandWordLimitError(Tcl_Interp *interp,
			    Tcl_Size count);


/* Constants used in index value encoding routines. */
#define TCL_INDEX_END	((Tcl_Size)-2)
#define TCL_INDEX_START	((Tcl_Size)0)

/*
 *----------------------------------------------------------------------
 *
 * TclScaleTime --
 *
 *	TIP #233 (Virtualized Time): Wrapper around the time virutalisation
 *	rescale function to hide the binding of the clientData.
 *
 *	This is static inline code; it's like a macro, but a function. It's
 *	used because this is a piece of code that ends up in places that are a
 *	bit performance sensitive.
 *
 * Results:
 *	None
 *
 * Side effects:
 *	Updates the time structure (given as an argument) with what the time
 *	should be after virtualisation.
 *
 *----------------------------------------------------------------------
 */

static inline void
TclScaleTime(
    Tcl_Time *timePtr)
{
    if (timePtr != NULL) {
	tclScaleTimeProcPtr(timePtr, tclTimeClientData);
    }
}

/*
 *----------------------------------------------------------------
 * Macros used by the Tcl core to create and release Tcl objects.
 * TclNewObj(objPtr) creates a new object denoting an empty string.
 * TclDecrRefCount(objPtr) decrements the object's reference count, and frees
 * the object if its reference count is zero. These macros are inline versions
 * of Tcl_NewObj() and Tcl_DecrRefCount(). Notice that the names differ in not
 * having a "_" after the "Tcl". Notice also that these macros reference their
 * argument more than once, so you should avoid calling them with an
 * expression that is expensive to compute or has side effects. The ANSI C
 * "prototypes" for these macros are:
 *
 * MODULE_SCOPE void	TclNewObj(Tcl_Obj *objPtr);
 * MODULE_SCOPE void	TclDecrRefCount(Tcl_Obj *objPtr);
 *
 * These macros are defined in terms of two macros that depend on memory
 * allocator in use: TclAllocObjStorage, TclFreeObjStorage. They are defined
 * below.
 *----------------------------------------------------------------
 */

/*
 * DTrace object allocation probe macros.
 */

#ifdef USE_DTRACE
#ifndef _TCLDTRACE_H
#include "tclDTrace.h"
#endif
#define	TCL_DTRACE_OBJ_CREATE(objPtr)	TCL_OBJ_CREATE(objPtr)
#define	TCL_DTRACE_OBJ_FREE(objPtr)	TCL_OBJ_FREE(objPtr)
#else /* USE_DTRACE */
#define	TCL_DTRACE_OBJ_CREATE(objPtr)	{}
#define	TCL_DTRACE_OBJ_FREE(objPtr)	{}
#endif /* USE_DTRACE */

#ifdef TCL_COMPILE_STATS
#  define TclIncrObjsAllocated() \
    tclObjsAlloced++
#  define TclIncrObjsFreed() \
    tclObjsFreed++
#else
#  define TclIncrObjsAllocated()
#  define TclIncrObjsFreed()
#endif /* TCL_COMPILE_STATS */

#  define TclAllocObjStorage(objPtr) \
	TclAllocObjStorageEx(NULL, (objPtr))

#  define TclFreeObjStorage(objPtr) \
	TclFreeObjStorageEx(NULL, (objPtr))

#ifndef TCL_MEM_DEBUG
# define TclNewObj(objPtr) \
    TclIncrObjsAllocated();						\
    TclAllocObjStorage(objPtr);						\
    (objPtr)->refCount = 0;						\
    (objPtr)->bytes    = &tclEmptyString;				\
    (objPtr)->length   = 0;						\
    (objPtr)->typePtr  = NULL;						\
    TCL_DTRACE_OBJ_CREATE(objPtr)

/*
 * Invalidate the string rep first so we can use the bytes value for our
 * pointer chain, and signal an obj deletion (as opposed to shimmering) with
 * 'length == TCL_INDEX_NONE'.
 * Use empty 'if ; else' to handle use in unbraced outer if/else conditions.
 */

# define TclDecrRefCount(objPtr) \
    if ((objPtr)->refCount-- > 1) ; else {				\
	if (!(objPtr)->typePtr || !(objPtr)->typePtr->freeIntRepProc) {	\
	    TCL_DTRACE_OBJ_FREE(objPtr);				\
	    if ((objPtr)->bytes						\
		    && ((objPtr)->bytes != &tclEmptyString)) {		\
		Tcl_Free((objPtr)->bytes);				\
	    }								\
	    (objPtr)->length = TCL_INDEX_NONE;				\
	    TclFreeObjStorage(objPtr);					\
	    TclIncrObjsFreed();						\
	} else {							\
	    TclFreeObj(objPtr);						\
	}								\
    }

#if TCL_THREADS && !defined(USE_THREAD_ALLOC)
#   define USE_THREAD_ALLOC 1
#endif

#if defined(PURIFY)

/*
 * The PURIFY mode is like the regular mode, but instead of doing block
 * Tcl_Obj allocation and keeping a freed list for efficiency, it always
 * allocates and frees a single Tcl_Obj so that tools like Purify can better
 * track memory leaks.
 */

#  define TclAllocObjStorageEx(interp, objPtr) \
	(objPtr) = (Tcl_Obj *)Tcl_Alloc(sizeof(Tcl_Obj))

#  define TclFreeObjStorageEx(interp, objPtr) \
	Tcl_Free(objPtr)

#undef USE_THREAD_ALLOC
#undef USE_TCLALLOC
#elif TCL_THREADS && defined(USE_THREAD_ALLOC)

/*
 * The TCL_THREADS mode is like the regular mode but allocates Tcl_Obj's from
 * per-thread caches.
 */

MODULE_SCOPE Tcl_Obj *	TclThreadAllocObj(void);
MODULE_SCOPE void	TclThreadFreeObj(Tcl_Obj *);
MODULE_SCOPE Tcl_Mutex *TclpNewAllocMutex(void);
MODULE_SCOPE void	TclFreeAllocCache(void *);
MODULE_SCOPE void *	TclpGetAllocCache(void);
MODULE_SCOPE void	TclpSetAllocCache(void *);
MODULE_SCOPE void	TclpFreeAllocMutex(Tcl_Mutex *mutex);
MODULE_SCOPE void	TclpInitAllocCache(void);
MODULE_SCOPE void	TclpFreeAllocCache(void *);

/*
 * These macros need to be kept in sync with the code of TclThreadAllocObj()
 * and TclThreadFreeObj().
 *
 * Note that the optimiser should resolve the case (interp==NULL) at compile
 * time.
 */

#  define ALLOC_NOBJHIGH 1200

#  define TclAllocObjStorageEx(interp, objPtr)				\
    do {								\
	AllocCache *cachePtr;						\
	if (((interp) == NULL) ||					\
		((cachePtr = ((Interp *)(interp))->allocCache),		\
			(cachePtr->numObjects == 0))) {			\
	    (objPtr) = TclThreadAllocObj();				\
	} else {							\
	    (objPtr) = cachePtr->firstObjPtr;				\
	    cachePtr->firstObjPtr = (Tcl_Obj *)(objPtr)->internalRep.twoPtrValue.ptr1; \
	    --cachePtr->numObjects;					\
	}								\
    } while (0)

#  define TclFreeObjStorageEx(interp, objPtr)				\
    do {								\
	AllocCache *cachePtr;						\
	if (((interp) == NULL) ||					\
		((cachePtr = ((Interp *)(interp))->allocCache),		\
			((cachePtr->numObjects == 0) ||			\
			(cachePtr->numObjects >= ALLOC_NOBJHIGH)))) {	\
	    TclThreadFreeObj(objPtr);					\
	} else {							\
	    (objPtr)->internalRep.twoPtrValue.ptr1 = cachePtr->firstObjPtr; \
	    cachePtr->firstObjPtr = objPtr;				\
	    ++cachePtr->numObjects;					\
	}								\
    } while (0)

#else /* not PURIFY or USE_THREAD_ALLOC */

#if defined(USE_TCLALLOC) && USE_TCLALLOC
    MODULE_SCOPE void TclFinalizeAllocSubsystem();
    MODULE_SCOPE void TclInitAlloc();
#else
#   define USE_TCLALLOC 0
#endif

#if TCL_THREADS
/* declared in tclObj.c */
MODULE_SCOPE Tcl_Mutex	tclObjMutex;
#endif

#  define TclAllocObjStorageEx(interp, objPtr) \
    do {								\
	Tcl_MutexLock(&tclObjMutex);					\
	if (tclFreeObjList == NULL) {					\
	    TclAllocateFreeObjects();					\
	}								\
	(objPtr) = tclFreeObjList;					\
	tclFreeObjList = (Tcl_Obj *)					\
		tclFreeObjList->internalRep.twoPtrValue.ptr1;		\
	Tcl_MutexUnlock(&tclObjMutex);					\
    } while (0)

#  define TclFreeObjStorageEx(interp, objPtr) \
    do {								\
	Tcl_MutexLock(&tclObjMutex);					\
	(objPtr)->internalRep.twoPtrValue.ptr1 = (void *) tclFreeObjList; \
	tclFreeObjList = (objPtr);					\
	Tcl_MutexUnlock(&tclObjMutex);					\
    } while (0)
#endif

#else /* TCL_MEM_DEBUG */
MODULE_SCOPE void	TclDbInitNewObj(Tcl_Obj *objPtr, const char *file,
			    int line);

# define TclDbNewObj(objPtr, file, line) \
    do { \
	TclIncrObjsAllocated();						\
	(objPtr) = (Tcl_Obj *)						\
		Tcl_DbCkalloc(sizeof(Tcl_Obj), (file), (line));		\
	TclDbInitNewObj((objPtr), (file), (line));			\
	TCL_DTRACE_OBJ_CREATE(objPtr);					\
    } while (0)

# define TclNewObj(objPtr) \
    TclDbNewObj(objPtr, __FILE__, __LINE__);

# define TclDecrRefCount(objPtr) \
    Tcl_DbDecrRefCount(objPtr, __FILE__, __LINE__)

#undef USE_THREAD_ALLOC
#endif /* TCL_MEM_DEBUG */

/*
 *----------------------------------------------------------------
 * Macros used by the Tcl core to set a Tcl_Obj's string representation to a
 * copy of the "len" bytes starting at "bytePtr". The value of "len" must
 * not be negative.  When "len" is 0, then it is acceptable to pass
 * "bytePtr" = NULL.  When "len" > 0, "bytePtr" must not be NULL, and it
 * must point to a location from which "len" bytes may be read.  These
 * constraints are not checked here.  The validity of the bytes copied
 * as a value string representation is also not verififed.  This macro
 * must not be called while "objPtr" is being freed or when "objPtr"
 * already has a string representation.  The caller must use
 * this macro properly.  Improper use can lead to dangerous results.
 * Because "len" is referenced multiple times, take care that it is an
 * expression with the same value each use.
 *
 * The ANSI C "prototypes" for these macros are:
 *
 * MODULE_SCOPE void TclInitEmptyStringRep(Tcl_Obj *objPtr);
 * MODULE_SCOPE void TclInitStringRep(Tcl_Obj *objPtr, char *bytePtr, size_t len);
 * MODULE_SCOPE void TclAttemptInitStringRep(Tcl_Obj *objPtr, char *bytePtr, size_t len);
 *
 *----------------------------------------------------------------
 */

#define TclInitEmptyStringRep(objPtr) \
    ((objPtr)->length = (((objPtr)->bytes = &tclEmptyString), 0))

#define TclInitStringRep(objPtr, bytePtr, len) \
    if ((len) == 0) {							\
	TclInitEmptyStringRep(objPtr);					\
    } else {								\
	(objPtr)->bytes = (char *)Tcl_Alloc((len) + 1U);		\
	memcpy((objPtr)->bytes, (bytePtr) ? (bytePtr) : &tclEmptyString, (len)); \
	(objPtr)->bytes[len] = '\0';					\
	(objPtr)->length = (len);					\
    }

#define TclAttemptInitStringRep(objPtr, bytePtr, len) \
    ((((len) == 0) ? (							\
	TclInitEmptyStringRep(objPtr)					\
    ) : (								\
	(objPtr)->bytes = (char *)Tcl_AttemptAlloc((len) + 1U),		\
	(objPtr)->length = ((objPtr)->bytes) ?				\
		(memcpy((objPtr)->bytes, (bytePtr) ? (bytePtr) : &tclEmptyString, (len)), \
		(objPtr)->bytes[len] = '\0', (len)) : (-1)		\
    )), (objPtr)->bytes)

/*
 *----------------------------------------------------------------
 * Macro used by the Tcl core to get the string representation's byte array
 * pointer from a Tcl_Obj. This is an inline version of Tcl_GetString(). The
 * macro's expression result is the string rep's byte pointer which might be
 * NULL. The bytes referenced by this pointer must not be modified by the
 * caller. The ANSI C "prototype" for this macro is:
 *
 * MODULE_SCOPE char *	TclGetString(Tcl_Obj *objPtr);
 *----------------------------------------------------------------
 */

#define TclGetString(objPtr) \
    ((objPtr)->bytes? (objPtr)->bytes : Tcl_GetString(objPtr))

#define TclGetStringFromObj(objPtr, lenPtr) \
    ((objPtr)->bytes							\
	    ? (*(lenPtr) = (objPtr)->length, (objPtr)->bytes)		\
	    : (Tcl_GetStringFromObj)((objPtr), (lenPtr)))

/*
 *----------------------------------------------------------------
 * Macro used by the Tcl core to clean out an object's internal
 * representation. Does not actually reset the rep's bytes. The ANSI C
 * "prototype" for this macro is:
 *
 * MODULE_SCOPE void	TclFreeInternalRep(Tcl_Obj *objPtr);
 *----------------------------------------------------------------
 */

#define TclFreeInternalRep(objPtr) \
    if ((objPtr)->typePtr != NULL) {					\
	if ((objPtr)->typePtr->freeIntRepProc != NULL) {		\
	    (objPtr)->typePtr->freeIntRepProc(objPtr);			\
	}								\
	(objPtr)->typePtr = NULL;					\
    }

/*
 *----------------------------------------------------------------
 * Macro used by the Tcl core to clean out an object's string representation.
 * The ANSI C "prototype" for this macro is:
 *
 * MODULE_SCOPE void	TclInvalidateStringRep(Tcl_Obj *objPtr);
 *----------------------------------------------------------------
 */

#define TclInvalidateStringRep(objPtr) \
    do {								\
	Tcl_Obj *_isobjPtr = (Tcl_Obj *)(objPtr);			\
	if (_isobjPtr->bytes != NULL) {					\
	    if (_isobjPtr->bytes != &tclEmptyString) {			\
		Tcl_Free((void *)_isobjPtr->bytes);			\
	    }								\
	    _isobjPtr->bytes = NULL;					\
	}								\
    } while (0)

/*
 * These form part of the native filesystem support. They are needed here
 * because we have a few native filesystem functions (which are the same for
 * win/unix) in this file.
 */

#ifdef __cplusplus
extern "C" {
#endif
MODULE_SCOPE const char *const		tclpFileAttrStrings[];
MODULE_SCOPE const TclFileAttrProcs	tclpFileAttrProcs[];
#ifdef __cplusplus
}
#endif

/*
 *----------------------------------------------------------------
 * Macro used by the Tcl core to test whether an object has a
 * string representation (or is a 'pure' internal value).
 * The ANSI C "prototype" for this macro is:
 *
 * MODULE_SCOPE int	TclHasStringRep(Tcl_Obj *objPtr);
 *----------------------------------------------------------------
 */

#define TclHasStringRep(objPtr) \
    ((objPtr)->bytes != NULL)

/*
 *----------------------------------------------------------------
 * Macro used by the Tcl core to get the bignum out of the bignum
 * representation of a Tcl_Obj.
 * The ANSI C "prototype" for this macro is:
 *
 * MODULE_SCOPE void	TclUnpackBignum(Tcl_Obj *objPtr, mp_int bignum);
 *----------------------------------------------------------------
 */

#define TclUnpackBignum(objPtr, bignum) \
    do {								\
	Tcl_Obj *bignumObj = (objPtr);					\
	int bignumPayload =						\
		(int)PTR2INT(bignumObj->internalRep.twoPtrValue.ptr2);	\
	if (bignumPayload == -1) {					\
	    (bignum) = *((mp_int *) bignumObj->internalRep.twoPtrValue.ptr1); \
	} else {							\
	    (bignum).dp = (mp_digit *)bignumObj->internalRep.twoPtrValue.ptr1;	\
	    (bignum).sign = bignumPayload >> 30;			\
	    (bignum).alloc = (bignumPayload >> 15) & 0x7FFF;		\
	    (bignum).used = bignumPayload & 0x7FFF;			\
	}								\
    } while (0)

/*
 *----------------------------------------------------------------
 * Macros used by the Tcl core to grow Tcl_Token arrays. They use the same
 * growth algorithm as used in tclStringObj.c for growing strings. The ANSI C
 * "prototype" for this macro is:
 *
 * MODULE_SCOPE void	TclGrowTokenArray(Tcl_Token *tokenPtr, int used,
 *				int available, int append,
 *				Tcl_Token *staticPtr);
 * MODULE_SCOPE void	TclGrowParseTokenArray(Tcl_Parse *parsePtr,
 *				int append);
 *----------------------------------------------------------------
 */

/* General tuning for minimum growth in Tcl growth algorithms */
#ifndef TCL_MIN_GROWTH
#  ifdef TCL_GROWTH_MIN_ALLOC
     /* Support for any legacy tuners */
#    define TCL_MIN_GROWTH TCL_GROWTH_MIN_ALLOC
#  else
#    define TCL_MIN_GROWTH 1024
#  endif
#endif

/* Token growth tuning, default to the general value. */
#ifndef TCL_MIN_TOKEN_GROWTH
#define TCL_MIN_TOKEN_GROWTH TCL_MIN_GROWTH/sizeof(Tcl_Token)
#endif

/* TODO - code below does not check for integer overflow */
#define TclGrowTokenArray(tokenPtr, used, available, append, staticPtr)	\
    do {								\
	Tcl_Size _needed = (used) + (append);				\
	if (_needed > (available)) {					\
	    Tcl_Size allocated = 2 * _needed;				\
	    Tcl_Token *oldPtr = (tokenPtr);				\
	    Tcl_Token *newPtr;						\
	    if (oldPtr == (staticPtr)) {				\
		oldPtr = NULL;						\
	    }								\
	    newPtr = (Tcl_Token *)Tcl_AttemptRealloc((char *) oldPtr,	\
		    allocated * sizeof(Tcl_Token));			\
	    if (newPtr == NULL) {					\
		allocated = _needed + (append) + TCL_MIN_TOKEN_GROWTH;	\
		newPtr = (Tcl_Token *)Tcl_Realloc((char *) oldPtr,	\
			allocated * sizeof(Tcl_Token));			\
	    }								\
	    (available) = allocated;					\
	    if (oldPtr == NULL) {					\
		memcpy(newPtr, staticPtr,				\
			(used) * sizeof(Tcl_Token));			\
	    }								\
	    (tokenPtr) = newPtr;					\
	}								\
    } while (0)

#define TclGrowParseTokenArray(parsePtr, append)			\
    TclGrowTokenArray((parsePtr)->tokenPtr, (parsePtr)->numTokens,	\
	    (parsePtr)->tokensAvailable, (append),			\
	    (parsePtr)->staticTokens)

/*
 *----------------------------------------------------------------
 * Macro used by the Tcl core get a unicode char from a utf string. It checks
 * to see if we have a one-byte utf char before calling the real
 * Tcl_UtfToUniChar, as this will save a lot of time for primarily ASCII
 * string handling. The macro's expression result is 1 for the 1-byte case or
 * the result of Tcl_UtfToUniChar. The ANSI C "prototype" for this macro is:
 *
 * MODULE_SCOPE int	TclUtfToUniChar(const char *string, Tcl_UniChar *ch);
 *----------------------------------------------------------------
 */

#define TclUtfToUniChar(str, chPtr) \
	(((UCHAR(*(str))) < 0x80) ?					\
	    ((*(chPtr) = UCHAR(*(str))), 1)				\
	    : Tcl_UtfToUniChar(str, chPtr))

/*
 *----------------------------------------------------------------
 * Macro counterpart of the Tcl_NumUtfChars() function. To be used in speed-
 * -sensitive points where it pays to avoid a function call in the common case
 * of counting along a string of all one-byte characters.  The ANSI C
 * "prototype" for this macro is:
 *
 * MODULE_SCOPE void	TclNumUtfCharsM(Tcl_Size numChars, const char *bytes,
 *				Tcl_Size numBytes);
 * numBytes must be >= 0
 *----------------------------------------------------------------
 */

#define TclNumUtfCharsM(numChars, bytes, numBytes) \
    do {								\
	Tcl_Size _count, _i = (numBytes);				\
	unsigned char *_str = (unsigned char *) (bytes);		\
	while (_i > 0 && (*_str < 0xC0)) { _i--; _str++; }		\
	_count = (numBytes) - _i;					\
	if (_i) {							\
	    _count += Tcl_NumUtfChars((bytes) + _count, _i);		\
	}								\
	(numChars) = _count;						\
    } while (0);

/*
 *----------------------------------------------------------------
 * Macro that encapsulates the logic that determines when it is safe to
 * interpret a string as a byte array directly. In summary, the object must be
 * a byte array and must not have a string representation (as the operations
 * that it is used in are defined on strings, not byte arrays). Theoretically
 * it is possible to also be efficient in the case where the object's bytes
 * field is filled by generation from the byte array (c.f. list canonicality)
 * but we don't do that at the moment since this is purely about efficiency.
 * The ANSI C "prototype" for this macro is:
 *
 * MODULE_SCOPE int	TclIsPureByteArray(Tcl_Obj *objPtr);
 *----------------------------------------------------------------
 */

MODULE_SCOPE int	TclIsPureByteArray(Tcl_Obj *objPtr);
#define TclIsPureDict(objPtr) \
    (((objPtr)->bytes == NULL) && TclHasInternalRep((objPtr), &tclDictType))
#define TclHasInternalRep(objPtr, type) \
    ((objPtr)->typePtr == (type))
#define TclFetchInternalRep(objPtr, type) \
    (TclHasInternalRep((objPtr), (type)) ? &(objPtr)->internalRep : NULL)

/*
 *----------------------------------------------------------------
 * Macro used by the Tcl core to increment a namespace's export epoch
 * counter. The ANSI C "prototype" for this macro is:
 *
 * MODULE_SCOPE void	TclInvalidateNsCmdLookup(Namespace *nsPtr);
 *----------------------------------------------------------------
 */

#define TclInvalidateNsCmdLookup(nsPtr) \
    if ((nsPtr)->numExportPatterns) {		\
	(nsPtr)->exportLookupEpoch++;		\
    }						\
    if ((nsPtr)->commandPathLength) {		\
	(nsPtr)->cmdRefEpoch++;			\
    }

/*
 *----------------------------------------------------------------------
 *
 * Core procedure added to libtommath for bignum manipulation.
 *
 *----------------------------------------------------------------------
 */

MODULE_SCOPE Tcl_LibraryInitProc TclTommath_Init;

/*
 *----------------------------------------------------------------------
 *
 * External (platform specific) initialization routine, these declarations
 * explicitly don't use EXTERN since this code does not get compiled into the
 * library:
 *
 *----------------------------------------------------------------------
 */

MODULE_SCOPE Tcl_LibraryInitProc TclplatformtestInit;
MODULE_SCOPE Tcl_LibraryInitProc TclObjTest_Init;
MODULE_SCOPE Tcl_LibraryInitProc TclThread_Init;
MODULE_SCOPE Tcl_LibraryInitProc Procbodytest_Init;
MODULE_SCOPE Tcl_LibraryInitProc Procbodytest_SafeInit;
MODULE_SCOPE Tcl_LibraryInitProc Tcl_ABSListTest_Init;

/*
 *----------------------------------------------------------------
 * Macro used by the Tcl core to check whether a pattern has any characters
 * special to [string match]. The ANSI C "prototype" for this macro is:
 *
 * MODULE_SCOPE int	TclMatchIsTrivial(const char *pattern);
 *----------------------------------------------------------------
 */

#define TclMatchIsTrivial(pattern) \
    (strpbrk((pattern), "*[?\\") == NULL)

/*
 *----------------------------------------------------------------
 * Macros used by the Tcl core to set a Tcl_Obj's numeric representation
 * avoiding the corresponding function calls in time critical parts of the
 * core. They should only be called on unshared objects. The ANSI C
 * "prototypes" for these macros are:
 *
 * MODULE_SCOPE void	TclSetIntObj(Tcl_Obj *objPtr, Tcl_WideInt w);
 * MODULE_SCOPE void	TclSetDoubleObj(Tcl_Obj *objPtr, double d);
 *----------------------------------------------------------------
 */

#define TclSetIntObj(objPtr, i) \
    do {							\
	Tcl_ObjInternalRep ir;					\
	ir.wideValue = (Tcl_WideInt) i;				\
	TclInvalidateStringRep(objPtr);				\
	Tcl_StoreInternalRep(objPtr, &tclIntType, &ir);		\
    } while (0)

#define TclSetDoubleObj(objPtr, d) \
    do {							\
	Tcl_ObjInternalRep ir;					\
	ir.doubleValue = (double) d;				\
	TclInvalidateStringRep(objPtr);				\
	Tcl_StoreInternalRep(objPtr, &tclDoubleType, &ir);	\
    } while (0)

/*
 *----------------------------------------------------------------
 * Macros used by the Tcl core to create and initialise objects of standard
 * types, avoiding the corresponding function calls in time critical parts of
 * the core. The ANSI C "prototypes" for these macros are:
 *
 * MODULE_SCOPE void	TclNewIntObj(Tcl_Obj *objPtr, Tcl_WideInt w);
 * MODULE_SCOPE void	TclNewDoubleObj(Tcl_Obj *objPtr, double d);
 * MODULE_SCOPE void	TclNewStringObj(Tcl_Obj *objPtr, const char *s, Tcl_Size len);
 * MODULE_SCOPE void	TclNewLiteralStringObj(Tcl_Obj*objPtr, const char *sLiteral);
 *
 *----------------------------------------------------------------
 */

#ifndef TCL_MEM_DEBUG
#define TclNewIntObj(objPtr, w) \
    do {								\
	TclIncrObjsAllocated();						\
	TclAllocObjStorage(objPtr);					\
	(objPtr)->refCount = 0;						\
	(objPtr)->bytes = NULL;						\
	(objPtr)->internalRep.wideValue = (Tcl_WideInt)(w);		\
	(objPtr)->typePtr = &tclIntType;				\
	TCL_DTRACE_OBJ_CREATE(objPtr);					\
    } while (0)

#define TclNewUIntObj(objPtr, uw) \
    do {								\
	TclIncrObjsAllocated();						\
	TclAllocObjStorage(objPtr);					\
	(objPtr)->refCount = 0;						\
	(objPtr)->bytes = NULL;						\
	Tcl_WideUInt uw_ = (uw);					\
	if (uw_ > WIDE_MAX) {						\
	    mp_int bignumValue_;					\
	    if (mp_init_u64(&bignumValue_, uw_) != MP_OKAY) {		\
		Tcl_Panic("%s: memory overflow", "TclNewUIntObj");	\
	    }								\
	    TclSetBignumInternalRep((objPtr), &bignumValue_);		\
	} else {							\
	    (objPtr)->internalRep.wideValue = (Tcl_WideInt)(uw_);	\
	    (objPtr)->typePtr = &tclIntType;				\
	}								\
	TCL_DTRACE_OBJ_CREATE(objPtr);					\
    } while (0)

#define TclNewIndexObj(objPtr, w) \
    TclNewIntObj(objPtr, w)

#define TclNewDoubleObj(objPtr, d) \
    do {								\
	TclIncrObjsAllocated();						\
	TclAllocObjStorage(objPtr);					\
	(objPtr)->refCount = 0;						\
	(objPtr)->bytes = NULL;						\
	(objPtr)->internalRep.doubleValue = (double)(d);		\
	(objPtr)->typePtr = &tclDoubleType;				\
	TCL_DTRACE_OBJ_CREATE(objPtr);					\
    } while (0)

#define TclNewStringObj(objPtr, s, len) \
    do {								\
	TclIncrObjsAllocated();						\
	TclAllocObjStorage(objPtr);					\
	(objPtr)->refCount = 0;						\
	TclInitStringRep((objPtr), (s), (len));				\
	(objPtr)->typePtr = NULL;					\
	TCL_DTRACE_OBJ_CREATE(objPtr);					\
    } while (0)

#else /* TCL_MEM_DEBUG */
#define TclNewIntObj(objPtr, w) \
    (objPtr) = Tcl_NewWideIntObj(w)

#define TclNewUIntObj(objPtr, uw) \
    do {								\
	Tcl_WideUInt uw_ = (uw);					\
	if (uw_ > WIDE_MAX) {						\
	    mp_int bignumValue_;					\
	    if (mp_init_u64(&bignumValue_, uw_) == MP_OKAY) {		\
		(objPtr) = Tcl_NewBignumObj(&bignumValue_);		\
	    } else {							\
		(objPtr) = NULL;					\
	    }								\
	} else {							\
	    (objPtr) = Tcl_NewWideIntObj(uw_);				\
	}								\
    } while (0)

#define TclNewIndexObj(objPtr, w) \
    TclNewIntObj(objPtr, w)

#define TclNewDoubleObj(objPtr, d) \
    (objPtr) = Tcl_NewDoubleObj(d)

#define TclNewStringObj(objPtr, s, len) \
    (objPtr) = Tcl_NewStringObj((s), (len))
#endif /* TCL_MEM_DEBUG */

/*
 * The sLiteral argument *must* be a string literal; the incantation with
 * sizeof(sLiteral "") will fail to compile otherwise.
 */
#define TclNewLiteralStringObj(objPtr, sLiteral) \
    TclNewStringObj((objPtr), (sLiteral), sizeof(sLiteral "") - 1)

/*
 *----------------------------------------------------------------
 * Convenience macros for DStrings.
 * The ANSI C "prototypes" for these macros are:
 *
 * MODULE_SCOPE char * TclDStringAppendLiteral(Tcl_DString *dsPtr,
 *			const char *sLiteral);
 * MODULE_SCOPE void   TclDStringClear(Tcl_DString *dsPtr);
 */

#define TclDStringAppendLiteral(dsPtr, sLiteral) \
    Tcl_DStringAppend((dsPtr), (sLiteral), sizeof(sLiteral "") - 1)
#define TclDStringClear(dsPtr) \
    Tcl_DStringSetLength((dsPtr), 0)

/*
 *----------------------------------------------------------------
 * Inline version of Tcl_GetCurrentNamespace and Tcl_GetGlobalNamespace.
 */

#define TclGetCurrentNamespace(interp) \
    (Tcl_Namespace *) ((Interp *)(interp))->varFramePtr->nsPtr

#define TclGetGlobalNamespace(interp) \
    (Tcl_Namespace *) ((Interp *)(interp))->globalNsPtr

/*
 *----------------------------------------------------------------
 * Inline version of TclCleanupCommand; still need the function as it is in
 * the internal stubs, but the core can use the macro instead.
 */

#define TclCleanupCommandMacro(cmdPtr) \
    do {					\
	if ((cmdPtr)->refCount-- <= 1) {	\
	    Tcl_Free(cmdPtr);			\
	}					\
    } while (0)

/*
 * inside this routine crement refCount first incase cmdPtr is replacing itself
 */
#define TclRoutineAssign(location, cmdPtr) \
    do {								\
	(cmdPtr)->refCount++;						\
	if ((location) != NULL						\
		&& (location--) <= 1) {					\
	    Tcl_Free(((location)));					\
	}								\
	(location) = (cmdPtr);						\
    } while (0)

#define TclRoutineHasName(cmdPtr) \
    ((cmdPtr)->hPtr != NULL)

/*
 *----------------------------------------------------------------
 * Inline versions of Tcl_LimitReady() and Tcl_LimitExceeded to limit number
 * of calls out of the critical path. Note that this code isn't particularly
 * readable; the non-inline version (in tclInterp.c) is much easier to
 * understand. Note also that these macros takes different args (iPtr->limit)
 * to the non-inline version.
 */

#define TclLimitExceeded(limit) \
    ((limit).exceeded != 0)

#define TclLimitReady(limit) \
    (((limit).active == 0) ? 0 :					\
    (++(limit).granularityTicker,					\
    ((((limit).active & TCL_LIMIT_COMMANDS) &&				\
	    (((limit).cmdGranularity == 1) ||				\
	    ((limit).granularityTicker % (limit).cmdGranularity == 0)))	\
	    ? 1 :							\
    (((limit).active & TCL_LIMIT_TIME) &&				\
	    (((limit).timeGranularity == 1) ||				\
	    ((limit).granularityTicker % (limit).timeGranularity == 0)))\
	    ? 1 : 0)))

/*
 * Compile-time assertions: these produce a compile time error if the
 * expression is not known to be true at compile time. If the assertion is
 * known to be false, the compiler (or optimizer?) will error out with
 * "division by zero". If the assertion cannot be evaluated at compile time,
 * the compiler will error out with "non-static initializer".
 *
 * Adapted with permission from
 * http://www.pixelbeat.org/programming/gcc/static_assert.html
 */

#define TCL_CT_ASSERT(e) \
    {enum { ct_assert_value = 1/(!!(e)) };}

/*
 *----------------------------------------------------------------
 * Allocator for small structs (<=sizeof(Tcl_Obj)) using the Tcl_Obj pool.
 * Only checked at compile time.
 *
 * ONLY USE FOR CONSTANT nBytes.
 *
 * DO NOT LET THEM CROSS THREAD BOUNDARIES
 *----------------------------------------------------------------
 */

#define TclSmallAlloc(nbytes, memPtr) \
    TclSmallAllocEx(NULL, (nbytes), (memPtr))

#define TclSmallFree(memPtr) \
    TclSmallFreeEx(NULL, (memPtr))

#ifndef TCL_MEM_DEBUG
#define TclSmallAllocEx(interp, nbytes, memPtr) \
    do {								\
	Tcl_Obj *_objPtr;						\
	TCL_CT_ASSERT((nbytes)<=sizeof(Tcl_Obj));			\
	TclIncrObjsAllocated();						\
	TclAllocObjStorageEx((interp), (_objPtr));			\
	*(void **)&(memPtr) = (void *) (_objPtr);			\
    } while (0)

#define TclSmallFreeEx(interp, memPtr) \
    do {								\
	TclFreeObjStorageEx((interp), (Tcl_Obj *)(memPtr));		\
	TclIncrObjsFreed();						\
    } while (0)

#else    /* TCL_MEM_DEBUG */
#define TclSmallAllocEx(interp, nbytes, memPtr) \
    do {								\
	Tcl_Obj *_objPtr;						\
	TCL_CT_ASSERT((nbytes)<=sizeof(Tcl_Obj));			\
	TclNewObj(_objPtr);						\
	*(void **)&(memPtr) = (void *)_objPtr;				\
    } while (0)

#define TclSmallFreeEx(interp, memPtr) \
    do {								\
	Tcl_Obj *_objPtr = (Tcl_Obj *)(memPtr);				\
	_objPtr->bytes = NULL;						\
	_objPtr->typePtr = NULL;					\
	_objPtr->refCount = 1;						\
	TclDecrRefCount(_objPtr);					\
    } while (0)
#endif   /* TCL_MEM_DEBUG */

/*
 * Support for Clang Static Analyzer <http://clang-analyzer.llvm.org>
 */

#if defined(PURIFY) && defined(__clang__)
#if __has_feature(attribute_analyzer_noreturn) && \
	!defined(Tcl_Panic) && defined(Tcl_Panic_TCL_DECLARED)
void Tcl_Panic(const char *, ...) __attribute__((analyzer_noreturn));
#endif
#if !defined(CLANG_ASSERT)
#include <assert.h>
#define CLANG_ASSERT(x) assert(x)
#endif
#elif !defined(CLANG_ASSERT)
#define CLANG_ASSERT(x)
#endif /* PURIFY && __clang__ */

/*
 *----------------------------------------------------------------
 * Parameters, structs and macros for the non-recursive engine (NRE)
 *----------------------------------------------------------------
 */

#define NRE_USE_SMALL_ALLOC	1  /* Only turn off for debugging purposes. */
#ifndef NRE_ENABLE_ASSERTS
#define NRE_ENABLE_ASSERTS	0
#endif

/*
 * This is the main data struct for representing NR commands. It is designed
 * to fit in sizeof(Tcl_Obj) in order to exploit the fastest memory allocator
 * available.
 */

typedef struct NRE_callback {
    Tcl_NRPostProc *procPtr;
    void *data[4];
    struct NRE_callback *nextPtr;
} NRE_callback;

#define TOP_CB(iPtr) \
    (((Interp *)(iPtr))->execEnvPtr->callbackPtr)

/*
 * Inline version of Tcl_NRAddCallback.
 */

#define TclNRAddCallback(interp,postProcPtr,data0,data1,data2,data3) \
    do {								\
	NRE_callback *_callbackPtr;					\
	TCLNR_ALLOC((interp), (_callbackPtr));				\
	_callbackPtr->procPtr = (postProcPtr);				\
	_callbackPtr->data[0] = (void *)(data0);			\
	_callbackPtr->data[1] = (void *)(data1);			\
	_callbackPtr->data[2] = (void *)(data2);			\
	_callbackPtr->data[3] = (void *)(data3);			\
	_callbackPtr->nextPtr = TOP_CB(interp);				\
	TOP_CB(interp) = _callbackPtr;					\
    } while (0)

#if NRE_USE_SMALL_ALLOC
#define TCLNR_ALLOC(interp, ptr) \
    TclSmallAllocEx(interp, sizeof(NRE_callback), (ptr))
#define TCLNR_FREE(interp, ptr)  TclSmallFreeEx((interp), (ptr))
#else
#define TCLNR_ALLOC(interp, ptr) \
    ((ptr) = Tcl_Alloc(sizeof(NRE_callback)))
#define TCLNR_FREE(interp, ptr)  Tcl_Free(ptr)
#endif

#if NRE_ENABLE_ASSERTS
#define NRE_ASSERT(expr) assert((expr))
#else
#define NRE_ASSERT(expr)
#endif

#include "tclIntDecls.h"
#include "tclIntPlatDecls.h"

#if !defined(USE_TCL_STUBS) && !defined(TCL_MEM_DEBUG)
#define Tcl_AttemptAlloc	TclpAlloc
#define Tcl_AttemptRealloc	TclpRealloc
#define Tcl_Free		TclpFree
#endif

/*
 * Special hack for macOS, where the static linker (technically the 'ar'
 * command) hates empty object files, and accepts no flags to make it shut up.
 *
 * These symbols are otherwise completely useless.
 *
 * They can't be written to or written through. They can't be seen by any
 * other code. They use a separate attribute (supported by all macOS
 * compilers, which are derivatives of clang or gcc) to stop the compilation
 * from moaning. They will be excluded during the final linking stage.
 *
 * Other platforms get nothing at all. That's good.
 */

#ifdef MAC_OSX_TCL
#define TCL_MAC_EMPTY_FILE(name) \
    static __attribute__((used)) const void *const TclUnusedFile_ ## name = NULL;
#else
#define TCL_MAC_EMPTY_FILE(name)
#endif /* MAC_OSX_TCL */

/*
 * Other externals.
 */

MODULE_SCOPE size_t TclEnvEpoch;	/* Epoch of the tcl environment
					 * (if changed with tcl-env). */

#endif /* _TCLINT */

/*
 * Local Variables:
 * mode: c
 * c-basic-offset: 4
 * fill-column: 78
 * End:
 */<|MERGE_RESOLUTION|>--- conflicted
+++ resolved
@@ -3055,6 +3055,7 @@
 MODULE_SCOPE int tclFindExecutableSearchDone;
 MODULE_SCOPE char *tclMemDumpFileName;
 MODULE_SCOPE TclPlatformType tclPlatform;
+MODULE_SCOPE Tcl_NotifierProcs tclNotifierHooks;
 
 /*
  * Declarations related to internal encoding functions.
@@ -3649,10 +3650,6 @@
 MODULE_SCOPE int	TclIsZipfsPath(const char *path);
 MODULE_SCOPE void	TclZipfsFinalize(void);
 
-<<<<<<< HEAD
-MODULE_SCOPE void	TclErrorStackResetIf(Tcl_Interp *interp, const char *msg, int length);
-MODULE_SCOPE int	TclpGetMonotonicTime(Tcl_Time *timePtr);
-=======
 /*
  * Many parsing tasks need a common definition of whitespace.
  * Use this routine and macro to achieve that and place
@@ -3662,7 +3659,7 @@
 MODULE_SCOPE int	TclIsSpaceProc(int byte);
 #define TclIsSpaceProcM(byte) \
     (((byte) > 0x20) ? 0 : TclIsSpaceProc(byte))
->>>>>>> 22ae5f87
+MODULE_SCOPE int	TclpGetMonotonicTime(Tcl_Time *timePtr);
 
 /*
  *----------------------------------------------------------------
