/*
 * tclInt.h --
 *
 *	Declarations of things used internally by the Tcl interpreter.
 *
 * Copyright (c) 1987-1993 The Regents of the University of California.
 * Copyright (c) 1993-1997 Lucent Technologies.
 * Copyright (c) 1994-1998 Sun Microsystems, Inc.
 * Copyright (c) 1998-1999 by Scriptics Corporation.
 * Copyright (c) 2001, 2002 by Kevin B. Kenny.  All rights reserved.
 * Copyright (c) 2007 Daniel A. Steffen <das@users.sourceforge.net>
 * Copyright (c) 2006-2008 by Joe Mistachkin.  All rights reserved.
 * Copyright (c) 2008 by Miguel Sofer. All rights reserved.
 *
 * See the file "license.terms" for information on usage and redistribution of
 * this file, and for a DISCLAIMER OF ALL WARRANTIES.
 */

#ifndef _TCLINT
#define _TCLINT

/*
 * Some numerics configuration options.
 */

#undef ACCEPT_NAN

/*
 * Used to tag functions that are only to be visible within the module being
 * built and not outside it (where this is supported by the linker).
 * Also used in the platform-specific *Port.h files.
 */

#ifndef MODULE_SCOPE
#   ifdef __cplusplus
#	define MODULE_SCOPE extern "C"
#   else
#	define MODULE_SCOPE extern
#   endif
#endif

#ifndef JOIN
#  define JOIN(a,b) JOIN1(a,b)
#  define JOIN1(a,b) a##b
#endif

#if defined(__cplusplus)
#   define TCL_UNUSED(T) T
#elif defined(__GNUC__) && (__GNUC__ > 2)
#   define TCL_UNUSED(T) T JOIN(dummy, __LINE__) __attribute__((unused))
#else
#   define TCL_UNUSED(T) T JOIN(dummy, __LINE__)
#endif

/*
 * Common include files needed by most of the Tcl source files are included
 * here, so that system-dependent personalizations for the include files only
 * have to be made in once place. This results in a few extra includes, but
 * greater modularity. The order of the three groups of #includes is
 * important. For example, stdio.h is needed by tcl.h.
 */

#include "tclPort.h"

#include <stdio.h>

#include <ctype.h>
#include <stdarg.h>
#ifdef NO_STDLIB_H
#   include "../compat/stdlib.h"
#else
#   include <stdlib.h>
#endif
#ifdef NO_STRING_H
#include "../compat/string.h"
#else
#include <string.h>
#endif
#include <locale.h>

/*
 * Ensure WORDS_BIGENDIAN is defined correctly:
 * Needs to happen here in addition to configure to work with fat compiles on
 * Darwin (where configure runs only once for multiple architectures).
 */

#ifdef HAVE_SYS_TYPES_H
#    include <sys/types.h>
#endif
#ifdef HAVE_SYS_PARAM_H
#    include <sys/param.h>
#endif
#ifdef BYTE_ORDER
#    ifdef BIG_ENDIAN
#	 if BYTE_ORDER == BIG_ENDIAN
#	     undef WORDS_BIGENDIAN
#	     define WORDS_BIGENDIAN 1
#	 endif
#    endif
#    ifdef LITTLE_ENDIAN
#	 if BYTE_ORDER == LITTLE_ENDIAN
#	     undef WORDS_BIGENDIAN
#	 endif
#    endif
#endif

/*
 * Maximum *signed* value that can be stored in a Tcl_Size type. This is
 * primarily used for checking overflows in dynamically allocating memory.
 */
#define TCL_SIZE_SMAX ((((Tcl_Size) 1) << ((8*sizeof(Tcl_Size)) - 1)) - 1)

/*
 * Macros used to cast between pointers and integers (e.g. when storing an int
 * in ClientData), on 64-bit architectures they avoid gcc warning about "cast
 * to/from pointer from/to integer of different size".
 */

#if !defined(INT2PTR)
#   define INT2PTR(p) ((void *)(ptrdiff_t)(p))
#endif
#if !defined(PTR2INT)
#   define PTR2INT(p) ((ptrdiff_t)(p))
#endif
#if !defined(UINT2PTR)
#   define UINT2PTR(p) ((void *)(size_t)(p))
#endif
#if !defined(PTR2UINT)
#   define PTR2UINT(p) ((size_t)(p))
#endif

#if defined(_WIN32) && defined(_MSC_VER)
#   define vsnprintf _vsnprintf
#   define snprintf _snprintf
#endif

#if !defined(TCL_THREADS)
#   define TCL_THREADS 1
#endif
#if !TCL_THREADS
#   undef TCL_DECLARE_MUTEX
#   define TCL_DECLARE_MUTEX(name)
#   undef  Tcl_MutexLock
#   define Tcl_MutexLock(mutexPtr)
#   undef  Tcl_MutexUnlock
#   define Tcl_MutexUnlock(mutexPtr)
#   undef  Tcl_MutexFinalize
#   define Tcl_MutexFinalize(mutexPtr)
#   undef  Tcl_ConditionNotify
#   define Tcl_ConditionNotify(condPtr)
#   undef  Tcl_ConditionWait
#   define Tcl_ConditionWait(condPtr, mutexPtr, timePtr)
#   undef  Tcl_ConditionFinalize
#   define Tcl_ConditionFinalize(condPtr)
#endif

/*
 * The following procedures allow namespaces to be customized to support
 * special name resolution rules for commands/variables.
 */

struct Tcl_ResolvedVarInfo;

typedef Tcl_Var (Tcl_ResolveRuntimeVarProc)(Tcl_Interp *interp,
	struct Tcl_ResolvedVarInfo *vinfoPtr);

typedef void (Tcl_ResolveVarDeleteProc)(struct Tcl_ResolvedVarInfo *vinfoPtr);

/*
 * The following structure encapsulates the routines needed to resolve a
 * variable reference at runtime. Any variable specific state will typically
 * be appended to this structure.
 */

typedef struct Tcl_ResolvedVarInfo {
    Tcl_ResolveRuntimeVarProc *fetchProc;
    Tcl_ResolveVarDeleteProc *deleteProc;
} Tcl_ResolvedVarInfo;

typedef int (Tcl_ResolveCompiledVarProc)(Tcl_Interp *interp,
	const char *name, Tcl_Size length, Tcl_Namespace *context,
	Tcl_ResolvedVarInfo **rPtr);

typedef int (Tcl_ResolveVarProc)(Tcl_Interp *interp, const char *name,
	Tcl_Namespace *context, int flags, Tcl_Var *rPtr);

typedef int (Tcl_ResolveCmdProc)(Tcl_Interp *interp, const char *name,
	Tcl_Namespace *context, int flags, Tcl_Command *rPtr);

typedef struct Tcl_ResolverInfo {
    Tcl_ResolveCmdProc *cmdResProc;
				/* Procedure handling command name
				 * resolution. */
    Tcl_ResolveVarProc *varResProc;
				/* Procedure handling variable name resolution
				 * for variables that can only be handled at
				 * runtime. */
    Tcl_ResolveCompiledVarProc *compiledVarResProc;
				/* Procedure handling variable name resolution
				 * at compile time. */
} Tcl_ResolverInfo;

/*
 * This flag bit should not interfere with TCL_GLOBAL_ONLY,
 * TCL_NAMESPACE_ONLY, or TCL_LEAVE_ERR_MSG; it signals that the variable
 * lookup is performed for upvar (or similar) purposes, with slightly
 * different rules:
 *    - Bug #696893 - variable is either proc-local or in the current
 *	namespace; never follow the second (global) resolution path
 *    - Bug #631741 - do not use special namespace or interp resolvers
 */

#define TCL_AVOID_RESOLVERS 0x40000

/*
 *----------------------------------------------------------------
 * Data structures related to namespaces.
 *----------------------------------------------------------------
 */

typedef struct Tcl_Ensemble Tcl_Ensemble;
typedef struct NamespacePathEntry NamespacePathEntry;

/*
<<<<<<< HEAD
 * Special hashtable for variables: this is just a Tcl_HashTable with nsPtr
 * and arrayPtr fields added at the end: in this way variables can find their
 * namespace and possibly containing array without having to copy a pointer in
 * their struct: they can access them via their hPtr->tablePtr.
=======
 * Special hash table for variables: this is just a Tcl_HashTable with an nsPtr
 * field added at the end: in this way variables can find their namespace
 * without having to copy a pointer in their struct: they can access it via
 * their hPtr->tablePtr.
>>>>>>> 83677a47
 */

typedef struct TclVarHashTable {
    Tcl_HashTable table;
    struct Namespace *nsPtr;
#if TCL_MAJOR_VERSION > 8
    struct Var *arrayPtr;
#endif /* TCL_MAJOR_VERSION > 8 */
} TclVarHashTable;

/*
 * This is for itcl - it likes to search our varTables directly :(
 */

#define TclVarHashFindVar(tablePtr, key) \
    TclVarHashCreateVar((tablePtr), (key), NULL)

/*
 * Define this to reduce the amount of space that the average namespace
 * consumes by only allocating the table of child namespaces when necessary.
 * Defining it breaks compatibility for Tcl extensions (e.g., itcl) which
 * reach directly into the Namespace structure.
 */

#undef BREAK_NAMESPACE_COMPAT

/*
 * The structure below defines a namespace.
 * Note: the first five fields must match exactly the fields in a
 * Tcl_Namespace structure (see tcl.h). If you change one, be sure to change
 * the other.
 */

typedef struct Namespace {
    char *name;			/* The namespace's simple (unqualified) name.
				 * This contains no ::'s. The name of the
				 * global namespace is "" although "::" is an
				 * synonym. */
    char *fullName;		/* The namespace's fully qualified name. This
				 * starts with ::. */
    void *clientData;	/* An arbitrary value associated with this
				 * namespace. */
    Tcl_NamespaceDeleteProc *deleteProc;
				/* Procedure invoked when deleting the
				 * namespace to, e.g., free clientData. */
    struct Namespace *parentPtr;/* Points to the namespace that contains this
				 * one. NULL if this is the global
				 * namespace. */
#ifndef BREAK_NAMESPACE_COMPAT
    Tcl_HashTable childTable;	/* Contains any child namespaces. Indexed by
				 * strings; values have type (Namespace *). */
#else
    Tcl_HashTable *childTablePtr;
				/* Contains any child namespaces. Indexed by
				 * strings; values have type (Namespace *). If
				 * NULL, there are no children. */
#endif
#if TCL_MAJOR_VERSION > 8
    size_t nsId;		/* Unique id for the namespace. */
#else
    unsigned long nsId;
#endif
    Tcl_Interp *interp;	/* The interpreter containing this
				 * namespace. */
    int flags;			/* OR-ed combination of the namespace status
				 * flags NS_DYING and NS_DEAD listed below. */
    Tcl_Size activationCount;	/* Number of "activations" or active call
				 * frames for this namespace that are on the
				 * Tcl call stack. The namespace won't be
				 * freed until activationCount becomes zero. */
    Tcl_Size refCount;		/* Count of references by namespaceName
				 * objects. The namespace can't be freed until
				 * refCount becomes zero. */
    Tcl_HashTable cmdTable;	/* Contains all the commands currently
				 * registered in the namespace. Indexed by
				 * strings; values have type (Command *).
				 * Commands imported by Tcl_Import have
				 * Command structures that point (via an
				 * ImportedCmdRef structure) to the Command
				 * structure in the source namespace's command
				 * table. */
    TclVarHashTable varTable;	/* Contains all the (global) variables
				 * currently in this namespace. Indexed by
				 * strings; values have type (Var *). */
    char **exportArrayPtr;	/* Points to an array of string patterns
				 * specifying which commands are exported. A
				 * pattern may include "string match" style
				 * wildcard characters to specify multiple
				 * commands; however, no namespace qualifiers
				 * are allowed. NULL if no export patterns are
				 * registered. */
    Tcl_Size numExportPatterns;	/* Number of export patterns currently
				 * registered using "namespace export". */
    Tcl_Size maxExportPatterns;	/* Number of export patterns for which space
				 * is currently allocated. */
    Tcl_Size cmdRefEpoch;		/* Incremented if a newly added command
				 * shadows a command for which this namespace
				 * has already cached a Command* pointer; this
				 * causes all its cached Command* pointers to
				 * be invalidated. */
    Tcl_Size resolverEpoch;		/* Incremented whenever (a) the name
				 * resolution rules change for this namespace
				 * or (b) a newly added command shadows a
				 * command that is compiled to bytecodes. This
				 * invalidates all byte codes compiled in the
				 * namespace, causing the code to be
				 * recompiled under the new rules.*/
    Tcl_ResolveCmdProc *cmdResProc;
				/* If non-null, this procedure overrides the
				 * usual command resolution mechanism in Tcl.
				 * This procedure is invoked within
				 * Tcl_FindCommand to resolve all command
				 * references within the namespace. */
    Tcl_ResolveVarProc *varResProc;
				/* If non-null, this procedure overrides the
				 * usual variable resolution mechanism in Tcl.
				 * This procedure is invoked within
				 * Tcl_FindNamespaceVar to resolve all
				 * variable references within the namespace at
				 * runtime. */
    Tcl_ResolveCompiledVarProc *compiledVarResProc;
				/* If non-null, this procedure overrides the
				 * usual variable resolution mechanism in Tcl.
				 * This procedure is invoked within
				 * LookupCompiledLocal to resolve variable
				 * references within the namespace at compile
				 * time. */
    Tcl_Size exportLookupEpoch;	/* Incremented whenever a command is added to
				 * a namespace, removed from a namespace or
				 * the exports of a namespace are changed.
				 * Allows TIP#112-driven command lists to be
				 * validated efficiently. */
    Tcl_Ensemble *ensembles;	/* List of structures that contain the details
				 * of the ensembles that are implemented on
				 * top of this namespace. */
    Tcl_Obj *unknownHandlerPtr;	/* A script fragment to be used when command
				 * resolution in this namespace fails. TIP
				 * 181. */
    Tcl_Size commandPathLength;	/* The length of the explicit path. */
    NamespacePathEntry *commandPathArray;
				/* The explicit path of the namespace as an
				 * array. */
    NamespacePathEntry *commandPathSourceList;
				/* Linked list of path entries that point to
				 * this namespace. */
    Tcl_NamespaceDeleteProc *earlyDeleteProc;
				/* Just like the deleteProc field (and called
				 * with the same clientData) but called at the
				 * start of the deletion process, so there is
				 * a chance for code to do stuff inside the
				 * namespace before deletion completes. */
} Namespace;

/*
 * An entry on a namespace's command resolution path.
 */

struct NamespacePathEntry {
    Namespace *nsPtr;		/* What does this path entry point to? If it
				 * is NULL, this path entry points is
				 * redundant and should be skipped. */
    Namespace *creatorNsPtr;	/* Where does this path entry point from? This
				 * allows for efficient invalidation of
				 * references when the path entry's target
				 * updates its current list of defined
				 * commands. */
    NamespacePathEntry *prevPtr, *nextPtr;
				/* Linked list pointers or NULL at either end
				 * of the list that hangs off Namespace's
				 * commandPathSourceList field. */
};

/*
 * Flags used to represent the status of a namespace:
 *
 * NS_DYING -	1 means Tcl_DeleteNamespace has been called to delete the
 *		namespace.  There may still be active call frames on the Tcl
 *		stack that refer to the namespace. When the last call frame
 *		referring to it has been popped, its remaining variables and
 *		commands are destroyed and it is marked "dead" (NS_DEAD).
 * NS_TEARDOWN  -1 means that TclTeardownNamespace has already been called on
 *		this namespace and it should not be called again [Bug 1355942].
 * NS_DEAD -	1 means Tcl_DeleteNamespace has been called to delete the
 *		namespace and no call frames still refer to it. It is no longer
 *		accessible by name. Its variables and commands have already
 *		been destroyed.  When the last namespaceName object in any byte
 *		code unit that refers to the namespace has been freed (i.e.,
 *		when the namespace's refCount is 0), the namespace's storage
 *		will be freed.
 * NS_SUPPRESS_COMPILATION -
 *		Marks the commands in this namespace for not being compiled,
 *		forcing them to be looked up every time.
 */

#define NS_DYING	0x01
#define NS_DEAD		0x02
#define NS_TEARDOWN	0x04
#define NS_KILLED	0x04 /* Same as NS_TEARDOWN (Deprecated) */
#define NS_SUPPRESS_COMPILATION	0x08

/*
 * Flags passed to TclGetNamespaceForQualName:
 *
 * TCL_GLOBAL_ONLY		- (see tcl.h) Look only in the global ns.
 * TCL_NAMESPACE_ONLY		- (see tcl.h) Look only in the context ns.
 * TCL_CREATE_NS_IF_UNKNOWN	- Create unknown namespaces.
 * TCL_FIND_ONLY_NS		- The name sought is a namespace name.
 */

#define TCL_CREATE_NS_IF_UNKNOWN	0x800
#define TCL_FIND_ONLY_NS		0x1000

/*
 * The client data for an ensemble command. This consists of the table of
 * commands that are actually exported by the namespace, and an epoch counter
 * that, combined with the exportLookupEpoch field of the namespace structure,
 * defines whether the table contains valid data or will need to be recomputed
 * next time the ensemble command is called.
 */

typedef struct EnsembleConfig {
    Namespace *nsPtr;		/* The namespace backing this ensemble up. */
    Tcl_Command token;		/* The token for the command that provides
				 * ensemble support for the namespace, or NULL
				 * if the command has been deleted (or never
				 * existed; the global namespace never has an
				 * ensemble command.) */
    Tcl_Size epoch;			/* The epoch at which this ensemble's table of
				 * exported commands is valid. */
    char **subcommandArrayPtr;	/* Array of ensemble subcommand names. At all
				 * consistent points, this will have the same
				 * number of entries as there are entries in
				 * the subcommandTable hash. */
    Tcl_HashTable subcommandTable;
				/* Hash table of ensemble subcommand names,
				 * which are its keys so this also provides
				 * the storage management for those subcommand
				 * names. The contents of the entry values are
				 * object version the prefix lists to use when
				 * substituting for the command/subcommand to
				 * build the ensemble implementation command.
				 * Has to be stored here as well as in
				 * subcommandDict because that field is NULL
				 * when we are deriving the ensemble from the
				 * namespace exports list. FUTURE WORK: use
				 * object hash table here. */
    struct EnsembleConfig *next;/* The next ensemble in the linked list of
				 * ensembles associated with a namespace. If
				 * this field points to this ensemble, the
				 * structure has already been unlinked from
				 * all lists, and cannot be found by scanning
				 * the list from the namespace's ensemble
				 * field. */
    int flags;			/* OR'ed combo of TCL_ENSEMBLE_PREFIX,
				 * ENSEMBLE_DEAD and ENSEMBLE_COMPILE. */

    /* OBJECT FIELDS FOR ENSEMBLE CONFIGURATION */

    Tcl_Obj *subcommandDict;	/* Dictionary providing mapping from
				 * subcommands to their implementing command
				 * prefixes, or NULL if we are to build the
				 * map automatically from the namespace
				 * exports. */
    Tcl_Obj *subcmdList;	/* List of commands that this ensemble
				 * actually provides, and whose implementation
				 * will be built using the subcommandDict (if
				 * present and defined) and by simple mapping
				 * to the namespace otherwise. If NULL,
				 * indicates that we are using the (dynamic)
				 * list of currently exported commands. */
    Tcl_Obj *unknownHandler;	/* Script prefix used to handle the case when
				 * no match is found (according to the rule
				 * defined by flag bit TCL_ENSEMBLE_PREFIX) or
				 * NULL to use the default error-generating
				 * behaviour. The script execution gets all
				 * the arguments to the ensemble command
				 * (including objv[0]) and will have the
				 * results passed directly back to the caller
				 * (including the error code) unless the code
				 * is TCL_CONTINUE in which case the
				 * subcommand will be re-parsed by the ensemble
				 * core, presumably because the ensemble
				 * itself has been updated. */
    Tcl_Obj *parameterList;	/* List of ensemble parameter names. */
    Tcl_Size numParameters;		/* Cached number of parameters. This is either
				 * 0 (if the parameterList field is NULL) or
				 * the length of the list in the parameterList
				 * field. */
} EnsembleConfig;

/*
 * Various bits for the EnsembleConfig.flags field.
 */

#define ENSEMBLE_DEAD	0x1	/* Flag value to say that the ensemble is dead
				 * and on its way out. */
#define ENSEMBLE_COMPILE 0x4	/* Flag to enable bytecode compilation of an
				 * ensemble. */

/*
 *----------------------------------------------------------------
 * Data structures related to variables. These are used primarily in tclVar.c
 *----------------------------------------------------------------
 */

/*
 * The following structure defines a variable trace, which is used to invoke a
 * specific C procedure whenever certain operations are performed on a
 * variable.
 */

typedef struct VarTrace {
    Tcl_VarTraceProc *traceProc;/* Procedure to call when operations given by
				 * flags are performed on variable. */
    void *clientData;	/* Argument to pass to proc. */
    int flags;			/* What events the trace procedure is
				 * interested in: OR-ed combination of
				 * TCL_TRACE_READS, TCL_TRACE_WRITES,
				 * TCL_TRACE_UNSETS and TCL_TRACE_ARRAY. */
    struct VarTrace *nextPtr;	/* Next in list of traces associated with a
				 * particular variable. */
} VarTrace;

/*
 * The following structure defines a command trace, which is used to invoke a
 * specific C procedure whenever certain operations are performed on a
 * command.
 */

typedef struct CommandTrace {
    Tcl_CommandTraceProc *traceProc;
				/* Procedure to call when operations given by
				 * flags are performed on command. */
    void *clientData;	/* Argument to pass to proc. */
    int flags;			/* What events the trace procedure is
				 * interested in: OR-ed combination of
				 * TCL_TRACE_RENAME, TCL_TRACE_DELETE. */
    struct CommandTrace *nextPtr;
				/* Next in list of traces associated with a
				 * particular command. */
    Tcl_Size refCount;		/* Used to ensure this structure is not
				 * deleted too early. Keeps track of how many
				 * pieces of code have a pointer to this
				 * structure. */
} CommandTrace;

/*
 * When a command trace is active (i.e. its associated procedure is executing)
 * one of the following structures is linked into a list associated with the
 * command's interpreter. The information in the structure is needed in order
 * for Tcl to behave reasonably if traces are deleted while traces are active.
 */

typedef struct ActiveCommandTrace {
    struct Command *cmdPtr;	/* Command that's being traced. */
    struct ActiveCommandTrace *nextPtr;
				/* Next in list of all active command traces
				 * for the interpreter, or NULL if no more. */
    CommandTrace *nextTracePtr;	/* Next trace to check after current trace
				 * procedure returns; if this trace gets
				 * deleted, must update pointer to avoid using
				 * free'd memory. */
    int reverseScan;		/* Boolean set true when traces are scanning
				 * in reverse order. */
} ActiveCommandTrace;

/*
 * When a variable trace is active (i.e. its associated procedure is
 * executing) one of the following structures is linked into a list associated
 * with the variable's interpreter. The information in the structure is needed
 * in order for Tcl to behave reasonably if traces are deleted while traces
 * are active.
 */

typedef struct ActiveVarTrace {
    struct Var *varPtr;		/* Variable that's being traced. */
    struct ActiveVarTrace *nextPtr;
				/* Next in list of all active variable traces
				 * for the interpreter, or NULL if no more. */
    VarTrace *nextTracePtr;	/* Next trace to check after current trace
				 * procedure returns; if this trace gets
				 * deleted, must update pointer to avoid using
				 * free'd memory. */
} ActiveVarTrace;

/*
 * The structure below defines a variable, which associates a string name with
 * a Tcl_Obj value. These structures are kept in procedure call frames (for
 * local variables recognized by the compiler) or in the heap (for global
 * variables and any variable not known to the compiler). For each Var
 * structure in the heap, a hash table entry holds the variable name and a
 * pointer to the Var structure.
 */

typedef struct Var {
    int flags;			/* Miscellaneous bits of information about
				 * variable. See below for definitions. */
    union {
	Tcl_Obj *objPtr;	/* The variable's object value. Used for
				 * scalar variables and array elements. */
	TclVarHashTable *tablePtr;/* For array variables, this points to
				 * information about the hash table used to
				 * implement the associative array. Points to
				 * Tcl_Alloc-ed data. */
	struct Var *linkPtr;	/* If this is a global variable being referred
				 * to in a procedure, or a variable created by
				 * "upvar", this field points to the
				 * referenced variable's Var struct. */
    } value;
} Var;

typedef struct VarInHash {
    Var var;
    Tcl_Size refCount;		/* Counts number of active uses of this
				 * variable: 1 for the entry in the hash
				 * table, 1 for each additional variable whose
				 * linkPtr points here, 1 for each nested
				 * trace active on variable, and 1 if the
				 * variable is a namespace variable. This
				 * record can't be deleted until refCount
				 * becomes 0. */
    Tcl_HashEntry entry;	/* The hash table entry that refers to this
				 * variable. This is used to find the name of
				 * the variable and to delete it from its
				 * hash table if it is no longer needed. It
				 * also holds the variable's name. */
} VarInHash;

/*
 * Flag bits for variables. The first two (VAR_ARRAY and VAR_LINK) are
 * mutually exclusive and give the "type" of the variable. If none is set,
 * this is a scalar variable.
 *
 * VAR_ARRAY -			1 means this is an array variable rather than
 *				a scalar variable or link. The "tablePtr"
 *				field points to the array's hash table for its
 *				elements.
 * VAR_LINK -			1 means this Var structure contains a pointer
 *				to another Var structure that either has the
 *				real value or is itself another VAR_LINK
 *				pointer. Variables like this come about
 *				through "upvar" and "global" commands, or
 *				through references to variables in enclosing
 *				namespaces.
 *
 * Flags that indicate the type and status of storage; none is set for
 * compiled local variables (Var structs).
 *
 * VAR_IN_HASHTABLE -		1 means this variable is in a hash table and
 *				the Var structure is malloc'ed. 0 if it is a
 *				local variable that was assigned a slot in a
 *				procedure frame by the compiler so the Var
 *				storage is part of the call frame.
 * VAR_DEAD_HASH		1 means that this var's entry in the hash table
 *				has already been deleted.
 * VAR_ARRAY_ELEMENT -		1 means that this variable is an array
 *				element, so it is not legal for it to be an
 *				array itself (the VAR_ARRAY flag had better
 *				not be set).
 * VAR_NAMESPACE_VAR -		1 means that this variable was declared as a
 *				namespace variable. This flag ensures it
 *				persists until its namespace is destroyed or
 *				until the variable is unset; it will persist
 *				even if it has not been initialized and is
 *				marked undefined. The variable's refCount is
 *				incremented to reflect the "reference" from
 *				its namespace.
 *
 * Flag values relating to the variable's trace and search status.
 *
 * VAR_TRACED_READ
 * VAR_TRACED_WRITE
 * VAR_TRACED_UNSET
 * VAR_TRACED_ARRAY
 * VAR_TRACE_ACTIVE -		1 means that trace processing is currently
 *				underway for a read or write access, so new
 *				read or write accesses should not cause trace
 *				procedures to be called and the variable can't
 *				be deleted.
 * VAR_SEARCH_ACTIVE
 *
 * The following additional flags are used with the CompiledLocal type defined
 * below:
 *
 * VAR_ARGUMENT -		1 means that this variable holds a procedure
 *				argument.
 * VAR_TEMPORARY -		1 if the local variable is an anonymous
 *				temporary variable. Temporaries have a NULL
 *				name.
 * VAR_RESOLVED -		1 if name resolution has been done for this
 *				variable.
 * VAR_IS_ARGS			1 if this variable is the last argument and is
 *				named "args".
 */

/*
 * FLAGS RENUMBERED: everything breaks already, make things simpler.
 *
 * IMPORTANT: skip the values 0x10, 0x20, 0x40, 0x800 corresponding to
 * TCL_TRACE_(READS/WRITES/UNSETS/ARRAY): makes code simpler in tclTrace.c
 *
 * Keep the flag values for VAR_ARGUMENT and VAR_TEMPORARY so that old values
 * in precompiled scripts keep working.
 */

/* Type of value (0 is scalar) */
#define VAR_ARRAY		0x1
#define VAR_LINK		0x2

/* Type of storage (0 is compiled local) */
#define VAR_IN_HASHTABLE	0x4
#define VAR_DEAD_HASH		0x8
#define VAR_ARRAY_ELEMENT	0x1000
#define VAR_NAMESPACE_VAR	0x80	/* KEEP OLD VALUE for Itcl */

#define VAR_ALL_HASH \
	(VAR_IN_HASHTABLE|VAR_DEAD_HASH|VAR_NAMESPACE_VAR|VAR_ARRAY_ELEMENT)

/* Trace and search state. */

#define VAR_TRACED_READ		0x10	/* TCL_TRACE_READS */
#define VAR_TRACED_WRITE	0x20	/* TCL_TRACE_WRITES */
#define VAR_TRACED_UNSET	0x40	/* TCL_TRACE_UNSETS */
#define VAR_TRACED_ARRAY	0x800	/* TCL_TRACE_ARRAY */
#define VAR_TRACE_ACTIVE	0x2000
#define VAR_SEARCH_ACTIVE	0x4000
#define VAR_ALL_TRACES \
	(VAR_TRACED_READ|VAR_TRACED_WRITE|VAR_TRACED_ARRAY|VAR_TRACED_UNSET)

/* Special handling on initialisation (only CompiledLocal). */
#define VAR_ARGUMENT		0x100	/* KEEP OLD VALUE! See tclProc.c */
#define VAR_TEMPORARY		0x200	/* KEEP OLD VALUE! See tclProc.c */
#define VAR_IS_ARGS		0x400
#define VAR_RESOLVED		0x8000

/*
 * Macros to ensure that various flag bits are set properly for variables.
 * The ANSI C "prototypes" for these macros are:
 *
 * MODULE_SCOPE void	TclSetVarScalar(Var *varPtr);
 * MODULE_SCOPE void	TclSetVarArray(Var *varPtr);
 * MODULE_SCOPE void	TclSetVarLink(Var *varPtr);
 * MODULE_SCOPE void	TclSetVarArrayElement(Var *varPtr);
 * MODULE_SCOPE void	TclSetVarUndefined(Var *varPtr);
 * MODULE_SCOPE void	TclClearVarUndefined(Var *varPtr);
 */

#define TclSetVarScalar(varPtr) \
    (varPtr)->flags &= ~(VAR_ARRAY|VAR_LINK)

#define TclSetVarArray(varPtr) \
    (varPtr)->flags = ((varPtr)->flags & ~VAR_LINK) | VAR_ARRAY

#define TclSetVarLink(varPtr) \
    (varPtr)->flags = ((varPtr)->flags & ~VAR_ARRAY) | VAR_LINK

#define TclSetVarArrayElement(varPtr) \
    (varPtr)->flags = ((varPtr)->flags & ~VAR_ARRAY) | VAR_ARRAY_ELEMENT

#define TclSetVarUndefined(varPtr) \
    (varPtr)->flags &= ~(VAR_ARRAY|VAR_LINK);\
    (varPtr)->value.objPtr = NULL

#define TclClearVarUndefined(varPtr)

#define TclSetVarTraceActive(varPtr) \
    (varPtr)->flags |= VAR_TRACE_ACTIVE

#define TclClearVarTraceActive(varPtr) \
    (varPtr)->flags &= ~VAR_TRACE_ACTIVE

#define TclSetVarNamespaceVar(varPtr) \
    if (!TclIsVarNamespaceVar(varPtr)) {\
	(varPtr)->flags |= VAR_NAMESPACE_VAR;\
	if (TclIsVarInHash(varPtr)) {\
	    ((VarInHash *)(varPtr))->refCount++;\
	}\
    }

#define TclClearVarNamespaceVar(varPtr) \
    if (TclIsVarNamespaceVar(varPtr)) {\
	(varPtr)->flags &= ~VAR_NAMESPACE_VAR;\
	if (TclIsVarInHash(varPtr)) {\
	    ((VarInHash *)(varPtr))->refCount--;\
	}\
    }

/*
 * Macros to read various flag bits of variables.
 * The ANSI C "prototypes" for these macros are:
 *
 * MODULE_SCOPE int	TclIsVarScalar(Var *varPtr);
 * MODULE_SCOPE int	TclIsVarLink(Var *varPtr);
 * MODULE_SCOPE int	TclIsVarArray(Var *varPtr);
 * MODULE_SCOPE int	TclIsVarUndefined(Var *varPtr);
 * MODULE_SCOPE int	TclIsVarArrayElement(Var *varPtr);
 * MODULE_SCOPE int	TclIsVarTemporary(Var *varPtr);
 * MODULE_SCOPE int	TclIsVarArgument(Var *varPtr);
 * MODULE_SCOPE int	TclIsVarResolved(Var *varPtr);
 */

#define TclVarFindHiddenArray(varPtr,arrayPtr)				\
    do {								\
        if ((arrayPtr == NULL) && TclIsVarInHash(varPtr) &&		\
              (TclVarParentArray(varPtr) != NULL)) {			\
            arrayPtr = TclVarParentArray(varPtr);			\
        }								\
    } while(0)

#define TclIsVarScalar(varPtr) \
    !((varPtr)->flags & (VAR_ARRAY|VAR_LINK))

#define TclIsVarLink(varPtr) \
    ((varPtr)->flags & VAR_LINK)

#define TclIsVarArray(varPtr) \
    ((varPtr)->flags & VAR_ARRAY)

#define TclIsVarUndefined(varPtr) \
    ((varPtr)->value.objPtr == NULL)

#define TclIsVarArrayElement(varPtr) \
    ((varPtr)->flags & VAR_ARRAY_ELEMENT)

#define TclIsVarNamespaceVar(varPtr) \
    ((varPtr)->flags & VAR_NAMESPACE_VAR)

#define TclIsVarTemporary(varPtr) \
    ((varPtr)->flags & VAR_TEMPORARY)

#define TclIsVarArgument(varPtr) \
    ((varPtr)->flags & VAR_ARGUMENT)

#define TclIsVarResolved(varPtr) \
    ((varPtr)->flags & VAR_RESOLVED)

#define TclIsVarTraceActive(varPtr) \
    ((varPtr)->flags & VAR_TRACE_ACTIVE)

#define TclIsVarTraced(varPtr) \
    ((varPtr)->flags & VAR_ALL_TRACES)

#define TclIsVarInHash(varPtr) \
    ((varPtr)->flags & VAR_IN_HASHTABLE)

#define TclIsVarDeadHash(varPtr) \
    ((varPtr)->flags & VAR_DEAD_HASH)

#define TclGetVarNsPtr(varPtr) \
    (TclIsVarInHash(varPtr) \
	? ((TclVarHashTable *) ((((VarInHash *) (varPtr))->entry.tablePtr)))->nsPtr \
	: NULL)

#define TclVarParentArray(varPtr)					\
    ((TclVarHashTable *) ((VarInHash *) (varPtr))->entry.tablePtr)->arrayPtr

#define VarHashRefCount(varPtr) \
    ((VarInHash *) (varPtr))->refCount

#define VarHashGetKey(varPtr) \
    (((VarInHash *)(varPtr))->entry.key.objPtr)

/*
 * Macros for direct variable access by TEBC.
 */

#define TclIsVarTricky(varPtr,trickyFlags)				\
    (   ((varPtr)->flags & (VAR_ARRAY|VAR_LINK|trickyFlags))		\
          || (TclIsVarInHash(varPtr)					\
                && (TclVarParentArray(varPtr) != NULL)			\
                && (TclVarParentArray(varPtr)->flags & (trickyFlags))))

#define TclIsVarDirectReadable(varPtr)					\
    (   (!TclIsVarTricky(varPtr,VAR_TRACED_READ))			\
          && (varPtr)->value.objPtr)

#define TclIsVarDirectWritable(varPtr) \
    (!TclIsVarTricky(varPtr,VAR_TRACED_WRITE|VAR_DEAD_HASH))

#define TclIsVarDirectUnsettable(varPtr) \
    (!TclIsVarTricky(varPtr,VAR_TRACED_READ|VAR_TRACED_WRITE|VAR_TRACED_UNSET|VAR_DEAD_HASH))

#define TclIsVarDirectModifyable(varPtr) \
    (   (!TclIsVarTricky(varPtr,VAR_TRACED_READ|VAR_TRACED_WRITE))	\
          &&  (varPtr)->value.objPtr)

#define TclIsVarDirectReadable2(varPtr, arrayPtr) \
    (TclIsVarDirectReadable(varPtr) &&\
	(!(arrayPtr) || !((arrayPtr)->flags & VAR_TRACED_READ)))

#define TclIsVarDirectWritable2(varPtr, arrayPtr) \
    (TclIsVarDirectWritable(varPtr) &&\
	(!(arrayPtr) || !((arrayPtr)->flags & VAR_TRACED_WRITE)))

#define TclIsVarDirectModifyable2(varPtr, arrayPtr) \
    (TclIsVarDirectModifyable(varPtr) &&\
	(!(arrayPtr) || !((arrayPtr)->flags & (VAR_TRACED_READ|VAR_TRACED_WRITE))))

/*
 *----------------------------------------------------------------
 * Data structures related to procedures. These are used primarily in
 * tclProc.c, tclCompile.c, and tclExecute.c.
 *----------------------------------------------------------------
 */

#if defined(__STDC_VERSION__) && (__STDC_VERSION__ >= 199901L)
#   define TCLFLEXARRAY
#elif defined(__GNUC__) && (__GNUC__ > 2)
#   define TCLFLEXARRAY 0
#else
#   define TCLFLEXARRAY 1
#endif

/*
 * Forward declaration to prevent an error when the forward reference to
 * Command is encountered in the Proc and ImportRef types declared below.
 */

struct Command;

/*
 * The variable-length structure below describes a local variable of a
 * procedure that was recognized by the compiler. These variables have a name,
 * an element in the array of compiler-assigned local variables in the
 * procedure's call frame, and various other items of information. If the
 * local variable is a formal argument, it may also have a default value. The
 * compiler can't recognize local variables whose names are expressions (these
 * names are only known at runtime when the expressions are evaluated) or
 * local variables that are created as a result of an "upvar" or "uplevel"
 * command. These other local variables are kept separately in a hash table in
 * the call frame.
 */

typedef struct CompiledLocal {
    struct CompiledLocal *nextPtr;
				/* Next compiler-recognized local variable for
				 * this procedure, or NULL if this is the last
				 * local. */
    Tcl_Size nameLength;		/* The number of bytes in local variable's name.
				 * Among others used to speed up var lookups. */
    Tcl_Size frameIndex;		/* Index in the array of compiler-assigned
				 * variables in the procedure call frame. */
#if TCL_MAJOR_VERSION < 9
    int flags;
#endif
    Tcl_Obj *defValuePtr;	/* Pointer to the default value of an
				 * argument, if any. NULL if not an argument
				 * or, if an argument, no default value. */
    Tcl_ResolvedVarInfo *resolveInfo;
				/* Customized variable resolution info
				 * supplied by the Tcl_ResolveCompiledVarProc
				 * associated with a namespace. Each variable
				 * is marked by a unique tag during
				 * compilation, and that same tag is used to
				 * find the variable at runtime. */
#if TCL_MAJOR_VERSION > 8
    int flags;			/* Flag bits for the local variable. Same as
				 * the flags for the Var structure above,
				 * although only VAR_ARGUMENT, VAR_TEMPORARY,
				 * and VAR_RESOLVED make sense. */
#endif
    char name[TCLFLEXARRAY];		/* Name of the local variable starts here. If
				 * the name is NULL, this will just be '\0'.
				 * The actual size of this field will be large
				 * enough to hold the name. MUST BE THE LAST
				 * FIELD IN THE STRUCTURE! */
} CompiledLocal;

/*
 * The structure below defines a command procedure, which consists of a
 * collection of Tcl commands plus information about arguments and other local
 * variables recognized at compile time.
 */

typedef struct Proc {
    struct Interp *iPtr;	/* Interpreter for which this command is
				 * defined. */
    Tcl_Size refCount;		/* Reference count: 1 if still present in
				 * command table plus 1 for each call to the
				 * procedure that is currently active. This
				 * structure can be freed when refCount
				 * becomes zero. */
    struct Command *cmdPtr;	/* Points to the Command structure for this
				 * procedure. This is used to get the
				 * namespace in which to execute the
				 * procedure. */
    Tcl_Obj *bodyPtr;		/* Points to the ByteCode object for
				 * procedure's body command. */
    Tcl_Size numArgs;		/* Number of formal parameters. */
    Tcl_Size numCompiledLocals;	/* Count of local variables recognized by the
				 * compiler including arguments and
				 * temporaries. */
    CompiledLocal *firstLocalPtr;
				/* Pointer to first of the procedure's
				 * compiler-allocated local variables, or NULL
				 * if none. The first numArgs entries in this
				 * list describe the procedure's formal
				 * arguments. */
    CompiledLocal *lastLocalPtr;/* Pointer to the last allocated local
				 * variable or NULL if none. This has frame
				 * index (numCompiledLocals-1). */
} Proc;

/*
 * The type of functions called to process errors found during the execution
 * of a procedure (or lambda term or ...).
 */

typedef void (ProcErrorProc)(Tcl_Interp *interp, Tcl_Obj *procNameObj);

/*
 * The structure below defines a command trace. This is used to allow Tcl
 * clients to find out whenever a command is about to be executed.
 */

typedef struct Trace {
    Tcl_Size level;		/* Only trace commands at nesting level less
				 * than or equal to this. */
#if TCL_MAJOR_VERSION > 8
    Tcl_CmdObjTraceProc2 *proc;	/* Procedure to call to trace command. */
#else
    Tcl_CmdObjTraceProc *proc;	/* Procedure to call to trace command. */
#endif
    void *clientData;	/* Arbitrary value to pass to proc. */
    struct Trace *nextPtr;	/* Next in list of traces for this interp. */
    int flags;			/* Flags governing the trace - see
				 * Tcl_CreateObjTrace for details. */
    Tcl_CmdObjTraceDeleteProc *delProc;
				/* Procedure to call when trace is deleted. */
} Trace;

/*
 * When an interpreter trace is active (i.e. its associated procedure is
 * executing), one of the following structures is linked into a list
 * associated with the interpreter. The information in the structure is needed
 * in order for Tcl to behave reasonably if traces are deleted while traces
 * are active.
 */

typedef struct ActiveInterpTrace {
    struct ActiveInterpTrace *nextPtr;
				/* Next in list of all active command traces
				 * for the interpreter, or NULL if no more. */
    Trace *nextTracePtr;	/* Next trace to check after current trace
				 * procedure returns; if this trace gets
				 * deleted, must update pointer to avoid using
				 * free'd memory. */
    int reverseScan;		/* Boolean set true when traces are scanning
				 * in reverse order. */
} ActiveInterpTrace;

/*
 * Flag values designating types of execution traces. See tclTrace.c for
 * related flag values.
 *
 * TCL_TRACE_ENTER_EXEC		- triggers enter/enterstep traces.
 * 				- passed to Tcl_CreateObjTrace to set up
 *				  "enterstep" traces.
 * TCL_TRACE_LEAVE_EXEC		- triggers leave/leavestep traces.
 * 				- passed to Tcl_CreateObjTrace to set up
 *				  "leavestep" traces.
 */

#define TCL_TRACE_ENTER_EXEC	1
#define TCL_TRACE_LEAVE_EXEC	2

typedef struct {  /* For internal core use only */
    Tcl_ObjType objType;
    struct {
	size_t (*lengthProc)(Tcl_Obj *obj);
    } abstractList;
} TclObjTypeWithAbstractList;
#define TCL_OBJTYPE_V0_1(lengthProc) (sizeof(TclObjTypeWithAbstractList)) \
	}, {lengthProc /* For internal core use only */
#define ABSTRACTLIST_PROC(objPtr, proc) (((objPtr)->typePtr \
	&& ((objPtr)->typePtr->version > offsetof(TclObjTypeWithAbstractList, abstractList.proc))) ? \
	((const TclObjTypeWithAbstractList *)(objPtr)->typePtr)->abstractList.proc : NULL)

MODULE_SCOPE size_t TclLengthOne(Tcl_Obj *);

/*
 * The structure below defines an entry in the assocData hash table which is
 * associated with an interpreter. The entry contains a pointer to a function
 * to call when the interpreter is deleted, and a pointer to a user-defined
 * piece of data.
 */

typedef struct AssocData {
    Tcl_InterpDeleteProc *proc;	/* Proc to call when deleting. */
    void *clientData;	/* Value to pass to proc. */
} AssocData;

/*
 * The structure below defines a call frame. A call frame defines a naming
 * context for a procedure call: its local naming scope (for local variables)
 * and its global naming scope (a namespace, perhaps the global :: namespace).
 * A call frame can also define the naming context for a namespace eval or
 * namespace inscope command: the namespace in which the command's code should
 * execute. The Tcl_CallFrame structures exist only while procedures or
 * namespace eval/inscope's are being executed, and provide a kind of Tcl call
 * stack.
 *
 * WARNING!! The structure definition must be kept consistent with the
 * Tcl_CallFrame structure in tcl.h. If you change one, change the other.
 */

/*
 * Will be grown to contain: pointers to the varnames (allocated at the end),
 * plus the init values for each variable (suitable to be memcopied on init)
 */

typedef struct LocalCache {
    Tcl_Size refCount;
    Tcl_Size numVars;
    Tcl_Obj *varName0;
} LocalCache;

#define localName(framePtr, i) \
    ((&((framePtr)->localCachePtr->varName0))[(i)])

MODULE_SCOPE void	TclFreeLocalCache(Tcl_Interp *interp,
			    LocalCache *localCachePtr);

typedef struct CallFrame {
    Namespace *nsPtr;		/* Points to the namespace used to resolve
				 * commands and global variables. */
    int isProcCallFrame;	/* If 0, the frame was pushed to execute a
				 * namespace command and var references are
				 * treated as references to namespace vars;
				 * varTablePtr and compiledLocals are ignored.
				 * If FRAME_IS_PROC is set, the frame was
				 * pushed to execute a Tcl procedure and may
				 * have local vars. */
    Tcl_Size objc;			/* This and objv below describe the arguments
				 * for this procedure call. */
    Tcl_Obj *const *objv;	/* Array of argument objects. */
    struct CallFrame *callerPtr;
				/* Value of interp->framePtr when this
				 * procedure was invoked (i.e. next higher in
				 * stack of all active procedures). */
    struct CallFrame *callerVarPtr;
				/* Value of interp->varFramePtr when this
				 * procedure was invoked (i.e. determines
				 * variable scoping within caller). Same as
				 * callerPtr unless an "uplevel" command or
				 * something equivalent was active in the
				 * caller). */
    Tcl_Size level;			/* Level of this procedure, for "uplevel"
				 * purposes (i.e. corresponds to nesting of
				 * callerVarPtr's, not callerPtr's). 1 for
				 * outermost procedure, 0 for top-level. */
    Proc *procPtr;		/* Points to the structure defining the called
				 * procedure. Used to get information such as
				 * the number of compiled local variables
				 * (local variables assigned entries ["slots"]
				 * in the compiledLocals array below). */
    TclVarHashTable *varTablePtr;
				/* Hash table containing local variables not
				 * recognized by the compiler, or created at
				 * execution time through, e.g., upvar.
				 * Initially NULL and created if needed. */
    Tcl_Size numCompiledLocals;	/* Count of local variables recognized
				 * by the compiler including arguments. */
    Var *compiledLocals;	/* Points to the array of local variables
				 * recognized by the compiler. The compiler
				 * emits code that refers to these variables
				 * using an index into this array. */
    void *clientData;	/* Pointer to some context that is used by
				 * object systems. The meaning of the contents
				 * of this field is defined by the code that
				 * sets it, and it should only ever be set by
				 * the code that is pushing the frame. In that
				 * case, the code that sets it should also
				 * have some means of discovering what the
				 * meaning of the value is, which we do not
				 * specify. */
    LocalCache *localCachePtr;
    Tcl_Obj    *tailcallPtr;
				/* NULL if no tailcall is scheduled */
} CallFrame;

#define FRAME_IS_PROC	0x1
#define FRAME_IS_LAMBDA 0x2
#define FRAME_IS_METHOD	0x4	/* The frame is a method body, and the frame's
				 * clientData field contains a CallContext
				 * reference. Part of TIP#257. */
#define FRAME_IS_OO_DEFINE 0x8	/* The frame is part of the inside workings of
				 * the [oo::define] command; the clientData
				 * field contains an Object reference that has
				 * been confirmed to refer to a class. Part of
				 * TIP#257. */
#define FRAME_IS_PRIVATE_DEFINE 0x10
				/* Marks this frame as being used for private
				 * declarations with [oo::define]. Usually
				 * OR'd with FRAME_IS_OO_DEFINE. TIP#500. */

/*
 * TIP #280
 * The structure below defines a command frame. A command frame provides
 * location information for all commands executing a tcl script (source, eval,
 * uplevel, procedure bodies, ...). The runtime structure essentially contains
 * the stack trace as it would be if the currently executing command were to
 * throw an error.
 *
 * For commands where it makes sense it refers to the associated CallFrame as
 * well.
 *
 * The structures are chained in a single list, with the top of the stack
 * anchored in the Interp structure.
 *
 * Instances can be allocated on the C stack, or the heap, the former making
 * cleanup a bit simpler.
 */

typedef struct CmdFrame {
    /*
     * General data. Always available.
     */

    int type;			/* Values see below. */
    int level;			/* Number of frames in stack, prevent O(n)
				 * scan of list. */
    int *line;			/* Lines the words of the command start on. */
    Tcl_Size nline;
    CallFrame *framePtr;	/* Procedure activation record, may be
				 * NULL. */
    struct CmdFrame *nextPtr;	/* Link to calling frame. */
    /*
     * Data needed for Eval vs TEBC
     *
     * EXECUTION CONTEXTS and usage of CmdFrame
     *
     * Field	  TEBC		  EvalEx
     * =======	  ====		  ======
     * level	  yes		  yes
     * type	  BC/PREBC	  SRC/EVAL
     * line0	  yes		  yes
     * framePtr	  yes		  yes
     * =======	  ====		  ======
     *
     * =======	  ====		  ========= union data
     * line1	  -		  yes
     * line3	  -		  yes
     * path	  -		  yes
     * -------	  ----		  ------
     * codePtr	  yes		  -
     * pc	  yes		  -
     * =======	  ====		  ======
     *
     * =======	  ====		  ========= union cmd
     * str.cmd	  yes		  yes
     * str.len	  yes		  yes
     * -------	  ----		  ------
     */

    union {
	struct {
	    Tcl_Obj *path;	/* Path of the sourced file the command is
				 * in. */
	} eval;
	struct {
	    const void *codePtr;/* Byte code currently executed... */
	    const char *pc;	/* ... and instruction pointer. */
	} tebc;
    } data;
    Tcl_Obj *cmdObj;
    const char *cmd;		/* The executed command, if possible... */
    Tcl_Size len;			/* ... and its length. */
    const struct CFWordBC *litarg;
				/* Link to set of literal arguments which have
				 * ben pushed on the lineLABCPtr stack by
				 * TclArgumentBCEnter(). These will be removed
				 * by TclArgumentBCRelease. */
} CmdFrame;

typedef struct CFWord {
    CmdFrame *framePtr;		/* CmdFrame to access. */
    Tcl_Size word;			/* Index of the word in the command. */
    Tcl_Size refCount;		/* Number of times the word is on the
				 * stack. */
} CFWord;

typedef struct CFWordBC {
    CmdFrame *framePtr;		/* CmdFrame to access. */
    Tcl_Size pc;			/* Instruction pointer of a command in
				 * ExtCmdLoc.loc[.] */
    Tcl_Size word;			/* Index of word in
				 * ExtCmdLoc.loc[cmd]->line[.] */
    struct CFWordBC *prevPtr;	/* Previous entry in stack for same Tcl_Obj. */
    struct CFWordBC *nextPtr;	/* Next entry for same command call. See
				 * CmdFrame litarg field for the list start. */
    Tcl_Obj *obj;		/* Back reference to hash table key */
} CFWordBC;

/*
 * Structure to record the locations of invisible continuation lines in
 * literal scripts, as character offset from the beginning of the script. Both
 * compiler and direct evaluator use this information to adjust their line
 * counters when tracking through the script, because when it is invoked the
 * continuation line marker as a whole has been removed already, meaning that
 * the \n which was part of it is gone as well, breaking regular line
 * tracking.
 *
 * These structures are allocated and filled by both the function
 * TclSubstTokens() in the file "tclParse.c" and its caller TclEvalEx() in the
 * file "tclBasic.c", and stored in the thread-global hash table "lineCLPtr" in
 * file "tclObj.c". They are used by the functions TclSetByteCodeFromAny() and
 * TclCompileScript(), both found in the file "tclCompile.c". Their memory is
 * released by the function TclFreeObj(), in the file "tclObj.c", and also by
 * the function TclThreadFinalizeObjects(), in the same file.
 */

#define CLL_END		(-1)

typedef struct ContLineLoc {
    Tcl_Size num;			/* Number of entries in loc, not counting the
				 * final -1 marker entry. */
    int loc[TCLFLEXARRAY];/* Table of locations, as character offsets.
				 * The table is allocated as part of the
				 * structure, extending behind the nominal end
				 * of the structure. An entry containing the
				 * value -1 is put after the last location, as
				 * end-marker/sentinel. */
} ContLineLoc;

/*
 * The following macros define the allowed values for the type field of the
 * CmdFrame structure above. Some of the values occur only in the extended
 * location data referenced via the 'baseLocPtr'.
 *
 * TCL_LOCATION_EVAL	  : Frame is for a script evaluated by EvalEx.
 * TCL_LOCATION_BC	  : Frame is for bytecode.
 * TCL_LOCATION_PREBC	  : Frame is for precompiled bytecode.
 * TCL_LOCATION_SOURCE	  : Frame is for a script evaluated by EvalEx, from a
 *			    sourced file.
 * TCL_LOCATION_PROC	  : Frame is for bytecode of a procedure.
 *
 * A TCL_LOCATION_BC type in a frame can be overridden by _SOURCE and _PROC
 * types, per the context of the byte code in execution.
 */

#define TCL_LOCATION_EVAL	(0) /* Location in a dynamic eval script. */
#define TCL_LOCATION_BC		(2) /* Location in byte code. */
#define TCL_LOCATION_PREBC	(3) /* Location in precompiled byte code, no
				     * location. */
#define TCL_LOCATION_SOURCE	(4) /* Location in a file. */
#define TCL_LOCATION_PROC	(5) /* Location in a dynamic proc. */
#define TCL_LOCATION_LAST	(6) /* Number of values in the enum. */

/*
 * Structure passed to describe procedure-like "procedures" that are not
 * procedures (e.g. a lambda) so that their details can be reported correctly
 * by [info frame]. Contains a sub-structure for each extra field.
 */

typedef Tcl_Obj * (GetFrameInfoValueProc)(void *clientData);
typedef struct {
    const char *name;		/* Name of this field. */
    GetFrameInfoValueProc *proc;	/* Function to generate a Tcl_Obj* from the
				 * clientData, or just use the clientData
				 * directly (after casting) if NULL. */
    void *clientData;	/* Context for above function, or Tcl_Obj* if
				 * proc field is NULL. */
} ExtraFrameInfoField;
typedef struct {
    Tcl_Size length;			/* Length of array. */
    ExtraFrameInfoField fields[2];
				/* Really as long as necessary, but this is
				 * long enough for nearly anything. */
} ExtraFrameInfo;

/*
 *----------------------------------------------------------------
 * Data structures and procedures related to TclHandles, which are a very
 * lightweight method of preserving enough information to determine if an
 * arbitrary malloc'd block has been deleted.
 *----------------------------------------------------------------
 */

typedef void **TclHandle;

/*
 *----------------------------------------------------------------
 * Experimental flag value passed to Tcl_GetRegExpFromObj. Intended for use
 * only by Expect. It will probably go away in a later release.
 *----------------------------------------------------------------
 */

#define TCL_REG_BOSONLY 002000	/* Prepend \A to pattern so it only matches at
				 * the beginning of the string. */

/*
 * These are a thin layer over TclpThreadKeyDataGet and TclpThreadKeyDataSet
 * when threads are used, or an emulation if there are no threads. These are
 * really internal and Tcl clients should use Tcl_GetThreadData.
 */

MODULE_SCOPE void *	TclThreadDataKeyGet(Tcl_ThreadDataKey *keyPtr);
MODULE_SCOPE void	TclThreadDataKeySet(Tcl_ThreadDataKey *keyPtr,
			    void *data);

/*
 * This is a convenience macro used to initialize a thread local storage ptr.
 */

#define TCL_TSD_INIT(keyPtr) \
	(ThreadSpecificData *)Tcl_GetThreadData((keyPtr), sizeof(ThreadSpecificData))

/*
 *----------------------------------------------------------------
 * Data structures related to bytecode compilation and execution. These are
 * used primarily in tclCompile.c, tclExecute.c, and tclBasic.c.
 *----------------------------------------------------------------
 */

/*
 * Forward declaration to prevent errors when the forward references to
 * Tcl_Parse and CompileEnv are encountered in the procedure type CompileProc
 * declared below.
 */

struct CompileEnv;

/*
 * The type of procedures called by the Tcl bytecode compiler to compile
 * commands. Pointers to these procedures are kept in the Command structure
 * describing each command. The integer value returned by a CompileProc must
 * be one of the following:
 *
 * TCL_OK		Compilation completed normally.
 * TCL_ERROR 		Compilation could not be completed. This can be just a
 * 			judgment by the CompileProc that the command is too
 * 			complex to compile effectively, or it can indicate
 * 			that in the current state of the interp, the command
 * 			would raise an error. The bytecode compiler will not
 * 			do any error reporting at compiler time. Error
 * 			reporting is deferred until the actual runtime,
 * 			because by then changes in the interp state may allow
 * 			the command to be successfully evaluated.
 */

typedef int (CompileProc)(Tcl_Interp *interp, Tcl_Parse *parsePtr,
	struct Command *cmdPtr, struct CompileEnv *compEnvPtr);

/*
 * The type of procedure called from the compilation hook point in
 * SetByteCodeFromAny.
 */

typedef int (CompileHookProc)(Tcl_Interp *interp,
	struct CompileEnv *compEnvPtr, void *clientData);

/*
 * The data structure for a (linked list of) execution stacks.
 */

typedef struct ExecStack {
    struct ExecStack *prevPtr;
    struct ExecStack *nextPtr;
    Tcl_Obj **markerPtr;
    Tcl_Obj **endPtr;
    Tcl_Obj **tosPtr;
    Tcl_Obj *stackWords[TCLFLEXARRAY];
} ExecStack;

/*
 * The data structure defining the execution environment for ByteCode's.
 * There is one ExecEnv structure per Tcl interpreter. It holds the evaluation
 * stack that holds command operands and results. The stack grows towards
 * increasing addresses. The member stackPtr points to the stackItems of the
 * currently active execution stack.
 */

typedef struct CorContext {
    struct CallFrame *framePtr;
    struct CallFrame *varFramePtr;
    struct CmdFrame *cmdFramePtr;  /* See Interp.cmdFramePtr */
    Tcl_HashTable *lineLABCPtr;    /* See Interp.lineLABCPtr */
} CorContext;

typedef struct CoroutineData {
    struct Command *cmdPtr;	/* The command handle for the coroutine. */
    struct ExecEnv *eePtr;	/* The special execution environment (stacks,
				 * etc.) for the coroutine. */
    struct ExecEnv *callerEEPtr;/* The execution environment for the caller of
				 * the coroutine, which might be the
				 * interpreter global environment or another
				 * coroutine. */
    CorContext caller;
    CorContext running;
    Tcl_HashTable *lineLABCPtr;    /* See Interp.lineLABCPtr */
    void *stackLevel;
    Tcl_Size auxNumLevels;		/* While the coroutine is running the
				 * numLevels of the create/resume command is
				 * stored here; for suspended coroutines it
				 * holds the nesting numLevels at yield. */
    Tcl_Size nargs;                  /* Number of args required for resuming this
				 * coroutine; COROUTINE_ARGUMENTS_SINGLE_OPTIONAL means "0 or 1"
				 * (default), COROUTINE_ARGUMENTS_ARBITRARY means "any" */
    Tcl_Obj *yieldPtr;		/* The command to yield to.  Stored here in
				 * order to reset splice point in
				 * TclNRCoroutineActivateCallback if the
				 * coroutine is busy.
				*/
} CoroutineData;

typedef struct ExecEnv {
    ExecStack *execStackPtr;	/* Points to the first item in the evaluation
				 * stack on the heap. */
    Tcl_Obj *constants[2];	/* Pointers to constant "0" and "1" objs. */
    struct Tcl_Interp *interp;
    struct NRE_callback *callbackPtr;
				/* Top callback in NRE's stack. */
    struct CoroutineData *corPtr;
    int rewind;
} ExecEnv;

#define COR_IS_SUSPENDED(corPtr) \
    ((corPtr)->stackLevel == NULL)

/*
 * The definitions for the LiteralTable and LiteralEntry structures. Each
 * interpreter contains a LiteralTable. It is used to reduce the storage
 * needed for all the Tcl objects that hold the literals of scripts compiled
 * by the interpreter. A literal's object is shared by all the ByteCodes that
 * refer to the literal. Each distinct literal has one LiteralEntry entry in
 * the LiteralTable. A literal table is a specialized hash table that is
 * indexed by the literal's string representation, which may contain null
 * characters.
 *
 * Note that we reduce the space needed for literals by sharing literal
 * objects both within a ByteCode (each ByteCode contains a local
 * LiteralTable) and across all an interpreter's ByteCodes (with the
 * interpreter's global LiteralTable).
 */

typedef struct LiteralEntry {
    struct LiteralEntry *nextPtr;
				/* Points to next entry in this hash bucket or
				 * NULL if end of chain. */
    Tcl_Obj *objPtr;		/* Points to Tcl object that holds the
				 * literal's bytes and length. */
    Tcl_Size refCount;		/* If in an interpreter's global literal
				 * table, the number of ByteCode structures
				 * that share the literal object; the literal
				 * entry can be freed when refCount drops to
				 * 0. If in a local literal table, TCL_INDEX_NONE. */
    Namespace *nsPtr;		/* Namespace in which this literal is used. We
				 * try to avoid sharing literal non-FQ command
				 * names among different namespaces to reduce
				 * shimmering. */
} LiteralEntry;

typedef struct LiteralTable {
    LiteralEntry **buckets;	/* Pointer to bucket array. Each element
				 * points to first entry in bucket's hash
				 * chain, or NULL. */
    LiteralEntry *staticBuckets[TCL_SMALL_HASH_TABLE];
				/* Bucket array used for small tables to avoid
				 * mallocs and frees. */
    TCL_HASH_TYPE numBuckets; /* Total number of buckets allocated at
				 * **buckets. */
    TCL_HASH_TYPE numEntries; /* Total number of entries present in
				 * table. */
    TCL_HASH_TYPE rebuildSize; /* Enlarge table when numEntries gets to be
				 * this large. */
    TCL_HASH_TYPE mask;		/* Mask value used in hashing function. */
} LiteralTable;

/*
 * The following structure defines for each Tcl interpreter various
 * statistics-related information about the bytecode compiler and
 * interpreter's operation in that interpreter.
 */

#ifdef TCL_COMPILE_STATS
typedef struct ByteCodeStats {
    size_t numExecutions;		/* Number of ByteCodes executed. */
    size_t numCompilations;	/* Number of ByteCodes created. */
    size_t numByteCodesFreed;	/* Number of ByteCodes destroyed. */
    size_t instructionCount[256];	/* Number of times each instruction was
				 * executed. */

    double totalSrcBytes;	/* Total source bytes ever compiled. */
    double totalByteCodeBytes;	/* Total bytes for all ByteCodes. */
    double currentSrcBytes;	/* Src bytes for all current ByteCodes. */
    double currentByteCodeBytes;/* Code bytes in all current ByteCodes. */

    size_t srcCount[32];		/* Source size distribution: # of srcs of
				 * size [2**(n-1)..2**n), n in [0..32). */
    size_t byteCodeCount[32];	/* ByteCode size distribution. */
    size_t lifetimeCount[32];	/* ByteCode lifetime distribution (ms). */

    double currentInstBytes;	/* Instruction bytes-current ByteCodes. */
    double currentLitBytes;	/* Current literal bytes. */
    double currentExceptBytes;	/* Current exception table bytes. */
    double currentAuxBytes;	/* Current auxiliary information bytes. */
    double currentCmdMapBytes;	/* Current src<->code map bytes. */

    size_t numLiteralsCreated;	/* Total literal objects ever compiled. */
    double totalLitStringBytes;	/* Total string bytes in all literals. */
    double currentLitStringBytes;
				/* String bytes in current literals. */
    size_t literalCount[32];	/* Distribution of literal string sizes. */
} ByteCodeStats;
#endif /* TCL_COMPILE_STATS */

/*
 * Structure used in implementation of those core ensembles which are
 * partially compiled. Used as an array of these, with a terminating field
 * whose 'name' is NULL.
 */

typedef struct {
    const char *name;		/* The name of the subcommand. */
    Tcl_ObjCmdProc *proc;	/* The implementation of the subcommand. */
    CompileProc *compileProc;	/* The compiler for the subcommand. */
    Tcl_ObjCmdProc *nreProc;	/* NRE implementation of this command. */
    void *clientData;	/* Any clientData to give the command. */
    int unsafe;			/* Whether this command is to be hidden by
				 * default in a safe interpreter. */
} EnsembleImplMap;

/*
 *----------------------------------------------------------------
 * Data structures related to commands.
 *----------------------------------------------------------------
 */

/*
 * An imported command is created in an namespace when it imports a "real"
 * command from another namespace. An imported command has a Command structure
 * that points (via its ClientData value) to the "real" Command structure in
 * the source namespace's command table. The real command records all the
 * imported commands that refer to it in a list of ImportRef structures so
 * that they can be deleted when the real command is deleted.
 */

typedef struct ImportRef {
    struct Command *importedCmdPtr;
				/* Points to the imported command created in
				 * an importing namespace; this command
				 * redirects its invocations to the "real"
				 * command. */
    struct ImportRef *nextPtr;	/* Next element on the linked list of imported
				 * commands that refer to the "real" command.
				 * The real command deletes these imported
				 * commands on this list when it is
				 * deleted. */
} ImportRef;

/*
 * Data structure used as the ClientData of imported commands: commands
 * created in an namespace when it imports a "real" command from another
 * namespace.
 */

typedef struct ImportedCmdData {
    struct Command *realCmdPtr;	/* "Real" command that this imported command
				 * refers to. */
    struct Command *selfPtr;	/* Pointer to this imported command. Needed
				 * only when deleting it in order to remove it
				 * from the real command's linked list of
				 * imported commands that refer to it. */
} ImportedCmdData;

/*
 * A Command structure exists for each command in a namespace. The Tcl_Command
 * opaque type actually refers to these structures.
 */

typedef struct Command {
    Tcl_HashEntry *hPtr;	/* Pointer to the hash table entry that refers
				 * to this command. The hash table is either a
				 * namespace's command table or an
				 * interpreter's hidden command table. This
				 * pointer is used to get a command's name
				 * from its Tcl_Command handle. NULL means
				 * that the hash table entry has been removed
				 * already (this can happen if deleteProc
				 * causes the command to be deleted or
				 * recreated). */
    Namespace *nsPtr;		/* Points to the namespace containing this
				 * command. */
    Tcl_Size refCount;		/* 1 if in command hashtable plus 1 for each
				 * reference from a CmdName Tcl object
				 * representing a command's name in a ByteCode
				 * instruction sequence. This structure can be
				 * freed when refCount becomes zero. */
    Tcl_Size cmdEpoch;		/* Incremented to invalidate any references
				 * that point to this command when it is
				 * renamed, deleted, hidden, or exposed. */
    CompileProc *compileProc;	/* Procedure called to compile command. NULL
				 * if no compile proc exists for command. */
    Tcl_ObjCmdProc *objProc;	/* Object-based command procedure. */
    void *objClientData;	/* Arbitrary value passed to object proc. */
    Tcl_CmdProc *proc;		/* String-based command procedure. */
    void *clientData;	/* Arbitrary value passed to string proc. */
    Tcl_CmdDeleteProc *deleteProc;
				/* Procedure invoked when deleting command to,
				 * e.g., free all client data. */
    void *deleteData;	/* Arbitrary value passed to deleteProc. */
    int flags;			/* Miscellaneous bits of information about
				 * command. See below for definitions. */
    ImportRef *importRefPtr;	/* List of each imported Command created in
				 * another namespace when this command is
				 * imported. These imported commands redirect
				 * invocations back to this command. The list
				 * is used to remove all those imported
				 * commands when deleting this "real"
				 * command. */
    CommandTrace *tracePtr;	/* First in list of all traces set for this
				 * command. */
    Tcl_ObjCmdProc *nreProc;	/* NRE implementation of this command. */
} Command;

/*
 * Flag bits for commands.
 *
 * CMD_DYING -			If 1 the command is in the process of
 *				being deleted (its deleteProc is currently
 *				executing). Other attempts to delete the
 *				command should be ignored.
 * CMD_TRACE_ACTIVE -		If 1 the trace processing is currently
 *				underway for a rename/delete change. See the
 *				two flags below for which is currently being
 *				processed.
 * CMD_HAS_EXEC_TRACES -	If 1 means that this command has at least one
 *				execution trace (as opposed to simple
 *				delete/rename traces) in its tracePtr list.
 * CMD_COMPILES_EXPANDED -	If 1 this command has a compiler that
 *				can handle expansion (provided it is not the
 *				first word).
 * TCL_TRACE_RENAME -		A rename trace is in progress. Further
 *				recursive renames will not be traced.
 * TCL_TRACE_DELETE -		A delete trace is in progress. Further
 *				recursive deletes will not be traced.
 * (these last two flags are defined in tcl.h)
 */

#define CMD_DYING		    0x01
#define CMD_TRACE_ACTIVE	    0x02
#define CMD_HAS_EXEC_TRACES	    0x04
#define CMD_COMPILES_EXPANDED	    0x08
#define CMD_REDEF_IN_PROGRESS	    0x10
#define CMD_VIA_RESOLVER	    0x20
#define CMD_DEAD                    0x40


/*
 *----------------------------------------------------------------
 * Data structures related to name resolution procedures.
 *----------------------------------------------------------------
 */

/*
 * The interpreter keeps a linked list of name resolution schemes. The scheme
 * for a namespace is consulted first, followed by the list of schemes in an
 * interpreter, followed by the default name resolution in Tcl. Schemes are
 * added/removed from the interpreter's list by calling Tcl_AddInterpResolver
 * and Tcl_RemoveInterpResolver.
 */

typedef struct ResolverScheme {
    char *name;			/* Name identifying this scheme. */
    Tcl_ResolveCmdProc *cmdResProc;
				/* Procedure handling command name
				 * resolution. */
    Tcl_ResolveVarProc *varResProc;
				/* Procedure handling variable name resolution
				 * for variables that can only be handled at
				 * runtime. */
    Tcl_ResolveCompiledVarProc *compiledVarResProc;
				/* Procedure handling variable name resolution
				 * at compile time. */

    struct ResolverScheme *nextPtr;
				/* Pointer to next record in linked list. */
} ResolverScheme;

/*
 * Forward declaration of the TIP#143 limit handler structure.
 */

typedef struct LimitHandler LimitHandler;

/*
 * TIP #268.
 * Values for the selection mode, i.e the package require preferences.
 */

enum PkgPreferOptions {
    PKG_PREFER_LATEST, PKG_PREFER_STABLE
};

/*
 *----------------------------------------------------------------
 * This structure shadows the first few fields of the memory cache for the
 * allocator defined in tclThreadAlloc.c; it has to be kept in sync with the
 * definition there.
 * Some macros require knowledge of some fields in the struct in order to
 * avoid hitting the TSD unnecessarily. In order to facilitate this, a pointer
 * to the relevant fields is kept in the allocCache field in struct Interp.
 *----------------------------------------------------------------
 */

typedef struct AllocCache {
    struct Cache *nextPtr;	/* Linked list of cache entries. */
    Tcl_ThreadId owner;		/* Which thread's cache is this? */
    Tcl_Obj *firstObjPtr;	/* List of free objects for thread. */
    size_t numObjects;		/* Number of objects for thread. */
} AllocCache;

/*
 *----------------------------------------------------------------
 * This structure defines an interpreter, which is a collection of commands
 * plus other state information related to interpreting commands, such as
 * variable storage. Primary responsibility for this data structure is in
 * tclBasic.c, but almost every Tcl source file uses something in here.
 *----------------------------------------------------------------
 */

typedef struct Interp {
    /*
     * The first two fields were named "result" and "freeProc" in earlier
     * versions of Tcl.  They are no longer used within Tcl, and are no
     * longer available to be accessed by extensions.  However, they cannot
     * be removed.  Why?  There is a deployed base of stub-enabled extensions
     * that query the value of iPtr->stubTable.  For them to continue to work,
     * the location of the field "stubTable" within the Interp struct cannot
     * change.  The most robust way to assure that is to leave all fields up to
     * that one undisturbed.
     */

    const char *legacyResult;
    void (*legacyFreeProc) (void);
    int errorLine;		/* When TCL_ERROR is returned, this gives the
				 * line number in the command where the error
				 * occurred (1 means first line). */
    const struct TclStubs *stubTable;
				/* Pointer to the exported Tcl stub table.  In
				 * ancient pre-8.1 versions of Tcl this was a
				 * pointer to the objResultPtr or a pointer to a
				 * buckets array in a hash table. Deployed stubs
				 * enabled extensions check for a NULL pointer value
				 * and for a TCL_STUBS_MAGIC value to verify they
				 * are not [load]ing into one of those pre-stubs
				 * interps.
				 */

    TclHandle handle;		/* Handle used to keep track of when this
				 * interp is deleted. */

    Namespace *globalNsPtr;	/* The interpreter's global namespace. */
    Tcl_HashTable *hiddenCmdTablePtr;
				/* Hash table used by tclBasic.c to keep track
				 * of hidden commands on a per-interp
				 * basis. */
    void *interpInfo;	/* Information used by tclInterp.c to keep
				 * track of parent/child interps on a
				 * per-interp basis. */
#if TCL_MAJOR_VERSION > 8
    void (*optimizer)(void *envPtr);
#else
    union {
	void (*optimizer)(void *envPtr);
	Tcl_HashTable unused2;	/* No longer used (was mathFuncTable). The
				 * unused space in interp was repurposed for
				 * pluggable bytecode optimizers. The core
				 * contains one optimizer, which can be
				 * selectively overridden by extensions. */
    } extra;
#endif
    /*
     * Information related to procedures and variables. See tclProc.c and
     * tclVar.c for usage.
     */

    Tcl_Size numLevels;		/* Keeps track of how many nested calls to
				 * Tcl_Eval are in progress for this
				 * interpreter. It's used to delay deletion of
				 * the table until all Tcl_Eval invocations
				 * are completed. */
    Tcl_Size maxNestingDepth;	/* If numLevels exceeds this value then Tcl
				 * assumes that infinite recursion has
				 * occurred and it generates an error. */
    CallFrame *framePtr;	/* Points to top-most in stack of all nested
				 * procedure invocations. */
    CallFrame *varFramePtr;	/* Points to the call frame whose variables
				 * are currently in use (same as framePtr
				 * unless an "uplevel" command is
				 * executing). */
    ActiveVarTrace *activeVarTracePtr;
				/* First in list of active traces for interp,
				 * or NULL if no active traces. */
    int returnCode;		/* [return -code] parameter. */
    CallFrame *rootFramePtr;	/* Global frame pointer for this
				 * interpreter. */
    Namespace *lookupNsPtr;	/* Namespace to use ONLY on the next
				 * TCL_EVAL_INVOKE call to Tcl_EvalObjv. */

#if TCL_MAJOR_VERSION < 9
    char *appendResultDontUse;
    int appendAvlDontUse;
    int appendUsedDontUse;
#endif

    /*
     * Information about packages. Used only in tclPkg.c.
     */

    Tcl_HashTable packageTable;	/* Describes all of the packages loaded in or
				 * available to this interpreter. Keys are
				 * package names, values are (Package *)
				 * pointers. */
    char *packageUnknown;	/* Command to invoke during "package require"
				 * commands for packages that aren't described
				 * in packageTable. Ckalloc'ed, may be
				 * NULL. */
    /*
     * Miscellaneous information:
     */

    Tcl_Size cmdCount;		/* Total number of times a command procedure
				 * has been called for this interpreter. */
    int evalFlags;		/* Flags to control next call to Tcl_Eval.
				 * Normally zero, but may be set before
				 * calling Tcl_Eval. See below for valid
				 * values. */
#if TCL_MAJOR_VERSION < 9
    int unused1;		/* No longer used (was termOffset) */
#endif
    LiteralTable literalTable;	/* Contains LiteralEntry's describing all Tcl
				 * objects holding literals of scripts
				 * compiled by the interpreter. Indexed by the
				 * string representations of literals. Used to
				 * avoid creating duplicate objects. */
    Tcl_Size compileEpoch;		/* Holds the current "compilation epoch" for
				 * this interpreter. This is incremented to
				 * invalidate existing ByteCodes when, e.g., a
				 * command with a compile procedure is
				 * redefined. */
    Proc *compiledProcPtr;	/* If a procedure is being compiled, a pointer
				 * to its Proc structure; otherwise, this is
				 * NULL. Set by ObjInterpProc in tclProc.c and
				 * used by tclCompile.c to process local
				 * variables appropriately. */
    ResolverScheme *resolverPtr;
				/* Linked list of name resolution schemes
				 * added to this interpreter. Schemes are
				 * added and removed by calling
				 * Tcl_AddInterpResolvers and
				 * Tcl_RemoveInterpResolver respectively. */
    Tcl_Obj *scriptFile;	/* NULL means there is no nested source
				 * command active; otherwise this points to
				 * pathPtr of the file being sourced. */
    int flags;			/* Various flag bits. See below. */
    long randSeed;		/* Seed used for rand() function. */
    Trace *tracePtr;		/* List of traces for this interpreter. */
    Tcl_HashTable *assocData;	/* Hash table for associating data with this
				 * interpreter. Cleaned up when this
				 * interpreter is deleted. */
    struct ExecEnv *execEnvPtr;	/* Execution environment for Tcl bytecode
				 * execution. Contains a pointer to the Tcl
				 * evaluation stack. */
    Tcl_Obj *emptyObjPtr;	/* Points to an object holding an empty
				 * string. Returned by Tcl_ObjSetVar2 when
				 * variable traces change a variable in a
				 * gross way. */
#if TCL_MAJOR_VERSION < 9
    char resultSpaceDontUse[TCL_DSTRING_STATIC_SIZE+1];
#endif
    Tcl_Obj *objResultPtr;	/* If the last command returned an object
				 * result, this points to it. Should not be
				 * accessed directly; see comment above. */
    Tcl_ThreadId threadId;	/* ID of thread that owns the interpreter. */

    ActiveCommandTrace *activeCmdTracePtr;
				/* First in list of active command traces for
				 * interp, or NULL if no active traces. */
    ActiveInterpTrace *activeInterpTracePtr;
				/* First in list of active traces for interp,
				 * or NULL if no active traces. */

    Tcl_Size tracesForbiddingInline;	/* Count of traces (in the list headed by
				 * tracePtr) that forbid inline bytecode
				 * compilation. */

    /*
     * Fields used to manage extensible return options (TIP 90).
     */

    Tcl_Obj *returnOpts;	/* A dictionary holding the options to the
				 * last [return] command. */

    Tcl_Obj *errorInfo;		/* errorInfo value (now as a Tcl_Obj). */
    Tcl_Obj *eiVar;		/* cached ref to ::errorInfo variable. */
    Tcl_Obj *errorCode;		/* errorCode value (now as a Tcl_Obj). */
    Tcl_Obj *ecVar;		/* cached ref to ::errorInfo variable. */
    int returnLevel;		/* [return -level] parameter. */

    /*
     * Resource limiting framework support (TIP#143).
     */

    struct {
	int active;		/* Flag values defining which limits have been
				 * set. */
	int granularityTicker;	/* Counter used to determine how often to
				 * check the limits. */
	int exceeded;		/* Which limits have been exceeded, described
				 * as flag values the same as the 'active'
				 * field. */

	Tcl_Size cmdCount;		/* Limit for how many commands to execute in
				 * the interpreter. */
	LimitHandler *cmdHandlers;
				/* Handlers to execute when the limit is
				 * reached. */
	int cmdGranularity;	/* Mod factor used to determine how often to
				 * evaluate the limit check. */

	Tcl_Time time;		/* Time limit for execution within the
				 * interpreter. */
	LimitHandler *timeHandlers;
				/* Handlers to execute when the limit is
				 * reached. */
	int timeGranularity;	/* Mod factor used to determine how often to
				 * evaluate the limit check. */
	Tcl_TimerToken timeEvent;
				/* Handle for a timer callback that will occur
				 * when the time-limit is exceeded. */

	Tcl_HashTable callbacks;/* Mapping from (interp,type) pair to data
				 * used to install a limit handler callback to
				 * run in _this_ interp when the limit is
				 * exceeded. */
    } limit;

    /*
     * Information for improved default error generation from ensembles
     * (TIP#112).
     */

    struct {
	Tcl_Obj *const *sourceObjs;
				/* What arguments were actually input into the
				 * *root* ensemble command? (Nested ensembles
				 * don't rewrite this.) NULL if we're not
				 * processing an ensemble. */
	Tcl_Size numRemovedObjs;	/* How many arguments have been stripped off
				 * because of ensemble processing. */
	Tcl_Size numInsertedObjs;	/* How many of the current arguments were
				 * inserted by an ensemble. */
    } ensembleRewrite;

    /*
     * TIP #219: Global info for the I/O system.
     */

    Tcl_Obj *chanMsg;		/* Error message set by channel drivers, for
				 * the propagation of arbitrary Tcl errors.
				 * This information, if present (chanMsg not
				 * NULL), takes precedence over a POSIX error
				 * code returned by a channel operation. */

    /*
     * Source code origin information (TIP #280).
     */

    CmdFrame *cmdFramePtr;	/* Points to the command frame containing the
				 * location information for the current
				 * command. */
    const CmdFrame *invokeCmdFramePtr;
				/* Points to the command frame which is the
				 * invoking context of the bytecode compiler.
				 * NULL when the byte code compiler is not
				 * active. */
    int invokeWord;		/* Index of the word in the command which
				 * is getting compiled. */
    Tcl_HashTable *linePBodyPtr;/* This table remembers for each statically
				 * defined procedure the location information
				 * for its body. It is keyed by the address of
				 * the Proc structure for a procedure. The
				 * values are "struct CmdFrame*". */
    Tcl_HashTable *lineBCPtr;	/* This table remembers for each ByteCode
				 * object the location information for its
				 * body. It is keyed by the address of the
				 * Proc structure for a procedure. The values
				 * are "struct ExtCmdLoc*". (See
				 * tclCompile.h) */
    Tcl_HashTable *lineLABCPtr;
    Tcl_HashTable *lineLAPtr;	/* This table remembers for each argument of a
				 * command on the execution stack the index of
				 * the argument in the command, and the
				 * location data of the command. It is keyed
				 * by the address of the Tcl_Obj containing
				 * the argument. The values are "struct
				 * CFWord*" (See tclBasic.c). This allows
				 * commands like uplevel, eval, etc. to find
				 * location information for their arguments,
				 * if they are a proper literal argument to an
				 * invoking command. Alt view: An index to the
				 * CmdFrame stack keyed by command argument
				 * holders. */
    ContLineLoc *scriptCLLocPtr;/* This table points to the location data for
				 * invisible continuation lines in the script,
				 * if any. This pointer is set by the function
				 * TclEvalObjEx() in file "tclBasic.c", and
				 * used by function ...() in the same file.
				 * It does for the eval/direct path of script
				 * execution what CompileEnv.clLoc does for
				 * the bytecode compiler.
				 */
    /*
     * TIP #268. The currently active selection mode, i.e. the package require
     * preferences.
     */

    int packagePrefer;		/* Current package selection mode. */

    /*
     * Hashtables for variable traces and searches.
     */

    Tcl_HashTable varTraces;	/* Hashtable holding the start of a variable's
				 * active trace list; varPtr is the key. */
    Tcl_HashTable varSearches;	/* Hashtable holding the start of a variable's
				 * active searches list; varPtr is the key. */
    /*
     * The thread-specific data ekeko: cache pointers or values that
     *  (a) do not change during the thread's lifetime
     *  (b) require access to TSD to determine at runtime
     *  (c) are accessed very often (e.g., at each command call)
     *
     * Note that these are the same for all interps in the same thread. They
     * just have to be initialised for the thread's parent interp, children
     * inherit the value.
     *
     * They are used by the macros defined below.
     */

    AllocCache *allocCache;
    void *pendingObjDataPtr;	/* Pointer to the Cache and PendingObjData
				 * structs for this interp's thread; see
				 * tclObj.c and tclThreadAlloc.c */
    int *asyncReadyPtr;		/* Pointer to the asyncReady indicator for
				 * this interp's thread; see tclAsync.c */
    /*
     * The pointer to the object system root ekeko. c.f. TIP #257.
     */
    void *objectFoundation;	/* Pointer to the Foundation structure of the
				 * object system, which contains things like
				 * references to key namespaces. See
				 * tclOOInt.h and tclOO.c for real definition
				 * and setup. */

    struct NRE_callback *deferredCallbacks;
				/* Callbacks that are set previous to a call
				 * to some Eval function but that actually
				 * belong to the command that is about to be
				 * called - i.e., they should be run *before*
				 * any tailcall is invoked. */

    /*
     * TIP #285, Script cancellation support.
     */

    Tcl_AsyncHandler asyncCancel;
				/* Async handler token for Tcl_CancelEval. */
    Tcl_Obj *asyncCancelMsg;	/* Error message set by async cancel handler
				 * for the propagation of arbitrary Tcl
				 * errors. This information, if present
				 * (asyncCancelMsg not NULL), takes precedence
				 * over the default error messages returned by
				 * a script cancellation operation. */

	/*
	 * TIP #348 IMPLEMENTATION  -  Substituted error stack
	 */
    Tcl_Obj *errorStack;	/* [info errorstack] value (as a Tcl_Obj). */
    Tcl_Obj *upLiteral;		/* "UP" literal for [info errorstack] */
    Tcl_Obj *callLiteral;	/* "CALL" literal for [info errorstack] */
    Tcl_Obj *innerLiteral;	/* "INNER" literal for [info errorstack] */
    Tcl_Obj *innerContext;	/* cached list for fast reallocation */
    int resetErrorStack;        /* controls cleaning up of ::errorStack */

#ifdef TCL_COMPILE_STATS
    /*
     * Statistical information about the bytecode compiler and interpreter's
     * operation. This should be the last field of Interp.
     */

    ByteCodeStats stats;	/* Holds compilation and execution statistics
				 * for this interpreter. */
#endif /* TCL_COMPILE_STATS */
} Interp;

/*
 * Macros that use the TSD-ekeko.
 */

#define TclAsyncReady(iPtr) \
    *((iPtr)->asyncReadyPtr)

/*
 * Macros for script cancellation support (TIP #285).
 */

#define TclCanceled(iPtr) \
    (((iPtr)->flags & CANCELED) || ((iPtr)->flags & TCL_CANCEL_UNWIND))

#define TclSetCancelFlags(iPtr, cancelFlags)   \
    (iPtr)->flags |= CANCELED;                 \
    if ((cancelFlags) & TCL_CANCEL_UNWIND) {   \
        (iPtr)->flags |= TCL_CANCEL_UNWIND;    \
    }

#define TclUnsetCancelFlags(iPtr) \
    (iPtr)->flags &= (~(CANCELED | TCL_CANCEL_UNWIND))

/*
 * Macros for splicing into and out of doubly linked lists. They assume
 * existence of struct items 'prevPtr' and 'nextPtr'.
 *
 * a = element to add or remove.
 * b = list head.
 *
 * TclSpliceIn adds to the head of the list.
 */

#define TclSpliceIn(a,b)			\
    (a)->nextPtr = (b);				\
    if ((b) != NULL) {				\
	(b)->prevPtr = (a);			\
    }						\
    (a)->prevPtr = NULL, (b) = (a);

#define TclSpliceOut(a,b)			\
    if ((a)->prevPtr != NULL) {			\
	(a)->prevPtr->nextPtr = (a)->nextPtr;	\
    } else {					\
	(b) = (a)->nextPtr;			\
    }						\
    if ((a)->nextPtr != NULL) {			\
	(a)->nextPtr->prevPtr = (a)->prevPtr;	\
    }

/*
 * EvalFlag bits for Interp structures:
 *
 * TCL_ALLOW_EXCEPTIONS	1 means it's OK for the script to terminate with a
 *			code other than TCL_OK or TCL_ERROR; 0 means codes
 *			other than these should be turned into errors.
 */

#define TCL_ALLOW_EXCEPTIONS		0x04
#define TCL_EVAL_FILE			0x02
#define TCL_EVAL_SOURCE_IN_FRAME	0x10
#define TCL_EVAL_NORESOLVE		0x20
#define TCL_EVAL_DISCARD_RESULT		0x40

/*
 * Flag bits for Interp structures:
 *
 * DELETED:		Non-zero means the interpreter has been deleted:
 *			don't process any more commands for it, and destroy
 *			the structure as soon as all nested invocations of
 *			Tcl_Eval are done.
 * ERR_ALREADY_LOGGED:	Non-zero means information has already been logged in
 *			iPtr->errorInfo for the current Tcl_Eval instance, so
 *			Tcl_Eval needn't log it (used to implement the "error
 *			message log" command).
 * DONT_COMPILE_CMDS_INLINE: Non-zero means that the bytecode compiler should
 *			not compile any commands into an inline sequence of
 *			instructions. This is set 1, for example, when command
 *			traces are requested.
 * RAND_SEED_INITIALIZED: Non-zero means that the randSeed value of the interp
 *			has not be initialized. This is set 1 when we first
 *			use the rand() or srand() functions.
 * SAFE_INTERP:		Non zero means that the current interp is a safe
 *			interp (i.e. it has only the safe commands installed,
 *			less privilege than a regular interp).
 * INTERP_DEBUG_FRAME:	Used for switching on various extra interpreter
 *			debug/info mechanisms (e.g. info frame eval/uplevel
 *			tracing) which are performance intensive.
 * INTERP_TRACE_IN_PROGRESS: Non-zero means that an interp trace is currently
 *			active; so no further trace callbacks should be
 *			invoked.
 * INTERP_ALTERNATE_WRONG_ARGS: Used for listing second and subsequent forms
 *			of the wrong-num-args string in Tcl_WrongNumArgs.
 *			Makes it append instead of replacing and uses
 *			different intermediate text.
 * CANCELED:		Non-zero means that the script in progress should be
 *			canceled as soon as possible. This can be checked by
 *			extensions (and the core itself) by calling
 *			Tcl_Canceled and checking if TCL_ERROR is returned.
 *			This is a one-shot flag that is reset immediately upon
 *			being detected; however, if the TCL_CANCEL_UNWIND flag
 *			is set Tcl_Canceled will continue to report that the
 *			script in progress has been canceled thereby allowing
 *			the evaluation stack for the interp to be fully
 *			unwound.
 *
 * WARNING: For the sake of some extensions that have made use of former
 * internal values, do not re-use the flag values 2 (formerly ERR_IN_PROGRESS)
 * or 8 (formerly ERROR_CODE_SET).
 */

#define DELETED				     1
#define ERR_ALREADY_LOGGED		     4
#define INTERP_DEBUG_FRAME		  0x10
#define DONT_COMPILE_CMDS_INLINE	  0x20
#define RAND_SEED_INITIALIZED		  0x40
#define SAFE_INTERP			  0x80
#define INTERP_TRACE_IN_PROGRESS	 0x200
#define INTERP_ALTERNATE_WRONG_ARGS	 0x400
#define ERR_LEGACY_COPY			 0x800
#define CANCELED			0x1000

/*
 * Maximum number of levels of nesting permitted in Tcl commands (used to
 * catch infinite recursion).
 */

#define MAX_NESTING_DEPTH	1000

/*
 * The macro below is used to modify a "char" value (e.g. by casting it to an
 * unsigned character) so that it can be used safely with macros such as
 * isspace.
 */

#define UCHAR(c) ((unsigned char) (c))

/*
 * This macro is used to properly align the memory allocated by Tcl, giving
 * the same alignment as the native malloc.
 */

#if defined(__APPLE__)
#define TCL_ALLOCALIGN	16
#else
#define TCL_ALLOCALIGN	(2*sizeof(void *))
#endif

/*
 * TCL_ALIGN is used to determine the offset needed to safely allocate any
 * data structure in memory. Given a starting offset or size, it "rounds up"
 * or "aligns" the offset to the next aligned (typically 8-byte) boundary so
 * that any data structure can be placed at the resulting offset without fear
 * of an alignment error. Note this is clamped to a minimum of 8 for API
 * compatibility.
 *
 * WARNING!! DO NOT USE THIS MACRO TO ALIGN POINTERS: it will produce the
 * wrong result on platforms that allocate addresses that are divisible by a
 * non-trivial factor of this alignment. Only use it for offsets or sizes.
 *
 * This macro is only used by tclCompile.c in the core (Bug 926445). It
 * however not be made file static, as extensions that touch bytecodes
 * (notably tbcload) require it.
 */

struct TclMaxAlignment {
    char unalign[8];
    union {
	long long maxAlignLongLong;
	double maxAlignDouble;
	void *maxAlignPointer;
    } aligned;
};
#define TCL_ALIGN_BYTES \
	offsetof(struct TclMaxAlignment, aligned)
#define TCL_ALIGN(x) \
	(((x) + (TCL_ALIGN_BYTES - 1)) & ~(TCL_ALIGN_BYTES - 1))

/*
 * A common panic alert when memory allocation fails.
 */

#define TclOOM(ptr, size) \
	((size) && ((ptr)||(Tcl_Panic("unable to alloc %" TCL_Z_MODIFIER "u bytes", (size_t)(size)),1)))

/*
 * The following enum values are used to specify the runtime platform setting
 * of the tclPlatform variable.
 */

typedef enum {
    TCL_PLATFORM_UNIX = 0,	/* Any Unix-like OS. */
    TCL_PLATFORM_WINDOWS = 2	/* Any Microsoft Windows OS. */
} TclPlatformType;

/*
 * The following enum values are used to indicate the translation of a Tcl
 * channel. Declared here so that each platform can define
 * TCL_PLATFORM_TRANSLATION to the native translation on that platform.
 */

typedef enum TclEolTranslation {
    TCL_TRANSLATE_AUTO,		/* Eol == \r, \n and \r\n. */
    TCL_TRANSLATE_CR,		/* Eol == \r. */
    TCL_TRANSLATE_LF,		/* Eol == \n. */
    TCL_TRANSLATE_CRLF		/* Eol == \r\n. */
} TclEolTranslation;

/*
 * Flags for TclInvoke:
 *
 * TCL_INVOKE_HIDDEN		Invoke a hidden command; if not set, invokes
 *				an exposed command.
 * TCL_INVOKE_NO_UNKNOWN	If set, "unknown" is not invoked if the
 *				command to be invoked is not found. Only has
 *				an effect if invoking an exposed command,
 *				i.e. if TCL_INVOKE_HIDDEN is not also set.
 * TCL_INVOKE_NO_TRACEBACK	Does not record traceback information if the
 *				invoked command returns an error. Used if the
 *				caller plans on recording its own traceback
 *				information.
 */

#define	TCL_INVOKE_HIDDEN	(1<<0)
#define TCL_INVOKE_NO_UNKNOWN	(1<<1)
#define TCL_INVOKE_NO_TRACEBACK	(1<<2)

#if TCL_MAJOR_VERSION > 8
/*
 * SSIZE_MAX, NOT SIZE_MAX as negative differences need to be expressed
 * between values of the Tcl_Size type so limit the range to signed
 */
#   define ListSizeT_MAX ((Tcl_Size)PTRDIFF_MAX)
#else
#   define ListSizeT_MAX INT_MAX
#endif

/*
 * ListStore --
 *
 * A Tcl list's internal representation is defined through three structures.
 *
 * A ListStore struct is a structure that includes a variable size array that
 * serves as storage for a Tcl list. A contiguous sequence of slots in the
 * array, the "in-use" area, holds valid pointers to Tcl_Obj values that
 * belong to one or more Tcl lists. The unused slots before and after these
 * are free slots that may be used to prepend and append without having to
 * reallocate the struct. The ListStore may be shared amongst multiple lists
 * and reference counted.
 *
 * A ListSpan struct defines a sequence of slots within a ListStore. This sequence
 * always lies within the "in-use" area of the ListStore. Like ListStore, the
 * structure may be shared among multiple lists and is reference counted.
 *
 * A ListRep struct holds the internal representation of a Tcl list as stored
 * in a Tcl_Obj. It is composed of a ListStore and a ListSpan that together
 * define the content of the list. The ListSpan specifies the range of slots
 * within the ListStore that hold elements for this list. The ListSpan is
 * optional in which case the list includes all the "in-use" slots of the
 * ListStore.
 *
 */
typedef struct ListStore {
    Tcl_Size firstUsed;    /* Index of first slot in use within slots[] */
    Tcl_Size numUsed;      /* Number of slots in use (starting firstUsed) */
    Tcl_Size numAllocated; /* Total number of slots[] array slots. */
    size_t refCount;           /* Number of references to this instance */
    int flags;              /* LISTSTORE_* flags */
    Tcl_Obj *slots[TCLFLEXARRAY];      /* Variable size array. Grown as needed */
} ListStore;

#define LISTSTORE_CANONICAL 0x1 /* All Tcl_Obj's referencing this
                                   store have their string representation
                                   derived from the list representation */

/* Max number of elements that can be contained in a list */
#define LIST_MAX                                               \
    ((ListSizeT_MAX - offsetof(ListStore, slots)) \
		   / sizeof(Tcl_Obj *))
/* Memory size needed for a ListStore to hold numSlots_ elements */
#define LIST_SIZE(numSlots_) \
	(offsetof(ListStore, slots) + ((numSlots_) * sizeof(Tcl_Obj *)))

/*
 * ListSpan --
 * See comments above for ListStore
 */
typedef struct ListSpan {
    Tcl_Size spanStart;    /* Starting index of the span */
    Tcl_Size spanLength;   /* Number of elements in the span */
    size_t refCount;     /* Count of references to this span record */
} ListSpan;
#ifndef LIST_SPAN_THRESHOLD /* May be set on build line */
#define LIST_SPAN_THRESHOLD 101
#endif

/*
 * ListRep --
 * See comments above for ListStore
 */
typedef struct ListRep {
    ListStore *storePtr;/* element array shared amongst different lists */
    ListSpan *spanPtr;  /* If not NULL, the span holds the range of slots
                           within *storePtr that contain this list elements. */
} ListRep;

/*
 * Macros used to get access list internal representations.
 *
 * Naming conventions:
 * ListRep* - expect a pointer to a valid ListRep
 * ListObj* - expect a pointer to a Tcl_Obj whose internal type is known to
 *            be a list (tclListType). Will crash otherwise.
 * TclListObj* - expect a pointer to a Tcl_Obj whose internal type may or may not
 *            be tclListType. These will convert as needed and return error if
 *            conversion not possible.
 */

/* Returns the starting slot for this listRep in the contained ListStore */
#define ListRepStart(listRepPtr_)                               \
    ((listRepPtr_)->spanPtr ? (listRepPtr_)->spanPtr->spanStart \
			    : (listRepPtr_)->storePtr->firstUsed)

/* Returns the number of elements in this listRep */
#define ListRepLength(listRepPtr_)                               \
    ((listRepPtr_)->spanPtr ? (listRepPtr_)->spanPtr->spanLength \
			    : (listRepPtr_)->storePtr->numUsed)

/* Returns a pointer to the first slot containing this ListRep elements */
#define ListRepElementsBase(listRepPtr_) \
    (&(listRepPtr_)->storePtr->slots[ListRepStart(listRepPtr_)])

/* Stores the number of elements and base address of the element array */
#define ListRepElements(listRepPtr_, objc_, objv_) \
    (((objv_) = ListRepElementsBase(listRepPtr_)), \
     ((objc_) = ListRepLength(listRepPtr_)))

/* Returns 1/0 whether the ListRep's ListStore is shared. */
#define ListRepIsShared(listRepPtr_) ((listRepPtr_)->storePtr->refCount > 1)

/* Returns a pointer to the ListStore component */
#define ListObjStorePtr(listObj_) \
    ((ListStore *)((listObj_)->internalRep.twoPtrValue.ptr1))

/* Returns a pointer to the ListSpan component */
#define ListObjSpanPtr(listObj_) \
    ((ListSpan *)((listObj_)->internalRep.twoPtrValue.ptr2))

/* Returns the ListRep internal representaton in a Tcl_Obj */
#define ListObjGetRep(listObj_, listRepPtr_)                 \
    do {                                                     \
	(listRepPtr_)->storePtr = ListObjStorePtr(listObj_); \
	(listRepPtr_)->spanPtr = ListObjSpanPtr(listObj_);   \
    } while (0)

/* Returns the length of the list */
#define ListObjLength(listObj_, len_)                                         \
    ((len_) = ListObjSpanPtr(listObj_) ? ListObjSpanPtr(listObj_)->spanLength \
				       : ListObjStorePtr(listObj_)->numUsed)

/* Returns the starting slot index of this list's elements in the ListStore */
#define ListObjStart(listObj_)                                      \
    (ListObjSpanPtr(listObj_) ? ListObjSpanPtr(listObj_)->spanStart \
			      : ListObjStorePtr(listObj_)->firstUsed)

/* Stores the element count and base address of this list's elements */
#define ListObjGetElements(listObj_, objc_, objv_) \
    (((objv_) = &ListObjStorePtr(listObj_)->slots[ListObjStart(listObj_)]), \
     (ListObjLength(listObj_, (objc_))))

/*
 * Returns 1/0 whether the internal representation (not the Tcl_Obj itself)
 * is shared.  Note by intent this only checks for sharing of ListStore,
 * not spans.
 */
#define ListObjRepIsShared(listObj_) (ListObjStorePtr(listObj_)->refCount > 1)

/*
 * Certain commands like concat are optimized if an existing string
 * representation of a list object is known to be in canonical format (i.e.
 * generated from the list representation). There are three conditions when
 * this will be the case:
 * (1) No string representation exists which means it will obviously have
 * to be generated from the list representation when needed
 * (2) The ListStore flags is marked canonical. This is done at the time
 * the string representation is generated from the list IF the list
 * representation does not have a span (see comments in UpdateStringOfList).
 * (3) The list representation does not have a span component. This is
 * because list Tcl_Obj's with spans are always created from existing lists
 * and never from strings (see SetListFromAny) and thus their string
 * representation will always be canonical.
 */
#define ListObjIsCanonical(listObj_)                             \
    (((listObj_)->bytes == NULL)                                 \
     || (ListObjStorePtr(listObj_)->flags & LISTSTORE_CANONICAL) \
     || ListObjSpanPtr(listObj_) != NULL)

/*
 * Converts the Tcl_Obj to a list if it isn't one and stores the element
 * count and base address of this list's elements in objcPtr_ and objvPtr_.
 * Return TCL_OK on success or TCL_ERROR if the Tcl_Obj cannot be
 * converted to a list.
 */
#define TclListObjGetElementsM(interp_, listObj_, objcPtr_, objvPtr_)    \
    (((listObj_)->typePtr == &tclListType.objType)                              \
	 ? ((ListObjGetElements((listObj_), *(objcPtr_), *(objvPtr_))), \
	    TCL_OK)                                                     \
	 : Tcl_ListObjGetElements(                                      \
	     (interp_), (listObj_), (objcPtr_), (objvPtr_)))

/*
 * Converts the Tcl_Obj to a list if it isn't one and stores the element
 * count in lenPtr_.  Returns TCL_OK on success or TCL_ERROR if the
 * Tcl_Obj cannot be converted to a list.
 */
#define TclListObjLengthM(interp_, listObj_, lenPtr_)         \
    (((listObj_)->typePtr == &tclListType.objType)                   \
	 ? ((ListObjLength((listObj_), *(lenPtr_))), TCL_OK) \
	 : Tcl_ListObjLength((interp_), (listObj_), (lenPtr_)))

#define TclListObjIsCanonical(listObj_) \
    (((listObj_)->typePtr == &tclListType.objType) ? ListObjIsCanonical((listObj_)) : 0)

/*
 * Modes for collecting (or not) in the implementations of TclNRForeachCmd,
 * TclNRLmapCmd and their compilations.
 */

#define TCL_EACH_KEEP_NONE  0	/* Discard iteration result like [foreach] */
#define TCL_EACH_COLLECT    1	/* Collect iteration result like [lmap] */

/*
 * Macros providing a faster path to booleans and integers:
 * Tcl_GetBooleanFromObj, Tcl_GetLongFromObj, Tcl_GetIntFromObj
 * and Tcl_GetIntForIndex.
 *
 * WARNING: these macros eval their args more than once.
 */

#if TCL_MAJOR_VERSION > 8
#define TclGetBooleanFromObj(interp, objPtr, intPtr) \
    (((objPtr)->typePtr == &tclIntType.objType \
	    || (objPtr)->typePtr == &tclBooleanType.objType) \
	? (*(intPtr) = ((objPtr)->internalRep.wideValue!=0), TCL_OK)	\
	: Tcl_GetBooleanFromObj((interp), (objPtr), (intPtr)))
#else
#define TclGetBooleanFromObj(interp, objPtr, intPtr) \
    (((objPtr)->typePtr == &tclIntType.objType)			\
	? (*(intPtr) = ((objPtr)->internalRep.wideValue!=0), TCL_OK)	\
	: ((objPtr)->typePtr == &tclBooleanType.objType)			\
	? (*(intPtr) = ((objPtr)->internalRep.longValue!=0), TCL_OK)	\
	: Tcl_GetBooleanFromObj((interp), (objPtr), (intPtr)))
#endif

#ifdef TCL_WIDE_INT_IS_LONG
#define TclGetLongFromObj(interp, objPtr, longPtr) \
    (((objPtr)->typePtr == &tclIntType.objType)	\
	    ? ((*(longPtr) = (objPtr)->internalRep.wideValue), TCL_OK) \
	    : Tcl_GetLongFromObj((interp), (objPtr), (longPtr)))
#else
#define TclGetLongFromObj(interp, objPtr, longPtr) \
    (((objPtr)->typePtr == &tclIntType.objType \
	    && (objPtr)->internalRep.wideValue >= (Tcl_WideInt)(LONG_MIN) \
	    && (objPtr)->internalRep.wideValue <= (Tcl_WideInt)(LONG_MAX)) \
	    ? ((*(longPtr) = (long)(objPtr)->internalRep.wideValue), TCL_OK) \
	    : Tcl_GetLongFromObj((interp), (objPtr), (longPtr)))
#endif

#define TclGetIntFromObj(interp, objPtr, intPtr) \
    (((objPtr)->typePtr == &tclIntType.objType \
	    && (objPtr)->internalRep.wideValue >= (Tcl_WideInt)(INT_MIN) \
	    && (objPtr)->internalRep.wideValue <= (Tcl_WideInt)(INT_MAX)) \
	    ? ((*(intPtr) = (int)(objPtr)->internalRep.wideValue), TCL_OK) \
	    : Tcl_GetIntFromObj((interp), (objPtr), (intPtr)))
#define TclGetIntForIndexM(interp, objPtr, endValue, idxPtr) \
    ((((objPtr)->typePtr == &tclIntType.objType) && ((objPtr)->internalRep.wideValue >= 0) \
	    && ((Tcl_WideUInt)(objPtr)->internalRep.wideValue <= (Tcl_WideUInt)(endValue + 1))) \
	    ? ((*(idxPtr) = (objPtr)->internalRep.wideValue), TCL_OK) \
	    : Tcl_GetIntForIndex((interp), (objPtr), (endValue), (idxPtr)))

/*
 * Macro used to save a function call for common uses of
 * Tcl_GetWideIntFromObj(). The ANSI C "prototype" is:
 *
 * MODULE_SCOPE int TclGetWideIntFromObj(Tcl_Interp *interp, Tcl_Obj *objPtr,
 *			Tcl_WideInt *wideIntPtr);
 */

#define TclGetWideIntFromObj(interp, objPtr, wideIntPtr) \
    (((objPtr)->typePtr == &tclIntType.objType)					\
	? (*(wideIntPtr) =						\
		((objPtr)->internalRep.wideValue), TCL_OK) :		\
	Tcl_GetWideIntFromObj((interp), (objPtr), (wideIntPtr)))

/*
 * Flag values for TclTraceDictPath().
 *
 * DICT_PATH_READ indicates that all entries on the path must exist but no
 * updates will be needed.
 *
 * DICT_PATH_UPDATE indicates that we are going to be doing an update at the
 * tip of the path, so duplication of shared objects should be done along the
 * way.
 *
 * DICT_PATH_EXISTS indicates that we are performing an existence test and a
 * lookup failure should therefore not be an error. If (and only if) this flag
 * is set, TclTraceDictPath() will return the special value
 * DICT_PATH_NON_EXISTENT if the path is not traceable.
 *
 * DICT_PATH_CREATE (which also requires the DICT_PATH_UPDATE bit to be set)
 * indicates that we are to create non-existent dictionaries on the path.
 */

#define DICT_PATH_READ		0
#define DICT_PATH_UPDATE	1
#define DICT_PATH_EXISTS	2
#define DICT_PATH_CREATE	5

#define DICT_PATH_NON_EXISTENT	((Tcl_Obj *) (void *) 1)

/*
 *----------------------------------------------------------------
 * Data structures related to the filesystem internals
 *----------------------------------------------------------------
 */

/*
 * The version_2 filesystem is private to Tcl. As and when these changes have
 * been thoroughly tested and investigated a new public filesystem interface
 * will be released. The aim is more versatile virtual filesystem interfaces,
 * more efficiency in 'path' manipulation and usage, and cleaner filesystem
 * code internally.
 */

#define TCL_FILESYSTEM_VERSION_2	((Tcl_FSVersion) 0x2)
typedef void *(TclFSGetCwdProc2)(void *clientData);
typedef int (Tcl_FSLoadFileProc2) (Tcl_Interp *interp, Tcl_Obj *pathPtr,
	Tcl_LoadHandle *handlePtr, Tcl_FSUnloadFileProc **unloadProcPtr, int flags);

/*
 * The following types are used for getting and storing platform-specific file
 * attributes in tclFCmd.c and the various platform-versions of that file.
 * This is done to have as much common code as possible in the file attributes
 * code. For more information about the callbacks, see TclFileAttrsCmd in
 * tclFCmd.c.
 */

typedef int (TclGetFileAttrProc)(Tcl_Interp *interp, int objIndex,
	Tcl_Obj *fileName, Tcl_Obj **attrObjPtrPtr);
typedef int (TclSetFileAttrProc)(Tcl_Interp *interp, int objIndex,
	Tcl_Obj *fileName, Tcl_Obj *attrObjPtr);

typedef struct TclFileAttrProcs {
    TclGetFileAttrProc *getProc;/* The procedure for getting attrs. */
    TclSetFileAttrProc *setProc;/* The procedure for setting attrs. */
} TclFileAttrProcs;

/*
 * Opaque handle used in pipeline routines to encapsulate platform-dependent
 * state.
 */

typedef struct TclFile_ *TclFile;

typedef enum Tcl_PathPart {
    TCL_PATH_DIRNAME,
    TCL_PATH_TAIL,
    TCL_PATH_EXTENSION,
    TCL_PATH_ROOT
} Tcl_PathPart;

/*
 *----------------------------------------------------------------
 * Data structures related to obsolete filesystem hooks
 *----------------------------------------------------------------
 */

typedef int (TclStatProc_)(const char *path, struct stat *buf);
typedef int (TclAccessProc_)(const char *path, int mode);
typedef Tcl_Channel (TclOpenFileChannelProc_)(Tcl_Interp *interp,
	const char *fileName, const char *modeString, int permissions);

/*
 *----------------------------------------------------------------
 * Data structures for process-global values.
 *----------------------------------------------------------------
 */

typedef void (TclInitProcessGlobalValueProc)(char **valuePtr, TCL_HASH_TYPE *lengthPtr,
	Tcl_Encoding *encodingPtr);

/*
 * A ProcessGlobalValue struct exists for each internal value in Tcl that is
 * to be shared among several threads. Each thread sees a (Tcl_Obj) copy of
 * the value, and the gobal value is kept as a counted string, with epoch and
 * mutex control. Each ProcessGlobalValue struct should be a static variable in
 * some file.
 */

typedef struct ProcessGlobalValue {
    Tcl_Size epoch;			/* Epoch counter to detect changes in the
				 * global value. */
    TCL_HASH_TYPE numBytes;	/* Length of the global string. */
    char *value;		/* The global string value. */
    Tcl_Encoding encoding;	/* system encoding when global string was
				 * initialized. */
    TclInitProcessGlobalValueProc *proc;
    				/* A procedure to initialize the global string
				 * copy when a "get" request comes in before
				 * any "set" request has been received. */
    Tcl_Mutex mutex;		/* Enforce orderly access from multiple
				 * threads. */
    Tcl_ThreadDataKey key;	/* Key for per-thread data holding the
				 * (Tcl_Obj) copy for each thread. */
} ProcessGlobalValue;

/*
 *----------------------------------------------------------------------
 * Flags for TclParseNumber
 *----------------------------------------------------------------------
 */

#define TCL_PARSE_DECIMAL_ONLY		1
				/* Leading zero doesn't denote octal or
				 * hex. */
#define TCL_PARSE_OCTAL_ONLY		2
				/* Parse octal even without prefix. */
#define TCL_PARSE_HEXADECIMAL_ONLY	4
				/* Parse hexadecimal even without prefix. */
#define TCL_PARSE_INTEGER_ONLY		8
				/* Disable floating point parsing. */
#define TCL_PARSE_SCAN_PREFIXES		16
				/* Use [scan] rules dealing with 0?
				 * prefixes. */
#define TCL_PARSE_NO_WHITESPACE		32
				/* Reject leading/trailing whitespace. */
#define TCL_PARSE_BINARY_ONLY	64
				/* Parse binary even without prefix. */
#define TCL_PARSE_NO_UNDERSCORE	128
				/* Reject underscore digit separator */

/*
 *----------------------------------------------------------------
 * Variables shared among Tcl modules but not used by the outside world.
 *----------------------------------------------------------------
 */

MODULE_SCOPE char *tclNativeExecutableName;
MODULE_SCOPE int tclFindExecutableSearchDone;
MODULE_SCOPE char *tclMemDumpFileName;
MODULE_SCOPE TclPlatformType tclPlatform;

/*
 * Declarations related to internal encoding functions.
 */

MODULE_SCOPE Tcl_Encoding tclIdentityEncoding;
MODULE_SCOPE int
TclEncodingProfileNameToId(Tcl_Interp *interp,
			   const char *profileName,
			   int *profilePtr);
MODULE_SCOPE const char *TclEncodingProfileIdToName(Tcl_Interp *interp,
						    int profileId);
MODULE_SCOPE int TclEncodingSetProfileFlags(int flags);
MODULE_SCOPE void TclGetEncodingProfiles(Tcl_Interp *interp);

/*
 * TIP #233 (Virtualized Time)
 * Data for the time hooks, if any.
 */

MODULE_SCOPE Tcl_GetTimeProc *tclGetTimeProcPtr;
MODULE_SCOPE Tcl_ScaleTimeProc *tclScaleTimeProcPtr;
MODULE_SCOPE void *tclTimeClientData;

/*
 * Variables denoting the Tcl object types defined in the core.
 */

MODULE_SCOPE const TclObjTypeWithAbstractList tclBignumType;
MODULE_SCOPE const TclObjTypeWithAbstractList tclBooleanType;
MODULE_SCOPE const Tcl_ObjType tclByteCodeType;
MODULE_SCOPE const TclObjTypeWithAbstractList tclDoubleType;
MODULE_SCOPE const TclObjTypeWithAbstractList tclIntType;
MODULE_SCOPE const TclObjTypeWithAbstractList tclListType;
MODULE_SCOPE const TclObjTypeWithAbstractList tclArithSeriesType;
MODULE_SCOPE const Tcl_ObjType tclDictType;
MODULE_SCOPE const Tcl_ObjType tclProcBodyType;
MODULE_SCOPE const Tcl_ObjType tclStringType;
MODULE_SCOPE const Tcl_ObjType tclEnsembleCmdType;
MODULE_SCOPE const Tcl_ObjType tclRegexpType;
MODULE_SCOPE Tcl_ObjType tclCmdNameType;

/*
 * Variables denoting the hash key types defined in the core.
 */

MODULE_SCOPE const Tcl_HashKeyType tclArrayHashKeyType;
MODULE_SCOPE const Tcl_HashKeyType tclOneWordHashKeyType;
MODULE_SCOPE const Tcl_HashKeyType tclStringHashKeyType;
MODULE_SCOPE const Tcl_HashKeyType tclObjHashKeyType;

/*
 * The head of the list of free Tcl objects, and the total number of Tcl
 * objects ever allocated and freed.
 */

MODULE_SCOPE Tcl_Obj *	tclFreeObjList;

#ifdef TCL_COMPILE_STATS
MODULE_SCOPE size_t	tclObjsAlloced;
MODULE_SCOPE size_t	tclObjsFreed;
#define TCL_MAX_SHARED_OBJ_STATS 5
MODULE_SCOPE size_t	tclObjsShared[TCL_MAX_SHARED_OBJ_STATS];
#endif /* TCL_COMPILE_STATS */

/*
 * Pointer to a heap-allocated string of length zero that the Tcl core uses as
 * the value of an empty string representation for an object. This value is
 * shared by all new objects allocated by Tcl_NewObj.
 */

MODULE_SCOPE char	tclEmptyString;

enum CheckEmptyStringResult {
	TCL_EMPTYSTRING_UNKNOWN = -1, TCL_EMPTYSTRING_NO, TCL_EMPTYSTRING_YES
};

/*
 *----------------------------------------------------------------
 * Procedures shared among Tcl modules but not used by the outside world,
 * introduced by/for NRE.
 *----------------------------------------------------------------
 */

MODULE_SCOPE Tcl_ObjCmdProc TclNRApplyObjCmd;
MODULE_SCOPE Tcl_ObjCmdProc TclNREvalObjCmd;
MODULE_SCOPE Tcl_ObjCmdProc TclNRCatchObjCmd;
MODULE_SCOPE Tcl_ObjCmdProc TclNRExprObjCmd;
MODULE_SCOPE Tcl_ObjCmdProc TclNRForObjCmd;
MODULE_SCOPE Tcl_ObjCmdProc TclNRForeachCmd;
MODULE_SCOPE Tcl_ObjCmdProc TclNRIfObjCmd;
MODULE_SCOPE Tcl_ObjCmdProc TclNRLmapCmd;
MODULE_SCOPE Tcl_ObjCmdProc TclNRPackageObjCmd;
MODULE_SCOPE Tcl_ObjCmdProc TclNRSourceObjCmd;
MODULE_SCOPE Tcl_ObjCmdProc TclNRSubstObjCmd;
MODULE_SCOPE Tcl_ObjCmdProc TclNRSwitchObjCmd;
MODULE_SCOPE Tcl_ObjCmdProc TclNRTryObjCmd;
MODULE_SCOPE Tcl_ObjCmdProc TclNRUplevelObjCmd;
MODULE_SCOPE Tcl_ObjCmdProc TclNRWhileObjCmd;

MODULE_SCOPE Tcl_NRPostProc TclNRForIterCallback;
MODULE_SCOPE Tcl_NRPostProc TclNRCoroutineActivateCallback;
MODULE_SCOPE Tcl_ObjCmdProc TclNRTailcallObjCmd;
MODULE_SCOPE Tcl_NRPostProc TclNRTailcallEval;
MODULE_SCOPE Tcl_ObjCmdProc TclNRCoroutineObjCmd;
MODULE_SCOPE Tcl_ObjCmdProc TclNRYieldObjCmd;
MODULE_SCOPE Tcl_ObjCmdProc TclNRYieldmObjCmd;
MODULE_SCOPE Tcl_ObjCmdProc TclNRYieldToObjCmd;
MODULE_SCOPE Tcl_ObjCmdProc TclNRInvoke;
MODULE_SCOPE Tcl_NRPostProc TclNRReleaseValues;

MODULE_SCOPE void  TclSetTailcall(Tcl_Interp *interp, Tcl_Obj *tailcallPtr);
MODULE_SCOPE void  TclPushTailcallPoint(Tcl_Interp *interp);

/* These two can be considered for the public api */
MODULE_SCOPE void  TclMarkTailcall(Tcl_Interp *interp);
MODULE_SCOPE void  TclSkipTailcall(Tcl_Interp *interp);

/*
 * This structure holds the data for the various iteration callbacks used to
 * NRE the 'for' and 'while' commands. We need a separate structure because we
 * have more than the 4 client data entries we can provide directly thorugh
 * the callback API. It is the 'word' information which puts us over the
 * limit. It is needed because the loop body is argument 4 of 'for' and
 * argument 2 of 'while'. Not providing the correct index confuses the #280
 * code. We TclSmallAlloc/Free this.
 */

typedef struct ForIterData {
    Tcl_Obj *cond;		/* Loop condition expression. */
    Tcl_Obj *body;		/* Loop body. */
    Tcl_Obj *next;		/* Loop step script, NULL for 'while'. */
    const char *msg;		/* Error message part. */
    Tcl_Size word;			/* Index of the body script in the command */
} ForIterData;

/* TIP #357 - Structure doing the bookkeeping of handles for Tcl_LoadFile
 *            and Tcl_FindSymbol. This structure corresponds to an opaque
 *            typedef in tcl.h */

typedef void* TclFindSymbolProc(Tcl_Interp* interp, Tcl_LoadHandle loadHandle,
				const char* symbol);
struct Tcl_LoadHandle_ {
    void *clientData;	/* Client data is the load handle in the
				 * native filesystem if a module was loaded
				 * there, or an opaque pointer to a structure
				 * for further bookkeeping on load-from-VFS
				 * and load-from-memory */
    TclFindSymbolProc* findSymbolProcPtr;
				/* Procedure that resolves symbols in a
				 * loaded module */
    Tcl_FSUnloadFileProc* unloadFileProcPtr;
				/* Procedure that unloads a loaded module */
};

/* Flags for conversion of doubles to digit strings */

#define TCL_DD_E_FORMAT 		0x2
				/* Use a fixed-length string of digits,
				 * suitable for E format*/
#define TCL_DD_F_FORMAT 		0x3
				/* Use a fixed number of digits after the
				 * decimal point, suitable for F format */
#define TCL_DD_SHORTEST 		0x4
				/* Use the shortest possible string */
#define TCL_DD_NO_QUICK 		0x8
				/* Debug flag: forbid quick FP conversion */

#define TCL_DD_CONVERSION_TYPE_MASK	0x3
				/* Mask to isolate the conversion type */

/*
 *----------------------------------------------------------------
 * Procedures shared among Tcl modules but not used by the outside world:
 *----------------------------------------------------------------
 */

#if TCL_MAJOR_VERSION > 8
MODULE_SCOPE void	TclAppendBytesToByteArray(Tcl_Obj *objPtr,
			    const unsigned char *bytes, Tcl_Size len);
MODULE_SCOPE int	TclNREvalCmd(Tcl_Interp *interp, Tcl_Obj *objPtr,
			    int flags);
MODULE_SCOPE void	TclAdvanceContinuations(Tcl_Size *line, int **next,
			    int loc);
MODULE_SCOPE void	TclAdvanceLines(Tcl_Size *line, const char *start,
			    const char *end);
MODULE_SCOPE void	TclArgumentEnter(Tcl_Interp *interp,
			    Tcl_Obj *objv[], int objc, CmdFrame *cf);
MODULE_SCOPE void	TclArgumentRelease(Tcl_Interp *interp,
			    Tcl_Obj *objv[], int objc);
MODULE_SCOPE void	TclArgumentBCEnter(Tcl_Interp *interp,
			    Tcl_Obj *objv[], int objc,
			    void *codePtr, CmdFrame *cfPtr, int cmd, Tcl_Size pc);
MODULE_SCOPE void	TclArgumentBCRelease(Tcl_Interp *interp,
			    CmdFrame *cfPtr);
MODULE_SCOPE void	TclArgumentGet(Tcl_Interp *interp, Tcl_Obj *obj,
			    CmdFrame **cfPtrPtr, int *wordPtr);
MODULE_SCOPE int	TclAsyncNotifier(int sigNumber, Tcl_ThreadId threadId,
			    void *clientData, int *flagPtr, int value);
MODULE_SCOPE void	TclAsyncMarkFromNotifier(void);
MODULE_SCOPE double	TclBignumToDouble(const void *bignum);
MODULE_SCOPE int	TclByteArrayMatch(const unsigned char *string,
			    Tcl_Size strLen, const unsigned char *pattern,
			    Tcl_Size ptnLen, int flags);
MODULE_SCOPE double	TclCeil(const void *a);
MODULE_SCOPE void	TclChannelPreserve(Tcl_Channel chan);
MODULE_SCOPE void	TclChannelRelease(Tcl_Channel chan);
MODULE_SCOPE int	TclCheckArrayTraces(Tcl_Interp *interp, Var *varPtr,
			    Var *arrayPtr, Tcl_Obj *name, int index);
MODULE_SCOPE int	TclCheckEmptyString(Tcl_Obj *objPtr);
MODULE_SCOPE int	TclChanCaughtErrorBypass(Tcl_Interp *interp,
			    Tcl_Channel chan);
MODULE_SCOPE Tcl_ObjCmdProc TclChannelNamesCmd;
MODULE_SCOPE Tcl_NRPostProc TclClearRootEnsemble;
MODULE_SCOPE int	TclCompareTwoNumbers(Tcl_Obj *valuePtr,
			    Tcl_Obj *value2Ptr);
MODULE_SCOPE ContLineLoc *TclContinuationsEnter(Tcl_Obj *objPtr, Tcl_Size num,
			    int *loc);
MODULE_SCOPE void	TclContinuationsEnterDerived(Tcl_Obj *objPtr,
			    int start, int *clNext);
MODULE_SCOPE ContLineLoc *TclContinuationsGet(Tcl_Obj *objPtr);
MODULE_SCOPE void	TclContinuationsCopy(Tcl_Obj *objPtr,
			    Tcl_Obj *originObjPtr);
MODULE_SCOPE Tcl_Size	TclConvertElement(const char *src, Tcl_Size length,
			    char *dst, int flags);
MODULE_SCOPE Tcl_Command TclCreateObjCommandInNs(Tcl_Interp *interp,
			    const char *cmdName, Tcl_Namespace *nsPtr,
			    Tcl_ObjCmdProc *proc, void *clientData,
			    Tcl_CmdDeleteProc *deleteProc);
MODULE_SCOPE Tcl_Command TclCreateEnsembleInNs(Tcl_Interp *interp,
			    const char *name, Tcl_Namespace *nameNamespacePtr,
			    Tcl_Namespace *ensembleNamespacePtr, int flags);
MODULE_SCOPE void	TclDeleteNamespaceVars(Namespace *nsPtr);
MODULE_SCOPE void	TclDeleteNamespaceChildren(Namespace *nsPtr);
MODULE_SCOPE int	TclFindDictElement(Tcl_Interp *interp,
			    const char *dict, Tcl_Size dictLength,
			    const char **elementPtr, const char **nextPtr,
			    Tcl_Size *sizePtr, int *literalPtr);
/* TIP #280 - Modified token based evaluation, with line information. */
MODULE_SCOPE int	TclEvalEx(Tcl_Interp *interp, const char *script,
			    Tcl_Size numBytes, int flags, Tcl_Size line,
			    int *clNextOuter, const char *outerScript);
MODULE_SCOPE Tcl_ObjCmdProc TclFileAttrsCmd;
MODULE_SCOPE Tcl_ObjCmdProc TclFileCopyCmd;
MODULE_SCOPE Tcl_ObjCmdProc TclFileDeleteCmd;
MODULE_SCOPE Tcl_ObjCmdProc TclFileLinkCmd;
MODULE_SCOPE Tcl_ObjCmdProc TclFileMakeDirsCmd;
MODULE_SCOPE Tcl_ObjCmdProc TclFileReadLinkCmd;
MODULE_SCOPE Tcl_ObjCmdProc TclFileRenameCmd;
MODULE_SCOPE Tcl_ObjCmdProc TclFileTempDirCmd;
MODULE_SCOPE Tcl_ObjCmdProc TclFileTemporaryCmd;
MODULE_SCOPE Tcl_ObjCmdProc TclFileHomeCmd;
MODULE_SCOPE Tcl_ObjCmdProc TclFileTildeExpandCmd;
MODULE_SCOPE void	TclCreateLateExitHandler(Tcl_ExitProc *proc,
			    void *clientData);
MODULE_SCOPE void	TclDeleteLateExitHandler(Tcl_ExitProc *proc,
			    void *clientData);
MODULE_SCOPE char *	TclDStringAppendObj(Tcl_DString *dsPtr,
			    Tcl_Obj *objPtr);
MODULE_SCOPE char *	TclDStringAppendDString(Tcl_DString *dsPtr,
			    Tcl_DString *toAppendPtr);
MODULE_SCOPE Tcl_Obj *const *TclFetchEnsembleRoot(Tcl_Interp *interp,
			    Tcl_Obj *const *objv, Tcl_Size objc, Tcl_Size *objcPtr);
MODULE_SCOPE Tcl_Obj *const *TclEnsembleGetRewriteValues(Tcl_Interp *interp);
MODULE_SCOPE Tcl_Namespace *TclEnsureNamespace(Tcl_Interp *interp,
			    Tcl_Namespace *namespacePtr);
MODULE_SCOPE void	TclFinalizeAllocSubsystem(void);
MODULE_SCOPE void	TclFinalizeAsync(void);
MODULE_SCOPE void	TclFinalizeDoubleConversion(void);
MODULE_SCOPE void	TclFinalizeEncodingSubsystem(void);
MODULE_SCOPE void	TclFinalizeEnvironment(void);
MODULE_SCOPE void	TclFinalizeEvaluation(void);
MODULE_SCOPE void	TclFinalizeExecution(void);
MODULE_SCOPE void	TclFinalizeIOSubsystem(void);
MODULE_SCOPE void	TclFinalizeFilesystem(void);
MODULE_SCOPE void	TclResetFilesystem(void);
MODULE_SCOPE void	TclFinalizeLoad(void);
MODULE_SCOPE void	TclFinalizeLock(void);
MODULE_SCOPE void	TclFinalizeMemorySubsystem(void);
MODULE_SCOPE void	TclFinalizeNotifier(void);
MODULE_SCOPE void	TclFinalizeObjects(void);
MODULE_SCOPE void	TclFinalizePreserve(void);
MODULE_SCOPE void	TclFinalizeSynchronization(void);
MODULE_SCOPE void	TclInitThreadAlloc(void);
MODULE_SCOPE void	TclFinalizeThreadAlloc(void);
MODULE_SCOPE void	TclFinalizeThreadAllocThread(void);
MODULE_SCOPE void	TclFinalizeThreadData(int quick);
MODULE_SCOPE void	TclFinalizeThreadObjects(void);
MODULE_SCOPE double	TclFloor(const void *a);
MODULE_SCOPE void	TclFormatNaN(double value, char *buffer);
MODULE_SCOPE int	TclFSFileAttrIndex(Tcl_Obj *pathPtr,
			    const char *attributeName, int *indexPtr);
MODULE_SCOPE Tcl_Command TclNRCreateCommandInNs(Tcl_Interp *interp,
			    const char *cmdName, Tcl_Namespace *nsPtr,
			    Tcl_ObjCmdProc *proc, Tcl_ObjCmdProc *nreProc,
			    void *clientData, Tcl_CmdDeleteProc *deleteProc);
MODULE_SCOPE int	TclNREvalFile(Tcl_Interp *interp, Tcl_Obj *pathPtr,
			    const char *encodingName);
MODULE_SCOPE void	TclFSUnloadTempFile(Tcl_LoadHandle loadHandle);
MODULE_SCOPE int *	TclGetAsyncReadyPtr(void);
MODULE_SCOPE Tcl_Obj *	TclGetBgErrorHandler(Tcl_Interp *interp);
MODULE_SCOPE int	TclGetChannelFromObj(Tcl_Interp *interp,
			    Tcl_Obj *objPtr, Tcl_Channel *chanPtr,
			    int *modePtr, int flags);
MODULE_SCOPE CmdFrame *	TclGetCmdFrameForProcedure(Proc *procPtr);
MODULE_SCOPE int	TclGetCompletionCodeFromObj(Tcl_Interp *interp,
			    Tcl_Obj *value, int *code);
MODULE_SCOPE Proc *	TclGetLambdaFromObj(Tcl_Interp *interp,
			    Tcl_Obj *objPtr, Tcl_Obj **nsObjPtrPtr);
MODULE_SCOPE int	TclGetOpenModeEx(Tcl_Interp *interp,
			    const char *modeString, int *seekFlagPtr,
			    int *binaryPtr);
MODULE_SCOPE Tcl_Obj *	TclGetProcessGlobalValue(ProcessGlobalValue *pgvPtr);
MODULE_SCOPE Tcl_Obj *	TclGetSourceFromFrame(CmdFrame *cfPtr, int objc,
			    Tcl_Obj *const objv[]);
MODULE_SCOPE char *	TclGetStringStorage(Tcl_Obj *objPtr,
			    Tcl_Size *sizePtr);
MODULE_SCOPE int	TclGetLoadedLibraries(Tcl_Interp *interp,
				const char *targetName,
				const char *packageName);
MODULE_SCOPE int	TclGetWideBitsFromObj(Tcl_Interp *, Tcl_Obj *,
				Tcl_WideInt *);
MODULE_SCOPE int	TclIncrObj(Tcl_Interp *interp, Tcl_Obj *valuePtr,
			    Tcl_Obj *incrPtr);
MODULE_SCOPE Tcl_Obj *	TclIncrObjVar2(Tcl_Interp *interp, Tcl_Obj *part1Ptr,
			    Tcl_Obj *part2Ptr, Tcl_Obj *incrPtr, int flags);
MODULE_SCOPE Tcl_ObjCmdProc TclInfoExistsCmd;
MODULE_SCOPE Tcl_ObjCmdProc TclInfoCoroutineCmd;
MODULE_SCOPE Tcl_Obj *	TclInfoFrame(Tcl_Interp *interp, CmdFrame *framePtr);
MODULE_SCOPE Tcl_ObjCmdProc TclInfoGlobalsCmd;
MODULE_SCOPE Tcl_ObjCmdProc TclInfoLocalsCmd;
MODULE_SCOPE Tcl_ObjCmdProc TclInfoVarsCmd;
MODULE_SCOPE void	TclInitAlloc(void);
MODULE_SCOPE void	TclInitDbCkalloc(void);
MODULE_SCOPE void	TclInitDoubleConversion(void);
MODULE_SCOPE void	TclInitEmbeddedConfigurationInformation(
			    Tcl_Interp *interp);
MODULE_SCOPE void	TclInitEncodingSubsystem(void);
MODULE_SCOPE void	TclInitIOSubsystem(void);
MODULE_SCOPE void	TclInitLimitSupport(Tcl_Interp *interp);
MODULE_SCOPE void	TclInitNamespaceSubsystem(void);
MODULE_SCOPE void	TclInitNotifier(void);
MODULE_SCOPE void	TclInitObjSubsystem(void);
MODULE_SCOPE int	TclInterpReady(Tcl_Interp *interp);
MODULE_SCOPE int	TclIsDigitProc(int byte);
MODULE_SCOPE int	TclIsBareword(int byte);
MODULE_SCOPE Tcl_Obj *	TclJoinPath(Tcl_Size elements, Tcl_Obj * const objv[],
			    int forceRelative);
MODULE_SCOPE int	MakeTildeRelativePath(Tcl_Interp *interp, const char *user,
			    const char *subPath, Tcl_DString *dsPtr);
MODULE_SCOPE Tcl_Obj *	TclGetHomeDirObj(Tcl_Interp *interp, const char *user);
MODULE_SCOPE Tcl_Obj *	TclResolveTildePath(Tcl_Interp *interp,
			    Tcl_Obj *pathObj);
MODULE_SCOPE Tcl_Obj *	TclResolveTildePathList(Tcl_Obj *pathsObj);
MODULE_SCOPE int	TclJoinThread(Tcl_ThreadId id, int *result);
MODULE_SCOPE void	TclLimitRemoveAllHandlers(Tcl_Interp *interp);
MODULE_SCOPE Tcl_Obj *	TclLindexList(Tcl_Interp *interp,
			    Tcl_Obj *listPtr, Tcl_Obj *argPtr);
MODULE_SCOPE Tcl_Obj *	TclLindexFlat(Tcl_Interp *interp, Tcl_Obj *listPtr,
			    Tcl_Size indexCount, Tcl_Obj *const indexArray[]);
/* TIP #280 */
MODULE_SCOPE void	TclListLines(Tcl_Obj *listObj, Tcl_Size line, int n,
			    int *lines, Tcl_Obj *const *elems);
MODULE_SCOPE Tcl_Obj *	TclListObjCopy(Tcl_Interp *interp, Tcl_Obj *listPtr);
MODULE_SCOPE int	TclListObjAppendElements(Tcl_Interp *interp,
			    Tcl_Obj *toObj, Tcl_Size elemCount,
			    Tcl_Obj *const elemObjv[]);
MODULE_SCOPE Tcl_Obj *	TclListObjRange(Tcl_Obj *listPtr, Tcl_Size fromIdx,
			    Tcl_Size toIdx);
MODULE_SCOPE Tcl_Obj *	TclLsetList(Tcl_Interp *interp, Tcl_Obj *listPtr,
			    Tcl_Obj *indexPtr, Tcl_Obj *valuePtr);
MODULE_SCOPE Tcl_Obj *	TclLsetFlat(Tcl_Interp *interp, Tcl_Obj *listPtr,
			    Tcl_Size indexCount, Tcl_Obj *const indexArray[],
			    Tcl_Obj *valuePtr);
MODULE_SCOPE Tcl_Command TclMakeEnsemble(Tcl_Interp *interp, const char *name,
			    const EnsembleImplMap map[]);
MODULE_SCOPE int TclMakeSafe(Tcl_Interp *interp);
MODULE_SCOPE Tcl_Size TclMaxListLength(const char *bytes, Tcl_Size numBytes,
			    const char **endPtr);
MODULE_SCOPE int	TclMergeReturnOptions(Tcl_Interp *interp, int objc,
			    Tcl_Obj *const objv[], Tcl_Obj **optionsPtrPtr,
			    int *codePtr, int *levelPtr);
MODULE_SCOPE Tcl_Obj *  TclNoErrorStack(Tcl_Interp *interp, Tcl_Obj *options);
MODULE_SCOPE int	TclNokia770Doubles(void);
MODULE_SCOPE void	TclNsDecrRefCount(Namespace *nsPtr);
MODULE_SCOPE int	TclNamespaceDeleted(Namespace *nsPtr);
MODULE_SCOPE void	TclObjVarErrMsg(Tcl_Interp *interp, Tcl_Obj *part1Ptr,
			    Tcl_Obj *part2Ptr, const char *operation,
			    const char *reason, int index);
MODULE_SCOPE int	TclObjInvokeNamespace(Tcl_Interp *interp,
			    int objc, Tcl_Obj *const objv[],
			    Tcl_Namespace *nsPtr, int flags);
MODULE_SCOPE int	TclObjUnsetVar2(Tcl_Interp *interp,
			    Tcl_Obj *part1Ptr, Tcl_Obj *part2Ptr, int flags);
MODULE_SCOPE int	TclParseBackslash(const char *src,
			    Tcl_Size numBytes, Tcl_Size *readPtr, char *dst);
MODULE_SCOPE int	TclParseHex(const char *src, Tcl_Size numBytes,
			    int *resultPtr);
MODULE_SCOPE int	TclParseNumber(Tcl_Interp *interp, Tcl_Obj *objPtr,
			    const char *expected, const char *bytes,
			    Tcl_Size numBytes, const char **endPtrPtr, int flags);
MODULE_SCOPE void	TclParseInit(Tcl_Interp *interp, const char *string,
			    Tcl_Size numBytes, Tcl_Parse *parsePtr);
MODULE_SCOPE Tcl_Size	TclParseAllWhiteSpace(const char *src, Tcl_Size numBytes);
MODULE_SCOPE int	TclProcessReturn(Tcl_Interp *interp,
			    int code, int level, Tcl_Obj *returnOpts);
MODULE_SCOPE int	TclpObjLstat(Tcl_Obj *pathPtr, Tcl_StatBuf *buf);
MODULE_SCOPE Tcl_Obj *	TclpTempFileName(void);
MODULE_SCOPE Tcl_Obj *  TclpTempFileNameForLibrary(Tcl_Interp *interp,
			    Tcl_Obj* pathPtr);
MODULE_SCOPE Tcl_Obj *	TclNewFSPathObj(Tcl_Obj *dirPtr, const char *addStrRep,
			    Tcl_Size len);
MODULE_SCOPE void	TclpAlertNotifier(void *clientData);
MODULE_SCOPE void *TclpNotifierData(void);
MODULE_SCOPE void	TclpServiceModeHook(int mode);
MODULE_SCOPE void	TclpSetTimer(const Tcl_Time *timePtr);
MODULE_SCOPE int	TclpWaitForEvent(const Tcl_Time *timePtr);
MODULE_SCOPE void	TclpCreateFileHandler(int fd, int mask,
			    Tcl_FileProc *proc, void *clientData);
MODULE_SCOPE int	TclpDeleteFile(const void *path);
MODULE_SCOPE void	TclpDeleteFileHandler(int fd);
MODULE_SCOPE void	TclpFinalizeCondition(Tcl_Condition *condPtr);
MODULE_SCOPE void	TclpFinalizeMutex(Tcl_Mutex *mutexPtr);
MODULE_SCOPE void	TclpFinalizeNotifier(void *clientData);
MODULE_SCOPE void	TclpFinalizePipes(void);
MODULE_SCOPE void	TclpFinalizeSockets(void);
#ifdef _WIN32
MODULE_SCOPE void	TclInitSockets(void);
#else
#define TclInitSockets() /* do nothing */
#endif
MODULE_SCOPE int	TclCreateSocketAddress(Tcl_Interp *interp,
			    struct addrinfo **addrlist,
			    const char *host, int port, int willBind,
			    const char **errorMsgPtr);
MODULE_SCOPE int	TclpThreadCreate(Tcl_ThreadId *idPtr,
			    Tcl_ThreadCreateProc *proc, void *clientData,
			    Tcl_Size stackSize, int flags);
MODULE_SCOPE Tcl_Size TclpFindVariable(const char *name, Tcl_Size *lengthPtr);
MODULE_SCOPE void	TclpInitLibraryPath(char **valuePtr,
			    Tcl_Size *lengthPtr, Tcl_Encoding *encodingPtr);
MODULE_SCOPE void	TclpInitLock(void);
MODULE_SCOPE void *TclpInitNotifier(void);
MODULE_SCOPE void	TclpInitPlatform(void);
MODULE_SCOPE void	TclpInitUnlock(void);
MODULE_SCOPE Tcl_Obj *	TclpObjListVolumes(void);
MODULE_SCOPE void	TclpGlobalLock(void);
MODULE_SCOPE void	TclpGlobalUnlock(void);
MODULE_SCOPE int	TclpMatchFiles(Tcl_Interp *interp, char *separators,
			    Tcl_DString *dirPtr, char *pattern, char *tail);
MODULE_SCOPE int	TclpObjNormalizePath(Tcl_Interp *interp,
			    Tcl_Obj *pathPtr, int nextCheckpoint);
MODULE_SCOPE void	TclpNativeJoinPath(Tcl_Obj *prefix, const char *joining);
MODULE_SCOPE Tcl_Obj *	TclpNativeSplitPath(Tcl_Obj *pathPtr, Tcl_Size *lenPtr);
MODULE_SCOPE Tcl_PathType TclpGetNativePathType(Tcl_Obj *pathPtr,
			    Tcl_Size *driveNameLengthPtr, Tcl_Obj **driveNameRef);
MODULE_SCOPE int	TclCrossFilesystemCopy(Tcl_Interp *interp,
			    Tcl_Obj *source, Tcl_Obj *target);
MODULE_SCOPE int	TclpMatchInDirectory(Tcl_Interp *interp,
			    Tcl_Obj *resultPtr, Tcl_Obj *pathPtr,
			    const char *pattern, Tcl_GlobTypeData *types);
MODULE_SCOPE void	*TclpGetNativeCwd(void *clientData);
MODULE_SCOPE Tcl_FSDupInternalRepProc TclNativeDupInternalRep;
MODULE_SCOPE Tcl_Obj *	TclpObjLink(Tcl_Obj *pathPtr, Tcl_Obj *toPtr,
			    int linkType);
MODULE_SCOPE int	TclpObjChdir(Tcl_Obj *pathPtr);
MODULE_SCOPE Tcl_Channel TclpOpenTemporaryFile(Tcl_Obj *dirObj,
			    Tcl_Obj *basenameObj, Tcl_Obj *extensionObj,
			    Tcl_Obj *resultingNameObj);
MODULE_SCOPE void	TclPkgFileSeen(Tcl_Interp *interp,
			    const char *fileName);
MODULE_SCOPE void *	TclInitPkgFiles(Tcl_Interp *interp);
MODULE_SCOPE Tcl_Obj *	TclPathPart(Tcl_Interp *interp, Tcl_Obj *pathPtr,
			    Tcl_PathPart portion);
MODULE_SCOPE char *	TclpReadlink(const char *fileName,
			    Tcl_DString *linkPtr);
MODULE_SCOPE void	TclpSetVariables(Tcl_Interp *interp);
MODULE_SCOPE void *	TclThreadStorageKeyGet(Tcl_ThreadDataKey *keyPtr);
MODULE_SCOPE void	TclThreadStorageKeySet(Tcl_ThreadDataKey *keyPtr,
			    void *data);
MODULE_SCOPE TCL_NORETURN void TclpThreadExit(int status);
MODULE_SCOPE void	TclRememberCondition(Tcl_Condition *mutex);
MODULE_SCOPE void	TclRememberJoinableThread(Tcl_ThreadId id);
MODULE_SCOPE void	TclRememberMutex(Tcl_Mutex *mutex);
MODULE_SCOPE void	TclRemoveScriptLimitCallbacks(Tcl_Interp *interp);
MODULE_SCOPE int	TclReToGlob(Tcl_Interp *interp, const char *reStr,
			    Tcl_Size reStrLen, Tcl_DString *dsPtr, int *flagsPtr,
			    int *quantifiersFoundPtr);
MODULE_SCOPE Tcl_Size TclScanElement(const char *string, Tcl_Size length,
			    char *flagPtr);
MODULE_SCOPE void	TclSetBgErrorHandler(Tcl_Interp *interp,
			    Tcl_Obj *cmdPrefix);
MODULE_SCOPE void	TclSetBignumInternalRep(Tcl_Obj *objPtr,
			    void *bignumValue);
MODULE_SCOPE int	TclSetBooleanFromAny(Tcl_Interp *interp,
			    Tcl_Obj *objPtr);
MODULE_SCOPE void	TclSetCmdNameObj(Tcl_Interp *interp, Tcl_Obj *objPtr,
			    Command *cmdPtr);
MODULE_SCOPE void	TclSetDuplicateObj(Tcl_Obj *dupPtr, Tcl_Obj *objPtr);
MODULE_SCOPE void	TclSetProcessGlobalValue(ProcessGlobalValue *pgvPtr,
			    Tcl_Obj *newValue, Tcl_Encoding encoding);
MODULE_SCOPE void	TclSignalExitThread(Tcl_ThreadId id, int result);
MODULE_SCOPE void	TclSpellFix(Tcl_Interp *interp,
			    Tcl_Obj *const *objv, Tcl_Size objc, Tcl_Size subIdx,
			    Tcl_Obj *bad, Tcl_Obj *fix);
MODULE_SCOPE void *	TclStackRealloc(Tcl_Interp *interp, void *ptr,
			    Tcl_Size numBytes);
typedef int (*memCmpFn_t)(const void*, const void*, size_t);
MODULE_SCOPE int	TclStringCmp(Tcl_Obj *value1Ptr, Tcl_Obj *value2Ptr,
			    int checkEq, int nocase, Tcl_Size reqlength);
MODULE_SCOPE int	TclStringCmpOpts(Tcl_Interp *interp, int objc,
			    Tcl_Obj *const objv[], int *nocase,
			    int *reqlength);
MODULE_SCOPE int	TclStringMatch(const char *str, Tcl_Size strLen,
			    const char *pattern, int ptnLen, int flags);
MODULE_SCOPE int	TclStringMatchObj(Tcl_Obj *stringObj,
			    Tcl_Obj *patternObj, int flags);
MODULE_SCOPE void	TclSubstCompile(Tcl_Interp *interp, const char *bytes,
			    Tcl_Size numBytes, int flags, Tcl_Size line,
			    struct CompileEnv *envPtr);
MODULE_SCOPE int	TclSubstOptions(Tcl_Interp *interp, Tcl_Size numOpts,
			    Tcl_Obj *const opts[], int *flagPtr);
MODULE_SCOPE void	TclSubstParse(Tcl_Interp *interp, const char *bytes,
			    Tcl_Size numBytes, int flags, Tcl_Parse *parsePtr,
			    Tcl_InterpState *statePtr);
MODULE_SCOPE int	TclSubstTokens(Tcl_Interp *interp, Tcl_Token *tokenPtr,
			    Tcl_Size count, int *tokensLeftPtr, Tcl_Size line,
			    int *clNextOuter, const char *outerScript);
MODULE_SCOPE Tcl_Size	TclTrim(const char *bytes, Tcl_Size numBytes,
			    const char *trim, Tcl_Size numTrim, Tcl_Size *trimRight);
MODULE_SCOPE Tcl_Size	TclTrimLeft(const char *bytes, Tcl_Size numBytes,
			    const char *trim, Tcl_Size numTrim);
MODULE_SCOPE Tcl_Size	TclTrimRight(const char *bytes, Tcl_Size numBytes,
			    const char *trim, Tcl_Size numTrim);
MODULE_SCOPE const char*TclGetCommandTypeName(Tcl_Command command);
MODULE_SCOPE void	TclRegisterCommandTypeName(
			    Tcl_ObjCmdProc *implementationProc,
			    const char *nameStr);
MODULE_SCOPE int	TclUtfCmp(const char *cs, const char *ct);
MODULE_SCOPE int	TclUtfCasecmp(const char *cs, const char *ct);
MODULE_SCOPE Tcl_Size	TclUtfCount(int ch);
#if TCL_UTF_MAX > 3
#   define TclUtfToUCS4 Tcl_UtfToUniChar
#   define TclUniCharToUCS4(src, ptr) (*ptr = *(src),1)
#   define TclUCS4Prev(src, ptr) (((src) > (ptr)) ? ((src) - 1) : (src))
#else
    MODULE_SCOPE int	TclUtfToUCS4(const char *, int *);
    MODULE_SCOPE int	TclUniCharToUCS4(const Tcl_UniChar *, int *);
    MODULE_SCOPE const Tcl_UniChar *TclUCS4Prev(const Tcl_UniChar *, const Tcl_UniChar *);
#endif
MODULE_SCOPE Tcl_Obj *	TclpNativeToNormalized(void *clientData);
MODULE_SCOPE Tcl_Obj *	TclpFilesystemPathType(Tcl_Obj *pathPtr);
MODULE_SCOPE int	TclpDlopen(Tcl_Interp *interp, Tcl_Obj *pathPtr,
			    Tcl_LoadHandle *loadHandle,
			    Tcl_FSUnloadFileProc **unloadProcPtr, int flags);
MODULE_SCOPE int	TclpUtime(Tcl_Obj *pathPtr, struct utimbuf *tval);
#ifdef TCL_LOAD_FROM_MEMORY
MODULE_SCOPE void *	TclpLoadMemoryGetBuffer(Tcl_Interp *interp, int size);
MODULE_SCOPE int	TclpLoadMemory(Tcl_Interp *interp, void *buffer,
			    int size, int codeSize, Tcl_LoadHandle *loadHandle,
			    Tcl_FSUnloadFileProc **unloadProcPtr, int flags);
#endif
MODULE_SCOPE void	TclInitThreadStorage(void);
MODULE_SCOPE void	TclFinalizeThreadDataThread(void);
MODULE_SCOPE void	TclFinalizeThreadStorage(void);

#ifdef TCL_WIDE_CLICKS
MODULE_SCOPE long long TclpGetWideClicks(void);
MODULE_SCOPE double	TclpWideClicksToNanoseconds(long long clicks);
MODULE_SCOPE double	TclpWideClickInMicrosec(void);
#else
#   ifdef _WIN32
#	define TCL_WIDE_CLICKS 1
MODULE_SCOPE long long TclpGetWideClicks(void);
MODULE_SCOPE double	TclpWideClickInMicrosec(void);
#	define		TclpWideClicksToNanoseconds(clicks) \
				((double)(clicks) * TclpWideClickInMicrosec() * 1000)
#   endif
#endif
MODULE_SCOPE long long TclpGetMicroseconds(void);

MODULE_SCOPE int	TclZlibInit(Tcl_Interp *interp);
MODULE_SCOPE void *	TclpThreadCreateKey(void);
MODULE_SCOPE void	TclpThreadDeleteKey(void *keyPtr);
MODULE_SCOPE void	TclpThreadSetGlobalTSD(void *tsdKeyPtr, void *ptr);
MODULE_SCOPE void *	TclpThreadGetGlobalTSD(void *tsdKeyPtr);
MODULE_SCOPE void	TclErrorStackResetIf(Tcl_Interp *interp,
			    const char *msg, Tcl_Size length);
/* Tip 430 */
MODULE_SCOPE int    TclZipfs_Init(Tcl_Interp *interp);


/*
 * Many parsing tasks need a common definition of whitespace.
 * Use this routine and macro to achieve that and place
 * optimization (fragile on changes) in one place.
 */

MODULE_SCOPE int	TclIsSpaceProc(int byte);
#	define TclIsSpaceProcM(byte) \
		(((byte) > 0x20) ? 0 : TclIsSpaceProc(byte))

/*
 *----------------------------------------------------------------
 * Command procedures in the generic core:
 *----------------------------------------------------------------
 */

MODULE_SCOPE Tcl_ObjCmdProc Tcl_AfterObjCmd;
MODULE_SCOPE Tcl_ObjCmdProc Tcl_AppendObjCmd;
MODULE_SCOPE Tcl_ObjCmdProc Tcl_ApplyObjCmd;
MODULE_SCOPE Tcl_Command TclInitArrayCmd(Tcl_Interp *interp);
MODULE_SCOPE Tcl_Command TclInitBinaryCmd(Tcl_Interp *interp);
MODULE_SCOPE Tcl_ObjCmdProc Tcl_BreakObjCmd;
MODULE_SCOPE Tcl_ObjCmdProc Tcl_CatchObjCmd;
MODULE_SCOPE Tcl_ObjCmdProc Tcl_CdObjCmd;
MODULE_SCOPE Tcl_Command TclInitChanCmd(Tcl_Interp *interp);
MODULE_SCOPE Tcl_ObjCmdProc TclChanCreateObjCmd;
MODULE_SCOPE Tcl_ObjCmdProc TclChanPostEventObjCmd;
MODULE_SCOPE Tcl_ObjCmdProc TclChanPopObjCmd;
MODULE_SCOPE Tcl_ObjCmdProc TclChanPushObjCmd;
MODULE_SCOPE void	TclClockInit(Tcl_Interp *interp);
MODULE_SCOPE Tcl_ObjCmdProc TclClockOldscanObjCmd;
MODULE_SCOPE Tcl_ObjCmdProc Tcl_CloseObjCmd;
MODULE_SCOPE Tcl_ObjCmdProc Tcl_ConcatObjCmd;
MODULE_SCOPE Tcl_ObjCmdProc Tcl_ContinueObjCmd;
MODULE_SCOPE Tcl_TimerToken TclCreateAbsoluteTimerHandler(
			    Tcl_Time *timePtr, Tcl_TimerProc *proc,
			    void *clientData);
MODULE_SCOPE Tcl_ObjCmdProc TclDefaultBgErrorHandlerObjCmd;
MODULE_SCOPE Tcl_Command TclInitDictCmd(Tcl_Interp *interp);
MODULE_SCOPE int	TclDictWithFinish(Tcl_Interp *interp, Var *varPtr,
			    Var *arrayPtr, Tcl_Obj *part1Ptr,
			    Tcl_Obj *part2Ptr, int index, int pathc,
			    Tcl_Obj *const pathv[], Tcl_Obj *keysPtr);
MODULE_SCOPE Tcl_Obj *	TclDictWithInit(Tcl_Interp *interp, Tcl_Obj *dictPtr,
			    Tcl_Size pathc, Tcl_Obj *const pathv[]);
MODULE_SCOPE Tcl_ObjCmdProc Tcl_DisassembleObjCmd;

/* Assemble command function */
MODULE_SCOPE Tcl_ObjCmdProc Tcl_AssembleObjCmd;
MODULE_SCOPE Tcl_ObjCmdProc TclNRAssembleObjCmd;
MODULE_SCOPE Tcl_Command TclInitEncodingCmd(Tcl_Interp *interp);
MODULE_SCOPE Tcl_ObjCmdProc Tcl_EofObjCmd;
MODULE_SCOPE Tcl_ObjCmdProc Tcl_ErrorObjCmd;
MODULE_SCOPE Tcl_ObjCmdProc Tcl_EvalObjCmd;
MODULE_SCOPE Tcl_ObjCmdProc Tcl_ExecObjCmd;
MODULE_SCOPE Tcl_ObjCmdProc Tcl_ExitObjCmd;
MODULE_SCOPE Tcl_ObjCmdProc Tcl_ExprObjCmd;
MODULE_SCOPE Tcl_ObjCmdProc Tcl_FblockedObjCmd;
MODULE_SCOPE Tcl_ObjCmdProc Tcl_FconfigureObjCmd;
MODULE_SCOPE Tcl_ObjCmdProc Tcl_FcopyObjCmd;
MODULE_SCOPE Tcl_Command TclInitFileCmd(Tcl_Interp *interp);
MODULE_SCOPE Tcl_ObjCmdProc Tcl_FileEventObjCmd;
MODULE_SCOPE Tcl_ObjCmdProc Tcl_FlushObjCmd;
MODULE_SCOPE Tcl_ObjCmdProc Tcl_ForObjCmd;
MODULE_SCOPE Tcl_ObjCmdProc Tcl_ForeachObjCmd;
MODULE_SCOPE Tcl_ObjCmdProc Tcl_FormatObjCmd;
MODULE_SCOPE Tcl_ObjCmdProc Tcl_GetsObjCmd;
MODULE_SCOPE Tcl_ObjCmdProc Tcl_GlobalObjCmd;
MODULE_SCOPE Tcl_ObjCmdProc Tcl_GlobObjCmd;
MODULE_SCOPE Tcl_ObjCmdProc Tcl_IfObjCmd;
MODULE_SCOPE Tcl_ObjCmdProc Tcl_IncrObjCmd;
MODULE_SCOPE Tcl_Command TclInitInfoCmd(Tcl_Interp *interp);
MODULE_SCOPE Tcl_ObjCmdProc Tcl_InterpObjCmd;
MODULE_SCOPE Tcl_ObjCmdProc Tcl_JoinObjCmd;
MODULE_SCOPE Tcl_ObjCmdProc Tcl_LappendObjCmd;
MODULE_SCOPE Tcl_ObjCmdProc Tcl_LassignObjCmd;
MODULE_SCOPE Tcl_ObjCmdProc Tcl_LeditObjCmd;
MODULE_SCOPE Tcl_ObjCmdProc Tcl_LindexObjCmd;
MODULE_SCOPE Tcl_ObjCmdProc Tcl_LinsertObjCmd;
MODULE_SCOPE Tcl_ObjCmdProc Tcl_LlengthObjCmd;
MODULE_SCOPE Tcl_ObjCmdProc Tcl_ListObjCmd;
MODULE_SCOPE Tcl_ObjCmdProc Tcl_LmapObjCmd;
MODULE_SCOPE Tcl_ObjCmdProc Tcl_LoadObjCmd;
MODULE_SCOPE Tcl_ObjCmdProc Tcl_LpopObjCmd;
MODULE_SCOPE Tcl_ObjCmdProc Tcl_LrangeObjCmd;
MODULE_SCOPE Tcl_ObjCmdProc Tcl_LremoveObjCmd;
MODULE_SCOPE Tcl_ObjCmdProc Tcl_LrepeatObjCmd;
MODULE_SCOPE Tcl_ObjCmdProc Tcl_LreplaceObjCmd;
MODULE_SCOPE Tcl_ObjCmdProc Tcl_LreverseObjCmd;
MODULE_SCOPE Tcl_ObjCmdProc Tcl_LsearchObjCmd;
MODULE_SCOPE Tcl_ObjCmdProc Tcl_LseqObjCmd;
MODULE_SCOPE Tcl_ObjCmdProc Tcl_LsetObjCmd;
MODULE_SCOPE Tcl_ObjCmdProc Tcl_LsortObjCmd;
MODULE_SCOPE Tcl_Command TclInitNamespaceCmd(Tcl_Interp *interp);
MODULE_SCOPE Tcl_ObjCmdProc TclNamespaceEnsembleCmd;
MODULE_SCOPE Tcl_ObjCmdProc Tcl_OpenObjCmd;
MODULE_SCOPE Tcl_ObjCmdProc Tcl_PackageObjCmd;
MODULE_SCOPE Tcl_ObjCmdProc Tcl_PidObjCmd;
MODULE_SCOPE Tcl_Command TclInitPrefixCmd(Tcl_Interp *interp);
MODULE_SCOPE Tcl_ObjCmdProc Tcl_PutsObjCmd;
MODULE_SCOPE Tcl_ObjCmdProc Tcl_PwdObjCmd;
MODULE_SCOPE Tcl_ObjCmdProc Tcl_ReadObjCmd;
MODULE_SCOPE Tcl_ObjCmdProc Tcl_RegexpObjCmd;
MODULE_SCOPE Tcl_ObjCmdProc Tcl_RegsubObjCmd;
MODULE_SCOPE Tcl_ObjCmdProc Tcl_RenameObjCmd;
MODULE_SCOPE Tcl_ObjCmdProc Tcl_RepresentationCmd;
MODULE_SCOPE Tcl_ObjCmdProc Tcl_ReturnObjCmd;
MODULE_SCOPE Tcl_ObjCmdProc Tcl_ScanObjCmd;
MODULE_SCOPE Tcl_ObjCmdProc Tcl_SeekObjCmd;
MODULE_SCOPE Tcl_ObjCmdProc Tcl_SetObjCmd;
MODULE_SCOPE Tcl_ObjCmdProc Tcl_SplitObjCmd;
MODULE_SCOPE Tcl_ObjCmdProc Tcl_SocketObjCmd;
MODULE_SCOPE Tcl_ObjCmdProc Tcl_SourceObjCmd;
MODULE_SCOPE Tcl_Command TclInitStringCmd(Tcl_Interp *interp);
MODULE_SCOPE Tcl_ObjCmdProc Tcl_SubstObjCmd;
MODULE_SCOPE Tcl_ObjCmdProc Tcl_SwitchObjCmd;
MODULE_SCOPE Tcl_ObjCmdProc Tcl_TellObjCmd;
MODULE_SCOPE Tcl_ObjCmdProc Tcl_ThrowObjCmd;
MODULE_SCOPE Tcl_ObjCmdProc Tcl_TimeObjCmd;
MODULE_SCOPE Tcl_ObjCmdProc Tcl_TimeRateObjCmd;
MODULE_SCOPE Tcl_ObjCmdProc Tcl_TraceObjCmd;
MODULE_SCOPE Tcl_ObjCmdProc Tcl_TryObjCmd;
MODULE_SCOPE Tcl_ObjCmdProc Tcl_UnloadObjCmd;
MODULE_SCOPE Tcl_ObjCmdProc Tcl_UnsetObjCmd;
MODULE_SCOPE Tcl_ObjCmdProc Tcl_UpdateObjCmd;
MODULE_SCOPE Tcl_ObjCmdProc Tcl_UplevelObjCmd;
MODULE_SCOPE Tcl_ObjCmdProc Tcl_UpvarObjCmd;
MODULE_SCOPE Tcl_ObjCmdProc Tcl_VariableObjCmd;
MODULE_SCOPE Tcl_ObjCmdProc Tcl_VwaitObjCmd;
MODULE_SCOPE Tcl_ObjCmdProc Tcl_WhileObjCmd;

/*
 *----------------------------------------------------------------
 * Compilation procedures for commands in the generic core:
 *----------------------------------------------------------------
 */

MODULE_SCOPE int	TclCompileAppendCmd(Tcl_Interp *interp,
			    Tcl_Parse *parsePtr, Command *cmdPtr,
			    struct CompileEnv *envPtr);
MODULE_SCOPE int	TclCompileArrayExistsCmd(Tcl_Interp *interp,
			    Tcl_Parse *parsePtr, Command *cmdPtr,
			    struct CompileEnv *envPtr);
MODULE_SCOPE int	TclCompileArraySetCmd(Tcl_Interp *interp,
			    Tcl_Parse *parsePtr, Command *cmdPtr,
			    struct CompileEnv *envPtr);
MODULE_SCOPE int	TclCompileArrayUnsetCmd(Tcl_Interp *interp,
			    Tcl_Parse *parsePtr, Command *cmdPtr,
			    struct CompileEnv *envPtr);
MODULE_SCOPE int	TclCompileBreakCmd(Tcl_Interp *interp,
			    Tcl_Parse *parsePtr, Command *cmdPtr,
			    struct CompileEnv *envPtr);
MODULE_SCOPE int	TclCompileCatchCmd(Tcl_Interp *interp,
			    Tcl_Parse *parsePtr, Command *cmdPtr,
			    struct CompileEnv *envPtr);
MODULE_SCOPE int	TclCompileClockClicksCmd(Tcl_Interp *interp,
			    Tcl_Parse *parsePtr, Command *cmdPtr,
			    struct CompileEnv *envPtr);
MODULE_SCOPE int	TclCompileClockReadingCmd(Tcl_Interp *interp,
			    Tcl_Parse *parsePtr, Command *cmdPtr,
			    struct CompileEnv *envPtr);
MODULE_SCOPE int	TclCompileConcatCmd(Tcl_Interp *interp,
			    Tcl_Parse *parsePtr, Command *cmdPtr,
			    struct CompileEnv *envPtr);
MODULE_SCOPE int	TclCompileContinueCmd(Tcl_Interp *interp,
			    Tcl_Parse *parsePtr, Command *cmdPtr,
			    struct CompileEnv *envPtr);
MODULE_SCOPE int	TclCompileDictAppendCmd(Tcl_Interp *interp,
			    Tcl_Parse *parsePtr, Command *cmdPtr,
			    struct CompileEnv *envPtr);
MODULE_SCOPE int	TclCompileDictCreateCmd(Tcl_Interp *interp,
			    Tcl_Parse *parsePtr, Command *cmdPtr,
			    struct CompileEnv *envPtr);
MODULE_SCOPE int	TclCompileDictExistsCmd(Tcl_Interp *interp,
			    Tcl_Parse *parsePtr, Command *cmdPtr,
			    struct CompileEnv *envPtr);
MODULE_SCOPE int	TclCompileDictForCmd(Tcl_Interp *interp,
			    Tcl_Parse *parsePtr, Command *cmdPtr,
			    struct CompileEnv *envPtr);
MODULE_SCOPE int	TclCompileDictGetCmd(Tcl_Interp *interp,
			    Tcl_Parse *parsePtr, Command *cmdPtr,
			    struct CompileEnv *envPtr);
MODULE_SCOPE int	TclCompileDictGetWithDefaultCmd(Tcl_Interp *interp,
			    Tcl_Parse *parsePtr, Command *cmdPtr,
			    struct CompileEnv *envPtr);
MODULE_SCOPE int	TclCompileDictIncrCmd(Tcl_Interp *interp,
			    Tcl_Parse *parsePtr, Command *cmdPtr,
			    struct CompileEnv *envPtr);
MODULE_SCOPE int	TclCompileDictLappendCmd(Tcl_Interp *interp,
			    Tcl_Parse *parsePtr, Command *cmdPtr,
			    struct CompileEnv *envPtr);
MODULE_SCOPE int	TclCompileDictMapCmd(Tcl_Interp *interp,
			    Tcl_Parse *parsePtr, Command *cmdPtr,
			    struct CompileEnv *envPtr);
MODULE_SCOPE int	TclCompileDictMergeCmd(Tcl_Interp *interp,
			    Tcl_Parse *parsePtr, Command *cmdPtr,
			    struct CompileEnv *envPtr);
MODULE_SCOPE int	TclCompileDictSetCmd(Tcl_Interp *interp,
			    Tcl_Parse *parsePtr, Command *cmdPtr,
			    struct CompileEnv *envPtr);
MODULE_SCOPE int	TclCompileDictUnsetCmd(Tcl_Interp *interp,
			    Tcl_Parse *parsePtr, Command *cmdPtr,
			    struct CompileEnv *envPtr);
MODULE_SCOPE int	TclCompileDictUpdateCmd(Tcl_Interp *interp,
			    Tcl_Parse *parsePtr, Command *cmdPtr,
			    struct CompileEnv *envPtr);
MODULE_SCOPE int	TclCompileDictWithCmd(Tcl_Interp *interp,
			    Tcl_Parse *parsePtr, Command *cmdPtr,
			    struct CompileEnv *envPtr);
MODULE_SCOPE int	TclCompileEnsemble(Tcl_Interp *interp,
			    Tcl_Parse *parsePtr, Command *cmdPtr,
			    struct CompileEnv *envPtr);
MODULE_SCOPE int	TclCompileErrorCmd(Tcl_Interp *interp,
			    Tcl_Parse *parsePtr, Command *cmdPtr,
			    struct CompileEnv *envPtr);
MODULE_SCOPE int	TclCompileExprCmd(Tcl_Interp *interp,
			    Tcl_Parse *parsePtr, Command *cmdPtr,
			    struct CompileEnv *envPtr);
MODULE_SCOPE int	TclCompileForCmd(Tcl_Interp *interp,
			    Tcl_Parse *parsePtr, Command *cmdPtr,
			    struct CompileEnv *envPtr);
MODULE_SCOPE int	TclCompileForeachCmd(Tcl_Interp *interp,
			    Tcl_Parse *parsePtr, Command *cmdPtr,
			    struct CompileEnv *envPtr);
MODULE_SCOPE int	TclCompileFormatCmd(Tcl_Interp *interp,
			    Tcl_Parse *parsePtr, Command *cmdPtr,
			    struct CompileEnv *envPtr);
MODULE_SCOPE int	TclCompileGlobalCmd(Tcl_Interp *interp,
			    Tcl_Parse *parsePtr, Command *cmdPtr,
			    struct CompileEnv *envPtr);
MODULE_SCOPE int	TclCompileIfCmd(Tcl_Interp *interp,
			    Tcl_Parse *parsePtr, Command *cmdPtr,
			    struct CompileEnv *envPtr);
MODULE_SCOPE int	TclCompileInfoCommandsCmd(Tcl_Interp *interp,
			    Tcl_Parse *parsePtr, Command *cmdPtr,
			    struct CompileEnv *envPtr);
MODULE_SCOPE int	TclCompileInfoCoroutineCmd(Tcl_Interp *interp,
			    Tcl_Parse *parsePtr, Command *cmdPtr,
			    struct CompileEnv *envPtr);
MODULE_SCOPE int	TclCompileInfoExistsCmd(Tcl_Interp *interp,
			    Tcl_Parse *parsePtr, Command *cmdPtr,
			    struct CompileEnv *envPtr);
MODULE_SCOPE int	TclCompileInfoLevelCmd(Tcl_Interp *interp,
			    Tcl_Parse *parsePtr, Command *cmdPtr,
			    struct CompileEnv *envPtr);
MODULE_SCOPE int	TclCompileInfoObjectClassCmd(Tcl_Interp *interp,
			    Tcl_Parse *parsePtr, Command *cmdPtr,
			    struct CompileEnv *envPtr);
MODULE_SCOPE int	TclCompileInfoObjectIsACmd(Tcl_Interp *interp,
			    Tcl_Parse *parsePtr, Command *cmdPtr,
			    struct CompileEnv *envPtr);
MODULE_SCOPE int	TclCompileInfoObjectNamespaceCmd(Tcl_Interp *interp,
			    Tcl_Parse *parsePtr, Command *cmdPtr,
			    struct CompileEnv *envPtr);
MODULE_SCOPE int	TclCompileIncrCmd(Tcl_Interp *interp,
			    Tcl_Parse *parsePtr, Command *cmdPtr,
			    struct CompileEnv *envPtr);
MODULE_SCOPE int	TclCompileLappendCmd(Tcl_Interp *interp,
			    Tcl_Parse *parsePtr, Command *cmdPtr,
			    struct CompileEnv *envPtr);
MODULE_SCOPE int	TclCompileLassignCmd(Tcl_Interp *interp,
			    Tcl_Parse *parsePtr, Command *cmdPtr,
			    struct CompileEnv *envPtr);
MODULE_SCOPE int	TclCompileLindexCmd(Tcl_Interp *interp,
			    Tcl_Parse *parsePtr, Command *cmdPtr,
			    struct CompileEnv *envPtr);
MODULE_SCOPE int	TclCompileLinsertCmd(Tcl_Interp *interp,
			    Tcl_Parse *parsePtr, Command *cmdPtr,
			    struct CompileEnv *envPtr);
MODULE_SCOPE int	TclCompileListCmd(Tcl_Interp *interp,
			    Tcl_Parse *parsePtr, Command *cmdPtr,
			    struct CompileEnv *envPtr);
MODULE_SCOPE int	TclCompileLlengthCmd(Tcl_Interp *interp,
			    Tcl_Parse *parsePtr, Command *cmdPtr,
			    struct CompileEnv *envPtr);
MODULE_SCOPE int	TclCompileLmapCmd(Tcl_Interp *interp,
			    Tcl_Parse *parsePtr, Command *cmdPtr,
			    struct CompileEnv *envPtr);
MODULE_SCOPE int	TclCompileLrangeCmd(Tcl_Interp *interp,
			    Tcl_Parse *parsePtr, Command *cmdPtr,
			    struct CompileEnv *envPtr);
MODULE_SCOPE int	TclCompileLreplaceCmd(Tcl_Interp *interp,
			    Tcl_Parse *parsePtr, Command *cmdPtr,
			    struct CompileEnv *envPtr);
MODULE_SCOPE int	TclCompileLsetCmd(Tcl_Interp *interp,
			    Tcl_Parse *parsePtr, Command *cmdPtr,
			    struct CompileEnv *envPtr);
MODULE_SCOPE int	TclCompileNamespaceCodeCmd(Tcl_Interp *interp,
			    Tcl_Parse *parsePtr, Command *cmdPtr,
			    struct CompileEnv *envPtr);
MODULE_SCOPE int	TclCompileNamespaceCurrentCmd(Tcl_Interp *interp,
			    Tcl_Parse *parsePtr, Command *cmdPtr,
			    struct CompileEnv *envPtr);
MODULE_SCOPE int	TclCompileNamespaceOriginCmd(Tcl_Interp *interp,
			    Tcl_Parse *parsePtr, Command *cmdPtr,
			    struct CompileEnv *envPtr);
MODULE_SCOPE int	TclCompileNamespaceQualifiersCmd(Tcl_Interp *interp,
			    Tcl_Parse *parsePtr, Command *cmdPtr,
			    struct CompileEnv *envPtr);
MODULE_SCOPE int	TclCompileNamespaceTailCmd(Tcl_Interp *interp,
			    Tcl_Parse *parsePtr, Command *cmdPtr,
			    struct CompileEnv *envPtr);
MODULE_SCOPE int	TclCompileNamespaceUpvarCmd(Tcl_Interp *interp,
			    Tcl_Parse *parsePtr, Command *cmdPtr,
			    struct CompileEnv *envPtr);
MODULE_SCOPE int	TclCompileNamespaceWhichCmd(Tcl_Interp *interp,
			    Tcl_Parse *parsePtr, Command *cmdPtr,
			    struct CompileEnv *envPtr);
MODULE_SCOPE int	TclCompileNoOp(Tcl_Interp *interp,
			    Tcl_Parse *parsePtr, Command *cmdPtr,
			    struct CompileEnv *envPtr);
MODULE_SCOPE int	TclCompileObjectNextCmd(Tcl_Interp *interp,
			    Tcl_Parse *parsePtr, Command *cmdPtr,
			    struct CompileEnv *envPtr);
MODULE_SCOPE int	TclCompileObjectNextToCmd(Tcl_Interp *interp,
			    Tcl_Parse *parsePtr, Command *cmdPtr,
			    struct CompileEnv *envPtr);
MODULE_SCOPE int	TclCompileObjectSelfCmd(Tcl_Interp *interp,
			    Tcl_Parse *parsePtr, Command *cmdPtr,
			    struct CompileEnv *envPtr);
MODULE_SCOPE int	TclCompileRegexpCmd(Tcl_Interp *interp,
			    Tcl_Parse *parsePtr, Command *cmdPtr,
			    struct CompileEnv *envPtr);
MODULE_SCOPE int	TclCompileRegsubCmd(Tcl_Interp *interp,
			    Tcl_Parse *parsePtr, Command *cmdPtr,
			    struct CompileEnv *envPtr);
MODULE_SCOPE int	TclCompileReturnCmd(Tcl_Interp *interp,
			    Tcl_Parse *parsePtr, Command *cmdPtr,
			    struct CompileEnv *envPtr);
MODULE_SCOPE int	TclCompileSetCmd(Tcl_Interp *interp,
			    Tcl_Parse *parsePtr, Command *cmdPtr,
			    struct CompileEnv *envPtr);
MODULE_SCOPE int	TclCompileStringCatCmd(Tcl_Interp *interp,
			    Tcl_Parse *parsePtr, Command *cmdPtr,
			    struct CompileEnv *envPtr);
MODULE_SCOPE int	TclCompileStringCmpCmd(Tcl_Interp *interp,
			    Tcl_Parse *parsePtr, Command *cmdPtr,
			    struct CompileEnv *envPtr);
MODULE_SCOPE int	TclCompileStringEqualCmd(Tcl_Interp *interp,
			    Tcl_Parse *parsePtr, Command *cmdPtr,
			    struct CompileEnv *envPtr);
MODULE_SCOPE int	TclCompileStringFirstCmd(Tcl_Interp *interp,
			    Tcl_Parse *parsePtr, Command *cmdPtr,
			    struct CompileEnv *envPtr);
MODULE_SCOPE int	TclCompileStringIndexCmd(Tcl_Interp *interp,
			    Tcl_Parse *parsePtr, Command *cmdPtr,
			    struct CompileEnv *envPtr);
MODULE_SCOPE int	TclCompileStringInsertCmd(Tcl_Interp *interp,
			    Tcl_Parse *parsePtr, Command *cmdPtr,
			    struct CompileEnv *envPtr);
MODULE_SCOPE int	TclCompileStringIsCmd(Tcl_Interp *interp,
			    Tcl_Parse *parsePtr, Command *cmdPtr,
			    struct CompileEnv *envPtr);
MODULE_SCOPE int	TclCompileStringLastCmd(Tcl_Interp *interp,
			    Tcl_Parse *parsePtr, Command *cmdPtr,
			    struct CompileEnv *envPtr);
MODULE_SCOPE int	TclCompileStringLenCmd(Tcl_Interp *interp,
			    Tcl_Parse *parsePtr, Command *cmdPtr,
			    struct CompileEnv *envPtr);
MODULE_SCOPE int	TclCompileStringMapCmd(Tcl_Interp *interp,
			    Tcl_Parse *parsePtr, Command *cmdPtr,
			    struct CompileEnv *envPtr);
MODULE_SCOPE int	TclCompileStringMatchCmd(Tcl_Interp *interp,
			    Tcl_Parse *parsePtr, Command *cmdPtr,
			    struct CompileEnv *envPtr);
MODULE_SCOPE int	TclCompileStringRangeCmd(Tcl_Interp *interp,
			    Tcl_Parse *parsePtr, Command *cmdPtr,
			    struct CompileEnv *envPtr);
MODULE_SCOPE int	TclCompileStringReplaceCmd(Tcl_Interp *interp,
			    Tcl_Parse *parsePtr, Command *cmdPtr,
			    struct CompileEnv *envPtr);
MODULE_SCOPE int	TclCompileStringToLowerCmd(Tcl_Interp *interp,
			    Tcl_Parse *parsePtr, Command *cmdPtr,
			    struct CompileEnv *envPtr);
MODULE_SCOPE int	TclCompileStringToTitleCmd(Tcl_Interp *interp,
			    Tcl_Parse *parsePtr, Command *cmdPtr,
			    struct CompileEnv *envPtr);
MODULE_SCOPE int	TclCompileStringToUpperCmd(Tcl_Interp *interp,
			    Tcl_Parse *parsePtr, Command *cmdPtr,
			    struct CompileEnv *envPtr);
MODULE_SCOPE int	TclCompileStringTrimCmd(Tcl_Interp *interp,
			    Tcl_Parse *parsePtr, Command *cmdPtr,
			    struct CompileEnv *envPtr);
MODULE_SCOPE int	TclCompileStringTrimLCmd(Tcl_Interp *interp,
			    Tcl_Parse *parsePtr, Command *cmdPtr,
			    struct CompileEnv *envPtr);
MODULE_SCOPE int	TclCompileStringTrimRCmd(Tcl_Interp *interp,
			    Tcl_Parse *parsePtr, Command *cmdPtr,
			    struct CompileEnv *envPtr);
MODULE_SCOPE int	TclCompileSubstCmd(Tcl_Interp *interp,
			    Tcl_Parse *parsePtr, Command *cmdPtr,
			    struct CompileEnv *envPtr);
MODULE_SCOPE int	TclCompileSwitchCmd(Tcl_Interp *interp,
			    Tcl_Parse *parsePtr, Command *cmdPtr,
			    struct CompileEnv *envPtr);
MODULE_SCOPE int	TclCompileTailcallCmd(Tcl_Interp *interp,
			    Tcl_Parse *parsePtr, Command *cmdPtr,
			    struct CompileEnv *envPtr);
MODULE_SCOPE int	TclCompileThrowCmd(Tcl_Interp *interp,
			    Tcl_Parse *parsePtr, Command *cmdPtr,
			    struct CompileEnv *envPtr);
MODULE_SCOPE int	TclCompileTryCmd(Tcl_Interp *interp,
			    Tcl_Parse *parsePtr, Command *cmdPtr,
			    struct CompileEnv *envPtr);
MODULE_SCOPE int	TclCompileUnsetCmd(Tcl_Interp *interp,
			    Tcl_Parse *parsePtr, Command *cmdPtr,
			    struct CompileEnv *envPtr);
MODULE_SCOPE int	TclCompileUpvarCmd(Tcl_Interp *interp,
			    Tcl_Parse *parsePtr, Command *cmdPtr,
			    struct CompileEnv *envPtr);
MODULE_SCOPE int	TclCompileVariableCmd(Tcl_Interp *interp,
			    Tcl_Parse *parsePtr, Command *cmdPtr,
			    struct CompileEnv *envPtr);
MODULE_SCOPE int	TclCompileWhileCmd(Tcl_Interp *interp,
			    Tcl_Parse *parsePtr, Command *cmdPtr,
			    struct CompileEnv *envPtr);
MODULE_SCOPE int	TclCompileYieldCmd(Tcl_Interp *interp,
			    Tcl_Parse *parsePtr, Command *cmdPtr,
			    struct CompileEnv *envPtr);
MODULE_SCOPE int	TclCompileYieldToCmd(Tcl_Interp *interp,
			    Tcl_Parse *parsePtr, Command *cmdPtr,
			    struct CompileEnv *envPtr);
MODULE_SCOPE int	TclCompileBasic0ArgCmd(Tcl_Interp *interp,
			    Tcl_Parse *parsePtr, Command *cmdPtr,
			    struct CompileEnv *envPtr);
MODULE_SCOPE int	TclCompileBasic1ArgCmd(Tcl_Interp *interp,
			    Tcl_Parse *parsePtr, Command *cmdPtr,
			    struct CompileEnv *envPtr);
MODULE_SCOPE int	TclCompileBasic2ArgCmd(Tcl_Interp *interp,
			    Tcl_Parse *parsePtr, Command *cmdPtr,
			    struct CompileEnv *envPtr);
MODULE_SCOPE int	TclCompileBasic3ArgCmd(Tcl_Interp *interp,
			    Tcl_Parse *parsePtr, Command *cmdPtr,
			    struct CompileEnv *envPtr);
MODULE_SCOPE int	TclCompileBasic0Or1ArgCmd(Tcl_Interp *interp,
			    Tcl_Parse *parsePtr, Command *cmdPtr,
			    struct CompileEnv *envPtr);
MODULE_SCOPE int	TclCompileBasic1Or2ArgCmd(Tcl_Interp *interp,
			    Tcl_Parse *parsePtr, Command *cmdPtr,
			    struct CompileEnv *envPtr);
MODULE_SCOPE int	TclCompileBasic2Or3ArgCmd(Tcl_Interp *interp,
			    Tcl_Parse *parsePtr, Command *cmdPtr,
			    struct CompileEnv *envPtr);
MODULE_SCOPE int	TclCompileBasic0To2ArgCmd(Tcl_Interp *interp,
			    Tcl_Parse *parsePtr, Command *cmdPtr,
			    struct CompileEnv *envPtr);
MODULE_SCOPE int	TclCompileBasic1To3ArgCmd(Tcl_Interp *interp,
			    Tcl_Parse *parsePtr, Command *cmdPtr,
			    struct CompileEnv *envPtr);
MODULE_SCOPE int	TclCompileBasicMin0ArgCmd(Tcl_Interp *interp,
			    Tcl_Parse *parsePtr, Command *cmdPtr,
			    struct CompileEnv *envPtr);
MODULE_SCOPE int	TclCompileBasicMin1ArgCmd(Tcl_Interp *interp,
			    Tcl_Parse *parsePtr, Command *cmdPtr,
			    struct CompileEnv *envPtr);
MODULE_SCOPE int	TclCompileBasicMin2ArgCmd(Tcl_Interp *interp,
			    Tcl_Parse *parsePtr, Command *cmdPtr,
			    struct CompileEnv *envPtr);

MODULE_SCOPE Tcl_ObjCmdProc TclInvertOpCmd;
MODULE_SCOPE int	TclCompileInvertOpCmd(Tcl_Interp *interp,
			    Tcl_Parse *parsePtr, Command *cmdPtr,
			    struct CompileEnv *envPtr);
MODULE_SCOPE Tcl_ObjCmdProc TclNotOpCmd;
MODULE_SCOPE int	TclCompileNotOpCmd(Tcl_Interp *interp,
			    Tcl_Parse *parsePtr, Command *cmdPtr,
			    struct CompileEnv *envPtr);
MODULE_SCOPE Tcl_ObjCmdProc TclAddOpCmd;
MODULE_SCOPE int	TclCompileAddOpCmd(Tcl_Interp *interp,
			    Tcl_Parse *parsePtr, Command *cmdPtr,
			    struct CompileEnv *envPtr);
MODULE_SCOPE Tcl_ObjCmdProc TclMulOpCmd;
MODULE_SCOPE int	TclCompileMulOpCmd(Tcl_Interp *interp,
			    Tcl_Parse *parsePtr, Command *cmdPtr,
			    struct CompileEnv *envPtr);
MODULE_SCOPE Tcl_ObjCmdProc TclAndOpCmd;
MODULE_SCOPE int	TclCompileAndOpCmd(Tcl_Interp *interp,
			    Tcl_Parse *parsePtr, Command *cmdPtr,
			    struct CompileEnv *envPtr);
MODULE_SCOPE Tcl_ObjCmdProc TclOrOpCmd;
MODULE_SCOPE int	TclCompileOrOpCmd(Tcl_Interp *interp,
			    Tcl_Parse *parsePtr, Command *cmdPtr,
			    struct CompileEnv *envPtr);
MODULE_SCOPE Tcl_ObjCmdProc TclXorOpCmd;
MODULE_SCOPE int	TclCompileXorOpCmd(Tcl_Interp *interp,
			    Tcl_Parse *parsePtr, Command *cmdPtr,
			    struct CompileEnv *envPtr);
MODULE_SCOPE Tcl_ObjCmdProc TclPowOpCmd;
MODULE_SCOPE int	TclCompilePowOpCmd(Tcl_Interp *interp,
			    Tcl_Parse *parsePtr, Command *cmdPtr,
			    struct CompileEnv *envPtr);
MODULE_SCOPE Tcl_ObjCmdProc TclLshiftOpCmd;
MODULE_SCOPE int	TclCompileLshiftOpCmd(Tcl_Interp *interp,
			    Tcl_Parse *parsePtr, Command *cmdPtr,
			    struct CompileEnv *envPtr);
MODULE_SCOPE Tcl_ObjCmdProc TclRshiftOpCmd;
MODULE_SCOPE int	TclCompileRshiftOpCmd(Tcl_Interp *interp,
			    Tcl_Parse *parsePtr, Command *cmdPtr,
			    struct CompileEnv *envPtr);
MODULE_SCOPE Tcl_ObjCmdProc TclModOpCmd;
MODULE_SCOPE int	TclCompileModOpCmd(Tcl_Interp *interp,
			    Tcl_Parse *parsePtr, Command *cmdPtr,
			    struct CompileEnv *envPtr);
MODULE_SCOPE Tcl_ObjCmdProc TclNeqOpCmd;
MODULE_SCOPE int	TclCompileNeqOpCmd(Tcl_Interp *interp,
			    Tcl_Parse *parsePtr, Command *cmdPtr,
			    struct CompileEnv *envPtr);
MODULE_SCOPE Tcl_ObjCmdProc TclStrneqOpCmd;
MODULE_SCOPE int	TclCompileStrneqOpCmd(Tcl_Interp *interp,
			    Tcl_Parse *parsePtr, Command *cmdPtr,
			    struct CompileEnv *envPtr);
MODULE_SCOPE Tcl_ObjCmdProc TclInOpCmd;
MODULE_SCOPE int	TclCompileInOpCmd(Tcl_Interp *interp,
			    Tcl_Parse *parsePtr, Command *cmdPtr,
			    struct CompileEnv *envPtr);
MODULE_SCOPE Tcl_ObjCmdProc TclNiOpCmd;
MODULE_SCOPE int	TclCompileNiOpCmd(Tcl_Interp *interp,
			    Tcl_Parse *parsePtr, Command *cmdPtr,
			    struct CompileEnv *envPtr);
MODULE_SCOPE Tcl_ObjCmdProc TclMinusOpCmd;
MODULE_SCOPE int	TclCompileMinusOpCmd(Tcl_Interp *interp,
			    Tcl_Parse *parsePtr, Command *cmdPtr,
			    struct CompileEnv *envPtr);
MODULE_SCOPE Tcl_ObjCmdProc TclDivOpCmd;
MODULE_SCOPE int	TclCompileDivOpCmd(Tcl_Interp *interp,
			    Tcl_Parse *parsePtr, Command *cmdPtr,
			    struct CompileEnv *envPtr);
MODULE_SCOPE int	TclCompileLessOpCmd(Tcl_Interp *interp,
			    Tcl_Parse *parsePtr, Command *cmdPtr,
			    struct CompileEnv *envPtr);
MODULE_SCOPE int	TclCompileLeqOpCmd(Tcl_Interp *interp,
			    Tcl_Parse *parsePtr, Command *cmdPtr,
			    struct CompileEnv *envPtr);
MODULE_SCOPE int	TclCompileGreaterOpCmd(Tcl_Interp *interp,
			    Tcl_Parse *parsePtr, Command *cmdPtr,
			    struct CompileEnv *envPtr);
MODULE_SCOPE int	TclCompileGeqOpCmd(Tcl_Interp *interp,
			    Tcl_Parse *parsePtr, Command *cmdPtr,
			    struct CompileEnv *envPtr);
MODULE_SCOPE int	TclCompileEqOpCmd(Tcl_Interp *interp,
			    Tcl_Parse *parsePtr, Command *cmdPtr,
			    struct CompileEnv *envPtr);
MODULE_SCOPE int	TclCompileStreqOpCmd(Tcl_Interp *interp,
			    Tcl_Parse *parsePtr, Command *cmdPtr,
			    struct CompileEnv *envPtr);
MODULE_SCOPE int	TclCompileStrLtOpCmd(Tcl_Interp *interp,
			    Tcl_Parse *parsePtr, Command *cmdPtr,
			    struct CompileEnv *envPtr);
MODULE_SCOPE int	TclCompileStrLeOpCmd(Tcl_Interp *interp,
			    Tcl_Parse *parsePtr, Command *cmdPtr,
			    struct CompileEnv *envPtr);
MODULE_SCOPE int	TclCompileStrGtOpCmd(Tcl_Interp *interp,
			    Tcl_Parse *parsePtr, Command *cmdPtr,
			    struct CompileEnv *envPtr);
MODULE_SCOPE int	TclCompileStrGeOpCmd(Tcl_Interp *interp,
			    Tcl_Parse *parsePtr, Command *cmdPtr,
			    struct CompileEnv *envPtr);

MODULE_SCOPE int	TclCompileAssembleCmd(Tcl_Interp *interp,
			    Tcl_Parse *parsePtr, Command *cmdPtr,
			    struct CompileEnv *envPtr);

/*
 * Routines that provide the [string] ensemble functionality. Possible
 * candidates for public interface.
 */

MODULE_SCOPE Tcl_Obj *	TclStringCat(Tcl_Interp *interp, int objc,
			    Tcl_Obj *const objv[], int flags);
MODULE_SCOPE Tcl_Obj *	TclStringFirst(Tcl_Obj *needle, Tcl_Obj *haystack,
			    Tcl_Size start);
MODULE_SCOPE Tcl_Obj *	TclStringLast(Tcl_Obj *needle, Tcl_Obj *haystack,
			    Tcl_Size last);
MODULE_SCOPE Tcl_Obj *	TclStringRepeat(Tcl_Interp *interp, Tcl_Obj *objPtr,
			    Tcl_Size count, int flags);
MODULE_SCOPE Tcl_Obj *	TclStringReplace(Tcl_Interp *interp, Tcl_Obj *objPtr,
			    Tcl_Size first, Tcl_Size count, Tcl_Obj *insertPtr,
			    int flags);
MODULE_SCOPE Tcl_Obj *	TclStringReverse(Tcl_Obj *objPtr, int flags);

/* Flag values for the [string] ensemble functions. */

#define TCL_STRING_MATCH_NOCASE TCL_MATCH_NOCASE /* (1<<0) in tcl.h */
#define TCL_STRING_IN_PLACE (1<<1)

/*
 * Functions defined in generic/tclVar.c and currently exported only for use
 * by the bytecode compiler and engine. Some of these could later be placed in
 * the public interface.
 */

MODULE_SCOPE Var *	TclObjLookupVarEx(Tcl_Interp * interp,
			    Tcl_Obj *part1Ptr, Tcl_Obj *part2Ptr, int flags,
			    const char *msg, int createPart1,
			    int createPart2, Var **arrayPtrPtr);
MODULE_SCOPE Var *	TclLookupArrayElement(Tcl_Interp *interp,
			    Tcl_Obj *arrayNamePtr, Tcl_Obj *elNamePtr,
			    int flags, const char *msg,
			    int createPart1, int createPart2,
			    Var *arrayPtr, int index);
MODULE_SCOPE Tcl_Obj *	TclPtrGetVarIdx(Tcl_Interp *interp,
			    Var *varPtr, Var *arrayPtr, Tcl_Obj *part1Ptr,
			    Tcl_Obj *part2Ptr, int flags, int index);
MODULE_SCOPE Tcl_Obj *	TclPtrSetVarIdx(Tcl_Interp *interp,
			    Var *varPtr, Var *arrayPtr, Tcl_Obj *part1Ptr,
			    Tcl_Obj *part2Ptr, Tcl_Obj *newValuePtr,
			    int flags, int index);
MODULE_SCOPE Tcl_Obj *	TclPtrIncrObjVarIdx(Tcl_Interp *interp,
			    Var *varPtr, Var *arrayPtr, Tcl_Obj *part1Ptr,
			    Tcl_Obj *part2Ptr, Tcl_Obj *incrPtr,
			    int flags, int index);
MODULE_SCOPE int	TclPtrObjMakeUpvarIdx(Tcl_Interp *interp,
			    Var *otherPtr, Tcl_Obj *myNamePtr, int myFlags,
			    int index);
MODULE_SCOPE int	TclPtrUnsetVarIdx(Tcl_Interp *interp, Var *varPtr,
			    Var *arrayPtr, Tcl_Obj *part1Ptr,
			    Tcl_Obj *part2Ptr, int flags,
			    int index);
MODULE_SCOPE void	TclInvalidateNsPath(Namespace *nsPtr);
MODULE_SCOPE void	TclFindArrayPtrElements(Var *arrayPtr,
			    Tcl_HashTable *tablePtr);

/*
 * The new extended interface to the variable traces.
 */

MODULE_SCOPE int	TclObjCallVarTraces(Interp *iPtr, Var *arrayPtr,
			    Var *varPtr, Tcl_Obj *part1Ptr, Tcl_Obj *part2Ptr,
			    int flags, int leaveErrMsg, int index);

/*
 * So tclObj.c and tclDictObj.c can share these implementations.
 */

MODULE_SCOPE int	TclCompareObjKeys(void *keyPtr, Tcl_HashEntry *hPtr);
MODULE_SCOPE void	TclFreeObjEntry(Tcl_HashEntry *hPtr);
MODULE_SCOPE TCL_HASH_TYPE TclHashObjKey(Tcl_HashTable *tablePtr, void *keyPtr);

MODULE_SCOPE int	TclFullFinalizationRequested(void);

/*
 * TIP #542
 */

MODULE_SCOPE size_t TclUniCharLen(const Tcl_UniChar *uniStr);
MODULE_SCOPE int TclUniCharNcmp(const Tcl_UniChar *ucs,
				const Tcl_UniChar *uct, size_t numChars);
MODULE_SCOPE int TclUniCharNcasecmp(const Tcl_UniChar *ucs,
				const Tcl_UniChar *uct, size_t numChars);
MODULE_SCOPE int TclUniCharCaseMatch(const Tcl_UniChar *uniStr,
				const Tcl_UniChar *uniPattern, int nocase);


/*
 * Just for the purposes of command-type registration.
 */

MODULE_SCOPE Tcl_ObjCmdProc TclEnsembleImplementationCmd;
MODULE_SCOPE Tcl_ObjCmdProc TclAliasObjCmd;
MODULE_SCOPE Tcl_ObjCmdProc TclLocalAliasObjCmd;
MODULE_SCOPE Tcl_ObjCmdProc TclChildObjCmd;
MODULE_SCOPE Tcl_ObjCmdProc TclInvokeImportedCmd;
MODULE_SCOPE Tcl_ObjCmdProc TclOOPublicObjectCmd;
MODULE_SCOPE Tcl_ObjCmdProc TclOOPrivateObjectCmd;
MODULE_SCOPE Tcl_ObjCmdProc TclOOMyClassObjCmd;

/*
 * TIP #462.
 */

/*
 * The following enum values give the status of a spawned process.
 */

typedef enum TclProcessWaitStatus {
    TCL_PROCESS_ERROR = -1,	/* Error waiting for process to exit */
    TCL_PROCESS_UNCHANGED = 0,	/* No change since the last call. */
    TCL_PROCESS_EXITED = 1,	/* Process has exited. */
    TCL_PROCESS_SIGNALED = 2,	/* Child killed because of a signal. */
    TCL_PROCESS_STOPPED = 3,	/* Child suspended because of a signal. */
    TCL_PROCESS_UNKNOWN_STATUS = 4
				/* Child wait status didn't make sense. */
} TclProcessWaitStatus;

MODULE_SCOPE Tcl_Command TclInitProcessCmd(Tcl_Interp *interp);
MODULE_SCOPE void	TclProcessCreated(Tcl_Pid pid);
MODULE_SCOPE TclProcessWaitStatus TclProcessWait(Tcl_Pid pid, int options,
			    int *codePtr, Tcl_Obj **msgObjPtr,
			    Tcl_Obj **errorObjPtr);
MODULE_SCOPE int TclClose(Tcl_Interp *,	Tcl_Channel chan);
/*
 * TIP #508: [array default]
 */

MODULE_SCOPE void	TclInitArrayVar(Var *arrayPtr);
MODULE_SCOPE Tcl_Obj *	TclGetArrayDefault(Var *arrayPtr);

/*
 * Utility routines for encoding index values as integers. Used by both
 * some of the command compilers and by [lsort] and [lsearch].
 */

MODULE_SCOPE int	TclIndexEncode(Tcl_Interp *interp, Tcl_Obj *objPtr,
			    Tcl_Size before, Tcl_Size after, int *indexPtr);
MODULE_SCOPE Tcl_Size	TclIndexDecode(int encoded, Tcl_Size endValue);
#endif /* TCL_MAJOR_VERSION > 8 */

/* Constants used in index value encoding routines. */
#define TCL_INDEX_END           ((Tcl_Size)-2)
#define TCL_INDEX_START         ((Tcl_Size)0)

/*
 *----------------------------------------------------------------------
 *
 * TclScaleTime --
 *
 *	TIP #233 (Virtualized Time): Wrapper around the time virutalisation
 *	rescale function to hide the binding of the clientData.
 *
 *	This is static inline code; it's like a macro, but a function. It's
 *	used because this is a piece of code that ends up in places that are a
 *	bit performance sensitive.
 *
 * Results:
 *	None
 *
 * Side effects:
 *	Updates the time structure (given as an argument) with what the time
 *	should be after virtualisation.
 *
 *----------------------------------------------------------------------
 */

static inline void
TclScaleTime(
    Tcl_Time *timePtr)
{
    if (timePtr != NULL) {
	tclScaleTimeProcPtr(timePtr, tclTimeClientData);
    }
}

/*
 *----------------------------------------------------------------
 * Macros used by the Tcl core to create and release Tcl objects.
 * TclNewObj(objPtr) creates a new object denoting an empty string.
 * TclDecrRefCount(objPtr) decrements the object's reference count, and frees
 * the object if its reference count is zero. These macros are inline versions
 * of Tcl_NewObj() and Tcl_DecrRefCount(). Notice that the names differ in not
 * having a "_" after the "Tcl". Notice also that these macros reference their
 * argument more than once, so you should avoid calling them with an
 * expression that is expensive to compute or has side effects. The ANSI C
 * "prototypes" for these macros are:
 *
 * MODULE_SCOPE void	TclNewObj(Tcl_Obj *objPtr);
 * MODULE_SCOPE void	TclDecrRefCount(Tcl_Obj *objPtr);
 *
 * These macros are defined in terms of two macros that depend on memory
 * allocator in use: TclAllocObjStorage, TclFreeObjStorage. They are defined
 * below.
 *----------------------------------------------------------------
 */

/*
 * DTrace object allocation probe macros.
 */

#ifdef USE_DTRACE
#ifndef _TCLDTRACE_H
#include "tclDTrace.h"
#endif
#define	TCL_DTRACE_OBJ_CREATE(objPtr)	TCL_OBJ_CREATE(objPtr)
#define	TCL_DTRACE_OBJ_FREE(objPtr)	TCL_OBJ_FREE(objPtr)
#else /* USE_DTRACE */
#define	TCL_DTRACE_OBJ_CREATE(objPtr)	{}
#define	TCL_DTRACE_OBJ_FREE(objPtr)	{}
#endif /* USE_DTRACE */

#ifdef TCL_COMPILE_STATS
#  define TclIncrObjsAllocated() \
    tclObjsAlloced++
#  define TclIncrObjsFreed() \
    tclObjsFreed++
#else
#  define TclIncrObjsAllocated()
#  define TclIncrObjsFreed()
#endif /* TCL_COMPILE_STATS */

#  define TclAllocObjStorage(objPtr)		\
	TclAllocObjStorageEx(NULL, (objPtr))

#  define TclFreeObjStorage(objPtr)		\
	TclFreeObjStorageEx(NULL, (objPtr))

#ifndef TCL_MEM_DEBUG
# define TclNewObj(objPtr) \
    TclIncrObjsAllocated(); \
    TclAllocObjStorage(objPtr); \
    (objPtr)->refCount = 0; \
    (objPtr)->bytes    = &tclEmptyString; \
    (objPtr)->length   = 0; \
    (objPtr)->typePtr  = NULL; \
    TCL_DTRACE_OBJ_CREATE(objPtr)

/*
 * Invalidate the string rep first so we can use the bytes value for our
 * pointer chain, and signal an obj deletion (as opposed to shimmering) with
 * 'length == TCL_INDEX_NONE'.
 * Use empty 'if ; else' to handle use in unbraced outer if/else conditions.
 */

# define TclDecrRefCount(objPtr) \
    if ((objPtr)->refCount-- > 1) ; else { \
	if (!(objPtr)->typePtr || !(objPtr)->typePtr->freeIntRepProc) { \
	    TCL_DTRACE_OBJ_FREE(objPtr); \
	    if ((objPtr)->bytes \
		    && ((objPtr)->bytes != &tclEmptyString)) { \
		Tcl_Free((objPtr)->bytes); \
	    } \
	    (objPtr)->length = TCL_INDEX_NONE; \
	    TclFreeObjStorage(objPtr); \
	    TclIncrObjsFreed(); \
	} else { \
	    TclFreeObj(objPtr); \
	} \
    }

#if TCL_THREADS && !defined(USE_THREAD_ALLOC)
#   define USE_THREAD_ALLOC 1
#endif

#if defined(PURIFY)

/*
 * The PURIFY mode is like the regular mode, but instead of doing block
 * Tcl_Obj allocation and keeping a freed list for efficiency, it always
 * allocates and frees a single Tcl_Obj so that tools like Purify can better
 * track memory leaks.
 */

#  define TclAllocObjStorageEx(interp, objPtr) \
	(objPtr) = (Tcl_Obj *)Tcl_Alloc(sizeof(Tcl_Obj))

#  define TclFreeObjStorageEx(interp, objPtr) \
	Tcl_Free(objPtr)

#undef USE_THREAD_ALLOC
#undef USE_TCLALLOC
#elif TCL_THREADS && defined(USE_THREAD_ALLOC)

/*
 * The TCL_THREADS mode is like the regular mode but allocates Tcl_Obj's from
 * per-thread caches.
 */

MODULE_SCOPE Tcl_Obj *	TclThreadAllocObj(void);
MODULE_SCOPE void	TclThreadFreeObj(Tcl_Obj *);
MODULE_SCOPE Tcl_Mutex *TclpNewAllocMutex(void);
MODULE_SCOPE void	TclFreeAllocCache(void *);
MODULE_SCOPE void *	TclpGetAllocCache(void);
MODULE_SCOPE void	TclpSetAllocCache(void *);
MODULE_SCOPE void	TclpFreeAllocMutex(Tcl_Mutex *mutex);
MODULE_SCOPE void	TclpInitAllocCache(void);
MODULE_SCOPE void	TclpFreeAllocCache(void *);

/*
 * These macros need to be kept in sync with the code of TclThreadAllocObj()
 * and TclThreadFreeObj().
 *
 * Note that the optimiser should resolve the case (interp==NULL) at compile
 * time.
 */

#  define ALLOC_NOBJHIGH 1200

#  define TclAllocObjStorageEx(interp, objPtr)				\
    do {								\
	AllocCache *cachePtr;						\
	if (((interp) == NULL) ||					\
		((cachePtr = ((Interp *)(interp))->allocCache),		\
			(cachePtr->numObjects == 0))) {			\
	    (objPtr) = TclThreadAllocObj();				\
	} else {							\
	    (objPtr) = cachePtr->firstObjPtr;				\
	    cachePtr->firstObjPtr = (Tcl_Obj *)(objPtr)->internalRep.twoPtrValue.ptr1; \
	    --cachePtr->numObjects;					\
	}								\
    } while (0)

#  define TclFreeObjStorageEx(interp, objPtr)				\
    do {								\
	AllocCache *cachePtr;						\
	if (((interp) == NULL) ||					\
		((cachePtr = ((Interp *)(interp))->allocCache),		\
			((cachePtr->numObjects == 0) ||			\
			(cachePtr->numObjects >= ALLOC_NOBJHIGH)))) {	\
	    TclThreadFreeObj(objPtr);					\
	} else {							\
	    (objPtr)->internalRep.twoPtrValue.ptr1 = cachePtr->firstObjPtr; \
	    cachePtr->firstObjPtr = objPtr;				\
	    ++cachePtr->numObjects;					\
	}								\
    } while (0)

#else /* not PURIFY or USE_THREAD_ALLOC */

#if defined(USE_TCLALLOC) && USE_TCLALLOC
    MODULE_SCOPE void TclFinalizeAllocSubsystem();
    MODULE_SCOPE void TclInitAlloc();
#else
#   define USE_TCLALLOC 0
#endif

#if TCL_THREADS
/* declared in tclObj.c */
MODULE_SCOPE Tcl_Mutex	tclObjMutex;
#endif

#  define TclAllocObjStorageEx(interp, objPtr) \
    do {								\
	Tcl_MutexLock(&tclObjMutex);					\
	if (tclFreeObjList == NULL) {					\
	    TclAllocateFreeObjects();					\
	}								\
	(objPtr) = tclFreeObjList;					\
	tclFreeObjList = (Tcl_Obj *)					\
		tclFreeObjList->internalRep.twoPtrValue.ptr1;		\
	Tcl_MutexUnlock(&tclObjMutex);					\
    } while (0)

#  define TclFreeObjStorageEx(interp, objPtr) \
    do {							       \
	Tcl_MutexLock(&tclObjMutex);				       \
	(objPtr)->internalRep.twoPtrValue.ptr1 = (void *) tclFreeObjList; \
	tclFreeObjList = (objPtr);				       \
	Tcl_MutexUnlock(&tclObjMutex);				       \
    } while (0)
#endif

#else /* TCL_MEM_DEBUG */
MODULE_SCOPE void	TclDbInitNewObj(Tcl_Obj *objPtr, const char *file,
			    int line);

# define TclDbNewObj(objPtr, file, line) \
    do { \
	TclIncrObjsAllocated();						\
	(objPtr) = (Tcl_Obj *)						\
		Tcl_DbCkalloc(sizeof(Tcl_Obj), (file), (line));		\
	TclDbInitNewObj((objPtr), (file), (line));			\
	TCL_DTRACE_OBJ_CREATE(objPtr);					\
    } while (0)

# define TclNewObj(objPtr) \
    TclDbNewObj(objPtr, __FILE__, __LINE__);

# define TclDecrRefCount(objPtr) \
    Tcl_DbDecrRefCount(objPtr, __FILE__, __LINE__)

# define TclNewListObjDirect(objc, objv) \
    TclDbNewListObjDirect(objc, objv, __FILE__, __LINE__)

#undef USE_THREAD_ALLOC
#endif /* TCL_MEM_DEBUG */

/*
 *----------------------------------------------------------------
 * Macro used by the Tcl core to set a Tcl_Obj's string representation to a
 * copy of the "len" bytes starting at "bytePtr". The value of "len" must
 * not be negative.  When "len" is 0, then it is acceptable to pass
 * "bytePtr" = NULL.  When "len" > 0, "bytePtr" must not be NULL, and it
 * must point to a location from which "len" bytes may be read.  These
 * constraints are not checked here.  The validity of the bytes copied
 * as a value string representation is also not verififed.  This macro
 * must not be called while "objPtr" is being freed or when "objPtr"
 * already has a string representation.  The caller must use
 * this macro properly.  Improper use can lead to dangerous results.
 * Because "len" is referenced multiple times, take care that it is an
 * expression with the same value each use.
 *
 * The ANSI C "prototype" for this macro is:
 *
 * MODULE_SCOPE void TclInitStringRep(Tcl_Obj *objPtr, char *bytePtr, size_t len);
 *
 *----------------------------------------------------------------
 */

#define TclInitStringRep(objPtr, bytePtr, len) \
    if ((len) == 0) { \
	(objPtr)->bytes	 = &tclEmptyString; \
	(objPtr)->length = 0; \
    } else { \
	(objPtr)->bytes = (char *)Tcl_Alloc((len) + 1U); \
	memcpy((objPtr)->bytes, (bytePtr) ? (bytePtr) : &tclEmptyString, (len)); \
	(objPtr)->bytes[len] = '\0'; \
	(objPtr)->length = (len); \
    }

/*
 *----------------------------------------------------------------
 * Macro used by the Tcl core to get the string representation's byte array
 * pointer from a Tcl_Obj. This is an inline version of Tcl_GetString(). The
 * macro's expression result is the string rep's byte pointer which might be
 * NULL. The bytes referenced by this pointer must not be modified by the
 * caller. The ANSI C "prototype" for this macro is:
 *
 * MODULE_SCOPE char *	TclGetString(Tcl_Obj *objPtr);
 *----------------------------------------------------------------
 */

#define TclGetString(objPtr) \
    ((objPtr)->bytes? (objPtr)->bytes : Tcl_GetString(objPtr))

/*
 *----------------------------------------------------------------
 * Macro used by the Tcl core to clean out an object's internal
 * representation. Does not actually reset the rep's bytes. The ANSI C
 * "prototype" for this macro is:
 *
 * MODULE_SCOPE void	TclFreeInternalRep(Tcl_Obj *objPtr);
 *----------------------------------------------------------------
 */

#define TclFreeInternalRep(objPtr) \
    if ((objPtr)->typePtr != NULL) { \
	if ((objPtr)->typePtr->freeIntRepProc != NULL) { \
	    (objPtr)->typePtr->freeIntRepProc(objPtr); \
	} \
	(objPtr)->typePtr = NULL; \
    }

/*
 *----------------------------------------------------------------
 * Macro used by the Tcl core to clean out an object's string representation.
 * The ANSI C "prototype" for this macro is:
 *
 * MODULE_SCOPE void	TclInvalidateStringRep(Tcl_Obj *objPtr);
 *----------------------------------------------------------------
 */

#define TclInvalidateStringRep(objPtr) \
    do { \
	Tcl_Obj *_isobjPtr = (Tcl_Obj *)(objPtr); \
	if (_isobjPtr->bytes != NULL) { \
	    if (_isobjPtr->bytes != &tclEmptyString) { \
		Tcl_Free((char *)_isobjPtr->bytes); \
	    } \
	    _isobjPtr->bytes = NULL; \
	} \
    } while (0)

/*
 * These form part of the native filesystem support. They are needed here
 * because we have a few native filesystem functions (which are the same for
 * win/unix) in this file.
 */

#ifdef __cplusplus
extern "C" {
#endif
MODULE_SCOPE const char *const		tclpFileAttrStrings[];
MODULE_SCOPE const TclFileAttrProcs	tclpFileAttrProcs[];
#ifdef __cplusplus
}
#endif

/*
 *----------------------------------------------------------------
 * Macro used by the Tcl core to test whether an object has a
 * string representation (or is a 'pure' internal value).
 * The ANSI C "prototype" for this macro is:
 *
 * MODULE_SCOPE int	TclHasStringRep(Tcl_Obj *objPtr);
 *----------------------------------------------------------------
 */

#define TclHasStringRep(objPtr) \
    ((objPtr)->bytes != NULL)

/*
 *----------------------------------------------------------------
 * Macro used by the Tcl core to get the bignum out of the bignum
 * representation of a Tcl_Obj.
 * The ANSI C "prototype" for this macro is:
 *
 * MODULE_SCOPE void	TclUnpackBignum(Tcl_Obj *objPtr, mp_int bignum);
 *----------------------------------------------------------------
 */

#define TclUnpackBignum(objPtr, bignum) \
    do {								\
	Tcl_Obj *bignumObj = (objPtr);				\
	int bignumPayload =					\
		PTR2INT(bignumObj->internalRep.twoPtrValue.ptr2);	\
	if (bignumPayload == -1) {					\
	    (bignum) = *((mp_int *) bignumObj->internalRep.twoPtrValue.ptr1); \
	} else {							\
	    (bignum).dp = (mp_digit *)bignumObj->internalRep.twoPtrValue.ptr1;	\
	    (bignum).sign = bignumPayload >> 30;			\
	    (bignum).alloc = (bignumPayload >> 15) & 0x7FFF;		\
	    (bignum).used = bignumPayload & 0x7FFF;			\
	}								\
    } while (0)

/*
 *----------------------------------------------------------------
 * Macros used by the Tcl core to grow Tcl_Token arrays. They use the same
 * growth algorithm as used in tclStringObj.c for growing strings. The ANSI C
 * "prototype" for this macro is:
 *
 * MODULE_SCOPE void	TclGrowTokenArray(Tcl_Token *tokenPtr, int used,
 *				int available, int append,
 *				Tcl_Token *staticPtr);
 * MODULE_SCOPE void	TclGrowParseTokenArray(Tcl_Parse *parsePtr,
 *				int append);
 *----------------------------------------------------------------
 */

/* General tuning for minimum growth in Tcl growth algorithms */
#ifndef TCL_MIN_GROWTH
#  ifdef TCL_GROWTH_MIN_ALLOC
     /* Support for any legacy tuners */
#    define TCL_MIN_GROWTH TCL_GROWTH_MIN_ALLOC
#  else
#    define TCL_MIN_GROWTH 1024
#  endif
#endif

/* Token growth tuning, default to the general value. */
#ifndef TCL_MIN_TOKEN_GROWTH
#define TCL_MIN_TOKEN_GROWTH TCL_MIN_GROWTH/sizeof(Tcl_Token)
#endif

#define TclGrowTokenArray(tokenPtr, used, available, append, staticPtr)	\
    do {								\
	size_t _needed = (used) + (append);					\
	if (_needed > (available)) {					\
	    size_t allocated = 2 * _needed;					\
	    Tcl_Token *oldPtr = (tokenPtr);				\
	    Tcl_Token *newPtr;						\
	    if (oldPtr == (staticPtr)) {				\
		oldPtr = NULL;						\
	    }								\
	    newPtr = (Tcl_Token *)Tcl_AttemptRealloc((char *) oldPtr,	\
		    allocated * sizeof(Tcl_Token));	\
	    if (newPtr == NULL) {					\
		allocated = _needed + (append) + TCL_MIN_TOKEN_GROWTH;	\
		newPtr = (Tcl_Token *)Tcl_Realloc((char *) oldPtr,	\
			allocated * sizeof(Tcl_Token)); \
	    }								\
	    (available) = allocated;					\
	    if (oldPtr == NULL) {					\
		memcpy(newPtr, staticPtr,				\
			(used) * sizeof(Tcl_Token));		\
	    }								\
	    (tokenPtr) = newPtr;					\
	}								\
    } while (0)

#define TclGrowParseTokenArray(parsePtr, append)			\
    TclGrowTokenArray((parsePtr)->tokenPtr, (parsePtr)->numTokens,	\
	    (parsePtr)->tokensAvailable, (append),			\
	    (parsePtr)->staticTokens)

/*
 *----------------------------------------------------------------
 * Macro used by the Tcl core get a unicode char from a utf string. It checks
 * to see if we have a one-byte utf char before calling the real
 * Tcl_UtfToUniChar, as this will save a lot of time for primarily ASCII
 * string handling. The macro's expression result is 1 for the 1-byte case or
 * the result of Tcl_UtfToUniChar. The ANSI C "prototype" for this macro is:
 *
 * MODULE_SCOPE int	TclUtfToUniChar(const char *string, Tcl_UniChar *ch);
 *----------------------------------------------------------------
 */

#if TCL_UTF_MAX > 3
#define TclUtfToUniChar(str, chPtr) \
	(((UCHAR(*(str))) < 0x80) ?		\
	    ((*(chPtr) = UCHAR(*(str))), 1)	\
	    : Tcl_UtfToUniChar(str, chPtr))
#else
#define TclUtfToUniChar(str, chPtr) \
	(((UCHAR(*(str))) < 0x80) ?		\
	    ((*(chPtr) = UCHAR(*(str))), 1)	\
	    : Tcl_UtfToChar16(str, chPtr))
#endif

/*
 *----------------------------------------------------------------
 * Macro counterpart of the Tcl_NumUtfChars() function. To be used in speed-
 * -sensitive points where it pays to avoid a function call in the common case
 * of counting along a string of all one-byte characters.  The ANSI C
 * "prototype" for this macro is:
 *
 * MODULE_SCOPE void	TclNumUtfCharsM(int numChars, const char *bytes,
 *				int numBytes);
 *----------------------------------------------------------------
 */

#define TclNumUtfCharsM(numChars, bytes, numBytes) \
    do { \
	size_t _count, _i = (numBytes); \
	unsigned char *_str = (unsigned char *) (bytes); \
	while (_i && (*_str < 0xC0)) { _i--; _str++; } \
	_count = (numBytes) - _i; \
	if (_i) { \
	    _count += Tcl_NumUtfChars((bytes) + _count, _i); \
	} \
	(numChars) = _count; \
    } while (0);

/*
 *----------------------------------------------------------------
 * Macro that encapsulates the logic that determines when it is safe to
 * interpret a string as a byte array directly. In summary, the object must be
 * a byte array and must not have a string representation (as the operations
 * that it is used in are defined on strings, not byte arrays). Theoretically
 * it is possible to also be efficient in the case where the object's bytes
 * field is filled by generation from the byte array (c.f. list canonicality)
 * but we don't do that at the moment since this is purely about efficiency.
 * The ANSI C "prototype" for this macro is:
 *
 * MODULE_SCOPE int	TclIsPureByteArray(Tcl_Obj *objPtr);
 *----------------------------------------------------------------
 */

MODULE_SCOPE int	TclIsPureByteArray(Tcl_Obj *objPtr);
#define TclIsPureDict(objPtr) \
	(((objPtr)->bytes==NULL) && ((objPtr)->typePtr==&tclDictType))
#define TclHasInternalRep(objPtr, type) \
	((objPtr)->typePtr == (type))
#define TclFetchInternalRep(objPtr, type) \
	(TclHasInternalRep((objPtr), (type)) ? &((objPtr)->internalRep) : NULL)


/*
 *----------------------------------------------------------------
 * Macro used by the Tcl core to compare Unicode strings. On big-endian
 * systems we can use the more efficient memcmp, but this would not be
 * lexically correct on little-endian systems. The ANSI C "prototype" for
 * this macro is:
 *
 * MODULE_SCOPE int	TclUniCharNcmp(const Tcl_UniChar *cs,
 *			    const Tcl_UniChar *ct, unsigned long n);
 *----------------------------------------------------------------
 */

#if defined(WORDS_BIGENDIAN) && (TCL_UTF_MAX > 3)
#   define TclUniCharNcmp(cs,ct,n) memcmp((cs),(ct),(n)*sizeof(Tcl_UniChar))
#endif /* WORDS_BIGENDIAN */

/*
 *----------------------------------------------------------------
 * Macro used by the Tcl core to increment a namespace's export epoch
 * counter. The ANSI C "prototype" for this macro is:
 *
 * MODULE_SCOPE void	TclInvalidateNsCmdLookup(Namespace *nsPtr);
 *----------------------------------------------------------------
 */

#define TclInvalidateNsCmdLookup(nsPtr) \
    if ((nsPtr)->numExportPatterns) {		\
	(nsPtr)->exportLookupEpoch++;		\
    }						\
    if ((nsPtr)->commandPathLength) {		\
	(nsPtr)->cmdRefEpoch++;			\
    }

/*
 *----------------------------------------------------------------------
 *
 * Core procedure added to libtommath for bignum manipulation.
 *
 *----------------------------------------------------------------------
 */

MODULE_SCOPE Tcl_LibraryInitProc TclTommath_Init;

/*
 *----------------------------------------------------------------------
 *
 * External (platform specific) initialization routine, these declarations
 * explicitly don't use EXTERN since this code does not get compiled into the
 * library:
 *
 *----------------------------------------------------------------------
 */

MODULE_SCOPE Tcl_LibraryInitProc TclplatformtestInit;
MODULE_SCOPE Tcl_LibraryInitProc TclObjTest_Init;
MODULE_SCOPE Tcl_LibraryInitProc TclThread_Init;
MODULE_SCOPE Tcl_LibraryInitProc Procbodytest_Init;
MODULE_SCOPE Tcl_LibraryInitProc Procbodytest_SafeInit;



/*
 *----------------------------------------------------------------
 * Macro used by the Tcl core to check whether a pattern has any characters
 * special to [string match]. The ANSI C "prototype" for this macro is:
 *
 * MODULE_SCOPE int	TclMatchIsTrivial(const char *pattern);
 *----------------------------------------------------------------
 */

#define TclMatchIsTrivial(pattern) \
    (strpbrk((pattern), "*[?\\") == NULL)

/*
 *----------------------------------------------------------------
 * Macros used by the Tcl core to set a Tcl_Obj's numeric representation
 * avoiding the corresponding function calls in time critical parts of the
 * core. They should only be called on unshared objects. The ANSI C
 * "prototypes" for these macros are:
 *
 * MODULE_SCOPE void	TclSetIntObj(Tcl_Obj *objPtr, Tcl_WideInt w);
 * MODULE_SCOPE void	TclSetDoubleObj(Tcl_Obj *objPtr, double d);
 *----------------------------------------------------------------
 */

#define TclSetIntObj(objPtr, i) \
    do {						\
	Tcl_ObjInternalRep ir;				\
	ir.wideValue = (Tcl_WideInt) i;			\
	TclInvalidateStringRep(objPtr);			\
	Tcl_StoreInternalRep(objPtr, &tclIntType.objType, &ir);	\
    } while (0)

#define TclSetDoubleObj(objPtr, d) \
    do {						\
	Tcl_ObjInternalRep ir;				\
	ir.doubleValue = (double) d;			\
	TclInvalidateStringRep(objPtr);			\
	Tcl_StoreInternalRep(objPtr, &tclDoubleType.objType, &ir);	\
    } while (0)

/*
 *----------------------------------------------------------------
 * Macros used by the Tcl core to create and initialise objects of standard
 * types, avoiding the corresponding function calls in time critical parts of
 * the core. The ANSI C "prototypes" for these macros are:
 *
 * MODULE_SCOPE void	TclNewIntObj(Tcl_Obj *objPtr, Tcl_WideInt w);
 * MODULE_SCOPE void	TclNewDoubleObj(Tcl_Obj *objPtr, double d);
 * MODULE_SCOPE void	TclNewStringObj(Tcl_Obj *objPtr, const char *s, size_t len);
 * MODULE_SCOPE void	TclNewLiteralStringObj(Tcl_Obj*objPtr, const char *sLiteral);
 *
 *----------------------------------------------------------------
 */

#ifndef TCL_MEM_DEBUG
#define TclNewIntObj(objPtr, w) \
    do {						\
	TclIncrObjsAllocated();				\
	TclAllocObjStorage(objPtr);			\
	(objPtr)->refCount = 0;				\
	(objPtr)->bytes = NULL;				\
	(objPtr)->internalRep.wideValue = (Tcl_WideInt)(w);	\
	(objPtr)->typePtr = &tclIntType.objType;		\
	TCL_DTRACE_OBJ_CREATE(objPtr);			\
    } while (0)

#define TclNewUIntObj(objPtr, uw) \
    do {						\
	TclIncrObjsAllocated();				\
	TclAllocObjStorage(objPtr);			\
	(objPtr)->refCount = 0;				\
	(objPtr)->bytes = NULL;				\
	Tcl_WideUInt uw_ = (uw);		\
	if (uw_ > WIDE_MAX) {			\
	    mp_int bignumValue_;		\
	    if (mp_init_u64(&bignumValue_, uw_) != MP_OKAY) {	\
		Tcl_Panic("%s: memory overflow", "TclNewUIntObj");	\
	    }	\
	    TclSetBignumInternalRep((objPtr), &bignumValue_);	\
	} else {	\
	    (objPtr)->internalRep.wideValue = (Tcl_WideInt)(uw_);	\
	    (objPtr)->typePtr = &tclIntType.objType;		\
	}	\
	TCL_DTRACE_OBJ_CREATE(objPtr);			\
    } while (0)

#define TclNewIndexObj(objPtr, uw) \
    do {						\
	TclIncrObjsAllocated();				\
	TclAllocObjStorage(objPtr);			\
	(objPtr)->refCount = 0;				\
	(objPtr)->bytes = NULL;				\
	Tcl_WideUInt uw_ = (uw);		\
	if (uw_ >= TCL_INDEX_NONE) {			\
	    (objPtr)->internalRep.wideValue = -1; \
	    (objPtr)->typePtr = &tclIntType.objType;		\
	} else if (uw_ > WIDE_MAX) {			\
	    mp_int bignumValue_;		\
	    if (mp_init_u64(&bignumValue_, uw_) != MP_OKAY) {	\
		Tcl_Panic("%s: memory overflow", "TclNewUIntObj");	\
	    }	\
	    TclSetBignumInternalRep((objPtr), &bignumValue_);	\
	} else {	\
	    (objPtr)->internalRep.wideValue = (Tcl_WideInt)(uw_); \
	    (objPtr)->typePtr = &tclIntType.objType;		\
	}	\
	TCL_DTRACE_OBJ_CREATE(objPtr);			\
    } while (0)

#define TclNewDoubleObj(objPtr, d) \
    do {							\
	TclIncrObjsAllocated();					\
	TclAllocObjStorage(objPtr);				\
	(objPtr)->refCount = 0;					\
	(objPtr)->bytes = NULL;					\
	(objPtr)->internalRep.doubleValue = (double)(d);	\
	(objPtr)->typePtr = &tclDoubleType.objType;			\
	TCL_DTRACE_OBJ_CREATE(objPtr);				\
    } while (0)

#define TclNewStringObj(objPtr, s, len) \
    do {							\
	TclIncrObjsAllocated();					\
	TclAllocObjStorage(objPtr);				\
	(objPtr)->refCount = 0;					\
	TclInitStringRep((objPtr), (s), (len));			\
	(objPtr)->typePtr = NULL;				\
	TCL_DTRACE_OBJ_CREATE(objPtr);				\
    } while (0)

#else /* TCL_MEM_DEBUG */
#define TclNewIntObj(objPtr, w) \
    (objPtr) = Tcl_NewWideIntObj(w)

#define TclNewUIntObj(objPtr, uw) \
    do {						\
	Tcl_WideUInt uw_ = (uw);		\
	if (uw_ > WIDE_MAX) {			\
	    mp_int bignumValue_;		\
	    if (mp_init_u64(&bignumValue_, uw_) == MP_OKAY) {	\
		(objPtr) = Tcl_NewBignumObj(&bignumValue_);	\
	    } else {	\
		(objPtr) = NULL; \
	    } \
	} else {	\
	    (objPtr) = Tcl_NewWideIntObj(uw_);	\
	}	\
    } while (0)

#define TclNewIndexObj(objPtr, w) \
    do { \
	Tcl_WideUInt _uw = (Tcl_WideUInt)(w); \
	if (_uw >= TCL_INDEX_NONE) { \
	    TclNewIntObj(objPtr, -1); \
	} else { \
	    TclNewUIntObj(objPtr, _uw); \
	} \
	} while (0)

#define TclNewDoubleObj(objPtr, d) \
    (objPtr) = Tcl_NewDoubleObj(d)

#define TclNewStringObj(objPtr, s, len) \
    (objPtr) = Tcl_NewStringObj((s), (len))
#endif /* TCL_MEM_DEBUG */

/*
 * The sLiteral argument *must* be a string literal; the incantation with
 * sizeof(sLiteral "") will fail to compile otherwise.
 */
#define TclNewLiteralStringObj(objPtr, sLiteral) \
    TclNewStringObj((objPtr), (sLiteral), sizeof(sLiteral "") - 1)

/*
 *----------------------------------------------------------------
 * Convenience macros for DStrings.
 * The ANSI C "prototypes" for these macros are:
 *
 * MODULE_SCOPE char * TclDStringAppendLiteral(Tcl_DString *dsPtr,
 *			const char *sLiteral);
 * MODULE_SCOPE void   TclDStringClear(Tcl_DString *dsPtr);
 */

#define TclDStringAppendLiteral(dsPtr, sLiteral) \
    Tcl_DStringAppend((dsPtr), (sLiteral), sizeof(sLiteral "") - 1)
#define TclDStringClear(dsPtr) \
    Tcl_DStringSetLength((dsPtr), 0)

/*
 *----------------------------------------------------------------
 * Inline version of Tcl_GetCurrentNamespace and Tcl_GetGlobalNamespace.
 */

#define TclGetCurrentNamespace(interp) \
    (Tcl_Namespace *) ((Interp *)(interp))->varFramePtr->nsPtr

#define TclGetGlobalNamespace(interp) \
    (Tcl_Namespace *) ((Interp *)(interp))->globalNsPtr

/*
 *----------------------------------------------------------------
 * Inline version of TclCleanupCommand; still need the function as it is in
 * the internal stubs, but the core can use the macro instead.
 */

#define TclCleanupCommandMacro(cmdPtr)		\
    do {					\
	if ((cmdPtr)->refCount-- <= 1) {	\
	    Tcl_Free(cmdPtr);			\
	}					\
    } while (0)


/*
 * inside this routine crement refCount first incase cmdPtr is replacing itself
 */
#define TclRoutineAssign(location, cmdPtr)	    \
    do {					    \
	(cmdPtr)->refCount++;			    \
	if ((location) != NULL			    \
	    && (location--) <= 1) {		    \
	    Tcl_Free(((location)));		    \
	}					    \
	(location) = (cmdPtr);			    \
    } while (0)


#define TclRoutineHasName(cmdPtr) \
    ((cmdPtr)->hPtr != NULL)

/*
 *----------------------------------------------------------------
 * Inline versions of Tcl_LimitReady() and Tcl_LimitExceeded to limit number
 * of calls out of the critical path. Note that this code isn't particularly
 * readable; the non-inline version (in tclInterp.c) is much easier to
 * understand. Note also that these macros takes different args (iPtr->limit)
 * to the non-inline version.
 */

#define TclLimitExceeded(limit) ((limit).exceeded != 0)

#define TclLimitReady(limit)						\
    (((limit).active == 0) ? 0 :					\
    (++(limit).granularityTicker,					\
    ((((limit).active & TCL_LIMIT_COMMANDS) &&				\
	    (((limit).cmdGranularity == 1) ||				\
	    ((limit).granularityTicker % (limit).cmdGranularity == 0)))	\
	    ? 1 :							\
    (((limit).active & TCL_LIMIT_TIME) &&				\
	    (((limit).timeGranularity == 1) ||				\
	    ((limit).granularityTicker % (limit).timeGranularity == 0)))\
	    ? 1 : 0)))

/*
 * Compile-time assertions: these produce a compile time error if the
 * expression is not known to be true at compile time. If the assertion is
 * known to be false, the compiler (or optimizer?) will error out with
 * "division by zero". If the assertion cannot be evaluated at compile time,
 * the compiler will error out with "non-static initializer".
 *
 * Adapted with permission from
 * http://www.pixelbeat.org/programming/gcc/static_assert.html
 */

#define TCL_CT_ASSERT(e) \
    {enum { ct_assert_value = 1/(!!(e)) };}

/*
 *----------------------------------------------------------------
 * Allocator for small structs (<=sizeof(Tcl_Obj)) using the Tcl_Obj pool.
 * Only checked at compile time.
 *
 * ONLY USE FOR CONSTANT nBytes.
 *
 * DO NOT LET THEM CROSS THREAD BOUNDARIES
 *----------------------------------------------------------------
 */

#define TclSmallAlloc(nbytes, memPtr) \
    TclSmallAllocEx(NULL, (nbytes), (memPtr))

#define TclSmallFree(memPtr) \
    TclSmallFreeEx(NULL, (memPtr))

#ifndef TCL_MEM_DEBUG
#define TclSmallAllocEx(interp, nbytes, memPtr) \
    do {								\
	Tcl_Obj *_objPtr;						\
	TCL_CT_ASSERT((nbytes)<=sizeof(Tcl_Obj));			\
	TclIncrObjsAllocated();						\
	TclAllocObjStorageEx((interp), (_objPtr));			\
	*(void **)&(memPtr) = (void *) (_objPtr);			\
    } while (0)

#define TclSmallFreeEx(interp, memPtr) \
    do {								\
	TclFreeObjStorageEx((interp), (Tcl_Obj *)(memPtr));		\
	TclIncrObjsFreed();						\
    } while (0)

#else    /* TCL_MEM_DEBUG */
#define TclSmallAllocEx(interp, nbytes, memPtr) \
    do {								\
	Tcl_Obj *_objPtr;						\
	TCL_CT_ASSERT((nbytes)<=sizeof(Tcl_Obj));			\
	TclNewObj(_objPtr);						\
	*(void **)&(memPtr) = (void *)_objPtr;				\
    } while (0)

#define TclSmallFreeEx(interp, memPtr) \
    do {								\
	Tcl_Obj *_objPtr = (Tcl_Obj *)(memPtr);				\
	_objPtr->bytes = NULL;						\
	_objPtr->typePtr = NULL;					\
	_objPtr->refCount = 1;						\
	TclDecrRefCount(_objPtr);					\
    } while (0)
#endif   /* TCL_MEM_DEBUG */

/*
 * Support for Clang Static Analyzer <http://clang-analyzer.llvm.org>
 */

#if defined(PURIFY) && defined(__clang__)
#if __has_feature(attribute_analyzer_noreturn) && \
	!defined(Tcl_Panic) && defined(Tcl_Panic_TCL_DECLARED)
void Tcl_Panic(const char *, ...) __attribute__((analyzer_noreturn));
#endif
#if !defined(CLANG_ASSERT)
#include <assert.h>
#define CLANG_ASSERT(x) assert(x)
#endif
#elif !defined(CLANG_ASSERT)
#define CLANG_ASSERT(x)
#endif /* PURIFY && __clang__ */

/*
 *----------------------------------------------------------------
 * Parameters, structs and macros for the non-recursive engine (NRE)
 *----------------------------------------------------------------
 */

#define NRE_USE_SMALL_ALLOC	1  /* Only turn off for debugging purposes. */
#ifndef NRE_ENABLE_ASSERTS
#define NRE_ENABLE_ASSERTS	0
#endif

/*
 * This is the main data struct for representing NR commands. It is designed
 * to fit in sizeof(Tcl_Obj) in order to exploit the fastest memory allocator
 * available.
 */

typedef struct NRE_callback {
    Tcl_NRPostProc *procPtr;
    void *data[4];
    struct NRE_callback *nextPtr;
} NRE_callback;

#define TOP_CB(iPtr) (((Interp *)(iPtr))->execEnvPtr->callbackPtr)

/*
 * Inline version of Tcl_NRAddCallback.
 */

#define TclNRAddCallback(interp,postProcPtr,data0,data1,data2,data3) \
    do {								\
	NRE_callback *_callbackPtr;					\
	TCLNR_ALLOC((interp), (_callbackPtr));				\
	_callbackPtr->procPtr = (postProcPtr);				\
	_callbackPtr->data[0] = (void *)(data0);			\
	_callbackPtr->data[1] = (void *)(data1);			\
	_callbackPtr->data[2] = (void *)(data2);			\
	_callbackPtr->data[3] = (void *)(data3);			\
	_callbackPtr->nextPtr = TOP_CB(interp);				\
	TOP_CB(interp) = _callbackPtr;					\
    } while (0)

#if NRE_USE_SMALL_ALLOC
#define TCLNR_ALLOC(interp, ptr) \
    TclSmallAllocEx(interp, sizeof(NRE_callback), (ptr))
#define TCLNR_FREE(interp, ptr)  TclSmallFreeEx((interp), (ptr))
#else
#define TCLNR_ALLOC(interp, ptr) \
    (ptr = (Tcl_Alloc(sizeof(NRE_callback))))
#define TCLNR_FREE(interp, ptr)  Tcl_Free(ptr)
#endif

#if NRE_ENABLE_ASSERTS
#define NRE_ASSERT(expr) assert((expr))
#else
#define NRE_ASSERT(expr)
#endif

#include "tclIntDecls.h"
#include "tclIntPlatDecls.h"

#if !defined(USE_TCL_STUBS) && !defined(TCL_MEM_DEBUG)
#define Tcl_AttemptAlloc        TclpAlloc
#define Tcl_AttemptRealloc      TclpRealloc
#define Tcl_Free                TclpFree
#endif

/*
 * Special hack for macOS, where the static linker (technically the 'ar'
 * command) hates empty object files, and accepts no flags to make it shut up.
 *
 * These symbols are otherwise completely useless.
 *
 * They can't be written to or written through. They can't be seen by any
 * other code. They use a separate attribute (supported by all macOS
 * compilers, which are derivatives of clang or gcc) to stop the compilation
 * from moaning. They will be excluded during the final linking stage.
 *
 * Other platforms get nothing at all. That's good.
 */

#ifdef MAC_OSX_TCL
#define TCL_MAC_EMPTY_FILE(name) \
    static __attribute__((used)) const void *const TclUnusedFile_ ## name = NULL;
#else
#define TCL_MAC_EMPTY_FILE(name)
#endif /* MAC_OSX_TCL */

/*
 * Other externals.
 */

MODULE_SCOPE size_t TclEnvEpoch;	/* Epoch of the tcl environment
					 * (if changed with tcl-env). */

#endif /* _TCLINT */

/*
 * Local Variables:
 * mode: c
 * c-basic-offset: 4
 * fill-column: 78
 * End:
 */<|MERGE_RESOLUTION|>--- conflicted
+++ resolved
@@ -222,17 +222,10 @@
 typedef struct NamespacePathEntry NamespacePathEntry;
 
 /*
-<<<<<<< HEAD
- * Special hashtable for variables: this is just a Tcl_HashTable with nsPtr
- * and arrayPtr fields added at the end: in this way variables can find their
+ * Special hashtable for variables:  This is just a Tcl_HashTable with nsPtr
+ * and arrayPtr fields added at the end so that variables can find their
  * namespace and possibly containing array without having to copy a pointer in
- * their struct: they can access them via their hPtr->tablePtr.
-=======
- * Special hash table for variables: this is just a Tcl_HashTable with an nsPtr
- * field added at the end: in this way variables can find their namespace
- * without having to copy a pointer in their struct: they can access it via
- * their hPtr->tablePtr.
->>>>>>> 83677a47
+ * their struct by accessing them via their hPtr->tablePtr.
  */
 
 typedef struct TclVarHashTable {
