/*
 * tclInt.h --
 *
 *	Declarations of things used internally by the Tcl interpreter.
 *
 * Copyright (c) 1987-1993 The Regents of the University of California.
 * Copyright (c) 1993-1997 Lucent Technologies.
 * Copyright (c) 1994-1998 Sun Microsystems, Inc.
 * Copyright (c) 1998-1999 by Scriptics Corporation.
 * Copyright (c) 2001, 2002 by Kevin B. Kenny.  All rights reserved.
 * Copyright (c) 2007 Daniel A. Steffen <das@users.sourceforge.net>
 * Copyright (c) 2006-2008 by Joe Mistachkin.  All rights reserved.
 * Copyright (c) 2008 by Miguel Sofer. All rights reserved.
 *
 * See the file "license.terms" for information on usage and redistribution of
 * this file, and for a DISCLAIMER OF ALL WARRANTIES.
 */

#ifndef _TCLINT
#define _TCLINT

/*
 * Some numerics configuration options.
 */

#undef ACCEPT_NAN

/*
 * Used to tag functions that are only to be visible within the module being
 * built and not outside it (where this is supported by the linker).
 * Also used in the platform-specific *Port.h files.
 */

#ifndef MODULE_SCOPE
#   ifdef __cplusplus
#	define MODULE_SCOPE extern "C"
#   else
#	define MODULE_SCOPE extern
#   endif
#endif

#ifndef JOIN
#  define JOIN(a,b) JOIN1(a,b)
#  define JOIN1(a,b) a##b
#endif

#if defined(__cplusplus)
#   define TCL_UNUSED(T) T
#elif defined(__GNUC__) && (__GNUC__ > 2)
#   define TCL_UNUSED(T) T JOIN(dummy, __LINE__) __attribute__((unused))
#else
#   define TCL_UNUSED(T) T JOIN(dummy, __LINE__)
#endif

/*
 * Common include files needed by most of the Tcl source files are included
 * here, so that system-dependent personalizations for the include files only
 * have to be made in once place. This results in a few extra includes, but
 * greater modularity. The order of the three groups of #includes is
 * important. For example, stdio.h is needed by tcl.h.
 */

#include "tclPort.h"

#include <stdio.h>

#include <ctype.h>
#include <stdarg.h>
#ifdef NO_STDLIB_H
#   include "../compat/stdlib.h"
#else
#   include <stdlib.h>
#endif
#ifdef NO_STRING_H
#include "../compat/string.h"
#else
#include <string.h>
#endif
#include <locale.h>

/*
 * Ensure WORDS_BIGENDIAN is defined correctly:
 * Needs to happen here in addition to configure to work with fat compiles on
 * Darwin (where configure runs only once for multiple architectures).
 */

#ifdef HAVE_SYS_TYPES_H
#    include <sys/types.h>
#endif
#ifdef HAVE_SYS_PARAM_H
#    include <sys/param.h>
#endif
#ifdef BYTE_ORDER
#    ifdef BIG_ENDIAN
#	 if BYTE_ORDER == BIG_ENDIAN
#	     undef WORDS_BIGENDIAN
#	     define WORDS_BIGENDIAN 1
#	 endif
#    endif
#    ifdef LITTLE_ENDIAN
#	 if BYTE_ORDER == LITTLE_ENDIAN
#	     undef WORDS_BIGENDIAN
#	 endif
#    endif
#endif

/*
 * Macros used to cast between pointers and integers (e.g. when storing an int
 * in ClientData), on 64-bit architectures they avoid gcc warning about "cast
 * to/from pointer from/to integer of different size".
 */

#if !defined(INT2PTR)
#   define INT2PTR(p) ((void *)(ptrdiff_t)(p))
#endif
#if !defined(PTR2INT)
#   define PTR2INT(p) ((ptrdiff_t)(p))
#endif
#if !defined(UINT2PTR)
#   define UINT2PTR(p) ((void *)(size_t)(p))
#endif
#if !defined(PTR2UINT)
#   define PTR2UINT(p) ((size_t)(p))
#endif

#if defined(_WIN32) && defined(_MSC_VER)
#   define vsnprintf _vsnprintf
#endif

#if !defined(TCL_THREADS)
#   define TCL_THREADS 1
#endif
#if !TCL_THREADS
#   undef TCL_DECLARE_MUTEX
#   define TCL_DECLARE_MUTEX(name)
#   undef  Tcl_MutexLock
#   define Tcl_MutexLock(mutexPtr)
#   undef  Tcl_MutexUnlock
#   define Tcl_MutexUnlock(mutexPtr)
#   undef  Tcl_MutexFinalize
#   define Tcl_MutexFinalize(mutexPtr)
#   undef  Tcl_ConditionNotify
#   define Tcl_ConditionNotify(condPtr)
#   undef  Tcl_ConditionWait
#   define Tcl_ConditionWait(condPtr, mutexPtr, timePtr)
#   undef  Tcl_ConditionFinalize
#   define Tcl_ConditionFinalize(condPtr)
#endif

/*
 * The following procedures allow namespaces to be customized to support
 * special name resolution rules for commands/variables.
 */

struct Tcl_ResolvedVarInfo;

typedef Tcl_Var (Tcl_ResolveRuntimeVarProc)(Tcl_Interp *interp,
	struct Tcl_ResolvedVarInfo *vinfoPtr);

typedef void (Tcl_ResolveVarDeleteProc)(struct Tcl_ResolvedVarInfo *vinfoPtr);

/*
 * The following structure encapsulates the routines needed to resolve a
 * variable reference at runtime. Any variable specific state will typically
 * be appended to this structure.
 */

typedef struct Tcl_ResolvedVarInfo {
    Tcl_ResolveRuntimeVarProc *fetchProc;
    Tcl_ResolveVarDeleteProc *deleteProc;
} Tcl_ResolvedVarInfo;

typedef int (Tcl_ResolveCompiledVarProc)(Tcl_Interp *interp,
	const char *name, Tcl_Size length, Tcl_Namespace *context,
	Tcl_ResolvedVarInfo **rPtr);

typedef int (Tcl_ResolveVarProc)(Tcl_Interp *interp, const char *name,
	Tcl_Namespace *context, int flags, Tcl_Var *rPtr);

typedef int (Tcl_ResolveCmdProc)(Tcl_Interp *interp, const char *name,
	Tcl_Namespace *context, int flags, Tcl_Command *rPtr);

typedef struct Tcl_ResolverInfo {
    Tcl_ResolveCmdProc *cmdResProc;
				/* Procedure handling command name
				 * resolution. */
    Tcl_ResolveVarProc *varResProc;
				/* Procedure handling variable name resolution
				 * for variables that can only be handled at
				 * runtime. */
    Tcl_ResolveCompiledVarProc *compiledVarResProc;
				/* Procedure handling variable name resolution
				 * at compile time. */
} Tcl_ResolverInfo;

/*
 * This flag bit should not interfere with TCL_GLOBAL_ONLY,
 * TCL_NAMESPACE_ONLY, or TCL_LEAVE_ERR_MSG; it signals that the variable
 * lookup is performed for upvar (or similar) purposes, with slightly
 * different rules:
 *    - Bug #696893 - variable is either proc-local or in the current
 *	namespace; never follow the second (global) resolution path
 *    - Bug #631741 - do not use special namespace or interp resolvers
 */

#define TCL_AVOID_RESOLVERS 0x40000

/*
 *----------------------------------------------------------------
 * Data structures related to namespaces.
 *----------------------------------------------------------------
 */

typedef struct Tcl_Ensemble Tcl_Ensemble;
typedef struct NamespacePathEntry NamespacePathEntry;

/*
 * Special hashtable for variables: this is just a Tcl_HashTable with nsPtr
 * and arrayPtr fields added at the end: in this way variables can find their
 * namespace and possibly containing array without having to copy a pointer in
 * their struct: they can access them via their hPtr->tablePtr.
 */

typedef struct TclVarHashTable {
    Tcl_HashTable table;
    struct Namespace *nsPtr;
#if TCL_MAJOR_VERSION > 8
    struct Var *arrayPtr;
#endif /* TCL_MAJOR_VERSION > 8 */
} TclVarHashTable;

/*
 * This is for itcl - it likes to search our varTables directly :(
 */

#define TclVarHashFindVar(tablePtr, key) \
    TclVarHashCreateVar((tablePtr), (key), NULL)

/*
 * Define this to reduce the amount of space that the average namespace
 * consumes by only allocating the table of child namespaces when necessary.
 * Defining it breaks compatibility for Tcl extensions (e.g., itcl) which
 * reach directly into the Namespace structure.
 */

#undef BREAK_NAMESPACE_COMPAT

/*
 * The structure below defines a namespace.
 * Note: the first five fields must match exactly the fields in a
 * Tcl_Namespace structure (see tcl.h). If you change one, be sure to change
 * the other.
 */

typedef struct Namespace {
    char *name;			/* The namespace's simple (unqualified) name.
				 * This contains no ::'s. The name of the
				 * global namespace is "" although "::" is an
				 * synonym. */
    char *fullName;		/* The namespace's fully qualified name. This
				 * starts with ::. */
    void *clientData;	/* An arbitrary value associated with this
				 * namespace. */
    Tcl_NamespaceDeleteProc *deleteProc;
				/* Procedure invoked when deleting the
				 * namespace to, e.g., free clientData. */
    struct Namespace *parentPtr;/* Points to the namespace that contains this
				 * one. NULL if this is the global
				 * namespace. */
#ifndef BREAK_NAMESPACE_COMPAT
    Tcl_HashTable childTable;	/* Contains any child namespaces. Indexed by
				 * strings; values have type (Namespace *). */
#else
    Tcl_HashTable *childTablePtr;
				/* Contains any child namespaces. Indexed by
				 * strings; values have type (Namespace *). If
				 * NULL, there are no children. */
#endif
#if TCL_MAJOR_VERSION > 8
    size_t nsId;		/* Unique id for the namespace. */
#else
    unsigned long nsId;
#endif
    Tcl_Interp *interp;	/* The interpreter containing this
				 * namespace. */
    int flags;			/* OR-ed combination of the namespace status
				 * flags NS_DYING and NS_DEAD listed below. */
    Tcl_Size activationCount;	/* Number of "activations" or active call
				 * frames for this namespace that are on the
				 * Tcl call stack. The namespace won't be
				 * freed until activationCount becomes zero. */
    Tcl_Size refCount;		/* Count of references by namespaceName
				 * objects. The namespace can't be freed until
				 * refCount becomes zero. */
    Tcl_HashTable cmdTable;	/* Contains all the commands currently
				 * registered in the namespace. Indexed by
				 * strings; values have type (Command *).
				 * Commands imported by Tcl_Import have
				 * Command structures that point (via an
				 * ImportedCmdRef structure) to the Command
				 * structure in the source namespace's command
				 * table. */
    TclVarHashTable varTable;	/* Contains all the (global) variables
				 * currently in this namespace. Indexed by
				 * strings; values have type (Var *). */
    char **exportArrayPtr;	/* Points to an array of string patterns
				 * specifying which commands are exported. A
				 * pattern may include "string match" style
				 * wildcard characters to specify multiple
				 * commands; however, no namespace qualifiers
				 * are allowed. NULL if no export patterns are
				 * registered. */
    Tcl_Size numExportPatterns;	/* Number of export patterns currently
				 * registered using "namespace export". */
    Tcl_Size maxExportPatterns;	/* Number of export patterns for which space
				 * is currently allocated. */
    Tcl_Size cmdRefEpoch;		/* Incremented if a newly added command
				 * shadows a command for which this namespace
				 * has already cached a Command* pointer; this
				 * causes all its cached Command* pointers to
				 * be invalidated. */
    Tcl_Size resolverEpoch;		/* Incremented whenever (a) the name
				 * resolution rules change for this namespace
				 * or (b) a newly added command shadows a
				 * command that is compiled to bytecodes. This
				 * invalidates all byte codes compiled in the
				 * namespace, causing the code to be
				 * recompiled under the new rules.*/
    Tcl_ResolveCmdProc *cmdResProc;
				/* If non-null, this procedure overrides the
				 * usual command resolution mechanism in Tcl.
				 * This procedure is invoked within
				 * Tcl_FindCommand to resolve all command
				 * references within the namespace. */
    Tcl_ResolveVarProc *varResProc;
				/* If non-null, this procedure overrides the
				 * usual variable resolution mechanism in Tcl.
				 * This procedure is invoked within
				 * Tcl_FindNamespaceVar to resolve all
				 * variable references within the namespace at
				 * runtime. */
    Tcl_ResolveCompiledVarProc *compiledVarResProc;
				/* If non-null, this procedure overrides the
				 * usual variable resolution mechanism in Tcl.
				 * This procedure is invoked within
				 * LookupCompiledLocal to resolve variable
				 * references within the namespace at compile
				 * time. */
    Tcl_Size exportLookupEpoch;	/* Incremented whenever a command is added to
				 * a namespace, removed from a namespace or
				 * the exports of a namespace are changed.
				 * Allows TIP#112-driven command lists to be
				 * validated efficiently. */
    Tcl_Ensemble *ensembles;	/* List of structures that contain the details
				 * of the ensembles that are implemented on
				 * top of this namespace. */
    Tcl_Obj *unknownHandlerPtr;	/* A script fragment to be used when command
				 * resolution in this namespace fails. TIP
				 * 181. */
    Tcl_Size commandPathLength;	/* The length of the explicit path. */
    NamespacePathEntry *commandPathArray;
				/* The explicit path of the namespace as an
				 * array. */
    NamespacePathEntry *commandPathSourceList;
				/* Linked list of path entries that point to
				 * this namespace. */
    Tcl_NamespaceDeleteProc *earlyDeleteProc;
				/* Just like the deleteProc field (and called
				 * with the same clientData) but called at the
				 * start of the deletion process, so there is
				 * a chance for code to do stuff inside the
				 * namespace before deletion completes. */
} Namespace;

/*
 * An entry on a namespace's command resolution path.
 */

struct NamespacePathEntry {
    Namespace *nsPtr;		/* What does this path entry point to? If it
				 * is NULL, this path entry points is
				 * redundant and should be skipped. */
    Namespace *creatorNsPtr;	/* Where does this path entry point from? This
				 * allows for efficient invalidation of
				 * references when the path entry's target
				 * updates its current list of defined
				 * commands. */
    NamespacePathEntry *prevPtr, *nextPtr;
				/* Linked list pointers or NULL at either end
				 * of the list that hangs off Namespace's
				 * commandPathSourceList field. */
};

/*
 * Flags used to represent the status of a namespace:
 *
 * NS_DYING -	1 means Tcl_DeleteNamespace has been called to delete the
 *		namespace.  There may still be active call frames on the Tcl
 *		stack that refer to the namespace. When the last call frame
 *		referring to it has been popped, its remaining variables and
 *		commands are destroyed and it is marked "dead" (NS_DEAD).
 * NS_TEARDOWN  -1 means that TclTeardownNamespace has already been called on
 *		this namespace and it should not be called again [Bug 1355942].
 * NS_DEAD -	1 means Tcl_DeleteNamespace has been called to delete the
 *		namespace and no call frames still refer to it. It is no longer
 *		accessible by name. Its variables and commands have already
 *		been destroyed.  When the last namespaceName object in any byte
 *		code unit that refers to the namespace has been freed (i.e.,
 *		when the namespace's refCount is 0), the namespace's storage
 *		will be freed.
 * NS_SUPPRESS_COMPILATION -
 *		Marks the commands in this namespace for not being compiled,
 *		forcing them to be looked up every time.
 */

#define NS_DYING	0x01
#define NS_DEAD		0x02
#define NS_TEARDOWN	0x04
#define NS_KILLED	0x04 /* Same as NS_TEARDOWN (Deprecated) */
#define NS_SUPPRESS_COMPILATION	0x08

/*
 * Flags passed to TclGetNamespaceForQualName:
 *
 * TCL_GLOBAL_ONLY		- (see tcl.h) Look only in the global ns.
 * TCL_NAMESPACE_ONLY		- (see tcl.h) Look only in the context ns.
 * TCL_CREATE_NS_IF_UNKNOWN	- Create unknown namespaces.
 * TCL_FIND_ONLY_NS		- The name sought is a namespace name.
 */

#define TCL_CREATE_NS_IF_UNKNOWN	0x800
#define TCL_FIND_ONLY_NS		0x1000

/*
 * The client data for an ensemble command. This consists of the table of
 * commands that are actually exported by the namespace, and an epoch counter
 * that, combined with the exportLookupEpoch field of the namespace structure,
 * defines whether the table contains valid data or will need to be recomputed
 * next time the ensemble command is called.
 */

typedef struct EnsembleConfig {
    Namespace *nsPtr;		/* The namespace backing this ensemble up. */
    Tcl_Command token;		/* The token for the command that provides
				 * ensemble support for the namespace, or NULL
				 * if the command has been deleted (or never
				 * existed; the global namespace never has an
				 * ensemble command.) */
    Tcl_Size epoch;			/* The epoch at which this ensemble's table of
				 * exported commands is valid. */
    char **subcommandArrayPtr;	/* Array of ensemble subcommand names. At all
				 * consistent points, this will have the same
				 * number of entries as there are entries in
				 * the subcommandTable hash. */
    Tcl_HashTable subcommandTable;
				/* Hash table of ensemble subcommand names,
				 * which are its keys so this also provides
				 * the storage management for those subcommand
				 * names. The contents of the entry values are
				 * object version the prefix lists to use when
				 * substituting for the command/subcommand to
				 * build the ensemble implementation command.
				 * Has to be stored here as well as in
				 * subcommandDict because that field is NULL
				 * when we are deriving the ensemble from the
				 * namespace exports list. FUTURE WORK: use
				 * object hash table here. */
    struct EnsembleConfig *next;/* The next ensemble in the linked list of
				 * ensembles associated with a namespace. If
				 * this field points to this ensemble, the
				 * structure has already been unlinked from
				 * all lists, and cannot be found by scanning
				 * the list from the namespace's ensemble
				 * field. */
    int flags;			/* ORed combo of TCL_ENSEMBLE_PREFIX,
				 * ENSEMBLE_DEAD and ENSEMBLE_COMPILE. */

    /* OBJECT FIELDS FOR ENSEMBLE CONFIGURATION */

    Tcl_Obj *subcommandDict;	/* Dictionary providing mapping from
				 * subcommands to their implementing command
				 * prefixes, or NULL if we are to build the
				 * map automatically from the namespace
				 * exports. */
    Tcl_Obj *subcmdList;	/* List of commands that this ensemble
				 * actually provides, and whose implementation
				 * will be built using the subcommandDict (if
				 * present and defined) and by simple mapping
				 * to the namespace otherwise. If NULL,
				 * indicates that we are using the (dynamic)
				 * list of currently exported commands. */
    Tcl_Obj *unknownHandler;	/* Script prefix used to handle the case when
				 * no match is found (according to the rule
				 * defined by flag bit TCL_ENSEMBLE_PREFIX) or
				 * NULL to use the default error-generating
				 * behaviour. The script execution gets all
				 * the arguments to the ensemble command
				 * (including objv[0]) and will have the
				 * results passed directly back to the caller
				 * (including the error code) unless the code
				 * is TCL_CONTINUE in which case the
				 * subcommand will be reparsed by the ensemble
				 * core, presumably because the ensemble
				 * itself has been updated. */
    Tcl_Obj *parameterList;	/* List of ensemble parameter names. */
    Tcl_Size numParameters;		/* Cached number of parameters. This is either
				 * 0 (if the parameterList field is NULL) or
				 * the length of the list in the parameterList
				 * field. */
} EnsembleConfig;

/*
 * Various bits for the EnsembleConfig.flags field.
 */

#define ENSEMBLE_DEAD	0x1	/* Flag value to say that the ensemble is dead
				 * and on its way out. */
#define ENSEMBLE_COMPILE 0x4	/* Flag to enable bytecode compilation of an
				 * ensemble. */

/*
 *----------------------------------------------------------------
 * Data structures related to variables. These are used primarily in tclVar.c
 *----------------------------------------------------------------
 */

/*
 * The following structure defines a variable trace, which is used to invoke a
 * specific C procedure whenever certain operations are performed on a
 * variable.
 */

typedef struct VarTrace {
    Tcl_VarTraceProc *traceProc;/* Procedure to call when operations given by
				 * flags are performed on variable. */
    void *clientData;	/* Argument to pass to proc. */
    int flags;			/* What events the trace procedure is
				 * interested in: OR-ed combination of
				 * TCL_TRACE_READS, TCL_TRACE_WRITES,
				 * TCL_TRACE_UNSETS and TCL_TRACE_ARRAY. */
    struct VarTrace *nextPtr;	/* Next in list of traces associated with a
				 * particular variable. */
} VarTrace;

/*
 * The following structure defines a command trace, which is used to invoke a
 * specific C procedure whenever certain operations are performed on a
 * command.
 */

typedef struct CommandTrace {
    Tcl_CommandTraceProc *traceProc;
				/* Procedure to call when operations given by
				 * flags are performed on command. */
    void *clientData;	/* Argument to pass to proc. */
    int flags;			/* What events the trace procedure is
				 * interested in: OR-ed combination of
				 * TCL_TRACE_RENAME, TCL_TRACE_DELETE. */
    struct CommandTrace *nextPtr;
				/* Next in list of traces associated with a
				 * particular command. */
    Tcl_Size refCount;		/* Used to ensure this structure is not
				 * deleted too early. Keeps track of how many
				 * pieces of code have a pointer to this
				 * structure. */
} CommandTrace;

/*
 * When a command trace is active (i.e. its associated procedure is executing)
 * one of the following structures is linked into a list associated with the
 * command's interpreter. The information in the structure is needed in order
 * for Tcl to behave reasonably if traces are deleted while traces are active.
 */

typedef struct ActiveCommandTrace {
    struct Command *cmdPtr;	/* Command that's being traced. */
    struct ActiveCommandTrace *nextPtr;
				/* Next in list of all active command traces
				 * for the interpreter, or NULL if no more. */
    CommandTrace *nextTracePtr;	/* Next trace to check after current trace
				 * procedure returns; if this trace gets
				 * deleted, must update pointer to avoid using
				 * free'd memory. */
    int reverseScan;		/* Boolean set true when traces are scanning
				 * in reverse order. */
} ActiveCommandTrace;

/*
 * When a variable trace is active (i.e. its associated procedure is
 * executing) one of the following structures is linked into a list associated
 * with the variable's interpreter. The information in the structure is needed
 * in order for Tcl to behave reasonably if traces are deleted while traces
 * are active.
 */

typedef struct ActiveVarTrace {
    struct Var *varPtr;		/* Variable that's being traced. */
    struct ActiveVarTrace *nextPtr;
				/* Next in list of all active variable traces
				 * for the interpreter, or NULL if no more. */
    VarTrace *nextTracePtr;	/* Next trace to check after current trace
				 * procedure returns; if this trace gets
				 * deleted, must update pointer to avoid using
				 * free'd memory. */
} ActiveVarTrace;

/*
 * The structure below defines a variable, which associates a string name with
 * a Tcl_Obj value. These structures are kept in procedure call frames (for
 * local variables recognized by the compiler) or in the heap (for global
 * variables and any variable not known to the compiler). For each Var
 * structure in the heap, a hash table entry holds the variable name and a
 * pointer to the Var structure.
 */

typedef struct Var {
    int flags;			/* Miscellaneous bits of information about
				 * variable. See below for definitions. */
    union {
	Tcl_Obj *objPtr;	/* The variable's object value. Used for
				 * scalar variables and array elements. */
	TclVarHashTable *tablePtr;/* For array variables, this points to
				 * information about the hash table used to
				 * implement the associative array. Points to
				 * Tcl_Alloc-ed data. */
	struct Var *linkPtr;	/* If this is a global variable being referred
				 * to in a procedure, or a variable created by
				 * "upvar", this field points to the
				 * referenced variable's Var struct. */
    } value;
} Var;

typedef struct VarInHash {
    Var var;
    Tcl_Size refCount;		/* Counts number of active uses of this
				 * variable: 1 for the entry in the hash
				 * table, 1 for each additional variable whose
				 * linkPtr points here, 1 for each nested
				 * trace active on variable, and 1 if the
				 * variable is a namespace variable. This
				 * record can't be deleted until refCount
				 * becomes 0. */
    Tcl_HashEntry entry;	/* The hash table entry that refers to this
				 * variable. This is used to find the name of
				 * the variable and to delete it from its
				 * hashtable if it is no longer needed. It
				 * also holds the variable's name. */
} VarInHash;

/*
 * Flag bits for variables. The first two (VAR_ARRAY and VAR_LINK) are
 * mutually exclusive and give the "type" of the variable. If none is set,
 * this is a scalar variable.
 *
 * VAR_ARRAY -			1 means this is an array variable rather than
 *				a scalar variable or link. The "tablePtr"
 *				field points to the array's hashtable for its
 *				elements.
 * VAR_LINK -			1 means this Var structure contains a pointer
 *				to another Var structure that either has the
 *				real value or is itself another VAR_LINK
 *				pointer. Variables like this come about
 *				through "upvar" and "global" commands, or
 *				through references to variables in enclosing
 *				namespaces.
 *
 * Flags that indicate the type and status of storage; none is set for
 * compiled local variables (Var structs).
 *
 * VAR_IN_HASHTABLE -		1 means this variable is in a hashtable and
 *				the Var structure is malloced. 0 if it is a
 *				local variable that was assigned a slot in a
 *				procedure frame by the compiler so the Var
 *				storage is part of the call frame.
 * VAR_DEAD_HASH		1 means that this var's entry in the hashtable
 *				has already been deleted.
 * VAR_ARRAY_ELEMENT -		1 means that this variable is an array
 *				element, so it is not legal for it to be an
 *				array itself (the VAR_ARRAY flag had better
 *				not be set).
 * VAR_NAMESPACE_VAR -		1 means that this variable was declared as a
 *				namespace variable. This flag ensures it
 *				persists until its namespace is destroyed or
 *				until the variable is unset; it will persist
 *				even if it has not been initialized and is
 *				marked undefined. The variable's refCount is
 *				incremented to reflect the "reference" from
 *				its namespace.
 *
 * Flag values relating to the variable's trace and search status.
 *
 * VAR_TRACED_READ
 * VAR_TRACED_WRITE
 * VAR_TRACED_UNSET
 * VAR_TRACED_ARRAY
 * VAR_TRACE_ACTIVE -		1 means that trace processing is currently
 *				underway for a read or write access, so new
 *				read or write accesses should not cause trace
 *				procedures to be called and the variable can't
 *				be deleted.
 * VAR_SEARCH_ACTIVE
 *
 * The following additional flags are used with the CompiledLocal type defined
 * below:
 *
 * VAR_ARGUMENT -		1 means that this variable holds a procedure
 *				argument.
 * VAR_TEMPORARY -		1 if the local variable is an anonymous
 *				temporary variable. Temporaries have a NULL
 *				name.
 * VAR_RESOLVED -		1 if name resolution has been done for this
 *				variable.
 * VAR_IS_ARGS			1 if this variable is the last argument and is
 *				named "args".
 */

/*
 * FLAGS RENUMBERED: everything breaks already, make things simpler.
 *
 * IMPORTANT: skip the values 0x10, 0x20, 0x40, 0x800 corresponding to
 * TCL_TRACE_(READS/WRITES/UNSETS/ARRAY): makes code simpler in tclTrace.c
 *
 * Keep the flag values for VAR_ARGUMENT and VAR_TEMPORARY so that old values
 * in precompiled scripts keep working.
 */

/* Type of value (0 is scalar) */
#define VAR_ARRAY		0x1
#define VAR_LINK		0x2

/* Type of storage (0 is compiled local) */
#define VAR_IN_HASHTABLE	0x4
#define VAR_DEAD_HASH		0x8
#define VAR_ARRAY_ELEMENT	0x1000
#define VAR_NAMESPACE_VAR	0x80	/* KEEP OLD VALUE for Itcl */

#define VAR_ALL_HASH \
	(VAR_IN_HASHTABLE|VAR_DEAD_HASH|VAR_NAMESPACE_VAR|VAR_ARRAY_ELEMENT)

/* Trace and search state. */

#define VAR_TRACED_READ		0x10	/* TCL_TRACE_READS */
#define VAR_TRACED_WRITE	0x20	/* TCL_TRACE_WRITES */
#define VAR_TRACED_UNSET	0x40	/* TCL_TRACE_UNSETS */
#define VAR_TRACED_ARRAY	0x800	/* TCL_TRACE_ARRAY */
#define VAR_TRACE_ACTIVE	0x2000
#define VAR_SEARCH_ACTIVE	0x4000
#define VAR_ALL_TRACES \
	(VAR_TRACED_READ|VAR_TRACED_WRITE|VAR_TRACED_ARRAY|VAR_TRACED_UNSET)

/* Special handling on initialisation (only CompiledLocal). */
#define VAR_ARGUMENT		0x100	/* KEEP OLD VALUE! See tclProc.c */
#define VAR_TEMPORARY		0x200	/* KEEP OLD VALUE! See tclProc.c */
#define VAR_IS_ARGS		0x400
#define VAR_RESOLVED		0x8000

/*
 * Macros to ensure that various flag bits are set properly for variables.
 * The ANSI C "prototypes" for these macros are:
 *
 * MODULE_SCOPE void	TclSetVarScalar(Var *varPtr);
 * MODULE_SCOPE void	TclSetVarArray(Var *varPtr);
 * MODULE_SCOPE void	TclSetVarLink(Var *varPtr);
 * MODULE_SCOPE void	TclSetVarArrayElement(Var *varPtr);
 * MODULE_SCOPE void	TclSetVarUndefined(Var *varPtr);
 * MODULE_SCOPE void	TclClearVarUndefined(Var *varPtr);
 */

#define TclSetVarScalar(varPtr) \
    (varPtr)->flags &= ~(VAR_ARRAY|VAR_LINK)

#define TclSetVarArray(varPtr) \
    (varPtr)->flags = ((varPtr)->flags & ~VAR_LINK) | VAR_ARRAY

#define TclSetVarLink(varPtr) \
    (varPtr)->flags = ((varPtr)->flags & ~VAR_ARRAY) | VAR_LINK

#define TclSetVarArrayElement(varPtr) \
    (varPtr)->flags = ((varPtr)->flags & ~VAR_ARRAY) | VAR_ARRAY_ELEMENT

#define TclSetVarUndefined(varPtr) \
    (varPtr)->flags &= ~(VAR_ARRAY|VAR_LINK);\
    (varPtr)->value.objPtr = NULL

#define TclClearVarUndefined(varPtr)

#define TclSetVarTraceActive(varPtr) \
    (varPtr)->flags |= VAR_TRACE_ACTIVE

#define TclClearVarTraceActive(varPtr) \
    (varPtr)->flags &= ~VAR_TRACE_ACTIVE

#define TclSetVarNamespaceVar(varPtr) \
    if (!TclIsVarNamespaceVar(varPtr)) {\
	(varPtr)->flags |= VAR_NAMESPACE_VAR;\
	if (TclIsVarInHash(varPtr)) {\
	    ((VarInHash *)(varPtr))->refCount++;\
	}\
    }

#define TclClearVarNamespaceVar(varPtr) \
    if (TclIsVarNamespaceVar(varPtr)) {\
	(varPtr)->flags &= ~VAR_NAMESPACE_VAR;\
	if (TclIsVarInHash(varPtr)) {\
	    ((VarInHash *)(varPtr))->refCount--;\
	}\
    }

/*
 * Macros to read various flag bits of variables.
 * The ANSI C "prototypes" for these macros are:
 *
 * MODULE_SCOPE int	TclIsVarScalar(Var *varPtr);
 * MODULE_SCOPE int	TclIsVarLink(Var *varPtr);
 * MODULE_SCOPE int	TclIsVarArray(Var *varPtr);
 * MODULE_SCOPE int	TclIsVarUndefined(Var *varPtr);
 * MODULE_SCOPE int	TclIsVarArrayElement(Var *varPtr);
 * MODULE_SCOPE int	TclIsVarTemporary(Var *varPtr);
 * MODULE_SCOPE int	TclIsVarArgument(Var *varPtr);
 * MODULE_SCOPE int	TclIsVarResolved(Var *varPtr);
 */

#define TclVarFindHiddenArray(varPtr,arrayPtr)				\
    do {								\
        if ((arrayPtr == NULL) && TclIsVarInHash(varPtr) &&		\
              (TclVarParentArray(varPtr) != NULL)) {			\
            arrayPtr = TclVarParentArray(varPtr);			\
        }								\
    } while(0)

#define TclIsVarScalar(varPtr) \
    !((varPtr)->flags & (VAR_ARRAY|VAR_LINK))

#define TclIsVarLink(varPtr) \
    ((varPtr)->flags & VAR_LINK)

#define TclIsVarArray(varPtr) \
    ((varPtr)->flags & VAR_ARRAY)

#define TclIsVarUndefined(varPtr) \
    ((varPtr)->value.objPtr == NULL)

#define TclIsVarArrayElement(varPtr) \
    ((varPtr)->flags & VAR_ARRAY_ELEMENT)

#define TclIsVarNamespaceVar(varPtr) \
    ((varPtr)->flags & VAR_NAMESPACE_VAR)

#define TclIsVarTemporary(varPtr) \
    ((varPtr)->flags & VAR_TEMPORARY)

#define TclIsVarArgument(varPtr) \
    ((varPtr)->flags & VAR_ARGUMENT)

#define TclIsVarResolved(varPtr) \
    ((varPtr)->flags & VAR_RESOLVED)

#define TclIsVarTraceActive(varPtr) \
    ((varPtr)->flags & VAR_TRACE_ACTIVE)

#define TclIsVarTraced(varPtr) \
    ((varPtr)->flags & VAR_ALL_TRACES)

#define TclIsVarInHash(varPtr) \
    ((varPtr)->flags & VAR_IN_HASHTABLE)

#define TclIsVarDeadHash(varPtr) \
    ((varPtr)->flags & VAR_DEAD_HASH)

#define TclGetVarNsPtr(varPtr) \
    (TclIsVarInHash(varPtr) \
	? ((TclVarHashTable *) ((((VarInHash *) (varPtr))->entry.tablePtr)))->nsPtr \
	: NULL)

#define TclVarParentArray(varPtr)					\
    ((TclVarHashTable *) ((VarInHash *) (varPtr))->entry.tablePtr)->arrayPtr

#define VarHashRefCount(varPtr) \
    ((VarInHash *) (varPtr))->refCount

#define VarHashGetKey(varPtr) \
    (((VarInHash *)(varPtr))->entry.key.objPtr)

/*
 * Macros for direct variable access by TEBC.
 */

#define TclIsVarTricky(varPtr,trickyFlags)				\
    (   ((varPtr)->flags & (VAR_ARRAY|VAR_LINK|trickyFlags))		\
          || (TclIsVarInHash(varPtr)					\
                && (TclVarParentArray(varPtr) != NULL)			\
                && (TclVarParentArray(varPtr)->flags & (trickyFlags))))

#define TclIsVarDirectReadable(varPtr)					\
    (   (!TclIsVarTricky(varPtr,VAR_TRACED_READ))			\
          && (varPtr)->value.objPtr)

#define TclIsVarDirectWritable(varPtr) \
    (!TclIsVarTricky(varPtr,VAR_TRACED_WRITE|VAR_DEAD_HASH))

#define TclIsVarDirectUnsettable(varPtr) \
    (!TclIsVarTricky(varPtr,VAR_TRACED_READ|VAR_TRACED_WRITE|VAR_TRACED_UNSET|VAR_DEAD_HASH))

#define TclIsVarDirectModifyable(varPtr) \
    (   (!TclIsVarTricky(varPtr,VAR_TRACED_READ|VAR_TRACED_WRITE))	\
          &&  (varPtr)->value.objPtr)

#define TclIsVarDirectReadable2(varPtr, arrayPtr) \
    (TclIsVarDirectReadable(varPtr) &&\
	(!(arrayPtr) || !((arrayPtr)->flags & VAR_TRACED_READ)))

#define TclIsVarDirectWritable2(varPtr, arrayPtr) \
    (TclIsVarDirectWritable(varPtr) &&\
	(!(arrayPtr) || !((arrayPtr)->flags & VAR_TRACED_WRITE)))

#define TclIsVarDirectModifyable2(varPtr, arrayPtr) \
    (TclIsVarDirectModifyable(varPtr) &&\
	(!(arrayPtr) || !((arrayPtr)->flags & (VAR_TRACED_READ|VAR_TRACED_WRITE))))

/*
 *----------------------------------------------------------------
 * Data structures related to procedures. These are used primarily in
 * tclProc.c, tclCompile.c, and tclExecute.c.
 *----------------------------------------------------------------
 */

#if defined(__STDC_VERSION__) && (__STDC_VERSION__ >= 199901L)
#   define TCLFLEXARRAY
#elif defined(__GNUC__) && (__GNUC__ > 2)
#   define TCLFLEXARRAY 0
#else
#   define TCLFLEXARRAY 1
#endif

/*
 * Forward declaration to prevent an error when the forward reference to
 * Command is encountered in the Proc and ImportRef types declared below.
 */

struct Command;

/*
 * The variable-length structure below describes a local variable of a
 * procedure that was recognized by the compiler. These variables have a name,
 * an element in the array of compiler-assigned local variables in the
 * procedure's call frame, and various other items of information. If the
 * local variable is a formal argument, it may also have a default value. The
 * compiler can't recognize local variables whose names are expressions (these
 * names are only known at runtime when the expressions are evaluated) or
 * local variables that are created as a result of an "upvar" or "uplevel"
 * command. These other local variables are kept separately in a hash table in
 * the call frame.
 */

typedef struct CompiledLocal {
    struct CompiledLocal *nextPtr;
				/* Next compiler-recognized local variable for
				 * this procedure, or NULL if this is the last
				 * local. */
    Tcl_Size nameLength;		/* The number of bytes in local variable's name.
				 * Among others used to speed up var lookups. */
    Tcl_Size frameIndex;		/* Index in the array of compiler-assigned
				 * variables in the procedure call frame. */
#if TCL_MAJOR_VERSION < 9
    int flags;
#endif
    Tcl_Obj *defValuePtr;	/* Pointer to the default value of an
				 * argument, if any. NULL if not an argument
				 * or, if an argument, no default value. */
    Tcl_ResolvedVarInfo *resolveInfo;
				/* Customized variable resolution info
				 * supplied by the Tcl_ResolveCompiledVarProc
				 * associated with a namespace. Each variable
				 * is marked by a unique tag during
				 * compilation, and that same tag is used to
				 * find the variable at runtime. */
#if TCL_MAJOR_VERSION > 8
    int flags;			/* Flag bits for the local variable. Same as
				 * the flags for the Var structure above,
				 * although only VAR_ARGUMENT, VAR_TEMPORARY,
				 * and VAR_RESOLVED make sense. */
#endif
    char name[TCLFLEXARRAY];		/* Name of the local variable starts here. If
				 * the name is NULL, this will just be '\0'.
				 * The actual size of this field will be large
				 * enough to hold the name. MUST BE THE LAST
				 * FIELD IN THE STRUCTURE! */
} CompiledLocal;

/*
 * The structure below defines a command procedure, which consists of a
 * collection of Tcl commands plus information about arguments and other local
 * variables recognized at compile time.
 */

typedef struct Proc {
    struct Interp *iPtr;	/* Interpreter for which this command is
				 * defined. */
    Tcl_Size refCount;		/* Reference count: 1 if still present in
				 * command table plus 1 for each call to the
				 * procedure that is currently active. This
				 * structure can be freed when refCount
				 * becomes zero. */
    struct Command *cmdPtr;	/* Points to the Command structure for this
				 * procedure. This is used to get the
				 * namespace in which to execute the
				 * procedure. */
    Tcl_Obj *bodyPtr;		/* Points to the ByteCode object for
				 * procedure's body command. */
    Tcl_Size numArgs;		/* Number of formal parameters. */
    Tcl_Size numCompiledLocals;	/* Count of local variables recognized by the
				 * compiler including arguments and
				 * temporaries. */
    CompiledLocal *firstLocalPtr;
				/* Pointer to first of the procedure's
				 * compiler-allocated local variables, or NULL
				 * if none. The first numArgs entries in this
				 * list describe the procedure's formal
				 * arguments. */
    CompiledLocal *lastLocalPtr;/* Pointer to the last allocated local
				 * variable or NULL if none. This has frame
				 * index (numCompiledLocals-1). */
} Proc;

/*
 * The type of functions called to process errors found during the execution
 * of a procedure (or lambda term or ...).
 */

typedef void (ProcErrorProc)(Tcl_Interp *interp, Tcl_Obj *procNameObj);

/*
 * The structure below defines a command trace. This is used to allow Tcl
 * clients to find out whenever a command is about to be executed.
 */

typedef struct Trace {
    int level;			/* Only trace commands at nesting level less
				 * than or equal to this. */
    Tcl_CmdObjTraceProc *proc;	/* Procedure to call to trace command. */
    void *clientData;	/* Arbitrary value to pass to proc. */
    struct Trace *nextPtr;	/* Next in list of traces for this interp. */
    int flags;			/* Flags governing the trace - see
				 * Tcl_CreateObjTrace for details. */
    Tcl_CmdObjTraceDeleteProc *delProc;
				/* Procedure to call when trace is deleted. */
} Trace;

/*
 * When an interpreter trace is active (i.e. its associated procedure is
 * executing), one of the following structures is linked into a list
 * associated with the interpreter. The information in the structure is needed
 * in order for Tcl to behave reasonably if traces are deleted while traces
 * are active.
 */

typedef struct ActiveInterpTrace {
    struct ActiveInterpTrace *nextPtr;
				/* Next in list of all active command traces
				 * for the interpreter, or NULL if no more. */
    Trace *nextTracePtr;	/* Next trace to check after current trace
				 * procedure returns; if this trace gets
				 * deleted, must update pointer to avoid using
				 * free'd memory. */
    int reverseScan;		/* Boolean set true when traces are scanning
				 * in reverse order. */
} ActiveInterpTrace;

/*
 * Flag values designating types of execution traces. See tclTrace.c for
 * related flag values.
 *
 * TCL_TRACE_ENTER_EXEC		- triggers enter/enterstep traces.
 * 				- passed to Tcl_CreateObjTrace to set up
 *				  "enterstep" traces.
 * TCL_TRACE_LEAVE_EXEC		- triggers leave/leavestep traces.
 * 				- passed to Tcl_CreateObjTrace to set up
 *				  "leavestep" traces.
 */

#define TCL_TRACE_ENTER_EXEC	1
#define TCL_TRACE_LEAVE_EXEC	2

/*
 * The structure below defines an entry in the assocData hash table which is
 * associated with an interpreter. The entry contains a pointer to a function
 * to call when the interpreter is deleted, and a pointer to a user-defined
 * piece of data.
 */

typedef struct AssocData {
    Tcl_InterpDeleteProc *proc;	/* Proc to call when deleting. */
    void *clientData;	/* Value to pass to proc. */
} AssocData;

/*
 * The structure below defines a call frame. A call frame defines a naming
 * context for a procedure call: its local naming scope (for local variables)
 * and its global naming scope (a namespace, perhaps the global :: namespace).
 * A call frame can also define the naming context for a namespace eval or
 * namespace inscope command: the namespace in which the command's code should
 * execute. The Tcl_CallFrame structures exist only while procedures or
 * namespace eval/inscope's are being executed, and provide a kind of Tcl call
 * stack.
 *
 * WARNING!! The structure definition must be kept consistent with the
 * Tcl_CallFrame structure in tcl.h. If you change one, change the other.
 */

/*
 * Will be grown to contain: pointers to the varnames (allocated at the end),
 * plus the init values for each variable (suitable to be memcopied on init)
 */

typedef struct LocalCache {
    Tcl_Size refCount;
    Tcl_Size numVars;
    Tcl_Obj *varName0;
} LocalCache;

#define localName(framePtr, i) \
    ((&((framePtr)->localCachePtr->varName0))[(i)])

MODULE_SCOPE void	TclFreeLocalCache(Tcl_Interp *interp,
			    LocalCache *localCachePtr);

typedef struct CallFrame {
    Namespace *nsPtr;		/* Points to the namespace used to resolve
				 * commands and global variables. */
    int isProcCallFrame;	/* If 0, the frame was pushed to execute a
				 * namespace command and var references are
				 * treated as references to namespace vars;
				 * varTablePtr and compiledLocals are ignored.
				 * If FRAME_IS_PROC is set, the frame was
				 * pushed to execute a Tcl procedure and may
				 * have local vars. */
    Tcl_Size objc;			/* This and objv below describe the arguments
				 * for this procedure call. */
    Tcl_Obj *const *objv;	/* Array of argument objects. */
    struct CallFrame *callerPtr;
				/* Value of interp->framePtr when this
				 * procedure was invoked (i.e. next higher in
				 * stack of all active procedures). */
    struct CallFrame *callerVarPtr;
				/* Value of interp->varFramePtr when this
				 * procedure was invoked (i.e. determines
				 * variable scoping within caller). Same as
				 * callerPtr unless an "uplevel" command or
				 * something equivalent was active in the
				 * caller). */
    Tcl_Size level;			/* Level of this procedure, for "uplevel"
				 * purposes (i.e. corresponds to nesting of
				 * callerVarPtr's, not callerPtr's). 1 for
				 * outermost procedure, 0 for top-level. */
    Proc *procPtr;		/* Points to the structure defining the called
				 * procedure. Used to get information such as
				 * the number of compiled local variables
				 * (local variables assigned entries ["slots"]
				 * in the compiledLocals array below). */
    TclVarHashTable *varTablePtr;
				/* Hash table containing local variables not
				 * recognized by the compiler, or created at
				 * execution time through, e.g., upvar.
				 * Initially NULL and created if needed. */
    Tcl_Size numCompiledLocals;	/* Count of local variables recognized
				 * by the compiler including arguments. */
    Var *compiledLocals;	/* Points to the array of local variables
				 * recognized by the compiler. The compiler
				 * emits code that refers to these variables
				 * using an index into this array. */
    void *clientData;	/* Pointer to some context that is used by
				 * object systems. The meaning of the contents
				 * of this field is defined by the code that
				 * sets it, and it should only ever be set by
				 * the code that is pushing the frame. In that
				 * case, the code that sets it should also
				 * have some means of discovering what the
				 * meaning of the value is, which we do not
				 * specify. */
    LocalCache *localCachePtr;
    Tcl_Obj    *tailcallPtr;
				/* NULL if no tailcall is scheduled */
} CallFrame;

#define FRAME_IS_PROC	0x1
#define FRAME_IS_LAMBDA 0x2
#define FRAME_IS_METHOD	0x4	/* The frame is a method body, and the frame's
				 * clientData field contains a CallContext
				 * reference. Part of TIP#257. */
#define FRAME_IS_OO_DEFINE 0x8	/* The frame is part of the inside workings of
				 * the [oo::define] command; the clientData
				 * field contains an Object reference that has
				 * been confirmed to refer to a class. Part of
				 * TIP#257. */
#define FRAME_IS_PRIVATE_DEFINE 0x10
				/* Marks this frame as being used for private
				 * declarations with [oo::define]. Usually
				 * OR'd with FRAME_IS_OO_DEFINE. TIP#500. */

/*
 * TIP #280
 * The structure below defines a command frame. A command frame provides
 * location information for all commands executing a tcl script (source, eval,
 * uplevel, procedure bodies, ...). The runtime structure essentially contains
 * the stack trace as it would be if the currently executing command were to
 * throw an error.
 *
 * For commands where it makes sense it refers to the associated CallFrame as
 * well.
 *
 * The structures are chained in a single list, with the top of the stack
 * anchored in the Interp structure.
 *
 * Instances can be allocated on the C stack, or the heap, the former making
 * cleanup a bit simpler.
 */

typedef struct CmdFrame {
    /*
     * General data. Always available.
     */

    int type;			/* Values see below. */
    int level;			/* Number of frames in stack, prevent O(n)
				 * scan of list. */
    int *line;			/* Lines the words of the command start on. */
    Tcl_Size nline;
    CallFrame *framePtr;	/* Procedure activation record, may be
				 * NULL. */
    struct CmdFrame *nextPtr;	/* Link to calling frame. */
    /*
     * Data needed for Eval vs TEBC
     *
     * EXECUTION CONTEXTS and usage of CmdFrame
     *
     * Field	  TEBC		  EvalEx
     * =======	  ====		  ======
     * level	  yes		  yes
     * type	  BC/PREBC	  SRC/EVAL
     * line0	  yes		  yes
     * framePtr	  yes		  yes
     * =======	  ====		  ======
     *
     * =======	  ====		  ========= union data
     * line1	  -		  yes
     * line3	  -		  yes
     * path	  -		  yes
     * -------	  ----		  ------
     * codePtr	  yes		  -
     * pc	  yes		  -
     * =======	  ====		  ======
     *
     * =======	  ====		  ========= union cmd
     * str.cmd	  yes		  yes
     * str.len	  yes		  yes
     * -------	  ----		  ------
     */

    union {
	struct {
	    Tcl_Obj *path;	/* Path of the sourced file the command is
				 * in. */
	} eval;
	struct {
	    const void *codePtr;/* Byte code currently executed... */
	    const char *pc;	/* ... and instruction pointer. */
	} tebc;
    } data;
    Tcl_Obj *cmdObj;
    const char *cmd;		/* The executed command, if possible... */
    Tcl_Size len;			/* ... and its length. */
    const struct CFWordBC *litarg;
				/* Link to set of literal arguments which have
				 * ben pushed on the lineLABCPtr stack by
				 * TclArgumentBCEnter(). These will be removed
				 * by TclArgumentBCRelease. */
} CmdFrame;

typedef struct CFWord {
    CmdFrame *framePtr;		/* CmdFrame to access. */
    Tcl_Size word;			/* Index of the word in the command. */
    Tcl_Size refCount;		/* Number of times the word is on the
				 * stack. */
} CFWord;

typedef struct CFWordBC {
    CmdFrame *framePtr;		/* CmdFrame to access. */
    Tcl_Size pc;			/* Instruction pointer of a command in
				 * ExtCmdLoc.loc[.] */
    Tcl_Size word;			/* Index of word in
				 * ExtCmdLoc.loc[cmd]->line[.] */
    struct CFWordBC *prevPtr;	/* Previous entry in stack for same Tcl_Obj. */
    struct CFWordBC *nextPtr;	/* Next entry for same command call. See
				 * CmdFrame litarg field for the list start. */
    Tcl_Obj *obj;		/* Back reference to hashtable key */
} CFWordBC;

/*
 * Structure to record the locations of invisible continuation lines in
 * literal scripts, as character offset from the beginning of the script. Both
 * compiler and direct evaluator use this information to adjust their line
 * counters when tracking through the script, because when it is invoked the
 * continuation line marker as a whole has been removed already, meaning that
 * the \n which was part of it is gone as well, breaking regular line
 * tracking.
 *
 * These structures are allocated and filled by both the function
 * TclSubstTokens() in the file "tclParse.c" and its caller TclEvalEx() in the
 * file "tclBasic.c", and stored in the thread-global hashtable "lineCLPtr" in
 * file "tclObj.c". They are used by the functions TclSetByteCodeFromAny() and
 * TclCompileScript(), both found in the file "tclCompile.c". Their memory is
 * released by the function TclFreeObj(), in the file "tclObj.c", and also by
 * the function TclThreadFinalizeObjects(), in the same file.
 */

#define CLL_END		(-1)

typedef struct ContLineLoc {
    Tcl_Size num;			/* Number of entries in loc, not counting the
				 * final -1 marker entry. */
    int loc[TCLFLEXARRAY];/* Table of locations, as character offsets.
				 * The table is allocated as part of the
				 * structure, extending behind the nominal end
				 * of the structure. An entry containing the
				 * value -1 is put after the last location, as
				 * end-marker/sentinel. */
} ContLineLoc;

/*
 * The following macros define the allowed values for the type field of the
 * CmdFrame structure above. Some of the values occur only in the extended
 * location data referenced via the 'baseLocPtr'.
 *
 * TCL_LOCATION_EVAL	  : Frame is for a script evaluated by EvalEx.
 * TCL_LOCATION_BC	  : Frame is for bytecode.
 * TCL_LOCATION_PREBC	  : Frame is for precompiled bytecode.
 * TCL_LOCATION_SOURCE	  : Frame is for a script evaluated by EvalEx, from a
 *			    sourced file.
 * TCL_LOCATION_PROC	  : Frame is for bytecode of a procedure.
 *
 * A TCL_LOCATION_BC type in a frame can be overridden by _SOURCE and _PROC
 * types, per the context of the byte code in execution.
 */

#define TCL_LOCATION_EVAL	(0) /* Location in a dynamic eval script. */
#define TCL_LOCATION_BC		(2) /* Location in byte code. */
#define TCL_LOCATION_PREBC	(3) /* Location in precompiled byte code, no
				     * location. */
#define TCL_LOCATION_SOURCE	(4) /* Location in a file. */
#define TCL_LOCATION_PROC	(5) /* Location in a dynamic proc. */
#define TCL_LOCATION_LAST	(6) /* Number of values in the enum. */

/*
 * Structure passed to describe procedure-like "procedures" that are not
 * procedures (e.g. a lambda) so that their details can be reported correctly
 * by [info frame]. Contains a sub-structure for each extra field.
 */

typedef Tcl_Obj * (GetFrameInfoValueProc)(void *clientData);
typedef struct {
    const char *name;		/* Name of this field. */
    GetFrameInfoValueProc *proc;	/* Function to generate a Tcl_Obj* from the
				 * clientData, or just use the clientData
				 * directly (after casting) if NULL. */
    void *clientData;	/* Context for above function, or Tcl_Obj* if
				 * proc field is NULL. */
} ExtraFrameInfoField;
typedef struct {
    Tcl_Size length;			/* Length of array. */
    ExtraFrameInfoField fields[2];
				/* Really as long as necessary, but this is
				 * long enough for nearly anything. */
} ExtraFrameInfo;

/*
 *----------------------------------------------------------------
 * Data structures and procedures related to TclHandles, which are a very
 * lightweight method of preserving enough information to determine if an
 * arbitrary malloc'd block has been deleted.
 *----------------------------------------------------------------
 */

typedef void **TclHandle;

/*
 *----------------------------------------------------------------
 * Experimental flag value passed to Tcl_GetRegExpFromObj. Intended for use
 * only by Expect. It will probably go away in a later release.
 *----------------------------------------------------------------
 */

#define TCL_REG_BOSONLY 002000	/* Prepend \A to pattern so it only matches at
				 * the beginning of the string. */

/*
 * These are a thin layer over TclpThreadKeyDataGet and TclpThreadKeyDataSet
 * when threads are used, or an emulation if there are no threads. These are
 * really internal and Tcl clients should use Tcl_GetThreadData.
 */

MODULE_SCOPE void *	TclThreadDataKeyGet(Tcl_ThreadDataKey *keyPtr);
MODULE_SCOPE void	TclThreadDataKeySet(Tcl_ThreadDataKey *keyPtr,
			    void *data);

/*
 * This is a convenience macro used to initialize a thread local storage ptr.
 */

#define TCL_TSD_INIT(keyPtr) \
	(ThreadSpecificData *)Tcl_GetThreadData((keyPtr), sizeof(ThreadSpecificData))

/*
 *----------------------------------------------------------------
 * Data structures related to bytecode compilation and execution. These are
 * used primarily in tclCompile.c, tclExecute.c, and tclBasic.c.
 *----------------------------------------------------------------
 */

/*
 * Forward declaration to prevent errors when the forward references to
 * Tcl_Parse and CompileEnv are encountered in the procedure type CompileProc
 * declared below.
 */

struct CompileEnv;

/*
 * The type of procedures called by the Tcl bytecode compiler to compile
 * commands. Pointers to these procedures are kept in the Command structure
 * describing each command. The integer value returned by a CompileProc must
 * be one of the following:
 *
 * TCL_OK		Compilation completed normally.
 * TCL_ERROR 		Compilation could not be completed. This can be just a
 * 			judgment by the CompileProc that the command is too
 * 			complex to compile effectively, or it can indicate
 * 			that in the current state of the interp, the command
 * 			would raise an error. The bytecode compiler will not
 * 			do any error reporting at compiler time. Error
 * 			reporting is deferred until the actual runtime,
 * 			because by then changes in the interp state may allow
 * 			the command to be successfully evaluated.
 * TCL_OUT_LINE_COMPILE	A source-compatible alias for TCL_ERROR, kept for the
 * 			sake of old code only.
 */

#define TCL_OUT_LINE_COMPILE	TCL_ERROR

typedef int (CompileProc)(Tcl_Interp *interp, Tcl_Parse *parsePtr,
	struct Command *cmdPtr, struct CompileEnv *compEnvPtr);

/*
 * The type of procedure called from the compilation hook point in
 * SetByteCodeFromAny.
 */

typedef int (CompileHookProc)(Tcl_Interp *interp,
	struct CompileEnv *compEnvPtr, void *clientData);

/*
 * The data structure for a (linked list of) execution stacks.
 */

typedef struct ExecStack {
    struct ExecStack *prevPtr;
    struct ExecStack *nextPtr;
    Tcl_Obj **markerPtr;
    Tcl_Obj **endPtr;
    Tcl_Obj **tosPtr;
    Tcl_Obj *stackWords[TCLFLEXARRAY];
} ExecStack;

/*
 * The data structure defining the execution environment for ByteCode's.
 * There is one ExecEnv structure per Tcl interpreter. It holds the evaluation
 * stack that holds command operands and results. The stack grows towards
 * increasing addresses. The member stackPtr points to the stackItems of the
 * currently active execution stack.
 */

typedef struct CorContext {
    struct CallFrame *framePtr;
    struct CallFrame *varFramePtr;
    struct CmdFrame *cmdFramePtr;  /* See Interp.cmdFramePtr */
    Tcl_HashTable *lineLABCPtr;    /* See Interp.lineLABCPtr */
} CorContext;

typedef struct CoroutineData {
    struct Command *cmdPtr;	/* The command handle for the coroutine. */
    struct ExecEnv *eePtr;	/* The special execution environment (stacks,
				 * etc.) for the coroutine. */
    struct ExecEnv *callerEEPtr;/* The execution environment for the caller of
				 * the coroutine, which might be the
				 * interpreter global environment or another
				 * coroutine. */
    CorContext caller;
    CorContext running;
    Tcl_HashTable *lineLABCPtr;    /* See Interp.lineLABCPtr */
    void *stackLevel;
    Tcl_Size auxNumLevels;		/* While the coroutine is running the
				 * numLevels of the create/resume command is
				 * stored here; for suspended coroutines it
				 * holds the nesting numLevels at yield. */
    Tcl_Size nargs;                  /* Number of args required for resuming this
				 * coroutine; COROUTINE_ARGUMENTS_SINGLE_OPTIONAL means "0 or 1"
				 * (default), COROUTINE_ARGUMENTS_ARBITRARY means "any" */
    Tcl_Obj *yieldPtr;		/* The command to yield to.  Stored here in
				 * order to reset splice point in
				 * TclNRCoroutineActivateCallback if the
				 * coroutine is busy.
				*/
} CoroutineData;

typedef struct ExecEnv {
    ExecStack *execStackPtr;	/* Points to the first item in the evaluation
				 * stack on the heap. */
    Tcl_Obj *constants[2];	/* Pointers to constant "0" and "1" objs. */
    struct Tcl_Interp *interp;
    struct NRE_callback *callbackPtr;
				/* Top callback in NRE's stack. */
    struct CoroutineData *corPtr;
    int rewind;
} ExecEnv;

#define COR_IS_SUSPENDED(corPtr) \
    ((corPtr)->stackLevel == NULL)

/*
 * The definitions for the LiteralTable and LiteralEntry structures. Each
 * interpreter contains a LiteralTable. It is used to reduce the storage
 * needed for all the Tcl objects that hold the literals of scripts compiled
 * by the interpreter. A literal's object is shared by all the ByteCodes that
 * refer to the literal. Each distinct literal has one LiteralEntry entry in
 * the LiteralTable. A literal table is a specialized hash table that is
 * indexed by the literal's string representation, which may contain null
 * characters.
 *
 * Note that we reduce the space needed for literals by sharing literal
 * objects both within a ByteCode (each ByteCode contains a local
 * LiteralTable) and across all an interpreter's ByteCodes (with the
 * interpreter's global LiteralTable).
 */

typedef struct LiteralEntry {
    struct LiteralEntry *nextPtr;
				/* Points to next entry in this hash bucket or
				 * NULL if end of chain. */
    Tcl_Obj *objPtr;		/* Points to Tcl object that holds the
				 * literal's bytes and length. */
    Tcl_Size refCount;		/* If in an interpreter's global literal
				 * table, the number of ByteCode structures
				 * that share the literal object; the literal
				 * entry can be freed when refCount drops to
				 * 0. If in a local literal table, TCL_INDEX_NONE. */
    Namespace *nsPtr;		/* Namespace in which this literal is used. We
				 * try to avoid sharing literal non-FQ command
				 * names among different namespaces to reduce
				 * shimmering. */
} LiteralEntry;

typedef struct LiteralTable {
    LiteralEntry **buckets;	/* Pointer to bucket array. Each element
				 * points to first entry in bucket's hash
				 * chain, or NULL. */
    LiteralEntry *staticBuckets[TCL_SMALL_HASH_TABLE];
				/* Bucket array used for small tables to avoid
				 * mallocs and frees. */
    TCL_HASH_TYPE numBuckets; /* Total number of buckets allocated at
				 * **buckets. */
    TCL_HASH_TYPE numEntries; /* Total number of entries present in
				 * table. */
    TCL_HASH_TYPE rebuildSize; /* Enlarge table when numEntries gets to be
				 * this large. */
    TCL_HASH_TYPE mask;		/* Mask value used in hashing function. */
} LiteralTable;

/*
 * The following structure defines for each Tcl interpreter various
 * statistics-related information about the bytecode compiler and
 * interpreter's operation in that interpreter.
 */

#ifdef TCL_COMPILE_STATS
typedef struct ByteCodeStats {
    size_t numExecutions;		/* Number of ByteCodes executed. */
    size_t numCompilations;	/* Number of ByteCodes created. */
    size_t numByteCodesFreed;	/* Number of ByteCodes destroyed. */
    size_t instructionCount[256];	/* Number of times each instruction was
				 * executed. */

    double totalSrcBytes;	/* Total source bytes ever compiled. */
    double totalByteCodeBytes;	/* Total bytes for all ByteCodes. */
    double currentSrcBytes;	/* Src bytes for all current ByteCodes. */
    double currentByteCodeBytes;/* Code bytes in all current ByteCodes. */

    size_t srcCount[32];		/* Source size distribution: # of srcs of
				 * size [2**(n-1)..2**n), n in [0..32). */
    size_t byteCodeCount[32];	/* ByteCode size distribution. */
    size_t lifetimeCount[32];	/* ByteCode lifetime distribution (ms). */

    double currentInstBytes;	/* Instruction bytes-current ByteCodes. */
    double currentLitBytes;	/* Current literal bytes. */
    double currentExceptBytes;	/* Current exception table bytes. */
    double currentAuxBytes;	/* Current auxiliary information bytes. */
    double currentCmdMapBytes;	/* Current src<->code map bytes. */

    size_t numLiteralsCreated;	/* Total literal objects ever compiled. */
    double totalLitStringBytes;	/* Total string bytes in all literals. */
    double currentLitStringBytes;
				/* String bytes in current literals. */
    size_t literalCount[32];	/* Distribution of literal string sizes. */
} ByteCodeStats;
#endif /* TCL_COMPILE_STATS */

/*
 * Structure used in implementation of those core ensembles which are
 * partially compiled. Used as an array of these, with a terminating field
 * whose 'name' is NULL.
 */

typedef struct {
    const char *name;		/* The name of the subcommand. */
    Tcl_ObjCmdProc *proc;	/* The implementation of the subcommand. */
    CompileProc *compileProc;	/* The compiler for the subcommand. */
    Tcl_ObjCmdProc *nreProc;	/* NRE implementation of this command. */
    void *clientData;	/* Any clientData to give the command. */
    int unsafe;			/* Whether this command is to be hidden by
				 * default in a safe interpreter. */
} EnsembleImplMap;

/*
 *----------------------------------------------------------------
 * Data structures related to commands.
 *----------------------------------------------------------------
 */

/*
 * An imported command is created in an namespace when it imports a "real"
 * command from another namespace. An imported command has a Command structure
 * that points (via its ClientData value) to the "real" Command structure in
 * the source namespace's command table. The real command records all the
 * imported commands that refer to it in a list of ImportRef structures so
 * that they can be deleted when the real command is deleted.
 */

typedef struct ImportRef {
    struct Command *importedCmdPtr;
				/* Points to the imported command created in
				 * an importing namespace; this command
				 * redirects its invocations to the "real"
				 * command. */
    struct ImportRef *nextPtr;	/* Next element on the linked list of imported
				 * commands that refer to the "real" command.
				 * The real command deletes these imported
				 * commands on this list when it is
				 * deleted. */
} ImportRef;

/*
 * Data structure used as the ClientData of imported commands: commands
 * created in an namespace when it imports a "real" command from another
 * namespace.
 */

typedef struct ImportedCmdData {
    struct Command *realCmdPtr;	/* "Real" command that this imported command
				 * refers to. */
    struct Command *selfPtr;	/* Pointer to this imported command. Needed
				 * only when deleting it in order to remove it
				 * from the real command's linked list of
				 * imported commands that refer to it. */
} ImportedCmdData;

/*
 * A Command structure exists for each command in a namespace. The Tcl_Command
 * opaque type actually refers to these structures.
 */

typedef struct Command {
    Tcl_HashEntry *hPtr;	/* Pointer to the hash table entry that refers
				 * to this command. The hash table is either a
				 * namespace's command table or an
				 * interpreter's hidden command table. This
				 * pointer is used to get a command's name
				 * from its Tcl_Command handle. NULL means
				 * that the hash table entry has been removed
				 * already (this can happen if deleteProc
				 * causes the command to be deleted or
				 * recreated). */
    Namespace *nsPtr;		/* Points to the namespace containing this
				 * command. */
    Tcl_Size refCount;		/* 1 if in command hashtable plus 1 for each
				 * reference from a CmdName Tcl object
				 * representing a command's name in a ByteCode
				 * instruction sequence. This structure can be
				 * freed when refCount becomes zero. */
    Tcl_Size cmdEpoch;		/* Incremented to invalidate any references
				 * that point to this command when it is
				 * renamed, deleted, hidden, or exposed. */
    CompileProc *compileProc;	/* Procedure called to compile command. NULL
				 * if no compile proc exists for command. */
    Tcl_ObjCmdProc *objProc;	/* Object-based command procedure. */
    void *objClientData;	/* Arbitrary value passed to object proc. */
    Tcl_CmdProc *proc;		/* String-based command procedure. */
    void *clientData;	/* Arbitrary value passed to string proc. */
    Tcl_CmdDeleteProc *deleteProc;
				/* Procedure invoked when deleting command to,
				 * e.g., free all client data. */
    void *deleteData;	/* Arbitrary value passed to deleteProc. */
    int flags;			/* Miscellaneous bits of information about
				 * command. See below for definitions. */
    ImportRef *importRefPtr;	/* List of each imported Command created in
				 * another namespace when this command is
				 * imported. These imported commands redirect
				 * invocations back to this command. The list
				 * is used to remove all those imported
				 * commands when deleting this "real"
				 * command. */
    CommandTrace *tracePtr;	/* First in list of all traces set for this
				 * command. */
    Tcl_ObjCmdProc *nreProc;	/* NRE implementation of this command. */
} Command;

/*
 * Flag bits for commands.
 *
 * CMD_DYING -			If 1 the command is in the process of
 *				being deleted (its deleteProc is currently
 *				executing). Other attempts to delete the
 *				command should be ignored.
 * CMD_TRACE_ACTIVE -		If 1 the trace processing is currently
 *				underway for a rename/delete change. See the
 *				two flags below for which is currently being
 *				processed.
 * CMD_HAS_EXEC_TRACES -	If 1 means that this command has at least one
 *				execution trace (as opposed to simple
 *				delete/rename traces) in its tracePtr list.
 * CMD_COMPILES_EXPANDED -	If 1 this command has a compiler that
 *				can handle expansion (provided it is not the
 *				first word).
 * TCL_TRACE_RENAME -		A rename trace is in progress. Further
 *				recursive renames will not be traced.
 * TCL_TRACE_DELETE -		A delete trace is in progress. Further
 *				recursive deletes will not be traced.
 * (these last two flags are defined in tcl.h)
 */

#define CMD_DYING		    0x01
#define CMD_TRACE_ACTIVE	    0x02
#define CMD_HAS_EXEC_TRACES	    0x04
#define CMD_COMPILES_EXPANDED	    0x08
#define CMD_REDEF_IN_PROGRESS	    0x10
#define CMD_VIA_RESOLVER	    0x20
#define CMD_DEAD                    0x40


/*
 *----------------------------------------------------------------
 * Data structures related to name resolution procedures.
 *----------------------------------------------------------------
 */

/*
 * The interpreter keeps a linked list of name resolution schemes. The scheme
 * for a namespace is consulted first, followed by the list of schemes in an
 * interpreter, followed by the default name resolution in Tcl. Schemes are
 * added/removed from the interpreter's list by calling Tcl_AddInterpResolver
 * and Tcl_RemoveInterpResolver.
 */

typedef struct ResolverScheme {
    char *name;			/* Name identifying this scheme. */
    Tcl_ResolveCmdProc *cmdResProc;
				/* Procedure handling command name
				 * resolution. */
    Tcl_ResolveVarProc *varResProc;
				/* Procedure handling variable name resolution
				 * for variables that can only be handled at
				 * runtime. */
    Tcl_ResolveCompiledVarProc *compiledVarResProc;
				/* Procedure handling variable name resolution
				 * at compile time. */

    struct ResolverScheme *nextPtr;
				/* Pointer to next record in linked list. */
} ResolverScheme;

/*
 * Forward declaration of the TIP#143 limit handler structure.
 */

typedef struct LimitHandler LimitHandler;

/*
 * TIP #268.
 * Values for the selection mode, i.e the package require preferences.
 */

enum PkgPreferOptions {
    PKG_PREFER_LATEST, PKG_PREFER_STABLE
};

/*
 *----------------------------------------------------------------
 * This structure shadows the first few fields of the memory cache for the
 * allocator defined in tclThreadAlloc.c; it has to be kept in sync with the
 * definition there.
 * Some macros require knowledge of some fields in the struct in order to
 * avoid hitting the TSD unnecessarily. In order to facilitate this, a pointer
 * to the relevant fields is kept in the allocCache field in struct Interp.
 *----------------------------------------------------------------
 */

typedef struct AllocCache {
    struct Cache *nextPtr;	/* Linked list of cache entries. */
    Tcl_ThreadId owner;		/* Which thread's cache is this? */
    Tcl_Obj *firstObjPtr;	/* List of free objects for thread. */
    size_t numObjects;		/* Number of objects for thread. */
} AllocCache;

/*
 *----------------------------------------------------------------
 * This structure defines an interpreter, which is a collection of commands
 * plus other state information related to interpreting commands, such as
 * variable storage. Primary responsibility for this data structure is in
 * tclBasic.c, but almost every Tcl source file uses something in here.
 *----------------------------------------------------------------
 */

typedef struct Interp {
    /*
     * The first two fields were named "result" and "freeProc" in earlier
     * versions of Tcl.  They are no longer used within Tcl, and are no
     * longer available to be accessed by extensions.  However, they cannot
     * be removed.  Why?  There is a deployed base of stub-enabled extensions
     * that query the value of iPtr->stubTable.  For them to continue to work,
     * the location of the field "stubTable" within the Interp struct cannot
     * change.  The most robust way to assure that is to leave all fields up to
     * that one undisturbed.
     */

    const char *legacyResult;
    void (*legacyFreeProc) (void);
    int errorLine;		/* When TCL_ERROR is returned, this gives the
				 * line number in the command where the error
				 * occurred (1 means first line). */
    const struct TclStubs *stubTable;
				/* Pointer to the exported Tcl stub table.  In
				 * ancient pre-8.1 versions of Tcl this was a
				 * pointer to the objResultPtr or a pointer to a
				 * buckets array in a hash table. Deployed stubs
				 * enabled extensions check for a NULL pointer value
				 * and for a TCL_STUBS_MAGIC value to verify they
				 * are not [load]ing into one of those pre-stubs
				 * interps.
				 */

    TclHandle handle;		/* Handle used to keep track of when this
				 * interp is deleted. */

    Namespace *globalNsPtr;	/* The interpreter's global namespace. */
    Tcl_HashTable *hiddenCmdTablePtr;
				/* Hash table used by tclBasic.c to keep track
				 * of hidden commands on a per-interp
				 * basis. */
    void *interpInfo;	/* Information used by tclInterp.c to keep
				 * track of parent/child interps on a
				 * per-interp basis. */
#if TCL_MAJOR_VERSION > 8
    void (*optimizer)(void *envPtr);
#else
    union {
	void (*optimizer)(void *envPtr);
	Tcl_HashTable unused2;	/* No longer used (was mathFuncTable). The
				 * unused space in interp was repurposed for
				 * pluggable bytecode optimizers. The core
				 * contains one optimizer, which can be
				 * selectively overridden by extensions. */
    } extra;
#endif
    /*
     * Information related to procedures and variables. See tclProc.c and
     * tclVar.c for usage.
     */

    Tcl_Size numLevels;		/* Keeps track of how many nested calls to
				 * Tcl_Eval are in progress for this
				 * interpreter. It's used to delay deletion of
				 * the table until all Tcl_Eval invocations
				 * are completed. */
    Tcl_Size maxNestingDepth;	/* If numLevels exceeds this value then Tcl
				 * assumes that infinite recursion has
				 * occurred and it generates an error. */
    CallFrame *framePtr;	/* Points to top-most in stack of all nested
				 * procedure invocations. */
    CallFrame *varFramePtr;	/* Points to the call frame whose variables
				 * are currently in use (same as framePtr
				 * unless an "uplevel" command is
				 * executing). */
    ActiveVarTrace *activeVarTracePtr;
				/* First in list of active traces for interp,
				 * or NULL if no active traces. */
    int returnCode;		/* [return -code] parameter. */
    CallFrame *rootFramePtr;	/* Global frame pointer for this
				 * interpreter. */
    Namespace *lookupNsPtr;	/* Namespace to use ONLY on the next
				 * TCL_EVAL_INVOKE call to Tcl_EvalObjv. */

#if TCL_MAJOR_VERSION < 9
    char *appendResultDontUse;
    int appendAvlDontUse;
    int appendUsedDontUse;
#endif

    /*
     * Information about packages. Used only in tclPkg.c.
     */

    Tcl_HashTable packageTable;	/* Describes all of the packages loaded in or
				 * available to this interpreter. Keys are
				 * package names, values are (Package *)
				 * pointers. */
    char *packageUnknown;	/* Command to invoke during "package require"
				 * commands for packages that aren't described
				 * in packageTable. Ckalloc'ed, may be
				 * NULL. */
    /*
     * Miscellaneous information:
     */

    Tcl_Size cmdCount;		/* Total number of times a command procedure
				 * has been called for this interpreter. */
    int evalFlags;		/* Flags to control next call to Tcl_Eval.
				 * Normally zero, but may be set before
				 * calling Tcl_Eval. See below for valid
				 * values. */
#if TCL_MAJOR_VERSION < 9
    int unused1;		/* No longer used (was termOffset) */
#endif
    LiteralTable literalTable;	/* Contains LiteralEntry's describing all Tcl
				 * objects holding literals of scripts
				 * compiled by the interpreter. Indexed by the
				 * string representations of literals. Used to
				 * avoid creating duplicate objects. */
    Tcl_Size compileEpoch;		/* Holds the current "compilation epoch" for
				 * this interpreter. This is incremented to
				 * invalidate existing ByteCodes when, e.g., a
				 * command with a compile procedure is
				 * redefined. */
    Proc *compiledProcPtr;	/* If a procedure is being compiled, a pointer
				 * to its Proc structure; otherwise, this is
				 * NULL. Set by ObjInterpProc in tclProc.c and
				 * used by tclCompile.c to process local
				 * variables appropriately. */
    ResolverScheme *resolverPtr;
				/* Linked list of name resolution schemes
				 * added to this interpreter. Schemes are
				 * added and removed by calling
				 * Tcl_AddInterpResolvers and
				 * Tcl_RemoveInterpResolver respectively. */
    Tcl_Obj *scriptFile;	/* NULL means there is no nested source
				 * command active; otherwise this points to
				 * pathPtr of the file being sourced. */
    int flags;			/* Various flag bits. See below. */
    long randSeed;		/* Seed used for rand() function. */
    Trace *tracePtr;		/* List of traces for this interpreter. */
    Tcl_HashTable *assocData;	/* Hash table for associating data with this
				 * interpreter. Cleaned up when this
				 * interpreter is deleted. */
    struct ExecEnv *execEnvPtr;	/* Execution environment for Tcl bytecode
				 * execution. Contains a pointer to the Tcl
				 * evaluation stack. */
    Tcl_Obj *emptyObjPtr;	/* Points to an object holding an empty
				 * string. Returned by Tcl_ObjSetVar2 when
				 * variable traces change a variable in a
				 * gross way. */
#if TCL_MAJOR_VERSION < 9
    char resultSpaceDontUse[TCL_DSTRING_STATIC_SIZE+1];
#endif
    Tcl_Obj *objResultPtr;	/* If the last command returned an object
				 * result, this points to it. Should not be
				 * accessed directly; see comment above. */
    Tcl_ThreadId threadId;	/* ID of thread that owns the interpreter. */

    ActiveCommandTrace *activeCmdTracePtr;
				/* First in list of active command traces for
				 * interp, or NULL if no active traces. */
    ActiveInterpTrace *activeInterpTracePtr;
				/* First in list of active traces for interp,
				 * or NULL if no active traces. */

    Tcl_Size tracesForbiddingInline;	/* Count of traces (in the list headed by
				 * tracePtr) that forbid inline bytecode
				 * compilation. */

    /*
     * Fields used to manage extensible return options (TIP 90).
     */

    Tcl_Obj *returnOpts;	/* A dictionary holding the options to the
				 * last [return] command. */

    Tcl_Obj *errorInfo;		/* errorInfo value (now as a Tcl_Obj). */
    Tcl_Obj *eiVar;		/* cached ref to ::errorInfo variable. */
    Tcl_Obj *errorCode;		/* errorCode value (now as a Tcl_Obj). */
    Tcl_Obj *ecVar;		/* cached ref to ::errorInfo variable. */
    int returnLevel;		/* [return -level] parameter. */

    /*
     * Resource limiting framework support (TIP#143).
     */

    struct {
	int active;		/* Flag values defining which limits have been
				 * set. */
	int granularityTicker;	/* Counter used to determine how often to
				 * check the limits. */
	int exceeded;		/* Which limits have been exceeded, described
				 * as flag values the same as the 'active'
				 * field. */

	Tcl_Size cmdCount;		/* Limit for how many commands to execute in
				 * the interpreter. */
	LimitHandler *cmdHandlers;
				/* Handlers to execute when the limit is
				 * reached. */
	int cmdGranularity;	/* Mod factor used to determine how often to
				 * evaluate the limit check. */

	Tcl_Time time;		/* Time limit for execution within the
				 * interpreter. */
	LimitHandler *timeHandlers;
				/* Handlers to execute when the limit is
				 * reached. */
	int timeGranularity;	/* Mod factor used to determine how often to
				 * evaluate the limit check. */
	Tcl_TimerToken timeEvent;
				/* Handle for a timer callback that will occur
				 * when the time-limit is exceeded. */

	Tcl_HashTable callbacks;/* Mapping from (interp,type) pair to data
				 * used to install a limit handler callback to
				 * run in _this_ interp when the limit is
				 * exceeded. */
    } limit;

    /*
     * Information for improved default error generation from ensembles
     * (TIP#112).
     */

    struct {
	Tcl_Obj *const *sourceObjs;
				/* What arguments were actually input into the
				 * *root* ensemble command? (Nested ensembles
				 * don't rewrite this.) NULL if we're not
				 * processing an ensemble. */
	Tcl_Size numRemovedObjs;	/* How many arguments have been stripped off
				 * because of ensemble processing. */
	Tcl_Size numInsertedObjs;	/* How many of the current arguments were
				 * inserted by an ensemble. */
    } ensembleRewrite;

    /*
     * TIP #219: Global info for the I/O system.
     */

    Tcl_Obj *chanMsg;		/* Error message set by channel drivers, for
				 * the propagation of arbitrary Tcl errors.
				 * This information, if present (chanMsg not
				 * NULL), takes precedence over a POSIX error
				 * code returned by a channel operation. */

    /*
     * Source code origin information (TIP #280).
     */

    CmdFrame *cmdFramePtr;	/* Points to the command frame containing the
				 * location information for the current
				 * command. */
    const CmdFrame *invokeCmdFramePtr;
				/* Points to the command frame which is the
				 * invoking context of the bytecode compiler.
				 * NULL when the byte code compiler is not
				 * active. */
    int invokeWord;		/* Index of the word in the command which
				 * is getting compiled. */
    Tcl_HashTable *linePBodyPtr;/* This table remembers for each statically
				 * defined procedure the location information
				 * for its body. It is keyed by the address of
				 * the Proc structure for a procedure. The
				 * values are "struct CmdFrame*". */
    Tcl_HashTable *lineBCPtr;	/* This table remembers for each ByteCode
				 * object the location information for its
				 * body. It is keyed by the address of the
				 * Proc structure for a procedure. The values
				 * are "struct ExtCmdLoc*". (See
				 * tclCompile.h) */
    Tcl_HashTable *lineLABCPtr;
    Tcl_HashTable *lineLAPtr;	/* This table remembers for each argument of a
				 * command on the execution stack the index of
				 * the argument in the command, and the
				 * location data of the command. It is keyed
				 * by the address of the Tcl_Obj containing
				 * the argument. The values are "struct
				 * CFWord*" (See tclBasic.c). This allows
				 * commands like uplevel, eval, etc. to find
				 * location information for their arguments,
				 * if they are a proper literal argument to an
				 * invoking command. Alt view: An index to the
				 * CmdFrame stack keyed by command argument
				 * holders. */
    ContLineLoc *scriptCLLocPtr;/* This table points to the location data for
				 * invisible continuation lines in the script,
				 * if any. This pointer is set by the function
				 * TclEvalObjEx() in file "tclBasic.c", and
				 * used by function ...() in the same file.
				 * It does for the eval/direct path of script
				 * execution what CompileEnv.clLoc does for
				 * the bytecode compiler.
				 */
    /*
     * TIP #268. The currently active selection mode, i.e. the package require
     * preferences.
     */

    int packagePrefer;		/* Current package selection mode. */

    /*
     * Hashtables for variable traces and searches.
     */

    Tcl_HashTable varTraces;	/* Hashtable holding the start of a variable's
				 * active trace list; varPtr is the key. */
    Tcl_HashTable varSearches;	/* Hashtable holding the start of a variable's
				 * active searches list; varPtr is the key. */
    /*
     * The thread-specific data ekeko: cache pointers or values that
     *  (a) do not change during the thread's lifetime
     *  (b) require access to TSD to determine at runtime
     *  (c) are accessed very often (e.g., at each command call)
     *
     * Note that these are the same for all interps in the same thread. They
     * just have to be initialised for the thread's parent interp, children
     * inherit the value.
     *
     * They are used by the macros defined below.
     */

    AllocCache *allocCache;
    void *pendingObjDataPtr;	/* Pointer to the Cache and PendingObjData
				 * structs for this interp's thread; see
				 * tclObj.c and tclThreadAlloc.c */
    int *asyncReadyPtr;		/* Pointer to the asyncReady indicator for
				 * this interp's thread; see tclAsync.c */
    /*
     * The pointer to the object system root ekeko. c.f. TIP #257.
     */
    void *objectFoundation;	/* Pointer to the Foundation structure of the
				 * object system, which contains things like
				 * references to key namespaces. See
				 * tclOOInt.h and tclOO.c for real definition
				 * and setup. */

    struct NRE_callback *deferredCallbacks;
				/* Callbacks that are set previous to a call
				 * to some Eval function but that actually
				 * belong to the command that is about to be
				 * called - i.e., they should be run *before*
				 * any tailcall is invoked. */

    /*
     * TIP #285, Script cancellation support.
     */

    Tcl_AsyncHandler asyncCancel;
				/* Async handler token for Tcl_CancelEval. */
    Tcl_Obj *asyncCancelMsg;	/* Error message set by async cancel handler
				 * for the propagation of arbitrary Tcl
				 * errors. This information, if present
				 * (asyncCancelMsg not NULL), takes precedence
				 * over the default error messages returned by
				 * a script cancellation operation. */

	/*
	 * TIP #348 IMPLEMENTATION  -  Substituted error stack
	 */
    Tcl_Obj *errorStack;	/* [info errorstack] value (as a Tcl_Obj). */
    Tcl_Obj *upLiteral;		/* "UP" literal for [info errorstack] */
    Tcl_Obj *callLiteral;	/* "CALL" literal for [info errorstack] */
    Tcl_Obj *innerLiteral;	/* "INNER" literal for [info errorstack] */
    Tcl_Obj *innerContext;	/* cached list for fast reallocation */
    int resetErrorStack;        /* controls cleaning up of ::errorStack */

#ifdef TCL_COMPILE_STATS
    /*
     * Statistical information about the bytecode compiler and interpreter's
     * operation. This should be the last field of Interp.
     */

    ByteCodeStats stats;	/* Holds compilation and execution statistics
				 * for this interpreter. */
#endif /* TCL_COMPILE_STATS */
} Interp;

/*
 * Macros that use the TSD-ekeko.
 */

#define TclAsyncReady(iPtr) \
    *((iPtr)->asyncReadyPtr)

/*
 * Macros for script cancellation support (TIP #285).
 */

#define TclCanceled(iPtr) \
    (((iPtr)->flags & CANCELED) || ((iPtr)->flags & TCL_CANCEL_UNWIND))

#define TclSetCancelFlags(iPtr, cancelFlags)   \
    (iPtr)->flags |= CANCELED;                 \
    if ((cancelFlags) & TCL_CANCEL_UNWIND) {   \
        (iPtr)->flags |= TCL_CANCEL_UNWIND;    \
    }

#define TclUnsetCancelFlags(iPtr) \
    (iPtr)->flags &= (~(CANCELED | TCL_CANCEL_UNWIND))

/*
 * Macros for splicing into and out of doubly linked lists. They assume
 * existence of struct items 'prevPtr' and 'nextPtr'.
 *
 * a = element to add or remove.
 * b = list head.
 *
 * TclSpliceIn adds to the head of the list.
 */

#define TclSpliceIn(a,b)			\
    (a)->nextPtr = (b);				\
    if ((b) != NULL) {				\
	(b)->prevPtr = (a);			\
    }						\
    (a)->prevPtr = NULL, (b) = (a);

#define TclSpliceOut(a,b)			\
    if ((a)->prevPtr != NULL) {			\
	(a)->prevPtr->nextPtr = (a)->nextPtr;	\
    } else {					\
	(b) = (a)->nextPtr;			\
    }						\
    if ((a)->nextPtr != NULL) {			\
	(a)->nextPtr->prevPtr = (a)->prevPtr;	\
    }

/*
 * EvalFlag bits for Interp structures:
 *
 * TCL_ALLOW_EXCEPTIONS	1 means it's OK for the script to terminate with a
 *			code other than TCL_OK or TCL_ERROR; 0 means codes
 *			other than these should be turned into errors.
 */

#define TCL_ALLOW_EXCEPTIONS		0x04
#define TCL_EVAL_FILE			0x02
#define TCL_EVAL_SOURCE_IN_FRAME	0x10
#define TCL_EVAL_NORESOLVE		0x20
#define TCL_EVAL_DISCARD_RESULT		0x40

/*
 * Flag bits for Interp structures:
 *
 * DELETED:		Non-zero means the interpreter has been deleted:
 *			don't process any more commands for it, and destroy
 *			the structure as soon as all nested invocations of
 *			Tcl_Eval are done.
 * ERR_ALREADY_LOGGED:	Non-zero means information has already been logged in
 *			iPtr->errorInfo for the current Tcl_Eval instance, so
 *			Tcl_Eval needn't log it (used to implement the "error
 *			message log" command).
 * DONT_COMPILE_CMDS_INLINE: Non-zero means that the bytecode compiler should
 *			not compile any commands into an inline sequence of
 *			instructions. This is set 1, for example, when command
 *			traces are requested.
 * RAND_SEED_INITIALIZED: Non-zero means that the randSeed value of the interp
 *			has not be initialized. This is set 1 when we first
 *			use the rand() or srand() functions.
 * SAFE_INTERP:		Non zero means that the current interp is a safe
 *			interp (i.e. it has only the safe commands installed,
 *			less privilege than a regular interp).
 * INTERP_DEBUG_FRAME:	Used for switching on various extra interpreter
 *			debug/info mechanisms (e.g. info frame eval/uplevel
 *			tracing) which are performance intensive.
 * INTERP_TRACE_IN_PROGRESS: Non-zero means that an interp trace is currently
 *			active; so no further trace callbacks should be
 *			invoked.
 * INTERP_ALTERNATE_WRONG_ARGS: Used for listing second and subsequent forms
 *			of the wrong-num-args string in Tcl_WrongNumArgs.
 *			Makes it append instead of replacing and uses
 *			different intermediate text.
 * CANCELED:		Non-zero means that the script in progress should be
 *			canceled as soon as possible. This can be checked by
 *			extensions (and the core itself) by calling
 *			Tcl_Canceled and checking if TCL_ERROR is returned.
 *			This is a one-shot flag that is reset immediately upon
 *			being detected; however, if the TCL_CANCEL_UNWIND flag
 *			is set Tcl_Canceled will continue to report that the
 *			script in progress has been canceled thereby allowing
 *			the evaluation stack for the interp to be fully
 *			unwound.
 *
 * WARNING: For the sake of some extensions that have made use of former
 * internal values, do not re-use the flag values 2 (formerly ERR_IN_PROGRESS)
 * or 8 (formerly ERROR_CODE_SET).
 */

#define DELETED				     1
#define ERR_ALREADY_LOGGED		     4
#define INTERP_DEBUG_FRAME		  0x10
#define DONT_COMPILE_CMDS_INLINE	  0x20
#define RAND_SEED_INITIALIZED		  0x40
#define SAFE_INTERP			  0x80
#define INTERP_TRACE_IN_PROGRESS	 0x200
#define INTERP_ALTERNATE_WRONG_ARGS	 0x400
#define ERR_LEGACY_COPY			 0x800
#define CANCELED			0x1000

/*
 * Maximum number of levels of nesting permitted in Tcl commands (used to
 * catch infinite recursion).
 */

#define MAX_NESTING_DEPTH	1000

/*
 * The macro below is used to modify a "char" value (e.g. by casting it to an
 * unsigned character) so that it can be used safely with macros such as
 * isspace.
 */

#define UCHAR(c) ((unsigned char) (c))

/*
 * This macro is used to properly align the memory allocated by Tcl, giving
 * the same alignment as the native malloc.
 */

#if defined(__APPLE__)
#define TCL_ALLOCALIGN	16
#else
#define TCL_ALLOCALIGN	(2*sizeof(void *))
#endif

/*
 * TCL_ALIGN is used to determine the offset needed to safely allocate any
 * data structure in memory. Given a starting offset or size, it "rounds up"
 * or "aligns" the offset to the next aligned (typically 8-byte) boundary so
 * that any data structure can be placed at the resulting offset without fear
 * of an alignment error. Note this is clamped to a minimum of 8 for API
 * compatibility.
 *
 * WARNING!! DO NOT USE THIS MACRO TO ALIGN POINTERS: it will produce the
 * wrong result on platforms that allocate addresses that are divisible by a
 * non-trivial factor of this alignment. Only use it for offsets or sizes.
 *
 * This macro is only used by tclCompile.c in the core (Bug 926445). It
 * however not be made file static, as extensions that touch bytecodes
 * (notably tbcload) require it.
 */

struct TclMaxAlignment {
    char unalign[8];
    union {
	long long maxAlignLongLong;
	double maxAlignDouble;
	void *maxAlignPointer;
    } aligned;
};
#define TCL_ALIGN_BYTES \
	offsetof(struct TclMaxAlignment, aligned)
#define TCL_ALIGN(x) \
	(((x) + (TCL_ALIGN_BYTES - 1)) & ~(TCL_ALIGN_BYTES - 1))

/*
 * A common panic alert when memory allocation fails.
 */

#define TclOOM(ptr, size) \
	((size) && ((ptr)||(Tcl_Panic("unable to alloc %" TCL_Z_MODIFIER "u bytes", (size_t)(size)),1)))

/*
 * The following enum values are used to specify the runtime platform setting
 * of the tclPlatform variable.
 */

typedef enum {
    TCL_PLATFORM_UNIX = 0,	/* Any Unix-like OS. */
    TCL_PLATFORM_WINDOWS = 2	/* Any Microsoft Windows OS. */
} TclPlatformType;

/*
 * The following enum values are used to indicate the translation of a Tcl
 * channel. Declared here so that each platform can define
 * TCL_PLATFORM_TRANSLATION to the native translation on that platform.
 */

typedef enum TclEolTranslation {
    TCL_TRANSLATE_AUTO,		/* Eol == \r, \n and \r\n. */
    TCL_TRANSLATE_CR,		/* Eol == \r. */
    TCL_TRANSLATE_LF,		/* Eol == \n. */
    TCL_TRANSLATE_CRLF		/* Eol == \r\n. */
} TclEolTranslation;

/*
 * Flags for TclInvoke:
 *
 * TCL_INVOKE_HIDDEN		Invoke a hidden command; if not set, invokes
 *				an exposed command.
 * TCL_INVOKE_NO_UNKNOWN	If set, "unknown" is not invoked if the
 *				command to be invoked is not found. Only has
 *				an effect if invoking an exposed command,
 *				i.e. if TCL_INVOKE_HIDDEN is not also set.
 * TCL_INVOKE_NO_TRACEBACK	Does not record traceback information if the
 *				invoked command returns an error. Used if the
 *				caller plans on recording its own traceback
 *				information.
 */

#define	TCL_INVOKE_HIDDEN	(1<<0)
#define TCL_INVOKE_NO_UNKNOWN	(1<<1)
#define TCL_INVOKE_NO_TRACEBACK	(1<<2)

#if TCL_MAJOR_VERSION > 8
/*
 * SSIZE_MAX, NOT SIZE_MAX as negative differences need to be expressed
 * between values of the Tcl_Size type so limit the range to signed
 */
#   define ListSizeT_MAX ((Tcl_Size)PTRDIFF_MAX)
#else
#   define ListSizeT_MAX INT_MAX
#endif

/*
 * ListStore --
 *
 * A Tcl list's internal representation is defined through three structures.
 *
 * A ListStore struct is a structure that includes a variable size array that
 * serves as storage for a Tcl list. A contiguous sequence of slots in the
 * array, the "in-use" area, holds valid pointers to Tcl_Obj values that
 * belong to one or more Tcl lists. The unused slots before and after these
 * are free slots that may be used to prepend and append without having to
 * reallocate the struct. The ListStore may be shared amongst multiple lists
 * and reference counted.
 *
 * A ListSpan struct defines a sequence of slots within a ListStore. This sequence
 * always lies within the "in-use" area of the ListStore. Like ListStore, the
 * structure may be shared among multiple lists and is reference counted.
 *
 * A ListRep struct holds the internal representation of a Tcl list as stored
 * in a Tcl_Obj. It is composed of a ListStore and a ListSpan that together
 * define the content of the list. The ListSpan specifies the range of slots
 * within the ListStore that hold elements for this list. The ListSpan is
 * optional in which case the list includes all the "in-use" slots of the
 * ListStore.
 *
 */
typedef struct ListStore {
    Tcl_Size firstUsed;    /* Index of first slot in use within slots[] */
    Tcl_Size numUsed;      /* Number of slots in use (starting firstUsed) */
    Tcl_Size numAllocated; /* Total number of slots[] array slots. */
    size_t refCount;           /* Number of references to this instance */
    int flags;              /* LISTSTORE_* flags */
    Tcl_Obj *slots[TCLFLEXARRAY];      /* Variable size array. Grown as needed */
} ListStore;

#define LISTSTORE_CANONICAL 0x1 /* All Tcl_Obj's referencing this
                                   store have their string representation
                                   derived from the list representation */

/* Max number of elements that can be contained in a list */
#define LIST_MAX                                               \
    ((ListSizeT_MAX - offsetof(ListStore, slots)) \
		   / sizeof(Tcl_Obj *))
/* Memory size needed for a ListStore to hold numSlots_ elements */
#define LIST_SIZE(numSlots_) \
	(offsetof(ListStore, slots) + ((numSlots_) * sizeof(Tcl_Obj *)))

/*
 * ListSpan --
 * See comments above for ListStore
 */
typedef struct ListSpan {
    Tcl_Size spanStart;    /* Starting index of the span */
    Tcl_Size spanLength;   /* Number of elements in the span */
    size_t refCount;     /* Count of references to this span record */
} ListSpan;
#ifndef LIST_SPAN_THRESHOLD /* May be set on build line */
#define LIST_SPAN_THRESHOLD 101
#endif

/*
 * ListRep --
 * See comments above for ListStore
 */
typedef struct ListRep {
    ListStore *storePtr;/* element array shared amongst different lists */
    ListSpan *spanPtr;  /* If not NULL, the span holds the range of slots
                           within *storePtr that contain this list elements. */
} ListRep;

/*
 * Macros used to get access list internal representations.
 *
 * Naming conventions:
 * ListRep* - expect a pointer to a valid ListRep
 * ListObj* - expect a pointer to a Tcl_Obj whose internal type is known to
 *            be a list (tclListType). Will crash otherwise.
 * TclListObj* - expect a pointer to a Tcl_Obj whose internal type may or may not
 *            be tclListType. These will convert as needed and return error if
 *            conversion not possible.
 */

/* Returns the starting slot for this listRep in the contained ListStore */
#define ListRepStart(listRepPtr_)                               \
    ((listRepPtr_)->spanPtr ? (listRepPtr_)->spanPtr->spanStart \
			    : (listRepPtr_)->storePtr->firstUsed)

/* Returns the number of elements in this listRep */
#define ListRepLength(listRepPtr_)                               \
    ((listRepPtr_)->spanPtr ? (listRepPtr_)->spanPtr->spanLength \
			    : (listRepPtr_)->storePtr->numUsed)

/* Returns a pointer to the first slot containing this ListRep elements */
#define ListRepElementsBase(listRepPtr_) \
    (&(listRepPtr_)->storePtr->slots[ListRepStart(listRepPtr_)])

/* Stores the number of elements and base address of the element array */
#define ListRepElements(listRepPtr_, objc_, objv_) \
    (((objv_) = ListRepElementsBase(listRepPtr_)), \
     ((objc_) = ListRepLength(listRepPtr_)))

/* Returns 1/0 whether the ListRep's ListStore is shared. */
#define ListRepIsShared(listRepPtr_) ((listRepPtr_)->storePtr->refCount > 1)

/* Returns a pointer to the ListStore component */
#define ListObjStorePtr(listObj_) \
    ((ListStore *)((listObj_)->internalRep.twoPtrValue.ptr1))

/* Returns a pointer to the ListSpan component */
#define ListObjSpanPtr(listObj_) \
    ((ListSpan *)((listObj_)->internalRep.twoPtrValue.ptr2))

/* Returns the ListRep internal representaton in a Tcl_Obj */
#define ListObjGetRep(listObj_, listRepPtr_)                 \
    do {                                                     \
	(listRepPtr_)->storePtr = ListObjStorePtr(listObj_); \
	(listRepPtr_)->spanPtr = ListObjSpanPtr(listObj_);   \
    } while (0)

/* Returns the length of the list */
#define ListObjLength(listObj_, len_)                                         \
    ((len_) = ListObjSpanPtr(listObj_) ? ListObjSpanPtr(listObj_)->spanLength \
				       : ListObjStorePtr(listObj_)->numUsed)

/* Returns the starting slot index of this list's elements in the ListStore */
#define ListObjStart(listObj_)                                      \
    (ListObjSpanPtr(listObj_) ? ListObjSpanPtr(listObj_)->spanStart \
			      : ListObjStorePtr(listObj_)->firstUsed)

/* Stores the element count and base address of this list's elements */
#define ListObjGetElements(listObj_, objc_, objv_) \
    (((objv_) = &ListObjStorePtr(listObj_)->slots[ListObjStart(listObj_)]), \
     (ListObjLength(listObj_, (objc_))))

/*
 * Returns 1/0 whether the internal representation (not the Tcl_Obj itself)
 * is shared.  Note by intent this only checks for sharing of ListStore,
 * not spans.
 */
#define ListObjRepIsShared(listObj_) (ListObjStorePtr(listObj_)->refCount > 1)

/*
 * Certain commands like concat are optimized if an existing string
 * representation of a list object is known to be in canonical format (i.e.
 * generated from the list representation). There are three conditions when
 * this will be the case:
 * (1) No string representation exists which means it will obviously have
 * to be generated from the list representation when needed
 * (2) The ListStore flags is marked canonical. This is done at the time
 * the string representation is generated from the list IF the list
 * representation does not have a span (see comments in UpdateStringOfList).
 * (3) The list representation does not have a span component. This is
 * because list Tcl_Obj's with spans are always created from existing lists
 * and never from strings (see SetListFromAny) and thus their string
 * representation will always be canonical.
 */
#define ListObjIsCanonical(listObj_)                             \
    (((listObj_)->bytes == NULL)                                 \
     || (ListObjStorePtr(listObj_)->flags & LISTSTORE_CANONICAL) \
     || ListObjSpanPtr(listObj_) != NULL)

/*
 * Converts the Tcl_Obj to a list if it isn't one and stores the element
 * count and base address of this list's elements in objcPtr_ and objvPtr_.
 * Return TCL_OK on success or TCL_ERROR if the Tcl_Obj cannot be
 * converted to a list.
 */
#define TclListObjGetElementsM(interp_, listObj_, objcPtr_, objvPtr_)    \
    (((listObj_)->typePtr == &tclListType)                              \
	 ? ((ListObjGetElements((listObj_), *(objcPtr_), *(objvPtr_))), \
	    TCL_OK)                                                     \
	 : Tcl_ListObjGetElements(                                      \
	     (interp_), (listObj_), (objcPtr_), (objvPtr_)))

/*
 * Converts the Tcl_Obj to a list if it isn't one and stores the element
 * count in lenPtr_.  Returns TCL_OK on success or TCL_ERROR if the
 * Tcl_Obj cannot be converted to a list.
 */
#define TclListObjLengthM(interp_, listObj_, lenPtr_)         \
    (((listObj_)->typePtr == &tclListType)                   \
	 ? ((ListObjLength((listObj_), *(lenPtr_))), TCL_OK) \
	 : Tcl_ListObjLength((interp_), (listObj_), (lenPtr_)))

#define TclListObjIsCanonical(listObj_) \
    (((listObj_)->typePtr == &tclListType) ? ListObjIsCanonical((listObj_)) : 0)

/*
 * Modes for collecting (or not) in the implementations of TclNRForeachCmd,
 * TclNRLmapCmd and their compilations.
 */

#define TCL_EACH_KEEP_NONE  0	/* Discard iteration result like [foreach] */
#define TCL_EACH_COLLECT    1	/* Collect iteration result like [lmap] */

/*
 * Macros providing a faster path to booleans and integers:
 * Tcl_GetBooleanFromObj, Tcl_GetLongFromObj, Tcl_GetIntFromObj
 * and Tcl_GetIntForIndex.
 *
 * WARNING: these macros eval their args more than once.
 */

#if TCL_MAJOR_VERSION > 8
#define TclGetBooleanFromObj(interp, objPtr, intPtr) \
    (((objPtr)->typePtr == &tclIntType \
	    || (objPtr)->typePtr == &tclBooleanType) \
	? (*(intPtr) = ((objPtr)->internalRep.wideValue!=0), TCL_OK)	\
	: Tcl_GetBooleanFromObj((interp), (objPtr), (intPtr)))
#else
#define TclGetBooleanFromObj(interp, objPtr, intPtr) \
    (((objPtr)->typePtr == &tclIntType)			\
	? (*(intPtr) = ((objPtr)->internalRep.wideValue!=0), TCL_OK)	\
	: ((objPtr)->typePtr == &tclBooleanType)			\
	? (*(intPtr) = ((objPtr)->internalRep.longValue!=0), TCL_OK)	\
	: Tcl_GetBooleanFromObj((interp), (objPtr), (intPtr)))
#endif

#ifdef TCL_WIDE_INT_IS_LONG
#define TclGetLongFromObj(interp, objPtr, longPtr) \
    (((objPtr)->typePtr == &tclIntType)	\
	    ? ((*(longPtr) = (objPtr)->internalRep.wideValue), TCL_OK) \
	    : Tcl_GetLongFromObj((interp), (objPtr), (longPtr)))
#else
#define TclGetLongFromObj(interp, objPtr, longPtr) \
    (((objPtr)->typePtr == &tclIntType \
	    && (objPtr)->internalRep.wideValue >= (Tcl_WideInt)(LONG_MIN) \
	    && (objPtr)->internalRep.wideValue <= (Tcl_WideInt)(LONG_MAX)) \
	    ? ((*(longPtr) = (long)(objPtr)->internalRep.wideValue), TCL_OK) \
	    : Tcl_GetLongFromObj((interp), (objPtr), (longPtr)))
#endif

#define TclGetIntFromObj(interp, objPtr, intPtr) \
    (((objPtr)->typePtr == &tclIntType \
	    && (objPtr)->internalRep.wideValue >= (Tcl_WideInt)(INT_MIN) \
	    && (objPtr)->internalRep.wideValue <= (Tcl_WideInt)(INT_MAX)) \
	    ? ((*(intPtr) = (int)(objPtr)->internalRep.wideValue), TCL_OK) \
	    : Tcl_GetIntFromObj((interp), (objPtr), (intPtr)))
#define TclGetIntForIndexM(interp, objPtr, endValue, idxPtr) \
    ((((objPtr)->typePtr == &tclIntType) && ((objPtr)->internalRep.wideValue >= 0) \
	    && ((Tcl_WideUInt)(objPtr)->internalRep.wideValue <= (Tcl_WideUInt)(endValue + 1))) \
	    ? ((*(idxPtr) = (objPtr)->internalRep.wideValue), TCL_OK) \
	    : Tcl_GetIntForIndex((interp), (objPtr), (endValue), (idxPtr)))

/*
 * Macro used to save a function call for common uses of
 * Tcl_GetWideIntFromObj(). The ANSI C "prototype" is:
 *
 * MODULE_SCOPE int TclGetWideIntFromObj(Tcl_Interp *interp, Tcl_Obj *objPtr,
 *			Tcl_WideInt *wideIntPtr);
 */

#define TclGetWideIntFromObj(interp, objPtr, wideIntPtr) \
    (((objPtr)->typePtr == &tclIntType)					\
	? (*(wideIntPtr) =						\
		((objPtr)->internalRep.wideValue), TCL_OK) :		\
	Tcl_GetWideIntFromObj((interp), (objPtr), (wideIntPtr)))

/*
 * Flag values for TclTraceDictPath().
 *
 * DICT_PATH_READ indicates that all entries on the path must exist but no
 * updates will be needed.
 *
 * DICT_PATH_UPDATE indicates that we are going to be doing an update at the
 * tip of the path, so duplication of shared objects should be done along the
 * way.
 *
 * DICT_PATH_EXISTS indicates that we are performing an existence test and a
 * lookup failure should therefore not be an error. If (and only if) this flag
 * is set, TclTraceDictPath() will return the special value
 * DICT_PATH_NON_EXISTENT if the path is not traceable.
 *
 * DICT_PATH_CREATE (which also requires the DICT_PATH_UPDATE bit to be set)
 * indicates that we are to create non-existent dictionaries on the path.
 */

#define DICT_PATH_READ		0
#define DICT_PATH_UPDATE	1
#define DICT_PATH_EXISTS	2
#define DICT_PATH_CREATE	5

#define DICT_PATH_NON_EXISTENT	((Tcl_Obj *) (void *) 1)

/*
 *----------------------------------------------------------------
 * Data structures related to the filesystem internals
 *----------------------------------------------------------------
 */

/*
 * The version_2 filesystem is private to Tcl. As and when these changes have
 * been thoroughly tested and investigated a new public filesystem interface
 * will be released. The aim is more versatile virtual filesystem interfaces,
 * more efficiency in 'path' manipulation and usage, and cleaner filesystem
 * code internally.
 */

#define TCL_FILESYSTEM_VERSION_2	((Tcl_FSVersion) 0x2)
typedef void *(TclFSGetCwdProc2)(void *clientData);
typedef int (Tcl_FSLoadFileProc2) (Tcl_Interp *interp, Tcl_Obj *pathPtr,
	Tcl_LoadHandle *handlePtr, Tcl_FSUnloadFileProc **unloadProcPtr, int flags);

/*
 * The following types are used for getting and storing platform-specific file
 * attributes in tclFCmd.c and the various platform-versions of that file.
 * This is done to have as much common code as possible in the file attributes
 * code. For more information about the callbacks, see TclFileAttrsCmd in
 * tclFCmd.c.
 */

typedef int (TclGetFileAttrProc)(Tcl_Interp *interp, int objIndex,
	Tcl_Obj *fileName, Tcl_Obj **attrObjPtrPtr);
typedef int (TclSetFileAttrProc)(Tcl_Interp *interp, int objIndex,
	Tcl_Obj *fileName, Tcl_Obj *attrObjPtr);

typedef struct TclFileAttrProcs {
    TclGetFileAttrProc *getProc;/* The procedure for getting attrs. */
    TclSetFileAttrProc *setProc;/* The procedure for setting attrs. */
} TclFileAttrProcs;

/*
 * Opaque handle used in pipeline routines to encapsulate platform-dependent
 * state.
 */

typedef struct TclFile_ *TclFile;

typedef enum Tcl_PathPart {
    TCL_PATH_DIRNAME,
    TCL_PATH_TAIL,
    TCL_PATH_EXTENSION,
    TCL_PATH_ROOT
} Tcl_PathPart;

/*
 *----------------------------------------------------------------
 * Data structures related to obsolete filesystem hooks
 *----------------------------------------------------------------
 */

typedef int (TclStatProc_)(const char *path, struct stat *buf);
typedef int (TclAccessProc_)(const char *path, int mode);
typedef Tcl_Channel (TclOpenFileChannelProc_)(Tcl_Interp *interp,
	const char *fileName, const char *modeString, int permissions);

/*
 *----------------------------------------------------------------
 * Data structures for process-global values.
 *----------------------------------------------------------------
 */

typedef void (TclInitProcessGlobalValueProc)(char **valuePtr, TCL_HASH_TYPE *lengthPtr,
	Tcl_Encoding *encodingPtr);

/*
 * A ProcessGlobalValue struct exists for each internal value in Tcl that is
 * to be shared among several threads. Each thread sees a (Tcl_Obj) copy of
 * the value, and the gobal value is kept as a counted string, with epoch and
 * mutex control. Each ProcessGlobalValue struct should be a static variable in
 * some file.
 */

typedef struct ProcessGlobalValue {
    Tcl_Size epoch;			/* Epoch counter to detect changes in the
				 * global value. */
    TCL_HASH_TYPE numBytes;	/* Length of the global string. */
    char *value;		/* The global string value. */
    Tcl_Encoding encoding;	/* system encoding when global string was
				 * initialized. */
    TclInitProcessGlobalValueProc *proc;
    				/* A procedure to initialize the global string
				 * copy when a "get" request comes in before
				 * any "set" request has been received. */
    Tcl_Mutex mutex;		/* Enforce orderly access from multiple
				 * threads. */
    Tcl_ThreadDataKey key;	/* Key for per-thread data holding the
				 * (Tcl_Obj) copy for each thread. */
} ProcessGlobalValue;

/*
 *----------------------------------------------------------------------
 * Flags for TclParseNumber
 *----------------------------------------------------------------------
 */

#define TCL_PARSE_DECIMAL_ONLY		1
				/* Leading zero doesn't denote octal or
				 * hex. */
#define TCL_PARSE_OCTAL_ONLY		2
				/* Parse octal even without prefix. */
#define TCL_PARSE_HEXADECIMAL_ONLY	4
				/* Parse hexadecimal even without prefix. */
#define TCL_PARSE_INTEGER_ONLY		8
				/* Disable floating point parsing. */
#define TCL_PARSE_SCAN_PREFIXES		16
				/* Use [scan] rules dealing with 0?
				 * prefixes. */
#define TCL_PARSE_NO_WHITESPACE		32
				/* Reject leading/trailing whitespace. */
#define TCL_PARSE_BINARY_ONLY	64
				/* Parse binary even without prefix. */
#define TCL_PARSE_NO_UNDERSCORE	128
				/* Reject underscore digit separator */

/*
 *----------------------------------------------------------------
 * Variables shared among Tcl modules but not used by the outside world.
 *----------------------------------------------------------------
 */

MODULE_SCOPE char *tclNativeExecutableName;
MODULE_SCOPE int tclFindExecutableSearchDone;
MODULE_SCOPE char *tclMemDumpFileName;
MODULE_SCOPE TclPlatformType tclPlatform;

MODULE_SCOPE Tcl_Encoding tclIdentityEncoding;

/*
 * TIP #233 (Virtualized Time)
 * Data for the time hooks, if any.
 */

MODULE_SCOPE Tcl_GetTimeProc *tclGetTimeProcPtr;
MODULE_SCOPE Tcl_ScaleTimeProc *tclScaleTimeProcPtr;
MODULE_SCOPE void *tclTimeClientData;

/*
 * Variables denoting the Tcl object types defined in the core.
 */

MODULE_SCOPE const Tcl_ObjType tclBignumType;
MODULE_SCOPE const Tcl_ObjType tclBooleanType;
MODULE_SCOPE const Tcl_ObjType tclByteCodeType;
MODULE_SCOPE const Tcl_ObjType tclDoubleType;
MODULE_SCOPE const Tcl_ObjType tclIntType;
MODULE_SCOPE const Tcl_ObjType tclListType;
MODULE_SCOPE const Tcl_ObjType tclArithSeriesType;
MODULE_SCOPE const Tcl_ObjType tclDictType;
MODULE_SCOPE const Tcl_ObjType tclProcBodyType;
MODULE_SCOPE const Tcl_ObjType tclStringType;
MODULE_SCOPE const Tcl_ObjType tclEnsembleCmdType;
MODULE_SCOPE const Tcl_ObjType tclRegexpType;
MODULE_SCOPE Tcl_ObjType tclCmdNameType;

/*
 * Variables denoting the hash key types defined in the core.
 */

MODULE_SCOPE const Tcl_HashKeyType tclArrayHashKeyType;
MODULE_SCOPE const Tcl_HashKeyType tclOneWordHashKeyType;
MODULE_SCOPE const Tcl_HashKeyType tclStringHashKeyType;
MODULE_SCOPE const Tcl_HashKeyType tclObjHashKeyType;

/*
 * The head of the list of free Tcl objects, and the total number of Tcl
 * objects ever allocated and freed.
 */

MODULE_SCOPE Tcl_Obj *	tclFreeObjList;

#ifdef TCL_COMPILE_STATS
MODULE_SCOPE size_t	tclObjsAlloced;
MODULE_SCOPE size_t	tclObjsFreed;
#define TCL_MAX_SHARED_OBJ_STATS 5
MODULE_SCOPE size_t	tclObjsShared[TCL_MAX_SHARED_OBJ_STATS];
#endif /* TCL_COMPILE_STATS */

/*
 * Pointer to a heap-allocated string of length zero that the Tcl core uses as
 * the value of an empty string representation for an object. This value is
 * shared by all new objects allocated by Tcl_NewObj.
 */

MODULE_SCOPE char	tclEmptyString;

enum CheckEmptyStringResult {
	TCL_EMPTYSTRING_UNKNOWN = -1, TCL_EMPTYSTRING_NO, TCL_EMPTYSTRING_YES
};

/*
 *----------------------------------------------------------------
 * Procedures shared among Tcl modules but not used by the outside world,
 * introduced by/for NRE.
 *----------------------------------------------------------------
 */

MODULE_SCOPE Tcl_ObjCmdProc TclNRApplyObjCmd;
MODULE_SCOPE Tcl_ObjCmdProc TclNREvalObjCmd;
MODULE_SCOPE Tcl_ObjCmdProc TclNRCatchObjCmd;
MODULE_SCOPE Tcl_ObjCmdProc TclNRExprObjCmd;
MODULE_SCOPE Tcl_ObjCmdProc TclNRForObjCmd;
MODULE_SCOPE Tcl_ObjCmdProc TclNRForeachCmd;
MODULE_SCOPE Tcl_ObjCmdProc TclNRIfObjCmd;
MODULE_SCOPE Tcl_ObjCmdProc TclNRLmapCmd;
MODULE_SCOPE Tcl_ObjCmdProc TclNRPackageObjCmd;
MODULE_SCOPE Tcl_ObjCmdProc TclNRSourceObjCmd;
MODULE_SCOPE Tcl_ObjCmdProc TclNRSubstObjCmd;
MODULE_SCOPE Tcl_ObjCmdProc TclNRSwitchObjCmd;
MODULE_SCOPE Tcl_ObjCmdProc TclNRTryObjCmd;
MODULE_SCOPE Tcl_ObjCmdProc TclNRUplevelObjCmd;
MODULE_SCOPE Tcl_ObjCmdProc TclNRWhileObjCmd;

MODULE_SCOPE Tcl_NRPostProc TclNRForIterCallback;
MODULE_SCOPE Tcl_NRPostProc TclNRCoroutineActivateCallback;
MODULE_SCOPE Tcl_ObjCmdProc TclNRTailcallObjCmd;
MODULE_SCOPE Tcl_NRPostProc TclNRTailcallEval;
MODULE_SCOPE Tcl_ObjCmdProc TclNRCoroutineObjCmd;
MODULE_SCOPE Tcl_ObjCmdProc TclNRYieldObjCmd;
MODULE_SCOPE Tcl_ObjCmdProc TclNRYieldmObjCmd;
MODULE_SCOPE Tcl_ObjCmdProc TclNRYieldToObjCmd;
MODULE_SCOPE Tcl_ObjCmdProc TclNRInvoke;
MODULE_SCOPE Tcl_NRPostProc TclNRReleaseValues;

MODULE_SCOPE void  TclSetTailcall(Tcl_Interp *interp, Tcl_Obj *tailcallPtr);
MODULE_SCOPE void  TclPushTailcallPoint(Tcl_Interp *interp);

/* These two can be considered for the public api */
MODULE_SCOPE void  TclMarkTailcall(Tcl_Interp *interp);
MODULE_SCOPE void  TclSkipTailcall(Tcl_Interp *interp);

/*
 * This structure holds the data for the various iteration callbacks used to
 * NRE the 'for' and 'while' commands. We need a separate structure because we
 * have more than the 4 client data entries we can provide directly thorugh
 * the callback API. It is the 'word' information which puts us over the
 * limit. It is needed because the loop body is argument 4 of 'for' and
 * argument 2 of 'while'. Not providing the correct index confuses the #280
 * code. We TclSmallAlloc/Free this.
 */

typedef struct ForIterData {
    Tcl_Obj *cond;		/* Loop condition expression. */
    Tcl_Obj *body;		/* Loop body. */
    Tcl_Obj *next;		/* Loop step script, NULL for 'while'. */
    const char *msg;		/* Error message part. */
    Tcl_Size word;			/* Index of the body script in the command */
} ForIterData;

/* TIP #357 - Structure doing the bookkeeping of handles for Tcl_LoadFile
 *            and Tcl_FindSymbol. This structure corresponds to an opaque
 *            typedef in tcl.h */

typedef void* TclFindSymbolProc(Tcl_Interp* interp, Tcl_LoadHandle loadHandle,
				const char* symbol);
struct Tcl_LoadHandle_ {
    void *clientData;	/* Client data is the load handle in the
				 * native filesystem if a module was loaded
				 * there, or an opaque pointer to a structure
				 * for further bookkeeping on load-from-VFS
				 * and load-from-memory */
    TclFindSymbolProc* findSymbolProcPtr;
				/* Procedure that resolves symbols in a
				 * loaded module */
    Tcl_FSUnloadFileProc* unloadFileProcPtr;
				/* Procedure that unloads a loaded module */
};

/* Flags for conversion of doubles to digit strings */

#define TCL_DD_E_FORMAT 		0x2
				/* Use a fixed-length string of digits,
				 * suitable for E format*/
#define TCL_DD_F_FORMAT 		0x3
				/* Use a fixed number of digits after the
				 * decimal point, suitable for F format */
#define TCL_DD_SHORTEST 		0x4
				/* Use the shortest possible string */
#define TCL_DD_NO_QUICK 		0x8
				/* Debug flag: forbid quick FP conversion */

#define TCL_DD_CONVERSION_TYPE_MASK	0x3
				/* Mask to isolate the conversion type */

/*
 *----------------------------------------------------------------
 * Procedures shared among Tcl modules but not used by the outside world:
 *----------------------------------------------------------------
 */

#if TCL_MAJOR_VERSION > 8
MODULE_SCOPE void	TclAppendBytesToByteArray(Tcl_Obj *objPtr,
			    const unsigned char *bytes, size_t len);
MODULE_SCOPE int	TclNREvalCmd(Tcl_Interp *interp, Tcl_Obj *objPtr,
			    int flags);
MODULE_SCOPE void	TclAdvanceContinuations(size_t *line, int **next,
			    int loc);
MODULE_SCOPE void	TclAdvanceLines(size_t *line, const char *start,
			    const char *end);
MODULE_SCOPE void	TclArgumentEnter(Tcl_Interp *interp,
			    Tcl_Obj *objv[], int objc, CmdFrame *cf);
MODULE_SCOPE void	TclArgumentRelease(Tcl_Interp *interp,
			    Tcl_Obj *objv[], int objc);
MODULE_SCOPE void	TclArgumentBCEnter(Tcl_Interp *interp,
			    Tcl_Obj *objv[], int objc,
			    void *codePtr, CmdFrame *cfPtr, int cmd, size_t pc);
MODULE_SCOPE void	TclArgumentBCRelease(Tcl_Interp *interp,
			    CmdFrame *cfPtr);
MODULE_SCOPE void	TclArgumentGet(Tcl_Interp *interp, Tcl_Obj *obj,
			    CmdFrame **cfPtrPtr, int *wordPtr);
MODULE_SCOPE int	TclAsyncNotifier(int sigNumber, Tcl_ThreadId threadId,
			    void *clientData, int *flagPtr, int value);
MODULE_SCOPE void	TclAsyncMarkFromNotifier(void);
MODULE_SCOPE double	TclBignumToDouble(const void *bignum);
MODULE_SCOPE int	TclByteArrayMatch(const unsigned char *string,
			    size_t strLen, const unsigned char *pattern,
			    size_t ptnLen, int flags);
MODULE_SCOPE double	TclCeil(const void *a);
MODULE_SCOPE void	TclChannelPreserve(Tcl_Channel chan);
MODULE_SCOPE void	TclChannelRelease(Tcl_Channel chan);
MODULE_SCOPE int	TclCheckArrayTraces(Tcl_Interp *interp, Var *varPtr,
			    Var *arrayPtr, Tcl_Obj *name, int index);
MODULE_SCOPE int	TclCheckEmptyString(Tcl_Obj *objPtr);
MODULE_SCOPE int	TclChanCaughtErrorBypass(Tcl_Interp *interp,
			    Tcl_Channel chan);
MODULE_SCOPE Tcl_ObjCmdProc TclChannelNamesCmd;
MODULE_SCOPE Tcl_NRPostProc TclClearRootEnsemble;
MODULE_SCOPE int	TclCompareTwoNumbers(Tcl_Obj *valuePtr,
			    Tcl_Obj *value2Ptr);
MODULE_SCOPE ContLineLoc *TclContinuationsEnter(Tcl_Obj *objPtr, size_t num,
			    int *loc);
MODULE_SCOPE void	TclContinuationsEnterDerived(Tcl_Obj *objPtr,
			    int start, int *clNext);
MODULE_SCOPE ContLineLoc *TclContinuationsGet(Tcl_Obj *objPtr);
MODULE_SCOPE void	TclContinuationsCopy(Tcl_Obj *objPtr,
			    Tcl_Obj *originObjPtr);
MODULE_SCOPE size_t	TclConvertElement(const char *src, size_t length,
			    char *dst, int flags);
MODULE_SCOPE Tcl_Command TclCreateObjCommandInNs(Tcl_Interp *interp,
			    const char *cmdName, Tcl_Namespace *nsPtr,
			    Tcl_ObjCmdProc *proc, void *clientData,
			    Tcl_CmdDeleteProc *deleteProc);
MODULE_SCOPE Tcl_Command TclCreateEnsembleInNs(Tcl_Interp *interp,
			    const char *name, Tcl_Namespace *nameNamespacePtr,
			    Tcl_Namespace *ensembleNamespacePtr, int flags);
MODULE_SCOPE void	TclDeleteNamespaceVars(Namespace *nsPtr);
MODULE_SCOPE void	TclDeleteNamespaceChildren(Namespace *nsPtr);
MODULE_SCOPE int	TclFindDictElement(Tcl_Interp *interp,
			    const char *dict, size_t dictLength,
			    const char **elementPtr, const char **nextPtr,
			    size_t *sizePtr, int *literalPtr);
/* TIP #280 - Modified token based evaluation, with line information. */
MODULE_SCOPE int	TclEvalEx(Tcl_Interp *interp, const char *script,
			    size_t numBytes, int flags, size_t line,
			    int *clNextOuter, const char *outerScript);
MODULE_SCOPE Tcl_ObjCmdProc TclFileAttrsCmd;
MODULE_SCOPE Tcl_ObjCmdProc TclFileCopyCmd;
MODULE_SCOPE Tcl_ObjCmdProc TclFileDeleteCmd;
MODULE_SCOPE Tcl_ObjCmdProc TclFileLinkCmd;
MODULE_SCOPE Tcl_ObjCmdProc TclFileMakeDirsCmd;
MODULE_SCOPE Tcl_ObjCmdProc TclFileReadLinkCmd;
MODULE_SCOPE Tcl_ObjCmdProc TclFileRenameCmd;
MODULE_SCOPE Tcl_ObjCmdProc TclFileTempDirCmd;
MODULE_SCOPE Tcl_ObjCmdProc TclFileTemporaryCmd;
MODULE_SCOPE Tcl_ObjCmdProc TclFileHomeCmd;
MODULE_SCOPE Tcl_ObjCmdProc TclFileTildeExpandCmd;
MODULE_SCOPE void	TclCreateLateExitHandler(Tcl_ExitProc *proc,
			    void *clientData);
MODULE_SCOPE void	TclDeleteLateExitHandler(Tcl_ExitProc *proc,
			    void *clientData);
MODULE_SCOPE char *	TclDStringAppendObj(Tcl_DString *dsPtr,
			    Tcl_Obj *objPtr);
MODULE_SCOPE char *	TclDStringAppendDString(Tcl_DString *dsPtr,
			    Tcl_DString *toAppendPtr);
MODULE_SCOPE Tcl_Obj *	TclDStringToObj(Tcl_DString *dsPtr);
MODULE_SCOPE Tcl_Obj *const *TclFetchEnsembleRoot(Tcl_Interp *interp,
			    Tcl_Obj *const *objv, size_t objc, size_t *objcPtr);
MODULE_SCOPE Tcl_Obj *const *TclEnsembleGetRewriteValues(Tcl_Interp *interp);
MODULE_SCOPE Tcl_Namespace *TclEnsureNamespace(Tcl_Interp *interp,
			    Tcl_Namespace *namespacePtr);
MODULE_SCOPE void	TclFinalizeAllocSubsystem(void);
MODULE_SCOPE void	TclFinalizeAsync(void);
MODULE_SCOPE void	TclFinalizeDoubleConversion(void);
MODULE_SCOPE void	TclFinalizeEncodingSubsystem(void);
MODULE_SCOPE void	TclFinalizeEnvironment(void);
MODULE_SCOPE void	TclFinalizeEvaluation(void);
MODULE_SCOPE void	TclFinalizeExecution(void);
MODULE_SCOPE void	TclFinalizeIOSubsystem(void);
MODULE_SCOPE void	TclFinalizeFilesystem(void);
MODULE_SCOPE void	TclResetFilesystem(void);
MODULE_SCOPE void	TclFinalizeLoad(void);
MODULE_SCOPE void	TclFinalizeLock(void);
MODULE_SCOPE void	TclFinalizeMemorySubsystem(void);
MODULE_SCOPE void	TclFinalizeNotifier(void);
MODULE_SCOPE void	TclFinalizeObjects(void);
MODULE_SCOPE void	TclFinalizePreserve(void);
MODULE_SCOPE void	TclFinalizeSynchronization(void);
MODULE_SCOPE void	TclInitThreadAlloc(void);
MODULE_SCOPE void	TclFinalizeThreadAlloc(void);
MODULE_SCOPE void	TclFinalizeThreadAllocThread(void);
MODULE_SCOPE void	TclFinalizeThreadData(int quick);
MODULE_SCOPE void	TclFinalizeThreadObjects(void);
MODULE_SCOPE double	TclFloor(const void *a);
MODULE_SCOPE void	TclFormatNaN(double value, char *buffer);
MODULE_SCOPE int	TclFSFileAttrIndex(Tcl_Obj *pathPtr,
			    const char *attributeName, int *indexPtr);
MODULE_SCOPE Tcl_Command TclNRCreateCommandInNs(Tcl_Interp *interp,
			    const char *cmdName, Tcl_Namespace *nsPtr,
			    Tcl_ObjCmdProc *proc, Tcl_ObjCmdProc *nreProc,
			    void *clientData, Tcl_CmdDeleteProc *deleteProc);
MODULE_SCOPE int	TclNREvalFile(Tcl_Interp *interp, Tcl_Obj *pathPtr,
			    const char *encodingName);
MODULE_SCOPE void	TclFSUnloadTempFile(Tcl_LoadHandle loadHandle);
MODULE_SCOPE int *	TclGetAsyncReadyPtr(void);
MODULE_SCOPE Tcl_Obj *	TclGetBgErrorHandler(Tcl_Interp *interp);
MODULE_SCOPE int	TclGetChannelFromObj(Tcl_Interp *interp,
			    Tcl_Obj *objPtr, Tcl_Channel *chanPtr,
			    int *modePtr, int flags);
MODULE_SCOPE CmdFrame *	TclGetCmdFrameForProcedure(Proc *procPtr);
MODULE_SCOPE int	TclGetCompletionCodeFromObj(Tcl_Interp *interp,
			    Tcl_Obj *value, int *code);
MODULE_SCOPE Proc *	TclGetLambdaFromObj(Tcl_Interp *interp,
			    Tcl_Obj *objPtr, Tcl_Obj **nsObjPtrPtr);
MODULE_SCOPE int	TclGetOpenModeEx(Tcl_Interp *interp,
			    const char *modeString, int *seekFlagPtr,
			    int *binaryPtr);
MODULE_SCOPE Tcl_Obj *	TclGetProcessGlobalValue(ProcessGlobalValue *pgvPtr);
MODULE_SCOPE Tcl_Obj *	TclGetSourceFromFrame(CmdFrame *cfPtr, int objc,
			    Tcl_Obj *const objv[]);
MODULE_SCOPE char *	TclGetStringStorage(Tcl_Obj *objPtr,
			    TCL_HASH_TYPE *sizePtr);
MODULE_SCOPE int	TclGetLoadedLibraries(Tcl_Interp *interp,
				const char *targetName,
				const char *packageName);
MODULE_SCOPE int	TclGetWideBitsFromObj(Tcl_Interp *, Tcl_Obj *,
				Tcl_WideInt *);
MODULE_SCOPE int	TclIncrObj(Tcl_Interp *interp, Tcl_Obj *valuePtr,
			    Tcl_Obj *incrPtr);
MODULE_SCOPE Tcl_Obj *	TclIncrObjVar2(Tcl_Interp *interp, Tcl_Obj *part1Ptr,
			    Tcl_Obj *part2Ptr, Tcl_Obj *incrPtr, int flags);
MODULE_SCOPE Tcl_ObjCmdProc TclInfoExistsCmd;
MODULE_SCOPE Tcl_ObjCmdProc TclInfoCoroutineCmd;
MODULE_SCOPE Tcl_Obj *	TclInfoFrame(Tcl_Interp *interp, CmdFrame *framePtr);
MODULE_SCOPE Tcl_ObjCmdProc TclInfoGlobalsCmd;
MODULE_SCOPE Tcl_ObjCmdProc TclInfoLocalsCmd;
MODULE_SCOPE Tcl_ObjCmdProc TclInfoVarsCmd;
MODULE_SCOPE void	TclInitAlloc(void);
MODULE_SCOPE void	TclInitDbCkalloc(void);
MODULE_SCOPE void	TclInitDoubleConversion(void);
MODULE_SCOPE void	TclInitEmbeddedConfigurationInformation(
			    Tcl_Interp *interp);
MODULE_SCOPE void	TclInitEncodingSubsystem(void);
MODULE_SCOPE void	TclInitIOSubsystem(void);
MODULE_SCOPE void	TclInitLimitSupport(Tcl_Interp *interp);
MODULE_SCOPE void	TclInitNamespaceSubsystem(void);
MODULE_SCOPE void	TclInitNotifier(void);
MODULE_SCOPE void	TclInitObjSubsystem(void);
MODULE_SCOPE int	TclInterpReady(Tcl_Interp *interp);
MODULE_SCOPE int	TclIsDigitProc(int byte);
MODULE_SCOPE int	TclIsBareword(int byte);
MODULE_SCOPE Tcl_Obj *	TclJoinPath(size_t elements, Tcl_Obj * const objv[],
			    int forceRelative);
MODULE_SCOPE int	MakeTildeRelativePath(Tcl_Interp *interp, const char *user,
			    const char *subPath, Tcl_DString *dsPtr);
MODULE_SCOPE Tcl_Obj *	TclGetHomeDirObj(Tcl_Interp *interp, const char *user);
MODULE_SCOPE Tcl_Obj *	TclResolveTildePath(Tcl_Interp *interp,
			    Tcl_Obj *pathObj);
MODULE_SCOPE Tcl_Obj *	TclResolveTildePathList(Tcl_Obj *pathsObj);
MODULE_SCOPE int	TclJoinThread(Tcl_ThreadId id, int *result);
MODULE_SCOPE void	TclLimitRemoveAllHandlers(Tcl_Interp *interp);
MODULE_SCOPE Tcl_Obj *	TclLindexList(Tcl_Interp *interp,
			    Tcl_Obj *listPtr, Tcl_Obj *argPtr);
MODULE_SCOPE Tcl_Obj *	TclLindexFlat(Tcl_Interp *interp, Tcl_Obj *listPtr,
			    size_t indexCount, Tcl_Obj *const indexArray[]);
/* TIP #280 */
MODULE_SCOPE void	TclListLines(Tcl_Obj *listObj, size_t line, int n,
			    int *lines, Tcl_Obj *const *elems);
MODULE_SCOPE Tcl_Obj *	TclListObjCopy(Tcl_Interp *interp, Tcl_Obj *listPtr);
MODULE_SCOPE int	TclListObjAppendElements(Tcl_Interp *interp,
			    Tcl_Obj *toObj, size_t elemCount,
			    Tcl_Obj *const elemObjv[]);
MODULE_SCOPE Tcl_Obj *	TclListObjRange(Tcl_Obj *listPtr, size_t fromIdx,
			    size_t toIdx);
MODULE_SCOPE Tcl_Obj *	TclLsetList(Tcl_Interp *interp, Tcl_Obj *listPtr,
			    Tcl_Obj *indexPtr, Tcl_Obj *valuePtr);
MODULE_SCOPE Tcl_Obj *	TclLsetFlat(Tcl_Interp *interp, Tcl_Obj *listPtr,
			    size_t indexCount, Tcl_Obj *const indexArray[],
			    Tcl_Obj *valuePtr);
MODULE_SCOPE Tcl_Command TclMakeEnsemble(Tcl_Interp *interp, const char *name,
			    const EnsembleImplMap map[]);
MODULE_SCOPE int TclMakeSafe(Tcl_Interp *interp);
MODULE_SCOPE int	TclMaxListLength(const char *bytes, size_t numBytes,
			    const char **endPtr);
MODULE_SCOPE int	TclMergeReturnOptions(Tcl_Interp *interp, int objc,
			    Tcl_Obj *const objv[], Tcl_Obj **optionsPtrPtr,
			    int *codePtr, int *levelPtr);
MODULE_SCOPE Tcl_Obj *	TclNarrowToBytes(Tcl_Obj *objPtr);
MODULE_SCOPE Tcl_Obj *  TclNoErrorStack(Tcl_Interp *interp, Tcl_Obj *options);
MODULE_SCOPE int	TclNokia770Doubles(void);
MODULE_SCOPE void	TclNsDecrRefCount(Namespace *nsPtr);
MODULE_SCOPE int	TclNamespaceDeleted(Namespace *nsPtr);
MODULE_SCOPE void	TclObjVarErrMsg(Tcl_Interp *interp, Tcl_Obj *part1Ptr,
			    Tcl_Obj *part2Ptr, const char *operation,
			    const char *reason, int index);
MODULE_SCOPE int	TclObjInvokeNamespace(Tcl_Interp *interp,
			    int objc, Tcl_Obj *const objv[],
			    Tcl_Namespace *nsPtr, int flags);
MODULE_SCOPE int	TclObjUnsetVar2(Tcl_Interp *interp,
			    Tcl_Obj *part1Ptr, Tcl_Obj *part2Ptr, int flags);
MODULE_SCOPE int	TclParseBackslash(const char *src,
			    size_t numBytes, size_t *readPtr, char *dst);
MODULE_SCOPE int	TclParseHex(const char *src, size_t numBytes,
			    int *resultPtr);
MODULE_SCOPE int	TclParseNumber(Tcl_Interp *interp, Tcl_Obj *objPtr,
			    const char *expected, const char *bytes,
			    size_t numBytes, const char **endPtrPtr, int flags);
MODULE_SCOPE void	TclParseInit(Tcl_Interp *interp, const char *string,
			    size_t numBytes, Tcl_Parse *parsePtr);
MODULE_SCOPE size_t	TclParseAllWhiteSpace(const char *src, size_t numBytes);
MODULE_SCOPE int	TclProcessReturn(Tcl_Interp *interp,
			    int code, int level, Tcl_Obj *returnOpts);
MODULE_SCOPE int	TclpObjLstat(Tcl_Obj *pathPtr, Tcl_StatBuf *buf);
MODULE_SCOPE Tcl_Obj *	TclpTempFileName(void);
MODULE_SCOPE Tcl_Obj *  TclpTempFileNameForLibrary(Tcl_Interp *interp,
			    Tcl_Obj* pathPtr);
MODULE_SCOPE Tcl_Obj *	TclNewFSPathObj(Tcl_Obj *dirPtr, const char *addStrRep,
			    size_t len);
MODULE_SCOPE void	TclpAlertNotifier(void *clientData);
MODULE_SCOPE void *TclpNotifierData(void);
MODULE_SCOPE void	TclpServiceModeHook(int mode);
MODULE_SCOPE void	TclpSetTimer(const Tcl_Time *timePtr);
MODULE_SCOPE int	TclpWaitForEvent(const Tcl_Time *timePtr);
MODULE_SCOPE void	TclpCreateFileHandler(int fd, int mask,
			    Tcl_FileProc *proc, void *clientData);
MODULE_SCOPE int	TclpDeleteFile(const void *path);
MODULE_SCOPE void	TclpDeleteFileHandler(int fd);
MODULE_SCOPE void	TclpFinalizeCondition(Tcl_Condition *condPtr);
MODULE_SCOPE void	TclpFinalizeMutex(Tcl_Mutex *mutexPtr);
MODULE_SCOPE void	TclpFinalizeNotifier(void *clientData);
MODULE_SCOPE void	TclpFinalizePipes(void);
MODULE_SCOPE void	TclpFinalizeSockets(void);
MODULE_SCOPE int	TclCreateSocketAddress(Tcl_Interp *interp,
			    struct addrinfo **addrlist,
			    const char *host, int port, int willBind,
			    const char **errorMsgPtr);
MODULE_SCOPE int	TclpThreadCreate(Tcl_ThreadId *idPtr,
			    Tcl_ThreadCreateProc *proc, void *clientData,
			    size_t stackSize, int flags);
MODULE_SCOPE size_t	TclpFindVariable(const char *name, size_t *lengthPtr);
MODULE_SCOPE void	TclpInitLibraryPath(char **valuePtr,
			    TCL_HASH_TYPE *lengthPtr, Tcl_Encoding *encodingPtr);
MODULE_SCOPE void	TclpInitLock(void);
MODULE_SCOPE void *TclpInitNotifier(void);
MODULE_SCOPE void	TclpInitPlatform(void);
MODULE_SCOPE void	TclpInitUnlock(void);
MODULE_SCOPE Tcl_Obj *	TclpObjListVolumes(void);
MODULE_SCOPE void	TclpGlobalLock(void);
MODULE_SCOPE void	TclpGlobalUnlock(void);
MODULE_SCOPE int	TclpMatchFiles(Tcl_Interp *interp, char *separators,
			    Tcl_DString *dirPtr, char *pattern, char *tail);
MODULE_SCOPE int	TclpObjNormalizePath(Tcl_Interp *interp,
			    Tcl_Obj *pathPtr, int nextCheckpoint);
MODULE_SCOPE void	TclpNativeJoinPath(Tcl_Obj *prefix, const char *joining);
MODULE_SCOPE Tcl_Obj *	TclpNativeSplitPath(Tcl_Obj *pathPtr, size_t *lenPtr);
MODULE_SCOPE Tcl_PathType TclpGetNativePathType(Tcl_Obj *pathPtr,
			    size_t *driveNameLengthPtr, Tcl_Obj **driveNameRef);
MODULE_SCOPE int	TclCrossFilesystemCopy(Tcl_Interp *interp,
			    Tcl_Obj *source, Tcl_Obj *target);
MODULE_SCOPE int	TclpMatchInDirectory(Tcl_Interp *interp,
			    Tcl_Obj *resultPtr, Tcl_Obj *pathPtr,
			    const char *pattern, Tcl_GlobTypeData *types);
MODULE_SCOPE void	*TclpGetNativeCwd(void *clientData);
MODULE_SCOPE Tcl_FSDupInternalRepProc TclNativeDupInternalRep;
MODULE_SCOPE Tcl_Obj *	TclpObjLink(Tcl_Obj *pathPtr, Tcl_Obj *toPtr,
			    int linkType);
MODULE_SCOPE int	TclpObjChdir(Tcl_Obj *pathPtr);
MODULE_SCOPE Tcl_Channel TclpOpenTemporaryFile(Tcl_Obj *dirObj,
			    Tcl_Obj *basenameObj, Tcl_Obj *extensionObj,
			    Tcl_Obj *resultingNameObj);
MODULE_SCOPE void	TclPkgFileSeen(Tcl_Interp *interp,
			    const char *fileName);
MODULE_SCOPE void *	TclInitPkgFiles(Tcl_Interp *interp);
MODULE_SCOPE Tcl_Obj *	TclPathPart(Tcl_Interp *interp, Tcl_Obj *pathPtr,
			    Tcl_PathPart portion);
MODULE_SCOPE char *	TclpReadlink(const char *fileName,
			    Tcl_DString *linkPtr);
MODULE_SCOPE void	TclpSetVariables(Tcl_Interp *interp);
MODULE_SCOPE void *	TclThreadStorageKeyGet(Tcl_ThreadDataKey *keyPtr);
MODULE_SCOPE void	TclThreadStorageKeySet(Tcl_ThreadDataKey *keyPtr,
			    void *data);
MODULE_SCOPE TCL_NORETURN void TclpThreadExit(int status);
MODULE_SCOPE void	TclRememberCondition(Tcl_Condition *mutex);
MODULE_SCOPE void	TclRememberJoinableThread(Tcl_ThreadId id);
MODULE_SCOPE void	TclRememberMutex(Tcl_Mutex *mutex);
MODULE_SCOPE void	TclRemoveScriptLimitCallbacks(Tcl_Interp *interp);
MODULE_SCOPE int	TclReToGlob(Tcl_Interp *interp, const char *reStr,
			    size_t reStrLen, Tcl_DString *dsPtr, int *flagsPtr,
			    int *quantifiersFoundPtr);
MODULE_SCOPE TCL_HASH_TYPE TclScanElement(const char *string, size_t length,
			    char *flagPtr);
MODULE_SCOPE void	TclSetBgErrorHandler(Tcl_Interp *interp,
			    Tcl_Obj *cmdPrefix);
MODULE_SCOPE void	TclSetBignumInternalRep(Tcl_Obj *objPtr,
			    void *bignumValue);
MODULE_SCOPE int	TclSetBooleanFromAny(Tcl_Interp *interp,
			    Tcl_Obj *objPtr);
MODULE_SCOPE void	TclSetCmdNameObj(Tcl_Interp *interp, Tcl_Obj *objPtr,
			    Command *cmdPtr);
MODULE_SCOPE void	TclSetDuplicateObj(Tcl_Obj *dupPtr, Tcl_Obj *objPtr);
MODULE_SCOPE void	TclSetProcessGlobalValue(ProcessGlobalValue *pgvPtr,
			    Tcl_Obj *newValue, Tcl_Encoding encoding);
MODULE_SCOPE void	TclSignalExitThread(Tcl_ThreadId id, int result);
MODULE_SCOPE void	TclSpellFix(Tcl_Interp *interp,
			    Tcl_Obj *const *objv, size_t objc, size_t subIdx,
			    Tcl_Obj *bad, Tcl_Obj *fix);
MODULE_SCOPE void *	TclStackRealloc(Tcl_Interp *interp, void *ptr,
			    size_t numBytes);
typedef int (*memCmpFn_t)(const void*, const void*, size_t);
MODULE_SCOPE int	TclStringCmp(Tcl_Obj *value1Ptr, Tcl_Obj *value2Ptr,
			    int checkEq, int nocase, size_t reqlength);
MODULE_SCOPE int	TclStringCmpOpts(Tcl_Interp *interp, int objc,
			    Tcl_Obj *const objv[], int *nocase,
			    int *reqlength);
MODULE_SCOPE int	TclStringMatch(const char *str, size_t strLen,
			    const char *pattern, int ptnLen, int flags);
MODULE_SCOPE int	TclStringMatchObj(Tcl_Obj *stringObj,
			    Tcl_Obj *patternObj, int flags);
MODULE_SCOPE void	TclSubstCompile(Tcl_Interp *interp, const char *bytes,
			    size_t numBytes, int flags, size_t line,
			    struct CompileEnv *envPtr);
MODULE_SCOPE int	TclSubstOptions(Tcl_Interp *interp, size_t numOpts,
			    Tcl_Obj *const opts[], int *flagPtr);
MODULE_SCOPE void	TclSubstParse(Tcl_Interp *interp, const char *bytes,
			    size_t numBytes, int flags, Tcl_Parse *parsePtr,
			    Tcl_InterpState *statePtr);
MODULE_SCOPE int	TclSubstTokens(Tcl_Interp *interp, Tcl_Token *tokenPtr,
			    size_t count, int *tokensLeftPtr, size_t line,
			    int *clNextOuter, const char *outerScript);
MODULE_SCOPE size_t	TclTrim(const char *bytes, size_t numBytes,
			    const char *trim, size_t numTrim, size_t *trimRight);
MODULE_SCOPE size_t	TclTrimLeft(const char *bytes, size_t numBytes,
			    const char *trim, size_t numTrim);
MODULE_SCOPE size_t	TclTrimRight(const char *bytes, size_t numBytes,
			    const char *trim, size_t numTrim);
MODULE_SCOPE const char*TclGetCommandTypeName(Tcl_Command command);
MODULE_SCOPE void	TclRegisterCommandTypeName(
			    Tcl_ObjCmdProc *implementationProc,
			    const char *nameStr);
MODULE_SCOPE int	TclUtfCmp(const char *cs, const char *ct);
MODULE_SCOPE int	TclUtfCasecmp(const char *cs, const char *ct);
MODULE_SCOPE size_t	TclUtfCount(int ch);
#if TCL_UTF_MAX > 3
#   define TclUtfToUCS4 Tcl_UtfToUniChar
#   define TclUniCharToUCS4(src, ptr) (*ptr = *(src),1)
#   define TclUCS4Prev(src, ptr) (((src) > (ptr)) ? ((src) - 1) : (src))
#else
    MODULE_SCOPE int	TclUtfToUCS4(const char *, int *);
    MODULE_SCOPE int	TclUniCharToUCS4(const Tcl_UniChar *, int *);
    MODULE_SCOPE const Tcl_UniChar *TclUCS4Prev(const Tcl_UniChar *, const Tcl_UniChar *);
#endif
MODULE_SCOPE Tcl_Obj *	TclpNativeToNormalized(void *clientData);
MODULE_SCOPE Tcl_Obj *	TclpFilesystemPathType(Tcl_Obj *pathPtr);
MODULE_SCOPE int	TclpDlopen(Tcl_Interp *interp, Tcl_Obj *pathPtr,
			    Tcl_LoadHandle *loadHandle,
			    Tcl_FSUnloadFileProc **unloadProcPtr, int flags);
MODULE_SCOPE int	TclpUtime(Tcl_Obj *pathPtr, struct utimbuf *tval);
#ifdef TCL_LOAD_FROM_MEMORY
MODULE_SCOPE void *	TclpLoadMemoryGetBuffer(Tcl_Interp *interp, int size);
MODULE_SCOPE int	TclpLoadMemory(Tcl_Interp *interp, void *buffer,
			    int size, int codeSize, Tcl_LoadHandle *loadHandle,
			    Tcl_FSUnloadFileProc **unloadProcPtr, int flags);
#endif
MODULE_SCOPE void	TclInitThreadStorage(void);
MODULE_SCOPE void	TclFinalizeThreadDataThread(void);
MODULE_SCOPE void	TclFinalizeThreadStorage(void);

#ifdef TCL_WIDE_CLICKS
MODULE_SCOPE long long TclpGetWideClicks(void);
MODULE_SCOPE double	TclpWideClicksToNanoseconds(long long clicks);
MODULE_SCOPE double	TclpWideClickInMicrosec(void);
#else
#   ifdef _WIN32
#	define TCL_WIDE_CLICKS 1
MODULE_SCOPE long long TclpGetWideClicks(void);
MODULE_SCOPE double	TclpWideClickInMicrosec(void);
#	define		TclpWideClicksToNanoseconds(clicks) \
				((double)(clicks) * TclpWideClickInMicrosec() * 1000)
#   endif
#endif
MODULE_SCOPE long long TclpGetMicroseconds(void);

MODULE_SCOPE int	TclZlibInit(Tcl_Interp *interp);
MODULE_SCOPE void *	TclpThreadCreateKey(void);
MODULE_SCOPE void	TclpThreadDeleteKey(void *keyPtr);
MODULE_SCOPE void	TclpThreadSetGlobalTSD(void *tsdKeyPtr, void *ptr);
MODULE_SCOPE void *	TclpThreadGetGlobalTSD(void *tsdKeyPtr);
MODULE_SCOPE void	TclErrorStackResetIf(Tcl_Interp *interp,
			    const char *msg, size_t length);
/* Tip 430 */
MODULE_SCOPE int    TclZipfs_Init(Tcl_Interp *interp);


/*
 * Many parsing tasks need a common definition of whitespace.
 * Use this routine and macro to achieve that and place
 * optimization (fragile on changes) in one place.
 */

MODULE_SCOPE int	TclIsSpaceProc(int byte);
#	define TclIsSpaceProcM(byte) \
		(((byte) > 0x20) ? 0 : TclIsSpaceProc(byte))

/*
 *----------------------------------------------------------------
 * Command procedures in the generic core:
 *----------------------------------------------------------------
 */

MODULE_SCOPE Tcl_ObjCmdProc Tcl_AfterObjCmd;
MODULE_SCOPE Tcl_ObjCmdProc Tcl_AppendObjCmd;
MODULE_SCOPE Tcl_ObjCmdProc Tcl_ApplyObjCmd;
MODULE_SCOPE Tcl_Command TclInitArrayCmd(Tcl_Interp *interp);
MODULE_SCOPE Tcl_Command TclInitBinaryCmd(Tcl_Interp *interp);
MODULE_SCOPE Tcl_ObjCmdProc Tcl_BreakObjCmd;
MODULE_SCOPE Tcl_ObjCmdProc Tcl_CatchObjCmd;
MODULE_SCOPE Tcl_ObjCmdProc Tcl_CdObjCmd;
MODULE_SCOPE Tcl_Command TclInitChanCmd(Tcl_Interp *interp);
MODULE_SCOPE Tcl_ObjCmdProc TclChanCreateObjCmd;
MODULE_SCOPE Tcl_ObjCmdProc TclChanPostEventObjCmd;
MODULE_SCOPE Tcl_ObjCmdProc TclChanPopObjCmd;
MODULE_SCOPE Tcl_ObjCmdProc TclChanPushObjCmd;
MODULE_SCOPE void	TclClockInit(Tcl_Interp *interp);
MODULE_SCOPE Tcl_ObjCmdProc TclClockOldscanObjCmd;
MODULE_SCOPE Tcl_ObjCmdProc Tcl_CloseObjCmd;
MODULE_SCOPE Tcl_ObjCmdProc Tcl_ConcatObjCmd;
MODULE_SCOPE Tcl_ObjCmdProc Tcl_ContinueObjCmd;
MODULE_SCOPE Tcl_TimerToken TclCreateAbsoluteTimerHandler(
			    Tcl_Time *timePtr, Tcl_TimerProc *proc,
			    void *clientData);
MODULE_SCOPE Tcl_ObjCmdProc TclDefaultBgErrorHandlerObjCmd;
MODULE_SCOPE Tcl_Command TclInitDictCmd(Tcl_Interp *interp);
MODULE_SCOPE int	TclDictWithFinish(Tcl_Interp *interp, Var *varPtr,
			    Var *arrayPtr, Tcl_Obj *part1Ptr,
			    Tcl_Obj *part2Ptr, int index, int pathc,
			    Tcl_Obj *const pathv[], Tcl_Obj *keysPtr);
MODULE_SCOPE Tcl_Obj *	TclDictWithInit(Tcl_Interp *interp, Tcl_Obj *dictPtr,
			    size_t pathc, Tcl_Obj *const pathv[]);
MODULE_SCOPE Tcl_ObjCmdProc Tcl_DisassembleObjCmd;

/* Assemble command function */
MODULE_SCOPE Tcl_ObjCmdProc Tcl_AssembleObjCmd;
MODULE_SCOPE Tcl_ObjCmdProc TclNRAssembleObjCmd;
MODULE_SCOPE Tcl_Command TclInitEncodingCmd(Tcl_Interp *interp);
MODULE_SCOPE Tcl_ObjCmdProc Tcl_EofObjCmd;
MODULE_SCOPE Tcl_ObjCmdProc Tcl_ErrorObjCmd;
MODULE_SCOPE Tcl_ObjCmdProc Tcl_EvalObjCmd;
MODULE_SCOPE Tcl_ObjCmdProc Tcl_ExecObjCmd;
MODULE_SCOPE Tcl_ObjCmdProc Tcl_ExitObjCmd;
MODULE_SCOPE Tcl_ObjCmdProc Tcl_ExprObjCmd;
MODULE_SCOPE Tcl_ObjCmdProc Tcl_FblockedObjCmd;
MODULE_SCOPE Tcl_ObjCmdProc Tcl_FconfigureObjCmd;
MODULE_SCOPE Tcl_ObjCmdProc Tcl_FcopyObjCmd;
MODULE_SCOPE Tcl_Command TclInitFileCmd(Tcl_Interp *interp);
MODULE_SCOPE Tcl_ObjCmdProc Tcl_FileEventObjCmd;
MODULE_SCOPE Tcl_ObjCmdProc Tcl_FlushObjCmd;
MODULE_SCOPE Tcl_ObjCmdProc Tcl_ForObjCmd;
MODULE_SCOPE Tcl_ObjCmdProc Tcl_ForeachObjCmd;
MODULE_SCOPE Tcl_ObjCmdProc Tcl_FormatObjCmd;
MODULE_SCOPE Tcl_ObjCmdProc Tcl_GetsObjCmd;
MODULE_SCOPE Tcl_ObjCmdProc Tcl_GlobalObjCmd;
MODULE_SCOPE Tcl_ObjCmdProc Tcl_GlobObjCmd;
MODULE_SCOPE Tcl_ObjCmdProc Tcl_IfObjCmd;
MODULE_SCOPE Tcl_ObjCmdProc Tcl_IncrObjCmd;
MODULE_SCOPE Tcl_Command TclInitInfoCmd(Tcl_Interp *interp);
MODULE_SCOPE Tcl_ObjCmdProc Tcl_InterpObjCmd;
MODULE_SCOPE Tcl_ObjCmdProc Tcl_JoinObjCmd;
MODULE_SCOPE Tcl_ObjCmdProc Tcl_LappendObjCmd;
MODULE_SCOPE Tcl_ObjCmdProc Tcl_LassignObjCmd;
MODULE_SCOPE Tcl_ObjCmdProc Tcl_LeditObjCmd;
MODULE_SCOPE Tcl_ObjCmdProc Tcl_LindexObjCmd;
MODULE_SCOPE Tcl_ObjCmdProc Tcl_LinsertObjCmd;
MODULE_SCOPE Tcl_ObjCmdProc Tcl_LlengthObjCmd;
MODULE_SCOPE Tcl_ObjCmdProc Tcl_ListObjCmd;
MODULE_SCOPE Tcl_ObjCmdProc Tcl_LmapObjCmd;
MODULE_SCOPE Tcl_ObjCmdProc Tcl_LoadObjCmd;
MODULE_SCOPE Tcl_ObjCmdProc Tcl_LpopObjCmd;
MODULE_SCOPE Tcl_ObjCmdProc Tcl_LrangeObjCmd;
MODULE_SCOPE Tcl_ObjCmdProc Tcl_LremoveObjCmd;
MODULE_SCOPE Tcl_ObjCmdProc Tcl_LrepeatObjCmd;
MODULE_SCOPE Tcl_ObjCmdProc Tcl_LreplaceObjCmd;
MODULE_SCOPE Tcl_ObjCmdProc Tcl_LreverseObjCmd;
MODULE_SCOPE Tcl_ObjCmdProc Tcl_LsearchObjCmd;
MODULE_SCOPE Tcl_ObjCmdProc Tcl_LseqObjCmd;
MODULE_SCOPE Tcl_ObjCmdProc Tcl_LsetObjCmd;
MODULE_SCOPE Tcl_ObjCmdProc Tcl_LsortObjCmd;
MODULE_SCOPE Tcl_Command TclInitNamespaceCmd(Tcl_Interp *interp);
MODULE_SCOPE Tcl_ObjCmdProc TclNamespaceEnsembleCmd;
MODULE_SCOPE Tcl_ObjCmdProc Tcl_OpenObjCmd;
MODULE_SCOPE Tcl_ObjCmdProc Tcl_PackageObjCmd;
MODULE_SCOPE Tcl_ObjCmdProc Tcl_PidObjCmd;
MODULE_SCOPE Tcl_Command TclInitPrefixCmd(Tcl_Interp *interp);
MODULE_SCOPE Tcl_ObjCmdProc Tcl_PutsObjCmd;
MODULE_SCOPE Tcl_ObjCmdProc Tcl_PwdObjCmd;
MODULE_SCOPE Tcl_ObjCmdProc Tcl_ReadObjCmd;
MODULE_SCOPE Tcl_ObjCmdProc Tcl_RegexpObjCmd;
MODULE_SCOPE Tcl_ObjCmdProc Tcl_RegsubObjCmd;
MODULE_SCOPE Tcl_ObjCmdProc Tcl_RenameObjCmd;
MODULE_SCOPE Tcl_ObjCmdProc Tcl_RepresentationCmd;
MODULE_SCOPE Tcl_ObjCmdProc Tcl_ReturnObjCmd;
MODULE_SCOPE Tcl_ObjCmdProc Tcl_ScanObjCmd;
MODULE_SCOPE Tcl_ObjCmdProc Tcl_SeekObjCmd;
MODULE_SCOPE Tcl_ObjCmdProc Tcl_SetObjCmd;
MODULE_SCOPE Tcl_ObjCmdProc Tcl_SplitObjCmd;
MODULE_SCOPE Tcl_ObjCmdProc Tcl_SocketObjCmd;
MODULE_SCOPE Tcl_ObjCmdProc Tcl_SourceObjCmd;
MODULE_SCOPE Tcl_Command TclInitStringCmd(Tcl_Interp *interp);
MODULE_SCOPE Tcl_ObjCmdProc Tcl_SubstObjCmd;
MODULE_SCOPE Tcl_ObjCmdProc Tcl_SwitchObjCmd;
MODULE_SCOPE Tcl_ObjCmdProc Tcl_TellObjCmd;
MODULE_SCOPE Tcl_ObjCmdProc Tcl_ThrowObjCmd;
MODULE_SCOPE Tcl_ObjCmdProc Tcl_TimeObjCmd;
MODULE_SCOPE Tcl_ObjCmdProc Tcl_TimeRateObjCmd;
MODULE_SCOPE Tcl_ObjCmdProc Tcl_TraceObjCmd;
MODULE_SCOPE Tcl_ObjCmdProc Tcl_TryObjCmd;
MODULE_SCOPE Tcl_ObjCmdProc Tcl_UnloadObjCmd;
MODULE_SCOPE Tcl_ObjCmdProc Tcl_UnsetObjCmd;
MODULE_SCOPE Tcl_ObjCmdProc Tcl_UpdateObjCmd;
MODULE_SCOPE Tcl_ObjCmdProc Tcl_UplevelObjCmd;
MODULE_SCOPE Tcl_ObjCmdProc Tcl_UpvarObjCmd;
MODULE_SCOPE Tcl_ObjCmdProc Tcl_VariableObjCmd;
MODULE_SCOPE Tcl_ObjCmdProc Tcl_VwaitObjCmd;
MODULE_SCOPE Tcl_ObjCmdProc Tcl_WhileObjCmd;

/*
 *----------------------------------------------------------------
 * Compilation procedures for commands in the generic core:
 *----------------------------------------------------------------
 */

MODULE_SCOPE int	TclCompileAppendCmd(Tcl_Interp *interp,
			    Tcl_Parse *parsePtr, Command *cmdPtr,
			    struct CompileEnv *envPtr);
MODULE_SCOPE int	TclCompileArrayExistsCmd(Tcl_Interp *interp,
			    Tcl_Parse *parsePtr, Command *cmdPtr,
			    struct CompileEnv *envPtr);
MODULE_SCOPE int	TclCompileArraySetCmd(Tcl_Interp *interp,
			    Tcl_Parse *parsePtr, Command *cmdPtr,
			    struct CompileEnv *envPtr);
MODULE_SCOPE int	TclCompileArrayUnsetCmd(Tcl_Interp *interp,
			    Tcl_Parse *parsePtr, Command *cmdPtr,
			    struct CompileEnv *envPtr);
MODULE_SCOPE int	TclCompileBreakCmd(Tcl_Interp *interp,
			    Tcl_Parse *parsePtr, Command *cmdPtr,
			    struct CompileEnv *envPtr);
MODULE_SCOPE int	TclCompileCatchCmd(Tcl_Interp *interp,
			    Tcl_Parse *parsePtr, Command *cmdPtr,
			    struct CompileEnv *envPtr);
MODULE_SCOPE int	TclCompileClockClicksCmd(Tcl_Interp *interp,
			    Tcl_Parse *parsePtr, Command *cmdPtr,
			    struct CompileEnv *envPtr);
MODULE_SCOPE int	TclCompileClockReadingCmd(Tcl_Interp *interp,
			    Tcl_Parse *parsePtr, Command *cmdPtr,
			    struct CompileEnv *envPtr);
MODULE_SCOPE int	TclCompileConcatCmd(Tcl_Interp *interp,
			    Tcl_Parse *parsePtr, Command *cmdPtr,
			    struct CompileEnv *envPtr);
MODULE_SCOPE int	TclCompileContinueCmd(Tcl_Interp *interp,
			    Tcl_Parse *parsePtr, Command *cmdPtr,
			    struct CompileEnv *envPtr);
MODULE_SCOPE int	TclCompileDictAppendCmd(Tcl_Interp *interp,
			    Tcl_Parse *parsePtr, Command *cmdPtr,
			    struct CompileEnv *envPtr);
MODULE_SCOPE int	TclCompileDictCreateCmd(Tcl_Interp *interp,
			    Tcl_Parse *parsePtr, Command *cmdPtr,
			    struct CompileEnv *envPtr);
MODULE_SCOPE int	TclCompileDictExistsCmd(Tcl_Interp *interp,
			    Tcl_Parse *parsePtr, Command *cmdPtr,
			    struct CompileEnv *envPtr);
MODULE_SCOPE int	TclCompileDictForCmd(Tcl_Interp *interp,
			    Tcl_Parse *parsePtr, Command *cmdPtr,
			    struct CompileEnv *envPtr);
MODULE_SCOPE int	TclCompileDictGetCmd(Tcl_Interp *interp,
			    Tcl_Parse *parsePtr, Command *cmdPtr,
			    struct CompileEnv *envPtr);
MODULE_SCOPE int	TclCompileDictGetWithDefaultCmd(Tcl_Interp *interp,
			    Tcl_Parse *parsePtr, Command *cmdPtr,
			    struct CompileEnv *envPtr);
MODULE_SCOPE int	TclCompileDictIncrCmd(Tcl_Interp *interp,
			    Tcl_Parse *parsePtr, Command *cmdPtr,
			    struct CompileEnv *envPtr);
MODULE_SCOPE int	TclCompileDictLappendCmd(Tcl_Interp *interp,
			    Tcl_Parse *parsePtr, Command *cmdPtr,
			    struct CompileEnv *envPtr);
MODULE_SCOPE int	TclCompileDictMapCmd(Tcl_Interp *interp,
			    Tcl_Parse *parsePtr, Command *cmdPtr,
			    struct CompileEnv *envPtr);
MODULE_SCOPE int	TclCompileDictMergeCmd(Tcl_Interp *interp,
			    Tcl_Parse *parsePtr, Command *cmdPtr,
			    struct CompileEnv *envPtr);
MODULE_SCOPE int	TclCompileDictSetCmd(Tcl_Interp *interp,
			    Tcl_Parse *parsePtr, Command *cmdPtr,
			    struct CompileEnv *envPtr);
MODULE_SCOPE int	TclCompileDictUnsetCmd(Tcl_Interp *interp,
			    Tcl_Parse *parsePtr, Command *cmdPtr,
			    struct CompileEnv *envPtr);
MODULE_SCOPE int	TclCompileDictUpdateCmd(Tcl_Interp *interp,
			    Tcl_Parse *parsePtr, Command *cmdPtr,
			    struct CompileEnv *envPtr);
MODULE_SCOPE int	TclCompileDictWithCmd(Tcl_Interp *interp,
			    Tcl_Parse *parsePtr, Command *cmdPtr,
			    struct CompileEnv *envPtr);
MODULE_SCOPE int	TclCompileEnsemble(Tcl_Interp *interp,
			    Tcl_Parse *parsePtr, Command *cmdPtr,
			    struct CompileEnv *envPtr);
MODULE_SCOPE int	TclCompileErrorCmd(Tcl_Interp *interp,
			    Tcl_Parse *parsePtr, Command *cmdPtr,
			    struct CompileEnv *envPtr);
MODULE_SCOPE int	TclCompileExprCmd(Tcl_Interp *interp,
			    Tcl_Parse *parsePtr, Command *cmdPtr,
			    struct CompileEnv *envPtr);
MODULE_SCOPE int	TclCompileForCmd(Tcl_Interp *interp,
			    Tcl_Parse *parsePtr, Command *cmdPtr,
			    struct CompileEnv *envPtr);
MODULE_SCOPE int	TclCompileForeachCmd(Tcl_Interp *interp,
			    Tcl_Parse *parsePtr, Command *cmdPtr,
			    struct CompileEnv *envPtr);
MODULE_SCOPE int	TclCompileFormatCmd(Tcl_Interp *interp,
			    Tcl_Parse *parsePtr, Command *cmdPtr,
			    struct CompileEnv *envPtr);
MODULE_SCOPE int	TclCompileGlobalCmd(Tcl_Interp *interp,
			    Tcl_Parse *parsePtr, Command *cmdPtr,
			    struct CompileEnv *envPtr);
MODULE_SCOPE int	TclCompileIfCmd(Tcl_Interp *interp,
			    Tcl_Parse *parsePtr, Command *cmdPtr,
			    struct CompileEnv *envPtr);
MODULE_SCOPE int	TclCompileInfoCommandsCmd(Tcl_Interp *interp,
			    Tcl_Parse *parsePtr, Command *cmdPtr,
			    struct CompileEnv *envPtr);
MODULE_SCOPE int	TclCompileInfoCoroutineCmd(Tcl_Interp *interp,
			    Tcl_Parse *parsePtr, Command *cmdPtr,
			    struct CompileEnv *envPtr);
MODULE_SCOPE int	TclCompileInfoExistsCmd(Tcl_Interp *interp,
			    Tcl_Parse *parsePtr, Command *cmdPtr,
			    struct CompileEnv *envPtr);
MODULE_SCOPE int	TclCompileInfoLevelCmd(Tcl_Interp *interp,
			    Tcl_Parse *parsePtr, Command *cmdPtr,
			    struct CompileEnv *envPtr);
MODULE_SCOPE int	TclCompileInfoObjectClassCmd(Tcl_Interp *interp,
			    Tcl_Parse *parsePtr, Command *cmdPtr,
			    struct CompileEnv *envPtr);
MODULE_SCOPE int	TclCompileInfoObjectIsACmd(Tcl_Interp *interp,
			    Tcl_Parse *parsePtr, Command *cmdPtr,
			    struct CompileEnv *envPtr);
MODULE_SCOPE int	TclCompileInfoObjectNamespaceCmd(Tcl_Interp *interp,
			    Tcl_Parse *parsePtr, Command *cmdPtr,
			    struct CompileEnv *envPtr);
MODULE_SCOPE int	TclCompileIncrCmd(Tcl_Interp *interp,
			    Tcl_Parse *parsePtr, Command *cmdPtr,
			    struct CompileEnv *envPtr);
MODULE_SCOPE int	TclCompileLappendCmd(Tcl_Interp *interp,
			    Tcl_Parse *parsePtr, Command *cmdPtr,
			    struct CompileEnv *envPtr);
MODULE_SCOPE int	TclCompileLassignCmd(Tcl_Interp *interp,
			    Tcl_Parse *parsePtr, Command *cmdPtr,
			    struct CompileEnv *envPtr);
MODULE_SCOPE int	TclCompileLindexCmd(Tcl_Interp *interp,
			    Tcl_Parse *parsePtr, Command *cmdPtr,
			    struct CompileEnv *envPtr);
MODULE_SCOPE int	TclCompileLinsertCmd(Tcl_Interp *interp,
			    Tcl_Parse *parsePtr, Command *cmdPtr,
			    struct CompileEnv *envPtr);
MODULE_SCOPE int	TclCompileListCmd(Tcl_Interp *interp,
			    Tcl_Parse *parsePtr, Command *cmdPtr,
			    struct CompileEnv *envPtr);
MODULE_SCOPE int	TclCompileLlengthCmd(Tcl_Interp *interp,
			    Tcl_Parse *parsePtr, Command *cmdPtr,
			    struct CompileEnv *envPtr);
MODULE_SCOPE int	TclCompileLmapCmd(Tcl_Interp *interp,
			    Tcl_Parse *parsePtr, Command *cmdPtr,
			    struct CompileEnv *envPtr);
MODULE_SCOPE int	TclCompileLrangeCmd(Tcl_Interp *interp,
			    Tcl_Parse *parsePtr, Command *cmdPtr,
			    struct CompileEnv *envPtr);
MODULE_SCOPE int	TclCompileLreplaceCmd(Tcl_Interp *interp,
			    Tcl_Parse *parsePtr, Command *cmdPtr,
			    struct CompileEnv *envPtr);
MODULE_SCOPE int	TclCompileLsetCmd(Tcl_Interp *interp,
			    Tcl_Parse *parsePtr, Command *cmdPtr,
			    struct CompileEnv *envPtr);
MODULE_SCOPE int	TclCompileNamespaceCodeCmd(Tcl_Interp *interp,
			    Tcl_Parse *parsePtr, Command *cmdPtr,
			    struct CompileEnv *envPtr);
MODULE_SCOPE int	TclCompileNamespaceCurrentCmd(Tcl_Interp *interp,
			    Tcl_Parse *parsePtr, Command *cmdPtr,
			    struct CompileEnv *envPtr);
MODULE_SCOPE int	TclCompileNamespaceOriginCmd(Tcl_Interp *interp,
			    Tcl_Parse *parsePtr, Command *cmdPtr,
			    struct CompileEnv *envPtr);
MODULE_SCOPE int	TclCompileNamespaceQualifiersCmd(Tcl_Interp *interp,
			    Tcl_Parse *parsePtr, Command *cmdPtr,
			    struct CompileEnv *envPtr);
MODULE_SCOPE int	TclCompileNamespaceTailCmd(Tcl_Interp *interp,
			    Tcl_Parse *parsePtr, Command *cmdPtr,
			    struct CompileEnv *envPtr);
MODULE_SCOPE int	TclCompileNamespaceUpvarCmd(Tcl_Interp *interp,
			    Tcl_Parse *parsePtr, Command *cmdPtr,
			    struct CompileEnv *envPtr);
MODULE_SCOPE int	TclCompileNamespaceWhichCmd(Tcl_Interp *interp,
			    Tcl_Parse *parsePtr, Command *cmdPtr,
			    struct CompileEnv *envPtr);
MODULE_SCOPE int	TclCompileNoOp(Tcl_Interp *interp,
			    Tcl_Parse *parsePtr, Command *cmdPtr,
			    struct CompileEnv *envPtr);
MODULE_SCOPE int	TclCompileObjectNextCmd(Tcl_Interp *interp,
			    Tcl_Parse *parsePtr, Command *cmdPtr,
			    struct CompileEnv *envPtr);
MODULE_SCOPE int	TclCompileObjectNextToCmd(Tcl_Interp *interp,
			    Tcl_Parse *parsePtr, Command *cmdPtr,
			    struct CompileEnv *envPtr);
MODULE_SCOPE int	TclCompileObjectSelfCmd(Tcl_Interp *interp,
			    Tcl_Parse *parsePtr, Command *cmdPtr,
			    struct CompileEnv *envPtr);
MODULE_SCOPE int	TclCompileRegexpCmd(Tcl_Interp *interp,
			    Tcl_Parse *parsePtr, Command *cmdPtr,
			    struct CompileEnv *envPtr);
MODULE_SCOPE int	TclCompileRegsubCmd(Tcl_Interp *interp,
			    Tcl_Parse *parsePtr, Command *cmdPtr,
			    struct CompileEnv *envPtr);
MODULE_SCOPE int	TclCompileReturnCmd(Tcl_Interp *interp,
			    Tcl_Parse *parsePtr, Command *cmdPtr,
			    struct CompileEnv *envPtr);
MODULE_SCOPE int	TclCompileSetCmd(Tcl_Interp *interp,
			    Tcl_Parse *parsePtr, Command *cmdPtr,
			    struct CompileEnv *envPtr);
MODULE_SCOPE int	TclCompileStringCatCmd(Tcl_Interp *interp,
			    Tcl_Parse *parsePtr, Command *cmdPtr,
			    struct CompileEnv *envPtr);
MODULE_SCOPE int	TclCompileStringCmpCmd(Tcl_Interp *interp,
			    Tcl_Parse *parsePtr, Command *cmdPtr,
			    struct CompileEnv *envPtr);
MODULE_SCOPE int	TclCompileStringEqualCmd(Tcl_Interp *interp,
			    Tcl_Parse *parsePtr, Command *cmdPtr,
			    struct CompileEnv *envPtr);
MODULE_SCOPE int	TclCompileStringFirstCmd(Tcl_Interp *interp,
			    Tcl_Parse *parsePtr, Command *cmdPtr,
			    struct CompileEnv *envPtr);
MODULE_SCOPE int	TclCompileStringIndexCmd(Tcl_Interp *interp,
			    Tcl_Parse *parsePtr, Command *cmdPtr,
			    struct CompileEnv *envPtr);
MODULE_SCOPE int	TclCompileStringInsertCmd(Tcl_Interp *interp,
			    Tcl_Parse *parsePtr, Command *cmdPtr,
			    struct CompileEnv *envPtr);
MODULE_SCOPE int	TclCompileStringIsCmd(Tcl_Interp *interp,
			    Tcl_Parse *parsePtr, Command *cmdPtr,
			    struct CompileEnv *envPtr);
MODULE_SCOPE int	TclCompileStringLastCmd(Tcl_Interp *interp,
			    Tcl_Parse *parsePtr, Command *cmdPtr,
			    struct CompileEnv *envPtr);
MODULE_SCOPE int	TclCompileStringLenCmd(Tcl_Interp *interp,
			    Tcl_Parse *parsePtr, Command *cmdPtr,
			    struct CompileEnv *envPtr);
MODULE_SCOPE int	TclCompileStringMapCmd(Tcl_Interp *interp,
			    Tcl_Parse *parsePtr, Command *cmdPtr,
			    struct CompileEnv *envPtr);
MODULE_SCOPE int	TclCompileStringMatchCmd(Tcl_Interp *interp,
			    Tcl_Parse *parsePtr, Command *cmdPtr,
			    struct CompileEnv *envPtr);
MODULE_SCOPE int	TclCompileStringRangeCmd(Tcl_Interp *interp,
			    Tcl_Parse *parsePtr, Command *cmdPtr,
			    struct CompileEnv *envPtr);
MODULE_SCOPE int	TclCompileStringReplaceCmd(Tcl_Interp *interp,
			    Tcl_Parse *parsePtr, Command *cmdPtr,
			    struct CompileEnv *envPtr);
MODULE_SCOPE int	TclCompileStringToLowerCmd(Tcl_Interp *interp,
			    Tcl_Parse *parsePtr, Command *cmdPtr,
			    struct CompileEnv *envPtr);
MODULE_SCOPE int	TclCompileStringToTitleCmd(Tcl_Interp *interp,
			    Tcl_Parse *parsePtr, Command *cmdPtr,
			    struct CompileEnv *envPtr);
MODULE_SCOPE int	TclCompileStringToUpperCmd(Tcl_Interp *interp,
			    Tcl_Parse *parsePtr, Command *cmdPtr,
			    struct CompileEnv *envPtr);
MODULE_SCOPE int	TclCompileStringTrimCmd(Tcl_Interp *interp,
			    Tcl_Parse *parsePtr, Command *cmdPtr,
			    struct CompileEnv *envPtr);
MODULE_SCOPE int	TclCompileStringTrimLCmd(Tcl_Interp *interp,
			    Tcl_Parse *parsePtr, Command *cmdPtr,
			    struct CompileEnv *envPtr);
MODULE_SCOPE int	TclCompileStringTrimRCmd(Tcl_Interp *interp,
			    Tcl_Parse *parsePtr, Command *cmdPtr,
			    struct CompileEnv *envPtr);
MODULE_SCOPE int	TclCompileSubstCmd(Tcl_Interp *interp,
			    Tcl_Parse *parsePtr, Command *cmdPtr,
			    struct CompileEnv *envPtr);
MODULE_SCOPE int	TclCompileSwitchCmd(Tcl_Interp *interp,
			    Tcl_Parse *parsePtr, Command *cmdPtr,
			    struct CompileEnv *envPtr);
MODULE_SCOPE int	TclCompileTailcallCmd(Tcl_Interp *interp,
			    Tcl_Parse *parsePtr, Command *cmdPtr,
			    struct CompileEnv *envPtr);
MODULE_SCOPE int	TclCompileThrowCmd(Tcl_Interp *interp,
			    Tcl_Parse *parsePtr, Command *cmdPtr,
			    struct CompileEnv *envPtr);
MODULE_SCOPE int	TclCompileTryCmd(Tcl_Interp *interp,
			    Tcl_Parse *parsePtr, Command *cmdPtr,
			    struct CompileEnv *envPtr);
MODULE_SCOPE int	TclCompileUnsetCmd(Tcl_Interp *interp,
			    Tcl_Parse *parsePtr, Command *cmdPtr,
			    struct CompileEnv *envPtr);
MODULE_SCOPE int	TclCompileUpvarCmd(Tcl_Interp *interp,
			    Tcl_Parse *parsePtr, Command *cmdPtr,
			    struct CompileEnv *envPtr);
MODULE_SCOPE int	TclCompileVariableCmd(Tcl_Interp *interp,
			    Tcl_Parse *parsePtr, Command *cmdPtr,
			    struct CompileEnv *envPtr);
MODULE_SCOPE int	TclCompileWhileCmd(Tcl_Interp *interp,
			    Tcl_Parse *parsePtr, Command *cmdPtr,
			    struct CompileEnv *envPtr);
MODULE_SCOPE int	TclCompileYieldCmd(Tcl_Interp *interp,
			    Tcl_Parse *parsePtr, Command *cmdPtr,
			    struct CompileEnv *envPtr);
MODULE_SCOPE int	TclCompileYieldToCmd(Tcl_Interp *interp,
			    Tcl_Parse *parsePtr, Command *cmdPtr,
			    struct CompileEnv *envPtr);
MODULE_SCOPE int	TclCompileBasic0ArgCmd(Tcl_Interp *interp,
			    Tcl_Parse *parsePtr, Command *cmdPtr,
			    struct CompileEnv *envPtr);
MODULE_SCOPE int	TclCompileBasic1ArgCmd(Tcl_Interp *interp,
			    Tcl_Parse *parsePtr, Command *cmdPtr,
			    struct CompileEnv *envPtr);
MODULE_SCOPE int	TclCompileBasic2ArgCmd(Tcl_Interp *interp,
			    Tcl_Parse *parsePtr, Command *cmdPtr,
			    struct CompileEnv *envPtr);
MODULE_SCOPE int	TclCompileBasic3ArgCmd(Tcl_Interp *interp,
			    Tcl_Parse *parsePtr, Command *cmdPtr,
			    struct CompileEnv *envPtr);
MODULE_SCOPE int	TclCompileBasic0Or1ArgCmd(Tcl_Interp *interp,
			    Tcl_Parse *parsePtr, Command *cmdPtr,
			    struct CompileEnv *envPtr);
MODULE_SCOPE int	TclCompileBasic1Or2ArgCmd(Tcl_Interp *interp,
			    Tcl_Parse *parsePtr, Command *cmdPtr,
			    struct CompileEnv *envPtr);
MODULE_SCOPE int	TclCompileBasic2Or3ArgCmd(Tcl_Interp *interp,
			    Tcl_Parse *parsePtr, Command *cmdPtr,
			    struct CompileEnv *envPtr);
MODULE_SCOPE int	TclCompileBasic0To2ArgCmd(Tcl_Interp *interp,
			    Tcl_Parse *parsePtr, Command *cmdPtr,
			    struct CompileEnv *envPtr);
MODULE_SCOPE int	TclCompileBasic1To3ArgCmd(Tcl_Interp *interp,
			    Tcl_Parse *parsePtr, Command *cmdPtr,
			    struct CompileEnv *envPtr);
MODULE_SCOPE int	TclCompileBasicMin0ArgCmd(Tcl_Interp *interp,
			    Tcl_Parse *parsePtr, Command *cmdPtr,
			    struct CompileEnv *envPtr);
MODULE_SCOPE int	TclCompileBasicMin1ArgCmd(Tcl_Interp *interp,
			    Tcl_Parse *parsePtr, Command *cmdPtr,
			    struct CompileEnv *envPtr);
MODULE_SCOPE int	TclCompileBasicMin2ArgCmd(Tcl_Interp *interp,
			    Tcl_Parse *parsePtr, Command *cmdPtr,
			    struct CompileEnv *envPtr);

MODULE_SCOPE Tcl_ObjCmdProc TclInvertOpCmd;
MODULE_SCOPE int	TclCompileInvertOpCmd(Tcl_Interp *interp,
			    Tcl_Parse *parsePtr, Command *cmdPtr,
			    struct CompileEnv *envPtr);
MODULE_SCOPE Tcl_ObjCmdProc TclNotOpCmd;
MODULE_SCOPE int	TclCompileNotOpCmd(Tcl_Interp *interp,
			    Tcl_Parse *parsePtr, Command *cmdPtr,
			    struct CompileEnv *envPtr);
MODULE_SCOPE Tcl_ObjCmdProc TclAddOpCmd;
MODULE_SCOPE int	TclCompileAddOpCmd(Tcl_Interp *interp,
			    Tcl_Parse *parsePtr, Command *cmdPtr,
			    struct CompileEnv *envPtr);
MODULE_SCOPE Tcl_ObjCmdProc TclMulOpCmd;
MODULE_SCOPE int	TclCompileMulOpCmd(Tcl_Interp *interp,
			    Tcl_Parse *parsePtr, Command *cmdPtr,
			    struct CompileEnv *envPtr);
MODULE_SCOPE Tcl_ObjCmdProc TclAndOpCmd;
MODULE_SCOPE int	TclCompileAndOpCmd(Tcl_Interp *interp,
			    Tcl_Parse *parsePtr, Command *cmdPtr,
			    struct CompileEnv *envPtr);
MODULE_SCOPE Tcl_ObjCmdProc TclOrOpCmd;
MODULE_SCOPE int	TclCompileOrOpCmd(Tcl_Interp *interp,
			    Tcl_Parse *parsePtr, Command *cmdPtr,
			    struct CompileEnv *envPtr);
MODULE_SCOPE Tcl_ObjCmdProc TclXorOpCmd;
MODULE_SCOPE int	TclCompileXorOpCmd(Tcl_Interp *interp,
			    Tcl_Parse *parsePtr, Command *cmdPtr,
			    struct CompileEnv *envPtr);
MODULE_SCOPE Tcl_ObjCmdProc TclPowOpCmd;
MODULE_SCOPE int	TclCompilePowOpCmd(Tcl_Interp *interp,
			    Tcl_Parse *parsePtr, Command *cmdPtr,
			    struct CompileEnv *envPtr);
MODULE_SCOPE Tcl_ObjCmdProc TclLshiftOpCmd;
MODULE_SCOPE int	TclCompileLshiftOpCmd(Tcl_Interp *interp,
			    Tcl_Parse *parsePtr, Command *cmdPtr,
			    struct CompileEnv *envPtr);
MODULE_SCOPE Tcl_ObjCmdProc TclRshiftOpCmd;
MODULE_SCOPE int	TclCompileRshiftOpCmd(Tcl_Interp *interp,
			    Tcl_Parse *parsePtr, Command *cmdPtr,
			    struct CompileEnv *envPtr);
MODULE_SCOPE Tcl_ObjCmdProc TclModOpCmd;
MODULE_SCOPE int	TclCompileModOpCmd(Tcl_Interp *interp,
			    Tcl_Parse *parsePtr, Command *cmdPtr,
			    struct CompileEnv *envPtr);
MODULE_SCOPE Tcl_ObjCmdProc TclNeqOpCmd;
MODULE_SCOPE int	TclCompileNeqOpCmd(Tcl_Interp *interp,
			    Tcl_Parse *parsePtr, Command *cmdPtr,
			    struct CompileEnv *envPtr);
MODULE_SCOPE Tcl_ObjCmdProc TclStrneqOpCmd;
MODULE_SCOPE int	TclCompileStrneqOpCmd(Tcl_Interp *interp,
			    Tcl_Parse *parsePtr, Command *cmdPtr,
			    struct CompileEnv *envPtr);
MODULE_SCOPE Tcl_ObjCmdProc TclInOpCmd;
MODULE_SCOPE int	TclCompileInOpCmd(Tcl_Interp *interp,
			    Tcl_Parse *parsePtr, Command *cmdPtr,
			    struct CompileEnv *envPtr);
MODULE_SCOPE Tcl_ObjCmdProc TclNiOpCmd;
MODULE_SCOPE int	TclCompileNiOpCmd(Tcl_Interp *interp,
			    Tcl_Parse *parsePtr, Command *cmdPtr,
			    struct CompileEnv *envPtr);
MODULE_SCOPE Tcl_ObjCmdProc TclMinusOpCmd;
MODULE_SCOPE int	TclCompileMinusOpCmd(Tcl_Interp *interp,
			    Tcl_Parse *parsePtr, Command *cmdPtr,
			    struct CompileEnv *envPtr);
MODULE_SCOPE Tcl_ObjCmdProc TclDivOpCmd;
MODULE_SCOPE int	TclCompileDivOpCmd(Tcl_Interp *interp,
			    Tcl_Parse *parsePtr, Command *cmdPtr,
			    struct CompileEnv *envPtr);
MODULE_SCOPE int	TclCompileLessOpCmd(Tcl_Interp *interp,
			    Tcl_Parse *parsePtr, Command *cmdPtr,
			    struct CompileEnv *envPtr);
MODULE_SCOPE int	TclCompileLeqOpCmd(Tcl_Interp *interp,
			    Tcl_Parse *parsePtr, Command *cmdPtr,
			    struct CompileEnv *envPtr);
MODULE_SCOPE int	TclCompileGreaterOpCmd(Tcl_Interp *interp,
			    Tcl_Parse *parsePtr, Command *cmdPtr,
			    struct CompileEnv *envPtr);
MODULE_SCOPE int	TclCompileGeqOpCmd(Tcl_Interp *interp,
			    Tcl_Parse *parsePtr, Command *cmdPtr,
			    struct CompileEnv *envPtr);
MODULE_SCOPE int	TclCompileEqOpCmd(Tcl_Interp *interp,
			    Tcl_Parse *parsePtr, Command *cmdPtr,
			    struct CompileEnv *envPtr);
MODULE_SCOPE int	TclCompileStreqOpCmd(Tcl_Interp *interp,
			    Tcl_Parse *parsePtr, Command *cmdPtr,
			    struct CompileEnv *envPtr);
MODULE_SCOPE int	TclCompileStrLtOpCmd(Tcl_Interp *interp,
			    Tcl_Parse *parsePtr, Command *cmdPtr,
			    struct CompileEnv *envPtr);
MODULE_SCOPE int	TclCompileStrLeOpCmd(Tcl_Interp *interp,
			    Tcl_Parse *parsePtr, Command *cmdPtr,
			    struct CompileEnv *envPtr);
MODULE_SCOPE int	TclCompileStrGtOpCmd(Tcl_Interp *interp,
			    Tcl_Parse *parsePtr, Command *cmdPtr,
			    struct CompileEnv *envPtr);
MODULE_SCOPE int	TclCompileStrGeOpCmd(Tcl_Interp *interp,
			    Tcl_Parse *parsePtr, Command *cmdPtr,
			    struct CompileEnv *envPtr);

MODULE_SCOPE int	TclCompileAssembleCmd(Tcl_Interp *interp,
			    Tcl_Parse *parsePtr, Command *cmdPtr,
			    struct CompileEnv *envPtr);

/*
 * Routines that provide the [string] ensemble functionality. Possible
 * candidates for public interface.
 */

MODULE_SCOPE Tcl_Obj *	TclStringCat(Tcl_Interp *interp, int objc,
			    Tcl_Obj *const objv[], int flags);
MODULE_SCOPE Tcl_Obj *	TclStringFirst(Tcl_Obj *needle, Tcl_Obj *haystack,
			    size_t start);
MODULE_SCOPE Tcl_Obj *	TclStringLast(Tcl_Obj *needle, Tcl_Obj *haystack,
			    size_t last);
MODULE_SCOPE Tcl_Obj *	TclStringRepeat(Tcl_Interp *interp, Tcl_Obj *objPtr,
			    size_t count, int flags);
MODULE_SCOPE Tcl_Obj *	TclStringReplace(Tcl_Interp *interp, Tcl_Obj *objPtr,
			    size_t first, size_t count, Tcl_Obj *insertPtr,
			    int flags);
MODULE_SCOPE Tcl_Obj *	TclStringReverse(Tcl_Obj *objPtr, int flags);

/* Flag values for the [string] ensemble functions. */

#define TCL_STRING_MATCH_NOCASE TCL_MATCH_NOCASE /* (1<<0) in tcl.h */
#define TCL_STRING_IN_PLACE (1<<1)

/*
 * Functions defined in generic/tclVar.c and currently exported only for use
 * by the bytecode compiler and engine. Some of these could later be placed in
 * the public interface.
 */

MODULE_SCOPE Var *	TclObjLookupVarEx(Tcl_Interp * interp,
			    Tcl_Obj *part1Ptr, Tcl_Obj *part2Ptr, int flags,
			    const char *msg, int createPart1,
			    int createPart2, Var **arrayPtrPtr);
MODULE_SCOPE Var *	TclLookupArrayElement(Tcl_Interp *interp,
			    Tcl_Obj *arrayNamePtr, Tcl_Obj *elNamePtr,
			    int flags, const char *msg,
			    int createPart1, int createPart2,
			    Var *arrayPtr, int index);
MODULE_SCOPE Tcl_Obj *	TclPtrGetVarIdx(Tcl_Interp *interp,
			    Var *varPtr, Var *arrayPtr, Tcl_Obj *part1Ptr,
			    Tcl_Obj *part2Ptr, int flags, int index);
MODULE_SCOPE Tcl_Obj *	TclPtrSetVarIdx(Tcl_Interp *interp,
			    Var *varPtr, Var *arrayPtr, Tcl_Obj *part1Ptr,
			    Tcl_Obj *part2Ptr, Tcl_Obj *newValuePtr,
			    int flags, int index);
MODULE_SCOPE Tcl_Obj *	TclPtrIncrObjVarIdx(Tcl_Interp *interp,
			    Var *varPtr, Var *arrayPtr, Tcl_Obj *part1Ptr,
			    Tcl_Obj *part2Ptr, Tcl_Obj *incrPtr,
			    int flags, int index);
MODULE_SCOPE int	TclPtrObjMakeUpvarIdx(Tcl_Interp *interp,
			    Var *otherPtr, Tcl_Obj *myNamePtr, int myFlags,
			    int index);
MODULE_SCOPE int	TclPtrUnsetVarIdx(Tcl_Interp *interp, Var *varPtr,
			    Var *arrayPtr, Tcl_Obj *part1Ptr,
			    Tcl_Obj *part2Ptr, int flags,
			    int index);
MODULE_SCOPE void	TclInvalidateNsPath(Namespace *nsPtr);
MODULE_SCOPE void	TclFindArrayPtrElements(Var *arrayPtr,
			    Tcl_HashTable *tablePtr);

/*
 * The new extended interface to the variable traces.
 */

MODULE_SCOPE int	TclObjCallVarTraces(Interp *iPtr, Var *arrayPtr,
			    Var *varPtr, Tcl_Obj *part1Ptr, Tcl_Obj *part2Ptr,
			    int flags, int leaveErrMsg, int index);

/*
 * So tclObj.c and tclDictObj.c can share these implementations.
 */

MODULE_SCOPE int	TclCompareObjKeys(void *keyPtr, Tcl_HashEntry *hPtr);
MODULE_SCOPE void	TclFreeObjEntry(Tcl_HashEntry *hPtr);
MODULE_SCOPE TCL_HASH_TYPE TclHashObjKey(Tcl_HashTable *tablePtr, void *keyPtr);

MODULE_SCOPE int	TclFullFinalizationRequested(void);

/*
 * TIP #542
 */

MODULE_SCOPE size_t TclUniCharLen(const Tcl_UniChar *uniStr);
MODULE_SCOPE int TclUniCharNcmp(const Tcl_UniChar *ucs,
				const Tcl_UniChar *uct, size_t numChars);
MODULE_SCOPE int TclUniCharNcasecmp(const Tcl_UniChar *ucs,
				const Tcl_UniChar *uct, size_t numChars);
MODULE_SCOPE int TclUniCharCaseMatch(const Tcl_UniChar *uniStr,
				const Tcl_UniChar *uniPattern, int nocase);


/*
 * Just for the purposes of command-type registration.
 */

MODULE_SCOPE Tcl_ObjCmdProc TclEnsembleImplementationCmd;
MODULE_SCOPE Tcl_ObjCmdProc TclAliasObjCmd;
MODULE_SCOPE Tcl_ObjCmdProc TclLocalAliasObjCmd;
MODULE_SCOPE Tcl_ObjCmdProc TclChildObjCmd;
MODULE_SCOPE Tcl_ObjCmdProc TclInvokeImportedCmd;
MODULE_SCOPE Tcl_ObjCmdProc TclOOPublicObjectCmd;
MODULE_SCOPE Tcl_ObjCmdProc TclOOPrivateObjectCmd;
MODULE_SCOPE Tcl_ObjCmdProc TclOOMyClassObjCmd;

/*
 * TIP #462.
 */

/*
 * The following enum values give the status of a spawned process.
 */

typedef enum TclProcessWaitStatus {
    TCL_PROCESS_ERROR = -1,	/* Error waiting for process to exit */
    TCL_PROCESS_UNCHANGED = 0,	/* No change since the last call. */
    TCL_PROCESS_EXITED = 1,	/* Process has exited. */
    TCL_PROCESS_SIGNALED = 2,	/* Child killed because of a signal. */
    TCL_PROCESS_STOPPED = 3,	/* Child suspended because of a signal. */
    TCL_PROCESS_UNKNOWN_STATUS = 4
				/* Child wait status didn't make sense. */
} TclProcessWaitStatus;

MODULE_SCOPE Tcl_Command TclInitProcessCmd(Tcl_Interp *interp);
MODULE_SCOPE void	TclProcessCreated(Tcl_Pid pid);
MODULE_SCOPE TclProcessWaitStatus TclProcessWait(Tcl_Pid pid, int options,
			    int *codePtr, Tcl_Obj **msgObjPtr,
			    Tcl_Obj **errorObjPtr);
MODULE_SCOPE int TclClose(Tcl_Interp *,	Tcl_Channel chan);
/*
 * TIP #508: [array default]
 */

MODULE_SCOPE void	TclInitArrayVar(Var *arrayPtr);
MODULE_SCOPE Tcl_Obj *	TclGetArrayDefault(Var *arrayPtr);

/*
 * Utility routines for encoding index values as integers. Used by both
 * some of the command compilers and by [lsort] and [lsearch].
 */

MODULE_SCOPE int	TclIndexEncode(Tcl_Interp *interp, Tcl_Obj *objPtr,
			    size_t before, size_t after, int *indexPtr);
MODULE_SCOPE size_t	TclIndexDecode(int encoded, size_t endValue);
#endif /* TCL_MAJOR_VERSION > 8 */

/* Constants used in index value encoding routines. */
#define TCL_INDEX_END           ((Tcl_Size)-2)
#define TCL_INDEX_START         ((Tcl_Size)0)

/*
 *----------------------------------------------------------------------
 *
 * TclScaleTime --
 *
 *	TIP #233 (Virtualized Time): Wrapper around the time virutalisation
 *	rescale function to hide the binding of the clientData.
 *
 *	This is static inline code; it's like a macro, but a function. It's
 *	used because this is a piece of code that ends up in places that are a
 *	bit performance sensitive.
 *
 * Results:
 *	None
 *
 * Side effects:
 *	Updates the time structure (given as an argument) with what the time
 *	should be after virtualisation.
 *
 *----------------------------------------------------------------------
 */

static inline void
TclScaleTime(
    Tcl_Time *timePtr)
{
    if (timePtr != NULL) {
	tclScaleTimeProcPtr(timePtr, tclTimeClientData);
    }
}

/*
 *----------------------------------------------------------------
 * Macros used by the Tcl core to create and release Tcl objects.
 * TclNewObj(objPtr) creates a new object denoting an empty string.
 * TclDecrRefCount(objPtr) decrements the object's reference count, and frees
 * the object if its reference count is zero. These macros are inline versions
 * of Tcl_NewObj() and Tcl_DecrRefCount(). Notice that the names differ in not
 * having a "_" after the "Tcl". Notice also that these macros reference their
 * argument more than once, so you should avoid calling them with an
 * expression that is expensive to compute or has side effects. The ANSI C
 * "prototypes" for these macros are:
 *
 * MODULE_SCOPE void	TclNewObj(Tcl_Obj *objPtr);
 * MODULE_SCOPE void	TclDecrRefCount(Tcl_Obj *objPtr);
 *
 * These macros are defined in terms of two macros that depend on memory
 * allocator in use: TclAllocObjStorage, TclFreeObjStorage. They are defined
 * below.
 *----------------------------------------------------------------
 */

/*
 * DTrace object allocation probe macros.
 */

#ifdef USE_DTRACE
#ifndef _TCLDTRACE_H
#include "tclDTrace.h"
#endif
#define	TCL_DTRACE_OBJ_CREATE(objPtr)	TCL_OBJ_CREATE(objPtr)
#define	TCL_DTRACE_OBJ_FREE(objPtr)	TCL_OBJ_FREE(objPtr)
#else /* USE_DTRACE */
#define	TCL_DTRACE_OBJ_CREATE(objPtr)	{}
#define	TCL_DTRACE_OBJ_FREE(objPtr)	{}
#endif /* USE_DTRACE */

#ifdef TCL_COMPILE_STATS
#  define TclIncrObjsAllocated() \
    tclObjsAlloced++
#  define TclIncrObjsFreed() \
    tclObjsFreed++
#else
#  define TclIncrObjsAllocated()
#  define TclIncrObjsFreed()
#endif /* TCL_COMPILE_STATS */

#  define TclAllocObjStorage(objPtr)		\
	TclAllocObjStorageEx(NULL, (objPtr))

#  define TclFreeObjStorage(objPtr)		\
	TclFreeObjStorageEx(NULL, (objPtr))

#ifndef TCL_MEM_DEBUG
# define TclNewObj(objPtr) \
    TclIncrObjsAllocated(); \
    TclAllocObjStorage(objPtr); \
    (objPtr)->refCount = 0; \
    (objPtr)->bytes    = &tclEmptyString; \
    (objPtr)->length   = 0; \
    (objPtr)->typePtr  = NULL; \
    TCL_DTRACE_OBJ_CREATE(objPtr)

/*
 * Invalidate the string rep first so we can use the bytes value for our
 * pointer chain, and signal an obj deletion (as opposed to shimmering) with
 * 'length == TCL_INDEX_NONE'.
 * Use empty 'if ; else' to handle use in unbraced outer if/else conditions.
 */

# define TclDecrRefCount(objPtr) \
    if ((objPtr)->refCount-- > 1) ; else { \
	if (!(objPtr)->typePtr || !(objPtr)->typePtr->freeIntRepProc) { \
	    TCL_DTRACE_OBJ_FREE(objPtr); \
	    if ((objPtr)->bytes \
		    && ((objPtr)->bytes != &tclEmptyString)) { \
		Tcl_Free((objPtr)->bytes); \
	    } \
	    (objPtr)->length = TCL_INDEX_NONE; \
	    TclFreeObjStorage(objPtr); \
	    TclIncrObjsFreed(); \
	} else { \
	    TclFreeObj(objPtr); \
	} \
    }

#if TCL_THREADS && !defined(USE_THREAD_ALLOC)
#   define USE_THREAD_ALLOC 1
#endif

#if defined(PURIFY)

/*
 * The PURIFY mode is like the regular mode, but instead of doing block
 * Tcl_Obj allocation and keeping a freed list for efficiency, it always
 * allocates and frees a single Tcl_Obj so that tools like Purify can better
 * track memory leaks.
 */

#  define TclAllocObjStorageEx(interp, objPtr) \
	(objPtr) = (Tcl_Obj *)Tcl_Alloc(sizeof(Tcl_Obj))

#  define TclFreeObjStorageEx(interp, objPtr) \
	Tcl_Free(objPtr)

#undef USE_THREAD_ALLOC
#undef USE_TCLALLOC
#elif TCL_THREADS && defined(USE_THREAD_ALLOC)

/*
 * The TCL_THREADS mode is like the regular mode but allocates Tcl_Obj's from
 * per-thread caches.
 */

MODULE_SCOPE Tcl_Obj *	TclThreadAllocObj(void);
MODULE_SCOPE void	TclThreadFreeObj(Tcl_Obj *);
MODULE_SCOPE Tcl_Mutex *TclpNewAllocMutex(void);
MODULE_SCOPE void	TclFreeAllocCache(void *);
MODULE_SCOPE void *	TclpGetAllocCache(void);
MODULE_SCOPE void	TclpSetAllocCache(void *);
MODULE_SCOPE void	TclpFreeAllocMutex(Tcl_Mutex *mutex);
MODULE_SCOPE void	TclpInitAllocCache(void);
MODULE_SCOPE void	TclpFreeAllocCache(void *);

/*
 * These macros need to be kept in sync with the code of TclThreadAllocObj()
 * and TclThreadFreeObj().
 *
 * Note that the optimiser should resolve the case (interp==NULL) at compile
 * time.
 */

#  define ALLOC_NOBJHIGH 1200

#  define TclAllocObjStorageEx(interp, objPtr)				\
    do {								\
	AllocCache *cachePtr;						\
	if (((interp) == NULL) ||					\
		((cachePtr = ((Interp *)(interp))->allocCache),		\
			(cachePtr->numObjects == 0))) {			\
	    (objPtr) = TclThreadAllocObj();				\
	} else {							\
	    (objPtr) = cachePtr->firstObjPtr;				\
	    cachePtr->firstObjPtr = (Tcl_Obj *)(objPtr)->internalRep.twoPtrValue.ptr1; \
	    --cachePtr->numObjects;					\
	}								\
    } while (0)

#  define TclFreeObjStorageEx(interp, objPtr)				\
    do {								\
	AllocCache *cachePtr;						\
	if (((interp) == NULL) ||					\
		((cachePtr = ((Interp *)(interp))->allocCache),		\
			((cachePtr->numObjects == 0) ||			\
			(cachePtr->numObjects >= ALLOC_NOBJHIGH)))) {	\
	    TclThreadFreeObj(objPtr);					\
	} else {							\
	    (objPtr)->internalRep.twoPtrValue.ptr1 = cachePtr->firstObjPtr; \
	    cachePtr->firstObjPtr = objPtr;				\
	    ++cachePtr->numObjects;					\
	}								\
    } while (0)

#else /* not PURIFY or USE_THREAD_ALLOC */

#if defined(USE_TCLALLOC) && USE_TCLALLOC
    MODULE_SCOPE void TclFinalizeAllocSubsystem();
    MODULE_SCOPE void TclInitAlloc();
#else
#   define USE_TCLALLOC 0
#endif

#if TCL_THREADS
/* declared in tclObj.c */
MODULE_SCOPE Tcl_Mutex	tclObjMutex;
#endif

#  define TclAllocObjStorageEx(interp, objPtr) \
    do {								\
	Tcl_MutexLock(&tclObjMutex);					\
	if (tclFreeObjList == NULL) {					\
	    TclAllocateFreeObjects();					\
	}								\
	(objPtr) = tclFreeObjList;					\
	tclFreeObjList = (Tcl_Obj *)					\
		tclFreeObjList->internalRep.twoPtrValue.ptr1;		\
	Tcl_MutexUnlock(&tclObjMutex);					\
    } while (0)

#  define TclFreeObjStorageEx(interp, objPtr) \
    do {							       \
	Tcl_MutexLock(&tclObjMutex);				       \
	(objPtr)->internalRep.twoPtrValue.ptr1 = (void *) tclFreeObjList; \
	tclFreeObjList = (objPtr);				       \
	Tcl_MutexUnlock(&tclObjMutex);				       \
    } while (0)
#endif

#else /* TCL_MEM_DEBUG */
MODULE_SCOPE void	TclDbInitNewObj(Tcl_Obj *objPtr, const char *file,
			    int line);

# define TclDbNewObj(objPtr, file, line) \
    do { \
	TclIncrObjsAllocated();						\
	(objPtr) = (Tcl_Obj *)						\
		Tcl_DbCkalloc(sizeof(Tcl_Obj), (file), (line));		\
	TclDbInitNewObj((objPtr), (file), (line));			\
	TCL_DTRACE_OBJ_CREATE(objPtr);					\
    } while (0)

# define TclNewObj(objPtr) \
    TclDbNewObj(objPtr, __FILE__, __LINE__);

# define TclDecrRefCount(objPtr) \
    Tcl_DbDecrRefCount(objPtr, __FILE__, __LINE__)

# define TclNewListObjDirect(objc, objv) \
    TclDbNewListObjDirect(objc, objv, __FILE__, __LINE__)

#undef USE_THREAD_ALLOC
#endif /* TCL_MEM_DEBUG */

/*
 *----------------------------------------------------------------
 * Macro used by the Tcl core to set a Tcl_Obj's string representation to a
 * copy of the "len" bytes starting at "bytePtr". The value of "len" must
 * not be negative.  When "len" is 0, then it is acceptable to pass
 * "bytePtr" = NULL.  When "len" > 0, "bytePtr" must not be NULL, and it
 * must point to a location from which "len" bytes may be read.  These
 * constraints are not checked here.  The validity of the bytes copied
 * as a value string representation is also not verififed.  This macro
 * must not be called while "objPtr" is being freed or when "objPtr"
 * already has a string representation.  The caller must use
 * this macro properly.  Improper use can lead to dangerous results.
 * Because "len" is referenced multiple times, take care that it is an
 * expression with the same value each use.
 *
 * The ANSI C "prototype" for this macro is:
 *
 * MODULE_SCOPE void TclInitStringRep(Tcl_Obj *objPtr, char *bytePtr, size_t len);
 *
 *----------------------------------------------------------------
 */

#define TclInitStringRep(objPtr, bytePtr, len) \
    if ((len) == 0) { \
	(objPtr)->bytes	 = &tclEmptyString; \
	(objPtr)->length = 0; \
    } else { \
	(objPtr)->bytes = (char *)Tcl_Alloc((len) + 1U); \
	memcpy((objPtr)->bytes, (bytePtr) ? (bytePtr) : &tclEmptyString, (len)); \
	(objPtr)->bytes[len] = '\0'; \
	(objPtr)->length = (len); \
    }

/*
 *----------------------------------------------------------------
 * Macro used by the Tcl core to get the string representation's byte array
 * pointer from a Tcl_Obj. This is an inline version of Tcl_GetString(). The
 * macro's expression result is the string rep's byte pointer which might be
 * NULL. The bytes referenced by this pointer must not be modified by the
 * caller. The ANSI C "prototype" for this macro is:
 *
 * MODULE_SCOPE char *	TclGetString(Tcl_Obj *objPtr);
 *----------------------------------------------------------------
 */

#define TclGetString(objPtr) \
    ((objPtr)->bytes? (objPtr)->bytes : Tcl_GetString(objPtr))

/*
 *----------------------------------------------------------------
 * Macro used by the Tcl core to clean out an object's internal
 * representation. Does not actually reset the rep's bytes. The ANSI C
 * "prototype" for this macro is:
 *
 * MODULE_SCOPE void	TclFreeInternalRep(Tcl_Obj *objPtr);
 *----------------------------------------------------------------
 */

#define TclFreeInternalRep(objPtr) \
    if ((objPtr)->typePtr != NULL) { \
	if ((objPtr)->typePtr->freeIntRepProc != NULL) { \
	    (objPtr)->typePtr->freeIntRepProc(objPtr); \
	} \
	(objPtr)->typePtr = NULL; \
    }

/*
 *----------------------------------------------------------------
 * Macro used by the Tcl core to clean out an object's string representation.
 * The ANSI C "prototype" for this macro is:
 *
 * MODULE_SCOPE void	TclInvalidateStringRep(Tcl_Obj *objPtr);
 *----------------------------------------------------------------
 */

#define TclInvalidateStringRep(objPtr) \
    do { \
	Tcl_Obj *_isobjPtr = (Tcl_Obj *)(objPtr); \
	if (_isobjPtr->bytes != NULL) { \
	    if (_isobjPtr->bytes != &tclEmptyString) { \
		Tcl_Free((char *)_isobjPtr->bytes); \
	    } \
	    _isobjPtr->bytes = NULL; \
	} \
    } while (0)

/*
 * These form part of the native filesystem support. They are needed here
 * because we have a few native filesystem functions (which are the same for
 * win/unix) in this file.
 */

#ifdef __cplusplus
extern "C" {
#endif
MODULE_SCOPE const char *const		tclpFileAttrStrings[];
MODULE_SCOPE const TclFileAttrProcs	tclpFileAttrProcs[];
#ifdef __cplusplus
}
#endif

/*
 *----------------------------------------------------------------
 * Macro used by the Tcl core to test whether an object has a
 * string representation (or is a 'pure' internal value).
 * The ANSI C "prototype" for this macro is:
 *
 * MODULE_SCOPE int	TclHasStringRep(Tcl_Obj *objPtr);
 *----------------------------------------------------------------
 */

#define TclHasStringRep(objPtr) \
    ((objPtr)->bytes != NULL)

/*
 *----------------------------------------------------------------
 * Macro used by the Tcl core to get the bignum out of the bignum
 * representation of a Tcl_Obj.
 * The ANSI C "prototype" for this macro is:
 *
 * MODULE_SCOPE void	TclUnpackBignum(Tcl_Obj *objPtr, mp_int bignum);
 *----------------------------------------------------------------
 */

#define TclUnpackBignum(objPtr, bignum) \
    do {								\
	Tcl_Obj *bignumObj = (objPtr);				\
	int bignumPayload =					\
		PTR2INT(bignumObj->internalRep.twoPtrValue.ptr2);	\
	if (bignumPayload == -1) {					\
	    (bignum) = *((mp_int *) bignumObj->internalRep.twoPtrValue.ptr1); \
	} else {							\
	    (bignum).dp = (mp_digit *)bignumObj->internalRep.twoPtrValue.ptr1;	\
	    (bignum).sign = bignumPayload >> 30;			\
	    (bignum).alloc = (bignumPayload >> 15) & 0x7FFF;		\
	    (bignum).used = bignumPayload & 0x7FFF;			\
	}								\
    } while (0)

/*
 *----------------------------------------------------------------
 * Macros used by the Tcl core to grow Tcl_Token arrays. They use the same
 * growth algorithm as used in tclStringObj.c for growing strings. The ANSI C
 * "prototype" for this macro is:
 *
 * MODULE_SCOPE void	TclGrowTokenArray(Tcl_Token *tokenPtr, int used,
 *				int available, int append,
 *				Tcl_Token *staticPtr);
 * MODULE_SCOPE void	TclGrowParseTokenArray(Tcl_Parse *parsePtr,
 *				int append);
 *----------------------------------------------------------------
 */

/* General tuning for minimum growth in Tcl growth algorithms */
#ifndef TCL_MIN_GROWTH
#  ifdef TCL_GROWTH_MIN_ALLOC
     /* Support for any legacy tuners */
#    define TCL_MIN_GROWTH TCL_GROWTH_MIN_ALLOC
#  else
#    define TCL_MIN_GROWTH 1024
#  endif
#endif

/* Token growth tuning, default to the general value. */
#ifndef TCL_MIN_TOKEN_GROWTH
#define TCL_MIN_TOKEN_GROWTH TCL_MIN_GROWTH/sizeof(Tcl_Token)
#endif

#define TclGrowTokenArray(tokenPtr, used, available, append, staticPtr)	\
    do {								\
	size_t _needed = (used) + (append);					\
	if (_needed > (available)) {					\
	    size_t allocated = 2 * _needed;					\
	    Tcl_Token *oldPtr = (tokenPtr);				\
	    Tcl_Token *newPtr;						\
	    if (oldPtr == (staticPtr)) {				\
		oldPtr = NULL;						\
	    }								\
	    newPtr = (Tcl_Token *)Tcl_AttemptRealloc((char *) oldPtr,	\
		    allocated * sizeof(Tcl_Token));	\
	    if (newPtr == NULL) {					\
		allocated = _needed + (append) + TCL_MIN_TOKEN_GROWTH;	\
		newPtr = (Tcl_Token *)Tcl_Realloc((char *) oldPtr,	\
			allocated * sizeof(Tcl_Token)); \
	    }								\
	    (available) = allocated;					\
	    if (oldPtr == NULL) {					\
		memcpy(newPtr, staticPtr,				\
			(used) * sizeof(Tcl_Token));		\
	    }								\
	    (tokenPtr) = newPtr;					\
	}								\
    } while (0)

#define TclGrowParseTokenArray(parsePtr, append)			\
    TclGrowTokenArray((parsePtr)->tokenPtr, (parsePtr)->numTokens,	\
	    (parsePtr)->tokensAvailable, (append),			\
	    (parsePtr)->staticTokens)

/*
 *----------------------------------------------------------------
 * Macro used by the Tcl core get a unicode char from a utf string. It checks
 * to see if we have a one-byte utf char before calling the real
 * Tcl_UtfToUniChar, as this will save a lot of time for primarily ASCII
 * string handling. The macro's expression result is 1 for the 1-byte case or
 * the result of Tcl_UtfToUniChar. The ANSI C "prototype" for this macro is:
 *
 * MODULE_SCOPE int	TclUtfToUniChar(const char *string, Tcl_UniChar *ch);
 *----------------------------------------------------------------
 */

#if TCL_UTF_MAX > 3
#define TclUtfToUniChar(str, chPtr) \
	(((UCHAR(*(str))) < 0x80) ?		\
	    ((*(chPtr) = UCHAR(*(str))), 1)	\
	    : Tcl_UtfToUniChar(str, chPtr))
#else
#define TclUtfToUniChar(str, chPtr) \
	(((UCHAR(*(str))) < 0x80) ?		\
	    ((*(chPtr) = UCHAR(*(str))), 1)	\
	    : Tcl_UtfToChar16(str, chPtr))
#endif

/*
 *----------------------------------------------------------------
 * Macro counterpart of the Tcl_NumUtfChars() function. To be used in speed-
 * -sensitive points where it pays to avoid a function call in the common case
 * of counting along a string of all one-byte characters.  The ANSI C
 * "prototype" for this macro is:
 *
<<<<<<< HEAD
 * MODULE_SCOPE void	TclNumUtfCharsM(size_t numChars, const char *bytes,
 *				size_t numBytes);
=======
 * MODULE_SCOPE void	TclNumUtfCharsM(int numChars, const char *bytes,
 *				int numBytes);
>>>>>>> d33fc575
 *----------------------------------------------------------------
 */

#define TclNumUtfCharsM(numChars, bytes, numBytes) \
    do { \
	size_t _count, _i = (numBytes); \
	unsigned char *_str = (unsigned char *) (bytes); \
	while (_i && (*_str < 0xC0)) { _i--; _str++; } \
	_count = (numBytes) - _i; \
	if (_i) { \
	    _count += Tcl_NumUtfChars((bytes) + _count, _i); \
	} \
	(numChars) = _count; \
    } while (0);

/*
 *----------------------------------------------------------------
 * Macro that encapsulates the logic that determines when it is safe to
 * interpret a string as a byte array directly. In summary, the object must be
 * a byte array and must not have a string representation (as the operations
 * that it is used in are defined on strings, not byte arrays). Theoretically
 * it is possible to also be efficient in the case where the object's bytes
 * field is filled by generation from the byte array (c.f. list canonicality)
 * but we don't do that at the moment since this is purely about efficiency.
 * The ANSI C "prototype" for this macro is:
 *
 * MODULE_SCOPE int	TclIsPureByteArray(Tcl_Obj *objPtr);
 *----------------------------------------------------------------
 */

MODULE_SCOPE int	TclIsPureByteArray(Tcl_Obj *objPtr);
#define TclIsPureDict(objPtr) \
	(((objPtr)->bytes==NULL) && ((objPtr)->typePtr==&tclDictType))
#define TclHasInternalRep(objPtr, type) \
	((objPtr)->typePtr == (type))
#define TclFetchInternalRep(objPtr, type) \
	(TclHasInternalRep((objPtr), (type)) ? &((objPtr)->internalRep) : NULL)


/*
 *----------------------------------------------------------------
 * Macro used by the Tcl core to compare Unicode strings. On big-endian
 * systems we can use the more efficient memcmp, but this would not be
 * lexically correct on little-endian systems. The ANSI C "prototype" for
 * this macro is:
 *
 * MODULE_SCOPE int	TclUniCharNcmp(const Tcl_UniChar *cs,
 *			    const Tcl_UniChar *ct, unsigned long n);
 *----------------------------------------------------------------
 */

#if defined(WORDS_BIGENDIAN) && (TCL_UTF_MAX > 3)
#   define TclUniCharNcmp(cs,ct,n) memcmp((cs),(ct),(n)*sizeof(Tcl_UniChar))
#endif /* WORDS_BIGENDIAN */

/*
 *----------------------------------------------------------------
 * Macro used by the Tcl core to increment a namespace's export epoch
 * counter. The ANSI C "prototype" for this macro is:
 *
 * MODULE_SCOPE void	TclInvalidateNsCmdLookup(Namespace *nsPtr);
 *----------------------------------------------------------------
 */

#define TclInvalidateNsCmdLookup(nsPtr) \
    if ((nsPtr)->numExportPatterns) {		\
	(nsPtr)->exportLookupEpoch++;		\
    }						\
    if ((nsPtr)->commandPathLength) {		\
	(nsPtr)->cmdRefEpoch++;			\
    }

/*
 *----------------------------------------------------------------------
 *
 * Core procedure added to libtommath for bignum manipulation.
 *
 *----------------------------------------------------------------------
 */

MODULE_SCOPE Tcl_LibraryInitProc TclTommath_Init;

/*
 *----------------------------------------------------------------------
 *
 * External (platform specific) initialization routine, these declarations
 * explicitly don't use EXTERN since this code does not get compiled into the
 * library:
 *
 *----------------------------------------------------------------------
 */

MODULE_SCOPE Tcl_LibraryInitProc TclplatformtestInit;
MODULE_SCOPE Tcl_LibraryInitProc TclObjTest_Init;
MODULE_SCOPE Tcl_LibraryInitProc TclThread_Init;
MODULE_SCOPE Tcl_LibraryInitProc Procbodytest_Init;
MODULE_SCOPE Tcl_LibraryInitProc Procbodytest_SafeInit;

/*
 *----------------------------------------------------------------
 * Macro used by the Tcl core to check whether a pattern has any characters
 * special to [string match]. The ANSI C "prototype" for this macro is:
 *
 * MODULE_SCOPE int	TclMatchIsTrivial(const char *pattern);
 *----------------------------------------------------------------
 */

#define TclMatchIsTrivial(pattern) \
    (strpbrk((pattern), "*[?\\") == NULL)

/*
 *----------------------------------------------------------------
 * Macros used by the Tcl core to set a Tcl_Obj's numeric representation
 * avoiding the corresponding function calls in time critical parts of the
 * core. They should only be called on unshared objects. The ANSI C
 * "prototypes" for these macros are:
 *
 * MODULE_SCOPE void	TclSetIntObj(Tcl_Obj *objPtr, Tcl_WideInt w);
 * MODULE_SCOPE void	TclSetDoubleObj(Tcl_Obj *objPtr, double d);
 *----------------------------------------------------------------
 */

#define TclSetIntObj(objPtr, i) \
    do {						\
	Tcl_ObjInternalRep ir;				\
	ir.wideValue = (Tcl_WideInt) i;			\
	TclInvalidateStringRep(objPtr);			\
	Tcl_StoreInternalRep(objPtr, &tclIntType, &ir);	\
    } while (0)

#define TclSetDoubleObj(objPtr, d) \
    do {						\
	Tcl_ObjInternalRep ir;				\
	ir.doubleValue = (double) d;			\
	TclInvalidateStringRep(objPtr);			\
	Tcl_StoreInternalRep(objPtr, &tclDoubleType, &ir);	\
    } while (0)

/*
 *----------------------------------------------------------------
 * Macros used by the Tcl core to create and initialise objects of standard
 * types, avoiding the corresponding function calls in time critical parts of
 * the core. The ANSI C "prototypes" for these macros are:
 *
 * MODULE_SCOPE void	TclNewIntObj(Tcl_Obj *objPtr, Tcl_WideInt w);
 * MODULE_SCOPE void	TclNewDoubleObj(Tcl_Obj *objPtr, double d);
 * MODULE_SCOPE void	TclNewStringObj(Tcl_Obj *objPtr, const char *s, size_t len);
 * MODULE_SCOPE void	TclNewLiteralStringObj(Tcl_Obj*objPtr, const char *sLiteral);
 *
 *----------------------------------------------------------------
 */

#ifndef TCL_MEM_DEBUG
#define TclNewIntObj(objPtr, w) \
    do {						\
	TclIncrObjsAllocated();				\
	TclAllocObjStorage(objPtr);			\
	(objPtr)->refCount = 0;				\
	(objPtr)->bytes = NULL;				\
	(objPtr)->internalRep.wideValue = (Tcl_WideInt)(w);	\
	(objPtr)->typePtr = &tclIntType;		\
	TCL_DTRACE_OBJ_CREATE(objPtr);			\
    } while (0)

#define TclNewIndexObj(objPtr, w) \
    do {						\
	size_t _w = (w);		\
	TclIncrObjsAllocated();				\
	TclAllocObjStorage(objPtr);			\
	(objPtr)->refCount = 0;				\
	(objPtr)->bytes = NULL;				\
	(objPtr)->internalRep.wideValue = ((size_t)(_w) == (size_t)TCL_INDEX_NONE) ? -1 : (Tcl_WideInt)(_w); \
	(objPtr)->typePtr = &tclIntType;		\
	TCL_DTRACE_OBJ_CREATE(objPtr);			\
    } while (0)

#define TclNewDoubleObj(objPtr, d) \
    do {							\
	TclIncrObjsAllocated();					\
	TclAllocObjStorage(objPtr);				\
	(objPtr)->refCount = 0;					\
	(objPtr)->bytes = NULL;					\
	(objPtr)->internalRep.doubleValue = (double)(d);	\
	(objPtr)->typePtr = &tclDoubleType;			\
	TCL_DTRACE_OBJ_CREATE(objPtr);				\
    } while (0)

#define TclNewStringObj(objPtr, s, len) \
    do {							\
	TclIncrObjsAllocated();					\
	TclAllocObjStorage(objPtr);				\
	(objPtr)->refCount = 0;					\
	TclInitStringRep((objPtr), (s), (len));			\
	(objPtr)->typePtr = NULL;				\
	TCL_DTRACE_OBJ_CREATE(objPtr);				\
    } while (0)

#else /* TCL_MEM_DEBUG */
#define TclNewIntObj(objPtr, w) \
    (objPtr) = Tcl_NewWideIntObj(w)

#define TclNewIndexObj(objPtr, w) \
    (objPtr) = (((size_t)w) == TCL_INDEX_NONE) ? Tcl_NewWideIntObj(-1) : Tcl_NewWideIntObj(w)

#define TclNewDoubleObj(objPtr, d) \
    (objPtr) = Tcl_NewDoubleObj(d)

#define TclNewStringObj(objPtr, s, len) \
    (objPtr) = Tcl_NewStringObj((s), (len))
#endif /* TCL_MEM_DEBUG */

/*
 * The sLiteral argument *must* be a string literal; the incantation with
 * sizeof(sLiteral "") will fail to compile otherwise.
 */
#define TclNewLiteralStringObj(objPtr, sLiteral) \
    TclNewStringObj((objPtr), (sLiteral), sizeof(sLiteral "") - 1)

/*
 *----------------------------------------------------------------
 * Convenience macros for DStrings.
 * The ANSI C "prototypes" for these macros are:
 *
 * MODULE_SCOPE char * TclDStringAppendLiteral(Tcl_DString *dsPtr,
 *			const char *sLiteral);
 * MODULE_SCOPE void   TclDStringClear(Tcl_DString *dsPtr);
 */

#define TclDStringAppendLiteral(dsPtr, sLiteral) \
    Tcl_DStringAppend((dsPtr), (sLiteral), sizeof(sLiteral "") - 1)
#define TclDStringClear(dsPtr) \
    Tcl_DStringSetLength((dsPtr), 0)

/*
 *----------------------------------------------------------------
 * Inline version of Tcl_GetCurrentNamespace and Tcl_GetGlobalNamespace.
 */

#define TclGetCurrentNamespace(interp) \
    (Tcl_Namespace *) ((Interp *)(interp))->varFramePtr->nsPtr

#define TclGetGlobalNamespace(interp) \
    (Tcl_Namespace *) ((Interp *)(interp))->globalNsPtr

/*
 *----------------------------------------------------------------
 * Inline version of TclCleanupCommand; still need the function as it is in
 * the internal stubs, but the core can use the macro instead.
 */

#define TclCleanupCommandMacro(cmdPtr)		\
    do {					\
	if ((cmdPtr)->refCount-- <= 1) {	\
	    Tcl_Free(cmdPtr);			\
	}					\
    } while (0)


/*
 * inside this routine crement refCount first incase cmdPtr is replacing itself
 */
#define TclRoutineAssign(location, cmdPtr)	    \
    do {					    \
	(cmdPtr)->refCount++;			    \
	if ((location) != NULL			    \
	    && (location--) <= 1) {		    \
	    Tcl_Free(((location)));		    \
	}					    \
	(location) = (cmdPtr);			    \
    } while (0)


#define TclRoutineHasName(cmdPtr) \
    ((cmdPtr)->hPtr != NULL)

/*
 *----------------------------------------------------------------
 * Inline versions of Tcl_LimitReady() and Tcl_LimitExceeded to limit number
 * of calls out of the critical path. Note that this code isn't particularly
 * readable; the non-inline version (in tclInterp.c) is much easier to
 * understand. Note also that these macros takes different args (iPtr->limit)
 * to the non-inline version.
 */

#define TclLimitExceeded(limit) ((limit).exceeded != 0)

#define TclLimitReady(limit)						\
    (((limit).active == 0) ? 0 :					\
    (++(limit).granularityTicker,					\
    ((((limit).active & TCL_LIMIT_COMMANDS) &&				\
	    (((limit).cmdGranularity == 1) ||				\
	    ((limit).granularityTicker % (limit).cmdGranularity == 0)))	\
	    ? 1 :							\
    (((limit).active & TCL_LIMIT_TIME) &&				\
	    (((limit).timeGranularity == 1) ||				\
	    ((limit).granularityTicker % (limit).timeGranularity == 0)))\
	    ? 1 : 0)))

/*
 * Compile-time assertions: these produce a compile time error if the
 * expression is not known to be true at compile time. If the assertion is
 * known to be false, the compiler (or optimizer?) will error out with
 * "division by zero". If the assertion cannot be evaluated at compile time,
 * the compiler will error out with "non-static initializer".
 *
 * Adapted with permission from
 * http://www.pixelbeat.org/programming/gcc/static_assert.html
 */

#define TCL_CT_ASSERT(e) \
    {enum { ct_assert_value = 1/(!!(e)) };}

/*
 *----------------------------------------------------------------
 * Allocator for small structs (<=sizeof(Tcl_Obj)) using the Tcl_Obj pool.
 * Only checked at compile time.
 *
 * ONLY USE FOR CONSTANT nBytes.
 *
 * DO NOT LET THEM CROSS THREAD BOUNDARIES
 *----------------------------------------------------------------
 */

#define TclSmallAlloc(nbytes, memPtr) \
    TclSmallAllocEx(NULL, (nbytes), (memPtr))

#define TclSmallFree(memPtr) \
    TclSmallFreeEx(NULL, (memPtr))

#ifndef TCL_MEM_DEBUG
#define TclSmallAllocEx(interp, nbytes, memPtr) \
    do {								\
	Tcl_Obj *_objPtr;						\
	TCL_CT_ASSERT((nbytes)<=sizeof(Tcl_Obj));			\
	TclIncrObjsAllocated();						\
	TclAllocObjStorageEx((interp), (_objPtr));			\
	*(void **)&(memPtr) = (void *) (_objPtr);			\
    } while (0)

#define TclSmallFreeEx(interp, memPtr) \
    do {								\
	TclFreeObjStorageEx((interp), (Tcl_Obj *)(memPtr));		\
	TclIncrObjsFreed();						\
    } while (0)

#else    /* TCL_MEM_DEBUG */
#define TclSmallAllocEx(interp, nbytes, memPtr) \
    do {								\
	Tcl_Obj *_objPtr;						\
	TCL_CT_ASSERT((nbytes)<=sizeof(Tcl_Obj));			\
	TclNewObj(_objPtr);						\
	*(void **)&(memPtr) = (void *)_objPtr;				\
    } while (0)

#define TclSmallFreeEx(interp, memPtr) \
    do {								\
	Tcl_Obj *_objPtr = (Tcl_Obj *)(memPtr);				\
	_objPtr->bytes = NULL;						\
	_objPtr->typePtr = NULL;					\
	_objPtr->refCount = 1;						\
	TclDecrRefCount(_objPtr);					\
    } while (0)
#endif   /* TCL_MEM_DEBUG */

/*
 * Support for Clang Static Analyzer <http://clang-analyzer.llvm.org>
 */

#if defined(PURIFY) && defined(__clang__)
#if __has_feature(attribute_analyzer_noreturn) && \
	!defined(Tcl_Panic) && defined(Tcl_Panic_TCL_DECLARED)
void Tcl_Panic(const char *, ...) __attribute__((analyzer_noreturn));
#endif
#if !defined(CLANG_ASSERT)
#include <assert.h>
#define CLANG_ASSERT(x) assert(x)
#endif
#elif !defined(CLANG_ASSERT)
#define CLANG_ASSERT(x)
#endif /* PURIFY && __clang__ */

/*
 *----------------------------------------------------------------
 * Parameters, structs and macros for the non-recursive engine (NRE)
 *----------------------------------------------------------------
 */

#define NRE_USE_SMALL_ALLOC	1  /* Only turn off for debugging purposes. */
#ifndef NRE_ENABLE_ASSERTS
#define NRE_ENABLE_ASSERTS	0
#endif

/*
 * This is the main data struct for representing NR commands. It is designed
 * to fit in sizeof(Tcl_Obj) in order to exploit the fastest memory allocator
 * available.
 */

typedef struct NRE_callback {
    Tcl_NRPostProc *procPtr;
    void *data[4];
    struct NRE_callback *nextPtr;
} NRE_callback;

#define TOP_CB(iPtr) (((Interp *)(iPtr))->execEnvPtr->callbackPtr)

/*
 * Inline version of Tcl_NRAddCallback.
 */

#define TclNRAddCallback(interp,postProcPtr,data0,data1,data2,data3) \
    do {								\
	NRE_callback *_callbackPtr;					\
	TCLNR_ALLOC((interp), (_callbackPtr));				\
	_callbackPtr->procPtr = (postProcPtr);				\
	_callbackPtr->data[0] = (void *)(data0);			\
	_callbackPtr->data[1] = (void *)(data1);			\
	_callbackPtr->data[2] = (void *)(data2);			\
	_callbackPtr->data[3] = (void *)(data3);			\
	_callbackPtr->nextPtr = TOP_CB(interp);				\
	TOP_CB(interp) = _callbackPtr;					\
    } while (0)

#if NRE_USE_SMALL_ALLOC
#define TCLNR_ALLOC(interp, ptr) \
    TclSmallAllocEx(interp, sizeof(NRE_callback), (ptr))
#define TCLNR_FREE(interp, ptr)  TclSmallFreeEx((interp), (ptr))
#else
#define TCLNR_ALLOC(interp, ptr) \
    (ptr = (Tcl_Alloc(sizeof(NRE_callback))))
#define TCLNR_FREE(interp, ptr)  Tcl_Free(ptr)
#endif

#if NRE_ENABLE_ASSERTS
#define NRE_ASSERT(expr) assert((expr))
#else
#define NRE_ASSERT(expr)
#endif

#include "tclIntDecls.h"
#include "tclIntPlatDecls.h"

#if !defined(USE_TCL_STUBS) && !defined(TCL_MEM_DEBUG)
#define Tcl_AttemptAlloc        TclpAlloc
#define Tcl_AttemptRealloc      TclpRealloc
#define Tcl_Free                TclpFree
#endif

/*
 * Special hack for macOS, where the static linker (technically the 'ar'
 * command) hates empty object files, and accepts no flags to make it shut up.
 *
 * These symbols are otherwise completely useless.
 *
 * They can't be written to or written through. They can't be seen by any
 * other code. They use a separate attribute (supported by all macOS
 * compilers, which are derivatives of clang or gcc) to stop the compilation
 * from moaning. They will be excluded during the final linking stage.
 *
 * Other platforms get nothing at all. That's good.
 */

#ifdef MAC_OSX_TCL
#define TCL_MAC_EMPTY_FILE(name) \
    static __attribute__((used)) const void *const TclUnusedFile_ ## name = NULL;
#else
#define TCL_MAC_EMPTY_FILE(name)
#endif /* MAC_OSX_TCL */

/*
 * Other externals.
 */

MODULE_SCOPE size_t TclEnvEpoch;	/* Epoch of the tcl environment
					 * (if changed with tcl-env). */

#endif /* _TCLINT */

/*
 * Local Variables:
 * mode: c
 * c-basic-offset: 4
 * fill-column: 78
 * End:
 */<|MERGE_RESOLUTION|>--- conflicted
+++ resolved
@@ -4625,13 +4625,8 @@
  * of counting along a string of all one-byte characters.  The ANSI C
  * "prototype" for this macro is:
  *
-<<<<<<< HEAD
- * MODULE_SCOPE void	TclNumUtfCharsM(size_t numChars, const char *bytes,
- *				size_t numBytes);
-=======
  * MODULE_SCOPE void	TclNumUtfCharsM(int numChars, const char *bytes,
  *				int numBytes);
->>>>>>> d33fc575
  *----------------------------------------------------------------
  */
 
