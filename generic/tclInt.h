/*
 * Copyright (c) 1987-1993 The Regents of the University of California.
 * Copyright (c) 1993-1997 Lucent Technologies.
 * Copyright (c) 1994-1998 Sun Microsystems, Inc.
 * Copyright (c) 1998-1999 by Scriptics Corporation.
 * Copyright (c) 2001, 2002 by Kevin B. Kenny.  All rights reserved.
 * Copyright (c) 2007 Daniel A. Steffen <das@users.sourceforge.net>
 * Copyright (c) 2006-2008 by Joe Mistachkin.  All rights reserved.
 * Copyright (c) 2008 by Miguel Sofer. All rights reserved.
 * Copyright (c) 2021 by Nathan Coulter. All rights reserved.
 *
 * See the file "license.terms" for information on usage and redistribution of
 * this file, and for a DISCLAIMER OF ALL WARRANTIES.
 */

/*
 * You may distribute and/or modify this program under the terms of the GNU
 * Affero General Public License as published by the Free Software Foundation,
 * either version 3 of the License, or (at your option) any later version.

 * See the file "COPYING" for information on usage and redistribution
 * of this file, and for a DISCLAIMER OF ALL WARRANTIES.
*/

/*
 * tclInt.h --
 *
 *	Declarations of things used internally by the Tcl interpreter.
 */

#ifndef _TCLINT
#define _TCLINT

/*
 * Some numerics configuration options.
 */

#undef ACCEPT_NAN

/*
 * Used to tag functions that are only to be visible within the module being
 * built and not outside it (where this is supported by the linker).
 * Also used in the platform-specific *Port.h files.
 */

#ifndef MODULE_SCOPE
#   ifdef __cplusplus
#	define MODULE_SCOPE extern "C"
#   else
#	define MODULE_SCOPE extern
#   endif
#endif

#ifndef JOIN
#  define JOIN(a,b) JOIN1(a,b)
#  define JOIN1(a,b) a##b
#endif

#if defined(__cplusplus)
#   define TCL_UNUSED(T) T
#   define TCL_UNUSEDVAR(T) T
#elif defined(__GNUC__) && (__GNUC__ > 2)
#   define TCL_UNUSED(T) T JOIN(dummy, __LINE__) __attribute__((unused))
#   define TCL_UNUSEDVAR(T) T __attribute__((unused))
#else
#   define TCL_UNUSED(T) T JOIN(dummy, __LINE__)
#   define TCL_UNUSEDVAR(T) T
#endif

/*
 * Common include files needed by most of the Tcl source files are included
 * here, so that system-dependent personalizations for the include files only
 * have to be made in once place. This results in a few extra includes, but
 * greater modularity. The order of the three groups of #includes is
 * important. For example, stdio.h is needed by tcl.h.
 */

#include "tclPort.h"

#include <stdio.h>

#include <ctype.h>
#include <stdarg.h>
#include <stdlib.h>
#include <stdint.h>
#ifdef NO_STRING_H
#include "../compat/string.h"
#else
#include <string.h>
#endif
#include <locale.h>

/*
 * Ensure WORDS_BIGENDIAN is defined correctly:
 * Needs to happen here in addition to configure to work with fat compiles on
 * Darwin (where configure runs only once for multiple architectures).
 */

#ifdef HAVE_SYS_TYPES_H
#    include <sys/types.h>
#endif
#ifdef HAVE_SYS_PARAM_H
#    include <sys/param.h>
#endif
#ifdef BYTE_ORDER
#    ifdef BIG_ENDIAN
#	 if BYTE_ORDER == BIG_ENDIAN
#	     undef WORDS_BIGENDIAN
#	     define WORDS_BIGENDIAN 1
#	 endif
#    endif
#    ifdef LITTLE_ENDIAN
#	 if BYTE_ORDER == LITTLE_ENDIAN
#	     undef WORDS_BIGENDIAN
#	 endif
#    endif
#endif

/*
 * Macros used to cast between pointers and integers (e.g. when storing an int
 * in ClientData), on 64-bit architectures they avoid gcc warning about "cast
 * to/from pointer from/to integer of different size".
 */

#if !defined(INT2PTR)
#   define INT2PTR(p) ((void *)(ptrdiff_t)(p))
#endif
#if !defined(PTR2INT)
#   define PTR2INT(p) ((ptrdiff_t)(p))
#endif
#if !defined(UINT2PTR)
#   define UINT2PTR(p) ((void *)(size_t)(p))
#endif
#if !defined(PTR2UINT)
#   define PTR2UINT(p) ((size_t)(p))
#endif

#if defined(_WIN32) && defined(_MSC_VER)
#   define vsnprintf _vsnprintf
#   define snprintf _snprintf
#endif

#if !defined(TCL_THREADS)
#   define TCL_THREADS 1
#endif
#if !TCL_THREADS
#   undef TCL_DECLARE_MUTEX
#   define TCL_DECLARE_MUTEX(name)
#   undef  Tcl_MutexLock
#   define Tcl_MutexLock(mutexPtr)
#   undef  Tcl_MutexUnlock
#   define Tcl_MutexUnlock(mutexPtr)
#   undef  Tcl_MutexFinalize
#   define Tcl_MutexFinalize(mutexPtr)
#   undef  Tcl_ConditionNotify
#   define Tcl_ConditionNotify(condPtr)
#   undef  Tcl_ConditionWait
#   define Tcl_ConditionWait(condPtr, mutexPtr, timePtr)
#   undef  Tcl_ConditionFinalize
#   define Tcl_ConditionFinalize(condPtr)
#endif

/*
 * The following procedures allow namespaces to be customized to support
 * special name resolution rules for commands/variables.
 */

struct Tcl_ResolvedVarInfo;

typedef Tcl_Var (Tcl_ResolveRuntimeVarProc)(Tcl_Interp *interp,
	struct Tcl_ResolvedVarInfo *vinfoPtr);

typedef void (Tcl_ResolveVarDeleteProc)(struct Tcl_ResolvedVarInfo *vinfoPtr);

/*
 * The following structure encapsulates the routines needed to resolve a
 * variable reference at runtime. Any variable specific state will typically
 * be appended to this structure.
 */

typedef struct Tcl_ResolvedVarInfo {
    Tcl_ResolveRuntimeVarProc *fetchProc;
    Tcl_ResolveVarDeleteProc *deleteProc;
} Tcl_ResolvedVarInfo;

typedef int (Tcl_ResolveCompiledVarProc)(Tcl_Interp *interp,
	const char *name, Tcl_Size length, Tcl_Namespace *context,
	Tcl_ResolvedVarInfo **rPtr);

typedef int (Tcl_ResolveVarProc)(Tcl_Interp *interp, const char *name,
	Tcl_Namespace *context, int flags, Tcl_Var *rPtr);

typedef int (Tcl_ResolveCmdProc)(Tcl_Interp *interp, const char *name,
	Tcl_Namespace *context, int flags, Tcl_Command *rPtr);

typedef struct Tcl_ResolverInfo {
    Tcl_ResolveCmdProc *cmdResProc;
				/* Procedure handling command name
				 * resolution. */
    Tcl_ResolveVarProc *varResProc;
				/* Procedure handling variable name resolution
				 * for variables that can only be handled at
				 * runtime. */
    Tcl_ResolveCompiledVarProc *compiledVarResProc;
				/* Procedure handling variable name resolution
				 * at compile time. */
} Tcl_ResolverInfo;

/*
 * This flag bit should not interfere with TCL_GLOBAL_ONLY,
 * TCL_NAMESPACE_ONLY, or TCL_LEAVE_ERR_MSG; it signals that the variable
 * lookup is performed for upvar (or similar) purposes, with slightly
 * different rules:
 *    - Bug #696893 - variable is either proc-local or in the current
 *	namespace; never follow the second (global) resolution path
 *    - Bug #631741 - do not use special namespace or interp resolvers
 */

#define TCL_AVOID_RESOLVERS 0x40000

/*
 *----------------------------------------------------------------
 * Object type
 *----------------------------------------------------------------
 */

/* version is a pointer so that it can be overridden if ever needed */
typedef struct TclObjectTypeType {
    int *version;
} TclObjectTypeType;


/* keep this structure in sync with Tcl_ObjType */
typedef struct ObjectType {
    const char *name;		/* Name of the type, e.g. "int". */
    Tcl_FreeInternalRepProc *freeIntRepProc;
				/* Called to free any storage for the type's
				 * internal rep. NULL if the internal rep does
				 * not need freeing. */
    Tcl_DupInternalRepProc *dupIntRepProc;
				/* Called to create a new object as a copy of
				 * an existing object. */
    Tcl_UpdateStringProc *updateStringProc;
				/* Called to update the string rep from the
				 * type's internal representation. */
    Tcl_SetFromAnyProc *setFromAnyProc;
				/* Called to convert the object's internal rep
				 * to this type. Frees the internal rep of the
				 * old type. Returns TCL_ERROR on failure. */
    int version;
    Tcl_ObjInterface *ifPtr;	/* pointer to a functional interface */
} ObjectType;

#define TclObjectInterfaceCall(objPtr, iface, proc, ...)		    \
    ((ObjInterface *)((ObjectType *)(objPtr)->typePtr)->ifPtr)		    \
	->iface.proc(__VA_ARGS__)

#define TclObjectDispatch(objPtr, default, iface, proc, ...)		    \
    TclObjectHasInterface((objPtr), iface, proc)			    \
    ? TclObjectInterfaceCall(objPtr, iface, proc, __VA_ARGS__)		    \
    : default(__VA_ARGS__)


#define TclObjectDispatchNoDefault(interp, res, objPtr, iface, proc, ...)   \
    (TclObjectHasInterface((objPtr), iface, proc)			    \
    ? ((res) = TclObjectInterfaceCall((objPtr), iface, proc, __VA_ARGS__),  \
	TCL_OK)   \
    : (Tcl_SetObjResult((interp),					    \
	    Tcl_ObjPrintf("interface error interface %s proc %s\n%s"	    \
		, #iface, #proc,					    \
		    Tcl_GetStringFromObj(				    \
			Tcl_GetObjResult(interp) ,NULL))), TCL_ERROR))


#define TclObjectHasInterface(objPtr, iface, proc)  \
    ( \
	(objPtr)->typePtr != NULL			    \
	&&TclObjInterface(objPtr) != NULL	    \
	&& TclObjInterface(objPtr)->iface.proc != NULL \
    )

/*
 *----------------------------------------------------------------
 * Object interface data structures and macros
 *----------------------------------------------------------------
 */

typedef struct ObjInterface {
    int version;
    struct string {
	int (*index)(tclObjTypeInterfaceArgsStringIndex);
	int (*indexEnd)(tclObjTypeInterfaceArgsStringIndexEnd);
	int (*isEmpty)(tclObjTypeInterfaceArgsStringIsEmpty);
	Tcl_Size (*length)(tclObjTypeInterfaceArgsStringLength);
	Tcl_Obj* (*range)(tclObjTypeInterfaceArgsStringRange);
	Tcl_Obj* (*rangeEnd)(tclObjTypeInterfaceArgsStringRangeEnd);
    } string;
    struct list {
	int (*all)(tclObjTypeInterfaceArgsListAll);
	int (*append)(tclObjTypeInterfaceArgsListAppend);
	int (*appendlist)(tclObjTypeInterfaceArgsListAppendList);
	int (*index)(tclObjTypeInterfaceArgsListIndex);
	int (*indexEnd)(tclObjTypeInterfaceArgsListIndexEnd);
	int (*isSorted)(tclObjTypeInterfaceArgsListIsSorted);
	int (*length)(tclObjTypeInterfaceArgsListLength);
	Tcl_Obj* (*range)(tclObjTypeInterfaceArgsListRange);
	Tcl_Obj* (*rangeEnd)(tclObjTypeInterfaceArgsListRangeEnd);
	int (*replace)(tclObjTypeInterfaceArgsListReplace);
	int (*replaceList)(tclObjTypeInterfaceArgsListReplaceList);
	int (*reverse)(tclObjTypeInterfaceArgsListReverse);
	int (*set)(tclObjTypeInterfaceArgsListSet);
	Tcl_Obj * (*setlist)(tclObjTypeInterfaceArgsListSetList);
    } list;
} ObjInterface;


/*
 *----------------------------------------------------------------
 * Data structures related to namespaces.
 *----------------------------------------------------------------
 */

typedef struct Tcl_Ensemble Tcl_Ensemble;
typedef struct NamespacePathEntry NamespacePathEntry;

/*
 * Special hashtable for variables:  This is just a Tcl_HashTable with nsPtr
 * and arrayPtr fields added at the end so that variables can find their
 * namespace and possibly containing array without having to copy a pointer in
 * their struct by accessing them via their hPtr->tablePtr.
 */

typedef struct TclVarHashTable {
    Tcl_HashTable table;
    struct Namespace *nsPtr;
    struct Var *arrayPtr;
} TclVarHashTable;

/*
 * This is for itcl - it likes to search our varTables directly :(
 */

#define TclVarHashFindVar(tablePtr, key) \
    TclVarHashCreateVar((tablePtr), (key), NULL)

/*
 * Define this to reduce the amount of space that the average namespace
 * consumes by only allocating the table of child namespaces when necessary.
 * Defining it breaks compatibility for Tcl extensions (e.g., itcl) which
 * reach directly into the Namespace structure.
 */

#undef BREAK_NAMESPACE_COMPAT

/*
 * The structure below defines a namespace.
 * Note: the first five fields must match exactly the fields in a
 * Tcl_Namespace structure (see tcl.h). If you change one, be sure to change
 * the other.
 */

typedef struct Namespace {
    char *name;			/* The namespace's simple (unqualified) name.
				 * This contains no ::'s. The name of the
				 * global namespace is "" although "::" is an
				 * synonym. */
    char *fullName;		/* The namespace's fully qualified name. This
				 * starts with ::. */
    void *clientData;	/* An arbitrary value associated with this
				 * namespace. */
    Tcl_NamespaceDeleteProc *deleteProc;
				/* Procedure invoked when deleting the
				 * namespace to, e.g., free clientData. */
    struct Namespace *parentPtr;/* Points to the namespace that contains this
				 * one. NULL if this is the global
				 * namespace. */
#ifndef BREAK_NAMESPACE_COMPAT
    Tcl_HashTable childTable;	/* Contains any child namespaces. Indexed by
				 * strings; values have type (Namespace *). */
#else
    Tcl_HashTable *childTablePtr;
				/* Contains any child namespaces. Indexed by
				 * strings; values have type (Namespace *). If
				 * NULL, there are no children. */
#endif
    size_t nsId;		/* Unique id for the namespace. */
    Tcl_Interp *interp;	/* The interpreter containing this
				 * namespace. */
    int flags;			/* OR-ed combination of the namespace status
				 * flags NS_DYING and NS_DEAD listed below. */
    Tcl_Size activationCount;	/* Number of "activations" or active call
				 * frames for this namespace that are on the
				 * Tcl call stack. The namespace won't be
				 * freed until activationCount becomes zero. */
    Tcl_Size refCount;		/* Count of references by namespaceName
				 * objects. The namespace can't be freed until
				 * refCount becomes zero. */
    Tcl_HashTable cmdTable;	/* Contains all the commands currently
				 * registered in the namespace. Indexed by
				 * strings; values have type (Command *).
				 * Commands imported by Tcl_Import have
				 * Command structures that point (via an
				 * ImportedCmdRef structure) to the Command
				 * structure in the source namespace's command
				 * table. */
    TclVarHashTable varTable;	/* Contains all the (global) variables
				 * currently in this namespace. Indexed by
				 * strings; values have type (Var *). */
    char **exportArrayPtr;	/* Points to an array of string patterns
				 * specifying which commands are exported. A
				 * pattern may include "string match" style
				 * wildcard characters to specify multiple
				 * commands; however, no namespace qualifiers
				 * are allowed. NULL if no export patterns are
				 * registered. */
    Tcl_Size numExportPatterns;	/* Number of export patterns currently
				 * registered using "namespace export". */
    Tcl_Size maxExportPatterns;	/* Number of export patterns for which space
				 * is currently allocated. */
    Tcl_Size cmdRefEpoch;		/* Incremented if a newly added command
				 * shadows a command for which this namespace
				 * has already cached a Command* pointer; this
				 * causes all its cached Command* pointers to
				 * be invalidated. */
    Tcl_Size resolverEpoch;		/* Incremented whenever (a) the name
				 * resolution rules change for this namespace
				 * or (b) a newly added command shadows a
				 * command that is compiled to bytecodes. This
				 * invalidates all byte codes compiled in the
				 * namespace, causing the code to be
				 * recompiled under the new rules.*/
    Tcl_ResolveCmdProc *cmdResProc;
				/* If non-null, this procedure overrides the
				 * usual command resolution mechanism in Tcl.
				 * This procedure is invoked within
				 * Tcl_FindCommand to resolve all command
				 * references within the namespace. */
    Tcl_ResolveVarProc *varResProc;
				/* If non-null, this procedure overrides the
				 * usual variable resolution mechanism in Tcl.
				 * This procedure is invoked within
				 * Tcl_FindNamespaceVar to resolve all
				 * variable references within the namespace at
				 * runtime. */
    Tcl_ResolveCompiledVarProc *compiledVarResProc;
				/* If non-null, this procedure overrides the
				 * usual variable resolution mechanism in Tcl.
				 * This procedure is invoked within
				 * LookupCompiledLocal to resolve variable
				 * references within the namespace at compile
				 * time. */
    Tcl_Size exportLookupEpoch;	/* Incremented whenever a command is added to
				 * a namespace, removed from a namespace or
				 * the exports of a namespace are changed.
				 * Allows TIP#112-driven command lists to be
				 * validated efficiently. */
    Tcl_Ensemble *ensembles;	/* List of structures that contain the details
				 * of the ensembles that are implemented on
				 * top of this namespace. */
    Tcl_Obj *unknownHandlerPtr;	/* A script fragment to be used when command
				 * resolution in this namespace fails. TIP
				 * 181. */
    Tcl_Size commandPathLength;	/* The length of the explicit path. */
    NamespacePathEntry *commandPathArray;
				/* The explicit path of the namespace as an
				 * array. */
    NamespacePathEntry *commandPathSourceList;
				/* Linked list of path entries that point to
				 * this namespace. */
    Tcl_NamespaceDeleteProc *earlyDeleteProc;
				/* Just like the deleteProc field (and called
				 * with the same clientData) but called at the
				 * start of the deletion process, so there is
				 * a chance for code to do stuff inside the
				 * namespace before deletion completes. */
} Namespace;

/*
 * An entry on a namespace's command resolution path.
 */

struct NamespacePathEntry {
    Namespace *nsPtr;		/* What does this path entry point to? If it
				 * is NULL, this path entry points is
				 * redundant and should be skipped. */
    Namespace *creatorNsPtr;	/* Where does this path entry point from? This
				 * allows for efficient invalidation of
				 * references when the path entry's target
				 * updates its current list of defined
				 * commands. */
    NamespacePathEntry *prevPtr, *nextPtr;
				/* Linked list pointers or NULL at either end
				 * of the list that hangs off Namespace's
				 * commandPathSourceList field. */
};

/*
 * Flags used to represent the status of a namespace:
 *
 * NS_DYING -	1 means Tcl_DeleteNamespace has been called to delete the
 *		namespace.  There may still be active call frames on the Tcl
 *		stack that refer to the namespace. When the last call frame
 *		referring to it has been popped, its remaining variables and
 *		commands are destroyed and it is marked "dead" (NS_DEAD).
 * NS_TEARDOWN  -1 means that TclTeardownNamespace has already been called on
 *		this namespace and it should not be called again [Bug 1355942].
 * NS_DEAD -	1 means Tcl_DeleteNamespace has been called to delete the
 *		namespace and no call frames still refer to it. It is no longer
 *		accessible by name. Its variables and commands have already
 *		been destroyed.  When the last namespaceName object in any byte
 *		code unit that refers to the namespace has been freed (i.e.,
 *		when the namespace's refCount is 0), the namespace's storage
 *		will be freed.
 * NS_SUPPRESS_COMPILATION -
 *		Marks the commands in this namespace for not being compiled,
 *		forcing them to be looked up every time.
 */

#define NS_DYING	0x01
#define NS_DEAD		0x02
#define NS_TEARDOWN	0x04
#define NS_KILLED	0x04 /* Same as NS_TEARDOWN (Deprecated) */
#define NS_SUPPRESS_COMPILATION	0x08

/*
 * Flags passed to TclGetNamespaceForQualName:
 *
 * TCL_GLOBAL_ONLY		- (see tcl.h) Look only in the global ns.
 * TCL_NAMESPACE_ONLY		- (see tcl.h) Look only in the context ns.
 * TCL_CREATE_NS_IF_UNKNOWN	- Create unknown namespaces.
 * TCL_FIND_ONLY_NS		- The name sought is a namespace name.
 */

#define TCL_CREATE_NS_IF_UNKNOWN	0x800
#define TCL_FIND_ONLY_NS		0x1000

/*
 * The client data for an ensemble command. This consists of the table of
 * commands that are actually exported by the namespace, and an epoch counter
 * that, combined with the exportLookupEpoch field of the namespace structure,
 * defines whether the table contains valid data or will need to be recomputed
 * next time the ensemble command is called.
 */

typedef struct EnsembleConfig {
    Namespace *nsPtr;		/* The namespace backing this ensemble up. */
    Tcl_Command token;		/* The token for the command that provides
				 * ensemble support for the namespace, or NULL
				 * if the command has been deleted (or never
				 * existed; the global namespace never has an
				 * ensemble command.) */
    Tcl_Size epoch;			/* The epoch at which this ensemble's table of
				 * exported commands is valid. */
    char **subcommandArrayPtr;	/* Array of ensemble subcommand names. At all
				 * consistent points, this will have the same
				 * number of entries as there are entries in
				 * the subcommandTable hash. */
    Tcl_HashTable subcommandTable;
				/* Hash table of ensemble subcommand names,
				 * which are its keys so this also provides
				 * the storage management for those subcommand
				 * names. The contents of the entry values are
				 * object version the prefix lists to use when
				 * substituting for the command/subcommand to
				 * build the ensemble implementation command.
				 * Has to be stored here as well as in
				 * subcommandDict because that field is NULL
				 * when we are deriving the ensemble from the
				 * namespace exports list. FUTURE WORK: use
				 * object hash table here. */
    struct EnsembleConfig *next;/* The next ensemble in the linked list of
				 * ensembles associated with a namespace. If
				 * this field points to this ensemble, the
				 * structure has already been unlinked from
				 * all lists, and cannot be found by scanning
				 * the list from the namespace's ensemble
				 * field. */
    int flags;			/* OR'ed combo of TCL_ENSEMBLE_PREFIX,
				 * ENSEMBLE_DEAD and ENSEMBLE_COMPILE. */

    /* OBJECT FIELDS FOR ENSEMBLE CONFIGURATION */

    Tcl_Obj *subcommandDict;	/* Dictionary providing mapping from
				 * subcommands to their implementing command
				 * prefixes, or NULL if we are to build the
				 * map automatically from the namespace
				 * exports. */
    Tcl_Obj *subcmdList;	/* List of commands that this ensemble
				 * actually provides, and whose implementation
				 * will be built using the subcommandDict (if
				 * present and defined) and by simple mapping
				 * to the namespace otherwise. If NULL,
				 * indicates that we are using the (dynamic)
				 * list of currently exported commands. */
    Tcl_Obj *unknownHandler;	/* Script prefix used to handle the case when
				 * no match is found (according to the rule
				 * defined by flag bit TCL_ENSEMBLE_PREFIX) or
				 * NULL to use the default error-generating
				 * behaviour. The script execution gets all
				 * the arguments to the ensemble command
				 * (including objv[0]) and will have the
				 * results passed directly back to the caller
				 * (including the error code) unless the code
				 * is TCL_CONTINUE in which case the
				 * subcommand will be re-parsed by the ensemble
				 * core, presumably because the ensemble
				 * itself has been updated. */
    Tcl_Obj *parameterList;	/* List of ensemble parameter names. */
    Tcl_Size numParameters;		/* Cached number of parameters. This is either
				 * 0 (if the parameterList field is NULL) or
				 * the length of the list in the parameterList
				 * field. */
} EnsembleConfig;

/*
 * Various bits for the EnsembleConfig.flags field.
 */

#define ENSEMBLE_DEAD	0x1	/* Flag value to say that the ensemble is dead
				 * and on its way out. */
#define ENSEMBLE_COMPILE 0x4	/* Flag to enable bytecode compilation of an
				 * ensemble. */

/*
 *----------------------------------------------------------------
 * Data structures related to variables. These are used primarily in tclVar.c
 *----------------------------------------------------------------
 */

/*
 * The following structure defines a variable trace, which is used to invoke a
 * specific C procedure whenever certain operations are performed on a
 * variable.
 */

typedef struct VarTrace {
    Tcl_VarTraceProc *traceProc;/* Procedure to call when operations given by
				 * flags are performed on variable. */
    void *clientData;	/* Argument to pass to proc. */
    int flags;			/* What events the trace procedure is
				 * interested in: OR-ed combination of
				 * TCL_TRACE_READS, TCL_TRACE_WRITES,
				 * TCL_TRACE_UNSETS and TCL_TRACE_ARRAY. */
    struct VarTrace *nextPtr;	/* Next in list of traces associated with a
				 * particular variable. */
} VarTrace;

/*
 * The following structure defines a command trace, which is used to invoke a
 * specific C procedure whenever certain operations are performed on a
 * command.
 */

typedef struct CommandTrace {
    Tcl_CommandTraceProc *traceProc;
				/* Procedure to call when operations given by
				 * flags are performed on command. */
    void *clientData;	/* Argument to pass to proc. */
    int flags;			/* What events the trace procedure is
				 * interested in: OR-ed combination of
				 * TCL_TRACE_RENAME, TCL_TRACE_DELETE. */
    struct CommandTrace *nextPtr;
				/* Next in list of traces associated with a
				 * particular command. */
    Tcl_Size refCount;		/* Used to ensure this structure is not
				 * deleted too early. Keeps track of how many
				 * pieces of code have a pointer to this
				 * structure. */
} CommandTrace;

/*
 * When a command trace is active (i.e. its associated procedure is executing)
 * one of the following structures is linked into a list associated with the
 * command's interpreter. The information in the structure is needed in order
 * for Tcl to behave reasonably if traces are deleted while traces are active.
 */

typedef struct ActiveCommandTrace {
    struct Command *cmdPtr;	/* Command that's being traced. */
    struct ActiveCommandTrace *nextPtr;
				/* Next in list of all active command traces
				 * for the interpreter, or NULL if no more. */
    CommandTrace *nextTracePtr;	/* Next trace to check after current trace
				 * procedure returns; if this trace gets
				 * deleted, must update pointer to avoid using
				 * free'd memory. */
    int reverseScan;		/* Boolean set true when traces are scanning
				 * in reverse order. */
} ActiveCommandTrace;

/*
 * When a variable trace is active (i.e. its associated procedure is
 * executing) one of the following structures is linked into a list associated
 * with the variable's interpreter. The information in the structure is needed
 * in order for Tcl to behave reasonably if traces are deleted while traces
 * are active.
 */

typedef struct ActiveVarTrace {
    struct Var *varPtr;		/* Variable that's being traced. */
    struct ActiveVarTrace *nextPtr;
				/* Next in list of all active variable traces
				 * for the interpreter, or NULL if no more. */
    VarTrace *nextTracePtr;	/* Next trace to check after current trace
				 * procedure returns; if this trace gets
				 * deleted, must update pointer to avoid using
				 * free'd memory. */
} ActiveVarTrace;

/*
 * The structure below defines a variable, which associates a string name with
 * a Tcl_Obj value. These structures are kept in procedure call frames (for
 * local variables recognized by the compiler) or in the heap (for global
 * variables and any variable not known to the compiler). For each Var
 * structure in the heap, a hash table entry holds the variable name and a
 * pointer to the Var structure.
 */

typedef struct Var {
    int flags;			/* Miscellaneous bits of information about
				 * variable. See below for definitions. */
    union {
	Tcl_Obj *objPtr;	/* The variable's object value. Used for
				 * scalar variables and array elements. */
	TclVarHashTable *tablePtr;/* For array variables, this points to
				 * information about the hash table used to
				 * implement the associative array. Points to
				 * Tcl_Alloc-ed data. */
	struct Var *linkPtr;	/* If this is a global variable being referred
				 * to in a procedure, or a variable created by
				 * "upvar", this field points to the
				 * referenced variable's Var struct. */
    } value;
} Var;

typedef struct VarInHash {
    Var var;
    Tcl_Size refCount;		/* Counts number of active uses of this
				 * variable: 1 for the entry in the hash
				 * table, 1 for each additional variable whose
				 * linkPtr points here, 1 for each nested
				 * trace active on variable, and 1 if the
				 * variable is a namespace variable. This
				 * record can't be deleted until refCount
				 * becomes 0. */
    Tcl_HashEntry entry;	/* The hash table entry that refers to this
				 * variable. This is used to find the name of
				 * the variable and to delete it from its
				 * hash table if it is no longer needed. It
				 * also holds the variable's name. */
} VarInHash;

/*
 * Flag bits for variables. The first two (VAR_ARRAY and VAR_LINK) are
 * mutually exclusive and give the "type" of the variable. If none is set,
 * this is a scalar variable.
 *
 * VAR_ARRAY -			1 means this is an array variable rather than
 *				a scalar variable or link. The "tablePtr"
 *				field points to the array's hash table for its
 *				elements.
 * VAR_LINK -			1 means this Var structure contains a pointer
 *				to another Var structure that either has the
 *				real value or is itself another VAR_LINK
 *				pointer. Variables like this come about
 *				through "upvar" and "global" commands, or
 *				through references to variables in enclosing
 *				namespaces.
 *
 * Flags that indicate the type and status of storage; none is set for
 * compiled local variables (Var structs).
 *
 * VAR_IN_HASHTABLE -		1 means this variable is in a hash table and
 *				the Var structure is malloc'ed. 0 if it is a
 *				local variable that was assigned a slot in a
 *				procedure frame by the compiler so the Var
 *				storage is part of the call frame.
 * VAR_DEAD_HASH		1 means that this var's entry in the hash table
 *				has already been deleted.
 * VAR_ARRAY_ELEMENT -		1 means that this variable is an array
 *				element, so it is not legal for it to be an
 *				array itself (the VAR_ARRAY flag had better
 *				not be set).
 * VAR_NAMESPACE_VAR -		1 means that this variable was declared as a
 *				namespace variable. This flag ensures it
 *				persists until its namespace is destroyed or
 *				until the variable is unset; it will persist
 *				even if it has not been initialized and is
 *				marked undefined. The variable's refCount is
 *				incremented to reflect the "reference" from
 *				its namespace.
 *
 * Flag values relating to the variable's trace and search status.
 *
 * VAR_TRACED_READ
 * VAR_TRACED_WRITE
 * VAR_TRACED_UNSET
 * VAR_TRACED_ARRAY
 * VAR_TRACE_ACTIVE -		1 means that trace processing is currently
 *				underway for a read or write access, so new
 *				read or write accesses should not cause trace
 *				procedures to be called and the variable can't
 *				be deleted.
 * VAR_SEARCH_ACTIVE
 *
 * The following additional flags are used with the CompiledLocal type defined
 * below:
 *
 * VAR_ARGUMENT -		1 means that this variable holds a procedure
 *				argument.
 * VAR_TEMPORARY -		1 if the local variable is an anonymous
 *				temporary variable. Temporaries have a NULL
 *				name.
 * VAR_RESOLVED -		1 if name resolution has been done for this
 *				variable.
 * VAR_IS_ARGS			1 if this variable is the last argument and is
 *				named "args".
 */

/*
 * FLAGS RENUMBERED: everything breaks already, make things simpler.
 *
 * IMPORTANT: skip the values 0x10, 0x20, 0x40, 0x800 corresponding to
 * TCL_TRACE_(READS/WRITES/UNSETS/ARRAY): makes code simpler in tclTrace.c
 *
 * Keep the flag values for VAR_ARGUMENT and VAR_TEMPORARY so that old values
 * in precompiled scripts keep working.
 */

/* Type of value (0 is scalar) */
#define VAR_ARRAY		0x1
#define VAR_LINK		0x2

/* Type of storage (0 is compiled local) */
#define VAR_IN_HASHTABLE	0x4
#define VAR_DEAD_HASH		0x8
#define VAR_ARRAY_ELEMENT	0x1000
#define VAR_NAMESPACE_VAR	0x80	/* KEEP OLD VALUE for Itcl */

#define VAR_ALL_HASH \
	(VAR_IN_HASHTABLE|VAR_DEAD_HASH|VAR_NAMESPACE_VAR|VAR_ARRAY_ELEMENT)

/* Trace and search state. */

#define VAR_TRACED_READ		0x10	/* TCL_TRACE_READS */
#define VAR_TRACED_WRITE	0x20	/* TCL_TRACE_WRITES */
#define VAR_TRACED_UNSET	0x40	/* TCL_TRACE_UNSETS */
#define VAR_TRACED_ARRAY	0x800	/* TCL_TRACE_ARRAY */
#define VAR_TRACE_ACTIVE	0x2000
#define VAR_SEARCH_ACTIVE	0x4000
#define VAR_ALL_TRACES \
	(VAR_TRACED_READ|VAR_TRACED_WRITE|VAR_TRACED_ARRAY|VAR_TRACED_UNSET)

/* Special handling on initialisation (only CompiledLocal). */
#define VAR_ARGUMENT		0x100	/* KEEP OLD VALUE! See tclProc.c */
#define VAR_TEMPORARY		0x200	/* KEEP OLD VALUE! See tclProc.c */
#define VAR_IS_ARGS		0x400
#define VAR_RESOLVED		0x8000

/*
 * Macros to ensure that various flag bits are set properly for variables.
 * The ANSI C "prototypes" for these macros are:
 *
 * MODULE_SCOPE void	TclSetVarScalar(Var *varPtr);
 * MODULE_SCOPE void	TclSetVarArray(Var *varPtr);
 * MODULE_SCOPE void	TclSetVarLink(Var *varPtr);
 * MODULE_SCOPE void	TclSetVarArrayElement(Var *varPtr);
 * MODULE_SCOPE void	TclSetVarUndefined(Var *varPtr);
 * MODULE_SCOPE void	TclClearVarUndefined(Var *varPtr);
 */

#define TclSetVarScalar(varPtr) \
    (varPtr)->flags &= ~(VAR_ARRAY|VAR_LINK)

#define TclSetVarArray(varPtr) \
    (varPtr)->flags = ((varPtr)->flags & ~VAR_LINK) | VAR_ARRAY

#define TclSetVarLink(varPtr) \
    (varPtr)->flags = ((varPtr)->flags & ~VAR_ARRAY) | VAR_LINK

#define TclSetVarArrayElement(varPtr) \
    (varPtr)->flags = ((varPtr)->flags & ~VAR_ARRAY) | VAR_ARRAY_ELEMENT

#define TclSetVarUndefined(varPtr) \
    (varPtr)->flags &= ~(VAR_ARRAY|VAR_LINK);\
    (varPtr)->value.objPtr = NULL

#define TclClearVarUndefined(varPtr)

#define TclSetVarTraceActive(varPtr) \
    (varPtr)->flags |= VAR_TRACE_ACTIVE

#define TclClearVarTraceActive(varPtr) \
    (varPtr)->flags &= ~VAR_TRACE_ACTIVE

#define TclSetVarNamespaceVar(varPtr) \
    if (!TclIsVarNamespaceVar(varPtr)) {\
	(varPtr)->flags |= VAR_NAMESPACE_VAR;\
	if (TclIsVarInHash(varPtr)) {\
	    ((VarInHash *)(varPtr))->refCount++;\
	}\
    }

#define TclClearVarNamespaceVar(varPtr) \
    if (TclIsVarNamespaceVar(varPtr)) {\
	(varPtr)->flags &= ~VAR_NAMESPACE_VAR;\
	if (TclIsVarInHash(varPtr)) {\
	    ((VarInHash *)(varPtr))->refCount--;\
	}\
    }

/*
 * Macros to read various flag bits of variables.
 * The ANSI C "prototypes" for these macros are:
 *
 * MODULE_SCOPE int	TclIsVarScalar(Var *varPtr);
 * MODULE_SCOPE int	TclIsVarLink(Var *varPtr);
 * MODULE_SCOPE int	TclIsVarArray(Var *varPtr);
 * MODULE_SCOPE int	TclIsVarUndefined(Var *varPtr);
 * MODULE_SCOPE int	TclIsVarArrayElement(Var *varPtr);
 * MODULE_SCOPE int	TclIsVarTemporary(Var *varPtr);
 * MODULE_SCOPE int	TclIsVarArgument(Var *varPtr);
 * MODULE_SCOPE int	TclIsVarResolved(Var *varPtr);
 */

#define TclVarFindHiddenArray(varPtr,arrayPtr)				\
    do {								\
        if ((arrayPtr == NULL) && TclIsVarInHash(varPtr) &&		\
              (TclVarParentArray(varPtr) != NULL)) {			\
            arrayPtr = TclVarParentArray(varPtr);			\
        }								\
    } while(0)

#define TclIsVarScalar(varPtr) \
    !((varPtr)->flags & (VAR_ARRAY|VAR_LINK))

#define TclIsVarLink(varPtr) \
    ((varPtr)->flags & VAR_LINK)

#define TclIsVarArray(varPtr) \
    ((varPtr)->flags & VAR_ARRAY)

#define TclIsVarUndefined(varPtr) \
    ((varPtr)->value.objPtr == NULL)

#define TclIsVarArrayElement(varPtr) \
    ((varPtr)->flags & VAR_ARRAY_ELEMENT)

#define TclIsVarNamespaceVar(varPtr) \
    ((varPtr)->flags & VAR_NAMESPACE_VAR)

#define TclIsVarTemporary(varPtr) \
    ((varPtr)->flags & VAR_TEMPORARY)

#define TclIsVarArgument(varPtr) \
    ((varPtr)->flags & VAR_ARGUMENT)

#define TclIsVarResolved(varPtr) \
    ((varPtr)->flags & VAR_RESOLVED)

#define TclIsVarTraceActive(varPtr) \
    ((varPtr)->flags & VAR_TRACE_ACTIVE)

#define TclIsVarTraced(varPtr) \
    ((varPtr)->flags & VAR_ALL_TRACES)

#define TclIsVarInHash(varPtr) \
    ((varPtr)->flags & VAR_IN_HASHTABLE)

#define TclIsVarDeadHash(varPtr) \
    ((varPtr)->flags & VAR_DEAD_HASH)

#define TclGetVarNsPtr(varPtr) \
    (TclIsVarInHash(varPtr) \
	? ((TclVarHashTable *) ((((VarInHash *) (varPtr))->entry.tablePtr)))->nsPtr \
	: NULL)

#define TclVarParentArray(varPtr)					\
    ((TclVarHashTable *) ((VarInHash *) (varPtr))->entry.tablePtr)->arrayPtr

#define VarHashRefCount(varPtr) \
    ((VarInHash *) (varPtr))->refCount

#define VarHashGetKey(varPtr) \
    (((VarInHash *)(varPtr))->entry.key.objPtr)

/*
 * Macros for direct variable access by TEBC.
 */

#define TclIsVarTricky(varPtr,trickyFlags)				\
    (   ((varPtr)->flags & (VAR_ARRAY|VAR_LINK|trickyFlags))		\
          || (TclIsVarInHash(varPtr)					\
                && (TclVarParentArray(varPtr) != NULL)			\
                && (TclVarParentArray(varPtr)->flags & (trickyFlags))))

#define TclIsVarDirectReadable(varPtr)					\
    (   (!TclIsVarTricky(varPtr,VAR_TRACED_READ))			\
          && (varPtr)->value.objPtr)

#define TclIsVarDirectWritable(varPtr) \
    (!TclIsVarTricky(varPtr,VAR_TRACED_WRITE|VAR_DEAD_HASH))

#define TclIsVarDirectUnsettable(varPtr) \
    (!TclIsVarTricky(varPtr,VAR_TRACED_READ|VAR_TRACED_WRITE|VAR_TRACED_UNSET|VAR_DEAD_HASH))

#define TclIsVarDirectModifyable(varPtr) \
    (   (!TclIsVarTricky(varPtr,VAR_TRACED_READ|VAR_TRACED_WRITE))	\
          &&  (varPtr)->value.objPtr)

#define TclIsVarDirectReadable2(varPtr, arrayPtr) \
    (TclIsVarDirectReadable(varPtr) &&\
	(!(arrayPtr) || !((arrayPtr)->flags & VAR_TRACED_READ)))

#define TclIsVarDirectWritable2(varPtr, arrayPtr) \
    (TclIsVarDirectWritable(varPtr) &&\
	(!(arrayPtr) || !((arrayPtr)->flags & VAR_TRACED_WRITE)))

#define TclIsVarDirectModifyable2(varPtr, arrayPtr) \
    (TclIsVarDirectModifyable(varPtr) &&\
	(!(arrayPtr) || !((arrayPtr)->flags & (VAR_TRACED_READ|VAR_TRACED_WRITE))))

/*
 *----------------------------------------------------------------
 * Data structures related to procedures. These are used primarily in
 * tclProc.c, tclCompile.c, and tclExecute.c.
 *----------------------------------------------------------------
 */

#if defined(__STDC_VERSION__) && (__STDC_VERSION__ >= 199901L)
#   define TCLFLEXARRAY
#elif defined(__GNUC__) && (__GNUC__ > 2)
#   define TCLFLEXARRAY 0
#else
#   define TCLFLEXARRAY 1
#endif

/*
 * Forward declaration to prevent an error when the forward reference to
 * Command is encountered in the Proc and ImportRef types declared below.
 */

struct Command;

/*
 * The variable-length structure below describes a local variable of a
 * procedure that was recognized by the compiler. These variables have a name,
 * an element in the array of compiler-assigned local variables in the
 * procedure's call frame, and various other items of information. If the
 * local variable is a formal argument, it may also have a default value. The
 * compiler can't recognize local variables whose names are expressions (these
 * names are only known at runtime when the expressions are evaluated) or
 * local variables that are created as a result of an "upvar" or "uplevel"
 * command. These other local variables are kept separately in a hash table in
 * the call frame.
 */

typedef struct CompiledLocal {
    struct CompiledLocal *nextPtr;
				/* Next compiler-recognized local variable for
				 * this procedure, or NULL if this is the last
				 * local. */
    Tcl_Size nameLength;	/* The number of bytes in local variable's name.
				 * Among others used to speed up var lookups. */
    Tcl_Size frameIndex;	/* Index in the array of compiler-assigned
				 * variables in the procedure call frame. */
    Tcl_Obj *defValuePtr;	/* Pointer to the default value of an
				 * argument, if any. NULL if not an argument
				 * or, if an argument, no default value. */
    Tcl_ResolvedVarInfo *resolveInfo;
				/* Customized variable resolution info
				 * supplied by the Tcl_ResolveCompiledVarProc
				 * associated with a namespace. Each variable
				 * is marked by a unique tag during
				 * compilation, and that same tag is used to
				 * find the variable at runtime. */
    int flags;			/* Flag bits for the local variable. Same as
				 * the flags for the Var structure above,
				 * although only VAR_ARGUMENT, VAR_TEMPORARY,
				 * and VAR_RESOLVED make sense. */
    char name[TCLFLEXARRAY];	/* Name of the local variable starts here. If
				 * the name is NULL, this will just be '\0'.
				 * The actual size of this field will be large
				 * enough to hold the name. MUST BE THE LAST
				 * FIELD IN THE STRUCTURE! */
} CompiledLocal;

/*
 * The structure below defines a command procedure, which consists of a
 * collection of Tcl commands plus information about arguments and other local
 * variables recognized at compile time.
 */

typedef struct Proc {
    struct Interp *iPtr;	/* Interpreter for which this command is
				 * defined. */
    Tcl_Size refCount;		/* Reference count: 1 if still present in
				 * command table plus 1 for each call to the
				 * procedure that is currently active. This
				 * structure can be freed when refCount
				 * becomes zero. */
    struct Command *cmdPtr;	/* Points to the Command structure for this
				 * procedure. This is used to get the
				 * namespace in which to execute the
				 * procedure. */
    Tcl_Obj *bodyPtr;		/* Points to the ByteCode object for
				 * procedure's body command. */
    Tcl_Size numArgs;		/* Number of formal parameters. */
    Tcl_Size numCompiledLocals;	/* Count of local variables recognized by the
				 * compiler including arguments and
				 * temporaries. */
    CompiledLocal *firstLocalPtr;
				/* Pointer to first of the procedure's
				 * compiler-allocated local variables, or NULL
				 * if none. The first numArgs entries in this
				 * list describe the procedure's formal
				 * arguments. */
    CompiledLocal *lastLocalPtr;/* Pointer to the last allocated local
				 * variable or NULL if none. This has frame
				 * index (numCompiledLocals-1). */
} Proc;

/*
 * The type of functions called to process errors found during the execution
 * of a procedure (or lambda term or ...).
 */

typedef void (ProcErrorProc)(Tcl_Interp *interp, Tcl_Obj *procNameObj);

/*
 * The structure below defines a command trace. This is used to allow Tcl
 * clients to find out whenever a command is about to be executed.
 */

typedef struct Trace {
    Tcl_Size level;		/* Only trace commands at nesting level less
				 * than or equal to this. */
    Tcl_CmdObjTraceProc2 *proc;	/* Procedure to call to trace command. */
    void *clientData;	/* Arbitrary value to pass to proc. */
    struct Trace *nextPtr;	/* Next in list of traces for this interp. */
    int flags;			/* Flags governing the trace - see
				 * Tcl_CreateObjTrace for details. */
    Tcl_CmdObjTraceDeleteProc *delProc;
				/* Procedure to call when trace is deleted. */
} Trace;

/*
 * When an interpreter trace is active (i.e. its associated procedure is
 * executing), one of the following structures is linked into a list
 * associated with the interpreter. The information in the structure is needed
 * in order for Tcl to behave reasonably if traces are deleted while traces
 * are active.
 */

typedef struct ActiveInterpTrace {
    struct ActiveInterpTrace *nextPtr;
				/* Next in list of all active command traces
				 * for the interpreter, or NULL if no more. */
    Trace *nextTracePtr;	/* Next trace to check after current trace
				 * procedure returns; if this trace gets
				 * deleted, must update pointer to avoid using
				 * free'd memory. */
    int reverseScan;		/* Boolean set true when traces are scanning
				 * in reverse order. */
} ActiveInterpTrace;

/*
 * Flag values designating types of execution traces. See tclTrace.c for
 * related flag values.
 *
 * TCL_TRACE_ENTER_EXEC		- triggers enter/enterstep traces.
 * 				- passed to Tcl_CreateObjTrace to set up
 *				  "enterstep" traces.
 * TCL_TRACE_LEAVE_EXEC		- triggers leave/leavestep traces.
 * 				- passed to Tcl_CreateObjTrace to set up
 *				  "leavestep" traces.
 */

#define TCL_TRACE_ENTER_EXEC	1
#define TCL_TRACE_LEAVE_EXEC	2

<<<<<<< HEAD
=======
#if TCL_MAJOR_VERSION > 8
#define TclObjTypeHasProc(objPtr, proc) (((objPtr)->typePtr \
	&& ((offsetof(Tcl_ObjType, proc) < offsetof(Tcl_ObjType, version)) \
	|| (offsetof(Tcl_ObjType, proc) < (objPtr)->typePtr->version))) ? \
	((objPtr)->typePtr)->proc : NULL)

MODULE_SCOPE Tcl_Size TclLengthOne(Tcl_Obj *);


/*
 * Abstract List
 *
 *  This structure provides the functions used in List operations to emulate a
 *  List for AbstractList types.
 */


static inline Tcl_Size
TclObjTypeLength(Tcl_Obj *objPtr)
{
    Tcl_ObjTypeLengthProc *proc = TclObjTypeHasProc(objPtr, lengthProc);
    return proc(objPtr);
}
static inline int
TclObjTypeIndex(
    Tcl_Interp *interp,
    Tcl_Obj *objPtr,
    Tcl_Size index,
    Tcl_Obj **elemObjPtr)
{
    Tcl_ObjTypeIndexProc *proc = TclObjTypeHasProc(objPtr, indexProc);
    return proc(interp, objPtr, index, elemObjPtr);
}
static inline int
TclObjTypeSlice(
    Tcl_Interp *interp,
    Tcl_Obj *objPtr,
    Tcl_Size fromIdx,
    Tcl_Size toIdx,
    Tcl_Obj **newObjPtr)
{
    Tcl_ObjTypeSliceProc *proc = TclObjTypeHasProc(objPtr, sliceProc);
    return proc(interp, objPtr, fromIdx, toIdx, newObjPtr);
}
static inline int
TclObjTypeReverse(
    Tcl_Interp *interp,
    Tcl_Obj *objPtr,
    Tcl_Obj **newObjPtr)
{
    Tcl_ObjTypeReverseProc *proc = TclObjTypeHasProc(objPtr, reverseProc);
    return proc(interp, objPtr, newObjPtr);
}
static inline int
TclObjTypeGetElements(
    Tcl_Interp *interp,
    Tcl_Obj *objPtr,
    Tcl_Size *objCPtr,
    Tcl_Obj ***objVPtr)
{
    Tcl_ObjTypeGetElements *proc = TclObjTypeHasProc(objPtr, getElementsProc);
    return proc(interp, objPtr, objCPtr, objVPtr);
}
static inline Tcl_Obj*
TclObjTypeSetElement(
    Tcl_Interp *interp,
    Tcl_Obj *objPtr,
    Tcl_Size indexCount,
    Tcl_Obj *const indexArray[],
    Tcl_Obj *valueObj)
{
    Tcl_ObjTypeSetElement *proc = TclObjTypeHasProc(objPtr, setElementProc);
    return proc(interp, objPtr, indexCount, indexArray, valueObj);
}
static inline int
TclObjTypeReplace(
    Tcl_Interp *interp,
    Tcl_Obj *objPtr,
    Tcl_Size first,
    Tcl_Size numToDelete,
    Tcl_Size numToInsert,
    Tcl_Obj *const insertObjs[])
{
    Tcl_ObjTypeReplaceProc *proc = TclObjTypeHasProc(objPtr, replaceProc);
    return proc(interp, objPtr, first, numToDelete, numToInsert, insertObjs);
}
static inline int
TclObjTypeInOperator(Tcl_Interp *interp, struct Tcl_Obj *valueObj,
		     struct Tcl_Obj *listObj, int *boolResult)
{
    Tcl_ObjTypeInOperatorProc *proc = TclObjTypeHasProc(listObj, inOperProc);
    return proc(interp, valueObj, listObj, boolResult);
}
#endif /* TCL_MAJOR_VERSION > 8 */


>>>>>>> 4eef7b0f
/*
 * The structure below defines an entry in the assocData hash table which is
 * associated with an interpreter. The entry contains a pointer to a function
 * to call when the interpreter is deleted, and a pointer to a user-defined
 * piece of data.
 */

typedef struct AssocData {
    Tcl_InterpDeleteProc *proc;	/* Proc to call when deleting. */
    void *clientData;	/* Value to pass to proc. */
} AssocData;

/*
 * The structure below defines a call frame. A call frame defines a naming
 * context for a procedure call: its local naming scope (for local variables)
 * and its global naming scope (a namespace, perhaps the global :: namespace).
 * A call frame can also define the naming context for a namespace eval or
 * namespace inscope command: the namespace in which the command's code should
 * execute. The Tcl_CallFrame structures exist only while procedures or
 * namespace eval/inscope's are being executed, and provide a kind of Tcl call
 * stack.
 *
 * WARNING!! The structure definition must be kept consistent with the
 * Tcl_CallFrame structure in tcl.h. If you change one, change the other.
 */

/*
 * Will be grown to contain: pointers to the varnames (allocated at the end),
 * plus the init values for each variable (suitable to be memcopied on init)
 */

typedef struct LocalCache {
    Tcl_Size refCount;
    Tcl_Size numVars;
    Tcl_Obj *varName0;
} LocalCache;

#define localName(framePtr, i) \
    ((&((framePtr)->localCachePtr->varName0))[(i)])

MODULE_SCOPE void	TclFreeLocalCache(Tcl_Interp *interp,
			    LocalCache *localCachePtr);

typedef struct CallFrame {
    Namespace *nsPtr;		/* Points to the namespace used to resolve
				 * commands and global variables. */
    int isProcCallFrame;	/* If 0, the frame was pushed to execute a
				 * namespace command and var references are
				 * treated as references to namespace vars;
				 * varTablePtr and compiledLocals are ignored.
				 * If FRAME_IS_PROC is set, the frame was
				 * pushed to execute a Tcl procedure and may
				 * have local vars. */
    Tcl_Size objc;			/* This and objv below describe the arguments
				 * for this procedure call. */
    Tcl_Obj *const *objv;	/* Array of argument objects. */
    struct CallFrame *callerPtr;
				/* Value of interp->framePtr when this
				 * procedure was invoked (i.e. next higher in
				 * stack of all active procedures). */
    struct CallFrame *callerVarPtr;
				/* Value of interp->varFramePtr when this
				 * procedure was invoked (i.e. determines
				 * variable scoping within caller). Same as
				 * callerPtr unless an "uplevel" command or
				 * something equivalent was active in the
				 * caller). */
    Tcl_Size level;			/* Level of this procedure, for "uplevel"
				 * purposes (i.e. corresponds to nesting of
				 * callerVarPtr's, not callerPtr's). 1 for
				 * outermost procedure, 0 for top-level. */
    Proc *procPtr;		/* Points to the structure defining the called
				 * procedure. Used to get information such as
				 * the number of compiled local variables
				 * (local variables assigned entries ["slots"]
				 * in the compiledLocals array below). */
    TclVarHashTable *varTablePtr;
				/* Hash table containing local variables not
				 * recognized by the compiler, or created at
				 * execution time through, e.g., upvar.
				 * Initially NULL and created if needed. */
    Tcl_Size numCompiledLocals;	/* Count of local variables recognized
				 * by the compiler including arguments. */
    Var *compiledLocals;	/* Points to the array of local variables
				 * recognized by the compiler. The compiler
				 * emits code that refers to these variables
				 * using an index into this array. */
    void *clientData;	/* Pointer to some context that is used by
				 * object systems. The meaning of the contents
				 * of this field is defined by the code that
				 * sets it, and it should only ever be set by
				 * the code that is pushing the frame. In that
				 * case, the code that sets it should also
				 * have some means of discovering what the
				 * meaning of the value is, which we do not
				 * specify. */
    LocalCache *localCachePtr;
    Tcl_Obj    *tailcallPtr;
				/* NULL if no tailcall is scheduled */
} CallFrame;

#define FRAME_IS_PROC	0x1
#define FRAME_IS_LAMBDA 0x2
#define FRAME_IS_METHOD	0x4	/* The frame is a method body, and the frame's
				 * clientData field contains a CallContext
				 * reference. Part of TIP#257. */
#define FRAME_IS_OO_DEFINE 0x8	/* The frame is part of the inside workings of
				 * the [oo::define] command; the clientData
				 * field contains an Object reference that has
				 * been confirmed to refer to a class. Part of
				 * TIP#257. */
#define FRAME_IS_PRIVATE_DEFINE 0x10
				/* Marks this frame as being used for private
				 * declarations with [oo::define]. Usually
				 * OR'd with FRAME_IS_OO_DEFINE. TIP#500. */

/*
 * TIP #280
 * The structure below defines a command frame. A command frame provides
 * location information for all commands executing a tcl script (source, eval,
 * uplevel, procedure bodies, ...). The runtime structure essentially contains
 * the stack trace as it would be if the currently executing command were to
 * throw an error.
 *
 * For commands where it makes sense it refers to the associated CallFrame as
 * well.
 *
 * The structures are chained in a single list, with the top of the stack
 * anchored in the Interp structure.
 *
 * Instances can be allocated on the C stack, or the heap, the former making
 * cleanup a bit simpler.
 */

typedef struct CmdFrame {
    /*
     * General data. Always available.
     */

    int type;			/* Values see below. */
    int level;			/* Number of frames in stack, prevent O(n)
				 * scan of list. */
    Tcl_Size *line;		/* Lines the words of the command start on. */
    Tcl_Size nline;
    CallFrame *framePtr;	/* Procedure activation record, may be
				 * NULL. */
    struct CmdFrame *nextPtr;	/* Link to calling frame. */
    /*
     * Data needed for Eval vs TEBC
     *
     * EXECUTION CONTEXTS and usage of CmdFrame
     *
     * Field	  TEBC		  EvalEx
     * =======	  ====		  ======
     * level	  yes		  yes
     * type	  BC/PREBC	  SRC/EVAL
     * line0	  yes		  yes
     * framePtr	  yes		  yes
     * =======	  ====		  ======
     *
     * =======	  ====		  ========= union data
     * line1	  -		  yes
     * line3	  -		  yes
     * path	  -		  yes
     * -------	  ----		  ------
     * codePtr	  yes		  -
     * pc	  yes		  -
     * =======	  ====		  ======
     *
     * =======	  ====		  ========= union cmd
     * str.cmd	  yes		  yes
     * str.len	  yes		  yes
     * -------	  ----		  ------
     */

    union {
	struct {
	    Tcl_Obj *path;	/* Path of the sourced file the command is
				 * in. */
	} eval;
	struct {
	    const void *codePtr;/* Byte code currently executed... */
	    const char *pc;	/* ... and instruction pointer. */
	} tebc;
    } data;
    Tcl_Obj *cmdObj;
    const char *cmd;		/* The executed command, if possible... */
    Tcl_Size len;			/* ... and its length. */
    const struct CFWordBC *litarg;
				/* Link to set of literal arguments which have
				 * ben pushed on the lineLABCPtr stack by
				 * TclArgumentBCEnter(). These will be removed
				 * by TclArgumentBCRelease. */
} CmdFrame;

typedef struct CFWord {
    CmdFrame *framePtr;		/* CmdFrame to access. */
    Tcl_Size word;			/* Index of the word in the command. */
    Tcl_Size refCount;		/* Number of times the word is on the
				 * stack. */
} CFWord;

typedef struct CFWordBC {
    CmdFrame *framePtr;		/* CmdFrame to access. */
    Tcl_Size pc;			/* Instruction pointer of a command in
				 * ExtCmdLoc.loc[.] */
    Tcl_Size word;			/* Index of word in
				 * ExtCmdLoc.loc[cmd]->line[.] */
    struct CFWordBC *prevPtr;	/* Previous entry in stack for same Tcl_Obj. */
    struct CFWordBC *nextPtr;	/* Next entry for same command call. See
				 * CmdFrame litarg field for the list start. */
    Tcl_Obj *obj;		/* Back reference to hash table key */
} CFWordBC;

/*
 * Structure to record the locations of invisible continuation lines in
 * literal scripts, as character offset from the beginning of the script. Both
 * compiler and direct evaluator use this information to adjust their line
 * counters when tracking through the script, because when it is invoked the
 * continuation line marker as a whole has been removed already, meaning that
 * the \n which was part of it is gone as well, breaking regular line
 * tracking.
 *
 * These structures are allocated and filled by both the function
 * TclSubstTokens() in the file "tclParse.c" and its caller TclEvalEx() in the
 * file "tclBasic.c", and stored in the thread-global hash table "lineCLPtr" in
 * file "tclObj.c". They are used by the functions TclSetByteCodeFromAny() and
 * TclCompileScript(), both found in the file "tclCompile.c". Their memory is
 * released by the function TclFreeObj(), in the file "tclObj.c", and also by
 * the function TclThreadFinalizeObjects(), in the same file.
 */

#define CLL_END		(-1)

typedef struct ContLineLoc {
    Tcl_Size num;			/* Number of entries in loc, not counting the
				 * final -1 marker entry. */
    Tcl_Size loc[TCLFLEXARRAY];/* Table of locations, as character offsets.
				 * The table is allocated as part of the
				 * structure, extending behind the nominal end
				 * of the structure. An entry containing the
				 * value -1 is put after the last location, as
				 * end-marker/sentinel. */
} ContLineLoc;

/*
 * The following macros define the allowed values for the type field of the
 * CmdFrame structure above. Some of the values occur only in the extended
 * location data referenced via the 'baseLocPtr'.
 *
 * TCL_LOCATION_EVAL	  : Frame is for a script evaluated by EvalEx.
 * TCL_LOCATION_BC	  : Frame is for bytecode.
 * TCL_LOCATION_PREBC	  : Frame is for precompiled bytecode.
 * TCL_LOCATION_SOURCE	  : Frame is for a script evaluated by EvalEx, from a
 *			    sourced file.
 * TCL_LOCATION_PROC	  : Frame is for bytecode of a procedure.
 *
 * A TCL_LOCATION_BC type in a frame can be overridden by _SOURCE and _PROC
 * types, per the context of the byte code in execution.
 */

#define TCL_LOCATION_EVAL	(0) /* Location in a dynamic eval script. */
#define TCL_LOCATION_BC		(2) /* Location in byte code. */
#define TCL_LOCATION_PREBC	(3) /* Location in precompiled byte code, no
				     * location. */
#define TCL_LOCATION_SOURCE	(4) /* Location in a file. */
#define TCL_LOCATION_PROC	(5) /* Location in a dynamic proc. */
#define TCL_LOCATION_LAST	(6) /* Number of values in the enum. */

/*
 * Structure passed to describe procedure-like "procedures" that are not
 * procedures (e.g. a lambda) so that their details can be reported correctly
 * by [info frame]. Contains a sub-structure for each extra field.
 */

typedef Tcl_Obj * (GetFrameInfoValueProc)(void *clientData);
typedef struct {
    const char *name;		/* Name of this field. */
    GetFrameInfoValueProc *proc;	/* Function to generate a Tcl_Obj* from the
				 * clientData, or just use the clientData
				 * directly (after casting) if NULL. */
    void *clientData;	/* Context for above function, or Tcl_Obj* if
				 * proc field is NULL. */
} ExtraFrameInfoField;
typedef struct {
    Tcl_Size length;			/* Length of array. */
    ExtraFrameInfoField fields[2];
				/* Really as long as necessary, but this is
				 * long enough for nearly anything. */
} ExtraFrameInfo;

/*
 *----------------------------------------------------------------
 * Data structures and procedures related to TclHandles, which are a very
 * lightweight method of preserving enough information to determine if an
 * arbitrary malloc'd block has been deleted.
 *----------------------------------------------------------------
 */

typedef void **TclHandle;

/*
 *----------------------------------------------------------------
 * Experimental flag value passed to Tcl_GetRegExpFromObj. Intended for use
 * only by Expect. It will probably go away in a later release.
 *----------------------------------------------------------------
 */

#define TCL_REG_BOSONLY 002000	/* Prepend \A to pattern so it only matches at
				 * the beginning of the string. */

/*
 * These are a thin layer over TclpThreadKeyDataGet and TclpThreadKeyDataSet
 * when threads are used, or an emulation if there are no threads. These are
 * really internal and Tcl clients should use Tcl_GetThreadData.
 */

MODULE_SCOPE void *	TclThreadDataKeyGet(Tcl_ThreadDataKey *keyPtr);
MODULE_SCOPE void	TclThreadDataKeySet(Tcl_ThreadDataKey *keyPtr,
			    void *data);

/*
 * This is a convenience macro used to initialize a thread local storage ptr.
 */

#define TCL_TSD_INIT(keyPtr) \
	(ThreadSpecificData *)Tcl_GetThreadData((keyPtr), sizeof(ThreadSpecificData))

/*
 *----------------------------------------------------------------
 * Data structures related to bytecode compilation and execution. These are
 * used primarily in tclCompile.c, tclExecute.c, and tclBasic.c.
 *----------------------------------------------------------------
 */

/*
 * Forward declaration to prevent errors when the forward references to
 * Tcl_Parse and CompileEnv are encountered in the procedure type CompileProc
 * declared below.
 */

struct CompileEnv;

/*
 * The type of procedures called by the Tcl bytecode compiler to compile
 * commands. Pointers to these procedures are kept in the Command structure
 * describing each command. The integer value returned by a CompileProc must
 * be one of the following:
 *
 * TCL_OK		Compilation completed normally.
 * TCL_ERROR 		Compilation could not be completed. This can be just a
 * 			judgment by the CompileProc that the command is too
 * 			complex to compile effectively, or it can indicate
 * 			that in the current state of the interp, the command
 * 			would raise an error. The bytecode compiler will not
 * 			do any error reporting at compiler time. Error
 * 			reporting is deferred until the actual runtime,
 * 			because by then changes in the interp state may allow
 * 			the command to be successfully evaluated.
 */

typedef int (CompileProc)(Tcl_Interp *interp, Tcl_Parse *parsePtr,
	struct Command *cmdPtr, struct CompileEnv *compEnvPtr);

/*
 * The type of procedure called from the compilation hook point in
 * SetByteCodeFromAny.
 */

typedef int (CompileHookProc)(Tcl_Interp *interp,
	struct CompileEnv *compEnvPtr, void *clientData);

/*
 * The data structure for a (linked list of) execution stacks.
 */

typedef struct ExecStack {
    struct ExecStack *prevPtr;
    struct ExecStack *nextPtr;
    Tcl_Obj **markerPtr;
    Tcl_Obj **endPtr;
    Tcl_Obj **tosPtr;
    Tcl_Obj *stackWords[TCLFLEXARRAY];
} ExecStack;

/*
 * The data structure defining the execution environment for ByteCode's.
 * There is one ExecEnv structure per Tcl interpreter. It holds the evaluation
 * stack that holds command operands and results. The stack grows towards
 * increasing addresses. The member stackPtr points to the stackItems of the
 * currently active execution stack.
 */

typedef struct CorContext {
    struct CallFrame *framePtr;
    struct CallFrame *varFramePtr;
    struct CmdFrame *cmdFramePtr;  /* See Interp.cmdFramePtr */
    Tcl_HashTable *lineLABCPtr;    /* See Interp.lineLABCPtr */
} CorContext;

typedef struct CoroutineData {
    struct Command *cmdPtr;	/* The command handle for the coroutine. */
    struct ExecEnv *eePtr;	/* The special execution environment (stacks,
				 * etc.) for the coroutine. */
    struct ExecEnv *callerEEPtr;/* The execution environment for the caller of
				 * the coroutine, which might be the
				 * interpreter global environment or another
				 * coroutine. */
    CorContext caller;
    CorContext running;
    Tcl_HashTable *lineLABCPtr;    /* See Interp.lineLABCPtr */
    void *stackLevel;
    Tcl_Size auxNumLevels;		/* While the coroutine is running the
				 * numLevels of the create/resume command is
				 * stored here; for suspended coroutines it
				 * holds the nesting numLevels at yield. */
    Tcl_Size nargs;                  /* Number of args required for resuming this
				 * coroutine; COROUTINE_ARGUMENTS_SINGLE_OPTIONAL means "0 or 1"
				 * (default), COROUTINE_ARGUMENTS_ARBITRARY means "any" */
    Tcl_Obj *yieldPtr;		/* The command to yield to.  Stored here in
				 * order to reset splice point in
				 * TclNRCoroutineActivateCallback if the
				 * coroutine is busy.
				*/
} CoroutineData;

typedef struct ExecEnv {
    ExecStack *execStackPtr;	/* Points to the first item in the evaluation
				 * stack on the heap. */
    Tcl_Obj *constants[2];	/* Pointers to constant "0" and "1" objs. */
    struct Tcl_Interp *interp;
    struct NRE_callback *callbackPtr;
				/* Top callback in NRE's stack. */
    struct CoroutineData *corPtr;
    int rewind;
} ExecEnv;

#define COR_IS_SUSPENDED(corPtr) \
    ((corPtr)->stackLevel == NULL)

/*
 * The definitions for the LiteralTable and LiteralEntry structures. Each
 * interpreter contains a LiteralTable. It is used to reduce the storage
 * needed for all the Tcl objects that hold the literals of scripts compiled
 * by the interpreter. A literal's object is shared by all the ByteCodes that
 * refer to the literal. Each distinct literal has one LiteralEntry entry in
 * the LiteralTable. A literal table is a specialized hash table that is
 * indexed by the literal's string representation, which may contain null
 * characters.
 *
 * Note that we reduce the space needed for literals by sharing literal
 * objects both within a ByteCode (each ByteCode contains a local
 * LiteralTable) and across all an interpreter's ByteCodes (with the
 * interpreter's global LiteralTable).
 */

typedef struct LiteralEntry {
    struct LiteralEntry *nextPtr;
				/* Points to next entry in this hash bucket or
				 * NULL if end of chain. */
    Tcl_Obj *objPtr;		/* Points to Tcl object that holds the
				 * literal's bytes and length. */
    Tcl_Size refCount;		/* If in an interpreter's global literal
				 * table, the number of ByteCode structures
				 * that share the literal object; the literal
				 * entry can be freed when refCount drops to
				 * 0. If in a local literal table, TCL_INDEX_NONE. */
    Namespace *nsPtr;		/* Namespace in which this literal is used. We
				 * try to avoid sharing literal non-FQ command
				 * names among different namespaces to reduce
				 * shimmering. */
} LiteralEntry;

typedef struct LiteralTable {
    LiteralEntry **buckets;	/* Pointer to bucket array. Each element
				 * points to first entry in bucket's hash
				 * chain, or NULL. */
    LiteralEntry *staticBuckets[TCL_SMALL_HASH_TABLE];
				/* Bucket array used for small tables to avoid
				 * mallocs and frees. */
    TCL_HASH_TYPE numBuckets; /* Total number of buckets allocated at
				 * **buckets. */
    TCL_HASH_TYPE numEntries; /* Total number of entries present in
				 * table. */
    TCL_HASH_TYPE rebuildSize; /* Enlarge table when numEntries gets to be
				 * this large. */
    TCL_HASH_TYPE mask;		/* Mask value used in hashing function. */
} LiteralTable;

/*
 * The following structure defines for each Tcl interpreter various
 * statistics-related information about the bytecode compiler and
 * interpreter's operation in that interpreter.
 */

#ifdef TCL_COMPILE_STATS
typedef struct ByteCodeStats {
    size_t numExecutions;		/* Number of ByteCodes executed. */
    size_t numCompilations;	/* Number of ByteCodes created. */
    size_t numByteCodesFreed;	/* Number of ByteCodes destroyed. */
    size_t instructionCount[256];	/* Number of times each instruction was
				 * executed. */

    double totalSrcBytes;	/* Total source bytes ever compiled. */
    double totalByteCodeBytes;	/* Total bytes for all ByteCodes. */
    double currentSrcBytes;	/* Src bytes for all current ByteCodes. */
    double currentByteCodeBytes;/* Code bytes in all current ByteCodes. */

    size_t srcCount[32];		/* Source size distribution: # of srcs of
				 * size [2**(n-1)..2**n), n in [0..32). */
    size_t byteCodeCount[32];	/* ByteCode size distribution. */
    size_t lifetimeCount[32];	/* ByteCode lifetime distribution (ms). */

    double currentInstBytes;	/* Instruction bytes-current ByteCodes. */
    double currentLitBytes;	/* Current literal bytes. */
    double currentExceptBytes;	/* Current exception table bytes. */
    double currentAuxBytes;	/* Current auxiliary information bytes. */
    double currentCmdMapBytes;	/* Current src<->code map bytes. */

    size_t numLiteralsCreated;	/* Total literal objects ever compiled. */
    double totalLitStringBytes;	/* Total string bytes in all literals. */
    double currentLitStringBytes;
				/* String bytes in current literals. */
    size_t literalCount[32];	/* Distribution of literal string sizes. */
} ByteCodeStats;
#endif /* TCL_COMPILE_STATS */

/*
 * Structure used in implementation of those core ensembles which are
 * partially compiled. Used as an array of these, with a terminating field
 * whose 'name' is NULL.
 */

typedef struct {
    const char *name;		/* The name of the subcommand. */
    Tcl_ObjCmdProc *proc;	/* The implementation of the subcommand. */
    CompileProc *compileProc;	/* The compiler for the subcommand. */
    Tcl_ObjCmdProc *nreProc;	/* NRE implementation of this command. */
    void *clientData;	/* Any clientData to give the command. */
    int unsafe;			/* Whether this command is to be hidden by
				 * default in a safe interpreter. */
} EnsembleImplMap;

/*
 *----------------------------------------------------------------
 * Data structures related to commands.
 *----------------------------------------------------------------
 */

/*
 * An imported command is created in an namespace when it imports a "real"
 * command from another namespace. An imported command has a Command structure
 * that points (via its ClientData value) to the "real" Command structure in
 * the source namespace's command table. The real command records all the
 * imported commands that refer to it in a list of ImportRef structures so
 * that they can be deleted when the real command is deleted.
 */

typedef struct ImportRef {
    struct Command *importedCmdPtr;
				/* Points to the imported command created in
				 * an importing namespace; this command
				 * redirects its invocations to the "real"
				 * command. */
    struct ImportRef *nextPtr;	/* Next element on the linked list of imported
				 * commands that refer to the "real" command.
				 * The real command deletes these imported
				 * commands on this list when it is
				 * deleted. */
} ImportRef;

/*
 * Data structure used as the ClientData of imported commands: commands
 * created in an namespace when it imports a "real" command from another
 * namespace.
 */

typedef struct ImportedCmdData {
    struct Command *realCmdPtr;	/* "Real" command that this imported command
				 * refers to. */
    struct Command *selfPtr;	/* Pointer to this imported command. Needed
				 * only when deleting it in order to remove it
				 * from the real command's linked list of
				 * imported commands that refer to it. */
} ImportedCmdData;

/*
 * A Command structure exists for each command in a namespace. The Tcl_Command
 * opaque type actually refers to these structures.
 */

typedef struct Command {
    Tcl_HashEntry *hPtr;	/* Pointer to the hash table entry that refers
				 * to this command. The hash table is either a
				 * namespace's command table or an
				 * interpreter's hidden command table. This
				 * pointer is used to get a command's name
				 * from its Tcl_Command handle. NULL means
				 * that the hash table entry has been removed
				 * already (this can happen if deleteProc
				 * causes the command to be deleted or
				 * recreated). */
    Namespace *nsPtr;		/* Points to the namespace containing this
				 * command. */
    Tcl_Size refCount;		/* 1 if in command hashtable plus 1 for each
				 * reference from a CmdName Tcl object
				 * representing a command's name in a ByteCode
				 * instruction sequence. This structure can be
				 * freed when refCount becomes zero. */
    Tcl_Size cmdEpoch;		/* Incremented to invalidate any references
				 * that point to this command when it is
				 * renamed, deleted, hidden, or exposed. */
    CompileProc *compileProc;	/* Procedure called to compile command. NULL
				 * if no compile proc exists for command. */
    Tcl_ObjCmdProc *objProc;	/* Object-based command procedure. */
    void *objClientData;	/* Arbitrary value passed to object proc. */
    Tcl_CmdProc *proc;		/* String-based command procedure. */
    void *clientData;	/* Arbitrary value passed to string proc. */
    Tcl_CmdDeleteProc *deleteProc;
				/* Procedure invoked when deleting command to,
				 * e.g., free all client data. */
    void *deleteData;	/* Arbitrary value passed to deleteProc. */
    int flags;			/* Miscellaneous bits of information about
				 * command. See below for definitions. */
    ImportRef *importRefPtr;	/* List of each imported Command created in
				 * another namespace when this command is
				 * imported. These imported commands redirect
				 * invocations back to this command. The list
				 * is used to remove all those imported
				 * commands when deleting this "real"
				 * command. */
    CommandTrace *tracePtr;	/* First in list of all traces set for this
				 * command. */
    Tcl_ObjCmdProc *nreProc;	/* NRE implementation of this command. */
} Command;

/*
 * Flag bits for commands.
 *
 * CMD_DYING -			If 1 the command is in the process of
 *				being deleted (its deleteProc is currently
 *				executing). Other attempts to delete the
 *				command should be ignored.
 * CMD_TRACE_ACTIVE -		If 1 the trace processing is currently
 *				underway for a rename/delete change. See the
 *				two flags below for which is currently being
 *				processed.
 * CMD_HAS_EXEC_TRACES -	If 1 means that this command has at least one
 *				execution trace (as opposed to simple
 *				delete/rename traces) in its tracePtr list.
 * CMD_COMPILES_EXPANDED -	If 1 this command has a compiler that
 *				can handle expansion (provided it is not the
 *				first word).
 * TCL_TRACE_RENAME -		A rename trace is in progress. Further
 *				recursive renames will not be traced.
 * TCL_TRACE_DELETE -		A delete trace is in progress. Further
 *				recursive deletes will not be traced.
 * (these last two flags are defined in tcl.h)
 */

#define CMD_DYING		    0x01
#define CMD_TRACE_ACTIVE	    0x02
#define CMD_HAS_EXEC_TRACES	    0x04
#define CMD_COMPILES_EXPANDED	    0x08
#define CMD_REDEF_IN_PROGRESS	    0x10
#define CMD_VIA_RESOLVER	    0x20
#define CMD_DEAD                    0x40


/*
 *----------------------------------------------------------------
 * Data structures related to name resolution procedures.
 *----------------------------------------------------------------
 */

/*
 * The interpreter keeps a linked list of name resolution schemes. The scheme
 * for a namespace is consulted first, followed by the list of schemes in an
 * interpreter, followed by the default name resolution in Tcl. Schemes are
 * added/removed from the interpreter's list by calling Tcl_AddInterpResolver
 * and Tcl_RemoveInterpResolver.
 */

typedef struct ResolverScheme {
    char *name;			/* Name identifying this scheme. */
    Tcl_ResolveCmdProc *cmdResProc;
				/* Procedure handling command name
				 * resolution. */
    Tcl_ResolveVarProc *varResProc;
				/* Procedure handling variable name resolution
				 * for variables that can only be handled at
				 * runtime. */
    Tcl_ResolveCompiledVarProc *compiledVarResProc;
				/* Procedure handling variable name resolution
				 * at compile time. */

    struct ResolverScheme *nextPtr;
				/* Pointer to next record in linked list. */
} ResolverScheme;

/*
 * Forward declaration of the TIP#143 limit handler structure.
 */

typedef struct LimitHandler LimitHandler;

/*
 * TIP #268.
 * Values for the selection mode, i.e the package require preferences.
 */

enum PkgPreferOptions {
    PKG_PREFER_LATEST, PKG_PREFER_STABLE
};

/*
 *----------------------------------------------------------------
 * This structure shadows the first few fields of the memory cache for the
 * allocator defined in tclThreadAlloc.c; it has to be kept in sync with the
 * definition there.
 * Some macros require knowledge of some fields in the struct in order to
 * avoid hitting the TSD unnecessarily. In order to facilitate this, a pointer
 * to the relevant fields is kept in the allocCache field in struct Interp.
 *----------------------------------------------------------------
 */

typedef struct AllocCache {
    struct Cache *nextPtr;	/* Linked list of cache entries. */
    Tcl_ThreadId owner;		/* Which thread's cache is this? */
    Tcl_Obj *firstObjPtr;	/* List of free objects for thread. */
    size_t numObjects;		/* Number of objects for thread. */
} AllocCache;

/*
 *----------------------------------------------------------------
 * This structure defines an interpreter, which is a collection of commands
 * plus other state information related to interpreting commands, such as
 * variable storage. Primary responsibility for this data structure is in
 * tclBasic.c, but almost every Tcl source file uses something in here.
 *----------------------------------------------------------------
 */

typedef struct Interp {
    /*
     * The first two fields were named "result" and "freeProc" in earlier
     * versions of Tcl.  They are no longer used within Tcl, and are no
     * longer available to be accessed by extensions.  However, they cannot
     * be removed.  Why?  There is a deployed base of stub-enabled extensions
     * that query the value of iPtr->stubTable.  For them to continue to work,
     * the location of the field "stubTable" within the Interp struct cannot
     * change.  The most robust way to assure that is to leave all fields up to
     * that one undisturbed.
     */

    const char *legacyResult;
    void (*legacyFreeProc) (void);
    int errorLine;		/* When TCL_ERROR is returned, this gives the
				 * line number in the command where the error
				 * occurred (1 means first line). */
    const struct TclStubs *stubTable;
				/* Pointer to the exported Tcl stub table.  In
				 * ancient pre-8.1 versions of Tcl this was a
				 * pointer to the objResultPtr or a pointer to a
				 * buckets array in a hash table. Deployed stubs
				 * enabled extensions check for a NULL pointer value
				 * and for a TCL_STUBS_MAGIC value to verify they
				 * are not [load]ing into one of those pre-stubs
				 * interps.
				 */

    TclHandle handle;		/* Handle used to keep track of when this
				 * interp is deleted. */

    Namespace *globalNsPtr;	/* The interpreter's global namespace. */
    Tcl_HashTable *hiddenCmdTablePtr;
				/* Hash table used by tclBasic.c to keep track
				 * of hidden commands on a per-interp
				 * basis. */
    void *interpInfo;	/* Information used by tclInterp.c to keep
				 * track of parent/child interps on a
				 * per-interp basis. */
    void (*optimizer)(void *envPtr);
    /*
     * Information related to procedures and variables. See tclProc.c and
     * tclVar.c for usage.
     */

    Tcl_Size numLevels;		/* Keeps track of how many nested calls to
				 * Tcl_Eval are in progress for this
				 * interpreter. It's used to delay deletion of
				 * the table until all Tcl_Eval invocations
				 * are completed. */
    Tcl_Size maxNestingDepth;	/* If numLevels exceeds this value then Tcl
				 * assumes that infinite recursion has
				 * occurred and it generates an error. */
    CallFrame *framePtr;	/* Points to top-most in stack of all nested
				 * procedure invocations. */
    CallFrame *varFramePtr;	/* Points to the call frame whose variables
				 * are currently in use (same as framePtr
				 * unless an "uplevel" command is
				 * executing). */
    ActiveVarTrace *activeVarTracePtr;
				/* First in list of active traces for interp,
				 * or NULL if no active traces. */
    int returnCode;		/* [return -code] parameter. */
    CallFrame *rootFramePtr;	/* Global frame pointer for this
				 * interpreter. */
    Namespace *lookupNsPtr;	/* Namespace to use ONLY on the next
				 * TCL_EVAL_INVOKE call to Tcl_EvalObjv. */

    /*
     * Information about packages. Used only in tclPkg.c.
     */

    Tcl_HashTable packageTable;	/* Describes all of the packages loaded in or
				 * available to this interpreter. Keys are
				 * package names, values are (Package *)
				 * pointers. */
    char *packageUnknown;	/* Command to invoke during "package require"
				 * commands for packages that aren't described
				 * in packageTable. Ckalloc'ed, may be
				 * NULL. */
    /*
     * Miscellaneous information:
     */

    Tcl_Size cmdCount;		/* Total number of times a command procedure
				 * has been called for this interpreter. */
    int evalFlags;		/* Flags to control next call to Tcl_Eval.
				 * Normally zero, but may be set before
				 * calling Tcl_Eval. See below for valid
				 * values. */
    LiteralTable literalTable;	/* Contains LiteralEntry's describing all Tcl
				 * objects holding literals of scripts
				 * compiled by the interpreter. Indexed by the
				 * string representations of literals. Used to
				 * avoid creating duplicate objects. */
    Tcl_Size compileEpoch;		/* Holds the current "compilation epoch" for
				 * this interpreter. This is incremented to
				 * invalidate existing ByteCodes when, e.g., a
				 * command with a compile procedure is
				 * redefined. */
    Proc *compiledProcPtr;	/* If a procedure is being compiled, a pointer
				 * to its Proc structure; otherwise, this is
				 * NULL. Set by ObjInterpProc in tclProc.c and
				 * used by tclCompile.c to process local
				 * variables appropriately. */
    ResolverScheme *resolverPtr;
				/* Linked list of name resolution schemes
				 * added to this interpreter. Schemes are
				 * added and removed by calling
				 * Tcl_AddInterpResolvers and
				 * Tcl_RemoveInterpResolver respectively. */
    Tcl_Obj *scriptFile;	/* NULL means there is no nested source
				 * command active; otherwise this points to
				 * pathPtr of the file being sourced. */
    int flags;			/* Various flag bits. See below. */
    long randSeed;		/* Seed used for rand() function. */
    Trace *tracePtr;		/* List of traces for this interpreter. */
    Tcl_HashTable *assocData;	/* Hash table for associating data with this
				 * interpreter. Cleaned up when this
				 * interpreter is deleted. */
    struct ExecEnv *execEnvPtr;	/* Execution environment for Tcl bytecode
				 * execution. Contains a pointer to the Tcl
				 * evaluation stack. */
    Tcl_Obj *emptyObjPtr;	/* Points to an object holding an empty
				 * string. Returned by Tcl_ObjSetVar2 when
				 * variable traces change a variable in a
				 * gross way. */
    Tcl_Obj *objResultPtr;	/* If the last command returned an object
				 * result, this points to it. Should not be
				 * accessed directly; see comment above. */
    Tcl_ThreadId threadId;	/* ID of thread that owns the interpreter. */

    ActiveCommandTrace *activeCmdTracePtr;
				/* First in list of active command traces for
				 * interp, or NULL if no active traces. */
    ActiveInterpTrace *activeInterpTracePtr;
				/* First in list of active traces for interp,
				 * or NULL if no active traces. */

    Tcl_Size tracesForbiddingInline;	/* Count of traces (in the list headed by
				 * tracePtr) that forbid inline bytecode
				 * compilation. */

    /*
     * Fields used to manage extensible return options (TIP 90).
     */

    Tcl_Obj *returnOpts;	/* A dictionary holding the options to the
				 * last [return] command. */

    Tcl_Obj *errorInfo;		/* errorInfo value (now as a Tcl_Obj). */
    Tcl_Obj *eiVar;		/* cached ref to ::errorInfo variable. */
    Tcl_Obj *errorCode;		/* errorCode value (now as a Tcl_Obj). */
    Tcl_Obj *ecVar;		/* cached ref to ::errorCode variable. */
    int returnLevel;		/* [return -level] parameter. */

    /*
     * Resource limiting framework support (TIP#143).
     */

    struct {
	int active;		/* Flag values defining which limits have been
				 * set. */
	int granularityTicker;	/* Counter used to determine how often to
				 * check the limits. */
	int exceeded;		/* Which limits have been exceeded, described
				 * as flag values the same as the 'active'
				 * field. */

	Tcl_Size cmdCount;		/* Limit for how many commands to execute in
				 * the interpreter. */
	LimitHandler *cmdHandlers;
				/* Handlers to execute when the limit is
				 * reached. */
	int cmdGranularity;	/* Mod factor used to determine how often to
				 * evaluate the limit check. */

	Tcl_Time time;		/* Time limit for execution within the
				 * interpreter. */
	LimitHandler *timeHandlers;
				/* Handlers to execute when the limit is
				 * reached. */
	int timeGranularity;	/* Mod factor used to determine how often to
				 * evaluate the limit check. */
	Tcl_TimerToken timeEvent;
				/* Handle for a timer callback that will occur
				 * when the time-limit is exceeded. */

	Tcl_HashTable callbacks;/* Mapping from (interp,type) pair to data
				 * used to install a limit handler callback to
				 * run in _this_ interp when the limit is
				 * exceeded. */
    } limit;

    /*
     * Information for improved default error generation from ensembles
     * (TIP#112).
     */

    struct {
	Tcl_Obj *const *sourceObjs;
				/* What arguments were actually input into the
				 * *root* ensemble command? (Nested ensembles
				 * don't rewrite this.) NULL if we're not
				 * processing an ensemble. */
	Tcl_Size numRemovedObjs;	/* How many arguments have been stripped off
				 * because of ensemble processing. */
	Tcl_Size numInsertedObjs;	/* How many of the current arguments were
				 * inserted by an ensemble. */
    } ensembleRewrite;

    /*
     * TIP #219: Global info for the I/O system.
     */

    Tcl_Obj *chanMsg;		/* Error message set by channel drivers, for
				 * the propagation of arbitrary Tcl errors.
				 * This information, if present (chanMsg not
				 * NULL), takes precedence over a POSIX error
				 * code returned by a channel operation. */

    /*
     * Source code origin information (TIP #280).
     */

    CmdFrame *cmdFramePtr;	/* Points to the command frame containing the
				 * location information for the current
				 * command. */
    const CmdFrame *invokeCmdFramePtr;
				/* Points to the command frame which is the
				 * invoking context of the bytecode compiler.
				 * NULL when the byte code compiler is not
				 * active. */
    int invokeWord;		/* Index of the word in the command which
				 * is getting compiled. */
    Tcl_HashTable *linePBodyPtr;/* This table remembers for each statically
				 * defined procedure the location information
				 * for its body. It is keyed by the address of
				 * the Proc structure for a procedure. The
				 * values are "struct CmdFrame*". */
    Tcl_HashTable *lineBCPtr;	/* This table remembers for each ByteCode
				 * object the location information for its
				 * body. It is keyed by the address of the
				 * Proc structure for a procedure. The values
				 * are "struct ExtCmdLoc*". (See
				 * tclCompile.h) */
    Tcl_HashTable *lineLABCPtr;
    Tcl_HashTable *lineLAPtr;	/* This table remembers for each argument of a
				 * command on the execution stack the index of
				 * the argument in the command, and the
				 * location data of the command. It is keyed
				 * by the address of the Tcl_Obj containing
				 * the argument. The values are "struct
				 * CFWord*" (See tclBasic.c). This allows
				 * commands like uplevel, eval, etc. to find
				 * location information for their arguments,
				 * if they are a proper literal argument to an
				 * invoking command. Alt view: An index to the
				 * CmdFrame stack keyed by command argument
				 * holders. */
    ContLineLoc *scriptCLLocPtr;/* This table points to the location data for
				 * invisible continuation lines in the script,
				 * if any. This pointer is set by the function
				 * TclEvalObjEx() in file "tclBasic.c", and
				 * used by function ...() in the same file.
				 * It does for the eval/direct path of script
				 * execution what CompileEnv.clLoc does for
				 * the bytecode compiler.
				 */
    /*
     * TIP #268. The currently active selection mode, i.e. the package require
     * preferences.
     */

    int packagePrefer;		/* Current package selection mode. */

    /*
     * Hashtables for variable traces and searches.
     */

    Tcl_HashTable varTraces;	/* Hashtable holding the start of a variable's
				 * active trace list; varPtr is the key. */
    Tcl_HashTable varSearches;	/* Hashtable holding the start of a variable's
				 * active searches list; varPtr is the key. */
    /*
     * The thread-specific data ekeko: cache pointers or values that
     *  (a) do not change during the thread's lifetime
     *  (b) require access to TSD to determine at runtime
     *  (c) are accessed very often (e.g., at each command call)
     *
     * Note that these are the same for all interps in the same thread. They
     * just have to be initialised for the thread's parent interp, children
     * inherit the value.
     *
     * They are used by the macros defined below.
     */

    AllocCache *allocCache;
    void *pendingObjDataPtr;	/* Pointer to the Cache and PendingObjData
				 * structs for this interp's thread; see
				 * tclObj.c and tclThreadAlloc.c */
    int *asyncReadyPtr;		/* Pointer to the asyncReady indicator for
				 * this interp's thread; see tclAsync.c */
    /*
     * The pointer to the object system root ekeko. c.f. TIP #257.
     */
    void *objectFoundation;	/* Pointer to the Foundation structure of the
				 * object system, which contains things like
				 * references to key namespaces. See
				 * tclOOInt.h and tclOO.c for real definition
				 * and setup. */

    struct NRE_callback *deferredCallbacks;
				/* Callbacks that are set previous to a call
				 * to some Eval function but that actually
				 * belong to the command that is about to be
				 * called - i.e., they should be run *before*
				 * any tailcall is invoked. */

    /*
     * TIP #285, Script cancellation support.
     */

    Tcl_AsyncHandler asyncCancel;
				/* Async handler token for Tcl_CancelEval. */
    Tcl_Obj *asyncCancelMsg;	/* Error message set by async cancel handler
				 * for the propagation of arbitrary Tcl
				 * errors. This information, if present
				 * (asyncCancelMsg not NULL), takes precedence
				 * over the default error messages returned by
				 * a script cancellation operation. */

	/*
	 * TIP #348 IMPLEMENTATION  -  Substituted error stack
	 */
    Tcl_Obj *errorStack;	/* [info errorstack] value (as a Tcl_Obj). */
    Tcl_Obj *upLiteral;		/* "UP" literal for [info errorstack] */
    Tcl_Obj *callLiteral;	/* "CALL" literal for [info errorstack] */
    Tcl_Obj *innerLiteral;	/* "INNER" literal for [info errorstack] */
    Tcl_Obj *innerContext;	/* cached list for fast reallocation */
    int resetErrorStack;        /* controls cleaning up of ::errorStack */

#ifdef TCL_COMPILE_STATS
    /*
     * Statistical information about the bytecode compiler and interpreter's
     * operation. This should be the last field of Interp.
     */

    ByteCodeStats stats;	/* Holds compilation and execution statistics
				 * for this interpreter. */
#endif /* TCL_COMPILE_STATS */
} Interp;

/*
 * Macros that use the TSD-ekeko.
 */

#define TclAsyncReady(iPtr) \
    *((iPtr)->asyncReadyPtr)

/*
 * Macros for script cancellation support (TIP #285).
 */

#define TclCanceled(iPtr) \
    (((iPtr)->flags & CANCELED) || ((iPtr)->flags & TCL_CANCEL_UNWIND))

#define TclSetCancelFlags(iPtr, cancelFlags)   \
    (iPtr)->flags |= CANCELED;                 \
    if ((cancelFlags) & TCL_CANCEL_UNWIND) {   \
        (iPtr)->flags |= TCL_CANCEL_UNWIND;    \
    }

#define TclUnsetCancelFlags(iPtr) \
    (iPtr)->flags &= (~(CANCELED | TCL_CANCEL_UNWIND))

/*
 * Macros for splicing into and out of doubly linked lists. They assume
 * existence of struct items 'prevPtr' and 'nextPtr'.
 *
 * a = element to add or remove.
 * b = list head.
 *
 * TclSpliceIn adds to the head of the list.
 */

#define TclSpliceIn(a,b)			\
    (a)->nextPtr = (b);				\
    if ((b) != NULL) {				\
	(b)->prevPtr = (a);			\
    }						\
    (a)->prevPtr = NULL, (b) = (a);

#define TclSpliceOut(a,b)			\
    if ((a)->prevPtr != NULL) {			\
	(a)->prevPtr->nextPtr = (a)->nextPtr;	\
    } else {					\
	(b) = (a)->nextPtr;			\
    }						\
    if ((a)->nextPtr != NULL) {			\
	(a)->nextPtr->prevPtr = (a)->prevPtr;	\
    }

/*
 * EvalFlag bits for Interp structures:
 *
 * TCL_ALLOW_EXCEPTIONS	1 means it's OK for the script to terminate with a
 *			code other than TCL_OK or TCL_ERROR; 0 means codes
 *			other than these should be turned into errors.
 */

#define TCL_ALLOW_EXCEPTIONS		0x04
#define TCL_EVAL_FILE			0x02
#define TCL_EVAL_SOURCE_IN_FRAME	0x10
#define TCL_EVAL_NORESOLVE		0x20
#define TCL_EVAL_DISCARD_RESULT		0x40

/*
 * Flag bits for Interp structures:
 *
 * DELETED:		Non-zero means the interpreter has been deleted:
 *			don't process any more commands for it, and destroy
 *			the structure as soon as all nested invocations of
 *			Tcl_Eval are done.
 * ERR_ALREADY_LOGGED:	Non-zero means information has already been logged in
 *			iPtr->errorInfo for the current Tcl_Eval instance, so
 *			Tcl_Eval needn't log it (used to implement the "error
 *			message log" command).
 * DONT_COMPILE_CMDS_INLINE: Non-zero means that the bytecode compiler should
 *			not compile any commands into an inline sequence of
 *			instructions. This is set 1, for example, when command
 *			traces are requested.
 * RAND_SEED_INITIALIZED: Non-zero means that the randSeed value of the interp
 *			has not be initialized. This is set 1 when we first
 *			use the rand() or srand() functions.
 * SAFE_INTERP:		Non zero means that the current interp is a safe
 *			interp (i.e. it has only the safe commands installed,
 *			less privilege than a regular interp).
 * INTERP_DEBUG_FRAME:	Used for switching on various extra interpreter
 *			debug/info mechanisms (e.g. info frame eval/uplevel
 *			tracing) which are performance intensive.
 * INTERP_TRACE_IN_PROGRESS: Non-zero means that an interp trace is currently
 *			active; so no further trace callbacks should be
 *			invoked.
 * INTERP_ALTERNATE_WRONG_ARGS: Used for listing second and subsequent forms
 *			of the wrong-num-args string in Tcl_WrongNumArgs.
 *			Makes it append instead of replacing and uses
 *			different intermediate text.
 * CANCELED:		Non-zero means that the script in progress should be
 *			canceled as soon as possible. This can be checked by
 *			extensions (and the core itself) by calling
 *			Tcl_Canceled and checking if TCL_ERROR is returned.
 *			This is a one-shot flag that is reset immediately upon
 *			being detected; however, if the TCL_CANCEL_UNWIND flag
 *			is set Tcl_Canceled will continue to report that the
 *			script in progress has been canceled thereby allowing
 *			the evaluation stack for the interp to be fully
 *			unwound.
 *
 * WARNING: For the sake of some extensions that have made use of former
 * internal values, do not re-use the flag values 2 (formerly ERR_IN_PROGRESS)
 * or 8 (formerly ERROR_CODE_SET).
 */

#define DELETED				     1
#define ERR_ALREADY_LOGGED		     4
#define INTERP_DEBUG_FRAME		  0x10
#define DONT_COMPILE_CMDS_INLINE	  0x20
#define RAND_SEED_INITIALIZED		  0x40
#define SAFE_INTERP			  0x80
#define INTERP_TRACE_IN_PROGRESS	 0x200
#define INTERP_ALTERNATE_WRONG_ARGS	 0x400
#define ERR_LEGACY_COPY			 0x800
#define CANCELED			0x1000

/*
 * Maximum number of levels of nesting permitted in Tcl commands (used to
 * catch infinite recursion).
 */

#define MAX_NESTING_DEPTH	1000

/*
 * The macro below is used to modify a "char" value (e.g. by casting it to an
 * unsigned character) so that it can be used safely with macros such as
 * isspace.
 */

#define UCHAR(c) ((unsigned char) (c))

/*
 * This macro is used to properly align the memory allocated by Tcl, giving
 * the same alignment as the native malloc.
 */

#if defined(__APPLE__)
#define TCL_ALLOCALIGN	16
#else
#define TCL_ALLOCALIGN	(2*sizeof(void *))
#endif

/*
 * TCL_ALIGN is used to determine the offset needed to safely allocate any
 * data structure in memory. Given a starting offset or size, it "rounds up"
 * or "aligns" the offset to the next aligned (typically 8-byte) boundary so
 * that any data structure can be placed at the resulting offset without fear
 * of an alignment error. Note this is clamped to a minimum of 8 for API
 * compatibility.
 *
 * WARNING!! DO NOT USE THIS MACRO TO ALIGN POINTERS: it will produce the
 * wrong result on platforms that allocate addresses that are divisible by a
 * non-trivial factor of this alignment. Only use it for offsets or sizes.
 *
 * This macro is only used by tclCompile.c in the core (Bug 926445). It
 * however not be made file static, as extensions that touch bytecodes
 * (notably tbcload) require it.
 */

struct TclMaxAlignment {
    char unalign[8];
    union {
	long long maxAlignLongLong;
	double maxAlignDouble;
	void *maxAlignPointer;
    } aligned;
};
#define TCL_ALIGN_BYTES \
	offsetof(struct TclMaxAlignment, aligned)
#define TCL_ALIGN(x) \
	(((x) + (TCL_ALIGN_BYTES - 1)) & ~(TCL_ALIGN_BYTES - 1))

/*
 * A common panic alert when memory allocation fails.
 */

#define TclOOM(ptr, size) \
	((size) && ((ptr)||(Tcl_Panic("unable to alloc %" TCL_Z_MODIFIER "u bytes", (size_t)(size)),1)))

/*
 * The following enum values are used to specify the runtime platform setting
 * of the tclPlatform variable.
 */

typedef enum {
    TCL_PLATFORM_UNIX = 0,	/* Any Unix-like OS. */
    TCL_PLATFORM_WINDOWS = 2	/* Any Microsoft Windows OS. */
} TclPlatformType;

/*
 * The following enum values are used to indicate the translation of a Tcl
 * channel. Declared here so that each platform can define
 * TCL_PLATFORM_TRANSLATION to the native translation on that platform.
 */

typedef enum TclEolTranslation {
    TCL_TRANSLATE_AUTO,		/* Eol == \r, \n and \r\n. */
    TCL_TRANSLATE_CR,		/* Eol == \r. */
    TCL_TRANSLATE_LF,		/* Eol == \n. */
    TCL_TRANSLATE_CRLF		/* Eol == \r\n. */
} TclEolTranslation;

/*
 * Flags for TclInvoke:
 *
 * TCL_INVOKE_HIDDEN		Invoke a hidden command; if not set, invokes
 *				an exposed command.
 * TCL_INVOKE_NO_UNKNOWN	If set, "unknown" is not invoked if the
 *				command to be invoked is not found. Only has
 *				an effect if invoking an exposed command,
 *				i.e. if TCL_INVOKE_HIDDEN is not also set.
 * TCL_INVOKE_NO_TRACEBACK	Does not record traceback information if the
 *				invoked command returns an error. Used if the
 *				caller plans on recording its own traceback
 *				information.
 */

#define	TCL_INVOKE_HIDDEN	(1<<0)
#define TCL_INVOKE_NO_UNKNOWN	(1<<1)
#define TCL_INVOKE_NO_TRACEBACK	(1<<2)


/*
 * ListStore --
 *
 * A Tcl list's internal representation is defined through three structures.
 *
 * A ListStore struct is a structure that includes a variable size array that
 * serves as storage for a Tcl list. A contiguous sequence of slots in the
 * array, the "in-use" area, holds valid pointers to Tcl_Obj values that
 * belong to one or more Tcl lists. The unused slots before and after these
 * are free slots that may be used to prepend and append without having to
 * reallocate the struct. The ListStore may be shared amongst multiple lists
 * and reference counted.
 *
 * A ListSpan struct defines a sequence of slots within a ListStore. This sequence
 * always lies within the "in-use" area of the ListStore. Like ListStore, the
 * structure may be shared among multiple lists and is reference counted.
 *
 * A ListRep struct holds the internal representation of a Tcl list as stored
 * in a Tcl_Obj. It is composed of a ListStore and a ListSpan that together
 * define the content of the list. The ListSpan specifies the range of slots
 * within the ListStore that hold elements for this list. The ListSpan is
 * optional in which case the list includes all the "in-use" slots of the
 * ListStore.
 *
 */
typedef struct ListStore {
    Tcl_Size firstUsed;    /* Index of first slot in use within slots[] */
    Tcl_Size numUsed;      /* Number of slots in use (starting firstUsed) */
    Tcl_Size numAllocated; /* Total number of slots[] array slots. */
    size_t refCount;           /* Number of references to this instance */
    int flags;              /* LISTSTORE_* flags */
    Tcl_Obj *slots[TCLFLEXARRAY];      /* Variable size array. Grown as needed */
} ListStore;

#define LISTSTORE_CANONICAL 0x1 /* All Tcl_Obj's referencing this
                                   store have their string representation
                                   derived from the list representation */

/* Max number of elements that can be contained in a list */
#define LIST_MAX                                               \
    ((Tcl_Size)(((size_t)TCL_SIZE_MAX - offsetof(ListStore, slots)) \
		   / sizeof(Tcl_Obj *)))
/* Memory size needed for a ListStore to hold numSlots_ elements */
#define LIST_SIZE(numSlots_) \
	((Tcl_Size)(offsetof(ListStore, slots) + ((numSlots_) * sizeof(Tcl_Obj *))))

/*
 * ListSpan --
 * See comments above for ListStore
 */
typedef struct ListSpan {
    Tcl_Size spanStart;    /* Starting index of the span */
    Tcl_Size spanLength;   /* Number of elements in the span */
    size_t refCount;     /* Count of references to this span record */
} ListSpan;
#ifndef LIST_SPAN_THRESHOLD /* May be set on build line */
#define LIST_SPAN_THRESHOLD 101
#endif

/*
 * ListRep --
 * See comments above for ListStore
 */
typedef struct ListRep {
    ListStore *storePtr;/* element array shared amongst different lists */
    ListSpan *spanPtr;  /* If not NULL, the span holds the range of slots
                           within *storePtr that contain this list elements. */
} ListRep;

/*
 * Macros used to get access list internal representations.
 *
 * Naming conventions:
 * ListRep* - expect a pointer to a valid ListRep
 * ListObj* - expect a pointer to a Tcl_Obj whose internal type is known to
 *            be a list (tclListType). Will crash otherwise.
 * TclListObj* - expect a pointer to a Tcl_Obj whose internal type may or may not
 *            be tclListType. These will convert as needed and return error if
 *            conversion not possible.
 */

/* Returns the starting slot for this listRep in the contained ListStore */
#define ListRepStart(listRepPtr_)                               \
    ((listRepPtr_)->spanPtr ? (listRepPtr_)->spanPtr->spanStart \
			    : (listRepPtr_)->storePtr->firstUsed)

/* Returns the number of elements in this listRep */
#define ListRepLength(listRepPtr_)                               \
    ((listRepPtr_)->spanPtr ? (listRepPtr_)->spanPtr->spanLength \
			    : (listRepPtr_)->storePtr->numUsed)

/* Returns a pointer to the first slot containing this ListRep elements */
#define ListRepElementsBase(listRepPtr_) \
    (&(listRepPtr_)->storePtr->slots[ListRepStart(listRepPtr_)])

/* Stores the number of elements and base address of the element array */
#define ListRepElements(listRepPtr_, objc_, objv_) \
    (((objv_) = ListRepElementsBase(listRepPtr_)), \
     ((objc_) = ListRepLength(listRepPtr_)))

/* Returns 1/0 whether the ListRep's ListStore is shared. */
#define ListRepIsShared(listRepPtr_) ((listRepPtr_)->storePtr->refCount > 1)

/* Returns a pointer to the ListStore component */
#define ListObjStorePtr(listObj_) \
    ((ListStore *)((listObj_)->internalRep.twoPtrValue.ptr1))

/* Returns a pointer to the ListSpan component */
#define ListObjSpanPtr(listObj_) \
    ((ListSpan *)((listObj_)->internalRep.twoPtrValue.ptr2))

/* Returns the ListRep internal representaton in a Tcl_Obj */
#define ListObjGetRep(listObj_, listRepPtr_)                 \
    do {                                                     \
	(listRepPtr_)->storePtr = ListObjStorePtr(listObj_); \
	(listRepPtr_)->spanPtr = ListObjSpanPtr(listObj_);   \
    } while (0)

/* Returns the length of the list */
#define ListObjLength(listObj_, len_)                                         \
    ((len_) = ListObjSpanPtr(listObj_) ? ListObjSpanPtr(listObj_)->spanLength \
				       : ListObjStorePtr(listObj_)->numUsed)

/* Returns the starting slot index of this list's elements in the ListStore */
#define ListObjStart(listObj_)                                      \
    (ListObjSpanPtr(listObj_) ? ListObjSpanPtr(listObj_)->spanStart \
			      : ListObjStorePtr(listObj_)->firstUsed)

/* Stores the element count and base address of this list's elements */
#define ListObjGetElements(listObj_, objc_, objv_) \
    (((objv_) = &ListObjStorePtr(listObj_)->slots[ListObjStart(listObj_)]), \
     (ListObjLength(listObj_, (objc_))))


/*
 * Returns 1/0 whether the internal representation (not the Tcl_Obj itself)
 * is shared.  Note by intent this only checks for sharing of ListStore,
 * not spans.
 */
#define ListObjRepIsShared(listObj_) (ListObjStorePtr(listObj_)->refCount > 1)

/*
 * Certain commands like concat are optimized if an existing string
 * representation of a list object is known to be in canonical format (i.e.
 * generated from the list representation). There are three conditions when
 * this will be the case:
 * (1) No string representation exists which means it will obviously have
 * to be generated from the list representation when needed
 * (2) The ListStore flags is marked canonical. This is done at the time
 * the string representation is generated from the list under certain
 * conditions (see comments in UpdateStringOfList).
 * (3) The list representation does not have a span component. This is
 * because list Tcl_Obj's with spans are always created from existing lists
 * and never from strings (see SetListFromAny) and thus their string
 * representation will always be canonical.
 */
#define ListObjIsCanonical(listObj_)                             \
    (((listObj_)->bytes == NULL)                                 \
     || (ListObjStorePtr(listObj_)->flags & LISTSTORE_CANONICAL) \
     || ListObjSpanPtr(listObj_) != NULL)

/*
 * Converts the Tcl_Obj to a list if it isn't one and stores the element
 * count and base address of this list's elements in objcPtr_ and objvPtr_.
 * Return TCL_OK on success or TCL_ERROR if the Tcl_Obj cannot be
 * converted to a list.
 */
#define TclListObjGetElementsM(interp_, listObj_, objcPtr_, objvPtr_)    \
    (((listObj_)->typePtr == tclListTypePtr)                             \
	 ? ((ListObjGetElements((listObj_), *(objcPtr_), *(objvPtr_))),  \
	    TCL_OK)                                                      \
	 : Tcl_ListObjGetElements(                                       \
	     (interp_), (listObj_), (objcPtr_), (objvPtr_)))

/*
 * Converts the Tcl_Obj to a list if it isn't one and stores the element
 * count in lenPtr_.  Returns TCL_OK on success or TCL_ERROR if the
 * Tcl_Obj cannot be converted to a list.
 */
#define TclListObjLengthM(interp_, listObj_, lenPtr_)                \
    (((listObj_)->typePtr == tclListTypePtr)                         \
	 ? ((ListObjLength((listObj_), *(lenPtr_))), TCL_OK)         \
	 : Tcl_ListObjLength((interp_), (listObj_), (lenPtr_)))

#define TclListObjIsCanonical(listObj_)       \
    (((listObj_)->typePtr == tclListTypePtr)    \
	? ListObjIsCanonical((listObj_)) : 0)

/*
 * Modes for collecting (or not) in the implementations of TclNRForeachCmd,
 * TclNRLmapCmd and their compilations.
 */

#define TCL_EACH_KEEP_NONE  0	/* Discard iteration result like [foreach] */
#define TCL_EACH_COLLECT    1	/* Collect iteration result like [lmap] */

/*
 * Macros providing a faster path to booleans and integers:
 * Tcl_GetBooleanFromObj, Tcl_GetLongFromObj, Tcl_GetIntFromObj
 * and Tcl_GetIntForIndex.
 *
 * WARNING: these macros eval their args more than once.
 */

#define TclGetBooleanFromObj(interp, objPtr, intPtr) \
    (((objPtr)->typePtr == tclIntType \
	    || (objPtr)->typePtr == tclBooleanType) \
	? (*(intPtr) = ((objPtr)->internalRep.wideValue!=0), TCL_OK)	\
	: Tcl_GetBooleanFromObj((interp), (objPtr), (intPtr)))

#ifdef TCL_WIDE_INT_IS_LONG
#define TclGetLongFromObj(interp, objPtr, longPtr) \
    (((objPtr)->typePtr == tclIntType)	\
	    ? ((*(longPtr) = (objPtr)->internalRep.wideValue), TCL_OK) \
	    : Tcl_GetLongFromObj((interp), (objPtr), (longPtr)))
#else
#define TclGetLongFromObj(interp, objPtr, longPtr) \
    (((objPtr)->typePtr == tclIntType \
	    && (objPtr)->internalRep.wideValue >= (Tcl_WideInt)(LONG_MIN) \
	    && (objPtr)->internalRep.wideValue <= (Tcl_WideInt)(LONG_MAX)) \
	    ? ((*(longPtr) = (long)(objPtr)->internalRep.wideValue), TCL_OK) \
	    : Tcl_GetLongFromObj((interp), (objPtr), (longPtr)))
#endif

#define TclGetIntFromObj(interp, objPtr, intPtr) \
    (((objPtr)->typePtr == tclIntType \
	    && (objPtr)->internalRep.wideValue >= (Tcl_WideInt)(INT_MIN) \
	    && (objPtr)->internalRep.wideValue <= (Tcl_WideInt)(INT_MAX)) \
	    ? ((*(intPtr) = (int)(objPtr)->internalRep.wideValue), TCL_OK) \
	    : Tcl_GetIntFromObj((interp), (objPtr), (intPtr)))
#define TclGetIntForIndexM(interp, objPtr, endValue, idxPtr) \
    ((((objPtr)->typePtr == tclIntType) && ((objPtr)->internalRep.wideValue >= 0) \
	    && ((objPtr)->internalRep.wideValue <= endValue)) \
	    ? ((*(idxPtr) = (objPtr)->internalRep.wideValue), TCL_OK) \
	    : Tcl_GetIntForIndex((interp), (objPtr), (endValue), (idxPtr)))

/*
 * Macro used to save a function call for common uses of
 * Tcl_GetWideIntFromObj(). The ANSI C "prototype" is:
 *
 * MODULE_SCOPE int TclGetWideIntFromObj(Tcl_Interp *interp, Tcl_Obj *objPtr,
 *			Tcl_WideInt *wideIntPtr);
 */

#define TclGetWideIntFromObj(interp, objPtr, wideIntPtr) \
    (((objPtr)->typePtr == tclIntType)					\
	? (*(wideIntPtr) =						\
		((objPtr)->internalRep.wideValue), TCL_OK) :		\
	Tcl_GetWideIntFromObj((interp), (objPtr), (wideIntPtr)))

/*
 * Flag values for TclTraceDictPath().
 *
 * DICT_PATH_READ indicates that all entries on the path must exist but no
 * updates will be needed.
 *
 * DICT_PATH_UPDATE indicates that we are going to be doing an update at the
 * tip of the path, so duplication of shared objects should be done along the
 * way.
 *
 * DICT_PATH_EXISTS indicates that we are performing an existence test and a
 * lookup failure should therefore not be an error. If (and only if) this flag
 * is set, TclTraceDictPath() will return the special value
 * DICT_PATH_NON_EXISTENT if the path is not traceable.
 *
 * DICT_PATH_CREATE (which also requires the DICT_PATH_UPDATE bit to be set)
 * indicates that we are to create non-existent dictionaries on the path.
 */

#define DICT_PATH_READ		0
#define DICT_PATH_UPDATE	1
#define DICT_PATH_EXISTS	2
#define DICT_PATH_CREATE	5

#define DICT_PATH_NON_EXISTENT	((Tcl_Obj *) (void *) 1)

/*
 *----------------------------------------------------------------
 * Data structures related to the filesystem internals
 *----------------------------------------------------------------
 */

/*
 * The version_2 filesystem is private to Tcl. As and when these changes have
 * been thoroughly tested and investigated a new public filesystem interface
 * will be released. The aim is more versatile virtual filesystem interfaces,
 * more efficiency in 'path' manipulation and usage, and cleaner filesystem
 * code internally.
 */

#define TCL_FILESYSTEM_VERSION_2	((Tcl_FSVersion) 0x2)
typedef void *(TclFSGetCwdProc2)(void *clientData);
typedef int (Tcl_FSLoadFileProc2) (Tcl_Interp *interp, Tcl_Obj *pathPtr,
	Tcl_LoadHandle *handlePtr, Tcl_FSUnloadFileProc **unloadProcPtr, int flags);

/*
 * The following types are used for getting and storing platform-specific file
 * attributes in tclFCmd.c and the various platform-versions of that file.
 * This is done to have as much common code as possible in the file attributes
 * code. For more information about the callbacks, see TclFileAttrsCmd in
 * tclFCmd.c.
 */

typedef int (TclGetFileAttrProc)(Tcl_Interp *interp, int objIndex,
	Tcl_Obj *fileName, Tcl_Obj **attrObjPtrPtr);
typedef int (TclSetFileAttrProc)(Tcl_Interp *interp, int objIndex,
	Tcl_Obj *fileName, Tcl_Obj *attrObjPtr);

typedef struct TclFileAttrProcs {
    TclGetFileAttrProc *getProc;/* The procedure for getting attrs. */
    TclSetFileAttrProc *setProc;/* The procedure for setting attrs. */
} TclFileAttrProcs;

/*
 * Opaque handle used in pipeline routines to encapsulate platform-dependent
 * state.
 */

typedef struct TclFile_ *TclFile;

typedef enum Tcl_PathPart {
    TCL_PATH_DIRNAME,
    TCL_PATH_TAIL,
    TCL_PATH_EXTENSION,
    TCL_PATH_ROOT
} Tcl_PathPart;

/*
 *----------------------------------------------------------------
 * Data structures related to obsolete filesystem hooks
 *----------------------------------------------------------------
 */

typedef int (TclStatProc_)(const char *path, struct stat *buf);
typedef int (TclAccessProc_)(const char *path, int mode);
typedef Tcl_Channel (TclOpenFileChannelProc_)(Tcl_Interp *interp,
	const char *fileName, const char *modeString, int permissions);

/*
 *----------------------------------------------------------------
 * Data structures for process-global values.
 *----------------------------------------------------------------
 */

typedef void (TclInitProcessGlobalValueProc)(char **valuePtr, TCL_HASH_TYPE *lengthPtr,
	Tcl_Encoding *encodingPtr);

/*
 * A ProcessGlobalValue struct exists for each internal value in Tcl that is
 * to be shared among several threads. Each thread sees a (Tcl_Obj) copy of
 * the value, and the gobal value is kept as a counted string, with epoch and
 * mutex control. Each ProcessGlobalValue struct should be a static variable in
 * some file.
 */

typedef struct ProcessGlobalValue {
    Tcl_Size epoch;			/* Epoch counter to detect changes in the
				 * global value. */
    TCL_HASH_TYPE numBytes;	/* Length of the global string. */
    char *value;		/* The global string value. */
    Tcl_Encoding encoding;	/* system encoding when global string was
				 * initialized. */
    TclInitProcessGlobalValueProc *proc;
    				/* A procedure to initialize the global string
				 * copy when a "get" request comes in before
				 * any "set" request has been received. */
    Tcl_Mutex mutex;		/* Enforce orderly access from multiple
				 * threads. */
    Tcl_ThreadDataKey key;	/* Key for per-thread data holding the
				 * (Tcl_Obj) copy for each thread. */
} ProcessGlobalValue;

/*
 *----------------------------------------------------------------------
 * Flags for TclParseNumber
 *----------------------------------------------------------------------
 */

#define TCL_PARSE_DECIMAL_ONLY		1
				/* Leading zero doesn't denote octal or
				 * hex. */
#define TCL_PARSE_OCTAL_ONLY		2
				/* Parse octal even without prefix. */
#define TCL_PARSE_HEXADECIMAL_ONLY	4
				/* Parse hexadecimal even without prefix. */
#define TCL_PARSE_INTEGER_ONLY		8
				/* Disable floating point parsing. */
#define TCL_PARSE_SCAN_PREFIXES		16
				/* Use [scan] rules dealing with 0?
				 * prefixes. */
#define TCL_PARSE_NO_WHITESPACE		32
				/* Reject leading/trailing whitespace. */
#define TCL_PARSE_BINARY_ONLY	64
				/* Parse binary even without prefix. */
#define TCL_PARSE_NO_UNDERSCORE	128
				/* Reject underscore digit separator */


/*
 *----------------------------------------------------------------------
 * Internal convenience macros for manipulating encoding flags. See
 * TCL_ENCODING_PROFILE_* in tcl.h
 *----------------------------------------------------------------------
 */

#define ENCODING_PROFILE_MASK     0xFF000000
#define ENCODING_PROFILE_GET(flags_)  ((flags_) & ENCODING_PROFILE_MASK)
#define ENCODING_PROFILE_SET(flags_, profile_) \
    do {                                       \
	(flags_) &= ~ENCODING_PROFILE_MASK;    \
	(flags_) |= profile_;                  \
    } while (0)

/*
 *----------------------------------------------------------------------
 * Common functions for calculating overallocation. Trivial but allows for
 * experimenting with growth factors without having to change code in
 * multiple places. See TclAttemptAllocElemsEx and similar for usage
 * examples. Best to use those functions. Direct use of TclUpsizeAlloc /
 * TclResizeAlloc is needed in special cases such as when total size of
 * memory block is limited to less than TCL_SIZE_MAX.
 *
 *----------------------------------------------------------------------
 */
static inline Tcl_Size
TclUpsizeAlloc(TCL_UNUSED(Tcl_Size) /* oldSize. For future experiments with
				     * some growth algorithms that use this
				     * information. */,
	       Tcl_Size needed,
	       Tcl_Size limit)
{
    /* assert (oldCapacity < needed <= limit) */
    if (needed < (limit - needed/2)) {
	return needed + needed / 2;
    }
    else {
	return limit;
    }
}
static inline Tcl_Size TclUpsizeRetry(Tcl_Size needed, Tcl_Size lastAttempt) {
	/* assert (needed < lastAttempt) */
    if (needed < lastAttempt - 1) {
	/* (needed+lastAttempt)/2 but that formula may overflow Tcl_Size */
	return needed + (lastAttempt - needed) / 2;
    } else {
	return needed;
    }
}
MODULE_SCOPE void *TclAllocElemsEx(Tcl_Size elemCount, Tcl_Size elemSize,
			Tcl_Size leadSize, Tcl_Size *capacityPtr);
MODULE_SCOPE void *TclReallocElemsEx(void *oldPtr, Tcl_Size elemCount,
			Tcl_Size elemSize, Tcl_Size leadSize,
			Tcl_Size *capacityPtr);
MODULE_SCOPE void *TclAttemptReallocElemsEx(void *oldPtr,
			Tcl_Size elemCount, Tcl_Size elemSize,
			Tcl_Size leadSize, Tcl_Size *capacityPtr);
/* Alloc elemCount elements of size elemSize with leadSize header
 * returning actual capacity (in elements) in *capacityPtr. */
static inline void *TclAttemptAllocElemsEx(Tcl_Size elemCount, Tcl_Size elemSize,
			Tcl_Size leadSize, Tcl_Size *capacityPtr) {
    return TclAttemptReallocElemsEx(
	NULL, elemCount, elemSize, leadSize, capacityPtr);
}
/* Alloc numByte bytes, returning actual capacity in *capacityPtr. */
static inline void *TclAllocEx(Tcl_Size numBytes, Tcl_Size *capacityPtr) {
    return TclAllocElemsEx(numBytes, 1, 0, capacityPtr);
}
/* Alloc numByte bytes, returning actual capacity in *capacityPtr. */
static inline void *
TclAttemptAllocEx(Tcl_Size numBytes, Tcl_Size *capacityPtr)
{
    return TclAttemptAllocElemsEx(numBytes, 1, 0, capacityPtr);
}
/* Realloc numByte bytes, returning actual capacity in *capacityPtr. */
static inline void *TclReallocEx(void *oldPtr, Tcl_Size numBytes, Tcl_Size *capacityPtr) {
    return TclReallocElemsEx(oldPtr, numBytes, 1, 0, capacityPtr);
}
/* Realloc numByte bytes, returning actual capacity in *capacityPtr. */
static inline void *TclAttemptReallocEx(void *oldPtr, Tcl_Size numBytes, Tcl_Size *capacityPtr) {
    return TclAttemptReallocElemsEx(oldPtr, numBytes, 1, 0, capacityPtr);
}

/*
 *----------------------------------------------------------------
 * Variables shared among Tcl modules but not used by the outside world.
 *----------------------------------------------------------------
 */

MODULE_SCOPE char *tclNativeExecutableName;
MODULE_SCOPE int tclFindExecutableSearchDone;
MODULE_SCOPE char *tclMemDumpFileName;
MODULE_SCOPE TclPlatformType tclPlatform;

/*
 * Declarations related to internal encoding functions.
 */

MODULE_SCOPE Tcl_Encoding tclIdentityEncoding;
MODULE_SCOPE Tcl_Encoding tclUtf8Encoding;
MODULE_SCOPE int
TclEncodingProfileNameToId(Tcl_Interp *interp,
			   const char *profileName,
			   int *profilePtr);
MODULE_SCOPE const char *TclEncodingProfileIdToName(Tcl_Interp *interp,
						    int profileId);
MODULE_SCOPE int TclEncodingSetProfileFlags(int flags);
MODULE_SCOPE void TclGetEncodingProfiles(Tcl_Interp *interp);

/*
 * TIP #233 (Virtualized Time)
 * Data for the time hooks, if any.
 */

MODULE_SCOPE Tcl_GetTimeProc *tclGetTimeProcPtr;
MODULE_SCOPE Tcl_ScaleTimeProc *tclScaleTimeProcPtr;
MODULE_SCOPE void *tclTimeClientData;

/*
 * Variables denoting the Tcl object types defined in the core.
 */

MODULE_SCOPE const Tcl_ObjType *tclBignumType;
MODULE_SCOPE const Tcl_ObjType *tclBooleanType;
MODULE_SCOPE const Tcl_ObjType tclByteCodeType;
MODULE_SCOPE const Tcl_ObjType *tclDoubleType;
MODULE_SCOPE const Tcl_ObjType *tclIntType;
MODULE_SCOPE Tcl_ObjType * tclListTypePtr;
MODULE_SCOPE Tcl_ObjType * tclDictTypePtr;
MODULE_SCOPE const Tcl_ObjType tclProcBodyType;
MODULE_SCOPE const Tcl_ObjType tclStringType;
MODULE_SCOPE const Tcl_ObjType tclEnsembleCmdType;
MODULE_SCOPE const Tcl_ObjType tclRegexpType;
MODULE_SCOPE Tcl_ObjType tclCmdNameType;

/*
 * Variables denoting the hash key types defined in the core.
 */

MODULE_SCOPE const Tcl_HashKeyType tclArrayHashKeyType;
MODULE_SCOPE const Tcl_HashKeyType tclOneWordHashKeyType;
MODULE_SCOPE const Tcl_HashKeyType tclStringHashKeyType;
MODULE_SCOPE const Tcl_HashKeyType tclObjHashKeyType;

/*
 * The head of the list of free Tcl objects, and the total number of Tcl
 * objects ever allocated and freed.
 */

MODULE_SCOPE Tcl_Obj *	tclFreeObjList;

#ifdef TCL_COMPILE_STATS
MODULE_SCOPE size_t	tclObjsAlloced;
MODULE_SCOPE size_t	tclObjsFreed;
#define TCL_MAX_SHARED_OBJ_STATS 5
MODULE_SCOPE size_t	tclObjsShared[TCL_MAX_SHARED_OBJ_STATS];
#endif /* TCL_COMPILE_STATS */

/*
 * Pointer to a heap-allocated string of length zero that the Tcl core uses as
 * the value of an empty string representation for an object. This value is
 * shared by all new objects allocated by Tcl_NewObj.
 */

MODULE_SCOPE char	tclEmptyString;

enum CheckEmptyStringResult {
	TCL_EMPTYSTRING_UNKNOWN = -1, TCL_EMPTYSTRING_NO, TCL_EMPTYSTRING_YES
};

/*
 *----------------------------------------------------------------
 * Procedures shared among Tcl modules but not used by the outside world,
 * introduced by/for NRE.
 *----------------------------------------------------------------
 */

MODULE_SCOPE Tcl_ObjCmdProc TclNRApplyObjCmd;
MODULE_SCOPE Tcl_ObjCmdProc TclNREvalObjCmd;
MODULE_SCOPE Tcl_ObjCmdProc TclNRCatchObjCmd;
MODULE_SCOPE Tcl_ObjCmdProc TclNRExprObjCmd;
MODULE_SCOPE Tcl_ObjCmdProc TclNRForObjCmd;
MODULE_SCOPE Tcl_ObjCmdProc TclNRForeachCmd;
MODULE_SCOPE Tcl_ObjCmdProc TclNRIfObjCmd;
MODULE_SCOPE Tcl_ObjCmdProc TclNRLmapCmd;
MODULE_SCOPE Tcl_ObjCmdProc TclNRPackageObjCmd;
MODULE_SCOPE Tcl_ObjCmdProc TclNRSourceObjCmd;
MODULE_SCOPE Tcl_ObjCmdProc TclNRSubstObjCmd;
MODULE_SCOPE Tcl_ObjCmdProc TclNRSwitchObjCmd;
MODULE_SCOPE Tcl_ObjCmdProc TclNRTryObjCmd;
MODULE_SCOPE Tcl_ObjCmdProc TclNRUplevelObjCmd;
MODULE_SCOPE Tcl_ObjCmdProc TclNRWhileObjCmd;

MODULE_SCOPE Tcl_NRPostProc TclNRForIterCallback;
MODULE_SCOPE Tcl_NRPostProc TclNRCoroutineActivateCallback;
MODULE_SCOPE Tcl_ObjCmdProc TclNRTailcallObjCmd;
MODULE_SCOPE Tcl_NRPostProc TclNRTailcallEval;
MODULE_SCOPE Tcl_ObjCmdProc TclNRCoroutineObjCmd;
MODULE_SCOPE Tcl_ObjCmdProc TclNRYieldObjCmd;
MODULE_SCOPE Tcl_ObjCmdProc TclNRYieldmObjCmd;
MODULE_SCOPE Tcl_ObjCmdProc TclNRYieldToObjCmd;
MODULE_SCOPE Tcl_ObjCmdProc TclNRInvoke;
MODULE_SCOPE Tcl_NRPostProc TclNRReleaseValues;

MODULE_SCOPE void  TclSetTailcall(Tcl_Interp *interp, Tcl_Obj *tailcallPtr);
MODULE_SCOPE void  TclPushTailcallPoint(Tcl_Interp *interp);

/* These two can be considered for the public api */
MODULE_SCOPE void  TclMarkTailcall(Tcl_Interp *interp);
MODULE_SCOPE void  TclSkipTailcall(Tcl_Interp *interp);

/*
 * This structure holds the data for the various iteration callbacks used to
 * NRE the 'for' and 'while' commands. We need a separate structure because we
 * have more than the 4 client data entries we can provide directly thorugh
 * the callback API. It is the 'word' information which puts us over the
 * limit. It is needed because the loop body is argument 4 of 'for' and
 * argument 2 of 'while'. Not providing the correct index confuses the #280
 * code. We TclSmallAlloc/Free this.
 */

typedef struct ForIterData {
    Tcl_Obj *cond;		/* Loop condition expression. */
    Tcl_Obj *body;		/* Loop body. */
    Tcl_Obj *next;		/* Loop step script, NULL for 'while'. */
    const char *msg;		/* Error message part. */
    Tcl_Size word;			/* Index of the body script in the command */
} ForIterData;

/* TIP #357 - Structure doing the bookkeeping of handles for Tcl_LoadFile
 *            and Tcl_FindSymbol. This structure corresponds to an opaque
 *            typedef in tcl.h */

typedef void* TclFindSymbolProc(Tcl_Interp* interp, Tcl_LoadHandle loadHandle,
				const char* symbol);
struct Tcl_LoadHandle_ {
    void *clientData;	/* Client data is the load handle in the
				 * native filesystem if a module was loaded
				 * there, or an opaque pointer to a structure
				 * for further bookkeeping on load-from-VFS
				 * and load-from-memory */
    TclFindSymbolProc* findSymbolProcPtr;
				/* Procedure that resolves symbols in a
				 * loaded module */
    Tcl_FSUnloadFileProc* unloadFileProcPtr;
				/* Procedure that unloads a loaded module */
};

/* Flags for conversion of doubles to digit strings */

#define TCL_DD_E_FORMAT 		0x2
				/* Use a fixed-length string of digits,
				 * suitable for E format*/
#define TCL_DD_F_FORMAT 		0x3
				/* Use a fixed number of digits after the
				 * decimal point, suitable for F format */
#define TCL_DD_SHORTEST 		0x4
				/* Use the shortest possible string */
#define TCL_DD_NO_QUICK 		0x8
				/* Debug flag: forbid quick FP conversion */

#define TCL_DD_CONVERSION_TYPE_MASK	0x3
				/* Mask to isolate the conversion type */

/*
 *----------------------------------------------------------------
 * Procedures shared among Tcl modules but not used by the outside world:
 *----------------------------------------------------------------
 */

MODULE_SCOPE void	TclAppendBytesToByteArray(Tcl_Obj *objPtr,
			    const unsigned char *bytes, Tcl_Size len);
MODULE_SCOPE int	TclNREvalCmd(Tcl_Interp *interp, Tcl_Obj *objPtr,
			    int flags);
MODULE_SCOPE void	TclAdvanceContinuations(Tcl_Size *line, Tcl_Size **next,
			    int loc);
MODULE_SCOPE void	TclAdvanceLines(Tcl_Size *line, const char *start,
			    const char *end);
MODULE_SCOPE void	TclArgumentEnter(Tcl_Interp *interp,
			    Tcl_Obj *objv[], int objc, CmdFrame *cf);
MODULE_SCOPE void	TclArgumentRelease(Tcl_Interp *interp,
			    Tcl_Obj *objv[], int objc);
MODULE_SCOPE void	TclArgumentBCEnter(Tcl_Interp *interp,
			    Tcl_Obj *objv[], int objc,
			    void *codePtr, CmdFrame *cfPtr, Tcl_Size cmd, Tcl_Size pc);
MODULE_SCOPE void	TclArgumentBCRelease(Tcl_Interp *interp,
			    CmdFrame *cfPtr);
MODULE_SCOPE void	TclArgumentGet(Tcl_Interp *interp, Tcl_Obj *obj,
			    CmdFrame **cfPtrPtr, int *wordPtr);
MODULE_SCOPE void	TclArithSeriesInit(void);
MODULE_SCOPE int	TclAsyncNotifier(int sigNumber, Tcl_ThreadId threadId,
			    void *clientData, int *flagPtr, int value);
MODULE_SCOPE void	TclAsyncMarkFromNotifier(void);
MODULE_SCOPE double	TclBignumToDouble(const void *bignum);
MODULE_SCOPE void	TclBounceRefCount(Tcl_Obj *objPtr);
MODULE_SCOPE int	TclByteArrayMatch(const unsigned char *string,
			    Tcl_Size strLen, const unsigned char *pattern,
			    Tcl_Size ptnLen, int flags);
MODULE_SCOPE double	TclCeil(const void *a);
MODULE_SCOPE void	TclChannelPreserve(Tcl_Channel chan);
MODULE_SCOPE void	TclChannelRelease(Tcl_Channel chan);
MODULE_SCOPE int	TclCheckArrayTraces(Tcl_Interp *interp, Var *varPtr,
			    Var *arrayPtr, Tcl_Obj *name, int index);
MODULE_SCOPE int	TclCheckEmptyString(Tcl_Interp *interp, Tcl_Obj *objPtr, int *res);
MODULE_SCOPE int	TclChanCaughtErrorBypass(Tcl_Interp *interp,
			    Tcl_Channel chan);
MODULE_SCOPE Tcl_ObjCmdProc TclChannelNamesCmd;
MODULE_SCOPE Tcl_NRPostProc TclClearRootEnsemble;
MODULE_SCOPE int	TclCompareTwoNumbers(Tcl_Obj *valuePtr,
			    Tcl_Obj *value2Ptr);
MODULE_SCOPE ContLineLoc *TclContinuationsEnter(Tcl_Obj *objPtr, Tcl_Size num,
			    Tcl_Size *loc);
MODULE_SCOPE void	TclContinuationsEnterDerived(Tcl_Obj *objPtr,
			    Tcl_Size start, Tcl_Size *clNext);
MODULE_SCOPE ContLineLoc *TclContinuationsGet(Tcl_Obj *objPtr);
MODULE_SCOPE void	TclContinuationsCopy(Tcl_Obj *objPtr,
			    Tcl_Obj *originObjPtr);
MODULE_SCOPE Tcl_Size	TclConvertElement(const char *src, Tcl_Size length,
			    char *dst, int flags);
MODULE_SCOPE Tcl_Command TclCreateObjCommandInNs(Tcl_Interp *interp,
			    const char *cmdName, Tcl_Namespace *nsPtr,
			    Tcl_ObjCmdProc *proc, void *clientData,
			    Tcl_CmdDeleteProc *deleteProc);
MODULE_SCOPE Tcl_Command TclCreateEnsembleInNs(Tcl_Interp *interp,
			    const char *name, Tcl_Namespace *nameNamespacePtr,
			    Tcl_Namespace *ensembleNamespacePtr, int flags);
MODULE_SCOPE void	TclDeleteNamespaceVars(Namespace *nsPtr);
MODULE_SCOPE void	TclDeleteNamespaceChildren(Namespace *nsPtr);
MODULE_SCOPE void	TclDictInit(void);
MODULE_SCOPE Tcl_Obj*	TclDuplicatePureObj(Tcl_Interp *interp,
			    Tcl_Obj * objPtr, const Tcl_ObjType *typPtr);
MODULE_SCOPE int	TclFindDictElement(Tcl_Interp *interp,
			    const char *dict, Tcl_Size dictLength,
			    const char **elementPtr, const char **nextPtr,
			    Tcl_Size *sizePtr, int *literalPtr);
/* TIP #280 - Modified token based evaluation, with line information. */
MODULE_SCOPE int	TclEvalEx(Tcl_Interp *interp, const char *script,
			    Tcl_Size numBytes, int flags, Tcl_Size line,
			    Tcl_Size *clNextOuter, const char *outerScript);
MODULE_SCOPE Tcl_ObjCmdProc TclFileAttrsCmd;
MODULE_SCOPE Tcl_ObjCmdProc TclFileCopyCmd;
MODULE_SCOPE Tcl_ObjCmdProc TclFileDeleteCmd;
MODULE_SCOPE Tcl_ObjCmdProc TclFileLinkCmd;
MODULE_SCOPE Tcl_ObjCmdProc TclFileMakeDirsCmd;
MODULE_SCOPE Tcl_ObjCmdProc TclFileReadLinkCmd;
MODULE_SCOPE Tcl_ObjCmdProc TclFileRenameCmd;
MODULE_SCOPE Tcl_ObjCmdProc TclFileTempDirCmd;
MODULE_SCOPE Tcl_ObjCmdProc TclFileTemporaryCmd;
MODULE_SCOPE Tcl_ObjCmdProc TclFileHomeCmd;
MODULE_SCOPE Tcl_ObjCmdProc TclFileTildeExpandCmd;
MODULE_SCOPE void	TclCreateLateExitHandler(Tcl_ExitProc *proc,
			    void *clientData);
MODULE_SCOPE void	TclDeleteLateExitHandler(Tcl_ExitProc *proc,
			    void *clientData);
MODULE_SCOPE char *	TclDStringAppendObj(Tcl_DString *dsPtr,
			    Tcl_Obj *objPtr);
MODULE_SCOPE char *	TclDStringAppendDString(Tcl_DString *dsPtr,
			    Tcl_DString *toAppendPtr);
MODULE_SCOPE Tcl_Obj *const *TclFetchEnsembleRoot(Tcl_Interp *interp,
			    Tcl_Obj *const *objv, Tcl_Size objc, Tcl_Size *objcPtr);
MODULE_SCOPE Tcl_Obj *const *TclEnsembleGetRewriteValues(Tcl_Interp *interp);
MODULE_SCOPE Tcl_Namespace *TclEnsureNamespace(Tcl_Interp *interp,
			    Tcl_Namespace *namespacePtr);
MODULE_SCOPE void	TclFinalizeAllocSubsystem(void);
MODULE_SCOPE void	TclFinalizeAsync(void);
MODULE_SCOPE void	TclFinalizeDoubleConversion(void);
MODULE_SCOPE void	TclFinalizeEncodingSubsystem(void);
MODULE_SCOPE void	TclFinalizeEnvironment(void);
MODULE_SCOPE void	TclFinalizeEvaluation(void);
MODULE_SCOPE void	TclFinalizeExecution(void);
MODULE_SCOPE void	TclFinalizeIOSubsystem(void);
MODULE_SCOPE void	TclFinalizeFilesystem(void);
MODULE_SCOPE void	TclResetFilesystem(void);
MODULE_SCOPE void	TclFinalizeLoad(void);
MODULE_SCOPE void	TclFinalizeLock(void);
MODULE_SCOPE void	TclFinalizeMemorySubsystem(void);
MODULE_SCOPE void	TclFinalizeNotifier(void);
MODULE_SCOPE void	TclFinalizeObjects(void);
MODULE_SCOPE void	TclFinalizePreserve(void);
MODULE_SCOPE void	TclFinalizeSynchronization(void);
MODULE_SCOPE void	TclInitThreadAlloc(void);
MODULE_SCOPE void	TclFinalizeThreadAlloc(void);
MODULE_SCOPE void	TclFinalizeThreadAllocThread(void);
MODULE_SCOPE void	TclFinalizeThreadData(int quick);
MODULE_SCOPE void	TclFinalizeThreadObjects(void);
MODULE_SCOPE double	TclFloor(const void *a);
MODULE_SCOPE void	TclFormatNaN(double value, char *buffer);
MODULE_SCOPE int	TclFSFileAttrIndex(Tcl_Obj *pathPtr,
			    const char *attributeName, int *indexPtr);
MODULE_SCOPE Tcl_Command TclNRCreateCommandInNs(Tcl_Interp *interp,
			    const char *cmdName, Tcl_Namespace *nsPtr,
			    Tcl_ObjCmdProc *proc, Tcl_ObjCmdProc *nreProc,
			    void *clientData, Tcl_CmdDeleteProc *deleteProc);
MODULE_SCOPE int	TclNREvalFile(Tcl_Interp *interp, Tcl_Obj *pathPtr,
			    const char *encodingName);
MODULE_SCOPE void	TclFSUnloadTempFile(Tcl_LoadHandle loadHandle);
MODULE_SCOPE int *	TclGetAsyncReadyPtr(void);
MODULE_SCOPE Tcl_Obj *	TclGetBgErrorHandler(Tcl_Interp *interp);
MODULE_SCOPE int	TclGetChannelFromObj(Tcl_Interp *interp,
			    Tcl_Obj *objPtr, Tcl_Channel *chanPtr,
			    int *modePtr, int flags);
MODULE_SCOPE CmdFrame *	TclGetCmdFrameForProcedure(Proc *procPtr);
MODULE_SCOPE int	TclGetCompletionCodeFromObj(Tcl_Interp *interp,
			    Tcl_Obj *value, int *code);
MODULE_SCOPE Proc *	TclGetLambdaFromObj(Tcl_Interp *interp,
			    Tcl_Obj *objPtr, Tcl_Obj **nsObjPtrPtr);
MODULE_SCOPE int	TclGetOpenModeEx(Tcl_Interp *interp,
			    const char *modeString, int *seekFlagPtr,
			    int *binaryPtr);
MODULE_SCOPE Tcl_Obj *	TclGetProcessGlobalValue(ProcessGlobalValue *pgvPtr);
MODULE_SCOPE Tcl_Obj *	TclGetSourceFromFrame(CmdFrame *cfPtr, int objc,
			    Tcl_Obj *const objv[]);
MODULE_SCOPE char *	TclGetStringStorage(Tcl_Obj *objPtr,
			    Tcl_Size *sizePtr);
MODULE_SCOPE int	TclGetLoadedLibraries(Tcl_Interp *interp,
				const char *targetName,
				const char *packageName);
MODULE_SCOPE int	TclGetWideBitsFromObj(Tcl_Interp *, Tcl_Obj *,
				Tcl_WideInt *);
MODULE_SCOPE int	TclIndexIsFromEnd(Tcl_Size encoded);
MODULE_SCOPE Tcl_Size	TclIndexLast (Tcl_Size N);
MODULE_SCOPE int	TclIncrObj(Tcl_Interp *interp, Tcl_Obj *valuePtr,
			    Tcl_Obj *incrPtr);
MODULE_SCOPE Tcl_Obj *	TclIncrObjVar2(Tcl_Interp *interp, Tcl_Obj *part1Ptr,
			    Tcl_Obj *part2Ptr, Tcl_Obj *incrPtr, int flags);
MODULE_SCOPE Tcl_ObjCmdProc TclInfoExistsCmd;
MODULE_SCOPE Tcl_ObjCmdProc TclInfoCoroutineCmd;
MODULE_SCOPE Tcl_Obj *	TclInfoFrame(Tcl_Interp *interp, CmdFrame *framePtr);
MODULE_SCOPE Tcl_ObjCmdProc TclInfoGlobalsCmd;
MODULE_SCOPE Tcl_ObjCmdProc TclInfoLocalsCmd;
MODULE_SCOPE Tcl_ObjCmdProc TclInfoVarsCmd;
MODULE_SCOPE void	TclInitAlloc(void);
MODULE_SCOPE void	TclInitDbCkalloc(void);
MODULE_SCOPE void	TclInitDoubleConversion(void);
MODULE_SCOPE void	TclInitEmbeddedConfigurationInformation(
			    Tcl_Interp *interp);
MODULE_SCOPE void	TclInitEncodingSubsystem(void);
MODULE_SCOPE void	TclInitIOSubsystem(void);
MODULE_SCOPE void	TclInitLimitSupport(Tcl_Interp *interp);
MODULE_SCOPE void	TclInitNamespaceSubsystem(void);
MODULE_SCOPE void	TclInitNotifier(void);
MODULE_SCOPE void	TclInitObjSubsystem(void);
MODULE_SCOPE int	TclInterpReady(Tcl_Interp *interp);
MODULE_SCOPE int	TclIsDigitProc(int byte);
MODULE_SCOPE int	TclIsBareword(int byte);
MODULE_SCOPE Tcl_Obj *	TclJoinPath(Tcl_Size elements, Tcl_Obj * const objv[],
			    int forceRelative);
MODULE_SCOPE int	MakeTildeRelativePath(Tcl_Interp *interp, const char *user,
			    const char *subPath, Tcl_DString *dsPtr);
MODULE_SCOPE Tcl_Obj *	TclGetHomeDirObj(Tcl_Interp *interp, const char *user);
MODULE_SCOPE Tcl_Obj *	TclResolveTildePath(Tcl_Interp *interp,
			    Tcl_Obj *pathObj);
MODULE_SCOPE Tcl_Obj *	TclResolveTildePathList(Tcl_Obj *pathsObj);
MODULE_SCOPE int	TclJoinThread(Tcl_ThreadId id, int *result);
MODULE_SCOPE void	TclLimitRemoveAllHandlers(Tcl_Interp *interp);
MODULE_SCOPE Tcl_Obj *	TclLindexList(Tcl_Interp *interp,
			    Tcl_Obj *listPtr, Tcl_Obj *argPtr);
MODULE_SCOPE Tcl_Obj *	TclLindexFlat(Tcl_Interp *interp, Tcl_Obj *listPtr,
			    Tcl_Size indexCount, Tcl_Obj *const indexArray[]);
MODULE_SCOPE Tcl_Obj *	TclListObjGetElement(Tcl_Obj *listObj, Tcl_Size index);
MODULE_SCOPE int	Tcl_LengthIsFinite(Tcl_Size length);
MODULE_SCOPE void	TclListInit(void);
/* TIP #280 */
MODULE_SCOPE void	TclListLines(Tcl_Obj *listObj, Tcl_Size line, Tcl_Size n,
			    Tcl_Size *lines, Tcl_Obj *const *elems);
MODULE_SCOPE int	(*TclObjInterfaceGetListIndex (Tcl_Obj *objPtr))
			    (tclObjTypeInterfaceArgsListIndex);
MODULE_SCOPE int	TclListObjAppendElements(Tcl_Interp *interp,
			    Tcl_Obj *toObj, Tcl_Size elemCount,
			    Tcl_Obj *const elemObjv[]);
MODULE_SCOPE Tcl_Obj *	TclListObjRange(Tcl_Interp *interp, Tcl_Obj *listPtr,
			    Tcl_Size fromIdx, Tcl_Size toIdx);
MODULE_SCOPE Tcl_Obj *	TclLsetList(Tcl_Interp *interp, Tcl_Obj *listPtr,
			    Tcl_Obj *indexPtr, Tcl_Obj *valuePtr);
MODULE_SCOPE Tcl_Obj *	TclLsetFlat(tclObjTypeInterfaceArgsListSetList);
MODULE_SCOPE Tcl_Obj *	TclLsetList(Tcl_Interp *interp, Tcl_Obj *listPtr,
			    Tcl_Obj *indexPtr, Tcl_Obj *valuePtr);
MODULE_SCOPE Tcl_Command TclMakeEnsemble(Tcl_Interp *interp, const char *name,
			    const EnsembleImplMap map[]);
MODULE_SCOPE int TclMakeSafe(Tcl_Interp *interp);
MODULE_SCOPE Tcl_Size	TclMaxListLength(const char *bytes, Tcl_Size numBytes,
			    const char **endPtr);
MODULE_SCOPE int	TclMergeReturnOptions(Tcl_Interp *interp, int objc,
			    Tcl_Obj *const objv[], Tcl_Obj **optionsPtrPtr,
			    int *codePtr, int *levelPtr);
MODULE_SCOPE Tcl_Obj *  TclNoErrorStack(Tcl_Interp *interp, Tcl_Obj *options);
MODULE_SCOPE int	TclNokia770Doubles(void);
MODULE_SCOPE void	TclNsDecrRefCount(Namespace *nsPtr);
MODULE_SCOPE int	TclNamespaceDeleted(Namespace *nsPtr);
MODULE_SCOPE Tcl_Obj *	TclObjGetScalar(Tcl_Obj *objPtr);
MODULE_SCOPE ObjInterface * TclObjInterface(Tcl_Obj *objPtr);
MODULE_SCOPE const char *   TclObjTypeName(const Tcl_ObjType *typePtr);
MODULE_SCOPE int	 TclObjTypeVersion (const Tcl_ObjType *typePtr);
MODULE_SCOPE void	TclObjVarErrMsg(Tcl_Interp *interp, Tcl_Obj *part1Ptr,
			    Tcl_Obj *part2Ptr, const char *operation,
			    const char *reason, int index);
MODULE_SCOPE int	TclObjInvokeNamespace(Tcl_Interp *interp,
			    int objc, Tcl_Obj *const objv[],
			    Tcl_Namespace *nsPtr, int flags);
MODULE_SCOPE int	TclObjUnsetVar2(Tcl_Interp *interp,
			    Tcl_Obj *part1Ptr, Tcl_Obj *part2Ptr, int flags);
MODULE_SCOPE int	TclParseBackslash(const char *src,
			    Tcl_Size numBytes, Tcl_Size *readPtr, char *dst);
MODULE_SCOPE int	TclParseHex(const char *src, Tcl_Size numBytes,
			    int *resultPtr);
MODULE_SCOPE int	TclParseNumber(Tcl_Interp *interp, Tcl_Obj *objPtr,
			    const char *expected, const char *bytes,
			    Tcl_Size numBytes, const char **endPtrPtr, int flags);
MODULE_SCOPE void	TclParseInit(Tcl_Interp *interp, const char *string,
			    Tcl_Size numBytes, Tcl_Parse *parsePtr);
MODULE_SCOPE Tcl_Size	TclParseAllWhiteSpace(const char *src, Tcl_Size numBytes);
MODULE_SCOPE int	TclProcessReturn(Tcl_Interp *interp,
			    int code, int level, Tcl_Obj *returnOpts);
MODULE_SCOPE void 	TclUndoRefCount(Tcl_Obj *objPtr);
MODULE_SCOPE int	TclpObjLstat(Tcl_Obj *pathPtr, Tcl_StatBuf *buf);
MODULE_SCOPE Tcl_Obj *	TclpTempFileName(void);
MODULE_SCOPE Tcl_Obj *  TclpTempFileNameForLibrary(Tcl_Interp *interp,
			    Tcl_Obj* pathPtr);
MODULE_SCOPE Tcl_Obj *	TclNewArithSeriesObj(Tcl_Interp *interp,
                            int useDoubles, Tcl_Obj *startObj, Tcl_Obj *endObj,
                            Tcl_Obj *stepObj, Tcl_Obj *lenObj);
MODULE_SCOPE Tcl_Obj *	TclNewFSPathObj(Tcl_Obj *dirPtr, const char *addStrRep,
			    Tcl_Size len);
MODULE_SCOPE void	TclpAlertNotifier(void *clientData);
MODULE_SCOPE void *TclpNotifierData(void);
MODULE_SCOPE void	TclpServiceModeHook(int mode);
MODULE_SCOPE void	TclpSetTimer(const Tcl_Time *timePtr);
MODULE_SCOPE int	TclpWaitForEvent(const Tcl_Time *timePtr);
MODULE_SCOPE void	TclpCreateFileHandler(int fd, int mask,
			    Tcl_FileProc *proc, void *clientData);
MODULE_SCOPE int	TclpDeleteFile(const void *path);
MODULE_SCOPE void	TclpDeleteFileHandler(int fd);
MODULE_SCOPE void	TclpFinalizeCondition(Tcl_Condition *condPtr);
MODULE_SCOPE void	TclpFinalizeMutex(Tcl_Mutex *mutexPtr);
MODULE_SCOPE void	TclpFinalizeNotifier(void *clientData);
MODULE_SCOPE void	TclpFinalizePipes(void);
MODULE_SCOPE void	TclpFinalizeSockets(void);
#ifdef _WIN32
MODULE_SCOPE void	TclInitSockets(void);
#else
#define TclInitSockets() /* do nothing */
#endif
MODULE_SCOPE int	TclCreateSocketAddress(Tcl_Interp *interp,
			    struct addrinfo **addrlist,
			    const char *host, int port, int willBind,
			    const char **errorMsgPtr);
MODULE_SCOPE int	TclpThreadCreate(Tcl_ThreadId *idPtr,
			    Tcl_ThreadCreateProc *proc, void *clientData,
			    TCL_HASH_TYPE stackSize, int flags);
MODULE_SCOPE Tcl_Size	TclpFindVariable(const char *name, Tcl_Size *lengthPtr);
MODULE_SCOPE void	TclpInitLibraryPath(char **valuePtr,
			    TCL_HASH_TYPE *lengthPtr, Tcl_Encoding *encodingPtr);
MODULE_SCOPE void	TclpInitLock(void);
MODULE_SCOPE void *TclpInitNotifier(void);
MODULE_SCOPE void	TclpInitPlatform(void);
MODULE_SCOPE void	TclpInitUnlock(void);
MODULE_SCOPE Tcl_Obj *	TclpObjListVolumes(void);
MODULE_SCOPE void	TclpGlobalLock(void);
MODULE_SCOPE void	TclpGlobalUnlock(void);
MODULE_SCOPE int	TclpMatchFiles(Tcl_Interp *interp, char *separators,
			    Tcl_DString *dirPtr, char *pattern, char *tail);
MODULE_SCOPE int	TclpObjNormalizePath(Tcl_Interp *interp,
			    Tcl_Obj *pathPtr, int nextCheckpoint);
MODULE_SCOPE void	TclpNativeJoinPath(Tcl_Obj *prefix, const char *joining);
MODULE_SCOPE Tcl_Obj *	TclpNativeSplitPath(Tcl_Obj *pathPtr, Tcl_Size *lenPtr);
MODULE_SCOPE Tcl_PathType TclpGetNativePathType(Tcl_Obj *pathPtr,
			    Tcl_Size *driveNameLengthPtr, Tcl_Obj **driveNameRef);
MODULE_SCOPE int	TclCrossFilesystemCopy(Tcl_Interp *interp,
			    Tcl_Obj *source, Tcl_Obj *target);
MODULE_SCOPE int	TclpMatchInDirectory(Tcl_Interp *interp,
			    Tcl_Obj *resultPtr, Tcl_Obj *pathPtr,
			    const char *pattern, Tcl_GlobTypeData *types);
MODULE_SCOPE void	*TclpGetNativeCwd(void *clientData);
MODULE_SCOPE Tcl_FSDupInternalRepProc TclNativeDupInternalRep;
MODULE_SCOPE Tcl_Obj *	TclpObjLink(Tcl_Obj *pathPtr, Tcl_Obj *toPtr,
			    int linkType);
MODULE_SCOPE int	TclpObjChdir(Tcl_Obj *pathPtr);
MODULE_SCOPE void Tcl_ObjTypeVersion(Tcl_Obj *objPtr, int *version);
MODULE_SCOPE Tcl_Channel TclpOpenTemporaryFile(Tcl_Obj *dirObj,
			    Tcl_Obj *basenameObj, Tcl_Obj *extensionObj,
			    Tcl_Obj *resultingNameObj);
MODULE_SCOPE void	TclPkgFileSeen(Tcl_Interp *interp,
			    const char *fileName);
MODULE_SCOPE void *	TclInitPkgFiles(Tcl_Interp *interp);
MODULE_SCOPE Tcl_Obj *	TclPathPart(Tcl_Interp *interp, Tcl_Obj *pathPtr,
			    Tcl_PathPart portion);
MODULE_SCOPE char *	TclpReadlink(const char *fileName,
			    Tcl_DString *linkPtr);
MODULE_SCOPE void	TclpSetVariables(Tcl_Interp *interp);
MODULE_SCOPE void *	TclThreadStorageKeyGet(Tcl_ThreadDataKey *keyPtr);
MODULE_SCOPE void	TclThreadStorageKeySet(Tcl_ThreadDataKey *keyPtr,
			    void *data);
MODULE_SCOPE TCL_NORETURN void TclpThreadExit(int status);
MODULE_SCOPE void	TclRememberCondition(Tcl_Condition *mutex);
MODULE_SCOPE void	TclRememberJoinableThread(Tcl_ThreadId id);
MODULE_SCOPE void	TclRememberMutex(Tcl_Mutex *mutex);
MODULE_SCOPE void	TclRemoveScriptLimitCallbacks(Tcl_Interp *interp);
MODULE_SCOPE int	TclReToGlob(Tcl_Interp *interp, const char *reStr,
			    Tcl_Size reStrLen, Tcl_DString *dsPtr, int *flagsPtr,
			    int *quantifiersFoundPtr);
MODULE_SCOPE Tcl_Size	TclScanElement(const char *string, Tcl_Size length,
			    char *flagPtr);
MODULE_SCOPE void	TclSetBgErrorHandler(Tcl_Interp *interp,
			    Tcl_Obj *cmdPrefix);
MODULE_SCOPE void	TclSetBignumInternalRep(Tcl_Obj *objPtr,
			    void *bignumValue);
MODULE_SCOPE int	TclSetBooleanFromAny(Tcl_Interp *interp,
			    Tcl_Obj *objPtr);
MODULE_SCOPE void	TclSetCmdNameObj(Tcl_Interp *interp, Tcl_Obj *objPtr,
			    Command *cmdPtr);
MODULE_SCOPE void	TclSetDuplicateObj(Tcl_Obj *dupPtr, Tcl_Obj *objPtr);
MODULE_SCOPE void	TclSetProcessGlobalValue(ProcessGlobalValue *pgvPtr,
			    Tcl_Obj *newValue, Tcl_Encoding encoding);
MODULE_SCOPE void	TclSignalExitThread(Tcl_ThreadId id, int result);
MODULE_SCOPE void	TclSpellFix(Tcl_Interp *interp,
			    Tcl_Obj *const *objv, Tcl_Size objc, Tcl_Size subIdx,
			    Tcl_Obj *bad, Tcl_Obj *fix);
MODULE_SCOPE void *	TclStackRealloc(Tcl_Interp *interp, void *ptr,
			    TCL_HASH_TYPE numBytes);
typedef int (*memCmpFn_t)(const void*, const void*, size_t);
MODULE_SCOPE int	TclStringCmp(Tcl_Obj *value1Ptr, Tcl_Obj *value2Ptr,
			    int checkEq, int nocase, Tcl_Size reqlength);
MODULE_SCOPE int	TclStringCmpOpts(Tcl_Interp *interp, int objc,
			    Tcl_Obj *const objv[], int *nocase,
			    Tcl_Size *reqlength);
MODULE_SCOPE int	TclStringIndexInterface(Tcl_Interp *interp, Tcl_Obj *objPtr,
			    Tcl_Obj *indexPtr, Tcl_Obj **charPtr);
MODULE_SCOPE int	TclStringMatch(const char *str, Tcl_Size strLen,
			    const char *pattern, int ptnLen, int flags);
MODULE_SCOPE int	TclStringMatchObj(Tcl_Obj *stringObj,
			    Tcl_Obj *patternObj, int flags);
MODULE_SCOPE void	TclSubstCompile(Tcl_Interp *interp, const char *bytes,
			    Tcl_Size numBytes, int flags, Tcl_Size line,
			    struct CompileEnv *envPtr);
MODULE_SCOPE int	TclSubstOptions(Tcl_Interp *interp, Tcl_Size numOpts,
			    Tcl_Obj *const opts[], int *flagPtr);
MODULE_SCOPE void	TclSubstParse(Tcl_Interp *interp, const char *bytes,
			    Tcl_Size numBytes, int flags, Tcl_Parse *parsePtr,
			    Tcl_InterpState *statePtr);
MODULE_SCOPE int	TclSubstTokens(Tcl_Interp *interp, Tcl_Token *tokenPtr,
			    Tcl_Size count, int *tokensLeftPtr, Tcl_Size line,
			    Tcl_Size *clNextOuter, const char *outerScript);
MODULE_SCOPE Tcl_Size	TclTrim(const char *bytes, Tcl_Size numBytes,
			    const char *trim, Tcl_Size numTrim, Tcl_Size *trimRight);
MODULE_SCOPE Tcl_Size	TclTrimLeft(const char *bytes, Tcl_Size numBytes,
			    const char *trim, Tcl_Size numTrim);
MODULE_SCOPE Tcl_Size	TclTrimRight(const char *bytes, Tcl_Size numBytes,
			    const char *trim, Tcl_Size numTrim);
MODULE_SCOPE const char*TclGetCommandTypeName(Tcl_Command command);
MODULE_SCOPE void	TclRegisterCommandTypeName(
			    Tcl_ObjCmdProc *implementationProc,
			    const char *nameStr);
MODULE_SCOPE void	TclUndoRefCount(Tcl_Obj *objPtr);
MODULE_SCOPE int	TclUtfCmp(const char *cs, const char *ct);
MODULE_SCOPE int	TclUtfCasecmp(const char *cs, const char *ct);
MODULE_SCOPE int	TclUtfCount(int ch);
MODULE_SCOPE Tcl_Obj *	TclpNativeToNormalized(void *clientData);
MODULE_SCOPE Tcl_Obj *	TclpFilesystemPathType(Tcl_Obj *pathPtr);
MODULE_SCOPE int	TclpDlopen(Tcl_Interp *interp, Tcl_Obj *pathPtr,
			    Tcl_LoadHandle *loadHandle,
			    Tcl_FSUnloadFileProc **unloadProcPtr, int flags);
MODULE_SCOPE int	TclpUtime(Tcl_Obj *pathPtr, struct utimbuf *tval);
#ifdef TCL_LOAD_FROM_MEMORY
MODULE_SCOPE void *	TclpLoadMemoryGetBuffer(Tcl_Interp *interp, int size);
MODULE_SCOPE int	TclpLoadMemory(Tcl_Interp *interp, void *buffer,
			    int size, int codeSize, Tcl_LoadHandle *loadHandle,
			    Tcl_FSUnloadFileProc **unloadProcPtr, int flags);
#endif
MODULE_SCOPE void	TclInitThreadStorage(void);
MODULE_SCOPE void	TclFinalizeThreadDataThread(void);
MODULE_SCOPE void	TclFinalizeThreadStorage(void);

#ifdef TCL_WIDE_CLICKS
MODULE_SCOPE long long TclpGetWideClicks(void);
MODULE_SCOPE double	TclpWideClicksToNanoseconds(long long clicks);
MODULE_SCOPE double	TclpWideClickInMicrosec(void);
#else
#   ifdef _WIN32
#	define TCL_WIDE_CLICKS 1
MODULE_SCOPE long long TclpGetWideClicks(void);
MODULE_SCOPE double	TclpWideClickInMicrosec(void);
#	define		TclpWideClicksToNanoseconds(clicks) \
				((double)(clicks) * TclpWideClickInMicrosec() * 1000)
#   endif
#endif
MODULE_SCOPE long long TclpGetMicroseconds(void);

MODULE_SCOPE int	TclZlibInit(Tcl_Interp *interp);
MODULE_SCOPE void *	TclpThreadCreateKey(void);
MODULE_SCOPE void	TclpThreadDeleteKey(void *keyPtr);
MODULE_SCOPE void	TclpThreadSetGlobalTSD(void *tsdKeyPtr, void *ptr);
MODULE_SCOPE void *	TclpThreadGetGlobalTSD(void *tsdKeyPtr);
MODULE_SCOPE void	TclErrorStackResetIf(Tcl_Interp *interp,
			    const char *msg, Tcl_Size length);
/* Tip 430 */
MODULE_SCOPE int    TclZipfs_Init(Tcl_Interp *interp);


/*
 * Many parsing tasks need a common definition of whitespace.
 * Use this routine and macro to achieve that and place
 * optimization (fragile on changes) in one place.
 */

MODULE_SCOPE int	TclIsSpaceProc(int byte);
#	define TclIsSpaceProcM(byte) \
		(((byte) > 0x20) ? 0 : TclIsSpaceProc(byte))

/*
 *----------------------------------------------------------------
 * Command procedures in the generic core:
 *----------------------------------------------------------------
 */

MODULE_SCOPE Tcl_ObjCmdProc Tcl_AfterObjCmd;
MODULE_SCOPE Tcl_ObjCmdProc Tcl_AppendObjCmd;
MODULE_SCOPE Tcl_ObjCmdProc Tcl_ApplyObjCmd;
MODULE_SCOPE Tcl_Command TclInitArrayCmd(Tcl_Interp *interp);
MODULE_SCOPE Tcl_Command TclInitBinaryCmd(Tcl_Interp *interp);
MODULE_SCOPE Tcl_ObjCmdProc Tcl_BreakObjCmd;
MODULE_SCOPE Tcl_ObjCmdProc Tcl_CatchObjCmd;
MODULE_SCOPE Tcl_ObjCmdProc Tcl_CdObjCmd;
MODULE_SCOPE Tcl_Command TclInitChanCmd(Tcl_Interp *interp);
MODULE_SCOPE Tcl_ObjCmdProc TclChanCreateObjCmd;
MODULE_SCOPE Tcl_ObjCmdProc TclChanPostEventObjCmd;
MODULE_SCOPE Tcl_ObjCmdProc TclChanPopObjCmd;
MODULE_SCOPE Tcl_ObjCmdProc TclChanPushObjCmd;
MODULE_SCOPE void	TclClockInit(Tcl_Interp *interp);
MODULE_SCOPE Tcl_ObjCmdProc TclClockOldscanObjCmd;
MODULE_SCOPE Tcl_ObjCmdProc Tcl_CloseObjCmd;
MODULE_SCOPE Tcl_ObjCmdProc Tcl_ConcatObjCmd;
MODULE_SCOPE Tcl_ObjCmdProc Tcl_ContinueObjCmd;
MODULE_SCOPE Tcl_TimerToken TclCreateAbsoluteTimerHandler(
			    Tcl_Time *timePtr, Tcl_TimerProc *proc,
			    void *clientData);
MODULE_SCOPE Tcl_ObjCmdProc TclDefaultBgErrorHandlerObjCmd;
MODULE_SCOPE Tcl_Command TclInitDictCmd(Tcl_Interp *interp);
MODULE_SCOPE int	TclDictWithFinish(Tcl_Interp *interp, Var *varPtr,
			    Var *arrayPtr, Tcl_Obj *part1Ptr,
			    Tcl_Obj *part2Ptr, int index, int pathc,
			    Tcl_Obj *const pathv[], Tcl_Obj *keysPtr);
MODULE_SCOPE Tcl_Obj *	TclDictWithInit(Tcl_Interp *interp, Tcl_Obj *dictPtr,
			    Tcl_Size pathc, Tcl_Obj *const pathv[]);
MODULE_SCOPE Tcl_ObjCmdProc Tcl_DisassembleObjCmd;

/* Assemble command function */
MODULE_SCOPE Tcl_ObjCmdProc Tcl_AssembleObjCmd;
MODULE_SCOPE Tcl_ObjCmdProc TclNRAssembleObjCmd;
MODULE_SCOPE Tcl_Command TclInitEncodingCmd(Tcl_Interp *interp);
MODULE_SCOPE Tcl_ObjCmdProc Tcl_EofObjCmd;
MODULE_SCOPE Tcl_ObjCmdProc Tcl_ErrorObjCmd;
MODULE_SCOPE Tcl_ObjCmdProc Tcl_EvalObjCmd;
MODULE_SCOPE Tcl_ObjCmdProc Tcl_ExecObjCmd;
MODULE_SCOPE Tcl_ObjCmdProc Tcl_ExitObjCmd;
MODULE_SCOPE Tcl_ObjCmdProc Tcl_ExprObjCmd;
MODULE_SCOPE Tcl_ObjCmdProc Tcl_FblockedObjCmd;
MODULE_SCOPE Tcl_ObjCmdProc Tcl_FconfigureObjCmd;
MODULE_SCOPE Tcl_ObjCmdProc Tcl_FcopyObjCmd;
MODULE_SCOPE Tcl_Command TclInitFileCmd(Tcl_Interp *interp);
MODULE_SCOPE Tcl_ObjCmdProc Tcl_FileEventObjCmd;
MODULE_SCOPE Tcl_ObjCmdProc Tcl_FlushObjCmd;
MODULE_SCOPE Tcl_ObjCmdProc Tcl_ForObjCmd;
MODULE_SCOPE Tcl_ObjCmdProc Tcl_ForeachObjCmd;
MODULE_SCOPE Tcl_ObjCmdProc Tcl_FormatObjCmd;
MODULE_SCOPE Tcl_ObjCmdProc Tcl_GetsObjCmd;
MODULE_SCOPE Tcl_ObjCmdProc Tcl_GlobalObjCmd;
MODULE_SCOPE Tcl_ObjCmdProc Tcl_GlobObjCmd;
MODULE_SCOPE Tcl_ObjCmdProc Tcl_IfObjCmd;
MODULE_SCOPE Tcl_ObjCmdProc Tcl_IncrObjCmd;
MODULE_SCOPE Tcl_Command TclInitInfoCmd(Tcl_Interp *interp);
MODULE_SCOPE Tcl_ObjCmdProc Tcl_InterpObjCmd;
MODULE_SCOPE Tcl_ObjCmdProc Tcl_JoinObjCmd;
MODULE_SCOPE Tcl_ObjCmdProc Tcl_LappendObjCmd;
MODULE_SCOPE Tcl_ObjCmdProc Tcl_LassignObjCmd;
MODULE_SCOPE Tcl_ObjCmdProc Tcl_LeditObjCmd;
MODULE_SCOPE Tcl_ObjCmdProc Tcl_LindexObjCmd;
MODULE_SCOPE Tcl_ObjCmdProc Tcl_LinsertObjCmd;
MODULE_SCOPE Tcl_ObjCmdProc Tcl_LlengthObjCmd;
MODULE_SCOPE Tcl_ObjCmdProc Tcl_ListObjCmd;
MODULE_SCOPE Tcl_ObjCmdProc Tcl_LmapObjCmd;
MODULE_SCOPE Tcl_ObjCmdProc Tcl_LoadObjCmd;
MODULE_SCOPE Tcl_ObjCmdProc Tcl_LpopObjCmd;
MODULE_SCOPE Tcl_ObjCmdProc Tcl_LrangeObjCmd;
MODULE_SCOPE Tcl_ObjCmdProc Tcl_LremoveObjCmd;
MODULE_SCOPE Tcl_ObjCmdProc Tcl_LrepeatObjCmd;
MODULE_SCOPE Tcl_ObjCmdProc Tcl_LreplaceObjCmd;
MODULE_SCOPE Tcl_ObjCmdProc Tcl_LreverseObjCmd;
MODULE_SCOPE Tcl_ObjCmdProc Tcl_LsearchObjCmd;
MODULE_SCOPE Tcl_ObjCmdProc Tcl_LseqObjCmd;
MODULE_SCOPE Tcl_ObjCmdProc Tcl_LsetObjCmd;
MODULE_SCOPE Tcl_ObjCmdProc Tcl_LsortObjCmd;
MODULE_SCOPE Tcl_Command TclInitNamespaceCmd(Tcl_Interp *interp);
MODULE_SCOPE Tcl_ObjCmdProc TclNamespaceEnsembleCmd;
MODULE_SCOPE Tcl_ObjCmdProc Tcl_OpenObjCmd;
MODULE_SCOPE Tcl_ObjCmdProc Tcl_PackageObjCmd;
MODULE_SCOPE Tcl_ObjCmdProc Tcl_PidObjCmd;
MODULE_SCOPE Tcl_Command TclInitPrefixCmd(Tcl_Interp *interp);
MODULE_SCOPE Tcl_ObjCmdProc Tcl_PutsObjCmd;
MODULE_SCOPE Tcl_ObjCmdProc Tcl_PwdObjCmd;
MODULE_SCOPE Tcl_ObjCmdProc Tcl_ReadObjCmd;
MODULE_SCOPE Tcl_ObjCmdProc Tcl_RegexpObjCmd;
MODULE_SCOPE Tcl_ObjCmdProc Tcl_RegsubObjCmd;
MODULE_SCOPE Tcl_ObjCmdProc Tcl_RenameObjCmd;
MODULE_SCOPE Tcl_ObjCmdProc Tcl_RepresentationCmd;
MODULE_SCOPE Tcl_ObjCmdProc Tcl_ReturnObjCmd;
MODULE_SCOPE Tcl_ObjCmdProc Tcl_ScanObjCmd;
MODULE_SCOPE Tcl_ObjCmdProc Tcl_SeekObjCmd;
MODULE_SCOPE Tcl_ObjCmdProc Tcl_SetObjCmd;
MODULE_SCOPE Tcl_ObjCmdProc Tcl_SplitObjCmd;
MODULE_SCOPE Tcl_ObjCmdProc Tcl_SocketObjCmd;
MODULE_SCOPE Tcl_ObjCmdProc Tcl_SourceObjCmd;
MODULE_SCOPE Tcl_Command TclInitStringCmd(Tcl_Interp *interp);
MODULE_SCOPE Tcl_ObjCmdProc Tcl_SubstObjCmd;
MODULE_SCOPE Tcl_ObjCmdProc Tcl_SwitchObjCmd;
MODULE_SCOPE Tcl_ObjCmdProc Tcl_TellObjCmd;
MODULE_SCOPE Tcl_ObjCmdProc Tcl_ThrowObjCmd;
MODULE_SCOPE Tcl_ObjCmdProc Tcl_TimeObjCmd;
MODULE_SCOPE Tcl_ObjCmdProc Tcl_TimeRateObjCmd;
MODULE_SCOPE Tcl_ObjCmdProc Tcl_TraceObjCmd;
MODULE_SCOPE Tcl_ObjCmdProc Tcl_TryObjCmd;
MODULE_SCOPE Tcl_ObjCmdProc Tcl_UnloadObjCmd;
MODULE_SCOPE Tcl_ObjCmdProc Tcl_UnsetObjCmd;
MODULE_SCOPE Tcl_ObjCmdProc Tcl_UpdateObjCmd;
MODULE_SCOPE Tcl_ObjCmdProc Tcl_UplevelObjCmd;
MODULE_SCOPE Tcl_ObjCmdProc Tcl_UpvarObjCmd;
MODULE_SCOPE Tcl_ObjCmdProc Tcl_VariableObjCmd;
MODULE_SCOPE Tcl_ObjCmdProc Tcl_VwaitObjCmd;
MODULE_SCOPE Tcl_ObjCmdProc Tcl_WhileObjCmd;

/*
 *----------------------------------------------------------------
 * Compilation procedures for commands in the generic core:
 *----------------------------------------------------------------
 */

MODULE_SCOPE int	TclCompileAppendCmd(Tcl_Interp *interp,
			    Tcl_Parse *parsePtr, Command *cmdPtr,
			    struct CompileEnv *envPtr);
MODULE_SCOPE int	TclCompileArrayExistsCmd(Tcl_Interp *interp,
			    Tcl_Parse *parsePtr, Command *cmdPtr,
			    struct CompileEnv *envPtr);
MODULE_SCOPE int	TclCompileArraySetCmd(Tcl_Interp *interp,
			    Tcl_Parse *parsePtr, Command *cmdPtr,
			    struct CompileEnv *envPtr);
MODULE_SCOPE int	TclCompileArrayUnsetCmd(Tcl_Interp *interp,
			    Tcl_Parse *parsePtr, Command *cmdPtr,
			    struct CompileEnv *envPtr);
MODULE_SCOPE int	TclCompileBreakCmd(Tcl_Interp *interp,
			    Tcl_Parse *parsePtr, Command *cmdPtr,
			    struct CompileEnv *envPtr);
MODULE_SCOPE int	TclCompileCatchCmd(Tcl_Interp *interp,
			    Tcl_Parse *parsePtr, Command *cmdPtr,
			    struct CompileEnv *envPtr);
MODULE_SCOPE int	TclCompileClockClicksCmd(Tcl_Interp *interp,
			    Tcl_Parse *parsePtr, Command *cmdPtr,
			    struct CompileEnv *envPtr);
MODULE_SCOPE int	TclCompileClockReadingCmd(Tcl_Interp *interp,
			    Tcl_Parse *parsePtr, Command *cmdPtr,
			    struct CompileEnv *envPtr);
MODULE_SCOPE int	TclCompileConcatCmd(Tcl_Interp *interp,
			    Tcl_Parse *parsePtr, Command *cmdPtr,
			    struct CompileEnv *envPtr);
MODULE_SCOPE int	TclCompileContinueCmd(Tcl_Interp *interp,
			    Tcl_Parse *parsePtr, Command *cmdPtr,
			    struct CompileEnv *envPtr);
MODULE_SCOPE int	TclCompileDictAppendCmd(Tcl_Interp *interp,
			    Tcl_Parse *parsePtr, Command *cmdPtr,
			    struct CompileEnv *envPtr);
MODULE_SCOPE int	TclCompileDictCreateCmd(Tcl_Interp *interp,
			    Tcl_Parse *parsePtr, Command *cmdPtr,
			    struct CompileEnv *envPtr);
MODULE_SCOPE int	TclCompileDictExistsCmd(Tcl_Interp *interp,
			    Tcl_Parse *parsePtr, Command *cmdPtr,
			    struct CompileEnv *envPtr);
MODULE_SCOPE int	TclCompileDictForCmd(Tcl_Interp *interp,
			    Tcl_Parse *parsePtr, Command *cmdPtr,
			    struct CompileEnv *envPtr);
MODULE_SCOPE int	TclCompileDictGetCmd(Tcl_Interp *interp,
			    Tcl_Parse *parsePtr, Command *cmdPtr,
			    struct CompileEnv *envPtr);
MODULE_SCOPE int	TclCompileDictGetWithDefaultCmd(Tcl_Interp *interp,
			    Tcl_Parse *parsePtr, Command *cmdPtr,
			    struct CompileEnv *envPtr);
MODULE_SCOPE int	TclCompileDictIncrCmd(Tcl_Interp *interp,
			    Tcl_Parse *parsePtr, Command *cmdPtr,
			    struct CompileEnv *envPtr);
MODULE_SCOPE int	TclCompileDictLappendCmd(Tcl_Interp *interp,
			    Tcl_Parse *parsePtr, Command *cmdPtr,
			    struct CompileEnv *envPtr);
MODULE_SCOPE int	TclCompileDictMapCmd(Tcl_Interp *interp,
			    Tcl_Parse *parsePtr, Command *cmdPtr,
			    struct CompileEnv *envPtr);
MODULE_SCOPE int	TclCompileDictMergeCmd(Tcl_Interp *interp,
			    Tcl_Parse *parsePtr, Command *cmdPtr,
			    struct CompileEnv *envPtr);
MODULE_SCOPE int	TclCompileDictSetCmd(Tcl_Interp *interp,
			    Tcl_Parse *parsePtr, Command *cmdPtr,
			    struct CompileEnv *envPtr);
MODULE_SCOPE int	TclCompileDictUnsetCmd(Tcl_Interp *interp,
			    Tcl_Parse *parsePtr, Command *cmdPtr,
			    struct CompileEnv *envPtr);
MODULE_SCOPE int	TclCompileDictUpdateCmd(Tcl_Interp *interp,
			    Tcl_Parse *parsePtr, Command *cmdPtr,
			    struct CompileEnv *envPtr);
MODULE_SCOPE int	TclCompileDictWithCmd(Tcl_Interp *interp,
			    Tcl_Parse *parsePtr, Command *cmdPtr,
			    struct CompileEnv *envPtr);
MODULE_SCOPE int	TclCompileEnsemble(Tcl_Interp *interp,
			    Tcl_Parse *parsePtr, Command *cmdPtr,
			    struct CompileEnv *envPtr);
MODULE_SCOPE int	TclCompileErrorCmd(Tcl_Interp *interp,
			    Tcl_Parse *parsePtr, Command *cmdPtr,
			    struct CompileEnv *envPtr);
MODULE_SCOPE int	TclCompileExprCmd(Tcl_Interp *interp,
			    Tcl_Parse *parsePtr, Command *cmdPtr,
			    struct CompileEnv *envPtr);
MODULE_SCOPE int	TclCompileForCmd(Tcl_Interp *interp,
			    Tcl_Parse *parsePtr, Command *cmdPtr,
			    struct CompileEnv *envPtr);
MODULE_SCOPE int	TclCompileForeachCmd(Tcl_Interp *interp,
			    Tcl_Parse *parsePtr, Command *cmdPtr,
			    struct CompileEnv *envPtr);
MODULE_SCOPE int	TclCompileFormatCmd(Tcl_Interp *interp,
			    Tcl_Parse *parsePtr, Command *cmdPtr,
			    struct CompileEnv *envPtr);
MODULE_SCOPE int	TclCompileGlobalCmd(Tcl_Interp *interp,
			    Tcl_Parse *parsePtr, Command *cmdPtr,
			    struct CompileEnv *envPtr);
MODULE_SCOPE int	TclCompileIfCmd(Tcl_Interp *interp,
			    Tcl_Parse *parsePtr, Command *cmdPtr,
			    struct CompileEnv *envPtr);
MODULE_SCOPE int	TclCompileInfoCommandsCmd(Tcl_Interp *interp,
			    Tcl_Parse *parsePtr, Command *cmdPtr,
			    struct CompileEnv *envPtr);
MODULE_SCOPE int	TclCompileInfoCoroutineCmd(Tcl_Interp *interp,
			    Tcl_Parse *parsePtr, Command *cmdPtr,
			    struct CompileEnv *envPtr);
MODULE_SCOPE int	TclCompileInfoExistsCmd(Tcl_Interp *interp,
			    Tcl_Parse *parsePtr, Command *cmdPtr,
			    struct CompileEnv *envPtr);
MODULE_SCOPE int	TclCompileInfoLevelCmd(Tcl_Interp *interp,
			    Tcl_Parse *parsePtr, Command *cmdPtr,
			    struct CompileEnv *envPtr);
MODULE_SCOPE int	TclCompileInfoObjectClassCmd(Tcl_Interp *interp,
			    Tcl_Parse *parsePtr, Command *cmdPtr,
			    struct CompileEnv *envPtr);
MODULE_SCOPE int	TclCompileInfoObjectIsACmd(Tcl_Interp *interp,
			    Tcl_Parse *parsePtr, Command *cmdPtr,
			    struct CompileEnv *envPtr);
MODULE_SCOPE int	TclCompileInfoObjectNamespaceCmd(Tcl_Interp *interp,
			    Tcl_Parse *parsePtr, Command *cmdPtr,
			    struct CompileEnv *envPtr);
MODULE_SCOPE int	TclCompileIncrCmd(Tcl_Interp *interp,
			    Tcl_Parse *parsePtr, Command *cmdPtr,
			    struct CompileEnv *envPtr);
MODULE_SCOPE int	TclCompileLappendCmd(Tcl_Interp *interp,
			    Tcl_Parse *parsePtr, Command *cmdPtr,
			    struct CompileEnv *envPtr);
MODULE_SCOPE int	TclCompileLassignCmd(Tcl_Interp *interp,
			    Tcl_Parse *parsePtr, Command *cmdPtr,
			    struct CompileEnv *envPtr);
MODULE_SCOPE int	TclCompileLindexCmd(Tcl_Interp *interp,
			    Tcl_Parse *parsePtr, Command *cmdPtr,
			    struct CompileEnv *envPtr);
MODULE_SCOPE int	TclCompileLinsertCmd(Tcl_Interp *interp,
			    Tcl_Parse *parsePtr, Command *cmdPtr,
			    struct CompileEnv *envPtr);
MODULE_SCOPE int	TclCompileListCmd(Tcl_Interp *interp,
			    Tcl_Parse *parsePtr, Command *cmdPtr,
			    struct CompileEnv *envPtr);
MODULE_SCOPE int	TclCompileLlengthCmd(Tcl_Interp *interp,
			    Tcl_Parse *parsePtr, Command *cmdPtr,
			    struct CompileEnv *envPtr);
MODULE_SCOPE int	TclCompileLmapCmd(Tcl_Interp *interp,
			    Tcl_Parse *parsePtr, Command *cmdPtr,
			    struct CompileEnv *envPtr);
MODULE_SCOPE int	TclCompileLrangeCmd(Tcl_Interp *interp,
			    Tcl_Parse *parsePtr, Command *cmdPtr,
			    struct CompileEnv *envPtr);
MODULE_SCOPE int	TclCompileLreplaceCmd(Tcl_Interp *interp,
			    Tcl_Parse *parsePtr, Command *cmdPtr,
			    struct CompileEnv *envPtr);
MODULE_SCOPE int	TclCompileLsetCmd(Tcl_Interp *interp,
			    Tcl_Parse *parsePtr, Command *cmdPtr,
			    struct CompileEnv *envPtr);
MODULE_SCOPE int	TclCompileNamespaceCodeCmd(Tcl_Interp *interp,
			    Tcl_Parse *parsePtr, Command *cmdPtr,
			    struct CompileEnv *envPtr);
MODULE_SCOPE int	TclCompileNamespaceCurrentCmd(Tcl_Interp *interp,
			    Tcl_Parse *parsePtr, Command *cmdPtr,
			    struct CompileEnv *envPtr);
MODULE_SCOPE int	TclCompileNamespaceOriginCmd(Tcl_Interp *interp,
			    Tcl_Parse *parsePtr, Command *cmdPtr,
			    struct CompileEnv *envPtr);
MODULE_SCOPE int	TclCompileNamespaceQualifiersCmd(Tcl_Interp *interp,
			    Tcl_Parse *parsePtr, Command *cmdPtr,
			    struct CompileEnv *envPtr);
MODULE_SCOPE int	TclCompileNamespaceTailCmd(Tcl_Interp *interp,
			    Tcl_Parse *parsePtr, Command *cmdPtr,
			    struct CompileEnv *envPtr);
MODULE_SCOPE int	TclCompileNamespaceUpvarCmd(Tcl_Interp *interp,
			    Tcl_Parse *parsePtr, Command *cmdPtr,
			    struct CompileEnv *envPtr);
MODULE_SCOPE int	TclCompileNamespaceWhichCmd(Tcl_Interp *interp,
			    Tcl_Parse *parsePtr, Command *cmdPtr,
			    struct CompileEnv *envPtr);
MODULE_SCOPE int	TclCompileNoOp(Tcl_Interp *interp,
			    Tcl_Parse *parsePtr, Command *cmdPtr,
			    struct CompileEnv *envPtr);
MODULE_SCOPE int	TclCompileObjectNextCmd(Tcl_Interp *interp,
			    Tcl_Parse *parsePtr, Command *cmdPtr,
			    struct CompileEnv *envPtr);
MODULE_SCOPE int	TclCompileObjectNextToCmd(Tcl_Interp *interp,
			    Tcl_Parse *parsePtr, Command *cmdPtr,
			    struct CompileEnv *envPtr);
MODULE_SCOPE int	TclCompileObjectSelfCmd(Tcl_Interp *interp,
			    Tcl_Parse *parsePtr, Command *cmdPtr,
			    struct CompileEnv *envPtr);
MODULE_SCOPE int	TclCompileRegexpCmd(Tcl_Interp *interp,
			    Tcl_Parse *parsePtr, Command *cmdPtr,
			    struct CompileEnv *envPtr);
MODULE_SCOPE int	TclCompileRegsubCmd(Tcl_Interp *interp,
			    Tcl_Parse *parsePtr, Command *cmdPtr,
			    struct CompileEnv *envPtr);
MODULE_SCOPE int	TclCompileReturnCmd(Tcl_Interp *interp,
			    Tcl_Parse *parsePtr, Command *cmdPtr,
			    struct CompileEnv *envPtr);
MODULE_SCOPE int	TclCompileSetCmd(Tcl_Interp *interp,
			    Tcl_Parse *parsePtr, Command *cmdPtr,
			    struct CompileEnv *envPtr);
MODULE_SCOPE int	TclCompileStringCatCmd(Tcl_Interp *interp,
			    Tcl_Parse *parsePtr, Command *cmdPtr,
			    struct CompileEnv *envPtr);
MODULE_SCOPE int	TclCompileStringCmpCmd(Tcl_Interp *interp,
			    Tcl_Parse *parsePtr, Command *cmdPtr,
			    struct CompileEnv *envPtr);
MODULE_SCOPE int	TclCompileStringEqualCmd(Tcl_Interp *interp,
			    Tcl_Parse *parsePtr, Command *cmdPtr,
			    struct CompileEnv *envPtr);
MODULE_SCOPE int	TclCompileStringFirstCmd(Tcl_Interp *interp,
			    Tcl_Parse *parsePtr, Command *cmdPtr,
			    struct CompileEnv *envPtr);
MODULE_SCOPE int	TclCompileStringIndexCmd(Tcl_Interp *interp,
			    Tcl_Parse *parsePtr, Command *cmdPtr,
			    struct CompileEnv *envPtr);
MODULE_SCOPE int	TclCompileStringInsertCmd(Tcl_Interp *interp,
			    Tcl_Parse *parsePtr, Command *cmdPtr,
			    struct CompileEnv *envPtr);
MODULE_SCOPE int	TclCompileStringIsCmd(Tcl_Interp *interp,
			    Tcl_Parse *parsePtr, Command *cmdPtr,
			    struct CompileEnv *envPtr);
MODULE_SCOPE int	TclCompileStringLastCmd(Tcl_Interp *interp,
			    Tcl_Parse *parsePtr, Command *cmdPtr,
			    struct CompileEnv *envPtr);
MODULE_SCOPE int	TclCompileStringLenCmd(Tcl_Interp *interp,
			    Tcl_Parse *parsePtr, Command *cmdPtr,
			    struct CompileEnv *envPtr);
MODULE_SCOPE int	TclCompileStringMapCmd(Tcl_Interp *interp,
			    Tcl_Parse *parsePtr, Command *cmdPtr,
			    struct CompileEnv *envPtr);
MODULE_SCOPE int	TclCompileStringMatchCmd(Tcl_Interp *interp,
			    Tcl_Parse *parsePtr, Command *cmdPtr,
			    struct CompileEnv *envPtr);
MODULE_SCOPE int	TclCompileStringRangeCmd(Tcl_Interp *interp,
			    Tcl_Parse *parsePtr, Command *cmdPtr,
			    struct CompileEnv *envPtr);
MODULE_SCOPE int	TclCompileStringReplaceCmd(Tcl_Interp *interp,
			    Tcl_Parse *parsePtr, Command *cmdPtr,
			    struct CompileEnv *envPtr);
MODULE_SCOPE int	TclCompileStringToLowerCmd(Tcl_Interp *interp,
			    Tcl_Parse *parsePtr, Command *cmdPtr,
			    struct CompileEnv *envPtr);
MODULE_SCOPE int	TclCompileStringToTitleCmd(Tcl_Interp *interp,
			    Tcl_Parse *parsePtr, Command *cmdPtr,
			    struct CompileEnv *envPtr);
MODULE_SCOPE int	TclCompileStringToUpperCmd(Tcl_Interp *interp,
			    Tcl_Parse *parsePtr, Command *cmdPtr,
			    struct CompileEnv *envPtr);
MODULE_SCOPE int	TclCompileStringTrimCmd(Tcl_Interp *interp,
			    Tcl_Parse *parsePtr, Command *cmdPtr,
			    struct CompileEnv *envPtr);
MODULE_SCOPE int	TclCompileStringTrimLCmd(Tcl_Interp *interp,
			    Tcl_Parse *parsePtr, Command *cmdPtr,
			    struct CompileEnv *envPtr);
MODULE_SCOPE int	TclCompileStringTrimRCmd(Tcl_Interp *interp,
			    Tcl_Parse *parsePtr, Command *cmdPtr,
			    struct CompileEnv *envPtr);
MODULE_SCOPE int	TclCompileSubstCmd(Tcl_Interp *interp,
			    Tcl_Parse *parsePtr, Command *cmdPtr,
			    struct CompileEnv *envPtr);
MODULE_SCOPE int	TclCompileSwitchCmd(Tcl_Interp *interp,
			    Tcl_Parse *parsePtr, Command *cmdPtr,
			    struct CompileEnv *envPtr);
MODULE_SCOPE int	TclCompileTailcallCmd(Tcl_Interp *interp,
			    Tcl_Parse *parsePtr, Command *cmdPtr,
			    struct CompileEnv *envPtr);
MODULE_SCOPE int	TclCompileThrowCmd(Tcl_Interp *interp,
			    Tcl_Parse *parsePtr, Command *cmdPtr,
			    struct CompileEnv *envPtr);
MODULE_SCOPE int	TclCompileTryCmd(Tcl_Interp *interp,
			    Tcl_Parse *parsePtr, Command *cmdPtr,
			    struct CompileEnv *envPtr);
MODULE_SCOPE int	TclCompileUnsetCmd(Tcl_Interp *interp,
			    Tcl_Parse *parsePtr, Command *cmdPtr,
			    struct CompileEnv *envPtr);
MODULE_SCOPE int	TclCompileUpvarCmd(Tcl_Interp *interp,
			    Tcl_Parse *parsePtr, Command *cmdPtr,
			    struct CompileEnv *envPtr);
MODULE_SCOPE int	TclCompileVariableCmd(Tcl_Interp *interp,
			    Tcl_Parse *parsePtr, Command *cmdPtr,
			    struct CompileEnv *envPtr);
MODULE_SCOPE int	TclCompileWhileCmd(Tcl_Interp *interp,
			    Tcl_Parse *parsePtr, Command *cmdPtr,
			    struct CompileEnv *envPtr);
MODULE_SCOPE int	TclCompileYieldCmd(Tcl_Interp *interp,
			    Tcl_Parse *parsePtr, Command *cmdPtr,
			    struct CompileEnv *envPtr);
MODULE_SCOPE int	TclCompileYieldToCmd(Tcl_Interp *interp,
			    Tcl_Parse *parsePtr, Command *cmdPtr,
			    struct CompileEnv *envPtr);
MODULE_SCOPE int	TclCompileBasic0ArgCmd(Tcl_Interp *interp,
			    Tcl_Parse *parsePtr, Command *cmdPtr,
			    struct CompileEnv *envPtr);
MODULE_SCOPE int	TclCompileBasic1ArgCmd(Tcl_Interp *interp,
			    Tcl_Parse *parsePtr, Command *cmdPtr,
			    struct CompileEnv *envPtr);
MODULE_SCOPE int	TclCompileBasic2ArgCmd(Tcl_Interp *interp,
			    Tcl_Parse *parsePtr, Command *cmdPtr,
			    struct CompileEnv *envPtr);
MODULE_SCOPE int	TclCompileBasic3ArgCmd(Tcl_Interp *interp,
			    Tcl_Parse *parsePtr, Command *cmdPtr,
			    struct CompileEnv *envPtr);
MODULE_SCOPE int	TclCompileBasic0Or1ArgCmd(Tcl_Interp *interp,
			    Tcl_Parse *parsePtr, Command *cmdPtr,
			    struct CompileEnv *envPtr);
MODULE_SCOPE int	TclCompileBasic1Or2ArgCmd(Tcl_Interp *interp,
			    Tcl_Parse *parsePtr, Command *cmdPtr,
			    struct CompileEnv *envPtr);
MODULE_SCOPE int	TclCompileBasic2Or3ArgCmd(Tcl_Interp *interp,
			    Tcl_Parse *parsePtr, Command *cmdPtr,
			    struct CompileEnv *envPtr);
MODULE_SCOPE int	TclCompileBasic0To2ArgCmd(Tcl_Interp *interp,
			    Tcl_Parse *parsePtr, Command *cmdPtr,
			    struct CompileEnv *envPtr);
MODULE_SCOPE int	TclCompileBasic1To3ArgCmd(Tcl_Interp *interp,
			    Tcl_Parse *parsePtr, Command *cmdPtr,
			    struct CompileEnv *envPtr);
MODULE_SCOPE int	TclCompileBasicMin0ArgCmd(Tcl_Interp *interp,
			    Tcl_Parse *parsePtr, Command *cmdPtr,
			    struct CompileEnv *envPtr);
MODULE_SCOPE int	TclCompileBasicMin1ArgCmd(Tcl_Interp *interp,
			    Tcl_Parse *parsePtr, Command *cmdPtr,
			    struct CompileEnv *envPtr);
MODULE_SCOPE int	TclCompileBasicMin2ArgCmd(Tcl_Interp *interp,
			    Tcl_Parse *parsePtr, Command *cmdPtr,
			    struct CompileEnv *envPtr);

MODULE_SCOPE Tcl_ObjCmdProc TclInvertOpCmd;
MODULE_SCOPE int	TclCompileInvertOpCmd(Tcl_Interp *interp,
			    Tcl_Parse *parsePtr, Command *cmdPtr,
			    struct CompileEnv *envPtr);
MODULE_SCOPE Tcl_ObjCmdProc TclNotOpCmd;
MODULE_SCOPE int	TclCompileNotOpCmd(Tcl_Interp *interp,
			    Tcl_Parse *parsePtr, Command *cmdPtr,
			    struct CompileEnv *envPtr);
MODULE_SCOPE Tcl_ObjCmdProc TclAddOpCmd;
MODULE_SCOPE int	TclCompileAddOpCmd(Tcl_Interp *interp,
			    Tcl_Parse *parsePtr, Command *cmdPtr,
			    struct CompileEnv *envPtr);
MODULE_SCOPE Tcl_ObjCmdProc TclMulOpCmd;
MODULE_SCOPE int	TclCompileMulOpCmd(Tcl_Interp *interp,
			    Tcl_Parse *parsePtr, Command *cmdPtr,
			    struct CompileEnv *envPtr);
MODULE_SCOPE Tcl_ObjCmdProc TclAndOpCmd;
MODULE_SCOPE int	TclCompileAndOpCmd(Tcl_Interp *interp,
			    Tcl_Parse *parsePtr, Command *cmdPtr,
			    struct CompileEnv *envPtr);
MODULE_SCOPE Tcl_ObjCmdProc TclOrOpCmd;
MODULE_SCOPE int	TclCompileOrOpCmd(Tcl_Interp *interp,
			    Tcl_Parse *parsePtr, Command *cmdPtr,
			    struct CompileEnv *envPtr);
MODULE_SCOPE Tcl_ObjCmdProc TclXorOpCmd;
MODULE_SCOPE int	TclCompileXorOpCmd(Tcl_Interp *interp,
			    Tcl_Parse *parsePtr, Command *cmdPtr,
			    struct CompileEnv *envPtr);
MODULE_SCOPE Tcl_ObjCmdProc TclPowOpCmd;
MODULE_SCOPE int	TclCompilePowOpCmd(Tcl_Interp *interp,
			    Tcl_Parse *parsePtr, Command *cmdPtr,
			    struct CompileEnv *envPtr);
MODULE_SCOPE Tcl_ObjCmdProc TclLshiftOpCmd;
MODULE_SCOPE int	TclCompileLshiftOpCmd(Tcl_Interp *interp,
			    Tcl_Parse *parsePtr, Command *cmdPtr,
			    struct CompileEnv *envPtr);
MODULE_SCOPE Tcl_ObjCmdProc TclRshiftOpCmd;
MODULE_SCOPE int	TclCompileRshiftOpCmd(Tcl_Interp *interp,
			    Tcl_Parse *parsePtr, Command *cmdPtr,
			    struct CompileEnv *envPtr);
MODULE_SCOPE Tcl_ObjCmdProc TclModOpCmd;
MODULE_SCOPE int	TclCompileModOpCmd(Tcl_Interp *interp,
			    Tcl_Parse *parsePtr, Command *cmdPtr,
			    struct CompileEnv *envPtr);
MODULE_SCOPE Tcl_ObjCmdProc TclNeqOpCmd;
MODULE_SCOPE int	TclCompileNeqOpCmd(Tcl_Interp *interp,
			    Tcl_Parse *parsePtr, Command *cmdPtr,
			    struct CompileEnv *envPtr);
MODULE_SCOPE Tcl_ObjCmdProc TclStrneqOpCmd;
MODULE_SCOPE int	TclCompileStrneqOpCmd(Tcl_Interp *interp,
			    Tcl_Parse *parsePtr, Command *cmdPtr,
			    struct CompileEnv *envPtr);
MODULE_SCOPE Tcl_ObjCmdProc TclInOpCmd;
MODULE_SCOPE int	TclCompileInOpCmd(Tcl_Interp *interp,
			    Tcl_Parse *parsePtr, Command *cmdPtr,
			    struct CompileEnv *envPtr);
MODULE_SCOPE Tcl_ObjCmdProc TclNiOpCmd;
MODULE_SCOPE int	TclCompileNiOpCmd(Tcl_Interp *interp,
			    Tcl_Parse *parsePtr, Command *cmdPtr,
			    struct CompileEnv *envPtr);
MODULE_SCOPE Tcl_ObjCmdProc TclMinusOpCmd;
MODULE_SCOPE int	TclCompileMinusOpCmd(Tcl_Interp *interp,
			    Tcl_Parse *parsePtr, Command *cmdPtr,
			    struct CompileEnv *envPtr);
MODULE_SCOPE Tcl_ObjCmdProc TclDivOpCmd;
MODULE_SCOPE int	TclCompileDivOpCmd(Tcl_Interp *interp,
			    Tcl_Parse *parsePtr, Command *cmdPtr,
			    struct CompileEnv *envPtr);
MODULE_SCOPE int	TclCompileLessOpCmd(Tcl_Interp *interp,
			    Tcl_Parse *parsePtr, Command *cmdPtr,
			    struct CompileEnv *envPtr);
MODULE_SCOPE int	TclCompileLeqOpCmd(Tcl_Interp *interp,
			    Tcl_Parse *parsePtr, Command *cmdPtr,
			    struct CompileEnv *envPtr);
MODULE_SCOPE int	TclCompileGreaterOpCmd(Tcl_Interp *interp,
			    Tcl_Parse *parsePtr, Command *cmdPtr,
			    struct CompileEnv *envPtr);
MODULE_SCOPE int	TclCompileGeqOpCmd(Tcl_Interp *interp,
			    Tcl_Parse *parsePtr, Command *cmdPtr,
			    struct CompileEnv *envPtr);
MODULE_SCOPE int	TclCompileEqOpCmd(Tcl_Interp *interp,
			    Tcl_Parse *parsePtr, Command *cmdPtr,
			    struct CompileEnv *envPtr);
MODULE_SCOPE int	TclCompileStreqOpCmd(Tcl_Interp *interp,
			    Tcl_Parse *parsePtr, Command *cmdPtr,
			    struct CompileEnv *envPtr);
MODULE_SCOPE int	TclCompileStrLtOpCmd(Tcl_Interp *interp,
			    Tcl_Parse *parsePtr, Command *cmdPtr,
			    struct CompileEnv *envPtr);
MODULE_SCOPE int	TclCompileStrLeOpCmd(Tcl_Interp *interp,
			    Tcl_Parse *parsePtr, Command *cmdPtr,
			    struct CompileEnv *envPtr);
MODULE_SCOPE int	TclCompileStrGtOpCmd(Tcl_Interp *interp,
			    Tcl_Parse *parsePtr, Command *cmdPtr,
			    struct CompileEnv *envPtr);
MODULE_SCOPE int	TclCompileStrGeOpCmd(Tcl_Interp *interp,
			    Tcl_Parse *parsePtr, Command *cmdPtr,
			    struct CompileEnv *envPtr);

MODULE_SCOPE int	TclCompileAssembleCmd(Tcl_Interp *interp,
			    Tcl_Parse *parsePtr, Command *cmdPtr,
			    struct CompileEnv *envPtr);

/*
 * Routines that provide the [string] ensemble functionality. Possible
 * candidates for public interface.
 */

MODULE_SCOPE Tcl_Obj *	TclStringCat(Tcl_Interp *interp, Tcl_Size objc,
			    Tcl_Obj *const objv[], int flags);
MODULE_SCOPE Tcl_Obj *	TclStringFirst(Tcl_Obj *needle, Tcl_Obj *haystack,
			    Tcl_Size start);
MODULE_SCOPE Tcl_Obj *	TclStringLast(Tcl_Obj *needle, Tcl_Obj *haystack,
			    Tcl_Size last);
MODULE_SCOPE Tcl_Obj *	TclStringRepeat(Tcl_Interp *interp, Tcl_Obj *objPtr,
			    Tcl_Size count, int flags);
MODULE_SCOPE Tcl_Obj *	TclStringReplace(Tcl_Interp *interp, Tcl_Obj *objPtr,
			    Tcl_Size first, Tcl_Size count, Tcl_Obj *insertPtr,
			    int flags);
MODULE_SCOPE Tcl_Obj *	TclStringReverse(Tcl_Obj *objPtr, int flags);

/* Flag values for the [string] ensemble functions. */

#define TCL_STRING_MATCH_NOCASE TCL_MATCH_NOCASE /* (1<<0) in tcl.h */
#define TCL_STRING_IN_PLACE (1<<1)

/*
 * Functions defined in generic/tclVar.c and currently exported only for use
 * by the bytecode compiler and engine. Some of these could later be placed in
 * the public interface.
 */

MODULE_SCOPE Var *	TclObjLookupVarEx(Tcl_Interp * interp,
			    Tcl_Obj *part1Ptr, Tcl_Obj *part2Ptr, int flags,
			    const char *msg, int createPart1,
			    int createPart2, Var **arrayPtrPtr);
MODULE_SCOPE Var *	TclLookupArrayElement(Tcl_Interp *interp,
			    Tcl_Obj *arrayNamePtr, Tcl_Obj *elNamePtr,
			    int flags, const char *msg,
			    int createPart1, int createPart2,
			    Var *arrayPtr, int index);
MODULE_SCOPE Tcl_Obj *	TclPtrGetVarIdx(Tcl_Interp *interp,
			    Var *varPtr, Var *arrayPtr, Tcl_Obj *part1Ptr,
			    Tcl_Obj *part2Ptr, int flags, int index);
MODULE_SCOPE Tcl_Obj *	TclPtrSetVarIdx(Tcl_Interp *interp,
			    Var *varPtr, Var *arrayPtr, Tcl_Obj *part1Ptr,
			    Tcl_Obj *part2Ptr, Tcl_Obj *newValuePtr,
			    int flags, int index);
MODULE_SCOPE Tcl_Obj *	TclPtrIncrObjVarIdx(Tcl_Interp *interp,
			    Var *varPtr, Var *arrayPtr, Tcl_Obj *part1Ptr,
			    Tcl_Obj *part2Ptr, Tcl_Obj *incrPtr,
			    int flags, int index);
MODULE_SCOPE int	TclPtrObjMakeUpvarIdx(Tcl_Interp *interp,
			    Var *otherPtr, Tcl_Obj *myNamePtr, int myFlags,
			    int index);
MODULE_SCOPE int	TclPtrUnsetVarIdx(Tcl_Interp *interp, Var *varPtr,
			    Var *arrayPtr, Tcl_Obj *part1Ptr,
			    Tcl_Obj *part2Ptr, int flags,
			    int index);
MODULE_SCOPE void	TclInvalidateNsPath(Namespace *nsPtr);
MODULE_SCOPE void	TclFindArrayPtrElements(Var *arrayPtr,
			    Tcl_HashTable *tablePtr);

/*
 * The new extended interface to the variable traces.
 */

MODULE_SCOPE int	TclObjCallVarTraces(Interp *iPtr, Var *arrayPtr,
			    Var *varPtr, Tcl_Obj *part1Ptr, Tcl_Obj *part2Ptr,
			    int flags, int leaveErrMsg, int index);

/*
 * So tclObj.c and tclDictObj.c can share these implementations.
 */

MODULE_SCOPE int	TclCompareObjKeys(void *keyPtr, Tcl_HashEntry *hPtr);
MODULE_SCOPE void	TclFreeObjEntry(Tcl_HashEntry *hPtr);
MODULE_SCOPE TCL_HASH_TYPE TclHashObjKey(Tcl_HashTable *tablePtr, void *keyPtr);

MODULE_SCOPE int	TclFullFinalizationRequested(void);

/*
 * TIP #542
 */

MODULE_SCOPE size_t TclUniCharLen(const Tcl_UniChar *uniStr);
MODULE_SCOPE int TclUniCharNcmp(const Tcl_UniChar *ucs,
				const Tcl_UniChar *uct, size_t numChars);
MODULE_SCOPE int TclUniCharNcasecmp(const Tcl_UniChar *ucs,
				const Tcl_UniChar *uct, size_t numChars);
MODULE_SCOPE int TclUniCharCaseMatch(const Tcl_UniChar *uniStr,
				const Tcl_UniChar *uniPattern, int nocase);


/*
 * Just for the purposes of command-type registration.
 */

MODULE_SCOPE Tcl_ObjCmdProc TclEnsembleImplementationCmd;
MODULE_SCOPE Tcl_ObjCmdProc TclAliasObjCmd;
MODULE_SCOPE Tcl_ObjCmdProc TclLocalAliasObjCmd;
MODULE_SCOPE Tcl_ObjCmdProc TclChildObjCmd;
MODULE_SCOPE Tcl_ObjCmdProc TclInvokeImportedCmd;
MODULE_SCOPE Tcl_ObjCmdProc TclOOPublicObjectCmd;
MODULE_SCOPE Tcl_ObjCmdProc TclOOPrivateObjectCmd;
MODULE_SCOPE Tcl_ObjCmdProc TclOOMyClassObjCmd;

/*
 * TIP #462.
 */

/*
 * The following enum values give the status of a spawned process.
 */

typedef enum TclProcessWaitStatus {
    TCL_PROCESS_ERROR = -1,	/* Error waiting for process to exit */
    TCL_PROCESS_UNCHANGED = 0,	/* No change since the last call. */
    TCL_PROCESS_EXITED = 1,	/* Process has exited. */
    TCL_PROCESS_SIGNALED = 2,	/* Child killed because of a signal. */
    TCL_PROCESS_STOPPED = 3,	/* Child suspended because of a signal. */
    TCL_PROCESS_UNKNOWN_STATUS = 4
				/* Child wait status didn't make sense. */
} TclProcessWaitStatus;

MODULE_SCOPE Tcl_Command TclInitProcessCmd(Tcl_Interp *interp);
MODULE_SCOPE void	TclProcessCreated(Tcl_Pid pid);
MODULE_SCOPE TclProcessWaitStatus TclProcessWait(Tcl_Pid pid, int options,
			    int *codePtr, Tcl_Obj **msgObjPtr,
			    Tcl_Obj **errorObjPtr);
MODULE_SCOPE int TclClose(Tcl_Interp *,	Tcl_Channel chan);

/*
 * TIP #508: [array default]
 */

MODULE_SCOPE void	TclInitArrayVar(Var *arrayPtr);
MODULE_SCOPE Tcl_Obj *	TclGetArrayDefault(Var *arrayPtr);

/*
 * Utility routines for encoding index values as integers. Used by both
 * some of the command compilers and by [lsort] and [lsearch].
 */

MODULE_SCOPE int	TclIndexEncode(Tcl_Interp *interp, Tcl_Obj *objPtr,
			    int before, int after, int *indexPtr);
MODULE_SCOPE Tcl_Size	TclIndexDecode(int encoded, Tcl_Size endValue);
MODULE_SCOPE int	TclIndexInvalidError(Tcl_Interp *interp,
			    const char *idxType, Tcl_Size idx);

/*
 * Error message utility functions
 */
MODULE_SCOPE int TclCommandWordLimitError(Tcl_Interp *interp, Tcl_Size count);

/* Constants used in index value encoding routines. */
#define TCL_INDEX_END           ((Tcl_Size)-2)
#define TCL_INDEX_START         ((Tcl_Size)0)

/*
 *------------------------------------------------------------------------
 *
 * TclGetSizeIntFromObj --
 *
 *    Extract a Tcl_Size from a Tcl_Obj
 *
 * Results:
 *    TCL_OK / TCL_ERROR
 *
 * Side effects:
 *    On success, the integer value is stored in *sizePtr. On error,
 *    an error message in interp it it is not NULL.
 *
 *------------------------------------------------------------------------
 */
static inline int TclGetSizeIntFromObj(Tcl_Interp *interp, Tcl_Obj *objPtr, Tcl_Size *sizePtr) {
#if TCL_SIZE_MAX == INT_MAX
    return TclGetIntFromObj(interp, objPtr, sizePtr);
#else
    Tcl_WideInt wide;
    if (TclGetWideIntFromObj(interp, objPtr, &wide) != TCL_OK) {
	return TCL_ERROR;
    }
    *sizePtr = (Tcl_Size)wide;
    return TCL_OK;
#endif
}


/*
 *----------------------------------------------------------------------
 *
 * TclScaleTime --
 *
 *	TIP #233 (Virtualized Time): Wrapper around the time virutalisation
 *	rescale function to hide the binding of the clientData.
 *
 *	This is static inline code; it's like a macro, but a function. It's
 *	used because this is a piece of code that ends up in places that are a
 *	bit performance sensitive.
 *
 * Results:
 *	None
 *
 * Side effects:
 *	Updates the time structure (given as an argument) with what the time
 *	should be after virtualisation.
 *
 *----------------------------------------------------------------------
 */

static inline void
TclScaleTime(
    Tcl_Time *timePtr)
{
    if (timePtr != NULL) {
	tclScaleTimeProcPtr(timePtr, tclTimeClientData);
    }
}

/*
 *----------------------------------------------------------------
 * Macros used by the Tcl core to create and release Tcl objects.
 * TclNewObj(objPtr) creates a new object denoting an empty string.
 * TclDecrRefCount(objPtr) decrements the object's reference count, and frees
 * the object if its reference count is zero. These macros are inline versions
 * of Tcl_NewObj() and Tcl_DecrRefCount(). Notice that the names differ in not
 * having a "_" after the "Tcl". Notice also that these macros reference their
 * argument more than once, so you should avoid calling them with an
 * expression that is expensive to compute or has side effects. The ANSI C
 * "prototypes" for these macros are:
 *
 * MODULE_SCOPE void	TclNewObj(Tcl_Obj *objPtr);
 * MODULE_SCOPE void	TclDecrRefCount(Tcl_Obj *objPtr);
 *
 * These macros are defined in terms of two macros that depend on memory
 * allocator in use: TclAllocObjStorage, TclFreeObjStorage. They are defined
 * below.
 *----------------------------------------------------------------
 */

/*
 * DTrace object allocation probe macros.
 */

#ifdef USE_DTRACE
#ifndef _TCLDTRACE_H
#include "tclDTrace.h"
#endif
#define	TCL_DTRACE_OBJ_CREATE(objPtr)	TCL_OBJ_CREATE(objPtr)
#define	TCL_DTRACE_OBJ_FREE(objPtr)	TCL_OBJ_FREE(objPtr)
#else /* USE_DTRACE */
#define	TCL_DTRACE_OBJ_CREATE(objPtr)	{}
#define	TCL_DTRACE_OBJ_FREE(objPtr)	{}
#endif /* USE_DTRACE */

#ifdef TCL_COMPILE_STATS
#  define TclIncrObjsAllocated() \
    tclObjsAlloced++
#  define TclIncrObjsFreed() \
    tclObjsFreed++
#else
#  define TclIncrObjsAllocated()
#  define TclIncrObjsFreed()
#endif /* TCL_COMPILE_STATS */

#  define TclAllocObjStorage(objPtr)		\
	TclAllocObjStorageEx(NULL, (objPtr))

#  define TclFreeObjStorage(objPtr)		\
	TclFreeObjStorageEx(NULL, (objPtr))

#ifndef TCL_MEM_DEBUG
# define TclNewObj(objPtr) \
    TclIncrObjsAllocated(); \
    TclAllocObjStorage(objPtr); \
    (objPtr)->refCount = 0; \
    (objPtr)->bytes    = &tclEmptyString; \
    (objPtr)->length   = 0; \
    (objPtr)->typePtr  = NULL; \
    TCL_DTRACE_OBJ_CREATE(objPtr)

/*
 * Invalidate the string rep first so we can use the bytes value for our
 * pointer chain, and signal an obj deletion (as opposed to shimmering) with
 * 'length == TCL_INDEX_NONE'.
 * Use empty 'if ; else' to handle use in unbraced outer if/else conditions.
 */

# define TclDecrRefCount(objPtr) \
    if ((objPtr)->refCount-- > 1) ; else { \
	if (!(objPtr)->typePtr || !(objPtr)->typePtr->freeIntRepProc) { \
	    TCL_DTRACE_OBJ_FREE(objPtr); \
	    if ((objPtr)->bytes \
		    && ((objPtr)->bytes != &tclEmptyString)) { \
		Tcl_Free((objPtr)->bytes); \
	    } \
	    (objPtr)->length = TCL_INDEX_NONE; \
	    TclFreeObjStorage(objPtr); \
	    TclIncrObjsFreed(); \
	} else { \
	    TclFreeObj(objPtr); \
	} \
    }

#if TCL_THREADS && !defined(USE_THREAD_ALLOC)
#   define USE_THREAD_ALLOC 1
#endif

#if defined(PURIFY)

/*
 * The PURIFY mode is like the regular mode, but instead of doing block
 * Tcl_Obj allocation and keeping a freed list for efficiency, it always
 * allocates and frees a single Tcl_Obj so that tools like Purify can better
 * track memory leaks.
 */

#  define TclAllocObjStorageEx(interp, objPtr) \
	(objPtr) = (Tcl_Obj *)Tcl_Alloc(sizeof(Tcl_Obj))

#  define TclFreeObjStorageEx(interp, objPtr) \
	Tcl_Free(objPtr)

#undef USE_THREAD_ALLOC
#undef USE_TCLALLOC
#elif TCL_THREADS && defined(USE_THREAD_ALLOC)

/*
 * The TCL_THREADS mode is like the regular mode but allocates Tcl_Obj's from
 * per-thread caches.
 */

MODULE_SCOPE Tcl_Obj *	TclThreadAllocObj(void);
MODULE_SCOPE void	TclThreadFreeObj(Tcl_Obj *);
MODULE_SCOPE Tcl_Mutex *TclpNewAllocMutex(void);
MODULE_SCOPE void	TclFreeAllocCache(void *);
MODULE_SCOPE void *	TclpGetAllocCache(void);
MODULE_SCOPE void	TclpSetAllocCache(void *);
MODULE_SCOPE void	TclpFreeAllocMutex(Tcl_Mutex *mutex);
MODULE_SCOPE void	TclpInitAllocCache(void);
MODULE_SCOPE void	TclpFreeAllocCache(void *);

/*
 * These macros need to be kept in sync with the code of TclThreadAllocObj()
 * and TclThreadFreeObj().
 *
 * Note that the optimiser should resolve the case (interp==NULL) at compile
 * time.
 */

#  define ALLOC_NOBJHIGH 1200

#  define TclAllocObjStorageEx(interp, objPtr)				\
    do {								\
	AllocCache *cachePtr;						\
	if (((interp) == NULL) ||					\
		((cachePtr = ((Interp *)(interp))->allocCache),		\
			(cachePtr->numObjects == 0))) {			\
	    (objPtr) = TclThreadAllocObj();				\
	} else {							\
	    (objPtr) = cachePtr->firstObjPtr;				\
	    cachePtr->firstObjPtr = (Tcl_Obj *)(objPtr)->internalRep.twoPtrValue.ptr1; \
	    --cachePtr->numObjects;					\
	}								\
    } while (0)

#  define TclFreeObjStorageEx(interp, objPtr)				\
    do {								\
	AllocCache *cachePtr;						\
	if (((interp) == NULL) ||					\
		((cachePtr = ((Interp *)(interp))->allocCache),		\
			((cachePtr->numObjects == 0) ||			\
			(cachePtr->numObjects >= ALLOC_NOBJHIGH)))) {	\
	    TclThreadFreeObj(objPtr);					\
	} else {							\
	    (objPtr)->internalRep.twoPtrValue.ptr1 = cachePtr->firstObjPtr; \
	    cachePtr->firstObjPtr = objPtr;				\
	    ++cachePtr->numObjects;					\
	}								\
    } while (0)

#else /* not PURIFY or USE_THREAD_ALLOC */

#if defined(USE_TCLALLOC) && USE_TCLALLOC
    MODULE_SCOPE void TclFinalizeAllocSubsystem();
    MODULE_SCOPE void TclInitAlloc();
#else
#   define USE_TCLALLOC 0
#endif

#if TCL_THREADS
/* declared in tclObj.c */
MODULE_SCOPE Tcl_Mutex	tclObjMutex;
#endif

#  define TclAllocObjStorageEx(interp, objPtr) \
    do {								\
	Tcl_MutexLock(&tclObjMutex);					\
	if (tclFreeObjList == NULL) {					\
	    TclAllocateFreeObjects();					\
	}								\
	(objPtr) = tclFreeObjList;					\
	tclFreeObjList = (Tcl_Obj *)					\
		tclFreeObjList->internalRep.twoPtrValue.ptr1;		\
	Tcl_MutexUnlock(&tclObjMutex);					\
    } while (0)

#  define TclFreeObjStorageEx(interp, objPtr) \
    do {							       \
	Tcl_MutexLock(&tclObjMutex);				       \
	(objPtr)->internalRep.twoPtrValue.ptr1 = (void *) tclFreeObjList; \
	tclFreeObjList = (objPtr);				       \
	Tcl_MutexUnlock(&tclObjMutex);				       \
    } while (0)
#endif

#else /* TCL_MEM_DEBUG */
MODULE_SCOPE void	TclDbInitNewObj(Tcl_Obj *objPtr, const char *file,
			    int line);

# define TclDbNewObj(objPtr, file, line) \
    do { \
	TclIncrObjsAllocated();						\
	(objPtr) = (Tcl_Obj *)						\
		Tcl_DbCkalloc(sizeof(Tcl_Obj), (file), (line));		\
	TclDbInitNewObj((objPtr), (file), (line));			\
	TCL_DTRACE_OBJ_CREATE(objPtr);					\
    } while (0)

# define TclNewObj(objPtr) \
    TclDbNewObj(objPtr, __FILE__, __LINE__);

# define TclDecrRefCount(objPtr) \
    Tcl_DbDecrRefCount(objPtr, __FILE__, __LINE__)

#undef USE_THREAD_ALLOC
#endif /* TCL_MEM_DEBUG */

/*
 *----------------------------------------------------------------
 * Macros used by the Tcl core to set a Tcl_Obj's string representation to a
 * copy of the "len" bytes starting at "bytePtr". The value of "len" must
 * not be negative.  When "len" is 0, then it is acceptable to pass
 * "bytePtr" = NULL.  When "len" > 0, "bytePtr" must not be NULL, and it
 * must point to a location from which "len" bytes may be read.  These
 * constraints are not checked here.  The validity of the bytes copied
 * as a value string representation is also not verififed.  This macro
 * must not be called while "objPtr" is being freed or when "objPtr"
 * already has a string representation.  The caller must use
 * this macro properly.  Improper use can lead to dangerous results.
 * Because "len" is referenced multiple times, take care that it is an
 * expression with the same value each use.
 *
 * The ANSI C "prototypes" for these macros are:
 *
 * MODULE_SCOPE void TclInitEmptyStringRep(Tcl_Obj *objPtr);
 * MODULE_SCOPE void TclInitStringRep(Tcl_Obj *objPtr, char *bytePtr, size_t len);
 * MODULE_SCOPE void TclAttemptInitStringRep(Tcl_Obj *objPtr, char *bytePtr, size_t len);
 *
 *----------------------------------------------------------------
 */

#define TclInitEmptyStringRep(objPtr) \
	((objPtr)->length = (((objPtr)->bytes = &tclEmptyString), 0))


#define TclInitStringRep(objPtr, bytePtr, len) \
    if ((len) == 0) { \
	TclInitEmptyStringRep(objPtr); \
    } else { \
	(objPtr)->bytes = (char *)Tcl_Alloc((len) + 1U); \
	memcpy((objPtr)->bytes, (bytePtr) ? (bytePtr) : &tclEmptyString, (len)); \
	(objPtr)->bytes[len] = '\0'; \
	(objPtr)->length = (len); \
    }

#define TclAttemptInitStringRep(objPtr, bytePtr, len) \
    ((((len) == 0) ? ( \
	TclInitEmptyStringRep(objPtr) \
    ) : ( \
	(objPtr)->bytes = (char *)Tcl_AttemptAlloc((len) + 1U), \
	(objPtr)->length = ((objPtr)->bytes) ? \
		(memcpy((objPtr)->bytes, (bytePtr) ? (bytePtr) : &tclEmptyString, (len)), \
		(objPtr)->bytes[len] = '\0', (len)) : (-1) \
    )), (objPtr)->bytes)

/*
 *----------------------------------------------------------------
 * Macro used by the Tcl core to get the string representation's byte array
 * pointer from a Tcl_Obj. This is an inline version of Tcl_GetString(). The
 * macro's expression result is the string rep's byte pointer which might be
 * NULL. The bytes referenced by this pointer must not be modified by the
 * caller. The ANSI C "prototype" for this macro is:
 *
 * MODULE_SCOPE char *	TclGetString(Tcl_Obj *objPtr);
 *----------------------------------------------------------------
 */

#define TclGetString(objPtr) \
    ((objPtr)->bytes? (objPtr)->bytes : Tcl_GetString(objPtr))

/*
 *----------------------------------------------------------------
 * Macro used by the Tcl core to clean out an object's internal
 * representation. Does not actually reset the rep's bytes. The ANSI C
 * "prototype" for this macro is:
 *
 * MODULE_SCOPE void	TclFreeInternalRep(Tcl_Obj *objPtr);
 *----------------------------------------------------------------
 */

#define TclFreeInternalRep(objPtr) \
    if ((objPtr)->typePtr != NULL) { \
	if ((objPtr)->typePtr->freeIntRepProc != NULL) { \
	    (objPtr)->typePtr->freeIntRepProc(objPtr); \
	} \
	(objPtr)->typePtr = NULL; \
    }

/*
 *----------------------------------------------------------------
 * Macro used by the Tcl core to clean out an object's string representation.
 * The ANSI C "prototype" for this macro is:
 *
 * MODULE_SCOPE void	TclInvalidateStringRep(Tcl_Obj *objPtr);
 *----------------------------------------------------------------
 */

#define TclInvalidateStringRep(objPtr) \
    do { \
	Tcl_Obj *_isobjPtr = (Tcl_Obj *)(objPtr); \
	if (_isobjPtr->bytes != NULL) { \
	    if (_isobjPtr->bytes != &tclEmptyString) { \
		Tcl_Free((char *)_isobjPtr->bytes); \
	    } \
	    _isobjPtr->bytes = NULL; \
	} \
    } while (0)

/*
 * These form part of the native filesystem support. They are needed here
 * because we have a few native filesystem functions (which are the same for
 * win/unix) in this file.
 */

#ifdef __cplusplus
extern "C" {
#endif
MODULE_SCOPE const char *const		tclpFileAttrStrings[];
MODULE_SCOPE const TclFileAttrProcs	tclpFileAttrProcs[];
#ifdef __cplusplus
}
#endif

/*
 *----------------------------------------------------------------
 * Macro used by the Tcl core to test whether an object has a
 * string representation (or is a 'pure' internal value).
 * The ANSI C "prototype" for this macro is:
 *
 * MODULE_SCOPE int	TclHasStringRep(Tcl_Obj *objPtr);
 *----------------------------------------------------------------
 */

#define TclHasStringRep(objPtr) \
    ((objPtr)->bytes != NULL)

/*
 *----------------------------------------------------------------
 * Macro used by the Tcl core to get the bignum out of the bignum
 * representation of a Tcl_Obj.
 * The ANSI C "prototype" for this macro is:
 *
 * MODULE_SCOPE void	TclUnpackBignum(Tcl_Obj *objPtr, mp_int bignum);
 *----------------------------------------------------------------
 */

#define TclUnpackBignum(objPtr, bignum) \
    do {								\
	Tcl_Obj *bignumObj = (objPtr);				\
	int bignumPayload =					\
		PTR2INT(bignumObj->internalRep.twoPtrValue.ptr2);	\
	if (bignumPayload == -1) {					\
	    (bignum) = *((mp_int *) bignumObj->internalRep.twoPtrValue.ptr1); \
	} else {							\
	    (bignum).dp = (mp_digit *)bignumObj->internalRep.twoPtrValue.ptr1;	\
	    (bignum).sign = bignumPayload >> 30;			\
	    (bignum).alloc = (bignumPayload >> 15) & 0x7FFF;		\
	    (bignum).used = bignumPayload & 0x7FFF;			\
	}								\
    } while (0)

/*
 *----------------------------------------------------------------
 * Macros used by the Tcl core to grow Tcl_Token arrays. They use the same
 * growth algorithm as used in tclStringObj.c for growing strings. The ANSI C
 * "prototype" for this macro is:
 *
 * MODULE_SCOPE void	TclGrowTokenArray(Tcl_Token *tokenPtr, int used,
 *				int available, int append,
 *				Tcl_Token *staticPtr);
 * MODULE_SCOPE void	TclGrowParseTokenArray(Tcl_Parse *parsePtr,
 *				int append);
 *----------------------------------------------------------------
 */

/* General tuning for minimum growth in Tcl growth algorithms */
#ifndef TCL_MIN_GROWTH
#  ifdef TCL_GROWTH_MIN_ALLOC
     /* Support for any legacy tuners */
#    define TCL_MIN_GROWTH TCL_GROWTH_MIN_ALLOC
#  else
#    define TCL_MIN_GROWTH 1024
#  endif
#endif

/* Token growth tuning, default to the general value. */
#ifndef TCL_MIN_TOKEN_GROWTH
#define TCL_MIN_TOKEN_GROWTH TCL_MIN_GROWTH/sizeof(Tcl_Token)
#endif

/* TODO - code below does not check for integer overflow */
#define TclGrowTokenArray(tokenPtr, used, available, append, staticPtr)	\
    do {								\
	Tcl_Size _needed = (used) + (append);				\
	if (_needed > (available)) {					\
	    Tcl_Size allocated = 2 * _needed;				\
	    Tcl_Token *oldPtr = (tokenPtr);				\
	    Tcl_Token *newPtr;						\
	    if (oldPtr == (staticPtr)) {				\
		oldPtr = NULL;						\
	    }								\
	    newPtr = (Tcl_Token *)Tcl_AttemptRealloc((char *) oldPtr,	\
		    allocated * sizeof(Tcl_Token));	\
	    if (newPtr == NULL) {					\
		allocated = _needed + (append) + TCL_MIN_TOKEN_GROWTH;	\
		newPtr = (Tcl_Token *)Tcl_Realloc((char *) oldPtr,	\
			allocated * sizeof(Tcl_Token)); \
	    }								\
	    (available) = allocated;					\
	    if (oldPtr == NULL) {					\
		memcpy(newPtr, staticPtr,				\
			(used) * sizeof(Tcl_Token));		\
	    }								\
	    (tokenPtr) = newPtr;					\
	}								\
    } while (0)

#define TclGrowParseTokenArray(parsePtr, append)			\
    TclGrowTokenArray((parsePtr)->tokenPtr, (parsePtr)->numTokens,	\
	    (parsePtr)->tokensAvailable, (append),			\
	    (parsePtr)->staticTokens)

/*
 *----------------------------------------------------------------
 * Macro used by the Tcl core get a unicode char from a utf string. It checks
 * to see if we have a one-byte utf char before calling the real
 * Tcl_UtfToUniChar, as this will save a lot of time for primarily ASCII
 * string handling. The macro's expression result is 1 for the 1-byte case or
 * the result of Tcl_UtfToUniChar. The ANSI C "prototype" for this macro is:
 *
 * MODULE_SCOPE int	TclUtfToUniChar(const char *string, Tcl_UniChar *ch);
 *----------------------------------------------------------------
 */

#define TclUtfToUniChar(str, chPtr) \
	(((UCHAR(*(str))) < 0x80) ?		\
	    ((*(chPtr) = UCHAR(*(str))), 1)	\
	    : Tcl_UtfToUniChar(str, chPtr))

/*
 *----------------------------------------------------------------
 * Macro counterpart of the Tcl_NumUtfChars() function. To be used in speed-
 * -sensitive points where it pays to avoid a function call in the common case
 * of counting along a string of all one-byte characters.  The ANSI C
 * "prototype" for this macro is:
 *
 * MODULE_SCOPE void	TclNumUtfCharsM(Tcl_Size numChars, const char *bytes,
 *				Tcl_Size numBytes);
 * numBytes must be >= 0
 *----------------------------------------------------------------
 */

#define TclNumUtfCharsM(numChars, bytes, numBytes) \
    do { \
	Tcl_Size _count = 0, _i = (numBytes); \
	unsigned char *_str = (unsigned char *) (bytes); \
	while (_i > 0 && (*_str < 0xC0)) { _i--; _str++; } \
	_count = (numBytes) - _i; \
	if (_i) { \
	    _count += Tcl_NumUtfChars((bytes) + _count, _i); \
	} \
	(numChars) = _count; \
    } while (0);

/*
 *----------------------------------------------------------------
 * Macro that encapsulates the logic that determines when it is safe to
 * interpret a string as a byte array directly. In summary, the object must be
 * a byte array and must not have a string representation (as the operations
 * that it is used in are defined on strings, not byte arrays). Theoretically
 * it is possible to also be efficient in the case where the object's bytes
 * field is filled by generation from the byte array (c.f. list canonicality)
 * but we don't do that at the moment since this is purely about efficiency.
 * The ANSI C "prototype" for this macro is:
 *
 * MODULE_SCOPE int	TclIsPureByteArray(Tcl_Obj *objPtr);
 *----------------------------------------------------------------
 */

MODULE_SCOPE int	TclIsPureByteArray(Tcl_Obj *objPtr);
#define TclIsPureDict(objPtr) \
	(((objPtr)->bytes==NULL) && ((objPtr)->typePtr==(void *)tclDictTypePtr))
#define TclHasInternalRep(objPtr, type) \
	((objPtr)->typePtr == ((void *)type))
#define TclFetchInternalRep(objPtr, type) \
	(TclHasInternalRep((objPtr), (type)) ? &((objPtr)->internalRep) : NULL)


/*
 *----------------------------------------------------------------
 * Macro used by the Tcl core to compare Unicode strings. On big-endian
 * systems we can use the more efficient memcmp, but this would not be
 * lexically correct on little-endian systems. The ANSI C "prototype" for
 * this macro is:
 *
 * MODULE_SCOPE int	TclUniCharNcmp(const Tcl_UniChar *cs,
 *			    const Tcl_UniChar *ct, unsigned long n);
 *----------------------------------------------------------------
 */

#if defined(WORDS_BIGENDIAN)
#   define TclUniCharNcmp(cs,ct,n) memcmp((cs),(ct),(n)*sizeof(Tcl_UniChar))
#endif /* WORDS_BIGENDIAN */
/*
 *----------------------------------------------------------------
 * Macro used by the Tcl core to increment a namespace's export epoch
 * counter. The ANSI C "prototype" for this macro is:
 *
 * MODULE_SCOPE void	TclInvalidateNsCmdLookup(Namespace *nsPtr);
 *----------------------------------------------------------------
 */

#define TclInvalidateNsCmdLookup(nsPtr) \
    if ((nsPtr)->numExportPatterns) {		\
	(nsPtr)->exportLookupEpoch++;		\
    }						\
    if ((nsPtr)->commandPathLength) {		\
	(nsPtr)->cmdRefEpoch++;			\
    }

/*
 *----------------------------------------------------------------------
 *
 * Core procedure added to libtommath for bignum manipulation.
 *
 *----------------------------------------------------------------------
 */

MODULE_SCOPE Tcl_LibraryInitProc TclTommath_Init;

/*
 *----------------------------------------------------------------------
 *
 * External (platform specific) initialization routine, these declarations
 * explicitly don't use EXTERN since this code does not get compiled into the
 * library:
 *
 *----------------------------------------------------------------------
 */

MODULE_SCOPE Tcl_LibraryInitProc TclplatformtestInit;
MODULE_SCOPE Tcl_LibraryInitProc TclObjTest_Init;
MODULE_SCOPE Tcl_LibraryInitProc TclThread_Init;
MODULE_SCOPE Tcl_LibraryInitProc Procbodytest_Init;
MODULE_SCOPE Tcl_LibraryInitProc Procbodytest_SafeInit;
MODULE_SCOPE Tcl_LibraryInitProc TcltestObjectInterfaceInit;
MODULE_SCOPE Tcl_LibraryInitProc TcltestObjectInterfaceListIntegerInit;
MODULE_SCOPE Tcl_LibraryInitProc Tcl_ABSListTest_Init;

/*
 *----------------------------------------------------------------
 * Macro used by the Tcl core to check whether a pattern has any characters
 * special to [string match]. The ANSI C "prototype" for this macro is:
 *
 * MODULE_SCOPE int	TclMatchIsTrivial(const char *pattern);
 *----------------------------------------------------------------
 */

#define TclMatchIsTrivial(pattern) \
    (strpbrk((pattern), "*[?\\") == NULL)

/*
 *----------------------------------------------------------------
 * Macros used by the Tcl core to set a Tcl_Obj's numeric representation
 * avoiding the corresponding function calls in time critical parts of the
 * core. They should only be called on unshared objects. The ANSI C
 * "prototypes" for these macros are:
 *
 * MODULE_SCOPE void	TclSetIntObj(Tcl_Obj *objPtr, Tcl_WideInt w);
 * MODULE_SCOPE void	TclSetDoubleObj(Tcl_Obj *objPtr, double d);
 *----------------------------------------------------------------
 */

#define TclSetIntObj(objPtr, i) \
    do {						\
	Tcl_ObjInternalRep ir;				\
	ir.wideValue = (Tcl_WideInt) i;			\
	TclInvalidateStringRep(objPtr);			\
	Tcl_StoreInternalRep(objPtr, tclIntType, &ir);	\
    } while (0)

#define TclSetDoubleObj(objPtr, d) \
    do {						\
	Tcl_ObjInternalRep ir;				\
	ir.doubleValue = (double) d;			\
	TclInvalidateStringRep(objPtr);			\
	Tcl_StoreInternalRep(objPtr, tclDoubleType, &ir);	\
    } while (0)

/*
 *----------------------------------------------------------------
 * Macros used by the Tcl core to create and initialise objects of standard
 * types, avoiding the corresponding function calls in time critical parts of
 * the core. The ANSI C "prototypes" for these macros are:
 *
 * MODULE_SCOPE void	TclNewIntObj(Tcl_Obj *objPtr, Tcl_WideInt w);
 * MODULE_SCOPE void	TclNewDoubleObj(Tcl_Obj *objPtr, double d);
 * MODULE_SCOPE void	TclNewStringObj(Tcl_Obj *objPtr, const char *s, * Tcl_Size len);
 * MODULE_SCOPE void	TclNewLiteralStringObj(Tcl_Obj*objPtr, const char *sLiteral);
 *
 *----------------------------------------------------------------
 */

#ifndef TCL_MEM_DEBUG
#define TclNewIntObj(objPtr, w) \
    do {						\
	TclIncrObjsAllocated();				\
	TclAllocObjStorage(objPtr);			\
	(objPtr)->refCount = 0;				\
	(objPtr)->bytes = NULL;				\
	(objPtr)->internalRep.wideValue = (Tcl_WideInt)(w);	\
	(objPtr)->typePtr = tclIntType;		\
	TCL_DTRACE_OBJ_CREATE(objPtr);			\
    } while (0)

#define TclNewUIntObj(objPtr, uw) \
    do {						\
	TclIncrObjsAllocated();				\
	TclAllocObjStorage(objPtr);			\
	(objPtr)->refCount = 0;				\
	(objPtr)->bytes = NULL;				\
	Tcl_WideUInt uw_ = (uw);		\
	if (uw_ > WIDE_MAX) {			\
	    mp_int bignumValue_;		\
	    if (mp_init_u64(&bignumValue_, uw_) != MP_OKAY) {	\
		Tcl_Panic("%s: memory overflow", "TclNewUIntObj");	\
	    }	\
	    TclSetBignumInternalRep((objPtr), &bignumValue_);	\
	} else {	\
	    (objPtr)->internalRep.wideValue = (Tcl_WideInt)(uw_);	\
	    (objPtr)->typePtr = tclIntType;		\
	}	\
	TCL_DTRACE_OBJ_CREATE(objPtr);			\
    } while (0)

#define TclNewIndexObj(objPtr, uw) \
    TclNewIntObj(objPtr, uw)

#define TclNewDoubleObj(objPtr, d) \
    do {							\
	TclIncrObjsAllocated();					\
	TclAllocObjStorage(objPtr);				\
	(objPtr)->refCount = 0;					\
	(objPtr)->bytes = NULL;					\
	(objPtr)->internalRep.doubleValue = (double)(d);	\
	(objPtr)->typePtr = tclDoubleType;			\
	TCL_DTRACE_OBJ_CREATE(objPtr);				\
    } while (0)

#define TclNewStringObj(objPtr, s, len) \
    do {							\
	TclIncrObjsAllocated();					\
	TclAllocObjStorage(objPtr);				\
	(objPtr)->refCount = 0;					\
	TclInitStringRep((objPtr), (s), (len));			\
	(objPtr)->typePtr = NULL;				\
	TCL_DTRACE_OBJ_CREATE(objPtr);				\
    } while (0)

#else /* TCL_MEM_DEBUG */
#define TclNewIntObj(objPtr, w) \
    (objPtr) = Tcl_NewWideIntObj(w)

#define TclNewUIntObj(objPtr, uw) \
    do {						\
	Tcl_WideUInt uw_ = (uw);		\
	if (uw_ > WIDE_MAX) {			\
	    mp_int bignumValue_;		\
	    if (mp_init_u64(&bignumValue_, uw_) == MP_OKAY) {	\
		(objPtr) = Tcl_NewBignumObj(&bignumValue_);	\
	    } else {	\
		(objPtr) = NULL; \
	    } \
	} else {	\
	    (objPtr) = Tcl_NewWideIntObj(uw_);	\
	}	\
    } while (0)

#define TclNewIndexObj(objPtr, w) \
    TclNewIntObj(objPtr, w)

#define TclNewDoubleObj(objPtr, d) \
    (objPtr) = Tcl_NewDoubleObj(d)

#define TclNewStringObj(objPtr, s, len) \
    (objPtr) = Tcl_NewStringObj((s), (len))
#endif /* TCL_MEM_DEBUG */

/*
 * The sLiteral argument *must* be a string literal; the incantation with
 * sizeof(sLiteral "") will fail to compile otherwise.
 */
#define TclNewLiteralStringObj(objPtr, sLiteral) \
    TclNewStringObj((objPtr), (sLiteral), sizeof(sLiteral "") - 1)

/*
 *----------------------------------------------------------------
 * Convenience macros for DStrings.
 * The ANSI C "prototypes" for these macros are:
 *
 * MODULE_SCOPE char * TclDStringAppendLiteral(Tcl_DString *dsPtr,
 *			const char *sLiteral);
 * MODULE_SCOPE void   TclDStringClear(Tcl_DString *dsPtr);
 */

#define TclDStringAppendLiteral(dsPtr, sLiteral) \
    Tcl_DStringAppend((dsPtr), (sLiteral), sizeof(sLiteral "") - 1)
#define TclDStringClear(dsPtr) \
    Tcl_DStringSetLength((dsPtr), 0)

/*
 *----------------------------------------------------------------
 * Inline version of Tcl_GetCurrentNamespace and Tcl_GetGlobalNamespace.
 */

#define TclGetCurrentNamespace(interp) \
    (Tcl_Namespace *) ((Interp *)(interp))->varFramePtr->nsPtr

#define TclGetGlobalNamespace(interp) \
    (Tcl_Namespace *) ((Interp *)(interp))->globalNsPtr

/*
 *----------------------------------------------------------------
 * Inline version of TclCleanupCommand; still need the function as it is in
 * the internal stubs, but the core can use the macro instead.
 */

#define TclCleanupCommandMacro(cmdPtr)		\
    do {					\
	if ((cmdPtr)->refCount-- <= 1) {	\
	    Tcl_Free(cmdPtr);			\
	}					\
    } while (0)


/*
 * inside this routine crement refCount first incase cmdPtr is replacing itself
 */
#define TclRoutineAssign(location, cmdPtr)	    \
    do {					    \
	(cmdPtr)->refCount++;			    \
	if ((location) != NULL			    \
	    && (location--) <= 1) {		    \
	    Tcl_Free(((location)));		    \
	}					    \
	(location) = (cmdPtr);			    \
    } while (0)


#define TclRoutineHasName(cmdPtr) \
    ((cmdPtr)->hPtr != NULL)

/*
 *----------------------------------------------------------------
 * Inline versions of Tcl_LimitReady() and Tcl_LimitExceeded to limit number
 * of calls out of the critical path. Note that this code isn't particularly
 * readable; the non-inline version (in tclInterp.c) is much easier to
 * understand. Note also that these macros takes different args (iPtr->limit)
 * to the non-inline version.
 */

#define TclLimitExceeded(limit) ((limit).exceeded != 0)

#define TclLimitReady(limit)						\
    (((limit).active == 0) ? 0 :					\
    (++(limit).granularityTicker,					\
    ((((limit).active & TCL_LIMIT_COMMANDS) &&				\
	    (((limit).cmdGranularity == 1) ||				\
	    ((limit).granularityTicker % (limit).cmdGranularity == 0)))	\
	    ? 1 :							\
    (((limit).active & TCL_LIMIT_TIME) &&				\
	    (((limit).timeGranularity == 1) ||				\
	    ((limit).granularityTicker % (limit).timeGranularity == 0)))\
	    ? 1 : 0)))

/*
 * Compile-time assertions: these produce a compile time error if the
 * expression is not known to be true at compile time. If the assertion is
 * known to be false, the compiler (or optimizer?) will error out with
 * "division by zero". If the assertion cannot be evaluated at compile time,
 * the compiler will error out with "non-static initializer".
 *
 * Adapted with permission from
 * http://www.pixelbeat.org/programming/gcc/static_assert.html
 */

#define TCL_CT_ASSERT(e) \
    {enum { ct_assert_value = 1/(!!(e)) };}

/*
 *----------------------------------------------------------------
 * Allocator for small structs (<=sizeof(Tcl_Obj)) using the Tcl_Obj pool.
 * Only checked at compile time.
 *
 * ONLY USE FOR CONSTANT nBytes.
 *
 * DO NOT LET THEM CROSS THREAD BOUNDARIES
 *----------------------------------------------------------------
 */

#define TclSmallAlloc(nbytes, memPtr) \
    TclSmallAllocEx(NULL, (nbytes), (memPtr))

#define TclSmallFree(memPtr) \
    TclSmallFreeEx(NULL, (memPtr))

#ifndef TCL_MEM_DEBUG
#define TclSmallAllocEx(interp, nbytes, memPtr) \
    do {								\
	Tcl_Obj *_objPtr;						\
	TCL_CT_ASSERT((nbytes)<=sizeof(Tcl_Obj));			\
	TclIncrObjsAllocated();						\
	TclAllocObjStorageEx((interp), (_objPtr));			\
	*(void **)&(memPtr) = (void *) (_objPtr);			\
    } while (0)

#define TclSmallFreeEx(interp, memPtr) \
    do {								\
	TclFreeObjStorageEx((interp), (Tcl_Obj *)(memPtr));		\
	TclIncrObjsFreed();						\
    } while (0)

#else    /* TCL_MEM_DEBUG */
#define TclSmallAllocEx(interp, nbytes, memPtr) \
    do {								\
	Tcl_Obj *_objPtr;						\
	TCL_CT_ASSERT((nbytes)<=sizeof(Tcl_Obj));			\
	TclNewObj(_objPtr);						\
	*(void **)&(memPtr) = (void *)_objPtr;				\
    } while (0)

#define TclSmallFreeEx(interp, memPtr) \
    do {								\
	Tcl_Obj *_objPtr = (Tcl_Obj *)(memPtr);				\
	_objPtr->bytes = NULL;						\
	_objPtr->typePtr = NULL;					\
	_objPtr->refCount = 1;						\
	TclDecrRefCount(_objPtr);					\
    } while (0)
#endif   /* TCL_MEM_DEBUG */

/*
 * Support for Clang Static Analyzer <http://clang-analyzer.llvm.org>
 */

#if defined(PURIFY) && defined(__clang__)
#if __has_feature(attribute_analyzer_noreturn) && \
	!defined(Tcl_Panic) && defined(Tcl_Panic_TCL_DECLARED)
void Tcl_Panic(const char *, ...) __attribute__((analyzer_noreturn));
#endif
#if !defined(CLANG_ASSERT)
#include <assert.h>
#define CLANG_ASSERT(x) assert(x)
#endif
#elif !defined(CLANG_ASSERT)
#define CLANG_ASSERT(x)
#endif /* PURIFY && __clang__ */

/*
 *----------------------------------------------------------------
 * Parameters, structs and macros for the non-recursive engine (NRE)
 *----------------------------------------------------------------
 */

#define NRE_USE_SMALL_ALLOC	1  /* Only turn off for debugging purposes. */
#ifndef NRE_ENABLE_ASSERTS
#define NRE_ENABLE_ASSERTS	0
#endif

/*
 * This is the main data struct for representing NR commands. It is designed
 * to fit in sizeof(Tcl_Obj) in order to exploit the fastest memory allocator
 * available.
 */

typedef struct NRE_callback {
    Tcl_NRPostProc *procPtr;
    void *data[4];
    struct NRE_callback *nextPtr;
} NRE_callback;

#define TOP_CB(iPtr) (((Interp *)(iPtr))->execEnvPtr->callbackPtr)

/*
 * Inline version of Tcl_NRAddCallback.
 */

#define TclNRAddCallback(interp,postProcPtr,data0,data1,data2,data3) \
    do {								\
	NRE_callback *_callbackPtr;					\
	TCLNR_ALLOC((interp), (_callbackPtr));				\
	_callbackPtr->procPtr = (postProcPtr);				\
	_callbackPtr->data[0] = (void *)(data0);			\
	_callbackPtr->data[1] = (void *)(data1);			\
	_callbackPtr->data[2] = (void *)(data2);			\
	_callbackPtr->data[3] = (void *)(data3);			\
	_callbackPtr->nextPtr = TOP_CB(interp);				\
	TOP_CB(interp) = _callbackPtr;					\
    } while (0)

#if NRE_USE_SMALL_ALLOC
#define TCLNR_ALLOC(interp, ptr) \
    TclSmallAllocEx(interp, sizeof(NRE_callback), (ptr))
#define TCLNR_FREE(interp, ptr)  TclSmallFreeEx((interp), (ptr))
#else
#define TCLNR_ALLOC(interp, ptr) \
    ((ptr) = (Tcl_Alloc(sizeof(NRE_callback))))
#define TCLNR_FREE(interp, ptr)  Tcl_Free(ptr)
#endif

#if NRE_ENABLE_ASSERTS
#define NRE_ASSERT(expr) assert((expr))
#else
#define NRE_ASSERT(expr)
#endif

#include "tclIntDecls.h"
#include "tclIntPlatDecls.h"

#if !defined(USE_TCL_STUBS) && !defined(TCL_MEM_DEBUG)
#define Tcl_AttemptAlloc        TclpAlloc
#define Tcl_AttemptRealloc      TclpRealloc
#define Tcl_Free                TclpFree
#endif

/*
 * Special hack for macOS, where the static linker (technically the 'ar'
 * command) hates empty object files, and accepts no flags to make it shut up.
 *
 * These symbols are otherwise completely useless.
 *
 * They can't be written to or written through. They can't be seen by any
 * other code. They use a separate attribute (supported by all macOS
 * compilers, which are derivatives of clang or gcc) to stop the compilation
 * from moaning. They will be excluded during the final linking stage.
 *
 * Other platforms get nothing at all. That's good.
 */

#ifdef MAC_OSX_TCL
#define TCL_MAC_EMPTY_FILE(name) \
    static __attribute__((used)) const void *const TclUnusedFile_ ## name = NULL;
#else
#define TCL_MAC_EMPTY_FILE(name)
#endif /* MAC_OSX_TCL */

/*
 * Other externals.
 */

MODULE_SCOPE size_t TclEnvEpoch;	/* Epoch of the tcl environment
					 * (if changed with tcl-env). */

#endif /* _TCLINT */

/*
 * Local Variables:
 * mode: c
 * c-basic-offset: 4
 * fill-column: 78
 * End:
 */<|MERGE_RESOLUTION|>--- conflicted
+++ resolved
@@ -299,6 +299,7 @@
 	int (*all)(tclObjTypeInterfaceArgsListAll);
 	int (*append)(tclObjTypeInterfaceArgsListAppend);
 	int (*appendlist)(tclObjTypeInterfaceArgsListAppendList);
+	int (*contains)(tclObjTypeInterfaceArgsListContains);
 	int (*index)(tclObjTypeInterfaceArgsListIndex);
 	int (*indexEnd)(tclObjTypeInterfaceArgsListIndexEnd);
 	int (*isSorted)(tclObjTypeInterfaceArgsListIsSorted);
@@ -1179,106 +1180,6 @@
 #define TCL_TRACE_ENTER_EXEC	1
 #define TCL_TRACE_LEAVE_EXEC	2
 
-<<<<<<< HEAD
-=======
-#if TCL_MAJOR_VERSION > 8
-#define TclObjTypeHasProc(objPtr, proc) (((objPtr)->typePtr \
-	&& ((offsetof(Tcl_ObjType, proc) < offsetof(Tcl_ObjType, version)) \
-	|| (offsetof(Tcl_ObjType, proc) < (objPtr)->typePtr->version))) ? \
-	((objPtr)->typePtr)->proc : NULL)
-
-MODULE_SCOPE Tcl_Size TclLengthOne(Tcl_Obj *);
-
--
-/*
- * Abstract List
- *
- *  This structure provides the functions used in List operations to emulate a
- *  List for AbstractList types.
- */
-
-
-static inline Tcl_Size
-TclObjTypeLength(Tcl_Obj *objPtr)
-{
-    Tcl_ObjTypeLengthProc *proc = TclObjTypeHasProc(objPtr, lengthProc);
-    return proc(objPtr);
-}
-static inline int
-TclObjTypeIndex(
-    Tcl_Interp *interp,
-    Tcl_Obj *objPtr,
-    Tcl_Size index,
-    Tcl_Obj **elemObjPtr)
-{
-    Tcl_ObjTypeIndexProc *proc = TclObjTypeHasProc(objPtr, indexProc);
-    return proc(interp, objPtr, index, elemObjPtr);
-}
-static inline int
-TclObjTypeSlice(
-    Tcl_Interp *interp,
-    Tcl_Obj *objPtr,
-    Tcl_Size fromIdx,
-    Tcl_Size toIdx,
-    Tcl_Obj **newObjPtr)
-{
-    Tcl_ObjTypeSliceProc *proc = TclObjTypeHasProc(objPtr, sliceProc);
-    return proc(interp, objPtr, fromIdx, toIdx, newObjPtr);
-}
-static inline int
-TclObjTypeReverse(
-    Tcl_Interp *interp,
-    Tcl_Obj *objPtr,
-    Tcl_Obj **newObjPtr)
-{
-    Tcl_ObjTypeReverseProc *proc = TclObjTypeHasProc(objPtr, reverseProc);
-    return proc(interp, objPtr, newObjPtr);
-}
-static inline int
-TclObjTypeGetElements(
-    Tcl_Interp *interp,
-    Tcl_Obj *objPtr,
-    Tcl_Size *objCPtr,
-    Tcl_Obj ***objVPtr)
-{
-    Tcl_ObjTypeGetElements *proc = TclObjTypeHasProc(objPtr, getElementsProc);
-    return proc(interp, objPtr, objCPtr, objVPtr);
-}
-static inline Tcl_Obj*
-TclObjTypeSetElement(
-    Tcl_Interp *interp,
-    Tcl_Obj *objPtr,
-    Tcl_Size indexCount,
-    Tcl_Obj *const indexArray[],
-    Tcl_Obj *valueObj)
-{
-    Tcl_ObjTypeSetElement *proc = TclObjTypeHasProc(objPtr, setElementProc);
-    return proc(interp, objPtr, indexCount, indexArray, valueObj);
-}
-static inline int
-TclObjTypeReplace(
-    Tcl_Interp *interp,
-    Tcl_Obj *objPtr,
-    Tcl_Size first,
-    Tcl_Size numToDelete,
-    Tcl_Size numToInsert,
-    Tcl_Obj *const insertObjs[])
-{
-    Tcl_ObjTypeReplaceProc *proc = TclObjTypeHasProc(objPtr, replaceProc);
-    return proc(interp, objPtr, first, numToDelete, numToInsert, insertObjs);
-}
-static inline int
-TclObjTypeInOperator(Tcl_Interp *interp, struct Tcl_Obj *valueObj,
-		     struct Tcl_Obj *listObj, int *boolResult)
-{
-    Tcl_ObjTypeInOperatorProc *proc = TclObjTypeHasProc(listObj, inOperProc);
-    return proc(interp, valueObj, listObj, boolResult);
-}
-#endif /* TCL_MAJOR_VERSION > 8 */
-
-
->>>>>>> 4eef7b0f
 /*
  * The structure below defines an entry in the assocData hash table which is
  * associated with an interpreter. The entry contains a pointer to a function
