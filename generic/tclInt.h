--- conflicted
+++ resolved
@@ -3410,20 +3410,12 @@
 MODULE_SCOPE Tcl_Obj *	TclLindexFlat(Tcl_Interp *interp, Tcl_Obj *listPtr,
 			    Tcl_Size indexCount, Tcl_Obj *const indexArray[]);
 MODULE_SCOPE Tcl_Obj *	TclListObjGetElement(Tcl_Obj *listObj, Tcl_Size index);
-<<<<<<< HEAD
 MODULE_SCOPE int	Tcl_LengthIsFinite(Tcl_Size length);
 /* TIP #280 */
 MODULE_SCOPE void	TclListLines(Tcl_Obj *listObj, Tcl_Size line, int n,
 			    int *lines, Tcl_Obj *const *elems);
-
-MODULE_SCOPE Tcl_Obj *	TclListObjCopy(Tcl_Interp *interp, Tcl_Obj *listPtr);
 MODULE_SCOPE int	(*TclObjInterfaceGetListIndex (Tcl_Obj *objPtr))
 			    (tclObjTypeInterfaceArgsListIndex);
-=======
-/* TIP #280 */
-MODULE_SCOPE void	TclListLines(Tcl_Obj *listObj, Tcl_Size line, int n,
-			    int *lines, Tcl_Obj *const *elems);
->>>>>>> b359029b
 MODULE_SCOPE int	TclListObjAppendElements(Tcl_Interp *interp,
 			    Tcl_Obj *toObj, Tcl_Size elemCount,
 			    Tcl_Obj *const elemObjv[]);
@@ -3447,11 +3439,8 @@
 MODULE_SCOPE void	TclNsDecrRefCount(Namespace *nsPtr);
 MODULE_SCOPE int	TclNamespaceDeleted(Namespace *nsPtr);
 MODULE_SCOPE Tcl_Obj *	TclObjGetScalar(Tcl_Obj *objPtr);
-<<<<<<< HEAD
-MODULE_SCOPE const char *	TclObjTypeName(const Tcl_ObjType *typePtr);
+MODULE_SCOPE const char *   TclObjTypeName(const Tcl_ObjType *typePtr);
 MODULE_SCOPE int	 TclObjTypeVersion (const Tcl_ObjType *typePtr);
-=======
->>>>>>> b359029b
 MODULE_SCOPE void	TclObjVarErrMsg(Tcl_Interp *interp, Tcl_Obj *part1Ptr,
 			    Tcl_Obj *part2Ptr, const char *operation,
 			    const char *reason, int index);
