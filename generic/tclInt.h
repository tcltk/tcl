/*
 * tclInt.h --
 *
 *	Declarations of things used internally by the Tcl interpreter.
 *
 * Copyright (c) 1987-1993 The Regents of the University of California.
 * Copyright (c) 1993-1997 Lucent Technologies.
 * Copyright (c) 1994-1998 Sun Microsystems, Inc.
 * Copyright (c) 1998-1999 by Scriptics Corporation.
 * Copyright (c) 2001, 2002 by Kevin B. Kenny.  All rights reserved.
 * Copyright (c) 2007 Daniel A. Steffen <das@users.sourceforge.net>
 * Copyright (c) 2006-2008 by Joe Mistachkin.  All rights reserved.
 * Copyright (c) 2008 by Miguel Sofer. All rights reserved.
 *
 * See the file "license.terms" for information on usage and redistribution of
 * this file, and for a DISCLAIMER OF ALL WARRANTIES.
 */

#ifndef _TCLINT
#define _TCLINT

/*
 * Some numerics configuration options.
 */

#undef ACCEPT_NAN

/*
 * Used to tag functions that are only to be visible within the module being
 * built and not outside it (where this is supported by the linker).
 * Also used in the platform-specific *Port.h files.
 */

#ifndef MODULE_SCOPE
#   ifdef __cplusplus
#	define MODULE_SCOPE extern "C"
#   else
#	define MODULE_SCOPE extern
#   endif
#endif

#ifndef JOIN
#  define JOIN(a,b) JOIN1(a,b)
#  define JOIN1(a,b) a##b
#endif

#if defined(__cplusplus)
#   define TCL_UNUSED(T) T
#elif defined(__GNUC__) && (__GNUC__ > 2)
#   define TCL_UNUSED(T) T JOIN(dummy, __LINE__) __attribute__((unused))
#else
#   define TCL_UNUSED(T) T JOIN(dummy, __LINE__)
#endif

/*
 * Common include files needed by most of the Tcl source files are included
 * here, so that system-dependent personalizations for the include files only
 * have to be made in once place. This results in a few extra includes, but
 * greater modularity. The order of the three groups of #includes is
 * important. For example, stdio.h is needed by tcl.h.
 */

#include "tclPort.h"

#include <stdio.h>

#include <ctype.h>
#include <stdarg.h>
#ifdef NO_STDLIB_H
#   include "../compat/stdlib.h"
#else
#   include <stdlib.h>
#endif
#ifdef NO_STRING_H
#include "../compat/string.h"
#else
#include <string.h>
#endif
#include <locale.h>

/*
 * Ensure WORDS_BIGENDIAN is defined correctly:
 * Needs to happen here in addition to configure to work with fat compiles on
 * Darwin (where configure runs only once for multiple architectures).
 */

#ifdef HAVE_SYS_TYPES_H
#    include <sys/types.h>
#endif
#ifdef HAVE_SYS_PARAM_H
#    include <sys/param.h>
#endif
#ifdef BYTE_ORDER
#    ifdef BIG_ENDIAN
#	 if BYTE_ORDER == BIG_ENDIAN
#	     undef WORDS_BIGENDIAN
#	     define WORDS_BIGENDIAN 1
#	 endif
#    endif
#    ifdef LITTLE_ENDIAN
#	 if BYTE_ORDER == LITTLE_ENDIAN
#	     undef WORDS_BIGENDIAN
#	 endif
#    endif
#endif

/*
 * Macros used to cast between pointers and integers (e.g. when storing an int
 * in ClientData), on 64-bit architectures they avoid gcc warning about "cast
 * to/from pointer from/to integer of different size".
 */

#if !defined(INT2PTR)
#   define INT2PTR(p) ((void *)(ptrdiff_t)(p))
#endif
#if !defined(PTR2INT)
#   define PTR2INT(p) ((ptrdiff_t)(p))
#endif
#if !defined(UINT2PTR)
#   define UINT2PTR(p) ((void *)(size_t)(p))
#endif
#if !defined(PTR2UINT)
#   define PTR2UINT(p) ((size_t)(p))
#endif

#if defined(_WIN32) && defined(_MSC_VER)
#   define vsnprintf _vsnprintf
#endif

#if !defined(TCL_THREADS)
#   define TCL_THREADS 1
#endif
#if !TCL_THREADS
#   undef TCL_DECLARE_MUTEX
#   define TCL_DECLARE_MUTEX(name)
#   undef  Tcl_MutexLock
#   define Tcl_MutexLock(mutexPtr)
#   undef  Tcl_MutexUnlock
#   define Tcl_MutexUnlock(mutexPtr)
#   undef  Tcl_MutexFinalize
#   define Tcl_MutexFinalize(mutexPtr)
#   undef  Tcl_ConditionNotify
#   define Tcl_ConditionNotify(condPtr)
#   undef  Tcl_ConditionWait
#   define Tcl_ConditionWait(condPtr, mutexPtr, timePtr)
#   undef  Tcl_ConditionFinalize
#   define Tcl_ConditionFinalize(condPtr)
#endif

/*
 * The following procedures allow namespaces to be customized to support
 * special name resolution rules for commands/variables.
 */

struct Tcl_ResolvedVarInfo;

typedef Tcl_Var (Tcl_ResolveRuntimeVarProc)(Tcl_Interp *interp,
	struct Tcl_ResolvedVarInfo *vinfoPtr);

typedef void (Tcl_ResolveVarDeleteProc)(struct Tcl_ResolvedVarInfo *vinfoPtr);

/*
 * The following structure encapsulates the routines needed to resolve a
 * variable reference at runtime. Any variable specific state will typically
 * be appended to this structure.
 */

typedef struct Tcl_ResolvedVarInfo {
    Tcl_ResolveRuntimeVarProc *fetchProc;
    Tcl_ResolveVarDeleteProc *deleteProc;
} Tcl_ResolvedVarInfo;

typedef int (Tcl_ResolveCompiledVarProc)(Tcl_Interp *interp,
	const char *name, size_t length, Tcl_Namespace *context,
	Tcl_ResolvedVarInfo **rPtr);

typedef int (Tcl_ResolveVarProc)(Tcl_Interp *interp, const char *name,
	Tcl_Namespace *context, int flags, Tcl_Var *rPtr);

typedef int (Tcl_ResolveCmdProc)(Tcl_Interp *interp, const char *name,
	Tcl_Namespace *context, int flags, Tcl_Command *rPtr);

typedef struct Tcl_ResolverInfo {
    Tcl_ResolveCmdProc *cmdResProc;
				/* Procedure handling command name
				 * resolution. */
    Tcl_ResolveVarProc *varResProc;
				/* Procedure handling variable name resolution
				 * for variables that can only be handled at
				 * runtime. */
    Tcl_ResolveCompiledVarProc *compiledVarResProc;
				/* Procedure handling variable name resolution
				 * at compile time. */
} Tcl_ResolverInfo;

/*
 * This flag bit should not interfere with TCL_GLOBAL_ONLY,
 * TCL_NAMESPACE_ONLY, or TCL_LEAVE_ERR_MSG; it signals that the variable
 * lookup is performed for upvar (or similar) purposes, with slightly
 * different rules:
 *    - Bug #696893 - variable is either proc-local or in the current
 *	namespace; never follow the second (global) resolution path
 *    - Bug #631741 - do not use special namespace or interp resolvers
 */

#define TCL_AVOID_RESOLVERS 0x40000

/*
 *----------------------------------------------------------------
 * Data structures related to namespaces.
 *----------------------------------------------------------------
 */

typedef struct Tcl_Ensemble Tcl_Ensemble;
typedef struct NamespacePathEntry NamespacePathEntry;

/*
 * Special hashtable for variables: this is just a Tcl_HashTable with an nsPtr
 * field added at the end: in this way variables can find their namespace
 * without having to copy a pointer in their struct: they can access it via
 * their hPtr->tablePtr.
 */

typedef struct TclVarHashTable {
    Tcl_HashTable table;
    struct Namespace *nsPtr;
} TclVarHashTable;

/*
 * This is for itcl - it likes to search our varTables directly :(
 */

#define TclVarHashFindVar(tablePtr, key) \
    TclVarHashCreateVar((tablePtr), (key), NULL)

/*
 * Define this to reduce the amount of space that the average namespace
 * consumes by only allocating the table of child namespaces when necessary.
 * Defining it breaks compatibility for Tcl extensions (e.g., itcl) which
 * reach directly into the Namespace structure.
 */

#undef BREAK_NAMESPACE_COMPAT

/*
 * The structure below defines a namespace.
 * Note: the first five fields must match exactly the fields in a
 * Tcl_Namespace structure (see tcl.h). If you change one, be sure to change
 * the other.
 */

typedef struct Namespace {
    char *name;			/* The namespace's simple (unqualified) name.
				 * This contains no ::'s. The name of the
				 * global namespace is "" although "::" is an
				 * synonym. */
    char *fullName;		/* The namespace's fully qualified name. This
				 * starts with ::. */
    void *clientData;	/* An arbitrary value associated with this
				 * namespace. */
    Tcl_NamespaceDeleteProc *deleteProc;
				/* Procedure invoked when deleting the
				 * namespace to, e.g., free clientData. */
    struct Namespace *parentPtr;/* Points to the namespace that contains this
				 * one. NULL if this is the global
				 * namespace. */
#ifndef BREAK_NAMESPACE_COMPAT
    Tcl_HashTable childTable;	/* Contains any child namespaces. Indexed by
				 * strings; values have type (Namespace *). */
#else
    Tcl_HashTable *childTablePtr;
				/* Contains any child namespaces. Indexed by
				 * strings; values have type (Namespace *). If
				 * NULL, there are no children. */
#endif
    size_t nsId;		/* Unique id for the namespace. */
    Tcl_Interp *interp;	/* The interpreter containing this
				 * namespace. */
    int flags;			/* OR-ed combination of the namespace status
				 * flags NS_DYING and NS_DEAD listed below. */
    size_t activationCount;	/* Number of "activations" or active call
				 * frames for this namespace that are on the
				 * Tcl call stack. The namespace won't be
				 * freed until activationCount becomes zero. */
    size_t refCount;		/* Count of references by namespaceName
				 * objects. The namespace can't be freed until
				 * refCount becomes zero. */
    Tcl_HashTable cmdTable;	/* Contains all the commands currently
				 * registered in the namespace. Indexed by
				 * strings; values have type (Command *).
				 * Commands imported by Tcl_Import have
				 * Command structures that point (via an
				 * ImportedCmdRef structure) to the Command
				 * structure in the source namespace's command
				 * table. */
    TclVarHashTable varTable;	/* Contains all the (global) variables
				 * currently in this namespace. Indexed by
				 * strings; values have type (Var *). */
    char **exportArrayPtr;	/* Points to an array of string patterns
				 * specifying which commands are exported. A
				 * pattern may include "string match" style
				 * wildcard characters to specify multiple
				 * commands; however, no namespace qualifiers
				 * are allowed. NULL if no export patterns are
				 * registered. */
    size_t numExportPatterns;	/* Number of export patterns currently
				 * registered using "namespace export". */
    size_t maxExportPatterns;	/* Number of export patterns for which space
				 * is currently allocated. */
    size_t cmdRefEpoch;		/* Incremented if a newly added command
				 * shadows a command for which this namespace
				 * has already cached a Command* pointer; this
				 * causes all its cached Command* pointers to
				 * be invalidated. */
    size_t resolverEpoch;		/* Incremented whenever (a) the name
				 * resolution rules change for this namespace
				 * or (b) a newly added command shadows a
				 * command that is compiled to bytecodes. This
				 * invalidates all byte codes compiled in the
				 * namespace, causing the code to be
				 * recompiled under the new rules.*/
    Tcl_ResolveCmdProc *cmdResProc;
				/* If non-null, this procedure overrides the
				 * usual command resolution mechanism in Tcl.
				 * This procedure is invoked within
				 * Tcl_FindCommand to resolve all command
				 * references within the namespace. */
    Tcl_ResolveVarProc *varResProc;
				/* If non-null, this procedure overrides the
				 * usual variable resolution mechanism in Tcl.
				 * This procedure is invoked within
				 * Tcl_FindNamespaceVar to resolve all
				 * variable references within the namespace at
				 * runtime. */
    Tcl_ResolveCompiledVarProc *compiledVarResProc;
				/* If non-null, this procedure overrides the
				 * usual variable resolution mechanism in Tcl.
				 * This procedure is invoked within
				 * LookupCompiledLocal to resolve variable
				 * references within the namespace at compile
				 * time. */
    size_t exportLookupEpoch;	/* Incremented whenever a command is added to
				 * a namespace, removed from a namespace or
				 * the exports of a namespace are changed.
				 * Allows TIP#112-driven command lists to be
				 * validated efficiently. */
    Tcl_Ensemble *ensembles;	/* List of structures that contain the details
				 * of the ensembles that are implemented on
				 * top of this namespace. */
    Tcl_Obj *unknownHandlerPtr;	/* A script fragment to be used when command
				 * resolution in this namespace fails. TIP
				 * 181. */
    size_t commandPathLength;	/* The length of the explicit path. */
    NamespacePathEntry *commandPathArray;
				/* The explicit path of the namespace as an
				 * array. */
    NamespacePathEntry *commandPathSourceList;
				/* Linked list of path entries that point to
				 * this namespace. */
    Tcl_NamespaceDeleteProc *earlyDeleteProc;
				/* Just like the deleteProc field (and called
				 * with the same clientData) but called at the
				 * start of the deletion process, so there is
				 * a chance for code to do stuff inside the
				 * namespace before deletion completes. */
} Namespace;

/*
 * An entry on a namespace's command resolution path.
 */

struct NamespacePathEntry {
    Namespace *nsPtr;		/* What does this path entry point to? If it
				 * is NULL, this path entry points is
				 * redundant and should be skipped. */
    Namespace *creatorNsPtr;	/* Where does this path entry point from? This
				 * allows for efficient invalidation of
				 * references when the path entry's target
				 * updates its current list of defined
				 * commands. */
    NamespacePathEntry *prevPtr, *nextPtr;
				/* Linked list pointers or NULL at either end
				 * of the list that hangs off Namespace's
				 * commandPathSourceList field. */
};

/*
 * Flags used to represent the status of a namespace:
 *
 * NS_DYING -	1 means Tcl_DeleteNamespace has been called to delete the
 *		namespace.  There may still be active call frames on the Tcl
 *		stack that refer to the namespace. When the last call frame
 *		referring to it has been popped, its remaining variables and
 *		commands are destroyed and it is marked "dead" (NS_DEAD).
 * NS_TEARDOWN  -1 means that TclTeardownNamespace has already been called on
 *		this namespace and it should not be called again [Bug 1355942].
 * NS_DEAD -	1 means Tcl_DeleteNamespace has been called to delete the
 *		namespace and no call frames still refer to it. It is no longer
 *		accessible by name. Its variables and commands have already
 *		been destroyed.  When the last namespaceName object in any byte
 *		code unit that refers to the namespace has been freed (i.e.,
 *		when the namespace's refCount is 0), the namespace's storage
 *		will be freed.
 * NS_SUPPRESS_COMPILATION -
 *		Marks the commands in this namespace for not being compiled,
 *		forcing them to be looked up every time.
 */

#define NS_DYING	0x01
#define NS_DEAD		0x02
#define NS_TEARDOWN	0x04
#define NS_KILLED	0x04 /* Same as NS_TEARDOWN (Deprecated) */
#define NS_SUPPRESS_COMPILATION	0x08

/*
 * Flags passed to TclGetNamespaceForQualName:
 *
 * TCL_GLOBAL_ONLY		- (see tcl.h) Look only in the global ns.
 * TCL_NAMESPACE_ONLY		- (see tcl.h) Look only in the context ns.
 * TCL_CREATE_NS_IF_UNKNOWN	- Create unknown namespaces.
 * TCL_FIND_ONLY_NS		- The name sought is a namespace name.
 */

#define TCL_CREATE_NS_IF_UNKNOWN	0x800
#define TCL_FIND_ONLY_NS		0x1000

/*
 * The client data for an ensemble command. This consists of the table of
 * commands that are actually exported by the namespace, and an epoch counter
 * that, combined with the exportLookupEpoch field of the namespace structure,
 * defines whether the table contains valid data or will need to be recomputed
 * next time the ensemble command is called.
 */

typedef struct EnsembleConfig {
    Namespace *nsPtr;		/* The namespace backing this ensemble up. */
    Tcl_Command token;		/* The token for the command that provides
				 * ensemble support for the namespace, or NULL
				 * if the command has been deleted (or never
				 * existed; the global namespace never has an
				 * ensemble command.) */
    size_t epoch;			/* The epoch at which this ensemble's table of
				 * exported commands is valid. */
    char **subcommandArrayPtr;	/* Array of ensemble subcommand names. At all
				 * consistent points, this will have the same
				 * number of entries as there are entries in
				 * the subcommandTable hash. */
    Tcl_HashTable subcommandTable;
				/* Hash table of ensemble subcommand names,
				 * which are its keys so this also provides
				 * the storage management for those subcommand
				 * names. The contents of the entry values are
				 * object version the prefix lists to use when
				 * substituting for the command/subcommand to
				 * build the ensemble implementation command.
				 * Has to be stored here as well as in
				 * subcommandDict because that field is NULL
				 * when we are deriving the ensemble from the
				 * namespace exports list. FUTURE WORK: use
				 * object hash table here. */
    struct EnsembleConfig *next;/* The next ensemble in the linked list of
				 * ensembles associated with a namespace. If
				 * this field points to this ensemble, the
				 * structure has already been unlinked from
				 * all lists, and cannot be found by scanning
				 * the list from the namespace's ensemble
				 * field. */
    int flags;			/* ORed combo of TCL_ENSEMBLE_PREFIX,
				 * ENSEMBLE_DEAD and ENSEMBLE_COMPILE. */

    /* OBJECT FIELDS FOR ENSEMBLE CONFIGURATION */

    Tcl_Obj *subcommandDict;	/* Dictionary providing mapping from
				 * subcommands to their implementing command
				 * prefixes, or NULL if we are to build the
				 * map automatically from the namespace
				 * exports. */
    Tcl_Obj *subcmdList;	/* List of commands that this ensemble
				 * actually provides, and whose implementation
				 * will be built using the subcommandDict (if
				 * present and defined) and by simple mapping
				 * to the namespace otherwise. If NULL,
				 * indicates that we are using the (dynamic)
				 * list of currently exported commands. */
    Tcl_Obj *unknownHandler;	/* Script prefix used to handle the case when
				 * no match is found (according to the rule
				 * defined by flag bit TCL_ENSEMBLE_PREFIX) or
				 * NULL to use the default error-generating
				 * behaviour. The script execution gets all
				 * the arguments to the ensemble command
				 * (including objv[0]) and will have the
				 * results passed directly back to the caller
				 * (including the error code) unless the code
				 * is TCL_CONTINUE in which case the
				 * subcommand will be reparsed by the ensemble
				 * core, presumably because the ensemble
				 * itself has been updated. */
    Tcl_Obj *parameterList;	/* List of ensemble parameter names. */
    size_t numParameters;		/* Cached number of parameters. This is either
				 * 0 (if the parameterList field is NULL) or
				 * the length of the list in the parameterList
				 * field. */
} EnsembleConfig;

/*
 * Various bits for the EnsembleConfig.flags field.
 */

#define ENSEMBLE_DEAD	0x1	/* Flag value to say that the ensemble is dead
				 * and on its way out. */
#define ENSEMBLE_COMPILE 0x4	/* Flag to enable bytecode compilation of an
				 * ensemble. */

/*
 *----------------------------------------------------------------
 * Data structures related to variables. These are used primarily in tclVar.c
 *----------------------------------------------------------------
 */

/*
 * The following structure defines a variable trace, which is used to invoke a
 * specific C procedure whenever certain operations are performed on a
 * variable.
 */

typedef struct VarTrace {
    Tcl_VarTraceProc *traceProc;/* Procedure to call when operations given by
				 * flags are performed on variable. */
    void *clientData;	/* Argument to pass to proc. */
    int flags;			/* What events the trace procedure is
				 * interested in: OR-ed combination of
				 * TCL_TRACE_READS, TCL_TRACE_WRITES,
				 * TCL_TRACE_UNSETS and TCL_TRACE_ARRAY. */
    struct VarTrace *nextPtr;	/* Next in list of traces associated with a
				 * particular variable. */
} VarTrace;

/*
 * The following structure defines a command trace, which is used to invoke a
 * specific C procedure whenever certain operations are performed on a
 * command.
 */

typedef struct CommandTrace {
    Tcl_CommandTraceProc *traceProc;
				/* Procedure to call when operations given by
				 * flags are performed on command. */
    void *clientData;	/* Argument to pass to proc. */
    int flags;			/* What events the trace procedure is
				 * interested in: OR-ed combination of
				 * TCL_TRACE_RENAME, TCL_TRACE_DELETE. */
    struct CommandTrace *nextPtr;
				/* Next in list of traces associated with a
				 * particular command. */
    size_t refCount;		/* Used to ensure this structure is not
				 * deleted too early. Keeps track of how many
				 * pieces of code have a pointer to this
				 * structure. */
} CommandTrace;

/*
 * When a command trace is active (i.e. its associated procedure is executing)
 * one of the following structures is linked into a list associated with the
 * command's interpreter. The information in the structure is needed in order
 * for Tcl to behave reasonably if traces are deleted while traces are active.
 */

typedef struct ActiveCommandTrace {
    struct Command *cmdPtr;	/* Command that's being traced. */
    struct ActiveCommandTrace *nextPtr;
				/* Next in list of all active command traces
				 * for the interpreter, or NULL if no more. */
    CommandTrace *nextTracePtr;	/* Next trace to check after current trace
				 * procedure returns; if this trace gets
				 * deleted, must update pointer to avoid using
				 * free'd memory. */
    int reverseScan;		/* Boolean set true when traces are scanning
				 * in reverse order. */
} ActiveCommandTrace;

/*
 * When a variable trace is active (i.e. its associated procedure is
 * executing) one of the following structures is linked into a list associated
 * with the variable's interpreter. The information in the structure is needed
 * in order for Tcl to behave reasonably if traces are deleted while traces
 * are active.
 */

typedef struct ActiveVarTrace {
    struct Var *varPtr;		/* Variable that's being traced. */
    struct ActiveVarTrace *nextPtr;
				/* Next in list of all active variable traces
				 * for the interpreter, or NULL if no more. */
    VarTrace *nextTracePtr;	/* Next trace to check after current trace
				 * procedure returns; if this trace gets
				 * deleted, must update pointer to avoid using
				 * free'd memory. */
} ActiveVarTrace;

/*
 * The structure below defines a variable, which associates a string name with
 * a Tcl_Obj value. These structures are kept in procedure call frames (for
 * local variables recognized by the compiler) or in the heap (for global
 * variables and any variable not known to the compiler). For each Var
 * structure in the heap, a hash table entry holds the variable name and a
 * pointer to the Var structure.
 */

typedef struct Var {
    int flags;			/* Miscellaneous bits of information about
				 * variable. See below for definitions. */
    union {
	Tcl_Obj *objPtr;	/* The variable's object value. Used for
				 * scalar variables and array elements. */
	TclVarHashTable *tablePtr;/* For array variables, this points to
				 * information about the hash table used to
				 * implement the associative array. Points to
				 * Tcl_Alloc-ed data. */
	struct Var *linkPtr;	/* If this is a global variable being referred
				 * to in a procedure, or a variable created by
				 * "upvar", this field points to the
				 * referenced variable's Var struct. */
    } value;
} Var;

typedef struct VarInHash {
    Var var;
    size_t refCount;		/* Counts number of active uses of this
				 * variable: 1 for the entry in the hash
				 * table, 1 for each additional variable whose
				 * linkPtr points here, 1 for each nested
				 * trace active on variable, and 1 if the
				 * variable is a namespace variable. This
				 * record can't be deleted until refCount
				 * becomes 0. */
    Tcl_HashEntry entry;	/* The hash table entry that refers to this
				 * variable. This is used to find the name of
				 * the variable and to delete it from its
				 * hashtable if it is no longer needed. It
				 * also holds the variable's name. */
} VarInHash;

/*
 * Flag bits for variables. The first two (VAR_ARRAY and VAR_LINK) are
 * mutually exclusive and give the "type" of the variable. If none is set,
 * this is a scalar variable.
 *
 * VAR_ARRAY -			1 means this is an array variable rather than
 *				a scalar variable or link. The "tablePtr"
 *				field points to the array's hashtable for its
 *				elements.
 * VAR_LINK -			1 means this Var structure contains a pointer
 *				to another Var structure that either has the
 *				real value or is itself another VAR_LINK
 *				pointer. Variables like this come about
 *				through "upvar" and "global" commands, or
 *				through references to variables in enclosing
 *				namespaces.
 *
 * Flags that indicate the type and status of storage; none is set for
 * compiled local variables (Var structs).
 *
 * VAR_IN_HASHTABLE -		1 means this variable is in a hashtable and
 *				the Var structure is malloced. 0 if it is a
 *				local variable that was assigned a slot in a
 *				procedure frame by the compiler so the Var
 *				storage is part of the call frame.
 * VAR_DEAD_HASH		1 means that this var's entry in the hashtable
 *				has already been deleted.
 * VAR_ARRAY_ELEMENT -		1 means that this variable is an array
 *				element, so it is not legal for it to be an
 *				array itself (the VAR_ARRAY flag had better
 *				not be set).
 * VAR_NAMESPACE_VAR -		1 means that this variable was declared as a
 *				namespace variable. This flag ensures it
 *				persists until its namespace is destroyed or
 *				until the variable is unset; it will persist
 *				even if it has not been initialized and is
 *				marked undefined. The variable's refCount is
 *				incremented to reflect the "reference" from
 *				its namespace.
 *
 * Flag values relating to the variable's trace and search status.
 *
 * VAR_TRACED_READ
 * VAR_TRACED_WRITE
 * VAR_TRACED_UNSET
 * VAR_TRACED_ARRAY
 * VAR_TRACE_ACTIVE -		1 means that trace processing is currently
 *				underway for a read or write access, so new
 *				read or write accesses should not cause trace
 *				procedures to be called and the variable can't
 *				be deleted.
 * VAR_SEARCH_ACTIVE
 *
 * The following additional flags are used with the CompiledLocal type defined
 * below:
 *
 * VAR_ARGUMENT -		1 means that this variable holds a procedure
 *				argument.
 * VAR_TEMPORARY -		1 if the local variable is an anonymous
 *				temporary variable. Temporaries have a NULL
 *				name.
 * VAR_RESOLVED -		1 if name resolution has been done for this
 *				variable.
 * VAR_IS_ARGS			1 if this variable is the last argument and is
 *				named "args".
 */

/*
 * FLAGS RENUMBERED: everything breaks already, make things simpler.
 *
 * IMPORTANT: skip the values 0x10, 0x20, 0x40, 0x800 corresponding to
 * TCL_TRACE_(READS/WRITES/UNSETS/ARRAY): makes code simpler in tclTrace.c
 *
 * Keep the flag values for VAR_ARGUMENT and VAR_TEMPORARY so that old values
 * in precompiled scripts keep working.
 */

/* Type of value (0 is scalar) */
#define VAR_ARRAY		0x1
#define VAR_LINK		0x2

/* Type of storage (0 is compiled local) */
#define VAR_IN_HASHTABLE	0x4
#define VAR_DEAD_HASH		0x8
#define VAR_ARRAY_ELEMENT	0x1000
#define VAR_NAMESPACE_VAR	0x80	/* KEEP OLD VALUE for Itcl */

#define VAR_ALL_HASH \
	(VAR_IN_HASHTABLE|VAR_DEAD_HASH|VAR_NAMESPACE_VAR|VAR_ARRAY_ELEMENT)

/* Trace and search state. */

#define VAR_TRACED_READ		0x10	/* TCL_TRACE_READS */
#define VAR_TRACED_WRITE	0x20	/* TCL_TRACE_WRITES */
#define VAR_TRACED_UNSET	0x40	/* TCL_TRACE_UNSETS */
#define VAR_TRACED_ARRAY	0x800	/* TCL_TRACE_ARRAY */
#define VAR_TRACE_ACTIVE	0x2000
#define VAR_SEARCH_ACTIVE	0x4000
#define VAR_ALL_TRACES \
	(VAR_TRACED_READ|VAR_TRACED_WRITE|VAR_TRACED_ARRAY|VAR_TRACED_UNSET)

/* Special handling on initialisation (only CompiledLocal). */
#define VAR_ARGUMENT		0x100	/* KEEP OLD VALUE! See tclProc.c */
#define VAR_TEMPORARY		0x200	/* KEEP OLD VALUE! See tclProc.c */
#define VAR_IS_ARGS		0x400
#define VAR_RESOLVED		0x8000

/*
 * Macros to ensure that various flag bits are set properly for variables.
 * The ANSI C "prototypes" for these macros are:
 *
 * MODULE_SCOPE void	TclSetVarScalar(Var *varPtr);
 * MODULE_SCOPE void	TclSetVarArray(Var *varPtr);
 * MODULE_SCOPE void	TclSetVarLink(Var *varPtr);
 * MODULE_SCOPE void	TclSetVarArrayElement(Var *varPtr);
 * MODULE_SCOPE void	TclSetVarUndefined(Var *varPtr);
 * MODULE_SCOPE void	TclClearVarUndefined(Var *varPtr);
 */

#define TclSetVarScalar(varPtr) \
    (varPtr)->flags &= ~(VAR_ARRAY|VAR_LINK)

#define TclSetVarArray(varPtr) \
    (varPtr)->flags = ((varPtr)->flags & ~VAR_LINK) | VAR_ARRAY

#define TclSetVarLink(varPtr) \
    (varPtr)->flags = ((varPtr)->flags & ~VAR_ARRAY) | VAR_LINK

#define TclSetVarArrayElement(varPtr) \
    (varPtr)->flags = ((varPtr)->flags & ~VAR_ARRAY) | VAR_ARRAY_ELEMENT

#define TclSetVarUndefined(varPtr) \
    (varPtr)->flags &= ~(VAR_ARRAY|VAR_LINK);\
    (varPtr)->value.objPtr = NULL

#define TclClearVarUndefined(varPtr)

#define TclSetVarTraceActive(varPtr) \
    (varPtr)->flags |= VAR_TRACE_ACTIVE

#define TclClearVarTraceActive(varPtr) \
    (varPtr)->flags &= ~VAR_TRACE_ACTIVE

#define TclSetVarNamespaceVar(varPtr) \
    if (!TclIsVarNamespaceVar(varPtr)) {\
	(varPtr)->flags |= VAR_NAMESPACE_VAR;\
	if (TclIsVarInHash(varPtr)) {\
	    ((VarInHash *)(varPtr))->refCount++;\
	}\
    }

#define TclClearVarNamespaceVar(varPtr) \
    if (TclIsVarNamespaceVar(varPtr)) {\
	(varPtr)->flags &= ~VAR_NAMESPACE_VAR;\
	if (TclIsVarInHash(varPtr)) {\
	    ((VarInHash *)(varPtr))->refCount--;\
	}\
    }

/*
 * Macros to read various flag bits of variables.
 * The ANSI C "prototypes" for these macros are:
 *
 * MODULE_SCOPE int	TclIsVarScalar(Var *varPtr);
 * MODULE_SCOPE int	TclIsVarLink(Var *varPtr);
 * MODULE_SCOPE int	TclIsVarArray(Var *varPtr);
 * MODULE_SCOPE int	TclIsVarUndefined(Var *varPtr);
 * MODULE_SCOPE int	TclIsVarArrayElement(Var *varPtr);
 * MODULE_SCOPE int	TclIsVarTemporary(Var *varPtr);
 * MODULE_SCOPE int	TclIsVarArgument(Var *varPtr);
 * MODULE_SCOPE int	TclIsVarResolved(Var *varPtr);
 */

#define TclIsVarScalar(varPtr) \
    !((varPtr)->flags & (VAR_ARRAY|VAR_LINK))

#define TclIsVarLink(varPtr) \
    ((varPtr)->flags & VAR_LINK)

#define TclIsVarArray(varPtr) \
    ((varPtr)->flags & VAR_ARRAY)

#define TclIsVarUndefined(varPtr) \
    ((varPtr)->value.objPtr == NULL)

#define TclIsVarArrayElement(varPtr) \
    ((varPtr)->flags & VAR_ARRAY_ELEMENT)

#define TclIsVarNamespaceVar(varPtr) \
    ((varPtr)->flags & VAR_NAMESPACE_VAR)

#define TclIsVarTemporary(varPtr) \
    ((varPtr)->flags & VAR_TEMPORARY)

#define TclIsVarArgument(varPtr) \
    ((varPtr)->flags & VAR_ARGUMENT)

#define TclIsVarResolved(varPtr) \
    ((varPtr)->flags & VAR_RESOLVED)

#define TclIsVarTraceActive(varPtr) \
    ((varPtr)->flags & VAR_TRACE_ACTIVE)

#define TclIsVarTraced(varPtr) \
    ((varPtr)->flags & VAR_ALL_TRACES)

#define TclIsVarInHash(varPtr) \
    ((varPtr)->flags & VAR_IN_HASHTABLE)

#define TclIsVarDeadHash(varPtr) \
    ((varPtr)->flags & VAR_DEAD_HASH)

#define TclGetVarNsPtr(varPtr) \
    (TclIsVarInHash(varPtr) \
	? ((TclVarHashTable *) ((((VarInHash *) (varPtr))->entry.tablePtr)))->nsPtr \
	: NULL)

#define VarHashRefCount(varPtr) \
    ((VarInHash *) (varPtr))->refCount

/*
 * Macros for direct variable access by TEBC.
 */

#define TclIsVarDirectReadable(varPtr) \
    (   !((varPtr)->flags & (VAR_ARRAY|VAR_LINK|VAR_TRACED_READ)) \
    &&  (varPtr)->value.objPtr)

#define TclIsVarDirectWritable(varPtr) \
    !((varPtr)->flags & (VAR_ARRAY|VAR_LINK|VAR_TRACED_WRITE|VAR_DEAD_HASH))

#define TclIsVarDirectUnsettable(varPtr) \
    !((varPtr)->flags & (VAR_ARRAY|VAR_LINK|VAR_TRACED_READ|VAR_TRACED_WRITE|VAR_TRACED_UNSET|VAR_DEAD_HASH))

#define TclIsVarDirectModifyable(varPtr) \
    (   !((varPtr)->flags & (VAR_ARRAY|VAR_LINK|VAR_TRACED_READ|VAR_TRACED_WRITE)) \
    &&  (varPtr)->value.objPtr)

#define TclIsVarDirectReadable2(varPtr, arrayPtr) \
    (TclIsVarDirectReadable(varPtr) &&\
	(!(arrayPtr) || !((arrayPtr)->flags & VAR_TRACED_READ)))

#define TclIsVarDirectWritable2(varPtr, arrayPtr) \
    (TclIsVarDirectWritable(varPtr) &&\
	(!(arrayPtr) || !((arrayPtr)->flags & VAR_TRACED_WRITE)))

#define TclIsVarDirectModifyable2(varPtr, arrayPtr) \
    (TclIsVarDirectModifyable(varPtr) &&\
	(!(arrayPtr) || !((arrayPtr)->flags & (VAR_TRACED_READ|VAR_TRACED_WRITE))))

/*
 *----------------------------------------------------------------
 * Data structures related to procedures. These are used primarily in
 * tclProc.c, tclCompile.c, and tclExecute.c.
 *----------------------------------------------------------------
 */

#if defined(__STDC_VERSION__) && (__STDC_VERSION__ >= 199901L)
#   define TCLFLEXARRAY
#elif defined(__GNUC__) && (__GNUC__ > 2)
#   define TCLFLEXARRAY 0
#else
#   define TCLFLEXARRAY 1
#endif

/*
 * Forward declaration to prevent an error when the forward reference to
 * Command is encountered in the Proc and ImportRef types declared below.
 */

struct Command;

/*
 * The variable-length structure below describes a local variable of a
 * procedure that was recognized by the compiler. These variables have a name,
 * an element in the array of compiler-assigned local variables in the
 * procedure's call frame, and various other items of information. If the
 * local variable is a formal argument, it may also have a default value. The
 * compiler can't recognize local variables whose names are expressions (these
 * names are only known at runtime when the expressions are evaluated) or
 * local variables that are created as a result of an "upvar" or "uplevel"
 * command. These other local variables are kept separately in a hash table in
 * the call frame.
 */

typedef struct CompiledLocal {
    struct CompiledLocal *nextPtr;
				/* Next compiler-recognized local variable for
				 * this procedure, or NULL if this is the last
				 * local. */
    size_t nameLength;		/* The number of bytes in local variable's name.
				 * Among others used to speed up var lookups. */
    size_t frameIndex;		/* Index in the array of compiler-assigned
				 * variables in the procedure call frame. */
#if TCL_MAJOR_VERSION < 9
    int flags;
#endif
    Tcl_Obj *defValuePtr;	/* Pointer to the default value of an
				 * argument, if any. NULL if not an argument
				 * or, if an argument, no default value. */
    Tcl_ResolvedVarInfo *resolveInfo;
				/* Customized variable resolution info
				 * supplied by the Tcl_ResolveCompiledVarProc
				 * associated with a namespace. Each variable
				 * is marked by a unique tag during
				 * compilation, and that same tag is used to
				 * find the variable at runtime. */
#if TCL_MAJOR_VERSION > 8
    int flags;			/* Flag bits for the local variable. Same as
				 * the flags for the Var structure above,
				 * although only VAR_ARGUMENT, VAR_TEMPORARY,
				 * and VAR_RESOLVED make sense. */
#endif
    char name[TCLFLEXARRAY];		/* Name of the local variable starts here. If
				 * the name is NULL, this will just be '\0'.
				 * The actual size of this field will be large
				 * enough to hold the name. MUST BE THE LAST
				 * FIELD IN THE STRUCTURE! */
} CompiledLocal;

/*
 * The structure below defines a command procedure, which consists of a
 * collection of Tcl commands plus information about arguments and other local
 * variables recognized at compile time.
 */

typedef struct Proc {
    struct Interp *iPtr;	/* Interpreter for which this command is
				 * defined. */
    size_t refCount;		/* Reference count: 1 if still present in
				 * command table plus 1 for each call to the
				 * procedure that is currently active. This
				 * structure can be freed when refCount
				 * becomes zero. */
    struct Command *cmdPtr;	/* Points to the Command structure for this
				 * procedure. This is used to get the
				 * namespace in which to execute the
				 * procedure. */
    Tcl_Obj *bodyPtr;		/* Points to the ByteCode object for
				 * procedure's body command. */
    size_t numArgs;		/* Number of formal parameters. */
    size_t numCompiledLocals;	/* Count of local variables recognized by the
				 * compiler including arguments and
				 * temporaries. */
    CompiledLocal *firstLocalPtr;
				/* Pointer to first of the procedure's
				 * compiler-allocated local variables, or NULL
				 * if none. The first numArgs entries in this
				 * list describe the procedure's formal
				 * arguments. */
    CompiledLocal *lastLocalPtr;/* Pointer to the last allocated local
				 * variable or NULL if none. This has frame
				 * index (numCompiledLocals-1). */
} Proc;

/*
 * The type of functions called to process errors found during the execution
 * of a procedure (or lambda term or ...).
 */

typedef void (ProcErrorProc)(Tcl_Interp *interp, Tcl_Obj *procNameObj);

/*
 * The structure below defines a command trace. This is used to allow Tcl
 * clients to find out whenever a command is about to be executed.
 */

typedef struct Trace {
    int level;			/* Only trace commands at nesting level less
				 * than or equal to this. */
    Tcl_CmdObjTraceProc *proc;	/* Procedure to call to trace command. */
    void *clientData;	/* Arbitrary value to pass to proc. */
    struct Trace *nextPtr;	/* Next in list of traces for this interp. */
    int flags;			/* Flags governing the trace - see
				 * Tcl_CreateObjTrace for details. */
    Tcl_CmdObjTraceDeleteProc *delProc;
				/* Procedure to call when trace is deleted. */
} Trace;

/*
 * When an interpreter trace is active (i.e. its associated procedure is
 * executing), one of the following structures is linked into a list
 * associated with the interpreter. The information in the structure is needed
 * in order for Tcl to behave reasonably if traces are deleted while traces
 * are active.
 */

typedef struct ActiveInterpTrace {
    struct ActiveInterpTrace *nextPtr;
				/* Next in list of all active command traces
				 * for the interpreter, or NULL if no more. */
    Trace *nextTracePtr;	/* Next trace to check after current trace
				 * procedure returns; if this trace gets
				 * deleted, must update pointer to avoid using
				 * free'd memory. */
    int reverseScan;		/* Boolean set true when traces are scanning
				 * in reverse order. */
} ActiveInterpTrace;

/*
 * Flag values designating types of execution traces. See tclTrace.c for
 * related flag values.
 *
 * TCL_TRACE_ENTER_EXEC		- triggers enter/enterstep traces.
 * 				- passed to Tcl_CreateObjTrace to set up
 *				  "enterstep" traces.
 * TCL_TRACE_LEAVE_EXEC		- triggers leave/leavestep traces.
 * 				- passed to Tcl_CreateObjTrace to set up
 *				  "leavestep" traces.
 */

#define TCL_TRACE_ENTER_EXEC	1
#define TCL_TRACE_LEAVE_EXEC	2

/*
 * The structure below defines an entry in the assocData hash table which is
 * associated with an interpreter. The entry contains a pointer to a function
 * to call when the interpreter is deleted, and a pointer to a user-defined
 * piece of data.
 */

typedef struct AssocData {
    Tcl_InterpDeleteProc *proc;	/* Proc to call when deleting. */
    void *clientData;	/* Value to pass to proc. */
} AssocData;

/*
 * The structure below defines a call frame. A call frame defines a naming
 * context for a procedure call: its local naming scope (for local variables)
 * and its global naming scope (a namespace, perhaps the global :: namespace).
 * A call frame can also define the naming context for a namespace eval or
 * namespace inscope command: the namespace in which the command's code should
 * execute. The Tcl_CallFrame structures exist only while procedures or
 * namespace eval/inscope's are being executed, and provide a kind of Tcl call
 * stack.
 *
 * WARNING!! The structure definition must be kept consistent with the
 * Tcl_CallFrame structure in tcl.h. If you change one, change the other.
 */

/*
 * Will be grown to contain: pointers to the varnames (allocated at the end),
 * plus the init values for each variable (suitable to be memcopied on init)
 */

typedef struct LocalCache {
    size_t refCount;
    size_t numVars;
    Tcl_Obj *varName0;
} LocalCache;

#define localName(framePtr, i) \
    ((&((framePtr)->localCachePtr->varName0))[(i)])

MODULE_SCOPE void	TclFreeLocalCache(Tcl_Interp *interp,
			    LocalCache *localCachePtr);

typedef struct CallFrame {
    Namespace *nsPtr;		/* Points to the namespace used to resolve
				 * commands and global variables. */
    int isProcCallFrame;	/* If 0, the frame was pushed to execute a
				 * namespace command and var references are
				 * treated as references to namespace vars;
				 * varTablePtr and compiledLocals are ignored.
				 * If FRAME_IS_PROC is set, the frame was
				 * pushed to execute a Tcl procedure and may
				 * have local vars. */
    size_t objc;			/* This and objv below describe the arguments
				 * for this procedure call. */
    Tcl_Obj *const *objv;	/* Array of argument objects. */
    struct CallFrame *callerPtr;
				/* Value of interp->framePtr when this
				 * procedure was invoked (i.e. next higher in
				 * stack of all active procedures). */
    struct CallFrame *callerVarPtr;
				/* Value of interp->varFramePtr when this
				 * procedure was invoked (i.e. determines
				 * variable scoping within caller). Same as
				 * callerPtr unless an "uplevel" command or
				 * something equivalent was active in the
				 * caller). */
    size_t level;			/* Level of this procedure, for "uplevel"
				 * purposes (i.e. corresponds to nesting of
				 * callerVarPtr's, not callerPtr's). 1 for
				 * outermost procedure, 0 for top-level. */
    Proc *procPtr;		/* Points to the structure defining the called
				 * procedure. Used to get information such as
				 * the number of compiled local variables
				 * (local variables assigned entries ["slots"]
				 * in the compiledLocals array below). */
    TclVarHashTable *varTablePtr;
				/* Hash table containing local variables not
				 * recognized by the compiler, or created at
				 * execution time through, e.g., upvar.
				 * Initially NULL and created if needed. */
    size_t numCompiledLocals;	/* Count of local variables recognized
				 * by the compiler including arguments. */
    Var *compiledLocals;	/* Points to the array of local variables
				 * recognized by the compiler. The compiler
				 * emits code that refers to these variables
				 * using an index into this array. */
    void *clientData;	/* Pointer to some context that is used by
				 * object systems. The meaning of the contents
				 * of this field is defined by the code that
				 * sets it, and it should only ever be set by
				 * the code that is pushing the frame. In that
				 * case, the code that sets it should also
				 * have some means of discovering what the
				 * meaning of the value is, which we do not
				 * specify. */
    LocalCache *localCachePtr;
    Tcl_Obj    *tailcallPtr;
				/* NULL if no tailcall is scheduled */
} CallFrame;

#define FRAME_IS_PROC	0x1
#define FRAME_IS_LAMBDA 0x2
#define FRAME_IS_METHOD	0x4	/* The frame is a method body, and the frame's
				 * clientData field contains a CallContext
				 * reference. Part of TIP#257. */
#define FRAME_IS_OO_DEFINE 0x8	/* The frame is part of the inside workings of
				 * the [oo::define] command; the clientData
				 * field contains an Object reference that has
				 * been confirmed to refer to a class. Part of
				 * TIP#257. */
#define FRAME_IS_PRIVATE_DEFINE 0x10
				/* Marks this frame as being used for private
				 * declarations with [oo::define]. Usually
				 * OR'd with FRAME_IS_OO_DEFINE. TIP#500. */

/*
 * TIP #280
 * The structure below defines a command frame. A command frame provides
 * location information for all commands executing a tcl script (source, eval,
 * uplevel, procedure bodies, ...). The runtime structure essentially contains
 * the stack trace as it would be if the currently executing command were to
 * throw an error.
 *
 * For commands where it makes sense it refers to the associated CallFrame as
 * well.
 *
 * The structures are chained in a single list, with the top of the stack
 * anchored in the Interp structure.
 *
 * Instances can be allocated on the C stack, or the heap, the former making
 * cleanup a bit simpler.
 */

typedef struct CmdFrame {
    /*
     * General data. Always available.
     */

    int type;			/* Values see below. */
    int level;			/* Number of frames in stack, prevent O(n)
				 * scan of list. */
    int *line;			/* Lines the words of the command start on. */
    size_t nline;
    CallFrame *framePtr;	/* Procedure activation record, may be
				 * NULL. */
    struct CmdFrame *nextPtr;	/* Link to calling frame. */
    /*
     * Data needed for Eval vs TEBC
     *
     * EXECUTION CONTEXTS and usage of CmdFrame
     *
     * Field	  TEBC		  EvalEx
     * =======	  ====		  ======
     * level	  yes		  yes
     * type	  BC/PREBC	  SRC/EVAL
     * line0	  yes		  yes
     * framePtr	  yes		  yes
     * =======	  ====		  ======
     *
     * =======	  ====		  ========= union data
     * line1	  -		  yes
     * line3	  -		  yes
     * path	  -		  yes
     * -------	  ----		  ------
     * codePtr	  yes		  -
     * pc	  yes		  -
     * =======	  ====		  ======
     *
     * =======	  ====		  ========= union cmd
     * str.cmd	  yes		  yes
     * str.len	  yes		  yes
     * -------	  ----		  ------
     */

    union {
	struct {
	    Tcl_Obj *path;	/* Path of the sourced file the command is
				 * in. */
	} eval;
	struct {
	    const void *codePtr;/* Byte code currently executed... */
	    const char *pc;	/* ... and instruction pointer. */
	} tebc;
    } data;
    Tcl_Obj *cmdObj;
    const char *cmd;		/* The executed command, if possible... */
    size_t len;			/* ... and its length. */
    const struct CFWordBC *litarg;
				/* Link to set of literal arguments which have
				 * ben pushed on the lineLABCPtr stack by
				 * TclArgumentBCEnter(). These will be removed
				 * by TclArgumentBCRelease. */
} CmdFrame;

typedef struct CFWord {
    CmdFrame *framePtr;		/* CmdFrame to access. */
    size_t word;			/* Index of the word in the command. */
    size_t refCount;		/* Number of times the word is on the
				 * stack. */
} CFWord;

typedef struct CFWordBC {
    CmdFrame *framePtr;		/* CmdFrame to access. */
    size_t pc;			/* Instruction pointer of a command in
				 * ExtCmdLoc.loc[.] */
    size_t word;			/* Index of word in
				 * ExtCmdLoc.loc[cmd]->line[.] */
    struct CFWordBC *prevPtr;	/* Previous entry in stack for same Tcl_Obj. */
    struct CFWordBC *nextPtr;	/* Next entry for same command call. See
				 * CmdFrame litarg field for the list start. */
    Tcl_Obj *obj;		/* Back reference to hashtable key */
} CFWordBC;

/*
 * Structure to record the locations of invisible continuation lines in
 * literal scripts, as character offset from the beginning of the script. Both
 * compiler and direct evaluator use this information to adjust their line
 * counters when tracking through the script, because when it is invoked the
 * continuation line marker as a whole has been removed already, meaning that
 * the \n which was part of it is gone as well, breaking regular line
 * tracking.
 *
 * These structures are allocated and filled by both the function
 * TclSubstTokens() in the file "tclParse.c" and its caller TclEvalEx() in the
 * file "tclBasic.c", and stored in the thread-global hashtable "lineCLPtr" in
 * file "tclObj.c". They are used by the functions TclSetByteCodeFromAny() and
 * TclCompileScript(), both found in the file "tclCompile.c". Their memory is
 * released by the function TclFreeObj(), in the file "tclObj.c", and also by
 * the function TclThreadFinalizeObjects(), in the same file.
 */

#define CLL_END		(-1)

typedef struct ContLineLoc {
    size_t num;			/* Number of entries in loc, not counting the
				 * final -1 marker entry. */
    int loc[TCLFLEXARRAY];/* Table of locations, as character offsets.
				 * The table is allocated as part of the
				 * structure, extending behind the nominal end
				 * of the structure. An entry containing the
				 * value -1 is put after the last location, as
				 * end-marker/sentinel. */
} ContLineLoc;

/*
 * The following macros define the allowed values for the type field of the
 * CmdFrame structure above. Some of the values occur only in the extended
 * location data referenced via the 'baseLocPtr'.
 *
 * TCL_LOCATION_EVAL	  : Frame is for a script evaluated by EvalEx.
 * TCL_LOCATION_BC	  : Frame is for bytecode.
 * TCL_LOCATION_PREBC	  : Frame is for precompiled bytecode.
 * TCL_LOCATION_SOURCE	  : Frame is for a script evaluated by EvalEx, from a
 *			    sourced file.
 * TCL_LOCATION_PROC	  : Frame is for bytecode of a procedure.
 *
 * A TCL_LOCATION_BC type in a frame can be overridden by _SOURCE and _PROC
 * types, per the context of the byte code in execution.
 */

#define TCL_LOCATION_EVAL	(0) /* Location in a dynamic eval script. */
#define TCL_LOCATION_BC		(2) /* Location in byte code. */
#define TCL_LOCATION_PREBC	(3) /* Location in precompiled byte code, no
				     * location. */
#define TCL_LOCATION_SOURCE	(4) /* Location in a file. */
#define TCL_LOCATION_PROC	(5) /* Location in a dynamic proc. */
#define TCL_LOCATION_LAST	(6) /* Number of values in the enum. */

/*
 * Structure passed to describe procedure-like "procedures" that are not
 * procedures (e.g. a lambda) so that their details can be reported correctly
 * by [info frame]. Contains a sub-structure for each extra field.
 */

typedef Tcl_Obj * (GetFrameInfoValueProc)(void *clientData);
typedef struct {
    const char *name;		/* Name of this field. */
    GetFrameInfoValueProc *proc;	/* Function to generate a Tcl_Obj* from the
				 * clientData, or just use the clientData
				 * directly (after casting) if NULL. */
    void *clientData;	/* Context for above function, or Tcl_Obj* if
				 * proc field is NULL. */
} ExtraFrameInfoField;
typedef struct {
    size_t length;			/* Length of array. */
    ExtraFrameInfoField fields[2];
				/* Really as long as necessary, but this is
				 * long enough for nearly anything. */
} ExtraFrameInfo;

/*
 *----------------------------------------------------------------
 * Data structures and procedures related to TclHandles, which are a very
 * lightweight method of preserving enough information to determine if an
 * arbitrary malloc'd block has been deleted.
 *----------------------------------------------------------------
 */

typedef void **TclHandle;

/*
 *----------------------------------------------------------------
 * Experimental flag value passed to Tcl_GetRegExpFromObj. Intended for use
 * only by Expect. It will probably go away in a later release.
 *----------------------------------------------------------------
 */

#define TCL_REG_BOSONLY 002000	/* Prepend \A to pattern so it only matches at
				 * the beginning of the string. */

/*
 * These are a thin layer over TclpThreadKeyDataGet and TclpThreadKeyDataSet
 * when threads are used, or an emulation if there are no threads. These are
 * really internal and Tcl clients should use Tcl_GetThreadData.
 */

MODULE_SCOPE void *	TclThreadDataKeyGet(Tcl_ThreadDataKey *keyPtr);
MODULE_SCOPE void	TclThreadDataKeySet(Tcl_ThreadDataKey *keyPtr,
			    void *data);

/*
 * This is a convenience macro used to initialize a thread local storage ptr.
 */

#define TCL_TSD_INIT(keyPtr) \
	(ThreadSpecificData *)Tcl_GetThreadData((keyPtr), sizeof(ThreadSpecificData))

/*
 *----------------------------------------------------------------
 * Data structures related to bytecode compilation and execution. These are
 * used primarily in tclCompile.c, tclExecute.c, and tclBasic.c.
 *----------------------------------------------------------------
 */

/*
 * Forward declaration to prevent errors when the forward references to
 * Tcl_Parse and CompileEnv are encountered in the procedure type CompileProc
 * declared below.
 */

struct CompileEnv;

/*
 * The type of procedures called by the Tcl bytecode compiler to compile
 * commands. Pointers to these procedures are kept in the Command structure
 * describing each command. The integer value returned by a CompileProc must
 * be one of the following:
 *
 * TCL_OK		Compilation completed normally.
 * TCL_ERROR 		Compilation could not be completed. This can be just a
 * 			judgment by the CompileProc that the command is too
 * 			complex to compile effectively, or it can indicate
 * 			that in the current state of the interp, the command
 * 			would raise an error. The bytecode compiler will not
 * 			do any error reporting at compiler time. Error
 * 			reporting is deferred until the actual runtime,
 * 			because by then changes in the interp state may allow
 * 			the command to be successfully evaluated.
 * TCL_OUT_LINE_COMPILE	A source-compatible alias for TCL_ERROR, kept for the
 * 			sake of old code only.
 */

#define TCL_OUT_LINE_COMPILE	TCL_ERROR

typedef int (CompileProc)(Tcl_Interp *interp, Tcl_Parse *parsePtr,
	struct Command *cmdPtr, struct CompileEnv *compEnvPtr);

/*
 * The type of procedure called from the compilation hook point in
 * SetByteCodeFromAny.
 */

typedef int (CompileHookProc)(Tcl_Interp *interp,
	struct CompileEnv *compEnvPtr, void *clientData);

/*
 * The data structure for a (linked list of) execution stacks.
 */

typedef struct ExecStack {
    struct ExecStack *prevPtr;
    struct ExecStack *nextPtr;
    Tcl_Obj **markerPtr;
    Tcl_Obj **endPtr;
    Tcl_Obj **tosPtr;
    Tcl_Obj *stackWords[TCLFLEXARRAY];
} ExecStack;

/*
 * The data structure defining the execution environment for ByteCode's.
 * There is one ExecEnv structure per Tcl interpreter. It holds the evaluation
 * stack that holds command operands and results. The stack grows towards
 * increasing addresses. The member stackPtr points to the stackItems of the
 * currently active execution stack.
 */

typedef struct CorContext {
    struct CallFrame *framePtr;
    struct CallFrame *varFramePtr;
    struct CmdFrame *cmdFramePtr;  /* See Interp.cmdFramePtr */
    Tcl_HashTable *lineLABCPtr;    /* See Interp.lineLABCPtr */
} CorContext;

typedef struct CoroutineData {
    struct Command *cmdPtr;	/* The command handle for the coroutine. */
    struct ExecEnv *eePtr;	/* The special execution environment (stacks,
				 * etc.) for the coroutine. */
    struct ExecEnv *callerEEPtr;/* The execution environment for the caller of
				 * the coroutine, which might be the
				 * interpreter global environment or another
				 * coroutine. */
    CorContext caller;
    CorContext running;
    Tcl_HashTable *lineLABCPtr;    /* See Interp.lineLABCPtr */
    void *stackLevel;
    size_t auxNumLevels;		/* While the coroutine is running the
				 * numLevels of the create/resume command is
				 * stored here; for suspended coroutines it
				 * holds the nesting numLevels at yield. */
    size_t nargs;                  /* Number of args required for resuming this
				 * coroutine; COROUTINE_ARGUMENTS_SINGLE_OPTIONAL means "0 or 1"
				 * (default), COROUTINE_ARGUMENTS_ARBITRARY means "any" */
    Tcl_Obj *yieldPtr;		/* The command to yield to.  Stored here in
				 * order to reset splice point in
				 * TclNRCoroutineActivateCallback if the
				 * coroutine is busy.
				*/
} CoroutineData;

typedef struct ExecEnv {
    ExecStack *execStackPtr;	/* Points to the first item in the evaluation
				 * stack on the heap. */
    Tcl_Obj *constants[2];	/* Pointers to constant "0" and "1" objs. */
    struct Tcl_Interp *interp;
    struct NRE_callback *callbackPtr;
				/* Top callback in NRE's stack. */
    struct CoroutineData *corPtr;
    int rewind;
} ExecEnv;

#define COR_IS_SUSPENDED(corPtr) \
    ((corPtr)->stackLevel == NULL)

/*
 * The definitions for the LiteralTable and LiteralEntry structures. Each
 * interpreter contains a LiteralTable. It is used to reduce the storage
 * needed for all the Tcl objects that hold the literals of scripts compiled
 * by the interpreter. A literal's object is shared by all the ByteCodes that
 * refer to the literal. Each distinct literal has one LiteralEntry entry in
 * the LiteralTable. A literal table is a specialized hash table that is
 * indexed by the literal's string representation, which may contain null
 * characters.
 *
 * Note that we reduce the space needed for literals by sharing literal
 * objects both within a ByteCode (each ByteCode contains a local
 * LiteralTable) and across all an interpreter's ByteCodes (with the
 * interpreter's global LiteralTable).
 */

typedef struct LiteralEntry {
    struct LiteralEntry *nextPtr;
				/* Points to next entry in this hash bucket or
				 * NULL if end of chain. */
    Tcl_Obj *objPtr;		/* Points to Tcl object that holds the
				 * literal's bytes and length. */
    size_t refCount;		/* If in an interpreter's global literal
				 * table, the number of ByteCode structures
				 * that share the literal object; the literal
				 * entry can be freed when refCount drops to
				 * 0. If in a local literal table, TCL_INDEX_NONE. */
    Namespace *nsPtr;		/* Namespace in which this literal is used. We
				 * try to avoid sharing literal non-FQ command
				 * names among different namespaces to reduce
				 * shimmering. */
} LiteralEntry;

typedef struct LiteralTable {
    LiteralEntry **buckets;	/* Pointer to bucket array. Each element
				 * points to first entry in bucket's hash
				 * chain, or NULL. */
    LiteralEntry *staticBuckets[TCL_SMALL_HASH_TABLE];
				/* Bucket array used for small tables to avoid
				 * mallocs and frees. */
    TCL_HASH_TYPE numBuckets; /* Total number of buckets allocated at
				 * **buckets. */
    TCL_HASH_TYPE numEntries; /* Total number of entries present in
				 * table. */
    TCL_HASH_TYPE rebuildSize; /* Enlarge table when numEntries gets to be
				 * this large. */
    TCL_HASH_TYPE mask;		/* Mask value used in hashing function. */
} LiteralTable;

/*
 * The following structure defines for each Tcl interpreter various
 * statistics-related information about the bytecode compiler and
 * interpreter's operation in that interpreter.
 */

#ifdef TCL_COMPILE_STATS
typedef struct ByteCodeStats {
    size_t numExecutions;		/* Number of ByteCodes executed. */
    size_t numCompilations;	/* Number of ByteCodes created. */
    size_t numByteCodesFreed;	/* Number of ByteCodes destroyed. */
    size_t instructionCount[256];	/* Number of times each instruction was
				 * executed. */

    double totalSrcBytes;	/* Total source bytes ever compiled. */
    double totalByteCodeBytes;	/* Total bytes for all ByteCodes. */
    double currentSrcBytes;	/* Src bytes for all current ByteCodes. */
    double currentByteCodeBytes;/* Code bytes in all current ByteCodes. */

    size_t srcCount[32];		/* Source size distribution: # of srcs of
				 * size [2**(n-1)..2**n), n in [0..32). */
    size_t byteCodeCount[32];	/* ByteCode size distribution. */
    size_t lifetimeCount[32];	/* ByteCode lifetime distribution (ms). */

    double currentInstBytes;	/* Instruction bytes-current ByteCodes. */
    double currentLitBytes;	/* Current literal bytes. */
    double currentExceptBytes;	/* Current exception table bytes. */
    double currentAuxBytes;	/* Current auxiliary information bytes. */
    double currentCmdMapBytes;	/* Current src<->code map bytes. */

    size_t numLiteralsCreated;	/* Total literal objects ever compiled. */
    double totalLitStringBytes;	/* Total string bytes in all literals. */
    double currentLitStringBytes;
				/* String bytes in current literals. */
    size_t literalCount[32];	/* Distribution of literal string sizes. */
} ByteCodeStats;
#endif /* TCL_COMPILE_STATS */

/*
 * Structure used in implementation of those core ensembles which are
 * partially compiled. Used as an array of these, with a terminating field
 * whose 'name' is NULL.
 */

typedef struct {
    const char *name;		/* The name of the subcommand. */
    Tcl_ObjCmdProc *proc;	/* The implementation of the subcommand. */
    CompileProc *compileProc;	/* The compiler for the subcommand. */
    Tcl_ObjCmdProc *nreProc;	/* NRE implementation of this command. */
    void *clientData;	/* Any clientData to give the command. */
    int unsafe;			/* Whether this command is to be hidden by
				 * default in a safe interpreter. */
} EnsembleImplMap;

/*
 *----------------------------------------------------------------
 * Data structures related to commands.
 *----------------------------------------------------------------
 */

/*
 * An imported command is created in an namespace when it imports a "real"
 * command from another namespace. An imported command has a Command structure
 * that points (via its ClientData value) to the "real" Command structure in
 * the source namespace's command table. The real command records all the
 * imported commands that refer to it in a list of ImportRef structures so
 * that they can be deleted when the real command is deleted.
 */

typedef struct ImportRef {
    struct Command *importedCmdPtr;
				/* Points to the imported command created in
				 * an importing namespace; this command
				 * redirects its invocations to the "real"
				 * command. */
    struct ImportRef *nextPtr;	/* Next element on the linked list of imported
				 * commands that refer to the "real" command.
				 * The real command deletes these imported
				 * commands on this list when it is
				 * deleted. */
} ImportRef;

/*
 * Data structure used as the ClientData of imported commands: commands
 * created in an namespace when it imports a "real" command from another
 * namespace.
 */

typedef struct ImportedCmdData {
    struct Command *realCmdPtr;	/* "Real" command that this imported command
				 * refers to. */
    struct Command *selfPtr;	/* Pointer to this imported command. Needed
				 * only when deleting it in order to remove it
				 * from the real command's linked list of
				 * imported commands that refer to it. */
} ImportedCmdData;

/*
 * A Command structure exists for each command in a namespace. The Tcl_Command
 * opaque type actually refers to these structures.
 */

typedef struct Command {
    Tcl_HashEntry *hPtr;	/* Pointer to the hash table entry that refers
				 * to this command. The hash table is either a
				 * namespace's command table or an
				 * interpreter's hidden command table. This
				 * pointer is used to get a command's name
				 * from its Tcl_Command handle. NULL means
				 * that the hash table entry has been removed
				 * already (this can happen if deleteProc
				 * causes the command to be deleted or
				 * recreated). */
    Namespace *nsPtr;		/* Points to the namespace containing this
				 * command. */
    size_t refCount;		/* 1 if in command hashtable plus 1 for each
				 * reference from a CmdName Tcl object
				 * representing a command's name in a ByteCode
				 * instruction sequence. This structure can be
				 * freed when refCount becomes zero. */
    size_t cmdEpoch;		/* Incremented to invalidate any references
				 * that point to this command when it is
				 * renamed, deleted, hidden, or exposed. */
    CompileProc *compileProc;	/* Procedure called to compile command. NULL
				 * if no compile proc exists for command. */
    Tcl_ObjCmdProc *objProc;	/* Object-based command procedure. */
    void *objClientData;	/* Arbitrary value passed to object proc. */
    Tcl_CmdProc *proc;		/* String-based command procedure. */
    void *clientData;	/* Arbitrary value passed to string proc. */
    Tcl_CmdDeleteProc *deleteProc;
				/* Procedure invoked when deleting command to,
				 * e.g., free all client data. */
    void *deleteData;	/* Arbitrary value passed to deleteProc. */
    int flags;			/* Miscellaneous bits of information about
				 * command. See below for definitions. */
    ImportRef *importRefPtr;	/* List of each imported Command created in
				 * another namespace when this command is
				 * imported. These imported commands redirect
				 * invocations back to this command. The list
				 * is used to remove all those imported
				 * commands when deleting this "real"
				 * command. */
    CommandTrace *tracePtr;	/* First in list of all traces set for this
				 * command. */
    Tcl_ObjCmdProc *nreProc;	/* NRE implementation of this command. */
} Command;

/*
 * Flag bits for commands.
 *
 * CMD_DYING -			If 1 the command is in the process of
 *				being deleted (its deleteProc is currently
 *				executing). Other attempts to delete the
 *				command should be ignored.
 * CMD_TRACE_ACTIVE -		If 1 the trace processing is currently
 *				underway for a rename/delete change. See the
 *				two flags below for which is currently being
 *				processed.
 * CMD_HAS_EXEC_TRACES -	If 1 means that this command has at least one
 *				execution trace (as opposed to simple
 *				delete/rename traces) in its tracePtr list.
 * CMD_COMPILES_EXPANDED -	If 1 this command has a compiler that
 *				can handle expansion (provided it is not the
 *				first word).
 * TCL_TRACE_RENAME -		A rename trace is in progress. Further
 *				recursive renames will not be traced.
 * TCL_TRACE_DELETE -		A delete trace is in progress. Further
 *				recursive deletes will not be traced.
 * (these last two flags are defined in tcl.h)
 */

#define CMD_DYING		    0x01
#define CMD_TRACE_ACTIVE	    0x02
#define CMD_HAS_EXEC_TRACES	    0x04
#define CMD_COMPILES_EXPANDED	    0x08
#define CMD_REDEF_IN_PROGRESS	    0x10
#define CMD_VIA_RESOLVER	    0x20
#define CMD_DEAD                    0x40


/*
 *----------------------------------------------------------------
 * Data structures related to name resolution procedures.
 *----------------------------------------------------------------
 */

/*
 * The interpreter keeps a linked list of name resolution schemes. The scheme
 * for a namespace is consulted first, followed by the list of schemes in an
 * interpreter, followed by the default name resolution in Tcl. Schemes are
 * added/removed from the interpreter's list by calling Tcl_AddInterpResolver
 * and Tcl_RemoveInterpResolver.
 */

typedef struct ResolverScheme {
    char *name;			/* Name identifying this scheme. */
    Tcl_ResolveCmdProc *cmdResProc;
				/* Procedure handling command name
				 * resolution. */
    Tcl_ResolveVarProc *varResProc;
				/* Procedure handling variable name resolution
				 * for variables that can only be handled at
				 * runtime. */
    Tcl_ResolveCompiledVarProc *compiledVarResProc;
				/* Procedure handling variable name resolution
				 * at compile time. */

    struct ResolverScheme *nextPtr;
				/* Pointer to next record in linked list. */
} ResolverScheme;

/*
 * Forward declaration of the TIP#143 limit handler structure.
 */

typedef struct LimitHandler LimitHandler;

/*
 * TIP #268.
 * Values for the selection mode, i.e the package require preferences.
 */

enum PkgPreferOptions {
    PKG_PREFER_LATEST, PKG_PREFER_STABLE
};

/*
 *----------------------------------------------------------------
 * This structure shadows the first few fields of the memory cache for the
 * allocator defined in tclThreadAlloc.c; it has to be kept in sync with the
 * definition there.
 * Some macros require knowledge of some fields in the struct in order to
 * avoid hitting the TSD unnecessarily. In order to facilitate this, a pointer
 * to the relevant fields is kept in the allocCache field in struct Interp.
 *----------------------------------------------------------------
 */

typedef struct AllocCache {
    struct Cache *nextPtr;	/* Linked list of cache entries. */
    Tcl_ThreadId owner;		/* Which thread's cache is this? */
    Tcl_Obj *firstObjPtr;	/* List of free objects for thread. */
    size_t numObjects;		/* Number of objects for thread. */
} AllocCache;

/*
 *----------------------------------------------------------------
 * This structure defines an interpreter, which is a collection of commands
 * plus other state information related to interpreting commands, such as
 * variable storage. Primary responsibility for this data structure is in
 * tclBasic.c, but almost every Tcl source file uses something in here.
 *----------------------------------------------------------------
 */

typedef struct Interp {
    /*
     * The first two fields were named "result" and "freeProc" in earlier
     * versions of Tcl.  They are no longer used within Tcl, and are no
     * longer available to be accessed by extensions.  However, they cannot
     * be removed.  Why?  There is a deployed base of stub-enabled extensions
     * that query the value of iPtr->stubTable.  For them to continue to work,
     * the location of the field "stubTable" within the Interp struct cannot
     * change.  The most robust way to assure that is to leave all fields up to
     * that one undisturbed.
     */

    const char *legacyResult;
    void (*legacyFreeProc) (void);
    int errorLine;		/* When TCL_ERROR is returned, this gives the
				 * line number in the command where the error
				 * occurred (1 means first line). */
    const struct TclStubs *stubTable;
				/* Pointer to the exported Tcl stub table.  In
				 * ancient pre-8.1 versions of Tcl this was a
				 * pointer to the objResultPtr or a pointer to a
				 * buckets array in a hash table. Deployed stubs
				 * enabled extensions check for a NULL pointer value
				 * and for a TCL_STUBS_MAGIC value to verify they
				 * are not [load]ing into one of those pre-stubs
				 * interps.
				 */

    TclHandle handle;		/* Handle used to keep track of when this
				 * interp is deleted. */

    Namespace *globalNsPtr;	/* The interpreter's global namespace. */
    Tcl_HashTable *hiddenCmdTablePtr;
				/* Hash table used by tclBasic.c to keep track
				 * of hidden commands on a per-interp
				 * basis. */
    void *interpInfo;	/* Information used by tclInterp.c to keep
				 * track of parent/child interps on a
				 * per-interp basis. */
    void (*optimizer)(void *envPtr);
    /*
     * Information related to procedures and variables. See tclProc.c and
     * tclVar.c for usage.
     */

    size_t numLevels;		/* Keeps track of how many nested calls to
				 * Tcl_Eval are in progress for this
				 * interpreter. It's used to delay deletion of
				 * the table until all Tcl_Eval invocations
				 * are completed. */
    size_t maxNestingDepth;	/* If numLevels exceeds this value then Tcl
				 * assumes that infinite recursion has
				 * occurred and it generates an error. */
    CallFrame *framePtr;	/* Points to top-most in stack of all nested
				 * procedure invocations. */
    CallFrame *varFramePtr;	/* Points to the call frame whose variables
				 * are currently in use (same as framePtr
				 * unless an "uplevel" command is
				 * executing). */
    ActiveVarTrace *activeVarTracePtr;
				/* First in list of active traces for interp,
				 * or NULL if no active traces. */
    int returnCode;		/* [return -code] parameter. */
    CallFrame *rootFramePtr;	/* Global frame pointer for this
				 * interpreter. */
    Namespace *lookupNsPtr;	/* Namespace to use ONLY on the next
				 * TCL_EVAL_INVOKE call to Tcl_EvalObjv. */

#if TCL_MAJOR_VERSION < 9
    char *appendResultDontUse;
    int appendAvlDontUse;
    int appendUsedDontUse;
#endif

    /*
     * Information about packages. Used only in tclPkg.c.
     */

    Tcl_HashTable packageTable;	/* Describes all of the packages loaded in or
				 * available to this interpreter. Keys are
				 * package names, values are (Package *)
				 * pointers. */
    char *packageUnknown;	/* Command to invoke during "package require"
				 * commands for packages that aren't described
				 * in packageTable. Ckalloc'ed, may be
				 * NULL. */
    /*
     * Miscellaneous information:
     */

    size_t cmdCount;		/* Total number of times a command procedure
				 * has been called for this interpreter. */
    int evalFlags;		/* Flags to control next call to Tcl_Eval.
				 * Normally zero, but may be set before
				 * calling Tcl_Eval. See below for valid
				 * values. */
#if TCL_MAJOR_VERSION < 9
    int unused1;		/* No longer used (was termOffset) */
#endif
    LiteralTable literalTable;	/* Contains LiteralEntry's describing all Tcl
				 * objects holding literals of scripts
				 * compiled by the interpreter. Indexed by the
				 * string representations of literals. Used to
				 * avoid creating duplicate objects. */
    size_t compileEpoch;		/* Holds the current "compilation epoch" for
				 * this interpreter. This is incremented to
				 * invalidate existing ByteCodes when, e.g., a
				 * command with a compile procedure is
				 * redefined. */
    Proc *compiledProcPtr;	/* If a procedure is being compiled, a pointer
				 * to its Proc structure; otherwise, this is
				 * NULL. Set by ObjInterpProc in tclProc.c and
				 * used by tclCompile.c to process local
				 * variables appropriately. */
    ResolverScheme *resolverPtr;
				/* Linked list of name resolution schemes
				 * added to this interpreter. Schemes are
				 * added and removed by calling
				 * Tcl_AddInterpResolvers and
				 * Tcl_RemoveInterpResolver respectively. */
    Tcl_Obj *scriptFile;	/* NULL means there is no nested source
				 * command active; otherwise this points to
				 * pathPtr of the file being sourced. */
    int flags;			/* Various flag bits. See below. */
    long randSeed;		/* Seed used for rand() function. */
    Trace *tracePtr;		/* List of traces for this interpreter. */
    Tcl_HashTable *assocData;	/* Hash table for associating data with this
				 * interpreter. Cleaned up when this
				 * interpreter is deleted. */
    struct ExecEnv *execEnvPtr;	/* Execution environment for Tcl bytecode
				 * execution. Contains a pointer to the Tcl
				 * evaluation stack. */
    Tcl_Obj *emptyObjPtr;	/* Points to an object holding an empty
				 * string. Returned by Tcl_ObjSetVar2 when
				 * variable traces change a variable in a
				 * gross way. */
#if TCL_MAJOR_VERSION < 9
    char resultSpaceDontUse[TCL_DSTRING_STATIC_SIZE+1];
#endif
    Tcl_Obj *objResultPtr;	/* If the last command returned an object
				 * result, this points to it. Should not be
				 * accessed directly; see comment above. */
    Tcl_ThreadId threadId;	/* ID of thread that owns the interpreter. */

    ActiveCommandTrace *activeCmdTracePtr;
				/* First in list of active command traces for
				 * interp, or NULL if no active traces. */
    ActiveInterpTrace *activeInterpTracePtr;
				/* First in list of active traces for interp,
				 * or NULL if no active traces. */

    size_t tracesForbiddingInline;	/* Count of traces (in the list headed by
				 * tracePtr) that forbid inline bytecode
				 * compilation. */

    /*
     * Fields used to manage extensible return options (TIP 90).
     */

    Tcl_Obj *returnOpts;	/* A dictionary holding the options to the
				 * last [return] command. */

    Tcl_Obj *errorInfo;		/* errorInfo value (now as a Tcl_Obj). */
    Tcl_Obj *eiVar;		/* cached ref to ::errorInfo variable. */
    Tcl_Obj *errorCode;		/* errorCode value (now as a Tcl_Obj). */
    Tcl_Obj *ecVar;		/* cached ref to ::errorInfo variable. */
    int returnLevel;		/* [return -level] parameter. */

    /*
     * Resource limiting framework support (TIP#143).
     */

    struct {
	int active;		/* Flag values defining which limits have been
				 * set. */
	int granularityTicker;	/* Counter used to determine how often to
				 * check the limits. */
	int exceeded;		/* Which limits have been exceeded, described
				 * as flag values the same as the 'active'
				 * field. */

	size_t cmdCount;		/* Limit for how many commands to execute in
				 * the interpreter. */
	LimitHandler *cmdHandlers;
				/* Handlers to execute when the limit is
				 * reached. */
	int cmdGranularity;	/* Mod factor used to determine how often to
				 * evaluate the limit check. */

	Tcl_Time time;		/* Time limit for execution within the
				 * interpreter. */
	LimitHandler *timeHandlers;
				/* Handlers to execute when the limit is
				 * reached. */
	int timeGranularity;	/* Mod factor used to determine how often to
				 * evaluate the limit check. */
	Tcl_TimerToken timeEvent;
				/* Handle for a timer callback that will occur
				 * when the time-limit is exceeded. */

	Tcl_HashTable callbacks;/* Mapping from (interp,type) pair to data
				 * used to install a limit handler callback to
				 * run in _this_ interp when the limit is
				 * exceeded. */
    } limit;

    /*
     * Information for improved default error generation from ensembles
     * (TIP#112).
     */

    struct {
	Tcl_Obj *const *sourceObjs;
				/* What arguments were actually input into the
				 * *root* ensemble command? (Nested ensembles
				 * don't rewrite this.) NULL if we're not
				 * processing an ensemble. */
	size_t numRemovedObjs;	/* How many arguments have been stripped off
				 * because of ensemble processing. */
	size_t numInsertedObjs;	/* How many of the current arguments were
				 * inserted by an ensemble. */
    } ensembleRewrite;

    /*
     * TIP #219: Global info for the I/O system.
     */

    Tcl_Obj *chanMsg;		/* Error message set by channel drivers, for
				 * the propagation of arbitrary Tcl errors.
				 * This information, if present (chanMsg not
				 * NULL), takes precedence over a POSIX error
				 * code returned by a channel operation. */

    /*
     * Source code origin information (TIP #280).
     */

    CmdFrame *cmdFramePtr;	/* Points to the command frame containing the
				 * location information for the current
				 * command. */
    const CmdFrame *invokeCmdFramePtr;
				/* Points to the command frame which is the
				 * invoking context of the bytecode compiler.
				 * NULL when the byte code compiler is not
				 * active. */
    int invokeWord;		/* Index of the word in the command which
				 * is getting compiled. */
    Tcl_HashTable *linePBodyPtr;/* This table remembers for each statically
				 * defined procedure the location information
				 * for its body. It is keyed by the address of
				 * the Proc structure for a procedure. The
				 * values are "struct CmdFrame*". */
    Tcl_HashTable *lineBCPtr;	/* This table remembers for each ByteCode
				 * object the location information for its
				 * body. It is keyed by the address of the
				 * Proc structure for a procedure. The values
				 * are "struct ExtCmdLoc*". (See
				 * tclCompile.h) */
    Tcl_HashTable *lineLABCPtr;
    Tcl_HashTable *lineLAPtr;	/* This table remembers for each argument of a
				 * command on the execution stack the index of
				 * the argument in the command, and the
				 * location data of the command. It is keyed
				 * by the address of the Tcl_Obj containing
				 * the argument. The values are "struct
				 * CFWord*" (See tclBasic.c). This allows
				 * commands like uplevel, eval, etc. to find
				 * location information for their arguments,
				 * if they are a proper literal argument to an
				 * invoking command. Alt view: An index to the
				 * CmdFrame stack keyed by command argument
				 * holders. */
    ContLineLoc *scriptCLLocPtr;/* This table points to the location data for
				 * invisible continuation lines in the script,
				 * if any. This pointer is set by the function
				 * TclEvalObjEx() in file "tclBasic.c", and
				 * used by function ...() in the same file.
				 * It does for the eval/direct path of script
				 * execution what CompileEnv.clLoc does for
				 * the bytecode compiler.
				 */
    /*
     * TIP #268. The currently active selection mode, i.e. the package require
     * preferences.
     */

    int packagePrefer;		/* Current package selection mode. */

    /*
     * Hashtables for variable traces and searches.
     */

    Tcl_HashTable varTraces;	/* Hashtable holding the start of a variable's
				 * active trace list; varPtr is the key. */
    Tcl_HashTable varSearches;	/* Hashtable holding the start of a variable's
				 * active searches list; varPtr is the key. */
    /*
     * The thread-specific data ekeko: cache pointers or values that
     *  (a) do not change during the thread's lifetime
     *  (b) require access to TSD to determine at runtime
     *  (c) are accessed very often (e.g., at each command call)
     *
     * Note that these are the same for all interps in the same thread. They
     * just have to be initialised for the thread's parent interp, children
     * inherit the value.
     *
     * They are used by the macros defined below.
     */

    AllocCache *allocCache;
    void *pendingObjDataPtr;	/* Pointer to the Cache and PendingObjData
				 * structs for this interp's thread; see
				 * tclObj.c and tclThreadAlloc.c */
    int *asyncReadyPtr;		/* Pointer to the asyncReady indicator for
				 * this interp's thread; see tclAsync.c */
    /*
     * The pointer to the object system root ekeko. c.f. TIP #257.
     */
    void *objectFoundation;	/* Pointer to the Foundation structure of the
				 * object system, which contains things like
				 * references to key namespaces. See
				 * tclOOInt.h and tclOO.c for real definition
				 * and setup. */

    struct NRE_callback *deferredCallbacks;
				/* Callbacks that are set previous to a call
				 * to some Eval function but that actually
				 * belong to the command that is about to be
				 * called - i.e., they should be run *before*
				 * any tailcall is invoked. */

    /*
     * TIP #285, Script cancellation support.
     */

    Tcl_AsyncHandler asyncCancel;
				/* Async handler token for Tcl_CancelEval. */
    Tcl_Obj *asyncCancelMsg;	/* Error message set by async cancel handler
				 * for the propagation of arbitrary Tcl
				 * errors. This information, if present
				 * (asyncCancelMsg not NULL), takes precedence
				 * over the default error messages returned by
				 * a script cancellation operation. */

	/*
	 * TIP #348 IMPLEMENTATION  -  Substituted error stack
	 */
    Tcl_Obj *errorStack;	/* [info errorstack] value (as a Tcl_Obj). */
    Tcl_Obj *upLiteral;		/* "UP" literal for [info errorstack] */
    Tcl_Obj *callLiteral;	/* "CALL" literal for [info errorstack] */
    Tcl_Obj *innerLiteral;	/* "INNER" literal for [info errorstack] */
    Tcl_Obj *innerContext;	/* cached list for fast reallocation */
    int resetErrorStack;        /* controls cleaning up of ::errorStack */

#ifdef TCL_COMPILE_STATS
    /*
     * Statistical information about the bytecode compiler and interpreter's
     * operation. This should be the last field of Interp.
     */

    ByteCodeStats stats;	/* Holds compilation and execution statistics
				 * for this interpreter. */
#endif /* TCL_COMPILE_STATS */
} Interp;

/*
 * Macros that use the TSD-ekeko.
 */

#define TclAsyncReady(iPtr) \
    *((iPtr)->asyncReadyPtr)

/*
 * Macros for script cancellation support (TIP #285).
 */

#define TclCanceled(iPtr) \
    (((iPtr)->flags & CANCELED) || ((iPtr)->flags & TCL_CANCEL_UNWIND))

#define TclSetCancelFlags(iPtr, cancelFlags)   \
    (iPtr)->flags |= CANCELED;                 \
    if ((cancelFlags) & TCL_CANCEL_UNWIND) {   \
        (iPtr)->flags |= TCL_CANCEL_UNWIND;    \
    }

#define TclUnsetCancelFlags(iPtr) \
    (iPtr)->flags &= (~(CANCELED | TCL_CANCEL_UNWIND))

/*
 * Macros for splicing into and out of doubly linked lists. They assume
 * existence of struct items 'prevPtr' and 'nextPtr'.
 *
 * a = element to add or remove.
 * b = list head.
 *
 * TclSpliceIn adds to the head of the list.
 */

#define TclSpliceIn(a,b)			\
    (a)->nextPtr = (b);				\
    if ((b) != NULL) {				\
	(b)->prevPtr = (a);			\
    }						\
    (a)->prevPtr = NULL, (b) = (a);

#define TclSpliceOut(a,b)			\
    if ((a)->prevPtr != NULL) {			\
	(a)->prevPtr->nextPtr = (a)->nextPtr;	\
    } else {					\
	(b) = (a)->nextPtr;			\
    }						\
    if ((a)->nextPtr != NULL) {			\
	(a)->nextPtr->prevPtr = (a)->prevPtr;	\
    }

/*
 * EvalFlag bits for Interp structures:
 *
 * TCL_ALLOW_EXCEPTIONS	1 means it's OK for the script to terminate with a
 *			code other than TCL_OK or TCL_ERROR; 0 means codes
 *			other than these should be turned into errors.
 */

#define TCL_ALLOW_EXCEPTIONS		0x04
#define TCL_EVAL_FILE			0x02
#define TCL_EVAL_SOURCE_IN_FRAME	0x10
#define TCL_EVAL_NORESOLVE		0x20
#define TCL_EVAL_DISCARD_RESULT		0x40

/*
 * Flag bits for Interp structures:
 *
 * DELETED:		Non-zero means the interpreter has been deleted:
 *			don't process any more commands for it, and destroy
 *			the structure as soon as all nested invocations of
 *			Tcl_Eval are done.
 * ERR_ALREADY_LOGGED:	Non-zero means information has already been logged in
 *			iPtr->errorInfo for the current Tcl_Eval instance, so
 *			Tcl_Eval needn't log it (used to implement the "error
 *			message log" command).
 * DONT_COMPILE_CMDS_INLINE: Non-zero means that the bytecode compiler should
 *			not compile any commands into an inline sequence of
 *			instructions. This is set 1, for example, when command
 *			traces are requested.
 * RAND_SEED_INITIALIZED: Non-zero means that the randSeed value of the interp
 *			has not be initialized. This is set 1 when we first
 *			use the rand() or srand() functions.
 * SAFE_INTERP:		Non zero means that the current interp is a safe
 *			interp (i.e. it has only the safe commands installed,
 *			less privilege than a regular interp).
 * INTERP_DEBUG_FRAME:	Used for switching on various extra interpreter
 *			debug/info mechanisms (e.g. info frame eval/uplevel
 *			tracing) which are performance intensive.
 * INTERP_TRACE_IN_PROGRESS: Non-zero means that an interp trace is currently
 *			active; so no further trace callbacks should be
 *			invoked.
 * INTERP_ALTERNATE_WRONG_ARGS: Used for listing second and subsequent forms
 *			of the wrong-num-args string in Tcl_WrongNumArgs.
 *			Makes it append instead of replacing and uses
 *			different intermediate text.
 * CANCELED:		Non-zero means that the script in progress should be
 *			canceled as soon as possible. This can be checked by
 *			extensions (and the core itself) by calling
 *			Tcl_Canceled and checking if TCL_ERROR is returned.
 *			This is a one-shot flag that is reset immediately upon
 *			being detected; however, if the TCL_CANCEL_UNWIND flag
 *			is set Tcl_Canceled will continue to report that the
 *			script in progress has been canceled thereby allowing
 *			the evaluation stack for the interp to be fully
 *			unwound.
 *
 * WARNING: For the sake of some extensions that have made use of former
 * internal values, do not re-use the flag values 2 (formerly ERR_IN_PROGRESS)
 * or 8 (formerly ERROR_CODE_SET).
 */

#define DELETED				     1
#define ERR_ALREADY_LOGGED		     4
#define INTERP_DEBUG_FRAME		  0x10
#define DONT_COMPILE_CMDS_INLINE	  0x20
#define RAND_SEED_INITIALIZED		  0x40
#define SAFE_INTERP			  0x80
#define INTERP_TRACE_IN_PROGRESS	 0x200
#define INTERP_ALTERNATE_WRONG_ARGS	 0x400
#define ERR_LEGACY_COPY			 0x800
#define CANCELED			0x1000

/*
 * Maximum number of levels of nesting permitted in Tcl commands (used to
 * catch infinite recursion).
 */

#define MAX_NESTING_DEPTH	1000

/*
 * The macro below is used to modify a "char" value (e.g. by casting it to an
 * unsigned character) so that it can be used safely with macros such as
 * isspace.
 */

#define UCHAR(c) ((unsigned char) (c))

/*
 * This macro is used to properly align the memory allocated by Tcl, giving
 * the same alignment as the native malloc.
 */

#if defined(__APPLE__)
#define TCL_ALLOCALIGN	16
#else
#define TCL_ALLOCALIGN	(2*sizeof(void *))
#endif

/*
 * This macro is used to determine the offset needed to safely allocate any
 * data structure in memory. Given a starting offset or size, it "rounds up"
 * or "aligns" the offset to the next 8-byte boundary so that any data
 * structure can be placed at the resulting offset without fear of an
 * alignment error.
 *
 * WARNING!! DO NOT USE THIS MACRO TO ALIGN POINTERS: it will produce the
 * wrong result on platforms that allocate addresses that are divisible by 4
 * or 2. Only use it for offsets or sizes.
 *
 * This macro is only used by tclCompile.c in the core (Bug 926445). It
 * however not be made file static, as extensions that touch bytecodes
 * (notably tbcload) require it.
 */

#define TCL_ALIGN(x) (((int)(x) + 7) & ~7)

/*
 * A common panic alert when memory allocation fails.
 */

#define TclOOM(ptr, size) \
	((size) && ((ptr)||(Tcl_Panic("unable to alloc %" TCL_Z_MODIFIER "u bytes", (size_t)(size)),1)))

/*
 * The following enum values are used to specify the runtime platform setting
 * of the tclPlatform variable.
 */

typedef enum {
    TCL_PLATFORM_UNIX = 0,	/* Any Unix-like OS. */
    TCL_PLATFORM_WINDOWS = 2	/* Any Microsoft Windows OS. */
} TclPlatformType;

/*
 * The following enum values are used to indicate the translation of a Tcl
 * channel. Declared here so that each platform can define
 * TCL_PLATFORM_TRANSLATION to the native translation on that platform.
 */

typedef enum TclEolTranslation {
    TCL_TRANSLATE_AUTO,		/* Eol == \r, \n and \r\n. */
    TCL_TRANSLATE_CR,		/* Eol == \r. */
    TCL_TRANSLATE_LF,		/* Eol == \n. */
    TCL_TRANSLATE_CRLF		/* Eol == \r\n. */
} TclEolTranslation;

/*
 * Flags for TclInvoke:
 *
 * TCL_INVOKE_HIDDEN		Invoke a hidden command; if not set, invokes
 *				an exposed command.
 * TCL_INVOKE_NO_UNKNOWN	If set, "unknown" is not invoked if the
 *				command to be invoked is not found. Only has
 *				an effect if invoking an exposed command,
 *				i.e. if TCL_INVOKE_HIDDEN is not also set.
 * TCL_INVOKE_NO_TRACEBACK	Does not record traceback information if the
 *				invoked command returns an error. Used if the
 *				caller plans on recording its own traceback
 *				information.
 */

#define	TCL_INVOKE_HIDDEN	(1<<0)
#define TCL_INVOKE_NO_UNKNOWN	(1<<1)
#define TCL_INVOKE_NO_TRACEBACK	(1<<2)

/*
<<<<<<< HEAD
 * ListSizeT is the type for holding list element counts. It's defined
=======
 * TclListSizeT is the type for holding list element counts. It's defined
>>>>>>> 269b0fd3
 * simplify sharing source between Tcl8 and Tcl9.
 */
#if TCL_MAJOR_VERSION > 8

<<<<<<< HEAD
typedef size_t ListSizeT;

/*
 * SSIZE_MAX, NOT SIZE_MAX as negative differences need to be expressed
 * between values of the ListSizeT type so limit the range to signed
 */
#define ListSizeT_MAX ((ListSizeT)PTRDIFF_MAX)

=======
typedef ptrdiff_t ListSizeT; /* TODO - may need to fix to match Tcl9's API */

/*
 * SSIZE_MAX, NOT SIZE_MAX as negative differences need to be expressed
 * between values of the ListSizeT type so limit the range to signed
 */
#define ListSizeT_MAX PTRDIFF_MAX

>>>>>>> 269b0fd3
#else

typedef int ListSizeT;
#define ListSizeT_MAX INT_MAX

#endif
<<<<<<< HEAD

/*
 * ListStore --
 *
 * A Tcl list's internal representation is defined through three structures.
 *
 * A ListStore struct is a structure that includes a variable size array that
 * serves as storage for a Tcl list. A contiguous sequence of slots in the
 * array, the "in-use" area, holds valid pointers to Tcl_Obj values that
 * belong to one or more Tcl lists. The unused slots before and after these
 * are free slots that may be used to prepend and append without having to
 * reallocate the struct. The ListStore may be shared amongst multiple lists
 * and reference counted.
 *
 * A ListSpan struct defines a sequence of slots within a ListStore. This sequence
 * always lies within the "in-use" area of the ListStore. Like ListStore, the
 * structure may be shared among multiple lists and is reference counted.
 *
 * A ListRep struct holds the internal representation of a Tcl list as stored
 * in a Tcl_Obj. It is composed of a ListStore and a ListSpan that together
 * define the content of the list. The ListSpan specifies the range of slots
 * within the ListStore that hold elements for this list. The ListSpan is
 * optional in which case the list includes all the "in-use" slots of the
 * ListStore.
 *
 */
typedef struct ListStore {
    ListSizeT firstUsed;    /* Index of first slot in use within slots[] */
    ListSizeT numUsed;      /* Number of slots in use (starting firstUsed) */
    ListSizeT numAllocated; /* Total number of slots[] array slots. */
    int refCount;           /* Number of references to this instance */
    int flags;              /* LISTSTORE_* flags */
    Tcl_Obj *slots[TCLFLEXARRAY];      /* Variable size array. Grown as needed */
} ListStore;

#define LISTSTORE_CANONICAL 0x1 /* All Tcl_Obj's referencing this
                                   store have their string representation
                                   derived from the list representation */

/* Max number of elements that can be contained in a list */
#define LIST_MAX                                               \
    ((ListSizeT_MAX - offsetof(ListStore, slots)) \
		   / sizeof(Tcl_Obj *))
/* Memory size needed for a ListStore to hold numSlots_ elements */
#define LIST_SIZE(numSlots_) \
	(offsetof(ListStore, slots) + ((numSlots_) * sizeof(Tcl_Obj *)))

/*
 * ListSpan --
 * See comments above for ListStore
 */
typedef struct ListSpan {
    ListSizeT spanStart;    /* Starting index of the span */
    ListSizeT spanLength;   /* Number of elements in the span */
    int refCount;     /* Count of references to this span record */
} ListSpan;

/*
 * ListRep --
 * See comments above for ListStore
 */
typedef struct ListRep {
    ListStore *storePtr;/* element array shared amongst different lists */
    ListSpan *spanPtr;  /* If not NULL, the span holds the range of slots
                           within *storePtr that contain this list elements. */
} ListRep;

/*
 * Macros used to get access list internal representations.
 *
 * Naming conventions:
 * ListRep* - expect a pointer to a valid ListRep
 * ListObj* - expect a pointer to a Tcl_Obj whose internal type is known to
 *            be a list (tclListType). Will crash otherwise.
 * TclListObj* - expect a pointer to a Tcl_Obj whose internal type may or may not
 *            be tclListType. These will convert as needed and return error if
 *            conversion not possible.
 */

/* Returns the starting slot for this listRep in the contained ListStore */
#define ListRepStart(listRepPtr_)                               \
    ((listRepPtr_)->spanPtr ? (listRepPtr_)->spanPtr->spanStart \
			    : (listRepPtr_)->storePtr->firstUsed)

/* Returns the number of elements in this listRep */
#define ListRepLength(listRepPtr_)                               \
    ((listRepPtr_)->spanPtr ? (listRepPtr_)->spanPtr->spanLength \
			    : (listRepPtr_)->storePtr->numUsed)

/* Returns a pointer to the first slot containing this ListRep elements */
#define ListRepElementsBase(listRepPtr_) \
    (&(listRepPtr_)->storePtr->slots[ListRepStart(listRepPtr_)])

/* Stores the number of elements and base address of the element array */
#define ListRepElements(listRepPtr_, objc_, objv_) \
    (((objv_) = ListRepElementsBase(listRepPtr_)), \
     ((objc_) = ListRepLength(listRepPtr_)))

/* Returns 1/0 whether the ListRep's ListStore is shared. */
#define ListRepIsShared(listRepPtr_) ((listRepPtr_)->storePtr->refCount > 1)

/* Returns a pointer to the ListStore component */
#define ListObjStorePtr(listObj_) \
    ((ListStore *)((listObj_)->internalRep.twoPtrValue.ptr1))

/* Returns a pointer to the ListSpan component */
#define ListObjSpanPtr(listObj_) \
    ((ListSpan *)((listObj_)->internalRep.twoPtrValue.ptr2))

/* Returns the ListRep internal representaton in a Tcl_Obj */
#define ListObjGetRep(listObj_, listRepPtr_)                 \
    do {                                                     \
	(listRepPtr_)->storePtr = ListObjStorePtr(listObj_); \
	(listRepPtr_)->spanPtr = ListObjSpanPtr(listObj_);   \
    } while (0)

/* Returns the length of the list */
#define ListObjLength(listObj_, len_)                                         \
    ((len_) = ListObjSpanPtr(listObj_) ? ListObjSpanPtr(listObj_)->spanLength \
				       : ListObjStorePtr(listObj_)->numUsed)

/* Returns the starting slot index of this list's elements in the ListStore */
#define ListObjStart(listObj_)                                      \
    (ListObjSpanPtr(listObj_) ? ListObjSpanPtr(listObj_)->spanStart \
			      : ListObjStorePtr(listObj_)->firstUsed)

/* Stores the element count and base address of this list's elements */
#define ListObjGetElements(listObj_, objc_, objv_) \
    (((objv_) = &ListObjStorePtr(listObj_)->slots[ListObjStart(listObj_)]), \
     (ListObjLength(listObj_, (objc_))))

/*
 * Returns 1/0 whether the internal representation (not the Tcl_Obj itself)
 * is shared.  Note by intent this only checks for sharing of ListStore,
 * not spans.
 */
#define ListObjRepIsShared(listObj_) (ListObjStorePtr(listObj_)->refCount > 1)

/*
 * Certain commands like concat are optimized if an existing string
 * representation of a list object is known to be in canonical format (i.e.
 * generated from the list representation). There are three conditions when
 * this will be the case:
 * (1) No string representation exists which means it will obviously have
 * to be generated from the list representation when needed
 * (2) The ListStore flags is marked canonical. This is done at the time
 * the string representation is generated from the list IF the list
 * representation does not have a span (see comments in UpdateStringOfList).
 * (3) The list representation does not have a span component. This is
 * because list Tcl_Obj's with spans are always created from existing lists
 * and never from strings (see SetListFromAny) and thus their string
 * representation will always be canonical.
 */
#define ListObjIsCanonical(listObj_)                             \
    (((listObj_)->bytes == NULL)                                 \
     || (ListObjStorePtr(listObj_)->flags & LISTSTORE_CANONICAL) \
     || ListObjSpanPtr(listObj_) != NULL)

/*
 * Converts the Tcl_Obj to a list if it isn't one and stores the element
 * count and base address of this list's elements in objcPtr_ and objvPtr_.
 * Return TCL_OK on success or TCL_ERROR if the Tcl_Obj cannot be
 * converted to a list.
 */
#define TclListObjGetElementsM(interp_, listObj_, objcPtr_, objvPtr_)    \
    (((listObj_)->typePtr == &tclListType)                              \
	 ? ((ListObjGetElements((listObj_), *(objcPtr_), *(objvPtr_))), \
	    TCL_OK)                                                     \
	 : Tcl_ListObjGetElements(                                      \
	     (interp_), (listObj_), (objcPtr_), (objvPtr_)))

/*
 * Converts the Tcl_Obj to a list if it isn't one and stores the element
 * count in lenPtr_.  Returns TCL_OK on success or TCL_ERROR if the
 * Tcl_Obj cannot be converted to a list.
 */
#define TclListObjLengthM(interp_, listObj_, lenPtr_)         \
    (((listObj_)->typePtr == &tclListType)                   \
	 ? ((ListObjLength((listObj_), *(lenPtr_))), TCL_OK) \
	 : Tcl_ListObjLength((interp_), (listObj_), (lenPtr_)))

=======

/*
 * ListStore --
 *
 * A Tcl list's internal representation is defined through three structures.
 *
 * A ListStore struct is a structure that includes a variable size array that
 * serves as storage for a Tcl list. A contiguous sequence of slots in the
 * array, the "in-use" area, holds valid pointers to Tcl_Obj values that
 * belong to one or more Tcl lists. The unused slots before and after these
 * are free slots that may be used to prepend and append without having to
 * reallocate the struct. The ListStore may be shared amongst multiple lists
 * and reference counted.
 *
 * A ListSpan struct defines a sequence of slots within a ListStore. This sequence
 * always lies within the "in-use" area of the ListStore. Like ListStore, the
 * structure may be shared among multiple lists and is reference counted.
 *
 * A ListRep struct holds the internal representation of a Tcl list as stored
 * in a Tcl_Obj. It is composed of a ListStore and a ListSpan that together
 * define the content of the list. The ListSpan specifies the range of slots
 * within the ListStore that hold elements for this list. The ListSpan is
 * optional in which case the list includes all the "in-use" slots of the
 * ListStore.
 *
 */
typedef struct ListStore {
    ListSizeT firstUsed;    /* Index of first slot in use within slots[] */
    ListSizeT numUsed;      /* Number of slots in use (starting firstUsed) */
    ListSizeT numAllocated; /* Total number of slots[] array slots. */
    int refCount;           /* Number of references to this instance */
    int flags;              /* LISTSTORE_* flags */
    Tcl_Obj *slots[TCLFLEXARRAY];      /* Variable size array. Grown as needed */
} ListStore;

#define LISTSTORE_CANONICAL 0x1 /* All Tcl_Obj's referencing this
                                   store have their string representation
                                   derived from the list representation */

/* Max number of elements that can be contained in a list */
#define LIST_MAX                                               \
    ((ListSizeT)(((size_t)ListSizeT_MAX - offsetof(ListStore, slots)) \
		   / sizeof(Tcl_Obj *)))
/* Memory size needed for a ListStore to hold numSlots_ elements */
#define LIST_SIZE(numSlots_) \
	((int)(offsetof(ListStore, slots) + ((numSlots_) * sizeof(Tcl_Obj *))))

/*
 * ListSpan --
 * See comments above for ListStore
 */
typedef struct ListSpan {
    ListSizeT spanStart;    /* Starting index of the span */
    ListSizeT spanLength;   /* Number of elements in the span */
    int refCount;     /* Count of references to this span record */
} ListSpan;
#ifndef LIST_SPAN_THRESHOLD /* May be set on build line */
#define LIST_SPAN_THRESHOLD 101
#endif

/*
 * ListRep --
 * See comments above for ListStore
 */
typedef struct ListRep {
    ListStore *storePtr;/* element array shared amongst different lists */
    ListSpan *spanPtr;  /* If not NULL, the span holds the range of slots
                           within *storePtr that contain this list elements. */
} ListRep;

/*
 * Macros used to get access list internal representations.
 *
 * Naming conventions:
 * ListRep* - expect a pointer to a valid ListRep
 * ListObj* - expect a pointer to a Tcl_Obj whose internal type is known to
 *            be a list (tclListType). Will crash otherwise.
 * TclListObj* - expect a pointer to a Tcl_Obj whose internal type may or may not
 *            be tclListType. These will convert as needed and return error if
 *            conversion not possible.
 */

/* Returns the starting slot for this listRep in the contained ListStore */
#define ListRepStart(listRepPtr_)                               \
    ((listRepPtr_)->spanPtr ? (listRepPtr_)->spanPtr->spanStart \
			    : (listRepPtr_)->storePtr->firstUsed)

/* Returns the number of elements in this listRep */
#define ListRepLength(listRepPtr_)                               \
    ((listRepPtr_)->spanPtr ? (listRepPtr_)->spanPtr->spanLength \
			    : (listRepPtr_)->storePtr->numUsed)

/* Returns a pointer to the first slot containing this ListRep elements */
#define ListRepElementsBase(listRepPtr_) \
    (&(listRepPtr_)->storePtr->slots[ListRepStart(listRepPtr_)])

/* Stores the number of elements and base address of the element array */
#define ListRepElements(listRepPtr_, objc_, objv_) \
    (((objv_) = ListRepElementsBase(listRepPtr_)), \
     ((objc_) = ListRepLength(listRepPtr_)))

/* Returns 1/0 whether the ListRep's ListStore is shared. */
#define ListRepIsShared(listRepPtr_) ((listRepPtr_)->storePtr->refCount > 1)

/* Returns a pointer to the ListStore component */
#define ListObjStorePtr(listObj_) \
    ((ListStore *)((listObj_)->internalRep.twoPtrValue.ptr1))

/* Returns a pointer to the ListSpan component */
#define ListObjSpanPtr(listObj_) \
    ((ListSpan *)((listObj_)->internalRep.twoPtrValue.ptr2))

/* Returns the ListRep internal representaton in a Tcl_Obj */
#define ListObjGetRep(listObj_, listRepPtr_)                 \
    do {                                                     \
	(listRepPtr_)->storePtr = ListObjStorePtr(listObj_); \
	(listRepPtr_)->spanPtr = ListObjSpanPtr(listObj_);   \
    } while (0)

/* Returns the length of the list */
#define ListObjLength(listObj_, len_)                                         \
    ((len_) = ListObjSpanPtr(listObj_) ? ListObjSpanPtr(listObj_)->spanLength \
				       : ListObjStorePtr(listObj_)->numUsed)

/* Returns the starting slot index of this list's elements in the ListStore */
#define ListObjStart(listObj_)                                      \
    (ListObjSpanPtr(listObj_) ? ListObjSpanPtr(listObj_)->spanStart \
			      : ListObjStorePtr(listObj_)->firstUsed)

/* Stores the element count and base address of this list's elements */
#define ListObjGetElements(listObj_, objc_, objv_) \
    (((objv_) = &ListObjStorePtr(listObj_)->slots[ListObjStart(listObj_)]), \
     (ListObjLength(listObj_, (objc_))))

/*
 * Returns 1/0 whether the internal representation (not the Tcl_Obj itself)
 * is shared.  Note by intent this only checks for sharing of ListStore,
 * not spans.
 */
#define ListObjRepIsShared(listObj_) (ListObjStorePtr(listObj_)->refCount > 1)

/*
 * Certain commands like concat are optimized if an existing string
 * representation of a list object is known to be in canonical format (i.e.
 * generated from the list representation). There are three conditions when
 * this will be the case:
 * (1) No string representation exists which means it will obviously have
 * to be generated from the list representation when needed
 * (2) The ListStore flags is marked canonical. This is done at the time
 * the string representation is generated from the list IF the list
 * representation does not have a span (see comments in UpdateStringOfList).
 * (3) The list representation does not have a span component. This is
 * because list Tcl_Obj's with spans are always created from existing lists
 * and never from strings (see SetListFromAny) and thus their string
 * representation will always be canonical.
 */
#define ListObjIsCanonical(listObj_)                             \
    (((listObj_)->bytes == NULL)                                 \
     || (ListObjStorePtr(listObj_)->flags & LISTSTORE_CANONICAL) \
     || ListObjSpanPtr(listObj_) != NULL)

/*
 * Converts the Tcl_Obj to a list if it isn't one and stores the element
 * count and base address of this list's elements in objcPtr_ and objvPtr_.
 * Return TCL_OK on success or TCL_ERROR if the Tcl_Obj cannot be
 * converted to a list.
 */
#define TclListObjGetElementsM(interp_, listObj_, objcPtr_, objvPtr_)    \
    (((listObj_)->typePtr == &tclListType)                              \
	 ? ((ListObjGetElements((listObj_), *(objcPtr_), *(objvPtr_))), \
	    TCL_OK)                                                     \
	 : Tcl_ListObjGetElements(                                      \
	     (interp_), (listObj_), (objcPtr_), (objvPtr_)))

/*
 * Converts the Tcl_Obj to a list if it isn't one and stores the element
 * count in lenPtr_.  Returns TCL_OK on success or TCL_ERROR if the
 * Tcl_Obj cannot be converted to a list.
 */
#define TclListObjLengthM(interp_, listObj_, lenPtr_)         \
    (((listObj_)->typePtr == &tclListType)                   \
	 ? ((ListObjLength((listObj_), *(lenPtr_))), TCL_OK) \
	 : Tcl_ListObjLength((interp_), (listObj_), (lenPtr_)))

>>>>>>> 269b0fd3
#define TclListObjIsCanonical(listObj_) \
    (((listObj_)->typePtr == &tclListType) ? ListObjIsCanonical((listObj_)) : 0)

/*
 * Modes for collecting (or not) in the implementations of TclNRForeachCmd,
 * TclNRLmapCmd and their compilations.
 */

#define TCL_EACH_KEEP_NONE  0	/* Discard iteration result like [foreach] */
#define TCL_EACH_COLLECT    1	/* Collect iteration result like [lmap] */

/*
 * Macros providing a faster path to booleans and integers:
 * Tcl_GetBooleanFromObj, Tcl_GetLongFromObj, Tcl_GetIntFromObj
 * and Tcl_GetIntForIndex.
 *
 * WARNING: these macros eval their args more than once.
 */

#define TclGetBooleanFromObj(interp, objPtr, intPtr) \
    (((objPtr)->typePtr == &tclIntType \
	    || (objPtr)->typePtr == &tclBooleanType) \
	? (*(intPtr) = ((objPtr)->internalRep.wideValue!=0), TCL_OK)	\
	: Tcl_GetBooleanFromObj((interp), (objPtr), (intPtr)))

#ifdef TCL_WIDE_INT_IS_LONG
#define TclGetLongFromObj(interp, objPtr, longPtr) \
    (((objPtr)->typePtr == &tclIntType)	\
	    ? ((*(longPtr) = (objPtr)->internalRep.wideValue), TCL_OK) \
	    : Tcl_GetLongFromObj((interp), (objPtr), (longPtr)))
#else
#define TclGetLongFromObj(interp, objPtr, longPtr) \
    (((objPtr)->typePtr == &tclIntType \
	    && (objPtr)->internalRep.wideValue >= (Tcl_WideInt)(LONG_MIN) \
	    && (objPtr)->internalRep.wideValue <= (Tcl_WideInt)(LONG_MAX)) \
	    ? ((*(longPtr) = (long)(objPtr)->internalRep.wideValue), TCL_OK) \
	    : Tcl_GetLongFromObj((interp), (objPtr), (longPtr)))
#endif

#define TclGetIntFromObj(interp, objPtr, intPtr) \
    (((objPtr)->typePtr == &tclIntType \
	    && (objPtr)->internalRep.wideValue >= (Tcl_WideInt)(INT_MIN) \
	    && (objPtr)->internalRep.wideValue <= (Tcl_WideInt)(INT_MAX)) \
	    ? ((*(intPtr) = (int)(objPtr)->internalRep.wideValue), TCL_OK) \
	    : Tcl_GetIntFromObj((interp), (objPtr), (intPtr)))
#define TclGetIntForIndexM(interp, objPtr, endValue, idxPtr) \
    ((((objPtr)->typePtr == &tclIntType) && ((objPtr)->internalRep.wideValue >= 0) \
	    && ((Tcl_WideUInt)(objPtr)->internalRep.wideValue <= (size_t)(endValue) + 1)) \
	    ? ((*(idxPtr) = (size_t)(objPtr)->internalRep.wideValue), TCL_OK) \
	    : Tcl_GetIntForIndex((interp), (objPtr), (endValue), (idxPtr)))

/*
 * Macro used to save a function call for common uses of
 * Tcl_GetWideIntFromObj(). The ANSI C "prototype" is:
 *
 * MODULE_SCOPE int TclGetWideIntFromObj(Tcl_Interp *interp, Tcl_Obj *objPtr,
 *			Tcl_WideInt *wideIntPtr);
 */

#define TclGetWideIntFromObj(interp, objPtr, wideIntPtr) \
    (((objPtr)->typePtr == &tclIntType)					\
	? (*(wideIntPtr) =						\
		((objPtr)->internalRep.wideValue), TCL_OK) :		\
	Tcl_GetWideIntFromObj((interp), (objPtr), (wideIntPtr)))

/*
 * Flag values for TclTraceDictPath().
 *
 * DICT_PATH_READ indicates that all entries on the path must exist but no
 * updates will be needed.
 *
 * DICT_PATH_UPDATE indicates that we are going to be doing an update at the
 * tip of the path, so duplication of shared objects should be done along the
 * way.
 *
 * DICT_PATH_EXISTS indicates that we are performing an existence test and a
 * lookup failure should therefore not be an error. If (and only if) this flag
 * is set, TclTraceDictPath() will return the special value
 * DICT_PATH_NON_EXISTENT if the path is not traceable.
 *
 * DICT_PATH_CREATE (which also requires the DICT_PATH_UPDATE bit to be set)
 * indicates that we are to create non-existent dictionaries on the path.
 */

#define DICT_PATH_READ		0
#define DICT_PATH_UPDATE	1
#define DICT_PATH_EXISTS	2
#define DICT_PATH_CREATE	5

#define DICT_PATH_NON_EXISTENT	((Tcl_Obj *) (void *) 1)

/*
 *----------------------------------------------------------------
 * Data structures related to the filesystem internals
 *----------------------------------------------------------------
 */

/*
 * The version_2 filesystem is private to Tcl. As and when these changes have
 * been thoroughly tested and investigated a new public filesystem interface
 * will be released. The aim is more versatile virtual filesystem interfaces,
 * more efficiency in 'path' manipulation and usage, and cleaner filesystem
 * code internally.
 */

#define TCL_FILESYSTEM_VERSION_2	((Tcl_FSVersion) 0x2)
typedef void *(TclFSGetCwdProc2)(void *clientData);
typedef int (Tcl_FSLoadFileProc2) (Tcl_Interp *interp, Tcl_Obj *pathPtr,
	Tcl_LoadHandle *handlePtr, Tcl_FSUnloadFileProc **unloadProcPtr, int flags);

/*
 * The following types are used for getting and storing platform-specific file
 * attributes in tclFCmd.c and the various platform-versions of that file.
 * This is done to have as much common code as possible in the file attributes
 * code. For more information about the callbacks, see TclFileAttrsCmd in
 * tclFCmd.c.
 */

typedef int (TclGetFileAttrProc)(Tcl_Interp *interp, int objIndex,
	Tcl_Obj *fileName, Tcl_Obj **attrObjPtrPtr);
typedef int (TclSetFileAttrProc)(Tcl_Interp *interp, int objIndex,
	Tcl_Obj *fileName, Tcl_Obj *attrObjPtr);

typedef struct TclFileAttrProcs {
    TclGetFileAttrProc *getProc;/* The procedure for getting attrs. */
    TclSetFileAttrProc *setProc;/* The procedure for setting attrs. */
} TclFileAttrProcs;

/*
 * Opaque handle used in pipeline routines to encapsulate platform-dependent
 * state.
 */

typedef struct TclFile_ *TclFile;

/*
 * The "globParameters" argument of the function TclGlob is an or'ed
 * combination of the following values:
 */

#define TCL_GLOBMODE_NO_COMPLAIN	1
#define TCL_GLOBMODE_JOIN		2
#define TCL_GLOBMODE_DIR		4
#define TCL_GLOBMODE_TAILS		8

typedef enum Tcl_PathPart {
    TCL_PATH_DIRNAME,
    TCL_PATH_TAIL,
    TCL_PATH_EXTENSION,
    TCL_PATH_ROOT
} Tcl_PathPart;

/*
 *----------------------------------------------------------------
 * Data structures related to obsolete filesystem hooks
 *----------------------------------------------------------------
 */

typedef int (TclStatProc_)(const char *path, struct stat *buf);
typedef int (TclAccessProc_)(const char *path, int mode);
typedef Tcl_Channel (TclOpenFileChannelProc_)(Tcl_Interp *interp,
	const char *fileName, const char *modeString, int permissions);

/*
 *----------------------------------------------------------------
 * Data structures for process-global values.
 *----------------------------------------------------------------
 */

typedef void (TclInitProcessGlobalValueProc)(char **valuePtr, TCL_HASH_TYPE *lengthPtr,
	Tcl_Encoding *encodingPtr);

/*
 * A ProcessGlobalValue struct exists for each internal value in Tcl that is
 * to be shared among several threads. Each thread sees a (Tcl_Obj) copy of
 * the value, and the gobal value is kept as a counted string, with epoch and
 * mutex control. Each ProcessGlobalValue struct should be a static variable in
 * some file.
 */

typedef struct ProcessGlobalValue {
    size_t epoch;			/* Epoch counter to detect changes in the
				 * global value. */
    TCL_HASH_TYPE numBytes;	/* Length of the global string. */
    char *value;		/* The global string value. */
    Tcl_Encoding encoding;	/* system encoding when global string was
				 * initialized. */
    TclInitProcessGlobalValueProc *proc;
    				/* A procedure to initialize the global string
				 * copy when a "get" request comes in before
				 * any "set" request has been received. */
    Tcl_Mutex mutex;		/* Enforce orderly access from multiple
				 * threads. */
    Tcl_ThreadDataKey key;	/* Key for per-thread data holding the
				 * (Tcl_Obj) copy for each thread. */
} ProcessGlobalValue;

/*
 *----------------------------------------------------------------------
 * Flags for TclParseNumber
 *----------------------------------------------------------------------
 */

#define TCL_PARSE_DECIMAL_ONLY		1
				/* Leading zero doesn't denote octal or
				 * hex. */
#define TCL_PARSE_OCTAL_ONLY		2
				/* Parse octal even without prefix. */
#define TCL_PARSE_HEXADECIMAL_ONLY	4
				/* Parse hexadecimal even without prefix. */
#define TCL_PARSE_INTEGER_ONLY		8
				/* Disable floating point parsing. */
#define TCL_PARSE_SCAN_PREFIXES		16
				/* Use [scan] rules dealing with 0?
				 * prefixes. */
#define TCL_PARSE_NO_WHITESPACE		32
				/* Reject leading/trailing whitespace. */
#define TCL_PARSE_BINARY_ONLY	64
				/* Parse binary even without prefix. */
#define TCL_PARSE_NO_UNDERSCORE	128
				/* Reject underscore digit separator */

/*
 *----------------------------------------------------------------------
 * Type values TclGetNumberFromObj
 *----------------------------------------------------------------------
 */

#define TCL_NUMBER_INT		2
#define TCL_NUMBER_BIG		3
#define TCL_NUMBER_DOUBLE	4
#define TCL_NUMBER_NAN		5

/*
 *----------------------------------------------------------------
 * Variables shared among Tcl modules but not used by the outside world.
 *----------------------------------------------------------------
 */

MODULE_SCOPE char *tclNativeExecutableName;
MODULE_SCOPE int tclFindExecutableSearchDone;
MODULE_SCOPE char *tclMemDumpFileName;
MODULE_SCOPE TclPlatformType tclPlatform;

MODULE_SCOPE Tcl_Encoding tclIdentityEncoding;

/*
 * TIP #233 (Virtualized Time)
 * Data for the time hooks, if any.
 */

MODULE_SCOPE Tcl_GetTimeProc *tclGetTimeProcPtr;
MODULE_SCOPE Tcl_ScaleTimeProc *tclScaleTimeProcPtr;
MODULE_SCOPE void *tclTimeClientData;

/*
 * Variables denoting the Tcl object types defined in the core.
 */

MODULE_SCOPE const Tcl_ObjType tclBignumType;
MODULE_SCOPE const Tcl_ObjType tclBooleanType;
MODULE_SCOPE const Tcl_ObjType tclByteCodeType;
MODULE_SCOPE const Tcl_ObjType tclDoubleType;
MODULE_SCOPE const Tcl_ObjType tclIntType;
MODULE_SCOPE const Tcl_ObjType tclListType;
MODULE_SCOPE const Tcl_ObjType tclDictType;
MODULE_SCOPE const Tcl_ObjType tclProcBodyType;
MODULE_SCOPE const Tcl_ObjType tclStringType;
MODULE_SCOPE const Tcl_ObjType tclEnsembleCmdType;
MODULE_SCOPE const Tcl_ObjType tclRegexpType;
MODULE_SCOPE Tcl_ObjType tclCmdNameType;

/*
 * Variables denoting the hash key types defined in the core.
 */

MODULE_SCOPE const Tcl_HashKeyType tclArrayHashKeyType;
MODULE_SCOPE const Tcl_HashKeyType tclOneWordHashKeyType;
MODULE_SCOPE const Tcl_HashKeyType tclStringHashKeyType;
MODULE_SCOPE const Tcl_HashKeyType tclObjHashKeyType;

/*
 * The head of the list of free Tcl objects, and the total number of Tcl
 * objects ever allocated and freed.
 */

MODULE_SCOPE Tcl_Obj *	tclFreeObjList;

#ifdef TCL_COMPILE_STATS
MODULE_SCOPE size_t	tclObjsAlloced;
MODULE_SCOPE size_t	tclObjsFreed;
#define TCL_MAX_SHARED_OBJ_STATS 5
MODULE_SCOPE size_t	tclObjsShared[TCL_MAX_SHARED_OBJ_STATS];
#endif /* TCL_COMPILE_STATS */

/*
 * Pointer to a heap-allocated string of length zero that the Tcl core uses as
 * the value of an empty string representation for an object. This value is
 * shared by all new objects allocated by Tcl_NewObj.
 */

MODULE_SCOPE char	tclEmptyString;

enum CheckEmptyStringResult {
	TCL_EMPTYSTRING_UNKNOWN = -1, TCL_EMPTYSTRING_NO, TCL_EMPTYSTRING_YES
};

/*
 *----------------------------------------------------------------
 * Procedures shared among Tcl modules but not used by the outside world,
 * introduced by/for NRE.
 *----------------------------------------------------------------
 */

MODULE_SCOPE Tcl_ObjCmdProc TclNRApplyObjCmd;
MODULE_SCOPE Tcl_ObjCmdProc TclNREvalObjCmd;
MODULE_SCOPE Tcl_ObjCmdProc TclNRCatchObjCmd;
MODULE_SCOPE Tcl_ObjCmdProc TclNRExprObjCmd;
MODULE_SCOPE Tcl_ObjCmdProc TclNRForObjCmd;
MODULE_SCOPE Tcl_ObjCmdProc TclNRForeachCmd;
MODULE_SCOPE Tcl_ObjCmdProc TclNRIfObjCmd;
MODULE_SCOPE Tcl_ObjCmdProc TclNRLmapCmd;
MODULE_SCOPE Tcl_ObjCmdProc TclNRPackageObjCmd;
MODULE_SCOPE Tcl_ObjCmdProc TclNRSourceObjCmd;
MODULE_SCOPE Tcl_ObjCmdProc TclNRSubstObjCmd;
MODULE_SCOPE Tcl_ObjCmdProc TclNRSwitchObjCmd;
MODULE_SCOPE Tcl_ObjCmdProc TclNRTryObjCmd;
MODULE_SCOPE Tcl_ObjCmdProc TclNRUplevelObjCmd;
MODULE_SCOPE Tcl_ObjCmdProc TclNRWhileObjCmd;

MODULE_SCOPE Tcl_NRPostProc TclNRForIterCallback;
MODULE_SCOPE Tcl_NRPostProc TclNRCoroutineActivateCallback;
MODULE_SCOPE Tcl_ObjCmdProc TclNRTailcallObjCmd;
MODULE_SCOPE Tcl_NRPostProc TclNRTailcallEval;
MODULE_SCOPE Tcl_ObjCmdProc TclNRCoroutineObjCmd;
MODULE_SCOPE Tcl_ObjCmdProc TclNRYieldObjCmd;
MODULE_SCOPE Tcl_ObjCmdProc TclNRYieldmObjCmd;
MODULE_SCOPE Tcl_ObjCmdProc TclNRYieldToObjCmd;
MODULE_SCOPE Tcl_ObjCmdProc TclNRInvoke;
MODULE_SCOPE Tcl_NRPostProc TclNRReleaseValues;

MODULE_SCOPE void  TclSetTailcall(Tcl_Interp *interp, Tcl_Obj *tailcallPtr);
MODULE_SCOPE void  TclPushTailcallPoint(Tcl_Interp *interp);

/* These two can be considered for the public api */
MODULE_SCOPE void  TclMarkTailcall(Tcl_Interp *interp);
MODULE_SCOPE void  TclSkipTailcall(Tcl_Interp *interp);

/*
 * This structure holds the data for the various iteration callbacks used to
 * NRE the 'for' and 'while' commands. We need a separate structure because we
 * have more than the 4 client data entries we can provide directly thorugh
 * the callback API. It is the 'word' information which puts us over the
 * limit. It is needed because the loop body is argument 4 of 'for' and
 * argument 2 of 'while'. Not providing the correct index confuses the #280
 * code. We TclSmallAlloc/Free this.
 */

typedef struct ForIterData {
    Tcl_Obj *cond;		/* Loop condition expression. */
    Tcl_Obj *body;		/* Loop body. */
    Tcl_Obj *next;		/* Loop step script, NULL for 'while'. */
    const char *msg;		/* Error message part. */
    size_t word;			/* Index of the body script in the command */
} ForIterData;

/* TIP #357 - Structure doing the bookkeeping of handles for Tcl_LoadFile
 *            and Tcl_FindSymbol. This structure corresponds to an opaque
 *            typedef in tcl.h */

typedef void* TclFindSymbolProc(Tcl_Interp* interp, Tcl_LoadHandle loadHandle,
				const char* symbol);
struct Tcl_LoadHandle_ {
    void *clientData;	/* Client data is the load handle in the
				 * native filesystem if a module was loaded
				 * there, or an opaque pointer to a structure
				 * for further bookkeeping on load-from-VFS
				 * and load-from-memory */
    TclFindSymbolProc* findSymbolProcPtr;
				/* Procedure that resolves symbols in a
				 * loaded module */
    Tcl_FSUnloadFileProc* unloadFileProcPtr;
				/* Procedure that unloads a loaded module */
};

/* Flags for conversion of doubles to digit strings */

#define TCL_DD_E_FORMAT 		0x2
				/* Use a fixed-length string of digits,
				 * suitable for E format*/
#define TCL_DD_F_FORMAT 		0x3
				/* Use a fixed number of digits after the
				 * decimal point, suitable for F format */
#define TCL_DD_SHORTEST 		0x4
				/* Use the shortest possible string */
#define TCL_DD_NO_QUICK 		0x8
				/* Debug flag: forbid quick FP conversion */

#define TCL_DD_CONVERSION_TYPE_MASK	0x3
				/* Mask to isolate the conversion type */

/*
 *----------------------------------------------------------------
 * Procedures shared among Tcl modules but not used by the outside world:
 *----------------------------------------------------------------
 */

MODULE_SCOPE void	TclAppendBytesToByteArray(Tcl_Obj *objPtr,
			    const unsigned char *bytes, size_t len);
MODULE_SCOPE int	TclNREvalCmd(Tcl_Interp *interp, Tcl_Obj *objPtr,
			    int flags);
MODULE_SCOPE void	TclAdvanceContinuations(size_t *line, int **next,
			    int loc);
MODULE_SCOPE void	TclAdvanceLines(size_t *line, const char *start,
			    const char *end);
MODULE_SCOPE void	TclArgumentEnter(Tcl_Interp *interp,
			    Tcl_Obj *objv[], int objc, CmdFrame *cf);
MODULE_SCOPE void	TclArgumentRelease(Tcl_Interp *interp,
			    Tcl_Obj *objv[], int objc);
MODULE_SCOPE void	TclArgumentBCEnter(Tcl_Interp *interp,
			    Tcl_Obj *objv[], int objc,
			    void *codePtr, CmdFrame *cfPtr, int cmd, size_t pc);
MODULE_SCOPE void	TclArgumentBCRelease(Tcl_Interp *interp,
			    CmdFrame *cfPtr);
MODULE_SCOPE void	TclArgumentGet(Tcl_Interp *interp, Tcl_Obj *obj,
			    CmdFrame **cfPtrPtr, int *wordPtr);
MODULE_SCOPE int	TclAsyncNotifier(int sigNumber, Tcl_ThreadId threadId,
			    ClientData clientData, int *flagPtr, int value);
MODULE_SCOPE void	TclAsyncMarkFromNotifier(void);
MODULE_SCOPE double	TclBignumToDouble(const void *bignum);
MODULE_SCOPE int	TclByteArrayMatch(const unsigned char *string,
			    size_t strLen, const unsigned char *pattern,
			    size_t ptnLen, int flags);
MODULE_SCOPE double	TclCeil(const void *a);
MODULE_SCOPE void	TclChannelPreserve(Tcl_Channel chan);
MODULE_SCOPE void	TclChannelRelease(Tcl_Channel chan);
MODULE_SCOPE int	TclCheckArrayTraces(Tcl_Interp *interp, Var *varPtr,
			    Var *arrayPtr, Tcl_Obj *name, int index);
MODULE_SCOPE int	TclCheckEmptyString(Tcl_Obj *objPtr);
MODULE_SCOPE int	TclChanCaughtErrorBypass(Tcl_Interp *interp,
			    Tcl_Channel chan);
MODULE_SCOPE Tcl_ObjCmdProc TclChannelNamesCmd;
MODULE_SCOPE Tcl_NRPostProc TclClearRootEnsemble;
MODULE_SCOPE int	TclCompareTwoNumbers(Tcl_Obj *valuePtr,
			    Tcl_Obj *value2Ptr);
MODULE_SCOPE ContLineLoc *TclContinuationsEnter(Tcl_Obj *objPtr, size_t num,
			    int *loc);
MODULE_SCOPE void	TclContinuationsEnterDerived(Tcl_Obj *objPtr,
			    int start, int *clNext);
MODULE_SCOPE ContLineLoc *TclContinuationsGet(Tcl_Obj *objPtr);
MODULE_SCOPE void	TclContinuationsCopy(Tcl_Obj *objPtr,
			    Tcl_Obj *originObjPtr);
MODULE_SCOPE size_t	TclConvertElement(const char *src, size_t length,
			    char *dst, int flags);
MODULE_SCOPE Tcl_Command TclCreateObjCommandInNs(Tcl_Interp *interp,
			    const char *cmdName, Tcl_Namespace *nsPtr,
			    Tcl_ObjCmdProc *proc, void *clientData,
			    Tcl_CmdDeleteProc *deleteProc);
MODULE_SCOPE Tcl_Command TclCreateEnsembleInNs(Tcl_Interp *interp,
			    const char *name, Tcl_Namespace *nameNamespacePtr,
			    Tcl_Namespace *ensembleNamespacePtr, int flags);
MODULE_SCOPE void	TclDeleteNamespaceVars(Namespace *nsPtr);
MODULE_SCOPE void	TclDeleteNamespaceChildren(Namespace *nsPtr);
MODULE_SCOPE int	TclFindDictElement(Tcl_Interp *interp,
			    const char *dict, size_t dictLength,
			    const char **elementPtr, const char **nextPtr,
			    size_t *sizePtr, int *literalPtr);
/* TIP #280 - Modified token based evaluation, with line information. */
MODULE_SCOPE int	TclEvalEx(Tcl_Interp *interp, const char *script,
			    size_t numBytes, int flags, size_t line,
			    int *clNextOuter, const char *outerScript);
MODULE_SCOPE Tcl_ObjCmdProc TclFileAttrsCmd;
MODULE_SCOPE Tcl_ObjCmdProc TclFileCopyCmd;
MODULE_SCOPE Tcl_ObjCmdProc TclFileDeleteCmd;
MODULE_SCOPE Tcl_ObjCmdProc TclFileLinkCmd;
MODULE_SCOPE Tcl_ObjCmdProc TclFileMakeDirsCmd;
MODULE_SCOPE Tcl_ObjCmdProc TclFileReadLinkCmd;
MODULE_SCOPE Tcl_ObjCmdProc TclFileRenameCmd;
MODULE_SCOPE Tcl_ObjCmdProc TclFileTempDirCmd;
MODULE_SCOPE Tcl_ObjCmdProc TclFileTemporaryCmd;
MODULE_SCOPE void	TclCreateLateExitHandler(Tcl_ExitProc *proc,
			    void *clientData);
MODULE_SCOPE void	TclDeleteLateExitHandler(Tcl_ExitProc *proc,
			    void *clientData);
MODULE_SCOPE char *	TclDStringAppendObj(Tcl_DString *dsPtr,
			    Tcl_Obj *objPtr);
MODULE_SCOPE char *	TclDStringAppendDString(Tcl_DString *dsPtr,
			    Tcl_DString *toAppendPtr);
MODULE_SCOPE Tcl_Obj *	TclDStringToObj(Tcl_DString *dsPtr);
MODULE_SCOPE Tcl_Obj *const *TclFetchEnsembleRoot(Tcl_Interp *interp,
			    Tcl_Obj *const *objv, size_t objc, size_t *objcPtr);
MODULE_SCOPE Tcl_Obj *const *TclEnsembleGetRewriteValues(Tcl_Interp *interp);
MODULE_SCOPE Tcl_Namespace *TclEnsureNamespace(Tcl_Interp *interp,
			    Tcl_Namespace *namespacePtr);
MODULE_SCOPE void	TclFinalizeAllocSubsystem(void);
MODULE_SCOPE void	TclFinalizeAsync(void);
MODULE_SCOPE void	TclFinalizeDoubleConversion(void);
MODULE_SCOPE void	TclFinalizeEncodingSubsystem(void);
MODULE_SCOPE void	TclFinalizeEnvironment(void);
MODULE_SCOPE void	TclFinalizeEvaluation(void);
MODULE_SCOPE void	TclFinalizeExecution(void);
MODULE_SCOPE void	TclFinalizeIOSubsystem(void);
MODULE_SCOPE void	TclFinalizeFilesystem(void);
MODULE_SCOPE void	TclResetFilesystem(void);
MODULE_SCOPE void	TclFinalizeLoad(void);
MODULE_SCOPE void	TclFinalizeLock(void);
MODULE_SCOPE void	TclFinalizeMemorySubsystem(void);
MODULE_SCOPE void	TclFinalizeNotifier(void);
MODULE_SCOPE void	TclFinalizeObjects(void);
MODULE_SCOPE void	TclFinalizePreserve(void);
MODULE_SCOPE void	TclFinalizeSynchronization(void);
MODULE_SCOPE void	TclInitThreadAlloc(void);
MODULE_SCOPE void	TclFinalizeThreadAlloc(void);
MODULE_SCOPE void	TclFinalizeThreadAllocThread(void);
MODULE_SCOPE void	TclFinalizeThreadData(int quick);
MODULE_SCOPE void	TclFinalizeThreadObjects(void);
MODULE_SCOPE double	TclFloor(const void *a);
MODULE_SCOPE void	TclFormatNaN(double value, char *buffer);
MODULE_SCOPE int	TclFSFileAttrIndex(Tcl_Obj *pathPtr,
			    const char *attributeName, int *indexPtr);
MODULE_SCOPE Tcl_Command TclNRCreateCommandInNs(Tcl_Interp *interp,
			    const char *cmdName, Tcl_Namespace *nsPtr,
			    Tcl_ObjCmdProc *proc, Tcl_ObjCmdProc *nreProc,
			    void *clientData,
			    Tcl_CmdDeleteProc *deleteProc);
MODULE_SCOPE int	TclNREvalFile(Tcl_Interp *interp, Tcl_Obj *pathPtr,
			    const char *encodingName);
MODULE_SCOPE void	TclFSUnloadTempFile(Tcl_LoadHandle loadHandle);
MODULE_SCOPE int *	TclGetAsyncReadyPtr(void);
MODULE_SCOPE Tcl_Obj *	TclGetBgErrorHandler(Tcl_Interp *interp);
MODULE_SCOPE int	TclGetChannelFromObj(Tcl_Interp *interp,
			    Tcl_Obj *objPtr, Tcl_Channel *chanPtr,
			    int *modePtr, int flags);
MODULE_SCOPE CmdFrame *	TclGetCmdFrameForProcedure(Proc *procPtr);
MODULE_SCOPE int	TclGetCompletionCodeFromObj(Tcl_Interp *interp,
			    Tcl_Obj *value, int *code);
MODULE_SCOPE Proc *	TclGetLambdaFromObj(Tcl_Interp *interp,
			    Tcl_Obj *objPtr, Tcl_Obj **nsObjPtrPtr);
MODULE_SCOPE int	TclGetNumberFromObj(Tcl_Interp *interp,
			    Tcl_Obj *objPtr, void **clientDataPtr,
			    int *typePtr);
MODULE_SCOPE int	TclGetOpenModeEx(Tcl_Interp *interp,
			    const char *modeString, int *seekFlagPtr,
			    int *binaryPtr);
MODULE_SCOPE Tcl_Obj *	TclGetProcessGlobalValue(ProcessGlobalValue *pgvPtr);
MODULE_SCOPE Tcl_Obj *	TclGetSourceFromFrame(CmdFrame *cfPtr, int objc,
			    Tcl_Obj *const objv[]);
MODULE_SCOPE char *	TclGetStringStorage(Tcl_Obj *objPtr,
			    TCL_HASH_TYPE *sizePtr);
MODULE_SCOPE int	TclGetLoadedLibraries(Tcl_Interp *interp,
				const char *targetName,
				const char *packageName);
MODULE_SCOPE int	TclGetWideBitsFromObj(Tcl_Interp *, Tcl_Obj *,
				Tcl_WideInt *);
MODULE_SCOPE int	TclGlob(Tcl_Interp *interp, char *pattern,
			    Tcl_Obj *unquotedPrefix, int globFlags,
			    Tcl_GlobTypeData *types);
MODULE_SCOPE int	TclIncrObj(Tcl_Interp *interp, Tcl_Obj *valuePtr,
			    Tcl_Obj *incrPtr);
MODULE_SCOPE Tcl_Obj *	TclIncrObjVar2(Tcl_Interp *interp, Tcl_Obj *part1Ptr,
			    Tcl_Obj *part2Ptr, Tcl_Obj *incrPtr, int flags);
MODULE_SCOPE int	TclInfoExistsCmd(void *dummy, Tcl_Interp *interp,
			    int objc, Tcl_Obj *const objv[]);
MODULE_SCOPE int	TclInfoCoroutineCmd(void *dummy, Tcl_Interp *interp,
			    int objc, Tcl_Obj *const objv[]);
MODULE_SCOPE Tcl_Obj *	TclInfoFrame(Tcl_Interp *interp, CmdFrame *framePtr);
MODULE_SCOPE int	TclInfoGlobalsCmd(void *dummy, Tcl_Interp *interp,
			    int objc, Tcl_Obj *const objv[]);
MODULE_SCOPE int	TclInfoLocalsCmd(void *dummy, Tcl_Interp *interp,
			    int objc, Tcl_Obj *const objv[]);
MODULE_SCOPE int	TclInfoVarsCmd(void *dummy, Tcl_Interp *interp,
			    int objc, Tcl_Obj *const objv[]);
MODULE_SCOPE void	TclInitAlloc(void);
MODULE_SCOPE void	TclInitDbCkalloc(void);
MODULE_SCOPE void	TclInitDoubleConversion(void);
MODULE_SCOPE void	TclInitEmbeddedConfigurationInformation(
			    Tcl_Interp *interp);
MODULE_SCOPE void	TclInitEncodingSubsystem(void);
MODULE_SCOPE void	TclInitIOSubsystem(void);
MODULE_SCOPE void	TclInitLimitSupport(Tcl_Interp *interp);
MODULE_SCOPE void	TclInitNamespaceSubsystem(void);
MODULE_SCOPE void	TclInitNotifier(void);
MODULE_SCOPE void	TclInitObjSubsystem(void);
MODULE_SCOPE int	TclInterpReady(Tcl_Interp *interp);
MODULE_SCOPE int	TclIsDigitProc(int byte);
MODULE_SCOPE int	TclIsBareword(int byte);
MODULE_SCOPE Tcl_Obj *	TclJoinPath(size_t elements, Tcl_Obj * const objv[],
			    int forceRelative);
MODULE_SCOPE int	TclJoinThread(Tcl_ThreadId id, int *result);
MODULE_SCOPE void	TclLimitRemoveAllHandlers(Tcl_Interp *interp);
MODULE_SCOPE Tcl_Obj *	TclLindexList(Tcl_Interp *interp,
			    Tcl_Obj *listPtr, Tcl_Obj *argPtr);
MODULE_SCOPE Tcl_Obj *	TclLindexFlat(Tcl_Interp *interp, Tcl_Obj *listPtr,
			    size_t indexCount, Tcl_Obj *const indexArray[]);
/* TIP #280 */
MODULE_SCOPE void	TclListLines(Tcl_Obj *listObj, size_t line, int n,
			    int *lines, Tcl_Obj *const *elems);
MODULE_SCOPE Tcl_Obj *	TclListObjCopy(Tcl_Interp *interp, Tcl_Obj *listPtr);
<<<<<<< HEAD
MODULE_SCOPE int	TclListObjAppendElements(Tcl_Interp *interp,
			    Tcl_Obj *toObj, size_t elemCount,
			    Tcl_Obj *const elemObjv[]);
MODULE_SCOPE Tcl_Obj *	TclListObjRange(Tcl_Obj *listPtr, size_t fromIdx,
			    size_t toIdx);
=======
MODULE_SCOPE Tcl_Obj *	TclListObjRange(Tcl_Obj *listPtr, int fromIdx,
			    int toIdx);
MODULE_SCOPE int	TclListObjAppendElements(Tcl_Interp *interp,
			    Tcl_Obj *toObj, int elemCount,
			    Tcl_Obj *const elemObjv[]);
>>>>>>> 269b0fd3
MODULE_SCOPE Tcl_Obj *	TclLsetList(Tcl_Interp *interp, Tcl_Obj *listPtr,
			    Tcl_Obj *indexPtr, Tcl_Obj *valuePtr);
MODULE_SCOPE Tcl_Obj *	TclLsetFlat(Tcl_Interp *interp, Tcl_Obj *listPtr,
			    size_t indexCount, Tcl_Obj *const indexArray[],
			    Tcl_Obj *valuePtr);
MODULE_SCOPE Tcl_Command TclMakeEnsemble(Tcl_Interp *interp, const char *name,
			    const EnsembleImplMap map[]);
MODULE_SCOPE int	TclMaxListLength(const char *bytes, size_t numBytes,
			    const char **endPtr);
MODULE_SCOPE int	TclMergeReturnOptions(Tcl_Interp *interp, int objc,
			    Tcl_Obj *const objv[], Tcl_Obj **optionsPtrPtr,
			    int *codePtr, int *levelPtr);
MODULE_SCOPE Tcl_Obj *	TclNarrowToBytes(Tcl_Obj *objPtr);
MODULE_SCOPE Tcl_Obj *  TclNoErrorStack(Tcl_Interp *interp, Tcl_Obj *options);
MODULE_SCOPE int	TclNokia770Doubles(void);
MODULE_SCOPE void	TclNsDecrRefCount(Namespace *nsPtr);
MODULE_SCOPE int	TclNamespaceDeleted(Namespace *nsPtr);
MODULE_SCOPE void	TclObjVarErrMsg(Tcl_Interp *interp, Tcl_Obj *part1Ptr,
			    Tcl_Obj *part2Ptr, const char *operation,
			    const char *reason, int index);
MODULE_SCOPE int	TclObjInvokeNamespace(Tcl_Interp *interp,
			    int objc, Tcl_Obj *const objv[],
			    Tcl_Namespace *nsPtr, int flags);
MODULE_SCOPE int	TclObjUnsetVar2(Tcl_Interp *interp,
			    Tcl_Obj *part1Ptr, Tcl_Obj *part2Ptr, int flags);
MODULE_SCOPE int	TclParseBackslash(const char *src,
			    size_t numBytes, size_t *readPtr, char *dst);
MODULE_SCOPE int	TclParseHex(const char *src, size_t numBytes,
			    int *resultPtr);
MODULE_SCOPE int	TclParseNumber(Tcl_Interp *interp, Tcl_Obj *objPtr,
			    const char *expected, const char *bytes,
			    size_t numBytes, const char **endPtrPtr, int flags);
MODULE_SCOPE void	TclParseInit(Tcl_Interp *interp, const char *string,
			    size_t numBytes, Tcl_Parse *parsePtr);
MODULE_SCOPE size_t	TclParseAllWhiteSpace(const char *src, size_t numBytes);
MODULE_SCOPE int	TclProcessReturn(Tcl_Interp *interp,
			    int code, int level, Tcl_Obj *returnOpts);
MODULE_SCOPE int	TclpObjLstat(Tcl_Obj *pathPtr, Tcl_StatBuf *buf);
MODULE_SCOPE Tcl_Obj *	TclpTempFileName(void);
MODULE_SCOPE Tcl_Obj *  TclpTempFileNameForLibrary(Tcl_Interp *interp,
			    Tcl_Obj* pathPtr);
MODULE_SCOPE Tcl_Obj *	TclNewFSPathObj(Tcl_Obj *dirPtr, const char *addStrRep,
			    size_t len);
MODULE_SCOPE void	TclpAlertNotifier(ClientData clientData);
MODULE_SCOPE ClientData	TclpNotifierData(void);
MODULE_SCOPE void	TclpServiceModeHook(int mode);
MODULE_SCOPE void	TclpSetTimer(const Tcl_Time *timePtr);
MODULE_SCOPE int	TclpWaitForEvent(const Tcl_Time *timePtr);
MODULE_SCOPE void	TclpCreateFileHandler(int fd, int mask,
			    Tcl_FileProc *proc, ClientData clientData);
MODULE_SCOPE int	TclpDeleteFile(const void *path);
MODULE_SCOPE void	TclpDeleteFileHandler(int fd);
MODULE_SCOPE void	TclpFinalizeCondition(Tcl_Condition *condPtr);
MODULE_SCOPE void	TclpFinalizeMutex(Tcl_Mutex *mutexPtr);
MODULE_SCOPE void	TclpFinalizeNotifier(ClientData clientData);
MODULE_SCOPE void	TclpFinalizePipes(void);
MODULE_SCOPE void	TclpFinalizeSockets(void);
MODULE_SCOPE int	TclCreateSocketAddress(Tcl_Interp *interp,
			    struct addrinfo **addrlist,
			    const char *host, int port, int willBind,
			    const char **errorMsgPtr);
MODULE_SCOPE int	TclpThreadCreate(Tcl_ThreadId *idPtr,
			    Tcl_ThreadCreateProc *proc, void *clientData,
			    size_t stackSize, int flags);
MODULE_SCOPE size_t	TclpFindVariable(const char *name, size_t *lengthPtr);
MODULE_SCOPE void	TclpInitLibraryPath(char **valuePtr,
			    TCL_HASH_TYPE *lengthPtr, Tcl_Encoding *encodingPtr);
MODULE_SCOPE void	TclpInitLock(void);
MODULE_SCOPE ClientData	TclpInitNotifier(void);
MODULE_SCOPE void	TclpInitPlatform(void);
MODULE_SCOPE void	TclpInitUnlock(void);
MODULE_SCOPE Tcl_Obj *	TclpObjListVolumes(void);
MODULE_SCOPE void	TclpGlobalLock(void);
MODULE_SCOPE void	TclpGlobalUnlock(void);
MODULE_SCOPE int	TclpMatchFiles(Tcl_Interp *interp, char *separators,
			    Tcl_DString *dirPtr, char *pattern, char *tail);
MODULE_SCOPE int	TclpObjNormalizePath(Tcl_Interp *interp,
			    Tcl_Obj *pathPtr, int nextCheckpoint);
MODULE_SCOPE void	TclpNativeJoinPath(Tcl_Obj *prefix, const char *joining);
MODULE_SCOPE Tcl_Obj *	TclpNativeSplitPath(Tcl_Obj *pathPtr, size_t *lenPtr);
MODULE_SCOPE Tcl_PathType TclpGetNativePathType(Tcl_Obj *pathPtr,
			    size_t *driveNameLengthPtr, Tcl_Obj **driveNameRef);
MODULE_SCOPE int	TclCrossFilesystemCopy(Tcl_Interp *interp,
			    Tcl_Obj *source, Tcl_Obj *target);
MODULE_SCOPE int	TclpMatchInDirectory(Tcl_Interp *interp,
			    Tcl_Obj *resultPtr, Tcl_Obj *pathPtr,
			    const char *pattern, Tcl_GlobTypeData *types);
MODULE_SCOPE void	*TclpGetNativeCwd(void *clientData);
MODULE_SCOPE Tcl_FSDupInternalRepProc TclNativeDupInternalRep;
MODULE_SCOPE Tcl_Obj *	TclpObjLink(Tcl_Obj *pathPtr, Tcl_Obj *toPtr,
			    int linkType);
MODULE_SCOPE int	TclpObjChdir(Tcl_Obj *pathPtr);
MODULE_SCOPE Tcl_Channel TclpOpenTemporaryFile(Tcl_Obj *dirObj,
			    Tcl_Obj *basenameObj, Tcl_Obj *extensionObj,
			    Tcl_Obj *resultingNameObj);
MODULE_SCOPE void	TclPkgFileSeen(Tcl_Interp *interp,
			    const char *fileName);
MODULE_SCOPE void *	TclInitPkgFiles(Tcl_Interp *interp);
MODULE_SCOPE Tcl_Obj *	TclPathPart(Tcl_Interp *interp, Tcl_Obj *pathPtr,
			    Tcl_PathPart portion);
MODULE_SCOPE char *	TclpReadlink(const char *fileName,
			    Tcl_DString *linkPtr);
MODULE_SCOPE void	TclpSetVariables(Tcl_Interp *interp);
MODULE_SCOPE void *	TclThreadStorageKeyGet(Tcl_ThreadDataKey *keyPtr);
MODULE_SCOPE void	TclThreadStorageKeySet(Tcl_ThreadDataKey *keyPtr,
			    void *data);
MODULE_SCOPE TCL_NORETURN void TclpThreadExit(int status);
MODULE_SCOPE void	TclRememberCondition(Tcl_Condition *mutex);
MODULE_SCOPE void	TclRememberJoinableThread(Tcl_ThreadId id);
MODULE_SCOPE void	TclRememberMutex(Tcl_Mutex *mutex);
MODULE_SCOPE void	TclRemoveScriptLimitCallbacks(Tcl_Interp *interp);
MODULE_SCOPE int	TclReToGlob(Tcl_Interp *interp, const char *reStr,
			    size_t reStrLen, Tcl_DString *dsPtr, int *flagsPtr,
			    int *quantifiersFoundPtr);
MODULE_SCOPE size_t	TclScanElement(const char *string, size_t length,
			    char *flagPtr);
MODULE_SCOPE void	TclSetBgErrorHandler(Tcl_Interp *interp,
			    Tcl_Obj *cmdPrefix);
MODULE_SCOPE void	TclSetBignumInternalRep(Tcl_Obj *objPtr,
			    void *bignumValue);
MODULE_SCOPE int	TclSetBooleanFromAny(Tcl_Interp *interp,
			    Tcl_Obj *objPtr);
MODULE_SCOPE void	TclSetCmdNameObj(Tcl_Interp *interp, Tcl_Obj *objPtr,
			    Command *cmdPtr);
MODULE_SCOPE void	TclSetDuplicateObj(Tcl_Obj *dupPtr, Tcl_Obj *objPtr);
MODULE_SCOPE void	TclSetProcessGlobalValue(ProcessGlobalValue *pgvPtr,
			    Tcl_Obj *newValue, Tcl_Encoding encoding);
MODULE_SCOPE void	TclSignalExitThread(Tcl_ThreadId id, int result);
MODULE_SCOPE void	TclSpellFix(Tcl_Interp *interp,
			    Tcl_Obj *const *objv, size_t objc, size_t subIdx,
			    Tcl_Obj *bad, Tcl_Obj *fix);
MODULE_SCOPE void *	TclStackRealloc(Tcl_Interp *interp, void *ptr,
			    size_t numBytes);
typedef int (*memCmpFn_t)(const void*, const void*, size_t);
MODULE_SCOPE int	TclStringCmp(Tcl_Obj *value1Ptr, Tcl_Obj *value2Ptr,
			    int checkEq, int nocase, size_t reqlength);
MODULE_SCOPE int	TclStringCmpOpts(Tcl_Interp *interp, int objc,
			    Tcl_Obj *const objv[], int *nocase,
			    int *reqlength);
MODULE_SCOPE int	TclStringMatch(const char *str, size_t strLen,
			    const char *pattern, int ptnLen, int flags);
MODULE_SCOPE int	TclStringMatchObj(Tcl_Obj *stringObj,
			    Tcl_Obj *patternObj, int flags);
MODULE_SCOPE void	TclSubstCompile(Tcl_Interp *interp, const char *bytes,
			    size_t numBytes, int flags, size_t line,
			    struct CompileEnv *envPtr);
MODULE_SCOPE int	TclSubstOptions(Tcl_Interp *interp, size_t numOpts,
			    Tcl_Obj *const opts[], int *flagPtr);
MODULE_SCOPE void	TclSubstParse(Tcl_Interp *interp, const char *bytes,
			    size_t numBytes, int flags, Tcl_Parse *parsePtr,
			    Tcl_InterpState *statePtr);
MODULE_SCOPE int	TclSubstTokens(Tcl_Interp *interp, Tcl_Token *tokenPtr,
			    size_t count, int *tokensLeftPtr, size_t line,
			    int *clNextOuter, const char *outerScript);
MODULE_SCOPE size_t	TclTrim(const char *bytes, size_t numBytes,
			    const char *trim, size_t numTrim, size_t *trimRight);
MODULE_SCOPE size_t	TclTrimLeft(const char *bytes, size_t numBytes,
			    const char *trim, size_t numTrim);
MODULE_SCOPE size_t	TclTrimRight(const char *bytes, size_t numBytes,
			    const char *trim, size_t numTrim);
MODULE_SCOPE const char*TclGetCommandTypeName(Tcl_Command command);
MODULE_SCOPE void	TclRegisterCommandTypeName(
			    Tcl_ObjCmdProc *implementationProc,
			    const char *nameStr);
MODULE_SCOPE int	TclUtfCmp(const char *cs, const char *ct);
MODULE_SCOPE int	TclUtfCasecmp(const char *cs, const char *ct);
MODULE_SCOPE size_t	TclUtfCount(int ch);
#if TCL_UTF_MAX > 3
#   define TclUtfToUCS4 Tcl_UtfToUniChar
#   define TclUniCharToUCS4(src, ptr) (*ptr = *(src),1)
#   define TclUCS4Prev(src, ptr) (((src) > (ptr)) ? ((src) - 1) : (src))
#else
    MODULE_SCOPE int	TclUtfToUCS4(const char *, int *);
    MODULE_SCOPE int	TclUniCharToUCS4(const Tcl_UniChar *, int *);
    MODULE_SCOPE const Tcl_UniChar *TclUCS4Prev(const Tcl_UniChar *, const Tcl_UniChar *);
#endif
MODULE_SCOPE Tcl_Obj *	TclpNativeToNormalized(void *clientData);
MODULE_SCOPE Tcl_Obj *	TclpFilesystemPathType(Tcl_Obj *pathPtr);
MODULE_SCOPE int	TclpDlopen(Tcl_Interp *interp, Tcl_Obj *pathPtr,
			    Tcl_LoadHandle *loadHandle,
			    Tcl_FSUnloadFileProc **unloadProcPtr, int flags);
MODULE_SCOPE int	TclpUtime(Tcl_Obj *pathPtr, struct utimbuf *tval);
#ifdef TCL_LOAD_FROM_MEMORY
MODULE_SCOPE void *	TclpLoadMemoryGetBuffer(Tcl_Interp *interp, int size);
MODULE_SCOPE int	TclpLoadMemory(Tcl_Interp *interp, void *buffer,
			    int size, int codeSize, Tcl_LoadHandle *loadHandle,
			    Tcl_FSUnloadFileProc **unloadProcPtr, int flags);
#endif
MODULE_SCOPE void	TclInitThreadStorage(void);
MODULE_SCOPE void	TclFinalizeThreadDataThread(void);
MODULE_SCOPE void	TclFinalizeThreadStorage(void);

#ifdef TCL_WIDE_CLICKS
MODULE_SCOPE long long TclpGetWideClicks(void);
MODULE_SCOPE double	TclpWideClicksToNanoseconds(long long clicks);
MODULE_SCOPE double	TclpWideClickInMicrosec(void);
#else
#   ifdef _WIN32
#	define TCL_WIDE_CLICKS 1
MODULE_SCOPE long long TclpGetWideClicks(void);
MODULE_SCOPE double	TclpWideClickInMicrosec(void);
#	define		TclpWideClicksToNanoseconds(clicks) \
				((double)(clicks) * TclpWideClickInMicrosec() * 1000)
#   endif
#endif
MODULE_SCOPE long long TclpGetMicroseconds(void);

MODULE_SCOPE int	TclZlibInit(Tcl_Interp *interp);
MODULE_SCOPE void *	TclpThreadCreateKey(void);
MODULE_SCOPE void	TclpThreadDeleteKey(void *keyPtr);
MODULE_SCOPE void	TclpThreadSetGlobalTSD(void *tsdKeyPtr, void *ptr);
MODULE_SCOPE void *	TclpThreadGetGlobalTSD(void *tsdKeyPtr);
MODULE_SCOPE void	TclErrorStackResetIf(Tcl_Interp *interp,
			    const char *msg, size_t length);
/* Tip 430 */
MODULE_SCOPE int    TclZipfs_Init(Tcl_Interp *interp);


/*
 * Many parsing tasks need a common definition of whitespace.
 * Use this routine and macro to achieve that and place
 * optimization (fragile on changes) in one place.
 */

MODULE_SCOPE int	TclIsSpaceProc(int byte);
#	define TclIsSpaceProcM(byte) \
		(((byte) > 0x20) ? 0 : TclIsSpaceProc(byte))

/*
 *----------------------------------------------------------------
 * Command procedures in the generic core:
 *----------------------------------------------------------------
 */

MODULE_SCOPE int	Tcl_AfterObjCmd(void *clientData,
			    Tcl_Interp *interp, int objc,
			    Tcl_Obj *const objv[]);
MODULE_SCOPE int	Tcl_AppendObjCmd(void *clientData,
			    Tcl_Interp *interp, int objc,
			    Tcl_Obj *const objv[]);
MODULE_SCOPE int	Tcl_ApplyObjCmd(void *clientData,
			    Tcl_Interp *interp, int objc,
			    Tcl_Obj *const objv[]);
MODULE_SCOPE Tcl_Command TclInitArrayCmd(Tcl_Interp *interp);
MODULE_SCOPE Tcl_Command TclInitBinaryCmd(Tcl_Interp *interp);
MODULE_SCOPE int	Tcl_BreakObjCmd(void *clientData,
			    Tcl_Interp *interp, int objc,
			    Tcl_Obj *const objv[]);
MODULE_SCOPE int	Tcl_CatchObjCmd(void *clientData,
			    Tcl_Interp *interp, int objc,
			    Tcl_Obj *const objv[]);
MODULE_SCOPE int	Tcl_CdObjCmd(void *clientData,
			    Tcl_Interp *interp, int objc,
			    Tcl_Obj *const objv[]);
MODULE_SCOPE Tcl_Command TclInitChanCmd(Tcl_Interp *interp);
MODULE_SCOPE int	TclChanCreateObjCmd(void *clientData,
			    Tcl_Interp *interp, int objc,
			    Tcl_Obj *const objv[]);
MODULE_SCOPE int	TclChanPostEventObjCmd(void *clientData,
			    Tcl_Interp *interp, int objc,
			    Tcl_Obj *const objv[]);
MODULE_SCOPE int	TclChanPopObjCmd(void *clientData,
			    Tcl_Interp *interp, int objc, Tcl_Obj *const objv[]);
MODULE_SCOPE int	TclChanPushObjCmd(void *clientData,
			    Tcl_Interp *interp, int objc, Tcl_Obj *const objv[]);
MODULE_SCOPE void	TclClockInit(Tcl_Interp *interp);
MODULE_SCOPE int	TclClockOldscanObjCmd(
			    void *clientData, Tcl_Interp *interp,
			    int objc, Tcl_Obj *const objv[]);
MODULE_SCOPE int	Tcl_CloseObjCmd(void *clientData,
			    Tcl_Interp *interp, int objc,
			    Tcl_Obj *const objv[]);
MODULE_SCOPE int	Tcl_ConcatObjCmd(void *clientData,
			    Tcl_Interp *interp, int objc,
			    Tcl_Obj *const objv[]);
MODULE_SCOPE int	Tcl_ContinueObjCmd(void *clientData,
			    Tcl_Interp *interp, int objc,
			    Tcl_Obj *const objv[]);
MODULE_SCOPE Tcl_TimerToken TclCreateAbsoluteTimerHandler(
			    Tcl_Time *timePtr, Tcl_TimerProc *proc,
			    void *clientData);
MODULE_SCOPE int	TclDefaultBgErrorHandlerObjCmd(
			    void *clientData, Tcl_Interp *interp,
			    int objc, Tcl_Obj *const objv[]);
MODULE_SCOPE Tcl_Command TclInitDictCmd(Tcl_Interp *interp);
MODULE_SCOPE int	TclDictWithFinish(Tcl_Interp *interp, Var *varPtr,
			    Var *arrayPtr, Tcl_Obj *part1Ptr,
			    Tcl_Obj *part2Ptr, int index, int pathc,
			    Tcl_Obj *const pathv[], Tcl_Obj *keysPtr);
MODULE_SCOPE Tcl_Obj *	TclDictWithInit(Tcl_Interp *interp, Tcl_Obj *dictPtr,
			    size_t pathc, Tcl_Obj *const pathv[]);
MODULE_SCOPE int	Tcl_DisassembleObjCmd(void *clientData,
			    Tcl_Interp *interp, int objc,
			    Tcl_Obj *const objv[]);

/* Assemble command function */
MODULE_SCOPE int	Tcl_AssembleObjCmd(void *clientData,
			    Tcl_Interp *interp, int objc,
			    Tcl_Obj *const objv[]);
MODULE_SCOPE int	TclNRAssembleObjCmd(void *clientData,
			    Tcl_Interp *interp, int objc,
			    Tcl_Obj *const objv[]);
MODULE_SCOPE Tcl_Command TclInitEncodingCmd(Tcl_Interp *interp);
MODULE_SCOPE int	Tcl_EofObjCmd(void *clientData,
			    Tcl_Interp *interp, int objc,
			    Tcl_Obj *const objv[]);
MODULE_SCOPE int	Tcl_ErrorObjCmd(void *clientData,
			    Tcl_Interp *interp, int objc,
			    Tcl_Obj *const objv[]);
MODULE_SCOPE int	Tcl_EvalObjCmd(void *clientData,
			    Tcl_Interp *interp, int objc,
			    Tcl_Obj *const objv[]);
MODULE_SCOPE int	Tcl_ExecObjCmd(void *clientData,
			    Tcl_Interp *interp, int objc,
			    Tcl_Obj *const objv[]);
MODULE_SCOPE int	Tcl_ExitObjCmd(void *clientData,
			    Tcl_Interp *interp, int objc,
			    Tcl_Obj *const objv[]);
MODULE_SCOPE int	Tcl_ExprObjCmd(void *clientData,
			    Tcl_Interp *interp, int objc,
			    Tcl_Obj *const objv[]);
MODULE_SCOPE int	Tcl_FblockedObjCmd(void *clientData,
			    Tcl_Interp *interp, int objc,
			    Tcl_Obj *const objv[]);
MODULE_SCOPE int	Tcl_FconfigureObjCmd(
			    void *clientData, Tcl_Interp *interp,
			    int objc, Tcl_Obj *const objv[]);
MODULE_SCOPE int	Tcl_FcopyObjCmd(void *dummy,
			    Tcl_Interp *interp, int objc,
			    Tcl_Obj *const objv[]);
MODULE_SCOPE Tcl_Command TclInitFileCmd(Tcl_Interp *interp);
MODULE_SCOPE int	Tcl_FileEventObjCmd(void *clientData,
			    Tcl_Interp *interp, int objc,
			    Tcl_Obj *const objv[]);
MODULE_SCOPE int	Tcl_FlushObjCmd(void *clientData,
			    Tcl_Interp *interp, int objc,
			    Tcl_Obj *const objv[]);
MODULE_SCOPE int	Tcl_ForObjCmd(void *clientData,
			    Tcl_Interp *interp, int objc,
			    Tcl_Obj *const objv[]);
MODULE_SCOPE int	Tcl_ForeachObjCmd(void *clientData,
			    Tcl_Interp *interp, int objc,
			    Tcl_Obj *const objv[]);
MODULE_SCOPE int	Tcl_FormatObjCmd(void *dummy,
			    Tcl_Interp *interp, int objc,
			    Tcl_Obj *const objv[]);
MODULE_SCOPE int	Tcl_GetsObjCmd(void *clientData,
			    Tcl_Interp *interp, int objc,
			    Tcl_Obj *const objv[]);
MODULE_SCOPE int	Tcl_GlobalObjCmd(void *clientData,
			    Tcl_Interp *interp, int objc,
			    Tcl_Obj *const objv[]);
MODULE_SCOPE int	Tcl_GlobObjCmd(void *clientData,
			    Tcl_Interp *interp, int objc,
			    Tcl_Obj *const objv[]);
MODULE_SCOPE int	Tcl_IfObjCmd(void *clientData,
			    Tcl_Interp *interp, int objc,
			    Tcl_Obj *const objv[]);
MODULE_SCOPE int	Tcl_IncrObjCmd(void *clientData,
			    Tcl_Interp *interp, int objc,
			    Tcl_Obj *const objv[]);
MODULE_SCOPE Tcl_Command TclInitInfoCmd(Tcl_Interp *interp);
MODULE_SCOPE int	Tcl_InterpObjCmd(void *clientData,
			    Tcl_Interp *interp, int argc,
			    Tcl_Obj *const objv[]);
MODULE_SCOPE int	Tcl_JoinObjCmd(void *clientData,
			    Tcl_Interp *interp, int objc,
			    Tcl_Obj *const objv[]);
MODULE_SCOPE int	Tcl_LappendObjCmd(void *clientData,
			    Tcl_Interp *interp, int objc,
			    Tcl_Obj *const objv[]);
MODULE_SCOPE int	Tcl_LassignObjCmd(void *clientData,
			    Tcl_Interp *interp, int objc,
			    Tcl_Obj *const objv[]);
MODULE_SCOPE int	Tcl_LindexObjCmd(void *clientData,
			    Tcl_Interp *interp, int objc,
			    Tcl_Obj *const objv[]);
MODULE_SCOPE int	Tcl_LinsertObjCmd(void *clientData,
			    Tcl_Interp *interp, int objc,
			    Tcl_Obj *const objv[]);
MODULE_SCOPE int	Tcl_LlengthObjCmd(void *clientData,
			    Tcl_Interp *interp, int objc,
			    Tcl_Obj *const objv[]);
MODULE_SCOPE int	Tcl_ListObjCmd(void *clientData,
			    Tcl_Interp *interp, int objc,
			    Tcl_Obj *const objv[]);
MODULE_SCOPE int	Tcl_LmapObjCmd(void *clientData,
			    Tcl_Interp *interp, int objc,
			    Tcl_Obj *const objv[]);
MODULE_SCOPE int	Tcl_LoadObjCmd(void *clientData,
			    Tcl_Interp *interp, int objc,
			    Tcl_Obj *const objv[]);
MODULE_SCOPE int	Tcl_LpopObjCmd(void *clientData,
			    Tcl_Interp *interp, int objc,
			    Tcl_Obj *const objv[]);
MODULE_SCOPE int	Tcl_LrangeObjCmd(void *clientData,
			    Tcl_Interp *interp, int objc,
			    Tcl_Obj *const objv[]);
MODULE_SCOPE int	Tcl_LremoveObjCmd(void *clientData,
			    Tcl_Interp *interp, int objc,
			    Tcl_Obj *const objv[]);
MODULE_SCOPE int	Tcl_LrepeatObjCmd(void *clientData,
			    Tcl_Interp *interp, int objc,
			    Tcl_Obj *const objv[]);
MODULE_SCOPE int	Tcl_LreplaceObjCmd(void *clientData,
			    Tcl_Interp *interp, int objc,
			    Tcl_Obj *const objv[]);
MODULE_SCOPE int	Tcl_LreverseObjCmd(void *clientData,
			    Tcl_Interp *interp, int objc,
			    Tcl_Obj *const objv[]);
MODULE_SCOPE int	Tcl_LsearchObjCmd(void *clientData,
			    Tcl_Interp *interp, int objc,
			    Tcl_Obj *const objv[]);
MODULE_SCOPE int	Tcl_LsetObjCmd(void *clientData,
			    Tcl_Interp *interp, int objc,
			    Tcl_Obj *const objv[]);
MODULE_SCOPE int	Tcl_LsortObjCmd(void *clientData,
			    Tcl_Interp *interp, int objc,
			    Tcl_Obj *const objv[]);
MODULE_SCOPE Tcl_Command TclInitNamespaceCmd(Tcl_Interp *interp);
MODULE_SCOPE int	TclNamespaceEnsembleCmd(void *dummy,
			    Tcl_Interp *interp, int objc,
			    Tcl_Obj *const objv[]);
MODULE_SCOPE int	Tcl_OpenObjCmd(void *clientData,
			    Tcl_Interp *interp, int objc,
			    Tcl_Obj *const objv[]);
MODULE_SCOPE int	Tcl_PackageObjCmd(void *clientData,
			    Tcl_Interp *interp, int objc,
			    Tcl_Obj *const objv[]);
MODULE_SCOPE int	Tcl_PidObjCmd(void *clientData,
			    Tcl_Interp *interp, int objc,
			    Tcl_Obj *const objv[]);
MODULE_SCOPE Tcl_Command TclInitPrefixCmd(Tcl_Interp *interp);
MODULE_SCOPE int	Tcl_PutsObjCmd(void *clientData,
			    Tcl_Interp *interp, int objc,
			    Tcl_Obj *const objv[]);
MODULE_SCOPE int	Tcl_PwdObjCmd(void *clientData,
			    Tcl_Interp *interp, int objc,
			    Tcl_Obj *const objv[]);
MODULE_SCOPE int	Tcl_ReadObjCmd(void *clientData,
			    Tcl_Interp *interp, int objc,
			    Tcl_Obj *const objv[]);
MODULE_SCOPE int	Tcl_RegexpObjCmd(void *clientData,
			    Tcl_Interp *interp, int objc,
			    Tcl_Obj *const objv[]);
MODULE_SCOPE int	Tcl_RegsubObjCmd(void *clientData,
			    Tcl_Interp *interp, int objc,
			    Tcl_Obj *const objv[]);
MODULE_SCOPE int	Tcl_RenameObjCmd(void *clientData,
			    Tcl_Interp *interp, int objc,
			    Tcl_Obj *const objv[]);
MODULE_SCOPE int	Tcl_RepresentationCmd(void *clientData,
			    Tcl_Interp *interp, int objc,
			    Tcl_Obj *const objv[]);
MODULE_SCOPE int	Tcl_ReturnObjCmd(void *clientData,
			    Tcl_Interp *interp, int objc,
			    Tcl_Obj *const objv[]);
MODULE_SCOPE int	Tcl_ScanObjCmd(void *clientData,
			    Tcl_Interp *interp, int objc,
			    Tcl_Obj *const objv[]);
MODULE_SCOPE int	Tcl_SeekObjCmd(void *clientData,
			    Tcl_Interp *interp, int objc,
			    Tcl_Obj *const objv[]);
MODULE_SCOPE int	Tcl_SetObjCmd(void *clientData,
			    Tcl_Interp *interp, int objc,
			    Tcl_Obj *const objv[]);
MODULE_SCOPE int	Tcl_SplitObjCmd(void *clientData,
			    Tcl_Interp *interp, int objc,
			    Tcl_Obj *const objv[]);
MODULE_SCOPE int	Tcl_SocketObjCmd(void *clientData,
			    Tcl_Interp *interp, int objc,
			    Tcl_Obj *const objv[]);
MODULE_SCOPE int	Tcl_SourceObjCmd(void *clientData,
			    Tcl_Interp *interp, int objc,
			    Tcl_Obj *const objv[]);
MODULE_SCOPE Tcl_Command TclInitStringCmd(Tcl_Interp *interp);
MODULE_SCOPE int	Tcl_SubstObjCmd(void *clientData,
			    Tcl_Interp *interp, int objc,
			    Tcl_Obj *const objv[]);
MODULE_SCOPE int	Tcl_SwitchObjCmd(void *clientData,
			    Tcl_Interp *interp, int objc,
			    Tcl_Obj *const objv[]);
MODULE_SCOPE int	Tcl_TellObjCmd(void *clientData,
			    Tcl_Interp *interp, int objc,
			    Tcl_Obj *const objv[]);
MODULE_SCOPE int	Tcl_ThrowObjCmd(void *dummy, Tcl_Interp *interp,
			    int objc, Tcl_Obj *const objv[]);
MODULE_SCOPE int	Tcl_TimeObjCmd(void *clientData,
			    Tcl_Interp *interp, int objc,
			    Tcl_Obj *const objv[]);
MODULE_SCOPE int	Tcl_TimeRateObjCmd(void *clientData,
			    Tcl_Interp *interp, int objc,
			    Tcl_Obj *const objv[]);
MODULE_SCOPE int	Tcl_TraceObjCmd(void *clientData,
			    Tcl_Interp *interp, int objc,
			    Tcl_Obj *const objv[]);
MODULE_SCOPE int	Tcl_TryObjCmd(void *clientData,
			    Tcl_Interp *interp, int objc,
			    Tcl_Obj *const objv[]);
MODULE_SCOPE int	Tcl_UnloadObjCmd(void *clientData,
			    Tcl_Interp *interp, int objc,
			    Tcl_Obj *const objv[]);
MODULE_SCOPE int	Tcl_UnsetObjCmd(void *clientData,
			    Tcl_Interp *interp, int objc,
			    Tcl_Obj *const objv[]);
MODULE_SCOPE int	Tcl_UpdateObjCmd(void *clientData,
			    Tcl_Interp *interp, int objc,
			    Tcl_Obj *const objv[]);
MODULE_SCOPE int	Tcl_UplevelObjCmd(void *clientData,
			    Tcl_Interp *interp, int objc,
			    Tcl_Obj *const objv[]);
MODULE_SCOPE int	Tcl_UpvarObjCmd(void *clientData,
			    Tcl_Interp *interp, int objc,
			    Tcl_Obj *const objv[]);
MODULE_SCOPE int	Tcl_VariableObjCmd(void *clientData,
			    Tcl_Interp *interp, int objc,
			    Tcl_Obj *const objv[]);
MODULE_SCOPE int	Tcl_VwaitObjCmd(void *clientData,
			    Tcl_Interp *interp, int objc,
			    Tcl_Obj *const objv[]);
MODULE_SCOPE int	Tcl_WhileObjCmd(void *clientData,
			    Tcl_Interp *interp, int objc,
			    Tcl_Obj *const objv[]);

/*
 *----------------------------------------------------------------
 * Compilation procedures for commands in the generic core:
 *----------------------------------------------------------------
 */

MODULE_SCOPE int	TclCompileAppendCmd(Tcl_Interp *interp,
			    Tcl_Parse *parsePtr, Command *cmdPtr,
			    struct CompileEnv *envPtr);
MODULE_SCOPE int	TclCompileArrayExistsCmd(Tcl_Interp *interp,
			    Tcl_Parse *parsePtr, Command *cmdPtr,
			    struct CompileEnv *envPtr);
MODULE_SCOPE int	TclCompileArraySetCmd(Tcl_Interp *interp,
			    Tcl_Parse *parsePtr, Command *cmdPtr,
			    struct CompileEnv *envPtr);
MODULE_SCOPE int	TclCompileArrayUnsetCmd(Tcl_Interp *interp,
			    Tcl_Parse *parsePtr, Command *cmdPtr,
			    struct CompileEnv *envPtr);
MODULE_SCOPE int	TclCompileBreakCmd(Tcl_Interp *interp,
			    Tcl_Parse *parsePtr, Command *cmdPtr,
			    struct CompileEnv *envPtr);
MODULE_SCOPE int	TclCompileCatchCmd(Tcl_Interp *interp,
			    Tcl_Parse *parsePtr, Command *cmdPtr,
			    struct CompileEnv *envPtr);
MODULE_SCOPE int	TclCompileClockClicksCmd(Tcl_Interp *interp,
			    Tcl_Parse *parsePtr, Command *cmdPtr,
			    struct CompileEnv *envPtr);
MODULE_SCOPE int	TclCompileClockReadingCmd(Tcl_Interp *interp,
			    Tcl_Parse *parsePtr, Command *cmdPtr,
			    struct CompileEnv *envPtr);
MODULE_SCOPE int	TclCompileConcatCmd(Tcl_Interp *interp,
			    Tcl_Parse *parsePtr, Command *cmdPtr,
			    struct CompileEnv *envPtr);
MODULE_SCOPE int	TclCompileContinueCmd(Tcl_Interp *interp,
			    Tcl_Parse *parsePtr, Command *cmdPtr,
			    struct CompileEnv *envPtr);
MODULE_SCOPE int	TclCompileDictAppendCmd(Tcl_Interp *interp,
			    Tcl_Parse *parsePtr, Command *cmdPtr,
			    struct CompileEnv *envPtr);
MODULE_SCOPE int	TclCompileDictCreateCmd(Tcl_Interp *interp,
			    Tcl_Parse *parsePtr, Command *cmdPtr,
			    struct CompileEnv *envPtr);
MODULE_SCOPE int	TclCompileDictExistsCmd(Tcl_Interp *interp,
			    Tcl_Parse *parsePtr, Command *cmdPtr,
			    struct CompileEnv *envPtr);
MODULE_SCOPE int	TclCompileDictForCmd(Tcl_Interp *interp,
			    Tcl_Parse *parsePtr, Command *cmdPtr,
			    struct CompileEnv *envPtr);
MODULE_SCOPE int	TclCompileDictGetCmd(Tcl_Interp *interp,
			    Tcl_Parse *parsePtr, Command *cmdPtr,
			    struct CompileEnv *envPtr);
MODULE_SCOPE int	TclCompileDictGetWithDefaultCmd(Tcl_Interp *interp,
			    Tcl_Parse *parsePtr, Command *cmdPtr,
			    struct CompileEnv *envPtr);
MODULE_SCOPE int	TclCompileDictIncrCmd(Tcl_Interp *interp,
			    Tcl_Parse *parsePtr, Command *cmdPtr,
			    struct CompileEnv *envPtr);
MODULE_SCOPE int	TclCompileDictLappendCmd(Tcl_Interp *interp,
			    Tcl_Parse *parsePtr, Command *cmdPtr,
			    struct CompileEnv *envPtr);
MODULE_SCOPE int	TclCompileDictMapCmd(Tcl_Interp *interp,
			    Tcl_Parse *parsePtr, Command *cmdPtr,
			    struct CompileEnv *envPtr);
MODULE_SCOPE int	TclCompileDictMergeCmd(Tcl_Interp *interp,
			    Tcl_Parse *parsePtr, Command *cmdPtr,
			    struct CompileEnv *envPtr);
MODULE_SCOPE int	TclCompileDictSetCmd(Tcl_Interp *interp,
			    Tcl_Parse *parsePtr, Command *cmdPtr,
			    struct CompileEnv *envPtr);
MODULE_SCOPE int	TclCompileDictUnsetCmd(Tcl_Interp *interp,
			    Tcl_Parse *parsePtr, Command *cmdPtr,
			    struct CompileEnv *envPtr);
MODULE_SCOPE int	TclCompileDictUpdateCmd(Tcl_Interp *interp,
			    Tcl_Parse *parsePtr, Command *cmdPtr,
			    struct CompileEnv *envPtr);
MODULE_SCOPE int	TclCompileDictWithCmd(Tcl_Interp *interp,
			    Tcl_Parse *parsePtr, Command *cmdPtr,
			    struct CompileEnv *envPtr);
MODULE_SCOPE int	TclCompileEnsemble(Tcl_Interp *interp,
			    Tcl_Parse *parsePtr, Command *cmdPtr,
			    struct CompileEnv *envPtr);
MODULE_SCOPE int	TclCompileErrorCmd(Tcl_Interp *interp,
			    Tcl_Parse *parsePtr, Command *cmdPtr,
			    struct CompileEnv *envPtr);
MODULE_SCOPE int	TclCompileExprCmd(Tcl_Interp *interp,
			    Tcl_Parse *parsePtr, Command *cmdPtr,
			    struct CompileEnv *envPtr);
MODULE_SCOPE int	TclCompileForCmd(Tcl_Interp *interp,
			    Tcl_Parse *parsePtr, Command *cmdPtr,
			    struct CompileEnv *envPtr);
MODULE_SCOPE int	TclCompileForeachCmd(Tcl_Interp *interp,
			    Tcl_Parse *parsePtr, Command *cmdPtr,
			    struct CompileEnv *envPtr);
MODULE_SCOPE int	TclCompileFormatCmd(Tcl_Interp *interp,
			    Tcl_Parse *parsePtr, Command *cmdPtr,
			    struct CompileEnv *envPtr);
MODULE_SCOPE int	TclCompileGlobalCmd(Tcl_Interp *interp,
			    Tcl_Parse *parsePtr, Command *cmdPtr,
			    struct CompileEnv *envPtr);
MODULE_SCOPE int	TclCompileIfCmd(Tcl_Interp *interp,
			    Tcl_Parse *parsePtr, Command *cmdPtr,
			    struct CompileEnv *envPtr);
MODULE_SCOPE int	TclCompileInfoCommandsCmd(Tcl_Interp *interp,
			    Tcl_Parse *parsePtr, Command *cmdPtr,
			    struct CompileEnv *envPtr);
MODULE_SCOPE int	TclCompileInfoCoroutineCmd(Tcl_Interp *interp,
			    Tcl_Parse *parsePtr, Command *cmdPtr,
			    struct CompileEnv *envPtr);
MODULE_SCOPE int	TclCompileInfoExistsCmd(Tcl_Interp *interp,
			    Tcl_Parse *parsePtr, Command *cmdPtr,
			    struct CompileEnv *envPtr);
MODULE_SCOPE int	TclCompileInfoLevelCmd(Tcl_Interp *interp,
			    Tcl_Parse *parsePtr, Command *cmdPtr,
			    struct CompileEnv *envPtr);
MODULE_SCOPE int	TclCompileInfoObjectClassCmd(Tcl_Interp *interp,
			    Tcl_Parse *parsePtr, Command *cmdPtr,
			    struct CompileEnv *envPtr);
MODULE_SCOPE int	TclCompileInfoObjectIsACmd(Tcl_Interp *interp,
			    Tcl_Parse *parsePtr, Command *cmdPtr,
			    struct CompileEnv *envPtr);
MODULE_SCOPE int	TclCompileInfoObjectNamespaceCmd(Tcl_Interp *interp,
			    Tcl_Parse *parsePtr, Command *cmdPtr,
			    struct CompileEnv *envPtr);
MODULE_SCOPE int	TclCompileIncrCmd(Tcl_Interp *interp,
			    Tcl_Parse *parsePtr, Command *cmdPtr,
			    struct CompileEnv *envPtr);
MODULE_SCOPE int	TclCompileLappendCmd(Tcl_Interp *interp,
			    Tcl_Parse *parsePtr, Command *cmdPtr,
			    struct CompileEnv *envPtr);
MODULE_SCOPE int	TclCompileLassignCmd(Tcl_Interp *interp,
			    Tcl_Parse *parsePtr, Command *cmdPtr,
			    struct CompileEnv *envPtr);
MODULE_SCOPE int	TclCompileLindexCmd(Tcl_Interp *interp,
			    Tcl_Parse *parsePtr, Command *cmdPtr,
			    struct CompileEnv *envPtr);
MODULE_SCOPE int	TclCompileLinsertCmd(Tcl_Interp *interp,
			    Tcl_Parse *parsePtr, Command *cmdPtr,
			    struct CompileEnv *envPtr);
MODULE_SCOPE int	TclCompileListCmd(Tcl_Interp *interp,
			    Tcl_Parse *parsePtr, Command *cmdPtr,
			    struct CompileEnv *envPtr);
MODULE_SCOPE int	TclCompileLlengthCmd(Tcl_Interp *interp,
			    Tcl_Parse *parsePtr, Command *cmdPtr,
			    struct CompileEnv *envPtr);
MODULE_SCOPE int	TclCompileLmapCmd(Tcl_Interp *interp,
			    Tcl_Parse *parsePtr, Command *cmdPtr,
			    struct CompileEnv *envPtr);
MODULE_SCOPE int	TclCompileLrangeCmd(Tcl_Interp *interp,
			    Tcl_Parse *parsePtr, Command *cmdPtr,
			    struct CompileEnv *envPtr);
MODULE_SCOPE int	TclCompileLreplaceCmd(Tcl_Interp *interp,
			    Tcl_Parse *parsePtr, Command *cmdPtr,
			    struct CompileEnv *envPtr);
MODULE_SCOPE int	TclCompileLsetCmd(Tcl_Interp *interp,
			    Tcl_Parse *parsePtr, Command *cmdPtr,
			    struct CompileEnv *envPtr);
MODULE_SCOPE int	TclCompileNamespaceCodeCmd(Tcl_Interp *interp,
			    Tcl_Parse *parsePtr, Command *cmdPtr,
			    struct CompileEnv *envPtr);
MODULE_SCOPE int	TclCompileNamespaceCurrentCmd(Tcl_Interp *interp,
			    Tcl_Parse *parsePtr, Command *cmdPtr,
			    struct CompileEnv *envPtr);
MODULE_SCOPE int	TclCompileNamespaceOriginCmd(Tcl_Interp *interp,
			    Tcl_Parse *parsePtr, Command *cmdPtr,
			    struct CompileEnv *envPtr);
MODULE_SCOPE int	TclCompileNamespaceQualifiersCmd(Tcl_Interp *interp,
			    Tcl_Parse *parsePtr, Command *cmdPtr,
			    struct CompileEnv *envPtr);
MODULE_SCOPE int	TclCompileNamespaceTailCmd(Tcl_Interp *interp,
			    Tcl_Parse *parsePtr, Command *cmdPtr,
			    struct CompileEnv *envPtr);
MODULE_SCOPE int	TclCompileNamespaceUpvarCmd(Tcl_Interp *interp,
			    Tcl_Parse *parsePtr, Command *cmdPtr,
			    struct CompileEnv *envPtr);
MODULE_SCOPE int	TclCompileNamespaceWhichCmd(Tcl_Interp *interp,
			    Tcl_Parse *parsePtr, Command *cmdPtr,
			    struct CompileEnv *envPtr);
MODULE_SCOPE int	TclCompileNoOp(Tcl_Interp *interp,
			    Tcl_Parse *parsePtr, Command *cmdPtr,
			    struct CompileEnv *envPtr);
MODULE_SCOPE int	TclCompileObjectNextCmd(Tcl_Interp *interp,
			    Tcl_Parse *parsePtr, Command *cmdPtr,
			    struct CompileEnv *envPtr);
MODULE_SCOPE int	TclCompileObjectNextToCmd(Tcl_Interp *interp,
			    Tcl_Parse *parsePtr, Command *cmdPtr,
			    struct CompileEnv *envPtr);
MODULE_SCOPE int	TclCompileObjectSelfCmd(Tcl_Interp *interp,
			    Tcl_Parse *parsePtr, Command *cmdPtr,
			    struct CompileEnv *envPtr);
MODULE_SCOPE int	TclCompileRegexpCmd(Tcl_Interp *interp,
			    Tcl_Parse *parsePtr, Command *cmdPtr,
			    struct CompileEnv *envPtr);
MODULE_SCOPE int	TclCompileRegsubCmd(Tcl_Interp *interp,
			    Tcl_Parse *parsePtr, Command *cmdPtr,
			    struct CompileEnv *envPtr);
MODULE_SCOPE int	TclCompileReturnCmd(Tcl_Interp *interp,
			    Tcl_Parse *parsePtr, Command *cmdPtr,
			    struct CompileEnv *envPtr);
MODULE_SCOPE int	TclCompileSetCmd(Tcl_Interp *interp,
			    Tcl_Parse *parsePtr, Command *cmdPtr,
			    struct CompileEnv *envPtr);
MODULE_SCOPE int	TclCompileStringCatCmd(Tcl_Interp *interp,
			    Tcl_Parse *parsePtr, Command *cmdPtr,
			    struct CompileEnv *envPtr);
MODULE_SCOPE int	TclCompileStringCmpCmd(Tcl_Interp *interp,
			    Tcl_Parse *parsePtr, Command *cmdPtr,
			    struct CompileEnv *envPtr);
MODULE_SCOPE int	TclCompileStringEqualCmd(Tcl_Interp *interp,
			    Tcl_Parse *parsePtr, Command *cmdPtr,
			    struct CompileEnv *envPtr);
MODULE_SCOPE int	TclCompileStringFirstCmd(Tcl_Interp *interp,
			    Tcl_Parse *parsePtr, Command *cmdPtr,
			    struct CompileEnv *envPtr);
MODULE_SCOPE int	TclCompileStringIndexCmd(Tcl_Interp *interp,
			    Tcl_Parse *parsePtr, Command *cmdPtr,
			    struct CompileEnv *envPtr);
MODULE_SCOPE int	TclCompileStringInsertCmd(Tcl_Interp *interp,
			    Tcl_Parse *parsePtr, Command *cmdPtr,
			    struct CompileEnv *envPtr);
MODULE_SCOPE int	TclCompileStringIsCmd(Tcl_Interp *interp,
			    Tcl_Parse *parsePtr, Command *cmdPtr,
			    struct CompileEnv *envPtr);
MODULE_SCOPE int	TclCompileStringLastCmd(Tcl_Interp *interp,
			    Tcl_Parse *parsePtr, Command *cmdPtr,
			    struct CompileEnv *envPtr);
MODULE_SCOPE int	TclCompileStringLenCmd(Tcl_Interp *interp,
			    Tcl_Parse *parsePtr, Command *cmdPtr,
			    struct CompileEnv *envPtr);
MODULE_SCOPE int	TclCompileStringMapCmd(Tcl_Interp *interp,
			    Tcl_Parse *parsePtr, Command *cmdPtr,
			    struct CompileEnv *envPtr);
MODULE_SCOPE int	TclCompileStringMatchCmd(Tcl_Interp *interp,
			    Tcl_Parse *parsePtr, Command *cmdPtr,
			    struct CompileEnv *envPtr);
MODULE_SCOPE int	TclCompileStringRangeCmd(Tcl_Interp *interp,
			    Tcl_Parse *parsePtr, Command *cmdPtr,
			    struct CompileEnv *envPtr);
MODULE_SCOPE int	TclCompileStringReplaceCmd(Tcl_Interp *interp,
			    Tcl_Parse *parsePtr, Command *cmdPtr,
			    struct CompileEnv *envPtr);
MODULE_SCOPE int	TclCompileStringToLowerCmd(Tcl_Interp *interp,
			    Tcl_Parse *parsePtr, Command *cmdPtr,
			    struct CompileEnv *envPtr);
MODULE_SCOPE int	TclCompileStringToTitleCmd(Tcl_Interp *interp,
			    Tcl_Parse *parsePtr, Command *cmdPtr,
			    struct CompileEnv *envPtr);
MODULE_SCOPE int	TclCompileStringToUpperCmd(Tcl_Interp *interp,
			    Tcl_Parse *parsePtr, Command *cmdPtr,
			    struct CompileEnv *envPtr);
MODULE_SCOPE int	TclCompileStringTrimCmd(Tcl_Interp *interp,
			    Tcl_Parse *parsePtr, Command *cmdPtr,
			    struct CompileEnv *envPtr);
MODULE_SCOPE int	TclCompileStringTrimLCmd(Tcl_Interp *interp,
			    Tcl_Parse *parsePtr, Command *cmdPtr,
			    struct CompileEnv *envPtr);
MODULE_SCOPE int	TclCompileStringTrimRCmd(Tcl_Interp *interp,
			    Tcl_Parse *parsePtr, Command *cmdPtr,
			    struct CompileEnv *envPtr);
MODULE_SCOPE int	TclCompileSubstCmd(Tcl_Interp *interp,
			    Tcl_Parse *parsePtr, Command *cmdPtr,
			    struct CompileEnv *envPtr);
MODULE_SCOPE int	TclCompileSwitchCmd(Tcl_Interp *interp,
			    Tcl_Parse *parsePtr, Command *cmdPtr,
			    struct CompileEnv *envPtr);
MODULE_SCOPE int	TclCompileTailcallCmd(Tcl_Interp *interp,
			    Tcl_Parse *parsePtr, Command *cmdPtr,
			    struct CompileEnv *envPtr);
MODULE_SCOPE int	TclCompileThrowCmd(Tcl_Interp *interp,
			    Tcl_Parse *parsePtr, Command *cmdPtr,
			    struct CompileEnv *envPtr);
MODULE_SCOPE int	TclCompileTryCmd(Tcl_Interp *interp,
			    Tcl_Parse *parsePtr, Command *cmdPtr,
			    struct CompileEnv *envPtr);
MODULE_SCOPE int	TclCompileUnsetCmd(Tcl_Interp *interp,
			    Tcl_Parse *parsePtr, Command *cmdPtr,
			    struct CompileEnv *envPtr);
MODULE_SCOPE int	TclCompileUpvarCmd(Tcl_Interp *interp,
			    Tcl_Parse *parsePtr, Command *cmdPtr,
			    struct CompileEnv *envPtr);
MODULE_SCOPE int	TclCompileVariableCmd(Tcl_Interp *interp,
			    Tcl_Parse *parsePtr, Command *cmdPtr,
			    struct CompileEnv *envPtr);
MODULE_SCOPE int	TclCompileWhileCmd(Tcl_Interp *interp,
			    Tcl_Parse *parsePtr, Command *cmdPtr,
			    struct CompileEnv *envPtr);
MODULE_SCOPE int	TclCompileYieldCmd(Tcl_Interp *interp,
			    Tcl_Parse *parsePtr, Command *cmdPtr,
			    struct CompileEnv *envPtr);
MODULE_SCOPE int	TclCompileYieldToCmd(Tcl_Interp *interp,
			    Tcl_Parse *parsePtr, Command *cmdPtr,
			    struct CompileEnv *envPtr);
MODULE_SCOPE int	TclCompileBasic0ArgCmd(Tcl_Interp *interp,
			    Tcl_Parse *parsePtr, Command *cmdPtr,
			    struct CompileEnv *envPtr);
MODULE_SCOPE int	TclCompileBasic1ArgCmd(Tcl_Interp *interp,
			    Tcl_Parse *parsePtr, Command *cmdPtr,
			    struct CompileEnv *envPtr);
MODULE_SCOPE int	TclCompileBasic2ArgCmd(Tcl_Interp *interp,
			    Tcl_Parse *parsePtr, Command *cmdPtr,
			    struct CompileEnv *envPtr);
MODULE_SCOPE int	TclCompileBasic3ArgCmd(Tcl_Interp *interp,
			    Tcl_Parse *parsePtr, Command *cmdPtr,
			    struct CompileEnv *envPtr);
MODULE_SCOPE int	TclCompileBasic0Or1ArgCmd(Tcl_Interp *interp,
			    Tcl_Parse *parsePtr, Command *cmdPtr,
			    struct CompileEnv *envPtr);
MODULE_SCOPE int	TclCompileBasic1Or2ArgCmd(Tcl_Interp *interp,
			    Tcl_Parse *parsePtr, Command *cmdPtr,
			    struct CompileEnv *envPtr);
MODULE_SCOPE int	TclCompileBasic2Or3ArgCmd(Tcl_Interp *interp,
			    Tcl_Parse *parsePtr, Command *cmdPtr,
			    struct CompileEnv *envPtr);
MODULE_SCOPE int	TclCompileBasic0To2ArgCmd(Tcl_Interp *interp,
			    Tcl_Parse *parsePtr, Command *cmdPtr,
			    struct CompileEnv *envPtr);
MODULE_SCOPE int	TclCompileBasic1To3ArgCmd(Tcl_Interp *interp,
			    Tcl_Parse *parsePtr, Command *cmdPtr,
			    struct CompileEnv *envPtr);
MODULE_SCOPE int	TclCompileBasicMin0ArgCmd(Tcl_Interp *interp,
			    Tcl_Parse *parsePtr, Command *cmdPtr,
			    struct CompileEnv *envPtr);
MODULE_SCOPE int	TclCompileBasicMin1ArgCmd(Tcl_Interp *interp,
			    Tcl_Parse *parsePtr, Command *cmdPtr,
			    struct CompileEnv *envPtr);
MODULE_SCOPE int	TclCompileBasicMin2ArgCmd(Tcl_Interp *interp,
			    Tcl_Parse *parsePtr, Command *cmdPtr,
			    struct CompileEnv *envPtr);

MODULE_SCOPE int	TclInvertOpCmd(void *clientData,
			    Tcl_Interp *interp, int objc,
			    Tcl_Obj *const objv[]);
MODULE_SCOPE int	TclCompileInvertOpCmd(Tcl_Interp *interp,
			    Tcl_Parse *parsePtr, Command *cmdPtr,
			    struct CompileEnv *envPtr);
MODULE_SCOPE int	TclNotOpCmd(void *clientData,
			    Tcl_Interp *interp, int objc,
			    Tcl_Obj *const objv[]);
MODULE_SCOPE int	TclCompileNotOpCmd(Tcl_Interp *interp,
			    Tcl_Parse *parsePtr, Command *cmdPtr,
			    struct CompileEnv *envPtr);
MODULE_SCOPE int	TclAddOpCmd(void *clientData,
			    Tcl_Interp *interp, int objc,
			    Tcl_Obj *const objv[]);
MODULE_SCOPE int	TclCompileAddOpCmd(Tcl_Interp *interp,
			    Tcl_Parse *parsePtr, Command *cmdPtr,
			    struct CompileEnv *envPtr);
MODULE_SCOPE int	TclMulOpCmd(void *clientData,
			    Tcl_Interp *interp, int objc,
			    Tcl_Obj *const objv[]);
MODULE_SCOPE int	TclCompileMulOpCmd(Tcl_Interp *interp,
			    Tcl_Parse *parsePtr, Command *cmdPtr,
			    struct CompileEnv *envPtr);
MODULE_SCOPE int	TclAndOpCmd(void *clientData,
			    Tcl_Interp *interp, int objc,
			    Tcl_Obj *const objv[]);
MODULE_SCOPE int	TclCompileAndOpCmd(Tcl_Interp *interp,
			    Tcl_Parse *parsePtr, Command *cmdPtr,
			    struct CompileEnv *envPtr);
MODULE_SCOPE int	TclOrOpCmd(void *clientData,
			    Tcl_Interp *interp, int objc,
			    Tcl_Obj *const objv[]);
MODULE_SCOPE int	TclCompileOrOpCmd(Tcl_Interp *interp,
			    Tcl_Parse *parsePtr, Command *cmdPtr,
			    struct CompileEnv *envPtr);
MODULE_SCOPE int	TclXorOpCmd(void *clientData,
			    Tcl_Interp *interp, int objc,
			    Tcl_Obj *const objv[]);
MODULE_SCOPE int	TclCompileXorOpCmd(Tcl_Interp *interp,
			    Tcl_Parse *parsePtr, Command *cmdPtr,
			    struct CompileEnv *envPtr);
MODULE_SCOPE int	TclPowOpCmd(void *clientData,
			    Tcl_Interp *interp, int objc,
			    Tcl_Obj *const objv[]);
MODULE_SCOPE int	TclCompilePowOpCmd(Tcl_Interp *interp,
			    Tcl_Parse *parsePtr, Command *cmdPtr,
			    struct CompileEnv *envPtr);
MODULE_SCOPE int	TclLshiftOpCmd(void *clientData,
			    Tcl_Interp *interp, int objc,
			    Tcl_Obj *const objv[]);
MODULE_SCOPE int	TclCompileLshiftOpCmd(Tcl_Interp *interp,
			    Tcl_Parse *parsePtr, Command *cmdPtr,
			    struct CompileEnv *envPtr);
MODULE_SCOPE int	TclRshiftOpCmd(void *clientData,
			    Tcl_Interp *interp, int objc,
			    Tcl_Obj *const objv[]);
MODULE_SCOPE int	TclCompileRshiftOpCmd(Tcl_Interp *interp,
			    Tcl_Parse *parsePtr, Command *cmdPtr,
			    struct CompileEnv *envPtr);
MODULE_SCOPE int	TclModOpCmd(void *clientData,
			    Tcl_Interp *interp, int objc,
			    Tcl_Obj *const objv[]);
MODULE_SCOPE int	TclCompileModOpCmd(Tcl_Interp *interp,
			    Tcl_Parse *parsePtr, Command *cmdPtr,
			    struct CompileEnv *envPtr);
MODULE_SCOPE int	TclNeqOpCmd(void *clientData,
			    Tcl_Interp *interp, int objc,
			    Tcl_Obj *const objv[]);
MODULE_SCOPE int	TclCompileNeqOpCmd(Tcl_Interp *interp,
			    Tcl_Parse *parsePtr, Command *cmdPtr,
			    struct CompileEnv *envPtr);
MODULE_SCOPE int	TclStrneqOpCmd(void *clientData,
			    Tcl_Interp *interp, int objc,
			    Tcl_Obj *const objv[]);
MODULE_SCOPE int	TclCompileStrneqOpCmd(Tcl_Interp *interp,
			    Tcl_Parse *parsePtr, Command *cmdPtr,
			    struct CompileEnv *envPtr);
MODULE_SCOPE int	TclInOpCmd(void *clientData,
			    Tcl_Interp *interp, int objc,
			    Tcl_Obj *const objv[]);
MODULE_SCOPE int	TclCompileInOpCmd(Tcl_Interp *interp,
			    Tcl_Parse *parsePtr, Command *cmdPtr,
			    struct CompileEnv *envPtr);
MODULE_SCOPE int	TclNiOpCmd(void *clientData,
			    Tcl_Interp *interp, int objc,
			    Tcl_Obj *const objv[]);
MODULE_SCOPE int	TclCompileNiOpCmd(Tcl_Interp *interp,
			    Tcl_Parse *parsePtr, Command *cmdPtr,
			    struct CompileEnv *envPtr);
MODULE_SCOPE int	TclMinusOpCmd(void *clientData,
			    Tcl_Interp *interp, int objc,
			    Tcl_Obj *const objv[]);
MODULE_SCOPE int	TclCompileMinusOpCmd(Tcl_Interp *interp,
			    Tcl_Parse *parsePtr, Command *cmdPtr,
			    struct CompileEnv *envPtr);
MODULE_SCOPE int	TclDivOpCmd(void *clientData,
			    Tcl_Interp *interp, int objc,
			    Tcl_Obj *const objv[]);
MODULE_SCOPE int	TclCompileDivOpCmd(Tcl_Interp *interp,
			    Tcl_Parse *parsePtr, Command *cmdPtr,
			    struct CompileEnv *envPtr);
MODULE_SCOPE int	TclCompileLessOpCmd(Tcl_Interp *interp,
			    Tcl_Parse *parsePtr, Command *cmdPtr,
			    struct CompileEnv *envPtr);
MODULE_SCOPE int	TclCompileLeqOpCmd(Tcl_Interp *interp,
			    Tcl_Parse *parsePtr, Command *cmdPtr,
			    struct CompileEnv *envPtr);
MODULE_SCOPE int	TclCompileGreaterOpCmd(Tcl_Interp *interp,
			    Tcl_Parse *parsePtr, Command *cmdPtr,
			    struct CompileEnv *envPtr);
MODULE_SCOPE int	TclCompileGeqOpCmd(Tcl_Interp *interp,
			    Tcl_Parse *parsePtr, Command *cmdPtr,
			    struct CompileEnv *envPtr);
MODULE_SCOPE int	TclCompileEqOpCmd(Tcl_Interp *interp,
			    Tcl_Parse *parsePtr, Command *cmdPtr,
			    struct CompileEnv *envPtr);
MODULE_SCOPE int	TclCompileStreqOpCmd(Tcl_Interp *interp,
			    Tcl_Parse *parsePtr, Command *cmdPtr,
			    struct CompileEnv *envPtr);
MODULE_SCOPE int	TclCompileStrLtOpCmd(Tcl_Interp *interp,
			    Tcl_Parse *parsePtr, Command *cmdPtr,
			    struct CompileEnv *envPtr);
MODULE_SCOPE int	TclCompileStrLeOpCmd(Tcl_Interp *interp,
			    Tcl_Parse *parsePtr, Command *cmdPtr,
			    struct CompileEnv *envPtr);
MODULE_SCOPE int	TclCompileStrGtOpCmd(Tcl_Interp *interp,
			    Tcl_Parse *parsePtr, Command *cmdPtr,
			    struct CompileEnv *envPtr);
MODULE_SCOPE int	TclCompileStrGeOpCmd(Tcl_Interp *interp,
			    Tcl_Parse *parsePtr, Command *cmdPtr,
			    struct CompileEnv *envPtr);

MODULE_SCOPE int	TclCompileAssembleCmd(Tcl_Interp *interp,
			    Tcl_Parse *parsePtr, Command *cmdPtr,
			    struct CompileEnv *envPtr);

/*
 * Routines that provide the [string] ensemble functionality. Possible
 * candidates for public interface.
 */

MODULE_SCOPE Tcl_Obj *	TclStringCat(Tcl_Interp *interp, int objc,
			    Tcl_Obj *const objv[], int flags);
MODULE_SCOPE Tcl_Obj *	TclStringFirst(Tcl_Obj *needle, Tcl_Obj *haystack,
			    size_t start);
MODULE_SCOPE Tcl_Obj *	TclStringLast(Tcl_Obj *needle, Tcl_Obj *haystack,
			    size_t last);
MODULE_SCOPE Tcl_Obj *	TclStringRepeat(Tcl_Interp *interp, Tcl_Obj *objPtr,
			    size_t count, int flags);
MODULE_SCOPE Tcl_Obj *	TclStringReplace(Tcl_Interp *interp, Tcl_Obj *objPtr,
			    size_t first, size_t count, Tcl_Obj *insertPtr,
			    int flags);
MODULE_SCOPE Tcl_Obj *	TclStringReverse(Tcl_Obj *objPtr, int flags);

/* Flag values for the [string] ensemble functions. */

#define TCL_STRING_MATCH_NOCASE TCL_MATCH_NOCASE /* (1<<0) in tcl.h */
#define TCL_STRING_IN_PLACE (1<<1)

/*
 * Functions defined in generic/tclVar.c and currently exported only for use
 * by the bytecode compiler and engine. Some of these could later be placed in
 * the public interface.
 */

MODULE_SCOPE Var *	TclObjLookupVarEx(Tcl_Interp * interp,
			    Tcl_Obj *part1Ptr, Tcl_Obj *part2Ptr, int flags,
			    const char *msg, int createPart1,
			    int createPart2, Var **arrayPtrPtr);
MODULE_SCOPE Var *	TclLookupArrayElement(Tcl_Interp *interp,
			    Tcl_Obj *arrayNamePtr, Tcl_Obj *elNamePtr,
			    int flags, const char *msg,
			    int createPart1, int createPart2,
			    Var *arrayPtr, int index);
MODULE_SCOPE Tcl_Obj *	TclPtrGetVarIdx(Tcl_Interp *interp,
			    Var *varPtr, Var *arrayPtr, Tcl_Obj *part1Ptr,
			    Tcl_Obj *part2Ptr, int flags, int index);
MODULE_SCOPE Tcl_Obj *	TclPtrSetVarIdx(Tcl_Interp *interp,
			    Var *varPtr, Var *arrayPtr, Tcl_Obj *part1Ptr,
			    Tcl_Obj *part2Ptr, Tcl_Obj *newValuePtr,
			    int flags, int index);
MODULE_SCOPE Tcl_Obj *	TclPtrIncrObjVarIdx(Tcl_Interp *interp,
			    Var *varPtr, Var *arrayPtr, Tcl_Obj *part1Ptr,
			    Tcl_Obj *part2Ptr, Tcl_Obj *incrPtr,
			    int flags, int index);
MODULE_SCOPE int	TclPtrObjMakeUpvarIdx(Tcl_Interp *interp,
			    Var *otherPtr, Tcl_Obj *myNamePtr, int myFlags,
			    int index);
MODULE_SCOPE int	TclPtrUnsetVarIdx(Tcl_Interp *interp, Var *varPtr,
			    Var *arrayPtr, Tcl_Obj *part1Ptr,
			    Tcl_Obj *part2Ptr, int flags,
			    int index);
MODULE_SCOPE void	TclInvalidateNsPath(Namespace *nsPtr);
MODULE_SCOPE void	TclFindArrayPtrElements(Var *arrayPtr,
			    Tcl_HashTable *tablePtr);

/*
 * The new extended interface to the variable traces.
 */

MODULE_SCOPE int	TclObjCallVarTraces(Interp *iPtr, Var *arrayPtr,
			    Var *varPtr, Tcl_Obj *part1Ptr, Tcl_Obj *part2Ptr,
			    int flags, int leaveErrMsg, int index);

/*
 * So tclObj.c and tclDictObj.c can share these implementations.
 */

MODULE_SCOPE int	TclCompareObjKeys(void *keyPtr, Tcl_HashEntry *hPtr);
MODULE_SCOPE void	TclFreeObjEntry(Tcl_HashEntry *hPtr);
MODULE_SCOPE TCL_HASH_TYPE TclHashObjKey(Tcl_HashTable *tablePtr, void *keyPtr);

MODULE_SCOPE int	TclFullFinalizationRequested(void);

/*
 * TIP #542
 */

MODULE_SCOPE size_t TclUniCharLen(const Tcl_UniChar *uniStr);
MODULE_SCOPE int TclUniCharNcmp(const Tcl_UniChar *ucs,
				const Tcl_UniChar *uct, size_t numChars);
MODULE_SCOPE int TclUniCharNcasecmp(const Tcl_UniChar *ucs,
				const Tcl_UniChar *uct, size_t numChars);
MODULE_SCOPE int TclUniCharCaseMatch(const Tcl_UniChar *uniStr,
				const Tcl_UniChar *uniPattern, int nocase);


/*
 * Just for the purposes of command-type registration.
 */

MODULE_SCOPE Tcl_ObjCmdProc TclEnsembleImplementationCmd;
MODULE_SCOPE Tcl_ObjCmdProc TclAliasObjCmd;
MODULE_SCOPE Tcl_ObjCmdProc TclLocalAliasObjCmd;
MODULE_SCOPE Tcl_ObjCmdProc TclChildObjCmd;
MODULE_SCOPE Tcl_ObjCmdProc TclInvokeImportedCmd;
MODULE_SCOPE Tcl_ObjCmdProc TclOOPublicObjectCmd;
MODULE_SCOPE Tcl_ObjCmdProc TclOOPrivateObjectCmd;
MODULE_SCOPE Tcl_ObjCmdProc TclOOMyClassObjCmd;

/*
 * TIP #462.
 */

/*
 * The following enum values give the status of a spawned process.
 */

typedef enum TclProcessWaitStatus {
    TCL_PROCESS_ERROR = -1,	/* Error waiting for process to exit */
    TCL_PROCESS_UNCHANGED = 0,	/* No change since the last call. */
    TCL_PROCESS_EXITED = 1,	/* Process has exited. */
    TCL_PROCESS_SIGNALED = 2,	/* Child killed because of a signal. */
    TCL_PROCESS_STOPPED = 3,	/* Child suspended because of a signal. */
    TCL_PROCESS_UNKNOWN_STATUS = 4
				/* Child wait status didn't make sense. */
} TclProcessWaitStatus;

MODULE_SCOPE Tcl_Command TclInitProcessCmd(Tcl_Interp *interp);
MODULE_SCOPE void	TclProcessCreated(Tcl_Pid pid);
MODULE_SCOPE TclProcessWaitStatus TclProcessWait(Tcl_Pid pid, int options,
			    int *codePtr, Tcl_Obj **msgObjPtr,
			    Tcl_Obj **errorObjPtr);
MODULE_SCOPE int TclClose(Tcl_Interp *,	Tcl_Channel chan);
/*
 * TIP #508: [array default]
 */

MODULE_SCOPE void	TclInitArrayVar(Var *arrayPtr);
MODULE_SCOPE Tcl_Obj *	TclGetArrayDefault(Var *arrayPtr);

/*
 * Utility routines for encoding index values as integers. Used by both
 * some of the command compilers and by [lsort] and [lsearch].
 */

MODULE_SCOPE int	TclIndexEncode(Tcl_Interp *interp, Tcl_Obj *objPtr,
			    size_t before, size_t after, int *indexPtr);
MODULE_SCOPE size_t	TclIndexDecode(int encoded, size_t endValue);

/* Constants used in index value encoding routines. */
#define TCL_INDEX_END           ((size_t)-2)
#define TCL_INDEX_START         ((size_t)0)

/*
 *----------------------------------------------------------------------
 *
 * TclScaleTime --
 *
 *	TIP #233 (Virtualized Time): Wrapper around the time virutalisation
 *	rescale function to hide the binding of the clientData.
 *
 *	This is static inline code; it's like a macro, but a function. It's
 *	used because this is a piece of code that ends up in places that are a
 *	bit performance sensitive.
 *
 * Results:
 *	None
 *
 * Side effects:
 *	Updates the time structure (given as an argument) with what the time
 *	should be after virtualisation.
 *
 *----------------------------------------------------------------------
 */

static inline void
TclScaleTime(
    Tcl_Time *timePtr)
{
    if (timePtr != NULL) {
	tclScaleTimeProcPtr(timePtr, tclTimeClientData);
    }
}

/*
 *----------------------------------------------------------------
 * Macros used by the Tcl core to create and release Tcl objects.
 * TclNewObj(objPtr) creates a new object denoting an empty string.
 * TclDecrRefCount(objPtr) decrements the object's reference count, and frees
 * the object if its reference count is zero. These macros are inline versions
 * of Tcl_NewObj() and Tcl_DecrRefCount(). Notice that the names differ in not
 * having a "_" after the "Tcl". Notice also that these macros reference their
 * argument more than once, so you should avoid calling them with an
 * expression that is expensive to compute or has side effects. The ANSI C
 * "prototypes" for these macros are:
 *
 * MODULE_SCOPE void	TclNewObj(Tcl_Obj *objPtr);
 * MODULE_SCOPE void	TclDecrRefCount(Tcl_Obj *objPtr);
 *
 * These macros are defined in terms of two macros that depend on memory
 * allocator in use: TclAllocObjStorage, TclFreeObjStorage. They are defined
 * below.
 *----------------------------------------------------------------
 */

/*
 * DTrace object allocation probe macros.
 */

#ifdef USE_DTRACE
#ifndef _TCLDTRACE_H
#include "tclDTrace.h"
#endif
#define	TCL_DTRACE_OBJ_CREATE(objPtr)	TCL_OBJ_CREATE(objPtr)
#define	TCL_DTRACE_OBJ_FREE(objPtr)	TCL_OBJ_FREE(objPtr)
#else /* USE_DTRACE */
#define	TCL_DTRACE_OBJ_CREATE(objPtr)	{}
#define	TCL_DTRACE_OBJ_FREE(objPtr)	{}
#endif /* USE_DTRACE */

#ifdef TCL_COMPILE_STATS
#  define TclIncrObjsAllocated() \
    tclObjsAlloced++
#  define TclIncrObjsFreed() \
    tclObjsFreed++
#else
#  define TclIncrObjsAllocated()
#  define TclIncrObjsFreed()
#endif /* TCL_COMPILE_STATS */

#  define TclAllocObjStorage(objPtr)		\
	TclAllocObjStorageEx(NULL, (objPtr))

#  define TclFreeObjStorage(objPtr)		\
	TclFreeObjStorageEx(NULL, (objPtr))

#ifndef TCL_MEM_DEBUG
# define TclNewObj(objPtr) \
    TclIncrObjsAllocated(); \
    TclAllocObjStorage(objPtr); \
    (objPtr)->refCount = 0; \
    (objPtr)->bytes    = &tclEmptyString; \
    (objPtr)->length   = 0; \
    (objPtr)->typePtr  = NULL; \
    TCL_DTRACE_OBJ_CREATE(objPtr)

/*
 * Invalidate the string rep first so we can use the bytes value for our
 * pointer chain, and signal an obj deletion (as opposed to shimmering) with
 * 'length == TCL_INDEX_NONE'.
 * Use empty 'if ; else' to handle use in unbraced outer if/else conditions.
 */

# define TclDecrRefCount(objPtr) \
    if ((objPtr)->refCount-- > 1) ; else { \
	if (!(objPtr)->typePtr || !(objPtr)->typePtr->freeIntRepProc) { \
	    TCL_DTRACE_OBJ_FREE(objPtr); \
	    if ((objPtr)->bytes \
		    && ((objPtr)->bytes != &tclEmptyString)) { \
		Tcl_Free((objPtr)->bytes); \
	    } \
	    (objPtr)->length = TCL_INDEX_NONE; \
	    TclFreeObjStorage(objPtr); \
	    TclIncrObjsFreed(); \
	} else { \
	    TclFreeObj(objPtr); \
	} \
    }

#if TCL_THREADS && !defined(USE_THREAD_ALLOC)
#   define USE_THREAD_ALLOC 1
#endif

#if defined(PURIFY)

/*
 * The PURIFY mode is like the regular mode, but instead of doing block
 * Tcl_Obj allocation and keeping a freed list for efficiency, it always
 * allocates and frees a single Tcl_Obj so that tools like Purify can better
 * track memory leaks.
 */

#  define TclAllocObjStorageEx(interp, objPtr) \
	(objPtr) = (Tcl_Obj *)Tcl_Alloc(sizeof(Tcl_Obj))

#  define TclFreeObjStorageEx(interp, objPtr) \
	Tcl_Free(objPtr)

#undef USE_THREAD_ALLOC
#undef USE_TCLALLOC
#elif TCL_THREADS && defined(USE_THREAD_ALLOC)

/*
 * The TCL_THREADS mode is like the regular mode but allocates Tcl_Obj's from
 * per-thread caches.
 */

MODULE_SCOPE Tcl_Obj *	TclThreadAllocObj(void);
MODULE_SCOPE void	TclThreadFreeObj(Tcl_Obj *);
MODULE_SCOPE Tcl_Mutex *TclpNewAllocMutex(void);
MODULE_SCOPE void	TclFreeAllocCache(void *);
MODULE_SCOPE void *	TclpGetAllocCache(void);
MODULE_SCOPE void	TclpSetAllocCache(void *);
MODULE_SCOPE void	TclpFreeAllocMutex(Tcl_Mutex *mutex);
MODULE_SCOPE void	TclpInitAllocCache(void);
MODULE_SCOPE void	TclpFreeAllocCache(void *);

/*
 * These macros need to be kept in sync with the code of TclThreadAllocObj()
 * and TclThreadFreeObj().
 *
 * Note that the optimiser should resolve the case (interp==NULL) at compile
 * time.
 */

#  define ALLOC_NOBJHIGH 1200

#  define TclAllocObjStorageEx(interp, objPtr)				\
    do {								\
	AllocCache *cachePtr;						\
	if (((interp) == NULL) ||					\
		((cachePtr = ((Interp *)(interp))->allocCache),		\
			(cachePtr->numObjects == 0))) {			\
	    (objPtr) = TclThreadAllocObj();				\
	} else {							\
	    (objPtr) = cachePtr->firstObjPtr;				\
	    cachePtr->firstObjPtr = (Tcl_Obj *)(objPtr)->internalRep.twoPtrValue.ptr1; \
	    --cachePtr->numObjects;					\
	}								\
    } while (0)

#  define TclFreeObjStorageEx(interp, objPtr)				\
    do {								\
	AllocCache *cachePtr;						\
	if (((interp) == NULL) ||					\
		((cachePtr = ((Interp *)(interp))->allocCache),		\
			((cachePtr->numObjects == 0) ||			\
			(cachePtr->numObjects >= ALLOC_NOBJHIGH)))) {	\
	    TclThreadFreeObj(objPtr);					\
	} else {							\
	    (objPtr)->internalRep.twoPtrValue.ptr1 = cachePtr->firstObjPtr; \
	    cachePtr->firstObjPtr = objPtr;				\
	    ++cachePtr->numObjects;					\
	}								\
    } while (0)

#else /* not PURIFY or USE_THREAD_ALLOC */

#if defined(USE_TCLALLOC) && USE_TCLALLOC
    MODULE_SCOPE void TclFinalizeAllocSubsystem();
    MODULE_SCOPE void TclInitAlloc();
#else
#   define USE_TCLALLOC 0
#endif

#if TCL_THREADS
/* declared in tclObj.c */
MODULE_SCOPE Tcl_Mutex	tclObjMutex;
#endif

#  define TclAllocObjStorageEx(interp, objPtr) \
    do {								\
	Tcl_MutexLock(&tclObjMutex);					\
	if (tclFreeObjList == NULL) {					\
	    TclAllocateFreeObjects();					\
	}								\
	(objPtr) = tclFreeObjList;					\
	tclFreeObjList = (Tcl_Obj *)					\
		tclFreeObjList->internalRep.twoPtrValue.ptr1;		\
	Tcl_MutexUnlock(&tclObjMutex);					\
    } while (0)

#  define TclFreeObjStorageEx(interp, objPtr) \
    do {							       \
	Tcl_MutexLock(&tclObjMutex);				       \
	(objPtr)->internalRep.twoPtrValue.ptr1 = (void *) tclFreeObjList; \
	tclFreeObjList = (objPtr);				       \
	Tcl_MutexUnlock(&tclObjMutex);				       \
    } while (0)
#endif

#else /* TCL_MEM_DEBUG */
MODULE_SCOPE void	TclDbInitNewObj(Tcl_Obj *objPtr, const char *file,
			    int line);

# define TclDbNewObj(objPtr, file, line) \
    do { \
	TclIncrObjsAllocated();						\
	(objPtr) = (Tcl_Obj *)						\
		Tcl_DbCkalloc(sizeof(Tcl_Obj), (file), (line));		\
	TclDbInitNewObj((objPtr), (file), (line));			\
	TCL_DTRACE_OBJ_CREATE(objPtr);					\
    } while (0)

# define TclNewObj(objPtr) \
    TclDbNewObj(objPtr, __FILE__, __LINE__);

# define TclDecrRefCount(objPtr) \
    Tcl_DbDecrRefCount(objPtr, __FILE__, __LINE__)

# define TclNewListObjDirect(objc, objv) \
    TclDbNewListObjDirect(objc, objv, __FILE__, __LINE__)

#undef USE_THREAD_ALLOC
#endif /* TCL_MEM_DEBUG */

/*
 *----------------------------------------------------------------
 * Macro used by the Tcl core to set a Tcl_Obj's string representation to a
 * copy of the "len" bytes starting at "bytePtr". The value of "len" must
 * not be negative.  When "len" is 0, then it is acceptable to pass
 * "bytePtr" = NULL.  When "len" > 0, "bytePtr" must not be NULL, and it
 * must point to a location from which "len" bytes may be read.  These
 * constraints are not checked here.  The validity of the bytes copied
 * as a value string representation is also not verififed.  This macro
 * must not be called while "objPtr" is being freed or when "objPtr"
 * already has a string representation.  The caller must use
 * this macro properly.  Improper use can lead to dangerous results.
 * Because "len" is referenced multiple times, take care that it is an
 * expression with the same value each use.
 *
 * The ANSI C "prototype" for this macro is:
 *
 * MODULE_SCOPE void TclInitStringRep(Tcl_Obj *objPtr, char *bytePtr, size_t len);
 *
 *----------------------------------------------------------------
 */

#define TclInitStringRep(objPtr, bytePtr, len) \
    if ((len) == 0) { \
	(objPtr)->bytes	 = &tclEmptyString; \
	(objPtr)->length = 0; \
    } else { \
	(objPtr)->bytes = (char *)Tcl_Alloc((len) + 1U); \
	memcpy((objPtr)->bytes, (bytePtr) ? (bytePtr) : &tclEmptyString, (len)); \
	(objPtr)->bytes[len] = '\0'; \
	(objPtr)->length = (len); \
    }

/*
 *----------------------------------------------------------------
 * Macro used by the Tcl core to get the string representation's byte array
 * pointer from a Tcl_Obj. This is an inline version of Tcl_GetString(). The
 * macro's expression result is the string rep's byte pointer which might be
 * NULL. The bytes referenced by this pointer must not be modified by the
 * caller. The ANSI C "prototype" for this macro is:
 *
 * MODULE_SCOPE char *	TclGetString(Tcl_Obj *objPtr);
 *----------------------------------------------------------------
 */

#define TclGetString(objPtr) \
    ((objPtr)->bytes? (objPtr)->bytes : Tcl_GetString(objPtr))

/*
 *----------------------------------------------------------------
 * Macro used by the Tcl core to clean out an object's internal
 * representation. Does not actually reset the rep's bytes. The ANSI C
 * "prototype" for this macro is:
 *
 * MODULE_SCOPE void	TclFreeInternalRep(Tcl_Obj *objPtr);
 *----------------------------------------------------------------
 */

#define TclFreeInternalRep(objPtr) \
    if ((objPtr)->typePtr != NULL) { \
	if ((objPtr)->typePtr->freeIntRepProc != NULL) { \
	    (objPtr)->typePtr->freeIntRepProc(objPtr); \
	} \
	(objPtr)->typePtr = NULL; \
    }

/*
 *----------------------------------------------------------------
 * Macro used by the Tcl core to clean out an object's string representation.
 * The ANSI C "prototype" for this macro is:
 *
 * MODULE_SCOPE void	TclInvalidateStringRep(Tcl_Obj *objPtr);
 *----------------------------------------------------------------
 */

#define TclInvalidateStringRep(objPtr) \
    do { \
	Tcl_Obj *_isobjPtr = (Tcl_Obj *)(objPtr); \
	if (_isobjPtr->bytes != NULL) { \
	    if (_isobjPtr->bytes != &tclEmptyString) { \
		Tcl_Free((char *)_isobjPtr->bytes); \
	    } \
	    _isobjPtr->bytes = NULL; \
	} \
    } while (0)

/*
 * These form part of the native filesystem support. They are needed here
 * because we have a few native filesystem functions (which are the same for
 * win/unix) in this file.
 */

#ifdef __cplusplus
extern "C" {
#endif
MODULE_SCOPE const char *const		tclpFileAttrStrings[];
MODULE_SCOPE const TclFileAttrProcs	tclpFileAttrProcs[];
#ifdef __cplusplus
}
#endif

/*
 *----------------------------------------------------------------
 * Macro used by the Tcl core to test whether an object has a
 * string representation (or is a 'pure' internal value).
 * The ANSI C "prototype" for this macro is:
 *
 * MODULE_SCOPE int	TclHasStringRep(Tcl_Obj *objPtr);
 *----------------------------------------------------------------
 */

#define TclHasStringRep(objPtr) \
    ((objPtr)->bytes != NULL)

/*
 *----------------------------------------------------------------
 * Macro used by the Tcl core to get the bignum out of the bignum
 * representation of a Tcl_Obj.
 * The ANSI C "prototype" for this macro is:
 *
 * MODULE_SCOPE void	TclUnpackBignum(Tcl_Obj *objPtr, mp_int bignum);
 *----------------------------------------------------------------
 */

#define TclUnpackBignum(objPtr, bignum) \
    do {								\
	Tcl_Obj *bignumObj = (objPtr);				\
	int bignumPayload =					\
		PTR2INT(bignumObj->internalRep.twoPtrValue.ptr2);	\
	if (bignumPayload == -1) {					\
	    (bignum) = *((mp_int *) bignumObj->internalRep.twoPtrValue.ptr1); \
	} else {							\
	    (bignum).dp = (mp_digit *)bignumObj->internalRep.twoPtrValue.ptr1;	\
	    (bignum).sign = bignumPayload >> 30;			\
	    (bignum).alloc = (bignumPayload >> 15) & 0x7FFF;		\
	    (bignum).used = bignumPayload & 0x7FFF;			\
	}								\
    } while (0)

/*
 *----------------------------------------------------------------
 * Macros used by the Tcl core to grow Tcl_Token arrays. They use the same
 * growth algorithm as used in tclStringObj.c for growing strings. The ANSI C
 * "prototype" for this macro is:
 *
 * MODULE_SCOPE void	TclGrowTokenArray(Tcl_Token *tokenPtr, int used,
 *				int available, int append,
 *				Tcl_Token *staticPtr);
 * MODULE_SCOPE void	TclGrowParseTokenArray(Tcl_Parse *parsePtr,
 *				int append);
 *----------------------------------------------------------------
 */

/* General tuning for minimum growth in Tcl growth algorithms */
#ifndef TCL_MIN_GROWTH
#  ifdef TCL_GROWTH_MIN_ALLOC
     /* Support for any legacy tuners */
#    define TCL_MIN_GROWTH TCL_GROWTH_MIN_ALLOC
#  else
#    define TCL_MIN_GROWTH 1024
#  endif
#endif

/* Token growth tuning, default to the general value. */
#ifndef TCL_MIN_TOKEN_GROWTH
#define TCL_MIN_TOKEN_GROWTH TCL_MIN_GROWTH/sizeof(Tcl_Token)
#endif

#define TclGrowTokenArray(tokenPtr, used, available, append, staticPtr)	\
    do {								\
	size_t _needed = (used) + (append);					\
	if (_needed > (available)) {					\
	    size_t allocated = 2 * _needed;					\
	    Tcl_Token *oldPtr = (tokenPtr);				\
	    Tcl_Token *newPtr;						\
	    if (oldPtr == (staticPtr)) {				\
		oldPtr = NULL;						\
	    }								\
	    newPtr = (Tcl_Token *)Tcl_AttemptRealloc((char *) oldPtr,	\
		    allocated * sizeof(Tcl_Token));	\
	    if (newPtr == NULL) {					\
		allocated = _needed + (append) + TCL_MIN_TOKEN_GROWTH;	\
		newPtr = (Tcl_Token *)Tcl_Realloc((char *) oldPtr,	\
			allocated * sizeof(Tcl_Token)); \
	    }								\
	    (available) = allocated;					\
	    if (oldPtr == NULL) {					\
		memcpy(newPtr, staticPtr,				\
			(used) * sizeof(Tcl_Token));		\
	    }								\
	    (tokenPtr) = newPtr;					\
	}								\
    } while (0)

#define TclGrowParseTokenArray(parsePtr, append)			\
    TclGrowTokenArray((parsePtr)->tokenPtr, (parsePtr)->numTokens,	\
	    (parsePtr)->tokensAvailable, (append),			\
	    (parsePtr)->staticTokens)

/*
 *----------------------------------------------------------------
 * Macro used by the Tcl core get a unicode char from a utf string. It checks
 * to see if we have a one-byte utf char before calling the real
 * Tcl_UtfToUniChar, as this will save a lot of time for primarily ASCII
 * string handling. The macro's expression result is 1 for the 1-byte case or
 * the result of Tcl_UtfToUniChar. The ANSI C "prototype" for this macro is:
 *
 * MODULE_SCOPE int	TclUtfToUniChar(const char *string, Tcl_UniChar *ch);
 *----------------------------------------------------------------
 */

#if TCL_UTF_MAX > 3
#define TclUtfToUniChar(str, chPtr) \
	(((UCHAR(*(str))) < 0x80) ?		\
	    ((*(chPtr) = UCHAR(*(str))), 1)	\
	    : Tcl_UtfToUniChar(str, chPtr))
#else
#define TclUtfToUniChar(str, chPtr) \
	((((unsigned char) *(str)) < 0x80) ?		\
	    ((*(chPtr) = (unsigned char) *(str)), 1)	\
	    : Tcl_UtfToChar16(str, chPtr))
#endif

/*
 *----------------------------------------------------------------
 * Macro counterpart of the Tcl_NumUtfChars() function. To be used in speed-
 * -sensitive points where it pays to avoid a function call in the common case
 * of counting along a string of all one-byte characters.  The ANSI C
 * "prototype" for this macro is:
 *
 * MODULE_SCOPE void	TclNumUtfCharsM(size_t numChars, const char *bytes,
 *				size_t numBytes);
 *----------------------------------------------------------------
 */

#define TclNumUtfCharsM(numChars, bytes, numBytes) \
    do { \
	size_t _count, _i = (numBytes); \
	unsigned char *_str = (unsigned char *) (bytes); \
	while (_i && (*_str < 0xC0)) { _i--; _str++; } \
	_count = (numBytes) - _i; \
	if (_i) { \
	    _count += Tcl_NumUtfChars((bytes) + _count, _i); \
	} \
	(numChars) = _count; \
    } while (0);

/*
 *----------------------------------------------------------------
 * Macro that encapsulates the logic that determines when it is safe to
 * interpret a string as a byte array directly. In summary, the object must be
 * a byte array and must not have a string representation (as the operations
 * that it is used in are defined on strings, not byte arrays). Theoretically
 * it is possible to also be efficient in the case where the object's bytes
 * field is filled by generation from the byte array (c.f. list canonicality)
 * but we don't do that at the moment since this is purely about efficiency.
 * The ANSI C "prototype" for this macro is:
 *
 * MODULE_SCOPE int	TclIsPureByteArray(Tcl_Obj *objPtr);
 *----------------------------------------------------------------
 */

MODULE_SCOPE int	TclIsPureByteArray(Tcl_Obj *objPtr);
#define TclIsPureDict(objPtr) \
	(((objPtr)->bytes==NULL) && ((objPtr)->typePtr==&tclDictType))
#define TclHasInternalRep(objPtr, type) \
	((objPtr)->typePtr == (type))
#define TclFetchInternalRep(objPtr, type) \
	(TclHasInternalRep((objPtr), (type)) ? &((objPtr)->internalRep) : NULL)


/*
 *----------------------------------------------------------------
 * Macro used by the Tcl core to compare Unicode strings. On big-endian
 * systems we can use the more efficient memcmp, but this would not be
 * lexically correct on little-endian systems. The ANSI C "prototype" for
 * this macro is:
 *
 * MODULE_SCOPE int	TclUniCharNcmp(const Tcl_UniChar *cs,
 *			    const Tcl_UniChar *ct, unsigned long n);
 *----------------------------------------------------------------
 */

#if defined(WORDS_BIGENDIAN) && (TCL_UTF_MAX > 3)
#   define TclUniCharNcmp(cs,ct,n) memcmp((cs),(ct),(n)*sizeof(Tcl_UniChar))
#endif /* WORDS_BIGENDIAN */

/*
 *----------------------------------------------------------------
 * Macro used by the Tcl core to increment a namespace's export epoch
 * counter. The ANSI C "prototype" for this macro is:
 *
 * MODULE_SCOPE void	TclInvalidateNsCmdLookup(Namespace *nsPtr);
 *----------------------------------------------------------------
 */

#define TclInvalidateNsCmdLookup(nsPtr) \
    if ((nsPtr)->numExportPatterns) {		\
	(nsPtr)->exportLookupEpoch++;		\
    }						\
    if ((nsPtr)->commandPathLength) {		\
	(nsPtr)->cmdRefEpoch++;			\
    }

/*
 *----------------------------------------------------------------------
 *
 * Core procedure added to libtommath for bignum manipulation.
 *
 *----------------------------------------------------------------------
 */

MODULE_SCOPE Tcl_LibraryInitProc TclTommath_Init;

/*
 *----------------------------------------------------------------------
 *
 * External (platform specific) initialization routine, these declarations
 * explicitly don't use EXTERN since this code does not get compiled into the
 * library:
 *
 *----------------------------------------------------------------------
 */

MODULE_SCOPE Tcl_LibraryInitProc TclplatformtestInit;
MODULE_SCOPE Tcl_LibraryInitProc TclObjTest_Init;
MODULE_SCOPE Tcl_LibraryInitProc TclThread_Init;
MODULE_SCOPE Tcl_LibraryInitProc Procbodytest_Init;
MODULE_SCOPE Tcl_LibraryInitProc Procbodytest_SafeInit;

/*
 *----------------------------------------------------------------
 * Macro used by the Tcl core to check whether a pattern has any characters
 * special to [string match]. The ANSI C "prototype" for this macro is:
 *
 * MODULE_SCOPE int	TclMatchIsTrivial(const char *pattern);
 *----------------------------------------------------------------
 */

#define TclMatchIsTrivial(pattern) \
    (strpbrk((pattern), "*[?\\") == NULL)

/*
 *----------------------------------------------------------------
 * Macros used by the Tcl core to set a Tcl_Obj's numeric representation
 * avoiding the corresponding function calls in time critical parts of the
 * core. They should only be called on unshared objects. The ANSI C
 * "prototypes" for these macros are:
 *
 * MODULE_SCOPE void	TclSetIntObj(Tcl_Obj *objPtr, Tcl_WideInt w);
 * MODULE_SCOPE void	TclSetDoubleObj(Tcl_Obj *objPtr, double d);
 *----------------------------------------------------------------
 */

#define TclSetIntObj(objPtr, i) \
    do {						\
	Tcl_ObjInternalRep ir;				\
	ir.wideValue = (Tcl_WideInt) i;			\
	TclInvalidateStringRep(objPtr);			\
	Tcl_StoreInternalRep(objPtr, &tclIntType, &ir);	\
    } while (0)

#define TclSetDoubleObj(objPtr, d) \
    do {						\
	Tcl_ObjInternalRep ir;				\
	ir.doubleValue = (double) d;			\
	TclInvalidateStringRep(objPtr);			\
	Tcl_StoreInternalRep(objPtr, &tclDoubleType, &ir);	\
    } while (0)

/*
 *----------------------------------------------------------------
 * Macros used by the Tcl core to create and initialise objects of standard
 * types, avoiding the corresponding function calls in time critical parts of
 * the core. The ANSI C "prototypes" for these macros are:
 *
 * MODULE_SCOPE void	TclNewIntObj(Tcl_Obj *objPtr, Tcl_WideInt w);
 * MODULE_SCOPE void	TclNewDoubleObj(Tcl_Obj *objPtr, double d);
 * MODULE_SCOPE void	TclNewStringObj(Tcl_Obj *objPtr, const char *s, size_t len);
 * MODULE_SCOPE void	TclNewLiteralStringObj(Tcl_Obj*objPtr, const char *sLiteral);
 *
 *----------------------------------------------------------------
 */

#ifndef TCL_MEM_DEBUG
#define TclNewIntObj(objPtr, w) \
    do {						\
	TclIncrObjsAllocated();				\
	TclAllocObjStorage(objPtr);			\
	(objPtr)->refCount = 0;				\
	(objPtr)->bytes = NULL;				\
	(objPtr)->internalRep.wideValue = (Tcl_WideInt)(w);	\
	(objPtr)->typePtr = &tclIntType;		\
	TCL_DTRACE_OBJ_CREATE(objPtr);			\
    } while (0)

#define TclNewIndexObj(objPtr, w) \
    do {						\
	size_t _w = (w);		\
	TclIncrObjsAllocated();				\
	TclAllocObjStorage(objPtr);			\
	(objPtr)->refCount = 0;				\
	(objPtr)->bytes = NULL;				\
	(objPtr)->internalRep.wideValue = ((_w) == TCL_INDEX_NONE) ? -1 : (Tcl_WideInt)(_w); \
	(objPtr)->typePtr = &tclIntType;		\
	TCL_DTRACE_OBJ_CREATE(objPtr);			\
    } while (0)

#define TclNewDoubleObj(objPtr, d) \
    do {							\
	TclIncrObjsAllocated();					\
	TclAllocObjStorage(objPtr);				\
	(objPtr)->refCount = 0;					\
	(objPtr)->bytes = NULL;					\
	(objPtr)->internalRep.doubleValue = (double)(d);	\
	(objPtr)->typePtr = &tclDoubleType;			\
	TCL_DTRACE_OBJ_CREATE(objPtr);				\
    } while (0)

#define TclNewStringObj(objPtr, s, len) \
    do {							\
	TclIncrObjsAllocated();					\
	TclAllocObjStorage(objPtr);				\
	(objPtr)->refCount = 0;					\
	TclInitStringRep((objPtr), (s), (len));			\
	(objPtr)->typePtr = NULL;				\
	TCL_DTRACE_OBJ_CREATE(objPtr);				\
    } while (0)

#else /* TCL_MEM_DEBUG */
#define TclNewIntObj(objPtr, w) \
    (objPtr) = Tcl_NewWideIntObj(w)

#define TclNewIndexObj(objPtr, w) \
    (objPtr) = (((size_t)w) == TCL_INDEX_NONE) ? Tcl_NewWideIntObj(-1) : Tcl_NewWideIntObj(w)

#define TclNewDoubleObj(objPtr, d) \
    (objPtr) = Tcl_NewDoubleObj(d)

#define TclNewStringObj(objPtr, s, len) \
    (objPtr) = Tcl_NewStringObj((s), (len))
#endif /* TCL_MEM_DEBUG */

/*
 * The sLiteral argument *must* be a string literal; the incantation with
 * sizeof(sLiteral "") will fail to compile otherwise.
 */
#define TclNewLiteralStringObj(objPtr, sLiteral) \
    TclNewStringObj((objPtr), (sLiteral), sizeof(sLiteral "") - 1)

/*
 *----------------------------------------------------------------
 * Convenience macros for DStrings.
 * The ANSI C "prototypes" for these macros are:
 *
 * MODULE_SCOPE char * TclDStringAppendLiteral(Tcl_DString *dsPtr,
 *			const char *sLiteral);
 * MODULE_SCOPE void   TclDStringClear(Tcl_DString *dsPtr);
 */

#define TclDStringAppendLiteral(dsPtr, sLiteral) \
    Tcl_DStringAppend((dsPtr), (sLiteral), sizeof(sLiteral "") - 1)
#define TclDStringClear(dsPtr) \
    Tcl_DStringSetLength((dsPtr), 0)

/*
 *----------------------------------------------------------------
 * Inline version of Tcl_GetCurrentNamespace and Tcl_GetGlobalNamespace.
 */

#define TclGetCurrentNamespace(interp) \
    (Tcl_Namespace *) ((Interp *)(interp))->varFramePtr->nsPtr

#define TclGetGlobalNamespace(interp) \
    (Tcl_Namespace *) ((Interp *)(interp))->globalNsPtr

/*
 *----------------------------------------------------------------
 * Inline version of TclCleanupCommand; still need the function as it is in
 * the internal stubs, but the core can use the macro instead.
 */

#define TclCleanupCommandMacro(cmdPtr)		\
    do {					\
	if ((cmdPtr)->refCount-- <= 1) {	\
	    Tcl_Free(cmdPtr);			\
	}					\
    } while (0)


/*
 * inside this routine crement refCount first incase cmdPtr is replacing itself
 */
#define TclRoutineAssign(location, cmdPtr)	    \
    do {					    \
	(cmdPtr)->refCount++;			    \
	if ((location) != NULL			    \
	    && (location--) <= 1) {		    \
	    Tcl_Free(((location)));		    \
	}					    \
	(location) = (cmdPtr);			    \
    } while (0)


#define TclRoutineHasName(cmdPtr) \
    ((cmdPtr)->hPtr != NULL)

/*
 *----------------------------------------------------------------
 * Inline versions of Tcl_LimitReady() and Tcl_LimitExceeded to limit number
 * of calls out of the critical path. Note that this code isn't particularly
 * readable; the non-inline version (in tclInterp.c) is much easier to
 * understand. Note also that these macros takes different args (iPtr->limit)
 * to the non-inline version.
 */

#define TclLimitExceeded(limit) ((limit).exceeded != 0)

#define TclLimitReady(limit)						\
    (((limit).active == 0) ? 0 :					\
    (++(limit).granularityTicker,					\
    ((((limit).active & TCL_LIMIT_COMMANDS) &&				\
	    (((limit).cmdGranularity == 1) ||				\
	    ((limit).granularityTicker % (limit).cmdGranularity == 0)))	\
	    ? 1 :							\
    (((limit).active & TCL_LIMIT_TIME) &&				\
	    (((limit).timeGranularity == 1) ||				\
	    ((limit).granularityTicker % (limit).timeGranularity == 0)))\
	    ? 1 : 0)))

/*
 * Compile-time assertions: these produce a compile time error if the
 * expression is not known to be true at compile time. If the assertion is
 * known to be false, the compiler (or optimizer?) will error out with
 * "division by zero". If the assertion cannot be evaluated at compile time,
 * the compiler will error out with "non-static initializer".
 *
 * Adapted with permission from
 * http://www.pixelbeat.org/programming/gcc/static_assert.html
 */

#define TCL_CT_ASSERT(e) \
    {enum { ct_assert_value = 1/(!!(e)) };}

/*
 *----------------------------------------------------------------
 * Allocator for small structs (<=sizeof(Tcl_Obj)) using the Tcl_Obj pool.
 * Only checked at compile time.
 *
 * ONLY USE FOR CONSTANT nBytes.
 *
 * DO NOT LET THEM CROSS THREAD BOUNDARIES
 *----------------------------------------------------------------
 */

#define TclSmallAlloc(nbytes, memPtr) \
    TclSmallAllocEx(NULL, (nbytes), (memPtr))

#define TclSmallFree(memPtr) \
    TclSmallFreeEx(NULL, (memPtr))

#ifndef TCL_MEM_DEBUG
#define TclSmallAllocEx(interp, nbytes, memPtr) \
    do {								\
	Tcl_Obj *_objPtr;						\
	TCL_CT_ASSERT((nbytes)<=sizeof(Tcl_Obj));			\
	TclIncrObjsAllocated();						\
	TclAllocObjStorageEx((interp), (_objPtr));			\
	*(void **)&(memPtr) = (void *) (_objPtr);			\
    } while (0)

#define TclSmallFreeEx(interp, memPtr) \
    do {								\
	TclFreeObjStorageEx((interp), (Tcl_Obj *)(memPtr));		\
	TclIncrObjsFreed();						\
    } while (0)

#else    /* TCL_MEM_DEBUG */
#define TclSmallAllocEx(interp, nbytes, memPtr) \
    do {								\
	Tcl_Obj *_objPtr;						\
	TCL_CT_ASSERT((nbytes)<=sizeof(Tcl_Obj));			\
	TclNewObj(_objPtr);						\
	*(void **)&(memPtr) = (void *)_objPtr;				\
    } while (0)

#define TclSmallFreeEx(interp, memPtr) \
    do {								\
	Tcl_Obj *_objPtr = (Tcl_Obj *)(memPtr);				\
	_objPtr->bytes = NULL;						\
	_objPtr->typePtr = NULL;					\
	_objPtr->refCount = 1;						\
	TclDecrRefCount(_objPtr);					\
    } while (0)
#endif   /* TCL_MEM_DEBUG */

/*
 * Support for Clang Static Analyzer <http://clang-analyzer.llvm.org>
 */

#if defined(PURIFY) && defined(__clang__)
#if __has_feature(attribute_analyzer_noreturn) && \
	!defined(Tcl_Panic) && defined(Tcl_Panic_TCL_DECLARED)
void Tcl_Panic(const char *, ...) __attribute__((analyzer_noreturn));
#endif
#if !defined(CLANG_ASSERT)
#include <assert.h>
#define CLANG_ASSERT(x) assert(x)
#endif
#elif !defined(CLANG_ASSERT)
#define CLANG_ASSERT(x)
#endif /* PURIFY && __clang__ */

/*
 *----------------------------------------------------------------
 * Parameters, structs and macros for the non-recursive engine (NRE)
 *----------------------------------------------------------------
 */

#define NRE_USE_SMALL_ALLOC	1  /* Only turn off for debugging purposes. */
#ifndef NRE_ENABLE_ASSERTS
#define NRE_ENABLE_ASSERTS	0
#endif

/*
 * This is the main data struct for representing NR commands. It is designed
 * to fit in sizeof(Tcl_Obj) in order to exploit the fastest memory allocator
 * available.
 */

typedef struct NRE_callback {
    Tcl_NRPostProc *procPtr;
    void *data[4];
    struct NRE_callback *nextPtr;
} NRE_callback;

#define TOP_CB(iPtr) (((Interp *)(iPtr))->execEnvPtr->callbackPtr)

/*
 * Inline version of Tcl_NRAddCallback.
 */

#define TclNRAddCallback(interp,postProcPtr,data0,data1,data2,data3) \
    do {								\
	NRE_callback *_callbackPtr;					\
	TCLNR_ALLOC((interp), (_callbackPtr));				\
	_callbackPtr->procPtr = (postProcPtr);				\
	_callbackPtr->data[0] = (void *)(data0);			\
	_callbackPtr->data[1] = (void *)(data1);			\
	_callbackPtr->data[2] = (void *)(data2);			\
	_callbackPtr->data[3] = (void *)(data3);			\
	_callbackPtr->nextPtr = TOP_CB(interp);				\
	TOP_CB(interp) = _callbackPtr;					\
    } while (0)

#if NRE_USE_SMALL_ALLOC
#define TCLNR_ALLOC(interp, ptr) \
    TclSmallAllocEx(interp, sizeof(NRE_callback), (ptr))
#define TCLNR_FREE(interp, ptr)  TclSmallFreeEx((interp), (ptr))
#else
#define TCLNR_ALLOC(interp, ptr) \
    (ptr = (Tcl_Alloc(sizeof(NRE_callback))))
#define TCLNR_FREE(interp, ptr)  Tcl_Free(ptr)
#endif

#if NRE_ENABLE_ASSERTS
#define NRE_ASSERT(expr) assert((expr))
#else
#define NRE_ASSERT(expr)
#endif

#include "tclIntDecls.h"
#include "tclIntPlatDecls.h"


#if !defined(USE_TCL_STUBS) && !defined(TCL_MEM_DEBUG)
#define Tcl_AttemptAlloc        TclpAlloc
#define Tcl_AttemptRealloc      TclpRealloc
#define Tcl_Free                TclpFree
#endif

/*
 * Special hack for macOS, where the static linker (technically the 'ar'
 * command) hates empty object files, and accepts no flags to make it shut up.
 *
 * These symbols are otherwise completely useless.
 *
 * They can't be written to or written through. They can't be seen by any
 * other code. They use a separate attribute (supported by all macOS
 * compilers, which are derivatives of clang or gcc) to stop the compilation
 * from moaning. They will be excluded during the final linking stage.
 *
 * Other platforms get nothing at all. That's good.
 */

#ifdef MAC_OSX_TCL
#define TCL_MAC_EMPTY_FILE(name) \
    static __attribute__((used)) const void *const TclUnusedFile_ ## name = NULL;
#else
#define TCL_MAC_EMPTY_FILE(name)
#endif /* MAC_OSX_TCL */

/*
 * Other externals.
 */

MODULE_SCOPE size_t TclEnvEpoch;	/* Epoch of the tcl environment
					 * (if changed with tcl-env). */

#endif /* _TCLINT */

/*
 * Local Variables:
 * mode: c
 * c-basic-offset: 4
 * fill-column: 78
 * End:
 */<|MERGE_RESOLUTION|>--- conflicted
+++ resolved
@@ -2381,16 +2381,11 @@
 #define TCL_INVOKE_NO_TRACEBACK	(1<<2)
 
 /*
-<<<<<<< HEAD
  * ListSizeT is the type for holding list element counts. It's defined
-=======
- * TclListSizeT is the type for holding list element counts. It's defined
->>>>>>> 269b0fd3
  * simplify sharing source between Tcl8 and Tcl9.
  */
 #if TCL_MAJOR_VERSION > 8
 
-<<<<<<< HEAD
 typedef size_t ListSizeT;
 
 /*
@@ -2399,23 +2394,12 @@
  */
 #define ListSizeT_MAX ((ListSizeT)PTRDIFF_MAX)
 
-=======
-typedef ptrdiff_t ListSizeT; /* TODO - may need to fix to match Tcl9's API */
-
-/*
- * SSIZE_MAX, NOT SIZE_MAX as negative differences need to be expressed
- * between values of the ListSizeT type so limit the range to signed
- */
-#define ListSizeT_MAX PTRDIFF_MAX
-
->>>>>>> 269b0fd3
 #else
 
 typedef int ListSizeT;
 #define ListSizeT_MAX INT_MAX
 
 #endif
-<<<<<<< HEAD
 
 /*
  * ListStore --
@@ -2472,6 +2456,9 @@
     ListSizeT spanLength;   /* Number of elements in the span */
     int refCount;     /* Count of references to this span record */
 } ListSpan;
+#ifndef LIST_SPAN_THRESHOLD /* May be set on build line */
+#define LIST_SPAN_THRESHOLD 101
+#endif
 
 /*
  * ListRep --
@@ -2597,192 +2584,6 @@
 	 ? ((ListObjLength((listObj_), *(lenPtr_))), TCL_OK) \
 	 : Tcl_ListObjLength((interp_), (listObj_), (lenPtr_)))
 
-=======
-
-/*
- * ListStore --
- *
- * A Tcl list's internal representation is defined through three structures.
- *
- * A ListStore struct is a structure that includes a variable size array that
- * serves as storage for a Tcl list. A contiguous sequence of slots in the
- * array, the "in-use" area, holds valid pointers to Tcl_Obj values that
- * belong to one or more Tcl lists. The unused slots before and after these
- * are free slots that may be used to prepend and append without having to
- * reallocate the struct. The ListStore may be shared amongst multiple lists
- * and reference counted.
- *
- * A ListSpan struct defines a sequence of slots within a ListStore. This sequence
- * always lies within the "in-use" area of the ListStore. Like ListStore, the
- * structure may be shared among multiple lists and is reference counted.
- *
- * A ListRep struct holds the internal representation of a Tcl list as stored
- * in a Tcl_Obj. It is composed of a ListStore and a ListSpan that together
- * define the content of the list. The ListSpan specifies the range of slots
- * within the ListStore that hold elements for this list. The ListSpan is
- * optional in which case the list includes all the "in-use" slots of the
- * ListStore.
- *
- */
-typedef struct ListStore {
-    ListSizeT firstUsed;    /* Index of first slot in use within slots[] */
-    ListSizeT numUsed;      /* Number of slots in use (starting firstUsed) */
-    ListSizeT numAllocated; /* Total number of slots[] array slots. */
-    int refCount;           /* Number of references to this instance */
-    int flags;              /* LISTSTORE_* flags */
-    Tcl_Obj *slots[TCLFLEXARRAY];      /* Variable size array. Grown as needed */
-} ListStore;
-
-#define LISTSTORE_CANONICAL 0x1 /* All Tcl_Obj's referencing this
-                                   store have their string representation
-                                   derived from the list representation */
-
-/* Max number of elements that can be contained in a list */
-#define LIST_MAX                                               \
-    ((ListSizeT)(((size_t)ListSizeT_MAX - offsetof(ListStore, slots)) \
-		   / sizeof(Tcl_Obj *)))
-/* Memory size needed for a ListStore to hold numSlots_ elements */
-#define LIST_SIZE(numSlots_) \
-	((int)(offsetof(ListStore, slots) + ((numSlots_) * sizeof(Tcl_Obj *))))
-
-/*
- * ListSpan --
- * See comments above for ListStore
- */
-typedef struct ListSpan {
-    ListSizeT spanStart;    /* Starting index of the span */
-    ListSizeT spanLength;   /* Number of elements in the span */
-    int refCount;     /* Count of references to this span record */
-} ListSpan;
-#ifndef LIST_SPAN_THRESHOLD /* May be set on build line */
-#define LIST_SPAN_THRESHOLD 101
-#endif
-
-/*
- * ListRep --
- * See comments above for ListStore
- */
-typedef struct ListRep {
-    ListStore *storePtr;/* element array shared amongst different lists */
-    ListSpan *spanPtr;  /* If not NULL, the span holds the range of slots
-                           within *storePtr that contain this list elements. */
-} ListRep;
-
-/*
- * Macros used to get access list internal representations.
- *
- * Naming conventions:
- * ListRep* - expect a pointer to a valid ListRep
- * ListObj* - expect a pointer to a Tcl_Obj whose internal type is known to
- *            be a list (tclListType). Will crash otherwise.
- * TclListObj* - expect a pointer to a Tcl_Obj whose internal type may or may not
- *            be tclListType. These will convert as needed and return error if
- *            conversion not possible.
- */
-
-/* Returns the starting slot for this listRep in the contained ListStore */
-#define ListRepStart(listRepPtr_)                               \
-    ((listRepPtr_)->spanPtr ? (listRepPtr_)->spanPtr->spanStart \
-			    : (listRepPtr_)->storePtr->firstUsed)
-
-/* Returns the number of elements in this listRep */
-#define ListRepLength(listRepPtr_)                               \
-    ((listRepPtr_)->spanPtr ? (listRepPtr_)->spanPtr->spanLength \
-			    : (listRepPtr_)->storePtr->numUsed)
-
-/* Returns a pointer to the first slot containing this ListRep elements */
-#define ListRepElementsBase(listRepPtr_) \
-    (&(listRepPtr_)->storePtr->slots[ListRepStart(listRepPtr_)])
-
-/* Stores the number of elements and base address of the element array */
-#define ListRepElements(listRepPtr_, objc_, objv_) \
-    (((objv_) = ListRepElementsBase(listRepPtr_)), \
-     ((objc_) = ListRepLength(listRepPtr_)))
-
-/* Returns 1/0 whether the ListRep's ListStore is shared. */
-#define ListRepIsShared(listRepPtr_) ((listRepPtr_)->storePtr->refCount > 1)
-
-/* Returns a pointer to the ListStore component */
-#define ListObjStorePtr(listObj_) \
-    ((ListStore *)((listObj_)->internalRep.twoPtrValue.ptr1))
-
-/* Returns a pointer to the ListSpan component */
-#define ListObjSpanPtr(listObj_) \
-    ((ListSpan *)((listObj_)->internalRep.twoPtrValue.ptr2))
-
-/* Returns the ListRep internal representaton in a Tcl_Obj */
-#define ListObjGetRep(listObj_, listRepPtr_)                 \
-    do {                                                     \
-	(listRepPtr_)->storePtr = ListObjStorePtr(listObj_); \
-	(listRepPtr_)->spanPtr = ListObjSpanPtr(listObj_);   \
-    } while (0)
-
-/* Returns the length of the list */
-#define ListObjLength(listObj_, len_)                                         \
-    ((len_) = ListObjSpanPtr(listObj_) ? ListObjSpanPtr(listObj_)->spanLength \
-				       : ListObjStorePtr(listObj_)->numUsed)
-
-/* Returns the starting slot index of this list's elements in the ListStore */
-#define ListObjStart(listObj_)                                      \
-    (ListObjSpanPtr(listObj_) ? ListObjSpanPtr(listObj_)->spanStart \
-			      : ListObjStorePtr(listObj_)->firstUsed)
-
-/* Stores the element count and base address of this list's elements */
-#define ListObjGetElements(listObj_, objc_, objv_) \
-    (((objv_) = &ListObjStorePtr(listObj_)->slots[ListObjStart(listObj_)]), \
-     (ListObjLength(listObj_, (objc_))))
-
-/*
- * Returns 1/0 whether the internal representation (not the Tcl_Obj itself)
- * is shared.  Note by intent this only checks for sharing of ListStore,
- * not spans.
- */
-#define ListObjRepIsShared(listObj_) (ListObjStorePtr(listObj_)->refCount > 1)
-
-/*
- * Certain commands like concat are optimized if an existing string
- * representation of a list object is known to be in canonical format (i.e.
- * generated from the list representation). There are three conditions when
- * this will be the case:
- * (1) No string representation exists which means it will obviously have
- * to be generated from the list representation when needed
- * (2) The ListStore flags is marked canonical. This is done at the time
- * the string representation is generated from the list IF the list
- * representation does not have a span (see comments in UpdateStringOfList).
- * (3) The list representation does not have a span component. This is
- * because list Tcl_Obj's with spans are always created from existing lists
- * and never from strings (see SetListFromAny) and thus their string
- * representation will always be canonical.
- */
-#define ListObjIsCanonical(listObj_)                             \
-    (((listObj_)->bytes == NULL)                                 \
-     || (ListObjStorePtr(listObj_)->flags & LISTSTORE_CANONICAL) \
-     || ListObjSpanPtr(listObj_) != NULL)
-
-/*
- * Converts the Tcl_Obj to a list if it isn't one and stores the element
- * count and base address of this list's elements in objcPtr_ and objvPtr_.
- * Return TCL_OK on success or TCL_ERROR if the Tcl_Obj cannot be
- * converted to a list.
- */
-#define TclListObjGetElementsM(interp_, listObj_, objcPtr_, objvPtr_)    \
-    (((listObj_)->typePtr == &tclListType)                              \
-	 ? ((ListObjGetElements((listObj_), *(objcPtr_), *(objvPtr_))), \
-	    TCL_OK)                                                     \
-	 : Tcl_ListObjGetElements(                                      \
-	     (interp_), (listObj_), (objcPtr_), (objvPtr_)))
-
-/*
- * Converts the Tcl_Obj to a list if it isn't one and stores the element
- * count in lenPtr_.  Returns TCL_OK on success or TCL_ERROR if the
- * Tcl_Obj cannot be converted to a list.
- */
-#define TclListObjLengthM(interp_, listObj_, lenPtr_)         \
-    (((listObj_)->typePtr == &tclListType)                   \
-	 ? ((ListObjLength((listObj_), *(lenPtr_))), TCL_OK) \
-	 : Tcl_ListObjLength((interp_), (listObj_), (lenPtr_)))
-
->>>>>>> 269b0fd3
 #define TclListObjIsCanonical(listObj_) \
     (((listObj_)->typePtr == &tclListType) ? ListObjIsCanonical((listObj_)) : 0)
 
@@ -3381,19 +3182,11 @@
 MODULE_SCOPE void	TclListLines(Tcl_Obj *listObj, size_t line, int n,
 			    int *lines, Tcl_Obj *const *elems);
 MODULE_SCOPE Tcl_Obj *	TclListObjCopy(Tcl_Interp *interp, Tcl_Obj *listPtr);
-<<<<<<< HEAD
 MODULE_SCOPE int	TclListObjAppendElements(Tcl_Interp *interp,
 			    Tcl_Obj *toObj, size_t elemCount,
 			    Tcl_Obj *const elemObjv[]);
 MODULE_SCOPE Tcl_Obj *	TclListObjRange(Tcl_Obj *listPtr, size_t fromIdx,
 			    size_t toIdx);
-=======
-MODULE_SCOPE Tcl_Obj *	TclListObjRange(Tcl_Obj *listPtr, int fromIdx,
-			    int toIdx);
-MODULE_SCOPE int	TclListObjAppendElements(Tcl_Interp *interp,
-			    Tcl_Obj *toObj, int elemCount,
-			    Tcl_Obj *const elemObjv[]);
->>>>>>> 269b0fd3
 MODULE_SCOPE Tcl_Obj *	TclLsetList(Tcl_Interp *interp, Tcl_Obj *listPtr,
 			    Tcl_Obj *indexPtr, Tcl_Obj *valuePtr);
 MODULE_SCOPE Tcl_Obj *	TclLsetFlat(Tcl_Interp *interp, Tcl_Obj *listPtr,
@@ -5458,7 +5251,6 @@
 #include "tclIntDecls.h"
 #include "tclIntPlatDecls.h"
 
-
 #if !defined(USE_TCL_STUBS) && !defined(TCL_MEM_DEBUG)
 #define Tcl_AttemptAlloc        TclpAlloc
 #define Tcl_AttemptRealloc      TclpRealloc
