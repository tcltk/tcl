/*
 * tclInt.h --
 *
 *	Declarations of things used internally by the Tcl interpreter.
 *
 * Copyright (c) 1987-1993 The Regents of the University of California.
 * Copyright (c) 1993-1997 Lucent Technologies.
 * Copyright (c) 1994-1998 Sun Microsystems, Inc.
 * Copyright (c) 1998-1999 by Scriptics Corporation.
 * Copyright (c) 2001, 2002 by Kevin B. Kenny.  All rights reserved.
 * Copyright (c) 2007 Daniel A. Steffen <das@users.sourceforge.net>
 * Copyright (c) 2006-2008 by Joe Mistachkin.  All rights reserved.
 * Copyright (c) 2008 by Miguel Sofer. All rights reserved.
 *
 * See the file "license.terms" for information on usage and redistribution of
 * this file, and for a DISCLAIMER OF ALL WARRANTIES.
 */

#ifndef _TCLINT
#define _TCLINT

/*
 * Some numerics configuration options.
 */

#undef ACCEPT_NAN

/*
 * Used to tag functions that are only to be visible within the module being
 * built and not outside it (where this is supported by the linker).
 * Also used in the platform-specific *Port.h files.
 */

#ifndef MODULE_SCOPE
#   ifdef __cplusplus
#	define MODULE_SCOPE extern "C"
#   else
#	define MODULE_SCOPE extern
#   endif
#endif

#ifndef JOIN
#  define JOIN(a,b) JOIN1(a,b)
#  define JOIN1(a,b) a##b
#endif

#if defined(__cplusplus)
#   define TCL_UNUSED(T) T
#elif defined(__GNUC__) && (__GNUC__ > 2)
#   define TCL_UNUSED(T) T JOIN(dummy, __LINE__) __attribute__((unused))
#else
#   define TCL_UNUSED(T) T JOIN(dummy, __LINE__)
#endif

/*
 * Common include files needed by most of the Tcl source files are included
 * here, so that system-dependent personalizations for the include files only
 * have to be made in once place. This results in a few extra includes, but
 * greater modularity. The order of the three groups of #includes is
 * important. For example, stdio.h is needed by tcl.h.
 */

#include "tclPort.h"

#include <stdio.h>

#include <ctype.h>
#include <stdarg.h>
#include <stdlib.h>
#include <stdint.h>
#ifdef NO_STRING_H
#include "../compat/string.h"
#else
#include <string.h>
#endif
#include <locale.h>

/*
 * Ensure WORDS_BIGENDIAN is defined correctly:
 * Needs to happen here in addition to configure to work with fat compiles on
 * Darwin (where configure runs only once for multiple architectures).
 */

#ifdef HAVE_SYS_TYPES_H
#    include <sys/types.h>
#endif
#ifdef HAVE_SYS_PARAM_H
#    include <sys/param.h>
#endif
#ifdef BYTE_ORDER
#    ifdef BIG_ENDIAN
#	 if BYTE_ORDER == BIG_ENDIAN
#	     undef WORDS_BIGENDIAN
#	     define WORDS_BIGENDIAN 1
#	 endif
#    endif
#    ifdef LITTLE_ENDIAN
#	 if BYTE_ORDER == LITTLE_ENDIAN
#	     undef WORDS_BIGENDIAN
#	 endif
#    endif
#endif

/*
 * Macros used to cast between pointers and integers (e.g. when storing an int
 * in ClientData), on 64-bit architectures they avoid gcc warning about "cast
 * to/from pointer from/to integer of different size".
 */

#if !defined(INT2PTR)
#   define INT2PTR(p) ((void *)(ptrdiff_t)(p))
#endif
#if !defined(PTR2INT)
#   define PTR2INT(p) ((ptrdiff_t)(p))
#endif
#if !defined(UINT2PTR)
#   define UINT2PTR(p) ((void *)(size_t)(p))
#endif
#if !defined(PTR2UINT)
#   define PTR2UINT(p) ((size_t)(p))
#endif

#if defined(_WIN32) && defined(_MSC_VER)
#   define vsnprintf _vsnprintf
#   define snprintf _snprintf
#endif

#if !defined(TCL_THREADS)
#   define TCL_THREADS 1
#endif
#if !TCL_THREADS
#   undef TCL_DECLARE_MUTEX
#   define TCL_DECLARE_MUTEX(name)
#   undef  Tcl_MutexLock
#   define Tcl_MutexLock(mutexPtr)
#   undef  Tcl_MutexUnlock
#   define Tcl_MutexUnlock(mutexPtr)
#   undef  Tcl_MutexFinalize
#   define Tcl_MutexFinalize(mutexPtr)
#   undef  Tcl_ConditionNotify
#   define Tcl_ConditionNotify(condPtr)
#   undef  Tcl_ConditionWait
#   define Tcl_ConditionWait(condPtr, mutexPtr, timePtr)
#   undef  Tcl_ConditionFinalize
#   define Tcl_ConditionFinalize(condPtr)
#endif

/*
 * The following procedures allow namespaces to be customized to support
 * special name resolution rules for commands/variables.
 */

struct Tcl_ResolvedVarInfo;

typedef Tcl_Var (Tcl_ResolveRuntimeVarProc)(Tcl_Interp *interp,
	struct Tcl_ResolvedVarInfo *vinfoPtr);

typedef void (Tcl_ResolveVarDeleteProc)(struct Tcl_ResolvedVarInfo *vinfoPtr);

/*
 * The following structure encapsulates the routines needed to resolve a
 * variable reference at runtime. Any variable specific state will typically
 * be appended to this structure.
 */

typedef struct Tcl_ResolvedVarInfo {
    Tcl_ResolveRuntimeVarProc *fetchProc;
    Tcl_ResolveVarDeleteProc *deleteProc;
} Tcl_ResolvedVarInfo;

typedef int (Tcl_ResolveCompiledVarProc)(Tcl_Interp *interp,
	const char *name, Tcl_Size length, Tcl_Namespace *context,
	Tcl_ResolvedVarInfo **rPtr);

typedef int (Tcl_ResolveVarProc)(Tcl_Interp *interp, const char *name,
	Tcl_Namespace *context, int flags, Tcl_Var *rPtr);

typedef int (Tcl_ResolveCmdProc)(Tcl_Interp *interp, const char *name,
	Tcl_Namespace *context, int flags, Tcl_Command *rPtr);

typedef struct Tcl_ResolverInfo {
    Tcl_ResolveCmdProc *cmdResProc;
				/* Procedure handling command name
				 * resolution. */
    Tcl_ResolveVarProc *varResProc;
				/* Procedure handling variable name resolution
				 * for variables that can only be handled at
				 * runtime. */
    Tcl_ResolveCompiledVarProc *compiledVarResProc;
				/* Procedure handling variable name resolution
				 * at compile time. */
} Tcl_ResolverInfo;

/*
 * This flag bit should not interfere with TCL_GLOBAL_ONLY,
 * TCL_NAMESPACE_ONLY, or TCL_LEAVE_ERR_MSG; it signals that the variable
 * lookup is performed for upvar (or similar) purposes, with slightly
 * different rules:
 *    - Bug #696893 - variable is either proc-local or in the current
 *	namespace; never follow the second (global) resolution path
 *    - Bug #631741 - do not use special namespace or interp resolvers
 */

#define TCL_AVOID_RESOLVERS 0x40000

/*
 *----------------------------------------------------------------
 * Data structures related to namespaces.
 *----------------------------------------------------------------
 */

typedef struct Tcl_Ensemble Tcl_Ensemble;
typedef struct NamespacePathEntry NamespacePathEntry;

/*
 * Special hashtable for variables:  This is just a Tcl_HashTable with nsPtr
 * and arrayPtr fields added at the end so that variables can find their
 * namespace and possibly containing array without having to copy a pointer in
 * their struct by accessing them via their hPtr->tablePtr.
 */

typedef struct TclVarHashTable {
<<<<<<< HEAD
    Tcl_HashTable table;
    struct Namespace *nsPtr;
    struct Var *arrayPtr;
=======
    Tcl_HashTable table;	/* "Inherit" from Tcl_HashTable. */
    struct Namespace *nsPtr;	/* The namespace containing the variables. */
#if TCL_MAJOR_VERSION > 8
    struct Var *arrayPtr;	/* The array containing the variables, if they
				 * are variables in an array at all. */
#endif /* TCL_MAJOR_VERSION > 8 */
>>>>>>> 1e66c4d7
} TclVarHashTable;

/*
 * This is for itcl - it likes to search our varTables directly :(
 */

#define TclVarHashFindVar(tablePtr, key) \
    TclVarHashCreateVar((tablePtr), (key), NULL)

/*
 * Define this to reduce the amount of space that the average namespace
 * consumes by only allocating the table of child namespaces when necessary.
 * Defining it breaks compatibility for Tcl extensions (e.g., itcl) which
 * reach directly into the Namespace structure.
 */

#undef BREAK_NAMESPACE_COMPAT

/*
 * The structure below defines a namespace.
 * Note: the first five fields must match exactly the fields in a
 * Tcl_Namespace structure (see tcl.h). If you change one, be sure to change
 * the other.
 */

typedef struct Namespace {
    char *name;			/* The namespace's simple (unqualified) name.
				 * This contains no ::'s. The name of the
				 * global namespace is "" although "::" is an
				 * synonym. */
    char *fullName;		/* The namespace's fully qualified name. This
				 * starts with ::. */
    void *clientData;		/* An arbitrary value associated with this
				 * namespace. */
    Tcl_NamespaceDeleteProc *deleteProc;
				/* Procedure invoked when deleting the
				 * namespace to, e.g., free clientData. */
    struct Namespace *parentPtr;/* Points to the namespace that contains this
				 * one. NULL if this is the global
				 * namespace. */
#ifndef BREAK_NAMESPACE_COMPAT
    Tcl_HashTable childTable;	/* Contains any child namespaces. Indexed by
				 * strings; values have type (Namespace *). */
#else
    Tcl_HashTable *childTablePtr;
				/* Contains any child namespaces. Indexed by
				 * strings; values have type (Namespace *). If
				 * NULL, there are no children. */
#endif
    size_t nsId;		/* Unique id for the namespace. */
    Tcl_Interp *interp;		/* The interpreter containing this
				 * namespace. */
    int flags;			/* OR-ed combination of the namespace status
				 * flags NS_DYING and NS_DEAD listed below. */
    Tcl_Size activationCount;	/* Number of "activations" or active call
				 * frames for this namespace that are on the
				 * Tcl call stack. The namespace won't be
				 * freed until activationCount becomes zero. */
    Tcl_Size refCount;		/* Count of references by namespaceName
				 * objects. The namespace can't be freed until
				 * refCount becomes zero. */
    Tcl_HashTable cmdTable;	/* Contains all the commands currently
				 * registered in the namespace. Indexed by
				 * strings; values have type (Command *).
				 * Commands imported by Tcl_Import have
				 * Command structures that point (via an
				 * ImportedCmdRef structure) to the Command
				 * structure in the source namespace's command
				 * table. */
    TclVarHashTable varTable;	/* Contains all the (global) variables
				 * currently in this namespace. Indexed by
				 * strings; values have type (Var *). */
    char **exportArrayPtr;	/* Points to an array of string patterns
				 * specifying which commands are exported. A
				 * pattern may include "string match" style
				 * wildcard characters to specify multiple
				 * commands; however, no namespace qualifiers
				 * are allowed. NULL if no export patterns are
				 * registered. */
    Tcl_Size numExportPatterns;	/* Number of export patterns currently
				 * registered using "namespace export". */
    Tcl_Size maxExportPatterns;	/* Number of export patterns for which space
				 * is currently allocated. */
    Tcl_Size cmdRefEpoch;	/* Incremented if a newly added command
				 * shadows a command for which this namespace
				 * has already cached a Command* pointer; this
				 * causes all its cached Command* pointers to
				 * be invalidated. */
    Tcl_Size resolverEpoch;	/* Incremented whenever (a) the name
				 * resolution rules change for this namespace
				 * or (b) a newly added command shadows a
				 * command that is compiled to bytecodes. This
				 * invalidates all byte codes compiled in the
				 * namespace, causing the code to be
				 * recompiled under the new rules.*/
    Tcl_ResolveCmdProc *cmdResProc;
				/* If non-null, this procedure overrides the
				 * usual command resolution mechanism in Tcl.
				 * This procedure is invoked within
				 * Tcl_FindCommand to resolve all command
				 * references within the namespace. */
    Tcl_ResolveVarProc *varResProc;
				/* If non-null, this procedure overrides the
				 * usual variable resolution mechanism in Tcl.
				 * This procedure is invoked within
				 * Tcl_FindNamespaceVar to resolve all
				 * variable references within the namespace at
				 * runtime. */
    Tcl_ResolveCompiledVarProc *compiledVarResProc;
				/* If non-null, this procedure overrides the
				 * usual variable resolution mechanism in Tcl.
				 * This procedure is invoked within
				 * LookupCompiledLocal to resolve variable
				 * references within the namespace at compile
				 * time. */
    Tcl_Size exportLookupEpoch;	/* Incremented whenever a command is added to
				 * a namespace, removed from a namespace or
				 * the exports of a namespace are changed.
				 * Allows TIP#112-driven command lists to be
				 * validated efficiently. */
    Tcl_Ensemble *ensembles;	/* List of structures that contain the details
				 * of the ensembles that are implemented on
				 * top of this namespace. */
    Tcl_Obj *unknownHandlerPtr;	/* A script fragment to be used when command
				 * resolution in this namespace fails. TIP
				 * 181. */
    Tcl_Size commandPathLength;	/* The length of the explicit path. */
    NamespacePathEntry *commandPathArray;
				/* The explicit path of the namespace as an
				 * array. */
    NamespacePathEntry *commandPathSourceList;
				/* Linked list of path entries that point to
				 * this namespace. */
    Tcl_NamespaceDeleteProc *earlyDeleteProc;
				/* Just like the deleteProc field (and called
				 * with the same clientData) but called at the
				 * start of the deletion process, so there is
				 * a chance for code to do stuff inside the
				 * namespace before deletion completes. */
} Namespace;

/*
 * An entry on a namespace's command resolution path.
 */

struct NamespacePathEntry {
    Namespace *nsPtr;		/* What does this path entry point to? If it
				 * is NULL, this path entry points is
				 * redundant and should be skipped. */
    Namespace *creatorNsPtr;	/* Where does this path entry point from? This
				 * allows for efficient invalidation of
				 * references when the path entry's target
				 * updates its current list of defined
				 * commands. */
    NamespacePathEntry *prevPtr, *nextPtr;
				/* Linked list pointers or NULL at either end
				 * of the list that hangs off Namespace's
				 * commandPathSourceList field. */
};

/*
 * Flags used to represent the status of a namespace:
 *
 * NS_DYING -	1 means Tcl_DeleteNamespace has been called to delete the
 *		namespace.  There may still be active call frames on the Tcl
 *		stack that refer to the namespace. When the last call frame
 *		referring to it has been popped, its remaining variables and
 *		commands are destroyed and it is marked "dead" (NS_DEAD).
 * NS_TEARDOWN  -1 means that TclTeardownNamespace has already been called on
 *		this namespace and it should not be called again [Bug 1355942].
 * NS_DEAD -	1 means Tcl_DeleteNamespace has been called to delete the
 *		namespace and no call frames still refer to it. It is no longer
 *		accessible by name. Its variables and commands have already
 *		been destroyed.  When the last namespaceName object in any byte
 *		code unit that refers to the namespace has been freed (i.e.,
 *		when the namespace's refCount is 0), the namespace's storage
 *		will be freed.
 * NS_SUPPRESS_COMPILATION -
 *		Marks the commands in this namespace for not being compiled,
 *		forcing them to be looked up every time.
 */

#define NS_DYING	0x01
#define NS_DEAD		0x02
#define NS_TEARDOWN	0x04
#define NS_KILLED	0x04 /* Same as NS_TEARDOWN (Deprecated) */
#define NS_SUPPRESS_COMPILATION	0x08

/*
 * Flags passed to TclGetNamespaceForQualName:
 *
 * TCL_GLOBAL_ONLY		- (see tcl.h) Look only in the global ns.
 * TCL_NAMESPACE_ONLY		- (see tcl.h) Look only in the context ns.
 * TCL_CREATE_NS_IF_UNKNOWN	- Create unknown namespaces.
 * TCL_FIND_ONLY_NS		- The name sought is a namespace name.
 * TCL_FIND_IF_NOT_SIMPLE	- Retrieve last namespace even if the rest of
 *				  name is not simple name (contains ::).
 */

#define TCL_CREATE_NS_IF_UNKNOWN	0x800
#define TCL_FIND_ONLY_NS		0x1000
#define TCL_FIND_IF_NOT_SIMPLE		0x2000

/*
 * The client data for an ensemble command. This consists of the table of
 * commands that are actually exported by the namespace, and an epoch counter
 * that, combined with the exportLookupEpoch field of the namespace structure,
 * defines whether the table contains valid data or will need to be recomputed
 * next time the ensemble command is called.
 */

typedef struct EnsembleConfig {
    Namespace *nsPtr;		/* The namespace backing this ensemble up. */
    Tcl_Command token;		/* The token for the command that provides
				 * ensemble support for the namespace, or NULL
				 * if the command has been deleted (or never
				 * existed; the global namespace never has an
				 * ensemble command.) */
    Tcl_Size epoch;		/* The epoch at which this ensemble's table of
				 * exported commands is valid. */
    char **subcommandArrayPtr;	/* Array of ensemble subcommand names. At all
				 * consistent points, this will have the same
				 * number of entries as there are entries in
				 * the subcommandTable hash. */
    Tcl_HashTable subcommandTable;
				/* Hash table of ensemble subcommand names,
				 * which are its keys so this also provides
				 * the storage management for those subcommand
				 * names. The contents of the entry values are
				 * object version the prefix lists to use when
				 * substituting for the command/subcommand to
				 * build the ensemble implementation command.
				 * Has to be stored here as well as in
				 * subcommandDict because that field is NULL
				 * when we are deriving the ensemble from the
				 * namespace exports list. FUTURE WORK: use
				 * object hash table here. */
    struct EnsembleConfig *next;/* The next ensemble in the linked list of
				 * ensembles associated with a namespace. If
				 * this field points to this ensemble, the
				 * structure has already been unlinked from
				 * all lists, and cannot be found by scanning
				 * the list from the namespace's ensemble
				 * field. */
    int flags;			/* OR'ed combo of TCL_ENSEMBLE_PREFIX,
				 * ENSEMBLE_DEAD and ENSEMBLE_COMPILE. */

    /* OBJECT FIELDS FOR ENSEMBLE CONFIGURATION */

    Tcl_Obj *subcommandDict;	/* Dictionary providing mapping from
				 * subcommands to their implementing command
				 * prefixes, or NULL if we are to build the
				 * map automatically from the namespace
				 * exports. */
    Tcl_Obj *subcmdList;	/* List of commands that this ensemble
				 * actually provides, and whose implementation
				 * will be built using the subcommandDict (if
				 * present and defined) and by simple mapping
				 * to the namespace otherwise. If NULL,
				 * indicates that we are using the (dynamic)
				 * list of currently exported commands. */
    Tcl_Obj *unknownHandler;	/* Script prefix used to handle the case when
				 * no match is found (according to the rule
				 * defined by flag bit TCL_ENSEMBLE_PREFIX) or
				 * NULL to use the default error-generating
				 * behaviour. The script execution gets all
				 * the arguments to the ensemble command
				 * (including objv[0]) and will have the
				 * results passed directly back to the caller
				 * (including the error code) unless the code
				 * is TCL_CONTINUE in which case the
				 * subcommand will be re-parsed by the ensemble
				 * core, presumably because the ensemble
				 * itself has been updated. */
    Tcl_Obj *parameterList;	/* List of ensemble parameter names. */
    Tcl_Size numParameters;	/* Cached number of parameters. This is either
				 * 0 (if the parameterList field is NULL) or
				 * the length of the list in the parameterList
				 * field. */
} EnsembleConfig;

/*
 * Various bits for the EnsembleConfig.flags field.
 */

#define ENSEMBLE_DEAD	0x1	/* Flag value to say that the ensemble is dead
				 * and on its way out. */
#define ENSEMBLE_COMPILE 0x4	/* Flag to enable bytecode compilation of an
				 * ensemble. */

/*
 *----------------------------------------------------------------
 * Data structures related to variables. These are used primarily in tclVar.c
 *----------------------------------------------------------------
 */

/*
 * The following structure defines a variable trace, which is used to invoke a
 * specific C procedure whenever certain operations are performed on a
 * variable.
 */

typedef struct VarTrace {
    Tcl_VarTraceProc *traceProc;/* Procedure to call when operations given by
				 * flags are performed on variable. */
    void *clientData;		/* Argument to pass to proc. */
    int flags;			/* What events the trace procedure is
				 * interested in: OR-ed combination of
				 * TCL_TRACE_READS, TCL_TRACE_WRITES,
				 * TCL_TRACE_UNSETS and TCL_TRACE_ARRAY. */
    struct VarTrace *nextPtr;	/* Next in list of traces associated with a
				 * particular variable. */
} VarTrace;

/*
 * The following structure defines a command trace, which is used to invoke a
 * specific C procedure whenever certain operations are performed on a
 * command.
 */

typedef struct CommandTrace {
    Tcl_CommandTraceProc *traceProc;
				/* Procedure to call when operations given by
				 * flags are performed on command. */
    void *clientData;		/* Argument to pass to proc. */
    int flags;			/* What events the trace procedure is
				 * interested in: OR-ed combination of
				 * TCL_TRACE_RENAME, TCL_TRACE_DELETE. */
    struct CommandTrace *nextPtr;
				/* Next in list of traces associated with a
				 * particular command. */
    Tcl_Size refCount;		/* Used to ensure this structure is not
				 * deleted too early. Keeps track of how many
				 * pieces of code have a pointer to this
				 * structure. */
} CommandTrace;

/*
 * When a command trace is active (i.e. its associated procedure is executing)
 * one of the following structures is linked into a list associated with the
 * command's interpreter. The information in the structure is needed in order
 * for Tcl to behave reasonably if traces are deleted while traces are active.
 */

typedef struct ActiveCommandTrace {
    struct Command *cmdPtr;	/* Command that's being traced. */
    struct ActiveCommandTrace *nextPtr;
				/* Next in list of all active command traces
				 * for the interpreter, or NULL if no more. */
    CommandTrace *nextTracePtr;	/* Next trace to check after current trace
				 * procedure returns; if this trace gets
				 * deleted, must update pointer to avoid using
				 * free'd memory. */
    int reverseScan;		/* Boolean set true when traces are scanning
				 * in reverse order. */
} ActiveCommandTrace;

/*
 * When a variable trace is active (i.e. its associated procedure is
 * executing) one of the following structures is linked into a list associated
 * with the variable's interpreter. The information in the structure is needed
 * in order for Tcl to behave reasonably if traces are deleted while traces
 * are active.
 */

typedef struct ActiveVarTrace {
    struct Var *varPtr;		/* Variable that's being traced. */
    struct ActiveVarTrace *nextPtr;
				/* Next in list of all active variable traces
				 * for the interpreter, or NULL if no more. */
    VarTrace *nextTracePtr;	/* Next trace to check after current trace
				 * procedure returns; if this trace gets
				 * deleted, must update pointer to avoid using
				 * free'd memory. */
} ActiveVarTrace;

/*
 * The structure below defines a variable, which associates a string name with
 * a Tcl_Obj value. These structures are kept in procedure call frames (for
 * local variables recognized by the compiler) or in the heap (for global
 * variables and any variable not known to the compiler). For each Var
 * structure in the heap, a hash table entry holds the variable name and a
 * pointer to the Var structure.
 */

typedef struct Var {
    int flags;			/* Miscellaneous bits of information about
				 * variable. See below for definitions. */
    union {
	Tcl_Obj *objPtr;	/* The variable's object value. Used for
				 * scalar variables and array elements. */
	TclVarHashTable *tablePtr;/* For array variables, this points to
				 * information about the hash table used to
				 * implement the associative array. Points to
				 * Tcl_Alloc-ed data. */
	struct Var *linkPtr;	/* If this is a global variable being referred
				 * to in a procedure, or a variable created by
				 * "upvar", this field points to the
				 * referenced variable's Var struct. */
    } value;
} Var;

typedef struct VarInHash {
    Var var;			/* "Inherit" from Var. */
    Tcl_Size refCount;		/* Counts number of active uses of this
				 * variable: 1 for the entry in the hash
				 * table, 1 for each additional variable whose
				 * linkPtr points here, 1 for each nested
				 * trace active on variable, and 1 if the
				 * variable is a namespace variable. This
				 * record can't be deleted until refCount
				 * becomes 0. */
    Tcl_HashEntry entry;	/* The hash table entry that refers to this
				 * variable. This is used to find the name of
				 * the variable and to delete it from its
				 * hash table if it is no longer needed. It
				 * also holds the variable's name. */
} VarInHash;

/*
 * Flag bits for variables. The first two (VAR_ARRAY and VAR_LINK) are
 * mutually exclusive and give the "type" of the variable. If none is set,
 * this is a scalar variable.
 *
 * VAR_ARRAY -			1 means this is an array variable rather than
 *				a scalar variable or link. The "tablePtr"
 *				field points to the array's hash table for its
 *				elements.
 * VAR_LINK -			1 means this Var structure contains a pointer
 *				to another Var structure that either has the
 *				real value or is itself another VAR_LINK
 *				pointer. Variables like this come about
 *				through "upvar" and "global" commands, or
 *				through references to variables in enclosing
 *				namespaces.
 * VAR_CONSTANT -		1 means this is a constant "variable", and
 *				cannot be written to by ordinary commands.
 *				Structurally, it's the same as a scalar when
 *				being read, but writes are rejected. Constants
 *				are not supported inside arrays.
 *
 * Flags that indicate the type and status of storage; none is set for
 * compiled local variables (Var structs).
 *
 * VAR_IN_HASHTABLE -		1 means this variable is in a hash table and
 *				the Var structure is malloc'ed. 0 if it is a
 *				local variable that was assigned a slot in a
 *				procedure frame by the compiler so the Var
 *				storage is part of the call frame.
 * VAR_DEAD_HASH		1 means that this var's entry in the hash table
 *				has already been deleted.
 * VAR_ARRAY_ELEMENT -		1 means that this variable is an array
 *				element, so it is not legal for it to be an
 *				array itself (the VAR_ARRAY flag had better
 *				not be set).
 * VAR_NAMESPACE_VAR -		1 means that this variable was declared as a
 *				namespace variable. This flag ensures it
 *				persists until its namespace is destroyed or
 *				until the variable is unset; it will persist
 *				even if it has not been initialized and is
 *				marked undefined. The variable's refCount is
 *				incremented to reflect the "reference" from
 *				its namespace.
 *
 * Flag values relating to the variable's trace and search status.
 *
 * VAR_TRACED_READ
 * VAR_TRACED_WRITE
 * VAR_TRACED_UNSET
 * VAR_TRACED_ARRAY
 * VAR_TRACE_ACTIVE -		1 means that trace processing is currently
 *				underway for a read or write access, so new
 *				read or write accesses should not cause trace
 *				procedures to be called and the variable can't
 *				be deleted.
 * VAR_SEARCH_ACTIVE
 *
 * The following additional flags are used with the CompiledLocal type defined
 * below:
 *
 * VAR_ARGUMENT -		1 means that this variable holds a procedure
 *				argument.
 * VAR_TEMPORARY -		1 if the local variable is an anonymous
 *				temporary variable. Temporaries have a NULL
 *				name.
 * VAR_RESOLVED -		1 if name resolution has been done for this
 *				variable.
 * VAR_IS_ARGS			1 if this variable is the last argument and is
 *				named "args".
 */

/*
 * FLAGS RENUMBERED: everything breaks already, make things simpler.
 *
 * IMPORTANT: skip the values 0x10, 0x20, 0x40, 0x800 corresponding to
 * TCL_TRACE_(READS/WRITES/UNSETS/ARRAY): makes code simpler in tclTrace.c
 *
 * Keep the flag values for VAR_ARGUMENT and VAR_TEMPORARY so that old values
 * in precompiled scripts keep working.
 */

/* Type of value (0 is scalar) */
#define VAR_ARRAY		0x1
#define VAR_LINK		0x2
#define VAR_CONSTANT		0x10000

/* Type of storage (0 is compiled local) */
#define VAR_IN_HASHTABLE	0x4
#define VAR_DEAD_HASH		0x8
#define VAR_ARRAY_ELEMENT	0x1000
#define VAR_NAMESPACE_VAR	0x80	/* KEEP OLD VALUE for Itcl */

#define VAR_ALL_HASH \
	(VAR_IN_HASHTABLE|VAR_DEAD_HASH|VAR_NAMESPACE_VAR|VAR_ARRAY_ELEMENT)

/* Trace and search state. */

#define VAR_TRACED_READ		0x10	/* TCL_TRACE_READS */
#define VAR_TRACED_WRITE	0x20	/* TCL_TRACE_WRITES */
#define VAR_TRACED_UNSET	0x40	/* TCL_TRACE_UNSETS */
#define VAR_TRACED_ARRAY	0x800	/* TCL_TRACE_ARRAY */
#define VAR_TRACE_ACTIVE	0x2000
#define VAR_SEARCH_ACTIVE	0x4000
#define VAR_ALL_TRACES \
	(VAR_TRACED_READ|VAR_TRACED_WRITE|VAR_TRACED_ARRAY|VAR_TRACED_UNSET)

/* Special handling on initialisation (only CompiledLocal). */
#define VAR_ARGUMENT		0x100	/* KEEP OLD VALUE! See tclProc.c */
#define VAR_TEMPORARY		0x200	/* KEEP OLD VALUE! See tclProc.c */
#define VAR_IS_ARGS		0x400
#define VAR_RESOLVED		0x8000

/*
 * Macros to ensure that various flag bits are set properly for variables.
 * The ANSI C "prototypes" for these macros are:
 *
 * MODULE_SCOPE void	TclSetVarScalar(Var *varPtr);
 * MODULE_SCOPE void	TclSetVarArray(Var *varPtr);
 * MODULE_SCOPE void	TclSetVarLink(Var *varPtr);
 * MODULE_SCOPE void	TclSetVarConstant(Var *varPtr);
 * MODULE_SCOPE void	TclSetVarArrayElement(Var *varPtr);
 * MODULE_SCOPE void	TclSetVarUndefined(Var *varPtr);
 * MODULE_SCOPE void	TclClearVarUndefined(Var *varPtr);
 */

#define TclSetVarScalar(varPtr) \
    (varPtr)->flags &= ~(VAR_ARRAY|VAR_LINK|VAR_CONSTANT)

#define TclSetVarArray(varPtr) \
    (varPtr)->flags = ((varPtr)->flags & ~VAR_LINK) | VAR_ARRAY

#define TclSetVarLink(varPtr) \
    (varPtr)->flags = ((varPtr)->flags & ~VAR_ARRAY) | VAR_LINK

#define TclSetVarConstant(varPtr) \
    (varPtr)->flags = ((varPtr)->flags & ~(VAR_ARRAY|VAR_LINK)) | VAR_CONSTANT

#define TclSetVarArrayElement(varPtr) \
    (varPtr)->flags = ((varPtr)->flags & ~VAR_ARRAY) | VAR_ARRAY_ELEMENT

#define TclSetVarUndefined(varPtr) \
    (varPtr)->flags &= ~(VAR_ARRAY|VAR_LINK|VAR_CONSTANT);\
    (varPtr)->value.objPtr = NULL

#define TclClearVarUndefined(varPtr)

#define TclSetVarTraceActive(varPtr) \
    (varPtr)->flags |= VAR_TRACE_ACTIVE

#define TclClearVarTraceActive(varPtr) \
    (varPtr)->flags &= ~VAR_TRACE_ACTIVE

#define TclSetVarNamespaceVar(varPtr) \
    if (!TclIsVarNamespaceVar(varPtr)) {\
	(varPtr)->flags |= VAR_NAMESPACE_VAR;\
	if (TclIsVarInHash(varPtr)) {\
	    ((VarInHash *)(varPtr))->refCount++;\
	}\
    }

#define TclClearVarNamespaceVar(varPtr) \
    if (TclIsVarNamespaceVar(varPtr)) {\
	(varPtr)->flags &= ~VAR_NAMESPACE_VAR;\
	if (TclIsVarInHash(varPtr)) {\
	    ((VarInHash *)(varPtr))->refCount--;\
	}\
    }

/*
 * Macros to read various flag bits of variables.
 * The ANSI C "prototypes" for these macros are:
 *
 * MODULE_SCOPE int	TclIsVarScalar(Var *varPtr);
 * MODULE_SCOPE int	TclIsVarConstant(Var *varPtr);
 * MODULE_SCOPE int	TclIsVarLink(Var *varPtr);
 * MODULE_SCOPE int	TclIsVarArray(Var *varPtr);
 * MODULE_SCOPE int	TclIsVarUndefined(Var *varPtr);
 * MODULE_SCOPE int	TclIsVarArrayElement(Var *varPtr);
 * MODULE_SCOPE int	TclIsVarTemporary(Var *varPtr);
 * MODULE_SCOPE int	TclIsVarArgument(Var *varPtr);
 * MODULE_SCOPE int	TclIsVarResolved(Var *varPtr);
 */

#define TclVarFindHiddenArray(varPtr,arrayPtr)				\
    do {								\
	if ((arrayPtr == NULL) && TclIsVarInHash(varPtr) &&		\
		(TclVarParentArray(varPtr) != NULL)) {			\
	    arrayPtr = TclVarParentArray(varPtr);			\
	}								\
    } while(0)

#define TclIsVarScalar(varPtr) \
    !((varPtr)->flags & (VAR_ARRAY|VAR_LINK))

#define TclIsVarLink(varPtr) \
    ((varPtr)->flags & VAR_LINK)

#define TclIsVarArray(varPtr) \
    ((varPtr)->flags & VAR_ARRAY)

/* Implies scalar as well. */
#define TclIsVarConstant(varPtr) \
    ((varPtr)->flags & VAR_CONSTANT)

#define TclIsVarUndefined(varPtr) \
    ((varPtr)->value.objPtr == NULL)

#define TclIsVarArrayElement(varPtr) \
    ((varPtr)->flags & VAR_ARRAY_ELEMENT)

#define TclIsVarNamespaceVar(varPtr) \
    ((varPtr)->flags & VAR_NAMESPACE_VAR)

#define TclIsVarTemporary(varPtr) \
    ((varPtr)->flags & VAR_TEMPORARY)

#define TclIsVarArgument(varPtr) \
    ((varPtr)->flags & VAR_ARGUMENT)

#define TclIsVarResolved(varPtr) \
    ((varPtr)->flags & VAR_RESOLVED)

#define TclIsVarTraceActive(varPtr) \
    ((varPtr)->flags & VAR_TRACE_ACTIVE)

#define TclIsVarTraced(varPtr) \
    ((varPtr)->flags & VAR_ALL_TRACES)

#define TclIsVarInHash(varPtr) \
    ((varPtr)->flags & VAR_IN_HASHTABLE)

#define TclIsVarDeadHash(varPtr) \
    ((varPtr)->flags & VAR_DEAD_HASH)

#define TclGetVarNsPtr(varPtr) \
    (TclIsVarInHash(varPtr) \
	? ((TclVarHashTable *) ((((VarInHash *) (varPtr))->entry.tablePtr)))->nsPtr \
	: NULL)

#define TclVarParentArray(varPtr)					\
    ((TclVarHashTable *) ((VarInHash *) (varPtr))->entry.tablePtr)->arrayPtr

#define VarHashRefCount(varPtr) \
    ((VarInHash *) (varPtr))->refCount

#define VarHashGetKey(varPtr) \
    (((VarInHash *)(varPtr))->entry.key.objPtr)

/*
 * Macros for direct variable access by TEBC.
 */

#define TclIsVarTricky(varPtr,trickyFlags)				\
    (   ((varPtr)->flags & (VAR_ARRAY|VAR_LINK|trickyFlags))		\
	  || (TclIsVarInHash(varPtr)					\
		&& (TclVarParentArray(varPtr) != NULL)			\
		&& (TclVarParentArray(varPtr)->flags & (trickyFlags))))

#define TclIsVarDirectReadable(varPtr)					\
    (   (!TclIsVarTricky(varPtr,VAR_TRACED_READ))			\
	&& (varPtr)->value.objPtr)

#define TclIsVarDirectWritable(varPtr) \
    (!TclIsVarTricky(varPtr,VAR_TRACED_WRITE|VAR_DEAD_HASH|VAR_CONSTANT))

#define TclIsVarDirectUnsettable(varPtr) \
    (!TclIsVarTricky(varPtr,VAR_TRACED_READ|VAR_TRACED_WRITE|VAR_TRACED_UNSET|VAR_DEAD_HASH|VAR_CONSTANT))

#define TclIsVarDirectModifyable(varPtr) \
    (   (!TclIsVarTricky(varPtr,VAR_TRACED_READ|VAR_TRACED_WRITE|VAR_CONSTANT))	\
	&&  (varPtr)->value.objPtr)

#define TclIsVarDirectReadable2(varPtr, arrayPtr) \
    (TclIsVarDirectReadable(varPtr) &&\
	(!(arrayPtr) || !((arrayPtr)->flags & VAR_TRACED_READ)))

#define TclIsVarDirectWritable2(varPtr, arrayPtr) \
    (TclIsVarDirectWritable(varPtr) &&\
	(!(arrayPtr) || !((arrayPtr)->flags & VAR_TRACED_WRITE)))

#define TclIsVarDirectModifyable2(varPtr, arrayPtr) \
    (TclIsVarDirectModifyable(varPtr) &&\
	(!(arrayPtr) || !((arrayPtr)->flags & (VAR_TRACED_READ|VAR_TRACED_WRITE))))

/*
 *----------------------------------------------------------------
 * Data structures related to procedures. These are used primarily in
 * tclProc.c, tclCompile.c, and tclExecute.c.
 *----------------------------------------------------------------
 */

#if defined(__STDC_VERSION__) && (__STDC_VERSION__ >= 199901L)
#   define TCLFLEXARRAY
#elif defined(__GNUC__) && (__GNUC__ > 2)
#   define TCLFLEXARRAY 0
#else
#   define TCLFLEXARRAY 1
#endif

/*
 * Forward declaration to prevent an error when the forward reference to
 * Command is encountered in the Proc and ImportRef types declared below.
 */

struct Command;

/*
 * The variable-length structure below describes a local variable of a
 * procedure that was recognized by the compiler. These variables have a name,
 * an element in the array of compiler-assigned local variables in the
 * procedure's call frame, and various other items of information. If the
 * local variable is a formal argument, it may also have a default value. The
 * compiler can't recognize local variables whose names are expressions (these
 * names are only known at runtime when the expressions are evaluated) or
 * local variables that are created as a result of an "upvar" or "uplevel"
 * command. These other local variables are kept separately in a hash table in
 * the call frame.
 */

typedef struct CompiledLocal {
    struct CompiledLocal *nextPtr;
				/* Next compiler-recognized local variable for
				 * this procedure, or NULL if this is the last
				 * local. */
    Tcl_Size nameLength;	/* The number of bytes in local variable's name.
				 * Among others used to speed up var lookups. */
    Tcl_Size frameIndex;	/* Index in the array of compiler-assigned
				 * variables in the procedure call frame. */
    Tcl_Obj *defValuePtr;	/* Pointer to the default value of an
				 * argument, if any. NULL if not an argument
				 * or, if an argument, no default value. */
    Tcl_ResolvedVarInfo *resolveInfo;
				/* Customized variable resolution info
				 * supplied by the Tcl_ResolveCompiledVarProc
				 * associated with a namespace. Each variable
				 * is marked by a unique tag during
				 * compilation, and that same tag is used to
				 * find the variable at runtime. */
    int flags;			/* Flag bits for the local variable. Same as
				 * the flags for the Var structure above,
				 * although only VAR_ARGUMENT, VAR_TEMPORARY,
				 * and VAR_RESOLVED make sense. */
    char name[TCLFLEXARRAY];	/* Name of the local variable starts here. If
				 * the name is NULL, this will just be '\0'.
				 * The actual size of this field will be large
				 * enough to hold the name. MUST BE THE LAST
				 * FIELD IN THE STRUCTURE! */
} CompiledLocal;

/*
 * The structure below defines a command procedure, which consists of a
 * collection of Tcl commands plus information about arguments and other local
 * variables recognized at compile time.
 */

typedef struct Proc {
    struct Interp *iPtr;	/* Interpreter for which this command is
				 * defined. */
    Tcl_Size refCount;		/* Reference count: 1 if still present in
				 * command table plus 1 for each call to the
				 * procedure that is currently active. This
				 * structure can be freed when refCount
				 * becomes zero. */
    struct Command *cmdPtr;	/* Points to the Command structure for this
				 * procedure. This is used to get the
				 * namespace in which to execute the
				 * procedure. */
    Tcl_Obj *bodyPtr;		/* Points to the ByteCode object for
				 * procedure's body command. */
    Tcl_Size numArgs;		/* Number of formal parameters. */
    Tcl_Size numCompiledLocals;	/* Count of local variables recognized by the
				 * compiler including arguments and
				 * temporaries. */
    CompiledLocal *firstLocalPtr;
				/* Pointer to first of the procedure's
				 * compiler-allocated local variables, or NULL
				 * if none. The first numArgs entries in this
				 * list describe the procedure's formal
				 * arguments. */
    CompiledLocal *lastLocalPtr;/* Pointer to the last allocated local
				 * variable or NULL if none. This has frame
				 * index (numCompiledLocals-1). */
} Proc;

/*
 * The type of functions called to process errors found during the execution
 * of a procedure (or lambda term or ...).
 */

typedef void (ProcErrorProc)(Tcl_Interp *interp, Tcl_Obj *procNameObj);

/*
 * The structure below defines a command trace. This is used to allow Tcl
 * clients to find out whenever a command is about to be executed.
 */

typedef struct Trace {
    Tcl_Size level;		/* Only trace commands at nesting level less
				 * than or equal to this. */
    Tcl_CmdObjTraceProc2 *proc;	/* Procedure to call to trace command. */
    void *clientData;		/* Arbitrary value to pass to proc. */
    struct Trace *nextPtr;	/* Next in list of traces for this interp. */
    int flags;			/* Flags governing the trace - see
				 * Tcl_CreateObjTrace for details. */
    Tcl_CmdObjTraceDeleteProc *delProc;
				/* Procedure to call when trace is deleted. */
} Trace;

/*
 * When an interpreter trace is active (i.e. its associated procedure is
 * executing), one of the following structures is linked into a list
 * associated with the interpreter. The information in the structure is needed
 * in order for Tcl to behave reasonably if traces are deleted while traces
 * are active.
 */

typedef struct ActiveInterpTrace {
    struct ActiveInterpTrace *nextPtr;
				/* Next in list of all active command traces
				 * for the interpreter, or NULL if no more. */
    Trace *nextTracePtr;	/* Next trace to check after current trace
				 * procedure returns; if this trace gets
				 * deleted, must update pointer to avoid using
				 * free'd memory. */
    int reverseScan;		/* Boolean set true when traces are scanning
				 * in reverse order. */
} ActiveInterpTrace;

/*
 * Flag values designating types of execution traces. See tclTrace.c for
 * related flag values.
 *
 * TCL_TRACE_ENTER_EXEC		- triggers enter/enterstep traces.
 *				- passed to Tcl_CreateObjTrace to set up
 *				  "enterstep" traces.
 * TCL_TRACE_LEAVE_EXEC		- triggers leave/leavestep traces.
 *				- passed to Tcl_CreateObjTrace to set up
 *				  "leavestep" traces.
 */

#define TCL_TRACE_ENTER_EXEC	1
#define TCL_TRACE_LEAVE_EXEC	2

#define TclObjTypeHasProc(objPtr, proc) (((objPtr)->typePtr \
	&& ((offsetof(Tcl_ObjType, proc) < offsetof(Tcl_ObjType, version)) \
	|| (offsetof(Tcl_ObjType, proc) < (objPtr)->typePtr->version))) ? \
	((objPtr)->typePtr)->proc : NULL)

MODULE_SCOPE Tcl_Size TclLengthOne(Tcl_Obj *);

/*
 * Abstract List
 *
 * This structure provides the functions used in List operations to emulate a
 * List for AbstractList types.
 */

static inline Tcl_Size
TclObjTypeLength(
    Tcl_Obj *objPtr)
{
    Tcl_ObjTypeLengthProc *proc = TclObjTypeHasProc(objPtr, lengthProc);
    return proc(objPtr);
}

static inline int
TclObjTypeIndex(
    Tcl_Interp *interp,
    Tcl_Obj *objPtr,
    Tcl_Size index,
    Tcl_Obj **elemObjPtr)
{
    Tcl_ObjTypeIndexProc *proc = TclObjTypeHasProc(objPtr, indexProc);
    return proc(interp, objPtr, index, elemObjPtr);
}

static inline int
TclObjTypeSlice(
    Tcl_Interp *interp,
    Tcl_Obj *objPtr,
    Tcl_Size fromIdx,
    Tcl_Size toIdx,
    Tcl_Obj **newObjPtr)
{
    Tcl_ObjTypeSliceProc *proc = TclObjTypeHasProc(objPtr, sliceProc);
    return proc(interp, objPtr, fromIdx, toIdx, newObjPtr);
}

static inline int
TclObjTypeReverse(
    Tcl_Interp *interp,
    Tcl_Obj *objPtr,
    Tcl_Obj **newObjPtr)
{
    Tcl_ObjTypeReverseProc *proc = TclObjTypeHasProc(objPtr, reverseProc);
    return proc(interp, objPtr, newObjPtr);
}

static inline int
TclObjTypeGetElements(
    Tcl_Interp *interp,
    Tcl_Obj *objPtr,
    Tcl_Size *objCPtr,
    Tcl_Obj ***objVPtr)
{
    Tcl_ObjTypeGetElements *proc = TclObjTypeHasProc(objPtr, getElementsProc);
    return proc(interp, objPtr, objCPtr, objVPtr);
}

static inline Tcl_Obj*
TclObjTypeSetElement(
    Tcl_Interp *interp,
    Tcl_Obj *objPtr,
    Tcl_Size indexCount,
    Tcl_Obj *const indexArray[],
    Tcl_Obj *valueObj)
{
    Tcl_ObjTypeSetElement *proc = TclObjTypeHasProc(objPtr, setElementProc);
    return proc(interp, objPtr, indexCount, indexArray, valueObj);
}

static inline int
TclObjTypeReplace(
    Tcl_Interp *interp,
    Tcl_Obj *objPtr,
    Tcl_Size first,
    Tcl_Size numToDelete,
    Tcl_Size numToInsert,
    Tcl_Obj *const insertObjs[])
{
    Tcl_ObjTypeReplaceProc *proc = TclObjTypeHasProc(objPtr, replaceProc);
    return proc(interp, objPtr, first, numToDelete, numToInsert, insertObjs);
}

static inline int
TclObjTypeInOperator(
    Tcl_Interp *interp,
    Tcl_Obj *valueObj,
    Tcl_Obj *listObj,
    int *boolResult)
{
    Tcl_ObjTypeInOperatorProc *proc = TclObjTypeHasProc(listObj, inOperProc);
    return proc(interp, valueObj, listObj, boolResult);
}

/*
 * The structure below defines an entry in the assocData hash table which is
 * associated with an interpreter. The entry contains a pointer to a function
 * to call when the interpreter is deleted, and a pointer to a user-defined
 * piece of data.
 */

typedef struct AssocData {
    Tcl_InterpDeleteProc *proc;	/* Proc to call when deleting. */
    void *clientData;		/* Value to pass to proc. */
} AssocData;

/*
 * The structure below defines a call frame. A call frame defines a naming
 * context for a procedure call: its local naming scope (for local variables)
 * and its global naming scope (a namespace, perhaps the global :: namespace).
 * A call frame can also define the naming context for a namespace eval or
 * namespace inscope command: the namespace in which the command's code should
 * execute. The Tcl_CallFrame structures exist only while procedures or
 * namespace eval/inscope's are being executed, and provide a kind of Tcl call
 * stack.
 *
 * WARNING!! The structure definition must be kept consistent with the
 * Tcl_CallFrame structure in tcl.h. If you change one, change the other.
 */

/*
 * Will be grown to contain: pointers to the varnames (allocated at the end),
 * plus the init values for each variable (suitable to be memcopied on init)
 */

typedef struct LocalCache {
    Tcl_Size refCount;		/* Reference count. */
    Tcl_Size numVars;		/* Number of variables. */
    Tcl_Obj *varName0;		/* First variable name. */
} LocalCache;

#define localName(framePtr, i) \
    ((&((framePtr)->localCachePtr->varName0))[(i)])

MODULE_SCOPE void	TclFreeLocalCache(Tcl_Interp *interp,
			    LocalCache *localCachePtr);

typedef struct CallFrame {
    Namespace *nsPtr;		/* Points to the namespace used to resolve
				 * commands and global variables. */
    int isProcCallFrame;	/* If 0, the frame was pushed to execute a
				 * namespace command and var references are
				 * treated as references to namespace vars;
				 * varTablePtr and compiledLocals are ignored.
				 * If FRAME_IS_PROC is set, the frame was
				 * pushed to execute a Tcl procedure and may
				 * have local vars. */
    Tcl_Size objc;		/* This and objv below describe the arguments
				 * for this procedure call. */
    Tcl_Obj *const *objv;	/* Array of argument objects. */
    struct CallFrame *callerPtr;/* Value of interp->framePtr when this
				 * procedure was invoked (i.e. next higher in
				 * stack of all active procedures). */
    struct CallFrame *callerVarPtr;
				/* Value of interp->varFramePtr when this
				 * procedure was invoked (i.e. determines
				 * variable scoping within caller). Same as
				 * callerPtr unless an "uplevel" command or
				 * something equivalent was active in the
				 * caller). */
    Tcl_Size level;		/* Level of this procedure, for "uplevel"
				 * purposes (i.e. corresponds to nesting of
				 * callerVarPtr's, not callerPtr's). 1 for
				 * outermost procedure, 0 for top-level. */
    Proc *procPtr;		/* Points to the structure defining the called
				 * procedure. Used to get information such as
				 * the number of compiled local variables
				 * (local variables assigned entries ["slots"]
				 * in the compiledLocals array below). */
    TclVarHashTable *varTablePtr;
				/* Hash table containing local variables not
				 * recognized by the compiler, or created at
				 * execution time through, e.g., upvar.
				 * Initially NULL and created if needed. */
    Tcl_Size numCompiledLocals;	/* Count of local variables recognized
				 * by the compiler including arguments. */
    Var *compiledLocals;	/* Points to the array of local variables
				 * recognized by the compiler. The compiler
				 * emits code that refers to these variables
				 * using an index into this array. */
    void *clientData;		/* Pointer to some context that is used by
				 * object systems. The meaning of the contents
				 * of this field is defined by the code that
				 * sets it, and it should only ever be set by
				 * the code that is pushing the frame. In that
				 * case, the code that sets it should also
				 * have some means of discovering what the
				 * meaning of the value is, which we do not
				 * specify. */
    LocalCache *localCachePtr;	/* Pointer to the start of the cached variable
				 * names and initialisation data for local
				 * variables. */
    Tcl_Obj *tailcallPtr;	/* NULL if no tailcall is scheduled */
} CallFrame;

#define FRAME_IS_PROC	0x1	/* Frame is a procedure body. */
#define FRAME_IS_LAMBDA 0x2	/* Frame is a lambda term body. */
#define FRAME_IS_METHOD	0x4	/* The frame is a method body, and the frame's
				 * clientData field contains a CallContext
				 * reference. Part of TIP#257. */
#define FRAME_IS_OO_DEFINE 0x8	/* The frame is part of the inside workings of
				 * the [oo::define] command; the clientData
				 * field contains an Object reference that has
				 * been confirmed to refer to a class. Part of
				 * TIP#257. */
#define FRAME_IS_PRIVATE_DEFINE 0x10
				/* Marks this frame as being used for private
				 * declarations with [oo::define]. Usually
				 * OR'd with FRAME_IS_OO_DEFINE. TIP#500. */

/*
 * TIP #280
 * The structure below defines a command frame. A command frame provides
 * location information for all commands executing a tcl script (source, eval,
 * uplevel, procedure bodies, ...). The runtime structure essentially contains
 * the stack trace as it would be if the currently executing command were to
 * throw an error.
 *
 * For commands where it makes sense it refers to the associated CallFrame as
 * well.
 *
 * The structures are chained in a single list, with the top of the stack
 * anchored in the Interp structure.
 *
 * Instances can be allocated on the C stack, or the heap, the former making
 * cleanup a bit simpler.
 */

typedef struct CmdFrame {
    /*
     * General data. Always available.
     */

    int type;			/* Values see below. */
    int level;			/* Number of frames in stack, prevent O(n)
				 * scan of list. */
    Tcl_Size *line;		/* Lines the words of the command start on. */
    Tcl_Size nline;		/* Number of lines in CmdFrame.line. */
    CallFrame *framePtr;	/* Procedure activation record, may be
				 * NULL. */
    struct CmdFrame *nextPtr;	/* Link to calling frame. */
    /*
     * Data needed for Eval vs TEBC
     *
     * EXECUTION CONTEXTS and usage of CmdFrame
     *
     * Field	  TEBC		  EvalEx
     * =======	  ====		  ======
     * level	  yes		  yes
     * type	  BC/PREBC	  SRC/EVAL
     * line0	  yes		  yes
     * framePtr	  yes		  yes
     * =======	  ====		  ======
     *
     * =======	  ====		  ========= union data
     * line1	  -		  yes
     * line3	  -		  yes
     * path	  -		  yes
     * -------	  ----		  ------
     * codePtr	  yes		  -
     * pc	  yes		  -
     * =======	  ====		  ======
     *
     * =======	  ====		  ========= union cmd
     * str.cmd	  yes		  yes
     * str.len	  yes		  yes
     * -------	  ----		  ------
     */

    union {
	struct {
	    Tcl_Obj *path;	/* Path of the sourced file the command is
				 * in. */
	} eval;
	struct {
	    const void *codePtr;/* Byte code currently executed... */
	    const char *pc;	/* ... and instruction pointer. */
	} tebc;
    } data;
    Tcl_Obj *cmdObj;
    const char *cmd;		/* The executed command, if possible... */
    Tcl_Size len;		/* ... and its length. */
    const struct CFWordBC *litarg;
				/* Link to set of literal arguments which have
				 * ben pushed on the lineLABCPtr stack by
				 * TclArgumentBCEnter(). These will be removed
				 * by TclArgumentBCRelease. */
} CmdFrame;

typedef struct CFWord {
    CmdFrame *framePtr;		/* CmdFrame to access. */
    Tcl_Size word;		/* Index of the word in the command. */
    Tcl_Size refCount;		/* Number of times the word is on the
				 * stack. */
} CFWord;

typedef struct CFWordBC {
    CmdFrame *framePtr;		/* CmdFrame to access. */
    Tcl_Size pc;		/* Instruction pointer of a command in
				 * ExtCmdLoc.loc[.] */
    Tcl_Size word;		/* Index of word in
				 * ExtCmdLoc.loc[cmd]->line[.] */
    struct CFWordBC *prevPtr;	/* Previous entry in stack for same Tcl_Obj. */
    struct CFWordBC *nextPtr;	/* Next entry for same command call. See
				 * CmdFrame litarg field for the list start. */
    Tcl_Obj *obj;		/* Back reference to hash table key */
} CFWordBC;

/*
 * Structure to record the locations of invisible continuation lines in
 * literal scripts, as character offset from the beginning of the script. Both
 * compiler and direct evaluator use this information to adjust their line
 * counters when tracking through the script, because when it is invoked the
 * continuation line marker as a whole has been removed already, meaning that
 * the \n which was part of it is gone as well, breaking regular line
 * tracking.
 *
 * These structures are allocated and filled by both the function
 * TclSubstTokens() in the file "tclParse.c" and its caller TclEvalEx() in the
 * file "tclBasic.c", and stored in the thread-global hash table "lineCLPtr" in
 * file "tclObj.c". They are used by the functions TclSetByteCodeFromAny() and
 * TclCompileScript(), both found in the file "tclCompile.c". Their memory is
 * released by the function TclFreeObj(), in the file "tclObj.c", and also by
 * the function TclThreadFinalizeObjects(), in the same file.
 */

#define CLL_END		(-1)

typedef struct ContLineLoc {
    Tcl_Size num;		/* Number of entries in loc, not counting the
				 * final -1 marker entry. */
    Tcl_Size loc[TCLFLEXARRAY];/* Table of locations, as character offsets.
				 * The table is allocated as part of the
				 * structure, extending behind the nominal end
				 * of the structure. An entry containing the
				 * value -1 is put after the last location, as
				 * end-marker/sentinel. */
} ContLineLoc;

/*
 * The following macros define the allowed values for the type field of the
 * CmdFrame structure above. Some of the values occur only in the extended
 * location data referenced via the 'baseLocPtr'.
 *
 * TCL_LOCATION_EVAL	  : Frame is for a script evaluated by EvalEx.
 * TCL_LOCATION_BC	  : Frame is for bytecode.
 * TCL_LOCATION_PREBC	  : Frame is for precompiled bytecode.
 * TCL_LOCATION_SOURCE	  : Frame is for a script evaluated by EvalEx, from a
 *			    sourced file.
 * TCL_LOCATION_PROC	  : Frame is for bytecode of a procedure.
 *
 * A TCL_LOCATION_BC type in a frame can be overridden by _SOURCE and _PROC
 * types, per the context of the byte code in execution.
 */

#define TCL_LOCATION_EVAL	(0) /* Location in a dynamic eval script. */
#define TCL_LOCATION_BC		(2) /* Location in byte code. */
#define TCL_LOCATION_PREBC	(3) /* Location in precompiled byte code, no
				     * location. */
#define TCL_LOCATION_SOURCE	(4) /* Location in a file. */
#define TCL_LOCATION_PROC	(5) /* Location in a dynamic proc. */
#define TCL_LOCATION_LAST	(6) /* Number of values in the enum. */

/*
 * Structure passed to describe procedure-like "procedures" that are not
 * procedures (e.g. a lambda) so that their details can be reported correctly
 * by [info frame]. Contains a sub-structure for each extra field.
 */

typedef Tcl_Obj * (GetFrameInfoValueProc)(void *clientData);
typedef struct {
    const char *name;		/* Name of this field. */
    GetFrameInfoValueProc *proc;/* Function to generate a Tcl_Obj* from the
				 * clientData, or just use the clientData
				 * directly (after casting) if NULL. */
    void *clientData;		/* Context for above function, or Tcl_Obj* if
				 * proc field is NULL. */
} ExtraFrameInfoField;
typedef struct {
    Tcl_Size length;		/* Length of array. */
    ExtraFrameInfoField fields[2];
				/* Really as long as necessary, but this is
				 * long enough for nearly anything. */
} ExtraFrameInfo;

/*
 *----------------------------------------------------------------
 * Data structures and procedures related to TclHandles, which are a very
 * lightweight method of preserving enough information to determine if an
 * arbitrary malloc'd block has been deleted.
 *----------------------------------------------------------------
 */

typedef void **TclHandle;

/*
 *----------------------------------------------------------------
 * Experimental flag value passed to Tcl_GetRegExpFromObj. Intended for use
 * only by Expect. It will probably go away in a later release.
 *----------------------------------------------------------------
 */

#define TCL_REG_BOSONLY 002000	/* Prepend \A to pattern so it only matches at
				 * the beginning of the string. */

/*
 * These are a thin layer over TclpThreadKeyDataGet and TclpThreadKeyDataSet
 * when threads are used, or an emulation if there are no threads. These are
 * really internal and Tcl clients should use Tcl_GetThreadData.
 */

MODULE_SCOPE void *	TclThreadDataKeyGet(Tcl_ThreadDataKey *keyPtr);
MODULE_SCOPE void	TclThreadDataKeySet(Tcl_ThreadDataKey *keyPtr,
			    void *data);

/*
 * This is a convenience macro used to initialize a thread local storage ptr.
 */

#define TCL_TSD_INIT(keyPtr) \
	(ThreadSpecificData *)Tcl_GetThreadData((keyPtr), sizeof(ThreadSpecificData))

/*
 *----------------------------------------------------------------
 * Data structures related to bytecode compilation and execution. These are
 * used primarily in tclCompile.c, tclExecute.c, and tclBasic.c.
 *----------------------------------------------------------------
 */

/*
 * Forward declaration to prevent errors when the forward references to
 * Tcl_Parse and CompileEnv are encountered in the procedure type CompileProc
 * declared below.
 */

struct CompileEnv;

/*
 * The type of procedures called by the Tcl bytecode compiler to compile
 * commands. Pointers to these procedures are kept in the Command structure
 * describing each command. The integer value returned by a CompileProc must
 * be one of the following:
 *
 * TCL_OK		Compilation completed normally.
 * TCL_ERROR		Compilation could not be completed. This can be just a
 *			judgment by the CompileProc that the command is too
 *			complex to compile effectively, or it can indicate
 *			that in the current state of the interp, the command
 *			would raise an error. The bytecode compiler will not
 *			do any error reporting at compiler time. Error
 *			reporting is deferred until the actual runtime,
 *			because by then changes in the interp state may allow
 *			the command to be successfully evaluated.
 */

typedef int (CompileProc)(Tcl_Interp *interp, Tcl_Parse *parsePtr,
	struct Command *cmdPtr, struct CompileEnv *compEnvPtr);

/*
 * The type of procedure called from the compilation hook point in
 * SetByteCodeFromAny.
 */

typedef int (CompileHookProc)(Tcl_Interp *interp,
	struct CompileEnv *compEnvPtr, void *clientData);

/*
 * The data structure for a (linked list of) execution stacks. Note that the
 * first word on a particular execution stack is NULL, which is used as a
 * marker to say "go to the previous stack in the list" when unwinding the
 * stack.
 */

typedef struct ExecStack {
    struct ExecStack *prevPtr;	/* Previous stack in list. */
    struct ExecStack *nextPtr;	/* Next stack in list. */
    Tcl_Obj **markerPtr;	/* The location of the NULL marker. */
    Tcl_Obj **endPtr;		/* Where the stack end is. */
    Tcl_Obj **tosPtr;		/* Where the stack top is. */
    Tcl_Obj *stackWords[TCLFLEXARRAY];
				/* The actual stack space, following this
				 * structure in memory. */
} ExecStack;

/*
 * Saved copies of the stack frame references from the interpreter. Have to be
 * restored into the interpreter to be used.
 */
typedef struct CorContext {
    struct CallFrame *framePtr;	   /* See Interp.framePtr */
    struct CallFrame *varFramePtr; /* See Interp.varFramePtr */
    struct CmdFrame *cmdFramePtr;  /* See Interp.cmdFramePtr */
    Tcl_HashTable *lineLABCPtr;    /* See Interp.lineLABCPtr */
} CorContext;

/*
 * The data structure defining the execution environment for ByteCode's.
 * There is one ExecEnv structure per Tcl interpreter. It holds the evaluation
 * stack that holds command operands and results. The stack grows towards
 * increasing addresses. The member stackPtr points to the stackItems of the
 * currently active execution stack.
 */

typedef struct CoroutineData {
    struct Command *cmdPtr;	/* The command handle for the coroutine. */
    struct ExecEnv *eePtr;	/* The special execution environment (stacks,
				 * etc.) for the coroutine. */
    struct ExecEnv *callerEEPtr;/* The execution environment for the caller of
				 * the coroutine, which might be the
				 * interpreter global environment or another
				 * coroutine. */
    CorContext caller;		/* Caller's saved execution context. */
    CorContext running;		/* This coroutine's saved execution context. */
    Tcl_HashTable *lineLABCPtr;	/* See Interp.lineLABCPtr */
    void *stackLevel;		/* C stack frame reference. Used to try to
				 * ensure we don't overflow that stack. */
    Tcl_Size auxNumLevels;	/* While the coroutine is running the
				 * numLevels of the create/resume command is
				 * stored here; for suspended coroutines it
				 * holds the nesting numLevels at yield. */
    Tcl_Size nargs;		/* Number of args required for resuming this
				 * coroutine; COROUTINE_ARGUMENTS_SINGLE_OPTIONAL
				 * means "0 or 1" (default),
				 * COROUTINE_ARGUMENTS_ARBITRARY means "any" */
    Tcl_Obj *yieldPtr;		/* The command to yield to.  Stored here in
				 * order to reset splice point in
				 * TclNRCoroutineActivateCallback if the
				 * coroutine is busy. */
} CoroutineData;

typedef struct ExecEnv {
    ExecStack *execStackPtr;	/* Points to the first item in the evaluation
				 * stack on the heap. */
    Tcl_Obj *constants[2];	/* Pointers to constant "0" and "1" objs. */
    struct Tcl_Interp *interp;	/* Owning interpreter. */
    struct NRE_callback *callbackPtr;
				/* Top callback in NRE's stack. */
    struct CoroutineData *corPtr;
				/* Current coroutine. */
    int rewind;			/* Set when exception trapping is disabled
				 * because a context is being deleted (e.g.,
				 * the current coroutine has been deleted). */
} ExecEnv;

#define COR_IS_SUSPENDED(corPtr) \
    ((corPtr)->stackLevel == NULL)

/*
 * The definitions for the LiteralTable and LiteralEntry structures. Each
 * interpreter contains a LiteralTable. It is used to reduce the storage
 * needed for all the Tcl objects that hold the literals of scripts compiled
 * by the interpreter. A literal's object is shared by all the ByteCodes that
 * refer to the literal. Each distinct literal has one LiteralEntry entry in
 * the LiteralTable. A literal table is a specialized hash table that is
 * indexed by the literal's string representation, which may contain null
 * characters.
 *
 * Note that we reduce the space needed for literals by sharing literal
 * objects both within a ByteCode (each ByteCode contains a local
 * LiteralTable) and across all an interpreter's ByteCodes (with the
 * interpreter's global LiteralTable).
 */

typedef struct LiteralEntry {
    struct LiteralEntry *nextPtr;
				/* Points to next entry in this hash bucket or
				 * NULL if end of chain. */
    Tcl_Obj *objPtr;		/* Points to Tcl object that holds the
				 * literal's bytes and length. */
    Tcl_Size refCount;		/* If in an interpreter's global literal
				 * table, the number of ByteCode structures
				 * that share the literal object; the literal
				 * entry can be freed when refCount drops to
				 * 0. If in a local literal table, TCL_INDEX_NONE. */
    Namespace *nsPtr;		/* Namespace in which this literal is used. We
				 * try to avoid sharing literal non-FQ command
				 * names among different namespaces to reduce
				 * shimmering. */
} LiteralEntry;

typedef struct LiteralTable {
    LiteralEntry **buckets;	/* Pointer to bucket array. Each element
				 * points to first entry in bucket's hash
				 * chain, or NULL. */
    LiteralEntry *staticBuckets[TCL_SMALL_HASH_TABLE];
				/* Bucket array used for small tables to avoid
				 * mallocs and frees. */
    TCL_HASH_TYPE numBuckets;	/* Total number of buckets allocated at
				 * **buckets. */
    TCL_HASH_TYPE numEntries;	/* Total number of entries present in
				 * table. */
    TCL_HASH_TYPE rebuildSize;	/* Enlarge table when numEntries gets to be
				 * this large. */
    TCL_HASH_TYPE mask;		/* Mask value used in hashing function. */
} LiteralTable;

/*
 * The following structure defines for each Tcl interpreter various
 * statistics-related information about the bytecode compiler and
 * interpreter's operation in that interpreter.
 */

#ifdef TCL_COMPILE_STATS
typedef struct ByteCodeStats {
    size_t numExecutions;	/* Number of ByteCodes executed. */
    size_t numCompilations;	/* Number of ByteCodes created. */
    size_t numByteCodesFreed;	/* Number of ByteCodes destroyed. */
    size_t instructionCount[256];
				/* Number of times each instruction was
				 * executed. */

    double totalSrcBytes;	/* Total source bytes ever compiled. */
    double totalByteCodeBytes;	/* Total bytes for all ByteCodes. */
    double currentSrcBytes;	/* Src bytes for all current ByteCodes. */
    double currentByteCodeBytes;/* Code bytes in all current ByteCodes. */

    size_t srcCount[32];	/* Source size distribution: # of srcs of
				 * size [2**(n-1)..2**n), n in [0..32). */
    size_t byteCodeCount[32];	/* ByteCode size distribution. */
    size_t lifetimeCount[32];	/* ByteCode lifetime distribution (ms). */

    double currentInstBytes;	/* Instruction bytes-current ByteCodes. */
    double currentLitBytes;	/* Current literal bytes. */
    double currentExceptBytes;	/* Current exception table bytes. */
    double currentAuxBytes;	/* Current auxiliary information bytes. */
    double currentCmdMapBytes;	/* Current src<->code map bytes. */

    size_t numLiteralsCreated;	/* Total literal objects ever compiled. */
    double totalLitStringBytes;	/* Total string bytes in all literals. */
    double currentLitStringBytes;
				/* String bytes in current literals. */
    size_t literalCount[32];	/* Distribution of literal string sizes. */
} ByteCodeStats;
#endif /* TCL_COMPILE_STATS */

/*
 * Structure used in implementation of those core ensembles which are
 * partially compiled. Used as an array of these, with a terminating field
 * whose 'name' is NULL.
 */

typedef struct {
    const char *name;		/* The name of the subcommand. */
    Tcl_ObjCmdProc2 *proc2;	/* The implementation of the subcommand. */
    CompileProc *compileProc;	/* The compiler for the subcommand. */
    Tcl_ObjCmdProc2 *nreProc2;	/* NRE implementation of this command. */
    void *clientData;		/* Any clientData to give the command. */
    int unsafe;			/* Whether this command is to be hidden by
				 * default in a safe interpreter. */
} EnsembleImplMap;

/*
 *----------------------------------------------------------------
 * Data structures related to commands.
 *----------------------------------------------------------------
 */

/*
 * An imported command is created in an namespace when it imports a "real"
 * command from another namespace. An imported command has a Command structure
 * that points (via its ClientData value) to the "real" Command structure in
 * the source namespace's command table. The real command records all the
 * imported commands that refer to it in a list of ImportRef structures so
 * that they can be deleted when the real command is deleted.
 */

typedef struct ImportRef {
    struct Command *importedCmdPtr;
				/* Points to the imported command created in
				 * an importing namespace; this command
				 * redirects its invocations to the "real"
				 * command. */
    struct ImportRef *nextPtr;	/* Next element on the linked list of imported
				 * commands that refer to the "real" command.
				 * The real command deletes these imported
				 * commands on this list when it is
				 * deleted. */
} ImportRef;

/*
 * Data structure used as the ClientData of imported commands: commands
 * created in an namespace when it imports a "real" command from another
 * namespace.
 */

typedef struct ImportedCmdData {
    struct Command *realCmdPtr;	/* "Real" command that this imported command
				 * refers to. */
    struct Command *selfPtr;	/* Pointer to this imported command. Needed
				 * only when deleting it in order to remove it
				 * from the real command's linked list of
				 * imported commands that refer to it. */
} ImportedCmdData;

/*
 * A Command structure exists for each command in a namespace. The Tcl_Command
 * opaque type actually refers to these structures.
 */

typedef struct Command {
    Tcl_HashEntry *hPtr;	/* Pointer to the hash table entry that refers
				 * to this command. The hash table is either a
				 * namespace's command table or an
				 * interpreter's hidden command table. This
				 * pointer is used to get a command's name
				 * from its Tcl_Command handle. NULL means
				 * that the hash table entry has been removed
				 * already (this can happen if deleteProc
				 * causes the command to be deleted or
				 * recreated). */
    Namespace *nsPtr;		/* Points to the namespace containing this
				 * command. */
    Tcl_Size refCount;		/* 1 if in command hashtable plus 1 for each
				 * reference from a CmdName Tcl object
				 * representing a command's name in a ByteCode
				 * instruction sequence. This structure can be
				 * freed when refCount becomes zero. */
    Tcl_Size cmdEpoch;		/* Incremented to invalidate any references
				 * that point to this command when it is
				 * renamed, deleted, hidden, or exposed. */
    CompileProc *compileProc;	/* Procedure called to compile command. NULL
				 * if no compile proc exists for command. */
    Tcl_ObjCmdProc2 *objProc2;	/* Object-based command procedure. */
    void *objClientData2;	/* Arbitrary value passed to object proc. */
    Tcl_CmdProc *proc;		/* String-based command procedure. */
    void *clientData;		/* Arbitrary value passed to string proc. */
    Tcl_CmdDeleteProc *deleteProc;
				/* Procedure invoked when deleting command to,
				 * e.g., free all client data. */
    void *deleteData;		/* Arbitrary value passed to deleteProc. */
    int flags;			/* Miscellaneous bits of information about
				 * command. See below for definitions. */
    ImportRef *importRefPtr;	/* List of each imported Command created in
				 * another namespace when this command is
				 * imported. These imported commands redirect
				 * invocations back to this command. The list
				 * is used to remove all those imported
				 * commands when deleting this "real"
				 * command. */
    CommandTrace *tracePtr;	/* First in list of all traces set for this
				 * command. */
    Tcl_ObjCmdProc2 *nreProc2;	/* NRE implementation of this command. */
} Command;

/*
 * Flag bits for commands.
 *
 * CMD_DYING -			If 1 the command is in the process of
 *				being deleted (its deleteProc is currently
 *				executing). Other attempts to delete the
 *				command should be ignored.
 * CMD_TRACE_ACTIVE -		If 1 the trace processing is currently
 *				underway for a rename/delete change. See the
 *				two flags below for which is currently being
 *				processed.
 * CMD_HAS_EXEC_TRACES -	If 1 means that this command has at least one
 *				execution trace (as opposed to simple
 *				delete/rename traces) in its tracePtr list.
 * CMD_COMPILES_EXPANDED -	If 1 this command has a compiler that
 *				can handle expansion (provided it is not the
 *				first word).
 * TCL_TRACE_RENAME -		A rename trace is in progress. Further
 *				recursive renames will not be traced.
 * TCL_TRACE_DELETE -		A delete trace is in progress. Further
 *				recursive deletes will not be traced.
 * (these last two flags are defined in tcl.h)
 */

#define CMD_DYING		0x01
#define CMD_TRACE_ACTIVE	0x02
#define CMD_HAS_EXEC_TRACES	0x04
#define CMD_COMPILES_EXPANDED	0x08
#define CMD_REDEF_IN_PROGRESS	0x10
#define CMD_VIA_RESOLVER	0x20
#define CMD_DEAD		0x40

/*
 *----------------------------------------------------------------
 * Data structures related to name resolution procedures.
 *----------------------------------------------------------------
 */

/*
 * The interpreter keeps a linked list of name resolution schemes. The scheme
 * for a namespace is consulted first, followed by the list of schemes in an
 * interpreter, followed by the default name resolution in Tcl. Schemes are
 * added/removed from the interpreter's list by calling Tcl_AddInterpResolver
 * and Tcl_RemoveInterpResolver.
 */

typedef struct ResolverScheme {
    char *name;			/* Name identifying this scheme. */
    Tcl_ResolveCmdProc *cmdResProc;
				/* Procedure handling command name
				 * resolution. */
    Tcl_ResolveVarProc *varResProc;
				/* Procedure handling variable name resolution
				 * for variables that can only be handled at
				 * runtime. */
    Tcl_ResolveCompiledVarProc *compiledVarResProc;
				/* Procedure handling variable name resolution
				 * at compile time. */

    struct ResolverScheme *nextPtr;
				/* Pointer to next record in linked list. */
} ResolverScheme;

/*
 * Forward declaration of the TIP#143 limit handler structure.
 */

typedef struct LimitHandler LimitHandler;

/*
 * TIP #268.
 * Values for the selection mode, i.e the package require preferences.
 */

enum PkgPreferOptions {
    PKG_PREFER_LATEST, PKG_PREFER_STABLE
};

/*
 *----------------------------------------------------------------
 * This structure shadows the first few fields of the memory cache for the
 * allocator defined in tclThreadAlloc.c; it has to be kept in sync with the
 * definition there.
 * Some macros require knowledge of some fields in the struct in order to
 * avoid hitting the TSD unnecessarily. In order to facilitate this, a pointer
 * to the relevant fields is kept in the allocCache field in struct Interp.
 *----------------------------------------------------------------
 */

typedef struct AllocCache {
    struct Cache *nextPtr;	/* Linked list of cache entries. */
    Tcl_ThreadId owner;		/* Which thread's cache is this? */
    Tcl_Obj *firstObjPtr;	/* List of free objects for thread. */
    size_t numObjects;		/* Number of objects for thread. */
} AllocCache;

/*
 *----------------------------------------------------------------
 * This structure defines an interpreter, which is a collection of commands
 * plus other state information related to interpreting commands, such as
 * variable storage. Primary responsibility for this data structure is in
 * tclBasic.c, but almost every Tcl source file uses something in here.
 *----------------------------------------------------------------
 */

typedef struct Interp {
    /*
     * The first two fields were named "result" and "freeProc" in earlier
     * versions of Tcl.  They are no longer used within Tcl, and are no
     * longer available to be accessed by extensions.  However, they cannot
     * be removed.  Why?  There is a deployed base of stub-enabled extensions
     * that query the value of iPtr->stubTable.  For them to continue to work,
     * the location of the field "stubTable" within the Interp struct cannot
     * change.  The most robust way to assure that is to leave all fields up to
     * that one undisturbed.
     */

    const char *legacyResult;
    void (*legacyFreeProc) (void);
    int errorLine;		/* When TCL_ERROR is returned, this gives the
				 * line number in the command where the error
				 * occurred (1 means first line). */
    const struct TclStubs *stubTable;
				/* Pointer to the exported Tcl stub table.  In
				 * ancient pre-8.1 versions of Tcl this was a
				 * pointer to the objResultPtr or a pointer to a
				 * buckets array in a hash table. Deployed stubs
				 * enabled extensions check for a NULL pointer value
				 * and for a TCL_STUBS_MAGIC value to verify they
				 * are not [load]ing into one of those pre-stubs
				 * interps. */

    TclHandle handle;		/* Handle used to keep track of when this
				 * interp is deleted. */

    Namespace *globalNsPtr;	/* The interpreter's global namespace. */
    Tcl_HashTable *hiddenCmdTablePtr;
				/* Hash table used by tclBasic.c to keep track
				 * of hidden commands on a per-interp
				 * basis. */
    void *interpInfo;		/* Information used by tclInterp.c to keep
				 * track of parent/child interps on a
				 * per-interp basis. */
    void (*optimizer)(void *envPtr);
<<<<<<< HEAD
=======
				/* Reference to the bytecode optimizer, if one
				 * is set. */
#else
    union {
	void (*optimizer)(void *envPtr);
	Tcl_HashTable unused2;	/* No longer used (was mathFuncTable). The
				 * unused space in interp was repurposed for
				 * pluggable bytecode optimizers. The core
				 * contains one optimizer, which can be
				 * selectively overridden by extensions. */
    } extra;
#endif
>>>>>>> 1e66c4d7
    /*
     * Information related to procedures and variables. See tclProc.c and
     * tclVar.c for usage.
     */

    Tcl_Size numLevels;		/* Keeps track of how many nested calls to
				 * Tcl_Eval are in progress for this
				 * interpreter. It's used to delay deletion of
				 * the table until all Tcl_Eval invocations
				 * are completed. */
    Tcl_Size maxNestingDepth;	/* If numLevels exceeds this value then Tcl
				 * assumes that infinite recursion has
				 * occurred and it generates an error. */
    CallFrame *framePtr;	/* Points to top-most in stack of all nested
				 * procedure invocations. */
    CallFrame *varFramePtr;	/* Points to the call frame whose variables
				 * are currently in use (same as framePtr
				 * unless an "uplevel" command is
				 * executing). */
    ActiveVarTrace *activeVarTracePtr;
				/* First in list of active traces for interp,
				 * or NULL if no active traces. */
    int returnCode;		/* [return -code] parameter. */
    CallFrame *rootFramePtr;	/* Global frame pointer for this
				 * interpreter. */
    Namespace *lookupNsPtr;	/* Namespace to use ONLY on the next
				 * TCL_EVAL_INVOKE call to Tcl_EvalObjv. */


    /*
     * Information about packages. Used only in tclPkg.c.
     */

    Tcl_HashTable packageTable;	/* Describes all of the packages loaded in or
				 * available to this interpreter. Keys are
				 * package names, values are (Package *)
				 * pointers. */
    char *packageUnknown;	/* Command to invoke during "package require"
				 * commands for packages that aren't described
				 * in packageTable. Ckalloc'ed, may be
				 * NULL. */
    /*
     * Miscellaneous information:
     */

    Tcl_Size cmdCount;		/* Total number of times a command procedure
				 * has been called for this interpreter. */
    int evalFlags;		/* Flags to control next call to Tcl_Eval.
				 * Normally zero, but may be set before
				 * calling Tcl_Eval. See below for valid
				 * values. */
    LiteralTable literalTable;	/* Contains LiteralEntry's describing all Tcl
				 * objects holding literals of scripts
				 * compiled by the interpreter. Indexed by the
				 * string representations of literals. Used to
				 * avoid creating duplicate objects. */
    Tcl_Size compileEpoch;	/* Holds the current "compilation epoch" for
				 * this interpreter. This is incremented to
				 * invalidate existing ByteCodes when, e.g., a
				 * command with a compile procedure is
				 * redefined. */
    Proc *compiledProcPtr;	/* If a procedure is being compiled, a pointer
				 * to its Proc structure; otherwise, this is
				 * NULL. Set by ObjInterpProc in tclProc.c and
				 * used by tclCompile.c to process local
				 * variables appropriately. */
    ResolverScheme *resolverPtr;/* Linked list of name resolution schemes
				 * added to this interpreter. Schemes are
				 * added and removed by calling
				 * Tcl_AddInterpResolvers and
				 * Tcl_RemoveInterpResolver respectively. */
    Tcl_Obj *scriptFile;	/* NULL means there is no nested source
				 * command active; otherwise this points to
				 * pathPtr of the file being sourced. */
    int flags;			/* Various flag bits. See below. */
    long randSeed;		/* Seed used for rand() function. */
    Trace *tracePtr;		/* List of traces for this interpreter. */
    Tcl_HashTable *assocData;	/* Hash table for associating data with this
				 * interpreter. Cleaned up when this
				 * interpreter is deleted. */
    struct ExecEnv *execEnvPtr;	/* Execution environment for Tcl bytecode
				 * execution. Contains a pointer to the Tcl
				 * evaluation stack. */
    Tcl_Obj *emptyObjPtr;	/* Points to an object holding an empty
				 * string. Returned by Tcl_ObjSetVar2 when
				 * variable traces change a variable in a
				 * gross way. */
    Tcl_Obj *objResultPtr;	/* If the last command returned an object
				 * result, this points to it. Should not be
				 * accessed directly; see comment above. */
    Tcl_ThreadId threadId;	/* ID of thread that owns the interpreter. */

    ActiveCommandTrace *activeCmdTracePtr;
				/* First in list of active command traces for
				 * interp, or NULL if no active traces. */
    ActiveInterpTrace *activeInterpTracePtr;
				/* First in list of active traces for interp,
				 * or NULL if no active traces. */
    Tcl_Size tracesForbiddingInline;
				/* Count of traces (in the list headed by
				 * tracePtr) that forbid inline bytecode
				 * compilation. */

    /*
     * Fields used to manage extensible return options (TIP 90).
     */

    Tcl_Obj *returnOpts;	/* A dictionary holding the options to the
				 * last [return] command. */

    Tcl_Obj *errorInfo;		/* errorInfo value (now as a Tcl_Obj). */
    Tcl_Obj *eiVar;		/* cached ref to ::errorInfo variable. */
    Tcl_Obj *errorCode;		/* errorCode value (now as a Tcl_Obj). */
    Tcl_Obj *ecVar;		/* cached ref to ::errorInfo variable. */
    int returnLevel;		/* [return -level] parameter. */

    /*
     * Resource limiting framework support (TIP#143).
     */

    struct {
	int active;		/* Flag values defining which limits have been
				 * set. */
	int granularityTicker;	/* Counter used to determine how often to
				 * check the limits. */
	int exceeded;		/* Which limits have been exceeded, described
				 * as flag values the same as the 'active'
				 * field. */

	Tcl_Size cmdCount;	/* Limit for how many commands to execute in
				 * the interpreter. */
	LimitHandler *cmdHandlers;
				/* Handlers to execute when the limit is
				 * reached. */
	int cmdGranularity;	/* Mod factor used to determine how often to
				 * evaluate the limit check. */

	Tcl_Time time;		/* Time limit for execution within the
				 * interpreter. */
	LimitHandler *timeHandlers;
				/* Handlers to execute when the limit is
				 * reached. */
	int timeGranularity;	/* Mod factor used to determine how often to
				 * evaluate the limit check. */
	Tcl_TimerToken timeEvent;
				/* Handle for a timer callback that will occur
				 * when the time-limit is exceeded. */

	Tcl_HashTable callbacks;/* Mapping from (interp,type) pair to data
				 * used to install a limit handler callback to
				 * run in _this_ interp when the limit is
				 * exceeded. */
    } limit;

    /*
     * Information for improved default error generation from ensembles
     * (TIP#112).
     */

    struct {
	Tcl_Obj *const *sourceObjs;
				/* What arguments were actually input into the
				 * *root* ensemble command? (Nested ensembles
				 * don't rewrite this.) NULL if we're not
				 * processing an ensemble. */
	Tcl_Size numRemovedObjs;/* How many arguments have been stripped off
				 * because of ensemble processing. */
	Tcl_Size numInsertedObjs;
				/* How many of the current arguments were
				 * inserted by an ensemble. */
    } ensembleRewrite;

    /*
     * TIP #219: Global info for the I/O system.
     */

    Tcl_Obj *chanMsg;		/* Error message set by channel drivers, for
				 * the propagation of arbitrary Tcl errors.
				 * This information, if present (chanMsg not
				 * NULL), takes precedence over a POSIX error
				 * code returned by a channel operation. */

    /*
     * Source code origin information (TIP #280).
     */

    CmdFrame *cmdFramePtr;	/* Points to the command frame containing the
				 * location information for the current
				 * command. */
    const CmdFrame *invokeCmdFramePtr;
				/* Points to the command frame which is the
				 * invoking context of the bytecode compiler.
				 * NULL when the byte code compiler is not
				 * active. */
    int invokeWord;		/* Index of the word in the command which
				 * is getting compiled. */
    Tcl_HashTable *linePBodyPtr;/* This table remembers for each statically
				 * defined procedure the location information
				 * for its body. It is keyed by the address of
				 * the Proc structure for a procedure. The
				 * values are "struct CmdFrame*". */
    Tcl_HashTable *lineBCPtr;	/* This table remembers for each ByteCode
				 * object the location information for its
				 * body. It is keyed by the address of the
				 * Proc structure for a procedure. The values
				 * are "struct ExtCmdLoc*". (See
				 * tclCompile.h) */
    Tcl_HashTable *lineLABCPtr;	/* Tcl_Obj* (by exact pointer) -> CFWordBC* */
    Tcl_HashTable *lineLAPtr;	/* This table remembers for each argument of a
				 * command on the execution stack the index of
				 * the argument in the command, and the
				 * location data of the command. It is keyed
				 * by the address of the Tcl_Obj containing
				 * the argument. The values are "struct
				 * CFWord*" (See tclBasic.c). This allows
				 * commands like uplevel, eval, etc. to find
				 * location information for their arguments,
				 * if they are a proper literal argument to an
				 * invoking command. Alt view: An index to the
				 * CmdFrame stack keyed by command argument
				 * holders. */
    ContLineLoc *scriptCLLocPtr;/* This table points to the location data for
				 * invisible continuation lines in the script,
				 * if any. This pointer is set by the function
				 * TclEvalObjEx() in file "tclBasic.c", and
				 * used by function ...() in the same file.
				 * It does for the eval/direct path of script
				 * execution what CompileEnv.clLoc does for
				 * the bytecode compiler. */
    /*
     * TIP #268. The currently active selection mode, i.e. the package require
     * preferences.
     */

    int packagePrefer;		/* Current package selection mode. */

    /*
     * Hashtables for variable traces and searches.
     */

    Tcl_HashTable varTraces;	/* Hashtable holding the start of a variable's
				 * active trace list; varPtr is the key. */
    Tcl_HashTable varSearches;	/* Hashtable holding the start of a variable's
				 * active searches list; varPtr is the key. */
    /*
     * The thread-specific data ekeko: cache pointers or values that
     *  (a) do not change during the thread's lifetime
     *  (b) require access to TSD to determine at runtime
     *  (c) are accessed very often (e.g., at each command call)
     *
     * Note that these are the same for all interps in the same thread. They
     * just have to be initialised for the thread's parent interp, children
     * inherit the value.
     *
     * They are used by the macros defined below.
     */

    AllocCache *allocCache;	/* Allocator cache for stack frames. */
    void *pendingObjDataPtr;	/* Pointer to the Cache and PendingObjData
				 * structs for this interp's thread; see
				 * tclObj.c and tclThreadAlloc.c */
    int *asyncReadyPtr;		/* Pointer to the asyncReady indicator for
				 * this interp's thread; see tclAsync.c */
    /*
     * The pointer to the object system root ekeko. c.f. TIP #257.
     */
    void *objectFoundation;	/* Pointer to the Foundation structure of the
				 * object system, which contains things like
				 * references to key namespaces. See
				 * tclOOInt.h and tclOO.c for real definition
				 * and setup. */

    struct NRE_callback *deferredCallbacks;
				/* Callbacks that are set previous to a call
				 * to some Eval function but that actually
				 * belong to the command that is about to be
				 * called - i.e., they should be run *before*
				 * any tailcall is invoked. */

    /*
     * TIP #285, Script cancellation support.
     */

    Tcl_AsyncHandler asyncCancel;
				/* Async handler token for Tcl_CancelEval. */
    Tcl_Obj *asyncCancelMsg;	/* Error message set by async cancel handler
				 * for the propagation of arbitrary Tcl
				 * errors. This information, if present
				 * (asyncCancelMsg not NULL), takes precedence
				 * over the default error messages returned by
				 * a script cancellation operation. */

    /*
     * TIP #348 IMPLEMENTATION  -  Substituted error stack
     */
    Tcl_Obj *errorStack;	/* [info errorstack] value (as a Tcl_Obj). */
    Tcl_Obj *upLiteral;		/* "UP" literal for [info errorstack] */
    Tcl_Obj *callLiteral;	/* "CALL" literal for [info errorstack] */
    Tcl_Obj *innerLiteral;	/* "INNER" literal for [info errorstack] */
    Tcl_Obj *innerContext;	/* cached list for fast reallocation */
    int resetErrorStack;	/* controls cleaning up of ::errorStack */

#ifdef TCL_COMPILE_STATS
    /*
     * Statistical information about the bytecode compiler and interpreter's
     * operation. This should be the last field of Interp.
     */

    ByteCodeStats stats;	/* Holds compilation and execution statistics
				 * for this interpreter. */
#endif /* TCL_COMPILE_STATS */
} Interp;

/*
 * Macros that use the TSD-ekeko.
 */

#define TclAsyncReady(iPtr) \
    *((iPtr)->asyncReadyPtr)

/*
 * Macros for script cancellation support (TIP #285).
 */

#define TclCanceled(iPtr) \
    (((iPtr)->flags & CANCELED) || ((iPtr)->flags & TCL_CANCEL_UNWIND))

#define TclSetCancelFlags(iPtr, cancelFlags) \
    (iPtr)->flags |= CANCELED;			\
    if ((cancelFlags) & TCL_CANCEL_UNWIND) {	\
	(iPtr)->flags |= TCL_CANCEL_UNWIND;	\
    }

#define TclUnsetCancelFlags(iPtr) \
    (iPtr)->flags &= (~(CANCELED | TCL_CANCEL_UNWIND))

/*
 * Macros for splicing into and out of doubly linked lists. They assume
 * existence of struct items 'prevPtr' and 'nextPtr'.
 *
 * a = element to add or remove.
 * b = list head.
 *
 * TclSpliceIn adds to the head of the list.
 */

#define TclSpliceIn(a,b)			\
    (a)->nextPtr = (b);				\
    if ((b) != NULL) {				\
	(b)->prevPtr = (a);			\
    }						\
    (a)->prevPtr = NULL, (b) = (a);

#define TclSpliceOut(a,b)			\
    if ((a)->prevPtr != NULL) {			\
	(a)->prevPtr->nextPtr = (a)->nextPtr;	\
    } else {					\
	(b) = (a)->nextPtr;			\
    }						\
    if ((a)->nextPtr != NULL) {			\
	(a)->nextPtr->prevPtr = (a)->prevPtr;	\
    }

/*
 * EvalFlag bits for Interp structures:
 *
 * TCL_ALLOW_EXCEPTIONS	1 means it's OK for the script to terminate with a
 *			code other than TCL_OK or TCL_ERROR; 0 means codes
 *			other than these should be turned into errors.
 */

#define TCL_ALLOW_EXCEPTIONS		0x04
#define TCL_EVAL_FILE			0x02
#define TCL_EVAL_SOURCE_IN_FRAME	0x10
#define TCL_EVAL_NORESOLVE		0x20
#define TCL_EVAL_DISCARD_RESULT		0x40

/*
 * Flag bits for Interp structures:
 *
 * DELETED:		Non-zero means the interpreter has been deleted:
 *			don't process any more commands for it, and destroy
 *			the structure as soon as all nested invocations of
 *			Tcl_Eval are done.
 * ERR_ALREADY_LOGGED:	Non-zero means information has already been logged in
 *			iPtr->errorInfo for the current Tcl_Eval instance, so
 *			Tcl_Eval needn't log it (used to implement the "error
 *			message log" command).
 * DONT_COMPILE_CMDS_INLINE: Non-zero means that the bytecode compiler should
 *			not compile any commands into an inline sequence of
 *			instructions. This is set 1, for example, when command
 *			traces are requested.
 * RAND_SEED_INITIALIZED: Non-zero means that the randSeed value of the interp
 *			has not be initialized. This is set 1 when we first
 *			use the rand() or srand() functions.
 * SAFE_INTERP:		Non zero means that the current interp is a safe
 *			interp (i.e. it has only the safe commands installed,
 *			less privilege than a regular interp).
 * INTERP_DEBUG_FRAME:	Used for switching on various extra interpreter
 *			debug/info mechanisms (e.g. info frame eval/uplevel
 *			tracing) which are performance intensive.
 * INTERP_TRACE_IN_PROGRESS: Non-zero means that an interp trace is currently
 *			active; so no further trace callbacks should be
 *			invoked.
 * INTERP_ALTERNATE_WRONG_ARGS: Used for listing second and subsequent forms
 *			of the wrong-num-args string in Tcl_WrongNumArgs.
 *			Makes it append instead of replacing and uses
 *			different intermediate text.
 * CANCELED:		Non-zero means that the script in progress should be
 *			canceled as soon as possible. This can be checked by
 *			extensions (and the core itself) by calling
 *			Tcl_Canceled and checking if TCL_ERROR is returned.
 *			This is a one-shot flag that is reset immediately upon
 *			being detected; however, if the TCL_CANCEL_UNWIND flag
 *			is set Tcl_Canceled will continue to report that the
 *			script in progress has been canceled thereby allowing
 *			the evaluation stack for the interp to be fully
 *			unwound.
 */

#define DELETED				     1
#define ERR_ALREADY_LOGGED		     4
#define INTERP_DEBUG_FRAME		  0x10
#define DONT_COMPILE_CMDS_INLINE	  0x20
#define RAND_SEED_INITIALIZED		  0x40
#define SAFE_INTERP			  0x80
#define INTERP_TRACE_IN_PROGRESS	 0x200
#define INTERP_ALTERNATE_WRONG_ARGS	 0x400
#define ERR_LEGACY_COPY			 0x800
#define CANCELED			0x1000

/*
 * Maximum number of levels of nesting permitted in Tcl commands (used to
 * catch infinite recursion).
 */

#define MAX_NESTING_DEPTH	1000

/*
 * The macro below is used to modify a "char" value (e.g. by casting it to an
 * unsigned character) so that it can be used safely with macros such as
 * isspace.
 */

#define UCHAR(c) ((unsigned char) (c))

/*
 * This macro is used to properly align the memory allocated by Tcl, giving
 * the same alignment as the native malloc.
 */

#if defined(__APPLE__)
#define TCL_ALLOCALIGN	16
#else
#define TCL_ALLOCALIGN	(2*sizeof(void *))
#endif

/*
 * TCL_ALIGN is used to determine the offset needed to safely allocate any
 * data structure in memory. Given a starting offset or size, it "rounds up"
 * or "aligns" the offset to the next aligned (typically 8-byte) boundary so
 * that any data structure can be placed at the resulting offset without fear
 * of an alignment error. Note this is clamped to a minimum of 8 for API
 * compatibility.
 *
 * WARNING!! DO NOT USE THIS MACRO TO ALIGN POINTERS: it will produce the
 * wrong result on platforms that allocate addresses that are divisible by a
 * non-trivial factor of this alignment. Only use it for offsets or sizes.
 *
 * This macro is only used by tclCompile.c in the core (Bug 926445). It
 * however not be made file static, as extensions that touch bytecodes
 * (notably tbcload) require it.
 */

struct TclMaxAlignment {
    char unalign[8];
    union {
	long long maxAlignLongLong;
	double maxAlignDouble;
	void *maxAlignPointer;
    } aligned;
};
#define TCL_ALIGN_BYTES \
	offsetof(struct TclMaxAlignment, aligned)
#define TCL_ALIGN(x) \
	(((x) + (TCL_ALIGN_BYTES - 1)) & ~(TCL_ALIGN_BYTES - 1))

/*
 * A common panic alert when memory allocation fails.
 */

#define TclOOM(ptr, size) \
    ((size) && ((ptr) || (Tcl_Panic(					\
	"unable to alloc %" TCL_Z_MODIFIER "u bytes", (size_t)(size)), 1)))

/*
 * The following enum values are used to specify the runtime platform setting
 * of the tclPlatform variable.
 */

typedef enum {
    TCL_PLATFORM_UNIX = 0,	/* Any Unix-like OS. */
    TCL_PLATFORM_WINDOWS = 2	/* Any Microsoft Windows OS. */
} TclPlatformType;

/*
 * The following enum values are used to indicate the translation of a Tcl
 * channel. Declared here so that each platform can define
 * TCL_PLATFORM_TRANSLATION to the native translation on that platform.
 */

typedef enum TclEolTranslation {
    TCL_TRANSLATE_AUTO,		/* Eol == \r, \n and \r\n. */
    TCL_TRANSLATE_CR,		/* Eol == \r. */
    TCL_TRANSLATE_LF,		/* Eol == \n. */
    TCL_TRANSLATE_CRLF		/* Eol == \r\n. */
} TclEolTranslation;

/*
 * Flags for TclInvoke:
 *
 * TCL_INVOKE_HIDDEN		Invoke a hidden command; if not set, invokes
 *				an exposed command.
 * TCL_INVOKE_NO_UNKNOWN	If set, "unknown" is not invoked if the
 *				command to be invoked is not found. Only has
 *				an effect if invoking an exposed command,
 *				i.e. if TCL_INVOKE_HIDDEN is not also set.
 * TCL_INVOKE_NO_TRACEBACK	Does not record traceback information if the
 *				invoked command returns an error. Used if the
 *				caller plans on recording its own traceback
 *				information.
 */

#define	TCL_INVOKE_HIDDEN	(1<<0)
#define TCL_INVOKE_NO_UNKNOWN	(1<<1)
#define TCL_INVOKE_NO_TRACEBACK	(1<<2)

/*
 * ListStore --
 *
 * A Tcl list's internal representation is defined through three structures.
 *
 * A ListStore struct is a structure that includes a variable size array that
 * serves as storage for a Tcl list. A contiguous sequence of slots in the
 * array, the "in-use" area, holds valid pointers to Tcl_Obj values that
 * belong to one or more Tcl lists. The unused slots before and after these
 * are free slots that may be used to prepend and append without having to
 * reallocate the struct. The ListStore may be shared amongst multiple lists
 * and reference counted.
 *
 * A ListSpan struct defines a sequence of slots within a ListStore. This sequence
 * always lies within the "in-use" area of the ListStore. Like ListStore, the
 * structure may be shared among multiple lists and is reference counted.
 *
 * A ListRep struct holds the internal representation of a Tcl list as stored
 * in a Tcl_Obj. It is composed of a ListStore and a ListSpan that together
 * define the content of the list. The ListSpan specifies the range of slots
 * within the ListStore that hold elements for this list. The ListSpan is
 * optional in which case the list includes all the "in-use" slots of the
 * ListStore.
 *
 */
typedef struct ListStore {
    Tcl_Size firstUsed;		/* Index of first slot in use within slots[] */
    Tcl_Size numUsed;		/* Number of slots in use (starting firstUsed) */
    Tcl_Size numAllocated;	/* Total number of slots[] array slots. */
    size_t refCount;		/* Number of references to this instance. */
    int flags;			/* LISTSTORE_* flags */
    Tcl_Obj *slots[TCLFLEXARRAY];
				/* Variable size array. Grown as needed */
} ListStore;

#define LISTSTORE_CANONICAL 0x1 /* All Tcl_Obj's referencing this
				 * store have their string representation
				 * derived from the list representation */

/* Max number of elements that can be contained in a list */
#define LIST_MAX \
    ((Tcl_Size)(((size_t)TCL_SIZE_MAX - offsetof(ListStore, slots))	\
	    / sizeof(Tcl_Obj *)))
/* Memory size needed for a ListStore to hold numSlots_ elements */
#define LIST_SIZE(numSlots_) \
    ((Tcl_Size)(offsetof(ListStore, slots)				\
	    + ((numSlots_) * sizeof(Tcl_Obj *))))

/*
 * ListSpan --
 * See comments above for ListStore
 */
typedef struct ListSpan {
    Tcl_Size spanStart;		/* Starting index of the span. */
    Tcl_Size spanLength;	/* Number of elements in the span. */
    size_t refCount;		/* Count of references to this span record. */
} ListSpan;
#ifndef LIST_SPAN_THRESHOLD	/* May be set on build line */
#define LIST_SPAN_THRESHOLD 101
#endif

/*
 * ListRep --
 * See comments above for ListStore
 */
typedef struct ListRep {
    ListStore *storePtr;	/* element array shared amongst different
				 * lists */
    ListSpan *spanPtr;		/* If not NULL, the span holds the range of
				 * slots within *storePtr that contain this
				 * list elements. */
} ListRep;

/*
 * Macros used to get access list internal representations.
 *
 * Naming conventions:
 * ListRep* - expect a pointer to a valid ListRep
 * ListObj* - expect a pointer to a Tcl_Obj whose internal type is known to
 *            be a list (tclListType). Will crash otherwise.
 * TclListObj* - expect a pointer to a Tcl_Obj whose internal type may or may not
 *            be tclListType. These will convert as needed and return error if
 *            conversion not possible.
 */

/* Returns the starting slot for this listRep in the contained ListStore */
#define ListRepStart(listRepPtr_) \
    ((listRepPtr_)->spanPtr						\
	? (listRepPtr_)->spanPtr->spanStart				\
	: (listRepPtr_)->storePtr->firstUsed)

/* Returns the number of elements in this listRep */
#define ListRepLength(listRepPtr_) \
    ((listRepPtr_)->spanPtr						\
	? (listRepPtr_)->spanPtr->spanLength				\
	: (listRepPtr_)->storePtr->numUsed)

/* Returns a pointer to the first slot containing this ListRep elements */
#define ListRepElementsBase(listRepPtr_) \
    (&(listRepPtr_)->storePtr->slots[ListRepStart(listRepPtr_)])

/* Stores the number of elements and base address of the element array */
#define ListRepElements(listRepPtr_, objc_, objv_) \
    (((objv_) = ListRepElementsBase(listRepPtr_)),			\
     ((objc_) = ListRepLength(listRepPtr_)))

/* Returns 1/0 whether the ListRep's ListStore is shared. */
#define ListRepIsShared(listRepPtr_) ((listRepPtr_)->storePtr->refCount > 1)

/* Returns a pointer to the ListStore component */
#define ListObjStorePtr(listObj_) \
    ((ListStore *)((listObj_)->internalRep.twoPtrValue.ptr1))

/* Returns a pointer to the ListSpan component */
#define ListObjSpanPtr(listObj_) \
    ((ListSpan *)((listObj_)->internalRep.twoPtrValue.ptr2))

/* Returns the ListRep internal representaton in a Tcl_Obj */
#define ListObjGetRep(listObj_, listRepPtr_) \
    do {								\
	(listRepPtr_)->storePtr = ListObjStorePtr(listObj_);		\
	(listRepPtr_)->spanPtr = ListObjSpanPtr(listObj_);		\
    } while (0)

/* Returns the length of the list */
#define ListObjLength(listObj_, len_) \
    ((len_) = ListObjSpanPtr(listObj_)					\
	? ListObjSpanPtr(listObj_)->spanLength				\
	: ListObjStorePtr(listObj_)->numUsed)

/* Returns the starting slot index of this list's elements in the ListStore */
#define ListObjStart(listObj_) \
    (ListObjSpanPtr(listObj_)						\
	? ListObjSpanPtr(listObj_)->spanStart				\
	: ListObjStorePtr(listObj_)->firstUsed)

/* Stores the element count and base address of this list's elements */
#define ListObjGetElements(listObj_, objc_, objv_) \
    (((objv_) = &ListObjStorePtr(listObj_)->slots[ListObjStart(listObj_)]), \
     (ListObjLength(listObj_, (objc_))))

/*
 * Returns 1/0 whether the internal representation (not the Tcl_Obj itself)
 * is shared.  Note by intent this only checks for sharing of ListStore,
 * not spans.
 */
#define ListObjRepIsShared(listObj_) \
    (ListObjStorePtr(listObj_)->refCount > 1)

/*
 * Certain commands like concat are optimized if an existing string
 * representation of a list object is known to be in canonical format (i.e.
 * generated from the list representation). There are three conditions when
 * this will be the case:
 * (1) No string representation exists which means it will obviously have
 * to be generated from the list representation when needed
 * (2) The ListStore flags is marked canonical. This is done at the time
 * the string representation is generated from the list under certain
 * conditions (see comments in UpdateStringOfList).
 * (3) The list representation does not have a span component. This is
 * because list Tcl_Obj's with spans are always created from existing lists
 * and never from strings (see SetListFromAny) and thus their string
 * representation will always be canonical.
 */
#define ListObjIsCanonical(listObj_) \
    (((listObj_)->bytes == NULL)					\
	|| (ListObjStorePtr(listObj_)->flags & LISTSTORE_CANONICAL)	\
	|| ListObjSpanPtr(listObj_) != NULL)

/*
 * Converts the Tcl_Obj to a list if it isn't one and stores the element
 * count and base address of this list's elements in objcPtr_ and objvPtr_.
 * Return TCL_OK on success or TCL_ERROR if the Tcl_Obj cannot be
 * converted to a list.
 */
#define TclListObjGetElements(interp_, listObj_, objcPtr_, objvPtr_) \
    ((TclHasInternalRep((listObj_), &tclListType))			\
	? ((ListObjGetElements((listObj_), *(objcPtr_), *(objvPtr_))),	\
	    TCL_OK)							\
	: Tcl_ListObjGetElements(					\
	    (interp_), (listObj_), (objcPtr_), (objvPtr_)))

/*
 * Converts the Tcl_Obj to a list if it isn't one and stores the element
 * count in lenPtr_.  Returns TCL_OK on success or TCL_ERROR if the
 * Tcl_Obj cannot be converted to a list.
 */
#define TclListObjLength(interp_, listObj_, lenPtr_) \
    ((TclHasInternalRep((listObj_), &tclListType))			\
	? ((ListObjLength((listObj_), *(lenPtr_))), TCL_OK)		\
	: Tcl_ListObjLength((interp_), (listObj_), (lenPtr_)))

#define TclListObjIsCanonical(listObj_) \
    ((TclHasInternalRep((listObj_), &tclListType))			\
	? ListObjIsCanonical((listObj_))				\
	: 0)

/*
 * Modes for collecting (or not) in the implementations of TclNRForeachCmd,
 * TclNRLmapCmd and their compilations.
 */

#define TCL_EACH_KEEP_NONE  0	/* Discard iteration result like [foreach] */
#define TCL_EACH_COLLECT    1	/* Collect iteration result like [lmap] */

/*
 * Macros providing a faster path to booleans and integers:
 * Tcl_GetBooleanFromObj, Tcl_GetLongFromObj, Tcl_GetIntFromObj
 * and Tcl_GetIntForIndex.
 *
 * WARNING: these macros eval their args more than once.
 */

#define TclGetBooleanFromObj(interp, objPtr, intPtr) \
    ((TclHasInternalRep((objPtr), &tclIntType)				\
	    || TclHasInternalRep((objPtr), &tclBooleanType))		\
	? (*(intPtr) = ((objPtr)->internalRep.wideValue!=0), TCL_OK)	\
	: Tcl_GetBooleanFromObj((interp), (objPtr), (intPtr)))

#ifdef TCL_WIDE_INT_IS_LONG
#define TclGetLongFromObj(interp, objPtr, longPtr) \
    ((TclHasInternalRep((objPtr), &tclIntType))				\
	? ((*(longPtr) = (objPtr)->internalRep.wideValue), TCL_OK)	\
	: Tcl_GetLongFromObj((interp), (objPtr), (longPtr)))
#else
#define TclGetLongFromObj(interp, objPtr, longPtr) \
    ((TclHasInternalRep((objPtr), &tclIntType)				\
	    && (objPtr)->internalRep.wideValue >= (Tcl_WideInt)(LONG_MIN) \
	    && (objPtr)->internalRep.wideValue <= (Tcl_WideInt)(LONG_MAX)) \
	? ((*(longPtr) = (long)(objPtr)->internalRep.wideValue), TCL_OK) \
	: Tcl_GetLongFromObj((interp), (objPtr), (longPtr)))
#endif

#define TclGetIntFromObj(interp, objPtr, intPtr) \
    ((TclHasInternalRep((objPtr), &tclIntType)				\
	    && (objPtr)->internalRep.wideValue >= (Tcl_WideInt)(INT_MIN) \
	    && (objPtr)->internalRep.wideValue <= (Tcl_WideInt)(INT_MAX)) \
	? ((*(intPtr) = (int)(objPtr)->internalRep.wideValue), TCL_OK)	\
	: Tcl_GetIntFromObj((interp), (objPtr), (intPtr)))
#define TclGetIntForIndexM(interp, objPtr, endValue, idxPtr) \
    (((TclHasInternalRep((objPtr), &tclIntType))			\
	    && ((objPtr)->internalRep.wideValue >= 0)			\
	    && ((objPtr)->internalRep.wideValue <= endValue))		\
	? ((*(idxPtr) = (objPtr)->internalRep.wideValue), TCL_OK)	\
	: Tcl_GetIntForIndex((interp), (objPtr), (endValue), (idxPtr)))

/*
 * Macro used to save a function call for common uses of
 * Tcl_GetWideIntFromObj(). The ANSI C "prototype" is:
 *
 * MODULE_SCOPE int TclGetWideIntFromObj(Tcl_Interp *interp, Tcl_Obj *objPtr,
 *			Tcl_WideInt *wideIntPtr);
 */

#define TclGetWideIntFromObj(interp, objPtr, wideIntPtr) \
    ((TclHasInternalRep((objPtr), &tclIntType))				\
	? (*(wideIntPtr) = ((objPtr)->internalRep.wideValue), TCL_OK)	\
	: Tcl_GetWideIntFromObj((interp), (objPtr), (wideIntPtr)))

/*
 * Flag values for TclTraceDictPath().
 *
 * DICT_PATH_READ indicates that all entries on the path must exist but no
 * updates will be needed.
 *
 * DICT_PATH_UPDATE indicates that we are going to be doing an update at the
 * tip of the path, so duplication of shared objects should be done along the
 * way.
 *
 * DICT_PATH_EXISTS indicates that we are performing an existence test and a
 * lookup failure should therefore not be an error. If (and only if) this flag
 * is set, TclTraceDictPath() will return the special value
 * DICT_PATH_NON_EXISTENT if the path is not traceable.
 *
 * DICT_PATH_CREATE (which also requires the DICT_PATH_UPDATE bit to be set)
 * indicates that we are to create non-existent dictionaries on the path.
 */

#define DICT_PATH_READ		0
#define DICT_PATH_UPDATE	1
#define DICT_PATH_EXISTS	2
#define DICT_PATH_CREATE	5

#define DICT_PATH_NON_EXISTENT	((Tcl_Obj *) (void *) 1)

/*
 *----------------------------------------------------------------
 * Data structures related to the filesystem internals
 *----------------------------------------------------------------
 */

/*
 * The version_2 filesystem is private to Tcl. As and when these changes have
 * been thoroughly tested and investigated a new public filesystem interface
 * will be released. The aim is more versatile virtual filesystem interfaces,
 * more efficiency in 'path' manipulation and usage, and cleaner filesystem
 * code internally.
 */

#define TCL_FILESYSTEM_VERSION_2	((Tcl_FSVersion) 0x2)
typedef void *(TclFSGetCwdProc2)(void *clientData);
typedef int (Tcl_FSLoadFileProc2) (Tcl_Interp *interp, Tcl_Obj *pathPtr,
	Tcl_LoadHandle *handlePtr, Tcl_FSUnloadFileProc **unloadProcPtr,
	int flags);

/*
 * The following types are used for getting and storing platform-specific file
 * attributes in tclFCmd.c and the various platform-versions of that file.
 * This is done to have as much common code as possible in the file attributes
 * code. For more information about the callbacks, see TclFileAttrsCmd in
 * tclFCmd.c.
 */

typedef int (TclGetFileAttrProc)(Tcl_Interp *interp, int objIndex,
	Tcl_Obj *fileName, Tcl_Obj **attrObjPtrPtr);
typedef int (TclSetFileAttrProc)(Tcl_Interp *interp, int objIndex,
	Tcl_Obj *fileName, Tcl_Obj *attrObjPtr);

typedef struct TclFileAttrProcs {
    TclGetFileAttrProc *getProc;/* The procedure for getting attrs. */
    TclSetFileAttrProc *setProc;/* The procedure for setting attrs. */
} TclFileAttrProcs;

/*
 * Opaque handle used in pipeline routines to encapsulate platform-dependent
 * state.
 */

typedef struct TclFile_ *TclFile;

typedef enum Tcl_PathPart {
    TCL_PATH_DIRNAME,
    TCL_PATH_TAIL,
    TCL_PATH_EXTENSION,
    TCL_PATH_ROOT
} Tcl_PathPart;

/*
 *----------------------------------------------------------------
 * Data structures related to obsolete filesystem hooks
 *----------------------------------------------------------------
 */

typedef int (TclStatProc_)(const char *path, struct stat *buf);
typedef int (TclAccessProc_)(const char *path, int mode);
typedef Tcl_Channel (TclOpenFileChannelProc_)(Tcl_Interp *interp,
	const char *fileName, const char *modeString, int permissions);

/*
 *----------------------------------------------------------------
 * Data structures for process-global values.
 *----------------------------------------------------------------
 */

typedef void (TclInitProcessGlobalValueProc)(char **valuePtr,
	TCL_HASH_TYPE *lengthPtr,
	Tcl_Encoding *encodingPtr);

#ifdef _WIN32
#   define TCLFSENCODING tclUtf8Encoding /* On Windows, all Unicode (except surrogates) are valid */
#else
#   define TCLFSENCODING NULL	/* On Non-Windows, use the system encoding for validation checks */
#endif

/*
 * A ProcessGlobalValue struct exists for each internal value in Tcl that is
 * to be shared among several threads. Each thread sees a (Tcl_Obj) copy of
 * the value, and the gobal value is kept as a counted string, with epoch and
 * mutex control. Each ProcessGlobalValue struct should be a static variable in
 * some file.
 */

typedef struct ProcessGlobalValue {
    Tcl_Size epoch;		/* Epoch counter to detect changes in the
				 * global value. */
    TCL_HASH_TYPE numBytes;	/* Length of the global string. */
    char *value;		/* The global string value. */
    Tcl_Encoding encoding;	/* system encoding when global string was
				 * initialized. */
    TclInitProcessGlobalValueProc *proc;
				/* A procedure to initialize the global string
				 * copy when a "get" request comes in before
				 * any "set" request has been received. */
    Tcl_Mutex mutex;		/* Enforce orderly access from multiple
				 * threads. */
    Tcl_ThreadDataKey key;	/* Key for per-thread data holding the
				 * (Tcl_Obj) copy for each thread. */
} ProcessGlobalValue;

/*
 *----------------------------------------------------------------------
 * Flags for TclParseNumber
 *----------------------------------------------------------------------
 */

#define TCL_PARSE_DECIMAL_ONLY	1
				/* Leading zero doesn't denote octal or
				 * hex. */
#define TCL_PARSE_OCTAL_ONLY	2
				/* Parse octal even without prefix. */
#define TCL_PARSE_HEXADECIMAL_ONLY	4
				/* Parse hexadecimal even without prefix. */
#define TCL_PARSE_INTEGER_ONLY	8
				/* Disable floating point parsing. */
#define TCL_PARSE_SCAN_PREFIXES	16
				/* Use [scan] rules dealing with 0?
				 * prefixes. */
#define TCL_PARSE_NO_WHITESPACE	32
				/* Reject leading/trailing whitespace. */
#define TCL_PARSE_BINARY_ONLY	64
				/* Parse binary even without prefix. */
#define TCL_PARSE_NO_UNDERSCORE	128
				/* Reject underscore digit separator */

/*
 *----------------------------------------------------------------------
 * Internal convenience macros for manipulating encoding flags. See
 * TCL_ENCODING_PROFILE_* in tcl.h
 *----------------------------------------------------------------------
 */

#define ENCODING_PROFILE_MASK     0xFF000000
#define ENCODING_PROFILE_GET(flags_) \
    ((flags_) & ENCODING_PROFILE_MASK)
#define ENCODING_PROFILE_SET(flags_, profile_) \
    do {								\
	(flags_) &= ~ENCODING_PROFILE_MASK;				\
	(flags_) |= ((profile_) & ENCODING_PROFILE_MASK);		\
    } while (0)

/*
 *----------------------------------------------------------------------
 * Common functions for calculating overallocation. Trivial but allows for
 * experimenting with growth factors without having to change code in
 * multiple places. See TclAttemptAllocElemsEx and similar for usage
 * examples. Best to use those functions. Direct use of TclUpsizeAlloc /
 * TclResizeAlloc is needed in special cases such as when total size of
 * memory block is limited to less than TCL_SIZE_MAX.
 *
 *----------------------------------------------------------------------
 */

static inline Tcl_Size
TclUpsizeAlloc(
    TCL_UNUSED(Tcl_Size),	/* oldSize. For future experiments with
				 * some growth algorithms that use this
				 * information. */
    Tcl_Size needed,
    Tcl_Size limit)
{
    /* assert (oldCapacity < needed <= limit) */
    if (needed < (limit - needed/2)) {
	return needed + needed / 2;
    } else {
	return limit;
    }
}

static inline Tcl_Size
TclUpsizeRetry(
    Tcl_Size needed,
    Tcl_Size lastAttempt)
{
    /* assert(needed < lastAttempt); */
    if (needed < lastAttempt - 1) {
	/* (needed+lastAttempt)/2 but that formula may overflow Tcl_Size */
	return needed + (lastAttempt - needed) / 2;
    } else {
	return needed;
    }
}

MODULE_SCOPE void *	TclAllocElemsEx(Tcl_Size elemCount, Tcl_Size elemSize,
			    Tcl_Size leadSize, Tcl_Size *capacityPtr);
MODULE_SCOPE void *	TclReallocElemsEx(void *oldPtr, Tcl_Size elemCount,
			    Tcl_Size elemSize, Tcl_Size leadSize,
			    Tcl_Size *capacityPtr);
MODULE_SCOPE void *	TclAttemptReallocElemsEx(void *oldPtr,
			    Tcl_Size elemCount, Tcl_Size elemSize,
			    Tcl_Size leadSize, Tcl_Size *capacityPtr);

/* Alloc elemCount elements of size elemSize with leadSize header
 * returning actual capacity (in elements) in *capacityPtr. */
static inline void *
TclAttemptAllocElemsEx(
    Tcl_Size elemCount,
    Tcl_Size elemSize,
    Tcl_Size leadSize,
    Tcl_Size *capacityPtr)
{
    return TclAttemptReallocElemsEx(
	    NULL, elemCount, elemSize, leadSize, capacityPtr);
}

/* Alloc numByte bytes, returning actual capacity in *capacityPtr. */
static inline void *
TclAllocEx(
    Tcl_Size numBytes,
    Tcl_Size *capacityPtr)
{
    return TclAllocElemsEx(numBytes, 1, 0, capacityPtr);
}

/* Alloc numByte bytes, returning actual capacity in *capacityPtr. */
static inline void *
TclAttemptAllocEx(
    Tcl_Size numBytes,
    Tcl_Size *capacityPtr)
{
    return TclAttemptAllocElemsEx(numBytes, 1, 0, capacityPtr);
}

/* Realloc numByte bytes, returning actual capacity in *capacityPtr. */
static inline void *
TclReallocEx(
    void *oldPtr,
    Tcl_Size numBytes,
    Tcl_Size *capacityPtr)
{
    return TclReallocElemsEx(oldPtr, numBytes, 1, 0, capacityPtr);
}

/* Realloc numByte bytes, returning actual capacity in *capacityPtr. */
static inline void *
TclAttemptReallocEx(
    void *oldPtr,
    Tcl_Size numBytes,
    Tcl_Size *capacityPtr)
{
    return TclAttemptReallocElemsEx(oldPtr, numBytes, 1, 0, capacityPtr);
}

/*
 *----------------------------------------------------------------
 * Variables shared among Tcl modules but not used by the outside world.
 *----------------------------------------------------------------
 */

MODULE_SCOPE char *tclNativeExecutableName;
MODULE_SCOPE int tclFindExecutableSearchDone;
MODULE_SCOPE char *tclMemDumpFileName;
MODULE_SCOPE TclPlatformType tclPlatform;

/*
 * Declarations related to internal encoding functions.
 */

MODULE_SCOPE Tcl_Encoding tclIdentityEncoding;
MODULE_SCOPE Tcl_Encoding tclUtf8Encoding;
MODULE_SCOPE int	TclEncodingProfileNameToId(Tcl_Interp *interp,
			    const char *profileName,
			    int *profilePtr);
MODULE_SCOPE const char *TclEncodingProfileIdToName(Tcl_Interp *interp,
			    int profileId);
MODULE_SCOPE void	TclGetEncodingProfiles(Tcl_Interp *interp);

/*
 * TIP #233 (Virtualized Time)
 * Data for the time hooks, if any.
 */

MODULE_SCOPE Tcl_GetTimeProc *tclGetTimeProcPtr;
MODULE_SCOPE Tcl_ScaleTimeProc *tclScaleTimeProcPtr;
MODULE_SCOPE void *tclTimeClientData;

/*
 * Variables denoting the Tcl object types defined in the core.
 */

MODULE_SCOPE const Tcl_ObjType tclBignumType;
MODULE_SCOPE const Tcl_ObjType tclBooleanType;
MODULE_SCOPE const Tcl_ObjType tclByteCodeType;
MODULE_SCOPE const Tcl_ObjType tclDoubleType;
MODULE_SCOPE const Tcl_ObjType tclExprCodeType;
MODULE_SCOPE const Tcl_ObjType tclIntType;
MODULE_SCOPE const Tcl_ObjType tclIndexType;
MODULE_SCOPE const Tcl_ObjType tclListType;
MODULE_SCOPE const Tcl_ObjType tclDictType;
MODULE_SCOPE const Tcl_ObjType tclProcBodyType;
MODULE_SCOPE const Tcl_ObjType tclStringType;
MODULE_SCOPE const Tcl_ObjType tclEnsembleCmdType;
MODULE_SCOPE const Tcl_ObjType tclRegexpType;
MODULE_SCOPE Tcl_ObjType tclCmdNameType;

/*
 * Variables denoting the hash key types defined in the core.
 */

MODULE_SCOPE const Tcl_HashKeyType tclArrayHashKeyType;
MODULE_SCOPE const Tcl_HashKeyType tclOneWordHashKeyType;
MODULE_SCOPE const Tcl_HashKeyType tclStringHashKeyType;
MODULE_SCOPE const Tcl_HashKeyType tclObjHashKeyType;

/*
 * The head of the list of free Tcl objects, and the total number of Tcl
 * objects ever allocated and freed.
 */

MODULE_SCOPE Tcl_Obj *	tclFreeObjList;

#ifdef TCL_COMPILE_STATS
MODULE_SCOPE size_t	tclObjsAlloced;
MODULE_SCOPE size_t	tclObjsFreed;
#define TCL_MAX_SHARED_OBJ_STATS 5
MODULE_SCOPE size_t	tclObjsShared[TCL_MAX_SHARED_OBJ_STATS];
#endif /* TCL_COMPILE_STATS */

/*
 * Pointer to a heap-allocated string of length zero that the Tcl core uses as
 * the value of an empty string representation for an object. This value is
 * shared by all new objects allocated by Tcl_NewObj.
 */

MODULE_SCOPE char	tclEmptyString;

enum CheckEmptyStringResult {
	TCL_EMPTYSTRING_UNKNOWN = -1, TCL_EMPTYSTRING_NO, TCL_EMPTYSTRING_YES
};

/*
 *----------------------------------------------------------------
 * Procedures shared among Tcl modules but not used by the outside world,
 * introduced by/for NRE.
 *----------------------------------------------------------------
 */

MODULE_SCOPE Tcl_ObjCmdProc2 TclNRApplyObjCmd;
MODULE_SCOPE Tcl_ObjCmdProc2 TclNREvalObjCmd;
MODULE_SCOPE Tcl_ObjCmdProc2 TclNRCatchObjCmd;
MODULE_SCOPE Tcl_ObjCmdProc2 TclNRExprObjCmd;
MODULE_SCOPE Tcl_ObjCmdProc2 TclNRForObjCmd;
MODULE_SCOPE Tcl_ObjCmdProc2 TclNRForeachCmd;
MODULE_SCOPE Tcl_ObjCmdProc2 TclNRIfObjCmd;
MODULE_SCOPE Tcl_ObjCmdProc2 TclNRLmapCmd;
MODULE_SCOPE Tcl_ObjCmdProc2 TclNRPackageObjCmd;
MODULE_SCOPE Tcl_ObjCmdProc2 TclNRSourceObjCmd;
MODULE_SCOPE Tcl_ObjCmdProc2 TclNRSubstObjCmd;
MODULE_SCOPE Tcl_ObjCmdProc2 TclNRSwitchObjCmd;
MODULE_SCOPE Tcl_ObjCmdProc2 TclNRTryObjCmd;
MODULE_SCOPE Tcl_ObjCmdProc2 TclNRUplevelObjCmd;
MODULE_SCOPE Tcl_ObjCmdProc2 TclNRWhileObjCmd;

MODULE_SCOPE Tcl_NRPostProc TclNRForIterCallback;
MODULE_SCOPE Tcl_NRPostProc TclNRCoroutineActivateCallback;
MODULE_SCOPE Tcl_ObjCmdProc2 TclNRTailcallObjCmd;
MODULE_SCOPE Tcl_NRPostProc TclNRTailcallEval;
MODULE_SCOPE Tcl_ObjCmdProc2 TclNRCoroutineObjCmd;
MODULE_SCOPE Tcl_ObjCmdProc2 TclNRYieldObjCmd;
MODULE_SCOPE Tcl_ObjCmdProc2 TclNRYieldmObjCmd;
MODULE_SCOPE Tcl_ObjCmdProc2 TclNRYieldToObjCmd;
MODULE_SCOPE Tcl_ObjCmdProc2 TclNRInvoke;
MODULE_SCOPE Tcl_NRPostProc TclNRReleaseValues;

MODULE_SCOPE void	TclSetTailcall(Tcl_Interp *interp,
			    Tcl_Obj *tailcallPtr);
MODULE_SCOPE void	TclPushTailcallPoint(Tcl_Interp *interp);

/* These two can be considered for the public api */
MODULE_SCOPE void	TclMarkTailcall(Tcl_Interp *interp);
MODULE_SCOPE void	TclSkipTailcall(Tcl_Interp *interp);

/*
 * This structure holds the data for the various iteration callbacks used to
 * NRE the 'for' and 'while' commands. We need a separate structure because we
 * have more than the 4 client data entries we can provide directly thorugh
 * the callback API. It is the 'word' information which puts us over the
 * limit. It is needed because the loop body is argument 4 of 'for' and
 * argument 2 of 'while'. Not providing the correct index confuses the #280
 * code. We TclSmallAlloc/Free this.
 */

typedef struct ForIterData {
    Tcl_Obj *cond;		/* Loop condition expression. */
    Tcl_Obj *body;		/* Loop body. */
    Tcl_Obj *next;		/* Loop step script, NULL for 'while'. */
    const char *msg;		/* Error message part. */
    Tcl_Size word;		/* Index of the body script in the command */
} ForIterData;

/* TIP #357 - Structure doing the bookkeeping of handles for Tcl_LoadFile
 *            and Tcl_FindSymbol. This structure corresponds to an opaque
 *            typedef in tcl.h */

typedef void* TclFindSymbolProc(Tcl_Interp* interp, Tcl_LoadHandle loadHandle,
	const char* symbol);
struct Tcl_LoadHandle_ {
    void *clientData;		/* Client data is the load handle in the
				 * native filesystem if a module was loaded
				 * there, or an opaque pointer to a structure
				 * for further bookkeeping on load-from-VFS
				 * and load-from-memory */
    TclFindSymbolProc* findSymbolProcPtr;
				/* Procedure that resolves symbols in a
				 * loaded module */
    Tcl_FSUnloadFileProc* unloadFileProcPtr;
				/* Procedure that unloads a loaded module */
};

/* Flags for conversion of doubles to digit strings */

#define TCL_DD_E_FORMAT 0x2	/* Use a fixed-length string of digits,
				 * suitable for E format*/
#define TCL_DD_F_FORMAT 0x3	/* Use a fixed number of digits after the
				 * decimal point, suitable for F format */
#define TCL_DD_SHORTEST 0x4	/* Use the shortest possible string */
#define TCL_DD_NO_QUICK 0x8	/* Debug flag: forbid quick FP conversion */

#define TCL_DD_CONVERSION_TYPE_MASK	0x3
				/* Mask to isolate the conversion type */

/*
 *----------------------------------------------------------------
 * Procedures shared among Tcl modules but not used by the outside world:
 *----------------------------------------------------------------
 */

MODULE_SCOPE void	TclAdvanceContinuations(Tcl_Size *line, Tcl_Size **next,
			    int loc);
MODULE_SCOPE void	TclAdvanceLines(Tcl_Size *line, const char *start,
			    const char *end);
MODULE_SCOPE void	TclAppendBytesToByteArray(Tcl_Obj *objPtr,
			    const unsigned char *bytes, Tcl_Size len);
MODULE_SCOPE void	TclAppendUtfToUtf(Tcl_Obj *objPtr,
			    const char *bytes, Tcl_Size numBytes);
MODULE_SCOPE void	TclArgumentEnter(Tcl_Interp *interp,
			    Tcl_Obj *objv[], Tcl_Size objc, CmdFrame *cf);
MODULE_SCOPE void	TclArgumentRelease(Tcl_Interp *interp,
			    Tcl_Obj *objv[], Tcl_Size objc);
MODULE_SCOPE void	TclArgumentBCEnter(Tcl_Interp *interp,
			    Tcl_Obj *objv[], Tcl_Size objc,
			    void *codePtr, CmdFrame *cfPtr, Tcl_Size cmd,
			    Tcl_Size pc);
MODULE_SCOPE void	TclArgumentBCRelease(Tcl_Interp *interp,
			    CmdFrame *cfPtr);
MODULE_SCOPE void	TclArgumentGet(Tcl_Interp *interp, Tcl_Obj *obj,
			    CmdFrame **cfPtrPtr, int *wordPtr);
MODULE_SCOPE int	TclAsyncNotifier(int sigNumber, Tcl_ThreadId threadId,
			    void *clientData, int *flagPtr, int value);
MODULE_SCOPE void	TclAsyncMarkFromNotifier(void);
MODULE_SCOPE double	TclBignumToDouble(const void *bignum);
MODULE_SCOPE int	TclByteArrayMatch(const unsigned char *string,
			    Tcl_Size strLen, const unsigned char *pattern,
			    Tcl_Size ptnLen, int flags);
MODULE_SCOPE double	TclCeil(const void *a);
MODULE_SCOPE void	TclChannelPreserve(Tcl_Channel chan);
MODULE_SCOPE void	TclChannelRelease(Tcl_Channel chan);
MODULE_SCOPE int	TclChannelGetBlockingMode(Tcl_Channel chan);
MODULE_SCOPE int	TclCheckArrayTraces(Tcl_Interp *interp, Var *varPtr,
			    Var *arrayPtr, Tcl_Obj *name, int index);
MODULE_SCOPE int	TclCheckEmptyString(Tcl_Obj *objPtr);
MODULE_SCOPE int	TclChanCaughtErrorBypass(Tcl_Interp *interp,
			    Tcl_Channel chan);
MODULE_SCOPE Tcl_ObjCmdProc2 TclChannelNamesCmd;
MODULE_SCOPE int TclChanIsBinary(Tcl_Channel chan);
MODULE_SCOPE Tcl_NRPostProc TclClearRootEnsemble;
MODULE_SCOPE int	TclCompareTwoNumbers(Tcl_Obj *valuePtr,
			    Tcl_Obj *value2Ptr);
MODULE_SCOPE ContLineLoc *TclContinuationsEnter(Tcl_Obj *objPtr, Tcl_Size num,
			    Tcl_Size *loc);
MODULE_SCOPE void	TclContinuationsEnterDerived(Tcl_Obj *objPtr,
			    Tcl_Size start, Tcl_Size *clNext);
MODULE_SCOPE ContLineLoc *TclContinuationsGet(Tcl_Obj *objPtr);
MODULE_SCOPE void	TclContinuationsCopy(Tcl_Obj *objPtr,
			    Tcl_Obj *originObjPtr);
MODULE_SCOPE Tcl_Size	TclConvertElement(const char *src, Tcl_Size length,
			    char *dst, int flags);
MODULE_SCOPE Tcl_Command TclCreateObjCommandInNs(Tcl_Interp *interp,
			    const char *cmdName, Tcl_Namespace *nsPtr,
			    Tcl_ObjCmdProc2 *proc, void *clientData,
			    Tcl_CmdDeleteProc *deleteProc);
MODULE_SCOPE Tcl_Command TclCreateEnsembleInNs(Tcl_Interp *interp,
			    const char *name, Tcl_Namespace *nameNamespacePtr,
			    Tcl_Namespace *ensembleNamespacePtr, int flags);
MODULE_SCOPE void	TclDeleteNamespaceVars(Namespace *nsPtr);
MODULE_SCOPE void	TclDeleteNamespaceChildren(Namespace *nsPtr);
MODULE_SCOPE Tcl_Size	TclDictGetSize(Tcl_Obj *dictPtr);
MODULE_SCOPE int	TclFindDictElement(Tcl_Interp *interp,
			    const char *dict, Tcl_Size dictLength,
			    const char **elementPtr, const char **nextPtr,
			    Tcl_Size *sizePtr, int *literalPtr);
MODULE_SCOPE Tcl_Obj *	TclDictObjSmartRef(Tcl_Interp *interp, Tcl_Obj *);
MODULE_SCOPE int	TclDictGet(Tcl_Interp *interp, Tcl_Obj *dictPtr,
			    const char *key, Tcl_Obj **valuePtrPtr);
MODULE_SCOPE int	TclDictPut(Tcl_Interp *interp, Tcl_Obj *dictPtr,
			    const char *key, Tcl_Obj *valuePtr);
MODULE_SCOPE int	TclDictPutString(Tcl_Interp *interp, Tcl_Obj *dictPtr,
			    const char *key, const char *value);
MODULE_SCOPE int	TclDictRemove(Tcl_Interp *interp, Tcl_Obj *dictPtr,
			    const char *key);
/* TIP #280 - Modified token based evaluation, with line information. */
MODULE_SCOPE int	TclEvalEx(Tcl_Interp *interp, const char *script,
			    Tcl_Size numBytes, int flags, Tcl_Size line,
			    Tcl_Size *clNextOuter, const char *outerScript);
MODULE_SCOPE Tcl_ObjCmdProc2 TclFileAttrsCmd;
MODULE_SCOPE Tcl_ObjCmdProc2 TclFileCopyCmd;
MODULE_SCOPE Tcl_ObjCmdProc2 TclFileDeleteCmd;
MODULE_SCOPE Tcl_ObjCmdProc2 TclFileLinkCmd;
MODULE_SCOPE Tcl_ObjCmdProc2 TclFileMakeDirsCmd;
MODULE_SCOPE Tcl_ObjCmdProc2 TclFileReadLinkCmd;
MODULE_SCOPE Tcl_ObjCmdProc2 TclFileRenameCmd;
MODULE_SCOPE Tcl_ObjCmdProc2 TclFileTempDirCmd;
MODULE_SCOPE Tcl_ObjCmdProc2 TclFileTemporaryCmd;
MODULE_SCOPE Tcl_ObjCmdProc2 TclFileHomeCmd;
MODULE_SCOPE Tcl_ObjCmdProc2 TclFileTildeExpandCmd;
MODULE_SCOPE void	TclCreateLateExitHandler(Tcl_ExitProc *proc,
			    void *clientData);
MODULE_SCOPE void	TclDeleteLateExitHandler(Tcl_ExitProc *proc,
			    void *clientData);
MODULE_SCOPE char *	TclDStringAppendObj(Tcl_DString *dsPtr,
			    Tcl_Obj *objPtr);
MODULE_SCOPE char *	TclDStringAppendDString(Tcl_DString *dsPtr,
			    Tcl_DString *toAppendPtr);
MODULE_SCOPE Tcl_Obj *const *TclFetchEnsembleRoot(Tcl_Interp *interp,
			    Tcl_Obj *const *objv, Tcl_Size objc,
			    Tcl_Size *objcPtr);
MODULE_SCOPE Tcl_Obj *const *TclEnsembleGetRewriteValues(Tcl_Interp *interp);
MODULE_SCOPE Tcl_Namespace *TclEnsureNamespace(Tcl_Interp *interp,
			    Tcl_Namespace *namespacePtr);
MODULE_SCOPE void	TclFinalizeAllocSubsystem(void);
MODULE_SCOPE void	TclFinalizeAsync(void);
MODULE_SCOPE void	TclFinalizeDoubleConversion(void);
MODULE_SCOPE void	TclFinalizeEncodingSubsystem(void);
MODULE_SCOPE void	TclFinalizeEnvironment(void);
MODULE_SCOPE void	TclFinalizeEvaluation(void);
MODULE_SCOPE void	TclFinalizeExecution(void);
MODULE_SCOPE void	TclFinalizeIOSubsystem(void);
MODULE_SCOPE void	TclFinalizeFilesystem(void);
MODULE_SCOPE void	TclResetFilesystem(void);
MODULE_SCOPE void	TclFinalizeLoad(void);
MODULE_SCOPE void	TclFinalizeLock(void);
MODULE_SCOPE void	TclFinalizeMemorySubsystem(void);
MODULE_SCOPE void	TclFinalizeNotifier(void);
MODULE_SCOPE void	TclFinalizeObjects(void);
MODULE_SCOPE void	TclFinalizePreserve(void);
MODULE_SCOPE void	TclFinalizeSynchronization(void);
MODULE_SCOPE void	TclInitThreadAlloc(void);
MODULE_SCOPE void	TclFinalizeThreadAlloc(void);
MODULE_SCOPE void	TclFinalizeThreadAllocThread(void);
MODULE_SCOPE void	TclFinalizeThreadData(int quick);
MODULE_SCOPE void	TclFinalizeThreadObjects(void);
MODULE_SCOPE double	TclFloor(const void *a);
MODULE_SCOPE void	TclFormatNaN(double value, char *buffer);
MODULE_SCOPE int	TclFSFileAttrIndex(Tcl_Obj *pathPtr,
			    const char *attributeName, int *indexPtr);
MODULE_SCOPE Tcl_Command TclNRCreateCommandInNs(Tcl_Interp *interp,
			    const char *cmdName, Tcl_Namespace *nsPtr,
			    Tcl_ObjCmdProc2 *proc, Tcl_ObjCmdProc2 *nreProc,
			    void *clientData, Tcl_CmdDeleteProc *deleteProc);
MODULE_SCOPE int	TclNREvalFile(Tcl_Interp *interp, Tcl_Obj *pathPtr,
			    const char *encodingName);
MODULE_SCOPE int *	TclGetAsyncReadyPtr(void);
MODULE_SCOPE Tcl_Obj *	TclGetBgErrorHandler(Tcl_Interp *interp);
MODULE_SCOPE int	TclGetChannelFromObj(Tcl_Interp *interp,
			    Tcl_Obj *objPtr, Tcl_Channel *chanPtr,
			    int *modePtr, int flags);
MODULE_SCOPE CmdFrame *	TclGetCmdFrameForProcedure(Proc *procPtr);
MODULE_SCOPE int	TclGetCompletionCodeFromObj(Tcl_Interp *interp,
			    Tcl_Obj *value, int *code);
MODULE_SCOPE Proc *	TclGetLambdaFromObj(Tcl_Interp *interp,
			    Tcl_Obj *objPtr, Tcl_Obj **nsObjPtrPtr);
MODULE_SCOPE Tcl_Obj *	TclGetProcessGlobalValue(ProcessGlobalValue *pgvPtr);
MODULE_SCOPE Tcl_Obj *	TclGetSourceFromFrame(CmdFrame *cfPtr, Tcl_Size objc,
			    Tcl_Obj *const objv[]);
MODULE_SCOPE char *	TclGetStringStorage(Tcl_Obj *objPtr,
			    Tcl_Size *sizePtr);
MODULE_SCOPE int	TclGetLoadedLibraries(Tcl_Interp *interp,
				const char *targetName,
				const char *packageName);
MODULE_SCOPE int	TclGetWideBitsFromObj(Tcl_Interp *, Tcl_Obj *,
				Tcl_WideInt *);
MODULE_SCOPE int	TclCompareStringKeys(void *keyPtr, Tcl_HashEntry *hPtr);
MODULE_SCOPE size_t	TclHashStringKey(Tcl_HashTable *tablePtr, void *keyPtr);
MODULE_SCOPE int	TclIncrObj(Tcl_Interp *interp, Tcl_Obj *valuePtr,
			    Tcl_Obj *incrPtr);
MODULE_SCOPE Tcl_Obj *	TclIncrObjVar2(Tcl_Interp *interp, Tcl_Obj *part1Ptr,
			    Tcl_Obj *part2Ptr, Tcl_Obj *incrPtr, int flags);
MODULE_SCOPE Tcl_ObjCmdProc2 TclInfoExistsCmd;
MODULE_SCOPE Tcl_ObjCmdProc2 TclInfoCoroutineCmd;
MODULE_SCOPE Tcl_Obj *	TclInfoFrame(Tcl_Interp *interp, CmdFrame *framePtr);
MODULE_SCOPE Tcl_ObjCmdProc2 TclInfoGlobalsCmd;
MODULE_SCOPE Tcl_ObjCmdProc2 TclInfoLocalsCmd;
MODULE_SCOPE Tcl_ObjCmdProc2 TclInfoVarsCmd;
MODULE_SCOPE Tcl_ObjCmdProc2 TclInfoConstsCmd;
MODULE_SCOPE Tcl_ObjCmdProc2 TclInfoConstantCmd;
MODULE_SCOPE void	TclInitAlloc(void);
MODULE_SCOPE void	TclInitDbCkalloc(void);
MODULE_SCOPE void	TclInitDoubleConversion(void);
MODULE_SCOPE void	TclInitEmbeddedConfigurationInformation(
			    Tcl_Interp *interp);
MODULE_SCOPE void	TclInitEncodingSubsystem(void);
MODULE_SCOPE void	TclInitIOSubsystem(void);
MODULE_SCOPE void	TclInitLimitSupport(Tcl_Interp *interp);
MODULE_SCOPE void	TclInitNamespaceSubsystem(void);
MODULE_SCOPE void	TclInitNotifier(void);
MODULE_SCOPE void	TclInitObjSubsystem(void);
MODULE_SCOPE int	TclInterpReady(Tcl_Interp *interp);
MODULE_SCOPE int	TclIsBareword(int byte);
MODULE_SCOPE Tcl_Obj *	TclJoinPath(Tcl_Size elements, Tcl_Obj * const objv[],
			    int forceRelative);
MODULE_SCOPE Tcl_Obj *	TclGetHomeDirObj(Tcl_Interp *interp, const char *user);
MODULE_SCOPE Tcl_Obj *	TclResolveTildePath(Tcl_Interp *interp,
			    Tcl_Obj *pathObj);
MODULE_SCOPE Tcl_Obj *	TclResolveTildePathList(Tcl_Obj *pathsObj);
MODULE_SCOPE int	TclJoinThread(Tcl_ThreadId id, int *result);
MODULE_SCOPE void	TclLimitRemoveAllHandlers(Tcl_Interp *interp);
MODULE_SCOPE Tcl_Obj *	TclLindexList(Tcl_Interp *interp,
			    Tcl_Obj *listPtr, Tcl_Obj *argPtr);
MODULE_SCOPE Tcl_Obj *	TclLindexFlat(Tcl_Interp *interp, Tcl_Obj *listPtr,
			    Tcl_Size indexCount, Tcl_Obj *const indexArray[]);
MODULE_SCOPE Tcl_Obj *	TclListObjGetElement(Tcl_Obj *listObj, Tcl_Size index);
/* TIP #280 */
MODULE_SCOPE void	TclListLines(Tcl_Obj *listObj, Tcl_Size line, Tcl_Size n,
			    Tcl_Size *lines, Tcl_Obj *const *elems);
MODULE_SCOPE Tcl_Obj *	TclListObjCopy(Tcl_Interp *interp, Tcl_Obj *listPtr);
MODULE_SCOPE int	TclListObjAppendElements(Tcl_Interp *interp,
			    Tcl_Obj *toObj, Tcl_Size elemCount,
			    Tcl_Obj *const elemObjv[]);
MODULE_SCOPE Tcl_Obj *	TclListObjRange(Tcl_Interp *interp, Tcl_Obj *listPtr,
			    Tcl_Size fromIdx, Tcl_Size toIdx);
MODULE_SCOPE Tcl_Obj *	TclLsetList(Tcl_Interp *interp, Tcl_Obj *listPtr,
			    Tcl_Obj *indexPtr, Tcl_Obj *valuePtr);
MODULE_SCOPE Tcl_Obj *	TclLsetFlat(Tcl_Interp *interp, Tcl_Obj *listPtr,
			    Tcl_Size indexCount, Tcl_Obj *const indexArray[],
			    Tcl_Obj *valuePtr);
MODULE_SCOPE Tcl_Command TclMakeEnsemble(Tcl_Interp *interp, const char *name,
			    const EnsembleImplMap map[]);
MODULE_SCOPE Tcl_Size	TclMaxListLength(const char *bytes, Tcl_Size numBytes,
			    const char **endPtr);
MODULE_SCOPE int	TclMergeReturnOptions(Tcl_Interp *interp, Tcl_Size objc,
			    Tcl_Obj *const objv[], Tcl_Obj **optionsPtrPtr,
			    int *codePtr, int *levelPtr);
MODULE_SCOPE Tcl_Obj *	TclNoErrorStack(Tcl_Interp *interp, Tcl_Obj *options);
MODULE_SCOPE int	TclNokia770Doubles(void);
MODULE_SCOPE void	TclNsDecrRefCount(Namespace *nsPtr);
MODULE_SCOPE int	TclNamespaceDeleted(Namespace *nsPtr);
MODULE_SCOPE void	TclObjVarErrMsg(Tcl_Interp *interp, Tcl_Obj *part1Ptr,
			    Tcl_Obj *part2Ptr, const char *operation,
			    const char *reason, int index);
#ifndef TCL_NO_DEPRECATED
MODULE_SCOPE Tcl_ObjCmdProc TclObjInterpProc;
#endif
MODULE_SCOPE Tcl_ObjCmdProc2 TclObjInterpProc2;
#define TclObjInterpProc TclGetObjInterpProc()
#define TclObjInterpProc2 TclGetObjInterpProc2()
MODULE_SCOPE int	TclObjInvokeNamespace(Tcl_Interp *interp,
			    Tcl_Size objc, Tcl_Obj *const objv[],
			    Tcl_Namespace *nsPtr, int flags);
MODULE_SCOPE int	TclObjUnsetVar2(Tcl_Interp *interp,
			    Tcl_Obj *part1Ptr, Tcl_Obj *part2Ptr, int flags);
MODULE_SCOPE int	TclParseBackslash(const char *src,
			    Tcl_Size numBytes, Tcl_Size *readPtr, char *dst);
MODULE_SCOPE int	TclParseNumber(Tcl_Interp *interp, Tcl_Obj *objPtr,
			    const char *expected, const char *bytes,
			    Tcl_Size numBytes, const char **endPtrPtr, int flags);
MODULE_SCOPE void	TclParseInit(Tcl_Interp *interp, const char *string,
			    Tcl_Size numBytes, Tcl_Parse *parsePtr);
MODULE_SCOPE Tcl_Size	TclParseAllWhiteSpace(const char *src, Tcl_Size numBytes);
MODULE_SCOPE int	TclProcessReturn(Tcl_Interp *interp,
			    int code, int level, Tcl_Obj *returnOpts);
MODULE_SCOPE void	TclUndoRefCount(Tcl_Obj *objPtr);
MODULE_SCOPE int	TclpObjLstat(Tcl_Obj *pathPtr, Tcl_StatBuf *buf);
MODULE_SCOPE Tcl_Obj *	TclpTempFileName(void);
MODULE_SCOPE Tcl_Obj *	TclpTempFileNameForLibrary(Tcl_Interp *interp,
			    Tcl_Obj* pathPtr);
MODULE_SCOPE Tcl_Obj *	TclNewArithSeriesObj(Tcl_Interp *interp,
			    int useDoubles, Tcl_Obj *startObj, Tcl_Obj *endObj,
			    Tcl_Obj *stepObj, Tcl_Obj *lenObj);
MODULE_SCOPE Tcl_Obj *	TclNewFSPathObj(Tcl_Obj *dirPtr, const char *addStrRep,
			    Tcl_Size len);
MODULE_SCOPE void	TclpAlertNotifier(void *clientData);
MODULE_SCOPE void *	TclpNotifierData(void);
MODULE_SCOPE void	TclpServiceModeHook(int mode);
MODULE_SCOPE void	TclpSetTimer(const Tcl_Time *timePtr);
MODULE_SCOPE int	TclpWaitForEvent(const Tcl_Time *timePtr);
MODULE_SCOPE void	TclpCreateFileHandler(int fd, int mask,
			    Tcl_FileProc *proc, void *clientData);
MODULE_SCOPE int	TclpDeleteFile(const void *path);
MODULE_SCOPE void	TclpDeleteFileHandler(int fd);
MODULE_SCOPE void	TclpFinalizeCondition(Tcl_Condition *condPtr);
MODULE_SCOPE void	TclpFinalizeMutex(Tcl_Mutex *mutexPtr);
MODULE_SCOPE void	TclpFinalizeNotifier(void *clientData);
MODULE_SCOPE void	TclpFinalizePipes(void);
MODULE_SCOPE void	TclpFinalizeSockets(void);
#ifdef _WIN32
MODULE_SCOPE void	TclInitSockets(void);
#else
#define TclInitSockets() /* do nothing */
#endif
struct addrinfo; /* forward declaration, needed for TclCreateSocketAddress */
MODULE_SCOPE int	TclCreateSocketAddress(Tcl_Interp *interp,
			    struct addrinfo **addrlist,
			    const char *host, int port, int willBind,
			    const char **errorMsgPtr);
MODULE_SCOPE int	TclpThreadCreate(Tcl_ThreadId *idPtr,
			    Tcl_ThreadCreateProc *proc, void *clientData,
			    TCL_HASH_TYPE stackSize, int flags);
MODULE_SCOPE Tcl_Size	TclpFindVariable(const char *name, Tcl_Size *lengthPtr);
MODULE_SCOPE void	TclpInitLibraryPath(char **valuePtr,
			    TCL_HASH_TYPE *lengthPtr, Tcl_Encoding *encodingPtr);
MODULE_SCOPE void	TclpInitLock(void);
MODULE_SCOPE void *	TclpInitNotifier(void);
MODULE_SCOPE void	TclpInitPlatform(void);
MODULE_SCOPE void	TclpInitUnlock(void);
MODULE_SCOPE Tcl_Obj *	TclpObjListVolumes(void);
MODULE_SCOPE void	TclpGlobalLock(void);
MODULE_SCOPE void	TclpGlobalUnlock(void);
MODULE_SCOPE int	TclpObjNormalizePath(Tcl_Interp *interp,
			    Tcl_Obj *pathPtr, int nextCheckpoint);
MODULE_SCOPE void	TclpNativeJoinPath(Tcl_Obj *prefix, const char *joining);
MODULE_SCOPE Tcl_Obj *	TclpNativeSplitPath(Tcl_Obj *pathPtr, Tcl_Size *lenPtr);
MODULE_SCOPE Tcl_PathType TclpGetNativePathType(Tcl_Obj *pathPtr,
			    Tcl_Size *driveNameLengthPtr, Tcl_Obj **driveNameRef);
MODULE_SCOPE int	TclCrossFilesystemCopy(Tcl_Interp *interp,
			    Tcl_Obj *source, Tcl_Obj *target);
MODULE_SCOPE int	TclpMatchInDirectory(Tcl_Interp *interp,
			    Tcl_Obj *resultPtr, Tcl_Obj *pathPtr,
			    const char *pattern, Tcl_GlobTypeData *types);
MODULE_SCOPE void	*TclpGetNativeCwd(void *clientData);
MODULE_SCOPE Tcl_FSDupInternalRepProc TclNativeDupInternalRep;
MODULE_SCOPE Tcl_Obj *	TclpObjLink(Tcl_Obj *pathPtr, Tcl_Obj *toPtr,
			    int linkType);
MODULE_SCOPE int	TclpObjChdir(Tcl_Obj *pathPtr);
MODULE_SCOPE Tcl_Channel TclpOpenTemporaryFile(Tcl_Obj *dirObj,
			    Tcl_Obj *basenameObj, Tcl_Obj *extensionObj,
			    Tcl_Obj *resultingNameObj);
MODULE_SCOPE void	TclPkgFileSeen(Tcl_Interp *interp,
			    const char *fileName);
MODULE_SCOPE void *	TclInitPkgFiles(Tcl_Interp *interp);
MODULE_SCOPE Tcl_Obj *	TclPathPart(Tcl_Interp *interp, Tcl_Obj *pathPtr,
			    Tcl_PathPart portion);
MODULE_SCOPE char *	TclpReadlink(const char *fileName,
			    Tcl_DString *linkPtr);
MODULE_SCOPE void	TclpSetVariables(Tcl_Interp *interp);
MODULE_SCOPE void *	TclThreadStorageKeyGet(Tcl_ThreadDataKey *keyPtr);
MODULE_SCOPE void	TclThreadStorageKeySet(Tcl_ThreadDataKey *keyPtr,
			    void *data);
MODULE_SCOPE TCL_NORETURN void TclpThreadExit(int status);
MODULE_SCOPE void	TclRememberCondition(Tcl_Condition *mutex);
MODULE_SCOPE void	TclRememberJoinableThread(Tcl_ThreadId id);
MODULE_SCOPE void	TclRememberMutex(Tcl_Mutex *mutex);
MODULE_SCOPE void	TclRemoveScriptLimitCallbacks(Tcl_Interp *interp);
MODULE_SCOPE int	TclReToGlob(Tcl_Interp *interp, const char *reStr,
			    Tcl_Size reStrLen, Tcl_DString *dsPtr, int *flagsPtr,
			    int *quantifiersFoundPtr);
MODULE_SCOPE Tcl_Size	TclScanElement(const char *string, Tcl_Size length,
			    char *flagPtr);
MODULE_SCOPE void	TclSetBgErrorHandler(Tcl_Interp *interp,
			    Tcl_Obj *cmdPrefix);
MODULE_SCOPE void	TclSetBignumInternalRep(Tcl_Obj *objPtr,
			    void *bignumValue);
MODULE_SCOPE int	TclSetBooleanFromAny(Tcl_Interp *interp,
			    Tcl_Obj *objPtr);
MODULE_SCOPE void	TclSetCmdNameObj(Tcl_Interp *interp, Tcl_Obj *objPtr,
			    Command *cmdPtr);
MODULE_SCOPE void	TclSetDuplicateObj(Tcl_Obj *dupPtr, Tcl_Obj *objPtr);
MODULE_SCOPE void	TclSetProcessGlobalValue(ProcessGlobalValue *pgvPtr,
			    Tcl_Obj *newValue);
MODULE_SCOPE void	TclSignalExitThread(Tcl_ThreadId id, int result);
MODULE_SCOPE void	TclSpellFix(Tcl_Interp *interp,
			    Tcl_Obj *const *objv, Tcl_Size objc, Tcl_Size subIdx,
			    Tcl_Obj *bad, Tcl_Obj *fix);
MODULE_SCOPE void *	TclStackRealloc(Tcl_Interp *interp, void *ptr,
			    TCL_HASH_TYPE numBytes);
typedef int (*memCmpFn_t)(const void*, const void*, size_t);
MODULE_SCOPE int	TclStringCmp(Tcl_Obj *value1Ptr, Tcl_Obj *value2Ptr,
			    int checkEq, int nocase, Tcl_Size reqlength);
MODULE_SCOPE int	TclStringMatch(const char *str, Tcl_Size strLen,
			    const char *pattern, int ptnLen, int flags);
MODULE_SCOPE int	TclStringMatchObj(Tcl_Obj *stringObj,
			    Tcl_Obj *patternObj, int flags);
MODULE_SCOPE void	TclSubstCompile(Tcl_Interp *interp, const char *bytes,
			    Tcl_Size numBytes, int flags, Tcl_Size line,
			    struct CompileEnv *envPtr);
MODULE_SCOPE int	TclSubstOptions(Tcl_Interp *interp, Tcl_Size numOpts,
			    Tcl_Obj *const opts[], int *flagPtr);
MODULE_SCOPE void	TclSubstParse(Tcl_Interp *interp, const char *bytes,
			    Tcl_Size numBytes, int flags, Tcl_Parse *parsePtr,
			    Tcl_InterpState *statePtr);
MODULE_SCOPE int	TclSubstTokens(Tcl_Interp *interp, Tcl_Token *tokenPtr,
			    Tcl_Size count, int *tokensLeftPtr, Tcl_Size line,
			    Tcl_Size *clNextOuter, const char *outerScript);
MODULE_SCOPE Tcl_Size	TclTrim(const char *bytes, Tcl_Size numBytes,
			    const char *trim, Tcl_Size numTrim,
			    Tcl_Size *trimRight);
MODULE_SCOPE Tcl_Size	TclTrimLeft(const char *bytes, Tcl_Size numBytes,
			    const char *trim, Tcl_Size numTrim);
MODULE_SCOPE Tcl_Size	TclTrimRight(const char *bytes, Tcl_Size numBytes,
			    const char *trim, Tcl_Size numTrim);
MODULE_SCOPE const char*TclGetCommandTypeName(Tcl_Command command);
MODULE_SCOPE void	TclRegisterCommandTypeName(
			    Tcl_ObjCmdProc2 *implementationProc,
			    const char *nameStr);
MODULE_SCOPE int	TclUtfCmp(const char *cs, const char *ct);
MODULE_SCOPE int	TclUtfCasecmp(const char *cs, const char *ct);
MODULE_SCOPE int	TclUtfCount(int ch);
MODULE_SCOPE Tcl_Obj *	TclpNativeToNormalized(void *clientData);
MODULE_SCOPE Tcl_Obj *	TclpFilesystemPathType(Tcl_Obj *pathPtr);
MODULE_SCOPE int	TclpDlopen(Tcl_Interp *interp, Tcl_Obj *pathPtr,
			    Tcl_LoadHandle *loadHandle,
			    Tcl_FSUnloadFileProc **unloadProcPtr, int flags);
MODULE_SCOPE int	TclpUtime(Tcl_Obj *pathPtr, struct utimbuf *tval);
#ifdef TCL_LOAD_FROM_MEMORY
MODULE_SCOPE void *	TclpLoadMemoryGetBuffer(Tcl_Interp *interp, int size);
MODULE_SCOPE int	TclpLoadMemory(Tcl_Interp *interp, void *buffer,
			    int size, int codeSize, Tcl_LoadHandle *loadHandle,
			    Tcl_FSUnloadFileProc **unloadProcPtr, int flags);
#endif
MODULE_SCOPE void	TclInitThreadStorage(void);
MODULE_SCOPE void	TclFinalizeThreadDataThread(void);
MODULE_SCOPE void	TclFinalizeThreadStorage(void);

#ifdef TCL_WIDE_CLICKS
MODULE_SCOPE long long	TclpGetWideClicks(void);
MODULE_SCOPE double	TclpWideClicksToNanoseconds(long long clicks);
MODULE_SCOPE double	TclpWideClickInMicrosec(void);
#else
#   ifdef _WIN32
#	define TCL_WIDE_CLICKS 1
MODULE_SCOPE long long	TclpGetWideClicks(void);
MODULE_SCOPE double	TclpWideClickInMicrosec(void);
#	define TclpWideClicksToNanoseconds(clicks) \
		((double)(clicks) * TclpWideClickInMicrosec() * 1000)
#   endif
#endif
MODULE_SCOPE long long	TclpGetMicroseconds(void);

MODULE_SCOPE int	TclZlibInit(Tcl_Interp *interp);
MODULE_SCOPE void *	TclpThreadCreateKey(void);
MODULE_SCOPE void	TclpThreadDeleteKey(void *keyPtr);
MODULE_SCOPE void	TclpThreadSetGlobalTSD(void *tsdKeyPtr, void *ptr);
MODULE_SCOPE void *	TclpThreadGetGlobalTSD(void *tsdKeyPtr);
MODULE_SCOPE void	TclErrorStackResetIf(Tcl_Interp *interp,
			    const char *msg, Tcl_Size length);
/* Tip 430 */
MODULE_SCOPE int	TclZipfs_Init(Tcl_Interp *interp);
MODULE_SCOPE int	TclIsZipfsPath(const char *path);
MODULE_SCOPE void	TclZipfsFinalize(void);

/*
 * Many parsing tasks need a common definition of whitespace.
 * Use this routine and macro to achieve that and place
 * optimization (fragile on changes) in one place.
 */

MODULE_SCOPE int	TclIsSpaceProc(int byte);
#define TclIsSpaceProcM(byte) \
    (((byte) > 0x20) ? 0 : TclIsSpaceProc(byte))

/*
 *----------------------------------------------------------------
 * Command procedures in the generic core:
 *----------------------------------------------------------------
 */

MODULE_SCOPE Tcl_ObjCmdProc2 Tcl_AfterObjCmd;
MODULE_SCOPE Tcl_ObjCmdProc2 Tcl_AppendObjCmd;
MODULE_SCOPE Tcl_ObjCmdProc2 Tcl_ApplyObjCmd;
MODULE_SCOPE Tcl_Command TclInitArrayCmd(Tcl_Interp *interp);
MODULE_SCOPE Tcl_Command TclInitBinaryCmd(Tcl_Interp *interp);
MODULE_SCOPE Tcl_ObjCmdProc2 Tcl_BreakObjCmd;
MODULE_SCOPE Tcl_ObjCmdProc2 Tcl_CatchObjCmd;
MODULE_SCOPE Tcl_ObjCmdProc2 Tcl_CdObjCmd;
MODULE_SCOPE Tcl_Command TclInitChanCmd(Tcl_Interp *interp);
MODULE_SCOPE Tcl_ObjCmdProc2 TclChanCreateObjCmd;
MODULE_SCOPE Tcl_ObjCmdProc2 TclChanPostEventObjCmd;
MODULE_SCOPE Tcl_ObjCmdProc2 TclChanPopObjCmd;
MODULE_SCOPE Tcl_ObjCmdProc2 TclChanPushObjCmd;
MODULE_SCOPE void	TclClockInit(Tcl_Interp *interp);
MODULE_SCOPE Tcl_ObjCmdProc2 TclClockOldscanObjCmd;
MODULE_SCOPE Tcl_ObjCmdProc2 Tcl_CloseObjCmd;
MODULE_SCOPE Tcl_ObjCmdProc2 Tcl_ConcatObjCmd;
MODULE_SCOPE Tcl_ObjCmdProc2 Tcl_ConstObjCmd;
MODULE_SCOPE Tcl_ObjCmdProc2 Tcl_ContinueObjCmd;
MODULE_SCOPE Tcl_TimerToken TclCreateAbsoluteTimerHandler(
			    Tcl_Time *timePtr, Tcl_TimerProc *proc,
			    void *clientData);
MODULE_SCOPE Tcl_ObjCmdProc2 TclDefaultBgErrorHandlerObjCmd;
MODULE_SCOPE Tcl_Command TclInitDictCmd(Tcl_Interp *interp);
MODULE_SCOPE int	TclDictWithFinish(Tcl_Interp *interp, Var *varPtr,
			    Var *arrayPtr, Tcl_Obj *part1Ptr,
			    Tcl_Obj *part2Ptr, int index, int pathc,
			    Tcl_Obj *const pathv[], Tcl_Obj *keysPtr);
MODULE_SCOPE Tcl_Obj *	TclDictWithInit(Tcl_Interp *interp, Tcl_Obj *dictPtr,
			    Tcl_Size pathc, Tcl_Obj *const pathv[]);
MODULE_SCOPE Tcl_ObjCmdProc2 Tcl_DisassembleObjCmd;
MODULE_SCOPE Tcl_ObjCmdProc2 TclLoadIcuObjCmd;

/* Assemble command function */
MODULE_SCOPE Tcl_ObjCmdProc2 Tcl_AssembleObjCmd;
MODULE_SCOPE Tcl_ObjCmdProc2 TclNRAssembleObjCmd;
MODULE_SCOPE Tcl_Command TclInitEncodingCmd(Tcl_Interp *interp);
MODULE_SCOPE Tcl_ObjCmdProc2 Tcl_EofObjCmd;
MODULE_SCOPE Tcl_ObjCmdProc2 Tcl_ErrorObjCmd;
MODULE_SCOPE Tcl_ObjCmdProc2 Tcl_EvalObjCmd;
MODULE_SCOPE Tcl_ObjCmdProc2 Tcl_ExecObjCmd;
MODULE_SCOPE Tcl_ObjCmdProc2 Tcl_ExitObjCmd;
MODULE_SCOPE Tcl_ObjCmdProc2 Tcl_ExprObjCmd;
MODULE_SCOPE Tcl_ObjCmdProc2 Tcl_FblockedObjCmd;
MODULE_SCOPE Tcl_ObjCmdProc2 Tcl_FconfigureObjCmd;
MODULE_SCOPE Tcl_ObjCmdProc2 Tcl_FcopyObjCmd;
MODULE_SCOPE Tcl_Command TclInitFileCmd(Tcl_Interp *interp);
MODULE_SCOPE Tcl_ObjCmdProc2 Tcl_FileEventObjCmd;
MODULE_SCOPE Tcl_ObjCmdProc2 Tcl_FlushObjCmd;
MODULE_SCOPE Tcl_ObjCmdProc2 Tcl_ForObjCmd;
MODULE_SCOPE Tcl_ObjCmdProc2 Tcl_ForeachObjCmd;
MODULE_SCOPE Tcl_ObjCmdProc2 Tcl_FormatObjCmd;
MODULE_SCOPE Tcl_ObjCmdProc2 Tcl_GetsObjCmd;
MODULE_SCOPE Tcl_ObjCmdProc2 Tcl_GlobalObjCmd;
MODULE_SCOPE Tcl_ObjCmdProc2 Tcl_GlobObjCmd;
MODULE_SCOPE Tcl_ObjCmdProc2 Tcl_IfObjCmd;
MODULE_SCOPE Tcl_ObjCmdProc2 Tcl_IncrObjCmd;
MODULE_SCOPE Tcl_Command TclInitInfoCmd(Tcl_Interp *interp);
MODULE_SCOPE Tcl_ObjCmdProc2 Tcl_InterpObjCmd;
MODULE_SCOPE Tcl_ObjCmdProc2 Tcl_JoinObjCmd;
MODULE_SCOPE Tcl_ObjCmdProc2 Tcl_LappendObjCmd;
MODULE_SCOPE Tcl_ObjCmdProc2 Tcl_LassignObjCmd;
MODULE_SCOPE Tcl_ObjCmdProc2 Tcl_LeditObjCmd;
MODULE_SCOPE Tcl_ObjCmdProc2 Tcl_LindexObjCmd;
MODULE_SCOPE Tcl_ObjCmdProc2 Tcl_LinsertObjCmd;
MODULE_SCOPE Tcl_ObjCmdProc2 Tcl_LlengthObjCmd;
MODULE_SCOPE Tcl_ObjCmdProc2 Tcl_ListObjCmd;
MODULE_SCOPE Tcl_ObjCmdProc2 Tcl_LmapObjCmd;
MODULE_SCOPE Tcl_ObjCmdProc2 Tcl_LoadObjCmd;
MODULE_SCOPE Tcl_ObjCmdProc2 Tcl_LpopObjCmd;
MODULE_SCOPE Tcl_ObjCmdProc2 Tcl_LrangeObjCmd;
MODULE_SCOPE Tcl_ObjCmdProc2 Tcl_LremoveObjCmd;
MODULE_SCOPE Tcl_ObjCmdProc2 Tcl_LrepeatObjCmd;
MODULE_SCOPE Tcl_ObjCmdProc2 Tcl_LreplaceObjCmd;
MODULE_SCOPE Tcl_ObjCmdProc2 Tcl_LreverseObjCmd;
MODULE_SCOPE Tcl_ObjCmdProc2 Tcl_LsearchObjCmd;
MODULE_SCOPE Tcl_ObjCmdProc2 Tcl_LseqObjCmd;
MODULE_SCOPE Tcl_ObjCmdProc2 Tcl_LsetObjCmd;
MODULE_SCOPE Tcl_ObjCmdProc2 Tcl_LsortObjCmd;
MODULE_SCOPE Tcl_Command TclInitNamespaceCmd(Tcl_Interp *interp);
MODULE_SCOPE Tcl_ObjCmdProc2 TclNamespaceEnsembleCmd;
MODULE_SCOPE Tcl_ObjCmdProc2 Tcl_OpenObjCmd;
MODULE_SCOPE Tcl_ObjCmdProc2 Tcl_PackageObjCmd;
MODULE_SCOPE Tcl_ObjCmdProc2 Tcl_PidObjCmd;
MODULE_SCOPE Tcl_Command TclInitPrefixCmd(Tcl_Interp *interp);
MODULE_SCOPE Tcl_ObjCmdProc2 Tcl_PutsObjCmd;
MODULE_SCOPE Tcl_ObjCmdProc2 Tcl_PwdObjCmd;
MODULE_SCOPE Tcl_ObjCmdProc2 Tcl_ReadObjCmd;
MODULE_SCOPE Tcl_ObjCmdProc2 Tcl_RegexpObjCmd;
MODULE_SCOPE Tcl_ObjCmdProc2 Tcl_RegsubObjCmd;
MODULE_SCOPE Tcl_ObjCmdProc2 Tcl_RenameObjCmd;
MODULE_SCOPE Tcl_ObjCmdProc2 Tcl_RepresentationCmd;
MODULE_SCOPE Tcl_ObjCmdProc2 Tcl_ReturnObjCmd;
MODULE_SCOPE Tcl_ObjCmdProc2 Tcl_ScanObjCmd;
MODULE_SCOPE Tcl_ObjCmdProc2 Tcl_SeekObjCmd;
MODULE_SCOPE Tcl_ObjCmdProc2 Tcl_SetObjCmd;
MODULE_SCOPE Tcl_ObjCmdProc2 Tcl_SplitObjCmd;
MODULE_SCOPE Tcl_ObjCmdProc2 Tcl_SocketObjCmd;
MODULE_SCOPE Tcl_ObjCmdProc2 Tcl_SourceObjCmd;
MODULE_SCOPE Tcl_Command TclInitStringCmd(Tcl_Interp *interp);
MODULE_SCOPE Tcl_ObjCmdProc2 Tcl_SubstObjCmd;
MODULE_SCOPE Tcl_ObjCmdProc2 Tcl_SwitchObjCmd;
MODULE_SCOPE Tcl_ObjCmdProc2 Tcl_TellObjCmd;
MODULE_SCOPE Tcl_ObjCmdProc2 Tcl_ThrowObjCmd;
MODULE_SCOPE Tcl_ObjCmdProc2 Tcl_TimeObjCmd;
MODULE_SCOPE Tcl_ObjCmdProc2 Tcl_TimeRateObjCmd;
MODULE_SCOPE Tcl_ObjCmdProc2 Tcl_TraceObjCmd;
MODULE_SCOPE Tcl_ObjCmdProc2 Tcl_TryObjCmd;
MODULE_SCOPE Tcl_ObjCmdProc2 Tcl_UnloadObjCmd;
MODULE_SCOPE Tcl_ObjCmdProc2 Tcl_UnsetObjCmd;
MODULE_SCOPE Tcl_ObjCmdProc2 Tcl_UpdateObjCmd;
MODULE_SCOPE Tcl_ObjCmdProc2 Tcl_UplevelObjCmd;
MODULE_SCOPE Tcl_ObjCmdProc2 Tcl_UpvarObjCmd;
MODULE_SCOPE Tcl_ObjCmdProc2 Tcl_VariableObjCmd;
MODULE_SCOPE Tcl_ObjCmdProc2 Tcl_VwaitObjCmd;
MODULE_SCOPE Tcl_ObjCmdProc2 Tcl_WhileObjCmd;

/*
 *----------------------------------------------------------------
 * Compilation procedures for commands in the generic core:
 *----------------------------------------------------------------
 */

MODULE_SCOPE CompileProc TclCompileAppendCmd;
MODULE_SCOPE CompileProc TclCompileArrayExistsCmd;
MODULE_SCOPE CompileProc TclCompileArraySetCmd;
MODULE_SCOPE CompileProc TclCompileArrayUnsetCmd;
MODULE_SCOPE CompileProc TclCompileBreakCmd;
MODULE_SCOPE CompileProc TclCompileCatchCmd;
MODULE_SCOPE CompileProc TclCompileClockClicksCmd;
MODULE_SCOPE CompileProc TclCompileClockReadingCmd;
MODULE_SCOPE CompileProc TclCompileConcatCmd;
MODULE_SCOPE CompileProc TclCompileConstCmd;
MODULE_SCOPE CompileProc TclCompileContinueCmd;
MODULE_SCOPE CompileProc TclCompileDictAppendCmd;
MODULE_SCOPE CompileProc TclCompileDictCreateCmd;
MODULE_SCOPE CompileProc TclCompileDictExistsCmd;
MODULE_SCOPE CompileProc TclCompileDictForCmd;
MODULE_SCOPE CompileProc TclCompileDictGetCmd;
MODULE_SCOPE CompileProc TclCompileDictGetWithDefaultCmd;
MODULE_SCOPE CompileProc TclCompileDictIncrCmd;
MODULE_SCOPE CompileProc TclCompileDictLappendCmd;
MODULE_SCOPE CompileProc TclCompileDictMapCmd;
MODULE_SCOPE CompileProc TclCompileDictMergeCmd;
MODULE_SCOPE CompileProc TclCompileDictSetCmd;
MODULE_SCOPE CompileProc TclCompileDictUnsetCmd;
MODULE_SCOPE CompileProc TclCompileDictUpdateCmd;
MODULE_SCOPE CompileProc TclCompileDictWithCmd;
MODULE_SCOPE CompileProc TclCompileEnsemble;
MODULE_SCOPE CompileProc TclCompileErrorCmd;
MODULE_SCOPE CompileProc TclCompileExprCmd;
MODULE_SCOPE CompileProc TclCompileForCmd;
MODULE_SCOPE CompileProc TclCompileForeachCmd;
MODULE_SCOPE CompileProc TclCompileFormatCmd;
MODULE_SCOPE CompileProc TclCompileGlobalCmd;
MODULE_SCOPE CompileProc TclCompileIfCmd;
MODULE_SCOPE CompileProc TclCompileInfoCommandsCmd;
MODULE_SCOPE CompileProc TclCompileInfoCoroutineCmd;
MODULE_SCOPE CompileProc TclCompileInfoExistsCmd;
MODULE_SCOPE CompileProc TclCompileInfoLevelCmd;
MODULE_SCOPE CompileProc TclCompileInfoObjectClassCmd;
MODULE_SCOPE CompileProc TclCompileInfoObjectIsACmd;
MODULE_SCOPE CompileProc TclCompileInfoObjectNamespaceCmd;
MODULE_SCOPE CompileProc TclCompileIncrCmd;
MODULE_SCOPE CompileProc TclCompileLappendCmd;
MODULE_SCOPE CompileProc TclCompileLassignCmd;
MODULE_SCOPE CompileProc TclCompileLindexCmd;
MODULE_SCOPE CompileProc TclCompileLinsertCmd;
MODULE_SCOPE CompileProc TclCompileListCmd;
MODULE_SCOPE CompileProc TclCompileLlengthCmd;
MODULE_SCOPE CompileProc TclCompileLmapCmd;
MODULE_SCOPE CompileProc TclCompileLrangeCmd;
MODULE_SCOPE CompileProc TclCompileLreplaceCmd;
MODULE_SCOPE CompileProc TclCompileLsetCmd;
MODULE_SCOPE CompileProc TclCompileNamespaceCodeCmd;
MODULE_SCOPE CompileProc TclCompileNamespaceCurrentCmd;
MODULE_SCOPE CompileProc TclCompileNamespaceOriginCmd;
MODULE_SCOPE CompileProc TclCompileNamespaceQualifiersCmd;
MODULE_SCOPE CompileProc TclCompileNamespaceTailCmd;
MODULE_SCOPE CompileProc TclCompileNamespaceUpvarCmd;
MODULE_SCOPE CompileProc TclCompileNamespaceWhichCmd;
MODULE_SCOPE CompileProc TclCompileNoOp;
MODULE_SCOPE CompileProc TclCompileObjectNextCmd;
MODULE_SCOPE CompileProc TclCompileObjectNextToCmd;
MODULE_SCOPE CompileProc TclCompileObjectSelfCmd;
MODULE_SCOPE CompileProc TclCompileRegexpCmd;
MODULE_SCOPE CompileProc TclCompileRegsubCmd;
MODULE_SCOPE CompileProc TclCompileReturnCmd;
MODULE_SCOPE CompileProc TclCompileSetCmd;
MODULE_SCOPE CompileProc TclCompileStringCatCmd;
MODULE_SCOPE CompileProc TclCompileStringCmpCmd;
MODULE_SCOPE CompileProc TclCompileStringEqualCmd;
MODULE_SCOPE CompileProc TclCompileStringFirstCmd;
MODULE_SCOPE CompileProc TclCompileStringIndexCmd;
MODULE_SCOPE CompileProc TclCompileStringInsertCmd;
MODULE_SCOPE CompileProc TclCompileStringIsCmd;
MODULE_SCOPE CompileProc TclCompileStringLastCmd;
MODULE_SCOPE CompileProc TclCompileStringLenCmd;
MODULE_SCOPE CompileProc TclCompileStringMapCmd;
MODULE_SCOPE CompileProc TclCompileStringMatchCmd;
MODULE_SCOPE CompileProc TclCompileStringRangeCmd;
MODULE_SCOPE CompileProc TclCompileStringReplaceCmd;
MODULE_SCOPE CompileProc TclCompileStringToLowerCmd;
MODULE_SCOPE CompileProc TclCompileStringToTitleCmd;
MODULE_SCOPE CompileProc TclCompileStringToUpperCmd;
MODULE_SCOPE CompileProc TclCompileStringTrimCmd;
MODULE_SCOPE CompileProc TclCompileStringTrimLCmd;
MODULE_SCOPE CompileProc TclCompileStringTrimRCmd;
MODULE_SCOPE CompileProc TclCompileSubstCmd;
MODULE_SCOPE CompileProc TclCompileSwitchCmd;
MODULE_SCOPE CompileProc TclCompileTailcallCmd;
MODULE_SCOPE CompileProc TclCompileThrowCmd;
MODULE_SCOPE CompileProc TclCompileTryCmd;
MODULE_SCOPE CompileProc TclCompileUnsetCmd;
MODULE_SCOPE CompileProc TclCompileUpvarCmd;
MODULE_SCOPE CompileProc TclCompileVariableCmd;
MODULE_SCOPE CompileProc TclCompileWhileCmd;
MODULE_SCOPE CompileProc TclCompileYieldCmd;
MODULE_SCOPE CompileProc TclCompileYieldToCmd;
MODULE_SCOPE CompileProc TclCompileBasic0ArgCmd;
MODULE_SCOPE CompileProc TclCompileBasic1ArgCmd;
MODULE_SCOPE CompileProc TclCompileBasic2ArgCmd;
MODULE_SCOPE CompileProc TclCompileBasic3ArgCmd;
MODULE_SCOPE CompileProc TclCompileBasic0Or1ArgCmd;
MODULE_SCOPE CompileProc TclCompileBasic1Or2ArgCmd;
MODULE_SCOPE CompileProc TclCompileBasic2Or3ArgCmd;
MODULE_SCOPE CompileProc TclCompileBasic0To2ArgCmd;
MODULE_SCOPE CompileProc TclCompileBasic1To3ArgCmd;
MODULE_SCOPE CompileProc TclCompileBasicMin0ArgCmd;
MODULE_SCOPE CompileProc TclCompileBasicMin1ArgCmd;
MODULE_SCOPE CompileProc TclCompileBasicMin2ArgCmd;

MODULE_SCOPE Tcl_ObjCmdProc2 TclInvertOpCmd;
MODULE_SCOPE CompileProc TclCompileInvertOpCmd;

MODULE_SCOPE Tcl_ObjCmdProc2 TclNotOpCmd;
MODULE_SCOPE CompileProc TclCompileNotOpCmd;
MODULE_SCOPE Tcl_ObjCmdProc2 TclAddOpCmd;
MODULE_SCOPE CompileProc TclCompileAddOpCmd;
MODULE_SCOPE Tcl_ObjCmdProc2 TclMulOpCmd;
MODULE_SCOPE CompileProc TclCompileMulOpCmd;
MODULE_SCOPE Tcl_ObjCmdProc2 TclAndOpCmd;
MODULE_SCOPE CompileProc TclCompileAndOpCmd;
MODULE_SCOPE Tcl_ObjCmdProc2 TclOrOpCmd;
MODULE_SCOPE CompileProc TclCompileOrOpCmd;
MODULE_SCOPE Tcl_ObjCmdProc2 TclXorOpCmd;
MODULE_SCOPE CompileProc TclCompileXorOpCmd;
MODULE_SCOPE Tcl_ObjCmdProc2 TclPowOpCmd;
MODULE_SCOPE CompileProc TclCompilePowOpCmd;
MODULE_SCOPE Tcl_ObjCmdProc2 TclLshiftOpCmd;
MODULE_SCOPE CompileProc TclCompileLshiftOpCmd;
MODULE_SCOPE Tcl_ObjCmdProc2 TclRshiftOpCmd;
MODULE_SCOPE CompileProc TclCompileRshiftOpCmd;
MODULE_SCOPE Tcl_ObjCmdProc2 TclModOpCmd;
MODULE_SCOPE CompileProc TclCompileModOpCmd;
MODULE_SCOPE Tcl_ObjCmdProc2 TclNeqOpCmd;
MODULE_SCOPE CompileProc TclCompileNeqOpCmd;
MODULE_SCOPE Tcl_ObjCmdProc2 TclStrneqOpCmd;
MODULE_SCOPE CompileProc TclCompileStrneqOpCmd;
MODULE_SCOPE Tcl_ObjCmdProc2 TclInOpCmd;
MODULE_SCOPE CompileProc TclCompileInOpCmd;
MODULE_SCOPE Tcl_ObjCmdProc2 TclNiOpCmd;
MODULE_SCOPE CompileProc TclCompileNiOpCmd;
MODULE_SCOPE Tcl_ObjCmdProc2 TclMinusOpCmd;
MODULE_SCOPE CompileProc TclCompileMinusOpCmd;
MODULE_SCOPE Tcl_ObjCmdProc2 TclDivOpCmd;
MODULE_SCOPE CompileProc TclCompileDivOpCmd;
MODULE_SCOPE CompileProc TclCompileLessOpCmd;
MODULE_SCOPE CompileProc TclCompileLeqOpCmd;
MODULE_SCOPE CompileProc TclCompileGreaterOpCmd;
MODULE_SCOPE CompileProc TclCompileGeqOpCmd;
MODULE_SCOPE CompileProc TclCompileEqOpCmd;
MODULE_SCOPE CompileProc TclCompileStreqOpCmd;
MODULE_SCOPE CompileProc TclCompileStrLtOpCmd;
MODULE_SCOPE CompileProc TclCompileStrLeOpCmd;
MODULE_SCOPE CompileProc TclCompileStrGtOpCmd;
MODULE_SCOPE CompileProc TclCompileStrGeOpCmd;

MODULE_SCOPE CompileProc TclCompileAssembleCmd;

/*
 * Routines that provide the [string] ensemble functionality. Possible
 * candidates for public interface.
 */

MODULE_SCOPE Tcl_Obj *	TclStringCat(Tcl_Interp *interp, Tcl_Size objc,
			    Tcl_Obj *const objv[], int flags);
MODULE_SCOPE Tcl_Obj *	TclStringFirst(Tcl_Obj *needle, Tcl_Obj *haystack,
			    Tcl_Size start);
MODULE_SCOPE Tcl_Obj *	TclStringLast(Tcl_Obj *needle, Tcl_Obj *haystack,
			    Tcl_Size last);
MODULE_SCOPE Tcl_Obj *	TclStringRepeat(Tcl_Interp *interp, Tcl_Obj *objPtr,
			    Tcl_Size count, int flags);
MODULE_SCOPE Tcl_Obj *	TclStringReplace(Tcl_Interp *interp, Tcl_Obj *objPtr,
			    Tcl_Size first, Tcl_Size count, Tcl_Obj *insertPtr,
			    int flags);
MODULE_SCOPE Tcl_Obj *	TclStringReverse(Tcl_Obj *objPtr, int flags);

/* Flag values for the [string] ensemble functions. */

#define TCL_STRING_MATCH_NOCASE TCL_MATCH_NOCASE /* (1<<0) in tcl.h */
#define TCL_STRING_IN_PLACE (1<<1)

/*
 * Functions defined in generic/tclVar.c and currently exported only for use
 * by the bytecode compiler and engine. Some of these could later be placed in
 * the public interface.
 */

MODULE_SCOPE Var *	TclObjLookupVarEx(Tcl_Interp * interp,
			    Tcl_Obj *part1Ptr, Tcl_Obj *part2Ptr, int flags,
			    const char *msg, int createPart1,
			    int createPart2, Var **arrayPtrPtr);
MODULE_SCOPE Var *	TclLookupArrayElement(Tcl_Interp *interp,
			    Tcl_Obj *arrayNamePtr, Tcl_Obj *elNamePtr,
			    int flags, const char *msg,
			    int createPart1, int createPart2,
			    Var *arrayPtr, int index);
MODULE_SCOPE Tcl_Obj *	TclPtrGetVarIdx(Tcl_Interp *interp,
			    Var *varPtr, Var *arrayPtr, Tcl_Obj *part1Ptr,
			    Tcl_Obj *part2Ptr, int flags, int index);
MODULE_SCOPE Tcl_Obj *	TclPtrSetVarIdx(Tcl_Interp *interp,
			    Var *varPtr, Var *arrayPtr, Tcl_Obj *part1Ptr,
			    Tcl_Obj *part2Ptr, Tcl_Obj *newValuePtr,
			    int flags, int index);
MODULE_SCOPE Tcl_Obj *	TclPtrIncrObjVarIdx(Tcl_Interp *interp,
			    Var *varPtr, Var *arrayPtr, Tcl_Obj *part1Ptr,
			    Tcl_Obj *part2Ptr, Tcl_Obj *incrPtr,
			    int flags, int index);
MODULE_SCOPE int	TclPtrObjMakeUpvarIdx(Tcl_Interp *interp,
			    Var *otherPtr, Tcl_Obj *myNamePtr, int myFlags,
			    int index);
MODULE_SCOPE int	TclPtrUnsetVarIdx(Tcl_Interp *interp, Var *varPtr,
			    Var *arrayPtr, Tcl_Obj *part1Ptr,
			    Tcl_Obj *part2Ptr, int flags,
			    int index);
MODULE_SCOPE void	TclInvalidateNsPath(Namespace *nsPtr);
MODULE_SCOPE void	TclFindArrayPtrElements(Var *arrayPtr,
			    Tcl_HashTable *tablePtr);

/*
 * The new extended interface to the variable traces.
 */

MODULE_SCOPE int	TclObjCallVarTraces(Interp *iPtr, Var *arrayPtr,
			    Var *varPtr, Tcl_Obj *part1Ptr, Tcl_Obj *part2Ptr,
			    int flags, int leaveErrMsg, int index);

/*
 * So tclObj.c and tclDictObj.c can share these implementations.
 */

MODULE_SCOPE int	TclCompareObjKeys(void *keyPtr, Tcl_HashEntry *hPtr);
MODULE_SCOPE void	TclFreeObjEntry(Tcl_HashEntry *hPtr);
MODULE_SCOPE TCL_HASH_TYPE TclHashObjKey(Tcl_HashTable *tablePtr, void *keyPtr);

MODULE_SCOPE int	TclFullFinalizationRequested(void);

/*
 * TIP #542
 */

MODULE_SCOPE size_t	TclUniCharLen(const Tcl_UniChar *uniStr);
MODULE_SCOPE int	TclUniCharNcmp(const Tcl_UniChar *ucs,
			    const Tcl_UniChar *uct, size_t numChars);
MODULE_SCOPE int	TclUniCharNcasecmp(const Tcl_UniChar *ucs,
			    const Tcl_UniChar *uct, size_t numChars);
MODULE_SCOPE int	TclUniCharCaseMatch(const Tcl_UniChar *uniStr,
			    const Tcl_UniChar *uniPattern, int nocase);

/*
 * Just for the purposes of command-type registration.
 */

MODULE_SCOPE Tcl_ObjCmdProc2 TclEnsembleImplementationCmd;
MODULE_SCOPE Tcl_ObjCmdProc2 TclAliasObjCmd;
MODULE_SCOPE Tcl_ObjCmdProc2 TclLocalAliasObjCmd;
MODULE_SCOPE Tcl_ObjCmdProc2 TclChildObjCmd;
MODULE_SCOPE Tcl_ObjCmdProc2 TclInvokeImportedCmd;
MODULE_SCOPE Tcl_ObjCmdProc2 TclOOPublicObjectCmd;
MODULE_SCOPE Tcl_ObjCmdProc2 TclOOPrivateObjectCmd;
MODULE_SCOPE Tcl_ObjCmdProc2 TclOOMyClassObjCmd;

/*
 * TIP #462.
 */

/*
 * The following enum values give the status of a spawned process.
 */

typedef enum TclProcessWaitStatus {
    TCL_PROCESS_ERROR = -1,	/* Error waiting for process to exit */
    TCL_PROCESS_UNCHANGED = 0,	/* No change since the last call. */
    TCL_PROCESS_EXITED = 1,	/* Process has exited. */
    TCL_PROCESS_SIGNALED = 2,	/* Child killed because of a signal. */
    TCL_PROCESS_STOPPED = 3,	/* Child suspended because of a signal. */
    TCL_PROCESS_UNKNOWN_STATUS = 4
				/* Child wait status didn't make sense. */
} TclProcessWaitStatus;

MODULE_SCOPE Tcl_Command TclInitProcessCmd(Tcl_Interp *interp);
MODULE_SCOPE void	TclProcessCreated(Tcl_Pid pid);
MODULE_SCOPE TclProcessWaitStatus TclProcessWait(Tcl_Pid pid, int options,
			    int *codePtr, Tcl_Obj **msgObjPtr,
			    Tcl_Obj **errorObjPtr);
MODULE_SCOPE int TclClose(Tcl_Interp *,	Tcl_Channel chan);

/*
 * TIP #508: [array default]
 */

MODULE_SCOPE void	TclInitArrayVar(Var *arrayPtr);
MODULE_SCOPE Tcl_Obj *	TclGetArrayDefault(Var *arrayPtr);

/*
 * Utility routines for encoding index values as integers. Used by both
 * some of the command compilers and by [lsort] and [lsearch].
 */

MODULE_SCOPE int	TclIndexEncode(Tcl_Interp *interp, Tcl_Obj *objPtr,
			    int before, int after, int *indexPtr);
MODULE_SCOPE Tcl_Size	TclIndexDecode(int encoded, Tcl_Size endValue);

/*
 * Error message utility functions
 */
MODULE_SCOPE int	TclCommandWordLimitError(Tcl_Interp *interp,
			    Tcl_Size count);

/* Constants used in index value encoding routines. */
#define TCL_INDEX_END	((Tcl_Size)-2)
#define TCL_INDEX_START	((Tcl_Size)0)

/*
 *----------------------------------------------------------------------
 *
 * TclScaleTime --
 *
 *	TIP #233 (Virtualized Time): Wrapper around the time virutalisation
 *	rescale function to hide the binding of the clientData.
 *
 *	This is static inline code; it's like a macro, but a function. It's
 *	used because this is a piece of code that ends up in places that are a
 *	bit performance sensitive.
 *
 * Results:
 *	None
 *
 * Side effects:
 *	Updates the time structure (given as an argument) with what the time
 *	should be after virtualisation.
 *
 *----------------------------------------------------------------------
 */

static inline void
TclScaleTime(
    Tcl_Time *timePtr)
{
    if (timePtr != NULL) {
	tclScaleTimeProcPtr(timePtr, tclTimeClientData);
    }
}

/*
 *----------------------------------------------------------------
 * Macros used by the Tcl core to create and release Tcl objects.
 * TclNewObj(objPtr) creates a new object denoting an empty string.
 * TclDecrRefCount(objPtr) decrements the object's reference count, and frees
 * the object if its reference count is zero. These macros are inline versions
 * of Tcl_NewObj() and Tcl_DecrRefCount(). Notice that the names differ in not
 * having a "_" after the "Tcl". Notice also that these macros reference their
 * argument more than once, so you should avoid calling them with an
 * expression that is expensive to compute or has side effects. The ANSI C
 * "prototypes" for these macros are:
 *
 * MODULE_SCOPE void	TclNewObj(Tcl_Obj *objPtr);
 * MODULE_SCOPE void	TclDecrRefCount(Tcl_Obj *objPtr);
 *
 * These macros are defined in terms of two macros that depend on memory
 * allocator in use: TclAllocObjStorage, TclFreeObjStorage. They are defined
 * below.
 *----------------------------------------------------------------
 */

/*
 * DTrace object allocation probe macros.
 */

#ifdef USE_DTRACE
#ifndef _TCLDTRACE_H
#include "tclDTrace.h"
#endif
#define	TCL_DTRACE_OBJ_CREATE(objPtr)	TCL_OBJ_CREATE(objPtr)
#define	TCL_DTRACE_OBJ_FREE(objPtr)	TCL_OBJ_FREE(objPtr)
#else /* USE_DTRACE */
#define	TCL_DTRACE_OBJ_CREATE(objPtr)	{}
#define	TCL_DTRACE_OBJ_FREE(objPtr)	{}
#endif /* USE_DTRACE */

#ifdef TCL_COMPILE_STATS
#  define TclIncrObjsAllocated() \
    tclObjsAlloced++
#  define TclIncrObjsFreed() \
    tclObjsFreed++
#else
#  define TclIncrObjsAllocated()
#  define TclIncrObjsFreed()
#endif /* TCL_COMPILE_STATS */

#  define TclAllocObjStorage(objPtr) \
	TclAllocObjStorageEx(NULL, (objPtr))

#  define TclFreeObjStorage(objPtr) \
	TclFreeObjStorageEx(NULL, (objPtr))

#ifndef TCL_MEM_DEBUG
# define TclNewObj(objPtr) \
    TclIncrObjsAllocated();						\
    TclAllocObjStorage(objPtr);						\
    (objPtr)->refCount = 0;						\
    (objPtr)->bytes    = &tclEmptyString;				\
    (objPtr)->length   = 0;						\
    (objPtr)->typePtr  = NULL;						\
    TCL_DTRACE_OBJ_CREATE(objPtr)

/*
 * Invalidate the string rep first so we can use the bytes value for our
 * pointer chain, and signal an obj deletion (as opposed to shimmering) with
 * 'length == TCL_INDEX_NONE'.
 * Use empty 'if ; else' to handle use in unbraced outer if/else conditions.
 */

# define TclDecrRefCount(objPtr) \
    if ((objPtr)->refCount-- > 1) ; else {				\
	if (!(objPtr)->typePtr || !(objPtr)->typePtr->freeIntRepProc) {	\
	    TCL_DTRACE_OBJ_FREE(objPtr);				\
	    if ((objPtr)->bytes						\
		    && ((objPtr)->bytes != &tclEmptyString)) {		\
		Tcl_Free((objPtr)->bytes);				\
	    }								\
	    (objPtr)->length = TCL_INDEX_NONE;				\
	    TclFreeObjStorage(objPtr);					\
	    TclIncrObjsFreed();						\
	} else {							\
	    TclFreeObj(objPtr);						\
	}								\
    }

#if TCL_THREADS && !defined(USE_THREAD_ALLOC)
#   define USE_THREAD_ALLOC 1
#endif

#if defined(PURIFY)

/*
 * The PURIFY mode is like the regular mode, but instead of doing block
 * Tcl_Obj allocation and keeping a freed list for efficiency, it always
 * allocates and frees a single Tcl_Obj so that tools like Purify can better
 * track memory leaks.
 */

#  define TclAllocObjStorageEx(interp, objPtr) \
	(objPtr) = (Tcl_Obj *)Tcl_Alloc(sizeof(Tcl_Obj))

#  define TclFreeObjStorageEx(interp, objPtr) \
	Tcl_Free(objPtr)

#undef USE_THREAD_ALLOC
#undef USE_TCLALLOC
#elif TCL_THREADS && defined(USE_THREAD_ALLOC)

/*
 * The TCL_THREADS mode is like the regular mode but allocates Tcl_Obj's from
 * per-thread caches.
 */

MODULE_SCOPE Tcl_Obj *	TclThreadAllocObj(void);
MODULE_SCOPE void	TclThreadFreeObj(Tcl_Obj *);
MODULE_SCOPE Tcl_Mutex *TclpNewAllocMutex(void);
MODULE_SCOPE void	TclFreeAllocCache(void *);
MODULE_SCOPE void *	TclpGetAllocCache(void);
MODULE_SCOPE void	TclpSetAllocCache(void *);
MODULE_SCOPE void	TclpFreeAllocMutex(Tcl_Mutex *mutex);
MODULE_SCOPE void	TclpInitAllocCache(void);
MODULE_SCOPE void	TclpFreeAllocCache(void *);

/*
 * These macros need to be kept in sync with the code of TclThreadAllocObj()
 * and TclThreadFreeObj().
 *
 * Note that the optimiser should resolve the case (interp==NULL) at compile
 * time.
 */

#  define ALLOC_NOBJHIGH 1200

#  define TclAllocObjStorageEx(interp, objPtr)				\
    do {								\
	AllocCache *cachePtr;						\
	if (((interp) == NULL) ||					\
		((cachePtr = ((Interp *)(interp))->allocCache),		\
			(cachePtr->numObjects == 0))) {			\
	    (objPtr) = TclThreadAllocObj();				\
	} else {							\
	    (objPtr) = cachePtr->firstObjPtr;				\
	    cachePtr->firstObjPtr = (Tcl_Obj *)(objPtr)->internalRep.twoPtrValue.ptr1; \
	    --cachePtr->numObjects;					\
	}								\
    } while (0)

#  define TclFreeObjStorageEx(interp, objPtr)				\
    do {								\
	AllocCache *cachePtr;						\
	if (((interp) == NULL) ||					\
		((cachePtr = ((Interp *)(interp))->allocCache),		\
			((cachePtr->numObjects == 0) ||			\
			(cachePtr->numObjects >= ALLOC_NOBJHIGH)))) {	\
	    TclThreadFreeObj(objPtr);					\
	} else {							\
	    (objPtr)->internalRep.twoPtrValue.ptr1 = cachePtr->firstObjPtr; \
	    cachePtr->firstObjPtr = objPtr;				\
	    ++cachePtr->numObjects;					\
	}								\
    } while (0)

#else /* not PURIFY or USE_THREAD_ALLOC */

#if defined(USE_TCLALLOC) && USE_TCLALLOC
    MODULE_SCOPE void TclFinalizeAllocSubsystem();
    MODULE_SCOPE void TclInitAlloc();
#else
#   define USE_TCLALLOC 0
#endif

#if TCL_THREADS
/* declared in tclObj.c */
MODULE_SCOPE Tcl_Mutex	tclObjMutex;
#endif

#  define TclAllocObjStorageEx(interp, objPtr) \
    do {								\
	Tcl_MutexLock(&tclObjMutex);					\
	if (tclFreeObjList == NULL) {					\
	    TclAllocateFreeObjects();					\
	}								\
	(objPtr) = tclFreeObjList;					\
	tclFreeObjList = (Tcl_Obj *)					\
		tclFreeObjList->internalRep.twoPtrValue.ptr1;		\
	Tcl_MutexUnlock(&tclObjMutex);					\
    } while (0)

#  define TclFreeObjStorageEx(interp, objPtr) \
    do {								\
	Tcl_MutexLock(&tclObjMutex);					\
	(objPtr)->internalRep.twoPtrValue.ptr1 = (void *) tclFreeObjList; \
	tclFreeObjList = (objPtr);					\
	Tcl_MutexUnlock(&tclObjMutex);					\
    } while (0)
#endif

#else /* TCL_MEM_DEBUG */
MODULE_SCOPE void	TclDbInitNewObj(Tcl_Obj *objPtr, const char *file,
			    int line);

# define TclDbNewObj(objPtr, file, line) \
    do { \
	TclIncrObjsAllocated();						\
	(objPtr) = (Tcl_Obj *)						\
		Tcl_DbCkalloc(sizeof(Tcl_Obj), (file), (line));		\
	TclDbInitNewObj((objPtr), (file), (line));			\
	TCL_DTRACE_OBJ_CREATE(objPtr);					\
    } while (0)

# define TclNewObj(objPtr) \
    TclDbNewObj(objPtr, __FILE__, __LINE__);

# define TclDecrRefCount(objPtr) \
    Tcl_DbDecrRefCount(objPtr, __FILE__, __LINE__)

#undef USE_THREAD_ALLOC
#endif /* TCL_MEM_DEBUG */

/*
 *----------------------------------------------------------------
 * Macros used by the Tcl core to set a Tcl_Obj's string representation to a
 * copy of the "len" bytes starting at "bytePtr". The value of "len" must
 * not be negative.  When "len" is 0, then it is acceptable to pass
 * "bytePtr" = NULL.  When "len" > 0, "bytePtr" must not be NULL, and it
 * must point to a location from which "len" bytes may be read.  These
 * constraints are not checked here.  The validity of the bytes copied
 * as a value string representation is also not verififed.  This macro
 * must not be called while "objPtr" is being freed or when "objPtr"
 * already has a string representation.  The caller must use
 * this macro properly.  Improper use can lead to dangerous results.
 * Because "len" is referenced multiple times, take care that it is an
 * expression with the same value each use.
 *
 * The ANSI C "prototypes" for these macros are:
 *
 * MODULE_SCOPE void TclInitEmptyStringRep(Tcl_Obj *objPtr);
 * MODULE_SCOPE void TclInitStringRep(Tcl_Obj *objPtr, char *bytePtr, size_t len);
 * MODULE_SCOPE void TclAttemptInitStringRep(Tcl_Obj *objPtr, char *bytePtr, size_t len);
 *
 *----------------------------------------------------------------
 */

#define TclInitEmptyStringRep(objPtr) \
    ((objPtr)->length = (((objPtr)->bytes = &tclEmptyString), 0))

#define TclInitStringRep(objPtr, bytePtr, len) \
    if ((len) == 0) {							\
	TclInitEmptyStringRep(objPtr);					\
    } else {								\
	(objPtr)->bytes = (char *)Tcl_Alloc((len) + 1U);		\
	memcpy((objPtr)->bytes, (bytePtr) ? (bytePtr) : &tclEmptyString, (len)); \
	(objPtr)->bytes[len] = '\0';					\
	(objPtr)->length = (len);					\
    }

#define TclAttemptInitStringRep(objPtr, bytePtr, len) \
    ((((len) == 0) ? (							\
	TclInitEmptyStringRep(objPtr)					\
    ) : (								\
	(objPtr)->bytes = (char *)Tcl_AttemptAlloc((len) + 1U),		\
	(objPtr)->length = ((objPtr)->bytes) ?				\
		(memcpy((objPtr)->bytes, (bytePtr) ? (bytePtr) : &tclEmptyString, (len)), \
		(objPtr)->bytes[len] = '\0', (len)) : (-1)		\
    )), (objPtr)->bytes)

/*
 *----------------------------------------------------------------
 * Macro used by the Tcl core to get the string representation's byte array
 * pointer from a Tcl_Obj. This is an inline version of Tcl_GetString(). The
 * macro's expression result is the string rep's byte pointer which might be
 * NULL. The bytes referenced by this pointer must not be modified by the
 * caller. The ANSI C "prototype" for this macro is:
 *
 * MODULE_SCOPE char *	TclGetString(Tcl_Obj *objPtr);
 *----------------------------------------------------------------
 */

#define TclGetString(objPtr) \
    ((objPtr)->bytes? (objPtr)->bytes : Tcl_GetString(objPtr))

#define TclGetStringFromObj(objPtr, lenPtr) \
    ((objPtr)->bytes							\
	    ? (*(lenPtr) = (objPtr)->length, (objPtr)->bytes)		\
	    : (Tcl_GetStringFromObj)((objPtr), (lenPtr)))

/*
 *----------------------------------------------------------------
 * Macro used by the Tcl core to clean out an object's internal
 * representation. Does not actually reset the rep's bytes. The ANSI C
 * "prototype" for this macro is:
 *
 * MODULE_SCOPE void	TclFreeInternalRep(Tcl_Obj *objPtr);
 *----------------------------------------------------------------
 */

#define TclFreeInternalRep(objPtr) \
    if ((objPtr)->typePtr != NULL) {					\
	if ((objPtr)->typePtr->freeIntRepProc != NULL) {		\
	    (objPtr)->typePtr->freeIntRepProc(objPtr);			\
	}								\
	(objPtr)->typePtr = NULL;					\
    }

/*
 *----------------------------------------------------------------
 * Macro used by the Tcl core to clean out an object's string representation.
 * The ANSI C "prototype" for this macro is:
 *
 * MODULE_SCOPE void	TclInvalidateStringRep(Tcl_Obj *objPtr);
 *----------------------------------------------------------------
 */

#define TclInvalidateStringRep(objPtr) \
    do {								\
	Tcl_Obj *_isobjPtr = (Tcl_Obj *)(objPtr);			\
	if (_isobjPtr->bytes != NULL) {					\
	    if (_isobjPtr->bytes != &tclEmptyString) {			\
		Tcl_Free((char *)_isobjPtr->bytes);			\
	    }								\
	    _isobjPtr->bytes = NULL;					\
	}								\
    } while (0)

/*
 * These form part of the native filesystem support. They are needed here
 * because we have a few native filesystem functions (which are the same for
 * win/unix) in this file.
 */

#ifdef __cplusplus
extern "C" {
#endif
MODULE_SCOPE const char *const		tclpFileAttrStrings[];
MODULE_SCOPE const TclFileAttrProcs	tclpFileAttrProcs[];
#ifdef __cplusplus
}
#endif

/*
 *----------------------------------------------------------------
 * Macro used by the Tcl core to test whether an object has a
 * string representation (or is a 'pure' internal value).
 * The ANSI C "prototype" for this macro is:
 *
 * MODULE_SCOPE int	TclHasStringRep(Tcl_Obj *objPtr);
 *----------------------------------------------------------------
 */

#define TclHasStringRep(objPtr) \
    ((objPtr)->bytes != NULL)

/*
 *----------------------------------------------------------------
 * Macro used by the Tcl core to get the bignum out of the bignum
 * representation of a Tcl_Obj.
 * The ANSI C "prototype" for this macro is:
 *
 * MODULE_SCOPE void	TclUnpackBignum(Tcl_Obj *objPtr, mp_int bignum);
 *----------------------------------------------------------------
 */

#define TclUnpackBignum(objPtr, bignum) \
    do {								\
	Tcl_Obj *bignumObj = (objPtr);					\
	int bignumPayload =						\
		PTR2INT(bignumObj->internalRep.twoPtrValue.ptr2);	\
	if (bignumPayload == -1) {					\
	    (bignum) = *((mp_int *) bignumObj->internalRep.twoPtrValue.ptr1); \
	} else {							\
	    (bignum).dp = (mp_digit *)bignumObj->internalRep.twoPtrValue.ptr1;	\
	    (bignum).sign = bignumPayload >> 30;			\
	    (bignum).alloc = (bignumPayload >> 15) & 0x7FFF;		\
	    (bignum).used = bignumPayload & 0x7FFF;			\
	}								\
    } while (0)

/*
 *----------------------------------------------------------------
 * Macros used by the Tcl core to grow Tcl_Token arrays. They use the same
 * growth algorithm as used in tclStringObj.c for growing strings. The ANSI C
 * "prototype" for this macro is:
 *
 * MODULE_SCOPE void	TclGrowTokenArray(Tcl_Token *tokenPtr, int used,
 *				int available, int append,
 *				Tcl_Token *staticPtr);
 * MODULE_SCOPE void	TclGrowParseTokenArray(Tcl_Parse *parsePtr,
 *				int append);
 *----------------------------------------------------------------
 */

/* General tuning for minimum growth in Tcl growth algorithms */
#ifndef TCL_MIN_GROWTH
#  ifdef TCL_GROWTH_MIN_ALLOC
     /* Support for any legacy tuners */
#    define TCL_MIN_GROWTH TCL_GROWTH_MIN_ALLOC
#  else
#    define TCL_MIN_GROWTH 1024
#  endif
#endif

/* Token growth tuning, default to the general value. */
#ifndef TCL_MIN_TOKEN_GROWTH
#define TCL_MIN_TOKEN_GROWTH TCL_MIN_GROWTH/sizeof(Tcl_Token)
#endif

/* TODO - code below does not check for integer overflow */
#define TclGrowTokenArray(tokenPtr, used, available, append, staticPtr)	\
    do {								\
	Tcl_Size _needed = (used) + (append);				\
	if (_needed > (available)) {					\
	    Tcl_Size allocated = 2 * _needed;				\
	    Tcl_Token *oldPtr = (tokenPtr);				\
	    Tcl_Token *newPtr;						\
	    if (oldPtr == (staticPtr)) {				\
		oldPtr = NULL;						\
	    }								\
	    newPtr = (Tcl_Token *)Tcl_AttemptRealloc((char *) oldPtr,	\
		    allocated * sizeof(Tcl_Token));			\
	    if (newPtr == NULL) {					\
		allocated = _needed + (append) + TCL_MIN_TOKEN_GROWTH;	\
		newPtr = (Tcl_Token *)Tcl_Realloc((char *) oldPtr,	\
			allocated * sizeof(Tcl_Token));			\
	    }								\
	    (available) = allocated;					\
	    if (oldPtr == NULL) {					\
		memcpy(newPtr, staticPtr,				\
			(used) * sizeof(Tcl_Token));			\
	    }								\
	    (tokenPtr) = newPtr;					\
	}								\
    } while (0)

#define TclGrowParseTokenArray(parsePtr, append)			\
    TclGrowTokenArray((parsePtr)->tokenPtr, (parsePtr)->numTokens,	\
	    (parsePtr)->tokensAvailable, (append),			\
	    (parsePtr)->staticTokens)

/*
 *----------------------------------------------------------------
 * Macro used by the Tcl core get a unicode char from a utf string. It checks
 * to see if we have a one-byte utf char before calling the real
 * Tcl_UtfToUniChar, as this will save a lot of time for primarily ASCII
 * string handling. The macro's expression result is 1 for the 1-byte case or
 * the result of Tcl_UtfToUniChar. The ANSI C "prototype" for this macro is:
 *
 * MODULE_SCOPE int	TclUtfToUniChar(const char *string, Tcl_UniChar *ch);
 *----------------------------------------------------------------
 */

#define TclUtfToUniChar(str, chPtr) \
	(((UCHAR(*(str))) < 0x80) ?					\
	    ((*(chPtr) = UCHAR(*(str))), 1)				\
	    : Tcl_UtfToUniChar(str, chPtr))

/*
 *----------------------------------------------------------------
 * Macro counterpart of the Tcl_NumUtfChars() function. To be used in speed-
 * -sensitive points where it pays to avoid a function call in the common case
 * of counting along a string of all one-byte characters.  The ANSI C
 * "prototype" for this macro is:
 *
 * MODULE_SCOPE void	TclNumUtfCharsM(Tcl_Size numChars, const char *bytes,
 *				Tcl_Size numBytes);
 * numBytes must be >= 0
 *----------------------------------------------------------------
 */

#define TclNumUtfCharsM(numChars, bytes, numBytes) \
    do {								\
	Tcl_Size _count, _i = (numBytes);				\
	unsigned char *_str = (unsigned char *) (bytes);		\
	while (_i > 0 && (*_str < 0xC0)) { _i--; _str++; }		\
	_count = (numBytes) - _i;					\
	if (_i) {							\
	    _count += Tcl_NumUtfChars((bytes) + _count, _i);		\
	}								\
	(numChars) = _count;						\
    } while (0);

/*
 *----------------------------------------------------------------
 * Macro that encapsulates the logic that determines when it is safe to
 * interpret a string as a byte array directly. In summary, the object must be
 * a byte array and must not have a string representation (as the operations
 * that it is used in are defined on strings, not byte arrays). Theoretically
 * it is possible to also be efficient in the case where the object's bytes
 * field is filled by generation from the byte array (c.f. list canonicality)
 * but we don't do that at the moment since this is purely about efficiency.
 * The ANSI C "prototype" for this macro is:
 *
 * MODULE_SCOPE int	TclIsPureByteArray(Tcl_Obj *objPtr);
 *----------------------------------------------------------------
 */

MODULE_SCOPE int	TclIsPureByteArray(Tcl_Obj *objPtr);
#define TclIsPureDict(objPtr) \
    (((objPtr)->bytes == NULL) && TclHasInternalRep((objPtr), &tclDictType))
#define TclHasInternalRep(objPtr, type) \
    ((objPtr)->typePtr == (type))
#define TclFetchInternalRep(objPtr, type) \
    (TclHasInternalRep((objPtr), (type)) ? &(objPtr)->internalRep : NULL)

/*
 *----------------------------------------------------------------
 * Macro used by the Tcl core to increment a namespace's export epoch
 * counter. The ANSI C "prototype" for this macro is:
 *
 * MODULE_SCOPE void	TclInvalidateNsCmdLookup(Namespace *nsPtr);
 *----------------------------------------------------------------
 */

#define TclInvalidateNsCmdLookup(nsPtr) \
    if ((nsPtr)->numExportPatterns) {		\
	(nsPtr)->exportLookupEpoch++;		\
    }						\
    if ((nsPtr)->commandPathLength) {		\
	(nsPtr)->cmdRefEpoch++;			\
    }

/*
 *----------------------------------------------------------------------
 *
 * Core procedure added to libtommath for bignum manipulation.
 *
 *----------------------------------------------------------------------
 */

MODULE_SCOPE Tcl_LibraryInitProc TclTommath_Init;

/*
 *----------------------------------------------------------------------
 *
 * External (platform specific) initialization routine, these declarations
 * explicitly don't use EXTERN since this code does not get compiled into the
 * library:
 *
 *----------------------------------------------------------------------
 */

MODULE_SCOPE Tcl_LibraryInitProc TclplatformtestInit;
MODULE_SCOPE Tcl_LibraryInitProc TclObjTest_Init;
MODULE_SCOPE Tcl_LibraryInitProc TclThread_Init;
MODULE_SCOPE Tcl_LibraryInitProc Procbodytest_Init;
MODULE_SCOPE Tcl_LibraryInitProc Procbodytest_SafeInit;
MODULE_SCOPE Tcl_LibraryInitProc Tcl_ABSListTest_Init;

/*
 *----------------------------------------------------------------
 * Macro used by the Tcl core to check whether a pattern has any characters
 * special to [string match]. The ANSI C "prototype" for this macro is:
 *
 * MODULE_SCOPE int	TclMatchIsTrivial(const char *pattern);
 *----------------------------------------------------------------
 */

#define TclMatchIsTrivial(pattern) \
    (strpbrk((pattern), "*[?\\") == NULL)

/*
 *----------------------------------------------------------------
 * Macros used by the Tcl core to set a Tcl_Obj's numeric representation
 * avoiding the corresponding function calls in time critical parts of the
 * core. They should only be called on unshared objects. The ANSI C
 * "prototypes" for these macros are:
 *
 * MODULE_SCOPE void	TclSetIntObj(Tcl_Obj *objPtr, Tcl_WideInt w);
 * MODULE_SCOPE void	TclSetDoubleObj(Tcl_Obj *objPtr, double d);
 *----------------------------------------------------------------
 */

#define TclSetIntObj(objPtr, i) \
    do {							\
	Tcl_ObjInternalRep ir;					\
	ir.wideValue = (Tcl_WideInt) i;				\
	TclInvalidateStringRep(objPtr);				\
	Tcl_StoreInternalRep(objPtr, &tclIntType, &ir);		\
    } while (0)

#define TclSetDoubleObj(objPtr, d) \
    do {							\
	Tcl_ObjInternalRep ir;					\
	ir.doubleValue = (double) d;				\
	TclInvalidateStringRep(objPtr);				\
	Tcl_StoreInternalRep(objPtr, &tclDoubleType, &ir);	\
    } while (0)

/*
 *----------------------------------------------------------------
 * Macros used by the Tcl core to create and initialise objects of standard
 * types, avoiding the corresponding function calls in time critical parts of
 * the core. The ANSI C "prototypes" for these macros are:
 *
 * MODULE_SCOPE void	TclNewIntObj(Tcl_Obj *objPtr, Tcl_WideInt w);
 * MODULE_SCOPE void	TclNewDoubleObj(Tcl_Obj *objPtr, double d);
 * MODULE_SCOPE void	TclNewStringObj(Tcl_Obj *objPtr, const char *s, Tcl_Size len);
 * MODULE_SCOPE void	TclNewLiteralStringObj(Tcl_Obj*objPtr, const char *sLiteral);
 *
 *----------------------------------------------------------------
 */

#ifndef TCL_MEM_DEBUG
#define TclNewIntObj(objPtr, w) \
    do {								\
	TclIncrObjsAllocated();						\
	TclAllocObjStorage(objPtr);					\
	(objPtr)->refCount = 0;						\
	(objPtr)->bytes = NULL;						\
	(objPtr)->internalRep.wideValue = (Tcl_WideInt)(w);		\
	(objPtr)->typePtr = &tclIntType;				\
	TCL_DTRACE_OBJ_CREATE(objPtr);					\
    } while (0)

#define TclNewUIntObj(objPtr, uw) \
    do {								\
	TclIncrObjsAllocated();						\
	TclAllocObjStorage(objPtr);					\
	(objPtr)->refCount = 0;						\
	(objPtr)->bytes = NULL;						\
	Tcl_WideUInt uw_ = (uw);					\
	if (uw_ > WIDE_MAX) {						\
	    mp_int bignumValue_;					\
	    if (mp_init_u64(&bignumValue_, uw_) != MP_OKAY) {		\
		Tcl_Panic("%s: memory overflow", "TclNewUIntObj");	\
	    }								\
	    TclSetBignumInternalRep((objPtr), &bignumValue_);		\
	} else {							\
	    (objPtr)->internalRep.wideValue = (Tcl_WideInt)(uw_);	\
	    (objPtr)->typePtr = &tclIntType;				\
	}								\
	TCL_DTRACE_OBJ_CREATE(objPtr);					\
    } while (0)

#define TclNewIndexObj(objPtr, w) \
    TclNewIntObj(objPtr, w)

#define TclNewDoubleObj(objPtr, d) \
    do {								\
	TclIncrObjsAllocated();						\
	TclAllocObjStorage(objPtr);					\
	(objPtr)->refCount = 0;						\
	(objPtr)->bytes = NULL;						\
	(objPtr)->internalRep.doubleValue = (double)(d);		\
	(objPtr)->typePtr = &tclDoubleType;				\
	TCL_DTRACE_OBJ_CREATE(objPtr);					\
    } while (0)

#define TclNewStringObj(objPtr, s, len) \
    do {								\
	TclIncrObjsAllocated();						\
	TclAllocObjStorage(objPtr);					\
	(objPtr)->refCount = 0;						\
	TclInitStringRep((objPtr), (s), (len));				\
	(objPtr)->typePtr = NULL;					\
	TCL_DTRACE_OBJ_CREATE(objPtr);					\
    } while (0)

#else /* TCL_MEM_DEBUG */
#define TclNewIntObj(objPtr, w) \
    (objPtr) = Tcl_NewWideIntObj(w)

#define TclNewUIntObj(objPtr, uw) \
    do {								\
	Tcl_WideUInt uw_ = (uw);					\
	if (uw_ > WIDE_MAX) {						\
	    mp_int bignumValue_;					\
	    if (mp_init_u64(&bignumValue_, uw_) == MP_OKAY) {		\
		(objPtr) = Tcl_NewBignumObj(&bignumValue_);		\
	    } else {							\
		(objPtr) = NULL;					\
	    }								\
	} else {							\
	    (objPtr) = Tcl_NewWideIntObj(uw_);				\
	}								\
    } while (0)

#define TclNewIndexObj(objPtr, w) \
    TclNewIntObj(objPtr, w)

#define TclNewDoubleObj(objPtr, d) \
    (objPtr) = Tcl_NewDoubleObj(d)

#define TclNewStringObj(objPtr, s, len) \
    (objPtr) = Tcl_NewStringObj((s), (len))
#endif /* TCL_MEM_DEBUG */

/*
 * The sLiteral argument *must* be a string literal; the incantation with
 * sizeof(sLiteral "") will fail to compile otherwise.
 */
#define TclNewLiteralStringObj(objPtr, sLiteral) \
    TclNewStringObj((objPtr), (sLiteral), sizeof(sLiteral "") - 1)

/*
 *----------------------------------------------------------------
 * Convenience macros for DStrings.
 * The ANSI C "prototypes" for these macros are:
 *
 * MODULE_SCOPE char * TclDStringAppendLiteral(Tcl_DString *dsPtr,
 *			const char *sLiteral);
 * MODULE_SCOPE void   TclDStringClear(Tcl_DString *dsPtr);
 */

#define TclDStringAppendLiteral(dsPtr, sLiteral) \
    Tcl_DStringAppend((dsPtr), (sLiteral), sizeof(sLiteral "") - 1)
#define TclDStringClear(dsPtr) \
    Tcl_DStringSetLength((dsPtr), 0)

/*
 *----------------------------------------------------------------
 * Inline version of Tcl_GetCurrentNamespace and Tcl_GetGlobalNamespace.
 */

#define TclGetCurrentNamespace(interp) \
    (Tcl_Namespace *) ((Interp *)(interp))->varFramePtr->nsPtr

#define TclGetGlobalNamespace(interp) \
    (Tcl_Namespace *) ((Interp *)(interp))->globalNsPtr

/*
 *----------------------------------------------------------------
 * Inline version of TclCleanupCommand; still need the function as it is in
 * the internal stubs, but the core can use the macro instead.
 */

#define TclCleanupCommandMacro(cmdPtr) \
    do {					\
	if ((cmdPtr)->refCount-- <= 1) {	\
	    Tcl_Free(cmdPtr);			\
	}					\
    } while (0)

/*
 * inside this routine crement refCount first incase cmdPtr is replacing itself
 */
#define TclRoutineAssign(location, cmdPtr) \
    do {								\
	(cmdPtr)->refCount++;						\
	if ((location) != NULL						\
		&& (location--) <= 1) {					\
	    Tcl_Free(((location)));					\
	}								\
	(location) = (cmdPtr);						\
    } while (0)

#define TclRoutineHasName(cmdPtr) \
    ((cmdPtr)->hPtr != NULL)

/*
 *----------------------------------------------------------------
 * Inline versions of Tcl_LimitReady() and Tcl_LimitExceeded to limit number
 * of calls out of the critical path. Note that this code isn't particularly
 * readable; the non-inline version (in tclInterp.c) is much easier to
 * understand. Note also that these macros takes different args (iPtr->limit)
 * to the non-inline version.
 */

#define TclLimitExceeded(limit) \
    ((limit).exceeded != 0)

#define TclLimitReady(limit) \
    (((limit).active == 0) ? 0 :					\
    (++(limit).granularityTicker,					\
    ((((limit).active & TCL_LIMIT_COMMANDS) &&				\
	    (((limit).cmdGranularity == 1) ||				\
	    ((limit).granularityTicker % (limit).cmdGranularity == 0)))	\
	    ? 1 :							\
    (((limit).active & TCL_LIMIT_TIME) &&				\
	    (((limit).timeGranularity == 1) ||				\
	    ((limit).granularityTicker % (limit).timeGranularity == 0)))\
	    ? 1 : 0)))

/*
 * Compile-time assertions: these produce a compile time error if the
 * expression is not known to be true at compile time. If the assertion is
 * known to be false, the compiler (or optimizer?) will error out with
 * "division by zero". If the assertion cannot be evaluated at compile time,
 * the compiler will error out with "non-static initializer".
 *
 * Adapted with permission from
 * http://www.pixelbeat.org/programming/gcc/static_assert.html
 */

#define TCL_CT_ASSERT(e) \
    {enum { ct_assert_value = 1/(!!(e)) };}

/*
 *----------------------------------------------------------------
 * Allocator for small structs (<=sizeof(Tcl_Obj)) using the Tcl_Obj pool.
 * Only checked at compile time.
 *
 * ONLY USE FOR CONSTANT nBytes.
 *
 * DO NOT LET THEM CROSS THREAD BOUNDARIES
 *----------------------------------------------------------------
 */

#define TclSmallAlloc(nbytes, memPtr) \
    TclSmallAllocEx(NULL, (nbytes), (memPtr))

#define TclSmallFree(memPtr) \
    TclSmallFreeEx(NULL, (memPtr))

#ifndef TCL_MEM_DEBUG
#define TclSmallAllocEx(interp, nbytes, memPtr) \
    do {								\
	Tcl_Obj *_objPtr;						\
	TCL_CT_ASSERT((nbytes)<=sizeof(Tcl_Obj));			\
	TclIncrObjsAllocated();						\
	TclAllocObjStorageEx((interp), (_objPtr));			\
	*(void **)&(memPtr) = (void *) (_objPtr);			\
    } while (0)

#define TclSmallFreeEx(interp, memPtr) \
    do {								\
	TclFreeObjStorageEx((interp), (Tcl_Obj *)(memPtr));		\
	TclIncrObjsFreed();						\
    } while (0)

#else    /* TCL_MEM_DEBUG */
#define TclSmallAllocEx(interp, nbytes, memPtr) \
    do {								\
	Tcl_Obj *_objPtr;						\
	TCL_CT_ASSERT((nbytes)<=sizeof(Tcl_Obj));			\
	TclNewObj(_objPtr);						\
	*(void **)&(memPtr) = (void *)_objPtr;				\
    } while (0)

#define TclSmallFreeEx(interp, memPtr) \
    do {								\
	Tcl_Obj *_objPtr = (Tcl_Obj *)(memPtr);				\
	_objPtr->bytes = NULL;						\
	_objPtr->typePtr = NULL;					\
	_objPtr->refCount = 1;						\
	TclDecrRefCount(_objPtr);					\
    } while (0)
#endif   /* TCL_MEM_DEBUG */

/*
 * Support for Clang Static Analyzer <http://clang-analyzer.llvm.org>
 */

#if defined(PURIFY) && defined(__clang__)
#if __has_feature(attribute_analyzer_noreturn) && \
	!defined(Tcl_Panic) && defined(Tcl_Panic_TCL_DECLARED)
void Tcl_Panic(const char *, ...) __attribute__((analyzer_noreturn));
#endif
#if !defined(CLANG_ASSERT)
#include <assert.h>
#define CLANG_ASSERT(x) assert(x)
#endif
#elif !defined(CLANG_ASSERT)
#define CLANG_ASSERT(x)
#endif /* PURIFY && __clang__ */

/*
 *----------------------------------------------------------------
 * Parameters, structs and macros for the non-recursive engine (NRE)
 *----------------------------------------------------------------
 */

#define NRE_USE_SMALL_ALLOC	1  /* Only turn off for debugging purposes. */
#ifndef NRE_ENABLE_ASSERTS
#define NRE_ENABLE_ASSERTS	0
#endif

/*
 * This is the main data struct for representing NR commands. It is designed
 * to fit in sizeof(Tcl_Obj) in order to exploit the fastest memory allocator
 * available.
 */

typedef struct NRE_callback {
    Tcl_NRPostProc *procPtr;
    void *data[4];
    struct NRE_callback *nextPtr;
} NRE_callback;

#define TOP_CB(iPtr) \
    (((Interp *)(iPtr))->execEnvPtr->callbackPtr)

/*
 * Inline version of Tcl_NRAddCallback.
 */

#define TclNRAddCallback(interp,postProcPtr,data0,data1,data2,data3) \
    do {								\
	NRE_callback *_callbackPtr;					\
	TCLNR_ALLOC((interp), (_callbackPtr));				\
	_callbackPtr->procPtr = (postProcPtr);				\
	_callbackPtr->data[0] = (void *)(data0);			\
	_callbackPtr->data[1] = (void *)(data1);			\
	_callbackPtr->data[2] = (void *)(data2);			\
	_callbackPtr->data[3] = (void *)(data3);			\
	_callbackPtr->nextPtr = TOP_CB(interp);				\
	TOP_CB(interp) = _callbackPtr;					\
    } while (0)

#if NRE_USE_SMALL_ALLOC
#define TCLNR_ALLOC(interp, ptr) \
    TclSmallAllocEx(interp, sizeof(NRE_callback), (ptr))
#define TCLNR_FREE(interp, ptr)  TclSmallFreeEx((interp), (ptr))
#else
#define TCLNR_ALLOC(interp, ptr) \
    ((ptr) = Tcl_Alloc(sizeof(NRE_callback)))
#define TCLNR_FREE(interp, ptr)  Tcl_Free(ptr)
#endif

#if NRE_ENABLE_ASSERTS
#define NRE_ASSERT(expr) assert((expr))
#else
#define NRE_ASSERT(expr)
#endif

#include "tclIntDecls.h"
#include "tclIntPlatDecls.h"

#if !defined(USE_TCL_STUBS) && !defined(TCL_MEM_DEBUG)
#define Tcl_AttemptAlloc	TclpAlloc
#define Tcl_AttemptRealloc	TclpRealloc
#define Tcl_Free		TclpFree
#endif

/*
 * Special hack for macOS, where the static linker (technically the 'ar'
 * command) hates empty object files, and accepts no flags to make it shut up.
 *
 * These symbols are otherwise completely useless.
 *
 * They can't be written to or written through. They can't be seen by any
 * other code. They use a separate attribute (supported by all macOS
 * compilers, which are derivatives of clang or gcc) to stop the compilation
 * from moaning. They will be excluded during the final linking stage.
 *
 * Other platforms get nothing at all. That's good.
 */

#ifdef MAC_OSX_TCL
#define TCL_MAC_EMPTY_FILE(name) \
    static __attribute__((used)) const void *const TclUnusedFile_ ## name = NULL;
#else
#define TCL_MAC_EMPTY_FILE(name)
#endif /* MAC_OSX_TCL */

/*
 * Other externals.
 */

MODULE_SCOPE size_t TclEnvEpoch;	/* Epoch of the tcl environment
					 * (if changed with tcl-env). */

#endif /* _TCLINT */

/*
 * Local Variables:
 * mode: c
 * c-basic-offset: 4
 * fill-column: 78
 * End:
 */<|MERGE_RESOLUTION|>--- conflicted
+++ resolved
@@ -220,18 +220,10 @@
  */
 
 typedef struct TclVarHashTable {
-<<<<<<< HEAD
-    Tcl_HashTable table;
-    struct Namespace *nsPtr;
-    struct Var *arrayPtr;
-=======
     Tcl_HashTable table;	/* "Inherit" from Tcl_HashTable. */
     struct Namespace *nsPtr;	/* The namespace containing the variables. */
-#if TCL_MAJOR_VERSION > 8
     struct Var *arrayPtr;	/* The array containing the variables, if they
 				 * are variables in an array at all. */
-#endif /* TCL_MAJOR_VERSION > 8 */
->>>>>>> 1e66c4d7
 } TclVarHashTable;
 
 /*
@@ -1992,21 +1984,6 @@
 				 * track of parent/child interps on a
 				 * per-interp basis. */
     void (*optimizer)(void *envPtr);
-<<<<<<< HEAD
-=======
-				/* Reference to the bytecode optimizer, if one
-				 * is set. */
-#else
-    union {
-	void (*optimizer)(void *envPtr);
-	Tcl_HashTable unused2;	/* No longer used (was mathFuncTable). The
-				 * unused space in interp was repurposed for
-				 * pluggable bytecode optimizers. The core
-				 * contains one optimizer, which can be
-				 * selectively overridden by extensions. */
-    } extra;
-#endif
->>>>>>> 1e66c4d7
     /*
      * Information related to procedures and variables. See tclProc.c and
      * tclVar.c for usage.
