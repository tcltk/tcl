--- conflicted
+++ resolved
@@ -4910,37 +4910,10 @@
  * the internal stubs, but the core can use the macro instead.
  */
 
-<<<<<<< HEAD
-#define TclCleanupCommandMacro(cmdPtr)		\
-    do {					\
-	if ((cmdPtr)->refCount-- <= 1) {	\
-	    Tcl_Free(cmdPtr);			\
-	}					\
-    } while (0)
-
-
-/*
- * inside this routine increment refCount first incase cmdPtr is replacing itself
- */
-#define TclRoutineAssign(location, cmdPtr)	    \
-    do {					    \
-	(cmdPtr)->refCount++;			    \
-	if ((location) != NULL			    \
-	    && (location--) <= 1) {		    \
-	    Tcl_Free(((location)));		    \
-	}					    \
-	(location) = (cmdPtr);			    \
-    } while (0)
-    
-
-#define TclRoutineHasName(cmdPtr) \
-    ((cmdPtr)->hPtr != NULL)
-=======
 #define TclCleanupCommandMacro(cmdPtr) \
     if ((cmdPtr)->refCount-- <= 1) { \
 	ckfree(cmdPtr);\
     }
->>>>>>> f3a1d007
 
 /*
  *----------------------------------------------------------------
