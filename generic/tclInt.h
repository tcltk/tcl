--- conflicted
+++ resolved
@@ -2448,11 +2448,7 @@
     (((objPtr)->typePtr == &tclIntType \
 	    && (objPtr)->internalRep.wideValue <= (Tcl_WideInt)(INT_MAX)) \
 	    ? ((*(idxPtr) = ((objPtr)->internalRep.wideValue >= 0) \
-<<<<<<< HEAD
 	    ? (size_t)(objPtr)->internalRep.wideValue : TCL_INDEX_NONE), TCL_OK) \
-=======
-	    ? (int)(objPtr)->internalRep.wideValue : TCL_INDEX_NONE), TCL_OK) \
->>>>>>> 2dad23ad
 	    : TclGetIntForIndex((interp), (objPtr), (endValue), (idxPtr)))
 
 /*
@@ -3183,11 +3179,7 @@
 			    const char *nameStr);
 MODULE_SCOPE int	TclUtfCmp(const char *cs, const char *ct);
 MODULE_SCOPE int	TclUtfCasecmp(const char *cs, const char *ct);
-<<<<<<< HEAD
-MODULE_SCOPE size_t TclUtfCount(int ch);
-=======
 MODULE_SCOPE size_t	TclUtfCount(int ch);
->>>>>>> 2dad23ad
 MODULE_SCOPE Tcl_Obj *	TclpNativeToNormalized(void *clientData);
 MODULE_SCOPE Tcl_Obj *	TclpFilesystemPathType(Tcl_Obj *pathPtr);
 MODULE_SCOPE int	TclpDlopen(Tcl_Interp *interp, Tcl_Obj *pathPtr,
@@ -4391,7 +4383,6 @@
       return response;
    }
 #else
-#include "tclStringRep.h"
 #define TclGetStringFromObj(objPtr, lenPtr) \
     (((objPtr)->bytes \
 	    ? NULL : Tcl_GetString((objPtr)), \
@@ -4399,7 +4390,7 @@
 #define TclGetUnicodeFromObj(objPtr, lenPtr) \
     (Tcl_GetUnicodeFromObj(objPtr, NULL), \
 	    *(lenPtr) = *((size_t *) (objPtr)->internalRep.twoPtrValue.ptr1), \
-	    ((String *)(objPtr)->internalRep.twoPtrValue.ptr1)->unicode)
+	    Tcl_GetUnicodeFromObj(objPtr, NULL))
 #define TclGetByteArrayFromObj(objPtr, lenPtr) \
     (Tcl_GetByteArrayFromObj(objPtr, NULL), \
 	    *(lenPtr) = *((size_t *) (objPtr)->internalRep.twoPtrValue.ptr1), \
