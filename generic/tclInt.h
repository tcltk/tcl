--- conflicted
+++ resolved
@@ -1180,8 +1180,6 @@
     Tcl_ObjTypeInOperatorProc *proc = TclObjTypeHasProc(listObj, inOperProc);
     return proc(interp, valueObj, listObj, boolResult);
 }
-<<<<<<< HEAD
-=======
 
 /* Functions related to abstract list implementations */
 MODULE_SCOPE int
@@ -1190,9 +1188,6 @@
     Tcl_Size objc, Tcl_Obj *const objv[], Tcl_Obj **resultPtrPtr);
 MODULE_SCOPE int Tcl_ListObjRange(Tcl_Interp *interp, Tcl_Obj *objPtr,
     Tcl_Size start, Tcl_Size end, Tcl_Obj **resultPtrPtr);
-
-#endif /* TCL_MAJOR_VERSION > 8 */
->>>>>>> 5f762bb6
 
 /*
  * The structure below defines an entry in the assocData hash table which is
