--- conflicted
+++ resolved
@@ -2606,7 +2606,7 @@
  *
  * Inline functions that encapsulate the logic that tests for an internal
  * representation and fetches it if it is present.
- * 
+ *
  *----------------------------------------------------------------
  */
 
@@ -3610,10 +3610,7 @@
 MODULE_SCOPE void	TclInitObjSubsystem(void);
 MODULE_SCOPE int	TclInterpReady(Tcl_Interp *interp);
 MODULE_SCOPE bool	TclIsBareword(int byte);
-<<<<<<< HEAD
 MODULE_SCOPE bool	TclIsPureByteArray(Tcl_Obj *objPtr);
-=======
->>>>>>> 37de7db0
 MODULE_SCOPE Tcl_Obj *	TclJoinPath(Tcl_Size elements, Tcl_Obj * const objv[],
 			    bool forceRelative);
 MODULE_SCOPE Tcl_Obj *	TclGetHomeDirObj(Tcl_Interp *interp, const char *user);
@@ -4635,7 +4632,6 @@
 #define TclInitEmptyStringRep(objPtr) \
     ((objPtr)->length = (((objPtr)->bytes = &tclEmptyString), 0))
 
-<<<<<<< HEAD
 static inline void
 TclInitStringRep(Tcl_Obj *objPtr, const char *bytePtr, Tcl_Size len) {
     if (len == 0) {
@@ -4645,16 +4641,6 @@
 	memcpy(objPtr->bytes, bytePtr ? bytePtr : &tclEmptyString, len);
 	objPtr->bytes[len] = '\0';
 	objPtr->length = len;
-=======
-#define TclInitStringRep(objPtr, bytePtr, len) \
-    if ((len) == 0) {							\
-	TclInitEmptyStringRep(objPtr);					\
-    } else {								\
-	(objPtr)->bytes = (char *)Tcl_Alloc((len) + 1U);		\
-	memcpy((objPtr)->bytes, ((bytePtr) != NULL) ? (bytePtr) : &tclEmptyString, (len)); \
-	(objPtr)->bytes[len] = '\0';					\
-	(objPtr)->length = (len);					\
->>>>>>> 37de7db0
     }
 }
 
