/*
 * tclInt.h --
 *
 *	Declarations of things used internally by the Tcl interpreter.
 *
 * Copyright (c) 1987-1993 The Regents of the University of California.
 * Copyright (c) 1993-1997 Lucent Technologies.
 * Copyright (c) 1994-1998 Sun Microsystems, Inc.
 * Copyright (c) 1998-1999 by Scriptics Corporation.
 * Copyright (c) 2001, 2002 by Kevin B. Kenny.  All rights reserved.
 * Copyright (c) 2007 Daniel A. Steffen <das@users.sourceforge.net>
 * Copyright (c) 2006-2008 by Joe Mistachkin.  All rights reserved.
 * Copyright (c) 2008 by Miguel Sofer. All rights reserved.
 *
 * See the file "license.terms" for information on usage and redistribution of
 * this file, and for a DISCLAIMER OF ALL WARRANTIES.
 */

#ifndef _TCLINT
#define _TCLINT

/*
 * Some numerics configuration options.
 */

#undef ACCEPT_NAN

/*
 * Used to tag functions that are only to be visible within the module being
 * built and not outside it (where this is supported by the linker).
 * Also used in the platform-specific *Port.h files.
 */

#ifndef MODULE_SCOPE
#   ifdef __cplusplus
#	define MODULE_SCOPE extern "C"
#   else
#	define MODULE_SCOPE extern
#   endif
#endif

#ifndef JOIN
#  define JOIN(a,b) JOIN1(a,b)
#  define JOIN1(a,b) a##b
#endif

#if defined(__cplusplus)
#   define TCL_UNUSED(T) T
#elif defined(__GNUC__) && (__GNUC__ > 2)
#   define TCL_UNUSED(T) T JOIN(dummy, __LINE__) __attribute__((unused))
#else
#   define TCL_UNUSED(T) T JOIN(dummy, __LINE__)
#endif

/*
 * Common include files needed by most of the Tcl source files are included
 * here, so that system-dependent personalizations for the include files only
 * have to be made in once place. This results in a few extra includes, but
 * greater modularity. The order of the three groups of #includes is
 * important. For example, stdio.h is needed by tcl.h.
 */

#include "tclPort.h"

#include <stdio.h>

#include <ctype.h>
#include <stdarg.h>
#ifdef NO_STDLIB_H
#   include "../compat/stdlib.h"
#else
#   include <stdlib.h>
#endif
#ifdef NO_STRING_H
#include "../compat/string.h"
#else
#include <string.h>
#endif
#if !defined(STDC_HEADERS) && !defined(__STDC__) && !defined(__C99__FUNC__) \
     && !defined(__cplusplus) && !defined(_MSC_VER) && !defined(__ICC)
typedef int ptrdiff_t;
#endif
#include <stddef.h>
#include <locale.h>

/*
 * Ensure WORDS_BIGENDIAN is defined correctly:
 * Needs to happen here in addition to configure to work with fat compiles on
 * Darwin (where configure runs only once for multiple architectures).
 */

#ifdef HAVE_SYS_TYPES_H
#    include <sys/types.h>
#endif
#ifdef HAVE_SYS_PARAM_H
#    include <sys/param.h>
#endif
#ifdef BYTE_ORDER
#    ifdef BIG_ENDIAN
#	 if BYTE_ORDER == BIG_ENDIAN
#	     undef WORDS_BIGENDIAN
#	     define WORDS_BIGENDIAN 1
#	 endif
#    endif
#    ifdef LITTLE_ENDIAN
#	 if BYTE_ORDER == LITTLE_ENDIAN
#	     undef WORDS_BIGENDIAN
#	 endif
#    endif
#endif

/*
 * Macros used to cast between pointers and integers (e.g. when storing an int
 * in ClientData), on 64-bit architectures they avoid gcc warning about "cast
 * to/from pointer from/to integer of different size".
 */

#if !defined(INT2PTR) && !defined(PTR2INT)
#   if defined(HAVE_INTPTR_T) || defined(intptr_t)
#	define INT2PTR(p) ((void *)(intptr_t)(p))
#	define PTR2INT(p) ((intptr_t)(p))
#   else
#	define INT2PTR(p) ((void *)(p))
#	define PTR2INT(p) ((long)(p))
#   endif
#endif
#if !defined(UINT2PTR) && !defined(PTR2UINT)
#   if defined(HAVE_UINTPTR_T) || defined(uintptr_t)
#	define UINT2PTR(p) ((void *)(uintptr_t)(p))
#	define PTR2UINT(p) ((uintptr_t)(p))
#   else
#	define UINT2PTR(p) ((void *)(p))
#	define PTR2UINT(p) ((unsigned long)(p))
#   endif
#endif

#if defined(_WIN32) && defined(_MSC_VER)
#   define vsnprintf _vsnprintf
#endif

#if !defined(TCL_THREADS)
#   define TCL_THREADS 1
#endif
#if !TCL_THREADS
#   undef TCL_DECLARE_MUTEX
#   define TCL_DECLARE_MUTEX(name)
#   undef  Tcl_MutexLock
#   define Tcl_MutexLock(mutexPtr)
#   undef  Tcl_MutexUnlock
#   define Tcl_MutexUnlock(mutexPtr)
#   undef  Tcl_MutexFinalize
#   define Tcl_MutexFinalize(mutexPtr)
#   undef  Tcl_ConditionNotify
#   define Tcl_ConditionNotify(condPtr)
#   undef  Tcl_ConditionWait
#   define Tcl_ConditionWait(condPtr, mutexPtr, timePtr)
#   undef  Tcl_ConditionFinalize
#   define Tcl_ConditionFinalize(condPtr)
#endif

/*
 * The following procedures allow namespaces to be customized to support
 * special name resolution rules for commands/variables.
 */

struct Tcl_ResolvedVarInfo;

typedef Tcl_Var (Tcl_ResolveRuntimeVarProc)(Tcl_Interp *interp,
	struct Tcl_ResolvedVarInfo *vinfoPtr);

typedef void (Tcl_ResolveVarDeleteProc)(struct Tcl_ResolvedVarInfo *vinfoPtr);

/*
 * The following structure encapsulates the routines needed to resolve a
 * variable reference at runtime. Any variable specific state will typically
 * be appended to this structure.
 */

typedef struct Tcl_ResolvedVarInfo {
    Tcl_ResolveRuntimeVarProc *fetchProc;
    Tcl_ResolveVarDeleteProc *deleteProc;
} Tcl_ResolvedVarInfo;

typedef int (Tcl_ResolveCompiledVarProc)(Tcl_Interp *interp,
	const char *name, int length, Tcl_Namespace *context,
	Tcl_ResolvedVarInfo **rPtr);

typedef int (Tcl_ResolveVarProc)(Tcl_Interp *interp, const char *name,
	Tcl_Namespace *context, int flags, Tcl_Var *rPtr);

typedef int (Tcl_ResolveCmdProc)(Tcl_Interp *interp, const char *name,
	Tcl_Namespace *context, int flags, Tcl_Command *rPtr);

typedef struct Tcl_ResolverInfo {
    Tcl_ResolveCmdProc *cmdResProc;
				/* Procedure handling command name
				 * resolution. */
    Tcl_ResolveVarProc *varResProc;
				/* Procedure handling variable name resolution
				 * for variables that can only be handled at
				 * runtime. */
    Tcl_ResolveCompiledVarProc *compiledVarResProc;
				/* Procedure handling variable name resolution
				 * at compile time. */
} Tcl_ResolverInfo;

/*
 * This flag bit should not interfere with TCL_GLOBAL_ONLY,
 * TCL_NAMESPACE_ONLY, or TCL_LEAVE_ERR_MSG; it signals that the variable
 * lookup is performed for upvar (or similar) purposes, with slightly
 * different rules:
 *    - Bug #696893 - variable is either proc-local or in the current
 *	namespace; never follow the second (global) resolution path
 *    - Bug #631741 - do not use special namespace or interp resolvers
 */

#define TCL_AVOID_RESOLVERS 0x40000

/*
 *----------------------------------------------------------------
 * Data structures related to namespaces.
 *----------------------------------------------------------------
 */

typedef struct Tcl_Ensemble Tcl_Ensemble;
typedef struct NamespacePathEntry NamespacePathEntry;

/*
 * Special hashtable for variables: this is just a Tcl_HashTable with an nsPtr
 * field added at the end: in this way variables can find their namespace
 * without having to copy a pointer in their struct: they can access it via
 * their hPtr->tablePtr.
 */

typedef struct TclVarHashTable {
    Tcl_HashTable table;
    struct Namespace *nsPtr;
} TclVarHashTable;

/*
 * This is for itcl - it likes to search our varTables directly :(
 */

#define TclVarHashFindVar(tablePtr, key) \
    TclVarHashCreateVar((tablePtr), (key), NULL)

/*
 * Define this to reduce the amount of space that the average namespace
 * consumes by only allocating the table of child namespaces when necessary.
 * Defining it breaks compatibility for Tcl extensions (e.g., itcl) which
 * reach directly into the Namespace structure.
 */

#undef BREAK_NAMESPACE_COMPAT

/*
 * The structure below defines a namespace.
 * Note: the first five fields must match exactly the fields in a
 * Tcl_Namespace structure (see tcl.h). If you change one, be sure to change
 * the other.
 */

typedef struct Namespace {
    char *name;			/* The namespace's simple (unqualified) name.
				 * This contains no ::'s. The name of the
				 * global namespace is "" although "::" is an
				 * synonym. */
    char *fullName;		/* The namespace's fully qualified name. This
				 * starts with ::. */
    void *clientData;	/* An arbitrary value associated with this
				 * namespace. */
    Tcl_NamespaceDeleteProc *deleteProc;
				/* Procedure invoked when deleting the
				 * namespace to, e.g., free clientData. */
    struct Namespace *parentPtr;/* Points to the namespace that contains this
				 * one. NULL if this is the global
				 * namespace. */
#ifndef BREAK_NAMESPACE_COMPAT
    Tcl_HashTable childTable;	/* Contains any child namespaces. Indexed by
				 * strings; values have type (Namespace *). */
#else
    Tcl_HashTable *childTablePtr;
				/* Contains any child namespaces. Indexed by
				 * strings; values have type (Namespace *). If
				 * NULL, there are no children. */
#endif
    size_t nsId;		/* Unique id for the namespace. */
    Tcl_Interp *interp;	/* The interpreter containing this
				 * namespace. */
    int flags;			/* OR-ed combination of the namespace status
				 * flags NS_DYING and NS_DEAD listed below. */
    size_t activationCount;	/* Number of "activations" or active call
				 * frames for this namespace that are on the
				 * Tcl call stack. The namespace won't be
				 * freed until activationCount becomes zero. */
    size_t refCount;		/* Count of references by namespaceName
				 * objects. The namespace can't be freed until
				 * refCount becomes zero. */
    Tcl_HashTable cmdTable;	/* Contains all the commands currently
				 * registered in the namespace. Indexed by
				 * strings; values have type (Command *).
				 * Commands imported by Tcl_Import have
				 * Command structures that point (via an
				 * ImportedCmdRef structure) to the Command
				 * structure in the source namespace's command
				 * table. */
    TclVarHashTable varTable;	/* Contains all the (global) variables
				 * currently in this namespace. Indexed by
				 * strings; values have type (Var *). */
    char **exportArrayPtr;	/* Points to an array of string patterns
				 * specifying which commands are exported. A
				 * pattern may include "string match" style
				 * wildcard characters to specify multiple
				 * commands; however, no namespace qualifiers
				 * are allowed. NULL if no export patterns are
				 * registered. */
    size_t numExportPatterns;	/* Number of export patterns currently
				 * registered using "namespace export". */
    size_t maxExportPatterns;	/* Number of export patterns for which space
				 * is currently allocated. */
    size_t cmdRefEpoch;		/* Incremented if a newly added command
				 * shadows a command for which this namespace
				 * has already cached a Command* pointer; this
				 * causes all its cached Command* pointers to
				 * be invalidated. */
    size_t resolverEpoch;	/* Incremented whenever (a) the name
				 * resolution rules change for this namespace
				 * or (b) a newly added command shadows a
				 * command that is compiled to bytecodes. This
				 * invalidates all byte codes compiled in the
				 * namespace, causing the code to be
				 * recompiled under the new rules.*/
    Tcl_ResolveCmdProc *cmdResProc;
				/* If non-null, this procedure overrides the
				 * usual command resolution mechanism in Tcl.
				 * This procedure is invoked within
				 * Tcl_FindCommand to resolve all command
				 * references within the namespace. */
    Tcl_ResolveVarProc *varResProc;
				/* If non-null, this procedure overrides the
				 * usual variable resolution mechanism in Tcl.
				 * This procedure is invoked within
				 * Tcl_FindNamespaceVar to resolve all
				 * variable references within the namespace at
				 * runtime. */
    Tcl_ResolveCompiledVarProc *compiledVarResProc;
				/* If non-null, this procedure overrides the
				 * usual variable resolution mechanism in Tcl.
				 * This procedure is invoked within
				 * LookupCompiledLocal to resolve variable
				 * references within the namespace at compile
				 * time. */
    size_t exportLookupEpoch;	/* Incremented whenever a command is added to
				 * a namespace, removed from a namespace or
				 * the exports of a namespace are changed.
				 * Allows TIP#112-driven command lists to be
				 * validated efficiently. */
    Tcl_Ensemble *ensembles;	/* List of structures that contain the details
				 * of the ensembles that are implemented on
				 * top of this namespace. */
    Tcl_Obj *unknownHandlerPtr;	/* A script fragment to be used when command
				 * resolution in this namespace fails. TIP
				 * 181. */
    size_t commandPathLength;	/* The length of the explicit path. */
    NamespacePathEntry *commandPathArray;
				/* The explicit path of the namespace as an
				 * array. */
    NamespacePathEntry *commandPathSourceList;
				/* Linked list of path entries that point to
				 * this namespace. */
    Tcl_NamespaceDeleteProc *earlyDeleteProc;
				/* Just like the deleteProc field (and called
				 * with the same clientData) but called at the
				 * start of the deletion process, so there is
				 * a chance for code to do stuff inside the
				 * namespace before deletion completes. */
} Namespace;

/*
 * An entry on a namespace's command resolution path.
 */

struct NamespacePathEntry {
    Namespace *nsPtr;		/* What does this path entry point to? If it
				 * is NULL, this path entry points is
				 * redundant and should be skipped. */
    Namespace *creatorNsPtr;	/* Where does this path entry point from? This
				 * allows for efficient invalidation of
				 * references when the path entry's target
				 * updates its current list of defined
				 * commands. */
    NamespacePathEntry *prevPtr, *nextPtr;
				/* Linked list pointers or NULL at either end
				 * of the list that hangs off Namespace's
				 * commandPathSourceList field. */
};

/*
 * Flags used to represent the status of a namespace:
 *
 * NS_DYING -	1 means Tcl_DeleteNamespace has been called to delete the
 *		namespace but there are still active call frames on the Tcl
 *		stack that refer to the namespace. When the last call frame
 *		referring to it has been popped, it's variables and command
 *		will be destroyed and it will be marked "dead" (NS_DEAD). The
 *		namespace can no longer be looked up by name.
 * NS_DEAD -	1 means Tcl_DeleteNamespace has been called to delete the
 *		namespace and no call frames still refer to it. Its variables
 *		and command have already been destroyed. This bit allows the
 *		namespace resolution code to recognize that the namespace is
 *		"deleted". When the last namespaceName object in any byte code
 *		unit that refers to the namespace has been freed (i.e., when
 *		the namespace's refCount is 0), the namespace's storage will
 *		be freed.
 * NS_KILLED -	1 means that TclTeardownNamespace has already been called on
 *		this namespace and it should not be called again [Bug 1355942]
 * NS_SUPPRESS_COMPILATION -
 *		Marks the commands in this namespace for not being compiled,
 *		forcing them to be looked up every time.
 */

#define NS_DYING	0x01
#define NS_DEAD		0x02
#define NS_KILLED	0x04
#define NS_SUPPRESS_COMPILATION	0x08

/*
 * Flags passed to TclGetNamespaceForQualName:
 *
 * TCL_GLOBAL_ONLY		- (see tcl.h) Look only in the global ns.
 * TCL_NAMESPACE_ONLY		- (see tcl.h) Look only in the context ns.
 * TCL_CREATE_NS_IF_UNKNOWN	- Create unknown namespaces.
 * TCL_FIND_ONLY_NS		- The name sought is a namespace name.
 */

#define TCL_CREATE_NS_IF_UNKNOWN	0x800
#define TCL_FIND_ONLY_NS		0x1000

/*
 * The client data for an ensemble command. This consists of the table of
 * commands that are actually exported by the namespace, and an epoch counter
 * that, combined with the exportLookupEpoch field of the namespace structure,
 * defines whether the table contains valid data or will need to be recomputed
 * next time the ensemble command is called.
 */

typedef struct EnsembleConfig {
    Namespace *nsPtr;		/* The namespace backing this ensemble up. */
    Tcl_Command token;		/* The token for the command that provides
				 * ensemble support for the namespace, or NULL
				 * if the command has been deleted (or never
				 * existed; the global namespace never has an
				 * ensemble command.) */
    size_t epoch;		/* The epoch at which this ensemble's table of
				 * exported commands is valid. */
    char **subcommandArrayPtr;	/* Array of ensemble subcommand names. At all
				 * consistent points, this will have the same
				 * number of entries as there are entries in
				 * the subcommandTable hash. */
    Tcl_HashTable subcommandTable;
				/* Hash table of ensemble subcommand names,
				 * which are its keys so this also provides
				 * the storage management for those subcommand
				 * names. The contents of the entry values are
				 * object version the prefix lists to use when
				 * substituting for the command/subcommand to
				 * build the ensemble implementation command.
				 * Has to be stored here as well as in
				 * subcommandDict because that field is NULL
				 * when we are deriving the ensemble from the
				 * namespace exports list. FUTURE WORK: use
				 * object hash table here. */
    struct EnsembleConfig *next;/* The next ensemble in the linked list of
				 * ensembles associated with a namespace. If
				 * this field points to this ensemble, the
				 * structure has already been unlinked from
				 * all lists, and cannot be found by scanning
				 * the list from the namespace's ensemble
				 * field. */
    int flags;			/* ORed combo of TCL_ENSEMBLE_PREFIX,
				 * ENSEMBLE_DEAD and ENSEMBLE_COMPILE. */

    /* OBJECT FIELDS FOR ENSEMBLE CONFIGURATION */

    Tcl_Obj *subcommandDict;	/* Dictionary providing mapping from
				 * subcommands to their implementing command
				 * prefixes, or NULL if we are to build the
				 * map automatically from the namespace
				 * exports. */
    Tcl_Obj *subcmdList;	/* List of commands that this ensemble
				 * actually provides, and whose implementation
				 * will be built using the subcommandDict (if
				 * present and defined) and by simple mapping
				 * to the namespace otherwise. If NULL,
				 * indicates that we are using the (dynamic)
				 * list of currently exported commands. */
    Tcl_Obj *unknownHandler;	/* Script prefix used to handle the case when
				 * no match is found (according to the rule
				 * defined by flag bit TCL_ENSEMBLE_PREFIX) or
				 * NULL to use the default error-generating
				 * behaviour. The script execution gets all
				 * the arguments to the ensemble command
				 * (including objv[0]) and will have the
				 * results passed directly back to the caller
				 * (including the error code) unless the code
				 * is TCL_CONTINUE in which case the
				 * subcommand will be reparsed by the ensemble
				 * core, presumably because the ensemble
				 * itself has been updated. */
    Tcl_Obj *parameterList;	/* List of ensemble parameter names. */
    int numParameters;		/* Cached number of parameters. This is either
				 * 0 (if the parameterList field is NULL) or
				 * the length of the list in the parameterList
				 * field. */
} EnsembleConfig;

/*
 * Various bits for the EnsembleConfig.flags field.
 */

#define ENSEMBLE_DEAD	0x1	/* Flag value to say that the ensemble is dead
				 * and on its way out. */
#define ENSEMBLE_COMPILE 0x4	/* Flag to enable bytecode compilation of an
				 * ensemble. */

/*
 *----------------------------------------------------------------
 * Data structures related to variables. These are used primarily in tclVar.c
 *----------------------------------------------------------------
 */

/*
 * The following structure defines a variable trace, which is used to invoke a
 * specific C procedure whenever certain operations are performed on a
 * variable.
 */

typedef struct VarTrace {
    Tcl_VarTraceProc *traceProc;/* Procedure to call when operations given by
				 * flags are performed on variable. */
    void *clientData;	/* Argument to pass to proc. */
    int flags;			/* What events the trace procedure is
				 * interested in: OR-ed combination of
				 * TCL_TRACE_READS, TCL_TRACE_WRITES,
				 * TCL_TRACE_UNSETS and TCL_TRACE_ARRAY. */
    struct VarTrace *nextPtr;	/* Next in list of traces associated with a
				 * particular variable. */
} VarTrace;

/*
 * The following structure defines a command trace, which is used to invoke a
 * specific C procedure whenever certain operations are performed on a
 * command.
 */

typedef struct CommandTrace {
    Tcl_CommandTraceProc *traceProc;
				/* Procedure to call when operations given by
				 * flags are performed on command. */
    void *clientData;	/* Argument to pass to proc. */
    int flags;			/* What events the trace procedure is
				 * interested in: OR-ed combination of
				 * TCL_TRACE_RENAME, TCL_TRACE_DELETE. */
    struct CommandTrace *nextPtr;
				/* Next in list of traces associated with a
				 * particular command. */
    size_t refCount;	/* Used to ensure this structure is not
				 * deleted too early. Keeps track of how many
				 * pieces of code have a pointer to this
				 * structure. */
} CommandTrace;

/*
 * When a command trace is active (i.e. its associated procedure is executing)
 * one of the following structures is linked into a list associated with the
 * command's interpreter. The information in the structure is needed in order
 * for Tcl to behave reasonably if traces are deleted while traces are active.
 */

typedef struct ActiveCommandTrace {
    struct Command *cmdPtr;	/* Command that's being traced. */
    struct ActiveCommandTrace *nextPtr;
				/* Next in list of all active command traces
				 * for the interpreter, or NULL if no more. */
    CommandTrace *nextTracePtr;	/* Next trace to check after current trace
				 * procedure returns; if this trace gets
				 * deleted, must update pointer to avoid using
				 * free'd memory. */
    int reverseScan;		/* Boolean set true when traces are scanning
				 * in reverse order. */
} ActiveCommandTrace;

/*
 * When a variable trace is active (i.e. its associated procedure is
 * executing) one of the following structures is linked into a list associated
 * with the variable's interpreter. The information in the structure is needed
 * in order for Tcl to behave reasonably if traces are deleted while traces
 * are active.
 */

typedef struct ActiveVarTrace {
    struct Var *varPtr;		/* Variable that's being traced. */
    struct ActiveVarTrace *nextPtr;
				/* Next in list of all active variable traces
				 * for the interpreter, or NULL if no more. */
    VarTrace *nextTracePtr;	/* Next trace to check after current trace
				 * procedure returns; if this trace gets
				 * deleted, must update pointer to avoid using
				 * free'd memory. */
} ActiveVarTrace;

/*
 * The structure below defines a variable, which associates a string name with
 * a Tcl_Obj value. These structures are kept in procedure call frames (for
 * local variables recognized by the compiler) or in the heap (for global
 * variables and any variable not known to the compiler). For each Var
 * structure in the heap, a hash table entry holds the variable name and a
 * pointer to the Var structure.
 */

typedef struct Var {
    int flags;			/* Miscellaneous bits of information about
				 * variable. See below for definitions. */
    union {
	Tcl_Obj *objPtr;	/* The variable's object value. Used for
				 * scalar variables and array elements. */
	TclVarHashTable *tablePtr;/* For array variables, this points to
				 * information about the hash table used to
				 * implement the associative array. Points to
				 * Tcl_Alloc-ed data. */
	struct Var *linkPtr;	/* If this is a global variable being referred
				 * to in a procedure, or a variable created by
				 * "upvar", this field points to the
				 * referenced variable's Var struct. */
    } value;
} Var;

typedef struct VarInHash {
    Var var;
    size_t refCount;		/* Counts number of active uses of this
				 * variable: 1 for the entry in the hash
				 * table, 1 for each additional variable whose
				 * linkPtr points here, 1 for each nested
				 * trace active on variable, and 1 if the
				 * variable is a namespace variable. This
				 * record can't be deleted until refCount
				 * becomes 0. */
    Tcl_HashEntry entry;	/* The hash table entry that refers to this
				 * variable. This is used to find the name of
				 * the variable and to delete it from its
				 * hashtable if it is no longer needed. It
				 * also holds the variable's name. */
} VarInHash;

/*
 * Flag bits for variables. The first two (VAR_ARRAY and VAR_LINK) are
 * mutually exclusive and give the "type" of the variable. If none is set,
 * this is a scalar variable.
 *
 * VAR_ARRAY -			1 means this is an array variable rather than
 *				a scalar variable or link. The "tablePtr"
 *				field points to the array's hashtable for its
 *				elements.
 * VAR_LINK -			1 means this Var structure contains a pointer
 *				to another Var structure that either has the
 *				real value or is itself another VAR_LINK
 *				pointer. Variables like this come about
 *				through "upvar" and "global" commands, or
 *				through references to variables in enclosing
 *				namespaces.
 *
 * Flags that indicate the type and status of storage; none is set for
 * compiled local variables (Var structs).
 *
 * VAR_IN_HASHTABLE -		1 means this variable is in a hashtable and
 *				the Var structure is malloced. 0 if it is a
 *				local variable that was assigned a slot in a
 *				procedure frame by the compiler so the Var
 *				storage is part of the call frame.
 * VAR_DEAD_HASH		1 means that this var's entry in the hashtable
 *				has already been deleted.
 * VAR_ARRAY_ELEMENT -		1 means that this variable is an array
 *				element, so it is not legal for it to be an
 *				array itself (the VAR_ARRAY flag had better
 *				not be set).
 * VAR_NAMESPACE_VAR -		1 means that this variable was declared as a
 *				namespace variable. This flag ensures it
 *				persists until its namespace is destroyed or
 *				until the variable is unset; it will persist
 *				even if it has not been initialized and is
 *				marked undefined. The variable's refCount is
 *				incremented to reflect the "reference" from
 *				its namespace.
 *
 * Flag values relating to the variable's trace and search status.
 *
 * VAR_TRACED_READ
 * VAR_TRACED_WRITE
 * VAR_TRACED_UNSET
 * VAR_TRACED_ARRAY
 * VAR_TRACE_ACTIVE -		1 means that trace processing is currently
 *				underway for a read or write access, so new
 *				read or write accesses should not cause trace
 *				procedures to be called and the variable can't
 *				be deleted.
 * VAR_SEARCH_ACTIVE
 *
 * The following additional flags are used with the CompiledLocal type defined
 * below:
 *
 * VAR_ARGUMENT -		1 means that this variable holds a procedure
 *				argument.
 * VAR_TEMPORARY -		1 if the local variable is an anonymous
 *				temporary variable. Temporaries have a NULL
 *				name.
 * VAR_RESOLVED -		1 if name resolution has been done for this
 *				variable.
 * VAR_IS_ARGS			1 if this variable is the last argument and is
 *				named "args".
 */

/*
 * FLAGS RENUMBERED: everything breaks already, make things simpler.
 *
 * IMPORTANT: skip the values 0x10, 0x20, 0x40, 0x800 corresponding to
 * TCL_TRACE_(READS/WRITES/UNSETS/ARRAY): makes code simpler in tclTrace.c
 *
 * Keep the flag values for VAR_ARGUMENT and VAR_TEMPORARY so that old values
 * in precompiled scripts keep working.
 */

/* Type of value (0 is scalar) */
#define VAR_ARRAY		0x1
#define VAR_LINK		0x2

/* Type of storage (0 is compiled local) */
#define VAR_IN_HASHTABLE	0x4
#define VAR_DEAD_HASH		0x8
#define VAR_ARRAY_ELEMENT	0x1000
#define VAR_NAMESPACE_VAR	0x80	/* KEEP OLD VALUE for Itcl */

#define VAR_ALL_HASH \
	(VAR_IN_HASHTABLE|VAR_DEAD_HASH|VAR_NAMESPACE_VAR|VAR_ARRAY_ELEMENT)

/* Trace and search state. */

#define VAR_TRACED_READ		0x10	/* TCL_TRACE_READS */
#define VAR_TRACED_WRITE	0x20	/* TCL_TRACE_WRITES */
#define VAR_TRACED_UNSET	0x40	/* TCL_TRACE_UNSETS */
#define VAR_TRACED_ARRAY	0x800	/* TCL_TRACE_ARRAY */
#define VAR_TRACE_ACTIVE	0x2000
#define VAR_SEARCH_ACTIVE	0x4000
#define VAR_ALL_TRACES \
	(VAR_TRACED_READ|VAR_TRACED_WRITE|VAR_TRACED_ARRAY|VAR_TRACED_UNSET)

/* Special handling on initialisation (only CompiledLocal). */
#define VAR_ARGUMENT		0x100	/* KEEP OLD VALUE! See tclProc.c */
#define VAR_TEMPORARY		0x200	/* KEEP OLD VALUE! See tclProc.c */
#define VAR_IS_ARGS		0x400
#define VAR_RESOLVED		0x8000

/*
 * Macros to ensure that various flag bits are set properly for variables.
 * The ANSI C "prototypes" for these macros are:
 *
 * MODULE_SCOPE void	TclSetVarScalar(Var *varPtr);
 * MODULE_SCOPE void	TclSetVarArray(Var *varPtr);
 * MODULE_SCOPE void	TclSetVarLink(Var *varPtr);
 * MODULE_SCOPE void	TclSetVarArrayElement(Var *varPtr);
 * MODULE_SCOPE void	TclSetVarUndefined(Var *varPtr);
 * MODULE_SCOPE void	TclClearVarUndefined(Var *varPtr);
 */

#define TclSetVarScalar(varPtr) \
    (varPtr)->flags &= ~(VAR_ARRAY|VAR_LINK)

#define TclSetVarArray(varPtr) \
    (varPtr)->flags = ((varPtr)->flags & ~VAR_LINK) | VAR_ARRAY

#define TclSetVarLink(varPtr) \
    (varPtr)->flags = ((varPtr)->flags & ~VAR_ARRAY) | VAR_LINK

#define TclSetVarArrayElement(varPtr) \
    (varPtr)->flags = ((varPtr)->flags & ~VAR_ARRAY) | VAR_ARRAY_ELEMENT

#define TclSetVarUndefined(varPtr) \
    (varPtr)->flags &= ~(VAR_ARRAY|VAR_LINK);\
    (varPtr)->value.objPtr = NULL

#define TclClearVarUndefined(varPtr)

#define TclSetVarTraceActive(varPtr) \
    (varPtr)->flags |= VAR_TRACE_ACTIVE

#define TclClearVarTraceActive(varPtr) \
    (varPtr)->flags &= ~VAR_TRACE_ACTIVE

#define TclSetVarNamespaceVar(varPtr) \
    if (!TclIsVarNamespaceVar(varPtr)) {\
	(varPtr)->flags |= VAR_NAMESPACE_VAR;\
	if (TclIsVarInHash(varPtr)) {\
	    ((VarInHash *)(varPtr))->refCount++;\
	}\
    }

#define TclClearVarNamespaceVar(varPtr) \
    if (TclIsVarNamespaceVar(varPtr)) {\
	(varPtr)->flags &= ~VAR_NAMESPACE_VAR;\
	if (TclIsVarInHash(varPtr)) {\
	    ((VarInHash *)(varPtr))->refCount--;\
	}\
    }

/*
 * Macros to read various flag bits of variables.
 * The ANSI C "prototypes" for these macros are:
 *
 * MODULE_SCOPE int	TclIsVarScalar(Var *varPtr);
 * MODULE_SCOPE int	TclIsVarLink(Var *varPtr);
 * MODULE_SCOPE int	TclIsVarArray(Var *varPtr);
 * MODULE_SCOPE int	TclIsVarUndefined(Var *varPtr);
 * MODULE_SCOPE int	TclIsVarArrayElement(Var *varPtr);
 * MODULE_SCOPE int	TclIsVarTemporary(Var *varPtr);
 * MODULE_SCOPE int	TclIsVarArgument(Var *varPtr);
 * MODULE_SCOPE int	TclIsVarResolved(Var *varPtr);
 */

#define TclIsVarScalar(varPtr) \
    !((varPtr)->flags & (VAR_ARRAY|VAR_LINK))

#define TclIsVarLink(varPtr) \
    ((varPtr)->flags & VAR_LINK)

#define TclIsVarArray(varPtr) \
    ((varPtr)->flags & VAR_ARRAY)

#define TclIsVarUndefined(varPtr) \
    ((varPtr)->value.objPtr == NULL)

#define TclIsVarArrayElement(varPtr) \
    ((varPtr)->flags & VAR_ARRAY_ELEMENT)

#define TclIsVarNamespaceVar(varPtr) \
    ((varPtr)->flags & VAR_NAMESPACE_VAR)

#define TclIsVarTemporary(varPtr) \
    ((varPtr)->flags & VAR_TEMPORARY)

#define TclIsVarArgument(varPtr) \
    ((varPtr)->flags & VAR_ARGUMENT)

#define TclIsVarResolved(varPtr) \
    ((varPtr)->flags & VAR_RESOLVED)

#define TclIsVarTraceActive(varPtr) \
    ((varPtr)->flags & VAR_TRACE_ACTIVE)

#define TclIsVarTraced(varPtr) \
    ((varPtr)->flags & VAR_ALL_TRACES)

#define TclIsVarInHash(varPtr) \
    ((varPtr)->flags & VAR_IN_HASHTABLE)

#define TclIsVarDeadHash(varPtr) \
    ((varPtr)->flags & VAR_DEAD_HASH)

#define TclGetVarNsPtr(varPtr) \
    (TclIsVarInHash(varPtr) \
	? ((TclVarHashTable *) ((((VarInHash *) (varPtr))->entry.tablePtr)))->nsPtr \
	: NULL)

#define VarHashRefCount(varPtr) \
    ((VarInHash *) (varPtr))->refCount

/*
 * Macros for direct variable access by TEBC.
 */

#define TclIsVarDirectReadable(varPtr) \
    (   !((varPtr)->flags & (VAR_ARRAY|VAR_LINK|VAR_TRACED_READ)) \
    &&  (varPtr)->value.objPtr)

#define TclIsVarDirectWritable(varPtr) \
    !((varPtr)->flags & (VAR_ARRAY|VAR_LINK|VAR_TRACED_WRITE|VAR_DEAD_HASH))

#define TclIsVarDirectUnsettable(varPtr) \
    !((varPtr)->flags & (VAR_ARRAY|VAR_LINK|VAR_TRACED_READ|VAR_TRACED_WRITE|VAR_TRACED_UNSET|VAR_DEAD_HASH))

#define TclIsVarDirectModifyable(varPtr) \
    (   !((varPtr)->flags & (VAR_ARRAY|VAR_LINK|VAR_TRACED_READ|VAR_TRACED_WRITE)) \
    &&  (varPtr)->value.objPtr)

#define TclIsVarDirectReadable2(varPtr, arrayPtr) \
    (TclIsVarDirectReadable(varPtr) &&\
	(!(arrayPtr) || !((arrayPtr)->flags & VAR_TRACED_READ)))

#define TclIsVarDirectWritable2(varPtr, arrayPtr) \
    (TclIsVarDirectWritable(varPtr) &&\
	(!(arrayPtr) || !((arrayPtr)->flags & VAR_TRACED_WRITE)))

#define TclIsVarDirectModifyable2(varPtr, arrayPtr) \
    (TclIsVarDirectModifyable(varPtr) &&\
	(!(arrayPtr) || !((arrayPtr)->flags & (VAR_TRACED_READ|VAR_TRACED_WRITE))))

/*
 *----------------------------------------------------------------
 * Data structures related to procedures. These are used primarily in
 * tclProc.c, tclCompile.c, and tclExecute.c.
 *----------------------------------------------------------------
 */

/*
 * Forward declaration to prevent an error when the forward reference to
 * Command is encountered in the Proc and ImportRef types declared below.
 */

struct Command;

/*
 * The variable-length structure below describes a local variable of a
 * procedure that was recognized by the compiler. These variables have a name,
 * an element in the array of compiler-assigned local variables in the
 * procedure's call frame, and various other items of information. If the
 * local variable is a formal argument, it may also have a default value. The
 * compiler can't recognize local variables whose names are expressions (these
 * names are only known at runtime when the expressions are evaluated) or
 * local variables that are created as a result of an "upvar" or "uplevel"
 * command. These other local variables are kept separately in a hash table in
 * the call frame.
 */

typedef struct CompiledLocal {
    struct CompiledLocal *nextPtr;
				/* Next compiler-recognized local variable for
				 * this procedure, or NULL if this is the last
				 * local. */
    size_t nameLength;		/* The number of bytes in local variable's name.
				 * Among others used to speed up var lookups. */
    int frameIndex;		/* Index in the array of compiler-assigned
				 * variables in the procedure call frame. */
    int flags;			/* Flag bits for the local variable. Same as
				 * the flags for the Var structure above,
				 * although only VAR_ARGUMENT, VAR_TEMPORARY,
				 * and VAR_RESOLVED make sense. */
    Tcl_Obj *defValuePtr;	/* Pointer to the default value of an
				 * argument, if any. NULL if not an argument
				 * or, if an argument, no default value. */
    Tcl_ResolvedVarInfo *resolveInfo;
				/* Customized variable resolution info
				 * supplied by the Tcl_ResolveCompiledVarProc
				 * associated with a namespace. Each variable
				 * is marked by a unique tag during
				 * compilation, and that same tag is used to
				 * find the variable at runtime. */
    char name[1];		/* Name of the local variable starts here. If
				 * the name is NULL, this will just be '\0'.
				 * The actual size of this field will be large
				 * enough to hold the name. MUST BE THE LAST
				 * FIELD IN THE STRUCTURE! */
} CompiledLocal;

/*
 * The structure below defines a command procedure, which consists of a
 * collection of Tcl commands plus information about arguments and other local
 * variables recognized at compile time.
 */

typedef struct Proc {
    struct Interp *iPtr;	/* Interpreter for which this command is
				 * defined. */
    size_t refCount;		/* Reference count: 1 if still present in
				 * command table plus 1 for each call to the
				 * procedure that is currently active. This
				 * structure can be freed when refCount
				 * becomes zero. */
    struct Command *cmdPtr;	/* Points to the Command structure for this
				 * procedure. This is used to get the
				 * namespace in which to execute the
				 * procedure. */
    Tcl_Obj *bodyPtr;		/* Points to the ByteCode object for
				 * procedure's body command. */
    int numArgs;		/* Number of formal parameters. */
    int numCompiledLocals;	/* Count of local variables recognized by the
				 * compiler including arguments and
				 * temporaries. */
    CompiledLocal *firstLocalPtr;
				/* Pointer to first of the procedure's
				 * compiler-allocated local variables, or NULL
				 * if none. The first numArgs entries in this
				 * list describe the procedure's formal
				 * arguments. */
    CompiledLocal *lastLocalPtr;/* Pointer to the last allocated local
				 * variable or NULL if none. This has frame
				 * index (numCompiledLocals-1). */
} Proc;

/*
 * The type of functions called to process errors found during the execution
 * of a procedure (or lambda term or ...).
 */

typedef void (ProcErrorProc)(Tcl_Interp *interp, Tcl_Obj *procNameObj);

/*
 * The structure below defines a command trace. This is used to allow Tcl
 * clients to find out whenever a command is about to be executed.
 */

typedef struct Trace {
    int level;			/* Only trace commands at nesting level less
				 * than or equal to this. */
    Tcl_CmdObjTraceProc *proc;	/* Procedure to call to trace command. */
    void *clientData;	/* Arbitrary value to pass to proc. */
    struct Trace *nextPtr;	/* Next in list of traces for this interp. */
    int flags;			/* Flags governing the trace - see
				 * Tcl_CreateObjTrace for details. */
    Tcl_CmdObjTraceDeleteProc *delProc;
				/* Procedure to call when trace is deleted. */
} Trace;

/*
 * When an interpreter trace is active (i.e. its associated procedure is
 * executing), one of the following structures is linked into a list
 * associated with the interpreter. The information in the structure is needed
 * in order for Tcl to behave reasonably if traces are deleted while traces
 * are active.
 */

typedef struct ActiveInterpTrace {
    struct ActiveInterpTrace *nextPtr;
				/* Next in list of all active command traces
				 * for the interpreter, or NULL if no more. */
    Trace *nextTracePtr;	/* Next trace to check after current trace
				 * procedure returns; if this trace gets
				 * deleted, must update pointer to avoid using
				 * free'd memory. */
    int reverseScan;		/* Boolean set true when traces are scanning
				 * in reverse order. */
} ActiveInterpTrace;

/*
 * Flag values designating types of execution traces. See tclTrace.c for
 * related flag values.
 *
 * TCL_TRACE_ENTER_EXEC		- triggers enter/enterstep traces.
 * 				- passed to Tcl_CreateObjTrace to set up
 *				  "enterstep" traces.
 * TCL_TRACE_LEAVE_EXEC		- triggers leave/leavestep traces.
 * 				- passed to Tcl_CreateObjTrace to set up
 *				  "leavestep" traces.
 */

#define TCL_TRACE_ENTER_EXEC	1
#define TCL_TRACE_LEAVE_EXEC	2

/*
 * The structure below defines an entry in the assocData hash table which is
 * associated with an interpreter. The entry contains a pointer to a function
 * to call when the interpreter is deleted, and a pointer to a user-defined
 * piece of data.
 */

typedef struct AssocData {
    Tcl_InterpDeleteProc *proc;	/* Proc to call when deleting. */
    void *clientData;	/* Value to pass to proc. */
} AssocData;

/*
 * The structure below defines a call frame. A call frame defines a naming
 * context for a procedure call: its local naming scope (for local variables)
 * and its global naming scope (a namespace, perhaps the global :: namespace).
 * A call frame can also define the naming context for a namespace eval or
 * namespace inscope command: the namespace in which the command's code should
 * execute. The Tcl_CallFrame structures exist only while procedures or
 * namespace eval/inscope's are being executed, and provide a kind of Tcl call
 * stack.
 *
 * WARNING!! The structure definition must be kept consistent with the
 * Tcl_CallFrame structure in tcl.h. If you change one, change the other.
 */

/*
 * Will be grown to contain: pointers to the varnames (allocated at the end),
 * plus the init values for each variable (suitable to be memcopied on init)
 */

typedef struct LocalCache {
    size_t refCount;
    int numVars;
    Tcl_Obj *varName0;
} LocalCache;

#define localName(framePtr, i) \
    ((&((framePtr)->localCachePtr->varName0))[(i)])

MODULE_SCOPE void	TclFreeLocalCache(Tcl_Interp *interp,
			    LocalCache *localCachePtr);

typedef struct CallFrame {
    Namespace *nsPtr;		/* Points to the namespace used to resolve
				 * commands and global variables. */
    int isProcCallFrame;	/* If 0, the frame was pushed to execute a
				 * namespace command and var references are
				 * treated as references to namespace vars;
				 * varTablePtr and compiledLocals are ignored.
				 * If FRAME_IS_PROC is set, the frame was
				 * pushed to execute a Tcl procedure and may
				 * have local vars. */
    int objc;			/* This and objv below describe the arguments
				 * for this procedure call. */
    Tcl_Obj *const *objv;	/* Array of argument objects. */
    struct CallFrame *callerPtr;
				/* Value of interp->framePtr when this
				 * procedure was invoked (i.e. next higher in
				 * stack of all active procedures). */
    struct CallFrame *callerVarPtr;
				/* Value of interp->varFramePtr when this
				 * procedure was invoked (i.e. determines
				 * variable scoping within caller). Same as
				 * callerPtr unless an "uplevel" command or
				 * something equivalent was active in the
				 * caller). */
    int level;			/* Level of this procedure, for "uplevel"
				 * purposes (i.e. corresponds to nesting of
				 * callerVarPtr's, not callerPtr's). 1 for
				 * outermost procedure, 0 for top-level. */
    Proc *procPtr;		/* Points to the structure defining the called
				 * procedure. Used to get information such as
				 * the number of compiled local variables
				 * (local variables assigned entries ["slots"]
				 * in the compiledLocals array below). */
    TclVarHashTable *varTablePtr;
				/* Hash table containing local variables not
				 * recognized by the compiler, or created at
				 * execution time through, e.g., upvar.
				 * Initially NULL and created if needed. */
    int numCompiledLocals;	/* Count of local variables recognized by the
				 * compiler including arguments. */
    Var *compiledLocals;	/* Points to the array of local variables
				 * recognized by the compiler. The compiler
				 * emits code that refers to these variables
				 * using an index into this array. */
    void *clientData;	/* Pointer to some context that is used by
				 * object systems. The meaning of the contents
				 * of this field is defined by the code that
				 * sets it, and it should only ever be set by
				 * the code that is pushing the frame. In that
				 * case, the code that sets it should also
				 * have some means of discovering what the
				 * meaning of the value is, which we do not
				 * specify. */
    LocalCache *localCachePtr;
    Tcl_Obj    *tailcallPtr;
				/* NULL if no tailcall is scheduled */
} CallFrame;

#define FRAME_IS_PROC	0x1
#define FRAME_IS_LAMBDA 0x2
#define FRAME_IS_METHOD	0x4	/* The frame is a method body, and the frame's
				 * clientData field contains a CallContext
				 * reference. Part of TIP#257. */
#define FRAME_IS_OO_DEFINE 0x8	/* The frame is part of the inside workings of
				 * the [oo::define] command; the clientData
				 * field contains an Object reference that has
				 * been confirmed to refer to a class. Part of
				 * TIP#257. */
#define FRAME_IS_PRIVATE_DEFINE 0x10
				/* Marks this frame as being used for private
				 * declarations with [oo::define]. Usually
				 * OR'd with FRAME_IS_OO_DEFINE. TIP#500. */

/*
 * TIP #280
 * The structure below defines a command frame. A command frame provides
 * location information for all commands executing a tcl script (source, eval,
 * uplevel, procedure bodies, ...). The runtime structure essentially contains
 * the stack trace as it would be if the currently executing command were to
 * throw an error.
 *
 * For commands where it makes sense it refers to the associated CallFrame as
 * well.
 *
 * The structures are chained in a single list, with the top of the stack
 * anchored in the Interp structure.
 *
 * Instances can be allocated on the C stack, or the heap, the former making
 * cleanup a bit simpler.
 */

typedef struct CmdFrame {
    /*
     * General data. Always available.
     */

    int type;			/* Values see below. */
    int level;			/* Number of frames in stack, prevent O(n)
				 * scan of list. */
    int *line;			/* Lines the words of the command start on. */
    int nline;
    CallFrame *framePtr;	/* Procedure activation record, may be
				 * NULL. */
    struct CmdFrame *nextPtr;	/* Link to calling frame. */
    /*
     * Data needed for Eval vs TEBC
     *
     * EXECUTION CONTEXTS and usage of CmdFrame
     *
     * Field	  TEBC		  EvalEx
     * =======	  ====		  ======
     * level	  yes		  yes
     * type	  BC/PREBC	  SRC/EVAL
     * line0	  yes		  yes
     * framePtr	  yes		  yes
     * =======	  ====		  ======
     *
     * =======	  ====		  ========= union data
     * line1	  -		  yes
     * line3	  -		  yes
     * path	  -		  yes
     * -------	  ----		  ------
     * codePtr	  yes		  -
     * pc	  yes		  -
     * =======	  ====		  ======
     *
     * =======	  ====		  ========= union cmd
     * str.cmd	  yes		  yes
     * str.len	  yes		  yes
     * -------	  ----		  ------
     */

    union {
	struct {
	    Tcl_Obj *path;	/* Path of the sourced file the command is
				 * in. */
	} eval;
	struct {
	    const void *codePtr;/* Byte code currently executed... */
	    const char *pc;	/* ... and instruction pointer. */
	} tebc;
    } data;
    Tcl_Obj *cmdObj;
    const char *cmd;		/* The executed command, if possible... */
    size_t len;			/* ... and its length. */
    const struct CFWordBC *litarg;
				/* Link to set of literal arguments which have
				 * ben pushed on the lineLABCPtr stack by
				 * TclArgumentBCEnter(). These will be removed
				 * by TclArgumentBCRelease. */
} CmdFrame;

typedef struct CFWord {
    CmdFrame *framePtr;		/* CmdFrame to access. */
    int word;			/* Index of the word in the command. */
    size_t refCount;		/* Number of times the word is on the
				 * stack. */
} CFWord;

typedef struct CFWordBC {
    CmdFrame *framePtr;		/* CmdFrame to access. */
    size_t pc;			/* Instruction pointer of a command in
				 * ExtCmdLoc.loc[.] */
    int word;			/* Index of word in
				 * ExtCmdLoc.loc[cmd]->line[.] */
    struct CFWordBC *prevPtr;	/* Previous entry in stack for same Tcl_Obj. */
    struct CFWordBC *nextPtr;	/* Next entry for same command call. See
				 * CmdFrame litarg field for the list start. */
    Tcl_Obj *obj;		/* Back reference to hashtable key */
} CFWordBC;

/*
 * Structure to record the locations of invisible continuation lines in
 * literal scripts, as character offset from the beginning of the script. Both
 * compiler and direct evaluator use this information to adjust their line
 * counters when tracking through the script, because when it is invoked the
 * continuation line marker as a whole has been removed already, meaning that
 * the \n which was part of it is gone as well, breaking regular line
 * tracking.
 *
 * These structures are allocated and filled by both the function
 * TclSubstTokens() in the file "tclParse.c" and its caller TclEvalEx() in the
 * file "tclBasic.c", and stored in the thread-global hashtable "lineCLPtr" in
 * file "tclObj.c". They are used by the functions TclSetByteCodeFromAny() and
 * TclCompileScript(), both found in the file "tclCompile.c". Their memory is
 * released by the function TclFreeObj(), in the file "tclObj.c", and also by
 * the function TclThreadFinalizeObjects(), in the same file.
 */

#define CLL_END		(-1)

typedef struct ContLineLoc {
    int num;			/* Number of entries in loc, not counting the
				 * final -1 marker entry. */
    int loc[1];			/* Table of locations, as character offsets.
				 * The table is allocated as part of the
				 * structure, extending behind the nominal end
				 * of the structure. An entry containing the
				 * value -1 is put after the last location, as
				 * end-marker/sentinel. */
} ContLineLoc;

/*
 * The following macros define the allowed values for the type field of the
 * CmdFrame structure above. Some of the values occur only in the extended
 * location data referenced via the 'baseLocPtr'.
 *
 * TCL_LOCATION_EVAL	  : Frame is for a script evaluated by EvalEx.
 * TCL_LOCATION_BC	  : Frame is for bytecode.
 * TCL_LOCATION_PREBC	  : Frame is for precompiled bytecode.
 * TCL_LOCATION_SOURCE	  : Frame is for a script evaluated by EvalEx, from a
 *			    sourced file.
 * TCL_LOCATION_PROC	  : Frame is for bytecode of a procedure.
 *
 * A TCL_LOCATION_BC type in a frame can be overridden by _SOURCE and _PROC
 * types, per the context of the byte code in execution.
 */

#define TCL_LOCATION_EVAL	(0) /* Location in a dynamic eval script. */
#define TCL_LOCATION_BC		(2) /* Location in byte code. */
#define TCL_LOCATION_PREBC	(3) /* Location in precompiled byte code, no
				     * location. */
#define TCL_LOCATION_SOURCE	(4) /* Location in a file. */
#define TCL_LOCATION_PROC	(5) /* Location in a dynamic proc. */
#define TCL_LOCATION_LAST	(6) /* Number of values in the enum. */

/*
 * Structure passed to describe procedure-like "procedures" that are not
 * procedures (e.g. a lambda) so that their details can be reported correctly
 * by [info frame]. Contains a sub-structure for each extra field.
 */

typedef Tcl_Obj * (GetFrameInfoValueProc)(void *clientData);
typedef struct {
    const char *name;		/* Name of this field. */
    GetFrameInfoValueProc *proc;	/* Function to generate a Tcl_Obj* from the
				 * clientData, or just use the clientData
				 * directly (after casting) if NULL. */
    void *clientData;	/* Context for above function, or Tcl_Obj* if
				 * proc field is NULL. */
} ExtraFrameInfoField;
typedef struct {
    size_t length;			/* Length of array. */
    ExtraFrameInfoField fields[2];
				/* Really as long as necessary, but this is
				 * long enough for nearly anything. */
} ExtraFrameInfo;

/*
 *----------------------------------------------------------------
 * Data structures and procedures related to TclHandles, which are a very
 * lightweight method of preserving enough information to determine if an
 * arbitrary malloc'd block has been deleted.
 *----------------------------------------------------------------
 */

typedef void **TclHandle;

/*
 *----------------------------------------------------------------
 * Experimental flag value passed to Tcl_GetRegExpFromObj. Intended for use
 * only by Expect. It will probably go away in a later release.
 *----------------------------------------------------------------
 */

#define TCL_REG_BOSONLY 002000	/* Prepend \A to pattern so it only matches at
				 * the beginning of the string. */

/*
 * These are a thin layer over TclpThreadKeyDataGet and TclpThreadKeyDataSet
 * when threads are used, or an emulation if there are no threads. These are
 * really internal and Tcl clients should use Tcl_GetThreadData.
 */

MODULE_SCOPE void *	TclThreadDataKeyGet(Tcl_ThreadDataKey *keyPtr);
MODULE_SCOPE void	TclThreadDataKeySet(Tcl_ThreadDataKey *keyPtr,
			    void *data);

/*
 * This is a convenience macro used to initialize a thread local storage ptr.
 */

#define TCL_TSD_INIT(keyPtr) \
	(ThreadSpecificData *)Tcl_GetThreadData((keyPtr), sizeof(ThreadSpecificData))

/*
 *----------------------------------------------------------------
 * Data structures related to bytecode compilation and execution. These are
 * used primarily in tclCompile.c, tclExecute.c, and tclBasic.c.
 *----------------------------------------------------------------
 */

/*
 * Forward declaration to prevent errors when the forward references to
 * Tcl_Parse and CompileEnv are encountered in the procedure type CompileProc
 * declared below.
 */

struct CompileEnv;

/*
 * The type of procedures called by the Tcl bytecode compiler to compile
 * commands. Pointers to these procedures are kept in the Command structure
 * describing each command. The integer value returned by a CompileProc must
 * be one of the following:
 *
 * TCL_OK		Compilation completed normally.
 * TCL_ERROR 		Compilation could not be completed. This can be just a
 * 			judgment by the CompileProc that the command is too
 * 			complex to compile effectively, or it can indicate
 * 			that in the current state of the interp, the command
 * 			would raise an error. The bytecode compiler will not
 * 			do any error reporting at compiler time. Error
 * 			reporting is deferred until the actual runtime,
 * 			because by then changes in the interp state may allow
 * 			the command to be successfully evaluated.
 * TCL_OUT_LINE_COMPILE	A source-compatible alias for TCL_ERROR, kept for the
 * 			sake of old code only.
 */

#define TCL_OUT_LINE_COMPILE	TCL_ERROR

typedef int (CompileProc)(Tcl_Interp *interp, Tcl_Parse *parsePtr,
	struct Command *cmdPtr, struct CompileEnv *compEnvPtr);

/*
 * The type of procedure called from the compilation hook point in
 * SetByteCodeFromAny.
 */

typedef int (CompileHookProc)(Tcl_Interp *interp,
	struct CompileEnv *compEnvPtr, void *clientData);

/*
 * The data structure for a (linked list of) execution stacks.
 */

typedef struct ExecStack {
    struct ExecStack *prevPtr;
    struct ExecStack *nextPtr;
    Tcl_Obj **markerPtr;
    Tcl_Obj **endPtr;
    Tcl_Obj **tosPtr;
    Tcl_Obj *stackWords[1];
} ExecStack;

/*
 * The data structure defining the execution environment for ByteCode's.
 * There is one ExecEnv structure per Tcl interpreter. It holds the evaluation
 * stack that holds command operands and results. The stack grows towards
 * increasing addresses. The member stackPtr points to the stackItems of the
 * currently active execution stack.
 */

typedef struct CorContext {
    struct CallFrame *framePtr;
    struct CallFrame *varFramePtr;
    struct CmdFrame *cmdFramePtr;  /* See Interp.cmdFramePtr */
    Tcl_HashTable *lineLABCPtr;    /* See Interp.lineLABCPtr */
} CorContext;

typedef struct CoroutineData {
    struct Command *cmdPtr;	/* The command handle for the coroutine. */
    struct ExecEnv *eePtr;	/* The special execution environment (stacks,
				 * etc.) for the coroutine. */
    struct ExecEnv *callerEEPtr;/* The execution environment for the caller of
				 * the coroutine, which might be the
				 * interpreter global environment or another
				 * coroutine. */
    CorContext caller;
    CorContext running;
    Tcl_HashTable *lineLABCPtr;    /* See Interp.lineLABCPtr */
    void *stackLevel;
    int auxNumLevels;		/* While the coroutine is running the
				 * numLevels of the create/resume command is
				 * stored here; for suspended coroutines it
				 * holds the nesting numLevels at yield. */
    int nargs;                  /* Number of args required for resuming this
				 * coroutine; -2 means "0 or 1" (default), -1
				 * means "any" */
} CoroutineData;

typedef struct ExecEnv {
    ExecStack *execStackPtr;	/* Points to the first item in the evaluation
				 * stack on the heap. */
    Tcl_Obj *constants[2];	/* Pointers to constant "0" and "1" objs. */
    struct Tcl_Interp *interp;
    struct NRE_callback *callbackPtr;
				/* Top callback in NRE's stack. */
    struct CoroutineData *corPtr;
    int rewind;
} ExecEnv;

#define COR_IS_SUSPENDED(corPtr) \
    ((corPtr)->stackLevel == NULL)

/*
 * The definitions for the LiteralTable and LiteralEntry structures. Each
 * interpreter contains a LiteralTable. It is used to reduce the storage
 * needed for all the Tcl objects that hold the literals of scripts compiled
 * by the interpreter. A literal's object is shared by all the ByteCodes that
 * refer to the literal. Each distinct literal has one LiteralEntry entry in
 * the LiteralTable. A literal table is a specialized hash table that is
 * indexed by the literal's string representation, which may contain null
 * characters.
 *
 * Note that we reduce the space needed for literals by sharing literal
 * objects both within a ByteCode (each ByteCode contains a local
 * LiteralTable) and across all an interpreter's ByteCodes (with the
 * interpreter's global LiteralTable).
 */

typedef struct LiteralEntry {
    struct LiteralEntry *nextPtr;
				/* Points to next entry in this hash bucket or
				 * NULL if end of chain. */
    Tcl_Obj *objPtr;		/* Points to Tcl object that holds the
				 * literal's bytes and length. */
    size_t refCount;		/* If in an interpreter's global literal
				 * table, the number of ByteCode structures
				 * that share the literal object; the literal
				 * entry can be freed when refCount drops to
				 * 0. If in a local literal table, TCL_AUTO_LENGTH. */
    Namespace *nsPtr;		/* Namespace in which this literal is used. We
				 * try to avoid sharing literal non-FQ command
				 * names among different namespaces to reduce
				 * shimmering. */
} LiteralEntry;

typedef struct LiteralTable {
    LiteralEntry **buckets;	/* Pointer to bucket array. Each element
				 * points to first entry in bucket's hash
				 * chain, or NULL. */
    LiteralEntry *staticBuckets[TCL_SMALL_HASH_TABLE];
				/* Bucket array used for small tables to avoid
				 * mallocs and frees. */
    size_t numBuckets;		/* Total number of buckets allocated at
				 * **buckets. */
    size_t numEntries;		/* Total number of entries present in
				 * table. */
    size_t rebuildSize;		/* Enlarge table when numEntries gets to be
				 * this large. */
    size_t mask;		/* Mask value used in hashing function. */
} LiteralTable;

/*
 * The following structure defines for each Tcl interpreter various
 * statistics-related information about the bytecode compiler and
 * interpreter's operation in that interpreter.
 */

#ifdef TCL_COMPILE_STATS
typedef struct ByteCodeStats {
    size_t numExecutions;		/* Number of ByteCodes executed. */
    size_t numCompilations;	/* Number of ByteCodes created. */
    size_t numByteCodesFreed;	/* Number of ByteCodes destroyed. */
    size_t instructionCount[256];	/* Number of times each instruction was
				 * executed. */

    double totalSrcBytes;	/* Total source bytes ever compiled. */
    double totalByteCodeBytes;	/* Total bytes for all ByteCodes. */
    double currentSrcBytes;	/* Src bytes for all current ByteCodes. */
    double currentByteCodeBytes;/* Code bytes in all current ByteCodes. */

    size_t srcCount[32];		/* Source size distribution: # of srcs of
				 * size [2**(n-1)..2**n), n in [0..32). */
    size_t byteCodeCount[32];	/* ByteCode size distribution. */
    size_t lifetimeCount[32];	/* ByteCode lifetime distribution (ms). */

    double currentInstBytes;	/* Instruction bytes-current ByteCodes. */
    double currentLitBytes;	/* Current literal bytes. */
    double currentExceptBytes;	/* Current exception table bytes. */
    double currentAuxBytes;	/* Current auxiliary information bytes. */
    double currentCmdMapBytes;	/* Current src<->code map bytes. */

    size_t numLiteralsCreated;	/* Total literal objects ever compiled. */
    double totalLitStringBytes;	/* Total string bytes in all literals. */
    double currentLitStringBytes;
				/* String bytes in current literals. */
    size_t literalCount[32];	/* Distribution of literal string sizes. */
} ByteCodeStats;
#endif /* TCL_COMPILE_STATS */

/*
 * Structure used in implementation of those core ensembles which are
 * partially compiled. Used as an array of these, with a terminating field
 * whose 'name' is NULL.
 */

typedef struct {
    const char *name;		/* The name of the subcommand. */
    Tcl_ObjCmdProc *proc;	/* The implementation of the subcommand. */
    CompileProc *compileProc;	/* The compiler for the subcommand. */
    Tcl_ObjCmdProc *nreProc;	/* NRE implementation of this command. */
    void *clientData;	/* Any clientData to give the command. */
    int unsafe;			/* Whether this command is to be hidden by
				 * default in a safe interpreter. */
} EnsembleImplMap;

/*
 *----------------------------------------------------------------
 * Data structures related to commands.
 *----------------------------------------------------------------
 */

/*
 * An imported command is created in an namespace when it imports a "real"
 * command from another namespace. An imported command has a Command structure
 * that points (via its ClientData value) to the "real" Command structure in
 * the source namespace's command table. The real command records all the
 * imported commands that refer to it in a list of ImportRef structures so
 * that they can be deleted when the real command is deleted.
 */

typedef struct ImportRef {
    struct Command *importedCmdPtr;
				/* Points to the imported command created in
				 * an importing namespace; this command
				 * redirects its invocations to the "real"
				 * command. */
    struct ImportRef *nextPtr;	/* Next element on the linked list of imported
				 * commands that refer to the "real" command.
				 * The real command deletes these imported
				 * commands on this list when it is
				 * deleted. */
} ImportRef;

/*
 * Data structure used as the ClientData of imported commands: commands
 * created in an namespace when it imports a "real" command from another
 * namespace.
 */

typedef struct ImportedCmdData {
    struct Command *realCmdPtr;	/* "Real" command that this imported command
				 * refers to. */
    struct Command *selfPtr;	/* Pointer to this imported command. Needed
				 * only when deleting it in order to remove it
				 * from the real command's linked list of
				 * imported commands that refer to it. */
} ImportedCmdData;

/*
 * A Command structure exists for each command in a namespace. The Tcl_Command
 * opaque type actually refers to these structures.
 */

typedef struct Command {
    Tcl_HashEntry *hPtr;	/* Pointer to the hash table entry that refers
				 * to this command. The hash table is either a
				 * namespace's command table or an
				 * interpreter's hidden command table. This
				 * pointer is used to get a command's name
				 * from its Tcl_Command handle. NULL means
				 * that the hash table entry has been removed
				 * already (this can happen if deleteProc
				 * causes the command to be deleted or
				 * recreated). */
    Namespace *nsPtr;		/* Points to the namespace containing this
				 * command. */
    size_t refCount;		/* 1 if in command hashtable plus 1 for each
				 * reference from a CmdName Tcl object
				 * representing a command's name in a ByteCode
				 * instruction sequence. This structure can be
				 * freed when refCount becomes zero. */
    size_t cmdEpoch;		/* Incremented to invalidate any references
				 * that point to this command when it is
				 * renamed, deleted, hidden, or exposed. */
    CompileProc *compileProc;	/* Procedure called to compile command. NULL
				 * if no compile proc exists for command. */
    Tcl_ObjCmdProc *objProc;	/* Object-based command procedure. */
    void *objClientData;	/* Arbitrary value passed to object proc. */
    Tcl_CmdProc *proc;		/* String-based command procedure. */
    void *clientData;	/* Arbitrary value passed to string proc. */
    Tcl_CmdDeleteProc *deleteProc;
				/* Procedure invoked when deleting command to,
				 * e.g., free all client data. */
    void *deleteData;	/* Arbitrary value passed to deleteProc. */
    int flags;			/* Miscellaneous bits of information about
				 * command. See below for definitions. */
    ImportRef *importRefPtr;	/* List of each imported Command created in
				 * another namespace when this command is
				 * imported. These imported commands redirect
				 * invocations back to this command. The list
				 * is used to remove all those imported
				 * commands when deleting this "real"
				 * command. */
    CommandTrace *tracePtr;	/* First in list of all traces set for this
				 * command. */
    Tcl_ObjCmdProc *nreProc;	/* NRE implementation of this command. */
} Command;

/*
 * Flag bits for commands.
 *
 * CMD_IS_DELETED -		Means that the command is in the process of
 *				being deleted (its deleteProc is currently
 *				executing). Other attempts to delete the
 *				command should be ignored.
 * CMD_TRACE_ACTIVE -		1 means that trace processing is currently
 *				underway for a rename/delete change. See the
 *				two flags below for which is currently being
 *				processed.
 * CMD_HAS_EXEC_TRACES -	1 means that this command has at least one
 *				execution trace (as opposed to simple
 *				delete/rename traces) in its tracePtr list.
 * CMD_COMPILES_EXPANDED -	1 means that this command has a compiler that
 *				can handle expansion (provided it is not the
 *				first word).
 * TCL_TRACE_RENAME -		A rename trace is in progress. Further
 *				recursive renames will not be traced.
 * TCL_TRACE_DELETE -		A delete trace is in progress. Further
 *				recursive deletes will not be traced.
 * (these last two flags are defined in tcl.h)
 */

#define CMD_IS_DELETED		    0x01
#define CMD_TRACE_ACTIVE	    0x02
#define CMD_HAS_EXEC_TRACES	    0x04
#define CMD_COMPILES_EXPANDED	    0x08
#define CMD_REDEF_IN_PROGRESS	    0x10
#define CMD_VIA_RESOLVER	    0x20


/*
 *----------------------------------------------------------------
 * Data structures related to name resolution procedures.
 *----------------------------------------------------------------
 */

/*
 * The interpreter keeps a linked list of name resolution schemes. The scheme
 * for a namespace is consulted first, followed by the list of schemes in an
 * interpreter, followed by the default name resolution in Tcl. Schemes are
 * added/removed from the interpreter's list by calling Tcl_AddInterpResolver
 * and Tcl_RemoveInterpResolver.
 */

typedef struct ResolverScheme {
    char *name;			/* Name identifying this scheme. */
    Tcl_ResolveCmdProc *cmdResProc;
				/* Procedure handling command name
				 * resolution. */
    Tcl_ResolveVarProc *varResProc;
				/* Procedure handling variable name resolution
				 * for variables that can only be handled at
				 * runtime. */
    Tcl_ResolveCompiledVarProc *compiledVarResProc;
				/* Procedure handling variable name resolution
				 * at compile time. */

    struct ResolverScheme *nextPtr;
				/* Pointer to next record in linked list. */
} ResolverScheme;

/*
 * Forward declaration of the TIP#143 limit handler structure.
 */

typedef struct LimitHandler LimitHandler;

/*
 * TIP #268.
 * Values for the selection mode, i.e the package require preferences.
 */

enum PkgPreferOptions {
    PKG_PREFER_LATEST, PKG_PREFER_STABLE
};

/*
 *----------------------------------------------------------------
 * This structure shadows the first few fields of the memory cache for the
 * allocator defined in tclThreadAlloc.c; it has to be kept in sync with the
 * definition there.
 * Some macros require knowledge of some fields in the struct in order to
 * avoid hitting the TSD unnecessarily. In order to facilitate this, a pointer
 * to the relevant fields is kept in the allocCache field in struct Interp.
 *----------------------------------------------------------------
 */

typedef struct AllocCache {
    struct Cache *nextPtr;	/* Linked list of cache entries. */
    Tcl_ThreadId owner;		/* Which thread's cache is this? */
    Tcl_Obj *firstObjPtr;	/* List of free objects for thread. */
    size_t numObjects;		/* Number of objects for thread. */
} AllocCache;

/*
 *----------------------------------------------------------------
 * This structure defines an interpreter, which is a collection of commands
 * plus other state information related to interpreting commands, such as
 * variable storage. Primary responsibility for this data structure is in
 * tclBasic.c, but almost every Tcl source file uses something in here.
 *----------------------------------------------------------------
 */

typedef struct Interp {
    /*
     * The first two fields were named "result" and "freeProc" in earlier
     * versions of Tcl.  They are no longer used within Tcl, and are no
     * longer available to be accessed by extensions.  However, they cannot
     * be removed.  Why?  There is a deployed base of stub-enabled extensions
     * that query the value of iPtr->stubTable.  For them to continue to work,
     * the location of the field "stubTable" within the Interp struct cannot
     * change.  The most robust way to assure that is to leave all fields up to
     * that one undisturbed.
     */

    const char *legacyResult;
    void (*legacyFreeProc) (void);
    int errorLine;		/* When TCL_ERROR is returned, this gives the
				 * line number in the command where the error
				 * occurred (1 means first line). */
    const struct TclStubs *stubTable;
				/* Pointer to the exported Tcl stub table.  In
				 * ancient pre-8.1 versions of Tcl this was a
				 * pointer to the objResultPtr or a pointer to a
				 * buckets array in a hash table. Deployed stubs
				 * enabled extensions check for a NULL pointer value
				 * and for a TCL_STUBS_MAGIC value to verify they
				 * are not [load]ing into one of those pre-stubs
				 * interps.
				 */

    TclHandle handle;		/* Handle used to keep track of when this
				 * interp is deleted. */

    Namespace *globalNsPtr;	/* The interpreter's global namespace. */
    Tcl_HashTable *hiddenCmdTablePtr;
				/* Hash table used by tclBasic.c to keep track
				 * of hidden commands on a per-interp
				 * basis. */
    void *interpInfo;	/* Information used by tclInterp.c to keep
				 * track of master/slave interps on a
				 * per-interp basis. */
    void (*optimizer)(void *envPtr);
    /*
     * Information related to procedures and variables. See tclProc.c and
     * tclVar.c for usage.
     */

    int numLevels;		/* Keeps track of how many nested calls to
				 * Tcl_Eval are in progress for this
				 * interpreter. It's used to delay deletion of
				 * the table until all Tcl_Eval invocations
				 * are completed. */
    int maxNestingDepth;	/* If numLevels exceeds this value then Tcl
				 * assumes that infinite recursion has
				 * occurred and it generates an error. */
    CallFrame *framePtr;	/* Points to top-most in stack of all nested
				 * procedure invocations. */
    CallFrame *varFramePtr;	/* Points to the call frame whose variables
				 * are currently in use (same as framePtr
				 * unless an "uplevel" command is
				 * executing). */
    ActiveVarTrace *activeVarTracePtr;
				/* First in list of active traces for interp,
				 * or NULL if no active traces. */
    int returnCode;		/* [return -code] parameter. */
    CallFrame *rootFramePtr;	/* Global frame pointer for this
				 * interpreter. */
    Namespace *lookupNsPtr;	/* Namespace to use ONLY on the next
				 * TCL_EVAL_INVOKE call to Tcl_EvalObjv. */

    /*
     * Information about packages. Used only in tclPkg.c.
     */

    Tcl_HashTable packageTable;	/* Describes all of the packages loaded in or
				 * available to this interpreter. Keys are
				 * package names, values are (Package *)
				 * pointers. */
    char *packageUnknown;	/* Command to invoke during "package require"
				 * commands for packages that aren't described
				 * in packageTable. Ckalloc'ed, may be
				 * NULL. */
    /*
     * Miscellaneous information:
     */

    size_t cmdCount;		/* Total number of times a command procedure
				 * has been called for this interpreter. */
    int evalFlags;		/* Flags to control next call to Tcl_Eval.
				 * Normally zero, but may be set before
				 * calling Tcl_Eval. See below for valid
				 * values. */
    LiteralTable literalTable;	/* Contains LiteralEntry's describing all Tcl
				 * objects holding literals of scripts
				 * compiled by the interpreter. Indexed by the
				 * string representations of literals. Used to
				 * avoid creating duplicate objects. */
    size_t compileEpoch;	/* Holds the current "compilation epoch" for
				 * this interpreter. This is incremented to
				 * invalidate existing ByteCodes when, e.g., a
				 * command with a compile procedure is
				 * redefined. */
    Proc *compiledProcPtr;	/* If a procedure is being compiled, a pointer
				 * to its Proc structure; otherwise, this is
				 * NULL. Set by ObjInterpProc in tclProc.c and
				 * used by tclCompile.c to process local
				 * variables appropriately. */
    ResolverScheme *resolverPtr;
				/* Linked list of name resolution schemes
				 * added to this interpreter. Schemes are
				 * added and removed by calling
				 * Tcl_AddInterpResolvers and
				 * Tcl_RemoveInterpResolver respectively. */
    Tcl_Obj *scriptFile;	/* NULL means there is no nested source
				 * command active; otherwise this points to
				 * pathPtr of the file being sourced. */
    int flags;			/* Various flag bits. See below. */
    long randSeed;		/* Seed used for rand() function. */
    Trace *tracePtr;		/* List of traces for this interpreter. */
    Tcl_HashTable *assocData;	/* Hash table for associating data with this
				 * interpreter. Cleaned up when this
				 * interpreter is deleted. */
    struct ExecEnv *execEnvPtr;	/* Execution environment for Tcl bytecode
				 * execution. Contains a pointer to the Tcl
				 * evaluation stack. */
    Tcl_Obj *emptyObjPtr;	/* Points to an object holding an empty
				 * string. Returned by Tcl_ObjSetVar2 when
				 * variable traces change a variable in a
				 * gross way. */
    Tcl_Obj *objResultPtr;	/* If the last command returned an object
				 * result, this points to it. Should not be
				 * accessed directly; see comment above. */
    Tcl_ThreadId threadId;	/* ID of thread that owns the interpreter. */

    ActiveCommandTrace *activeCmdTracePtr;
				/* First in list of active command traces for
				 * interp, or NULL if no active traces. */
    ActiveInterpTrace *activeInterpTracePtr;
				/* First in list of active traces for interp,
				 * or NULL if no active traces. */

    int tracesForbiddingInline;	/* Count of traces (in the list headed by
				 * tracePtr) that forbid inline bytecode
				 * compilation. */

    /*
     * Fields used to manage extensible return options (TIP 90).
     */

    Tcl_Obj *returnOpts;	/* A dictionary holding the options to the
				 * last [return] command. */

    Tcl_Obj *errorInfo;		/* errorInfo value (now as a Tcl_Obj). */
    Tcl_Obj *eiVar;		/* cached ref to ::errorInfo variable. */
    Tcl_Obj *errorCode;		/* errorCode value (now as a Tcl_Obj). */
    Tcl_Obj *ecVar;		/* cached ref to ::errorInfo variable. */
    int returnLevel;		/* [return -level] parameter. */

    /*
     * Resource limiting framework support (TIP#143).
     */

    struct {
	int active;		/* Flag values defining which limits have been
				 * set. */
	int granularityTicker;	/* Counter used to determine how often to
				 * check the limits. */
	int exceeded;		/* Which limits have been exceeded, described
				 * as flag values the same as the 'active'
				 * field. */

	size_t cmdCount;		/* Limit for how many commands to execute in
				 * the interpreter. */
	LimitHandler *cmdHandlers;
				/* Handlers to execute when the limit is
				 * reached. */
	int cmdGranularity;	/* Mod factor used to determine how often to
				 * evaluate the limit check. */

	Tcl_Time time;		/* Time limit for execution within the
				 * interpreter. */
	LimitHandler *timeHandlers;
				/* Handlers to execute when the limit is
				 * reached. */
	int timeGranularity;	/* Mod factor used to determine how often to
				 * evaluate the limit check. */
	Tcl_TimerToken timeEvent;
				/* Handle for a timer callback that will occur
				 * when the time-limit is exceeded. */

	Tcl_HashTable callbacks;/* Mapping from (interp,type) pair to data
				 * used to install a limit handler callback to
				 * run in _this_ interp when the limit is
				 * exceeded. */
    } limit;

    /*
     * Information for improved default error generation from ensembles
     * (TIP#112).
     */

    struct {
	Tcl_Obj *const *sourceObjs;
				/* What arguments were actually input into the
				 * *root* ensemble command? (Nested ensembles
				 * don't rewrite this.) NULL if we're not
				 * processing an ensemble. */
	size_t numRemovedObjs;	/* How many arguments have been stripped off
				 * because of ensemble processing. */
	size_t numInsertedObjs;	/* How many of the current arguments were
				 * inserted by an ensemble. */
    } ensembleRewrite;

    /*
     * TIP #219: Global info for the I/O system.
     */

    Tcl_Obj *chanMsg;		/* Error message set by channel drivers, for
				 * the propagation of arbitrary Tcl errors.
				 * This information, if present (chanMsg not
				 * NULL), takes precedence over a POSIX error
				 * code returned by a channel operation. */

    /*
     * Source code origin information (TIP #280).
     */

    CmdFrame *cmdFramePtr;	/* Points to the command frame containing the
				 * location information for the current
				 * command. */
    const CmdFrame *invokeCmdFramePtr;
				/* Points to the command frame which is the
				 * invoking context of the bytecode compiler.
				 * NULL when the byte code compiler is not
				 * active. */
    int invokeWord;		/* Index of the word in the command which
				 * is getting compiled. */
    Tcl_HashTable *linePBodyPtr;/* This table remembers for each statically
				 * defined procedure the location information
				 * for its body. It is keyed by the address of
				 * the Proc structure for a procedure. The
				 * values are "struct CmdFrame*". */
    Tcl_HashTable *lineBCPtr;	/* This table remembers for each ByteCode
				 * object the location information for its
				 * body. It is keyed by the address of the
				 * Proc structure for a procedure. The values
				 * are "struct ExtCmdLoc*". (See
				 * tclCompile.h) */
    Tcl_HashTable *lineLABCPtr;
    Tcl_HashTable *lineLAPtr;	/* This table remembers for each argument of a
				 * command on the execution stack the index of
				 * the argument in the command, and the
				 * location data of the command. It is keyed
				 * by the address of the Tcl_Obj containing
				 * the argument. The values are "struct
				 * CFWord*" (See tclBasic.c). This allows
				 * commands like uplevel, eval, etc. to find
				 * location information for their arguments,
				 * if they are a proper literal argument to an
				 * invoking command. Alt view: An index to the
				 * CmdFrame stack keyed by command argument
				 * holders. */
    ContLineLoc *scriptCLLocPtr;/* This table points to the location data for
				 * invisible continuation lines in the script,
				 * if any. This pointer is set by the function
				 * TclEvalObjEx() in file "tclBasic.c", and
				 * used by function ...() in the same file.
				 * It does for the eval/direct path of script
				 * execution what CompileEnv.clLoc does for
				 * the bytecode compiler.
				 */
    /*
     * TIP #268. The currently active selection mode, i.e. the package require
     * preferences.
     */

    int packagePrefer;		/* Current package selection mode. */

    /*
     * Hashtables for variable traces and searches.
     */

    Tcl_HashTable varTraces;	/* Hashtable holding the start of a variable's
				 * active trace list; varPtr is the key. */
    Tcl_HashTable varSearches;	/* Hashtable holding the start of a variable's
				 * active searches list; varPtr is the key. */
    /*
     * The thread-specific data ekeko: cache pointers or values that
     *  (a) do not change during the thread's lifetime
     *  (b) require access to TSD to determine at runtime
     *  (c) are accessed very often (e.g., at each command call)
     *
     * Note that these are the same for all interps in the same thread. They
     * just have to be initialised for the thread's master interp, slaves
     * inherit the value.
     *
     * They are used by the macros defined below.
     */

    AllocCache *allocCache;
    void *pendingObjDataPtr;	/* Pointer to the Cache and PendingObjData
				 * structs for this interp's thread; see
				 * tclObj.c and tclThreadAlloc.c */
    int *asyncReadyPtr;		/* Pointer to the asyncReady indicator for
				 * this interp's thread; see tclAsync.c */
    /*
     * The pointer to the object system root ekeko. c.f. TIP #257.
     */
    void *objectFoundation;	/* Pointer to the Foundation structure of the
				 * object system, which contains things like
				 * references to key namespaces. See
				 * tclOOInt.h and tclOO.c for real definition
				 * and setup. */

    struct NRE_callback *deferredCallbacks;
				/* Callbacks that are set previous to a call
				 * to some Eval function but that actually
				 * belong to the command that is about to be
				 * called - i.e., they should be run *before*
				 * any tailcall is invoked. */

    /*
     * TIP #285, Script cancellation support.
     */

    Tcl_AsyncHandler asyncCancel;
				/* Async handler token for Tcl_CancelEval. */
    Tcl_Obj *asyncCancelMsg;	/* Error message set by async cancel handler
				 * for the propagation of arbitrary Tcl
				 * errors. This information, if present
				 * (asyncCancelMsg not NULL), takes precedence
				 * over the default error messages returned by
				 * a script cancellation operation. */

	/*
	 * TIP #348 IMPLEMENTATION  -  Substituted error stack
	 */
    Tcl_Obj *errorStack;	/* [info errorstack] value (as a Tcl_Obj). */
    Tcl_Obj *upLiteral;		/* "UP" literal for [info errorstack] */
    Tcl_Obj *callLiteral;	/* "CALL" literal for [info errorstack] */
    Tcl_Obj *innerLiteral;	/* "INNER" literal for [info errorstack] */
    Tcl_Obj *innerContext;	/* cached list for fast reallocation */
    int resetErrorStack;        /* controls cleaning up of ::errorStack */

#ifdef TCL_COMPILE_STATS
    /*
     * Statistical information about the bytecode compiler and interpreter's
     * operation. This should be the last field of Interp.
     */

    ByteCodeStats stats;	/* Holds compilation and execution statistics
				 * for this interpreter. */
#endif /* TCL_COMPILE_STATS */
} Interp;

/*
 * Macros that use the TSD-ekeko.
 */

#define TclAsyncReady(iPtr) \
    *((iPtr)->asyncReadyPtr)

/*
 * Macros for script cancellation support (TIP #285).
 */

#define TclCanceled(iPtr) \
    (((iPtr)->flags & CANCELED) || ((iPtr)->flags & TCL_CANCEL_UNWIND))

#define TclSetCancelFlags(iPtr, cancelFlags)   \
    (iPtr)->flags |= CANCELED;                 \
    if ((cancelFlags) & TCL_CANCEL_UNWIND) {   \
        (iPtr)->flags |= TCL_CANCEL_UNWIND;    \
    }

#define TclUnsetCancelFlags(iPtr) \
    (iPtr)->flags &= (~(CANCELED | TCL_CANCEL_UNWIND))

/*
 * Macros for splicing into and out of doubly linked lists. They assume
 * existence of struct items 'prevPtr' and 'nextPtr'.
 *
 * a = element to add or remove.
 * b = list head.
 *
 * TclSpliceIn adds to the head of the list.
 */

#define TclSpliceIn(a,b)			\
    (a)->nextPtr = (b);				\
    if ((b) != NULL) {				\
	(b)->prevPtr = (a);			\
    }						\
    (a)->prevPtr = NULL, (b) = (a);

#define TclSpliceOut(a,b)			\
    if ((a)->prevPtr != NULL) {			\
	(a)->prevPtr->nextPtr = (a)->nextPtr;	\
    } else {					\
	(b) = (a)->nextPtr;			\
    }						\
    if ((a)->nextPtr != NULL) {			\
	(a)->nextPtr->prevPtr = (a)->prevPtr;	\
    }

/*
 * EvalFlag bits for Interp structures:
 *
 * TCL_ALLOW_EXCEPTIONS	1 means it's OK for the script to terminate with a
 *			code other than TCL_OK or TCL_ERROR; 0 means codes
 *			other than these should be turned into errors.
 */

#define TCL_ALLOW_EXCEPTIONS		0x04
#define TCL_EVAL_FILE			0x02
#define TCL_EVAL_SOURCE_IN_FRAME	0x10
#define TCL_EVAL_NORESOLVE		0x20
#define TCL_EVAL_DISCARD_RESULT		0x40

/*
 * Flag bits for Interp structures:
 *
 * DELETED:		Non-zero means the interpreter has been deleted:
 *			don't process any more commands for it, and destroy
 *			the structure as soon as all nested invocations of
 *			Tcl_Eval are done.
 * ERR_ALREADY_LOGGED:	Non-zero means information has already been logged in
 *			iPtr->errorInfo for the current Tcl_Eval instance, so
 *			Tcl_Eval needn't log it (used to implement the "error
 *			message log" command).
 * DONT_COMPILE_CMDS_INLINE: Non-zero means that the bytecode compiler should
 *			not compile any commands into an inline sequence of
 *			instructions. This is set 1, for example, when command
 *			traces are requested.
 * RAND_SEED_INITIALIZED: Non-zero means that the randSeed value of the interp
 *			has not be initialized. This is set 1 when we first
 *			use the rand() or srand() functions.
 * SAFE_INTERP:		Non zero means that the current interp is a safe
 *			interp (i.e. it has only the safe commands installed,
 *			less privilege than a regular interp).
 * INTERP_DEBUG_FRAME:	Used for switching on various extra interpreter
 *			debug/info mechanisms (e.g. info frame eval/uplevel
 *			tracing) which are performance intensive.
 * INTERP_TRACE_IN_PROGRESS: Non-zero means that an interp trace is currently
 *			active; so no further trace callbacks should be
 *			invoked.
 * INTERP_ALTERNATE_WRONG_ARGS: Used for listing second and subsequent forms
 *			of the wrong-num-args string in Tcl_WrongNumArgs.
 *			Makes it append instead of replacing and uses
 *			different intermediate text.
 * CANCELED:		Non-zero means that the script in progress should be
 *			canceled as soon as possible. This can be checked by
 *			extensions (and the core itself) by calling
 *			Tcl_Canceled and checking if TCL_ERROR is returned.
 *			This is a one-shot flag that is reset immediately upon
 *			being detected; however, if the TCL_CANCEL_UNWIND flag
 *			is set Tcl_Canceled will continue to report that the
 *			script in progress has been canceled thereby allowing
 *			the evaluation stack for the interp to be fully
 *			unwound.
 *
 * WARNING: For the sake of some extensions that have made use of former
 * internal values, do not re-use the flag values 2 (formerly ERR_IN_PROGRESS)
 * or 8 (formerly ERROR_CODE_SET).
 */

#define DELETED				     1
#define ERR_ALREADY_LOGGED		     4
#define INTERP_DEBUG_FRAME		  0x10
#define DONT_COMPILE_CMDS_INLINE	  0x20
#define RAND_SEED_INITIALIZED		  0x40
#define SAFE_INTERP			  0x80
#define INTERP_TRACE_IN_PROGRESS	 0x200
#define INTERP_ALTERNATE_WRONG_ARGS	 0x400
#define ERR_LEGACY_COPY			 0x800
#define CANCELED			0x1000

/*
 * Maximum number of levels of nesting permitted in Tcl commands (used to
 * catch infinite recursion).
 */

#define MAX_NESTING_DEPTH	1000

/*
 * The macro below is used to modify a "char" value (e.g. by casting it to an
 * unsigned character) so that it can be used safely with macros such as
 * isspace.
 */

#define UCHAR(c) ((unsigned char) (c))

/*
 * This macro is used to properly align the memory allocated by Tcl, giving
 * the same alignment as the native malloc.
 */

#if defined(__APPLE__)
#define TCL_ALLOCALIGN	16
#else
#define TCL_ALLOCALIGN	(2*sizeof(void *))
#endif

/*
 * This macro is used to determine the offset needed to safely allocate any
 * data structure in memory. Given a starting offset or size, it "rounds up"
 * or "aligns" the offset to the next 8-byte boundary so that any data
 * structure can be placed at the resulting offset without fear of an
 * alignment error.
 *
 * WARNING!! DO NOT USE THIS MACRO TO ALIGN POINTERS: it will produce the
 * wrong result on platforms that allocate addresses that are divisible by 4
 * or 2. Only use it for offsets or sizes.
 *
 * This macro is only used by tclCompile.c in the core (Bug 926445). It
 * however not be made file static, as extensions that touch bytecodes
 * (notably tbcload) require it.
 */

#define TCL_ALIGN(x) (((int)(x) + 7) & ~7)

/*
 * A common panic alert when memory allocation fails.
 */

#define TclOOM(ptr, size) \
	((size) && ((ptr)||(Tcl_Panic("unable to alloc %" TCL_Z_MODIFIER "u bytes", (size_t)(size)),1)))

/*
 * The following enum values are used to specify the runtime platform setting
 * of the tclPlatform variable.
 */

typedef enum {
    TCL_PLATFORM_UNIX = 0,	/* Any Unix-like OS. */
    TCL_PLATFORM_WINDOWS = 2	/* Any Microsoft Windows OS. */
} TclPlatformType;

/*
 * The following enum values are used to indicate the translation of a Tcl
 * channel. Declared here so that each platform can define
 * TCL_PLATFORM_TRANSLATION to the native translation on that platform.
 */

typedef enum TclEolTranslation {
    TCL_TRANSLATE_AUTO,		/* Eol == \r, \n and \r\n. */
    TCL_TRANSLATE_CR,		/* Eol == \r. */
    TCL_TRANSLATE_LF,		/* Eol == \n. */
    TCL_TRANSLATE_CRLF		/* Eol == \r\n. */
} TclEolTranslation;

/*
 * Flags for TclInvoke:
 *
 * TCL_INVOKE_HIDDEN		Invoke a hidden command; if not set, invokes
 *				an exposed command.
 * TCL_INVOKE_NO_UNKNOWN	If set, "unknown" is not invoked if the
 *				command to be invoked is not found. Only has
 *				an effect if invoking an exposed command,
 *				i.e. if TCL_INVOKE_HIDDEN is not also set.
 * TCL_INVOKE_NO_TRACEBACK	Does not record traceback information if the
 *				invoked command returns an error. Used if the
 *				caller plans on recording its own traceback
 *				information.
 */

#define	TCL_INVOKE_HIDDEN	(1<<0)
#define TCL_INVOKE_NO_UNKNOWN	(1<<1)
#define TCL_INVOKE_NO_TRACEBACK	(1<<2)

/*
 * The structure used as the internal representation of Tcl list objects. This
 * struct is grown (reallocated and copied) as necessary to hold all the
 * list's element pointers. The struct might contain more slots than currently
 * used to hold all element pointers. This is done to make append operations
 * faster.
 */

typedef struct List {
    size_t refCount;
    int maxElemCount;		/* Total number of element array slots. */
    int elemCount;		/* Current number of list elements. */
    int canonicalFlag;		/* Set if the string representation was
				 * derived from the list representation. May
				 * be ignored if there is no string rep at
				 * all.*/
    Tcl_Obj *elements;		/* First list element; the struct is grown to
				 * accommodate all elements. */
} List;

#define LIST_MAX \
	(1 + (int)(((size_t)UINT_MAX - sizeof(List))/sizeof(Tcl_Obj *)))
#define LIST_SIZE(numElems) \
	(sizeof(List) + (((numElems) - 1) * sizeof(Tcl_Obj *)))

/*
 * Macro used to get the elements of a list object.
 */

#define ListRepPtr(listPtr) \
    ((List *) (listPtr)->internalRep.twoPtrValue.ptr1)

#define ListObjGetElements(listPtr, objc, objv) \
    ((objv) = &(ListRepPtr(listPtr)->elements), \
     (objc) = ListRepPtr(listPtr)->elemCount)

#define ListObjLength(listPtr, len) \
    ((len) = ListRepPtr(listPtr)->elemCount)

#define ListObjIsCanonical(listPtr) \
    (((listPtr)->bytes == NULL) || ListRepPtr(listPtr)->canonicalFlag)

#define TclListObjGetElements(interp, listPtr, objcPtr, objvPtr) \
    (((listPtr)->typePtr == &tclListType) \
	    ? ((ListObjGetElements((listPtr), *(objcPtr), *(objvPtr))), TCL_OK)\
	    : Tcl_ListObjGetElements((interp), (listPtr), (objcPtr), (objvPtr)))

#define TclListObjLength(interp, listPtr, lenPtr) \
    (((listPtr)->typePtr == &tclListType) \
	    ? ((ListObjLength((listPtr), *(lenPtr))), TCL_OK)\
	    : Tcl_ListObjLength((interp), (listPtr), (lenPtr)))

#define TclListObjIsCanonical(listPtr) \
    (((listPtr)->typePtr == &tclListType) ? ListObjIsCanonical((listPtr)) : 0)

/*
 * Modes for collecting (or not) in the implementations of TclNRForeachCmd,
 * TclNRLmapCmd and their compilations.
 */

#define TCL_EACH_KEEP_NONE  0	/* Discard iteration result like [foreach] */
#define TCL_EACH_COLLECT    1	/* Collect iteration result like [lmap] */

/*
 * Macros providing a faster path to booleans and integers:
 * Tcl_GetBooleanFromObj, Tcl_GetLongFromObj, Tcl_GetIntFromObj
 * and Tcl_GetIntForIndex.
 *
 * WARNING: these macros eval their args more than once.
 */

#define TclGetBooleanFromObj(interp, objPtr, boolPtr) \
    (((objPtr)->typePtr == &tclIntType \
	    || (objPtr)->typePtr == &tclBooleanType) \
	? (*(boolPtr) = ((objPtr)->internalRep.wideValue!=0), TCL_OK)	\
	: Tcl_GetBooleanFromObj((interp), (objPtr), (boolPtr)))

#ifdef TCL_WIDE_INT_IS_LONG
#define TclGetLongFromObj(interp, objPtr, longPtr) \
    (((objPtr)->typePtr == &tclIntType)	\
	    ? ((*(longPtr) = (objPtr)->internalRep.wideValue), TCL_OK) \
	    : Tcl_GetLongFromObj((interp), (objPtr), (longPtr)))
#else
#define TclGetLongFromObj(interp, objPtr, longPtr) \
    (((objPtr)->typePtr == &tclIntType \
	    && (objPtr)->internalRep.wideValue >= (Tcl_WideInt)(LONG_MIN) \
	    && (objPtr)->internalRep.wideValue <= (Tcl_WideInt)(LONG_MAX)) \
	    ? ((*(longPtr) = (long)(objPtr)->internalRep.wideValue), TCL_OK) \
	    : Tcl_GetLongFromObj((interp), (objPtr), (longPtr)))
#endif

#define TclGetIntFromObj(interp, objPtr, intPtr) \
    (((objPtr)->typePtr == &tclIntType \
	    && (objPtr)->internalRep.wideValue >= (Tcl_WideInt)(INT_MIN) \
	    && (objPtr)->internalRep.wideValue <= (Tcl_WideInt)(INT_MAX)) \
	    ? ((*(intPtr) = (int)(objPtr)->internalRep.wideValue), TCL_OK) \
	    : Tcl_GetIntFromObj((interp), (objPtr), (intPtr)))
#define TclGetIntForIndexM(interp, objPtr, endValue, idxPtr) \
    (((objPtr)->typePtr == &tclIntType \
	    && (objPtr)->internalRep.wideValue <= (Tcl_WideInt)(INT_MAX)) \
	    ? ((*(idxPtr) = ((objPtr)->internalRep.wideValue >= 0) \
	    ? (size_t)(objPtr)->internalRep.wideValue : TCL_INDEX_NONE), TCL_OK) \
	    : Tcl_GetIntForIndex((interp), (objPtr), (endValue), (idxPtr)))

/*
 * Macro used to save a function call for common uses of
 * Tcl_GetWideIntFromObj(). The ANSI C "prototype" is:
 *
 * MODULE_SCOPE int TclGetWideIntFromObj(Tcl_Interp *interp, Tcl_Obj *objPtr,
 *			Tcl_WideInt *wideIntPtr);
 */

#define TclGetWideIntFromObj(interp, objPtr, wideIntPtr) \
    (((objPtr)->typePtr == &tclIntType)					\
	? (*(wideIntPtr) =						\
		((objPtr)->internalRep.wideValue), TCL_OK) :		\
	Tcl_GetWideIntFromObj((interp), (objPtr), (wideIntPtr)))

/*
 * Flag values for TclTraceDictPath().
 *
 * DICT_PATH_READ indicates that all entries on the path must exist but no
 * updates will be needed.
 *
 * DICT_PATH_UPDATE indicates that we are going to be doing an update at the
 * tip of the path, so duplication of shared objects should be done along the
 * way.
 *
 * DICT_PATH_EXISTS indicates that we are performing an existence test and a
 * lookup failure should therefore not be an error. If (and only if) this flag
 * is set, TclTraceDictPath() will return the special value
 * DICT_PATH_NON_EXISTENT if the path is not traceable.
 *
 * DICT_PATH_CREATE (which also requires the DICT_PATH_UPDATE bit to be set)
 * indicates that we are to create non-existent dictionaries on the path.
 */

#define DICT_PATH_READ		0
#define DICT_PATH_UPDATE	1
#define DICT_PATH_EXISTS	2
#define DICT_PATH_CREATE	5

#define DICT_PATH_NON_EXISTENT	((Tcl_Obj *) (void *) 1)

/*
 *----------------------------------------------------------------
 * Data structures related to the filesystem internals
 *----------------------------------------------------------------
 */

/*
 * The version_2 filesystem is private to Tcl. As and when these changes have
 * been thoroughly tested and investigated a new public filesystem interface
 * will be released. The aim is more versatile virtual filesystem interfaces,
 * more efficiency in 'path' manipulation and usage, and cleaner filesystem
 * code internally.
 */

#define TCL_FILESYSTEM_VERSION_2	((Tcl_FSVersion) 0x2)
typedef void *(TclFSGetCwdProc2)(void *clientData);
typedef int (Tcl_FSLoadFileProc2) (Tcl_Interp *interp, Tcl_Obj *pathPtr,
	Tcl_LoadHandle *handlePtr, Tcl_FSUnloadFileProc **unloadProcPtr, int flags);

/*
 * The following types are used for getting and storing platform-specific file
 * attributes in tclFCmd.c and the various platform-versions of that file.
 * This is done to have as much common code as possible in the file attributes
 * code. For more information about the callbacks, see TclFileAttrsCmd in
 * tclFCmd.c.
 */

typedef int (TclGetFileAttrProc)(Tcl_Interp *interp, int objIndex,
	Tcl_Obj *fileName, Tcl_Obj **attrObjPtrPtr);
typedef int (TclSetFileAttrProc)(Tcl_Interp *interp, int objIndex,
	Tcl_Obj *fileName, Tcl_Obj *attrObjPtr);

typedef struct TclFileAttrProcs {
    TclGetFileAttrProc *getProc;/* The procedure for getting attrs. */
    TclSetFileAttrProc *setProc;/* The procedure for setting attrs. */
} TclFileAttrProcs;

/*
 * Private flag value which controls Tcl_GetIndexFromObj*() routines
 * to instruct them not to cache lookups because the table will not
 * live long enough to make it worthwhile.  Must not clash with public
 * flag value TCL_EXACT.
 */

#define INDEX_TEMP_TABLE 2

/*
 * Opaque handle used in pipeline routines to encapsulate platform-dependent
 * state.
 */

typedef struct TclFile_ *TclFile;

/*
 * The "globParameters" argument of the function TclGlob is an or'ed
 * combination of the following values:
 */

#define TCL_GLOBMODE_NO_COMPLAIN	1
#define TCL_GLOBMODE_JOIN		2
#define TCL_GLOBMODE_DIR		4
#define TCL_GLOBMODE_TAILS		8

typedef enum Tcl_PathPart {
    TCL_PATH_DIRNAME,
    TCL_PATH_TAIL,
    TCL_PATH_EXTENSION,
    TCL_PATH_ROOT
} Tcl_PathPart;

/*
 *----------------------------------------------------------------
 * Data structures related to obsolete filesystem hooks
 *----------------------------------------------------------------
 */

typedef int (TclStatProc_)(const char *path, struct stat *buf);
typedef int (TclAccessProc_)(const char *path, int mode);
typedef Tcl_Channel (TclOpenFileChannelProc_)(Tcl_Interp *interp,
	const char *fileName, const char *modeString, int permissions);

/*
 *----------------------------------------------------------------
 * Data structures related to procedures
 *----------------------------------------------------------------
 */

typedef Tcl_CmdProc *TclCmdProcType;
typedef Tcl_ObjCmdProc *TclObjCmdProcType;

/*
 *----------------------------------------------------------------
 * Data structures for process-global values.
 *----------------------------------------------------------------
 */

typedef void (TclInitProcessGlobalValueProc)(char **valuePtr, size_t *lengthPtr,
	Tcl_Encoding *encodingPtr);

/*
 * A ProcessGlobalValue struct exists for each internal value in Tcl that is
 * to be shared among several threads. Each thread sees a (Tcl_Obj) copy of
 * the value, and the master is kept as a counted string, with epoch and mutex
 * control. Each ProcessGlobalValue struct should be a static variable in some
 * file.
 */

typedef struct ProcessGlobalValue {
    size_t epoch;		/* Epoch counter to detect changes in the
				 * master value. */
    size_t numBytes;		/* Length of the master string. */
    char *value;		/* The master string value. */
    Tcl_Encoding encoding;	/* system encoding when master string was
				 * initialized. */
    TclInitProcessGlobalValueProc *proc;
    				/* A procedure to initialize the master string
				 * copy when a "get" request comes in before
				 * any "set" request has been received. */
    Tcl_Mutex mutex;		/* Enforce orderly access from multiple
				 * threads. */
    Tcl_ThreadDataKey key;	/* Key for per-thread data holding the
				 * (Tcl_Obj) copy for each thread. */
} ProcessGlobalValue;

/*
 *----------------------------------------------------------------------
 * Flags for TclParseNumber
 *----------------------------------------------------------------------
 */

#define TCL_PARSE_DECIMAL_ONLY		1
				/* Leading zero doesn't denote octal or
				 * hex. */
#define TCL_PARSE_OCTAL_ONLY		2
				/* Parse octal even without prefix. */
#define TCL_PARSE_HEXADECIMAL_ONLY	4
				/* Parse hexadecimal even without prefix. */
#define TCL_PARSE_INTEGER_ONLY		8
				/* Disable floating point parsing. */
#define TCL_PARSE_SCAN_PREFIXES		16
				/* Use [scan] rules dealing with 0?
				 * prefixes. */
#define TCL_PARSE_NO_WHITESPACE		32
				/* Reject leading/trailing whitespace. */
#define TCL_PARSE_BINARY_ONLY	64
				/* Parse binary even without prefix. */

/*
 *----------------------------------------------------------------------
 * Type values TclGetNumberFromObj
 *----------------------------------------------------------------------
 */

#define TCL_NUMBER_INT		2
#define TCL_NUMBER_BIG		3
#define TCL_NUMBER_DOUBLE	4
#define TCL_NUMBER_NAN		5

/*
 *----------------------------------------------------------------
 * Variables shared among Tcl modules but not used by the outside world.
 *----------------------------------------------------------------
 */

MODULE_SCOPE char *tclNativeExecutableName;
MODULE_SCOPE int tclFindExecutableSearchDone;
MODULE_SCOPE char *tclMemDumpFileName;
MODULE_SCOPE TclPlatformType tclPlatform;
MODULE_SCOPE Tcl_NotifierProcs tclNotifierHooks;

MODULE_SCOPE Tcl_Encoding tclIdentityEncoding;

/*
 * TIP #233 (Virtualized Time)
 * Data for the time hooks, if any.
 */

MODULE_SCOPE Tcl_GetTimeProc *tclGetTimeProcPtr;
MODULE_SCOPE Tcl_ScaleTimeProc *tclScaleTimeProcPtr;
MODULE_SCOPE void *tclTimeClientData;

/*
 * Variables denoting the Tcl object types defined in the core.
 */

MODULE_SCOPE const Tcl_ObjType tclBignumType;
MODULE_SCOPE const Tcl_ObjType tclBooleanType;
MODULE_SCOPE const Tcl_ObjType tclByteArrayType;
MODULE_SCOPE const Tcl_ObjType tclByteCodeType;
MODULE_SCOPE const Tcl_ObjType tclDoubleType;
MODULE_SCOPE const Tcl_ObjType tclIntType;
MODULE_SCOPE const Tcl_ObjType tclListType;
MODULE_SCOPE const Tcl_ObjType tclDictType;
MODULE_SCOPE const Tcl_ObjType tclProcBodyType;
MODULE_SCOPE const Tcl_ObjType tclStringType;
MODULE_SCOPE const Tcl_ObjType tclEnsembleCmdType;
MODULE_SCOPE const Tcl_ObjType tclRegexpType;
MODULE_SCOPE Tcl_ObjType tclCmdNameType;

/*
 * Variables denoting the hash key types defined in the core.
 */

MODULE_SCOPE const Tcl_HashKeyType tclArrayHashKeyType;
MODULE_SCOPE const Tcl_HashKeyType tclOneWordHashKeyType;
MODULE_SCOPE const Tcl_HashKeyType tclStringHashKeyType;
MODULE_SCOPE const Tcl_HashKeyType tclObjHashKeyType;

/*
 * The head of the list of free Tcl objects, and the total number of Tcl
 * objects ever allocated and freed.
 */

MODULE_SCOPE Tcl_Obj *	tclFreeObjList;

#ifdef TCL_COMPILE_STATS
MODULE_SCOPE size_t	tclObjsAlloced;
MODULE_SCOPE size_t	tclObjsFreed;
#define TCL_MAX_SHARED_OBJ_STATS 5
MODULE_SCOPE size_t	tclObjsShared[TCL_MAX_SHARED_OBJ_STATS];
#endif /* TCL_COMPILE_STATS */

/*
 * Pointer to a heap-allocated string of length zero that the Tcl core uses as
 * the value of an empty string representation for an object. This value is
 * shared by all new objects allocated by Tcl_NewObj.
 */

MODULE_SCOPE char	tclEmptyString;

enum CheckEmptyStringResult {
	TCL_EMPTYSTRING_UNKNOWN = -1, TCL_EMPTYSTRING_NO, TCL_EMPTYSTRING_YES
};

/*
 *----------------------------------------------------------------
 * Procedures shared among Tcl modules but not used by the outside world,
 * introduced by/for NRE.
 *----------------------------------------------------------------
 */

MODULE_SCOPE Tcl_ObjCmdProc TclNRApplyObjCmd;
MODULE_SCOPE Tcl_ObjCmdProc TclNREvalObjCmd;
MODULE_SCOPE Tcl_ObjCmdProc TclNRCatchObjCmd;
MODULE_SCOPE Tcl_ObjCmdProc TclNRExprObjCmd;
MODULE_SCOPE Tcl_ObjCmdProc TclNRForObjCmd;
MODULE_SCOPE Tcl_ObjCmdProc TclNRForeachCmd;
MODULE_SCOPE Tcl_ObjCmdProc TclNRIfObjCmd;
MODULE_SCOPE Tcl_ObjCmdProc TclNRLmapCmd;
MODULE_SCOPE Tcl_ObjCmdProc TclNRPackageObjCmd;
MODULE_SCOPE Tcl_ObjCmdProc TclNRSourceObjCmd;
MODULE_SCOPE Tcl_ObjCmdProc TclNRSubstObjCmd;
MODULE_SCOPE Tcl_ObjCmdProc TclNRSwitchObjCmd;
MODULE_SCOPE Tcl_ObjCmdProc TclNRTryObjCmd;
MODULE_SCOPE Tcl_ObjCmdProc TclNRUplevelObjCmd;
MODULE_SCOPE Tcl_ObjCmdProc TclNRWhileObjCmd;

MODULE_SCOPE Tcl_NRPostProc TclNRForIterCallback;
MODULE_SCOPE Tcl_NRPostProc TclNRCoroutineActivateCallback;
MODULE_SCOPE Tcl_ObjCmdProc TclNRTailcallObjCmd;
MODULE_SCOPE Tcl_NRPostProc TclNRTailcallEval;
MODULE_SCOPE Tcl_ObjCmdProc TclNRCoroutineObjCmd;
MODULE_SCOPE Tcl_ObjCmdProc TclNRYieldObjCmd;
MODULE_SCOPE Tcl_ObjCmdProc TclNRYieldmObjCmd;
MODULE_SCOPE Tcl_ObjCmdProc TclNRYieldToObjCmd;
MODULE_SCOPE Tcl_ObjCmdProc TclNRInvoke;
MODULE_SCOPE Tcl_NRPostProc TclNRReleaseValues;

MODULE_SCOPE void  TclSetTailcall(Tcl_Interp *interp, Tcl_Obj *tailcallPtr);
MODULE_SCOPE void  TclPushTailcallPoint(Tcl_Interp *interp);

/* These two can be considered for the public api */
MODULE_SCOPE void  TclMarkTailcall(Tcl_Interp *interp);
MODULE_SCOPE void  TclSkipTailcall(Tcl_Interp *interp);

/*
 * This structure holds the data for the various iteration callbacks used to
 * NRE the 'for' and 'while' commands. We need a separate structure because we
 * have more than the 4 client data entries we can provide directly thorugh
 * the callback API. It is the 'word' information which puts us over the
 * limit. It is needed because the loop body is argument 4 of 'for' and
 * argument 2 of 'while'. Not providing the correct index confuses the #280
 * code. We TclSmallAlloc/Free this.
 */

typedef struct ForIterData {
    Tcl_Obj *cond;		/* Loop condition expression. */
    Tcl_Obj *body;		/* Loop body. */
    Tcl_Obj *next;		/* Loop step script, NULL for 'while'. */
    const char *msg;		/* Error message part. */
    int word;			/* Index of the body script in the command */
} ForIterData;

/* TIP #357 - Structure doing the bookkeeping of handles for Tcl_LoadFile
 *            and Tcl_FindSymbol. This structure corresponds to an opaque
 *            typedef in tcl.h */

typedef void* TclFindSymbolProc(Tcl_Interp* interp, Tcl_LoadHandle loadHandle,
				const char* symbol);
struct Tcl_LoadHandle_ {
    void *clientData;	/* Client data is the load handle in the
				 * native filesystem if a module was loaded
				 * there, or an opaque pointer to a structure
				 * for further bookkeeping on load-from-VFS
				 * and load-from-memory */
    TclFindSymbolProc* findSymbolProcPtr;
				/* Procedure that resolves symbols in a
				 * loaded module */
    Tcl_FSUnloadFileProc* unloadFileProcPtr;
				/* Procedure that unloads a loaded module */
};

/* Flags for conversion of doubles to digit strings */

#define TCL_DD_E_FORMAT 		0x2
				/* Use a fixed-length string of digits,
				 * suitable for E format*/
#define TCL_DD_F_FORMAT 		0x3
				/* Use a fixed number of digits after the
				 * decimal point, suitable for F format */
#define TCL_DD_SHORTEST 		0x4
				/* Use the shortest possible string */
#define TCL_DD_NO_QUICK 		0x8
				/* Debug flag: forbid quick FP conversion */

#define TCL_DD_CONVERSION_TYPE_MASK	0x3
				/* Mask to isolate the conversion type */

/*
 *----------------------------------------------------------------
 * Procedures shared among Tcl modules but not used by the outside world:
 *----------------------------------------------------------------
 */

MODULE_SCOPE void	TclAppendBytesToByteArray(Tcl_Obj *objPtr,
			    const unsigned char *bytes, size_t len);
MODULE_SCOPE int	TclNREvalCmd(Tcl_Interp *interp, Tcl_Obj *objPtr,
			    int flags);
MODULE_SCOPE void	TclAdvanceContinuations(int *line, int **next,
			    int loc);
MODULE_SCOPE void	TclAdvanceLines(int *line, const char *start,
			    const char *end);
MODULE_SCOPE void	TclArgumentEnter(Tcl_Interp *interp,
			    Tcl_Obj *objv[], int objc, CmdFrame *cf);
MODULE_SCOPE void	TclArgumentRelease(Tcl_Interp *interp,
			    Tcl_Obj *objv[], int objc);
MODULE_SCOPE void	TclArgumentBCEnter(Tcl_Interp *interp,
			    Tcl_Obj *objv[], int objc,
			    void *codePtr, CmdFrame *cfPtr, int cmd, size_t pc);
MODULE_SCOPE void	TclArgumentBCRelease(Tcl_Interp *interp,
			    CmdFrame *cfPtr);
MODULE_SCOPE void	TclArgumentGet(Tcl_Interp *interp, Tcl_Obj *obj,
			    CmdFrame **cfPtrPtr, int *wordPtr);
MODULE_SCOPE double	TclBignumToDouble(const void *bignum);
MODULE_SCOPE int	TclByteArrayMatch(const unsigned char *string,
			    size_t strLen, const unsigned char *pattern,
			    size_t ptnLen, int flags);
MODULE_SCOPE double	TclCeil(const void *a);
MODULE_SCOPE void	TclChannelPreserve(Tcl_Channel chan);
MODULE_SCOPE void	TclChannelRelease(Tcl_Channel chan);
MODULE_SCOPE int	TclCheckArrayTraces(Tcl_Interp *interp, Var *varPtr,
			    Var *arrayPtr, Tcl_Obj *name, int index);
MODULE_SCOPE int	TclCheckEmptyString(Tcl_Obj *objPtr);
MODULE_SCOPE int	TclChanCaughtErrorBypass(Tcl_Interp *interp,
			    Tcl_Channel chan);
MODULE_SCOPE Tcl_ObjCmdProc TclChannelNamesCmd;
MODULE_SCOPE Tcl_NRPostProc TclClearRootEnsemble;
MODULE_SCOPE int	TclCompareTwoNumbers(Tcl_Obj *valuePtr,
			    Tcl_Obj *value2Ptr);
MODULE_SCOPE ContLineLoc *TclContinuationsEnter(Tcl_Obj *objPtr, int num,
			    int *loc);
MODULE_SCOPE void	TclContinuationsEnterDerived(Tcl_Obj *objPtr,
			    int start, int *clNext);
MODULE_SCOPE ContLineLoc *TclContinuationsGet(Tcl_Obj *objPtr);
MODULE_SCOPE void	TclContinuationsCopy(Tcl_Obj *objPtr,
			    Tcl_Obj *originObjPtr);
MODULE_SCOPE size_t	TclConvertElement(const char *src, size_t length,
			    char *dst, int flags);
MODULE_SCOPE Tcl_Command TclCreateObjCommandInNs(Tcl_Interp *interp,
			    const char *cmdName, Tcl_Namespace *nsPtr,
			    Tcl_ObjCmdProc *proc, void *clientData,
			    Tcl_CmdDeleteProc *deleteProc);
MODULE_SCOPE Tcl_Command TclCreateEnsembleInNs(Tcl_Interp *interp,
			    const char *name, Tcl_Namespace *nameNamespacePtr,
			    Tcl_Namespace *ensembleNamespacePtr, int flags);
MODULE_SCOPE void	TclDeleteNamespaceVars(Namespace *nsPtr);
MODULE_SCOPE int	TclFindDictElement(Tcl_Interp *interp,
			    const char *dict, int dictLength,
			    const char **elementPtr, const char **nextPtr,
			    size_t *sizePtr, int *literalPtr);
/* TIP #280 - Modified token based evaluation, with line information. */
MODULE_SCOPE int	TclEvalEx(Tcl_Interp *interp, const char *script,
			    size_t numBytes, int flags, int line,
			    int *clNextOuter, const char *outerScript);
MODULE_SCOPE Tcl_ObjCmdProc TclFileAttrsCmd;
MODULE_SCOPE Tcl_ObjCmdProc TclFileCopyCmd;
MODULE_SCOPE Tcl_ObjCmdProc TclFileDeleteCmd;
MODULE_SCOPE Tcl_ObjCmdProc TclFileLinkCmd;
MODULE_SCOPE Tcl_ObjCmdProc TclFileMakeDirsCmd;
MODULE_SCOPE Tcl_ObjCmdProc TclFileReadLinkCmd;
MODULE_SCOPE Tcl_ObjCmdProc TclFileRenameCmd;
MODULE_SCOPE Tcl_ObjCmdProc TclFileTempDirCmd;
MODULE_SCOPE Tcl_ObjCmdProc TclFileTemporaryCmd;
MODULE_SCOPE void	TclCreateLateExitHandler(Tcl_ExitProc *proc,
			    void *clientData);
MODULE_SCOPE void	TclDeleteLateExitHandler(Tcl_ExitProc *proc,
			    void *clientData);
MODULE_SCOPE char *	TclDStringAppendObj(Tcl_DString *dsPtr,
			    Tcl_Obj *objPtr);
MODULE_SCOPE char *	TclDStringAppendDString(Tcl_DString *dsPtr,
			    Tcl_DString *toAppendPtr);
MODULE_SCOPE Tcl_Obj *	TclDStringToObj(Tcl_DString *dsPtr);
MODULE_SCOPE Tcl_Obj *const *TclFetchEnsembleRoot(Tcl_Interp *interp,
			    Tcl_Obj *const *objv, int objc, int *objcPtr);
MODULE_SCOPE Tcl_Namespace *TclEnsureNamespace(Tcl_Interp *interp,
			    Tcl_Namespace *namespacePtr);
MODULE_SCOPE void	TclFinalizeAllocSubsystem(void);
MODULE_SCOPE void	TclFinalizeAsync(void);
MODULE_SCOPE void	TclFinalizeDoubleConversion(void);
MODULE_SCOPE void	TclFinalizeEncodingSubsystem(void);
MODULE_SCOPE void	TclFinalizeEnvironment(void);
MODULE_SCOPE void	TclFinalizeEvaluation(void);
MODULE_SCOPE void	TclFinalizeExecution(void);
MODULE_SCOPE void	TclFinalizeIOSubsystem(void);
MODULE_SCOPE void	TclFinalizeFilesystem(void);
MODULE_SCOPE void	TclResetFilesystem(void);
MODULE_SCOPE void	TclFinalizeLoad(void);
MODULE_SCOPE void	TclFinalizeLock(void);
MODULE_SCOPE void	TclFinalizeMemorySubsystem(void);
MODULE_SCOPE void	TclFinalizeNotifier(void);
MODULE_SCOPE void	TclFinalizeObjects(void);
MODULE_SCOPE void	TclFinalizePreserve(void);
MODULE_SCOPE void	TclFinalizeSynchronization(void);
MODULE_SCOPE void	TclInitThreadAlloc(void);
MODULE_SCOPE void	TclFinalizeThreadAlloc(void);
MODULE_SCOPE void	TclFinalizeThreadAllocThread(void);
MODULE_SCOPE void	TclFinalizeThreadData(int quick);
MODULE_SCOPE void	TclFinalizeThreadObjects(void);
MODULE_SCOPE double	TclFloor(const void *a);
MODULE_SCOPE void	TclFormatNaN(double value, char *buffer);
MODULE_SCOPE int	TclFSFileAttrIndex(Tcl_Obj *pathPtr,
			    const char *attributeName, int *indexPtr);
MODULE_SCOPE Tcl_Command TclNRCreateCommandInNs(Tcl_Interp *interp,
			    const char *cmdName, Tcl_Namespace *nsPtr,
			    Tcl_ObjCmdProc *proc, Tcl_ObjCmdProc *nreProc,
			    void *clientData,
			    Tcl_CmdDeleteProc *deleteProc);
MODULE_SCOPE int	TclNREvalFile(Tcl_Interp *interp, Tcl_Obj *pathPtr,
			    const char *encodingName);
MODULE_SCOPE void	TclFSUnloadTempFile(Tcl_LoadHandle loadHandle);
MODULE_SCOPE int *	TclGetAsyncReadyPtr(void);
MODULE_SCOPE Tcl_Obj *	TclGetBgErrorHandler(Tcl_Interp *interp);
MODULE_SCOPE int	TclGetChannelFromObj(Tcl_Interp *interp,
			    Tcl_Obj *objPtr, Tcl_Channel *chanPtr,
			    int *modePtr, int flags);
MODULE_SCOPE CmdFrame *	TclGetCmdFrameForProcedure(Proc *procPtr);
MODULE_SCOPE int	TclGetCompletionCodeFromObj(Tcl_Interp *interp,
			    Tcl_Obj *value, int *code);
MODULE_SCOPE Proc *	TclGetLambdaFromObj(Tcl_Interp *interp,
			    Tcl_Obj *objPtr, Tcl_Obj **nsObjPtrPtr);
MODULE_SCOPE int	TclGetNumberFromObj(Tcl_Interp *interp,
			    Tcl_Obj *objPtr, void **clientDataPtr,
			    int *typePtr);
MODULE_SCOPE int	TclGetOpenModeEx(Tcl_Interp *interp,
			    const char *modeString, int *seekFlagPtr,
			    int *binaryPtr);
MODULE_SCOPE Tcl_Obj *	TclGetProcessGlobalValue(ProcessGlobalValue *pgvPtr);
MODULE_SCOPE Tcl_Obj *	TclGetSourceFromFrame(CmdFrame *cfPtr, int objc,
			    Tcl_Obj *const objv[]);
MODULE_SCOPE char *	TclGetStringStorage(Tcl_Obj *objPtr,
			    size_t *sizePtr);
MODULE_SCOPE int	TclGetLoadedPackagesEx(Tcl_Interp *interp,
				const char *targetName,
				const char *packageName);
MODULE_SCOPE int	TclGetWideBitsFromObj(Tcl_Interp *, Tcl_Obj *,
				Tcl_WideInt *);
MODULE_SCOPE int	TclGlob(Tcl_Interp *interp, char *pattern,
			    Tcl_Obj *unquotedPrefix, int globFlags,
			    Tcl_GlobTypeData *types);
MODULE_SCOPE int	TclIncrObj(Tcl_Interp *interp, Tcl_Obj *valuePtr,
			    Tcl_Obj *incrPtr);
MODULE_SCOPE Tcl_Obj *	TclIncrObjVar2(Tcl_Interp *interp, Tcl_Obj *part1Ptr,
			    Tcl_Obj *part2Ptr, Tcl_Obj *incrPtr, int flags);
MODULE_SCOPE int	TclInfoExistsCmd(void *dummy, Tcl_Interp *interp,
			    int objc, Tcl_Obj *const objv[]);
MODULE_SCOPE int	TclInfoCoroutineCmd(void *dummy, Tcl_Interp *interp,
			    int objc, Tcl_Obj *const objv[]);
MODULE_SCOPE Tcl_Obj *	TclInfoFrame(Tcl_Interp *interp, CmdFrame *framePtr);
MODULE_SCOPE int	TclInfoGlobalsCmd(void *dummy, Tcl_Interp *interp,
			    int objc, Tcl_Obj *const objv[]);
MODULE_SCOPE int	TclInfoLocalsCmd(void *dummy, Tcl_Interp *interp,
			    int objc, Tcl_Obj *const objv[]);
MODULE_SCOPE int	TclInfoVarsCmd(void *dummy, Tcl_Interp *interp,
			    int objc, Tcl_Obj *const objv[]);
MODULE_SCOPE void	TclInitAlloc(void);
MODULE_SCOPE void	TclInitDbCkalloc(void);
MODULE_SCOPE void	TclInitDoubleConversion(void);
MODULE_SCOPE void	TclInitEmbeddedConfigurationInformation(
			    Tcl_Interp *interp);
MODULE_SCOPE void	TclInitEncodingSubsystem(void);
MODULE_SCOPE void	TclInitIOSubsystem(void);
MODULE_SCOPE void	TclInitLimitSupport(Tcl_Interp *interp);
MODULE_SCOPE void	TclInitNamespaceSubsystem(void);
MODULE_SCOPE void	TclInitNotifier(void);
MODULE_SCOPE void	TclInitObjSubsystem(void);
MODULE_SCOPE int	TclInterpReady(Tcl_Interp *interp);
MODULE_SCOPE int	TclIsSpaceProc(int byte);
MODULE_SCOPE int	TclIsDigitProc(int byte);
MODULE_SCOPE int	TclIsBareword(int byte);
MODULE_SCOPE Tcl_Obj *	TclJoinPath(int elements, Tcl_Obj * const objv[],
			    int forceRelative);
MODULE_SCOPE int	TclJoinThread(Tcl_ThreadId id, int *result);
MODULE_SCOPE void	TclLimitRemoveAllHandlers(Tcl_Interp *interp);
MODULE_SCOPE Tcl_Obj *	TclLindexList(Tcl_Interp *interp,
			    Tcl_Obj *listPtr, Tcl_Obj *argPtr);
MODULE_SCOPE Tcl_Obj *	TclLindexFlat(Tcl_Interp *interp, Tcl_Obj *listPtr,
			    int indexCount, Tcl_Obj *const indexArray[]);
/* TIP #280 */
MODULE_SCOPE void	TclListLines(Tcl_Obj *listObj, int line, int n,
			    int *lines, Tcl_Obj *const *elems);
MODULE_SCOPE Tcl_Obj *	TclListObjCopy(Tcl_Interp *interp, Tcl_Obj *listPtr);
MODULE_SCOPE Tcl_Obj *	TclListObjRange(Tcl_Obj *listPtr, int fromIdx,
			    int toIdx);
MODULE_SCOPE Tcl_Obj *	TclLsetList(Tcl_Interp *interp, Tcl_Obj *listPtr,
			    Tcl_Obj *indexPtr, Tcl_Obj *valuePtr);
MODULE_SCOPE Tcl_Obj *	TclLsetFlat(Tcl_Interp *interp, Tcl_Obj *listPtr,
			    int indexCount, Tcl_Obj *const indexArray[],
			    Tcl_Obj *valuePtr);
MODULE_SCOPE Tcl_Command TclMakeEnsemble(Tcl_Interp *interp, const char *name,
			    const EnsembleImplMap map[]);
MODULE_SCOPE int	TclMaxListLength(const char *bytes, size_t numBytes,
			    const char **endPtr);
MODULE_SCOPE int	TclMergeReturnOptions(Tcl_Interp *interp, int objc,
			    Tcl_Obj *const objv[], Tcl_Obj **optionsPtrPtr,
			    int *codePtr, int *levelPtr);
MODULE_SCOPE Tcl_Obj *  TclNoErrorStack(Tcl_Interp *interp, Tcl_Obj *options);
MODULE_SCOPE int	TclNokia770Doubles(void);
MODULE_SCOPE void	TclNsDecrRefCount(Namespace *nsPtr);
MODULE_SCOPE int	TclNamespaceDeleted(Namespace *nsPtr);
MODULE_SCOPE void	TclObjVarErrMsg(Tcl_Interp *interp, Tcl_Obj *part1Ptr,
			    Tcl_Obj *part2Ptr, const char *operation,
			    const char *reason, int index);
MODULE_SCOPE int	TclObjInvokeNamespace(Tcl_Interp *interp,
			    int objc, Tcl_Obj *const objv[],
			    Tcl_Namespace *nsPtr, int flags);
MODULE_SCOPE int	TclObjUnsetVar2(Tcl_Interp *interp,
			    Tcl_Obj *part1Ptr, Tcl_Obj *part2Ptr, int flags);
MODULE_SCOPE int	TclParseBackslash(const char *src,
			    size_t numBytes, size_t *readPtr, char *dst);
MODULE_SCOPE int	TclParseHex(const char *src, size_t numBytes,
			    int *resultPtr);
MODULE_SCOPE int	TclParseNumber(Tcl_Interp *interp, Tcl_Obj *objPtr,
			    const char *expected, const char *bytes,
			    size_t numBytes, const char **endPtrPtr, int flags);
MODULE_SCOPE void	TclParseInit(Tcl_Interp *interp, const char *string,
			    size_t numBytes, Tcl_Parse *parsePtr);
MODULE_SCOPE size_t	TclParseAllWhiteSpace(const char *src, size_t numBytes);
MODULE_SCOPE int	TclProcessReturn(Tcl_Interp *interp,
			    int code, int level, Tcl_Obj *returnOpts);
MODULE_SCOPE int	TclpObjLstat(Tcl_Obj *pathPtr, Tcl_StatBuf *buf);
MODULE_SCOPE Tcl_Obj *	TclpTempFileName(void);
MODULE_SCOPE Tcl_Obj *  TclpTempFileNameForLibrary(Tcl_Interp *interp, Tcl_Obj* pathPtr);
MODULE_SCOPE Tcl_Obj *	TclNewFSPathObj(Tcl_Obj *dirPtr, const char *addStrRep,
			    size_t len);
MODULE_SCOPE int	TclpDeleteFile(const void *path);
MODULE_SCOPE void	TclpFinalizeCondition(Tcl_Condition *condPtr);
MODULE_SCOPE void	TclpFinalizeMutex(Tcl_Mutex *mutexPtr);
MODULE_SCOPE void	TclpFinalizePipes(void);
MODULE_SCOPE void	TclpFinalizeSockets(void);
MODULE_SCOPE int	TclCreateSocketAddress(Tcl_Interp *interp,
			    struct addrinfo **addrlist,
			    const char *host, int port, int willBind,
			    const char **errorMsgPtr);
MODULE_SCOPE int	TclpThreadCreate(Tcl_ThreadId *idPtr,
			    Tcl_ThreadCreateProc *proc, void *clientData,
			    size_t stackSize, int flags);
MODULE_SCOPE size_t	TclpFindVariable(const char *name, size_t *lengthPtr);
MODULE_SCOPE void	TclpInitLibraryPath(char **valuePtr,
			    size_t *lengthPtr, Tcl_Encoding *encodingPtr);
MODULE_SCOPE void	TclpInitLock(void);
MODULE_SCOPE void	TclpInitPlatform(void);
MODULE_SCOPE void	TclpInitUnlock(void);
MODULE_SCOPE Tcl_Obj *	TclpObjListVolumes(void);
MODULE_SCOPE void	TclpMasterLock(void);
MODULE_SCOPE void	TclpMasterUnlock(void);
MODULE_SCOPE int	TclpMatchFiles(Tcl_Interp *interp, char *separators,
			    Tcl_DString *dirPtr, char *pattern, char *tail);
MODULE_SCOPE int	TclpObjNormalizePath(Tcl_Interp *interp,
			    Tcl_Obj *pathPtr, int nextCheckpoint);
MODULE_SCOPE void	TclpNativeJoinPath(Tcl_Obj *prefix, const char *joining);
MODULE_SCOPE Tcl_Obj *	TclpNativeSplitPath(Tcl_Obj *pathPtr, int *lenPtr);
MODULE_SCOPE Tcl_PathType TclpGetNativePathType(Tcl_Obj *pathPtr,
			    int *driveNameLengthPtr, Tcl_Obj **driveNameRef);
MODULE_SCOPE int	TclCrossFilesystemCopy(Tcl_Interp *interp,
			    Tcl_Obj *source, Tcl_Obj *target);
MODULE_SCOPE int	TclpMatchInDirectory(Tcl_Interp *interp,
			    Tcl_Obj *resultPtr, Tcl_Obj *pathPtr,
			    const char *pattern, Tcl_GlobTypeData *types);
MODULE_SCOPE void	*TclpGetNativeCwd(void *clientData);
MODULE_SCOPE Tcl_FSDupInternalRepProc TclNativeDupInternalRep;
MODULE_SCOPE Tcl_Obj *	TclpObjLink(Tcl_Obj *pathPtr, Tcl_Obj *toPtr,
			    int linkType);
MODULE_SCOPE int	TclpObjChdir(Tcl_Obj *pathPtr);
MODULE_SCOPE Tcl_Channel TclpOpenTemporaryFile(Tcl_Obj *dirObj,
			    Tcl_Obj *basenameObj, Tcl_Obj *extensionObj,
			    Tcl_Obj *resultingNameObj);
MODULE_SCOPE void TclPkgFileSeen(Tcl_Interp *interp, const char *fileName);
MODULE_SCOPE void *TclInitPkgFiles(Tcl_Interp *interp);
MODULE_SCOPE Tcl_Obj *	TclPathPart(Tcl_Interp *interp, Tcl_Obj *pathPtr,
			    Tcl_PathPart portion);
MODULE_SCOPE char *	TclpReadlink(const char *fileName,
			    Tcl_DString *linkPtr);
MODULE_SCOPE void	TclpSetVariables(Tcl_Interp *interp);
MODULE_SCOPE void *	TclThreadStorageKeyGet(Tcl_ThreadDataKey *keyPtr);
MODULE_SCOPE void	TclThreadStorageKeySet(Tcl_ThreadDataKey *keyPtr,
			    void *data);
MODULE_SCOPE TCL_NORETURN void TclpThreadExit(int status);
MODULE_SCOPE void	TclRememberCondition(Tcl_Condition *mutex);
MODULE_SCOPE void	TclRememberJoinableThread(Tcl_ThreadId id);
MODULE_SCOPE void	TclRememberMutex(Tcl_Mutex *mutex);
MODULE_SCOPE void	TclRemoveScriptLimitCallbacks(Tcl_Interp *interp);
MODULE_SCOPE int	TclReToGlob(Tcl_Interp *interp, const char *reStr,
			    size_t reStrLen, Tcl_DString *dsPtr, int *flagsPtr,
			    int *quantifiersFoundPtr);
MODULE_SCOPE size_t	TclScanElement(const char *string, size_t length,
			    char *flagPtr);
MODULE_SCOPE void	TclSetBgErrorHandler(Tcl_Interp *interp,
			    Tcl_Obj *cmdPrefix);
MODULE_SCOPE void	TclSetBignumIntRep(Tcl_Obj *objPtr,
			    void *bignumValue);
MODULE_SCOPE int	TclSetBooleanFromAny(Tcl_Interp *interp,
			    Tcl_Obj *objPtr);
MODULE_SCOPE void	TclSetCmdNameObj(Tcl_Interp *interp, Tcl_Obj *objPtr,
			    Command *cmdPtr);
MODULE_SCOPE void	TclSetDuplicateObj(Tcl_Obj *dupPtr, Tcl_Obj *objPtr);
MODULE_SCOPE void	TclSetProcessGlobalValue(ProcessGlobalValue *pgvPtr,
			    Tcl_Obj *newValue, Tcl_Encoding encoding);
MODULE_SCOPE void	TclSignalExitThread(Tcl_ThreadId id, int result);
MODULE_SCOPE void	TclSpellFix(Tcl_Interp *interp,
			    Tcl_Obj *const *objv, int objc, size_t subIdx,
			    Tcl_Obj *bad, Tcl_Obj *fix);
MODULE_SCOPE void *	TclStackRealloc(Tcl_Interp *interp, void *ptr,
			    size_t numBytes);
typedef int (*memCmpFn_t)(const void*, const void*, size_t);
MODULE_SCOPE int	TclStringCmp(Tcl_Obj *value1Ptr, Tcl_Obj *value2Ptr,
			    int checkEq, int nocase, size_t reqlength);
MODULE_SCOPE int	TclStringCmpOpts(Tcl_Interp *interp, int objc,
			    Tcl_Obj *const objv[], int *nocase,
			    int *reqlength);
MODULE_SCOPE int	TclStringMatch(const char *str, size_t strLen,
			    const char *pattern, int ptnLen, int flags);
MODULE_SCOPE int	TclStringMatchObj(Tcl_Obj *stringObj,
			    Tcl_Obj *patternObj, int flags);
MODULE_SCOPE void	TclSubstCompile(Tcl_Interp *interp, const char *bytes,
			    size_t numBytes, int flags, int line,
			    struct CompileEnv *envPtr);
MODULE_SCOPE int	TclSubstOptions(Tcl_Interp *interp, int numOpts,
			    Tcl_Obj *const opts[], int *flagPtr);
MODULE_SCOPE void	TclSubstParse(Tcl_Interp *interp, const char *bytes,
			    size_t numBytes, int flags, Tcl_Parse *parsePtr,
			    Tcl_InterpState *statePtr);
MODULE_SCOPE int	TclSubstTokens(Tcl_Interp *interp, Tcl_Token *tokenPtr,
			    int count, int *tokensLeftPtr, int line,
			    int *clNextOuter, const char *outerScript);
MODULE_SCOPE size_t	TclTrim(const char *bytes, size_t numBytes,
			    const char *trim, size_t numTrim, size_t *trimRight);
MODULE_SCOPE size_t	TclTrimLeft(const char *bytes, size_t numBytes,
			    const char *trim, size_t numTrim);
MODULE_SCOPE size_t	TclTrimRight(const char *bytes, size_t numBytes,
			    const char *trim, size_t numTrim);
MODULE_SCOPE const char*TclGetCommandTypeName(Tcl_Command command);
MODULE_SCOPE void	TclRegisterCommandTypeName(
			    Tcl_ObjCmdProc *implementationProc,
			    const char *nameStr);
MODULE_SCOPE int	TclUtfCmp(const char *cs, const char *ct);
MODULE_SCOPE int	TclUtfCasecmp(const char *cs, const char *ct);
<<<<<<< HEAD
MODULE_SCOPE size_t	TclUtfCount(int ch);
MODULE_SCOPE int	TclUtfToUCS4(const char *src, int *ucs4Ptr);
MODULE_SCOPE Tcl_Obj *	TclpNativeToNormalized(void *clientData);
=======
MODULE_SCOPE int	TclUtfCount(int ch);
#if TCL_UTF_MAX > 3
#   define TclUtfToUCS4 Tcl_UtfToUniChar
#else
   MODULE_SCOPE int	TclUtfToUCS4(const char *src, int *ucs4Ptr);
#endif
MODULE_SCOPE Tcl_Obj *	TclpNativeToNormalized(ClientData clientData);
>>>>>>> 3e7df065
MODULE_SCOPE Tcl_Obj *	TclpFilesystemPathType(Tcl_Obj *pathPtr);
MODULE_SCOPE int	TclpDlopen(Tcl_Interp *interp, Tcl_Obj *pathPtr,
			    Tcl_LoadHandle *loadHandle,
			    Tcl_FSUnloadFileProc **unloadProcPtr, int flags);
MODULE_SCOPE int	TclpUtime(Tcl_Obj *pathPtr, struct utimbuf *tval);
#ifdef TCL_LOAD_FROM_MEMORY
MODULE_SCOPE void *	TclpLoadMemoryGetBuffer(Tcl_Interp *interp, int size);
MODULE_SCOPE int	TclpLoadMemory(Tcl_Interp *interp, void *buffer,
			    int size, int codeSize, Tcl_LoadHandle *loadHandle,
			    Tcl_FSUnloadFileProc **unloadProcPtr, int flags);
#endif
MODULE_SCOPE void	TclInitThreadStorage(void);
MODULE_SCOPE void	TclFinalizeThreadDataThread(void);
MODULE_SCOPE void	TclFinalizeThreadStorage(void);

#ifdef TCL_WIDE_CLICKS
MODULE_SCOPE Tcl_WideInt TclpGetWideClicks(void);
MODULE_SCOPE double	TclpWideClicksToNanoseconds(Tcl_WideInt clicks);
MODULE_SCOPE double	TclpWideClickInMicrosec(void);
#else
#   ifdef _WIN32
#	define TCL_WIDE_CLICKS 1
MODULE_SCOPE Tcl_WideInt TclpGetWideClicks(void);
MODULE_SCOPE double	TclpWideClickInMicrosec(void);
#	define		TclpWideClicksToNanoseconds(clicks) \
				((double)(clicks) * TclpWideClickInMicrosec() * 1000)
#   endif
#endif
MODULE_SCOPE Tcl_WideInt TclpGetMicroseconds(void);

MODULE_SCOPE int	TclZlibInit(Tcl_Interp *interp);
MODULE_SCOPE void *	TclpThreadCreateKey(void);
MODULE_SCOPE void	TclpThreadDeleteKey(void *keyPtr);
MODULE_SCOPE void	TclpThreadSetMasterTSD(void *tsdKeyPtr, void *ptr);
MODULE_SCOPE void *	TclpThreadGetMasterTSD(void *tsdKeyPtr);
MODULE_SCOPE void	TclErrorStackResetIf(Tcl_Interp *interp,
			    const char *msg, size_t length);
/* Tip 430 */
MODULE_SCOPE int    TclZipfs_Init(Tcl_Interp *interp);


/*
 *----------------------------------------------------------------
 * Command procedures in the generic core:
 *----------------------------------------------------------------
 */

MODULE_SCOPE int	Tcl_AfterObjCmd(void *clientData,
			    Tcl_Interp *interp, int objc,
			    Tcl_Obj *const objv[]);
MODULE_SCOPE int	Tcl_AppendObjCmd(void *clientData,
			    Tcl_Interp *interp, int objc,
			    Tcl_Obj *const objv[]);
MODULE_SCOPE int	Tcl_ApplyObjCmd(void *clientData,
			    Tcl_Interp *interp, int objc,
			    Tcl_Obj *const objv[]);
MODULE_SCOPE Tcl_Command TclInitArrayCmd(Tcl_Interp *interp);
MODULE_SCOPE Tcl_Command TclInitBinaryCmd(Tcl_Interp *interp);
MODULE_SCOPE int	Tcl_BreakObjCmd(void *clientData,
			    Tcl_Interp *interp, int objc,
			    Tcl_Obj *const objv[]);
MODULE_SCOPE int	Tcl_CatchObjCmd(void *clientData,
			    Tcl_Interp *interp, int objc,
			    Tcl_Obj *const objv[]);
MODULE_SCOPE int	Tcl_CdObjCmd(void *clientData,
			    Tcl_Interp *interp, int objc,
			    Tcl_Obj *const objv[]);
MODULE_SCOPE Tcl_Command TclInitChanCmd(Tcl_Interp *interp);
MODULE_SCOPE int	TclChanCreateObjCmd(void *clientData,
			    Tcl_Interp *interp, int objc,
			    Tcl_Obj *const objv[]);
MODULE_SCOPE int	TclChanPostEventObjCmd(void *clientData,
			    Tcl_Interp *interp, int objc,
			    Tcl_Obj *const objv[]);
MODULE_SCOPE int	TclChanPopObjCmd(void *clientData,
			    Tcl_Interp *interp, int objc, Tcl_Obj *const objv[]);
MODULE_SCOPE int	TclChanPushObjCmd(void *clientData,
			    Tcl_Interp *interp, int objc, Tcl_Obj *const objv[]);
MODULE_SCOPE void	TclClockInit(Tcl_Interp *interp);
MODULE_SCOPE int	TclClockOldscanObjCmd(
			    void *clientData, Tcl_Interp *interp,
			    int objc, Tcl_Obj *const objv[]);
MODULE_SCOPE int	Tcl_CloseObjCmd(void *clientData,
			    Tcl_Interp *interp, int objc,
			    Tcl_Obj *const objv[]);
MODULE_SCOPE int	Tcl_ConcatObjCmd(void *clientData,
			    Tcl_Interp *interp, int objc,
			    Tcl_Obj *const objv[]);
MODULE_SCOPE int	Tcl_ContinueObjCmd(void *clientData,
			    Tcl_Interp *interp, int objc,
			    Tcl_Obj *const objv[]);
MODULE_SCOPE Tcl_TimerToken TclCreateAbsoluteTimerHandler(
			    Tcl_Time *timePtr, Tcl_TimerProc *proc,
			    void *clientData);
MODULE_SCOPE int	TclDefaultBgErrorHandlerObjCmd(
			    void *clientData, Tcl_Interp *interp,
			    int objc, Tcl_Obj *const objv[]);
MODULE_SCOPE Tcl_Command TclInitDictCmd(Tcl_Interp *interp);
MODULE_SCOPE int	TclDictWithFinish(Tcl_Interp *interp, Var *varPtr,
			    Var *arrayPtr, Tcl_Obj *part1Ptr,
			    Tcl_Obj *part2Ptr, int index, int pathc,
			    Tcl_Obj *const pathv[], Tcl_Obj *keysPtr);
MODULE_SCOPE Tcl_Obj *	TclDictWithInit(Tcl_Interp *interp, Tcl_Obj *dictPtr,
			    int pathc, Tcl_Obj *const pathv[]);
MODULE_SCOPE int	Tcl_DisassembleObjCmd(void *clientData,
			    Tcl_Interp *interp, int objc,
			    Tcl_Obj *const objv[]);

/* Assemble command function */
MODULE_SCOPE int	Tcl_AssembleObjCmd(void *clientData,
			    Tcl_Interp *interp, int objc,
			    Tcl_Obj *const objv[]);
MODULE_SCOPE int	TclNRAssembleObjCmd(void *clientData,
			    Tcl_Interp *interp, int objc,
			    Tcl_Obj *const objv[]);
MODULE_SCOPE Tcl_Command TclInitEncodingCmd(Tcl_Interp *interp);
MODULE_SCOPE int	Tcl_EofObjCmd(void *clientData,
			    Tcl_Interp *interp, int objc,
			    Tcl_Obj *const objv[]);
MODULE_SCOPE int	Tcl_ErrorObjCmd(void *clientData,
			    Tcl_Interp *interp, int objc,
			    Tcl_Obj *const objv[]);
MODULE_SCOPE int	Tcl_EvalObjCmd(void *clientData,
			    Tcl_Interp *interp, int objc,
			    Tcl_Obj *const objv[]);
MODULE_SCOPE int	Tcl_ExecObjCmd(void *clientData,
			    Tcl_Interp *interp, int objc,
			    Tcl_Obj *const objv[]);
MODULE_SCOPE int	Tcl_ExitObjCmd(void *clientData,
			    Tcl_Interp *interp, int objc,
			    Tcl_Obj *const objv[]);
MODULE_SCOPE int	Tcl_ExprObjCmd(void *clientData,
			    Tcl_Interp *interp, int objc,
			    Tcl_Obj *const objv[]);
MODULE_SCOPE int	Tcl_FblockedObjCmd(void *clientData,
			    Tcl_Interp *interp, int objc,
			    Tcl_Obj *const objv[]);
MODULE_SCOPE int	Tcl_FconfigureObjCmd(
			    void *clientData, Tcl_Interp *interp,
			    int objc, Tcl_Obj *const objv[]);
MODULE_SCOPE int	Tcl_FcopyObjCmd(void *dummy,
			    Tcl_Interp *interp, int objc,
			    Tcl_Obj *const objv[]);
MODULE_SCOPE Tcl_Command TclInitFileCmd(Tcl_Interp *interp);
MODULE_SCOPE int	Tcl_FileEventObjCmd(void *clientData,
			    Tcl_Interp *interp, int objc,
			    Tcl_Obj *const objv[]);
MODULE_SCOPE int	Tcl_FlushObjCmd(void *clientData,
			    Tcl_Interp *interp, int objc,
			    Tcl_Obj *const objv[]);
MODULE_SCOPE int	Tcl_ForObjCmd(void *clientData,
			    Tcl_Interp *interp, int objc,
			    Tcl_Obj *const objv[]);
MODULE_SCOPE int	Tcl_ForeachObjCmd(void *clientData,
			    Tcl_Interp *interp, int objc,
			    Tcl_Obj *const objv[]);
MODULE_SCOPE int	Tcl_FormatObjCmd(void *dummy,
			    Tcl_Interp *interp, int objc,
			    Tcl_Obj *const objv[]);
MODULE_SCOPE int	Tcl_GetsObjCmd(void *clientData,
			    Tcl_Interp *interp, int objc,
			    Tcl_Obj *const objv[]);
MODULE_SCOPE int	Tcl_GlobalObjCmd(void *clientData,
			    Tcl_Interp *interp, int objc,
			    Tcl_Obj *const objv[]);
MODULE_SCOPE int	Tcl_GlobObjCmd(void *clientData,
			    Tcl_Interp *interp, int objc,
			    Tcl_Obj *const objv[]);
MODULE_SCOPE int	Tcl_IfObjCmd(void *clientData,
			    Tcl_Interp *interp, int objc,
			    Tcl_Obj *const objv[]);
MODULE_SCOPE int	Tcl_IncrObjCmd(void *clientData,
			    Tcl_Interp *interp, int objc,
			    Tcl_Obj *const objv[]);
MODULE_SCOPE Tcl_Command TclInitInfoCmd(Tcl_Interp *interp);
MODULE_SCOPE int	Tcl_InterpObjCmd(void *clientData,
			    Tcl_Interp *interp, int argc,
			    Tcl_Obj *const objv[]);
MODULE_SCOPE int	Tcl_JoinObjCmd(void *clientData,
			    Tcl_Interp *interp, int objc,
			    Tcl_Obj *const objv[]);
MODULE_SCOPE int	Tcl_LappendObjCmd(void *clientData,
			    Tcl_Interp *interp, int objc,
			    Tcl_Obj *const objv[]);
MODULE_SCOPE int	Tcl_LassignObjCmd(void *clientData,
			    Tcl_Interp *interp, int objc,
			    Tcl_Obj *const objv[]);
MODULE_SCOPE int	Tcl_LindexObjCmd(void *clientData,
			    Tcl_Interp *interp, int objc,
			    Tcl_Obj *const objv[]);
MODULE_SCOPE int	Tcl_LinsertObjCmd(void *clientData,
			    Tcl_Interp *interp, int objc,
			    Tcl_Obj *const objv[]);
MODULE_SCOPE int	Tcl_LlengthObjCmd(void *clientData,
			    Tcl_Interp *interp, int objc,
			    Tcl_Obj *const objv[]);
MODULE_SCOPE int	Tcl_ListObjCmd(void *clientData,
			    Tcl_Interp *interp, int objc,
			    Tcl_Obj *const objv[]);
MODULE_SCOPE int	Tcl_LmapObjCmd(void *clientData,
			    Tcl_Interp *interp, int objc,
			    Tcl_Obj *const objv[]);
MODULE_SCOPE int	Tcl_LoadObjCmd(void *clientData,
			    Tcl_Interp *interp, int objc,
			    Tcl_Obj *const objv[]);
MODULE_SCOPE int	Tcl_LpopObjCmd(void *clientData,
			    Tcl_Interp *interp, int objc,
			    Tcl_Obj *const objv[]);
MODULE_SCOPE int	Tcl_LrangeObjCmd(void *clientData,
			    Tcl_Interp *interp, int objc,
			    Tcl_Obj *const objv[]);
MODULE_SCOPE int	Tcl_LremoveObjCmd(void *clientData,
			    Tcl_Interp *interp, int objc,
			    Tcl_Obj *const objv[]);
MODULE_SCOPE int	Tcl_LrepeatObjCmd(void *clientData,
			    Tcl_Interp *interp, int objc,
			    Tcl_Obj *const objv[]);
MODULE_SCOPE int	Tcl_LreplaceObjCmd(void *clientData,
			    Tcl_Interp *interp, int objc,
			    Tcl_Obj *const objv[]);
MODULE_SCOPE int	Tcl_LreverseObjCmd(void *clientData,
			    Tcl_Interp *interp, int objc,
			    Tcl_Obj *const objv[]);
MODULE_SCOPE int	Tcl_LsearchObjCmd(void *clientData,
			    Tcl_Interp *interp, int objc,
			    Tcl_Obj *const objv[]);
MODULE_SCOPE int	Tcl_LsetObjCmd(void *clientData,
			    Tcl_Interp *interp, int objc,
			    Tcl_Obj *const objv[]);
MODULE_SCOPE int	Tcl_LsortObjCmd(void *clientData,
			    Tcl_Interp *interp, int objc,
			    Tcl_Obj *const objv[]);
MODULE_SCOPE Tcl_Command TclInitNamespaceCmd(Tcl_Interp *interp);
MODULE_SCOPE int	TclNamespaceEnsembleCmd(void *dummy,
			    Tcl_Interp *interp, int objc,
			    Tcl_Obj *const objv[]);
MODULE_SCOPE int	Tcl_OpenObjCmd(void *clientData,
			    Tcl_Interp *interp, int objc,
			    Tcl_Obj *const objv[]);
MODULE_SCOPE int	Tcl_PackageObjCmd(void *clientData,
			    Tcl_Interp *interp, int objc,
			    Tcl_Obj *const objv[]);
MODULE_SCOPE int	Tcl_PidObjCmd(void *clientData,
			    Tcl_Interp *interp, int objc,
			    Tcl_Obj *const objv[]);
MODULE_SCOPE Tcl_Command TclInitPrefixCmd(Tcl_Interp *interp);
MODULE_SCOPE int	Tcl_PutsObjCmd(void *clientData,
			    Tcl_Interp *interp, int objc,
			    Tcl_Obj *const objv[]);
MODULE_SCOPE int	Tcl_PwdObjCmd(void *clientData,
			    Tcl_Interp *interp, int objc,
			    Tcl_Obj *const objv[]);
MODULE_SCOPE int	Tcl_ReadObjCmd(void *clientData,
			    Tcl_Interp *interp, int objc,
			    Tcl_Obj *const objv[]);
MODULE_SCOPE int	Tcl_RegexpObjCmd(void *clientData,
			    Tcl_Interp *interp, int objc,
			    Tcl_Obj *const objv[]);
MODULE_SCOPE int	Tcl_RegsubObjCmd(void *clientData,
			    Tcl_Interp *interp, int objc,
			    Tcl_Obj *const objv[]);
MODULE_SCOPE int	Tcl_RenameObjCmd(void *clientData,
			    Tcl_Interp *interp, int objc,
			    Tcl_Obj *const objv[]);
MODULE_SCOPE int	Tcl_RepresentationCmd(void *clientData,
			    Tcl_Interp *interp, int objc,
			    Tcl_Obj *const objv[]);
MODULE_SCOPE int	Tcl_ReturnObjCmd(void *clientData,
			    Tcl_Interp *interp, int objc,
			    Tcl_Obj *const objv[]);
MODULE_SCOPE int	Tcl_ScanObjCmd(void *clientData,
			    Tcl_Interp *interp, int objc,
			    Tcl_Obj *const objv[]);
MODULE_SCOPE int	Tcl_SeekObjCmd(void *clientData,
			    Tcl_Interp *interp, int objc,
			    Tcl_Obj *const objv[]);
MODULE_SCOPE int	Tcl_SetObjCmd(void *clientData,
			    Tcl_Interp *interp, int objc,
			    Tcl_Obj *const objv[]);
MODULE_SCOPE int	Tcl_SplitObjCmd(void *clientData,
			    Tcl_Interp *interp, int objc,
			    Tcl_Obj *const objv[]);
MODULE_SCOPE int	Tcl_SocketObjCmd(void *clientData,
			    Tcl_Interp *interp, int objc,
			    Tcl_Obj *const objv[]);
MODULE_SCOPE int	Tcl_SourceObjCmd(void *clientData,
			    Tcl_Interp *interp, int objc,
			    Tcl_Obj *const objv[]);
MODULE_SCOPE Tcl_Command TclInitStringCmd(Tcl_Interp *interp);
MODULE_SCOPE int	Tcl_SubstObjCmd(void *clientData,
			    Tcl_Interp *interp, int objc,
			    Tcl_Obj *const objv[]);
MODULE_SCOPE int	Tcl_SwitchObjCmd(void *clientData,
			    Tcl_Interp *interp, int objc,
			    Tcl_Obj *const objv[]);
MODULE_SCOPE int	Tcl_TellObjCmd(void *clientData,
			    Tcl_Interp *interp, int objc,
			    Tcl_Obj *const objv[]);
MODULE_SCOPE int	Tcl_ThrowObjCmd(void *dummy, Tcl_Interp *interp,
			    int objc, Tcl_Obj *const objv[]);
MODULE_SCOPE int	Tcl_TimeObjCmd(void *clientData,
			    Tcl_Interp *interp, int objc,
			    Tcl_Obj *const objv[]);
MODULE_SCOPE int	Tcl_TimeRateObjCmd(void *clientData,
			    Tcl_Interp *interp, int objc,
			    Tcl_Obj *const objv[]);
MODULE_SCOPE int	Tcl_TraceObjCmd(void *clientData,
			    Tcl_Interp *interp, int objc,
			    Tcl_Obj *const objv[]);
MODULE_SCOPE int	Tcl_TryObjCmd(void *clientData,
			    Tcl_Interp *interp, int objc,
			    Tcl_Obj *const objv[]);
MODULE_SCOPE int	Tcl_UnloadObjCmd(void *clientData,
			    Tcl_Interp *interp, int objc,
			    Tcl_Obj *const objv[]);
MODULE_SCOPE int	Tcl_UnsetObjCmd(void *clientData,
			    Tcl_Interp *interp, int objc,
			    Tcl_Obj *const objv[]);
MODULE_SCOPE int	Tcl_UpdateObjCmd(void *clientData,
			    Tcl_Interp *interp, int objc,
			    Tcl_Obj *const objv[]);
MODULE_SCOPE int	Tcl_UplevelObjCmd(void *clientData,
			    Tcl_Interp *interp, int objc,
			    Tcl_Obj *const objv[]);
MODULE_SCOPE int	Tcl_UpvarObjCmd(void *clientData,
			    Tcl_Interp *interp, int objc,
			    Tcl_Obj *const objv[]);
MODULE_SCOPE int	Tcl_VariableObjCmd(void *clientData,
			    Tcl_Interp *interp, int objc,
			    Tcl_Obj *const objv[]);
MODULE_SCOPE int	Tcl_VwaitObjCmd(void *clientData,
			    Tcl_Interp *interp, int objc,
			    Tcl_Obj *const objv[]);
MODULE_SCOPE int	Tcl_WhileObjCmd(void *clientData,
			    Tcl_Interp *interp, int objc,
			    Tcl_Obj *const objv[]);

/*
 *----------------------------------------------------------------
 * Compilation procedures for commands in the generic core:
 *----------------------------------------------------------------
 */

MODULE_SCOPE int	TclCompileAppendCmd(Tcl_Interp *interp,
			    Tcl_Parse *parsePtr, Command *cmdPtr,
			    struct CompileEnv *envPtr);
MODULE_SCOPE int	TclCompileArrayExistsCmd(Tcl_Interp *interp,
			    Tcl_Parse *parsePtr, Command *cmdPtr,
			    struct CompileEnv *envPtr);
MODULE_SCOPE int	TclCompileArraySetCmd(Tcl_Interp *interp,
			    Tcl_Parse *parsePtr, Command *cmdPtr,
			    struct CompileEnv *envPtr);
MODULE_SCOPE int	TclCompileArrayUnsetCmd(Tcl_Interp *interp,
			    Tcl_Parse *parsePtr, Command *cmdPtr,
			    struct CompileEnv *envPtr);
MODULE_SCOPE int	TclCompileBreakCmd(Tcl_Interp *interp,
			    Tcl_Parse *parsePtr, Command *cmdPtr,
			    struct CompileEnv *envPtr);
MODULE_SCOPE int	TclCompileCatchCmd(Tcl_Interp *interp,
			    Tcl_Parse *parsePtr, Command *cmdPtr,
			    struct CompileEnv *envPtr);
MODULE_SCOPE int	TclCompileClockClicksCmd(Tcl_Interp *interp,
			    Tcl_Parse *parsePtr, Command *cmdPtr,
			    struct CompileEnv *envPtr);
MODULE_SCOPE int	TclCompileClockReadingCmd(Tcl_Interp *interp,
			    Tcl_Parse *parsePtr, Command *cmdPtr,
			    struct CompileEnv *envPtr);
MODULE_SCOPE int	TclCompileConcatCmd(Tcl_Interp *interp,
			    Tcl_Parse *parsePtr, Command *cmdPtr,
			    struct CompileEnv *envPtr);
MODULE_SCOPE int	TclCompileContinueCmd(Tcl_Interp *interp,
			    Tcl_Parse *parsePtr, Command *cmdPtr,
			    struct CompileEnv *envPtr);
MODULE_SCOPE int	TclCompileDictAppendCmd(Tcl_Interp *interp,
			    Tcl_Parse *parsePtr, Command *cmdPtr,
			    struct CompileEnv *envPtr);
MODULE_SCOPE int	TclCompileDictCreateCmd(Tcl_Interp *interp,
			    Tcl_Parse *parsePtr, Command *cmdPtr,
			    struct CompileEnv *envPtr);
MODULE_SCOPE int	TclCompileDictExistsCmd(Tcl_Interp *interp,
			    Tcl_Parse *parsePtr, Command *cmdPtr,
			    struct CompileEnv *envPtr);
MODULE_SCOPE int	TclCompileDictForCmd(Tcl_Interp *interp,
			    Tcl_Parse *parsePtr, Command *cmdPtr,
			    struct CompileEnv *envPtr);
MODULE_SCOPE int	TclCompileDictGetCmd(Tcl_Interp *interp,
			    Tcl_Parse *parsePtr, Command *cmdPtr,
			    struct CompileEnv *envPtr);
MODULE_SCOPE int	TclCompileDictGetWithDefaultCmd(Tcl_Interp *interp,
			    Tcl_Parse *parsePtr, Command *cmdPtr,
			    struct CompileEnv *envPtr);
MODULE_SCOPE int	TclCompileDictIncrCmd(Tcl_Interp *interp,
			    Tcl_Parse *parsePtr, Command *cmdPtr,
			    struct CompileEnv *envPtr);
MODULE_SCOPE int	TclCompileDictLappendCmd(Tcl_Interp *interp,
			    Tcl_Parse *parsePtr, Command *cmdPtr,
			    struct CompileEnv *envPtr);
MODULE_SCOPE int	TclCompileDictMapCmd(Tcl_Interp *interp,
			    Tcl_Parse *parsePtr, Command *cmdPtr,
			    struct CompileEnv *envPtr);
MODULE_SCOPE int	TclCompileDictMergeCmd(Tcl_Interp *interp,
			    Tcl_Parse *parsePtr, Command *cmdPtr,
			    struct CompileEnv *envPtr);
MODULE_SCOPE int	TclCompileDictSetCmd(Tcl_Interp *interp,
			    Tcl_Parse *parsePtr, Command *cmdPtr,
			    struct CompileEnv *envPtr);
MODULE_SCOPE int	TclCompileDictUnsetCmd(Tcl_Interp *interp,
			    Tcl_Parse *parsePtr, Command *cmdPtr,
			    struct CompileEnv *envPtr);
MODULE_SCOPE int	TclCompileDictUpdateCmd(Tcl_Interp *interp,
			    Tcl_Parse *parsePtr, Command *cmdPtr,
			    struct CompileEnv *envPtr);
MODULE_SCOPE int	TclCompileDictWithCmd(Tcl_Interp *interp,
			    Tcl_Parse *parsePtr, Command *cmdPtr,
			    struct CompileEnv *envPtr);
MODULE_SCOPE int	TclCompileEnsemble(Tcl_Interp *interp,
			    Tcl_Parse *parsePtr, Command *cmdPtr,
			    struct CompileEnv *envPtr);
MODULE_SCOPE int	TclCompileErrorCmd(Tcl_Interp *interp,
			    Tcl_Parse *parsePtr, Command *cmdPtr,
			    struct CompileEnv *envPtr);
MODULE_SCOPE int	TclCompileExprCmd(Tcl_Interp *interp,
			    Tcl_Parse *parsePtr, Command *cmdPtr,
			    struct CompileEnv *envPtr);
MODULE_SCOPE int	TclCompileForCmd(Tcl_Interp *interp,
			    Tcl_Parse *parsePtr, Command *cmdPtr,
			    struct CompileEnv *envPtr);
MODULE_SCOPE int	TclCompileForeachCmd(Tcl_Interp *interp,
			    Tcl_Parse *parsePtr, Command *cmdPtr,
			    struct CompileEnv *envPtr);
MODULE_SCOPE int	TclCompileFormatCmd(Tcl_Interp *interp,
			    Tcl_Parse *parsePtr, Command *cmdPtr,
			    struct CompileEnv *envPtr);
MODULE_SCOPE int	TclCompileGlobalCmd(Tcl_Interp *interp,
			    Tcl_Parse *parsePtr, Command *cmdPtr,
			    struct CompileEnv *envPtr);
MODULE_SCOPE int	TclCompileIfCmd(Tcl_Interp *interp,
			    Tcl_Parse *parsePtr, Command *cmdPtr,
			    struct CompileEnv *envPtr);
MODULE_SCOPE int	TclCompileInfoCommandsCmd(Tcl_Interp *interp,
			    Tcl_Parse *parsePtr, Command *cmdPtr,
			    struct CompileEnv *envPtr);
MODULE_SCOPE int	TclCompileInfoCoroutineCmd(Tcl_Interp *interp,
			    Tcl_Parse *parsePtr, Command *cmdPtr,
			    struct CompileEnv *envPtr);
MODULE_SCOPE int	TclCompileInfoExistsCmd(Tcl_Interp *interp,
			    Tcl_Parse *parsePtr, Command *cmdPtr,
			    struct CompileEnv *envPtr);
MODULE_SCOPE int	TclCompileInfoLevelCmd(Tcl_Interp *interp,
			    Tcl_Parse *parsePtr, Command *cmdPtr,
			    struct CompileEnv *envPtr);
MODULE_SCOPE int	TclCompileInfoObjectClassCmd(Tcl_Interp *interp,
			    Tcl_Parse *parsePtr, Command *cmdPtr,
			    struct CompileEnv *envPtr);
MODULE_SCOPE int	TclCompileInfoObjectIsACmd(Tcl_Interp *interp,
			    Tcl_Parse *parsePtr, Command *cmdPtr,
			    struct CompileEnv *envPtr);
MODULE_SCOPE int	TclCompileInfoObjectNamespaceCmd(Tcl_Interp *interp,
			    Tcl_Parse *parsePtr, Command *cmdPtr,
			    struct CompileEnv *envPtr);
MODULE_SCOPE int	TclCompileIncrCmd(Tcl_Interp *interp,
			    Tcl_Parse *parsePtr, Command *cmdPtr,
			    struct CompileEnv *envPtr);
MODULE_SCOPE int	TclCompileLappendCmd(Tcl_Interp *interp,
			    Tcl_Parse *parsePtr, Command *cmdPtr,
			    struct CompileEnv *envPtr);
MODULE_SCOPE int	TclCompileLassignCmd(Tcl_Interp *interp,
			    Tcl_Parse *parsePtr, Command *cmdPtr,
			    struct CompileEnv *envPtr);
MODULE_SCOPE int	TclCompileLindexCmd(Tcl_Interp *interp,
			    Tcl_Parse *parsePtr, Command *cmdPtr,
			    struct CompileEnv *envPtr);
MODULE_SCOPE int	TclCompileLinsertCmd(Tcl_Interp *interp,
			    Tcl_Parse *parsePtr, Command *cmdPtr,
			    struct CompileEnv *envPtr);
MODULE_SCOPE int	TclCompileListCmd(Tcl_Interp *interp,
			    Tcl_Parse *parsePtr, Command *cmdPtr,
			    struct CompileEnv *envPtr);
MODULE_SCOPE int	TclCompileLlengthCmd(Tcl_Interp *interp,
			    Tcl_Parse *parsePtr, Command *cmdPtr,
			    struct CompileEnv *envPtr);
MODULE_SCOPE int	TclCompileLmapCmd(Tcl_Interp *interp,
			    Tcl_Parse *parsePtr, Command *cmdPtr,
			    struct CompileEnv *envPtr);
MODULE_SCOPE int	TclCompileLrangeCmd(Tcl_Interp *interp,
			    Tcl_Parse *parsePtr, Command *cmdPtr,
			    struct CompileEnv *envPtr);
MODULE_SCOPE int	TclCompileLreplaceCmd(Tcl_Interp *interp,
			    Tcl_Parse *parsePtr, Command *cmdPtr,
			    struct CompileEnv *envPtr);
MODULE_SCOPE int	TclCompileLsetCmd(Tcl_Interp *interp,
			    Tcl_Parse *parsePtr, Command *cmdPtr,
			    struct CompileEnv *envPtr);
MODULE_SCOPE int	TclCompileNamespaceCodeCmd(Tcl_Interp *interp,
			    Tcl_Parse *parsePtr, Command *cmdPtr,
			    struct CompileEnv *envPtr);
MODULE_SCOPE int	TclCompileNamespaceCurrentCmd(Tcl_Interp *interp,
			    Tcl_Parse *parsePtr, Command *cmdPtr,
			    struct CompileEnv *envPtr);
MODULE_SCOPE int	TclCompileNamespaceOriginCmd(Tcl_Interp *interp,
			    Tcl_Parse *parsePtr, Command *cmdPtr,
			    struct CompileEnv *envPtr);
MODULE_SCOPE int	TclCompileNamespaceQualifiersCmd(Tcl_Interp *interp,
			    Tcl_Parse *parsePtr, Command *cmdPtr,
			    struct CompileEnv *envPtr);
MODULE_SCOPE int	TclCompileNamespaceTailCmd(Tcl_Interp *interp,
			    Tcl_Parse *parsePtr, Command *cmdPtr,
			    struct CompileEnv *envPtr);
MODULE_SCOPE int	TclCompileNamespaceUpvarCmd(Tcl_Interp *interp,
			    Tcl_Parse *parsePtr, Command *cmdPtr,
			    struct CompileEnv *envPtr);
MODULE_SCOPE int	TclCompileNamespaceWhichCmd(Tcl_Interp *interp,
			    Tcl_Parse *parsePtr, Command *cmdPtr,
			    struct CompileEnv *envPtr);
MODULE_SCOPE int	TclCompileNoOp(Tcl_Interp *interp,
			    Tcl_Parse *parsePtr, Command *cmdPtr,
			    struct CompileEnv *envPtr);
MODULE_SCOPE int	TclCompileObjectNextCmd(Tcl_Interp *interp,
			    Tcl_Parse *parsePtr, Command *cmdPtr,
			    struct CompileEnv *envPtr);
MODULE_SCOPE int	TclCompileObjectNextToCmd(Tcl_Interp *interp,
			    Tcl_Parse *parsePtr, Command *cmdPtr,
			    struct CompileEnv *envPtr);
MODULE_SCOPE int	TclCompileObjectSelfCmd(Tcl_Interp *interp,
			    Tcl_Parse *parsePtr, Command *cmdPtr,
			    struct CompileEnv *envPtr);
MODULE_SCOPE int	TclCompileRegexpCmd(Tcl_Interp *interp,
			    Tcl_Parse *parsePtr, Command *cmdPtr,
			    struct CompileEnv *envPtr);
MODULE_SCOPE int	TclCompileRegsubCmd(Tcl_Interp *interp,
			    Tcl_Parse *parsePtr, Command *cmdPtr,
			    struct CompileEnv *envPtr);
MODULE_SCOPE int	TclCompileReturnCmd(Tcl_Interp *interp,
			    Tcl_Parse *parsePtr, Command *cmdPtr,
			    struct CompileEnv *envPtr);
MODULE_SCOPE int	TclCompileSetCmd(Tcl_Interp *interp,
			    Tcl_Parse *parsePtr, Command *cmdPtr,
			    struct CompileEnv *envPtr);
MODULE_SCOPE int	TclCompileStringCatCmd(Tcl_Interp *interp,
			    Tcl_Parse *parsePtr, Command *cmdPtr,
			    struct CompileEnv *envPtr);
MODULE_SCOPE int	TclCompileStringCmpCmd(Tcl_Interp *interp,
			    Tcl_Parse *parsePtr, Command *cmdPtr,
			    struct CompileEnv *envPtr);
MODULE_SCOPE int	TclCompileStringEqualCmd(Tcl_Interp *interp,
			    Tcl_Parse *parsePtr, Command *cmdPtr,
			    struct CompileEnv *envPtr);
MODULE_SCOPE int	TclCompileStringFirstCmd(Tcl_Interp *interp,
			    Tcl_Parse *parsePtr, Command *cmdPtr,
			    struct CompileEnv *envPtr);
MODULE_SCOPE int	TclCompileStringIndexCmd(Tcl_Interp *interp,
			    Tcl_Parse *parsePtr, Command *cmdPtr,
			    struct CompileEnv *envPtr);
MODULE_SCOPE int	TclCompileStringInsertCmd(Tcl_Interp *interp,
			    Tcl_Parse *parsePtr, Command *cmdPtr,
			    struct CompileEnv *envPtr);
MODULE_SCOPE int	TclCompileStringIsCmd(Tcl_Interp *interp,
			    Tcl_Parse *parsePtr, Command *cmdPtr,
			    struct CompileEnv *envPtr);
MODULE_SCOPE int	TclCompileStringLastCmd(Tcl_Interp *interp,
			    Tcl_Parse *parsePtr, Command *cmdPtr,
			    struct CompileEnv *envPtr);
MODULE_SCOPE int	TclCompileStringLenCmd(Tcl_Interp *interp,
			    Tcl_Parse *parsePtr, Command *cmdPtr,
			    struct CompileEnv *envPtr);
MODULE_SCOPE int	TclCompileStringMapCmd(Tcl_Interp *interp,
			    Tcl_Parse *parsePtr, Command *cmdPtr,
			    struct CompileEnv *envPtr);
MODULE_SCOPE int	TclCompileStringMatchCmd(Tcl_Interp *interp,
			    Tcl_Parse *parsePtr, Command *cmdPtr,
			    struct CompileEnv *envPtr);
MODULE_SCOPE int	TclCompileStringRangeCmd(Tcl_Interp *interp,
			    Tcl_Parse *parsePtr, Command *cmdPtr,
			    struct CompileEnv *envPtr);
MODULE_SCOPE int	TclCompileStringReplaceCmd(Tcl_Interp *interp,
			    Tcl_Parse *parsePtr, Command *cmdPtr,
			    struct CompileEnv *envPtr);
MODULE_SCOPE int	TclCompileStringToLowerCmd(Tcl_Interp *interp,
			    Tcl_Parse *parsePtr, Command *cmdPtr,
			    struct CompileEnv *envPtr);
MODULE_SCOPE int	TclCompileStringToTitleCmd(Tcl_Interp *interp,
			    Tcl_Parse *parsePtr, Command *cmdPtr,
			    struct CompileEnv *envPtr);
MODULE_SCOPE int	TclCompileStringToUpperCmd(Tcl_Interp *interp,
			    Tcl_Parse *parsePtr, Command *cmdPtr,
			    struct CompileEnv *envPtr);
MODULE_SCOPE int	TclCompileStringTrimCmd(Tcl_Interp *interp,
			    Tcl_Parse *parsePtr, Command *cmdPtr,
			    struct CompileEnv *envPtr);
MODULE_SCOPE int	TclCompileStringTrimLCmd(Tcl_Interp *interp,
			    Tcl_Parse *parsePtr, Command *cmdPtr,
			    struct CompileEnv *envPtr);
MODULE_SCOPE int	TclCompileStringTrimRCmd(Tcl_Interp *interp,
			    Tcl_Parse *parsePtr, Command *cmdPtr,
			    struct CompileEnv *envPtr);
MODULE_SCOPE int	TclCompileSubstCmd(Tcl_Interp *interp,
			    Tcl_Parse *parsePtr, Command *cmdPtr,
			    struct CompileEnv *envPtr);
MODULE_SCOPE int	TclCompileSwitchCmd(Tcl_Interp *interp,
			    Tcl_Parse *parsePtr, Command *cmdPtr,
			    struct CompileEnv *envPtr);
MODULE_SCOPE int	TclCompileTailcallCmd(Tcl_Interp *interp,
			    Tcl_Parse *parsePtr, Command *cmdPtr,
			    struct CompileEnv *envPtr);
MODULE_SCOPE int	TclCompileThrowCmd(Tcl_Interp *interp,
			    Tcl_Parse *parsePtr, Command *cmdPtr,
			    struct CompileEnv *envPtr);
MODULE_SCOPE int	TclCompileTryCmd(Tcl_Interp *interp,
			    Tcl_Parse *parsePtr, Command *cmdPtr,
			    struct CompileEnv *envPtr);
MODULE_SCOPE int	TclCompileUnsetCmd(Tcl_Interp *interp,
			    Tcl_Parse *parsePtr, Command *cmdPtr,
			    struct CompileEnv *envPtr);
MODULE_SCOPE int	TclCompileUpvarCmd(Tcl_Interp *interp,
			    Tcl_Parse *parsePtr, Command *cmdPtr,
			    struct CompileEnv *envPtr);
MODULE_SCOPE int	TclCompileVariableCmd(Tcl_Interp *interp,
			    Tcl_Parse *parsePtr, Command *cmdPtr,
			    struct CompileEnv *envPtr);
MODULE_SCOPE int	TclCompileWhileCmd(Tcl_Interp *interp,
			    Tcl_Parse *parsePtr, Command *cmdPtr,
			    struct CompileEnv *envPtr);
MODULE_SCOPE int	TclCompileYieldCmd(Tcl_Interp *interp,
			    Tcl_Parse *parsePtr, Command *cmdPtr,
			    struct CompileEnv *envPtr);
MODULE_SCOPE int	TclCompileYieldToCmd(Tcl_Interp *interp,
			    Tcl_Parse *parsePtr, Command *cmdPtr,
			    struct CompileEnv *envPtr);
MODULE_SCOPE int	TclCompileBasic0ArgCmd(Tcl_Interp *interp,
			    Tcl_Parse *parsePtr, Command *cmdPtr,
			    struct CompileEnv *envPtr);
MODULE_SCOPE int	TclCompileBasic1ArgCmd(Tcl_Interp *interp,
			    Tcl_Parse *parsePtr, Command *cmdPtr,
			    struct CompileEnv *envPtr);
MODULE_SCOPE int	TclCompileBasic2ArgCmd(Tcl_Interp *interp,
			    Tcl_Parse *parsePtr, Command *cmdPtr,
			    struct CompileEnv *envPtr);
MODULE_SCOPE int	TclCompileBasic3ArgCmd(Tcl_Interp *interp,
			    Tcl_Parse *parsePtr, Command *cmdPtr,
			    struct CompileEnv *envPtr);
MODULE_SCOPE int	TclCompileBasic0Or1ArgCmd(Tcl_Interp *interp,
			    Tcl_Parse *parsePtr, Command *cmdPtr,
			    struct CompileEnv *envPtr);
MODULE_SCOPE int	TclCompileBasic1Or2ArgCmd(Tcl_Interp *interp,
			    Tcl_Parse *parsePtr, Command *cmdPtr,
			    struct CompileEnv *envPtr);
MODULE_SCOPE int	TclCompileBasic2Or3ArgCmd(Tcl_Interp *interp,
			    Tcl_Parse *parsePtr, Command *cmdPtr,
			    struct CompileEnv *envPtr);
MODULE_SCOPE int	TclCompileBasic0To2ArgCmd(Tcl_Interp *interp,
			    Tcl_Parse *parsePtr, Command *cmdPtr,
			    struct CompileEnv *envPtr);
MODULE_SCOPE int	TclCompileBasic1To3ArgCmd(Tcl_Interp *interp,
			    Tcl_Parse *parsePtr, Command *cmdPtr,
			    struct CompileEnv *envPtr);
MODULE_SCOPE int	TclCompileBasicMin0ArgCmd(Tcl_Interp *interp,
			    Tcl_Parse *parsePtr, Command *cmdPtr,
			    struct CompileEnv *envPtr);
MODULE_SCOPE int	TclCompileBasicMin1ArgCmd(Tcl_Interp *interp,
			    Tcl_Parse *parsePtr, Command *cmdPtr,
			    struct CompileEnv *envPtr);
MODULE_SCOPE int	TclCompileBasicMin2ArgCmd(Tcl_Interp *interp,
			    Tcl_Parse *parsePtr, Command *cmdPtr,
			    struct CompileEnv *envPtr);

MODULE_SCOPE int	TclInvertOpCmd(void *clientData,
			    Tcl_Interp *interp, int objc,
			    Tcl_Obj *const objv[]);
MODULE_SCOPE int	TclCompileInvertOpCmd(Tcl_Interp *interp,
			    Tcl_Parse *parsePtr, Command *cmdPtr,
			    struct CompileEnv *envPtr);
MODULE_SCOPE int	TclNotOpCmd(void *clientData,
			    Tcl_Interp *interp, int objc,
			    Tcl_Obj *const objv[]);
MODULE_SCOPE int	TclCompileNotOpCmd(Tcl_Interp *interp,
			    Tcl_Parse *parsePtr, Command *cmdPtr,
			    struct CompileEnv *envPtr);
MODULE_SCOPE int	TclAddOpCmd(void *clientData,
			    Tcl_Interp *interp, int objc,
			    Tcl_Obj *const objv[]);
MODULE_SCOPE int	TclCompileAddOpCmd(Tcl_Interp *interp,
			    Tcl_Parse *parsePtr, Command *cmdPtr,
			    struct CompileEnv *envPtr);
MODULE_SCOPE int	TclMulOpCmd(void *clientData,
			    Tcl_Interp *interp, int objc,
			    Tcl_Obj *const objv[]);
MODULE_SCOPE int	TclCompileMulOpCmd(Tcl_Interp *interp,
			    Tcl_Parse *parsePtr, Command *cmdPtr,
			    struct CompileEnv *envPtr);
MODULE_SCOPE int	TclAndOpCmd(void *clientData,
			    Tcl_Interp *interp, int objc,
			    Tcl_Obj *const objv[]);
MODULE_SCOPE int	TclCompileAndOpCmd(Tcl_Interp *interp,
			    Tcl_Parse *parsePtr, Command *cmdPtr,
			    struct CompileEnv *envPtr);
MODULE_SCOPE int	TclOrOpCmd(void *clientData,
			    Tcl_Interp *interp, int objc,
			    Tcl_Obj *const objv[]);
MODULE_SCOPE int	TclCompileOrOpCmd(Tcl_Interp *interp,
			    Tcl_Parse *parsePtr, Command *cmdPtr,
			    struct CompileEnv *envPtr);
MODULE_SCOPE int	TclXorOpCmd(void *clientData,
			    Tcl_Interp *interp, int objc,
			    Tcl_Obj *const objv[]);
MODULE_SCOPE int	TclCompileXorOpCmd(Tcl_Interp *interp,
			    Tcl_Parse *parsePtr, Command *cmdPtr,
			    struct CompileEnv *envPtr);
MODULE_SCOPE int	TclPowOpCmd(void *clientData,
			    Tcl_Interp *interp, int objc,
			    Tcl_Obj *const objv[]);
MODULE_SCOPE int	TclCompilePowOpCmd(Tcl_Interp *interp,
			    Tcl_Parse *parsePtr, Command *cmdPtr,
			    struct CompileEnv *envPtr);
MODULE_SCOPE int	TclLshiftOpCmd(void *clientData,
			    Tcl_Interp *interp, int objc,
			    Tcl_Obj *const objv[]);
MODULE_SCOPE int	TclCompileLshiftOpCmd(Tcl_Interp *interp,
			    Tcl_Parse *parsePtr, Command *cmdPtr,
			    struct CompileEnv *envPtr);
MODULE_SCOPE int	TclRshiftOpCmd(void *clientData,
			    Tcl_Interp *interp, int objc,
			    Tcl_Obj *const objv[]);
MODULE_SCOPE int	TclCompileRshiftOpCmd(Tcl_Interp *interp,
			    Tcl_Parse *parsePtr, Command *cmdPtr,
			    struct CompileEnv *envPtr);
MODULE_SCOPE int	TclModOpCmd(void *clientData,
			    Tcl_Interp *interp, int objc,
			    Tcl_Obj *const objv[]);
MODULE_SCOPE int	TclCompileModOpCmd(Tcl_Interp *interp,
			    Tcl_Parse *parsePtr, Command *cmdPtr,
			    struct CompileEnv *envPtr);
MODULE_SCOPE int	TclNeqOpCmd(void *clientData,
			    Tcl_Interp *interp, int objc,
			    Tcl_Obj *const objv[]);
MODULE_SCOPE int	TclCompileNeqOpCmd(Tcl_Interp *interp,
			    Tcl_Parse *parsePtr, Command *cmdPtr,
			    struct CompileEnv *envPtr);
MODULE_SCOPE int	TclStrneqOpCmd(void *clientData,
			    Tcl_Interp *interp, int objc,
			    Tcl_Obj *const objv[]);
MODULE_SCOPE int	TclCompileStrneqOpCmd(Tcl_Interp *interp,
			    Tcl_Parse *parsePtr, Command *cmdPtr,
			    struct CompileEnv *envPtr);
MODULE_SCOPE int	TclInOpCmd(void *clientData,
			    Tcl_Interp *interp, int objc,
			    Tcl_Obj *const objv[]);
MODULE_SCOPE int	TclCompileInOpCmd(Tcl_Interp *interp,
			    Tcl_Parse *parsePtr, Command *cmdPtr,
			    struct CompileEnv *envPtr);
MODULE_SCOPE int	TclNiOpCmd(void *clientData,
			    Tcl_Interp *interp, int objc,
			    Tcl_Obj *const objv[]);
MODULE_SCOPE int	TclCompileNiOpCmd(Tcl_Interp *interp,
			    Tcl_Parse *parsePtr, Command *cmdPtr,
			    struct CompileEnv *envPtr);
MODULE_SCOPE int	TclMinusOpCmd(void *clientData,
			    Tcl_Interp *interp, int objc,
			    Tcl_Obj *const objv[]);
MODULE_SCOPE int	TclCompileMinusOpCmd(Tcl_Interp *interp,
			    Tcl_Parse *parsePtr, Command *cmdPtr,
			    struct CompileEnv *envPtr);
MODULE_SCOPE int	TclDivOpCmd(void *clientData,
			    Tcl_Interp *interp, int objc,
			    Tcl_Obj *const objv[]);
MODULE_SCOPE int	TclCompileDivOpCmd(Tcl_Interp *interp,
			    Tcl_Parse *parsePtr, Command *cmdPtr,
			    struct CompileEnv *envPtr);
MODULE_SCOPE int	TclCompileLessOpCmd(Tcl_Interp *interp,
			    Tcl_Parse *parsePtr, Command *cmdPtr,
			    struct CompileEnv *envPtr);
MODULE_SCOPE int	TclCompileLeqOpCmd(Tcl_Interp *interp,
			    Tcl_Parse *parsePtr, Command *cmdPtr,
			    struct CompileEnv *envPtr);
MODULE_SCOPE int	TclCompileGreaterOpCmd(Tcl_Interp *interp,
			    Tcl_Parse *parsePtr, Command *cmdPtr,
			    struct CompileEnv *envPtr);
MODULE_SCOPE int	TclCompileGeqOpCmd(Tcl_Interp *interp,
			    Tcl_Parse *parsePtr, Command *cmdPtr,
			    struct CompileEnv *envPtr);
MODULE_SCOPE int	TclCompileEqOpCmd(Tcl_Interp *interp,
			    Tcl_Parse *parsePtr, Command *cmdPtr,
			    struct CompileEnv *envPtr);
MODULE_SCOPE int	TclCompileStreqOpCmd(Tcl_Interp *interp,
			    Tcl_Parse *parsePtr, Command *cmdPtr,
			    struct CompileEnv *envPtr);
MODULE_SCOPE int	TclCompileStrLtOpCmd(Tcl_Interp *interp,
			    Tcl_Parse *parsePtr, Command *cmdPtr,
			    struct CompileEnv *envPtr);
MODULE_SCOPE int	TclCompileStrLeOpCmd(Tcl_Interp *interp,
			    Tcl_Parse *parsePtr, Command *cmdPtr,
			    struct CompileEnv *envPtr);
MODULE_SCOPE int	TclCompileStrGtOpCmd(Tcl_Interp *interp,
			    Tcl_Parse *parsePtr, Command *cmdPtr,
			    struct CompileEnv *envPtr);
MODULE_SCOPE int	TclCompileStrGeOpCmd(Tcl_Interp *interp,
			    Tcl_Parse *parsePtr, Command *cmdPtr,
			    struct CompileEnv *envPtr);

MODULE_SCOPE int	TclCompileAssembleCmd(Tcl_Interp *interp,
			    Tcl_Parse *parsePtr, Command *cmdPtr,
			    struct CompileEnv *envPtr);

/*
 * Routines that provide the [string] ensemble functionality. Possible
 * candidates for public interface.
 */

MODULE_SCOPE Tcl_Obj *	TclStringCat(Tcl_Interp *interp, int objc,
			    Tcl_Obj *const objv[], int flags);
MODULE_SCOPE Tcl_Obj *	TclStringFirst(Tcl_Obj *needle, Tcl_Obj *haystack,
			    size_t start);
MODULE_SCOPE Tcl_Obj *	TclStringLast(Tcl_Obj *needle, Tcl_Obj *haystack,
			    size_t last);
MODULE_SCOPE Tcl_Obj *	TclStringRepeat(Tcl_Interp *interp, Tcl_Obj *objPtr,
			    size_t count, int flags);
MODULE_SCOPE Tcl_Obj *	TclStringReplace(Tcl_Interp *interp, Tcl_Obj *objPtr,
			    size_t first, size_t count, Tcl_Obj *insertPtr,
			    int flags);
MODULE_SCOPE Tcl_Obj *	TclStringReverse(Tcl_Obj *objPtr, int flags);

/* Flag values for the [string] ensemble functions. */

#define TCL_STRING_MATCH_NOCASE TCL_MATCH_NOCASE /* (1<<0) in tcl.h */
#define TCL_STRING_IN_PLACE (1<<1)

/*
 * Functions defined in generic/tclVar.c and currently exported only for use
 * by the bytecode compiler and engine. Some of these could later be placed in
 * the public interface.
 */

MODULE_SCOPE Var *	TclObjLookupVarEx(Tcl_Interp * interp,
			    Tcl_Obj *part1Ptr, Tcl_Obj *part2Ptr, int flags,
			    const char *msg, const int createPart1,
			    const int createPart2, Var **arrayPtrPtr);
MODULE_SCOPE Var *	TclLookupArrayElement(Tcl_Interp *interp,
			    Tcl_Obj *arrayNamePtr, Tcl_Obj *elNamePtr,
			    const int flags, const char *msg,
			    const int createPart1, const int createPart2,
			    Var *arrayPtr, int index);
MODULE_SCOPE Tcl_Obj *	TclPtrGetVarIdx(Tcl_Interp *interp,
			    Var *varPtr, Var *arrayPtr, Tcl_Obj *part1Ptr,
			    Tcl_Obj *part2Ptr, const int flags, int index);
MODULE_SCOPE Tcl_Obj *	TclPtrSetVarIdx(Tcl_Interp *interp,
			    Var *varPtr, Var *arrayPtr, Tcl_Obj *part1Ptr,
			    Tcl_Obj *part2Ptr, Tcl_Obj *newValuePtr,
			    const int flags, int index);
MODULE_SCOPE Tcl_Obj *	TclPtrIncrObjVarIdx(Tcl_Interp *interp,
			    Var *varPtr, Var *arrayPtr, Tcl_Obj *part1Ptr,
			    Tcl_Obj *part2Ptr, Tcl_Obj *incrPtr,
			    const int flags, int index);
MODULE_SCOPE int	TclPtrObjMakeUpvarIdx(Tcl_Interp *interp,
			    Var *otherPtr, Tcl_Obj *myNamePtr, int myFlags,
			    int index);
MODULE_SCOPE int	TclPtrUnsetVarIdx(Tcl_Interp *interp, Var *varPtr,
			    Var *arrayPtr, Tcl_Obj *part1Ptr,
			    Tcl_Obj *part2Ptr, const int flags,
			    int index);
MODULE_SCOPE void	TclInvalidateNsPath(Namespace *nsPtr);
MODULE_SCOPE void	TclFindArrayPtrElements(Var *arrayPtr,
			    Tcl_HashTable *tablePtr);

/*
 * The new extended interface to the variable traces.
 */

MODULE_SCOPE int	TclObjCallVarTraces(Interp *iPtr, Var *arrayPtr,
			    Var *varPtr, Tcl_Obj *part1Ptr, Tcl_Obj *part2Ptr,
			    int flags, int leaveErrMsg, int index);

/*
 * So tclObj.c and tclDictObj.c can share these implementations.
 */

MODULE_SCOPE int	TclCompareObjKeys(void *keyPtr, Tcl_HashEntry *hPtr);
MODULE_SCOPE void	TclFreeObjEntry(Tcl_HashEntry *hPtr);
MODULE_SCOPE TCL_HASH_TYPE TclHashObjKey(Tcl_HashTable *tablePtr, void *keyPtr);

MODULE_SCOPE int	TclFullFinalizationRequested(void);

/*
 * TIP #542
 */

MODULE_SCOPE size_t TclUniCharLen(const Tcl_UniChar *uniStr);
MODULE_SCOPE int TclUniCharNcmp(const Tcl_UniChar *ucs,
				const Tcl_UniChar *uct, size_t numChars);
MODULE_SCOPE int TclUniCharNcasecmp(const Tcl_UniChar *ucs,
				const Tcl_UniChar *uct, size_t numChars);
MODULE_SCOPE int TclUniCharCaseMatch(const Tcl_UniChar *uniStr,
				const Tcl_UniChar *uniPattern, int nocase);


/*
 * Just for the purposes of command-type registration.
 */

MODULE_SCOPE Tcl_ObjCmdProc TclEnsembleImplementationCmd;
MODULE_SCOPE Tcl_ObjCmdProc TclAliasObjCmd;
MODULE_SCOPE Tcl_ObjCmdProc TclLocalAliasObjCmd;
MODULE_SCOPE Tcl_ObjCmdProc TclSlaveObjCmd;
MODULE_SCOPE Tcl_ObjCmdProc TclInvokeImportedCmd;
MODULE_SCOPE Tcl_ObjCmdProc TclOOPublicObjectCmd;
MODULE_SCOPE Tcl_ObjCmdProc TclOOPrivateObjectCmd;
MODULE_SCOPE Tcl_ObjCmdProc TclOOMyClassObjCmd;

/*
 * TIP #462.
 */

/*
 * The following enum values give the status of a spawned process.
 */

typedef enum TclProcessWaitStatus {
    TCL_PROCESS_ERROR = -1,	/* Error waiting for process to exit */
    TCL_PROCESS_UNCHANGED = 0,	/* No change since the last call. */
    TCL_PROCESS_EXITED = 1,	/* Process has exited. */
    TCL_PROCESS_SIGNALED = 2,	/* Child killed because of a signal. */
    TCL_PROCESS_STOPPED = 3,	/* Child suspended because of a signal. */
    TCL_PROCESS_UNKNOWN_STATUS = 4
				/* Child wait status didn't make sense. */
} TclProcessWaitStatus;

MODULE_SCOPE Tcl_Command TclInitProcessCmd(Tcl_Interp *interp);
MODULE_SCOPE void	TclProcessCreated(Tcl_Pid pid);
MODULE_SCOPE TclProcessWaitStatus TclProcessWait(Tcl_Pid pid, int options,
			    int *codePtr, Tcl_Obj **msgObjPtr,
			    Tcl_Obj **errorObjPtr);
MODULE_SCOPE int TclClose(Tcl_Interp *,	Tcl_Channel chan);
/*
 * TIP #508: [array default]
 */

MODULE_SCOPE void	TclInitArrayVar(Var *arrayPtr);
MODULE_SCOPE Tcl_Obj *	TclGetArrayDefault(Var *arrayPtr);

/*
 * Utility routines for encoding index values as integers. Used by both
 * some of the command compilers and by [lsort] and [lsearch].
 */

MODULE_SCOPE int	TclIndexEncode(Tcl_Interp *interp, Tcl_Obj *objPtr,
			    size_t before, size_t after, int *indexPtr);
MODULE_SCOPE size_t	TclIndexDecode(int encoded, size_t endValue);

/* Constants used in index value encoding routines. */
#define TCL_INDEX_END           ((size_t)-2)
#define TCL_INDEX_START         ((size_t)0)

/*
 *----------------------------------------------------------------
 * Macros used by the Tcl core to create and release Tcl objects.
 * TclNewObj(objPtr) creates a new object denoting an empty string.
 * TclDecrRefCount(objPtr) decrements the object's reference count, and frees
 * the object if its reference count is zero. These macros are inline versions
 * of Tcl_NewObj() and Tcl_DecrRefCount(). Notice that the names differ in not
 * having a "_" after the "Tcl". Notice also that these macros reference their
 * argument more than once, so you should avoid calling them with an
 * expression that is expensive to compute or has side effects. The ANSI C
 * "prototypes" for these macros are:
 *
 * MODULE_SCOPE void	TclNewObj(Tcl_Obj *objPtr);
 * MODULE_SCOPE void	TclDecrRefCount(Tcl_Obj *objPtr);
 *
 * These macros are defined in terms of two macros that depend on memory
 * allocator in use: TclAllocObjStorage, TclFreeObjStorage. They are defined
 * below.
 *----------------------------------------------------------------
 */

/*
 * DTrace object allocation probe macros.
 */

#ifdef USE_DTRACE
#ifndef _TCLDTRACE_H
#include "tclDTrace.h"
#endif
#define	TCL_DTRACE_OBJ_CREATE(objPtr)	TCL_OBJ_CREATE(objPtr)
#define	TCL_DTRACE_OBJ_FREE(objPtr)	TCL_OBJ_FREE(objPtr)
#else /* USE_DTRACE */
#define	TCL_DTRACE_OBJ_CREATE(objPtr)	{}
#define	TCL_DTRACE_OBJ_FREE(objPtr)	{}
#endif /* USE_DTRACE */

#ifdef TCL_COMPILE_STATS
#  define TclIncrObjsAllocated() \
    tclObjsAlloced++
#  define TclIncrObjsFreed() \
    tclObjsFreed++
#else
#  define TclIncrObjsAllocated()
#  define TclIncrObjsFreed()
#endif /* TCL_COMPILE_STATS */

#  define TclAllocObjStorage(objPtr)		\
	TclAllocObjStorageEx(NULL, (objPtr))

#  define TclFreeObjStorage(objPtr)		\
	TclFreeObjStorageEx(NULL, (objPtr))

#ifndef TCL_MEM_DEBUG
# define TclNewObj(objPtr) \
    TclIncrObjsAllocated(); \
    TclAllocObjStorage(objPtr); \
    (objPtr)->refCount = 0; \
    (objPtr)->bytes    = &tclEmptyString; \
    (objPtr)->length   = 0; \
    (objPtr)->typePtr  = NULL; \
    TCL_DTRACE_OBJ_CREATE(objPtr)

/*
 * Invalidate the string rep first so we can use the bytes value for our
 * pointer chain, and signal an obj deletion (as opposed to shimmering) with
 * 'length == TCL_AUTO_LENGTH'.
 * Use empty 'if ; else' to handle use in unbraced outer if/else conditions.
 */

# define TclDecrRefCount(objPtr) \
    if ((objPtr)->refCount-- > 1) ; else { \
	if (!(objPtr)->typePtr || !(objPtr)->typePtr->freeIntRepProc) { \
	    TCL_DTRACE_OBJ_FREE(objPtr); \
	    if ((objPtr)->bytes \
		    && ((objPtr)->bytes != &tclEmptyString)) { \
		Tcl_Free((objPtr)->bytes); \
	    } \
	    (objPtr)->length = TCL_AUTO_LENGTH; \
	    TclFreeObjStorage(objPtr); \
	    TclIncrObjsFreed(); \
	} else { \
	    TclFreeObj(objPtr); \
	} \
    }

#if TCL_THREADS && !defined(USE_THREAD_ALLOC)
#   define USE_THREAD_ALLOC 1
#endif

#if defined(PURIFY)

/*
 * The PURIFY mode is like the regular mode, but instead of doing block
 * Tcl_Obj allocation and keeping a freed list for efficiency, it always
 * allocates and frees a single Tcl_Obj so that tools like Purify can better
 * track memory leaks.
 */

#  define TclAllocObjStorageEx(interp, objPtr) \
	(objPtr) = (Tcl_Obj *) Tcl_Alloc(sizeof(Tcl_Obj))

#  define TclFreeObjStorageEx(interp, objPtr) \
	Tcl_Free(objPtr)

#undef USE_THREAD_ALLOC
#undef USE_TCLALLOC
#elif TCL_THREADS && defined(USE_THREAD_ALLOC)

/*
 * The TCL_THREADS mode is like the regular mode but allocates Tcl_Obj's from
 * per-thread caches.
 */

MODULE_SCOPE Tcl_Obj *	TclThreadAllocObj(void);
MODULE_SCOPE void	TclThreadFreeObj(Tcl_Obj *);
MODULE_SCOPE Tcl_Mutex *TclpNewAllocMutex(void);
MODULE_SCOPE void	TclFreeAllocCache(void *);
MODULE_SCOPE void *	TclpGetAllocCache(void);
MODULE_SCOPE void	TclpSetAllocCache(void *);
MODULE_SCOPE void	TclpFreeAllocMutex(Tcl_Mutex *mutex);
MODULE_SCOPE void	TclpInitAllocCache(void);
MODULE_SCOPE void	TclpFreeAllocCache(void *);

/*
 * These macros need to be kept in sync with the code of TclThreadAllocObj()
 * and TclThreadFreeObj().
 *
 * Note that the optimiser should resolve the case (interp==NULL) at compile
 * time.
 */

#  define ALLOC_NOBJHIGH 1200

#  define TclAllocObjStorageEx(interp, objPtr)				\
    do {								\
	AllocCache *cachePtr;						\
	if (((interp) == NULL) ||					\
		((cachePtr = ((Interp *)(interp))->allocCache),		\
			(cachePtr->numObjects == 0))) {			\
	    (objPtr) = TclThreadAllocObj();				\
	} else {							\
	    (objPtr) = cachePtr->firstObjPtr;				\
	    cachePtr->firstObjPtr = (Tcl_Obj *)(objPtr)->internalRep.twoPtrValue.ptr1; \
	    --cachePtr->numObjects;					\
	}								\
    } while (0)

#  define TclFreeObjStorageEx(interp, objPtr)				\
    do {								\
	AllocCache *cachePtr;						\
	if (((interp) == NULL) ||					\
		((cachePtr = ((Interp *)(interp))->allocCache),		\
			((cachePtr->numObjects == 0) ||			\
			(cachePtr->numObjects >= ALLOC_NOBJHIGH)))) {	\
	    TclThreadFreeObj(objPtr);					\
	} else {							\
	    (objPtr)->internalRep.twoPtrValue.ptr1 = cachePtr->firstObjPtr; \
	    cachePtr->firstObjPtr = objPtr;				\
	    ++cachePtr->numObjects;					\
	}								\
    } while (0)

#else /* not PURIFY or USE_THREAD_ALLOC */

#if defined(USE_TCLALLOC) && USE_TCLALLOC
    MODULE_SCOPE void TclFinalizeAllocSubsystem();
    MODULE_SCOPE void TclInitAlloc();
#else
#   define USE_TCLALLOC 0
#endif

#if TCL_THREADS
/* declared in tclObj.c */
MODULE_SCOPE Tcl_Mutex	tclObjMutex;
#endif

#  define TclAllocObjStorageEx(interp, objPtr) \
    do {								\
	Tcl_MutexLock(&tclObjMutex);					\
	if (tclFreeObjList == NULL) {					\
	    TclAllocateFreeObjects();					\
	}								\
	(objPtr) = tclFreeObjList;					\
	tclFreeObjList = (Tcl_Obj *)					\
		tclFreeObjList->internalRep.twoPtrValue.ptr1;		\
	Tcl_MutexUnlock(&tclObjMutex);					\
    } while (0)

#  define TclFreeObjStorageEx(interp, objPtr) \
    do {							       \
	Tcl_MutexLock(&tclObjMutex);				       \
	(objPtr)->internalRep.twoPtrValue.ptr1 = (void *) tclFreeObjList; \
	tclFreeObjList = (objPtr);				       \
	Tcl_MutexUnlock(&tclObjMutex);				       \
    } while (0)
#endif

#else /* TCL_MEM_DEBUG */
MODULE_SCOPE void	TclDbInitNewObj(Tcl_Obj *objPtr, const char *file,
			    int line);

# define TclDbNewObj(objPtr, file, line) \
    do { \
	TclIncrObjsAllocated();						\
	(objPtr) = (Tcl_Obj *)						\
		Tcl_DbCkalloc(sizeof(Tcl_Obj), (file), (line));		\
	TclDbInitNewObj((objPtr), (file), (line));			\
	TCL_DTRACE_OBJ_CREATE(objPtr);					\
    } while (0)

# define TclNewObj(objPtr) \
    TclDbNewObj(objPtr, __FILE__, __LINE__);

# define TclDecrRefCount(objPtr) \
    Tcl_DbDecrRefCount(objPtr, __FILE__, __LINE__)

# define TclNewListObjDirect(objc, objv) \
    TclDbNewListObjDirect(objc, objv, __FILE__, __LINE__)

#undef USE_THREAD_ALLOC
#endif /* TCL_MEM_DEBUG */

/*
 *----------------------------------------------------------------
 * Macro used by the Tcl core to set a Tcl_Obj's string representation to a
 * copy of the "len" bytes starting at "bytePtr". This code works even if the
 * byte array contains NULLs as long as the length is correct. Because "len"
 * is referenced multiple times, it should be as simple an expression as
 * possible. The ANSI C "prototype" for this macro is:
 *
 * MODULE_SCOPE void TclInitStringRep(Tcl_Obj *objPtr, char *bytePtr, size_t len);
 *
 * This macro should only be called on an unshared objPtr where
 *  objPtr->typePtr->freeIntRepProc == NULL
 *----------------------------------------------------------------
 */

#define TclInitStringRep(objPtr, bytePtr, len) \
    if ((len) == 0) { \
	(objPtr)->bytes	 = &tclEmptyString; \
	(objPtr)->length = 0; \
    } else { \
	(objPtr)->bytes = (char *)Tcl_Alloc((len) + 1); \
	memcpy((objPtr)->bytes, (bytePtr) ? (bytePtr) : &tclEmptyString, (len)); \
	(objPtr)->bytes[len] = '\0'; \
	(objPtr)->length = (len); \
    }

/*
 *----------------------------------------------------------------
 * Macro used by the Tcl core to get the string representation's byte array
 * pointer from a Tcl_Obj. This is an inline version of Tcl_GetString(). The
 * macro's expression result is the string rep's byte pointer which might be
 * NULL. The bytes referenced by this pointer must not be modified by the
 * caller. The ANSI C "prototype" for this macro is:
 *
 * MODULE_SCOPE char *	TclGetString(Tcl_Obj *objPtr);
 *----------------------------------------------------------------
 */

#define TclGetString(objPtr) \
    ((objPtr)->bytes? (objPtr)->bytes : Tcl_GetString(objPtr))

#if 0
   static inline char *TclGetStringFromObj(Tcl_Obj *objPtr, size_t *lenPtr) {
      char *response = Tcl_GetString(objPtr);
      *(lenPtr) = objPtr->length;
      return response;
   }
   static inline Tcl_UniChar *TclGetUnicodeFromObj(Tcl_Obj *objPtr, size_t *lenPtr) {
      Tcl_UniChar *response = Tcl_GetUnicodeFromObj(objPtr, NULL);
      *(lenPtr) = *((size_t *) (objPtr)->internalRep.twoPtrValue.ptr1);
      return response;
   }
   static inline unsigned char *TclGetByteArrayFromObj(Tcl_Obj *objPtr, size_t *lenPtr) {
      unsigned char *response = Tcl_GetByteArrayFromObj(objPtr, NULL);
      if (response) {
          *(lenPtr) = *((size_t *) (objPtr)->internalRep.twoPtrValue.ptr1 + 1);
      }
      return response;
   }
#else
#define TclGetStringFromObj(objPtr, lenPtr) \
    (((objPtr)->bytes \
	    ? NULL : Tcl_GetString((objPtr)), \
	    *(lenPtr) = (objPtr)->length, (objPtr)->bytes))
#define TclGetUnicodeFromObj(objPtr, lenPtr) \
    (Tcl_GetUnicodeFromObj((objPtr), NULL), \
	    *(lenPtr) = *((size_t *) (objPtr)->internalRep.twoPtrValue.ptr1), \
	    Tcl_GetUnicodeFromObj((objPtr), NULL))
#define TclGetByteArrayFromObj(objPtr, lenPtr) \
    (Tcl_GetByteArrayFromObj((objPtr), NULL) ? \
	(*(lenPtr) = *((size_t *) (objPtr)->internalRep.twoPtrValue.ptr1 + 1), \
	(unsigned char *)(((size_t *) (objPtr)->internalRep.twoPtrValue.ptr1) + 3)) : NULL)
#endif

/*
 *----------------------------------------------------------------
 * Macro used by the Tcl core to clean out an object's internal
 * representation. Does not actually reset the rep's bytes. The ANSI C
 * "prototype" for this macro is:
 *
 * MODULE_SCOPE void	TclFreeIntRep(Tcl_Obj *objPtr);
 *----------------------------------------------------------------
 */

#define TclFreeIntRep(objPtr) \
    if ((objPtr)->typePtr != NULL) { \
	if ((objPtr)->typePtr->freeIntRepProc != NULL) { \
	    (objPtr)->typePtr->freeIntRepProc(objPtr); \
	} \
	(objPtr)->typePtr = NULL; \
    }

/*
 *----------------------------------------------------------------
 * Macro used by the Tcl core to clean out an object's string representation.
 * The ANSI C "prototype" for this macro is:
 *
 * MODULE_SCOPE void	TclInvalidateStringRep(Tcl_Obj *objPtr);
 *----------------------------------------------------------------
 */

#define TclInvalidateStringRep(objPtr) \
    if ((objPtr)->bytes != NULL) { \
	if ((objPtr)->bytes != &tclEmptyString) { \
	    Tcl_Free((objPtr)->bytes); \
	} \
	(objPtr)->bytes = NULL; \
    }

/*
 * These form part of the native filesystem support. They are needed here
 * because we have a few native filesystem functions (which are the same for
 * win/unix) in this file.
 */

#ifdef __cplusplus
extern "C" {
#endif
MODULE_SCOPE const char *const		tclpFileAttrStrings[];
MODULE_SCOPE const TclFileAttrProcs	tclpFileAttrProcs[];
#ifdef __cplusplus
}
#endif

/*
 *----------------------------------------------------------------
 * Macro used by the Tcl core to test whether an object has a
 * string representation (or is a 'pure' internal value).
 * The ANSI C "prototype" for this macro is:
 *
 * MODULE_SCOPE int	TclHasStringRep(Tcl_Obj *objPtr);
 *----------------------------------------------------------------
 */

#define TclHasStringRep(objPtr) ((objPtr)->bytes != NULL)

/*
 *----------------------------------------------------------------
 * Macro used by the Tcl core to get the bignum out of the bignum
 * representation of a Tcl_Obj.
 * The ANSI C "prototype" for this macro is:
 *
 * MODULE_SCOPE void	TclUnpackBignum(Tcl_Obj *objPtr, mp_int bignum);
 *----------------------------------------------------------------
 */

#define TclUnpackBignum(objPtr, bignum) \
    do {								\
	Tcl_Obj *bignumObj = (objPtr);				\
	int bignumPayload =					\
		PTR2INT(bignumObj->internalRep.twoPtrValue.ptr2);	\
	if (bignumPayload == -1) {					\
	    (bignum) = *((mp_int *) bignumObj->internalRep.twoPtrValue.ptr1); \
	} else {							\
	    (bignum).dp = (mp_digit *)bignumObj->internalRep.twoPtrValue.ptr1;	\
	    (bignum).sign = bignumPayload >> 30;			\
	    (bignum).alloc = (bignumPayload >> 15) & 0x7FFF;		\
	    (bignum).used = bignumPayload & 0x7FFF;			\
	}								\
    } while (0)

/*
 *----------------------------------------------------------------
 * Macros used by the Tcl core to grow Tcl_Token arrays. They use the same
 * growth algorithm as used in tclStringObj.c for growing strings. The ANSI C
 * "prototype" for this macro is:
 *
 * MODULE_SCOPE void	TclGrowTokenArray(Tcl_Token *tokenPtr, int used,
 *				int available, int append,
 *				Tcl_Token *staticPtr);
 * MODULE_SCOPE void	TclGrowParseTokenArray(Tcl_Parse *parsePtr,
 *				int append);
 *----------------------------------------------------------------
 */

/* General tuning for minimum growth in Tcl growth algorithms */
#ifndef TCL_MIN_GROWTH
#  ifdef TCL_GROWTH_MIN_ALLOC
     /* Support for any legacy tuners */
#    define TCL_MIN_GROWTH TCL_GROWTH_MIN_ALLOC
#  else
#    define TCL_MIN_GROWTH 1024
#  endif
#endif

/* Token growth tuning, default to the general value. */
#ifndef TCL_MIN_TOKEN_GROWTH
#define TCL_MIN_TOKEN_GROWTH TCL_MIN_GROWTH/sizeof(Tcl_Token)
#endif

#define TCL_MAX_TOKENS (int)(UINT_MAX / sizeof(Tcl_Token))
#define TclGrowTokenArray(tokenPtr, used, available, append, staticPtr)	\
    do {								\
	int _needed = (used) + (append);					\
	if (_needed > TCL_MAX_TOKENS) {					\
	    Tcl_Panic("max # of tokens for a Tcl parse (%d) exceeded",	\
		    TCL_MAX_TOKENS);					\
	}								\
	if (_needed > (available)) {					\
	    int allocated = 2 * _needed;					\
	    Tcl_Token *oldPtr = (tokenPtr);				\
	    Tcl_Token *newPtr;						\
	    if (oldPtr == (staticPtr)) {				\
		oldPtr = NULL;						\
	    }								\
	    if (allocated > TCL_MAX_TOKENS) {				\
		allocated = TCL_MAX_TOKENS;				\
	    }								\
	    newPtr = (Tcl_Token *) Tcl_AttemptRealloc((char *) oldPtr,	\
		    (allocated * sizeof(Tcl_Token)));	\
	    if (newPtr == NULL) {					\
		allocated = _needed + (append) + TCL_MIN_TOKEN_GROWTH;	\
		if (allocated > TCL_MAX_TOKENS) {			\
		    allocated = TCL_MAX_TOKENS;				\
		}							\
		newPtr = (Tcl_Token *) Tcl_Realloc((char *) oldPtr,	\
			(allocated * sizeof(Tcl_Token))); \
	    }								\
	    (available) = allocated;					\
	    if (oldPtr == NULL) {					\
		memcpy(newPtr, staticPtr,				\
			((used) * sizeof(Tcl_Token)));		\
	    }								\
	    (tokenPtr) = newPtr;					\
	}								\
    } while (0)

#define TclGrowParseTokenArray(parsePtr, append)			\
    TclGrowTokenArray((parsePtr)->tokenPtr, (parsePtr)->numTokens,	\
	    (parsePtr)->tokensAvailable, (append),			\
	    (parsePtr)->staticTokens)

/*
 *----------------------------------------------------------------
 * Macro used by the Tcl core get a unicode char from a utf string. It checks
 * to see if we have a one-byte utf char before calling the real
 * Tcl_UtfToUniChar, as this will save a lot of time for primarily ASCII
 * string handling. The macro's expression result is 1 for the 1-byte case or
 * the result of Tcl_UtfToUniChar. The ANSI C "prototype" for this macro is:
 *
 * MODULE_SCOPE int	TclUtfToUniChar(const char *string, Tcl_UniChar *ch);
 *----------------------------------------------------------------
 */

#if TCL_UTF_MAX > 3
#define TclUtfToUniChar(str, chPtr) \
	((((unsigned char) *(str)) < 0x80) ?		\
	    ((*(chPtr) = (unsigned char) *(str)), 1)	\
	    : Tcl_UtfToUniChar(str, chPtr))
#else
#define TclUtfToUniChar(str, chPtr) \
	((((unsigned char) *(str)) < 0x80) ?		\
	    ((*(chPtr) = (unsigned char) *(str)), 1)	\
	    : Tcl_UtfToChar16(str, chPtr))
#endif

/*
 *----------------------------------------------------------------
 * Macro counterpart of the Tcl_NumUtfChars() function. To be used in speed-
 * -sensitive points where it pays to avoid a function call in the common case
 * of counting along a string of all one-byte characters.  The ANSI C
 * "prototype" for this macro is:
 *
 * MODULE_SCOPE void	TclNumUtfChars(int numChars, const char *bytes,
 *				size_t numBytes);
 *----------------------------------------------------------------
 */

#define TclNumUtfChars(numChars, bytes, numBytes) \
    do { \
	size_t _count, _i = (numBytes); \
	unsigned char *_str = (unsigned char *) (bytes); \
	while (_i && (*_str < 0xC0)) { _i--; _str++; } \
	_count = (numBytes) - _i; \
	if (_i) { \
	    _count += Tcl_NumUtfChars((bytes) + _count, _i); \
	} \
	(numChars) = _count; \
    } while (0);

/*
 *----------------------------------------------------------------
 * Macro that encapsulates the logic that determines when it is safe to
 * interpret a string as a byte array directly. In summary, the object must be
 * a byte array and must not have a string representation (as the operations
 * that it is used in are defined on strings, not byte arrays). Theoretically
 * it is possible to also be efficient in the case where the object's bytes
 * field is filled by generation from the byte array (c.f. list canonicality)
 * but we don't do that at the moment since this is purely about efficiency.
 * The ANSI C "prototype" for this macro is:
 *
 * MODULE_SCOPE int	TclIsPureByteArray(Tcl_Obj *objPtr);
 *----------------------------------------------------------------
 */

MODULE_SCOPE int	TclIsPureByteArray(Tcl_Obj *objPtr);
#define TclIsPureDict(objPtr) \
	(((objPtr)->bytes==NULL) && ((objPtr)->typePtr==&tclDictType))
#define TclHasIntRep(objPtr, type) \
	((objPtr)->typePtr == (type))
#define TclFetchIntRep(objPtr, type) \
	(TclHasIntRep((objPtr), (type)) ? &((objPtr)->internalRep) : NULL)


/*
 *----------------------------------------------------------------
 * Macro used by the Tcl core to compare Unicode strings. On big-endian
 * systems we can use the more efficient memcmp, but this would not be
 * lexically correct on little-endian systems. The ANSI C "prototype" for
 * this macro is:
 *
 * MODULE_SCOPE int	TclUniCharNcmp(const Tcl_UniChar *cs,
 *			    const Tcl_UniChar *ct, unsigned long n);
 *----------------------------------------------------------------
 */

#ifdef WORDS_BIGENDIAN
#   define TclUniCharNcmp(cs,ct,n) memcmp((cs),(ct),(n)*sizeof(Tcl_UniChar))
#endif /* WORDS_BIGENDIAN */

/*
 *----------------------------------------------------------------
 * Macro used by the Tcl core to increment a namespace's export epoch
 * counter. The ANSI C "prototype" for this macro is:
 *
 * MODULE_SCOPE void	TclInvalidateNsCmdLookup(Namespace *nsPtr);
 *----------------------------------------------------------------
 */

#define TclInvalidateNsCmdLookup(nsPtr) \
    if ((nsPtr)->numExportPatterns) {		\
	(nsPtr)->exportLookupEpoch++;		\
    }						\
    if ((nsPtr)->commandPathLength) {		\
	(nsPtr)->cmdRefEpoch++;			\
    }

/*
 *----------------------------------------------------------------------
 *
 * Core procedure added to libtommath for bignum manipulation.
 *
 *----------------------------------------------------------------------
 */

MODULE_SCOPE Tcl_PackageInitProc TclTommath_Init;

/*
 *----------------------------------------------------------------------
 *
 * External (platform specific) initialization routine, these declarations
 * explicitly don't use EXTERN since this code does not get compiled into the
 * library:
 *
 *----------------------------------------------------------------------
 */

MODULE_SCOPE Tcl_PackageInitProc TclplatformtestInit;
MODULE_SCOPE Tcl_PackageInitProc TclObjTest_Init;
MODULE_SCOPE Tcl_PackageInitProc TclThread_Init;
MODULE_SCOPE Tcl_PackageInitProc Procbodytest_Init;
MODULE_SCOPE Tcl_PackageInitProc Procbodytest_SafeInit;

/*
 *----------------------------------------------------------------
 * Macro used by the Tcl core to check whether a pattern has any characters
 * special to [string match]. The ANSI C "prototype" for this macro is:
 *
 * MODULE_SCOPE int	TclMatchIsTrivial(const char *pattern);
 *----------------------------------------------------------------
 */

#define TclMatchIsTrivial(pattern) \
    (strpbrk((pattern), "*[?\\") == NULL)

/*
 *----------------------------------------------------------------
 * Macros used by the Tcl core to set a Tcl_Obj's numeric representation
 * avoiding the corresponding function calls in time critical parts of the
 * core. They should only be called on unshared objects. The ANSI C
 * "prototypes" for these macros are:
 *
 * MODULE_SCOPE void	TclSetIntObj(Tcl_Obj *objPtr, Tcl_WideInt w);
 * MODULE_SCOPE void	TclSetDoubleObj(Tcl_Obj *objPtr, double d);
 *----------------------------------------------------------------
 */

#define TclSetIntObj(objPtr, i) \
    do {						\
	Tcl_ObjIntRep ir;				\
	ir.wideValue = (Tcl_WideInt) i;			\
	TclInvalidateStringRep(objPtr);			\
	Tcl_StoreIntRep(objPtr, &tclIntType, &ir);	\
    } while (0)

#define TclSetDoubleObj(objPtr, d) \
    do {						\
	Tcl_ObjIntRep ir;				\
	ir.doubleValue = (double) d;			\
	TclInvalidateStringRep(objPtr);			\
	Tcl_StoreIntRep(objPtr, &tclDoubleType, &ir);	\
    } while (0)

/*
 *----------------------------------------------------------------
 * Macros used by the Tcl core to create and initialise objects of standard
 * types, avoiding the corresponding function calls in time critical parts of
 * the core. The ANSI C "prototypes" for these macros are:
 *
 * MODULE_SCOPE void	TclNewIntObj(Tcl_Obj *objPtr, Tcl_WideInt w);
 * MODULE_SCOPE void	TclNewDoubleObj(Tcl_Obj *objPtr, double d);
 * MODULE_SCOPE void	TclNewStringObj(Tcl_Obj *objPtr, const char *s, size_t len);
 * MODULE_SCOPE void	TclNewLiteralStringObj(Tcl_Obj*objPtr, const char *sLiteral);
 *
 *----------------------------------------------------------------
 */

#ifndef TCL_MEM_DEBUG
#define TclNewIntObj(objPtr, w) \
    do {						\
	TclIncrObjsAllocated();				\
	TclAllocObjStorage(objPtr);			\
	(objPtr)->refCount = 0;				\
	(objPtr)->bytes = NULL;				\
	(objPtr)->internalRep.wideValue = (Tcl_WideInt)(w);	\
	(objPtr)->typePtr = &tclIntType;		\
	TCL_DTRACE_OBJ_CREATE(objPtr);			\
    } while (0)

#define TclNewDoubleObj(objPtr, d) \
    do {							\
	TclIncrObjsAllocated();					\
	TclAllocObjStorage(objPtr);				\
	(objPtr)->refCount = 0;					\
	(objPtr)->bytes = NULL;					\
	(objPtr)->internalRep.doubleValue = (double)(d);	\
	(objPtr)->typePtr = &tclDoubleType;			\
	TCL_DTRACE_OBJ_CREATE(objPtr);				\
    } while (0)

#define TclNewStringObj(objPtr, s, len) \
    do {							\
	TclIncrObjsAllocated();					\
	TclAllocObjStorage(objPtr);				\
	(objPtr)->refCount = 0;					\
	TclInitStringRep((objPtr), (s), (len));			\
	(objPtr)->typePtr = NULL;				\
	TCL_DTRACE_OBJ_CREATE(objPtr);				\
    } while (0)

#else /* TCL_MEM_DEBUG */
#define TclNewIntObj(objPtr, w) \
    (objPtr) = Tcl_NewWideIntObj(w)

#define TclNewDoubleObj(objPtr, d) \
    (objPtr) = Tcl_NewDoubleObj(d)

#define TclNewStringObj(objPtr, s, len) \
    (objPtr) = Tcl_NewStringObj((s), (len))
#endif /* TCL_MEM_DEBUG */

/*
 * The sLiteral argument *must* be a string literal; the incantation with
 * sizeof(sLiteral "") will fail to compile otherwise.
 */
#define TclNewLiteralStringObj(objPtr, sLiteral) \
    TclNewStringObj((objPtr), (sLiteral), sizeof(sLiteral "") - 1)

/*
 *----------------------------------------------------------------
 * Convenience macros for DStrings.
 * The ANSI C "prototypes" for these macros are:
 *
 * MODULE_SCOPE char * TclDStringAppendLiteral(Tcl_DString *dsPtr,
 *			const char *sLiteral);
 * MODULE_SCOPE void   TclDStringClear(Tcl_DString *dsPtr);
 */

#define TclDStringAppendLiteral(dsPtr, sLiteral) \
    Tcl_DStringAppend((dsPtr), (sLiteral), sizeof(sLiteral "") - 1)
#define TclDStringClear(dsPtr) \
    Tcl_DStringSetLength((dsPtr), 0)

/*
 *----------------------------------------------------------------
 * Macros used by the Tcl core to test for some special double values.
 * The ANSI C "prototypes" for these macros are:
 *
 * MODULE_SCOPE int	TclIsInfinite(double d);
 * MODULE_SCOPE int	TclIsNaN(double d);
 */

#ifdef _MSC_VER
#    define TclIsInfinite(d)	(!(_finite((d))))
#    define TclIsNaN(d)		(_isnan((d)))
#else
#    define TclIsInfinite(d)	((d) > DBL_MAX || (d) < -DBL_MAX)
#    ifdef NO_ISNAN
#	 define TclIsNaN(d)	((d) != (d))
#    else
#	 define TclIsNaN(d)	(isnan(d))
#    endif
#endif

/* Workaround for platforms missing offsetof(), e.g. VC++ 6.0 */
#ifndef offsetof
#   define offsetof(type, field) ((size_t) ((char *) &((type *) 0)->field))
#endif

/*
 *----------------------------------------------------------------
 * Inline version of Tcl_GetCurrentNamespace and Tcl_GetGlobalNamespace.
 */

#define TclGetCurrentNamespace(interp) \
    (Tcl_Namespace *) ((Interp *)(interp))->varFramePtr->nsPtr

#define TclGetGlobalNamespace(interp) \
    (Tcl_Namespace *) ((Interp *)(interp))->globalNsPtr

/*
 *----------------------------------------------------------------
 * Inline version of TclCleanupCommand; still need the function as it is in
 * the internal stubs, but the core can use the macro instead.
 */

#define TclCleanupCommandMacro(cmdPtr) \
    if ((cmdPtr)->refCount-- <= 1) { \
	Tcl_Free(cmdPtr);\
    }

/*
 *----------------------------------------------------------------
 * Inline versions of Tcl_LimitReady() and Tcl_LimitExceeded to limit number
 * of calls out of the critical path. Note that this code isn't particularly
 * readable; the non-inline version (in tclInterp.c) is much easier to
 * understand. Note also that these macros takes different args (iPtr->limit)
 * to the non-inline version.
 */

#define TclLimitExceeded(limit) ((limit).exceeded != 0)

#define TclLimitReady(limit)						\
    (((limit).active == 0) ? 0 :					\
    (++(limit).granularityTicker,					\
    ((((limit).active & TCL_LIMIT_COMMANDS) &&				\
	    (((limit).cmdGranularity == 1) ||				\
	    ((limit).granularityTicker % (limit).cmdGranularity == 0)))	\
	    ? 1 :							\
    (((limit).active & TCL_LIMIT_TIME) &&				\
	    (((limit).timeGranularity == 1) ||				\
	    ((limit).granularityTicker % (limit).timeGranularity == 0)))\
	    ? 1 : 0)))

/*
 * Compile-time assertions: these produce a compile time error if the
 * expression is not known to be true at compile time. If the assertion is
 * known to be false, the compiler (or optimizer?) will error out with
 * "division by zero". If the assertion cannot be evaluated at compile time,
 * the compiler will error out with "non-static initializer".
 *
 * Adapted with permission from
 * http://www.pixelbeat.org/programming/gcc/static_assert.html
 */

#define TCL_CT_ASSERT(e) \
    {enum { ct_assert_value = 1/(!!(e)) };}

/*
 *----------------------------------------------------------------
 * Allocator for small structs (<=sizeof(Tcl_Obj)) using the Tcl_Obj pool.
 * Only checked at compile time.
 *
 * ONLY USE FOR CONSTANT nBytes.
 *
 * DO NOT LET THEM CROSS THREAD BOUNDARIES
 *----------------------------------------------------------------
 */

#define TclSmallAlloc(nbytes, memPtr) \
    TclSmallAllocEx(NULL, (nbytes), (memPtr))

#define TclSmallFree(memPtr) \
    TclSmallFreeEx(NULL, (memPtr))

#ifndef TCL_MEM_DEBUG
#define TclSmallAllocEx(interp, nbytes, memPtr) \
    do {								\
	Tcl_Obj *_objPtr;						\
	TCL_CT_ASSERT((nbytes)<=sizeof(Tcl_Obj));			\
	TclIncrObjsAllocated();						\
	TclAllocObjStorageEx((interp), (_objPtr));			\
	*(void **)&memPtr = (void *) (_objPtr);					\
    } while (0)

#define TclSmallFreeEx(interp, memPtr) \
    do {								\
	TclFreeObjStorageEx((interp), (Tcl_Obj *)memPtr);		\
	TclIncrObjsFreed();						\
    } while (0)

#else    /* TCL_MEM_DEBUG */
#define TclSmallAllocEx(interp, nbytes, memPtr) \
    do {								\
	Tcl_Obj *_objPtr;						\
	TCL_CT_ASSERT((nbytes)<=sizeof(Tcl_Obj));			\
	TclNewObj(_objPtr);						\
	*(void **)&memPtr = (void *) _objPtr;					\
    } while (0)

#define TclSmallFreeEx(interp, memPtr) \
    do {								\
	Tcl_Obj *_objPtr = (Tcl_Obj *) memPtr;				\
	_objPtr->bytes = NULL;						\
	_objPtr->typePtr = NULL;					\
	_objPtr->refCount = 1;						\
	TclDecrRefCount(_objPtr);					\
    } while (0)
#endif   /* TCL_MEM_DEBUG */

/*
 * Macros to convert size_t to wide-int (and wide-int object) considering
 * platform-related negative value ((size_t)-1), if wide-int and size_t
 * have different dimensions (e. g. 32-bit platform).
 */

#if (!defined(TCL_WIDE_INT_IS_LONG) || (LONG_MAX > UINT_MAX)) && (SIZE_MAX <= UINT_MAX)
#   define TclWideIntFromSize(value)	(((Tcl_WideInt)(((size_t)(value))+1))-1)
#   define TclNewWideIntObjFromSize(value) \
	Tcl_NewWideIntObj(TclWideIntFromSize(value))
#else
#   define TclWideIntFromSize(value)	((Tcl_WideInt)(value))
#   define TclNewWideIntObjFromSize Tcl_NewWideIntObj
#endif

/*
 * Support for Clang Static Analyzer <http://clang-analyzer.llvm.org>
 */

#if defined(PURIFY) && defined(__clang__)
#if __has_feature(attribute_analyzer_noreturn) && \
	!defined(Tcl_Panic) && defined(Tcl_Panic_TCL_DECLARED)
void Tcl_Panic(const char *, ...) __attribute__((analyzer_noreturn));
#endif
#if !defined(CLANG_ASSERT)
#include <assert.h>
#define CLANG_ASSERT(x) assert(x)
#endif
#elif !defined(CLANG_ASSERT)
#define CLANG_ASSERT(x)
#endif /* PURIFY && __clang__ */

/*
 *----------------------------------------------------------------
 * Parameters, structs and macros for the non-recursive engine (NRE)
 *----------------------------------------------------------------
 */

#define NRE_USE_SMALL_ALLOC	1  /* Only turn off for debugging purposes. */
#ifndef NRE_ENABLE_ASSERTS
#define NRE_ENABLE_ASSERTS	0
#endif

/*
 * This is the main data struct for representing NR commands. It is designed
 * to fit in sizeof(Tcl_Obj) in order to exploit the fastest memory allocator
 * available.
 */

typedef struct NRE_callback {
    Tcl_NRPostProc *procPtr;
    void *data[4];
    struct NRE_callback *nextPtr;
} NRE_callback;

#define TOP_CB(iPtr) (((Interp *)(iPtr))->execEnvPtr->callbackPtr)

/*
 * Inline version of Tcl_NRAddCallback.
 */

#define TclNRAddCallback(interp,postProcPtr,data0,data1,data2,data3) \
    do {								\
	NRE_callback *_callbackPtr;					\
	TCLNR_ALLOC((interp), (_callbackPtr));				\
	_callbackPtr->procPtr = (postProcPtr);				\
	_callbackPtr->data[0] = (void *)(data0);			\
	_callbackPtr->data[1] = (void *)(data1);			\
	_callbackPtr->data[2] = (void *)(data2);			\
	_callbackPtr->data[3] = (void *)(data3);			\
	_callbackPtr->nextPtr = TOP_CB(interp);				\
	TOP_CB(interp) = _callbackPtr;					\
    } while (0)

#if NRE_USE_SMALL_ALLOC
#define TCLNR_ALLOC(interp, ptr) \
    TclSmallAllocEx(interp, sizeof(NRE_callback), (ptr))
#define TCLNR_FREE(interp, ptr)  TclSmallFreeEx((interp), (ptr))
#else
#define TCLNR_ALLOC(interp, ptr) \
    (ptr = (Tcl_Alloc(sizeof(NRE_callback))))
#define TCLNR_FREE(interp, ptr)  Tcl_Free(ptr)
#endif

#if NRE_ENABLE_ASSERTS
#define NRE_ASSERT(expr) assert((expr))
#else
#define NRE_ASSERT(expr)
#endif

#include "tclIntDecls.h"
#include "tclIntPlatDecls.h"

#if !defined(USE_TCL_STUBS) && !defined(TCL_MEM_DEBUG)
#define Tcl_AttemptAlloc        TclpAlloc
#define Tcl_AttemptRealloc      TclpRealloc
#define Tcl_Free                TclpFree
#endif

#endif /* _TCLINT */

/*
 * Local Variables:
 * mode: c
 * c-basic-offset: 4
 * fill-column: 78
 * End:
 */<|MERGE_RESOLUTION|>--- conflicted
+++ resolved
@@ -3181,19 +3181,13 @@
 			    const char *nameStr);
 MODULE_SCOPE int	TclUtfCmp(const char *cs, const char *ct);
 MODULE_SCOPE int	TclUtfCasecmp(const char *cs, const char *ct);
-<<<<<<< HEAD
 MODULE_SCOPE size_t	TclUtfCount(int ch);
-MODULE_SCOPE int	TclUtfToUCS4(const char *src, int *ucs4Ptr);
-MODULE_SCOPE Tcl_Obj *	TclpNativeToNormalized(void *clientData);
-=======
-MODULE_SCOPE int	TclUtfCount(int ch);
 #if TCL_UTF_MAX > 3
 #   define TclUtfToUCS4 Tcl_UtfToUniChar
 #else
    MODULE_SCOPE int	TclUtfToUCS4(const char *src, int *ucs4Ptr);
 #endif
-MODULE_SCOPE Tcl_Obj *	TclpNativeToNormalized(ClientData clientData);
->>>>>>> 3e7df065
+MODULE_SCOPE Tcl_Obj *	TclpNativeToNormalized(void *clientData);
 MODULE_SCOPE Tcl_Obj *	TclpFilesystemPathType(Tcl_Obj *pathPtr);
 MODULE_SCOPE int	TclpDlopen(Tcl_Interp *interp, Tcl_Obj *pathPtr,
 			    Tcl_LoadHandle *loadHandle,
