--- conflicted
+++ resolved
@@ -4726,13 +4726,8 @@
 
 /*
  *----------------------------------------------------------------
-<<<<<<< HEAD
- * Inline function used by the Tcl core to grow Tcl_Token arrays. It uses the
- * same growth algorithm as used in tclStringObj.c for growing strings.
-=======
  * Inline function used by the Tcl core to grow Tcl_Token arrays. Uses the same
  * growth algorithm as used in tclStringObj.c for growing strings.
->>>>>>> 3fd8e421
  *----------------------------------------------------------------
  */
 
@@ -4756,27 +4751,14 @@
     Tcl_Parse *parsePtr,
     Tcl_Size append)
 {
-<<<<<<< HEAD
-    /* TODO - code below does not check for integer overflow */
-
-=======
->>>>>>> 3fd8e421
     Tcl_Size needed = parsePtr->numTokens + append;
     if (needed > parsePtr->tokensAvailable) {
 	Tcl_Size allocated = 2 * needed;
 	Tcl_Token *oldPtr = parsePtr->tokenPtr;
-<<<<<<< HEAD
 	if (oldPtr == parsePtr->staticTokens) {
 	    oldPtr = NULL;
 	}
 	Tcl_Token *newPtr = (Tcl_Token *)Tcl_AttemptRealloc((char *) oldPtr,
-=======
-	Tcl_Token *newPtr;
-	if (oldPtr == parsePtr->staticTokens) {
-	    oldPtr = NULL;
-	}
-	newPtr = (Tcl_Token *)Tcl_AttemptRealloc((char *) oldPtr,
->>>>>>> 3fd8e421
 		allocated * sizeof(Tcl_Token));
 	if (newPtr == NULL) {
 	    allocated = needed + append + TCL_MIN_TOKEN_GROWTH;
