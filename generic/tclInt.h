--- conflicted
+++ resolved
@@ -3400,12 +3400,7 @@
 MODULE_SCOPE Tcl_Obj *	TclListObjGetElement(Tcl_Obj *listObj, Tcl_Size index);
 /* TIP #280 */
 MODULE_SCOPE void	TclListLines(Tcl_Obj *listObj, Tcl_Size line, int n,
-<<<<<<< HEAD
 			    Tcl_Size *lines, Tcl_Obj *const *elems);
-MODULE_SCOPE Tcl_Obj *	TclListObjCopy(Tcl_Interp *interp, Tcl_Obj *listPtr);
-=======
-			    int *lines, Tcl_Obj *const *elems);
->>>>>>> 75bdb756
 MODULE_SCOPE int	TclListObjAppendElements(Tcl_Interp *interp,
 			    Tcl_Obj *toObj, Tcl_Size elemCount,
 			    Tcl_Obj *const elemObjv[]);
