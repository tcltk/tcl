/*
 * tclInt.h --
 *
 *	Declarations of things used internally by the Tcl interpreter.
 *
 * Copyright (c) 1987-1993 The Regents of the University of California.
 * Copyright (c) 1993-1997 Lucent Technologies.
 * Copyright (c) 1994-1998 Sun Microsystems, Inc.
 * Copyright (c) 1998-1999 by Scriptics Corporation.
 * Copyright (c) 2001, 2002 by Kevin B. Kenny.  All rights reserved.
 * Copyright (c) 2007 Daniel A. Steffen <das@users.sourceforge.net>
 * Copyright (c) 2006-2008 by Joe Mistachkin.  All rights reserved.
 * Copyright (c) 2008 by Miguel Sofer. All rights reserved.
 *
 * See the file "license.terms" for information on usage and redistribution of
 * this file, and for a DISCLAIMER OF ALL WARRANTIES.
 */

#ifndef _TCLINT
#define _TCLINT

/*
 * Some numerics configuration options.
 */

#undef ACCEPT_NAN

/*
 * Used to tag functions that are only to be visible within the module being
 * built and not outside it (where this is supported by the linker).
 * Also used in the platform-specific *Port.h files.
 */

#ifndef MODULE_SCOPE
#   ifdef __cplusplus
#	define MODULE_SCOPE extern "C"
#   else
#	define MODULE_SCOPE extern
#   endif
#endif

#ifndef JOIN
#  define JOIN(a,b) JOIN1(a,b)
#  define JOIN1(a,b) a##b
#endif

#if defined(__cplusplus)
#   define TCL_UNUSED(T) T
#elif defined(__GNUC__) && (__GNUC__ > 2)
#   define TCL_UNUSED(T) T JOIN(dummy, __LINE__) __attribute__((unused))
#else
#   define TCL_UNUSED(T) T JOIN(dummy, __LINE__)
#endif

/*
 * Common include files needed by most of the Tcl source files are included
 * here, so that system-dependent personalizations for the include files only
 * have to be made in once place. This results in a few extra includes, but
 * greater modularity. The order of the three groups of #includes is
 * important. For example, stdio.h is needed by tcl.h.
 */

#include "tclPort.h"

#include <stdio.h>

#include <ctype.h>
#include <stdarg.h>
#include <stdlib.h>
#include <stdint.h>
#include <string.h>
#include <locale.h>

/*
 * Ensure WORDS_BIGENDIAN is defined correctly:
 * Needs to happen here in addition to configure to work with fat compiles on
 * Darwin (where configure runs only once for multiple architectures).
 */

#ifdef HAVE_SYS_TYPES_H
#    include <sys/types.h>
#endif
#ifdef HAVE_SYS_PARAM_H
#    include <sys/param.h>
#endif
#ifdef BYTE_ORDER
#    ifdef BIG_ENDIAN
#	 if BYTE_ORDER == BIG_ENDIAN
#	     undef WORDS_BIGENDIAN
#	     define WORDS_BIGENDIAN 1
#	 endif
#    endif
#    ifdef LITTLE_ENDIAN
#	 if BYTE_ORDER == LITTLE_ENDIAN
#	     undef WORDS_BIGENDIAN
#	 endif
#    endif
#endif

/*
 * Macros used to cast between pointers and integers (e.g. when storing an int
 * in ClientData), on 64-bit architectures they avoid gcc warning about "cast
 * to/from pointer from/to integer of different size".
 */

#if !defined(INT2PTR)
#   define INT2PTR(p) ((void *)(ptrdiff_t)(p))
#endif
#if !defined(PTR2INT)
#   define PTR2INT(p) ((ptrdiff_t)(p))
#endif
#if !defined(UINT2PTR)
#   define UINT2PTR(p) ((void *)(size_t)(p))
#endif
#if !defined(PTR2UINT)
#   define PTR2UINT(p) ((size_t)(p))
#endif

#if defined(_WIN32) && defined(_MSC_VER)
#   define vsnprintf _vsnprintf
#   define snprintf _snprintf
#endif

#if !defined(TCL_THREADS)
#   define TCL_THREADS 1
#endif
#if !TCL_THREADS
#   undef TCL_DECLARE_MUTEX
#   define TCL_DECLARE_MUTEX(name)
#   undef  Tcl_MutexLock
#   define Tcl_MutexLock(mutexPtr)
#   undef  Tcl_MutexUnlock
#   define Tcl_MutexUnlock(mutexPtr)
#   undef  Tcl_MutexFinalize
#   define Tcl_MutexFinalize(mutexPtr)
#   undef  Tcl_ConditionNotify
#   define Tcl_ConditionNotify(condPtr)
#   undef  Tcl_ConditionWait
#   define Tcl_ConditionWait(condPtr, mutexPtr, timePtr)
#   undef  Tcl_ConditionFinalize
#   define Tcl_ConditionFinalize(condPtr)
#endif

/*
 * The following procedures allow namespaces to be customized to support
 * special name resolution rules for commands/variables.
 */

struct Tcl_ResolvedVarInfo;

typedef Tcl_Var (Tcl_ResolveRuntimeVarProc)(Tcl_Interp *interp,
	struct Tcl_ResolvedVarInfo *vinfoPtr);

typedef void (Tcl_ResolveVarDeleteProc)(struct Tcl_ResolvedVarInfo *vinfoPtr);

/*
 * The following structure encapsulates the routines needed to resolve a
 * variable reference at runtime. Any variable specific state will typically
 * be appended to this structure.
 */

typedef struct Tcl_ResolvedVarInfo {
    Tcl_ResolveRuntimeVarProc *fetchProc;
    Tcl_ResolveVarDeleteProc *deleteProc;
} Tcl_ResolvedVarInfo;

typedef int (Tcl_ResolveCompiledVarProc)(Tcl_Interp *interp,
	const char *name, Tcl_Size length, Tcl_Namespace *context,
	Tcl_ResolvedVarInfo **rPtr);

typedef int (Tcl_ResolveVarProc)(Tcl_Interp *interp, const char *name,
	Tcl_Namespace *context, int flags, Tcl_Var *rPtr);

typedef int (Tcl_ResolveCmdProc)(Tcl_Interp *interp, const char *name,
	Tcl_Namespace *context, int flags, Tcl_Command *rPtr);

typedef struct Tcl_ResolverInfo {
    Tcl_ResolveCmdProc *cmdResProc;
				/* Procedure handling command name
				 * resolution. */
    Tcl_ResolveVarProc *varResProc;
				/* Procedure handling variable name resolution
				 * for variables that can only be handled at
				 * runtime. */
    Tcl_ResolveCompiledVarProc *compiledVarResProc;
				/* Procedure handling variable name resolution
				 * at compile time. */
} Tcl_ResolverInfo;

/*
 * This flag bit should not interfere with TCL_GLOBAL_ONLY,
 * TCL_NAMESPACE_ONLY, or TCL_LEAVE_ERR_MSG; it signals that the variable
 * lookup is performed for upvar (or similar) purposes, with slightly
 * different rules:
 *    - Bug #696893 - variable is either proc-local or in the current
 *	namespace; never follow the second (global) resolution path
 *    - Bug #631741 - do not use special namespace or interp resolvers
 */

#define TCL_AVOID_RESOLVERS 0x40000

/*
 *----------------------------------------------------------------
 * Data structures related to namespaces.
 *----------------------------------------------------------------
 */

typedef struct Tcl_Ensemble Tcl_Ensemble;
typedef struct NamespacePathEntry NamespacePathEntry;

/*
 * Special hashtable for variables:  This is just a Tcl_HashTable with nsPtr
 * and arrayPtr fields added at the end so that variables can find their
 * namespace and possibly containing array without having to copy a pointer in
 * their struct by accessing them via their hPtr->tablePtr.
 */

typedef struct TclVarHashTable {
    Tcl_HashTable table;	/* "Inherit" from Tcl_HashTable. */
    struct Namespace *nsPtr;	/* The namespace containing the variables. */
    struct Var *arrayPtr;	/* The array containing the variables, if they
				 * are variables in an array at all. */
} TclVarHashTable;

/*
 * Define this to reduce the amount of space that the average namespace
 * consumes by only allocating the table of child namespaces when necessary.
 * Defining it breaks compatibility for Tcl extensions (e.g., itcl) which
 * reach directly into the Namespace structure.
 */

#undef BREAK_NAMESPACE_COMPAT

/*
 * The structure below defines a namespace.
 * Note: the first five fields must match exactly the fields in a
 * Tcl_Namespace structure (see tcl.h). If you change one, be sure to change
 * the other.
 */

typedef struct Namespace {
    char *name;			/* The namespace's simple (unqualified) name.
				 * This contains no ::'s. The name of the
				 * global namespace is "" although "::" is an
				 * synonym. */
    char *fullName;		/* The namespace's fully qualified name. This
				 * starts with ::. */
    void *clientData;		/* An arbitrary value associated with this
				 * namespace. */
    Tcl_NamespaceDeleteProc *deleteProc;
				/* Procedure invoked when deleting the
				 * namespace to, e.g., free clientData. */
    struct Namespace *parentPtr;/* Points to the namespace that contains this
				 * one. NULL if this is the global
				 * namespace. */
#ifndef BREAK_NAMESPACE_COMPAT
    Tcl_HashTable childTable;	/* Contains any child namespaces. Indexed by
				 * strings; values have type (Namespace *). */
#else
    Tcl_HashTable *childTablePtr;
				/* Contains any child namespaces. Indexed by
				 * strings; values have type (Namespace *). If
				 * NULL, there are no children. */
#endif
    size_t nsId;		/* Unique id for the namespace. */
    Tcl_Interp *interp;		/* The interpreter containing this
				 * namespace. */
    int flags;			/* OR-ed combination of the namespace status
				 * flags NS_DYING and NS_DEAD listed below. */
    Tcl_Size activationCount;	/* Number of "activations" or active call
				 * frames for this namespace that are on the
				 * Tcl call stack. The namespace won't be
				 * freed until activationCount becomes zero. */
    Tcl_Size refCount;		/* Count of references by namespaceName
				 * objects. The namespace can't be freed until
				 * refCount becomes zero. */
    Tcl_HashTable cmdTable;	/* Contains all the commands currently
				 * registered in the namespace. Indexed by
				 * strings; values have type (Command *).
				 * Commands imported by Tcl_Import have
				 * Command structures that point (via an
				 * ImportedCmdRef structure) to the Command
				 * structure in the source namespace's command
				 * table. */
    TclVarHashTable varTable;	/* Contains all the (global) variables
				 * currently in this namespace. Indexed by
				 * strings; values have type (Var *). */
    char **exportArrayPtr;	/* Points to an array of string patterns
				 * specifying which commands are exported. A
				 * pattern may include "string match" style
				 * wildcard characters to specify multiple
				 * commands; however, no namespace qualifiers
				 * are allowed. NULL if no export patterns are
				 * registered. */
    Tcl_Size numExportPatterns;	/* Number of export patterns currently
				 * registered using "namespace export". */
    Tcl_Size maxExportPatterns;	/* Number of export patterns for which space
				 * is currently allocated. */
    Tcl_Size cmdRefEpoch;	/* Incremented if a newly added command
				 * shadows a command for which this namespace
				 * has already cached a Command* pointer; this
				 * causes all its cached Command* pointers to
				 * be invalidated. */
    Tcl_Size resolverEpoch;	/* Incremented whenever (a) the name
				 * resolution rules change for this namespace
				 * or (b) a newly added command shadows a
				 * command that is compiled to bytecodes. This
				 * invalidates all byte codes compiled in the
				 * namespace, causing the code to be
				 * recompiled under the new rules.*/
    Tcl_ResolveCmdProc *cmdResProc;
				/* If non-null, this procedure overrides the
				 * usual command resolution mechanism in Tcl.
				 * This procedure is invoked within
				 * Tcl_FindCommand to resolve all command
				 * references within the namespace. */
    Tcl_ResolveVarProc *varResProc;
				/* If non-null, this procedure overrides the
				 * usual variable resolution mechanism in Tcl.
				 * This procedure is invoked within
				 * Tcl_FindNamespaceVar to resolve all
				 * variable references within the namespace at
				 * runtime. */
    Tcl_ResolveCompiledVarProc *compiledVarResProc;
				/* If non-null, this procedure overrides the
				 * usual variable resolution mechanism in Tcl.
				 * This procedure is invoked within
				 * LookupCompiledLocal to resolve variable
				 * references within the namespace at compile
				 * time. */
    Tcl_Size exportLookupEpoch;	/* Incremented whenever a command is added to
				 * a namespace, removed from a namespace or
				 * the exports of a namespace are changed.
				 * Allows TIP#112-driven command lists to be
				 * validated efficiently. */
    Tcl_Ensemble *ensembles;	/* List of structures that contain the details
				 * of the ensembles that are implemented on
				 * top of this namespace. */
    Tcl_Obj *unknownHandlerPtr;	/* A script fragment to be used when command
				 * resolution in this namespace fails. TIP
				 * 181. */
    Tcl_Size commandPathLength;	/* The length of the explicit path. */
    NamespacePathEntry *commandPathArray;
				/* The explicit path of the namespace as an
				 * array. */
    NamespacePathEntry *commandPathSourceList;
				/* Linked list of path entries that point to
				 * this namespace. */
    Tcl_NamespaceDeleteProc *earlyDeleteProc;
				/* Just like the deleteProc field (and called
				 * with the same clientData) but called at the
				 * start of the deletion process, so there is
				 * a chance for code to do stuff inside the
				 * namespace before deletion completes. */
} Namespace;

/*
 * An entry on a namespace's command resolution path.
 */

struct NamespacePathEntry {
    Namespace *nsPtr;		/* What does this path entry point to? If it
				 * is NULL, this path entry points is
				 * redundant and should be skipped. */
    Namespace *creatorNsPtr;	/* Where does this path entry point from? This
				 * allows for efficient invalidation of
				 * references when the path entry's target
				 * updates its current list of defined
				 * commands. */
    NamespacePathEntry *prevPtr, *nextPtr;
				/* Linked list pointers or NULL at either end
				 * of the list that hangs off Namespace's
				 * commandPathSourceList field. */
};

/*
 * Flags used to represent the status of a namespace:
 *
 * NS_DYING -	1 means Tcl_DeleteNamespace has been called to delete the
 *		namespace.  There may still be active call frames on the Tcl
 *		stack that refer to the namespace. When the last call frame
 *		referring to it has been popped, its remaining variables and
 *		commands are destroyed and it is marked "dead" (NS_DEAD).
 * NS_TEARDOWN  -1 means that TclTeardownNamespace has already been called on
 *		this namespace and it should not be called again [Bug 1355942].
 * NS_DEAD -	1 means Tcl_DeleteNamespace has been called to delete the
 *		namespace and no call frames still refer to it. It is no longer
 *		accessible by name. Its variables and commands have already
 *		been destroyed.  When the last namespaceName object in any byte
 *		code unit that refers to the namespace has been freed (i.e.,
 *		when the namespace's refCount is 0), the namespace's storage
 *		will be freed.
 * NS_SUPPRESS_COMPILATION -
 *		Marks the commands in this namespace for not being compiled,
 *		forcing them to be looked up every time.
 */

#define NS_DYING	0x01
#define NS_DEAD		0x02
#define NS_TEARDOWN	0x04
#define NS_KILLED	0x04 /* Same as NS_TEARDOWN (Deprecated) */
#define NS_SUPPRESS_COMPILATION	0x08

/*
 * Flags passed to TclGetNamespaceForQualName:
 *
 * TCL_GLOBAL_ONLY		- (see tcl.h) Look only in the global ns.
 * TCL_NAMESPACE_ONLY		- (see tcl.h) Look only in the context ns.
 * TCL_CREATE_NS_IF_UNKNOWN	- Create unknown namespaces.
 * TCL_FIND_ONLY_NS		- The name sought is a namespace name.
 * TCL_FIND_IF_NOT_SIMPLE	- Retrieve last namespace even if the rest of
 *				  name is not simple name (contains ::).
 */

#define TCL_CREATE_NS_IF_UNKNOWN	0x800
#define TCL_FIND_ONLY_NS		0x1000
#define TCL_FIND_IF_NOT_SIMPLE		0x2000

/*
 * The client data for an ensemble command. This consists of the table of
 * commands that are actually exported by the namespace, and an epoch counter
 * that, combined with the exportLookupEpoch field of the namespace structure,
 * defines whether the table contains valid data or will need to be recomputed
 * next time the ensemble command is called.
 */

typedef struct EnsembleConfig {
    Namespace *nsPtr;		/* The namespace backing this ensemble up. */
    Tcl_Command token;		/* The token for the command that provides
				 * ensemble support for the namespace, or NULL
				 * if the command has been deleted (or never
				 * existed; the global namespace never has an
				 * ensemble command.) */
    Tcl_Size epoch;		/* The epoch at which this ensemble's table of
				 * exported commands is valid. */
    char **subcommandArrayPtr;	/* Array of ensemble subcommand names. At all
				 * consistent points, this will have the same
				 * number of entries as there are entries in
				 * the subcommandTable hash. */
    Tcl_HashTable subcommandTable;
				/* Hash table of ensemble subcommand names,
				 * which are its keys so this also provides
				 * the storage management for those subcommand
				 * names. The contents of the entry values are
				 * object version the prefix lists to use when
				 * substituting for the command/subcommand to
				 * build the ensemble implementation command.
				 * Has to be stored here as well as in
				 * subcommandDict because that field is NULL
				 * when we are deriving the ensemble from the
				 * namespace exports list. FUTURE WORK: use
				 * object hash table here. */
    struct EnsembleConfig *next;/* The next ensemble in the linked list of
				 * ensembles associated with a namespace. If
				 * this field points to this ensemble, the
				 * structure has already been unlinked from
				 * all lists, and cannot be found by scanning
				 * the list from the namespace's ensemble
				 * field. */
    int flags;			/* OR'ed combo of TCL_ENSEMBLE_PREFIX,
				 * ENSEMBLE_DEAD and ENSEMBLE_COMPILE. */

    /* OBJECT FIELDS FOR ENSEMBLE CONFIGURATION */

    Tcl_Obj *subcommandDict;	/* Dictionary providing mapping from
				 * subcommands to their implementing command
				 * prefixes, or NULL if we are to build the
				 * map automatically from the namespace
				 * exports. */
    Tcl_Obj *subcmdList;	/* List of commands that this ensemble
				 * actually provides, and whose implementation
				 * will be built using the subcommandDict (if
				 * present and defined) and by simple mapping
				 * to the namespace otherwise. If NULL,
				 * indicates that we are using the (dynamic)
				 * list of currently exported commands. */
    Tcl_Obj *unknownHandler;	/* Script prefix used to handle the case when
				 * no match is found (according to the rule
				 * defined by flag bit TCL_ENSEMBLE_PREFIX) or
				 * NULL to use the default error-generating
				 * behaviour. The script execution gets all
				 * the arguments to the ensemble command
				 * (including objv[0]) and will have the
				 * results passed directly back to the caller
				 * (including the error code) unless the code
				 * is TCL_CONTINUE in which case the
				 * subcommand will be re-parsed by the ensemble
				 * core, presumably because the ensemble
				 * itself has been updated. */
    Tcl_Obj *parameterList;	/* List of ensemble parameter names. */
    Tcl_Size numParameters;	/* Cached number of parameters. This is either
				 * 0 (if the parameterList field is NULL) or
				 * the length of the list in the parameterList
				 * field. */
} EnsembleConfig;

/*
 * Various bits for the EnsembleConfig.flags field.
 */

#define ENSEMBLE_DEAD	0x1	/* Flag value to say that the ensemble is dead
				 * and on its way out. */
#define ENSEMBLE_COMPILE 0x4	/* Flag to enable bytecode compilation of an
				 * ensemble. */

/*
 *----------------------------------------------------------------
 * Data structures related to variables. These are used primarily in tclVar.c
 *----------------------------------------------------------------
 */

/*
 * The following structure defines a variable trace, which is used to invoke a
 * specific C procedure whenever certain operations are performed on a
 * variable.
 */

typedef struct VarTrace {
    Tcl_VarTraceProc *traceProc;/* Procedure to call when operations given by
				 * flags are performed on variable. */
    void *clientData;		/* Argument to pass to proc. */
    int flags;			/* What events the trace procedure is
				 * interested in: OR-ed combination of
				 * TCL_TRACE_READS, TCL_TRACE_WRITES,
				 * TCL_TRACE_UNSETS and TCL_TRACE_ARRAY. */
    struct VarTrace *nextPtr;	/* Next in list of traces associated with a
				 * particular variable. */
} VarTrace;

/*
 * The following structure defines a command trace, which is used to invoke a
 * specific C procedure whenever certain operations are performed on a
 * command.
 */

typedef struct CommandTrace {
    Tcl_CommandTraceProc *traceProc;
				/* Procedure to call when operations given by
				 * flags are performed on command. */
    void *clientData;		/* Argument to pass to proc. */
    int flags;			/* What events the trace procedure is
				 * interested in: OR-ed combination of
				 * TCL_TRACE_RENAME, TCL_TRACE_DELETE. */
    struct CommandTrace *nextPtr;
				/* Next in list of traces associated with a
				 * particular command. */
    Tcl_Size refCount;		/* Used to ensure this structure is not
				 * deleted too early. Keeps track of how many
				 * pieces of code have a pointer to this
				 * structure. */
} CommandTrace;

/*
 * When a command trace is active (i.e. its associated procedure is executing)
 * one of the following structures is linked into a list associated with the
 * command's interpreter. The information in the structure is needed in order
 * for Tcl to behave reasonably if traces are deleted while traces are active.
 */

typedef struct ActiveCommandTrace {
    struct Command *cmdPtr;	/* Command that's being traced. */
    struct ActiveCommandTrace *nextPtr;
				/* Next in list of all active command traces
				 * for the interpreter, or NULL if no more. */
    CommandTrace *nextTracePtr;	/* Next trace to check after current trace
				 * procedure returns; if this trace gets
				 * deleted, must update pointer to avoid using
				 * free'd memory. */
    int reverseScan;		/* Boolean set true when traces are scanning
				 * in reverse order. */
} ActiveCommandTrace;

/*
 * When a variable trace is active (i.e. its associated procedure is
 * executing) one of the following structures is linked into a list associated
 * with the variable's interpreter. The information in the structure is needed
 * in order for Tcl to behave reasonably if traces are deleted while traces
 * are active.
 */

typedef struct ActiveVarTrace {
    struct Var *varPtr;		/* Variable that's being traced. */
    struct ActiveVarTrace *nextPtr;
				/* Next in list of all active variable traces
				 * for the interpreter, or NULL if no more. */
    VarTrace *nextTracePtr;	/* Next trace to check after current trace
				 * procedure returns; if this trace gets
				 * deleted, must update pointer to avoid using
				 * free'd memory. */
} ActiveVarTrace;

/*
 * The structure below defines a variable, which associates a string name with
 * a Tcl_Obj value. These structures are kept in procedure call frames (for
 * local variables recognized by the compiler) or in the heap (for global
 * variables and any variable not known to the compiler). For each Var
 * structure in the heap, a hash table entry holds the variable name and a
 * pointer to the Var structure.
 */

typedef struct Var {
    int flags;			/* Miscellaneous bits of information about
				 * variable. See below for definitions. */
    union {
	Tcl_Obj *objPtr;	/* The variable's object value. Used for
				 * scalar variables and array elements. */
	TclVarHashTable *tablePtr;/* For array variables, this points to
				 * information about the hash table used to
				 * implement the associative array. Points to
				 * Tcl_Alloc-ed data. */
	struct Var *linkPtr;	/* If this is a global variable being referred
				 * to in a procedure, or a variable created by
				 * "upvar", this field points to the
				 * referenced variable's Var struct. */
    } value;
} Var;

typedef struct VarInHash {
    Var var;			/* "Inherit" from Var. */
    Tcl_Size refCount;		/* Counts number of active uses of this
				 * variable: 1 for the entry in the hash
				 * table, 1 for each additional variable whose
				 * linkPtr points here, 1 for each nested
				 * trace active on variable, and 1 if the
				 * variable is a namespace variable. This
				 * record can't be deleted until refCount
				 * becomes 0. */
    Tcl_HashEntry entry;	/* The hash table entry that refers to this
				 * variable. This is used to find the name of
				 * the variable and to delete it from its
				 * hash table if it is no longer needed. It
				 * also holds the variable's name. */
} VarInHash;

/*
 * Flag bits for variables. The first two (VAR_ARRAY and VAR_LINK) are
 * mutually exclusive and give the "type" of the variable. If none is set,
 * this is a scalar variable.
 *
 * VAR_ARRAY -			1 means this is an array variable rather than
 *				a scalar variable or link. The "tablePtr"
 *				field points to the array's hash table for its
 *				elements.
 * VAR_LINK -			1 means this Var structure contains a pointer
 *				to another Var structure that either has the
 *				real value or is itself another VAR_LINK
 *				pointer. Variables like this come about
 *				through "upvar" and "global" commands, or
 *				through references to variables in enclosing
 *				namespaces.
 * VAR_CONSTANT -		1 means this is a constant "variable", and
 *				cannot be written to by ordinary commands.
 *				Structurally, it's the same as a scalar when
 *				being read, but writes are rejected. Constants
 *				are not supported inside arrays.
 *
 * Flags that indicate the type and status of storage; none is set for
 * compiled local variables (Var structs).
 *
 * VAR_IN_HASHTABLE -		1 means this variable is in a hash table and
 *				the Var structure is malloc'ed. 0 if it is a
 *				local variable that was assigned a slot in a
 *				procedure frame by the compiler so the Var
 *				storage is part of the call frame.
 * VAR_DEAD_HASH		1 means that this var's entry in the hash table
 *				has already been deleted.
 * VAR_ARRAY_ELEMENT -		1 means that this variable is an array
 *				element, so it is not legal for it to be an
 *				array itself (the VAR_ARRAY flag had better
 *				not be set).
 * VAR_NAMESPACE_VAR -		1 means that this variable was declared as a
 *				namespace variable. This flag ensures it
 *				persists until its namespace is destroyed or
 *				until the variable is unset; it will persist
 *				even if it has not been initialized and is
 *				marked undefined. The variable's refCount is
 *				incremented to reflect the "reference" from
 *				its namespace.
 *
 * Flag values relating to the variable's trace and search status.
 *
 * VAR_TRACED_READ
 * VAR_TRACED_WRITE
 * VAR_TRACED_UNSET
 * VAR_TRACED_ARRAY
 * VAR_TRACE_ACTIVE -		1 means that trace processing is currently
 *				underway for a read or write access, so new
 *				read or write accesses should not cause trace
 *				procedures to be called and the variable can't
 *				be deleted.
 * VAR_SEARCH_ACTIVE
 *
 * The following additional flags are used with the CompiledLocal type defined
 * below:
 *
 * VAR_ARGUMENT -		1 means that this variable holds a procedure
 *				argument.
 * VAR_TEMPORARY -		1 if the local variable is an anonymous
 *				temporary variable. Temporaries have a NULL
 *				name.
 * VAR_RESOLVED -		1 if name resolution has been done for this
 *				variable.
 * VAR_IS_ARGS			1 if this variable is the last argument and is
 *				named "args".
 */

/*
 * FLAGS RENUMBERED: everything breaks already, make things simpler.
 *
 * IMPORTANT: skip the values 0x10, 0x20, 0x40, 0x800 corresponding to
 * TCL_TRACE_(READS/WRITES/UNSETS/ARRAY): makes code simpler in tclTrace.c
 *
 * Keep the flag values for VAR_ARGUMENT and VAR_TEMPORARY so that old values
 * in precompiled scripts keep working.
 */

/* Type of value (0 is scalar) */
#define VAR_ARRAY		0x1
#define VAR_LINK		0x2
#define VAR_CONSTANT		0x10000

/* Type of storage (0 is compiled local) */
#define VAR_IN_HASHTABLE	0x4
#define VAR_DEAD_HASH		0x8
#define VAR_ARRAY_ELEMENT	0x1000
#define VAR_NAMESPACE_VAR	0x80	/* KEEP OLD VALUE for Itcl */

#define VAR_ALL_HASH \
	(VAR_IN_HASHTABLE|VAR_DEAD_HASH|VAR_NAMESPACE_VAR|VAR_ARRAY_ELEMENT)

/* Trace and search state. */

#define VAR_TRACED_READ		0x10	/* TCL_TRACE_READS */
#define VAR_TRACED_WRITE	0x20	/* TCL_TRACE_WRITES */
#define VAR_TRACED_UNSET	0x40	/* TCL_TRACE_UNSETS */
#define VAR_TRACED_ARRAY	0x800	/* TCL_TRACE_ARRAY */
#define VAR_TRACE_ACTIVE	0x2000
#define VAR_SEARCH_ACTIVE	0x4000
#define VAR_ALL_TRACES \
	(VAR_TRACED_READ|VAR_TRACED_WRITE|VAR_TRACED_ARRAY|VAR_TRACED_UNSET)

/* Special handling on initialisation (only CompiledLocal). */
#define VAR_ARGUMENT		0x100	/* KEEP OLD VALUE! See tclProc.c */
#define VAR_TEMPORARY		0x200	/* KEEP OLD VALUE! See tclProc.c */
#define VAR_IS_ARGS		0x400
#define VAR_RESOLVED		0x8000

#define TCL_HASH_FIND	((int *)-1)

/*
 * Macros to ensure that various flag bits are set properly for variables.
 * The ANSI C "prototypes" for these macros are:
 *
 * MODULE_SCOPE void	TclSetVarScalar(Var *varPtr);
 * MODULE_SCOPE void	TclSetVarArray(Var *varPtr);
 * MODULE_SCOPE void	TclSetVarLink(Var *varPtr);
 * MODULE_SCOPE void	TclSetVarConstant(Var *varPtr);
 * MODULE_SCOPE void	TclSetVarArrayElement(Var *varPtr);
 * MODULE_SCOPE void	TclSetVarUndefined(Var *varPtr);
 * MODULE_SCOPE void	TclClearVarUndefined(Var *varPtr);
 */

#define TclSetVarScalar(varPtr) \
    (varPtr)->flags &= ~(VAR_ARRAY|VAR_LINK|VAR_CONSTANT)

#define TclSetVarArray(varPtr) \
    (varPtr)->flags = ((varPtr)->flags & ~VAR_LINK) | VAR_ARRAY

#define TclSetVarLink(varPtr) \
    (varPtr)->flags = ((varPtr)->flags & ~VAR_ARRAY) | VAR_LINK

#define TclSetVarConstant(varPtr) \
    (varPtr)->flags = ((varPtr)->flags & ~(VAR_ARRAY|VAR_LINK)) | VAR_CONSTANT

#define TclSetVarArrayElement(varPtr) \
    (varPtr)->flags = ((varPtr)->flags & ~VAR_ARRAY) | VAR_ARRAY_ELEMENT

#define TclSetVarUndefined(varPtr) \
    (varPtr)->flags &= ~(VAR_ARRAY|VAR_LINK|VAR_CONSTANT);\
    (varPtr)->value.objPtr = NULL

#define TclClearVarUndefined(varPtr)

#define TclSetVarTraceActive(varPtr) \
    (varPtr)->flags |= VAR_TRACE_ACTIVE

#define TclClearVarTraceActive(varPtr) \
    (varPtr)->flags &= ~VAR_TRACE_ACTIVE

#define TclSetVarNamespaceVar(varPtr) \
    if (!TclIsVarNamespaceVar(varPtr)) {\
	(varPtr)->flags |= VAR_NAMESPACE_VAR;\
	if (TclIsVarInHash(varPtr)) {\
	    ((VarInHash *)(varPtr))->refCount++;\
	}\
    }

#define TclClearVarNamespaceVar(varPtr) \
    if (TclIsVarNamespaceVar(varPtr)) {\
	(varPtr)->flags &= ~VAR_NAMESPACE_VAR;\
	if (TclIsVarInHash(varPtr)) {\
	    ((VarInHash *)(varPtr))->refCount--;\
	}\
    }

/*
 * Macros to read various flag bits of variables.
 * The ANSI C "prototypes" for these macros are:
 *
 * MODULE_SCOPE int	TclIsVarScalar(Var *varPtr);
 * MODULE_SCOPE int	TclIsVarConstant(Var *varPtr);
 * MODULE_SCOPE int	TclIsVarLink(Var *varPtr);
 * MODULE_SCOPE int	TclIsVarArray(Var *varPtr);
 * MODULE_SCOPE int	TclIsVarUndefined(Var *varPtr);
 * MODULE_SCOPE int	TclIsVarArrayElement(Var *varPtr);
 * MODULE_SCOPE int	TclIsVarTemporary(Var *varPtr);
 * MODULE_SCOPE int	TclIsVarArgument(Var *varPtr);
 * MODULE_SCOPE int	TclIsVarResolved(Var *varPtr);
 */

#define TclVarFindHiddenArray(varPtr,arrayPtr)				\
    do {								\
	if ((arrayPtr == NULL) && TclIsVarInHash(varPtr) &&		\
		(TclVarParentArray(varPtr) != NULL)) {			\
	    arrayPtr = TclVarParentArray(varPtr);			\
	}								\
    } while(0)

#define TclIsVarScalar(varPtr) \
    !((varPtr)->flags & (VAR_ARRAY|VAR_LINK))

#define TclIsVarLink(varPtr) \
    ((varPtr)->flags & VAR_LINK)

#define TclIsVarArray(varPtr) \
    ((varPtr)->flags & VAR_ARRAY)

/* Implies scalar as well. */
#define TclIsVarConstant(varPtr) \
    ((varPtr)->flags & VAR_CONSTANT)

#define TclIsVarUndefined(varPtr) \
    ((varPtr)->value.objPtr == NULL)

#define TclIsVarArrayElement(varPtr) \
    ((varPtr)->flags & VAR_ARRAY_ELEMENT)

#define TclIsVarNamespaceVar(varPtr) \
    ((varPtr)->flags & VAR_NAMESPACE_VAR)

#define TclIsVarTemporary(varPtr) \
    ((varPtr)->flags & VAR_TEMPORARY)

#define TclIsVarArgument(varPtr) \
    ((varPtr)->flags & VAR_ARGUMENT)

#define TclIsVarResolved(varPtr) \
    ((varPtr)->flags & VAR_RESOLVED)

#define TclIsVarTraceActive(varPtr) \
    ((varPtr)->flags & VAR_TRACE_ACTIVE)

#define TclIsVarTraced(varPtr) \
    ((varPtr)->flags & VAR_ALL_TRACES)

#define TclIsVarInHash(varPtr) \
    ((varPtr)->flags & VAR_IN_HASHTABLE)

#define TclIsVarDeadHash(varPtr) \
    ((varPtr)->flags & VAR_DEAD_HASH)

#define TclGetVarNsPtr(varPtr) \
    (TclIsVarInHash(varPtr) \
	? ((TclVarHashTable *) ((((VarInHash *) (varPtr))->entry.tablePtr)))->nsPtr \
	: NULL)

#define TclVarParentArray(varPtr)					\
    ((TclVarHashTable *) ((VarInHash *) (varPtr))->entry.tablePtr)->arrayPtr

#define VarHashRefCount(varPtr) \
    ((VarInHash *) (varPtr))->refCount

#define VarHashGetKey(varPtr) \
    (((VarInHash *)(varPtr))->entry.key.objPtr)

/*
 * Macros for direct variable access by TEBC.
 */

#define TclIsVarTricky(varPtr,trickyFlags)				\
    (   ((varPtr)->flags & (VAR_ARRAY|VAR_LINK|trickyFlags))		\
	  || (TclIsVarInHash(varPtr)					\
		&& (TclVarParentArray(varPtr) != NULL)			\
		&& (TclVarParentArray(varPtr)->flags & (trickyFlags))))

#define TclIsVarDirectReadable(varPtr)					\
    (   (!TclIsVarTricky(varPtr,VAR_TRACED_READ))			\
	&& (varPtr)->value.objPtr)

#define TclIsVarDirectWritable(varPtr) \
    (!TclIsVarTricky(varPtr,VAR_TRACED_WRITE|VAR_DEAD_HASH|VAR_CONSTANT))

#define TclIsVarDirectUnsettable(varPtr) \
    (!TclIsVarTricky(varPtr,VAR_TRACED_READ|VAR_TRACED_WRITE|VAR_TRACED_UNSET|VAR_DEAD_HASH|VAR_CONSTANT))

#define TclIsVarDirectModifyable(varPtr) \
    (   (!TclIsVarTricky(varPtr,VAR_TRACED_READ|VAR_TRACED_WRITE|VAR_CONSTANT))	\
	&&  (varPtr)->value.objPtr)

#define TclIsVarDirectReadable2(varPtr, arrayPtr) \
    (TclIsVarDirectReadable(varPtr) &&\
	(!(arrayPtr) || !((arrayPtr)->flags & VAR_TRACED_READ)))

#define TclIsVarDirectWritable2(varPtr, arrayPtr) \
    (TclIsVarDirectWritable(varPtr) &&\
	(!(arrayPtr) || !((arrayPtr)->flags & VAR_TRACED_WRITE)))

#define TclIsVarDirectModifyable2(varPtr, arrayPtr) \
    (TclIsVarDirectModifyable(varPtr) &&\
	(!(arrayPtr) || !((arrayPtr)->flags & (VAR_TRACED_READ|VAR_TRACED_WRITE))))

/*
 *----------------------------------------------------------------
 * Data structures related to procedures. These are used primarily in
 * tclProc.c, tclCompile.c, and tclExecute.c.
 *----------------------------------------------------------------
 */

#if defined(__STDC_VERSION__) && (__STDC_VERSION__ >= 199901L)
#   define TCLFLEXARRAY
#elif defined(__GNUC__) && (__GNUC__ > 2)
#   define TCLFLEXARRAY 0
#else
#   define TCLFLEXARRAY 1
#endif

/*
 * Forward declaration to prevent an error when the forward reference to
 * Command is encountered in the Proc and ImportRef types declared below.
 */

struct Command;

/*
 * The variable-length structure below describes a local variable of a
 * procedure that was recognized by the compiler. These variables have a name,
 * an element in the array of compiler-assigned local variables in the
 * procedure's call frame, and various other items of information. If the
 * local variable is a formal argument, it may also have a default value. The
 * compiler can't recognize local variables whose names are expressions (these
 * names are only known at runtime when the expressions are evaluated) or
 * local variables that are created as a result of an "upvar" or "uplevel"
 * command. These other local variables are kept separately in a hash table in
 * the call frame.
 */

typedef struct CompiledLocal {
    struct CompiledLocal *nextPtr;
				/* Next compiler-recognized local variable for
				 * this procedure, or NULL if this is the last
				 * local. */
    Tcl_Size nameLength;	/* The number of bytes in local variable's name.
				 * Among others used to speed up var lookups. */
    Tcl_Size frameIndex;	/* Index in the array of compiler-assigned
				 * variables in the procedure call frame. */
    Tcl_Obj *defValuePtr;	/* Pointer to the default value of an
				 * argument, if any. NULL if not an argument
				 * or, if an argument, no default value. */
    Tcl_ResolvedVarInfo *resolveInfo;
				/* Customized variable resolution info
				 * supplied by the Tcl_ResolveCompiledVarProc
				 * associated with a namespace. Each variable
				 * is marked by a unique tag during
				 * compilation, and that same tag is used to
				 * find the variable at runtime. */
    int flags;			/* Flag bits for the local variable. Same as
				 * the flags for the Var structure above,
				 * although only VAR_ARGUMENT, VAR_TEMPORARY,
				 * and VAR_RESOLVED make sense. */
    char name[TCLFLEXARRAY];	/* Name of the local variable starts here. If
				 * the name is NULL, this will just be '\0'.
				 * The actual size of this field will be large
				 * enough to hold the name. MUST BE THE LAST
				 * FIELD IN THE STRUCTURE! */
} CompiledLocal;

/*
 * The structure below defines a command procedure, which consists of a
 * collection of Tcl commands plus information about arguments and other local
 * variables recognized at compile time.
 */

typedef struct Proc {
    struct Interp *iPtr;	/* Interpreter for which this command is
				 * defined. */
    Tcl_Size refCount;		/* Reference count: 1 if still present in
				 * command table plus 1 for each call to the
				 * procedure that is currently active. This
				 * structure can be freed when refCount
				 * becomes zero. */
    struct Command *cmdPtr;	/* Points to the Command structure for this
				 * procedure. This is used to get the
				 * namespace in which to execute the
				 * procedure. */
    Tcl_Obj *bodyPtr;		/* Points to the ByteCode object for
				 * procedure's body command. */
    Tcl_Size numArgs;		/* Number of formal parameters. */
    Tcl_Size numCompiledLocals;	/* Count of local variables recognized by the
				 * compiler including arguments and
				 * temporaries. */
    CompiledLocal *firstLocalPtr;
				/* Pointer to first of the procedure's
				 * compiler-allocated local variables, or NULL
				 * if none. The first numArgs entries in this
				 * list describe the procedure's formal
				 * arguments. */
    CompiledLocal *lastLocalPtr;/* Pointer to the last allocated local
				 * variable or NULL if none. This has frame
				 * index (numCompiledLocals-1). */
} Proc;

/*
 * The type of functions called to process errors found during the execution
 * of a procedure (or lambda term or ...).
 */

typedef void (ProcErrorProc)(Tcl_Interp *interp, Tcl_Obj *procNameObj);

/*
 * The structure below defines a command trace. This is used to allow Tcl
 * clients to find out whenever a command is about to be executed.
 */

typedef struct Trace {
    Tcl_Size level;		/* Only trace commands at nesting level less
				 * than or equal to this. */
    Tcl_CmdObjTraceProc2 *proc;	/* Procedure to call to trace command. */
    void *clientData;		/* Arbitrary value to pass to proc. */
    struct Trace *nextPtr;	/* Next in list of traces for this interp. */
    int flags;			/* Flags governing the trace - see
				 * Tcl_CreateObjTrace for details. */
    Tcl_CmdObjTraceDeleteProc *delProc;
				/* Procedure to call when trace is deleted. */
} Trace;

/*
 * When an interpreter trace is active (i.e. its associated procedure is
 * executing), one of the following structures is linked into a list
 * associated with the interpreter. The information in the structure is needed
 * in order for Tcl to behave reasonably if traces are deleted while traces
 * are active.
 */

typedef struct ActiveInterpTrace {
    struct ActiveInterpTrace *nextPtr;
				/* Next in list of all active command traces
				 * for the interpreter, or NULL if no more. */
    Trace *nextTracePtr;	/* Next trace to check after current trace
				 * procedure returns; if this trace gets
				 * deleted, must update pointer to avoid using
				 * free'd memory. */
    int reverseScan;		/* Boolean set true when traces are scanning
				 * in reverse order. */
} ActiveInterpTrace;

/*
 * Flag values designating types of execution traces. See tclTrace.c for
 * related flag values.
 *
 * TCL_TRACE_ENTER_EXEC		- triggers enter/enterstep traces.
 *				- passed to Tcl_CreateObjTrace to set up
 *				  "enterstep" traces.
 * TCL_TRACE_LEAVE_EXEC		- triggers leave/leavestep traces.
 *				- passed to Tcl_CreateObjTrace to set up
 *				  "leavestep" traces.
 */

#define TCL_TRACE_ENTER_EXEC	1
#define TCL_TRACE_LEAVE_EXEC	2

#define TclObjTypeHasProc(objPtr, proc) (((objPtr)->typePtr \
	&& ((offsetof(Tcl_ObjType, proc) < offsetof(Tcl_ObjType, version)) \
	|| (offsetof(Tcl_ObjType, proc) < (objPtr)->typePtr->version))) ? \
	((objPtr)->typePtr)->proc : NULL)

MODULE_SCOPE Tcl_Size TclLengthOne(Tcl_Obj *);

/*
 * Abstract List
 *
 * This structure provides the functions used in List operations to emulate a
 * List for AbstractList types.
 */

static inline Tcl_Size
TclObjTypeLength(
    Tcl_Obj *objPtr)
{
    Tcl_ObjTypeLengthProc *proc = TclObjTypeHasProc(objPtr, lengthProc);
    return proc(objPtr);
}

static inline int
TclObjTypeIndex(
    Tcl_Interp *interp,
    Tcl_Obj *objPtr,
    Tcl_Size index,
    Tcl_Obj **elemObjPtr)
{
    Tcl_ObjTypeIndexProc *proc = TclObjTypeHasProc(objPtr, indexProc);
    return proc(interp, objPtr, index, elemObjPtr);
}

static inline int
TclObjTypeSlice(
    Tcl_Interp *interp,
    Tcl_Obj *objPtr,
    Tcl_Size fromIdx,
    Tcl_Size toIdx,
    Tcl_Obj **newObjPtr)
{
    Tcl_ObjTypeSliceProc *proc = TclObjTypeHasProc(objPtr, sliceProc);
    return proc(interp, objPtr, fromIdx, toIdx, newObjPtr);
}

static inline int
TclObjTypeReverse(
    Tcl_Interp *interp,
    Tcl_Obj *objPtr,
    Tcl_Obj **newObjPtr)
{
    Tcl_ObjTypeReverseProc *proc = TclObjTypeHasProc(objPtr, reverseProc);
    return proc(interp, objPtr, newObjPtr);
}

static inline int
TclObjTypeGetElements(
    Tcl_Interp *interp,
    Tcl_Obj *objPtr,
    Tcl_Size *objCPtr,
    Tcl_Obj ***objVPtr)
{
    Tcl_ObjTypeGetElements *proc = TclObjTypeHasProc(objPtr, getElementsProc);
    return proc(interp, objPtr, objCPtr, objVPtr);
}

static inline Tcl_Obj*
TclObjTypeSetElement(
    Tcl_Interp *interp,
    Tcl_Obj *objPtr,
    Tcl_Size indexCount,
    Tcl_Obj *const indexArray[],
    Tcl_Obj *valueObj)
{
    Tcl_ObjTypeSetElement *proc = TclObjTypeHasProc(objPtr, setElementProc);
    return proc(interp, objPtr, indexCount, indexArray, valueObj);
}

static inline int
TclObjTypeReplace(
    Tcl_Interp *interp,
    Tcl_Obj *objPtr,
    Tcl_Size first,
    Tcl_Size numToDelete,
    Tcl_Size numToInsert,
    Tcl_Obj *const insertObjs[])
{
    Tcl_ObjTypeReplaceProc *proc = TclObjTypeHasProc(objPtr, replaceProc);
    return proc(interp, objPtr, first, numToDelete, numToInsert, insertObjs);
}

static inline int
TclObjTypeInOperator(
    Tcl_Interp *interp,
    Tcl_Obj *valueObj,
    Tcl_Obj *listObj,
    int *boolResult)
{
    Tcl_ObjTypeInOperatorProc *proc = TclObjTypeHasProc(listObj, inOperProc);
    return proc(interp, valueObj, listObj, boolResult);
}

/*
 * The structure below defines an entry in the assocData hash table which is
 * associated with an interpreter. The entry contains a pointer to a function
 * to call when the interpreter is deleted, and a pointer to a user-defined
 * piece of data.
 */

typedef struct AssocData {
    Tcl_InterpDeleteProc *proc;	/* Proc to call when deleting. */
    void *clientData;		/* Value to pass to proc. */
} AssocData;

/*
 * The structure below defines a call frame. A call frame defines a naming
 * context for a procedure call: its local naming scope (for local variables)
 * and its global naming scope (a namespace, perhaps the global :: namespace).
 * A call frame can also define the naming context for a namespace eval or
 * namespace inscope command: the namespace in which the command's code should
 * execute. The Tcl_CallFrame structures exist only while procedures or
 * namespace eval/inscope's are being executed, and provide a kind of Tcl call
 * stack.
 *
 * WARNING!! The structure definition must be kept consistent with the
 * Tcl_CallFrame structure in tcl.h. If you change one, change the other.
 */

/*
 * Will be grown to contain: pointers to the varnames (allocated at the end),
 * plus the init values for each variable (suitable to be memcopied on init)
 */

typedef struct LocalCache {
    Tcl_Size refCount;		/* Reference count. */
    Tcl_Size numVars;		/* Number of variables. */
    Tcl_Obj *varName0;		/* First variable name. */
} LocalCache;

#define localName(framePtr, i) \
    ((&((framePtr)->localCachePtr->varName0))[(i)])

MODULE_SCOPE void	TclFreeLocalCache(Tcl_Interp *interp,
			    LocalCache *localCachePtr);

typedef struct CallFrame {
    Namespace *nsPtr;		/* Points to the namespace used to resolve
				 * commands and global variables. */
    int isProcCallFrame;	/* If 0, the frame was pushed to execute a
				 * namespace command and var references are
				 * treated as references to namespace vars;
				 * varTablePtr and compiledLocals are ignored.
				 * If FRAME_IS_PROC is set, the frame was
				 * pushed to execute a Tcl procedure and may
				 * have local vars. */
    Tcl_Size objc;		/* This and objv below describe the arguments
				 * for this procedure call. */
    Tcl_Obj *const *objv;	/* Array of argument objects. */
    struct CallFrame *callerPtr;/* Value of interp->framePtr when this
				 * procedure was invoked (i.e. next higher in
				 * stack of all active procedures). */
    struct CallFrame *callerVarPtr;
				/* Value of interp->varFramePtr when this
				 * procedure was invoked (i.e. determines
				 * variable scoping within caller). Same as
				 * callerPtr unless an "uplevel" command or
				 * something equivalent was active in the
				 * caller). */
    Tcl_Size level;		/* Level of this procedure, for "uplevel"
				 * purposes (i.e. corresponds to nesting of
				 * callerVarPtr's, not callerPtr's). 1 for
				 * outermost procedure, 0 for top-level. */
    Proc *procPtr;		/* Points to the structure defining the called
				 * procedure. Used to get information such as
				 * the number of compiled local variables
				 * (local variables assigned entries ["slots"]
				 * in the compiledLocals array below). */
    TclVarHashTable *varTablePtr;
				/* Hash table containing local variables not
				 * recognized by the compiler, or created at
				 * execution time through, e.g., upvar.
				 * Initially NULL and created if needed. */
    Tcl_Size numCompiledLocals;	/* Count of local variables recognized
				 * by the compiler including arguments. */
    Var *compiledLocals;	/* Points to the array of local variables
				 * recognized by the compiler. The compiler
				 * emits code that refers to these variables
				 * using an index into this array. */
    void *clientData;		/* Pointer to some context that is used by
				 * object systems. The meaning of the contents
				 * of this field is defined by the code that
				 * sets it, and it should only ever be set by
				 * the code that is pushing the frame. In that
				 * case, the code that sets it should also
				 * have some means of discovering what the
				 * meaning of the value is, which we do not
				 * specify. */
    LocalCache *localCachePtr;	/* Pointer to the start of the cached variable
				 * names and initialisation data for local
				 * variables. */
    Tcl_Obj *tailcallPtr;	/* NULL if no tailcall is scheduled */
} CallFrame;

#define FRAME_IS_PROC	0x1	/* Frame is a procedure body. */
#define FRAME_IS_LAMBDA 0x2	/* Frame is a lambda term body. */
#define FRAME_IS_METHOD	0x4	/* The frame is a method body, and the frame's
				 * clientData field contains a CallContext
				 * reference. Part of TIP#257. */
#define FRAME_IS_OO_DEFINE 0x8	/* The frame is part of the inside workings of
				 * the [oo::define] command; the clientData
				 * field contains an Object reference that has
				 * been confirmed to refer to a class. Part of
				 * TIP#257. */
#define FRAME_IS_PRIVATE_DEFINE 0x10
				/* Marks this frame as being used for private
				 * declarations with [oo::define]. Usually
				 * OR'd with FRAME_IS_OO_DEFINE. TIP#500. */

/*
 * TIP #280
 * The structure below defines a command frame. A command frame provides
 * location information for all commands executing a tcl script (source, eval,
 * uplevel, procedure bodies, ...). The runtime structure essentially contains
 * the stack trace as it would be if the currently executing command were to
 * throw an error.
 *
 * For commands where it makes sense it refers to the associated CallFrame as
 * well.
 *
 * The structures are chained in a single list, with the top of the stack
 * anchored in the Interp structure.
 *
 * Instances can be allocated on the C stack, or the heap, the former making
 * cleanup a bit simpler.
 */

typedef struct CmdFrame {
    /*
     * General data. Always available.
     */

    int type;			/* Values see below. */
    int level;			/* Number of frames in stack, prevent O(n)
				 * scan of list. */
    int *line;		/* Lines the words of the command start on. */
    Tcl_Size nline;		/* Number of lines in CmdFrame.line. */
    CallFrame *framePtr;	/* Procedure activation record, may be
				 * NULL. */
    struct CmdFrame *nextPtr;	/* Link to calling frame. */
    /*
     * Data needed for Eval vs TEBC
     *
     * EXECUTION CONTEXTS and usage of CmdFrame
     *
     * Field	  TEBC		  EvalEx
     * =======	  ====		  ======
     * level	  yes		  yes
     * type	  BC/PREBC	  SRC/EVAL
     * line0	  yes		  yes
     * framePtr	  yes		  yes
     * =======	  ====		  ======
     *
     * =======	  ====		  ========= union data
     * line1	  -		  yes
     * line3	  -		  yes
     * path	  -		  yes
     * -------	  ----		  ------
     * codePtr	  yes		  -
     * pc	  yes		  -
     * =======	  ====		  ======
     *
     * =======	  ====		  ========= union cmd
     * str.cmd	  yes		  yes
     * str.len	  yes		  yes
     * -------	  ----		  ------
     */

    union {
	struct {
	    Tcl_Obj *path;	/* Path of the sourced file the command is
				 * in. */
	} eval;
	struct {
	    const void *codePtr;/* Byte code currently executed... */
	    const char *pc;	/* ... and instruction pointer. */
	} tebc;
    } data;
    Tcl_Obj *cmdObj;
    const char *cmd;		/* The executed command, if possible... */
    Tcl_Size len;		/* ... and its length. */
    const struct CFWordBC *litarg;
				/* Link to set of literal arguments which have
				 * ben pushed on the lineLABCPtr stack by
				 * TclArgumentBCEnter(). These will be removed
				 * by TclArgumentBCRelease. */
} CmdFrame;

typedef struct CFWord {
    CmdFrame *framePtr;		/* CmdFrame to access. */
    Tcl_Size word;		/* Index of the word in the command. */
    Tcl_Size refCount;		/* Number of times the word is on the
				 * stack. */
} CFWord;

typedef struct CFWordBC {
    CmdFrame *framePtr;		/* CmdFrame to access. */
    Tcl_Size pc;		/* Instruction pointer of a command in
				 * ExtCmdLoc.loc[.] */
    Tcl_Size word;		/* Index of word in
				 * ExtCmdLoc.loc[cmd]->line[.] */
    struct CFWordBC *prevPtr;	/* Previous entry in stack for same Tcl_Obj. */
    struct CFWordBC *nextPtr;	/* Next entry for same command call. See
				 * CmdFrame litarg field for the list start. */
    Tcl_Obj *obj;		/* Back reference to hash table key */
} CFWordBC;

/*
 * Structure to record the locations of invisible continuation lines in
 * literal scripts, as character offset from the beginning of the script. Both
 * compiler and direct evaluator use this information to adjust their line
 * counters when tracking through the script, because when it is invoked the
 * continuation line marker as a whole has been removed already, meaning that
 * the \n which was part of it is gone as well, breaking regular line
 * tracking.
 *
 * These structures are allocated and filled by both the function
 * TclSubstTokens() in the file "tclParse.c" and its caller TclEvalEx() in the
 * file "tclBasic.c", and stored in the thread-global hash table "lineCLPtr" in
 * file "tclObj.c". They are used by the functions TclSetByteCodeFromAny() and
 * TclCompileScript(), both found in the file "tclCompile.c". Their memory is
 * released by the function TclFreeObj(), in the file "tclObj.c", and also by
 * the function TclThreadFinalizeObjects(), in the same file.
 */

#define CLL_END		(-1)

typedef struct ContLineLoc {
    Tcl_Size num;		/* Number of entries in loc, not counting the
				 * final -1 marker entry. */
    Tcl_Size loc[TCLFLEXARRAY];	/* Table of locations, as character offsets.
				 * The table is allocated as part of the
				 * structure, extending behind the nominal end
				 * of the structure. An entry containing the
				 * value -1 is put after the last location, as
				 * end-marker/sentinel. */
} ContLineLoc;

/*
 * The following macros define the allowed values for the type field of the
 * CmdFrame structure above. Some of the values occur only in the extended
 * location data referenced via the 'baseLocPtr'.
 *
 * TCL_LOCATION_EVAL	  : Frame is for a script evaluated by EvalEx.
 * TCL_LOCATION_BC	  : Frame is for bytecode.
 * TCL_LOCATION_PREBC	  : Frame is for precompiled bytecode.
 * TCL_LOCATION_SOURCE	  : Frame is for a script evaluated by EvalEx, from a
 *			    sourced file.
 * TCL_LOCATION_PROC	  : Frame is for bytecode of a procedure.
 *
 * A TCL_LOCATION_BC type in a frame can be overridden by _SOURCE and _PROC
 * types, per the context of the byte code in execution.
 */

#define TCL_LOCATION_EVAL	(0) /* Location in a dynamic eval script. */
#define TCL_LOCATION_BC		(2) /* Location in byte code. */
#define TCL_LOCATION_PREBC	(3) /* Location in precompiled byte code, no
				     * location. */
#define TCL_LOCATION_SOURCE	(4) /* Location in a file. */
#define TCL_LOCATION_PROC	(5) /* Location in a dynamic proc. */
#define TCL_LOCATION_LAST	(6) /* Number of values in the enum. */

/*
 * Structure passed to describe procedure-like "procedures" that are not
 * procedures (e.g. a lambda) so that their details can be reported correctly
 * by [info frame]. Contains a sub-structure for each extra field.
 */

typedef Tcl_Obj * (GetFrameInfoValueProc)(void *clientData);
typedef struct {
    const char *name;		/* Name of this field. */
    GetFrameInfoValueProc *proc;/* Function to generate a Tcl_Obj* from the
				 * clientData, or just use the clientData
				 * directly (after casting) if NULL. */
    void *clientData;		/* Context for above function, or Tcl_Obj* if
				 * proc field is NULL. */
} ExtraFrameInfoField;
typedef struct {
    Tcl_Size length;		/* Length of array. */
    ExtraFrameInfoField fields[2];
				/* Really as long as necessary, but this is
				 * long enough for nearly anything. */
} ExtraFrameInfo;

/*
 *----------------------------------------------------------------
 * Data structures and procedures related to TclHandles, which are a very
 * lightweight method of preserving enough information to determine if an
 * arbitrary malloc'd block has been deleted.
 *----------------------------------------------------------------
 */

typedef void **TclHandle;

/*
 *----------------------------------------------------------------
 * Experimental flag value passed to Tcl_GetRegExpFromObj. Intended for use
 * only by Expect. It will probably go away in a later release.
 *----------------------------------------------------------------
 */

#define TCL_REG_BOSONLY 002000	/* Prepend \A to pattern so it only matches at
				 * the beginning of the string. */

/*
 * These are a thin layer over TclpThreadKeyDataGet and TclpThreadKeyDataSet
 * when threads are used, or an emulation if there are no threads. These are
 * really internal and Tcl clients should use Tcl_GetThreadData.
 */

MODULE_SCOPE void *	TclThreadDataKeyGet(Tcl_ThreadDataKey *keyPtr);
MODULE_SCOPE void	TclThreadDataKeySet(Tcl_ThreadDataKey *keyPtr,
			    void *data);

/*
 * This is a convenience macro used to initialize a thread local storage ptr.
 */

#define TCL_TSD_INIT(keyPtr) \
	(ThreadSpecificData *)Tcl_GetThreadData((keyPtr), sizeof(ThreadSpecificData))

/*
 *----------------------------------------------------------------
 * Data structures related to bytecode compilation and execution. These are
 * used primarily in tclCompile.c, tclExecute.c, and tclBasic.c.
 *----------------------------------------------------------------
 */

/*
 * Forward declaration to prevent errors when the forward references to
 * Tcl_Parse and CompileEnv are encountered in the procedure type CompileProc
 * declared below.
 */

struct CompileEnv;

/*
 * The type of procedures called by the Tcl bytecode compiler to compile
 * commands. Pointers to these procedures are kept in the Command structure
 * describing each command. The integer value returned by a CompileProc must
 * be one of the following:
 *
 * TCL_OK		Compilation completed normally.
 * TCL_ERROR		Compilation could not be completed. This can be just a
 *			judgment by the CompileProc that the command is too
 *			complex to compile effectively, or it can indicate
 *			that in the current state of the interp, the command
 *			would raise an error. The bytecode compiler will not
 *			do any error reporting at compiler time. Error
 *			reporting is deferred until the actual runtime,
 *			because by then changes in the interp state may allow
 *			the command to be successfully evaluated.
 */

typedef int (CompileProc)(Tcl_Interp *interp, Tcl_Parse *parsePtr,
	struct Command *cmdPtr, struct CompileEnv *compEnvPtr);

/*
 * The type of procedure called from the compilation hook point in
 * SetByteCodeFromAny.
 */

typedef int (CompileHookProc)(Tcl_Interp *interp,
	struct CompileEnv *compEnvPtr, void *clientData);

/*
 * The data structure for a (linked list of) execution stacks. Note that the
 * first word on a particular execution stack is NULL, which is used as a
 * marker to say "go to the previous stack in the list" when unwinding the
 * stack.
 */

typedef struct ExecStack {
    struct ExecStack *prevPtr;	/* Previous stack in list. */
    struct ExecStack *nextPtr;	/* Next stack in list. */
    Tcl_Obj **markerPtr;	/* The location of the NULL marker. */
    Tcl_Obj **endPtr;		/* Where the stack end is. */
    Tcl_Obj **tosPtr;		/* Where the stack top is. */
    Tcl_Obj *stackWords[TCLFLEXARRAY];
				/* The actual stack space, following this
				 * structure in memory. */
} ExecStack;

/*
 * Saved copies of the stack frame references from the interpreter. Have to be
 * restored into the interpreter to be used.
 */
typedef struct CorContext {
    CallFrame *framePtr;	/* See Interp.framePtr */
    CallFrame *varFramePtr;	/* See Interp.varFramePtr */
    CmdFrame *cmdFramePtr;	/* See Interp.cmdFramePtr */
    Tcl_HashTable *lineLABCPtr;	/* See Interp.lineLABCPtr */
} CorContext;

/*
 * The data structure defining the execution environment for ByteCode's.
 * There is one ExecEnv structure per Tcl interpreter. It holds the evaluation
 * stack that holds command operands and results. The stack grows towards
 * increasing addresses. The member stackPtr points to the stackItems of the
 * currently active execution stack.
 */

typedef struct CoroutineData {
    struct Command *cmdPtr;	/* The command handle for the coroutine. */
    struct ExecEnv *eePtr;	/* The special execution environment (stacks,
				 * etc.) for the coroutine. */
    struct ExecEnv *callerEEPtr;/* The execution environment for the caller of
				 * the coroutine, which might be the
				 * interpreter global environment or another
				 * coroutine. */
    CorContext caller;		/* Caller's saved execution context. */
    CorContext running;		/* This coroutine's saved execution context. */
    Tcl_HashTable *lineLABCPtr;	/* See Interp.lineLABCPtr */
    void *stackLevel;		/* C stack frame reference. Used to try to
				 * ensure we don't overflow that stack. */
    Tcl_Size auxNumLevels;	/* While the coroutine is running the
				 * numLevels of the create/resume command is
				 * stored here; for suspended coroutines it
				 * holds the nesting numLevels at yield. */
    Tcl_Size nargs;		/* Number of args required for resuming this
				 * coroutine; COROUTINE_ARGUMENTS_SINGLE_OPTIONAL
				 * means "0 or 1" (default),
				 * COROUTINE_ARGUMENTS_ARBITRARY means "any" */
    Tcl_Obj *yieldPtr;		/* The command to yield to.  Stored here in
				 * order to reset splice point in
				 * TclNRCoroutineActivateCallback if the
				 * coroutine is busy. */
} CoroutineData;

typedef struct ExecEnv {
    ExecStack *execStackPtr;	/* Points to the first item in the evaluation
				 * stack on the heap. */
    Tcl_Obj *constants[2];	/* Pointers to constant "0" and "1" objs. */
    struct Tcl_Interp *interp;	/* Owning interpreter. */
    struct NRE_callback *callbackPtr;
				/* Top callback in NRE's stack. */
    struct CoroutineData *corPtr;
				/* Current coroutine. */
    int rewind;			/* Set when exception trapping is disabled
				 * because a context is being deleted (e.g.,
				 * the current coroutine has been deleted). */
} ExecEnv;

#define COR_IS_SUSPENDED(corPtr) \
    ((corPtr)->stackLevel == NULL)

/*
 * The definitions for the LiteralTable and LiteralEntry structures. Each
 * interpreter contains a LiteralTable. It is used to reduce the storage
 * needed for all the Tcl objects that hold the literals of scripts compiled
 * by the interpreter. A literal's object is shared by all the ByteCodes that
 * refer to the literal. Each distinct literal has one LiteralEntry entry in
 * the LiteralTable. A literal table is a specialized hash table that is
 * indexed by the literal's string representation, which may contain null
 * characters.
 *
 * Note that we reduce the space needed for literals by sharing literal
 * objects both within a ByteCode (each ByteCode contains a local
 * LiteralTable) and across all an interpreter's ByteCodes (with the
 * interpreter's global LiteralTable).
 */

typedef struct LiteralEntry {
    struct LiteralEntry *nextPtr;
				/* Points to next entry in this hash bucket or
				 * NULL if end of chain. */
    Tcl_Obj *objPtr;		/* Points to Tcl object that holds the
				 * literal's bytes and length. */
    Tcl_Size refCount;		/* If in an interpreter's global literal
				 * table, the number of ByteCode structures
				 * that share the literal object; the literal
				 * entry can be freed when refCount drops to
				 * 0. If in a local literal table, TCL_INDEX_NONE. */
    Namespace *nsPtr;		/* Namespace in which this literal is used. We
				 * try to avoid sharing literal non-FQ command
				 * names among different namespaces to reduce
				 * shimmering. */
} LiteralEntry;

typedef struct LiteralTable {
    LiteralEntry **buckets;	/* Pointer to bucket array. Each element
				 * points to first entry in bucket's hash
				 * chain, or NULL. */
    LiteralEntry *staticBuckets[TCL_SMALL_HASH_TABLE];
				/* Bucket array used for small tables to avoid
				 * mallocs and frees. */
    size_t numBuckets;	/* Total number of buckets allocated at
				 * **buckets. */
    size_t numEntries;	/* Total number of entries present in
				 * table. */
    size_t rebuildSize;	/* Enlarge table when numEntries gets to be
				 * this large. */
    size_t mask;		/* Mask value used in hashing function. */
} LiteralTable;

/*
 * The following structure defines for each Tcl interpreter various
 * statistics-related information about the bytecode compiler and
 * interpreter's operation in that interpreter.
 */

#ifdef TCL_COMPILE_STATS
typedef struct ByteCodeStats {
    size_t numExecutions;	/* Number of ByteCodes executed. */
    size_t numCompilations;	/* Number of ByteCodes created. */
    size_t numByteCodesFreed;	/* Number of ByteCodes destroyed. */
    size_t instructionCount[256];
				/* Number of times each instruction was
				 * executed. */

    double totalSrcBytes;	/* Total source bytes ever compiled. */
    double totalByteCodeBytes;	/* Total bytes for all ByteCodes. */
    double currentSrcBytes;	/* Src bytes for all current ByteCodes. */
    double currentByteCodeBytes;/* Code bytes in all current ByteCodes. */

    size_t srcCount[32];	/* Source size distribution: # of srcs of
				 * size [2**(n-1)..2**n), n in [0..32). */
    size_t byteCodeCount[32];	/* ByteCode size distribution. */
    size_t lifetimeCount[32];	/* ByteCode lifetime distribution (ms). */

    double currentInstBytes;	/* Instruction bytes-current ByteCodes. */
    double currentLitBytes;	/* Current literal bytes. */
    double currentExceptBytes;	/* Current exception table bytes. */
    double currentAuxBytes;	/* Current auxiliary information bytes. */
    double currentCmdMapBytes;	/* Current src<->code map bytes. */

    size_t numLiteralsCreated;	/* Total literal objects ever compiled. */
    double totalLitStringBytes;	/* Total string bytes in all literals. */
    double currentLitStringBytes;
				/* String bytes in current literals. */
    size_t literalCount[32];	/* Distribution of literal string sizes. */
} ByteCodeStats;
#endif /* TCL_COMPILE_STATS */

/*
 * Structure used in implementation of those core ensembles which are
 * partially compiled. Used as an array of these, with a terminating field
 * whose 'name' is NULL.
 */

typedef struct {
    const char *name;		/* The name of the subcommand. */
    Tcl_ObjCmdProc2 *proc2;	/* The implementation of the subcommand. */
    CompileProc *compileProc;	/* The compiler for the subcommand. */
    Tcl_ObjCmdProc2 *nreProc2;	/* NRE implementation of this command. */
    void *clientData;		/* Any clientData to give the command. */
    int unsafe;			/* Whether this command is to be hidden by
				 * default in a safe interpreter. */
} EnsembleImplMap;

/*
 *----------------------------------------------------------------
 * Data structures related to commands.
 *----------------------------------------------------------------
 */

/*
 * An imported command is created in an namespace when it imports a "real"
 * command from another namespace. An imported command has a Command structure
 * that points (via its ClientData value) to the "real" Command structure in
 * the source namespace's command table. The real command records all the
 * imported commands that refer to it in a list of ImportRef structures so
 * that they can be deleted when the real command is deleted.
 */

typedef struct ImportRef {
    struct Command *importedCmdPtr;
				/* Points to the imported command created in
				 * an importing namespace; this command
				 * redirects its invocations to the "real"
				 * command. */
    struct ImportRef *nextPtr;	/* Next element on the linked list of imported
				 * commands that refer to the "real" command.
				 * The real command deletes these imported
				 * commands on this list when it is
				 * deleted. */
} ImportRef;

/*
 * Data structure used as the ClientData of imported commands: commands
 * created in an namespace when it imports a "real" command from another
 * namespace.
 */

typedef struct ImportedCmdData {
    struct Command *realCmdPtr;	/* "Real" command that this imported command
				 * refers to. */
    struct Command *selfPtr;	/* Pointer to this imported command. Needed
				 * only when deleting it in order to remove it
				 * from the real command's linked list of
				 * imported commands that refer to it. */
} ImportedCmdData;

/*
 * A Command structure exists for each command in a namespace. The Tcl_Command
 * opaque type actually refers to these structures.
 */

typedef struct Command {
    Tcl_HashEntry *hPtr;	/* Pointer to the hash table entry that refers
				 * to this command. The hash table is either a
				 * namespace's command table or an
				 * interpreter's hidden command table. This
				 * pointer is used to get a command's name
				 * from its Tcl_Command handle. NULL means
				 * that the hash table entry has been removed
				 * already (this can happen if deleteProc
				 * causes the command to be deleted or
				 * recreated). */
    Namespace *nsPtr;		/* Points to the namespace containing this
				 * command. */
    Tcl_Size refCount;		/* 1 if in command hashtable plus 1 for each
				 * reference from a CmdName Tcl object
				 * representing a command's name in a ByteCode
				 * instruction sequence. This structure can be
				 * freed when refCount becomes zero. */
    Tcl_Size cmdEpoch;		/* Incremented to invalidate any references
				 * that point to this command when it is
				 * renamed, deleted, hidden, or exposed. */
    CompileProc *compileProc;	/* Procedure called to compile command. NULL
				 * if no compile proc exists for command. */
    Tcl_ObjCmdProc2 *objProc2;	/* Object-based command procedure. */
    void *objClientData2;	/* Arbitrary value passed to object proc. */
    Tcl_CmdProc *proc;		/* String-based command procedure. */
    void *clientData;		/* Arbitrary value passed to string proc. */
    Tcl_CmdDeleteProc *deleteProc;
				/* Procedure invoked when deleting command to,
				 * e.g., free all client data. */
    void *deleteData;		/* Arbitrary value passed to deleteProc. */
    int flags;			/* Miscellaneous bits of information about
				 * command. See below for definitions. */
    ImportRef *importRefPtr;	/* List of each imported Command created in
				 * another namespace when this command is
				 * imported. These imported commands redirect
				 * invocations back to this command. The list
				 * is used to remove all those imported
				 * commands when deleting this "real"
				 * command. */
    CommandTrace *tracePtr;	/* First in list of all traces set for this
				 * command. */
    Tcl_ObjCmdProc2 *nreProc2;	/* NRE implementation of this command. */
} Command;

/*
 * Flag bits for commands.
 *
 * CMD_DYING -			If 1 the command is in the process of
 *				being deleted (its deleteProc is currently
 *				executing). Other attempts to delete the
 *				command should be ignored.
 * CMD_TRACE_ACTIVE -		If 1 the trace processing is currently
 *				underway for a rename/delete change. See the
 *				two flags below for which is currently being
 *				processed.
 * CMD_HAS_EXEC_TRACES -	If 1 means that this command has at least one
 *				execution trace (as opposed to simple
 *				delete/rename traces) in its tracePtr list.
 * CMD_COMPILES_EXPANDED -	If 1 this command has a compiler that
 *				can handle expansion (provided it is not the
 *				first word).
 * TCL_TRACE_RENAME -		A rename trace is in progress. Further
 *				recursive renames will not be traced.
 * TCL_TRACE_DELETE -		A delete trace is in progress. Further
 *				recursive deletes will not be traced.
 * (these last two flags are defined in tcl.h)
 */

#define CMD_DYING		0x01
#define CMD_TRACE_ACTIVE	0x02
#define CMD_HAS_EXEC_TRACES	0x04
#define CMD_COMPILES_EXPANDED	0x08
#define CMD_REDEF_IN_PROGRESS	0x10
#define CMD_VIA_RESOLVER	0x20
#define CMD_DEAD		0x40

/*
 *----------------------------------------------------------------
 * Data structures related to name resolution procedures.
 *----------------------------------------------------------------
 */

/*
 * The interpreter keeps a linked list of name resolution schemes. The scheme
 * for a namespace is consulted first, followed by the list of schemes in an
 * interpreter, followed by the default name resolution in Tcl. Schemes are
 * added/removed from the interpreter's list by calling Tcl_AddInterpResolver
 * and Tcl_RemoveInterpResolver.
 */

typedef struct ResolverScheme {
    char *name;			/* Name identifying this scheme. */
    Tcl_ResolveCmdProc *cmdResProc;
				/* Procedure handling command name
				 * resolution. */
    Tcl_ResolveVarProc *varResProc;
				/* Procedure handling variable name resolution
				 * for variables that can only be handled at
				 * runtime. */
    Tcl_ResolveCompiledVarProc *compiledVarResProc;
				/* Procedure handling variable name resolution
				 * at compile time. */

    struct ResolverScheme *nextPtr;
				/* Pointer to next record in linked list. */
} ResolverScheme;

/*
 * Forward declaration of the TIP#143 limit handler structure.
 */

typedef struct LimitHandler LimitHandler;

/*
 * TIP #268.
 * Values for the selection mode, i.e the package require preferences.
 */

enum PkgPreferOptions {
    PKG_PREFER_LATEST, PKG_PREFER_STABLE
};

/*
 *----------------------------------------------------------------
 * This structure shadows the first few fields of the memory cache for the
 * allocator defined in tclThreadAlloc.c; it has to be kept in sync with the
 * definition there.
 * Some macros require knowledge of some fields in the struct in order to
 * avoid hitting the TSD unnecessarily. In order to facilitate this, a pointer
 * to the relevant fields is kept in the allocCache field in struct Interp.
 *----------------------------------------------------------------
 */

typedef struct AllocCache {
    struct Cache *nextPtr;	/* Linked list of cache entries. */
    Tcl_ThreadId owner;		/* Which thread's cache is this? */
    Tcl_Obj *firstObjPtr;	/* List of free objects for thread. */
    size_t numObjects;		/* Number of objects for thread. */
} AllocCache;

/*
 *----------------------------------------------------------------
 * This structure defines an interpreter, which is a collection of commands
 * plus other state information related to interpreting commands, such as
 * variable storage. Primary responsibility for this data structure is in
 * tclBasic.c, but almost every Tcl source file uses something in here.
 *----------------------------------------------------------------
 */

typedef struct Interp {
    /*
     * The first two fields were named "result" and "freeProc" in earlier
     * versions of Tcl.  They are no longer used within Tcl, and are no
     * longer available to be accessed by extensions.  However, they cannot
     * be removed.  Why?  There is a deployed base of stub-enabled extensions
     * that query the value of iPtr->stubTable.  For them to continue to work,
     * the location of the field "stubTable" within the Interp struct cannot
     * change.  The most robust way to assure that is to leave all fields up to
     * that one undisturbed.
     */

    const char *legacyResult;
    void (*legacyFreeProc) (void);
    int errorLine;		/* When TCL_ERROR is returned, this gives the
				 * line number in the command where the error
				 * occurred (1 means first line). */
    const struct TclStubs *stubTable;
				/* Pointer to the exported Tcl stub table.  In
				 * ancient pre-8.1 versions of Tcl this was a
				 * pointer to the objResultPtr or a pointer to a
				 * buckets array in a hash table. Deployed stubs
				 * enabled extensions check for a NULL pointer value
				 * and for a TCL_STUBS_MAGIC value to verify they
				 * are not [load]ing into one of those pre-stubs
				 * interps. */

    TclHandle handle;		/* Handle used to keep track of when this
				 * interp is deleted. */

    Namespace *globalNsPtr;	/* The interpreter's global namespace. */
    Tcl_HashTable *hiddenCmdTablePtr;
				/* Hash table used by tclBasic.c to keep track
				 * of hidden commands on a per-interp
				 * basis. */
    void *interpInfo;		/* Information used by tclInterp.c to keep
				 * track of parent/child interps on a
				 * per-interp basis. */
    void (*optimizer)(void *envPtr);
    /*
     * Information related to procedures and variables. See tclProc.c and
     * tclVar.c for usage.
     */

    Tcl_Size numLevels;		/* Keeps track of how many nested calls to
				 * Tcl_Eval are in progress for this
				 * interpreter. It's used to delay deletion of
				 * the table until all Tcl_Eval invocations
				 * are completed. */
    Tcl_Size maxNestingDepth;	/* If numLevels exceeds this value then Tcl
				 * assumes that infinite recursion has
				 * occurred and it generates an error. */
    CallFrame *framePtr;	/* Points to top-most in stack of all nested
				 * procedure invocations. */
    CallFrame *varFramePtr;	/* Points to the call frame whose variables
				 * are currently in use (same as framePtr
				 * unless an "uplevel" command is
				 * executing). */
    ActiveVarTrace *activeVarTracePtr;
				/* First in list of active traces for interp,
				 * or NULL if no active traces. */
    int returnCode;		/* [return -code] parameter. */
    CallFrame *rootFramePtr;	/* Global frame pointer for this
				 * interpreter. */
    Namespace *lookupNsPtr;	/* Namespace to use ONLY on the next
				 * TCL_EVAL_INVOKE call to Tcl_EvalObjv. */


    /*
     * Information about packages. Used only in tclPkg.c.
     */

    Tcl_HashTable packageTable;	/* Describes all of the packages loaded in or
				 * available to this interpreter. Keys are
				 * package names, values are (Package *)
				 * pointers. */
    char *packageUnknown;	/* Command to invoke during "package require"
				 * commands for packages that aren't described
				 * in packageTable. Ckalloc'ed, may be
				 * NULL. */
    /*
     * Miscellaneous information:
     */

    Tcl_Size cmdCount;		/* Total number of times a command procedure
				 * has been called for this interpreter. */
    int evalFlags;		/* Flags to control next call to Tcl_Eval.
				 * Normally zero, but may be set before
				 * calling Tcl_Eval. See below for valid
				 * values. */
    LiteralTable literalTable;	/* Contains LiteralEntry's describing all Tcl
				 * objects holding literals of scripts
				 * compiled by the interpreter. Indexed by the
				 * string representations of literals. Used to
				 * avoid creating duplicate objects. */
    Tcl_Size compileEpoch;	/* Holds the current "compilation epoch" for
				 * this interpreter. This is incremented to
				 * invalidate existing ByteCodes when, e.g., a
				 * command with a compile procedure is
				 * redefined. */
    Proc *compiledProcPtr;	/* If a procedure is being compiled, a pointer
				 * to its Proc structure; otherwise, this is
				 * NULL. Set by ObjInterpProc in tclProc.c and
				 * used by tclCompile.c to process local
				 * variables appropriately. */
    ResolverScheme *resolverPtr;/* Linked list of name resolution schemes
				 * added to this interpreter. Schemes are
				 * added and removed by calling
				 * Tcl_AddInterpResolvers and
				 * Tcl_RemoveInterpResolver respectively. */
    Tcl_Obj *scriptFile;	/* NULL means there is no nested source
				 * command active; otherwise this points to
				 * pathPtr of the file being sourced. */
    int flags;			/* Various flag bits. See below. */
    long randSeed;		/* Seed used for rand() function. */
    Trace *tracePtr;		/* List of traces for this interpreter. */
    Tcl_HashTable *assocData;	/* Hash table for associating data with this
				 * interpreter. Cleaned up when this
				 * interpreter is deleted. */
    struct ExecEnv *execEnvPtr;	/* Execution environment for Tcl bytecode
				 * execution. Contains a pointer to the Tcl
				 * evaluation stack. */
    Tcl_Obj *emptyObjPtr;	/* Points to an object holding an empty
				 * string. Returned by Tcl_ObjSetVar2 when
				 * variable traces change a variable in a
				 * gross way. */
    Tcl_Obj *objResultPtr;	/* If the last command returned an object
				 * result, this points to it. Should not be
				 * accessed directly; see comment above. */
    Tcl_ThreadId threadId;	/* ID of thread that owns the interpreter. */

    ActiveCommandTrace *activeCmdTracePtr;
				/* First in list of active command traces for
				 * interp, or NULL if no active traces. */
    ActiveInterpTrace *activeInterpTracePtr;
				/* First in list of active traces for interp,
				 * or NULL if no active traces. */
    Tcl_Size tracesForbiddingInline;
				/* Count of traces (in the list headed by
				 * tracePtr) that forbid inline bytecode
				 * compilation. */

    /*
     * Fields used to manage extensible return options (TIP 90).
     */

    Tcl_Obj *returnOpts;	/* A dictionary holding the options to the
				 * last [return] command. */

    Tcl_Obj *errorInfo;		/* errorInfo value (now as a Tcl_Obj). */
    Tcl_Obj *eiVar;		/* cached ref to ::errorInfo variable. */
    Tcl_Obj *errorCode;		/* errorCode value (now as a Tcl_Obj). */
    Tcl_Obj *ecVar;		/* cached ref to ::errorInfo variable. */
    int returnLevel;		/* [return -level] parameter. */

    /*
     * Resource limiting framework support (TIP#143).
     */

    struct {
	int active;		/* Flag values defining which limits have been
				 * set. */
	int granularityTicker;	/* Counter used to determine how often to
				 * check the limits. */
	int exceeded;		/* Which limits have been exceeded, described
				 * as flag values the same as the 'active'
				 * field. */

	Tcl_Size cmdCount;	/* Limit for how many commands to execute in
				 * the interpreter. */
	LimitHandler *cmdHandlers;
				/* Handlers to execute when the limit is
				 * reached. */
	int cmdGranularity;	/* Mod factor used to determine how often to
				 * evaluate the limit check. */

	Tcl_Time time;		/* Time limit for execution within the
				 * interpreter. */
	LimitHandler *timeHandlers;
				/* Handlers to execute when the limit is
				 * reached. */
	int timeGranularity;	/* Mod factor used to determine how often to
				 * evaluate the limit check. */
	Tcl_TimerToken timeEvent;
				/* Handle for a timer callback that will occur
				 * when the time-limit is exceeded. */

	Tcl_HashTable callbacks;/* Mapping from (interp,type) pair to data
				 * used to install a limit handler callback to
				 * run in _this_ interp when the limit is
				 * exceeded. */
    } limit;

    /*
     * Information for improved default error generation from ensembles
     * (TIP#112).
     */

    struct {
	Tcl_Obj *const *sourceObjs;
				/* What arguments were actually input into the
				 * *root* ensemble command? (Nested ensembles
				 * don't rewrite this.) NULL if we're not
				 * processing an ensemble. */
	Tcl_Size numRemovedObjs;/* How many arguments have been stripped off
				 * because of ensemble processing. */
	Tcl_Size numInsertedObjs;
				/* How many of the current arguments were
				 * inserted by an ensemble. */
    } ensembleRewrite;

    /*
     * TIP #219: Global info for the I/O system.
     */

    Tcl_Obj *chanMsg;		/* Error message set by channel drivers, for
				 * the propagation of arbitrary Tcl errors.
				 * This information, if present (chanMsg not
				 * NULL), takes precedence over a POSIX error
				 * code returned by a channel operation. */

    /*
     * Source code origin information (TIP #280).
     */

    CmdFrame *cmdFramePtr;	/* Points to the command frame containing the
				 * location information for the current
				 * command. */
    const CmdFrame *invokeCmdFramePtr;
				/* Points to the command frame which is the
				 * invoking context of the bytecode compiler.
				 * NULL when the byte code compiler is not
				 * active. */
    Tcl_Size invokeWord;	/* Index of the word in the command which
				 * is getting compiled. */
    Tcl_HashTable *linePBodyPtr;/* This table remembers for each statically
				 * defined procedure the location information
				 * for its body. It is keyed by the address of
				 * the Proc structure for a procedure. The
				 * values are "struct CmdFrame*". */
    Tcl_HashTable *lineBCPtr;	/* This table remembers for each ByteCode
				 * object the location information for its
				 * body. It is keyed by the address of the
				 * Proc structure for a procedure. The values
				 * are "struct ExtCmdLoc*". (See
				 * tclCompile.h) */
    Tcl_HashTable *lineLABCPtr;	/* Tcl_Obj* (by exact pointer) -> CFWordBC* */
    Tcl_HashTable *lineLAPtr;	/* This table remembers for each argument of a
				 * command on the execution stack the index of
				 * the argument in the command, and the
				 * location data of the command. It is keyed
				 * by the address of the Tcl_Obj containing
				 * the argument. The values are "struct
				 * CFWord*" (See tclBasic.c). This allows
				 * commands like uplevel, eval, etc. to find
				 * location information for their arguments,
				 * if they are a proper literal argument to an
				 * invoking command. Alt view: An index to the
				 * CmdFrame stack keyed by command argument
				 * holders. */
    ContLineLoc *scriptCLLocPtr;/* This table points to the location data for
				 * invisible continuation lines in the script,
				 * if any. This pointer is set by the function
				 * TclEvalObjEx() in file "tclBasic.c", and
				 * used by function ...() in the same file.
				 * It does for the eval/direct path of script
				 * execution what CompileEnv.clLoc does for
				 * the bytecode compiler. */
    /*
     * TIP #268. The currently active selection mode, i.e. the package require
     * preferences.
     */

    int packagePrefer;		/* Current package selection mode. */

    /*
     * Hashtables for variable traces and searches.
     */

    Tcl_HashTable varTraces;	/* Hashtable holding the start of a variable's
				 * active trace list; varPtr is the key. */
    Tcl_HashTable varSearches;	/* Hashtable holding the start of a variable's
				 * active searches list; varPtr is the key. */
    /*
     * The thread-specific data ekeko: cache pointers or values that
     *  (a) do not change during the thread's lifetime
     *  (b) require access to TSD to determine at runtime
     *  (c) are accessed very often (e.g., at each command call)
     *
     * Note that these are the same for all interps in the same thread. They
     * just have to be initialised for the thread's parent interp, children
     * inherit the value.
     *
     * They are used by the macros defined below.
     */

    AllocCache *allocCache;	/* Allocator cache for stack frames. */
    void *pendingObjDataPtr;	/* Pointer to the Cache and PendingObjData
				 * structs for this interp's thread; see
				 * tclObj.c and tclThreadAlloc.c */
    int *asyncReadyPtr;		/* Pointer to the asyncReady indicator for
				 * this interp's thread; see tclAsync.c */
    /*
     * The pointer to the object system root ekeko. c.f. TIP #257.
     */
    void *objectFoundation;	/* Pointer to the Foundation structure of the
				 * object system, which contains things like
				 * references to key namespaces. See
				 * tclOOInt.h and tclOO.c for real definition
				 * and setup. */

    struct NRE_callback *deferredCallbacks;
				/* Callbacks that are set previous to a call
				 * to some Eval function but that actually
				 * belong to the command that is about to be
				 * called - i.e., they should be run *before*
				 * any tailcall is invoked. */

    /*
     * TIP #285, Script cancellation support.
     */

    Tcl_AsyncHandler asyncCancel;
				/* Async handler token for Tcl_CancelEval. */
    Tcl_Obj *asyncCancelMsg;	/* Error message set by async cancel handler
				 * for the propagation of arbitrary Tcl
				 * errors. This information, if present
				 * (asyncCancelMsg not NULL), takes precedence
				 * over the default error messages returned by
				 * a script cancellation operation. */

    /*
     * TIP #348 IMPLEMENTATION  -  Substituted error stack
     */
    Tcl_Obj *errorStack;	/* [info errorstack] value (as a Tcl_Obj). */
    Tcl_Obj *upLiteral;		/* "UP" literal for [info errorstack] */
    Tcl_Obj *callLiteral;	/* "CALL" literal for [info errorstack] */
    Tcl_Obj *innerLiteral;	/* "INNER" literal for [info errorstack] */
    Tcl_Obj *innerContext;	/* cached list for fast reallocation */
    int resetErrorStack;	/* controls cleaning up of ::errorStack */

#ifdef TCL_COMPILE_STATS
    /*
     * Statistical information about the bytecode compiler and interpreter's
     * operation. This should be the last field of Interp.
     */

    ByteCodeStats stats;	/* Holds compilation and execution statistics
				 * for this interpreter. */
#endif /* TCL_COMPILE_STATS */
} Interp;

/*
 * Macros that use the TSD-ekeko.
 */

#define TclAsyncReady(iPtr) \
    *((iPtr)->asyncReadyPtr)

/*
 * Macros for script cancellation support (TIP #285).
 */

#define TclCanceled(iPtr) \
    (((iPtr)->flags & CANCELED) || ((iPtr)->flags & TCL_CANCEL_UNWIND))

#define TclSetCancelFlags(iPtr, cancelFlags) \
    (iPtr)->flags |= CANCELED;			\
    if ((cancelFlags) & TCL_CANCEL_UNWIND) {	\
	(iPtr)->flags |= TCL_CANCEL_UNWIND;	\
    }

#define TclUnsetCancelFlags(iPtr) \
    (iPtr)->flags &= (~(CANCELED | TCL_CANCEL_UNWIND))

/*
 * Macros for splicing into and out of doubly linked lists. They assume
 * existence of struct items 'prevPtr' and 'nextPtr'.
 *
 * a = element to add or remove.
 * b = list head.
 *
 * TclSpliceIn adds to the head of the list.
 */

#define TclSpliceIn(a,b)			\
    (a)->nextPtr = (b);				\
    if ((b) != NULL) {				\
	(b)->prevPtr = (a);			\
    }						\
    (a)->prevPtr = NULL, (b) = (a);

#define TclSpliceOut(a,b)			\
    if ((a)->prevPtr != NULL) {			\
	(a)->prevPtr->nextPtr = (a)->nextPtr;	\
    } else {					\
	(b) = (a)->nextPtr;			\
    }						\
    if ((a)->nextPtr != NULL) {			\
	(a)->nextPtr->prevPtr = (a)->prevPtr;	\
    }

/*
 * EvalFlag bits for Interp structures:
 *
 * TCL_ALLOW_EXCEPTIONS	1 means it's OK for the script to terminate with a
 *			code other than TCL_OK or TCL_ERROR; 0 means codes
 *			other than these should be turned into errors.
 */

#define TCL_ALLOW_EXCEPTIONS		0x04
#define TCL_EVAL_FILE			0x02
#define TCL_EVAL_SOURCE_IN_FRAME	0x10
#define TCL_EVAL_NORESOLVE		0x20
#define TCL_EVAL_DISCARD_RESULT		0x40

/*
 * Flag bits for Interp structures:
 *
 * DELETED:		Non-zero means the interpreter has been deleted:
 *			don't process any more commands for it, and destroy
 *			the structure as soon as all nested invocations of
 *			Tcl_Eval are done.
 * ERR_ALREADY_LOGGED:	Non-zero means information has already been logged in
 *			iPtr->errorInfo for the current Tcl_Eval instance, so
 *			Tcl_Eval needn't log it (used to implement the "error
 *			message log" command).
 * DONT_COMPILE_CMDS_INLINE: Non-zero means that the bytecode compiler should
 *			not compile any commands into an inline sequence of
 *			instructions. This is set 1, for example, when command
 *			traces are requested.
 * RAND_SEED_INITIALIZED: Non-zero means that the randSeed value of the interp
 *			has not be initialized. This is set 1 when we first
 *			use the rand() or srand() functions.
 * SAFE_INTERP:		Non zero means that the current interp is a safe
 *			interp (i.e. it has only the safe commands installed,
 *			less privilege than a regular interp).
 * INTERP_DEBUG_FRAME:	Used for switching on various extra interpreter
 *			debug/info mechanisms (e.g. info frame eval/uplevel
 *			tracing) which are performance intensive.
 * INTERP_TRACE_IN_PROGRESS: Non-zero means that an interp trace is currently
 *			active; so no further trace callbacks should be
 *			invoked.
 * INTERP_ALTERNATE_WRONG_ARGS: Used for listing second and subsequent forms
 *			of the wrong-num-args string in Tcl_WrongNumArgs.
 *			Makes it append instead of replacing and uses
 *			different intermediate text.
 * CANCELED:		Non-zero means that the script in progress should be
 *			canceled as soon as possible. This can be checked by
 *			extensions (and the core itself) by calling
 *			Tcl_Canceled and checking if TCL_ERROR is returned.
 *			This is a one-shot flag that is reset immediately upon
 *			being detected; however, if the TCL_CANCEL_UNWIND flag
 *			is set Tcl_Canceled will continue to report that the
 *			script in progress has been canceled thereby allowing
 *			the evaluation stack for the interp to be fully
 *			unwound.
 */

#define DELETED				     1
#define ERR_ALREADY_LOGGED		     4
#define INTERP_DEBUG_FRAME		  0x10
#define DONT_COMPILE_CMDS_INLINE	  0x20
#define RAND_SEED_INITIALIZED		  0x40
#define SAFE_INTERP			  0x80
#define INTERP_TRACE_IN_PROGRESS	 0x200
#define INTERP_ALTERNATE_WRONG_ARGS	 0x400
#define ERR_LEGACY_COPY			 0x800
#define CANCELED			0x1000

/*
 * Maximum number of levels of nesting permitted in Tcl commands (used to
 * catch infinite recursion).
 */

#define MAX_NESTING_DEPTH	1000

/*
 * The macro below is used to modify a "char" value (e.g. by casting it to an
 * unsigned character) so that it can be used safely with macros such as
 * isspace.
 */

#define UCHAR(c) ((unsigned char) (c))

/*
 * This macro is used to properly align the memory allocated by Tcl, giving
 * the same alignment as the native malloc.
 */

#if defined(__APPLE__)
#define TCL_ALLOCALIGN	16
#else
#define TCL_ALLOCALIGN	(2*(int)sizeof(void *))
#endif

/*
 * TCL_ALIGN is used to determine the offset needed to safely allocate any
 * data structure in memory. Given a starting offset or size, it "rounds up"
 * or "aligns" the offset to the next aligned (typically 8-byte) boundary so
 * that any data structure can be placed at the resulting offset without fear
 * of an alignment error. Note this is clamped to a minimum of 8 for API
 * compatibility.
 *
 * WARNING!! DO NOT USE THIS MACRO TO ALIGN POINTERS: it will produce the
 * wrong result on platforms that allocate addresses that are divisible by a
 * non-trivial factor of this alignment. Only use it for offsets or sizes.
 *
 * This macro is only used by tclCompile.c in the core (Bug 926445). It
 * however not be made file static, as extensions that touch bytecodes
 * (notably tbcload) require it.
 */

struct TclMaxAlignment {
    char unalign[8];
    union {
	long long maxAlignLongLong;
	double maxAlignDouble;
	void *maxAlignPointer;
    } aligned;
};
#define TCL_ALIGN_BYTES \
	offsetof(struct TclMaxAlignment, aligned)
#define TCL_ALIGN(x) \
	(((x) + (TCL_ALIGN_BYTES - 1)) & ~(TCL_ALIGN_BYTES - 1))

/*
 * A common panic alert when memory allocation fails.
 */

#define TclOOM(ptr, size) \
    ((size) && ((ptr) || (Tcl_Panic(					\
	"unable to alloc %" TCL_Z_MODIFIER "u bytes", (size_t)(size)), 1)))

/*
 * The following enum values are used to specify the runtime platform setting
 * of the tclPlatform variable.
 */

typedef enum {
    TCL_PLATFORM_UNIX = 0,	/* Any Unix-like OS. */
    TCL_PLATFORM_WINDOWS = 2	/* Any Microsoft Windows OS. */
} TclPlatformType;

/*
 * The following enum values are used to indicate the translation of a Tcl
 * channel. Declared here so that each platform can define
 * TCL_PLATFORM_TRANSLATION to the native translation on that platform.
 */

typedef enum TclEolTranslation {
    TCL_TRANSLATE_AUTO,		/* Eol == \r, \n and \r\n. */
    TCL_TRANSLATE_CR,		/* Eol == \r. */
    TCL_TRANSLATE_LF,		/* Eol == \n. */
    TCL_TRANSLATE_CRLF		/* Eol == \r\n. */
} TclEolTranslation;

/*
 * Flags for TclInvoke:
 *
 * TCL_INVOKE_HIDDEN		Invoke a hidden command; if not set, invokes
 *				an exposed command.
 * TCL_INVOKE_NO_UNKNOWN	If set, "unknown" is not invoked if the
 *				command to be invoked is not found. Only has
 *				an effect if invoking an exposed command,
 *				i.e. if TCL_INVOKE_HIDDEN is not also set.
 * TCL_INVOKE_NO_TRACEBACK	Does not record traceback information if the
 *				invoked command returns an error. Used if the
 *				caller plans on recording its own traceback
 *				information.
 */

#define	TCL_INVOKE_HIDDEN	(1<<0)
#define TCL_INVOKE_NO_UNKNOWN	(1<<1)
#define TCL_INVOKE_NO_TRACEBACK	(1<<2)

/*
 * ListStore --
 *
 * A Tcl list's internal representation is defined through three structures.
 *
 * A ListStore struct is a structure that includes a variable size array that
 * serves as storage for a Tcl list. A contiguous sequence of slots in the
 * array, the "in-use" area, holds valid pointers to Tcl_Obj values that
 * belong to one or more Tcl lists. The unused slots before and after these
 * are free slots that may be used to prepend and append without having to
 * reallocate the struct. The ListStore may be shared amongst multiple lists
 * and reference counted.
 *
 * A ListSpan struct defines a sequence of slots within a ListStore. This sequence
 * always lies within the "in-use" area of the ListStore. Like ListStore, the
 * structure may be shared among multiple lists and is reference counted.
 *
 * A ListRep struct holds the internal representation of a Tcl list as stored
 * in a Tcl_Obj. It is composed of a ListStore and a ListSpan that together
 * define the content of the list. The ListSpan specifies the range of slots
 * within the ListStore that hold elements for this list. The ListSpan is
 * optional in which case the list includes all the "in-use" slots of the
 * ListStore.
 *
 */
typedef struct ListStore {
    Tcl_Size firstUsed;		/* Index of first slot in use within slots[] */
    Tcl_Size numUsed;		/* Number of slots in use (starting firstUsed) */
    Tcl_Size numAllocated;	/* Total number of slots[] array slots. */
    size_t refCount;		/* Number of references to this instance. */
    int flags;			/* LISTSTORE_* flags */
    Tcl_Obj *slots[TCLFLEXARRAY];
				/* Variable size array. Grown as needed */
} ListStore;

#define LISTSTORE_CANONICAL 0x1 /* All Tcl_Obj's referencing this
				 * store have their string representation
				 * derived from the list representation */

/* Max number of elements that can be contained in a list */
#define LIST_MAX \
    ((Tcl_Size)(((size_t)TCL_SIZE_MAX - offsetof(ListStore, slots))	\
	    / sizeof(Tcl_Obj *)))
/* Memory size needed for a ListStore to hold numSlots_ elements */
#define LIST_SIZE(numSlots_) \
    ((Tcl_Size)(offsetof(ListStore, slots)				\
	    + ((numSlots_) * sizeof(Tcl_Obj *))))

/*
 * ListSpan --
 * See comments above for ListStore
 */
typedef struct ListSpan {
    Tcl_Size spanStart;		/* Starting index of the span. */
    Tcl_Size spanLength;	/* Number of elements in the span. */
    size_t refCount;		/* Count of references to this span record. */
} ListSpan;
#ifndef LIST_SPAN_THRESHOLD	/* May be set on build line */
#define LIST_SPAN_THRESHOLD 101
#endif

/*
 * ListRep --
 * See comments above for ListStore
 */
typedef struct ListRep {
    ListStore *storePtr;	/* element array shared amongst different
				 * lists */
    ListSpan *spanPtr;		/* If not NULL, the span holds the range of
				 * slots within *storePtr that contain this
				 * list elements. */
} ListRep;

/*
 * Macros used to get access list internal representations.
 *
 * Naming conventions:
 * ListRep* - expect a pointer to a valid ListRep
 * ListObj* - expect a pointer to a Tcl_Obj whose internal type is known to
 *            be a list (tclListType). Will crash otherwise.
 * TclListObj* - expect a pointer to a Tcl_Obj whose internal type may or may not
 *            be tclListType. These will convert as needed and return error if
 *            conversion not possible.
 */

/* Returns the starting slot for this listRep in the contained ListStore */
#define ListRepStart(listRepPtr_) \
    ((listRepPtr_)->spanPtr						\
	? (listRepPtr_)->spanPtr->spanStart				\
	: (listRepPtr_)->storePtr->firstUsed)

/* Returns the number of elements in this listRep */
#define ListRepLength(listRepPtr_) \
    ((listRepPtr_)->spanPtr						\
	? (listRepPtr_)->spanPtr->spanLength				\
	: (listRepPtr_)->storePtr->numUsed)

/* Returns a pointer to the first slot containing this ListRep elements */
#define ListRepElementsBase(listRepPtr_) \
    (&(listRepPtr_)->storePtr->slots[ListRepStart(listRepPtr_)])

/* Stores the number of elements and base address of the element array */
#define ListRepElements(listRepPtr_, objc_, objv_) \
    (((objv_) = ListRepElementsBase(listRepPtr_)),			\
     ((objc_) = ListRepLength(listRepPtr_)))

/* Returns 1/0 whether the ListRep's ListStore is shared. */
#define ListRepIsShared(listRepPtr_) ((listRepPtr_)->storePtr->refCount > 1)

/* Returns a pointer to the ListStore component */
#define ListObjStorePtr(listObj_) \
    ((ListStore *)((listObj_)->internalRep.twoPtrValue.ptr1))

/* Returns a pointer to the ListSpan component */
#define ListObjSpanPtr(listObj_) \
    ((ListSpan *)((listObj_)->internalRep.twoPtrValue.ptr2))

/* Returns the ListRep internal representaton in a Tcl_Obj */
#define ListObjGetRep(listObj_, listRepPtr_) \
    do {								\
	(listRepPtr_)->storePtr = ListObjStorePtr(listObj_);		\
	(listRepPtr_)->spanPtr = ListObjSpanPtr(listObj_);		\
    } while (0)

/* Returns the length of the list */
#define ListObjLength(listObj_, len_) \
    ((len_) = ListObjSpanPtr(listObj_)					\
	? ListObjSpanPtr(listObj_)->spanLength				\
	: ListObjStorePtr(listObj_)->numUsed)

/* Returns the starting slot index of this list's elements in the ListStore */
#define ListObjStart(listObj_) \
    (ListObjSpanPtr(listObj_)						\
	? ListObjSpanPtr(listObj_)->spanStart				\
	: ListObjStorePtr(listObj_)->firstUsed)

/* Stores the element count and base address of this list's elements */
#define ListObjGetElements(listObj_, objc_, objv_) \
    (((objv_) = &ListObjStorePtr(listObj_)->slots[ListObjStart(listObj_)]), \
     (ListObjLength(listObj_, (objc_))))

/*
 * Returns 1/0 whether the internal representation (not the Tcl_Obj itself)
 * is shared.  Note by intent this only checks for sharing of ListStore,
 * not spans.
 */
#define ListObjRepIsShared(listObj_) \
    (ListObjStorePtr(listObj_)->refCount > 1)

/*
 * Certain commands like concat are optimized if an existing string
 * representation of a list object is known to be in canonical format (i.e.
 * generated from the list representation). There are three conditions when
 * this will be the case:
 * (1) No string representation exists which means it will obviously have
 * to be generated from the list representation when needed
 * (2) The ListStore flags is marked canonical. This is done at the time
 * the string representation is generated from the list under certain
 * conditions (see comments in UpdateStringOfList).
 * (3) The list representation does not have a span component. This is
 * because list Tcl_Obj's with spans are always created from existing lists
 * and never from strings (see SetListFromAny) and thus their string
 * representation will always be canonical.
 */
#define ListObjIsCanonical(listObj_) \
    (((listObj_)->bytes == NULL)					\
	|| (ListObjStorePtr(listObj_)->flags & LISTSTORE_CANONICAL)	\
	|| ListObjSpanPtr(listObj_) != NULL)

/*
 * Converts the Tcl_Obj to a list if it isn't one and stores the element
 * count and base address of this list's elements in objcPtr_ and objvPtr_.
 * Return TCL_OK on success or TCL_ERROR if the Tcl_Obj cannot be
 * converted to a list.
 */
#define TclListObjGetElements(interp_, listObj_, objcPtr_, objvPtr_) \
    ((TclHasInternalRep((listObj_), &tclListType))			\
	? ((ListObjGetElements((listObj_), *(objcPtr_), *(objvPtr_))),	\
	    TCL_OK)							\
	: Tcl_ListObjGetElements(					\
	    (interp_), (listObj_), (objcPtr_), (objvPtr_)))

/*
 * Converts the Tcl_Obj to a list if it isn't one and stores the element
 * count in lenPtr_.  Returns TCL_OK on success or TCL_ERROR if the
 * Tcl_Obj cannot be converted to a list.
 */
#define TclListObjLength(interp_, listObj_, lenPtr_) \
    ((TclHasInternalRep((listObj_), &tclListType))			\
	? ((ListObjLength((listObj_), *(lenPtr_))), TCL_OK)		\
	: Tcl_ListObjLength((interp_), (listObj_), (lenPtr_)))

#define TclListObjIsCanonical(listObj_) \
    ((TclHasInternalRep((listObj_), &tclListType))			\
	? ListObjIsCanonical((listObj_))				\
	: 0)

/*
 * Modes for collecting (or not) in the implementations of TclNRForeachCmd,
 * TclNRLmapCmd and their compilations.
 */

#define TCL_EACH_KEEP_NONE  0	/* Discard iteration result like [foreach] */
#define TCL_EACH_COLLECT    1	/* Collect iteration result like [lmap] */

/*
 * Macros providing a faster path to booleans and integers:
 * Tcl_GetBooleanFromObj, Tcl_GetLongFromObj, Tcl_GetIntFromObj
 * and Tcl_GetIntForIndex.
 *
 * WARNING: these macros eval their args more than once.
 */

#define TclGetBooleanFromObj(interp, objPtr, intPtr) \
    ((TclHasInternalRep((objPtr), &tclIntType)				\
	    || TclHasInternalRep((objPtr), &tclBooleanType))		\
	? (*(intPtr) = ((objPtr)->internalRep.wideValue!=0), TCL_OK)	\
	: Tcl_GetBooleanFromObj((interp), (objPtr), (intPtr)))

#ifdef TCL_WIDE_INT_IS_LONG
#define TclGetLongFromObj(interp, objPtr, longPtr) \
    ((TclHasInternalRep((objPtr), &tclIntType))				\
	? ((*(longPtr) = (objPtr)->internalRep.wideValue), TCL_OK)	\
	: Tcl_GetLongFromObj((interp), (objPtr), (longPtr)))
#else
#define TclGetLongFromObj(interp, objPtr, longPtr) \
    ((TclHasInternalRep((objPtr), &tclIntType)				\
	    && (objPtr)->internalRep.wideValue >= (Tcl_WideInt)(LONG_MIN) \
	    && (objPtr)->internalRep.wideValue <= (Tcl_WideInt)(LONG_MAX)) \
	? ((*(longPtr) = (long)(objPtr)->internalRep.wideValue), TCL_OK) \
	: Tcl_GetLongFromObj((interp), (objPtr), (longPtr)))
#endif

#define TclGetIntFromObj(interp, objPtr, intPtr) \
    ((TclHasInternalRep((objPtr), &tclIntType)				\
	    && (objPtr)->internalRep.wideValue >= (Tcl_WideInt)(INT_MIN) \
	    && (objPtr)->internalRep.wideValue <= (Tcl_WideInt)(INT_MAX)) \
	? ((*(intPtr) = (int)(objPtr)->internalRep.wideValue), TCL_OK)	\
	: Tcl_GetIntFromObj((interp), (objPtr), (intPtr)))
#define TclGetIntForIndexM(interp, objPtr, endValue, idxPtr) \
    (((TclHasInternalRep((objPtr), &tclIntType))			\
	    && ((objPtr)->internalRep.wideValue >= 0)			\
	    && ((objPtr)->internalRep.wideValue <= endValue))		\
	? ((*(idxPtr) = (objPtr)->internalRep.wideValue), TCL_OK)	\
	: Tcl_GetIntForIndex((interp), (objPtr), (endValue), (idxPtr)))

/*
 * Macro used to save a function call for common uses of
 * Tcl_GetWideIntFromObj(). The ANSI C "prototype" is:
 *
 * MODULE_SCOPE int TclGetWideIntFromObj(Tcl_Interp *interp, Tcl_Obj *objPtr,
 *			Tcl_WideInt *wideIntPtr);
 */

#define TclGetWideIntFromObj(interp, objPtr, wideIntPtr) \
    ((TclHasInternalRep((objPtr), &tclIntType))				\
	? (*(wideIntPtr) = ((objPtr)->internalRep.wideValue), TCL_OK)	\
	: Tcl_GetWideIntFromObj((interp), (objPtr), (wideIntPtr)))

/*
 * Flag values for TclTraceDictPath().
 *
 * DICT_PATH_READ indicates that all entries on the path must exist but no
 * updates will be needed.
 *
 * DICT_PATH_UPDATE indicates that we are going to be doing an update at the
 * tip of the path, so duplication of shared objects should be done along the
 * way.
 *
 * DICT_PATH_EXISTS indicates that we are performing an existence test and a
 * lookup failure should therefore not be an error. If (and only if) this flag
 * is set, TclTraceDictPath() will return the special value
 * DICT_PATH_NON_EXISTENT if the path is not traceable.
 *
 * DICT_PATH_CREATE (which also requires the DICT_PATH_UPDATE bit to be set)
 * indicates that we are to create non-existent dictionaries on the path.
 */

#define DICT_PATH_READ		0
#define DICT_PATH_UPDATE	1
#define DICT_PATH_EXISTS	2
#define DICT_PATH_CREATE	5

#define DICT_PATH_NON_EXISTENT	((Tcl_Obj *) (void *) 1)

/*
 *----------------------------------------------------------------
 * Data structures related to the filesystem internals
 *----------------------------------------------------------------
 */

/*
 * The version_2 filesystem is private to Tcl. As and when these changes have
 * been thoroughly tested and investigated a new public filesystem interface
 * will be released. The aim is more versatile virtual filesystem interfaces,
 * more efficiency in 'path' manipulation and usage, and cleaner filesystem
 * code internally.
 */

#define TCL_FILESYSTEM_VERSION_2	((Tcl_FSVersion) 0x2)
typedef void *(TclFSGetCwdProc2)(void *clientData);
typedef int (Tcl_FSLoadFileProc2) (Tcl_Interp *interp, Tcl_Obj *pathPtr,
	Tcl_LoadHandle *handlePtr, Tcl_FSUnloadFileProc **unloadProcPtr,
	int flags);

/*
 * The following types are used for getting and storing platform-specific file
 * attributes in tclFCmd.c and the various platform-versions of that file.
 * This is done to have as much common code as possible in the file attributes
 * code. For more information about the callbacks, see TclFileAttrsCmd in
 * tclFCmd.c.
 */

typedef int (TclGetFileAttrProc)(Tcl_Interp *interp, int objIndex,
	Tcl_Obj *fileName, Tcl_Obj **attrObjPtrPtr);
typedef int (TclSetFileAttrProc)(Tcl_Interp *interp, int objIndex,
	Tcl_Obj *fileName, Tcl_Obj *attrObjPtr);

typedef struct TclFileAttrProcs {
    TclGetFileAttrProc *getProc;/* The procedure for getting attrs. */
    TclSetFileAttrProc *setProc;/* The procedure for setting attrs. */
} TclFileAttrProcs;

/*
 * Opaque handle used in pipeline routines to encapsulate platform-dependent
 * state.
 */

typedef struct TclFile_ *TclFile;

typedef enum Tcl_PathPart {
    TCL_PATH_DIRNAME,
    TCL_PATH_TAIL,
    TCL_PATH_EXTENSION,
    TCL_PATH_ROOT
} Tcl_PathPart;

/*
 *----------------------------------------------------------------
 * Data structures related to obsolete filesystem hooks
 *----------------------------------------------------------------
 */

typedef int (TclStatProc_)(const char *path, struct stat *buf);
typedef int (TclAccessProc_)(const char *path, int mode);
typedef Tcl_Channel (TclOpenFileChannelProc_)(Tcl_Interp *interp,
	const char *fileName, const char *modeString, int permissions);

/*
 *----------------------------------------------------------------
 * Data structures for process-global values.
 *----------------------------------------------------------------
 */

typedef void (TclInitProcessGlobalValueProc)(char **valuePtr,
	size_t *lengthPtr,
	Tcl_Encoding *encodingPtr);

#ifdef _WIN32
/* On Windows, all Unicode (except surrogates) are valid. */
#   define TCLFSENCODING tclUtf8Encoding
#else
/* On Non-Windows, use the system encoding for validation checks. */
#   define TCLFSENCODING NULL
#endif

/*
 * A ProcessGlobalValue struct exists for each internal value in Tcl that is
 * to be shared among several threads. Each thread sees a (Tcl_Obj) copy of
 * the value, and the gobal value is kept as a counted string, with epoch and
 * mutex control. Each ProcessGlobalValue struct should be a static variable in
 * some file.
 */

typedef struct ProcessGlobalValue {
    Tcl_Size epoch;		/* Epoch counter to detect changes in the
				 * global value. */
    size_t numBytes;		/* Length of the global string. */
    char *value;		/* The global string value. */
    Tcl_Encoding encoding;	/* system encoding when global string was
				 * initialized. */
    TclInitProcessGlobalValueProc *proc;
				/* A procedure to initialize the global string
				 * copy when a "get" request comes in before
				 * any "set" request has been received. */
    Tcl_Mutex mutex;		/* Enforce orderly access from multiple
				 * threads. */
    Tcl_ThreadDataKey key;	/* Key for per-thread data holding the
				 * (Tcl_Obj) copy for each thread. */
} ProcessGlobalValue;

/*
 *----------------------------------------------------------------------
 * Flags for TclParseNumber
 *----------------------------------------------------------------------
 */

#define TCL_PARSE_DECIMAL_ONLY	1
				/* Leading zero doesn't denote octal or
				 * hex. */
#define TCL_PARSE_OCTAL_ONLY	2
				/* Parse octal even without prefix. */
#define TCL_PARSE_HEXADECIMAL_ONLY	4
				/* Parse hexadecimal even without prefix. */
#define TCL_PARSE_INTEGER_ONLY	8
				/* Disable floating point parsing. */
#define TCL_PARSE_SCAN_PREFIXES	16
				/* Use [scan] rules dealing with 0?
				 * prefixes. */
#define TCL_PARSE_NO_WHITESPACE	32
				/* Reject leading/trailing whitespace. */
#define TCL_PARSE_BINARY_ONLY	64
				/* Parse binary even without prefix. */
#define TCL_PARSE_NO_UNDERSCORE	128
				/* Reject underscore digit separator */

/*
 *----------------------------------------------------------------------
 * Internal convenience macros for manipulating encoding flags. See
 * TCL_ENCODING_PROFILE_* in tcl.h
 *----------------------------------------------------------------------
 */

#define ENCODING_PROFILE_MASK     0xFF000000
#define ENCODING_PROFILE_GET(flags_) \
    ((flags_) & ENCODING_PROFILE_MASK)
#define ENCODING_PROFILE_SET(flags_, profile_) \
    do {								\
	(flags_) &= ~ENCODING_PROFILE_MASK;				\
	(flags_) |= ((profile_) & ENCODING_PROFILE_MASK);		\
    } while (0)

/*
 *----------------------------------------------------------------------
 * Common functions for calculating overallocation. Trivial but allows for
 * experimenting with growth factors without having to change code in
 * multiple places. See TclAttemptAllocElemsEx and similar for usage
 * examples. Best to use those functions. Direct use of TclUpsizeAlloc /
 * TclResizeAlloc is needed in special cases such as when total size of
 * memory block is limited to less than TCL_SIZE_MAX.
 *----------------------------------------------------------------------
 */

static inline Tcl_Size
TclUpsizeAlloc(
    TCL_UNUSED(Tcl_Size),	/* oldSize. For future experiments with
				 * some growth algorithms that use this
				 * information. */
    Tcl_Size needed,
    Tcl_Size limit)
{
    /* assert (oldCapacity < needed <= limit) */
    if (needed < (limit - needed/2)) {
	return needed + needed / 2;
    } else {
	return limit;
    }
}

static inline Tcl_Size
TclUpsizeRetry(
    Tcl_Size needed,
    Tcl_Size lastAttempt)
{
    /* assert(needed < lastAttempt); */
    if (needed < lastAttempt - 1) {
	/* (needed+lastAttempt)/2 but that formula may overflow Tcl_Size */
	return needed + (lastAttempt - needed) / 2;
    } else {
	return needed;
    }
}

MODULE_SCOPE void *	TclAllocElemsEx(Tcl_Size elemCount, Tcl_Size elemSize,
			    Tcl_Size leadSize, Tcl_Size *capacityPtr);
MODULE_SCOPE void *	TclReallocElemsEx(void *oldPtr, Tcl_Size elemCount,
			    Tcl_Size elemSize, Tcl_Size leadSize,
			    Tcl_Size *capacityPtr);
MODULE_SCOPE void *	TclAttemptReallocElemsEx(void *oldPtr,
			    Tcl_Size elemCount, Tcl_Size elemSize,
			    Tcl_Size leadSize, Tcl_Size *capacityPtr);

/* Alloc elemCount elements of size elemSize with leadSize header
 * returning actual capacity (in elements) in *capacityPtr. */
static inline void *
TclAttemptAllocElemsEx(
    Tcl_Size elemCount,
    Tcl_Size elemSize,
    Tcl_Size leadSize,
    Tcl_Size *capacityPtr)
{
    return TclAttemptReallocElemsEx(
	    NULL, elemCount, elemSize, leadSize, capacityPtr);
}

/* Alloc numByte bytes, returning actual capacity in *capacityPtr. */
static inline void *
TclAllocEx(
    Tcl_Size numBytes,
    Tcl_Size *capacityPtr)
{
    return TclAllocElemsEx(numBytes, 1, 0, capacityPtr);
}

/* Alloc numByte bytes, returning actual capacity in *capacityPtr. */
static inline void *
TclAttemptAllocEx(
    Tcl_Size numBytes,
    Tcl_Size *capacityPtr)
{
    return TclAttemptAllocElemsEx(numBytes, 1, 0, capacityPtr);
}

/* Realloc numByte bytes, returning actual capacity in *capacityPtr. */
static inline void *
TclReallocEx(
    void *oldPtr,
    Tcl_Size numBytes,
    Tcl_Size *capacityPtr)
{
    return TclReallocElemsEx(oldPtr, numBytes, 1, 0, capacityPtr);
}

/* Realloc numByte bytes, returning actual capacity in *capacityPtr. */
static inline void *
TclAttemptReallocEx(
    void *oldPtr,
    Tcl_Size numBytes,
    Tcl_Size *capacityPtr)
{
    return TclAttemptReallocElemsEx(oldPtr, numBytes, 1, 0, capacityPtr);
}

/*
 *----------------------------------------------------------------
 * Variables shared among Tcl modules but not used by the outside world.
 *----------------------------------------------------------------
 */

MODULE_SCOPE char *tclNativeExecutableName;
MODULE_SCOPE int tclFindExecutableSearchDone;
MODULE_SCOPE char *tclMemDumpFileName;
MODULE_SCOPE TclPlatformType tclPlatform;

/*
 * Declarations related to internal encoding functions.
 */

MODULE_SCOPE Tcl_Encoding tclIdentityEncoding;
MODULE_SCOPE Tcl_Encoding tclUtf8Encoding;
MODULE_SCOPE int	TclEncodingProfileNameToId(Tcl_Interp *interp,
			    const char *profileName,
			    int *profilePtr);
MODULE_SCOPE const char *TclEncodingProfileIdToName(Tcl_Interp *interp,
			    int profileId);
MODULE_SCOPE void	TclGetEncodingProfiles(Tcl_Interp *interp);

/*
 * TIP #233 (Virtualized Time)
 * Data for the time hooks, if any.
 */

MODULE_SCOPE Tcl_GetTimeProc *tclGetTimeProcPtr;
MODULE_SCOPE Tcl_ScaleTimeProc *tclScaleTimeProcPtr;
MODULE_SCOPE void *tclTimeClientData;

/*
 * Variables denoting the Tcl object types defined in the core.
 */

MODULE_SCOPE const Tcl_ObjType tclBignumType;
MODULE_SCOPE const Tcl_ObjType tclBooleanType;
MODULE_SCOPE const Tcl_ObjType tclByteCodeType;
MODULE_SCOPE const Tcl_ObjType tclDoubleType;
MODULE_SCOPE const Tcl_ObjType tclExprCodeType;
MODULE_SCOPE const Tcl_ObjType tclIntType;
MODULE_SCOPE const Tcl_ObjType tclIndexType;
MODULE_SCOPE const Tcl_ObjType tclListType;
MODULE_SCOPE const Tcl_ObjType tclDictType;
MODULE_SCOPE const Tcl_ObjType tclProcBodyType;
MODULE_SCOPE const Tcl_ObjType tclStringType;
MODULE_SCOPE const Tcl_ObjType tclEnsembleCmdType;
MODULE_SCOPE const Tcl_ObjType tclRegexpType;
MODULE_SCOPE Tcl_ObjType tclCmdNameType;

/*
 * Variables denoting the hash key types defined in the core.
 */

MODULE_SCOPE const Tcl_HashKeyType tclArrayHashKeyType;
MODULE_SCOPE const Tcl_HashKeyType tclOneWordHashKeyType;
MODULE_SCOPE const Tcl_HashKeyType tclStringHashKeyType;
MODULE_SCOPE const Tcl_HashKeyType tclObjHashKeyType;

/*
 * The head of the list of free Tcl objects, and the total number of Tcl
 * objects ever allocated and freed.
 */

MODULE_SCOPE Tcl_Obj *	tclFreeObjList;

#ifdef TCL_COMPILE_STATS
MODULE_SCOPE size_t	tclObjsAlloced;
MODULE_SCOPE size_t	tclObjsFreed;
#define TCL_MAX_SHARED_OBJ_STATS 5
MODULE_SCOPE size_t	tclObjsShared[TCL_MAX_SHARED_OBJ_STATS];
#endif /* TCL_COMPILE_STATS */

/*
 * Pointer to a heap-allocated string of length zero that the Tcl core uses as
 * the value of an empty string representation for an object. This value is
 * shared by all new objects allocated by Tcl_NewObj.
 */

MODULE_SCOPE char	tclEmptyString;

enum CheckEmptyStringResult {
	TCL_EMPTYSTRING_UNKNOWN = -1, TCL_EMPTYSTRING_NO, TCL_EMPTYSTRING_YES
};

/*
 *----------------------------------------------------------------
 * Procedures shared among Tcl modules but not used by the outside world,
 * introduced by/for NRE.
 *----------------------------------------------------------------
 */

MODULE_SCOPE Tcl_ObjCmdProc2 TclNRApplyObjCmd;
MODULE_SCOPE Tcl_ObjCmdProc2 TclNREvalObjCmd;
MODULE_SCOPE Tcl_ObjCmdProc2 TclNRCatchObjCmd;
MODULE_SCOPE Tcl_ObjCmdProc2 TclNRExprObjCmd;
MODULE_SCOPE Tcl_ObjCmdProc2 TclNRForObjCmd;
MODULE_SCOPE Tcl_ObjCmdProc2 TclNRForeachCmd;
MODULE_SCOPE Tcl_ObjCmdProc2 TclNRIfObjCmd;
MODULE_SCOPE Tcl_ObjCmdProc2 TclNRLmapCmd;
MODULE_SCOPE Tcl_ObjCmdProc2 TclNRPackageObjCmd;
MODULE_SCOPE Tcl_ObjCmdProc2 TclNRSourceObjCmd;
MODULE_SCOPE Tcl_ObjCmdProc2 TclNRSubstObjCmd;
MODULE_SCOPE Tcl_ObjCmdProc2 TclNRSwitchObjCmd;
MODULE_SCOPE Tcl_ObjCmdProc2 TclNRTryObjCmd;
MODULE_SCOPE Tcl_ObjCmdProc2 TclNRUplevelObjCmd;
MODULE_SCOPE Tcl_ObjCmdProc2 TclNRWhileObjCmd;

MODULE_SCOPE Tcl_NRPostProc TclNRForIterCallback;
MODULE_SCOPE Tcl_NRPostProc TclNRCoroutineActivateCallback;
MODULE_SCOPE Tcl_ObjCmdProc2 TclNRTailcallObjCmd;
MODULE_SCOPE Tcl_NRPostProc TclNRTailcallEval;
MODULE_SCOPE Tcl_ObjCmdProc2 TclNRCoroutineObjCmd;
MODULE_SCOPE Tcl_ObjCmdProc2 TclNRYieldObjCmd;
MODULE_SCOPE Tcl_ObjCmdProc2 TclNRYieldmObjCmd;
MODULE_SCOPE Tcl_ObjCmdProc2 TclNRYieldToObjCmd;
MODULE_SCOPE Tcl_ObjCmdProc2 TclNRInvoke;
MODULE_SCOPE Tcl_NRPostProc TclNRReleaseValues;

MODULE_SCOPE void	TclSetTailcall(Tcl_Interp *interp,
			    Tcl_Obj *tailcallPtr);
MODULE_SCOPE void	TclPushTailcallPoint(Tcl_Interp *interp);

/* These two can be considered for the public api */
MODULE_SCOPE void	TclMarkTailcall(Tcl_Interp *interp);
MODULE_SCOPE void	TclSkipTailcall(Tcl_Interp *interp);

/*
 * This structure holds the data for the various iteration callbacks used to
 * NRE the 'for' and 'while' commands. We need a separate structure because we
 * have more than the 4 client data entries we can provide directly thorugh
 * the callback API. It is the 'word' information which puts us over the
 * limit. It is needed because the loop body is argument 4 of 'for' and
 * argument 2 of 'while'. Not providing the correct index confuses the #280
 * code. We TclSmallAlloc/Free this.
 */

typedef struct ForIterData {
    Tcl_Obj *cond;		/* Loop condition expression. */
    Tcl_Obj *body;		/* Loop body. */
    Tcl_Obj *next;		/* Loop step script, NULL for 'while'. */
    const char *msg;		/* Error message part. */
    Tcl_Size word;		/* Index of the body script in the command */
} ForIterData;

/* TIP #357 - Structure doing the bookkeeping of handles for Tcl_LoadFile
 *            and Tcl_FindSymbol. This structure corresponds to an opaque
 *            typedef in tcl.h */

typedef void* TclFindSymbolProc(Tcl_Interp* interp, Tcl_LoadHandle loadHandle,
	const char* symbol);
struct Tcl_LoadHandle_ {
    void *clientData;		/* Client data is the load handle in the
				 * native filesystem if a module was loaded
				 * there, or an opaque pointer to a structure
				 * for further bookkeeping on load-from-VFS
				 * and load-from-memory */
    TclFindSymbolProc* findSymbolProcPtr;
				/* Procedure that resolves symbols in a
				 * loaded module */
    Tcl_FSUnloadFileProc* unloadFileProcPtr;
				/* Procedure that unloads a loaded module */
};

/* Flags for conversion of doubles to digit strings */

#define TCL_DD_E_FORMAT 0x2	/* Use a fixed-length string of digits,
				 * suitable for E format*/
#define TCL_DD_F_FORMAT 0x3	/* Use a fixed number of digits after the
				 * decimal point, suitable for F format */
#define TCL_DD_SHORTEST 0x4	/* Use the shortest possible string */
#define TCL_DD_NO_QUICK 0x8	/* Debug flag: forbid quick FP conversion */

#define TCL_DD_CONVERSION_TYPE_MASK	0x3
				/* Mask to isolate the conversion type */

/*
 *----------------------------------------------------------------
 * Procedures shared among Tcl modules but not used by the outside world:
 *----------------------------------------------------------------
 */

MODULE_SCOPE void	TclAdvanceContinuations(int *line, Tcl_Size **next,
			    Tcl_Size loc);
MODULE_SCOPE void	TclAdvanceLines(int *line, const char *start,
			    const char *end);
MODULE_SCOPE void	TclAppendBytesToByteArray(Tcl_Obj *objPtr,
			    const unsigned char *bytes, Tcl_Size len);
MODULE_SCOPE void	TclAppendUtfToUtf(Tcl_Obj *objPtr,
			    const char *bytes, Tcl_Size numBytes);
MODULE_SCOPE void	TclArgumentEnter(Tcl_Interp *interp,
			    Tcl_Obj *objv[], Tcl_Size objc, CmdFrame *cf);
MODULE_SCOPE void	TclArgumentRelease(Tcl_Interp *interp,
			    Tcl_Obj *objv[], Tcl_Size objc);
MODULE_SCOPE void	TclArgumentBCEnter(Tcl_Interp *interp,
			    Tcl_Obj *objv[], Tcl_Size objc,
			    void *codePtr, CmdFrame *cfPtr, Tcl_Size cmd,
			    Tcl_Size pc);
MODULE_SCOPE void	TclArgumentBCRelease(Tcl_Interp *interp,
			    CmdFrame *cfPtr);
MODULE_SCOPE void	TclArgumentGet(Tcl_Interp *interp, Tcl_Obj *obj,
			    CmdFrame **cfPtrPtr, Tcl_Size *wordPtr);
MODULE_SCOPE int	TclAsyncNotifier(int sigNumber, Tcl_ThreadId threadId,
			    void *clientData, int *flagPtr, int value);
MODULE_SCOPE void	TclAsyncMarkFromNotifier(void);
MODULE_SCOPE double	TclBignumToDouble(const void *bignum);
MODULE_SCOPE int	TclByteArrayMatch(const unsigned char *string,
			    Tcl_Size strLen, const unsigned char *pattern,
			    Tcl_Size ptnLen, int flags);
MODULE_SCOPE double	TclCeil(const void *a);
MODULE_SCOPE void	TclChannelPreserve(Tcl_Channel chan);
MODULE_SCOPE void	TclChannelRelease(Tcl_Channel chan);
MODULE_SCOPE int	TclChannelGetBlockingMode(Tcl_Channel chan);
MODULE_SCOPE int	TclCheckArrayTraces(Tcl_Interp *interp, Var *varPtr,
			    Var *arrayPtr, Tcl_Obj *name, Tcl_Size index);
MODULE_SCOPE int	TclCheckEmptyString(Tcl_Obj *objPtr);
MODULE_SCOPE int	TclChanCaughtErrorBypass(Tcl_Interp *interp,
			    Tcl_Channel chan);
MODULE_SCOPE Tcl_ObjCmdProc2 TclChannelNamesCmd;
MODULE_SCOPE int	TclChanIsBinary(Tcl_Channel chan);
MODULE_SCOPE Tcl_NRPostProc TclClearRootEnsemble;
MODULE_SCOPE int	TclCompareTwoNumbers(Tcl_Obj *valuePtr,
			    Tcl_Obj *value2Ptr);
MODULE_SCOPE ContLineLoc *TclContinuationsEnter(Tcl_Obj *objPtr, Tcl_Size num,
			    Tcl_Size *loc);
MODULE_SCOPE void	TclContinuationsEnterDerived(Tcl_Obj *objPtr,
			    Tcl_Size start, Tcl_Size *clNext);
MODULE_SCOPE ContLineLoc *TclContinuationsGet(Tcl_Obj *objPtr);
MODULE_SCOPE void	TclContinuationsCopy(Tcl_Obj *objPtr,
			    Tcl_Obj *originObjPtr);
MODULE_SCOPE Tcl_Size	TclConvertElement(const char *src, Tcl_Size length,
			    char *dst, int flags);
MODULE_SCOPE Tcl_Command TclCreateObjCommandInNs(Tcl_Interp *interp,
			    const char *cmdName, Tcl_Namespace *nsPtr,
			    Tcl_ObjCmdProc2 *proc, void *clientData,
			    Tcl_CmdDeleteProc *deleteProc);
MODULE_SCOPE Tcl_Command TclCreateEnsembleInNs(Tcl_Interp *interp,
			    const char *name, Tcl_Namespace *nameNamespacePtr,
			    Tcl_Namespace *ensembleNamespacePtr, int flags);
MODULE_SCOPE void	TclDeleteNamespaceVars(Namespace *nsPtr);
MODULE_SCOPE void	TclDeleteNamespaceChildren(Namespace *nsPtr);
MODULE_SCOPE Tcl_Size	TclDictGetSize(Tcl_Obj *dictPtr);
MODULE_SCOPE int	TclFindDictElement(Tcl_Interp *interp,
			    const char *dict, Tcl_Size dictLength,
			    const char **elementPtr, const char **nextPtr,
			    Tcl_Size *sizePtr, int *literalPtr);
MODULE_SCOPE Tcl_Obj *	TclDictObjSmartRef(Tcl_Interp *interp, Tcl_Obj *);
MODULE_SCOPE int	TclDictGet(Tcl_Interp *interp, Tcl_Obj *dictPtr,
			    const char *key, Tcl_Obj **valuePtrPtr);
MODULE_SCOPE int	TclDictPut(Tcl_Interp *interp, Tcl_Obj *dictPtr,
			    const char *key, Tcl_Obj *valuePtr);
MODULE_SCOPE int	TclDictPutString(Tcl_Interp *interp, Tcl_Obj *dictPtr,
			    const char *key, const char *value);
MODULE_SCOPE int	TclDictRemove(Tcl_Interp *interp, Tcl_Obj *dictPtr,
			    const char *key);
/* TIP #280 - Modified token based evaluation, with line information. */
MODULE_SCOPE int	TclEvalEx(Tcl_Interp *interp, const char *script,
			    Tcl_Size numBytes, int flags, int line,
			    Tcl_Size *clNextOuter, const char *outerScript);
MODULE_SCOPE Tcl_ObjCmdProc2 TclFileAttrsCmd;
MODULE_SCOPE Tcl_ObjCmdProc2 TclFileCopyCmd;
MODULE_SCOPE Tcl_ObjCmdProc2 TclFileDeleteCmd;
MODULE_SCOPE Tcl_ObjCmdProc2 TclFileLinkCmd;
MODULE_SCOPE Tcl_ObjCmdProc2 TclFileMakeDirsCmd;
MODULE_SCOPE Tcl_ObjCmdProc2 TclFileReadLinkCmd;
MODULE_SCOPE Tcl_ObjCmdProc2 TclFileRenameCmd;
MODULE_SCOPE Tcl_ObjCmdProc2 TclFileTempDirCmd;
MODULE_SCOPE Tcl_ObjCmdProc2 TclFileTemporaryCmd;
MODULE_SCOPE Tcl_ObjCmdProc2 TclFileHomeCmd;
MODULE_SCOPE Tcl_ObjCmdProc2 TclFileTildeExpandCmd;
MODULE_SCOPE void	TclCreateLateExitHandler(Tcl_ExitProc *proc,
			    void *clientData);
MODULE_SCOPE void	TclDeleteLateExitHandler(Tcl_ExitProc *proc,
			    void *clientData);
MODULE_SCOPE char *	TclDStringAppendObj(Tcl_DString *dsPtr,
			    Tcl_Obj *objPtr);
MODULE_SCOPE char *	TclDStringAppendDString(Tcl_DString *dsPtr,
			    Tcl_DString *toAppendPtr);
MODULE_SCOPE Tcl_Obj *const *TclFetchEnsembleRoot(Tcl_Interp *interp,
			    Tcl_Obj *const *objv, Tcl_Size objc,
			    Tcl_Size *objcPtr);
MODULE_SCOPE Tcl_Obj *const *TclEnsembleGetRewriteValues(Tcl_Interp *interp);
MODULE_SCOPE Tcl_Namespace *TclEnsureNamespace(Tcl_Interp *interp,
			    Tcl_Namespace *namespacePtr);
MODULE_SCOPE void	TclFinalizeAllocSubsystem(void);
MODULE_SCOPE void	TclFinalizeAsync(void);
MODULE_SCOPE void	TclFinalizeDoubleConversion(void);
MODULE_SCOPE void	TclFinalizeEncodingSubsystem(void);
MODULE_SCOPE void	TclFinalizeEnvironment(void);
MODULE_SCOPE void	TclFinalizeEvaluation(void);
MODULE_SCOPE void	TclFinalizeExecution(void);
MODULE_SCOPE void	TclFinalizeIOSubsystem(void);
MODULE_SCOPE void	TclFinalizeFilesystem(void);
MODULE_SCOPE void	TclResetFilesystem(void);
MODULE_SCOPE void	TclFinalizeLoad(void);
MODULE_SCOPE void	TclFinalizeLock(void);
MODULE_SCOPE void	TclFinalizeMemorySubsystem(void);
MODULE_SCOPE void	TclFinalizeNotifier(void);
MODULE_SCOPE void	TclFinalizeObjects(void);
MODULE_SCOPE void	TclFinalizePreserve(void);
MODULE_SCOPE void	TclFinalizeSynchronization(void);
MODULE_SCOPE void	TclInitThreadAlloc(void);
MODULE_SCOPE void	TclFinalizeThreadAlloc(void);
MODULE_SCOPE void	TclFinalizeThreadAllocThread(void);
MODULE_SCOPE void	TclFinalizeThreadData(int quick);
MODULE_SCOPE void	TclFinalizeThreadObjects(void);
MODULE_SCOPE double	TclFloor(const void *a);
MODULE_SCOPE void	TclFormatNaN(double value, char *buffer);
MODULE_SCOPE int	TclFSFileAttrIndex(Tcl_Obj *pathPtr,
			    const char *attributeName, Tcl_Size *indexPtr);
MODULE_SCOPE Tcl_Command TclNRCreateCommandInNs(Tcl_Interp *interp,
			    const char *cmdName, Tcl_Namespace *nsPtr,
			    Tcl_ObjCmdProc2 *proc, Tcl_ObjCmdProc2 *nreProc,
			    void *clientData, Tcl_CmdDeleteProc *deleteProc);
MODULE_SCOPE int	TclNREvalFile(Tcl_Interp *interp, Tcl_Obj *pathPtr,
			    const char *encodingName);
MODULE_SCOPE int *	TclGetAsyncReadyPtr(void);
MODULE_SCOPE Tcl_Obj *	TclGetBgErrorHandler(Tcl_Interp *interp);
MODULE_SCOPE int	TclGetChannelFromObj(Tcl_Interp *interp,
			    Tcl_Obj *objPtr, Tcl_Channel *chanPtr,
			    int *modePtr, int flags);
MODULE_SCOPE CmdFrame *	TclGetCmdFrameForProcedure(Proc *procPtr);
MODULE_SCOPE int	TclGetCompletionCodeFromObj(Tcl_Interp *interp,
			    Tcl_Obj *value, int *code);
MODULE_SCOPE Proc *	TclGetLambdaFromObj(Tcl_Interp *interp,
			    Tcl_Obj *objPtr, Tcl_Obj **nsObjPtrPtr);
MODULE_SCOPE Tcl_Obj *	TclGetProcessGlobalValue(ProcessGlobalValue *pgvPtr);
MODULE_SCOPE Tcl_Obj *	TclGetSourceFromFrame(CmdFrame *cfPtr, Tcl_Size objc,
			    Tcl_Obj *const objv[]);
MODULE_SCOPE char *	TclGetStringStorage(Tcl_Obj *objPtr,
			    Tcl_Size *sizePtr);
MODULE_SCOPE int	TclGetLoadedLibraries(Tcl_Interp *interp,
				const char *targetName,
				const char *prefix);
MODULE_SCOPE int	TclGetWideBitsFromObj(Tcl_Interp *, Tcl_Obj *,
				Tcl_WideInt *);
MODULE_SCOPE int	TclCompareStringKeys(void *keyPtr, Tcl_HashEntry *hPtr);
MODULE_SCOPE size_t	TclHashStringKey(Tcl_HashTable *tablePtr, void *keyPtr);
MODULE_SCOPE int	TclIncrObj(Tcl_Interp *interp, Tcl_Obj *valuePtr,
			    Tcl_Obj *incrPtr);
MODULE_SCOPE Tcl_Obj *	TclIncrObjVar2(Tcl_Interp *interp, Tcl_Obj *part1Ptr,
			    Tcl_Obj *part2Ptr, Tcl_Obj *incrPtr, int flags);
MODULE_SCOPE Tcl_ObjCmdProc2 TclInfoExistsCmd;
MODULE_SCOPE Tcl_ObjCmdProc2 TclInfoCoroutineCmd;
MODULE_SCOPE Tcl_Obj *	TclInfoFrame(Tcl_Interp *interp, CmdFrame *framePtr);
MODULE_SCOPE Tcl_ObjCmdProc2 TclInfoGlobalsCmd;
MODULE_SCOPE Tcl_ObjCmdProc2 TclInfoLocalsCmd;
MODULE_SCOPE Tcl_ObjCmdProc2 TclInfoVarsCmd;
MODULE_SCOPE Tcl_ObjCmdProc2 TclInfoConstsCmd;
MODULE_SCOPE Tcl_ObjCmdProc2 TclInfoConstantCmd;
MODULE_SCOPE void	TclInitAlloc(void);
MODULE_SCOPE void	TclInitDbCkalloc(void);
MODULE_SCOPE void	TclInitDoubleConversion(void);
MODULE_SCOPE void	TclInitEmbeddedConfigurationInformation(
			    Tcl_Interp *interp);
MODULE_SCOPE void	TclInitEncodingSubsystem(void);
MODULE_SCOPE void	TclInitIOSubsystem(void);
MODULE_SCOPE void	TclInitLimitSupport(Tcl_Interp *interp);
MODULE_SCOPE void	TclInitNamespaceSubsystem(void);
MODULE_SCOPE void	TclInitNotifier(void);
MODULE_SCOPE void	TclInitObjSubsystem(void);
MODULE_SCOPE int	TclInterpReady(Tcl_Interp *interp);
MODULE_SCOPE int	TclIsBareword(int byte);
MODULE_SCOPE Tcl_Obj *	TclJoinPath(Tcl_Size elements, Tcl_Obj * const objv[],
			    int forceRelative);
MODULE_SCOPE Tcl_Obj *	TclGetHomeDirObj(Tcl_Interp *interp, const char *user);
MODULE_SCOPE Tcl_Obj *	TclResolveTildePath(Tcl_Interp *interp,
			    Tcl_Obj *pathObj);
MODULE_SCOPE Tcl_Obj *	TclResolveTildePathList(Tcl_Obj *pathsObj);
MODULE_SCOPE int	TclJoinThread(Tcl_ThreadId id, int *result);
MODULE_SCOPE void	TclLimitRemoveAllHandlers(Tcl_Interp *interp);
MODULE_SCOPE Tcl_Obj *	TclLindexList(Tcl_Interp *interp,
			    Tcl_Obj *listPtr, Tcl_Obj *argPtr);
MODULE_SCOPE Tcl_Obj *	TclLindexFlat(Tcl_Interp *interp, Tcl_Obj *listPtr,
			    Tcl_Size indexCount, Tcl_Obj *const indexArray[]);
MODULE_SCOPE Tcl_Obj *	TclListObjGetElement(Tcl_Obj *listObj, Tcl_Size index);
/* TIP #280 */
MODULE_SCOPE void	TclListLines(Tcl_Obj *listObj, int line, Tcl_Size n,
			    int *lines, Tcl_Obj *const *elems);
MODULE_SCOPE Tcl_Obj *	TclListObjCopy(Tcl_Interp *interp, Tcl_Obj *listPtr);
MODULE_SCOPE int	TclListObjAppendElements(Tcl_Interp *interp,
			    Tcl_Obj *toObj, Tcl_Size elemCount,
			    Tcl_Obj *const elemObjv[]);
MODULE_SCOPE Tcl_Obj *	TclListObjRange(Tcl_Interp *interp, Tcl_Obj *listPtr,
			    Tcl_Size fromIdx, Tcl_Size toIdx);
MODULE_SCOPE Tcl_Obj *	TclLsetList(Tcl_Interp *interp, Tcl_Obj *listPtr,
			    Tcl_Obj *indexPtr, Tcl_Obj *valuePtr);
MODULE_SCOPE Tcl_Obj *	TclLsetFlat(Tcl_Interp *interp, Tcl_Obj *listPtr,
			    Tcl_Size indexCount, Tcl_Obj *const indexArray[],
			    Tcl_Obj *valuePtr);
MODULE_SCOPE Tcl_Command TclMakeEnsemble(Tcl_Interp *interp, const char *name,
			    const EnsembleImplMap map[]);
MODULE_SCOPE Tcl_Size	TclMaxListLength(const char *bytes, Tcl_Size numBytes,
			    const char **endPtr);
MODULE_SCOPE int	TclMergeReturnOptions(Tcl_Interp *interp, Tcl_Size objc,
			    Tcl_Obj *const objv[], Tcl_Obj **optionsPtrPtr,
			    int *codePtr, int *levelPtr);
MODULE_SCOPE Tcl_Obj *	TclNoErrorStack(Tcl_Interp *interp, Tcl_Obj *options);
MODULE_SCOPE int	TclNokia770Doubles(void);
MODULE_SCOPE void	TclNsDecrRefCount(Namespace *nsPtr);
MODULE_SCOPE int	TclNamespaceDeleted(Namespace *nsPtr);
MODULE_SCOPE void	TclObjVarErrMsg(Tcl_Interp *interp, Tcl_Obj *part1Ptr,
			    Tcl_Obj *part2Ptr, const char *operation,
			    const char *reason, Tcl_Size index);
#ifndef TCL_NO_DEPRECATED
MODULE_SCOPE Tcl_ObjCmdProc TclObjInterpProc;
#define TclObjInterpProc TclGetObjInterpProc()
#endif
MODULE_SCOPE Tcl_ObjCmdProc2 TclObjInterpProc2;
#define TclObjInterpProc2 TclGetObjInterpProc2()
MODULE_SCOPE int	TclObjInvokeNamespace(Tcl_Interp *interp,
			    Tcl_Size objc, Tcl_Obj *const objv[],
			    Tcl_Namespace *nsPtr, int flags);
MODULE_SCOPE int	TclObjUnsetVar2(Tcl_Interp *interp,
			    Tcl_Obj *part1Ptr, Tcl_Obj *part2Ptr, int flags);
MODULE_SCOPE Tcl_Size TclParseBackslash(const char *src,
			    Tcl_Size numBytes, Tcl_Size *readPtr, char *dst);
MODULE_SCOPE int	TclParseNumber(Tcl_Interp *interp, Tcl_Obj *objPtr,
			    const char *expected, const char *bytes,
			    Tcl_Size numBytes, const char **endPtrPtr, int flags);
MODULE_SCOPE void	TclParseInit(Tcl_Interp *interp, const char *string,
			    Tcl_Size numBytes, Tcl_Parse *parsePtr);
MODULE_SCOPE Tcl_Size	TclParseAllWhiteSpace(const char *src, Tcl_Size numBytes);
MODULE_SCOPE int	TclProcessReturn(Tcl_Interp *interp,
			    int code, int level, Tcl_Obj *returnOpts);
MODULE_SCOPE void	TclUndoRefCount(Tcl_Obj *objPtr);
MODULE_SCOPE int	TclpObjLstat(Tcl_Obj *pathPtr, Tcl_StatBuf *buf);
MODULE_SCOPE Tcl_Obj *	TclpTempFileName(void);
MODULE_SCOPE Tcl_Obj *	TclpTempFileNameForLibrary(Tcl_Interp *interp,
			    Tcl_Obj* pathPtr);
MODULE_SCOPE Tcl_Obj *	TclNewArithSeriesObj(Tcl_Interp *interp,
			    int useDoubles, Tcl_Obj *startObj, Tcl_Obj *endObj,
			    Tcl_Obj *stepObj, Tcl_Obj *lenObj);
MODULE_SCOPE Tcl_Obj *	TclNewFSPathObj(Tcl_Obj *dirPtr, const char *addStrRep,
			    Tcl_Size len);
MODULE_SCOPE Tcl_Obj *	TclNewNamespaceObj(Tcl_Namespace *namespacePtr);
MODULE_SCOPE void	TclpAlertNotifier(void *clientData);
MODULE_SCOPE void *	TclpNotifierData(void);
MODULE_SCOPE void	TclpServiceModeHook(int mode);
MODULE_SCOPE void	TclpSetTimer(const Tcl_Time *timePtr);
MODULE_SCOPE int	TclpWaitForEvent(const Tcl_Time *timePtr);
MODULE_SCOPE void	TclpCreateFileHandler(int fd, int mask,
			    Tcl_FileProc *proc, void *clientData);
MODULE_SCOPE int	TclpDeleteFile(const void *path);
MODULE_SCOPE void	TclpDeleteFileHandler(int fd);
MODULE_SCOPE void	TclpFinalizeCondition(Tcl_Condition *condPtr);
MODULE_SCOPE void	TclpFinalizeMutex(Tcl_Mutex *mutexPtr);
MODULE_SCOPE void	TclpFinalizeNotifier(void *clientData);
MODULE_SCOPE void	TclpFinalizePipes(void);
MODULE_SCOPE void	TclpFinalizeSockets(void);
#ifdef _WIN32
MODULE_SCOPE void	TclInitSockets(void);
#else
#define TclInitSockets() /* do nothing */
#endif
struct addrinfo; /* forward declaration, needed for TclCreateSocketAddress */
MODULE_SCOPE int	TclCreateSocketAddress(Tcl_Interp *interp,
			    struct addrinfo **addrlist,
			    const char *host, int port, int willBind,
			    const char **errorMsgPtr);
MODULE_SCOPE int	TclpThreadCreate(Tcl_ThreadId *idPtr,
			    Tcl_ThreadCreateProc *proc, void *clientData,
			    size_t stackSize, int flags);
MODULE_SCOPE Tcl_Size	TclpFindVariable(const char *name, Tcl_Size *lengthPtr);
MODULE_SCOPE void	TclpInitLibraryPath(char **valuePtr,
			    size_t *lengthPtr, Tcl_Encoding *encodingPtr);
MODULE_SCOPE void	TclpInitLock(void);
MODULE_SCOPE void *	TclpInitNotifier(void);
MODULE_SCOPE void	TclpInitPlatform(void);
MODULE_SCOPE void	TclpInitUnlock(void);
MODULE_SCOPE Tcl_Obj *	TclpObjListVolumes(void);
MODULE_SCOPE void	TclpGlobalLock(void);
MODULE_SCOPE void	TclpGlobalUnlock(void);
MODULE_SCOPE int	TclpObjNormalizePath(Tcl_Interp *interp,
			    Tcl_Obj *pathPtr, int nextCheckpoint);
MODULE_SCOPE void	TclpNativeJoinPath(Tcl_Obj *prefix, const char *joining);
MODULE_SCOPE Tcl_Obj *	TclpNativeSplitPath(Tcl_Obj *pathPtr, Tcl_Size *lenPtr);
MODULE_SCOPE Tcl_PathType TclpGetNativePathType(Tcl_Obj *pathPtr,
			    Tcl_Size *driveNameLengthPtr, Tcl_Obj **driveNameRef);
MODULE_SCOPE int	TclCrossFilesystemCopy(Tcl_Interp *interp,
			    Tcl_Obj *source, Tcl_Obj *target);
MODULE_SCOPE int	TclpMatchInDirectory(Tcl_Interp *interp,
			    Tcl_Obj *resultPtr, Tcl_Obj *pathPtr,
			    const char *pattern, Tcl_GlobTypeData *types);
MODULE_SCOPE void	*TclpGetNativeCwd(void *clientData);
MODULE_SCOPE Tcl_FSDupInternalRepProc TclNativeDupInternalRep;
MODULE_SCOPE Tcl_Obj *	TclpObjLink(Tcl_Obj *pathPtr, Tcl_Obj *toPtr,
			    int linkType);
MODULE_SCOPE int	TclpObjChdir(Tcl_Obj *pathPtr);
MODULE_SCOPE Tcl_Channel TclpOpenTemporaryFile(Tcl_Obj *dirObj,
			    Tcl_Obj *basenameObj, Tcl_Obj *extensionObj,
			    Tcl_Obj *resultingNameObj);
MODULE_SCOPE void	TclPkgFileSeen(Tcl_Interp *interp,
			    const char *fileName);
MODULE_SCOPE void *	TclInitPkgFiles(Tcl_Interp *interp);
MODULE_SCOPE Tcl_Obj *	TclPathPart(Tcl_Interp *interp, Tcl_Obj *pathPtr,
			    Tcl_PathPart portion);
MODULE_SCOPE char *	TclpReadlink(const char *fileName,
			    Tcl_DString *linkPtr);
MODULE_SCOPE void	TclpSetVariables(Tcl_Interp *interp);
MODULE_SCOPE void *	TclThreadStorageKeyGet(Tcl_ThreadDataKey *keyPtr);
MODULE_SCOPE void	TclThreadStorageKeySet(Tcl_ThreadDataKey *keyPtr,
			    void *data);
MODULE_SCOPE TCL_NORETURN void TclpThreadExit(int status);
MODULE_SCOPE void	TclRememberCondition(Tcl_Condition *mutex);
MODULE_SCOPE void	TclRememberJoinableThread(Tcl_ThreadId id);
MODULE_SCOPE void	TclRememberMutex(Tcl_Mutex *mutex);
MODULE_SCOPE void	TclRemoveScriptLimitCallbacks(Tcl_Interp *interp);
MODULE_SCOPE int	TclReToGlob(Tcl_Interp *interp, const char *reStr,
			    Tcl_Size reStrLen, Tcl_DString *dsPtr, int *flagsPtr,
			    int *quantifiersFoundPtr);
MODULE_SCOPE Tcl_Size	TclScanElement(const char *string, Tcl_Size length,
			    char *flagPtr);
MODULE_SCOPE void	TclSetBgErrorHandler(Tcl_Interp *interp,
			    Tcl_Obj *cmdPrefix);
MODULE_SCOPE void	TclSetBignumInternalRep(Tcl_Obj *objPtr,
			    void *bignumValue);
MODULE_SCOPE int	TclSetBooleanFromAny(Tcl_Interp *interp,
			    Tcl_Obj *objPtr);
MODULE_SCOPE void	TclSetCmdNameObj(Tcl_Interp *interp, Tcl_Obj *objPtr,
			    Command *cmdPtr);
MODULE_SCOPE void	TclSetDuplicateObj(Tcl_Obj *dupPtr, Tcl_Obj *objPtr);
MODULE_SCOPE void	TclSetProcessGlobalValue(ProcessGlobalValue *pgvPtr,
			    Tcl_Obj *newValue);
MODULE_SCOPE void	TclSignalExitThread(Tcl_ThreadId id, int result);
MODULE_SCOPE void	TclSpellFix(Tcl_Interp *interp,
			    Tcl_Obj *const *objv, Tcl_Size objc, Tcl_Size subIdx,
			    Tcl_Obj *bad, Tcl_Obj *fix);
MODULE_SCOPE void *	TclStackRealloc(Tcl_Interp *interp, void *ptr,
			    size_t numBytes);
typedef int (*memCmpFn_t)(const void*, const void*, size_t);
MODULE_SCOPE int	TclStringCmp(Tcl_Obj *value1Ptr, Tcl_Obj *value2Ptr,
			    int checkEq, int nocase, Tcl_Size reqlength);
MODULE_SCOPE int	TclStringMatch(const char *str, Tcl_Size strLen,
			    const char *pattern, int ptnLen, int flags);
MODULE_SCOPE int	TclStringMatchObj(Tcl_Obj *stringObj,
			    Tcl_Obj *patternObj, int flags);
MODULE_SCOPE void	TclSubstCompile(Tcl_Interp *interp, const char *bytes,
			    Tcl_Size numBytes, int flags, int line,
			    struct CompileEnv *envPtr);
MODULE_SCOPE int	TclSubstOptions(Tcl_Interp *interp, Tcl_Size numOpts,
			    Tcl_Obj *const opts[], int *flagPtr);
MODULE_SCOPE void	TclSubstParse(Tcl_Interp *interp, const char *bytes,
			    Tcl_Size numBytes, int flags, Tcl_Parse *parsePtr,
			    Tcl_InterpState *statePtr);
MODULE_SCOPE int	TclSubstTokens(Tcl_Interp *interp, Tcl_Token *tokenPtr,
<<<<<<< HEAD
			    Tcl_Size count, Tcl_Size *tokensLeftPtr, int line,
=======
			    Tcl_Size count, Tcl_Size *tokensLeftPtr, Tcl_Size line,
>>>>>>> efbd8da8
			    Tcl_Size *clNextOuter, const char *outerScript);
MODULE_SCOPE Tcl_Size	TclTrim(const char *bytes, Tcl_Size numBytes,
			    const char *trim, Tcl_Size numTrim,
			    Tcl_Size *trimRight);
MODULE_SCOPE Tcl_Size	TclTrimLeft(const char *bytes, Tcl_Size numBytes,
			    const char *trim, Tcl_Size numTrim);
MODULE_SCOPE Tcl_Size	TclTrimRight(const char *bytes, Tcl_Size numBytes,
			    const char *trim, Tcl_Size numTrim);
MODULE_SCOPE const char*TclGetCommandTypeName(Tcl_Command command);
MODULE_SCOPE void	TclRegisterCommandTypeName(
			    Tcl_ObjCmdProc2 *implementationProc,
			    const char *nameStr);
MODULE_SCOPE int	TclUtfCmp(const char *cs, const char *ct);
MODULE_SCOPE int	TclUtfCasecmp(const char *cs, const char *ct);
MODULE_SCOPE int	TclUtfCount(int ch);
MODULE_SCOPE Tcl_Obj *	TclpNativeToNormalized(void *clientData);
MODULE_SCOPE Tcl_Obj *	TclpFilesystemPathType(Tcl_Obj *pathPtr);
MODULE_SCOPE int	TclpDlopen(Tcl_Interp *interp, Tcl_Obj *pathPtr,
			    Tcl_LoadHandle *loadHandle,
			    Tcl_FSUnloadFileProc **unloadProcPtr, int flags);
MODULE_SCOPE int	TclpUtime(Tcl_Obj *pathPtr, struct utimbuf *tval);
#ifdef TCL_LOAD_FROM_MEMORY
MODULE_SCOPE void *	TclpLoadMemoryGetBuffer(size_t size);
MODULE_SCOPE int	TclpLoadMemory(void *buffer, size_t size,
			    Tcl_Size codeSize,  const char *path, Tcl_LoadHandle *loadHandle,
			    Tcl_FSUnloadFileProc **unloadProcPtr, int flags);
#endif
MODULE_SCOPE void	TclInitThreadStorage(void);
MODULE_SCOPE void	TclFinalizeThreadDataThread(void);
MODULE_SCOPE void	TclFinalizeThreadStorage(void);

#ifdef TCL_WIDE_CLICKS
MODULE_SCOPE long long	TclpGetWideClicks(void);
MODULE_SCOPE double	TclpWideClicksToNanoseconds(long long clicks);
MODULE_SCOPE double	TclpWideClickInMicrosec(void);
#else
#   ifdef _WIN32
#	define TCL_WIDE_CLICKS 1
MODULE_SCOPE long long	TclpGetWideClicks(void);
MODULE_SCOPE double	TclpWideClickInMicrosec(void);
#	define TclpWideClicksToNanoseconds(clicks) \
		((double)(clicks) * TclpWideClickInMicrosec() * 1000)
#   endif
#endif
MODULE_SCOPE long long	TclpGetMicroseconds(void);

MODULE_SCOPE int	TclZlibInit(Tcl_Interp *interp);
MODULE_SCOPE void *	TclpThreadCreateKey(void);
MODULE_SCOPE void	TclpThreadDeleteKey(void *keyPtr);
MODULE_SCOPE void	TclpThreadSetGlobalTSD(void *tsdKeyPtr, void *ptr);
MODULE_SCOPE void *	TclpThreadGetGlobalTSD(void *tsdKeyPtr);
MODULE_SCOPE void	TclErrorStackResetIf(Tcl_Interp *interp,
			    const char *msg, Tcl_Size length);
/* Tip 430 */
MODULE_SCOPE int	TclZipfs_Init(Tcl_Interp *interp);
MODULE_SCOPE int	TclIsZipfsPath(const char *path);
MODULE_SCOPE void	TclZipfsFinalize(void);

/*
 * Many parsing tasks need a common definition of whitespace.
 * Use this routine and macro to achieve that and place
 * optimization (fragile on changes) in one place.
 */

MODULE_SCOPE int	TclIsSpaceProc(int byte);
#define TclIsSpaceProcM(byte) \
    (((byte) > 0x20) ? 0 : TclIsSpaceProc(byte))

/*
 *----------------------------------------------------------------
 * Command procedures in the generic core:
 *----------------------------------------------------------------
 */

MODULE_SCOPE Tcl_ObjCmdProc2 Tcl_AfterObjCmd;
MODULE_SCOPE Tcl_ObjCmdProc2 Tcl_AppendObjCmd;
MODULE_SCOPE Tcl_ObjCmdProc2 Tcl_ApplyObjCmd;
MODULE_SCOPE Tcl_Command TclInitArrayCmd(Tcl_Interp *interp);
MODULE_SCOPE Tcl_Command TclInitBinaryCmd(Tcl_Interp *interp);
MODULE_SCOPE Tcl_ObjCmdProc2 Tcl_BreakObjCmd;
MODULE_SCOPE Tcl_ObjCmdProc2 Tcl_CatchObjCmd;
MODULE_SCOPE Tcl_ObjCmdProc2 Tcl_CdObjCmd;
MODULE_SCOPE Tcl_Command TclInitChanCmd(Tcl_Interp *interp);
MODULE_SCOPE Tcl_ObjCmdProc2 TclChanCreateObjCmd;
MODULE_SCOPE Tcl_ObjCmdProc2 TclChanPostEventObjCmd;
MODULE_SCOPE Tcl_ObjCmdProc2 TclChanPopObjCmd;
MODULE_SCOPE Tcl_ObjCmdProc2 TclChanPushObjCmd;
MODULE_SCOPE void	TclClockInit(Tcl_Interp *interp);
MODULE_SCOPE Tcl_ObjCmdProc2 TclClockOldscanObjCmd;
MODULE_SCOPE Tcl_ObjCmdProc2 Tcl_CloseObjCmd;
MODULE_SCOPE Tcl_ObjCmdProc2 Tcl_ConcatObjCmd;
MODULE_SCOPE Tcl_ObjCmdProc2 Tcl_ConstObjCmd;
MODULE_SCOPE Tcl_ObjCmdProc2 Tcl_ContinueObjCmd;
MODULE_SCOPE Tcl_TimerToken TclCreateAbsoluteTimerHandler(
			    Tcl_Time *timePtr, Tcl_TimerProc *proc,
			    void *clientData);
MODULE_SCOPE Tcl_ObjCmdProc2 TclDefaultBgErrorHandlerObjCmd;
MODULE_SCOPE Tcl_Command TclInitDictCmd(Tcl_Interp *interp);
MODULE_SCOPE int	TclDictWithFinish(Tcl_Interp *interp, Var *varPtr,
			    Var *arrayPtr, Tcl_Obj *part1Ptr,
			    Tcl_Obj *part2Ptr, Tcl_Size index, Tcl_Size pathc,
			    Tcl_Obj *const pathv[], Tcl_Obj *keysPtr);
MODULE_SCOPE Tcl_Obj *	TclDictWithInit(Tcl_Interp *interp, Tcl_Obj *dictPtr,
			    Tcl_Size pathc, Tcl_Obj *const pathv[]);
MODULE_SCOPE Tcl_ObjCmdProc2 Tcl_DisassembleObjCmd;
MODULE_SCOPE Tcl_ObjCmdProc2 TclLoadIcuObjCmd;

/* Assemble command function */
MODULE_SCOPE Tcl_ObjCmdProc2 Tcl_AssembleObjCmd;
MODULE_SCOPE Tcl_ObjCmdProc2 TclNRAssembleObjCmd;
MODULE_SCOPE Tcl_Command TclInitEncodingCmd(Tcl_Interp *interp);
MODULE_SCOPE Tcl_ObjCmdProc2 Tcl_EofObjCmd;
MODULE_SCOPE Tcl_ObjCmdProc2 Tcl_ErrorObjCmd;
MODULE_SCOPE Tcl_ObjCmdProc2 Tcl_EvalObjCmd;
MODULE_SCOPE Tcl_ObjCmdProc2 Tcl_ExecObjCmd;
MODULE_SCOPE Tcl_ObjCmdProc2 Tcl_ExitObjCmd;
MODULE_SCOPE Tcl_ObjCmdProc2 Tcl_ExprObjCmd;
MODULE_SCOPE Tcl_ObjCmdProc2 Tcl_FblockedObjCmd;
MODULE_SCOPE Tcl_ObjCmdProc2 Tcl_FconfigureObjCmd;
MODULE_SCOPE Tcl_ObjCmdProc2 Tcl_FcopyObjCmd;
MODULE_SCOPE Tcl_Command TclInitFileCmd(Tcl_Interp *interp);
MODULE_SCOPE Tcl_ObjCmdProc2 Tcl_FileEventObjCmd;
MODULE_SCOPE Tcl_ObjCmdProc2 Tcl_FlushObjCmd;
MODULE_SCOPE Tcl_ObjCmdProc2 Tcl_ForObjCmd;
MODULE_SCOPE Tcl_ObjCmdProc2 Tcl_ForeachObjCmd;
MODULE_SCOPE Tcl_ObjCmdProc2 Tcl_FormatObjCmd;
MODULE_SCOPE Tcl_ObjCmdProc2 Tcl_GetsObjCmd;
MODULE_SCOPE Tcl_ObjCmdProc2 Tcl_GlobalObjCmd;
MODULE_SCOPE Tcl_ObjCmdProc2 Tcl_GlobObjCmd;
MODULE_SCOPE Tcl_ObjCmdProc2 Tcl_IfObjCmd;
MODULE_SCOPE Tcl_ObjCmdProc2 Tcl_IncrObjCmd;
MODULE_SCOPE Tcl_Command TclInitInfoCmd(Tcl_Interp *interp);
MODULE_SCOPE Tcl_ObjCmdProc2 Tcl_InterpObjCmd;
MODULE_SCOPE Tcl_ObjCmdProc2 Tcl_JoinObjCmd;
MODULE_SCOPE Tcl_ObjCmdProc2 Tcl_LappendObjCmd;
MODULE_SCOPE Tcl_ObjCmdProc2 Tcl_LassignObjCmd;
MODULE_SCOPE Tcl_ObjCmdProc2 Tcl_LeditObjCmd;
MODULE_SCOPE Tcl_ObjCmdProc2 Tcl_LindexObjCmd;
MODULE_SCOPE Tcl_ObjCmdProc2 Tcl_LinsertObjCmd;
MODULE_SCOPE Tcl_ObjCmdProc2 Tcl_LlengthObjCmd;
MODULE_SCOPE Tcl_ObjCmdProc2 Tcl_ListObjCmd;
MODULE_SCOPE Tcl_ObjCmdProc2 Tcl_LmapObjCmd;
MODULE_SCOPE Tcl_ObjCmdProc2 Tcl_LoadObjCmd;
MODULE_SCOPE Tcl_ObjCmdProc2 Tcl_LpopObjCmd;
MODULE_SCOPE Tcl_ObjCmdProc2 Tcl_LrangeObjCmd;
MODULE_SCOPE Tcl_ObjCmdProc2 Tcl_LremoveObjCmd;
MODULE_SCOPE Tcl_ObjCmdProc2 Tcl_LrepeatObjCmd;
MODULE_SCOPE Tcl_ObjCmdProc2 Tcl_LreplaceObjCmd;
MODULE_SCOPE Tcl_ObjCmdProc2 Tcl_LreverseObjCmd;
MODULE_SCOPE Tcl_ObjCmdProc2 Tcl_LsearchObjCmd;
MODULE_SCOPE Tcl_ObjCmdProc2 Tcl_LseqObjCmd;
MODULE_SCOPE Tcl_ObjCmdProc2 Tcl_LsetObjCmd;
MODULE_SCOPE Tcl_ObjCmdProc2 Tcl_LsortObjCmd;
MODULE_SCOPE Tcl_Command TclInitNamespaceCmd(Tcl_Interp *interp);
MODULE_SCOPE Tcl_ObjCmdProc2 TclNamespaceEnsembleCmd;
MODULE_SCOPE Tcl_ObjCmdProc2 Tcl_OpenObjCmd;
MODULE_SCOPE Tcl_ObjCmdProc2 Tcl_PackageObjCmd;
MODULE_SCOPE Tcl_ObjCmdProc2 Tcl_PidObjCmd;
MODULE_SCOPE Tcl_Command TclInitPrefixCmd(Tcl_Interp *interp);
MODULE_SCOPE Tcl_ObjCmdProc2 Tcl_PutsObjCmd;
MODULE_SCOPE Tcl_ObjCmdProc2 Tcl_PwdObjCmd;
MODULE_SCOPE Tcl_ObjCmdProc2 Tcl_ReadObjCmd;
MODULE_SCOPE Tcl_ObjCmdProc2 Tcl_RegexpObjCmd;
MODULE_SCOPE Tcl_ObjCmdProc2 Tcl_RegsubObjCmd;
MODULE_SCOPE Tcl_ObjCmdProc2 Tcl_RenameObjCmd;
MODULE_SCOPE Tcl_ObjCmdProc2 Tcl_RepresentationCmd;
MODULE_SCOPE Tcl_ObjCmdProc2 Tcl_ReturnObjCmd;
MODULE_SCOPE Tcl_ObjCmdProc2 Tcl_ScanObjCmd;
MODULE_SCOPE Tcl_ObjCmdProc2 Tcl_SeekObjCmd;
MODULE_SCOPE Tcl_ObjCmdProc2 Tcl_SetObjCmd;
MODULE_SCOPE Tcl_ObjCmdProc2 Tcl_SplitObjCmd;
MODULE_SCOPE Tcl_ObjCmdProc2 Tcl_SocketObjCmd;
MODULE_SCOPE Tcl_ObjCmdProc2 Tcl_SourceObjCmd;
MODULE_SCOPE Tcl_Command TclInitStringCmd(Tcl_Interp *interp);
MODULE_SCOPE Tcl_ObjCmdProc2 Tcl_SubstObjCmd;
MODULE_SCOPE Tcl_ObjCmdProc2 Tcl_SwitchObjCmd;
MODULE_SCOPE Tcl_ObjCmdProc2 Tcl_TellObjCmd;
MODULE_SCOPE Tcl_ObjCmdProc2 Tcl_ThrowObjCmd;
MODULE_SCOPE Tcl_ObjCmdProc2 Tcl_TimeObjCmd;
MODULE_SCOPE Tcl_ObjCmdProc2 Tcl_TimeRateObjCmd;
MODULE_SCOPE Tcl_ObjCmdProc2 Tcl_TraceObjCmd;
MODULE_SCOPE Tcl_ObjCmdProc2 Tcl_TryObjCmd;
MODULE_SCOPE Tcl_ObjCmdProc2 Tcl_UnloadObjCmd;
MODULE_SCOPE Tcl_ObjCmdProc2 Tcl_UnsetObjCmd;
MODULE_SCOPE Tcl_ObjCmdProc2 Tcl_UpdateObjCmd;
MODULE_SCOPE Tcl_ObjCmdProc2 Tcl_UplevelObjCmd;
MODULE_SCOPE Tcl_ObjCmdProc2 Tcl_UpvarObjCmd;
MODULE_SCOPE Tcl_ObjCmdProc2 Tcl_VariableObjCmd;
MODULE_SCOPE Tcl_ObjCmdProc2 Tcl_VwaitObjCmd;
MODULE_SCOPE Tcl_ObjCmdProc2 Tcl_WhileObjCmd;

/*
 *----------------------------------------------------------------
 * Compilation procedures for commands in the generic core:
 *----------------------------------------------------------------
 */

MODULE_SCOPE CompileProc TclCompileAppendCmd;
MODULE_SCOPE CompileProc TclCompileArrayExistsCmd;
MODULE_SCOPE CompileProc TclCompileArraySetCmd;
MODULE_SCOPE CompileProc TclCompileArrayUnsetCmd;
MODULE_SCOPE CompileProc TclCompileBreakCmd;
MODULE_SCOPE CompileProc TclCompileCatchCmd;
MODULE_SCOPE CompileProc TclCompileClockClicksCmd;
MODULE_SCOPE CompileProc TclCompileClockReadingCmd;
MODULE_SCOPE CompileProc TclCompileConcatCmd;
MODULE_SCOPE CompileProc TclCompileConstCmd;
MODULE_SCOPE CompileProc TclCompileContinueCmd;
MODULE_SCOPE CompileProc TclCompileDictAppendCmd;
MODULE_SCOPE CompileProc TclCompileDictCreateCmd;
MODULE_SCOPE CompileProc TclCompileDictExistsCmd;
MODULE_SCOPE CompileProc TclCompileDictForCmd;
MODULE_SCOPE CompileProc TclCompileDictGetCmd;
MODULE_SCOPE CompileProc TclCompileDictGetWithDefaultCmd;
MODULE_SCOPE CompileProc TclCompileDictIncrCmd;
MODULE_SCOPE CompileProc TclCompileDictLappendCmd;
MODULE_SCOPE CompileProc TclCompileDictMapCmd;
MODULE_SCOPE CompileProc TclCompileDictMergeCmd;
MODULE_SCOPE CompileProc TclCompileDictSetCmd;
MODULE_SCOPE CompileProc TclCompileDictUnsetCmd;
MODULE_SCOPE CompileProc TclCompileDictUpdateCmd;
MODULE_SCOPE CompileProc TclCompileDictWithCmd;
MODULE_SCOPE CompileProc TclCompileEnsemble;
MODULE_SCOPE CompileProc TclCompileErrorCmd;
MODULE_SCOPE CompileProc TclCompileExprCmd;
MODULE_SCOPE CompileProc TclCompileForCmd;
MODULE_SCOPE CompileProc TclCompileForeachCmd;
MODULE_SCOPE CompileProc TclCompileFormatCmd;
MODULE_SCOPE CompileProc TclCompileGlobalCmd;
MODULE_SCOPE CompileProc TclCompileIfCmd;
MODULE_SCOPE CompileProc TclCompileInfoCommandsCmd;
MODULE_SCOPE CompileProc TclCompileInfoCoroutineCmd;
MODULE_SCOPE CompileProc TclCompileInfoExistsCmd;
MODULE_SCOPE CompileProc TclCompileInfoLevelCmd;
MODULE_SCOPE CompileProc TclCompileInfoObjectClassCmd;
MODULE_SCOPE CompileProc TclCompileInfoObjectIsACmd;
MODULE_SCOPE CompileProc TclCompileInfoObjectNamespaceCmd;
MODULE_SCOPE CompileProc TclCompileIncrCmd;
MODULE_SCOPE CompileProc TclCompileLappendCmd;
MODULE_SCOPE CompileProc TclCompileLassignCmd;
MODULE_SCOPE CompileProc TclCompileLindexCmd;
MODULE_SCOPE CompileProc TclCompileLinsertCmd;
MODULE_SCOPE CompileProc TclCompileListCmd;
MODULE_SCOPE CompileProc TclCompileLlengthCmd;
MODULE_SCOPE CompileProc TclCompileLmapCmd;
MODULE_SCOPE CompileProc TclCompileLrangeCmd;
MODULE_SCOPE CompileProc TclCompileLreplaceCmd;
MODULE_SCOPE CompileProc TclCompileLsetCmd;
MODULE_SCOPE CompileProc TclCompileNamespaceCodeCmd;
MODULE_SCOPE CompileProc TclCompileNamespaceCurrentCmd;
MODULE_SCOPE CompileProc TclCompileNamespaceOriginCmd;
MODULE_SCOPE CompileProc TclCompileNamespaceQualifiersCmd;
MODULE_SCOPE CompileProc TclCompileNamespaceTailCmd;
MODULE_SCOPE CompileProc TclCompileNamespaceUpvarCmd;
MODULE_SCOPE CompileProc TclCompileNamespaceWhichCmd;
MODULE_SCOPE CompileProc TclCompileNoOp;
MODULE_SCOPE CompileProc TclCompileObjectNextCmd;
MODULE_SCOPE CompileProc TclCompileObjectNextToCmd;
MODULE_SCOPE CompileProc TclCompileObjectSelfCmd;
MODULE_SCOPE CompileProc TclCompileRegexpCmd;
MODULE_SCOPE CompileProc TclCompileRegsubCmd;
MODULE_SCOPE CompileProc TclCompileReturnCmd;
MODULE_SCOPE CompileProc TclCompileSetCmd;
MODULE_SCOPE CompileProc TclCompileStringCatCmd;
MODULE_SCOPE CompileProc TclCompileStringCmpCmd;
MODULE_SCOPE CompileProc TclCompileStringEqualCmd;
MODULE_SCOPE CompileProc TclCompileStringFirstCmd;
MODULE_SCOPE CompileProc TclCompileStringIndexCmd;
MODULE_SCOPE CompileProc TclCompileStringInsertCmd;
MODULE_SCOPE CompileProc TclCompileStringIsCmd;
MODULE_SCOPE CompileProc TclCompileStringLastCmd;
MODULE_SCOPE CompileProc TclCompileStringLenCmd;
MODULE_SCOPE CompileProc TclCompileStringMapCmd;
MODULE_SCOPE CompileProc TclCompileStringMatchCmd;
MODULE_SCOPE CompileProc TclCompileStringRangeCmd;
MODULE_SCOPE CompileProc TclCompileStringReplaceCmd;
MODULE_SCOPE CompileProc TclCompileStringToLowerCmd;
MODULE_SCOPE CompileProc TclCompileStringToTitleCmd;
MODULE_SCOPE CompileProc TclCompileStringToUpperCmd;
MODULE_SCOPE CompileProc TclCompileStringTrimCmd;
MODULE_SCOPE CompileProc TclCompileStringTrimLCmd;
MODULE_SCOPE CompileProc TclCompileStringTrimRCmd;
MODULE_SCOPE CompileProc TclCompileSubstCmd;
MODULE_SCOPE CompileProc TclCompileSwitchCmd;
MODULE_SCOPE CompileProc TclCompileTailcallCmd;
MODULE_SCOPE CompileProc TclCompileThrowCmd;
MODULE_SCOPE CompileProc TclCompileTryCmd;
MODULE_SCOPE CompileProc TclCompileUnsetCmd;
MODULE_SCOPE CompileProc TclCompileUpvarCmd;
MODULE_SCOPE CompileProc TclCompileVariableCmd;
MODULE_SCOPE CompileProc TclCompileWhileCmd;
MODULE_SCOPE CompileProc TclCompileYieldCmd;
MODULE_SCOPE CompileProc TclCompileYieldToCmd;
MODULE_SCOPE CompileProc TclCompileBasic0ArgCmd;
MODULE_SCOPE CompileProc TclCompileBasic1ArgCmd;
MODULE_SCOPE CompileProc TclCompileBasic2ArgCmd;
MODULE_SCOPE CompileProc TclCompileBasic3ArgCmd;
MODULE_SCOPE CompileProc TclCompileBasic0Or1ArgCmd;
MODULE_SCOPE CompileProc TclCompileBasic1Or2ArgCmd;
MODULE_SCOPE CompileProc TclCompileBasic2Or3ArgCmd;
MODULE_SCOPE CompileProc TclCompileBasic0To2ArgCmd;
MODULE_SCOPE CompileProc TclCompileBasic1To3ArgCmd;
MODULE_SCOPE CompileProc TclCompileBasicMin0ArgCmd;
MODULE_SCOPE CompileProc TclCompileBasicMin1ArgCmd;
MODULE_SCOPE CompileProc TclCompileBasicMin2ArgCmd;

MODULE_SCOPE Tcl_ObjCmdProc2 TclInvertOpCmd;
MODULE_SCOPE CompileProc TclCompileInvertOpCmd;

MODULE_SCOPE Tcl_ObjCmdProc2 TclNotOpCmd;
MODULE_SCOPE CompileProc TclCompileNotOpCmd;
MODULE_SCOPE Tcl_ObjCmdProc2 TclAddOpCmd;
MODULE_SCOPE CompileProc TclCompileAddOpCmd;
MODULE_SCOPE Tcl_ObjCmdProc2 TclMulOpCmd;
MODULE_SCOPE CompileProc TclCompileMulOpCmd;
MODULE_SCOPE Tcl_ObjCmdProc2 TclAndOpCmd;
MODULE_SCOPE CompileProc TclCompileAndOpCmd;
MODULE_SCOPE Tcl_ObjCmdProc2 TclOrOpCmd;
MODULE_SCOPE CompileProc TclCompileOrOpCmd;
MODULE_SCOPE Tcl_ObjCmdProc2 TclXorOpCmd;
MODULE_SCOPE CompileProc TclCompileXorOpCmd;
MODULE_SCOPE Tcl_ObjCmdProc2 TclPowOpCmd;
MODULE_SCOPE CompileProc TclCompilePowOpCmd;
MODULE_SCOPE Tcl_ObjCmdProc2 TclLshiftOpCmd;
MODULE_SCOPE CompileProc TclCompileLshiftOpCmd;
MODULE_SCOPE Tcl_ObjCmdProc2 TclRshiftOpCmd;
MODULE_SCOPE CompileProc TclCompileRshiftOpCmd;
MODULE_SCOPE Tcl_ObjCmdProc2 TclModOpCmd;
MODULE_SCOPE CompileProc TclCompileModOpCmd;
MODULE_SCOPE Tcl_ObjCmdProc2 TclNeqOpCmd;
MODULE_SCOPE CompileProc TclCompileNeqOpCmd;
MODULE_SCOPE Tcl_ObjCmdProc2 TclStrneqOpCmd;
MODULE_SCOPE CompileProc TclCompileStrneqOpCmd;
MODULE_SCOPE Tcl_ObjCmdProc2 TclInOpCmd;
MODULE_SCOPE CompileProc TclCompileInOpCmd;
MODULE_SCOPE Tcl_ObjCmdProc2 TclNiOpCmd;
MODULE_SCOPE CompileProc TclCompileNiOpCmd;
MODULE_SCOPE Tcl_ObjCmdProc2 TclMinusOpCmd;
MODULE_SCOPE CompileProc TclCompileMinusOpCmd;
MODULE_SCOPE Tcl_ObjCmdProc2 TclDivOpCmd;
MODULE_SCOPE CompileProc TclCompileDivOpCmd;
MODULE_SCOPE CompileProc TclCompileLessOpCmd;
MODULE_SCOPE CompileProc TclCompileLeqOpCmd;
MODULE_SCOPE CompileProc TclCompileGreaterOpCmd;
MODULE_SCOPE CompileProc TclCompileGeqOpCmd;
MODULE_SCOPE CompileProc TclCompileEqOpCmd;
MODULE_SCOPE CompileProc TclCompileStreqOpCmd;
MODULE_SCOPE CompileProc TclCompileStrLtOpCmd;
MODULE_SCOPE CompileProc TclCompileStrLeOpCmd;
MODULE_SCOPE CompileProc TclCompileStrGtOpCmd;
MODULE_SCOPE CompileProc TclCompileStrGeOpCmd;

MODULE_SCOPE CompileProc TclCompileAssembleCmd;

/*
 * Routines that provide the [string] ensemble functionality. Possible
 * candidates for public interface.
 */

MODULE_SCOPE Tcl_Obj *	TclStringCat(Tcl_Interp *interp, Tcl_Size objc,
			    Tcl_Obj *const objv[], int flags);
MODULE_SCOPE Tcl_Obj *	TclStringFirst(Tcl_Obj *needle, Tcl_Obj *haystack,
			    Tcl_Size start);
MODULE_SCOPE Tcl_Obj *	TclStringLast(Tcl_Obj *needle, Tcl_Obj *haystack,
			    Tcl_Size last);
MODULE_SCOPE Tcl_Obj *	TclStringRepeat(Tcl_Interp *interp, Tcl_Obj *objPtr,
			    Tcl_Size count, int flags);
MODULE_SCOPE Tcl_Obj *	TclStringReplace(Tcl_Interp *interp, Tcl_Obj *objPtr,
			    Tcl_Size first, Tcl_Size count, Tcl_Obj *insertPtr,
			    int flags);
MODULE_SCOPE Tcl_Obj *	TclStringReverse(Tcl_Obj *objPtr, int flags);

/* Flag values for the [string] ensemble functions. */

#define TCL_STRING_MATCH_NOCASE TCL_MATCH_NOCASE /* (1<<0) in tcl.h */
#define TCL_STRING_IN_PLACE (1<<1)

/*
 * Functions defined in generic/tclVar.c and currently exported only for use
 * by the bytecode compiler and engine. Some of these could later be placed in
 * the public interface.
 */

MODULE_SCOPE Var *	TclObjLookupVarEx(Tcl_Interp * interp,
			    Tcl_Obj *part1Ptr, Tcl_Obj *part2Ptr, int flags,
			    const char *msg, int createPart1,
			    int createPart2, Var **arrayPtrPtr);
MODULE_SCOPE Var *	TclLookupArrayElement(Tcl_Interp *interp,
			    Tcl_Obj *arrayNamePtr, Tcl_Obj *elNamePtr,
			    int flags, const char *msg,
			    int createPart1, int createPart2,
			    Var *arrayPtr, Tcl_Size index);
MODULE_SCOPE Tcl_Obj *	TclPtrGetVarIdx(Tcl_Interp *interp,
			    Var *varPtr, Var *arrayPtr, Tcl_Obj *part1Ptr,
			    Tcl_Obj *part2Ptr, int flags, Tcl_Size index);
MODULE_SCOPE Tcl_Obj *	TclPtrSetVarIdx(Tcl_Interp *interp,
			    Var *varPtr, Var *arrayPtr, Tcl_Obj *part1Ptr,
			    Tcl_Obj *part2Ptr, Tcl_Obj *newValuePtr,
			    int flags, Tcl_Size index);
MODULE_SCOPE Tcl_Obj *	TclPtrIncrObjVarIdx(Tcl_Interp *interp,
			    Var *varPtr, Var *arrayPtr, Tcl_Obj *part1Ptr,
			    Tcl_Obj *part2Ptr, Tcl_Obj *incrPtr,
			    int flags, Tcl_Size index);
MODULE_SCOPE int	TclPtrObjMakeUpvarIdx(Tcl_Interp *interp,
			    Var *otherPtr, Tcl_Obj *myNamePtr, int myFlags,
			    Tcl_Size index);
MODULE_SCOPE int	TclPtrUnsetVarIdx(Tcl_Interp *interp, Var *varPtr,
			    Var *arrayPtr, Tcl_Obj *part1Ptr,
			    Tcl_Obj *part2Ptr, int flags,
			    Tcl_Size index);
MODULE_SCOPE void	TclInvalidateNsPath(Namespace *nsPtr);
MODULE_SCOPE void	TclFindArrayPtrElements(Var *arrayPtr,
			    Tcl_HashTable *tablePtr);

/*
 * The new extended interface to the variable traces.
 */

MODULE_SCOPE int	TclObjCallVarTraces(Interp *iPtr, Var *arrayPtr,
			    Var *varPtr, Tcl_Obj *part1Ptr, Tcl_Obj *part2Ptr,
			    int flags, int leaveErrMsg, Tcl_Size index);

/*
 * So tclObj.c and tclDictObj.c can share these implementations.
 */

MODULE_SCOPE int	TclCompareObjKeys(void *keyPtr, Tcl_HashEntry *hPtr);
MODULE_SCOPE void	TclFreeObjEntry(Tcl_HashEntry *hPtr);
MODULE_SCOPE size_t TclHashObjKey(Tcl_HashTable *tablePtr, void *keyPtr);

MODULE_SCOPE int	TclFullFinalizationRequested(void);

/*
 * TIP #542
 */

MODULE_SCOPE size_t	TclUniCharLen(const Tcl_UniChar *uniStr);
MODULE_SCOPE int	TclUniCharNcmp(const Tcl_UniChar *ucs,
			    const Tcl_UniChar *uct, size_t numChars);
MODULE_SCOPE int	TclUniCharNcasecmp(const Tcl_UniChar *ucs,
			    const Tcl_UniChar *uct, size_t numChars);
MODULE_SCOPE int	TclUniCharCaseMatch(const Tcl_UniChar *uniStr,
			    const Tcl_UniChar *uniPattern, int nocase);

/*
 * Just for the purposes of command-type registration.
 */

MODULE_SCOPE Tcl_ObjCmdProc2 TclEnsembleImplementationCmd;
MODULE_SCOPE Tcl_ObjCmdProc2 TclAliasObjCmd;
MODULE_SCOPE Tcl_ObjCmdProc2 TclLocalAliasObjCmd;
MODULE_SCOPE Tcl_ObjCmdProc2 TclChildObjCmd;
MODULE_SCOPE Tcl_ObjCmdProc2 TclInvokeImportedCmd;
MODULE_SCOPE Tcl_ObjCmdProc2 TclOOPublicObjectCmd;
MODULE_SCOPE Tcl_ObjCmdProc2 TclOOPrivateObjectCmd;
MODULE_SCOPE Tcl_ObjCmdProc2 TclOOMyClassObjCmd;

/*
 * TIP #462.
 */

/*
 * The following enum values give the status of a spawned process.
 */

typedef enum TclProcessWaitStatus {
    TCL_PROCESS_ERROR = -1,	/* Error waiting for process to exit */
    TCL_PROCESS_UNCHANGED = 0,	/* No change since the last call. */
    TCL_PROCESS_EXITED = 1,	/* Process has exited. */
    TCL_PROCESS_SIGNALED = 2,	/* Child killed because of a signal. */
    TCL_PROCESS_STOPPED = 3,	/* Child suspended because of a signal. */
    TCL_PROCESS_UNKNOWN_STATUS = 4
				/* Child wait status didn't make sense. */
} TclProcessWaitStatus;

MODULE_SCOPE Tcl_Command TclInitProcessCmd(Tcl_Interp *interp);
MODULE_SCOPE void	TclProcessCreated(Tcl_Pid pid);
MODULE_SCOPE TclProcessWaitStatus TclProcessWait(Tcl_Pid pid, int options,
			    int *codePtr, Tcl_Obj **msgObjPtr,
			    Tcl_Obj **errorObjPtr);
MODULE_SCOPE int	TclClose(Tcl_Interp *, Tcl_Channel chan);

/*
 * TIP #508: [array default]
 */

MODULE_SCOPE void	TclInitArrayVar(Var *arrayPtr);
MODULE_SCOPE Tcl_Obj *	TclGetArrayDefault(Var *arrayPtr);

/*
 * Utility routines for encoding index values as integers. Used by both
 * some of the command compilers and by [lsort] and [lsearch].
 */

MODULE_SCOPE int	TclIndexEncode(Tcl_Interp *interp, Tcl_Obj *objPtr,
			    int before, int after, int *indexPtr);
MODULE_SCOPE Tcl_Size	TclIndexDecode(int encoded, Tcl_Size endValue);

/* Constants used in index value encoding routines. */
#define TCL_INDEX_END	((Tcl_Size)-2)
#define TCL_INDEX_START	((Tcl_Size)0)

/*
 *----------------------------------------------------------------------
 *
 * TclScaleTime --
 *
 *	TIP #233 (Virtualized Time): Wrapper around the time virutalisation
 *	rescale function to hide the binding of the clientData.
 *
 *	This is static inline code; it's like a macro, but a function. It's
 *	used because this is a piece of code that ends up in places that are a
 *	bit performance sensitive.
 *
 * Results:
 *	None
 *
 * Side effects:
 *	Updates the time structure (given as an argument) with what the time
 *	should be after virtualisation.
 *
 *----------------------------------------------------------------------
 */

static inline void
TclScaleTime(
    Tcl_Time *timePtr)
{
    if (timePtr != NULL) {
	tclScaleTimeProcPtr(timePtr, tclTimeClientData);
    }
}

/*
 *----------------------------------------------------------------
 * Macros used by the Tcl core to create and release Tcl objects.
 * TclNewObj(objPtr) creates a new object denoting an empty string.
 * TclDecrRefCount(objPtr) decrements the object's reference count, and frees
 * the object if its reference count is zero. These macros are inline versions
 * of Tcl_NewObj() and Tcl_DecrRefCount(). Notice that the names differ in not
 * having a "_" after the "Tcl". Notice also that these macros reference their
 * argument more than once, so you should avoid calling them with an
 * expression that is expensive to compute or has side effects. The ANSI C
 * "prototypes" for these macros are:
 *
 * MODULE_SCOPE void	TclNewObj(Tcl_Obj *objPtr);
 * MODULE_SCOPE void	TclDecrRefCount(Tcl_Obj *objPtr);
 *
 * These macros are defined in terms of two macros that depend on memory
 * allocator in use: TclAllocObjStorage, TclFreeObjStorage. They are defined
 * below.
 *----------------------------------------------------------------
 */

/*
 * DTrace object allocation probe macros.
 */

#ifdef USE_DTRACE
#ifndef _TCLDTRACE_H
#include "tclDTrace.h"
#endif
#define	TCL_DTRACE_OBJ_CREATE(objPtr)	TCL_OBJ_CREATE(objPtr)
#define	TCL_DTRACE_OBJ_FREE(objPtr)	TCL_OBJ_FREE(objPtr)
#else /* USE_DTRACE */
#define	TCL_DTRACE_OBJ_CREATE(objPtr)	{}
#define	TCL_DTRACE_OBJ_FREE(objPtr)	{}
#endif /* USE_DTRACE */

#ifdef TCL_COMPILE_STATS
#  define TclIncrObjsAllocated() \
    tclObjsAlloced++
#  define TclIncrObjsFreed() \
    tclObjsFreed++
#else
#  define TclIncrObjsAllocated()
#  define TclIncrObjsFreed()
#endif /* TCL_COMPILE_STATS */

#  define TclAllocObjStorage(objPtr) \
	TclAllocObjStorageEx(NULL, (objPtr))

#  define TclFreeObjStorage(objPtr) \
	TclFreeObjStorageEx(NULL, (objPtr))

#ifndef TCL_MEM_DEBUG
# define TclNewObj(objPtr) \
    TclIncrObjsAllocated();						\
    TclAllocObjStorage(objPtr);						\
    (objPtr)->refCount = 0;						\
    (objPtr)->bytes    = &tclEmptyString;				\
    (objPtr)->length   = 0;						\
    (objPtr)->typePtr  = NULL;						\
    TCL_DTRACE_OBJ_CREATE(objPtr)

/*
 * Invalidate the string rep first so we can use the bytes value for our
 * pointer chain, and signal an obj deletion (as opposed to shimmering) with
 * 'length == TCL_INDEX_NONE'.
 * Use empty 'if ; else' to handle use in unbraced outer if/else conditions.
 */

# define TclDecrRefCount(objPtr) \
    if ((objPtr)->refCount-- > 1) ; else {				\
	if (!(objPtr)->typePtr || !(objPtr)->typePtr->freeIntRepProc) {	\
	    TCL_DTRACE_OBJ_FREE(objPtr);				\
	    if ((objPtr)->bytes						\
		    && ((objPtr)->bytes != &tclEmptyString)) {		\
		Tcl_Free((objPtr)->bytes);				\
	    }								\
	    (objPtr)->length = TCL_INDEX_NONE;				\
	    TclFreeObjStorage(objPtr);					\
	    TclIncrObjsFreed();						\
	} else {							\
	    TclFreeObj(objPtr);						\
	}								\
    }

#if TCL_THREADS && !defined(USE_THREAD_ALLOC)
#   define USE_THREAD_ALLOC 1
#endif

#if defined(PURIFY)

/*
 * The PURIFY mode is like the regular mode, but instead of doing block
 * Tcl_Obj allocation and keeping a freed list for efficiency, it always
 * allocates and frees a single Tcl_Obj so that tools like Purify can better
 * track memory leaks.
 */

#  define TclAllocObjStorageEx(interp, objPtr) \
	(objPtr) = (Tcl_Obj *)Tcl_Alloc(sizeof(Tcl_Obj))

#  define TclFreeObjStorageEx(interp, objPtr) \
	Tcl_Free(objPtr)

#undef USE_THREAD_ALLOC
#undef USE_TCLALLOC
#elif TCL_THREADS && defined(USE_THREAD_ALLOC)

/*
 * The TCL_THREADS mode is like the regular mode but allocates Tcl_Obj's from
 * per-thread caches.
 */

MODULE_SCOPE Tcl_Obj *	TclThreadAllocObj(void);
MODULE_SCOPE void	TclThreadFreeObj(Tcl_Obj *);
MODULE_SCOPE Tcl_Mutex *TclpNewAllocMutex(void);
MODULE_SCOPE void	TclFreeAllocCache(void *);
MODULE_SCOPE void *	TclpGetAllocCache(void);
MODULE_SCOPE void	TclpSetAllocCache(void *);
MODULE_SCOPE void	TclpFreeAllocMutex(Tcl_Mutex *mutex);
MODULE_SCOPE void	TclpInitAllocCache(void);
MODULE_SCOPE void	TclpFreeAllocCache(void *);

/*
 * These macros need to be kept in sync with the code of TclThreadAllocObj()
 * and TclThreadFreeObj().
 *
 * Note that the optimiser should resolve the case (interp==NULL) at compile
 * time.
 */

#  define ALLOC_NOBJHIGH 1200

#  define TclAllocObjStorageEx(interp, objPtr)				\
    do {								\
	AllocCache *cachePtr;						\
	if (((interp) == NULL) ||					\
		((cachePtr = ((Interp *)(interp))->allocCache),		\
			(cachePtr->numObjects == 0))) {			\
	    (objPtr) = TclThreadAllocObj();				\
	} else {							\
	    (objPtr) = cachePtr->firstObjPtr;				\
	    cachePtr->firstObjPtr = (Tcl_Obj *)(objPtr)->internalRep.twoPtrValue.ptr1; \
	    --cachePtr->numObjects;					\
	}								\
    } while (0)

#  define TclFreeObjStorageEx(interp, objPtr)				\
    do {								\
	AllocCache *cachePtr;						\
	if (((interp) == NULL) ||					\
		((cachePtr = ((Interp *)(interp))->allocCache),		\
			((cachePtr->numObjects == 0) ||			\
			(cachePtr->numObjects >= ALLOC_NOBJHIGH)))) {	\
	    TclThreadFreeObj(objPtr);					\
	} else {							\
	    (objPtr)->internalRep.twoPtrValue.ptr1 = cachePtr->firstObjPtr; \
	    cachePtr->firstObjPtr = objPtr;				\
	    ++cachePtr->numObjects;					\
	}								\
    } while (0)

#else /* not PURIFY or USE_THREAD_ALLOC */

#if defined(USE_TCLALLOC) && USE_TCLALLOC
    MODULE_SCOPE void TclFinalizeAllocSubsystem();
    MODULE_SCOPE void TclInitAlloc();
#else
#   define USE_TCLALLOC 0
#endif

#if TCL_THREADS
/* declared in tclObj.c */
MODULE_SCOPE Tcl_Mutex	tclObjMutex;
#endif

#  define TclAllocObjStorageEx(interp, objPtr) \
    do {								\
	Tcl_MutexLock(&tclObjMutex);					\
	if (tclFreeObjList == NULL) {					\
	    TclAllocateFreeObjects();					\
	}								\
	(objPtr) = tclFreeObjList;					\
	tclFreeObjList = (Tcl_Obj *)					\
		tclFreeObjList->internalRep.twoPtrValue.ptr1;		\
	Tcl_MutexUnlock(&tclObjMutex);					\
    } while (0)

#  define TclFreeObjStorageEx(interp, objPtr) \
    do {								\
	Tcl_MutexLock(&tclObjMutex);					\
	(objPtr)->internalRep.twoPtrValue.ptr1 = (void *) tclFreeObjList; \
	tclFreeObjList = (objPtr);					\
	Tcl_MutexUnlock(&tclObjMutex);					\
    } while (0)
#endif

#else /* TCL_MEM_DEBUG */
MODULE_SCOPE void	TclDbInitNewObj(Tcl_Obj *objPtr, const char *file,
			    int line);

# define TclDbNewObj(objPtr, file, line) \
    do { \
	TclIncrObjsAllocated();						\
	(objPtr) = (Tcl_Obj *)						\
		Tcl_DbCkalloc(sizeof(Tcl_Obj), (file), (line));		\
	if ((objPtr)) { \
	    TclDbInitNewObj((objPtr), (file), (line));			\
	    TCL_DTRACE_OBJ_CREATE(objPtr);					\
	} \
    } while (0)

# define TclNewObj(objPtr) \
    TclDbNewObj(objPtr, __FILE__, __LINE__);

# define TclDecrRefCount(objPtr) \
    Tcl_DbDecrRefCount(objPtr, __FILE__, __LINE__)

#undef USE_THREAD_ALLOC
#endif /* TCL_MEM_DEBUG */

/*
 *----------------------------------------------------------------
 * Macros used by the Tcl core to set a Tcl_Obj's string representation to a
 * copy of the "len" bytes starting at "bytePtr". The value of "len" must
 * not be negative.  When "len" is 0, then it is acceptable to pass
 * "bytePtr" = NULL.  When "len" > 0, "bytePtr" must not be NULL, and it
 * must point to a location from which "len" bytes may be read.  These
 * constraints are not checked here.  The validity of the bytes copied
 * as a value string representation is also not verififed.  This macro
 * must not be called while "objPtr" is being freed or when "objPtr"
 * already has a string representation.  The caller must use
 * this macro properly.  Improper use can lead to dangerous results.
 * Because "len" is referenced multiple times, take care that it is an
 * expression with the same value each use.
 *
 * The ANSI C "prototypes" for these macros are:
 *
 * MODULE_SCOPE void TclInitEmptyStringRep(Tcl_Obj *objPtr);
 * MODULE_SCOPE void TclInitStringRep(Tcl_Obj *objPtr, char *bytePtr, size_t len);
 * MODULE_SCOPE void TclAttemptInitStringRep(Tcl_Obj *objPtr, char *bytePtr, size_t len);
 *
 *----------------------------------------------------------------
 */

#define TclInitEmptyStringRep(objPtr) \
    ((objPtr)->length = (((objPtr)->bytes = &tclEmptyString), 0))

#define TclInitStringRep(objPtr, bytePtr, len) \
    if ((len) == 0) {							\
	TclInitEmptyStringRep(objPtr);					\
    } else {								\
	(objPtr)->bytes = (char *)Tcl_Alloc((len) + 1U);		\
	memcpy((objPtr)->bytes, (bytePtr) ? (bytePtr) : &tclEmptyString, (len)); \
	(objPtr)->bytes[len] = '\0';					\
	(objPtr)->length = (len);					\
    }

#define TclAttemptInitStringRep(objPtr, bytePtr, len) \
    ((((len) == 0) ? (							\
	TclInitEmptyStringRep(objPtr)					\
    ) : (								\
	(objPtr)->bytes = (char *)Tcl_AttemptAlloc((len) + 1U),		\
	(objPtr)->length = ((objPtr)->bytes) ?				\
		(memcpy((objPtr)->bytes, (bytePtr) ? (bytePtr) : &tclEmptyString, (len)), \
		(objPtr)->bytes[len] = '\0', (len)) : (-1)		\
    )), (objPtr)->bytes)

/*
 *----------------------------------------------------------------
 * Macro used by the Tcl core to get the string representation's byte array
 * pointer from a Tcl_Obj. This is an inline version of Tcl_GetString(). The
 * macro's expression result is the string rep's byte pointer which might be
 * NULL. The bytes referenced by this pointer must not be modified by the
 * caller. The ANSI C "prototype" for this macro is:
 *
 * MODULE_SCOPE char *	TclGetString(Tcl_Obj *objPtr);
 *----------------------------------------------------------------
 */

#define TclGetString(objPtr) \
    ((objPtr)->bytes? (objPtr)->bytes : Tcl_GetString(objPtr))

#define TclGetStringFromObj(objPtr, lenPtr) \
    ((objPtr)->bytes							\
	    ? (*(lenPtr) = (objPtr)->length, (objPtr)->bytes)		\
	    : (Tcl_GetStringFromObj)((objPtr), (lenPtr)))

/*
 *----------------------------------------------------------------
 * Macro used by the Tcl core to clean out an object's internal
 * representation. Does not actually reset the rep's bytes. The ANSI C
 * "prototype" for this macro is:
 *
 * MODULE_SCOPE void	TclFreeInternalRep(Tcl_Obj *objPtr);
 *----------------------------------------------------------------
 */

#define TclFreeInternalRep(objPtr) \
    if ((objPtr)->typePtr != NULL) {					\
	if ((objPtr)->typePtr->freeIntRepProc != NULL) {		\
	    (objPtr)->typePtr->freeIntRepProc(objPtr);			\
	}								\
	(objPtr)->typePtr = NULL;					\
    }

/*
 *----------------------------------------------------------------
 * Macro used by the Tcl core to clean out an object's string representation.
 * The ANSI C "prototype" for this macro is:
 *
 * MODULE_SCOPE void	TclInvalidateStringRep(Tcl_Obj *objPtr);
 *----------------------------------------------------------------
 */

#define TclInvalidateStringRep(objPtr) \
    do {								\
	Tcl_Obj *_isobjPtr = (Tcl_Obj *)(objPtr);			\
	if (_isobjPtr->bytes != NULL) {					\
	    if (_isobjPtr->bytes != &tclEmptyString) {			\
		Tcl_Free((void *)_isobjPtr->bytes);			\
	    }								\
	    _isobjPtr->bytes = NULL;					\
	}								\
    } while (0)

/*
 * These form part of the native filesystem support. They are needed here
 * because we have a few native filesystem functions (which are the same for
 * win/unix) in this file.
 */

#ifdef __cplusplus
extern "C" {
#endif
MODULE_SCOPE const char *const		tclpFileAttrStrings[];
MODULE_SCOPE const TclFileAttrProcs	tclpFileAttrProcs[];
#ifdef __cplusplus
}
#endif

/*
 *----------------------------------------------------------------
 * Macro used by the Tcl core to test whether an object has a
 * string representation (or is a 'pure' internal value).
 * The ANSI C "prototype" for this macro is:
 *
 * MODULE_SCOPE int	TclHasStringRep(Tcl_Obj *objPtr);
 *----------------------------------------------------------------
 */

#define TclHasStringRep(objPtr) \
    ((objPtr)->bytes != NULL)

/*
 *----------------------------------------------------------------
 * Macro used by the Tcl core to get the bignum out of the bignum
 * representation of a Tcl_Obj.
 * The ANSI C "prototype" for this macro is:
 *
 * MODULE_SCOPE void	TclUnpackBignum(Tcl_Obj *objPtr, mp_int bignum);
 *----------------------------------------------------------------
 */

#define TclUnpackBignum(objPtr, bignum) \
    do {								\
	Tcl_Obj *bignumObj = (objPtr);					\
	int bignumPayload =						\
		(int)PTR2INT(bignumObj->internalRep.twoPtrValue.ptr2);	\
	if (bignumPayload == -1) {					\
	    (bignum) = *((mp_int *) bignumObj->internalRep.twoPtrValue.ptr1); \
	} else {							\
	    (bignum).dp = (mp_digit *)bignumObj->internalRep.twoPtrValue.ptr1;	\
	    (bignum).sign = bignumPayload >> 30;			\
	    (bignum).alloc = (bignumPayload >> 15) & 0x7FFF;		\
	    (bignum).used = bignumPayload & 0x7FFF;			\
	}								\
    } while (0)

/*
 *----------------------------------------------------------------
 * Macros used by the Tcl core to grow Tcl_Token arrays. They use the same
 * growth algorithm as used in tclStringObj.c for growing strings. The ANSI C
 * "prototype" for this macro is:
 *
 * MODULE_SCOPE void	TclGrowTokenArray(Tcl_Token *tokenPtr, int used,
 *				int available, int append,
 *				Tcl_Token *staticPtr);
 * MODULE_SCOPE void	TclGrowParseTokenArray(Tcl_Parse *parsePtr,
 *				int append);
 *----------------------------------------------------------------
 */

/* General tuning for minimum growth in Tcl growth algorithms */
#ifndef TCL_MIN_GROWTH
#  ifdef TCL_GROWTH_MIN_ALLOC
     /* Support for any legacy tuners */
#    define TCL_MIN_GROWTH TCL_GROWTH_MIN_ALLOC
#  else
#    define TCL_MIN_GROWTH 1024
#  endif
#endif

/* Token growth tuning, default to the general value. */
#ifndef TCL_MIN_TOKEN_GROWTH
#define TCL_MIN_TOKEN_GROWTH TCL_MIN_GROWTH/sizeof(Tcl_Token)
#endif

/* TODO - code below does not check for integer overflow */
#define TclGrowTokenArray(tokenPtr, used, available, append, staticPtr)	\
    do {								\
	Tcl_Size _needed = (used) + (append);				\
	if (_needed > (available)) {					\
	    Tcl_Size allocated = 2 * _needed;				\
	    Tcl_Token *oldPtr = (tokenPtr);				\
	    Tcl_Token *newPtr;						\
	    if (oldPtr == (staticPtr)) {				\
		oldPtr = NULL;						\
	    }								\
	    newPtr = (Tcl_Token *)Tcl_AttemptRealloc((char *) oldPtr,	\
		    allocated * sizeof(Tcl_Token));			\
	    if (newPtr == NULL) {					\
		allocated = _needed + (append) + TCL_MIN_TOKEN_GROWTH;	\
		newPtr = (Tcl_Token *)Tcl_Realloc((char *) oldPtr,	\
			allocated * sizeof(Tcl_Token));			\
	    }								\
	    (available) = allocated;					\
	    if (oldPtr == NULL) {					\
		memcpy(newPtr, staticPtr,				\
			(used) * sizeof(Tcl_Token));			\
	    }								\
	    (tokenPtr) = newPtr;					\
	}								\
    } while (0)

#define TclGrowParseTokenArray(parsePtr, append)			\
    TclGrowTokenArray((parsePtr)->tokenPtr, (parsePtr)->numTokens,	\
	    (parsePtr)->tokensAvailable, (append),			\
	    (parsePtr)->staticTokens)

/*
 *----------------------------------------------------------------
 * Macro used by the Tcl core get a unicode char from a utf string. It checks
 * to see if we have a one-byte utf char before calling the real
 * Tcl_UtfToUniChar, as this will save a lot of time for primarily ASCII
 * string handling. The macro's expression result is 1 for the 1-byte case or
 * the result of Tcl_UtfToUniChar. The ANSI C "prototype" for this macro is:
 *
 * MODULE_SCOPE int	TclUtfToUniChar(const char *string, Tcl_UniChar *ch);
 *----------------------------------------------------------------
 */

#define TclUtfToUniChar(str, chPtr) \
	(((UCHAR(*(str))) < 0x80) ?					\
	    ((*(chPtr) = UCHAR(*(str))), 1)				\
	    : Tcl_UtfToUniChar(str, chPtr))

/*
 *----------------------------------------------------------------
 * Macro counterpart of the Tcl_NumUtfChars() function. To be used in speed-
 * -sensitive points where it pays to avoid a function call in the common case
 * of counting along a string of all one-byte characters.  The ANSI C
 * "prototype" for this macro is:
 *
 * MODULE_SCOPE void	TclNumUtfCharsM(Tcl_Size numChars, const char *bytes,
 *				Tcl_Size numBytes);
 * numBytes must be >= 0
 *----------------------------------------------------------------
 */

#define TclNumUtfCharsM(numChars, bytes, numBytes) \
    do {								\
	Tcl_Size _count, _i = (numBytes);				\
	unsigned char *_str = (unsigned char *) (bytes);		\
	while (_i > 0 && (*_str < 0xC0)) { _i--; _str++; }		\
	_count = (numBytes) - _i;					\
	if (_i) {							\
	    _count += Tcl_NumUtfChars((bytes) + _count, _i);		\
	}								\
	(numChars) = _count;						\
    } while (0);

/*
 *----------------------------------------------------------------
 * Macro that encapsulates the logic that determines when it is safe to
 * interpret a string as a byte array directly. In summary, the object must be
 * a byte array and must not have a string representation (as the operations
 * that it is used in are defined on strings, not byte arrays). Theoretically
 * it is possible to also be efficient in the case where the object's bytes
 * field is filled by generation from the byte array (c.f. list canonicality)
 * but we don't do that at the moment since this is purely about efficiency.
 * The ANSI C "prototype" for this macro is:
 *
 * MODULE_SCOPE int	TclIsPureByteArray(Tcl_Obj *objPtr);
 *----------------------------------------------------------------
 */

MODULE_SCOPE int	TclIsPureByteArray(Tcl_Obj *objPtr);
#define TclIsPureDict(objPtr) \
    (((objPtr)->bytes == NULL) && TclHasInternalRep((objPtr), &tclDictType))
#define TclHasInternalRep(objPtr, type) \
    ((objPtr)->typePtr == (type))
#define TclFetchInternalRep(objPtr, type) \
    (TclHasInternalRep((objPtr), (type)) ? &(objPtr)->internalRep : NULL)

/*
 *----------------------------------------------------------------
 * Macro used by the Tcl core to increment a namespace's export epoch
 * counter. The ANSI C "prototype" for this macro is:
 *
 * MODULE_SCOPE void	TclInvalidateNsCmdLookup(Namespace *nsPtr);
 *----------------------------------------------------------------
 */

#define TclInvalidateNsCmdLookup(nsPtr) \
    if ((nsPtr)->numExportPatterns) {		\
	(nsPtr)->exportLookupEpoch++;		\
    }						\
    if ((nsPtr)->commandPathLength) {		\
	(nsPtr)->cmdRefEpoch++;			\
    }

/*
 *----------------------------------------------------------------------
 *
 * Core procedure added to libtommath for bignum manipulation.
 *
 *----------------------------------------------------------------------
 */

MODULE_SCOPE Tcl_LibraryInitProc TclTommath_Init;

/*
 *----------------------------------------------------------------------
 *
 * External (platform specific) initialization routine, these declarations
 * explicitly don't use EXTERN since this code does not get compiled into the
 * library:
 *
 *----------------------------------------------------------------------
 */

MODULE_SCOPE Tcl_LibraryInitProc TclplatformtestInit;
MODULE_SCOPE Tcl_LibraryInitProc TclObjTest_Init;
MODULE_SCOPE Tcl_LibraryInitProc TclThread_Init;
MODULE_SCOPE Tcl_LibraryInitProc Procbodytest_Init;
MODULE_SCOPE Tcl_LibraryInitProc Procbodytest_SafeInit;
MODULE_SCOPE Tcl_LibraryInitProc Tcl_ABSListTest_Init;

/*
 *----------------------------------------------------------------
 * Macro used by the Tcl core to check whether a pattern has any characters
 * special to [string match]. The ANSI C "prototype" for this macro is:
 *
 * MODULE_SCOPE int	TclMatchIsTrivial(const char *pattern);
 *----------------------------------------------------------------
 */

#define TclMatchIsTrivial(pattern) \
    (strpbrk((pattern), "*[?\\") == NULL)

/*
 *----------------------------------------------------------------
 * Macros used by the Tcl core to set a Tcl_Obj's numeric representation
 * avoiding the corresponding function calls in time critical parts of the
 * core. They should only be called on unshared objects. The ANSI C
 * "prototypes" for these macros are:
 *
 * MODULE_SCOPE void	TclSetIntObj(Tcl_Obj *objPtr, Tcl_WideInt w);
 * MODULE_SCOPE void	TclSetDoubleObj(Tcl_Obj *objPtr, double d);
 *----------------------------------------------------------------
 */

#define TclSetIntObj(objPtr, i) \
    do {							\
	Tcl_ObjInternalRep ir;					\
	ir.wideValue = (Tcl_WideInt) i;				\
	TclInvalidateStringRep(objPtr);				\
	Tcl_StoreInternalRep(objPtr, &tclIntType, &ir);		\
    } while (0)

#define TclSetDoubleObj(objPtr, d) \
    do {							\
	Tcl_ObjInternalRep ir;					\
	ir.doubleValue = (double) d;				\
	TclInvalidateStringRep(objPtr);				\
	Tcl_StoreInternalRep(objPtr, &tclDoubleType, &ir);	\
    } while (0)

/*
 *----------------------------------------------------------------
 * Macros used by the Tcl core to create and initialise objects of standard
 * types, avoiding the corresponding function calls in time critical parts of
 * the core. The ANSI C "prototypes" for these macros are:
 *
 * MODULE_SCOPE void	TclNewIntObj(Tcl_Obj *objPtr, Tcl_WideInt w);
 * MODULE_SCOPE void	TclNewDoubleObj(Tcl_Obj *objPtr, double d);
 * MODULE_SCOPE void	TclNewStringObj(Tcl_Obj *objPtr, const char *s, Tcl_Size len);
 * MODULE_SCOPE void	TclNewLiteralStringObj(Tcl_Obj*objPtr, const char *sLiteral);
 *
 *----------------------------------------------------------------
 */

#ifndef TCL_MEM_DEBUG
#define TclNewIntObj(objPtr, w) \
    do {								\
	TclIncrObjsAllocated();						\
	TclAllocObjStorage(objPtr);					\
	(objPtr)->refCount = 0;						\
	(objPtr)->bytes = NULL;						\
	(objPtr)->internalRep.wideValue = (Tcl_WideInt)(w);		\
	(objPtr)->typePtr = &tclIntType;				\
	TCL_DTRACE_OBJ_CREATE(objPtr);					\
    } while (0)

#define TclNewUIntObj(objPtr, uw) \
    do {								\
	TclIncrObjsAllocated();						\
	TclAllocObjStorage(objPtr);					\
	(objPtr)->refCount = 0;						\
	(objPtr)->bytes = NULL;						\
	Tcl_WideUInt uw_ = (uw);					\
	if (uw_ > WIDE_MAX) {						\
	    mp_int bignumValue_;					\
	    if (mp_init_u64(&bignumValue_, uw_) != MP_OKAY) {		\
		Tcl_Panic("%s: memory overflow", "TclNewUIntObj");	\
	    }								\
	    TclSetBignumInternalRep((objPtr), &bignumValue_);		\
	} else {							\
	    (objPtr)->internalRep.wideValue = (Tcl_WideInt)(uw_);	\
	    (objPtr)->typePtr = &tclIntType;				\
	}								\
	TCL_DTRACE_OBJ_CREATE(objPtr);					\
    } while (0)

#define TclNewIndexObj(objPtr, w) \
    TclNewIntObj(objPtr, w)

#define TclNewDoubleObj(objPtr, d) \
    do {								\
	TclIncrObjsAllocated();						\
	TclAllocObjStorage(objPtr);					\
	(objPtr)->refCount = 0;						\
	(objPtr)->bytes = NULL;						\
	(objPtr)->internalRep.doubleValue = (double)(d);		\
	(objPtr)->typePtr = &tclDoubleType;				\
	TCL_DTRACE_OBJ_CREATE(objPtr);					\
    } while (0)

#define TclNewStringObj(objPtr, s, len) \
    do {								\
	TclIncrObjsAllocated();						\
	TclAllocObjStorage(objPtr);					\
	(objPtr)->refCount = 0;						\
	TclInitStringRep((objPtr), (s), (len));				\
	(objPtr)->typePtr = NULL;					\
	TCL_DTRACE_OBJ_CREATE(objPtr);					\
    } while (0)

#else /* TCL_MEM_DEBUG */
#define TclNewIntObj(objPtr, w) \
    (objPtr) = Tcl_NewWideIntObj(w)

#define TclNewUIntObj(objPtr, uw) \
    do {								\
	Tcl_WideUInt uw_ = (uw);					\
	if (uw_ > WIDE_MAX) {						\
	    mp_int bignumValue_;					\
	    if (mp_init_u64(&bignumValue_, uw_) == MP_OKAY) {		\
		(objPtr) = Tcl_NewBignumObj(&bignumValue_);		\
	    } else {							\
		(objPtr) = NULL;					\
	    }								\
	} else {							\
	    (objPtr) = Tcl_NewWideIntObj(uw_);				\
	}								\
    } while (0)

#define TclNewIndexObj(objPtr, w) \
    TclNewIntObj(objPtr, w)

#define TclNewDoubleObj(objPtr, d) \
    (objPtr) = Tcl_NewDoubleObj(d)

#define TclNewStringObj(objPtr, s, len) \
    (objPtr) = Tcl_NewStringObj((s), (len))
#endif /* TCL_MEM_DEBUG */

/*
 * The sLiteral argument *must* be a string literal; the incantation with
 * sizeof(sLiteral "") will fail to compile otherwise.
 */
#define TclNewLiteralStringObj(objPtr, sLiteral) \
    TclNewStringObj((objPtr), (sLiteral), sizeof(sLiteral "") - 1)

/*
 *----------------------------------------------------------------
 * Convenience macros for DStrings.
 * The ANSI C "prototypes" for these macros are:
 *
 * MODULE_SCOPE char * TclDStringAppendLiteral(Tcl_DString *dsPtr,
 *			const char *sLiteral);
 * MODULE_SCOPE void   TclDStringClear(Tcl_DString *dsPtr);
 */

#define TclDStringAppendLiteral(dsPtr, sLiteral) \
    Tcl_DStringAppend((dsPtr), (sLiteral), sizeof(sLiteral "") - 1)
#define TclDStringClear(dsPtr) \
    Tcl_DStringSetLength((dsPtr), 0)

/*
 *----------------------------------------------------------------
 * Inline version of Tcl_GetCurrentNamespace and Tcl_GetGlobalNamespace.
 */

#define TclGetCurrentNamespace(interp) \
    (Tcl_Namespace *) ((Interp *)(interp))->varFramePtr->nsPtr

#define TclGetGlobalNamespace(interp) \
    (Tcl_Namespace *) ((Interp *)(interp))->globalNsPtr

/*
 *----------------------------------------------------------------
 * Inline version of TclCleanupCommand; still need the function as it is in
 * the internal stubs, but the core can use the macro instead.
 */

#define TclCleanupCommandMacro(cmdPtr) \
    do {					\
	if ((cmdPtr)->refCount-- <= 1) {	\
	    Tcl_Free(cmdPtr);			\
	}					\
    } while (0)

/*
 * inside this routine crement refCount first incase cmdPtr is replacing itself
 */
#define TclRoutineAssign(location, cmdPtr) \
    do {								\
	(cmdPtr)->refCount++;						\
	if ((location) != NULL						\
		&& (location--) <= 1) {					\
	    Tcl_Free(((location)));					\
	}								\
	(location) = (cmdPtr);						\
    } while (0)

#define TclRoutineHasName(cmdPtr) \
    ((cmdPtr)->hPtr != NULL)

/*
 *----------------------------------------------------------------
 * Inline versions of Tcl_LimitReady() and Tcl_LimitExceeded to limit number
 * of calls out of the critical path. Note that this code isn't particularly
 * readable; the non-inline version (in tclInterp.c) is much easier to
 * understand. Note also that these macros takes different args (iPtr->limit)
 * to the non-inline version.
 */

#define TclLimitExceeded(limit) \
    ((limit).exceeded != 0)

#define TclLimitReady(limit) \
    (((limit).active == 0) ? 0 :					\
    (++(limit).granularityTicker,					\
    ((((limit).active & TCL_LIMIT_COMMANDS) &&				\
	    (((limit).cmdGranularity == 1) ||				\
	    ((limit).granularityTicker % (limit).cmdGranularity == 0)))	\
	    ? 1 :							\
    (((limit).active & TCL_LIMIT_TIME) &&				\
	    (((limit).timeGranularity == 1) ||				\
	    ((limit).granularityTicker % (limit).timeGranularity == 0)))\
	    ? 1 : 0)))

/*
 * Compile-time assertions: these produce a compile time error if the
 * expression is not known to be true at compile time. If the assertion is
 * known to be false, the compiler (or optimizer?) will error out with
 * "division by zero". If the assertion cannot be evaluated at compile time,
 * the compiler will error out with "non-static initializer".
 *
 * Adapted with permission from
 * http://www.pixelbeat.org/programming/gcc/static_assert.html
 */

#define TCL_CT_ASSERT(e) \
    {enum { ct_assert_value = 1/(!!(e)) };}

/*
 *----------------------------------------------------------------
 * Allocator for small structs (<=sizeof(Tcl_Obj)) using the Tcl_Obj pool.
 * Only checked at compile time.
 *
 * ONLY USE FOR CONSTANT nBytes.
 *
 * DO NOT LET THEM CROSS THREAD BOUNDARIES
 *----------------------------------------------------------------
 */

#define TclSmallAlloc(nbytes, memPtr) \
    TclSmallAllocEx(NULL, (nbytes), (memPtr))

#define TclSmallFree(memPtr) \
    TclSmallFreeEx(NULL, (memPtr))

#ifndef TCL_MEM_DEBUG
#define TclSmallAllocEx(interp, nbytes, memPtr) \
    do {								\
	Tcl_Obj *_objPtr;						\
	TCL_CT_ASSERT((nbytes)<=sizeof(Tcl_Obj));			\
	TclIncrObjsAllocated();						\
	TclAllocObjStorageEx((interp), (_objPtr));			\
	*(void **)&(memPtr) = (void *) (_objPtr);			\
    } while (0)

#define TclSmallFreeEx(interp, memPtr) \
    do {								\
	TclFreeObjStorageEx((interp), (Tcl_Obj *)(memPtr));		\
	TclIncrObjsFreed();						\
    } while (0)

#else    /* TCL_MEM_DEBUG */
#define TclSmallAllocEx(interp, nbytes, memPtr) \
    do {								\
	Tcl_Obj *_objPtr;						\
	TCL_CT_ASSERT((nbytes)<=sizeof(Tcl_Obj));			\
	TclNewObj(_objPtr);						\
	*(void **)&(memPtr) = (void *)_objPtr;				\
    } while (0)

#define TclSmallFreeEx(interp, memPtr) \
    do {								\
	Tcl_Obj *_objPtr = (Tcl_Obj *)(memPtr);				\
	_objPtr->bytes = NULL;						\
	_objPtr->typePtr = NULL;					\
	_objPtr->refCount = 1;						\
	TclDecrRefCount(_objPtr);					\
    } while (0)
#endif   /* TCL_MEM_DEBUG */

/*
 * Support for Clang Static Analyzer <http://clang-analyzer.llvm.org>
 */

#if defined(PURIFY) && defined(__clang__)
#if __has_feature(attribute_analyzer_noreturn) && \
	!defined(Tcl_Panic) && defined(Tcl_Panic_TCL_DECLARED)
void Tcl_Panic(const char *, ...) __attribute__((analyzer_noreturn));
#endif
#if !defined(CLANG_ASSERT)
#include <assert.h>
#define CLANG_ASSERT(x) assert(x)
#endif
#elif !defined(CLANG_ASSERT)
#define CLANG_ASSERT(x)
#endif /* PURIFY && __clang__ */

/*
 *----------------------------------------------------------------
 * Parameters, structs and macros for the non-recursive engine (NRE)
 *----------------------------------------------------------------
 */

#define NRE_USE_SMALL_ALLOC	1  /* Only turn off for debugging purposes. */
#ifndef NRE_ENABLE_ASSERTS
#define NRE_ENABLE_ASSERTS	0
#endif

/*
 * This is the main data struct for representing NR commands. It is designed
 * to fit in sizeof(Tcl_Obj) in order to exploit the fastest memory allocator
 * available.
 */

typedef struct NRE_callback {
    Tcl_NRPostProc *procPtr;
    void *data[4];
    struct NRE_callback *nextPtr;
} NRE_callback;

#define TOP_CB(iPtr) \
    (((Interp *)(iPtr))->execEnvPtr->callbackPtr)

/*
 * Inline version of Tcl_NRAddCallback.
 */

#define TclNRAddCallback(interp,postProcPtr,data0,data1,data2,data3) \
    do {								\
	NRE_callback *_callbackPtr;					\
	TCLNR_ALLOC((interp), (_callbackPtr));				\
	_callbackPtr->procPtr = (postProcPtr);				\
	_callbackPtr->data[0] = (void *)(data0);			\
	_callbackPtr->data[1] = (void *)(data1);			\
	_callbackPtr->data[2] = (void *)(data2);			\
	_callbackPtr->data[3] = (void *)(data3);			\
	_callbackPtr->nextPtr = TOP_CB(interp);				\
	TOP_CB(interp) = _callbackPtr;					\
    } while (0)

#if NRE_USE_SMALL_ALLOC
#define TCLNR_ALLOC(interp, ptr) \
    TclSmallAllocEx(interp, sizeof(NRE_callback), (ptr))
#define TCLNR_FREE(interp, ptr)  TclSmallFreeEx((interp), (ptr))
#else
#define TCLNR_ALLOC(interp, ptr) \
    ((ptr) = Tcl_Alloc(sizeof(NRE_callback)))
#define TCLNR_FREE(interp, ptr)  Tcl_Free(ptr)
#endif

#if NRE_ENABLE_ASSERTS
#define NRE_ASSERT(expr) assert((expr))
#else
#define NRE_ASSERT(expr)
#endif

#include "tclIntDecls.h"
#include "tclIntPlatDecls.h"

#if !defined(USE_TCL_STUBS) && !defined(TCL_MEM_DEBUG)
#define Tcl_AttemptAlloc	TclpAlloc
#define Tcl_AttemptRealloc	TclpRealloc
#define Tcl_Free		TclpFree
#endif

/*
 * Special hack for macOS, where the static linker (technically the 'ar'
 * command) hates empty object files, and accepts no flags to make it shut up.
 *
 * These symbols are otherwise completely useless.
 *
 * They can't be written to or written through. They can't be seen by any
 * other code. They use a separate attribute (supported by all macOS
 * compilers, which are derivatives of clang or gcc) to stop the compilation
 * from moaning. They will be excluded during the final linking stage.
 *
 * Other platforms get nothing at all. That's good.
 */

#ifdef MAC_OSX_TCL
#define TCL_MAC_EMPTY_FILE(name) \
    static __attribute__((used)) const void *const TclUnusedFile_ ## name = NULL;
#else
#define TCL_MAC_EMPTY_FILE(name)
#endif /* MAC_OSX_TCL */

/*
 * Other externals.
 */

MODULE_SCOPE size_t TclEnvEpoch;	/* Epoch of the tcl environment
					 * (if changed with tcl-env). */

#endif /* _TCLINT */

/*
 * Local Variables:
 * mode: c
 * c-basic-offset: 4
 * fill-column: 78
 * End:
 */<|MERGE_RESOLUTION|>--- conflicted
+++ resolved
@@ -3593,11 +3593,7 @@
 			    Tcl_Size numBytes, int flags, Tcl_Parse *parsePtr,
 			    Tcl_InterpState *statePtr);
 MODULE_SCOPE int	TclSubstTokens(Tcl_Interp *interp, Tcl_Token *tokenPtr,
-<<<<<<< HEAD
 			    Tcl_Size count, Tcl_Size *tokensLeftPtr, int line,
-=======
-			    Tcl_Size count, Tcl_Size *tokensLeftPtr, Tcl_Size line,
->>>>>>> efbd8da8
 			    Tcl_Size *clNextOuter, const char *outerScript);
 MODULE_SCOPE Tcl_Size	TclTrim(const char *bytes, Tcl_Size numBytes,
 			    const char *trim, Tcl_Size numTrim,
