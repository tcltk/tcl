--- conflicted
+++ resolved
@@ -3507,13 +3507,8 @@
 			    Tcl_Obj *part1Ptr, Tcl_Obj *part2Ptr, int flags);
 MODULE_SCOPE int	TclParseBackslash(const char *src,
 			    Tcl_Size numBytes, Tcl_Size *readPtr, char *dst);
-<<<<<<< HEAD
 MODULE_SCOPE int	TclParseCommand(Tcl_Interp *interp, const char *start,
 			    Tcl_Size numBytes, int flags, Tcl_Parse *parsePtr);
-MODULE_SCOPE int	TclParseHex(const char *src, Tcl_Size numBytes,
-			    int *resultPtr);
-=======
->>>>>>> c6b286e4
 MODULE_SCOPE int	TclParseNumber(Tcl_Interp *interp, Tcl_Obj *objPtr,
 			    const char *expected, const char *bytes,
 			    Tcl_Size numBytes, const char **endPtrPtr, int flags);
