/*
 * tclInt.h --
 *
 *	Declarations of things used internally by the Tcl interpreter.
 *
 * Copyright (c) 1987-1993 The Regents of the University of California.
 * Copyright (c) 1993-1997 Lucent Technologies.
 * Copyright (c) 1994-1998 Sun Microsystems, Inc.
 * Copyright (c) 1998-1999 by Scriptics Corporation.
 * Copyright (c) 2001, 2002 by Kevin B. Kenny.  All rights reserved.
 * Copyright (c) 2007 Daniel A. Steffen <das@users.sourceforge.net>
 * Copyright (c) 2006-2008 by Joe Mistachkin.  All rights reserved.
 * Copyright (c) 2008 by Miguel Sofer. All rights reserved.
 * Copyright (c) 2021 by Nathan Coulter. All rights reserved.
 *
 * See the file "license.terms" for information on usage and redistribution of
 * this file, and for a DISCLAIMER OF ALL WARRANTIES.
 */

#ifndef _TCLINT
#define _TCLINT

/*
 * Some numerics configuration options.
 */

#undef ACCEPT_NAN

/*
 * Used to tag functions that are only to be visible within the module being
 * built and not outside it (where this is supported by the linker).
 * Also used in the platform-specific *Port.h files.
 */

#ifndef MODULE_SCOPE
#   ifdef __cplusplus
#	define MODULE_SCOPE extern "C"
#   else
#	define MODULE_SCOPE extern
#   endif
#endif

#ifndef JOIN
#  define JOIN(a,b) JOIN1(a,b)
#  define JOIN1(a,b) a##b
#endif

#if defined(__cplusplus)
#   define TCL_UNUSED(T) T
#   define TCL_UNUSEDVAR(T) T
#elif defined(__GNUC__) && (__GNUC__ > 2)
#   define TCL_UNUSED(T) T JOIN(dummy, __LINE__) __attribute__((unused))
#   define TCL_UNUSEDVAR(T) T __attribute__((unused))
#else
#   define TCL_UNUSED(T) T JOIN(dummy, __LINE__)
#   define TCL_UNUSEDVAR(T) T
#endif

/*
 * Common include files needed by most of the Tcl source files are included
 * here, so that system-dependent personalizations for the include files only
 * have to be made in once place. This results in a few extra includes, but
 * greater modularity. The order of the three groups of #includes is
 * important. For example, stdio.h is needed by tcl.h.
 */

#include "tclPort.h"

#include <stdio.h>

#include <ctype.h>
#include <stdarg.h>
#include <stdlib.h>
#include <stdint.h>
#ifdef NO_STRING_H
#include "../compat/string.h"
#else
#include <string.h>
#endif
#include <locale.h>

/*
 * Ensure WORDS_BIGENDIAN is defined correctly:
 * Needs to happen here in addition to configure to work with fat compiles on
 * Darwin (where configure runs only once for multiple architectures).
 */

#ifdef HAVE_SYS_TYPES_H
#    include <sys/types.h>
#endif
#ifdef HAVE_SYS_PARAM_H
#    include <sys/param.h>
#endif
#ifdef BYTE_ORDER
#    ifdef BIG_ENDIAN
#	 if BYTE_ORDER == BIG_ENDIAN
#	     undef WORDS_BIGENDIAN
#	     define WORDS_BIGENDIAN 1
#	 endif
#    endif
#    ifdef LITTLE_ENDIAN
#	 if BYTE_ORDER == LITTLE_ENDIAN
#	     undef WORDS_BIGENDIAN
#	 endif
#    endif
#endif

/*
 * Macros used to cast between pointers and integers (e.g. when storing an int
 * in ClientData), on 64-bit architectures they avoid gcc warning about "cast
 * to/from pointer from/to integer of different size".
 */

#if !defined(INT2PTR)
#   define INT2PTR(p) ((void *)(ptrdiff_t)(p))
#endif
#if !defined(PTR2INT)
#   define PTR2INT(p) ((ptrdiff_t)(p))
#endif
#if !defined(UINT2PTR)
#   define UINT2PTR(p) ((void *)(size_t)(p))
#endif
#if !defined(PTR2UINT)
#   define PTR2UINT(p) ((size_t)(p))
#endif

#if defined(_WIN32) && defined(_MSC_VER)
#   define vsnprintf _vsnprintf
#   define snprintf _snprintf
#endif

#if !defined(TCL_THREADS)
#   define TCL_THREADS 1
#endif
#if !TCL_THREADS
#   undef TCL_DECLARE_MUTEX
#   define TCL_DECLARE_MUTEX(name)
#   undef  Tcl_MutexLock
#   define Tcl_MutexLock(mutexPtr)
#   undef  Tcl_MutexUnlock
#   define Tcl_MutexUnlock(mutexPtr)
#   undef  Tcl_MutexFinalize
#   define Tcl_MutexFinalize(mutexPtr)
#   undef  Tcl_ConditionNotify
#   define Tcl_ConditionNotify(condPtr)
#   undef  Tcl_ConditionWait
#   define Tcl_ConditionWait(condPtr, mutexPtr, timePtr)
#   undef  Tcl_ConditionFinalize
#   define Tcl_ConditionFinalize(condPtr)
#endif

/*
 * The following procedures allow namespaces to be customized to support
 * special name resolution rules for commands/variables.
 */

struct Tcl_ResolvedVarInfo;

typedef Tcl_Var (Tcl_ResolveRuntimeVarProc)(Tcl_Interp *interp,
	struct Tcl_ResolvedVarInfo *vinfoPtr);

typedef void (Tcl_ResolveVarDeleteProc)(struct Tcl_ResolvedVarInfo *vinfoPtr);

/*
 * The following structure encapsulates the routines needed to resolve a
 * variable reference at runtime. Any variable specific state will typically
 * be appended to this structure.
 */

typedef struct Tcl_ResolvedVarInfo {
    Tcl_ResolveRuntimeVarProc *fetchProc;
    Tcl_ResolveVarDeleteProc *deleteProc;
} Tcl_ResolvedVarInfo;

typedef int (Tcl_ResolveCompiledVarProc)(Tcl_Interp *interp,
	const char *name, Tcl_Size length, Tcl_Namespace *context,
	Tcl_ResolvedVarInfo **rPtr);

typedef int (Tcl_ResolveVarProc)(Tcl_Interp *interp, const char *name,
	Tcl_Namespace *context, int flags, Tcl_Var *rPtr);

typedef int (Tcl_ResolveCmdProc)(Tcl_Interp *interp, const char *name,
	Tcl_Namespace *context, int flags, Tcl_Command *rPtr);

typedef struct Tcl_ResolverInfo {
    Tcl_ResolveCmdProc *cmdResProc;
				/* Procedure handling command name
				 * resolution. */
    Tcl_ResolveVarProc *varResProc;
				/* Procedure handling variable name resolution
				 * for variables that can only be handled at
				 * runtime. */
    Tcl_ResolveCompiledVarProc *compiledVarResProc;
				/* Procedure handling variable name resolution
				 * at compile time. */
} Tcl_ResolverInfo;

/*
 * This flag bit should not interfere with TCL_GLOBAL_ONLY,
 * TCL_NAMESPACE_ONLY, or TCL_LEAVE_ERR_MSG; it signals that the variable
 * lookup is performed for upvar (or similar) purposes, with slightly
 * different rules:
 *    - Bug #696893 - variable is either proc-local or in the current
 *	namespace; never follow the second (global) resolution path
 *    - Bug #631741 - do not use special namespace or interp resolvers
 */

#define TCL_AVOID_RESOLVERS 0x40000

/*
 *----------------------------------------------------------------
 * Object type
 *----------------------------------------------------------------
 */

/* version is a pointer so that it can be overridden if ever needed */
typedef struct TclObjectTypeType {
    int *version;
} TclObjectTypeType;


/* keep this structure in sync with Tcl_ObjType */
typedef struct ObjectType {
    const char *name;		/* Name of the type, e.g. "int". */
    Tcl_FreeInternalRepProc *freeIntRepProc;
				/* Called to free any storage for the type's
				 * internal rep. NULL if the internal rep does
				 * not need freeing. */
    Tcl_DupInternalRepProc *dupIntRepProc;
				/* Called to create a new object as a copy of
				 * an existing object. */
    Tcl_UpdateStringProc *updateStringProc;
				/* Called to update the string rep from the
				 * type's internal representation. */
    Tcl_SetFromAnyProc *setFromAnyProc;
				/* Called to convert the object's internal rep
				 * to this type. Frees the internal rep of the
				 * old type. Returns TCL_ERROR on failure. */
    int version;
    Tcl_ObjInterface *interface;
} ObjectType;

#define TclObjectInterfaceCall(objPtr, iface, proc, ...)		    \
    ((ObjInterface *)((ObjectType *)(objPtr)->typePtr)->interface)	    \
	->iface.proc(__VA_ARGS__)

#define TclObjectDispatch(objPtr, default, iface, proc, ...)		    \
    TclObjectHasInterface((objPtr), iface, proc)			    \
    ? TclObjectInterfaceCall(objPtr, iface, proc, __VA_ARGS__)		    \
    : default(__VA_ARGS__)


#define TclObjectDispatchNoDefault(interp, res, objPtr, iface, proc, ...)   \
    (TclObjectHasInterface((objPtr), iface, proc)			    \
    ? (res = TclObjectInterfaceCall((objPtr), iface, proc, __VA_ARGS__),    \
	TCL_OK)   \
    : (Tcl_SetObjResult((interp),					    \
	    Tcl_ObjPrintf("interface not provided interface %s proc %s"	    \
		, #iface, #proc )), TCL_ERROR))


#define TclObjectHasInterface(objPtr, iface, proc)			    \
    ((objPtr)->typePtr != NULL						    \
    && (objPtr)->typePtr->version == 2				    \
    && ((ObjInterface *)((ObjectType *)(objPtr)->typePtr)->interface)	    \
	->iface.proc != NULL)

/*
 *----------------------------------------------------------------
 * Object interface data structures and macros
 *----------------------------------------------------------------
 */

#define tclObjTypeInterfaceArgsListAll \
    Tcl_Interp *interp,	/* Used to report errors if not NULL. */ \
    Tcl_Obj *listPtr,	/* List object for which an element array \
			 *  is to be returned. */ \
    Tcl_Size *objcPtr,	/* Where to store the count of objects \
			 * referenced by objv. */ \
    Tcl_Obj ***objvPtr	/* Where to store the pointer to an \
			 * array of */

#define tclObjTypeInterfaceArgsListAppend \
    Tcl_Interp *interp,	/* Used to report errors if not NULL. */ \
    Tcl_Obj *listPtr,	/* List object to append objPtr to. */ \
    Tcl_Obj *objPtr	/* Object to append to listPtr's list. */

#define tclObjTypeInterfaceArgsListAppendList \
    Tcl_Interp *interp,	    /* Used to report errors if not NULL. */ \
    Tcl_Obj *listPtr,	    /* List object to append elements to. */ \
    Tcl_Obj *elemListPtr    /* List obj with elements to append. */

#define tclObjTypeInterfaceArgsListIndex \
    Tcl_Interp *interp,	/* Used to report errors if not NULL. */ \
    Tcl_Obj *listPtr,	/* List object to index into. */ \
    Tcl_Size index,	/* Index of element to return. */ \
    Tcl_Obj **objPtrPtr	/* The resulting Tcl_Obj* is stored here. */

#define tclObjTypeInterfaceArgsListIndexEnd \
    Tcl_Interp *interp,	/* Used to report errors if not NULL. */ \
    Tcl_Obj *listPtr,	/* List object to index into. */ \
    Tcl_Size index,	/* Index of element to return. */ \
    Tcl_Obj **objPtrPtr	/* The resulting Tcl_Obj* is stored here. */

#define tclObjTypeInterfaceArgsListIsSorted \
    Tcl_Interp * interp, /* Used to report errors */ \
    Tcl_Obj *listPtr,	/* The list in question */ \
    size_t flags	/* flags */

#define tclObjTypeInterfaceArgsListLength \
    Tcl_Interp *interp,	/* Used to report errors if not NULL. */ \
    Tcl_Obj *listPtr,	/* List object whose #elements to return. */ \
    Tcl_Size *lenPtr	/* The resulting length is stored here. */

#define tclObjTypeInterfaceArgsListRange \
    Tcl_Interp * interp,    /* Used to report errors */ \
    Tcl_Obj *listObj,	    /* List object to take a range from. */ \
    Tcl_Size rangeStart,    /* Index of first element to */ \
			    /* include. */ \
    Tcl_Size rangeEnd	/* Index of last element to include. */

#define tclObjTypeInterfaceArgsListRangeEnd \
    Tcl_Interp * interp, /* Used to report errors */ \
    Tcl_Obj *listPtr,	/* List object to take a range from. */ \
    Tcl_Size fromAnchor,/* 0 for start and 1 for end */ \
    Tcl_Size fromIdx,	/* Index of first element to include. */ \
    Tcl_Size toAnchor,	/* 0 for start and 1 for end */  \
    Tcl_Size toIdx	/* Index of last element to include. */

#define tclObjTypeInterfaceArgsListReplace \
    Tcl_Interp *interp, /* Used for error reporting if not NULL. */ \
    Tcl_Obj *listObj,   /* List object whose elements to replace. */ \
    Tcl_Size first,     /* Index of first element to replace. */ \
    Tcl_Size numToDelete,	/* Number of elements to replace. */ \
    Tcl_Size numToInsert,	/* Number of objects to insert. */ \
			/* An array of objc pointers to Tcl \
			 * objects to insert. */ \
    Tcl_Obj *const insertObjs[]

#define tclObjTypeInterfaceArgsListReplaceList \
    Tcl_Interp *interp, /* Used for error reporting if not NULL. */ \
    Tcl_Obj *listPtr,   /* List object whose elements to replace. */ \
    Tcl_Size first,     /* Index of first element to replace. */ \
    Tcl_Size count,	/* Number of elements to replace. */ \
    Tcl_Obj *newItemsPtr /* a list of new items to insert */

#define tclObjTypeInterfaceArgsListReverse \
    Tcl_Interp *interp, /* Used for error reporting if not NULL. */ \
    Tcl_Obj *listPtr   /* List object whose elements to replace. */ \


#define tclObjTypeInterfaceArgsListSet \
    Tcl_Interp *interp,		/* Tcl interpreter; used for error reporting \
				 * if not NULL. */ \
    Tcl_Obj *listObj,		/* List object in which element should be \
				 * stored. */ \
    Tcl_Size index,		/* Index of element to store. */ \
    Tcl_Obj *valueObj		/* Tcl object to store in the designated list \
				 * element. */

#define tclObjTypeInterfaceArgsListSetList \
    Tcl_Interp *interp,	    /* Tcl interpreter. */ \
    Tcl_Obj *listObj,	    /* Pointer to the list being modified. */ \
    Tcl_Size indexCount,    /* Number of index args. */ \
    Tcl_Obj *const indexArray[],    /* Index args. */ \
    Tcl_Obj *valueObj	    /* Value arg to 'lset' or NULL to 'lpop'. */


#define tclObjTypeInterfaceArgsStringIndex \
    Tcl_Interp *interp,	    \
    Tcl_Obj *objPtr,	    \
    Tcl_Size index,	\
    Tcl_Obj **objPtrPtr	/* The resulting Tcl_Obj* is stored here. */


#define tclObjTypeInterfaceArgsStringIndexEnd \
    Tcl_Interp *interp,	    \
    Tcl_Obj *objPtr,	    \
    Tcl_Size index,	\
    Tcl_Obj **objPtrPtr	/* The resulting Tcl_Obj* is stored here. */


#define tclObjTypeInterfaceArgsStringLength \
    Tcl_Obj *objPtr


#define tclObjTypeInterfaceArgsStringRange \
    Tcl_Obj *objPtr,	/* The Tcl object to find the range of. */ \
    Tcl_Size first,	/* First index of the range. */ \
    Tcl_Size last	/* Last index of the range. */


#define tclObjTypeInterfaceArgsStringRangeEnd \
    Tcl_Obj *objPtr,	/* The Tcl object to find the range of. */ \
    Tcl_Size first,	/* First index of the range. */ \
    Tcl_Size last	/* Last index of the range. */


typedef struct ObjInterface {
    int version;
    struct string {
	int (*index)(tclObjTypeInterfaceArgsStringIndex);
	int (*indexEnd)(tclObjTypeInterfaceArgsStringIndexEnd);
	Tcl_Size (*length)(tclObjTypeInterfaceArgsStringLength);
	Tcl_Obj* (*range)(tclObjTypeInterfaceArgsStringRange);
	Tcl_Obj* (*rangeEnd)(tclObjTypeInterfaceArgsStringRangeEnd);
    } string;
    struct list {
	int (*all)(tclObjTypeInterfaceArgsListAll);
	int (*append)(tclObjTypeInterfaceArgsListAppend);
	int (*appendlist)(tclObjTypeInterfaceArgsListAppendList);
	int (*index)(tclObjTypeInterfaceArgsListIndex);
	int (*indexEnd)(tclObjTypeInterfaceArgsListIndexEnd);
	int (*isSorted)(tclObjTypeInterfaceArgsListIsSorted);
	int (*length)(tclObjTypeInterfaceArgsListLength);
	Tcl_Obj* (*range)(tclObjTypeInterfaceArgsListRange);
	Tcl_Obj* (*rangeEnd)(tclObjTypeInterfaceArgsListRangeEnd);
	int (*replace)(tclObjTypeInterfaceArgsListReplace);
	int (*replaceList)(tclObjTypeInterfaceArgsListReplaceList);
	Tcl_Obj* (*reverse)(tclObjTypeInterfaceArgsListReverse);
	int (*set)(tclObjTypeInterfaceArgsListSet);
	Tcl_Obj * (*setlist)(tclObjTypeInterfaceArgsListSetList);
    } list;
} ObjInterface;


/*
 *----------------------------------------------------------------
 * Data structures related to namespaces.
 *----------------------------------------------------------------
 */

typedef struct Tcl_Ensemble Tcl_Ensemble;
typedef struct NamespacePathEntry NamespacePathEntry;

/*
 * Special hashtable for variables:  This is just a Tcl_HashTable with nsPtr
 * and arrayPtr fields added at the end so that variables can find their
 * namespace and possibly containing array without having to copy a pointer in
 * their struct by accessing them via their hPtr->tablePtr.
 */

typedef struct TclVarHashTable {
    Tcl_HashTable table;
    struct Namespace *nsPtr;
    struct Var *arrayPtr;
} TclVarHashTable;

/*
 * This is for itcl - it likes to search our varTables directly :(
 */

#define TclVarHashFindVar(tablePtr, key) \
    TclVarHashCreateVar((tablePtr), (key), NULL)

/*
 * Define this to reduce the amount of space that the average namespace
 * consumes by only allocating the table of child namespaces when necessary.
 * Defining it breaks compatibility for Tcl extensions (e.g., itcl) which
 * reach directly into the Namespace structure.
 */

#undef BREAK_NAMESPACE_COMPAT

/*
 * The structure below defines a namespace.
 * Note: the first five fields must match exactly the fields in a
 * Tcl_Namespace structure (see tcl.h). If you change one, be sure to change
 * the other.
 */

typedef struct Namespace {
    char *name;			/* The namespace's simple (unqualified) name.
				 * This contains no ::'s. The name of the
				 * global namespace is "" although "::" is an
				 * synonym. */
    char *fullName;		/* The namespace's fully qualified name. This
				 * starts with ::. */
    void *clientData;	/* An arbitrary value associated with this
				 * namespace. */
    Tcl_NamespaceDeleteProc *deleteProc;
				/* Procedure invoked when deleting the
				 * namespace to, e.g., free clientData. */
    struct Namespace *parentPtr;/* Points to the namespace that contains this
				 * one. NULL if this is the global
				 * namespace. */
#ifndef BREAK_NAMESPACE_COMPAT
    Tcl_HashTable childTable;	/* Contains any child namespaces. Indexed by
				 * strings; values have type (Namespace *). */
#else
    Tcl_HashTable *childTablePtr;
				/* Contains any child namespaces. Indexed by
				 * strings; values have type (Namespace *). If
				 * NULL, there are no children. */
#endif
    size_t nsId;		/* Unique id for the namespace. */
    Tcl_Interp *interp;	/* The interpreter containing this
				 * namespace. */
    int flags;			/* OR-ed combination of the namespace status
				 * flags NS_DYING and NS_DEAD listed below. */
    Tcl_Size activationCount;	/* Number of "activations" or active call
				 * frames for this namespace that are on the
				 * Tcl call stack. The namespace won't be
				 * freed until activationCount becomes zero. */
    Tcl_Size refCount;		/* Count of references by namespaceName
				 * objects. The namespace can't be freed until
				 * refCount becomes zero. */
    Tcl_HashTable cmdTable;	/* Contains all the commands currently
				 * registered in the namespace. Indexed by
				 * strings; values have type (Command *).
				 * Commands imported by Tcl_Import have
				 * Command structures that point (via an
				 * ImportedCmdRef structure) to the Command
				 * structure in the source namespace's command
				 * table. */
    TclVarHashTable varTable;	/* Contains all the (global) variables
				 * currently in this namespace. Indexed by
				 * strings; values have type (Var *). */
    char **exportArrayPtr;	/* Points to an array of string patterns
				 * specifying which commands are exported. A
				 * pattern may include "string match" style
				 * wildcard characters to specify multiple
				 * commands; however, no namespace qualifiers
				 * are allowed. NULL if no export patterns are
				 * registered. */
    Tcl_Size numExportPatterns;	/* Number of export patterns currently
				 * registered using "namespace export". */
    Tcl_Size maxExportPatterns;	/* Number of export patterns for which space
				 * is currently allocated. */
    Tcl_Size cmdRefEpoch;		/* Incremented if a newly added command
				 * shadows a command for which this namespace
				 * has already cached a Command* pointer; this
				 * causes all its cached Command* pointers to
				 * be invalidated. */
    Tcl_Size resolverEpoch;		/* Incremented whenever (a) the name
				 * resolution rules change for this namespace
				 * or (b) a newly added command shadows a
				 * command that is compiled to bytecodes. This
				 * invalidates all byte codes compiled in the
				 * namespace, causing the code to be
				 * recompiled under the new rules.*/
    Tcl_ResolveCmdProc *cmdResProc;
				/* If non-null, this procedure overrides the
				 * usual command resolution mechanism in Tcl.
				 * This procedure is invoked within
				 * Tcl_FindCommand to resolve all command
				 * references within the namespace. */
    Tcl_ResolveVarProc *varResProc;
				/* If non-null, this procedure overrides the
				 * usual variable resolution mechanism in Tcl.
				 * This procedure is invoked within
				 * Tcl_FindNamespaceVar to resolve all
				 * variable references within the namespace at
				 * runtime. */
    Tcl_ResolveCompiledVarProc *compiledVarResProc;
				/* If non-null, this procedure overrides the
				 * usual variable resolution mechanism in Tcl.
				 * This procedure is invoked within
				 * LookupCompiledLocal to resolve variable
				 * references within the namespace at compile
				 * time. */
    Tcl_Size exportLookupEpoch;	/* Incremented whenever a command is added to
				 * a namespace, removed from a namespace or
				 * the exports of a namespace are changed.
				 * Allows TIP#112-driven command lists to be
				 * validated efficiently. */
    Tcl_Ensemble *ensembles;	/* List of structures that contain the details
				 * of the ensembles that are implemented on
				 * top of this namespace. */
    Tcl_Obj *unknownHandlerPtr;	/* A script fragment to be used when command
				 * resolution in this namespace fails. TIP
				 * 181. */
    Tcl_Size commandPathLength;	/* The length of the explicit path. */
    NamespacePathEntry *commandPathArray;
				/* The explicit path of the namespace as an
				 * array. */
    NamespacePathEntry *commandPathSourceList;
				/* Linked list of path entries that point to
				 * this namespace. */
    Tcl_NamespaceDeleteProc *earlyDeleteProc;
				/* Just like the deleteProc field (and called
				 * with the same clientData) but called at the
				 * start of the deletion process, so there is
				 * a chance for code to do stuff inside the
				 * namespace before deletion completes. */
} Namespace;

/*
 * An entry on a namespace's command resolution path.
 */

struct NamespacePathEntry {
    Namespace *nsPtr;		/* What does this path entry point to? If it
				 * is NULL, this path entry points is
				 * redundant and should be skipped. */
    Namespace *creatorNsPtr;	/* Where does this path entry point from? This
				 * allows for efficient invalidation of
				 * references when the path entry's target
				 * updates its current list of defined
				 * commands. */
    NamespacePathEntry *prevPtr, *nextPtr;
				/* Linked list pointers or NULL at either end
				 * of the list that hangs off Namespace's
				 * commandPathSourceList field. */
};

/*
 * Flags used to represent the status of a namespace:
 *
 * NS_DYING -	1 means Tcl_DeleteNamespace has been called to delete the
 *		namespace.  There may still be active call frames on the Tcl
 *		stack that refer to the namespace. When the last call frame
 *		referring to it has been popped, its remaining variables and
 *		commands are destroyed and it is marked "dead" (NS_DEAD).
 * NS_TEARDOWN  -1 means that TclTeardownNamespace has already been called on
 *		this namespace and it should not be called again [Bug 1355942].
 * NS_DEAD -	1 means Tcl_DeleteNamespace has been called to delete the
 *		namespace and no call frames still refer to it. It is no longer
 *		accessible by name. Its variables and commands have already
 *		been destroyed.  When the last namespaceName object in any byte
 *		code unit that refers to the namespace has been freed (i.e.,
 *		when the namespace's refCount is 0), the namespace's storage
 *		will be freed.
 * NS_SUPPRESS_COMPILATION -
 *		Marks the commands in this namespace for not being compiled,
 *		forcing them to be looked up every time.
 */

#define NS_DYING	0x01
#define NS_DEAD		0x02
#define NS_TEARDOWN	0x04
#define NS_KILLED	0x04 /* Same as NS_TEARDOWN (Deprecated) */
#define NS_SUPPRESS_COMPILATION	0x08

/*
 * Flags passed to TclGetNamespaceForQualName:
 *
 * TCL_GLOBAL_ONLY		- (see tcl.h) Look only in the global ns.
 * TCL_NAMESPACE_ONLY		- (see tcl.h) Look only in the context ns.
 * TCL_CREATE_NS_IF_UNKNOWN	- Create unknown namespaces.
 * TCL_FIND_ONLY_NS		- The name sought is a namespace name.
 */

#define TCL_CREATE_NS_IF_UNKNOWN	0x800
#define TCL_FIND_ONLY_NS		0x1000

/*
 * The client data for an ensemble command. This consists of the table of
 * commands that are actually exported by the namespace, and an epoch counter
 * that, combined with the exportLookupEpoch field of the namespace structure,
 * defines whether the table contains valid data or will need to be recomputed
 * next time the ensemble command is called.
 */

typedef struct EnsembleConfig {
    Namespace *nsPtr;		/* The namespace backing this ensemble up. */
    Tcl_Command token;		/* The token for the command that provides
				 * ensemble support for the namespace, or NULL
				 * if the command has been deleted (or never
				 * existed; the global namespace never has an
				 * ensemble command.) */
    Tcl_Size epoch;			/* The epoch at which this ensemble's table of
				 * exported commands is valid. */
    char **subcommandArrayPtr;	/* Array of ensemble subcommand names. At all
				 * consistent points, this will have the same
				 * number of entries as there are entries in
				 * the subcommandTable hash. */
    Tcl_HashTable subcommandTable;
				/* Hash table of ensemble subcommand names,
				 * which are its keys so this also provides
				 * the storage management for those subcommand
				 * names. The contents of the entry values are
				 * object version the prefix lists to use when
				 * substituting for the command/subcommand to
				 * build the ensemble implementation command.
				 * Has to be stored here as well as in
				 * subcommandDict because that field is NULL
				 * when we are deriving the ensemble from the
				 * namespace exports list. FUTURE WORK: use
				 * object hash table here. */
    struct EnsembleConfig *next;/* The next ensemble in the linked list of
				 * ensembles associated with a namespace. If
				 * this field points to this ensemble, the
				 * structure has already been unlinked from
				 * all lists, and cannot be found by scanning
				 * the list from the namespace's ensemble
				 * field. */
    int flags;			/* OR'ed combo of TCL_ENSEMBLE_PREFIX,
				 * ENSEMBLE_DEAD and ENSEMBLE_COMPILE. */

    /* OBJECT FIELDS FOR ENSEMBLE CONFIGURATION */

    Tcl_Obj *subcommandDict;	/* Dictionary providing mapping from
				 * subcommands to their implementing command
				 * prefixes, or NULL if we are to build the
				 * map automatically from the namespace
				 * exports. */
    Tcl_Obj *subcmdList;	/* List of commands that this ensemble
				 * actually provides, and whose implementation
				 * will be built using the subcommandDict (if
				 * present and defined) and by simple mapping
				 * to the namespace otherwise. If NULL,
				 * indicates that we are using the (dynamic)
				 * list of currently exported commands. */
    Tcl_Obj *unknownHandler;	/* Script prefix used to handle the case when
				 * no match is found (according to the rule
				 * defined by flag bit TCL_ENSEMBLE_PREFIX) or
				 * NULL to use the default error-generating
				 * behaviour. The script execution gets all
				 * the arguments to the ensemble command
				 * (including objv[0]) and will have the
				 * results passed directly back to the caller
				 * (including the error code) unless the code
				 * is TCL_CONTINUE in which case the
				 * subcommand will be re-parsed by the ensemble
				 * core, presumably because the ensemble
				 * itself has been updated. */
    Tcl_Obj *parameterList;	/* List of ensemble parameter names. */
    Tcl_Size numParameters;		/* Cached number of parameters. This is either
				 * 0 (if the parameterList field is NULL) or
				 * the length of the list in the parameterList
				 * field. */
} EnsembleConfig;

/*
 * Various bits for the EnsembleConfig.flags field.
 */

#define ENSEMBLE_DEAD	0x1	/* Flag value to say that the ensemble is dead
				 * and on its way out. */
#define ENSEMBLE_COMPILE 0x4	/* Flag to enable bytecode compilation of an
				 * ensemble. */

/*
 *----------------------------------------------------------------
 * Data structures related to variables. These are used primarily in tclVar.c
 *----------------------------------------------------------------
 */

/*
 * The following structure defines a variable trace, which is used to invoke a
 * specific C procedure whenever certain operations are performed on a
 * variable.
 */

typedef struct VarTrace {
    Tcl_VarTraceProc *traceProc;/* Procedure to call when operations given by
				 * flags are performed on variable. */
    void *clientData;	/* Argument to pass to proc. */
    int flags;			/* What events the trace procedure is
				 * interested in: OR-ed combination of
				 * TCL_TRACE_READS, TCL_TRACE_WRITES,
				 * TCL_TRACE_UNSETS and TCL_TRACE_ARRAY. */
    struct VarTrace *nextPtr;	/* Next in list of traces associated with a
				 * particular variable. */
} VarTrace;

/*
 * The following structure defines a command trace, which is used to invoke a
 * specific C procedure whenever certain operations are performed on a
 * command.
 */

typedef struct CommandTrace {
    Tcl_CommandTraceProc *traceProc;
				/* Procedure to call when operations given by
				 * flags are performed on command. */
    void *clientData;	/* Argument to pass to proc. */
    int flags;			/* What events the trace procedure is
				 * interested in: OR-ed combination of
				 * TCL_TRACE_RENAME, TCL_TRACE_DELETE. */
    struct CommandTrace *nextPtr;
				/* Next in list of traces associated with a
				 * particular command. */
    Tcl_Size refCount;		/* Used to ensure this structure is not
				 * deleted too early. Keeps track of how many
				 * pieces of code have a pointer to this
				 * structure. */
} CommandTrace;

/*
 * When a command trace is active (i.e. its associated procedure is executing)
 * one of the following structures is linked into a list associated with the
 * command's interpreter. The information in the structure is needed in order
 * for Tcl to behave reasonably if traces are deleted while traces are active.
 */

typedef struct ActiveCommandTrace {
    struct Command *cmdPtr;	/* Command that's being traced. */
    struct ActiveCommandTrace *nextPtr;
				/* Next in list of all active command traces
				 * for the interpreter, or NULL if no more. */
    CommandTrace *nextTracePtr;	/* Next trace to check after current trace
				 * procedure returns; if this trace gets
				 * deleted, must update pointer to avoid using
				 * free'd memory. */
    int reverseScan;		/* Boolean set true when traces are scanning
				 * in reverse order. */
} ActiveCommandTrace;

/*
 * When a variable trace is active (i.e. its associated procedure is
 * executing) one of the following structures is linked into a list associated
 * with the variable's interpreter. The information in the structure is needed
 * in order for Tcl to behave reasonably if traces are deleted while traces
 * are active.
 */

typedef struct ActiveVarTrace {
    struct Var *varPtr;		/* Variable that's being traced. */
    struct ActiveVarTrace *nextPtr;
				/* Next in list of all active variable traces
				 * for the interpreter, or NULL if no more. */
    VarTrace *nextTracePtr;	/* Next trace to check after current trace
				 * procedure returns; if this trace gets
				 * deleted, must update pointer to avoid using
				 * free'd memory. */
} ActiveVarTrace;

/*
 * The structure below defines a variable, which associates a string name with
 * a Tcl_Obj value. These structures are kept in procedure call frames (for
 * local variables recognized by the compiler) or in the heap (for global
 * variables and any variable not known to the compiler). For each Var
 * structure in the heap, a hash table entry holds the variable name and a
 * pointer to the Var structure.
 */

typedef struct Var {
    int flags;			/* Miscellaneous bits of information about
				 * variable. See below for definitions. */
    union {
	Tcl_Obj *objPtr;	/* The variable's object value. Used for
				 * scalar variables and array elements. */
	TclVarHashTable *tablePtr;/* For array variables, this points to
				 * information about the hash table used to
				 * implement the associative array. Points to
				 * Tcl_Alloc-ed data. */
	struct Var *linkPtr;	/* If this is a global variable being referred
				 * to in a procedure, or a variable created by
				 * "upvar", this field points to the
				 * referenced variable's Var struct. */
    } value;
} Var;

typedef struct VarInHash {
    Var var;
    Tcl_Size refCount;		/* Counts number of active uses of this
				 * variable: 1 for the entry in the hash
				 * table, 1 for each additional variable whose
				 * linkPtr points here, 1 for each nested
				 * trace active on variable, and 1 if the
				 * variable is a namespace variable. This
				 * record can't be deleted until refCount
				 * becomes 0. */
    Tcl_HashEntry entry;	/* The hash table entry that refers to this
				 * variable. This is used to find the name of
				 * the variable and to delete it from its
				 * hash table if it is no longer needed. It
				 * also holds the variable's name. */
} VarInHash;

/*
 * Flag bits for variables. The first two (VAR_ARRAY and VAR_LINK) are
 * mutually exclusive and give the "type" of the variable. If none is set,
 * this is a scalar variable.
 *
 * VAR_ARRAY -			1 means this is an array variable rather than
 *				a scalar variable or link. The "tablePtr"
 *				field points to the array's hash table for its
 *				elements.
 * VAR_LINK -			1 means this Var structure contains a pointer
 *				to another Var structure that either has the
 *				real value or is itself another VAR_LINK
 *				pointer. Variables like this come about
 *				through "upvar" and "global" commands, or
 *				through references to variables in enclosing
 *				namespaces.
 *
 * Flags that indicate the type and status of storage; none is set for
 * compiled local variables (Var structs).
 *
 * VAR_IN_HASHTABLE -		1 means this variable is in a hash table and
 *				the Var structure is malloc'ed. 0 if it is a
 *				local variable that was assigned a slot in a
 *				procedure frame by the compiler so the Var
 *				storage is part of the call frame.
 * VAR_DEAD_HASH		1 means that this var's entry in the hash table
 *				has already been deleted.
 * VAR_ARRAY_ELEMENT -		1 means that this variable is an array
 *				element, so it is not legal for it to be an
 *				array itself (the VAR_ARRAY flag had better
 *				not be set).
 * VAR_NAMESPACE_VAR -		1 means that this variable was declared as a
 *				namespace variable. This flag ensures it
 *				persists until its namespace is destroyed or
 *				until the variable is unset; it will persist
 *				even if it has not been initialized and is
 *				marked undefined. The variable's refCount is
 *				incremented to reflect the "reference" from
 *				its namespace.
 *
 * Flag values relating to the variable's trace and search status.
 *
 * VAR_TRACED_READ
 * VAR_TRACED_WRITE
 * VAR_TRACED_UNSET
 * VAR_TRACED_ARRAY
 * VAR_TRACE_ACTIVE -		1 means that trace processing is currently
 *				underway for a read or write access, so new
 *				read or write accesses should not cause trace
 *				procedures to be called and the variable can't
 *				be deleted.
 * VAR_SEARCH_ACTIVE
 *
 * The following additional flags are used with the CompiledLocal type defined
 * below:
 *
 * VAR_ARGUMENT -		1 means that this variable holds a procedure
 *				argument.
 * VAR_TEMPORARY -		1 if the local variable is an anonymous
 *				temporary variable. Temporaries have a NULL
 *				name.
 * VAR_RESOLVED -		1 if name resolution has been done for this
 *				variable.
 * VAR_IS_ARGS			1 if this variable is the last argument and is
 *				named "args".
 */

/*
 * FLAGS RENUMBERED: everything breaks already, make things simpler.
 *
 * IMPORTANT: skip the values 0x10, 0x20, 0x40, 0x800 corresponding to
 * TCL_TRACE_(READS/WRITES/UNSETS/ARRAY): makes code simpler in tclTrace.c
 *
 * Keep the flag values for VAR_ARGUMENT and VAR_TEMPORARY so that old values
 * in precompiled scripts keep working.
 */

/* Type of value (0 is scalar) */
#define VAR_ARRAY		0x1
#define VAR_LINK		0x2

/* Type of storage (0 is compiled local) */
#define VAR_IN_HASHTABLE	0x4
#define VAR_DEAD_HASH		0x8
#define VAR_ARRAY_ELEMENT	0x1000
#define VAR_NAMESPACE_VAR	0x80	/* KEEP OLD VALUE for Itcl */

#define VAR_ALL_HASH \
	(VAR_IN_HASHTABLE|VAR_DEAD_HASH|VAR_NAMESPACE_VAR|VAR_ARRAY_ELEMENT)

/* Trace and search state. */

#define VAR_TRACED_READ		0x10	/* TCL_TRACE_READS */
#define VAR_TRACED_WRITE	0x20	/* TCL_TRACE_WRITES */
#define VAR_TRACED_UNSET	0x40	/* TCL_TRACE_UNSETS */
#define VAR_TRACED_ARRAY	0x800	/* TCL_TRACE_ARRAY */
#define VAR_TRACE_ACTIVE	0x2000
#define VAR_SEARCH_ACTIVE	0x4000
#define VAR_ALL_TRACES \
	(VAR_TRACED_READ|VAR_TRACED_WRITE|VAR_TRACED_ARRAY|VAR_TRACED_UNSET)

/* Special handling on initialisation (only CompiledLocal). */
#define VAR_ARGUMENT		0x100	/* KEEP OLD VALUE! See tclProc.c */
#define VAR_TEMPORARY		0x200	/* KEEP OLD VALUE! See tclProc.c */
#define VAR_IS_ARGS		0x400
#define VAR_RESOLVED		0x8000

/*
 * Macros to ensure that various flag bits are set properly for variables.
 * The ANSI C "prototypes" for these macros are:
 *
 * MODULE_SCOPE void	TclSetVarScalar(Var *varPtr);
 * MODULE_SCOPE void	TclSetVarArray(Var *varPtr);
 * MODULE_SCOPE void	TclSetVarLink(Var *varPtr);
 * MODULE_SCOPE void	TclSetVarArrayElement(Var *varPtr);
 * MODULE_SCOPE void	TclSetVarUndefined(Var *varPtr);
 * MODULE_SCOPE void	TclClearVarUndefined(Var *varPtr);
 */

#define TclSetVarScalar(varPtr) \
    (varPtr)->flags &= ~(VAR_ARRAY|VAR_LINK)

#define TclSetVarArray(varPtr) \
    (varPtr)->flags = ((varPtr)->flags & ~VAR_LINK) | VAR_ARRAY

#define TclSetVarLink(varPtr) \
    (varPtr)->flags = ((varPtr)->flags & ~VAR_ARRAY) | VAR_LINK

#define TclSetVarArrayElement(varPtr) \
    (varPtr)->flags = ((varPtr)->flags & ~VAR_ARRAY) | VAR_ARRAY_ELEMENT

#define TclSetVarUndefined(varPtr) \
    (varPtr)->flags &= ~(VAR_ARRAY|VAR_LINK);\
    (varPtr)->value.objPtr = NULL

#define TclClearVarUndefined(varPtr)

#define TclSetVarTraceActive(varPtr) \
    (varPtr)->flags |= VAR_TRACE_ACTIVE

#define TclClearVarTraceActive(varPtr) \
    (varPtr)->flags &= ~VAR_TRACE_ACTIVE

#define TclSetVarNamespaceVar(varPtr) \
    if (!TclIsVarNamespaceVar(varPtr)) {\
	(varPtr)->flags |= VAR_NAMESPACE_VAR;\
	if (TclIsVarInHash(varPtr)) {\
	    ((VarInHash *)(varPtr))->refCount++;\
	}\
    }

#define TclClearVarNamespaceVar(varPtr) \
    if (TclIsVarNamespaceVar(varPtr)) {\
	(varPtr)->flags &= ~VAR_NAMESPACE_VAR;\
	if (TclIsVarInHash(varPtr)) {\
	    ((VarInHash *)(varPtr))->refCount--;\
	}\
    }

/*
 * Macros to read various flag bits of variables.
 * The ANSI C "prototypes" for these macros are:
 *
 * MODULE_SCOPE int	TclIsVarScalar(Var *varPtr);
 * MODULE_SCOPE int	TclIsVarLink(Var *varPtr);
 * MODULE_SCOPE int	TclIsVarArray(Var *varPtr);
 * MODULE_SCOPE int	TclIsVarUndefined(Var *varPtr);
 * MODULE_SCOPE int	TclIsVarArrayElement(Var *varPtr);
 * MODULE_SCOPE int	TclIsVarTemporary(Var *varPtr);
 * MODULE_SCOPE int	TclIsVarArgument(Var *varPtr);
 * MODULE_SCOPE int	TclIsVarResolved(Var *varPtr);
 */

#define TclVarFindHiddenArray(varPtr,arrayPtr)				\
    do {								\
        if ((arrayPtr == NULL) && TclIsVarInHash(varPtr) &&		\
              (TclVarParentArray(varPtr) != NULL)) {			\
            arrayPtr = TclVarParentArray(varPtr);			\
        }								\
    } while(0)

#define TclIsVarScalar(varPtr) \
    !((varPtr)->flags & (VAR_ARRAY|VAR_LINK))

#define TclIsVarLink(varPtr) \
    ((varPtr)->flags & VAR_LINK)

#define TclIsVarArray(varPtr) \
    ((varPtr)->flags & VAR_ARRAY)

#define TclIsVarUndefined(varPtr) \
    ((varPtr)->value.objPtr == NULL)

#define TclIsVarArrayElement(varPtr) \
    ((varPtr)->flags & VAR_ARRAY_ELEMENT)

#define TclIsVarNamespaceVar(varPtr) \
    ((varPtr)->flags & VAR_NAMESPACE_VAR)

#define TclIsVarTemporary(varPtr) \
    ((varPtr)->flags & VAR_TEMPORARY)

#define TclIsVarArgument(varPtr) \
    ((varPtr)->flags & VAR_ARGUMENT)

#define TclIsVarResolved(varPtr) \
    ((varPtr)->flags & VAR_RESOLVED)

#define TclIsVarTraceActive(varPtr) \
    ((varPtr)->flags & VAR_TRACE_ACTIVE)

#define TclIsVarTraced(varPtr) \
    ((varPtr)->flags & VAR_ALL_TRACES)

#define TclIsVarInHash(varPtr) \
    ((varPtr)->flags & VAR_IN_HASHTABLE)

#define TclIsVarDeadHash(varPtr) \
    ((varPtr)->flags & VAR_DEAD_HASH)

#define TclGetVarNsPtr(varPtr) \
    (TclIsVarInHash(varPtr) \
	? ((TclVarHashTable *) ((((VarInHash *) (varPtr))->entry.tablePtr)))->nsPtr \
	: NULL)

#define TclVarParentArray(varPtr)					\
    ((TclVarHashTable *) ((VarInHash *) (varPtr))->entry.tablePtr)->arrayPtr

#define VarHashRefCount(varPtr) \
    ((VarInHash *) (varPtr))->refCount

#define VarHashGetKey(varPtr) \
    (((VarInHash *)(varPtr))->entry.key.objPtr)

/*
 * Macros for direct variable access by TEBC.
 */

#define TclIsVarTricky(varPtr,trickyFlags)				\
    (   ((varPtr)->flags & (VAR_ARRAY|VAR_LINK|trickyFlags))		\
          || (TclIsVarInHash(varPtr)					\
                && (TclVarParentArray(varPtr) != NULL)			\
                && (TclVarParentArray(varPtr)->flags & (trickyFlags))))

#define TclIsVarDirectReadable(varPtr)					\
    (   (!TclIsVarTricky(varPtr,VAR_TRACED_READ))			\
          && (varPtr)->value.objPtr)

#define TclIsVarDirectWritable(varPtr) \
    (!TclIsVarTricky(varPtr,VAR_TRACED_WRITE|VAR_DEAD_HASH))

#define TclIsVarDirectUnsettable(varPtr) \
    (!TclIsVarTricky(varPtr,VAR_TRACED_READ|VAR_TRACED_WRITE|VAR_TRACED_UNSET|VAR_DEAD_HASH))

#define TclIsVarDirectModifyable(varPtr) \
    (   (!TclIsVarTricky(varPtr,VAR_TRACED_READ|VAR_TRACED_WRITE))	\
          &&  (varPtr)->value.objPtr)

#define TclIsVarDirectReadable2(varPtr, arrayPtr) \
    (TclIsVarDirectReadable(varPtr) &&\
	(!(arrayPtr) || !((arrayPtr)->flags & VAR_TRACED_READ)))

#define TclIsVarDirectWritable2(varPtr, arrayPtr) \
    (TclIsVarDirectWritable(varPtr) &&\
	(!(arrayPtr) || !((arrayPtr)->flags & VAR_TRACED_WRITE)))

#define TclIsVarDirectModifyable2(varPtr, arrayPtr) \
    (TclIsVarDirectModifyable(varPtr) &&\
	(!(arrayPtr) || !((arrayPtr)->flags & (VAR_TRACED_READ|VAR_TRACED_WRITE))))

/*
 *----------------------------------------------------------------
 * Data structures related to procedures. These are used primarily in
 * tclProc.c, tclCompile.c, and tclExecute.c.
 *----------------------------------------------------------------
 */

#if defined(__STDC_VERSION__) && (__STDC_VERSION__ >= 199901L)
#   define TCLFLEXARRAY
#elif defined(__GNUC__) && (__GNUC__ > 2)
#   define TCLFLEXARRAY 0
#else
#   define TCLFLEXARRAY 1
#endif

/*
 * Forward declaration to prevent an error when the forward reference to
 * Command is encountered in the Proc and ImportRef types declared below.
 */

struct Command;

/*
 * The variable-length structure below describes a local variable of a
 * procedure that was recognized by the compiler. These variables have a name,
 * an element in the array of compiler-assigned local variables in the
 * procedure's call frame, and various other items of information. If the
 * local variable is a formal argument, it may also have a default value. The
 * compiler can't recognize local variables whose names are expressions (these
 * names are only known at runtime when the expressions are evaluated) or
 * local variables that are created as a result of an "upvar" or "uplevel"
 * command. These other local variables are kept separately in a hash table in
 * the call frame.
 */

typedef struct CompiledLocal {
    struct CompiledLocal *nextPtr;
				/* Next compiler-recognized local variable for
				 * this procedure, or NULL if this is the last
				 * local. */
    Tcl_Size nameLength;	/* The number of bytes in local variable's name.
				 * Among others used to speed up var lookups. */
    Tcl_Size frameIndex;	/* Index in the array of compiler-assigned
				 * variables in the procedure call frame. */
    Tcl_Obj *defValuePtr;	/* Pointer to the default value of an
				 * argument, if any. NULL if not an argument
				 * or, if an argument, no default value. */
    Tcl_ResolvedVarInfo *resolveInfo;
				/* Customized variable resolution info
				 * supplied by the Tcl_ResolveCompiledVarProc
				 * associated with a namespace. Each variable
				 * is marked by a unique tag during
				 * compilation, and that same tag is used to
				 * find the variable at runtime. */
    int flags;			/* Flag bits for the local variable. Same as
				 * the flags for the Var structure above,
				 * although only VAR_ARGUMENT, VAR_TEMPORARY,
				 * and VAR_RESOLVED make sense. */
    char name[TCLFLEXARRAY];	/* Name of the local variable starts here. If
				 * the name is NULL, this will just be '\0'.
				 * The actual size of this field will be large
				 * enough to hold the name. MUST BE THE LAST
				 * FIELD IN THE STRUCTURE! */
} CompiledLocal;

/*
 * The structure below defines a command procedure, which consists of a
 * collection of Tcl commands plus information about arguments and other local
 * variables recognized at compile time.
 */

typedef struct Proc {
    struct Interp *iPtr;	/* Interpreter for which this command is
				 * defined. */
    Tcl_Size refCount;		/* Reference count: 1 if still present in
				 * command table plus 1 for each call to the
				 * procedure that is currently active. This
				 * structure can be freed when refCount
				 * becomes zero. */
    struct Command *cmdPtr;	/* Points to the Command structure for this
				 * procedure. This is used to get the
				 * namespace in which to execute the
				 * procedure. */
    Tcl_Obj *bodyPtr;		/* Points to the ByteCode object for
				 * procedure's body command. */
    Tcl_Size numArgs;		/* Number of formal parameters. */
    Tcl_Size numCompiledLocals;	/* Count of local variables recognized by the
				 * compiler including arguments and
				 * temporaries. */
    CompiledLocal *firstLocalPtr;
				/* Pointer to first of the procedure's
				 * compiler-allocated local variables, or NULL
				 * if none. The first numArgs entries in this
				 * list describe the procedure's formal
				 * arguments. */
    CompiledLocal *lastLocalPtr;/* Pointer to the last allocated local
				 * variable or NULL if none. This has frame
				 * index (numCompiledLocals-1). */
} Proc;

/*
 * The type of functions called to process errors found during the execution
 * of a procedure (or lambda term or ...).
 */

typedef void (ProcErrorProc)(Tcl_Interp *interp, Tcl_Obj *procNameObj);

/*
 * The structure below defines a command trace. This is used to allow Tcl
 * clients to find out whenever a command is about to be executed.
 */

typedef struct Trace {
    Tcl_Size level;		/* Only trace commands at nesting level less
				 * than or equal to this. */
    Tcl_CmdObjTraceProc2 *proc;	/* Procedure to call to trace command. */
    void *clientData;	/* Arbitrary value to pass to proc. */
    struct Trace *nextPtr;	/* Next in list of traces for this interp. */
    int flags;			/* Flags governing the trace - see
				 * Tcl_CreateObjTrace for details. */
    Tcl_CmdObjTraceDeleteProc *delProc;
				/* Procedure to call when trace is deleted. */
} Trace;

/*
 * When an interpreter trace is active (i.e. its associated procedure is
 * executing), one of the following structures is linked into a list
 * associated with the interpreter. The information in the structure is needed
 * in order for Tcl to behave reasonably if traces are deleted while traces
 * are active.
 */

typedef struct ActiveInterpTrace {
    struct ActiveInterpTrace *nextPtr;
				/* Next in list of all active command traces
				 * for the interpreter, or NULL if no more. */
    Trace *nextTracePtr;	/* Next trace to check after current trace
				 * procedure returns; if this trace gets
				 * deleted, must update pointer to avoid using
				 * free'd memory. */
    int reverseScan;		/* Boolean set true when traces are scanning
				 * in reverse order. */
} ActiveInterpTrace;

/*
 * Flag values designating types of execution traces. See tclTrace.c for
 * related flag values.
 *
 * TCL_TRACE_ENTER_EXEC		- triggers enter/enterstep traces.
 * 				- passed to Tcl_CreateObjTrace to set up
 *				  "enterstep" traces.
 * TCL_TRACE_LEAVE_EXEC		- triggers leave/leavestep traces.
 * 				- passed to Tcl_CreateObjTrace to set up
 *				  "leavestep" traces.
 */

#define TCL_TRACE_ENTER_EXEC	1
#define TCL_TRACE_LEAVE_EXEC	2

<<<<<<< HEAD
=======
/*
 * Versions 0, 1, and 2 are currently supported concurrently for now
 */
#define TclObjTypeHasProc(objPtr, proc)		\
    (((objPtr)->typePtr				\
      && (   (objPtr)->typePtr->version == 1	\
	  || (objPtr)->typePtr->version == 2))	\
     ?	((objPtr)->typePtr)->proc		\
     : NULL)


MODULE_SCOPE Tcl_Size TclLengthOne(Tcl_Obj *);


/*
 * Abstract List
 *
 *  This structure provides the functions used in List operations to emulate a
 *  List for AbstractList types.
 */


#define Tcl_ObjTypeLength(objPtr) (objPtr)->typePtr->lengthProc(objPtr)
#define Tcl_ObjTypeIndex(interp, objPtr, index, elemObjPtr) \
    (objPtr)->typePtr->indexProc((interp),(objPtr),(index),(elemObjPtr))
#define Tcl_ObjTypeSlice(interp, objPtr, fromIdx, toIdx, newObjPtr) \
    (objPtr)->typePtr->sliceProc((interp),(objPtr),(fromIdx),(toIdx),(newObjPtr))
#define Tcl_ObjTypeReverse(interp, objPtr, newObjPtr) \
    (objPtr)->typePtr->reverseProc((interp),(objPtr),(newObjPtr))
#define Tcl_ObjTypeGetElements(interp, objPtr, objCPtr, objVPtr) \
    (objPtr)->typePtr->getElementsProc((interp),(objPtr),(objCPtr),(objVPtr))
#define Tcl_ObjTypeSetElement(interp, objPtr, indexCount, indexArray, valueObj) \
    (objPtr)->typePtr->setElementProc((interp), (objPtr), (indexCount), (indexArray), (valueObj))
#define Tcl_ObjTypeReplace(interp, objPtr, first, numToDelete, numToInsert, insertObjs) \
    (objPtr)->typePtr->replaceProc((interp), (objPtr), (first), (numToDelete), (numToInsert), (insertObjs))


>>>>>>> 18581927
/*
 * The structure below defines an entry in the assocData hash table which is
 * associated with an interpreter. The entry contains a pointer to a function
 * to call when the interpreter is deleted, and a pointer to a user-defined
 * piece of data.
 */

typedef struct AssocData {
    Tcl_InterpDeleteProc *proc;	/* Proc to call when deleting. */
    void *clientData;	/* Value to pass to proc. */
} AssocData;

/*
 * The structure below defines a call frame. A call frame defines a naming
 * context for a procedure call: its local naming scope (for local variables)
 * and its global naming scope (a namespace, perhaps the global :: namespace).
 * A call frame can also define the naming context for a namespace eval or
 * namespace inscope command: the namespace in which the command's code should
 * execute. The Tcl_CallFrame structures exist only while procedures or
 * namespace eval/inscope's are being executed, and provide a kind of Tcl call
 * stack.
 *
 * WARNING!! The structure definition must be kept consistent with the
 * Tcl_CallFrame structure in tcl.h. If you change one, change the other.
 */

/*
 * Will be grown to contain: pointers to the varnames (allocated at the end),
 * plus the init values for each variable (suitable to be memcopied on init)
 */

typedef struct LocalCache {
    Tcl_Size refCount;
    Tcl_Size numVars;
    Tcl_Obj *varName0;
} LocalCache;

#define localName(framePtr, i) \
    ((&((framePtr)->localCachePtr->varName0))[(i)])

MODULE_SCOPE void	TclFreeLocalCache(Tcl_Interp *interp,
			    LocalCache *localCachePtr);

typedef struct CallFrame {
    Namespace *nsPtr;		/* Points to the namespace used to resolve
				 * commands and global variables. */
    int isProcCallFrame;	/* If 0, the frame was pushed to execute a
				 * namespace command and var references are
				 * treated as references to namespace vars;
				 * varTablePtr and compiledLocals are ignored.
				 * If FRAME_IS_PROC is set, the frame was
				 * pushed to execute a Tcl procedure and may
				 * have local vars. */
    Tcl_Size objc;			/* This and objv below describe the arguments
				 * for this procedure call. */
    Tcl_Obj *const *objv;	/* Array of argument objects. */
    struct CallFrame *callerPtr;
				/* Value of interp->framePtr when this
				 * procedure was invoked (i.e. next higher in
				 * stack of all active procedures). */
    struct CallFrame *callerVarPtr;
				/* Value of interp->varFramePtr when this
				 * procedure was invoked (i.e. determines
				 * variable scoping within caller). Same as
				 * callerPtr unless an "uplevel" command or
				 * something equivalent was active in the
				 * caller). */
    Tcl_Size level;			/* Level of this procedure, for "uplevel"
				 * purposes (i.e. corresponds to nesting of
				 * callerVarPtr's, not callerPtr's). 1 for
				 * outermost procedure, 0 for top-level. */
    Proc *procPtr;		/* Points to the structure defining the called
				 * procedure. Used to get information such as
				 * the number of compiled local variables
				 * (local variables assigned entries ["slots"]
				 * in the compiledLocals array below). */
    TclVarHashTable *varTablePtr;
				/* Hash table containing local variables not
				 * recognized by the compiler, or created at
				 * execution time through, e.g., upvar.
				 * Initially NULL and created if needed. */
    Tcl_Size numCompiledLocals;	/* Count of local variables recognized
				 * by the compiler including arguments. */
    Var *compiledLocals;	/* Points to the array of local variables
				 * recognized by the compiler. The compiler
				 * emits code that refers to these variables
				 * using an index into this array. */
    void *clientData;	/* Pointer to some context that is used by
				 * object systems. The meaning of the contents
				 * of this field is defined by the code that
				 * sets it, and it should only ever be set by
				 * the code that is pushing the frame. In that
				 * case, the code that sets it should also
				 * have some means of discovering what the
				 * meaning of the value is, which we do not
				 * specify. */
    LocalCache *localCachePtr;
    Tcl_Obj    *tailcallPtr;
				/* NULL if no tailcall is scheduled */
} CallFrame;

#define FRAME_IS_PROC	0x1
#define FRAME_IS_LAMBDA 0x2
#define FRAME_IS_METHOD	0x4	/* The frame is a method body, and the frame's
				 * clientData field contains a CallContext
				 * reference. Part of TIP#257. */
#define FRAME_IS_OO_DEFINE 0x8	/* The frame is part of the inside workings of
				 * the [oo::define] command; the clientData
				 * field contains an Object reference that has
				 * been confirmed to refer to a class. Part of
				 * TIP#257. */
#define FRAME_IS_PRIVATE_DEFINE 0x10
				/* Marks this frame as being used for private
				 * declarations with [oo::define]. Usually
				 * OR'd with FRAME_IS_OO_DEFINE. TIP#500. */

/*
 * TIP #280
 * The structure below defines a command frame. A command frame provides
 * location information for all commands executing a tcl script (source, eval,
 * uplevel, procedure bodies, ...). The runtime structure essentially contains
 * the stack trace as it would be if the currently executing command were to
 * throw an error.
 *
 * For commands where it makes sense it refers to the associated CallFrame as
 * well.
 *
 * The structures are chained in a single list, with the top of the stack
 * anchored in the Interp structure.
 *
 * Instances can be allocated on the C stack, or the heap, the former making
 * cleanup a bit simpler.
 */

typedef struct CmdFrame {
    /*
     * General data. Always available.
     */

    int type;			/* Values see below. */
    int level;			/* Number of frames in stack, prevent O(n)
				 * scan of list. */
    int *line;			/* Lines the words of the command start on. */
    Tcl_Size nline;
    CallFrame *framePtr;	/* Procedure activation record, may be
				 * NULL. */
    struct CmdFrame *nextPtr;	/* Link to calling frame. */
    /*
     * Data needed for Eval vs TEBC
     *
     * EXECUTION CONTEXTS and usage of CmdFrame
     *
     * Field	  TEBC		  EvalEx
     * =======	  ====		  ======
     * level	  yes		  yes
     * type	  BC/PREBC	  SRC/EVAL
     * line0	  yes		  yes
     * framePtr	  yes		  yes
     * =======	  ====		  ======
     *
     * =======	  ====		  ========= union data
     * line1	  -		  yes
     * line3	  -		  yes
     * path	  -		  yes
     * -------	  ----		  ------
     * codePtr	  yes		  -
     * pc	  yes		  -
     * =======	  ====		  ======
     *
     * =======	  ====		  ========= union cmd
     * str.cmd	  yes		  yes
     * str.len	  yes		  yes
     * -------	  ----		  ------
     */

    union {
	struct {
	    Tcl_Obj *path;	/* Path of the sourced file the command is
				 * in. */
	} eval;
	struct {
	    const void *codePtr;/* Byte code currently executed... */
	    const char *pc;	/* ... and instruction pointer. */
	} tebc;
    } data;
    Tcl_Obj *cmdObj;
    const char *cmd;		/* The executed command, if possible... */
    Tcl_Size len;			/* ... and its length. */
    const struct CFWordBC *litarg;
				/* Link to set of literal arguments which have
				 * ben pushed on the lineLABCPtr stack by
				 * TclArgumentBCEnter(). These will be removed
				 * by TclArgumentBCRelease. */
} CmdFrame;

typedef struct CFWord {
    CmdFrame *framePtr;		/* CmdFrame to access. */
    Tcl_Size word;			/* Index of the word in the command. */
    Tcl_Size refCount;		/* Number of times the word is on the
				 * stack. */
} CFWord;

typedef struct CFWordBC {
    CmdFrame *framePtr;		/* CmdFrame to access. */
    Tcl_Size pc;			/* Instruction pointer of a command in
				 * ExtCmdLoc.loc[.] */
    Tcl_Size word;			/* Index of word in
				 * ExtCmdLoc.loc[cmd]->line[.] */
    struct CFWordBC *prevPtr;	/* Previous entry in stack for same Tcl_Obj. */
    struct CFWordBC *nextPtr;	/* Next entry for same command call. See
				 * CmdFrame litarg field for the list start. */
    Tcl_Obj *obj;		/* Back reference to hash table key */
} CFWordBC;

/*
 * Structure to record the locations of invisible continuation lines in
 * literal scripts, as character offset from the beginning of the script. Both
 * compiler and direct evaluator use this information to adjust their line
 * counters when tracking through the script, because when it is invoked the
 * continuation line marker as a whole has been removed already, meaning that
 * the \n which was part of it is gone as well, breaking regular line
 * tracking.
 *
 * These structures are allocated and filled by both the function
 * TclSubstTokens() in the file "tclParse.c" and its caller TclEvalEx() in the
 * file "tclBasic.c", and stored in the thread-global hash table "lineCLPtr" in
 * file "tclObj.c". They are used by the functions TclSetByteCodeFromAny() and
 * TclCompileScript(), both found in the file "tclCompile.c". Their memory is
 * released by the function TclFreeObj(), in the file "tclObj.c", and also by
 * the function TclThreadFinalizeObjects(), in the same file.
 */

#define CLL_END		(-1)

typedef struct ContLineLoc {
    Tcl_Size num;			/* Number of entries in loc, not counting the
				 * final -1 marker entry. */
    int loc[TCLFLEXARRAY];/* Table of locations, as character offsets.
				 * The table is allocated as part of the
				 * structure, extending behind the nominal end
				 * of the structure. An entry containing the
				 * value -1 is put after the last location, as
				 * end-marker/sentinel. */
} ContLineLoc;

/*
 * The following macros define the allowed values for the type field of the
 * CmdFrame structure above. Some of the values occur only in the extended
 * location data referenced via the 'baseLocPtr'.
 *
 * TCL_LOCATION_EVAL	  : Frame is for a script evaluated by EvalEx.
 * TCL_LOCATION_BC	  : Frame is for bytecode.
 * TCL_LOCATION_PREBC	  : Frame is for precompiled bytecode.
 * TCL_LOCATION_SOURCE	  : Frame is for a script evaluated by EvalEx, from a
 *			    sourced file.
 * TCL_LOCATION_PROC	  : Frame is for bytecode of a procedure.
 *
 * A TCL_LOCATION_BC type in a frame can be overridden by _SOURCE and _PROC
 * types, per the context of the byte code in execution.
 */

#define TCL_LOCATION_EVAL	(0) /* Location in a dynamic eval script. */
#define TCL_LOCATION_BC		(2) /* Location in byte code. */
#define TCL_LOCATION_PREBC	(3) /* Location in precompiled byte code, no
				     * location. */
#define TCL_LOCATION_SOURCE	(4) /* Location in a file. */
#define TCL_LOCATION_PROC	(5) /* Location in a dynamic proc. */
#define TCL_LOCATION_LAST	(6) /* Number of values in the enum. */

/*
 * Structure passed to describe procedure-like "procedures" that are not
 * procedures (e.g. a lambda) so that their details can be reported correctly
 * by [info frame]. Contains a sub-structure for each extra field.
 */

typedef Tcl_Obj * (GetFrameInfoValueProc)(void *clientData);
typedef struct {
    const char *name;		/* Name of this field. */
    GetFrameInfoValueProc *proc;	/* Function to generate a Tcl_Obj* from the
				 * clientData, or just use the clientData
				 * directly (after casting) if NULL. */
    void *clientData;	/* Context for above function, or Tcl_Obj* if
				 * proc field is NULL. */
} ExtraFrameInfoField;
typedef struct {
    Tcl_Size length;			/* Length of array. */
    ExtraFrameInfoField fields[2];
				/* Really as long as necessary, but this is
				 * long enough for nearly anything. */
} ExtraFrameInfo;

/*
 *----------------------------------------------------------------
 * Data structures and procedures related to TclHandles, which are a very
 * lightweight method of preserving enough information to determine if an
 * arbitrary malloc'd block has been deleted.
 *----------------------------------------------------------------
 */

typedef void **TclHandle;

/*
 *----------------------------------------------------------------
 * Experimental flag value passed to Tcl_GetRegExpFromObj. Intended for use
 * only by Expect. It will probably go away in a later release.
 *----------------------------------------------------------------
 */

#define TCL_REG_BOSONLY 002000	/* Prepend \A to pattern so it only matches at
				 * the beginning of the string. */

/*
 * These are a thin layer over TclpThreadKeyDataGet and TclpThreadKeyDataSet
 * when threads are used, or an emulation if there are no threads. These are
 * really internal and Tcl clients should use Tcl_GetThreadData.
 */

MODULE_SCOPE void *	TclThreadDataKeyGet(Tcl_ThreadDataKey *keyPtr);
MODULE_SCOPE void	TclThreadDataKeySet(Tcl_ThreadDataKey *keyPtr,
			    void *data);

/*
 * This is a convenience macro used to initialize a thread local storage ptr.
 */

#define TCL_TSD_INIT(keyPtr) \
	(ThreadSpecificData *)Tcl_GetThreadData((keyPtr), sizeof(ThreadSpecificData))

/*
 *----------------------------------------------------------------
 * Data structures related to bytecode compilation and execution. These are
 * used primarily in tclCompile.c, tclExecute.c, and tclBasic.c.
 *----------------------------------------------------------------
 */

/*
 * Forward declaration to prevent errors when the forward references to
 * Tcl_Parse and CompileEnv are encountered in the procedure type CompileProc
 * declared below.
 */

struct CompileEnv;

/*
 * The type of procedures called by the Tcl bytecode compiler to compile
 * commands. Pointers to these procedures are kept in the Command structure
 * describing each command. The integer value returned by a CompileProc must
 * be one of the following:
 *
 * TCL_OK		Compilation completed normally.
 * TCL_ERROR 		Compilation could not be completed. This can be just a
 * 			judgment by the CompileProc that the command is too
 * 			complex to compile effectively, or it can indicate
 * 			that in the current state of the interp, the command
 * 			would raise an error. The bytecode compiler will not
 * 			do any error reporting at compiler time. Error
 * 			reporting is deferred until the actual runtime,
 * 			because by then changes in the interp state may allow
 * 			the command to be successfully evaluated.
 */

typedef int (CompileProc)(Tcl_Interp *interp, Tcl_Parse *parsePtr,
	struct Command *cmdPtr, struct CompileEnv *compEnvPtr);

/*
 * The type of procedure called from the compilation hook point in
 * SetByteCodeFromAny.
 */

typedef int (CompileHookProc)(Tcl_Interp *interp,
	struct CompileEnv *compEnvPtr, void *clientData);

/*
 * The data structure for a (linked list of) execution stacks.
 */

typedef struct ExecStack {
    struct ExecStack *prevPtr;
    struct ExecStack *nextPtr;
    Tcl_Obj **markerPtr;
    Tcl_Obj **endPtr;
    Tcl_Obj **tosPtr;
    Tcl_Obj *stackWords[TCLFLEXARRAY];
} ExecStack;

/*
 * The data structure defining the execution environment for ByteCode's.
 * There is one ExecEnv structure per Tcl interpreter. It holds the evaluation
 * stack that holds command operands and results. The stack grows towards
 * increasing addresses. The member stackPtr points to the stackItems of the
 * currently active execution stack.
 */

typedef struct CorContext {
    struct CallFrame *framePtr;
    struct CallFrame *varFramePtr;
    struct CmdFrame *cmdFramePtr;  /* See Interp.cmdFramePtr */
    Tcl_HashTable *lineLABCPtr;    /* See Interp.lineLABCPtr */
} CorContext;

typedef struct CoroutineData {
    struct Command *cmdPtr;	/* The command handle for the coroutine. */
    struct ExecEnv *eePtr;	/* The special execution environment (stacks,
				 * etc.) for the coroutine. */
    struct ExecEnv *callerEEPtr;/* The execution environment for the caller of
				 * the coroutine, which might be the
				 * interpreter global environment or another
				 * coroutine. */
    CorContext caller;
    CorContext running;
    Tcl_HashTable *lineLABCPtr;    /* See Interp.lineLABCPtr */
    void *stackLevel;
    Tcl_Size auxNumLevels;		/* While the coroutine is running the
				 * numLevels of the create/resume command is
				 * stored here; for suspended coroutines it
				 * holds the nesting numLevels at yield. */
    Tcl_Size nargs;                  /* Number of args required for resuming this
				 * coroutine; COROUTINE_ARGUMENTS_SINGLE_OPTIONAL means "0 or 1"
				 * (default), COROUTINE_ARGUMENTS_ARBITRARY means "any" */
    Tcl_Obj *yieldPtr;		/* The command to yield to.  Stored here in
				 * order to reset splice point in
				 * TclNRCoroutineActivateCallback if the
				 * coroutine is busy.
				*/
} CoroutineData;

typedef struct ExecEnv {
    ExecStack *execStackPtr;	/* Points to the first item in the evaluation
				 * stack on the heap. */
    Tcl_Obj *constants[2];	/* Pointers to constant "0" and "1" objs. */
    struct Tcl_Interp *interp;
    struct NRE_callback *callbackPtr;
				/* Top callback in NRE's stack. */
    struct CoroutineData *corPtr;
    int rewind;
} ExecEnv;

#define COR_IS_SUSPENDED(corPtr) \
    ((corPtr)->stackLevel == NULL)

/*
 * The definitions for the LiteralTable and LiteralEntry structures. Each
 * interpreter contains a LiteralTable. It is used to reduce the storage
 * needed for all the Tcl objects that hold the literals of scripts compiled
 * by the interpreter. A literal's object is shared by all the ByteCodes that
 * refer to the literal. Each distinct literal has one LiteralEntry entry in
 * the LiteralTable. A literal table is a specialized hash table that is
 * indexed by the literal's string representation, which may contain null
 * characters.
 *
 * Note that we reduce the space needed for literals by sharing literal
 * objects both within a ByteCode (each ByteCode contains a local
 * LiteralTable) and across all an interpreter's ByteCodes (with the
 * interpreter's global LiteralTable).
 */

typedef struct LiteralEntry {
    struct LiteralEntry *nextPtr;
				/* Points to next entry in this hash bucket or
				 * NULL if end of chain. */
    Tcl_Obj *objPtr;		/* Points to Tcl object that holds the
				 * literal's bytes and length. */
    Tcl_Size refCount;		/* If in an interpreter's global literal
				 * table, the number of ByteCode structures
				 * that share the literal object; the literal
				 * entry can be freed when refCount drops to
				 * 0. If in a local literal table, TCL_INDEX_NONE. */
    Namespace *nsPtr;		/* Namespace in which this literal is used. We
				 * try to avoid sharing literal non-FQ command
				 * names among different namespaces to reduce
				 * shimmering. */
} LiteralEntry;

typedef struct LiteralTable {
    LiteralEntry **buckets;	/* Pointer to bucket array. Each element
				 * points to first entry in bucket's hash
				 * chain, or NULL. */
    LiteralEntry *staticBuckets[TCL_SMALL_HASH_TABLE];
				/* Bucket array used for small tables to avoid
				 * mallocs and frees. */
    TCL_HASH_TYPE numBuckets; /* Total number of buckets allocated at
				 * **buckets. */
    TCL_HASH_TYPE numEntries; /* Total number of entries present in
				 * table. */
    TCL_HASH_TYPE rebuildSize; /* Enlarge table when numEntries gets to be
				 * this large. */
    TCL_HASH_TYPE mask;		/* Mask value used in hashing function. */
} LiteralTable;

/*
 * The following structure defines for each Tcl interpreter various
 * statistics-related information about the bytecode compiler and
 * interpreter's operation in that interpreter.
 */

#ifdef TCL_COMPILE_STATS
typedef struct ByteCodeStats {
    size_t numExecutions;		/* Number of ByteCodes executed. */
    size_t numCompilations;	/* Number of ByteCodes created. */
    size_t numByteCodesFreed;	/* Number of ByteCodes destroyed. */
    size_t instructionCount[256];	/* Number of times each instruction was
				 * executed. */

    double totalSrcBytes;	/* Total source bytes ever compiled. */
    double totalByteCodeBytes;	/* Total bytes for all ByteCodes. */
    double currentSrcBytes;	/* Src bytes for all current ByteCodes. */
    double currentByteCodeBytes;/* Code bytes in all current ByteCodes. */

    size_t srcCount[32];		/* Source size distribution: # of srcs of
				 * size [2**(n-1)..2**n), n in [0..32). */
    size_t byteCodeCount[32];	/* ByteCode size distribution. */
    size_t lifetimeCount[32];	/* ByteCode lifetime distribution (ms). */

    double currentInstBytes;	/* Instruction bytes-current ByteCodes. */
    double currentLitBytes;	/* Current literal bytes. */
    double currentExceptBytes;	/* Current exception table bytes. */
    double currentAuxBytes;	/* Current auxiliary information bytes. */
    double currentCmdMapBytes;	/* Current src<->code map bytes. */

    size_t numLiteralsCreated;	/* Total literal objects ever compiled. */
    double totalLitStringBytes;	/* Total string bytes in all literals. */
    double currentLitStringBytes;
				/* String bytes in current literals. */
    size_t literalCount[32];	/* Distribution of literal string sizes. */
} ByteCodeStats;
#endif /* TCL_COMPILE_STATS */

/*
 * Structure used in implementation of those core ensembles which are
 * partially compiled. Used as an array of these, with a terminating field
 * whose 'name' is NULL.
 */

typedef struct {
    const char *name;		/* The name of the subcommand. */
    Tcl_ObjCmdProc *proc;	/* The implementation of the subcommand. */
    CompileProc *compileProc;	/* The compiler for the subcommand. */
    Tcl_ObjCmdProc *nreProc;	/* NRE implementation of this command. */
    void *clientData;	/* Any clientData to give the command. */
    int unsafe;			/* Whether this command is to be hidden by
				 * default in a safe interpreter. */
} EnsembleImplMap;

/*
 *----------------------------------------------------------------
 * Data structures related to commands.
 *----------------------------------------------------------------
 */

/*
 * An imported command is created in an namespace when it imports a "real"
 * command from another namespace. An imported command has a Command structure
 * that points (via its ClientData value) to the "real" Command structure in
 * the source namespace's command table. The real command records all the
 * imported commands that refer to it in a list of ImportRef structures so
 * that they can be deleted when the real command is deleted.
 */

typedef struct ImportRef {
    struct Command *importedCmdPtr;
				/* Points to the imported command created in
				 * an importing namespace; this command
				 * redirects its invocations to the "real"
				 * command. */
    struct ImportRef *nextPtr;	/* Next element on the linked list of imported
				 * commands that refer to the "real" command.
				 * The real command deletes these imported
				 * commands on this list when it is
				 * deleted. */
} ImportRef;

/*
 * Data structure used as the ClientData of imported commands: commands
 * created in an namespace when it imports a "real" command from another
 * namespace.
 */

typedef struct ImportedCmdData {
    struct Command *realCmdPtr;	/* "Real" command that this imported command
				 * refers to. */
    struct Command *selfPtr;	/* Pointer to this imported command. Needed
				 * only when deleting it in order to remove it
				 * from the real command's linked list of
				 * imported commands that refer to it. */
} ImportedCmdData;

/*
 * A Command structure exists for each command in a namespace. The Tcl_Command
 * opaque type actually refers to these structures.
 */

typedef struct Command {
    Tcl_HashEntry *hPtr;	/* Pointer to the hash table entry that refers
				 * to this command. The hash table is either a
				 * namespace's command table or an
				 * interpreter's hidden command table. This
				 * pointer is used to get a command's name
				 * from its Tcl_Command handle. NULL means
				 * that the hash table entry has been removed
				 * already (this can happen if deleteProc
				 * causes the command to be deleted or
				 * recreated). */
    Namespace *nsPtr;		/* Points to the namespace containing this
				 * command. */
    Tcl_Size refCount;		/* 1 if in command hashtable plus 1 for each
				 * reference from a CmdName Tcl object
				 * representing a command's name in a ByteCode
				 * instruction sequence. This structure can be
				 * freed when refCount becomes zero. */
    Tcl_Size cmdEpoch;		/* Incremented to invalidate any references
				 * that point to this command when it is
				 * renamed, deleted, hidden, or exposed. */
    CompileProc *compileProc;	/* Procedure called to compile command. NULL
				 * if no compile proc exists for command. */
    Tcl_ObjCmdProc *objProc;	/* Object-based command procedure. */
    void *objClientData;	/* Arbitrary value passed to object proc. */
    Tcl_CmdProc *proc;		/* String-based command procedure. */
    void *clientData;	/* Arbitrary value passed to string proc. */
    Tcl_CmdDeleteProc *deleteProc;
				/* Procedure invoked when deleting command to,
				 * e.g., free all client data. */
    void *deleteData;	/* Arbitrary value passed to deleteProc. */
    int flags;			/* Miscellaneous bits of information about
				 * command. See below for definitions. */
    ImportRef *importRefPtr;	/* List of each imported Command created in
				 * another namespace when this command is
				 * imported. These imported commands redirect
				 * invocations back to this command. The list
				 * is used to remove all those imported
				 * commands when deleting this "real"
				 * command. */
    CommandTrace *tracePtr;	/* First in list of all traces set for this
				 * command. */
    Tcl_ObjCmdProc *nreProc;	/* NRE implementation of this command. */
} Command;

/*
 * Flag bits for commands.
 *
 * CMD_DYING -			If 1 the command is in the process of
 *				being deleted (its deleteProc is currently
 *				executing). Other attempts to delete the
 *				command should be ignored.
 * CMD_TRACE_ACTIVE -		If 1 the trace processing is currently
 *				underway for a rename/delete change. See the
 *				two flags below for which is currently being
 *				processed.
 * CMD_HAS_EXEC_TRACES -	If 1 means that this command has at least one
 *				execution trace (as opposed to simple
 *				delete/rename traces) in its tracePtr list.
 * CMD_COMPILES_EXPANDED -	If 1 this command has a compiler that
 *				can handle expansion (provided it is not the
 *				first word).
 * TCL_TRACE_RENAME -		A rename trace is in progress. Further
 *				recursive renames will not be traced.
 * TCL_TRACE_DELETE -		A delete trace is in progress. Further
 *				recursive deletes will not be traced.
 * (these last two flags are defined in tcl.h)
 */

#define CMD_DYING		    0x01
#define CMD_TRACE_ACTIVE	    0x02
#define CMD_HAS_EXEC_TRACES	    0x04
#define CMD_COMPILES_EXPANDED	    0x08
#define CMD_REDEF_IN_PROGRESS	    0x10
#define CMD_VIA_RESOLVER	    0x20
#define CMD_DEAD                    0x40


/*
 *----------------------------------------------------------------
 * Data structures related to name resolution procedures.
 *----------------------------------------------------------------
 */

/*
 * The interpreter keeps a linked list of name resolution schemes. The scheme
 * for a namespace is consulted first, followed by the list of schemes in an
 * interpreter, followed by the default name resolution in Tcl. Schemes are
 * added/removed from the interpreter's list by calling Tcl_AddInterpResolver
 * and Tcl_RemoveInterpResolver.
 */

typedef struct ResolverScheme {
    char *name;			/* Name identifying this scheme. */
    Tcl_ResolveCmdProc *cmdResProc;
				/* Procedure handling command name
				 * resolution. */
    Tcl_ResolveVarProc *varResProc;
				/* Procedure handling variable name resolution
				 * for variables that can only be handled at
				 * runtime. */
    Tcl_ResolveCompiledVarProc *compiledVarResProc;
				/* Procedure handling variable name resolution
				 * at compile time. */

    struct ResolverScheme *nextPtr;
				/* Pointer to next record in linked list. */
} ResolverScheme;

/*
 * Forward declaration of the TIP#143 limit handler structure.
 */

typedef struct LimitHandler LimitHandler;

/*
 * TIP #268.
 * Values for the selection mode, i.e the package require preferences.
 */

enum PkgPreferOptions {
    PKG_PREFER_LATEST, PKG_PREFER_STABLE
};

/*
 *----------------------------------------------------------------
 * This structure shadows the first few fields of the memory cache for the
 * allocator defined in tclThreadAlloc.c; it has to be kept in sync with the
 * definition there.
 * Some macros require knowledge of some fields in the struct in order to
 * avoid hitting the TSD unnecessarily. In order to facilitate this, a pointer
 * to the relevant fields is kept in the allocCache field in struct Interp.
 *----------------------------------------------------------------
 */

typedef struct AllocCache {
    struct Cache *nextPtr;	/* Linked list of cache entries. */
    Tcl_ThreadId owner;		/* Which thread's cache is this? */
    Tcl_Obj *firstObjPtr;	/* List of free objects for thread. */
    size_t numObjects;		/* Number of objects for thread. */
} AllocCache;

/*
 *----------------------------------------------------------------
 * This structure defines an interpreter, which is a collection of commands
 * plus other state information related to interpreting commands, such as
 * variable storage. Primary responsibility for this data structure is in
 * tclBasic.c, but almost every Tcl source file uses something in here.
 *----------------------------------------------------------------
 */

typedef struct Interp {
    /*
     * The first two fields were named "result" and "freeProc" in earlier
     * versions of Tcl.  They are no longer used within Tcl, and are no
     * longer available to be accessed by extensions.  However, they cannot
     * be removed.  Why?  There is a deployed base of stub-enabled extensions
     * that query the value of iPtr->stubTable.  For them to continue to work,
     * the location of the field "stubTable" within the Interp struct cannot
     * change.  The most robust way to assure that is to leave all fields up to
     * that one undisturbed.
     */

    const char *legacyResult;
    void (*legacyFreeProc) (void);
    int errorLine;		/* When TCL_ERROR is returned, this gives the
				 * line number in the command where the error
				 * occurred (1 means first line). */
    const struct TclStubs *stubTable;
				/* Pointer to the exported Tcl stub table.  In
				 * ancient pre-8.1 versions of Tcl this was a
				 * pointer to the objResultPtr or a pointer to a
				 * buckets array in a hash table. Deployed stubs
				 * enabled extensions check for a NULL pointer value
				 * and for a TCL_STUBS_MAGIC value to verify they
				 * are not [load]ing into one of those pre-stubs
				 * interps.
				 */

    TclHandle handle;		/* Handle used to keep track of when this
				 * interp is deleted. */

    Namespace *globalNsPtr;	/* The interpreter's global namespace. */
    Tcl_HashTable *hiddenCmdTablePtr;
				/* Hash table used by tclBasic.c to keep track
				 * of hidden commands on a per-interp
				 * basis. */
    void *interpInfo;	/* Information used by tclInterp.c to keep
				 * track of parent/child interps on a
				 * per-interp basis. */
    void (*optimizer)(void *envPtr);
    /*
     * Information related to procedures and variables. See tclProc.c and
     * tclVar.c for usage.
     */

    Tcl_Size numLevels;		/* Keeps track of how many nested calls to
				 * Tcl_Eval are in progress for this
				 * interpreter. It's used to delay deletion of
				 * the table until all Tcl_Eval invocations
				 * are completed. */
    Tcl_Size maxNestingDepth;	/* If numLevels exceeds this value then Tcl
				 * assumes that infinite recursion has
				 * occurred and it generates an error. */
    CallFrame *framePtr;	/* Points to top-most in stack of all nested
				 * procedure invocations. */
    CallFrame *varFramePtr;	/* Points to the call frame whose variables
				 * are currently in use (same as framePtr
				 * unless an "uplevel" command is
				 * executing). */
    ActiveVarTrace *activeVarTracePtr;
				/* First in list of active traces for interp,
				 * or NULL if no active traces. */
    int returnCode;		/* [return -code] parameter. */
    CallFrame *rootFramePtr;	/* Global frame pointer for this
				 * interpreter. */
    Namespace *lookupNsPtr;	/* Namespace to use ONLY on the next
				 * TCL_EVAL_INVOKE call to Tcl_EvalObjv. */

    /*
     * Information about packages. Used only in tclPkg.c.
     */

    Tcl_HashTable packageTable;	/* Describes all of the packages loaded in or
				 * available to this interpreter. Keys are
				 * package names, values are (Package *)
				 * pointers. */
    char *packageUnknown;	/* Command to invoke during "package require"
				 * commands for packages that aren't described
				 * in packageTable. Ckalloc'ed, may be
				 * NULL. */
    /*
     * Miscellaneous information:
     */

    Tcl_Size cmdCount;		/* Total number of times a command procedure
				 * has been called for this interpreter. */
    int evalFlags;		/* Flags to control next call to Tcl_Eval.
				 * Normally zero, but may be set before
				 * calling Tcl_Eval. See below for valid
				 * values. */
    LiteralTable literalTable;	/* Contains LiteralEntry's describing all Tcl
				 * objects holding literals of scripts
				 * compiled by the interpreter. Indexed by the
				 * string representations of literals. Used to
				 * avoid creating duplicate objects. */
    Tcl_Size compileEpoch;		/* Holds the current "compilation epoch" for
				 * this interpreter. This is incremented to
				 * invalidate existing ByteCodes when, e.g., a
				 * command with a compile procedure is
				 * redefined. */
    Proc *compiledProcPtr;	/* If a procedure is being compiled, a pointer
				 * to its Proc structure; otherwise, this is
				 * NULL. Set by ObjInterpProc in tclProc.c and
				 * used by tclCompile.c to process local
				 * variables appropriately. */
    ResolverScheme *resolverPtr;
				/* Linked list of name resolution schemes
				 * added to this interpreter. Schemes are
				 * added and removed by calling
				 * Tcl_AddInterpResolvers and
				 * Tcl_RemoveInterpResolver respectively. */
    Tcl_Obj *scriptFile;	/* NULL means there is no nested source
				 * command active; otherwise this points to
				 * pathPtr of the file being sourced. */
    int flags;			/* Various flag bits. See below. */
    long randSeed;		/* Seed used for rand() function. */
    Trace *tracePtr;		/* List of traces for this interpreter. */
    Tcl_HashTable *assocData;	/* Hash table for associating data with this
				 * interpreter. Cleaned up when this
				 * interpreter is deleted. */
    struct ExecEnv *execEnvPtr;	/* Execution environment for Tcl bytecode
				 * execution. Contains a pointer to the Tcl
				 * evaluation stack. */
    Tcl_Obj *emptyObjPtr;	/* Points to an object holding an empty
				 * string. Returned by Tcl_ObjSetVar2 when
				 * variable traces change a variable in a
				 * gross way. */
    Tcl_Obj *objResultPtr;	/* If the last command returned an object
				 * result, this points to it. Should not be
				 * accessed directly; see comment above. */
    Tcl_ThreadId threadId;	/* ID of thread that owns the interpreter. */

    ActiveCommandTrace *activeCmdTracePtr;
				/* First in list of active command traces for
				 * interp, or NULL if no active traces. */
    ActiveInterpTrace *activeInterpTracePtr;
				/* First in list of active traces for interp,
				 * or NULL if no active traces. */

    Tcl_Size tracesForbiddingInline;	/* Count of traces (in the list headed by
				 * tracePtr) that forbid inline bytecode
				 * compilation. */

    /*
     * Fields used to manage extensible return options (TIP 90).
     */

    Tcl_Obj *returnOpts;	/* A dictionary holding the options to the
				 * last [return] command. */

    Tcl_Obj *errorInfo;		/* errorInfo value (now as a Tcl_Obj). */
    Tcl_Obj *eiVar;		/* cached ref to ::errorInfo variable. */
    Tcl_Obj *errorCode;		/* errorCode value (now as a Tcl_Obj). */
    Tcl_Obj *ecVar;		/* cached ref to ::errorCode variable. */
    int returnLevel;		/* [return -level] parameter. */

    /*
     * Resource limiting framework support (TIP#143).
     */

    struct {
	int active;		/* Flag values defining which limits have been
				 * set. */
	int granularityTicker;	/* Counter used to determine how often to
				 * check the limits. */
	int exceeded;		/* Which limits have been exceeded, described
				 * as flag values the same as the 'active'
				 * field. */

	Tcl_Size cmdCount;		/* Limit for how many commands to execute in
				 * the interpreter. */
	LimitHandler *cmdHandlers;
				/* Handlers to execute when the limit is
				 * reached. */
	int cmdGranularity;	/* Mod factor used to determine how often to
				 * evaluate the limit check. */

	Tcl_Time time;		/* Time limit for execution within the
				 * interpreter. */
	LimitHandler *timeHandlers;
				/* Handlers to execute when the limit is
				 * reached. */
	int timeGranularity;	/* Mod factor used to determine how often to
				 * evaluate the limit check. */
	Tcl_TimerToken timeEvent;
				/* Handle for a timer callback that will occur
				 * when the time-limit is exceeded. */

	Tcl_HashTable callbacks;/* Mapping from (interp,type) pair to data
				 * used to install a limit handler callback to
				 * run in _this_ interp when the limit is
				 * exceeded. */
    } limit;

    /*
     * Information for improved default error generation from ensembles
     * (TIP#112).
     */

    struct {
	Tcl_Obj *const *sourceObjs;
				/* What arguments were actually input into the
				 * *root* ensemble command? (Nested ensembles
				 * don't rewrite this.) NULL if we're not
				 * processing an ensemble. */
	Tcl_Size numRemovedObjs;	/* How many arguments have been stripped off
				 * because of ensemble processing. */
	Tcl_Size numInsertedObjs;	/* How many of the current arguments were
				 * inserted by an ensemble. */
    } ensembleRewrite;

    /*
     * TIP #219: Global info for the I/O system.
     */

    Tcl_Obj *chanMsg;		/* Error message set by channel drivers, for
				 * the propagation of arbitrary Tcl errors.
				 * This information, if present (chanMsg not
				 * NULL), takes precedence over a POSIX error
				 * code returned by a channel operation. */

    /*
     * Source code origin information (TIP #280).
     */

    CmdFrame *cmdFramePtr;	/* Points to the command frame containing the
				 * location information for the current
				 * command. */
    const CmdFrame *invokeCmdFramePtr;
				/* Points to the command frame which is the
				 * invoking context of the bytecode compiler.
				 * NULL when the byte code compiler is not
				 * active. */
    int invokeWord;		/* Index of the word in the command which
				 * is getting compiled. */
    Tcl_HashTable *linePBodyPtr;/* This table remembers for each statically
				 * defined procedure the location information
				 * for its body. It is keyed by the address of
				 * the Proc structure for a procedure. The
				 * values are "struct CmdFrame*". */
    Tcl_HashTable *lineBCPtr;	/* This table remembers for each ByteCode
				 * object the location information for its
				 * body. It is keyed by the address of the
				 * Proc structure for a procedure. The values
				 * are "struct ExtCmdLoc*". (See
				 * tclCompile.h) */
    Tcl_HashTable *lineLABCPtr;
    Tcl_HashTable *lineLAPtr;	/* This table remembers for each argument of a
				 * command on the execution stack the index of
				 * the argument in the command, and the
				 * location data of the command. It is keyed
				 * by the address of the Tcl_Obj containing
				 * the argument. The values are "struct
				 * CFWord*" (See tclBasic.c). This allows
				 * commands like uplevel, eval, etc. to find
				 * location information for their arguments,
				 * if they are a proper literal argument to an
				 * invoking command. Alt view: An index to the
				 * CmdFrame stack keyed by command argument
				 * holders. */
    ContLineLoc *scriptCLLocPtr;/* This table points to the location data for
				 * invisible continuation lines in the script,
				 * if any. This pointer is set by the function
				 * TclEvalObjEx() in file "tclBasic.c", and
				 * used by function ...() in the same file.
				 * It does for the eval/direct path of script
				 * execution what CompileEnv.clLoc does for
				 * the bytecode compiler.
				 */
    /*
     * TIP #268. The currently active selection mode, i.e. the package require
     * preferences.
     */

    int packagePrefer;		/* Current package selection mode. */

    /*
     * Hashtables for variable traces and searches.
     */

    Tcl_HashTable varTraces;	/* Hashtable holding the start of a variable's
				 * active trace list; varPtr is the key. */
    Tcl_HashTable varSearches;	/* Hashtable holding the start of a variable's
				 * active searches list; varPtr is the key. */
    /*
     * The thread-specific data ekeko: cache pointers or values that
     *  (a) do not change during the thread's lifetime
     *  (b) require access to TSD to determine at runtime
     *  (c) are accessed very often (e.g., at each command call)
     *
     * Note that these are the same for all interps in the same thread. They
     * just have to be initialised for the thread's parent interp, children
     * inherit the value.
     *
     * They are used by the macros defined below.
     */

    AllocCache *allocCache;
    void *pendingObjDataPtr;	/* Pointer to the Cache and PendingObjData
				 * structs for this interp's thread; see
				 * tclObj.c and tclThreadAlloc.c */
    int *asyncReadyPtr;		/* Pointer to the asyncReady indicator for
				 * this interp's thread; see tclAsync.c */
    /*
     * The pointer to the object system root ekeko. c.f. TIP #257.
     */
    void *objectFoundation;	/* Pointer to the Foundation structure of the
				 * object system, which contains things like
				 * references to key namespaces. See
				 * tclOOInt.h and tclOO.c for real definition
				 * and setup. */

    struct NRE_callback *deferredCallbacks;
				/* Callbacks that are set previous to a call
				 * to some Eval function but that actually
				 * belong to the command that is about to be
				 * called - i.e., they should be run *before*
				 * any tailcall is invoked. */

    /*
     * TIP #285, Script cancellation support.
     */

    Tcl_AsyncHandler asyncCancel;
				/* Async handler token for Tcl_CancelEval. */
    Tcl_Obj *asyncCancelMsg;	/* Error message set by async cancel handler
				 * for the propagation of arbitrary Tcl
				 * errors. This information, if present
				 * (asyncCancelMsg not NULL), takes precedence
				 * over the default error messages returned by
				 * a script cancellation operation. */

	/*
	 * TIP #348 IMPLEMENTATION  -  Substituted error stack
	 */
    Tcl_Obj *errorStack;	/* [info errorstack] value (as a Tcl_Obj). */
    Tcl_Obj *upLiteral;		/* "UP" literal for [info errorstack] */
    Tcl_Obj *callLiteral;	/* "CALL" literal for [info errorstack] */
    Tcl_Obj *innerLiteral;	/* "INNER" literal for [info errorstack] */
    Tcl_Obj *innerContext;	/* cached list for fast reallocation */
    int resetErrorStack;        /* controls cleaning up of ::errorStack */

#ifdef TCL_COMPILE_STATS
    /*
     * Statistical information about the bytecode compiler and interpreter's
     * operation. This should be the last field of Interp.
     */

    ByteCodeStats stats;	/* Holds compilation and execution statistics
				 * for this interpreter. */
#endif /* TCL_COMPILE_STATS */
} Interp;

/*
 * Macros that use the TSD-ekeko.
 */

#define TclAsyncReady(iPtr) \
    *((iPtr)->asyncReadyPtr)

/*
 * Macros for script cancellation support (TIP #285).
 */

#define TclCanceled(iPtr) \
    (((iPtr)->flags & CANCELED) || ((iPtr)->flags & TCL_CANCEL_UNWIND))

#define TclSetCancelFlags(iPtr, cancelFlags)   \
    (iPtr)->flags |= CANCELED;                 \
    if ((cancelFlags) & TCL_CANCEL_UNWIND) {   \
        (iPtr)->flags |= TCL_CANCEL_UNWIND;    \
    }

#define TclUnsetCancelFlags(iPtr) \
    (iPtr)->flags &= (~(CANCELED | TCL_CANCEL_UNWIND))

/*
 * Macros for splicing into and out of doubly linked lists. They assume
 * existence of struct items 'prevPtr' and 'nextPtr'.
 *
 * a = element to add or remove.
 * b = list head.
 *
 * TclSpliceIn adds to the head of the list.
 */

#define TclSpliceIn(a,b)			\
    (a)->nextPtr = (b);				\
    if ((b) != NULL) {				\
	(b)->prevPtr = (a);			\
    }						\
    (a)->prevPtr = NULL, (b) = (a);

#define TclSpliceOut(a,b)			\
    if ((a)->prevPtr != NULL) {			\
	(a)->prevPtr->nextPtr = (a)->nextPtr;	\
    } else {					\
	(b) = (a)->nextPtr;			\
    }						\
    if ((a)->nextPtr != NULL) {			\
	(a)->nextPtr->prevPtr = (a)->prevPtr;	\
    }

/*
 * EvalFlag bits for Interp structures:
 *
 * TCL_ALLOW_EXCEPTIONS	1 means it's OK for the script to terminate with a
 *			code other than TCL_OK or TCL_ERROR; 0 means codes
 *			other than these should be turned into errors.
 */

#define TCL_ALLOW_EXCEPTIONS		0x04
#define TCL_EVAL_FILE			0x02
#define TCL_EVAL_SOURCE_IN_FRAME	0x10
#define TCL_EVAL_NORESOLVE		0x20
#define TCL_EVAL_DISCARD_RESULT		0x40

/*
 * Flag bits for Interp structures:
 *
 * DELETED:		Non-zero means the interpreter has been deleted:
 *			don't process any more commands for it, and destroy
 *			the structure as soon as all nested invocations of
 *			Tcl_Eval are done.
 * ERR_ALREADY_LOGGED:	Non-zero means information has already been logged in
 *			iPtr->errorInfo for the current Tcl_Eval instance, so
 *			Tcl_Eval needn't log it (used to implement the "error
 *			message log" command).
 * DONT_COMPILE_CMDS_INLINE: Non-zero means that the bytecode compiler should
 *			not compile any commands into an inline sequence of
 *			instructions. This is set 1, for example, when command
 *			traces are requested.
 * RAND_SEED_INITIALIZED: Non-zero means that the randSeed value of the interp
 *			has not be initialized. This is set 1 when we first
 *			use the rand() or srand() functions.
 * SAFE_INTERP:		Non zero means that the current interp is a safe
 *			interp (i.e. it has only the safe commands installed,
 *			less privilege than a regular interp).
 * INTERP_DEBUG_FRAME:	Used for switching on various extra interpreter
 *			debug/info mechanisms (e.g. info frame eval/uplevel
 *			tracing) which are performance intensive.
 * INTERP_TRACE_IN_PROGRESS: Non-zero means that an interp trace is currently
 *			active; so no further trace callbacks should be
 *			invoked.
 * INTERP_ALTERNATE_WRONG_ARGS: Used for listing second and subsequent forms
 *			of the wrong-num-args string in Tcl_WrongNumArgs.
 *			Makes it append instead of replacing and uses
 *			different intermediate text.
 * CANCELED:		Non-zero means that the script in progress should be
 *			canceled as soon as possible. This can be checked by
 *			extensions (and the core itself) by calling
 *			Tcl_Canceled and checking if TCL_ERROR is returned.
 *			This is a one-shot flag that is reset immediately upon
 *			being detected; however, if the TCL_CANCEL_UNWIND flag
 *			is set Tcl_Canceled will continue to report that the
 *			script in progress has been canceled thereby allowing
 *			the evaluation stack for the interp to be fully
 *			unwound.
 *
 * WARNING: For the sake of some extensions that have made use of former
 * internal values, do not re-use the flag values 2 (formerly ERR_IN_PROGRESS)
 * or 8 (formerly ERROR_CODE_SET).
 */

#define DELETED				     1
#define ERR_ALREADY_LOGGED		     4
#define INTERP_DEBUG_FRAME		  0x10
#define DONT_COMPILE_CMDS_INLINE	  0x20
#define RAND_SEED_INITIALIZED		  0x40
#define SAFE_INTERP			  0x80
#define INTERP_TRACE_IN_PROGRESS	 0x200
#define INTERP_ALTERNATE_WRONG_ARGS	 0x400
#define ERR_LEGACY_COPY			 0x800
#define CANCELED			0x1000

/*
 * Maximum number of levels of nesting permitted in Tcl commands (used to
 * catch infinite recursion).
 */

#define MAX_NESTING_DEPTH	1000

/*
 * The macro below is used to modify a "char" value (e.g. by casting it to an
 * unsigned character) so that it can be used safely with macros such as
 * isspace.
 */

#define UCHAR(c) ((unsigned char) (c))

/*
 * This macro is used to properly align the memory allocated by Tcl, giving
 * the same alignment as the native malloc.
 */

#if defined(__APPLE__)
#define TCL_ALLOCALIGN	16
#else
#define TCL_ALLOCALIGN	(2*sizeof(void *))
#endif

/*
 * TCL_ALIGN is used to determine the offset needed to safely allocate any
 * data structure in memory. Given a starting offset or size, it "rounds up"
 * or "aligns" the offset to the next aligned (typically 8-byte) boundary so
 * that any data structure can be placed at the resulting offset without fear
 * of an alignment error. Note this is clamped to a minimum of 8 for API
 * compatibility.
 *
 * WARNING!! DO NOT USE THIS MACRO TO ALIGN POINTERS: it will produce the
 * wrong result on platforms that allocate addresses that are divisible by a
 * non-trivial factor of this alignment. Only use it for offsets or sizes.
 *
 * This macro is only used by tclCompile.c in the core (Bug 926445). It
 * however not be made file static, as extensions that touch bytecodes
 * (notably tbcload) require it.
 */

struct TclMaxAlignment {
    char unalign[8];
    union {
	long long maxAlignLongLong;
	double maxAlignDouble;
	void *maxAlignPointer;
    } aligned;
};
#define TCL_ALIGN_BYTES \
	offsetof(struct TclMaxAlignment, aligned)
#define TCL_ALIGN(x) \
	(((x) + (TCL_ALIGN_BYTES - 1)) & ~(TCL_ALIGN_BYTES - 1))

/*
 * A common panic alert when memory allocation fails.
 */

#define TclOOM(ptr, size) \
	((size) && ((ptr)||(Tcl_Panic("unable to alloc %" TCL_Z_MODIFIER "u bytes", (size_t)(size)),1)))

/*
 * The following enum values are used to specify the runtime platform setting
 * of the tclPlatform variable.
 */

typedef enum {
    TCL_PLATFORM_UNIX = 0,	/* Any Unix-like OS. */
    TCL_PLATFORM_WINDOWS = 2	/* Any Microsoft Windows OS. */
} TclPlatformType;

/*
 * The following enum values are used to indicate the translation of a Tcl
 * channel. Declared here so that each platform can define
 * TCL_PLATFORM_TRANSLATION to the native translation on that platform.
 */

typedef enum TclEolTranslation {
    TCL_TRANSLATE_AUTO,		/* Eol == \r, \n and \r\n. */
    TCL_TRANSLATE_CR,		/* Eol == \r. */
    TCL_TRANSLATE_LF,		/* Eol == \n. */
    TCL_TRANSLATE_CRLF		/* Eol == \r\n. */
} TclEolTranslation;

/*
 * Flags for TclInvoke:
 *
 * TCL_INVOKE_HIDDEN		Invoke a hidden command; if not set, invokes
 *				an exposed command.
 * TCL_INVOKE_NO_UNKNOWN	If set, "unknown" is not invoked if the
 *				command to be invoked is not found. Only has
 *				an effect if invoking an exposed command,
 *				i.e. if TCL_INVOKE_HIDDEN is not also set.
 * TCL_INVOKE_NO_TRACEBACK	Does not record traceback information if the
 *				invoked command returns an error. Used if the
 *				caller plans on recording its own traceback
 *				information.
 */

#define	TCL_INVOKE_HIDDEN	(1<<0)
#define TCL_INVOKE_NO_UNKNOWN	(1<<1)
#define TCL_INVOKE_NO_TRACEBACK	(1<<2)


/*
 * ListStore --
 *
 * A Tcl list's internal representation is defined through three structures.
 *
 * A ListStore struct is a structure that includes a variable size array that
 * serves as storage for a Tcl list. A contiguous sequence of slots in the
 * array, the "in-use" area, holds valid pointers to Tcl_Obj values that
 * belong to one or more Tcl lists. The unused slots before and after these
 * are free slots that may be used to prepend and append without having to
 * reallocate the struct. The ListStore may be shared amongst multiple lists
 * and reference counted.
 *
 * A ListSpan struct defines a sequence of slots within a ListStore. This sequence
 * always lies within the "in-use" area of the ListStore. Like ListStore, the
 * structure may be shared among multiple lists and is reference counted.
 *
 * A ListRep struct holds the internal representation of a Tcl list as stored
 * in a Tcl_Obj. It is composed of a ListStore and a ListSpan that together
 * define the content of the list. The ListSpan specifies the range of slots
 * within the ListStore that hold elements for this list. The ListSpan is
 * optional in which case the list includes all the "in-use" slots of the
 * ListStore.
 *
 */
typedef struct ListStore {
    Tcl_Size firstUsed;    /* Index of first slot in use within slots[] */
    Tcl_Size numUsed;      /* Number of slots in use (starting firstUsed) */
    Tcl_Size numAllocated; /* Total number of slots[] array slots. */
    size_t refCount;           /* Number of references to this instance */
    int flags;              /* LISTSTORE_* flags */
    Tcl_Obj *slots[TCLFLEXARRAY];      /* Variable size array. Grown as needed */
} ListStore;

#define LISTSTORE_CANONICAL 0x1 /* All Tcl_Obj's referencing this
                                   store have their string representation
                                   derived from the list representation */

/* Max number of elements that can be contained in a list */
#define LIST_MAX                                               \
    ((Tcl_Size)(((size_t)TCL_SIZE_MAX - offsetof(ListStore, slots)) \
		   / sizeof(Tcl_Obj *)))
/* Memory size needed for a ListStore to hold numSlots_ elements */
#define LIST_SIZE(numSlots_) \
	((Tcl_Size)(offsetof(ListStore, slots) + ((numSlots_) * sizeof(Tcl_Obj *))))

/*
 * ListSpan --
 * See comments above for ListStore
 */
typedef struct ListSpan {
    Tcl_Size spanStart;    /* Starting index of the span */
    Tcl_Size spanLength;   /* Number of elements in the span */
    size_t refCount;     /* Count of references to this span record */
} ListSpan;
#ifndef LIST_SPAN_THRESHOLD /* May be set on build line */
#define LIST_SPAN_THRESHOLD 101
#endif

/*
 * ListRep --
 * See comments above for ListStore
 */
typedef struct ListRep {
    ListStore *storePtr;/* element array shared amongst different lists */
    ListSpan *spanPtr;  /* If not NULL, the span holds the range of slots
                           within *storePtr that contain this list elements. */
} ListRep;

/*
 * Macros used to get access list internal representations.
 *
 * Naming conventions:
 * ListRep* - expect a pointer to a valid ListRep
 * ListObj* - expect a pointer to a Tcl_Obj whose internal type is known to
 *            be a list (tclListType). Will crash otherwise.
 * TclListObj* - expect a pointer to a Tcl_Obj whose internal type may or may not
 *            be tclListType. These will convert as needed and return error if
 *            conversion not possible.
 */

/* Returns the starting slot for this listRep in the contained ListStore */
#define ListRepStart(listRepPtr_)                               \
    ((listRepPtr_)->spanPtr ? (listRepPtr_)->spanPtr->spanStart \
			    : (listRepPtr_)->storePtr->firstUsed)

/* Returns the number of elements in this listRep */
#define ListRepLength(listRepPtr_)                               \
    ((listRepPtr_)->spanPtr ? (listRepPtr_)->spanPtr->spanLength \
			    : (listRepPtr_)->storePtr->numUsed)

/* Returns a pointer to the first slot containing this ListRep elements */
#define ListRepElementsBase(listRepPtr_) \
    (&(listRepPtr_)->storePtr->slots[ListRepStart(listRepPtr_)])

/* Stores the number of elements and base address of the element array */
#define ListRepElements(listRepPtr_, objc_, objv_) \
    (((objv_) = ListRepElementsBase(listRepPtr_)), \
     ((objc_) = ListRepLength(listRepPtr_)))

/* Returns 1/0 whether the ListRep's ListStore is shared. */
#define ListRepIsShared(listRepPtr_) ((listRepPtr_)->storePtr->refCount > 1)

/* Returns a pointer to the ListStore component */
#define ListObjStorePtr(listObj_) \
    ((ListStore *)((listObj_)->internalRep.twoPtrValue.ptr1))

/* Returns a pointer to the ListSpan component */
#define ListObjSpanPtr(listObj_) \
    ((ListSpan *)((listObj_)->internalRep.twoPtrValue.ptr2))

/* Returns the ListRep internal representaton in a Tcl_Obj */
#define ListObjGetRep(listObj_, listRepPtr_)                 \
    do {                                                     \
	(listRepPtr_)->storePtr = ListObjStorePtr(listObj_); \
	(listRepPtr_)->spanPtr = ListObjSpanPtr(listObj_);   \
    } while (0)

/* Returns the length of the list */
#define ListObjLength(listObj_, len_)                                         \
    ((len_) = ListObjSpanPtr(listObj_) ? ListObjSpanPtr(listObj_)->spanLength \
				       : ListObjStorePtr(listObj_)->numUsed)

/* Returns the starting slot index of this list's elements in the ListStore */
#define ListObjStart(listObj_)                                      \
    (ListObjSpanPtr(listObj_) ? ListObjSpanPtr(listObj_)->spanStart \
			      : ListObjStorePtr(listObj_)->firstUsed)

/* Stores the element count and base address of this list's elements */
#define ListObjGetElements(listObj_, objc_, objv_) \
    (((objv_) = &ListObjStorePtr(listObj_)->slots[ListObjStart(listObj_)]), \
     (ListObjLength(listObj_, (objc_))))


/*
 * Returns 1/0 whether the internal representation (not the Tcl_Obj itself)
 * is shared.  Note by intent this only checks for sharing of ListStore,
 * not spans.
 */
#define ListObjRepIsShared(listObj_) (ListObjStorePtr(listObj_)->refCount > 1)

/*
 * Certain commands like concat are optimized if an existing string
 * representation of a list object is known to be in canonical format (i.e.
 * generated from the list representation). There are three conditions when
 * this will be the case:
 * (1) No string representation exists which means it will obviously have
 * to be generated from the list representation when needed
 * (2) The ListStore flags is marked canonical. This is done at the time
 * the string representation is generated from the list IF the list
 * representation does not have a span (see comments in UpdateStringOfList).
 * (3) The list representation does not have a span component. This is
 * because list Tcl_Obj's with spans are always created from existing lists
 * and never from strings (see SetListFromAny) and thus their string
 * representation will always be canonical.
 */
#define ListObjIsCanonical(listObj_)                             \
    (((listObj_)->bytes == NULL)                                 \
     || (ListObjStorePtr(listObj_)->flags & LISTSTORE_CANONICAL) \
     || ListObjSpanPtr(listObj_) != NULL)

/*
 * Converts the Tcl_Obj to a list if it isn't one and stores the element
 * count and base address of this list's elements in objcPtr_ and objvPtr_.
 * Return TCL_OK on success or TCL_ERROR if the Tcl_Obj cannot be
 * converted to a list.
 */
#define TclListObjGetElementsM(interp_, listObj_, objcPtr_, objvPtr_)    \
<<<<<<< HEAD
    (((listObj_)->typePtr == tclListType)                               \
	 ? ((ListObjGetElements((listObj_), *(objcPtr_), *(objvPtr_))),  \
	    TCL_OK)                                                      \
	 : Tcl_ListObjGetElements(                                       \
=======
    (((listObj_)->typePtr == &tclListType)                              \
	 ? ((ListObjGetElements((listObj_), *(objcPtr_), *(objvPtr_))), \
	    TCL_OK)                                                     \
	 : Tcl_ListObjGetElements(                                      \
>>>>>>> 18581927
	     (interp_), (listObj_), (objcPtr_), (objvPtr_)))

/*
 * Converts the Tcl_Obj to a list if it isn't one and stores the element
 * count in lenPtr_.  Returns TCL_OK on success or TCL_ERROR if the
 * Tcl_Obj cannot be converted to a list.
 */
<<<<<<< HEAD
#define TclListObjLengthM(interp_, listObj_, lenPtr_)                \
    (((listObj_)->typePtr == tclListType)                           \
	 ? ((ListObjLength((listObj_), *(lenPtr_))), TCL_OK)         \
	 : Tcl_ListObjLength((interp_), (listObj_), (lenPtr_)))

#define TclListObjIsCanonical(listObj_)       \
    (((listObj_)->typePtr == tclListType)    \
	? ListObjIsCanonical((listObj_)) : 0)
=======
#define TclListObjLengthM(interp_, listObj_, lenPtr_)         \
    (((listObj_)->typePtr == &tclListType)                   \
	 ? ((ListObjLength((listObj_), *(lenPtr_))), TCL_OK) \
	 : Tcl_ListObjLength((interp_), (listObj_), (lenPtr_)))

#define TclListObjIsCanonical(listObj_) \
    (((listObj_)->typePtr == &tclListType) ? ListObjIsCanonical((listObj_)) : 0)
>>>>>>> 18581927

/*
 * Modes for collecting (or not) in the implementations of TclNRForeachCmd,
 * TclNRLmapCmd and their compilations.
 */

#define TCL_EACH_KEEP_NONE  0	/* Discard iteration result like [foreach] */
#define TCL_EACH_COLLECT    1	/* Collect iteration result like [lmap] */

/*
 * Macros providing a faster path to booleans and integers:
 * Tcl_GetBooleanFromObj, Tcl_GetLongFromObj, Tcl_GetIntFromObj
 * and Tcl_GetIntForIndex.
 *
 * WARNING: these macros eval their args more than once.
 */

#define TclGetBooleanFromObj(interp, objPtr, intPtr) \
<<<<<<< HEAD
    (((objPtr)->typePtr == tclIntType \
	    || (objPtr)->typePtr == tclBooleanType) \
	? (*(intPtr) = ((objPtr)->internalRep.wideValue!=0), TCL_OK)	\
	: Tcl_GetBooleanFromObj((interp), (objPtr), (intPtr)))

#ifdef TCL_WIDE_INT_IS_LONG
#define TclGetLongFromObj(interp, objPtr, longPtr) \
    (((objPtr)->typePtr == tclIntType)	\
=======
    (((objPtr)->typePtr == &tclIntType \
	    || (objPtr)->typePtr == &tclBooleanType) \
	? (*(intPtr) = ((objPtr)->internalRep.wideValue!=0), TCL_OK)	\
	: Tcl_GetBooleanFromObj((interp), (objPtr), (intPtr)))
#else
#define TclGetBooleanFromObj(interp, objPtr, intPtr) \
    (((objPtr)->typePtr == &tclIntType)			\
	? (*(intPtr) = ((objPtr)->internalRep.wideValue!=0), TCL_OK)	\
	: ((objPtr)->typePtr == &tclBooleanType)			\
	? (*(intPtr) = ((objPtr)->internalRep.longValue!=0), TCL_OK)	\
	: Tcl_GetBooleanFromObj((interp), (objPtr), (intPtr)))
#endif

#ifdef TCL_WIDE_INT_IS_LONG
#define TclGetLongFromObj(interp, objPtr, longPtr) \
    (((objPtr)->typePtr == &tclIntType)	\
>>>>>>> 18581927
	    ? ((*(longPtr) = (objPtr)->internalRep.wideValue), TCL_OK) \
	    : Tcl_GetLongFromObj((interp), (objPtr), (longPtr)))
#else
#define TclGetLongFromObj(interp, objPtr, longPtr) \
<<<<<<< HEAD
    (((objPtr)->typePtr == tclIntType \
=======
    (((objPtr)->typePtr == &tclIntType \
>>>>>>> 18581927
	    && (objPtr)->internalRep.wideValue >= (Tcl_WideInt)(LONG_MIN) \
	    && (objPtr)->internalRep.wideValue <= (Tcl_WideInt)(LONG_MAX)) \
	    ? ((*(longPtr) = (long)(objPtr)->internalRep.wideValue), TCL_OK) \
	    : Tcl_GetLongFromObj((interp), (objPtr), (longPtr)))
#endif

#define TclGetIntFromObj(interp, objPtr, intPtr) \
<<<<<<< HEAD
    (((objPtr)->typePtr == tclIntType \
=======
    (((objPtr)->typePtr == &tclIntType \
>>>>>>> 18581927
	    && (objPtr)->internalRep.wideValue >= (Tcl_WideInt)(INT_MIN) \
	    && (objPtr)->internalRep.wideValue <= (Tcl_WideInt)(INT_MAX)) \
	    ? ((*(intPtr) = (int)(objPtr)->internalRep.wideValue), TCL_OK) \
	    : Tcl_GetIntFromObj((interp), (objPtr), (intPtr)))
#define TclGetIntForIndexM(interp, objPtr, endValue, idxPtr) \
<<<<<<< HEAD
    ((((objPtr)->typePtr == tclIntType) && ((objPtr)->internalRep.wideValue >= 0) \
=======
    ((((objPtr)->typePtr == &tclIntType) && ((objPtr)->internalRep.wideValue >= 0) \
>>>>>>> 18581927
	    && ((objPtr)->internalRep.wideValue <= endValue)) \
	    ? ((*(idxPtr) = (objPtr)->internalRep.wideValue), TCL_OK) \
	    : Tcl_GetIntForIndex((interp), (objPtr), (endValue), (idxPtr)))

/*
 * Macro used to save a function call for common uses of
 * Tcl_GetWideIntFromObj(). The ANSI C "prototype" is:
 *
 * MODULE_SCOPE int TclGetWideIntFromObj(Tcl_Interp *interp, Tcl_Obj *objPtr,
 *			Tcl_WideInt *wideIntPtr);
 */

#define TclGetWideIntFromObj(interp, objPtr, wideIntPtr) \
<<<<<<< HEAD
    (((objPtr)->typePtr == tclIntType)					\
=======
    (((objPtr)->typePtr == &tclIntType)					\
>>>>>>> 18581927
	? (*(wideIntPtr) =						\
		((objPtr)->internalRep.wideValue), TCL_OK) :		\
	Tcl_GetWideIntFromObj((interp), (objPtr), (wideIntPtr)))

/*
 * Flag values for TclTraceDictPath().
 *
 * DICT_PATH_READ indicates that all entries on the path must exist but no
 * updates will be needed.
 *
 * DICT_PATH_UPDATE indicates that we are going to be doing an update at the
 * tip of the path, so duplication of shared objects should be done along the
 * way.
 *
 * DICT_PATH_EXISTS indicates that we are performing an existence test and a
 * lookup failure should therefore not be an error. If (and only if) this flag
 * is set, TclTraceDictPath() will return the special value
 * DICT_PATH_NON_EXISTENT if the path is not traceable.
 *
 * DICT_PATH_CREATE (which also requires the DICT_PATH_UPDATE bit to be set)
 * indicates that we are to create non-existent dictionaries on the path.
 */

#define DICT_PATH_READ		0
#define DICT_PATH_UPDATE	1
#define DICT_PATH_EXISTS	2
#define DICT_PATH_CREATE	5

#define DICT_PATH_NON_EXISTENT	((Tcl_Obj *) (void *) 1)

/*
 *----------------------------------------------------------------
 * Data structures related to the filesystem internals
 *----------------------------------------------------------------
 */

/*
 * The version_2 filesystem is private to Tcl. As and when these changes have
 * been thoroughly tested and investigated a new public filesystem interface
 * will be released. The aim is more versatile virtual filesystem interfaces,
 * more efficiency in 'path' manipulation and usage, and cleaner filesystem
 * code internally.
 */

#define TCL_FILESYSTEM_VERSION_2	((Tcl_FSVersion) 0x2)
typedef void *(TclFSGetCwdProc2)(void *clientData);
typedef int (Tcl_FSLoadFileProc2) (Tcl_Interp *interp, Tcl_Obj *pathPtr,
	Tcl_LoadHandle *handlePtr, Tcl_FSUnloadFileProc **unloadProcPtr, int flags);

/*
 * The following types are used for getting and storing platform-specific file
 * attributes in tclFCmd.c and the various platform-versions of that file.
 * This is done to have as much common code as possible in the file attributes
 * code. For more information about the callbacks, see TclFileAttrsCmd in
 * tclFCmd.c.
 */

typedef int (TclGetFileAttrProc)(Tcl_Interp *interp, int objIndex,
	Tcl_Obj *fileName, Tcl_Obj **attrObjPtrPtr);
typedef int (TclSetFileAttrProc)(Tcl_Interp *interp, int objIndex,
	Tcl_Obj *fileName, Tcl_Obj *attrObjPtr);

typedef struct TclFileAttrProcs {
    TclGetFileAttrProc *getProc;/* The procedure for getting attrs. */
    TclSetFileAttrProc *setProc;/* The procedure for setting attrs. */
} TclFileAttrProcs;

/*
 * Opaque handle used in pipeline routines to encapsulate platform-dependent
 * state.
 */

typedef struct TclFile_ *TclFile;

typedef enum Tcl_PathPart {
    TCL_PATH_DIRNAME,
    TCL_PATH_TAIL,
    TCL_PATH_EXTENSION,
    TCL_PATH_ROOT
} Tcl_PathPart;

/*
 *----------------------------------------------------------------
 * Data structures related to obsolete filesystem hooks
 *----------------------------------------------------------------
 */

typedef int (TclStatProc_)(const char *path, struct stat *buf);
typedef int (TclAccessProc_)(const char *path, int mode);
typedef Tcl_Channel (TclOpenFileChannelProc_)(Tcl_Interp *interp,
	const char *fileName, const char *modeString, int permissions);

/*
 *----------------------------------------------------------------
 * Data structures for process-global values.
 *----------------------------------------------------------------
 */

typedef void (TclInitProcessGlobalValueProc)(char **valuePtr, TCL_HASH_TYPE *lengthPtr,
	Tcl_Encoding *encodingPtr);

/*
 * A ProcessGlobalValue struct exists for each internal value in Tcl that is
 * to be shared among several threads. Each thread sees a (Tcl_Obj) copy of
 * the value, and the gobal value is kept as a counted string, with epoch and
 * mutex control. Each ProcessGlobalValue struct should be a static variable in
 * some file.
 */

typedef struct ProcessGlobalValue {
    Tcl_Size epoch;			/* Epoch counter to detect changes in the
				 * global value. */
    TCL_HASH_TYPE numBytes;	/* Length of the global string. */
    char *value;		/* The global string value. */
    Tcl_Encoding encoding;	/* system encoding when global string was
				 * initialized. */
    TclInitProcessGlobalValueProc *proc;
    				/* A procedure to initialize the global string
				 * copy when a "get" request comes in before
				 * any "set" request has been received. */
    Tcl_Mutex mutex;		/* Enforce orderly access from multiple
				 * threads. */
    Tcl_ThreadDataKey key;	/* Key for per-thread data holding the
				 * (Tcl_Obj) copy for each thread. */
} ProcessGlobalValue;

/*
 *----------------------------------------------------------------------
 * Flags for TclParseNumber
 *----------------------------------------------------------------------
 */

#define TCL_PARSE_DECIMAL_ONLY		1
				/* Leading zero doesn't denote octal or
				 * hex. */
#define TCL_PARSE_OCTAL_ONLY		2
				/* Parse octal even without prefix. */
#define TCL_PARSE_HEXADECIMAL_ONLY	4
				/* Parse hexadecimal even without prefix. */
#define TCL_PARSE_INTEGER_ONLY		8
				/* Disable floating point parsing. */
#define TCL_PARSE_SCAN_PREFIXES		16
				/* Use [scan] rules dealing with 0?
				 * prefixes. */
#define TCL_PARSE_NO_WHITESPACE		32
				/* Reject leading/trailing whitespace. */
#define TCL_PARSE_BINARY_ONLY	64
				/* Parse binary even without prefix. */
#define TCL_PARSE_NO_UNDERSCORE	128
				/* Reject underscore digit separator */


/*
 *----------------------------------------------------------------------
 * Internal convenience macros for manipulating encoding flags. See
 * TCL_ENCODING_PROFILE_* in tcl.h
 *----------------------------------------------------------------------
 */

#define ENCODING_PROFILE_MASK     0xFF000000
#define ENCODING_PROFILE_GET(flags_)  ((flags_) & ENCODING_PROFILE_MASK)
#define ENCODING_PROFILE_SET(flags_, profile_) \
    do {                                       \
	(flags_) &= ~ENCODING_PROFILE_MASK;    \
	(flags_) |= profile_;                  \
    } while (0)

/*
 *----------------------------------------------------------------------
 * Common functions for calculating overallocation. Trivial but allows for
 * experimenting with growth factors without having to change code in
 * multiple places. See TclAttemptAllocElemsEx and similar for usage
 * examples. Best to use those functions. Direct use of TclUpsizeAlloc /
 * TclResizeAlloc is needed in special cases such as when total size of
 * memory block is limited to less than TCL_SIZE_MAX.
 *
 *----------------------------------------------------------------------
 */
static inline Tcl_Size
TclUpsizeAlloc(TCL_UNUSED(Tcl_Size) /* oldSize. For future experiments with
				     * some growth algorithms that use this
				     * information. */,
	       Tcl_Size needed,
	       Tcl_Size limit)
{
    /* assert (oldCapacity < needed <= limit) */
    if (needed < (limit - needed/2)) {
	return needed + needed / 2;
    }
    else {
	return limit;
    }
}
static inline Tcl_Size TclUpsizeRetry(Tcl_Size needed, Tcl_Size lastAttempt) {
	/* assert (needed < lastAttempt) */
    if (needed < lastAttempt - 1) {
	/* (needed+lastAttempt)/2 but that formula may overflow Tcl_Size */
	return needed + (lastAttempt - needed) / 2;
    } else {
	return needed;
    }
}
MODULE_SCOPE void *TclAllocElemsEx(Tcl_Size elemCount, Tcl_Size elemSize,
			Tcl_Size leadSize, Tcl_Size *capacityPtr);
MODULE_SCOPE void *TclReallocElemsEx(void *oldPtr, Tcl_Size elemCount,
			Tcl_Size elemSize, Tcl_Size leadSize,
			Tcl_Size *capacityPtr);
MODULE_SCOPE void *TclAttemptReallocElemsEx(void *oldPtr,
			Tcl_Size elemCount, Tcl_Size elemSize,
			Tcl_Size leadSize, Tcl_Size *capacityPtr);
/* Alloc elemCount elements of size elemSize with leadSize header
 * returning actual capacity (in elements) in *capacityPtr. */
static inline void *TclAttemptAllocElemsEx(Tcl_Size elemCount, Tcl_Size elemSize,
			Tcl_Size leadSize, Tcl_Size *capacityPtr) {
    return TclAttemptReallocElemsEx(
	NULL, elemCount, elemSize, leadSize, capacityPtr);
}
/* Alloc numByte bytes, returning actual capacity in *capacityPtr. */
static inline void *TclAllocEx(Tcl_Size numBytes, Tcl_Size *capacityPtr) {
    return TclAllocElemsEx(numBytes, 1, 0, capacityPtr);
}
/* Alloc numByte bytes, returning actual capacity in *capacityPtr. */
static inline void *
TclAttemptAllocEx(Tcl_Size numBytes, Tcl_Size *capacityPtr)
{
    return TclAttemptAllocElemsEx(numBytes, 1, 0, capacityPtr);
}
/* Realloc numByte bytes, returning actual capacity in *capacityPtr. */
static inline void *TclReallocEx(void *oldPtr, Tcl_Size numBytes, Tcl_Size *capacityPtr) {
    return TclReallocElemsEx(oldPtr, numBytes, 1, 0, capacityPtr);
}
/* Realloc numByte bytes, returning actual capacity in *capacityPtr. */
static inline void *TclAttemptReallocEx(void *oldPtr, Tcl_Size numBytes, Tcl_Size *capacityPtr) {
    return TclAttemptReallocElemsEx(oldPtr, numBytes, 1, 0, capacityPtr);
}

/*
 *----------------------------------------------------------------
 * Variables shared among Tcl modules but not used by the outside world.
 *----------------------------------------------------------------
 */

MODULE_SCOPE char *tclNativeExecutableName;
MODULE_SCOPE int tclFindExecutableSearchDone;
MODULE_SCOPE char *tclMemDumpFileName;
MODULE_SCOPE TclPlatformType tclPlatform;

/*
 * Declarations related to internal encoding functions.
 */

MODULE_SCOPE Tcl_Encoding tclIdentityEncoding;
MODULE_SCOPE int
TclEncodingProfileNameToId(Tcl_Interp *interp,
			   const char *profileName,
			   int *profilePtr);
MODULE_SCOPE const char *TclEncodingProfileIdToName(Tcl_Interp *interp,
						    int profileId);
MODULE_SCOPE int TclEncodingSetProfileFlags(int flags);
MODULE_SCOPE void TclGetEncodingProfiles(Tcl_Interp *interp);

/*
 * TIP #233 (Virtualized Time)
 * Data for the time hooks, if any.
 */

MODULE_SCOPE Tcl_GetTimeProc *tclGetTimeProcPtr;
MODULE_SCOPE Tcl_ScaleTimeProc *tclScaleTimeProcPtr;
MODULE_SCOPE void *tclTimeClientData;

/*
 * Variables denoting the Tcl object types defined in the core.
 */

<<<<<<< HEAD
MODULE_SCOPE const Tcl_ObjType *tclBignumType;
MODULE_SCOPE const Tcl_ObjType *tclBooleanType;
MODULE_SCOPE const Tcl_ObjType tclByteCodeType;
MODULE_SCOPE const Tcl_ObjType *tclDoubleType;
MODULE_SCOPE const Tcl_ObjType *tclIntType;
MODULE_SCOPE const Tcl_ObjType *tclListType;
MODULE_SCOPE const Tcl_ObjType *tclArithSeriesType;
=======
MODULE_SCOPE const Tcl_ObjType tclBignumType;
MODULE_SCOPE const Tcl_ObjType tclBooleanType;
MODULE_SCOPE const Tcl_ObjType tclByteCodeType;
MODULE_SCOPE const Tcl_ObjType tclDoubleType;
MODULE_SCOPE const Tcl_ObjType tclIntType;
MODULE_SCOPE const Tcl_ObjType tclListType;
>>>>>>> 18581927
MODULE_SCOPE const Tcl_ObjType tclDictType;
MODULE_SCOPE const Tcl_ObjType tclProcBodyType;
MODULE_SCOPE const Tcl_ObjType tclStringType;
MODULE_SCOPE const Tcl_ObjType tclEnsembleCmdType;
MODULE_SCOPE const Tcl_ObjType tclRegexpType;
MODULE_SCOPE Tcl_ObjType tclCmdNameType;

/*
 * Variables denoting the hash key types defined in the core.
 */

MODULE_SCOPE const Tcl_HashKeyType tclArrayHashKeyType;
MODULE_SCOPE const Tcl_HashKeyType tclOneWordHashKeyType;
MODULE_SCOPE const Tcl_HashKeyType tclStringHashKeyType;
MODULE_SCOPE const Tcl_HashKeyType tclObjHashKeyType;

/*
 * The head of the list of free Tcl objects, and the total number of Tcl
 * objects ever allocated and freed.
 */

MODULE_SCOPE Tcl_Obj *	tclFreeObjList;

#ifdef TCL_COMPILE_STATS
MODULE_SCOPE size_t	tclObjsAlloced;
MODULE_SCOPE size_t	tclObjsFreed;
#define TCL_MAX_SHARED_OBJ_STATS 5
MODULE_SCOPE size_t	tclObjsShared[TCL_MAX_SHARED_OBJ_STATS];
#endif /* TCL_COMPILE_STATS */

/*
 * Pointer to a heap-allocated string of length zero that the Tcl core uses as
 * the value of an empty string representation for an object. This value is
 * shared by all new objects allocated by Tcl_NewObj.
 */

MODULE_SCOPE char	tclEmptyString;

enum CheckEmptyStringResult {
	TCL_EMPTYSTRING_UNKNOWN = -1, TCL_EMPTYSTRING_NO, TCL_EMPTYSTRING_YES
};

/*
 *----------------------------------------------------------------
 * Procedures shared among Tcl modules but not used by the outside world,
 * introduced by/for NRE.
 *----------------------------------------------------------------
 */

MODULE_SCOPE Tcl_ObjCmdProc TclNRApplyObjCmd;
MODULE_SCOPE Tcl_ObjCmdProc TclNREvalObjCmd;
MODULE_SCOPE Tcl_ObjCmdProc TclNRCatchObjCmd;
MODULE_SCOPE Tcl_ObjCmdProc TclNRExprObjCmd;
MODULE_SCOPE Tcl_ObjCmdProc TclNRForObjCmd;
MODULE_SCOPE Tcl_ObjCmdProc TclNRForeachCmd;
MODULE_SCOPE Tcl_ObjCmdProc TclNRIfObjCmd;
MODULE_SCOPE Tcl_ObjCmdProc TclNRLmapCmd;
MODULE_SCOPE Tcl_ObjCmdProc TclNRPackageObjCmd;
MODULE_SCOPE Tcl_ObjCmdProc TclNRSourceObjCmd;
MODULE_SCOPE Tcl_ObjCmdProc TclNRSubstObjCmd;
MODULE_SCOPE Tcl_ObjCmdProc TclNRSwitchObjCmd;
MODULE_SCOPE Tcl_ObjCmdProc TclNRTryObjCmd;
MODULE_SCOPE Tcl_ObjCmdProc TclNRUplevelObjCmd;
MODULE_SCOPE Tcl_ObjCmdProc TclNRWhileObjCmd;

MODULE_SCOPE Tcl_NRPostProc TclNRForIterCallback;
MODULE_SCOPE Tcl_NRPostProc TclNRCoroutineActivateCallback;
MODULE_SCOPE Tcl_ObjCmdProc TclNRTailcallObjCmd;
MODULE_SCOPE Tcl_NRPostProc TclNRTailcallEval;
MODULE_SCOPE Tcl_ObjCmdProc TclNRCoroutineObjCmd;
MODULE_SCOPE Tcl_ObjCmdProc TclNRYieldObjCmd;
MODULE_SCOPE Tcl_ObjCmdProc TclNRYieldmObjCmd;
MODULE_SCOPE Tcl_ObjCmdProc TclNRYieldToObjCmd;
MODULE_SCOPE Tcl_ObjCmdProc TclNRInvoke;
MODULE_SCOPE Tcl_NRPostProc TclNRReleaseValues;

MODULE_SCOPE void  TclSetTailcall(Tcl_Interp *interp, Tcl_Obj *tailcallPtr);
MODULE_SCOPE void  TclPushTailcallPoint(Tcl_Interp *interp);

/* These two can be considered for the public api */
MODULE_SCOPE void  TclMarkTailcall(Tcl_Interp *interp);
MODULE_SCOPE void  TclSkipTailcall(Tcl_Interp *interp);

/*
 * This structure holds the data for the various iteration callbacks used to
 * NRE the 'for' and 'while' commands. We need a separate structure because we
 * have more than the 4 client data entries we can provide directly thorugh
 * the callback API. It is the 'word' information which puts us over the
 * limit. It is needed because the loop body is argument 4 of 'for' and
 * argument 2 of 'while'. Not providing the correct index confuses the #280
 * code. We TclSmallAlloc/Free this.
 */

typedef struct ForIterData {
    Tcl_Obj *cond;		/* Loop condition expression. */
    Tcl_Obj *body;		/* Loop body. */
    Tcl_Obj *next;		/* Loop step script, NULL for 'while'. */
    const char *msg;		/* Error message part. */
    Tcl_Size word;			/* Index of the body script in the command */
} ForIterData;

/* TIP #357 - Structure doing the bookkeeping of handles for Tcl_LoadFile
 *            and Tcl_FindSymbol. This structure corresponds to an opaque
 *            typedef in tcl.h */

typedef void* TclFindSymbolProc(Tcl_Interp* interp, Tcl_LoadHandle loadHandle,
				const char* symbol);
struct Tcl_LoadHandle_ {
    void *clientData;	/* Client data is the load handle in the
				 * native filesystem if a module was loaded
				 * there, or an opaque pointer to a structure
				 * for further bookkeeping on load-from-VFS
				 * and load-from-memory */
    TclFindSymbolProc* findSymbolProcPtr;
				/* Procedure that resolves symbols in a
				 * loaded module */
    Tcl_FSUnloadFileProc* unloadFileProcPtr;
				/* Procedure that unloads a loaded module */
};

/* Flags for conversion of doubles to digit strings */

#define TCL_DD_E_FORMAT 		0x2
				/* Use a fixed-length string of digits,
				 * suitable for E format*/
#define TCL_DD_F_FORMAT 		0x3
				/* Use a fixed number of digits after the
				 * decimal point, suitable for F format */
#define TCL_DD_SHORTEST 		0x4
				/* Use the shortest possible string */
#define TCL_DD_NO_QUICK 		0x8
				/* Debug flag: forbid quick FP conversion */

#define TCL_DD_CONVERSION_TYPE_MASK	0x3
				/* Mask to isolate the conversion type */

/*
 *----------------------------------------------------------------
 * Procedures shared among Tcl modules but not used by the outside world:
 *----------------------------------------------------------------
 */

MODULE_SCOPE void	TclAppendBytesToByteArray(Tcl_Obj *objPtr,
			    const unsigned char *bytes, Tcl_Size len);
MODULE_SCOPE int	TclNREvalCmd(Tcl_Interp *interp, Tcl_Obj *objPtr,
			    int flags);
MODULE_SCOPE void	TclAdvanceContinuations(Tcl_Size *line, int **next,
			    int loc);
MODULE_SCOPE void	TclAdvanceLines(Tcl_Size *line, const char *start,
			    const char *end);
MODULE_SCOPE void	TclArgumentEnter(Tcl_Interp *interp,
			    Tcl_Obj *objv[], int objc, CmdFrame *cf);
MODULE_SCOPE void	TclArgumentRelease(Tcl_Interp *interp,
			    Tcl_Obj *objv[], int objc);
MODULE_SCOPE void	TclArgumentBCEnter(Tcl_Interp *interp,
			    Tcl_Obj *objv[], int objc,
			    void *codePtr, CmdFrame *cfPtr, int cmd, Tcl_Size pc);
MODULE_SCOPE void	TclArgumentBCRelease(Tcl_Interp *interp,
			    CmdFrame *cfPtr);
MODULE_SCOPE void	TclArgumentGet(Tcl_Interp *interp, Tcl_Obj *obj,
			    CmdFrame **cfPtrPtr, int *wordPtr);
MODULE_SCOPE int	TclAsyncNotifier(int sigNumber, Tcl_ThreadId threadId,
			    void *clientData, int *flagPtr, int value);
MODULE_SCOPE void	TclAsyncMarkFromNotifier(void);
MODULE_SCOPE double	TclBignumToDouble(const void *bignum);
MODULE_SCOPE void	TclBounceRefCount(Tcl_Obj *objPtr);
MODULE_SCOPE int	TclByteArrayMatch(const unsigned char *string,
			    Tcl_Size strLen, const unsigned char *pattern,
			    Tcl_Size ptnLen, int flags);
MODULE_SCOPE double	TclCeil(const void *a);
MODULE_SCOPE void	TclChannelPreserve(Tcl_Channel chan);
MODULE_SCOPE void	TclChannelRelease(Tcl_Channel chan);
MODULE_SCOPE int	TclCheckArrayTraces(Tcl_Interp *interp, Var *varPtr,
			    Var *arrayPtr, Tcl_Obj *name, int index);
MODULE_SCOPE int	TclCheckEmptyString(Tcl_Obj *objPtr);
MODULE_SCOPE int	TclChanCaughtErrorBypass(Tcl_Interp *interp,
			    Tcl_Channel chan);
MODULE_SCOPE Tcl_ObjCmdProc TclChannelNamesCmd;
MODULE_SCOPE Tcl_NRPostProc TclClearRootEnsemble;
MODULE_SCOPE int	TclCompareTwoNumbers(Tcl_Obj *valuePtr,
			    Tcl_Obj *value2Ptr);
MODULE_SCOPE ContLineLoc *TclContinuationsEnter(Tcl_Obj *objPtr, Tcl_Size num,
			    int *loc);
MODULE_SCOPE void	TclContinuationsEnterDerived(Tcl_Obj *objPtr,
			    int start, int *clNext);
MODULE_SCOPE ContLineLoc *TclContinuationsGet(Tcl_Obj *objPtr);
MODULE_SCOPE void	TclContinuationsCopy(Tcl_Obj *objPtr,
			    Tcl_Obj *originObjPtr);
MODULE_SCOPE Tcl_Size	TclConvertElement(const char *src, Tcl_Size length,
			    char *dst, int flags);
MODULE_SCOPE Tcl_Command TclCreateObjCommandInNs(Tcl_Interp *interp,
			    const char *cmdName, Tcl_Namespace *nsPtr,
			    Tcl_ObjCmdProc *proc, void *clientData,
			    Tcl_CmdDeleteProc *deleteProc);
MODULE_SCOPE Tcl_Command TclCreateEnsembleInNs(Tcl_Interp *interp,
			    const char *name, Tcl_Namespace *nameNamespacePtr,
			    Tcl_Namespace *ensembleNamespacePtr, int flags);
MODULE_SCOPE void	TclDeleteNamespaceVars(Namespace *nsPtr);
MODULE_SCOPE void	TclDeleteNamespaceChildren(Namespace *nsPtr);
MODULE_SCOPE Tcl_Obj*	TclDuplicatePureObj(Tcl_Interp *interp,
			    Tcl_Obj * objPtr, const Tcl_ObjType *typPtr);
MODULE_SCOPE int	TclFindDictElement(Tcl_Interp *interp,
			    const char *dict, Tcl_Size dictLength,
			    const char **elementPtr, const char **nextPtr,
			    Tcl_Size *sizePtr, int *literalPtr);
/* TIP #280 - Modified token based evaluation, with line information. */
MODULE_SCOPE int	TclEvalEx(Tcl_Interp *interp, const char *script,
			    Tcl_Size numBytes, int flags, Tcl_Size line,
			    int *clNextOuter, const char *outerScript);
MODULE_SCOPE Tcl_ObjCmdProc TclFileAttrsCmd;
MODULE_SCOPE Tcl_ObjCmdProc TclFileCopyCmd;
MODULE_SCOPE Tcl_ObjCmdProc TclFileDeleteCmd;
MODULE_SCOPE Tcl_ObjCmdProc TclFileLinkCmd;
MODULE_SCOPE Tcl_ObjCmdProc TclFileMakeDirsCmd;
MODULE_SCOPE Tcl_ObjCmdProc TclFileReadLinkCmd;
MODULE_SCOPE Tcl_ObjCmdProc TclFileRenameCmd;
MODULE_SCOPE Tcl_ObjCmdProc TclFileTempDirCmd;
MODULE_SCOPE Tcl_ObjCmdProc TclFileTemporaryCmd;
MODULE_SCOPE Tcl_ObjCmdProc TclFileHomeCmd;
MODULE_SCOPE Tcl_ObjCmdProc TclFileTildeExpandCmd;
MODULE_SCOPE void	TclCreateLateExitHandler(Tcl_ExitProc *proc,
			    void *clientData);
MODULE_SCOPE void	TclDeleteLateExitHandler(Tcl_ExitProc *proc,
			    void *clientData);
MODULE_SCOPE char *	TclDStringAppendObj(Tcl_DString *dsPtr,
			    Tcl_Obj *objPtr);
MODULE_SCOPE char *	TclDStringAppendDString(Tcl_DString *dsPtr,
			    Tcl_DString *toAppendPtr);
MODULE_SCOPE Tcl_Obj *const *TclFetchEnsembleRoot(Tcl_Interp *interp,
			    Tcl_Obj *const *objv, Tcl_Size objc, Tcl_Size *objcPtr);
MODULE_SCOPE Tcl_Obj *const *TclEnsembleGetRewriteValues(Tcl_Interp *interp);
MODULE_SCOPE Tcl_Namespace *TclEnsureNamespace(Tcl_Interp *interp,
			    Tcl_Namespace *namespacePtr);
MODULE_SCOPE void	TclFinalizeAllocSubsystem(void);
MODULE_SCOPE void	TclFinalizeAsync(void);
MODULE_SCOPE void	TclFinalizeDoubleConversion(void);
MODULE_SCOPE void	TclFinalizeEncodingSubsystem(void);
MODULE_SCOPE void	TclFinalizeEnvironment(void);
MODULE_SCOPE void	TclFinalizeEvaluation(void);
MODULE_SCOPE void	TclFinalizeExecution(void);
MODULE_SCOPE void	TclFinalizeIOSubsystem(void);
MODULE_SCOPE void	TclFinalizeFilesystem(void);
MODULE_SCOPE void	TclResetFilesystem(void);
MODULE_SCOPE void	TclFinalizeLoad(void);
MODULE_SCOPE void	TclFinalizeLock(void);
MODULE_SCOPE void	TclFinalizeMemorySubsystem(void);
MODULE_SCOPE void	TclFinalizeNotifier(void);
MODULE_SCOPE void	TclFinalizeObjects(void);
MODULE_SCOPE void	TclFinalizePreserve(void);
MODULE_SCOPE void	TclFinalizeSynchronization(void);
MODULE_SCOPE void	TclInitThreadAlloc(void);
MODULE_SCOPE void	TclFinalizeThreadAlloc(void);
MODULE_SCOPE void	TclFinalizeThreadAllocThread(void);
MODULE_SCOPE void	TclFinalizeThreadData(int quick);
MODULE_SCOPE void	TclFinalizeThreadObjects(void);
MODULE_SCOPE double	TclFloor(const void *a);
MODULE_SCOPE void	TclFormatNaN(double value, char *buffer);
MODULE_SCOPE int	TclFSFileAttrIndex(Tcl_Obj *pathPtr,
			    const char *attributeName, int *indexPtr);
MODULE_SCOPE Tcl_Command TclNRCreateCommandInNs(Tcl_Interp *interp,
			    const char *cmdName, Tcl_Namespace *nsPtr,
			    Tcl_ObjCmdProc *proc, Tcl_ObjCmdProc *nreProc,
			    void *clientData, Tcl_CmdDeleteProc *deleteProc);
MODULE_SCOPE int	TclNREvalFile(Tcl_Interp *interp, Tcl_Obj *pathPtr,
			    const char *encodingName);
MODULE_SCOPE void	TclFSUnloadTempFile(Tcl_LoadHandle loadHandle);
MODULE_SCOPE int *	TclGetAsyncReadyPtr(void);
MODULE_SCOPE Tcl_Obj *	TclGetBgErrorHandler(Tcl_Interp *interp);
MODULE_SCOPE int	TclGetChannelFromObj(Tcl_Interp *interp,
			    Tcl_Obj *objPtr, Tcl_Channel *chanPtr,
			    int *modePtr, int flags);
MODULE_SCOPE CmdFrame *	TclGetCmdFrameForProcedure(Proc *procPtr);
MODULE_SCOPE int	TclGetCompletionCodeFromObj(Tcl_Interp *interp,
			    Tcl_Obj *value, int *code);
MODULE_SCOPE Proc *	TclGetLambdaFromObj(Tcl_Interp *interp,
			    Tcl_Obj *objPtr, Tcl_Obj **nsObjPtrPtr);
MODULE_SCOPE int	TclGetOpenModeEx(Tcl_Interp *interp,
			    const char *modeString, int *seekFlagPtr,
			    int *binaryPtr);
MODULE_SCOPE Tcl_Obj *	TclGetProcessGlobalValue(ProcessGlobalValue *pgvPtr);
MODULE_SCOPE Tcl_Obj *	TclGetSourceFromFrame(CmdFrame *cfPtr, int objc,
			    Tcl_Obj *const objv[]);
MODULE_SCOPE char *	TclGetStringStorage(Tcl_Obj *objPtr,
			    Tcl_Size *sizePtr);
MODULE_SCOPE int	TclGetLoadedLibraries(Tcl_Interp *interp,
				const char *targetName,
				const char *packageName);
MODULE_SCOPE int	TclGetWideBitsFromObj(Tcl_Interp *, Tcl_Obj *,
				Tcl_WideInt *);
MODULE_SCOPE int	TclIndexIsFromEnd(Tcl_Size encoded);
MODULE_SCOPE Tcl_Size	TclIndexLast (Tcl_Size N);
MODULE_SCOPE int	TclIncrObj(Tcl_Interp *interp, Tcl_Obj *valuePtr,
			    Tcl_Obj *incrPtr);
MODULE_SCOPE Tcl_Obj *	TclIncrObjVar2(Tcl_Interp *interp, Tcl_Obj *part1Ptr,
			    Tcl_Obj *part2Ptr, Tcl_Obj *incrPtr, int flags);
MODULE_SCOPE Tcl_ObjCmdProc TclInfoExistsCmd;
MODULE_SCOPE Tcl_ObjCmdProc TclInfoCoroutineCmd;
MODULE_SCOPE Tcl_Obj *	TclInfoFrame(Tcl_Interp *interp, CmdFrame *framePtr);
MODULE_SCOPE Tcl_ObjCmdProc TclInfoGlobalsCmd;
MODULE_SCOPE Tcl_ObjCmdProc TclInfoLocalsCmd;
MODULE_SCOPE Tcl_ObjCmdProc TclInfoVarsCmd;
MODULE_SCOPE void	TclInitAlloc(void);
MODULE_SCOPE void	TclInitDbCkalloc(void);
MODULE_SCOPE void	TclInitDoubleConversion(void);
MODULE_SCOPE void	TclInitEmbeddedConfigurationInformation(
			    Tcl_Interp *interp);
MODULE_SCOPE void	TclInitEncodingSubsystem(void);
MODULE_SCOPE void	TclInitIOSubsystem(void);
MODULE_SCOPE void	TclInitLimitSupport(Tcl_Interp *interp);
MODULE_SCOPE void	TclInitNamespaceSubsystem(void);
MODULE_SCOPE void	TclInitNotifier(void);
MODULE_SCOPE void	TclInitObjSubsystem(void);
MODULE_SCOPE int	TclInterpReady(Tcl_Interp *interp);
MODULE_SCOPE int	TclIsDigitProc(int byte);
MODULE_SCOPE int	TclIsBareword(int byte);
MODULE_SCOPE Tcl_Obj *	TclJoinPath(Tcl_Size elements, Tcl_Obj * const objv[],
			    int forceRelative);
MODULE_SCOPE int	MakeTildeRelativePath(Tcl_Interp *interp, const char *user,
			    const char *subPath, Tcl_DString *dsPtr);
MODULE_SCOPE Tcl_Obj *	TclGetHomeDirObj(Tcl_Interp *interp, const char *user);
MODULE_SCOPE Tcl_Obj *	TclResolveTildePath(Tcl_Interp *interp,
			    Tcl_Obj *pathObj);
MODULE_SCOPE Tcl_Obj *	TclResolveTildePathList(Tcl_Obj *pathsObj);
MODULE_SCOPE int	TclJoinThread(Tcl_ThreadId id, int *result);
MODULE_SCOPE void	TclLimitRemoveAllHandlers(Tcl_Interp *interp);
MODULE_SCOPE Tcl_Obj *	TclLindexList(Tcl_Interp *interp,
			    Tcl_Obj *listPtr, Tcl_Obj *argPtr);
MODULE_SCOPE Tcl_Obj *	TclLindexFlat(Tcl_Interp *interp, Tcl_Obj *listPtr,
			    Tcl_Size indexCount, Tcl_Obj *const indexArray[]);
MODULE_SCOPE Tcl_Obj *	TclListObjGetElement(Tcl_Obj *listObj, Tcl_Size index);
MODULE_SCOPE int	Tcl_LengthIsFinite(Tcl_Size length);
/* TIP #280 */
MODULE_SCOPE void	TclListLines(Tcl_Obj *listObj, Tcl_Size line, int n,
			    int *lines, Tcl_Obj *const *elems);
MODULE_SCOPE int	(*TclObjInterfaceGetListIndex (Tcl_Obj *objPtr))
			    (tclObjTypeInterfaceArgsListIndex);
MODULE_SCOPE int	TclListObjAppendElements(Tcl_Interp *interp,
			    Tcl_Obj *toObj, Tcl_Size elemCount,
			    Tcl_Obj *const elemObjv[]);
MODULE_SCOPE Tcl_Obj *	TclListObjRange(Tcl_Interp *interp, Tcl_Obj *listPtr,
			    Tcl_Size fromIdx, Tcl_Size toIdx);
MODULE_SCOPE Tcl_Obj *	TclLsetList(Tcl_Interp *interp, Tcl_Obj *listPtr,
			    Tcl_Obj *indexPtr, Tcl_Obj *valuePtr);
MODULE_SCOPE Tcl_Obj *	TclLsetFlat(tclObjTypeInterfaceArgsListSetList);
MODULE_SCOPE Tcl_Obj *	TclLsetList(Tcl_Interp *interp, Tcl_Obj *listPtr,
			    Tcl_Obj *indexPtr, Tcl_Obj *valuePtr);
MODULE_SCOPE Tcl_Command TclMakeEnsemble(Tcl_Interp *interp, const char *name,
			    const EnsembleImplMap map[]);
MODULE_SCOPE int TclMakeSafe(Tcl_Interp *interp);
MODULE_SCOPE Tcl_Size	TclMaxListLength(const char *bytes, Tcl_Size numBytes,
			    const char **endPtr);
MODULE_SCOPE int	TclMergeReturnOptions(Tcl_Interp *interp, int objc,
			    Tcl_Obj *const objv[], Tcl_Obj **optionsPtrPtr,
			    int *codePtr, int *levelPtr);
MODULE_SCOPE Tcl_Obj *  TclNoErrorStack(Tcl_Interp *interp, Tcl_Obj *options);
MODULE_SCOPE int	TclNokia770Doubles(void);
MODULE_SCOPE void	TclNsDecrRefCount(Namespace *nsPtr);
MODULE_SCOPE int	TclNamespaceDeleted(Namespace *nsPtr);
MODULE_SCOPE Tcl_Obj *	TclObjGetScalar(Tcl_Obj *objPtr);
MODULE_SCOPE const char *   TclObjTypeName(const Tcl_ObjType *typePtr);
MODULE_SCOPE int	 TclObjTypeVersion (const Tcl_ObjType *typePtr);
MODULE_SCOPE void	TclObjVarErrMsg(Tcl_Interp *interp, Tcl_Obj *part1Ptr,
			    Tcl_Obj *part2Ptr, const char *operation,
			    const char *reason, int index);
MODULE_SCOPE int	TclObjInvokeNamespace(Tcl_Interp *interp,
			    int objc, Tcl_Obj *const objv[],
			    Tcl_Namespace *nsPtr, int flags);
MODULE_SCOPE int	TclObjUnsetVar2(Tcl_Interp *interp,
			    Tcl_Obj *part1Ptr, Tcl_Obj *part2Ptr, int flags);
MODULE_SCOPE int	TclParseBackslash(const char *src,
			    Tcl_Size numBytes, Tcl_Size *readPtr, char *dst);
MODULE_SCOPE int	TclParseHex(const char *src, Tcl_Size numBytes,
			    int *resultPtr);
MODULE_SCOPE int	TclParseNumber(Tcl_Interp *interp, Tcl_Obj *objPtr,
			    const char *expected, const char *bytes,
			    Tcl_Size numBytes, const char **endPtrPtr, int flags);
MODULE_SCOPE void	TclParseInit(Tcl_Interp *interp, const char *string,
			    Tcl_Size numBytes, Tcl_Parse *parsePtr);
MODULE_SCOPE Tcl_Size	TclParseAllWhiteSpace(const char *src, Tcl_Size numBytes);
MODULE_SCOPE int	TclProcessReturn(Tcl_Interp *interp,
			    int code, int level, Tcl_Obj *returnOpts);
MODULE_SCOPE void 	TclUndoRefCount(Tcl_Obj *objPtr);
MODULE_SCOPE int	TclpObjLstat(Tcl_Obj *pathPtr, Tcl_StatBuf *buf);
MODULE_SCOPE Tcl_Obj *	TclpTempFileName(void);
MODULE_SCOPE Tcl_Obj *  TclpTempFileNameForLibrary(Tcl_Interp *interp,
			    Tcl_Obj* pathPtr);
MODULE_SCOPE int	TclNewArithSeriesObj(Tcl_Interp *interp, Tcl_Obj **arithSeriesPtr,
                            int useDoubles, Tcl_Obj *startObj, Tcl_Obj *endObj,
                            Tcl_Obj *stepObj, Tcl_Obj *lenObj);
MODULE_SCOPE Tcl_Obj *	TclNewFSPathObj(Tcl_Obj *dirPtr, const char *addStrRep,
			    Tcl_Size len);
MODULE_SCOPE void	TclpAlertNotifier(void *clientData);
MODULE_SCOPE void *TclpNotifierData(void);
MODULE_SCOPE void	TclpServiceModeHook(int mode);
MODULE_SCOPE void	TclpSetTimer(const Tcl_Time *timePtr);
MODULE_SCOPE int	TclpWaitForEvent(const Tcl_Time *timePtr);
MODULE_SCOPE void	TclpCreateFileHandler(int fd, int mask,
			    Tcl_FileProc *proc, void *clientData);
MODULE_SCOPE int	TclpDeleteFile(const void *path);
MODULE_SCOPE void	TclpDeleteFileHandler(int fd);
MODULE_SCOPE void	TclpFinalizeCondition(Tcl_Condition *condPtr);
MODULE_SCOPE void	TclpFinalizeMutex(Tcl_Mutex *mutexPtr);
MODULE_SCOPE void	TclpFinalizeNotifier(void *clientData);
MODULE_SCOPE void	TclpFinalizePipes(void);
MODULE_SCOPE void	TclpFinalizeSockets(void);
#ifdef _WIN32
MODULE_SCOPE void	TclInitSockets(void);
#else
#define TclInitSockets() /* do nothing */
#endif
MODULE_SCOPE int	TclCreateSocketAddress(Tcl_Interp *interp,
			    struct addrinfo **addrlist,
			    const char *host, int port, int willBind,
			    const char **errorMsgPtr);
MODULE_SCOPE int	TclpThreadCreate(Tcl_ThreadId *idPtr,
			    Tcl_ThreadCreateProc *proc, void *clientData,
			    TCL_HASH_TYPE stackSize, int flags);
MODULE_SCOPE Tcl_Size	TclpFindVariable(const char *name, Tcl_Size *lengthPtr);
MODULE_SCOPE void	TclpInitLibraryPath(char **valuePtr,
			    TCL_HASH_TYPE *lengthPtr, Tcl_Encoding *encodingPtr);
MODULE_SCOPE void	TclpInitLock(void);
MODULE_SCOPE void *TclpInitNotifier(void);
MODULE_SCOPE void	TclpInitPlatform(void);
MODULE_SCOPE void	TclpInitUnlock(void);
MODULE_SCOPE Tcl_Obj *	TclpObjListVolumes(void);
MODULE_SCOPE void	TclpGlobalLock(void);
MODULE_SCOPE void	TclpGlobalUnlock(void);
MODULE_SCOPE int	TclpMatchFiles(Tcl_Interp *interp, char *separators,
			    Tcl_DString *dirPtr, char *pattern, char *tail);
MODULE_SCOPE int	TclpObjNormalizePath(Tcl_Interp *interp,
			    Tcl_Obj *pathPtr, int nextCheckpoint);
MODULE_SCOPE void	TclpNativeJoinPath(Tcl_Obj *prefix, const char *joining);
MODULE_SCOPE Tcl_Obj *	TclpNativeSplitPath(Tcl_Obj *pathPtr, Tcl_Size *lenPtr);
MODULE_SCOPE Tcl_PathType TclpGetNativePathType(Tcl_Obj *pathPtr,
			    Tcl_Size *driveNameLengthPtr, Tcl_Obj **driveNameRef);
MODULE_SCOPE int	TclCrossFilesystemCopy(Tcl_Interp *interp,
			    Tcl_Obj *source, Tcl_Obj *target);
MODULE_SCOPE int	TclpMatchInDirectory(Tcl_Interp *interp,
			    Tcl_Obj *resultPtr, Tcl_Obj *pathPtr,
			    const char *pattern, Tcl_GlobTypeData *types);
MODULE_SCOPE void	*TclpGetNativeCwd(void *clientData);
MODULE_SCOPE Tcl_FSDupInternalRepProc TclNativeDupInternalRep;
MODULE_SCOPE Tcl_Obj *	TclpObjLink(Tcl_Obj *pathPtr, Tcl_Obj *toPtr,
			    int linkType);
MODULE_SCOPE int	TclpObjChdir(Tcl_Obj *pathPtr);
MODULE_SCOPE void Tcl_ObjTypeVersion(Tcl_Obj *objPtr, int *version);
MODULE_SCOPE Tcl_Channel TclpOpenTemporaryFile(Tcl_Obj *dirObj,
			    Tcl_Obj *basenameObj, Tcl_Obj *extensionObj,
			    Tcl_Obj *resultingNameObj);
MODULE_SCOPE void	TclPkgFileSeen(Tcl_Interp *interp,
			    const char *fileName);
MODULE_SCOPE void *	TclInitPkgFiles(Tcl_Interp *interp);
MODULE_SCOPE Tcl_Obj *	TclPathPart(Tcl_Interp *interp, Tcl_Obj *pathPtr,
			    Tcl_PathPart portion);
MODULE_SCOPE char *	TclpReadlink(const char *fileName,
			    Tcl_DString *linkPtr);
MODULE_SCOPE void	TclpSetVariables(Tcl_Interp *interp);
MODULE_SCOPE void *	TclThreadStorageKeyGet(Tcl_ThreadDataKey *keyPtr);
MODULE_SCOPE void	TclThreadStorageKeySet(Tcl_ThreadDataKey *keyPtr,
			    void *data);
MODULE_SCOPE TCL_NORETURN void TclpThreadExit(int status);
MODULE_SCOPE void	TclRememberCondition(Tcl_Condition *mutex);
MODULE_SCOPE void	TclRememberJoinableThread(Tcl_ThreadId id);
MODULE_SCOPE void	TclRememberMutex(Tcl_Mutex *mutex);
MODULE_SCOPE void	TclRemoveScriptLimitCallbacks(Tcl_Interp *interp);
MODULE_SCOPE int	TclReToGlob(Tcl_Interp *interp, const char *reStr,
			    Tcl_Size reStrLen, Tcl_DString *dsPtr, int *flagsPtr,
			    int *quantifiersFoundPtr);
MODULE_SCOPE Tcl_Size	TclScanElement(const char *string, Tcl_Size length,
			    char *flagPtr);
MODULE_SCOPE void	TclSetBgErrorHandler(Tcl_Interp *interp,
			    Tcl_Obj *cmdPrefix);
MODULE_SCOPE void	TclSetBignumInternalRep(Tcl_Obj *objPtr,
			    void *bignumValue);
MODULE_SCOPE int	TclSetBooleanFromAny(Tcl_Interp *interp,
			    Tcl_Obj *objPtr);
MODULE_SCOPE void	TclSetCmdNameObj(Tcl_Interp *interp, Tcl_Obj *objPtr,
			    Command *cmdPtr);
MODULE_SCOPE void	TclSetDuplicateObj(Tcl_Obj *dupPtr, Tcl_Obj *objPtr);
MODULE_SCOPE void	TclSetProcessGlobalValue(ProcessGlobalValue *pgvPtr,
			    Tcl_Obj *newValue, Tcl_Encoding encoding);
MODULE_SCOPE void	TclSignalExitThread(Tcl_ThreadId id, int result);
MODULE_SCOPE void	TclSpellFix(Tcl_Interp *interp,
			    Tcl_Obj *const *objv, Tcl_Size objc, Tcl_Size subIdx,
			    Tcl_Obj *bad, Tcl_Obj *fix);
MODULE_SCOPE void *	TclStackRealloc(Tcl_Interp *interp, void *ptr,
			    TCL_HASH_TYPE numBytes);
typedef int (*memCmpFn_t)(const void*, const void*, size_t);
MODULE_SCOPE int	TclStringCmp(Tcl_Obj *value1Ptr, Tcl_Obj *value2Ptr,
			    int checkEq, int nocase, Tcl_Size reqlength);
MODULE_SCOPE int	TclStringCmpOpts(Tcl_Interp *interp, int objc,
			    Tcl_Obj *const objv[], int *nocase,
			    Tcl_Size *reqlength);
MODULE_SCOPE int	TclStringIndexInterface(Tcl_Interp *interp, Tcl_Obj *objPtr,
			    Tcl_Obj *indexPtr, Tcl_Obj **charPtr);
MODULE_SCOPE int	TclStringMatch(const char *str, Tcl_Size strLen,
			    const char *pattern, int ptnLen, int flags);
MODULE_SCOPE int	TclStringMatchObj(Tcl_Obj *stringObj,
			    Tcl_Obj *patternObj, int flags);
MODULE_SCOPE void	TclSubstCompile(Tcl_Interp *interp, const char *bytes,
			    Tcl_Size numBytes, int flags, Tcl_Size line,
			    struct CompileEnv *envPtr);
MODULE_SCOPE int	TclSubstOptions(Tcl_Interp *interp, Tcl_Size numOpts,
			    Tcl_Obj *const opts[], int *flagPtr);
MODULE_SCOPE void	TclSubstParse(Tcl_Interp *interp, const char *bytes,
			    Tcl_Size numBytes, int flags, Tcl_Parse *parsePtr,
			    Tcl_InterpState *statePtr);
MODULE_SCOPE int	TclSubstTokens(Tcl_Interp *interp, Tcl_Token *tokenPtr,
			    Tcl_Size count, int *tokensLeftPtr, Tcl_Size line,
			    int *clNextOuter, const char *outerScript);
MODULE_SCOPE Tcl_Size	TclTrim(const char *bytes, Tcl_Size numBytes,
			    const char *trim, Tcl_Size numTrim, Tcl_Size *trimRight);
MODULE_SCOPE Tcl_Size	TclTrimLeft(const char *bytes, Tcl_Size numBytes,
			    const char *trim, Tcl_Size numTrim);
MODULE_SCOPE Tcl_Size	TclTrimRight(const char *bytes, Tcl_Size numBytes,
			    const char *trim, Tcl_Size numTrim);
MODULE_SCOPE const char*TclGetCommandTypeName(Tcl_Command command);
MODULE_SCOPE void	TclRegisterCommandTypeName(
			    Tcl_ObjCmdProc *implementationProc,
			    const char *nameStr);
MODULE_SCOPE void	TclUndoRefCount(Tcl_Obj *objPtr);
MODULE_SCOPE int	TclUtfCmp(const char *cs, const char *ct);
MODULE_SCOPE int	TclUtfCasecmp(const char *cs, const char *ct);
MODULE_SCOPE int	TclUtfCount(int ch);
MODULE_SCOPE Tcl_Obj *	TclpNativeToNormalized(void *clientData);
MODULE_SCOPE Tcl_Obj *	TclpFilesystemPathType(Tcl_Obj *pathPtr);
MODULE_SCOPE int	TclpDlopen(Tcl_Interp *interp, Tcl_Obj *pathPtr,
			    Tcl_LoadHandle *loadHandle,
			    Tcl_FSUnloadFileProc **unloadProcPtr, int flags);
MODULE_SCOPE int	TclpUtime(Tcl_Obj *pathPtr, struct utimbuf *tval);
#ifdef TCL_LOAD_FROM_MEMORY
MODULE_SCOPE void *	TclpLoadMemoryGetBuffer(Tcl_Interp *interp, int size);
MODULE_SCOPE int	TclpLoadMemory(Tcl_Interp *interp, void *buffer,
			    int size, int codeSize, Tcl_LoadHandle *loadHandle,
			    Tcl_FSUnloadFileProc **unloadProcPtr, int flags);
#endif
MODULE_SCOPE void	TclInitThreadStorage(void);
MODULE_SCOPE void	TclFinalizeThreadDataThread(void);
MODULE_SCOPE void	TclFinalizeThreadStorage(void);

#ifdef TCL_WIDE_CLICKS
MODULE_SCOPE long long TclpGetWideClicks(void);
MODULE_SCOPE double	TclpWideClicksToNanoseconds(long long clicks);
MODULE_SCOPE double	TclpWideClickInMicrosec(void);
#else
#   ifdef _WIN32
#	define TCL_WIDE_CLICKS 1
MODULE_SCOPE long long TclpGetWideClicks(void);
MODULE_SCOPE double	TclpWideClickInMicrosec(void);
#	define		TclpWideClicksToNanoseconds(clicks) \
				((double)(clicks) * TclpWideClickInMicrosec() * 1000)
#   endif
#endif
MODULE_SCOPE long long TclpGetMicroseconds(void);

MODULE_SCOPE int	TclZlibInit(Tcl_Interp *interp);
MODULE_SCOPE void *	TclpThreadCreateKey(void);
MODULE_SCOPE void	TclpThreadDeleteKey(void *keyPtr);
MODULE_SCOPE void	TclpThreadSetGlobalTSD(void *tsdKeyPtr, void *ptr);
MODULE_SCOPE void *	TclpThreadGetGlobalTSD(void *tsdKeyPtr);
MODULE_SCOPE void	TclErrorStackResetIf(Tcl_Interp *interp,
			    const char *msg, Tcl_Size length);
/* Tip 430 */
MODULE_SCOPE int    TclZipfs_Init(Tcl_Interp *interp);


/*
 * Many parsing tasks need a common definition of whitespace.
 * Use this routine and macro to achieve that and place
 * optimization (fragile on changes) in one place.
 */

MODULE_SCOPE int	TclIsSpaceProc(int byte);
#	define TclIsSpaceProcM(byte) \
		(((byte) > 0x20) ? 0 : TclIsSpaceProc(byte))

/*
 *----------------------------------------------------------------
 * Command procedures in the generic core:
 *----------------------------------------------------------------
 */

MODULE_SCOPE Tcl_ObjCmdProc Tcl_AfterObjCmd;
MODULE_SCOPE Tcl_ObjCmdProc Tcl_AppendObjCmd;
MODULE_SCOPE Tcl_ObjCmdProc Tcl_ApplyObjCmd;
MODULE_SCOPE Tcl_Command TclInitArrayCmd(Tcl_Interp *interp);
MODULE_SCOPE Tcl_Command TclInitBinaryCmd(Tcl_Interp *interp);
MODULE_SCOPE Tcl_ObjCmdProc Tcl_BreakObjCmd;
MODULE_SCOPE Tcl_ObjCmdProc Tcl_CatchObjCmd;
MODULE_SCOPE Tcl_ObjCmdProc Tcl_CdObjCmd;
MODULE_SCOPE Tcl_Command TclInitChanCmd(Tcl_Interp *interp);
MODULE_SCOPE Tcl_ObjCmdProc TclChanCreateObjCmd;
MODULE_SCOPE Tcl_ObjCmdProc TclChanPostEventObjCmd;
MODULE_SCOPE Tcl_ObjCmdProc TclChanPopObjCmd;
MODULE_SCOPE Tcl_ObjCmdProc TclChanPushObjCmd;
MODULE_SCOPE void	TclClockInit(Tcl_Interp *interp);
MODULE_SCOPE Tcl_ObjCmdProc TclClockOldscanObjCmd;
MODULE_SCOPE Tcl_ObjCmdProc Tcl_CloseObjCmd;
MODULE_SCOPE Tcl_ObjCmdProc Tcl_ConcatObjCmd;
MODULE_SCOPE Tcl_ObjCmdProc Tcl_ContinueObjCmd;
MODULE_SCOPE Tcl_TimerToken TclCreateAbsoluteTimerHandler(
			    Tcl_Time *timePtr, Tcl_TimerProc *proc,
			    void *clientData);
MODULE_SCOPE Tcl_ObjCmdProc TclDefaultBgErrorHandlerObjCmd;
MODULE_SCOPE Tcl_Command TclInitDictCmd(Tcl_Interp *interp);
MODULE_SCOPE int	TclDictWithFinish(Tcl_Interp *interp, Var *varPtr,
			    Var *arrayPtr, Tcl_Obj *part1Ptr,
			    Tcl_Obj *part2Ptr, int index, int pathc,
			    Tcl_Obj *const pathv[], Tcl_Obj *keysPtr);
MODULE_SCOPE Tcl_Obj *	TclDictWithInit(Tcl_Interp *interp, Tcl_Obj *dictPtr,
			    Tcl_Size pathc, Tcl_Obj *const pathv[]);
MODULE_SCOPE Tcl_ObjCmdProc Tcl_DisassembleObjCmd;

/* Assemble command function */
MODULE_SCOPE Tcl_ObjCmdProc Tcl_AssembleObjCmd;
MODULE_SCOPE Tcl_ObjCmdProc TclNRAssembleObjCmd;
MODULE_SCOPE Tcl_Command TclInitEncodingCmd(Tcl_Interp *interp);
MODULE_SCOPE Tcl_ObjCmdProc Tcl_EofObjCmd;
MODULE_SCOPE Tcl_ObjCmdProc Tcl_ErrorObjCmd;
MODULE_SCOPE Tcl_ObjCmdProc Tcl_EvalObjCmd;
MODULE_SCOPE Tcl_ObjCmdProc Tcl_ExecObjCmd;
MODULE_SCOPE Tcl_ObjCmdProc Tcl_ExitObjCmd;
MODULE_SCOPE Tcl_ObjCmdProc Tcl_ExprObjCmd;
MODULE_SCOPE Tcl_ObjCmdProc Tcl_FblockedObjCmd;
MODULE_SCOPE Tcl_ObjCmdProc Tcl_FconfigureObjCmd;
MODULE_SCOPE Tcl_ObjCmdProc Tcl_FcopyObjCmd;
MODULE_SCOPE Tcl_Command TclInitFileCmd(Tcl_Interp *interp);
MODULE_SCOPE Tcl_ObjCmdProc Tcl_FileEventObjCmd;
MODULE_SCOPE Tcl_ObjCmdProc Tcl_FlushObjCmd;
MODULE_SCOPE Tcl_ObjCmdProc Tcl_ForObjCmd;
MODULE_SCOPE Tcl_ObjCmdProc Tcl_ForeachObjCmd;
MODULE_SCOPE Tcl_ObjCmdProc Tcl_FormatObjCmd;
MODULE_SCOPE Tcl_ObjCmdProc Tcl_GetsObjCmd;
MODULE_SCOPE Tcl_ObjCmdProc Tcl_GlobalObjCmd;
MODULE_SCOPE Tcl_ObjCmdProc Tcl_GlobObjCmd;
MODULE_SCOPE Tcl_ObjCmdProc Tcl_IfObjCmd;
MODULE_SCOPE Tcl_ObjCmdProc Tcl_IncrObjCmd;
MODULE_SCOPE Tcl_Command TclInitInfoCmd(Tcl_Interp *interp);
MODULE_SCOPE Tcl_ObjCmdProc Tcl_InterpObjCmd;
MODULE_SCOPE Tcl_ObjCmdProc Tcl_JoinObjCmd;
MODULE_SCOPE Tcl_ObjCmdProc Tcl_LappendObjCmd;
MODULE_SCOPE Tcl_ObjCmdProc Tcl_LassignObjCmd;
MODULE_SCOPE Tcl_ObjCmdProc Tcl_LeditObjCmd;
MODULE_SCOPE Tcl_ObjCmdProc Tcl_LindexObjCmd;
MODULE_SCOPE Tcl_ObjCmdProc Tcl_LinsertObjCmd;
MODULE_SCOPE Tcl_ObjCmdProc Tcl_LlengthObjCmd;
MODULE_SCOPE Tcl_ObjCmdProc Tcl_ListObjCmd;
MODULE_SCOPE Tcl_ObjCmdProc Tcl_LmapObjCmd;
MODULE_SCOPE Tcl_ObjCmdProc Tcl_LoadObjCmd;
MODULE_SCOPE Tcl_ObjCmdProc Tcl_LpopObjCmd;
MODULE_SCOPE Tcl_ObjCmdProc Tcl_LrangeObjCmd;
MODULE_SCOPE Tcl_ObjCmdProc Tcl_LremoveObjCmd;
MODULE_SCOPE Tcl_ObjCmdProc Tcl_LrepeatObjCmd;
MODULE_SCOPE Tcl_ObjCmdProc Tcl_LreplaceObjCmd;
MODULE_SCOPE Tcl_ObjCmdProc Tcl_LreverseObjCmd;
MODULE_SCOPE Tcl_ObjCmdProc Tcl_LsearchObjCmd;
MODULE_SCOPE Tcl_ObjCmdProc Tcl_LseqObjCmd;
MODULE_SCOPE Tcl_ObjCmdProc Tcl_LsetObjCmd;
MODULE_SCOPE Tcl_ObjCmdProc Tcl_LsortObjCmd;
MODULE_SCOPE Tcl_Command TclInitNamespaceCmd(Tcl_Interp *interp);
MODULE_SCOPE Tcl_ObjCmdProc TclNamespaceEnsembleCmd;
MODULE_SCOPE Tcl_ObjCmdProc Tcl_OpenObjCmd;
MODULE_SCOPE Tcl_ObjCmdProc Tcl_PackageObjCmd;
MODULE_SCOPE Tcl_ObjCmdProc Tcl_PidObjCmd;
MODULE_SCOPE Tcl_Command TclInitPrefixCmd(Tcl_Interp *interp);
MODULE_SCOPE Tcl_ObjCmdProc Tcl_PutsObjCmd;
MODULE_SCOPE Tcl_ObjCmdProc Tcl_PwdObjCmd;
MODULE_SCOPE Tcl_ObjCmdProc Tcl_ReadObjCmd;
MODULE_SCOPE Tcl_ObjCmdProc Tcl_RegexpObjCmd;
MODULE_SCOPE Tcl_ObjCmdProc Tcl_RegsubObjCmd;
MODULE_SCOPE Tcl_ObjCmdProc Tcl_RenameObjCmd;
MODULE_SCOPE Tcl_ObjCmdProc Tcl_RepresentationCmd;
MODULE_SCOPE Tcl_ObjCmdProc Tcl_ReturnObjCmd;
MODULE_SCOPE Tcl_ObjCmdProc Tcl_ScanObjCmd;
MODULE_SCOPE Tcl_ObjCmdProc Tcl_SeekObjCmd;
MODULE_SCOPE Tcl_ObjCmdProc Tcl_SetObjCmd;
MODULE_SCOPE Tcl_ObjCmdProc Tcl_SplitObjCmd;
MODULE_SCOPE Tcl_ObjCmdProc Tcl_SocketObjCmd;
MODULE_SCOPE Tcl_ObjCmdProc Tcl_SourceObjCmd;
MODULE_SCOPE Tcl_Command TclInitStringCmd(Tcl_Interp *interp);
MODULE_SCOPE Tcl_ObjCmdProc Tcl_SubstObjCmd;
MODULE_SCOPE Tcl_ObjCmdProc Tcl_SwitchObjCmd;
MODULE_SCOPE Tcl_ObjCmdProc Tcl_TellObjCmd;
MODULE_SCOPE Tcl_ObjCmdProc Tcl_ThrowObjCmd;
MODULE_SCOPE Tcl_ObjCmdProc Tcl_TimeObjCmd;
MODULE_SCOPE Tcl_ObjCmdProc Tcl_TimeRateObjCmd;
MODULE_SCOPE Tcl_ObjCmdProc Tcl_TraceObjCmd;
MODULE_SCOPE Tcl_ObjCmdProc Tcl_TryObjCmd;
MODULE_SCOPE Tcl_ObjCmdProc Tcl_UnloadObjCmd;
MODULE_SCOPE Tcl_ObjCmdProc Tcl_UnsetObjCmd;
MODULE_SCOPE Tcl_ObjCmdProc Tcl_UpdateObjCmd;
MODULE_SCOPE Tcl_ObjCmdProc Tcl_UplevelObjCmd;
MODULE_SCOPE Tcl_ObjCmdProc Tcl_UpvarObjCmd;
MODULE_SCOPE Tcl_ObjCmdProc Tcl_VariableObjCmd;
MODULE_SCOPE Tcl_ObjCmdProc Tcl_VwaitObjCmd;
MODULE_SCOPE Tcl_ObjCmdProc Tcl_WhileObjCmd;

/*
 *----------------------------------------------------------------
 * Compilation procedures for commands in the generic core:
 *----------------------------------------------------------------
 */

MODULE_SCOPE int	TclCompileAppendCmd(Tcl_Interp *interp,
			    Tcl_Parse *parsePtr, Command *cmdPtr,
			    struct CompileEnv *envPtr);
MODULE_SCOPE int	TclCompileArrayExistsCmd(Tcl_Interp *interp,
			    Tcl_Parse *parsePtr, Command *cmdPtr,
			    struct CompileEnv *envPtr);
MODULE_SCOPE int	TclCompileArraySetCmd(Tcl_Interp *interp,
			    Tcl_Parse *parsePtr, Command *cmdPtr,
			    struct CompileEnv *envPtr);
MODULE_SCOPE int	TclCompileArrayUnsetCmd(Tcl_Interp *interp,
			    Tcl_Parse *parsePtr, Command *cmdPtr,
			    struct CompileEnv *envPtr);
MODULE_SCOPE int	TclCompileBreakCmd(Tcl_Interp *interp,
			    Tcl_Parse *parsePtr, Command *cmdPtr,
			    struct CompileEnv *envPtr);
MODULE_SCOPE int	TclCompileCatchCmd(Tcl_Interp *interp,
			    Tcl_Parse *parsePtr, Command *cmdPtr,
			    struct CompileEnv *envPtr);
MODULE_SCOPE int	TclCompileClockClicksCmd(Tcl_Interp *interp,
			    Tcl_Parse *parsePtr, Command *cmdPtr,
			    struct CompileEnv *envPtr);
MODULE_SCOPE int	TclCompileClockReadingCmd(Tcl_Interp *interp,
			    Tcl_Parse *parsePtr, Command *cmdPtr,
			    struct CompileEnv *envPtr);
MODULE_SCOPE int	TclCompileConcatCmd(Tcl_Interp *interp,
			    Tcl_Parse *parsePtr, Command *cmdPtr,
			    struct CompileEnv *envPtr);
MODULE_SCOPE int	TclCompileContinueCmd(Tcl_Interp *interp,
			    Tcl_Parse *parsePtr, Command *cmdPtr,
			    struct CompileEnv *envPtr);
MODULE_SCOPE int	TclCompileDictAppendCmd(Tcl_Interp *interp,
			    Tcl_Parse *parsePtr, Command *cmdPtr,
			    struct CompileEnv *envPtr);
MODULE_SCOPE int	TclCompileDictCreateCmd(Tcl_Interp *interp,
			    Tcl_Parse *parsePtr, Command *cmdPtr,
			    struct CompileEnv *envPtr);
MODULE_SCOPE int	TclCompileDictExistsCmd(Tcl_Interp *interp,
			    Tcl_Parse *parsePtr, Command *cmdPtr,
			    struct CompileEnv *envPtr);
MODULE_SCOPE int	TclCompileDictForCmd(Tcl_Interp *interp,
			    Tcl_Parse *parsePtr, Command *cmdPtr,
			    struct CompileEnv *envPtr);
MODULE_SCOPE int	TclCompileDictGetCmd(Tcl_Interp *interp,
			    Tcl_Parse *parsePtr, Command *cmdPtr,
			    struct CompileEnv *envPtr);
MODULE_SCOPE int	TclCompileDictGetWithDefaultCmd(Tcl_Interp *interp,
			    Tcl_Parse *parsePtr, Command *cmdPtr,
			    struct CompileEnv *envPtr);
MODULE_SCOPE int	TclCompileDictIncrCmd(Tcl_Interp *interp,
			    Tcl_Parse *parsePtr, Command *cmdPtr,
			    struct CompileEnv *envPtr);
MODULE_SCOPE int	TclCompileDictLappendCmd(Tcl_Interp *interp,
			    Tcl_Parse *parsePtr, Command *cmdPtr,
			    struct CompileEnv *envPtr);
MODULE_SCOPE int	TclCompileDictMapCmd(Tcl_Interp *interp,
			    Tcl_Parse *parsePtr, Command *cmdPtr,
			    struct CompileEnv *envPtr);
MODULE_SCOPE int	TclCompileDictMergeCmd(Tcl_Interp *interp,
			    Tcl_Parse *parsePtr, Command *cmdPtr,
			    struct CompileEnv *envPtr);
MODULE_SCOPE int	TclCompileDictSetCmd(Tcl_Interp *interp,
			    Tcl_Parse *parsePtr, Command *cmdPtr,
			    struct CompileEnv *envPtr);
MODULE_SCOPE int	TclCompileDictUnsetCmd(Tcl_Interp *interp,
			    Tcl_Parse *parsePtr, Command *cmdPtr,
			    struct CompileEnv *envPtr);
MODULE_SCOPE int	TclCompileDictUpdateCmd(Tcl_Interp *interp,
			    Tcl_Parse *parsePtr, Command *cmdPtr,
			    struct CompileEnv *envPtr);
MODULE_SCOPE int	TclCompileDictWithCmd(Tcl_Interp *interp,
			    Tcl_Parse *parsePtr, Command *cmdPtr,
			    struct CompileEnv *envPtr);
MODULE_SCOPE int	TclCompileEnsemble(Tcl_Interp *interp,
			    Tcl_Parse *parsePtr, Command *cmdPtr,
			    struct CompileEnv *envPtr);
MODULE_SCOPE int	TclCompileErrorCmd(Tcl_Interp *interp,
			    Tcl_Parse *parsePtr, Command *cmdPtr,
			    struct CompileEnv *envPtr);
MODULE_SCOPE int	TclCompileExprCmd(Tcl_Interp *interp,
			    Tcl_Parse *parsePtr, Command *cmdPtr,
			    struct CompileEnv *envPtr);
MODULE_SCOPE int	TclCompileForCmd(Tcl_Interp *interp,
			    Tcl_Parse *parsePtr, Command *cmdPtr,
			    struct CompileEnv *envPtr);
MODULE_SCOPE int	TclCompileForeachCmd(Tcl_Interp *interp,
			    Tcl_Parse *parsePtr, Command *cmdPtr,
			    struct CompileEnv *envPtr);
MODULE_SCOPE int	TclCompileFormatCmd(Tcl_Interp *interp,
			    Tcl_Parse *parsePtr, Command *cmdPtr,
			    struct CompileEnv *envPtr);
MODULE_SCOPE int	TclCompileGlobalCmd(Tcl_Interp *interp,
			    Tcl_Parse *parsePtr, Command *cmdPtr,
			    struct CompileEnv *envPtr);
MODULE_SCOPE int	TclCompileIfCmd(Tcl_Interp *interp,
			    Tcl_Parse *parsePtr, Command *cmdPtr,
			    struct CompileEnv *envPtr);
MODULE_SCOPE int	TclCompileInfoCommandsCmd(Tcl_Interp *interp,
			    Tcl_Parse *parsePtr, Command *cmdPtr,
			    struct CompileEnv *envPtr);
MODULE_SCOPE int	TclCompileInfoCoroutineCmd(Tcl_Interp *interp,
			    Tcl_Parse *parsePtr, Command *cmdPtr,
			    struct CompileEnv *envPtr);
MODULE_SCOPE int	TclCompileInfoExistsCmd(Tcl_Interp *interp,
			    Tcl_Parse *parsePtr, Command *cmdPtr,
			    struct CompileEnv *envPtr);
MODULE_SCOPE int	TclCompileInfoLevelCmd(Tcl_Interp *interp,
			    Tcl_Parse *parsePtr, Command *cmdPtr,
			    struct CompileEnv *envPtr);
MODULE_SCOPE int	TclCompileInfoObjectClassCmd(Tcl_Interp *interp,
			    Tcl_Parse *parsePtr, Command *cmdPtr,
			    struct CompileEnv *envPtr);
MODULE_SCOPE int	TclCompileInfoObjectIsACmd(Tcl_Interp *interp,
			    Tcl_Parse *parsePtr, Command *cmdPtr,
			    struct CompileEnv *envPtr);
MODULE_SCOPE int	TclCompileInfoObjectNamespaceCmd(Tcl_Interp *interp,
			    Tcl_Parse *parsePtr, Command *cmdPtr,
			    struct CompileEnv *envPtr);
MODULE_SCOPE int	TclCompileIncrCmd(Tcl_Interp *interp,
			    Tcl_Parse *parsePtr, Command *cmdPtr,
			    struct CompileEnv *envPtr);
MODULE_SCOPE int	TclCompileLappendCmd(Tcl_Interp *interp,
			    Tcl_Parse *parsePtr, Command *cmdPtr,
			    struct CompileEnv *envPtr);
MODULE_SCOPE int	TclCompileLassignCmd(Tcl_Interp *interp,
			    Tcl_Parse *parsePtr, Command *cmdPtr,
			    struct CompileEnv *envPtr);
MODULE_SCOPE int	TclCompileLindexCmd(Tcl_Interp *interp,
			    Tcl_Parse *parsePtr, Command *cmdPtr,
			    struct CompileEnv *envPtr);
MODULE_SCOPE int	TclCompileLinsertCmd(Tcl_Interp *interp,
			    Tcl_Parse *parsePtr, Command *cmdPtr,
			    struct CompileEnv *envPtr);
MODULE_SCOPE int	TclCompileListCmd(Tcl_Interp *interp,
			    Tcl_Parse *parsePtr, Command *cmdPtr,
			    struct CompileEnv *envPtr);
MODULE_SCOPE int	TclCompileLlengthCmd(Tcl_Interp *interp,
			    Tcl_Parse *parsePtr, Command *cmdPtr,
			    struct CompileEnv *envPtr);
MODULE_SCOPE int	TclCompileLmapCmd(Tcl_Interp *interp,
			    Tcl_Parse *parsePtr, Command *cmdPtr,
			    struct CompileEnv *envPtr);
MODULE_SCOPE int	TclCompileLrangeCmd(Tcl_Interp *interp,
			    Tcl_Parse *parsePtr, Command *cmdPtr,
			    struct CompileEnv *envPtr);
MODULE_SCOPE int	TclCompileLreplaceCmd(Tcl_Interp *interp,
			    Tcl_Parse *parsePtr, Command *cmdPtr,
			    struct CompileEnv *envPtr);
MODULE_SCOPE int	TclCompileLsetCmd(Tcl_Interp *interp,
			    Tcl_Parse *parsePtr, Command *cmdPtr,
			    struct CompileEnv *envPtr);
MODULE_SCOPE int	TclCompileNamespaceCodeCmd(Tcl_Interp *interp,
			    Tcl_Parse *parsePtr, Command *cmdPtr,
			    struct CompileEnv *envPtr);
MODULE_SCOPE int	TclCompileNamespaceCurrentCmd(Tcl_Interp *interp,
			    Tcl_Parse *parsePtr, Command *cmdPtr,
			    struct CompileEnv *envPtr);
MODULE_SCOPE int	TclCompileNamespaceOriginCmd(Tcl_Interp *interp,
			    Tcl_Parse *parsePtr, Command *cmdPtr,
			    struct CompileEnv *envPtr);
MODULE_SCOPE int	TclCompileNamespaceQualifiersCmd(Tcl_Interp *interp,
			    Tcl_Parse *parsePtr, Command *cmdPtr,
			    struct CompileEnv *envPtr);
MODULE_SCOPE int	TclCompileNamespaceTailCmd(Tcl_Interp *interp,
			    Tcl_Parse *parsePtr, Command *cmdPtr,
			    struct CompileEnv *envPtr);
MODULE_SCOPE int	TclCompileNamespaceUpvarCmd(Tcl_Interp *interp,
			    Tcl_Parse *parsePtr, Command *cmdPtr,
			    struct CompileEnv *envPtr);
MODULE_SCOPE int	TclCompileNamespaceWhichCmd(Tcl_Interp *interp,
			    Tcl_Parse *parsePtr, Command *cmdPtr,
			    struct CompileEnv *envPtr);
MODULE_SCOPE int	TclCompileNoOp(Tcl_Interp *interp,
			    Tcl_Parse *parsePtr, Command *cmdPtr,
			    struct CompileEnv *envPtr);
MODULE_SCOPE int	TclCompileObjectNextCmd(Tcl_Interp *interp,
			    Tcl_Parse *parsePtr, Command *cmdPtr,
			    struct CompileEnv *envPtr);
MODULE_SCOPE int	TclCompileObjectNextToCmd(Tcl_Interp *interp,
			    Tcl_Parse *parsePtr, Command *cmdPtr,
			    struct CompileEnv *envPtr);
MODULE_SCOPE int	TclCompileObjectSelfCmd(Tcl_Interp *interp,
			    Tcl_Parse *parsePtr, Command *cmdPtr,
			    struct CompileEnv *envPtr);
MODULE_SCOPE int	TclCompileRegexpCmd(Tcl_Interp *interp,
			    Tcl_Parse *parsePtr, Command *cmdPtr,
			    struct CompileEnv *envPtr);
MODULE_SCOPE int	TclCompileRegsubCmd(Tcl_Interp *interp,
			    Tcl_Parse *parsePtr, Command *cmdPtr,
			    struct CompileEnv *envPtr);
MODULE_SCOPE int	TclCompileReturnCmd(Tcl_Interp *interp,
			    Tcl_Parse *parsePtr, Command *cmdPtr,
			    struct CompileEnv *envPtr);
MODULE_SCOPE int	TclCompileSetCmd(Tcl_Interp *interp,
			    Tcl_Parse *parsePtr, Command *cmdPtr,
			    struct CompileEnv *envPtr);
MODULE_SCOPE int	TclCompileStringCatCmd(Tcl_Interp *interp,
			    Tcl_Parse *parsePtr, Command *cmdPtr,
			    struct CompileEnv *envPtr);
MODULE_SCOPE int	TclCompileStringCmpCmd(Tcl_Interp *interp,
			    Tcl_Parse *parsePtr, Command *cmdPtr,
			    struct CompileEnv *envPtr);
MODULE_SCOPE int	TclCompileStringEqualCmd(Tcl_Interp *interp,
			    Tcl_Parse *parsePtr, Command *cmdPtr,
			    struct CompileEnv *envPtr);
MODULE_SCOPE int	TclCompileStringFirstCmd(Tcl_Interp *interp,
			    Tcl_Parse *parsePtr, Command *cmdPtr,
			    struct CompileEnv *envPtr);
MODULE_SCOPE int	TclCompileStringIndexCmd(Tcl_Interp *interp,
			    Tcl_Parse *parsePtr, Command *cmdPtr,
			    struct CompileEnv *envPtr);
MODULE_SCOPE int	TclCompileStringInsertCmd(Tcl_Interp *interp,
			    Tcl_Parse *parsePtr, Command *cmdPtr,
			    struct CompileEnv *envPtr);
MODULE_SCOPE int	TclCompileStringIsCmd(Tcl_Interp *interp,
			    Tcl_Parse *parsePtr, Command *cmdPtr,
			    struct CompileEnv *envPtr);
MODULE_SCOPE int	TclCompileStringLastCmd(Tcl_Interp *interp,
			    Tcl_Parse *parsePtr, Command *cmdPtr,
			    struct CompileEnv *envPtr);
MODULE_SCOPE int	TclCompileStringLenCmd(Tcl_Interp *interp,
			    Tcl_Parse *parsePtr, Command *cmdPtr,
			    struct CompileEnv *envPtr);
MODULE_SCOPE int	TclCompileStringMapCmd(Tcl_Interp *interp,
			    Tcl_Parse *parsePtr, Command *cmdPtr,
			    struct CompileEnv *envPtr);
MODULE_SCOPE int	TclCompileStringMatchCmd(Tcl_Interp *interp,
			    Tcl_Parse *parsePtr, Command *cmdPtr,
			    struct CompileEnv *envPtr);
MODULE_SCOPE int	TclCompileStringRangeCmd(Tcl_Interp *interp,
			    Tcl_Parse *parsePtr, Command *cmdPtr,
			    struct CompileEnv *envPtr);
MODULE_SCOPE int	TclCompileStringReplaceCmd(Tcl_Interp *interp,
			    Tcl_Parse *parsePtr, Command *cmdPtr,
			    struct CompileEnv *envPtr);
MODULE_SCOPE int	TclCompileStringToLowerCmd(Tcl_Interp *interp,
			    Tcl_Parse *parsePtr, Command *cmdPtr,
			    struct CompileEnv *envPtr);
MODULE_SCOPE int	TclCompileStringToTitleCmd(Tcl_Interp *interp,
			    Tcl_Parse *parsePtr, Command *cmdPtr,
			    struct CompileEnv *envPtr);
MODULE_SCOPE int	TclCompileStringToUpperCmd(Tcl_Interp *interp,
			    Tcl_Parse *parsePtr, Command *cmdPtr,
			    struct CompileEnv *envPtr);
MODULE_SCOPE int	TclCompileStringTrimCmd(Tcl_Interp *interp,
			    Tcl_Parse *parsePtr, Command *cmdPtr,
			    struct CompileEnv *envPtr);
MODULE_SCOPE int	TclCompileStringTrimLCmd(Tcl_Interp *interp,
			    Tcl_Parse *parsePtr, Command *cmdPtr,
			    struct CompileEnv *envPtr);
MODULE_SCOPE int	TclCompileStringTrimRCmd(Tcl_Interp *interp,
			    Tcl_Parse *parsePtr, Command *cmdPtr,
			    struct CompileEnv *envPtr);
MODULE_SCOPE int	TclCompileSubstCmd(Tcl_Interp *interp,
			    Tcl_Parse *parsePtr, Command *cmdPtr,
			    struct CompileEnv *envPtr);
MODULE_SCOPE int	TclCompileSwitchCmd(Tcl_Interp *interp,
			    Tcl_Parse *parsePtr, Command *cmdPtr,
			    struct CompileEnv *envPtr);
MODULE_SCOPE int	TclCompileTailcallCmd(Tcl_Interp *interp,
			    Tcl_Parse *parsePtr, Command *cmdPtr,
			    struct CompileEnv *envPtr);
MODULE_SCOPE int	TclCompileThrowCmd(Tcl_Interp *interp,
			    Tcl_Parse *parsePtr, Command *cmdPtr,
			    struct CompileEnv *envPtr);
MODULE_SCOPE int	TclCompileTryCmd(Tcl_Interp *interp,
			    Tcl_Parse *parsePtr, Command *cmdPtr,
			    struct CompileEnv *envPtr);
MODULE_SCOPE int	TclCompileUnsetCmd(Tcl_Interp *interp,
			    Tcl_Parse *parsePtr, Command *cmdPtr,
			    struct CompileEnv *envPtr);
MODULE_SCOPE int	TclCompileUpvarCmd(Tcl_Interp *interp,
			    Tcl_Parse *parsePtr, Command *cmdPtr,
			    struct CompileEnv *envPtr);
MODULE_SCOPE int	TclCompileVariableCmd(Tcl_Interp *interp,
			    Tcl_Parse *parsePtr, Command *cmdPtr,
			    struct CompileEnv *envPtr);
MODULE_SCOPE int	TclCompileWhileCmd(Tcl_Interp *interp,
			    Tcl_Parse *parsePtr, Command *cmdPtr,
			    struct CompileEnv *envPtr);
MODULE_SCOPE int	TclCompileYieldCmd(Tcl_Interp *interp,
			    Tcl_Parse *parsePtr, Command *cmdPtr,
			    struct CompileEnv *envPtr);
MODULE_SCOPE int	TclCompileYieldToCmd(Tcl_Interp *interp,
			    Tcl_Parse *parsePtr, Command *cmdPtr,
			    struct CompileEnv *envPtr);
MODULE_SCOPE int	TclCompileBasic0ArgCmd(Tcl_Interp *interp,
			    Tcl_Parse *parsePtr, Command *cmdPtr,
			    struct CompileEnv *envPtr);
MODULE_SCOPE int	TclCompileBasic1ArgCmd(Tcl_Interp *interp,
			    Tcl_Parse *parsePtr, Command *cmdPtr,
			    struct CompileEnv *envPtr);
MODULE_SCOPE int	TclCompileBasic2ArgCmd(Tcl_Interp *interp,
			    Tcl_Parse *parsePtr, Command *cmdPtr,
			    struct CompileEnv *envPtr);
MODULE_SCOPE int	TclCompileBasic3ArgCmd(Tcl_Interp *interp,
			    Tcl_Parse *parsePtr, Command *cmdPtr,
			    struct CompileEnv *envPtr);
MODULE_SCOPE int	TclCompileBasic0Or1ArgCmd(Tcl_Interp *interp,
			    Tcl_Parse *parsePtr, Command *cmdPtr,
			    struct CompileEnv *envPtr);
MODULE_SCOPE int	TclCompileBasic1Or2ArgCmd(Tcl_Interp *interp,
			    Tcl_Parse *parsePtr, Command *cmdPtr,
			    struct CompileEnv *envPtr);
MODULE_SCOPE int	TclCompileBasic2Or3ArgCmd(Tcl_Interp *interp,
			    Tcl_Parse *parsePtr, Command *cmdPtr,
			    struct CompileEnv *envPtr);
MODULE_SCOPE int	TclCompileBasic0To2ArgCmd(Tcl_Interp *interp,
			    Tcl_Parse *parsePtr, Command *cmdPtr,
			    struct CompileEnv *envPtr);
MODULE_SCOPE int	TclCompileBasic1To3ArgCmd(Tcl_Interp *interp,
			    Tcl_Parse *parsePtr, Command *cmdPtr,
			    struct CompileEnv *envPtr);
MODULE_SCOPE int	TclCompileBasicMin0ArgCmd(Tcl_Interp *interp,
			    Tcl_Parse *parsePtr, Command *cmdPtr,
			    struct CompileEnv *envPtr);
MODULE_SCOPE int	TclCompileBasicMin1ArgCmd(Tcl_Interp *interp,
			    Tcl_Parse *parsePtr, Command *cmdPtr,
			    struct CompileEnv *envPtr);
MODULE_SCOPE int	TclCompileBasicMin2ArgCmd(Tcl_Interp *interp,
			    Tcl_Parse *parsePtr, Command *cmdPtr,
			    struct CompileEnv *envPtr);

MODULE_SCOPE Tcl_ObjCmdProc TclInvertOpCmd;
MODULE_SCOPE int	TclCompileInvertOpCmd(Tcl_Interp *interp,
			    Tcl_Parse *parsePtr, Command *cmdPtr,
			    struct CompileEnv *envPtr);
MODULE_SCOPE Tcl_ObjCmdProc TclNotOpCmd;
MODULE_SCOPE int	TclCompileNotOpCmd(Tcl_Interp *interp,
			    Tcl_Parse *parsePtr, Command *cmdPtr,
			    struct CompileEnv *envPtr);
MODULE_SCOPE Tcl_ObjCmdProc TclAddOpCmd;
MODULE_SCOPE int	TclCompileAddOpCmd(Tcl_Interp *interp,
			    Tcl_Parse *parsePtr, Command *cmdPtr,
			    struct CompileEnv *envPtr);
MODULE_SCOPE Tcl_ObjCmdProc TclMulOpCmd;
MODULE_SCOPE int	TclCompileMulOpCmd(Tcl_Interp *interp,
			    Tcl_Parse *parsePtr, Command *cmdPtr,
			    struct CompileEnv *envPtr);
MODULE_SCOPE Tcl_ObjCmdProc TclAndOpCmd;
MODULE_SCOPE int	TclCompileAndOpCmd(Tcl_Interp *interp,
			    Tcl_Parse *parsePtr, Command *cmdPtr,
			    struct CompileEnv *envPtr);
MODULE_SCOPE Tcl_ObjCmdProc TclOrOpCmd;
MODULE_SCOPE int	TclCompileOrOpCmd(Tcl_Interp *interp,
			    Tcl_Parse *parsePtr, Command *cmdPtr,
			    struct CompileEnv *envPtr);
MODULE_SCOPE Tcl_ObjCmdProc TclXorOpCmd;
MODULE_SCOPE int	TclCompileXorOpCmd(Tcl_Interp *interp,
			    Tcl_Parse *parsePtr, Command *cmdPtr,
			    struct CompileEnv *envPtr);
MODULE_SCOPE Tcl_ObjCmdProc TclPowOpCmd;
MODULE_SCOPE int	TclCompilePowOpCmd(Tcl_Interp *interp,
			    Tcl_Parse *parsePtr, Command *cmdPtr,
			    struct CompileEnv *envPtr);
MODULE_SCOPE Tcl_ObjCmdProc TclLshiftOpCmd;
MODULE_SCOPE int	TclCompileLshiftOpCmd(Tcl_Interp *interp,
			    Tcl_Parse *parsePtr, Command *cmdPtr,
			    struct CompileEnv *envPtr);
MODULE_SCOPE Tcl_ObjCmdProc TclRshiftOpCmd;
MODULE_SCOPE int	TclCompileRshiftOpCmd(Tcl_Interp *interp,
			    Tcl_Parse *parsePtr, Command *cmdPtr,
			    struct CompileEnv *envPtr);
MODULE_SCOPE Tcl_ObjCmdProc TclModOpCmd;
MODULE_SCOPE int	TclCompileModOpCmd(Tcl_Interp *interp,
			    Tcl_Parse *parsePtr, Command *cmdPtr,
			    struct CompileEnv *envPtr);
MODULE_SCOPE Tcl_ObjCmdProc TclNeqOpCmd;
MODULE_SCOPE int	TclCompileNeqOpCmd(Tcl_Interp *interp,
			    Tcl_Parse *parsePtr, Command *cmdPtr,
			    struct CompileEnv *envPtr);
MODULE_SCOPE Tcl_ObjCmdProc TclStrneqOpCmd;
MODULE_SCOPE int	TclCompileStrneqOpCmd(Tcl_Interp *interp,
			    Tcl_Parse *parsePtr, Command *cmdPtr,
			    struct CompileEnv *envPtr);
MODULE_SCOPE Tcl_ObjCmdProc TclInOpCmd;
MODULE_SCOPE int	TclCompileInOpCmd(Tcl_Interp *interp,
			    Tcl_Parse *parsePtr, Command *cmdPtr,
			    struct CompileEnv *envPtr);
MODULE_SCOPE Tcl_ObjCmdProc TclNiOpCmd;
MODULE_SCOPE int	TclCompileNiOpCmd(Tcl_Interp *interp,
			    Tcl_Parse *parsePtr, Command *cmdPtr,
			    struct CompileEnv *envPtr);
MODULE_SCOPE Tcl_ObjCmdProc TclMinusOpCmd;
MODULE_SCOPE int	TclCompileMinusOpCmd(Tcl_Interp *interp,
			    Tcl_Parse *parsePtr, Command *cmdPtr,
			    struct CompileEnv *envPtr);
MODULE_SCOPE Tcl_ObjCmdProc TclDivOpCmd;
MODULE_SCOPE int	TclCompileDivOpCmd(Tcl_Interp *interp,
			    Tcl_Parse *parsePtr, Command *cmdPtr,
			    struct CompileEnv *envPtr);
MODULE_SCOPE int	TclCompileLessOpCmd(Tcl_Interp *interp,
			    Tcl_Parse *parsePtr, Command *cmdPtr,
			    struct CompileEnv *envPtr);
MODULE_SCOPE int	TclCompileLeqOpCmd(Tcl_Interp *interp,
			    Tcl_Parse *parsePtr, Command *cmdPtr,
			    struct CompileEnv *envPtr);
MODULE_SCOPE int	TclCompileGreaterOpCmd(Tcl_Interp *interp,
			    Tcl_Parse *parsePtr, Command *cmdPtr,
			    struct CompileEnv *envPtr);
MODULE_SCOPE int	TclCompileGeqOpCmd(Tcl_Interp *interp,
			    Tcl_Parse *parsePtr, Command *cmdPtr,
			    struct CompileEnv *envPtr);
MODULE_SCOPE int	TclCompileEqOpCmd(Tcl_Interp *interp,
			    Tcl_Parse *parsePtr, Command *cmdPtr,
			    struct CompileEnv *envPtr);
MODULE_SCOPE int	TclCompileStreqOpCmd(Tcl_Interp *interp,
			    Tcl_Parse *parsePtr, Command *cmdPtr,
			    struct CompileEnv *envPtr);
MODULE_SCOPE int	TclCompileStrLtOpCmd(Tcl_Interp *interp,
			    Tcl_Parse *parsePtr, Command *cmdPtr,
			    struct CompileEnv *envPtr);
MODULE_SCOPE int	TclCompileStrLeOpCmd(Tcl_Interp *interp,
			    Tcl_Parse *parsePtr, Command *cmdPtr,
			    struct CompileEnv *envPtr);
MODULE_SCOPE int	TclCompileStrGtOpCmd(Tcl_Interp *interp,
			    Tcl_Parse *parsePtr, Command *cmdPtr,
			    struct CompileEnv *envPtr);
MODULE_SCOPE int	TclCompileStrGeOpCmd(Tcl_Interp *interp,
			    Tcl_Parse *parsePtr, Command *cmdPtr,
			    struct CompileEnv *envPtr);

MODULE_SCOPE int	TclCompileAssembleCmd(Tcl_Interp *interp,
			    Tcl_Parse *parsePtr, Command *cmdPtr,
			    struct CompileEnv *envPtr);

/*
 * Routines that provide the [string] ensemble functionality. Possible
 * candidates for public interface.
 */

MODULE_SCOPE Tcl_Obj *	TclStringCat(Tcl_Interp *interp, Tcl_Size objc,
			    Tcl_Obj *const objv[], int flags);
MODULE_SCOPE Tcl_Obj *	TclStringFirst(Tcl_Obj *needle, Tcl_Obj *haystack,
			    Tcl_Size start);
MODULE_SCOPE Tcl_Obj *	TclStringLast(Tcl_Obj *needle, Tcl_Obj *haystack,
			    Tcl_Size last);
MODULE_SCOPE Tcl_Obj *	TclStringRepeat(Tcl_Interp *interp, Tcl_Obj *objPtr,
			    Tcl_Size count, int flags);
MODULE_SCOPE Tcl_Obj *	TclStringReplace(Tcl_Interp *interp, Tcl_Obj *objPtr,
			    Tcl_Size first, Tcl_Size count, Tcl_Obj *insertPtr,
			    int flags);
MODULE_SCOPE Tcl_Obj *	TclStringReverse(Tcl_Obj *objPtr, int flags);

/* Flag values for the [string] ensemble functions. */

#define TCL_STRING_MATCH_NOCASE TCL_MATCH_NOCASE /* (1<<0) in tcl.h */
#define TCL_STRING_IN_PLACE (1<<1)

/*
 * Functions defined in generic/tclVar.c and currently exported only for use
 * by the bytecode compiler and engine. Some of these could later be placed in
 * the public interface.
 */

MODULE_SCOPE Var *	TclObjLookupVarEx(Tcl_Interp * interp,
			    Tcl_Obj *part1Ptr, Tcl_Obj *part2Ptr, int flags,
			    const char *msg, int createPart1,
			    int createPart2, Var **arrayPtrPtr);
MODULE_SCOPE Var *	TclLookupArrayElement(Tcl_Interp *interp,
			    Tcl_Obj *arrayNamePtr, Tcl_Obj *elNamePtr,
			    int flags, const char *msg,
			    int createPart1, int createPart2,
			    Var *arrayPtr, int index);
MODULE_SCOPE Tcl_Obj *	TclPtrGetVarIdx(Tcl_Interp *interp,
			    Var *varPtr, Var *arrayPtr, Tcl_Obj *part1Ptr,
			    Tcl_Obj *part2Ptr, int flags, int index);
MODULE_SCOPE Tcl_Obj *	TclPtrSetVarIdx(Tcl_Interp *interp,
			    Var *varPtr, Var *arrayPtr, Tcl_Obj *part1Ptr,
			    Tcl_Obj *part2Ptr, Tcl_Obj *newValuePtr,
			    int flags, int index);
MODULE_SCOPE Tcl_Obj *	TclPtrIncrObjVarIdx(Tcl_Interp *interp,
			    Var *varPtr, Var *arrayPtr, Tcl_Obj *part1Ptr,
			    Tcl_Obj *part2Ptr, Tcl_Obj *incrPtr,
			    int flags, int index);
MODULE_SCOPE int	TclPtrObjMakeUpvarIdx(Tcl_Interp *interp,
			    Var *otherPtr, Tcl_Obj *myNamePtr, int myFlags,
			    int index);
MODULE_SCOPE int	TclPtrUnsetVarIdx(Tcl_Interp *interp, Var *varPtr,
			    Var *arrayPtr, Tcl_Obj *part1Ptr,
			    Tcl_Obj *part2Ptr, int flags,
			    int index);
MODULE_SCOPE void	TclInvalidateNsPath(Namespace *nsPtr);
MODULE_SCOPE void	TclFindArrayPtrElements(Var *arrayPtr,
			    Tcl_HashTable *tablePtr);

/*
 * The new extended interface to the variable traces.
 */

MODULE_SCOPE int	TclObjCallVarTraces(Interp *iPtr, Var *arrayPtr,
			    Var *varPtr, Tcl_Obj *part1Ptr, Tcl_Obj *part2Ptr,
			    int flags, int leaveErrMsg, int index);

/*
 * So tclObj.c and tclDictObj.c can share these implementations.
 */

MODULE_SCOPE int	TclCompareObjKeys(void *keyPtr, Tcl_HashEntry *hPtr);
MODULE_SCOPE void	TclFreeObjEntry(Tcl_HashEntry *hPtr);
MODULE_SCOPE TCL_HASH_TYPE TclHashObjKey(Tcl_HashTable *tablePtr, void *keyPtr);

MODULE_SCOPE int	TclFullFinalizationRequested(void);

/*
 * TIP #542
 */

MODULE_SCOPE size_t TclUniCharLen(const Tcl_UniChar *uniStr);
MODULE_SCOPE int TclUniCharNcmp(const Tcl_UniChar *ucs,
				const Tcl_UniChar *uct, size_t numChars);
MODULE_SCOPE int TclUniCharNcasecmp(const Tcl_UniChar *ucs,
				const Tcl_UniChar *uct, size_t numChars);
MODULE_SCOPE int TclUniCharCaseMatch(const Tcl_UniChar *uniStr,
				const Tcl_UniChar *uniPattern, int nocase);


/*
 * Just for the purposes of command-type registration.
 */

MODULE_SCOPE Tcl_ObjCmdProc TclEnsembleImplementationCmd;
MODULE_SCOPE Tcl_ObjCmdProc TclAliasObjCmd;
MODULE_SCOPE Tcl_ObjCmdProc TclLocalAliasObjCmd;
MODULE_SCOPE Tcl_ObjCmdProc TclChildObjCmd;
MODULE_SCOPE Tcl_ObjCmdProc TclInvokeImportedCmd;
MODULE_SCOPE Tcl_ObjCmdProc TclOOPublicObjectCmd;
MODULE_SCOPE Tcl_ObjCmdProc TclOOPrivateObjectCmd;
MODULE_SCOPE Tcl_ObjCmdProc TclOOMyClassObjCmd;

/*
 * TIP #462.
 */

/*
 * The following enum values give the status of a spawned process.
 */

typedef enum TclProcessWaitStatus {
    TCL_PROCESS_ERROR = -1,	/* Error waiting for process to exit */
    TCL_PROCESS_UNCHANGED = 0,	/* No change since the last call. */
    TCL_PROCESS_EXITED = 1,	/* Process has exited. */
    TCL_PROCESS_SIGNALED = 2,	/* Child killed because of a signal. */
    TCL_PROCESS_STOPPED = 3,	/* Child suspended because of a signal. */
    TCL_PROCESS_UNKNOWN_STATUS = 4
				/* Child wait status didn't make sense. */
} TclProcessWaitStatus;

MODULE_SCOPE Tcl_Command TclInitProcessCmd(Tcl_Interp *interp);
MODULE_SCOPE void	TclProcessCreated(Tcl_Pid pid);
MODULE_SCOPE TclProcessWaitStatus TclProcessWait(Tcl_Pid pid, int options,
			    int *codePtr, Tcl_Obj **msgObjPtr,
			    Tcl_Obj **errorObjPtr);
MODULE_SCOPE int TclClose(Tcl_Interp *,	Tcl_Channel chan);

/*
 * TIP #508: [array default]
 */

MODULE_SCOPE void	TclInitArrayVar(Var *arrayPtr);
MODULE_SCOPE Tcl_Obj *	TclGetArrayDefault(Var *arrayPtr);

/*
 * Utility routines for encoding index values as integers. Used by both
 * some of the command compilers and by [lsort] and [lsearch].
 */

MODULE_SCOPE int	TclIndexEncode(Tcl_Interp *interp, Tcl_Obj *objPtr,
			    int before, int after, int *indexPtr);
MODULE_SCOPE Tcl_Size	TclIndexDecode(int encoded, Tcl_Size endValue);
MODULE_SCOPE int	TclIndexInvalidError(Tcl_Interp *interp,
			    const char *idxType, Tcl_Size idx);

/*
 * Error message utility functions
 */
MODULE_SCOPE int TclCommandWordLimitError(Tcl_Interp *interp, Tcl_Size count);

/* Constants used in index value encoding routines. */
#define TCL_INDEX_END           ((Tcl_Size)-2)
#define TCL_INDEX_START         ((Tcl_Size)0)

/*
 *------------------------------------------------------------------------
 *
 * TclGetSizeIntFromObj --
 *
 *    Extract a Tcl_Size from a Tcl_Obj
 *
 * Results:
 *    TCL_OK / TCL_ERROR
 *
 * Side effects:
 *    On success, the integer value is stored in *sizePtr. On error,
 *    an error message in interp it it is not NULL.
 *
 *------------------------------------------------------------------------
 */
static inline int TclGetSizeIntFromObj(Tcl_Interp *interp, Tcl_Obj *objPtr, Tcl_Size *sizePtr) {
#if TCL_SIZE_MAX == INT_MAX
    return TclGetIntFromObj(interp, objPtr, sizePtr);
#else
    Tcl_WideInt wide;
    if (TclGetWideIntFromObj(interp, objPtr, &wide) != TCL_OK) {
	return TCL_ERROR;
    }
    *sizePtr = (Tcl_Size)wide;
    return TCL_OK;
#endif
}


/*
 *----------------------------------------------------------------------
 *
 * TclScaleTime --
 *
 *	TIP #233 (Virtualized Time): Wrapper around the time virutalisation
 *	rescale function to hide the binding of the clientData.
 *
 *	This is static inline code; it's like a macro, but a function. It's
 *	used because this is a piece of code that ends up in places that are a
 *	bit performance sensitive.
 *
 * Results:
 *	None
 *
 * Side effects:
 *	Updates the time structure (given as an argument) with what the time
 *	should be after virtualisation.
 *
 *----------------------------------------------------------------------
 */

static inline void
TclScaleTime(
    Tcl_Time *timePtr)
{
    if (timePtr != NULL) {
	tclScaleTimeProcPtr(timePtr, tclTimeClientData);
    }
}

/*
 *----------------------------------------------------------------
 * Macros used by the Tcl core to create and release Tcl objects.
 * TclNewObj(objPtr) creates a new object denoting an empty string.
 * TclDecrRefCount(objPtr) decrements the object's reference count, and frees
 * the object if its reference count is zero. These macros are inline versions
 * of Tcl_NewObj() and Tcl_DecrRefCount(). Notice that the names differ in not
 * having a "_" after the "Tcl". Notice also that these macros reference their
 * argument more than once, so you should avoid calling them with an
 * expression that is expensive to compute or has side effects. The ANSI C
 * "prototypes" for these macros are:
 *
 * MODULE_SCOPE void	TclNewObj(Tcl_Obj *objPtr);
 * MODULE_SCOPE void	TclDecrRefCount(Tcl_Obj *objPtr);
 *
 * These macros are defined in terms of two macros that depend on memory
 * allocator in use: TclAllocObjStorage, TclFreeObjStorage. They are defined
 * below.
 *----------------------------------------------------------------
 */

/*
 * DTrace object allocation probe macros.
 */

#ifdef USE_DTRACE
#ifndef _TCLDTRACE_H
#include "tclDTrace.h"
#endif
#define	TCL_DTRACE_OBJ_CREATE(objPtr)	TCL_OBJ_CREATE(objPtr)
#define	TCL_DTRACE_OBJ_FREE(objPtr)	TCL_OBJ_FREE(objPtr)
#else /* USE_DTRACE */
#define	TCL_DTRACE_OBJ_CREATE(objPtr)	{}
#define	TCL_DTRACE_OBJ_FREE(objPtr)	{}
#endif /* USE_DTRACE */

#ifdef TCL_COMPILE_STATS
#  define TclIncrObjsAllocated() \
    tclObjsAlloced++
#  define TclIncrObjsFreed() \
    tclObjsFreed++
#else
#  define TclIncrObjsAllocated()
#  define TclIncrObjsFreed()
#endif /* TCL_COMPILE_STATS */

#  define TclAllocObjStorage(objPtr)		\
	TclAllocObjStorageEx(NULL, (objPtr))

#  define TclFreeObjStorage(objPtr)		\
	TclFreeObjStorageEx(NULL, (objPtr))

#ifndef TCL_MEM_DEBUG
# define TclNewObj(objPtr) \
    TclIncrObjsAllocated(); \
    TclAllocObjStorage(objPtr); \
    (objPtr)->refCount = 0; \
    (objPtr)->bytes    = &tclEmptyString; \
    (objPtr)->length   = 0; \
    (objPtr)->typePtr  = NULL; \
    TCL_DTRACE_OBJ_CREATE(objPtr)

/*
 * Invalidate the string rep first so we can use the bytes value for our
 * pointer chain, and signal an obj deletion (as opposed to shimmering) with
 * 'length == TCL_INDEX_NONE'.
 * Use empty 'if ; else' to handle use in unbraced outer if/else conditions.
 */

# define TclDecrRefCount(objPtr) \
    if ((objPtr)->refCount-- > 1) ; else { \
	if (!(objPtr)->typePtr || !(objPtr)->typePtr->freeIntRepProc) { \
	    TCL_DTRACE_OBJ_FREE(objPtr); \
	    if ((objPtr)->bytes \
		    && ((objPtr)->bytes != &tclEmptyString)) { \
		Tcl_Free((objPtr)->bytes); \
	    } \
	    (objPtr)->length = TCL_INDEX_NONE; \
	    TclFreeObjStorage(objPtr); \
	    TclIncrObjsFreed(); \
	} else { \
	    TclFreeObj(objPtr); \
	} \
    }

#if TCL_THREADS && !defined(USE_THREAD_ALLOC)
#   define USE_THREAD_ALLOC 1
#endif

#if defined(PURIFY)

/*
 * The PURIFY mode is like the regular mode, but instead of doing block
 * Tcl_Obj allocation and keeping a freed list for efficiency, it always
 * allocates and frees a single Tcl_Obj so that tools like Purify can better
 * track memory leaks.
 */

#  define TclAllocObjStorageEx(interp, objPtr) \
	(objPtr) = (Tcl_Obj *)Tcl_Alloc(sizeof(Tcl_Obj))

#  define TclFreeObjStorageEx(interp, objPtr) \
	Tcl_Free(objPtr)

#undef USE_THREAD_ALLOC
#undef USE_TCLALLOC
#elif TCL_THREADS && defined(USE_THREAD_ALLOC)

/*
 * The TCL_THREADS mode is like the regular mode but allocates Tcl_Obj's from
 * per-thread caches.
 */

MODULE_SCOPE Tcl_Obj *	TclThreadAllocObj(void);
MODULE_SCOPE void	TclThreadFreeObj(Tcl_Obj *);
MODULE_SCOPE Tcl_Mutex *TclpNewAllocMutex(void);
MODULE_SCOPE void	TclFreeAllocCache(void *);
MODULE_SCOPE void *	TclpGetAllocCache(void);
MODULE_SCOPE void	TclpSetAllocCache(void *);
MODULE_SCOPE void	TclpFreeAllocMutex(Tcl_Mutex *mutex);
MODULE_SCOPE void	TclpInitAllocCache(void);
MODULE_SCOPE void	TclpFreeAllocCache(void *);

/*
 * These macros need to be kept in sync with the code of TclThreadAllocObj()
 * and TclThreadFreeObj().
 *
 * Note that the optimiser should resolve the case (interp==NULL) at compile
 * time.
 */

#  define ALLOC_NOBJHIGH 1200

#  define TclAllocObjStorageEx(interp, objPtr)				\
    do {								\
	AllocCache *cachePtr;						\
	if (((interp) == NULL) ||					\
		((cachePtr = ((Interp *)(interp))->allocCache),		\
			(cachePtr->numObjects == 0))) {			\
	    (objPtr) = TclThreadAllocObj();				\
	} else {							\
	    (objPtr) = cachePtr->firstObjPtr;				\
	    cachePtr->firstObjPtr = (Tcl_Obj *)(objPtr)->internalRep.twoPtrValue.ptr1; \
	    --cachePtr->numObjects;					\
	}								\
    } while (0)

#  define TclFreeObjStorageEx(interp, objPtr)				\
    do {								\
	AllocCache *cachePtr;						\
	if (((interp) == NULL) ||					\
		((cachePtr = ((Interp *)(interp))->allocCache),		\
			((cachePtr->numObjects == 0) ||			\
			(cachePtr->numObjects >= ALLOC_NOBJHIGH)))) {	\
	    TclThreadFreeObj(objPtr);					\
	} else {							\
	    (objPtr)->internalRep.twoPtrValue.ptr1 = cachePtr->firstObjPtr; \
	    cachePtr->firstObjPtr = objPtr;				\
	    ++cachePtr->numObjects;					\
	}								\
    } while (0)

#else /* not PURIFY or USE_THREAD_ALLOC */

#if defined(USE_TCLALLOC) && USE_TCLALLOC
    MODULE_SCOPE void TclFinalizeAllocSubsystem();
    MODULE_SCOPE void TclInitAlloc();
#else
#   define USE_TCLALLOC 0
#endif

#if TCL_THREADS
/* declared in tclObj.c */
MODULE_SCOPE Tcl_Mutex	tclObjMutex;
#endif

#  define TclAllocObjStorageEx(interp, objPtr) \
    do {								\
	Tcl_MutexLock(&tclObjMutex);					\
	if (tclFreeObjList == NULL) {					\
	    TclAllocateFreeObjects();					\
	}								\
	(objPtr) = tclFreeObjList;					\
	tclFreeObjList = (Tcl_Obj *)					\
		tclFreeObjList->internalRep.twoPtrValue.ptr1;		\
	Tcl_MutexUnlock(&tclObjMutex);					\
    } while (0)

#  define TclFreeObjStorageEx(interp, objPtr) \
    do {							       \
	Tcl_MutexLock(&tclObjMutex);				       \
	(objPtr)->internalRep.twoPtrValue.ptr1 = (void *) tclFreeObjList; \
	tclFreeObjList = (objPtr);				       \
	Tcl_MutexUnlock(&tclObjMutex);				       \
    } while (0)
#endif

#else /* TCL_MEM_DEBUG */
MODULE_SCOPE void	TclDbInitNewObj(Tcl_Obj *objPtr, const char *file,
			    int line);

# define TclDbNewObj(objPtr, file, line) \
    do { \
	TclIncrObjsAllocated();						\
	(objPtr) = (Tcl_Obj *)						\
		Tcl_DbCkalloc(sizeof(Tcl_Obj), (file), (line));		\
	TclDbInitNewObj((objPtr), (file), (line));			\
	TCL_DTRACE_OBJ_CREATE(objPtr);					\
    } while (0)

# define TclNewObj(objPtr) \
    TclDbNewObj(objPtr, __FILE__, __LINE__);

# define TclDecrRefCount(objPtr) \
    Tcl_DbDecrRefCount(objPtr, __FILE__, __LINE__)

#undef USE_THREAD_ALLOC
#endif /* TCL_MEM_DEBUG */

/*
 *----------------------------------------------------------------
 * Macros used by the Tcl core to set a Tcl_Obj's string representation to a
 * copy of the "len" bytes starting at "bytePtr". The value of "len" must
 * not be negative.  When "len" is 0, then it is acceptable to pass
 * "bytePtr" = NULL.  When "len" > 0, "bytePtr" must not be NULL, and it
 * must point to a location from which "len" bytes may be read.  These
 * constraints are not checked here.  The validity of the bytes copied
 * as a value string representation is also not verififed.  This macro
 * must not be called while "objPtr" is being freed or when "objPtr"
 * already has a string representation.  The caller must use
 * this macro properly.  Improper use can lead to dangerous results.
 * Because "len" is referenced multiple times, take care that it is an
 * expression with the same value each use.
 *
 * The ANSI C "prototypes" for these macros are:
 *
 * MODULE_SCOPE void TclInitEmptyStringRep(Tcl_Obj *objPtr);
 * MODULE_SCOPE void TclInitStringRep(Tcl_Obj *objPtr, char *bytePtr, size_t len);
 * MODULE_SCOPE void TclAttemptInitStringRep(Tcl_Obj *objPtr, char *bytePtr, size_t len);
 *
 *----------------------------------------------------------------
 */

#define TclInitEmptyStringRep(objPtr) \
	((objPtr)->length = (((objPtr)->bytes = &tclEmptyString), 0))


#define TclInitStringRep(objPtr, bytePtr, len) \
    if ((len) == 0) { \
	TclInitEmptyStringRep(objPtr); \
    } else { \
	(objPtr)->bytes = (char *)Tcl_Alloc((len) + 1U); \
	memcpy((objPtr)->bytes, (bytePtr) ? (bytePtr) : &tclEmptyString, (len)); \
	(objPtr)->bytes[len] = '\0'; \
	(objPtr)->length = (len); \
    }

#define TclAttemptInitStringRep(objPtr, bytePtr, len) \
    ((((len) == 0) ? ( \
	TclInitEmptyStringRep(objPtr) \
    ) : ( \
	(objPtr)->bytes = (char *)Tcl_AttemptAlloc((len) + 1U), \
	(objPtr)->length = ((objPtr)->bytes) ? \
		(memcpy((objPtr)->bytes, (bytePtr) ? (bytePtr) : &tclEmptyString, (len)), \
		(objPtr)->bytes[len] = '\0', (len)) : (-1) \
    )), (objPtr)->bytes)

/*
 *----------------------------------------------------------------
 * Macro used by the Tcl core to get the string representation's byte array
 * pointer from a Tcl_Obj. This is an inline version of Tcl_GetString(). The
 * macro's expression result is the string rep's byte pointer which might be
 * NULL. The bytes referenced by this pointer must not be modified by the
 * caller. The ANSI C "prototype" for this macro is:
 *
 * MODULE_SCOPE char *	TclGetString(Tcl_Obj *objPtr);
 *----------------------------------------------------------------
 */

#define TclGetString(objPtr) \
    ((objPtr)->bytes? (objPtr)->bytes : Tcl_GetString(objPtr))

/*
 *----------------------------------------------------------------
 * Macro used by the Tcl core to clean out an object's internal
 * representation. Does not actually reset the rep's bytes. The ANSI C
 * "prototype" for this macro is:
 *
 * MODULE_SCOPE void	TclFreeInternalRep(Tcl_Obj *objPtr);
 *----------------------------------------------------------------
 */

#define TclFreeInternalRep(objPtr) \
    if ((objPtr)->typePtr != NULL) { \
	if ((objPtr)->typePtr->freeIntRepProc != NULL) { \
	    (objPtr)->typePtr->freeIntRepProc(objPtr); \
	} \
	(objPtr)->typePtr = NULL; \
    }

/*
 *----------------------------------------------------------------
 * Macro used by the Tcl core to clean out an object's string representation.
 * The ANSI C "prototype" for this macro is:
 *
 * MODULE_SCOPE void	TclInvalidateStringRep(Tcl_Obj *objPtr);
 *----------------------------------------------------------------
 */

#define TclInvalidateStringRep(objPtr) \
    do { \
	Tcl_Obj *_isobjPtr = (Tcl_Obj *)(objPtr); \
	if (_isobjPtr->bytes != NULL) { \
	    if (_isobjPtr->bytes != &tclEmptyString) { \
		Tcl_Free((char *)_isobjPtr->bytes); \
	    } \
	    _isobjPtr->bytes = NULL; \
	} \
    } while (0)

/*
 * These form part of the native filesystem support. They are needed here
 * because we have a few native filesystem functions (which are the same for
 * win/unix) in this file.
 */

#ifdef __cplusplus
extern "C" {
#endif
MODULE_SCOPE const char *const		tclpFileAttrStrings[];
MODULE_SCOPE const TclFileAttrProcs	tclpFileAttrProcs[];
#ifdef __cplusplus
}
#endif

/*
 *----------------------------------------------------------------
 * Macro used by the Tcl core to test whether an object has a
 * string representation (or is a 'pure' internal value).
 * The ANSI C "prototype" for this macro is:
 *
 * MODULE_SCOPE int	TclHasStringRep(Tcl_Obj *objPtr);
 *----------------------------------------------------------------
 */

#define TclHasStringRep(objPtr) \
    ((objPtr)->bytes != NULL)

/*
 *----------------------------------------------------------------
 * Macro used by the Tcl core to get the bignum out of the bignum
 * representation of a Tcl_Obj.
 * The ANSI C "prototype" for this macro is:
 *
 * MODULE_SCOPE void	TclUnpackBignum(Tcl_Obj *objPtr, mp_int bignum);
 *----------------------------------------------------------------
 */

#define TclUnpackBignum(objPtr, bignum) \
    do {								\
	Tcl_Obj *bignumObj = (objPtr);				\
	int bignumPayload =					\
		PTR2INT(bignumObj->internalRep.twoPtrValue.ptr2);	\
	if (bignumPayload == -1) {					\
	    (bignum) = *((mp_int *) bignumObj->internalRep.twoPtrValue.ptr1); \
	} else {							\
	    (bignum).dp = (mp_digit *)bignumObj->internalRep.twoPtrValue.ptr1;	\
	    (bignum).sign = bignumPayload >> 30;			\
	    (bignum).alloc = (bignumPayload >> 15) & 0x7FFF;		\
	    (bignum).used = bignumPayload & 0x7FFF;			\
	}								\
    } while (0)

/*
 *----------------------------------------------------------------
 * Macros used by the Tcl core to grow Tcl_Token arrays. They use the same
 * growth algorithm as used in tclStringObj.c for growing strings. The ANSI C
 * "prototype" for this macro is:
 *
 * MODULE_SCOPE void	TclGrowTokenArray(Tcl_Token *tokenPtr, int used,
 *				int available, int append,
 *				Tcl_Token *staticPtr);
 * MODULE_SCOPE void	TclGrowParseTokenArray(Tcl_Parse *parsePtr,
 *				int append);
 *----------------------------------------------------------------
 */

/* General tuning for minimum growth in Tcl growth algorithms */
#ifndef TCL_MIN_GROWTH
#  ifdef TCL_GROWTH_MIN_ALLOC
     /* Support for any legacy tuners */
#    define TCL_MIN_GROWTH TCL_GROWTH_MIN_ALLOC
#  else
#    define TCL_MIN_GROWTH 1024
#  endif
#endif

/* Token growth tuning, default to the general value. */
#ifndef TCL_MIN_TOKEN_GROWTH
#define TCL_MIN_TOKEN_GROWTH TCL_MIN_GROWTH/sizeof(Tcl_Token)
#endif

/* TODO - code below does not check for integer overflow */
#define TclGrowTokenArray(tokenPtr, used, available, append, staticPtr)	\
    do {								\
	Tcl_Size _needed = (used) + (append);				\
	if (_needed > (available)) {					\
	    Tcl_Size allocated = 2 * _needed;				\
	    Tcl_Token *oldPtr = (tokenPtr);				\
	    Tcl_Token *newPtr;						\
	    if (oldPtr == (staticPtr)) {				\
		oldPtr = NULL;						\
	    }								\
	    newPtr = (Tcl_Token *)Tcl_AttemptRealloc((char *) oldPtr,	\
		    allocated * sizeof(Tcl_Token));	\
	    if (newPtr == NULL) {					\
		allocated = _needed + (append) + TCL_MIN_TOKEN_GROWTH;	\
		newPtr = (Tcl_Token *)Tcl_Realloc((char *) oldPtr,	\
			allocated * sizeof(Tcl_Token)); \
	    }								\
	    (available) = allocated;					\
	    if (oldPtr == NULL) {					\
		memcpy(newPtr, staticPtr,				\
			(used) * sizeof(Tcl_Token));		\
	    }								\
	    (tokenPtr) = newPtr;					\
	}								\
    } while (0)

#define TclGrowParseTokenArray(parsePtr, append)			\
    TclGrowTokenArray((parsePtr)->tokenPtr, (parsePtr)->numTokens,	\
	    (parsePtr)->tokensAvailable, (append),			\
	    (parsePtr)->staticTokens)

/*
 *----------------------------------------------------------------
 * Macro used by the Tcl core get a unicode char from a utf string. It checks
 * to see if we have a one-byte utf char before calling the real
 * Tcl_UtfToUniChar, as this will save a lot of time for primarily ASCII
 * string handling. The macro's expression result is 1 for the 1-byte case or
 * the result of Tcl_UtfToUniChar. The ANSI C "prototype" for this macro is:
 *
 * MODULE_SCOPE int	TclUtfToUniChar(const char *string, Tcl_UniChar *ch);
 *----------------------------------------------------------------
 */

#define TclUtfToUniChar(str, chPtr) \
	(((UCHAR(*(str))) < 0x80) ?		\
	    ((*(chPtr) = UCHAR(*(str))), 1)	\
	    : Tcl_UtfToUniChar(str, chPtr))

/*
 *----------------------------------------------------------------
 * Macro counterpart of the Tcl_NumUtfChars() function. To be used in speed-
 * -sensitive points where it pays to avoid a function call in the common case
 * of counting along a string of all one-byte characters.  The ANSI C
 * "prototype" for this macro is:
 *
 * MODULE_SCOPE void	TclNumUtfCharsM(Tcl_Size numChars, const char *bytes,
 *				Tcl_Size numBytes);
 * numBytes must be >= 0
 *----------------------------------------------------------------
 */

#define TclNumUtfCharsM(numChars, bytes, numBytes) \
    do { \
	Tcl_Size _count = 0, _i = (numBytes); \
	unsigned char *_str = (unsigned char *) (bytes); \
	while (_i > 0 && (*_str < 0xC0)) { _i--; _str++; } \
	_count = (numBytes) - _i; \
	if (_i) { \
	    _count += Tcl_NumUtfChars((bytes) + _count, _i); \
	} \
	(numChars) = _count; \
    } while (0);

/*
 *----------------------------------------------------------------
 * Macro that encapsulates the logic that determines when it is safe to
 * interpret a string as a byte array directly. In summary, the object must be
 * a byte array and must not have a string representation (as the operations
 * that it is used in are defined on strings, not byte arrays). Theoretically
 * it is possible to also be efficient in the case where the object's bytes
 * field is filled by generation from the byte array (c.f. list canonicality)
 * but we don't do that at the moment since this is purely about efficiency.
 * The ANSI C "prototype" for this macro is:
 *
 * MODULE_SCOPE int	TclIsPureByteArray(Tcl_Obj *objPtr);
 *----------------------------------------------------------------
 */

MODULE_SCOPE int	TclIsPureByteArray(Tcl_Obj *objPtr);
#define TclIsPureDict(objPtr) \
	(((objPtr)->bytes==NULL) && ((objPtr)->typePtr==&tclDictType))
#define TclHasInternalRep(objPtr, type) \
	((objPtr)->typePtr == (type))
#define TclFetchInternalRep(objPtr, type) \
	(TclHasInternalRep((objPtr), (type)) ? &((objPtr)->internalRep) : NULL)


/*
 *----------------------------------------------------------------
 * Macro used by the Tcl core to compare Unicode strings. On big-endian
 * systems we can use the more efficient memcmp, but this would not be
 * lexically correct on little-endian systems. The ANSI C "prototype" for
 * this macro is:
 *
 * MODULE_SCOPE int	TclUniCharNcmp(const Tcl_UniChar *cs,
 *			    const Tcl_UniChar *ct, unsigned long n);
 *----------------------------------------------------------------
 */

#if defined(WORDS_BIGENDIAN)
#   define TclUniCharNcmp(cs,ct,n) memcmp((cs),(ct),(n)*sizeof(Tcl_UniChar))
#endif /* WORDS_BIGENDIAN */
/*
 *----------------------------------------------------------------
 * Macro used by the Tcl core to increment a namespace's export epoch
 * counter. The ANSI C "prototype" for this macro is:
 *
 * MODULE_SCOPE void	TclInvalidateNsCmdLookup(Namespace *nsPtr);
 *----------------------------------------------------------------
 */

#define TclInvalidateNsCmdLookup(nsPtr) \
    if ((nsPtr)->numExportPatterns) {		\
	(nsPtr)->exportLookupEpoch++;		\
    }						\
    if ((nsPtr)->commandPathLength) {		\
	(nsPtr)->cmdRefEpoch++;			\
    }

/*
 *----------------------------------------------------------------------
 *
 * Core procedure added to libtommath for bignum manipulation.
 *
 *----------------------------------------------------------------------
 */

MODULE_SCOPE Tcl_LibraryInitProc TclTommath_Init;

/*
 *----------------------------------------------------------------------
 *
 * External (platform specific) initialization routine, these declarations
 * explicitly don't use EXTERN since this code does not get compiled into the
 * library:
 *
 *----------------------------------------------------------------------
 */

MODULE_SCOPE Tcl_LibraryInitProc TclplatformtestInit;
MODULE_SCOPE Tcl_LibraryInitProc TclObjTest_Init;
MODULE_SCOPE Tcl_LibraryInitProc TclThread_Init;
MODULE_SCOPE Tcl_LibraryInitProc Procbodytest_Init;
MODULE_SCOPE Tcl_LibraryInitProc Procbodytest_SafeInit;
<<<<<<< HEAD
MODULE_SCOPE Tcl_LibraryInitProc TcltestObjectInterfaceInit;
MODULE_SCOPE Tcl_LibraryInitProc TcltestObjectInterfaceListIntegerInit;
=======
MODULE_SCOPE Tcl_LibraryInitProc Tcl_ABSListTest_Init;

>>>>>>> 18581927

/*
 *----------------------------------------------------------------
 * Macro used by the Tcl core to check whether a pattern has any characters
 * special to [string match]. The ANSI C "prototype" for this macro is:
 *
 * MODULE_SCOPE int	TclMatchIsTrivial(const char *pattern);
 *----------------------------------------------------------------
 */

#define TclMatchIsTrivial(pattern) \
    (strpbrk((pattern), "*[?\\") == NULL)

/*
 *----------------------------------------------------------------
 * Macros used by the Tcl core to set a Tcl_Obj's numeric representation
 * avoiding the corresponding function calls in time critical parts of the
 * core. They should only be called on unshared objects. The ANSI C
 * "prototypes" for these macros are:
 *
 * MODULE_SCOPE void	TclSetIntObj(Tcl_Obj *objPtr, Tcl_WideInt w);
 * MODULE_SCOPE void	TclSetDoubleObj(Tcl_Obj *objPtr, double d);
 *----------------------------------------------------------------
 */

#define TclSetIntObj(objPtr, i) \
    do {						\
	Tcl_ObjInternalRep ir;				\
	ir.wideValue = (Tcl_WideInt) i;			\
	TclInvalidateStringRep(objPtr);			\
<<<<<<< HEAD
	Tcl_StoreInternalRep(objPtr, tclIntType, &ir);	\
=======
	Tcl_StoreInternalRep(objPtr, &tclIntType, &ir);	\
>>>>>>> 18581927
    } while (0)

#define TclSetDoubleObj(objPtr, d) \
    do {						\
	Tcl_ObjInternalRep ir;				\
	ir.doubleValue = (double) d;			\
	TclInvalidateStringRep(objPtr);			\
<<<<<<< HEAD
	Tcl_StoreInternalRep(objPtr, tclDoubleType, &ir);	\
=======
	Tcl_StoreInternalRep(objPtr, &tclDoubleType, &ir);	\
>>>>>>> 18581927
    } while (0)

/*
 *----------------------------------------------------------------
 * Macros used by the Tcl core to create and initialise objects of standard
 * types, avoiding the corresponding function calls in time critical parts of
 * the core. The ANSI C "prototypes" for these macros are:
 *
 * MODULE_SCOPE void	TclNewIntObj(Tcl_Obj *objPtr, Tcl_WideInt w);
 * MODULE_SCOPE void	TclNewDoubleObj(Tcl_Obj *objPtr, double d);
 * MODULE_SCOPE void	TclNewStringObj(Tcl_Obj *objPtr, const char *s, * Tcl_Size len);
 * MODULE_SCOPE void	TclNewLiteralStringObj(Tcl_Obj*objPtr, const char *sLiteral);
 *
 *----------------------------------------------------------------
 */

#ifndef TCL_MEM_DEBUG
#define TclNewIntObj(objPtr, w) \
    do {						\
	TclIncrObjsAllocated();				\
	TclAllocObjStorage(objPtr);			\
	(objPtr)->refCount = 0;				\
	(objPtr)->bytes = NULL;				\
	(objPtr)->internalRep.wideValue = (Tcl_WideInt)(w);	\
<<<<<<< HEAD
	(objPtr)->typePtr = tclIntType;		\
=======
	(objPtr)->typePtr = &tclIntType;		\
>>>>>>> 18581927
	TCL_DTRACE_OBJ_CREATE(objPtr);			\
    } while (0)

#define TclNewUIntObj(objPtr, uw) \
    do {						\
	TclIncrObjsAllocated();				\
	TclAllocObjStorage(objPtr);			\
	(objPtr)->refCount = 0;				\
	(objPtr)->bytes = NULL;				\
	Tcl_WideUInt uw_ = (uw);		\
	if (uw_ > WIDE_MAX) {			\
	    mp_int bignumValue_;		\
	    if (mp_init_u64(&bignumValue_, uw_) != MP_OKAY) {	\
		Tcl_Panic("%s: memory overflow", "TclNewUIntObj");	\
	    }	\
	    TclSetBignumInternalRep((objPtr), &bignumValue_);	\
	} else {	\
	    (objPtr)->internalRep.wideValue = (Tcl_WideInt)(uw_);	\
<<<<<<< HEAD
	    (objPtr)->typePtr = tclIntType;		\
=======
	    (objPtr)->typePtr = &tclIntType;		\
>>>>>>> 18581927
	}	\
	TCL_DTRACE_OBJ_CREATE(objPtr);			\
    } while (0)

#define TclNewIndexObj(objPtr, uw) \
    TclNewIntObj(objPtr, uw)

#define TclNewDoubleObj(objPtr, d) \
    do {							\
	TclIncrObjsAllocated();					\
	TclAllocObjStorage(objPtr);				\
	(objPtr)->refCount = 0;					\
	(objPtr)->bytes = NULL;					\
	(objPtr)->internalRep.doubleValue = (double)(d);	\
<<<<<<< HEAD
	(objPtr)->typePtr = tclDoubleType;			\
=======
	(objPtr)->typePtr = &tclDoubleType;			\
>>>>>>> 18581927
	TCL_DTRACE_OBJ_CREATE(objPtr);				\
    } while (0)

#define TclNewStringObj(objPtr, s, len) \
    do {							\
	TclIncrObjsAllocated();					\
	TclAllocObjStorage(objPtr);				\
	(objPtr)->refCount = 0;					\
	TclInitStringRep((objPtr), (s), (len));			\
	(objPtr)->typePtr = NULL;				\
	TCL_DTRACE_OBJ_CREATE(objPtr);				\
    } while (0)

#else /* TCL_MEM_DEBUG */
#define TclNewIntObj(objPtr, w) \
    (objPtr) = Tcl_NewWideIntObj(w)

#define TclNewUIntObj(objPtr, uw) \
    do {						\
	Tcl_WideUInt uw_ = (uw);		\
	if (uw_ > WIDE_MAX) {			\
	    mp_int bignumValue_;		\
	    if (mp_init_u64(&bignumValue_, uw_) == MP_OKAY) {	\
		(objPtr) = Tcl_NewBignumObj(&bignumValue_);	\
	    } else {	\
		(objPtr) = NULL; \
	    } \
	} else {	\
	    (objPtr) = Tcl_NewWideIntObj(uw_);	\
	}	\
    } while (0)

#define TclNewIndexObj(objPtr, w) \
    TclNewIntObj(objPtr, w)

#define TclNewDoubleObj(objPtr, d) \
    (objPtr) = Tcl_NewDoubleObj(d)

#define TclNewStringObj(objPtr, s, len) \
    (objPtr) = Tcl_NewStringObj((s), (len))
#endif /* TCL_MEM_DEBUG */

/*
 * The sLiteral argument *must* be a string literal; the incantation with
 * sizeof(sLiteral "") will fail to compile otherwise.
 */
#define TclNewLiteralStringObj(objPtr, sLiteral) \
    TclNewStringObj((objPtr), (sLiteral), sizeof(sLiteral "") - 1)

/*
 *----------------------------------------------------------------
 * Convenience macros for DStrings.
 * The ANSI C "prototypes" for these macros are:
 *
 * MODULE_SCOPE char * TclDStringAppendLiteral(Tcl_DString *dsPtr,
 *			const char *sLiteral);
 * MODULE_SCOPE void   TclDStringClear(Tcl_DString *dsPtr);
 */

#define TclDStringAppendLiteral(dsPtr, sLiteral) \
    Tcl_DStringAppend((dsPtr), (sLiteral), sizeof(sLiteral "") - 1)
#define TclDStringClear(dsPtr) \
    Tcl_DStringSetLength((dsPtr), 0)

/*
 *----------------------------------------------------------------
 * Inline version of Tcl_GetCurrentNamespace and Tcl_GetGlobalNamespace.
 */

#define TclGetCurrentNamespace(interp) \
    (Tcl_Namespace *) ((Interp *)(interp))->varFramePtr->nsPtr

#define TclGetGlobalNamespace(interp) \
    (Tcl_Namespace *) ((Interp *)(interp))->globalNsPtr

/*
 *----------------------------------------------------------------
 * Inline version of TclCleanupCommand; still need the function as it is in
 * the internal stubs, but the core can use the macro instead.
 */

#define TclCleanupCommandMacro(cmdPtr)		\
    do {					\
	if ((cmdPtr)->refCount-- <= 1) {	\
	    Tcl_Free(cmdPtr);			\
	}					\
    } while (0)


/*
 * inside this routine crement refCount first incase cmdPtr is replacing itself
 */
#define TclRoutineAssign(location, cmdPtr)	    \
    do {					    \
	(cmdPtr)->refCount++;			    \
	if ((location) != NULL			    \
	    && (location--) <= 1) {		    \
	    Tcl_Free(((location)));		    \
	}					    \
	(location) = (cmdPtr);			    \
    } while (0)


#define TclRoutineHasName(cmdPtr) \
    ((cmdPtr)->hPtr != NULL)

/*
 *----------------------------------------------------------------
 * Inline versions of Tcl_LimitReady() and Tcl_LimitExceeded to limit number
 * of calls out of the critical path. Note that this code isn't particularly
 * readable; the non-inline version (in tclInterp.c) is much easier to
 * understand. Note also that these macros takes different args (iPtr->limit)
 * to the non-inline version.
 */

#define TclLimitExceeded(limit) ((limit).exceeded != 0)

#define TclLimitReady(limit)						\
    (((limit).active == 0) ? 0 :					\
    (++(limit).granularityTicker,					\
    ((((limit).active & TCL_LIMIT_COMMANDS) &&				\
	    (((limit).cmdGranularity == 1) ||				\
	    ((limit).granularityTicker % (limit).cmdGranularity == 0)))	\
	    ? 1 :							\
    (((limit).active & TCL_LIMIT_TIME) &&				\
	    (((limit).timeGranularity == 1) ||				\
	    ((limit).granularityTicker % (limit).timeGranularity == 0)))\
	    ? 1 : 0)))

/*
 * Compile-time assertions: these produce a compile time error if the
 * expression is not known to be true at compile time. If the assertion is
 * known to be false, the compiler (or optimizer?) will error out with
 * "division by zero". If the assertion cannot be evaluated at compile time,
 * the compiler will error out with "non-static initializer".
 *
 * Adapted with permission from
 * http://www.pixelbeat.org/programming/gcc/static_assert.html
 */

#define TCL_CT_ASSERT(e) \
    {enum { ct_assert_value = 1/(!!(e)) };}

/*
 *----------------------------------------------------------------
 * Allocator for small structs (<=sizeof(Tcl_Obj)) using the Tcl_Obj pool.
 * Only checked at compile time.
 *
 * ONLY USE FOR CONSTANT nBytes.
 *
 * DO NOT LET THEM CROSS THREAD BOUNDARIES
 *----------------------------------------------------------------
 */

#define TclSmallAlloc(nbytes, memPtr) \
    TclSmallAllocEx(NULL, (nbytes), (memPtr))

#define TclSmallFree(memPtr) \
    TclSmallFreeEx(NULL, (memPtr))

#ifndef TCL_MEM_DEBUG
#define TclSmallAllocEx(interp, nbytes, memPtr) \
    do {								\
	Tcl_Obj *_objPtr;						\
	TCL_CT_ASSERT((nbytes)<=sizeof(Tcl_Obj));			\
	TclIncrObjsAllocated();						\
	TclAllocObjStorageEx((interp), (_objPtr));			\
	*(void **)&(memPtr) = (void *) (_objPtr);			\
    } while (0)

#define TclSmallFreeEx(interp, memPtr) \
    do {								\
	TclFreeObjStorageEx((interp), (Tcl_Obj *)(memPtr));		\
	TclIncrObjsFreed();						\
    } while (0)

#else    /* TCL_MEM_DEBUG */
#define TclSmallAllocEx(interp, nbytes, memPtr) \
    do {								\
	Tcl_Obj *_objPtr;						\
	TCL_CT_ASSERT((nbytes)<=sizeof(Tcl_Obj));			\
	TclNewObj(_objPtr);						\
	*(void **)&(memPtr) = (void *)_objPtr;				\
    } while (0)

#define TclSmallFreeEx(interp, memPtr) \
    do {								\
	Tcl_Obj *_objPtr = (Tcl_Obj *)(memPtr);				\
	_objPtr->bytes = NULL;						\
	_objPtr->typePtr = NULL;					\
	_objPtr->refCount = 1;						\
	TclDecrRefCount(_objPtr);					\
    } while (0)
#endif   /* TCL_MEM_DEBUG */

/*
 * Support for Clang Static Analyzer <http://clang-analyzer.llvm.org>
 */

#if defined(PURIFY) && defined(__clang__)
#if __has_feature(attribute_analyzer_noreturn) && \
	!defined(Tcl_Panic) && defined(Tcl_Panic_TCL_DECLARED)
void Tcl_Panic(const char *, ...) __attribute__((analyzer_noreturn));
#endif
#if !defined(CLANG_ASSERT)
#include <assert.h>
#define CLANG_ASSERT(x) assert(x)
#endif
#elif !defined(CLANG_ASSERT)
#define CLANG_ASSERT(x)
#endif /* PURIFY && __clang__ */

/*
 *----------------------------------------------------------------
 * Parameters, structs and macros for the non-recursive engine (NRE)
 *----------------------------------------------------------------
 */

#define NRE_USE_SMALL_ALLOC	1  /* Only turn off for debugging purposes. */
#ifndef NRE_ENABLE_ASSERTS
#define NRE_ENABLE_ASSERTS	0
#endif

/*
 * This is the main data struct for representing NR commands. It is designed
 * to fit in sizeof(Tcl_Obj) in order to exploit the fastest memory allocator
 * available.
 */

typedef struct NRE_callback {
    Tcl_NRPostProc *procPtr;
    void *data[4];
    struct NRE_callback *nextPtr;
} NRE_callback;

#define TOP_CB(iPtr) (((Interp *)(iPtr))->execEnvPtr->callbackPtr)

/*
 * Inline version of Tcl_NRAddCallback.
 */

#define TclNRAddCallback(interp,postProcPtr,data0,data1,data2,data3) \
    do {								\
	NRE_callback *_callbackPtr;					\
	TCLNR_ALLOC((interp), (_callbackPtr));				\
	_callbackPtr->procPtr = (postProcPtr);				\
	_callbackPtr->data[0] = (void *)(data0);			\
	_callbackPtr->data[1] = (void *)(data1);			\
	_callbackPtr->data[2] = (void *)(data2);			\
	_callbackPtr->data[3] = (void *)(data3);			\
	_callbackPtr->nextPtr = TOP_CB(interp);				\
	TOP_CB(interp) = _callbackPtr;					\
    } while (0)

#if NRE_USE_SMALL_ALLOC
#define TCLNR_ALLOC(interp, ptr) \
    TclSmallAllocEx(interp, sizeof(NRE_callback), (ptr))
#define TCLNR_FREE(interp, ptr)  TclSmallFreeEx((interp), (ptr))
#else
#define TCLNR_ALLOC(interp, ptr) \
    ((ptr) = (Tcl_Alloc(sizeof(NRE_callback))))
#define TCLNR_FREE(interp, ptr)  Tcl_Free(ptr)
#endif

#if NRE_ENABLE_ASSERTS
#define NRE_ASSERT(expr) assert((expr))
#else
#define NRE_ASSERT(expr)
#endif

#include "tclIntDecls.h"
#include "tclIntPlatDecls.h"

#if !defined(USE_TCL_STUBS) && !defined(TCL_MEM_DEBUG)
#define Tcl_AttemptAlloc        TclpAlloc
#define Tcl_AttemptRealloc      TclpRealloc
#define Tcl_Free                TclpFree
#endif

/*
 * Special hack for macOS, where the static linker (technically the 'ar'
 * command) hates empty object files, and accepts no flags to make it shut up.
 *
 * These symbols are otherwise completely useless.
 *
 * They can't be written to or written through. They can't be seen by any
 * other code. They use a separate attribute (supported by all macOS
 * compilers, which are derivatives of clang or gcc) to stop the compilation
 * from moaning. They will be excluded during the final linking stage.
 *
 * Other platforms get nothing at all. That's good.
 */

#ifdef MAC_OSX_TCL
#define TCL_MAC_EMPTY_FILE(name) \
    static __attribute__((used)) const void *const TclUnusedFile_ ## name = NULL;
#else
#define TCL_MAC_EMPTY_FILE(name)
#endif /* MAC_OSX_TCL */

/*
 * Other externals.
 */

MODULE_SCOPE size_t TclEnvEpoch;	/* Epoch of the tcl environment
					 * (if changed with tcl-env). */

#endif /* _TCLINT */

/*
 * Local Variables:
 * mode: c
 * c-basic-offset: 4
 * fill-column: 78
 * End:
 */<|MERGE_RESOLUTION|>--- conflicted
+++ resolved
@@ -1,8 +1,4 @@
 /*
- * tclInt.h --
- *
- *	Declarations of things used internally by the Tcl interpreter.
- *
  * Copyright (c) 1987-1993 The Regents of the University of California.
  * Copyright (c) 1993-1997 Lucent Technologies.
  * Copyright (c) 1994-1998 Sun Microsystems, Inc.
@@ -15,6 +11,21 @@
  *
  * See the file "license.terms" for information on usage and redistribution of
  * this file, and for a DISCLAIMER OF ALL WARRANTIES.
+ */
+
+/*
+ * You may distribute and/or modify this program under the terms of the GNU
+ * Affero General Public License as published by the Free Software Foundation,
+ * either version 3 of the License, or (at your option) any later version.
+
+ * See the file "COPYING" for information on usage and redistribution
+ * of this file, and for a DISCLAIMER OF ALL WARRANTIES.
+*/
+
+/*
+ * tclInt.h --
+ *
+ *	Declarations of things used internally by the Tcl interpreter.
  */
 
 #ifndef _TCLINT
@@ -252,7 +263,7 @@
 
 #define TclObjectDispatchNoDefault(interp, res, objPtr, iface, proc, ...)   \
     (TclObjectHasInterface((objPtr), iface, proc)			    \
-    ? (res = TclObjectInterfaceCall((objPtr), iface, proc, __VA_ARGS__),    \
+    ? ((res) = TclObjectInterfaceCall((objPtr), iface, proc, __VA_ARGS__),    \
 	TCL_OK)   \
     : (Tcl_SetObjResult((interp),					    \
 	    Tcl_ObjPrintf("interface not provided interface %s proc %s"	    \
@@ -417,7 +428,7 @@
 	Tcl_Obj* (*rangeEnd)(tclObjTypeInterfaceArgsListRangeEnd);
 	int (*replace)(tclObjTypeInterfaceArgsListReplace);
 	int (*replaceList)(tclObjTypeInterfaceArgsListReplaceList);
-	Tcl_Obj* (*reverse)(tclObjTypeInterfaceArgsListReverse);
+	int (*reverse)(tclObjTypeInterfaceArgsListReverse);
 	int (*set)(tclObjTypeInterfaceArgsListSet);
 	Tcl_Obj * (*setlist)(tclObjTypeInterfaceArgsListSetList);
     } list;
@@ -1289,47 +1300,6 @@
 #define TCL_TRACE_ENTER_EXEC	1
 #define TCL_TRACE_LEAVE_EXEC	2
 
-<<<<<<< HEAD
-=======
-/*
- * Versions 0, 1, and 2 are currently supported concurrently for now
- */
-#define TclObjTypeHasProc(objPtr, proc)		\
-    (((objPtr)->typePtr				\
-      && (   (objPtr)->typePtr->version == 1	\
-	  || (objPtr)->typePtr->version == 2))	\
-     ?	((objPtr)->typePtr)->proc		\
-     : NULL)
-
-
-MODULE_SCOPE Tcl_Size TclLengthOne(Tcl_Obj *);
-
--
-/*
- * Abstract List
- *
- *  This structure provides the functions used in List operations to emulate a
- *  List for AbstractList types.
- */
-
-
-#define Tcl_ObjTypeLength(objPtr) (objPtr)->typePtr->lengthProc(objPtr)
-#define Tcl_ObjTypeIndex(interp, objPtr, index, elemObjPtr) \
-    (objPtr)->typePtr->indexProc((interp),(objPtr),(index),(elemObjPtr))
-#define Tcl_ObjTypeSlice(interp, objPtr, fromIdx, toIdx, newObjPtr) \
-    (objPtr)->typePtr->sliceProc((interp),(objPtr),(fromIdx),(toIdx),(newObjPtr))
-#define Tcl_ObjTypeReverse(interp, objPtr, newObjPtr) \
-    (objPtr)->typePtr->reverseProc((interp),(objPtr),(newObjPtr))
-#define Tcl_ObjTypeGetElements(interp, objPtr, objCPtr, objVPtr) \
-    (objPtr)->typePtr->getElementsProc((interp),(objPtr),(objCPtr),(objVPtr))
-#define Tcl_ObjTypeSetElement(interp, objPtr, indexCount, indexArray, valueObj) \
-    (objPtr)->typePtr->setElementProc((interp), (objPtr), (indexCount), (indexArray), (valueObj))
-#define Tcl_ObjTypeReplace(interp, objPtr, first, numToDelete, numToInsert, insertObjs) \
-    (objPtr)->typePtr->replaceProc((interp), (objPtr), (first), (numToDelete), (numToInsert), (insertObjs))
-
-
->>>>>>> 18581927
 /*
  * The structure below defines an entry in the assocData hash table which is
  * associated with an interpreter. The entry contains a pointer to a function
@@ -2821,17 +2791,10 @@
  * converted to a list.
  */
 #define TclListObjGetElementsM(interp_, listObj_, objcPtr_, objvPtr_)    \
-<<<<<<< HEAD
     (((listObj_)->typePtr == tclListType)                               \
 	 ? ((ListObjGetElements((listObj_), *(objcPtr_), *(objvPtr_))),  \
 	    TCL_OK)                                                      \
 	 : Tcl_ListObjGetElements(                                       \
-=======
-    (((listObj_)->typePtr == &tclListType)                              \
-	 ? ((ListObjGetElements((listObj_), *(objcPtr_), *(objvPtr_))), \
-	    TCL_OK)                                                     \
-	 : Tcl_ListObjGetElements(                                      \
->>>>>>> 18581927
 	     (interp_), (listObj_), (objcPtr_), (objvPtr_)))
 
 /*
@@ -2839,7 +2802,6 @@
  * count in lenPtr_.  Returns TCL_OK on success or TCL_ERROR if the
  * Tcl_Obj cannot be converted to a list.
  */
-<<<<<<< HEAD
 #define TclListObjLengthM(interp_, listObj_, lenPtr_)                \
     (((listObj_)->typePtr == tclListType)                           \
 	 ? ((ListObjLength((listObj_), *(lenPtr_))), TCL_OK)         \
@@ -2848,15 +2810,6 @@
 #define TclListObjIsCanonical(listObj_)       \
     (((listObj_)->typePtr == tclListType)    \
 	? ListObjIsCanonical((listObj_)) : 0)
-=======
-#define TclListObjLengthM(interp_, listObj_, lenPtr_)         \
-    (((listObj_)->typePtr == &tclListType)                   \
-	 ? ((ListObjLength((listObj_), *(lenPtr_))), TCL_OK) \
-	 : Tcl_ListObjLength((interp_), (listObj_), (lenPtr_)))
-
-#define TclListObjIsCanonical(listObj_) \
-    (((listObj_)->typePtr == &tclListType) ? ListObjIsCanonical((listObj_)) : 0)
->>>>>>> 18581927
 
 /*
  * Modes for collecting (or not) in the implementations of TclNRForeachCmd,
@@ -2875,7 +2828,6 @@
  */
 
 #define TclGetBooleanFromObj(interp, objPtr, intPtr) \
-<<<<<<< HEAD
     (((objPtr)->typePtr == tclIntType \
 	    || (objPtr)->typePtr == tclBooleanType) \
 	? (*(intPtr) = ((objPtr)->internalRep.wideValue!=0), TCL_OK)	\
@@ -2884,33 +2836,11 @@
 #ifdef TCL_WIDE_INT_IS_LONG
 #define TclGetLongFromObj(interp, objPtr, longPtr) \
     (((objPtr)->typePtr == tclIntType)	\
-=======
-    (((objPtr)->typePtr == &tclIntType \
-	    || (objPtr)->typePtr == &tclBooleanType) \
-	? (*(intPtr) = ((objPtr)->internalRep.wideValue!=0), TCL_OK)	\
-	: Tcl_GetBooleanFromObj((interp), (objPtr), (intPtr)))
-#else
-#define TclGetBooleanFromObj(interp, objPtr, intPtr) \
-    (((objPtr)->typePtr == &tclIntType)			\
-	? (*(intPtr) = ((objPtr)->internalRep.wideValue!=0), TCL_OK)	\
-	: ((objPtr)->typePtr == &tclBooleanType)			\
-	? (*(intPtr) = ((objPtr)->internalRep.longValue!=0), TCL_OK)	\
-	: Tcl_GetBooleanFromObj((interp), (objPtr), (intPtr)))
-#endif
-
-#ifdef TCL_WIDE_INT_IS_LONG
-#define TclGetLongFromObj(interp, objPtr, longPtr) \
-    (((objPtr)->typePtr == &tclIntType)	\
->>>>>>> 18581927
 	    ? ((*(longPtr) = (objPtr)->internalRep.wideValue), TCL_OK) \
 	    : Tcl_GetLongFromObj((interp), (objPtr), (longPtr)))
 #else
 #define TclGetLongFromObj(interp, objPtr, longPtr) \
-<<<<<<< HEAD
     (((objPtr)->typePtr == tclIntType \
-=======
-    (((objPtr)->typePtr == &tclIntType \
->>>>>>> 18581927
 	    && (objPtr)->internalRep.wideValue >= (Tcl_WideInt)(LONG_MIN) \
 	    && (objPtr)->internalRep.wideValue <= (Tcl_WideInt)(LONG_MAX)) \
 	    ? ((*(longPtr) = (long)(objPtr)->internalRep.wideValue), TCL_OK) \
@@ -2918,21 +2848,13 @@
 #endif
 
 #define TclGetIntFromObj(interp, objPtr, intPtr) \
-<<<<<<< HEAD
     (((objPtr)->typePtr == tclIntType \
-=======
-    (((objPtr)->typePtr == &tclIntType \
->>>>>>> 18581927
 	    && (objPtr)->internalRep.wideValue >= (Tcl_WideInt)(INT_MIN) \
 	    && (objPtr)->internalRep.wideValue <= (Tcl_WideInt)(INT_MAX)) \
 	    ? ((*(intPtr) = (int)(objPtr)->internalRep.wideValue), TCL_OK) \
 	    : Tcl_GetIntFromObj((interp), (objPtr), (intPtr)))
 #define TclGetIntForIndexM(interp, objPtr, endValue, idxPtr) \
-<<<<<<< HEAD
     ((((objPtr)->typePtr == tclIntType) && ((objPtr)->internalRep.wideValue >= 0) \
-=======
-    ((((objPtr)->typePtr == &tclIntType) && ((objPtr)->internalRep.wideValue >= 0) \
->>>>>>> 18581927
 	    && ((objPtr)->internalRep.wideValue <= endValue)) \
 	    ? ((*(idxPtr) = (objPtr)->internalRep.wideValue), TCL_OK) \
 	    : Tcl_GetIntForIndex((interp), (objPtr), (endValue), (idxPtr)))
@@ -2946,11 +2868,7 @@
  */
 
 #define TclGetWideIntFromObj(interp, objPtr, wideIntPtr) \
-<<<<<<< HEAD
     (((objPtr)->typePtr == tclIntType)					\
-=======
-    (((objPtr)->typePtr == &tclIntType)					\
->>>>>>> 18581927
 	? (*(wideIntPtr) =						\
 		((objPtr)->internalRep.wideValue), TCL_OK) :		\
 	Tcl_GetWideIntFromObj((interp), (objPtr), (wideIntPtr)))
@@ -3225,23 +3143,13 @@
  * Variables denoting the Tcl object types defined in the core.
  */
 
-<<<<<<< HEAD
 MODULE_SCOPE const Tcl_ObjType *tclBignumType;
 MODULE_SCOPE const Tcl_ObjType *tclBooleanType;
 MODULE_SCOPE const Tcl_ObjType tclByteCodeType;
 MODULE_SCOPE const Tcl_ObjType *tclDoubleType;
 MODULE_SCOPE const Tcl_ObjType *tclIntType;
 MODULE_SCOPE const Tcl_ObjType *tclListType;
-MODULE_SCOPE const Tcl_ObjType *tclArithSeriesType;
-=======
-MODULE_SCOPE const Tcl_ObjType tclBignumType;
-MODULE_SCOPE const Tcl_ObjType tclBooleanType;
-MODULE_SCOPE const Tcl_ObjType tclByteCodeType;
-MODULE_SCOPE const Tcl_ObjType tclDoubleType;
-MODULE_SCOPE const Tcl_ObjType tclIntType;
-MODULE_SCOPE const Tcl_ObjType tclListType;
->>>>>>> 18581927
-MODULE_SCOPE const Tcl_ObjType tclDictType;
+MODULE_SCOPE const ObjectType tclDictType;
 MODULE_SCOPE const Tcl_ObjType tclProcBodyType;
 MODULE_SCOPE const Tcl_ObjType tclStringType;
 MODULE_SCOPE const Tcl_ObjType tclEnsembleCmdType;
@@ -3627,7 +3535,7 @@
 MODULE_SCOPE Tcl_Obj *	TclpTempFileName(void);
 MODULE_SCOPE Tcl_Obj *  TclpTempFileNameForLibrary(Tcl_Interp *interp,
 			    Tcl_Obj* pathPtr);
-MODULE_SCOPE int	TclNewArithSeriesObj(Tcl_Interp *interp, Tcl_Obj **arithSeriesPtr,
+MODULE_SCOPE Tcl_Obj *	TclNewArithSeriesObj(Tcl_Interp *interp,
                             int useDoubles, Tcl_Obj *startObj, Tcl_Obj *endObj,
                             Tcl_Obj *stepObj, Tcl_Obj *lenObj);
 MODULE_SCOPE Tcl_Obj *	TclNewFSPathObj(Tcl_Obj *dirPtr, const char *addStrRep,
@@ -5143,13 +5051,9 @@
 MODULE_SCOPE Tcl_LibraryInitProc TclThread_Init;
 MODULE_SCOPE Tcl_LibraryInitProc Procbodytest_Init;
 MODULE_SCOPE Tcl_LibraryInitProc Procbodytest_SafeInit;
-<<<<<<< HEAD
 MODULE_SCOPE Tcl_LibraryInitProc TcltestObjectInterfaceInit;
 MODULE_SCOPE Tcl_LibraryInitProc TcltestObjectInterfaceListIntegerInit;
-=======
 MODULE_SCOPE Tcl_LibraryInitProc Tcl_ABSListTest_Init;
-
->>>>>>> 18581927
 
 /*
  *----------------------------------------------------------------
@@ -5180,11 +5084,7 @@
 	Tcl_ObjInternalRep ir;				\
 	ir.wideValue = (Tcl_WideInt) i;			\
 	TclInvalidateStringRep(objPtr);			\
-<<<<<<< HEAD
 	Tcl_StoreInternalRep(objPtr, tclIntType, &ir);	\
-=======
-	Tcl_StoreInternalRep(objPtr, &tclIntType, &ir);	\
->>>>>>> 18581927
     } while (0)
 
 #define TclSetDoubleObj(objPtr, d) \
@@ -5192,11 +5092,7 @@
 	Tcl_ObjInternalRep ir;				\
 	ir.doubleValue = (double) d;			\
 	TclInvalidateStringRep(objPtr);			\
-<<<<<<< HEAD
 	Tcl_StoreInternalRep(objPtr, tclDoubleType, &ir);	\
-=======
-	Tcl_StoreInternalRep(objPtr, &tclDoubleType, &ir);	\
->>>>>>> 18581927
     } while (0)
 
 /*
@@ -5221,11 +5117,7 @@
 	(objPtr)->refCount = 0;				\
 	(objPtr)->bytes = NULL;				\
 	(objPtr)->internalRep.wideValue = (Tcl_WideInt)(w);	\
-<<<<<<< HEAD
 	(objPtr)->typePtr = tclIntType;		\
-=======
-	(objPtr)->typePtr = &tclIntType;		\
->>>>>>> 18581927
 	TCL_DTRACE_OBJ_CREATE(objPtr);			\
     } while (0)
 
@@ -5244,11 +5136,7 @@
 	    TclSetBignumInternalRep((objPtr), &bignumValue_);	\
 	} else {	\
 	    (objPtr)->internalRep.wideValue = (Tcl_WideInt)(uw_);	\
-<<<<<<< HEAD
 	    (objPtr)->typePtr = tclIntType;		\
-=======
-	    (objPtr)->typePtr = &tclIntType;		\
->>>>>>> 18581927
 	}	\
 	TCL_DTRACE_OBJ_CREATE(objPtr);			\
     } while (0)
@@ -5263,11 +5151,7 @@
 	(objPtr)->refCount = 0;					\
 	(objPtr)->bytes = NULL;					\
 	(objPtr)->internalRep.doubleValue = (double)(d);	\
-<<<<<<< HEAD
 	(objPtr)->typePtr = tclDoubleType;			\
-=======
-	(objPtr)->typePtr = &tclDoubleType;			\
->>>>>>> 18581927
 	TCL_DTRACE_OBJ_CREATE(objPtr);				\
     } while (0)
 
