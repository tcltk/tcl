--- conflicted
+++ resolved
@@ -2543,26 +2543,10 @@
 } TclEolTranslation;
 
 /*
-<<<<<<< HEAD
  * Obsolete: flags for TclObjInvoke:
  */
 enum TclInvokeFlags {
-    TCL_INVOKE_HIDDEN = 1 << 0	/* Invoke a hidden command. Ignored. */
-=======
- * Flags for TclInvoke:
- */
-enum TclInvokeFlags {
-    TCL_INVOKE_HIDDEN = 1,	/* Invoke a hidden command; if not set, invokes
-				 * an exposed command. */
-    TCL_INVOKE_NO_UNKNOWN = 2,	/* "unknown" is not invoked if the command to
-				 * be invoked is not found. Only has an effect
-				 * if invoking an exposed command, i.e. if
-				 * TCL_INVOKE_HIDDEN is not also set. */
-    TCL_INVOKE_NO_TRACEBACK = 4	/* Does not record traceback information if the
-				 * invoked command returns an error. Used if the
-				 * caller plans on recording its own traceback
-				 * information. */
->>>>>>> 2b771798
+    TCL_INVOKE_HIDDEN = 1,	/* Invoke a hidden command. Ignored. */
 };
 
 /*
