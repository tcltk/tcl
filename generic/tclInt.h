--- conflicted
+++ resolved
@@ -4295,11 +4295,7 @@
 #define TclInvalidateStringRep(objPtr) \
     if ((objPtr)->bytes != NULL) { \
 	if ((objPtr)->bytes != tclEmptyStringRep) { \
-<<<<<<< HEAD
-	    ckfree((char *) (objPtr)->bytes); \
-=======
 	    ckfree((objPtr)->bytes); \
->>>>>>> 0dd52977
 	} \
 	(objPtr)->bytes = NULL; \
     }
