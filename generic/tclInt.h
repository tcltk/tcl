/*
 * tclInt.h --
 *
 *	Declarations of things used internally by the Tcl interpreter.
 *
 * Copyright (c) 1987-1993 The Regents of the University of California.
 * Copyright (c) 1993-1997 Lucent Technologies.
 * Copyright (c) 1994-1998 Sun Microsystems, Inc.
 * Copyright (c) 1998-1999 by Scriptics Corporation.
 * Copyright (c) 2001, 2002 by Kevin B. Kenny.  All rights reserved.
 * Copyright (c) 2007 Daniel A. Steffen <das@users.sourceforge.net>
 * Copyright (c) 2006-2008 by Joe Mistachkin.  All rights reserved.
 * Copyright (c) 2008 by Miguel Sofer. All rights reserved.
 *
 * See the file "license.terms" for information on usage and redistribution of
 * this file, and for a DISCLAIMER OF ALL WARRANTIES.
 */

#ifndef _TCLINT
#define _TCLINT

/*
 * Some numerics configuration options.
 */

#undef ACCEPT_NAN

/*
 * Used to tag functions that are only to be visible within the module being
 * built and not outside it (where this is supported by the linker).
 * Also used in the platform-specific *Port.h files.
 */

#ifndef MODULE_SCOPE
#   ifdef __cplusplus
#	define MODULE_SCOPE extern "C"
#   else
#	define MODULE_SCOPE extern
#   endif
#endif

#ifndef JOIN
#  define JOIN(a,b) JOIN1(a,b)
#  define JOIN1(a,b) a##b
#endif

#if defined(__cplusplus)
#   define TCL_UNUSED(T) T
#elif defined(__GNUC__) && (__GNUC__ > 2)
#   define TCL_UNUSED(T) T JOIN(dummy, __LINE__) __attribute__((unused))
#else
#   define TCL_UNUSED(T) T JOIN(dummy, __LINE__)
#endif

/*
 * Common include files needed by most of the Tcl source files are included
 * here, so that system-dependent personalizations for the include files only
 * have to be made in once place. This results in a few extra includes, but
 * greater modularity. The order of the three groups of #includes is
 * important. For example, stdio.h is needed by tcl.h.
 */

#include "tclPort.h"
#include "tclBrodnik.h"

#include <stdio.h>

#include <ctype.h>
#include <stdarg.h>
#include <stdlib.h>
#include <stdint.h>
#ifdef NO_STRING_H
#include "../compat/string.h"
#else
#include <string.h>
#endif
#include <locale.h>

/*
 * Ensure WORDS_BIGENDIAN is defined correctly:
 * Needs to happen here in addition to configure to work with fat compiles on
 * Darwin (where configure runs only once for multiple architectures).
 */

#ifdef HAVE_SYS_TYPES_H
#    include <sys/types.h>
#endif
#ifdef HAVE_SYS_PARAM_H
#    include <sys/param.h>
#endif
#ifdef BYTE_ORDER
#    ifdef BIG_ENDIAN
#	 if BYTE_ORDER == BIG_ENDIAN
#	     undef WORDS_BIGENDIAN
#	     define WORDS_BIGENDIAN 1
#	 endif
#    endif
#    ifdef LITTLE_ENDIAN
#	 if BYTE_ORDER == LITTLE_ENDIAN
#	     undef WORDS_BIGENDIAN
#	 endif
#    endif
#endif

/*
 * Macros used to cast between pointers and integers (e.g. when storing an int
 * in ClientData), on 64-bit architectures they avoid gcc warning about "cast
 * to/from pointer from/to integer of different size".
 */

#if !defined(INT2PTR)
#   define INT2PTR(p) ((void *)(ptrdiff_t)(p))
#endif
#if !defined(PTR2INT)
#   define PTR2INT(p) ((ptrdiff_t)(p))
#endif
#if !defined(UINT2PTR)
#   define UINT2PTR(p) ((void *)(size_t)(p))
#endif
#if !defined(PTR2UINT)
#   define PTR2UINT(p) ((size_t)(p))
#endif

#if defined(_WIN32) && defined(_MSC_VER)
#   define vsnprintf _vsnprintf
#   define snprintf _snprintf
#endif

#if !defined(TCL_THREADS)
#   define TCL_THREADS 1
#endif
#if !TCL_THREADS
#   undef TCL_DECLARE_MUTEX
#   define TCL_DECLARE_MUTEX(name)
#   undef  Tcl_MutexLock
#   define Tcl_MutexLock(mutexPtr)
#   undef  Tcl_MutexUnlock
#   define Tcl_MutexUnlock(mutexPtr)
#   undef  Tcl_MutexFinalize
#   define Tcl_MutexFinalize(mutexPtr)
#   undef  Tcl_ConditionNotify
#   define Tcl_ConditionNotify(condPtr)
#   undef  Tcl_ConditionWait
#   define Tcl_ConditionWait(condPtr, mutexPtr, timePtr)
#   undef  Tcl_ConditionFinalize
#   define Tcl_ConditionFinalize(condPtr)
#endif

/*
 * The following procedures allow namespaces to be customized to support
 * special name resolution rules for commands/variables.
 */

struct Tcl_ResolvedVarInfo;

typedef Tcl_Var (Tcl_ResolveRuntimeVarProc)(Tcl_Interp *interp,
	struct Tcl_ResolvedVarInfo *vinfoPtr);

typedef void (Tcl_ResolveVarDeleteProc)(struct Tcl_ResolvedVarInfo *vinfoPtr);

/*
 * The following structure encapsulates the routines needed to resolve a
 * variable reference at runtime. Any variable specific state will typically
 * be appended to this structure.
 */

typedef struct Tcl_ResolvedVarInfo {
    Tcl_ResolveRuntimeVarProc *fetchProc;
    Tcl_ResolveVarDeleteProc *deleteProc;
} Tcl_ResolvedVarInfo;

typedef int (Tcl_ResolveCompiledVarProc)(Tcl_Interp *interp,
	const char *name, Tcl_Size length, Tcl_Namespace *context,
	Tcl_ResolvedVarInfo **rPtr);

typedef int (Tcl_ResolveVarProc)(Tcl_Interp *interp, const char *name,
	Tcl_Namespace *context, int flags, Tcl_Var *rPtr);

typedef int (Tcl_ResolveCmdProc)(Tcl_Interp *interp, const char *name,
	Tcl_Namespace *context, int flags, Tcl_Command *rPtr);

typedef struct Tcl_ResolverInfo {
    Tcl_ResolveCmdProc *cmdResProc;
				/* Procedure handling command name
				 * resolution. */
    Tcl_ResolveVarProc *varResProc;
				/* Procedure handling variable name resolution
				 * for variables that can only be handled at
				 * runtime. */
    Tcl_ResolveCompiledVarProc *compiledVarResProc;
				/* Procedure handling variable name resolution
				 * at compile time. */
} Tcl_ResolverInfo;

/*
 * This flag bit should not interfere with TCL_GLOBAL_ONLY,
 * TCL_NAMESPACE_ONLY, or TCL_LEAVE_ERR_MSG; it signals that the variable
 * lookup is performed for upvar (or similar) purposes, with slightly
 * different rules:
 *    - Bug #696893 - variable is either proc-local or in the current
 *	namespace; never follow the second (global) resolution path
 *    - Bug #631741 - do not use special namespace or interp resolvers
 */

#define TCL_AVOID_RESOLVERS 0x40000

/*
 *----------------------------------------------------------------
 * Declarations for the HAMT interface routines.
 *----------------------------------------------------------------
 */

#include "tclHAMT.h"

/*
 *----------------------------------------------------------------
 * Data structures related to namespaces.
 *----------------------------------------------------------------
 */

typedef struct Tcl_Ensemble Tcl_Ensemble;
typedef struct NamespacePathEntry NamespacePathEntry;

/*
 * Special hashtable for variables:  This is just a Tcl_HashTable with nsPtr
 * and arrayPtr fields added at the end so that variables can find their
 * namespace and possibly containing array without having to copy a pointer in
 * their struct by accessing them via their hPtr->tablePtr.
 */

typedef struct TclVarHashTable {
    Tcl_HashTable table;
    struct Namespace *nsPtr;
#if TCL_MAJOR_VERSION > 8
    struct Var *arrayPtr;
#endif /* TCL_MAJOR_VERSION > 8 */
} TclVarHashTable;

/*
 * This is for itcl - it likes to search our varTables directly :(
 */

#define TclVarHashFindVar(tablePtr, key) \
    TclVarHashCreateVar((tablePtr), (key), NULL)

/*
 * Define this to reduce the amount of space that the average namespace
 * consumes by only allocating the table of child namespaces when necessary.
 * Defining it breaks compatibility for Tcl extensions (e.g., itcl) which
 * reach directly into the Namespace structure.
 */

#undef BREAK_NAMESPACE_COMPAT

/*
 * The structure below defines a namespace.
 * Note: the first five fields must match exactly the fields in a
 * Tcl_Namespace structure (see tcl.h). If you change one, be sure to change
 * the other.
 */

typedef struct Namespace {
    char *name;			/* The namespace's simple (unqualified) name.
				 * This contains no ::'s. The name of the
				 * global namespace is "" although "::" is an
				 * synonym. */
    char *fullName;		/* The namespace's fully qualified name. This
				 * starts with ::. */
    void *clientData;		/* An arbitrary value associated with this
				 * namespace. */
    Tcl_NamespaceDeleteProc *deleteProc;
				/* Procedure invoked when deleting the
				 * namespace to, e.g., free clientData. */
    struct Namespace *parentPtr;/* Points to the namespace that contains this
				 * one. NULL if this is the global
				 * namespace. */
#ifndef BREAK_NAMESPACE_COMPAT
    Tcl_HashTable childTable;	/* Contains any child namespaces. Indexed by
				 * strings; values have type (Namespace *). */
#else
    Tcl_HashTable *childTablePtr;
				/* Contains any child namespaces. Indexed by
				 * strings; values have type (Namespace *). If
				 * NULL, there are no children. */
#endif
#if TCL_MAJOR_VERSION > 8
    size_t nsId;		/* Unique id for the namespace. */
#else
    unsigned long nsId;
#endif
    Tcl_Interp *interp;		/* The interpreter containing this
				 * namespace. */
    int flags;			/* OR-ed combination of the namespace status
				 * flags NS_DYING and NS_DEAD listed below. */
    Tcl_Size activationCount;	/* Number of "activations" or active call
				 * frames for this namespace that are on the
				 * Tcl call stack. The namespace won't be
				 * freed until activationCount becomes zero. */
    Tcl_Size refCount;		/* Count of references by namespaceName
				 * objects. The namespace can't be freed until
				 * refCount becomes zero. */
    Tcl_HashTable cmdTable;	/* Contains all the commands currently
				 * registered in the namespace. Indexed by
				 * strings; values have type (Command *).
				 * Commands imported by Tcl_Import have
				 * Command structures that point (via an
				 * ImportedCmdRef structure) to the Command
				 * structure in the source namespace's command
				 * table. */
    TclVarHashTable varTable;	/* Contains all the (global) variables
				 * currently in this namespace. Indexed by
				 * strings; values have type (Var *). */
    Tcl_Obj *exportPatternList;
				/* Set of "string match" style patterns that
				 * specify which commands are exported.
				 * No namespace qualifiers are allowed. */
    Tcl_Size cmdRefEpoch;	/* Incremented if a newly added command
				 * shadows a command for which this namespace
				 * has already cached a Command* pointer; this
				 * causes all its cached Command* pointers to
				 * be invalidated. */
    Tcl_Size resolverEpoch;	/* Incremented whenever (a) the name
				 * resolution rules change for this namespace
				 * or (b) a newly added command shadows a
				 * command that is compiled to bytecodes. This
				 * invalidates all byte codes compiled in the
				 * namespace, causing the code to be
				 * recompiled under the new rules.*/
    Tcl_ResolveCmdProc *cmdResProc;
				/* If non-null, this procedure overrides the
				 * usual command resolution mechanism in Tcl.
				 * This procedure is invoked within
				 * Tcl_FindCommand to resolve all command
				 * references within the namespace. */
    Tcl_ResolveVarProc *varResProc;
				/* If non-null, this procedure overrides the
				 * usual variable resolution mechanism in Tcl.
				 * This procedure is invoked within
				 * Tcl_FindNamespaceVar to resolve all
				 * variable references within the namespace at
				 * runtime. */
    Tcl_ResolveCompiledVarProc *compiledVarResProc;
				/* If non-null, this procedure overrides the
				 * usual variable resolution mechanism in Tcl.
				 * This procedure is invoked within
				 * LookupCompiledLocal to resolve variable
				 * references within the namespace at compile
				 * time. */
    Tcl_Size exportLookupEpoch;	/* Incremented whenever a command is added to
				 * a namespace, removed from a namespace or
				 * the exports of a namespace are changed.
				 * Allows TIP#112-driven command lists to be
				 * validated efficiently. */
    Tcl_Ensemble *ensembles;	/* List of structures that contain the details
				 * of the ensembles that are implemented on
				 * top of this namespace. */
    Tcl_Obj *unknownHandlerPtr;	/* A script fragment to be used when command
				 * resolution in this namespace fails. TIP
				 * 181. */
    Tcl_Size commandPathLength;	/* The length of the explicit path. */
    NamespacePathEntry *commandPathArray;
				/* The explicit path of the namespace as an
				 * array. */
    NamespacePathEntry *commandPathSourceList;
				/* Linked list of path entries that point to
				 * this namespace. */
    Tcl_NamespaceDeleteProc *earlyDeleteProc;
				/* Just like the deleteProc field (and called
				 * with the same clientData) but called at the
				 * start of the deletion process, so there is
				 * a chance for code to do stuff inside the
				 * namespace before deletion completes. */
} Namespace;

/*
 * An entry on a namespace's command resolution path.
 */

struct NamespacePathEntry {
    Namespace *nsPtr;		/* What does this path entry point to? If it
				 * is NULL, this path entry points is
				 * redundant and should be skipped. */
    Namespace *creatorNsPtr;	/* Where does this path entry point from? This
				 * allows for efficient invalidation of
				 * references when the path entry's target
				 * updates its current list of defined
				 * commands. */
    NamespacePathEntry *prevPtr, *nextPtr;
				/* Linked list pointers or NULL at either end
				 * of the list that hangs off Namespace's
				 * commandPathSourceList field. */
};

/*
 * Flags used to represent the status of a namespace:
 *
 * NS_DYING -	1 means Tcl_DeleteNamespace has been called to delete the
 *		namespace.  There may still be active call frames on the Tcl
 *		stack that refer to the namespace. When the last call frame
 *		referring to it has been popped, its remaining variables and
 *		commands are destroyed and it is marked "dead" (NS_DEAD).
 * NS_TEARDOWN  -1 means that TclTeardownNamespace has already been called on
 *		this namespace and it should not be called again [Bug 1355942].
 * NS_DEAD -	1 means Tcl_DeleteNamespace has been called to delete the
 *		namespace and no call frames still refer to it. It is no longer
 *		accessible by name. Its variables and commands have already
 *		been destroyed.  When the last namespaceName object in any byte
 *		code unit that refers to the namespace has been freed (i.e.,
 *		when the namespace's refCount is 0), the namespace's storage
 *		will be freed.
 * NS_SUPPRESS_COMPILATION -
 *		Marks the commands in this namespace for not being compiled,
 *		forcing them to be looked up every time.
 */

#define NS_DYING	0x01
#define NS_DEAD		0x02
#define NS_TEARDOWN	0x04
#define NS_KILLED	0x04 /* Same as NS_TEARDOWN (Deprecated) */
#define NS_SUPPRESS_COMPILATION	0x08

/*
 * Flags passed to TclGetNamespaceForQualName:
 *
 * TCL_GLOBAL_ONLY		- (see tcl.h) Look only in the global ns.
 * TCL_NAMESPACE_ONLY		- (see tcl.h) Look only in the context ns.
 * TCL_CREATE_NS_IF_UNKNOWN	- Create unknown namespaces.
 * TCL_FIND_ONLY_NS		- The name sought is a namespace name.
 * TCL_FIND_IF_NOT_SIMPLE	- Retrieve last namespace even if the rest of
 *				  name is not simple name (contains ::).
 */

#define TCL_CREATE_NS_IF_UNKNOWN	0x800
#define TCL_FIND_ONLY_NS		0x1000
#define TCL_FIND_IF_NOT_SIMPLE		0x2000

/*
 * The client data for an ensemble command. This consists of the table of
 * commands that are actually exported by the namespace, and an epoch counter
 * that, combined with the exportLookupEpoch field of the namespace structure,
 * defines whether the table contains valid data or will need to be recomputed
 * next time the ensemble command is called.
 */

typedef struct EnsembleConfig {
    Namespace *nsPtr;		/* The namespace backing this ensemble up. */
    Tcl_Command token;		/* The token for the command that provides
				 * ensemble support for the namespace, or NULL
				 * if the command has been deleted (or never
				 * existed; the global namespace never has an
				 * ensemble command.) */
    Tcl_Size epoch;		/* The epoch at which this ensemble's table of
				 * exported commands is valid. */
    char **subcommandArrayPtr;	/* Array of ensemble subcommand names. At all
				 * consistent points, this will have the same
				 * number of entries as there are entries in
				 * the subcommandTable hash. */
    Tcl_HashTable subcommandTable;
				/* Hash table of ensemble subcommand names,
				 * which are its keys so this also provides
				 * the storage management for those subcommand
				 * names. The contents of the entry values are
				 * object version the prefix lists to use when
				 * substituting for the command/subcommand to
				 * build the ensemble implementation command.
				 * Has to be stored here as well as in
				 * subcommandDict because that field is NULL
				 * when we are deriving the ensemble from the
				 * namespace exports list. FUTURE WORK: use
				 * object hash table here. */
    struct EnsembleConfig *next;/* The next ensemble in the linked list of
				 * ensembles associated with a namespace. If
				 * this field points to this ensemble, the
				 * structure has already been unlinked from
				 * all lists, and cannot be found by scanning
				 * the list from the namespace's ensemble
				 * field. */
    int flags;			/* OR'ed combo of TCL_ENSEMBLE_PREFIX,
				 * ENSEMBLE_DEAD and ENSEMBLE_COMPILE. */

    /* OBJECT FIELDS FOR ENSEMBLE CONFIGURATION */

    Tcl_Obj *subcommandDict;	/* Dictionary providing mapping from
				 * subcommands to their implementing command
				 * prefixes, or NULL if we are to build the
				 * map automatically from the namespace
				 * exports. */
    Tcl_Obj *subcmdList;	/* List of commands that this ensemble
				 * actually provides, and whose implementation
				 * will be built using the subcommandDict (if
				 * present and defined) and by simple mapping
				 * to the namespace otherwise. If NULL,
				 * indicates that we are using the (dynamic)
				 * list of currently exported commands. */
    Tcl_Obj *unknownHandler;	/* Script prefix used to handle the case when
				 * no match is found (according to the rule
				 * defined by flag bit TCL_ENSEMBLE_PREFIX) or
				 * NULL to use the default error-generating
				 * behaviour. The script execution gets all
				 * the arguments to the ensemble command
				 * (including objv[0]) and will have the
				 * results passed directly back to the caller
				 * (including the error code) unless the code
				 * is TCL_CONTINUE in which case the
				 * subcommand will be re-parsed by the ensemble
				 * core, presumably because the ensemble
				 * itself has been updated. */
    Tcl_Obj *parameterList;	/* List of ensemble parameter names. */
    Tcl_Size numParameters;	/* Cached number of parameters. This is either
				 * 0 (if the parameterList field is NULL) or
				 * the length of the list in the parameterList
				 * field. */
} EnsembleConfig;

/*
 * Various bits for the EnsembleConfig.flags field.
 */

#define ENSEMBLE_DEAD	0x1	/* Flag value to say that the ensemble is dead
				 * and on its way out. */
#define ENSEMBLE_COMPILE 0x4	/* Flag to enable bytecode compilation of an
				 * ensemble. */

/*
 *----------------------------------------------------------------
 * Data structures related to variables. These are used primarily in tclVar.c
 *----------------------------------------------------------------
 */

/*
 * The following structure defines a variable trace, which is used to invoke a
 * specific C procedure whenever certain operations are performed on a
 * variable.
 */

typedef struct VarTrace {
    Tcl_VarTraceProc *traceProc;/* Procedure to call when operations given by
				 * flags are performed on variable. */
    void *clientData;		/* Argument to pass to proc. */
    int flags;			/* What events the trace procedure is
				 * interested in: OR-ed combination of
				 * TCL_TRACE_READS, TCL_TRACE_WRITES,
				 * TCL_TRACE_UNSETS and TCL_TRACE_ARRAY. */
    struct VarTrace *nextPtr;	/* Next in list of traces associated with a
				 * particular variable. */
} VarTrace;

/*
 * The following structure defines a command trace, which is used to invoke a
 * specific C procedure whenever certain operations are performed on a
 * command.
 */

typedef struct CommandTrace {
    Tcl_CommandTraceProc *traceProc;
				/* Procedure to call when operations given by
				 * flags are performed on command. */
    void *clientData;		/* Argument to pass to proc. */
    int flags;			/* What events the trace procedure is
				 * interested in: OR-ed combination of
				 * TCL_TRACE_RENAME, TCL_TRACE_DELETE. */
    struct CommandTrace *nextPtr;
				/* Next in list of traces associated with a
				 * particular command. */
    Tcl_Size refCount;		/* Used to ensure this structure is not
				 * deleted too early. Keeps track of how many
				 * pieces of code have a pointer to this
				 * structure. */
} CommandTrace;

/*
 * When a command trace is active (i.e. its associated procedure is executing)
 * one of the following structures is linked into a list associated with the
 * command's interpreter. The information in the structure is needed in order
 * for Tcl to behave reasonably if traces are deleted while traces are active.
 */

typedef struct ActiveCommandTrace {
    struct Command *cmdPtr;	/* Command that's being traced. */
    struct ActiveCommandTrace *nextPtr;
				/* Next in list of all active command traces
				 * for the interpreter, or NULL if no more. */
    CommandTrace *nextTracePtr;	/* Next trace to check after current trace
				 * procedure returns; if this trace gets
				 * deleted, must update pointer to avoid using
				 * free'd memory. */
    int reverseScan;		/* Boolean set true when traces are scanning
				 * in reverse order. */
} ActiveCommandTrace;

/*
 * When a variable trace is active (i.e. its associated procedure is
 * executing) one of the following structures is linked into a list associated
 * with the variable's interpreter. The information in the structure is needed
 * in order for Tcl to behave reasonably if traces are deleted while traces
 * are active.
 */

typedef struct ActiveVarTrace {
    struct Var *varPtr;		/* Variable that's being traced. */
    struct ActiveVarTrace *nextPtr;
				/* Next in list of all active variable traces
				 * for the interpreter, or NULL if no more. */
    VarTrace *nextTracePtr;	/* Next trace to check after current trace
				 * procedure returns; if this trace gets
				 * deleted, must update pointer to avoid using
				 * free'd memory. */
} ActiveVarTrace;

/*
 * The structure below defines a variable, which associates a string name with
 * a Tcl_Obj value. These structures are kept in procedure call frames (for
 * local variables recognized by the compiler) or in the heap (for global
 * variables and any variable not known to the compiler). For each Var
 * structure in the heap, a hash table entry holds the variable name and a
 * pointer to the Var structure.
 */

typedef struct Var {
    int flags;			/* Miscellaneous bits of information about
				 * variable. See below for definitions. */
    union {
	Tcl_Obj *objPtr;	/* The variable's object value. Used for
				 * scalar variables and array elements. */
	TclVarHashTable *tablePtr;/* For array variables, this points to
				 * information about the hash table used to
				 * implement the associative array. Points to
				 * Tcl_Alloc-ed data. */
	struct Var *linkPtr;	/* If this is a global variable being referred
				 * to in a procedure, or a variable created by
				 * "upvar", this field points to the
				 * referenced variable's Var struct. */
    } value;
} Var;

typedef struct VarInHash {
    Var var;
    Tcl_Size refCount;		/* Counts number of active uses of this
				 * variable: 1 for the entry in the hash
				 * table, 1 for each additional variable whose
				 * linkPtr points here, 1 for each nested
				 * trace active on variable, and 1 if the
				 * variable is a namespace variable. This
				 * record can't be deleted until refCount
				 * becomes 0. */
    Tcl_HashEntry entry;	/* The hash table entry that refers to this
				 * variable. This is used to find the name of
				 * the variable and to delete it from its
				 * hash table if it is no longer needed. It
				 * also holds the variable's name. */
} VarInHash;

/*
 * Flag bits for variables. The first two (VAR_ARRAY and VAR_LINK) are
 * mutually exclusive and give the "type" of the variable. If none is set,
 * this is a scalar variable.
 *
 * VAR_ARRAY -			1 means this is an array variable rather than
 *				a scalar variable or link. The "tablePtr"
 *				field points to the array's hash table for its
 *				elements.
 * VAR_LINK -			1 means this Var structure contains a pointer
 *				to another Var structure that either has the
 *				real value or is itself another VAR_LINK
 *				pointer. Variables like this come about
 *				through "upvar" and "global" commands, or
 *				through references to variables in enclosing
 *				namespaces.
 * VAR_CONSTANT -		1 means this is a constant "variable", and
 *				cannot be written to by ordinary commands.
 *				Structurally, it's the same as a scalar when
 *				being read, but writes are rejected. Constants
 *				are not supported inside arrays.
 *
 * Flags that indicate the type and status of storage; none is set for
 * compiled local variables (Var structs).
 *
 * VAR_IN_HASHTABLE -		1 means this variable is in a hash table and
 *				the Var structure is malloc'ed. 0 if it is a
 *				local variable that was assigned a slot in a
 *				procedure frame by the compiler so the Var
 *				storage is part of the call frame.
 * VAR_DEAD_HASH		1 means that this var's entry in the hash table
 *				has already been deleted.
 * VAR_ARRAY_ELEMENT -		1 means that this variable is an array
 *				element, so it is not legal for it to be an
 *				array itself (the VAR_ARRAY flag had better
 *				not be set).
 * VAR_NAMESPACE_VAR -		1 means that this variable was declared as a
 *				namespace variable. This flag ensures it
 *				persists until its namespace is destroyed or
 *				until the variable is unset; it will persist
 *				even if it has not been initialized and is
 *				marked undefined. The variable's refCount is
 *				incremented to reflect the "reference" from
 *				its namespace.
 *
 * Flag values relating to the variable's trace and search status.
 *
 * VAR_TRACED_READ
 * VAR_TRACED_WRITE
 * VAR_TRACED_UNSET
 * VAR_TRACED_ARRAY
 * VAR_TRACE_ACTIVE -		1 means that trace processing is currently
 *				underway for a read or write access, so new
 *				read or write accesses should not cause trace
 *				procedures to be called and the variable can't
 *				be deleted.
 * VAR_SEARCH_ACTIVE
 *
 * The following additional flags are used with the CompiledLocal type defined
 * below:
 *
 * VAR_ARGUMENT -		1 means that this variable holds a procedure
 *				argument.
 * VAR_TEMPORARY -		1 if the local variable is an anonymous
 *				temporary variable. Temporaries have a NULL
 *				name.
 * VAR_RESOLVED -		1 if name resolution has been done for this
 *				variable.
 * VAR_IS_ARGS			1 if this variable is the last argument and is
 *				named "args".
 */

/*
 * FLAGS RENUMBERED: everything breaks already, make things simpler.
 *
 * IMPORTANT: skip the values 0x10, 0x20, 0x40, 0x800 corresponding to
 * TCL_TRACE_(READS/WRITES/UNSETS/ARRAY): makes code simpler in tclTrace.c
 *
 * Keep the flag values for VAR_ARGUMENT and VAR_TEMPORARY so that old values
 * in precompiled scripts keep working.
 */

/* Type of value (0 is scalar) */
#define VAR_ARRAY		0x1
#define VAR_LINK		0x2
#define VAR_CONSTANT		0x10000

/* Type of storage (0 is compiled local) */
#define VAR_IN_HASHTABLE	0x4
#define VAR_DEAD_HASH		0x8
#define VAR_ARRAY_ELEMENT	0x1000
#define VAR_NAMESPACE_VAR	0x80	/* KEEP OLD VALUE for Itcl */

#define VAR_ALL_HASH \
	(VAR_IN_HASHTABLE|VAR_DEAD_HASH|VAR_NAMESPACE_VAR|VAR_ARRAY_ELEMENT)

/* Trace and search state. */

#define VAR_TRACED_READ		0x10	/* TCL_TRACE_READS */
#define VAR_TRACED_WRITE	0x20	/* TCL_TRACE_WRITES */
#define VAR_TRACED_UNSET	0x40	/* TCL_TRACE_UNSETS */
#define VAR_TRACED_ARRAY	0x800	/* TCL_TRACE_ARRAY */
#define VAR_TRACE_ACTIVE	0x2000
#define VAR_SEARCH_ACTIVE	0x4000
#define VAR_ALL_TRACES \
	(VAR_TRACED_READ|VAR_TRACED_WRITE|VAR_TRACED_ARRAY|VAR_TRACED_UNSET)

/* Special handling on initialisation (only CompiledLocal). */
#define VAR_ARGUMENT		0x100	/* KEEP OLD VALUE! See tclProc.c */
#define VAR_TEMPORARY		0x200	/* KEEP OLD VALUE! See tclProc.c */
#define VAR_IS_ARGS		0x400
#define VAR_RESOLVED		0x8000

/*
 * Macros to ensure that various flag bits are set properly for variables.
 * The ANSI C "prototypes" for these macros are:
 *
 * MODULE_SCOPE void	TclSetVarScalar(Var *varPtr);
 * MODULE_SCOPE void	TclSetVarArray(Var *varPtr);
 * MODULE_SCOPE void	TclSetVarLink(Var *varPtr);
 * MODULE_SCOPE void	TclSetVarConstant(Var *varPtr);
 * MODULE_SCOPE void	TclSetVarArrayElement(Var *varPtr);
 * MODULE_SCOPE void	TclSetVarUndefined(Var *varPtr);
 * MODULE_SCOPE void	TclClearVarUndefined(Var *varPtr);
 */

#define TclSetVarScalar(varPtr) \
    (varPtr)->flags &= ~(VAR_ARRAY|VAR_LINK|VAR_CONSTANT)

#define TclSetVarArray(varPtr) \
    (varPtr)->flags = ((varPtr)->flags & ~VAR_LINK) | VAR_ARRAY

#define TclSetVarLink(varPtr) \
    (varPtr)->flags = ((varPtr)->flags & ~VAR_ARRAY) | VAR_LINK

#define TclSetVarConstant(varPtr) \
    (varPtr)->flags = ((varPtr)->flags & ~(VAR_ARRAY|VAR_LINK)) | VAR_CONSTANT

#define TclSetVarArrayElement(varPtr) \
    (varPtr)->flags = ((varPtr)->flags & ~VAR_ARRAY) | VAR_ARRAY_ELEMENT

#define TclSetVarUndefined(varPtr) \
    (varPtr)->flags &= ~(VAR_ARRAY|VAR_LINK|VAR_CONSTANT);\
    (varPtr)->value.objPtr = NULL

#define TclClearVarUndefined(varPtr)

#define TclSetVarTraceActive(varPtr) \
    (varPtr)->flags |= VAR_TRACE_ACTIVE

#define TclClearVarTraceActive(varPtr) \
    (varPtr)->flags &= ~VAR_TRACE_ACTIVE

#define TclSetVarNamespaceVar(varPtr) \
    if (!TclIsVarNamespaceVar(varPtr)) {\
	(varPtr)->flags |= VAR_NAMESPACE_VAR;\
	if (TclIsVarInHash(varPtr)) {\
	    ((VarInHash *)(varPtr))->refCount++;\
	}\
    }

#define TclClearVarNamespaceVar(varPtr) \
    if (TclIsVarNamespaceVar(varPtr)) {\
	(varPtr)->flags &= ~VAR_NAMESPACE_VAR;\
	if (TclIsVarInHash(varPtr)) {\
	    ((VarInHash *)(varPtr))->refCount--;\
	}\
    }

/*
 * Macros to read various flag bits of variables.
 * The ANSI C "prototypes" for these macros are:
 *
 * MODULE_SCOPE int	TclIsVarScalar(Var *varPtr);
 * MODULE_SCOPE int	TclIsVarConstant(Var *varPtr);
 * MODULE_SCOPE int	TclIsVarLink(Var *varPtr);
 * MODULE_SCOPE int	TclIsVarArray(Var *varPtr);
 * MODULE_SCOPE int	TclIsVarUndefined(Var *varPtr);
 * MODULE_SCOPE int	TclIsVarArrayElement(Var *varPtr);
 * MODULE_SCOPE int	TclIsVarTemporary(Var *varPtr);
 * MODULE_SCOPE int	TclIsVarArgument(Var *varPtr);
 * MODULE_SCOPE int	TclIsVarResolved(Var *varPtr);
 */

#define TclVarFindHiddenArray(varPtr,arrayPtr)				\
    do {								\
	if ((arrayPtr == NULL) && TclIsVarInHash(varPtr) &&		\
		(TclVarParentArray(varPtr) != NULL)) {			\
	    arrayPtr = TclVarParentArray(varPtr);			\
	}								\
    } while(0)

#define TclIsVarScalar(varPtr) \
    !((varPtr)->flags & (VAR_ARRAY|VAR_LINK))

#define TclIsVarLink(varPtr) \
    ((varPtr)->flags & VAR_LINK)

#define TclIsVarArray(varPtr) \
    ((varPtr)->flags & VAR_ARRAY)

/* Implies scalar as well. */
#define TclIsVarConstant(varPtr) \
    ((varPtr)->flags & VAR_CONSTANT)

#define TclIsVarUndefined(varPtr) \
    ((varPtr)->value.objPtr == NULL)

#define TclIsVarArrayElement(varPtr) \
    ((varPtr)->flags & VAR_ARRAY_ELEMENT)

#define TclIsVarNamespaceVar(varPtr) \
    ((varPtr)->flags & VAR_NAMESPACE_VAR)

#define TclIsVarTemporary(varPtr) \
    ((varPtr)->flags & VAR_TEMPORARY)

#define TclIsVarArgument(varPtr) \
    ((varPtr)->flags & VAR_ARGUMENT)

#define TclIsVarResolved(varPtr) \
    ((varPtr)->flags & VAR_RESOLVED)

#define TclIsVarTraceActive(varPtr) \
    ((varPtr)->flags & VAR_TRACE_ACTIVE)

#define TclIsVarTraced(varPtr) \
    ((varPtr)->flags & VAR_ALL_TRACES)

#define TclIsVarInHash(varPtr) \
    ((varPtr)->flags & VAR_IN_HASHTABLE)

#define TclIsVarDeadHash(varPtr) \
    ((varPtr)->flags & VAR_DEAD_HASH)

#define TclGetVarNsPtr(varPtr) \
    (TclIsVarInHash(varPtr) \
	? ((TclVarHashTable *) ((((VarInHash *) (varPtr))->entry.tablePtr)))->nsPtr \
	: NULL)

#define TclVarParentArray(varPtr)					\
    ((TclVarHashTable *) ((VarInHash *) (varPtr))->entry.tablePtr)->arrayPtr

#define VarHashRefCount(varPtr) \
    ((VarInHash *) (varPtr))->refCount

#define VarHashGetKey(varPtr) \
    (((VarInHash *)(varPtr))->entry.key.objPtr)

/*
 * Macros for direct variable access by TEBC.
 */

#define TclIsVarTricky(varPtr,trickyFlags)				\
    (   ((varPtr)->flags & (VAR_ARRAY|VAR_LINK|trickyFlags))		\
	  || (TclIsVarInHash(varPtr)					\
		&& (TclVarParentArray(varPtr) != NULL)			\
		&& (TclVarParentArray(varPtr)->flags & (trickyFlags))))

#define TclIsVarDirectReadable(varPtr)					\
    (   (!TclIsVarTricky(varPtr,VAR_TRACED_READ))			\
	&& (varPtr)->value.objPtr)

#define TclIsVarDirectWritable(varPtr) \
    (!TclIsVarTricky(varPtr,VAR_TRACED_WRITE|VAR_DEAD_HASH|VAR_CONSTANT))

#define TclIsVarDirectUnsettable(varPtr) \
    (!TclIsVarTricky(varPtr,VAR_TRACED_READ|VAR_TRACED_WRITE|VAR_TRACED_UNSET|VAR_DEAD_HASH|VAR_CONSTANT))

#define TclIsVarDirectModifyable(varPtr) \
    (   (!TclIsVarTricky(varPtr,VAR_TRACED_READ|VAR_TRACED_WRITE|VAR_CONSTANT))	\
	&&  (varPtr)->value.objPtr)

#define TclIsVarDirectReadable2(varPtr, arrayPtr) \
    (TclIsVarDirectReadable(varPtr) &&\
	(!(arrayPtr) || !((arrayPtr)->flags & VAR_TRACED_READ)))

#define TclIsVarDirectWritable2(varPtr, arrayPtr) \
    (TclIsVarDirectWritable(varPtr) &&\
	(!(arrayPtr) || !((arrayPtr)->flags & VAR_TRACED_WRITE)))

#define TclIsVarDirectModifyable2(varPtr, arrayPtr) \
    (TclIsVarDirectModifyable(varPtr) &&\
	(!(arrayPtr) || !((arrayPtr)->flags & (VAR_TRACED_READ|VAR_TRACED_WRITE))))

/*
 *----------------------------------------------------------------
 * Data structures related to procedures. These are used primarily in
 * tclProc.c, tclCompile.c, and tclExecute.c.
 *----------------------------------------------------------------
 */

#if defined(__STDC_VERSION__) && (__STDC_VERSION__ >= 199901L)
#   define TCLFLEXARRAY
#elif defined(__GNUC__) && (__GNUC__ > 2)
#   define TCLFLEXARRAY 0
#else
#   define TCLFLEXARRAY 1
#endif

/*
 * Forward declaration to prevent an error when the forward reference to
 * Command is encountered in the Proc and ImportRef types declared below.
 */

struct Command;

/*
 * The variable-length structure below describes a local variable of a
 * procedure that was recognized by the compiler. These variables have a name,
 * an element in the array of compiler-assigned local variables in the
 * procedure's call frame, and various other items of information. If the
 * local variable is a formal argument, it may also have a default value. The
 * compiler can't recognize local variables whose names are expressions (these
 * names are only known at runtime when the expressions are evaluated) or
 * local variables that are created as a result of an "upvar" or "uplevel"
 * command. These other local variables are kept separately in a hash table in
 * the call frame.
 */

typedef struct CompiledLocal {
    struct CompiledLocal *nextPtr;
				/* Next compiler-recognized local variable for
				 * this procedure, or NULL if this is the last
				 * local. */
    Tcl_Size nameLength;	/* The number of bytes in local variable's name.
				 * Among others used to speed up var lookups. */
    Tcl_Size frameIndex;	/* Index in the array of compiler-assigned
				 * variables in the procedure call frame. */
#if TCL_MAJOR_VERSION < 9
    int flags;
#endif
    Tcl_Obj *defValuePtr;	/* Pointer to the default value of an
				 * argument, if any. NULL if not an argument
				 * or, if an argument, no default value. */
    Tcl_ResolvedVarInfo *resolveInfo;
				/* Customized variable resolution info
				 * supplied by the Tcl_ResolveCompiledVarProc
				 * associated with a namespace. Each variable
				 * is marked by a unique tag during
				 * compilation, and that same tag is used to
				 * find the variable at runtime. */
#if TCL_MAJOR_VERSION > 8
    int flags;			/* Flag bits for the local variable. Same as
				 * the flags for the Var structure above,
				 * although only VAR_ARGUMENT, VAR_TEMPORARY,
				 * and VAR_RESOLVED make sense. */
#endif
    char name[TCLFLEXARRAY];	/* Name of the local variable starts here. If
				 * the name is NULL, this will just be '\0'.
				 * The actual size of this field will be large
				 * enough to hold the name. MUST BE THE LAST
				 * FIELD IN THE STRUCTURE! */
} CompiledLocal;

/*
 * The structure below defines a command procedure, which consists of a
 * collection of Tcl commands plus information about arguments and other local
 * variables recognized at compile time.
 */

typedef struct Proc {
    struct Interp *iPtr;	/* Interpreter for which this command is
				 * defined. */
    Tcl_Size refCount;		/* Reference count: 1 if still present in
				 * command table plus 1 for each call to the
				 * procedure that is currently active. This
				 * structure can be freed when refCount
				 * becomes zero. */
    struct Command *cmdPtr;	/* Points to the Command structure for this
				 * procedure. This is used to get the
				 * namespace in which to execute the
				 * procedure. */
    Tcl_Obj *bodyPtr;		/* Points to the ByteCode object for
				 * procedure's body command. */
    Tcl_Size numArgs;		/* Number of formal parameters. */
    Tcl_Size numCompiledLocals;	/* Count of local variables recognized by the
				 * compiler including arguments and
				 * temporaries. */
    CompiledLocal *firstLocalPtr;
				/* Pointer to first of the procedure's
				 * compiler-allocated local variables, or NULL
				 * if none. The first numArgs entries in this
				 * list describe the procedure's formal
				 * arguments. */
    CompiledLocal *lastLocalPtr;/* Pointer to the last allocated local
				 * variable or NULL if none. This has frame
				 * index (numCompiledLocals-1). */
} Proc;

/*
 * The type of functions called to process errors found during the execution
 * of a procedure (or lambda term or ...).
 */

typedef void (ProcErrorProc)(Tcl_Interp *interp, Tcl_Obj *procNameObj);

/*
 * The structure below defines a command trace. This is used to allow Tcl
 * clients to find out whenever a command is about to be executed.
 */

typedef struct Trace {
    Tcl_Size level;		/* Only trace commands at nesting level less
				 * than or equal to this. */
#if TCL_MAJOR_VERSION > 8
    Tcl_CmdObjTraceProc2 *proc;	/* Procedure to call to trace command. */
#else
    Tcl_CmdObjTraceProc *proc;	/* Procedure to call to trace command. */
#endif
    void *clientData;		/* Arbitrary value to pass to proc. */
    struct Trace *nextPtr;	/* Next in list of traces for this interp. */
    int flags;			/* Flags governing the trace - see
				 * Tcl_CreateObjTrace for details. */
    Tcl_CmdObjTraceDeleteProc *delProc;
				/* Procedure to call when trace is deleted. */
} Trace;

/*
 * When an interpreter trace is active (i.e. its associated procedure is
 * executing), one of the following structures is linked into a list
 * associated with the interpreter. The information in the structure is needed
 * in order for Tcl to behave reasonably if traces are deleted while traces
 * are active.
 */

typedef struct ActiveInterpTrace {
    struct ActiveInterpTrace *nextPtr;
				/* Next in list of all active command traces
				 * for the interpreter, or NULL if no more. */
    Trace *nextTracePtr;	/* Next trace to check after current trace
				 * procedure returns; if this trace gets
				 * deleted, must update pointer to avoid using
				 * free'd memory. */
    int reverseScan;		/* Boolean set true when traces are scanning
				 * in reverse order. */
} ActiveInterpTrace;

/*
 * Flag values designating types of execution traces. See tclTrace.c for
 * related flag values.
 *
 * TCL_TRACE_ENTER_EXEC		- triggers enter/enterstep traces.
 *				- passed to Tcl_CreateObjTrace to set up
 *				  "enterstep" traces.
 * TCL_TRACE_LEAVE_EXEC		- triggers leave/leavestep traces.
 *				- passed to Tcl_CreateObjTrace to set up
 *				  "leavestep" traces.
 */

#define TCL_TRACE_ENTER_EXEC	1
#define TCL_TRACE_LEAVE_EXEC	2

#if TCL_MAJOR_VERSION > 8
#define TclObjTypeHasProc(objPtr, proc) (((objPtr)->typePtr \
	&& ((offsetof(Tcl_ObjType, proc) < offsetof(Tcl_ObjType, version)) \
	|| (offsetof(Tcl_ObjType, proc) < (objPtr)->typePtr->version))) ? \
	((objPtr)->typePtr)->proc : NULL)

MODULE_SCOPE Tcl_Size TclLengthOne(Tcl_Obj *);

/*
 * Abstract List
 *
 * This structure provides the functions used in List operations to emulate a
 * List for AbstractList types.
 */

static inline Tcl_Size
TclObjTypeLength(
    Tcl_Obj *objPtr)
{
    Tcl_ObjTypeLengthProc *proc = TclObjTypeHasProc(objPtr, lengthProc);
    return proc(objPtr);
}
static inline int
TclObjTypeIndex(
    Tcl_Interp *interp,
    Tcl_Obj *objPtr,
    Tcl_Size index,
    Tcl_Obj **elemObjPtr)
{
    Tcl_ObjTypeIndexProc *proc = TclObjTypeHasProc(objPtr, indexProc);
    return proc(interp, objPtr, index, elemObjPtr);
}
static inline int
TclObjTypeSlice(
    Tcl_Interp *interp,
    Tcl_Obj *objPtr,
    Tcl_Size fromIdx,
    Tcl_Size toIdx,
    Tcl_Obj **newObjPtr)
{
    Tcl_ObjTypeSliceProc *proc = TclObjTypeHasProc(objPtr, sliceProc);
    return proc(interp, objPtr, fromIdx, toIdx, newObjPtr);
}
static inline int
TclObjTypeReverse(
    Tcl_Interp *interp,
    Tcl_Obj *objPtr,
    Tcl_Obj **newObjPtr)
{
    Tcl_ObjTypeReverseProc *proc = TclObjTypeHasProc(objPtr, reverseProc);
    return proc(interp, objPtr, newObjPtr);
}
static inline int
TclObjTypeGetElements(
    Tcl_Interp *interp,
    Tcl_Obj *objPtr,
    Tcl_Size *objCPtr,
    Tcl_Obj ***objVPtr)
{
    Tcl_ObjTypeGetElements *proc = TclObjTypeHasProc(objPtr, getElementsProc);
    return proc(interp, objPtr, objCPtr, objVPtr);
}
static inline Tcl_Obj*
TclObjTypeSetElement(
    Tcl_Interp *interp,
    Tcl_Obj *objPtr,
    Tcl_Size indexCount,
    Tcl_Obj *const indexArray[],
    Tcl_Obj *valueObj)
{
    Tcl_ObjTypeSetElement *proc = TclObjTypeHasProc(objPtr, setElementProc);
    return proc(interp, objPtr, indexCount, indexArray, valueObj);
}
static inline int
TclObjTypeReplace(
    Tcl_Interp *interp,
    Tcl_Obj *objPtr,
    Tcl_Size first,
    Tcl_Size numToDelete,
    Tcl_Size numToInsert,
    Tcl_Obj *const insertObjs[])
{
    Tcl_ObjTypeReplaceProc *proc = TclObjTypeHasProc(objPtr, replaceProc);
    return proc(interp, objPtr, first, numToDelete, numToInsert, insertObjs);
}
static inline int
TclObjTypeInOperator(
    Tcl_Interp *interp,
    Tcl_Obj *valueObj,
    Tcl_Obj *listObj,
    int *boolResult)
{
    Tcl_ObjTypeInOperatorProc *proc = TclObjTypeHasProc(listObj, inOperProc);
    return proc(interp, valueObj, listObj, boolResult);
}
#endif /* TCL_MAJOR_VERSION > 8 */

/*
 * The structure below defines an entry in the assocData hash table which is
 * associated with an interpreter. The entry contains a pointer to a function
 * to call when the interpreter is deleted, and a pointer to a user-defined
 * piece of data.
 */

typedef struct AssocData {
    Tcl_InterpDeleteProc *proc;	/* Proc to call when deleting. */
    void *clientData;		/* Value to pass to proc. */
} AssocData;

/*
 * The structure below defines a call frame. A call frame defines a naming
 * context for a procedure call: its local naming scope (for local variables)
 * and its global naming scope (a namespace, perhaps the global :: namespace).
 * A call frame can also define the naming context for a namespace eval or
 * namespace inscope command: the namespace in which the command's code should
 * execute. The Tcl_CallFrame structures exist only while procedures or
 * namespace eval/inscope's are being executed, and provide a kind of Tcl call
 * stack.
 *
 * WARNING!! The structure definition must be kept consistent with the
 * Tcl_CallFrame structure in tcl.h. If you change one, change the other.
 */

/*
 * Will be grown to contain: pointers to the varnames (allocated at the end),
 * plus the init values for each variable (suitable to be memcopied on init)
 */

typedef struct LocalCache {
    Tcl_Size refCount;
    Tcl_Size numVars;
    Tcl_Obj *varName0;
} LocalCache;

#define localName(framePtr, i) \
    ((&((framePtr)->localCachePtr->varName0))[(i)])

MODULE_SCOPE void	TclFreeLocalCache(Tcl_Interp *interp,
			    LocalCache *localCachePtr);

typedef struct CallFrame {
    Namespace *nsPtr;		/* Points to the namespace used to resolve
				 * commands and global variables. */
    int isProcCallFrame;	/* If 0, the frame was pushed to execute a
				 * namespace command and var references are
				 * treated as references to namespace vars;
				 * varTablePtr and compiledLocals are ignored.
				 * If FRAME_IS_PROC is set, the frame was
				 * pushed to execute a Tcl procedure and may
				 * have local vars. */
    Tcl_Size objc;		/* This and objv below describe the arguments
				 * for this procedure call. */
    Tcl_Obj *const *objv;	/* Array of argument objects. */
    struct CallFrame *callerPtr;/* Value of interp->framePtr when this
				 * procedure was invoked (i.e. next higher in
				 * stack of all active procedures). */
    struct CallFrame *callerVarPtr;
				/* Value of interp->varFramePtr when this
				 * procedure was invoked (i.e. determines
				 * variable scoping within caller). Same as
				 * callerPtr unless an "uplevel" command or
				 * something equivalent was active in the
				 * caller). */
    Tcl_Size level;		/* Level of this procedure, for "uplevel"
				 * purposes (i.e. corresponds to nesting of
				 * callerVarPtr's, not callerPtr's). 1 for
				 * outermost procedure, 0 for top-level. */
    Proc *procPtr;		/* Points to the structure defining the called
				 * procedure. Used to get information such as
				 * the number of compiled local variables
				 * (local variables assigned entries ["slots"]
				 * in the compiledLocals array below). */
    TclVarHashTable *varTablePtr;
				/* Hash table containing local variables not
				 * recognized by the compiler, or created at
				 * execution time through, e.g., upvar.
				 * Initially NULL and created if needed. */
    Tcl_Size numCompiledLocals;	/* Count of local variables recognized
				 * by the compiler including arguments. */
    Var *compiledLocals;	/* Points to the array of local variables
				 * recognized by the compiler. The compiler
				 * emits code that refers to these variables
				 * using an index into this array. */
    void *clientData;		/* Pointer to some context that is used by
				 * object systems. The meaning of the contents
				 * of this field is defined by the code that
				 * sets it, and it should only ever be set by
				 * the code that is pushing the frame. In that
				 * case, the code that sets it should also
				 * have some means of discovering what the
				 * meaning of the value is, which we do not
				 * specify. */
    LocalCache *localCachePtr;
    Tcl_Obj *tailcallPtr;	/* NULL if no tailcall is scheduled */
} CallFrame;

#define FRAME_IS_PROC	0x1
#define FRAME_IS_LAMBDA 0x2
#define FRAME_IS_METHOD	0x4	/* The frame is a method body, and the frame's
				 * clientData field contains a CallContext
				 * reference. Part of TIP#257. */
#define FRAME_IS_OO_DEFINE 0x8	/* The frame is part of the inside workings of
				 * the [oo::define] command; the clientData
				 * field contains an Object reference that has
				 * been confirmed to refer to a class. Part of
				 * TIP#257. */
#define FRAME_IS_PRIVATE_DEFINE 0x10
				/* Marks this frame as being used for private
				 * declarations with [oo::define]. Usually
				 * OR'd with FRAME_IS_OO_DEFINE. TIP#500. */

/*
 * TIP #280
 * The structure below defines a command frame. A command frame provides
 * location information for all commands executing a tcl script (source, eval,
 * uplevel, procedure bodies, ...). The runtime structure essentially contains
 * the stack trace as it would be if the currently executing command were to
 * throw an error.
 *
 * For commands where it makes sense it refers to the associated CallFrame as
 * well.
 *
 * The structures are chained in a single list, with the top of the stack
 * anchored in the Interp structure.
 *
 * Instances can be allocated on the C stack, or the heap, the former making
 * cleanup a bit simpler.
 */

typedef struct CmdFrame {
    /*
     * General data. Always available.
     */

    int type;			/* Values see below. */
    int level;			/* Number of frames in stack, prevent O(n)
				 * scan of list. */
    Tcl_Size *line;		/* Lines the words of the command start on. */
    Tcl_Size nline;
    CallFrame *framePtr;	/* Procedure activation record, may be
				 * NULL. */
    struct CmdFrame *nextPtr;	/* Link to calling frame. */
    /*
     * Data needed for Eval vs TEBC
     *
     * EXECUTION CONTEXTS and usage of CmdFrame
     *
     * Field	  TEBC		  EvalEx
     * =======	  ====		  ======
     * level	  yes		  yes
     * type	  BC/PREBC	  SRC/EVAL
     * line0	  yes		  yes
     * framePtr	  yes		  yes
     * =======	  ====		  ======
     *
     * =======	  ====		  ========= union data
     * line1	  -		  yes
     * line3	  -		  yes
     * path	  -		  yes
     * -------	  ----		  ------
     * codePtr	  yes		  -
     * pc	  yes		  -
     * =======	  ====		  ======
     *
     * =======	  ====		  ========= union cmd
     * str.cmd	  yes		  yes
     * str.len	  yes		  yes
     * -------	  ----		  ------
     */

    union {
	struct {
	    Tcl_Obj *path;	/* Path of the sourced file the command is
				 * in. */
	} eval;
	struct {
	    const void *codePtr;/* Byte code currently executed... */
	    const char *pc;	/* ... and instruction pointer. */
	} tebc;
    } data;
    Tcl_Obj *cmdObj;
    const char *cmd;		/* The executed command, if possible... */
    Tcl_Size len;		/* ... and its length. */
    const struct CFWordBC *litarg;
				/* Link to set of literal arguments which have
				 * ben pushed on the lineLABCPtr stack by
				 * TclArgumentBCEnter(). These will be removed
				 * by TclArgumentBCRelease. */
} CmdFrame;

typedef struct CFWord {
    CmdFrame *framePtr;		/* CmdFrame to access. */
    Tcl_Size word;		/* Index of the word in the command. */
    Tcl_Size refCount;		/* Number of times the word is on the
				 * stack. */
} CFWord;

typedef struct CFWordBC {
    CmdFrame *framePtr;		/* CmdFrame to access. */
    Tcl_Size pc;		/* Instruction pointer of a command in
				 * ExtCmdLoc.loc[.] */
    Tcl_Size word;		/* Index of word in
				 * ExtCmdLoc.loc[cmd]->line[.] */
    struct CFWordBC *prevPtr;	/* Previous entry in stack for same Tcl_Obj. */
    struct CFWordBC *nextPtr;	/* Next entry for same command call. See
				 * CmdFrame litarg field for the list start. */
    Tcl_Obj *obj;		/* Back reference to hash table key */
} CFWordBC;

/*
 * Structure to record the locations of invisible continuation lines in
 * literal scripts, as character offset from the beginning of the script. Both
 * compiler and direct evaluator use this information to adjust their line
 * counters when tracking through the script, because when it is invoked the
 * continuation line marker as a whole has been removed already, meaning that
 * the \n which was part of it is gone as well, breaking regular line
 * tracking.
 *
 * These structures are allocated and filled by both the function
 * TclSubstTokens() in the file "tclParse.c" and its caller TclEvalEx() in the
 * file "tclBasic.c", and stored in the thread-global hash table "lineCLPtr" in
 * file "tclObj.c". They are used by the functions TclSetByteCodeFromAny() and
 * TclCompileScript(), both found in the file "tclCompile.c". Their memory is
 * released by the function TclFreeObj(), in the file "tclObj.c", and also by
 * the function TclThreadFinalizeObjects(), in the same file.
 */

#define CLL_END		(-1)

typedef struct ContLineLoc {
    Tcl_Size num;		/* Number of entries in loc, not counting the
				 * final -1 marker entry. */
    Tcl_Size loc[TCLFLEXARRAY];/* Table of locations, as character offsets.
				 * The table is allocated as part of the
				 * structure, extending behind the nominal end
				 * of the structure. An entry containing the
				 * value -1 is put after the last location, as
				 * end-marker/sentinel. */
} ContLineLoc;

/*
 * The following macros define the allowed values for the type field of the
 * CmdFrame structure above. Some of the values occur only in the extended
 * location data referenced via the 'baseLocPtr'.
 *
 * TCL_LOCATION_EVAL	  : Frame is for a script evaluated by EvalEx.
 * TCL_LOCATION_BC	  : Frame is for bytecode.
 * TCL_LOCATION_PREBC	  : Frame is for precompiled bytecode.
 * TCL_LOCATION_SOURCE	  : Frame is for a script evaluated by EvalEx, from a
 *			    sourced file.
 * TCL_LOCATION_PROC	  : Frame is for bytecode of a procedure.
 *
 * A TCL_LOCATION_BC type in a frame can be overridden by _SOURCE and _PROC
 * types, per the context of the byte code in execution.
 */

#define TCL_LOCATION_EVAL	(0) /* Location in a dynamic eval script. */
#define TCL_LOCATION_BC		(2) /* Location in byte code. */
#define TCL_LOCATION_PREBC	(3) /* Location in precompiled byte code, no
				     * location. */
#define TCL_LOCATION_SOURCE	(4) /* Location in a file. */
#define TCL_LOCATION_PROC	(5) /* Location in a dynamic proc. */
#define TCL_LOCATION_LAST	(6) /* Number of values in the enum. */

/*
 * Structure passed to describe procedure-like "procedures" that are not
 * procedures (e.g. a lambda) so that their details can be reported correctly
 * by [info frame]. Contains a sub-structure for each extra field.
 */

typedef Tcl_Obj * (GetFrameInfoValueProc)(void *clientData);
typedef struct {
    const char *name;		/* Name of this field. */
    GetFrameInfoValueProc *proc;/* Function to generate a Tcl_Obj* from the
				 * clientData, or just use the clientData
				 * directly (after casting) if NULL. */
    void *clientData;		/* Context for above function, or Tcl_Obj* if
				 * proc field is NULL. */
} ExtraFrameInfoField;
typedef struct {
    Tcl_Size length;		/* Length of array. */
    ExtraFrameInfoField fields[2];
				/* Really as long as necessary, but this is
				 * long enough for nearly anything. */
} ExtraFrameInfo;

/*
 *----------------------------------------------------------------
 * Data structures and procedures related to TclHandles, which are a very
 * lightweight method of preserving enough information to determine if an
 * arbitrary malloc'd block has been deleted.
 *----------------------------------------------------------------
 */

typedef void **TclHandle;

/*
 *----------------------------------------------------------------
 * Experimental flag value passed to Tcl_GetRegExpFromObj. Intended for use
 * only by Expect. It will probably go away in a later release.
 *----------------------------------------------------------------
 */

#define TCL_REG_BOSONLY 002000	/* Prepend \A to pattern so it only matches at
				 * the beginning of the string. */

/*
 * These are a thin layer over TclpThreadKeyDataGet and TclpThreadKeyDataSet
 * when threads are used, or an emulation if there are no threads. These are
 * really internal and Tcl clients should use Tcl_GetThreadData.
 */

MODULE_SCOPE void *	TclThreadDataKeyGet(Tcl_ThreadDataKey *keyPtr);
MODULE_SCOPE void	TclThreadDataKeySet(Tcl_ThreadDataKey *keyPtr,
			    void *data);

/*
 * This is a convenience macro used to initialize a thread local storage ptr.
 */

#define TCL_TSD_INIT(keyPtr) \
	(ThreadSpecificData *)Tcl_GetThreadData((keyPtr), sizeof(ThreadSpecificData))

/*
 *----------------------------------------------------------------
 * Data structures related to bytecode compilation and execution. These are
 * used primarily in tclCompile.c, tclExecute.c, and tclBasic.c.
 *----------------------------------------------------------------
 */

/*
 * Forward declaration to prevent errors when the forward references to
 * Tcl_Parse and CompileEnv are encountered in the procedure type CompileProc
 * declared below.
 */

struct CompileEnv;

/*
 * The type of procedures called by the Tcl bytecode compiler to compile
 * commands. Pointers to these procedures are kept in the Command structure
 * describing each command. The integer value returned by a CompileProc must
 * be one of the following:
 *
 * TCL_OK		Compilation completed normally.
 * TCL_ERROR		Compilation could not be completed. This can be just a
 *			judgment by the CompileProc that the command is too
 *			complex to compile effectively, or it can indicate
 *			that in the current state of the interp, the command
 *			would raise an error. The bytecode compiler will not
 *			do any error reporting at compiler time. Error
 *			reporting is deferred until the actual runtime,
 *			because by then changes in the interp state may allow
 *			the command to be successfully evaluated.
 */

typedef int (CompileProc)(Tcl_Interp *interp, Tcl_Parse *parsePtr,
	struct Command *cmdPtr, struct CompileEnv *compEnvPtr);

/*
 * The type of procedure called from the compilation hook point in
 * SetByteCodeFromAny.
 */

typedef int (CompileHookProc)(Tcl_Interp *interp,
	struct CompileEnv *compEnvPtr, void *clientData);

/*
 * The data structure for a (linked list of) execution stacks.
 */

typedef struct ExecStack {
    struct ExecStack *prevPtr;
    struct ExecStack *nextPtr;
    Tcl_Obj **markerPtr;
    Tcl_Obj **endPtr;
    Tcl_Obj **tosPtr;
    Tcl_Obj *stackWords[TCLFLEXARRAY];
} ExecStack;

/*
 * The data structure defining the execution environment for ByteCode's.
 * There is one ExecEnv structure per Tcl interpreter. It holds the evaluation
 * stack that holds command operands and results. The stack grows towards
 * increasing addresses. The member stackPtr points to the stackItems of the
 * currently active execution stack.
 */

typedef struct CorContext {
    struct CallFrame *framePtr;
    struct CallFrame *varFramePtr;
    struct CmdFrame *cmdFramePtr;  /* See Interp.cmdFramePtr */
    Tcl_HashTable *lineLABCPtr;    /* See Interp.lineLABCPtr */
} CorContext;

typedef struct CoroutineData {
    struct Command *cmdPtr;	/* The command handle for the coroutine. */
    struct ExecEnv *eePtr;	/* The special execution environment (stacks,
				 * etc.) for the coroutine. */
    struct ExecEnv *callerEEPtr;/* The execution environment for the caller of
				 * the coroutine, which might be the
				 * interpreter global environment or another
				 * coroutine. */
    CorContext caller;		/* Caller's saved execution context. */
    CorContext running;		/* This coroutine's saved execution context. */
    Tcl_HashTable *lineLABCPtr;	/* See Interp.lineLABCPtr */
    void *stackLevel;
    Tcl_Size auxNumLevels;	/* While the coroutine is running the
				 * numLevels of the create/resume command is
				 * stored here; for suspended coroutines it
				 * holds the nesting numLevels at yield. */
    Tcl_Size nargs;		/* Number of args required for resuming this
				 * coroutine; COROUTINE_ARGUMENTS_SINGLE_OPTIONAL
				 * means "0 or 1" (default),
				 * COROUTINE_ARGUMENTS_ARBITRARY means "any" */
    Tcl_Obj *yieldPtr;		/* The command to yield to.  Stored here in
				 * order to reset splice point in
				 * TclNRCoroutineActivateCallback if the
				 * coroutine is busy. */
} CoroutineData;

typedef struct ExecEnv {
    ExecStack *execStackPtr;	/* Points to the first item in the evaluation
				 * stack on the heap. */
    Tcl_Obj *constants[2];	/* Pointers to constant "0" and "1" objs. */
    struct Tcl_Interp *interp;
    struct NRE_callback *callbackPtr;
				/* Top callback in NRE's stack. */
    struct CoroutineData *corPtr;
    int rewind;
} ExecEnv;

#define COR_IS_SUSPENDED(corPtr) \
    ((corPtr)->stackLevel == NULL)

/*
 * The definitions for the LiteralTable and LiteralEntry structures. Each
 * interpreter contains a LiteralTable. It is used to reduce the storage
 * needed for all the Tcl objects that hold the literals of scripts compiled
 * by the interpreter. A literal's object is shared by all the ByteCodes that
 * refer to the literal. Each distinct literal has one LiteralEntry entry in
 * the LiteralTable. A literal table is a specialized hash table that is
 * indexed by the literal's string representation, which may contain null
 * characters.
 *
 * Note that we reduce the space needed for literals by sharing literal
 * objects both within a ByteCode (each ByteCode contains a local
 * LiteralTable) and across all an interpreter's ByteCodes (with the
 * interpreter's global LiteralTable).
 */

typedef struct LiteralEntry {
    struct LiteralEntry *nextPtr;
				/* Points to next entry in this hash bucket or
				 * NULL if end of chain. */
    Tcl_Obj *objPtr;		/* Points to Tcl object that holds the
				 * literal's bytes and length. */
    Tcl_Size refCount;		/* If in an interpreter's global literal
				 * table, the number of ByteCode structures
				 * that share the literal object; the literal
				 * entry can be freed when refCount drops to
				 * 0. If in a local literal table, TCL_INDEX_NONE. */
    Namespace *nsPtr;		/* Namespace in which this literal is used. We
				 * try to avoid sharing literal non-FQ command
				 * names among different namespaces to reduce
				 * shimmering. */
} LiteralEntry;

typedef struct LiteralTable {
    LiteralEntry **buckets;	/* Pointer to bucket array. Each element
				 * points to first entry in bucket's hash
				 * chain, or NULL. */
    LiteralEntry *staticBuckets[TCL_SMALL_HASH_TABLE];
				/* Bucket array used for small tables to avoid
				 * mallocs and frees. */
    TCL_HASH_TYPE numBuckets;	/* Total number of buckets allocated at
				 * **buckets. */
    TCL_HASH_TYPE numEntries;	/* Total number of entries present in
				 * table. */
    TCL_HASH_TYPE rebuildSize;	/* Enlarge table when numEntries gets to be
				 * this large. */
    TCL_HASH_TYPE mask;		/* Mask value used in hashing function. */
} LiteralTable;

/*
 * The following structure defines for each Tcl interpreter various
 * statistics-related information about the bytecode compiler and
 * interpreter's operation in that interpreter.
 */

#ifdef TCL_COMPILE_STATS
typedef struct ByteCodeStats {
    size_t numExecutions;	/* Number of ByteCodes executed. */
    size_t numCompilations;	/* Number of ByteCodes created. */
    size_t numByteCodesFreed;	/* Number of ByteCodes destroyed. */
    size_t instructionCount[256];
				/* Number of times each instruction was
				 * executed. */

    double totalSrcBytes;	/* Total source bytes ever compiled. */
    double totalByteCodeBytes;	/* Total bytes for all ByteCodes. */
    double currentSrcBytes;	/* Src bytes for all current ByteCodes. */
    double currentByteCodeBytes;/* Code bytes in all current ByteCodes. */

    size_t srcCount[32];	/* Source size distribution: # of srcs of
				 * size [2**(n-1)..2**n), n in [0..32). */
    size_t byteCodeCount[32];	/* ByteCode size distribution. */
    size_t lifetimeCount[32];	/* ByteCode lifetime distribution (ms). */

    double currentInstBytes;	/* Instruction bytes-current ByteCodes. */
    double currentLitBytes;	/* Current literal bytes. */
    double currentExceptBytes;	/* Current exception table bytes. */
    double currentAuxBytes;	/* Current auxiliary information bytes. */
    double currentCmdMapBytes;	/* Current src<->code map bytes. */

    size_t numLiteralsCreated;	/* Total literal objects ever compiled. */
    double totalLitStringBytes;	/* Total string bytes in all literals. */
    double currentLitStringBytes;
				/* String bytes in current literals. */
    size_t literalCount[32];	/* Distribution of literal string sizes. */
} ByteCodeStats;
#endif /* TCL_COMPILE_STATS */

/*
 * Structure used in implementation of those core ensembles which are
 * partially compiled. Used as an array of these, with a terminating field
 * whose 'name' is NULL.
 */

typedef struct {
    const char *name;		/* The name of the subcommand. */
    Tcl_ObjCmdProc *proc;	/* The implementation of the subcommand. */
    CompileProc *compileProc;	/* The compiler for the subcommand. */
    Tcl_ObjCmdProc *nreProc;	/* NRE implementation of this command. */
    void *clientData;		/* Any clientData to give the command. */
    int unsafe;			/* Whether this command is to be hidden by
				 * default in a safe interpreter. */
} EnsembleImplMap;

/*
 *----------------------------------------------------------------
 * Data structures related to commands.
 *----------------------------------------------------------------
 */

/*
 * An imported command is created in an namespace when it imports a "real"
 * command from another namespace. An imported command has a Command structure
 * that points (via its ClientData value) to the "real" Command structure in
 * the source namespace's command table. The real command records all the
 * imported commands that refer to it in a list of ImportRef structures so
 * that they can be deleted when the real command is deleted.
 */

typedef struct ImportRef {
    struct Command *importedCmdPtr;
				/* Points to the imported command created in
				 * an importing namespace; this command
				 * redirects its invocations to the "real"
				 * command. */
    struct ImportRef *nextPtr;	/* Next element on the linked list of imported
				 * commands that refer to the "real" command.
				 * The real command deletes these imported
				 * commands on this list when it is
				 * deleted. */
} ImportRef;

/*
 * Data structure used as the ClientData of imported commands: commands
 * created in an namespace when it imports a "real" command from another
 * namespace.
 */

typedef struct ImportedCmdData {
    struct Command *realCmdPtr;	/* "Real" command that this imported command
				 * refers to. */
    struct Command *selfPtr;	/* Pointer to this imported command. Needed
				 * only when deleting it in order to remove it
				 * from the real command's linked list of
				 * imported commands that refer to it. */
} ImportedCmdData;

/*
 * A Command structure exists for each command in a namespace. The Tcl_Command
 * opaque type actually refers to these structures.
 */

typedef struct Command {
    Tcl_HashEntry *hPtr;	/* Pointer to the hash table entry that refers
				 * to this command. The hash table is either a
				 * namespace's command table or an
				 * interpreter's hidden command table. This
				 * pointer is used to get a command's name
				 * from its Tcl_Command handle. NULL means
				 * that the hash table entry has been removed
				 * already (this can happen if deleteProc
				 * causes the command to be deleted or
				 * recreated). */
    Namespace *nsPtr;		/* Points to the namespace containing this
				 * command. */
    Tcl_Size refCount;		/* 1 if in command hashtable plus 1 for each
				 * reference from a CmdName Tcl object
				 * representing a command's name in a ByteCode
				 * instruction sequence. This structure can be
				 * freed when refCount becomes zero. */
    Tcl_Size cmdEpoch;		/* Incremented to invalidate any references
				 * that point to this command when it is
				 * renamed, deleted, hidden, or exposed. */
    CompileProc *compileProc;	/* Procedure called to compile command. NULL
				 * if no compile proc exists for command. */
    Tcl_ObjCmdProc *objProc;	/* Object-based command procedure. */
    void *objClientData;	/* Arbitrary value passed to object proc. */
    Tcl_CmdProc *proc;		/* String-based command procedure. */
    void *clientData;		/* Arbitrary value passed to string proc. */
    Tcl_CmdDeleteProc *deleteProc;
				/* Procedure invoked when deleting command to,
				 * e.g., free all client data. */
    void *deleteData;		/* Arbitrary value passed to deleteProc. */
    int flags;			/* Miscellaneous bits of information about
				 * command. See below for definitions. */
    ImportRef *importRefPtr;	/* List of each imported Command created in
				 * another namespace when this command is
				 * imported. These imported commands redirect
				 * invocations back to this command. The list
				 * is used to remove all those imported
				 * commands when deleting this "real"
				 * command. */
    CommandTrace *tracePtr;	/* First in list of all traces set for this
				 * command. */
    Tcl_ObjCmdProc *nreProc;	/* NRE implementation of this command. */
} Command;

/*
 * Flag bits for commands.
 *
 * CMD_DYING -			If 1 the command is in the process of
 *				being deleted (its deleteProc is currently
 *				executing). Other attempts to delete the
 *				command should be ignored.
 * CMD_TRACE_ACTIVE -		If 1 the trace processing is currently
 *				underway for a rename/delete change. See the
 *				two flags below for which is currently being
 *				processed.
 * CMD_HAS_EXEC_TRACES -	If 1 means that this command has at least one
 *				execution trace (as opposed to simple
 *				delete/rename traces) in its tracePtr list.
 * CMD_COMPILES_EXPANDED -	If 1 this command has a compiler that
 *				can handle expansion (provided it is not the
 *				first word).
 * TCL_TRACE_RENAME -		A rename trace is in progress. Further
 *				recursive renames will not be traced.
 * TCL_TRACE_DELETE -		A delete trace is in progress. Further
 *				recursive deletes will not be traced.
 * (these last two flags are defined in tcl.h)
 */

#define CMD_DYING		0x01
#define CMD_TRACE_ACTIVE	0x02
#define CMD_HAS_EXEC_TRACES	0x04
#define CMD_COMPILES_EXPANDED	0x08
#define CMD_REDEF_IN_PROGRESS	0x10
#define CMD_VIA_RESOLVER	0x20
#define CMD_DEAD		0x40

/*
 *----------------------------------------------------------------
 * Data structures related to name resolution procedures.
 *----------------------------------------------------------------
 */

/*
 * The interpreter keeps a linked list of name resolution schemes. The scheme
 * for a namespace is consulted first, followed by the list of schemes in an
 * interpreter, followed by the default name resolution in Tcl. Schemes are
 * added/removed from the interpreter's list by calling Tcl_AddInterpResolver
 * and Tcl_RemoveInterpResolver.
 */

typedef struct ResolverScheme {
    char *name;			/* Name identifying this scheme. */
    Tcl_ResolveCmdProc *cmdResProc;
				/* Procedure handling command name
				 * resolution. */
    Tcl_ResolveVarProc *varResProc;
				/* Procedure handling variable name resolution
				 * for variables that can only be handled at
				 * runtime. */
    Tcl_ResolveCompiledVarProc *compiledVarResProc;
				/* Procedure handling variable name resolution
				 * at compile time. */

    struct ResolverScheme *nextPtr;
				/* Pointer to next record in linked list. */
} ResolverScheme;

/*
 * Forward declaration of the TIP#143 limit handler structure.
 */

typedef struct LimitHandler LimitHandler;

/*
 * TIP #268.
 * Values for the selection mode, i.e the package require preferences.
 */

enum PkgPreferOptions {
    PKG_PREFER_LATEST, PKG_PREFER_STABLE
};

/*
 *----------------------------------------------------------------
 * This structure shadows the first few fields of the memory cache for the
 * allocator defined in tclThreadAlloc.c; it has to be kept in sync with the
 * definition there.
 * Some macros require knowledge of some fields in the struct in order to
 * avoid hitting the TSD unnecessarily. In order to facilitate this, a pointer
 * to the relevant fields is kept in the allocCache field in struct Interp.
 *----------------------------------------------------------------
 */

typedef struct AllocCache {
    struct Cache *nextPtr;	/* Linked list of cache entries. */
    Tcl_ThreadId owner;		/* Which thread's cache is this? */
    Tcl_Obj *firstObjPtr;	/* List of free objects for thread. */
    size_t numObjects;		/* Number of objects for thread. */
} AllocCache;

/*
 *----------------------------------------------------------------
 * This structure defines an interpreter, which is a collection of commands
 * plus other state information related to interpreting commands, such as
 * variable storage. Primary responsibility for this data structure is in
 * tclBasic.c, but almost every Tcl source file uses something in here.
 *----------------------------------------------------------------
 */

typedef struct Interp {
    /*
     * The first two fields were named "result" and "freeProc" in earlier
     * versions of Tcl.  They are no longer used within Tcl, and are no
     * longer available to be accessed by extensions.  However, they cannot
     * be removed.  Why?  There is a deployed base of stub-enabled extensions
     * that query the value of iPtr->stubTable.  For them to continue to work,
     * the location of the field "stubTable" within the Interp struct cannot
     * change.  The most robust way to assure that is to leave all fields up to
     * that one undisturbed.
     */

    const char *legacyResult;
    void (*legacyFreeProc) (void);
    int errorLine;		/* When TCL_ERROR is returned, this gives the
				 * line number in the command where the error
				 * occurred (1 means first line). */
    const struct TclStubs *stubTable;
				/* Pointer to the exported Tcl stub table.  In
				 * ancient pre-8.1 versions of Tcl this was a
				 * pointer to the objResultPtr or a pointer to a
				 * buckets array in a hash table. Deployed stubs
				 * enabled extensions check for a NULL pointer value
				 * and for a TCL_STUBS_MAGIC value to verify they
				 * are not [load]ing into one of those pre-stubs
				 * interps. */

    TclHandle handle;		/* Handle used to keep track of when this
				 * interp is deleted. */

    Namespace *globalNsPtr;	/* The interpreter's global namespace. */
    Tcl_HashTable *hiddenCmdTablePtr;
				/* Hash table used by tclBasic.c to keep track
				 * of hidden commands on a per-interp
				 * basis. */
    void *interpInfo;		/* Information used by tclInterp.c to keep
				 * track of parent/child interps on a
				 * per-interp basis. */
#if TCL_MAJOR_VERSION > 8
    void (*optimizer)(void *envPtr);
#else
    union {
	void (*optimizer)(void *envPtr);
	Tcl_HashTable unused2;	/* No longer used (was mathFuncTable). The
				 * unused space in interp was repurposed for
				 * pluggable bytecode optimizers. The core
				 * contains one optimizer, which can be
				 * selectively overridden by extensions. */
    } extra;
#endif
    /*
     * Information related to procedures and variables. See tclProc.c and
     * tclVar.c for usage.
     */

    Tcl_Size numLevels;		/* Keeps track of how many nested calls to
				 * Tcl_Eval are in progress for this
				 * interpreter. It's used to delay deletion of
				 * the table until all Tcl_Eval invocations
				 * are completed. */
    Tcl_Size maxNestingDepth;	/* If numLevels exceeds this value then Tcl
				 * assumes that infinite recursion has
				 * occurred and it generates an error. */
    CallFrame *framePtr;	/* Points to top-most in stack of all nested
				 * procedure invocations. */
    CallFrame *varFramePtr;	/* Points to the call frame whose variables
				 * are currently in use (same as framePtr
				 * unless an "uplevel" command is
				 * executing). */
    ActiveVarTrace *activeVarTracePtr;
				/* First in list of active traces for interp,
				 * or NULL if no active traces. */
    int returnCode;		/* [return -code] parameter. */
    CallFrame *rootFramePtr;	/* Global frame pointer for this
				 * interpreter. */
    Namespace *lookupNsPtr;	/* Namespace to use ONLY on the next
				 * TCL_EVAL_INVOKE call to Tcl_EvalObjv. */

#if TCL_MAJOR_VERSION < 9
    char *appendResultDontUse;
    int appendAvlDontUse;
    int appendUsedDontUse;
#endif

    /*
     * Information about packages. Used only in tclPkg.c.
     */

    Tcl_HashTable packageTable;	/* Describes all of the packages loaded in or
				 * available to this interpreter. Keys are
				 * package names, values are (Package *)
				 * pointers. */
    char *packageUnknown;	/* Command to invoke during "package require"
				 * commands for packages that aren't described
				 * in packageTable. Ckalloc'ed, may be
				 * NULL. */
    /*
     * Miscellaneous information:
     */

    Tcl_Size cmdCount;		/* Total number of times a command procedure
				 * has been called for this interpreter. */
    int evalFlags;		/* Flags to control next call to Tcl_Eval.
				 * Normally zero, but may be set before
				 * calling Tcl_Eval. See below for valid
				 * values. */
#if TCL_MAJOR_VERSION < 9
    int unused1;		/* No longer used (was termOffset) */
#endif
    LiteralTable literalTable;	/* Contains LiteralEntry's describing all Tcl
				 * objects holding literals of scripts
				 * compiled by the interpreter. Indexed by the
				 * string representations of literals. Used to
				 * avoid creating duplicate objects. */
    Tcl_Size compileEpoch;	/* Holds the current "compilation epoch" for
				 * this interpreter. This is incremented to
				 * invalidate existing ByteCodes when, e.g., a
				 * command with a compile procedure is
				 * redefined. */
    Proc *compiledProcPtr;	/* If a procedure is being compiled, a pointer
				 * to its Proc structure; otherwise, this is
				 * NULL. Set by ObjInterpProc in tclProc.c and
				 * used by tclCompile.c to process local
				 * variables appropriately. */
    ResolverScheme *resolverPtr;/* Linked list of name resolution schemes
				 * added to this interpreter. Schemes are
				 * added and removed by calling
				 * Tcl_AddInterpResolvers and
				 * Tcl_RemoveInterpResolver respectively. */
    Tcl_Obj *scriptFile;	/* NULL means there is no nested source
				 * command active; otherwise this points to
				 * pathPtr of the file being sourced. */
    int flags;			/* Various flag bits. See below. */
    long randSeed;		/* Seed used for rand() function. */
    Trace *tracePtr;		/* List of traces for this interpreter. */
    Tcl_HashTable *assocData;	/* Hash table for associating data with this
				 * interpreter. Cleaned up when this
				 * interpreter is deleted. */
    struct ExecEnv *execEnvPtr;	/* Execution environment for Tcl bytecode
				 * execution. Contains a pointer to the Tcl
				 * evaluation stack. */
    Tcl_Obj *emptyObjPtr;	/* Points to an object holding an empty
				 * string. Returned by Tcl_ObjSetVar2 when
				 * variable traces change a variable in a
				 * gross way. */
#if TCL_MAJOR_VERSION < 9
    char resultSpaceDontUse[TCL_DSTRING_STATIC_SIZE+1];
#endif
    Tcl_Obj *objResultPtr;	/* If the last command returned an object
				 * result, this points to it. Should not be
				 * accessed directly; see comment above. */
    Tcl_ThreadId threadId;	/* ID of thread that owns the interpreter. */

    ActiveCommandTrace *activeCmdTracePtr;
				/* First in list of active command traces for
				 * interp, or NULL if no active traces. */
    ActiveInterpTrace *activeInterpTracePtr;
				/* First in list of active traces for interp,
				 * or NULL if no active traces. */
    Tcl_Size tracesForbiddingInline;
				/* Count of traces (in the list headed by
				 * tracePtr) that forbid inline bytecode
				 * compilation. */

    /*
     * Fields used to manage extensible return options (TIP 90).
     */

    Tcl_Obj *returnOpts;	/* A dictionary holding the options to the
				 * last [return] command. */

    Tcl_Obj *errorInfo;		/* errorInfo value (now as a Tcl_Obj). */
    Tcl_Obj *eiVar;		/* cached ref to ::errorInfo variable. */
    Tcl_Obj *errorCode;		/* errorCode value (now as a Tcl_Obj). */
    Tcl_Obj *ecVar;		/* cached ref to ::errorInfo variable. */
    int returnLevel;		/* [return -level] parameter. */

    /*
     * Resource limiting framework support (TIP#143).
     */

    struct {
	int active;		/* Flag values defining which limits have been
				 * set. */
	int granularityTicker;	/* Counter used to determine how often to
				 * check the limits. */
	int exceeded;		/* Which limits have been exceeded, described
				 * as flag values the same as the 'active'
				 * field. */

	Tcl_Size cmdCount;	/* Limit for how many commands to execute in
				 * the interpreter. */
	LimitHandler *cmdHandlers;
				/* Handlers to execute when the limit is
				 * reached. */
	int cmdGranularity;	/* Mod factor used to determine how often to
				 * evaluate the limit check. */

	Tcl_Time time;		/* Time limit for execution within the
				 * interpreter. */
	LimitHandler *timeHandlers;
				/* Handlers to execute when the limit is
				 * reached. */
	int timeGranularity;	/* Mod factor used to determine how often to
				 * evaluate the limit check. */
	Tcl_TimerToken timeEvent;
				/* Handle for a timer callback that will occur
				 * when the time-limit is exceeded. */

	Tcl_HashTable callbacks;/* Mapping from (interp,type) pair to data
				 * used to install a limit handler callback to
				 * run in _this_ interp when the limit is
				 * exceeded. */
    } limit;

    /*
     * Information for improved default error generation from ensembles
     * (TIP#112).
     */

    struct {
	Tcl_Obj *const *sourceObjs;
				/* What arguments were actually input into the
				 * *root* ensemble command? (Nested ensembles
				 * don't rewrite this.) NULL if we're not
				 * processing an ensemble. */
	Tcl_Size numRemovedObjs;/* How many arguments have been stripped off
				 * because of ensemble processing. */
	Tcl_Size numInsertedObjs;/* How many of the current arguments were
				 * inserted by an ensemble. */
    } ensembleRewrite;

    /*
     * TIP #219: Global info for the I/O system.
     */

    Tcl_Obj *chanMsg;		/* Error message set by channel drivers, for
				 * the propagation of arbitrary Tcl errors.
				 * This information, if present (chanMsg not
				 * NULL), takes precedence over a POSIX error
				 * code returned by a channel operation. */

    /*
     * Source code origin information (TIP #280).
     */

    CmdFrame *cmdFramePtr;	/* Points to the command frame containing the
				 * location information for the current
				 * command. */
    const CmdFrame *invokeCmdFramePtr;
				/* Points to the command frame which is the
				 * invoking context of the bytecode compiler.
				 * NULL when the byte code compiler is not
				 * active. */
    int invokeWord;		/* Index of the word in the command which
				 * is getting compiled. */
    Tcl_HashTable *linePBodyPtr;/* This table remembers for each statically
				 * defined procedure the location information
				 * for its body. It is keyed by the address of
				 * the Proc structure for a procedure. The
				 * values are "struct CmdFrame*". */
    Tcl_HashTable *lineBCPtr;	/* This table remembers for each ByteCode
				 * object the location information for its
				 * body. It is keyed by the address of the
				 * Proc structure for a procedure. The values
				 * are "struct ExtCmdLoc*". (See
				 * tclCompile.h) */
    Tcl_HashTable *lineLABCPtr;	/* Tcl_Obj* (by exact pointer) -> CFWordBC* */
    Tcl_HashTable *lineLAPtr;	/* This table remembers for each argument of a
				 * command on the execution stack the index of
				 * the argument in the command, and the
				 * location data of the command. It is keyed
				 * by the address of the Tcl_Obj containing
				 * the argument. The values are "struct
				 * CFWord*" (See tclBasic.c). This allows
				 * commands like uplevel, eval, etc. to find
				 * location information for their arguments,
				 * if they are a proper literal argument to an
				 * invoking command. Alt view: An index to the
				 * CmdFrame stack keyed by command argument
				 * holders. */
    ContLineLoc *scriptCLLocPtr;/* This table points to the location data for
				 * invisible continuation lines in the script,
				 * if any. This pointer is set by the function
				 * TclEvalObjEx() in file "tclBasic.c", and
				 * used by function ...() in the same file.
				 * It does for the eval/direct path of script
				 * execution what CompileEnv.clLoc does for
				 * the bytecode compiler. */
    /*
     * TIP #268. The currently active selection mode, i.e. the package require
     * preferences.
     */

    int packagePrefer;		/* Current package selection mode. */

    /*
     * Hashtables for variable traces and searches.
     */

    Tcl_HashTable varTraces;	/* Hashtable holding the start of a variable's
				 * active trace list; varPtr is the key. */
    Tcl_HashTable varSearches;	/* Hashtable holding the start of a variable's
				 * active searches list; varPtr is the key. */
    /*
     * The thread-specific data ekeko: cache pointers or values that
     *  (a) do not change during the thread's lifetime
     *  (b) require access to TSD to determine at runtime
     *  (c) are accessed very often (e.g., at each command call)
     *
     * Note that these are the same for all interps in the same thread. They
     * just have to be initialised for the thread's parent interp, children
     * inherit the value.
     *
     * They are used by the macros defined below.
     */

    AllocCache *allocCache;
    void *pendingObjDataPtr;	/* Pointer to the Cache and PendingObjData
				 * structs for this interp's thread; see
				 * tclObj.c and tclThreadAlloc.c */
    int *asyncReadyPtr;		/* Pointer to the asyncReady indicator for
				 * this interp's thread; see tclAsync.c */
    /*
     * The pointer to the object system root ekeko. c.f. TIP #257.
     */
    void *objectFoundation;	/* Pointer to the Foundation structure of the
				 * object system, which contains things like
				 * references to key namespaces. See
				 * tclOOInt.h and tclOO.c for real definition
				 * and setup. */

    struct NRE_callback *deferredCallbacks;
				/* Callbacks that are set previous to a call
				 * to some Eval function but that actually
				 * belong to the command that is about to be
				 * called - i.e., they should be run *before*
				 * any tailcall is invoked. */

    /*
     * TIP #285, Script cancellation support.
     */

    Tcl_AsyncHandler asyncCancel;
				/* Async handler token for Tcl_CancelEval. */
    Tcl_Obj *asyncCancelMsg;	/* Error message set by async cancel handler
				 * for the propagation of arbitrary Tcl
				 * errors. This information, if present
				 * (asyncCancelMsg not NULL), takes precedence
				 * over the default error messages returned by
				 * a script cancellation operation. */

	/*
	 * TIP #348 IMPLEMENTATION  -  Substituted error stack
	 */
    Tcl_Obj *errorStack;	/* [info errorstack] value (as a Tcl_Obj). */
    Tcl_Obj *upLiteral;		/* "UP" literal for [info errorstack] */
    Tcl_Obj *callLiteral;	/* "CALL" literal for [info errorstack] */
    Tcl_Obj *innerLiteral;	/* "INNER" literal for [info errorstack] */
    Tcl_Obj *innerContext;	/* cached list for fast reallocation */
    int resetErrorStack;	/* controls cleaning up of ::errorStack */

#ifdef TCL_COMPILE_STATS
    /*
     * Statistical information about the bytecode compiler and interpreter's
     * operation. This should be the last field of Interp.
     */

    ByteCodeStats stats;	/* Holds compilation and execution statistics
				 * for this interpreter. */
#endif /* TCL_COMPILE_STATS */
} Interp;

/*
 * Macros that use the TSD-ekeko.
 */

#define TclAsyncReady(iPtr) \
    *((iPtr)->asyncReadyPtr)

/*
 * Macros for script cancellation support (TIP #285).
 */

#define TclCanceled(iPtr) \
    (((iPtr)->flags & CANCELED) || ((iPtr)->flags & TCL_CANCEL_UNWIND))

#define TclSetCancelFlags(iPtr, cancelFlags) \
    (iPtr)->flags |= CANCELED;			\
    if ((cancelFlags) & TCL_CANCEL_UNWIND) {	\
	(iPtr)->flags |= TCL_CANCEL_UNWIND;	\
    }

#define TclUnsetCancelFlags(iPtr) \
    (iPtr)->flags &= (~(CANCELED | TCL_CANCEL_UNWIND))

/*
 * Macros for splicing into and out of doubly linked lists. They assume
 * existence of struct items 'prevPtr' and 'nextPtr'.
 *
 * a = element to add or remove.
 * b = list head.
 *
 * TclSpliceIn adds to the head of the list.
 */

#define TclSpliceIn(a,b)			\
    (a)->nextPtr = (b);				\
    if ((b) != NULL) {				\
	(b)->prevPtr = (a);			\
    }						\
    (a)->prevPtr = NULL, (b) = (a);

#define TclSpliceOut(a,b)			\
    if ((a)->prevPtr != NULL) {			\
	(a)->prevPtr->nextPtr = (a)->nextPtr;	\
    } else {					\
	(b) = (a)->nextPtr;			\
    }						\
    if ((a)->nextPtr != NULL) {			\
	(a)->nextPtr->prevPtr = (a)->prevPtr;	\
    }

/*
 * EvalFlag bits for Interp structures:
 *
 * TCL_ALLOW_EXCEPTIONS	1 means it's OK for the script to terminate with a
 *			code other than TCL_OK or TCL_ERROR; 0 means codes
 *			other than these should be turned into errors.
 */

#define TCL_ALLOW_EXCEPTIONS		0x04
#define TCL_EVAL_FILE			0x02
#define TCL_EVAL_SOURCE_IN_FRAME	0x10
#define TCL_EVAL_NORESOLVE		0x20
#define TCL_EVAL_DISCARD_RESULT		0x40

/*
 * Flag bits for Interp structures:
 *
 * DELETED:		Non-zero means the interpreter has been deleted:
 *			don't process any more commands for it, and destroy
 *			the structure as soon as all nested invocations of
 *			Tcl_Eval are done.
 * ERR_ALREADY_LOGGED:	Non-zero means information has already been logged in
 *			iPtr->errorInfo for the current Tcl_Eval instance, so
 *			Tcl_Eval needn't log it (used to implement the "error
 *			message log" command).
 * DONT_COMPILE_CMDS_INLINE: Non-zero means that the bytecode compiler should
 *			not compile any commands into an inline sequence of
 *			instructions. This is set 1, for example, when command
 *			traces are requested.
 * RAND_SEED_INITIALIZED: Non-zero means that the randSeed value of the interp
 *			has not be initialized. This is set 1 when we first
 *			use the rand() or srand() functions.
 * SAFE_INTERP:		Non zero means that the current interp is a safe
 *			interp (i.e. it has only the safe commands installed,
 *			less privilege than a regular interp).
 * INTERP_DEBUG_FRAME:	Used for switching on various extra interpreter
 *			debug/info mechanisms (e.g. info frame eval/uplevel
 *			tracing) which are performance intensive.
 * INTERP_TRACE_IN_PROGRESS: Non-zero means that an interp trace is currently
 *			active; so no further trace callbacks should be
 *			invoked.
 * INTERP_ALTERNATE_WRONG_ARGS: Used for listing second and subsequent forms
 *			of the wrong-num-args string in Tcl_WrongNumArgs.
 *			Makes it append instead of replacing and uses
 *			different intermediate text.
 * CANCELED:		Non-zero means that the script in progress should be
 *			canceled as soon as possible. This can be checked by
 *			extensions (and the core itself) by calling
 *			Tcl_Canceled and checking if TCL_ERROR is returned.
 *			This is a one-shot flag that is reset immediately upon
 *			being detected; however, if the TCL_CANCEL_UNWIND flag
 *			is set Tcl_Canceled will continue to report that the
 *			script in progress has been canceled thereby allowing
 *			the evaluation stack for the interp to be fully
 *			unwound.
 */

#define DELETED				     1
#define ERR_ALREADY_LOGGED		     4
#define INTERP_DEBUG_FRAME		  0x10
#define DONT_COMPILE_CMDS_INLINE	  0x20
#define RAND_SEED_INITIALIZED		  0x40
#define SAFE_INTERP			  0x80
#define INTERP_TRACE_IN_PROGRESS	 0x200
#define INTERP_ALTERNATE_WRONG_ARGS	 0x400
#define ERR_LEGACY_COPY			 0x800
#define CANCELED			0x1000

/*
 * Maximum number of levels of nesting permitted in Tcl commands (used to
 * catch infinite recursion).
 */

#define MAX_NESTING_DEPTH	1000

/*
 * The macro below is used to modify a "char" value (e.g. by casting it to an
 * unsigned character) so that it can be used safely with macros such as
 * isspace.
 */

#define UCHAR(c) ((unsigned char) (c))

/*
 * This macro is used to properly align the memory allocated by Tcl, giving
 * the same alignment as the native malloc.
 */

#if defined(__APPLE__)
#define TCL_ALLOCALIGN	16
#else
#define TCL_ALLOCALIGN	(2*sizeof(void *))
#endif

/*
 * TCL_ALIGN is used to determine the offset needed to safely allocate any
 * data structure in memory. Given a starting offset or size, it "rounds up"
 * or "aligns" the offset to the next aligned (typically 8-byte) boundary so
 * that any data structure can be placed at the resulting offset without fear
 * of an alignment error. Note this is clamped to a minimum of 8 for API
 * compatibility.
 *
 * WARNING!! DO NOT USE THIS MACRO TO ALIGN POINTERS: it will produce the
 * wrong result on platforms that allocate addresses that are divisible by a
 * non-trivial factor of this alignment. Only use it for offsets or sizes.
 *
 * This macro is only used by tclCompile.c in the core (Bug 926445). It
 * however not be made file static, as extensions that touch bytecodes
 * (notably tbcload) require it.
 */

struct TclMaxAlignment {
    char unalign[8];
    union {
	long long maxAlignLongLong;
	double maxAlignDouble;
	void *maxAlignPointer;
    } aligned;
};
#define TCL_ALIGN_BYTES \
	offsetof(struct TclMaxAlignment, aligned)
#define TCL_ALIGN(x) \
	(((x) + (TCL_ALIGN_BYTES - 1)) & ~(TCL_ALIGN_BYTES - 1))

/*
 * A common panic alert when memory allocation fails.
 */

#define TclOOM(ptr, size) \
    ((size) && ((ptr) || (Tcl_Panic(					\
	"unable to alloc %" TCL_Z_MODIFIER "u bytes", (size_t)(size)), 1)))

/*
 * The following enum values are used to specify the runtime platform setting
 * of the tclPlatform variable.
 */

typedef enum {
    TCL_PLATFORM_UNIX = 0,	/* Any Unix-like OS. */
    TCL_PLATFORM_WINDOWS = 2	/* Any Microsoft Windows OS. */
} TclPlatformType;

/*
 * The following enum values are used to indicate the translation of a Tcl
 * channel. Declared here so that each platform can define
 * TCL_PLATFORM_TRANSLATION to the native translation on that platform.
 */

typedef enum TclEolTranslation {
    TCL_TRANSLATE_AUTO,		/* Eol == \r, \n and \r\n. */
    TCL_TRANSLATE_CR,		/* Eol == \r. */
    TCL_TRANSLATE_LF,		/* Eol == \n. */
    TCL_TRANSLATE_CRLF		/* Eol == \r\n. */
} TclEolTranslation;

/*
 * Flags for TclInvoke:
 *
 * TCL_INVOKE_HIDDEN		Invoke a hidden command; if not set, invokes
 *				an exposed command.
 * TCL_INVOKE_NO_UNKNOWN	If set, "unknown" is not invoked if the
 *				command to be invoked is not found. Only has
 *				an effect if invoking an exposed command,
 *				i.e. if TCL_INVOKE_HIDDEN is not also set.
 * TCL_INVOKE_NO_TRACEBACK	Does not record traceback information if the
 *				invoked command returns an error. Used if the
 *				caller plans on recording its own traceback
 *				information.
 */

#define	TCL_INVOKE_HIDDEN	(1<<0)
#define TCL_INVOKE_NO_UNKNOWN	(1<<1)
#define TCL_INVOKE_NO_TRACEBACK	(1<<2)

/*
 * ListStore --
 *
 * A Tcl list's internal representation is defined through three structures.
 *
 * A ListStore struct is a structure that includes a variable size array that
 * serves as storage for a Tcl list. A contiguous sequence of slots in the
 * array, the "in-use" area, holds valid pointers to Tcl_Obj values that
 * belong to one or more Tcl lists. The unused slots before and after these
 * are free slots that may be used to prepend and append without having to
 * reallocate the struct. The ListStore may be shared amongst multiple lists
 * and reference counted.
 *
 * A ListSpan struct defines a sequence of slots within a ListStore. This sequence
 * always lies within the "in-use" area of the ListStore. Like ListStore, the
 * structure may be shared among multiple lists and is reference counted.
 *
 * A ListRep struct holds the internal representation of a Tcl list as stored
 * in a Tcl_Obj. It is composed of a ListStore and a ListSpan that together
 * define the content of the list. The ListSpan specifies the range of slots
 * within the ListStore that hold elements for this list. The ListSpan is
 * optional in which case the list includes all the "in-use" slots of the
 * ListStore.
 *
 */
typedef struct ListStore {
    Tcl_Size firstUsed;		/* Index of first slot in use within slots[] */
    Tcl_Size numUsed;		/* Number of slots in use (starting firstUsed) */
    Tcl_Size numAllocated;	/* Total number of slots[] array slots. */
    size_t refCount;		/* Number of references to this instance. */
    int flags;			/* LISTSTORE_* flags */
    Tcl_Obj *slots[TCLFLEXARRAY];
				/* Variable size array. Grown as needed */
} ListStore;

#define LISTSTORE_CANONICAL 0x1 /* All Tcl_Obj's referencing this
				 * store have their string representation
				 * derived from the list representation */

/* Max number of elements that can be contained in a list */
#define LIST_MAX \
    ((Tcl_Size)(((size_t)TCL_SIZE_MAX - offsetof(ListStore, slots))	\
	    / sizeof(Tcl_Obj *)))
/* Memory size needed for a ListStore to hold numSlots_ elements */
#define LIST_SIZE(numSlots_) \
    ((Tcl_Size)(offsetof(ListStore, slots)				\
	    + ((numSlots_) * sizeof(Tcl_Obj *))))

/*
 * ListSpan --
 * See comments above for ListStore
 */
typedef struct ListSpan {
    Tcl_Size spanStart;		/* Starting index of the span. */
    Tcl_Size spanLength;	/* Number of elements in the span. */
    size_t refCount;		/* Count of references to this span record. */
} ListSpan;
#ifndef LIST_SPAN_THRESHOLD	/* May be set on build line */
#define LIST_SPAN_THRESHOLD 101
#endif

/*
 * ListRep --
 * See comments above for ListStore
 */
typedef struct ListRep {
    ListStore *storePtr;	/* element array shared amongst different
				 * lists */
    ListSpan *spanPtr;		/* If not NULL, the span holds the range of
				 * slots within *storePtr that contain this
				 * list elements. */
} ListRep;

/*
 * Macros used to get access list internal representations.
 *
 * Naming conventions:
 * ListRep* - expect a pointer to a valid ListRep
 * ListObj* - expect a pointer to a Tcl_Obj whose internal type is known to
 *            be a list (tclListType). Will crash otherwise.
 * TclListObj* - expect a pointer to a Tcl_Obj whose internal type may or may not
 *            be tclListType. These will convert as needed and return error if
 *            conversion not possible.
 */

/* Returns the starting slot for this listRep in the contained ListStore */
#define ListRepStart(listRepPtr_) \
    ((listRepPtr_)->spanPtr						\
	? (listRepPtr_)->spanPtr->spanStart				\
	: (listRepPtr_)->storePtr->firstUsed)

/* Returns the number of elements in this listRep */
#define ListRepLength(listRepPtr_) \
    ((listRepPtr_)->spanPtr						\
	? (listRepPtr_)->spanPtr->spanLength				\
	: (listRepPtr_)->storePtr->numUsed)

/* Returns a pointer to the first slot containing this ListRep elements */
#define ListRepElementsBase(listRepPtr_) \
    (&(listRepPtr_)->storePtr->slots[ListRepStart(listRepPtr_)])

/* Stores the number of elements and base address of the element array */
#define ListRepElements(listRepPtr_, objc_, objv_) \
    (((objv_) = ListRepElementsBase(listRepPtr_)),			\
     ((objc_) = ListRepLength(listRepPtr_)))

/* Returns 1/0 whether the ListRep's ListStore is shared. */
#define ListRepIsShared(listRepPtr_) ((listRepPtr_)->storePtr->refCount > 1)

/* Returns a pointer to the ListStore component */
#define ListObjStorePtr(listObj_) \
    ((ListStore *)((listObj_)->internalRep.twoPtrValue.ptr1))

/* Returns a pointer to the ListSpan component */
#define ListObjSpanPtr(listObj_) \
    ((ListSpan *)((listObj_)->internalRep.twoPtrValue.ptr2))

/* Returns the ListRep internal representaton in a Tcl_Obj */
#define ListObjGetRep(listObj_, listRepPtr_) \
    do {								\
	(listRepPtr_)->storePtr = ListObjStorePtr(listObj_);		\
	(listRepPtr_)->spanPtr = ListObjSpanPtr(listObj_);		\
    } while (0)

/* Returns the length of the list */
#define ListObjLength(listObj_, len_) \
    ((len_) = ListObjSpanPtr(listObj_)					\
	? ListObjSpanPtr(listObj_)->spanLength				\
	: ListObjStorePtr(listObj_)->numUsed)

/* Returns the starting slot index of this list's elements in the ListStore */
#define ListObjStart(listObj_) \
    (ListObjSpanPtr(listObj_)						\
	? ListObjSpanPtr(listObj_)->spanStart				\
	: ListObjStorePtr(listObj_)->firstUsed)

/* Stores the element count and base address of this list's elements */
#define ListObjGetElements(listObj_, objc_, objv_) \
    (((objv_) = &ListObjStorePtr(listObj_)->slots[ListObjStart(listObj_)]), \
     (ListObjLength(listObj_, (objc_))))

/*
 * Returns 1/0 whether the internal representation (not the Tcl_Obj itself)
 * is shared.  Note by intent this only checks for sharing of ListStore,
 * not spans.
 */
#define ListObjRepIsShared(listObj_) \
    (ListObjStorePtr(listObj_)->refCount > 1)

/*
 * Certain commands like concat are optimized if an existing string
 * representation of a list object is known to be in canonical format (i.e.
 * generated from the list representation). There are three conditions when
 * this will be the case:
 * (1) No string representation exists which means it will obviously have
 * to be generated from the list representation when needed
 * (2) The ListStore flags is marked canonical. This is done at the time
 * the string representation is generated from the list under certain
 * conditions (see comments in UpdateStringOfList).
 * (3) The list representation does not have a span component. This is
 * because list Tcl_Obj's with spans are always created from existing lists
 * and never from strings (see SetListFromAny) and thus their string
 * representation will always be canonical.
 */
#define ListObjIsCanonical(listObj_) \
    (((listObj_)->bytes == NULL)					\
	|| (ListObjStorePtr(listObj_)->flags & LISTSTORE_CANONICAL)	\
	|| ListObjSpanPtr(listObj_) != NULL)

/*
 * Converts the Tcl_Obj to a list if it isn't one and stores the element
 * count and base address of this list's elements in objcPtr_ and objvPtr_.
 * Return TCL_OK on success or TCL_ERROR if the Tcl_Obj cannot be
 * converted to a list.
 */
#define TclListObjGetElements(interp_, listObj_, objcPtr_, objvPtr_) \
    ((TclHasInternalRep((listObj_), &tclListType))			\
	? ((ListObjGetElements((listObj_), *(objcPtr_), *(objvPtr_))),	\
	    TCL_OK)							\
	: Tcl_ListObjGetElements(					\
	    (interp_), (listObj_), (objcPtr_), (objvPtr_)))

/*
 * Converts the Tcl_Obj to a list if it isn't one and stores the element
 * count in lenPtr_.  Returns TCL_OK on success or TCL_ERROR if the
 * Tcl_Obj cannot be converted to a list.
 */
#define TclListObjLength(interp_, listObj_, lenPtr_) \
    ((TclHasInternalRep((listObj_), &tclListType))			\
	? ((ListObjLength((listObj_), *(lenPtr_))), TCL_OK)		\
	: Tcl_ListObjLength((interp_), (listObj_), (lenPtr_)))

#define TclListObjIsCanonical(listObj_) \
    ((TclHasInternalRep((listObj_), &tclListType))			\
	? ListObjIsCanonical((listObj_))				\
	: 0)

/*
 * Modes for collecting (or not) in the implementations of TclNRForeachCmd,
 * TclNRLmapCmd and their compilations.
 */

#define TCL_EACH_KEEP_NONE  0	/* Discard iteration result like [foreach] */
#define TCL_EACH_COLLECT    1	/* Collect iteration result like [lmap] */

/*
 * Macros providing a faster path to booleans and integers:
 * Tcl_GetBooleanFromObj, Tcl_GetLongFromObj, Tcl_GetIntFromObj
 * and Tcl_GetIntForIndex.
 *
 * WARNING: these macros eval their args more than once.
 */

#if TCL_MAJOR_VERSION > 8
#define TclGetBooleanFromObj(interp, objPtr, intPtr) \
    ((TclHasInternalRep((objPtr), &tclIntType)				\
	    || TclHasInternalRep((objPtr), &tclBooleanType))		\
	? (*(intPtr) = ((objPtr)->internalRep.wideValue!=0), TCL_OK)	\
	: Tcl_GetBooleanFromObj((interp), (objPtr), (intPtr)))
#else
#define TclGetBooleanFromObj(interp, objPtr, intPtr) \
    ((TclHasInternalRep((objPtr), &tclIntType))				\
	? (*(intPtr) = ((objPtr)->internalRep.wideValue!=0), TCL_OK)	\
	: (TclHasInternalRep((objPtr), &tclBooleanType))		\
	? (*(intPtr) = ((objPtr)->internalRep.longValue!=0), TCL_OK)	\
	: Tcl_GetBooleanFromObj((interp), (objPtr), (intPtr)))
#endif

#ifdef TCL_WIDE_INT_IS_LONG
#define TclGetLongFromObj(interp, objPtr, longPtr) \
    ((TclHasInternalRep((objPtr), &tclIntType))				\
	? ((*(longPtr) = (objPtr)->internalRep.wideValue), TCL_OK)	\
	: Tcl_GetLongFromObj((interp), (objPtr), (longPtr)))
#else
#define TclGetLongFromObj(interp, objPtr, longPtr) \
    ((TclHasInternalRep((objPtr), &tclIntType)				\
	    && (objPtr)->internalRep.wideValue >= (Tcl_WideInt)(LONG_MIN) \
	    && (objPtr)->internalRep.wideValue <= (Tcl_WideInt)(LONG_MAX)) \
	? ((*(longPtr) = (long)(objPtr)->internalRep.wideValue), TCL_OK) \
	: Tcl_GetLongFromObj((interp), (objPtr), (longPtr)))
#endif

#define TclGetIntFromObj(interp, objPtr, intPtr) \
    ((TclHasInternalRep((objPtr), &tclIntType)				\
	    && (objPtr)->internalRep.wideValue >= (Tcl_WideInt)(INT_MIN) \
	    && (objPtr)->internalRep.wideValue <= (Tcl_WideInt)(INT_MAX)) \
	? ((*(intPtr) = (int)(objPtr)->internalRep.wideValue), TCL_OK)	\
	: Tcl_GetIntFromObj((interp), (objPtr), (intPtr)))
#define TclGetIntForIndexM(interp, objPtr, endValue, idxPtr) \
    (((TclHasInternalRep((objPtr), &tclIntType))			\
	    && ((objPtr)->internalRep.wideValue >= 0)			\
	    && ((objPtr)->internalRep.wideValue <= endValue))		\
	? ((*(idxPtr) = (objPtr)->internalRep.wideValue), TCL_OK)	\
	: Tcl_GetIntForIndex((interp), (objPtr), (endValue), (idxPtr)))

/*
 * Macro used to save a function call for common uses of
 * Tcl_GetWideIntFromObj(). The ANSI C "prototype" is:
 *
 * MODULE_SCOPE int TclGetWideIntFromObj(Tcl_Interp *interp, Tcl_Obj *objPtr,
 *			Tcl_WideInt *wideIntPtr);
 */

#define TclGetWideIntFromObj(interp, objPtr, wideIntPtr) \
    ((TclHasInternalRep((objPtr), &tclIntType))				\
	? (*(wideIntPtr) = ((objPtr)->internalRep.wideValue), TCL_OK)	\
	: Tcl_GetWideIntFromObj((interp), (objPtr), (wideIntPtr)))

/*
 * Flag values for TclTraceDictPath().
 *
 * DICT_PATH_READ indicates that all entries on the path must exist but no
 * updates will be needed.
 *
 * DICT_PATH_UPDATE indicates that we are going to be doing an update at the
 * tip of the path, so duplication of shared objects should be done along the
 * way.
 *
 * DICT_PATH_EXISTS indicates that we are performing an existence test and a
 * lookup failure should therefore not be an error. If (and only if) this flag
 * is set, TclTraceDictPath() will return the special value
 * DICT_PATH_NON_EXISTENT if the path is not traceable.
 *
 * DICT_PATH_CREATE (which also requires the DICT_PATH_UPDATE bit to be set)
 * indicates that we are to create non-existent dictionaries on the path.
 */

#define DICT_PATH_READ		0
#define DICT_PATH_UPDATE	1
#define DICT_PATH_EXISTS	2
#define DICT_PATH_CREATE	5

#define DICT_PATH_NON_EXISTENT	((Tcl_Obj *) (void *) 1)

/*
 *----------------------------------------------------------------
 * Data structures related to the filesystem internals
 *----------------------------------------------------------------
 */

/*
 * The version_2 filesystem is private to Tcl. As and when these changes have
 * been thoroughly tested and investigated a new public filesystem interface
 * will be released. The aim is more versatile virtual filesystem interfaces,
 * more efficiency in 'path' manipulation and usage, and cleaner filesystem
 * code internally.
 */

#define TCL_FILESYSTEM_VERSION_2	((Tcl_FSVersion) 0x2)
typedef void *(TclFSGetCwdProc2)(void *clientData);
typedef int (Tcl_FSLoadFileProc2) (Tcl_Interp *interp, Tcl_Obj *pathPtr,
	Tcl_LoadHandle *handlePtr, Tcl_FSUnloadFileProc **unloadProcPtr,
	int flags);

/*
 * The following types are used for getting and storing platform-specific file
 * attributes in tclFCmd.c and the various platform-versions of that file.
 * This is done to have as much common code as possible in the file attributes
 * code. For more information about the callbacks, see TclFileAttrsCmd in
 * tclFCmd.c.
 */

typedef int (TclGetFileAttrProc)(Tcl_Interp *interp, int objIndex,
	Tcl_Obj *fileName, Tcl_Obj **attrObjPtrPtr);
typedef int (TclSetFileAttrProc)(Tcl_Interp *interp, int objIndex,
	Tcl_Obj *fileName, Tcl_Obj *attrObjPtr);

typedef struct TclFileAttrProcs {
    TclGetFileAttrProc *getProc;/* The procedure for getting attrs. */
    TclSetFileAttrProc *setProc;/* The procedure for setting attrs. */
} TclFileAttrProcs;

/*
 * Opaque handle used in pipeline routines to encapsulate platform-dependent
 * state.
 */

typedef struct TclFile_ *TclFile;

typedef enum Tcl_PathPart {
    TCL_PATH_DIRNAME,
    TCL_PATH_TAIL,
    TCL_PATH_EXTENSION,
    TCL_PATH_ROOT
} Tcl_PathPart;

/*
 *----------------------------------------------------------------
 * Data structures related to obsolete filesystem hooks
 *----------------------------------------------------------------
 */

typedef int (TclStatProc_)(const char *path, struct stat *buf);
typedef int (TclAccessProc_)(const char *path, int mode);
typedef Tcl_Channel (TclOpenFileChannelProc_)(Tcl_Interp *interp,
	const char *fileName, const char *modeString, int permissions);

/*
 *----------------------------------------------------------------
 * Internal definitions related to parsing, substitution, evaluation
 *----------------------------------------------------------------
 */

/*
 * New internal Tcl_Token types.
 *
 * TCL_TOKEN_SCRIPT -           Leading Tcl_Token type for an entire script.
 *                              The numComponents field stores the number of
 *                              commands in the script.
 * TCL_TOKEN_SCRIPT_SUBST -     So-called "command substituion" in Tcl is
 *                              really "script substitution" and this internal
 *                              Tcl_Token type indicates it.  Unlike
 *                              the TCL_TOKEN_COMMAND type, which also denotes
 *                              "command substitution", the numComponents field
 *                              is *not* always 0, so we can store the results
 *                              of nested parsing, and avoid reparsing the
 *                              same string again and again.  The numComponents
 *                              field stores the number of following Tcl_Tokens
 *                              that are parsed from the nested script.  The
 *                              numComponents value is always at least 1, for
 *                              the TCL_TOKEN_SCRIPT token that follows.
 * TCL_TOKEN_CMD -              Leading Tcl_Token type for a parsed Tcl command. *                              There will be one of these tokens for each
 *                              command in a script.  The numComponents field
 *                              stores the number of words in the command.
 * TCL_TOKEN_ERROR -            This Tcl_Token type is used to represent a
 *                              parse error.  It may appear following all
 *                              the commands that follow a TCL_TOKEN_SCRIPT
 *                              token.  The TCL_TOKEN_ERROR token represents
 *                              the remainder of the original string that
 *                              could not be parsed into commands.
 */

#define TCL_TOKEN_SCRIPT        512
#define TCL_TOKEN_SCRIPT_SUBST  1024
#define TCL_TOKEN_CMD           2048
#define TCL_TOKEN_ERROR         4096

/*
 *----------------------------------------------------------------
 * Data structures for process-global values.
 *----------------------------------------------------------------
 */

typedef void (TclInitProcessGlobalValueProc)(char **valuePtr,
	TCL_HASH_TYPE *lengthPtr,
	Tcl_Encoding *encodingPtr);

#ifdef _WIN32
#   define TCLFSENCODING tclUtf8Encoding /* On Windows, all Unicode (except surrogates) are valid */
#else
#   define TCLFSENCODING NULL	/* On Non-Windows, use the system encoding for validation checks */
#endif

/*
 * A ProcessGlobalValue struct exists for each internal value in Tcl that is
 * to be shared among several threads. Each thread sees a (Tcl_Obj) copy of
 * the value, and the gobal value is kept as a counted string, with epoch and
 * mutex control. Each ProcessGlobalValue struct should be a static variable in
 * some file.
 */

typedef struct ProcessGlobalValue {
    Tcl_Size epoch;		/* Epoch counter to detect changes in the
				 * global value. */
    TCL_HASH_TYPE numBytes;	/* Length of the global string. */
    char *value;		/* The global string value. */
    Tcl_Encoding encoding;	/* system encoding when global string was
				 * initialized. */
    TclInitProcessGlobalValueProc *proc;
				/* A procedure to initialize the global string
				 * copy when a "get" request comes in before
				 * any "set" request has been received. */
    Tcl_Mutex mutex;		/* Enforce orderly access from multiple
				 * threads. */
    Tcl_ThreadDataKey key;	/* Key for per-thread data holding the
				 * (Tcl_Obj) copy for each thread. */
} ProcessGlobalValue;

/*
 *----------------------------------------------------------------------
 * Flags for TclParseNumber
 *----------------------------------------------------------------------
 */

#define TCL_PARSE_DECIMAL_ONLY	1
				/* Leading zero doesn't denote octal or
				 * hex. */
#define TCL_PARSE_OCTAL_ONLY	2
				/* Parse octal even without prefix. */
#define TCL_PARSE_HEXADECIMAL_ONLY	4
				/* Parse hexadecimal even without prefix. */
#define TCL_PARSE_INTEGER_ONLY	8
				/* Disable floating point parsing. */
#define TCL_PARSE_SCAN_PREFIXES	16
				/* Use [scan] rules dealing with 0?
				 * prefixes. */
#define TCL_PARSE_NO_WHITESPACE	32
				/* Reject leading/trailing whitespace. */
#define TCL_PARSE_BINARY_ONLY	64
				/* Parse binary even without prefix. */
#define TCL_PARSE_NO_UNDERSCORE	128
				/* Reject underscore digit separator */

/*
 *----------------------------------------------------------------------
 * Internal convenience macros for manipulating encoding flags. See
 * TCL_ENCODING_PROFILE_* in tcl.h
 *----------------------------------------------------------------------
 */

#define ENCODING_PROFILE_MASK     0xFF000000
#define ENCODING_PROFILE_GET(flags_) \
    ((flags_) & ENCODING_PROFILE_MASK)
#define ENCODING_PROFILE_SET(flags_, profile_) \
    do {								\
	(flags_) &= ~ENCODING_PROFILE_MASK;				\
	(flags_) |= ((profile_) & ENCODING_PROFILE_MASK);		\
    } while (0)

/*
 *----------------------------------------------------------------------
 * Common functions for calculating overallocation. Trivial but allows for
 * experimenting with growth factors without having to change code in
 * multiple places. See TclAttemptAllocElemsEx and similar for usage
 * examples. Best to use those functions. Direct use of TclUpsizeAlloc /
 * TclResizeAlloc is needed in special cases such as when total size of
 * memory block is limited to less than TCL_SIZE_MAX.
 *
 *----------------------------------------------------------------------
 */
static inline Tcl_Size
TclUpsizeAlloc(
    TCL_UNUSED(Tcl_Size),	/* oldSize. For future experiments with
				 * some growth algorithms that use this
				 * information. */
    Tcl_Size needed,
    Tcl_Size limit)
{
    /* assert (oldCapacity < needed <= limit) */
    if (needed < (limit - needed/2)) {
	return needed + needed / 2;
    } else {
	return limit;
    }
}
static inline Tcl_Size
TclUpsizeRetry(
    Tcl_Size needed,
    Tcl_Size lastAttempt)
{
    /* assert(needed < lastAttempt); */
    if (needed < lastAttempt - 1) {
	/* (needed+lastAttempt)/2 but that formula may overflow Tcl_Size */
	return needed + (lastAttempt - needed) / 2;
    } else {
	return needed;
    }
}
MODULE_SCOPE void *	TclAllocElemsEx(Tcl_Size elemCount, Tcl_Size elemSize,
			    Tcl_Size leadSize, Tcl_Size *capacityPtr);
MODULE_SCOPE void *	TclReallocElemsEx(void *oldPtr, Tcl_Size elemCount,
			    Tcl_Size elemSize, Tcl_Size leadSize,
			    Tcl_Size *capacityPtr);
MODULE_SCOPE void *	TclAttemptReallocElemsEx(void *oldPtr,
			    Tcl_Size elemCount, Tcl_Size elemSize,
			    Tcl_Size leadSize, Tcl_Size *capacityPtr);
/* Alloc elemCount elements of size elemSize with leadSize header
 * returning actual capacity (in elements) in *capacityPtr. */
static inline void *
TclAttemptAllocElemsEx(
    Tcl_Size elemCount,
    Tcl_Size elemSize,
    Tcl_Size leadSize,
    Tcl_Size *capacityPtr)
{
    return TclAttemptReallocElemsEx(
	    NULL, elemCount, elemSize, leadSize, capacityPtr);
}
/* Alloc numByte bytes, returning actual capacity in *capacityPtr. */
static inline void *
TclAllocEx(
    Tcl_Size numBytes,
    Tcl_Size *capacityPtr)
{
    return TclAllocElemsEx(numBytes, 1, 0, capacityPtr);
}
/* Alloc numByte bytes, returning actual capacity in *capacityPtr. */
static inline void *
TclAttemptAllocEx(
    Tcl_Size numBytes,
    Tcl_Size *capacityPtr)
{
    return TclAttemptAllocElemsEx(numBytes, 1, 0, capacityPtr);
}
/* Realloc numByte bytes, returning actual capacity in *capacityPtr. */
static inline void *
TclReallocEx(
    void *oldPtr,
    Tcl_Size numBytes,
    Tcl_Size *capacityPtr)
{
    return TclReallocElemsEx(oldPtr, numBytes, 1, 0, capacityPtr);
}
/* Realloc numByte bytes, returning actual capacity in *capacityPtr. */
static inline void *
TclAttemptReallocEx(
    void *oldPtr,
    Tcl_Size numBytes,
    Tcl_Size *capacityPtr)
{
    return TclAttemptReallocElemsEx(oldPtr, numBytes, 1, 0, capacityPtr);
}

/*
 *----------------------------------------------------------------
 * Variables shared among Tcl modules but not used by the outside world.
 *----------------------------------------------------------------
 */

MODULE_SCOPE char *tclNativeExecutableName;
MODULE_SCOPE int tclFindExecutableSearchDone;
MODULE_SCOPE char *tclMemDumpFileName;
MODULE_SCOPE TclPlatformType tclPlatform;

/*
 * Declarations related to internal encoding functions.
 */

MODULE_SCOPE Tcl_Encoding tclIdentityEncoding;
MODULE_SCOPE Tcl_Encoding tclUtf8Encoding;
MODULE_SCOPE int	TclEncodingProfileNameToId(Tcl_Interp *interp,
			    const char *profileName,
			    int *profilePtr);
MODULE_SCOPE const char *TclEncodingProfileIdToName(Tcl_Interp *interp,
			    int profileId);
MODULE_SCOPE void	TclGetEncodingProfiles(Tcl_Interp *interp);

/*
 * TIP #233 (Virtualized Time)
 * Data for the time hooks, if any.
 */

MODULE_SCOPE Tcl_GetTimeProc *tclGetTimeProcPtr;
MODULE_SCOPE Tcl_ScaleTimeProc *tclScaleTimeProcPtr;
MODULE_SCOPE void *tclTimeClientData;

/*
 * Variables denoting the Tcl object types defined in the core.
 */

MODULE_SCOPE const Tcl_ObjType tclBignumType;
MODULE_SCOPE const Tcl_ObjType tclBooleanType;
MODULE_SCOPE const Tcl_ObjType tclByteCodeType;
MODULE_SCOPE const Tcl_ObjType tclDoubleType;
MODULE_SCOPE const Tcl_ObjType tclIntType;
MODULE_SCOPE const Tcl_ObjType tclIndexType;
MODULE_SCOPE const Tcl_ObjType tclListType;
MODULE_SCOPE const Tcl_ObjType tclDictType;
MODULE_SCOPE const Tcl_ObjType tclProcBodyType;
MODULE_SCOPE const Tcl_ObjType tclStringType;
MODULE_SCOPE const Tcl_ObjType tclEnsembleCmdType;
MODULE_SCOPE const Tcl_ObjType tclRegexpType;
MODULE_SCOPE Tcl_ObjType tclCmdNameType;

/*
 * Variables denoting the hash key types defined in the core.
 */

MODULE_SCOPE const Tcl_HashKeyType tclArrayHashKeyType;
MODULE_SCOPE const Tcl_HashKeyType tclOneWordHashKeyType;
MODULE_SCOPE const Tcl_HashKeyType tclStringHashKeyType;
MODULE_SCOPE const Tcl_HashKeyType tclObjHashKeyType;

/*
 * The head of the list of free Tcl objects, and the total number of Tcl
 * objects ever allocated and freed.
 */

MODULE_SCOPE Tcl_Obj *	tclFreeObjList;

#ifdef TCL_COMPILE_STATS
MODULE_SCOPE size_t	tclObjsAlloced;
MODULE_SCOPE size_t	tclObjsFreed;
#define TCL_MAX_SHARED_OBJ_STATS 5
MODULE_SCOPE size_t	tclObjsShared[TCL_MAX_SHARED_OBJ_STATS];
#endif /* TCL_COMPILE_STATS */

/*
 * Pointer to a heap-allocated string of length zero that the Tcl core uses as
 * the value of an empty string representation for an object. This value is
 * shared by all new objects allocated by Tcl_NewObj.
 */

MODULE_SCOPE char	tclEmptyString;

enum CheckEmptyStringResult {
	TCL_EMPTYSTRING_UNKNOWN = -1, TCL_EMPTYSTRING_NO, TCL_EMPTYSTRING_YES
};

/*
 * Flags used to control details of parsing.
 * The first three are #define'd in tcl.h, so that may be set by callers
 * of Tcl_SubstObj().  See the docs for what they do.
 *
 * #define TCL_SUBST_COMMANDS           001
 * #define TCL_SUBST_VARIABLES          002
 * #define TCL_SUBST_BACKSLASHES        004
 *
 * tcl.h also #define's their combination for brevity:
 *
 * #define TCL_SUBST_ALL                007
 *
 * The other flag values that control parsing are:
 *
 * PARSE_NESTED -               Passed to ParseCommand to indicate that the
 *                              close bracket character should be treated as
 *                              a command terminator, as well as newlines,
 *                              semi-colons, and end of string.
 *
 * PARSE_APPEND -               Passed throughout the Parse routines to
 *                              indicate that parsing should append to the
 *                              Tcl_Parse structure passed in (by reference).
 *                              If this flag is not set, some routines will
 *                              re-initialize the Tcl_Parse structure.
 *
 * PARSE_USE_INTERNAL_TOKENS -  Passed throughout the Parse routines to
 *                              indicate the parse is being done for Tcl's
 *                              internal use, so it is acceptable to use
 *                              Tcl_Token types that are known only internally.
 */

#define PARSE_NESTED                    010
#define PARSE_APPEND                    020
#define PARSE_USE_INTERNAL_TOKENS       040

/*
 *----------------------------------------------------------------
 * Procedures shared among Tcl modules but not used by the outside world,
 * introduced by/for NRE.
 *----------------------------------------------------------------
 */

MODULE_SCOPE Tcl_ObjCmdProc TclNRApplyObjCmd;
MODULE_SCOPE Tcl_ObjCmdProc TclNREvalObjCmd;
MODULE_SCOPE Tcl_ObjCmdProc TclNRCatchObjCmd;
MODULE_SCOPE Tcl_ObjCmdProc TclNRExprObjCmd;
MODULE_SCOPE Tcl_ObjCmdProc TclNRForObjCmd;
MODULE_SCOPE Tcl_ObjCmdProc TclNRForeachCmd;
MODULE_SCOPE Tcl_ObjCmdProc TclNRIfObjCmd;
MODULE_SCOPE Tcl_ObjCmdProc TclNRLmapCmd;
MODULE_SCOPE Tcl_ObjCmdProc TclNRPackageObjCmd;
MODULE_SCOPE Tcl_ObjCmdProc TclNRSourceObjCmd;
MODULE_SCOPE Tcl_ObjCmdProc TclNRSubstObjCmd;
MODULE_SCOPE Tcl_ObjCmdProc TclNRSwitchObjCmd;
MODULE_SCOPE Tcl_ObjCmdProc TclNRTryObjCmd;
MODULE_SCOPE Tcl_ObjCmdProc TclNRUplevelObjCmd;
MODULE_SCOPE Tcl_ObjCmdProc TclNRWhileObjCmd;

MODULE_SCOPE Tcl_NRPostProc TclNRForIterCallback;
MODULE_SCOPE Tcl_NRPostProc TclNRCoroutineActivateCallback;
MODULE_SCOPE Tcl_ObjCmdProc TclNRTailcallObjCmd;
MODULE_SCOPE Tcl_NRPostProc TclNRTailcallEval;
MODULE_SCOPE Tcl_ObjCmdProc TclNRCoroutineObjCmd;
MODULE_SCOPE Tcl_ObjCmdProc TclNRYieldObjCmd;
MODULE_SCOPE Tcl_ObjCmdProc TclNRYieldmObjCmd;
MODULE_SCOPE Tcl_ObjCmdProc TclNRYieldToObjCmd;
MODULE_SCOPE Tcl_ObjCmdProc TclNRInvoke;
MODULE_SCOPE Tcl_NRPostProc TclNRReleaseValues;

MODULE_SCOPE void	TclSetTailcall(Tcl_Interp *interp,
			    Tcl_Obj *tailcallPtr);
MODULE_SCOPE void	TclPushTailcallPoint(Tcl_Interp *interp);

/* These two can be considered for the public api */
MODULE_SCOPE void	TclMarkTailcall(Tcl_Interp *interp);
MODULE_SCOPE void	TclSkipTailcall(Tcl_Interp *interp);

/*
 * This structure holds the data for the various iteration callbacks used to
 * NRE the 'for' and 'while' commands. We need a separate structure because we
 * have more than the 4 client data entries we can provide directly thorugh
 * the callback API. It is the 'word' information which puts us over the
 * limit. It is needed because the loop body is argument 4 of 'for' and
 * argument 2 of 'while'. Not providing the correct index confuses the #280
 * code. We TclSmallAlloc/Free this.
 */

typedef struct ForIterData {
    Tcl_Obj *cond;		/* Loop condition expression. */
    Tcl_Obj *body;		/* Loop body. */
    Tcl_Obj *next;		/* Loop step script, NULL for 'while'. */
    const char *msg;		/* Error message part. */
    Tcl_Size word;		/* Index of the body script in the command */
} ForIterData;

/* TIP #357 - Structure doing the bookkeeping of handles for Tcl_LoadFile
 *            and Tcl_FindSymbol. This structure corresponds to an opaque
 *            typedef in tcl.h */

typedef void* TclFindSymbolProc(Tcl_Interp* interp, Tcl_LoadHandle loadHandle,
	const char* symbol);
struct Tcl_LoadHandle_ {
    void *clientData;		/* Client data is the load handle in the
				 * native filesystem if a module was loaded
				 * there, or an opaque pointer to a structure
				 * for further bookkeeping on load-from-VFS
				 * and load-from-memory */
    TclFindSymbolProc* findSymbolProcPtr;
				/* Procedure that resolves symbols in a
				 * loaded module */
    Tcl_FSUnloadFileProc* unloadFileProcPtr;
				/* Procedure that unloads a loaded module */
};

/* Flags for conversion of doubles to digit strings */

#define TCL_DD_E_FORMAT 0x2	/* Use a fixed-length string of digits,
				 * suitable for E format*/
#define TCL_DD_F_FORMAT 0x3	/* Use a fixed number of digits after the
				 * decimal point, suitable for F format */
#define TCL_DD_SHORTEST 0x4	/* Use the shortest possible string */
#define TCL_DD_NO_QUICK 0x8	/* Debug flag: forbid quick FP conversion */

#define TCL_DD_CONVERSION_TYPE_MASK	0x3
				/* Mask to isolate the conversion type */

/*
 *----------------------------------------------------------------
 * Procedures shared among Tcl modules but not used by the outside world:
 *----------------------------------------------------------------
 */

#if TCL_MAJOR_VERSION > 8
MODULE_SCOPE void	TclAdvanceContinuations(Tcl_Size *line, Tcl_Size **next,
			    int loc);
MODULE_SCOPE void	TclAdvanceLines(Tcl_Size *line, const char *start,
			    const char *end);
MODULE_SCOPE void	TclAppendBytesToByteArray(Tcl_Obj *objPtr,
			    const unsigned char *bytes, Tcl_Size len);
MODULE_SCOPE void	TclAppendUtfToUtf(Tcl_Obj *objPtr,
			    const char *bytes, Tcl_Size numBytes);
MODULE_SCOPE void	TclArgumentEnter(Tcl_Interp *interp,
			    Tcl_Obj *objv[], Tcl_Size objc, CmdFrame *cf);
MODULE_SCOPE void	TclArgumentRelease(Tcl_Interp *interp,
			    Tcl_Obj *objv[], Tcl_Size objc);
MODULE_SCOPE void	TclArgumentBCEnter(Tcl_Interp *interp,
			    Tcl_Obj *objv[], Tcl_Size objc,
			    void *codePtr, CmdFrame *cfPtr, Tcl_Size cmd,
			    Tcl_Size pc);
MODULE_SCOPE void	TclArgumentBCRelease(Tcl_Interp *interp,
			    CmdFrame *cfPtr);
MODULE_SCOPE void	TclArgumentGet(Tcl_Interp *interp, Tcl_Obj *obj,
			    CmdFrame **cfPtrPtr, int *wordPtr);
MODULE_SCOPE int	TclAsyncNotifier(int sigNumber, Tcl_ThreadId threadId,
			    void *clientData, int *flagPtr, int value);
MODULE_SCOPE void	TclAsyncMarkFromNotifier(void);
MODULE_SCOPE void	TclBAConvertIndices(size_t index, unsigned int *hiPtr,
			    unsigned int *loPtr);
MODULE_SCOPE size_t	TclBAInvertIndices(unsigned int hi, unsigned int lo);
MODULE_SCOPE double	TclBignumToDouble(const void *bignum);
MODULE_SCOPE int	TclByteArrayMatch(const unsigned char *string,
			    Tcl_Size strLen, const unsigned char *pattern,
			    Tcl_Size ptnLen, int flags);
MODULE_SCOPE double	TclCeil(const void *a);
MODULE_SCOPE void	TclChannelPreserve(Tcl_Channel chan);
MODULE_SCOPE void	TclChannelRelease(Tcl_Channel chan);
MODULE_SCOPE int	TclChannelGetBlockingMode(Tcl_Channel chan);
MODULE_SCOPE int	TclCheckArrayTraces(Tcl_Interp *interp, Var *varPtr,
			    Var *arrayPtr, Tcl_Obj *name, int index);
MODULE_SCOPE int	TclCheckEmptyString(Tcl_Obj *objPtr);
MODULE_SCOPE int	TclChanCaughtErrorBypass(Tcl_Interp *interp,
			    Tcl_Channel chan);
MODULE_SCOPE Tcl_ObjCmdProc TclChannelNamesCmd;
MODULE_SCOPE Tcl_NRPostProc TclClearRootEnsemble;
MODULE_SCOPE int	TclCompareTwoNumbers(Tcl_Obj *valuePtr,
			    Tcl_Obj *value2Ptr);
MODULE_SCOPE ContLineLoc *TclContinuationsEnter(Tcl_Obj *objPtr, Tcl_Size num,
			    Tcl_Size *loc);
MODULE_SCOPE void	TclContinuationsEnterDerived(Tcl_Obj *objPtr,
			    Tcl_Size start, Tcl_Size *clNext);
MODULE_SCOPE ContLineLoc *TclContinuationsGet(Tcl_Obj *objPtr);
MODULE_SCOPE void	TclContinuationsCopy(Tcl_Obj *objPtr,
			    Tcl_Obj *originObjPtr);
MODULE_SCOPE Tcl_Size	TclConvertElement(const char *src, Tcl_Size length,
			    char *dst, int flags);
MODULE_SCOPE Tcl_Command TclCreateObjCommandInNs(Tcl_Interp *interp,
			    const char *cmdName, Tcl_Namespace *nsPtr,
			    Tcl_ObjCmdProc *proc, void *clientData,
			    Tcl_CmdDeleteProc *deleteProc);
MODULE_SCOPE Tcl_Command TclCreateEnsembleInNs(Tcl_Interp *interp,
			    const char *name, Tcl_Namespace *nameNamespacePtr,
			    Tcl_Namespace *ensembleNamespacePtr, int flags);
MODULE_SCOPE void	TclDeleteNamespaceVars(Namespace *nsPtr);
MODULE_SCOPE void	TclDeleteNamespaceChildren(Namespace *nsPtr);
MODULE_SCOPE Tcl_Size	TclDictGetSize(Tcl_Obj *dictPtr);
MODULE_SCOPE int	TclFindDictElement(Tcl_Interp *interp,
			    const char *dict, Tcl_Size dictLength,
			    const char **elementPtr, const char **nextPtr,
			    Tcl_Size *sizePtr, int *literalPtr);
MODULE_SCOPE Tcl_Obj *	TclDictObjSmartRef(Tcl_Interp *interp, Tcl_Obj *);
MODULE_SCOPE int	TclDictGet(Tcl_Interp *interp, Tcl_Obj *dictPtr,
			    const char *key, Tcl_Obj **valuePtrPtr);
MODULE_SCOPE int	TclDictPut(Tcl_Interp *interp, Tcl_Obj *dictPtr,
			    const char *key, Tcl_Obj *valuePtr);
MODULE_SCOPE int	TclDictPutString(Tcl_Interp *interp, Tcl_Obj *dictPtr,
			    const char *key, const char *value);
MODULE_SCOPE int	TclDictRemove(Tcl_Interp *interp, Tcl_Obj *dictPtr,
			    const char *key);
/* TIP #280 - Modified token based evaluation, with line information. */
MODULE_SCOPE int	TclEvalEx(Tcl_Interp *interp, const char *script,
			    Tcl_Size numBytes, int flags, Tcl_Size line,
			    Tcl_Size *clNextOuter, const char *outerScript);
MODULE_SCOPE int	TclEvalScriptTokens(Tcl_Interp *interp,
			    Tcl_Token *tokenPtr, Tcl_Size length, int flags,
			    Tcl_Size line, Tcl_Size *clNextOuter,
			    const char* outerScript);
MODULE_SCOPE Tcl_ObjCmdProc TclFileAttrsCmd;
MODULE_SCOPE Tcl_ObjCmdProc TclFileCopyCmd;
MODULE_SCOPE Tcl_ObjCmdProc TclFileDeleteCmd;
MODULE_SCOPE Tcl_ObjCmdProc TclFileLinkCmd;
MODULE_SCOPE Tcl_ObjCmdProc TclFileMakeDirsCmd;
MODULE_SCOPE Tcl_ObjCmdProc TclFileReadLinkCmd;
MODULE_SCOPE Tcl_ObjCmdProc TclFileRenameCmd;
MODULE_SCOPE Tcl_ObjCmdProc TclFileTempDirCmd;
MODULE_SCOPE Tcl_ObjCmdProc TclFileTemporaryCmd;
MODULE_SCOPE Tcl_ObjCmdProc TclFileHomeCmd;
MODULE_SCOPE Tcl_ObjCmdProc TclFileTildeExpandCmd;
MODULE_SCOPE void	TclCreateLateExitHandler(Tcl_ExitProc *proc,
			    void *clientData);
MODULE_SCOPE void	TclDeleteLateExitHandler(Tcl_ExitProc *proc,
			    void *clientData);
MODULE_SCOPE char *	TclDStringAppendObj(Tcl_DString *dsPtr,
			    Tcl_Obj *objPtr);
MODULE_SCOPE char *	TclDStringAppendDString(Tcl_DString *dsPtr,
			    Tcl_DString *toAppendPtr);
MODULE_SCOPE Tcl_Obj *const *TclFetchEnsembleRoot(Tcl_Interp *interp,
			    Tcl_Obj *const *objv, Tcl_Size objc,
			    Tcl_Size *objcPtr);
MODULE_SCOPE Tcl_Obj *const *TclEnsembleGetRewriteValues(Tcl_Interp *interp);
MODULE_SCOPE Tcl_Namespace *TclEnsureNamespace(Tcl_Interp *interp,
			    Tcl_Namespace *namespacePtr);
MODULE_SCOPE void	TclFillTableWithExports(Namespace *nsPtr,
			    Tcl_HashTable *hash);
MODULE_SCOPE void	TclFinalizeAllocSubsystem(void);
MODULE_SCOPE void	TclFinalizeAsync(void);
MODULE_SCOPE void	TclFinalizeDoubleConversion(void);
MODULE_SCOPE void	TclFinalizeEncodingSubsystem(void);
MODULE_SCOPE void	TclFinalizeEnvironment(void);
MODULE_SCOPE void	TclFinalizeEvaluation(void);
MODULE_SCOPE void	TclFinalizeExecution(void);
MODULE_SCOPE void	TclFinalizeIOSubsystem(void);
MODULE_SCOPE void	TclFinalizeFilesystem(void);
MODULE_SCOPE void	TclResetFilesystem(void);
MODULE_SCOPE void	TclFinalizeLoad(void);
MODULE_SCOPE void	TclFinalizeLock(void);
MODULE_SCOPE void	TclFinalizeMemorySubsystem(void);
MODULE_SCOPE void	TclFinalizeNotifier(void);
MODULE_SCOPE void	TclFinalizeObjects(void);
MODULE_SCOPE void	TclFinalizePreserve(void);
MODULE_SCOPE void	TclFinalizeSynchronization(void);
MODULE_SCOPE void	TclInitThreadAlloc(void);
MODULE_SCOPE void	TclFinalizeThreadAlloc(void);
MODULE_SCOPE void	TclFinalizeThreadAllocThread(void);
MODULE_SCOPE void	TclFinalizeThreadData(int quick);
MODULE_SCOPE void	TclFinalizeThreadObjects(void);
MODULE_SCOPE double	TclFloor(const void *a);
MODULE_SCOPE void	TclFormatNaN(double value, char *buffer);
MODULE_SCOPE int	TclFSFileAttrIndex(Tcl_Obj *pathPtr,
			    const char *attributeName, int *indexPtr);
MODULE_SCOPE Tcl_Command TclNRCreateCommandInNs(Tcl_Interp *interp,
			    const char *cmdName, Tcl_Namespace *nsPtr,
			    Tcl_ObjCmdProc *proc, Tcl_ObjCmdProc *nreProc,
			    void *clientData, Tcl_CmdDeleteProc *deleteProc);
MODULE_SCOPE int	TclNREvalFile(Tcl_Interp *interp, Tcl_Obj *pathPtr,
			    const char *encodingName);
MODULE_SCOPE int *	TclGetAsyncReadyPtr(void);
MODULE_SCOPE Tcl_Obj *	TclGetBgErrorHandler(Tcl_Interp *interp);
MODULE_SCOPE int	TclGetChannelFromObj(Tcl_Interp *interp,
			    Tcl_Obj *objPtr, Tcl_Channel *chanPtr,
			    int *modePtr, int flags);
MODULE_SCOPE CmdFrame *	TclGetCmdFrameForProcedure(Proc *procPtr);
MODULE_SCOPE int	TclGetCompletionCodeFromObj(Tcl_Interp *interp,
			    Tcl_Obj *value, int *code);
MODULE_SCOPE Proc *	TclGetLambdaFromObj(Tcl_Interp *interp,
			    Tcl_Obj *objPtr, Tcl_Obj **nsObjPtrPtr);
MODULE_SCOPE Tcl_Obj *	TclGetProcessGlobalValue(ProcessGlobalValue *pgvPtr);
MODULE_SCOPE Tcl_Obj *	TclGetSourceFromFrame(CmdFrame *cfPtr, Tcl_Size objc,
			    Tcl_Obj *const objv[]);
MODULE_SCOPE char *	TclGetStringStorage(Tcl_Obj *objPtr,
			    Tcl_Size *sizePtr);
MODULE_SCOPE int	TclGetLoadedLibraries(Tcl_Interp *interp,
				const char *targetName,
				const char *packageName);
MODULE_SCOPE int	TclGetWideBitsFromObj(Tcl_Interp *, Tcl_Obj *,
				Tcl_WideInt *);
<<<<<<< HEAD
MODULE_SCOPE Tcl_Token *TclGetTokensFromObj(Tcl_Obj *objPtr,
			    Tcl_Token **lastTokenPtrPtr);
=======
MODULE_SCOPE int	TclCompareStringKeys(void *keyPtr, Tcl_HashEntry *hPtr);
MODULE_SCOPE size_t	TclHashStringKey(Tcl_HashTable *tablePtr, void *keyPtr);
>>>>>>> a2d8e9fb
MODULE_SCOPE int	TclIncrObj(Tcl_Interp *interp, Tcl_Obj *valuePtr,
			    Tcl_Obj *incrPtr);
MODULE_SCOPE Tcl_Obj *	TclIncrObjVar2(Tcl_Interp *interp, Tcl_Obj *part1Ptr,
			    Tcl_Obj *part2Ptr, Tcl_Obj *incrPtr, int flags);
MODULE_SCOPE Tcl_ObjCmdProc TclInfoExistsCmd;
MODULE_SCOPE Tcl_ObjCmdProc TclInfoCoroutineCmd;
MODULE_SCOPE Tcl_Obj *	TclInfoFrame(Tcl_Interp *interp, CmdFrame *framePtr);
MODULE_SCOPE Tcl_ObjCmdProc TclInfoGlobalsCmd;
MODULE_SCOPE Tcl_ObjCmdProc TclInfoLocalsCmd;
MODULE_SCOPE Tcl_ObjCmdProc TclInfoVarsCmd;
MODULE_SCOPE Tcl_ObjCmdProc TclInfoConstsCmd;
MODULE_SCOPE Tcl_ObjCmdProc TclInfoConstantCmd;
MODULE_SCOPE void	TclInitAlloc(void);
MODULE_SCOPE void	TclInitDbCkalloc(void);
MODULE_SCOPE void	TclInitDoubleConversion(void);
MODULE_SCOPE void	TclInitEmbeddedConfigurationInformation(
			    Tcl_Interp *interp);
MODULE_SCOPE void	TclInitEncodingSubsystem(void);
MODULE_SCOPE void	TclInitIOSubsystem(void);
MODULE_SCOPE void	TclInitLimitSupport(Tcl_Interp *interp);
MODULE_SCOPE void	TclInitNamespaceSubsystem(void);
MODULE_SCOPE void	TclInitNotifier(void);
MODULE_SCOPE void	TclInitObjSubsystem(void);
MODULE_SCOPE int	TclInterpReady(Tcl_Interp *interp);
MODULE_SCOPE int	TclIsBareword(int byte);
MODULE_SCOPE Tcl_Obj *	TclJoinPath(Tcl_Size elements, Tcl_Obj * const objv[],
			    int forceRelative);
MODULE_SCOPE Tcl_Obj *	TclGetHomeDirObj(Tcl_Interp *interp, const char *user);
MODULE_SCOPE Tcl_Obj *	TclResolveTildePath(Tcl_Interp *interp,
			    Tcl_Obj *pathObj);
MODULE_SCOPE Tcl_Obj *	TclResolveTildePathList(Tcl_Obj *pathsObj);
MODULE_SCOPE int	TclJoinThread(Tcl_ThreadId id, int *result);
MODULE_SCOPE void	TclLimitRemoveAllHandlers(Tcl_Interp *interp);
MODULE_SCOPE Tcl_Obj *	TclLindexList(Tcl_Interp *interp,
			    Tcl_Obj *listPtr, Tcl_Obj *argPtr);
MODULE_SCOPE Tcl_Obj *	TclLindexFlat(Tcl_Interp *interp, Tcl_Obj *listPtr,
			    Tcl_Size indexCount, Tcl_Obj *const indexArray[]);
MODULE_SCOPE Tcl_Obj *	TclListObjGetElement(Tcl_Obj *listObj, Tcl_Size index);
/* TIP #280 */
MODULE_SCOPE void	TclListLines(Tcl_Obj *listObj, Tcl_Size line, Tcl_Size n,
			    Tcl_Size *lines, Tcl_Obj *const *elems);
MODULE_SCOPE Tcl_Obj *	TclListObjCopy(Tcl_Interp *interp, Tcl_Obj *listPtr);
MODULE_SCOPE int	TclListObjAppendElements(Tcl_Interp *interp,
			    Tcl_Obj *toObj, Tcl_Size elemCount,
			    Tcl_Obj *const elemObjv[]);
MODULE_SCOPE Tcl_Obj *	TclListObjRange(Tcl_Interp *interp, Tcl_Obj *listPtr,
			    Tcl_Size fromIdx, Tcl_Size toIdx);
MODULE_SCOPE Tcl_Obj *	TclLsetList(Tcl_Interp *interp, Tcl_Obj *listPtr,
			    Tcl_Obj *indexPtr, Tcl_Obj *valuePtr);
MODULE_SCOPE Tcl_Obj *	TclLsetFlat(Tcl_Interp *interp, Tcl_Obj *listPtr,
			    Tcl_Size indexCount, Tcl_Obj *const indexArray[],
			    Tcl_Obj *valuePtr);
MODULE_SCOPE Tcl_Command TclMakeEnsemble(Tcl_Interp *interp, const char *name,
			    const EnsembleImplMap map[]);
MODULE_SCOPE Tcl_Size	TclMaxListLength(const char *bytes, Tcl_Size numBytes,
			    const char **endPtr);
MODULE_SCOPE int	TclMergeReturnOptions(Tcl_Interp *interp, int objc,
			    Tcl_Obj *const objv[], Tcl_Obj **optionsPtrPtr,
			    int *codePtr, int *levelPtr);
MODULE_SCOPE Tcl_Obj *	TclNoErrorStack(Tcl_Interp *interp, Tcl_Obj *options);
MODULE_SCOPE int	TclNokia770Doubles(void);
MODULE_SCOPE void	TclNsDecrRefCount(Namespace *nsPtr);
MODULE_SCOPE int	TclNamespaceDeleted(Namespace *nsPtr);
MODULE_SCOPE void	TclObjVarErrMsg(Tcl_Interp *interp, Tcl_Obj *part1Ptr,
			    Tcl_Obj *part2Ptr, const char *operation,
			    const char *reason, int index);
MODULE_SCOPE int	TclObjInvokeNamespace(Tcl_Interp *interp,
			    Tcl_Size objc, Tcl_Obj *const objv[],
			    Tcl_Namespace *nsPtr, int flags);
MODULE_SCOPE int	TclObjUnsetVar2(Tcl_Interp *interp,
			    Tcl_Obj *part1Ptr, Tcl_Obj *part2Ptr, int flags);
MODULE_SCOPE int	TclParseBackslash(const char *src,
			    Tcl_Size numBytes, Tcl_Size *readPtr, char *dst);
MODULE_SCOPE int	TclParseCommand(Tcl_Interp *interp, const char *start,
			    Tcl_Size numBytes, int flags, Tcl_Parse *parsePtr);
MODULE_SCOPE int	TclParseNumber(Tcl_Interp *interp, Tcl_Obj *objPtr,
			    const char *expected, const char *bytes,
			    Tcl_Size numBytes, const char **endPtrPtr, int flags);
MODULE_SCOPE void	TclParseInit(Tcl_Interp *interp, const char *string,
			    Tcl_Size numBytes, Tcl_Parse *parsePtr);

MODULE_SCOPE int	TclParseQuotedString(Tcl_Interp *interp,
			    const char *start, Tcl_Size numBytes,
			    Tcl_Parse *parsePtr, int flags,
			    const char **termPtr);
MODULE_SCOPE Tcl_Token *TclParseScript(Tcl_Interp *interp, const char *script,
			    Tcl_Size numBytes, int flags,
			    Tcl_Token **lastTokenPtrPtr, const char **termPtr);
MODULE_SCOPE int	TclParseScriptSubst(const char *src, Tcl_Size numBytes,
			    Tcl_Parse *parsePtr, int flags);
MODULE_SCOPE int	TclParseVarName(Tcl_Interp *interp, const char *start,
			    Tcl_Size numBytes, Tcl_Parse *parsePtr, int flags);
MODULE_SCOPE Tcl_Size	TclParseAllWhiteSpace(const char *src,
			    Tcl_Size numBytes);
MODULE_SCOPE int	TclProcessReturn(Tcl_Interp *interp,
			    int code, int level, Tcl_Obj *returnOpts);
MODULE_SCOPE void	TclUndoRefCount(Tcl_Obj *objPtr);
MODULE_SCOPE int	TclpObjLstat(Tcl_Obj *pathPtr, Tcl_StatBuf *buf);
MODULE_SCOPE Tcl_Obj *	TclpTempFileName(void);
MODULE_SCOPE Tcl_Obj *	TclpTempFileNameForLibrary(Tcl_Interp *interp,
			    Tcl_Obj* pathPtr);
MODULE_SCOPE int	TclNewArithSeriesObj(Tcl_Interp *interp,
			    Tcl_Obj **arithSeriesPtr,
			    int useDoubles, Tcl_Obj *startObj, Tcl_Obj *endObj,
			    Tcl_Obj *stepObj, Tcl_Obj *lenObj);
MODULE_SCOPE Tcl_Obj *	TclNewFSPathObj(Tcl_Obj *dirPtr, const char *addStrRep,
			    Tcl_Size len);
MODULE_SCOPE void	TclpAlertNotifier(void *clientData);
MODULE_SCOPE void *	TclpNotifierData(void);
MODULE_SCOPE void	TclpServiceModeHook(int mode);
MODULE_SCOPE void	TclpSetTimer(const Tcl_Time *timePtr);
MODULE_SCOPE int	TclpWaitForEvent(const Tcl_Time *timePtr);
MODULE_SCOPE void	TclpCreateFileHandler(int fd, int mask,
			    Tcl_FileProc *proc, void *clientData);
MODULE_SCOPE int	TclpDeleteFile(const void *path);
MODULE_SCOPE void	TclpDeleteFileHandler(int fd);
MODULE_SCOPE void	TclpFinalizeCondition(Tcl_Condition *condPtr);
MODULE_SCOPE void	TclpFinalizeMutex(Tcl_Mutex *mutexPtr);
MODULE_SCOPE void	TclpFinalizeNotifier(void *clientData);
MODULE_SCOPE void	TclpFinalizePipes(void);
MODULE_SCOPE void	TclpFinalizeSockets(void);
#ifdef _WIN32
MODULE_SCOPE void	TclInitSockets(void);
#else
#define TclInitSockets() /* do nothing */
#endif
struct addrinfo; /* forward declaration, needed for TclCreateSocketAddress */
MODULE_SCOPE int	TclCreateSocketAddress(Tcl_Interp *interp,
			    struct addrinfo **addrlist,
			    const char *host, int port, int willBind,
			    const char **errorMsgPtr);
MODULE_SCOPE int	TclpThreadCreate(Tcl_ThreadId *idPtr,
			    Tcl_ThreadCreateProc *proc, void *clientData,
			    TCL_HASH_TYPE stackSize, int flags);
MODULE_SCOPE Tcl_Size	TclpFindVariable(const char *name, Tcl_Size *lengthPtr);
MODULE_SCOPE void	TclpInitLibraryPath(char **valuePtr,
			    TCL_HASH_TYPE *lengthPtr, Tcl_Encoding *encodingPtr);
MODULE_SCOPE void	TclpInitLock(void);
MODULE_SCOPE void *	TclpInitNotifier(void);
MODULE_SCOPE void	TclpInitPlatform(void);
MODULE_SCOPE void	TclpInitUnlock(void);
MODULE_SCOPE Tcl_Obj *	TclpObjListVolumes(void);
MODULE_SCOPE void	TclpGlobalLock(void);
MODULE_SCOPE void	TclpGlobalUnlock(void);
MODULE_SCOPE int	TclpObjNormalizePath(Tcl_Interp *interp,
			    Tcl_Obj *pathPtr, int nextCheckpoint);
MODULE_SCOPE void	TclpNativeJoinPath(Tcl_Obj *prefix, const char *joining);
MODULE_SCOPE Tcl_Obj *	TclpNativeSplitPath(Tcl_Obj *pathPtr, Tcl_Size *lenPtr);
MODULE_SCOPE Tcl_PathType TclpGetNativePathType(Tcl_Obj *pathPtr,
			    Tcl_Size *driveNameLengthPtr, Tcl_Obj **driveNameRef);
MODULE_SCOPE int	TclCrossFilesystemCopy(Tcl_Interp *interp,
			    Tcl_Obj *source, Tcl_Obj *target);
MODULE_SCOPE int	TclpMatchInDirectory(Tcl_Interp *interp,
			    Tcl_Obj *resultPtr, Tcl_Obj *pathPtr,
			    const char *pattern, Tcl_GlobTypeData *types);
MODULE_SCOPE void	*TclpGetNativeCwd(void *clientData);
MODULE_SCOPE Tcl_FSDupInternalRepProc TclNativeDupInternalRep;
MODULE_SCOPE Tcl_Obj *	TclpObjLink(Tcl_Obj *pathPtr, Tcl_Obj *toPtr,
			    int linkType);
MODULE_SCOPE int	TclpObjChdir(Tcl_Obj *pathPtr);
MODULE_SCOPE Tcl_Channel TclpOpenTemporaryFile(Tcl_Obj *dirObj,
			    Tcl_Obj *basenameObj, Tcl_Obj *extensionObj,
			    Tcl_Obj *resultingNameObj);
MODULE_SCOPE void	TclPkgFileSeen(Tcl_Interp *interp,
			    const char *fileName);
MODULE_SCOPE void *	TclInitPkgFiles(Tcl_Interp *interp);
MODULE_SCOPE Tcl_Obj *	TclPathPart(Tcl_Interp *interp, Tcl_Obj *pathPtr,
			    Tcl_PathPart portion);
MODULE_SCOPE char *	TclpReadlink(const char *fileName,
			    Tcl_DString *linkPtr);
MODULE_SCOPE void	TclpSetVariables(Tcl_Interp *interp);
MODULE_SCOPE void *	TclThreadStorageKeyGet(Tcl_ThreadDataKey *keyPtr);
MODULE_SCOPE void	TclThreadStorageKeySet(Tcl_ThreadDataKey *keyPtr,
			    void *data);
MODULE_SCOPE TCL_NORETURN void TclpThreadExit(int status);
MODULE_SCOPE void	TclRememberCondition(Tcl_Condition *mutex);
MODULE_SCOPE void	TclRememberJoinableThread(Tcl_ThreadId id);
MODULE_SCOPE void	TclRememberMutex(Tcl_Mutex *mutex);
MODULE_SCOPE void	TclRemoveScriptLimitCallbacks(Tcl_Interp *interp);
MODULE_SCOPE int	TclReToGlob(Tcl_Interp *interp, const char *reStr,
			    Tcl_Size reStrLen, Tcl_DString *dsPtr, int *flagsPtr,
			    int *quantifiersFoundPtr);
MODULE_SCOPE Tcl_Size	TclScanElement(const char *string, Tcl_Size length,
			    char *flagPtr);
MODULE_SCOPE void	TclSetBgErrorHandler(Tcl_Interp *interp,
			    Tcl_Obj *cmdPrefix);
MODULE_SCOPE void	TclSetBignumInternalRep(Tcl_Obj *objPtr,
			    void *bignumValue);
MODULE_SCOPE int	TclSetBooleanFromAny(Tcl_Interp *interp,
			    Tcl_Obj *objPtr);
MODULE_SCOPE void	TclSetCmdNameObj(Tcl_Interp *interp, Tcl_Obj *objPtr,
			    Command *cmdPtr);
MODULE_SCOPE void	TclSetDuplicateObj(Tcl_Obj *dupPtr, Tcl_Obj *objPtr);
MODULE_SCOPE void	TclSetProcessGlobalValue(ProcessGlobalValue *pgvPtr,
			    Tcl_Obj *newValue);
MODULE_SCOPE void	TclSignalExitThread(Tcl_ThreadId id, int result);
MODULE_SCOPE void	TclSpellFix(Tcl_Interp *interp,
			    Tcl_Obj *const *objv, Tcl_Size objc, Tcl_Size subIdx,
			    Tcl_Obj *bad, Tcl_Obj *fix);
MODULE_SCOPE void *	TclStackRealloc(Tcl_Interp *interp, void *ptr,
			    TCL_HASH_TYPE numBytes);
typedef int (*memCmpFn_t)(const void*, const void*, size_t);
MODULE_SCOPE int	TclStringCmp(Tcl_Obj *value1Ptr, Tcl_Obj *value2Ptr,
			    int checkEq, int nocase, Tcl_Size reqlength);
MODULE_SCOPE int	TclStringMatch(const char *str, Tcl_Size strLen,
			    const char *pattern, int ptnLen, int flags);
MODULE_SCOPE int	TclStringMatchObj(Tcl_Obj *stringObj,
			    Tcl_Obj *patternObj, int flags);
MODULE_SCOPE void	TclSubstCompile(Tcl_Interp *interp, const char *bytes,
			    Tcl_Size numBytes, int flags, Tcl_Size line,
			    struct CompileEnv *envPtr);
MODULE_SCOPE int	TclSubstOptions(Tcl_Interp *interp, Tcl_Size numOpts,
			    Tcl_Obj *const opts[], int *flagPtr);
MODULE_SCOPE void	TclSubstParse(Tcl_Interp *interp, const char *bytes,
			    Tcl_Size numBytes, int flags, Tcl_Parse *parsePtr);
MODULE_SCOPE int	TclSubstTokens(Tcl_Interp *interp, Tcl_Token *tokenPtr,
			    Tcl_Size count, int *tokensLeftPtr, Tcl_Size line,
			    Tcl_Size *clNextOuter, const char* outerScript,
			    int flags);
MODULE_SCOPE Tcl_Obj *	TclTokensCopy(Tcl_Obj *objPtr);
MODULE_SCOPE Tcl_Size	TclTrim(const char *bytes, Tcl_Size numBytes,
			    const char *trim, Tcl_Size numTrim,
			    Tcl_Size *trimRight);
MODULE_SCOPE Tcl_Size	TclTrimLeft(const char *bytes, Tcl_Size numBytes,
			    const char *trim, Tcl_Size numTrim);
MODULE_SCOPE Tcl_Size	TclTrimRight(const char *bytes, Tcl_Size numBytes,
			    const char *trim, Tcl_Size numTrim);
MODULE_SCOPE const char*TclGetCommandTypeName(Tcl_Command command);
MODULE_SCOPE int	TclObjInterpProc(void *clientData,
			    Tcl_Interp *interp, int objc,
			    Tcl_Obj *const objv[]);
MODULE_SCOPE void	TclRegisterCommandTypeName(
			    Tcl_ObjCmdProc *implementationProc,
			    const char *nameStr);
MODULE_SCOPE int	TclUtfCmp(const char *cs, const char *ct);
MODULE_SCOPE int	TclUtfCasecmp(const char *cs, const char *ct);
MODULE_SCOPE int	TclUtfCount(int ch);
MODULE_SCOPE Tcl_Obj *	TclpNativeToNormalized(void *clientData);
MODULE_SCOPE Tcl_Obj *	TclpFilesystemPathType(Tcl_Obj *pathPtr);
MODULE_SCOPE int	TclpDlopen(Tcl_Interp *interp, Tcl_Obj *pathPtr,
			    Tcl_LoadHandle *loadHandle,
			    Tcl_FSUnloadFileProc **unloadProcPtr, int flags);
MODULE_SCOPE int	TclpUtime(Tcl_Obj *pathPtr, struct utimbuf *tval);
#ifdef TCL_LOAD_FROM_MEMORY
MODULE_SCOPE void *	TclpLoadMemoryGetBuffer(Tcl_Interp *interp, int size);
MODULE_SCOPE int	TclpLoadMemory(Tcl_Interp *interp, void *buffer,
			    int size, int codeSize, Tcl_LoadHandle *loadHandle,
			    Tcl_FSUnloadFileProc **unloadProcPtr, int flags);
#endif
MODULE_SCOPE void	TclInitThreadStorage(void);
MODULE_SCOPE void	TclFinalizeThreadDataThread(void);
MODULE_SCOPE void	TclFinalizeThreadStorage(void);

#ifdef TCL_WIDE_CLICKS
MODULE_SCOPE long long	TclpGetWideClicks(void);
MODULE_SCOPE double	TclpWideClicksToNanoseconds(long long clicks);
MODULE_SCOPE double	TclpWideClickInMicrosec(void);
#else
#   ifdef _WIN32
#	define TCL_WIDE_CLICKS 1
MODULE_SCOPE long long	TclpGetWideClicks(void);
MODULE_SCOPE double	TclpWideClickInMicrosec(void);
#	define TclpWideClicksToNanoseconds(clicks) \
		((double)(clicks) * TclpWideClickInMicrosec() * 1000)
#   endif
#endif
MODULE_SCOPE long long TclpGetMicroseconds(void);

MODULE_SCOPE int	TclZlibInit(Tcl_Interp *interp);
MODULE_SCOPE void *	TclpThreadCreateKey(void);
MODULE_SCOPE void	TclpThreadDeleteKey(void *keyPtr);
MODULE_SCOPE void	TclpThreadSetGlobalTSD(void *tsdKeyPtr, void *ptr);
MODULE_SCOPE void *	TclpThreadGetGlobalTSD(void *tsdKeyPtr);
MODULE_SCOPE void	TclErrorStackResetIf(Tcl_Interp *interp,
			    const char *msg, Tcl_Size length);
/* Tip 430 */
MODULE_SCOPE int	TclZipfs_Init(Tcl_Interp *interp);
MODULE_SCOPE int	TclIsZipfsPath(const char *path);
MODULE_SCOPE void	TclZipfsFinalize(void);

/*
 * Many parsing tasks need a common definition of whitespace.
 * Use this routine and macro to achieve that and place
 * optimization (fragile on changes) in one place.
 */

MODULE_SCOPE int	TclIsSpaceProc(int byte);
#define TclIsSpaceProcM(byte) \
    (((byte) > 0x20) ? 0 : TclIsSpaceProc(byte))

/*
 *----------------------------------------------------------------
 * Command procedures in the generic core:
 *----------------------------------------------------------------
 */

MODULE_SCOPE Tcl_ObjCmdProc Tcl_AfterObjCmd;
MODULE_SCOPE Tcl_ObjCmdProc Tcl_AppendObjCmd;
MODULE_SCOPE Tcl_ObjCmdProc Tcl_ApplyObjCmd;
MODULE_SCOPE Tcl_Command TclInitArrayCmd(Tcl_Interp *interp);
MODULE_SCOPE Tcl_Command TclInitBinaryCmd(Tcl_Interp *interp);
MODULE_SCOPE Tcl_ObjCmdProc Tcl_BreakObjCmd;
MODULE_SCOPE Tcl_ObjCmdProc Tcl_CatchObjCmd;
MODULE_SCOPE Tcl_ObjCmdProc Tcl_CdObjCmd;
MODULE_SCOPE Tcl_Command TclInitChanCmd(Tcl_Interp *interp);
MODULE_SCOPE Tcl_ObjCmdProc TclChanCreateObjCmd;
MODULE_SCOPE Tcl_ObjCmdProc TclChanPostEventObjCmd;
MODULE_SCOPE Tcl_ObjCmdProc TclChanPopObjCmd;
MODULE_SCOPE Tcl_ObjCmdProc TclChanPushObjCmd;
MODULE_SCOPE void	TclClockInit(Tcl_Interp *interp);
MODULE_SCOPE Tcl_ObjCmdProc TclClockOldscanObjCmd;
MODULE_SCOPE Tcl_ObjCmdProc Tcl_CloseObjCmd;
MODULE_SCOPE Tcl_ObjCmdProc Tcl_ConcatObjCmd;
MODULE_SCOPE Tcl_ObjCmdProc Tcl_ConstObjCmd;
MODULE_SCOPE Tcl_ObjCmdProc Tcl_ContinueObjCmd;
MODULE_SCOPE Tcl_TimerToken TclCreateAbsoluteTimerHandler(
			    Tcl_Time *timePtr, Tcl_TimerProc *proc,
			    void *clientData);
MODULE_SCOPE Tcl_ObjCmdProc TclDefaultBgErrorHandlerObjCmd;
MODULE_SCOPE Tcl_Command TclInitDictCmd(Tcl_Interp *interp);
MODULE_SCOPE Tcl_Command TclInitHamtCmd(Tcl_Interp *interp);
MODULE_SCOPE int	TclDictWithFinish(Tcl_Interp *interp, Var *varPtr,
			    Var *arrayPtr, Tcl_Obj *part1Ptr,
			    Tcl_Obj *part2Ptr, int index, int pathc,
			    Tcl_Obj *const pathv[], Tcl_Obj *keysPtr);
MODULE_SCOPE Tcl_Obj *	TclDictWithInit(Tcl_Interp *interp, Tcl_Obj *dictPtr,
			    Tcl_Size pathc, Tcl_Obj *const pathv[]);
MODULE_SCOPE Tcl_ObjCmdProc Tcl_DisassembleObjCmd;

/* Assemble command function */
MODULE_SCOPE Tcl_ObjCmdProc Tcl_AssembleObjCmd;
MODULE_SCOPE Tcl_ObjCmdProc TclNRAssembleObjCmd;
MODULE_SCOPE Tcl_Command TclInitEncodingCmd(Tcl_Interp *interp);
MODULE_SCOPE Tcl_ObjCmdProc Tcl_EofObjCmd;
MODULE_SCOPE Tcl_ObjCmdProc Tcl_ErrorObjCmd;
MODULE_SCOPE Tcl_ObjCmdProc Tcl_EvalObjCmd;
MODULE_SCOPE Tcl_ObjCmdProc Tcl_ExecObjCmd;
MODULE_SCOPE Tcl_ObjCmdProc Tcl_ExitObjCmd;
MODULE_SCOPE Tcl_ObjCmdProc Tcl_ExprObjCmd;
MODULE_SCOPE Tcl_ObjCmdProc Tcl_FblockedObjCmd;
MODULE_SCOPE Tcl_ObjCmdProc Tcl_FconfigureObjCmd;
MODULE_SCOPE Tcl_ObjCmdProc Tcl_FcopyObjCmd;
MODULE_SCOPE Tcl_Command TclInitFileCmd(Tcl_Interp *interp);
MODULE_SCOPE Tcl_ObjCmdProc Tcl_FileEventObjCmd;
MODULE_SCOPE Tcl_ObjCmdProc Tcl_FlushObjCmd;
MODULE_SCOPE Tcl_ObjCmdProc Tcl_ForObjCmd;
MODULE_SCOPE Tcl_ObjCmdProc Tcl_ForeachObjCmd;
MODULE_SCOPE Tcl_ObjCmdProc Tcl_FormatObjCmd;
MODULE_SCOPE Tcl_ObjCmdProc Tcl_GetsObjCmd;
MODULE_SCOPE Tcl_ObjCmdProc Tcl_GlobalObjCmd;
MODULE_SCOPE Tcl_ObjCmdProc Tcl_GlobObjCmd;
MODULE_SCOPE Tcl_ObjCmdProc Tcl_IfObjCmd;
MODULE_SCOPE Tcl_ObjCmdProc Tcl_IncrObjCmd;
MODULE_SCOPE Tcl_Command TclInitInfoCmd(Tcl_Interp *interp);
MODULE_SCOPE Tcl_ObjCmdProc Tcl_InterpObjCmd;
MODULE_SCOPE Tcl_ObjCmdProc Tcl_JoinObjCmd;
MODULE_SCOPE Tcl_ObjCmdProc Tcl_LappendObjCmd;
MODULE_SCOPE Tcl_ObjCmdProc Tcl_LassignObjCmd;
MODULE_SCOPE Tcl_ObjCmdProc Tcl_LeditObjCmd;
MODULE_SCOPE Tcl_ObjCmdProc Tcl_LindexObjCmd;
MODULE_SCOPE Tcl_ObjCmdProc Tcl_LinsertObjCmd;
MODULE_SCOPE Tcl_ObjCmdProc Tcl_LlengthObjCmd;
MODULE_SCOPE Tcl_ObjCmdProc Tcl_ListObjCmd;
MODULE_SCOPE Tcl_ObjCmdProc Tcl_LmapObjCmd;
MODULE_SCOPE Tcl_ObjCmdProc Tcl_LoadObjCmd;
MODULE_SCOPE Tcl_ObjCmdProc Tcl_LpopObjCmd;
MODULE_SCOPE Tcl_ObjCmdProc Tcl_LrangeObjCmd;
MODULE_SCOPE Tcl_ObjCmdProc Tcl_LremoveObjCmd;
MODULE_SCOPE Tcl_ObjCmdProc Tcl_LrepeatObjCmd;
MODULE_SCOPE Tcl_ObjCmdProc Tcl_LreplaceObjCmd;
MODULE_SCOPE Tcl_ObjCmdProc Tcl_LreverseObjCmd;
MODULE_SCOPE Tcl_ObjCmdProc Tcl_LsearchObjCmd;
MODULE_SCOPE Tcl_ObjCmdProc Tcl_LseqObjCmd;
MODULE_SCOPE Tcl_ObjCmdProc Tcl_LsetObjCmd;
MODULE_SCOPE Tcl_ObjCmdProc Tcl_LsortObjCmd;
MODULE_SCOPE Tcl_Command TclInitNamespaceCmd(Tcl_Interp *interp);
MODULE_SCOPE Tcl_ObjCmdProc TclNamespaceEnsembleCmd;
MODULE_SCOPE Tcl_ObjCmdProc Tcl_OpenObjCmd;
MODULE_SCOPE Tcl_ObjCmdProc Tcl_PackageObjCmd;
MODULE_SCOPE Tcl_ObjCmdProc Tcl_PidObjCmd;
MODULE_SCOPE Tcl_Command TclInitPrefixCmd(Tcl_Interp *interp);
MODULE_SCOPE Tcl_ObjCmdProc Tcl_PutsObjCmd;
MODULE_SCOPE Tcl_ObjCmdProc Tcl_PwdObjCmd;
MODULE_SCOPE Tcl_ObjCmdProc Tcl_ReadObjCmd;
MODULE_SCOPE Tcl_ObjCmdProc Tcl_RegexpObjCmd;
MODULE_SCOPE Tcl_ObjCmdProc Tcl_RegsubObjCmd;
MODULE_SCOPE Tcl_ObjCmdProc Tcl_RenameObjCmd;
MODULE_SCOPE Tcl_ObjCmdProc Tcl_RepresentationCmd;
MODULE_SCOPE Tcl_ObjCmdProc Tcl_ReturnObjCmd;
MODULE_SCOPE Tcl_ObjCmdProc Tcl_ScanObjCmd;
MODULE_SCOPE Tcl_ObjCmdProc Tcl_SeekObjCmd;
MODULE_SCOPE Tcl_ObjCmdProc Tcl_SetObjCmd;
MODULE_SCOPE Tcl_ObjCmdProc Tcl_SplitObjCmd;
MODULE_SCOPE Tcl_ObjCmdProc Tcl_SocketObjCmd;
MODULE_SCOPE Tcl_ObjCmdProc Tcl_SourceObjCmd;
MODULE_SCOPE Tcl_Command TclInitStringCmd(Tcl_Interp *interp);
MODULE_SCOPE Tcl_ObjCmdProc Tcl_SubstObjCmd;
MODULE_SCOPE Tcl_ObjCmdProc Tcl_SwitchObjCmd;
MODULE_SCOPE Tcl_ObjCmdProc Tcl_TellObjCmd;
MODULE_SCOPE Tcl_ObjCmdProc Tcl_ThrowObjCmd;
MODULE_SCOPE Tcl_ObjCmdProc Tcl_TimeObjCmd;
MODULE_SCOPE Tcl_ObjCmdProc Tcl_TimeRateObjCmd;
MODULE_SCOPE Tcl_ObjCmdProc Tcl_TraceObjCmd;
MODULE_SCOPE Tcl_ObjCmdProc Tcl_TryObjCmd;
MODULE_SCOPE Tcl_ObjCmdProc Tcl_UnloadObjCmd;
MODULE_SCOPE Tcl_ObjCmdProc Tcl_UnsetObjCmd;
MODULE_SCOPE Tcl_ObjCmdProc Tcl_UpdateObjCmd;
MODULE_SCOPE Tcl_ObjCmdProc Tcl_UplevelObjCmd;
MODULE_SCOPE Tcl_ObjCmdProc Tcl_UpvarObjCmd;
MODULE_SCOPE Tcl_ObjCmdProc Tcl_VariableObjCmd;
MODULE_SCOPE Tcl_ObjCmdProc Tcl_VwaitObjCmd;
MODULE_SCOPE Tcl_ObjCmdProc Tcl_WhileObjCmd;

/*
 *----------------------------------------------------------------
 * Compilation procedures for commands in the generic core:
 *----------------------------------------------------------------
 */

MODULE_SCOPE CompileProc TclCompileAppendCmd;
MODULE_SCOPE CompileProc TclCompileArrayExistsCmd;
MODULE_SCOPE CompileProc TclCompileArraySetCmd;
MODULE_SCOPE CompileProc TclCompileArrayUnsetCmd;
MODULE_SCOPE CompileProc TclCompileBreakCmd;
MODULE_SCOPE CompileProc TclCompileCatchCmd;
MODULE_SCOPE CompileProc TclCompileClockClicksCmd;
MODULE_SCOPE CompileProc TclCompileClockReadingCmd;
MODULE_SCOPE CompileProc TclCompileConcatCmd;
MODULE_SCOPE CompileProc TclCompileConstCmd;
MODULE_SCOPE CompileProc TclCompileContinueCmd;
MODULE_SCOPE CompileProc TclCompileDictAppendCmd;
MODULE_SCOPE CompileProc TclCompileDictCreateCmd;
MODULE_SCOPE CompileProc TclCompileDictExistsCmd;
MODULE_SCOPE CompileProc TclCompileDictForCmd;
MODULE_SCOPE CompileProc TclCompileDictGetCmd;
MODULE_SCOPE CompileProc TclCompileDictGetWithDefaultCmd;
MODULE_SCOPE CompileProc TclCompileDictIncrCmd;
MODULE_SCOPE CompileProc TclCompileDictLappendCmd;
MODULE_SCOPE CompileProc TclCompileDictMapCmd;
MODULE_SCOPE CompileProc TclCompileDictMergeCmd;
MODULE_SCOPE CompileProc TclCompileDictSetCmd;
MODULE_SCOPE CompileProc TclCompileDictUnsetCmd;
MODULE_SCOPE CompileProc TclCompileDictUpdateCmd;
MODULE_SCOPE CompileProc TclCompileDictWithCmd;
MODULE_SCOPE CompileProc TclCompileEnsemble;
MODULE_SCOPE CompileProc TclCompileErrorCmd;
MODULE_SCOPE CompileProc TclCompileExprCmd;
MODULE_SCOPE CompileProc TclCompileForCmd;
MODULE_SCOPE CompileProc TclCompileForeachCmd;
MODULE_SCOPE CompileProc TclCompileFormatCmd;
MODULE_SCOPE CompileProc TclCompileGlobalCmd;
MODULE_SCOPE CompileProc TclCompileIfCmd;
MODULE_SCOPE CompileProc TclCompileInfoCommandsCmd;
MODULE_SCOPE CompileProc TclCompileInfoCoroutineCmd;
MODULE_SCOPE CompileProc TclCompileInfoExistsCmd;
MODULE_SCOPE CompileProc TclCompileInfoLevelCmd;
MODULE_SCOPE CompileProc TclCompileInfoObjectClassCmd;
MODULE_SCOPE CompileProc TclCompileInfoObjectIsACmd;
MODULE_SCOPE CompileProc TclCompileInfoObjectNamespaceCmd;
MODULE_SCOPE CompileProc TclCompileIncrCmd;
MODULE_SCOPE CompileProc TclCompileLappendCmd;
MODULE_SCOPE CompileProc TclCompileLassignCmd;
MODULE_SCOPE CompileProc TclCompileLindexCmd;
MODULE_SCOPE CompileProc TclCompileLinsertCmd;
MODULE_SCOPE CompileProc TclCompileListCmd;
MODULE_SCOPE CompileProc TclCompileLlengthCmd;
MODULE_SCOPE CompileProc TclCompileLmapCmd;
MODULE_SCOPE CompileProc TclCompileLrangeCmd;
MODULE_SCOPE CompileProc TclCompileLreplaceCmd;
MODULE_SCOPE CompileProc TclCompileLsetCmd;
MODULE_SCOPE CompileProc TclCompileNamespaceCodeCmd;
MODULE_SCOPE CompileProc TclCompileNamespaceCurrentCmd;
MODULE_SCOPE CompileProc TclCompileNamespaceOriginCmd;
MODULE_SCOPE CompileProc TclCompileNamespaceQualifiersCmd;
MODULE_SCOPE CompileProc TclCompileNamespaceTailCmd;
MODULE_SCOPE CompileProc TclCompileNamespaceUpvarCmd;
MODULE_SCOPE CompileProc TclCompileNamespaceWhichCmd;
MODULE_SCOPE CompileProc TclCompileNoOp;
MODULE_SCOPE CompileProc TclCompileObjectNextCmd;
MODULE_SCOPE CompileProc TclCompileObjectNextToCmd;
MODULE_SCOPE CompileProc TclCompileObjectSelfCmd;
MODULE_SCOPE CompileProc TclCompileRegexpCmd;
MODULE_SCOPE CompileProc TclCompileRegsubCmd;
MODULE_SCOPE CompileProc TclCompileReturnCmd;
MODULE_SCOPE CompileProc TclCompileSetCmd;
MODULE_SCOPE CompileProc TclCompileStringCatCmd;
MODULE_SCOPE CompileProc TclCompileStringCmpCmd;
MODULE_SCOPE CompileProc TclCompileStringEqualCmd;
MODULE_SCOPE CompileProc TclCompileStringFirstCmd;
MODULE_SCOPE CompileProc TclCompileStringIndexCmd;
MODULE_SCOPE CompileProc TclCompileStringInsertCmd;
MODULE_SCOPE CompileProc TclCompileStringIsCmd;
MODULE_SCOPE CompileProc TclCompileStringLastCmd;
MODULE_SCOPE CompileProc TclCompileStringLenCmd;
MODULE_SCOPE CompileProc TclCompileStringMapCmd;
MODULE_SCOPE CompileProc TclCompileStringMatchCmd;
MODULE_SCOPE CompileProc TclCompileStringRangeCmd;
MODULE_SCOPE CompileProc TclCompileStringReplaceCmd;
MODULE_SCOPE CompileProc TclCompileStringToLowerCmd;
MODULE_SCOPE CompileProc TclCompileStringToTitleCmd;
MODULE_SCOPE CompileProc TclCompileStringToUpperCmd;
MODULE_SCOPE CompileProc TclCompileStringTrimCmd;
MODULE_SCOPE CompileProc TclCompileStringTrimLCmd;
MODULE_SCOPE CompileProc TclCompileStringTrimRCmd;
MODULE_SCOPE CompileProc TclCompileSubstCmd;
MODULE_SCOPE CompileProc TclCompileSwitchCmd;
MODULE_SCOPE CompileProc TclCompileTailcallCmd;
MODULE_SCOPE CompileProc TclCompileThrowCmd;
MODULE_SCOPE CompileProc TclCompileTryCmd;
MODULE_SCOPE CompileProc TclCompileUnsetCmd;
MODULE_SCOPE CompileProc TclCompileUpvarCmd;
MODULE_SCOPE CompileProc TclCompileVariableCmd;
MODULE_SCOPE CompileProc TclCompileWhileCmd;
MODULE_SCOPE CompileProc TclCompileYieldCmd;
MODULE_SCOPE CompileProc TclCompileYieldToCmd;
MODULE_SCOPE CompileProc TclCompileBasic0ArgCmd;
MODULE_SCOPE CompileProc TclCompileBasic1ArgCmd;
MODULE_SCOPE CompileProc TclCompileBasic2ArgCmd;
MODULE_SCOPE CompileProc TclCompileBasic3ArgCmd;
MODULE_SCOPE CompileProc TclCompileBasic0Or1ArgCmd;
MODULE_SCOPE CompileProc TclCompileBasic1Or2ArgCmd;
MODULE_SCOPE CompileProc TclCompileBasic2Or3ArgCmd;
MODULE_SCOPE CompileProc TclCompileBasic0To2ArgCmd;
MODULE_SCOPE CompileProc TclCompileBasic1To3ArgCmd;
MODULE_SCOPE CompileProc TclCompileBasicMin0ArgCmd;
MODULE_SCOPE CompileProc TclCompileBasicMin1ArgCmd;
MODULE_SCOPE CompileProc TclCompileBasicMin2ArgCmd;

MODULE_SCOPE Tcl_ObjCmdProc TclInvertOpCmd;
MODULE_SCOPE CompileProc TclCompileInvertOpCmd;

MODULE_SCOPE Tcl_ObjCmdProc TclNotOpCmd;
MODULE_SCOPE CompileProc TclCompileNotOpCmd;
MODULE_SCOPE Tcl_ObjCmdProc TclAddOpCmd;
MODULE_SCOPE CompileProc TclCompileAddOpCmd;
MODULE_SCOPE Tcl_ObjCmdProc TclMulOpCmd;
MODULE_SCOPE CompileProc TclCompileMulOpCmd;
MODULE_SCOPE Tcl_ObjCmdProc TclAndOpCmd;
MODULE_SCOPE CompileProc TclCompileAndOpCmd;
MODULE_SCOPE Tcl_ObjCmdProc TclOrOpCmd;
MODULE_SCOPE CompileProc TclCompileOrOpCmd;
MODULE_SCOPE Tcl_ObjCmdProc TclXorOpCmd;
MODULE_SCOPE CompileProc TclCompileXorOpCmd;
MODULE_SCOPE Tcl_ObjCmdProc TclPowOpCmd;
MODULE_SCOPE CompileProc TclCompilePowOpCmd;
MODULE_SCOPE Tcl_ObjCmdProc TclLshiftOpCmd;
MODULE_SCOPE CompileProc TclCompileLshiftOpCmd;
MODULE_SCOPE Tcl_ObjCmdProc TclRshiftOpCmd;
MODULE_SCOPE CompileProc TclCompileRshiftOpCmd;
MODULE_SCOPE Tcl_ObjCmdProc TclModOpCmd;
MODULE_SCOPE CompileProc TclCompileModOpCmd;
MODULE_SCOPE Tcl_ObjCmdProc TclNeqOpCmd;
MODULE_SCOPE CompileProc TclCompileNeqOpCmd;
MODULE_SCOPE Tcl_ObjCmdProc TclStrneqOpCmd;
MODULE_SCOPE CompileProc TclCompileStrneqOpCmd;
MODULE_SCOPE Tcl_ObjCmdProc TclInOpCmd;
MODULE_SCOPE CompileProc TclCompileInOpCmd;
MODULE_SCOPE Tcl_ObjCmdProc TclNiOpCmd;
MODULE_SCOPE CompileProc TclCompileNiOpCmd;
MODULE_SCOPE Tcl_ObjCmdProc TclMinusOpCmd;
MODULE_SCOPE CompileProc TclCompileMinusOpCmd;
MODULE_SCOPE Tcl_ObjCmdProc TclDivOpCmd;
MODULE_SCOPE CompileProc TclCompileDivOpCmd;
MODULE_SCOPE CompileProc TclCompileLessOpCmd;
MODULE_SCOPE CompileProc TclCompileLeqOpCmd;
MODULE_SCOPE CompileProc TclCompileGreaterOpCmd;
MODULE_SCOPE CompileProc TclCompileGeqOpCmd;
MODULE_SCOPE CompileProc TclCompileEqOpCmd;
MODULE_SCOPE CompileProc TclCompileStreqOpCmd;
MODULE_SCOPE CompileProc TclCompileStrLtOpCmd;
MODULE_SCOPE CompileProc TclCompileStrLeOpCmd;
MODULE_SCOPE CompileProc TclCompileStrGtOpCmd;
MODULE_SCOPE CompileProc TclCompileStrGeOpCmd;

MODULE_SCOPE CompileProc TclCompileAssembleCmd;

/*
 * Routines that provide the [string] ensemble functionality. Possible
 * candidates for public interface.
 */

MODULE_SCOPE Tcl_Obj *	TclStringCat(Tcl_Interp *interp, Tcl_Size objc,
			    Tcl_Obj *const objv[], int flags);
MODULE_SCOPE Tcl_Obj *	TclStringFirst(Tcl_Obj *needle, Tcl_Obj *haystack,
			    Tcl_Size start);
MODULE_SCOPE Tcl_Obj *	TclStringLast(Tcl_Obj *needle, Tcl_Obj *haystack,
			    Tcl_Size last);
MODULE_SCOPE Tcl_Obj *	TclStringRepeat(Tcl_Interp *interp, Tcl_Obj *objPtr,
			    Tcl_Size count, int flags);
MODULE_SCOPE Tcl_Obj *	TclStringReplace(Tcl_Interp *interp, Tcl_Obj *objPtr,
			    Tcl_Size first, Tcl_Size count, Tcl_Obj *insertPtr,
			    int flags);
MODULE_SCOPE Tcl_Obj *	TclStringReverse(Tcl_Obj *objPtr, int flags);

/* Flag values for the [string] ensemble functions. */

#define TCL_STRING_MATCH_NOCASE TCL_MATCH_NOCASE /* (1<<0) in tcl.h */
#define TCL_STRING_IN_PLACE (1<<1)

/*
 * Functions defined in generic/tclVar.c and currently exported only for use
 * by the bytecode compiler and engine. Some of these could later be placed in
 * the public interface.
 */

MODULE_SCOPE Var *	TclObjLookupVarEx(Tcl_Interp * interp,
			    Tcl_Obj *part1Ptr, Tcl_Obj *part2Ptr, int flags,
			    const char *msg, int createPart1,
			    int createPart2, Var **arrayPtrPtr);
MODULE_SCOPE Var *	TclLookupArrayElement(Tcl_Interp *interp,
			    Tcl_Obj *arrayNamePtr, Tcl_Obj *elNamePtr,
			    int flags, const char *msg,
			    int createPart1, int createPart2,
			    Var *arrayPtr, int index);
MODULE_SCOPE Tcl_Obj *	TclPtrGetVarIdx(Tcl_Interp *interp,
			    Var *varPtr, Var *arrayPtr, Tcl_Obj *part1Ptr,
			    Tcl_Obj *part2Ptr, int flags, int index);
MODULE_SCOPE Tcl_Obj *	TclPtrSetVarIdx(Tcl_Interp *interp,
			    Var *varPtr, Var *arrayPtr, Tcl_Obj *part1Ptr,
			    Tcl_Obj *part2Ptr, Tcl_Obj *newValuePtr,
			    int flags, int index);
MODULE_SCOPE Tcl_Obj *	TclPtrIncrObjVarIdx(Tcl_Interp *interp,
			    Var *varPtr, Var *arrayPtr, Tcl_Obj *part1Ptr,
			    Tcl_Obj *part2Ptr, Tcl_Obj *incrPtr,
			    int flags, int index);
MODULE_SCOPE int	TclPtrObjMakeUpvarIdx(Tcl_Interp *interp,
			    Var *otherPtr, Tcl_Obj *myNamePtr, int myFlags,
			    int index);
MODULE_SCOPE int	TclPtrUnsetVarIdx(Tcl_Interp *interp, Var *varPtr,
			    Var *arrayPtr, Tcl_Obj *part1Ptr,
			    Tcl_Obj *part2Ptr, int flags,
			    int index);
MODULE_SCOPE void	TclInvalidateNsPath(Namespace *nsPtr);
MODULE_SCOPE void	TclFindArrayPtrElements(Var *arrayPtr,
			    Tcl_HashTable *tablePtr);

/*
 * The new extended interface to the variable traces.
 */

MODULE_SCOPE int	TclObjCallVarTraces(Interp *iPtr, Var *arrayPtr,
			    Var *varPtr, Tcl_Obj *part1Ptr, Tcl_Obj *part2Ptr,
			    int flags, int leaveErrMsg, int index);

/*
 * So tclObj.c and tclDictObj.c can share these implementations.
 */

MODULE_SCOPE int	TclCompareObjKeys(void *keyPtr, Tcl_HashEntry *hPtr);
MODULE_SCOPE void	TclFreeObjEntry(Tcl_HashEntry *hPtr);
MODULE_SCOPE TCL_HASH_TYPE TclHashObjKey(Tcl_HashTable *tablePtr, void *keyPtr);

MODULE_SCOPE int	TclFullFinalizationRequested(void);

/*
 * TIP #542
 */

MODULE_SCOPE size_t	TclUniCharLen(const Tcl_UniChar *uniStr);
MODULE_SCOPE int	TclUniCharNcmp(const Tcl_UniChar *ucs,
			    const Tcl_UniChar *uct, size_t numChars);
MODULE_SCOPE int	TclUniCharNcasecmp(const Tcl_UniChar *ucs,
			    const Tcl_UniChar *uct, size_t numChars);
MODULE_SCOPE int	TclUniCharCaseMatch(const Tcl_UniChar *uniStr,
			    const Tcl_UniChar *uniPattern, int nocase);

/*
 * Just for the purposes of command-type registration.
 */

MODULE_SCOPE Tcl_ObjCmdProc TclEnsembleImplementationCmd;
MODULE_SCOPE Tcl_ObjCmdProc TclAliasObjCmd;
MODULE_SCOPE Tcl_ObjCmdProc TclLocalAliasObjCmd;
MODULE_SCOPE Tcl_ObjCmdProc TclChildObjCmd;
MODULE_SCOPE Tcl_ObjCmdProc TclInvokeImportedCmd;
MODULE_SCOPE Tcl_ObjCmdProc TclOOPublicObjectCmd;
MODULE_SCOPE Tcl_ObjCmdProc TclOOPrivateObjectCmd;
MODULE_SCOPE Tcl_ObjCmdProc TclOOMyClassObjCmd;

/*
 * TIP #462.
 */

/*
 * The following enum values give the status of a spawned process.
 */

typedef enum TclProcessWaitStatus {
    TCL_PROCESS_ERROR = -1,	/* Error waiting for process to exit */
    TCL_PROCESS_UNCHANGED = 0,	/* No change since the last call. */
    TCL_PROCESS_EXITED = 1,	/* Process has exited. */
    TCL_PROCESS_SIGNALED = 2,	/* Child killed because of a signal. */
    TCL_PROCESS_STOPPED = 3,	/* Child suspended because of a signal. */
    TCL_PROCESS_UNKNOWN_STATUS = 4
				/* Child wait status didn't make sense. */
} TclProcessWaitStatus;

MODULE_SCOPE Tcl_Command TclInitProcessCmd(Tcl_Interp *interp);
MODULE_SCOPE void	TclProcessCreated(Tcl_Pid pid);
MODULE_SCOPE TclProcessWaitStatus TclProcessWait(Tcl_Pid pid, int options,
			    int *codePtr, Tcl_Obj **msgObjPtr,
			    Tcl_Obj **errorObjPtr);
MODULE_SCOPE int TclClose(Tcl_Interp *,	Tcl_Channel chan);

/*
 * TIP #508: [array default]
 */

MODULE_SCOPE void	TclInitArrayVar(Var *arrayPtr);
MODULE_SCOPE Tcl_Obj *	TclGetArrayDefault(Var *arrayPtr);

/*
 * Utility routines for encoding index values as integers. Used by both
 * some of the command compilers and by [lsort] and [lsearch].
 */

MODULE_SCOPE int	TclIndexEncode(Tcl_Interp *interp, Tcl_Obj *objPtr,
			    int before, int after, int *indexPtr);
MODULE_SCOPE Tcl_Size	TclIndexDecode(int encoded, Tcl_Size endValue);

/*
 * Error message utility functions
 */
MODULE_SCOPE int	TclCommandWordLimitError(Tcl_Interp *interp,
			    Tcl_Size count);

#endif /* TCL_MAJOR_VERSION > 8 */

/* Constants used in index value encoding routines. */
#define TCL_INDEX_END	((Tcl_Size)-2)
#define TCL_INDEX_START	((Tcl_Size)0)

/*
 *----------------------------------------------------------------------
 *
 * TclScaleTime --
 *
 *	TIP #233 (Virtualized Time): Wrapper around the time virutalisation
 *	rescale function to hide the binding of the clientData.
 *
 *	This is static inline code; it's like a macro, but a function. It's
 *	used because this is a piece of code that ends up in places that are a
 *	bit performance sensitive.
 *
 * Results:
 *	None
 *
 * Side effects:
 *	Updates the time structure (given as an argument) with what the time
 *	should be after virtualisation.
 *
 *----------------------------------------------------------------------
 */

static inline void
TclScaleTime(
    Tcl_Time *timePtr)
{
    if (timePtr != NULL) {
	tclScaleTimeProcPtr(timePtr, tclTimeClientData);
    }
}

/*
 *----------------------------------------------------------------
 * Macros used by the Tcl core to create and release Tcl objects.
 * TclNewObj(objPtr) creates a new object denoting an empty string.
 * TclDecrRefCount(objPtr) decrements the object's reference count, and frees
 * the object if its reference count is zero. These macros are inline versions
 * of Tcl_NewObj() and Tcl_DecrRefCount(). Notice that the names differ in not
 * having a "_" after the "Tcl". Notice also that these macros reference their
 * argument more than once, so you should avoid calling them with an
 * expression that is expensive to compute or has side effects. The ANSI C
 * "prototypes" for these macros are:
 *
 * MODULE_SCOPE void	TclNewObj(Tcl_Obj *objPtr);
 * MODULE_SCOPE void	TclDecrRefCount(Tcl_Obj *objPtr);
 *
 * These macros are defined in terms of two macros that depend on memory
 * allocator in use: TclAllocObjStorage, TclFreeObjStorage. They are defined
 * below.
 *----------------------------------------------------------------
 */

/*
 * DTrace object allocation probe macros.
 */

#ifdef USE_DTRACE
#ifndef _TCLDTRACE_H
#include "tclDTrace.h"
#endif
#define	TCL_DTRACE_OBJ_CREATE(objPtr)	TCL_OBJ_CREATE(objPtr)
#define	TCL_DTRACE_OBJ_FREE(objPtr)	TCL_OBJ_FREE(objPtr)
#else /* USE_DTRACE */
#define	TCL_DTRACE_OBJ_CREATE(objPtr)	{}
#define	TCL_DTRACE_OBJ_FREE(objPtr)	{}
#endif /* USE_DTRACE */

#ifdef TCL_COMPILE_STATS
#  define TclIncrObjsAllocated() \
    tclObjsAlloced++
#  define TclIncrObjsFreed() \
    tclObjsFreed++
#else
#  define TclIncrObjsAllocated()
#  define TclIncrObjsFreed()
#endif /* TCL_COMPILE_STATS */

#  define TclAllocObjStorage(objPtr) \
	TclAllocObjStorageEx(NULL, (objPtr))

#  define TclFreeObjStorage(objPtr) \
	TclFreeObjStorageEx(NULL, (objPtr))

#ifndef TCL_MEM_DEBUG
# define TclNewObj(objPtr) \
    TclIncrObjsAllocated();						\
    TclAllocObjStorage(objPtr);						\
    (objPtr)->refCount = 0;						\
    (objPtr)->bytes    = &tclEmptyString;				\
    (objPtr)->length   = 0;						\
    (objPtr)->typePtr  = NULL;						\
    TCL_DTRACE_OBJ_CREATE(objPtr)

/*
 * Invalidate the string rep first so we can use the bytes value for our
 * pointer chain, and signal an obj deletion (as opposed to shimmering) with
 * 'length == TCL_INDEX_NONE'.
 * Use empty 'if ; else' to handle use in unbraced outer if/else conditions.
 */

# define TclDecrRefCount(objPtr) \
    if ((objPtr)->refCount-- > 1) ; else {				\
	if (!(objPtr)->typePtr || !(objPtr)->typePtr->freeIntRepProc) {	\
	    TCL_DTRACE_OBJ_FREE(objPtr);				\
	    if ((objPtr)->bytes						\
		    && ((objPtr)->bytes != &tclEmptyString)) {		\
		Tcl_Free((objPtr)->bytes);				\
	    }								\
	    (objPtr)->length = TCL_INDEX_NONE;				\
	    TclFreeObjStorage(objPtr);					\
	    TclIncrObjsFreed();						\
	} else {							\
	    TclFreeObj(objPtr);						\
	}								\
    }

#if TCL_THREADS && !defined(USE_THREAD_ALLOC)
#   define USE_THREAD_ALLOC 1
#endif

#if defined(PURIFY)

/*
 * The PURIFY mode is like the regular mode, but instead of doing block
 * Tcl_Obj allocation and keeping a freed list for efficiency, it always
 * allocates and frees a single Tcl_Obj so that tools like Purify can better
 * track memory leaks.
 */

#  define TclAllocObjStorageEx(interp, objPtr) \
	(objPtr) = (Tcl_Obj *)Tcl_Alloc(sizeof(Tcl_Obj))

#  define TclFreeObjStorageEx(interp, objPtr) \
	Tcl_Free(objPtr)

#undef USE_THREAD_ALLOC
#undef USE_TCLALLOC
#elif TCL_THREADS && defined(USE_THREAD_ALLOC)

/*
 * The TCL_THREADS mode is like the regular mode but allocates Tcl_Obj's from
 * per-thread caches.
 */

MODULE_SCOPE Tcl_Obj *	TclThreadAllocObj(void);
MODULE_SCOPE void	TclThreadFreeObj(Tcl_Obj *);
MODULE_SCOPE Tcl_Mutex *TclpNewAllocMutex(void);
MODULE_SCOPE void	TclFreeAllocCache(void *);
MODULE_SCOPE void *	TclpGetAllocCache(void);
MODULE_SCOPE void	TclpSetAllocCache(void *);
MODULE_SCOPE void	TclpFreeAllocMutex(Tcl_Mutex *mutex);
MODULE_SCOPE void	TclpInitAllocCache(void);
MODULE_SCOPE void	TclpFreeAllocCache(void *);

/*
 * These macros need to be kept in sync with the code of TclThreadAllocObj()
 * and TclThreadFreeObj().
 *
 * Note that the optimiser should resolve the case (interp==NULL) at compile
 * time.
 */

#  define ALLOC_NOBJHIGH 1200

#  define TclAllocObjStorageEx(interp, objPtr)				\
    do {								\
	AllocCache *cachePtr;						\
	if (((interp) == NULL) ||					\
		((cachePtr = ((Interp *)(interp))->allocCache),		\
			(cachePtr->numObjects == 0))) {			\
	    (objPtr) = TclThreadAllocObj();				\
	} else {							\
	    (objPtr) = cachePtr->firstObjPtr;				\
	    cachePtr->firstObjPtr = (Tcl_Obj *)(objPtr)->internalRep.twoPtrValue.ptr1; \
	    --cachePtr->numObjects;					\
	}								\
    } while (0)

#  define TclFreeObjStorageEx(interp, objPtr)				\
    do {								\
	AllocCache *cachePtr;						\
	if (((interp) == NULL) ||					\
		((cachePtr = ((Interp *)(interp))->allocCache),		\
			((cachePtr->numObjects == 0) ||			\
			(cachePtr->numObjects >= ALLOC_NOBJHIGH)))) {	\
	    TclThreadFreeObj(objPtr);					\
	} else {							\
	    (objPtr)->internalRep.twoPtrValue.ptr1 = cachePtr->firstObjPtr; \
	    cachePtr->firstObjPtr = objPtr;				\
	    ++cachePtr->numObjects;					\
	}								\
    } while (0)

#else /* not PURIFY or USE_THREAD_ALLOC */

#if defined(USE_TCLALLOC) && USE_TCLALLOC
    MODULE_SCOPE void TclFinalizeAllocSubsystem();
    MODULE_SCOPE void TclInitAlloc();
#else
#   define USE_TCLALLOC 0
#endif

#if TCL_THREADS
/* declared in tclObj.c */
MODULE_SCOPE Tcl_Mutex	tclObjMutex;
#endif

#  define TclAllocObjStorageEx(interp, objPtr) \
    do {								\
	Tcl_MutexLock(&tclObjMutex);					\
	if (tclFreeObjList == NULL) {					\
	    TclAllocateFreeObjects();					\
	}								\
	(objPtr) = tclFreeObjList;					\
	tclFreeObjList = (Tcl_Obj *)					\
		tclFreeObjList->internalRep.twoPtrValue.ptr1;		\
	Tcl_MutexUnlock(&tclObjMutex);					\
    } while (0)

#  define TclFreeObjStorageEx(interp, objPtr) \
    do {								\
	Tcl_MutexLock(&tclObjMutex);					\
	(objPtr)->internalRep.twoPtrValue.ptr1 = (void *) tclFreeObjList; \
	tclFreeObjList = (objPtr);					\
	Tcl_MutexUnlock(&tclObjMutex);					\
    } while (0)
#endif

#else /* TCL_MEM_DEBUG */
MODULE_SCOPE void	TclDbInitNewObj(Tcl_Obj *objPtr, const char *file,
			    int line);

# define TclDbNewObj(objPtr, file, line) \
    do { \
	TclIncrObjsAllocated();						\
	(objPtr) = (Tcl_Obj *)						\
		Tcl_DbCkalloc(sizeof(Tcl_Obj), (file), (line));		\
	TclDbInitNewObj((objPtr), (file), (line));			\
	TCL_DTRACE_OBJ_CREATE(objPtr);					\
    } while (0)

# define TclNewObj(objPtr) \
    TclDbNewObj(objPtr, __FILE__, __LINE__);

# define TclDecrRefCount(objPtr) \
    Tcl_DbDecrRefCount(objPtr, __FILE__, __LINE__)

#undef USE_THREAD_ALLOC
#endif /* TCL_MEM_DEBUG */

/*
 *----------------------------------------------------------------
 * Macros used by the Tcl core to set a Tcl_Obj's string representation to a
 * copy of the "len" bytes starting at "bytePtr". The value of "len" must
 * not be negative.  When "len" is 0, then it is acceptable to pass
 * "bytePtr" = NULL.  When "len" > 0, "bytePtr" must not be NULL, and it
 * must point to a location from which "len" bytes may be read.  These
 * constraints are not checked here.  The validity of the bytes copied
 * as a value string representation is also not verififed.  This macro
 * must not be called while "objPtr" is being freed or when "objPtr"
 * already has a string representation.  The caller must use
 * this macro properly.  Improper use can lead to dangerous results.
 * Because "len" is referenced multiple times, take care that it is an
 * expression with the same value each use.
 *
 * The ANSI C "prototypes" for these macros are:
 *
 * MODULE_SCOPE void TclInitEmptyStringRep(Tcl_Obj *objPtr);
 * MODULE_SCOPE void TclInitStringRep(Tcl_Obj *objPtr, char *bytePtr, size_t len);
 * MODULE_SCOPE void TclAttemptInitStringRep(Tcl_Obj *objPtr, char *bytePtr, size_t len);
 *
 *----------------------------------------------------------------
 */

#define TclInitEmptyStringRep(objPtr) \
    ((objPtr)->length = (((objPtr)->bytes = &tclEmptyString), 0))

#define TclInitStringRep(objPtr, bytePtr, len) \
    if ((len) == 0) {							\
	TclInitEmptyStringRep(objPtr);					\
    } else {								\
	(objPtr)->bytes = (char *)Tcl_Alloc((len) + 1U);		\
	memcpy((objPtr)->bytes, (bytePtr) ? (bytePtr) : &tclEmptyString, (len)); \
	(objPtr)->bytes[len] = '\0';					\
	(objPtr)->length = (len);					\
    }

#define TclAttemptInitStringRep(objPtr, bytePtr, len) \
    ((((len) == 0) ? (							\
	TclInitEmptyStringRep(objPtr)					\
    ) : (								\
	(objPtr)->bytes = (char *)Tcl_AttemptAlloc((len) + 1U),		\
	(objPtr)->length = ((objPtr)->bytes) ?				\
		(memcpy((objPtr)->bytes, (bytePtr) ? (bytePtr) : &tclEmptyString, (len)), \
		(objPtr)->bytes[len] = '\0', (len)) : (-1)		\
    )), (objPtr)->bytes)

/*
 *----------------------------------------------------------------
 * Macro used by the Tcl core to get the string representation's byte array
 * pointer from a Tcl_Obj. This is an inline version of Tcl_GetString(). The
 * macro's expression result is the string rep's byte pointer which might be
 * NULL. The bytes referenced by this pointer must not be modified by the
 * caller. The ANSI C "prototype" for this macro is:
 *
 * MODULE_SCOPE char *	TclGetString(Tcl_Obj *objPtr);
 *----------------------------------------------------------------
 */

#define TclGetString(objPtr) \
    ((objPtr)->bytes? (objPtr)->bytes : Tcl_GetString(objPtr))

#define TclGetStringFromObj(objPtr, lenPtr) \
    ((objPtr)->bytes							\
	    ? (*(lenPtr) = (objPtr)->length, (objPtr)->bytes)		\
	    : (Tcl_GetStringFromObj)((objPtr), (lenPtr)))

/*
 *----------------------------------------------------------------
 * Macro used by the Tcl core to clean out an object's internal
 * representation. Does not actually reset the rep's bytes. The ANSI C
 * "prototype" for this macro is:
 *
 * MODULE_SCOPE void	TclFreeInternalRep(Tcl_Obj *objPtr);
 *----------------------------------------------------------------
 */

#define TclFreeInternalRep(objPtr) \
    if ((objPtr)->typePtr != NULL) {					\
	if ((objPtr)->typePtr->freeIntRepProc != NULL) {		\
	    (objPtr)->typePtr->freeIntRepProc(objPtr);			\
	}								\
	(objPtr)->typePtr = NULL;					\
    }

/*
 *----------------------------------------------------------------
 * Macro used by the Tcl core to clean out an object's string representation.
 * The ANSI C "prototype" for this macro is:
 *
 * MODULE_SCOPE void	TclInvalidateStringRep(Tcl_Obj *objPtr);
 *----------------------------------------------------------------
 */

#define TclInvalidateStringRep(objPtr) \
    do {								\
	Tcl_Obj *_isobjPtr = (Tcl_Obj *)(objPtr);			\
	if (_isobjPtr->bytes != NULL) {					\
	    if (_isobjPtr->bytes != &tclEmptyString) {			\
		Tcl_Free((char *)_isobjPtr->bytes);			\
	    }								\
	    _isobjPtr->bytes = NULL;					\
	}								\
    } while (0)

/*
 * These form part of the native filesystem support. They are needed here
 * because we have a few native filesystem functions (which are the same for
 * win/unix) in this file.
 */

#ifdef __cplusplus
extern "C" {
#endif
MODULE_SCOPE const char *const		tclpFileAttrStrings[];
MODULE_SCOPE const TclFileAttrProcs	tclpFileAttrProcs[];
#ifdef __cplusplus
}
#endif

/*
 *----------------------------------------------------------------
 * Macro used by the Tcl core to test whether an object has a
 * string representation (or is a 'pure' internal value).
 * The ANSI C "prototype" for this macro is:
 *
 * MODULE_SCOPE int	TclHasStringRep(Tcl_Obj *objPtr);
 *----------------------------------------------------------------
 */

#define TclHasStringRep(objPtr) \
    ((objPtr)->bytes != NULL)

/*
 *----------------------------------------------------------------
 * Macro used by the Tcl core to get the bignum out of the bignum
 * representation of a Tcl_Obj.
 * The ANSI C "prototype" for this macro is:
 *
 * MODULE_SCOPE void	TclUnpackBignum(Tcl_Obj *objPtr, mp_int bignum);
 *----------------------------------------------------------------
 */

#define TclUnpackBignum(objPtr, bignum) \
    do {								\
	Tcl_Obj *bignumObj = (objPtr);					\
	int bignumPayload =						\
		PTR2INT(bignumObj->internalRep.twoPtrValue.ptr2);	\
	if (bignumPayload == -1) {					\
	    (bignum) = *((mp_int *) bignumObj->internalRep.twoPtrValue.ptr1); \
	} else {							\
	    (bignum).dp = (mp_digit *)bignumObj->internalRep.twoPtrValue.ptr1;	\
	    (bignum).sign = bignumPayload >> 30;			\
	    (bignum).alloc = (bignumPayload >> 15) & 0x7FFF;		\
	    (bignum).used = bignumPayload & 0x7FFF;			\
	}								\
    } while (0)

/*
 *----------------------------------------------------------------
 * Macros used by the Tcl core to grow Tcl_Token arrays. They use the same
 * growth algorithm as used in tclStringObj.c for growing strings. The ANSI C
 * "prototype" for this macro is:
 *
 * MODULE_SCOPE void	TclGrowTokenArray(Tcl_Token *tokenPtr, int used,
 *				int available, int append,
 *				Tcl_Token *staticPtr);
 * MODULE_SCOPE void	TclGrowParseTokenArray(Tcl_Parse *parsePtr,
 *				int append);
 *----------------------------------------------------------------
 */

/* General tuning for minimum growth in Tcl growth algorithms */
#ifndef TCL_MIN_GROWTH
#  ifdef TCL_GROWTH_MIN_ALLOC
     /* Support for any legacy tuners */
#    define TCL_MIN_GROWTH TCL_GROWTH_MIN_ALLOC
#  else
#    define TCL_MIN_GROWTH 1024
#  endif
#endif

/* Token growth tuning, default to the general value. */
#ifndef TCL_MIN_TOKEN_GROWTH
#define TCL_MIN_TOKEN_GROWTH TCL_MIN_GROWTH/sizeof(Tcl_Token)
#endif

/* TODO - code below does not check for integer overflow */
#define TclGrowTokenArray(tokenPtr, used, available, append, staticPtr)	\
    do {								\
	Tcl_Size _needed = (used) + (append);				\
	if (_needed > (available)) {					\
	    Tcl_Size allocated = 2 * _needed;				\
	    Tcl_Token *oldPtr = (tokenPtr);				\
	    Tcl_Token *newPtr;						\
	    if (oldPtr == (staticPtr)) {				\
		oldPtr = NULL;						\
	    }								\
	    newPtr = (Tcl_Token *)Tcl_AttemptRealloc((char *) oldPtr,	\
		    allocated * sizeof(Tcl_Token));			\
	    if (newPtr == NULL) {					\
		allocated = _needed + (append) + TCL_MIN_TOKEN_GROWTH;	\
		newPtr = (Tcl_Token *)Tcl_Realloc((char *) oldPtr,	\
			allocated * sizeof(Tcl_Token));			\
	    }								\
	    (available) = allocated;					\
	    if (oldPtr == NULL) {					\
		memcpy(newPtr, staticPtr,				\
			(used) * sizeof(Tcl_Token));			\
	    }								\
	    (tokenPtr) = newPtr;					\
	}								\
    } while (0)

#define TclGrowParseTokenArray(parsePtr, append)			\
    TclGrowTokenArray((parsePtr)->tokenPtr, (parsePtr)->numTokens,	\
	    (parsePtr)->tokensAvailable, (append),			\
	    (parsePtr)->staticTokens)

/*
 *----------------------------------------------------------------
 * Macro used by the Tcl core get a unicode char from a utf string. It checks
 * to see if we have a one-byte utf char before calling the real
 * Tcl_UtfToUniChar, as this will save a lot of time for primarily ASCII
 * string handling. The macro's expression result is 1 for the 1-byte case or
 * the result of Tcl_UtfToUniChar. The ANSI C "prototype" for this macro is:
 *
 * MODULE_SCOPE int	TclUtfToUniChar(const char *string, Tcl_UniChar *ch);
 *----------------------------------------------------------------
 */

#define TclUtfToUniChar(str, chPtr) \
	(((UCHAR(*(str))) < 0x80) ?					\
	    ((*(chPtr) = UCHAR(*(str))), 1)				\
	    : Tcl_UtfToUniChar(str, chPtr))

/*
 *----------------------------------------------------------------
 * Macro counterpart of the Tcl_NumUtfChars() function. To be used in speed-
 * -sensitive points where it pays to avoid a function call in the common case
 * of counting along a string of all one-byte characters.  The ANSI C
 * "prototype" for this macro is:
 *
 * MODULE_SCOPE void	TclNumUtfCharsM(Tcl_Size numChars, const char *bytes,
 *				Tcl_Size numBytes);
 * numBytes must be >= 0
 *----------------------------------------------------------------
 */

#define TclNumUtfCharsM(numChars, bytes, numBytes) \
    do {								\
	Tcl_Size _count, _i = (numBytes);				\
	unsigned char *_str = (unsigned char *) (bytes);		\
	while (_i > 0 && (*_str < 0xC0)) { _i--; _str++; }		\
	_count = (numBytes) - _i;					\
	if (_i) {							\
	    _count += Tcl_NumUtfChars((bytes) + _count, _i);		\
	}								\
	(numChars) = _count;						\
    } while (0);

/*
 *----------------------------------------------------------------
 * Macro that encapsulates the logic that determines when it is safe to
 * interpret a string as a byte array directly. In summary, the object must be
 * a byte array and must not have a string representation (as the operations
 * that it is used in are defined on strings, not byte arrays). Theoretically
 * it is possible to also be efficient in the case where the object's bytes
 * field is filled by generation from the byte array (c.f. list canonicality)
 * but we don't do that at the moment since this is purely about efficiency.
 * The ANSI C "prototype" for this macro is:
 *
 * MODULE_SCOPE int	TclIsPureByteArray(Tcl_Obj *objPtr);
 *----------------------------------------------------------------
 */

MODULE_SCOPE int	TclIsPureByteArray(Tcl_Obj *objPtr);
#define TclIsPureDict(objPtr) \
    (((objPtr)->bytes == NULL) && TclHasInternalRep((objPtr), &tclDictType))
#define TclHasInternalRep(objPtr, type) \
    ((objPtr)->typePtr == (type))
#define TclFetchInternalRep(objPtr, type) \
    (TclHasInternalRep((objPtr), (type)) ? &(objPtr)->internalRep : NULL)

/*
 *----------------------------------------------------------------
 * Macro used by the Tcl core to increment a namespace's export epoch
 * counter. The ANSI C "prototype" for this macro is:
 *
 * MODULE_SCOPE void	TclInvalidateNsCmdLookup(Namespace *nsPtr);
 *----------------------------------------------------------------
 */

#define TclInvalidateNsCmdLookup(nsPtr) \
    if ((nsPtr)->exportPatternList) {		\
	(nsPtr)->exportLookupEpoch++;		\
    }						\
    if ((nsPtr)->commandPathLength) {		\
	(nsPtr)->cmdRefEpoch++;			\
    }

/*
 *----------------------------------------------------------------------
 *
 * Core procedure added to libtommath for bignum manipulation.
 *
 *----------------------------------------------------------------------
 */

MODULE_SCOPE Tcl_LibraryInitProc TclTommath_Init;

/*
 *----------------------------------------------------------------------
 *
 * External (platform specific) initialization routine, these declarations
 * explicitly don't use EXTERN since this code does not get compiled into the
 * library:
 *
 *----------------------------------------------------------------------
 */

MODULE_SCOPE Tcl_LibraryInitProc TclplatformtestInit;
MODULE_SCOPE Tcl_LibraryInitProc TclObjTest_Init;
MODULE_SCOPE Tcl_LibraryInitProc TclThread_Init;
MODULE_SCOPE Tcl_LibraryInitProc Procbodytest_Init;
MODULE_SCOPE Tcl_LibraryInitProc Procbodytest_SafeInit;
MODULE_SCOPE Tcl_LibraryInitProc Tcl_ABSListTest_Init;

/*
 *----------------------------------------------------------------
 * Macro used by the Tcl core to check whether a pattern has any characters
 * special to [string match]. The ANSI C "prototype" for this macro is:
 *
 * MODULE_SCOPE int	TclMatchIsTrivial(const char *pattern);
 *----------------------------------------------------------------
 */

#define TclMatchIsTrivial(pattern) \
    (strpbrk((pattern), "*[?\\") == NULL)

/*
 *----------------------------------------------------------------
 * Macros used by the Tcl core to set a Tcl_Obj's numeric representation
 * avoiding the corresponding function calls in time critical parts of the
 * core. They should only be called on unshared objects. The ANSI C
 * "prototypes" for these macros are:
 *
 * MODULE_SCOPE void	TclSetIntObj(Tcl_Obj *objPtr, Tcl_WideInt w);
 * MODULE_SCOPE void	TclSetDoubleObj(Tcl_Obj *objPtr, double d);
 *----------------------------------------------------------------
 */

#define TclSetIntObj(objPtr, i) \
    do {							\
	Tcl_ObjInternalRep ir;					\
	ir.wideValue = (Tcl_WideInt) i;				\
	TclInvalidateStringRep(objPtr);				\
	Tcl_StoreInternalRep(objPtr, &tclIntType, &ir);		\
    } while (0)

#define TclSetDoubleObj(objPtr, d) \
    do {							\
	Tcl_ObjInternalRep ir;					\
	ir.doubleValue = (double) d;				\
	TclInvalidateStringRep(objPtr);				\
	Tcl_StoreInternalRep(objPtr, &tclDoubleType, &ir);	\
    } while (0)

/*
 *----------------------------------------------------------------
 * Macros used by the Tcl core to create and initialise objects of standard
 * types, avoiding the corresponding function calls in time critical parts of
 * the core. The ANSI C "prototypes" for these macros are:
 *
 * MODULE_SCOPE void	TclNewIntObj(Tcl_Obj *objPtr, Tcl_WideInt w);
 * MODULE_SCOPE void	TclNewDoubleObj(Tcl_Obj *objPtr, double d);
 * MODULE_SCOPE void	TclNewStringObj(Tcl_Obj *objPtr, const char *s, Tcl_Size len);
 * MODULE_SCOPE void	TclNewLiteralStringObj(Tcl_Obj*objPtr, const char *sLiteral);
 *
 *----------------------------------------------------------------
 */

#ifndef TCL_MEM_DEBUG
#define TclNewIntObj(objPtr, w) \
    do {								\
	TclIncrObjsAllocated();						\
	TclAllocObjStorage(objPtr);					\
	(objPtr)->refCount = 0;						\
	(objPtr)->bytes = NULL;						\
	(objPtr)->internalRep.wideValue = (Tcl_WideInt)(w);		\
	(objPtr)->typePtr = &tclIntType;				\
	TCL_DTRACE_OBJ_CREATE(objPtr);					\
    } while (0)

#define TclNewUIntObj(objPtr, uw) \
    do {								\
	TclIncrObjsAllocated();						\
	TclAllocObjStorage(objPtr);					\
	(objPtr)->refCount = 0;						\
	(objPtr)->bytes = NULL;						\
	Tcl_WideUInt uw_ = (uw);					\
	if (uw_ > WIDE_MAX) {						\
	    mp_int bignumValue_;					\
	    if (mp_init_u64(&bignumValue_, uw_) != MP_OKAY) {		\
		Tcl_Panic("%s: memory overflow", "TclNewUIntObj");	\
	    }								\
	    TclSetBignumInternalRep((objPtr), &bignumValue_);		\
	} else {							\
	    (objPtr)->internalRep.wideValue = (Tcl_WideInt)(uw_);	\
	    (objPtr)->typePtr = &tclIntType;				\
	}								\
	TCL_DTRACE_OBJ_CREATE(objPtr);					\
    } while (0)

#define TclNewIndexObj(objPtr, w) \
    TclNewIntObj(objPtr, w)

#define TclNewDoubleObj(objPtr, d) \
    do {								\
	TclIncrObjsAllocated();						\
	TclAllocObjStorage(objPtr);					\
	(objPtr)->refCount = 0;						\
	(objPtr)->bytes = NULL;						\
	(objPtr)->internalRep.doubleValue = (double)(d);		\
	(objPtr)->typePtr = &tclDoubleType;				\
	TCL_DTRACE_OBJ_CREATE(objPtr);					\
    } while (0)

#define TclNewStringObj(objPtr, s, len) \
    do {								\
	TclIncrObjsAllocated();						\
	TclAllocObjStorage(objPtr);					\
	(objPtr)->refCount = 0;						\
	TclInitStringRep((objPtr), (s), (len));				\
	(objPtr)->typePtr = NULL;					\
	TCL_DTRACE_OBJ_CREATE(objPtr);					\
    } while (0)

#else /* TCL_MEM_DEBUG */
#define TclNewIntObj(objPtr, w) \
    (objPtr) = Tcl_NewWideIntObj(w)

#define TclNewUIntObj(objPtr, uw) \
    do {								\
	Tcl_WideUInt uw_ = (uw);					\
	if (uw_ > WIDE_MAX) {						\
	    mp_int bignumValue_;					\
	    if (mp_init_u64(&bignumValue_, uw_) == MP_OKAY) {		\
		(objPtr) = Tcl_NewBignumObj(&bignumValue_);		\
	    } else {							\
		(objPtr) = NULL;					\
	    }								\
	} else {							\
	    (objPtr) = Tcl_NewWideIntObj(uw_);				\
	}								\
    } while (0)

#define TclNewIndexObj(objPtr, w) \
    TclNewIntObj(objPtr, w)

#define TclNewDoubleObj(objPtr, d) \
    (objPtr) = Tcl_NewDoubleObj(d)

#define TclNewStringObj(objPtr, s, len) \
    (objPtr) = Tcl_NewStringObj((s), (len))
#endif /* TCL_MEM_DEBUG */

/*
 * The sLiteral argument *must* be a string literal; the incantation with
 * sizeof(sLiteral "") will fail to compile otherwise.
 */
#define TclNewLiteralStringObj(objPtr, sLiteral) \
    TclNewStringObj((objPtr), (sLiteral), sizeof(sLiteral "") - 1)

/*
 *----------------------------------------------------------------
 * Convenience macros for DStrings.
 * The ANSI C "prototypes" for these macros are:
 *
 * MODULE_SCOPE char * TclDStringAppendLiteral(Tcl_DString *dsPtr,
 *			const char *sLiteral);
 * MODULE_SCOPE void   TclDStringClear(Tcl_DString *dsPtr);
 */

#define TclDStringAppendLiteral(dsPtr, sLiteral) \
    Tcl_DStringAppend((dsPtr), (sLiteral), sizeof(sLiteral "") - 1)
#define TclDStringClear(dsPtr) \
    Tcl_DStringSetLength((dsPtr), 0)

/*
 *----------------------------------------------------------------
 * Inline version of Tcl_GetCurrentNamespace and Tcl_GetGlobalNamespace.
 */

#define TclGetCurrentNamespace(interp) \
    (Tcl_Namespace *) ((Interp *)(interp))->varFramePtr->nsPtr

#define TclGetGlobalNamespace(interp) \
    (Tcl_Namespace *) ((Interp *)(interp))->globalNsPtr

/*
 *----------------------------------------------------------------
 * Inline version of TclCleanupCommand; still need the function as it is in
 * the internal stubs, but the core can use the macro instead.
 */

#define TclCleanupCommandMacro(cmdPtr) \
    do {					\
	if ((cmdPtr)->refCount-- <= 1) {	\
	    Tcl_Free(cmdPtr);			\
	}					\
    } while (0)

/*
 * inside this routine crement refCount first incase cmdPtr is replacing itself
 */
#define TclRoutineAssign(location, cmdPtr) \
    do {								\
	(cmdPtr)->refCount++;						\
	if ((location) != NULL						\
		&& (location--) <= 1) {					\
	    Tcl_Free(((location)));					\
	}								\
	(location) = (cmdPtr);						\
    } while (0)

#define TclRoutineHasName(cmdPtr) \
    ((cmdPtr)->hPtr != NULL)

/*
 *----------------------------------------------------------------
 * Inline versions of Tcl_LimitReady() and Tcl_LimitExceeded to limit number
 * of calls out of the critical path. Note that this code isn't particularly
 * readable; the non-inline version (in tclInterp.c) is much easier to
 * understand. Note also that these macros takes different args (iPtr->limit)
 * to the non-inline version.
 */

#define TclLimitExceeded(limit) \
    ((limit).exceeded != 0)

#define TclLimitReady(limit) \
    (((limit).active == 0) ? 0 :					\
    (++(limit).granularityTicker,					\
    ((((limit).active & TCL_LIMIT_COMMANDS) &&				\
	    (((limit).cmdGranularity == 1) ||				\
	    ((limit).granularityTicker % (limit).cmdGranularity == 0)))	\
	    ? 1 :							\
    (((limit).active & TCL_LIMIT_TIME) &&				\
	    (((limit).timeGranularity == 1) ||				\
	    ((limit).granularityTicker % (limit).timeGranularity == 0)))\
	    ? 1 : 0)))

/*
 * Compile-time assertions: these produce a compile time error if the
 * expression is not known to be true at compile time. If the assertion is
 * known to be false, the compiler (or optimizer?) will error out with
 * "division by zero". If the assertion cannot be evaluated at compile time,
 * the compiler will error out with "non-static initializer".
 *
 * Adapted with permission from
 * http://www.pixelbeat.org/programming/gcc/static_assert.html
 */

#define TCL_CT_ASSERT(e) \
    {enum { ct_assert_value = 1/(!!(e)) };}

/*
 *----------------------------------------------------------------
 * Allocator for small structs (<=sizeof(Tcl_Obj)) using the Tcl_Obj pool.
 * Only checked at compile time.
 *
 * ONLY USE FOR CONSTANT nBytes.
 *
 * DO NOT LET THEM CROSS THREAD BOUNDARIES
 *----------------------------------------------------------------
 */

#define TclSmallAlloc(nbytes, memPtr) \
    TclSmallAllocEx(NULL, (nbytes), (memPtr))

#define TclSmallFree(memPtr) \
    TclSmallFreeEx(NULL, (memPtr))

#ifndef TCL_MEM_DEBUG
#define TclSmallAllocEx(interp, nbytes, memPtr) \
    do {								\
	Tcl_Obj *_objPtr;						\
	TCL_CT_ASSERT((nbytes)<=sizeof(Tcl_Obj));			\
	TclIncrObjsAllocated();						\
	TclAllocObjStorageEx((interp), (_objPtr));			\
	*(void **)&(memPtr) = (void *) (_objPtr);			\
    } while (0)

#define TclSmallFreeEx(interp, memPtr) \
    do {								\
	TclFreeObjStorageEx((interp), (Tcl_Obj *)(memPtr));		\
	TclIncrObjsFreed();						\
    } while (0)

#else    /* TCL_MEM_DEBUG */
#define TclSmallAllocEx(interp, nbytes, memPtr) \
    do {								\
	Tcl_Obj *_objPtr;						\
	TCL_CT_ASSERT((nbytes)<=sizeof(Tcl_Obj));			\
	TclNewObj(_objPtr);						\
	*(void **)&(memPtr) = (void *)_objPtr;				\
    } while (0)

#define TclSmallFreeEx(interp, memPtr) \
    do {								\
	Tcl_Obj *_objPtr = (Tcl_Obj *)(memPtr);				\
	_objPtr->bytes = NULL;						\
	_objPtr->typePtr = NULL;					\
	_objPtr->refCount = 1;						\
	TclDecrRefCount(_objPtr);					\
    } while (0)
#endif   /* TCL_MEM_DEBUG */

/*
 * Support for Clang Static Analyzer <http://clang-analyzer.llvm.org>
 */

#if defined(PURIFY) && defined(__clang__)
#if __has_feature(attribute_analyzer_noreturn) && \
	!defined(Tcl_Panic) && defined(Tcl_Panic_TCL_DECLARED)
void Tcl_Panic(const char *, ...) __attribute__((analyzer_noreturn));
#endif
#if !defined(CLANG_ASSERT)
#include <assert.h>
#define CLANG_ASSERT(x) assert(x)
#endif
#elif !defined(CLANG_ASSERT)
#define CLANG_ASSERT(x)
#endif /* PURIFY && __clang__ */

/*
 *----------------------------------------------------------------
 * Parameters, structs and macros for the non-recursive engine (NRE)
 *----------------------------------------------------------------
 */

#define NRE_USE_SMALL_ALLOC	1  /* Only turn off for debugging purposes. */
#ifndef NRE_ENABLE_ASSERTS
#define NRE_ENABLE_ASSERTS	0
#endif

/*
 * This is the main data struct for representing NR commands. It is designed
 * to fit in sizeof(Tcl_Obj) in order to exploit the fastest memory allocator
 * available.
 */

typedef struct NRE_callback {
    Tcl_NRPostProc *procPtr;
    void *data[4];
    struct NRE_callback *nextPtr;
} NRE_callback;

#define TOP_CB(iPtr) \
    (((Interp *)(iPtr))->execEnvPtr->callbackPtr)

/*
 * Inline version of Tcl_NRAddCallback.
 */

#define TclNRAddCallback(interp,postProcPtr,data0,data1,data2,data3) \
    do {								\
	NRE_callback *_callbackPtr;					\
	TCLNR_ALLOC((interp), (_callbackPtr));				\
	_callbackPtr->procPtr = (postProcPtr);				\
	_callbackPtr->data[0] = (void *)(data0);			\
	_callbackPtr->data[1] = (void *)(data1);			\
	_callbackPtr->data[2] = (void *)(data2);			\
	_callbackPtr->data[3] = (void *)(data3);			\
	_callbackPtr->nextPtr = TOP_CB(interp);				\
	TOP_CB(interp) = _callbackPtr;					\
    } while (0)

#if NRE_USE_SMALL_ALLOC
#define TCLNR_ALLOC(interp, ptr) \
    TclSmallAllocEx(interp, sizeof(NRE_callback), (ptr))
#define TCLNR_FREE(interp, ptr)  TclSmallFreeEx((interp), (ptr))
#else
#define TCLNR_ALLOC(interp, ptr) \
    ((ptr) = Tcl_Alloc(sizeof(NRE_callback)))
#define TCLNR_FREE(interp, ptr)  Tcl_Free(ptr)
#endif

#if NRE_ENABLE_ASSERTS
#define NRE_ASSERT(expr) assert((expr))
#else
#define NRE_ASSERT(expr)
#endif

#include "tclIntDecls.h"
#include "tclIntPlatDecls.h"

#if !defined(USE_TCL_STUBS) && !defined(TCL_MEM_DEBUG)
#define Tcl_AttemptAlloc	TclpAlloc
#define Tcl_AttemptRealloc	TclpRealloc
#define Tcl_Free		TclpFree
#endif

/*
 * Special hack for macOS, where the static linker (technically the 'ar'
 * command) hates empty object files, and accepts no flags to make it shut up.
 *
 * These symbols are otherwise completely useless.
 *
 * They can't be written to or written through. They can't be seen by any
 * other code. They use a separate attribute (supported by all macOS
 * compilers, which are derivatives of clang or gcc) to stop the compilation
 * from moaning. They will be excluded during the final linking stage.
 *
 * Other platforms get nothing at all. That's good.
 */

#ifdef MAC_OSX_TCL
#define TCL_MAC_EMPTY_FILE(name) \
    static __attribute__((used)) const void *const TclUnusedFile_ ## name = NULL;
#else
#define TCL_MAC_EMPTY_FILE(name)
#endif /* MAC_OSX_TCL */

/*
 * Other externals.
 */

MODULE_SCOPE size_t TclEnvEpoch;	/* Epoch of the tcl environment
					 * (if changed with tcl-env). */

#endif /* _TCLINT */

/*
 * Local Variables:
 * mode: c
 * c-basic-offset: 4
 * fill-column: 78
 * End:
 */<|MERGE_RESOLUTION|>--- conflicted
+++ resolved
@@ -3493,13 +3493,10 @@
 				const char *packageName);
 MODULE_SCOPE int	TclGetWideBitsFromObj(Tcl_Interp *, Tcl_Obj *,
 				Tcl_WideInt *);
-<<<<<<< HEAD
 MODULE_SCOPE Tcl_Token *TclGetTokensFromObj(Tcl_Obj *objPtr,
 			    Tcl_Token **lastTokenPtrPtr);
-=======
 MODULE_SCOPE int	TclCompareStringKeys(void *keyPtr, Tcl_HashEntry *hPtr);
 MODULE_SCOPE size_t	TclHashStringKey(Tcl_HashTable *tablePtr, void *keyPtr);
->>>>>>> a2d8e9fb
 MODULE_SCOPE int	TclIncrObj(Tcl_Interp *interp, Tcl_Obj *valuePtr,
 			    Tcl_Obj *incrPtr);
 MODULE_SCOPE Tcl_Obj *	TclIncrObjVar2(Tcl_Interp *interp, Tcl_Obj *part1Ptr,
