/*
 * tclInt.h --
 *
 *	Declarations of things used internally by the Tcl interpreter.
 *
 * Copyright (c) 1987-1993 The Regents of the University of California.
 * Copyright (c) 1993-1997 Lucent Technologies.
 * Copyright (c) 1994-1998 Sun Microsystems, Inc.
 * Copyright (c) 1998-1999 by Scriptics Corporation.
 * Copyright (c) 2001, 2002 by Kevin B. Kenny.  All rights reserved.
 * Copyright (c) 2007 Daniel A. Steffen <das@users.sourceforge.net>
 * Copyright (c) 2006-2008 by Joe Mistachkin.  All rights reserved.
 * Copyright (c) 2008 by Miguel Sofer. All rights reserved.
 *
 * See the file "license.terms" for information on usage and redistribution of
 * this file, and for a DISCLAIMER OF ALL WARRANTIES.
 */

#ifndef _TCLINT
#define _TCLINT

/*
 * Some numerics configuration options.
 */

#undef ACCEPT_NAN

/*
 * Common include files needed by most of the Tcl source files are included
 * here, so that system-dependent personalizations for the include files only
 * have to be made in once place. This results in a few extra includes, but
 * greater modularity. The order of the three groups of #includes is
 * important. For example, stdio.h is needed by tcl.h.
 */

#include "tclPort.h"

#include <stdio.h>

#include <ctype.h>
#ifdef NO_STDLIB_H
#   include "../compat/stdlib.h"
#else
#   include <stdlib.h>
#endif
#ifdef NO_STRING_H
#include "../compat/string.h"
#else
#include <string.h>
#endif
#if defined(STDC_HEADERS) || defined(__STDC__) || defined(__C99__FUNC__) \
     || defined(__cplusplus) || defined(_MSC_VER) || defined(__ICC)
#include <stddef.h>
#else
typedef int ptrdiff_t;
#endif

/*
 * Ensure WORDS_BIGENDIAN is defined correctly:
 * Needs to happen here in addition to configure to work with fat compiles on
 * Darwin (where configure runs only once for multiple architectures).
 */

#ifdef HAVE_SYS_TYPES_H
#    include <sys/types.h>
#endif
#ifdef HAVE_SYS_PARAM_H
#    include <sys/param.h>
#endif
#ifdef BYTE_ORDER
#    ifdef BIG_ENDIAN
#	 if BYTE_ORDER == BIG_ENDIAN
#	     undef WORDS_BIGENDIAN
#	     define WORDS_BIGENDIAN 1
#	 endif
#    endif
#    ifdef LITTLE_ENDIAN
#	 if BYTE_ORDER == LITTLE_ENDIAN
#	     undef WORDS_BIGENDIAN
#	 endif
#    endif
#endif

/*
 * Used to tag functions that are only to be visible within the module being
 * built and not outside it (where this is supported by the linker).
 */

#ifndef MODULE_SCOPE
#   ifdef __cplusplus
#	define MODULE_SCOPE extern "C"
#   else
#	define MODULE_SCOPE extern
#   endif
#endif

/*
 * Macros used to cast between pointers and integers (e.g. when storing an int
 * in ClientData), on 64-bit architectures they avoid gcc warning about "cast
 * to/from pointer from/to integer of different size".
 */

#if !defined(INT2PTR) && !defined(PTR2INT)
#   if defined(HAVE_INTPTR_T) || defined(intptr_t)
#	define INT2PTR(p) ((void *)(intptr_t)(p))
#	define PTR2INT(p) ((int)(intptr_t)(p))
#   else
#	define INT2PTR(p) ((void *)(p))
#	define PTR2INT(p) ((int)(p))
#   endif
#endif
#if !defined(UINT2PTR) && !defined(PTR2UINT)
#   if defined(HAVE_UINTPTR_T) || defined(uintptr_t)
#	define UINT2PTR(p) ((void *)(uintptr_t)(p))
#	define PTR2UINT(p) ((unsigned int)(uintptr_t)(p))
#   else
#	define UINT2PTR(p) ((void *)(p))
#	define PTR2UINT(p) ((unsigned int)(p))
#   endif
#endif

#if defined(_WIN32) && defined(_MSC_VER)
#   define vsnprintf _vsnprintf
#endif

/*
 * The following procedures allow namespaces to be customized to support
 * special name resolution rules for commands/variables.
 */

struct Tcl_ResolvedVarInfo;

typedef Tcl_Var (Tcl_ResolveRuntimeVarProc)(Tcl_Interp *interp,
	struct Tcl_ResolvedVarInfo *vinfoPtr);

typedef void (Tcl_ResolveVarDeleteProc)(struct Tcl_ResolvedVarInfo *vinfoPtr);

/*
 * The following structure encapsulates the routines needed to resolve a
 * variable reference at runtime. Any variable specific state will typically
 * be appended to this structure.
 */

typedef struct Tcl_ResolvedVarInfo {
    Tcl_ResolveRuntimeVarProc *fetchProc;
    Tcl_ResolveVarDeleteProc *deleteProc;
} Tcl_ResolvedVarInfo;

typedef int (Tcl_ResolveCompiledVarProc)(Tcl_Interp *interp,
	CONST84 char *name, int length, Tcl_Namespace *context,
	Tcl_ResolvedVarInfo **rPtr);

typedef int (Tcl_ResolveVarProc)(Tcl_Interp *interp, CONST84 char *name,
	Tcl_Namespace *context, int flags, Tcl_Var *rPtr);

typedef int (Tcl_ResolveCmdProc)(Tcl_Interp *interp, CONST84 char *name,
	Tcl_Namespace *context, int flags, Tcl_Command *rPtr);

typedef struct Tcl_ResolverInfo {
    Tcl_ResolveCmdProc *cmdResProc;
				/* Procedure handling command name
				 * resolution. */
    Tcl_ResolveVarProc *varResProc;
				/* Procedure handling variable name resolution
				 * for variables that can only be handled at
				 * runtime. */
    Tcl_ResolveCompiledVarProc *compiledVarResProc;
				/* Procedure handling variable name resolution
				 * at compile time. */
} Tcl_ResolverInfo;

/*
 * This flag bit should not interfere with TCL_GLOBAL_ONLY,
 * TCL_NAMESPACE_ONLY, or TCL_LEAVE_ERR_MSG; it signals that the variable
 * lookup is performed for upvar (or similar) purposes, with slightly
 * different rules:
 *    - Bug #696893 - variable is either proc-local or in the current
 *	namespace; never follow the second (global) resolution path
 *    - Bug #631741 - do not use special namespace or interp resolvers
 *
 * It should also not collide with the (deprecated) TCL_PARSE_PART1 flag
 * (Bug #835020)
 */

#define TCL_AVOID_RESOLVERS 0x40000

/*
 *----------------------------------------------------------------
 * Data structures related to namespaces.
 *----------------------------------------------------------------
 */

typedef struct Tcl_Ensemble Tcl_Ensemble;
typedef struct NamespacePathEntry NamespacePathEntry;

/*
 * Special hashtable for variables: this is just a Tcl_HashTable with an nsPtr
 * field added at the end: in this way variables can find their namespace
 * without having to copy a pointer in their struct: they can access it via
 * their hPtr->tablePtr.
 */

typedef struct TclVarHashTable {
    Tcl_HashTable table;
    struct Namespace *nsPtr;
} TclVarHashTable;

/*
 * This is for itcl - it likes to search our varTables directly :(
 */

#define TclVarHashFindVar(tablePtr, key) \
    TclVarHashCreateVar((tablePtr), (key), NULL)

/*
 * Define this to reduce the amount of space that the average namespace
 * consumes by only allocating the table of child namespaces when necessary.
 * Defining it breaks compatibility for Tcl extensions (e.g., itcl) which
 * reach directly into the Namespace structure.
 */

#undef BREAK_NAMESPACE_COMPAT

/*
 * The structure below defines a namespace.
 * Note: the first five fields must match exactly the fields in a
 * Tcl_Namespace structure (see tcl.h). If you change one, be sure to change
 * the other.
 */

typedef struct Namespace {
    char *name;			/* The namespace's simple (unqualified) name.
				 * This contains no ::'s. The name of the
				 * global namespace is "" although "::" is an
				 * synonym. */
    char *fullName;		/* The namespace's fully qualified name. This
				 * starts with ::. */
    ClientData clientData;	/* An arbitrary value associated with this
				 * namespace. */
    Tcl_NamespaceDeleteProc *deleteProc;
				/* Procedure invoked when deleting the
				 * namespace to, e.g., free clientData. */
    struct Namespace *parentPtr;/* Points to the namespace that contains this
				 * one. NULL if this is the global
				 * namespace. */
#ifndef BREAK_NAMESPACE_COMPAT
    Tcl_HashTable childTable;	/* Contains any child namespaces. Indexed by
				 * strings; values have type (Namespace *). */
#else
    Tcl_HashTable *childTablePtr;
				/* Contains any child namespaces. Indexed by
				 * strings; values have type (Namespace *). If
				 * NULL, there are no children. */
#endif
    long nsId;			/* Unique id for the namespace. */
    Tcl_Interp *interp;		/* The interpreter containing this
				 * namespace. */
    int flags;			/* OR-ed combination of the namespace status
				 * flags NS_DYING and NS_DEAD listed below. */
    int activationCount;	/* Number of "activations" or active call
				 * frames for this namespace that are on the
				 * Tcl call stack. The namespace won't be
				 * freed until activationCount becomes zero. */
    int refCount;		/* Count of references by namespaceName
				 * objects. The namespace can't be freed until
				 * refCount becomes zero. */
    Tcl_HashTable cmdTable;	/* Contains all the commands currently
				 * registered in the namespace. Indexed by
				 * strings; values have type (Command *).
				 * Commands imported by Tcl_Import have
				 * Command structures that point (via an
				 * ImportedCmdRef structure) to the Command
				 * structure in the source namespace's command
				 * table. */
    TclVarHashTable varTable;	/* Contains all the (global) variables
				 * currently in this namespace. Indexed by
				 * strings; values have type (Var *). */
    char **exportArrayPtr;	/* Points to an array of string patterns
				 * specifying which commands are exported. A
				 * pattern may include "string match" style
				 * wildcard characters to specify multiple
				 * commands; however, no namespace qualifiers
				 * are allowed. NULL if no export patterns are
				 * registered. */
    int numExportPatterns;	/* Number of export patterns currently
				 * registered using "namespace export". */
    int maxExportPatterns;	/* Mumber of export patterns for which space
				 * is currently allocated. */
    int cmdRefEpoch;		/* Incremented if a newly added command
				 * shadows a command for which this namespace
				 * has already cached a Command* pointer; this
				 * causes all its cached Command* pointers to
				 * be invalidated. */
    int resolverEpoch;		/* Incremented whenever (a) the name
				 * resolution rules change for this namespace
				 * or (b) a newly added command shadows a
				 * command that is compiled to bytecodes. This
				 * invalidates all byte codes compiled in the
				 * namespace, causing the code to be
				 * recompiled under the new rules.*/
    Tcl_ResolveCmdProc *cmdResProc;
				/* If non-null, this procedure overrides the
				 * usual command resolution mechanism in Tcl.
				 * This procedure is invoked within
				 * Tcl_FindCommand to resolve all command
				 * references within the namespace. */
    Tcl_ResolveVarProc *varResProc;
				/* If non-null, this procedure overrides the
				 * usual variable resolution mechanism in Tcl.
				 * This procedure is invoked within
				 * Tcl_FindNamespaceVar to resolve all
				 * variable references within the namespace at
				 * runtime. */
    Tcl_ResolveCompiledVarProc *compiledVarResProc;
				/* If non-null, this procedure overrides the
				 * usual variable resolution mechanism in Tcl.
				 * This procedure is invoked within
				 * LookupCompiledLocal to resolve variable
				 * references within the namespace at compile
				 * time. */
    int exportLookupEpoch;	/* Incremented whenever a command is added to
				 * a namespace, removed from a namespace or
				 * the exports of a namespace are changed.
				 * Allows TIP#112-driven command lists to be
				 * validated efficiently. */
    Tcl_Ensemble *ensembles;	/* List of structures that contain the details
				 * of the ensembles that are implemented on
				 * top of this namespace. */
    Tcl_Obj *unknownHandlerPtr;	/* A script fragment to be used when command
				 * resolution in this namespace fails. TIP
				 * 181. */
    int commandPathLength;	/* The length of the explicit path. */
    NamespacePathEntry *commandPathArray;
				/* The explicit path of the namespace as an
				 * array. */
    NamespacePathEntry *commandPathSourceList;
				/* Linked list of path entries that point to
				 * this namespace. */
    Tcl_NamespaceDeleteProc *earlyDeleteProc;
				/* Just like the deleteProc field (and called
				 * with the same clientData) but called at the
				 * start of the deletion process, so there is
				 * a chance for code to do stuff inside the
				 * namespace before deletion completes. */
} Namespace;

/*
 * An entry on a namespace's command resolution path.
 */

struct NamespacePathEntry {
    Namespace *nsPtr;		/* What does this path entry point to? If it
				 * is NULL, this path entry points is
				 * redundant and should be skipped. */
    Namespace *creatorNsPtr;	/* Where does this path entry point from? This
				 * allows for efficient invalidation of
				 * references when the path entry's target
				 * updates its current list of defined
				 * commands. */
    NamespacePathEntry *prevPtr, *nextPtr;
				/* Linked list pointers or NULL at either end
				 * of the list that hangs off Namespace's
				 * commandPathSourceList field. */
};

/*
 * Flags used to represent the status of a namespace:
 *
 * NS_DYING -	1 means Tcl_DeleteNamespace has been called to delete the
 *		namespace but there are still active call frames on the Tcl
 *		stack that refer to the namespace. When the last call frame
 *		referring to it has been popped, it's variables and command
 *		will be destroyed and it will be marked "dead" (NS_DEAD). The
 *		namespace can no longer be looked up by name.
 * NS_DEAD -	1 means Tcl_DeleteNamespace has been called to delete the
 *		namespace and no call frames still refer to it. Its variables
 *		and command have already been destroyed. This bit allows the
 *		namespace resolution code to recognize that the namespace is
 *		"deleted". When the last namespaceName object in any byte code
 *		unit that refers to the namespace has been freed (i.e., when
 *		the namespace's refCount is 0), the namespace's storage will
 *		be freed.
 * NS_KILLED -	1 means that TclTeardownNamespace has already been called on
 *		this namespace and it should not be called again [Bug 1355942]
 * NS_SUPPRESS_COMPILATION -
 *		Marks the commands in this namespace for not being compiled,
 *		forcing them to be looked up every time.
 */

#define NS_DYING	0x01
#define NS_DEAD		0x02
#define NS_KILLED	0x04
#define NS_SUPPRESS_COMPILATION	0x08

/*
 * Flags passed to TclGetNamespaceForQualName:
 *
 * TCL_GLOBAL_ONLY		- (see tcl.h) Look only in the global ns.
 * TCL_NAMESPACE_ONLY		- (see tcl.h) Look only in the context ns.
 * TCL_CREATE_NS_IF_UNKNOWN	- Create unknown namespaces.
 * TCL_FIND_ONLY_NS		- The name sought is a namespace name.
 */

#define TCL_CREATE_NS_IF_UNKNOWN	0x800
#define TCL_FIND_ONLY_NS		0x1000

/*
 * The client data for an ensemble command. This consists of the table of
 * commands that are actually exported by the namespace, and an epoch counter
 * that, combined with the exportLookupEpoch field of the namespace structure,
 * defines whether the table contains valid data or will need to be recomputed
 * next time the ensemble command is called.
 */

typedef struct EnsembleConfig {
    Namespace *nsPtr;		/* The namespace backing this ensemble up. */
    Tcl_Command token;		/* The token for the command that provides
				 * ensemble support for the namespace, or NULL
				 * if the command has been deleted (or never
				 * existed; the global namespace never has an
				 * ensemble command.) */
    int epoch;			/* The epoch at which this ensemble's table of
				 * exported commands is valid. */
    char **subcommandArrayPtr;	/* Array of ensemble subcommand names. At all
				 * consistent points, this will have the same
				 * number of entries as there are entries in
				 * the subcommandTable hash. */
    Tcl_HashTable subcommandTable;
				/* Hash table of ensemble subcommand names,
				 * which are its keys so this also provides
				 * the storage management for those subcommand
				 * names. The contents of the entry values are
				 * object version the prefix lists to use when
				 * substituting for the command/subcommand to
				 * build the ensemble implementation command.
				 * Has to be stored here as well as in
				 * subcommandDict because that field is NULL
				 * when we are deriving the ensemble from the
				 * namespace exports list. FUTURE WORK: use
				 * object hash table here. */
    struct EnsembleConfig *next;/* The next ensemble in the linked list of
				 * ensembles associated with a namespace. If
				 * this field points to this ensemble, the
				 * structure has already been unlinked from
				 * all lists, and cannot be found by scanning
				 * the list from the namespace's ensemble
				 * field. */
    int flags;			/* ORed combo of TCL_ENSEMBLE_PREFIX,
				 * ENSEMBLE_DEAD and ENSEMBLE_COMPILE. */

    /* OBJECT FIELDS FOR ENSEMBLE CONFIGURATION */

    Tcl_Obj *subcommandDict;	/* Dictionary providing mapping from
				 * subcommands to their implementing command
				 * prefixes, or NULL if we are to build the
				 * map automatically from the namespace
				 * exports. */
    Tcl_Obj *subcmdList;	/* List of commands that this ensemble
				 * actually provides, and whose implementation
				 * will be built using the subcommandDict (if
				 * present and defined) and by simple mapping
				 * to the namespace otherwise. If NULL,
				 * indicates that we are using the (dynamic)
				 * list of currently exported commands. */
    Tcl_Obj *unknownHandler;	/* Script prefix used to handle the case when
				 * no match is found (according to the rule
				 * defined by flag bit TCL_ENSEMBLE_PREFIX) or
				 * NULL to use the default error-generating
				 * behaviour. The script execution gets all
				 * the arguments to the ensemble command
				 * (including objv[0]) and will have the
				 * results passed directly back to the caller
				 * (including the error code) unless the code
				 * is TCL_CONTINUE in which case the
				 * subcommand will be reparsed by the ensemble
				 * core, presumably because the ensemble
				 * itself has been updated. */
    Tcl_Obj *parameterList;	/* List of ensemble parameter names. */
    int numParameters;		/* Cached number of parameters. This is either
				 * 0 (if the parameterList field is NULL) or
				 * the length of the list in the parameterList
				 * field. */
} EnsembleConfig;

/*
 * Various bits for the EnsembleConfig.flags field.
 */

#define ENSEMBLE_DEAD	0x1	/* Flag value to say that the ensemble is dead
				 * and on its way out. */
#define ENSEMBLE_COMPILE 0x4	/* Flag to enable bytecode compilation of an
				 * ensemble. */

/*
 *----------------------------------------------------------------
 * Data structures related to variables. These are used primarily in tclVar.c
 *----------------------------------------------------------------
 */

/*
 * The following structure defines a variable trace, which is used to invoke a
 * specific C procedure whenever certain operations are performed on a
 * variable.
 */

typedef struct VarTrace {
    Tcl_VarTraceProc *traceProc;/* Procedure to call when operations given by
				 * flags are performed on variable. */
    ClientData clientData;	/* Argument to pass to proc. */
    int flags;			/* What events the trace procedure is
				 * interested in: OR-ed combination of
				 * TCL_TRACE_READS, TCL_TRACE_WRITES,
				 * TCL_TRACE_UNSETS and TCL_TRACE_ARRAY. */
    struct VarTrace *nextPtr;	/* Next in list of traces associated with a
				 * particular variable. */
} VarTrace;

/*
 * The following structure defines a command trace, which is used to invoke a
 * specific C procedure whenever certain operations are performed on a
 * command.
 */

typedef struct CommandTrace {
    Tcl_CommandTraceProc *traceProc;
				/* Procedure to call when operations given by
				 * flags are performed on command. */
    ClientData clientData;	/* Argument to pass to proc. */
    int flags;			/* What events the trace procedure is
				 * interested in: OR-ed combination of
				 * TCL_TRACE_RENAME, TCL_TRACE_DELETE. */
    struct CommandTrace *nextPtr;
				/* Next in list of traces associated with a
				 * particular command. */
    int refCount;		/* Used to ensure this structure is not
				 * deleted too early. Keeps track of how many
				 * pieces of code have a pointer to this
				 * structure. */
} CommandTrace;

/*
 * When a command trace is active (i.e. its associated procedure is executing)
 * one of the following structures is linked into a list associated with the
 * command's interpreter. The information in the structure is needed in order
 * for Tcl to behave reasonably if traces are deleted while traces are active.
 */

typedef struct ActiveCommandTrace {
    struct Command *cmdPtr;	/* Command that's being traced. */
    struct ActiveCommandTrace *nextPtr;
				/* Next in list of all active command traces
				 * for the interpreter, or NULL if no more. */
    CommandTrace *nextTracePtr;	/* Next trace to check after current trace
				 * procedure returns; if this trace gets
				 * deleted, must update pointer to avoid using
				 * free'd memory. */
    int reverseScan;		/* Boolean set true when traces are scanning
				 * in reverse order. */
} ActiveCommandTrace;

/*
 * When a variable trace is active (i.e. its associated procedure is
 * executing) one of the following structures is linked into a list associated
 * with the variable's interpreter. The information in the structure is needed
 * in order for Tcl to behave reasonably if traces are deleted while traces
 * are active.
 */

typedef struct ActiveVarTrace {
    struct Var *varPtr;		/* Variable that's being traced. */
    struct ActiveVarTrace *nextPtr;
				/* Next in list of all active variable traces
				 * for the interpreter, or NULL if no more. */
    VarTrace *nextTracePtr;	/* Next trace to check after current trace
				 * procedure returns; if this trace gets
				 * deleted, must update pointer to avoid using
				 * free'd memory. */
} ActiveVarTrace;

/*
 * The structure below defines a variable, which associates a string name with
 * a Tcl_Obj value. These structures are kept in procedure call frames (for
 * local variables recognized by the compiler) or in the heap (for global
 * variables and any variable not known to the compiler). For each Var
 * structure in the heap, a hash table entry holds the variable name and a
 * pointer to the Var structure.
 */

typedef struct Var {
    int flags;			/* Miscellaneous bits of information about
				 * variable. See below for definitions. */
    union {
	Tcl_Obj *objPtr;	/* The variable's object value. Used for
				 * scalar variables and array elements. */
	TclVarHashTable *tablePtr;/* For array variables, this points to
				 * information about the hash table used to
				 * implement the associative array. Points to
				 * ckalloc-ed data. */
	struct Var *linkPtr;	/* If this is a global variable being referred
				 * to in a procedure, or a variable created by
				 * "upvar", this field points to the
				 * referenced variable's Var struct. */
    } value;
} Var;

typedef struct VarInHash {
    Var var;
    int refCount;		/* Counts number of active uses of this
				 * variable: 1 for the entry in the hash
				 * table, 1 for each additional variable whose
				 * linkPtr points here, 1 for each nested
				 * trace active on variable, and 1 if the
				 * variable is a namespace variable. This
				 * record can't be deleted until refCount
				 * becomes 0. */
    Tcl_HashEntry entry;	/* The hash table entry that refers to this
				 * variable. This is used to find the name of
				 * the variable and to delete it from its
				 * hashtable if it is no longer needed. It
				 * also holds the variable's name. */
} VarInHash;

/*
 * Flag bits for variables. The first two (VAR_ARRAY and VAR_LINK) are
 * mutually exclusive and give the "type" of the variable. If none is set,
 * this is a scalar variable.
 *
 * VAR_ARRAY -			1 means this is an array variable rather than
 *				a scalar variable or link. The "tablePtr"
 *				field points to the array's hashtable for its
 *				elements.
 * VAR_LINK -			1 means this Var structure contains a pointer
 *				to another Var structure that either has the
 *				real value or is itself another VAR_LINK
 *				pointer. Variables like this come about
 *				through "upvar" and "global" commands, or
 *				through references to variables in enclosing
 *				namespaces.
 *
 * Flags that indicate the type and status of storage; none is set for
 * compiled local variables (Var structs).
 *
 * VAR_IN_HASHTABLE -		1 means this variable is in a hashtable and
 *				the Var structure is malloced. 0 if it is a
 *				local variable that was assigned a slot in a
 *				procedure frame by the compiler so the Var
 *				storage is part of the call frame.
 * VAR_DEAD_HASH		1 means that this var's entry in the hashtable
 *				has already been deleted.
 * VAR_ARRAY_ELEMENT -		1 means that this variable is an array
 *				element, so it is not legal for it to be an
 *				array itself (the VAR_ARRAY flag had better
 *				not be set).
 * VAR_NAMESPACE_VAR -		1 means that this variable was declared as a
 *				namespace variable. This flag ensures it
 *				persists until its namespace is destroyed or
 *				until the variable is unset; it will persist
 *				even if it has not been initialized and is
 *				marked undefined. The variable's refCount is
 *				incremented to reflect the "reference" from
 *				its namespace.
 *
 * Flag values relating to the variable's trace and search status.
 *
 * VAR_TRACED_READ
 * VAR_TRACED_WRITE
 * VAR_TRACED_UNSET
 * VAR_TRACED_ARRAY
 * VAR_TRACE_ACTIVE -		1 means that trace processing is currently
 *				underway for a read or write access, so new
 *				read or write accesses should not cause trace
 *				procedures to be called and the variable can't
 *				be deleted.
 * VAR_SEARCH_ACTIVE
 *
 * The following additional flags are used with the CompiledLocal type defined
 * below:
 *
 * VAR_ARGUMENT -		1 means that this variable holds a procedure
 *				argument.
 * VAR_TEMPORARY -		1 if the local variable is an anonymous
 *				temporary variable. Temporaries have a NULL
 *				name.
 * VAR_RESOLVED -		1 if name resolution has been done for this
 *				variable.
 * VAR_IS_ARGS			1 if this variable is the last argument and is
 *				named "args".
 */

/*
 * FLAGS RENUMBERED: everything breaks already, make things simpler.
 *
 * IMPORTANT: skip the values 0x10, 0x20, 0x40, 0x800 corresponding to
 * TCL_TRACE_(READS/WRITES/UNSETS/ARRAY): makes code simpler in tclTrace.c
 *
 * Keep the flag values for VAR_ARGUMENT and VAR_TEMPORARY so that old values
 * in precompiled scripts keep working.
 */

/* Type of value (0 is scalar) */
#define VAR_ARRAY		0x1
#define VAR_LINK		0x2

/* Type of storage (0 is compiled local) */
#define VAR_IN_HASHTABLE	0x4
#define VAR_DEAD_HASH		0x8
#define VAR_ARRAY_ELEMENT	0x1000
#define VAR_NAMESPACE_VAR	0x80	/* KEEP OLD VALUE for Itcl */

#define VAR_ALL_HASH \
	(VAR_IN_HASHTABLE|VAR_DEAD_HASH|VAR_NAMESPACE_VAR|VAR_ARRAY_ELEMENT)

/* Trace and search state. */

#define VAR_TRACED_READ		0x10	/* TCL_TRACE_READS */
#define VAR_TRACED_WRITE	0x20	/* TCL_TRACE_WRITES */
#define VAR_TRACED_UNSET	0x40	/* TCL_TRACE_UNSETS */
#define VAR_TRACED_ARRAY	0x800	/* TCL_TRACE_ARRAY */
#define VAR_TRACE_ACTIVE	0x2000
#define VAR_SEARCH_ACTIVE	0x4000
#define VAR_ALL_TRACES \
	(VAR_TRACED_READ|VAR_TRACED_WRITE|VAR_TRACED_ARRAY|VAR_TRACED_UNSET)

/* Special handling on initialisation (only CompiledLocal). */
#define VAR_ARGUMENT		0x100	/* KEEP OLD VALUE! See tclProc.c */
#define VAR_TEMPORARY		0x200	/* KEEP OLD VALUE! See tclProc.c */
#define VAR_IS_ARGS		0x400
#define VAR_RESOLVED		0x8000

/*
 * Macros to ensure that various flag bits are set properly for variables.
 * The ANSI C "prototypes" for these macros are:
 *
 * MODULE_SCOPE void	TclSetVarScalar(Var *varPtr);
 * MODULE_SCOPE void	TclSetVarArray(Var *varPtr);
 * MODULE_SCOPE void	TclSetVarLink(Var *varPtr);
 * MODULE_SCOPE void	TclSetVarArrayElement(Var *varPtr);
 * MODULE_SCOPE void	TclSetVarUndefined(Var *varPtr);
 * MODULE_SCOPE void	TclClearVarUndefined(Var *varPtr);
 */

#define TclSetVarScalar(varPtr) \
    (varPtr)->flags &= ~(VAR_ARRAY|VAR_LINK)

#define TclSetVarArray(varPtr) \
    (varPtr)->flags = ((varPtr)->flags & ~VAR_LINK) | VAR_ARRAY

#define TclSetVarLink(varPtr) \
    (varPtr)->flags = ((varPtr)->flags & ~VAR_ARRAY) | VAR_LINK

#define TclSetVarArrayElement(varPtr) \
    (varPtr)->flags = ((varPtr)->flags & ~VAR_ARRAY) | VAR_ARRAY_ELEMENT

#define TclSetVarUndefined(varPtr) \
    (varPtr)->flags &= ~(VAR_ARRAY|VAR_LINK);\
    (varPtr)->value.objPtr = NULL

#define TclClearVarUndefined(varPtr)

#define TclSetVarTraceActive(varPtr) \
    (varPtr)->flags |= VAR_TRACE_ACTIVE

#define TclClearVarTraceActive(varPtr) \
    (varPtr)->flags &= ~VAR_TRACE_ACTIVE

#define TclSetVarNamespaceVar(varPtr) \
    if (!TclIsVarNamespaceVar(varPtr)) {\
	(varPtr)->flags |= VAR_NAMESPACE_VAR;\
	if (TclIsVarInHash(varPtr)) {\
	    ((VarInHash *)(varPtr))->refCount++;\
	}\
    }

#define TclClearVarNamespaceVar(varPtr) \
    if (TclIsVarNamespaceVar(varPtr)) {\
	(varPtr)->flags &= ~VAR_NAMESPACE_VAR;\
	if (TclIsVarInHash(varPtr)) {\
	    ((VarInHash *)(varPtr))->refCount--;\
	}\
    }

/*
 * Macros to read various flag bits of variables.
 * The ANSI C "prototypes" for these macros are:
 *
 * MODULE_SCOPE int	TclIsVarScalar(Var *varPtr);
 * MODULE_SCOPE int	TclIsVarLink(Var *varPtr);
 * MODULE_SCOPE int	TclIsVarArray(Var *varPtr);
 * MODULE_SCOPE int	TclIsVarUndefined(Var *varPtr);
 * MODULE_SCOPE int	TclIsVarArrayElement(Var *varPtr);
 * MODULE_SCOPE int	TclIsVarTemporary(Var *varPtr);
 * MODULE_SCOPE int	TclIsVarArgument(Var *varPtr);
 * MODULE_SCOPE int	TclIsVarResolved(Var *varPtr);
 */

#define TclIsVarScalar(varPtr) \
    !((varPtr)->flags & (VAR_ARRAY|VAR_LINK))

#define TclIsVarLink(varPtr) \
    ((varPtr)->flags & VAR_LINK)

#define TclIsVarArray(varPtr) \
    ((varPtr)->flags & VAR_ARRAY)

#define TclIsVarUndefined(varPtr) \
    ((varPtr)->value.objPtr == NULL)

#define TclIsVarArrayElement(varPtr) \
    ((varPtr)->flags & VAR_ARRAY_ELEMENT)

#define TclIsVarNamespaceVar(varPtr) \
    ((varPtr)->flags & VAR_NAMESPACE_VAR)

#define TclIsVarTemporary(varPtr) \
    ((varPtr)->flags & VAR_TEMPORARY)

#define TclIsVarArgument(varPtr) \
    ((varPtr)->flags & VAR_ARGUMENT)

#define TclIsVarResolved(varPtr) \
    ((varPtr)->flags & VAR_RESOLVED)

#define TclIsVarTraceActive(varPtr) \
    ((varPtr)->flags & VAR_TRACE_ACTIVE)

#define TclIsVarTraced(varPtr) \
    ((varPtr)->flags & VAR_ALL_TRACES)

#define TclIsVarInHash(varPtr) \
    ((varPtr)->flags & VAR_IN_HASHTABLE)

#define TclIsVarDeadHash(varPtr) \
    ((varPtr)->flags & VAR_DEAD_HASH)

#define TclGetVarNsPtr(varPtr) \
    (TclIsVarInHash(varPtr) \
	? ((TclVarHashTable *) ((((VarInHash *) (varPtr))->entry.tablePtr)))->nsPtr \
	: NULL)

#define VarHashRefCount(varPtr) \
    ((VarInHash *) (varPtr))->refCount

/*
 * Macros for direct variable access by TEBC.
 */

#define TclIsVarDirectReadable(varPtr) \
    (   !((varPtr)->flags & (VAR_ARRAY|VAR_LINK|VAR_TRACED_READ)) \
    &&  (varPtr)->value.objPtr)

#define TclIsVarDirectWritable(varPtr) \
    !((varPtr)->flags & (VAR_ARRAY|VAR_LINK|VAR_TRACED_WRITE|VAR_DEAD_HASH))

#define TclIsVarDirectUnsettable(varPtr) \
    !((varPtr)->flags & (VAR_ARRAY|VAR_LINK|VAR_TRACED_READ|VAR_TRACED_WRITE|VAR_TRACED_UNSET|VAR_DEAD_HASH))

#define TclIsVarDirectModifyable(varPtr) \
    (   !((varPtr)->flags & (VAR_ARRAY|VAR_LINK|VAR_TRACED_READ|VAR_TRACED_WRITE)) \
    &&  (varPtr)->value.objPtr)

#define TclIsVarDirectReadable2(varPtr, arrayPtr) \
    (TclIsVarDirectReadable(varPtr) &&\
	(!(arrayPtr) || !((arrayPtr)->flags & VAR_TRACED_READ)))

#define TclIsVarDirectWritable2(varPtr, arrayPtr) \
    (TclIsVarDirectWritable(varPtr) &&\
	(!(arrayPtr) || !((arrayPtr)->flags & VAR_TRACED_WRITE)))

#define TclIsVarDirectModifyable2(varPtr, arrayPtr) \
    (TclIsVarDirectModifyable(varPtr) &&\
	(!(arrayPtr) || !((arrayPtr)->flags & (VAR_TRACED_READ|VAR_TRACED_WRITE))))

/*
 *----------------------------------------------------------------
 * Data structures related to procedures. These are used primarily in
 * tclProc.c, tclCompile.c, and tclExecute.c.
 *----------------------------------------------------------------
 */

/*
 * Forward declaration to prevent an error when the forward reference to
 * Command is encountered in the Proc and ImportRef types declared below.
 */

struct Command;

/*
 * The variable-length structure below describes a local variable of a
 * procedure that was recognized by the compiler. These variables have a name,
 * an element in the array of compiler-assigned local variables in the
 * procedure's call frame, and various other items of information. If the
 * local variable is a formal argument, it may also have a default value. The
 * compiler can't recognize local variables whose names are expressions (these
 * names are only known at runtime when the expressions are evaluated) or
 * local variables that are created as a result of an "upvar" or "uplevel"
 * command. These other local variables are kept separately in a hash table in
 * the call frame.
 */

typedef struct CompiledLocal {
    struct CompiledLocal *nextPtr;
				/* Next compiler-recognized local variable for
				 * this procedure, or NULL if this is the last
				 * local. */
    int nameLength;		/* The number of bytes in local variable's name.
				 * Among others used to speed up var lookups. */
    int frameIndex;		/* Index in the array of compiler-assigned
				 * variables in the procedure call frame. */
    int flags;			/* Flag bits for the local variable. Same as
				 * the flags for the Var structure above,
				 * although only VAR_ARGUMENT, VAR_TEMPORARY,
				 * and VAR_RESOLVED make sense. */
    Tcl_Obj *defValuePtr;	/* Pointer to the default value of an
				 * argument, if any. NULL if not an argument
				 * or, if an argument, no default value. */
    Tcl_ResolvedVarInfo *resolveInfo;
				/* Customized variable resolution info
				 * supplied by the Tcl_ResolveCompiledVarProc
				 * associated with a namespace. Each variable
				 * is marked by a unique ClientData tag during
				 * compilation, and that same tag is used to
				 * find the variable at runtime. */
    char name[1];		/* Name of the local variable starts here. If
				 * the name is NULL, this will just be '\0'.
				 * The actual size of this field will be large
				 * enough to hold the name. MUST BE THE LAST
				 * FIELD IN THE STRUCTURE! */
} CompiledLocal;

/*
 * The structure below defines a command procedure, which consists of a
 * collection of Tcl commands plus information about arguments and other local
 * variables recognized at compile time.
 */

typedef struct Proc {
    struct Interp *iPtr;	/* Interpreter for which this command is
				 * defined. */
    int refCount;		/* Reference count: 1 if still present in
				 * command table plus 1 for each call to the
				 * procedure that is currently active. This
				 * structure can be freed when refCount
				 * becomes zero. */
    struct Command *cmdPtr;	/* Points to the Command structure for this
				 * procedure. This is used to get the
				 * namespace in which to execute the
				 * procedure. */
    Tcl_Obj *bodyPtr;		/* Points to the ByteCode object for
				 * procedure's body command. */
    int numArgs;		/* Number of formal parameters. */
    int numCompiledLocals;	/* Count of local variables recognized by the
				 * compiler including arguments and
				 * temporaries. */
    CompiledLocal *firstLocalPtr;
				/* Pointer to first of the procedure's
				 * compiler-allocated local variables, or NULL
				 * if none. The first numArgs entries in this
				 * list describe the procedure's formal
				 * arguments. */
    CompiledLocal *lastLocalPtr;/* Pointer to the last allocated local
				 * variable or NULL if none. This has frame
				 * index (numCompiledLocals-1). */
} Proc;

/*
 * The type of functions called to process errors found during the execution
 * of a procedure (or lambda term or ...).
 */

typedef void (ProcErrorProc)(Tcl_Interp *interp, Tcl_Obj *procNameObj);

/*
 * The structure below defines a command trace. This is used to allow Tcl
 * clients to find out whenever a command is about to be executed.
 */

typedef struct Trace {
    int level;			/* Only trace commands at nesting level less
				 * than or equal to this. */
    Tcl_CmdObjTraceProc *proc;	/* Procedure to call to trace command. */
    ClientData clientData;	/* Arbitrary value to pass to proc. */
    struct Trace *nextPtr;	/* Next in list of traces for this interp. */
    int flags;			/* Flags governing the trace - see
				 * Tcl_CreateObjTrace for details. */
    Tcl_CmdObjTraceDeleteProc *delProc;
				/* Procedure to call when trace is deleted. */
} Trace;

/*
 * When an interpreter trace is active (i.e. its associated procedure is
 * executing), one of the following structures is linked into a list
 * associated with the interpreter. The information in the structure is needed
 * in order for Tcl to behave reasonably if traces are deleted while traces
 * are active.
 */

typedef struct ActiveInterpTrace {
    struct ActiveInterpTrace *nextPtr;
				/* Next in list of all active command traces
				 * for the interpreter, or NULL if no more. */
    Trace *nextTracePtr;	/* Next trace to check after current trace
				 * procedure returns; if this trace gets
				 * deleted, must update pointer to avoid using
				 * free'd memory. */
    int reverseScan;		/* Boolean set true when traces are scanning
				 * in reverse order. */
} ActiveInterpTrace;

/*
 * Flag values designating types of execution traces. See tclTrace.c for
 * related flag values.
 *
 * TCL_TRACE_ENTER_EXEC		- triggers enter/enterstep traces.
 * 				- passed to Tcl_CreateObjTrace to set up
 *				  "enterstep" traces.
 * TCL_TRACE_LEAVE_EXEC		- triggers leave/leavestep traces.
 * 				- passed to Tcl_CreateObjTrace to set up
 *				  "leavestep" traces.
 */

#define TCL_TRACE_ENTER_EXEC	1
#define TCL_TRACE_LEAVE_EXEC	2

/*
 * The structure below defines an entry in the assocData hash table which is
 * associated with an interpreter. The entry contains a pointer to a function
 * to call when the interpreter is deleted, and a pointer to a user-defined
 * piece of data.
 */

typedef struct AssocData {
    Tcl_InterpDeleteProc *proc;	/* Proc to call when deleting. */
    ClientData clientData;	/* Value to pass to proc. */
} AssocData;

/*
 * The structure below defines a call frame. A call frame defines a naming
 * context for a procedure call: its local naming scope (for local variables)
 * and its global naming scope (a namespace, perhaps the global :: namespace).
 * A call frame can also define the naming context for a namespace eval or
 * namespace inscope command: the namespace in which the command's code should
 * execute. The Tcl_CallFrame structures exist only while procedures or
 * namespace eval/inscope's are being executed, and provide a kind of Tcl call
 * stack.
 *
 * WARNING!! The structure definition must be kept consistent with the
 * Tcl_CallFrame structure in tcl.h. If you change one, change the other.
 */

/*
 * Will be grown to contain: pointers to the varnames (allocated at the end),
 * plus the init values for each variable (suitable to be memcopied on init)
 */

typedef struct LocalCache {
    int refCount;
    int numVars;
    Tcl_Obj *varName0;
} LocalCache;

#define localName(framePtr, i) \
    ((&((framePtr)->localCachePtr->varName0))[(i)])

MODULE_SCOPE void	TclFreeLocalCache(Tcl_Interp *interp,
			    LocalCache *localCachePtr);

typedef struct CallFrame {
    Namespace *nsPtr;		/* Points to the namespace used to resolve
				 * commands and global variables. */
    int isProcCallFrame;	/* If 0, the frame was pushed to execute a
				 * namespace command and var references are
				 * treated as references to namespace vars;
				 * varTablePtr and compiledLocals are ignored.
				 * If FRAME_IS_PROC is set, the frame was
				 * pushed to execute a Tcl procedure and may
				 * have local vars. */
    int objc;			/* This and objv below describe the arguments
				 * for this procedure call. */
    Tcl_Obj *const *objv;	/* Array of argument objects. */
    struct CallFrame *callerPtr;
				/* Value of interp->framePtr when this
				 * procedure was invoked (i.e. next higher in
				 * stack of all active procedures). */
    struct CallFrame *callerVarPtr;
				/* Value of interp->varFramePtr when this
				 * procedure was invoked (i.e. determines
				 * variable scoping within caller). Same as
				 * callerPtr unless an "uplevel" command or
				 * something equivalent was active in the
				 * caller). */
    int level;			/* Level of this procedure, for "uplevel"
				 * purposes (i.e. corresponds to nesting of
				 * callerVarPtr's, not callerPtr's). 1 for
				 * outermost procedure, 0 for top-level. */
    Proc *procPtr;		/* Points to the structure defining the called
				 * procedure. Used to get information such as
				 * the number of compiled local variables
				 * (local variables assigned entries ["slots"]
				 * in the compiledLocals array below). */
    TclVarHashTable *varTablePtr;
				/* Hash table containing local variables not
				 * recognized by the compiler, or created at
				 * execution time through, e.g., upvar.
				 * Initially NULL and created if needed. */
    int numCompiledLocals;	/* Count of local variables recognized by the
				 * compiler including arguments. */
    Var *compiledLocals;	/* Points to the array of local variables
				 * recognized by the compiler. The compiler
				 * emits code that refers to these variables
				 * using an index into this array. */
    ClientData clientData;	/* Pointer to some context that is used by
				 * object systems. The meaning of the contents
				 * of this field is defined by the code that
				 * sets it, and it should only ever be set by
				 * the code that is pushing the frame. In that
				 * case, the code that sets it should also
				 * have some means of discovering what the
				 * meaning of the value is, which we do not
				 * specify. */
    LocalCache *localCachePtr;
    Tcl_Obj    *tailcallPtr;
				/* NULL if no tailcall is scheduled */
} CallFrame;

#define FRAME_IS_PROC	0x1
#define FRAME_IS_LAMBDA 0x2
#define FRAME_IS_METHOD	0x4	/* The frame is a method body, and the frame's
				 * clientData field contains a CallContext
				 * reference. Part of TIP#257. */
#define FRAME_IS_OO_DEFINE 0x8	/* The frame is part of the inside workings of
				 * the [oo::define] command; the clientData
				 * field contains an Object reference that has
				 * been confirmed to refer to a class. Part of
				 * TIP#257. */

/*
 * TIP #280
 * The structure below defines a command frame. A command frame provides
 * location information for all commands executing a tcl script (source, eval,
 * uplevel, procedure bodies, ...). The runtime structure essentially contains
 * the stack trace as it would be if the currently executing command were to
 * throw an error.
 *
 * For commands where it makes sense it refers to the associated CallFrame as
 * well.
 *
 * The structures are chained in a single list, with the top of the stack
 * anchored in the Interp structure.
 *
 * Instances can be allocated on the C stack, or the heap, the former making
 * cleanup a bit simpler.
 */

typedef struct CmdFrame {
    /*
     * General data. Always available.
     */

    int type;			/* Values see below. */
    int level;			/* Number of frames in stack, prevent O(n)
				 * scan of list. */
    int *line;			/* Lines the words of the command start on. */
    int nline;
    CallFrame *framePtr;	/* Procedure activation record, may be
				 * NULL. */
    struct CmdFrame *nextPtr;	/* Link to calling frame. */
    /*
     * Data needed for Eval vs TEBC
     *
     * EXECUTION CONTEXTS and usage of CmdFrame
     *
     * Field	  TEBC		  EvalEx
     * =======	  ====		  ======
     * level	  yes		  yes
     * type	  BC/PREBC	  SRC/EVAL
     * line0	  yes		  yes
     * framePtr	  yes		  yes
     * =======	  ====		  ======
     *
     * =======	  ====		  ========= union data
     * line1	  -		  yes
     * line3	  -		  yes
     * path	  -		  yes
     * -------	  ----		  ------
     * codePtr	  yes		  -
     * pc	  yes		  -
     * =======	  ====		  ======
     *
     * =======	  ====		  ========= union cmd
     * str.cmd	  yes		  yes
     * str.len	  yes		  yes
     * -------	  ----		  ------
     */

    union {
	struct {
	    Tcl_Obj *path;	/* Path of the sourced file the command is
				 * in. */
	} eval;
	struct {
	    const void *codePtr;/* Byte code currently executed... */
	    const char *pc;	/* ... and instruction pointer. */
	} tebc;
    } data;
    Tcl_Obj *cmdObj;
    const char *cmd;		/* The executed command, if possible... */
    int len;			/* ... and its length. */
    const struct CFWordBC *litarg;
				/* Link to set of literal arguments which have
				 * ben pushed on the lineLABCPtr stack by
				 * TclArgumentBCEnter(). These will be removed
				 * by TclArgumentBCRelease. */
} CmdFrame;

typedef struct CFWord {
    CmdFrame *framePtr;		/* CmdFrame to access. */
    int word;			/* Index of the word in the command. */
    int refCount;		/* Number of times the word is on the
				 * stack. */
} CFWord;

typedef struct CFWordBC {
    CmdFrame *framePtr;		/* CmdFrame to access. */
    int pc;			/* Instruction pointer of a command in
				 * ExtCmdLoc.loc[.] */
    int word;			/* Index of word in
				 * ExtCmdLoc.loc[cmd]->line[.] */
    struct CFWordBC *prevPtr;	/* Previous entry in stack for same Tcl_Obj. */
    struct CFWordBC *nextPtr;	/* Next entry for same command call. See
				 * CmdFrame litarg field for the list start. */
    Tcl_Obj *obj;		/* Back reference to hashtable key */
} CFWordBC;

/*
 * Structure to record the locations of invisible continuation lines in
 * literal scripts, as character offset from the beginning of the script. Both
 * compiler and direct evaluator use this information to adjust their line
 * counters when tracking through the script, because when it is invoked the
 * continuation line marker as a whole has been removed already, meaning that
 * the \n which was part of it is gone as well, breaking regular line
 * tracking.
 *
 * These structures are allocated and filled by both the function
 * TclSubstTokens() in the file "tclParse.c" and its caller TclEvalEx() in the
 * file "tclBasic.c", and stored in the thread-global hashtable "lineCLPtr" in
 * file "tclObj.c". They are used by the functions TclSetByteCodeFromAny() and
 * TclCompileScript(), both found in the file "tclCompile.c". Their memory is
 * released by the function TclFreeObj(), in the file "tclObj.c", and also by
 * the function TclThreadFinalizeObjects(), in the same file.
 */

#define CLL_END		(-1)

typedef struct ContLineLoc {
    int num;			/* Number of entries in loc, not counting the
				 * final -1 marker entry. */
    int loc[1];			/* Table of locations, as character offsets.
				 * The table is allocated as part of the
				 * structure, extending behind the nominal end
				 * of the structure. An entry containing the
				 * value -1 is put after the last location, as
				 * end-marker/sentinel. */
} ContLineLoc;

/*
 * The following macros define the allowed values for the type field of the
 * CmdFrame structure above. Some of the values occur only in the extended
 * location data referenced via the 'baseLocPtr'.
 *
 * TCL_LOCATION_EVAL	  : Frame is for a script evaluated by EvalEx.
 * TCL_LOCATION_BC	  : Frame is for bytecode.
 * TCL_LOCATION_PREBC	  : Frame is for precompiled bytecode.
 * TCL_LOCATION_SOURCE	  : Frame is for a script evaluated by EvalEx, from a
 *			    sourced file.
 * TCL_LOCATION_PROC	  : Frame is for bytecode of a procedure.
 *
 * A TCL_LOCATION_BC type in a frame can be overridden by _SOURCE and _PROC
 * types, per the context of the byte code in execution.
 */

#define TCL_LOCATION_EVAL	(0) /* Location in a dynamic eval script. */
#define TCL_LOCATION_BC		(2) /* Location in byte code. */
#define TCL_LOCATION_PREBC	(3) /* Location in precompiled byte code, no
				     * location. */
#define TCL_LOCATION_SOURCE	(4) /* Location in a file. */
#define TCL_LOCATION_PROC	(5) /* Location in a dynamic proc. */
#define TCL_LOCATION_LAST	(6) /* Number of values in the enum. */

/*
 * Structure passed to describe procedure-like "procedures" that are not
 * procedures (e.g. a lambda) so that their details can be reported correctly
 * by [info frame]. Contains a sub-structure for each extra field.
 */

typedef Tcl_Obj * (GetFrameInfoValueProc)(ClientData clientData);
typedef struct {
    const char *name;		/* Name of this field. */
    GetFrameInfoValueProc *proc;	/* Function to generate a Tcl_Obj* from the
				 * clientData, or just use the clientData
				 * directly (after casting) if NULL. */
    ClientData clientData;	/* Context for above function, or Tcl_Obj* if
				 * proc field is NULL. */
} ExtraFrameInfoField;
typedef struct {
    int length;			/* Length of array. */
    ExtraFrameInfoField fields[2];
				/* Really as long as necessary, but this is
				 * long enough for nearly anything. */
} ExtraFrameInfo;

/*
 *----------------------------------------------------------------
 * Data structures and procedures related to TclHandles, which are a very
 * lightweight method of preserving enough information to determine if an
 * arbitrary malloc'd block has been deleted.
 *----------------------------------------------------------------
 */

typedef void **TclHandle;

/*
 *----------------------------------------------------------------
 * Experimental flag value passed to Tcl_GetRegExpFromObj. Intended for use
 * only by Expect. It will probably go away in a later release.
 *----------------------------------------------------------------
 */

#define TCL_REG_BOSONLY 002000	/* Prepend \A to pattern so it only matches at
				 * the beginning of the string. */

/*
 * These are a thin layer over TclpThreadKeyDataGet and TclpThreadKeyDataSet
 * when threads are used, or an emulation if there are no threads. These are
 * really internal and Tcl clients should use Tcl_GetThreadData.
 */

MODULE_SCOPE void *	TclThreadDataKeyGet(Tcl_ThreadDataKey *keyPtr);
MODULE_SCOPE void	TclThreadDataKeySet(Tcl_ThreadDataKey *keyPtr,
			    void *data);

/*
 * This is a convenience macro used to initialize a thread local storage ptr.
 */

#define TCL_TSD_INIT(keyPtr) \
  (ThreadSpecificData *)Tcl_GetThreadData((keyPtr), sizeof(ThreadSpecificData))

/*
 *----------------------------------------------------------------
 * Data structures related to bytecode compilation and execution. These are
 * used primarily in tclCompile.c, tclExecute.c, and tclBasic.c.
 *----------------------------------------------------------------
 */

/*
 * Forward declaration to prevent errors when the forward references to
 * Tcl_Parse and CompileEnv are encountered in the procedure type CompileProc
 * declared below.
 */

struct CompileEnv;

/*
 * The type of procedures called by the Tcl bytecode compiler to compile
 * commands. Pointers to these procedures are kept in the Command structure
 * describing each command. The integer value returned by a CompileProc must
 * be one of the following:
 *
 * TCL_OK		Compilation completed normally.
 * TCL_ERROR 		Compilation could not be completed. This can be just a
 * 			judgment by the CompileProc that the command is too
 * 			complex to compile effectively, or it can indicate
 * 			that in the current state of the interp, the command
 * 			would raise an error. The bytecode compiler will not
 * 			do any error reporting at compiler time. Error
 * 			reporting is deferred until the actual runtime,
 * 			because by then changes in the interp state may allow
 * 			the command to be successfully evaluated.
 * TCL_OUT_LINE_COMPILE	A source-compatible alias for TCL_ERROR, kept for the
 * 			sake of old code only.
 */

#define TCL_OUT_LINE_COMPILE	TCL_ERROR

typedef int (CompileProc)(Tcl_Interp *interp, Tcl_Parse *parsePtr,
	struct Command *cmdPtr, struct CompileEnv *compEnvPtr);

/*
 * The type of procedure called from the compilation hook point in
 * SetByteCodeFromAny.
 */

typedef int (CompileHookProc)(Tcl_Interp *interp,
	struct CompileEnv *compEnvPtr, ClientData clientData);

/*
 * The data structure for a (linked list of) execution stacks.
 */

typedef struct ExecStack {
    struct ExecStack *prevPtr;
    struct ExecStack *nextPtr;
    Tcl_Obj **markerPtr;
    Tcl_Obj **endPtr;
    Tcl_Obj **tosPtr;
    Tcl_Obj *stackWords[1];
} ExecStack;

/*
 * The data structure defining the execution environment for ByteCode's.
 * There is one ExecEnv structure per Tcl interpreter. It holds the evaluation
 * stack that holds command operands and results. The stack grows towards
 * increasing addresses. The member stackPtr points to the stackItems of the
 * currently active execution stack.
 */

typedef struct CorContext {
    struct CallFrame *framePtr;
    struct CallFrame *varFramePtr;
    struct CmdFrame *cmdFramePtr;  /* See Interp.cmdFramePtr */
    Tcl_HashTable *lineLABCPtr;    /* See Interp.lineLABCPtr */
} CorContext;

typedef struct CoroutineData {
    struct Command *cmdPtr;	/* The command handle for the coroutine. */
    struct ExecEnv *eePtr;	/* The special execution environment (stacks,
				 * etc.) for the coroutine. */
    struct ExecEnv *callerEEPtr;/* The execution environment for the caller of
				 * the coroutine, which might be the
				 * interpreter global environment or another
				 * coroutine. */
    CorContext caller;
    CorContext running;
    Tcl_HashTable *lineLABCPtr;    /* See Interp.lineLABCPtr */
    void *stackLevel;
    int auxNumLevels;		/* While the coroutine is running the
				 * numLevels of the create/resume command is
				 * stored here; for suspended coroutines it
				 * holds the nesting numLevels at yield. */
    int nargs;                  /* Number of args required for resuming this
				 * coroutine; -2 means "0 or 1" (default), -1
				 * means "any" */
} CoroutineData;

typedef struct ExecEnv {
    ExecStack *execStackPtr;	/* Points to the first item in the evaluation
				 * stack on the heap. */
    Tcl_Obj *constants[2];	/* Pointers to constant "0" and "1" objs. */
    struct Tcl_Interp *interp;
    struct NRE_callback *callbackPtr;
				/* Top callback in NRE's stack. */
    struct CoroutineData *corPtr;
    int rewind;
} ExecEnv;

#define COR_IS_SUSPENDED(corPtr) \
    ((corPtr)->stackLevel == NULL)

/*
 * The definitions for the LiteralTable and LiteralEntry structures. Each
 * interpreter contains a LiteralTable. It is used to reduce the storage
 * needed for all the Tcl objects that hold the literals of scripts compiled
 * by the interpreter. A literal's object is shared by all the ByteCodes that
 * refer to the literal. Each distinct literal has one LiteralEntry entry in
 * the LiteralTable. A literal table is a specialized hash table that is
 * indexed by the literal's string representation, which may contain null
 * characters.
 *
 * Note that we reduce the space needed for literals by sharing literal
 * objects both within a ByteCode (each ByteCode contains a local
 * LiteralTable) and across all an interpreter's ByteCodes (with the
 * interpreter's global LiteralTable).
 */

typedef struct LiteralEntry {
    struct LiteralEntry *nextPtr;
				/* Points to next entry in this hash bucket or
				 * NULL if end of chain. */
    Tcl_Obj *objPtr;		/* Points to Tcl object that holds the
				 * literal's bytes and length. */
    int refCount;		/* If in an interpreter's global literal
				 * table, the number of ByteCode structures
				 * that share the literal object; the literal
				 * entry can be freed when refCount drops to
				 * 0. If in a local literal table, -1. */
    Namespace *nsPtr;		/* Namespace in which this literal is used. We
				 * try to avoid sharing literal non-FQ command
				 * names among different namespaces to reduce
				 * shimmering. */
} LiteralEntry;

typedef struct LiteralTable {
    LiteralEntry **buckets;	/* Pointer to bucket array. Each element
				 * points to first entry in bucket's hash
				 * chain, or NULL. */
    LiteralEntry *staticBuckets[TCL_SMALL_HASH_TABLE];
				/* Bucket array used for small tables to avoid
				 * mallocs and frees. */
    int numBuckets;		/* Total number of buckets allocated at
				 * **buckets. */
    int numEntries;		/* Total number of entries present in
				 * table. */
    int rebuildSize;		/* Enlarge table when numEntries gets to be
				 * this large. */
    int mask;			/* Mask value used in hashing function. */
} LiteralTable;

/*
 * The following structure defines for each Tcl interpreter various
 * statistics-related information about the bytecode compiler and
 * interpreter's operation in that interpreter.
 */

#ifdef TCL_COMPILE_STATS
typedef struct ByteCodeStats {
    long numExecutions;		/* Number of ByteCodes executed. */
    long numCompilations;	/* Number of ByteCodes created. */
    long numByteCodesFreed;	/* Number of ByteCodes destroyed. */
    long instructionCount[256];	/* Number of times each instruction was
				 * executed. */

    double totalSrcBytes;	/* Total source bytes ever compiled. */
    double totalByteCodeBytes;	/* Total bytes for all ByteCodes. */
    double currentSrcBytes;	/* Src bytes for all current ByteCodes. */
    double currentByteCodeBytes;/* Code bytes in all current ByteCodes. */

    long srcCount[32];		/* Source size distribution: # of srcs of
				 * size [2**(n-1)..2**n), n in [0..32). */
    long byteCodeCount[32];	/* ByteCode size distribution. */
    long lifetimeCount[32];	/* ByteCode lifetime distribution (ms). */

    double currentInstBytes;	/* Instruction bytes-current ByteCodes. */
    double currentLitBytes;	/* Current literal bytes. */
    double currentExceptBytes;	/* Current exception table bytes. */
    double currentAuxBytes;	/* Current auxiliary information bytes. */
    double currentCmdMapBytes;	/* Current src<->code map bytes. */

    long numLiteralsCreated;	/* Total literal objects ever compiled. */
    double totalLitStringBytes;	/* Total string bytes in all literals. */
    double currentLitStringBytes;
				/* String bytes in current literals. */
    long literalCount[32];	/* Distribution of literal string sizes. */
} ByteCodeStats;
#endif /* TCL_COMPILE_STATS */

/*
 * Structure used in implementation of those core ensembles which are
 * partially compiled. Used as an array of these, with a terminating field
 * whose 'name' is NULL.
 */

typedef struct {
    const char *name;		/* The name of the subcommand. */
    Tcl_ObjCmdProc *proc;	/* The implementation of the subcommand. */
    CompileProc *compileProc;	/* The compiler for the subcommand. */
    Tcl_ObjCmdProc *nreProc;	/* NRE implementation of this command. */
    ClientData clientData;	/* Any clientData to give the command. */
    int unsafe;			/* Whether this command is to be hidden by
				 * default in a safe interpreter. */
} EnsembleImplMap;

/*
 *----------------------------------------------------------------
 * Data structures related to commands.
 *----------------------------------------------------------------
 */

/*
 * An imported command is created in an namespace when it imports a "real"
 * command from another namespace. An imported command has a Command structure
 * that points (via its ClientData value) to the "real" Command structure in
 * the source namespace's command table. The real command records all the
 * imported commands that refer to it in a list of ImportRef structures so
 * that they can be deleted when the real command is deleted.
 */

typedef struct ImportRef {
    struct Command *importedCmdPtr;
				/* Points to the imported command created in
				 * an importing namespace; this command
				 * redirects its invocations to the "real"
				 * command. */
    struct ImportRef *nextPtr;	/* Next element on the linked list of imported
				 * commands that refer to the "real" command.
				 * The real command deletes these imported
				 * commands on this list when it is
				 * deleted. */
} ImportRef;

/*
 * Data structure used as the ClientData of imported commands: commands
 * created in an namespace when it imports a "real" command from another
 * namespace.
 */

typedef struct ImportedCmdData {
    struct Command *realCmdPtr;	/* "Real" command that this imported command
				 * refers to. */
    struct Command *selfPtr;	/* Pointer to this imported command. Needed
				 * only when deleting it in order to remove it
				 * from the real command's linked list of
				 * imported commands that refer to it. */
} ImportedCmdData;

/*
 * A Command structure exists for each command in a namespace. The Tcl_Command
 * opaque type actually refers to these structures.
 */

typedef struct Command {
    Tcl_HashEntry *hPtr;	/* Pointer to the hash table entry that refers
				 * to this command. The hash table is either a
				 * namespace's command table or an
				 * interpreter's hidden command table. This
				 * pointer is used to get a command's name
				 * from its Tcl_Command handle. NULL means
				 * that the hash table entry has been removed
				 * already (this can happen if deleteProc
				 * causes the command to be deleted or
				 * recreated). */
    Namespace *nsPtr;		/* Points to the namespace containing this
				 * command. */
    int refCount;		/* 1 if in command hashtable plus 1 for each
				 * reference from a CmdName Tcl object
				 * representing a command's name in a ByteCode
				 * instruction sequence. This structure can be
				 * freed when refCount becomes zero. */
    int cmdEpoch;		/* Incremented to invalidate any references
				 * that point to this command when it is
				 * renamed, deleted, hidden, or exposed. */
    CompileProc *compileProc;	/* Procedure called to compile command. NULL
				 * if no compile proc exists for command. */
    Tcl_ObjCmdProc *objProc;	/* Object-based command procedure. */
    ClientData objClientData;	/* Arbitrary value passed to object proc. */
    Tcl_CmdProc *proc;		/* String-based command procedure. */
    ClientData clientData;	/* Arbitrary value passed to string proc. */
    Tcl_CmdDeleteProc *deleteProc;
				/* Procedure invoked when deleting command to,
				 * e.g., free all client data. */
    ClientData deleteData;	/* Arbitrary value passed to deleteProc. */
    int flags;			/* Miscellaneous bits of information about
				 * command. See below for definitions. */
    ImportRef *importRefPtr;	/* List of each imported Command created in
				 * another namespace when this command is
				 * imported. These imported commands redirect
				 * invocations back to this command. The list
				 * is used to remove all those imported
				 * commands when deleting this "real"
				 * command. */
    CommandTrace *tracePtr;	/* First in list of all traces set for this
				 * command. */
    Tcl_ObjCmdProc *nreProc;	/* NRE implementation of this command. */
} Command;

/*
 * Flag bits for commands.
 *
 * CMD_IS_DELETED -		Means that the command is in the process of
 *				being deleted (its deleteProc is currently
 *				executing). Other attempts to delete the
 *				command should be ignored.
 * CMD_TRACE_ACTIVE -		1 means that trace processing is currently
 *				underway for a rename/delete change. See the
 *				two flags below for which is currently being
 *				processed.
 * CMD_HAS_EXEC_TRACES -	1 means that this command has at least one
 *				execution trace (as opposed to simple
 *				delete/rename traces) in its tracePtr list.
 * CMD_COMPILES_EXPANDED -	1 means that this command has a compiler that
 *				can handle expansion (provided it is not the
 *				first word).
 * TCL_TRACE_RENAME -		A rename trace is in progress. Further
 *				recursive renames will not be traced.
 * TCL_TRACE_DELETE -		A delete trace is in progress. Further
 *				recursive deletes will not be traced.
 * (these last two flags are defined in tcl.h)
 */

#define CMD_IS_DELETED		    0x01
#define CMD_TRACE_ACTIVE	    0x02
#define CMD_HAS_EXEC_TRACES	    0x04
#define CMD_COMPILES_EXPANDED	    0x08
#define CMD_REDEF_IN_PROGRESS	    0x10
#define CMD_VIA_RESOLVER	    0x20


/*
 *----------------------------------------------------------------
 * Data structures related to name resolution procedures.
 *----------------------------------------------------------------
 */

/*
 * The interpreter keeps a linked list of name resolution schemes. The scheme
 * for a namespace is consulted first, followed by the list of schemes in an
 * interpreter, followed by the default name resolution in Tcl. Schemes are
 * added/removed from the interpreter's list by calling Tcl_AddInterpResolver
 * and Tcl_RemoveInterpResolver.
 */

typedef struct ResolverScheme {
    char *name;			/* Name identifying this scheme. */
    Tcl_ResolveCmdProc *cmdResProc;
				/* Procedure handling command name
				 * resolution. */
    Tcl_ResolveVarProc *varResProc;
				/* Procedure handling variable name resolution
				 * for variables that can only be handled at
				 * runtime. */
    Tcl_ResolveCompiledVarProc *compiledVarResProc;
				/* Procedure handling variable name resolution
				 * at compile time. */

    struct ResolverScheme *nextPtr;
				/* Pointer to next record in linked list. */
} ResolverScheme;

/*
 * Forward declaration of the TIP#143 limit handler structure.
 */

typedef struct LimitHandler LimitHandler;

/*
 * TIP #268.
 * Values for the selection mode, i.e the package require preferences.
 */

enum PkgPreferOptions {
    PKG_PREFER_LATEST, PKG_PREFER_STABLE
};

/*
 *----------------------------------------------------------------
 * This structure shadows the first few fields of the memory cache for the
 * allocator defined in tclThreadAlloc.c; it has to be kept in sync with the
 * definition there.
 * Some macros require knowledge of some fields in the struct in order to
 * avoid hitting the TSD unnecessarily. In order to facilitate this, a pointer
 * to the relevant fields is kept in the allocCache field in struct Interp.
 *----------------------------------------------------------------
 */

typedef struct AllocCache {
    struct Cache *nextPtr;	/* Linked list of cache entries. */
    Tcl_ThreadId owner;		/* Which thread's cache is this? */
    Tcl_Obj *firstObjPtr;	/* List of free objects for thread. */
    int numObjects;		/* Number of objects for thread. */
} AllocCache;

/*
 *----------------------------------------------------------------
 * This structure defines an interpreter, which is a collection of commands
 * plus other state information related to interpreting commands, such as
 * variable storage. Primary responsibility for this data structure is in
 * tclBasic.c, but almost every Tcl source file uses something in here.
 *----------------------------------------------------------------
 */

typedef struct Interp {
    /*
     * Note: the first three fields must match exactly the fields in a
     * Tcl_Interp struct (see tcl.h). If you change one, be sure to change the
     * other.
     *
     * The interpreter's result is held in both the string and the
     * objResultPtr fields. These fields hold, respectively, the result's
     * string or object value. The interpreter's result is always in the
     * result field if that is non-empty, otherwise it is in objResultPtr.
     * The two fields are kept consistent unless some C code sets
     * interp->result directly. Programs should not access result and
     * objResultPtr directly; instead, they should always get and set the
     * result using procedures such as Tcl_SetObjResult, Tcl_GetObjResult, and
     * Tcl_GetStringResult. See the SetResult man page for details.
     */

    char *result;		/* If the last command returned a string
				 * result, this points to it. Should not be
				 * accessed directly; see comment above. */
    Tcl_FreeProc *freeProc;	/* Zero means a string result is statically
				 * allocated. TCL_DYNAMIC means string result
				 * was allocated with ckalloc and should be
				 * freed with ckfree. Other values give
				 * address of procedure to invoke to free the
				 * string result. Tcl_Eval must free it before
				 * executing next command. */
    int errorLine;		/* When TCL_ERROR is returned, this gives the
				 * line number in the command where the error
				 * occurred (1 means first line). */
    const struct TclStubs *stubTable;
				/* Pointer to the exported Tcl stub table. On
				 * previous versions of Tcl this is a pointer
				 * to the objResultPtr or a pointer to a
				 * buckets array in a hash table. We therefore
				 * have to do some careful checking before we
				 * can use this. */

    TclHandle handle;		/* Handle used to keep track of when this
				 * interp is deleted. */

    Namespace *globalNsPtr;	/* The interpreter's global namespace. */
    Tcl_HashTable *hiddenCmdTablePtr;
				/* Hash table used by tclBasic.c to keep track
				 * of hidden commands on a per-interp
				 * basis. */
    ClientData interpInfo;	/* Information used by tclInterp.c to keep
				 * track of master/slave interps on a
				 * per-interp basis. */
    union {
	void (*optimizer)(void *envPtr);
	Tcl_HashTable unused2;	/* No longer used (was mathFuncTable). The
				 * unused space in interp was repurposed for
				 * pluggable bytecode optimizers. The core
				 * contains one optimizer, which can be
				 * selectively overridden by extensions. */
    } extra;

    /*
     * Information related to procedures and variables. See tclProc.c and
     * tclVar.c for usage.
     */

    int numLevels;		/* Keeps track of how many nested calls to
				 * Tcl_Eval are in progress for this
				 * interpreter. It's used to delay deletion of
				 * the table until all Tcl_Eval invocations
				 * are completed. */
    int maxNestingDepth;	/* If numLevels exceeds this value then Tcl
				 * assumes that infinite recursion has
				 * occurred and it generates an error. */
    CallFrame *framePtr;	/* Points to top-most in stack of all nested
				 * procedure invocations. */
    CallFrame *varFramePtr;	/* Points to the call frame whose variables
				 * are currently in use (same as framePtr
				 * unless an "uplevel" command is
				 * executing). */
    ActiveVarTrace *activeVarTracePtr;
				/* First in list of active traces for interp,
				 * or NULL if no active traces. */
    int returnCode;		/* [return -code] parameter. */
    CallFrame *rootFramePtr;	/* Global frame pointer for this
				 * interpreter. */
    Namespace *lookupNsPtr;	/* Namespace to use ONLY on the next
				 * TCL_EVAL_INVOKE call to Tcl_EvalObjv. */

    /*
     * Information used by Tcl_AppendResult to keep track of partial results.
     * See Tcl_AppendResult code for details.
     */

    char *appendResult;		/* Storage space for results generated by
				 * Tcl_AppendResult. Ckalloc-ed. NULL means
				 * not yet allocated. */
    int appendAvl;		/* Total amount of space available at
				 * partialResult. */
    int appendUsed;		/* Number of non-null bytes currently stored
				 * at partialResult. */

    /*
     * Information about packages. Used only in tclPkg.c.
     */

    Tcl_HashTable packageTable;	/* Describes all of the packages loaded in or
				 * available to this interpreter. Keys are
				 * package names, values are (Package *)
				 * pointers. */
    char *packageUnknown;	/* Command to invoke during "package require"
				 * commands for packages that aren't described
				 * in packageTable. Ckalloc'ed, may be
				 * NULL. */
    /*
     * Miscellaneous information:
     */

    int cmdCount;		/* Total number of times a command procedure
				 * has been called for this interpreter. */
    int evalFlags;		/* Flags to control next call to Tcl_Eval.
				 * Normally zero, but may be set before
				 * calling Tcl_Eval. See below for valid
				 * values. */
    int unused1;		/* No longer used (was termOffset) */
    LiteralTable literalTable;	/* Contains LiteralEntry's describing all Tcl
				 * objects holding literals of scripts
				 * compiled by the interpreter. Indexed by the
				 * string representations of literals. Used to
				 * avoid creating duplicate objects. */
    int compileEpoch;		/* Holds the current "compilation epoch" for
				 * this interpreter. This is incremented to
				 * invalidate existing ByteCodes when, e.g., a
				 * command with a compile procedure is
				 * redefined. */
    Proc *compiledProcPtr;	/* If a procedure is being compiled, a pointer
				 * to its Proc structure; otherwise, this is
				 * NULL. Set by ObjInterpProc in tclProc.c and
				 * used by tclCompile.c to process local
				 * variables appropriately. */
    ResolverScheme *resolverPtr;
				/* Linked list of name resolution schemes
				 * added to this interpreter. Schemes are
				 * added and removed by calling
				 * Tcl_AddInterpResolvers and
				 * Tcl_RemoveInterpResolver respectively. */
    Tcl_Obj *scriptFile;	/* NULL means there is no nested source
				 * command active; otherwise this points to
				 * pathPtr of the file being sourced. */
    int flags;			/* Various flag bits. See below. */
    long randSeed;		/* Seed used for rand() function. */
    Trace *tracePtr;		/* List of traces for this interpreter. */
    Tcl_HashTable *assocData;	/* Hash table for associating data with this
				 * interpreter. Cleaned up when this
				 * interpreter is deleted. */
    struct ExecEnv *execEnvPtr;	/* Execution environment for Tcl bytecode
				 * execution. Contains a pointer to the Tcl
				 * evaluation stack. */
    Tcl_Obj *emptyObjPtr;	/* Points to an object holding an empty
				 * string. Returned by Tcl_ObjSetVar2 when
				 * variable traces change a variable in a
				 * gross way. */
    char resultSpace[TCL_RESULT_SIZE+1];
				/* Static space holding small results. */
    Tcl_Obj *objResultPtr;	/* If the last command returned an object
				 * result, this points to it. Should not be
				 * accessed directly; see comment above. */
    Tcl_ThreadId threadId;	/* ID of thread that owns the interpreter. */

    ActiveCommandTrace *activeCmdTracePtr;
				/* First in list of active command traces for
				 * interp, or NULL if no active traces. */
    ActiveInterpTrace *activeInterpTracePtr;
				/* First in list of active traces for interp,
				 * or NULL if no active traces. */

    int tracesForbiddingInline;	/* Count of traces (in the list headed by
				 * tracePtr) that forbid inline bytecode
				 * compilation. */

    /*
     * Fields used to manage extensible return options (TIP 90).
     */

    Tcl_Obj *returnOpts;	/* A dictionary holding the options to the
				 * last [return] command. */

    Tcl_Obj *errorInfo;		/* errorInfo value (now as a Tcl_Obj). */
    Tcl_Obj *eiVar;		/* cached ref to ::errorInfo variable. */
    Tcl_Obj *errorCode;		/* errorCode value (now as a Tcl_Obj). */
    Tcl_Obj *ecVar;		/* cached ref to ::errorInfo variable. */
    int returnLevel;		/* [return -level] parameter. */

    /*
     * Resource limiting framework support (TIP#143).
     */

    struct {
	int active;		/* Flag values defining which limits have been
				 * set. */
	int granularityTicker;	/* Counter used to determine how often to
				 * check the limits. */
	int exceeded;		/* Which limits have been exceeded, described
				 * as flag values the same as the 'active'
				 * field. */

	int cmdCount;		/* Limit for how many commands to execute in
				 * the interpreter. */
	LimitHandler *cmdHandlers;
				/* Handlers to execute when the limit is
				 * reached. */
	int cmdGranularity;	/* Mod factor used to determine how often to
				 * evaluate the limit check. */

	Tcl_Time time;		/* Time limit for execution within the
				 * interpreter. */
	LimitHandler *timeHandlers;
				/* Handlers to execute when the limit is
				 * reached. */
	int timeGranularity;	/* Mod factor used to determine how often to
				 * evaluate the limit check. */
	Tcl_TimerToken timeEvent;
				/* Handle for a timer callback that will occur
				 * when the time-limit is exceeded. */

	Tcl_HashTable callbacks;/* Mapping from (interp,type) pair to data
				 * used to install a limit handler callback to
				 * run in _this_ interp when the limit is
				 * exceeded. */
    } limit;

    /*
     * Information for improved default error generation from ensembles
     * (TIP#112).
     */

    struct {
	Tcl_Obj *const *sourceObjs;
				/* What arguments were actually input into the
				 * *root* ensemble command? (Nested ensembles
				 * don't rewrite this.) NULL if we're not
				 * processing an ensemble. */
	int numRemovedObjs;	/* How many arguments have been stripped off
				 * because of ensemble processing. */
	int numInsertedObjs;	/* How many of the current arguments were
				 * inserted by an ensemble. */
    } ensembleRewrite;

    /*
     * TIP #219: Global info for the I/O system.
     */

    Tcl_Obj *chanMsg;		/* Error message set by channel drivers, for
				 * the propagation of arbitrary Tcl errors.
				 * This information, if present (chanMsg not
				 * NULL), takes precedence over a POSIX error
				 * code returned by a channel operation. */

    /*
     * Source code origin information (TIP #280).
     */

    CmdFrame *cmdFramePtr;	/* Points to the command frame containing the
				 * location information for the current
				 * command. */
    const CmdFrame *invokeCmdFramePtr;
				/* Points to the command frame which is the
				 * invoking context of the bytecode compiler.
				 * NULL when the byte code compiler is not
				 * active. */
    int invokeWord;		/* Index of the word in the command which
				 * is getting compiled. */
    Tcl_HashTable *linePBodyPtr;/* This table remembers for each statically
				 * defined procedure the location information
				 * for its body. It is keyed by the address of
				 * the Proc structure for a procedure. The
				 * values are "struct CmdFrame*". */
    Tcl_HashTable *lineBCPtr;	/* This table remembers for each ByteCode
				 * object the location information for its
				 * body. It is keyed by the address of the
				 * Proc structure for a procedure. The values
				 * are "struct ExtCmdLoc*". (See
				 * tclCompile.h) */
    Tcl_HashTable *lineLABCPtr;
    Tcl_HashTable *lineLAPtr;	/* This table remembers for each argument of a
				 * command on the execution stack the index of
				 * the argument in the command, and the
				 * location data of the command. It is keyed
				 * by the address of the Tcl_Obj containing
				 * the argument. The values are "struct
				 * CFWord*" (See tclBasic.c). This allows
				 * commands like uplevel, eval, etc. to find
				 * location information for their arguments,
				 * if they are a proper literal argument to an
				 * invoking command. Alt view: An index to the
				 * CmdFrame stack keyed by command argument
				 * holders. */
    ContLineLoc *scriptCLLocPtr;/* This table points to the location data for
				 * invisible continuation lines in the script,
				 * if any. This pointer is set by the function
				 * TclEvalObjEx() in file "tclBasic.c", and
				 * used by function ...() in the same file.
				 * It does for the eval/direct path of script
				 * execution what CompileEnv.clLoc does for
				 * the bytecode compiler.
				 */
    /*
     * TIP #268. The currently active selection mode, i.e. the package require
     * preferences.
     */

    int packagePrefer;		/* Current package selection mode. */

    /*
     * Hashtables for variable traces and searches.
     */

    Tcl_HashTable varTraces;	/* Hashtable holding the start of a variable's
				 * active trace list; varPtr is the key. */
    Tcl_HashTable varSearches;	/* Hashtable holding the start of a variable's
				 * active searches list; varPtr is the key. */
    /*
     * The thread-specific data ekeko: cache pointers or values that
     *  (a) do not change during the thread's lifetime
     *  (b) require access to TSD to determine at runtime
     *  (c) are accessed very often (e.g., at each command call)
     *
     * Note that these are the same for all interps in the same thread. They
     * just have to be initialised for the thread's master interp, slaves
     * inherit the value.
     *
     * They are used by the macros defined below.
     */

    AllocCache *allocCache;
    void *pendingObjDataPtr;	/* Pointer to the Cache and PendingObjData
				 * structs for this interp's thread; see
				 * tclObj.c and tclThreadAlloc.c */
    int *asyncReadyPtr;		/* Pointer to the asyncReady indicator for
				 * this interp's thread; see tclAsync.c */
    /*
     * The pointer to the object system root ekeko. c.f. TIP #257.
     */
    void *objectFoundation;	/* Pointer to the Foundation structure of the
				 * object system, which contains things like
				 * references to key namespaces. See
				 * tclOOInt.h and tclOO.c for real definition
				 * and setup. */

    struct NRE_callback *deferredCallbacks;
				/* Callbacks that are set previous to a call
				 * to some Eval function but that actually
				 * belong to the command that is about to be
				 * called - i.e., they should be run *before*
				 * any tailcall is invoked. */

    /*
     * TIP #285, Script cancellation support.
     */

    Tcl_AsyncHandler asyncCancel;
				/* Async handler token for Tcl_CancelEval. */
    Tcl_Obj *asyncCancelMsg;	/* Error message set by async cancel handler
				 * for the propagation of arbitrary Tcl
				 * errors. This information, if present
				 * (asyncCancelMsg not NULL), takes precedence
				 * over the default error messages returned by
				 * a script cancellation operation. */

	/*
	 * TIP #348 IMPLEMENTATION  -  Substituted error stack
	 */
    Tcl_Obj *errorStack;	/* [info errorstack] value (as a Tcl_Obj). */
    Tcl_Obj *upLiteral;		/* "UP" literal for [info errorstack] */
    Tcl_Obj *callLiteral;	/* "CALL" literal for [info errorstack] */
    Tcl_Obj *innerLiteral;	/* "INNER" literal for [info errorstack] */
    Tcl_Obj *innerContext;	/* cached list for fast reallocation */
    int resetErrorStack;        /* controls cleaning up of ::errorStack */

#ifdef TCL_COMPILE_STATS
    /*
     * Statistical information about the bytecode compiler and interpreter's
     * operation. This should be the last field of Interp.
     */

    ByteCodeStats stats;	/* Holds compilation and execution statistics
				 * for this interpreter. */
#endif /* TCL_COMPILE_STATS */
} Interp;

/*
 * Macros that use the TSD-ekeko.
 */

#define TclAsyncReady(iPtr) \
    *((iPtr)->asyncReadyPtr)

/*
 * Macros for script cancellation support (TIP #285).
 */

#define TclCanceled(iPtr) \
    (((iPtr)->flags & CANCELED) || ((iPtr)->flags & TCL_CANCEL_UNWIND))

#define TclSetCancelFlags(iPtr, cancelFlags)   \
    (iPtr)->flags |= CANCELED;                 \
    if ((cancelFlags) & TCL_CANCEL_UNWIND) {   \
        (iPtr)->flags |= TCL_CANCEL_UNWIND;    \
    }

#define TclUnsetCancelFlags(iPtr) \
    (iPtr)->flags &= (~(CANCELED | TCL_CANCEL_UNWIND))

/*
 * Macros for splicing into and out of doubly linked lists. They assume
 * existence of struct items 'prevPtr' and 'nextPtr'.
 *
 * a = element to add or remove.
 * b = list head.
 *
 * TclSpliceIn adds to the head of the list.
 */

#define TclSpliceIn(a,b)			\
    (a)->nextPtr = (b);				\
    if ((b) != NULL) {				\
	(b)->prevPtr = (a);			\
    }						\
    (a)->prevPtr = NULL, (b) = (a);

#define TclSpliceOut(a,b)			\
    if ((a)->prevPtr != NULL) {			\
	(a)->prevPtr->nextPtr = (a)->nextPtr;	\
    } else {					\
	(b) = (a)->nextPtr;			\
    }						\
    if ((a)->nextPtr != NULL) {			\
	(a)->nextPtr->prevPtr = (a)->prevPtr;	\
    }

/*
 * EvalFlag bits for Interp structures:
 *
 * TCL_ALLOW_EXCEPTIONS	1 means it's OK for the script to terminate with a
 *			code other than TCL_OK or TCL_ERROR; 0 means codes
 *			other than these should be turned into errors.
 */

#define TCL_ALLOW_EXCEPTIONS		0x04
#define TCL_EVAL_FILE			0x02
#define TCL_EVAL_SOURCE_IN_FRAME	0x10
#define TCL_EVAL_NORESOLVE		0x20
#define TCL_EVAL_DISCARD_RESULT		0x40

/*
 * Flag bits for Interp structures:
 *
 * DELETED:		Non-zero means the interpreter has been deleted:
 *			don't process any more commands for it, and destroy
 *			the structure as soon as all nested invocations of
 *			Tcl_Eval are done.
 * ERR_ALREADY_LOGGED:	Non-zero means information has already been logged in
 *			iPtr->errorInfo for the current Tcl_Eval instance, so
 *			Tcl_Eval needn't log it (used to implement the "error
 *			message log" command).
 * DONT_COMPILE_CMDS_INLINE: Non-zero means that the bytecode compiler should
 *			not compile any commands into an inline sequence of
 *			instructions. This is set 1, for example, when command
 *			traces are requested.
 * RAND_SEED_INITIALIZED: Non-zero means that the randSeed value of the interp
 *			has not be initialized. This is set 1 when we first
 *			use the rand() or srand() functions.
 * SAFE_INTERP:		Non zero means that the current interp is a safe
 *			interp (i.e. it has only the safe commands installed,
 *			less privilege than a regular interp).
 * INTERP_DEBUG_FRAME:	Used for switching on various extra interpreter
 *			debug/info mechanisms (e.g. info frame eval/uplevel
 *			tracing) which are performance intensive.
 * INTERP_TRACE_IN_PROGRESS: Non-zero means that an interp trace is currently
 *			active; so no further trace callbacks should be
 *			invoked.
 * INTERP_ALTERNATE_WRONG_ARGS: Used for listing second and subsequent forms
 *			of the wrong-num-args string in Tcl_WrongNumArgs.
 *			Makes it append instead of replacing and uses
 *			different intermediate text.
 * CANCELED:		Non-zero means that the script in progress should be
 *			canceled as soon as possible. This can be checked by
 *			extensions (and the core itself) by calling
 *			Tcl_Canceled and checking if TCL_ERROR is returned.
 *			This is a one-shot flag that is reset immediately upon
 *			being detected; however, if the TCL_CANCEL_UNWIND flag
 *			is set Tcl_Canceled will continue to report that the
 *			script in progress has been canceled thereby allowing
 *			the evaluation stack for the interp to be fully
 *			unwound.
 *
 * WARNING: For the sake of some extensions that have made use of former
 * internal values, do not re-use the flag values 2 (formerly ERR_IN_PROGRESS)
 * or 8 (formerly ERROR_CODE_SET).
 */

#define DELETED				     1
#define ERR_ALREADY_LOGGED		     4
#define INTERP_DEBUG_FRAME		  0x10
#define DONT_COMPILE_CMDS_INLINE	  0x20
#define RAND_SEED_INITIALIZED		  0x40
#define SAFE_INTERP			  0x80
#define INTERP_TRACE_IN_PROGRESS	 0x200
#define INTERP_ALTERNATE_WRONG_ARGS	 0x400
#define ERR_LEGACY_COPY			 0x800
#define CANCELED			0x1000

/*
 * Maximum number of levels of nesting permitted in Tcl commands (used to
 * catch infinite recursion).
 */

#define MAX_NESTING_DEPTH	1000

/*
 * The macro below is used to modify a "char" value (e.g. by casting it to an
 * unsigned character) so that it can be used safely with macros such as
 * isspace.
 */

#define UCHAR(c) ((unsigned char) (c))

/*
 * This macro is used to properly align the memory allocated by Tcl, giving
 * the same alignment as the native malloc.
 */

#if defined(__APPLE__)
#define TCL_ALLOCALIGN	16
#else
#define TCL_ALLOCALIGN	(2*sizeof(void *))
#endif

/*
 * This macro is used to determine the offset needed to safely allocate any
 * data structure in memory. Given a starting offset or size, it "rounds up"
 * or "aligns" the offset to the next 8-byte boundary so that any data
 * structure can be placed at the resulting offset without fear of an
 * alignment error.
 *
 * WARNING!! DO NOT USE THIS MACRO TO ALIGN POINTERS: it will produce the
 * wrong result on platforms that allocate addresses that are divisible by 4
 * or 2. Only use it for offsets or sizes.
 *
 * This macro is only used by tclCompile.c in the core (Bug 926445). It
 * however not be made file static, as extensions that touch bytecodes
 * (notably tbcload) require it.
 */

#define TCL_ALIGN(x) (((int)(x) + 7) & ~7)

/*
 * The following enum values are used to specify the runtime platform setting
 * of the tclPlatform variable.
 */

typedef enum {
    TCL_PLATFORM_UNIX = 0,	/* Any Unix-like OS. */
    TCL_PLATFORM_WINDOWS = 2	/* Any Microsoft Windows OS. */
} TclPlatformType;

/*
 * The following enum values are used to indicate the translation of a Tcl
 * channel. Declared here so that each platform can define
 * TCL_PLATFORM_TRANSLATION to the native translation on that platform.
 */

typedef enum TclEolTranslation {
    TCL_TRANSLATE_AUTO,		/* Eol == \r, \n and \r\n. */
    TCL_TRANSLATE_CR,		/* Eol == \r. */
    TCL_TRANSLATE_LF,		/* Eol == \n. */
    TCL_TRANSLATE_CRLF		/* Eol == \r\n. */
} TclEolTranslation;

/*
 * Flags for TclInvoke:
 *
 * TCL_INVOKE_HIDDEN		Invoke a hidden command; if not set, invokes
 *				an exposed command.
 * TCL_INVOKE_NO_UNKNOWN	If set, "unknown" is not invoked if the
 *				command to be invoked is not found. Only has
 *				an effect if invoking an exposed command,
 *				i.e. if TCL_INVOKE_HIDDEN is not also set.
 * TCL_INVOKE_NO_TRACEBACK	Does not record traceback information if the
 *				invoked command returns an error. Used if the
 *				caller plans on recording its own traceback
 *				information.
 */

#define	TCL_INVOKE_HIDDEN	(1<<0)
#define TCL_INVOKE_NO_UNKNOWN	(1<<1)
#define TCL_INVOKE_NO_TRACEBACK	(1<<2)

/*
 * The structure used as the internal representation of Tcl list objects. This
 * struct is grown (reallocated and copied) as necessary to hold all the
 * list's element pointers. The struct might contain more slots than currently
 * used to hold all element pointers. This is done to make append operations
 * faster.
 */

typedef struct List {
    int refCount;
    int maxElemCount;		/* Total number of element array slots. */
    int elemCount;		/* Current number of list elements. */
    int canonicalFlag;		/* Set if the string representation was
				 * derived from the list representation. May
				 * be ignored if there is no string rep at
				 * all.*/
    Tcl_Obj *elements;		/* First list element; the struct is grown to
				 * accommodate all elements. */
} List;

#define LIST_MAX \
	(1 + (int)(((size_t)UINT_MAX - sizeof(List))/sizeof(Tcl_Obj *)))
#define LIST_SIZE(numElems) \
	(unsigned)(sizeof(List) + (((numElems) - 1) * sizeof(Tcl_Obj *)))

/*
 * Macro used to get the elements of a list object.
 */

#define ListRepPtr(listPtr) \
    ((List *) (listPtr)->internalRep.twoPtrValue.ptr1)

#define ListSetIntRep(objPtr, listRepPtr) \
    (objPtr)->internalRep.twoPtrValue.ptr1 = (void *)(listRepPtr), \
    (objPtr)->internalRep.twoPtrValue.ptr2 = NULL, \
    (listRepPtr)->refCount++, \
    (objPtr)->typePtr = &tclListType

#define ListObjGetElements(listPtr, objc, objv) \
    ((objv) = &(ListRepPtr(listPtr)->elements), \
     (objc) = ListRepPtr(listPtr)->elemCount)

#define ListObjLength(listPtr, len) \
    ((len) = ListRepPtr(listPtr)->elemCount)

#define ListObjIsCanonical(listPtr) \
    (((listPtr)->bytes == NULL) || ListRepPtr(listPtr)->canonicalFlag)

#define TclListObjGetElements(interp, listPtr, objcPtr, objvPtr) \
    (((listPtr)->typePtr == &tclListType) \
	    ? ((ListObjGetElements((listPtr), *(objcPtr), *(objvPtr))), TCL_OK)\
	    : Tcl_ListObjGetElements((interp), (listPtr), (objcPtr), (objvPtr)))

#define TclListObjLength(interp, listPtr, lenPtr) \
    (((listPtr)->typePtr == &tclListType) \
	    ? ((ListObjLength((listPtr), *(lenPtr))), TCL_OK)\
	    : Tcl_ListObjLength((interp), (listPtr), (lenPtr)))

#define TclListObjIsCanonical(listPtr) \
    (((listPtr)->typePtr == &tclListType) ? ListObjIsCanonical((listPtr)) : 0)

/*
 * Modes for collecting (or not) in the implementations of TclNRForeachCmd,
 * TclNRLmapCmd and their compilations.
 */

#define TCL_EACH_KEEP_NONE  0	/* Discard iteration result like [foreach] */
#define TCL_EACH_COLLECT    1	/* Collect iteration result like [lmap] */

/*
 * Macros providing a faster path to integers: Tcl_GetLongFromObj,
 * Tcl_GetIntFromObj and TclGetIntForIndex.
 *
 * WARNING: these macros eval their args more than once.
 */

#define TclGetLongFromObj(interp, objPtr, longPtr) \
    (((objPtr)->typePtr == &tclIntType)	\
	    ? ((*(longPtr) = (objPtr)->internalRep.longValue), TCL_OK) \
	    : Tcl_GetLongFromObj((interp), (objPtr), (longPtr)))

#if (LONG_MAX == INT_MAX)
#define TclGetIntFromObj(interp, objPtr, intPtr) \
    (((objPtr)->typePtr == &tclIntType)	\
	    ? ((*(intPtr) = (objPtr)->internalRep.longValue), TCL_OK) \
	    : Tcl_GetIntFromObj((interp), (objPtr), (intPtr)))
#define TclGetIntForIndexM(interp, objPtr, endValue, idxPtr) \
    (((objPtr)->typePtr == &tclIntType)	\
	    ? ((*(idxPtr) = (objPtr)->internalRep.longValue), TCL_OK) \
	    : TclGetIntForIndex((interp), (objPtr), (endValue), (idxPtr)))
#else
#define TclGetIntFromObj(interp, objPtr, intPtr) \
    (((objPtr)->typePtr == &tclIntType \
	    && (objPtr)->internalRep.longValue >= -(Tcl_WideInt)(UINT_MAX) \
	    && (objPtr)->internalRep.longValue <= (Tcl_WideInt)(UINT_MAX))	\
	    ? ((*(intPtr) = (objPtr)->internalRep.longValue), TCL_OK) \
	    : Tcl_GetIntFromObj((interp), (objPtr), (intPtr)))
#define TclGetIntForIndexM(interp, objPtr, endValue, idxPtr) \
    (((objPtr)->typePtr == &tclIntType \
	    && (objPtr)->internalRep.longValue >= INT_MIN \
	    && (objPtr)->internalRep.longValue <= INT_MAX)	\
	    ? ((*(idxPtr) = (objPtr)->internalRep.longValue), TCL_OK) \
	    : TclGetIntForIndex((interp), (objPtr), (endValue), (idxPtr)))
#endif

/*
 * Macro used to save a function call for common uses of
 * Tcl_GetWideIntFromObj(). The ANSI C "prototype" is:
 *
 * MODULE_SCOPE int TclGetWideIntFromObj(Tcl_Interp *interp, Tcl_Obj *objPtr,
 *			Tcl_WideInt *wideIntPtr);
 */

#ifdef TCL_WIDE_INT_IS_LONG
#define TclGetWideIntFromObj(interp, objPtr, wideIntPtr) \
    (((objPtr)->typePtr == &tclIntType)					\
	? (*(wideIntPtr) = (Tcl_WideInt)				\
		((objPtr)->internalRep.longValue), TCL_OK) :		\
	Tcl_GetWideIntFromObj((interp), (objPtr), (wideIntPtr)))
#else /* !TCL_WIDE_INT_IS_LONG */
#define TclGetWideIntFromObj(interp, objPtr, wideIntPtr)		\
    (((objPtr)->typePtr == &tclWideIntType)				\
	? (*(wideIntPtr) = (objPtr)->internalRep.wideValue, TCL_OK) :	\
    ((objPtr)->typePtr == &tclIntType)					\
	? (*(wideIntPtr) = (Tcl_WideInt)				\
		((objPtr)->internalRep.longValue), TCL_OK) :		\
	Tcl_GetWideIntFromObj((interp), (objPtr), (wideIntPtr)))
#endif /* TCL_WIDE_INT_IS_LONG */

/*
 * Flag values for TclTraceDictPath().
 *
 * DICT_PATH_READ indicates that all entries on the path must exist but no
 * updates will be needed.
 *
 * DICT_PATH_UPDATE indicates that we are going to be doing an update at the
 * tip of the path, so duplication of shared objects should be done along the
 * way.
 *
 * DICT_PATH_EXISTS indicates that we are performing an existence test and a
 * lookup failure should therefore not be an error. If (and only if) this flag
 * is set, TclTraceDictPath() will return the special value
 * DICT_PATH_NON_EXISTENT if the path is not traceable.
 *
 * DICT_PATH_CREATE (which also requires the DICT_PATH_UPDATE bit to be set)
 * indicates that we are to create non-existent dictionaries on the path.
 */

#define DICT_PATH_READ		0
#define DICT_PATH_UPDATE	1
#define DICT_PATH_EXISTS	2
#define DICT_PATH_CREATE	5

#define DICT_PATH_NON_EXISTENT	((Tcl_Obj *) (void *) 1)

/*
 *----------------------------------------------------------------
 * Data structures related to the filesystem internals
 *----------------------------------------------------------------
 */

/*
 * The version_2 filesystem is private to Tcl. As and when these changes have
 * been thoroughly tested and investigated a new public filesystem interface
 * will be released. The aim is more versatile virtual filesystem interfaces,
 * more efficiency in 'path' manipulation and usage, and cleaner filesystem
 * code internally.
 */

#define TCL_FILESYSTEM_VERSION_2	((Tcl_FSVersion) 0x2)
typedef ClientData (TclFSGetCwdProc2)(ClientData clientData);
typedef int (Tcl_FSLoadFileProc2) (Tcl_Interp *interp, Tcl_Obj *pathPtr,
	Tcl_LoadHandle *handlePtr, Tcl_FSUnloadFileProc **unloadProcPtr, int flags);

/*
 * The following types are used for getting and storing platform-specific file
 * attributes in tclFCmd.c and the various platform-versions of that file.
 * This is done to have as much common code as possible in the file attributes
 * code. For more information about the callbacks, see TclFileAttrsCmd in
 * tclFCmd.c.
 */

typedef int (TclGetFileAttrProc)(Tcl_Interp *interp, int objIndex,
	Tcl_Obj *fileName, Tcl_Obj **attrObjPtrPtr);
typedef int (TclSetFileAttrProc)(Tcl_Interp *interp, int objIndex,
	Tcl_Obj *fileName, Tcl_Obj *attrObjPtr);

typedef struct TclFileAttrProcs {
    TclGetFileAttrProc *getProc;/* The procedure for getting attrs. */
    TclSetFileAttrProc *setProc;/* The procedure for setting attrs. */
} TclFileAttrProcs;

/*
 * Opaque handle used in pipeline routines to encapsulate platform-dependent
 * state.
 */

typedef struct TclFile_ *TclFile;

/*
 * The "globParameters" argument of the function TclGlob is an or'ed
 * combination of the following values:
 */

#define TCL_GLOBMODE_NO_COMPLAIN	1
#define TCL_GLOBMODE_JOIN		2
#define TCL_GLOBMODE_DIR		4
#define TCL_GLOBMODE_TAILS		8

typedef enum Tcl_PathPart {
    TCL_PATH_DIRNAME,
    TCL_PATH_TAIL,
    TCL_PATH_EXTENSION,
    TCL_PATH_ROOT
} Tcl_PathPart;

/*
 *----------------------------------------------------------------
 * Data structures related to obsolete filesystem hooks
 *----------------------------------------------------------------
 */

typedef int (TclStatProc_)(const char *path, struct stat *buf);
typedef int (TclAccessProc_)(const char *path, int mode);
typedef Tcl_Channel (TclOpenFileChannelProc_)(Tcl_Interp *interp,
	const char *fileName, const char *modeString, int permissions);

/*
 *----------------------------------------------------------------
 * Data structures related to procedures
 *----------------------------------------------------------------
 */

typedef Tcl_CmdProc *TclCmdProcType;
typedef Tcl_ObjCmdProc *TclObjCmdProcType;

/*
 *----------------------------------------------------------------
 * Data structures for process-global values.
 *----------------------------------------------------------------
 */

typedef void (TclInitProcessGlobalValueProc)(char **valuePtr, int *lengthPtr,
	Tcl_Encoding *encodingPtr);

/*
 * A ProcessGlobalValue struct exists for each internal value in Tcl that is
 * to be shared among several threads. Each thread sees a (Tcl_Obj) copy of
 * the value, and the master is kept as a counted string, with epoch and mutex
 * control. Each ProcessGlobalValue struct should be a static variable in some
 * file.
 */

typedef struct ProcessGlobalValue {
    int epoch;			/* Epoch counter to detect changes in the
				 * master value. */
    int numBytes;		/* Length of the master string. */
    char *value;		/* The master string value. */
    Tcl_Encoding encoding;	/* system encoding when master string was
				 * initialized. */
    TclInitProcessGlobalValueProc *proc;
    				/* A procedure to initialize the master string
				 * copy when a "get" request comes in before
				 * any "set" request has been received. */
    Tcl_Mutex mutex;		/* Enforce orderly access from multiple
				 * threads. */
    Tcl_ThreadDataKey key;	/* Key for per-thread data holding the
				 * (Tcl_Obj) copy for each thread. */
} ProcessGlobalValue;

/*
 *----------------------------------------------------------------------
 * Flags for TclParseNumber
 *----------------------------------------------------------------------
 */

#define TCL_PARSE_DECIMAL_ONLY		1
				/* Leading zero doesn't denote octal or
				 * hex. */
#define TCL_PARSE_OCTAL_ONLY		2
				/* Parse octal even without prefix. */
#define TCL_PARSE_HEXADECIMAL_ONLY	4
				/* Parse hexadecimal even without prefix. */
#define TCL_PARSE_INTEGER_ONLY		8
				/* Disable floating point parsing. */
#define TCL_PARSE_SCAN_PREFIXES		16
				/* Use [scan] rules dealing with 0?
				 * prefixes. */
#define TCL_PARSE_NO_WHITESPACE		32
				/* Reject leading/trailing whitespace. */
#define TCL_PARSE_BINARY_ONLY	64
				/* Parse binary even without prefix. */

/*
 *----------------------------------------------------------------------
 * Type values TclGetNumberFromObj
 *----------------------------------------------------------------------
 */

#define TCL_NUMBER_LONG		1
#define TCL_NUMBER_WIDE		2
#define TCL_NUMBER_BIG		3
#define TCL_NUMBER_DOUBLE	4
#define TCL_NUMBER_NAN		5

/*
 *----------------------------------------------------------------
 * Variables shared among Tcl modules but not used by the outside world.
 *----------------------------------------------------------------
 */

MODULE_SCOPE char *tclNativeExecutableName;
MODULE_SCOPE int tclFindExecutableSearchDone;
MODULE_SCOPE char *tclMemDumpFileName;
MODULE_SCOPE TclPlatformType tclPlatform;
MODULE_SCOPE Tcl_NotifierProcs tclNotifierHooks;

MODULE_SCOPE Tcl_Encoding tclIdentityEncoding;

/*
 * TIP #233 (Virtualized Time)
 * Data for the time hooks, if any.
 */

MODULE_SCOPE Tcl_GetTimeProc *tclGetTimeProcPtr;
MODULE_SCOPE Tcl_ScaleTimeProc *tclScaleTimeProcPtr;
MODULE_SCOPE ClientData tclTimeClientData;

/*
 * Variables denoting the Tcl object types defined in the core.
 */

MODULE_SCOPE const Tcl_ObjType tclBignumType;
MODULE_SCOPE const Tcl_ObjType tclBooleanType;
MODULE_SCOPE const Tcl_ObjType tclByteArrayType;
MODULE_SCOPE const Tcl_ObjType tclByteCodeType;
MODULE_SCOPE const Tcl_ObjType tclDoubleType;
MODULE_SCOPE const Tcl_ObjType tclEndOffsetType;
MODULE_SCOPE const Tcl_ObjType tclIntType;
MODULE_SCOPE const Tcl_ObjType tclListType;
MODULE_SCOPE const Tcl_ObjType tclDictType;
MODULE_SCOPE const Tcl_ObjType tclProcBodyType;
MODULE_SCOPE const Tcl_ObjType tclStringType;
MODULE_SCOPE const Tcl_ObjType tclArraySearchType;
MODULE_SCOPE const Tcl_ObjType tclEnsembleCmdType;
#ifndef TCL_WIDE_INT_IS_LONG
MODULE_SCOPE const Tcl_ObjType tclWideIntType;
#endif
MODULE_SCOPE const Tcl_ObjType tclRegexpType;
MODULE_SCOPE Tcl_ObjType tclCmdNameType;

/*
 * Variables denoting the hash key types defined in the core.
 */

MODULE_SCOPE const Tcl_HashKeyType tclArrayHashKeyType;
MODULE_SCOPE const Tcl_HashKeyType tclOneWordHashKeyType;
MODULE_SCOPE const Tcl_HashKeyType tclStringHashKeyType;
MODULE_SCOPE const Tcl_HashKeyType tclObjHashKeyType;

/*
 * The head of the list of free Tcl objects, and the total number of Tcl
 * objects ever allocated and freed.
 */

MODULE_SCOPE Tcl_Obj *	tclFreeObjList;

#ifdef TCL_COMPILE_STATS
MODULE_SCOPE long	tclObjsAlloced;
MODULE_SCOPE long	tclObjsFreed;
#define TCL_MAX_SHARED_OBJ_STATS 5
MODULE_SCOPE long	tclObjsShared[TCL_MAX_SHARED_OBJ_STATS];
#endif /* TCL_COMPILE_STATS */

/*
 * Pointer to a heap-allocated string of length zero that the Tcl core uses as
 * the value of an empty string representation for an object. This value is
 * shared by all new objects allocated by Tcl_NewObj.
 */

MODULE_SCOPE char *	tclEmptyStringRep;
MODULE_SCOPE char	tclEmptyString;

enum CheckEmptyStringResult {
	TCL_EMPTYSTRING_UNKNOWN = -1, TCL_EMPTYSTRING_NO, TCL_EMPTYSTRING_YES
};

/*
 *----------------------------------------------------------------
 * Procedures shared among Tcl modules but not used by the outside world,
 * introduced by/for NRE.
 *----------------------------------------------------------------
 */

MODULE_SCOPE Tcl_ObjCmdProc TclNRApplyObjCmd;
MODULE_SCOPE Tcl_ObjCmdProc TclNREvalObjCmd;
MODULE_SCOPE Tcl_ObjCmdProc TclNRCatchObjCmd;
MODULE_SCOPE Tcl_ObjCmdProc TclNRExprObjCmd;
MODULE_SCOPE Tcl_ObjCmdProc TclNRForObjCmd;
MODULE_SCOPE Tcl_ObjCmdProc TclNRForeachCmd;
MODULE_SCOPE Tcl_ObjCmdProc TclNRIfObjCmd;
MODULE_SCOPE Tcl_ObjCmdProc TclNRLmapCmd;
MODULE_SCOPE Tcl_ObjCmdProc TclNRPackageObjCmd;
MODULE_SCOPE Tcl_ObjCmdProc TclNRSourceObjCmd;
MODULE_SCOPE Tcl_ObjCmdProc TclNRSubstObjCmd;
MODULE_SCOPE Tcl_ObjCmdProc TclNRSwitchObjCmd;
MODULE_SCOPE Tcl_ObjCmdProc TclNRTryObjCmd;
MODULE_SCOPE Tcl_ObjCmdProc TclNRUplevelObjCmd;
MODULE_SCOPE Tcl_ObjCmdProc TclNRWhileObjCmd;

MODULE_SCOPE Tcl_NRPostProc TclNRForIterCallback;
MODULE_SCOPE Tcl_NRPostProc TclNRCoroutineActivateCallback;
MODULE_SCOPE Tcl_ObjCmdProc TclNRTailcallObjCmd;
MODULE_SCOPE Tcl_NRPostProc TclNRTailcallEval;
MODULE_SCOPE Tcl_ObjCmdProc TclNRCoroutineObjCmd;
MODULE_SCOPE Tcl_ObjCmdProc TclNRYieldObjCmd;
MODULE_SCOPE Tcl_ObjCmdProc TclNRYieldmObjCmd;
MODULE_SCOPE Tcl_ObjCmdProc TclNRYieldToObjCmd;
MODULE_SCOPE Tcl_ObjCmdProc TclNRInvoke;
MODULE_SCOPE Tcl_NRPostProc TclNRReleaseValues;

MODULE_SCOPE void  TclSetTailcall(Tcl_Interp *interp, Tcl_Obj *tailcallPtr);
MODULE_SCOPE void  TclPushTailcallPoint(Tcl_Interp *interp);

/* These two can be considered for the public api */
MODULE_SCOPE void  TclMarkTailcall(Tcl_Interp *interp);
MODULE_SCOPE void  TclSkipTailcall(Tcl_Interp *interp);

/*
 * This structure holds the data for the various iteration callbacks used to
 * NRE the 'for' and 'while' commands. We need a separate structure because we
 * have more than the 4 client data entries we can provide directly thorugh
 * the callback API. It is the 'word' information which puts us over the
 * limit. It is needed because the loop body is argument 4 of 'for' and
 * argument 2 of 'while'. Not providing the correct index confuses the #280
 * code. We TclSmallAlloc/Free this.
 */

typedef struct ForIterData {
    Tcl_Obj *cond;		/* Loop condition expression. */
    Tcl_Obj *body;		/* Loop body. */
    Tcl_Obj *next;		/* Loop step script, NULL for 'while'. */
    const char *msg;		/* Error message part. */
    int word;			/* Index of the body script in the command */
} ForIterData;

/* TIP #357 - Structure doing the bookkeeping of handles for Tcl_LoadFile
 *            and Tcl_FindSymbol. This structure corresponds to an opaque
 *            typedef in tcl.h */

typedef void* TclFindSymbolProc(Tcl_Interp* interp, Tcl_LoadHandle loadHandle,
				const char* symbol);
struct Tcl_LoadHandle_ {
    ClientData clientData;	/* Client data is the load handle in the
				 * native filesystem if a module was loaded
				 * there, or an opaque pointer to a structure
				 * for further bookkeeping on load-from-VFS
				 * and load-from-memory */
    TclFindSymbolProc* findSymbolProcPtr;
				/* Procedure that resolves symbols in a
				 * loaded module */
    Tcl_FSUnloadFileProc* unloadFileProcPtr;
				/* Procedure that unloads a loaded module */
};

/* Flags for conversion of doubles to digit strings */

#define TCL_DD_SHORTEST 		0x4
				/* Use the shortest possible string */
#define TCL_DD_STEELE   		0x5
				/* Use the original Steele&White algorithm */
#define TCL_DD_E_FORMAT 		0x2
				/* Use a fixed-length string of digits,
				 * suitable for E format*/
#define TCL_DD_F_FORMAT 		0x3
				/* Use a fixed number of digits after the
				 * decimal point, suitable for F format */

#define TCL_DD_SHORTEN_FLAG 		0x4
				/* Allow return of a shorter digit string
				 * if it converts losslessly */
#define TCL_DD_NO_QUICK 		0x8
				/* Debug flag: forbid quick FP conversion */

#define TCL_DD_CONVERSION_TYPE_MASK	0x3
				/* Mask to isolate the conversion type */
#define TCL_DD_STEELE0 			0x1
				/* 'Steele&White' after masking */
#define TCL_DD_SHORTEST0		0x0
				/* 'Shortest possible' after masking */

/*
 *----------------------------------------------------------------
 * Procedures shared among Tcl modules but not used by the outside world:
 *----------------------------------------------------------------
 */

MODULE_SCOPE void	TclAppendBytesToByteArray(Tcl_Obj *objPtr,
			    const unsigned char *bytes, int len);
MODULE_SCOPE int	TclNREvalCmd(Tcl_Interp *interp, Tcl_Obj *objPtr,
			    int flags);
MODULE_SCOPE void	TclAdvanceContinuations(int *line, int **next,
			    int loc);
MODULE_SCOPE void	TclAdvanceLines(int *line, const char *start,
			    const char *end);
MODULE_SCOPE void	TclArgumentEnter(Tcl_Interp *interp,
			    Tcl_Obj *objv[], int objc, CmdFrame *cf);
MODULE_SCOPE void	TclArgumentRelease(Tcl_Interp *interp,
			    Tcl_Obj *objv[], int objc);
MODULE_SCOPE void	TclArgumentBCEnter(Tcl_Interp *interp,
			    Tcl_Obj *objv[], int objc,
			    void *codePtr, CmdFrame *cfPtr, int cmd, int pc);
MODULE_SCOPE void	TclArgumentBCRelease(Tcl_Interp *interp,
			    CmdFrame *cfPtr);
MODULE_SCOPE void	TclArgumentGet(Tcl_Interp *interp, Tcl_Obj *obj,
			    CmdFrame **cfPtrPtr, int *wordPtr);
MODULE_SCOPE double	TclBignumToDouble(const mp_int *bignum);
MODULE_SCOPE int	TclByteArrayMatch(const unsigned char *string,
			    int strLen, const unsigned char *pattern,
			    int ptnLen, int flags);
MODULE_SCOPE double	TclCeil(const mp_int *a);
MODULE_SCOPE void	TclChannelPreserve(Tcl_Channel chan);
MODULE_SCOPE void	TclChannelRelease(Tcl_Channel chan);
MODULE_SCOPE int	TclCheckArrayTraces(Tcl_Interp *interp, Var *varPtr,
			    Var *arrayPtr, Tcl_Obj *name, int index);
MODULE_SCOPE int	TclCheckBadOctal(Tcl_Interp *interp,
			    const char *value);
MODULE_SCOPE int	TclCheckEmptyString(Tcl_Obj *objPtr);
MODULE_SCOPE int	TclChanCaughtErrorBypass(Tcl_Interp *interp,
			    Tcl_Channel chan);
MODULE_SCOPE Tcl_ObjCmdProc TclChannelNamesCmd;
MODULE_SCOPE Tcl_NRPostProc TclClearRootEnsemble;
MODULE_SCOPE ContLineLoc *TclContinuationsEnter(Tcl_Obj *objPtr, int num,
			    int *loc);
MODULE_SCOPE void	TclContinuationsEnterDerived(Tcl_Obj *objPtr,
			    int start, int *clNext);
MODULE_SCOPE ContLineLoc *TclContinuationsGet(Tcl_Obj *objPtr);
MODULE_SCOPE void	TclContinuationsCopy(Tcl_Obj *objPtr,
			    Tcl_Obj *originObjPtr);
MODULE_SCOPE int	TclConvertElement(const char *src, int length,
			    char *dst, int flags);
MODULE_SCOPE Tcl_Command TclCreateObjCommandInNs (
			    Tcl_Interp *interp,
			    const char *cmdName,
			    Tcl_Namespace *nsPtr,
			    Tcl_ObjCmdProc *proc,
			    ClientData clientData,
			    Tcl_CmdDeleteProc *deleteProc);
MODULE_SCOPE Tcl_Command TclCreateEnsembleInNs(
			    Tcl_Interp *interp,
			    const char *name,
			    Tcl_Namespace *nameNamespacePtr,
			    Tcl_Namespace *ensembleNamespacePtr,
			    int flags);
MODULE_SCOPE void	TclDeleteNamespaceVars(Namespace *nsPtr);
MODULE_SCOPE int	TclFindDictElement(Tcl_Interp *interp,
			    const char *dict, int dictLength,
			    const char **elementPtr, const char **nextPtr,
			    int *sizePtr, int *literalPtr);
/* TIP #280 - Modified token based evulation, with line information. */
MODULE_SCOPE int	TclEvalEx(Tcl_Interp *interp, const char *script,
			    int numBytes, int flags, int line,
			    int *clNextOuter, const char *outerScript);
MODULE_SCOPE Tcl_ObjCmdProc TclFileAttrsCmd;
MODULE_SCOPE Tcl_ObjCmdProc TclFileCopyCmd;
MODULE_SCOPE Tcl_ObjCmdProc TclFileDeleteCmd;
MODULE_SCOPE Tcl_ObjCmdProc TclFileLinkCmd;
MODULE_SCOPE Tcl_ObjCmdProc TclFileMakeDirsCmd;
MODULE_SCOPE Tcl_ObjCmdProc TclFileReadLinkCmd;
MODULE_SCOPE Tcl_ObjCmdProc TclFileRenameCmd;
MODULE_SCOPE Tcl_ObjCmdProc TclFileTemporaryCmd;
MODULE_SCOPE void	TclCreateLateExitHandler(Tcl_ExitProc *proc,
			    ClientData clientData);
MODULE_SCOPE void	TclDeleteLateExitHandler(Tcl_ExitProc *proc,
			    ClientData clientData);
MODULE_SCOPE char *	TclDStringAppendObj(Tcl_DString *dsPtr,
			    Tcl_Obj *objPtr);
MODULE_SCOPE char *	TclDStringAppendDString(Tcl_DString *dsPtr,
			    Tcl_DString *toAppendPtr);
MODULE_SCOPE Tcl_Obj *	TclDStringToObj(Tcl_DString *dsPtr);
MODULE_SCOPE Tcl_Obj *const *	TclFetchEnsembleRoot(Tcl_Interp *interp,
			    Tcl_Obj *const *objv, int objc, int *objcPtr);
MODULE_SCOPE Tcl_Namespace * 	TclEnsureNamespace(
			    Tcl_Interp *interp,
			    Tcl_Namespace *namespacePtr);

MODULE_SCOPE void	TclFinalizeAllocSubsystem(void);
MODULE_SCOPE void	TclFinalizeAsync(void);
MODULE_SCOPE void	TclFinalizeDoubleConversion(void);
MODULE_SCOPE void	TclFinalizeEncodingSubsystem(void);
MODULE_SCOPE void	TclFinalizeEnvironment(void);
MODULE_SCOPE void	TclFinalizeEvaluation(void);
MODULE_SCOPE void	TclFinalizeExecution(void);
MODULE_SCOPE void	TclFinalizeIOSubsystem(void);
MODULE_SCOPE void	TclFinalizeFilesystem(void);
MODULE_SCOPE void	TclResetFilesystem(void);
MODULE_SCOPE void	TclFinalizeLoad(void);
MODULE_SCOPE void	TclFinalizeLock(void);
MODULE_SCOPE void	TclFinalizeMemorySubsystem(void);
MODULE_SCOPE void	TclFinalizeNotifier(void);
MODULE_SCOPE void	TclFinalizeObjects(void);
MODULE_SCOPE void	TclFinalizePreserve(void);
MODULE_SCOPE void	TclFinalizeSynchronization(void);
MODULE_SCOPE void	TclFinalizeThreadAlloc(void);
MODULE_SCOPE void	TclFinalizeThreadAllocThread(void);
MODULE_SCOPE void	TclFinalizeThreadData(int quick);
MODULE_SCOPE void	TclFinalizeThreadObjects(void);
MODULE_SCOPE double	TclFloor(const mp_int *a);
MODULE_SCOPE void	TclFormatNaN(double value, char *buffer);
MODULE_SCOPE int	TclFSFileAttrIndex(Tcl_Obj *pathPtr,
			    const char *attributeName, int *indexPtr);
MODULE_SCOPE Tcl_Command TclNRCreateCommandInNs (
			    Tcl_Interp *interp,
			    const char *cmdName,
			    Tcl_Namespace *nsPtr,
			    Tcl_ObjCmdProc *proc,
			    Tcl_ObjCmdProc *nreProc,
			    ClientData clientData,
			    Tcl_CmdDeleteProc *deleteProc);

MODULE_SCOPE int	TclNREvalFile(Tcl_Interp *interp, Tcl_Obj *pathPtr,
			    const char *encodingName);
MODULE_SCOPE void	TclFSUnloadTempFile(Tcl_LoadHandle loadHandle);
MODULE_SCOPE int *	TclGetAsyncReadyPtr(void);
MODULE_SCOPE Tcl_Obj *	TclGetBgErrorHandler(Tcl_Interp *interp);
MODULE_SCOPE int	TclGetChannelFromObj(Tcl_Interp *interp,
			    Tcl_Obj *objPtr, Tcl_Channel *chanPtr,
			    int *modePtr, int flags);
MODULE_SCOPE CmdFrame *	TclGetCmdFrameForProcedure(Proc *procPtr);
MODULE_SCOPE int	TclGetCompletionCodeFromObj(Tcl_Interp *interp,
			    Tcl_Obj *value, int *code);
MODULE_SCOPE int	TclGetNumberFromObj(Tcl_Interp *interp,
			    Tcl_Obj *objPtr, ClientData *clientDataPtr,
			    int *typePtr);
MODULE_SCOPE int	TclGetOpenModeEx(Tcl_Interp *interp,
			    const char *modeString, int *seekFlagPtr,
			    int *binaryPtr);
MODULE_SCOPE Tcl_Obj *	TclGetProcessGlobalValue(ProcessGlobalValue *pgvPtr);
MODULE_SCOPE Tcl_Obj *	TclGetSourceFromFrame(CmdFrame *cfPtr, int objc,
			    Tcl_Obj *const objv[]);
MODULE_SCOPE char *	TclGetStringStorage(Tcl_Obj *objPtr,
			    unsigned int *sizePtr);
MODULE_SCOPE int	TclGlob(Tcl_Interp *interp, char *pattern,
			    Tcl_Obj *unquotedPrefix, int globFlags,
			    Tcl_GlobTypeData *types);
MODULE_SCOPE int	TclIncrObj(Tcl_Interp *interp, Tcl_Obj *valuePtr,
			    Tcl_Obj *incrPtr);
MODULE_SCOPE Tcl_Obj *	TclIncrObjVar2(Tcl_Interp *interp, Tcl_Obj *part1Ptr,
			    Tcl_Obj *part2Ptr, Tcl_Obj *incrPtr, int flags);
MODULE_SCOPE int	TclInfoExistsCmd(ClientData dummy, Tcl_Interp *interp,
			    int objc, Tcl_Obj *const objv[]);
MODULE_SCOPE int	TclInfoCoroutineCmd(ClientData dummy, Tcl_Interp *interp,
			    int objc, Tcl_Obj *const objv[]);
MODULE_SCOPE Tcl_Obj *	TclInfoFrame(Tcl_Interp *interp, CmdFrame *framePtr);
MODULE_SCOPE int	TclInfoGlobalsCmd(ClientData dummy, Tcl_Interp *interp,
			    int objc, Tcl_Obj *const objv[]);
MODULE_SCOPE int	TclInfoLocalsCmd(ClientData dummy, Tcl_Interp *interp,
			    int objc, Tcl_Obj *const objv[]);
MODULE_SCOPE int	TclInfoVarsCmd(ClientData dummy, Tcl_Interp *interp,
			    int objc, Tcl_Obj *const objv[]);
MODULE_SCOPE void	TclInitAlloc(void);
MODULE_SCOPE void	TclInitDbCkalloc(void);
MODULE_SCOPE void	TclInitDoubleConversion(void);
MODULE_SCOPE void	TclInitEmbeddedConfigurationInformation(
			    Tcl_Interp *interp);
MODULE_SCOPE void	TclInitEncodingSubsystem(void);
MODULE_SCOPE void	TclInitIOSubsystem(void);
MODULE_SCOPE void	TclInitLimitSupport(Tcl_Interp *interp);
MODULE_SCOPE void	TclInitNamespaceSubsystem(void);
MODULE_SCOPE void	TclInitNotifier(void);
MODULE_SCOPE void	TclInitObjSubsystem(void);
MODULE_SCOPE void	TclInitSubsystems(void);
MODULE_SCOPE int	TclInterpReady(Tcl_Interp *interp);
<<<<<<< HEAD
MODULE_SCOPE int	TclIsSpaceProc(int byte);
MODULE_SCOPE int	TclIsBareword(int byte);
MODULE_SCOPE Tcl_Obj *	TclJoinPath(int elements, Tcl_Obj * const objv[],
			    int forceRelative);
=======
MODULE_SCOPE int	TclIsBareword(char byte);
>>>>>>> c993ec6f
MODULE_SCOPE int	TclJoinThread(Tcl_ThreadId id, int *result);
MODULE_SCOPE void	TclLimitRemoveAllHandlers(Tcl_Interp *interp);
MODULE_SCOPE Tcl_Obj *	TclLindexList(Tcl_Interp *interp,
			    Tcl_Obj *listPtr, Tcl_Obj *argPtr);
MODULE_SCOPE Tcl_Obj *	TclLindexFlat(Tcl_Interp *interp, Tcl_Obj *listPtr,
			    int indexCount, Tcl_Obj *const indexArray[]);
/* TIP #280 */
MODULE_SCOPE void	TclListLines(Tcl_Obj *listObj, int line, int n,
			    int *lines, Tcl_Obj *const *elems);
MODULE_SCOPE Tcl_Obj *	TclListObjCopy(Tcl_Interp *interp, Tcl_Obj *listPtr);
MODULE_SCOPE Tcl_Obj *	TclLsetList(Tcl_Interp *interp, Tcl_Obj *listPtr,
			    Tcl_Obj *indexPtr, Tcl_Obj *valuePtr);
MODULE_SCOPE Tcl_Obj *	TclLsetFlat(Tcl_Interp *interp, Tcl_Obj *listPtr,
			    int indexCount, Tcl_Obj *const indexArray[],
			    Tcl_Obj *valuePtr);
MODULE_SCOPE Tcl_Command TclMakeEnsemble(Tcl_Interp *interp, const char *name,
			    const EnsembleImplMap map[]);
MODULE_SCOPE int	TclMaxListLength(const char *bytes, int numBytes,
			    const char **endPtr);
MODULE_SCOPE int	TclMergeReturnOptions(Tcl_Interp *interp, int objc,
			    Tcl_Obj *const objv[], Tcl_Obj **optionsPtrPtr,
			    int *codePtr, int *levelPtr);
MODULE_SCOPE Tcl_Obj *  TclNoErrorStack(Tcl_Interp *interp, Tcl_Obj *options);
MODULE_SCOPE int	TclNokia770Doubles(void);
MODULE_SCOPE void	TclNsDecrRefCount(Namespace *nsPtr);
MODULE_SCOPE void	TclNsDecrRefCount(Namespace *nsPtr);
MODULE_SCOPE int	TclNamespaceDeleted(Namespace *nsPtr);
MODULE_SCOPE void	TclObjVarErrMsg(Tcl_Interp *interp, Tcl_Obj *part1Ptr,
			    Tcl_Obj *part2Ptr, const char *operation,
			    const char *reason, int index);
MODULE_SCOPE int	TclObjInvokeNamespace(Tcl_Interp *interp,
			    int objc, Tcl_Obj *const objv[],
			    Tcl_Namespace *nsPtr, int flags);
MODULE_SCOPE int	TclObjUnsetVar2(Tcl_Interp *interp,
			    Tcl_Obj *part1Ptr, Tcl_Obj *part2Ptr, int flags);
MODULE_SCOPE int	TclParseBackslash(const char *src,
			    int numBytes, int *readPtr, char *dst);
MODULE_SCOPE int	TclParseHex(const char *src, int numBytes,
			    int *resultPtr);
MODULE_SCOPE int	TclParseNumber(Tcl_Interp *interp, Tcl_Obj *objPtr,
			    const char *expected, const char *bytes,
			    int numBytes, const char **endPtrPtr, int flags);
MODULE_SCOPE void	TclParseInit(Tcl_Interp *interp, const char *string,
			    int numBytes, Tcl_Parse *parsePtr);
MODULE_SCOPE int	TclParseAllWhiteSpace(const char *src, int numBytes);
MODULE_SCOPE int	TclProcessReturn(Tcl_Interp *interp,
			    int code, int level, Tcl_Obj *returnOpts);
MODULE_SCOPE int	TclpObjLstat(Tcl_Obj *pathPtr, Tcl_StatBuf *buf);
MODULE_SCOPE Tcl_Obj *	TclpTempFileName(void);
MODULE_SCOPE Tcl_Obj *  TclpTempFileNameForLibrary(Tcl_Interp *interp, Tcl_Obj* pathPtr);
MODULE_SCOPE Tcl_Obj *	TclNewFSPathObj(Tcl_Obj *dirPtr, const char *addStrRep,
			    int len);
MODULE_SCOPE int	TclpDeleteFile(const void *path);
MODULE_SCOPE void	TclpFinalizeCondition(Tcl_Condition *condPtr);
MODULE_SCOPE void	TclpFinalizeMutex(Tcl_Mutex *mutexPtr);
MODULE_SCOPE void	TclpFinalizePipes(void);
MODULE_SCOPE void	TclpFinalizeSockets(void);
MODULE_SCOPE int	TclCreateSocketAddress(Tcl_Interp *interp,
			    struct addrinfo **addrlist,
			    const char *host, int port, int willBind,
			    const char **errorMsgPtr);
MODULE_SCOPE int	TclpThreadCreate(Tcl_ThreadId *idPtr,
			    Tcl_ThreadCreateProc *proc, ClientData clientData,
			    int stackSize, int flags);
MODULE_SCOPE int	TclpFindVariable(const char *name, int *lengthPtr);
MODULE_SCOPE void	TclpInitLibraryPath(char **valuePtr,
			    int *lengthPtr, Tcl_Encoding *encodingPtr);
MODULE_SCOPE void	TclpInitLock(void);
MODULE_SCOPE void	TclpInitPlatform(void);
MODULE_SCOPE void	TclpInitUnlock(void);
MODULE_SCOPE Tcl_Obj *	TclpObjListVolumes(void);
MODULE_SCOPE void	TclpMasterLock(void);
MODULE_SCOPE void	TclpMasterUnlock(void);
MODULE_SCOPE int	TclpMatchFiles(Tcl_Interp *interp, char *separators,
			    Tcl_DString *dirPtr, char *pattern, char *tail);
MODULE_SCOPE int	TclpObjNormalizePath(Tcl_Interp *interp,
			    Tcl_Obj *pathPtr, int nextCheckpoint);
MODULE_SCOPE void	TclpNativeJoinPath(Tcl_Obj *prefix, const char *joining);
MODULE_SCOPE Tcl_Obj *	TclpNativeSplitPath(Tcl_Obj *pathPtr, int *lenPtr);
MODULE_SCOPE Tcl_PathType TclpGetNativePathType(Tcl_Obj *pathPtr,
			    int *driveNameLengthPtr, Tcl_Obj **driveNameRef);
MODULE_SCOPE int	TclCrossFilesystemCopy(Tcl_Interp *interp,
			    Tcl_Obj *source, Tcl_Obj *target);
MODULE_SCOPE int	TclpMatchInDirectory(Tcl_Interp *interp,
			    Tcl_Obj *resultPtr, Tcl_Obj *pathPtr,
			    const char *pattern, Tcl_GlobTypeData *types);
MODULE_SCOPE ClientData	TclpGetNativeCwd(ClientData clientData);
MODULE_SCOPE Tcl_FSDupInternalRepProc TclNativeDupInternalRep;
MODULE_SCOPE Tcl_Obj *	TclpObjLink(Tcl_Obj *pathPtr, Tcl_Obj *toPtr,
			    int linkType);
MODULE_SCOPE int	TclpObjChdir(Tcl_Obj *pathPtr);
MODULE_SCOPE Tcl_Channel TclpOpenTemporaryFile(Tcl_Obj *dirObj,
			    Tcl_Obj *basenameObj, Tcl_Obj *extensionObj,
			    Tcl_Obj *resultingNameObj);
MODULE_SCOPE Tcl_Obj *	TclPathPart(Tcl_Interp *interp, Tcl_Obj *pathPtr,
			    Tcl_PathPart portion);
MODULE_SCOPE char *	TclpReadlink(const char *fileName,
			    Tcl_DString *linkPtr);
MODULE_SCOPE void	TclpSetVariables(Tcl_Interp *interp);
MODULE_SCOPE void *	TclThreadStorageKeyGet(Tcl_ThreadDataKey *keyPtr);
MODULE_SCOPE void	TclThreadStorageKeySet(Tcl_ThreadDataKey *keyPtr,
			    void *data);
MODULE_SCOPE void	TclpThreadExit(int status);
MODULE_SCOPE void	TclRememberCondition(Tcl_Condition *mutex);
MODULE_SCOPE void	TclRememberJoinableThread(Tcl_ThreadId id);
MODULE_SCOPE void	TclRememberMutex(Tcl_Mutex *mutex);
MODULE_SCOPE void	TclRemoveScriptLimitCallbacks(Tcl_Interp *interp);
MODULE_SCOPE int	TclReToGlob(Tcl_Interp *interp, const char *reStr,
			    int reStrLen, Tcl_DString *dsPtr, int *flagsPtr,
			    int *quantifiersFoundPtr);
MODULE_SCOPE int	TclScanElement(const char *string, int length,
			    char *flagPtr);
MODULE_SCOPE void	TclSetBgErrorHandler(Tcl_Interp *interp,
			    Tcl_Obj *cmdPrefix);
MODULE_SCOPE void	TclSetBignumIntRep(Tcl_Obj *objPtr,
			    mp_int *bignumValue);
MODULE_SCOPE int	TclSetBooleanFromAny(Tcl_Interp *interp, Tcl_Obj *objPtr);
MODULE_SCOPE void	TclSetCmdNameObj(Tcl_Interp *interp, Tcl_Obj *objPtr,
			    Command *cmdPtr);
MODULE_SCOPE void	TclSetDuplicateObj(Tcl_Obj *dupPtr, Tcl_Obj *objPtr);
MODULE_SCOPE void	TclSetProcessGlobalValue(ProcessGlobalValue *pgvPtr,
			    Tcl_Obj *newValue, Tcl_Encoding encoding);
MODULE_SCOPE void	TclSignalExitThread(Tcl_ThreadId id, int result);
MODULE_SCOPE void	TclSpellFix(Tcl_Interp *interp,
			    Tcl_Obj *const *objv, int objc, int subIdx,
			    Tcl_Obj *bad, Tcl_Obj *fix);
MODULE_SCOPE void *	TclStackRealloc(Tcl_Interp *interp, void *ptr,
			    int numBytes);

typedef int (*memCmpFn_t)(const void*, const void*, size_t);
MODULE_SCOPE int	TclStringCmp (Tcl_Obj *value1Ptr, Tcl_Obj *value2Ptr,
			    int checkEq, int nocase, int reqlength);
MODULE_SCOPE int	TclStringCmpOpts (Tcl_Interp *interp, int objc, Tcl_Obj *const objv[],
			    int *nocase, int *reqlength);
MODULE_SCOPE int	TclStringMatch(const char *str, int strLen,
			    const char *pattern, int ptnLen, int flags);
MODULE_SCOPE int	TclStringMatchObj(Tcl_Obj *stringObj,
			    Tcl_Obj *patternObj, int flags);
MODULE_SCOPE Tcl_Obj *	TclStringReverse(Tcl_Obj *objPtr);
MODULE_SCOPE void	TclSubstCompile(Tcl_Interp *interp, const char *bytes,
			    int numBytes, int flags, int line,
			    struct CompileEnv *envPtr);
MODULE_SCOPE int	TclSubstOptions(Tcl_Interp *interp, int numOpts,
			    Tcl_Obj *const opts[], int *flagPtr);
MODULE_SCOPE void	TclSubstParse(Tcl_Interp *interp, const char *bytes,
			    int numBytes, int flags, Tcl_Parse *parsePtr,
			    Tcl_InterpState *statePtr);
MODULE_SCOPE int	TclSubstTokens(Tcl_Interp *interp, Tcl_Token *tokenPtr,
			    int count, int *tokensLeftPtr, int line,
			    int *clNextOuter, const char *outerScript);
MODULE_SCOPE int	TclTrim(const char *bytes, int numBytes,
			    const char *trim, int numTrim, int *trimRight);
MODULE_SCOPE int	TclTrimLeft(const char *bytes, int numBytes,
			    const char *trim, int numTrim);
MODULE_SCOPE int	TclTrimRight(const char *bytes, int numBytes,
			    const char *trim, int numTrim);
MODULE_SCOPE int	TclUtfCasecmp(const char *cs, const char *ct);
MODULE_SCOPE int	TclUtfToUCS4(const char *src, int *ucs4Ptr);
MODULE_SCOPE Tcl_Obj *	TclpNativeToNormalized(ClientData clientData);
MODULE_SCOPE Tcl_Obj *	TclpFilesystemPathType(Tcl_Obj *pathPtr);
MODULE_SCOPE int	TclpDlopen(Tcl_Interp *interp, Tcl_Obj *pathPtr,
			    Tcl_LoadHandle *loadHandle,
			    Tcl_FSUnloadFileProc **unloadProcPtr, int flags);
MODULE_SCOPE int	TclpUtime(Tcl_Obj *pathPtr, struct utimbuf *tval);
#ifdef TCL_LOAD_FROM_MEMORY
MODULE_SCOPE void *	TclpLoadMemoryGetBuffer(Tcl_Interp *interp, int size);
MODULE_SCOPE int	TclpLoadMemory(Tcl_Interp *interp, void *buffer,
			    int size, int codeSize, Tcl_LoadHandle *loadHandle,
			    Tcl_FSUnloadFileProc **unloadProcPtr, int flags);
#endif
MODULE_SCOPE void	TclInitThreadStorage(void);
MODULE_SCOPE void	TclFinalizeThreadDataThread(void);
MODULE_SCOPE void	TclFinalizeThreadStorage(void);

/* TclWideMUInt -- wide integer used for measurement calculations: */
#if (!defined(_WIN32) || !defined(_MSC_VER) || (_MSC_VER >= 1400))
#   define TclWideMUInt Tcl_WideUInt
#else
/* older MSVS may not allow conversions between unsigned __int64 and double) */
#   define TclWideMUInt Tcl_WideInt
#endif
#ifdef TCL_WIDE_CLICKS
MODULE_SCOPE Tcl_WideInt TclpGetWideClicks(void);
MODULE_SCOPE double	TclpWideClicksToNanoseconds(Tcl_WideInt clicks);
MODULE_SCOPE double	TclpWideClickInMicrosec(void);
#else
#   ifdef _WIN32
#	define TCL_WIDE_CLICKS 1
MODULE_SCOPE Tcl_WideInt TclpGetWideClicks(void);
MODULE_SCOPE double	TclpWideClickInMicrosec(void);
#	define		TclpWideClicksToNanoseconds(clicks) \
				((double)(clicks) * TclpWideClickInMicrosec() * 1000)
#   endif
#endif
MODULE_SCOPE Tcl_WideInt TclpGetMicroseconds(void);

MODULE_SCOPE int	TclZlibInit(Tcl_Interp *interp);
MODULE_SCOPE void *	TclpThreadCreateKey(void);
MODULE_SCOPE void	TclpThreadDeleteKey(void *keyPtr);
MODULE_SCOPE void	TclpThreadSetMasterTSD(void *tsdKeyPtr, void *ptr);
MODULE_SCOPE void *	TclpThreadGetMasterTSD(void *tsdKeyPtr);

MODULE_SCOPE void	TclErrorStackResetIf(Tcl_Interp *interp, const char *msg, int length);

/*
 * Many parsing tasks need a common definition of whitespace.
 * Use this routine and macro to achieve that and place
 * optimization (fragile on changes) in one place.
 */

MODULE_SCOPE int	TclIsSpaceProc(char byte);
#	define TclIsSpaceProcM(byte) \
		(((byte) > 0x20) ? 0 : TclIsSpaceProc(byte))

/*
 *----------------------------------------------------------------
 * Command procedures in the generic core:
 *----------------------------------------------------------------
 */

MODULE_SCOPE int	Tcl_AfterObjCmd(ClientData clientData,
			    Tcl_Interp *interp, int objc,
			    Tcl_Obj *const objv[]);
MODULE_SCOPE int	Tcl_AppendObjCmd(ClientData clientData,
			    Tcl_Interp *interp, int objc,
			    Tcl_Obj *const objv[]);
MODULE_SCOPE int	Tcl_ApplyObjCmd(ClientData clientData,
			    Tcl_Interp *interp, int objc,
			    Tcl_Obj *const objv[]);
MODULE_SCOPE Tcl_Command TclInitArrayCmd(Tcl_Interp *interp);
MODULE_SCOPE Tcl_Command TclInitBinaryCmd(Tcl_Interp *interp);
MODULE_SCOPE int	Tcl_BreakObjCmd(ClientData clientData,
			    Tcl_Interp *interp, int objc,
			    Tcl_Obj *const objv[]);
MODULE_SCOPE int	Tcl_CaseObjCmd(ClientData clientData,
			    Tcl_Interp *interp, int objc,
			    Tcl_Obj *const objv[]);
MODULE_SCOPE int	Tcl_CatchObjCmd(ClientData clientData,
			    Tcl_Interp *interp, int objc,
			    Tcl_Obj *const objv[]);
MODULE_SCOPE int	Tcl_CdObjCmd(ClientData clientData,
			    Tcl_Interp *interp, int objc,
			    Tcl_Obj *const objv[]);
MODULE_SCOPE Tcl_Command TclInitChanCmd(Tcl_Interp *interp);
MODULE_SCOPE int	TclChanCreateObjCmd(ClientData clientData,
			    Tcl_Interp *interp, int objc,
			    Tcl_Obj *const objv[]);
MODULE_SCOPE int	TclChanPostEventObjCmd(ClientData clientData,
			    Tcl_Interp *interp, int objc,
			    Tcl_Obj *const objv[]);
MODULE_SCOPE int	TclChanPopObjCmd(ClientData clientData,
			    Tcl_Interp *interp, int objc, Tcl_Obj *const objv[]);
MODULE_SCOPE int	TclChanPushObjCmd(ClientData clientData,
			    Tcl_Interp *interp, int objc, Tcl_Obj *const objv[]);
MODULE_SCOPE void	TclClockInit(Tcl_Interp *interp);
MODULE_SCOPE int	TclClockOldscanObjCmd(
			    ClientData clientData, Tcl_Interp *interp,
			    int objc, Tcl_Obj *const objv[]);
MODULE_SCOPE int	Tcl_CloseObjCmd(ClientData clientData,
			    Tcl_Interp *interp, int objc,
			    Tcl_Obj *const objv[]);
MODULE_SCOPE int	Tcl_ConcatObjCmd(ClientData clientData,
			    Tcl_Interp *interp, int objc,
			    Tcl_Obj *const objv[]);
MODULE_SCOPE int	Tcl_ContinueObjCmd(ClientData clientData,
			    Tcl_Interp *interp, int objc,
			    Tcl_Obj *const objv[]);
MODULE_SCOPE Tcl_TimerToken TclCreateAbsoluteTimerHandler(
			    Tcl_Time *timePtr, Tcl_TimerProc *proc,
			    ClientData clientData);
MODULE_SCOPE int	TclDefaultBgErrorHandlerObjCmd(
			    ClientData clientData, Tcl_Interp *interp,
			    int objc, Tcl_Obj *const objv[]);
MODULE_SCOPE Tcl_Command TclInitDictCmd(Tcl_Interp *interp);
MODULE_SCOPE int	TclDictWithFinish(Tcl_Interp *interp, Var *varPtr,
			    Var *arrayPtr, Tcl_Obj *part1Ptr,
			    Tcl_Obj *part2Ptr, int index, int pathc,
			    Tcl_Obj *const pathv[], Tcl_Obj *keysPtr);
MODULE_SCOPE Tcl_Obj *	TclDictWithInit(Tcl_Interp *interp, Tcl_Obj *dictPtr,
			    int pathc, Tcl_Obj *const pathv[]);
MODULE_SCOPE int	Tcl_DisassembleObjCmd(ClientData clientData,
			    Tcl_Interp *interp, int objc,
			    Tcl_Obj *const objv[]);

/* Assemble command function */
MODULE_SCOPE int	Tcl_AssembleObjCmd(ClientData clientData,
			    Tcl_Interp *interp, int objc,
			    Tcl_Obj *const objv[]);
MODULE_SCOPE int	TclNRAssembleObjCmd(ClientData clientData,
			    Tcl_Interp *interp, int objc,
			    Tcl_Obj *const objv[]);
MODULE_SCOPE Tcl_Command TclInitEncodingCmd(Tcl_Interp *interp);
MODULE_SCOPE int	TclMakeEncodingCommandSafe(Tcl_Interp *interp);
MODULE_SCOPE int	Tcl_EofObjCmd(ClientData clientData,
			    Tcl_Interp *interp, int objc,
			    Tcl_Obj *const objv[]);
MODULE_SCOPE int	Tcl_ErrorObjCmd(ClientData clientData,
			    Tcl_Interp *interp, int objc,
			    Tcl_Obj *const objv[]);
MODULE_SCOPE int	Tcl_EvalObjCmd(ClientData clientData,
			    Tcl_Interp *interp, int objc,
			    Tcl_Obj *const objv[]);
MODULE_SCOPE int	Tcl_ExecObjCmd(ClientData clientData,
			    Tcl_Interp *interp, int objc,
			    Tcl_Obj *const objv[]);
MODULE_SCOPE int	Tcl_ExitObjCmd(ClientData clientData,
			    Tcl_Interp *interp, int objc,
			    Tcl_Obj *const objv[]);
MODULE_SCOPE int	Tcl_ExprObjCmd(ClientData clientData,
			    Tcl_Interp *interp, int objc,
			    Tcl_Obj *const objv[]);
MODULE_SCOPE int	Tcl_FblockedObjCmd(ClientData clientData,
			    Tcl_Interp *interp, int objc,
			    Tcl_Obj *const objv[]);
MODULE_SCOPE int	Tcl_FconfigureObjCmd(
			    ClientData clientData, Tcl_Interp *interp,
			    int objc, Tcl_Obj *const objv[]);
MODULE_SCOPE int	Tcl_FcopyObjCmd(ClientData dummy,
			    Tcl_Interp *interp, int objc,
			    Tcl_Obj *const objv[]);
MODULE_SCOPE Tcl_Command TclInitFileCmd(Tcl_Interp *interp);
MODULE_SCOPE int	TclMakeFileCommandSafe(Tcl_Interp *interp);
MODULE_SCOPE int	Tcl_FileEventObjCmd(ClientData clientData,
			    Tcl_Interp *interp, int objc,
			    Tcl_Obj *const objv[]);
MODULE_SCOPE int	Tcl_FlushObjCmd(ClientData clientData,
			    Tcl_Interp *interp, int objc,
			    Tcl_Obj *const objv[]);
MODULE_SCOPE int	Tcl_ForObjCmd(ClientData clientData,
			    Tcl_Interp *interp, int objc,
			    Tcl_Obj *const objv[]);
MODULE_SCOPE int	Tcl_ForeachObjCmd(ClientData clientData,
			    Tcl_Interp *interp, int objc,
			    Tcl_Obj *const objv[]);
MODULE_SCOPE int	Tcl_FormatObjCmd(ClientData dummy,
			    Tcl_Interp *interp, int objc,
			    Tcl_Obj *const objv[]);
MODULE_SCOPE int	Tcl_GetsObjCmd(ClientData clientData,
			    Tcl_Interp *interp, int objc,
			    Tcl_Obj *const objv[]);
MODULE_SCOPE int	Tcl_GlobalObjCmd(ClientData clientData,
			    Tcl_Interp *interp, int objc,
			    Tcl_Obj *const objv[]);
MODULE_SCOPE int	Tcl_GlobObjCmd(ClientData clientData,
			    Tcl_Interp *interp, int objc,
			    Tcl_Obj *const objv[]);
MODULE_SCOPE int	Tcl_IfObjCmd(ClientData clientData,
			    Tcl_Interp *interp, int objc,
			    Tcl_Obj *const objv[]);
MODULE_SCOPE int	Tcl_IncrObjCmd(ClientData clientData,
			    Tcl_Interp *interp, int objc,
			    Tcl_Obj *const objv[]);
MODULE_SCOPE Tcl_Command TclInitInfoCmd(Tcl_Interp *interp);
MODULE_SCOPE int	Tcl_InterpObjCmd(ClientData clientData,
			    Tcl_Interp *interp, int argc,
			    Tcl_Obj *const objv[]);
MODULE_SCOPE int	Tcl_JoinObjCmd(ClientData clientData,
			    Tcl_Interp *interp, int objc,
			    Tcl_Obj *const objv[]);
MODULE_SCOPE int	Tcl_LappendObjCmd(ClientData clientData,
			    Tcl_Interp *interp, int objc,
			    Tcl_Obj *const objv[]);
MODULE_SCOPE int	Tcl_LassignObjCmd(ClientData clientData,
			    Tcl_Interp *interp, int objc,
			    Tcl_Obj *const objv[]);
MODULE_SCOPE int	Tcl_LindexObjCmd(ClientData clientData,
			    Tcl_Interp *interp, int objc,
			    Tcl_Obj *const objv[]);
MODULE_SCOPE int	Tcl_LinsertObjCmd(ClientData clientData,
			    Tcl_Interp *interp, int objc,
			    Tcl_Obj *const objv[]);
MODULE_SCOPE int	Tcl_LlengthObjCmd(ClientData clientData,
			    Tcl_Interp *interp, int objc,
			    Tcl_Obj *const objv[]);
MODULE_SCOPE int	Tcl_ListObjCmd(ClientData clientData,
			    Tcl_Interp *interp, int objc,
			    Tcl_Obj *const objv[]);
MODULE_SCOPE int	Tcl_LmapObjCmd(ClientData clientData,
			    Tcl_Interp *interp, int objc,
			    Tcl_Obj *const objv[]);
MODULE_SCOPE int	Tcl_LoadObjCmd(ClientData clientData,
			    Tcl_Interp *interp, int objc,
			    Tcl_Obj *const objv[]);
MODULE_SCOPE int	Tcl_LrangeObjCmd(ClientData clientData,
			    Tcl_Interp *interp, int objc,
			    Tcl_Obj *const objv[]);
MODULE_SCOPE int	Tcl_LrepeatObjCmd(ClientData clientData,
			    Tcl_Interp *interp, int objc,
			    Tcl_Obj *const objv[]);
MODULE_SCOPE int	Tcl_LreplaceObjCmd(ClientData clientData,
			    Tcl_Interp *interp, int objc,
			    Tcl_Obj *const objv[]);
MODULE_SCOPE int	Tcl_LreverseObjCmd(ClientData clientData,
			    Tcl_Interp *interp, int objc,
			    Tcl_Obj *const objv[]);
MODULE_SCOPE int	Tcl_LsearchObjCmd(ClientData clientData,
			    Tcl_Interp *interp, int objc,
			    Tcl_Obj *const objv[]);
MODULE_SCOPE int	Tcl_LsetObjCmd(ClientData clientData,
			    Tcl_Interp *interp, int objc,
			    Tcl_Obj *const objv[]);
MODULE_SCOPE int	Tcl_LsortObjCmd(ClientData clientData,
			    Tcl_Interp *interp, int objc,
			    Tcl_Obj *const objv[]);
MODULE_SCOPE Tcl_Command TclInitNamespaceCmd(Tcl_Interp *interp);
MODULE_SCOPE int	TclNamespaceEnsembleCmd(ClientData dummy,
			    Tcl_Interp *interp, int objc,
			    Tcl_Obj *const objv[]);
MODULE_SCOPE int	Tcl_OpenObjCmd(ClientData clientData,
			    Tcl_Interp *interp, int objc,
			    Tcl_Obj *const objv[]);
MODULE_SCOPE int	Tcl_PackageObjCmd(ClientData clientData,
			    Tcl_Interp *interp, int objc,
			    Tcl_Obj *const objv[]);
MODULE_SCOPE int	Tcl_PidObjCmd(ClientData clientData,
			    Tcl_Interp *interp, int objc,
			    Tcl_Obj *const objv[]);
MODULE_SCOPE Tcl_Command TclInitPrefixCmd(Tcl_Interp *interp);
MODULE_SCOPE int	Tcl_PutsObjCmd(ClientData clientData,
			    Tcl_Interp *interp, int objc,
			    Tcl_Obj *const objv[]);
MODULE_SCOPE int	Tcl_PwdObjCmd(ClientData clientData,
			    Tcl_Interp *interp, int objc,
			    Tcl_Obj *const objv[]);
MODULE_SCOPE int	Tcl_ReadObjCmd(ClientData clientData,
			    Tcl_Interp *interp, int objc,
			    Tcl_Obj *const objv[]);
MODULE_SCOPE int	Tcl_RegexpObjCmd(ClientData clientData,
			    Tcl_Interp *interp, int objc,
			    Tcl_Obj *const objv[]);
MODULE_SCOPE int	Tcl_RegsubObjCmd(ClientData clientData,
			    Tcl_Interp *interp, int objc,
			    Tcl_Obj *const objv[]);
MODULE_SCOPE int	Tcl_RenameObjCmd(ClientData clientData,
			    Tcl_Interp *interp, int objc,
			    Tcl_Obj *const objv[]);
MODULE_SCOPE int	Tcl_RepresentationCmd(ClientData clientData,
			    Tcl_Interp *interp, int objc,
			    Tcl_Obj *const objv[]);
MODULE_SCOPE int	Tcl_ReturnObjCmd(ClientData clientData,
			    Tcl_Interp *interp, int objc,
			    Tcl_Obj *const objv[]);
MODULE_SCOPE int	Tcl_ScanObjCmd(ClientData clientData,
			    Tcl_Interp *interp, int objc,
			    Tcl_Obj *const objv[]);
MODULE_SCOPE int	Tcl_SeekObjCmd(ClientData clientData,
			    Tcl_Interp *interp, int objc,
			    Tcl_Obj *const objv[]);
MODULE_SCOPE int	Tcl_SetObjCmd(ClientData clientData,
			    Tcl_Interp *interp, int objc,
			    Tcl_Obj *const objv[]);
MODULE_SCOPE int	Tcl_SplitObjCmd(ClientData clientData,
			    Tcl_Interp *interp, int objc,
			    Tcl_Obj *const objv[]);
MODULE_SCOPE int	Tcl_SocketObjCmd(ClientData clientData,
			    Tcl_Interp *interp, int objc,
			    Tcl_Obj *const objv[]);
MODULE_SCOPE int	Tcl_SourceObjCmd(ClientData clientData,
			    Tcl_Interp *interp, int objc,
			    Tcl_Obj *const objv[]);
MODULE_SCOPE Tcl_Command TclInitStringCmd(Tcl_Interp *interp);
MODULE_SCOPE int	Tcl_SubstObjCmd(ClientData clientData,
			    Tcl_Interp *interp, int objc,
			    Tcl_Obj *const objv[]);
MODULE_SCOPE int	Tcl_SwitchObjCmd(ClientData clientData,
			    Tcl_Interp *interp, int objc,
			    Tcl_Obj *const objv[]);
MODULE_SCOPE int	Tcl_TellObjCmd(ClientData clientData,
			    Tcl_Interp *interp, int objc,
			    Tcl_Obj *const objv[]);
MODULE_SCOPE int	Tcl_ThrowObjCmd(ClientData dummy, Tcl_Interp *interp,
			    int objc, Tcl_Obj *const objv[]);
MODULE_SCOPE int	Tcl_TimeObjCmd(ClientData clientData,
			    Tcl_Interp *interp, int objc,
			    Tcl_Obj *const objv[]);
MODULE_SCOPE int	Tcl_TimeRateObjCmd(ClientData clientData,
			    Tcl_Interp *interp, int objc,
			    Tcl_Obj *const objv[]);
MODULE_SCOPE int	Tcl_TraceObjCmd(ClientData clientData,
			    Tcl_Interp *interp, int objc,
			    Tcl_Obj *const objv[]);
MODULE_SCOPE int	Tcl_TryObjCmd(ClientData clientData,
			    Tcl_Interp *interp, int objc,
			    Tcl_Obj *const objv[]);
MODULE_SCOPE int	Tcl_UnloadObjCmd(ClientData clientData,
			    Tcl_Interp *interp, int objc,
			    Tcl_Obj *const objv[]);
MODULE_SCOPE int	Tcl_UnsetObjCmd(ClientData clientData,
			    Tcl_Interp *interp, int objc,
			    Tcl_Obj *const objv[]);
MODULE_SCOPE int	Tcl_UpdateObjCmd(ClientData clientData,
			    Tcl_Interp *interp, int objc,
			    Tcl_Obj *const objv[]);
MODULE_SCOPE int	Tcl_UplevelObjCmd(ClientData clientData,
			    Tcl_Interp *interp, int objc,
			    Tcl_Obj *const objv[]);
MODULE_SCOPE int	Tcl_UpvarObjCmd(ClientData clientData,
			    Tcl_Interp *interp, int objc,
			    Tcl_Obj *const objv[]);
MODULE_SCOPE int	Tcl_VariableObjCmd(ClientData clientData,
			    Tcl_Interp *interp, int objc,
			    Tcl_Obj *const objv[]);
MODULE_SCOPE int	Tcl_VwaitObjCmd(ClientData clientData,
			    Tcl_Interp *interp, int objc,
			    Tcl_Obj *const objv[]);
MODULE_SCOPE int	Tcl_WhileObjCmd(ClientData clientData,
			    Tcl_Interp *interp, int objc,
			    Tcl_Obj *const objv[]);

/*
 *----------------------------------------------------------------
 * Compilation procedures for commands in the generic core:
 *----------------------------------------------------------------
 */

MODULE_SCOPE int	TclCompileAppendCmd(Tcl_Interp *interp,
			    Tcl_Parse *parsePtr, Command *cmdPtr,
			    struct CompileEnv *envPtr);
MODULE_SCOPE int	TclCompileArrayExistsCmd(Tcl_Interp *interp,
			    Tcl_Parse *parsePtr, Command *cmdPtr,
			    struct CompileEnv *envPtr);
MODULE_SCOPE int	TclCompileArraySetCmd(Tcl_Interp *interp,
			    Tcl_Parse *parsePtr, Command *cmdPtr,
			    struct CompileEnv *envPtr);
MODULE_SCOPE int	TclCompileArrayUnsetCmd(Tcl_Interp *interp,
			    Tcl_Parse *parsePtr, Command *cmdPtr,
			    struct CompileEnv *envPtr);
MODULE_SCOPE int	TclCompileBreakCmd(Tcl_Interp *interp,
			    Tcl_Parse *parsePtr, Command *cmdPtr,
			    struct CompileEnv *envPtr);
MODULE_SCOPE int	TclCompileCatchCmd(Tcl_Interp *interp,
			    Tcl_Parse *parsePtr, Command *cmdPtr,
			    struct CompileEnv *envPtr);
MODULE_SCOPE int	TclCompileClockClicksCmd(Tcl_Interp *interp,
			    Tcl_Parse *parsePtr, Command *cmdPtr,
			    struct CompileEnv *envPtr);
MODULE_SCOPE int	TclCompileClockReadingCmd(Tcl_Interp *interp,
			    Tcl_Parse *parsePtr, Command *cmdPtr,
			    struct CompileEnv *envPtr);
MODULE_SCOPE int	TclCompileConcatCmd(Tcl_Interp *interp,
			    Tcl_Parse *parsePtr, Command *cmdPtr,
			    struct CompileEnv *envPtr);
MODULE_SCOPE int	TclCompileContinueCmd(Tcl_Interp *interp,
			    Tcl_Parse *parsePtr, Command *cmdPtr,
			    struct CompileEnv *envPtr);
MODULE_SCOPE int	TclCompileDictAppendCmd(Tcl_Interp *interp,
			    Tcl_Parse *parsePtr, Command *cmdPtr,
			    struct CompileEnv *envPtr);
MODULE_SCOPE int	TclCompileDictCreateCmd(Tcl_Interp *interp,
			    Tcl_Parse *parsePtr, Command *cmdPtr,
			    struct CompileEnv *envPtr);
MODULE_SCOPE int	TclCompileDictExistsCmd(Tcl_Interp *interp,
			    Tcl_Parse *parsePtr, Command *cmdPtr,
			    struct CompileEnv *envPtr);
MODULE_SCOPE int	TclCompileDictForCmd(Tcl_Interp *interp,
			    Tcl_Parse *parsePtr, Command *cmdPtr,
			    struct CompileEnv *envPtr);
MODULE_SCOPE int	TclCompileDictGetCmd(Tcl_Interp *interp,
			    Tcl_Parse *parsePtr, Command *cmdPtr,
			    struct CompileEnv *envPtr);
MODULE_SCOPE int	TclCompileDictIncrCmd(Tcl_Interp *interp,
			    Tcl_Parse *parsePtr, Command *cmdPtr,
			    struct CompileEnv *envPtr);
MODULE_SCOPE int	TclCompileDictLappendCmd(Tcl_Interp *interp,
			    Tcl_Parse *parsePtr, Command *cmdPtr,
			    struct CompileEnv *envPtr);
MODULE_SCOPE int	TclCompileDictMapCmd(Tcl_Interp *interp,
			    Tcl_Parse *parsePtr, Command *cmdPtr,
			    struct CompileEnv *envPtr);
MODULE_SCOPE int	TclCompileDictMergeCmd(Tcl_Interp *interp,
			    Tcl_Parse *parsePtr, Command *cmdPtr,
			    struct CompileEnv *envPtr);
MODULE_SCOPE int	TclCompileDictSetCmd(Tcl_Interp *interp,
			    Tcl_Parse *parsePtr, Command *cmdPtr,
			    struct CompileEnv *envPtr);
MODULE_SCOPE int	TclCompileDictUnsetCmd(Tcl_Interp *interp,
			    Tcl_Parse *parsePtr, Command *cmdPtr,
			    struct CompileEnv *envPtr);
MODULE_SCOPE int	TclCompileDictUpdateCmd(Tcl_Interp *interp,
			    Tcl_Parse *parsePtr, Command *cmdPtr,
			    struct CompileEnv *envPtr);
MODULE_SCOPE int	TclCompileDictWithCmd(Tcl_Interp *interp,
			    Tcl_Parse *parsePtr, Command *cmdPtr,
			    struct CompileEnv *envPtr);
MODULE_SCOPE int	TclCompileEnsemble(Tcl_Interp *interp,
			    Tcl_Parse *parsePtr, Command *cmdPtr,
			    struct CompileEnv *envPtr);
MODULE_SCOPE int	TclCompileErrorCmd(Tcl_Interp *interp,
			    Tcl_Parse *parsePtr, Command *cmdPtr,
			    struct CompileEnv *envPtr);
MODULE_SCOPE int	TclCompileExprCmd(Tcl_Interp *interp,
			    Tcl_Parse *parsePtr, Command *cmdPtr,
			    struct CompileEnv *envPtr);
MODULE_SCOPE int	TclCompileForCmd(Tcl_Interp *interp,
			    Tcl_Parse *parsePtr, Command *cmdPtr,
			    struct CompileEnv *envPtr);
MODULE_SCOPE int	TclCompileForeachCmd(Tcl_Interp *interp,
			    Tcl_Parse *parsePtr, Command *cmdPtr,
			    struct CompileEnv *envPtr);
MODULE_SCOPE int	TclCompileFormatCmd(Tcl_Interp *interp,
			    Tcl_Parse *parsePtr, Command *cmdPtr,
			    struct CompileEnv *envPtr);
MODULE_SCOPE int	TclCompileGlobalCmd(Tcl_Interp *interp,
			    Tcl_Parse *parsePtr, Command *cmdPtr,
			    struct CompileEnv *envPtr);
MODULE_SCOPE int	TclCompileIfCmd(Tcl_Interp *interp,
			    Tcl_Parse *parsePtr, Command *cmdPtr,
			    struct CompileEnv *envPtr);
MODULE_SCOPE int	TclCompileInfoCommandsCmd(Tcl_Interp *interp,
			    Tcl_Parse *parsePtr, Command *cmdPtr,
			    struct CompileEnv *envPtr);
MODULE_SCOPE int	TclCompileInfoCoroutineCmd(Tcl_Interp *interp,
			    Tcl_Parse *parsePtr, Command *cmdPtr,
			    struct CompileEnv *envPtr);
MODULE_SCOPE int	TclCompileInfoExistsCmd(Tcl_Interp *interp,
			    Tcl_Parse *parsePtr, Command *cmdPtr,
			    struct CompileEnv *envPtr);
MODULE_SCOPE int	TclCompileInfoLevelCmd(Tcl_Interp *interp,
			    Tcl_Parse *parsePtr, Command *cmdPtr,
			    struct CompileEnv *envPtr);
MODULE_SCOPE int	TclCompileInfoObjectClassCmd(Tcl_Interp *interp,
			    Tcl_Parse *parsePtr, Command *cmdPtr,
			    struct CompileEnv *envPtr);
MODULE_SCOPE int	TclCompileInfoObjectIsACmd(Tcl_Interp *interp,
			    Tcl_Parse *parsePtr, Command *cmdPtr,
			    struct CompileEnv *envPtr);
MODULE_SCOPE int	TclCompileInfoObjectNamespaceCmd(Tcl_Interp *interp,
			    Tcl_Parse *parsePtr, Command *cmdPtr,
			    struct CompileEnv *envPtr);
MODULE_SCOPE int	TclCompileIncrCmd(Tcl_Interp *interp,
			    Tcl_Parse *parsePtr, Command *cmdPtr,
			    struct CompileEnv *envPtr);
MODULE_SCOPE int	TclCompileLappendCmd(Tcl_Interp *interp,
			    Tcl_Parse *parsePtr, Command *cmdPtr,
			    struct CompileEnv *envPtr);
MODULE_SCOPE int	TclCompileLassignCmd(Tcl_Interp *interp,
			    Tcl_Parse *parsePtr, Command *cmdPtr,
			    struct CompileEnv *envPtr);
MODULE_SCOPE int	TclCompileLindexCmd(Tcl_Interp *interp,
			    Tcl_Parse *parsePtr, Command *cmdPtr,
			    struct CompileEnv *envPtr);
MODULE_SCOPE int	TclCompileLinsertCmd(Tcl_Interp *interp,
			    Tcl_Parse *parsePtr, Command *cmdPtr,
			    struct CompileEnv *envPtr);
MODULE_SCOPE int	TclCompileListCmd(Tcl_Interp *interp,
			    Tcl_Parse *parsePtr, Command *cmdPtr,
			    struct CompileEnv *envPtr);
MODULE_SCOPE int	TclCompileLlengthCmd(Tcl_Interp *interp,
			    Tcl_Parse *parsePtr, Command *cmdPtr,
			    struct CompileEnv *envPtr);
MODULE_SCOPE int	TclCompileLmapCmd(Tcl_Interp *interp,
			    Tcl_Parse *parsePtr, Command *cmdPtr,
			    struct CompileEnv *envPtr);
MODULE_SCOPE int	TclCompileLrangeCmd(Tcl_Interp *interp,
			    Tcl_Parse *parsePtr, Command *cmdPtr,
			    struct CompileEnv *envPtr);
MODULE_SCOPE int	TclCompileLreplaceCmd(Tcl_Interp *interp,
			    Tcl_Parse *parsePtr, Command *cmdPtr,
			    struct CompileEnv *envPtr);
MODULE_SCOPE int	TclCompileLsetCmd(Tcl_Interp *interp,
			    Tcl_Parse *parsePtr, Command *cmdPtr,
			    struct CompileEnv *envPtr);
MODULE_SCOPE int	TclCompileNamespaceCodeCmd(Tcl_Interp *interp,
			    Tcl_Parse *parsePtr, Command *cmdPtr,
			    struct CompileEnv *envPtr);
MODULE_SCOPE int	TclCompileNamespaceCurrentCmd(Tcl_Interp *interp,
			    Tcl_Parse *parsePtr, Command *cmdPtr,
			    struct CompileEnv *envPtr);
MODULE_SCOPE int	TclCompileNamespaceOriginCmd(Tcl_Interp *interp,
			    Tcl_Parse *parsePtr, Command *cmdPtr,
			    struct CompileEnv *envPtr);
MODULE_SCOPE int	TclCompileNamespaceQualifiersCmd(Tcl_Interp *interp,
			    Tcl_Parse *parsePtr, Command *cmdPtr,
			    struct CompileEnv *envPtr);
MODULE_SCOPE int	TclCompileNamespaceTailCmd(Tcl_Interp *interp,
			    Tcl_Parse *parsePtr, Command *cmdPtr,
			    struct CompileEnv *envPtr);
MODULE_SCOPE int	TclCompileNamespaceUpvarCmd(Tcl_Interp *interp,
			    Tcl_Parse *parsePtr, Command *cmdPtr,
			    struct CompileEnv *envPtr);
MODULE_SCOPE int	TclCompileNamespaceWhichCmd(Tcl_Interp *interp,
			    Tcl_Parse *parsePtr, Command *cmdPtr,
			    struct CompileEnv *envPtr);
MODULE_SCOPE int	TclCompileNoOp(Tcl_Interp *interp,
			    Tcl_Parse *parsePtr, Command *cmdPtr,
			    struct CompileEnv *envPtr);
MODULE_SCOPE int	TclCompileObjectNextCmd(Tcl_Interp *interp,
			    Tcl_Parse *parsePtr, Command *cmdPtr,
			    struct CompileEnv *envPtr);
MODULE_SCOPE int	TclCompileObjectNextToCmd(Tcl_Interp *interp,
			    Tcl_Parse *parsePtr, Command *cmdPtr,
			    struct CompileEnv *envPtr);
MODULE_SCOPE int	TclCompileObjectSelfCmd(Tcl_Interp *interp,
			    Tcl_Parse *parsePtr, Command *cmdPtr,
			    struct CompileEnv *envPtr);
MODULE_SCOPE int	TclCompileRegexpCmd(Tcl_Interp *interp,
			    Tcl_Parse *parsePtr, Command *cmdPtr,
			    struct CompileEnv *envPtr);
MODULE_SCOPE int	TclCompileRegsubCmd(Tcl_Interp *interp,
			    Tcl_Parse *parsePtr, Command *cmdPtr,
			    struct CompileEnv *envPtr);
MODULE_SCOPE int	TclCompileReturnCmd(Tcl_Interp *interp,
			    Tcl_Parse *parsePtr, Command *cmdPtr,
			    struct CompileEnv *envPtr);
MODULE_SCOPE int	TclCompileSetCmd(Tcl_Interp *interp,
			    Tcl_Parse *parsePtr, Command *cmdPtr,
			    struct CompileEnv *envPtr);
MODULE_SCOPE int	TclCompileStringCatCmd(Tcl_Interp *interp,
			    Tcl_Parse *parsePtr, Command *cmdPtr,
			    struct CompileEnv *envPtr);
MODULE_SCOPE int	TclCompileStringCmpCmd(Tcl_Interp *interp,
			    Tcl_Parse *parsePtr, Command *cmdPtr,
			    struct CompileEnv *envPtr);
MODULE_SCOPE int	TclCompileStringEqualCmd(Tcl_Interp *interp,
			    Tcl_Parse *parsePtr, Command *cmdPtr,
			    struct CompileEnv *envPtr);
MODULE_SCOPE int	TclCompileStringFirstCmd(Tcl_Interp *interp,
			    Tcl_Parse *parsePtr, Command *cmdPtr,
			    struct CompileEnv *envPtr);
MODULE_SCOPE int	TclCompileStringIndexCmd(Tcl_Interp *interp,
			    Tcl_Parse *parsePtr, Command *cmdPtr,
			    struct CompileEnv *envPtr);
MODULE_SCOPE int	TclCompileStringIsCmd(Tcl_Interp *interp,
			    Tcl_Parse *parsePtr, Command *cmdPtr,
			    struct CompileEnv *envPtr);
MODULE_SCOPE int	TclCompileStringLastCmd(Tcl_Interp *interp,
			    Tcl_Parse *parsePtr, Command *cmdPtr,
			    struct CompileEnv *envPtr);
MODULE_SCOPE int	TclCompileStringLenCmd(Tcl_Interp *interp,
			    Tcl_Parse *parsePtr, Command *cmdPtr,
			    struct CompileEnv *envPtr);
MODULE_SCOPE int	TclCompileStringMapCmd(Tcl_Interp *interp,
			    Tcl_Parse *parsePtr, Command *cmdPtr,
			    struct CompileEnv *envPtr);
MODULE_SCOPE int	TclCompileStringMatchCmd(Tcl_Interp *interp,
			    Tcl_Parse *parsePtr, Command *cmdPtr,
			    struct CompileEnv *envPtr);
MODULE_SCOPE int	TclCompileStringRangeCmd(Tcl_Interp *interp,
			    Tcl_Parse *parsePtr, Command *cmdPtr,
			    struct CompileEnv *envPtr);
MODULE_SCOPE int	TclCompileStringReplaceCmd(Tcl_Interp *interp,
			    Tcl_Parse *parsePtr, Command *cmdPtr,
			    struct CompileEnv *envPtr);
MODULE_SCOPE int	TclCompileStringToLowerCmd(Tcl_Interp *interp,
			    Tcl_Parse *parsePtr, Command *cmdPtr,
			    struct CompileEnv *envPtr);
MODULE_SCOPE int	TclCompileStringToTitleCmd(Tcl_Interp *interp,
			    Tcl_Parse *parsePtr, Command *cmdPtr,
			    struct CompileEnv *envPtr);
MODULE_SCOPE int	TclCompileStringToUpperCmd(Tcl_Interp *interp,
			    Tcl_Parse *parsePtr, Command *cmdPtr,
			    struct CompileEnv *envPtr);
MODULE_SCOPE int	TclCompileStringTrimCmd(Tcl_Interp *interp,
			    Tcl_Parse *parsePtr, Command *cmdPtr,
			    struct CompileEnv *envPtr);
MODULE_SCOPE int	TclCompileStringTrimLCmd(Tcl_Interp *interp,
			    Tcl_Parse *parsePtr, Command *cmdPtr,
			    struct CompileEnv *envPtr);
MODULE_SCOPE int	TclCompileStringTrimRCmd(Tcl_Interp *interp,
			    Tcl_Parse *parsePtr, Command *cmdPtr,
			    struct CompileEnv *envPtr);
MODULE_SCOPE int	TclCompileSubstCmd(Tcl_Interp *interp,
			    Tcl_Parse *parsePtr, Command *cmdPtr,
			    struct CompileEnv *envPtr);
MODULE_SCOPE int	TclCompileSwitchCmd(Tcl_Interp *interp,
			    Tcl_Parse *parsePtr, Command *cmdPtr,
			    struct CompileEnv *envPtr);
MODULE_SCOPE int	TclCompileTailcallCmd(Tcl_Interp *interp,
			    Tcl_Parse *parsePtr, Command *cmdPtr,
			    struct CompileEnv *envPtr);
MODULE_SCOPE int	TclCompileThrowCmd(Tcl_Interp *interp,
			    Tcl_Parse *parsePtr, Command *cmdPtr,
			    struct CompileEnv *envPtr);
MODULE_SCOPE int	TclCompileTryCmd(Tcl_Interp *interp,
			    Tcl_Parse *parsePtr, Command *cmdPtr,
			    struct CompileEnv *envPtr);
MODULE_SCOPE int	TclCompileUnsetCmd(Tcl_Interp *interp,
			    Tcl_Parse *parsePtr, Command *cmdPtr,
			    struct CompileEnv *envPtr);
MODULE_SCOPE int	TclCompileUpvarCmd(Tcl_Interp *interp,
			    Tcl_Parse *parsePtr, Command *cmdPtr,
			    struct CompileEnv *envPtr);
MODULE_SCOPE int	TclCompileVariableCmd(Tcl_Interp *interp,
			    Tcl_Parse *parsePtr, Command *cmdPtr,
			    struct CompileEnv *envPtr);
MODULE_SCOPE int	TclCompileWhileCmd(Tcl_Interp *interp,
			    Tcl_Parse *parsePtr, Command *cmdPtr,
			    struct CompileEnv *envPtr);
MODULE_SCOPE int	TclCompileYieldCmd(Tcl_Interp *interp,
			    Tcl_Parse *parsePtr, Command *cmdPtr,
			    struct CompileEnv *envPtr);
MODULE_SCOPE int	TclCompileYieldToCmd(Tcl_Interp *interp,
			    Tcl_Parse *parsePtr, Command *cmdPtr,
			    struct CompileEnv *envPtr);
MODULE_SCOPE int	TclCompileBasic0ArgCmd(Tcl_Interp *interp,
			    Tcl_Parse *parsePtr, Command *cmdPtr,
			    struct CompileEnv *envPtr);
MODULE_SCOPE int	TclCompileBasic1ArgCmd(Tcl_Interp *interp,
			    Tcl_Parse *parsePtr, Command *cmdPtr,
			    struct CompileEnv *envPtr);
MODULE_SCOPE int	TclCompileBasic2ArgCmd(Tcl_Interp *interp,
			    Tcl_Parse *parsePtr, Command *cmdPtr,
			    struct CompileEnv *envPtr);
MODULE_SCOPE int	TclCompileBasic3ArgCmd(Tcl_Interp *interp,
			    Tcl_Parse *parsePtr, Command *cmdPtr,
			    struct CompileEnv *envPtr);
MODULE_SCOPE int	TclCompileBasic0Or1ArgCmd(Tcl_Interp *interp,
			    Tcl_Parse *parsePtr, Command *cmdPtr,
			    struct CompileEnv *envPtr);
MODULE_SCOPE int	TclCompileBasic1Or2ArgCmd(Tcl_Interp *interp,
			    Tcl_Parse *parsePtr, Command *cmdPtr,
			    struct CompileEnv *envPtr);
MODULE_SCOPE int	TclCompileBasic2Or3ArgCmd(Tcl_Interp *interp,
			    Tcl_Parse *parsePtr, Command *cmdPtr,
			    struct CompileEnv *envPtr);
MODULE_SCOPE int	TclCompileBasic0To2ArgCmd(Tcl_Interp *interp,
			    Tcl_Parse *parsePtr, Command *cmdPtr,
			    struct CompileEnv *envPtr);
MODULE_SCOPE int	TclCompileBasic1To3ArgCmd(Tcl_Interp *interp,
			    Tcl_Parse *parsePtr, Command *cmdPtr,
			    struct CompileEnv *envPtr);
MODULE_SCOPE int	TclCompileBasicMin0ArgCmd(Tcl_Interp *interp,
			    Tcl_Parse *parsePtr, Command *cmdPtr,
			    struct CompileEnv *envPtr);
MODULE_SCOPE int	TclCompileBasicMin1ArgCmd(Tcl_Interp *interp,
			    Tcl_Parse *parsePtr, Command *cmdPtr,
			    struct CompileEnv *envPtr);
MODULE_SCOPE int	TclCompileBasicMin2ArgCmd(Tcl_Interp *interp,
			    Tcl_Parse *parsePtr, Command *cmdPtr,
			    struct CompileEnv *envPtr);

MODULE_SCOPE int	TclInvertOpCmd(ClientData clientData,
			    Tcl_Interp *interp, int objc,
			    Tcl_Obj *const objv[]);
MODULE_SCOPE int	TclCompileInvertOpCmd(Tcl_Interp *interp,
			    Tcl_Parse *parsePtr, Command *cmdPtr,
			    struct CompileEnv *envPtr);
MODULE_SCOPE int	TclNotOpCmd(ClientData clientData,
			    Tcl_Interp *interp, int objc,
			    Tcl_Obj *const objv[]);
MODULE_SCOPE int	TclCompileNotOpCmd(Tcl_Interp *interp,
			    Tcl_Parse *parsePtr, Command *cmdPtr,
			    struct CompileEnv *envPtr);
MODULE_SCOPE int	TclAddOpCmd(ClientData clientData,
			    Tcl_Interp *interp, int objc,
			    Tcl_Obj *const objv[]);
MODULE_SCOPE int	TclCompileAddOpCmd(Tcl_Interp *interp,
			    Tcl_Parse *parsePtr, Command *cmdPtr,
			    struct CompileEnv *envPtr);
MODULE_SCOPE int	TclMulOpCmd(ClientData clientData,
			    Tcl_Interp *interp, int objc,
			    Tcl_Obj *const objv[]);
MODULE_SCOPE int	TclCompileMulOpCmd(Tcl_Interp *interp,
			    Tcl_Parse *parsePtr, Command *cmdPtr,
			    struct CompileEnv *envPtr);
MODULE_SCOPE int	TclAndOpCmd(ClientData clientData,
			    Tcl_Interp *interp, int objc,
			    Tcl_Obj *const objv[]);
MODULE_SCOPE int	TclCompileAndOpCmd(Tcl_Interp *interp,
			    Tcl_Parse *parsePtr, Command *cmdPtr,
			    struct CompileEnv *envPtr);
MODULE_SCOPE int	TclOrOpCmd(ClientData clientData,
			    Tcl_Interp *interp, int objc,
			    Tcl_Obj *const objv[]);
MODULE_SCOPE int	TclCompileOrOpCmd(Tcl_Interp *interp,
			    Tcl_Parse *parsePtr, Command *cmdPtr,
			    struct CompileEnv *envPtr);
MODULE_SCOPE int	TclXorOpCmd(ClientData clientData,
			    Tcl_Interp *interp, int objc,
			    Tcl_Obj *const objv[]);
MODULE_SCOPE int	TclCompileXorOpCmd(Tcl_Interp *interp,
			    Tcl_Parse *parsePtr, Command *cmdPtr,
			    struct CompileEnv *envPtr);
MODULE_SCOPE int	TclPowOpCmd(ClientData clientData,
			    Tcl_Interp *interp, int objc,
			    Tcl_Obj *const objv[]);
MODULE_SCOPE int	TclCompilePowOpCmd(Tcl_Interp *interp,
			    Tcl_Parse *parsePtr, Command *cmdPtr,
			    struct CompileEnv *envPtr);
MODULE_SCOPE int	TclLshiftOpCmd(ClientData clientData,
			    Tcl_Interp *interp, int objc,
			    Tcl_Obj *const objv[]);
MODULE_SCOPE int	TclCompileLshiftOpCmd(Tcl_Interp *interp,
			    Tcl_Parse *parsePtr, Command *cmdPtr,
			    struct CompileEnv *envPtr);
MODULE_SCOPE int	TclRshiftOpCmd(ClientData clientData,
			    Tcl_Interp *interp, int objc,
			    Tcl_Obj *const objv[]);
MODULE_SCOPE int	TclCompileRshiftOpCmd(Tcl_Interp *interp,
			    Tcl_Parse *parsePtr, Command *cmdPtr,
			    struct CompileEnv *envPtr);
MODULE_SCOPE int	TclModOpCmd(ClientData clientData,
			    Tcl_Interp *interp, int objc,
			    Tcl_Obj *const objv[]);
MODULE_SCOPE int	TclCompileModOpCmd(Tcl_Interp *interp,
			    Tcl_Parse *parsePtr, Command *cmdPtr,
			    struct CompileEnv *envPtr);
MODULE_SCOPE int	TclNeqOpCmd(ClientData clientData,
			    Tcl_Interp *interp, int objc,
			    Tcl_Obj *const objv[]);
MODULE_SCOPE int	TclCompileNeqOpCmd(Tcl_Interp *interp,
			    Tcl_Parse *parsePtr, Command *cmdPtr,
			    struct CompileEnv *envPtr);
MODULE_SCOPE int	TclStrneqOpCmd(ClientData clientData,
			    Tcl_Interp *interp, int objc,
			    Tcl_Obj *const objv[]);
MODULE_SCOPE int	TclCompileStrneqOpCmd(Tcl_Interp *interp,
			    Tcl_Parse *parsePtr, Command *cmdPtr,
			    struct CompileEnv *envPtr);
MODULE_SCOPE int	TclInOpCmd(ClientData clientData,
			    Tcl_Interp *interp, int objc,
			    Tcl_Obj *const objv[]);
MODULE_SCOPE int	TclCompileInOpCmd(Tcl_Interp *interp,
			    Tcl_Parse *parsePtr, Command *cmdPtr,
			    struct CompileEnv *envPtr);
MODULE_SCOPE int	TclNiOpCmd(ClientData clientData,
			    Tcl_Interp *interp, int objc,
			    Tcl_Obj *const objv[]);
MODULE_SCOPE int	TclCompileNiOpCmd(Tcl_Interp *interp,
			    Tcl_Parse *parsePtr, Command *cmdPtr,
			    struct CompileEnv *envPtr);
MODULE_SCOPE int	TclMinusOpCmd(ClientData clientData,
			    Tcl_Interp *interp, int objc,
			    Tcl_Obj *const objv[]);
MODULE_SCOPE int	TclCompileMinusOpCmd(Tcl_Interp *interp,
			    Tcl_Parse *parsePtr, Command *cmdPtr,
			    struct CompileEnv *envPtr);
MODULE_SCOPE int	TclDivOpCmd(ClientData clientData,
			    Tcl_Interp *interp, int objc,
			    Tcl_Obj *const objv[]);
MODULE_SCOPE int	TclCompileDivOpCmd(Tcl_Interp *interp,
			    Tcl_Parse *parsePtr, Command *cmdPtr,
			    struct CompileEnv *envPtr);
MODULE_SCOPE int	TclCompileLessOpCmd(Tcl_Interp *interp,
			    Tcl_Parse *parsePtr, Command *cmdPtr,
			    struct CompileEnv *envPtr);
MODULE_SCOPE int	TclCompileLeqOpCmd(Tcl_Interp *interp,
			    Tcl_Parse *parsePtr, Command *cmdPtr,
			    struct CompileEnv *envPtr);
MODULE_SCOPE int	TclCompileGreaterOpCmd(Tcl_Interp *interp,
			    Tcl_Parse *parsePtr, Command *cmdPtr,
			    struct CompileEnv *envPtr);
MODULE_SCOPE int	TclCompileGeqOpCmd(Tcl_Interp *interp,
			    Tcl_Parse *parsePtr, Command *cmdPtr,
			    struct CompileEnv *envPtr);
MODULE_SCOPE int	TclCompileEqOpCmd(Tcl_Interp *interp,
			    Tcl_Parse *parsePtr, Command *cmdPtr,
			    struct CompileEnv *envPtr);
MODULE_SCOPE int	TclCompileStreqOpCmd(Tcl_Interp *interp,
			    Tcl_Parse *parsePtr, Command *cmdPtr,
			    struct CompileEnv *envPtr);

MODULE_SCOPE int	TclCompileAssembleCmd(Tcl_Interp *interp,
			    Tcl_Parse *parsePtr, Command *cmdPtr,
			    struct CompileEnv *envPtr);

/*
 * Functions defined in generic/tclVar.c and currently exported only for use
 * by the bytecode compiler and engine. Some of these could later be placed in
 * the public interface.
 */

MODULE_SCOPE Var *	TclObjLookupVarEx(Tcl_Interp * interp,
			    Tcl_Obj *part1Ptr, Tcl_Obj *part2Ptr, int flags,
			    const char *msg, const int createPart1,
			    const int createPart2, Var **arrayPtrPtr);
MODULE_SCOPE Var *	TclLookupArrayElement(Tcl_Interp *interp,
			    Tcl_Obj *arrayNamePtr, Tcl_Obj *elNamePtr,
			    const int flags, const char *msg,
			    const int createPart1, const int createPart2,
			    Var *arrayPtr, int index);
MODULE_SCOPE Tcl_Obj *	TclPtrGetVarIdx(Tcl_Interp *interp,
			    Var *varPtr, Var *arrayPtr, Tcl_Obj *part1Ptr,
			    Tcl_Obj *part2Ptr, const int flags, int index);
MODULE_SCOPE Tcl_Obj *	TclPtrSetVarIdx(Tcl_Interp *interp,
			    Var *varPtr, Var *arrayPtr, Tcl_Obj *part1Ptr,
			    Tcl_Obj *part2Ptr, Tcl_Obj *newValuePtr,
			    const int flags, int index);
MODULE_SCOPE Tcl_Obj *	TclPtrIncrObjVarIdx(Tcl_Interp *interp,
			    Var *varPtr, Var *arrayPtr, Tcl_Obj *part1Ptr,
			    Tcl_Obj *part2Ptr, Tcl_Obj *incrPtr,
			    const int flags, int index);
MODULE_SCOPE int	TclPtrObjMakeUpvarIdx(Tcl_Interp *interp,
			    Var *otherPtr, Tcl_Obj *myNamePtr, int myFlags,
			    int index);
MODULE_SCOPE int	TclPtrUnsetVarIdx(Tcl_Interp *interp, Var *varPtr,
			    Var *arrayPtr, Tcl_Obj *part1Ptr,
			    Tcl_Obj *part2Ptr, const int flags,
			    int index);
MODULE_SCOPE void	TclInvalidateNsPath(Namespace *nsPtr);
MODULE_SCOPE void	TclFindArrayPtrElements(Var *arrayPtr,
			    Tcl_HashTable *tablePtr);

/*
 * The new extended interface to the variable traces.
 */

MODULE_SCOPE int	TclObjCallVarTraces(Interp *iPtr, Var *arrayPtr,
			    Var *varPtr, Tcl_Obj *part1Ptr, Tcl_Obj *part2Ptr,
			    int flags, int leaveErrMsg, int index);

/*
 * So tclObj.c and tclDictObj.c can share these implementations.
 */

MODULE_SCOPE int	TclCompareObjKeys(void *keyPtr, Tcl_HashEntry *hPtr);
MODULE_SCOPE void	TclFreeObjEntry(Tcl_HashEntry *hPtr);
MODULE_SCOPE unsigned	TclHashObjKey(Tcl_HashTable *tablePtr, void *keyPtr);

MODULE_SCOPE int	TclFullFinalizationRequested(void);

/*
 * Utility routines for encoding index values as integers. Used by both
 * some of the command compilers and by [lsort] and [lsearch].
 */

MODULE_SCOPE int	TclIndexEncode(Tcl_Interp *interp, Tcl_Obj *objPtr,
			    int before, int after, int *indexPtr);
MODULE_SCOPE int	TclIndexDecode(int encoded, int endValue);

MODULE_SCOPE void	TclBN_s_mp_reverse(unsigned char *s, size_t len);

/* Constants used in index value encoding routines. */
#define TCL_INDEX_END           (-2)
#define TCL_INDEX_BEFORE        (-1)
#define TCL_INDEX_START         (0)
#define TCL_INDEX_AFTER         (INT_MAX)

/*
 *----------------------------------------------------------------
 * Macros used by the Tcl core to create and release Tcl objects.
 * TclNewObj(objPtr) creates a new object denoting an empty string.
 * TclDecrRefCount(objPtr) decrements the object's reference count, and frees
 * the object if its reference count is zero. These macros are inline versions
 * of Tcl_NewObj() and Tcl_DecrRefCount(). Notice that the names differ in not
 * having a "_" after the "Tcl". Notice also that these macros reference their
 * argument more than once, so you should avoid calling them with an
 * expression that is expensive to compute or has side effects. The ANSI C
 * "prototypes" for these macros are:
 *
 * MODULE_SCOPE void	TclNewObj(Tcl_Obj *objPtr);
 * MODULE_SCOPE void	TclDecrRefCount(Tcl_Obj *objPtr);
 *
 * These macros are defined in terms of two macros that depend on memory
 * allocator in use: TclAllocObjStorage, TclFreeObjStorage. They are defined
 * below.
 *----------------------------------------------------------------
 */

/*
 * DTrace object allocation probe macros.
 */

#ifdef USE_DTRACE
#ifndef _TCLDTRACE_H
#include "tclDTrace.h"
#endif
#define	TCL_DTRACE_OBJ_CREATE(objPtr)	TCL_OBJ_CREATE(objPtr)
#define	TCL_DTRACE_OBJ_FREE(objPtr)	TCL_OBJ_FREE(objPtr)
#else /* USE_DTRACE */
#define	TCL_DTRACE_OBJ_CREATE(objPtr)	{}
#define	TCL_DTRACE_OBJ_FREE(objPtr)	{}
#endif /* USE_DTRACE */

#ifdef TCL_COMPILE_STATS
#  define TclIncrObjsAllocated() \
    tclObjsAlloced++
#  define TclIncrObjsFreed() \
    tclObjsFreed++
#else
#  define TclIncrObjsAllocated()
#  define TclIncrObjsFreed()
#endif /* TCL_COMPILE_STATS */

#  define TclAllocObjStorage(objPtr)		\
	TclAllocObjStorageEx(NULL, (objPtr))

#  define TclFreeObjStorage(objPtr)		\
	TclFreeObjStorageEx(NULL, (objPtr))

#ifndef TCL_MEM_DEBUG
# define TclNewObj(objPtr) \
    TclIncrObjsAllocated(); \
    TclAllocObjStorage(objPtr); \
    (objPtr)->refCount = 0; \
    (objPtr)->bytes    = tclEmptyStringRep; \
    (objPtr)->length   = 0; \
    (objPtr)->typePtr  = NULL; \
    TCL_DTRACE_OBJ_CREATE(objPtr)

/*
 * Invalidate the string rep first so we can use the bytes value for our
 * pointer chain, and signal an obj deletion (as opposed to shimmering) with
 * 'length == -1'.
 * Use empty 'if ; else' to handle use in unbraced outer if/else conditions.
 */

# define TclDecrRefCount(objPtr) \
    if ((objPtr)->refCount-- > 1) ; else { \
	if (!(objPtr)->typePtr || !(objPtr)->typePtr->freeIntRepProc) { \
	    TCL_DTRACE_OBJ_FREE(objPtr); \
	    if ((objPtr)->bytes \
		    && ((objPtr)->bytes != tclEmptyStringRep)) { \
		ckfree((char *) (objPtr)->bytes); \
	    } \
	    (objPtr)->length = -1; \
	    TclFreeObjStorage(objPtr); \
	    TclIncrObjsFreed(); \
	} else { \
	    TclFreeObj(objPtr); \
	} \
    }

#if defined(PURIFY)

/*
 * The PURIFY mode is like the regular mode, but instead of doing block
 * Tcl_Obj allocation and keeping a freed list for efficiency, it always
 * allocates and frees a single Tcl_Obj so that tools like Purify can better
 * track memory leaks.
 */

#  define TclAllocObjStorageEx(interp, objPtr) \
	(objPtr) = (Tcl_Obj *) ckalloc(sizeof(Tcl_Obj))

#  define TclFreeObjStorageEx(interp, objPtr) \
	ckfree((char *) (objPtr))

#undef USE_THREAD_ALLOC
#undef USE_TCLALLOC
#elif defined(TCL_THREADS) && defined(USE_THREAD_ALLOC)

/*
 * The TCL_THREADS mode is like the regular mode but allocates Tcl_Obj's from
 * per-thread caches.
 */

MODULE_SCOPE Tcl_Obj *	TclThreadAllocObj(void);
MODULE_SCOPE void	TclThreadFreeObj(Tcl_Obj *);
MODULE_SCOPE Tcl_Mutex *TclpNewAllocMutex(void);
MODULE_SCOPE void	TclFreeAllocCache(void *);
MODULE_SCOPE void *	TclpGetAllocCache(void);
MODULE_SCOPE void	TclpSetAllocCache(void *);
MODULE_SCOPE void	TclpFreeAllocMutex(Tcl_Mutex *mutex);
MODULE_SCOPE void	TclpFreeAllocCache(void *);

/*
 * These macros need to be kept in sync with the code of TclThreadAllocObj()
 * and TclThreadFreeObj().
 *
 * Note that the optimiser should resolve the case (interp==NULL) at compile
 * time.
 */

#  define ALLOC_NOBJHIGH 1200

#  define TclAllocObjStorageEx(interp, objPtr)				\
    do {								\
	AllocCache *cachePtr;						\
	if (((interp) == NULL) ||					\
		((cachePtr = ((Interp *)(interp))->allocCache),		\
			(cachePtr->numObjects == 0))) {			\
	    (objPtr) = TclThreadAllocObj();				\
	} else {							\
	    (objPtr) = cachePtr->firstObjPtr;				\
	    cachePtr->firstObjPtr = (objPtr)->internalRep.twoPtrValue.ptr1; \
	    --cachePtr->numObjects;					\
	}								\
    } while (0)

#  define TclFreeObjStorageEx(interp, objPtr)				\
    do {								\
	AllocCache *cachePtr;						\
	if (((interp) == NULL) ||					\
		((cachePtr = ((Interp *)(interp))->allocCache),		\
			((cachePtr->numObjects == 0) ||			\
			(cachePtr->numObjects >= ALLOC_NOBJHIGH)))) {	\
	    TclThreadFreeObj(objPtr);					\
	} else {							\
	    (objPtr)->internalRep.twoPtrValue.ptr1 = cachePtr->firstObjPtr; \
	    cachePtr->firstObjPtr = objPtr;				\
	    ++cachePtr->numObjects;					\
	}								\
    } while (0)

#else /* not PURIFY or USE_THREAD_ALLOC */

#if defined(USE_TCLALLOC) && USE_TCLALLOC
    MODULE_SCOPE void TclFinalizeAllocSubsystem();
    MODULE_SCOPE void TclInitAlloc();
#else
#   define USE_TCLALLOC 0
#endif

#ifdef TCL_THREADS
/* declared in tclObj.c */
MODULE_SCOPE Tcl_Mutex	tclObjMutex;
#endif

#  define TclAllocObjStorageEx(interp, objPtr) \
    do {								\
	Tcl_MutexLock(&tclObjMutex);					\
	if (tclFreeObjList == NULL) {					\
	    TclAllocateFreeObjects();					\
	}								\
	(objPtr) = tclFreeObjList;					\
	tclFreeObjList = (Tcl_Obj *)					\
		tclFreeObjList->internalRep.twoPtrValue.ptr1;		\
	Tcl_MutexUnlock(&tclObjMutex);					\
    } while (0)

#  define TclFreeObjStorageEx(interp, objPtr) \
    do {							       \
	Tcl_MutexLock(&tclObjMutex);				       \
	(objPtr)->internalRep.twoPtrValue.ptr1 = (void *) tclFreeObjList; \
	tclFreeObjList = (objPtr);				       \
	Tcl_MutexUnlock(&tclObjMutex);				       \
    } while (0)
#endif

#else /* TCL_MEM_DEBUG */
MODULE_SCOPE void	TclDbInitNewObj(Tcl_Obj *objPtr, const char *file,
			    int line);

# define TclDbNewObj(objPtr, file, line) \
    do { \
	TclIncrObjsAllocated();						\
	(objPtr) = (Tcl_Obj *)						\
		Tcl_DbCkalloc(sizeof(Tcl_Obj), (file), (line));		\
	TclDbInitNewObj((objPtr), (file), (line));			\
	TCL_DTRACE_OBJ_CREATE(objPtr);					\
    } while (0)

# define TclNewObj(objPtr) \
    TclDbNewObj(objPtr, __FILE__, __LINE__);

# define TclDecrRefCount(objPtr) \
    Tcl_DbDecrRefCount(objPtr, __FILE__, __LINE__)

# define TclNewListObjDirect(objc, objv) \
    TclDbNewListObjDirect(objc, objv, __FILE__, __LINE__)

#undef USE_THREAD_ALLOC
#endif /* TCL_MEM_DEBUG */

/*
 *----------------------------------------------------------------
 * Macro used by the Tcl core to set a Tcl_Obj's string representation to a
 * copy of the "len" bytes starting at "bytePtr". This code works even if the
 * byte array contains NULLs as long as the length is correct. Because "len"
 * is referenced multiple times, it should be as simple an expression as
 * possible. The ANSI C "prototype" for this macro is:
 *
 * MODULE_SCOPE void TclInitStringRep(Tcl_Obj *objPtr, char *bytePtr, int len);
 *
 * This macro should only be called on an unshared objPtr where
 *  objPtr->typePtr->freeIntRepProc == NULL
 *----------------------------------------------------------------
 */

#define TclInitStringRep(objPtr, bytePtr, len) \
    if ((len) == 0) { \
	(objPtr)->bytes	 = tclEmptyStringRep; \
	(objPtr)->length = 0; \
    } else { \
	(objPtr)->bytes = (char *) ckalloc((unsigned) ((len) + 1)); \
	memcpy((objPtr)->bytes, (bytePtr), (unsigned) (len)); \
	(objPtr)->bytes[len] = '\0'; \
	(objPtr)->length = (len); \
    }

/*
 *----------------------------------------------------------------
 * Macro used by the Tcl core to get the string representation's byte array
 * pointer from a Tcl_Obj. This is an inline version of Tcl_GetString(). The
 * macro's expression result is the string rep's byte pointer which might be
 * NULL. The bytes referenced by this pointer must not be modified by the
 * caller. The ANSI C "prototype" for this macro is:
 *
 * MODULE_SCOPE char *	TclGetString(Tcl_Obj *objPtr);
 *----------------------------------------------------------------
 */

#define TclGetString(objPtr) \
    ((objPtr)->bytes? (objPtr)->bytes : Tcl_GetString((objPtr)))

#define TclGetStringFromObj(objPtr, lenPtr) \
    ((objPtr)->bytes \
	    ? (*(lenPtr) = (objPtr)->length, (objPtr)->bytes)	\
	    : Tcl_GetStringFromObj((objPtr), (lenPtr)))

/*
 *----------------------------------------------------------------
 * Macro used by the Tcl core to clean out an object's internal
 * representation. Does not actually reset the rep's bytes. The ANSI C
 * "prototype" for this macro is:
 *
 * MODULE_SCOPE void	TclFreeIntRep(Tcl_Obj *objPtr);
 *----------------------------------------------------------------
 */

#define TclFreeIntRep(objPtr) \
    if ((objPtr)->typePtr != NULL) { \
	if ((objPtr)->typePtr->freeIntRepProc != NULL) { \
	    (objPtr)->typePtr->freeIntRepProc(objPtr); \
	} \
	(objPtr)->typePtr = NULL; \
    }

/*
 *----------------------------------------------------------------
 * Macro used by the Tcl core to clean out an object's string representation.
 * The ANSI C "prototype" for this macro is:
 *
 * MODULE_SCOPE void	TclInvalidateStringRep(Tcl_Obj *objPtr);
 *----------------------------------------------------------------
 */

#define TclInvalidateStringRep(objPtr) \
    if (objPtr->bytes != NULL) { \
	if (objPtr->bytes != tclEmptyStringRep) { \
	    ckfree((char *) objPtr->bytes); \
	} \
	objPtr->bytes = NULL; \
    }

/*
 *----------------------------------------------------------------
 * Macros used by the Tcl core to grow Tcl_Token arrays. They use the same
 * growth algorithm as used in tclStringObj.c for growing strings. The ANSI C
 * "prototype" for this macro is:
 *
 * MODULE_SCOPE void	TclGrowTokenArray(Tcl_Token *tokenPtr, int used,
 *				int available, int append,
 *				Tcl_Token *staticPtr);
 * MODULE_SCOPE void	TclGrowParseTokenArray(Tcl_Parse *parsePtr,
 *				int append);
 *----------------------------------------------------------------
 */

/* General tuning for minimum growth in Tcl growth algorithms */
#ifndef TCL_MIN_GROWTH
#  ifdef TCL_GROWTH_MIN_ALLOC
     /* Support for any legacy tuners */
#    define TCL_MIN_GROWTH TCL_GROWTH_MIN_ALLOC
#  else
#    define TCL_MIN_GROWTH 1024
#  endif
#endif

/* Token growth tuning, default to the general value. */
#ifndef TCL_MIN_TOKEN_GROWTH
#define TCL_MIN_TOKEN_GROWTH TCL_MIN_GROWTH/sizeof(Tcl_Token)
#endif

#define TCL_MAX_TOKENS (int)(UINT_MAX / sizeof(Tcl_Token))
#define TclGrowTokenArray(tokenPtr, used, available, append, staticPtr)	\
    do {								\
	int _needed = (used) + (append);					\
	if (_needed > TCL_MAX_TOKENS) {					\
	    Tcl_Panic("max # of tokens for a Tcl parse (%d) exceeded",	\
		    TCL_MAX_TOKENS);					\
	}								\
	if (_needed > (available)) {					\
	    int allocated = 2 * _needed;					\
	    Tcl_Token *oldPtr = (tokenPtr);				\
	    Tcl_Token *newPtr;						\
	    if (oldPtr == (staticPtr)) {				\
		oldPtr = NULL;						\
	    }								\
	    if (allocated > TCL_MAX_TOKENS) {				\
		allocated = TCL_MAX_TOKENS;				\
	    }								\
	    newPtr = (Tcl_Token *) attemptckrealloc((char *) oldPtr,	\
		    (unsigned int) (allocated * sizeof(Tcl_Token)));	\
	    if (newPtr == NULL) {					\
		allocated = _needed + (append) + TCL_MIN_TOKEN_GROWTH;	\
		if (allocated > TCL_MAX_TOKENS) {			\
		    allocated = TCL_MAX_TOKENS;				\
		}							\
		newPtr = (Tcl_Token *) ckrealloc((char *) oldPtr,	\
			(unsigned int) (allocated * sizeof(Tcl_Token))); \
	    }								\
	    (available) = allocated;					\
	    if (oldPtr == NULL) {					\
		memcpy(newPtr, staticPtr,				\
			(size_t) ((used) * sizeof(Tcl_Token)));		\
	    }								\
	    (tokenPtr) = newPtr;					\
	}								\
    } while (0)

#define TclGrowParseTokenArray(parsePtr, append)			\
    TclGrowTokenArray((parsePtr)->tokenPtr, (parsePtr)->numTokens,	\
	    (parsePtr)->tokensAvailable, (append),			\
	    (parsePtr)->staticTokens)

/*
 *----------------------------------------------------------------
 * Macro used by the Tcl core get a unicode char from a utf string. It checks
 * to see if we have a one-byte utf char before calling the real
 * Tcl_UtfToUniChar, as this will save a lot of time for primarily ASCII
 * string handling. The macro's expression result is 1 for the 1-byte case or
 * the result of Tcl_UtfToUniChar. The ANSI C "prototype" for this macro is:
 *
 * MODULE_SCOPE int	TclUtfToUniChar(const char *string, Tcl_UniChar *ch);
 *----------------------------------------------------------------
 */

#define TclUtfToUniChar(str, chPtr) \
	((((unsigned char) *(str)) < 0x80) ?		\
	    ((*(chPtr) = (unsigned char) *(str)), 1)	\
	    : Tcl_UtfToUniChar(str, chPtr))

/*
 *----------------------------------------------------------------
 * Macro counterpart of the Tcl_NumUtfChars() function. To be used in speed-
 * -sensitive points where it pays to avoid a function call in the common case
 * of counting along a string of all one-byte characters.  The ANSI C
 * "prototype" for this macro is:
 *
 * MODULE_SCOPE void	TclNumUtfChars(int numChars, const char *bytes,
 *				int numBytes);
 *----------------------------------------------------------------
 */

#define TclNumUtfChars(numChars, bytes, numBytes) \
    do { \
	int _count, _i = (numBytes); \
	unsigned char *_str = (unsigned char *) (bytes); \
	while (_i && (*_str < 0xC0)) { _i--; _str++; } \
	_count = (numBytes) - _i; \
	if (_i) { \
	    _count += Tcl_NumUtfChars((bytes) + _count, _i); \
	} \
	(numChars) = _count; \
    } while (0);

/*
 *----------------------------------------------------------------
 * Macro that encapsulates the logic that determines when it is safe to
 * interpret a string as a byte array directly. In summary, the object must be
 * a byte array and must not have a string representation (as the operations
 * that it is used in are defined on strings, not byte arrays). Theoretically
 * it is possible to also be efficient in the case where the object's bytes
 * field is filled by generation from the byte array (c.f. list canonicality)
 * but we don't do that at the moment since this is purely about efficiency.
 * The ANSI C "prototype" for this macro is:
 *
 * MODULE_SCOPE int	TclIsPureByteArray(Tcl_Obj *objPtr);
 *----------------------------------------------------------------
 */

#define TclIsPureByteArray(objPtr) \
	(((objPtr)->typePtr==&tclByteArrayType) && ((objPtr)->bytes==NULL))
#define TclIsPureDict(objPtr) \
	(((objPtr)->bytes==NULL) && ((objPtr)->typePtr==&tclDictType))

#define TclIsPureList(objPtr) \
	(((objPtr)->bytes==NULL) && ((objPtr)->typePtr==&tclListType))

/*
 *----------------------------------------------------------------
 * Macro used by the Tcl core to compare Unicode strings. On big-endian
 * systems we can use the more efficient memcmp, but this would not be
 * lexically correct on little-endian systems. The ANSI C "prototype" for
 * this macro is:
 *
 * MODULE_SCOPE int	TclUniCharNcmp(const Tcl_UniChar *cs,
 *			    const Tcl_UniChar *ct, unsigned long n);
 *----------------------------------------------------------------
 */

#ifdef WORDS_BIGENDIAN
#   define TclUniCharNcmp(cs,ct,n) memcmp((cs),(ct),(n)*sizeof(Tcl_UniChar))
#else /* !WORDS_BIGENDIAN */
#   define TclUniCharNcmp Tcl_UniCharNcmp
#endif /* WORDS_BIGENDIAN */

/*
 *----------------------------------------------------------------
 * Macro used by the Tcl core to increment a namespace's export epoch
 * counter. The ANSI C "prototype" for this macro is:
 *
 * MODULE_SCOPE void	TclInvalidateNsCmdLookup(Namespace *nsPtr);
 *----------------------------------------------------------------
 */

#define TclInvalidateNsCmdLookup(nsPtr) \
    if ((nsPtr)->numExportPatterns) {		\
	(nsPtr)->exportLookupEpoch++;		\
    }						\
    if ((nsPtr)->commandPathLength) {		\
	(nsPtr)->cmdRefEpoch++;			\
    }

/*
 *----------------------------------------------------------------------
 *
 * Core procedure added to libtommath for bignum manipulation.
 *
 *----------------------------------------------------------------------
 */

MODULE_SCOPE Tcl_PackageInitProc TclTommath_Init;

/*
 *----------------------------------------------------------------------
 *
 * External (platform specific) initialization routine, these declarations
 * explicitly don't use EXTERN since this code does not get compiled into the
 * library:
 *
 *----------------------------------------------------------------------
 */

MODULE_SCOPE Tcl_PackageInitProc TclplatformtestInit;
MODULE_SCOPE Tcl_PackageInitProc TclObjTest_Init;
MODULE_SCOPE Tcl_PackageInitProc TclThread_Init;
MODULE_SCOPE Tcl_PackageInitProc Procbodytest_Init;
MODULE_SCOPE Tcl_PackageInitProc Procbodytest_SafeInit;

/*
 *----------------------------------------------------------------
 * Macro used by the Tcl core to check whether a pattern has any characters
 * special to [string match]. The ANSI C "prototype" for this macro is:
 *
 * MODULE_SCOPE int	TclMatchIsTrivial(const char *pattern);
 *----------------------------------------------------------------
 */

#define TclMatchIsTrivial(pattern) \
    (strpbrk((pattern), "*[?\\") == NULL)

/*
 *----------------------------------------------------------------
 * Macros used by the Tcl core to set a Tcl_Obj's numeric representation
 * avoiding the corresponding function calls in time critical parts of the
 * core. They should only be called on unshared objects. The ANSI C
 * "prototypes" for these macros are:
 *
 * MODULE_SCOPE void	TclSetIntObj(Tcl_Obj *objPtr, int intValue);
 * MODULE_SCOPE void	TclSetLongObj(Tcl_Obj *objPtr, long longValue);
 * MODULE_SCOPE void	TclSetBooleanObj(Tcl_Obj *objPtr, long boolValue);
 * MODULE_SCOPE void	TclSetWideIntObj(Tcl_Obj *objPtr, Tcl_WideInt w);
 * MODULE_SCOPE void	TclSetDoubleObj(Tcl_Obj *objPtr, double d);
 *----------------------------------------------------------------
 */

#define TclSetLongObj(objPtr, i) \
    do {						\
	TclInvalidateStringRep(objPtr);			\
	TclFreeIntRep(objPtr);				\
	(objPtr)->internalRep.longValue = (long)(i);	\
	(objPtr)->typePtr = &tclIntType;		\
    } while (0)

#define TclSetIntObj(objPtr, l) \
    TclSetLongObj(objPtr, l)

/*
 * NOTE: There is to be no such thing as a "pure" boolean. Boolean values set
 * programmatically go straight to being "int" Tcl_Obj's, with value 0 or 1.
 * The only "boolean" Tcl_Obj's shall be those holding the cached boolean
 * value of strings like: "yes", "no", "true", "false", "on", "off".
 */

#define TclSetBooleanObj(objPtr, b) \
    TclSetLongObj(objPtr, (b)!=0);

#ifndef TCL_WIDE_INT_IS_LONG
#define TclSetWideIntObj(objPtr, w) \
    do {							\
	TclInvalidateStringRep(objPtr);				\
	TclFreeIntRep(objPtr);					\
	(objPtr)->internalRep.wideValue = (Tcl_WideInt)(w);	\
	(objPtr)->typePtr = &tclWideIntType;			\
    } while (0)
#endif

#define TclSetDoubleObj(objPtr, d) \
    do {							\
	TclInvalidateStringRep(objPtr);				\
	TclFreeIntRep(objPtr);					\
	(objPtr)->internalRep.doubleValue = (double)(d);	\
	(objPtr)->typePtr = &tclDoubleType;			\
    } while (0)

/*
 *----------------------------------------------------------------
 * Macros used by the Tcl core to create and initialise objects of standard
 * types, avoiding the corresponding function calls in time critical parts of
 * the core. The ANSI C "prototypes" for these macros are:
 *
 * MODULE_SCOPE void	TclNewIntObj(Tcl_Obj *objPtr, int i);
 * MODULE_SCOPE void	TclNewLongObj(Tcl_Obj *objPtr, long l);
 * MODULE_SCOPE void	TclNewBooleanObj(Tcl_Obj *objPtr, int b);
 * MODULE_SCOPE void	TclNewWideObj(Tcl_Obj *objPtr, Tcl_WideInt w);
 * MODULE_SCOPE void	TclNewDoubleObj(Tcl_Obj *objPtr, double d);
 * MODULE_SCOPE void	TclNewStringObj(Tcl_Obj *objPtr, char *s, int len);
 * MODULE_SCOPE void	TclNewLiteralStringObj(Tcl_Obj*objPtr, char*sLiteral);
 *
 *----------------------------------------------------------------
 */

#ifndef TCL_MEM_DEBUG
#define TclNewLongObj(objPtr, i) \
    do {						\
	TclIncrObjsAllocated();				\
	TclAllocObjStorage(objPtr);			\
	(objPtr)->refCount = 0;				\
	(objPtr)->bytes = NULL;				\
	(objPtr)->internalRep.longValue = (long)(i);	\
	(objPtr)->typePtr = &tclIntType;		\
	TCL_DTRACE_OBJ_CREATE(objPtr);			\
    } while (0)

#define TclNewIntObj(objPtr, l) \
    TclNewLongObj(objPtr, l)

/*
 * NOTE: There is to be no such thing as a "pure" boolean.
 * See comment above TclSetBooleanObj macro above.
 */
#define TclNewBooleanObj(objPtr, b) \
    TclNewLongObj((objPtr), (b)!=0)

#define TclNewDoubleObj(objPtr, d) \
    do {							\
	TclIncrObjsAllocated();					\
	TclAllocObjStorage(objPtr);				\
	(objPtr)->refCount = 0;					\
	(objPtr)->bytes = NULL;					\
	(objPtr)->internalRep.doubleValue = (double)(d);	\
	(objPtr)->typePtr = &tclDoubleType;			\
	TCL_DTRACE_OBJ_CREATE(objPtr);				\
    } while (0)

#define TclNewStringObj(objPtr, s, len) \
    do {							\
	TclIncrObjsAllocated();					\
	TclAllocObjStorage(objPtr);				\
	(objPtr)->refCount = 0;					\
	TclInitStringRep((objPtr), (s), (len));			\
	(objPtr)->typePtr = NULL;				\
	TCL_DTRACE_OBJ_CREATE(objPtr);				\
    } while (0)

#else /* TCL_MEM_DEBUG */
#define TclNewIntObj(objPtr, i) \
    (objPtr) = Tcl_NewIntObj(i)

#define TclNewLongObj(objPtr, l) \
    (objPtr) = Tcl_NewLongObj(l)

#define TclNewBooleanObj(objPtr, b) \
    (objPtr) = Tcl_NewBooleanObj(b)

#define TclNewDoubleObj(objPtr, d) \
    (objPtr) = Tcl_NewDoubleObj(d)

#define TclNewStringObj(objPtr, s, len) \
    (objPtr) = Tcl_NewStringObj((s), (len))
#endif /* TCL_MEM_DEBUG */

/*
 * The sLiteral argument *must* be a string literal; the incantation with
 * sizeof(sLiteral "") will fail to compile otherwise.
 */
#define TclNewLiteralStringObj(objPtr, sLiteral) \
    TclNewStringObj((objPtr), (sLiteral), (int) (sizeof(sLiteral "") - 1))

/*
 *----------------------------------------------------------------
 * Convenience macros for DStrings.
 * The ANSI C "prototypes" for these macros are:
 *
 * MODULE_SCOPE char * TclDStringAppendLiteral(Tcl_DString *dsPtr,
 *			const char *sLiteral);
 * MODULE_SCOPE void   TclDStringClear(Tcl_DString *dsPtr);
 */

#define TclDStringAppendLiteral(dsPtr, sLiteral) \
    Tcl_DStringAppend((dsPtr), (sLiteral), (int) (sizeof(sLiteral "") - 1))
#define TclDStringClear(dsPtr) \
    Tcl_DStringSetLength((dsPtr), 0)

/*
 *----------------------------------------------------------------
 * Macros used by the Tcl core to test for some special double values.
 * The ANSI C "prototypes" for these macros are:
 *
 * MODULE_SCOPE int	TclIsInfinite(double d);
 * MODULE_SCOPE int	TclIsNaN(double d);
 */

#ifdef _MSC_VER
#    define TclIsInfinite(d)	(!(_finite((d))))
#    define TclIsNaN(d)		(_isnan((d)))
#else
#    define TclIsInfinite(d)	((d) > DBL_MAX || (d) < -DBL_MAX)
#    ifdef NO_ISNAN
#	 define TclIsNaN(d)	((d) != (d))
#    else
#	 define TclIsNaN(d)	(isnan(d))
#    endif
#endif

/*
 * ----------------------------------------------------------------------
 * Macro to use to find the offset of a field in a structure. Computes number
 * of bytes from beginning of structure to a given field.
 */

#ifdef offsetof
#define TclOffset(type, field) ((int) offsetof(type, field))
#else
#define TclOffset(type, field) ((int) ((char *) &((type *) 0)->field))
#endif

/*
 *----------------------------------------------------------------
 * Inline version of Tcl_GetCurrentNamespace and Tcl_GetGlobalNamespace.
 */

#define TclGetCurrentNamespace(interp) \
    (Tcl_Namespace *) ((Interp *)(interp))->varFramePtr->nsPtr

#define TclGetGlobalNamespace(interp) \
    (Tcl_Namespace *) ((Interp *)(interp))->globalNsPtr

/*
 *----------------------------------------------------------------
 * Inline version of TclCleanupCommand; still need the function as it is in
 * the internal stubs, but the core can use the macro instead.
 */

#define TclCleanupCommandMacro(cmdPtr) \
    if ((cmdPtr)->refCount-- <= 1) { \
	ckfree((char *) (cmdPtr));\
    }

/*
 *----------------------------------------------------------------
 * Inline versions of Tcl_LimitReady() and Tcl_LimitExceeded to limit number
 * of calls out of the critical path. Note that this code isn't particularly
 * readable; the non-inline version (in tclInterp.c) is much easier to
 * understand. Note also that these macros takes different args (iPtr->limit)
 * to the non-inline version.
 */

#define TclLimitExceeded(limit) ((limit).exceeded != 0)

#define TclLimitReady(limit)						\
    (((limit).active == 0) ? 0 :					\
    (++(limit).granularityTicker,					\
    ((((limit).active & TCL_LIMIT_COMMANDS) &&				\
	    (((limit).cmdGranularity == 1) ||				\
	    ((limit).granularityTicker % (limit).cmdGranularity == 0)))	\
	    ? 1 :							\
    (((limit).active & TCL_LIMIT_TIME) &&				\
	    (((limit).timeGranularity == 1) ||				\
	    ((limit).granularityTicker % (limit).timeGranularity == 0)))\
	    ? 1 : 0)))

/*
 * Compile-time assertions: these produce a compile time error if the
 * expression is not known to be true at compile time. If the assertion is
 * known to be false, the compiler (or optimizer?) will error out with
 * "division by zero". If the assertion cannot be evaluated at compile time,
 * the compiler will error out with "non-static initializer".
 *
 * Adapted with permission from
 * http://www.pixelbeat.org/programming/gcc/static_assert.html
 */

#define TCL_CT_ASSERT(e) \
    {enum { ct_assert_value = 1/(!!(e)) };}

/*
 *----------------------------------------------------------------
 * Allocator for small structs (<=sizeof(Tcl_Obj)) using the Tcl_Obj pool.
 * Only checked at compile time.
 *
 * ONLY USE FOR CONSTANT nBytes.
 *
 * DO NOT LET THEM CROSS THREAD BOUNDARIES
 *----------------------------------------------------------------
 */

#define TclSmallAlloc(nbytes, memPtr) \
    TclSmallAllocEx(NULL, (nbytes), (memPtr))

#define TclSmallFree(memPtr) \
    TclSmallFreeEx(NULL, (memPtr))

#ifndef TCL_MEM_DEBUG
#define TclSmallAllocEx(interp, nbytes, memPtr) \
    do {								\
	Tcl_Obj *_objPtr;						\
	TCL_CT_ASSERT((nbytes)<=sizeof(Tcl_Obj));			\
	TclIncrObjsAllocated();						\
	TclAllocObjStorageEx((interp), (_objPtr));			\
	memPtr = (ClientData) (_objPtr);					\
    } while (0)

#define TclSmallFreeEx(interp, memPtr) \
    do {								\
	TclFreeObjStorageEx((interp), (Tcl_Obj *) (memPtr));		\
	TclIncrObjsFreed();						\
    } while (0)

#else    /* TCL_MEM_DEBUG */
#define TclSmallAllocEx(interp, nbytes, memPtr) \
    do {								\
	Tcl_Obj *_objPtr;						\
	TCL_CT_ASSERT((nbytes)<=sizeof(Tcl_Obj));			\
	TclNewObj(_objPtr);						\
	memPtr = (ClientData) _objPtr;					\
    } while (0)

#define TclSmallFreeEx(interp, memPtr) \
    do {								\
	Tcl_Obj *_objPtr = (Tcl_Obj *) memPtr;				\
	_objPtr->bytes = NULL;						\
	_objPtr->typePtr = NULL;					\
	_objPtr->refCount = 1;						\
	TclDecrRefCount(_objPtr);					\
    } while (0)
#endif   /* TCL_MEM_DEBUG */

/*
 * Support for Clang Static Analyzer <http://clang-analyzer.llvm.org>
 */

#if defined(PURIFY) && defined(__clang__)
#if __has_feature(attribute_analyzer_noreturn) && \
	!defined(Tcl_Panic) && defined(Tcl_Panic_TCL_DECLARED)
void Tcl_Panic(const char *, ...) __attribute__((analyzer_noreturn));
#endif
#if !defined(CLANG_ASSERT)
#include <assert.h>
#define CLANG_ASSERT(x) assert(x)
#endif
#elif !defined(CLANG_ASSERT)
#define CLANG_ASSERT(x)
#endif /* PURIFY && __clang__ */

/*
 *----------------------------------------------------------------
 * Parameters, structs and macros for the non-recursive engine (NRE)
 *----------------------------------------------------------------
 */

#define NRE_USE_SMALL_ALLOC	1  /* Only turn off for debugging purposes. */
#ifndef NRE_ENABLE_ASSERTS
#define NRE_ENABLE_ASSERTS	0
#endif

/*
 * This is the main data struct for representing NR commands. It is designed
 * to fit in sizeof(Tcl_Obj) in order to exploit the fastest memory allocator
 * available.
 */

typedef struct NRE_callback {
    Tcl_NRPostProc *procPtr;
    ClientData data[4];
    struct NRE_callback *nextPtr;
} NRE_callback;

#define TOP_CB(iPtr) (((Interp *)(iPtr))->execEnvPtr->callbackPtr)

/*
 * Inline version of Tcl_NRAddCallback.
 */

#define TclNRAddCallback(interp,postProcPtr,data0,data1,data2,data3) \
    do {								\
	NRE_callback *_callbackPtr;					\
	TCLNR_ALLOC((interp), (_callbackPtr));				\
	_callbackPtr->procPtr = (postProcPtr);				\
	_callbackPtr->data[0] = (ClientData)(data0);			\
	_callbackPtr->data[1] = (ClientData)(data1);			\
	_callbackPtr->data[2] = (ClientData)(data2);			\
	_callbackPtr->data[3] = (ClientData)(data3);			\
	_callbackPtr->nextPtr = TOP_CB(interp);				\
	TOP_CB(interp) = _callbackPtr;					\
    } while (0)

#if NRE_USE_SMALL_ALLOC
#define TCLNR_ALLOC(interp, ptr) \
    TclSmallAllocEx(interp, sizeof(NRE_callback), (ptr))
#define TCLNR_FREE(interp, ptr)  TclSmallFreeEx((interp), (ptr))
#else
#define TCLNR_ALLOC(interp, ptr) \
    (ptr = ((ClientData) ckalloc(sizeof(NRE_callback))))
#define TCLNR_FREE(interp, ptr)  ckfree((char *) (ptr))
#endif

#if NRE_ENABLE_ASSERTS
#define NRE_ASSERT(expr) assert((expr))
#else
#define NRE_ASSERT(expr)
#endif

#include "tclIntDecls.h"
#include "tclIntPlatDecls.h"
#include "tclTomMathDecls.h"

#if !defined(USE_TCL_STUBS) && !defined(TCL_MEM_DEBUG)
#define Tcl_AttemptAlloc(size)        TclpAlloc(size)
#define Tcl_AttemptRealloc(ptr, size) TclpRealloc((ptr), (size))
#define Tcl_Free(ptr)                 TclpFree(ptr)
#endif

#endif /* _TCLINT */

/*
 * Local Variables:
 * mode: c
 * c-basic-offset: 4
 * fill-column: 78
 * End:
 */<|MERGE_RESOLUTION|>--- conflicted
+++ resolved
@@ -3025,14 +3025,9 @@
 MODULE_SCOPE void	TclInitObjSubsystem(void);
 MODULE_SCOPE void	TclInitSubsystems(void);
 MODULE_SCOPE int	TclInterpReady(Tcl_Interp *interp);
-<<<<<<< HEAD
-MODULE_SCOPE int	TclIsSpaceProc(int byte);
 MODULE_SCOPE int	TclIsBareword(int byte);
 MODULE_SCOPE Tcl_Obj *	TclJoinPath(int elements, Tcl_Obj * const objv[],
 			    int forceRelative);
-=======
-MODULE_SCOPE int	TclIsBareword(char byte);
->>>>>>> c993ec6f
 MODULE_SCOPE int	TclJoinThread(Tcl_ThreadId id, int *result);
 MODULE_SCOPE void	TclLimitRemoveAllHandlers(Tcl_Interp *interp);
 MODULE_SCOPE Tcl_Obj *	TclLindexList(Tcl_Interp *interp,
@@ -3243,7 +3238,7 @@
  * optimization (fragile on changes) in one place.
  */
 
-MODULE_SCOPE int	TclIsSpaceProc(char byte);
+MODULE_SCOPE int	TclIsSpaceProc(int byte);
 #	define TclIsSpaceProcM(byte) \
 		(((byte) > 0x20) ? 0 : TclIsSpaceProc(byte))
 
