/*
 * tclInt.h --
 *
 *	Declarations of things used internally by the Tcl interpreter.
 *
 * Copyright (c) 1987-1993 The Regents of the University of California.
 * Copyright (c) 1993-1997 Lucent Technologies.
 * Copyright (c) 1994-1998 Sun Microsystems, Inc.
 * Copyright (c) 1998-1999 by Scriptics Corporation.
 * Copyright (c) 2001, 2002 by Kevin B. Kenny.  All rights reserved.
 * Copyright (c) 2007 Daniel A. Steffen <das@users.sourceforge.net>
 * Copyright (c) 2006-2008 by Joe Mistachkin.  All rights reserved.
 * Copyright (c) 2008 by Miguel Sofer. All rights reserved.
 *
 * See the file "license.terms" for information on usage and redistribution of
 * this file, and for a DISCLAIMER OF ALL WARRANTIES.
 */

#ifndef _TCLINT
#define _TCLINT

/*
 * Some numerics configuration options.
 */

#undef ACCEPT_NAN

/*
 * Used to tag functions that are only to be visible within the module being
 * built and not outside it (where this is supported by the linker).
 * Also used in the platform-specific *Port.h files.
 */

#ifndef MODULE_SCOPE
#   ifdef __cplusplus
#	define MODULE_SCOPE extern "C"
#   else
#	define MODULE_SCOPE extern
#   endif
#endif

#ifndef JOIN
#  define JOIN(a,b) JOIN1(a,b)
#  define JOIN1(a,b) a##b
#endif

#if defined(__cplusplus)
#   define TCL_UNUSED(T) T
#elif defined(__GNUC__) && (__GNUC__ > 2)
#   define TCL_UNUSED(T) T JOIN(dummy, __LINE__) __attribute__((unused))
#else
#   define TCL_UNUSED(T) T JOIN(dummy, __LINE__)
#endif

/*
 * Common include files needed by most of the Tcl source files are included
 * here, so that system-dependent personalizations for the include files only
 * have to be made in once place. This results in a few extra includes, but
 * greater modularity. The order of the three groups of #includes is
 * important. For example, stdio.h is needed by tcl.h.
 */

#include "tclPort.h"

#include <stdio.h>

#include <ctype.h>
#include <stdarg.h>
#ifdef NO_STDLIB_H
#   include "../compat/stdlib.h"
#else
#   include <stdlib.h>
#endif
#ifdef NO_STRING_H
#include "../compat/string.h"
#else
#include <string.h>
#endif
#include <locale.h>

/*
 * Ensure WORDS_BIGENDIAN is defined correctly:
 * Needs to happen here in addition to configure to work with fat compiles on
 * Darwin (where configure runs only once for multiple architectures).
 */

#ifdef HAVE_SYS_TYPES_H
#    include <sys/types.h>
#endif
#ifdef HAVE_SYS_PARAM_H
#    include <sys/param.h>
#endif
#ifdef BYTE_ORDER
#    ifdef BIG_ENDIAN
#	 if BYTE_ORDER == BIG_ENDIAN
#	     undef WORDS_BIGENDIAN
#	     define WORDS_BIGENDIAN 1
#	 endif
#    endif
#    ifdef LITTLE_ENDIAN
#	 if BYTE_ORDER == LITTLE_ENDIAN
#	     undef WORDS_BIGENDIAN
#	 endif
#    endif
#endif

/*
 * Macros used to cast between pointers and integers (e.g. when storing an int
 * in ClientData), on 64-bit architectures they avoid gcc warning about "cast
 * to/from pointer from/to integer of different size".
 */

#if !defined(INT2PTR)
#   define INT2PTR(p) ((void *)(ptrdiff_t)(p))
#endif
#if !defined(PTR2INT)
#   define PTR2INT(p) ((ptrdiff_t)(p))
#endif
#if !defined(UINT2PTR)
#   define UINT2PTR(p) ((void *)(size_t)(p))
#endif
#if !defined(PTR2UINT)
#   define PTR2UINT(p) ((size_t)(p))
#endif

#if defined(_WIN32) && defined(_MSC_VER)
#   define vsnprintf _vsnprintf
#endif

#if !defined(TCL_THREADS)
#   define TCL_THREADS 1
#endif
#if !TCL_THREADS
#   undef TCL_DECLARE_MUTEX
#   define TCL_DECLARE_MUTEX(name)
#   undef  Tcl_MutexLock
#   define Tcl_MutexLock(mutexPtr)
#   undef  Tcl_MutexUnlock
#   define Tcl_MutexUnlock(mutexPtr)
#   undef  Tcl_MutexFinalize
#   define Tcl_MutexFinalize(mutexPtr)
#   undef  Tcl_ConditionNotify
#   define Tcl_ConditionNotify(condPtr)
#   undef  Tcl_ConditionWait
#   define Tcl_ConditionWait(condPtr, mutexPtr, timePtr)
#   undef  Tcl_ConditionFinalize
#   define Tcl_ConditionFinalize(condPtr)
#endif

/*
 * The following procedures allow namespaces to be customized to support
 * special name resolution rules for commands/variables.
 */

struct Tcl_ResolvedVarInfo;

typedef Tcl_Var (Tcl_ResolveRuntimeVarProc)(Tcl_Interp *interp,
	struct Tcl_ResolvedVarInfo *vinfoPtr);

typedef void (Tcl_ResolveVarDeleteProc)(struct Tcl_ResolvedVarInfo *vinfoPtr);

/*
 * The following structure encapsulates the routines needed to resolve a
 * variable reference at runtime. Any variable specific state will typically
 * be appended to this structure.
 */

typedef struct Tcl_ResolvedVarInfo {
    Tcl_ResolveRuntimeVarProc *fetchProc;
    Tcl_ResolveVarDeleteProc *deleteProc;
} Tcl_ResolvedVarInfo;

typedef int (Tcl_ResolveCompiledVarProc)(Tcl_Interp *interp,
	const char *name, Tcl_Size length, Tcl_Namespace *context,
	Tcl_ResolvedVarInfo **rPtr);

typedef int (Tcl_ResolveVarProc)(Tcl_Interp *interp, const char *name,
	Tcl_Namespace *context, int flags, Tcl_Var *rPtr);

typedef int (Tcl_ResolveCmdProc)(Tcl_Interp *interp, const char *name,
	Tcl_Namespace *context, int flags, Tcl_Command *rPtr);

typedef struct Tcl_ResolverInfo {
    Tcl_ResolveCmdProc *cmdResProc;
				/* Procedure handling command name
				 * resolution. */
    Tcl_ResolveVarProc *varResProc;
				/* Procedure handling variable name resolution
				 * for variables that can only be handled at
				 * runtime. */
    Tcl_ResolveCompiledVarProc *compiledVarResProc;
				/* Procedure handling variable name resolution
				 * at compile time. */
} Tcl_ResolverInfo;

/*
 * This flag bit should not interfere with TCL_GLOBAL_ONLY,
 * TCL_NAMESPACE_ONLY, or TCL_LEAVE_ERR_MSG; it signals that the variable
 * lookup is performed for upvar (or similar) purposes, with slightly
 * different rules:
 *    - Bug #696893 - variable is either proc-local or in the current
 *	namespace; never follow the second (global) resolution path
 *    - Bug #631741 - do not use special namespace or interp resolvers
 */

#define TCL_AVOID_RESOLVERS 0x40000

/*
 *----------------------------------------------------------------
 * Data structures related to namespaces.
 *----------------------------------------------------------------
 */

typedef struct Tcl_Ensemble Tcl_Ensemble;
typedef struct NamespacePathEntry NamespacePathEntry;

/*
 * Special hashtable for variables: this is just a Tcl_HashTable with nsPtr
 * and arrayPtr fields added at the end: in this way variables can find their
 * namespace and possibly containing array without having to copy a pointer in
 * their struct: they can access them via their hPtr->tablePtr.
 */

typedef struct TclVarHashTable {
    Tcl_HashTable table;
    struct Namespace *nsPtr;
    struct Var *arrayPtr;
} TclVarHashTable;

/*
 * This is for itcl - it likes to search our varTables directly :(
 */

#define TclVarHashFindVar(tablePtr, key) \
    TclVarHashCreateVar((tablePtr), (key), NULL)

/*
 * Define this to reduce the amount of space that the average namespace
 * consumes by only allocating the table of child namespaces when necessary.
 * Defining it breaks compatibility for Tcl extensions (e.g., itcl) which
 * reach directly into the Namespace structure.
 */

#undef BREAK_NAMESPACE_COMPAT

/*
 * The structure below defines a namespace.
 * Note: the first five fields must match exactly the fields in a
 * Tcl_Namespace structure (see tcl.h). If you change one, be sure to change
 * the other.
 */

typedef struct Namespace {
    char *name;			/* The namespace's simple (unqualified) name.
				 * This contains no ::'s. The name of the
				 * global namespace is "" although "::" is an
				 * synonym. */
    char *fullName;		/* The namespace's fully qualified name. This
				 * starts with ::. */
    void *clientData;	/* An arbitrary value associated with this
				 * namespace. */
    Tcl_NamespaceDeleteProc *deleteProc;
				/* Procedure invoked when deleting the
				 * namespace to, e.g., free clientData. */
    struct Namespace *parentPtr;/* Points to the namespace that contains this
				 * one. NULL if this is the global
				 * namespace. */
#ifndef BREAK_NAMESPACE_COMPAT
    Tcl_HashTable childTable;	/* Contains any child namespaces. Indexed by
				 * strings; values have type (Namespace *). */
#else
    Tcl_HashTable *childTablePtr;
				/* Contains any child namespaces. Indexed by
				 * strings; values have type (Namespace *). If
				 * NULL, there are no children. */
#endif
#if TCL_MAJOR_VERSION > 8
    size_t nsId;		/* Unique id for the namespace. */
#else
    unsigned long nsId;
#endif
    Tcl_Interp *interp;	/* The interpreter containing this
				 * namespace. */
    int flags;			/* OR-ed combination of the namespace status
				 * flags NS_DYING and NS_DEAD listed below. */
    Tcl_Size activationCount;	/* Number of "activations" or active call
				 * frames for this namespace that are on the
				 * Tcl call stack. The namespace won't be
				 * freed until activationCount becomes zero. */
    Tcl_Size refCount;		/* Count of references by namespaceName
				 * objects. The namespace can't be freed until
				 * refCount becomes zero. */
    Tcl_HashTable cmdTable;	/* Contains all the commands currently
				 * registered in the namespace. Indexed by
				 * strings; values have type (Command *).
				 * Commands imported by Tcl_Import have
				 * Command structures that point (via an
				 * ImportedCmdRef structure) to the Command
				 * structure in the source namespace's command
				 * table. */
    TclVarHashTable varTable;	/* Contains all the (global) variables
				 * currently in this namespace. Indexed by
				 * strings; values have type (Var *). */
    char **exportArrayPtr;	/* Points to an array of string patterns
				 * specifying which commands are exported. A
				 * pattern may include "string match" style
				 * wildcard characters to specify multiple
				 * commands; however, no namespace qualifiers
				 * are allowed. NULL if no export patterns are
				 * registered. */
    Tcl_Size numExportPatterns;	/* Number of export patterns currently
				 * registered using "namespace export". */
    Tcl_Size maxExportPatterns;	/* Number of export patterns for which space
				 * is currently allocated. */
    Tcl_Size cmdRefEpoch;		/* Incremented if a newly added command
				 * shadows a command for which this namespace
				 * has already cached a Command* pointer; this
				 * causes all its cached Command* pointers to
				 * be invalidated. */
    Tcl_Size resolverEpoch;		/* Incremented whenever (a) the name
				 * resolution rules change for this namespace
				 * or (b) a newly added command shadows a
				 * command that is compiled to bytecodes. This
				 * invalidates all byte codes compiled in the
				 * namespace, causing the code to be
				 * recompiled under the new rules.*/
    Tcl_ResolveCmdProc *cmdResProc;
				/* If non-null, this procedure overrides the
				 * usual command resolution mechanism in Tcl.
				 * This procedure is invoked within
				 * Tcl_FindCommand to resolve all command
				 * references within the namespace. */
    Tcl_ResolveVarProc *varResProc;
				/* If non-null, this procedure overrides the
				 * usual variable resolution mechanism in Tcl.
				 * This procedure is invoked within
				 * Tcl_FindNamespaceVar to resolve all
				 * variable references within the namespace at
				 * runtime. */
    Tcl_ResolveCompiledVarProc *compiledVarResProc;
				/* If non-null, this procedure overrides the
				 * usual variable resolution mechanism in Tcl.
				 * This procedure is invoked within
				 * LookupCompiledLocal to resolve variable
				 * references within the namespace at compile
				 * time. */
    Tcl_Size exportLookupEpoch;	/* Incremented whenever a command is added to
				 * a namespace, removed from a namespace or
				 * the exports of a namespace are changed.
				 * Allows TIP#112-driven command lists to be
				 * validated efficiently. */
    Tcl_Ensemble *ensembles;	/* List of structures that contain the details
				 * of the ensembles that are implemented on
				 * top of this namespace. */
    Tcl_Obj *unknownHandlerPtr;	/* A script fragment to be used when command
				 * resolution in this namespace fails. TIP
				 * 181. */
    Tcl_Size commandPathLength;	/* The length of the explicit path. */
    NamespacePathEntry *commandPathArray;
				/* The explicit path of the namespace as an
				 * array. */
    NamespacePathEntry *commandPathSourceList;
				/* Linked list of path entries that point to
				 * this namespace. */
    Tcl_NamespaceDeleteProc *earlyDeleteProc;
				/* Just like the deleteProc field (and called
				 * with the same clientData) but called at the
				 * start of the deletion process, so there is
				 * a chance for code to do stuff inside the
				 * namespace before deletion completes. */
} Namespace;

/*
 * An entry on a namespace's command resolution path.
 */

struct NamespacePathEntry {
    Namespace *nsPtr;		/* What does this path entry point to? If it
				 * is NULL, this path entry points is
				 * redundant and should be skipped. */
    Namespace *creatorNsPtr;	/* Where does this path entry point from? This
				 * allows for efficient invalidation of
				 * references when the path entry's target
				 * updates its current list of defined
				 * commands. */
    NamespacePathEntry *prevPtr, *nextPtr;
				/* Linked list pointers or NULL at either end
				 * of the list that hangs off Namespace's
				 * commandPathSourceList field. */
};

/*
 * Flags used to represent the status of a namespace:
 *
 * NS_DYING -	1 means Tcl_DeleteNamespace has been called to delete the
 *		namespace.  There may still be active call frames on the Tcl
 *		stack that refer to the namespace. When the last call frame
 *		referring to it has been popped, its remaining variables and
 *		commands are destroyed and it is marked "dead" (NS_DEAD).
 * NS_TEARDOWN  -1 means that TclTeardownNamespace has already been called on
 *		this namespace and it should not be called again [Bug 1355942].
 * NS_DEAD -	1 means Tcl_DeleteNamespace has been called to delete the
 *		namespace and no call frames still refer to it. It is no longer
 *		accessible by name. Its variables and commands have already
 *		been destroyed.  When the last namespaceName object in any byte
 *		code unit that refers to the namespace has been freed (i.e.,
 *		when the namespace's refCount is 0), the namespace's storage
 *		will be freed.
 * NS_SUPPRESS_COMPILATION -
 *		Marks the commands in this namespace for not being compiled,
 *		forcing them to be looked up every time.
 */

#define NS_DYING	0x01
#define NS_DEAD		0x02
#define NS_TEARDOWN	0x04
#define NS_KILLED	0x04 /* Same as NS_TEARDOWN (Deprecated) */
#define NS_SUPPRESS_COMPILATION	0x08

/*
 * Flags passed to TclGetNamespaceForQualName:
 *
 * TCL_GLOBAL_ONLY		- (see tcl.h) Look only in the global ns.
 * TCL_NAMESPACE_ONLY		- (see tcl.h) Look only in the context ns.
 * TCL_CREATE_NS_IF_UNKNOWN	- Create unknown namespaces.
 * TCL_FIND_ONLY_NS		- The name sought is a namespace name.
 */

#define TCL_CREATE_NS_IF_UNKNOWN	0x800
#define TCL_FIND_ONLY_NS		0x1000

/*
 * The client data for an ensemble command. This consists of the table of
 * commands that are actually exported by the namespace, and an epoch counter
 * that, combined with the exportLookupEpoch field of the namespace structure,
 * defines whether the table contains valid data or will need to be recomputed
 * next time the ensemble command is called.
 */

typedef struct EnsembleConfig {
    Namespace *nsPtr;		/* The namespace backing this ensemble up. */
    Tcl_Command token;		/* The token for the command that provides
				 * ensemble support for the namespace, or NULL
				 * if the command has been deleted (or never
				 * existed; the global namespace never has an
				 * ensemble command.) */
    Tcl_Size epoch;			/* The epoch at which this ensemble's table of
				 * exported commands is valid. */
    char **subcommandArrayPtr;	/* Array of ensemble subcommand names. At all
				 * consistent points, this will have the same
				 * number of entries as there are entries in
				 * the subcommandTable hash. */
    Tcl_HashTable subcommandTable;
				/* Hash table of ensemble subcommand names,
				 * which are its keys so this also provides
				 * the storage management for those subcommand
				 * names. The contents of the entry values are
				 * object version the prefix lists to use when
				 * substituting for the command/subcommand to
				 * build the ensemble implementation command.
				 * Has to be stored here as well as in
				 * subcommandDict because that field is NULL
				 * when we are deriving the ensemble from the
				 * namespace exports list. FUTURE WORK: use
				 * object hash table here. */
    struct EnsembleConfig *next;/* The next ensemble in the linked list of
				 * ensembles associated with a namespace. If
				 * this field points to this ensemble, the
				 * structure has already been unlinked from
				 * all lists, and cannot be found by scanning
				 * the list from the namespace's ensemble
				 * field. */
    int flags;			/* ORed combo of TCL_ENSEMBLE_PREFIX,
				 * ENSEMBLE_DEAD and ENSEMBLE_COMPILE. */

    /* OBJECT FIELDS FOR ENSEMBLE CONFIGURATION */

    Tcl_Obj *subcommandDict;	/* Dictionary providing mapping from
				 * subcommands to their implementing command
				 * prefixes, or NULL if we are to build the
				 * map automatically from the namespace
				 * exports. */
    Tcl_Obj *subcmdList;	/* List of commands that this ensemble
				 * actually provides, and whose implementation
				 * will be built using the subcommandDict (if
				 * present and defined) and by simple mapping
				 * to the namespace otherwise. If NULL,
				 * indicates that we are using the (dynamic)
				 * list of currently exported commands. */
    Tcl_Obj *unknownHandler;	/* Script prefix used to handle the case when
				 * no match is found (according to the rule
				 * defined by flag bit TCL_ENSEMBLE_PREFIX) or
				 * NULL to use the default error-generating
				 * behaviour. The script execution gets all
				 * the arguments to the ensemble command
				 * (including objv[0]) and will have the
				 * results passed directly back to the caller
				 * (including the error code) unless the code
				 * is TCL_CONTINUE in which case the
				 * subcommand will be reparsed by the ensemble
				 * core, presumably because the ensemble
				 * itself has been updated. */
    Tcl_Obj *parameterList;	/* List of ensemble parameter names. */
    Tcl_Size numParameters;		/* Cached number of parameters. This is either
				 * 0 (if the parameterList field is NULL) or
				 * the length of the list in the parameterList
				 * field. */
} EnsembleConfig;

/*
 * Various bits for the EnsembleConfig.flags field.
 */

#define ENSEMBLE_DEAD	0x1	/* Flag value to say that the ensemble is dead
				 * and on its way out. */
#define ENSEMBLE_COMPILE 0x4	/* Flag to enable bytecode compilation of an
				 * ensemble. */

/*
 *----------------------------------------------------------------
 * Data structures related to variables. These are used primarily in tclVar.c
 *----------------------------------------------------------------
 */

/*
 * The following structure defines a variable trace, which is used to invoke a
 * specific C procedure whenever certain operations are performed on a
 * variable.
 */

typedef struct VarTrace {
    Tcl_VarTraceProc *traceProc;/* Procedure to call when operations given by
				 * flags are performed on variable. */
    void *clientData;	/* Argument to pass to proc. */
    int flags;			/* What events the trace procedure is
				 * interested in: OR-ed combination of
				 * TCL_TRACE_READS, TCL_TRACE_WRITES,
				 * TCL_TRACE_UNSETS and TCL_TRACE_ARRAY. */
    struct VarTrace *nextPtr;	/* Next in list of traces associated with a
				 * particular variable. */
} VarTrace;

/*
 * The following structure defines a command trace, which is used to invoke a
 * specific C procedure whenever certain operations are performed on a
 * command.
 */

typedef struct CommandTrace {
    Tcl_CommandTraceProc *traceProc;
				/* Procedure to call when operations given by
				 * flags are performed on command. */
    void *clientData;	/* Argument to pass to proc. */
    int flags;			/* What events the trace procedure is
				 * interested in: OR-ed combination of
				 * TCL_TRACE_RENAME, TCL_TRACE_DELETE. */
    struct CommandTrace *nextPtr;
				/* Next in list of traces associated with a
				 * particular command. */
    Tcl_Size refCount;		/* Used to ensure this structure is not
				 * deleted too early. Keeps track of how many
				 * pieces of code have a pointer to this
				 * structure. */
} CommandTrace;

/*
 * When a command trace is active (i.e. its associated procedure is executing)
 * one of the following structures is linked into a list associated with the
 * command's interpreter. The information in the structure is needed in order
 * for Tcl to behave reasonably if traces are deleted while traces are active.
 */

typedef struct ActiveCommandTrace {
    struct Command *cmdPtr;	/* Command that's being traced. */
    struct ActiveCommandTrace *nextPtr;
				/* Next in list of all active command traces
				 * for the interpreter, or NULL if no more. */
    CommandTrace *nextTracePtr;	/* Next trace to check after current trace
				 * procedure returns; if this trace gets
				 * deleted, must update pointer to avoid using
				 * free'd memory. */
    int reverseScan;		/* Boolean set true when traces are scanning
				 * in reverse order. */
} ActiveCommandTrace;

/*
 * When a variable trace is active (i.e. its associated procedure is
 * executing) one of the following structures is linked into a list associated
 * with the variable's interpreter. The information in the structure is needed
 * in order for Tcl to behave reasonably if traces are deleted while traces
 * are active.
 */

typedef struct ActiveVarTrace {
    struct Var *varPtr;		/* Variable that's being traced. */
    struct ActiveVarTrace *nextPtr;
				/* Next in list of all active variable traces
				 * for the interpreter, or NULL if no more. */
    VarTrace *nextTracePtr;	/* Next trace to check after current trace
				 * procedure returns; if this trace gets
				 * deleted, must update pointer to avoid using
				 * free'd memory. */
} ActiveVarTrace;

/*
 * The structure below defines a variable, which associates a string name with
 * a Tcl_Obj value. These structures are kept in procedure call frames (for
 * local variables recognized by the compiler) or in the heap (for global
 * variables and any variable not known to the compiler). For each Var
 * structure in the heap, a hash table entry holds the variable name and a
 * pointer to the Var structure.
 */

typedef struct Var {
    int flags;			/* Miscellaneous bits of information about
				 * variable. See below for definitions. */
    union {
	Tcl_Obj *objPtr;	/* The variable's object value. Used for
				 * scalar variables and array elements. */
	TclVarHashTable *tablePtr;/* For array variables, this points to
				 * information about the hash table used to
				 * implement the associative array. Points to
				 * Tcl_Alloc-ed data. */
	struct Var *linkPtr;	/* If this is a global variable being referred
				 * to in a procedure, or a variable created by
				 * "upvar", this field points to the
				 * referenced variable's Var struct. */
    } value;
} Var;

typedef struct VarInHash {
    Var var;
    Tcl_Size refCount;		/* Counts number of active uses of this
				 * variable: 1 for the entry in the hash
				 * table, 1 for each additional variable whose
				 * linkPtr points here, 1 for each nested
				 * trace active on variable, and 1 if the
				 * variable is a namespace variable. This
				 * record can't be deleted until refCount
				 * becomes 0. */
    Tcl_HashEntry entry;	/* The hash table entry that refers to this
				 * variable. This is used to find the name of
				 * the variable and to delete it from its
				 * hashtable if it is no longer needed. It
				 * also holds the variable's name. */
} VarInHash;

/*
 * Flag bits for variables. The first two (VAR_ARRAY and VAR_LINK) are
 * mutually exclusive and give the "type" of the variable. If none is set,
 * this is a scalar variable.
 *
 * VAR_ARRAY -			1 means this is an array variable rather than
 *				a scalar variable or link. The "tablePtr"
 *				field points to the array's hashtable for its
 *				elements.
 * VAR_LINK -			1 means this Var structure contains a pointer
 *				to another Var structure that either has the
 *				real value or is itself another VAR_LINK
 *				pointer. Variables like this come about
 *				through "upvar" and "global" commands, or
 *				through references to variables in enclosing
 *				namespaces.
 *
 * Flags that indicate the type and status of storage; none is set for
 * compiled local variables (Var structs).
 *
 * VAR_IN_HASHTABLE -		1 means this variable is in a hashtable and
 *				the Var structure is malloced. 0 if it is a
 *				local variable that was assigned a slot in a
 *				procedure frame by the compiler so the Var
 *				storage is part of the call frame.
 * VAR_DEAD_HASH		1 means that this var's entry in the hashtable
 *				has already been deleted.
 * VAR_ARRAY_ELEMENT -		1 means that this variable is an array
 *				element, so it is not legal for it to be an
 *				array itself (the VAR_ARRAY flag had better
 *				not be set).
 * VAR_NAMESPACE_VAR -		1 means that this variable was declared as a
 *				namespace variable. This flag ensures it
 *				persists until its namespace is destroyed or
 *				until the variable is unset; it will persist
 *				even if it has not been initialized and is
 *				marked undefined. The variable's refCount is
 *				incremented to reflect the "reference" from
 *				its namespace.
 *
 * Flag values relating to the variable's trace and search status.
 *
 * VAR_TRACED_READ
 * VAR_TRACED_WRITE
 * VAR_TRACED_UNSET
 * VAR_TRACED_ARRAY
 * VAR_TRACE_ACTIVE -		1 means that trace processing is currently
 *				underway for a read or write access, so new
 *				read or write accesses should not cause trace
 *				procedures to be called and the variable can't
 *				be deleted.
 * VAR_SEARCH_ACTIVE
 *
 * The following additional flags are used with the CompiledLocal type defined
 * below:
 *
 * VAR_ARGUMENT -		1 means that this variable holds a procedure
 *				argument.
 * VAR_TEMPORARY -		1 if the local variable is an anonymous
 *				temporary variable. Temporaries have a NULL
 *				name.
 * VAR_RESOLVED -		1 if name resolution has been done for this
 *				variable.
 * VAR_IS_ARGS			1 if this variable is the last argument and is
 *				named "args".
 */

/*
 * FLAGS RENUMBERED: everything breaks already, make things simpler.
 *
 * IMPORTANT: skip the values 0x10, 0x20, 0x40, 0x800 corresponding to
 * TCL_TRACE_(READS/WRITES/UNSETS/ARRAY): makes code simpler in tclTrace.c
 *
 * Keep the flag values for VAR_ARGUMENT and VAR_TEMPORARY so that old values
 * in precompiled scripts keep working.
 */

/* Type of value (0 is scalar) */
#define VAR_ARRAY		0x1
#define VAR_LINK		0x2

/* Type of storage (0 is compiled local) */
#define VAR_IN_HASHTABLE	0x4
#define VAR_DEAD_HASH		0x8
#define VAR_ARRAY_ELEMENT	0x1000
#define VAR_NAMESPACE_VAR	0x80	/* KEEP OLD VALUE for Itcl */

#define VAR_ALL_HASH \
	(VAR_IN_HASHTABLE|VAR_DEAD_HASH|VAR_NAMESPACE_VAR|VAR_ARRAY_ELEMENT)

/* Trace and search state. */

#define VAR_TRACED_READ		0x10	/* TCL_TRACE_READS */
#define VAR_TRACED_WRITE	0x20	/* TCL_TRACE_WRITES */
#define VAR_TRACED_UNSET	0x40	/* TCL_TRACE_UNSETS */
#define VAR_TRACED_ARRAY	0x800	/* TCL_TRACE_ARRAY */
#define VAR_TRACE_ACTIVE	0x2000
#define VAR_SEARCH_ACTIVE	0x4000
#define VAR_ALL_TRACES \
	(VAR_TRACED_READ|VAR_TRACED_WRITE|VAR_TRACED_ARRAY|VAR_TRACED_UNSET)

/* Special handling on initialisation (only CompiledLocal). */
#define VAR_ARGUMENT		0x100	/* KEEP OLD VALUE! See tclProc.c */
#define VAR_TEMPORARY		0x200	/* KEEP OLD VALUE! See tclProc.c */
#define VAR_IS_ARGS		0x400
#define VAR_RESOLVED		0x8000

/*
 * Macros to ensure that various flag bits are set properly for variables.
 * The ANSI C "prototypes" for these macros are:
 *
 * MODULE_SCOPE void	TclSetVarScalar(Var *varPtr);
 * MODULE_SCOPE void	TclSetVarArray(Var *varPtr);
 * MODULE_SCOPE void	TclSetVarLink(Var *varPtr);
 * MODULE_SCOPE void	TclSetVarArrayElement(Var *varPtr);
 * MODULE_SCOPE void	TclSetVarUndefined(Var *varPtr);
 * MODULE_SCOPE void	TclClearVarUndefined(Var *varPtr);
 */

#define TclSetVarScalar(varPtr) \
    (varPtr)->flags &= ~(VAR_ARRAY|VAR_LINK)

#define TclSetVarArray(varPtr) \
    (varPtr)->flags = ((varPtr)->flags & ~VAR_LINK) | VAR_ARRAY

#define TclSetVarLink(varPtr) \
    (varPtr)->flags = ((varPtr)->flags & ~VAR_ARRAY) | VAR_LINK

#define TclSetVarArrayElement(varPtr) \
    (varPtr)->flags = ((varPtr)->flags & ~VAR_ARRAY) | VAR_ARRAY_ELEMENT

#define TclSetVarUndefined(varPtr) \
    (varPtr)->flags &= ~(VAR_ARRAY|VAR_LINK);\
    (varPtr)->value.objPtr = NULL

#define TclClearVarUndefined(varPtr)

#define TclSetVarTraceActive(varPtr) \
    (varPtr)->flags |= VAR_TRACE_ACTIVE

#define TclClearVarTraceActive(varPtr) \
    (varPtr)->flags &= ~VAR_TRACE_ACTIVE

#define TclSetVarNamespaceVar(varPtr) \
    if (!TclIsVarNamespaceVar(varPtr)) {\
	(varPtr)->flags |= VAR_NAMESPACE_VAR;\
	if (TclIsVarInHash(varPtr)) {\
	    ((VarInHash *)(varPtr))->refCount++;\
	}\
    }

#define TclClearVarNamespaceVar(varPtr) \
    if (TclIsVarNamespaceVar(varPtr)) {\
	(varPtr)->flags &= ~VAR_NAMESPACE_VAR;\
	if (TclIsVarInHash(varPtr)) {\
	    ((VarInHash *)(varPtr))->refCount--;\
	}\
    }

/*
 * Macros to read various flag bits of variables.
 * The ANSI C "prototypes" for these macros are:
 *
 * MODULE_SCOPE int	TclIsVarScalar(Var *varPtr);
 * MODULE_SCOPE int	TclIsVarLink(Var *varPtr);
 * MODULE_SCOPE int	TclIsVarArray(Var *varPtr);
 * MODULE_SCOPE int	TclIsVarUndefined(Var *varPtr);
 * MODULE_SCOPE int	TclIsVarArrayElement(Var *varPtr);
 * MODULE_SCOPE int	TclIsVarTemporary(Var *varPtr);
 * MODULE_SCOPE int	TclIsVarArgument(Var *varPtr);
 * MODULE_SCOPE int	TclIsVarResolved(Var *varPtr);
 */

#define TclVarFindHiddenArray(varPtr,arrayPtr)				\
    do {								\
        if ((arrayPtr == NULL) && TclIsVarInHash(varPtr) &&		\
              (TclVarParentArray(varPtr) != NULL)) {			\
            arrayPtr = TclVarParentArray(varPtr);			\
        }								\
    } while(0)

#define TclIsVarScalar(varPtr) \
    !((varPtr)->flags & (VAR_ARRAY|VAR_LINK))

#define TclIsVarLink(varPtr) \
    ((varPtr)->flags & VAR_LINK)

#define TclIsVarArray(varPtr) \
    ((varPtr)->flags & VAR_ARRAY)

#define TclIsVarUndefined(varPtr) \
    ((varPtr)->value.objPtr == NULL)

#define TclIsVarArrayElement(varPtr) \
    ((varPtr)->flags & VAR_ARRAY_ELEMENT)

#define TclIsVarNamespaceVar(varPtr) \
    ((varPtr)->flags & VAR_NAMESPACE_VAR)

#define TclIsVarTemporary(varPtr) \
    ((varPtr)->flags & VAR_TEMPORARY)

#define TclIsVarArgument(varPtr) \
    ((varPtr)->flags & VAR_ARGUMENT)

#define TclIsVarResolved(varPtr) \
    ((varPtr)->flags & VAR_RESOLVED)

#define TclIsVarTraceActive(varPtr) \
    ((varPtr)->flags & VAR_TRACE_ACTIVE)

#define TclIsVarTraced(varPtr) \
    ((varPtr)->flags & VAR_ALL_TRACES)

#define TclIsVarInHash(varPtr) \
    ((varPtr)->flags & VAR_IN_HASHTABLE)

#define TclIsVarDeadHash(varPtr) \
    ((varPtr)->flags & VAR_DEAD_HASH)

#define TclGetVarNsPtr(varPtr) \
    (TclIsVarInHash(varPtr) \
	? ((TclVarHashTable *) ((((VarInHash *) (varPtr))->entry.tablePtr)))->nsPtr \
	: NULL)

#define TclVarParentArray(varPtr)					\
    ((TclVarHashTable *) ((VarInHash *) (varPtr))->entry.tablePtr)->arrayPtr

#define VarHashRefCount(varPtr) \
    ((VarInHash *) (varPtr))->refCount

#define VarHashGetKey(varPtr) \
    (((VarInHash *)(varPtr))->entry.key.objPtr)

/*
 * Macros for direct variable access by TEBC.
 */

#define TclIsVarTricky(varPtr,trickyFlags)				\
    (   ((varPtr)->flags & (VAR_ARRAY|VAR_LINK|trickyFlags))		\
          || (TclIsVarInHash(varPtr)					\
                && (TclVarParentArray(varPtr) != NULL)			\
                && (TclVarParentArray(varPtr)->flags & (trickyFlags))))

#define TclIsVarDirectReadable(varPtr)					\
    (   (!TclIsVarTricky(varPtr,VAR_TRACED_READ))			\
          && (varPtr)->value.objPtr)

#define TclIsVarDirectWritable(varPtr) \
    (!TclIsVarTricky(varPtr,VAR_TRACED_WRITE|VAR_DEAD_HASH))

#define TclIsVarDirectUnsettable(varPtr) \
    (!TclIsVarTricky(varPtr,VAR_TRACED_READ|VAR_TRACED_WRITE|VAR_TRACED_UNSET|VAR_DEAD_HASH))

#define TclIsVarDirectModifyable(varPtr) \
    (   (!TclIsVarTricky(varPtr,VAR_TRACED_READ|VAR_TRACED_WRITE))	\
          &&  (varPtr)->value.objPtr)

#define TclIsVarDirectReadable2(varPtr, arrayPtr) \
    (TclIsVarDirectReadable(varPtr) &&\
	(!(arrayPtr) || !((arrayPtr)->flags & VAR_TRACED_READ)))

#define TclIsVarDirectWritable2(varPtr, arrayPtr) \
    (TclIsVarDirectWritable(varPtr) &&\
	(!(arrayPtr) || !((arrayPtr)->flags & VAR_TRACED_WRITE)))

#define TclIsVarDirectModifyable2(varPtr, arrayPtr) \
    (TclIsVarDirectModifyable(varPtr) &&\
	(!(arrayPtr) || !((arrayPtr)->flags & (VAR_TRACED_READ|VAR_TRACED_WRITE))))

/*
 *----------------------------------------------------------------
 * Data structures related to procedures. These are used primarily in
 * tclProc.c, tclCompile.c, and tclExecute.c.
 *----------------------------------------------------------------
 */

#if defined(__STDC_VERSION__) && (__STDC_VERSION__ >= 199901L)
#   define TCLFLEXARRAY
#elif defined(__GNUC__) && (__GNUC__ > 2)
#   define TCLFLEXARRAY 0
#else
#   define TCLFLEXARRAY 1
#endif

/*
 * Forward declaration to prevent an error when the forward reference to
 * Command is encountered in the Proc and ImportRef types declared below.
 */

struct Command;

/*
 * The variable-length structure below describes a local variable of a
 * procedure that was recognized by the compiler. These variables have a name,
 * an element in the array of compiler-assigned local variables in the
 * procedure's call frame, and various other items of information. If the
 * local variable is a formal argument, it may also have a default value. The
 * compiler can't recognize local variables whose names are expressions (these
 * names are only known at runtime when the expressions are evaluated) or
 * local variables that are created as a result of an "upvar" or "uplevel"
 * command. These other local variables are kept separately in a hash table in
 * the call frame.
 */

typedef struct CompiledLocal {
    struct CompiledLocal *nextPtr;
				/* Next compiler-recognized local variable for
				 * this procedure, or NULL if this is the last
				 * local. */
    Tcl_Size nameLength;		/* The number of bytes in local variable's name.
				 * Among others used to speed up var lookups. */
    Tcl_Size frameIndex;		/* Index in the array of compiler-assigned
				 * variables in the procedure call frame. */
#if TCL_MAJOR_VERSION < 9
    int flags;
#endif
    Tcl_Obj *defValuePtr;	/* Pointer to the default value of an
				 * argument, if any. NULL if not an argument
				 * or, if an argument, no default value. */
    Tcl_ResolvedVarInfo *resolveInfo;
				/* Customized variable resolution info
				 * supplied by the Tcl_ResolveCompiledVarProc
				 * associated with a namespace. Each variable
				 * is marked by a unique tag during
				 * compilation, and that same tag is used to
				 * find the variable at runtime. */
#if TCL_MAJOR_VERSION > 8
    int flags;			/* Flag bits for the local variable. Same as
				 * the flags for the Var structure above,
				 * although only VAR_ARGUMENT, VAR_TEMPORARY,
				 * and VAR_RESOLVED make sense. */
#endif
    char name[TCLFLEXARRAY];		/* Name of the local variable starts here. If
				 * the name is NULL, this will just be '\0'.
				 * The actual size of this field will be large
				 * enough to hold the name. MUST BE THE LAST
				 * FIELD IN THE STRUCTURE! */
} CompiledLocal;

/*
 * The structure below defines a command procedure, which consists of a
 * collection of Tcl commands plus information about arguments and other local
 * variables recognized at compile time.
 */

typedef struct Proc {
    struct Interp *iPtr;	/* Interpreter for which this command is
				 * defined. */
    Tcl_Size refCount;		/* Reference count: 1 if still present in
				 * command table plus 1 for each call to the
				 * procedure that is currently active. This
				 * structure can be freed when refCount
				 * becomes zero. */
    struct Command *cmdPtr;	/* Points to the Command structure for this
				 * procedure. This is used to get the
				 * namespace in which to execute the
				 * procedure. */
    Tcl_Obj *bodyPtr;		/* Points to the ByteCode object for
				 * procedure's body command. */
    Tcl_Size numArgs;		/* Number of formal parameters. */
    Tcl_Size numCompiledLocals;	/* Count of local variables recognized by the
				 * compiler including arguments and
				 * temporaries. */
    CompiledLocal *firstLocalPtr;
				/* Pointer to first of the procedure's
				 * compiler-allocated local variables, or NULL
				 * if none. The first numArgs entries in this
				 * list describe the procedure's formal
				 * arguments. */
    CompiledLocal *lastLocalPtr;/* Pointer to the last allocated local
				 * variable or NULL if none. This has frame
				 * index (numCompiledLocals-1). */
} Proc;

/*
 * The type of functions called to process errors found during the execution
 * of a procedure (or lambda term or ...).
 */

typedef void (ProcErrorProc)(Tcl_Interp *interp, Tcl_Obj *procNameObj);

/*
 * The structure below defines a command trace. This is used to allow Tcl
 * clients to find out whenever a command is about to be executed.
 */

typedef struct Trace {
    int level;			/* Only trace commands at nesting level less
				 * than or equal to this. */
    Tcl_CmdObjTraceProc *proc;	/* Procedure to call to trace command. */
    void *clientData;	/* Arbitrary value to pass to proc. */
    struct Trace *nextPtr;	/* Next in list of traces for this interp. */
    int flags;			/* Flags governing the trace - see
				 * Tcl_CreateObjTrace for details. */
    Tcl_CmdObjTraceDeleteProc *delProc;
				/* Procedure to call when trace is deleted. */
} Trace;

/*
 * When an interpreter trace is active (i.e. its associated procedure is
 * executing), one of the following structures is linked into a list
 * associated with the interpreter. The information in the structure is needed
 * in order for Tcl to behave reasonably if traces are deleted while traces
 * are active.
 */

typedef struct ActiveInterpTrace {
    struct ActiveInterpTrace *nextPtr;
				/* Next in list of all active command traces
				 * for the interpreter, or NULL if no more. */
    Trace *nextTracePtr;	/* Next trace to check after current trace
				 * procedure returns; if this trace gets
				 * deleted, must update pointer to avoid using
				 * free'd memory. */
    int reverseScan;		/* Boolean set true when traces are scanning
				 * in reverse order. */
} ActiveInterpTrace;

/*
 * Flag values designating types of execution traces. See tclTrace.c for
 * related flag values.
 *
 * TCL_TRACE_ENTER_EXEC		- triggers enter/enterstep traces.
 * 				- passed to Tcl_CreateObjTrace to set up
 *				  "enterstep" traces.
 * TCL_TRACE_LEAVE_EXEC		- triggers leave/leavestep traces.
 * 				- passed to Tcl_CreateObjTrace to set up
 *				  "leavestep" traces.
 */

#define TCL_TRACE_ENTER_EXEC	1
#define TCL_TRACE_LEAVE_EXEC	2

/*
 * The structure below defines an entry in the assocData hash table which is
 * associated with an interpreter. The entry contains a pointer to a function
 * to call when the interpreter is deleted, and a pointer to a user-defined
 * piece of data.
 */

typedef struct AssocData {
    Tcl_InterpDeleteProc *proc;	/* Proc to call when deleting. */
    void *clientData;	/* Value to pass to proc. */
} AssocData;

/*
 * The structure below defines a call frame. A call frame defines a naming
 * context for a procedure call: its local naming scope (for local variables)
 * and its global naming scope (a namespace, perhaps the global :: namespace).
 * A call frame can also define the naming context for a namespace eval or
 * namespace inscope command: the namespace in which the command's code should
 * execute. The Tcl_CallFrame structures exist only while procedures or
 * namespace eval/inscope's are being executed, and provide a kind of Tcl call
 * stack.
 *
 * WARNING!! The structure definition must be kept consistent with the
 * Tcl_CallFrame structure in tcl.h. If you change one, change the other.
 */

/*
 * Will be grown to contain: pointers to the varnames (allocated at the end),
 * plus the init values for each variable (suitable to be memcopied on init)
 */

typedef struct LocalCache {
    Tcl_Size refCount;
    Tcl_Size numVars;
    Tcl_Obj *varName0;
} LocalCache;

#define localName(framePtr, i) \
    ((&((framePtr)->localCachePtr->varName0))[(i)])

MODULE_SCOPE void	TclFreeLocalCache(Tcl_Interp *interp,
			    LocalCache *localCachePtr);

typedef struct CallFrame {
    Namespace *nsPtr;		/* Points to the namespace used to resolve
				 * commands and global variables. */
    int isProcCallFrame;	/* If 0, the frame was pushed to execute a
				 * namespace command and var references are
				 * treated as references to namespace vars;
				 * varTablePtr and compiledLocals are ignored.
				 * If FRAME_IS_PROC is set, the frame was
				 * pushed to execute a Tcl procedure and may
				 * have local vars. */
    Tcl_Size objc;			/* This and objv below describe the arguments
				 * for this procedure call. */
    Tcl_Obj *const *objv;	/* Array of argument objects. */
    struct CallFrame *callerPtr;
				/* Value of interp->framePtr when this
				 * procedure was invoked (i.e. next higher in
				 * stack of all active procedures). */
    struct CallFrame *callerVarPtr;
				/* Value of interp->varFramePtr when this
				 * procedure was invoked (i.e. determines
				 * variable scoping within caller). Same as
				 * callerPtr unless an "uplevel" command or
				 * something equivalent was active in the
				 * caller). */
    Tcl_Size level;			/* Level of this procedure, for "uplevel"
				 * purposes (i.e. corresponds to nesting of
				 * callerVarPtr's, not callerPtr's). 1 for
				 * outermost procedure, 0 for top-level. */
    Proc *procPtr;		/* Points to the structure defining the called
				 * procedure. Used to get information such as
				 * the number of compiled local variables
				 * (local variables assigned entries ["slots"]
				 * in the compiledLocals array below). */
    TclVarHashTable *varTablePtr;
				/* Hash table containing local variables not
				 * recognized by the compiler, or created at
				 * execution time through, e.g., upvar.
				 * Initially NULL and created if needed. */
    Tcl_Size numCompiledLocals;	/* Count of local variables recognized
				 * by the compiler including arguments. */
    Var *compiledLocals;	/* Points to the array of local variables
				 * recognized by the compiler. The compiler
				 * emits code that refers to these variables
				 * using an index into this array. */
    void *clientData;	/* Pointer to some context that is used by
				 * object systems. The meaning of the contents
				 * of this field is defined by the code that
				 * sets it, and it should only ever be set by
				 * the code that is pushing the frame. In that
				 * case, the code that sets it should also
				 * have some means of discovering what the
				 * meaning of the value is, which we do not
				 * specify. */
    LocalCache *localCachePtr;
    Tcl_Obj    *tailcallPtr;
				/* NULL if no tailcall is scheduled */
} CallFrame;

#define FRAME_IS_PROC	0x1
#define FRAME_IS_LAMBDA 0x2
#define FRAME_IS_METHOD	0x4	/* The frame is a method body, and the frame's
				 * clientData field contains a CallContext
				 * reference. Part of TIP#257. */
#define FRAME_IS_OO_DEFINE 0x8	/* The frame is part of the inside workings of
				 * the [oo::define] command; the clientData
				 * field contains an Object reference that has
				 * been confirmed to refer to a class. Part of
				 * TIP#257. */
#define FRAME_IS_PRIVATE_DEFINE 0x10
				/* Marks this frame as being used for private
				 * declarations with [oo::define]. Usually
				 * OR'd with FRAME_IS_OO_DEFINE. TIP#500. */

/*
 * TIP #280
 * The structure below defines a command frame. A command frame provides
 * location information for all commands executing a tcl script (source, eval,
 * uplevel, procedure bodies, ...). The runtime structure essentially contains
 * the stack trace as it would be if the currently executing command were to
 * throw an error.
 *
 * For commands where it makes sense it refers to the associated CallFrame as
 * well.
 *
 * The structures are chained in a single list, with the top of the stack
 * anchored in the Interp structure.
 *
 * Instances can be allocated on the C stack, or the heap, the former making
 * cleanup a bit simpler.
 */

typedef struct CmdFrame {
    /*
     * General data. Always available.
     */

    int type;			/* Values see below. */
    int level;			/* Number of frames in stack, prevent O(n)
				 * scan of list. */
    int *line;			/* Lines the words of the command start on. */
    Tcl_Size nline;
    CallFrame *framePtr;	/* Procedure activation record, may be
				 * NULL. */
    struct CmdFrame *nextPtr;	/* Link to calling frame. */
    /*
     * Data needed for Eval vs TEBC
     *
     * EXECUTION CONTEXTS and usage of CmdFrame
     *
     * Field	  TEBC		  EvalEx
     * =======	  ====		  ======
     * level	  yes		  yes
     * type	  BC/PREBC	  SRC/EVAL
     * line0	  yes		  yes
     * framePtr	  yes		  yes
     * =======	  ====		  ======
     *
     * =======	  ====		  ========= union data
     * line1	  -		  yes
     * line3	  -		  yes
     * path	  -		  yes
     * -------	  ----		  ------
     * codePtr	  yes		  -
     * pc	  yes		  -
     * =======	  ====		  ======
     *
     * =======	  ====		  ========= union cmd
     * str.cmd	  yes		  yes
     * str.len	  yes		  yes
     * -------	  ----		  ------
     */

    union {
	struct {
	    Tcl_Obj *path;	/* Path of the sourced file the command is
				 * in. */
	} eval;
	struct {
	    const void *codePtr;/* Byte code currently executed... */
	    const char *pc;	/* ... and instruction pointer. */
	} tebc;
    } data;
    Tcl_Obj *cmdObj;
    const char *cmd;		/* The executed command, if possible... */
    Tcl_Size len;			/* ... and its length. */
    const struct CFWordBC *litarg;
				/* Link to set of literal arguments which have
				 * ben pushed on the lineLABCPtr stack by
				 * TclArgumentBCEnter(). These will be removed
				 * by TclArgumentBCRelease. */
} CmdFrame;

typedef struct CFWord {
    CmdFrame *framePtr;		/* CmdFrame to access. */
    Tcl_Size word;			/* Index of the word in the command. */
    Tcl_Size refCount;		/* Number of times the word is on the
				 * stack. */
} CFWord;

typedef struct CFWordBC {
    CmdFrame *framePtr;		/* CmdFrame to access. */
    Tcl_Size pc;			/* Instruction pointer of a command in
				 * ExtCmdLoc.loc[.] */
    Tcl_Size word;			/* Index of word in
				 * ExtCmdLoc.loc[cmd]->line[.] */
    struct CFWordBC *prevPtr;	/* Previous entry in stack for same Tcl_Obj. */
    struct CFWordBC *nextPtr;	/* Next entry for same command call. See
				 * CmdFrame litarg field for the list start. */
    Tcl_Obj *obj;		/* Back reference to hashtable key */
} CFWordBC;

/*
 * Structure to record the locations of invisible continuation lines in
 * literal scripts, as character offset from the beginning of the script. Both
 * compiler and direct evaluator use this information to adjust their line
 * counters when tracking through the script, because when it is invoked the
 * continuation line marker as a whole has been removed already, meaning that
 * the \n which was part of it is gone as well, breaking regular line
 * tracking.
 *
 * These structures are allocated and filled by both the function
 * TclSubstTokens() in the file "tclParse.c" and its caller TclEvalEx() in the
 * file "tclBasic.c", and stored in the thread-global hashtable "lineCLPtr" in
 * file "tclObj.c". They are used by the functions TclSetByteCodeFromAny() and
 * TclCompileScript(), both found in the file "tclCompile.c". Their memory is
 * released by the function TclFreeObj(), in the file "tclObj.c", and also by
 * the function TclThreadFinalizeObjects(), in the same file.
 */

#define CLL_END		(-1)

typedef struct ContLineLoc {
    Tcl_Size num;			/* Number of entries in loc, not counting the
				 * final -1 marker entry. */
    int loc[TCLFLEXARRAY];/* Table of locations, as character offsets.
				 * The table is allocated as part of the
				 * structure, extending behind the nominal end
				 * of the structure. An entry containing the
				 * value -1 is put after the last location, as
				 * end-marker/sentinel. */
} ContLineLoc;

/*
 * The following macros define the allowed values for the type field of the
 * CmdFrame structure above. Some of the values occur only in the extended
 * location data referenced via the 'baseLocPtr'.
 *
 * TCL_LOCATION_EVAL	  : Frame is for a script evaluated by EvalEx.
 * TCL_LOCATION_BC	  : Frame is for bytecode.
 * TCL_LOCATION_PREBC	  : Frame is for precompiled bytecode.
 * TCL_LOCATION_SOURCE	  : Frame is for a script evaluated by EvalEx, from a
 *			    sourced file.
 * TCL_LOCATION_PROC	  : Frame is for bytecode of a procedure.
 *
 * A TCL_LOCATION_BC type in a frame can be overridden by _SOURCE and _PROC
 * types, per the context of the byte code in execution.
 */

#define TCL_LOCATION_EVAL	(0) /* Location in a dynamic eval script. */
#define TCL_LOCATION_BC		(2) /* Location in byte code. */
#define TCL_LOCATION_PREBC	(3) /* Location in precompiled byte code, no
				     * location. */
#define TCL_LOCATION_SOURCE	(4) /* Location in a file. */
#define TCL_LOCATION_PROC	(5) /* Location in a dynamic proc. */
#define TCL_LOCATION_LAST	(6) /* Number of values in the enum. */

/*
 * Structure passed to describe procedure-like "procedures" that are not
 * procedures (e.g. a lambda) so that their details can be reported correctly
 * by [info frame]. Contains a sub-structure for each extra field.
 */

typedef Tcl_Obj * (GetFrameInfoValueProc)(void *clientData);
typedef struct {
    const char *name;		/* Name of this field. */
    GetFrameInfoValueProc *proc;	/* Function to generate a Tcl_Obj* from the
				 * clientData, or just use the clientData
				 * directly (after casting) if NULL. */
    void *clientData;	/* Context for above function, or Tcl_Obj* if
				 * proc field is NULL. */
} ExtraFrameInfoField;
typedef struct {
    Tcl_Size length;			/* Length of array. */
    ExtraFrameInfoField fields[2];
				/* Really as long as necessary, but this is
				 * long enough for nearly anything. */
} ExtraFrameInfo;

/*
 *----------------------------------------------------------------
 * Data structures and procedures related to TclHandles, which are a very
 * lightweight method of preserving enough information to determine if an
 * arbitrary malloc'd block has been deleted.
 *----------------------------------------------------------------
 */

typedef void **TclHandle;

/*
 *----------------------------------------------------------------
 * Experimental flag value passed to Tcl_GetRegExpFromObj. Intended for use
 * only by Expect. It will probably go away in a later release.
 *----------------------------------------------------------------
 */

#define TCL_REG_BOSONLY 002000	/* Prepend \A to pattern so it only matches at
				 * the beginning of the string. */

/*
 * These are a thin layer over TclpThreadKeyDataGet and TclpThreadKeyDataSet
 * when threads are used, or an emulation if there are no threads. These are
 * really internal and Tcl clients should use Tcl_GetThreadData.
 */

MODULE_SCOPE void *	TclThreadDataKeyGet(Tcl_ThreadDataKey *keyPtr);
MODULE_SCOPE void	TclThreadDataKeySet(Tcl_ThreadDataKey *keyPtr,
			    void *data);

/*
 * This is a convenience macro used to initialize a thread local storage ptr.
 */

#define TCL_TSD_INIT(keyPtr) \
	(ThreadSpecificData *)Tcl_GetThreadData((keyPtr), sizeof(ThreadSpecificData))

/*
 *----------------------------------------------------------------
 * Data structures related to bytecode compilation and execution. These are
 * used primarily in tclCompile.c, tclExecute.c, and tclBasic.c.
 *----------------------------------------------------------------
 */

/*
 * Forward declaration to prevent errors when the forward references to
 * Tcl_Parse and CompileEnv are encountered in the procedure type CompileProc
 * declared below.
 */

struct CompileEnv;

/*
 * The type of procedures called by the Tcl bytecode compiler to compile
 * commands. Pointers to these procedures are kept in the Command structure
 * describing each command. The integer value returned by a CompileProc must
 * be one of the following:
 *
 * TCL_OK		Compilation completed normally.
 * TCL_ERROR 		Compilation could not be completed. This can be just a
 * 			judgment by the CompileProc that the command is too
 * 			complex to compile effectively, or it can indicate
 * 			that in the current state of the interp, the command
 * 			would raise an error. The bytecode compiler will not
 * 			do any error reporting at compiler time. Error
 * 			reporting is deferred until the actual runtime,
 * 			because by then changes in the interp state may allow
 * 			the command to be successfully evaluated.
 * TCL_OUT_LINE_COMPILE	A source-compatible alias for TCL_ERROR, kept for the
 * 			sake of old code only.
 */

#define TCL_OUT_LINE_COMPILE	TCL_ERROR

typedef int (CompileProc)(Tcl_Interp *interp, Tcl_Parse *parsePtr,
	struct Command *cmdPtr, struct CompileEnv *compEnvPtr);

/*
 * The type of procedure called from the compilation hook point in
 * SetByteCodeFromAny.
 */

typedef int (CompileHookProc)(Tcl_Interp *interp,
	struct CompileEnv *compEnvPtr, void *clientData);

/*
 * The data structure for a (linked list of) execution stacks.
 */

typedef struct ExecStack {
    struct ExecStack *prevPtr;
    struct ExecStack *nextPtr;
    Tcl_Obj **markerPtr;
    Tcl_Obj **endPtr;
    Tcl_Obj **tosPtr;
    Tcl_Obj *stackWords[TCLFLEXARRAY];
} ExecStack;

/*
 * The data structure defining the execution environment for ByteCode's.
 * There is one ExecEnv structure per Tcl interpreter. It holds the evaluation
 * stack that holds command operands and results. The stack grows towards
 * increasing addresses. The member stackPtr points to the stackItems of the
 * currently active execution stack.
 */

typedef struct CorContext {
    struct CallFrame *framePtr;
    struct CallFrame *varFramePtr;
    struct CmdFrame *cmdFramePtr;  /* See Interp.cmdFramePtr */
    Tcl_HashTable *lineLABCPtr;    /* See Interp.lineLABCPtr */
} CorContext;

typedef struct CoroutineData {
    struct Command *cmdPtr;	/* The command handle for the coroutine. */
    struct ExecEnv *eePtr;	/* The special execution environment (stacks,
				 * etc.) for the coroutine. */
    struct ExecEnv *callerEEPtr;/* The execution environment for the caller of
				 * the coroutine, which might be the
				 * interpreter global environment or another
				 * coroutine. */
    CorContext caller;
    CorContext running;
    Tcl_HashTable *lineLABCPtr;    /* See Interp.lineLABCPtr */
    void *stackLevel;
    Tcl_Size auxNumLevels;		/* While the coroutine is running the
				 * numLevels of the create/resume command is
				 * stored here; for suspended coroutines it
				 * holds the nesting numLevels at yield. */
    Tcl_Size nargs;                  /* Number of args required for resuming this
				 * coroutine; COROUTINE_ARGUMENTS_SINGLE_OPTIONAL means "0 or 1"
				 * (default), COROUTINE_ARGUMENTS_ARBITRARY means "any" */
    Tcl_Obj *yieldPtr;		/* The command to yield to.  Stored here in
				 * order to reset splice point in
				 * TclNRCoroutineActivateCallback if the
				 * coroutine is busy.
				*/
} CoroutineData;

typedef struct ExecEnv {
    ExecStack *execStackPtr;	/* Points to the first item in the evaluation
				 * stack on the heap. */
    Tcl_Obj *constants[2];	/* Pointers to constant "0" and "1" objs. */
    struct Tcl_Interp *interp;
    struct NRE_callback *callbackPtr;
				/* Top callback in NRE's stack. */
    struct CoroutineData *corPtr;
    int rewind;
} ExecEnv;

#define COR_IS_SUSPENDED(corPtr) \
    ((corPtr)->stackLevel == NULL)

/*
 * The definitions for the LiteralTable and LiteralEntry structures. Each
 * interpreter contains a LiteralTable. It is used to reduce the storage
 * needed for all the Tcl objects that hold the literals of scripts compiled
 * by the interpreter. A literal's object is shared by all the ByteCodes that
 * refer to the literal. Each distinct literal has one LiteralEntry entry in
 * the LiteralTable. A literal table is a specialized hash table that is
 * indexed by the literal's string representation, which may contain null
 * characters.
 *
 * Note that we reduce the space needed for literals by sharing literal
 * objects both within a ByteCode (each ByteCode contains a local
 * LiteralTable) and across all an interpreter's ByteCodes (with the
 * interpreter's global LiteralTable).
 */

typedef struct LiteralEntry {
    struct LiteralEntry *nextPtr;
				/* Points to next entry in this hash bucket or
				 * NULL if end of chain. */
    Tcl_Obj *objPtr;		/* Points to Tcl object that holds the
				 * literal's bytes and length. */
    Tcl_Size refCount;		/* If in an interpreter's global literal
				 * table, the number of ByteCode structures
				 * that share the literal object; the literal
				 * entry can be freed when refCount drops to
				 * 0. If in a local literal table, TCL_INDEX_NONE. */
    Namespace *nsPtr;		/* Namespace in which this literal is used. We
				 * try to avoid sharing literal non-FQ command
				 * names among different namespaces to reduce
				 * shimmering. */
} LiteralEntry;

typedef struct LiteralTable {
    LiteralEntry **buckets;	/* Pointer to bucket array. Each element
				 * points to first entry in bucket's hash
				 * chain, or NULL. */
    LiteralEntry *staticBuckets[TCL_SMALL_HASH_TABLE];
				/* Bucket array used for small tables to avoid
				 * mallocs and frees. */
    TCL_HASH_TYPE numBuckets; /* Total number of buckets allocated at
				 * **buckets. */
    TCL_HASH_TYPE numEntries; /* Total number of entries present in
				 * table. */
    TCL_HASH_TYPE rebuildSize; /* Enlarge table when numEntries gets to be
				 * this large. */
    TCL_HASH_TYPE mask;		/* Mask value used in hashing function. */
} LiteralTable;

/*
 * The following structure defines for each Tcl interpreter various
 * statistics-related information about the bytecode compiler and
 * interpreter's operation in that interpreter.
 */

#ifdef TCL_COMPILE_STATS
typedef struct ByteCodeStats {
    size_t numExecutions;		/* Number of ByteCodes executed. */
    size_t numCompilations;	/* Number of ByteCodes created. */
    size_t numByteCodesFreed;	/* Number of ByteCodes destroyed. */
    size_t instructionCount[256];	/* Number of times each instruction was
				 * executed. */

    double totalSrcBytes;	/* Total source bytes ever compiled. */
    double totalByteCodeBytes;	/* Total bytes for all ByteCodes. */
    double currentSrcBytes;	/* Src bytes for all current ByteCodes. */
    double currentByteCodeBytes;/* Code bytes in all current ByteCodes. */

    size_t srcCount[32];		/* Source size distribution: # of srcs of
				 * size [2**(n-1)..2**n), n in [0..32). */
    size_t byteCodeCount[32];	/* ByteCode size distribution. */
    size_t lifetimeCount[32];	/* ByteCode lifetime distribution (ms). */

    double currentInstBytes;	/* Instruction bytes-current ByteCodes. */
    double currentLitBytes;	/* Current literal bytes. */
    double currentExceptBytes;	/* Current exception table bytes. */
    double currentAuxBytes;	/* Current auxiliary information bytes. */
    double currentCmdMapBytes;	/* Current src<->code map bytes. */

    size_t numLiteralsCreated;	/* Total literal objects ever compiled. */
    double totalLitStringBytes;	/* Total string bytes in all literals. */
    double currentLitStringBytes;
				/* String bytes in current literals. */
    size_t literalCount[32];	/* Distribution of literal string sizes. */
} ByteCodeStats;
#endif /* TCL_COMPILE_STATS */

/*
 * Structure used in implementation of those core ensembles which are
 * partially compiled. Used as an array of these, with a terminating field
 * whose 'name' is NULL.
 */

typedef struct {
    const char *name;		/* The name of the subcommand. */
    Tcl_ObjCmdProc *proc;	/* The implementation of the subcommand. */
    CompileProc *compileProc;	/* The compiler for the subcommand. */
    Tcl_ObjCmdProc *nreProc;	/* NRE implementation of this command. */
    void *clientData;	/* Any clientData to give the command. */
    int unsafe;			/* Whether this command is to be hidden by
				 * default in a safe interpreter. */
} EnsembleImplMap;

/*
 *----------------------------------------------------------------
 * Data structures related to commands.
 *----------------------------------------------------------------
 */

/*
 * An imported command is created in an namespace when it imports a "real"
 * command from another namespace. An imported command has a Command structure
 * that points (via its ClientData value) to the "real" Command structure in
 * the source namespace's command table. The real command records all the
 * imported commands that refer to it in a list of ImportRef structures so
 * that they can be deleted when the real command is deleted.
 */

typedef struct ImportRef {
    struct Command *importedCmdPtr;
				/* Points to the imported command created in
				 * an importing namespace; this command
				 * redirects its invocations to the "real"
				 * command. */
    struct ImportRef *nextPtr;	/* Next element on the linked list of imported
				 * commands that refer to the "real" command.
				 * The real command deletes these imported
				 * commands on this list when it is
				 * deleted. */
} ImportRef;

/*
 * Data structure used as the ClientData of imported commands: commands
 * created in an namespace when it imports a "real" command from another
 * namespace.
 */

typedef struct ImportedCmdData {
    struct Command *realCmdPtr;	/* "Real" command that this imported command
				 * refers to. */
    struct Command *selfPtr;	/* Pointer to this imported command. Needed
				 * only when deleting it in order to remove it
				 * from the real command's linked list of
				 * imported commands that refer to it. */
} ImportedCmdData;

/*
 * A Command structure exists for each command in a namespace. The Tcl_Command
 * opaque type actually refers to these structures.
 */

typedef struct Command {
    Tcl_HashEntry *hPtr;	/* Pointer to the hash table entry that refers
				 * to this command. The hash table is either a
				 * namespace's command table or an
				 * interpreter's hidden command table. This
				 * pointer is used to get a command's name
				 * from its Tcl_Command handle. NULL means
				 * that the hash table entry has been removed
				 * already (this can happen if deleteProc
				 * causes the command to be deleted or
				 * recreated). */
    Namespace *nsPtr;		/* Points to the namespace containing this
				 * command. */
    Tcl_Size refCount;		/* 1 if in command hashtable plus 1 for each
				 * reference from a CmdName Tcl object
				 * representing a command's name in a ByteCode
				 * instruction sequence. This structure can be
				 * freed when refCount becomes zero. */
    Tcl_Size cmdEpoch;		/* Incremented to invalidate any references
				 * that point to this command when it is
				 * renamed, deleted, hidden, or exposed. */
    CompileProc *compileProc;	/* Procedure called to compile command. NULL
				 * if no compile proc exists for command. */
    Tcl_ObjCmdProc *objProc;	/* Object-based command procedure. */
    void *objClientData;	/* Arbitrary value passed to object proc. */
    Tcl_CmdProc *proc;		/* String-based command procedure. */
    void *clientData;	/* Arbitrary value passed to string proc. */
    Tcl_CmdDeleteProc *deleteProc;
				/* Procedure invoked when deleting command to,
				 * e.g., free all client data. */
    void *deleteData;	/* Arbitrary value passed to deleteProc. */
    int flags;			/* Miscellaneous bits of information about
				 * command. See below for definitions. */
    ImportRef *importRefPtr;	/* List of each imported Command created in
				 * another namespace when this command is
				 * imported. These imported commands redirect
				 * invocations back to this command. The list
				 * is used to remove all those imported
				 * commands when deleting this "real"
				 * command. */
    CommandTrace *tracePtr;	/* First in list of all traces set for this
				 * command. */
    Tcl_ObjCmdProc *nreProc;	/* NRE implementation of this command. */
} Command;

/*
 * Flag bits for commands.
 *
 * CMD_DYING -			If 1 the command is in the process of
 *				being deleted (its deleteProc is currently
 *				executing). Other attempts to delete the
 *				command should be ignored.
 * CMD_TRACE_ACTIVE -		If 1 the trace processing is currently
 *				underway for a rename/delete change. See the
 *				two flags below for which is currently being
 *				processed.
 * CMD_HAS_EXEC_TRACES -	If 1 means that this command has at least one
 *				execution trace (as opposed to simple
 *				delete/rename traces) in its tracePtr list.
 * CMD_COMPILES_EXPANDED -	If 1 this command has a compiler that
 *				can handle expansion (provided it is not the
 *				first word).
 * TCL_TRACE_RENAME -		A rename trace is in progress. Further
 *				recursive renames will not be traced.
 * TCL_TRACE_DELETE -		A delete trace is in progress. Further
 *				recursive deletes will not be traced.
 * (these last two flags are defined in tcl.h)
 */

#define CMD_DYING		    0x01
#define CMD_TRACE_ACTIVE	    0x02
#define CMD_HAS_EXEC_TRACES	    0x04
#define CMD_COMPILES_EXPANDED	    0x08
#define CMD_REDEF_IN_PROGRESS	    0x10
#define CMD_VIA_RESOLVER	    0x20
#define CMD_DEAD                    0x40


/*
 *----------------------------------------------------------------
 * Data structures related to name resolution procedures.
 *----------------------------------------------------------------
 */

/*
 * The interpreter keeps a linked list of name resolution schemes. The scheme
 * for a namespace is consulted first, followed by the list of schemes in an
 * interpreter, followed by the default name resolution in Tcl. Schemes are
 * added/removed from the interpreter's list by calling Tcl_AddInterpResolver
 * and Tcl_RemoveInterpResolver.
 */

typedef struct ResolverScheme {
    char *name;			/* Name identifying this scheme. */
    Tcl_ResolveCmdProc *cmdResProc;
				/* Procedure handling command name
				 * resolution. */
    Tcl_ResolveVarProc *varResProc;
				/* Procedure handling variable name resolution
				 * for variables that can only be handled at
				 * runtime. */
    Tcl_ResolveCompiledVarProc *compiledVarResProc;
				/* Procedure handling variable name resolution
				 * at compile time. */

    struct ResolverScheme *nextPtr;
				/* Pointer to next record in linked list. */
} ResolverScheme;

/*
 * Forward declaration of the TIP#143 limit handler structure.
 */

typedef struct LimitHandler LimitHandler;

/*
 * TIP #268.
 * Values for the selection mode, i.e the package require preferences.
 */

enum PkgPreferOptions {
    PKG_PREFER_LATEST, PKG_PREFER_STABLE
};

/*
 *----------------------------------------------------------------
 * This structure shadows the first few fields of the memory cache for the
 * allocator defined in tclThreadAlloc.c; it has to be kept in sync with the
 * definition there.
 * Some macros require knowledge of some fields in the struct in order to
 * avoid hitting the TSD unnecessarily. In order to facilitate this, a pointer
 * to the relevant fields is kept in the allocCache field in struct Interp.
 *----------------------------------------------------------------
 */

typedef struct AllocCache {
    struct Cache *nextPtr;	/* Linked list of cache entries. */
    Tcl_ThreadId owner;		/* Which thread's cache is this? */
    Tcl_Obj *firstObjPtr;	/* List of free objects for thread. */
    size_t numObjects;		/* Number of objects for thread. */
} AllocCache;

/*
 *----------------------------------------------------------------
 * This structure defines an interpreter, which is a collection of commands
 * plus other state information related to interpreting commands, such as
 * variable storage. Primary responsibility for this data structure is in
 * tclBasic.c, but almost every Tcl source file uses something in here.
 *----------------------------------------------------------------
 */

typedef struct Interp {
    /*
     * The first two fields were named "result" and "freeProc" in earlier
     * versions of Tcl.  They are no longer used within Tcl, and are no
     * longer available to be accessed by extensions.  However, they cannot
     * be removed.  Why?  There is a deployed base of stub-enabled extensions
     * that query the value of iPtr->stubTable.  For them to continue to work,
     * the location of the field "stubTable" within the Interp struct cannot
     * change.  The most robust way to assure that is to leave all fields up to
     * that one undisturbed.
     */

    const char *legacyResult;
    void (*legacyFreeProc) (void);
    int errorLine;		/* When TCL_ERROR is returned, this gives the
				 * line number in the command where the error
				 * occurred (1 means first line). */
    const struct TclStubs *stubTable;
				/* Pointer to the exported Tcl stub table.  In
				 * ancient pre-8.1 versions of Tcl this was a
				 * pointer to the objResultPtr or a pointer to a
				 * buckets array in a hash table. Deployed stubs
				 * enabled extensions check for a NULL pointer value
				 * and for a TCL_STUBS_MAGIC value to verify they
				 * are not [load]ing into one of those pre-stubs
				 * interps.
				 */

    TclHandle handle;		/* Handle used to keep track of when this
				 * interp is deleted. */

    Namespace *globalNsPtr;	/* The interpreter's global namespace. */
    Tcl_HashTable *hiddenCmdTablePtr;
				/* Hash table used by tclBasic.c to keep track
				 * of hidden commands on a per-interp
				 * basis. */
    void *interpInfo;	/* Information used by tclInterp.c to keep
				 * track of parent/child interps on a
				 * per-interp basis. */
#if TCL_MAJOR_VERSION > 8
    void (*optimizer)(void *envPtr);
#else
    union {
	void (*optimizer)(void *envPtr);
	Tcl_HashTable unused2;	/* No longer used (was mathFuncTable). The
				 * unused space in interp was repurposed for
				 * pluggable bytecode optimizers. The core
				 * contains one optimizer, which can be
				 * selectively overridden by extensions. */
    } extra;
#endif
    /*
     * Information related to procedures and variables. See tclProc.c and
     * tclVar.c for usage.
     */

    Tcl_Size numLevels;		/* Keeps track of how many nested calls to
				 * Tcl_Eval are in progress for this
				 * interpreter. It's used to delay deletion of
				 * the table until all Tcl_Eval invocations
				 * are completed. */
    Tcl_Size maxNestingDepth;	/* If numLevels exceeds this value then Tcl
				 * assumes that infinite recursion has
				 * occurred and it generates an error. */
    CallFrame *framePtr;	/* Points to top-most in stack of all nested
				 * procedure invocations. */
    CallFrame *varFramePtr;	/* Points to the call frame whose variables
				 * are currently in use (same as framePtr
				 * unless an "uplevel" command is
				 * executing). */
    ActiveVarTrace *activeVarTracePtr;
				/* First in list of active traces for interp,
				 * or NULL if no active traces. */
    int returnCode;		/* [return -code] parameter. */
    CallFrame *rootFramePtr;	/* Global frame pointer for this
				 * interpreter. */
    Namespace *lookupNsPtr;	/* Namespace to use ONLY on the next
				 * TCL_EVAL_INVOKE call to Tcl_EvalObjv. */

#if TCL_MAJOR_VERSION < 9
    char *appendResultDontUse;
    int appendAvlDontUse;
    int appendUsedDontUse;
#endif

    /*
     * Information about packages. Used only in tclPkg.c.
     */

    Tcl_HashTable packageTable;	/* Describes all of the packages loaded in or
				 * available to this interpreter. Keys are
				 * package names, values are (Package *)
				 * pointers. */
    char *packageUnknown;	/* Command to invoke during "package require"
				 * commands for packages that aren't described
				 * in packageTable. Ckalloc'ed, may be
				 * NULL. */
    /*
     * Miscellaneous information:
     */

    Tcl_Size cmdCount;		/* Total number of times a command procedure
				 * has been called for this interpreter. */
    int evalFlags;		/* Flags to control next call to Tcl_Eval.
				 * Normally zero, but may be set before
				 * calling Tcl_Eval. See below for valid
				 * values. */
#if TCL_MAJOR_VERSION < 9
    int unused1;		/* No longer used (was termOffset) */
#endif
    LiteralTable literalTable;	/* Contains LiteralEntry's describing all Tcl
				 * objects holding literals of scripts
				 * compiled by the interpreter. Indexed by the
				 * string representations of literals. Used to
				 * avoid creating duplicate objects. */
    Tcl_Size compileEpoch;		/* Holds the current "compilation epoch" for
				 * this interpreter. This is incremented to
				 * invalidate existing ByteCodes when, e.g., a
				 * command with a compile procedure is
				 * redefined. */
    Proc *compiledProcPtr;	/* If a procedure is being compiled, a pointer
				 * to its Proc structure; otherwise, this is
				 * NULL. Set by ObjInterpProc in tclProc.c and
				 * used by tclCompile.c to process local
				 * variables appropriately. */
    ResolverScheme *resolverPtr;
				/* Linked list of name resolution schemes
				 * added to this interpreter. Schemes are
				 * added and removed by calling
				 * Tcl_AddInterpResolvers and
				 * Tcl_RemoveInterpResolver respectively. */
    Tcl_Obj *scriptFile;	/* NULL means there is no nested source
				 * command active; otherwise this points to
				 * pathPtr of the file being sourced. */
    int flags;			/* Various flag bits. See below. */
    long randSeed;		/* Seed used for rand() function. */
    Trace *tracePtr;		/* List of traces for this interpreter. */
    Tcl_HashTable *assocData;	/* Hash table for associating data with this
				 * interpreter. Cleaned up when this
				 * interpreter is deleted. */
    struct ExecEnv *execEnvPtr;	/* Execution environment for Tcl bytecode
				 * execution. Contains a pointer to the Tcl
				 * evaluation stack. */
    Tcl_Obj *emptyObjPtr;	/* Points to an object holding an empty
				 * string. Returned by Tcl_ObjSetVar2 when
				 * variable traces change a variable in a
				 * gross way. */
#if TCL_MAJOR_VERSION < 9
    char resultSpaceDontUse[TCL_DSTRING_STATIC_SIZE+1];
#endif
    Tcl_Obj *objResultPtr;	/* If the last command returned an object
				 * result, this points to it. Should not be
				 * accessed directly; see comment above. */
    Tcl_ThreadId threadId;	/* ID of thread that owns the interpreter. */

    ActiveCommandTrace *activeCmdTracePtr;
				/* First in list of active command traces for
				 * interp, or NULL if no active traces. */
    ActiveInterpTrace *activeInterpTracePtr;
				/* First in list of active traces for interp,
				 * or NULL if no active traces. */

    Tcl_Size tracesForbiddingInline;	/* Count of traces (in the list headed by
				 * tracePtr) that forbid inline bytecode
				 * compilation. */

    /*
     * Fields used to manage extensible return options (TIP 90).
     */

    Tcl_Obj *returnOpts;	/* A dictionary holding the options to the
				 * last [return] command. */

    Tcl_Obj *errorInfo;		/* errorInfo value (now as a Tcl_Obj). */
    Tcl_Obj *eiVar;		/* cached ref to ::errorInfo variable. */
    Tcl_Obj *errorCode;		/* errorCode value (now as a Tcl_Obj). */
    Tcl_Obj *ecVar;		/* cached ref to ::errorInfo variable. */
    int returnLevel;		/* [return -level] parameter. */

    /*
     * Resource limiting framework support (TIP#143).
     */

    struct {
	int active;		/* Flag values defining which limits have been
				 * set. */
	int granularityTicker;	/* Counter used to determine how often to
				 * check the limits. */
	int exceeded;		/* Which limits have been exceeded, described
				 * as flag values the same as the 'active'
				 * field. */

	Tcl_Size cmdCount;		/* Limit for how many commands to execute in
				 * the interpreter. */
	LimitHandler *cmdHandlers;
				/* Handlers to execute when the limit is
				 * reached. */
	int cmdGranularity;	/* Mod factor used to determine how often to
				 * evaluate the limit check. */

	Tcl_Time time;		/* Time limit for execution within the
				 * interpreter. */
	LimitHandler *timeHandlers;
				/* Handlers to execute when the limit is
				 * reached. */
	int timeGranularity;	/* Mod factor used to determine how often to
				 * evaluate the limit check. */
	Tcl_TimerToken timeEvent;
				/* Handle for a timer callback that will occur
				 * when the time-limit is exceeded. */

	Tcl_HashTable callbacks;/* Mapping from (interp,type) pair to data
				 * used to install a limit handler callback to
				 * run in _this_ interp when the limit is
				 * exceeded. */
    } limit;

    /*
     * Information for improved default error generation from ensembles
     * (TIP#112).
     */

    struct {
	Tcl_Obj *const *sourceObjs;
				/* What arguments were actually input into the
				 * *root* ensemble command? (Nested ensembles
				 * don't rewrite this.) NULL if we're not
				 * processing an ensemble. */
	Tcl_Size numRemovedObjs;	/* How many arguments have been stripped off
				 * because of ensemble processing. */
	Tcl_Size numInsertedObjs;	/* How many of the current arguments were
				 * inserted by an ensemble. */
    } ensembleRewrite;

    /*
     * TIP #219: Global info for the I/O system.
     */

    Tcl_Obj *chanMsg;		/* Error message set by channel drivers, for
				 * the propagation of arbitrary Tcl errors.
				 * This information, if present (chanMsg not
				 * NULL), takes precedence over a POSIX error
				 * code returned by a channel operation. */

    /*
     * Source code origin information (TIP #280).
     */

    CmdFrame *cmdFramePtr;	/* Points to the command frame containing the
				 * location information for the current
				 * command. */
    const CmdFrame *invokeCmdFramePtr;
				/* Points to the command frame which is the
				 * invoking context of the bytecode compiler.
				 * NULL when the byte code compiler is not
				 * active. */
    int invokeWord;		/* Index of the word in the command which
				 * is getting compiled. */
    Tcl_HashTable *linePBodyPtr;/* This table remembers for each statically
				 * defined procedure the location information
				 * for its body. It is keyed by the address of
				 * the Proc structure for a procedure. The
				 * values are "struct CmdFrame*". */
    Tcl_HashTable *lineBCPtr;	/* This table remembers for each ByteCode
				 * object the location information for its
				 * body. It is keyed by the address of the
				 * Proc structure for a procedure. The values
				 * are "struct ExtCmdLoc*". (See
				 * tclCompile.h) */
    Tcl_HashTable *lineLABCPtr;
    Tcl_HashTable *lineLAPtr;	/* This table remembers for each argument of a
				 * command on the execution stack the index of
				 * the argument in the command, and the
				 * location data of the command. It is keyed
				 * by the address of the Tcl_Obj containing
				 * the argument. The values are "struct
				 * CFWord*" (See tclBasic.c). This allows
				 * commands like uplevel, eval, etc. to find
				 * location information for their arguments,
				 * if they are a proper literal argument to an
				 * invoking command. Alt view: An index to the
				 * CmdFrame stack keyed by command argument
				 * holders. */
    ContLineLoc *scriptCLLocPtr;/* This table points to the location data for
				 * invisible continuation lines in the script,
				 * if any. This pointer is set by the function
				 * TclEvalObjEx() in file "tclBasic.c", and
				 * used by function ...() in the same file.
				 * It does for the eval/direct path of script
				 * execution what CompileEnv.clLoc does for
				 * the bytecode compiler.
				 */
    /*
     * TIP #268. The currently active selection mode, i.e. the package require
     * preferences.
     */

    int packagePrefer;		/* Current package selection mode. */

    /*
     * Hashtables for variable traces and searches.
     */

    Tcl_HashTable varTraces;	/* Hashtable holding the start of a variable's
				 * active trace list; varPtr is the key. */
    Tcl_HashTable varSearches;	/* Hashtable holding the start of a variable's
				 * active searches list; varPtr is the key. */
    /*
     * The thread-specific data ekeko: cache pointers or values that
     *  (a) do not change during the thread's lifetime
     *  (b) require access to TSD to determine at runtime
     *  (c) are accessed very often (e.g., at each command call)
     *
     * Note that these are the same for all interps in the same thread. They
     * just have to be initialised for the thread's parent interp, children
     * inherit the value.
     *
     * They are used by the macros defined below.
     */

    AllocCache *allocCache;
    void *pendingObjDataPtr;	/* Pointer to the Cache and PendingObjData
				 * structs for this interp's thread; see
				 * tclObj.c and tclThreadAlloc.c */
    int *asyncReadyPtr;		/* Pointer to the asyncReady indicator for
				 * this interp's thread; see tclAsync.c */
    /*
     * The pointer to the object system root ekeko. c.f. TIP #257.
     */
    void *objectFoundation;	/* Pointer to the Foundation structure of the
				 * object system, which contains things like
				 * references to key namespaces. See
				 * tclOOInt.h and tclOO.c for real definition
				 * and setup. */

    struct NRE_callback *deferredCallbacks;
				/* Callbacks that are set previous to a call
				 * to some Eval function but that actually
				 * belong to the command that is about to be
				 * called - i.e., they should be run *before*
				 * any tailcall is invoked. */

    /*
     * TIP #285, Script cancellation support.
     */

    Tcl_AsyncHandler asyncCancel;
				/* Async handler token for Tcl_CancelEval. */
    Tcl_Obj *asyncCancelMsg;	/* Error message set by async cancel handler
				 * for the propagation of arbitrary Tcl
				 * errors. This information, if present
				 * (asyncCancelMsg not NULL), takes precedence
				 * over the default error messages returned by
				 * a script cancellation operation. */

	/*
	 * TIP #348 IMPLEMENTATION  -  Substituted error stack
	 */
    Tcl_Obj *errorStack;	/* [info errorstack] value (as a Tcl_Obj). */
    Tcl_Obj *upLiteral;		/* "UP" literal for [info errorstack] */
    Tcl_Obj *callLiteral;	/* "CALL" literal for [info errorstack] */
    Tcl_Obj *innerLiteral;	/* "INNER" literal for [info errorstack] */
    Tcl_Obj *innerContext;	/* cached list for fast reallocation */
    int resetErrorStack;        /* controls cleaning up of ::errorStack */

#ifdef TCL_COMPILE_STATS
    /*
     * Statistical information about the bytecode compiler and interpreter's
     * operation. This should be the last field of Interp.
     */

    ByteCodeStats stats;	/* Holds compilation and execution statistics
				 * for this interpreter. */
#endif /* TCL_COMPILE_STATS */
} Interp;

/*
 * Macros that use the TSD-ekeko.
 */

#define TclAsyncReady(iPtr) \
    *((iPtr)->asyncReadyPtr)

/*
 * Macros for script cancellation support (TIP #285).
 */

#define TclCanceled(iPtr) \
    (((iPtr)->flags & CANCELED) || ((iPtr)->flags & TCL_CANCEL_UNWIND))

#define TclSetCancelFlags(iPtr, cancelFlags)   \
    (iPtr)->flags |= CANCELED;                 \
    if ((cancelFlags) & TCL_CANCEL_UNWIND) {   \
        (iPtr)->flags |= TCL_CANCEL_UNWIND;    \
    }

#define TclUnsetCancelFlags(iPtr) \
    (iPtr)->flags &= (~(CANCELED | TCL_CANCEL_UNWIND))

/*
 * Macros for splicing into and out of doubly linked lists. They assume
 * existence of struct items 'prevPtr' and 'nextPtr'.
 *
 * a = element to add or remove.
 * b = list head.
 *
 * TclSpliceIn adds to the head of the list.
 */

#define TclSpliceIn(a,b)			\
    (a)->nextPtr = (b);				\
    if ((b) != NULL) {				\
	(b)->prevPtr = (a);			\
    }						\
    (a)->prevPtr = NULL, (b) = (a);

#define TclSpliceOut(a,b)			\
    if ((a)->prevPtr != NULL) {			\
	(a)->prevPtr->nextPtr = (a)->nextPtr;	\
    } else {					\
	(b) = (a)->nextPtr;			\
    }						\
    if ((a)->nextPtr != NULL) {			\
	(a)->nextPtr->prevPtr = (a)->prevPtr;	\
    }

/*
 * EvalFlag bits for Interp structures:
 *
 * TCL_ALLOW_EXCEPTIONS	1 means it's OK for the script to terminate with a
 *			code other than TCL_OK or TCL_ERROR; 0 means codes
 *			other than these should be turned into errors.
 */

#define TCL_ALLOW_EXCEPTIONS		0x04
#define TCL_EVAL_FILE			0x02
#define TCL_EVAL_SOURCE_IN_FRAME	0x10
#define TCL_EVAL_NORESOLVE		0x20
#define TCL_EVAL_DISCARD_RESULT		0x40

/*
 * Flag bits for Interp structures:
 *
 * DELETED:		Non-zero means the interpreter has been deleted:
 *			don't process any more commands for it, and destroy
 *			the structure as soon as all nested invocations of
 *			Tcl_Eval are done.
 * ERR_ALREADY_LOGGED:	Non-zero means information has already been logged in
 *			iPtr->errorInfo for the current Tcl_Eval instance, so
 *			Tcl_Eval needn't log it (used to implement the "error
 *			message log" command).
 * DONT_COMPILE_CMDS_INLINE: Non-zero means that the bytecode compiler should
 *			not compile any commands into an inline sequence of
 *			instructions. This is set 1, for example, when command
 *			traces are requested.
 * RAND_SEED_INITIALIZED: Non-zero means that the randSeed value of the interp
 *			has not be initialized. This is set 1 when we first
 *			use the rand() or srand() functions.
 * SAFE_INTERP:		Non zero means that the current interp is a safe
 *			interp (i.e. it has only the safe commands installed,
 *			less privilege than a regular interp).
 * INTERP_DEBUG_FRAME:	Used for switching on various extra interpreter
 *			debug/info mechanisms (e.g. info frame eval/uplevel
 *			tracing) which are performance intensive.
 * INTERP_TRACE_IN_PROGRESS: Non-zero means that an interp trace is currently
 *			active; so no further trace callbacks should be
 *			invoked.
 * INTERP_ALTERNATE_WRONG_ARGS: Used for listing second and subsequent forms
 *			of the wrong-num-args string in Tcl_WrongNumArgs.
 *			Makes it append instead of replacing and uses
 *			different intermediate text.
 * CANCELED:		Non-zero means that the script in progress should be
 *			canceled as soon as possible. This can be checked by
 *			extensions (and the core itself) by calling
 *			Tcl_Canceled and checking if TCL_ERROR is returned.
 *			This is a one-shot flag that is reset immediately upon
 *			being detected; however, if the TCL_CANCEL_UNWIND flag
 *			is set Tcl_Canceled will continue to report that the
 *			script in progress has been canceled thereby allowing
 *			the evaluation stack for the interp to be fully
 *			unwound.
 *
 * WARNING: For the sake of some extensions that have made use of former
 * internal values, do not re-use the flag values 2 (formerly ERR_IN_PROGRESS)
 * or 8 (formerly ERROR_CODE_SET).
 */

#define DELETED				     1
#define ERR_ALREADY_LOGGED		     4
#define INTERP_DEBUG_FRAME		  0x10
#define DONT_COMPILE_CMDS_INLINE	  0x20
#define RAND_SEED_INITIALIZED		  0x40
#define SAFE_INTERP			  0x80
#define INTERP_TRACE_IN_PROGRESS	 0x200
#define INTERP_ALTERNATE_WRONG_ARGS	 0x400
#define ERR_LEGACY_COPY			 0x800
#define CANCELED			0x1000

/*
 * Maximum number of levels of nesting permitted in Tcl commands (used to
 * catch infinite recursion).
 */

#define MAX_NESTING_DEPTH	1000

/*
 * The macro below is used to modify a "char" value (e.g. by casting it to an
 * unsigned character) so that it can be used safely with macros such as
 * isspace.
 */

#define UCHAR(c) ((unsigned char) (c))

/*
 * This macro is used to properly align the memory allocated by Tcl, giving
 * the same alignment as the native malloc.
 */

#if defined(__APPLE__)
#define TCL_ALLOCALIGN	16
#else
#define TCL_ALLOCALIGN	(2*sizeof(void *))
#endif

/*
 * TCL_ALIGN is used to determine the offset needed to safely allocate any
 * data structure in memory. Given a starting offset or size, it "rounds up"
 * or "aligns" the offset to the next aligned (typically 8-byte) boundary so
 * that any data structure can be placed at the resulting offset without fear
 * of an alignment error. Note this is clamped to a minimum of 8 for API
 * compatibility.
 *
 * WARNING!! DO NOT USE THIS MACRO TO ALIGN POINTERS: it will produce the
 * wrong result on platforms that allocate addresses that are divisible by a
 * non-trivial factor of this alignment. Only use it for offsets or sizes.
 *
 * This macro is only used by tclCompile.c in the core (Bug 926445). It
 * however not be made file static, as extensions that touch bytecodes
 * (notably tbcload) require it.
 */

struct TclMaxAlignment {
    char unalign[8];
    union {
	long long maxAlignLongLong;
	double maxAlignDouble;
	void *maxAlignPointer;
    } aligned;
};
#define TCL_ALIGN_BYTES \
	offsetof(struct TclMaxAlignment, aligned)
#define TCL_ALIGN(x) \
	(((x) + (TCL_ALIGN_BYTES - 1)) & ~(TCL_ALIGN_BYTES - 1))

/*
 * A common panic alert when memory allocation fails.
 */

#define TclOOM(ptr, size) \
	((size) && ((ptr)||(Tcl_Panic("unable to alloc %" TCL_Z_MODIFIER "u bytes", (size_t)(size)),1)))

/*
 * The following enum values are used to specify the runtime platform setting
 * of the tclPlatform variable.
 */

typedef enum {
    TCL_PLATFORM_UNIX = 0,	/* Any Unix-like OS. */
    TCL_PLATFORM_WINDOWS = 2	/* Any Microsoft Windows OS. */
} TclPlatformType;

/*
 * The following enum values are used to indicate the translation of a Tcl
 * channel. Declared here so that each platform can define
 * TCL_PLATFORM_TRANSLATION to the native translation on that platform.
 */

typedef enum TclEolTranslation {
    TCL_TRANSLATE_AUTO,		/* Eol == \r, \n and \r\n. */
    TCL_TRANSLATE_CR,		/* Eol == \r. */
    TCL_TRANSLATE_LF,		/* Eol == \n. */
    TCL_TRANSLATE_CRLF		/* Eol == \r\n. */
} TclEolTranslation;

/*
 * Flags for TclInvoke:
 *
 * TCL_INVOKE_HIDDEN		Invoke a hidden command; if not set, invokes
 *				an exposed command.
 * TCL_INVOKE_NO_UNKNOWN	If set, "unknown" is not invoked if the
 *				command to be invoked is not found. Only has
 *				an effect if invoking an exposed command,
 *				i.e. if TCL_INVOKE_HIDDEN is not also set.
 * TCL_INVOKE_NO_TRACEBACK	Does not record traceback information if the
 *				invoked command returns an error. Used if the
 *				caller plans on recording its own traceback
 *				information.
 */

#define	TCL_INVOKE_HIDDEN	(1<<0)
#define TCL_INVOKE_NO_UNKNOWN	(1<<1)
#define TCL_INVOKE_NO_TRACEBACK	(1<<2)

#if TCL_MAJOR_VERSION > 8
<<<<<<< HEAD

=======
>>>>>>> c74a310d
/*
 * SSIZE_MAX, NOT SIZE_MAX as negative differences need to be expressed
 * between values of the Tcl_Size type so limit the range to signed
 */
<<<<<<< HEAD
#define ListSizeT_MAX ((size_t)PTRDIFF_MAX)

#else

=======
#define ListSizeT_MAX ((Tcl_Size)PTRDIFF_MAX)

#else
>>>>>>> c74a310d
#define ListSizeT_MAX INT_MAX

#endif

/*
 * ListStore --
 *
 * A Tcl list's internal representation is defined through three structures.
 *
 * A ListStore struct is a structure that includes a variable size array that
 * serves as storage for a Tcl list. A contiguous sequence of slots in the
 * array, the "in-use" area, holds valid pointers to Tcl_Obj values that
 * belong to one or more Tcl lists. The unused slots before and after these
 * are free slots that may be used to prepend and append without having to
 * reallocate the struct. The ListStore may be shared amongst multiple lists
 * and reference counted.
 *
 * A ListSpan struct defines a sequence of slots within a ListStore. This sequence
 * always lies within the "in-use" area of the ListStore. Like ListStore, the
 * structure may be shared among multiple lists and is reference counted.
 *
 * A ListRep struct holds the internal representation of a Tcl list as stored
 * in a Tcl_Obj. It is composed of a ListStore and a ListSpan that together
 * define the content of the list. The ListSpan specifies the range of slots
 * within the ListStore that hold elements for this list. The ListSpan is
 * optional in which case the list includes all the "in-use" slots of the
 * ListStore.
 *
 */
typedef struct ListStore {
    Tcl_Size firstUsed;    /* Index of first slot in use within slots[] */
    Tcl_Size numUsed;      /* Number of slots in use (starting firstUsed) */
    Tcl_Size numAllocated; /* Total number of slots[] array slots. */
    size_t refCount;           /* Number of references to this instance */
    int flags;              /* LISTSTORE_* flags */
    Tcl_Obj *slots[TCLFLEXARRAY];      /* Variable size array. Grown as needed */
} ListStore;

#define LISTSTORE_CANONICAL 0x1 /* All Tcl_Obj's referencing this
                                   store have their string representation
                                   derived from the list representation */

/* Max number of elements that can be contained in a list */
#define LIST_MAX                                               \
    ((ListSizeT_MAX - offsetof(ListStore, slots)) \
		   / sizeof(Tcl_Obj *))
/* Memory size needed for a ListStore to hold numSlots_ elements */
#define LIST_SIZE(numSlots_) \
	(offsetof(ListStore, slots) + ((numSlots_) * sizeof(Tcl_Obj *)))

/*
 * ListSpan --
 * See comments above for ListStore
 */
typedef struct ListSpan {
    Tcl_Size spanStart;    /* Starting index of the span */
    Tcl_Size spanLength;   /* Number of elements in the span */
    size_t refCount;     /* Count of references to this span record */
} ListSpan;
#ifndef LIST_SPAN_THRESHOLD /* May be set on build line */
#define LIST_SPAN_THRESHOLD 101
#endif

/*
 * ListRep --
 * See comments above for ListStore
 */
typedef struct ListRep {
    ListStore *storePtr;/* element array shared amongst different lists */
    ListSpan *spanPtr;  /* If not NULL, the span holds the range of slots
                           within *storePtr that contain this list elements. */
} ListRep;

/*
 * Macros used to get access list internal representations.
 *
 * Naming conventions:
 * ListRep* - expect a pointer to a valid ListRep
 * ListObj* - expect a pointer to a Tcl_Obj whose internal type is known to
 *            be a list (tclListType). Will crash otherwise.
 * TclListObj* - expect a pointer to a Tcl_Obj whose internal type may or may not
 *            be tclListType. These will convert as needed and return error if
 *            conversion not possible.
 */

/* Returns the starting slot for this listRep in the contained ListStore */
#define ListRepStart(listRepPtr_)                               \
    ((listRepPtr_)->spanPtr ? (listRepPtr_)->spanPtr->spanStart \
			    : (listRepPtr_)->storePtr->firstUsed)

/* Returns the number of elements in this listRep */
#define ListRepLength(listRepPtr_)                               \
    ((listRepPtr_)->spanPtr ? (listRepPtr_)->spanPtr->spanLength \
			    : (listRepPtr_)->storePtr->numUsed)

/* Returns a pointer to the first slot containing this ListRep elements */
#define ListRepElementsBase(listRepPtr_) \
    (&(listRepPtr_)->storePtr->slots[ListRepStart(listRepPtr_)])

/* Stores the number of elements and base address of the element array */
#define ListRepElements(listRepPtr_, objc_, objv_) \
    (((objv_) = ListRepElementsBase(listRepPtr_)), \
     ((objc_) = ListRepLength(listRepPtr_)))

/* Returns 1/0 whether the ListRep's ListStore is shared. */
#define ListRepIsShared(listRepPtr_) ((listRepPtr_)->storePtr->refCount > 1)

/* Returns a pointer to the ListStore component */
#define ListObjStorePtr(listObj_) \
    ((ListStore *)((listObj_)->internalRep.twoPtrValue.ptr1))

/* Returns a pointer to the ListSpan component */
#define ListObjSpanPtr(listObj_) \
    ((ListSpan *)((listObj_)->internalRep.twoPtrValue.ptr2))

/* Returns the ListRep internal representaton in a Tcl_Obj */
#define ListObjGetRep(listObj_, listRepPtr_)                 \
    do {                                                     \
	(listRepPtr_)->storePtr = ListObjStorePtr(listObj_); \
	(listRepPtr_)->spanPtr = ListObjSpanPtr(listObj_);   \
    } while (0)

/* Returns the length of the list */
#define ListObjLength(listObj_, len_)                                         \
    ((len_) = ListObjSpanPtr(listObj_) ? ListObjSpanPtr(listObj_)->spanLength \
				       : ListObjStorePtr(listObj_)->numUsed)

/* Returns the starting slot index of this list's elements in the ListStore */
#define ListObjStart(listObj_)                                      \
    (ListObjSpanPtr(listObj_) ? ListObjSpanPtr(listObj_)->spanStart \
			      : ListObjStorePtr(listObj_)->firstUsed)

/* Stores the element count and base address of this list's elements */
#define ListObjGetElements(listObj_, objc_, objv_) \
    (((objv_) = &ListObjStorePtr(listObj_)->slots[ListObjStart(listObj_)]), \
     (ListObjLength(listObj_, (objc_))))

/*
 * Returns 1/0 whether the internal representation (not the Tcl_Obj itself)
 * is shared.  Note by intent this only checks for sharing of ListStore,
 * not spans.
 */
#define ListObjRepIsShared(listObj_) (ListObjStorePtr(listObj_)->refCount > 1)

/*
 * Certain commands like concat are optimized if an existing string
 * representation of a list object is known to be in canonical format (i.e.
 * generated from the list representation). There are three conditions when
 * this will be the case:
 * (1) No string representation exists which means it will obviously have
 * to be generated from the list representation when needed
 * (2) The ListStore flags is marked canonical. This is done at the time
 * the string representation is generated from the list IF the list
 * representation does not have a span (see comments in UpdateStringOfList).
 * (3) The list representation does not have a span component. This is
 * because list Tcl_Obj's with spans are always created from existing lists
 * and never from strings (see SetListFromAny) and thus their string
 * representation will always be canonical.
 */
#define ListObjIsCanonical(listObj_)                             \
    (((listObj_)->bytes == NULL)                                 \
     || (ListObjStorePtr(listObj_)->flags & LISTSTORE_CANONICAL) \
     || ListObjSpanPtr(listObj_) != NULL)

/*
 * Converts the Tcl_Obj to a list if it isn't one and stores the element
 * count and base address of this list's elements in objcPtr_ and objvPtr_.
 * Return TCL_OK on success or TCL_ERROR if the Tcl_Obj cannot be
 * converted to a list.
 */
#define TclListObjGetElementsM(interp_, listObj_, objcPtr_, objvPtr_)    \
    (((listObj_)->typePtr == &tclListType)                              \
	 ? ((ListObjGetElements((listObj_), *(objcPtr_), *(objvPtr_))), \
	    TCL_OK)                                                     \
	 : Tcl_ListObjGetElements(                                      \
	     (interp_), (listObj_), (objcPtr_), (objvPtr_)))

/*
 * Converts the Tcl_Obj to a list if it isn't one and stores the element
 * count in lenPtr_.  Returns TCL_OK on success or TCL_ERROR if the
 * Tcl_Obj cannot be converted to a list.
 */
#define TclListObjLengthM(interp_, listObj_, lenPtr_)         \
    (((listObj_)->typePtr == &tclListType)                   \
	 ? ((ListObjLength((listObj_), *(lenPtr_))), TCL_OK) \
	 : Tcl_ListObjLength((interp_), (listObj_), (lenPtr_)))

#define TclListObjIsCanonical(listObj_) \
    (((listObj_)->typePtr == &tclListType) ? ListObjIsCanonical((listObj_)) : 0)

/*
 * Modes for collecting (or not) in the implementations of TclNRForeachCmd,
 * TclNRLmapCmd and their compilations.
 */

#define TCL_EACH_KEEP_NONE  0	/* Discard iteration result like [foreach] */
#define TCL_EACH_COLLECT    1	/* Collect iteration result like [lmap] */

/*
 * Macros providing a faster path to booleans and integers:
 * Tcl_GetBooleanFromObj, Tcl_GetLongFromObj, Tcl_GetIntFromObj
 * and Tcl_GetIntForIndex.
 *
 * WARNING: these macros eval their args more than once.
 */

#if TCL_MAJOR_VERSION > 8
#define TclGetBooleanFromObj(interp, objPtr, intPtr) \
    (((objPtr)->typePtr == &tclIntType \
	    || (objPtr)->typePtr == &tclBooleanType) \
	? (*(intPtr) = ((objPtr)->internalRep.wideValue!=0), TCL_OK)	\
	: Tcl_GetBooleanFromObj((interp), (objPtr), (intPtr)))
#else
#define TclGetBooleanFromObj(interp, objPtr, intPtr) \
    (((objPtr)->typePtr == &tclIntType)			\
	? (*(intPtr) = ((objPtr)->internalRep.wideValue!=0), TCL_OK)	\
	: ((objPtr)->typePtr == &tclBooleanType)			\
	? (*(intPtr) = ((objPtr)->internalRep.longValue!=0), TCL_OK)	\
	: Tcl_GetBooleanFromObj((interp), (objPtr), (intPtr)))
#endif

#ifdef TCL_WIDE_INT_IS_LONG
#define TclGetLongFromObj(interp, objPtr, longPtr) \
    (((objPtr)->typePtr == &tclIntType)	\
	    ? ((*(longPtr) = (objPtr)->internalRep.wideValue), TCL_OK) \
	    : Tcl_GetLongFromObj((interp), (objPtr), (longPtr)))
#else
#define TclGetLongFromObj(interp, objPtr, longPtr) \
    (((objPtr)->typePtr == &tclIntType \
	    && (objPtr)->internalRep.wideValue >= (Tcl_WideInt)(LONG_MIN) \
	    && (objPtr)->internalRep.wideValue <= (Tcl_WideInt)(LONG_MAX)) \
	    ? ((*(longPtr) = (long)(objPtr)->internalRep.wideValue), TCL_OK) \
	    : Tcl_GetLongFromObj((interp), (objPtr), (longPtr)))
#endif

#define TclGetIntFromObj(interp, objPtr, intPtr) \
    (((objPtr)->typePtr == &tclIntType \
	    && (objPtr)->internalRep.wideValue >= (Tcl_WideInt)(INT_MIN) \
	    && (objPtr)->internalRep.wideValue <= (Tcl_WideInt)(INT_MAX)) \
	    ? ((*(intPtr) = (int)(objPtr)->internalRep.wideValue), TCL_OK) \
	    : Tcl_GetIntFromObj((interp), (objPtr), (intPtr)))
#define TclGetIntForIndexM(interp, objPtr, endValue, idxPtr) \
    ((((objPtr)->typePtr == &tclIntType) && ((objPtr)->internalRep.wideValue >= 0) \
	    && ((Tcl_WideUInt)(objPtr)->internalRep.wideValue <= (Tcl_WideUInt)(endValue + 1))) \
	    ? ((*(idxPtr) = (objPtr)->internalRep.wideValue), TCL_OK) \
	    : Tcl_GetIntForIndex((interp), (objPtr), (endValue), (idxPtr)))

/*
 * Macro used to save a function call for common uses of
 * Tcl_GetWideIntFromObj(). The ANSI C "prototype" is:
 *
 * MODULE_SCOPE int TclGetWideIntFromObj(Tcl_Interp *interp, Tcl_Obj *objPtr,
 *			Tcl_WideInt *wideIntPtr);
 */

#define TclGetWideIntFromObj(interp, objPtr, wideIntPtr) \
    (((objPtr)->typePtr == &tclIntType)					\
	? (*(wideIntPtr) =						\
		((objPtr)->internalRep.wideValue), TCL_OK) :		\
	Tcl_GetWideIntFromObj((interp), (objPtr), (wideIntPtr)))

/*
 * Flag values for TclTraceDictPath().
 *
 * DICT_PATH_READ indicates that all entries on the path must exist but no
 * updates will be needed.
 *
 * DICT_PATH_UPDATE indicates that we are going to be doing an update at the
 * tip of the path, so duplication of shared objects should be done along the
 * way.
 *
 * DICT_PATH_EXISTS indicates that we are performing an existence test and a
 * lookup failure should therefore not be an error. If (and only if) this flag
 * is set, TclTraceDictPath() will return the special value
 * DICT_PATH_NON_EXISTENT if the path is not traceable.
 *
 * DICT_PATH_CREATE (which also requires the DICT_PATH_UPDATE bit to be set)
 * indicates that we are to create non-existent dictionaries on the path.
 */

#define DICT_PATH_READ		0
#define DICT_PATH_UPDATE	1
#define DICT_PATH_EXISTS	2
#define DICT_PATH_CREATE	5

#define DICT_PATH_NON_EXISTENT	((Tcl_Obj *) (void *) 1)

/*
 *----------------------------------------------------------------
 * Data structures related to the filesystem internals
 *----------------------------------------------------------------
 */

/*
 * The version_2 filesystem is private to Tcl. As and when these changes have
 * been thoroughly tested and investigated a new public filesystem interface
 * will be released. The aim is more versatile virtual filesystem interfaces,
 * more efficiency in 'path' manipulation and usage, and cleaner filesystem
 * code internally.
 */

#define TCL_FILESYSTEM_VERSION_2	((Tcl_FSVersion) 0x2)
typedef void *(TclFSGetCwdProc2)(void *clientData);
typedef int (Tcl_FSLoadFileProc2) (Tcl_Interp *interp, Tcl_Obj *pathPtr,
	Tcl_LoadHandle *handlePtr, Tcl_FSUnloadFileProc **unloadProcPtr, int flags);

/*
 * The following types are used for getting and storing platform-specific file
 * attributes in tclFCmd.c and the various platform-versions of that file.
 * This is done to have as much common code as possible in the file attributes
 * code. For more information about the callbacks, see TclFileAttrsCmd in
 * tclFCmd.c.
 */

typedef int (TclGetFileAttrProc)(Tcl_Interp *interp, int objIndex,
	Tcl_Obj *fileName, Tcl_Obj **attrObjPtrPtr);
typedef int (TclSetFileAttrProc)(Tcl_Interp *interp, int objIndex,
	Tcl_Obj *fileName, Tcl_Obj *attrObjPtr);

typedef struct TclFileAttrProcs {
    TclGetFileAttrProc *getProc;/* The procedure for getting attrs. */
    TclSetFileAttrProc *setProc;/* The procedure for setting attrs. */
} TclFileAttrProcs;

/*
 * Opaque handle used in pipeline routines to encapsulate platform-dependent
 * state.
 */

typedef struct TclFile_ *TclFile;

typedef enum Tcl_PathPart {
    TCL_PATH_DIRNAME,
    TCL_PATH_TAIL,
    TCL_PATH_EXTENSION,
    TCL_PATH_ROOT
} Tcl_PathPart;

/*
 *----------------------------------------------------------------
 * Data structures related to obsolete filesystem hooks
 *----------------------------------------------------------------
 */

typedef int (TclStatProc_)(const char *path, struct stat *buf);
typedef int (TclAccessProc_)(const char *path, int mode);
typedef Tcl_Channel (TclOpenFileChannelProc_)(Tcl_Interp *interp,
	const char *fileName, const char *modeString, int permissions);

/*
 *----------------------------------------------------------------
 * Data structures for process-global values.
 *----------------------------------------------------------------
 */

typedef void (TclInitProcessGlobalValueProc)(char **valuePtr, TCL_HASH_TYPE *lengthPtr,
	Tcl_Encoding *encodingPtr);

/*
 * A ProcessGlobalValue struct exists for each internal value in Tcl that is
 * to be shared among several threads. Each thread sees a (Tcl_Obj) copy of
 * the value, and the gobal value is kept as a counted string, with epoch and
 * mutex control. Each ProcessGlobalValue struct should be a static variable in
 * some file.
 */

typedef struct ProcessGlobalValue {
    Tcl_Size epoch;			/* Epoch counter to detect changes in the
				 * global value. */
    TCL_HASH_TYPE numBytes;	/* Length of the global string. */
    char *value;		/* The global string value. */
    Tcl_Encoding encoding;	/* system encoding when global string was
				 * initialized. */
    TclInitProcessGlobalValueProc *proc;
    				/* A procedure to initialize the global string
				 * copy when a "get" request comes in before
				 * any "set" request has been received. */
    Tcl_Mutex mutex;		/* Enforce orderly access from multiple
				 * threads. */
    Tcl_ThreadDataKey key;	/* Key for per-thread data holding the
				 * (Tcl_Obj) copy for each thread. */
} ProcessGlobalValue;

/*
 *----------------------------------------------------------------------
 * Flags for TclParseNumber
 *----------------------------------------------------------------------
 */

#define TCL_PARSE_DECIMAL_ONLY		1
				/* Leading zero doesn't denote octal or
				 * hex. */
#define TCL_PARSE_OCTAL_ONLY		2
				/* Parse octal even without prefix. */
#define TCL_PARSE_HEXADECIMAL_ONLY	4
				/* Parse hexadecimal even without prefix. */
#define TCL_PARSE_INTEGER_ONLY		8
				/* Disable floating point parsing. */
#define TCL_PARSE_SCAN_PREFIXES		16
				/* Use [scan] rules dealing with 0?
				 * prefixes. */
#define TCL_PARSE_NO_WHITESPACE		32
				/* Reject leading/trailing whitespace. */
#define TCL_PARSE_BINARY_ONLY	64
				/* Parse binary even without prefix. */
#define TCL_PARSE_NO_UNDERSCORE	128
				/* Reject underscore digit separator */

/*
 *----------------------------------------------------------------
 * Variables shared among Tcl modules but not used by the outside world.
 *----------------------------------------------------------------
 */

MODULE_SCOPE char *tclNativeExecutableName;
MODULE_SCOPE int tclFindExecutableSearchDone;
MODULE_SCOPE char *tclMemDumpFileName;
MODULE_SCOPE TclPlatformType tclPlatform;

MODULE_SCOPE Tcl_Encoding tclIdentityEncoding;

/*
 * TIP #233 (Virtualized Time)
 * Data for the time hooks, if any.
 */

MODULE_SCOPE Tcl_GetTimeProc *tclGetTimeProcPtr;
MODULE_SCOPE Tcl_ScaleTimeProc *tclScaleTimeProcPtr;
MODULE_SCOPE void *tclTimeClientData;

/*
 * Variables denoting the Tcl object types defined in the core.
 */

MODULE_SCOPE const Tcl_ObjType tclBignumType;
MODULE_SCOPE const Tcl_ObjType tclBooleanType;
MODULE_SCOPE const Tcl_ObjType tclByteCodeType;
MODULE_SCOPE const Tcl_ObjType tclDoubleType;
MODULE_SCOPE const Tcl_ObjType tclIntType;
MODULE_SCOPE const Tcl_ObjType tclListType;
MODULE_SCOPE const Tcl_ObjType tclArithSeriesType;
MODULE_SCOPE const Tcl_ObjType tclDictType;
MODULE_SCOPE const Tcl_ObjType tclProcBodyType;
MODULE_SCOPE const Tcl_ObjType tclStringType;
MODULE_SCOPE const Tcl_ObjType tclEnsembleCmdType;
MODULE_SCOPE const Tcl_ObjType tclRegexpType;
MODULE_SCOPE Tcl_ObjType tclCmdNameType;

/*
 * Variables denoting the hash key types defined in the core.
 */

MODULE_SCOPE const Tcl_HashKeyType tclArrayHashKeyType;
MODULE_SCOPE const Tcl_HashKeyType tclOneWordHashKeyType;
MODULE_SCOPE const Tcl_HashKeyType tclStringHashKeyType;
MODULE_SCOPE const Tcl_HashKeyType tclObjHashKeyType;

/*
 * The head of the list of free Tcl objects, and the total number of Tcl
 * objects ever allocated and freed.
 */

MODULE_SCOPE Tcl_Obj *	tclFreeObjList;

#ifdef TCL_COMPILE_STATS
MODULE_SCOPE size_t	tclObjsAlloced;
MODULE_SCOPE size_t	tclObjsFreed;
#define TCL_MAX_SHARED_OBJ_STATS 5
MODULE_SCOPE size_t	tclObjsShared[TCL_MAX_SHARED_OBJ_STATS];
#endif /* TCL_COMPILE_STATS */

/*
 * Pointer to a heap-allocated string of length zero that the Tcl core uses as
 * the value of an empty string representation for an object. This value is
 * shared by all new objects allocated by Tcl_NewObj.
 */

MODULE_SCOPE char	tclEmptyString;

enum CheckEmptyStringResult {
	TCL_EMPTYSTRING_UNKNOWN = -1, TCL_EMPTYSTRING_NO, TCL_EMPTYSTRING_YES
};

/*
 *----------------------------------------------------------------
 * Procedures shared among Tcl modules but not used by the outside world,
 * introduced by/for NRE.
 *----------------------------------------------------------------
 */

MODULE_SCOPE Tcl_ObjCmdProc TclNRApplyObjCmd;
MODULE_SCOPE Tcl_ObjCmdProc TclNREvalObjCmd;
MODULE_SCOPE Tcl_ObjCmdProc TclNRCatchObjCmd;
MODULE_SCOPE Tcl_ObjCmdProc TclNRExprObjCmd;
MODULE_SCOPE Tcl_ObjCmdProc TclNRForObjCmd;
MODULE_SCOPE Tcl_ObjCmdProc TclNRForeachCmd;
MODULE_SCOPE Tcl_ObjCmdProc TclNRIfObjCmd;
MODULE_SCOPE Tcl_ObjCmdProc TclNRLmapCmd;
MODULE_SCOPE Tcl_ObjCmdProc TclNRPackageObjCmd;
MODULE_SCOPE Tcl_ObjCmdProc TclNRSourceObjCmd;
MODULE_SCOPE Tcl_ObjCmdProc TclNRSubstObjCmd;
MODULE_SCOPE Tcl_ObjCmdProc TclNRSwitchObjCmd;
MODULE_SCOPE Tcl_ObjCmdProc TclNRTryObjCmd;
MODULE_SCOPE Tcl_ObjCmdProc TclNRUplevelObjCmd;
MODULE_SCOPE Tcl_ObjCmdProc TclNRWhileObjCmd;

MODULE_SCOPE Tcl_NRPostProc TclNRForIterCallback;
MODULE_SCOPE Tcl_NRPostProc TclNRCoroutineActivateCallback;
MODULE_SCOPE Tcl_ObjCmdProc TclNRTailcallObjCmd;
MODULE_SCOPE Tcl_NRPostProc TclNRTailcallEval;
MODULE_SCOPE Tcl_ObjCmdProc TclNRCoroutineObjCmd;
MODULE_SCOPE Tcl_ObjCmdProc TclNRYieldObjCmd;
MODULE_SCOPE Tcl_ObjCmdProc TclNRYieldmObjCmd;
MODULE_SCOPE Tcl_ObjCmdProc TclNRYieldToObjCmd;
MODULE_SCOPE Tcl_ObjCmdProc TclNRInvoke;
MODULE_SCOPE Tcl_NRPostProc TclNRReleaseValues;

MODULE_SCOPE void  TclSetTailcall(Tcl_Interp *interp, Tcl_Obj *tailcallPtr);
MODULE_SCOPE void  TclPushTailcallPoint(Tcl_Interp *interp);

/* These two can be considered for the public api */
MODULE_SCOPE void  TclMarkTailcall(Tcl_Interp *interp);
MODULE_SCOPE void  TclSkipTailcall(Tcl_Interp *interp);

/*
 * This structure holds the data for the various iteration callbacks used to
 * NRE the 'for' and 'while' commands. We need a separate structure because we
 * have more than the 4 client data entries we can provide directly thorugh
 * the callback API. It is the 'word' information which puts us over the
 * limit. It is needed because the loop body is argument 4 of 'for' and
 * argument 2 of 'while'. Not providing the correct index confuses the #280
 * code. We TclSmallAlloc/Free this.
 */

typedef struct ForIterData {
    Tcl_Obj *cond;		/* Loop condition expression. */
    Tcl_Obj *body;		/* Loop body. */
    Tcl_Obj *next;		/* Loop step script, NULL for 'while'. */
    const char *msg;		/* Error message part. */
    Tcl_Size word;			/* Index of the body script in the command */
} ForIterData;

/* TIP #357 - Structure doing the bookkeeping of handles for Tcl_LoadFile
 *            and Tcl_FindSymbol. This structure corresponds to an opaque
 *            typedef in tcl.h */

typedef void* TclFindSymbolProc(Tcl_Interp* interp, Tcl_LoadHandle loadHandle,
				const char* symbol);
struct Tcl_LoadHandle_ {
    void *clientData;	/* Client data is the load handle in the
				 * native filesystem if a module was loaded
				 * there, or an opaque pointer to a structure
				 * for further bookkeeping on load-from-VFS
				 * and load-from-memory */
    TclFindSymbolProc* findSymbolProcPtr;
				/* Procedure that resolves symbols in a
				 * loaded module */
    Tcl_FSUnloadFileProc* unloadFileProcPtr;
				/* Procedure that unloads a loaded module */
};

/* Flags for conversion of doubles to digit strings */

#define TCL_DD_E_FORMAT 		0x2
				/* Use a fixed-length string of digits,
				 * suitable for E format*/
#define TCL_DD_F_FORMAT 		0x3
				/* Use a fixed number of digits after the
				 * decimal point, suitable for F format */
#define TCL_DD_SHORTEST 		0x4
				/* Use the shortest possible string */
#define TCL_DD_NO_QUICK 		0x8
				/* Debug flag: forbid quick FP conversion */

#define TCL_DD_CONVERSION_TYPE_MASK	0x3
				/* Mask to isolate the conversion type */

/*
 *----------------------------------------------------------------
 * Procedures shared among Tcl modules but not used by the outside world:
 *----------------------------------------------------------------
 */

MODULE_SCOPE void	TclAppendBytesToByteArray(Tcl_Obj *objPtr,
			    const unsigned char *bytes, Tcl_Size len);
MODULE_SCOPE int	TclNREvalCmd(Tcl_Interp *interp, Tcl_Obj *objPtr,
			    int flags);
MODULE_SCOPE void	TclAdvanceContinuations(Tcl_Size *line, int **next,
			    int loc);
MODULE_SCOPE void	TclAdvanceLines(Tcl_Size *line, const char *start,
			    const char *end);
MODULE_SCOPE void	TclArgumentEnter(Tcl_Interp *interp,
			    Tcl_Obj *objv[], int objc, CmdFrame *cf);
MODULE_SCOPE void	TclArgumentRelease(Tcl_Interp *interp,
			    Tcl_Obj *objv[], int objc);
MODULE_SCOPE void	TclArgumentBCEnter(Tcl_Interp *interp,
			    Tcl_Obj *objv[], int objc,
			    void *codePtr, CmdFrame *cfPtr, int cmd, Tcl_Size pc);
MODULE_SCOPE void	TclArgumentBCRelease(Tcl_Interp *interp,
			    CmdFrame *cfPtr);
MODULE_SCOPE void	TclArgumentGet(Tcl_Interp *interp, Tcl_Obj *obj,
			    CmdFrame **cfPtrPtr, int *wordPtr);
MODULE_SCOPE int	TclAsyncNotifier(int sigNumber, Tcl_ThreadId threadId,
			    void *clientData, int *flagPtr, int value);
MODULE_SCOPE void	TclAsyncMarkFromNotifier(void);
MODULE_SCOPE double	TclBignumToDouble(const void *bignum);
MODULE_SCOPE int	TclByteArrayMatch(const unsigned char *string,
			    Tcl_Size strLen, const unsigned char *pattern,
			    Tcl_Size ptnLen, int flags);
MODULE_SCOPE double	TclCeil(const void *a);
MODULE_SCOPE void	TclChannelPreserve(Tcl_Channel chan);
MODULE_SCOPE void	TclChannelRelease(Tcl_Channel chan);
MODULE_SCOPE int	TclCheckArrayTraces(Tcl_Interp *interp, Var *varPtr,
			    Var *arrayPtr, Tcl_Obj *name, int index);
MODULE_SCOPE int	TclCheckEmptyString(Tcl_Obj *objPtr);
MODULE_SCOPE int	TclChanCaughtErrorBypass(Tcl_Interp *interp,
			    Tcl_Channel chan);
MODULE_SCOPE Tcl_ObjCmdProc TclChannelNamesCmd;
MODULE_SCOPE Tcl_NRPostProc TclClearRootEnsemble;
MODULE_SCOPE int	TclCompareTwoNumbers(Tcl_Obj *valuePtr,
			    Tcl_Obj *value2Ptr);
MODULE_SCOPE ContLineLoc *TclContinuationsEnter(Tcl_Obj *objPtr, Tcl_Size num,
			    int *loc);
MODULE_SCOPE void	TclContinuationsEnterDerived(Tcl_Obj *objPtr,
			    int start, int *clNext);
MODULE_SCOPE ContLineLoc *TclContinuationsGet(Tcl_Obj *objPtr);
MODULE_SCOPE void	TclContinuationsCopy(Tcl_Obj *objPtr,
			    Tcl_Obj *originObjPtr);
MODULE_SCOPE Tcl_Size	TclConvertElement(const char *src, Tcl_Size length,
			    char *dst, int flags);
MODULE_SCOPE Tcl_Command TclCreateObjCommandInNs(Tcl_Interp *interp,
			    const char *cmdName, Tcl_Namespace *nsPtr,
			    Tcl_ObjCmdProc *proc, void *clientData,
			    Tcl_CmdDeleteProc *deleteProc);
MODULE_SCOPE Tcl_Command TclCreateEnsembleInNs(Tcl_Interp *interp,
			    const char *name, Tcl_Namespace *nameNamespacePtr,
			    Tcl_Namespace *ensembleNamespacePtr, int flags);
MODULE_SCOPE void	TclDeleteNamespaceVars(Namespace *nsPtr);
MODULE_SCOPE void	TclDeleteNamespaceChildren(Namespace *nsPtr);
MODULE_SCOPE int	TclFindDictElement(Tcl_Interp *interp,
			    const char *dict, Tcl_Size dictLength,
			    const char **elementPtr, const char **nextPtr,
			    Tcl_Size *sizePtr, int *literalPtr);
/* TIP #280 - Modified token based evaluation, with line information. */
MODULE_SCOPE int	TclEvalEx(Tcl_Interp *interp, const char *script,
			    Tcl_Size numBytes, int flags, Tcl_Size line,
			    int *clNextOuter, const char *outerScript);
MODULE_SCOPE Tcl_ObjCmdProc TclFileAttrsCmd;
MODULE_SCOPE Tcl_ObjCmdProc TclFileCopyCmd;
MODULE_SCOPE Tcl_ObjCmdProc TclFileDeleteCmd;
MODULE_SCOPE Tcl_ObjCmdProc TclFileLinkCmd;
MODULE_SCOPE Tcl_ObjCmdProc TclFileMakeDirsCmd;
MODULE_SCOPE Tcl_ObjCmdProc TclFileReadLinkCmd;
MODULE_SCOPE Tcl_ObjCmdProc TclFileRenameCmd;
MODULE_SCOPE Tcl_ObjCmdProc TclFileTempDirCmd;
MODULE_SCOPE Tcl_ObjCmdProc TclFileTemporaryCmd;
MODULE_SCOPE Tcl_ObjCmdProc TclFileHomeCmd;
MODULE_SCOPE Tcl_ObjCmdProc TclFileTildeExpandCmd;
MODULE_SCOPE void	TclCreateLateExitHandler(Tcl_ExitProc *proc,
			    void *clientData);
MODULE_SCOPE void	TclDeleteLateExitHandler(Tcl_ExitProc *proc,
			    void *clientData);
MODULE_SCOPE char *	TclDStringAppendObj(Tcl_DString *dsPtr,
			    Tcl_Obj *objPtr);
MODULE_SCOPE char *	TclDStringAppendDString(Tcl_DString *dsPtr,
			    Tcl_DString *toAppendPtr);
MODULE_SCOPE Tcl_Obj *	TclDStringToObj(Tcl_DString *dsPtr);
MODULE_SCOPE Tcl_Obj *const *TclFetchEnsembleRoot(Tcl_Interp *interp,
			    Tcl_Obj *const *objv, Tcl_Size objc, Tcl_Size *objcPtr);
MODULE_SCOPE Tcl_Obj *const *TclEnsembleGetRewriteValues(Tcl_Interp *interp);
MODULE_SCOPE Tcl_Namespace *TclEnsureNamespace(Tcl_Interp *interp,
			    Tcl_Namespace *namespacePtr);
MODULE_SCOPE void	TclFinalizeAllocSubsystem(void);
MODULE_SCOPE void	TclFinalizeAsync(void);
MODULE_SCOPE void	TclFinalizeDoubleConversion(void);
MODULE_SCOPE void	TclFinalizeEncodingSubsystem(void);
MODULE_SCOPE void	TclFinalizeEnvironment(void);
MODULE_SCOPE void	TclFinalizeEvaluation(void);
MODULE_SCOPE void	TclFinalizeExecution(void);
MODULE_SCOPE void	TclFinalizeIOSubsystem(void);
MODULE_SCOPE void	TclFinalizeFilesystem(void);
MODULE_SCOPE void	TclResetFilesystem(void);
MODULE_SCOPE void	TclFinalizeLoad(void);
MODULE_SCOPE void	TclFinalizeLock(void);
MODULE_SCOPE void	TclFinalizeMemorySubsystem(void);
MODULE_SCOPE void	TclFinalizeNotifier(void);
MODULE_SCOPE void	TclFinalizeObjects(void);
MODULE_SCOPE void	TclFinalizePreserve(void);
MODULE_SCOPE void	TclFinalizeSynchronization(void);
MODULE_SCOPE void	TclInitThreadAlloc(void);
MODULE_SCOPE void	TclFinalizeThreadAlloc(void);
MODULE_SCOPE void	TclFinalizeThreadAllocThread(void);
MODULE_SCOPE void	TclFinalizeThreadData(int quick);
MODULE_SCOPE void	TclFinalizeThreadObjects(void);
MODULE_SCOPE double	TclFloor(const void *a);
MODULE_SCOPE void	TclFormatNaN(double value, char *buffer);
MODULE_SCOPE int	TclFSFileAttrIndex(Tcl_Obj *pathPtr,
			    const char *attributeName, int *indexPtr);
MODULE_SCOPE Tcl_Command TclNRCreateCommandInNs(Tcl_Interp *interp,
			    const char *cmdName, Tcl_Namespace *nsPtr,
			    Tcl_ObjCmdProc *proc, Tcl_ObjCmdProc *nreProc,
			    void *clientData, Tcl_CmdDeleteProc *deleteProc);
MODULE_SCOPE int	TclNREvalFile(Tcl_Interp *interp, Tcl_Obj *pathPtr,
			    const char *encodingName);
MODULE_SCOPE void	TclFSUnloadTempFile(Tcl_LoadHandle loadHandle);
MODULE_SCOPE int *	TclGetAsyncReadyPtr(void);
MODULE_SCOPE Tcl_Obj *	TclGetBgErrorHandler(Tcl_Interp *interp);
MODULE_SCOPE int	TclGetChannelFromObj(Tcl_Interp *interp,
			    Tcl_Obj *objPtr, Tcl_Channel *chanPtr,
			    int *modePtr, int flags);
MODULE_SCOPE CmdFrame *	TclGetCmdFrameForProcedure(Proc *procPtr);
MODULE_SCOPE int	TclGetCompletionCodeFromObj(Tcl_Interp *interp,
			    Tcl_Obj *value, int *code);
MODULE_SCOPE Proc *	TclGetLambdaFromObj(Tcl_Interp *interp,
			    Tcl_Obj *objPtr, Tcl_Obj **nsObjPtrPtr);
MODULE_SCOPE int	TclGetOpenModeEx(Tcl_Interp *interp,
			    const char *modeString, int *seekFlagPtr,
			    int *binaryPtr);
MODULE_SCOPE Tcl_Obj *	TclGetProcessGlobalValue(ProcessGlobalValue *pgvPtr);
MODULE_SCOPE Tcl_Obj *	TclGetSourceFromFrame(CmdFrame *cfPtr, int objc,
			    Tcl_Obj *const objv[]);
MODULE_SCOPE char *	TclGetStringStorage(Tcl_Obj *objPtr,
			    TCL_HASH_TYPE *sizePtr);
MODULE_SCOPE int	TclGetLoadedLibraries(Tcl_Interp *interp,
				const char *targetName,
				const char *packageName);
MODULE_SCOPE int	TclGetWideBitsFromObj(Tcl_Interp *, Tcl_Obj *,
				Tcl_WideInt *);
MODULE_SCOPE int	TclIncrObj(Tcl_Interp *interp, Tcl_Obj *valuePtr,
			    Tcl_Obj *incrPtr);
MODULE_SCOPE Tcl_Obj *	TclIncrObjVar2(Tcl_Interp *interp, Tcl_Obj *part1Ptr,
			    Tcl_Obj *part2Ptr, Tcl_Obj *incrPtr, int flags);
MODULE_SCOPE Tcl_ObjCmdProc TclInfoExistsCmd;
MODULE_SCOPE Tcl_ObjCmdProc TclInfoCoroutineCmd;
MODULE_SCOPE Tcl_Obj *	TclInfoFrame(Tcl_Interp *interp, CmdFrame *framePtr);
MODULE_SCOPE Tcl_ObjCmdProc TclInfoGlobalsCmd;
MODULE_SCOPE Tcl_ObjCmdProc TclInfoLocalsCmd;
MODULE_SCOPE Tcl_ObjCmdProc TclInfoVarsCmd;
MODULE_SCOPE void	TclInitAlloc(void);
MODULE_SCOPE void	TclInitDbCkalloc(void);
MODULE_SCOPE void	TclInitDoubleConversion(void);
MODULE_SCOPE void	TclInitEmbeddedConfigurationInformation(
			    Tcl_Interp *interp);
MODULE_SCOPE void	TclInitEncodingSubsystem(void);
MODULE_SCOPE void	TclInitIOSubsystem(void);
MODULE_SCOPE void	TclInitLimitSupport(Tcl_Interp *interp);
MODULE_SCOPE void	TclInitNamespaceSubsystem(void);
MODULE_SCOPE void	TclInitNotifier(void);
MODULE_SCOPE void	TclInitObjSubsystem(void);
MODULE_SCOPE int	TclInterpReady(Tcl_Interp *interp);
MODULE_SCOPE int	TclIsDigitProc(int byte);
MODULE_SCOPE int	TclIsBareword(int byte);
MODULE_SCOPE Tcl_Obj *	TclJoinPath(Tcl_Size elements, Tcl_Obj * const objv[],
			    int forceRelative);
MODULE_SCOPE int	MakeTildeRelativePath(Tcl_Interp *interp, const char *user,
			    const char *subPath, Tcl_DString *dsPtr);
MODULE_SCOPE Tcl_Obj *	TclGetHomeDirObj(Tcl_Interp *interp, const char *user);
MODULE_SCOPE Tcl_Obj *	TclResolveTildePath(Tcl_Interp *interp,
			    Tcl_Obj *pathObj);
MODULE_SCOPE Tcl_Obj *	TclResolveTildePathList(Tcl_Obj *pathsObj);
MODULE_SCOPE int	TclJoinThread(Tcl_ThreadId id, int *result);
MODULE_SCOPE void	TclLimitRemoveAllHandlers(Tcl_Interp *interp);
MODULE_SCOPE Tcl_Obj *	TclLindexList(Tcl_Interp *interp,
			    Tcl_Obj *listPtr, Tcl_Obj *argPtr);
MODULE_SCOPE Tcl_Obj *	TclLindexFlat(Tcl_Interp *interp, Tcl_Obj *listPtr,
			    Tcl_Size indexCount, Tcl_Obj *const indexArray[]);
/* TIP #280 */
MODULE_SCOPE void	TclListLines(Tcl_Obj *listObj, Tcl_Size line, int n,
			    int *lines, Tcl_Obj *const *elems);
MODULE_SCOPE Tcl_Obj *	TclListObjCopy(Tcl_Interp *interp, Tcl_Obj *listPtr);
MODULE_SCOPE int	TclListObjAppendElements(Tcl_Interp *interp,
			    Tcl_Obj *toObj, Tcl_Size elemCount,
			    Tcl_Obj *const elemObjv[]);
MODULE_SCOPE Tcl_Obj *	TclListObjRange(Tcl_Obj *listPtr, Tcl_Size fromIdx,
			    Tcl_Size toIdx);
MODULE_SCOPE Tcl_Obj *	TclLsetList(Tcl_Interp *interp, Tcl_Obj *listPtr,
			    Tcl_Obj *indexPtr, Tcl_Obj *valuePtr);
MODULE_SCOPE Tcl_Obj *	TclLsetFlat(Tcl_Interp *interp, Tcl_Obj *listPtr,
			    Tcl_Size indexCount, Tcl_Obj *const indexArray[],
			    Tcl_Obj *valuePtr);
MODULE_SCOPE Tcl_Command TclMakeEnsemble(Tcl_Interp *interp, const char *name,
			    const EnsembleImplMap map[]);
MODULE_SCOPE int TclMakeSafe(Tcl_Interp *interp);
MODULE_SCOPE int	TclMaxListLength(const char *bytes, Tcl_Size numBytes,
			    const char **endPtr);
MODULE_SCOPE int	TclMergeReturnOptions(Tcl_Interp *interp, int objc,
			    Tcl_Obj *const objv[], Tcl_Obj **optionsPtrPtr,
			    int *codePtr, int *levelPtr);
MODULE_SCOPE Tcl_Obj *	TclNarrowToBytes(Tcl_Obj *objPtr);
MODULE_SCOPE Tcl_Obj *  TclNoErrorStack(Tcl_Interp *interp, Tcl_Obj *options);
MODULE_SCOPE int	TclNokia770Doubles(void);
MODULE_SCOPE void	TclNsDecrRefCount(Namespace *nsPtr);
MODULE_SCOPE int	TclNamespaceDeleted(Namespace *nsPtr);
MODULE_SCOPE void	TclObjVarErrMsg(Tcl_Interp *interp, Tcl_Obj *part1Ptr,
			    Tcl_Obj *part2Ptr, const char *operation,
			    const char *reason, int index);
MODULE_SCOPE int	TclObjInvokeNamespace(Tcl_Interp *interp,
			    int objc, Tcl_Obj *const objv[],
			    Tcl_Namespace *nsPtr, int flags);
MODULE_SCOPE int	TclObjUnsetVar2(Tcl_Interp *interp,
			    Tcl_Obj *part1Ptr, Tcl_Obj *part2Ptr, int flags);
MODULE_SCOPE int	TclParseBackslash(const char *src,
			    Tcl_Size numBytes, Tcl_Size *readPtr, char *dst);
MODULE_SCOPE int	TclParseHex(const char *src, Tcl_Size numBytes,
			    int *resultPtr);
MODULE_SCOPE int	TclParseNumber(Tcl_Interp *interp, Tcl_Obj *objPtr,
			    const char *expected, const char *bytes,
			    Tcl_Size numBytes, const char **endPtrPtr, int flags);
MODULE_SCOPE void	TclParseInit(Tcl_Interp *interp, const char *string,
			    Tcl_Size numBytes, Tcl_Parse *parsePtr);
MODULE_SCOPE Tcl_Size	TclParseAllWhiteSpace(const char *src, Tcl_Size numBytes);
MODULE_SCOPE int	TclProcessReturn(Tcl_Interp *interp,
			    int code, int level, Tcl_Obj *returnOpts);
MODULE_SCOPE int	TclpObjLstat(Tcl_Obj *pathPtr, Tcl_StatBuf *buf);
MODULE_SCOPE Tcl_Obj *	TclpTempFileName(void);
MODULE_SCOPE Tcl_Obj *  TclpTempFileNameForLibrary(Tcl_Interp *interp,
			    Tcl_Obj* pathPtr);
MODULE_SCOPE Tcl_Obj *	TclNewFSPathObj(Tcl_Obj *dirPtr, const char *addStrRep,
			    Tcl_Size len);
MODULE_SCOPE void	TclpAlertNotifier(void *clientData);
MODULE_SCOPE void *TclpNotifierData(void);
MODULE_SCOPE void	TclpServiceModeHook(int mode);
MODULE_SCOPE void	TclpSetTimer(const Tcl_Time *timePtr);
MODULE_SCOPE int	TclpWaitForEvent(const Tcl_Time *timePtr);
MODULE_SCOPE void	TclpCreateFileHandler(int fd, int mask,
			    Tcl_FileProc *proc, void *clientData);
MODULE_SCOPE int	TclpDeleteFile(const void *path);
MODULE_SCOPE void	TclpDeleteFileHandler(int fd);
MODULE_SCOPE void	TclpFinalizeCondition(Tcl_Condition *condPtr);
MODULE_SCOPE void	TclpFinalizeMutex(Tcl_Mutex *mutexPtr);
MODULE_SCOPE void	TclpFinalizeNotifier(void *clientData);
MODULE_SCOPE void	TclpFinalizePipes(void);
MODULE_SCOPE void	TclpFinalizeSockets(void);
MODULE_SCOPE int	TclCreateSocketAddress(Tcl_Interp *interp,
			    struct addrinfo **addrlist,
			    const char *host, int port, int willBind,
			    const char **errorMsgPtr);
MODULE_SCOPE int	TclpThreadCreate(Tcl_ThreadId *idPtr,
			    Tcl_ThreadCreateProc *proc, void *clientData,
			    Tcl_Size stackSize, int flags);
MODULE_SCOPE Tcl_Size	TclpFindVariable(const char *name, Tcl_Size *lengthPtr);
MODULE_SCOPE void	TclpInitLibraryPath(char **valuePtr,
			    TCL_HASH_TYPE *lengthPtr, Tcl_Encoding *encodingPtr);
MODULE_SCOPE void	TclpInitLock(void);
MODULE_SCOPE void *TclpInitNotifier(void);
MODULE_SCOPE void	TclpInitPlatform(void);
MODULE_SCOPE void	TclpInitUnlock(void);
MODULE_SCOPE Tcl_Obj *	TclpObjListVolumes(void);
MODULE_SCOPE void	TclpGlobalLock(void);
MODULE_SCOPE void	TclpGlobalUnlock(void);
MODULE_SCOPE int	TclpMatchFiles(Tcl_Interp *interp, char *separators,
			    Tcl_DString *dirPtr, char *pattern, char *tail);
MODULE_SCOPE int	TclpObjNormalizePath(Tcl_Interp *interp,
			    Tcl_Obj *pathPtr, int nextCheckpoint);
MODULE_SCOPE void	TclpNativeJoinPath(Tcl_Obj *prefix, const char *joining);
MODULE_SCOPE Tcl_Obj *	TclpNativeSplitPath(Tcl_Obj *pathPtr, Tcl_Size *lenPtr);
MODULE_SCOPE Tcl_PathType TclpGetNativePathType(Tcl_Obj *pathPtr,
			    Tcl_Size *driveNameLengthPtr, Tcl_Obj **driveNameRef);
MODULE_SCOPE int	TclCrossFilesystemCopy(Tcl_Interp *interp,
			    Tcl_Obj *source, Tcl_Obj *target);
MODULE_SCOPE int	TclpMatchInDirectory(Tcl_Interp *interp,
			    Tcl_Obj *resultPtr, Tcl_Obj *pathPtr,
			    const char *pattern, Tcl_GlobTypeData *types);
MODULE_SCOPE void	*TclpGetNativeCwd(void *clientData);
MODULE_SCOPE Tcl_FSDupInternalRepProc TclNativeDupInternalRep;
MODULE_SCOPE Tcl_Obj *	TclpObjLink(Tcl_Obj *pathPtr, Tcl_Obj *toPtr,
			    int linkType);
MODULE_SCOPE int	TclpObjChdir(Tcl_Obj *pathPtr);
MODULE_SCOPE Tcl_Channel TclpOpenTemporaryFile(Tcl_Obj *dirObj,
			    Tcl_Obj *basenameObj, Tcl_Obj *extensionObj,
			    Tcl_Obj *resultingNameObj);
MODULE_SCOPE void	TclPkgFileSeen(Tcl_Interp *interp,
			    const char *fileName);
MODULE_SCOPE void *	TclInitPkgFiles(Tcl_Interp *interp);
MODULE_SCOPE Tcl_Obj *	TclPathPart(Tcl_Interp *interp, Tcl_Obj *pathPtr,
			    Tcl_PathPart portion);
MODULE_SCOPE char *	TclpReadlink(const char *fileName,
			    Tcl_DString *linkPtr);
MODULE_SCOPE void	TclpSetVariables(Tcl_Interp *interp);
MODULE_SCOPE void *	TclThreadStorageKeyGet(Tcl_ThreadDataKey *keyPtr);
MODULE_SCOPE void	TclThreadStorageKeySet(Tcl_ThreadDataKey *keyPtr,
			    void *data);
MODULE_SCOPE TCL_NORETURN void TclpThreadExit(int status);
MODULE_SCOPE void	TclRememberCondition(Tcl_Condition *mutex);
MODULE_SCOPE void	TclRememberJoinableThread(Tcl_ThreadId id);
MODULE_SCOPE void	TclRememberMutex(Tcl_Mutex *mutex);
MODULE_SCOPE void	TclRemoveScriptLimitCallbacks(Tcl_Interp *interp);
MODULE_SCOPE int	TclReToGlob(Tcl_Interp *interp, const char *reStr,
			    Tcl_Size reStrLen, Tcl_DString *dsPtr, int *flagsPtr,
			    int *quantifiersFoundPtr);
MODULE_SCOPE TCL_HASH_TYPE TclScanElement(const char *string, Tcl_Size length,
			    char *flagPtr);
MODULE_SCOPE void	TclSetBgErrorHandler(Tcl_Interp *interp,
			    Tcl_Obj *cmdPrefix);
MODULE_SCOPE void	TclSetBignumInternalRep(Tcl_Obj *objPtr,
			    void *bignumValue);
MODULE_SCOPE int	TclSetBooleanFromAny(Tcl_Interp *interp,
			    Tcl_Obj *objPtr);
MODULE_SCOPE void	TclSetCmdNameObj(Tcl_Interp *interp, Tcl_Obj *objPtr,
			    Command *cmdPtr);
MODULE_SCOPE void	TclSetDuplicateObj(Tcl_Obj *dupPtr, Tcl_Obj *objPtr);
MODULE_SCOPE void	TclSetProcessGlobalValue(ProcessGlobalValue *pgvPtr,
			    Tcl_Obj *newValue, Tcl_Encoding encoding);
MODULE_SCOPE void	TclSignalExitThread(Tcl_ThreadId id, int result);
MODULE_SCOPE void	TclSpellFix(Tcl_Interp *interp,
			    Tcl_Obj *const *objv, Tcl_Size objc, Tcl_Size subIdx,
			    Tcl_Obj *bad, Tcl_Obj *fix);
MODULE_SCOPE void *	TclStackRealloc(Tcl_Interp *interp, void *ptr,
			    Tcl_Size numBytes);
typedef int (*memCmpFn_t)(const void*, const void*, size_t);
MODULE_SCOPE int	TclStringCmp(Tcl_Obj *value1Ptr, Tcl_Obj *value2Ptr,
			    int checkEq, int nocase, Tcl_Size reqlength);
MODULE_SCOPE int	TclStringCmpOpts(Tcl_Interp *interp, int objc,
			    Tcl_Obj *const objv[], int *nocase,
			    int *reqlength);
MODULE_SCOPE int	TclStringMatch(const char *str, Tcl_Size strLen,
			    const char *pattern, int ptnLen, int flags);
MODULE_SCOPE int	TclStringMatchObj(Tcl_Obj *stringObj,
			    Tcl_Obj *patternObj, int flags);
MODULE_SCOPE void	TclSubstCompile(Tcl_Interp *interp, const char *bytes,
			    Tcl_Size numBytes, int flags, Tcl_Size line,
			    struct CompileEnv *envPtr);
MODULE_SCOPE int	TclSubstOptions(Tcl_Interp *interp, Tcl_Size numOpts,
			    Tcl_Obj *const opts[], int *flagPtr);
MODULE_SCOPE void	TclSubstParse(Tcl_Interp *interp, const char *bytes,
			    Tcl_Size numBytes, int flags, Tcl_Parse *parsePtr,
			    Tcl_InterpState *statePtr);
MODULE_SCOPE int	TclSubstTokens(Tcl_Interp *interp, Tcl_Token *tokenPtr,
			    Tcl_Size count, int *tokensLeftPtr, Tcl_Size line,
			    int *clNextOuter, const char *outerScript);
MODULE_SCOPE Tcl_Size	TclTrim(const char *bytes, Tcl_Size numBytes,
			    const char *trim, Tcl_Size numTrim, Tcl_Size *trimRight);
MODULE_SCOPE Tcl_Size	TclTrimLeft(const char *bytes, Tcl_Size numBytes,
			    const char *trim, Tcl_Size numTrim);
MODULE_SCOPE Tcl_Size	TclTrimRight(const char *bytes, Tcl_Size numBytes,
			    const char *trim, Tcl_Size numTrim);
MODULE_SCOPE const char*TclGetCommandTypeName(Tcl_Command command);
MODULE_SCOPE void	TclRegisterCommandTypeName(
			    Tcl_ObjCmdProc *implementationProc,
			    const char *nameStr);
MODULE_SCOPE int	TclUtfCmp(const char *cs, const char *ct);
MODULE_SCOPE int	TclUtfCasecmp(const char *cs, const char *ct);
MODULE_SCOPE Tcl_Size	TclUtfCount(int ch);
#if TCL_UTF_MAX > 3
#   define TclUtfToUCS4 Tcl_UtfToUniChar
#   define TclUniCharToUCS4(src, ptr) (*ptr = *(src),1)
#   define TclUCS4Prev(src, ptr) (((src) > (ptr)) ? ((src) - 1) : (src))
#else
    MODULE_SCOPE int	TclUtfToUCS4(const char *, int *);
    MODULE_SCOPE int	TclUniCharToUCS4(const Tcl_UniChar *, int *);
    MODULE_SCOPE const Tcl_UniChar *TclUCS4Prev(const Tcl_UniChar *, const Tcl_UniChar *);
#endif
MODULE_SCOPE Tcl_Obj *	TclpNativeToNormalized(void *clientData);
MODULE_SCOPE Tcl_Obj *	TclpFilesystemPathType(Tcl_Obj *pathPtr);
MODULE_SCOPE int	TclpDlopen(Tcl_Interp *interp, Tcl_Obj *pathPtr,
			    Tcl_LoadHandle *loadHandle,
			    Tcl_FSUnloadFileProc **unloadProcPtr, int flags);
MODULE_SCOPE int	TclpUtime(Tcl_Obj *pathPtr, struct utimbuf *tval);
#ifdef TCL_LOAD_FROM_MEMORY
MODULE_SCOPE void *	TclpLoadMemoryGetBuffer(Tcl_Interp *interp, int size);
MODULE_SCOPE int	TclpLoadMemory(Tcl_Interp *interp, void *buffer,
			    int size, int codeSize, Tcl_LoadHandle *loadHandle,
			    Tcl_FSUnloadFileProc **unloadProcPtr, int flags);
#endif
MODULE_SCOPE void	TclInitThreadStorage(void);
MODULE_SCOPE void	TclFinalizeThreadDataThread(void);
MODULE_SCOPE void	TclFinalizeThreadStorage(void);

#ifdef TCL_WIDE_CLICKS
MODULE_SCOPE long long TclpGetWideClicks(void);
MODULE_SCOPE double	TclpWideClicksToNanoseconds(long long clicks);
MODULE_SCOPE double	TclpWideClickInMicrosec(void);
#else
#   ifdef _WIN32
#	define TCL_WIDE_CLICKS 1
MODULE_SCOPE long long TclpGetWideClicks(void);
MODULE_SCOPE double	TclpWideClickInMicrosec(void);
#	define		TclpWideClicksToNanoseconds(clicks) \
				((double)(clicks) * TclpWideClickInMicrosec() * 1000)
#   endif
#endif
MODULE_SCOPE long long TclpGetMicroseconds(void);

MODULE_SCOPE int	TclZlibInit(Tcl_Interp *interp);
MODULE_SCOPE void *	TclpThreadCreateKey(void);
MODULE_SCOPE void	TclpThreadDeleteKey(void *keyPtr);
MODULE_SCOPE void	TclpThreadSetGlobalTSD(void *tsdKeyPtr, void *ptr);
MODULE_SCOPE void *	TclpThreadGetGlobalTSD(void *tsdKeyPtr);
MODULE_SCOPE void	TclErrorStackResetIf(Tcl_Interp *interp,
			    const char *msg, Tcl_Size length);
/* Tip 430 */
MODULE_SCOPE int    TclZipfs_Init(Tcl_Interp *interp);


/*
 * Many parsing tasks need a common definition of whitespace.
 * Use this routine and macro to achieve that and place
 * optimization (fragile on changes) in one place.
 */

MODULE_SCOPE int	TclIsSpaceProc(int byte);
#	define TclIsSpaceProcM(byte) \
		(((byte) > 0x20) ? 0 : TclIsSpaceProc(byte))

/*
 *----------------------------------------------------------------
 * Command procedures in the generic core:
 *----------------------------------------------------------------
 */

MODULE_SCOPE Tcl_ObjCmdProc Tcl_AfterObjCmd;
MODULE_SCOPE Tcl_ObjCmdProc Tcl_AppendObjCmd;
MODULE_SCOPE Tcl_ObjCmdProc Tcl_ApplyObjCmd;
MODULE_SCOPE Tcl_Command TclInitArrayCmd(Tcl_Interp *interp);
MODULE_SCOPE Tcl_Command TclInitBinaryCmd(Tcl_Interp *interp);
MODULE_SCOPE Tcl_ObjCmdProc Tcl_BreakObjCmd;
MODULE_SCOPE Tcl_ObjCmdProc Tcl_CatchObjCmd;
MODULE_SCOPE Tcl_ObjCmdProc Tcl_CdObjCmd;
MODULE_SCOPE Tcl_Command TclInitChanCmd(Tcl_Interp *interp);
MODULE_SCOPE Tcl_ObjCmdProc TclChanCreateObjCmd;
MODULE_SCOPE Tcl_ObjCmdProc TclChanPostEventObjCmd;
MODULE_SCOPE Tcl_ObjCmdProc TclChanPopObjCmd;
MODULE_SCOPE Tcl_ObjCmdProc TclChanPushObjCmd;
MODULE_SCOPE void	TclClockInit(Tcl_Interp *interp);
MODULE_SCOPE Tcl_ObjCmdProc TclClockOldscanObjCmd;
MODULE_SCOPE Tcl_ObjCmdProc Tcl_CloseObjCmd;
MODULE_SCOPE Tcl_ObjCmdProc Tcl_ConcatObjCmd;
MODULE_SCOPE Tcl_ObjCmdProc Tcl_ContinueObjCmd;
MODULE_SCOPE Tcl_TimerToken TclCreateAbsoluteTimerHandler(
			    Tcl_Time *timePtr, Tcl_TimerProc *proc,
			    void *clientData);
MODULE_SCOPE Tcl_ObjCmdProc TclDefaultBgErrorHandlerObjCmd;
MODULE_SCOPE Tcl_Command TclInitDictCmd(Tcl_Interp *interp);
MODULE_SCOPE int	TclDictWithFinish(Tcl_Interp *interp, Var *varPtr,
			    Var *arrayPtr, Tcl_Obj *part1Ptr,
			    Tcl_Obj *part2Ptr, int index, int pathc,
			    Tcl_Obj *const pathv[], Tcl_Obj *keysPtr);
MODULE_SCOPE Tcl_Obj *	TclDictWithInit(Tcl_Interp *interp, Tcl_Obj *dictPtr,
			    Tcl_Size pathc, Tcl_Obj *const pathv[]);
MODULE_SCOPE Tcl_ObjCmdProc Tcl_DisassembleObjCmd;

/* Assemble command function */
MODULE_SCOPE Tcl_ObjCmdProc Tcl_AssembleObjCmd;
MODULE_SCOPE Tcl_ObjCmdProc TclNRAssembleObjCmd;
MODULE_SCOPE Tcl_Command TclInitEncodingCmd(Tcl_Interp *interp);
MODULE_SCOPE Tcl_ObjCmdProc Tcl_EofObjCmd;
MODULE_SCOPE Tcl_ObjCmdProc Tcl_ErrorObjCmd;
MODULE_SCOPE Tcl_ObjCmdProc Tcl_EvalObjCmd;
MODULE_SCOPE Tcl_ObjCmdProc Tcl_ExecObjCmd;
MODULE_SCOPE Tcl_ObjCmdProc Tcl_ExitObjCmd;
MODULE_SCOPE Tcl_ObjCmdProc Tcl_ExprObjCmd;
MODULE_SCOPE Tcl_ObjCmdProc Tcl_FblockedObjCmd;
MODULE_SCOPE Tcl_ObjCmdProc Tcl_FconfigureObjCmd;
MODULE_SCOPE Tcl_ObjCmdProc Tcl_FcopyObjCmd;
MODULE_SCOPE Tcl_Command TclInitFileCmd(Tcl_Interp *interp);
MODULE_SCOPE Tcl_ObjCmdProc Tcl_FileEventObjCmd;
MODULE_SCOPE Tcl_ObjCmdProc Tcl_FlushObjCmd;
MODULE_SCOPE Tcl_ObjCmdProc Tcl_ForObjCmd;
MODULE_SCOPE Tcl_ObjCmdProc Tcl_ForeachObjCmd;
MODULE_SCOPE Tcl_ObjCmdProc Tcl_FormatObjCmd;
MODULE_SCOPE Tcl_ObjCmdProc Tcl_GetsObjCmd;
MODULE_SCOPE Tcl_ObjCmdProc Tcl_GlobalObjCmd;
MODULE_SCOPE Tcl_ObjCmdProc Tcl_GlobObjCmd;
MODULE_SCOPE Tcl_ObjCmdProc Tcl_IfObjCmd;
MODULE_SCOPE Tcl_ObjCmdProc Tcl_IncrObjCmd;
MODULE_SCOPE Tcl_Command TclInitInfoCmd(Tcl_Interp *interp);
MODULE_SCOPE Tcl_ObjCmdProc Tcl_InterpObjCmd;
MODULE_SCOPE Tcl_ObjCmdProc Tcl_JoinObjCmd;
MODULE_SCOPE Tcl_ObjCmdProc Tcl_LappendObjCmd;
MODULE_SCOPE Tcl_ObjCmdProc Tcl_LassignObjCmd;
MODULE_SCOPE Tcl_ObjCmdProc Tcl_LeditObjCmd;
MODULE_SCOPE Tcl_ObjCmdProc Tcl_LindexObjCmd;
MODULE_SCOPE Tcl_ObjCmdProc Tcl_LinsertObjCmd;
MODULE_SCOPE Tcl_ObjCmdProc Tcl_LlengthObjCmd;
MODULE_SCOPE Tcl_ObjCmdProc Tcl_ListObjCmd;
MODULE_SCOPE Tcl_ObjCmdProc Tcl_LmapObjCmd;
MODULE_SCOPE Tcl_ObjCmdProc Tcl_LoadObjCmd;
MODULE_SCOPE Tcl_ObjCmdProc Tcl_LpopObjCmd;
MODULE_SCOPE Tcl_ObjCmdProc Tcl_LrangeObjCmd;
MODULE_SCOPE Tcl_ObjCmdProc Tcl_LremoveObjCmd;
MODULE_SCOPE Tcl_ObjCmdProc Tcl_LrepeatObjCmd;
MODULE_SCOPE Tcl_ObjCmdProc Tcl_LreplaceObjCmd;
MODULE_SCOPE Tcl_ObjCmdProc Tcl_LreverseObjCmd;
MODULE_SCOPE Tcl_ObjCmdProc Tcl_LsearchObjCmd;
MODULE_SCOPE Tcl_ObjCmdProc Tcl_LseqObjCmd;
MODULE_SCOPE Tcl_ObjCmdProc Tcl_LsetObjCmd;
MODULE_SCOPE Tcl_ObjCmdProc Tcl_LsortObjCmd;
MODULE_SCOPE Tcl_Command TclInitNamespaceCmd(Tcl_Interp *interp);
MODULE_SCOPE Tcl_ObjCmdProc TclNamespaceEnsembleCmd;
MODULE_SCOPE Tcl_ObjCmdProc Tcl_OpenObjCmd;
MODULE_SCOPE Tcl_ObjCmdProc Tcl_PackageObjCmd;
MODULE_SCOPE Tcl_ObjCmdProc Tcl_PidObjCmd;
MODULE_SCOPE Tcl_Command TclInitPrefixCmd(Tcl_Interp *interp);
MODULE_SCOPE Tcl_ObjCmdProc Tcl_PutsObjCmd;
MODULE_SCOPE Tcl_ObjCmdProc Tcl_PwdObjCmd;
MODULE_SCOPE Tcl_ObjCmdProc Tcl_ReadObjCmd;
MODULE_SCOPE Tcl_ObjCmdProc Tcl_RegexpObjCmd;
MODULE_SCOPE Tcl_ObjCmdProc Tcl_RegsubObjCmd;
MODULE_SCOPE Tcl_ObjCmdProc Tcl_RenameObjCmd;
MODULE_SCOPE Tcl_ObjCmdProc Tcl_RepresentationCmd;
MODULE_SCOPE Tcl_ObjCmdProc Tcl_ReturnObjCmd;
MODULE_SCOPE Tcl_ObjCmdProc Tcl_ScanObjCmd;
MODULE_SCOPE Tcl_ObjCmdProc Tcl_SeekObjCmd;
MODULE_SCOPE Tcl_ObjCmdProc Tcl_SetObjCmd;
MODULE_SCOPE Tcl_ObjCmdProc Tcl_SplitObjCmd;
MODULE_SCOPE Tcl_ObjCmdProc Tcl_SocketObjCmd;
MODULE_SCOPE Tcl_ObjCmdProc Tcl_SourceObjCmd;
MODULE_SCOPE Tcl_Command TclInitStringCmd(Tcl_Interp *interp);
MODULE_SCOPE Tcl_ObjCmdProc Tcl_SubstObjCmd;
MODULE_SCOPE Tcl_ObjCmdProc Tcl_SwitchObjCmd;
MODULE_SCOPE Tcl_ObjCmdProc Tcl_TellObjCmd;
MODULE_SCOPE Tcl_ObjCmdProc Tcl_ThrowObjCmd;
MODULE_SCOPE Tcl_ObjCmdProc Tcl_TimeObjCmd;
MODULE_SCOPE Tcl_ObjCmdProc Tcl_TimeRateObjCmd;
MODULE_SCOPE Tcl_ObjCmdProc Tcl_TraceObjCmd;
MODULE_SCOPE Tcl_ObjCmdProc Tcl_TryObjCmd;
MODULE_SCOPE Tcl_ObjCmdProc Tcl_UnloadObjCmd;
MODULE_SCOPE Tcl_ObjCmdProc Tcl_UnsetObjCmd;
MODULE_SCOPE Tcl_ObjCmdProc Tcl_UpdateObjCmd;
MODULE_SCOPE Tcl_ObjCmdProc Tcl_UplevelObjCmd;
MODULE_SCOPE Tcl_ObjCmdProc Tcl_UpvarObjCmd;
MODULE_SCOPE Tcl_ObjCmdProc Tcl_VariableObjCmd;
MODULE_SCOPE Tcl_ObjCmdProc Tcl_VwaitObjCmd;
MODULE_SCOPE Tcl_ObjCmdProc Tcl_WhileObjCmd;

/*
 *----------------------------------------------------------------
 * Compilation procedures for commands in the generic core:
 *----------------------------------------------------------------
 */

MODULE_SCOPE int	TclCompileAppendCmd(Tcl_Interp *interp,
			    Tcl_Parse *parsePtr, Command *cmdPtr,
			    struct CompileEnv *envPtr);
MODULE_SCOPE int	TclCompileArrayExistsCmd(Tcl_Interp *interp,
			    Tcl_Parse *parsePtr, Command *cmdPtr,
			    struct CompileEnv *envPtr);
MODULE_SCOPE int	TclCompileArraySetCmd(Tcl_Interp *interp,
			    Tcl_Parse *parsePtr, Command *cmdPtr,
			    struct CompileEnv *envPtr);
MODULE_SCOPE int	TclCompileArrayUnsetCmd(Tcl_Interp *interp,
			    Tcl_Parse *parsePtr, Command *cmdPtr,
			    struct CompileEnv *envPtr);
MODULE_SCOPE int	TclCompileBreakCmd(Tcl_Interp *interp,
			    Tcl_Parse *parsePtr, Command *cmdPtr,
			    struct CompileEnv *envPtr);
MODULE_SCOPE int	TclCompileCatchCmd(Tcl_Interp *interp,
			    Tcl_Parse *parsePtr, Command *cmdPtr,
			    struct CompileEnv *envPtr);
MODULE_SCOPE int	TclCompileClockClicksCmd(Tcl_Interp *interp,
			    Tcl_Parse *parsePtr, Command *cmdPtr,
			    struct CompileEnv *envPtr);
MODULE_SCOPE int	TclCompileClockReadingCmd(Tcl_Interp *interp,
			    Tcl_Parse *parsePtr, Command *cmdPtr,
			    struct CompileEnv *envPtr);
MODULE_SCOPE int	TclCompileConcatCmd(Tcl_Interp *interp,
			    Tcl_Parse *parsePtr, Command *cmdPtr,
			    struct CompileEnv *envPtr);
MODULE_SCOPE int	TclCompileContinueCmd(Tcl_Interp *interp,
			    Tcl_Parse *parsePtr, Command *cmdPtr,
			    struct CompileEnv *envPtr);
MODULE_SCOPE int	TclCompileDictAppendCmd(Tcl_Interp *interp,
			    Tcl_Parse *parsePtr, Command *cmdPtr,
			    struct CompileEnv *envPtr);
MODULE_SCOPE int	TclCompileDictCreateCmd(Tcl_Interp *interp,
			    Tcl_Parse *parsePtr, Command *cmdPtr,
			    struct CompileEnv *envPtr);
MODULE_SCOPE int	TclCompileDictExistsCmd(Tcl_Interp *interp,
			    Tcl_Parse *parsePtr, Command *cmdPtr,
			    struct CompileEnv *envPtr);
MODULE_SCOPE int	TclCompileDictForCmd(Tcl_Interp *interp,
			    Tcl_Parse *parsePtr, Command *cmdPtr,
			    struct CompileEnv *envPtr);
MODULE_SCOPE int	TclCompileDictGetCmd(Tcl_Interp *interp,
			    Tcl_Parse *parsePtr, Command *cmdPtr,
			    struct CompileEnv *envPtr);
MODULE_SCOPE int	TclCompileDictGetWithDefaultCmd(Tcl_Interp *interp,
			    Tcl_Parse *parsePtr, Command *cmdPtr,
			    struct CompileEnv *envPtr);
MODULE_SCOPE int	TclCompileDictIncrCmd(Tcl_Interp *interp,
			    Tcl_Parse *parsePtr, Command *cmdPtr,
			    struct CompileEnv *envPtr);
MODULE_SCOPE int	TclCompileDictLappendCmd(Tcl_Interp *interp,
			    Tcl_Parse *parsePtr, Command *cmdPtr,
			    struct CompileEnv *envPtr);
MODULE_SCOPE int	TclCompileDictMapCmd(Tcl_Interp *interp,
			    Tcl_Parse *parsePtr, Command *cmdPtr,
			    struct CompileEnv *envPtr);
MODULE_SCOPE int	TclCompileDictMergeCmd(Tcl_Interp *interp,
			    Tcl_Parse *parsePtr, Command *cmdPtr,
			    struct CompileEnv *envPtr);
MODULE_SCOPE int	TclCompileDictSetCmd(Tcl_Interp *interp,
			    Tcl_Parse *parsePtr, Command *cmdPtr,
			    struct CompileEnv *envPtr);
MODULE_SCOPE int	TclCompileDictUnsetCmd(Tcl_Interp *interp,
			    Tcl_Parse *parsePtr, Command *cmdPtr,
			    struct CompileEnv *envPtr);
MODULE_SCOPE int	TclCompileDictUpdateCmd(Tcl_Interp *interp,
			    Tcl_Parse *parsePtr, Command *cmdPtr,
			    struct CompileEnv *envPtr);
MODULE_SCOPE int	TclCompileDictWithCmd(Tcl_Interp *interp,
			    Tcl_Parse *parsePtr, Command *cmdPtr,
			    struct CompileEnv *envPtr);
MODULE_SCOPE int	TclCompileEnsemble(Tcl_Interp *interp,
			    Tcl_Parse *parsePtr, Command *cmdPtr,
			    struct CompileEnv *envPtr);
MODULE_SCOPE int	TclCompileErrorCmd(Tcl_Interp *interp,
			    Tcl_Parse *parsePtr, Command *cmdPtr,
			    struct CompileEnv *envPtr);
MODULE_SCOPE int	TclCompileExprCmd(Tcl_Interp *interp,
			    Tcl_Parse *parsePtr, Command *cmdPtr,
			    struct CompileEnv *envPtr);
MODULE_SCOPE int	TclCompileForCmd(Tcl_Interp *interp,
			    Tcl_Parse *parsePtr, Command *cmdPtr,
			    struct CompileEnv *envPtr);
MODULE_SCOPE int	TclCompileForeachCmd(Tcl_Interp *interp,
			    Tcl_Parse *parsePtr, Command *cmdPtr,
			    struct CompileEnv *envPtr);
MODULE_SCOPE int	TclCompileFormatCmd(Tcl_Interp *interp,
			    Tcl_Parse *parsePtr, Command *cmdPtr,
			    struct CompileEnv *envPtr);
MODULE_SCOPE int	TclCompileGlobalCmd(Tcl_Interp *interp,
			    Tcl_Parse *parsePtr, Command *cmdPtr,
			    struct CompileEnv *envPtr);
MODULE_SCOPE int	TclCompileIfCmd(Tcl_Interp *interp,
			    Tcl_Parse *parsePtr, Command *cmdPtr,
			    struct CompileEnv *envPtr);
MODULE_SCOPE int	TclCompileInfoCommandsCmd(Tcl_Interp *interp,
			    Tcl_Parse *parsePtr, Command *cmdPtr,
			    struct CompileEnv *envPtr);
MODULE_SCOPE int	TclCompileInfoCoroutineCmd(Tcl_Interp *interp,
			    Tcl_Parse *parsePtr, Command *cmdPtr,
			    struct CompileEnv *envPtr);
MODULE_SCOPE int	TclCompileInfoExistsCmd(Tcl_Interp *interp,
			    Tcl_Parse *parsePtr, Command *cmdPtr,
			    struct CompileEnv *envPtr);
MODULE_SCOPE int	TclCompileInfoLevelCmd(Tcl_Interp *interp,
			    Tcl_Parse *parsePtr, Command *cmdPtr,
			    struct CompileEnv *envPtr);
MODULE_SCOPE int	TclCompileInfoObjectClassCmd(Tcl_Interp *interp,
			    Tcl_Parse *parsePtr, Command *cmdPtr,
			    struct CompileEnv *envPtr);
MODULE_SCOPE int	TclCompileInfoObjectIsACmd(Tcl_Interp *interp,
			    Tcl_Parse *parsePtr, Command *cmdPtr,
			    struct CompileEnv *envPtr);
MODULE_SCOPE int	TclCompileInfoObjectNamespaceCmd(Tcl_Interp *interp,
			    Tcl_Parse *parsePtr, Command *cmdPtr,
			    struct CompileEnv *envPtr);
MODULE_SCOPE int	TclCompileIncrCmd(Tcl_Interp *interp,
			    Tcl_Parse *parsePtr, Command *cmdPtr,
			    struct CompileEnv *envPtr);
MODULE_SCOPE int	TclCompileLappendCmd(Tcl_Interp *interp,
			    Tcl_Parse *parsePtr, Command *cmdPtr,
			    struct CompileEnv *envPtr);
MODULE_SCOPE int	TclCompileLassignCmd(Tcl_Interp *interp,
			    Tcl_Parse *parsePtr, Command *cmdPtr,
			    struct CompileEnv *envPtr);
MODULE_SCOPE int	TclCompileLindexCmd(Tcl_Interp *interp,
			    Tcl_Parse *parsePtr, Command *cmdPtr,
			    struct CompileEnv *envPtr);
MODULE_SCOPE int	TclCompileLinsertCmd(Tcl_Interp *interp,
			    Tcl_Parse *parsePtr, Command *cmdPtr,
			    struct CompileEnv *envPtr);
MODULE_SCOPE int	TclCompileListCmd(Tcl_Interp *interp,
			    Tcl_Parse *parsePtr, Command *cmdPtr,
			    struct CompileEnv *envPtr);
MODULE_SCOPE int	TclCompileLlengthCmd(Tcl_Interp *interp,
			    Tcl_Parse *parsePtr, Command *cmdPtr,
			    struct CompileEnv *envPtr);
MODULE_SCOPE int	TclCompileLmapCmd(Tcl_Interp *interp,
			    Tcl_Parse *parsePtr, Command *cmdPtr,
			    struct CompileEnv *envPtr);
MODULE_SCOPE int	TclCompileLrangeCmd(Tcl_Interp *interp,
			    Tcl_Parse *parsePtr, Command *cmdPtr,
			    struct CompileEnv *envPtr);
MODULE_SCOPE int	TclCompileLreplaceCmd(Tcl_Interp *interp,
			    Tcl_Parse *parsePtr, Command *cmdPtr,
			    struct CompileEnv *envPtr);
MODULE_SCOPE int	TclCompileLsetCmd(Tcl_Interp *interp,
			    Tcl_Parse *parsePtr, Command *cmdPtr,
			    struct CompileEnv *envPtr);
MODULE_SCOPE int	TclCompileNamespaceCodeCmd(Tcl_Interp *interp,
			    Tcl_Parse *parsePtr, Command *cmdPtr,
			    struct CompileEnv *envPtr);
MODULE_SCOPE int	TclCompileNamespaceCurrentCmd(Tcl_Interp *interp,
			    Tcl_Parse *parsePtr, Command *cmdPtr,
			    struct CompileEnv *envPtr);
MODULE_SCOPE int	TclCompileNamespaceOriginCmd(Tcl_Interp *interp,
			    Tcl_Parse *parsePtr, Command *cmdPtr,
			    struct CompileEnv *envPtr);
MODULE_SCOPE int	TclCompileNamespaceQualifiersCmd(Tcl_Interp *interp,
			    Tcl_Parse *parsePtr, Command *cmdPtr,
			    struct CompileEnv *envPtr);
MODULE_SCOPE int	TclCompileNamespaceTailCmd(Tcl_Interp *interp,
			    Tcl_Parse *parsePtr, Command *cmdPtr,
			    struct CompileEnv *envPtr);
MODULE_SCOPE int	TclCompileNamespaceUpvarCmd(Tcl_Interp *interp,
			    Tcl_Parse *parsePtr, Command *cmdPtr,
			    struct CompileEnv *envPtr);
MODULE_SCOPE int	TclCompileNamespaceWhichCmd(Tcl_Interp *interp,
			    Tcl_Parse *parsePtr, Command *cmdPtr,
			    struct CompileEnv *envPtr);
MODULE_SCOPE int	TclCompileNoOp(Tcl_Interp *interp,
			    Tcl_Parse *parsePtr, Command *cmdPtr,
			    struct CompileEnv *envPtr);
MODULE_SCOPE int	TclCompileObjectNextCmd(Tcl_Interp *interp,
			    Tcl_Parse *parsePtr, Command *cmdPtr,
			    struct CompileEnv *envPtr);
MODULE_SCOPE int	TclCompileObjectNextToCmd(Tcl_Interp *interp,
			    Tcl_Parse *parsePtr, Command *cmdPtr,
			    struct CompileEnv *envPtr);
MODULE_SCOPE int	TclCompileObjectSelfCmd(Tcl_Interp *interp,
			    Tcl_Parse *parsePtr, Command *cmdPtr,
			    struct CompileEnv *envPtr);
MODULE_SCOPE int	TclCompileRegexpCmd(Tcl_Interp *interp,
			    Tcl_Parse *parsePtr, Command *cmdPtr,
			    struct CompileEnv *envPtr);
MODULE_SCOPE int	TclCompileRegsubCmd(Tcl_Interp *interp,
			    Tcl_Parse *parsePtr, Command *cmdPtr,
			    struct CompileEnv *envPtr);
MODULE_SCOPE int	TclCompileReturnCmd(Tcl_Interp *interp,
			    Tcl_Parse *parsePtr, Command *cmdPtr,
			    struct CompileEnv *envPtr);
MODULE_SCOPE int	TclCompileSetCmd(Tcl_Interp *interp,
			    Tcl_Parse *parsePtr, Command *cmdPtr,
			    struct CompileEnv *envPtr);
MODULE_SCOPE int	TclCompileStringCatCmd(Tcl_Interp *interp,
			    Tcl_Parse *parsePtr, Command *cmdPtr,
			    struct CompileEnv *envPtr);
MODULE_SCOPE int	TclCompileStringCmpCmd(Tcl_Interp *interp,
			    Tcl_Parse *parsePtr, Command *cmdPtr,
			    struct CompileEnv *envPtr);
MODULE_SCOPE int	TclCompileStringEqualCmd(Tcl_Interp *interp,
			    Tcl_Parse *parsePtr, Command *cmdPtr,
			    struct CompileEnv *envPtr);
MODULE_SCOPE int	TclCompileStringFirstCmd(Tcl_Interp *interp,
			    Tcl_Parse *parsePtr, Command *cmdPtr,
			    struct CompileEnv *envPtr);
MODULE_SCOPE int	TclCompileStringIndexCmd(Tcl_Interp *interp,
			    Tcl_Parse *parsePtr, Command *cmdPtr,
			    struct CompileEnv *envPtr);
MODULE_SCOPE int	TclCompileStringInsertCmd(Tcl_Interp *interp,
			    Tcl_Parse *parsePtr, Command *cmdPtr,
			    struct CompileEnv *envPtr);
MODULE_SCOPE int	TclCompileStringIsCmd(Tcl_Interp *interp,
			    Tcl_Parse *parsePtr, Command *cmdPtr,
			    struct CompileEnv *envPtr);
MODULE_SCOPE int	TclCompileStringLastCmd(Tcl_Interp *interp,
			    Tcl_Parse *parsePtr, Command *cmdPtr,
			    struct CompileEnv *envPtr);
MODULE_SCOPE int	TclCompileStringLenCmd(Tcl_Interp *interp,
			    Tcl_Parse *parsePtr, Command *cmdPtr,
			    struct CompileEnv *envPtr);
MODULE_SCOPE int	TclCompileStringMapCmd(Tcl_Interp *interp,
			    Tcl_Parse *parsePtr, Command *cmdPtr,
			    struct CompileEnv *envPtr);
MODULE_SCOPE int	TclCompileStringMatchCmd(Tcl_Interp *interp,
			    Tcl_Parse *parsePtr, Command *cmdPtr,
			    struct CompileEnv *envPtr);
MODULE_SCOPE int	TclCompileStringRangeCmd(Tcl_Interp *interp,
			    Tcl_Parse *parsePtr, Command *cmdPtr,
			    struct CompileEnv *envPtr);
MODULE_SCOPE int	TclCompileStringReplaceCmd(Tcl_Interp *interp,
			    Tcl_Parse *parsePtr, Command *cmdPtr,
			    struct CompileEnv *envPtr);
MODULE_SCOPE int	TclCompileStringToLowerCmd(Tcl_Interp *interp,
			    Tcl_Parse *parsePtr, Command *cmdPtr,
			    struct CompileEnv *envPtr);
MODULE_SCOPE int	TclCompileStringToTitleCmd(Tcl_Interp *interp,
			    Tcl_Parse *parsePtr, Command *cmdPtr,
			    struct CompileEnv *envPtr);
MODULE_SCOPE int	TclCompileStringToUpperCmd(Tcl_Interp *interp,
			    Tcl_Parse *parsePtr, Command *cmdPtr,
			    struct CompileEnv *envPtr);
MODULE_SCOPE int	TclCompileStringTrimCmd(Tcl_Interp *interp,
			    Tcl_Parse *parsePtr, Command *cmdPtr,
			    struct CompileEnv *envPtr);
MODULE_SCOPE int	TclCompileStringTrimLCmd(Tcl_Interp *interp,
			    Tcl_Parse *parsePtr, Command *cmdPtr,
			    struct CompileEnv *envPtr);
MODULE_SCOPE int	TclCompileStringTrimRCmd(Tcl_Interp *interp,
			    Tcl_Parse *parsePtr, Command *cmdPtr,
			    struct CompileEnv *envPtr);
MODULE_SCOPE int	TclCompileSubstCmd(Tcl_Interp *interp,
			    Tcl_Parse *parsePtr, Command *cmdPtr,
			    struct CompileEnv *envPtr);
MODULE_SCOPE int	TclCompileSwitchCmd(Tcl_Interp *interp,
			    Tcl_Parse *parsePtr, Command *cmdPtr,
			    struct CompileEnv *envPtr);
MODULE_SCOPE int	TclCompileTailcallCmd(Tcl_Interp *interp,
			    Tcl_Parse *parsePtr, Command *cmdPtr,
			    struct CompileEnv *envPtr);
MODULE_SCOPE int	TclCompileThrowCmd(Tcl_Interp *interp,
			    Tcl_Parse *parsePtr, Command *cmdPtr,
			    struct CompileEnv *envPtr);
MODULE_SCOPE int	TclCompileTryCmd(Tcl_Interp *interp,
			    Tcl_Parse *parsePtr, Command *cmdPtr,
			    struct CompileEnv *envPtr);
MODULE_SCOPE int	TclCompileUnsetCmd(Tcl_Interp *interp,
			    Tcl_Parse *parsePtr, Command *cmdPtr,
			    struct CompileEnv *envPtr);
MODULE_SCOPE int	TclCompileUpvarCmd(Tcl_Interp *interp,
			    Tcl_Parse *parsePtr, Command *cmdPtr,
			    struct CompileEnv *envPtr);
MODULE_SCOPE int	TclCompileVariableCmd(Tcl_Interp *interp,
			    Tcl_Parse *parsePtr, Command *cmdPtr,
			    struct CompileEnv *envPtr);
MODULE_SCOPE int	TclCompileWhileCmd(Tcl_Interp *interp,
			    Tcl_Parse *parsePtr, Command *cmdPtr,
			    struct CompileEnv *envPtr);
MODULE_SCOPE int	TclCompileYieldCmd(Tcl_Interp *interp,
			    Tcl_Parse *parsePtr, Command *cmdPtr,
			    struct CompileEnv *envPtr);
MODULE_SCOPE int	TclCompileYieldToCmd(Tcl_Interp *interp,
			    Tcl_Parse *parsePtr, Command *cmdPtr,
			    struct CompileEnv *envPtr);
MODULE_SCOPE int	TclCompileBasic0ArgCmd(Tcl_Interp *interp,
			    Tcl_Parse *parsePtr, Command *cmdPtr,
			    struct CompileEnv *envPtr);
MODULE_SCOPE int	TclCompileBasic1ArgCmd(Tcl_Interp *interp,
			    Tcl_Parse *parsePtr, Command *cmdPtr,
			    struct CompileEnv *envPtr);
MODULE_SCOPE int	TclCompileBasic2ArgCmd(Tcl_Interp *interp,
			    Tcl_Parse *parsePtr, Command *cmdPtr,
			    struct CompileEnv *envPtr);
MODULE_SCOPE int	TclCompileBasic3ArgCmd(Tcl_Interp *interp,
			    Tcl_Parse *parsePtr, Command *cmdPtr,
			    struct CompileEnv *envPtr);
MODULE_SCOPE int	TclCompileBasic0Or1ArgCmd(Tcl_Interp *interp,
			    Tcl_Parse *parsePtr, Command *cmdPtr,
			    struct CompileEnv *envPtr);
MODULE_SCOPE int	TclCompileBasic1Or2ArgCmd(Tcl_Interp *interp,
			    Tcl_Parse *parsePtr, Command *cmdPtr,
			    struct CompileEnv *envPtr);
MODULE_SCOPE int	TclCompileBasic2Or3ArgCmd(Tcl_Interp *interp,
			    Tcl_Parse *parsePtr, Command *cmdPtr,
			    struct CompileEnv *envPtr);
MODULE_SCOPE int	TclCompileBasic0To2ArgCmd(Tcl_Interp *interp,
			    Tcl_Parse *parsePtr, Command *cmdPtr,
			    struct CompileEnv *envPtr);
MODULE_SCOPE int	TclCompileBasic1To3ArgCmd(Tcl_Interp *interp,
			    Tcl_Parse *parsePtr, Command *cmdPtr,
			    struct CompileEnv *envPtr);
MODULE_SCOPE int	TclCompileBasicMin0ArgCmd(Tcl_Interp *interp,
			    Tcl_Parse *parsePtr, Command *cmdPtr,
			    struct CompileEnv *envPtr);
MODULE_SCOPE int	TclCompileBasicMin1ArgCmd(Tcl_Interp *interp,
			    Tcl_Parse *parsePtr, Command *cmdPtr,
			    struct CompileEnv *envPtr);
MODULE_SCOPE int	TclCompileBasicMin2ArgCmd(Tcl_Interp *interp,
			    Tcl_Parse *parsePtr, Command *cmdPtr,
			    struct CompileEnv *envPtr);

MODULE_SCOPE Tcl_ObjCmdProc TclInvertOpCmd;
MODULE_SCOPE int	TclCompileInvertOpCmd(Tcl_Interp *interp,
			    Tcl_Parse *parsePtr, Command *cmdPtr,
			    struct CompileEnv *envPtr);
MODULE_SCOPE Tcl_ObjCmdProc TclNotOpCmd;
MODULE_SCOPE int	TclCompileNotOpCmd(Tcl_Interp *interp,
			    Tcl_Parse *parsePtr, Command *cmdPtr,
			    struct CompileEnv *envPtr);
MODULE_SCOPE Tcl_ObjCmdProc TclAddOpCmd;
MODULE_SCOPE int	TclCompileAddOpCmd(Tcl_Interp *interp,
			    Tcl_Parse *parsePtr, Command *cmdPtr,
			    struct CompileEnv *envPtr);
MODULE_SCOPE Tcl_ObjCmdProc TclMulOpCmd;
MODULE_SCOPE int	TclCompileMulOpCmd(Tcl_Interp *interp,
			    Tcl_Parse *parsePtr, Command *cmdPtr,
			    struct CompileEnv *envPtr);
MODULE_SCOPE Tcl_ObjCmdProc TclAndOpCmd;
MODULE_SCOPE int	TclCompileAndOpCmd(Tcl_Interp *interp,
			    Tcl_Parse *parsePtr, Command *cmdPtr,
			    struct CompileEnv *envPtr);
MODULE_SCOPE Tcl_ObjCmdProc TclOrOpCmd;
MODULE_SCOPE int	TclCompileOrOpCmd(Tcl_Interp *interp,
			    Tcl_Parse *parsePtr, Command *cmdPtr,
			    struct CompileEnv *envPtr);
MODULE_SCOPE Tcl_ObjCmdProc TclXorOpCmd;
MODULE_SCOPE int	TclCompileXorOpCmd(Tcl_Interp *interp,
			    Tcl_Parse *parsePtr, Command *cmdPtr,
			    struct CompileEnv *envPtr);
MODULE_SCOPE Tcl_ObjCmdProc TclPowOpCmd;
MODULE_SCOPE int	TclCompilePowOpCmd(Tcl_Interp *interp,
			    Tcl_Parse *parsePtr, Command *cmdPtr,
			    struct CompileEnv *envPtr);
MODULE_SCOPE Tcl_ObjCmdProc TclLshiftOpCmd;
MODULE_SCOPE int	TclCompileLshiftOpCmd(Tcl_Interp *interp,
			    Tcl_Parse *parsePtr, Command *cmdPtr,
			    struct CompileEnv *envPtr);
MODULE_SCOPE Tcl_ObjCmdProc TclRshiftOpCmd;
MODULE_SCOPE int	TclCompileRshiftOpCmd(Tcl_Interp *interp,
			    Tcl_Parse *parsePtr, Command *cmdPtr,
			    struct CompileEnv *envPtr);
MODULE_SCOPE Tcl_ObjCmdProc TclModOpCmd;
MODULE_SCOPE int	TclCompileModOpCmd(Tcl_Interp *interp,
			    Tcl_Parse *parsePtr, Command *cmdPtr,
			    struct CompileEnv *envPtr);
MODULE_SCOPE Tcl_ObjCmdProc TclNeqOpCmd;
MODULE_SCOPE int	TclCompileNeqOpCmd(Tcl_Interp *interp,
			    Tcl_Parse *parsePtr, Command *cmdPtr,
			    struct CompileEnv *envPtr);
MODULE_SCOPE Tcl_ObjCmdProc TclStrneqOpCmd;
MODULE_SCOPE int	TclCompileStrneqOpCmd(Tcl_Interp *interp,
			    Tcl_Parse *parsePtr, Command *cmdPtr,
			    struct CompileEnv *envPtr);
MODULE_SCOPE Tcl_ObjCmdProc TclInOpCmd;
MODULE_SCOPE int	TclCompileInOpCmd(Tcl_Interp *interp,
			    Tcl_Parse *parsePtr, Command *cmdPtr,
			    struct CompileEnv *envPtr);
MODULE_SCOPE Tcl_ObjCmdProc TclNiOpCmd;
MODULE_SCOPE int	TclCompileNiOpCmd(Tcl_Interp *interp,
			    Tcl_Parse *parsePtr, Command *cmdPtr,
			    struct CompileEnv *envPtr);
MODULE_SCOPE Tcl_ObjCmdProc TclMinusOpCmd;
MODULE_SCOPE int	TclCompileMinusOpCmd(Tcl_Interp *interp,
			    Tcl_Parse *parsePtr, Command *cmdPtr,
			    struct CompileEnv *envPtr);
MODULE_SCOPE Tcl_ObjCmdProc TclDivOpCmd;
MODULE_SCOPE int	TclCompileDivOpCmd(Tcl_Interp *interp,
			    Tcl_Parse *parsePtr, Command *cmdPtr,
			    struct CompileEnv *envPtr);
MODULE_SCOPE int	TclCompileLessOpCmd(Tcl_Interp *interp,
			    Tcl_Parse *parsePtr, Command *cmdPtr,
			    struct CompileEnv *envPtr);
MODULE_SCOPE int	TclCompileLeqOpCmd(Tcl_Interp *interp,
			    Tcl_Parse *parsePtr, Command *cmdPtr,
			    struct CompileEnv *envPtr);
MODULE_SCOPE int	TclCompileGreaterOpCmd(Tcl_Interp *interp,
			    Tcl_Parse *parsePtr, Command *cmdPtr,
			    struct CompileEnv *envPtr);
MODULE_SCOPE int	TclCompileGeqOpCmd(Tcl_Interp *interp,
			    Tcl_Parse *parsePtr, Command *cmdPtr,
			    struct CompileEnv *envPtr);
MODULE_SCOPE int	TclCompileEqOpCmd(Tcl_Interp *interp,
			    Tcl_Parse *parsePtr, Command *cmdPtr,
			    struct CompileEnv *envPtr);
MODULE_SCOPE int	TclCompileStreqOpCmd(Tcl_Interp *interp,
			    Tcl_Parse *parsePtr, Command *cmdPtr,
			    struct CompileEnv *envPtr);
MODULE_SCOPE int	TclCompileStrLtOpCmd(Tcl_Interp *interp,
			    Tcl_Parse *parsePtr, Command *cmdPtr,
			    struct CompileEnv *envPtr);
MODULE_SCOPE int	TclCompileStrLeOpCmd(Tcl_Interp *interp,
			    Tcl_Parse *parsePtr, Command *cmdPtr,
			    struct CompileEnv *envPtr);
MODULE_SCOPE int	TclCompileStrGtOpCmd(Tcl_Interp *interp,
			    Tcl_Parse *parsePtr, Command *cmdPtr,
			    struct CompileEnv *envPtr);
MODULE_SCOPE int	TclCompileStrGeOpCmd(Tcl_Interp *interp,
			    Tcl_Parse *parsePtr, Command *cmdPtr,
			    struct CompileEnv *envPtr);

MODULE_SCOPE int	TclCompileAssembleCmd(Tcl_Interp *interp,
			    Tcl_Parse *parsePtr, Command *cmdPtr,
			    struct CompileEnv *envPtr);

/*
 * Routines that provide the [string] ensemble functionality. Possible
 * candidates for public interface.
 */

MODULE_SCOPE Tcl_Obj *	TclStringCat(Tcl_Interp *interp, int objc,
			    Tcl_Obj *const objv[], int flags);
MODULE_SCOPE Tcl_Obj *	TclStringFirst(Tcl_Obj *needle, Tcl_Obj *haystack,
			    Tcl_Size start);
MODULE_SCOPE Tcl_Obj *	TclStringLast(Tcl_Obj *needle, Tcl_Obj *haystack,
			    Tcl_Size last);
MODULE_SCOPE Tcl_Obj *	TclStringRepeat(Tcl_Interp *interp, Tcl_Obj *objPtr,
			    Tcl_Size count, int flags);
MODULE_SCOPE Tcl_Obj *	TclStringReplace(Tcl_Interp *interp, Tcl_Obj *objPtr,
			    Tcl_Size first, Tcl_Size count, Tcl_Obj *insertPtr,
			    int flags);
MODULE_SCOPE Tcl_Obj *	TclStringReverse(Tcl_Obj *objPtr, int flags);

/* Flag values for the [string] ensemble functions. */

#define TCL_STRING_MATCH_NOCASE TCL_MATCH_NOCASE /* (1<<0) in tcl.h */
#define TCL_STRING_IN_PLACE (1<<1)

/*
 * Functions defined in generic/tclVar.c and currently exported only for use
 * by the bytecode compiler and engine. Some of these could later be placed in
 * the public interface.
 */

MODULE_SCOPE Var *	TclObjLookupVarEx(Tcl_Interp * interp,
			    Tcl_Obj *part1Ptr, Tcl_Obj *part2Ptr, int flags,
			    const char *msg, int createPart1,
			    int createPart2, Var **arrayPtrPtr);
MODULE_SCOPE Var *	TclLookupArrayElement(Tcl_Interp *interp,
			    Tcl_Obj *arrayNamePtr, Tcl_Obj *elNamePtr,
			    int flags, const char *msg,
			    int createPart1, int createPart2,
			    Var *arrayPtr, int index);
MODULE_SCOPE Tcl_Obj *	TclPtrGetVarIdx(Tcl_Interp *interp,
			    Var *varPtr, Var *arrayPtr, Tcl_Obj *part1Ptr,
			    Tcl_Obj *part2Ptr, int flags, int index);
MODULE_SCOPE Tcl_Obj *	TclPtrSetVarIdx(Tcl_Interp *interp,
			    Var *varPtr, Var *arrayPtr, Tcl_Obj *part1Ptr,
			    Tcl_Obj *part2Ptr, Tcl_Obj *newValuePtr,
			    int flags, int index);
MODULE_SCOPE Tcl_Obj *	TclPtrIncrObjVarIdx(Tcl_Interp *interp,
			    Var *varPtr, Var *arrayPtr, Tcl_Obj *part1Ptr,
			    Tcl_Obj *part2Ptr, Tcl_Obj *incrPtr,
			    int flags, int index);
MODULE_SCOPE int	TclPtrObjMakeUpvarIdx(Tcl_Interp *interp,
			    Var *otherPtr, Tcl_Obj *myNamePtr, int myFlags,
			    int index);
MODULE_SCOPE int	TclPtrUnsetVarIdx(Tcl_Interp *interp, Var *varPtr,
			    Var *arrayPtr, Tcl_Obj *part1Ptr,
			    Tcl_Obj *part2Ptr, int flags,
			    int index);
MODULE_SCOPE void	TclInvalidateNsPath(Namespace *nsPtr);
MODULE_SCOPE void	TclFindArrayPtrElements(Var *arrayPtr,
			    Tcl_HashTable *tablePtr);

/*
 * The new extended interface to the variable traces.
 */

MODULE_SCOPE int	TclObjCallVarTraces(Interp *iPtr, Var *arrayPtr,
			    Var *varPtr, Tcl_Obj *part1Ptr, Tcl_Obj *part2Ptr,
			    int flags, int leaveErrMsg, int index);

/*
 * So tclObj.c and tclDictObj.c can share these implementations.
 */

MODULE_SCOPE int	TclCompareObjKeys(void *keyPtr, Tcl_HashEntry *hPtr);
MODULE_SCOPE void	TclFreeObjEntry(Tcl_HashEntry *hPtr);
MODULE_SCOPE TCL_HASH_TYPE TclHashObjKey(Tcl_HashTable *tablePtr, void *keyPtr);

MODULE_SCOPE int	TclFullFinalizationRequested(void);

/*
 * TIP #542
 */

MODULE_SCOPE Tcl_Size TclUniCharLen(const Tcl_UniChar *uniStr);
MODULE_SCOPE int TclUniCharNcmp(const Tcl_UniChar *ucs,
				const Tcl_UniChar *uct, Tcl_Size numChars);
MODULE_SCOPE int TclUniCharNcasecmp(const Tcl_UniChar *ucs,
				const Tcl_UniChar *uct, Tcl_Size numChars);
MODULE_SCOPE int TclUniCharCaseMatch(const Tcl_UniChar *uniStr,
				const Tcl_UniChar *uniPattern, int nocase);


/*
 * Just for the purposes of command-type registration.
 */

MODULE_SCOPE Tcl_ObjCmdProc TclEnsembleImplementationCmd;
MODULE_SCOPE Tcl_ObjCmdProc TclAliasObjCmd;
MODULE_SCOPE Tcl_ObjCmdProc TclLocalAliasObjCmd;
MODULE_SCOPE Tcl_ObjCmdProc TclChildObjCmd;
MODULE_SCOPE Tcl_ObjCmdProc TclInvokeImportedCmd;
MODULE_SCOPE Tcl_ObjCmdProc TclOOPublicObjectCmd;
MODULE_SCOPE Tcl_ObjCmdProc TclOOPrivateObjectCmd;
MODULE_SCOPE Tcl_ObjCmdProc TclOOMyClassObjCmd;

/*
 * TIP #462.
 */

/*
 * The following enum values give the status of a spawned process.
 */

typedef enum TclProcessWaitStatus {
    TCL_PROCESS_ERROR = -1,	/* Error waiting for process to exit */
    TCL_PROCESS_UNCHANGED = 0,	/* No change since the last call. */
    TCL_PROCESS_EXITED = 1,	/* Process has exited. */
    TCL_PROCESS_SIGNALED = 2,	/* Child killed because of a signal. */
    TCL_PROCESS_STOPPED = 3,	/* Child suspended because of a signal. */
    TCL_PROCESS_UNKNOWN_STATUS = 4
				/* Child wait status didn't make sense. */
} TclProcessWaitStatus;

MODULE_SCOPE Tcl_Command TclInitProcessCmd(Tcl_Interp *interp);
MODULE_SCOPE void	TclProcessCreated(Tcl_Pid pid);
MODULE_SCOPE TclProcessWaitStatus TclProcessWait(Tcl_Pid pid, int options,
			    int *codePtr, Tcl_Obj **msgObjPtr,
			    Tcl_Obj **errorObjPtr);
MODULE_SCOPE int TclClose(Tcl_Interp *,	Tcl_Channel chan);
/*
 * TIP #508: [array default]
 */

MODULE_SCOPE void	TclInitArrayVar(Var *arrayPtr);
MODULE_SCOPE Tcl_Obj *	TclGetArrayDefault(Var *arrayPtr);

/*
 * Utility routines for encoding index values as integers. Used by both
 * some of the command compilers and by [lsort] and [lsearch].
 */

MODULE_SCOPE int	TclIndexEncode(Tcl_Interp *interp, Tcl_Obj *objPtr,
			    Tcl_Size before, Tcl_Size after, int *indexPtr);
MODULE_SCOPE Tcl_Size	TclIndexDecode(int encoded, Tcl_Size endValue);

/* Constants used in index value encoding routines. */
#define TCL_INDEX_END           ((Tcl_Size)-2)
#define TCL_INDEX_START         ((Tcl_Size)0)

/*
 *----------------------------------------------------------------------
 *
 * TclScaleTime --
 *
 *	TIP #233 (Virtualized Time): Wrapper around the time virutalisation
 *	rescale function to hide the binding of the clientData.
 *
 *	This is static inline code; it's like a macro, but a function. It's
 *	used because this is a piece of code that ends up in places that are a
 *	bit performance sensitive.
 *
 * Results:
 *	None
 *
 * Side effects:
 *	Updates the time structure (given as an argument) with what the time
 *	should be after virtualisation.
 *
 *----------------------------------------------------------------------
 */

static inline void
TclScaleTime(
    Tcl_Time *timePtr)
{
    if (timePtr != NULL) {
	tclScaleTimeProcPtr(timePtr, tclTimeClientData);
    }
}

/*
 *----------------------------------------------------------------
 * Macros used by the Tcl core to create and release Tcl objects.
 * TclNewObj(objPtr) creates a new object denoting an empty string.
 * TclDecrRefCount(objPtr) decrements the object's reference count, and frees
 * the object if its reference count is zero. These macros are inline versions
 * of Tcl_NewObj() and Tcl_DecrRefCount(). Notice that the names differ in not
 * having a "_" after the "Tcl". Notice also that these macros reference their
 * argument more than once, so you should avoid calling them with an
 * expression that is expensive to compute or has side effects. The ANSI C
 * "prototypes" for these macros are:
 *
 * MODULE_SCOPE void	TclNewObj(Tcl_Obj *objPtr);
 * MODULE_SCOPE void	TclDecrRefCount(Tcl_Obj *objPtr);
 *
 * These macros are defined in terms of two macros that depend on memory
 * allocator in use: TclAllocObjStorage, TclFreeObjStorage. They are defined
 * below.
 *----------------------------------------------------------------
 */

/*
 * DTrace object allocation probe macros.
 */

#ifdef USE_DTRACE
#ifndef _TCLDTRACE_H
#include "tclDTrace.h"
#endif
#define	TCL_DTRACE_OBJ_CREATE(objPtr)	TCL_OBJ_CREATE(objPtr)
#define	TCL_DTRACE_OBJ_FREE(objPtr)	TCL_OBJ_FREE(objPtr)
#else /* USE_DTRACE */
#define	TCL_DTRACE_OBJ_CREATE(objPtr)	{}
#define	TCL_DTRACE_OBJ_FREE(objPtr)	{}
#endif /* USE_DTRACE */

#ifdef TCL_COMPILE_STATS
#  define TclIncrObjsAllocated() \
    tclObjsAlloced++
#  define TclIncrObjsFreed() \
    tclObjsFreed++
#else
#  define TclIncrObjsAllocated()
#  define TclIncrObjsFreed()
#endif /* TCL_COMPILE_STATS */

#  define TclAllocObjStorage(objPtr)		\
	TclAllocObjStorageEx(NULL, (objPtr))

#  define TclFreeObjStorage(objPtr)		\
	TclFreeObjStorageEx(NULL, (objPtr))

#ifndef TCL_MEM_DEBUG
# define TclNewObj(objPtr) \
    TclIncrObjsAllocated(); \
    TclAllocObjStorage(objPtr); \
    (objPtr)->refCount = 0; \
    (objPtr)->bytes    = &tclEmptyString; \
    (objPtr)->length   = 0; \
    (objPtr)->typePtr  = NULL; \
    TCL_DTRACE_OBJ_CREATE(objPtr)

/*
 * Invalidate the string rep first so we can use the bytes value for our
 * pointer chain, and signal an obj deletion (as opposed to shimmering) with
 * 'length == TCL_INDEX_NONE'.
 * Use empty 'if ; else' to handle use in unbraced outer if/else conditions.
 */

# define TclDecrRefCount(objPtr) \
    if ((objPtr)->refCount-- > 1) ; else { \
	if (!(objPtr)->typePtr || !(objPtr)->typePtr->freeIntRepProc) { \
	    TCL_DTRACE_OBJ_FREE(objPtr); \
	    if ((objPtr)->bytes \
		    && ((objPtr)->bytes != &tclEmptyString)) { \
		Tcl_Free((objPtr)->bytes); \
	    } \
	    (objPtr)->length = TCL_INDEX_NONE; \
	    TclFreeObjStorage(objPtr); \
	    TclIncrObjsFreed(); \
	} else { \
	    TclFreeObj(objPtr); \
	} \
    }

#if TCL_THREADS && !defined(USE_THREAD_ALLOC)
#   define USE_THREAD_ALLOC 1
#endif

#if defined(PURIFY)

/*
 * The PURIFY mode is like the regular mode, but instead of doing block
 * Tcl_Obj allocation and keeping a freed list for efficiency, it always
 * allocates and frees a single Tcl_Obj so that tools like Purify can better
 * track memory leaks.
 */

#  define TclAllocObjStorageEx(interp, objPtr) \
	(objPtr) = (Tcl_Obj *)Tcl_Alloc(sizeof(Tcl_Obj))

#  define TclFreeObjStorageEx(interp, objPtr) \
	Tcl_Free(objPtr)

#undef USE_THREAD_ALLOC
#undef USE_TCLALLOC
#elif TCL_THREADS && defined(USE_THREAD_ALLOC)

/*
 * The TCL_THREADS mode is like the regular mode but allocates Tcl_Obj's from
 * per-thread caches.
 */

MODULE_SCOPE Tcl_Obj *	TclThreadAllocObj(void);
MODULE_SCOPE void	TclThreadFreeObj(Tcl_Obj *);
MODULE_SCOPE Tcl_Mutex *TclpNewAllocMutex(void);
MODULE_SCOPE void	TclFreeAllocCache(void *);
MODULE_SCOPE void *	TclpGetAllocCache(void);
MODULE_SCOPE void	TclpSetAllocCache(void *);
MODULE_SCOPE void	TclpFreeAllocMutex(Tcl_Mutex *mutex);
MODULE_SCOPE void	TclpInitAllocCache(void);
MODULE_SCOPE void	TclpFreeAllocCache(void *);

/*
 * These macros need to be kept in sync with the code of TclThreadAllocObj()
 * and TclThreadFreeObj().
 *
 * Note that the optimiser should resolve the case (interp==NULL) at compile
 * time.
 */

#  define ALLOC_NOBJHIGH 1200

#  define TclAllocObjStorageEx(interp, objPtr)				\
    do {								\
	AllocCache *cachePtr;						\
	if (((interp) == NULL) ||					\
		((cachePtr = ((Interp *)(interp))->allocCache),		\
			(cachePtr->numObjects == 0))) {			\
	    (objPtr) = TclThreadAllocObj();				\
	} else {							\
	    (objPtr) = cachePtr->firstObjPtr;				\
	    cachePtr->firstObjPtr = (Tcl_Obj *)(objPtr)->internalRep.twoPtrValue.ptr1; \
	    --cachePtr->numObjects;					\
	}								\
    } while (0)

#  define TclFreeObjStorageEx(interp, objPtr)				\
    do {								\
	AllocCache *cachePtr;						\
	if (((interp) == NULL) ||					\
		((cachePtr = ((Interp *)(interp))->allocCache),		\
			((cachePtr->numObjects == 0) ||			\
			(cachePtr->numObjects >= ALLOC_NOBJHIGH)))) {	\
	    TclThreadFreeObj(objPtr);					\
	} else {							\
	    (objPtr)->internalRep.twoPtrValue.ptr1 = cachePtr->firstObjPtr; \
	    cachePtr->firstObjPtr = objPtr;				\
	    ++cachePtr->numObjects;					\
	}								\
    } while (0)

#else /* not PURIFY or USE_THREAD_ALLOC */

#if defined(USE_TCLALLOC) && USE_TCLALLOC
    MODULE_SCOPE void TclFinalizeAllocSubsystem();
    MODULE_SCOPE void TclInitAlloc();
#else
#   define USE_TCLALLOC 0
#endif

#if TCL_THREADS
/* declared in tclObj.c */
MODULE_SCOPE Tcl_Mutex	tclObjMutex;
#endif

#  define TclAllocObjStorageEx(interp, objPtr) \
    do {								\
	Tcl_MutexLock(&tclObjMutex);					\
	if (tclFreeObjList == NULL) {					\
	    TclAllocateFreeObjects();					\
	}								\
	(objPtr) = tclFreeObjList;					\
	tclFreeObjList = (Tcl_Obj *)					\
		tclFreeObjList->internalRep.twoPtrValue.ptr1;		\
	Tcl_MutexUnlock(&tclObjMutex);					\
    } while (0)

#  define TclFreeObjStorageEx(interp, objPtr) \
    do {							       \
	Tcl_MutexLock(&tclObjMutex);				       \
	(objPtr)->internalRep.twoPtrValue.ptr1 = (void *) tclFreeObjList; \
	tclFreeObjList = (objPtr);				       \
	Tcl_MutexUnlock(&tclObjMutex);				       \
    } while (0)
#endif

#else /* TCL_MEM_DEBUG */
MODULE_SCOPE void	TclDbInitNewObj(Tcl_Obj *objPtr, const char *file,
			    int line);

# define TclDbNewObj(objPtr, file, line) \
    do { \
	TclIncrObjsAllocated();						\
	(objPtr) = (Tcl_Obj *)						\
		Tcl_DbCkalloc(sizeof(Tcl_Obj), (file), (line));		\
	TclDbInitNewObj((objPtr), (file), (line));			\
	TCL_DTRACE_OBJ_CREATE(objPtr);					\
    } while (0)

# define TclNewObj(objPtr) \
    TclDbNewObj(objPtr, __FILE__, __LINE__);

# define TclDecrRefCount(objPtr) \
    Tcl_DbDecrRefCount(objPtr, __FILE__, __LINE__)

# define TclNewListObjDirect(objc, objv) \
    TclDbNewListObjDirect(objc, objv, __FILE__, __LINE__)

#undef USE_THREAD_ALLOC
#endif /* TCL_MEM_DEBUG */

/*
 *----------------------------------------------------------------
 * Macro used by the Tcl core to set a Tcl_Obj's string representation to a
 * copy of the "len" bytes starting at "bytePtr". The value of "len" must
 * not be negative.  When "len" is 0, then it is acceptable to pass
 * "bytePtr" = NULL.  When "len" > 0, "bytePtr" must not be NULL, and it
 * must point to a location from which "len" bytes may be read.  These
 * constraints are not checked here.  The validity of the bytes copied
 * as a value string representation is also not verififed.  This macro
 * must not be called while "objPtr" is being freed or when "objPtr"
 * already has a string representation.  The caller must use
 * this macro properly.  Improper use can lead to dangerous results.
 * Because "len" is referenced multiple times, take care that it is an
 * expression with the same value each use.
 *
 * The ANSI C "prototype" for this macro is:
 *
 * MODULE_SCOPE void TclInitStringRep(Tcl_Obj *objPtr, char *bytePtr, Tcl_Size len);
 *
 *----------------------------------------------------------------
 */

#define TclInitStringRep(objPtr, bytePtr, len) \
    if ((len) == 0) { \
	(objPtr)->bytes	 = &tclEmptyString; \
	(objPtr)->length = 0; \
    } else { \
	(objPtr)->bytes = (char *)Tcl_Alloc((len) + 1U); \
	memcpy((objPtr)->bytes, (bytePtr) ? (bytePtr) : &tclEmptyString, (len)); \
	(objPtr)->bytes[len] = '\0'; \
	(objPtr)->length = (len); \
    }

/*
 *----------------------------------------------------------------
 * Macro used by the Tcl core to get the string representation's byte array
 * pointer from a Tcl_Obj. This is an inline version of Tcl_GetString(). The
 * macro's expression result is the string rep's byte pointer which might be
 * NULL. The bytes referenced by this pointer must not be modified by the
 * caller. The ANSI C "prototype" for this macro is:
 *
 * MODULE_SCOPE char *	TclGetString(Tcl_Obj *objPtr);
 *----------------------------------------------------------------
 */

#define TclGetString(objPtr) \
    ((objPtr)->bytes? (objPtr)->bytes : Tcl_GetString(objPtr))

/*
 *----------------------------------------------------------------
 * Macro used by the Tcl core to clean out an object's internal
 * representation. Does not actually reset the rep's bytes. The ANSI C
 * "prototype" for this macro is:
 *
 * MODULE_SCOPE void	TclFreeInternalRep(Tcl_Obj *objPtr);
 *----------------------------------------------------------------
 */

#define TclFreeInternalRep(objPtr) \
    if ((objPtr)->typePtr != NULL) { \
	if ((objPtr)->typePtr->freeIntRepProc != NULL) { \
	    (objPtr)->typePtr->freeIntRepProc(objPtr); \
	} \
	(objPtr)->typePtr = NULL; \
    }

/*
 *----------------------------------------------------------------
 * Macro used by the Tcl core to clean out an object's string representation.
 * The ANSI C "prototype" for this macro is:
 *
 * MODULE_SCOPE void	TclInvalidateStringRep(Tcl_Obj *objPtr);
 *----------------------------------------------------------------
 */

#define TclInvalidateStringRep(objPtr) \
    do { \
	Tcl_Obj *_isobjPtr = (Tcl_Obj *)(objPtr); \
	if (_isobjPtr->bytes != NULL) { \
	    if (_isobjPtr->bytes != &tclEmptyString) { \
		Tcl_Free((char *)_isobjPtr->bytes); \
	    } \
	    _isobjPtr->bytes = NULL; \
	} \
    } while (0)

/*
 * These form part of the native filesystem support. They are needed here
 * because we have a few native filesystem functions (which are the same for
 * win/unix) in this file.
 */

#ifdef __cplusplus
extern "C" {
#endif
MODULE_SCOPE const char *const		tclpFileAttrStrings[];
MODULE_SCOPE const TclFileAttrProcs	tclpFileAttrProcs[];
#ifdef __cplusplus
}
#endif

/*
 *----------------------------------------------------------------
 * Macro used by the Tcl core to test whether an object has a
 * string representation (or is a 'pure' internal value).
 * The ANSI C "prototype" for this macro is:
 *
 * MODULE_SCOPE int	TclHasStringRep(Tcl_Obj *objPtr);
 *----------------------------------------------------------------
 */

#define TclHasStringRep(objPtr) \
    ((objPtr)->bytes != NULL)

/*
 *----------------------------------------------------------------
 * Macro used by the Tcl core to get the bignum out of the bignum
 * representation of a Tcl_Obj.
 * The ANSI C "prototype" for this macro is:
 *
 * MODULE_SCOPE void	TclUnpackBignum(Tcl_Obj *objPtr, mp_int bignum);
 *----------------------------------------------------------------
 */

#define TclUnpackBignum(objPtr, bignum) \
    do {								\
	Tcl_Obj *bignumObj = (objPtr);				\
	int bignumPayload =					\
		PTR2INT(bignumObj->internalRep.twoPtrValue.ptr2);	\
	if (bignumPayload == -1) {					\
	    (bignum) = *((mp_int *) bignumObj->internalRep.twoPtrValue.ptr1); \
	} else {							\
	    (bignum).dp = (mp_digit *)bignumObj->internalRep.twoPtrValue.ptr1;	\
	    (bignum).sign = bignumPayload >> 30;			\
	    (bignum).alloc = (bignumPayload >> 15) & 0x7FFF;		\
	    (bignum).used = bignumPayload & 0x7FFF;			\
	}								\
    } while (0)

/*
 *----------------------------------------------------------------
 * Macros used by the Tcl core to grow Tcl_Token arrays. They use the same
 * growth algorithm as used in tclStringObj.c for growing strings. The ANSI C
 * "prototype" for this macro is:
 *
 * MODULE_SCOPE void	TclGrowTokenArray(Tcl_Token *tokenPtr, int used,
 *				int available, int append,
 *				Tcl_Token *staticPtr);
 * MODULE_SCOPE void	TclGrowParseTokenArray(Tcl_Parse *parsePtr,
 *				int append);
 *----------------------------------------------------------------
 */

/* General tuning for minimum growth in Tcl growth algorithms */
#ifndef TCL_MIN_GROWTH
#  ifdef TCL_GROWTH_MIN_ALLOC
     /* Support for any legacy tuners */
#    define TCL_MIN_GROWTH TCL_GROWTH_MIN_ALLOC
#  else
#    define TCL_MIN_GROWTH 1024
#  endif
#endif

/* Token growth tuning, default to the general value. */
#ifndef TCL_MIN_TOKEN_GROWTH
#define TCL_MIN_TOKEN_GROWTH TCL_MIN_GROWTH/sizeof(Tcl_Token)
#endif

#define TclGrowTokenArray(tokenPtr, used, available, append, staticPtr)	\
    do {								\
	size_t _needed = (used) + (append);					\
	if (_needed > (available)) {					\
	    size_t allocated = 2 * _needed;					\
	    Tcl_Token *oldPtr = (tokenPtr);				\
	    Tcl_Token *newPtr;						\
	    if (oldPtr == (staticPtr)) {				\
		oldPtr = NULL;						\
	    }								\
	    newPtr = (Tcl_Token *)Tcl_AttemptRealloc((char *) oldPtr,	\
		    allocated * sizeof(Tcl_Token));	\
	    if (newPtr == NULL) {					\
		allocated = _needed + (append) + TCL_MIN_TOKEN_GROWTH;	\
		newPtr = (Tcl_Token *)Tcl_Realloc((char *) oldPtr,	\
			allocated * sizeof(Tcl_Token)); \
	    }								\
	    (available) = allocated;					\
	    if (oldPtr == NULL) {					\
		memcpy(newPtr, staticPtr,				\
			(used) * sizeof(Tcl_Token));		\
	    }								\
	    (tokenPtr) = newPtr;					\
	}								\
    } while (0)

#define TclGrowParseTokenArray(parsePtr, append)			\
    TclGrowTokenArray((parsePtr)->tokenPtr, (parsePtr)->numTokens,	\
	    (parsePtr)->tokensAvailable, (append),			\
	    (parsePtr)->staticTokens)

/*
 *----------------------------------------------------------------
 * Macro used by the Tcl core get a unicode char from a utf string. It checks
 * to see if we have a one-byte utf char before calling the real
 * Tcl_UtfToUniChar, as this will save a lot of time for primarily ASCII
 * string handling. The macro's expression result is 1 for the 1-byte case or
 * the result of Tcl_UtfToUniChar. The ANSI C "prototype" for this macro is:
 *
 * MODULE_SCOPE int	TclUtfToUniChar(const char *string, Tcl_UniChar *ch);
 *----------------------------------------------------------------
 */

#if TCL_UTF_MAX > 3
#define TclUtfToUniChar(str, chPtr) \
	(((UCHAR(*(str))) < 0x80) ?		\
	    ((*(chPtr) = UCHAR(*(str))), 1)	\
	    : Tcl_UtfToUniChar(str, chPtr))
#else
#define TclUtfToUniChar(str, chPtr) \
	(((UCHAR(*(str))) < 0x80) ?		\
	    ((*(chPtr) = UCHAR(*(str))), 1)	\
	    : Tcl_UtfToChar16(str, chPtr))
#endif

/*
 *----------------------------------------------------------------
 * Macro counterpart of the Tcl_NumUtfChars() function. To be used in speed-
 * -sensitive points where it pays to avoid a function call in the common case
 * of counting along a string of all one-byte characters.  The ANSI C
 * "prototype" for this macro is:
 *
 * MODULE_SCOPE void	TclNumUtfCharsM(size_t numChars, const char *bytes,
 *				size_t numBytes);
 *----------------------------------------------------------------
 */

#define TclNumUtfCharsM(numChars, bytes, numBytes) \
    do { \
	size_t _count, _i = (numBytes); \
	unsigned char *_str = (unsigned char *) (bytes); \
	while (_i && (*_str < 0xC0)) { _i--; _str++; } \
	_count = (numBytes) - _i; \
	if (_i) { \
	    _count += Tcl_NumUtfChars((bytes) + _count, _i); \
	} \
	(numChars) = _count; \
    } while (0);

/*
 *----------------------------------------------------------------
 * Macro that encapsulates the logic that determines when it is safe to
 * interpret a string as a byte array directly. In summary, the object must be
 * a byte array and must not have a string representation (as the operations
 * that it is used in are defined on strings, not byte arrays). Theoretically
 * it is possible to also be efficient in the case where the object's bytes
 * field is filled by generation from the byte array (c.f. list canonicality)
 * but we don't do that at the moment since this is purely about efficiency.
 * The ANSI C "prototype" for this macro is:
 *
 * MODULE_SCOPE int	TclIsPureByteArray(Tcl_Obj *objPtr);
 *----------------------------------------------------------------
 */

MODULE_SCOPE int	TclIsPureByteArray(Tcl_Obj *objPtr);
#define TclIsPureDict(objPtr) \
	(((objPtr)->bytes==NULL) && ((objPtr)->typePtr==&tclDictType))
#define TclHasInternalRep(objPtr, type) \
	((objPtr)->typePtr == (type))
#define TclFetchInternalRep(objPtr, type) \
	(TclHasInternalRep((objPtr), (type)) ? &((objPtr)->internalRep) : NULL)


/*
 *----------------------------------------------------------------
 * Macro used by the Tcl core to compare Unicode strings. On big-endian
 * systems we can use the more efficient memcmp, but this would not be
 * lexically correct on little-endian systems. The ANSI C "prototype" for
 * this macro is:
 *
 * MODULE_SCOPE int	TclUniCharNcmp(const Tcl_UniChar *cs,
 *			    const Tcl_UniChar *ct, unsigned long n);
 *----------------------------------------------------------------
 */

#if defined(WORDS_BIGENDIAN) && (TCL_UTF_MAX > 3)
#   define TclUniCharNcmp(cs,ct,n) memcmp((cs),(ct),(n)*sizeof(Tcl_UniChar))
#endif /* WORDS_BIGENDIAN */

/*
 *----------------------------------------------------------------
 * Macro used by the Tcl core to increment a namespace's export epoch
 * counter. The ANSI C "prototype" for this macro is:
 *
 * MODULE_SCOPE void	TclInvalidateNsCmdLookup(Namespace *nsPtr);
 *----------------------------------------------------------------
 */

#define TclInvalidateNsCmdLookup(nsPtr) \
    if ((nsPtr)->numExportPatterns) {		\
	(nsPtr)->exportLookupEpoch++;		\
    }						\
    if ((nsPtr)->commandPathLength) {		\
	(nsPtr)->cmdRefEpoch++;			\
    }

/*
 *----------------------------------------------------------------------
 *
 * Core procedure added to libtommath for bignum manipulation.
 *
 *----------------------------------------------------------------------
 */

MODULE_SCOPE Tcl_LibraryInitProc TclTommath_Init;

/*
 *----------------------------------------------------------------------
 *
 * External (platform specific) initialization routine, these declarations
 * explicitly don't use EXTERN since this code does not get compiled into the
 * library:
 *
 *----------------------------------------------------------------------
 */

MODULE_SCOPE Tcl_LibraryInitProc TclplatformtestInit;
MODULE_SCOPE Tcl_LibraryInitProc TclObjTest_Init;
MODULE_SCOPE Tcl_LibraryInitProc TclThread_Init;
MODULE_SCOPE Tcl_LibraryInitProc Procbodytest_Init;
MODULE_SCOPE Tcl_LibraryInitProc Procbodytest_SafeInit;

/*
 *----------------------------------------------------------------
 * Macro used by the Tcl core to check whether a pattern has any characters
 * special to [string match]. The ANSI C "prototype" for this macro is:
 *
 * MODULE_SCOPE int	TclMatchIsTrivial(const char *pattern);
 *----------------------------------------------------------------
 */

#define TclMatchIsTrivial(pattern) \
    (strpbrk((pattern), "*[?\\") == NULL)

/*
 *----------------------------------------------------------------
 * Macros used by the Tcl core to set a Tcl_Obj's numeric representation
 * avoiding the corresponding function calls in time critical parts of the
 * core. They should only be called on unshared objects. The ANSI C
 * "prototypes" for these macros are:
 *
 * MODULE_SCOPE void	TclSetIntObj(Tcl_Obj *objPtr, Tcl_WideInt w);
 * MODULE_SCOPE void	TclSetDoubleObj(Tcl_Obj *objPtr, double d);
 *----------------------------------------------------------------
 */

#define TclSetIntObj(objPtr, i) \
    do {						\
	Tcl_ObjInternalRep ir;				\
	ir.wideValue = (Tcl_WideInt) i;			\
	TclInvalidateStringRep(objPtr);			\
	Tcl_StoreInternalRep(objPtr, &tclIntType, &ir);	\
    } while (0)

#define TclSetDoubleObj(objPtr, d) \
    do {						\
	Tcl_ObjInternalRep ir;				\
	ir.doubleValue = (double) d;			\
	TclInvalidateStringRep(objPtr);			\
	Tcl_StoreInternalRep(objPtr, &tclDoubleType, &ir);	\
    } while (0)

/*
 *----------------------------------------------------------------
 * Macros used by the Tcl core to create and initialise objects of standard
 * types, avoiding the corresponding function calls in time critical parts of
 * the core. The ANSI C "prototypes" for these macros are:
 *
 * MODULE_SCOPE void	TclNewIntObj(Tcl_Obj *objPtr, Tcl_WideInt w);
 * MODULE_SCOPE void	TclNewDoubleObj(Tcl_Obj *objPtr, double d);
 * MODULE_SCOPE void	TclNewStringObj(Tcl_Obj *objPtr, const char *s, Tcl_Size len);
 * MODULE_SCOPE void	TclNewLiteralStringObj(Tcl_Obj*objPtr, const char *sLiteral);
 *
 *----------------------------------------------------------------
 */

#ifndef TCL_MEM_DEBUG
#define TclNewIntObj(objPtr, w) \
    do {						\
	TclIncrObjsAllocated();				\
	TclAllocObjStorage(objPtr);			\
	(objPtr)->refCount = 0;				\
	(objPtr)->bytes = NULL;				\
	(objPtr)->internalRep.wideValue = (Tcl_WideInt)(w);	\
	(objPtr)->typePtr = &tclIntType;		\
	TCL_DTRACE_OBJ_CREATE(objPtr);			\
    } while (0)

#define TclNewIndexObj(objPtr, w) \
    do {						\
	size_t _w = (w);		\
	TclIncrObjsAllocated();				\
	TclAllocObjStorage(objPtr);			\
	(objPtr)->refCount = 0;				\
	(objPtr)->bytes = NULL;				\
	(objPtr)->internalRep.wideValue = ((size_t)(_w) == (size_t)TCL_INDEX_NONE) ? -1 : (Tcl_WideInt)(_w); \
	(objPtr)->typePtr = &tclIntType;		\
	TCL_DTRACE_OBJ_CREATE(objPtr);			\
    } while (0)

#define TclNewDoubleObj(objPtr, d) \
    do {							\
	TclIncrObjsAllocated();					\
	TclAllocObjStorage(objPtr);				\
	(objPtr)->refCount = 0;					\
	(objPtr)->bytes = NULL;					\
	(objPtr)->internalRep.doubleValue = (double)(d);	\
	(objPtr)->typePtr = &tclDoubleType;			\
	TCL_DTRACE_OBJ_CREATE(objPtr);				\
    } while (0)

#define TclNewStringObj(objPtr, s, len) \
    do {							\
	TclIncrObjsAllocated();					\
	TclAllocObjStorage(objPtr);				\
	(objPtr)->refCount = 0;					\
	TclInitStringRep((objPtr), (s), (len));			\
	(objPtr)->typePtr = NULL;				\
	TCL_DTRACE_OBJ_CREATE(objPtr);				\
    } while (0)

#else /* TCL_MEM_DEBUG */
#define TclNewIntObj(objPtr, w) \
    (objPtr) = Tcl_NewWideIntObj(w)

#define TclNewIndexObj(objPtr, w) \
    (objPtr) = (((size_t)w) == TCL_INDEX_NONE) ? Tcl_NewWideIntObj(-1) : Tcl_NewWideIntObj(w)

#define TclNewDoubleObj(objPtr, d) \
    (objPtr) = Tcl_NewDoubleObj(d)

#define TclNewStringObj(objPtr, s, len) \
    (objPtr) = Tcl_NewStringObj((s), (len))
#endif /* TCL_MEM_DEBUG */

/*
 * The sLiteral argument *must* be a string literal; the incantation with
 * sizeof(sLiteral "") will fail to compile otherwise.
 */
#define TclNewLiteralStringObj(objPtr, sLiteral) \
    TclNewStringObj((objPtr), (sLiteral), sizeof(sLiteral "") - 1)

/*
 *----------------------------------------------------------------
 * Convenience macros for DStrings.
 * The ANSI C "prototypes" for these macros are:
 *
 * MODULE_SCOPE char * TclDStringAppendLiteral(Tcl_DString *dsPtr,
 *			const char *sLiteral);
 * MODULE_SCOPE void   TclDStringClear(Tcl_DString *dsPtr);
 */

#define TclDStringAppendLiteral(dsPtr, sLiteral) \
    Tcl_DStringAppend((dsPtr), (sLiteral), sizeof(sLiteral "") - 1)
#define TclDStringClear(dsPtr) \
    Tcl_DStringSetLength((dsPtr), 0)

/*
 *----------------------------------------------------------------
 * Inline version of Tcl_GetCurrentNamespace and Tcl_GetGlobalNamespace.
 */

#define TclGetCurrentNamespace(interp) \
    (Tcl_Namespace *) ((Interp *)(interp))->varFramePtr->nsPtr

#define TclGetGlobalNamespace(interp) \
    (Tcl_Namespace *) ((Interp *)(interp))->globalNsPtr

/*
 *----------------------------------------------------------------
 * Inline version of TclCleanupCommand; still need the function as it is in
 * the internal stubs, but the core can use the macro instead.
 */

#define TclCleanupCommandMacro(cmdPtr)		\
    do {					\
	if ((cmdPtr)->refCount-- <= 1) {	\
	    Tcl_Free(cmdPtr);			\
	}					\
    } while (0)


/*
 * inside this routine crement refCount first incase cmdPtr is replacing itself
 */
#define TclRoutineAssign(location, cmdPtr)	    \
    do {					    \
	(cmdPtr)->refCount++;			    \
	if ((location) != NULL			    \
	    && (location--) <= 1) {		    \
	    Tcl_Free(((location)));		    \
	}					    \
	(location) = (cmdPtr);			    \
    } while (0)


#define TclRoutineHasName(cmdPtr) \
    ((cmdPtr)->hPtr != NULL)

/*
 *----------------------------------------------------------------
 * Inline versions of Tcl_LimitReady() and Tcl_LimitExceeded to limit number
 * of calls out of the critical path. Note that this code isn't particularly
 * readable; the non-inline version (in tclInterp.c) is much easier to
 * understand. Note also that these macros takes different args (iPtr->limit)
 * to the non-inline version.
 */

#define TclLimitExceeded(limit) ((limit).exceeded != 0)

#define TclLimitReady(limit)						\
    (((limit).active == 0) ? 0 :					\
    (++(limit).granularityTicker,					\
    ((((limit).active & TCL_LIMIT_COMMANDS) &&				\
	    (((limit).cmdGranularity == 1) ||				\
	    ((limit).granularityTicker % (limit).cmdGranularity == 0)))	\
	    ? 1 :							\
    (((limit).active & TCL_LIMIT_TIME) &&				\
	    (((limit).timeGranularity == 1) ||				\
	    ((limit).granularityTicker % (limit).timeGranularity == 0)))\
	    ? 1 : 0)))

/*
 * Compile-time assertions: these produce a compile time error if the
 * expression is not known to be true at compile time. If the assertion is
 * known to be false, the compiler (or optimizer?) will error out with
 * "division by zero". If the assertion cannot be evaluated at compile time,
 * the compiler will error out with "non-static initializer".
 *
 * Adapted with permission from
 * http://www.pixelbeat.org/programming/gcc/static_assert.html
 */

#define TCL_CT_ASSERT(e) \
    {enum { ct_assert_value = 1/(!!(e)) };}

/*
 *----------------------------------------------------------------
 * Allocator for small structs (<=sizeof(Tcl_Obj)) using the Tcl_Obj pool.
 * Only checked at compile time.
 *
 * ONLY USE FOR CONSTANT nBytes.
 *
 * DO NOT LET THEM CROSS THREAD BOUNDARIES
 *----------------------------------------------------------------
 */

#define TclSmallAlloc(nbytes, memPtr) \
    TclSmallAllocEx(NULL, (nbytes), (memPtr))

#define TclSmallFree(memPtr) \
    TclSmallFreeEx(NULL, (memPtr))

#ifndef TCL_MEM_DEBUG
#define TclSmallAllocEx(interp, nbytes, memPtr) \
    do {								\
	Tcl_Obj *_objPtr;						\
	TCL_CT_ASSERT((nbytes)<=sizeof(Tcl_Obj));			\
	TclIncrObjsAllocated();						\
	TclAllocObjStorageEx((interp), (_objPtr));			\
	*(void **)&(memPtr) = (void *) (_objPtr);			\
    } while (0)

#define TclSmallFreeEx(interp, memPtr) \
    do {								\
	TclFreeObjStorageEx((interp), (Tcl_Obj *)(memPtr));		\
	TclIncrObjsFreed();						\
    } while (0)

#else    /* TCL_MEM_DEBUG */
#define TclSmallAllocEx(interp, nbytes, memPtr) \
    do {								\
	Tcl_Obj *_objPtr;						\
	TCL_CT_ASSERT((nbytes)<=sizeof(Tcl_Obj));			\
	TclNewObj(_objPtr);						\
	*(void **)&(memPtr) = (void *)_objPtr;				\
    } while (0)

#define TclSmallFreeEx(interp, memPtr) \
    do {								\
	Tcl_Obj *_objPtr = (Tcl_Obj *)(memPtr);				\
	_objPtr->bytes = NULL;						\
	_objPtr->typePtr = NULL;					\
	_objPtr->refCount = 1;						\
	TclDecrRefCount(_objPtr);					\
    } while (0)
#endif   /* TCL_MEM_DEBUG */

/*
 * Support for Clang Static Analyzer <http://clang-analyzer.llvm.org>
 */

#if defined(PURIFY) && defined(__clang__)
#if __has_feature(attribute_analyzer_noreturn) && \
	!defined(Tcl_Panic) && defined(Tcl_Panic_TCL_DECLARED)
void Tcl_Panic(const char *, ...) __attribute__((analyzer_noreturn));
#endif
#if !defined(CLANG_ASSERT)
#include <assert.h>
#define CLANG_ASSERT(x) assert(x)
#endif
#elif !defined(CLANG_ASSERT)
#define CLANG_ASSERT(x)
#endif /* PURIFY && __clang__ */

/*
 *----------------------------------------------------------------
 * Parameters, structs and macros for the non-recursive engine (NRE)
 *----------------------------------------------------------------
 */

#define NRE_USE_SMALL_ALLOC	1  /* Only turn off for debugging purposes. */
#ifndef NRE_ENABLE_ASSERTS
#define NRE_ENABLE_ASSERTS	0
#endif

/*
 * This is the main data struct for representing NR commands. It is designed
 * to fit in sizeof(Tcl_Obj) in order to exploit the fastest memory allocator
 * available.
 */

typedef struct NRE_callback {
    Tcl_NRPostProc *procPtr;
    void *data[4];
    struct NRE_callback *nextPtr;
} NRE_callback;

#define TOP_CB(iPtr) (((Interp *)(iPtr))->execEnvPtr->callbackPtr)

/*
 * Inline version of Tcl_NRAddCallback.
 */

#define TclNRAddCallback(interp,postProcPtr,data0,data1,data2,data3) \
    do {								\
	NRE_callback *_callbackPtr;					\
	TCLNR_ALLOC((interp), (_callbackPtr));				\
	_callbackPtr->procPtr = (postProcPtr);				\
	_callbackPtr->data[0] = (void *)(data0);			\
	_callbackPtr->data[1] = (void *)(data1);			\
	_callbackPtr->data[2] = (void *)(data2);			\
	_callbackPtr->data[3] = (void *)(data3);			\
	_callbackPtr->nextPtr = TOP_CB(interp);				\
	TOP_CB(interp) = _callbackPtr;					\
    } while (0)

#if NRE_USE_SMALL_ALLOC
#define TCLNR_ALLOC(interp, ptr) \
    TclSmallAllocEx(interp, sizeof(NRE_callback), (ptr))
#define TCLNR_FREE(interp, ptr)  TclSmallFreeEx((interp), (ptr))
#else
#define TCLNR_ALLOC(interp, ptr) \
    (ptr = (Tcl_Alloc(sizeof(NRE_callback))))
#define TCLNR_FREE(interp, ptr)  Tcl_Free(ptr)
#endif

#if NRE_ENABLE_ASSERTS
#define NRE_ASSERT(expr) assert((expr))
#else
#define NRE_ASSERT(expr)
#endif

#include "tclIntDecls.h"
#include "tclIntPlatDecls.h"

#if !defined(USE_TCL_STUBS) && !defined(TCL_MEM_DEBUG)
#define Tcl_AttemptAlloc        TclpAlloc
#define Tcl_AttemptRealloc      TclpRealloc
#define Tcl_Free                TclpFree
#endif

/*
 * Special hack for macOS, where the static linker (technically the 'ar'
 * command) hates empty object files, and accepts no flags to make it shut up.
 *
 * These symbols are otherwise completely useless.
 *
 * They can't be written to or written through. They can't be seen by any
 * other code. They use a separate attribute (supported by all macOS
 * compilers, which are derivatives of clang or gcc) to stop the compilation
 * from moaning. They will be excluded during the final linking stage.
 *
 * Other platforms get nothing at all. That's good.
 */

#ifdef MAC_OSX_TCL
#define TCL_MAC_EMPTY_FILE(name) \
    static __attribute__((used)) const void *const TclUnusedFile_ ## name = NULL;
#else
#define TCL_MAC_EMPTY_FILE(name)
#endif /* MAC_OSX_TCL */

/*
 * Other externals.
 */

MODULE_SCOPE size_t TclEnvEpoch;	/* Epoch of the tcl environment
					 * (if changed with tcl-env). */

#endif /* _TCLINT */

/*
 * Local Variables:
 * mode: c
 * c-basic-offset: 4
 * fill-column: 78
 * End:
 */<|MERGE_RESOLUTION|>--- conflicted
+++ resolved
@@ -2429,26 +2429,13 @@
 #define TCL_INVOKE_NO_TRACEBACK	(1<<2)
 
 #if TCL_MAJOR_VERSION > 8
-<<<<<<< HEAD
-
-=======
->>>>>>> c74a310d
 /*
  * SSIZE_MAX, NOT SIZE_MAX as negative differences need to be expressed
  * between values of the Tcl_Size type so limit the range to signed
  */
-<<<<<<< HEAD
-#define ListSizeT_MAX ((size_t)PTRDIFF_MAX)
-
+#   define ListSizeT_MAX ((Tcl_Size)PTRDIFF_MAX)
 #else
-
-=======
-#define ListSizeT_MAX ((Tcl_Size)PTRDIFF_MAX)
-
-#else
->>>>>>> c74a310d
-#define ListSizeT_MAX INT_MAX
-
+#   define ListSizeT_MAX INT_MAX
 #endif
 
 /*
