--- conflicted
+++ resolved
@@ -3250,11 +3250,8 @@
 			    const char *nameStr);
 MODULE_SCOPE int	TclUtfCmp(const char *cs, const char *ct);
 MODULE_SCOPE int	TclUtfCasecmp(const char *cs, const char *ct);
-<<<<<<< HEAD
 MODULE_SCOPE int	TclUtfCount(int ch);
-=======
 MODULE_SCOPE int	TclUtfToUCS4(const char *src, int *ucs4Ptr);
->>>>>>> 2f92315d
 MODULE_SCOPE Tcl_Obj *	TclpNativeToNormalized(ClientData clientData);
 MODULE_SCOPE Tcl_Obj *	TclpFilesystemPathType(Tcl_Obj *pathPtr);
 MODULE_SCOPE int	TclpDlopen(Tcl_Interp *interp, Tcl_Obj *pathPtr,
