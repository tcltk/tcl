--- conflicted
+++ resolved
@@ -2098,10 +2098,6 @@
     ActiveInterpTrace *activeInterpTracePtr;
 				/* First in list of active traces for interp,
 				 * or NULL if no active traces. */
-<<<<<<< HEAD
-=======
-
->>>>>>> ba6d47e7
     Tcl_Size tracesForbiddingInline;
 				/* Count of traces (in the list headed by
 				 * tracePtr) that forbid inline bytecode
@@ -2171,12 +2167,8 @@
 				 * processing an ensemble. */
 	Tcl_Size numRemovedObjs;/* How many arguments have been stripped off
 				 * because of ensemble processing. */
-<<<<<<< HEAD
-	Tcl_Size numInsertedObjs;/* How many of the current arguments were
-=======
 	Tcl_Size numInsertedObjs;
 				/* How many of the current arguments were
->>>>>>> ba6d47e7
 				 * inserted by an ensemble. */
     } ensembleRewrite;
 
