--- conflicted
+++ resolved
@@ -3994,10 +3994,9 @@
  */
 
 # define TclDecrRefCount(objPtr) \
-<<<<<<< HEAD
     do { \
 	Tcl_Obj *_objPtr = (objPtr); \
-	if (_objPtr->refCount-- < 2) { \
+	if (_objPtr->refCount-- <= 1) { \
 	    if (!_objPtr->typePtr || !_objPtr->typePtr->freeIntRepProc) { \
 		TCL_DTRACE_OBJ_FREE(_objPtr); \
 		if (_objPtr->bytes \
@@ -4009,14 +4008,6 @@
 		TclIncrObjsFreed(); \
 	    } else { \
 		TclFreeObj(_objPtr); \
-=======
-    if ((objPtr)->refCount-- > 1) ; else { \
-	if (!(objPtr)->typePtr || !(objPtr)->typePtr->freeIntRepProc) { \
-	    TCL_DTRACE_OBJ_FREE(objPtr); \
-	    if ((objPtr)->bytes \
-		    && ((objPtr)->bytes != tclEmptyStringRep)) { \
-		ckfree((char *) (objPtr)->bytes); \
->>>>>>> 0e97aa2e
 	    } \
 	} \
     } while(0)
