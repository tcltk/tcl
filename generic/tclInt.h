/*
 * Copyright (c) 1987-1993 The Regents of the University of California.
 * Copyright (c) 1993-1997 Lucent Technologies.
 * Copyright (c) 1994-1998 Sun Microsystems, Inc.
 * Copyright (c) 1998-1999 by Scriptics Corporation.
 * Copyright (c) 2001, 2002 by Kevin B. Kenny.  All rights reserved.
 * Copyright (c) 2007 Daniel A. Steffen <das@users.sourceforge.net>
 * Copyright (c) 2006-2008 by Joe Mistachkin.  All rights reserved.
 * Copyright (c) 2008 by Miguel Sofer. All rights reserved.
 * Copyright (c) 2021 by Nathan Coulter. All rights reserved.
 *
 * See the file "license.terms" for information on usage and redistribution of
 * this file, and for a DISCLAIMER OF ALL WARRANTIES.
 */

/*
 * You may distribute and/or modify this program under the terms of the GNU
 * Affero General Public License as published by the Free Software Foundation,
 * either version 3 of the License, or (at your option) any later version.

 * See the file "COPYING" for information on usage and redistribution
 * of this file, and for a DISCLAIMER OF ALL WARRANTIES.
*/

/*
 * tclInt.h --
 *
 *	Declarations of things used internally by the Tcl interpreter.
 */

#ifndef _TCLINT
#define _TCLINT

/*
 * Some numerics configuration options.
 */

#undef ACCEPT_NAN

/*
 * Used to tag functions that are only to be visible within the module being
 * built and not outside it (where this is supported by the linker).
 * Also used in the platform-specific *Port.h files.
 */

#ifndef MODULE_SCOPE
#   ifdef __cplusplus
#	define MODULE_SCOPE extern "C"
#   else
#	define MODULE_SCOPE extern
#   endif
#endif

#ifndef JOIN
#  define JOIN(a,b) JOIN1(a,b)
#  define JOIN1(a,b) a##b
#endif

#if defined(__cplusplus)
#   define TCL_UNUSED(T) T
#   define TCL_UNUSEDVAR(T) T
#elif defined(__GNUC__) && (__GNUC__ > 2)
#   define TCL_UNUSED(T) T JOIN(dummy, __LINE__) __attribute__((unused))
#   define TCL_UNUSEDVAR(T) T __attribute__((unused))
#else
#   define TCL_UNUSED(T) T JOIN(dummy, __LINE__)
#   define TCL_UNUSEDVAR(T) T
#endif

/*
 * Common include files needed by most of the Tcl source files are included
 * here, so that system-dependent personalizations for the include files only
 * have to be made in once place. This results in a few extra includes, but
 * greater modularity. The order of the three groups of #includes is
 * important. For example, stdio.h is needed by tcl.h.
 */

#include "tclPort.h"

#include <stdio.h>

#include <ctype.h>
#include <stdarg.h>
#include <stdlib.h>
#include <stdint.h>
#ifdef NO_STRING_H
#include "../compat/string.h"
#else
#include <string.h>
#endif
#include <locale.h>

/*
 * Ensure WORDS_BIGENDIAN is defined correctly:
 * Needs to happen here in addition to configure to work with fat compiles on
 * Darwin (where configure runs only once for multiple architectures).
 */

#ifdef HAVE_SYS_TYPES_H
#    include <sys/types.h>
#endif
#ifdef HAVE_SYS_PARAM_H
#    include <sys/param.h>
#endif
#ifdef BYTE_ORDER
#    ifdef BIG_ENDIAN
#	 if BYTE_ORDER == BIG_ENDIAN
#	     undef WORDS_BIGENDIAN
#	     define WORDS_BIGENDIAN 1
#	 endif
#    endif
#    ifdef LITTLE_ENDIAN
#	 if BYTE_ORDER == LITTLE_ENDIAN
#	     undef WORDS_BIGENDIAN
#	 endif
#    endif
#endif

/*
 * Macros used to cast between pointers and integers (e.g. when storing an int
 * in ClientData), on 64-bit architectures they avoid gcc warning about "cast
 * to/from pointer from/to integer of different size".
 */

#if !defined(INT2PTR)
#   define INT2PTR(p) ((void *)(ptrdiff_t)(p))
#endif
#if !defined(PTR2INT)
#   define PTR2INT(p) ((ptrdiff_t)(p))
#endif
#if !defined(UINT2PTR)
#   define UINT2PTR(p) ((void *)(size_t)(p))
#endif
#if !defined(PTR2UINT)
#   define PTR2UINT(p) ((size_t)(p))
#endif

#if defined(_WIN32) && defined(_MSC_VER)
#   define vsnprintf _vsnprintf
#   define snprintf _snprintf
#endif

#if !defined(TCL_THREADS)
#   define TCL_THREADS 1
#endif
#if !TCL_THREADS
#   undef TCL_DECLARE_MUTEX
#   define TCL_DECLARE_MUTEX(name)
#   undef  Tcl_MutexLock
#   define Tcl_MutexLock(mutexPtr)
#   undef  Tcl_MutexUnlock
#   define Tcl_MutexUnlock(mutexPtr)
#   undef  Tcl_MutexFinalize
#   define Tcl_MutexFinalize(mutexPtr)
#   undef  Tcl_ConditionNotify
#   define Tcl_ConditionNotify(condPtr)
#   undef  Tcl_ConditionWait
#   define Tcl_ConditionWait(condPtr, mutexPtr, timePtr)
#   undef  Tcl_ConditionFinalize
#   define Tcl_ConditionFinalize(condPtr)
#endif

/*
 * The following procedures allow namespaces to be customized to support
 * special name resolution rules for commands/variables.
 */

struct Tcl_ResolvedVarInfo;

typedef Tcl_Var (Tcl_ResolveRuntimeVarProc)(Tcl_Interp *interp,
	struct Tcl_ResolvedVarInfo *vinfoPtr);

typedef void (Tcl_ResolveVarDeleteProc)(struct Tcl_ResolvedVarInfo *vinfoPtr);

/*
 * The following structure encapsulates the routines needed to resolve a
 * variable reference at runtime. Any variable specific state will typically
 * be appended to this structure.
 */

typedef struct Tcl_ResolvedVarInfo {
    Tcl_ResolveRuntimeVarProc *fetchProc;
    Tcl_ResolveVarDeleteProc *deleteProc;
} Tcl_ResolvedVarInfo;

typedef int (Tcl_ResolveCompiledVarProc)(Tcl_Interp *interp,
	const char *name, Tcl_Size length, Tcl_Namespace *context,
	Tcl_ResolvedVarInfo **rPtr);

typedef int (Tcl_ResolveVarProc)(Tcl_Interp *interp, const char *name,
	Tcl_Namespace *context, int flags, Tcl_Var *rPtr);

typedef int (Tcl_ResolveCmdProc)(Tcl_Interp *interp, const char *name,
	Tcl_Namespace *context, int flags, Tcl_Command *rPtr);

typedef struct Tcl_ResolverInfo {
    Tcl_ResolveCmdProc *cmdResProc;
				/* Procedure handling command name
				 * resolution. */
    Tcl_ResolveVarProc *varResProc;
				/* Procedure handling variable name resolution
				 * for variables that can only be handled at
				 * runtime. */
    Tcl_ResolveCompiledVarProc *compiledVarResProc;
				/* Procedure handling variable name resolution
				 * at compile time. */
} Tcl_ResolverInfo;

/*
 * This flag bit should not interfere with TCL_GLOBAL_ONLY,
 * TCL_NAMESPACE_ONLY, or TCL_LEAVE_ERR_MSG; it signals that the variable
 * lookup is performed for upvar (or similar) purposes, with slightly
 * different rules:
 *    - Bug #696893 - variable is either proc-local or in the current
 *	namespace; never follow the second (global) resolution path
 *    - Bug #631741 - do not use special namespace or interp resolvers
 */

#define TCL_AVOID_RESOLVERS 0x40000

/*
 *----------------------------------------------------------------
 * Object type
 *----------------------------------------------------------------
 */

/* version is a pointer so that it can be overridden if ever needed */
typedef struct TclObjectTypeType {
    int *version;
} TclObjectTypeType;


/* keep this structure in sync with Tcl_ObjType */
typedef struct ObjectType {
    const char *name;		/* Name of the type, e.g. "int". */
    Tcl_FreeInternalRepProc *freeIntRepProc;
				/* Called to free any storage for the type's
				 * internal rep. NULL if the internal rep does
				 * not need freeing. */
    Tcl_DupInternalRepProc *dupIntRepProc;
				/* Called to create a new object as a copy of
				 * an existing object. */
    Tcl_UpdateStringProc *updateStringProc;
				/* Called to update the string rep from the
				 * type's internal representation. */
    Tcl_SetFromAnyProc *setFromAnyProc;
				/* Called to convert the object's internal rep
				 * to this type. Frees the internal rep of the
				 * old type. Returns TCL_ERROR on failure. */
    int version;
    Tcl_ObjInterface *ifPtr;	/* pointer to a functional interface */
} ObjectType;

#define TclObjectInterfaceCall(objPtr, iface, proc, ...)		    \
    ((ObjInterface *)((ObjectType *)(objPtr)->typePtr)->ifPtr)		    \
	->iface.proc(__VA_ARGS__)

#define TclObjectDispatch(objPtr, default, iface, proc, ...)		    \
    TclObjectHasInterface((objPtr), iface, proc)			    \
    ? TclObjectInterfaceCall(objPtr, iface, proc, __VA_ARGS__)		    \
    : default(__VA_ARGS__)


#define TclObjectDispatchNoDefault(interp, res, objPtr, iface, proc, ...)   \
    (TclObjectHasInterface((objPtr), iface, proc)			    \
    ? ((res) = TclObjectInterfaceCall((objPtr), iface, proc, __VA_ARGS__),  \
	TCL_OK)   \
    : (Tcl_SetObjResult((interp),					    \
	    Tcl_ObjPrintf("interface error interface %s proc %s\n%s"	    \
		, #iface, #proc,					    \
		    Tcl_GetStringFromObj(				    \
			Tcl_GetObjResult(interp) ,NULL))), TCL_ERROR))


#define TclObjectHasInterface(objPtr, iface, proc)  \
    ( \
	(objPtr)->typePtr != NULL			    \
	&&TclObjInterface(objPtr) != NULL	    \
	&& TclObjInterface(objPtr)->iface.proc != NULL \
    )

/*
 *----------------------------------------------------------------
 * Object interface data structures and macros
 *----------------------------------------------------------------
 */

typedef struct ObjInterface {
    int version;
    struct string {
	int (*index)(tclObjTypeInterfaceArgsStringIndex);
	int (*indexEnd)(tclObjTypeInterfaceArgsStringIndexEnd);
	int (*isEmpty)(tclObjTypeInterfaceArgsStringIsEmpty);
	int (*length)(tclObjTypeInterfaceArgsStringLength);
	int (*range)(tclObjTypeInterfaceArgsStringRange);
	int (*rangeEnd)(tclObjTypeInterfaceArgsStringRangeEnd);
    } string;
    struct list {
	int (*all)(tclObjTypeInterfaceArgsListAll);
	int (*append)(tclObjTypeInterfaceArgsListAppend);
	int (*appendlist)(tclObjTypeInterfaceArgsListAppendList);
	int (*contains)(tclObjTypeInterfaceArgsListContains);
	int (*index)(tclObjTypeInterfaceArgsListIndex);
	int (*indexEnd)(tclObjTypeInterfaceArgsListIndexEnd);
	int (*isSorted)(tclObjTypeInterfaceArgsListIsSorted);
	int (*length)(tclObjTypeInterfaceArgsListLength);
	int (*range)(tclObjTypeInterfaceArgsListRange);
	int (*rangeEnd)(tclObjTypeInterfaceArgsListRangeEnd);
	int (*replace)(tclObjTypeInterfaceArgsListReplace);
	int (*replaceList)(tclObjTypeInterfaceArgsListReplaceList);
	int (*reverse)(tclObjTypeInterfaceArgsListReverse);
	int (*set)(tclObjTypeInterfaceArgsListSet);
	int (*setDeep)(tclObjTypeInterfaceArgsListSetDeep);
    } list;
} ObjInterface;


/*
 *----------------------------------------------------------------
 * Data structures related to namespaces.
 *----------------------------------------------------------------
 */

typedef struct Tcl_Ensemble Tcl_Ensemble;
typedef struct NamespacePathEntry NamespacePathEntry;

/*
 * Special hashtable for variables:  This is just a Tcl_HashTable with nsPtr
 * and arrayPtr fields added at the end so that variables can find their
 * namespace and possibly containing array without having to copy a pointer in
 * their struct by accessing them via their hPtr->tablePtr.
 */

typedef struct TclVarHashTable {
    Tcl_HashTable table;
    struct Namespace *nsPtr;
    struct Var *arrayPtr;
} TclVarHashTable;

/*
 * This is for itcl - it likes to search our varTables directly :(
 */

#define TclVarHashFindVar(tablePtr, key) \
    TclVarHashCreateVar((tablePtr), (key), NULL)

/*
 * Define this to reduce the amount of space that the average namespace
 * consumes by only allocating the table of child namespaces when necessary.
 * Defining it breaks compatibility for Tcl extensions (e.g., itcl) which
 * reach directly into the Namespace structure.
 */

#undef BREAK_NAMESPACE_COMPAT

/*
 * The structure below defines a namespace.
 * Note: the first five fields must match exactly the fields in a
 * Tcl_Namespace structure (see tcl.h). If you change one, be sure to change
 * the other.
 */

typedef struct Namespace {
    char *name;			/* The namespace's simple (unqualified) name.
				 * This contains no ::'s. The name of the
				 * global namespace is "" although "::" is an
				 * synonym. */
    char *fullName;		/* The namespace's fully qualified name. This
				 * starts with ::. */
    void *clientData;	/* An arbitrary value associated with this
				 * namespace. */
    Tcl_NamespaceDeleteProc *deleteProc;
				/* Procedure invoked when deleting the
				 * namespace to, e.g., free clientData. */
    struct Namespace *parentPtr;/* Points to the namespace that contains this
				 * one. NULL if this is the global
				 * namespace. */
#ifndef BREAK_NAMESPACE_COMPAT
    Tcl_HashTable childTable;	/* Contains any child namespaces. Indexed by
				 * strings; values have type (Namespace *). */
#else
    Tcl_HashTable *childTablePtr;
				/* Contains any child namespaces. Indexed by
				 * strings; values have type (Namespace *). If
				 * NULL, there are no children. */
#endif
    size_t nsId;		/* Unique id for the namespace. */
    Tcl_Interp *interp;	/* The interpreter containing this
				 * namespace. */
    int flags;			/* OR-ed combination of the namespace status
				 * flags NS_DYING and NS_DEAD listed below. */
    Tcl_Size activationCount;	/* Number of "activations" or active call
				 * frames for this namespace that are on the
				 * Tcl call stack. The namespace won't be
				 * freed until activationCount becomes zero. */
    Tcl_Size refCount;		/* Count of references by namespaceName
				 * objects. The namespace can't be freed until
				 * refCount becomes zero. */
    Tcl_HashTable cmdTable;	/* Contains all the commands currently
				 * registered in the namespace. Indexed by
				 * strings; values have type (Command *).
				 * Commands imported by Tcl_Import have
				 * Command structures that point (via an
				 * ImportedCmdRef structure) to the Command
				 * structure in the source namespace's command
				 * table. */
    TclVarHashTable varTable;	/* Contains all the (global) variables
				 * currently in this namespace. Indexed by
				 * strings; values have type (Var *). */
    char **exportArrayPtr;	/* Points to an array of string patterns
				 * specifying which commands are exported. A
				 * pattern may include "string match" style
				 * wildcard characters to specify multiple
				 * commands; however, no namespace qualifiers
				 * are allowed. NULL if no export patterns are
				 * registered. */
    Tcl_Size numExportPatterns;	/* Number of export patterns currently
				 * registered using "namespace export". */
    Tcl_Size maxExportPatterns;	/* Number of export patterns for which space
				 * is currently allocated. */
    Tcl_Size cmdRefEpoch;		/* Incremented if a newly added command
				 * shadows a command for which this namespace
				 * has already cached a Command* pointer; this
				 * causes all its cached Command* pointers to
				 * be invalidated. */
    Tcl_Size resolverEpoch;		/* Incremented whenever (a) the name
				 * resolution rules change for this namespace
				 * or (b) a newly added command shadows a
				 * command that is compiled to bytecodes. This
				 * invalidates all byte codes compiled in the
				 * namespace, causing the code to be
				 * recompiled under the new rules.*/
    Tcl_ResolveCmdProc *cmdResProc;
				/* If non-null, this procedure overrides the
				 * usual command resolution mechanism in Tcl.
				 * This procedure is invoked within
				 * Tcl_FindCommand to resolve all command
				 * references within the namespace. */
    Tcl_ResolveVarProc *varResProc;
				/* If non-null, this procedure overrides the
				 * usual variable resolution mechanism in Tcl.
				 * This procedure is invoked within
				 * Tcl_FindNamespaceVar to resolve all
				 * variable references within the namespace at
				 * runtime. */
    Tcl_ResolveCompiledVarProc *compiledVarResProc;
				/* If non-null, this procedure overrides the
				 * usual variable resolution mechanism in Tcl.
				 * This procedure is invoked within
				 * LookupCompiledLocal to resolve variable
				 * references within the namespace at compile
				 * time. */
    Tcl_Size exportLookupEpoch;	/* Incremented whenever a command is added to
				 * a namespace, removed from a namespace or
				 * the exports of a namespace are changed.
				 * Allows TIP#112-driven command lists to be
				 * validated efficiently. */
    Tcl_Ensemble *ensembles;	/* List of structures that contain the details
				 * of the ensembles that are implemented on
				 * top of this namespace. */
    Tcl_Obj *unknownHandlerPtr;	/* A script fragment to be used when command
				 * resolution in this namespace fails. TIP
				 * 181. */
    Tcl_Size commandPathLength;	/* The length of the explicit path. */
    NamespacePathEntry *commandPathArray;
				/* The explicit path of the namespace as an
				 * array. */
    NamespacePathEntry *commandPathSourceList;
				/* Linked list of path entries that point to
				 * this namespace. */
    Tcl_NamespaceDeleteProc *earlyDeleteProc;
				/* Just like the deleteProc field (and called
				 * with the same clientData) but called at the
				 * start of the deletion process, so there is
				 * a chance for code to do stuff inside the
				 * namespace before deletion completes. */
} Namespace;

/*
 * An entry on a namespace's command resolution path.
 */

struct NamespacePathEntry {
    Namespace *nsPtr;		/* What does this path entry point to? If it
				 * is NULL, this path entry points is
				 * redundant and should be skipped. */
    Namespace *creatorNsPtr;	/* Where does this path entry point from? This
				 * allows for efficient invalidation of
				 * references when the path entry's target
				 * updates its current list of defined
				 * commands. */
    NamespacePathEntry *prevPtr, *nextPtr;
				/* Linked list pointers or NULL at either end
				 * of the list that hangs off Namespace's
				 * commandPathSourceList field. */
};

/*
 * Flags used to represent the status of a namespace:
 *
 * NS_DYING -	1 means Tcl_DeleteNamespace has been called to delete the
 *		namespace.  There may still be active call frames on the Tcl
 *		stack that refer to the namespace. When the last call frame
 *		referring to it has been popped, its remaining variables and
 *		commands are destroyed and it is marked "dead" (NS_DEAD).
 * NS_TEARDOWN  -1 means that TclTeardownNamespace has already been called on
 *		this namespace and it should not be called again [Bug 1355942].
 * NS_DEAD -	1 means Tcl_DeleteNamespace has been called to delete the
 *		namespace and no call frames still refer to it. It is no longer
 *		accessible by name. Its variables and commands have already
 *		been destroyed.  When the last namespaceName object in any byte
 *		code unit that refers to the namespace has been freed (i.e.,
 *		when the namespace's refCount is 0), the namespace's storage
 *		will be freed.
 * NS_SUPPRESS_COMPILATION -
 *		Marks the commands in this namespace for not being compiled,
 *		forcing them to be looked up every time.
 */

#define NS_DYING	0x01
#define NS_DEAD		0x02
#define NS_TEARDOWN	0x04
#define NS_KILLED	0x04 /* Same as NS_TEARDOWN (Deprecated) */
#define NS_SUPPRESS_COMPILATION	0x08

/*
 * Flags passed to TclGetNamespaceForQualName:
 *
 * TCL_GLOBAL_ONLY		- (see tcl.h) Look only in the global ns.
 * TCL_NAMESPACE_ONLY		- (see tcl.h) Look only in the context ns.
 * TCL_CREATE_NS_IF_UNKNOWN	- Create unknown namespaces.
 * TCL_FIND_ONLY_NS		- The name sought is a namespace name.
 */

#define TCL_CREATE_NS_IF_UNKNOWN	0x800
#define TCL_FIND_ONLY_NS		0x1000

/*
 * The client data for an ensemble command. This consists of the table of
 * commands that are actually exported by the namespace, and an epoch counter
 * that, combined with the exportLookupEpoch field of the namespace structure,
 * defines whether the table contains valid data or will need to be recomputed
 * next time the ensemble command is called.
 */

typedef struct EnsembleConfig {
    Namespace *nsPtr;		/* The namespace backing this ensemble up. */
    Tcl_Command token;		/* The token for the command that provides
				 * ensemble support for the namespace, or NULL
				 * if the command has been deleted (or never
				 * existed; the global namespace never has an
				 * ensemble command.) */
    Tcl_Size epoch;			/* The epoch at which this ensemble's table of
				 * exported commands is valid. */
    char **subcommandArrayPtr;	/* Array of ensemble subcommand names. At all
				 * consistent points, this will have the same
				 * number of entries as there are entries in
				 * the subcommandTable hash. */
    Tcl_HashTable subcommandTable;
				/* Hash table of ensemble subcommand names,
				 * which are its keys so this also provides
				 * the storage management for those subcommand
				 * names. The contents of the entry values are
				 * object version the prefix lists to use when
				 * substituting for the command/subcommand to
				 * build the ensemble implementation command.
				 * Has to be stored here as well as in
				 * subcommandDict because that field is NULL
				 * when we are deriving the ensemble from the
				 * namespace exports list. FUTURE WORK: use
				 * object hash table here. */
    struct EnsembleConfig *next;/* The next ensemble in the linked list of
				 * ensembles associated with a namespace. If
				 * this field points to this ensemble, the
				 * structure has already been unlinked from
				 * all lists, and cannot be found by scanning
				 * the list from the namespace's ensemble
				 * field. */
    int flags;			/* OR'ed combo of TCL_ENSEMBLE_PREFIX,
				 * ENSEMBLE_DEAD and ENSEMBLE_COMPILE. */

    /* OBJECT FIELDS FOR ENSEMBLE CONFIGURATION */

    Tcl_Obj *subcommandDict;	/* Dictionary providing mapping from
				 * subcommands to their implementing command
				 * prefixes, or NULL if we are to build the
				 * map automatically from the namespace
				 * exports. */
    Tcl_Obj *subcmdList;	/* List of commands that this ensemble
				 * actually provides, and whose implementation
				 * will be built using the subcommandDict (if
				 * present and defined) and by simple mapping
				 * to the namespace otherwise. If NULL,
				 * indicates that we are using the (dynamic)
				 * list of currently exported commands. */
    Tcl_Obj *unknownHandler;	/* Script prefix used to handle the case when
				 * no match is found (according to the rule
				 * defined by flag bit TCL_ENSEMBLE_PREFIX) or
				 * NULL to use the default error-generating
				 * behaviour. The script execution gets all
				 * the arguments to the ensemble command
				 * (including objv[0]) and will have the
				 * results passed directly back to the caller
				 * (including the error code) unless the code
				 * is TCL_CONTINUE in which case the
				 * subcommand will be re-parsed by the ensemble
				 * core, presumably because the ensemble
				 * itself has been updated. */
    Tcl_Obj *parameterList;	/* List of ensemble parameter names. */
    Tcl_Size numParameters;		/* Cached number of parameters. This is either
				 * 0 (if the parameterList field is NULL) or
				 * the length of the list in the parameterList
				 * field. */
} EnsembleConfig;

/*
 * Various bits for the EnsembleConfig.flags field.
 */

#define ENSEMBLE_DEAD	0x1	/* Flag value to say that the ensemble is dead
				 * and on its way out. */
#define ENSEMBLE_COMPILE 0x4	/* Flag to enable bytecode compilation of an
				 * ensemble. */

/*
 *----------------------------------------------------------------
 * Data structures related to variables. These are used primarily in tclVar.c
 *----------------------------------------------------------------
 */

/*
 * The following structure defines a variable trace, which is used to invoke a
 * specific C procedure whenever certain operations are performed on a
 * variable.
 */

typedef struct VarTrace {
    Tcl_VarTraceProc *traceProc;/* Procedure to call when operations given by
				 * flags are performed on variable. */
    void *clientData;	/* Argument to pass to proc. */
    int flags;			/* What events the trace procedure is
				 * interested in: OR-ed combination of
				 * TCL_TRACE_READS, TCL_TRACE_WRITES,
				 * TCL_TRACE_UNSETS and TCL_TRACE_ARRAY. */
    struct VarTrace *nextPtr;	/* Next in list of traces associated with a
				 * particular variable. */
} VarTrace;

/*
 * The following structure defines a command trace, which is used to invoke a
 * specific C procedure whenever certain operations are performed on a
 * command.
 */

typedef struct CommandTrace {
    Tcl_CommandTraceProc *traceProc;
				/* Procedure to call when operations given by
				 * flags are performed on command. */
    void *clientData;	/* Argument to pass to proc. */
    int flags;			/* What events the trace procedure is
				 * interested in: OR-ed combination of
				 * TCL_TRACE_RENAME, TCL_TRACE_DELETE. */
    struct CommandTrace *nextPtr;
				/* Next in list of traces associated with a
				 * particular command. */
    Tcl_Size refCount;		/* Used to ensure this structure is not
				 * deleted too early. Keeps track of how many
				 * pieces of code have a pointer to this
				 * structure. */
} CommandTrace;

/*
 * When a command trace is active (i.e. its associated procedure is executing)
 * one of the following structures is linked into a list associated with the
 * command's interpreter. The information in the structure is needed in order
 * for Tcl to behave reasonably if traces are deleted while traces are active.
 */

typedef struct ActiveCommandTrace {
    struct Command *cmdPtr;	/* Command that's being traced. */
    struct ActiveCommandTrace *nextPtr;
				/* Next in list of all active command traces
				 * for the interpreter, or NULL if no more. */
    CommandTrace *nextTracePtr;	/* Next trace to check after current trace
				 * procedure returns; if this trace gets
				 * deleted, must update pointer to avoid using
				 * free'd memory. */
    int reverseScan;		/* Boolean set true when traces are scanning
				 * in reverse order. */
} ActiveCommandTrace;

/*
 * When a variable trace is active (i.e. its associated procedure is
 * executing) one of the following structures is linked into a list associated
 * with the variable's interpreter. The information in the structure is needed
 * in order for Tcl to behave reasonably if traces are deleted while traces
 * are active.
 */

typedef struct ActiveVarTrace {
    struct Var *varPtr;		/* Variable that's being traced. */
    struct ActiveVarTrace *nextPtr;
				/* Next in list of all active variable traces
				 * for the interpreter, or NULL if no more. */
    VarTrace *nextTracePtr;	/* Next trace to check after current trace
				 * procedure returns; if this trace gets
				 * deleted, must update pointer to avoid using
				 * free'd memory. */
} ActiveVarTrace;

/*
 * The structure below defines a variable, which associates a string name with
 * a Tcl_Obj value. These structures are kept in procedure call frames (for
 * local variables recognized by the compiler) or in the heap (for global
 * variables and any variable not known to the compiler). For each Var
 * structure in the heap, a hash table entry holds the variable name and a
 * pointer to the Var structure.
 */

typedef struct Var {
    int flags;			/* Miscellaneous bits of information about
				 * variable. See below for definitions. */
    union {
	Tcl_Obj *objPtr;	/* The variable's object value. Used for
				 * scalar variables and array elements. */
	TclVarHashTable *tablePtr;/* For array variables, this points to
				 * information about the hash table used to
				 * implement the associative array. Points to
				 * Tcl_Alloc-ed data. */
	struct Var *linkPtr;	/* If this is a global variable being referred
				 * to in a procedure, or a variable created by
				 * "upvar", this field points to the
				 * referenced variable's Var struct. */
    } value;
} Var;

typedef struct VarInHash {
    Var var;
    Tcl_Size refCount;		/* Counts number of active uses of this
				 * variable: 1 for the entry in the hash
				 * table, 1 for each additional variable whose
				 * linkPtr points here, 1 for each nested
				 * trace active on variable, and 1 if the
				 * variable is a namespace variable. This
				 * record can't be deleted until refCount
				 * becomes 0. */
    Tcl_HashEntry entry;	/* The hash table entry that refers to this
				 * variable. This is used to find the name of
				 * the variable and to delete it from its
				 * hash table if it is no longer needed. It
				 * also holds the variable's name. */
} VarInHash;

/*
 * Flag bits for variables. The first two (VAR_ARRAY and VAR_LINK) are
 * mutually exclusive and give the "type" of the variable. If none is set,
 * this is a scalar variable.
 *
 * VAR_ARRAY -			1 means this is an array variable rather than
 *				a scalar variable or link. The "tablePtr"
 *				field points to the array's hash table for its
 *				elements.
 * VAR_LINK -			1 means this Var structure contains a pointer
 *				to another Var structure that either has the
 *				real value or is itself another VAR_LINK
 *				pointer. Variables like this come about
 *				through "upvar" and "global" commands, or
 *				through references to variables in enclosing
 *				namespaces.
 *
 * Flags that indicate the type and status of storage; none is set for
 * compiled local variables (Var structs).
 *
 * VAR_IN_HASHTABLE -		1 means this variable is in a hash table and
 *				the Var structure is malloc'ed. 0 if it is a
 *				local variable that was assigned a slot in a
 *				procedure frame by the compiler so the Var
 *				storage is part of the call frame.
 * VAR_DEAD_HASH		1 means that this var's entry in the hash table
 *				has already been deleted.
 * VAR_ARRAY_ELEMENT -		1 means that this variable is an array
 *				element, so it is not legal for it to be an
 *				array itself (the VAR_ARRAY flag had better
 *				not be set).
 * VAR_NAMESPACE_VAR -		1 means that this variable was declared as a
 *				namespace variable. This flag ensures it
 *				persists until its namespace is destroyed or
 *				until the variable is unset; it will persist
 *				even if it has not been initialized and is
 *				marked undefined. The variable's refCount is
 *				incremented to reflect the "reference" from
 *				its namespace.
 *
 * Flag values relating to the variable's trace and search status.
 *
 * VAR_TRACED_READ
 * VAR_TRACED_WRITE
 * VAR_TRACED_UNSET
 * VAR_TRACED_ARRAY
 * VAR_TRACE_ACTIVE -		1 means that trace processing is currently
 *				underway for a read or write access, so new
 *				read or write accesses should not cause trace
 *				procedures to be called and the variable can't
 *				be deleted.
 * VAR_SEARCH_ACTIVE
 *
 * The following additional flags are used with the CompiledLocal type defined
 * below:
 *
 * VAR_ARGUMENT -		1 means that this variable holds a procedure
 *				argument.
 * VAR_TEMPORARY -		1 if the local variable is an anonymous
 *				temporary variable. Temporaries have a NULL
 *				name.
 * VAR_RESOLVED -		1 if name resolution has been done for this
 *				variable.
 * VAR_IS_ARGS			1 if this variable is the last argument and is
 *				named "args".
 */

/*
 * FLAGS RENUMBERED: everything breaks already, make things simpler.
 *
 * IMPORTANT: skip the values 0x10, 0x20, 0x40, 0x800 corresponding to
 * TCL_TRACE_(READS/WRITES/UNSETS/ARRAY): makes code simpler in tclTrace.c
 *
 * Keep the flag values for VAR_ARGUMENT and VAR_TEMPORARY so that old values
 * in precompiled scripts keep working.
 */

/* Type of value (0 is scalar) */
#define VAR_ARRAY		0x1
#define VAR_LINK		0x2

/* Type of storage (0 is compiled local) */
#define VAR_IN_HASHTABLE	0x4
#define VAR_DEAD_HASH		0x8
#define VAR_ARRAY_ELEMENT	0x1000
#define VAR_NAMESPACE_VAR	0x80	/* KEEP OLD VALUE for Itcl */

#define VAR_ALL_HASH \
	(VAR_IN_HASHTABLE|VAR_DEAD_HASH|VAR_NAMESPACE_VAR|VAR_ARRAY_ELEMENT)

/* Trace and search state. */

#define VAR_TRACED_READ		0x10	/* TCL_TRACE_READS */
#define VAR_TRACED_WRITE	0x20	/* TCL_TRACE_WRITES */
#define VAR_TRACED_UNSET	0x40	/* TCL_TRACE_UNSETS */
#define VAR_TRACED_ARRAY	0x800	/* TCL_TRACE_ARRAY */
#define VAR_TRACE_ACTIVE	0x2000
#define VAR_SEARCH_ACTIVE	0x4000
#define VAR_ALL_TRACES \
	(VAR_TRACED_READ|VAR_TRACED_WRITE|VAR_TRACED_ARRAY|VAR_TRACED_UNSET)

/* Special handling on initialisation (only CompiledLocal). */
#define VAR_ARGUMENT		0x100	/* KEEP OLD VALUE! See tclProc.c */
#define VAR_TEMPORARY		0x200	/* KEEP OLD VALUE! See tclProc.c */
#define VAR_IS_ARGS		0x400
#define VAR_RESOLVED		0x8000

/*
 * Macros to ensure that various flag bits are set properly for variables.
 * The ANSI C "prototypes" for these macros are:
 *
 * MODULE_SCOPE void	TclSetVarScalar(Var *varPtr);
 * MODULE_SCOPE void	TclSetVarArray(Var *varPtr);
 * MODULE_SCOPE void	TclSetVarLink(Var *varPtr);
 * MODULE_SCOPE void	TclSetVarArrayElement(Var *varPtr);
 * MODULE_SCOPE void	TclSetVarUndefined(Var *varPtr);
 * MODULE_SCOPE void	TclClearVarUndefined(Var *varPtr);
 */

#define TclSetVarScalar(varPtr) \
    (varPtr)->flags &= ~(VAR_ARRAY|VAR_LINK)

#define TclSetVarArray(varPtr) \
    (varPtr)->flags = ((varPtr)->flags & ~VAR_LINK) | VAR_ARRAY

#define TclSetVarLink(varPtr) \
    (varPtr)->flags = ((varPtr)->flags & ~VAR_ARRAY) | VAR_LINK

#define TclSetVarArrayElement(varPtr) \
    (varPtr)->flags = ((varPtr)->flags & ~VAR_ARRAY) | VAR_ARRAY_ELEMENT

#define TclSetVarUndefined(varPtr) \
    (varPtr)->flags &= ~(VAR_ARRAY|VAR_LINK);\
    (varPtr)->value.objPtr = NULL

#define TclClearVarUndefined(varPtr)

#define TclSetVarTraceActive(varPtr) \
    (varPtr)->flags |= VAR_TRACE_ACTIVE

#define TclClearVarTraceActive(varPtr) \
    (varPtr)->flags &= ~VAR_TRACE_ACTIVE

#define TclSetVarNamespaceVar(varPtr) \
    if (!TclIsVarNamespaceVar(varPtr)) {\
	(varPtr)->flags |= VAR_NAMESPACE_VAR;\
	if (TclIsVarInHash(varPtr)) {\
	    ((VarInHash *)(varPtr))->refCount++;\
	}\
    }

#define TclClearVarNamespaceVar(varPtr) \
    if (TclIsVarNamespaceVar(varPtr)) {\
	(varPtr)->flags &= ~VAR_NAMESPACE_VAR;\
	if (TclIsVarInHash(varPtr)) {\
	    ((VarInHash *)(varPtr))->refCount--;\
	}\
    }

/*
 * Macros to read various flag bits of variables.
 * The ANSI C "prototypes" for these macros are:
 *
 * MODULE_SCOPE int	TclIsVarScalar(Var *varPtr);
 * MODULE_SCOPE int	TclIsVarLink(Var *varPtr);
 * MODULE_SCOPE int	TclIsVarArray(Var *varPtr);
 * MODULE_SCOPE int	TclIsVarUndefined(Var *varPtr);
 * MODULE_SCOPE int	TclIsVarArrayElement(Var *varPtr);
 * MODULE_SCOPE int	TclIsVarTemporary(Var *varPtr);
 * MODULE_SCOPE int	TclIsVarArgument(Var *varPtr);
 * MODULE_SCOPE int	TclIsVarResolved(Var *varPtr);
 */

#define TclVarFindHiddenArray(varPtr,arrayPtr)				\
    do {								\
        if ((arrayPtr == NULL) && TclIsVarInHash(varPtr) &&		\
              (TclVarParentArray(varPtr) != NULL)) {			\
            arrayPtr = TclVarParentArray(varPtr);			\
        }								\
    } while(0)

#define TclIsVarScalar(varPtr) \
    !((varPtr)->flags & (VAR_ARRAY|VAR_LINK))

#define TclIsVarLink(varPtr) \
    ((varPtr)->flags & VAR_LINK)

#define TclIsVarArray(varPtr) \
    ((varPtr)->flags & VAR_ARRAY)

#define TclIsVarUndefined(varPtr) \
    ((varPtr)->value.objPtr == NULL)

#define TclIsVarArrayElement(varPtr) \
    ((varPtr)->flags & VAR_ARRAY_ELEMENT)

#define TclIsVarNamespaceVar(varPtr) \
    ((varPtr)->flags & VAR_NAMESPACE_VAR)

#define TclIsVarTemporary(varPtr) \
    ((varPtr)->flags & VAR_TEMPORARY)

#define TclIsVarArgument(varPtr) \
    ((varPtr)->flags & VAR_ARGUMENT)

#define TclIsVarResolved(varPtr) \
    ((varPtr)->flags & VAR_RESOLVED)

#define TclIsVarTraceActive(varPtr) \
    ((varPtr)->flags & VAR_TRACE_ACTIVE)

#define TclIsVarTraced(varPtr) \
    ((varPtr)->flags & VAR_ALL_TRACES)

#define TclIsVarInHash(varPtr) \
    ((varPtr)->flags & VAR_IN_HASHTABLE)

#define TclIsVarDeadHash(varPtr) \
    ((varPtr)->flags & VAR_DEAD_HASH)

#define TclGetVarNsPtr(varPtr) \
    (TclIsVarInHash(varPtr) \
	? ((TclVarHashTable *) ((((VarInHash *) (varPtr))->entry.tablePtr)))->nsPtr \
	: NULL)

#define TclVarParentArray(varPtr)					\
    ((TclVarHashTable *) ((VarInHash *) (varPtr))->entry.tablePtr)->arrayPtr

#define VarHashRefCount(varPtr) \
    ((VarInHash *) (varPtr))->refCount

#define VarHashGetKey(varPtr) \
    (((VarInHash *)(varPtr))->entry.key.objPtr)

/*
 * Macros for direct variable access by TEBC.
 */

#define TclIsVarTricky(varPtr,trickyFlags)				\
    (   ((varPtr)->flags & (VAR_ARRAY|VAR_LINK|trickyFlags))		\
          || (TclIsVarInHash(varPtr)					\
                && (TclVarParentArray(varPtr) != NULL)			\
                && (TclVarParentArray(varPtr)->flags & (trickyFlags))))

#define TclIsVarDirectReadable(varPtr)					\
    (   (!TclIsVarTricky(varPtr,VAR_TRACED_READ))			\
          && (varPtr)->value.objPtr)

#define TclIsVarDirectWritable(varPtr) \
    (!TclIsVarTricky(varPtr,VAR_TRACED_WRITE|VAR_DEAD_HASH))

#define TclIsVarDirectUnsettable(varPtr) \
    (!TclIsVarTricky(varPtr,VAR_TRACED_READ|VAR_TRACED_WRITE|VAR_TRACED_UNSET|VAR_DEAD_HASH))

#define TclIsVarDirectModifyable(varPtr) \
    (   (!TclIsVarTricky(varPtr,VAR_TRACED_READ|VAR_TRACED_WRITE))	\
          &&  (varPtr)->value.objPtr)

#define TclIsVarDirectReadable2(varPtr, arrayPtr) \
    (TclIsVarDirectReadable(varPtr) &&\
	(!(arrayPtr) || !((arrayPtr)->flags & VAR_TRACED_READ)))

#define TclIsVarDirectWritable2(varPtr, arrayPtr) \
    (TclIsVarDirectWritable(varPtr) &&\
	(!(arrayPtr) || !((arrayPtr)->flags & VAR_TRACED_WRITE)))

#define TclIsVarDirectModifyable2(varPtr, arrayPtr) \
    (TclIsVarDirectModifyable(varPtr) &&\
	(!(arrayPtr) || !((arrayPtr)->flags & (VAR_TRACED_READ|VAR_TRACED_WRITE))))

/*
 *----------------------------------------------------------------
 * Data structures related to procedures. These are used primarily in
 * tclProc.c, tclCompile.c, and tclExecute.c.
 *----------------------------------------------------------------
 */

#if defined(__STDC_VERSION__) && (__STDC_VERSION__ >= 199901L)
#   define TCLFLEXARRAY
#elif defined(__GNUC__) && (__GNUC__ > 2)
#   define TCLFLEXARRAY 0
#else
#   define TCLFLEXARRAY 1
#endif

/*
 * Forward declaration to prevent an error when the forward reference to
 * Command is encountered in the Proc and ImportRef types declared below.
 */

struct Command;

/*
 * The variable-length structure below describes a local variable of a
 * procedure that was recognized by the compiler. These variables have a name,
 * an element in the array of compiler-assigned local variables in the
 * procedure's call frame, and various other items of information. If the
 * local variable is a formal argument, it may also have a default value. The
 * compiler can't recognize local variables whose names are expressions (these
 * names are only known at runtime when the expressions are evaluated) or
 * local variables that are created as a result of an "upvar" or "uplevel"
 * command. These other local variables are kept separately in a hash table in
 * the call frame.
 */

typedef struct CompiledLocal {
    struct CompiledLocal *nextPtr;
				/* Next compiler-recognized local variable for
				 * this procedure, or NULL if this is the last
				 * local. */
    Tcl_Size nameLength;	/* The number of bytes in local variable's name.
				 * Among others used to speed up var lookups. */
    Tcl_Size frameIndex;	/* Index in the array of compiler-assigned
				 * variables in the procedure call frame. */
    Tcl_Obj *defValuePtr;	/* Pointer to the default value of an
				 * argument, if any. NULL if not an argument
				 * or, if an argument, no default value. */
    Tcl_ResolvedVarInfo *resolveInfo;
				/* Customized variable resolution info
				 * supplied by the Tcl_ResolveCompiledVarProc
				 * associated with a namespace. Each variable
				 * is marked by a unique tag during
				 * compilation, and that same tag is used to
				 * find the variable at runtime. */
    int flags;			/* Flag bits for the local variable. Same as
				 * the flags for the Var structure above,
				 * although only VAR_ARGUMENT, VAR_TEMPORARY,
				 * and VAR_RESOLVED make sense. */
    char name[TCLFLEXARRAY];	/* Name of the local variable starts here. If
				 * the name is NULL, this will just be '\0'.
				 * The actual size of this field will be large
				 * enough to hold the name. MUST BE THE LAST
				 * FIELD IN THE STRUCTURE! */
} CompiledLocal;

/*
 * The structure below defines a command procedure, which consists of a
 * collection of Tcl commands plus information about arguments and other local
 * variables recognized at compile time.
 */

typedef struct Proc {
    struct Interp *iPtr;	/* Interpreter for which this command is
				 * defined. */
    Tcl_Size refCount;		/* Reference count: 1 if still present in
				 * command table plus 1 for each call to the
				 * procedure that is currently active. This
				 * structure can be freed when refCount
				 * becomes zero. */
    struct Command *cmdPtr;	/* Points to the Command structure for this
				 * procedure. This is used to get the
				 * namespace in which to execute the
				 * procedure. */
    Tcl_Obj *bodyPtr;		/* Points to the ByteCode object for
				 * procedure's body command. */
    Tcl_Size numArgs;		/* Number of formal parameters. */
    Tcl_Size numCompiledLocals;	/* Count of local variables recognized by the
				 * compiler including arguments and
				 * temporaries. */
    CompiledLocal *firstLocalPtr;
				/* Pointer to first of the procedure's
				 * compiler-allocated local variables, or NULL
				 * if none. The first numArgs entries in this
				 * list describe the procedure's formal
				 * arguments. */
    CompiledLocal *lastLocalPtr;/* Pointer to the last allocated local
				 * variable or NULL if none. This has frame
				 * index (numCompiledLocals-1). */
} Proc;

/*
 * The type of functions called to process errors found during the execution
 * of a procedure (or lambda term or ...).
 */

typedef void (ProcErrorProc)(Tcl_Interp *interp, Tcl_Obj *procNameObj);

/*
 * The structure below defines a command trace. This is used to allow Tcl
 * clients to find out whenever a command is about to be executed.
 */

typedef struct Trace {
    Tcl_Size level;		/* Only trace commands at nesting level less
				 * than or equal to this. */
    Tcl_CmdObjTraceProc2 *proc;	/* Procedure to call to trace command. */
    void *clientData;	/* Arbitrary value to pass to proc. */
    struct Trace *nextPtr;	/* Next in list of traces for this interp. */
    int flags;			/* Flags governing the trace - see
				 * Tcl_CreateObjTrace for details. */
    Tcl_CmdObjTraceDeleteProc *delProc;
				/* Procedure to call when trace is deleted. */
} Trace;

/*
 * When an interpreter trace is active (i.e. its associated procedure is
 * executing), one of the following structures is linked into a list
 * associated with the interpreter. The information in the structure is needed
 * in order for Tcl to behave reasonably if traces are deleted while traces
 * are active.
 */

typedef struct ActiveInterpTrace {
    struct ActiveInterpTrace *nextPtr;
				/* Next in list of all active command traces
				 * for the interpreter, or NULL if no more. */
    Trace *nextTracePtr;	/* Next trace to check after current trace
				 * procedure returns; if this trace gets
				 * deleted, must update pointer to avoid using
				 * free'd memory. */
    int reverseScan;		/* Boolean set true when traces are scanning
				 * in reverse order. */
} ActiveInterpTrace;

/*
 * Flag values designating types of execution traces. See tclTrace.c for
 * related flag values.
 *
 * TCL_TRACE_ENTER_EXEC		- triggers enter/enterstep traces.
 * 				- passed to Tcl_CreateObjTrace to set up
 *				  "enterstep" traces.
 * TCL_TRACE_LEAVE_EXEC		- triggers leave/leavestep traces.
 * 				- passed to Tcl_CreateObjTrace to set up
 *				  "leavestep" traces.
 */

#define TCL_TRACE_ENTER_EXEC	1
#define TCL_TRACE_LEAVE_EXEC	2

/*
 * The structure below defines an entry in the assocData hash table which is
 * associated with an interpreter. The entry contains a pointer to a function
 * to call when the interpreter is deleted, and a pointer to a user-defined
 * piece of data.
 */

typedef struct AssocData {
    Tcl_InterpDeleteProc *proc;	/* Proc to call when deleting. */
    void *clientData;	/* Value to pass to proc. */
} AssocData;

/*
 * The structure below defines a call frame. A call frame defines a naming
 * context for a procedure call: its local naming scope (for local variables)
 * and its global naming scope (a namespace, perhaps the global :: namespace).
 * A call frame can also define the naming context for a namespace eval or
 * namespace inscope command: the namespace in which the command's code should
 * execute. The Tcl_CallFrame structures exist only while procedures or
 * namespace eval/inscope's are being executed, and provide a kind of Tcl call
 * stack.
 *
 * WARNING!! The structure definition must be kept consistent with the
 * Tcl_CallFrame structure in tcl.h. If you change one, change the other.
 */

/*
 * Will be grown to contain: pointers to the varnames (allocated at the end),
 * plus the init values for each variable (suitable to be memcopied on init)
 */

typedef struct LocalCache {
    Tcl_Size refCount;
    Tcl_Size numVars;
    Tcl_Obj *varName0;
} LocalCache;

#define localName(framePtr, i) \
    ((&((framePtr)->localCachePtr->varName0))[(i)])

MODULE_SCOPE void	TclFreeLocalCache(Tcl_Interp *interp,
			    LocalCache *localCachePtr);

typedef struct CallFrame {
    Namespace *nsPtr;		/* Points to the namespace used to resolve
				 * commands and global variables. */
    int isProcCallFrame;	/* If 0, the frame was pushed to execute a
				 * namespace command and var references are
				 * treated as references to namespace vars;
				 * varTablePtr and compiledLocals are ignored.
				 * If FRAME_IS_PROC is set, the frame was
				 * pushed to execute a Tcl procedure and may
				 * have local vars. */
    Tcl_Size objc;			/* This and objv below describe the arguments
				 * for this procedure call. */
    Tcl_Obj *const *objv;	/* Array of argument objects. */
    struct CallFrame *callerPtr;
				/* Value of interp->framePtr when this
				 * procedure was invoked (i.e. next higher in
				 * stack of all active procedures). */
    struct CallFrame *callerVarPtr;
				/* Value of interp->varFramePtr when this
				 * procedure was invoked (i.e. determines
				 * variable scoping within caller). Same as
				 * callerPtr unless an "uplevel" command or
				 * something equivalent was active in the
				 * caller). */
    Tcl_Size level;			/* Level of this procedure, for "uplevel"
				 * purposes (i.e. corresponds to nesting of
				 * callerVarPtr's, not callerPtr's). 1 for
				 * outermost procedure, 0 for top-level. */
    Proc *procPtr;		/* Points to the structure defining the called
				 * procedure. Used to get information such as
				 * the number of compiled local variables
				 * (local variables assigned entries ["slots"]
				 * in the compiledLocals array below). */
    TclVarHashTable *varTablePtr;
				/* Hash table containing local variables not
				 * recognized by the compiler, or created at
				 * execution time through, e.g., upvar.
				 * Initially NULL and created if needed. */
    Tcl_Size numCompiledLocals;	/* Count of local variables recognized
				 * by the compiler including arguments. */
    Var *compiledLocals;	/* Points to the array of local variables
				 * recognized by the compiler. The compiler
				 * emits code that refers to these variables
				 * using an index into this array. */
    void *clientData;	/* Pointer to some context that is used by
				 * object systems. The meaning of the contents
				 * of this field is defined by the code that
				 * sets it, and it should only ever be set by
				 * the code that is pushing the frame. In that
				 * case, the code that sets it should also
				 * have some means of discovering what the
				 * meaning of the value is, which we do not
				 * specify. */
    LocalCache *localCachePtr;
    Tcl_Obj    *tailcallPtr;
				/* NULL if no tailcall is scheduled */
} CallFrame;

#define FRAME_IS_PROC	0x1
#define FRAME_IS_LAMBDA 0x2
#define FRAME_IS_METHOD	0x4	/* The frame is a method body, and the frame's
				 * clientData field contains a CallContext
				 * reference. Part of TIP#257. */
#define FRAME_IS_OO_DEFINE 0x8	/* The frame is part of the inside workings of
				 * the [oo::define] command; the clientData
				 * field contains an Object reference that has
				 * been confirmed to refer to a class. Part of
				 * TIP#257. */
#define FRAME_IS_PRIVATE_DEFINE 0x10
				/* Marks this frame as being used for private
				 * declarations with [oo::define]. Usually
				 * OR'd with FRAME_IS_OO_DEFINE. TIP#500. */

/*
 * TIP #280
 * The structure below defines a command frame. A command frame provides
 * location information for all commands executing a tcl script (source, eval,
 * uplevel, procedure bodies, ...). The runtime structure essentially contains
 * the stack trace as it would be if the currently executing command were to
 * throw an error.
 *
 * For commands where it makes sense it refers to the associated CallFrame as
 * well.
 *
 * The structures are chained in a single list, with the top of the stack
 * anchored in the Interp structure.
 *
 * Instances can be allocated on the C stack, or the heap, the former making
 * cleanup a bit simpler.
 */

typedef struct CmdFrame {
    /*
     * General data. Always available.
     */

    int type;			/* Values see below. */
    int level;			/* Number of frames in stack, prevent O(n)
				 * scan of list. */
    Tcl_Size *line;		/* Lines the words of the command start on. */
    Tcl_Size nline;
    CallFrame *framePtr;	/* Procedure activation record, may be
				 * NULL. */
    struct CmdFrame *nextPtr;	/* Link to calling frame. */
    /*
     * Data needed for Eval vs TEBC
     *
     * EXECUTION CONTEXTS and usage of CmdFrame
     *
     * Field	  TEBC		  EvalEx
     * =======	  ====		  ======
     * level	  yes		  yes
     * type	  BC/PREBC	  SRC/EVAL
     * line0	  yes		  yes
     * framePtr	  yes		  yes
     * =======	  ====		  ======
     *
     * =======	  ====		  ========= union data
     * line1	  -		  yes
     * line3	  -		  yes
     * path	  -		  yes
     * -------	  ----		  ------
     * codePtr	  yes		  -
     * pc	  yes		  -
     * =======	  ====		  ======
     *
     * =======	  ====		  ========= union cmd
     * str.cmd	  yes		  yes
     * str.len	  yes		  yes
     * -------	  ----		  ------
     */

    union {
	struct {
	    Tcl_Obj *path;	/* Path of the sourced file the command is
				 * in. */
	} eval;
	struct {
	    const void *codePtr;/* Byte code currently executed... */
	    const char *pc;	/* ... and instruction pointer. */
	} tebc;
    } data;
    Tcl_Obj *cmdObj;
    const char *cmd;		/* The executed command, if possible... */
    Tcl_Size len;			/* ... and its length. */
    const struct CFWordBC *litarg;
				/* Link to set of literal arguments which have
				 * ben pushed on the lineLABCPtr stack by
				 * TclArgumentBCEnter(). These will be removed
				 * by TclArgumentBCRelease. */
} CmdFrame;

typedef struct CFWord {
    CmdFrame *framePtr;		/* CmdFrame to access. */
    Tcl_Size word;			/* Index of the word in the command. */
    Tcl_Size refCount;		/* Number of times the word is on the
				 * stack. */
} CFWord;

typedef struct CFWordBC {
    CmdFrame *framePtr;		/* CmdFrame to access. */
    Tcl_Size pc;			/* Instruction pointer of a command in
				 * ExtCmdLoc.loc[.] */
    Tcl_Size word;			/* Index of word in
				 * ExtCmdLoc.loc[cmd]->line[.] */
    struct CFWordBC *prevPtr;	/* Previous entry in stack for same Tcl_Obj. */
    struct CFWordBC *nextPtr;	/* Next entry for same command call. See
				 * CmdFrame litarg field for the list start. */
    Tcl_Obj *obj;		/* Back reference to hash table key */
} CFWordBC;

/*
 * Structure to record the locations of invisible continuation lines in
 * literal scripts, as character offset from the beginning of the script. Both
 * compiler and direct evaluator use this information to adjust their line
 * counters when tracking through the script, because when it is invoked the
 * continuation line marker as a whole has been removed already, meaning that
 * the \n which was part of it is gone as well, breaking regular line
 * tracking.
 *
 * These structures are allocated and filled by both the function
 * TclSubstTokens() in the file "tclParse.c" and its caller TclEvalEx() in the
 * file "tclBasic.c", and stored in the thread-global hash table "lineCLPtr" in
 * file "tclObj.c". They are used by the functions TclSetByteCodeFromAny() and
 * TclCompileScript(), both found in the file "tclCompile.c". Their memory is
 * released by the function TclFreeObj(), in the file "tclObj.c", and also by
 * the function TclThreadFinalizeObjects(), in the same file.
 */

#define CLL_END		(-1)

typedef struct ContLineLoc {
    Tcl_Size num;			/* Number of entries in loc, not counting the
				 * final -1 marker entry. */
    Tcl_Size loc[TCLFLEXARRAY];/* Table of locations, as character offsets.
				 * The table is allocated as part of the
				 * structure, extending behind the nominal end
				 * of the structure. An entry containing the
				 * value -1 is put after the last location, as
				 * end-marker/sentinel. */
} ContLineLoc;

/*
 * The following macros define the allowed values for the type field of the
 * CmdFrame structure above. Some of the values occur only in the extended
 * location data referenced via the 'baseLocPtr'.
 *
 * TCL_LOCATION_EVAL	  : Frame is for a script evaluated by EvalEx.
 * TCL_LOCATION_BC	  : Frame is for bytecode.
 * TCL_LOCATION_PREBC	  : Frame is for precompiled bytecode.
 * TCL_LOCATION_SOURCE	  : Frame is for a script evaluated by EvalEx, from a
 *			    sourced file.
 * TCL_LOCATION_PROC	  : Frame is for bytecode of a procedure.
 *
 * A TCL_LOCATION_BC type in a frame can be overridden by _SOURCE and _PROC
 * types, per the context of the byte code in execution.
 */

#define TCL_LOCATION_EVAL	(0) /* Location in a dynamic eval script. */
#define TCL_LOCATION_BC		(2) /* Location in byte code. */
#define TCL_LOCATION_PREBC	(3) /* Location in precompiled byte code, no
				     * location. */
#define TCL_LOCATION_SOURCE	(4) /* Location in a file. */
#define TCL_LOCATION_PROC	(5) /* Location in a dynamic proc. */
#define TCL_LOCATION_LAST	(6) /* Number of values in the enum. */

/*
 * Structure passed to describe procedure-like "procedures" that are not
 * procedures (e.g. a lambda) so that their details can be reported correctly
 * by [info frame]. Contains a sub-structure for each extra field.
 */

typedef Tcl_Obj * (GetFrameInfoValueProc)(void *clientData);
typedef struct {
    const char *name;		/* Name of this field. */
    GetFrameInfoValueProc *proc;	/* Function to generate a Tcl_Obj* from the
				 * clientData, or just use the clientData
				 * directly (after casting) if NULL. */
    void *clientData;	/* Context for above function, or Tcl_Obj* if
				 * proc field is NULL. */
} ExtraFrameInfoField;
typedef struct {
    Tcl_Size length;			/* Length of array. */
    ExtraFrameInfoField fields[2];
				/* Really as long as necessary, but this is
				 * long enough for nearly anything. */
} ExtraFrameInfo;

/*
 *----------------------------------------------------------------
 * Data structures and procedures related to TclHandles, which are a very
 * lightweight method of preserving enough information to determine if an
 * arbitrary malloc'd block has been deleted.
 *----------------------------------------------------------------
 */

typedef void **TclHandle;

/*
 *----------------------------------------------------------------
 * Experimental flag value passed to Tcl_GetRegExpFromObj. Intended for use
 * only by Expect. It will probably go away in a later release.
 *----------------------------------------------------------------
 */

#define TCL_REG_BOSONLY 002000	/* Prepend \A to pattern so it only matches at
				 * the beginning of the string. */

/*
 * These are a thin layer over TclpThreadKeyDataGet and TclpThreadKeyDataSet
 * when threads are used, or an emulation if there are no threads. These are
 * really internal and Tcl clients should use Tcl_GetThreadData.
 */

MODULE_SCOPE void *	TclThreadDataKeyGet(Tcl_ThreadDataKey *keyPtr);
MODULE_SCOPE void	TclThreadDataKeySet(Tcl_ThreadDataKey *keyPtr,
			    void *data);

/*
 * This is a convenience macro used to initialize a thread local storage ptr.
 */

#define TCL_TSD_INIT(keyPtr) \
	(ThreadSpecificData *)Tcl_GetThreadData((keyPtr), sizeof(ThreadSpecificData))

/*
 *----------------------------------------------------------------
 * Data structures related to bytecode compilation and execution. These are
 * used primarily in tclCompile.c, tclExecute.c, and tclBasic.c.
 *----------------------------------------------------------------
 */

/*
 * Forward declaration to prevent errors when the forward references to
 * Tcl_Parse and CompileEnv are encountered in the procedure type CompileProc
 * declared below.
 */

struct CompileEnv;

/*
 * The type of procedures called by the Tcl bytecode compiler to compile
 * commands. Pointers to these procedures are kept in the Command structure
 * describing each command. The integer value returned by a CompileProc must
 * be one of the following:
 *
 * TCL_OK		Compilation completed normally.
 * TCL_ERROR 		Compilation could not be completed. This can be just a
 * 			judgment by the CompileProc that the command is too
 * 			complex to compile effectively, or it can indicate
 * 			that in the current state of the interp, the command
 * 			would raise an error. The bytecode compiler will not
 * 			do any error reporting at compiler time. Error
 * 			reporting is deferred until the actual runtime,
 * 			because by then changes in the interp state may allow
 * 			the command to be successfully evaluated.
 */

typedef int (CompileProc)(Tcl_Interp *interp, Tcl_Parse *parsePtr,
	struct Command *cmdPtr, struct CompileEnv *compEnvPtr);

/*
 * The type of procedure called from the compilation hook point in
 * SetByteCodeFromAny.
 */

typedef int (CompileHookProc)(Tcl_Interp *interp,
	struct CompileEnv *compEnvPtr, void *clientData);

/*
 * The data structure for a (linked list of) execution stacks.
 */

typedef struct ExecStack {
    struct ExecStack *prevPtr;
    struct ExecStack *nextPtr;
    Tcl_Obj **markerPtr;
    Tcl_Obj **endPtr;
    Tcl_Obj **tosPtr;
    Tcl_Obj *stackWords[TCLFLEXARRAY];
} ExecStack;

/*
 * The data structure defining the execution environment for ByteCode's.
 * There is one ExecEnv structure per Tcl interpreter. It holds the evaluation
 * stack that holds command operands and results. The stack grows towards
 * increasing addresses. The member stackPtr points to the stackItems of the
 * currently active execution stack.
 */

typedef struct CorContext {
    struct CallFrame *framePtr;
    struct CallFrame *varFramePtr;
    struct CmdFrame *cmdFramePtr;  /* See Interp.cmdFramePtr */
    Tcl_HashTable *lineLABCPtr;    /* See Interp.lineLABCPtr */
} CorContext;

typedef struct CoroutineData {
    struct Command *cmdPtr;	/* The command handle for the coroutine. */
    struct ExecEnv *eePtr;	/* The special execution environment (stacks,
				 * etc.) for the coroutine. */
    struct ExecEnv *callerEEPtr;/* The execution environment for the caller of
				 * the coroutine, which might be the
				 * interpreter global environment or another
				 * coroutine. */
    CorContext caller;
    CorContext running;
    Tcl_HashTable *lineLABCPtr;    /* See Interp.lineLABCPtr */
    void *stackLevel;
    Tcl_Size auxNumLevels;		/* While the coroutine is running the
				 * numLevels of the create/resume command is
				 * stored here; for suspended coroutines it
				 * holds the nesting numLevels at yield. */
    Tcl_Size nargs;                  /* Number of args required for resuming this
				 * coroutine; COROUTINE_ARGUMENTS_SINGLE_OPTIONAL means "0 or 1"
				 * (default), COROUTINE_ARGUMENTS_ARBITRARY means "any" */
    Tcl_Obj *yieldPtr;		/* The command to yield to.  Stored here in
				 * order to reset splice point in
				 * TclNRCoroutineActivateCallback if the
				 * coroutine is busy.
				*/
} CoroutineData;

typedef struct ExecEnv {
    ExecStack *execStackPtr;	/* Points to the first item in the evaluation
				 * stack on the heap. */
    Tcl_Obj *constants[2];	/* Pointers to constant "0" and "1" objs. */
    struct Tcl_Interp *interp;
    struct NRE_callback *callbackPtr;
				/* Top callback in NRE's stack. */
    struct CoroutineData *corPtr;
    int rewind;
} ExecEnv;

#define COR_IS_SUSPENDED(corPtr) \
    ((corPtr)->stackLevel == NULL)

/*
 * The definitions for the LiteralTable and LiteralEntry structures. Each
 * interpreter contains a LiteralTable. It is used to reduce the storage
 * needed for all the Tcl objects that hold the literals of scripts compiled
 * by the interpreter. A literal's object is shared by all the ByteCodes that
 * refer to the literal. Each distinct literal has one LiteralEntry entry in
 * the LiteralTable. A literal table is a specialized hash table that is
 * indexed by the literal's string representation, which may contain null
 * characters.
 *
 * Note that we reduce the space needed for literals by sharing literal
 * objects both within a ByteCode (each ByteCode contains a local
 * LiteralTable) and across all an interpreter's ByteCodes (with the
 * interpreter's global LiteralTable).
 */

typedef struct LiteralEntry {
    struct LiteralEntry *nextPtr;
				/* Points to next entry in this hash bucket or
				 * NULL if end of chain. */
    Tcl_Obj *objPtr;		/* Points to Tcl object that holds the
				 * literal's bytes and length. */
    Tcl_Size refCount;		/* If in an interpreter's global literal
				 * table, the number of ByteCode structures
				 * that share the literal object; the literal
				 * entry can be freed when refCount drops to
				 * 0. If in a local literal table, TCL_INDEX_NONE. */
    Namespace *nsPtr;		/* Namespace in which this literal is used. We
				 * try to avoid sharing literal non-FQ command
				 * names among different namespaces to reduce
				 * shimmering. */
} LiteralEntry;

typedef struct LiteralTable {
    LiteralEntry **buckets;	/* Pointer to bucket array. Each element
				 * points to first entry in bucket's hash
				 * chain, or NULL. */
    LiteralEntry *staticBuckets[TCL_SMALL_HASH_TABLE];
				/* Bucket array used for small tables to avoid
				 * mallocs and frees. */
    TCL_HASH_TYPE numBuckets; /* Total number of buckets allocated at
				 * **buckets. */
    TCL_HASH_TYPE numEntries; /* Total number of entries present in
				 * table. */
    TCL_HASH_TYPE rebuildSize; /* Enlarge table when numEntries gets to be
				 * this large. */
    TCL_HASH_TYPE mask;		/* Mask value used in hashing function. */
} LiteralTable;

/*
 * The following structure defines for each Tcl interpreter various
 * statistics-related information about the bytecode compiler and
 * interpreter's operation in that interpreter.
 */

#ifdef TCL_COMPILE_STATS
typedef struct ByteCodeStats {
    size_t numExecutions;		/* Number of ByteCodes executed. */
    size_t numCompilations;	/* Number of ByteCodes created. */
    size_t numByteCodesFreed;	/* Number of ByteCodes destroyed. */
    size_t instructionCount[256];	/* Number of times each instruction was
				 * executed. */

    double totalSrcBytes;	/* Total source bytes ever compiled. */
    double totalByteCodeBytes;	/* Total bytes for all ByteCodes. */
    double currentSrcBytes;	/* Src bytes for all current ByteCodes. */
    double currentByteCodeBytes;/* Code bytes in all current ByteCodes. */

    size_t srcCount[32];		/* Source size distribution: # of srcs of
				 * size [2**(n-1)..2**n), n in [0..32). */
    size_t byteCodeCount[32];	/* ByteCode size distribution. */
    size_t lifetimeCount[32];	/* ByteCode lifetime distribution (ms). */

    double currentInstBytes;	/* Instruction bytes-current ByteCodes. */
    double currentLitBytes;	/* Current literal bytes. */
    double currentExceptBytes;	/* Current exception table bytes. */
    double currentAuxBytes;	/* Current auxiliary information bytes. */
    double currentCmdMapBytes;	/* Current src<->code map bytes. */

    size_t numLiteralsCreated;	/* Total literal objects ever compiled. */
    double totalLitStringBytes;	/* Total string bytes in all literals. */
    double currentLitStringBytes;
				/* String bytes in current literals. */
    size_t literalCount[32];	/* Distribution of literal string sizes. */
} ByteCodeStats;
#endif /* TCL_COMPILE_STATS */

/*
 * Structure used in implementation of those core ensembles which are
 * partially compiled. Used as an array of these, with a terminating field
 * whose 'name' is NULL.
 */

typedef struct {
    const char *name;		/* The name of the subcommand. */
    Tcl_ObjCmdProc *proc;	/* The implementation of the subcommand. */
    CompileProc *compileProc;	/* The compiler for the subcommand. */
    Tcl_ObjCmdProc *nreProc;	/* NRE implementation of this command. */
    void *clientData;	/* Any clientData to give the command. */
    int unsafe;			/* Whether this command is to be hidden by
				 * default in a safe interpreter. */
} EnsembleImplMap;

/*
 *----------------------------------------------------------------
 * Data structures related to commands.
 *----------------------------------------------------------------
 */

/*
 * An imported command is created in an namespace when it imports a "real"
 * command from another namespace. An imported command has a Command structure
 * that points (via its ClientData value) to the "real" Command structure in
 * the source namespace's command table. The real command records all the
 * imported commands that refer to it in a list of ImportRef structures so
 * that they can be deleted when the real command is deleted.
 */

typedef struct ImportRef {
    struct Command *importedCmdPtr;
				/* Points to the imported command created in
				 * an importing namespace; this command
				 * redirects its invocations to the "real"
				 * command. */
    struct ImportRef *nextPtr;	/* Next element on the linked list of imported
				 * commands that refer to the "real" command.
				 * The real command deletes these imported
				 * commands on this list when it is
				 * deleted. */
} ImportRef;

/*
 * Data structure used as the ClientData of imported commands: commands
 * created in an namespace when it imports a "real" command from another
 * namespace.
 */

typedef struct ImportedCmdData {
    struct Command *realCmdPtr;	/* "Real" command that this imported command
				 * refers to. */
    struct Command *selfPtr;	/* Pointer to this imported command. Needed
				 * only when deleting it in order to remove it
				 * from the real command's linked list of
				 * imported commands that refer to it. */
} ImportedCmdData;

/*
 * A Command structure exists for each command in a namespace. The Tcl_Command
 * opaque type actually refers to these structures.
 */

typedef struct Command {
    Tcl_HashEntry *hPtr;	/* Pointer to the hash table entry that refers
				 * to this command. The hash table is either a
				 * namespace's command table or an
				 * interpreter's hidden command table. This
				 * pointer is used to get a command's name
				 * from its Tcl_Command handle. NULL means
				 * that the hash table entry has been removed
				 * already (this can happen if deleteProc
				 * causes the command to be deleted or
				 * recreated). */
    Namespace *nsPtr;		/* Points to the namespace containing this
				 * command. */
    Tcl_Size refCount;		/* 1 if in command hashtable plus 1 for each
				 * reference from a CmdName Tcl object
				 * representing a command's name in a ByteCode
				 * instruction sequence. This structure can be
				 * freed when refCount becomes zero. */
    Tcl_Size cmdEpoch;		/* Incremented to invalidate any references
				 * that point to this command when it is
				 * renamed, deleted, hidden, or exposed. */
    CompileProc *compileProc;	/* Procedure called to compile command. NULL
				 * if no compile proc exists for command. */
    Tcl_ObjCmdProc *objProc;	/* Object-based command procedure. */
    void *objClientData;	/* Arbitrary value passed to object proc. */
    Tcl_CmdProc *proc;		/* String-based command procedure. */
    void *clientData;	/* Arbitrary value passed to string proc. */
    Tcl_CmdDeleteProc *deleteProc;
				/* Procedure invoked when deleting command to,
				 * e.g., free all client data. */
    void *deleteData;	/* Arbitrary value passed to deleteProc. */
    int flags;			/* Miscellaneous bits of information about
				 * command. See below for definitions. */
    ImportRef *importRefPtr;	/* List of each imported Command created in
				 * another namespace when this command is
				 * imported. These imported commands redirect
				 * invocations back to this command. The list
				 * is used to remove all those imported
				 * commands when deleting this "real"
				 * command. */
    CommandTrace *tracePtr;	/* First in list of all traces set for this
				 * command. */
    Tcl_ObjCmdProc *nreProc;	/* NRE implementation of this command. */
} Command;

/*
 * Flag bits for commands.
 *
 * CMD_DYING -			If 1 the command is in the process of
 *				being deleted (its deleteProc is currently
 *				executing). Other attempts to delete the
 *				command should be ignored.
 * CMD_TRACE_ACTIVE -		If 1 the trace processing is currently
 *				underway for a rename/delete change. See the
 *				two flags below for which is currently being
 *				processed.
 * CMD_HAS_EXEC_TRACES -	If 1 means that this command has at least one
 *				execution trace (as opposed to simple
 *				delete/rename traces) in its tracePtr list.
 * CMD_COMPILES_EXPANDED -	If 1 this command has a compiler that
 *				can handle expansion (provided it is not the
 *				first word).
 * TCL_TRACE_RENAME -		A rename trace is in progress. Further
 *				recursive renames will not be traced.
 * TCL_TRACE_DELETE -		A delete trace is in progress. Further
 *				recursive deletes will not be traced.
 * (these last two flags are defined in tcl.h)
 */

#define CMD_DYING		    0x01
#define CMD_TRACE_ACTIVE	    0x02
#define CMD_HAS_EXEC_TRACES	    0x04
#define CMD_COMPILES_EXPANDED	    0x08
#define CMD_REDEF_IN_PROGRESS	    0x10
#define CMD_VIA_RESOLVER	    0x20
#define CMD_DEAD                    0x40


/*
 *----------------------------------------------------------------
 * Data structures related to name resolution procedures.
 *----------------------------------------------------------------
 */

/*
 * The interpreter keeps a linked list of name resolution schemes. The scheme
 * for a namespace is consulted first, followed by the list of schemes in an
 * interpreter, followed by the default name resolution in Tcl. Schemes are
 * added/removed from the interpreter's list by calling Tcl_AddInterpResolver
 * and Tcl_RemoveInterpResolver.
 */

typedef struct ResolverScheme {
    char *name;			/* Name identifying this scheme. */
    Tcl_ResolveCmdProc *cmdResProc;
				/* Procedure handling command name
				 * resolution. */
    Tcl_ResolveVarProc *varResProc;
				/* Procedure handling variable name resolution
				 * for variables that can only be handled at
				 * runtime. */
    Tcl_ResolveCompiledVarProc *compiledVarResProc;
				/* Procedure handling variable name resolution
				 * at compile time. */

    struct ResolverScheme *nextPtr;
				/* Pointer to next record in linked list. */
} ResolverScheme;

/*
 * Forward declaration of the TIP#143 limit handler structure.
 */

typedef struct LimitHandler LimitHandler;

/*
 * TIP #268.
 * Values for the selection mode, i.e the package require preferences.
 */

enum PkgPreferOptions {
    PKG_PREFER_LATEST, PKG_PREFER_STABLE
};

/*
 *----------------------------------------------------------------
 * This structure shadows the first few fields of the memory cache for the
 * allocator defined in tclThreadAlloc.c; it has to be kept in sync with the
 * definition there.
 * Some macros require knowledge of some fields in the struct in order to
 * avoid hitting the TSD unnecessarily. In order to facilitate this, a pointer
 * to the relevant fields is kept in the allocCache field in struct Interp.
 *----------------------------------------------------------------
 */

typedef struct AllocCache {
    struct Cache *nextPtr;	/* Linked list of cache entries. */
    Tcl_ThreadId owner;		/* Which thread's cache is this? */
    Tcl_Obj *firstObjPtr;	/* List of free objects for thread. */
    size_t numObjects;		/* Number of objects for thread. */
} AllocCache;

/*
 *----------------------------------------------------------------
 * This structure defines an interpreter, which is a collection of commands
 * plus other state information related to interpreting commands, such as
 * variable storage. Primary responsibility for this data structure is in
 * tclBasic.c, but almost every Tcl source file uses something in here.
 *----------------------------------------------------------------
 */

typedef struct Interp {
    /*
     * The first two fields were named "result" and "freeProc" in earlier
     * versions of Tcl.  They are no longer used within Tcl, and are no
     * longer available to be accessed by extensions.  However, they cannot
     * be removed.  Why?  There is a deployed base of stub-enabled extensions
     * that query the value of iPtr->stubTable.  For them to continue to work,
     * the location of the field "stubTable" within the Interp struct cannot
     * change.  The most robust way to assure that is to leave all fields up to
     * that one undisturbed.
     */

    const char *legacyResult;
    void (*legacyFreeProc) (void);
    int errorLine;		/* When TCL_ERROR is returned, this gives the
				 * line number in the command where the error
				 * occurred (1 means first line). */
    const struct TclStubs *stubTable;
				/* Pointer to the exported Tcl stub table.  In
				 * ancient pre-8.1 versions of Tcl this was a
				 * pointer to the objResultPtr or a pointer to a
				 * buckets array in a hash table. Deployed stubs
				 * enabled extensions check for a NULL pointer value
				 * and for a TCL_STUBS_MAGIC value to verify they
				 * are not [load]ing into one of those pre-stubs
				 * interps.
				 */

    TclHandle handle;		/* Handle used to keep track of when this
				 * interp is deleted. */

    Namespace *globalNsPtr;	/* The interpreter's global namespace. */
    Tcl_HashTable *hiddenCmdTablePtr;
				/* Hash table used by tclBasic.c to keep track
				 * of hidden commands on a per-interp
				 * basis. */
    void *interpInfo;	/* Information used by tclInterp.c to keep
				 * track of parent/child interps on a
				 * per-interp basis. */
    void (*optimizer)(void *envPtr);
    /*
     * Information related to procedures and variables. See tclProc.c and
     * tclVar.c for usage.
     */

    Tcl_Size numLevels;		/* Keeps track of how many nested calls to
				 * Tcl_Eval are in progress for this
				 * interpreter. It's used to delay deletion of
				 * the table until all Tcl_Eval invocations
				 * are completed. */
    Tcl_Size maxNestingDepth;	/* If numLevels exceeds this value then Tcl
				 * assumes that infinite recursion has
				 * occurred and it generates an error. */
    CallFrame *framePtr;	/* Points to top-most in stack of all nested
				 * procedure invocations. */
    CallFrame *varFramePtr;	/* Points to the call frame whose variables
				 * are currently in use (same as framePtr
				 * unless an "uplevel" command is
				 * executing). */
    ActiveVarTrace *activeVarTracePtr;
				/* First in list of active traces for interp,
				 * or NULL if no active traces. */
    int returnCode;		/* [return -code] parameter. */
    CallFrame *rootFramePtr;	/* Global frame pointer for this
				 * interpreter. */
    Namespace *lookupNsPtr;	/* Namespace to use ONLY on the next
				 * TCL_EVAL_INVOKE call to Tcl_EvalObjv. */

    /*
     * Information about packages. Used only in tclPkg.c.
     */

    Tcl_HashTable packageTable;	/* Describes all of the packages loaded in or
				 * available to this interpreter. Keys are
				 * package names, values are (Package *)
				 * pointers. */
    char *packageUnknown;	/* Command to invoke during "package require"
				 * commands for packages that aren't described
				 * in packageTable. Ckalloc'ed, may be
				 * NULL. */
    /*
     * Miscellaneous information:
     */

    Tcl_Size cmdCount;		/* Total number of times a command procedure
				 * has been called for this interpreter. */
    int evalFlags;		/* Flags to control next call to Tcl_Eval.
				 * Normally zero, but may be set before
				 * calling Tcl_Eval. See below for valid
				 * values. */
    LiteralTable literalTable;	/* Contains LiteralEntry's describing all Tcl
				 * objects holding literals of scripts
				 * compiled by the interpreter. Indexed by the
				 * string representations of literals. Used to
				 * avoid creating duplicate objects. */
    Tcl_Size compileEpoch;		/* Holds the current "compilation epoch" for
				 * this interpreter. This is incremented to
				 * invalidate existing ByteCodes when, e.g., a
				 * command with a compile procedure is
				 * redefined. */
    Proc *compiledProcPtr;	/* If a procedure is being compiled, a pointer
				 * to its Proc structure; otherwise, this is
				 * NULL. Set by ObjInterpProc in tclProc.c and
				 * used by tclCompile.c to process local
				 * variables appropriately. */
    ResolverScheme *resolverPtr;
				/* Linked list of name resolution schemes
				 * added to this interpreter. Schemes are
				 * added and removed by calling
				 * Tcl_AddInterpResolvers and
				 * Tcl_RemoveInterpResolver respectively. */
    Tcl_Obj *scriptFile;	/* NULL means there is no nested source
				 * command active; otherwise this points to
				 * pathPtr of the file being sourced. */
    int flags;			/* Various flag bits. See below. */
    long randSeed;		/* Seed used for rand() function. */
    Trace *tracePtr;		/* List of traces for this interpreter. */
    Tcl_HashTable *assocData;	/* Hash table for associating data with this
				 * interpreter. Cleaned up when this
				 * interpreter is deleted. */
    struct ExecEnv *execEnvPtr;	/* Execution environment for Tcl bytecode
				 * execution. Contains a pointer to the Tcl
				 * evaluation stack. */
    Tcl_Obj *emptyObjPtr;	/* Points to an object holding an empty
				 * string. Returned by Tcl_ObjSetVar2 when
				 * variable traces change a variable in a
				 * gross way. */
    Tcl_Obj *objResultPtr;	/* If the last command returned an object
				 * result, this points to it. Should not be
				 * accessed directly; see comment above. */
    Tcl_ThreadId threadId;	/* ID of thread that owns the interpreter. */

    ActiveCommandTrace *activeCmdTracePtr;
				/* First in list of active command traces for
				 * interp, or NULL if no active traces. */
    ActiveInterpTrace *activeInterpTracePtr;
				/* First in list of active traces for interp,
				 * or NULL if no active traces. */

    Tcl_Size tracesForbiddingInline;	/* Count of traces (in the list headed by
				 * tracePtr) that forbid inline bytecode
				 * compilation. */

    /*
     * Fields used to manage extensible return options (TIP 90).
     */

    Tcl_Obj *returnOpts;	/* A dictionary holding the options to the
				 * last [return] command. */

    Tcl_Obj *errorInfo;		/* errorInfo value (now as a Tcl_Obj). */
    Tcl_Obj *eiVar;		/* cached ref to ::errorInfo variable. */
    Tcl_Obj *errorCode;		/* errorCode value (now as a Tcl_Obj). */
    Tcl_Obj *ecVar;		/* cached ref to ::errorCode variable. */
    int returnLevel;		/* [return -level] parameter. */

    /*
     * Resource limiting framework support (TIP#143).
     */

    struct {
	int active;		/* Flag values defining which limits have been
				 * set. */
	int granularityTicker;	/* Counter used to determine how often to
				 * check the limits. */
	int exceeded;		/* Which limits have been exceeded, described
				 * as flag values the same as the 'active'
				 * field. */

	Tcl_Size cmdCount;		/* Limit for how many commands to execute in
				 * the interpreter. */
	LimitHandler *cmdHandlers;
				/* Handlers to execute when the limit is
				 * reached. */
	int cmdGranularity;	/* Mod factor used to determine how often to
				 * evaluate the limit check. */

	Tcl_Time time;		/* Time limit for execution within the
				 * interpreter. */
	LimitHandler *timeHandlers;
				/* Handlers to execute when the limit is
				 * reached. */
	int timeGranularity;	/* Mod factor used to determine how often to
				 * evaluate the limit check. */
	Tcl_TimerToken timeEvent;
				/* Handle for a timer callback that will occur
				 * when the time-limit is exceeded. */

	Tcl_HashTable callbacks;/* Mapping from (interp,type) pair to data
				 * used to install a limit handler callback to
				 * run in _this_ interp when the limit is
				 * exceeded. */
    } limit;

    /*
     * Information for improved default error generation from ensembles
     * (TIP#112).
     */

    struct {
	Tcl_Obj *const *sourceObjs;
				/* What arguments were actually input into the
				 * *root* ensemble command? (Nested ensembles
				 * don't rewrite this.) NULL if we're not
				 * processing an ensemble. */
	Tcl_Size numRemovedObjs;	/* How many arguments have been stripped off
				 * because of ensemble processing. */
	Tcl_Size numInsertedObjs;	/* How many of the current arguments were
				 * inserted by an ensemble. */
    } ensembleRewrite;

    /*
     * TIP #219: Global info for the I/O system.
     */

    Tcl_Obj *chanMsg;		/* Error message set by channel drivers, for
				 * the propagation of arbitrary Tcl errors.
				 * This information, if present (chanMsg not
				 * NULL), takes precedence over a POSIX error
				 * code returned by a channel operation. */

    /*
     * Source code origin information (TIP #280).
     */

    CmdFrame *cmdFramePtr;	/* Points to the command frame containing the
				 * location information for the current
				 * command. */
    const CmdFrame *invokeCmdFramePtr;
				/* Points to the command frame which is the
				 * invoking context of the bytecode compiler.
				 * NULL when the byte code compiler is not
				 * active. */
    int invokeWord;		/* Index of the word in the command which
				 * is getting compiled. */
    Tcl_HashTable *linePBodyPtr;/* This table remembers for each statically
				 * defined procedure the location information
				 * for its body. It is keyed by the address of
				 * the Proc structure for a procedure. The
				 * values are "struct CmdFrame*". */
    Tcl_HashTable *lineBCPtr;	/* This table remembers for each ByteCode
				 * object the location information for its
				 * body. It is keyed by the address of the
				 * Proc structure for a procedure. The values
				 * are "struct ExtCmdLoc*". (See
				 * tclCompile.h) */
    Tcl_HashTable *lineLABCPtr;
    Tcl_HashTable *lineLAPtr;	/* This table remembers for each argument of a
				 * command on the execution stack the index of
				 * the argument in the command, and the
				 * location data of the command. It is keyed
				 * by the address of the Tcl_Obj containing
				 * the argument. The values are "struct
				 * CFWord*" (See tclBasic.c). This allows
				 * commands like uplevel, eval, etc. to find
				 * location information for their arguments,
				 * if they are a proper literal argument to an
				 * invoking command. Alt view: An index to the
				 * CmdFrame stack keyed by command argument
				 * holders. */
    ContLineLoc *scriptCLLocPtr;/* This table points to the location data for
				 * invisible continuation lines in the script,
				 * if any. This pointer is set by the function
				 * TclEvalObjEx() in file "tclBasic.c", and
				 * used by function ...() in the same file.
				 * It does for the eval/direct path of script
				 * execution what CompileEnv.clLoc does for
				 * the bytecode compiler.
				 */
    /*
     * TIP #268. The currently active selection mode, i.e. the package require
     * preferences.
     */

    int packagePrefer;		/* Current package selection mode. */

    /*
     * Hashtables for variable traces and searches.
     */

    Tcl_HashTable varTraces;	/* Hashtable holding the start of a variable's
				 * active trace list; varPtr is the key. */
    Tcl_HashTable varSearches;	/* Hashtable holding the start of a variable's
				 * active searches list; varPtr is the key. */
    /*
     * The thread-specific data ekeko: cache pointers or values that
     *  (a) do not change during the thread's lifetime
     *  (b) require access to TSD to determine at runtime
     *  (c) are accessed very often (e.g., at each command call)
     *
     * Note that these are the same for all interps in the same thread. They
     * just have to be initialised for the thread's parent interp, children
     * inherit the value.
     *
     * They are used by the macros defined below.
     */

    AllocCache *allocCache;
    void *pendingObjDataPtr;	/* Pointer to the Cache and PendingObjData
				 * structs for this interp's thread; see
				 * tclObj.c and tclThreadAlloc.c */
    int *asyncReadyPtr;		/* Pointer to the asyncReady indicator for
				 * this interp's thread; see tclAsync.c */
    /*
     * The pointer to the object system root ekeko. c.f. TIP #257.
     */
    void *objectFoundation;	/* Pointer to the Foundation structure of the
				 * object system, which contains things like
				 * references to key namespaces. See
				 * tclOOInt.h and tclOO.c for real definition
				 * and setup. */

    struct NRE_callback *deferredCallbacks;
				/* Callbacks that are set previous to a call
				 * to some Eval function but that actually
				 * belong to the command that is about to be
				 * called - i.e., they should be run *before*
				 * any tailcall is invoked. */

    /*
     * TIP #285, Script cancellation support.
     */

    Tcl_AsyncHandler asyncCancel;
				/* Async handler token for Tcl_CancelEval. */
    Tcl_Obj *asyncCancelMsg;	/* Error message set by async cancel handler
				 * for the propagation of arbitrary Tcl
				 * errors. This information, if present
				 * (asyncCancelMsg not NULL), takes precedence
				 * over the default error messages returned by
				 * a script cancellation operation. */

	/*
	 * TIP #348 IMPLEMENTATION  -  Substituted error stack
	 */
    Tcl_Obj *errorStack;	/* [info errorstack] value (as a Tcl_Obj). */
    Tcl_Obj *upLiteral;		/* "UP" literal for [info errorstack] */
    Tcl_Obj *callLiteral;	/* "CALL" literal for [info errorstack] */
    Tcl_Obj *innerLiteral;	/* "INNER" literal for [info errorstack] */
    Tcl_Obj *innerContext;	/* cached list for fast reallocation */
    int resetErrorStack;        /* controls cleaning up of ::errorStack */

#ifdef TCL_COMPILE_STATS
    /*
     * Statistical information about the bytecode compiler and interpreter's
     * operation. This should be the last field of Interp.
     */

    ByteCodeStats stats;	/* Holds compilation and execution statistics
				 * for this interpreter. */
#endif /* TCL_COMPILE_STATS */
} Interp;

/*
 * Macros that use the TSD-ekeko.
 */

#define TclAsyncReady(iPtr) \
    *((iPtr)->asyncReadyPtr)

/*
 * Macros for script cancellation support (TIP #285).
 */

#define TclCanceled(iPtr) \
    (((iPtr)->flags & CANCELED) || ((iPtr)->flags & TCL_CANCEL_UNWIND))

#define TclSetCancelFlags(iPtr, cancelFlags)   \
    (iPtr)->flags |= CANCELED;                 \
    if ((cancelFlags) & TCL_CANCEL_UNWIND) {   \
        (iPtr)->flags |= TCL_CANCEL_UNWIND;    \
    }

#define TclUnsetCancelFlags(iPtr) \
    (iPtr)->flags &= (~(CANCELED | TCL_CANCEL_UNWIND))

/*
 * Macros for splicing into and out of doubly linked lists. They assume
 * existence of struct items 'prevPtr' and 'nextPtr'.
 *
 * a = element to add or remove.
 * b = list head.
 *
 * TclSpliceIn adds to the head of the list.
 */

#define TclSpliceIn(a,b)			\
    (a)->nextPtr = (b);				\
    if ((b) != NULL) {				\
	(b)->prevPtr = (a);			\
    }						\
    (a)->prevPtr = NULL, (b) = (a);

#define TclSpliceOut(a,b)			\
    if ((a)->prevPtr != NULL) {			\
	(a)->prevPtr->nextPtr = (a)->nextPtr;	\
    } else {					\
	(b) = (a)->nextPtr;			\
    }						\
    if ((a)->nextPtr != NULL) {			\
	(a)->nextPtr->prevPtr = (a)->prevPtr;	\
    }

/*
 * EvalFlag bits for Interp structures:
 *
 * TCL_ALLOW_EXCEPTIONS	1 means it's OK for the script to terminate with a
 *			code other than TCL_OK or TCL_ERROR; 0 means codes
 *			other than these should be turned into errors.
 */

#define TCL_ALLOW_EXCEPTIONS		0x04
#define TCL_EVAL_FILE			0x02
#define TCL_EVAL_SOURCE_IN_FRAME	0x10
#define TCL_EVAL_NORESOLVE		0x20
#define TCL_EVAL_DISCARD_RESULT		0x40

/*
 * Flag bits for Interp structures:
 *
 * DELETED:		Non-zero means the interpreter has been deleted:
 *			don't process any more commands for it, and destroy
 *			the structure as soon as all nested invocations of
 *			Tcl_Eval are done.
 * ERR_ALREADY_LOGGED:	Non-zero means information has already been logged in
 *			iPtr->errorInfo for the current Tcl_Eval instance, so
 *			Tcl_Eval needn't log it (used to implement the "error
 *			message log" command).
 * DONT_COMPILE_CMDS_INLINE: Non-zero means that the bytecode compiler should
 *			not compile any commands into an inline sequence of
 *			instructions. This is set 1, for example, when command
 *			traces are requested.
 * RAND_SEED_INITIALIZED: Non-zero means that the randSeed value of the interp
 *			has not be initialized. This is set 1 when we first
 *			use the rand() or srand() functions.
 * SAFE_INTERP:		Non zero means that the current interp is a safe
 *			interp (i.e. it has only the safe commands installed,
 *			less privilege than a regular interp).
 * INTERP_DEBUG_FRAME:	Used for switching on various extra interpreter
 *			debug/info mechanisms (e.g. info frame eval/uplevel
 *			tracing) which are performance intensive.
 * INTERP_TRACE_IN_PROGRESS: Non-zero means that an interp trace is currently
 *			active; so no further trace callbacks should be
 *			invoked.
 * INTERP_ALTERNATE_WRONG_ARGS: Used for listing second and subsequent forms
 *			of the wrong-num-args string in Tcl_WrongNumArgs.
 *			Makes it append instead of replacing and uses
 *			different intermediate text.
 * CANCELED:		Non-zero means that the script in progress should be
 *			canceled as soon as possible. This can be checked by
 *			extensions (and the core itself) by calling
 *			Tcl_Canceled and checking if TCL_ERROR is returned.
 *			This is a one-shot flag that is reset immediately upon
 *			being detected; however, if the TCL_CANCEL_UNWIND flag
 *			is set Tcl_Canceled will continue to report that the
 *			script in progress has been canceled thereby allowing
 *			the evaluation stack for the interp to be fully
 *			unwound.
 *
 * WARNING: For the sake of some extensions that have made use of former
 * internal values, do not re-use the flag values 2 (formerly ERR_IN_PROGRESS)
 * or 8 (formerly ERROR_CODE_SET).
 */

#define DELETED				     1
#define ERR_ALREADY_LOGGED		     4
#define INTERP_DEBUG_FRAME		  0x10
#define DONT_COMPILE_CMDS_INLINE	  0x20
#define RAND_SEED_INITIALIZED		  0x40
#define SAFE_INTERP			  0x80
#define INTERP_TRACE_IN_PROGRESS	 0x200
#define INTERP_ALTERNATE_WRONG_ARGS	 0x400
#define ERR_LEGACY_COPY			 0x800
#define CANCELED			0x1000

/*
 * Maximum number of levels of nesting permitted in Tcl commands (used to
 * catch infinite recursion).
 */

#define MAX_NESTING_DEPTH	1000

/*
 * The macro below is used to modify a "char" value (e.g. by casting it to an
 * unsigned character) so that it can be used safely with macros such as
 * isspace.
 */

#define UCHAR(c) ((unsigned char) (c))

/*
 * This macro is used to properly align the memory allocated by Tcl, giving
 * the same alignment as the native malloc.
 */

#if defined(__APPLE__)
#define TCL_ALLOCALIGN	16
#else
#define TCL_ALLOCALIGN	(2*sizeof(void *))
#endif

/*
 * TCL_ALIGN is used to determine the offset needed to safely allocate any
 * data structure in memory. Given a starting offset or size, it "rounds up"
 * or "aligns" the offset to the next aligned (typically 8-byte) boundary so
 * that any data structure can be placed at the resulting offset without fear
 * of an alignment error. Note this is clamped to a minimum of 8 for API
 * compatibility.
 *
 * WARNING!! DO NOT USE THIS MACRO TO ALIGN POINTERS: it will produce the
 * wrong result on platforms that allocate addresses that are divisible by a
 * non-trivial factor of this alignment. Only use it for offsets or sizes.
 *
 * This macro is only used by tclCompile.c in the core (Bug 926445). It
 * however not be made file static, as extensions that touch bytecodes
 * (notably tbcload) require it.
 */

struct TclMaxAlignment {
    char unalign[8];
    union {
	long long maxAlignLongLong;
	double maxAlignDouble;
	void *maxAlignPointer;
    } aligned;
};
#define TCL_ALIGN_BYTES \
	offsetof(struct TclMaxAlignment, aligned)
#define TCL_ALIGN(x) \
	(((x) + (TCL_ALIGN_BYTES - 1)) & ~(TCL_ALIGN_BYTES - 1))

/*
 * A common panic alert when memory allocation fails.
 */

#define TclOOM(ptr, size) \
	((size) && ((ptr)||(Tcl_Panic("unable to alloc %" TCL_Z_MODIFIER "u bytes", (size_t)(size)),1)))

/*
 * The following enum values are used to specify the runtime platform setting
 * of the tclPlatform variable.
 */

typedef enum {
    TCL_PLATFORM_UNIX = 0,	/* Any Unix-like OS. */
    TCL_PLATFORM_WINDOWS = 2	/* Any Microsoft Windows OS. */
} TclPlatformType;

/*
 * The following enum values are used to indicate the translation of a Tcl
 * channel. Declared here so that each platform can define
 * TCL_PLATFORM_TRANSLATION to the native translation on that platform.
 */

typedef enum TclEolTranslation {
    TCL_TRANSLATE_AUTO,		/* Eol == \r, \n and \r\n. */
    TCL_TRANSLATE_CR,		/* Eol == \r. */
    TCL_TRANSLATE_LF,		/* Eol == \n. */
    TCL_TRANSLATE_CRLF		/* Eol == \r\n. */
} TclEolTranslation;

/*
 * Flags for TclInvoke:
 *
 * TCL_INVOKE_HIDDEN		Invoke a hidden command; if not set, invokes
 *				an exposed command.
 * TCL_INVOKE_NO_UNKNOWN	If set, "unknown" is not invoked if the
 *				command to be invoked is not found. Only has
 *				an effect if invoking an exposed command,
 *				i.e. if TCL_INVOKE_HIDDEN is not also set.
 * TCL_INVOKE_NO_TRACEBACK	Does not record traceback information if the
 *				invoked command returns an error. Used if the
 *				caller plans on recording its own traceback
 *				information.
 */

#define	TCL_INVOKE_HIDDEN	(1<<0)
#define TCL_INVOKE_NO_UNKNOWN	(1<<1)
#define TCL_INVOKE_NO_TRACEBACK	(1<<2)


/*
 * ListStore --
 *
 * A Tcl list's internal representation is defined through three structures.
 *
 * A ListStore struct is a structure that includes a variable size array that
 * serves as storage for a Tcl list. A contiguous sequence of slots in the
 * array, the "in-use" area, holds valid pointers to Tcl_Obj values that
 * belong to one or more Tcl lists. The unused slots before and after these
 * are free slots that may be used to prepend and append without having to
 * reallocate the struct. The ListStore may be shared amongst multiple lists
 * and reference counted.
 *
 * A ListSpan struct defines a sequence of slots within a ListStore. This sequence
 * always lies within the "in-use" area of the ListStore. Like ListStore, the
 * structure may be shared among multiple lists and is reference counted.
 *
 * A ListRep struct holds the internal representation of a Tcl list as stored
 * in a Tcl_Obj. It is composed of a ListStore and a ListSpan that together
 * define the content of the list. The ListSpan specifies the range of slots
 * within the ListStore that hold elements for this list. The ListSpan is
 * optional in which case the list includes all the "in-use" slots of the
 * ListStore.
 *
 */
typedef struct ListStore {
    Tcl_Size firstUsed;    /* Index of first slot in use within slots[] */
    Tcl_Size numUsed;      /* Number of slots in use (starting firstUsed) */
    Tcl_Size numAllocated; /* Total number of slots[] array slots. */
    size_t refCount;           /* Number of references to this instance */
    int flags;              /* LISTSTORE_* flags */
    Tcl_Obj *slots[TCLFLEXARRAY];      /* Variable size array. Grown as needed */
} ListStore;

#define LISTSTORE_CANONICAL 0x1 /* All Tcl_Obj's referencing this
                                   store have their string representation
                                   derived from the list representation */

/* Max number of elements that can be contained in a list */
#define LIST_MAX                                               \
    ((Tcl_Size)(((size_t)TCL_SIZE_MAX - offsetof(ListStore, slots)) \
		   / sizeof(Tcl_Obj *)))
/* Memory size needed for a ListStore to hold numSlots_ elements */
#define LIST_SIZE(numSlots_) \
	((Tcl_Size)(offsetof(ListStore, slots) + ((numSlots_) * sizeof(Tcl_Obj *))))

/*
 * ListSpan --
 * See comments above for ListStore
 */
typedef struct ListSpan {
    Tcl_Size spanStart;    /* Starting index of the span */
    Tcl_Size spanLength;   /* Number of elements in the span */
    size_t refCount;     /* Count of references to this span record */
} ListSpan;
#ifndef LIST_SPAN_THRESHOLD /* May be set on build line */
#define LIST_SPAN_THRESHOLD 101
#endif

/*
 * ListRep --
 * See comments above for ListStore
 */
typedef struct ListRep {
    ListStore *storePtr;/* element array shared amongst different lists */
    ListSpan *spanPtr;  /* If not NULL, the span holds the range of slots
                           within *storePtr that contain this list elements. */
} ListRep;

/*
 * Macros used to get access list internal representations.
 *
 * Naming conventions:
 * ListRep* - expect a pointer to a valid ListRep
 * ListObj* - expect a pointer to a Tcl_Obj whose internal type is known to
 *            be a list (tclListType). Will crash otherwise.
 * TclListObj* - expect a pointer to a Tcl_Obj whose internal type may or may not
 *            be tclListType. These will convert as needed and return error if
 *            conversion not possible.
 */

/* Returns the starting slot for this listRep in the contained ListStore */
#define ListRepStart(listRepPtr_)                               \
    ((listRepPtr_)->spanPtr ? (listRepPtr_)->spanPtr->spanStart \
			    : (listRepPtr_)->storePtr->firstUsed)

/* Returns the number of elements in this listRep */
#define ListRepLength(listRepPtr_)                               \
    ((listRepPtr_)->spanPtr ? (listRepPtr_)->spanPtr->spanLength \
			    : (listRepPtr_)->storePtr->numUsed)

/* Returns a pointer to the first slot containing this ListRep elements */
#define ListRepElementsBase(listRepPtr_) \
    (&(listRepPtr_)->storePtr->slots[ListRepStart(listRepPtr_)])

/* Stores the number of elements and base address of the element array */
#define ListRepElements(listRepPtr_, objc_, objv_) \
    (((objv_) = ListRepElementsBase(listRepPtr_)), \
     ((objc_) = ListRepLength(listRepPtr_)))

/* Returns 1/0 whether the ListRep's ListStore is shared. */
#define ListRepIsShared(listRepPtr_) ((listRepPtr_)->storePtr->refCount > 1)

/* Returns a pointer to the ListStore component */
#define ListObjStorePtr(listObj_) \
    ((ListStore *)((listObj_)->internalRep.twoPtrValue.ptr1))

/* Returns a pointer to the ListSpan component */
#define ListObjSpanPtr(listObj_) \
    ((ListSpan *)((listObj_)->internalRep.twoPtrValue.ptr2))

/* Returns the ListRep internal representaton in a Tcl_Obj */
#define ListObjGetRep(listObj_, listRepPtr_)                 \
    do {                                                     \
	(listRepPtr_)->storePtr = ListObjStorePtr(listObj_); \
	(listRepPtr_)->spanPtr = ListObjSpanPtr(listObj_);   \
    } while (0)

/* Returns the length of the list */
#define ListObjLength(listObj_, len_)                                         \
    ((len_) = ListObjSpanPtr(listObj_) ? ListObjSpanPtr(listObj_)->spanLength \
				       : ListObjStorePtr(listObj_)->numUsed)

/* Returns the starting slot index of this list's elements in the ListStore */
#define ListObjStart(listObj_)                                      \
    (ListObjSpanPtr(listObj_) ? ListObjSpanPtr(listObj_)->spanStart \
			      : ListObjStorePtr(listObj_)->firstUsed)

/* Stores the element count and base address of this list's elements */
#define ListObjGetElements(listObj_, objc_, objv_) \
    (((objv_) = &ListObjStorePtr(listObj_)->slots[ListObjStart(listObj_)]), \
     (ListObjLength(listObj_, (objc_))))


/*
 * Returns 1/0 whether the internal representation (not the Tcl_Obj itself)
 * is shared.  Note by intent this only checks for sharing of ListStore,
 * not spans.
 */
#define ListObjRepIsShared(listObj_) (ListObjStorePtr(listObj_)->refCount > 1)

/*
 * Certain commands like concat are optimized if an existing string
 * representation of a list object is known to be in canonical format (i.e.
 * generated from the list representation). There are three conditions when
 * this will be the case:
 * (1) No string representation exists which means it will obviously have
 * to be generated from the list representation when needed
 * (2) The ListStore flags is marked canonical. This is done at the time
 * the string representation is generated from the list under certain
 * conditions (see comments in UpdateStringOfList).
 * (3) The list representation does not have a span component. This is
 * because list Tcl_Obj's with spans are always created from existing lists
 * and never from strings (see SetListFromAny) and thus their string
 * representation will always be canonical.
 */
#define ListObjIsCanonical(listObj_)                             \
    (((listObj_)->bytes == NULL)                                 \
     || (ListObjStorePtr(listObj_)->flags & LISTSTORE_CANONICAL) \
     || ListObjSpanPtr(listObj_) != NULL)

/*
 * Converts the Tcl_Obj to a list if it isn't one and stores the element
 * count and base address of this list's elements in objcPtr_ and objvPtr_.
 * Return TCL_OK on success or TCL_ERROR if the Tcl_Obj cannot be
 * converted to a list.
 */
#define TclListObjGetElementsM(interp_, listObj_, objcPtr_, objvPtr_)    \
    (((listObj_)->typePtr == tclListTypePtr)                             \
	 ? ((ListObjGetElements((listObj_), *(objcPtr_), *(objvPtr_))),  \
	    TCL_OK)                                                      \
	 : Tcl_ListObjGetElements(                                       \
	     (interp_), (listObj_), (objcPtr_), (objvPtr_)))

/*
 * Converts the Tcl_Obj to a list if it isn't one and stores the element
 * count in lenPtr_.  Returns TCL_OK on success or TCL_ERROR if the
 * Tcl_Obj cannot be converted to a list.
 */
#define TclListObjLengthM(interp_, listObj_, lenPtr_)                \
    (((listObj_)->typePtr == tclListTypePtr)                         \
	 ? ((ListObjLength((listObj_), *(lenPtr_))), TCL_OK)         \
	 : Tcl_ListObjLength((interp_), (listObj_), (lenPtr_)))

#define TclListObjIsCanonical(listObj_)       \
    (((listObj_)->typePtr == tclListTypePtr)    \
	? ListObjIsCanonical((listObj_)) : 0)

/*
 * Modes for collecting (or not) in the implementations of TclNRForeachCmd,
 * TclNRLmapCmd and their compilations.
 */

#define TCL_EACH_KEEP_NONE  0	/* Discard iteration result like [foreach] */
#define TCL_EACH_COLLECT    1	/* Collect iteration result like [lmap] */

/*
 * Macros providing a faster path to booleans and integers:
 * Tcl_GetBooleanFromObj, Tcl_GetLongFromObj, Tcl_GetIntFromObj
 * and Tcl_GetIntForIndex.
 *
 * WARNING: these macros eval their args more than once.
 */

#define TclGetBooleanFromObj(interp, objPtr, intPtr) \
    (((objPtr)->typePtr == tclIntType \
	    || (objPtr)->typePtr == tclBooleanType) \
	? (*(intPtr) = ((objPtr)->internalRep.wideValue!=0), TCL_OK)	\
	: Tcl_GetBooleanFromObj((interp), (objPtr), (intPtr)))

#ifdef TCL_WIDE_INT_IS_LONG
#define TclGetLongFromObj(interp, objPtr, longPtr) \
    (((objPtr)->typePtr == tclIntType)	\
	    ? ((*(longPtr) = (objPtr)->internalRep.wideValue), TCL_OK) \
	    : Tcl_GetLongFromObj((interp), (objPtr), (longPtr)))
#else
#define TclGetLongFromObj(interp, objPtr, longPtr) \
    (((objPtr)->typePtr == tclIntType \
	    && (objPtr)->internalRep.wideValue >= (Tcl_WideInt)(LONG_MIN) \
	    && (objPtr)->internalRep.wideValue <= (Tcl_WideInt)(LONG_MAX)) \
	    ? ((*(longPtr) = (long)(objPtr)->internalRep.wideValue), TCL_OK) \
	    : Tcl_GetLongFromObj((interp), (objPtr), (longPtr)))
#endif

#define TclGetIntFromObj(interp, objPtr, intPtr) \
    (((objPtr)->typePtr == tclIntType \
	    && (objPtr)->internalRep.wideValue >= (Tcl_WideInt)(INT_MIN) \
	    && (objPtr)->internalRep.wideValue <= (Tcl_WideInt)(INT_MAX)) \
	    ? ((*(intPtr) = (int)(objPtr)->internalRep.wideValue), TCL_OK) \
	    : Tcl_GetIntFromObj((interp), (objPtr), (intPtr)))
#define TclGetIntForIndexM(interp, objPtr, endValue, idxPtr) \
    ((((objPtr)->typePtr == tclIntType) && ((objPtr)->internalRep.wideValue >= 0) \
	    && ((objPtr)->internalRep.wideValue <= endValue)) \
	    ? ((*(idxPtr) = (objPtr)->internalRep.wideValue), TCL_OK) \
	    : Tcl_GetIntForIndex((interp), (objPtr), (endValue), (idxPtr)))

/*
 * Macro used to save a function call for common uses of
 * Tcl_GetWideIntFromObj(). The ANSI C "prototype" is:
 *
 * MODULE_SCOPE int TclGetWideIntFromObj(Tcl_Interp *interp, Tcl_Obj *objPtr,
 *			Tcl_WideInt *wideIntPtr);
 */

#define TclGetWideIntFromObj(interp, objPtr, wideIntPtr) \
    (((objPtr)->typePtr == tclIntType)					\
	? (*(wideIntPtr) =						\
		((objPtr)->internalRep.wideValue), TCL_OK) :		\
	Tcl_GetWideIntFromObj((interp), (objPtr), (wideIntPtr)))

/*
 * Flag values for TclTraceDictPath().
 *
 * DICT_PATH_READ indicates that all entries on the path must exist but no
 * updates will be needed.
 *
 * DICT_PATH_UPDATE indicates that we are going to be doing an update at the
 * tip of the path, so duplication of shared objects should be done along the
 * way.
 *
 * DICT_PATH_EXISTS indicates that we are performing an existence test and a
 * lookup failure should therefore not be an error. If (and only if) this flag
 * is set, TclTraceDictPath() will return the special value
 * DICT_PATH_NON_EXISTENT if the path is not traceable.
 *
 * DICT_PATH_CREATE (which also requires the DICT_PATH_UPDATE bit to be set)
 * indicates that we are to create non-existent dictionaries on the path.
 */

#define DICT_PATH_READ		0
#define DICT_PATH_UPDATE	1
#define DICT_PATH_EXISTS	2
#define DICT_PATH_CREATE	5

#define DICT_PATH_NON_EXISTENT	((Tcl_Obj *) (void *) 1)

/*
 *----------------------------------------------------------------
 * Data structures related to the filesystem internals
 *----------------------------------------------------------------
 */

/*
 * The version_2 filesystem is private to Tcl. As and when these changes have
 * been thoroughly tested and investigated a new public filesystem interface
 * will be released. The aim is more versatile virtual filesystem interfaces,
 * more efficiency in 'path' manipulation and usage, and cleaner filesystem
 * code internally.
 */

#define TCL_FILESYSTEM_VERSION_2	((Tcl_FSVersion) 0x2)
typedef void *(TclFSGetCwdProc2)(void *clientData);
typedef int (Tcl_FSLoadFileProc2) (Tcl_Interp *interp, Tcl_Obj *pathPtr,
	Tcl_LoadHandle *handlePtr, Tcl_FSUnloadFileProc **unloadProcPtr, int flags);

/*
 * The following types are used for getting and storing platform-specific file
 * attributes in tclFCmd.c and the various platform-versions of that file.
 * This is done to have as much common code as possible in the file attributes
 * code. For more information about the callbacks, see TclFileAttrsCmd in
 * tclFCmd.c.
 */

typedef int (TclGetFileAttrProc)(Tcl_Interp *interp, int objIndex,
	Tcl_Obj *fileName, Tcl_Obj **attrObjPtrPtr);
typedef int (TclSetFileAttrProc)(Tcl_Interp *interp, int objIndex,
	Tcl_Obj *fileName, Tcl_Obj *attrObjPtr);

typedef struct TclFileAttrProcs {
    TclGetFileAttrProc *getProc;/* The procedure for getting attrs. */
    TclSetFileAttrProc *setProc;/* The procedure for setting attrs. */
} TclFileAttrProcs;

/*
 * Opaque handle used in pipeline routines to encapsulate platform-dependent
 * state.
 */

typedef struct TclFile_ *TclFile;

typedef enum Tcl_PathPart {
    TCL_PATH_DIRNAME,
    TCL_PATH_TAIL,
    TCL_PATH_EXTENSION,
    TCL_PATH_ROOT
} Tcl_PathPart;

/*
 *----------------------------------------------------------------
 * Data structures related to obsolete filesystem hooks
 *----------------------------------------------------------------
 */

typedef int (TclStatProc_)(const char *path, struct stat *buf);
typedef int (TclAccessProc_)(const char *path, int mode);
typedef Tcl_Channel (TclOpenFileChannelProc_)(Tcl_Interp *interp,
	const char *fileName, const char *modeString, int permissions);

/*
 *----------------------------------------------------------------
 * Data structures for process-global values.
 *----------------------------------------------------------------
 */

typedef void (TclInitProcessGlobalValueProc)(char **valuePtr, TCL_HASH_TYPE *lengthPtr,
	Tcl_Encoding *encodingPtr);

#ifdef _WIN32
#   define TCLFSENCODING tclUtf8Encoding /* On Windows, all Unicode (except surrogates) are valid */
#else
#   define TCLFSENCODING NULL /* On Non-Windows, use the system encoding for validation checks */
#endif

/*
 * A ProcessGlobalValue struct exists for each internal value in Tcl that is
 * to be shared among several threads. Each thread sees a (Tcl_Obj) copy of
 * the value, and the gobal value is kept as a counted string, with epoch and
 * mutex control. Each ProcessGlobalValue struct should be a static variable in
 * some file.
 */

typedef struct ProcessGlobalValue {
    Tcl_Size epoch;			/* Epoch counter to detect changes in the
				 * global value. */
    TCL_HASH_TYPE numBytes;	/* Length of the global string. */
    char *value;		/* The global string value. */
    Tcl_Encoding encoding;	/* system encoding when global string was
				 * initialized. */
    TclInitProcessGlobalValueProc *proc;
    				/* A procedure to initialize the global string
				 * copy when a "get" request comes in before
				 * any "set" request has been received. */
    Tcl_Mutex mutex;		/* Enforce orderly access from multiple
				 * threads. */
    Tcl_ThreadDataKey key;	/* Key for per-thread data holding the
				 * (Tcl_Obj) copy for each thread. */
} ProcessGlobalValue;

/*
 *----------------------------------------------------------------------
 * Flags for TclParseNumber
 *----------------------------------------------------------------------
 */

#define TCL_PARSE_DECIMAL_ONLY		1
				/* Leading zero doesn't denote octal or
				 * hex. */
#define TCL_PARSE_OCTAL_ONLY		2
				/* Parse octal even without prefix. */
#define TCL_PARSE_HEXADECIMAL_ONLY	4
				/* Parse hexadecimal even without prefix. */
#define TCL_PARSE_INTEGER_ONLY		8
				/* Disable floating point parsing. */
#define TCL_PARSE_SCAN_PREFIXES		16
				/* Use [scan] rules dealing with 0?
				 * prefixes. */
#define TCL_PARSE_NO_WHITESPACE		32
				/* Reject leading/trailing whitespace. */
#define TCL_PARSE_BINARY_ONLY	64
				/* Parse binary even without prefix. */
#define TCL_PARSE_NO_UNDERSCORE	128
				/* Reject underscore digit separator */


/*
 *----------------------------------------------------------------------
 * Internal convenience macros for manipulating encoding flags. See
 * TCL_ENCODING_PROFILE_* in tcl.h
 *----------------------------------------------------------------------
 */

#define ENCODING_PROFILE_MASK     0xFF000000
#define ENCODING_PROFILE_GET(flags_)  ((flags_) & ENCODING_PROFILE_MASK)
#define ENCODING_PROFILE_SET(flags_, profile_)       \
    do {                                             \
	(flags_) &= ~ENCODING_PROFILE_MASK;              \
	(flags_) |= ((profile_) & ENCODING_PROFILE_MASK);\
    } while (0)

/*
 *----------------------------------------------------------------------
 * Common functions for calculating overallocation. Trivial but allows for
 * experimenting with growth factors without having to change code in
 * multiple places. See TclAttemptAllocElemsEx and similar for usage
 * examples. Best to use those functions. Direct use of TclUpsizeAlloc /
 * TclResizeAlloc is needed in special cases such as when total size of
 * memory block is limited to less than TCL_SIZE_MAX.
 *
 *----------------------------------------------------------------------
 */
static inline Tcl_Size
TclUpsizeAlloc(TCL_UNUSED(Tcl_Size) /* oldSize. For future experiments with
				     * some growth algorithms that use this
				     * information. */,
	       Tcl_Size needed,
	       Tcl_Size limit)
{
    /* assert (oldCapacity < needed <= limit) */
    if (needed < (limit - needed/2)) {
	return needed + needed / 2;
    }
    else {
	return limit;
    }
}
static inline Tcl_Size TclUpsizeRetry(Tcl_Size needed, Tcl_Size lastAttempt) {
	/* assert (needed < lastAttempt) */
    if (needed < lastAttempt - 1) {
	/* (needed+lastAttempt)/2 but that formula may overflow Tcl_Size */
	return needed + (lastAttempt - needed) / 2;
    } else {
	return needed;
    }
}
MODULE_SCOPE void *TclAllocElemsEx(Tcl_Size elemCount, Tcl_Size elemSize,
			Tcl_Size leadSize, Tcl_Size *capacityPtr);
MODULE_SCOPE void *TclReallocElemsEx(void *oldPtr, Tcl_Size elemCount,
			Tcl_Size elemSize, Tcl_Size leadSize,
			Tcl_Size *capacityPtr);
MODULE_SCOPE void *TclAttemptReallocElemsEx(void *oldPtr,
			Tcl_Size elemCount, Tcl_Size elemSize,
			Tcl_Size leadSize, Tcl_Size *capacityPtr);
/* Alloc elemCount elements of size elemSize with leadSize header
 * returning actual capacity (in elements) in *capacityPtr. */
static inline void *TclAttemptAllocElemsEx(Tcl_Size elemCount, Tcl_Size elemSize,
			Tcl_Size leadSize, Tcl_Size *capacityPtr) {
    return TclAttemptReallocElemsEx(
	NULL, elemCount, elemSize, leadSize, capacityPtr);
}
/* Alloc numByte bytes, returning actual capacity in *capacityPtr. */
static inline void *TclAllocEx(Tcl_Size numBytes, Tcl_Size *capacityPtr) {
    return TclAllocElemsEx(numBytes, 1, 0, capacityPtr);
}
/* Alloc numByte bytes, returning actual capacity in *capacityPtr. */
static inline void *
TclAttemptAllocEx(Tcl_Size numBytes, Tcl_Size *capacityPtr)
{
    return TclAttemptAllocElemsEx(numBytes, 1, 0, capacityPtr);
}
/* Realloc numByte bytes, returning actual capacity in *capacityPtr. */
static inline void *TclReallocEx(void *oldPtr, Tcl_Size numBytes, Tcl_Size *capacityPtr) {
    return TclReallocElemsEx(oldPtr, numBytes, 1, 0, capacityPtr);
}
/* Realloc numByte bytes, returning actual capacity in *capacityPtr. */
static inline void *TclAttemptReallocEx(void *oldPtr, Tcl_Size numBytes, Tcl_Size *capacityPtr) {
    return TclAttemptReallocElemsEx(oldPtr, numBytes, 1, 0, capacityPtr);
}

/*
 *----------------------------------------------------------------
 * Variables shared among Tcl modules but not used by the outside world.
 *----------------------------------------------------------------
 */

MODULE_SCOPE char *tclNativeExecutableName;
MODULE_SCOPE int tclFindExecutableSearchDone;
MODULE_SCOPE char *tclMemDumpFileName;
MODULE_SCOPE TclPlatformType tclPlatform;

/*
 * Declarations related to internal encoding functions.
 */

MODULE_SCOPE Tcl_Encoding tclIdentityEncoding;
MODULE_SCOPE Tcl_Encoding tclUtf8Encoding;
MODULE_SCOPE int
TclEncodingProfileNameToId(Tcl_Interp *interp,
			   const char *profileName,
			   int *profilePtr);
MODULE_SCOPE const char *TclEncodingProfileIdToName(Tcl_Interp *interp,
						    int profileId);
MODULE_SCOPE void TclGetEncodingProfiles(Tcl_Interp *interp);

/*
 * TIP #233 (Virtualized Time)
 * Data for the time hooks, if any.
 */

MODULE_SCOPE Tcl_GetTimeProc *tclGetTimeProcPtr;
MODULE_SCOPE Tcl_ScaleTimeProc *tclScaleTimeProcPtr;
MODULE_SCOPE void *tclTimeClientData;

/*
 * Variables denoting the Tcl object types defined in the core.
 */

MODULE_SCOPE const Tcl_ObjType *tclBignumType;
MODULE_SCOPE const Tcl_ObjType *tclBooleanType;
MODULE_SCOPE const Tcl_ObjType tclByteCodeType;
MODULE_SCOPE const Tcl_ObjType *tclDoubleType;
MODULE_SCOPE const Tcl_ObjType *tclIntType;
MODULE_SCOPE Tcl_ObjType * tclListTypePtr;
MODULE_SCOPE Tcl_ObjType * tclDictTypePtr;
MODULE_SCOPE const Tcl_ObjType tclProcBodyType;
MODULE_SCOPE const Tcl_ObjType tclStringType;
MODULE_SCOPE const Tcl_ObjType tclEnsembleCmdType;
MODULE_SCOPE const Tcl_ObjType tclRegexpType;
MODULE_SCOPE Tcl_ObjType tclCmdNameType;

/*
 * Variables denoting the hash key types defined in the core.
 */

MODULE_SCOPE const Tcl_HashKeyType tclArrayHashKeyType;
MODULE_SCOPE const Tcl_HashKeyType tclOneWordHashKeyType;
MODULE_SCOPE const Tcl_HashKeyType tclStringHashKeyType;
MODULE_SCOPE const Tcl_HashKeyType tclObjHashKeyType;

/*
 * The head of the list of free Tcl objects, and the total number of Tcl
 * objects ever allocated and freed.
 */

MODULE_SCOPE Tcl_Obj *	tclFreeObjList;

#ifdef TCL_COMPILE_STATS
MODULE_SCOPE size_t	tclObjsAlloced;
MODULE_SCOPE size_t	tclObjsFreed;
#define TCL_MAX_SHARED_OBJ_STATS 5
MODULE_SCOPE size_t	tclObjsShared[TCL_MAX_SHARED_OBJ_STATS];
#endif /* TCL_COMPILE_STATS */

/*
 * Pointer to a heap-allocated string of length zero that the Tcl core uses as
 * the value of an empty string representation for an object. This value is
 * shared by all new objects allocated by Tcl_NewObj.
 */

MODULE_SCOPE char	tclEmptyString;

enum CheckEmptyStringResult {
	TCL_EMPTYSTRING_UNKNOWN = -1, TCL_EMPTYSTRING_NO, TCL_EMPTYSTRING_YES
};

/*
 *----------------------------------------------------------------
 * Procedures shared among Tcl modules but not used by the outside world,
 * introduced by/for NRE.
 *----------------------------------------------------------------
 */

MODULE_SCOPE Tcl_ObjCmdProc TclNRApplyObjCmd;
MODULE_SCOPE Tcl_ObjCmdProc TclNREvalObjCmd;
MODULE_SCOPE Tcl_ObjCmdProc TclNRCatchObjCmd;
MODULE_SCOPE Tcl_ObjCmdProc TclNRExprObjCmd;
MODULE_SCOPE Tcl_ObjCmdProc TclNRForObjCmd;
MODULE_SCOPE Tcl_ObjCmdProc TclNRForeachCmd;
MODULE_SCOPE Tcl_ObjCmdProc TclNRIfObjCmd;
MODULE_SCOPE Tcl_ObjCmdProc TclNRLmapCmd;
MODULE_SCOPE Tcl_ObjCmdProc TclNRPackageObjCmd;
MODULE_SCOPE Tcl_ObjCmdProc TclNRSourceObjCmd;
MODULE_SCOPE Tcl_ObjCmdProc TclNRSubstObjCmd;
MODULE_SCOPE Tcl_ObjCmdProc TclNRSwitchObjCmd;
MODULE_SCOPE Tcl_ObjCmdProc TclNRTryObjCmd;
MODULE_SCOPE Tcl_ObjCmdProc TclNRUplevelObjCmd;
MODULE_SCOPE Tcl_ObjCmdProc TclNRWhileObjCmd;

MODULE_SCOPE Tcl_NRPostProc TclNRForIterCallback;
MODULE_SCOPE Tcl_NRPostProc TclNRCoroutineActivateCallback;
MODULE_SCOPE Tcl_ObjCmdProc TclNRTailcallObjCmd;
MODULE_SCOPE Tcl_NRPostProc TclNRTailcallEval;
MODULE_SCOPE Tcl_ObjCmdProc TclNRCoroutineObjCmd;
MODULE_SCOPE Tcl_ObjCmdProc TclNRYieldObjCmd;
MODULE_SCOPE Tcl_ObjCmdProc TclNRYieldmObjCmd;
MODULE_SCOPE Tcl_ObjCmdProc TclNRYieldToObjCmd;
MODULE_SCOPE Tcl_ObjCmdProc TclNRInvoke;
MODULE_SCOPE Tcl_NRPostProc TclNRReleaseValues;

MODULE_SCOPE void  TclSetTailcall(Tcl_Interp *interp, Tcl_Obj *tailcallPtr);
MODULE_SCOPE void  TclPushTailcallPoint(Tcl_Interp *interp);

/* These two can be considered for the public api */
MODULE_SCOPE void  TclMarkTailcall(Tcl_Interp *interp);
MODULE_SCOPE void  TclSkipTailcall(Tcl_Interp *interp);

/*
 * This structure holds the data for the various iteration callbacks used to
 * NRE the 'for' and 'while' commands. We need a separate structure because we
 * have more than the 4 client data entries we can provide directly thorugh
 * the callback API. It is the 'word' information which puts us over the
 * limit. It is needed because the loop body is argument 4 of 'for' and
 * argument 2 of 'while'. Not providing the correct index confuses the #280
 * code. We TclSmallAlloc/Free this.
 */

typedef struct ForIterData {
    Tcl_Obj *cond;		/* Loop condition expression. */
    Tcl_Obj *body;		/* Loop body. */
    Tcl_Obj *next;		/* Loop step script, NULL for 'while'. */
    const char *msg;		/* Error message part. */
    Tcl_Size word;			/* Index of the body script in the command */
} ForIterData;

/* TIP #357 - Structure doing the bookkeeping of handles for Tcl_LoadFile
 *            and Tcl_FindSymbol. This structure corresponds to an opaque
 *            typedef in tcl.h */

typedef void* TclFindSymbolProc(Tcl_Interp* interp, Tcl_LoadHandle loadHandle,
				const char* symbol);
struct Tcl_LoadHandle_ {
    void *clientData;	/* Client data is the load handle in the
				 * native filesystem if a module was loaded
				 * there, or an opaque pointer to a structure
				 * for further bookkeeping on load-from-VFS
				 * and load-from-memory */
    TclFindSymbolProc* findSymbolProcPtr;
				/* Procedure that resolves symbols in a
				 * loaded module */
    Tcl_FSUnloadFileProc* unloadFileProcPtr;
				/* Procedure that unloads a loaded module */
};

/* Flags for conversion of doubles to digit strings */

#define TCL_DD_E_FORMAT 		0x2
				/* Use a fixed-length string of digits,
				 * suitable for E format*/
#define TCL_DD_F_FORMAT 		0x3
				/* Use a fixed number of digits after the
				 * decimal point, suitable for F format */
#define TCL_DD_SHORTEST 		0x4
				/* Use the shortest possible string */
#define TCL_DD_NO_QUICK 		0x8
				/* Debug flag: forbid quick FP conversion */

#define TCL_DD_CONVERSION_TYPE_MASK	0x3
				/* Mask to isolate the conversion type */

/*
 *----------------------------------------------------------------
 * Procedures shared among Tcl modules but not used by the outside world:
 *----------------------------------------------------------------
 */

MODULE_SCOPE void	TclAppendBytesToByteArray(Tcl_Obj *objPtr,
			    const unsigned char *bytes, Tcl_Size len);
MODULE_SCOPE void	TclAdvanceContinuations(Tcl_Size *line, Tcl_Size **next,
			    int loc);
MODULE_SCOPE void	TclAdvanceLines(Tcl_Size *line, const char *start,
			    const char *end);
MODULE_SCOPE void	TclArgumentEnter(Tcl_Interp *interp,
			    Tcl_Obj *objv[], int objc, CmdFrame *cf);
MODULE_SCOPE void	TclArgumentRelease(Tcl_Interp *interp,
			    Tcl_Obj *objv[], int objc);
MODULE_SCOPE void	TclArgumentBCEnter(Tcl_Interp *interp,
			    Tcl_Obj *objv[], int objc,
			    void *codePtr, CmdFrame *cfPtr, Tcl_Size cmd, Tcl_Size pc);
MODULE_SCOPE void	TclArgumentBCRelease(Tcl_Interp *interp,
			    CmdFrame *cfPtr);
MODULE_SCOPE void	TclArgumentGet(Tcl_Interp *interp, Tcl_Obj *obj,
			    CmdFrame **cfPtrPtr, int *wordPtr);
MODULE_SCOPE void	TclArithSeriesInit(void);
MODULE_SCOPE int	TclAsyncNotifier(int sigNumber, Tcl_ThreadId threadId,
			    void *clientData, int *flagPtr, int value);
MODULE_SCOPE void	TclAsyncMarkFromNotifier(void);
MODULE_SCOPE double	TclBignumToDouble(const void *bignum);
MODULE_SCOPE int	TclByteArrayMatch(const unsigned char *string,
			    Tcl_Size strLen, const unsigned char *pattern,
			    Tcl_Size ptnLen, int flags);
MODULE_SCOPE double	TclCeil(const void *a);
MODULE_SCOPE void	TclChannelPreserve(Tcl_Channel chan);
MODULE_SCOPE void	TclChannelRelease(Tcl_Channel chan);
MODULE_SCOPE int	TclCheckArrayTraces(Tcl_Interp *interp, Var *varPtr,
			    Var *arrayPtr, Tcl_Obj *name, int index);
MODULE_SCOPE int	TclCheckEmptyString(Tcl_Interp *interp, Tcl_Obj *objPtr, int *res);
MODULE_SCOPE int	TclChanCaughtErrorBypass(Tcl_Interp *interp,
			    Tcl_Channel chan);
MODULE_SCOPE Tcl_ObjCmdProc TclChannelNamesCmd;
MODULE_SCOPE Tcl_NRPostProc TclClearRootEnsemble;
MODULE_SCOPE int	TclCompareTwoNumbers(Tcl_Obj *valuePtr,
			    Tcl_Obj *value2Ptr);
MODULE_SCOPE ContLineLoc *TclContinuationsEnter(Tcl_Obj *objPtr, Tcl_Size num,
			    Tcl_Size *loc);
MODULE_SCOPE void	TclContinuationsEnterDerived(Tcl_Obj *objPtr,
			    Tcl_Size start, Tcl_Size *clNext);
MODULE_SCOPE ContLineLoc *TclContinuationsGet(Tcl_Obj *objPtr);
MODULE_SCOPE void	TclContinuationsCopy(Tcl_Obj *objPtr,
			    Tcl_Obj *originObjPtr);
MODULE_SCOPE Tcl_Size	TclConvertElement(const char *src, Tcl_Size length,
			    char *dst, int flags);
MODULE_SCOPE Tcl_Command TclCreateObjCommandInNs(Tcl_Interp *interp,
			    const char *cmdName, Tcl_Namespace *nsPtr,
			    Tcl_ObjCmdProc *proc, void *clientData,
			    Tcl_CmdDeleteProc *deleteProc);
MODULE_SCOPE Tcl_Command TclCreateEnsembleInNs(Tcl_Interp *interp,
			    const char *name, Tcl_Namespace *nameNamespacePtr,
			    Tcl_Namespace *ensembleNamespacePtr, int flags);
MODULE_SCOPE void	TclDeleteNamespaceVars(Namespace *nsPtr);
MODULE_SCOPE void	TclDeleteNamespaceChildren(Namespace *nsPtr);
MODULE_SCOPE void	TclDictInit(void);
MODULE_SCOPE Tcl_Obj*	TclDuplicatePureObj(Tcl_Interp *interp,
			    Tcl_Obj * objPtr, const Tcl_ObjType *typPtr);
MODULE_SCOPE int	TclFindDictElement(Tcl_Interp *interp,
			    const char *dict, Tcl_Size dictLength,
			    const char **elementPtr, const char **nextPtr,
			    Tcl_Size *sizePtr, int *literalPtr);
/* TIP #280 - Modified token based evaluation, with line information. */
MODULE_SCOPE int	TclEvalEx(Tcl_Interp *interp, const char *script,
			    Tcl_Size numBytes, int flags, Tcl_Size line,
			    Tcl_Size *clNextOuter, const char *outerScript);
MODULE_SCOPE Tcl_ObjCmdProc TclFileAttrsCmd;
MODULE_SCOPE Tcl_ObjCmdProc TclFileCopyCmd;
MODULE_SCOPE Tcl_ObjCmdProc TclFileDeleteCmd;
MODULE_SCOPE Tcl_ObjCmdProc TclFileLinkCmd;
MODULE_SCOPE Tcl_ObjCmdProc TclFileMakeDirsCmd;
MODULE_SCOPE Tcl_ObjCmdProc TclFileReadLinkCmd;
MODULE_SCOPE Tcl_ObjCmdProc TclFileRenameCmd;
MODULE_SCOPE Tcl_ObjCmdProc TclFileTempDirCmd;
MODULE_SCOPE Tcl_ObjCmdProc TclFileTemporaryCmd;
MODULE_SCOPE Tcl_ObjCmdProc TclFileHomeCmd;
MODULE_SCOPE Tcl_ObjCmdProc TclFileTildeExpandCmd;
MODULE_SCOPE void	TclCreateLateExitHandler(Tcl_ExitProc *proc,
			    void *clientData);
MODULE_SCOPE void	TclDeleteLateExitHandler(Tcl_ExitProc *proc,
			    void *clientData);
MODULE_SCOPE char *	TclDStringAppendObj(Tcl_DString *dsPtr,
			    Tcl_Obj *objPtr);
MODULE_SCOPE char *	TclDStringAppendDString(Tcl_DString *dsPtr,
			    Tcl_DString *toAppendPtr);
MODULE_SCOPE Tcl_Obj *const *TclFetchEnsembleRoot(Tcl_Interp *interp,
			    Tcl_Obj *const *objv, Tcl_Size objc, Tcl_Size *objcPtr);
MODULE_SCOPE Tcl_Obj *const *TclEnsembleGetRewriteValues(Tcl_Interp *interp);
MODULE_SCOPE Tcl_Namespace *TclEnsureNamespace(Tcl_Interp *interp,
			    Tcl_Namespace *namespacePtr);
MODULE_SCOPE void	TclFinalizeAllocSubsystem(void);
MODULE_SCOPE void	TclFinalizeAsync(void);
MODULE_SCOPE void	TclFinalizeDoubleConversion(void);
MODULE_SCOPE void	TclFinalizeEncodingSubsystem(void);
MODULE_SCOPE void	TclFinalizeEnvironment(void);
MODULE_SCOPE void	TclFinalizeEvaluation(void);
MODULE_SCOPE void	TclFinalizeExecution(void);
MODULE_SCOPE void	TclFinalizeIOSubsystem(void);
MODULE_SCOPE void	TclFinalizeFilesystem(void);
MODULE_SCOPE void	TclResetFilesystem(void);
MODULE_SCOPE void	TclFinalizeLoad(void);
MODULE_SCOPE void	TclFinalizeLock(void);
MODULE_SCOPE void	TclFinalizeMemorySubsystem(void);
MODULE_SCOPE void	TclFinalizeNotifier(void);
MODULE_SCOPE void	TclFinalizeObjects(void);
MODULE_SCOPE void	TclFinalizePreserve(void);
MODULE_SCOPE void	TclFinalizeSynchronization(void);
MODULE_SCOPE void	TclInitThreadAlloc(void);
MODULE_SCOPE void	TclFinalizeThreadAlloc(void);
MODULE_SCOPE void	TclFinalizeThreadAllocThread(void);
MODULE_SCOPE void	TclFinalizeThreadData(int quick);
MODULE_SCOPE void	TclFinalizeThreadObjects(void);
MODULE_SCOPE double	TclFloor(const void *a);
MODULE_SCOPE void	TclFormatNaN(double value, char *buffer);
MODULE_SCOPE int	TclFSFileAttrIndex(Tcl_Obj *pathPtr,
			    const char *attributeName, int *indexPtr);
MODULE_SCOPE Tcl_Command TclNRCreateCommandInNs(Tcl_Interp *interp,
			    const char *cmdName, Tcl_Namespace *nsPtr,
			    Tcl_ObjCmdProc *proc, Tcl_ObjCmdProc *nreProc,
			    void *clientData, Tcl_CmdDeleteProc *deleteProc);
MODULE_SCOPE int	TclNREvalFile(Tcl_Interp *interp, Tcl_Obj *pathPtr,
			    const char *encodingName);
MODULE_SCOPE int *	TclGetAsyncReadyPtr(void);
MODULE_SCOPE Tcl_Obj *	TclGetBgErrorHandler(Tcl_Interp *interp);
MODULE_SCOPE int	TclGetChannelFromObj(Tcl_Interp *interp,
			    Tcl_Obj *objPtr, Tcl_Channel *chanPtr,
			    int *modePtr, int flags);
MODULE_SCOPE CmdFrame *	TclGetCmdFrameForProcedure(Proc *procPtr);
MODULE_SCOPE int	TclGetCompletionCodeFromObj(Tcl_Interp *interp,
			    Tcl_Obj *value, int *code);
MODULE_SCOPE Proc *	TclGetLambdaFromObj(Tcl_Interp *interp,
			    Tcl_Obj *objPtr, Tcl_Obj **nsObjPtrPtr);
MODULE_SCOPE int	TclGetOpenModeEx(Tcl_Interp *interp,
			    const char *modeString, int *seekFlagPtr,
			    int *binaryPtr);
MODULE_SCOPE Tcl_Obj *	TclGetProcessGlobalValue(ProcessGlobalValue *pgvPtr);
MODULE_SCOPE Tcl_Obj *	TclGetSourceFromFrame(CmdFrame *cfPtr, int objc,
			    Tcl_Obj *const objv[]);
MODULE_SCOPE char *	TclGetStringStorage(Tcl_Obj *objPtr,
			    Tcl_Size *sizePtr);
MODULE_SCOPE int	TclGetLoadedLibraries(Tcl_Interp *interp,
				const char *targetName,
				const char *packageName);
MODULE_SCOPE int	TclGetWideBitsFromObj(Tcl_Interp *, Tcl_Obj *,
				Tcl_WideInt *);
MODULE_SCOPE int	TclIndexIsFromEnd(Tcl_Size encoded);
MODULE_SCOPE Tcl_Size	TclIndexLast (Tcl_Size N);
MODULE_SCOPE int	TclIncrObj(Tcl_Interp *interp, Tcl_Obj *valuePtr,
			    Tcl_Obj *incrPtr);
MODULE_SCOPE Tcl_Obj *	TclIncrObjVar2(Tcl_Interp *interp, Tcl_Obj *part1Ptr,
			    Tcl_Obj *part2Ptr, Tcl_Obj *incrPtr, int flags);
MODULE_SCOPE Tcl_ObjCmdProc TclInfoExistsCmd;
MODULE_SCOPE Tcl_ObjCmdProc TclInfoCoroutineCmd;
MODULE_SCOPE Tcl_Obj *	TclInfoFrame(Tcl_Interp *interp, CmdFrame *framePtr);
MODULE_SCOPE Tcl_ObjCmdProc TclInfoGlobalsCmd;
MODULE_SCOPE Tcl_ObjCmdProc TclInfoLocalsCmd;
MODULE_SCOPE Tcl_ObjCmdProc TclInfoVarsCmd;
MODULE_SCOPE void	TclInitAlloc(void);
MODULE_SCOPE void	TclInitDbCkalloc(void);
MODULE_SCOPE void	TclInitDoubleConversion(void);
MODULE_SCOPE void	TclInitEmbeddedConfigurationInformation(
			    Tcl_Interp *interp);
MODULE_SCOPE void	TclInitEncodingSubsystem(void);
MODULE_SCOPE void	TclInitIOSubsystem(void);
MODULE_SCOPE void	TclInitLimitSupport(Tcl_Interp *interp);
MODULE_SCOPE void	TclInitNamespaceSubsystem(void);
MODULE_SCOPE void	TclInitNotifier(void);
MODULE_SCOPE void	TclInitObjSubsystem(void);
MODULE_SCOPE int	TclInterpReady(Tcl_Interp *interp);
MODULE_SCOPE int	TclIsBareword(int byte);
MODULE_SCOPE Tcl_Obj *	TclJoinPath(Tcl_Size elements, Tcl_Obj * const objv[],
			    int forceRelative);
MODULE_SCOPE Tcl_Obj *	TclGetHomeDirObj(Tcl_Interp *interp, const char *user);
MODULE_SCOPE Tcl_Obj *	TclResolveTildePath(Tcl_Interp *interp,
			    Tcl_Obj *pathObj);
MODULE_SCOPE Tcl_Obj *	TclResolveTildePathList(Tcl_Obj *pathsObj);
MODULE_SCOPE int	TclJoinThread(Tcl_ThreadId id, int *result);
MODULE_SCOPE void	TclLimitRemoveAllHandlers(Tcl_Interp *interp);
MODULE_SCOPE Tcl_Obj *	TclLindexList(Tcl_Interp *interp,
			    Tcl_Obj *listPtr, Tcl_Obj *argPtr);
MODULE_SCOPE Tcl_Obj *	TclLindexFlat(Tcl_Interp *interp, Tcl_Obj *listPtr,
			    Tcl_Size indexCount, Tcl_Obj *const indexArray[]);
MODULE_SCOPE Tcl_Obj *	TclListObjGetElement(Tcl_Obj *listObj, Tcl_Size index);
MODULE_SCOPE int	Tcl_LengthIsFinite(Tcl_Size length);
MODULE_SCOPE void	TclListInit(void);
/* TIP #280 */
MODULE_SCOPE void	TclListLines(Tcl_Obj *listObj, Tcl_Size line, Tcl_Size n,
			    Tcl_Size *lines, Tcl_Obj *const *elems);
MODULE_SCOPE int	(*TclObjInterfaceGetListIndex (Tcl_Obj *objPtr))
			    (tclObjTypeInterfaceArgsListIndex);
MODULE_SCOPE int	TclListObjAppendElements(Tcl_Interp *interp,
			    Tcl_Obj *toObj, Tcl_Size elemCount,
			    Tcl_Obj *const elemObjv[]);
MODULE_SCOPE int	TclListObjRange(Tcl_Interp *interp, Tcl_Obj *listPtr,
			    Tcl_Size fromIdx, Tcl_Size toIdx, Tcl_Obj **resultPtr);
MODULE_SCOPE Tcl_Obj *	TclLsetList(Tcl_Interp *interp, Tcl_Obj *listPtr,
			    Tcl_Obj *indexPtr, Tcl_Obj *valuePtr);
MODULE_SCOPE int	TclLsetFlat(tclObjTypeInterfaceArgsListSetDeep);
MODULE_SCOPE Tcl_Obj *	TclLsetList(Tcl_Interp *interp, Tcl_Obj *listPtr,
			    Tcl_Obj *indexPtr, Tcl_Obj *valuePtr);
MODULE_SCOPE Tcl_Command TclMakeEnsemble(Tcl_Interp *interp, const char *name,
			    const EnsembleImplMap map[]);
MODULE_SCOPE Tcl_Size	TclMaxListLength(const char *bytes, Tcl_Size numBytes,
			    const char **endPtr);
MODULE_SCOPE int	TclMergeReturnOptions(Tcl_Interp *interp, int objc,
			    Tcl_Obj *const objv[], Tcl_Obj **optionsPtrPtr,
			    int *codePtr, int *levelPtr);
MODULE_SCOPE Tcl_Obj *  TclNoErrorStack(Tcl_Interp *interp, Tcl_Obj *options);
MODULE_SCOPE int	TclNokia770Doubles(void);
MODULE_SCOPE void	TclNsDecrRefCount(Namespace *nsPtr);
MODULE_SCOPE int	TclNamespaceDeleted(Namespace *nsPtr);
MODULE_SCOPE Tcl_Obj *	TclObjGetScalar(Tcl_Obj *objPtr);
MODULE_SCOPE ObjInterface * TclObjInterface(Tcl_Obj *objPtr);
MODULE_SCOPE const char *   TclObjTypeName(const Tcl_ObjType *typePtr);
MODULE_SCOPE int	 TclObjTypeVersion (const Tcl_ObjType *typePtr);
MODULE_SCOPE void	TclObjVarErrMsg(Tcl_Interp *interp, Tcl_Obj *part1Ptr,
			    Tcl_Obj *part2Ptr, const char *operation,
			    const char *reason, int index);
MODULE_SCOPE int	TclObjInvokeNamespace(Tcl_Interp *interp,
			    int objc, Tcl_Obj *const objv[],
			    Tcl_Namespace *nsPtr, int flags);
MODULE_SCOPE int	TclObjUnsetVar2(Tcl_Interp *interp,
			    Tcl_Obj *part1Ptr, Tcl_Obj *part2Ptr, int flags);
MODULE_SCOPE int	TclParseBackslash(const char *src,
			    Tcl_Size numBytes, Tcl_Size *readPtr, char *dst);
MODULE_SCOPE int	TclParseNumber(Tcl_Interp *interp, Tcl_Obj *objPtr,
			    const char *expected, const char *bytes,
			    Tcl_Size numBytes, const char **endPtrPtr, int flags);
MODULE_SCOPE void	TclParseInit(Tcl_Interp *interp, const char *string,
			    Tcl_Size numBytes, Tcl_Parse *parsePtr);
MODULE_SCOPE Tcl_Size	TclParseAllWhiteSpace(const char *src, Tcl_Size numBytes);
MODULE_SCOPE int	TclProcessReturn(Tcl_Interp *interp,
			    int code, int level, Tcl_Obj *returnOpts);
MODULE_SCOPE void 	TclUndoRefCount(Tcl_Obj *objPtr);
MODULE_SCOPE int	TclpObjLstat(Tcl_Obj *pathPtr, Tcl_StatBuf *buf);
MODULE_SCOPE Tcl_Obj *	TclpTempFileName(void);
MODULE_SCOPE Tcl_Obj *  TclpTempFileNameForLibrary(Tcl_Interp *interp,
			    Tcl_Obj* pathPtr);
MODULE_SCOPE Tcl_Obj *	TclNewArithSeriesObj(Tcl_Interp *interp,
                            int useDoubles, Tcl_Obj *startObj, Tcl_Obj *endObj,
                            Tcl_Obj *stepObj, Tcl_Obj *lenObj);
MODULE_SCOPE Tcl_Obj *	TclNewFSPathObj(Tcl_Obj *dirPtr, const char *addStrRep,
			    Tcl_Size len);
MODULE_SCOPE void	TclpAlertNotifier(void *clientData);
MODULE_SCOPE void *TclpNotifierData(void);
MODULE_SCOPE void	TclpServiceModeHook(int mode);
MODULE_SCOPE void	TclpSetTimer(const Tcl_Time *timePtr);
MODULE_SCOPE int	TclpWaitForEvent(const Tcl_Time *timePtr);
MODULE_SCOPE void	TclpCreateFileHandler(int fd, int mask,
			    Tcl_FileProc *proc, void *clientData);
MODULE_SCOPE int	TclpDeleteFile(const void *path);
MODULE_SCOPE void	TclpDeleteFileHandler(int fd);
MODULE_SCOPE void	TclpFinalizeCondition(Tcl_Condition *condPtr);
MODULE_SCOPE void	TclpFinalizeMutex(Tcl_Mutex *mutexPtr);
MODULE_SCOPE void	TclpFinalizeNotifier(void *clientData);
MODULE_SCOPE void	TclpFinalizePipes(void);
MODULE_SCOPE void	TclpFinalizeSockets(void);
#ifdef _WIN32
MODULE_SCOPE void	TclInitSockets(void);
#else
#define TclInitSockets() /* do nothing */
#endif
MODULE_SCOPE int	TclCreateSocketAddress(Tcl_Interp *interp,
			    struct addrinfo **addrlist,
			    const char *host, int port, int willBind,
			    const char **errorMsgPtr);
MODULE_SCOPE int	TclpThreadCreate(Tcl_ThreadId *idPtr,
			    Tcl_ThreadCreateProc *proc, void *clientData,
			    TCL_HASH_TYPE stackSize, int flags);
MODULE_SCOPE Tcl_Size	TclpFindVariable(const char *name, Tcl_Size *lengthPtr);
MODULE_SCOPE void	TclpInitLibraryPath(char **valuePtr,
			    TCL_HASH_TYPE *lengthPtr, Tcl_Encoding *encodingPtr);
MODULE_SCOPE void	TclpInitLock(void);
MODULE_SCOPE void *TclpInitNotifier(void);
MODULE_SCOPE void	TclpInitPlatform(void);
MODULE_SCOPE void	TclpInitUnlock(void);
MODULE_SCOPE Tcl_Obj *	TclpObjListVolumes(void);
MODULE_SCOPE void	TclpGlobalLock(void);
MODULE_SCOPE void	TclpGlobalUnlock(void);
MODULE_SCOPE int	TclpObjNormalizePath(Tcl_Interp *interp,
			    Tcl_Obj *pathPtr, int nextCheckpoint);
MODULE_SCOPE void	TclpNativeJoinPath(Tcl_Obj *prefix, const char *joining);
MODULE_SCOPE Tcl_Obj *	TclpNativeSplitPath(Tcl_Obj *pathPtr, Tcl_Size *lenPtr);
MODULE_SCOPE Tcl_PathType TclpGetNativePathType(Tcl_Obj *pathPtr,
			    Tcl_Size *driveNameLengthPtr, Tcl_Obj **driveNameRef);
MODULE_SCOPE int	TclCrossFilesystemCopy(Tcl_Interp *interp,
			    Tcl_Obj *source, Tcl_Obj *target);
MODULE_SCOPE int	TclpMatchInDirectory(Tcl_Interp *interp,
			    Tcl_Obj *resultPtr, Tcl_Obj *pathPtr,
			    const char *pattern, Tcl_GlobTypeData *types);
MODULE_SCOPE void	*TclpGetNativeCwd(void *clientData);
MODULE_SCOPE Tcl_FSDupInternalRepProc TclNativeDupInternalRep;
MODULE_SCOPE Tcl_Obj *	TclpObjLink(Tcl_Obj *pathPtr, Tcl_Obj *toPtr,
			    int linkType);
MODULE_SCOPE int	TclpObjChdir(Tcl_Obj *pathPtr);
MODULE_SCOPE void Tcl_ObjTypeVersion(Tcl_Obj *objPtr, int *version);
MODULE_SCOPE Tcl_Channel TclpOpenTemporaryFile(Tcl_Obj *dirObj,
			    Tcl_Obj *basenameObj, Tcl_Obj *extensionObj,
			    Tcl_Obj *resultingNameObj);
MODULE_SCOPE void	TclPkgFileSeen(Tcl_Interp *interp,
			    const char *fileName);
MODULE_SCOPE void *	TclInitPkgFiles(Tcl_Interp *interp);
MODULE_SCOPE Tcl_Obj *	TclPathPart(Tcl_Interp *interp, Tcl_Obj *pathPtr,
			    Tcl_PathPart portion);
MODULE_SCOPE char *	TclpReadlink(const char *fileName,
			    Tcl_DString *linkPtr);
MODULE_SCOPE void	TclpSetVariables(Tcl_Interp *interp);
MODULE_SCOPE void *	TclThreadStorageKeyGet(Tcl_ThreadDataKey *keyPtr);
MODULE_SCOPE void	TclThreadStorageKeySet(Tcl_ThreadDataKey *keyPtr,
			    void *data);
MODULE_SCOPE TCL_NORETURN void TclpThreadExit(int status);
MODULE_SCOPE void	TclRememberCondition(Tcl_Condition *mutex);
MODULE_SCOPE void	TclRememberJoinableThread(Tcl_ThreadId id);
MODULE_SCOPE void	TclRememberMutex(Tcl_Mutex *mutex);
MODULE_SCOPE void	TclRemoveScriptLimitCallbacks(Tcl_Interp *interp);
MODULE_SCOPE int	TclReToGlob(Tcl_Interp *interp, const char *reStr,
			    Tcl_Size reStrLen, Tcl_DString *dsPtr, int *flagsPtr,
			    int *quantifiersFoundPtr);
MODULE_SCOPE Tcl_Size	TclScanElement(const char *string, Tcl_Size length,
			    char *flagPtr);
MODULE_SCOPE void	TclSetBgErrorHandler(Tcl_Interp *interp,
			    Tcl_Obj *cmdPrefix);
MODULE_SCOPE void	TclSetBignumInternalRep(Tcl_Obj *objPtr,
			    void *bignumValue);
MODULE_SCOPE int	TclSetBooleanFromAny(Tcl_Interp *interp,
			    Tcl_Obj *objPtr);
MODULE_SCOPE void	TclSetCmdNameObj(Tcl_Interp *interp, Tcl_Obj *objPtr,
			    Command *cmdPtr);
MODULE_SCOPE void	TclSetDuplicateObj(Tcl_Obj *dupPtr, Tcl_Obj *objPtr);
MODULE_SCOPE void	TclSetProcessGlobalValue(ProcessGlobalValue *pgvPtr,
			    Tcl_Obj *newValue, Tcl_Encoding encoding);
MODULE_SCOPE void	TclSignalExitThread(Tcl_ThreadId id, int result);
MODULE_SCOPE void	TclSpellFix(Tcl_Interp *interp,
			    Tcl_Obj *const *objv, Tcl_Size objc, Tcl_Size subIdx,
			    Tcl_Obj *bad, Tcl_Obj *fix);
MODULE_SCOPE void *	TclStackRealloc(Tcl_Interp *interp, void *ptr,
			    TCL_HASH_TYPE numBytes);
typedef int (*memCmpFn_t)(const void*, const void*, size_t);
MODULE_SCOPE int	TclStringCmp(Tcl_Obj *value1Ptr, Tcl_Obj *value2Ptr,
			    int checkEq, int nocase, Tcl_Size reqlength);
MODULE_SCOPE int	TclStringIndexInterface(Tcl_Interp *interp, Tcl_Obj *objPtr,
			    Tcl_Obj *indexPtr, Tcl_Obj **charPtr);
MODULE_SCOPE int	TclStringMatch(const char *str, Tcl_Size strLen,
			    const char *pattern, int ptnLen, int flags);
MODULE_SCOPE int	TclStringMatchObj(Tcl_Obj *stringObj,
			    Tcl_Obj *patternObj, int flags);
MODULE_SCOPE void	TclSubstCompile(Tcl_Interp *interp, const char *bytes,
			    Tcl_Size numBytes, int flags, Tcl_Size line,
			    struct CompileEnv *envPtr);
MODULE_SCOPE int	TclSubstOptions(Tcl_Interp *interp, Tcl_Size numOpts,
			    Tcl_Obj *const opts[], int *flagPtr);
MODULE_SCOPE void	TclSubstParse(Tcl_Interp *interp, const char *bytes,
			    Tcl_Size numBytes, int flags, Tcl_Parse *parsePtr,
			    Tcl_InterpState *statePtr);
MODULE_SCOPE int	TclSubstTokens(Tcl_Interp *interp, Tcl_Token *tokenPtr,
			    Tcl_Size count, int *tokensLeftPtr, Tcl_Size line,
			    Tcl_Size *clNextOuter, const char *outerScript);
MODULE_SCOPE Tcl_Size	TclTrim(const char *bytes, Tcl_Size numBytes,
			    const char *trim, Tcl_Size numTrim, Tcl_Size *trimRight);
MODULE_SCOPE Tcl_Size	TclTrimLeft(const char *bytes, Tcl_Size numBytes,
			    const char *trim, Tcl_Size numTrim);
MODULE_SCOPE Tcl_Size	TclTrimRight(const char *bytes, Tcl_Size numBytes,
			    const char *trim, Tcl_Size numTrim);
MODULE_SCOPE const char*TclGetCommandTypeName(Tcl_Command command);
MODULE_SCOPE int TclObjInterpProc(void *clientData,
			    Tcl_Interp *interp, int objc,
			    Tcl_Obj *const objv[]);
MODULE_SCOPE void	TclRegisterCommandTypeName(
			    Tcl_ObjCmdProc *implementationProc,
			    const char *nameStr);
MODULE_SCOPE void	TclUndoRefCount(Tcl_Obj *objPtr);
MODULE_SCOPE int	TclUtfCmp(const char *cs, const char *ct);
MODULE_SCOPE int	TclUtfCasecmp(const char *cs, const char *ct);
MODULE_SCOPE int	TclUtfCount(int ch);
MODULE_SCOPE Tcl_Obj *	TclpNativeToNormalized(void *clientData);
MODULE_SCOPE Tcl_Obj *	TclpFilesystemPathType(Tcl_Obj *pathPtr);
MODULE_SCOPE int	TclpDlopen(Tcl_Interp *interp, Tcl_Obj *pathPtr,
			    Tcl_LoadHandle *loadHandle,
			    Tcl_FSUnloadFileProc **unloadProcPtr, int flags);
MODULE_SCOPE int	TclpUtime(Tcl_Obj *pathPtr, struct utimbuf *tval);
#ifdef TCL_LOAD_FROM_MEMORY
MODULE_SCOPE void *	TclpLoadMemoryGetBuffer(Tcl_Interp *interp, int size);
MODULE_SCOPE int	TclpLoadMemory(Tcl_Interp *interp, void *buffer,
			    int size, int codeSize, Tcl_LoadHandle *loadHandle,
			    Tcl_FSUnloadFileProc **unloadProcPtr, int flags);
#endif
MODULE_SCOPE void	TclInitThreadStorage(void);
MODULE_SCOPE void	TclFinalizeThreadDataThread(void);
MODULE_SCOPE void	TclFinalizeThreadStorage(void);

#ifdef TCL_WIDE_CLICKS
MODULE_SCOPE long long TclpGetWideClicks(void);
MODULE_SCOPE double	TclpWideClicksToNanoseconds(long long clicks);
MODULE_SCOPE double	TclpWideClickInMicrosec(void);
#else
#   ifdef _WIN32
#	define TCL_WIDE_CLICKS 1
MODULE_SCOPE long long TclpGetWideClicks(void);
MODULE_SCOPE double	TclpWideClickInMicrosec(void);
#	define		TclpWideClicksToNanoseconds(clicks) \
				((double)(clicks) * TclpWideClickInMicrosec() * 1000)
#   endif
#endif
MODULE_SCOPE long long TclpGetMicroseconds(void);

MODULE_SCOPE int	TclZlibInit(Tcl_Interp *interp);
MODULE_SCOPE void *	TclpThreadCreateKey(void);
MODULE_SCOPE void	TclpThreadDeleteKey(void *keyPtr);
MODULE_SCOPE void	TclpThreadSetGlobalTSD(void *tsdKeyPtr, void *ptr);
MODULE_SCOPE void *	TclpThreadGetGlobalTSD(void *tsdKeyPtr);
MODULE_SCOPE void	TclErrorStackResetIf(Tcl_Interp *interp,
			    const char *msg, Tcl_Size length);
/* Tip 430 */
MODULE_SCOPE int	TclZipfs_Init(Tcl_Interp *interp);
MODULE_SCOPE int	TclIsZipfsPath(const char *path);
MODULE_SCOPE void	TclZipfsFinalize(void);

/*
 * Many parsing tasks need a common definition of whitespace.
 * Use this routine and macro to achieve that and place
 * optimization (fragile on changes) in one place.
 */

MODULE_SCOPE int	TclIsSpaceProc(int byte);
#	define TclIsSpaceProcM(byte) \
		(((byte) > 0x20) ? 0 : TclIsSpaceProc(byte))

/*
 *----------------------------------------------------------------
 * Command procedures in the generic core:
 *----------------------------------------------------------------
 */

MODULE_SCOPE Tcl_ObjCmdProc Tcl_AfterObjCmd;
MODULE_SCOPE Tcl_ObjCmdProc Tcl_AppendObjCmd;
MODULE_SCOPE Tcl_ObjCmdProc Tcl_ApplyObjCmd;
MODULE_SCOPE Tcl_Command TclInitArrayCmd(Tcl_Interp *interp);
MODULE_SCOPE Tcl_Command TclInitBinaryCmd(Tcl_Interp *interp);
MODULE_SCOPE Tcl_ObjCmdProc Tcl_BreakObjCmd;
MODULE_SCOPE Tcl_ObjCmdProc Tcl_CatchObjCmd;
MODULE_SCOPE Tcl_ObjCmdProc Tcl_CdObjCmd;
MODULE_SCOPE Tcl_Command TclInitChanCmd(Tcl_Interp *interp);
MODULE_SCOPE Tcl_ObjCmdProc TclChanCreateObjCmd;
MODULE_SCOPE Tcl_ObjCmdProc TclChanPostEventObjCmd;
MODULE_SCOPE Tcl_ObjCmdProc TclChanPopObjCmd;
MODULE_SCOPE Tcl_ObjCmdProc TclChanPushObjCmd;
MODULE_SCOPE void	TclClockInit(Tcl_Interp *interp);
MODULE_SCOPE Tcl_ObjCmdProc TclClockOldscanObjCmd;
MODULE_SCOPE Tcl_ObjCmdProc Tcl_CloseObjCmd;
MODULE_SCOPE Tcl_ObjCmdProc Tcl_ConcatObjCmd;
MODULE_SCOPE Tcl_ObjCmdProc Tcl_ContinueObjCmd;
MODULE_SCOPE Tcl_TimerToken TclCreateAbsoluteTimerHandler(
			    Tcl_Time *timePtr, Tcl_TimerProc *proc,
			    void *clientData);
MODULE_SCOPE Tcl_ObjCmdProc TclDefaultBgErrorHandlerObjCmd;
MODULE_SCOPE Tcl_Command TclInitDictCmd(Tcl_Interp *interp);
MODULE_SCOPE int	TclDictWithFinish(Tcl_Interp *interp, Var *varPtr,
			    Var *arrayPtr, Tcl_Obj *part1Ptr,
			    Tcl_Obj *part2Ptr, int index, int pathc,
			    Tcl_Obj *const pathv[], Tcl_Obj *keysPtr);
MODULE_SCOPE Tcl_Obj *	TclDictWithInit(Tcl_Interp *interp, Tcl_Obj *dictPtr,
			    Tcl_Size pathc, Tcl_Obj *const pathv[]);
MODULE_SCOPE Tcl_ObjCmdProc Tcl_DisassembleObjCmd;

/* Assemble command function */
MODULE_SCOPE Tcl_ObjCmdProc Tcl_AssembleObjCmd;
MODULE_SCOPE Tcl_ObjCmdProc TclNRAssembleObjCmd;
MODULE_SCOPE Tcl_Command TclInitEncodingCmd(Tcl_Interp *interp);
MODULE_SCOPE Tcl_ObjCmdProc Tcl_EofObjCmd;
MODULE_SCOPE Tcl_ObjCmdProc Tcl_ErrorObjCmd;
MODULE_SCOPE Tcl_ObjCmdProc Tcl_EvalObjCmd;
MODULE_SCOPE Tcl_ObjCmdProc Tcl_ExecObjCmd;
MODULE_SCOPE Tcl_ObjCmdProc Tcl_ExitObjCmd;
MODULE_SCOPE Tcl_ObjCmdProc Tcl_ExprObjCmd;
MODULE_SCOPE Tcl_ObjCmdProc Tcl_FblockedObjCmd;
MODULE_SCOPE Tcl_ObjCmdProc Tcl_FconfigureObjCmd;
MODULE_SCOPE Tcl_ObjCmdProc Tcl_FcopyObjCmd;
MODULE_SCOPE Tcl_Command TclInitFileCmd(Tcl_Interp *interp);
MODULE_SCOPE Tcl_ObjCmdProc Tcl_FileEventObjCmd;
MODULE_SCOPE Tcl_ObjCmdProc Tcl_FlushObjCmd;
MODULE_SCOPE Tcl_ObjCmdProc Tcl_ForObjCmd;
MODULE_SCOPE Tcl_ObjCmdProc Tcl_ForeachObjCmd;
MODULE_SCOPE Tcl_ObjCmdProc Tcl_FormatObjCmd;
MODULE_SCOPE Tcl_ObjCmdProc Tcl_GetsObjCmd;
MODULE_SCOPE Tcl_ObjCmdProc Tcl_GlobalObjCmd;
MODULE_SCOPE Tcl_ObjCmdProc Tcl_GlobObjCmd;
MODULE_SCOPE Tcl_ObjCmdProc Tcl_IfObjCmd;
MODULE_SCOPE Tcl_ObjCmdProc Tcl_IncrObjCmd;
MODULE_SCOPE Tcl_Command TclInitInfoCmd(Tcl_Interp *interp);
MODULE_SCOPE Tcl_ObjCmdProc Tcl_InterpObjCmd;
MODULE_SCOPE Tcl_ObjCmdProc Tcl_JoinObjCmd;
MODULE_SCOPE Tcl_ObjCmdProc Tcl_LappendObjCmd;
MODULE_SCOPE Tcl_ObjCmdProc Tcl_LassignObjCmd;
MODULE_SCOPE Tcl_ObjCmdProc Tcl_LeditObjCmd;
MODULE_SCOPE Tcl_ObjCmdProc Tcl_LindexObjCmd;
MODULE_SCOPE Tcl_ObjCmdProc Tcl_LinsertObjCmd;
MODULE_SCOPE Tcl_ObjCmdProc Tcl_LlengthObjCmd;
MODULE_SCOPE Tcl_ObjCmdProc Tcl_ListObjCmd;
MODULE_SCOPE Tcl_ObjCmdProc Tcl_LmapObjCmd;
MODULE_SCOPE Tcl_ObjCmdProc Tcl_LoadObjCmd;
MODULE_SCOPE Tcl_ObjCmdProc Tcl_LpopObjCmd;
MODULE_SCOPE Tcl_ObjCmdProc Tcl_LrangeObjCmd;
MODULE_SCOPE Tcl_ObjCmdProc Tcl_LremoveObjCmd;
MODULE_SCOPE Tcl_ObjCmdProc Tcl_LrepeatObjCmd;
MODULE_SCOPE Tcl_ObjCmdProc Tcl_LreplaceObjCmd;
MODULE_SCOPE Tcl_ObjCmdProc Tcl_LreverseObjCmd;
MODULE_SCOPE Tcl_ObjCmdProc Tcl_LsearchObjCmd;
MODULE_SCOPE Tcl_ObjCmdProc Tcl_LseqObjCmd;
MODULE_SCOPE Tcl_ObjCmdProc Tcl_LsetObjCmd;
MODULE_SCOPE Tcl_ObjCmdProc Tcl_LsortObjCmd;
MODULE_SCOPE Tcl_Command TclInitNamespaceCmd(Tcl_Interp *interp);
MODULE_SCOPE Tcl_ObjCmdProc TclNamespaceEnsembleCmd;
MODULE_SCOPE Tcl_ObjCmdProc Tcl_OpenObjCmd;
MODULE_SCOPE Tcl_ObjCmdProc Tcl_PackageObjCmd;
MODULE_SCOPE Tcl_ObjCmdProc Tcl_PidObjCmd;
MODULE_SCOPE Tcl_Command TclInitPrefixCmd(Tcl_Interp *interp);
MODULE_SCOPE Tcl_ObjCmdProc Tcl_PutsObjCmd;
MODULE_SCOPE Tcl_ObjCmdProc Tcl_PwdObjCmd;
MODULE_SCOPE Tcl_ObjCmdProc Tcl_ReadObjCmd;
MODULE_SCOPE Tcl_ObjCmdProc Tcl_RegexpObjCmd;
MODULE_SCOPE Tcl_ObjCmdProc Tcl_RegsubObjCmd;
MODULE_SCOPE Tcl_ObjCmdProc Tcl_RenameObjCmd;
MODULE_SCOPE Tcl_ObjCmdProc Tcl_RepresentationCmd;
MODULE_SCOPE Tcl_ObjCmdProc Tcl_ReturnObjCmd;
MODULE_SCOPE Tcl_ObjCmdProc Tcl_ScanObjCmd;
MODULE_SCOPE Tcl_ObjCmdProc Tcl_SeekObjCmd;
MODULE_SCOPE Tcl_ObjCmdProc Tcl_SetObjCmd;
MODULE_SCOPE Tcl_ObjCmdProc Tcl_SplitObjCmd;
MODULE_SCOPE Tcl_ObjCmdProc Tcl_SocketObjCmd;
MODULE_SCOPE Tcl_ObjCmdProc Tcl_SourceObjCmd;
MODULE_SCOPE Tcl_Command TclInitStringCmd(Tcl_Interp *interp);
MODULE_SCOPE Tcl_ObjCmdProc Tcl_SubstObjCmd;
MODULE_SCOPE Tcl_ObjCmdProc Tcl_SwitchObjCmd;
MODULE_SCOPE Tcl_ObjCmdProc Tcl_TellObjCmd;
MODULE_SCOPE Tcl_ObjCmdProc Tcl_ThrowObjCmd;
MODULE_SCOPE Tcl_ObjCmdProc Tcl_TimeObjCmd;
MODULE_SCOPE Tcl_ObjCmdProc Tcl_TimeRateObjCmd;
MODULE_SCOPE Tcl_ObjCmdProc Tcl_TraceObjCmd;
MODULE_SCOPE Tcl_ObjCmdProc Tcl_TryObjCmd;
MODULE_SCOPE Tcl_ObjCmdProc Tcl_UnloadObjCmd;
MODULE_SCOPE Tcl_ObjCmdProc Tcl_UnsetObjCmd;
MODULE_SCOPE Tcl_ObjCmdProc Tcl_UpdateObjCmd;
MODULE_SCOPE Tcl_ObjCmdProc Tcl_UplevelObjCmd;
MODULE_SCOPE Tcl_ObjCmdProc Tcl_UpvarObjCmd;
MODULE_SCOPE Tcl_ObjCmdProc Tcl_VariableObjCmd;
MODULE_SCOPE Tcl_ObjCmdProc Tcl_VwaitObjCmd;
MODULE_SCOPE Tcl_ObjCmdProc Tcl_WhileObjCmd;

/*
 *----------------------------------------------------------------
 * Compilation procedures for commands in the generic core:
 *----------------------------------------------------------------
 */

MODULE_SCOPE CompileProc TclCompileAppendCmd;
MODULE_SCOPE CompileProc TclCompileArrayExistsCmd;
MODULE_SCOPE CompileProc TclCompileArraySetCmd;
MODULE_SCOPE CompileProc TclCompileArrayUnsetCmd;
MODULE_SCOPE CompileProc TclCompileBreakCmd;
MODULE_SCOPE CompileProc TclCompileCatchCmd;
MODULE_SCOPE CompileProc TclCompileClockClicksCmd;
MODULE_SCOPE CompileProc TclCompileClockReadingCmd;
MODULE_SCOPE CompileProc TclCompileConcatCmd;
MODULE_SCOPE CompileProc TclCompileContinueCmd;
MODULE_SCOPE CompileProc TclCompileDictAppendCmd;
MODULE_SCOPE CompileProc TclCompileDictCreateCmd;
MODULE_SCOPE CompileProc TclCompileDictExistsCmd;
MODULE_SCOPE CompileProc TclCompileDictForCmd;
MODULE_SCOPE CompileProc TclCompileDictGetCmd;
MODULE_SCOPE CompileProc TclCompileDictGetWithDefaultCmd;
MODULE_SCOPE CompileProc TclCompileDictIncrCmd;
MODULE_SCOPE CompileProc TclCompileDictLappendCmd;
MODULE_SCOPE CompileProc TclCompileDictMapCmd;
MODULE_SCOPE CompileProc TclCompileDictMergeCmd;
MODULE_SCOPE CompileProc TclCompileDictSetCmd;
MODULE_SCOPE CompileProc TclCompileDictUnsetCmd;
MODULE_SCOPE CompileProc TclCompileDictUpdateCmd;
MODULE_SCOPE CompileProc TclCompileDictWithCmd;
MODULE_SCOPE CompileProc TclCompileEnsemble;
MODULE_SCOPE CompileProc TclCompileErrorCmd;
MODULE_SCOPE CompileProc TclCompileExprCmd;
MODULE_SCOPE CompileProc TclCompileForCmd;
MODULE_SCOPE CompileProc TclCompileForeachCmd;
MODULE_SCOPE CompileProc TclCompileFormatCmd;
MODULE_SCOPE CompileProc TclCompileGlobalCmd;
MODULE_SCOPE CompileProc TclCompileIfCmd;
MODULE_SCOPE CompileProc TclCompileInfoCommandsCmd;
MODULE_SCOPE CompileProc TclCompileInfoCoroutineCmd;
MODULE_SCOPE CompileProc TclCompileInfoExistsCmd;
MODULE_SCOPE CompileProc TclCompileInfoLevelCmd;
MODULE_SCOPE CompileProc TclCompileInfoObjectClassCmd;
MODULE_SCOPE CompileProc TclCompileInfoObjectIsACmd;
MODULE_SCOPE CompileProc TclCompileInfoObjectNamespaceCmd;
MODULE_SCOPE CompileProc TclCompileIncrCmd;
MODULE_SCOPE CompileProc TclCompileLappendCmd;
MODULE_SCOPE CompileProc TclCompileLassignCmd;
MODULE_SCOPE CompileProc TclCompileLindexCmd;
MODULE_SCOPE CompileProc TclCompileLinsertCmd;
MODULE_SCOPE CompileProc TclCompileListCmd;
MODULE_SCOPE CompileProc TclCompileLlengthCmd;
MODULE_SCOPE CompileProc TclCompileLmapCmd;
MODULE_SCOPE CompileProc TclCompileLrangeCmd;
MODULE_SCOPE CompileProc TclCompileLreplaceCmd;
MODULE_SCOPE CompileProc TclCompileLsetCmd;
MODULE_SCOPE CompileProc TclCompileNamespaceCodeCmd;
MODULE_SCOPE CompileProc TclCompileNamespaceCurrentCmd;
MODULE_SCOPE CompileProc TclCompileNamespaceOriginCmd;
MODULE_SCOPE CompileProc TclCompileNamespaceQualifiersCmd;
MODULE_SCOPE CompileProc TclCompileNamespaceTailCmd;
MODULE_SCOPE CompileProc TclCompileNamespaceUpvarCmd;
MODULE_SCOPE CompileProc TclCompileNamespaceWhichCmd;
MODULE_SCOPE CompileProc TclCompileNoOp;
MODULE_SCOPE CompileProc TclCompileObjectNextCmd;
MODULE_SCOPE CompileProc TclCompileObjectNextToCmd;
MODULE_SCOPE CompileProc TclCompileObjectSelfCmd;
MODULE_SCOPE CompileProc TclCompileRegexpCmd;
MODULE_SCOPE CompileProc TclCompileRegsubCmd;
MODULE_SCOPE CompileProc TclCompileReturnCmd;
MODULE_SCOPE CompileProc TclCompileSetCmd;
MODULE_SCOPE CompileProc TclCompileStringCatCmd;
MODULE_SCOPE CompileProc TclCompileStringCmpCmd;
MODULE_SCOPE CompileProc TclCompileStringEqualCmd;
MODULE_SCOPE CompileProc TclCompileStringFirstCmd;
MODULE_SCOPE CompileProc TclCompileStringIndexCmd;
MODULE_SCOPE CompileProc TclCompileStringInsertCmd;
MODULE_SCOPE CompileProc TclCompileStringIsCmd;
MODULE_SCOPE CompileProc TclCompileStringLastCmd;
MODULE_SCOPE CompileProc TclCompileStringLenCmd;
MODULE_SCOPE CompileProc TclCompileStringMapCmd;
MODULE_SCOPE CompileProc TclCompileStringMatchCmd;
MODULE_SCOPE CompileProc TclCompileStringRangeCmd;
MODULE_SCOPE CompileProc TclCompileStringReplaceCmd;
MODULE_SCOPE CompileProc TclCompileStringToLowerCmd;
MODULE_SCOPE CompileProc TclCompileStringToTitleCmd;
MODULE_SCOPE CompileProc TclCompileStringToUpperCmd;
MODULE_SCOPE CompileProc TclCompileStringTrimCmd;
MODULE_SCOPE CompileProc TclCompileStringTrimLCmd;
MODULE_SCOPE CompileProc TclCompileStringTrimRCmd;
MODULE_SCOPE CompileProc TclCompileSubstCmd;
MODULE_SCOPE CompileProc TclCompileSwitchCmd;
MODULE_SCOPE CompileProc TclCompileTailcallCmd;
MODULE_SCOPE CompileProc TclCompileThrowCmd;
MODULE_SCOPE CompileProc TclCompileTryCmd;
MODULE_SCOPE CompileProc TclCompileUnsetCmd;
MODULE_SCOPE CompileProc TclCompileUpvarCmd;
MODULE_SCOPE CompileProc TclCompileVariableCmd;
MODULE_SCOPE CompileProc TclCompileWhileCmd;
MODULE_SCOPE CompileProc TclCompileYieldCmd;
MODULE_SCOPE CompileProc TclCompileYieldToCmd;
MODULE_SCOPE CompileProc TclCompileBasic0ArgCmd;
MODULE_SCOPE CompileProc TclCompileBasic1ArgCmd;
MODULE_SCOPE CompileProc TclCompileBasic2ArgCmd;
MODULE_SCOPE CompileProc TclCompileBasic3ArgCmd;
MODULE_SCOPE CompileProc TclCompileBasic0Or1ArgCmd;
MODULE_SCOPE CompileProc TclCompileBasic1Or2ArgCmd;
MODULE_SCOPE CompileProc TclCompileBasic2Or3ArgCmd;
MODULE_SCOPE CompileProc TclCompileBasic0To2ArgCmd;
MODULE_SCOPE CompileProc TclCompileBasic1To3ArgCmd;
MODULE_SCOPE CompileProc TclCompileBasicMin0ArgCmd;
MODULE_SCOPE CompileProc TclCompileBasicMin1ArgCmd;
MODULE_SCOPE CompileProc TclCompileBasicMin2ArgCmd;

MODULE_SCOPE Tcl_ObjCmdProc TclInvertOpCmd;
MODULE_SCOPE CompileProc TclCompileInvertOpCmd;

MODULE_SCOPE Tcl_ObjCmdProc TclNotOpCmd;
MODULE_SCOPE CompileProc TclCompileNotOpCmd;
MODULE_SCOPE Tcl_ObjCmdProc TclAddOpCmd;
MODULE_SCOPE CompileProc TclCompileAddOpCmd;
MODULE_SCOPE Tcl_ObjCmdProc TclMulOpCmd;
MODULE_SCOPE CompileProc TclCompileMulOpCmd;
MODULE_SCOPE Tcl_ObjCmdProc TclAndOpCmd;
MODULE_SCOPE CompileProc TclCompileAndOpCmd;
MODULE_SCOPE Tcl_ObjCmdProc TclOrOpCmd;
MODULE_SCOPE CompileProc TclCompileOrOpCmd;
MODULE_SCOPE Tcl_ObjCmdProc TclXorOpCmd;
MODULE_SCOPE CompileProc TclCompileXorOpCmd;
MODULE_SCOPE Tcl_ObjCmdProc TclPowOpCmd;
MODULE_SCOPE CompileProc TclCompilePowOpCmd;
MODULE_SCOPE Tcl_ObjCmdProc TclLshiftOpCmd;
MODULE_SCOPE CompileProc TclCompileLshiftOpCmd;
MODULE_SCOPE Tcl_ObjCmdProc TclRshiftOpCmd;
MODULE_SCOPE CompileProc TclCompileRshiftOpCmd;
MODULE_SCOPE Tcl_ObjCmdProc TclModOpCmd;
MODULE_SCOPE CompileProc TclCompileModOpCmd;
MODULE_SCOPE Tcl_ObjCmdProc TclNeqOpCmd;
MODULE_SCOPE CompileProc TclCompileNeqOpCmd;
MODULE_SCOPE Tcl_ObjCmdProc TclStrneqOpCmd;
MODULE_SCOPE CompileProc TclCompileStrneqOpCmd;
MODULE_SCOPE Tcl_ObjCmdProc TclInOpCmd;
MODULE_SCOPE CompileProc TclCompileInOpCmd;
MODULE_SCOPE Tcl_ObjCmdProc TclNiOpCmd;
MODULE_SCOPE CompileProc TclCompileNiOpCmd;
MODULE_SCOPE Tcl_ObjCmdProc TclMinusOpCmd;
MODULE_SCOPE CompileProc TclCompileMinusOpCmd;
MODULE_SCOPE Tcl_ObjCmdProc TclDivOpCmd;
MODULE_SCOPE CompileProc TclCompileDivOpCmd;
MODULE_SCOPE CompileProc TclCompileLessOpCmd;
MODULE_SCOPE CompileProc TclCompileLeqOpCmd;
MODULE_SCOPE CompileProc TclCompileGreaterOpCmd;
MODULE_SCOPE CompileProc TclCompileGeqOpCmd;
MODULE_SCOPE CompileProc TclCompileEqOpCmd;
MODULE_SCOPE CompileProc TclCompileStreqOpCmd;
MODULE_SCOPE CompileProc TclCompileStrLtOpCmd;
MODULE_SCOPE CompileProc TclCompileStrLeOpCmd;
MODULE_SCOPE CompileProc TclCompileStrGtOpCmd;
MODULE_SCOPE CompileProc TclCompileStrGeOpCmd;

MODULE_SCOPE CompileProc TclCompileAssembleCmd;

/*
 * Routines that provide the [string] ensemble functionality. Possible
 * candidates for public interface.
 */

MODULE_SCOPE Tcl_Obj *	TclStringCat(Tcl_Interp *interp, Tcl_Size objc,
			    Tcl_Obj *const objv[], int flags);
MODULE_SCOPE Tcl_Obj *	TclStringFirst(Tcl_Obj *needle, Tcl_Obj *haystack,
			    Tcl_Size start);
MODULE_SCOPE Tcl_Obj *	TclStringLast(Tcl_Obj *needle, Tcl_Obj *haystack,
			    Tcl_Size last);
MODULE_SCOPE Tcl_Obj *	TclStringRepeat(Tcl_Interp *interp, Tcl_Obj *objPtr,
			    Tcl_Size count, int flags);
MODULE_SCOPE Tcl_Obj *	TclStringReplace(Tcl_Interp *interp, Tcl_Obj *objPtr,
			    Tcl_Size first, Tcl_Size count, Tcl_Obj *insertPtr,
			    int flags);
MODULE_SCOPE Tcl_Obj *	TclStringReverse(Tcl_Obj *objPtr, int flags);

/* Flag values for the [string] ensemble functions. */

#define TCL_STRING_MATCH_NOCASE TCL_MATCH_NOCASE /* (1<<0) in tcl.h */
#define TCL_STRING_IN_PLACE (1<<1)

/*
 * Functions defined in generic/tclVar.c and currently exported only for use
 * by the bytecode compiler and engine. Some of these could later be placed in
 * the public interface.
 */

MODULE_SCOPE Var *	TclObjLookupVarEx(Tcl_Interp * interp,
			    Tcl_Obj *part1Ptr, Tcl_Obj *part2Ptr, int flags,
			    const char *msg, int createPart1,
			    int createPart2, Var **arrayPtrPtr);
MODULE_SCOPE Var *	TclLookupArrayElement(Tcl_Interp *interp,
			    Tcl_Obj *arrayNamePtr, Tcl_Obj *elNamePtr,
			    int flags, const char *msg,
			    int createPart1, int createPart2,
			    Var *arrayPtr, int index);
MODULE_SCOPE Tcl_Obj *	TclPtrGetVarIdx(Tcl_Interp *interp,
			    Var *varPtr, Var *arrayPtr, Tcl_Obj *part1Ptr,
			    Tcl_Obj *part2Ptr, int flags, int index);
MODULE_SCOPE Tcl_Obj *	TclPtrSetVarIdx(Tcl_Interp *interp,
			    Var *varPtr, Var *arrayPtr, Tcl_Obj *part1Ptr,
			    Tcl_Obj *part2Ptr, Tcl_Obj *newValuePtr,
			    int flags, int index);
MODULE_SCOPE Tcl_Obj *	TclPtrIncrObjVarIdx(Tcl_Interp *interp,
			    Var *varPtr, Var *arrayPtr, Tcl_Obj *part1Ptr,
			    Tcl_Obj *part2Ptr, Tcl_Obj *incrPtr,
			    int flags, int index);
MODULE_SCOPE int	TclPtrObjMakeUpvarIdx(Tcl_Interp *interp,
			    Var *otherPtr, Tcl_Obj *myNamePtr, int myFlags,
			    int index);
MODULE_SCOPE int	TclPtrUnsetVarIdx(Tcl_Interp *interp, Var *varPtr,
			    Var *arrayPtr, Tcl_Obj *part1Ptr,
			    Tcl_Obj *part2Ptr, int flags,
			    int index);
MODULE_SCOPE void	TclInvalidateNsPath(Namespace *nsPtr);
MODULE_SCOPE void	TclFindArrayPtrElements(Var *arrayPtr,
			    Tcl_HashTable *tablePtr);

/*
 * The new extended interface to the variable traces.
 */

MODULE_SCOPE int	TclObjCallVarTraces(Interp *iPtr, Var *arrayPtr,
			    Var *varPtr, Tcl_Obj *part1Ptr, Tcl_Obj *part2Ptr,
			    int flags, int leaveErrMsg, int index);

/*
 * So tclObj.c and tclDictObj.c can share these implementations.
 */

MODULE_SCOPE int	TclCompareObjKeys(void *keyPtr, Tcl_HashEntry *hPtr);
MODULE_SCOPE void	TclFreeObjEntry(Tcl_HashEntry *hPtr);
MODULE_SCOPE TCL_HASH_TYPE TclHashObjKey(Tcl_HashTable *tablePtr, void *keyPtr);

MODULE_SCOPE int	TclFullFinalizationRequested(void);

/*
 * TIP #542
 */

MODULE_SCOPE size_t TclUniCharLen(const Tcl_UniChar *uniStr);
MODULE_SCOPE int TclUniCharNcmp(const Tcl_UniChar *ucs,
				const Tcl_UniChar *uct, size_t numChars);
MODULE_SCOPE int TclUniCharNcasecmp(const Tcl_UniChar *ucs,
				const Tcl_UniChar *uct, size_t numChars);
MODULE_SCOPE int TclUniCharCaseMatch(const Tcl_UniChar *uniStr,
				const Tcl_UniChar *uniPattern, int nocase);


/*
 * Just for the purposes of command-type registration.
 */

MODULE_SCOPE Tcl_ObjCmdProc TclEnsembleImplementationCmd;
MODULE_SCOPE Tcl_ObjCmdProc TclAliasObjCmd;
MODULE_SCOPE Tcl_ObjCmdProc TclLocalAliasObjCmd;
MODULE_SCOPE Tcl_ObjCmdProc TclChildObjCmd;
MODULE_SCOPE Tcl_ObjCmdProc TclInvokeImportedCmd;
MODULE_SCOPE Tcl_ObjCmdProc TclOOPublicObjectCmd;
MODULE_SCOPE Tcl_ObjCmdProc TclOOPrivateObjectCmd;
MODULE_SCOPE Tcl_ObjCmdProc TclOOMyClassObjCmd;

/*
 * TIP #462.
 */

/*
 * The following enum values give the status of a spawned process.
 */

typedef enum TclProcessWaitStatus {
    TCL_PROCESS_ERROR = -1,	/* Error waiting for process to exit */
    TCL_PROCESS_UNCHANGED = 0,	/* No change since the last call. */
    TCL_PROCESS_EXITED = 1,	/* Process has exited. */
    TCL_PROCESS_SIGNALED = 2,	/* Child killed because of a signal. */
    TCL_PROCESS_STOPPED = 3,	/* Child suspended because of a signal. */
    TCL_PROCESS_UNKNOWN_STATUS = 4
				/* Child wait status didn't make sense. */
} TclProcessWaitStatus;

MODULE_SCOPE Tcl_Command TclInitProcessCmd(Tcl_Interp *interp);
MODULE_SCOPE void	TclProcessCreated(Tcl_Pid pid);
MODULE_SCOPE TclProcessWaitStatus TclProcessWait(Tcl_Pid pid, int options,
			    int *codePtr, Tcl_Obj **msgObjPtr,
			    Tcl_Obj **errorObjPtr);
MODULE_SCOPE int TclClose(Tcl_Interp *,	Tcl_Channel chan);

/*
 * TIP #508: [array default]
 */

MODULE_SCOPE void	TclInitArrayVar(Var *arrayPtr);
MODULE_SCOPE Tcl_Obj *	TclGetArrayDefault(Var *arrayPtr);

/*
 * Utility routines for encoding index values as integers. Used by both
 * some of the command compilers and by [lsort] and [lsearch].
 */

MODULE_SCOPE int	TclIndexEncode(Tcl_Interp *interp, Tcl_Obj *objPtr,
			    int before, int after, int *indexPtr);
MODULE_SCOPE Tcl_Size	TclIndexDecode(int encoded, Tcl_Size endValue);
MODULE_SCOPE int	TclIndexInvalidError(Tcl_Interp *interp,
			    const char *idxType, Tcl_Size idx);

/*
 * Error message utility functions
 */
MODULE_SCOPE int TclCommandWordLimitError(Tcl_Interp *interp, Tcl_Size count);

/* Constants used in index value encoding routines. */
#define TCL_INDEX_END           ((Tcl_Size)-2)
#define TCL_INDEX_START         ((Tcl_Size)0)

/*
<<<<<<< HEAD
 *------------------------------------------------------------------------
 *
 * TclGetSizeIntFromObj --
 *
 *    Extract a Tcl_Size from a Tcl_Obj
 *
 * Results:
 *    TCL_OK / TCL_ERROR
 *
 * Side effects:
 *    On success, the integer value is stored in *sizePtr. On error,
 *    an error message in interp it it is not NULL.
 *
 *------------------------------------------------------------------------
 */
static inline int TclGetSizeIntFromObj(Tcl_Interp *interp, Tcl_Obj *objPtr, Tcl_Size *sizePtr) {
#if TCL_SIZE_MAX == INT_MAX
    return TclGetIntFromObj(interp, objPtr, sizePtr);
#else
    Tcl_WideInt wide;
    if (TclGetWideIntFromObj(interp, objPtr, &wide) != TCL_OK) {
	return TCL_ERROR;
    }
    *sizePtr = (Tcl_Size)wide;
    return TCL_OK;
#endif
}


/*
=======
>>>>>>> 4b1dc921
 *----------------------------------------------------------------------
 *
 * TclScaleTime --
 *
 *	TIP #233 (Virtualized Time): Wrapper around the time virutalisation
 *	rescale function to hide the binding of the clientData.
 *
 *	This is static inline code; it's like a macro, but a function. It's
 *	used because this is a piece of code that ends up in places that are a
 *	bit performance sensitive.
 *
 * Results:
 *	None
 *
 * Side effects:
 *	Updates the time structure (given as an argument) with what the time
 *	should be after virtualisation.
 *
 *----------------------------------------------------------------------
 */

static inline void
TclScaleTime(
    Tcl_Time *timePtr)
{
    if (timePtr != NULL) {
	tclScaleTimeProcPtr(timePtr, tclTimeClientData);
    }
}

/*
 *----------------------------------------------------------------
 * Macros used by the Tcl core to create and release Tcl objects.
 * TclNewObj(objPtr) creates a new object denoting an empty string.
 * TclDecrRefCount(objPtr) decrements the object's reference count, and frees
 * the object if its reference count is zero. These macros are inline versions
 * of Tcl_NewObj() and Tcl_DecrRefCount(). Notice that the names differ in not
 * having a "_" after the "Tcl". Notice also that these macros reference their
 * argument more than once, so you should avoid calling them with an
 * expression that is expensive to compute or has side effects. The ANSI C
 * "prototypes" for these macros are:
 *
 * MODULE_SCOPE void	TclNewObj(Tcl_Obj *objPtr);
 * MODULE_SCOPE void	TclDecrRefCount(Tcl_Obj *objPtr);
 *
 * These macros are defined in terms of two macros that depend on memory
 * allocator in use: TclAllocObjStorage, TclFreeObjStorage. They are defined
 * below.
 *----------------------------------------------------------------
 */

/*
 * DTrace object allocation probe macros.
 */

#ifdef USE_DTRACE
#ifndef _TCLDTRACE_H
#include "tclDTrace.h"
#endif
#define	TCL_DTRACE_OBJ_CREATE(objPtr)	TCL_OBJ_CREATE(objPtr)
#define	TCL_DTRACE_OBJ_FREE(objPtr)	TCL_OBJ_FREE(objPtr)
#else /* USE_DTRACE */
#define	TCL_DTRACE_OBJ_CREATE(objPtr)	{}
#define	TCL_DTRACE_OBJ_FREE(objPtr)	{}
#endif /* USE_DTRACE */

#ifdef TCL_COMPILE_STATS
#  define TclIncrObjsAllocated() \
    tclObjsAlloced++
#  define TclIncrObjsFreed() \
    tclObjsFreed++
#else
#  define TclIncrObjsAllocated()
#  define TclIncrObjsFreed()
#endif /* TCL_COMPILE_STATS */

#  define TclAllocObjStorage(objPtr)		\
	TclAllocObjStorageEx(NULL, (objPtr))

#  define TclFreeObjStorage(objPtr)		\
	TclFreeObjStorageEx(NULL, (objPtr))

#ifndef TCL_MEM_DEBUG
# define TclNewObj(objPtr) \
    TclIncrObjsAllocated(); \
    TclAllocObjStorage(objPtr); \
    (objPtr)->refCount = 0; \
    (objPtr)->bytes    = &tclEmptyString; \
    (objPtr)->length   = 0; \
    (objPtr)->typePtr  = NULL; \
    TCL_DTRACE_OBJ_CREATE(objPtr)

/*
 * Invalidate the string rep first so we can use the bytes value for our
 * pointer chain, and signal an obj deletion (as opposed to shimmering) with
 * 'length == TCL_INDEX_NONE'.
 * Use empty 'if ; else' to handle use in unbraced outer if/else conditions.
 */

# define TclDecrRefCount(objPtr) \
    if ((objPtr)->refCount-- > 1) ; else { \
	if (!(objPtr)->typePtr || !(objPtr)->typePtr->freeIntRepProc) { \
	    TCL_DTRACE_OBJ_FREE(objPtr); \
	    if ((objPtr)->bytes \
		    && ((objPtr)->bytes != &tclEmptyString)) { \
		Tcl_Free((objPtr)->bytes); \
	    } \
	    (objPtr)->length = TCL_INDEX_NONE; \
	    TclFreeObjStorage(objPtr); \
	    TclIncrObjsFreed(); \
	} else { \
	    TclFreeObj(objPtr); \
	} \
    }

#if TCL_THREADS && !defined(USE_THREAD_ALLOC)
#   define USE_THREAD_ALLOC 1
#endif

#if defined(PURIFY)

/*
 * The PURIFY mode is like the regular mode, but instead of doing block
 * Tcl_Obj allocation and keeping a freed list for efficiency, it always
 * allocates and frees a single Tcl_Obj so that tools like Purify can better
 * track memory leaks.
 */

#  define TclAllocObjStorageEx(interp, objPtr) \
	(objPtr) = (Tcl_Obj *)Tcl_Alloc(sizeof(Tcl_Obj))

#  define TclFreeObjStorageEx(interp, objPtr) \
	Tcl_Free(objPtr)

#undef USE_THREAD_ALLOC
#undef USE_TCLALLOC
#elif TCL_THREADS && defined(USE_THREAD_ALLOC)

/*
 * The TCL_THREADS mode is like the regular mode but allocates Tcl_Obj's from
 * per-thread caches.
 */

MODULE_SCOPE Tcl_Obj *	TclThreadAllocObj(void);
MODULE_SCOPE void	TclThreadFreeObj(Tcl_Obj *);
MODULE_SCOPE Tcl_Mutex *TclpNewAllocMutex(void);
MODULE_SCOPE void	TclFreeAllocCache(void *);
MODULE_SCOPE void *	TclpGetAllocCache(void);
MODULE_SCOPE void	TclpSetAllocCache(void *);
MODULE_SCOPE void	TclpFreeAllocMutex(Tcl_Mutex *mutex);
MODULE_SCOPE void	TclpInitAllocCache(void);
MODULE_SCOPE void	TclpFreeAllocCache(void *);

/*
 * These macros need to be kept in sync with the code of TclThreadAllocObj()
 * and TclThreadFreeObj().
 *
 * Note that the optimiser should resolve the case (interp==NULL) at compile
 * time.
 */

#  define ALLOC_NOBJHIGH 1200

#  define TclAllocObjStorageEx(interp, objPtr)				\
    do {								\
	AllocCache *cachePtr;						\
	if (((interp) == NULL) ||					\
		((cachePtr = ((Interp *)(interp))->allocCache),		\
			(cachePtr->numObjects == 0))) {			\
	    (objPtr) = TclThreadAllocObj();				\
	} else {							\
	    (objPtr) = cachePtr->firstObjPtr;				\
	    cachePtr->firstObjPtr = (Tcl_Obj *)(objPtr)->internalRep.twoPtrValue.ptr1; \
	    --cachePtr->numObjects;					\
	}								\
    } while (0)

#  define TclFreeObjStorageEx(interp, objPtr)				\
    do {								\
	AllocCache *cachePtr;						\
	if (((interp) == NULL) ||					\
		((cachePtr = ((Interp *)(interp))->allocCache),		\
			((cachePtr->numObjects == 0) ||			\
			(cachePtr->numObjects >= ALLOC_NOBJHIGH)))) {	\
	    TclThreadFreeObj(objPtr);					\
	} else {							\
	    (objPtr)->internalRep.twoPtrValue.ptr1 = cachePtr->firstObjPtr; \
	    cachePtr->firstObjPtr = objPtr;				\
	    ++cachePtr->numObjects;					\
	}								\
    } while (0)

#else /* not PURIFY or USE_THREAD_ALLOC */

#if defined(USE_TCLALLOC) && USE_TCLALLOC
    MODULE_SCOPE void TclFinalizeAllocSubsystem();
    MODULE_SCOPE void TclInitAlloc();
#else
#   define USE_TCLALLOC 0
#endif

#if TCL_THREADS
/* declared in tclObj.c */
MODULE_SCOPE Tcl_Mutex	tclObjMutex;
#endif

#  define TclAllocObjStorageEx(interp, objPtr) \
    do {								\
	Tcl_MutexLock(&tclObjMutex);					\
	if (tclFreeObjList == NULL) {					\
	    TclAllocateFreeObjects();					\
	}								\
	(objPtr) = tclFreeObjList;					\
	tclFreeObjList = (Tcl_Obj *)					\
		tclFreeObjList->internalRep.twoPtrValue.ptr1;		\
	Tcl_MutexUnlock(&tclObjMutex);					\
    } while (0)

#  define TclFreeObjStorageEx(interp, objPtr) \
    do {							       \
	Tcl_MutexLock(&tclObjMutex);				       \
	(objPtr)->internalRep.twoPtrValue.ptr1 = (void *) tclFreeObjList; \
	tclFreeObjList = (objPtr);				       \
	Tcl_MutexUnlock(&tclObjMutex);				       \
    } while (0)
#endif

#else /* TCL_MEM_DEBUG */
MODULE_SCOPE void	TclDbInitNewObj(Tcl_Obj *objPtr, const char *file,
			    int line);

# define TclDbNewObj(objPtr, file, line) \
    do { \
	TclIncrObjsAllocated();						\
	(objPtr) = (Tcl_Obj *)						\
		Tcl_DbCkalloc(sizeof(Tcl_Obj), (file), (line));		\
	TclDbInitNewObj((objPtr), (file), (line));			\
	TCL_DTRACE_OBJ_CREATE(objPtr);					\
    } while (0)

# define TclNewObj(objPtr) \
    TclDbNewObj(objPtr, __FILE__, __LINE__);

# define TclDecrRefCount(objPtr) \
    Tcl_DbDecrRefCount(objPtr, __FILE__, __LINE__)

#undef USE_THREAD_ALLOC
#endif /* TCL_MEM_DEBUG */

/*
 *----------------------------------------------------------------
 * Macros used by the Tcl core to set a Tcl_Obj's string representation to a
 * copy of the "len" bytes starting at "bytePtr". The value of "len" must
 * not be negative.  When "len" is 0, then it is acceptable to pass
 * "bytePtr" = NULL.  When "len" > 0, "bytePtr" must not be NULL, and it
 * must point to a location from which "len" bytes may be read.  These
 * constraints are not checked here.  The validity of the bytes copied
 * as a value string representation is also not verififed.  This macro
 * must not be called while "objPtr" is being freed or when "objPtr"
 * already has a string representation.  The caller must use
 * this macro properly.  Improper use can lead to dangerous results.
 * Because "len" is referenced multiple times, take care that it is an
 * expression with the same value each use.
 *
 * The ANSI C "prototypes" for these macros are:
 *
 * MODULE_SCOPE void TclInitEmptyStringRep(Tcl_Obj *objPtr);
 * MODULE_SCOPE void TclInitStringRep(Tcl_Obj *objPtr, char *bytePtr, size_t len);
 * MODULE_SCOPE void TclAttemptInitStringRep(Tcl_Obj *objPtr, char *bytePtr, size_t len);
 *
 *----------------------------------------------------------------
 */

#define TclInitEmptyStringRep(objPtr) \
	((objPtr)->length = (((objPtr)->bytes = &tclEmptyString), 0))


#define TclInitStringRep(objPtr, bytePtr, len) \
    if ((len) == 0) { \
	TclInitEmptyStringRep(objPtr); \
    } else { \
	(objPtr)->bytes = (char *)Tcl_Alloc((len) + 1U); \
	memcpy((objPtr)->bytes, (bytePtr) ? (bytePtr) : &tclEmptyString, (len)); \
	(objPtr)->bytes[len] = '\0'; \
	(objPtr)->length = (len); \
    }

#define TclAttemptInitStringRep(objPtr, bytePtr, len) \
    ((((len) == 0) ? ( \
	TclInitEmptyStringRep(objPtr) \
    ) : ( \
	(objPtr)->bytes = (char *)Tcl_AttemptAlloc((len) + 1U), \
	(objPtr)->length = ((objPtr)->bytes) ? \
		(memcpy((objPtr)->bytes, (bytePtr) ? (bytePtr) : &tclEmptyString, (len)), \
		(objPtr)->bytes[len] = '\0', (len)) : (-1) \
    )), (objPtr)->bytes)

/*
 *----------------------------------------------------------------
 * Macro used by the Tcl core to get the string representation's byte array
 * pointer from a Tcl_Obj. This is an inline version of Tcl_GetString(). The
 * macro's expression result is the string rep's byte pointer which might be
 * NULL. The bytes referenced by this pointer must not be modified by the
 * caller. The ANSI C "prototype" for this macro is:
 *
 * MODULE_SCOPE char *	TclGetString(Tcl_Obj *objPtr);
 *----------------------------------------------------------------
 */

#define TclGetString(objPtr) \
    ((objPtr)->bytes? (objPtr)->bytes : Tcl_GetString(objPtr))

/*
 *----------------------------------------------------------------
 * Macro used by the Tcl core to clean out an object's internal
 * representation. Does not actually reset the rep's bytes. The ANSI C
 * "prototype" for this macro is:
 *
 * MODULE_SCOPE void	TclFreeInternalRep(Tcl_Obj *objPtr);
 *----------------------------------------------------------------
 */

#define TclFreeInternalRep(objPtr) \
    if ((objPtr)->typePtr != NULL) { \
	if ((objPtr)->typePtr->freeIntRepProc != NULL) { \
	    (objPtr)->typePtr->freeIntRepProc(objPtr); \
	} \
	(objPtr)->typePtr = NULL; \
    }

/*
 *----------------------------------------------------------------
 * Macro used by the Tcl core to clean out an object's string representation.
 * The ANSI C "prototype" for this macro is:
 *
 * MODULE_SCOPE void	TclInvalidateStringRep(Tcl_Obj *objPtr);
 *----------------------------------------------------------------
 */

#define TclInvalidateStringRep(objPtr) \
    do { \
	Tcl_Obj *_isobjPtr = (Tcl_Obj *)(objPtr); \
	if (_isobjPtr->bytes != NULL) { \
	    if (_isobjPtr->bytes != &tclEmptyString) { \
		Tcl_Free((char *)_isobjPtr->bytes); \
	    } \
	    _isobjPtr->bytes = NULL; \
	} \
    } while (0)

/*
 * These form part of the native filesystem support. They are needed here
 * because we have a few native filesystem functions (which are the same for
 * win/unix) in this file.
 */

#ifdef __cplusplus
extern "C" {
#endif
MODULE_SCOPE const char *const		tclpFileAttrStrings[];
MODULE_SCOPE const TclFileAttrProcs	tclpFileAttrProcs[];
#ifdef __cplusplus
}
#endif

/*
 *----------------------------------------------------------------
 * Macro used by the Tcl core to test whether an object has a
 * string representation (or is a 'pure' internal value).
 * The ANSI C "prototype" for this macro is:
 *
 * MODULE_SCOPE int	TclHasStringRep(Tcl_Obj *objPtr);
 *----------------------------------------------------------------
 */

#define TclHasStringRep(objPtr) \
    ((objPtr)->bytes != NULL)

/*
 *----------------------------------------------------------------
 * Macro used by the Tcl core to get the bignum out of the bignum
 * representation of a Tcl_Obj.
 * The ANSI C "prototype" for this macro is:
 *
 * MODULE_SCOPE void	TclUnpackBignum(Tcl_Obj *objPtr, mp_int bignum);
 *----------------------------------------------------------------
 */

#define TclUnpackBignum(objPtr, bignum) \
    do {								\
	Tcl_Obj *bignumObj = (objPtr);				\
	int bignumPayload =					\
		PTR2INT(bignumObj->internalRep.twoPtrValue.ptr2);	\
	if (bignumPayload == -1) {					\
	    (bignum) = *((mp_int *) bignumObj->internalRep.twoPtrValue.ptr1); \
	} else {							\
	    (bignum).dp = (mp_digit *)bignumObj->internalRep.twoPtrValue.ptr1;	\
	    (bignum).sign = bignumPayload >> 30;			\
	    (bignum).alloc = (bignumPayload >> 15) & 0x7FFF;		\
	    (bignum).used = bignumPayload & 0x7FFF;			\
	}								\
    } while (0)

/*
 *----------------------------------------------------------------
 * Macros used by the Tcl core to grow Tcl_Token arrays. They use the same
 * growth algorithm as used in tclStringObj.c for growing strings. The ANSI C
 * "prototype" for this macro is:
 *
 * MODULE_SCOPE void	TclGrowTokenArray(Tcl_Token *tokenPtr, int used,
 *				int available, int append,
 *				Tcl_Token *staticPtr);
 * MODULE_SCOPE void	TclGrowParseTokenArray(Tcl_Parse *parsePtr,
 *				int append);
 *----------------------------------------------------------------
 */

/* General tuning for minimum growth in Tcl growth algorithms */
#ifndef TCL_MIN_GROWTH
#  ifdef TCL_GROWTH_MIN_ALLOC
     /* Support for any legacy tuners */
#    define TCL_MIN_GROWTH TCL_GROWTH_MIN_ALLOC
#  else
#    define TCL_MIN_GROWTH 1024
#  endif
#endif

/* Token growth tuning, default to the general value. */
#ifndef TCL_MIN_TOKEN_GROWTH
#define TCL_MIN_TOKEN_GROWTH TCL_MIN_GROWTH/sizeof(Tcl_Token)
#endif

/* TODO - code below does not check for integer overflow */
#define TclGrowTokenArray(tokenPtr, used, available, append, staticPtr)	\
    do {								\
	Tcl_Size _needed = (used) + (append);				\
	if (_needed > (available)) {					\
	    Tcl_Size allocated = 2 * _needed;				\
	    Tcl_Token *oldPtr = (tokenPtr);				\
	    Tcl_Token *newPtr;						\
	    if (oldPtr == (staticPtr)) {				\
		oldPtr = NULL;						\
	    }								\
	    newPtr = (Tcl_Token *)Tcl_AttemptRealloc((char *) oldPtr,	\
		    allocated * sizeof(Tcl_Token));	\
	    if (newPtr == NULL) {					\
		allocated = _needed + (append) + TCL_MIN_TOKEN_GROWTH;	\
		newPtr = (Tcl_Token *)Tcl_Realloc((char *) oldPtr,	\
			allocated * sizeof(Tcl_Token)); \
	    }								\
	    (available) = allocated;					\
	    if (oldPtr == NULL) {					\
		memcpy(newPtr, staticPtr,				\
			(used) * sizeof(Tcl_Token));		\
	    }								\
	    (tokenPtr) = newPtr;					\
	}								\
    } while (0)

#define TclGrowParseTokenArray(parsePtr, append)			\
    TclGrowTokenArray((parsePtr)->tokenPtr, (parsePtr)->numTokens,	\
	    (parsePtr)->tokensAvailable, (append),			\
	    (parsePtr)->staticTokens)

/*
 *----------------------------------------------------------------
 * Macro used by the Tcl core get a unicode char from a utf string. It checks
 * to see if we have a one-byte utf char before calling the real
 * Tcl_UtfToUniChar, as this will save a lot of time for primarily ASCII
 * string handling. The macro's expression result is 1 for the 1-byte case or
 * the result of Tcl_UtfToUniChar. The ANSI C "prototype" for this macro is:
 *
 * MODULE_SCOPE int	TclUtfToUniChar(const char *string, Tcl_UniChar *ch);
 *----------------------------------------------------------------
 */

#define TclUtfToUniChar(str, chPtr) \
	(((UCHAR(*(str))) < 0x80) ?		\
	    ((*(chPtr) = UCHAR(*(str))), 1)	\
	    : Tcl_UtfToUniChar(str, chPtr))

/*
 *----------------------------------------------------------------
 * Macro counterpart of the Tcl_NumUtfChars() function. To be used in speed-
 * -sensitive points where it pays to avoid a function call in the common case
 * of counting along a string of all one-byte characters.  The ANSI C
 * "prototype" for this macro is:
 *
 * MODULE_SCOPE void	TclNumUtfCharsM(Tcl_Size numChars, const char *bytes,
 *				Tcl_Size numBytes);
 * numBytes must be >= 0
 *----------------------------------------------------------------
 */

#define TclNumUtfCharsM(numChars, bytes, numBytes) \
    do { \
	Tcl_Size _count = 0, _i = (numBytes); \
	unsigned char *_str = (unsigned char *) (bytes); \
	while (_i > 0 && (*_str < 0xC0)) { _i--; _str++; } \
	_count = (numBytes) - _i; \
	if (_i) { \
	    _count += Tcl_NumUtfChars((bytes) + _count, _i); \
	} \
	(numChars) = _count; \
    } while (0);

/*
 *----------------------------------------------------------------
 * Macro that encapsulates the logic that determines when it is safe to
 * interpret a string as a byte array directly. In summary, the object must be
 * a byte array and must not have a string representation (as the operations
 * that it is used in are defined on strings, not byte arrays). Theoretically
 * it is possible to also be efficient in the case where the object's bytes
 * field is filled by generation from the byte array (c.f. list canonicality)
 * but we don't do that at the moment since this is purely about efficiency.
 * The ANSI C "prototype" for this macro is:
 *
 * MODULE_SCOPE int	TclIsPureByteArray(Tcl_Obj *objPtr);
 *----------------------------------------------------------------
 */

MODULE_SCOPE int	TclIsPureByteArray(Tcl_Obj *objPtr);
#define TclIsPureDict(objPtr) \
	(((objPtr)->bytes==NULL) && ((objPtr)->typePtr==(void *)tclDictTypePtr))
#define TclHasInternalRep(objPtr, type) \
	((objPtr)->typePtr == ((void *)type))
#define TclFetchInternalRep(objPtr, type) \
	(TclHasInternalRep((objPtr), (type)) ? &((objPtr)->internalRep) : NULL)


/*
 *----------------------------------------------------------------
 * Macro used by the Tcl core to compare Unicode strings. On big-endian
 * systems we can use the more efficient memcmp, but this would not be
 * lexically correct on little-endian systems. The ANSI C "prototype" for
 * this macro is:
 *
 * MODULE_SCOPE int	TclUniCharNcmp(const Tcl_UniChar *cs,
 *			    const Tcl_UniChar *ct, unsigned long n);
 *----------------------------------------------------------------
 */

#if defined(WORDS_BIGENDIAN)
#   define TclUniCharNcmp(cs,ct,n) memcmp((cs),(ct),(n)*sizeof(Tcl_UniChar))
#endif /* WORDS_BIGENDIAN */
/*
 *----------------------------------------------------------------
 * Macro used by the Tcl core to increment a namespace's export epoch
 * counter. The ANSI C "prototype" for this macro is:
 *
 * MODULE_SCOPE void	TclInvalidateNsCmdLookup(Namespace *nsPtr);
 *----------------------------------------------------------------
 */

#define TclInvalidateNsCmdLookup(nsPtr) \
    if ((nsPtr)->numExportPatterns) {		\
	(nsPtr)->exportLookupEpoch++;		\
    }						\
    if ((nsPtr)->commandPathLength) {		\
	(nsPtr)->cmdRefEpoch++;			\
    }

/*
 *----------------------------------------------------------------------
 *
 * Core procedure added to libtommath for bignum manipulation.
 *
 *----------------------------------------------------------------------
 */

MODULE_SCOPE Tcl_LibraryInitProc TclTommath_Init;

/*
 *----------------------------------------------------------------------
 *
 * External (platform specific) initialization routine, these declarations
 * explicitly don't use EXTERN since this code does not get compiled into the
 * library:
 *
 *----------------------------------------------------------------------
 */

MODULE_SCOPE Tcl_LibraryInitProc TclplatformtestInit;
MODULE_SCOPE Tcl_LibraryInitProc TclObjTest_Init;
MODULE_SCOPE Tcl_LibraryInitProc TclThread_Init;
MODULE_SCOPE Tcl_LibraryInitProc Procbodytest_Init;
MODULE_SCOPE Tcl_LibraryInitProc Procbodytest_SafeInit;
MODULE_SCOPE Tcl_LibraryInitProc TcltestObjectInterfaceInit;
MODULE_SCOPE Tcl_LibraryInitProc TcltestObjectInterfaceListIntegerInit;
MODULE_SCOPE Tcl_LibraryInitProc Tcl_ABSListTest_Init;

/*
 *----------------------------------------------------------------
 * Macro used by the Tcl core to check whether a pattern has any characters
 * special to [string match]. The ANSI C "prototype" for this macro is:
 *
 * MODULE_SCOPE int	TclMatchIsTrivial(const char *pattern);
 *----------------------------------------------------------------
 */

#define TclMatchIsTrivial(pattern) \
    (strpbrk((pattern), "*[?\\") == NULL)

/*
 *----------------------------------------------------------------
 * Macros used by the Tcl core to set a Tcl_Obj's numeric representation
 * avoiding the corresponding function calls in time critical parts of the
 * core. They should only be called on unshared objects. The ANSI C
 * "prototypes" for these macros are:
 *
 * MODULE_SCOPE void	TclSetIntObj(Tcl_Obj *objPtr, Tcl_WideInt w);
 * MODULE_SCOPE void	TclSetDoubleObj(Tcl_Obj *objPtr, double d);
 *----------------------------------------------------------------
 */

#define TclSetIntObj(objPtr, i) \
    do {						\
	Tcl_ObjInternalRep ir;				\
	ir.wideValue = (Tcl_WideInt) i;			\
	TclInvalidateStringRep(objPtr);			\
	Tcl_StoreInternalRep(objPtr, tclIntType, &ir);	\
    } while (0)

#define TclSetDoubleObj(objPtr, d) \
    do {						\
	Tcl_ObjInternalRep ir;				\
	ir.doubleValue = (double) d;			\
	TclInvalidateStringRep(objPtr);			\
	Tcl_StoreInternalRep(objPtr, tclDoubleType, &ir);	\
    } while (0)

/*
 *----------------------------------------------------------------
 * Macros used by the Tcl core to create and initialise objects of standard
 * types, avoiding the corresponding function calls in time critical parts of
 * the core. The ANSI C "prototypes" for these macros are:
 *
 * MODULE_SCOPE void	TclNewIntObj(Tcl_Obj *objPtr, Tcl_WideInt w);
 * MODULE_SCOPE void	TclNewDoubleObj(Tcl_Obj *objPtr, double d);
 * MODULE_SCOPE void	TclNewStringObj(Tcl_Obj *objPtr, const char *s, * Tcl_Size len);
 * MODULE_SCOPE void	TclNewLiteralStringObj(Tcl_Obj*objPtr, const char *sLiteral);
 *
 *----------------------------------------------------------------
 */

#ifndef TCL_MEM_DEBUG
#define TclNewIntObj(objPtr, w) \
    do {						\
	TclIncrObjsAllocated();				\
	TclAllocObjStorage(objPtr);			\
	(objPtr)->refCount = 0;				\
	(objPtr)->bytes = NULL;				\
	(objPtr)->internalRep.wideValue = (Tcl_WideInt)(w);	\
	(objPtr)->typePtr = tclIntType;		\
	TCL_DTRACE_OBJ_CREATE(objPtr);			\
    } while (0)

#define TclNewUIntObj(objPtr, uw) \
    do {						\
	TclIncrObjsAllocated();				\
	TclAllocObjStorage(objPtr);			\
	(objPtr)->refCount = 0;				\
	(objPtr)->bytes = NULL;				\
	Tcl_WideUInt uw_ = (uw);		\
	if (uw_ > WIDE_MAX) {			\
	    mp_int bignumValue_;		\
	    if (mp_init_u64(&bignumValue_, uw_) != MP_OKAY) {	\
		Tcl_Panic("%s: memory overflow", "TclNewUIntObj");	\
	    }	\
	    TclSetBignumInternalRep((objPtr), &bignumValue_);	\
	} else {	\
	    (objPtr)->internalRep.wideValue = (Tcl_WideInt)(uw_);	\
	    (objPtr)->typePtr = tclIntType;		\
	}	\
	TCL_DTRACE_OBJ_CREATE(objPtr);			\
    } while (0)

#define TclNewIndexObj(objPtr, uw) \
    TclNewIntObj(objPtr, uw)

#define TclNewDoubleObj(objPtr, d) \
    do {							\
	TclIncrObjsAllocated();					\
	TclAllocObjStorage(objPtr);				\
	(objPtr)->refCount = 0;					\
	(objPtr)->bytes = NULL;					\
	(objPtr)->internalRep.doubleValue = (double)(d);	\
	(objPtr)->typePtr = tclDoubleType;			\
	TCL_DTRACE_OBJ_CREATE(objPtr);				\
    } while (0)

#define TclNewStringObj(objPtr, s, len) \
    do {							\
	TclIncrObjsAllocated();					\
	TclAllocObjStorage(objPtr);				\
	(objPtr)->refCount = 0;					\
	TclInitStringRep((objPtr), (s), (len));			\
	(objPtr)->typePtr = NULL;				\
	TCL_DTRACE_OBJ_CREATE(objPtr);				\
    } while (0)

#else /* TCL_MEM_DEBUG */
#define TclNewIntObj(objPtr, w) \
    (objPtr) = Tcl_NewWideIntObj(w)

#define TclNewUIntObj(objPtr, uw) \
    do {						\
	Tcl_WideUInt uw_ = (uw);		\
	if (uw_ > WIDE_MAX) {			\
	    mp_int bignumValue_;		\
	    if (mp_init_u64(&bignumValue_, uw_) == MP_OKAY) {	\
		(objPtr) = Tcl_NewBignumObj(&bignumValue_);	\
	    } else {	\
		(objPtr) = NULL; \
	    } \
	} else {	\
	    (objPtr) = Tcl_NewWideIntObj(uw_);	\
	}	\
    } while (0)

#define TclNewIndexObj(objPtr, w) \
    TclNewIntObj(objPtr, w)

#define TclNewDoubleObj(objPtr, d) \
    (objPtr) = Tcl_NewDoubleObj(d)

#define TclNewStringObj(objPtr, s, len) \
    (objPtr) = Tcl_NewStringObj((s), (len))
#endif /* TCL_MEM_DEBUG */

/*
 * The sLiteral argument *must* be a string literal; the incantation with
 * sizeof(sLiteral "") will fail to compile otherwise.
 */
#define TclNewLiteralStringObj(objPtr, sLiteral) \
    TclNewStringObj((objPtr), (sLiteral), sizeof(sLiteral "") - 1)

/*
 *----------------------------------------------------------------
 * Convenience macros for DStrings.
 * The ANSI C "prototypes" for these macros are:
 *
 * MODULE_SCOPE char * TclDStringAppendLiteral(Tcl_DString *dsPtr,
 *			const char *sLiteral);
 * MODULE_SCOPE void   TclDStringClear(Tcl_DString *dsPtr);
 */

#define TclDStringAppendLiteral(dsPtr, sLiteral) \
    Tcl_DStringAppend((dsPtr), (sLiteral), sizeof(sLiteral "") - 1)
#define TclDStringClear(dsPtr) \
    Tcl_DStringSetLength((dsPtr), 0)

/*
 *----------------------------------------------------------------
 * Inline version of Tcl_GetCurrentNamespace and Tcl_GetGlobalNamespace.
 */

#define TclGetCurrentNamespace(interp) \
    (Tcl_Namespace *) ((Interp *)(interp))->varFramePtr->nsPtr

#define TclGetGlobalNamespace(interp) \
    (Tcl_Namespace *) ((Interp *)(interp))->globalNsPtr

/*
 *----------------------------------------------------------------
 * Inline version of TclCleanupCommand; still need the function as it is in
 * the internal stubs, but the core can use the macro instead.
 */

#define TclCleanupCommandMacro(cmdPtr)		\
    do {					\
	if ((cmdPtr)->refCount-- <= 1) {	\
	    Tcl_Free(cmdPtr);			\
	}					\
    } while (0)


/*
 * inside this routine crement refCount first incase cmdPtr is replacing itself
 */
#define TclRoutineAssign(location, cmdPtr)	    \
    do {					    \
	(cmdPtr)->refCount++;			    \
	if ((location) != NULL			    \
	    && (location--) <= 1) {		    \
	    Tcl_Free(((location)));		    \
	}					    \
	(location) = (cmdPtr);			    \
    } while (0)


#define TclRoutineHasName(cmdPtr) \
    ((cmdPtr)->hPtr != NULL)

/*
 *----------------------------------------------------------------
 * Inline versions of Tcl_LimitReady() and Tcl_LimitExceeded to limit number
 * of calls out of the critical path. Note that this code isn't particularly
 * readable; the non-inline version (in tclInterp.c) is much easier to
 * understand. Note also that these macros takes different args (iPtr->limit)
 * to the non-inline version.
 */

#define TclLimitExceeded(limit) ((limit).exceeded != 0)

#define TclLimitReady(limit)						\
    (((limit).active == 0) ? 0 :					\
    (++(limit).granularityTicker,					\
    ((((limit).active & TCL_LIMIT_COMMANDS) &&				\
	    (((limit).cmdGranularity == 1) ||				\
	    ((limit).granularityTicker % (limit).cmdGranularity == 0)))	\
	    ? 1 :							\
    (((limit).active & TCL_LIMIT_TIME) &&				\
	    (((limit).timeGranularity == 1) ||				\
	    ((limit).granularityTicker % (limit).timeGranularity == 0)))\
	    ? 1 : 0)))

/*
 * Compile-time assertions: these produce a compile time error if the
 * expression is not known to be true at compile time. If the assertion is
 * known to be false, the compiler (or optimizer?) will error out with
 * "division by zero". If the assertion cannot be evaluated at compile time,
 * the compiler will error out with "non-static initializer".
 *
 * Adapted with permission from
 * http://www.pixelbeat.org/programming/gcc/static_assert.html
 */

#define TCL_CT_ASSERT(e) \
    {enum { ct_assert_value = 1/(!!(e)) };}

/*
 *----------------------------------------------------------------
 * Allocator for small structs (<=sizeof(Tcl_Obj)) using the Tcl_Obj pool.
 * Only checked at compile time.
 *
 * ONLY USE FOR CONSTANT nBytes.
 *
 * DO NOT LET THEM CROSS THREAD BOUNDARIES
 *----------------------------------------------------------------
 */

#define TclSmallAlloc(nbytes, memPtr) \
    TclSmallAllocEx(NULL, (nbytes), (memPtr))

#define TclSmallFree(memPtr) \
    TclSmallFreeEx(NULL, (memPtr))

#ifndef TCL_MEM_DEBUG
#define TclSmallAllocEx(interp, nbytes, memPtr) \
    do {								\
	Tcl_Obj *_objPtr;						\
	TCL_CT_ASSERT((nbytes)<=sizeof(Tcl_Obj));			\
	TclIncrObjsAllocated();						\
	TclAllocObjStorageEx((interp), (_objPtr));			\
	*(void **)&(memPtr) = (void *) (_objPtr);			\
    } while (0)

#define TclSmallFreeEx(interp, memPtr) \
    do {								\
	TclFreeObjStorageEx((interp), (Tcl_Obj *)(memPtr));		\
	TclIncrObjsFreed();						\
    } while (0)

#else    /* TCL_MEM_DEBUG */
#define TclSmallAllocEx(interp, nbytes, memPtr) \
    do {								\
	Tcl_Obj *_objPtr;						\
	TCL_CT_ASSERT((nbytes)<=sizeof(Tcl_Obj));			\
	TclNewObj(_objPtr);						\
	*(void **)&(memPtr) = (void *)_objPtr;				\
    } while (0)

#define TclSmallFreeEx(interp, memPtr) \
    do {								\
	Tcl_Obj *_objPtr = (Tcl_Obj *)(memPtr);				\
	_objPtr->bytes = NULL;						\
	_objPtr->typePtr = NULL;					\
	_objPtr->refCount = 1;						\
	TclDecrRefCount(_objPtr);					\
    } while (0)
#endif   /* TCL_MEM_DEBUG */

/*
 * Support for Clang Static Analyzer <http://clang-analyzer.llvm.org>
 */

#if defined(PURIFY) && defined(__clang__)
#if __has_feature(attribute_analyzer_noreturn) && \
	!defined(Tcl_Panic) && defined(Tcl_Panic_TCL_DECLARED)
void Tcl_Panic(const char *, ...) __attribute__((analyzer_noreturn));
#endif
#if !defined(CLANG_ASSERT)
#include <assert.h>
#define CLANG_ASSERT(x) assert(x)
#endif
#elif !defined(CLANG_ASSERT)
#define CLANG_ASSERT(x)
#endif /* PURIFY && __clang__ */

/*
 *----------------------------------------------------------------
 * Parameters, structs and macros for the non-recursive engine (NRE)
 *----------------------------------------------------------------
 */

#define NRE_USE_SMALL_ALLOC	1  /* Only turn off for debugging purposes. */
#ifndef NRE_ENABLE_ASSERTS
#define NRE_ENABLE_ASSERTS	0
#endif

/*
 * This is the main data struct for representing NR commands. It is designed
 * to fit in sizeof(Tcl_Obj) in order to exploit the fastest memory allocator
 * available.
 */

typedef struct NRE_callback {
    Tcl_NRPostProc *procPtr;
    void *data[4];
    struct NRE_callback *nextPtr;
} NRE_callback;

#define TOP_CB(iPtr) (((Interp *)(iPtr))->execEnvPtr->callbackPtr)

/*
 * Inline version of Tcl_NRAddCallback.
 */

#define TclNRAddCallback(interp,postProcPtr,data0,data1,data2,data3) \
    do {								\
	NRE_callback *_callbackPtr;					\
	TCLNR_ALLOC((interp), (_callbackPtr));				\
	_callbackPtr->procPtr = (postProcPtr);				\
	_callbackPtr->data[0] = (void *)(data0);			\
	_callbackPtr->data[1] = (void *)(data1);			\
	_callbackPtr->data[2] = (void *)(data2);			\
	_callbackPtr->data[3] = (void *)(data3);			\
	_callbackPtr->nextPtr = TOP_CB(interp);				\
	TOP_CB(interp) = _callbackPtr;					\
    } while (0)

#if NRE_USE_SMALL_ALLOC
#define TCLNR_ALLOC(interp, ptr) \
    TclSmallAllocEx(interp, sizeof(NRE_callback), (ptr))
#define TCLNR_FREE(interp, ptr)  TclSmallFreeEx((interp), (ptr))
#else
#define TCLNR_ALLOC(interp, ptr) \
    ((ptr) = (Tcl_Alloc(sizeof(NRE_callback))))
#define TCLNR_FREE(interp, ptr)  Tcl_Free(ptr)
#endif

#if NRE_ENABLE_ASSERTS
#define NRE_ASSERT(expr) assert((expr))
#else
#define NRE_ASSERT(expr)
#endif

#include "tclIntDecls.h"
#include "tclIntPlatDecls.h"

#if !defined(USE_TCL_STUBS) && !defined(TCL_MEM_DEBUG)
#define Tcl_AttemptAlloc        TclpAlloc
#define Tcl_AttemptRealloc      TclpRealloc
#define Tcl_Free                TclpFree
#endif

/*
 * Special hack for macOS, where the static linker (technically the 'ar'
 * command) hates empty object files, and accepts no flags to make it shut up.
 *
 * These symbols are otherwise completely useless.
 *
 * They can't be written to or written through. They can't be seen by any
 * other code. They use a separate attribute (supported by all macOS
 * compilers, which are derivatives of clang or gcc) to stop the compilation
 * from moaning. They will be excluded during the final linking stage.
 *
 * Other platforms get nothing at all. That's good.
 */

#ifdef MAC_OSX_TCL
#define TCL_MAC_EMPTY_FILE(name) \
    static __attribute__((used)) const void *const TclUnusedFile_ ## name = NULL;
#else
#define TCL_MAC_EMPTY_FILE(name)
#endif /* MAC_OSX_TCL */

/*
 * Other externals.
 */

MODULE_SCOPE size_t TclEnvEpoch;	/* Epoch of the tcl environment
					 * (if changed with tcl-env). */

#endif /* _TCLINT */

/*
 * Local Variables:
 * mode: c
 * c-basic-offset: 4
 * fill-column: 78
 * End:
 */<|MERGE_RESOLUTION|>--- conflicted
+++ resolved
@@ -4044,39 +4044,6 @@
 #define TCL_INDEX_START         ((Tcl_Size)0)
 
 /*
-<<<<<<< HEAD
- *------------------------------------------------------------------------
- *
- * TclGetSizeIntFromObj --
- *
- *    Extract a Tcl_Size from a Tcl_Obj
- *
- * Results:
- *    TCL_OK / TCL_ERROR
- *
- * Side effects:
- *    On success, the integer value is stored in *sizePtr. On error,
- *    an error message in interp it it is not NULL.
- *
- *------------------------------------------------------------------------
- */
-static inline int TclGetSizeIntFromObj(Tcl_Interp *interp, Tcl_Obj *objPtr, Tcl_Size *sizePtr) {
-#if TCL_SIZE_MAX == INT_MAX
-    return TclGetIntFromObj(interp, objPtr, sizePtr);
-#else
-    Tcl_WideInt wide;
-    if (TclGetWideIntFromObj(interp, objPtr, &wide) != TCL_OK) {
-	return TCL_ERROR;
-    }
-    *sizePtr = (Tcl_Size)wide;
-    return TCL_OK;
-#endif
-}
-
-
-/*
-=======
->>>>>>> 4b1dc921
  *----------------------------------------------------------------------
  *
  * TclScaleTime --
