/*
 * tclInt.h --
 *
 *	Declarations of things used internally by the Tcl interpreter.
 *
 * Copyright (c) 1987-1993 The Regents of the University of California.
 * Copyright (c) 1993-1997 Lucent Technologies.
 * Copyright (c) 1994-1998 Sun Microsystems, Inc.
 * Copyright (c) 1998-1999 by Scriptics Corporation.
 * Copyright (c) 2001, 2002 by Kevin B. Kenny.  All rights reserved.
 * Copyright (c) 2007 Daniel A. Steffen <das@users.sourceforge.net>
 * Copyright (c) 2006-2008 by Joe Mistachkin.  All rights reserved.
 * Copyright (c) 2008 by Miguel Sofer. All rights reserved.
 *
 * See the file "license.terms" for information on usage and redistribution of
 * this file, and for a DISCLAIMER OF ALL WARRANTIES.
 */

#ifndef _TCLINT
#define _TCLINT

/*
 * Some numerics configuration options.
 */

#undef ACCEPT_NAN

/*
 * Used to tag functions that are only to be visible within the module being
 * built and not outside it (where this is supported by the linker).
 * Also used in the platform-specific *Port.h files.
 */

#ifndef MODULE_SCOPE
#   ifdef __cplusplus
#	define MODULE_SCOPE extern "C"
#   else
#	define MODULE_SCOPE extern
#   endif
#endif

#ifndef JOIN
#  define JOIN(a,b) JOIN1(a,b)
#  define JOIN1(a,b) a##b
#endif

#if defined(__cplusplus)
#   define TCL_UNUSED(T) T
#elif defined(__GNUC__) && (__GNUC__ > 2)
#   define TCL_UNUSED(T) T JOIN(dummy, __LINE__) __attribute__((unused))
#else
#   define TCL_UNUSED(T) T JOIN(dummy, __LINE__)
#endif

/*
 * Common include files needed by most of the Tcl source files are included
 * here, so that system-dependent personalizations for the include files only
 * have to be made in once place. This results in a few extra includes, but
 * greater modularity. The order of the three groups of #includes is
 * important. For example, stdio.h is needed by tcl.h.
 */

#include "tclPort.h"

#include <stdio.h>

#include <ctype.h>
#include <stdarg.h>
#ifdef NO_STDLIB_H
#   include "../compat/stdlib.h"
#else
#   include <stdlib.h>
#endif
#ifdef NO_STRING_H
#include "../compat/string.h"
#else
#include <string.h>
#endif
#if !defined(STDC_HEADERS) && !defined(__STDC__) && !defined(__C99__FUNC__) \
     && !defined(__cplusplus) && !defined(_MSC_VER) && !defined(__ICC)
typedef int ptrdiff_t;
#endif
#include <stddef.h>
#include <locale.h>

/*
 * Ensure WORDS_BIGENDIAN is defined correctly:
 * Needs to happen here in addition to configure to work with fat compiles on
 * Darwin (where configure runs only once for multiple architectures).
 */

#ifdef HAVE_SYS_TYPES_H
#    include <sys/types.h>
#endif
#ifdef HAVE_SYS_PARAM_H
#    include <sys/param.h>
#endif
#ifdef BYTE_ORDER
#    ifdef BIG_ENDIAN
#	 if BYTE_ORDER == BIG_ENDIAN
#	     undef WORDS_BIGENDIAN
#	     define WORDS_BIGENDIAN 1
#	 endif
#    endif
#    ifdef LITTLE_ENDIAN
#	 if BYTE_ORDER == LITTLE_ENDIAN
#	     undef WORDS_BIGENDIAN
#	 endif
#    endif
#endif

/*
 * Macros used to cast between pointers and integers (e.g. when storing an int
 * in ClientData), on 64-bit architectures they avoid gcc warning about "cast
 * to/from pointer from/to integer of different size".
 */

#if !defined(INT2PTR) && !defined(PTR2INT)
#   if defined(HAVE_INTPTR_T) || defined(intptr_t)
#	define INT2PTR(p) ((void *)(intptr_t)(p))
#	define PTR2INT(p) ((intptr_t)(p))
#   else
#	define INT2PTR(p) ((void *)(p))
#	define PTR2INT(p) ((long)(p))
#   endif
#endif
#if !defined(UINT2PTR) && !defined(PTR2UINT)
#   if defined(HAVE_UINTPTR_T) || defined(uintptr_t)
#	define UINT2PTR(p) ((void *)(uintptr_t)(p))
#	define PTR2UINT(p) ((uintptr_t)(p))
#   else
#	define UINT2PTR(p) ((void *)(p))
#	define PTR2UINT(p) ((unsigned long)(p))
#   endif
#endif

#if defined(_WIN32) && defined(_MSC_VER)
#   define vsnprintf _vsnprintf
#endif

#if !defined(TCL_THREADS)
#   define TCL_THREADS 1
#endif
#if !TCL_THREADS
#   undef TCL_DECLARE_MUTEX
#   define TCL_DECLARE_MUTEX(name)
#   undef  Tcl_MutexLock
#   define Tcl_MutexLock(mutexPtr)
#   undef  Tcl_MutexUnlock
#   define Tcl_MutexUnlock(mutexPtr)
#   undef  Tcl_MutexFinalize
#   define Tcl_MutexFinalize(mutexPtr)
#   undef  Tcl_ConditionNotify
#   define Tcl_ConditionNotify(condPtr)
#   undef  Tcl_ConditionWait
#   define Tcl_ConditionWait(condPtr, mutexPtr, timePtr)
#   undef  Tcl_ConditionFinalize
#   define Tcl_ConditionFinalize(condPtr)
#endif

/*
 * The following procedures allow namespaces to be customized to support
 * special name resolution rules for commands/variables.
 */

struct Tcl_ResolvedVarInfo;

typedef Tcl_Var (Tcl_ResolveRuntimeVarProc)(Tcl_Interp *interp,
	struct Tcl_ResolvedVarInfo *vinfoPtr);

typedef void (Tcl_ResolveVarDeleteProc)(struct Tcl_ResolvedVarInfo *vinfoPtr);

/*
 * The following structure encapsulates the routines needed to resolve a
 * variable reference at runtime. Any variable specific state will typically
 * be appended to this structure.
 */

typedef struct Tcl_ResolvedVarInfo {
    Tcl_ResolveRuntimeVarProc *fetchProc;
    Tcl_ResolveVarDeleteProc *deleteProc;
} Tcl_ResolvedVarInfo;

typedef int (Tcl_ResolveCompiledVarProc)(Tcl_Interp *interp,
	const char *name, int length, Tcl_Namespace *context,
	Tcl_ResolvedVarInfo **rPtr);

typedef int (Tcl_ResolveVarProc)(Tcl_Interp *interp, const char *name,
	Tcl_Namespace *context, int flags, Tcl_Var *rPtr);

typedef int (Tcl_ResolveCmdProc)(Tcl_Interp *interp, const char *name,
	Tcl_Namespace *context, int flags, Tcl_Command *rPtr);

typedef struct Tcl_ResolverInfo {
    Tcl_ResolveCmdProc *cmdResProc;
				/* Procedure handling command name
				 * resolution. */
    Tcl_ResolveVarProc *varResProc;
				/* Procedure handling variable name resolution
				 * for variables that can only be handled at
				 * runtime. */
    Tcl_ResolveCompiledVarProc *compiledVarResProc;
				/* Procedure handling variable name resolution
				 * at compile time. */
} Tcl_ResolverInfo;

/*
 * This flag bit should not interfere with TCL_GLOBAL_ONLY,
 * TCL_NAMESPACE_ONLY, or TCL_LEAVE_ERR_MSG; it signals that the variable
 * lookup is performed for upvar (or similar) purposes, with slightly
 * different rules:
 *    - Bug #696893 - variable is either proc-local or in the current
 *	namespace; never follow the second (global) resolution path
 *    - Bug #631741 - do not use special namespace or interp resolvers
 */

#define TCL_AVOID_RESOLVERS 0x40000

/*
 *----------------------------------------------------------------
 * Data structures related to namespaces.
 *----------------------------------------------------------------
 */

typedef struct Tcl_Ensemble Tcl_Ensemble;
typedef struct NamespacePathEntry NamespacePathEntry;

/*
 * Special hashtable for variables: this is just a Tcl_HashTable with an nsPtr
 * field added at the end: in this way variables can find their namespace
 * without having to copy a pointer in their struct: they can access it via
 * their hPtr->tablePtr.
 */

typedef struct TclVarHashTable {
    Tcl_HashTable table;
    struct Namespace *nsPtr;
} TclVarHashTable;

/*
 * This is for itcl - it likes to search our varTables directly :(
 */

#define TclVarHashFindVar(tablePtr, key) \
    TclVarHashCreateVar((tablePtr), (key), NULL)

/*
 * Define this to reduce the amount of space that the average namespace
 * consumes by only allocating the table of child namespaces when necessary.
 * Defining it breaks compatibility for Tcl extensions (e.g., itcl) which
 * reach directly into the Namespace structure.
 */

#undef BREAK_NAMESPACE_COMPAT

/*
 * The structure below defines a namespace.
 * Note: the first five fields must match exactly the fields in a
 * Tcl_Namespace structure (see tcl.h). If you change one, be sure to change
 * the other.
 */

typedef struct Namespace {
    char *name;			/* The namespace's simple (unqualified) name.
				 * This contains no ::'s. The name of the
				 * global namespace is "" although "::" is an
				 * synonym. */
    char *fullName;		/* The namespace's fully qualified name. This
				 * starts with ::. */
    void *clientData;	/* An arbitrary value associated with this
				 * namespace. */
    Tcl_NamespaceDeleteProc *deleteProc;
				/* Procedure invoked when deleting the
				 * namespace to, e.g., free clientData. */
    struct Namespace *parentPtr;/* Points to the namespace that contains this
				 * one. NULL if this is the global
				 * namespace. */
#ifndef BREAK_NAMESPACE_COMPAT
    Tcl_HashTable childTable;	/* Contains any child namespaces. Indexed by
				 * strings; values have type (Namespace *). */
#else
    Tcl_HashTable *childTablePtr;
				/* Contains any child namespaces. Indexed by
				 * strings; values have type (Namespace *). If
				 * NULL, there are no children. */
#endif
    size_t nsId;		/* Unique id for the namespace. */
    Tcl_Interp *interp;	/* The interpreter containing this
				 * namespace. */
    int flags;			/* OR-ed combination of the namespace status
				 * flags NS_DYING and NS_DEAD listed below. */
    size_t activationCount;	/* Number of "activations" or active call
				 * frames for this namespace that are on the
				 * Tcl call stack. The namespace won't be
				 * freed until activationCount becomes zero. */
    size_t refCount;		/* Count of references by namespaceName
				 * objects. The namespace can't be freed until
				 * refCount becomes zero. */
    Tcl_HashTable cmdTable;	/* Contains all the commands currently
				 * registered in the namespace. Indexed by
				 * strings; values have type (Command *).
				 * Commands imported by Tcl_Import have
				 * Command structures that point (via an
				 * ImportedCmdRef structure) to the Command
				 * structure in the source namespace's command
				 * table. */
    TclVarHashTable varTable;	/* Contains all the (global) variables
				 * currently in this namespace. Indexed by
				 * strings; values have type (Var *). */
    char **exportArrayPtr;	/* Points to an array of string patterns
				 * specifying which commands are exported. A
				 * pattern may include "string match" style
				 * wildcard characters to specify multiple
				 * commands; however, no namespace qualifiers
				 * are allowed. NULL if no export patterns are
				 * registered. */
    size_t numExportPatterns;	/* Number of export patterns currently
				 * registered using "namespace export". */
    size_t maxExportPatterns;	/* Number of export patterns for which space
				 * is currently allocated. */
    size_t cmdRefEpoch;		/* Incremented if a newly added command
				 * shadows a command for which this namespace
				 * has already cached a Command* pointer; this
				 * causes all its cached Command* pointers to
				 * be invalidated. */
    size_t resolverEpoch;	/* Incremented whenever (a) the name
				 * resolution rules change for this namespace
				 * or (b) a newly added command shadows a
				 * command that is compiled to bytecodes. This
				 * invalidates all byte codes compiled in the
				 * namespace, causing the code to be
				 * recompiled under the new rules.*/
    Tcl_ResolveCmdProc *cmdResProc;
				/* If non-null, this procedure overrides the
				 * usual command resolution mechanism in Tcl.
				 * This procedure is invoked within
				 * Tcl_FindCommand to resolve all command
				 * references within the namespace. */
    Tcl_ResolveVarProc *varResProc;
				/* If non-null, this procedure overrides the
				 * usual variable resolution mechanism in Tcl.
				 * This procedure is invoked within
				 * Tcl_FindNamespaceVar to resolve all
				 * variable references within the namespace at
				 * runtime. */
    Tcl_ResolveCompiledVarProc *compiledVarResProc;
				/* If non-null, this procedure overrides the
				 * usual variable resolution mechanism in Tcl.
				 * This procedure is invoked within
				 * LookupCompiledLocal to resolve variable
				 * references within the namespace at compile
				 * time. */
    size_t exportLookupEpoch;	/* Incremented whenever a command is added to
				 * a namespace, removed from a namespace or
				 * the exports of a namespace are changed.
				 * Allows TIP#112-driven command lists to be
				 * validated efficiently. */
    Tcl_Ensemble *ensembles;	/* List of structures that contain the details
				 * of the ensembles that are implemented on
				 * top of this namespace. */
    Tcl_Obj *unknownHandlerPtr;	/* A script fragment to be used when command
				 * resolution in this namespace fails. TIP
				 * 181. */
    size_t commandPathLength;	/* The length of the explicit path. */
    NamespacePathEntry *commandPathArray;
				/* The explicit path of the namespace as an
				 * array. */
    NamespacePathEntry *commandPathSourceList;
				/* Linked list of path entries that point to
				 * this namespace. */
    Tcl_NamespaceDeleteProc *earlyDeleteProc;
				/* Just like the deleteProc field (and called
				 * with the same clientData) but called at the
				 * start of the deletion process, so there is
				 * a chance for code to do stuff inside the
				 * namespace before deletion completes. */
} Namespace;

/*
 * An entry on a namespace's command resolution path.
 */

struct NamespacePathEntry {
    Namespace *nsPtr;		/* What does this path entry point to? If it
				 * is NULL, this path entry points is
				 * redundant and should be skipped. */
    Namespace *creatorNsPtr;	/* Where does this path entry point from? This
				 * allows for efficient invalidation of
				 * references when the path entry's target
				 * updates its current list of defined
				 * commands. */
    NamespacePathEntry *prevPtr, *nextPtr;
				/* Linked list pointers or NULL at either end
				 * of the list that hangs off Namespace's
				 * commandPathSourceList field. */
};

/*
 * Flags used to represent the status of a namespace:
 *
 * NS_DYING -	1 means Tcl_DeleteNamespace has been called to delete the
 *		namespace but there are still active call frames on the Tcl
 *		stack that refer to the namespace. When the last call frame
 *		referring to it has been popped, it's variables and command
 *		will be destroyed and it will be marked "dead" (NS_DEAD). The
 *		namespace can no longer be looked up by name.
 * NS_DEAD -	1 means Tcl_DeleteNamespace has been called to delete the
 *		namespace and no call frames still refer to it. Its variables
 *		and command have already been destroyed. This bit allows the
 *		namespace resolution code to recognize that the namespace is
 *		"deleted". When the last namespaceName object in any byte code
 *		unit that refers to the namespace has been freed (i.e., when
 *		the namespace's refCount is 0), the namespace's storage will
 *		be freed.
 * NS_KILLED -	1 means that TclTeardownNamespace has already been called on
 *		this namespace and it should not be called again [Bug 1355942]
 * NS_SUPPRESS_COMPILATION -
 *		Marks the commands in this namespace for not being compiled,
 *		forcing them to be looked up every time.
 */

#define NS_DYING	0x01
#define NS_DEAD		0x02
#define NS_KILLED	0x04
#define NS_SUPPRESS_COMPILATION	0x08

/*
 * Flags passed to TclGetNamespaceForQualName:
 *
 * TCL_GLOBAL_ONLY		- (see tcl.h) Look only in the global ns.
 * TCL_NAMESPACE_ONLY		- (see tcl.h) Look only in the context ns.
 * TCL_CREATE_NS_IF_UNKNOWN	- Create unknown namespaces.
 * TCL_FIND_ONLY_NS		- The name sought is a namespace name.
 */

#define TCL_CREATE_NS_IF_UNKNOWN	0x800
#define TCL_FIND_ONLY_NS		0x1000

/*
 * The client data for an ensemble command. This consists of the table of
 * commands that are actually exported by the namespace, and an epoch counter
 * that, combined with the exportLookupEpoch field of the namespace structure,
 * defines whether the table contains valid data or will need to be recomputed
 * next time the ensemble command is called.
 */

typedef struct EnsembleConfig {
    Namespace *nsPtr;		/* The namespace backing this ensemble up. */
    Tcl_Command token;		/* The token for the command that provides
				 * ensemble support for the namespace, or NULL
				 * if the command has been deleted (or never
				 * existed; the global namespace never has an
				 * ensemble command.) */
    size_t epoch;		/* The epoch at which this ensemble's table of
				 * exported commands is valid. */
    char **subcommandArrayPtr;	/* Array of ensemble subcommand names. At all
				 * consistent points, this will have the same
				 * number of entries as there are entries in
				 * the subcommandTable hash. */
    Tcl_HashTable subcommandTable;
				/* Hash table of ensemble subcommand names,
				 * which are its keys so this also provides
				 * the storage management for those subcommand
				 * names. The contents of the entry values are
				 * object version the prefix lists to use when
				 * substituting for the command/subcommand to
				 * build the ensemble implementation command.
				 * Has to be stored here as well as in
				 * subcommandDict because that field is NULL
				 * when we are deriving the ensemble from the
				 * namespace exports list. FUTURE WORK: use
				 * object hash table here. */
    struct EnsembleConfig *next;/* The next ensemble in the linked list of
				 * ensembles associated with a namespace. If
				 * this field points to this ensemble, the
				 * structure has already been unlinked from
				 * all lists, and cannot be found by scanning
				 * the list from the namespace's ensemble
				 * field. */
    int flags;			/* ORed combo of TCL_ENSEMBLE_PREFIX,
				 * ENSEMBLE_DEAD and ENSEMBLE_COMPILE. */

    /* OBJECT FIELDS FOR ENSEMBLE CONFIGURATION */

    Tcl_Obj *subcommandDict;	/* Dictionary providing mapping from
				 * subcommands to their implementing command
				 * prefixes, or NULL if we are to build the
				 * map automatically from the namespace
				 * exports. */
    Tcl_Obj *subcmdList;	/* List of commands that this ensemble
				 * actually provides, and whose implementation
				 * will be built using the subcommandDict (if
				 * present and defined) and by simple mapping
				 * to the namespace otherwise. If NULL,
				 * indicates that we are using the (dynamic)
				 * list of currently exported commands. */
    Tcl_Obj *unknownHandler;	/* Script prefix used to handle the case when
				 * no match is found (according to the rule
				 * defined by flag bit TCL_ENSEMBLE_PREFIX) or
				 * NULL to use the default error-generating
				 * behaviour. The script execution gets all
				 * the arguments to the ensemble command
				 * (including objv[0]) and will have the
				 * results passed directly back to the caller
				 * (including the error code) unless the code
				 * is TCL_CONTINUE in which case the
				 * subcommand will be reparsed by the ensemble
				 * core, presumably because the ensemble
				 * itself has been updated. */
    Tcl_Obj *parameterList;	/* List of ensemble parameter names. */
    int numParameters;		/* Cached number of parameters. This is either
				 * 0 (if the parameterList field is NULL) or
				 * the length of the list in the parameterList
				 * field. */
} EnsembleConfig;

/*
 * Various bits for the EnsembleConfig.flags field.
 */

#define ENSEMBLE_DEAD	0x1	/* Flag value to say that the ensemble is dead
				 * and on its way out. */
#define ENSEMBLE_COMPILE 0x4	/* Flag to enable bytecode compilation of an
				 * ensemble. */

/*
 *----------------------------------------------------------------
 * Data structures related to variables. These are used primarily in tclVar.c
 *----------------------------------------------------------------
 */

/*
 * The following structure defines a variable trace, which is used to invoke a
 * specific C procedure whenever certain operations are performed on a
 * variable.
 */

typedef struct VarTrace {
    Tcl_VarTraceProc *traceProc;/* Procedure to call when operations given by
				 * flags are performed on variable. */
    void *clientData;	/* Argument to pass to proc. */
    int flags;			/* What events the trace procedure is
				 * interested in: OR-ed combination of
				 * TCL_TRACE_READS, TCL_TRACE_WRITES,
				 * TCL_TRACE_UNSETS and TCL_TRACE_ARRAY. */
    struct VarTrace *nextPtr;	/* Next in list of traces associated with a
				 * particular variable. */
} VarTrace;

/*
 * The following structure defines a command trace, which is used to invoke a
 * specific C procedure whenever certain operations are performed on a
 * command.
 */

typedef struct CommandTrace {
    Tcl_CommandTraceProc *traceProc;
				/* Procedure to call when operations given by
				 * flags are performed on command. */
    void *clientData;	/* Argument to pass to proc. */
    int flags;			/* What events the trace procedure is
				 * interested in: OR-ed combination of
				 * TCL_TRACE_RENAME, TCL_TRACE_DELETE. */
    struct CommandTrace *nextPtr;
				/* Next in list of traces associated with a
				 * particular command. */
    size_t refCount;	/* Used to ensure this structure is not
				 * deleted too early. Keeps track of how many
				 * pieces of code have a pointer to this
				 * structure. */
} CommandTrace;

/*
 * When a command trace is active (i.e. its associated procedure is executing)
 * one of the following structures is linked into a list associated with the
 * command's interpreter. The information in the structure is needed in order
 * for Tcl to behave reasonably if traces are deleted while traces are active.
 */

typedef struct ActiveCommandTrace {
    struct Command *cmdPtr;	/* Command that's being traced. */
    struct ActiveCommandTrace *nextPtr;
				/* Next in list of all active command traces
				 * for the interpreter, or NULL if no more. */
    CommandTrace *nextTracePtr;	/* Next trace to check after current trace
				 * procedure returns; if this trace gets
				 * deleted, must update pointer to avoid using
				 * free'd memory. */
    int reverseScan;		/* Boolean set true when traces are scanning
				 * in reverse order. */
} ActiveCommandTrace;

/*
 * When a variable trace is active (i.e. its associated procedure is
 * executing) one of the following structures is linked into a list associated
 * with the variable's interpreter. The information in the structure is needed
 * in order for Tcl to behave reasonably if traces are deleted while traces
 * are active.
 */

typedef struct ActiveVarTrace {
    struct Var *varPtr;		/* Variable that's being traced. */
    struct ActiveVarTrace *nextPtr;
				/* Next in list of all active variable traces
				 * for the interpreter, or NULL if no more. */
    VarTrace *nextTracePtr;	/* Next trace to check after current trace
				 * procedure returns; if this trace gets
				 * deleted, must update pointer to avoid using
				 * free'd memory. */
} ActiveVarTrace;

/*
 * The structure below defines a variable, which associates a string name with
 * a Tcl_Obj value. These structures are kept in procedure call frames (for
 * local variables recognized by the compiler) or in the heap (for global
 * variables and any variable not known to the compiler). For each Var
 * structure in the heap, a hash table entry holds the variable name and a
 * pointer to the Var structure.
 */

typedef struct Var {
    int flags;			/* Miscellaneous bits of information about
				 * variable. See below for definitions. */
    union {
	Tcl_Obj *objPtr;	/* The variable's object value. Used for
				 * scalar variables and array elements. */
	TclVarHashTable *tablePtr;/* For array variables, this points to
				 * information about the hash table used to
				 * implement the associative array. Points to
				 * Tcl_Alloc-ed data. */
	struct Var *linkPtr;	/* If this is a global variable being referred
				 * to in a procedure, or a variable created by
				 * "upvar", this field points to the
				 * referenced variable's Var struct. */
    } value;
} Var;

typedef struct VarInHash {
    Var var;
    size_t refCount;		/* Counts number of active uses of this
				 * variable: 1 for the entry in the hash
				 * table, 1 for each additional variable whose
				 * linkPtr points here, 1 for each nested
				 * trace active on variable, and 1 if the
				 * variable is a namespace variable. This
				 * record can't be deleted until refCount
				 * becomes 0. */
    Tcl_HashEntry entry;	/* The hash table entry that refers to this
				 * variable. This is used to find the name of
				 * the variable and to delete it from its
				 * hashtable if it is no longer needed. It
				 * also holds the variable's name. */
} VarInHash;

/*
 * Flag bits for variables. The first two (VAR_ARRAY and VAR_LINK) are
 * mutually exclusive and give the "type" of the variable. If none is set,
 * this is a scalar variable.
 *
 * VAR_ARRAY -			1 means this is an array variable rather than
 *				a scalar variable or link. The "tablePtr"
 *				field points to the array's hashtable for its
 *				elements.
 * VAR_LINK -			1 means this Var structure contains a pointer
 *				to another Var structure that either has the
 *				real value or is itself another VAR_LINK
 *				pointer. Variables like this come about
 *				through "upvar" and "global" commands, or
 *				through references to variables in enclosing
 *				namespaces.
 *
 * Flags that indicate the type and status of storage; none is set for
 * compiled local variables (Var structs).
 *
 * VAR_IN_HASHTABLE -		1 means this variable is in a hashtable and
 *				the Var structure is malloced. 0 if it is a
 *				local variable that was assigned a slot in a
 *				procedure frame by the compiler so the Var
 *				storage is part of the call frame.
 * VAR_DEAD_HASH		1 means that this var's entry in the hashtable
 *				has already been deleted.
 * VAR_ARRAY_ELEMENT -		1 means that this variable is an array
 *				element, so it is not legal for it to be an
 *				array itself (the VAR_ARRAY flag had better
 *				not be set).
 * VAR_NAMESPACE_VAR -		1 means that this variable was declared as a
 *				namespace variable. This flag ensures it
 *				persists until its namespace is destroyed or
 *				until the variable is unset; it will persist
 *				even if it has not been initialized and is
 *				marked undefined. The variable's refCount is
 *				incremented to reflect the "reference" from
 *				its namespace.
 *
 * Flag values relating to the variable's trace and search status.
 *
 * VAR_TRACED_READ
 * VAR_TRACED_WRITE
 * VAR_TRACED_UNSET
 * VAR_TRACED_ARRAY
 * VAR_TRACE_ACTIVE -		1 means that trace processing is currently
 *				underway for a read or write access, so new
 *				read or write accesses should not cause trace
 *				procedures to be called and the variable can't
 *				be deleted.
 * VAR_SEARCH_ACTIVE
 *
 * The following additional flags are used with the CompiledLocal type defined
 * below:
 *
 * VAR_ARGUMENT -		1 means that this variable holds a procedure
 *				argument.
 * VAR_TEMPORARY -		1 if the local variable is an anonymous
 *				temporary variable. Temporaries have a NULL
 *				name.
 * VAR_RESOLVED -		1 if name resolution has been done for this
 *				variable.
 * VAR_IS_ARGS			1 if this variable is the last argument and is
 *				named "args".
 */

/*
 * FLAGS RENUMBERED: everything breaks already, make things simpler.
 *
 * IMPORTANT: skip the values 0x10, 0x20, 0x40, 0x800 corresponding to
 * TCL_TRACE_(READS/WRITES/UNSETS/ARRAY): makes code simpler in tclTrace.c
 *
 * Keep the flag values for VAR_ARGUMENT and VAR_TEMPORARY so that old values
 * in precompiled scripts keep working.
 */

/* Type of value (0 is scalar) */
#define VAR_ARRAY		0x1
#define VAR_LINK		0x2

/* Type of storage (0 is compiled local) */
#define VAR_IN_HASHTABLE	0x4
#define VAR_DEAD_HASH		0x8
#define VAR_ARRAY_ELEMENT	0x1000
#define VAR_NAMESPACE_VAR	0x80	/* KEEP OLD VALUE for Itcl */

#define VAR_ALL_HASH \
	(VAR_IN_HASHTABLE|VAR_DEAD_HASH|VAR_NAMESPACE_VAR|VAR_ARRAY_ELEMENT)

/* Trace and search state. */

#define VAR_TRACED_READ		0x10	/* TCL_TRACE_READS */
#define VAR_TRACED_WRITE	0x20	/* TCL_TRACE_WRITES */
#define VAR_TRACED_UNSET	0x40	/* TCL_TRACE_UNSETS */
#define VAR_TRACED_ARRAY	0x800	/* TCL_TRACE_ARRAY */
#define VAR_TRACE_ACTIVE	0x2000
#define VAR_SEARCH_ACTIVE	0x4000
#define VAR_ALL_TRACES \
	(VAR_TRACED_READ|VAR_TRACED_WRITE|VAR_TRACED_ARRAY|VAR_TRACED_UNSET)

/* Special handling on initialisation (only CompiledLocal). */
#define VAR_ARGUMENT		0x100	/* KEEP OLD VALUE! See tclProc.c */
#define VAR_TEMPORARY		0x200	/* KEEP OLD VALUE! See tclProc.c */
#define VAR_IS_ARGS		0x400
#define VAR_RESOLVED		0x8000

/*
 * Macros to ensure that various flag bits are set properly for variables.
 * The ANSI C "prototypes" for these macros are:
 *
 * MODULE_SCOPE void	TclSetVarScalar(Var *varPtr);
 * MODULE_SCOPE void	TclSetVarArray(Var *varPtr);
 * MODULE_SCOPE void	TclSetVarLink(Var *varPtr);
 * MODULE_SCOPE void	TclSetVarArrayElement(Var *varPtr);
 * MODULE_SCOPE void	TclSetVarUndefined(Var *varPtr);
 * MODULE_SCOPE void	TclClearVarUndefined(Var *varPtr);
 */

#define TclSetVarScalar(varPtr) \
    (varPtr)->flags &= ~(VAR_ARRAY|VAR_LINK)

#define TclSetVarArray(varPtr) \
    (varPtr)->flags = ((varPtr)->flags & ~VAR_LINK) | VAR_ARRAY

#define TclSetVarLink(varPtr) \
    (varPtr)->flags = ((varPtr)->flags & ~VAR_ARRAY) | VAR_LINK

#define TclSetVarArrayElement(varPtr) \
    (varPtr)->flags = ((varPtr)->flags & ~VAR_ARRAY) | VAR_ARRAY_ELEMENT

#define TclSetVarUndefined(varPtr) \
    (varPtr)->flags &= ~(VAR_ARRAY|VAR_LINK);\
    (varPtr)->value.objPtr = NULL

#define TclClearVarUndefined(varPtr)

#define TclSetVarTraceActive(varPtr) \
    (varPtr)->flags |= VAR_TRACE_ACTIVE

#define TclClearVarTraceActive(varPtr) \
    (varPtr)->flags &= ~VAR_TRACE_ACTIVE

#define TclSetVarNamespaceVar(varPtr) \
    if (!TclIsVarNamespaceVar(varPtr)) {\
	(varPtr)->flags |= VAR_NAMESPACE_VAR;\
	if (TclIsVarInHash(varPtr)) {\
	    ((VarInHash *)(varPtr))->refCount++;\
	}\
    }

#define TclClearVarNamespaceVar(varPtr) \
    if (TclIsVarNamespaceVar(varPtr)) {\
	(varPtr)->flags &= ~VAR_NAMESPACE_VAR;\
	if (TclIsVarInHash(varPtr)) {\
	    ((VarInHash *)(varPtr))->refCount--;\
	}\
    }

/*
 * Macros to read various flag bits of variables.
 * The ANSI C "prototypes" for these macros are:
 *
 * MODULE_SCOPE int	TclIsVarScalar(Var *varPtr);
 * MODULE_SCOPE int	TclIsVarLink(Var *varPtr);
 * MODULE_SCOPE int	TclIsVarArray(Var *varPtr);
 * MODULE_SCOPE int	TclIsVarUndefined(Var *varPtr);
 * MODULE_SCOPE int	TclIsVarArrayElement(Var *varPtr);
 * MODULE_SCOPE int	TclIsVarTemporary(Var *varPtr);
 * MODULE_SCOPE int	TclIsVarArgument(Var *varPtr);
 * MODULE_SCOPE int	TclIsVarResolved(Var *varPtr);
 */

#define TclIsVarScalar(varPtr) \
    !((varPtr)->flags & (VAR_ARRAY|VAR_LINK))

#define TclIsVarLink(varPtr) \
    ((varPtr)->flags & VAR_LINK)

#define TclIsVarArray(varPtr) \
    ((varPtr)->flags & VAR_ARRAY)

#define TclIsVarUndefined(varPtr) \
    ((varPtr)->value.objPtr == NULL)

#define TclIsVarArrayElement(varPtr) \
    ((varPtr)->flags & VAR_ARRAY_ELEMENT)

#define TclIsVarNamespaceVar(varPtr) \
    ((varPtr)->flags & VAR_NAMESPACE_VAR)

#define TclIsVarTemporary(varPtr) \
    ((varPtr)->flags & VAR_TEMPORARY)

#define TclIsVarArgument(varPtr) \
    ((varPtr)->flags & VAR_ARGUMENT)

#define TclIsVarResolved(varPtr) \
    ((varPtr)->flags & VAR_RESOLVED)

#define TclIsVarTraceActive(varPtr) \
    ((varPtr)->flags & VAR_TRACE_ACTIVE)

#define TclIsVarTraced(varPtr) \
    ((varPtr)->flags & VAR_ALL_TRACES)

#define TclIsVarInHash(varPtr) \
    ((varPtr)->flags & VAR_IN_HASHTABLE)

#define TclIsVarDeadHash(varPtr) \
    ((varPtr)->flags & VAR_DEAD_HASH)

#define TclGetVarNsPtr(varPtr) \
    (TclIsVarInHash(varPtr) \
	? ((TclVarHashTable *) ((((VarInHash *) (varPtr))->entry.tablePtr)))->nsPtr \
	: NULL)

#define VarHashRefCount(varPtr) \
    ((VarInHash *) (varPtr))->refCount

/*
 * Macros for direct variable access by TEBC.
 */

#define TclIsVarDirectReadable(varPtr) \
    (   !((varPtr)->flags & (VAR_ARRAY|VAR_LINK|VAR_TRACED_READ)) \
    &&  (varPtr)->value.objPtr)

#define TclIsVarDirectWritable(varPtr) \
    !((varPtr)->flags & (VAR_ARRAY|VAR_LINK|VAR_TRACED_WRITE|VAR_DEAD_HASH))

#define TclIsVarDirectUnsettable(varPtr) \
    !((varPtr)->flags & (VAR_ARRAY|VAR_LINK|VAR_TRACED_READ|VAR_TRACED_WRITE|VAR_TRACED_UNSET|VAR_DEAD_HASH))

#define TclIsVarDirectModifyable(varPtr) \
    (   !((varPtr)->flags & (VAR_ARRAY|VAR_LINK|VAR_TRACED_READ|VAR_TRACED_WRITE)) \
    &&  (varPtr)->value.objPtr)

#define TclIsVarDirectReadable2(varPtr, arrayPtr) \
    (TclIsVarDirectReadable(varPtr) &&\
	(!(arrayPtr) || !((arrayPtr)->flags & VAR_TRACED_READ)))

#define TclIsVarDirectWritable2(varPtr, arrayPtr) \
    (TclIsVarDirectWritable(varPtr) &&\
	(!(arrayPtr) || !((arrayPtr)->flags & VAR_TRACED_WRITE)))

#define TclIsVarDirectModifyable2(varPtr, arrayPtr) \
    (TclIsVarDirectModifyable(varPtr) &&\
	(!(arrayPtr) || !((arrayPtr)->flags & (VAR_TRACED_READ|VAR_TRACED_WRITE))))

/*
 *----------------------------------------------------------------
 * Data structures related to procedures. These are used primarily in
 * tclProc.c, tclCompile.c, and tclExecute.c.
 *----------------------------------------------------------------
 */

/*
 * Forward declaration to prevent an error when the forward reference to
 * Command is encountered in the Proc and ImportRef types declared below.
 */

struct Command;

/*
 * The variable-length structure below describes a local variable of a
 * procedure that was recognized by the compiler. These variables have a name,
 * an element in the array of compiler-assigned local variables in the
 * procedure's call frame, and various other items of information. If the
 * local variable is a formal argument, it may also have a default value. The
 * compiler can't recognize local variables whose names are expressions (these
 * names are only known at runtime when the expressions are evaluated) or
 * local variables that are created as a result of an "upvar" or "uplevel"
 * command. These other local variables are kept separately in a hash table in
 * the call frame.
 */

typedef struct CompiledLocal {
    struct CompiledLocal *nextPtr;
				/* Next compiler-recognized local variable for
				 * this procedure, or NULL if this is the last
				 * local. */
    size_t nameLength;		/* The number of bytes in local variable's name.
				 * Among others used to speed up var lookups. */
    int frameIndex;		/* Index in the array of compiler-assigned
				 * variables in the procedure call frame. */
    int flags;			/* Flag bits for the local variable. Same as
				 * the flags for the Var structure above,
				 * although only VAR_ARGUMENT, VAR_TEMPORARY,
				 * and VAR_RESOLVED make sense. */
    Tcl_Obj *defValuePtr;	/* Pointer to the default value of an
				 * argument, if any. NULL if not an argument
				 * or, if an argument, no default value. */
    Tcl_ResolvedVarInfo *resolveInfo;
				/* Customized variable resolution info
				 * supplied by the Tcl_ResolveCompiledVarProc
				 * associated with a namespace. Each variable
				 * is marked by a unique tag during
				 * compilation, and that same tag is used to
				 * find the variable at runtime. */
    char name[1];		/* Name of the local variable starts here. If
				 * the name is NULL, this will just be '\0'.
				 * The actual size of this field will be large
				 * enough to hold the name. MUST BE THE LAST
				 * FIELD IN THE STRUCTURE! */
} CompiledLocal;

/*
 * The structure below defines a command procedure, which consists of a
 * collection of Tcl commands plus information about arguments and other local
 * variables recognized at compile time.
 */

typedef struct Proc {
    struct Interp *iPtr;	/* Interpreter for which this command is
				 * defined. */
    size_t refCount;		/* Reference count: 1 if still present in
				 * command table plus 1 for each call to the
				 * procedure that is currently active. This
				 * structure can be freed when refCount
				 * becomes zero. */
    struct Command *cmdPtr;	/* Points to the Command structure for this
				 * procedure. This is used to get the
				 * namespace in which to execute the
				 * procedure. */
    Tcl_Obj *bodyPtr;		/* Points to the ByteCode object for
				 * procedure's body command. */
    int numArgs;		/* Number of formal parameters. */
    int numCompiledLocals;	/* Count of local variables recognized by the
				 * compiler including arguments and
				 * temporaries. */
    CompiledLocal *firstLocalPtr;
				/* Pointer to first of the procedure's
				 * compiler-allocated local variables, or NULL
				 * if none. The first numArgs entries in this
				 * list describe the procedure's formal
				 * arguments. */
    CompiledLocal *lastLocalPtr;/* Pointer to the last allocated local
				 * variable or NULL if none. This has frame
				 * index (numCompiledLocals-1). */
} Proc;

/*
 * The type of functions called to process errors found during the execution
 * of a procedure (or lambda term or ...).
 */

typedef void (ProcErrorProc)(Tcl_Interp *interp, Tcl_Obj *procNameObj);

/*
 * The structure below defines a command trace. This is used to allow Tcl
 * clients to find out whenever a command is about to be executed.
 */

typedef struct Trace {
    int level;			/* Only trace commands at nesting level less
				 * than or equal to this. */
    Tcl_CmdObjTraceProc *proc;	/* Procedure to call to trace command. */
    void *clientData;	/* Arbitrary value to pass to proc. */
    struct Trace *nextPtr;	/* Next in list of traces for this interp. */
    int flags;			/* Flags governing the trace - see
				 * Tcl_CreateObjTrace for details. */
    Tcl_CmdObjTraceDeleteProc *delProc;
				/* Procedure to call when trace is deleted. */
} Trace;

/*
 * When an interpreter trace is active (i.e. its associated procedure is
 * executing), one of the following structures is linked into a list
 * associated with the interpreter. The information in the structure is needed
 * in order for Tcl to behave reasonably if traces are deleted while traces
 * are active.
 */

typedef struct ActiveInterpTrace {
    struct ActiveInterpTrace *nextPtr;
				/* Next in list of all active command traces
				 * for the interpreter, or NULL if no more. */
    Trace *nextTracePtr;	/* Next trace to check after current trace
				 * procedure returns; if this trace gets
				 * deleted, must update pointer to avoid using
				 * free'd memory. */
    int reverseScan;		/* Boolean set true when traces are scanning
				 * in reverse order. */
} ActiveInterpTrace;

/*
 * Flag values designating types of execution traces. See tclTrace.c for
 * related flag values.
 *
 * TCL_TRACE_ENTER_EXEC		- triggers enter/enterstep traces.
 * 				- passed to Tcl_CreateObjTrace to set up
 *				  "enterstep" traces.
 * TCL_TRACE_LEAVE_EXEC		- triggers leave/leavestep traces.
 * 				- passed to Tcl_CreateObjTrace to set up
 *				  "leavestep" traces.
 */

#define TCL_TRACE_ENTER_EXEC	1
#define TCL_TRACE_LEAVE_EXEC	2

/*
 * The structure below defines an entry in the assocData hash table which is
 * associated with an interpreter. The entry contains a pointer to a function
 * to call when the interpreter is deleted, and a pointer to a user-defined
 * piece of data.
 */

typedef struct AssocData {
    Tcl_InterpDeleteProc *proc;	/* Proc to call when deleting. */
    void *clientData;	/* Value to pass to proc. */
} AssocData;

/*
 * The structure below defines a call frame. A call frame defines a naming
 * context for a procedure call: its local naming scope (for local variables)
 * and its global naming scope (a namespace, perhaps the global :: namespace).
 * A call frame can also define the naming context for a namespace eval or
 * namespace inscope command: the namespace in which the command's code should
 * execute. The Tcl_CallFrame structures exist only while procedures or
 * namespace eval/inscope's are being executed, and provide a kind of Tcl call
 * stack.
 *
 * WARNING!! The structure definition must be kept consistent with the
 * Tcl_CallFrame structure in tcl.h. If you change one, change the other.
 */

/*
 * Will be grown to contain: pointers to the varnames (allocated at the end),
 * plus the init values for each variable (suitable to be memcopied on init)
 */

typedef struct LocalCache {
    size_t refCount;
    int numVars;
    Tcl_Obj *varName0;
} LocalCache;

#define localName(framePtr, i) \
    ((&((framePtr)->localCachePtr->varName0))[(i)])

MODULE_SCOPE void	TclFreeLocalCache(Tcl_Interp *interp,
			    LocalCache *localCachePtr);

typedef struct CallFrame {
    Namespace *nsPtr;		/* Points to the namespace used to resolve
				 * commands and global variables. */
    int isProcCallFrame;	/* If 0, the frame was pushed to execute a
				 * namespace command and var references are
				 * treated as references to namespace vars;
				 * varTablePtr and compiledLocals are ignored.
				 * If FRAME_IS_PROC is set, the frame was
				 * pushed to execute a Tcl procedure and may
				 * have local vars. */
    int objc;			/* This and objv below describe the arguments
				 * for this procedure call. */
    Tcl_Obj *const *objv;	/* Array of argument objects. */
    struct CallFrame *callerPtr;
				/* Value of interp->framePtr when this
				 * procedure was invoked (i.e. next higher in
				 * stack of all active procedures). */
    struct CallFrame *callerVarPtr;
				/* Value of interp->varFramePtr when this
				 * procedure was invoked (i.e. determines
				 * variable scoping within caller). Same as
				 * callerPtr unless an "uplevel" command or
				 * something equivalent was active in the
				 * caller). */
    int level;			/* Level of this procedure, for "uplevel"
				 * purposes (i.e. corresponds to nesting of
				 * callerVarPtr's, not callerPtr's). 1 for
				 * outermost procedure, 0 for top-level. */
    Proc *procPtr;		/* Points to the structure defining the called
				 * procedure. Used to get information such as
				 * the number of compiled local variables
				 * (local variables assigned entries ["slots"]
				 * in the compiledLocals array below). */
    TclVarHashTable *varTablePtr;
				/* Hash table containing local variables not
				 * recognized by the compiler, or created at
				 * execution time through, e.g., upvar.
				 * Initially NULL and created if needed. */
    int numCompiledLocals;	/* Count of local variables recognized by the
				 * compiler including arguments. */
    Var *compiledLocals;	/* Points to the array of local variables
				 * recognized by the compiler. The compiler
				 * emits code that refers to these variables
				 * using an index into this array. */
    void *clientData;	/* Pointer to some context that is used by
				 * object systems. The meaning of the contents
				 * of this field is defined by the code that
				 * sets it, and it should only ever be set by
				 * the code that is pushing the frame. In that
				 * case, the code that sets it should also
				 * have some means of discovering what the
				 * meaning of the value is, which we do not
				 * specify. */
    LocalCache *localCachePtr;
    Tcl_Obj    *tailcallPtr;
				/* NULL if no tailcall is scheduled */
} CallFrame;

#define FRAME_IS_PROC	0x1
#define FRAME_IS_LAMBDA 0x2
#define FRAME_IS_METHOD	0x4	/* The frame is a method body, and the frame's
				 * clientData field contains a CallContext
				 * reference. Part of TIP#257. */
#define FRAME_IS_OO_DEFINE 0x8	/* The frame is part of the inside workings of
				 * the [oo::define] command; the clientData
				 * field contains an Object reference that has
				 * been confirmed to refer to a class. Part of
				 * TIP#257. */
#define FRAME_IS_PRIVATE_DEFINE 0x10
				/* Marks this frame as being used for private
				 * declarations with [oo::define]. Usually
				 * OR'd with FRAME_IS_OO_DEFINE. TIP#500. */

/*
 * TIP #280
 * The structure below defines a command frame. A command frame provides
 * location information for all commands executing a tcl script (source, eval,
 * uplevel, procedure bodies, ...). The runtime structure essentially contains
 * the stack trace as it would be if the currently executing command were to
 * throw an error.
 *
 * For commands where it makes sense it refers to the associated CallFrame as
 * well.
 *
 * The structures are chained in a single list, with the top of the stack
 * anchored in the Interp structure.
 *
 * Instances can be allocated on the C stack, or the heap, the former making
 * cleanup a bit simpler.
 */

typedef struct CmdFrame {
    /*
     * General data. Always available.
     */

    int type;			/* Values see below. */
    int level;			/* Number of frames in stack, prevent O(n)
				 * scan of list. */
    int *line;			/* Lines the words of the command start on. */
    int nline;
    CallFrame *framePtr;	/* Procedure activation record, may be
				 * NULL. */
    struct CmdFrame *nextPtr;	/* Link to calling frame. */
    /*
     * Data needed for Eval vs TEBC
     *
     * EXECUTION CONTEXTS and usage of CmdFrame
     *
     * Field	  TEBC		  EvalEx
     * =======	  ====		  ======
     * level	  yes		  yes
     * type	  BC/PREBC	  SRC/EVAL
     * line0	  yes		  yes
     * framePtr	  yes		  yes
     * =======	  ====		  ======
     *
     * =======	  ====		  ========= union data
     * line1	  -		  yes
     * line3	  -		  yes
     * path	  -		  yes
     * -------	  ----		  ------
     * codePtr	  yes		  -
     * pc	  yes		  -
     * =======	  ====		  ======
     *
     * =======	  ====		  ========= union cmd
     * str.cmd	  yes		  yes
     * str.len	  yes		  yes
     * -------	  ----		  ------
     */

    union {
	struct {
	    Tcl_Obj *path;	/* Path of the sourced file the command is
				 * in. */
	} eval;
	struct {
	    const void *codePtr;/* Byte code currently executed... */
	    const char *pc;	/* ... and instruction pointer. */
	} tebc;
    } data;
    Tcl_Obj *cmdObj;
    const char *cmd;		/* The executed command, if possible... */
    size_t len;			/* ... and its length. */
    const struct CFWordBC *litarg;
				/* Link to set of literal arguments which have
				 * ben pushed on the lineLABCPtr stack by
				 * TclArgumentBCEnter(). These will be removed
				 * by TclArgumentBCRelease. */
} CmdFrame;

typedef struct CFWord {
    CmdFrame *framePtr;		/* CmdFrame to access. */
    int word;			/* Index of the word in the command. */
    size_t refCount;		/* Number of times the word is on the
				 * stack. */
} CFWord;

typedef struct CFWordBC {
    CmdFrame *framePtr;		/* CmdFrame to access. */
    size_t pc;			/* Instruction pointer of a command in
				 * ExtCmdLoc.loc[.] */
    int word;			/* Index of word in
				 * ExtCmdLoc.loc[cmd]->line[.] */
    struct CFWordBC *prevPtr;	/* Previous entry in stack for same Tcl_Obj. */
    struct CFWordBC *nextPtr;	/* Next entry for same command call. See
				 * CmdFrame litarg field for the list start. */
    Tcl_Obj *obj;		/* Back reference to hashtable key */
} CFWordBC;

/*
 * Structure to record the locations of invisible continuation lines in
 * literal scripts, as character offset from the beginning of the script. Both
 * compiler and direct evaluator use this information to adjust their line
 * counters when tracking through the script, because when it is invoked the
 * continuation line marker as a whole has been removed already, meaning that
 * the \n which was part of it is gone as well, breaking regular line
 * tracking.
 *
 * These structures are allocated and filled by both the function
 * TclSubstTokens() in the file "tclParse.c" and its caller TclEvalEx() in the
 * file "tclBasic.c", and stored in the thread-global hashtable "lineCLPtr" in
 * file "tclObj.c". They are used by the functions TclSetByteCodeFromAny() and
 * TclCompileScript(), both found in the file "tclCompile.c". Their memory is
 * released by the function TclFreeObj(), in the file "tclObj.c", and also by
 * the function TclThreadFinalizeObjects(), in the same file.
 */

#define CLL_END		(-1)

typedef struct ContLineLoc {
    int num;			/* Number of entries in loc, not counting the
				 * final -1 marker entry. */
    int loc[1];			/* Table of locations, as character offsets.
				 * The table is allocated as part of the
				 * structure, extending behind the nominal end
				 * of the structure. An entry containing the
				 * value -1 is put after the last location, as
				 * end-marker/sentinel. */
} ContLineLoc;

/*
 * The following macros define the allowed values for the type field of the
 * CmdFrame structure above. Some of the values occur only in the extended
 * location data referenced via the 'baseLocPtr'.
 *
 * TCL_LOCATION_EVAL	  : Frame is for a script evaluated by EvalEx.
 * TCL_LOCATION_BC	  : Frame is for bytecode.
 * TCL_LOCATION_PREBC	  : Frame is for precompiled bytecode.
 * TCL_LOCATION_SOURCE	  : Frame is for a script evaluated by EvalEx, from a
 *			    sourced file.
 * TCL_LOCATION_PROC	  : Frame is for bytecode of a procedure.
 *
 * A TCL_LOCATION_BC type in a frame can be overridden by _SOURCE and _PROC
 * types, per the context of the byte code in execution.
 */

#define TCL_LOCATION_EVAL	(0) /* Location in a dynamic eval script. */
#define TCL_LOCATION_BC		(2) /* Location in byte code. */
#define TCL_LOCATION_PREBC	(3) /* Location in precompiled byte code, no
				     * location. */
#define TCL_LOCATION_SOURCE	(4) /* Location in a file. */
#define TCL_LOCATION_PROC	(5) /* Location in a dynamic proc. */
#define TCL_LOCATION_LAST	(6) /* Number of values in the enum. */

/*
 * Structure passed to describe procedure-like "procedures" that are not
 * procedures (e.g. a lambda) so that their details can be reported correctly
 * by [info frame]. Contains a sub-structure for each extra field.
 */

typedef Tcl_Obj * (GetFrameInfoValueProc)(void *clientData);
typedef struct {
    const char *name;		/* Name of this field. */
    GetFrameInfoValueProc *proc;	/* Function to generate a Tcl_Obj* from the
				 * clientData, or just use the clientData
				 * directly (after casting) if NULL. */
    void *clientData;	/* Context for above function, or Tcl_Obj* if
				 * proc field is NULL. */
} ExtraFrameInfoField;
typedef struct {
    size_t length;			/* Length of array. */
    ExtraFrameInfoField fields[2];
				/* Really as long as necessary, but this is
				 * long enough for nearly anything. */
} ExtraFrameInfo;

/*
 *----------------------------------------------------------------
 * Data structures and procedures related to TclHandles, which are a very
 * lightweight method of preserving enough information to determine if an
 * arbitrary malloc'd block has been deleted.
 *----------------------------------------------------------------
 */

typedef void **TclHandle;

/*
 *----------------------------------------------------------------
 * Experimental flag value passed to Tcl_GetRegExpFromObj. Intended for use
 * only by Expect. It will probably go away in a later release.
 *----------------------------------------------------------------
 */

#define TCL_REG_BOSONLY 002000	/* Prepend \A to pattern so it only matches at
				 * the beginning of the string. */

/*
 * These are a thin layer over TclpThreadKeyDataGet and TclpThreadKeyDataSet
 * when threads are used, or an emulation if there are no threads. These are
 * really internal and Tcl clients should use Tcl_GetThreadData.
 */

MODULE_SCOPE void *	TclThreadDataKeyGet(Tcl_ThreadDataKey *keyPtr);
MODULE_SCOPE void	TclThreadDataKeySet(Tcl_ThreadDataKey *keyPtr,
			    void *data);

/*
 * This is a convenience macro used to initialize a thread local storage ptr.
 */

#define TCL_TSD_INIT(keyPtr) \
	(ThreadSpecificData *)Tcl_GetThreadData((keyPtr), sizeof(ThreadSpecificData))

/*
 *----------------------------------------------------------------
 * Data structures related to bytecode compilation and execution. These are
 * used primarily in tclCompile.c, tclExecute.c, and tclBasic.c.
 *----------------------------------------------------------------
 */

/*
 * Forward declaration to prevent errors when the forward references to
 * Tcl_Parse and CompileEnv are encountered in the procedure type CompileProc
 * declared below.
 */

struct CompileEnv;

/*
 * The type of procedures called by the Tcl bytecode compiler to compile
 * commands. Pointers to these procedures are kept in the Command structure
 * describing each command. The integer value returned by a CompileProc must
 * be one of the following:
 *
 * TCL_OK		Compilation completed normally.
 * TCL_ERROR 		Compilation could not be completed. This can be just a
 * 			judgment by the CompileProc that the command is too
 * 			complex to compile effectively, or it can indicate
 * 			that in the current state of the interp, the command
 * 			would raise an error. The bytecode compiler will not
 * 			do any error reporting at compiler time. Error
 * 			reporting is deferred until the actual runtime,
 * 			because by then changes in the interp state may allow
 * 			the command to be successfully evaluated.
 * TCL_OUT_LINE_COMPILE	A source-compatible alias for TCL_ERROR, kept for the
 * 			sake of old code only.
 */

#define TCL_OUT_LINE_COMPILE	TCL_ERROR

typedef int (CompileProc)(Tcl_Interp *interp, Tcl_Parse *parsePtr,
	struct Command *cmdPtr, struct CompileEnv *compEnvPtr);

/*
 * The type of procedure called from the compilation hook point in
 * SetByteCodeFromAny.
 */

typedef int (CompileHookProc)(Tcl_Interp *interp,
	struct CompileEnv *compEnvPtr, void *clientData);

/*
 * The data structure for a (linked list of) execution stacks.
 */

typedef struct ExecStack {
    struct ExecStack *prevPtr;
    struct ExecStack *nextPtr;
    Tcl_Obj **markerPtr;
    Tcl_Obj **endPtr;
    Tcl_Obj **tosPtr;
    Tcl_Obj *stackWords[1];
} ExecStack;

/*
 * The data structure defining the execution environment for ByteCode's.
 * There is one ExecEnv structure per Tcl interpreter. It holds the evaluation
 * stack that holds command operands and results. The stack grows towards
 * increasing addresses. The member stackPtr points to the stackItems of the
 * currently active execution stack.
 */

typedef struct CorContext {
    struct CallFrame *framePtr;
    struct CallFrame *varFramePtr;
    struct CmdFrame *cmdFramePtr;  /* See Interp.cmdFramePtr */
    Tcl_HashTable *lineLABCPtr;    /* See Interp.lineLABCPtr */
} CorContext;

typedef struct CoroutineData {
    struct Command *cmdPtr;	/* The command handle for the coroutine. */
    struct ExecEnv *eePtr;	/* The special execution environment (stacks,
				 * etc.) for the coroutine. */
    struct ExecEnv *callerEEPtr;/* The execution environment for the caller of
				 * the coroutine, which might be the
				 * interpreter global environment or another
				 * coroutine. */
    CorContext caller;
    CorContext running;
    Tcl_HashTable *lineLABCPtr;    /* See Interp.lineLABCPtr */
    void *stackLevel;
    int auxNumLevels;		/* While the coroutine is running the
				 * numLevels of the create/resume command is
				 * stored here; for suspended coroutines it
				 * holds the nesting numLevels at yield. */
    int nargs;                  /* Number of args required for resuming this
				 * coroutine; -2 means "0 or 1" (default), -1
				 * means "any" */
} CoroutineData;

typedef struct ExecEnv {
    ExecStack *execStackPtr;	/* Points to the first item in the evaluation
				 * stack on the heap. */
    Tcl_Obj *constants[2];	/* Pointers to constant "0" and "1" objs. */
    struct Tcl_Interp *interp;
    struct NRE_callback *callbackPtr;
				/* Top callback in NRE's stack. */
    struct CoroutineData *corPtr;
    int rewind;
} ExecEnv;

#define COR_IS_SUSPENDED(corPtr) \
    ((corPtr)->stackLevel == NULL)

/*
 * The definitions for the LiteralTable and LiteralEntry structures. Each
 * interpreter contains a LiteralTable. It is used to reduce the storage
 * needed for all the Tcl objects that hold the literals of scripts compiled
 * by the interpreter. A literal's object is shared by all the ByteCodes that
 * refer to the literal. Each distinct literal has one LiteralEntry entry in
 * the LiteralTable. A literal table is a specialized hash table that is
 * indexed by the literal's string representation, which may contain null
 * characters.
 *
 * Note that we reduce the space needed for literals by sharing literal
 * objects both within a ByteCode (each ByteCode contains a local
 * LiteralTable) and across all an interpreter's ByteCodes (with the
 * interpreter's global LiteralTable).
 */

typedef struct LiteralEntry {
    struct LiteralEntry *nextPtr;
				/* Points to next entry in this hash bucket or
				 * NULL if end of chain. */
    Tcl_Obj *objPtr;		/* Points to Tcl object that holds the
				 * literal's bytes and length. */
    size_t refCount;		/* If in an interpreter's global literal
				 * table, the number of ByteCode structures
				 * that share the literal object; the literal
				 * entry can be freed when refCount drops to
				 * 0. If in a local literal table, TCL_AUTO_LENGTH. */
    Namespace *nsPtr;		/* Namespace in which this literal is used. We
				 * try to avoid sharing literal non-FQ command
				 * names among different namespaces to reduce
				 * shimmering. */
} LiteralEntry;

typedef struct LiteralTable {
    LiteralEntry **buckets;	/* Pointer to bucket array. Each element
				 * points to first entry in bucket's hash
				 * chain, or NULL. */
    LiteralEntry *staticBuckets[TCL_SMALL_HASH_TABLE];
				/* Bucket array used for small tables to avoid
				 * mallocs and frees. */
    size_t numBuckets;		/* Total number of buckets allocated at
				 * **buckets. */
    size_t numEntries;		/* Total number of entries present in
				 * table. */
    size_t rebuildSize;		/* Enlarge table when numEntries gets to be
				 * this large. */
    size_t mask;		/* Mask value used in hashing function. */
} LiteralTable;

/*
 * The following structure defines for each Tcl interpreter various
 * statistics-related information about the bytecode compiler and
 * interpreter's operation in that interpreter.
 */

#ifdef TCL_COMPILE_STATS
typedef struct ByteCodeStats {
    size_t numExecutions;		/* Number of ByteCodes executed. */
    size_t numCompilations;	/* Number of ByteCodes created. */
    size_t numByteCodesFreed;	/* Number of ByteCodes destroyed. */
    size_t instructionCount[256];	/* Number of times each instruction was
				 * executed. */

    double totalSrcBytes;	/* Total source bytes ever compiled. */
    double totalByteCodeBytes;	/* Total bytes for all ByteCodes. */
    double currentSrcBytes;	/* Src bytes for all current ByteCodes. */
    double currentByteCodeBytes;/* Code bytes in all current ByteCodes. */

    size_t srcCount[32];		/* Source size distribution: # of srcs of
				 * size [2**(n-1)..2**n), n in [0..32). */
    size_t byteCodeCount[32];	/* ByteCode size distribution. */
    size_t lifetimeCount[32];	/* ByteCode lifetime distribution (ms). */

    double currentInstBytes;	/* Instruction bytes-current ByteCodes. */
    double currentLitBytes;	/* Current literal bytes. */
    double currentExceptBytes;	/* Current exception table bytes. */
    double currentAuxBytes;	/* Current auxiliary information bytes. */
    double currentCmdMapBytes;	/* Current src<->code map bytes. */

    size_t numLiteralsCreated;	/* Total literal objects ever compiled. */
    double totalLitStringBytes;	/* Total string bytes in all literals. */
    double currentLitStringBytes;
				/* String bytes in current literals. */
    size_t literalCount[32];	/* Distribution of literal string sizes. */
} ByteCodeStats;
#endif /* TCL_COMPILE_STATS */

/*
 * Structure used in implementation of those core ensembles which are
 * partially compiled. Used as an array of these, with a terminating field
 * whose 'name' is NULL.
 */

typedef struct {
    const char *name;		/* The name of the subcommand. */
    Tcl_ObjCmdProc *proc;	/* The implementation of the subcommand. */
    CompileProc *compileProc;	/* The compiler for the subcommand. */
    Tcl_ObjCmdProc *nreProc;	/* NRE implementation of this command. */
    void *clientData;	/* Any clientData to give the command. */
    int unsafe;			/* Whether this command is to be hidden by
				 * default in a safe interpreter. */
} EnsembleImplMap;

/*
 *----------------------------------------------------------------
 * Data structures related to commands.
 *----------------------------------------------------------------
 */

/*
 * An imported command is created in an namespace when it imports a "real"
 * command from another namespace. An imported command has a Command structure
 * that points (via its ClientData value) to the "real" Command structure in
 * the source namespace's command table. The real command records all the
 * imported commands that refer to it in a list of ImportRef structures so
 * that they can be deleted when the real command is deleted.
 */

typedef struct ImportRef {
    struct Command *importedCmdPtr;
				/* Points to the imported command created in
				 * an importing namespace; this command
				 * redirects its invocations to the "real"
				 * command. */
    struct ImportRef *nextPtr;	/* Next element on the linked list of imported
				 * commands that refer to the "real" command.
				 * The real command deletes these imported
				 * commands on this list when it is
				 * deleted. */
} ImportRef;

/*
 * Data structure used as the ClientData of imported commands: commands
 * created in an namespace when it imports a "real" command from another
 * namespace.
 */

typedef struct ImportedCmdData {
    struct Command *realCmdPtr;	/* "Real" command that this imported command
				 * refers to. */
    struct Command *selfPtr;	/* Pointer to this imported command. Needed
				 * only when deleting it in order to remove it
				 * from the real command's linked list of
				 * imported commands that refer to it. */
} ImportedCmdData;

/*
 * A Command structure exists for each command in a namespace. The Tcl_Command
 * opaque type actually refers to these structures.
 */

typedef struct Command {
    Tcl_HashEntry *hPtr;	/* Pointer to the hash table entry that refers
				 * to this command. The hash table is either a
				 * namespace's command table or an
				 * interpreter's hidden command table. This
				 * pointer is used to get a command's name
				 * from its Tcl_Command handle. NULL means
				 * that the hash table entry has been removed
				 * already (this can happen if deleteProc
				 * causes the command to be deleted or
				 * recreated). */
    Namespace *nsPtr;		/* Points to the namespace containing this
				 * command. */
    size_t refCount;		/* 1 if in command hashtable plus 1 for each
				 * reference from a CmdName Tcl object
				 * representing a command's name in a ByteCode
				 * instruction sequence. This structure can be
				 * freed when refCount becomes zero. */
    size_t cmdEpoch;		/* Incremented to invalidate any references
				 * that point to this command when it is
				 * renamed, deleted, hidden, or exposed. */
    CompileProc *compileProc;	/* Procedure called to compile command. NULL
				 * if no compile proc exists for command. */
    Tcl_ObjCmdProc *objProc;	/* Object-based command procedure. */
    void *objClientData;	/* Arbitrary value passed to object proc. */
    Tcl_CmdProc *proc;		/* String-based command procedure. */
    void *clientData;	/* Arbitrary value passed to string proc. */
    Tcl_CmdDeleteProc *deleteProc;
				/* Procedure invoked when deleting command to,
				 * e.g., free all client data. */
    void *deleteData;	/* Arbitrary value passed to deleteProc. */
    int flags;			/* Miscellaneous bits of information about
				 * command. See below for definitions. */
    ImportRef *importRefPtr;	/* List of each imported Command created in
				 * another namespace when this command is
				 * imported. These imported commands redirect
				 * invocations back to this command. The list
				 * is used to remove all those imported
				 * commands when deleting this "real"
				 * command. */
    CommandTrace *tracePtr;	/* First in list of all traces set for this
				 * command. */
    Tcl_ObjCmdProc *nreProc;	/* NRE implementation of this command. */
} Command;

/*
 * Flag bits for commands.
 *
 * CMD_IS_DELETED -		Means that the command is in the process of
 *				being deleted (its deleteProc is currently
 *				executing). Other attempts to delete the
 *				command should be ignored.
 * CMD_TRACE_ACTIVE -		1 means that trace processing is currently
 *				underway for a rename/delete change. See the
 *				two flags below for which is currently being
 *				processed.
 * CMD_HAS_EXEC_TRACES -	1 means that this command has at least one
 *				execution trace (as opposed to simple
 *				delete/rename traces) in its tracePtr list.
 * CMD_COMPILES_EXPANDED -	1 means that this command has a compiler that
 *				can handle expansion (provided it is not the
 *				first word).
 * TCL_TRACE_RENAME -		A rename trace is in progress. Further
 *				recursive renames will not be traced.
 * TCL_TRACE_DELETE -		A delete trace is in progress. Further
 *				recursive deletes will not be traced.
 * (these last two flags are defined in tcl.h)
 */

#define CMD_IS_DELETED		    0x01
#define CMD_TRACE_ACTIVE	    0x02
#define CMD_HAS_EXEC_TRACES	    0x04
#define CMD_COMPILES_EXPANDED	    0x08
#define CMD_REDEF_IN_PROGRESS	    0x10
#define CMD_VIA_RESOLVER	    0x20


/*
 *----------------------------------------------------------------
 * Data structures related to name resolution procedures.
 *----------------------------------------------------------------
 */

/*
 * The interpreter keeps a linked list of name resolution schemes. The scheme
 * for a namespace is consulted first, followed by the list of schemes in an
 * interpreter, followed by the default name resolution in Tcl. Schemes are
 * added/removed from the interpreter's list by calling Tcl_AddInterpResolver
 * and Tcl_RemoveInterpResolver.
 */

typedef struct ResolverScheme {
    char *name;			/* Name identifying this scheme. */
    Tcl_ResolveCmdProc *cmdResProc;
				/* Procedure handling command name
				 * resolution. */
    Tcl_ResolveVarProc *varResProc;
				/* Procedure handling variable name resolution
				 * for variables that can only be handled at
				 * runtime. */
    Tcl_ResolveCompiledVarProc *compiledVarResProc;
				/* Procedure handling variable name resolution
				 * at compile time. */

    struct ResolverScheme *nextPtr;
				/* Pointer to next record in linked list. */
} ResolverScheme;

/*
 * Forward declaration of the TIP#143 limit handler structure.
 */

typedef struct LimitHandler LimitHandler;

/*
 * TIP #268.
 * Values for the selection mode, i.e the package require preferences.
 */

enum PkgPreferOptions {
    PKG_PREFER_LATEST, PKG_PREFER_STABLE
};

/*
 *----------------------------------------------------------------
 * This structure shadows the first few fields of the memory cache for the
 * allocator defined in tclThreadAlloc.c; it has to be kept in sync with the
 * definition there.
 * Some macros require knowledge of some fields in the struct in order to
 * avoid hitting the TSD unnecessarily. In order to facilitate this, a pointer
 * to the relevant fields is kept in the allocCache field in struct Interp.
 *----------------------------------------------------------------
 */

typedef struct AllocCache {
    struct Cache *nextPtr;	/* Linked list of cache entries. */
    Tcl_ThreadId owner;		/* Which thread's cache is this? */
    Tcl_Obj *firstObjPtr;	/* List of free objects for thread. */
    size_t numObjects;		/* Number of objects for thread. */
} AllocCache;

/*
 *----------------------------------------------------------------
 * This structure defines an interpreter, which is a collection of commands
 * plus other state information related to interpreting commands, such as
 * variable storage. Primary responsibility for this data structure is in
 * tclBasic.c, but almost every Tcl source file uses something in here.
 *----------------------------------------------------------------
 */

typedef struct Interp {
    /*
     * The first two fields were named "result" and "freeProc" in earlier
     * versions of Tcl.  They are no longer used within Tcl, and are no
     * longer available to be accessed by extensions.  However, they cannot
     * be removed.  Why?  There is a deployed base of stub-enabled extensions
     * that query the value of iPtr->stubTable.  For them to continue to work,
     * the location of the field "stubTable" within the Interp struct cannot
     * change.  The most robust way to assure that is to leave all fields up to
     * that one undisturbed.
     */

    const char *legacyResult;
    void (*legacyFreeProc) (void);
    int errorLine;		/* When TCL_ERROR is returned, this gives the
				 * line number in the command where the error
				 * occurred (1 means first line). */
    const struct TclStubs *stubTable;
				/* Pointer to the exported Tcl stub table.  In
				 * ancient pre-8.1 versions of Tcl this was a
				 * pointer to the objResultPtr or a pointer to a
				 * buckets array in a hash table. Deployed stubs
				 * enabled extensions check for a NULL pointer value
				 * and for a TCL_STUBS_MAGIC value to verify they
				 * are not [load]ing into one of those pre-stubs
				 * interps.
				 */

    TclHandle handle;		/* Handle used to keep track of when this
				 * interp is deleted. */

    Namespace *globalNsPtr;	/* The interpreter's global namespace. */
    Tcl_HashTable *hiddenCmdTablePtr;
				/* Hash table used by tclBasic.c to keep track
				 * of hidden commands on a per-interp
				 * basis. */
    void *interpInfo;	/* Information used by tclInterp.c to keep
				 * track of master/slave interps on a
				 * per-interp basis. */
    void (*optimizer)(void *envPtr);
    /*
     * Information related to procedures and variables. See tclProc.c and
     * tclVar.c for usage.
     */

    int numLevels;		/* Keeps track of how many nested calls to
				 * Tcl_Eval are in progress for this
				 * interpreter. It's used to delay deletion of
				 * the table until all Tcl_Eval invocations
				 * are completed. */
    int maxNestingDepth;	/* If numLevels exceeds this value then Tcl
				 * assumes that infinite recursion has
				 * occurred and it generates an error. */
    CallFrame *framePtr;	/* Points to top-most in stack of all nested
				 * procedure invocations. */
    CallFrame *varFramePtr;	/* Points to the call frame whose variables
				 * are currently in use (same as framePtr
				 * unless an "uplevel" command is
				 * executing). */
    ActiveVarTrace *activeVarTracePtr;
				/* First in list of active traces for interp,
				 * or NULL if no active traces. */
    int returnCode;		/* [return -code] parameter. */
    CallFrame *rootFramePtr;	/* Global frame pointer for this
				 * interpreter. */
    Namespace *lookupNsPtr;	/* Namespace to use ONLY on the next
				 * TCL_EVAL_INVOKE call to Tcl_EvalObjv. */

    /*
     * Information about packages. Used only in tclPkg.c.
     */

    Tcl_HashTable packageTable;	/* Describes all of the packages loaded in or
				 * available to this interpreter. Keys are
				 * package names, values are (Package *)
				 * pointers. */
    char *packageUnknown;	/* Command to invoke during "package require"
				 * commands for packages that aren't described
				 * in packageTable. Ckalloc'ed, may be
				 * NULL. */
    /*
     * Miscellaneous information:
     */

    size_t cmdCount;		/* Total number of times a command procedure
				 * has been called for this interpreter. */
    int evalFlags;		/* Flags to control next call to Tcl_Eval.
				 * Normally zero, but may be set before
				 * calling Tcl_Eval. See below for valid
				 * values. */
    LiteralTable literalTable;	/* Contains LiteralEntry's describing all Tcl
				 * objects holding literals of scripts
				 * compiled by the interpreter. Indexed by the
				 * string representations of literals. Used to
				 * avoid creating duplicate objects. */
    size_t compileEpoch;	/* Holds the current "compilation epoch" for
				 * this interpreter. This is incremented to
				 * invalidate existing ByteCodes when, e.g., a
				 * command with a compile procedure is
				 * redefined. */
    Proc *compiledProcPtr;	/* If a procedure is being compiled, a pointer
				 * to its Proc structure; otherwise, this is
				 * NULL. Set by ObjInterpProc in tclProc.c and
				 * used by tclCompile.c to process local
				 * variables appropriately. */
    ResolverScheme *resolverPtr;
				/* Linked list of name resolution schemes
				 * added to this interpreter. Schemes are
				 * added and removed by calling
				 * Tcl_AddInterpResolvers and
				 * Tcl_RemoveInterpResolver respectively. */
    Tcl_Obj *scriptFile;	/* NULL means there is no nested source
				 * command active; otherwise this points to
				 * pathPtr of the file being sourced. */
    int flags;			/* Various flag bits. See below. */
    long randSeed;		/* Seed used for rand() function. */
    Trace *tracePtr;		/* List of traces for this interpreter. */
    Tcl_HashTable *assocData;	/* Hash table for associating data with this
				 * interpreter. Cleaned up when this
				 * interpreter is deleted. */
    struct ExecEnv *execEnvPtr;	/* Execution environment for Tcl bytecode
				 * execution. Contains a pointer to the Tcl
				 * evaluation stack. */
    Tcl_Obj *emptyObjPtr;	/* Points to an object holding an empty
				 * string. Returned by Tcl_ObjSetVar2 when
				 * variable traces change a variable in a
				 * gross way. */
    Tcl_Obj *objResultPtr;	/* If the last command returned an object
				 * result, this points to it. Should not be
				 * accessed directly; see comment above. */
    Tcl_ThreadId threadId;	/* ID of thread that owns the interpreter. */

    ActiveCommandTrace *activeCmdTracePtr;
				/* First in list of active command traces for
				 * interp, or NULL if no active traces. */
    ActiveInterpTrace *activeInterpTracePtr;
				/* First in list of active traces for interp,
				 * or NULL if no active traces. */

    int tracesForbiddingInline;	/* Count of traces (in the list headed by
				 * tracePtr) that forbid inline bytecode
				 * compilation. */

    /*
     * Fields used to manage extensible return options (TIP 90).
     */

    Tcl_Obj *returnOpts;	/* A dictionary holding the options to the
				 * last [return] command. */

    Tcl_Obj *errorInfo;		/* errorInfo value (now as a Tcl_Obj). */
    Tcl_Obj *eiVar;		/* cached ref to ::errorInfo variable. */
    Tcl_Obj *errorCode;		/* errorCode value (now as a Tcl_Obj). */
    Tcl_Obj *ecVar;		/* cached ref to ::errorInfo variable. */
    int returnLevel;		/* [return -level] parameter. */

    /*
     * Resource limiting framework support (TIP#143).
     */

    struct {
	int active;		/* Flag values defining which limits have been
				 * set. */
	int granularityTicker;	/* Counter used to determine how often to
				 * check the limits. */
	int exceeded;		/* Which limits have been exceeded, described
				 * as flag values the same as the 'active'
				 * field. */

	size_t cmdCount;		/* Limit for how many commands to execute in
				 * the interpreter. */
	LimitHandler *cmdHandlers;
				/* Handlers to execute when the limit is
				 * reached. */
	int cmdGranularity;	/* Mod factor used to determine how often to
				 * evaluate the limit check. */

	Tcl_Time time;		/* Time limit for execution within the
				 * interpreter. */
	LimitHandler *timeHandlers;
				/* Handlers to execute when the limit is
				 * reached. */
	int timeGranularity;	/* Mod factor used to determine how often to
				 * evaluate the limit check. */
	Tcl_TimerToken timeEvent;
				/* Handle for a timer callback that will occur
				 * when the time-limit is exceeded. */

	Tcl_HashTable callbacks;/* Mapping from (interp,type) pair to data
				 * used to install a limit handler callback to
				 * run in _this_ interp when the limit is
				 * exceeded. */
    } limit;

    /*
     * Information for improved default error generation from ensembles
     * (TIP#112).
     */

    struct {
	Tcl_Obj *const *sourceObjs;
				/* What arguments were actually input into the
				 * *root* ensemble command? (Nested ensembles
				 * don't rewrite this.) NULL if we're not
				 * processing an ensemble. */
	size_t numRemovedObjs;	/* How many arguments have been stripped off
				 * because of ensemble processing. */
	size_t numInsertedObjs;	/* How many of the current arguments were
				 * inserted by an ensemble. */
    } ensembleRewrite;

    /*
     * TIP #219: Global info for the I/O system.
     */

    Tcl_Obj *chanMsg;		/* Error message set by channel drivers, for
				 * the propagation of arbitrary Tcl errors.
				 * This information, if present (chanMsg not
				 * NULL), takes precedence over a POSIX error
				 * code returned by a channel operation. */

    /*
     * Source code origin information (TIP #280).
     */

    CmdFrame *cmdFramePtr;	/* Points to the command frame containing the
				 * location information for the current
				 * command. */
    const CmdFrame *invokeCmdFramePtr;
				/* Points to the command frame which is the
				 * invoking context of the bytecode compiler.
				 * NULL when the byte code compiler is not
				 * active. */
    int invokeWord;		/* Index of the word in the command which
				 * is getting compiled. */
    Tcl_HashTable *linePBodyPtr;/* This table remembers for each statically
				 * defined procedure the location information
				 * for its body. It is keyed by the address of
				 * the Proc structure for a procedure. The
				 * values are "struct CmdFrame*". */
    Tcl_HashTable *lineBCPtr;	/* This table remembers for each ByteCode
				 * object the location information for its
				 * body. It is keyed by the address of the
				 * Proc structure for a procedure. The values
				 * are "struct ExtCmdLoc*". (See
				 * tclCompile.h) */
    Tcl_HashTable *lineLABCPtr;
    Tcl_HashTable *lineLAPtr;	/* This table remembers for each argument of a
				 * command on the execution stack the index of
				 * the argument in the command, and the
				 * location data of the command. It is keyed
				 * by the address of the Tcl_Obj containing
				 * the argument. The values are "struct
				 * CFWord*" (See tclBasic.c). This allows
				 * commands like uplevel, eval, etc. to find
				 * location information for their arguments,
				 * if they are a proper literal argument to an
				 * invoking command. Alt view: An index to the
				 * CmdFrame stack keyed by command argument
				 * holders. */
    ContLineLoc *scriptCLLocPtr;/* This table points to the location data for
				 * invisible continuation lines in the script,
				 * if any. This pointer is set by the function
				 * TclEvalObjEx() in file "tclBasic.c", and
				 * used by function ...() in the same file.
				 * It does for the eval/direct path of script
				 * execution what CompileEnv.clLoc does for
				 * the bytecode compiler.
				 */
    /*
     * TIP #268. The currently active selection mode, i.e. the package require
     * preferences.
     */

    int packagePrefer;		/* Current package selection mode. */

    /*
     * Hashtables for variable traces and searches.
     */

    Tcl_HashTable varTraces;	/* Hashtable holding the start of a variable's
				 * active trace list; varPtr is the key. */
    Tcl_HashTable varSearches;	/* Hashtable holding the start of a variable's
				 * active searches list; varPtr is the key. */
    /*
     * The thread-specific data ekeko: cache pointers or values that
     *  (a) do not change during the thread's lifetime
     *  (b) require access to TSD to determine at runtime
     *  (c) are accessed very often (e.g., at each command call)
     *
     * Note that these are the same for all interps in the same thread. They
     * just have to be initialised for the thread's master interp, slaves
     * inherit the value.
     *
     * They are used by the macros defined below.
     */

    AllocCache *allocCache;
    void *pendingObjDataPtr;	/* Pointer to the Cache and PendingObjData
				 * structs for this interp's thread; see
				 * tclObj.c and tclThreadAlloc.c */
    int *asyncReadyPtr;		/* Pointer to the asyncReady indicator for
				 * this interp's thread; see tclAsync.c */
    /*
     * The pointer to the object system root ekeko. c.f. TIP #257.
     */
    void *objectFoundation;	/* Pointer to the Foundation structure of the
				 * object system, which contains things like
				 * references to key namespaces. See
				 * tclOOInt.h and tclOO.c for real definition
				 * and setup. */

    struct NRE_callback *deferredCallbacks;
				/* Callbacks that are set previous to a call
				 * to some Eval function but that actually
				 * belong to the command that is about to be
				 * called - i.e., they should be run *before*
				 * any tailcall is invoked. */

    /*
     * TIP #285, Script cancellation support.
     */

    Tcl_AsyncHandler asyncCancel;
				/* Async handler token for Tcl_CancelEval. */
    Tcl_Obj *asyncCancelMsg;	/* Error message set by async cancel handler
				 * for the propagation of arbitrary Tcl
				 * errors. This information, if present
				 * (asyncCancelMsg not NULL), takes precedence
				 * over the default error messages returned by
				 * a script cancellation operation. */

	/*
	 * TIP #348 IMPLEMENTATION  -  Substituted error stack
	 */
    Tcl_Obj *errorStack;	/* [info errorstack] value (as a Tcl_Obj). */
    Tcl_Obj *upLiteral;		/* "UP" literal for [info errorstack] */
    Tcl_Obj *callLiteral;	/* "CALL" literal for [info errorstack] */
    Tcl_Obj *innerLiteral;	/* "INNER" literal for [info errorstack] */
    Tcl_Obj *innerContext;	/* cached list for fast reallocation */
    int resetErrorStack;        /* controls cleaning up of ::errorStack */

#ifdef TCL_COMPILE_STATS
    /*
     * Statistical information about the bytecode compiler and interpreter's
     * operation. This should be the last field of Interp.
     */

    ByteCodeStats stats;	/* Holds compilation and execution statistics
				 * for this interpreter. */
#endif /* TCL_COMPILE_STATS */
} Interp;

/*
 * Macros that use the TSD-ekeko.
 */

#define TclAsyncReady(iPtr) \
    *((iPtr)->asyncReadyPtr)

/*
 * Macros for script cancellation support (TIP #285).
 */

#define TclCanceled(iPtr) \
    (((iPtr)->flags & CANCELED) || ((iPtr)->flags & TCL_CANCEL_UNWIND))

#define TclSetCancelFlags(iPtr, cancelFlags)   \
    (iPtr)->flags |= CANCELED;                 \
    if ((cancelFlags) & TCL_CANCEL_UNWIND) {   \
        (iPtr)->flags |= TCL_CANCEL_UNWIND;    \
    }

#define TclUnsetCancelFlags(iPtr) \
    (iPtr)->flags &= (~(CANCELED | TCL_CANCEL_UNWIND))

/*
 * Macros for splicing into and out of doubly linked lists. They assume
 * existence of struct items 'prevPtr' and 'nextPtr'.
 *
 * a = element to add or remove.
 * b = list head.
 *
 * TclSpliceIn adds to the head of the list.
 */

#define TclSpliceIn(a,b)			\
    (a)->nextPtr = (b);				\
    if ((b) != NULL) {				\
	(b)->prevPtr = (a);			\
    }						\
    (a)->prevPtr = NULL, (b) = (a);

#define TclSpliceOut(a,b)			\
    if ((a)->prevPtr != NULL) {			\
	(a)->prevPtr->nextPtr = (a)->nextPtr;	\
    } else {					\
	(b) = (a)->nextPtr;			\
    }						\
    if ((a)->nextPtr != NULL) {			\
	(a)->nextPtr->prevPtr = (a)->prevPtr;	\
    }

/*
 * EvalFlag bits for Interp structures:
 *
 * TCL_ALLOW_EXCEPTIONS	1 means it's OK for the script to terminate with a
 *			code other than TCL_OK or TCL_ERROR; 0 means codes
 *			other than these should be turned into errors.
 */

#define TCL_ALLOW_EXCEPTIONS		0x04
#define TCL_EVAL_FILE			0x02
#define TCL_EVAL_SOURCE_IN_FRAME	0x10
#define TCL_EVAL_NORESOLVE		0x20
#define TCL_EVAL_DISCARD_RESULT		0x40

/*
 * Flag bits for Interp structures:
 *
 * DELETED:		Non-zero means the interpreter has been deleted:
 *			don't process any more commands for it, and destroy
 *			the structure as soon as all nested invocations of
 *			Tcl_Eval are done.
 * ERR_ALREADY_LOGGED:	Non-zero means information has already been logged in
 *			iPtr->errorInfo for the current Tcl_Eval instance, so
 *			Tcl_Eval needn't log it (used to implement the "error
 *			message log" command).
 * DONT_COMPILE_CMDS_INLINE: Non-zero means that the bytecode compiler should
 *			not compile any commands into an inline sequence of
 *			instructions. This is set 1, for example, when command
 *			traces are requested.
 * RAND_SEED_INITIALIZED: Non-zero means that the randSeed value of the interp
 *			has not be initialized. This is set 1 when we first
 *			use the rand() or srand() functions.
 * SAFE_INTERP:		Non zero means that the current interp is a safe
 *			interp (i.e. it has only the safe commands installed,
 *			less privilege than a regular interp).
 * INTERP_DEBUG_FRAME:	Used for switching on various extra interpreter
 *			debug/info mechanisms (e.g. info frame eval/uplevel
 *			tracing) which are performance intensive.
 * INTERP_TRACE_IN_PROGRESS: Non-zero means that an interp trace is currently
 *			active; so no further trace callbacks should be
 *			invoked.
 * INTERP_ALTERNATE_WRONG_ARGS: Used for listing second and subsequent forms
 *			of the wrong-num-args string in Tcl_WrongNumArgs.
 *			Makes it append instead of replacing and uses
 *			different intermediate text.
 * CANCELED:		Non-zero means that the script in progress should be
 *			canceled as soon as possible. This can be checked by
 *			extensions (and the core itself) by calling
 *			Tcl_Canceled and checking if TCL_ERROR is returned.
 *			This is a one-shot flag that is reset immediately upon
 *			being detected; however, if the TCL_CANCEL_UNWIND flag
 *			is set Tcl_Canceled will continue to report that the
 *			script in progress has been canceled thereby allowing
 *			the evaluation stack for the interp to be fully
 *			unwound.
 *
 * WARNING: For the sake of some extensions that have made use of former
 * internal values, do not re-use the flag values 2 (formerly ERR_IN_PROGRESS)
 * or 8 (formerly ERROR_CODE_SET).
 */

#define DELETED				     1
#define ERR_ALREADY_LOGGED		     4
#define INTERP_DEBUG_FRAME		  0x10
#define DONT_COMPILE_CMDS_INLINE	  0x20
#define RAND_SEED_INITIALIZED		  0x40
#define SAFE_INTERP			  0x80
#define INTERP_TRACE_IN_PROGRESS	 0x200
#define INTERP_ALTERNATE_WRONG_ARGS	 0x400
#define ERR_LEGACY_COPY			 0x800
#define CANCELED			0x1000

/*
 * Maximum number of levels of nesting permitted in Tcl commands (used to
 * catch infinite recursion).
 */

#define MAX_NESTING_DEPTH	1000

/*
 * The macro below is used to modify a "char" value (e.g. by casting it to an
 * unsigned character) so that it can be used safely with macros such as
 * isspace.
 */

#define UCHAR(c) ((unsigned char) (c))

/*
 * This macro is used to properly align the memory allocated by Tcl, giving
 * the same alignment as the native malloc.
 */

#if defined(__APPLE__)
#define TCL_ALLOCALIGN	16
#else
#define TCL_ALLOCALIGN	(2*sizeof(void *))
#endif

/*
 * This macro is used to determine the offset needed to safely allocate any
 * data structure in memory. Given a starting offset or size, it "rounds up"
 * or "aligns" the offset to the next 8-byte boundary so that any data
 * structure can be placed at the resulting offset without fear of an
 * alignment error.
 *
 * WARNING!! DO NOT USE THIS MACRO TO ALIGN POINTERS: it will produce the
 * wrong result on platforms that allocate addresses that are divisible by 4
 * or 2. Only use it for offsets or sizes.
 *
 * This macro is only used by tclCompile.c in the core (Bug 926445). It
 * however not be made file static, as extensions that touch bytecodes
 * (notably tbcload) require it.
 */

#define TCL_ALIGN(x) (((int)(x) + 7) & ~7)

/*
 * A common panic alert when memory allocation fails.
 */

#define TclOOM(ptr, size) \
	((size) && ((ptr)||(Tcl_Panic("unable to alloc %" TCL_Z_MODIFIER "u bytes", (size_t)(size)),1)))

/*
 * The following enum values are used to specify the runtime platform setting
 * of the tclPlatform variable.
 */

typedef enum {
    TCL_PLATFORM_UNIX = 0,	/* Any Unix-like OS. */
    TCL_PLATFORM_WINDOWS = 2	/* Any Microsoft Windows OS. */
} TclPlatformType;

/*
 * The following enum values are used to indicate the translation of a Tcl
 * channel. Declared here so that each platform can define
 * TCL_PLATFORM_TRANSLATION to the native translation on that platform.
 */

typedef enum TclEolTranslation {
    TCL_TRANSLATE_AUTO,		/* Eol == \r, \n and \r\n. */
    TCL_TRANSLATE_CR,		/* Eol == \r. */
    TCL_TRANSLATE_LF,		/* Eol == \n. */
    TCL_TRANSLATE_CRLF		/* Eol == \r\n. */
} TclEolTranslation;

/*
 * Flags for TclInvoke:
 *
 * TCL_INVOKE_HIDDEN		Invoke a hidden command; if not set, invokes
 *				an exposed command.
 * TCL_INVOKE_NO_UNKNOWN	If set, "unknown" is not invoked if the
 *				command to be invoked is not found. Only has
 *				an effect if invoking an exposed command,
 *				i.e. if TCL_INVOKE_HIDDEN is not also set.
 * TCL_INVOKE_NO_TRACEBACK	Does not record traceback information if the
 *				invoked command returns an error. Used if the
 *				caller plans on recording its own traceback
 *				information.
 */

#define	TCL_INVOKE_HIDDEN	(1<<0)
#define TCL_INVOKE_NO_UNKNOWN	(1<<1)
#define TCL_INVOKE_NO_TRACEBACK	(1<<2)

/*
 * The structure used as the internal representation of Tcl list objects. This
 * struct is grown (reallocated and copied) as necessary to hold all the
 * list's element pointers. The struct might contain more slots than currently
 * used to hold all element pointers. This is done to make append operations
 * faster.
 */

typedef struct List {
    size_t refCount;
    int maxElemCount;		/* Total number of element array slots. */
    int elemCount;		/* Current number of list elements. */
    int canonicalFlag;		/* Set if the string representation was
				 * derived from the list representation. May
				 * be ignored if there is no string rep at
				 * all.*/
    Tcl_Obj *elements;		/* First list element; the struct is grown to
				 * accommodate all elements. */
} List;

#define LIST_MAX \
	(1 + (int)(((size_t)UINT_MAX - sizeof(List))/sizeof(Tcl_Obj *)))
#define LIST_SIZE(numElems) \
	(sizeof(List) + (((numElems) - 1) * sizeof(Tcl_Obj *)))

/*
 * Macro used to get the elements of a list object.
 */

#define ListRepPtr(listPtr) \
    ((List *) (listPtr)->internalRep.twoPtrValue.ptr1)

#define ListObjGetElements(listPtr, objc, objv) \
    ((objv) = &(ListRepPtr(listPtr)->elements), \
     (objc) = ListRepPtr(listPtr)->elemCount)

#define ListObjLength(listPtr, len) \
    ((len) = ListRepPtr(listPtr)->elemCount)

#define ListObjIsCanonical(listPtr) \
    (((listPtr)->bytes == NULL) || ListRepPtr(listPtr)->canonicalFlag)

#define TclListObjGetElements(interp, listPtr, objcPtr, objvPtr) \
    (((listPtr)->typePtr == &tclListType) \
	    ? ((ListObjGetElements((listPtr), *(objcPtr), *(objvPtr))), TCL_OK)\
	    : Tcl_ListObjGetElements((interp), (listPtr), (objcPtr), (objvPtr)))

#define TclListObjLength(interp, listPtr, lenPtr) \
    (((listPtr)->typePtr == &tclListType) \
	    ? ((ListObjLength((listPtr), *(lenPtr))), TCL_OK)\
	    : Tcl_ListObjLength((interp), (listPtr), (lenPtr)))

#define TclListObjIsCanonical(listPtr) \
    (((listPtr)->typePtr == &tclListType) ? ListObjIsCanonical((listPtr)) : 0)

/*
 * Modes for collecting (or not) in the implementations of TclNRForeachCmd,
 * TclNRLmapCmd and their compilations.
 */

#define TCL_EACH_KEEP_NONE  0	/* Discard iteration result like [foreach] */
#define TCL_EACH_COLLECT    1	/* Collect iteration result like [lmap] */

/*
 * Macros providing a faster path to booleans and integers:
 * Tcl_GetBooleanFromObj, Tcl_GetLongFromObj, Tcl_GetIntFromObj
 * and Tcl_GetIntForIndex.
 *
 * WARNING: these macros eval their args more than once.
 */

#define TclGetBooleanFromObj(interp, objPtr, boolPtr) \
    (((objPtr)->typePtr == &tclIntType \
	    || (objPtr)->typePtr == &tclBooleanType) \
	? (*(boolPtr) = ((objPtr)->internalRep.wideValue!=0), TCL_OK)	\
	: Tcl_GetBooleanFromObj((interp), (objPtr), (boolPtr)))

#ifdef TCL_WIDE_INT_IS_LONG
#define TclGetLongFromObj(interp, objPtr, longPtr) \
    (((objPtr)->typePtr == &tclIntType)	\
	    ? ((*(longPtr) = (objPtr)->internalRep.wideValue), TCL_OK) \
	    : Tcl_GetLongFromObj((interp), (objPtr), (longPtr)))
#else
#define TclGetLongFromObj(interp, objPtr, longPtr) \
    (((objPtr)->typePtr == &tclIntType \
	    && (objPtr)->internalRep.wideValue >= (Tcl_WideInt)(LONG_MIN) \
	    && (objPtr)->internalRep.wideValue <= (Tcl_WideInt)(LONG_MAX)) \
	    ? ((*(longPtr) = (long)(objPtr)->internalRep.wideValue), TCL_OK) \
	    : Tcl_GetLongFromObj((interp), (objPtr), (longPtr)))
#endif

#define TclGetIntFromObj(interp, objPtr, intPtr) \
    (((objPtr)->typePtr == &tclIntType \
	    && (objPtr)->internalRep.wideValue >= (Tcl_WideInt)(INT_MIN) \
	    && (objPtr)->internalRep.wideValue <= (Tcl_WideInt)(INT_MAX)) \
	    ? ((*(intPtr) = (int)(objPtr)->internalRep.wideValue), TCL_OK) \
	    : Tcl_GetIntFromObj((interp), (objPtr), (intPtr)))
#define TclGetIntForIndexM(interp, objPtr, endValue, idxPtr) \
    (((objPtr)->typePtr == &tclIntType \
	    && (objPtr)->internalRep.wideValue <= (Tcl_WideInt)(INT_MAX)) \
	    ? ((*(idxPtr) = ((objPtr)->internalRep.wideValue >= 0) \
	    ? (size_t)(objPtr)->internalRep.wideValue : TCL_INDEX_NONE), TCL_OK) \
	    : Tcl_GetIntForIndex((interp), (objPtr), (endValue), (idxPtr)))

/*
 * Macro used to save a function call for common uses of
 * Tcl_GetWideIntFromObj(). The ANSI C "prototype" is:
 *
 * MODULE_SCOPE int TclGetWideIntFromObj(Tcl_Interp *interp, Tcl_Obj *objPtr,
 *			Tcl_WideInt *wideIntPtr);
 */

#define TclGetWideIntFromObj(interp, objPtr, wideIntPtr) \
    (((objPtr)->typePtr == &tclIntType)					\
	? (*(wideIntPtr) =						\
		((objPtr)->internalRep.wideValue), TCL_OK) :		\
	Tcl_GetWideIntFromObj((interp), (objPtr), (wideIntPtr)))

/*
 * Flag values for TclTraceDictPath().
 *
 * DICT_PATH_READ indicates that all entries on the path must exist but no
 * updates will be needed.
 *
 * DICT_PATH_UPDATE indicates that we are going to be doing an update at the
 * tip of the path, so duplication of shared objects should be done along the
 * way.
 *
 * DICT_PATH_EXISTS indicates that we are performing an existence test and a
 * lookup failure should therefore not be an error. If (and only if) this flag
 * is set, TclTraceDictPath() will return the special value
 * DICT_PATH_NON_EXISTENT if the path is not traceable.
 *
 * DICT_PATH_CREATE (which also requires the DICT_PATH_UPDATE bit to be set)
 * indicates that we are to create non-existent dictionaries on the path.
 */

#define DICT_PATH_READ		0
#define DICT_PATH_UPDATE	1
#define DICT_PATH_EXISTS	2
#define DICT_PATH_CREATE	5

#define DICT_PATH_NON_EXISTENT	((Tcl_Obj *) (void *) 1)

/*
 *----------------------------------------------------------------
 * Data structures related to the filesystem internals
 *----------------------------------------------------------------
 */

/*
 * The version_2 filesystem is private to Tcl. As and when these changes have
 * been thoroughly tested and investigated a new public filesystem interface
 * will be released. The aim is more versatile virtual filesystem interfaces,
 * more efficiency in 'path' manipulation and usage, and cleaner filesystem
 * code internally.
 */

#define TCL_FILESYSTEM_VERSION_2	((Tcl_FSVersion) 0x2)
typedef void *(TclFSGetCwdProc2)(void *clientData);
typedef int (Tcl_FSLoadFileProc2) (Tcl_Interp *interp, Tcl_Obj *pathPtr,
	Tcl_LoadHandle *handlePtr, Tcl_FSUnloadFileProc **unloadProcPtr, int flags);

/*
 * The following types are used for getting and storing platform-specific file
 * attributes in tclFCmd.c and the various platform-versions of that file.
 * This is done to have as much common code as possible in the file attributes
 * code. For more information about the callbacks, see TclFileAttrsCmd in
 * tclFCmd.c.
 */

typedef int (TclGetFileAttrProc)(Tcl_Interp *interp, int objIndex,
	Tcl_Obj *fileName, Tcl_Obj **attrObjPtrPtr);
typedef int (TclSetFileAttrProc)(Tcl_Interp *interp, int objIndex,
	Tcl_Obj *fileName, Tcl_Obj *attrObjPtr);

typedef struct TclFileAttrProcs {
    TclGetFileAttrProc *getProc;/* The procedure for getting attrs. */
    TclSetFileAttrProc *setProc;/* The procedure for setting attrs. */
} TclFileAttrProcs;

/*
 * Private flag value which controls Tcl_GetIndexFromObj*() routines
 * to instruct them not to cache lookups because the table will not
 * live long enough to make it worthwhile.  Must not clash with public
 * flag value TCL_EXACT.
 */

#define INDEX_TEMP_TABLE 2

/*
 * Opaque handle used in pipeline routines to encapsulate platform-dependent
 * state.
 */

typedef struct TclFile_ *TclFile;

/*
 * The "globParameters" argument of the function TclGlob is an or'ed
 * combination of the following values:
 */

#define TCL_GLOBMODE_NO_COMPLAIN	1
#define TCL_GLOBMODE_JOIN		2
#define TCL_GLOBMODE_DIR		4
#define TCL_GLOBMODE_TAILS		8

typedef enum Tcl_PathPart {
    TCL_PATH_DIRNAME,
    TCL_PATH_TAIL,
    TCL_PATH_EXTENSION,
    TCL_PATH_ROOT
} Tcl_PathPart;

/*
 *----------------------------------------------------------------
 * Data structures related to obsolete filesystem hooks
 *----------------------------------------------------------------
 */

typedef int (TclStatProc_)(const char *path, struct stat *buf);
typedef int (TclAccessProc_)(const char *path, int mode);
typedef Tcl_Channel (TclOpenFileChannelProc_)(Tcl_Interp *interp,
	const char *fileName, const char *modeString, int permissions);

/*
 *----------------------------------------------------------------
 * Data structures related to procedures
 *----------------------------------------------------------------
 */

typedef Tcl_CmdProc *TclCmdProcType;
typedef Tcl_ObjCmdProc *TclObjCmdProcType;

/*
 *----------------------------------------------------------------
 * Data structures for process-global values.
 *----------------------------------------------------------------
 */

typedef void (TclInitProcessGlobalValueProc)(char **valuePtr, size_t *lengthPtr,
	Tcl_Encoding *encodingPtr);

/*
 * A ProcessGlobalValue struct exists for each internal value in Tcl that is
 * to be shared among several threads. Each thread sees a (Tcl_Obj) copy of
 * the value, and the master is kept as a counted string, with epoch and mutex
 * control. Each ProcessGlobalValue struct should be a static variable in some
 * file.
 */

typedef struct ProcessGlobalValue {
    size_t epoch;		/* Epoch counter to detect changes in the
				 * master value. */
    size_t numBytes;		/* Length of the master string. */
    char *value;		/* The master string value. */
    Tcl_Encoding encoding;	/* system encoding when master string was
				 * initialized. */
    TclInitProcessGlobalValueProc *proc;
    				/* A procedure to initialize the master string
				 * copy when a "get" request comes in before
				 * any "set" request has been received. */
    Tcl_Mutex mutex;		/* Enforce orderly access from multiple
				 * threads. */
    Tcl_ThreadDataKey key;	/* Key for per-thread data holding the
				 * (Tcl_Obj) copy for each thread. */
} ProcessGlobalValue;

/*
 *----------------------------------------------------------------------
 * Flags for TclParseNumber
 *----------------------------------------------------------------------
 */

#define TCL_PARSE_DECIMAL_ONLY		1
				/* Leading zero doesn't denote octal or
				 * hex. */
#define TCL_PARSE_OCTAL_ONLY		2
				/* Parse octal even without prefix. */
#define TCL_PARSE_HEXADECIMAL_ONLY	4
				/* Parse hexadecimal even without prefix. */
#define TCL_PARSE_INTEGER_ONLY		8
				/* Disable floating point parsing. */
#define TCL_PARSE_SCAN_PREFIXES		16
				/* Use [scan] rules dealing with 0?
				 * prefixes. */
#define TCL_PARSE_NO_WHITESPACE		32
				/* Reject leading/trailing whitespace. */
#define TCL_PARSE_BINARY_ONLY	64
				/* Parse binary even without prefix. */

/*
 *----------------------------------------------------------------------
 * Type values TclGetNumberFromObj
 *----------------------------------------------------------------------
 */

#define TCL_NUMBER_INT		2
#define TCL_NUMBER_BIG		3
#define TCL_NUMBER_DOUBLE	4
#define TCL_NUMBER_NAN		5

/*
 *----------------------------------------------------------------
 * Variables shared among Tcl modules but not used by the outside world.
 *----------------------------------------------------------------
 */

MODULE_SCOPE char *tclNativeExecutableName;
MODULE_SCOPE int tclFindExecutableSearchDone;
MODULE_SCOPE char *tclMemDumpFileName;
MODULE_SCOPE TclPlatformType tclPlatform;
MODULE_SCOPE Tcl_NotifierProcs tclNotifierHooks;

MODULE_SCOPE Tcl_Encoding tclIdentityEncoding;

/*
 * TIP #233 (Virtualized Time)
 * Data for the time hooks, if any.
 */

MODULE_SCOPE Tcl_GetTimeProc *tclGetTimeProcPtr;
MODULE_SCOPE Tcl_ScaleTimeProc *tclScaleTimeProcPtr;
MODULE_SCOPE void *tclTimeClientData;

/*
 * Variables denoting the Tcl object types defined in the core.
 */

MODULE_SCOPE const Tcl_ObjType tclBignumType;
MODULE_SCOPE const Tcl_ObjType tclBooleanType;
MODULE_SCOPE const Tcl_ObjType tclByteArrayType;
MODULE_SCOPE const Tcl_ObjType tclByteCodeType;
MODULE_SCOPE const Tcl_ObjType tclDoubleType;
MODULE_SCOPE const Tcl_ObjType tclIntType;
MODULE_SCOPE const Tcl_ObjType tclListType;
MODULE_SCOPE const Tcl_ObjType tclDictType;
MODULE_SCOPE const Tcl_ObjType tclProcBodyType;
MODULE_SCOPE const Tcl_ObjType tclStringType;
MODULE_SCOPE const Tcl_ObjType tclEnsembleCmdType;
MODULE_SCOPE const Tcl_ObjType tclRegexpType;
MODULE_SCOPE Tcl_ObjType tclCmdNameType;

/*
 * Variables denoting the hash key types defined in the core.
 */

MODULE_SCOPE const Tcl_HashKeyType tclArrayHashKeyType;
MODULE_SCOPE const Tcl_HashKeyType tclOneWordHashKeyType;
MODULE_SCOPE const Tcl_HashKeyType tclStringHashKeyType;
MODULE_SCOPE const Tcl_HashKeyType tclObjHashKeyType;

/*
 * The head of the list of free Tcl objects, and the total number of Tcl
 * objects ever allocated and freed.
 */

MODULE_SCOPE Tcl_Obj *	tclFreeObjList;

#ifdef TCL_COMPILE_STATS
MODULE_SCOPE size_t	tclObjsAlloced;
MODULE_SCOPE size_t	tclObjsFreed;
#define TCL_MAX_SHARED_OBJ_STATS 5
MODULE_SCOPE size_t	tclObjsShared[TCL_MAX_SHARED_OBJ_STATS];
#endif /* TCL_COMPILE_STATS */

/*
 * Pointer to a heap-allocated string of length zero that the Tcl core uses as
 * the value of an empty string representation for an object. This value is
 * shared by all new objects allocated by Tcl_NewObj.
 */

MODULE_SCOPE char	tclEmptyString;

enum CheckEmptyStringResult {
	TCL_EMPTYSTRING_UNKNOWN = -1, TCL_EMPTYSTRING_NO, TCL_EMPTYSTRING_YES
};

/*
 *----------------------------------------------------------------
 * Procedures shared among Tcl modules but not used by the outside world,
 * introduced by/for NRE.
 *----------------------------------------------------------------
 */

MODULE_SCOPE Tcl_ObjCmdProc TclNRApplyObjCmd;
MODULE_SCOPE Tcl_ObjCmdProc TclNREvalObjCmd;
MODULE_SCOPE Tcl_ObjCmdProc TclNRCatchObjCmd;
MODULE_SCOPE Tcl_ObjCmdProc TclNRExprObjCmd;
MODULE_SCOPE Tcl_ObjCmdProc TclNRForObjCmd;
MODULE_SCOPE Tcl_ObjCmdProc TclNRForeachCmd;
MODULE_SCOPE Tcl_ObjCmdProc TclNRIfObjCmd;
MODULE_SCOPE Tcl_ObjCmdProc TclNRLmapCmd;
MODULE_SCOPE Tcl_ObjCmdProc TclNRPackageObjCmd;
MODULE_SCOPE Tcl_ObjCmdProc TclNRSourceObjCmd;
MODULE_SCOPE Tcl_ObjCmdProc TclNRSubstObjCmd;
MODULE_SCOPE Tcl_ObjCmdProc TclNRSwitchObjCmd;
MODULE_SCOPE Tcl_ObjCmdProc TclNRTryObjCmd;
MODULE_SCOPE Tcl_ObjCmdProc TclNRUplevelObjCmd;
MODULE_SCOPE Tcl_ObjCmdProc TclNRWhileObjCmd;

MODULE_SCOPE Tcl_NRPostProc TclNRForIterCallback;
MODULE_SCOPE Tcl_NRPostProc TclNRCoroutineActivateCallback;
MODULE_SCOPE Tcl_ObjCmdProc TclNRTailcallObjCmd;
MODULE_SCOPE Tcl_NRPostProc TclNRTailcallEval;
MODULE_SCOPE Tcl_ObjCmdProc TclNRCoroutineObjCmd;
MODULE_SCOPE Tcl_ObjCmdProc TclNRYieldObjCmd;
MODULE_SCOPE Tcl_ObjCmdProc TclNRYieldmObjCmd;
MODULE_SCOPE Tcl_ObjCmdProc TclNRYieldToObjCmd;
MODULE_SCOPE Tcl_ObjCmdProc TclNRInvoke;
MODULE_SCOPE Tcl_NRPostProc TclNRReleaseValues;

MODULE_SCOPE void  TclSetTailcall(Tcl_Interp *interp, Tcl_Obj *tailcallPtr);
MODULE_SCOPE void  TclPushTailcallPoint(Tcl_Interp *interp);

/* These two can be considered for the public api */
MODULE_SCOPE void  TclMarkTailcall(Tcl_Interp *interp);
MODULE_SCOPE void  TclSkipTailcall(Tcl_Interp *interp);

/*
 * This structure holds the data for the various iteration callbacks used to
 * NRE the 'for' and 'while' commands. We need a separate structure because we
 * have more than the 4 client data entries we can provide directly thorugh
 * the callback API. It is the 'word' information which puts us over the
 * limit. It is needed because the loop body is argument 4 of 'for' and
 * argument 2 of 'while'. Not providing the correct index confuses the #280
 * code. We TclSmallAlloc/Free this.
 */

typedef struct ForIterData {
    Tcl_Obj *cond;		/* Loop condition expression. */
    Tcl_Obj *body;		/* Loop body. */
    Tcl_Obj *next;		/* Loop step script, NULL for 'while'. */
    const char *msg;		/* Error message part. */
    int word;			/* Index of the body script in the command */
} ForIterData;

/* TIP #357 - Structure doing the bookkeeping of handles for Tcl_LoadFile
 *            and Tcl_FindSymbol. This structure corresponds to an opaque
 *            typedef in tcl.h */

typedef void* TclFindSymbolProc(Tcl_Interp* interp, Tcl_LoadHandle loadHandle,
				const char* symbol);
struct Tcl_LoadHandle_ {
    void *clientData;	/* Client data is the load handle in the
				 * native filesystem if a module was loaded
				 * there, or an opaque pointer to a structure
				 * for further bookkeeping on load-from-VFS
				 * and load-from-memory */
    TclFindSymbolProc* findSymbolProcPtr;
				/* Procedure that resolves symbols in a
				 * loaded module */
    Tcl_FSUnloadFileProc* unloadFileProcPtr;
				/* Procedure that unloads a loaded module */
};

/* Flags for conversion of doubles to digit strings */

#define TCL_DD_E_FORMAT 		0x2
				/* Use a fixed-length string of digits,
				 * suitable for E format*/
#define TCL_DD_F_FORMAT 		0x3
				/* Use a fixed number of digits after the
				 * decimal point, suitable for F format */
#define TCL_DD_SHORTEST 		0x4
				/* Use the shortest possible string */
#define TCL_DD_NO_QUICK 		0x8
				/* Debug flag: forbid quick FP conversion */

#define TCL_DD_CONVERSION_TYPE_MASK	0x3
				/* Mask to isolate the conversion type */

/*
 *----------------------------------------------------------------
 * Procedures shared among Tcl modules but not used by the outside world:
 *----------------------------------------------------------------
 */

MODULE_SCOPE void	TclAppendBytesToByteArray(Tcl_Obj *objPtr,
			    const unsigned char *bytes, size_t len);
MODULE_SCOPE int	TclNREvalCmd(Tcl_Interp *interp, Tcl_Obj *objPtr,
			    int flags);
MODULE_SCOPE void	TclAdvanceContinuations(int *line, int **next,
			    int loc);
MODULE_SCOPE void	TclAdvanceLines(int *line, const char *start,
			    const char *end);
MODULE_SCOPE void	TclArgumentEnter(Tcl_Interp *interp,
			    Tcl_Obj *objv[], int objc, CmdFrame *cf);
MODULE_SCOPE void	TclArgumentRelease(Tcl_Interp *interp,
			    Tcl_Obj *objv[], int objc);
MODULE_SCOPE void	TclArgumentBCEnter(Tcl_Interp *interp,
			    Tcl_Obj *objv[], int objc,
			    void *codePtr, CmdFrame *cfPtr, int cmd, size_t pc);
MODULE_SCOPE void	TclArgumentBCRelease(Tcl_Interp *interp,
			    CmdFrame *cfPtr);
MODULE_SCOPE void	TclArgumentGet(Tcl_Interp *interp, Tcl_Obj *obj,
			    CmdFrame **cfPtrPtr, int *wordPtr);
MODULE_SCOPE double	TclBignumToDouble(const void *bignum);
MODULE_SCOPE int	TclByteArrayMatch(const unsigned char *string,
			    size_t strLen, const unsigned char *pattern,
			    size_t ptnLen, int flags);
MODULE_SCOPE double	TclCeil(const void *a);
MODULE_SCOPE void	TclChannelPreserve(Tcl_Channel chan);
MODULE_SCOPE void	TclChannelRelease(Tcl_Channel chan);
MODULE_SCOPE int	TclCheckArrayTraces(Tcl_Interp *interp, Var *varPtr,
			    Var *arrayPtr, Tcl_Obj *name, int index);
MODULE_SCOPE int	TclCheckEmptyString(Tcl_Obj *objPtr);
MODULE_SCOPE int	TclChanCaughtErrorBypass(Tcl_Interp *interp,
			    Tcl_Channel chan);
MODULE_SCOPE Tcl_ObjCmdProc TclChannelNamesCmd;
MODULE_SCOPE Tcl_NRPostProc TclClearRootEnsemble;
MODULE_SCOPE int	TclCompareTwoNumbers(Tcl_Obj *valuePtr,
			    Tcl_Obj *value2Ptr);
MODULE_SCOPE ContLineLoc *TclContinuationsEnter(Tcl_Obj *objPtr, int num,
			    int *loc);
MODULE_SCOPE void	TclContinuationsEnterDerived(Tcl_Obj *objPtr,
			    int start, int *clNext);
MODULE_SCOPE ContLineLoc *TclContinuationsGet(Tcl_Obj *objPtr);
MODULE_SCOPE void	TclContinuationsCopy(Tcl_Obj *objPtr,
			    Tcl_Obj *originObjPtr);
MODULE_SCOPE size_t	TclConvertElement(const char *src, size_t length,
			    char *dst, int flags);
MODULE_SCOPE Tcl_Command TclCreateObjCommandInNs(Tcl_Interp *interp,
			    const char *cmdName, Tcl_Namespace *nsPtr,
			    Tcl_ObjCmdProc *proc, void *clientData,
			    Tcl_CmdDeleteProc *deleteProc);
MODULE_SCOPE Tcl_Command TclCreateEnsembleInNs(Tcl_Interp *interp,
			    const char *name, Tcl_Namespace *nameNamespacePtr,
			    Tcl_Namespace *ensembleNamespacePtr, int flags);
MODULE_SCOPE void	TclDeleteNamespaceVars(Namespace *nsPtr);
MODULE_SCOPE int	TclFindDictElement(Tcl_Interp *interp,
			    const char *dict, int dictLength,
			    const char **elementPtr, const char **nextPtr,
			    size_t *sizePtr, int *literalPtr);
/* TIP #280 - Modified token based evaluation, with line information. */
MODULE_SCOPE int	TclEvalEx(Tcl_Interp *interp, const char *script,
			    size_t numBytes, int flags, int line,
			    int *clNextOuter, const char *outerScript);
MODULE_SCOPE Tcl_ObjCmdProc TclFileAttrsCmd;
MODULE_SCOPE Tcl_ObjCmdProc TclFileCopyCmd;
MODULE_SCOPE Tcl_ObjCmdProc TclFileDeleteCmd;
MODULE_SCOPE Tcl_ObjCmdProc TclFileLinkCmd;
MODULE_SCOPE Tcl_ObjCmdProc TclFileMakeDirsCmd;
MODULE_SCOPE Tcl_ObjCmdProc TclFileReadLinkCmd;
MODULE_SCOPE Tcl_ObjCmdProc TclFileRenameCmd;
MODULE_SCOPE Tcl_ObjCmdProc TclFileTempDirCmd;
MODULE_SCOPE Tcl_ObjCmdProc TclFileTemporaryCmd;
MODULE_SCOPE void	TclCreateLateExitHandler(Tcl_ExitProc *proc,
			    void *clientData);
MODULE_SCOPE void	TclDeleteLateExitHandler(Tcl_ExitProc *proc,
			    void *clientData);
MODULE_SCOPE char *	TclDStringAppendObj(Tcl_DString *dsPtr,
			    Tcl_Obj *objPtr);
MODULE_SCOPE char *	TclDStringAppendDString(Tcl_DString *dsPtr,
			    Tcl_DString *toAppendPtr);
MODULE_SCOPE Tcl_Obj *	TclDStringToObj(Tcl_DString *dsPtr);
MODULE_SCOPE Tcl_Obj *const *TclFetchEnsembleRoot(Tcl_Interp *interp,
			    Tcl_Obj *const *objv, int objc, int *objcPtr);
MODULE_SCOPE Tcl_Namespace *TclEnsureNamespace(Tcl_Interp *interp,
			    Tcl_Namespace *namespacePtr);
MODULE_SCOPE void	TclFinalizeAllocSubsystem(void);
MODULE_SCOPE void	TclFinalizeAsync(void);
MODULE_SCOPE void	TclFinalizeDoubleConversion(void);
MODULE_SCOPE void	TclFinalizeEncodingSubsystem(void);
MODULE_SCOPE void	TclFinalizeEnvironment(void);
MODULE_SCOPE void	TclFinalizeEvaluation(void);
MODULE_SCOPE void	TclFinalizeExecution(void);
MODULE_SCOPE void	TclFinalizeIOSubsystem(void);
MODULE_SCOPE void	TclFinalizeFilesystem(void);
MODULE_SCOPE void	TclResetFilesystem(void);
MODULE_SCOPE void	TclFinalizeLoad(void);
MODULE_SCOPE void	TclFinalizeLock(void);
MODULE_SCOPE void	TclFinalizeMemorySubsystem(void);
MODULE_SCOPE void	TclFinalizeNotifier(void);
MODULE_SCOPE void	TclFinalizeObjects(void);
MODULE_SCOPE void	TclFinalizePreserve(void);
MODULE_SCOPE void	TclFinalizeSynchronization(void);
MODULE_SCOPE void	TclInitThreadAlloc(void);
MODULE_SCOPE void	TclFinalizeThreadAlloc(void);
MODULE_SCOPE void	TclFinalizeThreadAllocThread(void);
MODULE_SCOPE void	TclFinalizeThreadData(int quick);
MODULE_SCOPE void	TclFinalizeThreadObjects(void);
MODULE_SCOPE double	TclFloor(const void *a);
MODULE_SCOPE void	TclFormatNaN(double value, char *buffer);
MODULE_SCOPE int	TclFSFileAttrIndex(Tcl_Obj *pathPtr,
			    const char *attributeName, int *indexPtr);
MODULE_SCOPE Tcl_Command TclNRCreateCommandInNs(Tcl_Interp *interp,
			    const char *cmdName, Tcl_Namespace *nsPtr,
			    Tcl_ObjCmdProc *proc, Tcl_ObjCmdProc *nreProc,
			    void *clientData,
			    Tcl_CmdDeleteProc *deleteProc);
MODULE_SCOPE int	TclNREvalFile(Tcl_Interp *interp, Tcl_Obj *pathPtr,
			    const char *encodingName);
MODULE_SCOPE void	TclFSUnloadTempFile(Tcl_LoadHandle loadHandle);
MODULE_SCOPE int *	TclGetAsyncReadyPtr(void);
MODULE_SCOPE Tcl_Obj *	TclGetBgErrorHandler(Tcl_Interp *interp);
MODULE_SCOPE int	TclGetChannelFromObj(Tcl_Interp *interp,
			    Tcl_Obj *objPtr, Tcl_Channel *chanPtr,
			    int *modePtr, int flags);
MODULE_SCOPE CmdFrame *	TclGetCmdFrameForProcedure(Proc *procPtr);
MODULE_SCOPE int	TclGetCompletionCodeFromObj(Tcl_Interp *interp,
			    Tcl_Obj *value, int *code);
MODULE_SCOPE Proc *	TclGetLambdaFromObj(Tcl_Interp *interp,
			    Tcl_Obj *objPtr, Tcl_Obj **nsObjPtrPtr);
MODULE_SCOPE int	TclGetNumberFromObj(Tcl_Interp *interp,
			    Tcl_Obj *objPtr, void **clientDataPtr,
			    int *typePtr);
MODULE_SCOPE int	TclGetOpenModeEx(Tcl_Interp *interp,
			    const char *modeString, int *seekFlagPtr,
			    int *binaryPtr);
MODULE_SCOPE Tcl_Obj *	TclGetProcessGlobalValue(ProcessGlobalValue *pgvPtr);
MODULE_SCOPE Tcl_Obj *	TclGetSourceFromFrame(CmdFrame *cfPtr, int objc,
			    Tcl_Obj *const objv[]);
MODULE_SCOPE char *	TclGetStringStorage(Tcl_Obj *objPtr,
			    size_t *sizePtr);
MODULE_SCOPE int	TclGetLoadedPackagesEx(Tcl_Interp *interp,
				const char *targetName,
				const char *packageName);
MODULE_SCOPE int	TclGetWideBitsFromObj(Tcl_Interp *, Tcl_Obj *,
				Tcl_WideInt *);
MODULE_SCOPE int	TclGlob(Tcl_Interp *interp, char *pattern,
			    Tcl_Obj *unquotedPrefix, int globFlags,
			    Tcl_GlobTypeData *types);
MODULE_SCOPE int	TclIncrObj(Tcl_Interp *interp, Tcl_Obj *valuePtr,
			    Tcl_Obj *incrPtr);
MODULE_SCOPE Tcl_Obj *	TclIncrObjVar2(Tcl_Interp *interp, Tcl_Obj *part1Ptr,
			    Tcl_Obj *part2Ptr, Tcl_Obj *incrPtr, int flags);
MODULE_SCOPE int	TclInfoExistsCmd(void *dummy, Tcl_Interp *interp,
			    int objc, Tcl_Obj *const objv[]);
MODULE_SCOPE int	TclInfoCoroutineCmd(void *dummy, Tcl_Interp *interp,
			    int objc, Tcl_Obj *const objv[]);
MODULE_SCOPE Tcl_Obj *	TclInfoFrame(Tcl_Interp *interp, CmdFrame *framePtr);
MODULE_SCOPE int	TclInfoGlobalsCmd(void *dummy, Tcl_Interp *interp,
			    int objc, Tcl_Obj *const objv[]);
MODULE_SCOPE int	TclInfoLocalsCmd(void *dummy, Tcl_Interp *interp,
			    int objc, Tcl_Obj *const objv[]);
MODULE_SCOPE int	TclInfoVarsCmd(void *dummy, Tcl_Interp *interp,
			    int objc, Tcl_Obj *const objv[]);
MODULE_SCOPE void	TclInitAlloc(void);
MODULE_SCOPE void	TclInitDbCkalloc(void);
MODULE_SCOPE void	TclInitDoubleConversion(void);
MODULE_SCOPE void	TclInitEmbeddedConfigurationInformation(
			    Tcl_Interp *interp);
MODULE_SCOPE void	TclInitEncodingSubsystem(void);
MODULE_SCOPE void	TclInitIOSubsystem(void);
MODULE_SCOPE void	TclInitLimitSupport(Tcl_Interp *interp);
MODULE_SCOPE void	TclInitNamespaceSubsystem(void);
MODULE_SCOPE void	TclInitNotifier(void);
MODULE_SCOPE void	TclInitObjSubsystem(void);
MODULE_SCOPE int	TclInterpReady(Tcl_Interp *interp);
MODULE_SCOPE int	TclIsSpaceProc(int byte);
MODULE_SCOPE int	TclIsDigitProc(int byte);
MODULE_SCOPE int	TclIsBareword(int byte);
MODULE_SCOPE Tcl_Obj *	TclJoinPath(int elements, Tcl_Obj * const objv[],
			    int forceRelative);
MODULE_SCOPE int	TclJoinThread(Tcl_ThreadId id, int *result);
MODULE_SCOPE void	TclLimitRemoveAllHandlers(Tcl_Interp *interp);
MODULE_SCOPE Tcl_Obj *	TclLindexList(Tcl_Interp *interp,
			    Tcl_Obj *listPtr, Tcl_Obj *argPtr);
MODULE_SCOPE Tcl_Obj *	TclLindexFlat(Tcl_Interp *interp, Tcl_Obj *listPtr,
			    int indexCount, Tcl_Obj *const indexArray[]);
/* TIP #280 */
MODULE_SCOPE void	TclListLines(Tcl_Obj *listObj, int line, int n,
			    int *lines, Tcl_Obj *const *elems);
MODULE_SCOPE Tcl_Obj *	TclListObjCopy(Tcl_Interp *interp, Tcl_Obj *listPtr);
MODULE_SCOPE Tcl_Obj *	TclListObjRange(Tcl_Obj *listPtr, int fromIdx,
			    int toIdx);
MODULE_SCOPE Tcl_Obj *	TclLsetList(Tcl_Interp *interp, Tcl_Obj *listPtr,
			    Tcl_Obj *indexPtr, Tcl_Obj *valuePtr);
MODULE_SCOPE Tcl_Obj *	TclLsetFlat(Tcl_Interp *interp, Tcl_Obj *listPtr,
			    int indexCount, Tcl_Obj *const indexArray[],
			    Tcl_Obj *valuePtr);
MODULE_SCOPE Tcl_Command TclMakeEnsemble(Tcl_Interp *interp, const char *name,
			    const EnsembleImplMap map[]);
MODULE_SCOPE int	TclMaxListLength(const char *bytes, size_t numBytes,
			    const char **endPtr);
MODULE_SCOPE int	TclMergeReturnOptions(Tcl_Interp *interp, int objc,
			    Tcl_Obj *const objv[], Tcl_Obj **optionsPtrPtr,
			    int *codePtr, int *levelPtr);
MODULE_SCOPE Tcl_Obj *  TclNoErrorStack(Tcl_Interp *interp, Tcl_Obj *options);
MODULE_SCOPE int	TclNokia770Doubles(void);
MODULE_SCOPE void	TclNsDecrRefCount(Namespace *nsPtr);
MODULE_SCOPE int	TclNamespaceDeleted(Namespace *nsPtr);
MODULE_SCOPE void	TclObjVarErrMsg(Tcl_Interp *interp, Tcl_Obj *part1Ptr,
			    Tcl_Obj *part2Ptr, const char *operation,
			    const char *reason, int index);
MODULE_SCOPE int	TclObjInvokeNamespace(Tcl_Interp *interp,
			    int objc, Tcl_Obj *const objv[],
			    Tcl_Namespace *nsPtr, int flags);
MODULE_SCOPE int	TclObjUnsetVar2(Tcl_Interp *interp,
			    Tcl_Obj *part1Ptr, Tcl_Obj *part2Ptr, int flags);
MODULE_SCOPE int	TclParseBackslash(const char *src,
			    size_t numBytes, size_t *readPtr, char *dst);
MODULE_SCOPE int	TclParseHex(const char *src, size_t numBytes,
			    int *resultPtr);
MODULE_SCOPE int	TclParseNumber(Tcl_Interp *interp, Tcl_Obj *objPtr,
			    const char *expected, const char *bytes,
			    size_t numBytes, const char **endPtrPtr, int flags);
MODULE_SCOPE void	TclParseInit(Tcl_Interp *interp, const char *string,
			    size_t numBytes, Tcl_Parse *parsePtr);
MODULE_SCOPE size_t	TclParseAllWhiteSpace(const char *src, size_t numBytes);
MODULE_SCOPE int	TclProcessReturn(Tcl_Interp *interp,
			    int code, int level, Tcl_Obj *returnOpts);
MODULE_SCOPE int	TclpObjLstat(Tcl_Obj *pathPtr, Tcl_StatBuf *buf);
MODULE_SCOPE Tcl_Obj *	TclpTempFileName(void);
MODULE_SCOPE Tcl_Obj *  TclpTempFileNameForLibrary(Tcl_Interp *interp, Tcl_Obj* pathPtr);
MODULE_SCOPE Tcl_Obj *	TclNewFSPathObj(Tcl_Obj *dirPtr, const char *addStrRep,
			    size_t len);
MODULE_SCOPE int	TclpDeleteFile(const void *path);
MODULE_SCOPE void	TclpFinalizeCondition(Tcl_Condition *condPtr);
MODULE_SCOPE void	TclpFinalizeMutex(Tcl_Mutex *mutexPtr);
MODULE_SCOPE void	TclpFinalizePipes(void);
MODULE_SCOPE void	TclpFinalizeSockets(void);
MODULE_SCOPE int	TclCreateSocketAddress(Tcl_Interp *interp,
			    struct addrinfo **addrlist,
			    const char *host, int port, int willBind,
			    const char **errorMsgPtr);
MODULE_SCOPE int	TclpThreadCreate(Tcl_ThreadId *idPtr,
			    Tcl_ThreadCreateProc *proc, void *clientData,
			    size_t stackSize, int flags);
MODULE_SCOPE size_t	TclpFindVariable(const char *name, size_t *lengthPtr);
MODULE_SCOPE void	TclpInitLibraryPath(char **valuePtr,
			    size_t *lengthPtr, Tcl_Encoding *encodingPtr);
MODULE_SCOPE void	TclpInitLock(void);
MODULE_SCOPE void	TclpInitPlatform(void);
MODULE_SCOPE void	TclpInitUnlock(void);
MODULE_SCOPE Tcl_Obj *	TclpObjListVolumes(void);
MODULE_SCOPE void	TclpMasterLock(void);
MODULE_SCOPE void	TclpMasterUnlock(void);
MODULE_SCOPE int	TclpMatchFiles(Tcl_Interp *interp, char *separators,
			    Tcl_DString *dirPtr, char *pattern, char *tail);
MODULE_SCOPE int	TclpObjNormalizePath(Tcl_Interp *interp,
			    Tcl_Obj *pathPtr, int nextCheckpoint);
MODULE_SCOPE void	TclpNativeJoinPath(Tcl_Obj *prefix, const char *joining);
MODULE_SCOPE Tcl_Obj *	TclpNativeSplitPath(Tcl_Obj *pathPtr, int *lenPtr);
MODULE_SCOPE Tcl_PathType TclpGetNativePathType(Tcl_Obj *pathPtr,
			    int *driveNameLengthPtr, Tcl_Obj **driveNameRef);
MODULE_SCOPE int	TclCrossFilesystemCopy(Tcl_Interp *interp,
			    Tcl_Obj *source, Tcl_Obj *target);
MODULE_SCOPE int	TclpMatchInDirectory(Tcl_Interp *interp,
			    Tcl_Obj *resultPtr, Tcl_Obj *pathPtr,
			    const char *pattern, Tcl_GlobTypeData *types);
MODULE_SCOPE void	*TclpGetNativeCwd(void *clientData);
MODULE_SCOPE Tcl_FSDupInternalRepProc TclNativeDupInternalRep;
MODULE_SCOPE Tcl_Obj *	TclpObjLink(Tcl_Obj *pathPtr, Tcl_Obj *toPtr,
			    int linkType);
MODULE_SCOPE int	TclpObjChdir(Tcl_Obj *pathPtr);
MODULE_SCOPE Tcl_Channel TclpOpenTemporaryFile(Tcl_Obj *dirObj,
			    Tcl_Obj *basenameObj, Tcl_Obj *extensionObj,
			    Tcl_Obj *resultingNameObj);
MODULE_SCOPE void TclPkgFileSeen(Tcl_Interp *interp, const char *fileName);
MODULE_SCOPE void *TclInitPkgFiles(Tcl_Interp *interp);
MODULE_SCOPE Tcl_Obj *	TclPathPart(Tcl_Interp *interp, Tcl_Obj *pathPtr,
			    Tcl_PathPart portion);
MODULE_SCOPE char *	TclpReadlink(const char *fileName,
			    Tcl_DString *linkPtr);
MODULE_SCOPE void	TclpSetVariables(Tcl_Interp *interp);
MODULE_SCOPE void *	TclThreadStorageKeyGet(Tcl_ThreadDataKey *keyPtr);
MODULE_SCOPE void	TclThreadStorageKeySet(Tcl_ThreadDataKey *keyPtr,
			    void *data);
MODULE_SCOPE TCL_NORETURN void TclpThreadExit(int status);
MODULE_SCOPE void	TclRememberCondition(Tcl_Condition *mutex);
MODULE_SCOPE void	TclRememberJoinableThread(Tcl_ThreadId id);
MODULE_SCOPE void	TclRememberMutex(Tcl_Mutex *mutex);
MODULE_SCOPE void	TclRemoveScriptLimitCallbacks(Tcl_Interp *interp);
MODULE_SCOPE int	TclReToGlob(Tcl_Interp *interp, const char *reStr,
			    size_t reStrLen, Tcl_DString *dsPtr, int *flagsPtr,
			    int *quantifiersFoundPtr);
MODULE_SCOPE size_t	TclScanElement(const char *string, size_t length,
			    char *flagPtr);
MODULE_SCOPE void	TclSetBgErrorHandler(Tcl_Interp *interp,
			    Tcl_Obj *cmdPrefix);
MODULE_SCOPE void	TclSetBignumIntRep(Tcl_Obj *objPtr,
			    void *bignumValue);
MODULE_SCOPE int	TclSetBooleanFromAny(Tcl_Interp *interp,
			    Tcl_Obj *objPtr);
MODULE_SCOPE void	TclSetCmdNameObj(Tcl_Interp *interp, Tcl_Obj *objPtr,
			    Command *cmdPtr);
MODULE_SCOPE void	TclSetDuplicateObj(Tcl_Obj *dupPtr, Tcl_Obj *objPtr);
MODULE_SCOPE void	TclSetProcessGlobalValue(ProcessGlobalValue *pgvPtr,
			    Tcl_Obj *newValue, Tcl_Encoding encoding);
MODULE_SCOPE void	TclSignalExitThread(Tcl_ThreadId id, int result);
MODULE_SCOPE void	TclSpellFix(Tcl_Interp *interp,
			    Tcl_Obj *const *objv, int objc, size_t subIdx,
			    Tcl_Obj *bad, Tcl_Obj *fix);
MODULE_SCOPE void *	TclStackRealloc(Tcl_Interp *interp, void *ptr,
			    size_t numBytes);
typedef int (*memCmpFn_t)(const void*, const void*, size_t);
MODULE_SCOPE int	TclStringCmp(Tcl_Obj *value1Ptr, Tcl_Obj *value2Ptr,
			    int checkEq, int nocase, size_t reqlength);
MODULE_SCOPE int	TclStringCmpOpts(Tcl_Interp *interp, int objc,
			    Tcl_Obj *const objv[], int *nocase,
			    int *reqlength);
MODULE_SCOPE int	TclStringMatch(const char *str, size_t strLen,
			    const char *pattern, int ptnLen, int flags);
MODULE_SCOPE int	TclStringMatchObj(Tcl_Obj *stringObj,
			    Tcl_Obj *patternObj, int flags);
MODULE_SCOPE void	TclSubstCompile(Tcl_Interp *interp, const char *bytes,
			    size_t numBytes, int flags, int line,
			    struct CompileEnv *envPtr);
MODULE_SCOPE int	TclSubstOptions(Tcl_Interp *interp, int numOpts,
			    Tcl_Obj *const opts[], int *flagPtr);
MODULE_SCOPE void	TclSubstParse(Tcl_Interp *interp, const char *bytes,
			    size_t numBytes, int flags, Tcl_Parse *parsePtr,
			    Tcl_InterpState *statePtr);
MODULE_SCOPE int	TclSubstTokens(Tcl_Interp *interp, Tcl_Token *tokenPtr,
			    int count, int *tokensLeftPtr, int line,
			    int *clNextOuter, const char *outerScript);
MODULE_SCOPE size_t	TclTrim(const char *bytes, size_t numBytes,
			    const char *trim, size_t numTrim, size_t *trimRight);
MODULE_SCOPE size_t	TclTrimLeft(const char *bytes, size_t numBytes,
			    const char *trim, size_t numTrim);
MODULE_SCOPE size_t	TclTrimRight(const char *bytes, size_t numBytes,
			    const char *trim, size_t numTrim);
MODULE_SCOPE const char*TclGetCommandTypeName(Tcl_Command command);
MODULE_SCOPE void	TclRegisterCommandTypeName(
			    Tcl_ObjCmdProc *implementationProc,
			    const char *nameStr);
MODULE_SCOPE int	TclUtfCmp(const char *cs, const char *ct);
MODULE_SCOPE int	TclUtfCasecmp(const char *cs, const char *ct);
<<<<<<< HEAD
MODULE_SCOPE size_t	TclUtfCount(int ch);
MODULE_SCOPE Tcl_Obj *	TclpNativeToNormalized(void *clientData);
=======
MODULE_SCOPE int	TclUtfCount(int ch);
MODULE_SCOPE int	TclUtfToUCS4(const char *src, int *ucs4Ptr);
MODULE_SCOPE Tcl_Obj *	TclpNativeToNormalized(ClientData clientData);
>>>>>>> 18b94571
MODULE_SCOPE Tcl_Obj *	TclpFilesystemPathType(Tcl_Obj *pathPtr);
MODULE_SCOPE int	TclpDlopen(Tcl_Interp *interp, Tcl_Obj *pathPtr,
			    Tcl_LoadHandle *loadHandle,
			    Tcl_FSUnloadFileProc **unloadProcPtr, int flags);
MODULE_SCOPE int	TclpUtime(Tcl_Obj *pathPtr, struct utimbuf *tval);
#ifdef TCL_LOAD_FROM_MEMORY
MODULE_SCOPE void *	TclpLoadMemoryGetBuffer(Tcl_Interp *interp, int size);
MODULE_SCOPE int	TclpLoadMemory(Tcl_Interp *interp, void *buffer,
			    int size, int codeSize, Tcl_LoadHandle *loadHandle,
			    Tcl_FSUnloadFileProc **unloadProcPtr, int flags);
#endif
MODULE_SCOPE void	TclInitThreadStorage(void);
MODULE_SCOPE void	TclFinalizeThreadDataThread(void);
MODULE_SCOPE void	TclFinalizeThreadStorage(void);

#ifdef TCL_WIDE_CLICKS
MODULE_SCOPE Tcl_WideInt TclpGetWideClicks(void);
MODULE_SCOPE double	TclpWideClicksToNanoseconds(Tcl_WideInt clicks);
MODULE_SCOPE double	TclpWideClickInMicrosec(void);
#else
#   ifdef _WIN32
#	define TCL_WIDE_CLICKS 1
MODULE_SCOPE Tcl_WideInt TclpGetWideClicks(void);
MODULE_SCOPE double	TclpWideClickInMicrosec(void);
#	define		TclpWideClicksToNanoseconds(clicks) \
				((double)(clicks) * TclpWideClickInMicrosec() * 1000)
#   endif
#endif
MODULE_SCOPE Tcl_WideInt TclpGetMicroseconds(void);

MODULE_SCOPE int	TclZlibInit(Tcl_Interp *interp);
MODULE_SCOPE void *	TclpThreadCreateKey(void);
MODULE_SCOPE void	TclpThreadDeleteKey(void *keyPtr);
MODULE_SCOPE void	TclpThreadSetMasterTSD(void *tsdKeyPtr, void *ptr);
MODULE_SCOPE void *	TclpThreadGetMasterTSD(void *tsdKeyPtr);
MODULE_SCOPE void	TclErrorStackResetIf(Tcl_Interp *interp,
			    const char *msg, size_t length);
/* Tip 430 */
MODULE_SCOPE int    TclZipfs_Init(Tcl_Interp *interp);


/*
 *----------------------------------------------------------------
 * Command procedures in the generic core:
 *----------------------------------------------------------------
 */

MODULE_SCOPE int	Tcl_AfterObjCmd(void *clientData,
			    Tcl_Interp *interp, int objc,
			    Tcl_Obj *const objv[]);
MODULE_SCOPE int	Tcl_AppendObjCmd(void *clientData,
			    Tcl_Interp *interp, int objc,
			    Tcl_Obj *const objv[]);
MODULE_SCOPE int	Tcl_ApplyObjCmd(void *clientData,
			    Tcl_Interp *interp, int objc,
			    Tcl_Obj *const objv[]);
MODULE_SCOPE Tcl_Command TclInitArrayCmd(Tcl_Interp *interp);
MODULE_SCOPE Tcl_Command TclInitBinaryCmd(Tcl_Interp *interp);
MODULE_SCOPE int	Tcl_BreakObjCmd(void *clientData,
			    Tcl_Interp *interp, int objc,
			    Tcl_Obj *const objv[]);
MODULE_SCOPE int	Tcl_CatchObjCmd(void *clientData,
			    Tcl_Interp *interp, int objc,
			    Tcl_Obj *const objv[]);
MODULE_SCOPE int	Tcl_CdObjCmd(void *clientData,
			    Tcl_Interp *interp, int objc,
			    Tcl_Obj *const objv[]);
MODULE_SCOPE Tcl_Command TclInitChanCmd(Tcl_Interp *interp);
MODULE_SCOPE int	TclChanCreateObjCmd(void *clientData,
			    Tcl_Interp *interp, int objc,
			    Tcl_Obj *const objv[]);
MODULE_SCOPE int	TclChanPostEventObjCmd(void *clientData,
			    Tcl_Interp *interp, int objc,
			    Tcl_Obj *const objv[]);
MODULE_SCOPE int	TclChanPopObjCmd(void *clientData,
			    Tcl_Interp *interp, int objc, Tcl_Obj *const objv[]);
MODULE_SCOPE int	TclChanPushObjCmd(void *clientData,
			    Tcl_Interp *interp, int objc, Tcl_Obj *const objv[]);
MODULE_SCOPE void	TclClockInit(Tcl_Interp *interp);
MODULE_SCOPE int	TclClockOldscanObjCmd(
			    void *clientData, Tcl_Interp *interp,
			    int objc, Tcl_Obj *const objv[]);
MODULE_SCOPE int	Tcl_CloseObjCmd(void *clientData,
			    Tcl_Interp *interp, int objc,
			    Tcl_Obj *const objv[]);
MODULE_SCOPE int	Tcl_ConcatObjCmd(void *clientData,
			    Tcl_Interp *interp, int objc,
			    Tcl_Obj *const objv[]);
MODULE_SCOPE int	Tcl_ContinueObjCmd(void *clientData,
			    Tcl_Interp *interp, int objc,
			    Tcl_Obj *const objv[]);
MODULE_SCOPE Tcl_TimerToken TclCreateAbsoluteTimerHandler(
			    Tcl_Time *timePtr, Tcl_TimerProc *proc,
			    void *clientData);
MODULE_SCOPE int	TclDefaultBgErrorHandlerObjCmd(
			    void *clientData, Tcl_Interp *interp,
			    int objc, Tcl_Obj *const objv[]);
MODULE_SCOPE Tcl_Command TclInitDictCmd(Tcl_Interp *interp);
MODULE_SCOPE int	TclDictWithFinish(Tcl_Interp *interp, Var *varPtr,
			    Var *arrayPtr, Tcl_Obj *part1Ptr,
			    Tcl_Obj *part2Ptr, int index, int pathc,
			    Tcl_Obj *const pathv[], Tcl_Obj *keysPtr);
MODULE_SCOPE Tcl_Obj *	TclDictWithInit(Tcl_Interp *interp, Tcl_Obj *dictPtr,
			    int pathc, Tcl_Obj *const pathv[]);
MODULE_SCOPE int	Tcl_DisassembleObjCmd(void *clientData,
			    Tcl_Interp *interp, int objc,
			    Tcl_Obj *const objv[]);

/* Assemble command function */
MODULE_SCOPE int	Tcl_AssembleObjCmd(void *clientData,
			    Tcl_Interp *interp, int objc,
			    Tcl_Obj *const objv[]);
MODULE_SCOPE int	TclNRAssembleObjCmd(void *clientData,
			    Tcl_Interp *interp, int objc,
			    Tcl_Obj *const objv[]);
MODULE_SCOPE Tcl_Command TclInitEncodingCmd(Tcl_Interp *interp);
MODULE_SCOPE int	Tcl_EofObjCmd(void *clientData,
			    Tcl_Interp *interp, int objc,
			    Tcl_Obj *const objv[]);
MODULE_SCOPE int	Tcl_ErrorObjCmd(void *clientData,
			    Tcl_Interp *interp, int objc,
			    Tcl_Obj *const objv[]);
MODULE_SCOPE int	Tcl_EvalObjCmd(void *clientData,
			    Tcl_Interp *interp, int objc,
			    Tcl_Obj *const objv[]);
MODULE_SCOPE int	Tcl_ExecObjCmd(void *clientData,
			    Tcl_Interp *interp, int objc,
			    Tcl_Obj *const objv[]);
MODULE_SCOPE int	Tcl_ExitObjCmd(void *clientData,
			    Tcl_Interp *interp, int objc,
			    Tcl_Obj *const objv[]);
MODULE_SCOPE int	Tcl_ExprObjCmd(void *clientData,
			    Tcl_Interp *interp, int objc,
			    Tcl_Obj *const objv[]);
MODULE_SCOPE int	Tcl_FblockedObjCmd(void *clientData,
			    Tcl_Interp *interp, int objc,
			    Tcl_Obj *const objv[]);
MODULE_SCOPE int	Tcl_FconfigureObjCmd(
			    void *clientData, Tcl_Interp *interp,
			    int objc, Tcl_Obj *const objv[]);
MODULE_SCOPE int	Tcl_FcopyObjCmd(void *dummy,
			    Tcl_Interp *interp, int objc,
			    Tcl_Obj *const objv[]);
MODULE_SCOPE Tcl_Command TclInitFileCmd(Tcl_Interp *interp);
MODULE_SCOPE int	Tcl_FileEventObjCmd(void *clientData,
			    Tcl_Interp *interp, int objc,
			    Tcl_Obj *const objv[]);
MODULE_SCOPE int	Tcl_FlushObjCmd(void *clientData,
			    Tcl_Interp *interp, int objc,
			    Tcl_Obj *const objv[]);
MODULE_SCOPE int	Tcl_ForObjCmd(void *clientData,
			    Tcl_Interp *interp, int objc,
			    Tcl_Obj *const objv[]);
MODULE_SCOPE int	Tcl_ForeachObjCmd(void *clientData,
			    Tcl_Interp *interp, int objc,
			    Tcl_Obj *const objv[]);
MODULE_SCOPE int	Tcl_FormatObjCmd(void *dummy,
			    Tcl_Interp *interp, int objc,
			    Tcl_Obj *const objv[]);
MODULE_SCOPE int	Tcl_GetsObjCmd(void *clientData,
			    Tcl_Interp *interp, int objc,
			    Tcl_Obj *const objv[]);
MODULE_SCOPE int	Tcl_GlobalObjCmd(void *clientData,
			    Tcl_Interp *interp, int objc,
			    Tcl_Obj *const objv[]);
MODULE_SCOPE int	Tcl_GlobObjCmd(void *clientData,
			    Tcl_Interp *interp, int objc,
			    Tcl_Obj *const objv[]);
MODULE_SCOPE int	Tcl_IfObjCmd(void *clientData,
			    Tcl_Interp *interp, int objc,
			    Tcl_Obj *const objv[]);
MODULE_SCOPE int	Tcl_IncrObjCmd(void *clientData,
			    Tcl_Interp *interp, int objc,
			    Tcl_Obj *const objv[]);
MODULE_SCOPE Tcl_Command TclInitInfoCmd(Tcl_Interp *interp);
MODULE_SCOPE int	Tcl_InterpObjCmd(void *clientData,
			    Tcl_Interp *interp, int argc,
			    Tcl_Obj *const objv[]);
MODULE_SCOPE int	Tcl_JoinObjCmd(void *clientData,
			    Tcl_Interp *interp, int objc,
			    Tcl_Obj *const objv[]);
MODULE_SCOPE int	Tcl_LappendObjCmd(void *clientData,
			    Tcl_Interp *interp, int objc,
			    Tcl_Obj *const objv[]);
MODULE_SCOPE int	Tcl_LassignObjCmd(void *clientData,
			    Tcl_Interp *interp, int objc,
			    Tcl_Obj *const objv[]);
MODULE_SCOPE int	Tcl_LindexObjCmd(void *clientData,
			    Tcl_Interp *interp, int objc,
			    Tcl_Obj *const objv[]);
MODULE_SCOPE int	Tcl_LinsertObjCmd(void *clientData,
			    Tcl_Interp *interp, int objc,
			    Tcl_Obj *const objv[]);
MODULE_SCOPE int	Tcl_LlengthObjCmd(void *clientData,
			    Tcl_Interp *interp, int objc,
			    Tcl_Obj *const objv[]);
MODULE_SCOPE int	Tcl_ListObjCmd(void *clientData,
			    Tcl_Interp *interp, int objc,
			    Tcl_Obj *const objv[]);
MODULE_SCOPE int	Tcl_LmapObjCmd(void *clientData,
			    Tcl_Interp *interp, int objc,
			    Tcl_Obj *const objv[]);
MODULE_SCOPE int	Tcl_LoadObjCmd(void *clientData,
			    Tcl_Interp *interp, int objc,
			    Tcl_Obj *const objv[]);
MODULE_SCOPE int	Tcl_LpopObjCmd(void *clientData,
			    Tcl_Interp *interp, int objc,
			    Tcl_Obj *const objv[]);
MODULE_SCOPE int	Tcl_LrangeObjCmd(void *clientData,
			    Tcl_Interp *interp, int objc,
			    Tcl_Obj *const objv[]);
MODULE_SCOPE int	Tcl_LremoveObjCmd(void *clientData,
			    Tcl_Interp *interp, int objc,
			    Tcl_Obj *const objv[]);
MODULE_SCOPE int	Tcl_LrepeatObjCmd(void *clientData,
			    Tcl_Interp *interp, int objc,
			    Tcl_Obj *const objv[]);
MODULE_SCOPE int	Tcl_LreplaceObjCmd(void *clientData,
			    Tcl_Interp *interp, int objc,
			    Tcl_Obj *const objv[]);
MODULE_SCOPE int	Tcl_LreverseObjCmd(void *clientData,
			    Tcl_Interp *interp, int objc,
			    Tcl_Obj *const objv[]);
MODULE_SCOPE int	Tcl_LsearchObjCmd(void *clientData,
			    Tcl_Interp *interp, int objc,
			    Tcl_Obj *const objv[]);
MODULE_SCOPE int	Tcl_LsetObjCmd(void *clientData,
			    Tcl_Interp *interp, int objc,
			    Tcl_Obj *const objv[]);
MODULE_SCOPE int	Tcl_LsortObjCmd(void *clientData,
			    Tcl_Interp *interp, int objc,
			    Tcl_Obj *const objv[]);
MODULE_SCOPE Tcl_Command TclInitNamespaceCmd(Tcl_Interp *interp);
MODULE_SCOPE int	TclNamespaceEnsembleCmd(void *dummy,
			    Tcl_Interp *interp, int objc,
			    Tcl_Obj *const objv[]);
MODULE_SCOPE int	Tcl_OpenObjCmd(void *clientData,
			    Tcl_Interp *interp, int objc,
			    Tcl_Obj *const objv[]);
MODULE_SCOPE int	Tcl_PackageObjCmd(void *clientData,
			    Tcl_Interp *interp, int objc,
			    Tcl_Obj *const objv[]);
MODULE_SCOPE int	Tcl_PidObjCmd(void *clientData,
			    Tcl_Interp *interp, int objc,
			    Tcl_Obj *const objv[]);
MODULE_SCOPE Tcl_Command TclInitPrefixCmd(Tcl_Interp *interp);
MODULE_SCOPE int	Tcl_PutsObjCmd(void *clientData,
			    Tcl_Interp *interp, int objc,
			    Tcl_Obj *const objv[]);
MODULE_SCOPE int	Tcl_PwdObjCmd(void *clientData,
			    Tcl_Interp *interp, int objc,
			    Tcl_Obj *const objv[]);
MODULE_SCOPE int	Tcl_ReadObjCmd(void *clientData,
			    Tcl_Interp *interp, int objc,
			    Tcl_Obj *const objv[]);
MODULE_SCOPE int	Tcl_RegexpObjCmd(void *clientData,
			    Tcl_Interp *interp, int objc,
			    Tcl_Obj *const objv[]);
MODULE_SCOPE int	Tcl_RegsubObjCmd(void *clientData,
			    Tcl_Interp *interp, int objc,
			    Tcl_Obj *const objv[]);
MODULE_SCOPE int	Tcl_RenameObjCmd(void *clientData,
			    Tcl_Interp *interp, int objc,
			    Tcl_Obj *const objv[]);
MODULE_SCOPE int	Tcl_RepresentationCmd(void *clientData,
			    Tcl_Interp *interp, int objc,
			    Tcl_Obj *const objv[]);
MODULE_SCOPE int	Tcl_ReturnObjCmd(void *clientData,
			    Tcl_Interp *interp, int objc,
			    Tcl_Obj *const objv[]);
MODULE_SCOPE int	Tcl_ScanObjCmd(void *clientData,
			    Tcl_Interp *interp, int objc,
			    Tcl_Obj *const objv[]);
MODULE_SCOPE int	Tcl_SeekObjCmd(void *clientData,
			    Tcl_Interp *interp, int objc,
			    Tcl_Obj *const objv[]);
MODULE_SCOPE int	Tcl_SetObjCmd(void *clientData,
			    Tcl_Interp *interp, int objc,
			    Tcl_Obj *const objv[]);
MODULE_SCOPE int	Tcl_SplitObjCmd(void *clientData,
			    Tcl_Interp *interp, int objc,
			    Tcl_Obj *const objv[]);
MODULE_SCOPE int	Tcl_SocketObjCmd(void *clientData,
			    Tcl_Interp *interp, int objc,
			    Tcl_Obj *const objv[]);
MODULE_SCOPE int	Tcl_SourceObjCmd(void *clientData,
			    Tcl_Interp *interp, int objc,
			    Tcl_Obj *const objv[]);
MODULE_SCOPE Tcl_Command TclInitStringCmd(Tcl_Interp *interp);
MODULE_SCOPE int	Tcl_SubstObjCmd(void *clientData,
			    Tcl_Interp *interp, int objc,
			    Tcl_Obj *const objv[]);
MODULE_SCOPE int	Tcl_SwitchObjCmd(void *clientData,
			    Tcl_Interp *interp, int objc,
			    Tcl_Obj *const objv[]);
MODULE_SCOPE int	Tcl_TellObjCmd(void *clientData,
			    Tcl_Interp *interp, int objc,
			    Tcl_Obj *const objv[]);
MODULE_SCOPE int	Tcl_ThrowObjCmd(void *dummy, Tcl_Interp *interp,
			    int objc, Tcl_Obj *const objv[]);
MODULE_SCOPE int	Tcl_TimeObjCmd(void *clientData,
			    Tcl_Interp *interp, int objc,
			    Tcl_Obj *const objv[]);
MODULE_SCOPE int	Tcl_TimeRateObjCmd(void *clientData,
			    Tcl_Interp *interp, int objc,
			    Tcl_Obj *const objv[]);
MODULE_SCOPE int	Tcl_TraceObjCmd(void *clientData,
			    Tcl_Interp *interp, int objc,
			    Tcl_Obj *const objv[]);
MODULE_SCOPE int	Tcl_TryObjCmd(void *clientData,
			    Tcl_Interp *interp, int objc,
			    Tcl_Obj *const objv[]);
MODULE_SCOPE int	Tcl_UnloadObjCmd(void *clientData,
			    Tcl_Interp *interp, int objc,
			    Tcl_Obj *const objv[]);
MODULE_SCOPE int	Tcl_UnsetObjCmd(void *clientData,
			    Tcl_Interp *interp, int objc,
			    Tcl_Obj *const objv[]);
MODULE_SCOPE int	Tcl_UpdateObjCmd(void *clientData,
			    Tcl_Interp *interp, int objc,
			    Tcl_Obj *const objv[]);
MODULE_SCOPE int	Tcl_UplevelObjCmd(void *clientData,
			    Tcl_Interp *interp, int objc,
			    Tcl_Obj *const objv[]);
MODULE_SCOPE int	Tcl_UpvarObjCmd(void *clientData,
			    Tcl_Interp *interp, int objc,
			    Tcl_Obj *const objv[]);
MODULE_SCOPE int	Tcl_VariableObjCmd(void *clientData,
			    Tcl_Interp *interp, int objc,
			    Tcl_Obj *const objv[]);
MODULE_SCOPE int	Tcl_VwaitObjCmd(void *clientData,
			    Tcl_Interp *interp, int objc,
			    Tcl_Obj *const objv[]);
MODULE_SCOPE int	Tcl_WhileObjCmd(void *clientData,
			    Tcl_Interp *interp, int objc,
			    Tcl_Obj *const objv[]);

/*
 *----------------------------------------------------------------
 * Compilation procedures for commands in the generic core:
 *----------------------------------------------------------------
 */

MODULE_SCOPE int	TclCompileAppendCmd(Tcl_Interp *interp,
			    Tcl_Parse *parsePtr, Command *cmdPtr,
			    struct CompileEnv *envPtr);
MODULE_SCOPE int	TclCompileArrayExistsCmd(Tcl_Interp *interp,
			    Tcl_Parse *parsePtr, Command *cmdPtr,
			    struct CompileEnv *envPtr);
MODULE_SCOPE int	TclCompileArraySetCmd(Tcl_Interp *interp,
			    Tcl_Parse *parsePtr, Command *cmdPtr,
			    struct CompileEnv *envPtr);
MODULE_SCOPE int	TclCompileArrayUnsetCmd(Tcl_Interp *interp,
			    Tcl_Parse *parsePtr, Command *cmdPtr,
			    struct CompileEnv *envPtr);
MODULE_SCOPE int	TclCompileBreakCmd(Tcl_Interp *interp,
			    Tcl_Parse *parsePtr, Command *cmdPtr,
			    struct CompileEnv *envPtr);
MODULE_SCOPE int	TclCompileCatchCmd(Tcl_Interp *interp,
			    Tcl_Parse *parsePtr, Command *cmdPtr,
			    struct CompileEnv *envPtr);
MODULE_SCOPE int	TclCompileClockClicksCmd(Tcl_Interp *interp,
			    Tcl_Parse *parsePtr, Command *cmdPtr,
			    struct CompileEnv *envPtr);
MODULE_SCOPE int	TclCompileClockReadingCmd(Tcl_Interp *interp,
			    Tcl_Parse *parsePtr, Command *cmdPtr,
			    struct CompileEnv *envPtr);
MODULE_SCOPE int	TclCompileConcatCmd(Tcl_Interp *interp,
			    Tcl_Parse *parsePtr, Command *cmdPtr,
			    struct CompileEnv *envPtr);
MODULE_SCOPE int	TclCompileContinueCmd(Tcl_Interp *interp,
			    Tcl_Parse *parsePtr, Command *cmdPtr,
			    struct CompileEnv *envPtr);
MODULE_SCOPE int	TclCompileDictAppendCmd(Tcl_Interp *interp,
			    Tcl_Parse *parsePtr, Command *cmdPtr,
			    struct CompileEnv *envPtr);
MODULE_SCOPE int	TclCompileDictCreateCmd(Tcl_Interp *interp,
			    Tcl_Parse *parsePtr, Command *cmdPtr,
			    struct CompileEnv *envPtr);
MODULE_SCOPE int	TclCompileDictExistsCmd(Tcl_Interp *interp,
			    Tcl_Parse *parsePtr, Command *cmdPtr,
			    struct CompileEnv *envPtr);
MODULE_SCOPE int	TclCompileDictForCmd(Tcl_Interp *interp,
			    Tcl_Parse *parsePtr, Command *cmdPtr,
			    struct CompileEnv *envPtr);
MODULE_SCOPE int	TclCompileDictGetCmd(Tcl_Interp *interp,
			    Tcl_Parse *parsePtr, Command *cmdPtr,
			    struct CompileEnv *envPtr);
MODULE_SCOPE int	TclCompileDictGetWithDefaultCmd(Tcl_Interp *interp,
			    Tcl_Parse *parsePtr, Command *cmdPtr,
			    struct CompileEnv *envPtr);
MODULE_SCOPE int	TclCompileDictIncrCmd(Tcl_Interp *interp,
			    Tcl_Parse *parsePtr, Command *cmdPtr,
			    struct CompileEnv *envPtr);
MODULE_SCOPE int	TclCompileDictLappendCmd(Tcl_Interp *interp,
			    Tcl_Parse *parsePtr, Command *cmdPtr,
			    struct CompileEnv *envPtr);
MODULE_SCOPE int	TclCompileDictMapCmd(Tcl_Interp *interp,
			    Tcl_Parse *parsePtr, Command *cmdPtr,
			    struct CompileEnv *envPtr);
MODULE_SCOPE int	TclCompileDictMergeCmd(Tcl_Interp *interp,
			    Tcl_Parse *parsePtr, Command *cmdPtr,
			    struct CompileEnv *envPtr);
MODULE_SCOPE int	TclCompileDictSetCmd(Tcl_Interp *interp,
			    Tcl_Parse *parsePtr, Command *cmdPtr,
			    struct CompileEnv *envPtr);
MODULE_SCOPE int	TclCompileDictUnsetCmd(Tcl_Interp *interp,
			    Tcl_Parse *parsePtr, Command *cmdPtr,
			    struct CompileEnv *envPtr);
MODULE_SCOPE int	TclCompileDictUpdateCmd(Tcl_Interp *interp,
			    Tcl_Parse *parsePtr, Command *cmdPtr,
			    struct CompileEnv *envPtr);
MODULE_SCOPE int	TclCompileDictWithCmd(Tcl_Interp *interp,
			    Tcl_Parse *parsePtr, Command *cmdPtr,
			    struct CompileEnv *envPtr);
MODULE_SCOPE int	TclCompileEnsemble(Tcl_Interp *interp,
			    Tcl_Parse *parsePtr, Command *cmdPtr,
			    struct CompileEnv *envPtr);
MODULE_SCOPE int	TclCompileErrorCmd(Tcl_Interp *interp,
			    Tcl_Parse *parsePtr, Command *cmdPtr,
			    struct CompileEnv *envPtr);
MODULE_SCOPE int	TclCompileExprCmd(Tcl_Interp *interp,
			    Tcl_Parse *parsePtr, Command *cmdPtr,
			    struct CompileEnv *envPtr);
MODULE_SCOPE int	TclCompileForCmd(Tcl_Interp *interp,
			    Tcl_Parse *parsePtr, Command *cmdPtr,
			    struct CompileEnv *envPtr);
MODULE_SCOPE int	TclCompileForeachCmd(Tcl_Interp *interp,
			    Tcl_Parse *parsePtr, Command *cmdPtr,
			    struct CompileEnv *envPtr);
MODULE_SCOPE int	TclCompileFormatCmd(Tcl_Interp *interp,
			    Tcl_Parse *parsePtr, Command *cmdPtr,
			    struct CompileEnv *envPtr);
MODULE_SCOPE int	TclCompileGlobalCmd(Tcl_Interp *interp,
			    Tcl_Parse *parsePtr, Command *cmdPtr,
			    struct CompileEnv *envPtr);
MODULE_SCOPE int	TclCompileIfCmd(Tcl_Interp *interp,
			    Tcl_Parse *parsePtr, Command *cmdPtr,
			    struct CompileEnv *envPtr);
MODULE_SCOPE int	TclCompileInfoCommandsCmd(Tcl_Interp *interp,
			    Tcl_Parse *parsePtr, Command *cmdPtr,
			    struct CompileEnv *envPtr);
MODULE_SCOPE int	TclCompileInfoCoroutineCmd(Tcl_Interp *interp,
			    Tcl_Parse *parsePtr, Command *cmdPtr,
			    struct CompileEnv *envPtr);
MODULE_SCOPE int	TclCompileInfoExistsCmd(Tcl_Interp *interp,
			    Tcl_Parse *parsePtr, Command *cmdPtr,
			    struct CompileEnv *envPtr);
MODULE_SCOPE int	TclCompileInfoLevelCmd(Tcl_Interp *interp,
			    Tcl_Parse *parsePtr, Command *cmdPtr,
			    struct CompileEnv *envPtr);
MODULE_SCOPE int	TclCompileInfoObjectClassCmd(Tcl_Interp *interp,
			    Tcl_Parse *parsePtr, Command *cmdPtr,
			    struct CompileEnv *envPtr);
MODULE_SCOPE int	TclCompileInfoObjectIsACmd(Tcl_Interp *interp,
			    Tcl_Parse *parsePtr, Command *cmdPtr,
			    struct CompileEnv *envPtr);
MODULE_SCOPE int	TclCompileInfoObjectNamespaceCmd(Tcl_Interp *interp,
			    Tcl_Parse *parsePtr, Command *cmdPtr,
			    struct CompileEnv *envPtr);
MODULE_SCOPE int	TclCompileIncrCmd(Tcl_Interp *interp,
			    Tcl_Parse *parsePtr, Command *cmdPtr,
			    struct CompileEnv *envPtr);
MODULE_SCOPE int	TclCompileLappendCmd(Tcl_Interp *interp,
			    Tcl_Parse *parsePtr, Command *cmdPtr,
			    struct CompileEnv *envPtr);
MODULE_SCOPE int	TclCompileLassignCmd(Tcl_Interp *interp,
			    Tcl_Parse *parsePtr, Command *cmdPtr,
			    struct CompileEnv *envPtr);
MODULE_SCOPE int	TclCompileLindexCmd(Tcl_Interp *interp,
			    Tcl_Parse *parsePtr, Command *cmdPtr,
			    struct CompileEnv *envPtr);
MODULE_SCOPE int	TclCompileLinsertCmd(Tcl_Interp *interp,
			    Tcl_Parse *parsePtr, Command *cmdPtr,
			    struct CompileEnv *envPtr);
MODULE_SCOPE int	TclCompileListCmd(Tcl_Interp *interp,
			    Tcl_Parse *parsePtr, Command *cmdPtr,
			    struct CompileEnv *envPtr);
MODULE_SCOPE int	TclCompileLlengthCmd(Tcl_Interp *interp,
			    Tcl_Parse *parsePtr, Command *cmdPtr,
			    struct CompileEnv *envPtr);
MODULE_SCOPE int	TclCompileLmapCmd(Tcl_Interp *interp,
			    Tcl_Parse *parsePtr, Command *cmdPtr,
			    struct CompileEnv *envPtr);
MODULE_SCOPE int	TclCompileLrangeCmd(Tcl_Interp *interp,
			    Tcl_Parse *parsePtr, Command *cmdPtr,
			    struct CompileEnv *envPtr);
MODULE_SCOPE int	TclCompileLreplaceCmd(Tcl_Interp *interp,
			    Tcl_Parse *parsePtr, Command *cmdPtr,
			    struct CompileEnv *envPtr);
MODULE_SCOPE int	TclCompileLsetCmd(Tcl_Interp *interp,
			    Tcl_Parse *parsePtr, Command *cmdPtr,
			    struct CompileEnv *envPtr);
MODULE_SCOPE int	TclCompileNamespaceCodeCmd(Tcl_Interp *interp,
			    Tcl_Parse *parsePtr, Command *cmdPtr,
			    struct CompileEnv *envPtr);
MODULE_SCOPE int	TclCompileNamespaceCurrentCmd(Tcl_Interp *interp,
			    Tcl_Parse *parsePtr, Command *cmdPtr,
			    struct CompileEnv *envPtr);
MODULE_SCOPE int	TclCompileNamespaceOriginCmd(Tcl_Interp *interp,
			    Tcl_Parse *parsePtr, Command *cmdPtr,
			    struct CompileEnv *envPtr);
MODULE_SCOPE int	TclCompileNamespaceQualifiersCmd(Tcl_Interp *interp,
			    Tcl_Parse *parsePtr, Command *cmdPtr,
			    struct CompileEnv *envPtr);
MODULE_SCOPE int	TclCompileNamespaceTailCmd(Tcl_Interp *interp,
			    Tcl_Parse *parsePtr, Command *cmdPtr,
			    struct CompileEnv *envPtr);
MODULE_SCOPE int	TclCompileNamespaceUpvarCmd(Tcl_Interp *interp,
			    Tcl_Parse *parsePtr, Command *cmdPtr,
			    struct CompileEnv *envPtr);
MODULE_SCOPE int	TclCompileNamespaceWhichCmd(Tcl_Interp *interp,
			    Tcl_Parse *parsePtr, Command *cmdPtr,
			    struct CompileEnv *envPtr);
MODULE_SCOPE int	TclCompileNoOp(Tcl_Interp *interp,
			    Tcl_Parse *parsePtr, Command *cmdPtr,
			    struct CompileEnv *envPtr);
MODULE_SCOPE int	TclCompileObjectNextCmd(Tcl_Interp *interp,
			    Tcl_Parse *parsePtr, Command *cmdPtr,
			    struct CompileEnv *envPtr);
MODULE_SCOPE int	TclCompileObjectNextToCmd(Tcl_Interp *interp,
			    Tcl_Parse *parsePtr, Command *cmdPtr,
			    struct CompileEnv *envPtr);
MODULE_SCOPE int	TclCompileObjectSelfCmd(Tcl_Interp *interp,
			    Tcl_Parse *parsePtr, Command *cmdPtr,
			    struct CompileEnv *envPtr);
MODULE_SCOPE int	TclCompileRegexpCmd(Tcl_Interp *interp,
			    Tcl_Parse *parsePtr, Command *cmdPtr,
			    struct CompileEnv *envPtr);
MODULE_SCOPE int	TclCompileRegsubCmd(Tcl_Interp *interp,
			    Tcl_Parse *parsePtr, Command *cmdPtr,
			    struct CompileEnv *envPtr);
MODULE_SCOPE int	TclCompileReturnCmd(Tcl_Interp *interp,
			    Tcl_Parse *parsePtr, Command *cmdPtr,
			    struct CompileEnv *envPtr);
MODULE_SCOPE int	TclCompileSetCmd(Tcl_Interp *interp,
			    Tcl_Parse *parsePtr, Command *cmdPtr,
			    struct CompileEnv *envPtr);
MODULE_SCOPE int	TclCompileStringCatCmd(Tcl_Interp *interp,
			    Tcl_Parse *parsePtr, Command *cmdPtr,
			    struct CompileEnv *envPtr);
MODULE_SCOPE int	TclCompileStringCmpCmd(Tcl_Interp *interp,
			    Tcl_Parse *parsePtr, Command *cmdPtr,
			    struct CompileEnv *envPtr);
MODULE_SCOPE int	TclCompileStringEqualCmd(Tcl_Interp *interp,
			    Tcl_Parse *parsePtr, Command *cmdPtr,
			    struct CompileEnv *envPtr);
MODULE_SCOPE int	TclCompileStringFirstCmd(Tcl_Interp *interp,
			    Tcl_Parse *parsePtr, Command *cmdPtr,
			    struct CompileEnv *envPtr);
MODULE_SCOPE int	TclCompileStringIndexCmd(Tcl_Interp *interp,
			    Tcl_Parse *parsePtr, Command *cmdPtr,
			    struct CompileEnv *envPtr);
MODULE_SCOPE int	TclCompileStringInsertCmd(Tcl_Interp *interp,
			    Tcl_Parse *parsePtr, Command *cmdPtr,
			    struct CompileEnv *envPtr);
MODULE_SCOPE int	TclCompileStringIsCmd(Tcl_Interp *interp,
			    Tcl_Parse *parsePtr, Command *cmdPtr,
			    struct CompileEnv *envPtr);
MODULE_SCOPE int	TclCompileStringLastCmd(Tcl_Interp *interp,
			    Tcl_Parse *parsePtr, Command *cmdPtr,
			    struct CompileEnv *envPtr);
MODULE_SCOPE int	TclCompileStringLenCmd(Tcl_Interp *interp,
			    Tcl_Parse *parsePtr, Command *cmdPtr,
			    struct CompileEnv *envPtr);
MODULE_SCOPE int	TclCompileStringMapCmd(Tcl_Interp *interp,
			    Tcl_Parse *parsePtr, Command *cmdPtr,
			    struct CompileEnv *envPtr);
MODULE_SCOPE int	TclCompileStringMatchCmd(Tcl_Interp *interp,
			    Tcl_Parse *parsePtr, Command *cmdPtr,
			    struct CompileEnv *envPtr);
MODULE_SCOPE int	TclCompileStringRangeCmd(Tcl_Interp *interp,
			    Tcl_Parse *parsePtr, Command *cmdPtr,
			    struct CompileEnv *envPtr);
MODULE_SCOPE int	TclCompileStringReplaceCmd(Tcl_Interp *interp,
			    Tcl_Parse *parsePtr, Command *cmdPtr,
			    struct CompileEnv *envPtr);
MODULE_SCOPE int	TclCompileStringToLowerCmd(Tcl_Interp *interp,
			    Tcl_Parse *parsePtr, Command *cmdPtr,
			    struct CompileEnv *envPtr);
MODULE_SCOPE int	TclCompileStringToTitleCmd(Tcl_Interp *interp,
			    Tcl_Parse *parsePtr, Command *cmdPtr,
			    struct CompileEnv *envPtr);
MODULE_SCOPE int	TclCompileStringToUpperCmd(Tcl_Interp *interp,
			    Tcl_Parse *parsePtr, Command *cmdPtr,
			    struct CompileEnv *envPtr);
MODULE_SCOPE int	TclCompileStringTrimCmd(Tcl_Interp *interp,
			    Tcl_Parse *parsePtr, Command *cmdPtr,
			    struct CompileEnv *envPtr);
MODULE_SCOPE int	TclCompileStringTrimLCmd(Tcl_Interp *interp,
			    Tcl_Parse *parsePtr, Command *cmdPtr,
			    struct CompileEnv *envPtr);
MODULE_SCOPE int	TclCompileStringTrimRCmd(Tcl_Interp *interp,
			    Tcl_Parse *parsePtr, Command *cmdPtr,
			    struct CompileEnv *envPtr);
MODULE_SCOPE int	TclCompileSubstCmd(Tcl_Interp *interp,
			    Tcl_Parse *parsePtr, Command *cmdPtr,
			    struct CompileEnv *envPtr);
MODULE_SCOPE int	TclCompileSwitchCmd(Tcl_Interp *interp,
			    Tcl_Parse *parsePtr, Command *cmdPtr,
			    struct CompileEnv *envPtr);
MODULE_SCOPE int	TclCompileTailcallCmd(Tcl_Interp *interp,
			    Tcl_Parse *parsePtr, Command *cmdPtr,
			    struct CompileEnv *envPtr);
MODULE_SCOPE int	TclCompileThrowCmd(Tcl_Interp *interp,
			    Tcl_Parse *parsePtr, Command *cmdPtr,
			    struct CompileEnv *envPtr);
MODULE_SCOPE int	TclCompileTryCmd(Tcl_Interp *interp,
			    Tcl_Parse *parsePtr, Command *cmdPtr,
			    struct CompileEnv *envPtr);
MODULE_SCOPE int	TclCompileUnsetCmd(Tcl_Interp *interp,
			    Tcl_Parse *parsePtr, Command *cmdPtr,
			    struct CompileEnv *envPtr);
MODULE_SCOPE int	TclCompileUpvarCmd(Tcl_Interp *interp,
			    Tcl_Parse *parsePtr, Command *cmdPtr,
			    struct CompileEnv *envPtr);
MODULE_SCOPE int	TclCompileVariableCmd(Tcl_Interp *interp,
			    Tcl_Parse *parsePtr, Command *cmdPtr,
			    struct CompileEnv *envPtr);
MODULE_SCOPE int	TclCompileWhileCmd(Tcl_Interp *interp,
			    Tcl_Parse *parsePtr, Command *cmdPtr,
			    struct CompileEnv *envPtr);
MODULE_SCOPE int	TclCompileYieldCmd(Tcl_Interp *interp,
			    Tcl_Parse *parsePtr, Command *cmdPtr,
			    struct CompileEnv *envPtr);
MODULE_SCOPE int	TclCompileYieldToCmd(Tcl_Interp *interp,
			    Tcl_Parse *parsePtr, Command *cmdPtr,
			    struct CompileEnv *envPtr);
MODULE_SCOPE int	TclCompileBasic0ArgCmd(Tcl_Interp *interp,
			    Tcl_Parse *parsePtr, Command *cmdPtr,
			    struct CompileEnv *envPtr);
MODULE_SCOPE int	TclCompileBasic1ArgCmd(Tcl_Interp *interp,
			    Tcl_Parse *parsePtr, Command *cmdPtr,
			    struct CompileEnv *envPtr);
MODULE_SCOPE int	TclCompileBasic2ArgCmd(Tcl_Interp *interp,
			    Tcl_Parse *parsePtr, Command *cmdPtr,
			    struct CompileEnv *envPtr);
MODULE_SCOPE int	TclCompileBasic3ArgCmd(Tcl_Interp *interp,
			    Tcl_Parse *parsePtr, Command *cmdPtr,
			    struct CompileEnv *envPtr);
MODULE_SCOPE int	TclCompileBasic0Or1ArgCmd(Tcl_Interp *interp,
			    Tcl_Parse *parsePtr, Command *cmdPtr,
			    struct CompileEnv *envPtr);
MODULE_SCOPE int	TclCompileBasic1Or2ArgCmd(Tcl_Interp *interp,
			    Tcl_Parse *parsePtr, Command *cmdPtr,
			    struct CompileEnv *envPtr);
MODULE_SCOPE int	TclCompileBasic2Or3ArgCmd(Tcl_Interp *interp,
			    Tcl_Parse *parsePtr, Command *cmdPtr,
			    struct CompileEnv *envPtr);
MODULE_SCOPE int	TclCompileBasic0To2ArgCmd(Tcl_Interp *interp,
			    Tcl_Parse *parsePtr, Command *cmdPtr,
			    struct CompileEnv *envPtr);
MODULE_SCOPE int	TclCompileBasic1To3ArgCmd(Tcl_Interp *interp,
			    Tcl_Parse *parsePtr, Command *cmdPtr,
			    struct CompileEnv *envPtr);
MODULE_SCOPE int	TclCompileBasicMin0ArgCmd(Tcl_Interp *interp,
			    Tcl_Parse *parsePtr, Command *cmdPtr,
			    struct CompileEnv *envPtr);
MODULE_SCOPE int	TclCompileBasicMin1ArgCmd(Tcl_Interp *interp,
			    Tcl_Parse *parsePtr, Command *cmdPtr,
			    struct CompileEnv *envPtr);
MODULE_SCOPE int	TclCompileBasicMin2ArgCmd(Tcl_Interp *interp,
			    Tcl_Parse *parsePtr, Command *cmdPtr,
			    struct CompileEnv *envPtr);

MODULE_SCOPE int	TclInvertOpCmd(void *clientData,
			    Tcl_Interp *interp, int objc,
			    Tcl_Obj *const objv[]);
MODULE_SCOPE int	TclCompileInvertOpCmd(Tcl_Interp *interp,
			    Tcl_Parse *parsePtr, Command *cmdPtr,
			    struct CompileEnv *envPtr);
MODULE_SCOPE int	TclNotOpCmd(void *clientData,
			    Tcl_Interp *interp, int objc,
			    Tcl_Obj *const objv[]);
MODULE_SCOPE int	TclCompileNotOpCmd(Tcl_Interp *interp,
			    Tcl_Parse *parsePtr, Command *cmdPtr,
			    struct CompileEnv *envPtr);
MODULE_SCOPE int	TclAddOpCmd(void *clientData,
			    Tcl_Interp *interp, int objc,
			    Tcl_Obj *const objv[]);
MODULE_SCOPE int	TclCompileAddOpCmd(Tcl_Interp *interp,
			    Tcl_Parse *parsePtr, Command *cmdPtr,
			    struct CompileEnv *envPtr);
MODULE_SCOPE int	TclMulOpCmd(void *clientData,
			    Tcl_Interp *interp, int objc,
			    Tcl_Obj *const objv[]);
MODULE_SCOPE int	TclCompileMulOpCmd(Tcl_Interp *interp,
			    Tcl_Parse *parsePtr, Command *cmdPtr,
			    struct CompileEnv *envPtr);
MODULE_SCOPE int	TclAndOpCmd(void *clientData,
			    Tcl_Interp *interp, int objc,
			    Tcl_Obj *const objv[]);
MODULE_SCOPE int	TclCompileAndOpCmd(Tcl_Interp *interp,
			    Tcl_Parse *parsePtr, Command *cmdPtr,
			    struct CompileEnv *envPtr);
MODULE_SCOPE int	TclOrOpCmd(void *clientData,
			    Tcl_Interp *interp, int objc,
			    Tcl_Obj *const objv[]);
MODULE_SCOPE int	TclCompileOrOpCmd(Tcl_Interp *interp,
			    Tcl_Parse *parsePtr, Command *cmdPtr,
			    struct CompileEnv *envPtr);
MODULE_SCOPE int	TclXorOpCmd(void *clientData,
			    Tcl_Interp *interp, int objc,
			    Tcl_Obj *const objv[]);
MODULE_SCOPE int	TclCompileXorOpCmd(Tcl_Interp *interp,
			    Tcl_Parse *parsePtr, Command *cmdPtr,
			    struct CompileEnv *envPtr);
MODULE_SCOPE int	TclPowOpCmd(void *clientData,
			    Tcl_Interp *interp, int objc,
			    Tcl_Obj *const objv[]);
MODULE_SCOPE int	TclCompilePowOpCmd(Tcl_Interp *interp,
			    Tcl_Parse *parsePtr, Command *cmdPtr,
			    struct CompileEnv *envPtr);
MODULE_SCOPE int	TclLshiftOpCmd(void *clientData,
			    Tcl_Interp *interp, int objc,
			    Tcl_Obj *const objv[]);
MODULE_SCOPE int	TclCompileLshiftOpCmd(Tcl_Interp *interp,
			    Tcl_Parse *parsePtr, Command *cmdPtr,
			    struct CompileEnv *envPtr);
MODULE_SCOPE int	TclRshiftOpCmd(void *clientData,
			    Tcl_Interp *interp, int objc,
			    Tcl_Obj *const objv[]);
MODULE_SCOPE int	TclCompileRshiftOpCmd(Tcl_Interp *interp,
			    Tcl_Parse *parsePtr, Command *cmdPtr,
			    struct CompileEnv *envPtr);
MODULE_SCOPE int	TclModOpCmd(void *clientData,
			    Tcl_Interp *interp, int objc,
			    Tcl_Obj *const objv[]);
MODULE_SCOPE int	TclCompileModOpCmd(Tcl_Interp *interp,
			    Tcl_Parse *parsePtr, Command *cmdPtr,
			    struct CompileEnv *envPtr);
MODULE_SCOPE int	TclNeqOpCmd(void *clientData,
			    Tcl_Interp *interp, int objc,
			    Tcl_Obj *const objv[]);
MODULE_SCOPE int	TclCompileNeqOpCmd(Tcl_Interp *interp,
			    Tcl_Parse *parsePtr, Command *cmdPtr,
			    struct CompileEnv *envPtr);
MODULE_SCOPE int	TclStrneqOpCmd(void *clientData,
			    Tcl_Interp *interp, int objc,
			    Tcl_Obj *const objv[]);
MODULE_SCOPE int	TclCompileStrneqOpCmd(Tcl_Interp *interp,
			    Tcl_Parse *parsePtr, Command *cmdPtr,
			    struct CompileEnv *envPtr);
MODULE_SCOPE int	TclInOpCmd(void *clientData,
			    Tcl_Interp *interp, int objc,
			    Tcl_Obj *const objv[]);
MODULE_SCOPE int	TclCompileInOpCmd(Tcl_Interp *interp,
			    Tcl_Parse *parsePtr, Command *cmdPtr,
			    struct CompileEnv *envPtr);
MODULE_SCOPE int	TclNiOpCmd(void *clientData,
			    Tcl_Interp *interp, int objc,
			    Tcl_Obj *const objv[]);
MODULE_SCOPE int	TclCompileNiOpCmd(Tcl_Interp *interp,
			    Tcl_Parse *parsePtr, Command *cmdPtr,
			    struct CompileEnv *envPtr);
MODULE_SCOPE int	TclMinusOpCmd(void *clientData,
			    Tcl_Interp *interp, int objc,
			    Tcl_Obj *const objv[]);
MODULE_SCOPE int	TclCompileMinusOpCmd(Tcl_Interp *interp,
			    Tcl_Parse *parsePtr, Command *cmdPtr,
			    struct CompileEnv *envPtr);
MODULE_SCOPE int	TclDivOpCmd(void *clientData,
			    Tcl_Interp *interp, int objc,
			    Tcl_Obj *const objv[]);
MODULE_SCOPE int	TclCompileDivOpCmd(Tcl_Interp *interp,
			    Tcl_Parse *parsePtr, Command *cmdPtr,
			    struct CompileEnv *envPtr);
MODULE_SCOPE int	TclCompileLessOpCmd(Tcl_Interp *interp,
			    Tcl_Parse *parsePtr, Command *cmdPtr,
			    struct CompileEnv *envPtr);
MODULE_SCOPE int	TclCompileLeqOpCmd(Tcl_Interp *interp,
			    Tcl_Parse *parsePtr, Command *cmdPtr,
			    struct CompileEnv *envPtr);
MODULE_SCOPE int	TclCompileGreaterOpCmd(Tcl_Interp *interp,
			    Tcl_Parse *parsePtr, Command *cmdPtr,
			    struct CompileEnv *envPtr);
MODULE_SCOPE int	TclCompileGeqOpCmd(Tcl_Interp *interp,
			    Tcl_Parse *parsePtr, Command *cmdPtr,
			    struct CompileEnv *envPtr);
MODULE_SCOPE int	TclCompileEqOpCmd(Tcl_Interp *interp,
			    Tcl_Parse *parsePtr, Command *cmdPtr,
			    struct CompileEnv *envPtr);
MODULE_SCOPE int	TclCompileStreqOpCmd(Tcl_Interp *interp,
			    Tcl_Parse *parsePtr, Command *cmdPtr,
			    struct CompileEnv *envPtr);
MODULE_SCOPE int	TclCompileStrLtOpCmd(Tcl_Interp *interp,
			    Tcl_Parse *parsePtr, Command *cmdPtr,
			    struct CompileEnv *envPtr);
MODULE_SCOPE int	TclCompileStrLeOpCmd(Tcl_Interp *interp,
			    Tcl_Parse *parsePtr, Command *cmdPtr,
			    struct CompileEnv *envPtr);
MODULE_SCOPE int	TclCompileStrGtOpCmd(Tcl_Interp *interp,
			    Tcl_Parse *parsePtr, Command *cmdPtr,
			    struct CompileEnv *envPtr);
MODULE_SCOPE int	TclCompileStrGeOpCmd(Tcl_Interp *interp,
			    Tcl_Parse *parsePtr, Command *cmdPtr,
			    struct CompileEnv *envPtr);

MODULE_SCOPE int	TclCompileAssembleCmd(Tcl_Interp *interp,
			    Tcl_Parse *parsePtr, Command *cmdPtr,
			    struct CompileEnv *envPtr);

/*
 * Routines that provide the [string] ensemble functionality. Possible
 * candidates for public interface.
 */

MODULE_SCOPE Tcl_Obj *	TclStringCat(Tcl_Interp *interp, int objc,
			    Tcl_Obj *const objv[], int flags);
MODULE_SCOPE Tcl_Obj *	TclStringFirst(Tcl_Obj *needle, Tcl_Obj *haystack,
			    size_t start);
MODULE_SCOPE Tcl_Obj *	TclStringLast(Tcl_Obj *needle, Tcl_Obj *haystack,
			    size_t last);
MODULE_SCOPE Tcl_Obj *	TclStringRepeat(Tcl_Interp *interp, Tcl_Obj *objPtr,
			    size_t count, int flags);
MODULE_SCOPE Tcl_Obj *	TclStringReplace(Tcl_Interp *interp, Tcl_Obj *objPtr,
			    size_t first, size_t count, Tcl_Obj *insertPtr,
			    int flags);
MODULE_SCOPE Tcl_Obj *	TclStringReverse(Tcl_Obj *objPtr, int flags);

/* Flag values for the [string] ensemble functions. */

#define TCL_STRING_MATCH_NOCASE TCL_MATCH_NOCASE /* (1<<0) in tcl.h */
#define TCL_STRING_IN_PLACE (1<<1)

/*
 * Functions defined in generic/tclVar.c and currently exported only for use
 * by the bytecode compiler and engine. Some of these could later be placed in
 * the public interface.
 */

MODULE_SCOPE Var *	TclObjLookupVarEx(Tcl_Interp * interp,
			    Tcl_Obj *part1Ptr, Tcl_Obj *part2Ptr, int flags,
			    const char *msg, const int createPart1,
			    const int createPart2, Var **arrayPtrPtr);
MODULE_SCOPE Var *	TclLookupArrayElement(Tcl_Interp *interp,
			    Tcl_Obj *arrayNamePtr, Tcl_Obj *elNamePtr,
			    const int flags, const char *msg,
			    const int createPart1, const int createPart2,
			    Var *arrayPtr, int index);
MODULE_SCOPE Tcl_Obj *	TclPtrGetVarIdx(Tcl_Interp *interp,
			    Var *varPtr, Var *arrayPtr, Tcl_Obj *part1Ptr,
			    Tcl_Obj *part2Ptr, const int flags, int index);
MODULE_SCOPE Tcl_Obj *	TclPtrSetVarIdx(Tcl_Interp *interp,
			    Var *varPtr, Var *arrayPtr, Tcl_Obj *part1Ptr,
			    Tcl_Obj *part2Ptr, Tcl_Obj *newValuePtr,
			    const int flags, int index);
MODULE_SCOPE Tcl_Obj *	TclPtrIncrObjVarIdx(Tcl_Interp *interp,
			    Var *varPtr, Var *arrayPtr, Tcl_Obj *part1Ptr,
			    Tcl_Obj *part2Ptr, Tcl_Obj *incrPtr,
			    const int flags, int index);
MODULE_SCOPE int	TclPtrObjMakeUpvarIdx(Tcl_Interp *interp,
			    Var *otherPtr, Tcl_Obj *myNamePtr, int myFlags,
			    int index);
MODULE_SCOPE int	TclPtrUnsetVarIdx(Tcl_Interp *interp, Var *varPtr,
			    Var *arrayPtr, Tcl_Obj *part1Ptr,
			    Tcl_Obj *part2Ptr, const int flags,
			    int index);
MODULE_SCOPE void	TclInvalidateNsPath(Namespace *nsPtr);
MODULE_SCOPE void	TclFindArrayPtrElements(Var *arrayPtr,
			    Tcl_HashTable *tablePtr);

/*
 * The new extended interface to the variable traces.
 */

MODULE_SCOPE int	TclObjCallVarTraces(Interp *iPtr, Var *arrayPtr,
			    Var *varPtr, Tcl_Obj *part1Ptr, Tcl_Obj *part2Ptr,
			    int flags, int leaveErrMsg, int index);

/*
 * So tclObj.c and tclDictObj.c can share these implementations.
 */

MODULE_SCOPE int	TclCompareObjKeys(void *keyPtr, Tcl_HashEntry *hPtr);
MODULE_SCOPE void	TclFreeObjEntry(Tcl_HashEntry *hPtr);
MODULE_SCOPE TCL_HASH_TYPE TclHashObjKey(Tcl_HashTable *tablePtr, void *keyPtr);

MODULE_SCOPE int	TclFullFinalizationRequested(void);

/*
 * TIP #542
 */

MODULE_SCOPE size_t TclUniCharLen(const Tcl_UniChar *uniStr);
MODULE_SCOPE int TclUniCharNcmp(const Tcl_UniChar *ucs,
				const Tcl_UniChar *uct, size_t numChars);
MODULE_SCOPE int TclUniCharNcasecmp(const Tcl_UniChar *ucs,
				const Tcl_UniChar *uct, size_t numChars);
MODULE_SCOPE int TclUniCharCaseMatch(const Tcl_UniChar *uniStr,
				const Tcl_UniChar *uniPattern, int nocase);


/*
 * Just for the purposes of command-type registration.
 */

MODULE_SCOPE Tcl_ObjCmdProc TclEnsembleImplementationCmd;
MODULE_SCOPE Tcl_ObjCmdProc TclAliasObjCmd;
MODULE_SCOPE Tcl_ObjCmdProc TclLocalAliasObjCmd;
MODULE_SCOPE Tcl_ObjCmdProc TclSlaveObjCmd;
MODULE_SCOPE Tcl_ObjCmdProc TclInvokeImportedCmd;
MODULE_SCOPE Tcl_ObjCmdProc TclOOPublicObjectCmd;
MODULE_SCOPE Tcl_ObjCmdProc TclOOPrivateObjectCmd;
MODULE_SCOPE Tcl_ObjCmdProc TclOOMyClassObjCmd;

/*
 * TIP #462.
 */

/*
 * The following enum values give the status of a spawned process.
 */

typedef enum TclProcessWaitStatus {
    TCL_PROCESS_ERROR = -1,	/* Error waiting for process to exit */
    TCL_PROCESS_UNCHANGED = 0,	/* No change since the last call. */
    TCL_PROCESS_EXITED = 1,	/* Process has exited. */
    TCL_PROCESS_SIGNALED = 2,	/* Child killed because of a signal. */
    TCL_PROCESS_STOPPED = 3,	/* Child suspended because of a signal. */
    TCL_PROCESS_UNKNOWN_STATUS = 4
				/* Child wait status didn't make sense. */
} TclProcessWaitStatus;

MODULE_SCOPE Tcl_Command TclInitProcessCmd(Tcl_Interp *interp);
MODULE_SCOPE void	TclProcessCreated(Tcl_Pid pid);
MODULE_SCOPE TclProcessWaitStatus TclProcessWait(Tcl_Pid pid, int options,
			    int *codePtr, Tcl_Obj **msgObjPtr,
			    Tcl_Obj **errorObjPtr);
MODULE_SCOPE int TclClose(Tcl_Interp *,	Tcl_Channel chan);
/*
 * TIP #508: [array default]
 */

MODULE_SCOPE void	TclInitArrayVar(Var *arrayPtr);
MODULE_SCOPE Tcl_Obj *	TclGetArrayDefault(Var *arrayPtr);

/*
 * Utility routines for encoding index values as integers. Used by both
 * some of the command compilers and by [lsort] and [lsearch].
 */

MODULE_SCOPE int	TclIndexEncode(Tcl_Interp *interp, Tcl_Obj *objPtr,
			    size_t before, size_t after, int *indexPtr);
MODULE_SCOPE size_t	TclIndexDecode(int encoded, size_t endValue);

/* Constants used in index value encoding routines. */
#define TCL_INDEX_END           ((size_t)-2)
#define TCL_INDEX_START         ((size_t)0)

/*
 *----------------------------------------------------------------
 * Macros used by the Tcl core to create and release Tcl objects.
 * TclNewObj(objPtr) creates a new object denoting an empty string.
 * TclDecrRefCount(objPtr) decrements the object's reference count, and frees
 * the object if its reference count is zero. These macros are inline versions
 * of Tcl_NewObj() and Tcl_DecrRefCount(). Notice that the names differ in not
 * having a "_" after the "Tcl". Notice also that these macros reference their
 * argument more than once, so you should avoid calling them with an
 * expression that is expensive to compute or has side effects. The ANSI C
 * "prototypes" for these macros are:
 *
 * MODULE_SCOPE void	TclNewObj(Tcl_Obj *objPtr);
 * MODULE_SCOPE void	TclDecrRefCount(Tcl_Obj *objPtr);
 *
 * These macros are defined in terms of two macros that depend on memory
 * allocator in use: TclAllocObjStorage, TclFreeObjStorage. They are defined
 * below.
 *----------------------------------------------------------------
 */

/*
 * DTrace object allocation probe macros.
 */

#ifdef USE_DTRACE
#ifndef _TCLDTRACE_H
#include "tclDTrace.h"
#endif
#define	TCL_DTRACE_OBJ_CREATE(objPtr)	TCL_OBJ_CREATE(objPtr)
#define	TCL_DTRACE_OBJ_FREE(objPtr)	TCL_OBJ_FREE(objPtr)
#else /* USE_DTRACE */
#define	TCL_DTRACE_OBJ_CREATE(objPtr)	{}
#define	TCL_DTRACE_OBJ_FREE(objPtr)	{}
#endif /* USE_DTRACE */

#ifdef TCL_COMPILE_STATS
#  define TclIncrObjsAllocated() \
    tclObjsAlloced++
#  define TclIncrObjsFreed() \
    tclObjsFreed++
#else
#  define TclIncrObjsAllocated()
#  define TclIncrObjsFreed()
#endif /* TCL_COMPILE_STATS */

#  define TclAllocObjStorage(objPtr)		\
	TclAllocObjStorageEx(NULL, (objPtr))

#  define TclFreeObjStorage(objPtr)		\
	TclFreeObjStorageEx(NULL, (objPtr))

#ifndef TCL_MEM_DEBUG
# define TclNewObj(objPtr) \
    TclIncrObjsAllocated(); \
    TclAllocObjStorage(objPtr); \
    (objPtr)->refCount = 0; \
    (objPtr)->bytes    = &tclEmptyString; \
    (objPtr)->length   = 0; \
    (objPtr)->typePtr  = NULL; \
    TCL_DTRACE_OBJ_CREATE(objPtr)

/*
 * Invalidate the string rep first so we can use the bytes value for our
 * pointer chain, and signal an obj deletion (as opposed to shimmering) with
 * 'length == TCL_AUTO_LENGTH'.
 * Use empty 'if ; else' to handle use in unbraced outer if/else conditions.
 */

# define TclDecrRefCount(objPtr) \
    if ((objPtr)->refCount-- > 1) ; else { \
	if (!(objPtr)->typePtr || !(objPtr)->typePtr->freeIntRepProc) { \
	    TCL_DTRACE_OBJ_FREE(objPtr); \
	    if ((objPtr)->bytes \
		    && ((objPtr)->bytes != &tclEmptyString)) { \
		Tcl_Free((objPtr)->bytes); \
	    } \
	    (objPtr)->length = TCL_AUTO_LENGTH; \
	    TclFreeObjStorage(objPtr); \
	    TclIncrObjsFreed(); \
	} else { \
	    TclFreeObj(objPtr); \
	} \
    }

#if TCL_THREADS && !defined(USE_THREAD_ALLOC)
#   define USE_THREAD_ALLOC 1
#endif

#if defined(PURIFY)

/*
 * The PURIFY mode is like the regular mode, but instead of doing block
 * Tcl_Obj allocation and keeping a freed list for efficiency, it always
 * allocates and frees a single Tcl_Obj so that tools like Purify can better
 * track memory leaks.
 */

#  define TclAllocObjStorageEx(interp, objPtr) \
	(objPtr) = (Tcl_Obj *) Tcl_Alloc(sizeof(Tcl_Obj))

#  define TclFreeObjStorageEx(interp, objPtr) \
	Tcl_Free(objPtr)

#undef USE_THREAD_ALLOC
#undef USE_TCLALLOC
#elif TCL_THREADS && defined(USE_THREAD_ALLOC)

/*
 * The TCL_THREADS mode is like the regular mode but allocates Tcl_Obj's from
 * per-thread caches.
 */

MODULE_SCOPE Tcl_Obj *	TclThreadAllocObj(void);
MODULE_SCOPE void	TclThreadFreeObj(Tcl_Obj *);
MODULE_SCOPE Tcl_Mutex *TclpNewAllocMutex(void);
MODULE_SCOPE void	TclFreeAllocCache(void *);
MODULE_SCOPE void *	TclpGetAllocCache(void);
MODULE_SCOPE void	TclpSetAllocCache(void *);
MODULE_SCOPE void	TclpFreeAllocMutex(Tcl_Mutex *mutex);
MODULE_SCOPE void	TclpInitAllocCache(void);
MODULE_SCOPE void	TclpFreeAllocCache(void *);

/*
 * These macros need to be kept in sync with the code of TclThreadAllocObj()
 * and TclThreadFreeObj().
 *
 * Note that the optimiser should resolve the case (interp==NULL) at compile
 * time.
 */

#  define ALLOC_NOBJHIGH 1200

#  define TclAllocObjStorageEx(interp, objPtr)				\
    do {								\
	AllocCache *cachePtr;						\
	if (((interp) == NULL) ||					\
		((cachePtr = ((Interp *)(interp))->allocCache),		\
			(cachePtr->numObjects == 0))) {			\
	    (objPtr) = TclThreadAllocObj();				\
	} else {							\
	    (objPtr) = cachePtr->firstObjPtr;				\
	    cachePtr->firstObjPtr = (Tcl_Obj *)(objPtr)->internalRep.twoPtrValue.ptr1; \
	    --cachePtr->numObjects;					\
	}								\
    } while (0)

#  define TclFreeObjStorageEx(interp, objPtr)				\
    do {								\
	AllocCache *cachePtr;						\
	if (((interp) == NULL) ||					\
		((cachePtr = ((Interp *)(interp))->allocCache),		\
			((cachePtr->numObjects == 0) ||			\
			(cachePtr->numObjects >= ALLOC_NOBJHIGH)))) {	\
	    TclThreadFreeObj(objPtr);					\
	} else {							\
	    (objPtr)->internalRep.twoPtrValue.ptr1 = cachePtr->firstObjPtr; \
	    cachePtr->firstObjPtr = objPtr;				\
	    ++cachePtr->numObjects;					\
	}								\
    } while (0)

#else /* not PURIFY or USE_THREAD_ALLOC */

#if defined(USE_TCLALLOC) && USE_TCLALLOC
    MODULE_SCOPE void TclFinalizeAllocSubsystem();
    MODULE_SCOPE void TclInitAlloc();
#else
#   define USE_TCLALLOC 0
#endif

#if TCL_THREADS
/* declared in tclObj.c */
MODULE_SCOPE Tcl_Mutex	tclObjMutex;
#endif

#  define TclAllocObjStorageEx(interp, objPtr) \
    do {								\
	Tcl_MutexLock(&tclObjMutex);					\
	if (tclFreeObjList == NULL) {					\
	    TclAllocateFreeObjects();					\
	}								\
	(objPtr) = tclFreeObjList;					\
	tclFreeObjList = (Tcl_Obj *)					\
		tclFreeObjList->internalRep.twoPtrValue.ptr1;		\
	Tcl_MutexUnlock(&tclObjMutex);					\
    } while (0)

#  define TclFreeObjStorageEx(interp, objPtr) \
    do {							       \
	Tcl_MutexLock(&tclObjMutex);				       \
	(objPtr)->internalRep.twoPtrValue.ptr1 = (void *) tclFreeObjList; \
	tclFreeObjList = (objPtr);				       \
	Tcl_MutexUnlock(&tclObjMutex);				       \
    } while (0)
#endif

#else /* TCL_MEM_DEBUG */
MODULE_SCOPE void	TclDbInitNewObj(Tcl_Obj *objPtr, const char *file,
			    int line);

# define TclDbNewObj(objPtr, file, line) \
    do { \
	TclIncrObjsAllocated();						\
	(objPtr) = (Tcl_Obj *)						\
		Tcl_DbCkalloc(sizeof(Tcl_Obj), (file), (line));		\
	TclDbInitNewObj((objPtr), (file), (line));			\
	TCL_DTRACE_OBJ_CREATE(objPtr);					\
    } while (0)

# define TclNewObj(objPtr) \
    TclDbNewObj(objPtr, __FILE__, __LINE__);

# define TclDecrRefCount(objPtr) \
    Tcl_DbDecrRefCount(objPtr, __FILE__, __LINE__)

# define TclNewListObjDirect(objc, objv) \
    TclDbNewListObjDirect(objc, objv, __FILE__, __LINE__)

#undef USE_THREAD_ALLOC
#endif /* TCL_MEM_DEBUG */

/*
 *----------------------------------------------------------------
 * Macro used by the Tcl core to set a Tcl_Obj's string representation to a
 * copy of the "len" bytes starting at "bytePtr". This code works even if the
 * byte array contains NULLs as long as the length is correct. Because "len"
 * is referenced multiple times, it should be as simple an expression as
 * possible. The ANSI C "prototype" for this macro is:
 *
 * MODULE_SCOPE void TclInitStringRep(Tcl_Obj *objPtr, char *bytePtr, size_t len);
 *
 * This macro should only be called on an unshared objPtr where
 *  objPtr->typePtr->freeIntRepProc == NULL
 *----------------------------------------------------------------
 */

#define TclInitStringRep(objPtr, bytePtr, len) \
    if ((len) == 0) { \
	(objPtr)->bytes	 = &tclEmptyString; \
	(objPtr)->length = 0; \
    } else { \
	(objPtr)->bytes = (char *)Tcl_Alloc((len) + 1); \
	memcpy((objPtr)->bytes, (bytePtr) ? (bytePtr) : &tclEmptyString, (len)); \
	(objPtr)->bytes[len] = '\0'; \
	(objPtr)->length = (len); \
    }

/*
 *----------------------------------------------------------------
 * Macro used by the Tcl core to get the string representation's byte array
 * pointer from a Tcl_Obj. This is an inline version of Tcl_GetString(). The
 * macro's expression result is the string rep's byte pointer which might be
 * NULL. The bytes referenced by this pointer must not be modified by the
 * caller. The ANSI C "prototype" for this macro is:
 *
 * MODULE_SCOPE char *	TclGetString(Tcl_Obj *objPtr);
 *----------------------------------------------------------------
 */

#define TclGetString(objPtr) \
    ((objPtr)->bytes? (objPtr)->bytes : Tcl_GetString(objPtr))

#if 0
   static inline char *TclGetStringFromObj(Tcl_Obj *objPtr, size_t *lenPtr) {
      char *response = Tcl_GetString(objPtr);
      *(lenPtr) = objPtr->length;
      return response;
   }
   static inline Tcl_UniChar *TclGetUnicodeFromObj(Tcl_Obj *objPtr, size_t *lenPtr) {
      Tcl_UniChar *response = Tcl_GetUnicodeFromObj(objPtr, NULL);
      *(lenPtr) = *((size_t *) (objPtr)->internalRep.twoPtrValue.ptr1);
      return response;
   }
   static inline unsigned char *TclGetByteArrayFromObj(Tcl_Obj *objPtr, size_t *lenPtr) {
      unsigned char *response = Tcl_GetByteArrayFromObj(objPtr, NULL);
      if (response) {
          *(lenPtr) = *((size_t *) (objPtr)->internalRep.twoPtrValue.ptr1 + 1);
      }
      return response;
   }
#else
#define TclGetStringFromObj(objPtr, lenPtr) \
    (((objPtr)->bytes \
	    ? NULL : Tcl_GetString((objPtr)), \
	    *(lenPtr) = (objPtr)->length, (objPtr)->bytes))
#define TclGetUnicodeFromObj(objPtr, lenPtr) \
    (Tcl_GetUnicodeFromObj((objPtr), NULL), \
	    *(lenPtr) = *((size_t *) (objPtr)->internalRep.twoPtrValue.ptr1), \
	    Tcl_GetUnicodeFromObj((objPtr), NULL))
#define TclGetByteArrayFromObj(objPtr, lenPtr) \
    (Tcl_GetByteArrayFromObj((objPtr), NULL) ? \
	(*(lenPtr) = *((size_t *) (objPtr)->internalRep.twoPtrValue.ptr1 + 1), \
	(unsigned char *)(((size_t *) (objPtr)->internalRep.twoPtrValue.ptr1) + 3)) : NULL)
#endif

/*
 *----------------------------------------------------------------
 * Macro used by the Tcl core to clean out an object's internal
 * representation. Does not actually reset the rep's bytes. The ANSI C
 * "prototype" for this macro is:
 *
 * MODULE_SCOPE void	TclFreeIntRep(Tcl_Obj *objPtr);
 *----------------------------------------------------------------
 */

#define TclFreeIntRep(objPtr) \
    if ((objPtr)->typePtr != NULL) { \
	if ((objPtr)->typePtr->freeIntRepProc != NULL) { \
	    (objPtr)->typePtr->freeIntRepProc(objPtr); \
	} \
	(objPtr)->typePtr = NULL; \
    }

/*
 *----------------------------------------------------------------
 * Macro used by the Tcl core to clean out an object's string representation.
 * The ANSI C "prototype" for this macro is:
 *
 * MODULE_SCOPE void	TclInvalidateStringRep(Tcl_Obj *objPtr);
 *----------------------------------------------------------------
 */

#define TclInvalidateStringRep(objPtr) \
    if ((objPtr)->bytes != NULL) { \
	if ((objPtr)->bytes != &tclEmptyString) { \
	    Tcl_Free((objPtr)->bytes); \
	} \
	(objPtr)->bytes = NULL; \
    }

/*
 * These form part of the native filesystem support. They are needed here
 * because we have a few native filesystem functions (which are the same for
 * win/unix) in this file.
 */

#ifdef __cplusplus
extern "C" {
#endif
MODULE_SCOPE const char *const		tclpFileAttrStrings[];
MODULE_SCOPE const TclFileAttrProcs	tclpFileAttrProcs[];
#ifdef __cplusplus
}
#endif

/*
 *----------------------------------------------------------------
 * Macro used by the Tcl core to test whether an object has a
 * string representation (or is a 'pure' internal value).
 * The ANSI C "prototype" for this macro is:
 *
 * MODULE_SCOPE int	TclHasStringRep(Tcl_Obj *objPtr);
 *----------------------------------------------------------------
 */

#define TclHasStringRep(objPtr) ((objPtr)->bytes != NULL)

/*
 *----------------------------------------------------------------
 * Macro used by the Tcl core to get the bignum out of the bignum
 * representation of a Tcl_Obj.
 * The ANSI C "prototype" for this macro is:
 *
 * MODULE_SCOPE void	TclUnpackBignum(Tcl_Obj *objPtr, mp_int bignum);
 *----------------------------------------------------------------
 */

#define TclUnpackBignum(objPtr, bignum) \
    do {								\
	Tcl_Obj *bignumObj = (objPtr);				\
	int bignumPayload =					\
		PTR2INT(bignumObj->internalRep.twoPtrValue.ptr2);	\
	if (bignumPayload == -1) {					\
	    (bignum) = *((mp_int *) bignumObj->internalRep.twoPtrValue.ptr1); \
	} else {							\
	    (bignum).dp = (mp_digit *)bignumObj->internalRep.twoPtrValue.ptr1;	\
	    (bignum).sign = bignumPayload >> 30;			\
	    (bignum).alloc = (bignumPayload >> 15) & 0x7FFF;		\
	    (bignum).used = bignumPayload & 0x7FFF;			\
	}								\
    } while (0)

/*
 *----------------------------------------------------------------
 * Macros used by the Tcl core to grow Tcl_Token arrays. They use the same
 * growth algorithm as used in tclStringObj.c for growing strings. The ANSI C
 * "prototype" for this macro is:
 *
 * MODULE_SCOPE void	TclGrowTokenArray(Tcl_Token *tokenPtr, int used,
 *				int available, int append,
 *				Tcl_Token *staticPtr);
 * MODULE_SCOPE void	TclGrowParseTokenArray(Tcl_Parse *parsePtr,
 *				int append);
 *----------------------------------------------------------------
 */

/* General tuning for minimum growth in Tcl growth algorithms */
#ifndef TCL_MIN_GROWTH
#  ifdef TCL_GROWTH_MIN_ALLOC
     /* Support for any legacy tuners */
#    define TCL_MIN_GROWTH TCL_GROWTH_MIN_ALLOC
#  else
#    define TCL_MIN_GROWTH 1024
#  endif
#endif

/* Token growth tuning, default to the general value. */
#ifndef TCL_MIN_TOKEN_GROWTH
#define TCL_MIN_TOKEN_GROWTH TCL_MIN_GROWTH/sizeof(Tcl_Token)
#endif

#define TCL_MAX_TOKENS (int)(UINT_MAX / sizeof(Tcl_Token))
#define TclGrowTokenArray(tokenPtr, used, available, append, staticPtr)	\
    do {								\
	int _needed = (used) + (append);					\
	if (_needed > TCL_MAX_TOKENS) {					\
	    Tcl_Panic("max # of tokens for a Tcl parse (%d) exceeded",	\
		    TCL_MAX_TOKENS);					\
	}								\
	if (_needed > (available)) {					\
	    int allocated = 2 * _needed;					\
	    Tcl_Token *oldPtr = (tokenPtr);				\
	    Tcl_Token *newPtr;						\
	    if (oldPtr == (staticPtr)) {				\
		oldPtr = NULL;						\
	    }								\
	    if (allocated > TCL_MAX_TOKENS) {				\
		allocated = TCL_MAX_TOKENS;				\
	    }								\
	    newPtr = (Tcl_Token *) Tcl_AttemptRealloc((char *) oldPtr,	\
		    (allocated * sizeof(Tcl_Token)));	\
	    if (newPtr == NULL) {					\
		allocated = _needed + (append) + TCL_MIN_TOKEN_GROWTH;	\
		if (allocated > TCL_MAX_TOKENS) {			\
		    allocated = TCL_MAX_TOKENS;				\
		}							\
		newPtr = (Tcl_Token *) Tcl_Realloc((char *) oldPtr,	\
			(allocated * sizeof(Tcl_Token))); \
	    }								\
	    (available) = allocated;					\
	    if (oldPtr == NULL) {					\
		memcpy(newPtr, staticPtr,				\
			((used) * sizeof(Tcl_Token)));		\
	    }								\
	    (tokenPtr) = newPtr;					\
	}								\
    } while (0)

#define TclGrowParseTokenArray(parsePtr, append)			\
    TclGrowTokenArray((parsePtr)->tokenPtr, (parsePtr)->numTokens,	\
	    (parsePtr)->tokensAvailable, (append),			\
	    (parsePtr)->staticTokens)

/*
 *----------------------------------------------------------------
 * Macro used by the Tcl core get a unicode char from a utf string. It checks
 * to see if we have a one-byte utf char before calling the real
 * Tcl_UtfToUniChar, as this will save a lot of time for primarily ASCII
 * string handling. The macro's expression result is 1 for the 1-byte case or
 * the result of Tcl_UtfToUniChar. The ANSI C "prototype" for this macro is:
 *
 * MODULE_SCOPE int	TclUtfToUniChar(const char *string, Tcl_UniChar *ch);
 *----------------------------------------------------------------
 */

#if TCL_UTF_MAX > 3
#define TclUtfToUniChar(str, chPtr) \
	((((unsigned char) *(str)) < 0x80) ?		\
	    ((*(chPtr) = (unsigned char) *(str)), 1)	\
	    : Tcl_UtfToUniChar(str, chPtr))
#else
#define TclUtfToUniChar(str, chPtr) \
	((((unsigned char) *(str)) < 0x80) ?		\
	    ((*(chPtr) = (unsigned char) *(str)), 1)	\
	    : Tcl_UtfToChar16(str, chPtr))
#endif

/*
 *----------------------------------------------------------------
 * Macro counterpart of the Tcl_NumUtfChars() function. To be used in speed-
 * -sensitive points where it pays to avoid a function call in the common case
 * of counting along a string of all one-byte characters.  The ANSI C
 * "prototype" for this macro is:
 *
 * MODULE_SCOPE void	TclNumUtfChars(int numChars, const char *bytes,
 *				size_t numBytes);
 *----------------------------------------------------------------
 */

#define TclNumUtfChars(numChars, bytes, numBytes) \
    do { \
	size_t _count, _i = (numBytes); \
	unsigned char *_str = (unsigned char *) (bytes); \
	while (_i && (*_str < 0xC0)) { _i--; _str++; } \
	_count = (numBytes) - _i; \
	if (_i) { \
	    _count += Tcl_NumUtfChars((bytes) + _count, _i); \
	} \
	(numChars) = _count; \
    } while (0);

/*
 *----------------------------------------------------------------
 * Macro that encapsulates the logic that determines when it is safe to
 * interpret a string as a byte array directly. In summary, the object must be
 * a byte array and must not have a string representation (as the operations
 * that it is used in are defined on strings, not byte arrays). Theoretically
 * it is possible to also be efficient in the case where the object's bytes
 * field is filled by generation from the byte array (c.f. list canonicality)
 * but we don't do that at the moment since this is purely about efficiency.
 * The ANSI C "prototype" for this macro is:
 *
 * MODULE_SCOPE int	TclIsPureByteArray(Tcl_Obj *objPtr);
 *----------------------------------------------------------------
 */

MODULE_SCOPE int	TclIsPureByteArray(Tcl_Obj *objPtr);
#define TclIsPureDict(objPtr) \
	(((objPtr)->bytes==NULL) && ((objPtr)->typePtr==&tclDictType))
#define TclHasIntRep(objPtr, type) \
	((objPtr)->typePtr == (type))
#define TclFetchIntRep(objPtr, type) \
	(TclHasIntRep((objPtr), (type)) ? &((objPtr)->internalRep) : NULL)


/*
 *----------------------------------------------------------------
 * Macro used by the Tcl core to compare Unicode strings. On big-endian
 * systems we can use the more efficient memcmp, but this would not be
 * lexically correct on little-endian systems. The ANSI C "prototype" for
 * this macro is:
 *
 * MODULE_SCOPE int	TclUniCharNcmp(const Tcl_UniChar *cs,
 *			    const Tcl_UniChar *ct, unsigned long n);
 *----------------------------------------------------------------
 */

#ifdef WORDS_BIGENDIAN
#   define TclUniCharNcmp(cs,ct,n) memcmp((cs),(ct),(n)*sizeof(Tcl_UniChar))
#endif /* WORDS_BIGENDIAN */

/*
 *----------------------------------------------------------------
 * Macro used by the Tcl core to increment a namespace's export epoch
 * counter. The ANSI C "prototype" for this macro is:
 *
 * MODULE_SCOPE void	TclInvalidateNsCmdLookup(Namespace *nsPtr);
 *----------------------------------------------------------------
 */

#define TclInvalidateNsCmdLookup(nsPtr) \
    if ((nsPtr)->numExportPatterns) {		\
	(nsPtr)->exportLookupEpoch++;		\
    }						\
    if ((nsPtr)->commandPathLength) {		\
	(nsPtr)->cmdRefEpoch++;			\
    }

/*
 *----------------------------------------------------------------------
 *
 * Core procedure added to libtommath for bignum manipulation.
 *
 *----------------------------------------------------------------------
 */

MODULE_SCOPE Tcl_PackageInitProc TclTommath_Init;

/*
 *----------------------------------------------------------------------
 *
 * External (platform specific) initialization routine, these declarations
 * explicitly don't use EXTERN since this code does not get compiled into the
 * library:
 *
 *----------------------------------------------------------------------
 */

MODULE_SCOPE Tcl_PackageInitProc TclplatformtestInit;
MODULE_SCOPE Tcl_PackageInitProc TclObjTest_Init;
MODULE_SCOPE Tcl_PackageInitProc TclThread_Init;
MODULE_SCOPE Tcl_PackageInitProc Procbodytest_Init;
MODULE_SCOPE Tcl_PackageInitProc Procbodytest_SafeInit;

/*
 *----------------------------------------------------------------
 * Macro used by the Tcl core to check whether a pattern has any characters
 * special to [string match]. The ANSI C "prototype" for this macro is:
 *
 * MODULE_SCOPE int	TclMatchIsTrivial(const char *pattern);
 *----------------------------------------------------------------
 */

#define TclMatchIsTrivial(pattern) \
    (strpbrk((pattern), "*[?\\") == NULL)

/*
 *----------------------------------------------------------------
 * Macros used by the Tcl core to set a Tcl_Obj's numeric representation
 * avoiding the corresponding function calls in time critical parts of the
 * core. They should only be called on unshared objects. The ANSI C
 * "prototypes" for these macros are:
 *
 * MODULE_SCOPE void	TclSetIntObj(Tcl_Obj *objPtr, Tcl_WideInt w);
 * MODULE_SCOPE void	TclSetDoubleObj(Tcl_Obj *objPtr, double d);
 *----------------------------------------------------------------
 */

#define TclSetIntObj(objPtr, i) \
    do {						\
	Tcl_ObjIntRep ir;				\
	ir.wideValue = (Tcl_WideInt) i;			\
	TclInvalidateStringRep(objPtr);			\
	Tcl_StoreIntRep(objPtr, &tclIntType, &ir);	\
    } while (0)

#define TclSetDoubleObj(objPtr, d) \
    do {						\
	Tcl_ObjIntRep ir;				\
	ir.doubleValue = (double) d;			\
	TclInvalidateStringRep(objPtr);			\
	Tcl_StoreIntRep(objPtr, &tclDoubleType, &ir);	\
    } while (0)

/*
 *----------------------------------------------------------------
 * Macros used by the Tcl core to create and initialise objects of standard
 * types, avoiding the corresponding function calls in time critical parts of
 * the core. The ANSI C "prototypes" for these macros are:
 *
 * MODULE_SCOPE void	TclNewIntObj(Tcl_Obj *objPtr, Tcl_WideInt w);
 * MODULE_SCOPE void	TclNewDoubleObj(Tcl_Obj *objPtr, double d);
 * MODULE_SCOPE void	TclNewStringObj(Tcl_Obj *objPtr, const char *s, size_t len);
 * MODULE_SCOPE void	TclNewLiteralStringObj(Tcl_Obj*objPtr, const char *sLiteral);
 *
 *----------------------------------------------------------------
 */

#ifndef TCL_MEM_DEBUG
#define TclNewIntObj(objPtr, w) \
    do {						\
	TclIncrObjsAllocated();				\
	TclAllocObjStorage(objPtr);			\
	(objPtr)->refCount = 0;				\
	(objPtr)->bytes = NULL;				\
	(objPtr)->internalRep.wideValue = (Tcl_WideInt)(w);	\
	(objPtr)->typePtr = &tclIntType;		\
	TCL_DTRACE_OBJ_CREATE(objPtr);			\
    } while (0)

#define TclNewDoubleObj(objPtr, d) \
    do {							\
	TclIncrObjsAllocated();					\
	TclAllocObjStorage(objPtr);				\
	(objPtr)->refCount = 0;					\
	(objPtr)->bytes = NULL;					\
	(objPtr)->internalRep.doubleValue = (double)(d);	\
	(objPtr)->typePtr = &tclDoubleType;			\
	TCL_DTRACE_OBJ_CREATE(objPtr);				\
    } while (0)

#define TclNewStringObj(objPtr, s, len) \
    do {							\
	TclIncrObjsAllocated();					\
	TclAllocObjStorage(objPtr);				\
	(objPtr)->refCount = 0;					\
	TclInitStringRep((objPtr), (s), (len));			\
	(objPtr)->typePtr = NULL;				\
	TCL_DTRACE_OBJ_CREATE(objPtr);				\
    } while (0)

#else /* TCL_MEM_DEBUG */
#define TclNewIntObj(objPtr, w) \
    (objPtr) = Tcl_NewWideIntObj(w)

#define TclNewDoubleObj(objPtr, d) \
    (objPtr) = Tcl_NewDoubleObj(d)

#define TclNewStringObj(objPtr, s, len) \
    (objPtr) = Tcl_NewStringObj((s), (len))
#endif /* TCL_MEM_DEBUG */

/*
 * The sLiteral argument *must* be a string literal; the incantation with
 * sizeof(sLiteral "") will fail to compile otherwise.
 */
#define TclNewLiteralStringObj(objPtr, sLiteral) \
    TclNewStringObj((objPtr), (sLiteral), sizeof(sLiteral "") - 1)

/*
 *----------------------------------------------------------------
 * Convenience macros for DStrings.
 * The ANSI C "prototypes" for these macros are:
 *
 * MODULE_SCOPE char * TclDStringAppendLiteral(Tcl_DString *dsPtr,
 *			const char *sLiteral);
 * MODULE_SCOPE void   TclDStringClear(Tcl_DString *dsPtr);
 */

#define TclDStringAppendLiteral(dsPtr, sLiteral) \
    Tcl_DStringAppend((dsPtr), (sLiteral), sizeof(sLiteral "") - 1)
#define TclDStringClear(dsPtr) \
    Tcl_DStringSetLength((dsPtr), 0)

/*
 *----------------------------------------------------------------
 * Macros used by the Tcl core to test for some special double values.
 * The ANSI C "prototypes" for these macros are:
 *
 * MODULE_SCOPE int	TclIsInfinite(double d);
 * MODULE_SCOPE int	TclIsNaN(double d);
 */

#ifdef _MSC_VER
#    define TclIsInfinite(d)	(!(_finite((d))))
#    define TclIsNaN(d)		(_isnan((d)))
#else
#    define TclIsInfinite(d)	((d) > DBL_MAX || (d) < -DBL_MAX)
#    ifdef NO_ISNAN
#	 define TclIsNaN(d)	((d) != (d))
#    else
#	 define TclIsNaN(d)	(isnan(d))
#    endif
#endif

/* Workaround for platforms missing offsetof(), e.g. VC++ 6.0 */
#ifndef offsetof
#   define offsetof(type, field) ((size_t) ((char *) &((type *) 0)->field))
#endif

/*
 *----------------------------------------------------------------
 * Inline version of Tcl_GetCurrentNamespace and Tcl_GetGlobalNamespace.
 */

#define TclGetCurrentNamespace(interp) \
    (Tcl_Namespace *) ((Interp *)(interp))->varFramePtr->nsPtr

#define TclGetGlobalNamespace(interp) \
    (Tcl_Namespace *) ((Interp *)(interp))->globalNsPtr

/*
 *----------------------------------------------------------------
 * Inline version of TclCleanupCommand; still need the function as it is in
 * the internal stubs, but the core can use the macro instead.
 */

#define TclCleanupCommandMacro(cmdPtr) \
    if ((cmdPtr)->refCount-- <= 1) { \
	Tcl_Free(cmdPtr);\
    }

/*
 *----------------------------------------------------------------
 * Inline versions of Tcl_LimitReady() and Tcl_LimitExceeded to limit number
 * of calls out of the critical path. Note that this code isn't particularly
 * readable; the non-inline version (in tclInterp.c) is much easier to
 * understand. Note also that these macros takes different args (iPtr->limit)
 * to the non-inline version.
 */

#define TclLimitExceeded(limit) ((limit).exceeded != 0)

#define TclLimitReady(limit)						\
    (((limit).active == 0) ? 0 :					\
    (++(limit).granularityTicker,					\
    ((((limit).active & TCL_LIMIT_COMMANDS) &&				\
	    (((limit).cmdGranularity == 1) ||				\
	    ((limit).granularityTicker % (limit).cmdGranularity == 0)))	\
	    ? 1 :							\
    (((limit).active & TCL_LIMIT_TIME) &&				\
	    (((limit).timeGranularity == 1) ||				\
	    ((limit).granularityTicker % (limit).timeGranularity == 0)))\
	    ? 1 : 0)))

/*
 * Compile-time assertions: these produce a compile time error if the
 * expression is not known to be true at compile time. If the assertion is
 * known to be false, the compiler (or optimizer?) will error out with
 * "division by zero". If the assertion cannot be evaluated at compile time,
 * the compiler will error out with "non-static initializer".
 *
 * Adapted with permission from
 * http://www.pixelbeat.org/programming/gcc/static_assert.html
 */

#define TCL_CT_ASSERT(e) \
    {enum { ct_assert_value = 1/(!!(e)) };}

/*
 *----------------------------------------------------------------
 * Allocator for small structs (<=sizeof(Tcl_Obj)) using the Tcl_Obj pool.
 * Only checked at compile time.
 *
 * ONLY USE FOR CONSTANT nBytes.
 *
 * DO NOT LET THEM CROSS THREAD BOUNDARIES
 *----------------------------------------------------------------
 */

#define TclSmallAlloc(nbytes, memPtr) \
    TclSmallAllocEx(NULL, (nbytes), (memPtr))

#define TclSmallFree(memPtr) \
    TclSmallFreeEx(NULL, (memPtr))

#ifndef TCL_MEM_DEBUG
#define TclSmallAllocEx(interp, nbytes, memPtr) \
    do {								\
	Tcl_Obj *_objPtr;						\
	TCL_CT_ASSERT((nbytes)<=sizeof(Tcl_Obj));			\
	TclIncrObjsAllocated();						\
	TclAllocObjStorageEx((interp), (_objPtr));			\
	*(void **)&memPtr = (void *) (_objPtr);					\
    } while (0)

#define TclSmallFreeEx(interp, memPtr) \
    do {								\
	TclFreeObjStorageEx((interp), (Tcl_Obj *)memPtr);		\
	TclIncrObjsFreed();						\
    } while (0)

#else    /* TCL_MEM_DEBUG */
#define TclSmallAllocEx(interp, nbytes, memPtr) \
    do {								\
	Tcl_Obj *_objPtr;						\
	TCL_CT_ASSERT((nbytes)<=sizeof(Tcl_Obj));			\
	TclNewObj(_objPtr);						\
	*(void **)&memPtr = (void *) _objPtr;					\
    } while (0)

#define TclSmallFreeEx(interp, memPtr) \
    do {								\
	Tcl_Obj *_objPtr = (Tcl_Obj *) memPtr;				\
	_objPtr->bytes = NULL;						\
	_objPtr->typePtr = NULL;					\
	_objPtr->refCount = 1;						\
	TclDecrRefCount(_objPtr);					\
    } while (0)
#endif   /* TCL_MEM_DEBUG */

/*
 * Macros to convert size_t to wide-int (and wide-int object) considering
 * platform-related negative value ((size_t)-1), if wide-int and size_t
 * have different dimensions (e. g. 32-bit platform).
 */

#if (!defined(TCL_WIDE_INT_IS_LONG) || (LONG_MAX > UINT_MAX)) && (SIZE_MAX <= UINT_MAX)
#   define TclWideIntFromSize(value)	(((Tcl_WideInt)(((size_t)(value))+1))-1)
#   define TclNewWideIntObjFromSize(value) \
	Tcl_NewWideIntObj(TclWideIntFromSize(value))
#else
#   define TclWideIntFromSize(value)	((Tcl_WideInt)(value))
#   define TclNewWideIntObjFromSize Tcl_NewWideIntObj
#endif

/*
 * Support for Clang Static Analyzer <http://clang-analyzer.llvm.org>
 */

#if defined(PURIFY) && defined(__clang__)
#if __has_feature(attribute_analyzer_noreturn) && \
	!defined(Tcl_Panic) && defined(Tcl_Panic_TCL_DECLARED)
void Tcl_Panic(const char *, ...) __attribute__((analyzer_noreturn));
#endif
#if !defined(CLANG_ASSERT)
#include <assert.h>
#define CLANG_ASSERT(x) assert(x)
#endif
#elif !defined(CLANG_ASSERT)
#define CLANG_ASSERT(x)
#endif /* PURIFY && __clang__ */

/*
 *----------------------------------------------------------------
 * Parameters, structs and macros for the non-recursive engine (NRE)
 *----------------------------------------------------------------
 */

#define NRE_USE_SMALL_ALLOC	1  /* Only turn off for debugging purposes. */
#ifndef NRE_ENABLE_ASSERTS
#define NRE_ENABLE_ASSERTS	0
#endif

/*
 * This is the main data struct for representing NR commands. It is designed
 * to fit in sizeof(Tcl_Obj) in order to exploit the fastest memory allocator
 * available.
 */

typedef struct NRE_callback {
    Tcl_NRPostProc *procPtr;
    void *data[4];
    struct NRE_callback *nextPtr;
} NRE_callback;

#define TOP_CB(iPtr) (((Interp *)(iPtr))->execEnvPtr->callbackPtr)

/*
 * Inline version of Tcl_NRAddCallback.
 */

#define TclNRAddCallback(interp,postProcPtr,data0,data1,data2,data3) \
    do {								\
	NRE_callback *_callbackPtr;					\
	TCLNR_ALLOC((interp), (_callbackPtr));				\
	_callbackPtr->procPtr = (postProcPtr);				\
	_callbackPtr->data[0] = (void *)(data0);			\
	_callbackPtr->data[1] = (void *)(data1);			\
	_callbackPtr->data[2] = (void *)(data2);			\
	_callbackPtr->data[3] = (void *)(data3);			\
	_callbackPtr->nextPtr = TOP_CB(interp);				\
	TOP_CB(interp) = _callbackPtr;					\
    } while (0)

#if NRE_USE_SMALL_ALLOC
#define TCLNR_ALLOC(interp, ptr) \
    TclSmallAllocEx(interp, sizeof(NRE_callback), (ptr))
#define TCLNR_FREE(interp, ptr)  TclSmallFreeEx((interp), (ptr))
#else
#define TCLNR_ALLOC(interp, ptr) \
    (ptr = (Tcl_Alloc(sizeof(NRE_callback))))
#define TCLNR_FREE(interp, ptr)  Tcl_Free(ptr)
#endif

#if NRE_ENABLE_ASSERTS
#define NRE_ASSERT(expr) assert((expr))
#else
#define NRE_ASSERT(expr)
#endif

#include "tclIntDecls.h"
#include "tclIntPlatDecls.h"

#if !defined(USE_TCL_STUBS) && !defined(TCL_MEM_DEBUG)
#define Tcl_AttemptAlloc        TclpAlloc
#define Tcl_AttemptRealloc      TclpRealloc
#define Tcl_Free                TclpFree
#endif

#endif /* _TCLINT */

/*
 * Local Variables:
 * mode: c
 * c-basic-offset: 4
 * fill-column: 78
 * End:
 */<|MERGE_RESOLUTION|>--- conflicted
+++ resolved
@@ -3181,14 +3181,9 @@
 			    const char *nameStr);
 MODULE_SCOPE int	TclUtfCmp(const char *cs, const char *ct);
 MODULE_SCOPE int	TclUtfCasecmp(const char *cs, const char *ct);
-<<<<<<< HEAD
 MODULE_SCOPE size_t	TclUtfCount(int ch);
+MODULE_SCOPE int	TclUtfToUCS4(const char *src, int *ucs4Ptr);
 MODULE_SCOPE Tcl_Obj *	TclpNativeToNormalized(void *clientData);
-=======
-MODULE_SCOPE int	TclUtfCount(int ch);
-MODULE_SCOPE int	TclUtfToUCS4(const char *src, int *ucs4Ptr);
-MODULE_SCOPE Tcl_Obj *	TclpNativeToNormalized(ClientData clientData);
->>>>>>> 18b94571
 MODULE_SCOPE Tcl_Obj *	TclpFilesystemPathType(Tcl_Obj *pathPtr);
 MODULE_SCOPE int	TclpDlopen(Tcl_Interp *interp, Tcl_Obj *pathPtr,
 			    Tcl_LoadHandle *loadHandle,
