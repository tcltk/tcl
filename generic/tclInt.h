/*
 * tclInt.h --
 *
 *	Declarations of things used internally by the Tcl interpreter.
 *
 * Copyright (c) 1987-1993 The Regents of the University of California.
 * Copyright (c) 1993-1997 Lucent Technologies.
 * Copyright (c) 1994-1998 Sun Microsystems, Inc.
 * Copyright (c) 1998-1999 by Scriptics Corporation.
 * Copyright (c) 2001, 2002 by Kevin B. Kenny.  All rights reserved.
 * Copyright (c) 2007 Daniel A. Steffen <das@users.sourceforge.net>
 * Copyright (c) 2006-2008 by Joe Mistachkin.  All rights reserved.
 * Copyright (c) 2008 by Miguel Sofer. All rights reserved.
 *
 * See the file "license.terms" for information on usage and redistribution of
 * this file, and for a DISCLAIMER OF ALL WARRANTIES.
 */

#ifndef _TCLINT
#define _TCLINT

/*
 * Some numerics configuration options.
 */

#undef ACCEPT_NAN

/*
 * In Tcl 8.7, stop supporting special hacks for legacy Itcl 3.
 * Itcl 4 doesn't need them. Itcl 3 can be updated to not need them
 * using the Tcl(Init|Reset)RewriteEnsemble() routines in all Tcl 8.6+
 * releases.  Perhaps Tcl 8.7 will add even better public interfaces
 * supporting all the re-invocation mechanisms extensions like Itcl 3
 * need.  As an absolute last resort, folks who must make Itcl 3 work
 * unchanged with Tcl 8.7 can remove this line to regain the migration
 * support.  Tcl 9 will no longer offer even that option.
 */

#define AVOID_HACKS_FOR_ITCL 1


/*
 * Used to tag functions that are only to be visible within the module being
 * built and not outside it (where this is supported by the linker).
 * Also used in the platform-specific *Port.h files.
 */

#ifndef MODULE_SCOPE
#   ifdef __cplusplus
#	define MODULE_SCOPE extern "C"
#   else
#	define MODULE_SCOPE extern
#   endif
#endif

#ifndef JOIN
#  define JOIN(a,b) JOIN1(a,b)
#  define JOIN1(a,b) a##b
#endif

#if defined(__cplusplus)
#   define TCL_UNUSED(T) T
#elif defined(__GNUC__) && (__GNUC__ > 2)
#   define TCL_UNUSED(T) T JOIN(dummy, __LINE__) __attribute__((unused))
#else
#   define TCL_UNUSED(T) T JOIN(dummy, __LINE__)
#endif

/*
 * Common include files needed by most of the Tcl source files are included
 * here, so that system-dependent personalizations for the include files only
 * have to be made in once place. This results in a few extra includes, but
 * greater modularity. The order of the three groups of #includes is
 * important. For example, stdio.h is needed by tcl.h.
 */

#include "tclPort.h"

#include <stdio.h>

#include <ctype.h>
#ifdef NO_STDLIB_H
#   include "../compat/stdlib.h"
#else
#   include <stdlib.h>
#endif
#ifdef NO_STRING_H
#include "../compat/string.h"
#else
#include <string.h>
#endif
#if !defined(STDC_HEADERS) && !defined(__STDC__) && !defined(__C99__FUNC__) \
     && !defined(__cplusplus) && !defined(_MSC_VER) && !defined(__ICC)
typedef int ptrdiff_t;
#endif
#include <stddef.h>
#include <locale.h>

/*
 * Ensure WORDS_BIGENDIAN is defined correctly:
 * Needs to happen here in addition to configure to work with fat compiles on
 * Darwin (where configure runs only once for multiple architectures).
 */

#ifdef HAVE_SYS_TYPES_H
#    include <sys/types.h>
#endif
#ifdef HAVE_SYS_PARAM_H
#    include <sys/param.h>
#endif
#ifdef BYTE_ORDER
#    ifdef BIG_ENDIAN
#	 if BYTE_ORDER == BIG_ENDIAN
#	     undef WORDS_BIGENDIAN
#	     define WORDS_BIGENDIAN 1
#	 endif
#    endif
#    ifdef LITTLE_ENDIAN
#	 if BYTE_ORDER == LITTLE_ENDIAN
#	     undef WORDS_BIGENDIAN
#	 endif
#    endif
#endif

/*
 * Macros used to cast between pointers and integers (e.g. when storing an int
 * in ClientData), on 64-bit architectures they avoid gcc warning about "cast
 * to/from pointer from/to integer of different size".
 */

#if !defined(INT2PTR) && !defined(PTR2INT)
#   if defined(HAVE_INTPTR_T) || defined(intptr_t)
#	define INT2PTR(p) ((void *)(intptr_t)(p))
#	define PTR2INT(p) ((intptr_t)(p))
#   else
#	define INT2PTR(p) ((void *)(p))
#	define PTR2INT(p) ((long)(p))
#   endif
#endif
#if !defined(UINT2PTR) && !defined(PTR2UINT)
#   if defined(HAVE_UINTPTR_T) || defined(uintptr_t)
#	define UINT2PTR(p) ((void *)(uintptr_t)(p))
#	define PTR2UINT(p) ((uintptr_t)(p))
#   else
#	define UINT2PTR(p) ((void *)(p))
#	define PTR2UINT(p) ((unsigned long)(p))
#   endif
#endif

#if defined(_WIN32) && defined(_MSC_VER)
#   define vsnprintf _vsnprintf
#endif

#if !defined(TCL_THREADS)
#   define TCL_THREADS 1
#endif
#if !TCL_THREADS
#   undef TCL_DECLARE_MUTEX
#   define TCL_DECLARE_MUTEX(name)
#   undef  Tcl_MutexLock
#   define Tcl_MutexLock(mutexPtr)
#   undef  Tcl_MutexUnlock
#   define Tcl_MutexUnlock(mutexPtr)
#   undef  Tcl_MutexFinalize
#   define Tcl_MutexFinalize(mutexPtr)
#   undef  Tcl_ConditionNotify
#   define Tcl_ConditionNotify(condPtr)
#   undef  Tcl_ConditionWait
#   define Tcl_ConditionWait(condPtr, mutexPtr, timePtr)
#   undef  Tcl_ConditionFinalize
#   define Tcl_ConditionFinalize(condPtr)
#endif

/*
 * The following procedures allow namespaces to be customized to support
 * special name resolution rules for commands/variables.
 */

struct Tcl_ResolvedVarInfo;

typedef Tcl_Var (Tcl_ResolveRuntimeVarProc)(Tcl_Interp *interp,
	struct Tcl_ResolvedVarInfo *vinfoPtr);

typedef void (Tcl_ResolveVarDeleteProc)(struct Tcl_ResolvedVarInfo *vinfoPtr);

/*
 * The following structure encapsulates the routines needed to resolve a
 * variable reference at runtime. Any variable specific state will typically
 * be appended to this structure.
 */

typedef struct Tcl_ResolvedVarInfo {
    Tcl_ResolveRuntimeVarProc *fetchProc;
    Tcl_ResolveVarDeleteProc *deleteProc;
} Tcl_ResolvedVarInfo;

typedef int (Tcl_ResolveCompiledVarProc)(Tcl_Interp *interp,
	const char *name, int length, Tcl_Namespace *context,
	Tcl_ResolvedVarInfo **rPtr);

typedef int (Tcl_ResolveVarProc)(Tcl_Interp *interp, const char *name,
	Tcl_Namespace *context, int flags, Tcl_Var *rPtr);

typedef int (Tcl_ResolveCmdProc)(Tcl_Interp *interp, const char *name,
	Tcl_Namespace *context, int flags, Tcl_Command *rPtr);

typedef struct Tcl_ResolverInfo {
    Tcl_ResolveCmdProc *cmdResProc;
				/* Procedure handling command name
				 * resolution. */
    Tcl_ResolveVarProc *varResProc;
				/* Procedure handling variable name resolution
				 * for variables that can only be handled at
				 * runtime. */
    Tcl_ResolveCompiledVarProc *compiledVarResProc;
				/* Procedure handling variable name resolution
				 * at compile time. */
} Tcl_ResolverInfo;

/*
 * This flag bit should not interfere with TCL_GLOBAL_ONLY,
 * TCL_NAMESPACE_ONLY, or TCL_LEAVE_ERR_MSG; it signals that the variable
 * lookup is performed for upvar (or similar) purposes, with slightly
 * different rules:
 *    - Bug #696893 - variable is either proc-local or in the current
 *	namespace; never follow the second (global) resolution path
 *    - Bug #631741 - do not use special namespace or interp resolvers
 *
 * It should also not collide with the (deprecated) TCL_PARSE_PART1 flag
 * (Bug #835020)
 */

#define TCL_AVOID_RESOLVERS 0x40000

/*
 *----------------------------------------------------------------
 * Data structures related to namespaces.
 *----------------------------------------------------------------
 */

typedef struct Tcl_Ensemble Tcl_Ensemble;
typedef struct NamespacePathEntry NamespacePathEntry;

/*
 * Special hashtable for variables: this is just a Tcl_HashTable with an nsPtr
 * field added at the end: in this way variables can find their namespace
 * without having to copy a pointer in their struct: they can access it via
 * their hPtr->tablePtr.
 */

typedef struct TclVarHashTable {
    Tcl_HashTable table;
    struct Namespace *nsPtr;
} TclVarHashTable;

/*
 * This is for itcl - it likes to search our varTables directly :(
 */

#define TclVarHashFindVar(tablePtr, key) \
    TclVarHashCreateVar((tablePtr), (key), NULL)

/*
 * Define this to reduce the amount of space that the average namespace
 * consumes by only allocating the table of child namespaces when necessary.
 * Defining it breaks compatibility for Tcl extensions (e.g., itcl) which
 * reach directly into the Namespace structure.
 */

#undef BREAK_NAMESPACE_COMPAT

/*
 * The structure below defines a namespace.
 * Note: the first five fields must match exactly the fields in a
 * Tcl_Namespace structure (see tcl.h). If you change one, be sure to change
 * the other.
 */

typedef struct Namespace {
    char *name;			/* The namespace's simple (unqualified) name.
				 * This contains no ::'s. The name of the
				 * global namespace is "" although "::" is an
				 * synonym. */
    char *fullName;		/* The namespace's fully qualified name. This
				 * starts with ::. */
    void *clientData;	/* An arbitrary value associated with this
				 * namespace. */
    Tcl_NamespaceDeleteProc *deleteProc;
				/* Procedure invoked when deleting the
				 * namespace to, e.g., free clientData. */
    struct Namespace *parentPtr;/* Points to the namespace that contains this
				 * one. NULL if this is the global
				 * namespace. */
#ifndef BREAK_NAMESPACE_COMPAT
    Tcl_HashTable childTable;	/* Contains any child namespaces. Indexed by
				 * strings; values have type (Namespace *). */
#else
    Tcl_HashTable *childTablePtr;
				/* Contains any child namespaces. Indexed by
				 * strings; values have type (Namespace *). If
				 * NULL, there are no children. */
#endif
    unsigned long nsId;		/* Unique id for the namespace. */
    Tcl_Interp *interp;		/* The interpreter containing this
				 * namespace. */
    int flags;			/* OR-ed combination of the namespace status
				 * flags NS_DYING and NS_DEAD listed below. */
    int activationCount;	/* Number of "activations" or active call
				 * frames for this namespace that are on the
				 * Tcl call stack. The namespace won't be
				 * freed until activationCount becomes zero. */
    unsigned int refCount;	/* Count of references by namespaceName
				 * objects. The namespace can't be freed until
				 * refCount becomes zero. */
    Tcl_HashTable cmdTable;	/* Contains all the commands currently
				 * registered in the namespace. Indexed by
				 * strings; values have type (Command *).
				 * Commands imported by Tcl_Import have
				 * Command structures that point (via an
				 * ImportedCmdRef structure) to the Command
				 * structure in the source namespace's command
				 * table. */
    TclVarHashTable varTable;	/* Contains all the (global) variables
				 * currently in this namespace. Indexed by
				 * strings; values have type (Var *). */
    char **exportArrayPtr;	/* Points to an array of string patterns
				 * specifying which commands are exported. A
				 * pattern may include "string match" style
				 * wildcard characters to specify multiple
				 * commands; however, no namespace qualifiers
				 * are allowed. NULL if no export patterns are
				 * registered. */
    int numExportPatterns;	/* Number of export patterns currently
				 * registered using "namespace export". */
    int maxExportPatterns;	/* Mumber of export patterns for which space
				 * is currently allocated. */
    unsigned int cmdRefEpoch;	/* Incremented if a newly added command
				 * shadows a command for which this namespace
				 * has already cached a Command* pointer; this
				 * causes all its cached Command* pointers to
				 * be invalidated. */
    unsigned int resolverEpoch;	/* Incremented whenever (a) the name
				 * resolution rules change for this namespace
				 * or (b) a newly added command shadows a
				 * command that is compiled to bytecodes. This
				 * invalidates all byte codes compiled in the
				 * namespace, causing the code to be
				 * recompiled under the new rules.*/
    Tcl_ResolveCmdProc *cmdResProc;
				/* If non-null, this procedure overrides the
				 * usual command resolution mechanism in Tcl.
				 * This procedure is invoked within
				 * Tcl_FindCommand to resolve all command
				 * references within the namespace. */
    Tcl_ResolveVarProc *varResProc;
				/* If non-null, this procedure overrides the
				 * usual variable resolution mechanism in Tcl.
				 * This procedure is invoked within
				 * Tcl_FindNamespaceVar to resolve all
				 * variable references within the namespace at
				 * runtime. */
    Tcl_ResolveCompiledVarProc *compiledVarResProc;
				/* If non-null, this procedure overrides the
				 * usual variable resolution mechanism in Tcl.
				 * This procedure is invoked within
				 * LookupCompiledLocal to resolve variable
				 * references within the namespace at compile
				 * time. */
    unsigned int exportLookupEpoch;	/* Incremented whenever a command is added to
				 * a namespace, removed from a namespace or
				 * the exports of a namespace are changed.
				 * Allows TIP#112-driven command lists to be
				 * validated efficiently. */
    Tcl_Ensemble *ensembles;	/* List of structures that contain the details
				 * of the ensembles that are implemented on
				 * top of this namespace. */
    Tcl_Obj *unknownHandlerPtr;	/* A script fragment to be used when command
				 * resolution in this namespace fails. TIP
				 * 181. */
    int commandPathLength;	/* The length of the explicit path. */
    NamespacePathEntry *commandPathArray;
				/* The explicit path of the namespace as an
				 * array. */
    NamespacePathEntry *commandPathSourceList;
				/* Linked list of path entries that point to
				 * this namespace. */
    Tcl_NamespaceDeleteProc *earlyDeleteProc;
				/* Just like the deleteProc field (and called
				 * with the same clientData) but called at the
				 * start of the deletion process, so there is
				 * a chance for code to do stuff inside the
				 * namespace before deletion completes. */
} Namespace;

/*
 * An entry on a namespace's command resolution path.
 */

struct NamespacePathEntry {
    Namespace *nsPtr;		/* What does this path entry point to? If it
				 * is NULL, this path entry points is
				 * redundant and should be skipped. */
    Namespace *creatorNsPtr;	/* Where does this path entry point from? This
				 * allows for efficient invalidation of
				 * references when the path entry's target
				 * updates its current list of defined
				 * commands. */
    NamespacePathEntry *prevPtr, *nextPtr;
				/* Linked list pointers or NULL at either end
				 * of the list that hangs off Namespace's
				 * commandPathSourceList field. */
};

/*
 * Flags used to represent the status of a namespace:
 *
 * NS_DYING -	1 means Tcl_DeleteNamespace has been called to delete the
 *		namespace but there are still active call frames on the Tcl
 *		stack that refer to the namespace. When the last call frame
 *		referring to it has been popped, it's variables and command
 *		will be destroyed and it will be marked "dead" (NS_DEAD). The
 *		namespace can no longer be looked up by name.
 * NS_DEAD -	1 means Tcl_DeleteNamespace has been called to delete the
 *		namespace and no call frames still refer to it. Its variables
 *		and command have already been destroyed. This bit allows the
 *		namespace resolution code to recognize that the namespace is
 *		"deleted". When the last namespaceName object in any byte code
 *		unit that refers to the namespace has been freed (i.e., when
 *		the namespace's refCount is 0), the namespace's storage will
 *		be freed.
 * NS_KILLED -	1 means that TclTeardownNamespace has already been called on
 *		this namespace and it should not be called again [Bug 1355942]
 * NS_SUPPRESS_COMPILATION -
 *		Marks the commands in this namespace for not being compiled,
 *		forcing them to be looked up every time.
 */

#define NS_DYING	0x01
#define NS_DEAD		0x02
#define NS_KILLED	0x04
#define NS_SUPPRESS_COMPILATION	0x08

/*
 * Flags passed to TclGetNamespaceForQualName:
 *
 * TCL_GLOBAL_ONLY		- (see tcl.h) Look only in the global ns.
 * TCL_NAMESPACE_ONLY		- (see tcl.h) Look only in the context ns.
 * TCL_CREATE_NS_IF_UNKNOWN	- Create unknown namespaces.
 * TCL_FIND_ONLY_NS		- The name sought is a namespace name.
 */

#define TCL_CREATE_NS_IF_UNKNOWN	0x800
#define TCL_FIND_ONLY_NS		0x1000

/*
 * The client data for an ensemble command. This consists of the table of
 * commands that are actually exported by the namespace, and an epoch counter
 * that, combined with the exportLookupEpoch field of the namespace structure,
 * defines whether the table contains valid data or will need to be recomputed
 * next time the ensemble command is called.
 */

typedef struct EnsembleConfig {
    Namespace *nsPtr;		/* The namespace backing this ensemble up. */
    Tcl_Command token;		/* The token for the command that provides
				 * ensemble support for the namespace, or NULL
				 * if the command has been deleted (or never
				 * existed; the global namespace never has an
				 * ensemble command.) */
    unsigned int epoch;		/* The epoch at which this ensemble's table of
				 * exported commands is valid. */
    char **subcommandArrayPtr;	/* Array of ensemble subcommand names. At all
				 * consistent points, this will have the same
				 * number of entries as there are entries in
				 * the subcommandTable hash. */
    Tcl_HashTable subcommandTable;
				/* Hash table of ensemble subcommand names,
				 * which are its keys so this also provides
				 * the storage management for those subcommand
				 * names. The contents of the entry values are
				 * object version the prefix lists to use when
				 * substituting for the command/subcommand to
				 * build the ensemble implementation command.
				 * Has to be stored here as well as in
				 * subcommandDict because that field is NULL
				 * when we are deriving the ensemble from the
				 * namespace exports list. FUTURE WORK: use
				 * object hash table here. */
    struct EnsembleConfig *next;/* The next ensemble in the linked list of
				 * ensembles associated with a namespace. If
				 * this field points to this ensemble, the
				 * structure has already been unlinked from
				 * all lists, and cannot be found by scanning
				 * the list from the namespace's ensemble
				 * field. */
    int flags;			/* ORed combo of TCL_ENSEMBLE_PREFIX,
				 * ENSEMBLE_DEAD and ENSEMBLE_COMPILE. */

    /* OBJECT FIELDS FOR ENSEMBLE CONFIGURATION */

    Tcl_Obj *subcommandDict;	/* Dictionary providing mapping from
				 * subcommands to their implementing command
				 * prefixes, or NULL if we are to build the
				 * map automatically from the namespace
				 * exports. */
    Tcl_Obj *subcmdList;	/* List of commands that this ensemble
				 * actually provides, and whose implementation
				 * will be built using the subcommandDict (if
				 * present and defined) and by simple mapping
				 * to the namespace otherwise. If NULL,
				 * indicates that we are using the (dynamic)
				 * list of currently exported commands. */
    Tcl_Obj *unknownHandler;	/* Script prefix used to handle the case when
				 * no match is found (according to the rule
				 * defined by flag bit TCL_ENSEMBLE_PREFIX) or
				 * NULL to use the default error-generating
				 * behaviour. The script execution gets all
				 * the arguments to the ensemble command
				 * (including objv[0]) and will have the
				 * results passed directly back to the caller
				 * (including the error code) unless the code
				 * is TCL_CONTINUE in which case the
				 * subcommand will be reparsed by the ensemble
				 * core, presumably because the ensemble
				 * itself has been updated. */
    Tcl_Obj *parameterList;	/* List of ensemble parameter names. */
    int numParameters;		/* Cached number of parameters. This is either
				 * 0 (if the parameterList field is NULL) or
				 * the length of the list in the parameterList
				 * field. */
} EnsembleConfig;

/*
 * Various bits for the EnsembleConfig.flags field.
 */

#define ENSEMBLE_DEAD	0x1	/* Flag value to say that the ensemble is dead
				 * and on its way out. */
#define ENSEMBLE_COMPILE 0x4	/* Flag to enable bytecode compilation of an
				 * ensemble. */

/*
 *----------------------------------------------------------------
 * Data structures related to variables. These are used primarily in tclVar.c
 *----------------------------------------------------------------
 */

/*
 * The following structure defines a variable trace, which is used to invoke a
 * specific C procedure whenever certain operations are performed on a
 * variable.
 */

typedef struct VarTrace {
    Tcl_VarTraceProc *traceProc;/* Procedure to call when operations given by
				 * flags are performed on variable. */
    void *clientData;	/* Argument to pass to proc. */
    int flags;			/* What events the trace procedure is
				 * interested in: OR-ed combination of
				 * TCL_TRACE_READS, TCL_TRACE_WRITES,
				 * TCL_TRACE_UNSETS and TCL_TRACE_ARRAY. */
    struct VarTrace *nextPtr;	/* Next in list of traces associated with a
				 * particular variable. */
} VarTrace;

/*
 * The following structure defines a command trace, which is used to invoke a
 * specific C procedure whenever certain operations are performed on a
 * command.
 */

typedef struct CommandTrace {
    Tcl_CommandTraceProc *traceProc;
				/* Procedure to call when operations given by
				 * flags are performed on command. */
    void *clientData;	/* Argument to pass to proc. */
    int flags;			/* What events the trace procedure is
				 * interested in: OR-ed combination of
				 * TCL_TRACE_RENAME, TCL_TRACE_DELETE. */
    struct CommandTrace *nextPtr;
				/* Next in list of traces associated with a
				 * particular command. */
    unsigned int refCount; /* Used to ensure this structure is not
				 * deleted too early. Keeps track of how many
				 * pieces of code have a pointer to this
				 * structure. */
} CommandTrace;

/*
 * When a command trace is active (i.e. its associated procedure is executing)
 * one of the following structures is linked into a list associated with the
 * command's interpreter. The information in the structure is needed in order
 * for Tcl to behave reasonably if traces are deleted while traces are active.
 */

typedef struct ActiveCommandTrace {
    struct Command *cmdPtr;	/* Command that's being traced. */
    struct ActiveCommandTrace *nextPtr;
				/* Next in list of all active command traces
				 * for the interpreter, or NULL if no more. */
    CommandTrace *nextTracePtr;	/* Next trace to check after current trace
				 * procedure returns; if this trace gets
				 * deleted, must update pointer to avoid using
				 * free'd memory. */
    int reverseScan;		/* Boolean set true when traces are scanning
				 * in reverse order. */
} ActiveCommandTrace;

/*
 * When a variable trace is active (i.e. its associated procedure is
 * executing) one of the following structures is linked into a list associated
 * with the variable's interpreter. The information in the structure is needed
 * in order for Tcl to behave reasonably if traces are deleted while traces
 * are active.
 */

typedef struct ActiveVarTrace {
    struct Var *varPtr;		/* Variable that's being traced. */
    struct ActiveVarTrace *nextPtr;
				/* Next in list of all active variable traces
				 * for the interpreter, or NULL if no more. */
    VarTrace *nextTracePtr;	/* Next trace to check after current trace
				 * procedure returns; if this trace gets
				 * deleted, must update pointer to avoid using
				 * free'd memory. */
} ActiveVarTrace;

/*
 * The structure below defines a variable, which associates a string name with
 * a Tcl_Obj value. These structures are kept in procedure call frames (for
 * local variables recognized by the compiler) or in the heap (for global
 * variables and any variable not known to the compiler). For each Var
 * structure in the heap, a hash table entry holds the variable name and a
 * pointer to the Var structure.
 */

typedef struct Var {
    int flags;			/* Miscellaneous bits of information about
				 * variable. See below for definitions. */
    union {
	Tcl_Obj *objPtr;	/* The variable's object value. Used for
				 * scalar variables and array elements. */
	TclVarHashTable *tablePtr;/* For array variables, this points to
				 * information about the hash table used to
				 * implement the associative array. Points to
				 * ckalloc-ed data. */
	struct Var *linkPtr;	/* If this is a global variable being referred
				 * to in a procedure, or a variable created by
				 * "upvar", this field points to the
				 * referenced variable's Var struct. */
    } value;
} Var;

typedef struct VarInHash {
    Var var;
    unsigned int refCount;	/* Counts number of active uses of this
				 * variable: 1 for the entry in the hash
				 * table, 1 for each additional variable whose
				 * linkPtr points here, 1 for each nested
				 * trace active on variable, and 1 if the
				 * variable is a namespace variable. This
				 * record can't be deleted until refCount
				 * becomes 0. */
    Tcl_HashEntry entry;	/* The hash table entry that refers to this
				 * variable. This is used to find the name of
				 * the variable and to delete it from its
				 * hashtable if it is no longer needed. It
				 * also holds the variable's name. */
} VarInHash;

/*
 * Flag bits for variables. The first two (VAR_ARRAY and VAR_LINK) are
 * mutually exclusive and give the "type" of the variable. If none is set,
 * this is a scalar variable.
 *
 * VAR_ARRAY -			1 means this is an array variable rather than
 *				a scalar variable or link. The "tablePtr"
 *				field points to the array's hashtable for its
 *				elements.
 * VAR_LINK -			1 means this Var structure contains a pointer
 *				to another Var structure that either has the
 *				real value or is itself another VAR_LINK
 *				pointer. Variables like this come about
 *				through "upvar" and "global" commands, or
 *				through references to variables in enclosing
 *				namespaces.
 *
 * Flags that indicate the type and status of storage; none is set for
 * compiled local variables (Var structs).
 *
 * VAR_IN_HASHTABLE -		1 means this variable is in a hashtable and
 *				the Var structure is malloced. 0 if it is a
 *				local variable that was assigned a slot in a
 *				procedure frame by the compiler so the Var
 *				storage is part of the call frame.
 * VAR_DEAD_HASH		1 means that this var's entry in the hashtable
 *				has already been deleted.
 * VAR_ARRAY_ELEMENT -		1 means that this variable is an array
 *				element, so it is not legal for it to be an
 *				array itself (the VAR_ARRAY flag had better
 *				not be set).
 * VAR_NAMESPACE_VAR -		1 means that this variable was declared as a
 *				namespace variable. This flag ensures it
 *				persists until its namespace is destroyed or
 *				until the variable is unset; it will persist
 *				even if it has not been initialized and is
 *				marked undefined. The variable's refCount is
 *				incremented to reflect the "reference" from
 *				its namespace.
 *
 * Flag values relating to the variable's trace and search status.
 *
 * VAR_TRACED_READ
 * VAR_TRACED_WRITE
 * VAR_TRACED_UNSET
 * VAR_TRACED_ARRAY
 * VAR_TRACE_ACTIVE -		1 means that trace processing is currently
 *				underway for a read or write access, so new
 *				read or write accesses should not cause trace
 *				procedures to be called and the variable can't
 *				be deleted.
 * VAR_SEARCH_ACTIVE
 *
 * The following additional flags are used with the CompiledLocal type defined
 * below:
 *
 * VAR_ARGUMENT -		1 means that this variable holds a procedure
 *				argument.
 * VAR_TEMPORARY -		1 if the local variable is an anonymous
 *				temporary variable. Temporaries have a NULL
 *				name.
 * VAR_RESOLVED -		1 if name resolution has been done for this
 *				variable.
 * VAR_IS_ARGS			1 if this variable is the last argument and is
 *				named "args".
 */

/*
 * FLAGS RENUMBERED: everything breaks already, make things simpler.
 *
 * IMPORTANT: skip the values 0x10, 0x20, 0x40, 0x800 corresponding to
 * TCL_TRACE_(READS/WRITES/UNSETS/ARRAY): makes code simpler in tclTrace.c
 *
 * Keep the flag values for VAR_ARGUMENT and VAR_TEMPORARY so that old values
 * in precompiled scripts keep working.
 */

/* Type of value (0 is scalar) */
#define VAR_ARRAY		0x1
#define VAR_LINK		0x2

/* Type of storage (0 is compiled local) */
#define VAR_IN_HASHTABLE	0x4
#define VAR_DEAD_HASH		0x8
#define VAR_ARRAY_ELEMENT	0x1000
#define VAR_NAMESPACE_VAR	0x80	/* KEEP OLD VALUE for Itcl */

#define VAR_ALL_HASH \
	(VAR_IN_HASHTABLE|VAR_DEAD_HASH|VAR_NAMESPACE_VAR|VAR_ARRAY_ELEMENT)

/* Trace and search state. */

#define VAR_TRACED_READ		0x10	/* TCL_TRACE_READS */
#define VAR_TRACED_WRITE	0x20	/* TCL_TRACE_WRITES */
#define VAR_TRACED_UNSET	0x40	/* TCL_TRACE_UNSETS */
#define VAR_TRACED_ARRAY	0x800	/* TCL_TRACE_ARRAY */
#define VAR_TRACE_ACTIVE	0x2000
#define VAR_SEARCH_ACTIVE	0x4000
#define VAR_ALL_TRACES \
	(VAR_TRACED_READ|VAR_TRACED_WRITE|VAR_TRACED_ARRAY|VAR_TRACED_UNSET)

/* Special handling on initialisation (only CompiledLocal). */
#define VAR_ARGUMENT		0x100	/* KEEP OLD VALUE! See tclProc.c */
#define VAR_TEMPORARY		0x200	/* KEEP OLD VALUE! See tclProc.c */
#define VAR_IS_ARGS		0x400
#define VAR_RESOLVED		0x8000

/*
 * Macros to ensure that various flag bits are set properly for variables.
 * The ANSI C "prototypes" for these macros are:
 *
 * MODULE_SCOPE void	TclSetVarScalar(Var *varPtr);
 * MODULE_SCOPE void	TclSetVarArray(Var *varPtr);
 * MODULE_SCOPE void	TclSetVarLink(Var *varPtr);
 * MODULE_SCOPE void	TclSetVarArrayElement(Var *varPtr);
 * MODULE_SCOPE void	TclSetVarUndefined(Var *varPtr);
 * MODULE_SCOPE void	TclClearVarUndefined(Var *varPtr);
 */

#define TclSetVarScalar(varPtr) \
    (varPtr)->flags &= ~(VAR_ARRAY|VAR_LINK)

#define TclSetVarArray(varPtr) \
    (varPtr)->flags = ((varPtr)->flags & ~VAR_LINK) | VAR_ARRAY

#define TclSetVarLink(varPtr) \
    (varPtr)->flags = ((varPtr)->flags & ~VAR_ARRAY) | VAR_LINK

#define TclSetVarArrayElement(varPtr) \
    (varPtr)->flags = ((varPtr)->flags & ~VAR_ARRAY) | VAR_ARRAY_ELEMENT

#define TclSetVarUndefined(varPtr) \
    (varPtr)->flags &= ~(VAR_ARRAY|VAR_LINK);\
    (varPtr)->value.objPtr = NULL

#define TclClearVarUndefined(varPtr)

#define TclSetVarTraceActive(varPtr) \
    (varPtr)->flags |= VAR_TRACE_ACTIVE

#define TclClearVarTraceActive(varPtr) \
    (varPtr)->flags &= ~VAR_TRACE_ACTIVE

#define TclSetVarNamespaceVar(varPtr) \
    if (!TclIsVarNamespaceVar(varPtr)) {\
	(varPtr)->flags |= VAR_NAMESPACE_VAR;\
	if (TclIsVarInHash(varPtr)) {\
	    ((VarInHash *)(varPtr))->refCount++;\
	}\
    }

#define TclClearVarNamespaceVar(varPtr) \
    if (TclIsVarNamespaceVar(varPtr)) {\
	(varPtr)->flags &= ~VAR_NAMESPACE_VAR;\
	if (TclIsVarInHash(varPtr)) {\
	    ((VarInHash *)(varPtr))->refCount--;\
	}\
    }

/*
 * Macros to read various flag bits of variables.
 * The ANSI C "prototypes" for these macros are:
 *
 * MODULE_SCOPE int	TclIsVarScalar(Var *varPtr);
 * MODULE_SCOPE int	TclIsVarLink(Var *varPtr);
 * MODULE_SCOPE int	TclIsVarArray(Var *varPtr);
 * MODULE_SCOPE int	TclIsVarUndefined(Var *varPtr);
 * MODULE_SCOPE int	TclIsVarArrayElement(Var *varPtr);
 * MODULE_SCOPE int	TclIsVarTemporary(Var *varPtr);
 * MODULE_SCOPE int	TclIsVarArgument(Var *varPtr);
 * MODULE_SCOPE int	TclIsVarResolved(Var *varPtr);
 */

#define TclIsVarScalar(varPtr) \
    !((varPtr)->flags & (VAR_ARRAY|VAR_LINK))

#define TclIsVarLink(varPtr) \
    ((varPtr)->flags & VAR_LINK)

#define TclIsVarArray(varPtr) \
    ((varPtr)->flags & VAR_ARRAY)

#define TclIsVarUndefined(varPtr) \
    ((varPtr)->value.objPtr == NULL)

#define TclIsVarArrayElement(varPtr) \
    ((varPtr)->flags & VAR_ARRAY_ELEMENT)

#define TclIsVarNamespaceVar(varPtr) \
    ((varPtr)->flags & VAR_NAMESPACE_VAR)

#define TclIsVarTemporary(varPtr) \
    ((varPtr)->flags & VAR_TEMPORARY)

#define TclIsVarArgument(varPtr) \
    ((varPtr)->flags & VAR_ARGUMENT)

#define TclIsVarResolved(varPtr) \
    ((varPtr)->flags & VAR_RESOLVED)

#define TclIsVarTraceActive(varPtr) \
    ((varPtr)->flags & VAR_TRACE_ACTIVE)

#define TclIsVarTraced(varPtr) \
    ((varPtr)->flags & VAR_ALL_TRACES)

#define TclIsVarInHash(varPtr) \
    ((varPtr)->flags & VAR_IN_HASHTABLE)

#define TclIsVarDeadHash(varPtr) \
    ((varPtr)->flags & VAR_DEAD_HASH)

#define TclGetVarNsPtr(varPtr) \
    (TclIsVarInHash(varPtr) \
	? ((TclVarHashTable *) ((((VarInHash *) (varPtr))->entry.tablePtr)))->nsPtr \
	: NULL)

#define VarHashRefCount(varPtr) \
    ((VarInHash *) (varPtr))->refCount

/*
 * Macros for direct variable access by TEBC.
 */

#define TclIsVarDirectReadable(varPtr) \
    (   !((varPtr)->flags & (VAR_ARRAY|VAR_LINK|VAR_TRACED_READ)) \
    &&  (varPtr)->value.objPtr)

#define TclIsVarDirectWritable(varPtr) \
    !((varPtr)->flags & (VAR_ARRAY|VAR_LINK|VAR_TRACED_WRITE|VAR_DEAD_HASH))

#define TclIsVarDirectUnsettable(varPtr) \
    !((varPtr)->flags & (VAR_ARRAY|VAR_LINK|VAR_TRACED_READ|VAR_TRACED_WRITE|VAR_TRACED_UNSET|VAR_DEAD_HASH))

#define TclIsVarDirectModifyable(varPtr) \
    (   !((varPtr)->flags & (VAR_ARRAY|VAR_LINK|VAR_TRACED_READ|VAR_TRACED_WRITE)) \
    &&  (varPtr)->value.objPtr)

#define TclIsVarDirectReadable2(varPtr, arrayPtr) \
    (TclIsVarDirectReadable(varPtr) &&\
	(!(arrayPtr) || !((arrayPtr)->flags & VAR_TRACED_READ)))

#define TclIsVarDirectWritable2(varPtr, arrayPtr) \
    (TclIsVarDirectWritable(varPtr) &&\
	(!(arrayPtr) || !((arrayPtr)->flags & VAR_TRACED_WRITE)))

#define TclIsVarDirectModifyable2(varPtr, arrayPtr) \
    (TclIsVarDirectModifyable(varPtr) &&\
	(!(arrayPtr) || !((arrayPtr)->flags & (VAR_TRACED_READ|VAR_TRACED_WRITE))))

/*
 *----------------------------------------------------------------
 * Data structures related to procedures. These are used primarily in
 * tclProc.c, tclCompile.c, and tclExecute.c.
 *----------------------------------------------------------------
 */

/*
 * Forward declaration to prevent an error when the forward reference to
 * Command is encountered in the Proc and ImportRef types declared below.
 */

struct Command;

/*
 * The variable-length structure below describes a local variable of a
 * procedure that was recognized by the compiler. These variables have a name,
 * an element in the array of compiler-assigned local variables in the
 * procedure's call frame, and various other items of information. If the
 * local variable is a formal argument, it may also have a default value. The
 * compiler can't recognize local variables whose names are expressions (these
 * names are only known at runtime when the expressions are evaluated) or
 * local variables that are created as a result of an "upvar" or "uplevel"
 * command. These other local variables are kept separately in a hash table in
 * the call frame.
 */

typedef struct CompiledLocal {
    struct CompiledLocal *nextPtr;
				/* Next compiler-recognized local variable for
				 * this procedure, or NULL if this is the last
				 * local. */
    int nameLength;		/* The number of bytes in local variable's name.
				 * Among others used to speed up var lookups. */
    int frameIndex;		/* Index in the array of compiler-assigned
				 * variables in the procedure call frame. */
    int flags;			/* Flag bits for the local variable. Same as
				 * the flags for the Var structure above,
				 * although only VAR_ARGUMENT, VAR_TEMPORARY,
				 * and VAR_RESOLVED make sense. */
    Tcl_Obj *defValuePtr;	/* Pointer to the default value of an
				 * argument, if any. NULL if not an argument
				 * or, if an argument, no default value. */
    Tcl_ResolvedVarInfo *resolveInfo;
				/* Customized variable resolution info
				 * supplied by the Tcl_ResolveCompiledVarProc
				 * associated with a namespace. Each variable
				 * is marked by a unique tag during
				 * compilation, and that same tag is used to
				 * find the variable at runtime. */
    char name[1];		/* Name of the local variable starts here. If
				 * the name is NULL, this will just be '\0'.
				 * The actual size of this field will be large
				 * enough to hold the name. MUST BE THE LAST
				 * FIELD IN THE STRUCTURE! */
} CompiledLocal;

/*
 * The structure below defines a command procedure, which consists of a
 * collection of Tcl commands plus information about arguments and other local
 * variables recognized at compile time.
 */

typedef struct Proc {
    struct Interp *iPtr;	/* Interpreter for which this command is
				 * defined. */
    unsigned int refCount;	/* Reference count: 1 if still present in
				 * command table plus 1 for each call to the
				 * procedure that is currently active. This
				 * structure can be freed when refCount
				 * becomes zero. */
    struct Command *cmdPtr;	/* Points to the Command structure for this
				 * procedure. This is used to get the
				 * namespace in which to execute the
				 * procedure. */
    Tcl_Obj *bodyPtr;		/* Points to the ByteCode object for
				 * procedure's body command. */
    int numArgs;		/* Number of formal parameters. */
    int numCompiledLocals;	/* Count of local variables recognized by the
				 * compiler including arguments and
				 * temporaries. */
    CompiledLocal *firstLocalPtr;
				/* Pointer to first of the procedure's
				 * compiler-allocated local variables, or NULL
				 * if none. The first numArgs entries in this
				 * list describe the procedure's formal
				 * arguments. */
    CompiledLocal *lastLocalPtr;/* Pointer to the last allocated local
				 * variable or NULL if none. This has frame
				 * index (numCompiledLocals-1). */
} Proc;

/*
 * The type of functions called to process errors found during the execution
 * of a procedure (or lambda term or ...).
 */

typedef void (ProcErrorProc)(Tcl_Interp *interp, Tcl_Obj *procNameObj);

/*
 * The structure below defines a command trace. This is used to allow Tcl
 * clients to find out whenever a command is about to be executed.
 */

typedef struct Trace {
    int level;			/* Only trace commands at nesting level less
				 * than or equal to this. */
    Tcl_CmdObjTraceProc *proc;	/* Procedure to call to trace command. */
    void *clientData;	/* Arbitrary value to pass to proc. */
    struct Trace *nextPtr;	/* Next in list of traces for this interp. */
    int flags;			/* Flags governing the trace - see
				 * Tcl_CreateObjTrace for details. */
    Tcl_CmdObjTraceDeleteProc *delProc;
				/* Procedure to call when trace is deleted. */
} Trace;

/*
 * When an interpreter trace is active (i.e. its associated procedure is
 * executing), one of the following structures is linked into a list
 * associated with the interpreter. The information in the structure is needed
 * in order for Tcl to behave reasonably if traces are deleted while traces
 * are active.
 */

typedef struct ActiveInterpTrace {
    struct ActiveInterpTrace *nextPtr;
				/* Next in list of all active command traces
				 * for the interpreter, or NULL if no more. */
    Trace *nextTracePtr;	/* Next trace to check after current trace
				 * procedure returns; if this trace gets
				 * deleted, must update pointer to avoid using
				 * free'd memory. */
    int reverseScan;		/* Boolean set true when traces are scanning
				 * in reverse order. */
} ActiveInterpTrace;

/*
 * Flag values designating types of execution traces. See tclTrace.c for
 * related flag values.
 *
 * TCL_TRACE_ENTER_EXEC		- triggers enter/enterstep traces.
 * 				- passed to Tcl_CreateObjTrace to set up
 *				  "enterstep" traces.
 * TCL_TRACE_LEAVE_EXEC		- triggers leave/leavestep traces.
 * 				- passed to Tcl_CreateObjTrace to set up
 *				  "leavestep" traces.
 */

#define TCL_TRACE_ENTER_EXEC	1
#define TCL_TRACE_LEAVE_EXEC	2

/*
 * The structure below defines an entry in the assocData hash table which is
 * associated with an interpreter. The entry contains a pointer to a function
 * to call when the interpreter is deleted, and a pointer to a user-defined
 * piece of data.
 */

typedef struct AssocData {
    Tcl_InterpDeleteProc *proc;	/* Proc to call when deleting. */
    void *clientData;	/* Value to pass to proc. */
} AssocData;

/*
 * The structure below defines a call frame. A call frame defines a naming
 * context for a procedure call: its local naming scope (for local variables)
 * and its global naming scope (a namespace, perhaps the global :: namespace).
 * A call frame can also define the naming context for a namespace eval or
 * namespace inscope command: the namespace in which the command's code should
 * execute. The Tcl_CallFrame structures exist only while procedures or
 * namespace eval/inscope's are being executed, and provide a kind of Tcl call
 * stack.
 *
 * WARNING!! The structure definition must be kept consistent with the
 * Tcl_CallFrame structure in tcl.h. If you change one, change the other.
 */

/*
 * Will be grown to contain: pointers to the varnames (allocated at the end),
 * plus the init values for each variable (suitable to be memcopied on init)
 */

typedef struct LocalCache {
    unsigned int refCount;
    int numVars;
    Tcl_Obj *varName0;
} LocalCache;

#define localName(framePtr, i) \
    ((&((framePtr)->localCachePtr->varName0))[(i)])

MODULE_SCOPE void	TclFreeLocalCache(Tcl_Interp *interp,
			    LocalCache *localCachePtr);

typedef struct CallFrame {
    Namespace *nsPtr;		/* Points to the namespace used to resolve
				 * commands and global variables. */
    int isProcCallFrame;	/* If 0, the frame was pushed to execute a
				 * namespace command and var references are
				 * treated as references to namespace vars;
				 * varTablePtr and compiledLocals are ignored.
				 * If FRAME_IS_PROC is set, the frame was
				 * pushed to execute a Tcl procedure and may
				 * have local vars. */
    int objc;			/* This and objv below describe the arguments
				 * for this procedure call. */
    Tcl_Obj *const *objv;	/* Array of argument objects. */
    struct CallFrame *callerPtr;
				/* Value of interp->framePtr when this
				 * procedure was invoked (i.e. next higher in
				 * stack of all active procedures). */
    struct CallFrame *callerVarPtr;
				/* Value of interp->varFramePtr when this
				 * procedure was invoked (i.e. determines
				 * variable scoping within caller). Same as
				 * callerPtr unless an "uplevel" command or
				 * something equivalent was active in the
				 * caller). */
    int level;			/* Level of this procedure, for "uplevel"
				 * purposes (i.e. corresponds to nesting of
				 * callerVarPtr's, not callerPtr's). 1 for
				 * outermost procedure, 0 for top-level. */
    Proc *procPtr;		/* Points to the structure defining the called
				 * procedure. Used to get information such as
				 * the number of compiled local variables
				 * (local variables assigned entries ["slots"]
				 * in the compiledLocals array below). */
    TclVarHashTable *varTablePtr;
				/* Hash table containing local variables not
				 * recognized by the compiler, or created at
				 * execution time through, e.g., upvar.
				 * Initially NULL and created if needed. */
    int numCompiledLocals;	/* Count of local variables recognized by the
				 * compiler including arguments. */
    Var *compiledLocals;	/* Points to the array of local variables
				 * recognized by the compiler. The compiler
				 * emits code that refers to these variables
				 * using an index into this array. */
    void *clientData;	/* Pointer to some context that is used by
				 * object systems. The meaning of the contents
				 * of this field is defined by the code that
				 * sets it, and it should only ever be set by
				 * the code that is pushing the frame. In that
				 * case, the code that sets it should also
				 * have some means of discovering what the
				 * meaning of the value is, which we do not
				 * specify. */
    LocalCache *localCachePtr;
    Tcl_Obj    *tailcallPtr;
				/* NULL if no tailcall is scheduled */
} CallFrame;

#define FRAME_IS_PROC	0x1
#define FRAME_IS_LAMBDA 0x2
#define FRAME_IS_METHOD	0x4	/* The frame is a method body, and the frame's
				 * clientData field contains a CallContext
				 * reference. Part of TIP#257. */
#define FRAME_IS_OO_DEFINE 0x8	/* The frame is part of the inside workings of
				 * the [oo::define] command; the clientData
				 * field contains an Object reference that has
				 * been confirmed to refer to a class. Part of
				 * TIP#257. */
#define FRAME_IS_PRIVATE_DEFINE 0x10
				/* Marks this frame as being used for private
				 * declarations with [oo::define]. Usually
				 * OR'd with FRAME_IS_OO_DEFINE. TIP#500. */

/*
 * TIP #280
 * The structure below defines a command frame. A command frame provides
 * location information for all commands executing a tcl script (source, eval,
 * uplevel, procedure bodies, ...). The runtime structure essentially contains
 * the stack trace as it would be if the currently executing command were to
 * throw an error.
 *
 * For commands where it makes sense it refers to the associated CallFrame as
 * well.
 *
 * The structures are chained in a single list, with the top of the stack
 * anchored in the Interp structure.
 *
 * Instances can be allocated on the C stack, or the heap, the former making
 * cleanup a bit simpler.
 */

typedef struct CmdFrame {
    /*
     * General data. Always available.
     */

    int type;			/* Values see below. */
    int level;			/* Number of frames in stack, prevent O(n)
				 * scan of list. */
    int *line;			/* Lines the words of the command start on. */
    int nline;
    CallFrame *framePtr;	/* Procedure activation record, may be
				 * NULL. */
    struct CmdFrame *nextPtr;	/* Link to calling frame. */
    /*
     * Data needed for Eval vs TEBC
     *
     * EXECUTION CONTEXTS and usage of CmdFrame
     *
     * Field	  TEBC		  EvalEx
     * =======	  ====		  ======
     * level	  yes		  yes
     * type	  BC/PREBC	  SRC/EVAL
     * line0	  yes		  yes
     * framePtr	  yes		  yes
     * =======	  ====		  ======
     *
     * =======	  ====		  ========= union data
     * line1	  -		  yes
     * line3	  -		  yes
     * path	  -		  yes
     * -------	  ----		  ------
     * codePtr	  yes		  -
     * pc	  yes		  -
     * =======	  ====		  ======
     *
     * =======	  ====		  ========= union cmd
     * str.cmd	  yes		  yes
     * str.len	  yes		  yes
     * -------	  ----		  ------
     */

    union {
	struct {
	    Tcl_Obj *path;	/* Path of the sourced file the command is
				 * in. */
	} eval;
	struct {
	    const void *codePtr;/* Byte code currently executed... */
	    const char *pc;	/* ... and instruction pointer. */
	} tebc;
    } data;
    Tcl_Obj *cmdObj;
    const char *cmd;		/* The executed command, if possible... */
    int len;			/* ... and its length. */
    const struct CFWordBC *litarg;
				/* Link to set of literal arguments which have
				 * ben pushed on the lineLABCPtr stack by
				 * TclArgumentBCEnter(). These will be removed
				 * by TclArgumentBCRelease. */
} CmdFrame;

typedef struct CFWord {
    CmdFrame *framePtr;		/* CmdFrame to access. */
    int word;			/* Index of the word in the command. */
    unsigned int refCount;	/* Number of times the word is on the
				 * stack. */
} CFWord;

typedef struct CFWordBC {
    CmdFrame *framePtr;		/* CmdFrame to access. */
    int pc;			/* Instruction pointer of a command in
				 * ExtCmdLoc.loc[.] */
    int word;			/* Index of word in
				 * ExtCmdLoc.loc[cmd]->line[.] */
    struct CFWordBC *prevPtr;	/* Previous entry in stack for same Tcl_Obj. */
    struct CFWordBC *nextPtr;	/* Next entry for same command call. See
				 * CmdFrame litarg field for the list start. */
    Tcl_Obj *obj;		/* Back reference to hashtable key */
} CFWordBC;

/*
 * Structure to record the locations of invisible continuation lines in
 * literal scripts, as character offset from the beginning of the script. Both
 * compiler and direct evaluator use this information to adjust their line
 * counters when tracking through the script, because when it is invoked the
 * continuation line marker as a whole has been removed already, meaning that
 * the \n which was part of it is gone as well, breaking regular line
 * tracking.
 *
 * These structures are allocated and filled by both the function
 * TclSubstTokens() in the file "tclParse.c" and its caller TclEvalEx() in the
 * file "tclBasic.c", and stored in the thread-global hashtable "lineCLPtr" in
 * file "tclObj.c". They are used by the functions TclSetByteCodeFromAny() and
 * TclCompileScript(), both found in the file "tclCompile.c". Their memory is
 * released by the function TclFreeObj(), in the file "tclObj.c", and also by
 * the function TclThreadFinalizeObjects(), in the same file.
 */

#define CLL_END		(-1)

typedef struct ContLineLoc {
    int num;			/* Number of entries in loc, not counting the
				 * final -1 marker entry. */
    int loc[1];			/* Table of locations, as character offsets.
				 * The table is allocated as part of the
				 * structure, extending behind the nominal end
				 * of the structure. An entry containing the
				 * value -1 is put after the last location, as
				 * end-marker/sentinel. */
} ContLineLoc;

/*
 * The following macros define the allowed values for the type field of the
 * CmdFrame structure above. Some of the values occur only in the extended
 * location data referenced via the 'baseLocPtr'.
 *
 * TCL_LOCATION_EVAL	  : Frame is for a script evaluated by EvalEx.
 * TCL_LOCATION_BC	  : Frame is for bytecode.
 * TCL_LOCATION_PREBC	  : Frame is for precompiled bytecode.
 * TCL_LOCATION_SOURCE	  : Frame is for a script evaluated by EvalEx, from a
 *			    sourced file.
 * TCL_LOCATION_PROC	  : Frame is for bytecode of a procedure.
 *
 * A TCL_LOCATION_BC type in a frame can be overridden by _SOURCE and _PROC
 * types, per the context of the byte code in execution.
 */

#define TCL_LOCATION_EVAL	(0) /* Location in a dynamic eval script. */
#define TCL_LOCATION_BC		(2) /* Location in byte code. */
#define TCL_LOCATION_PREBC	(3) /* Location in precompiled byte code, no
				     * location. */
#define TCL_LOCATION_SOURCE	(4) /* Location in a file. */
#define TCL_LOCATION_PROC	(5) /* Location in a dynamic proc. */
#define TCL_LOCATION_LAST	(6) /* Number of values in the enum. */

/*
 * Structure passed to describe procedure-like "procedures" that are not
 * procedures (e.g. a lambda) so that their details can be reported correctly
 * by [info frame]. Contains a sub-structure for each extra field.
 */

typedef Tcl_Obj * (GetFrameInfoValueProc)(void *clientData);
typedef struct {
    const char *name;		/* Name of this field. */
    GetFrameInfoValueProc *proc;	/* Function to generate a Tcl_Obj* from the
				 * clientData, or just use the clientData
				 * directly (after casting) if NULL. */
    void *clientData;	/* Context for above function, or Tcl_Obj* if
				 * proc field is NULL. */
} ExtraFrameInfoField;
typedef struct {
    int length;			/* Length of array. */
    ExtraFrameInfoField fields[2];
				/* Really as long as necessary, but this is
				 * long enough for nearly anything. */
} ExtraFrameInfo;

/*
 *----------------------------------------------------------------
 * Data structures and procedures related to TclHandles, which are a very
 * lightweight method of preserving enough information to determine if an
 * arbitrary malloc'd block has been deleted.
 *----------------------------------------------------------------
 */

typedef void **TclHandle;

/*
 *----------------------------------------------------------------
 * Experimental flag value passed to Tcl_GetRegExpFromObj. Intended for use
 * only by Expect. It will probably go away in a later release.
 *----------------------------------------------------------------
 */

#define TCL_REG_BOSONLY 002000	/* Prepend \A to pattern so it only matches at
				 * the beginning of the string. */

/*
 * These are a thin layer over TclpThreadKeyDataGet and TclpThreadKeyDataSet
 * when threads are used, or an emulation if there are no threads. These are
 * really internal and Tcl clients should use Tcl_GetThreadData.
 */

MODULE_SCOPE void *	TclThreadDataKeyGet(Tcl_ThreadDataKey *keyPtr);
MODULE_SCOPE void	TclThreadDataKeySet(Tcl_ThreadDataKey *keyPtr,
			    void *data);

/*
 * This is a convenience macro used to initialize a thread local storage ptr.
 */

#define TCL_TSD_INIT(keyPtr) \
	(ThreadSpecificData *)Tcl_GetThreadData((keyPtr), sizeof(ThreadSpecificData))

/*
 *----------------------------------------------------------------
 * Data structures related to bytecode compilation and execution. These are
 * used primarily in tclCompile.c, tclExecute.c, and tclBasic.c.
 *----------------------------------------------------------------
 */

/*
 * Forward declaration to prevent errors when the forward references to
 * Tcl_Parse and CompileEnv are encountered in the procedure type CompileProc
 * declared below.
 */

struct CompileEnv;

/*
 * The type of procedures called by the Tcl bytecode compiler to compile
 * commands. Pointers to these procedures are kept in the Command structure
 * describing each command. The integer value returned by a CompileProc must
 * be one of the following:
 *
 * TCL_OK		Compilation completed normally.
 * TCL_ERROR 		Compilation could not be completed. This can be just a
 * 			judgment by the CompileProc that the command is too
 * 			complex to compile effectively, or it can indicate
 * 			that in the current state of the interp, the command
 * 			would raise an error. The bytecode compiler will not
 * 			do any error reporting at compiler time. Error
 * 			reporting is deferred until the actual runtime,
 * 			because by then changes in the interp state may allow
 * 			the command to be successfully evaluated.
 * TCL_OUT_LINE_COMPILE	A source-compatible alias for TCL_ERROR, kept for the
 * 			sake of old code only.
 */

#define TCL_OUT_LINE_COMPILE	TCL_ERROR

typedef int (CompileProc)(Tcl_Interp *interp, Tcl_Parse *parsePtr,
	struct Command *cmdPtr, struct CompileEnv *compEnvPtr);

/*
 * The type of procedure called from the compilation hook point in
 * SetByteCodeFromAny.
 */

typedef int (CompileHookProc)(Tcl_Interp *interp,
	struct CompileEnv *compEnvPtr, ClientData clientData);

/*
 * The data structure for a (linked list of) execution stacks.
 */

typedef struct ExecStack {
    struct ExecStack *prevPtr;
    struct ExecStack *nextPtr;
    Tcl_Obj **markerPtr;
    Tcl_Obj **endPtr;
    Tcl_Obj **tosPtr;
    Tcl_Obj *stackWords[1];
} ExecStack;

/*
 * The data structure defining the execution environment for ByteCode's.
 * There is one ExecEnv structure per Tcl interpreter. It holds the evaluation
 * stack that holds command operands and results. The stack grows towards
 * increasing addresses. The member stackPtr points to the stackItems of the
 * currently active execution stack.
 */

typedef struct CorContext {
    struct CallFrame *framePtr;
    struct CallFrame *varFramePtr;
    struct CmdFrame *cmdFramePtr;  /* See Interp.cmdFramePtr */
    Tcl_HashTable *lineLABCPtr;    /* See Interp.lineLABCPtr */
} CorContext;

typedef struct CoroutineData {
    struct Command *cmdPtr;	/* The command handle for the coroutine. */
    struct ExecEnv *eePtr;	/* The special execution environment (stacks,
				 * etc.) for the coroutine. */
    struct ExecEnv *callerEEPtr;/* The execution environment for the caller of
				 * the coroutine, which might be the
				 * interpreter global environment or another
				 * coroutine. */
    CorContext caller;
    CorContext running;
    Tcl_HashTable *lineLABCPtr;    /* See Interp.lineLABCPtr */
    void *stackLevel;
    int auxNumLevels;		/* While the coroutine is running the
				 * numLevels of the create/resume command is
				 * stored here; for suspended coroutines it
				 * holds the nesting numLevels at yield. */
    int nargs;                  /* Number of args required for resuming this
				 * coroutine; -2 means "0 or 1" (default), -1
				 * means "any" */
} CoroutineData;

typedef struct ExecEnv {
    ExecStack *execStackPtr;	/* Points to the first item in the evaluation
				 * stack on the heap. */
    Tcl_Obj *constants[2];	/* Pointers to constant "0" and "1" objs. */
    struct Tcl_Interp *interp;
    struct NRE_callback *callbackPtr;
				/* Top callback in NRE's stack. */
    struct CoroutineData *corPtr;
    int rewind;
} ExecEnv;

#define COR_IS_SUSPENDED(corPtr) \
    ((corPtr)->stackLevel == NULL)

/*
 * The definitions for the LiteralTable and LiteralEntry structures. Each
 * interpreter contains a LiteralTable. It is used to reduce the storage
 * needed for all the Tcl objects that hold the literals of scripts compiled
 * by the interpreter. A literal's object is shared by all the ByteCodes that
 * refer to the literal. Each distinct literal has one LiteralEntry entry in
 * the LiteralTable. A literal table is a specialized hash table that is
 * indexed by the literal's string representation, which may contain null
 * characters.
 *
 * Note that we reduce the space needed for literals by sharing literal
 * objects both within a ByteCode (each ByteCode contains a local
 * LiteralTable) and across all an interpreter's ByteCodes (with the
 * interpreter's global LiteralTable).
 */

typedef struct LiteralEntry {
    struct LiteralEntry *nextPtr;
				/* Points to next entry in this hash bucket or
				 * NULL if end of chain. */
    Tcl_Obj *objPtr;		/* Points to Tcl object that holds the
				 * literal's bytes and length. */
    unsigned int refCount; /* If in an interpreter's global literal
				 * table, the number of ByteCode structures
				 * that share the literal object; the literal
				 * entry can be freed when refCount drops to
				 * 0. If in a local literal table, (unsigned)-1. */
    Namespace *nsPtr;		/* Namespace in which this literal is used. We
				 * try to avoid sharing literal non-FQ command
				 * names among different namespaces to reduce
				 * shimmering. */
} LiteralEntry;

typedef struct LiteralTable {
    LiteralEntry **buckets;	/* Pointer to bucket array. Each element
				 * points to first entry in bucket's hash
				 * chain, or NULL. */
    LiteralEntry *staticBuckets[TCL_SMALL_HASH_TABLE];
				/* Bucket array used for small tables to avoid
				 * mallocs and frees. */
    unsigned int numBuckets; /* Total number of buckets allocated at
				 * **buckets. */
    unsigned int numEntries; /* Total number of entries present in
				 * table. */
    unsigned int rebuildSize; /* Enlarge table when numEntries gets to be
				 * this large. */
    unsigned int mask;		/* Mask value used in hashing function. */
} LiteralTable;

/*
 * The following structure defines for each Tcl interpreter various
 * statistics-related information about the bytecode compiler and
 * interpreter's operation in that interpreter.
 */

#ifdef TCL_COMPILE_STATS
typedef struct ByteCodeStats {
    size_t numExecutions;		/* Number of ByteCodes executed. */
    size_t numCompilations;	/* Number of ByteCodes created. */
    size_t numByteCodesFreed;	/* Number of ByteCodes destroyed. */
    size_t instructionCount[256];	/* Number of times each instruction was
				 * executed. */

    double totalSrcBytes;	/* Total source bytes ever compiled. */
    double totalByteCodeBytes;	/* Total bytes for all ByteCodes. */
    double currentSrcBytes;	/* Src bytes for all current ByteCodes. */
    double currentByteCodeBytes;/* Code bytes in all current ByteCodes. */

    size_t srcCount[32];		/* Source size distribution: # of srcs of
				 * size [2**(n-1)..2**n), n in [0..32). */
    size_t byteCodeCount[32];	/* ByteCode size distribution. */
    size_t lifetimeCount[32];	/* ByteCode lifetime distribution (ms). */

    double currentInstBytes;	/* Instruction bytes-current ByteCodes. */
    double currentLitBytes;	/* Current literal bytes. */
    double currentExceptBytes;	/* Current exception table bytes. */
    double currentAuxBytes;	/* Current auxiliary information bytes. */
    double currentCmdMapBytes;	/* Current src<->code map bytes. */

    size_t numLiteralsCreated;	/* Total literal objects ever compiled. */
    double totalLitStringBytes;	/* Total string bytes in all literals. */
    double currentLitStringBytes;
				/* String bytes in current literals. */
    size_t literalCount[32];	/* Distribution of literal string sizes. */
} ByteCodeStats;
#endif /* TCL_COMPILE_STATS */

/*
 * Structure used in implementation of those core ensembles which are
 * partially compiled. Used as an array of these, with a terminating field
 * whose 'name' is NULL.
 */

typedef struct {
    const char *name;		/* The name of the subcommand. */
    Tcl_ObjCmdProc *proc;	/* The implementation of the subcommand. */
    CompileProc *compileProc;	/* The compiler for the subcommand. */
    Tcl_ObjCmdProc *nreProc;	/* NRE implementation of this command. */
    void *clientData;	/* Any clientData to give the command. */
    int unsafe;			/* Whether this command is to be hidden by
				 * default in a safe interpreter. */
} EnsembleImplMap;

/*
 *----------------------------------------------------------------
 * Data structures related to commands.
 *----------------------------------------------------------------
 */

/*
 * An imported command is created in an namespace when it imports a "real"
 * command from another namespace. An imported command has a Command structure
 * that points (via its ClientData value) to the "real" Command structure in
 * the source namespace's command table. The real command records all the
 * imported commands that refer to it in a list of ImportRef structures so
 * that they can be deleted when the real command is deleted.
 */

typedef struct ImportRef {
    struct Command *importedCmdPtr;
				/* Points to the imported command created in
				 * an importing namespace; this command
				 * redirects its invocations to the "real"
				 * command. */
    struct ImportRef *nextPtr;	/* Next element on the linked list of imported
				 * commands that refer to the "real" command.
				 * The real command deletes these imported
				 * commands on this list when it is
				 * deleted. */
} ImportRef;

/*
 * Data structure used as the ClientData of imported commands: commands
 * created in an namespace when it imports a "real" command from another
 * namespace.
 */

typedef struct ImportedCmdData {
    struct Command *realCmdPtr;	/* "Real" command that this imported command
				 * refers to. */
    struct Command *selfPtr;	/* Pointer to this imported command. Needed
				 * only when deleting it in order to remove it
				 * from the real command's linked list of
				 * imported commands that refer to it. */
} ImportedCmdData;

/*
 * A Command structure exists for each command in a namespace. The Tcl_Command
 * opaque type actually refers to these structures.
 */

typedef struct Command {
    Tcl_HashEntry *hPtr;	/* Pointer to the hash table entry that refers
				 * to this command. The hash table is either a
				 * namespace's command table or an
				 * interpreter's hidden command table. This
				 * pointer is used to get a command's name
				 * from its Tcl_Command handle. NULL means
				 * that the hash table entry has been removed
				 * already (this can happen if deleteProc
				 * causes the command to be deleted or
				 * recreated). */
    Namespace *nsPtr;		/* Points to the namespace containing this
				 * command. */
    unsigned int refCount;	/* 1 if in command hashtable plus 1 for each
				 * reference from a CmdName Tcl object
				 * representing a command's name in a ByteCode
				 * instruction sequence. This structure can be
				 * freed when refCount becomes zero. */
    unsigned int cmdEpoch;	/* Incremented to invalidate any references
				 * that point to this command when it is
				 * renamed, deleted, hidden, or exposed. */
    CompileProc *compileProc;	/* Procedure called to compile command. NULL
				 * if no compile proc exists for command. */
    Tcl_ObjCmdProc *objProc;	/* Object-based command procedure. */
    void *objClientData;	/* Arbitrary value passed to object proc. */
    Tcl_CmdProc *proc;		/* String-based command procedure. */
    void *clientData;	/* Arbitrary value passed to string proc. */
    Tcl_CmdDeleteProc *deleteProc;
				/* Procedure invoked when deleting command to,
				 * e.g., free all client data. */
    void *deleteData;	/* Arbitrary value passed to deleteProc. */
    int flags;			/* Miscellaneous bits of information about
				 * command. See below for definitions. */
    ImportRef *importRefPtr;	/* List of each imported Command created in
				 * another namespace when this command is
				 * imported. These imported commands redirect
				 * invocations back to this command. The list
				 * is used to remove all those imported
				 * commands when deleting this "real"
				 * command. */
    CommandTrace *tracePtr;	/* First in list of all traces set for this
				 * command. */
    Tcl_ObjCmdProc *nreProc;	/* NRE implementation of this command. */
} Command;

/*
 * Flag bits for commands.
 *
 * CMD_IS_DELETED -		Means that the command is in the process of
 *				being deleted (its deleteProc is currently
 *				executing). Other attempts to delete the
 *				command should be ignored.
 * CMD_TRACE_ACTIVE -		1 means that trace processing is currently
 *				underway for a rename/delete change. See the
 *				two flags below for which is currently being
 *				processed.
 * CMD_HAS_EXEC_TRACES -	1 means that this command has at least one
 *				execution trace (as opposed to simple
 *				delete/rename traces) in its tracePtr list.
 * CMD_COMPILES_EXPANDED -	1 means that this command has a compiler that
 *				can handle expansion (provided it is not the
 *				first word).
 * TCL_TRACE_RENAME -		A rename trace is in progress. Further
 *				recursive renames will not be traced.
 * TCL_TRACE_DELETE -		A delete trace is in progress. Further
 *				recursive deletes will not be traced.
 * (these last two flags are defined in tcl.h)
 */

#define CMD_IS_DELETED		    0x01
#define CMD_TRACE_ACTIVE	    0x02
#define CMD_HAS_EXEC_TRACES	    0x04
#define CMD_COMPILES_EXPANDED	    0x08
#define CMD_REDEF_IN_PROGRESS	    0x10
#define CMD_VIA_RESOLVER	    0x20


/*
 *----------------------------------------------------------------
 * Data structures related to name resolution procedures.
 *----------------------------------------------------------------
 */

/*
 * The interpreter keeps a linked list of name resolution schemes. The scheme
 * for a namespace is consulted first, followed by the list of schemes in an
 * interpreter, followed by the default name resolution in Tcl. Schemes are
 * added/removed from the interpreter's list by calling Tcl_AddInterpResolver
 * and Tcl_RemoveInterpResolver.
 */

typedef struct ResolverScheme {
    char *name;			/* Name identifying this scheme. */
    Tcl_ResolveCmdProc *cmdResProc;
				/* Procedure handling command name
				 * resolution. */
    Tcl_ResolveVarProc *varResProc;
				/* Procedure handling variable name resolution
				 * for variables that can only be handled at
				 * runtime. */
    Tcl_ResolveCompiledVarProc *compiledVarResProc;
				/* Procedure handling variable name resolution
				 * at compile time. */

    struct ResolverScheme *nextPtr;
				/* Pointer to next record in linked list. */
} ResolverScheme;

/*
 * Forward declaration of the TIP#143 limit handler structure.
 */

typedef struct LimitHandler LimitHandler;

/*
 * TIP #268.
 * Values for the selection mode, i.e the package require preferences.
 */

enum PkgPreferOptions {
    PKG_PREFER_LATEST, PKG_PREFER_STABLE
};

/*
 *----------------------------------------------------------------
 * This structure shadows the first few fields of the memory cache for the
 * allocator defined in tclThreadAlloc.c; it has to be kept in sync with the
 * definition there.
 * Some macros require knowledge of some fields in the struct in order to
 * avoid hitting the TSD unnecessarily. In order to facilitate this, a pointer
 * to the relevant fields is kept in the allocCache field in struct Interp.
 *----------------------------------------------------------------
 */

typedef struct AllocCache {
    struct Cache *nextPtr;	/* Linked list of cache entries. */
    Tcl_ThreadId owner;		/* Which thread's cache is this? */
    Tcl_Obj *firstObjPtr;	/* List of free objects for thread. */
    int numObjects;		/* Number of objects for thread. */
} AllocCache;

/*
 *----------------------------------------------------------------
 * This structure defines an interpreter, which is a collection of commands
 * plus other state information related to interpreting commands, such as
 * variable storage. Primary responsibility for this data structure is in
 * tclBasic.c, but almost every Tcl source file uses something in here.
 *----------------------------------------------------------------
 */

typedef struct Interp {
    /*
     * Note: the first three fields must match exactly the fields in a
     * Tcl_Interp struct (see tcl.h). If you change one, be sure to change the
     * other.
     *
     * The interpreter's result is held in both the string and the
     * objResultPtr fields. These fields hold, respectively, the result's
     * string or object value. The interpreter's result is always in the
     * result field if that is non-empty, otherwise it is in objResultPtr.
     * The two fields are kept consistent unless some C code sets
     * interp->result directly. Programs should not access result and
     * objResultPtr directly; instead, they should always get and set the
     * result using procedures such as Tcl_SetObjResult, Tcl_GetObjResult, and
     * Tcl_GetStringResult. See the SetResult man page for details.
     */

    char *result;		/* If the last command returned a string
				 * result, this points to it. Should not be
				 * accessed directly; see comment above. */
    Tcl_FreeProc *freeProc;	/* Zero means a string result is statically
				 * allocated. TCL_DYNAMIC means string result
				 * was allocated with ckalloc and should be
				 * freed with ckfree. Other values give
				 * address of procedure to invoke to free the
				 * string result. Tcl_Eval must free it before
				 * executing next command. */
    int errorLine;		/* When TCL_ERROR is returned, this gives the
				 * line number in the command where the error
				 * occurred (1 means first line). */
    const struct TclStubs *stubTable;
				/* Pointer to the exported Tcl stub table. On
				 * previous versions of Tcl this is a pointer
				 * to the objResultPtr or a pointer to a
				 * buckets array in a hash table. We therefore
				 * have to do some careful checking before we
				 * can use this. */

    TclHandle handle;		/* Handle used to keep track of when this
				 * interp is deleted. */

    Namespace *globalNsPtr;	/* The interpreter's global namespace. */
    Tcl_HashTable *hiddenCmdTablePtr;
				/* Hash table used by tclBasic.c to keep track
				 * of hidden commands on a per-interp
				 * basis. */
    void *interpInfo;	/* Information used by tclInterp.c to keep
				 * track of master/slave interps on a
				 * per-interp basis. */
    union {
	void (*optimizer)(void *envPtr);
	Tcl_HashTable unused2;	/* No longer used (was mathFuncTable). The
				 * unused space in interp was repurposed for
				 * pluggable bytecode optimizers. The core
				 * contains one optimizer, which can be
				 * selectively overridden by extensions. */
    } extra;

    /*
     * Information related to procedures and variables. See tclProc.c and
     * tclVar.c for usage.
     */

    int numLevels;		/* Keeps track of how many nested calls to
				 * Tcl_Eval are in progress for this
				 * interpreter. It's used to delay deletion of
				 * the table until all Tcl_Eval invocations
				 * are completed. */
    int maxNestingDepth;	/* If numLevels exceeds this value then Tcl
				 * assumes that infinite recursion has
				 * occurred and it generates an error. */
    CallFrame *framePtr;	/* Points to top-most in stack of all nested
				 * procedure invocations. */
    CallFrame *varFramePtr;	/* Points to the call frame whose variables
				 * are currently in use (same as framePtr
				 * unless an "uplevel" command is
				 * executing). */
    ActiveVarTrace *activeVarTracePtr;
				/* First in list of active traces for interp,
				 * or NULL if no active traces. */
    int returnCode;		/* [return -code] parameter. */
    CallFrame *rootFramePtr;	/* Global frame pointer for this
				 * interpreter. */
    Namespace *lookupNsPtr;	/* Namespace to use ONLY on the next
				 * TCL_EVAL_INVOKE call to Tcl_EvalObjv. */

    /*
     * Information used by Tcl_AppendResult to keep track of partial results.
     * See Tcl_AppendResult code for details.
     */

#if !defined(TCL_NO_DEPRECATED) && TCL_MAJOR_VERSION < 9
    char *appendResult;		/* Storage space for results generated by
				 * Tcl_AppendResult. Ckalloc-ed. NULL means
				 * not yet allocated. */
    int appendAvl;		/* Total amount of space available at
				 * partialResult. */
    int appendUsed;		/* Number of non-null bytes currently stored
				 * at partialResult. */
#else
    char *appendResultDontUse;
    int appendAvlDontUse;
    int appendUsedDontUse;
#endif

    /*
     * Information about packages. Used only in tclPkg.c.
     */

    Tcl_HashTable packageTable;	/* Describes all of the packages loaded in or
				 * available to this interpreter. Keys are
				 * package names, values are (Package *)
				 * pointers. */
    char *packageUnknown;	/* Command to invoke during "package require"
				 * commands for packages that aren't described
				 * in packageTable. Ckalloc'ed, may be
				 * NULL. */
    /*
     * Miscellaneous information:
     */

    int cmdCount;		/* Total number of times a command procedure
				 * has been called for this interpreter. */
    int evalFlags;		/* Flags to control next call to Tcl_Eval.
				 * Normally zero, but may be set before
				 * calling Tcl_Eval. See below for valid
				 * values. */
    int unused1;		/* No longer used (was termOffset) */
    LiteralTable literalTable;	/* Contains LiteralEntry's describing all Tcl
				 * objects holding literals of scripts
				 * compiled by the interpreter. Indexed by the
				 * string representations of literals. Used to
				 * avoid creating duplicate objects. */
    unsigned int compileEpoch;	/* Holds the current "compilation epoch" for
				 * this interpreter. This is incremented to
				 * invalidate existing ByteCodes when, e.g., a
				 * command with a compile procedure is
				 * redefined. */
    Proc *compiledProcPtr;	/* If a procedure is being compiled, a pointer
				 * to its Proc structure; otherwise, this is
				 * NULL. Set by ObjInterpProc in tclProc.c and
				 * used by tclCompile.c to process local
				 * variables appropriately. */
    ResolverScheme *resolverPtr;
				/* Linked list of name resolution schemes
				 * added to this interpreter. Schemes are
				 * added and removed by calling
				 * Tcl_AddInterpResolvers and
				 * Tcl_RemoveInterpResolver respectively. */
    Tcl_Obj *scriptFile;	/* NULL means there is no nested source
				 * command active; otherwise this points to
				 * pathPtr of the file being sourced. */
    int flags;			/* Various flag bits. See below. */
    long randSeed;		/* Seed used for rand() function. */
    Trace *tracePtr;		/* List of traces for this interpreter. */
    Tcl_HashTable *assocData;	/* Hash table for associating data with this
				 * interpreter. Cleaned up when this
				 * interpreter is deleted. */
    struct ExecEnv *execEnvPtr;	/* Execution environment for Tcl bytecode
				 * execution. Contains a pointer to the Tcl
				 * evaluation stack. */
    Tcl_Obj *emptyObjPtr;	/* Points to an object holding an empty
				 * string. Returned by Tcl_ObjSetVar2 when
				 * variable traces change a variable in a
				 * gross way. */
#if TCL_MAJOR_VERSION < 9
# if !defined(TCL_NO_DEPRECATED)
    char resultSpace[TCL_DSTRING_STATIC_SIZE+1];
				/* Static space holding small results. */
# else
    char resultSpaceDontUse[TCL_DSTRING_STATIC_SIZE+1];
# endif
#endif
    Tcl_Obj *objResultPtr;	/* If the last command returned an object
				 * result, this points to it. Should not be
				 * accessed directly; see comment above. */
    Tcl_ThreadId threadId;	/* ID of thread that owns the interpreter. */

    ActiveCommandTrace *activeCmdTracePtr;
				/* First in list of active command traces for
				 * interp, or NULL if no active traces. */
    ActiveInterpTrace *activeInterpTracePtr;
				/* First in list of active traces for interp,
				 * or NULL if no active traces. */

    int tracesForbiddingInline;	/* Count of traces (in the list headed by
				 * tracePtr) that forbid inline bytecode
				 * compilation. */

    /*
     * Fields used to manage extensible return options (TIP 90).
     */

    Tcl_Obj *returnOpts;	/* A dictionary holding the options to the
				 * last [return] command. */

    Tcl_Obj *errorInfo;		/* errorInfo value (now as a Tcl_Obj). */
    Tcl_Obj *eiVar;		/* cached ref to ::errorInfo variable. */
    Tcl_Obj *errorCode;		/* errorCode value (now as a Tcl_Obj). */
    Tcl_Obj *ecVar;		/* cached ref to ::errorInfo variable. */
    int returnLevel;		/* [return -level] parameter. */

    /*
     * Resource limiting framework support (TIP#143).
     */

    struct {
	int active;		/* Flag values defining which limits have been
				 * set. */
	int granularityTicker;	/* Counter used to determine how often to
				 * check the limits. */
	int exceeded;		/* Which limits have been exceeded, described
				 * as flag values the same as the 'active'
				 * field. */

	int cmdCount;		/* Limit for how many commands to execute in
				 * the interpreter. */
	LimitHandler *cmdHandlers;
				/* Handlers to execute when the limit is
				 * reached. */
	int cmdGranularity;	/* Mod factor used to determine how often to
				 * evaluate the limit check. */

	Tcl_Time time;		/* Time limit for execution within the
				 * interpreter. */
	LimitHandler *timeHandlers;
				/* Handlers to execute when the limit is
				 * reached. */
	int timeGranularity;	/* Mod factor used to determine how often to
				 * evaluate the limit check. */
	Tcl_TimerToken timeEvent;
				/* Handle for a timer callback that will occur
				 * when the time-limit is exceeded. */

	Tcl_HashTable callbacks;/* Mapping from (interp,type) pair to data
				 * used to install a limit handler callback to
				 * run in _this_ interp when the limit is
				 * exceeded. */
    } limit;

    /*
     * Information for improved default error generation from ensembles
     * (TIP#112).
     */

    struct {
	Tcl_Obj *const *sourceObjs;
				/* What arguments were actually input into the
				 * *root* ensemble command? (Nested ensembles
				 * don't rewrite this.) NULL if we're not
				 * processing an ensemble. */
	int numRemovedObjs;	/* How many arguments have been stripped off
				 * because of ensemble processing. */
	int numInsertedObjs;	/* How many of the current arguments were
				 * inserted by an ensemble. */
    } ensembleRewrite;

    /*
     * TIP #219: Global info for the I/O system.
     */

    Tcl_Obj *chanMsg;		/* Error message set by channel drivers, for
				 * the propagation of arbitrary Tcl errors.
				 * This information, if present (chanMsg not
				 * NULL), takes precedence over a POSIX error
				 * code returned by a channel operation. */

    /*
     * Source code origin information (TIP #280).
     */

    CmdFrame *cmdFramePtr;	/* Points to the command frame containing the
				 * location information for the current
				 * command. */
    const CmdFrame *invokeCmdFramePtr;
				/* Points to the command frame which is the
				 * invoking context of the bytecode compiler.
				 * NULL when the byte code compiler is not
				 * active. */
    int invokeWord;		/* Index of the word in the command which
				 * is getting compiled. */
    Tcl_HashTable *linePBodyPtr;/* This table remembers for each statically
				 * defined procedure the location information
				 * for its body. It is keyed by the address of
				 * the Proc structure for a procedure. The
				 * values are "struct CmdFrame*". */
    Tcl_HashTable *lineBCPtr;	/* This table remembers for each ByteCode
				 * object the location information for its
				 * body. It is keyed by the address of the
				 * Proc structure for a procedure. The values
				 * are "struct ExtCmdLoc*". (See
				 * tclCompile.h) */
    Tcl_HashTable *lineLABCPtr;
    Tcl_HashTable *lineLAPtr;	/* This table remembers for each argument of a
				 * command on the execution stack the index of
				 * the argument in the command, and the
				 * location data of the command. It is keyed
				 * by the address of the Tcl_Obj containing
				 * the argument. The values are "struct
				 * CFWord*" (See tclBasic.c). This allows
				 * commands like uplevel, eval, etc. to find
				 * location information for their arguments,
				 * if they are a proper literal argument to an
				 * invoking command. Alt view: An index to the
				 * CmdFrame stack keyed by command argument
				 * holders. */
    ContLineLoc *scriptCLLocPtr;/* This table points to the location data for
				 * invisible continuation lines in the script,
				 * if any. This pointer is set by the function
				 * TclEvalObjEx() in file "tclBasic.c", and
				 * used by function ...() in the same file.
				 * It does for the eval/direct path of script
				 * execution what CompileEnv.clLoc does for
				 * the bytecode compiler.
				 */
    /*
     * TIP #268. The currently active selection mode, i.e. the package require
     * preferences.
     */

    int packagePrefer;		/* Current package selection mode. */

    /*
     * Hashtables for variable traces and searches.
     */

    Tcl_HashTable varTraces;	/* Hashtable holding the start of a variable's
				 * active trace list; varPtr is the key. */
    Tcl_HashTable varSearches;	/* Hashtable holding the start of a variable's
				 * active searches list; varPtr is the key. */
    /*
     * The thread-specific data ekeko: cache pointers or values that
     *  (a) do not change during the thread's lifetime
     *  (b) require access to TSD to determine at runtime
     *  (c) are accessed very often (e.g., at each command call)
     *
     * Note that these are the same for all interps in the same thread. They
     * just have to be initialised for the thread's master interp, slaves
     * inherit the value.
     *
     * They are used by the macros defined below.
     */

    AllocCache *allocCache;
    void *pendingObjDataPtr;	/* Pointer to the Cache and PendingObjData
				 * structs for this interp's thread; see
				 * tclObj.c and tclThreadAlloc.c */
    int *asyncReadyPtr;		/* Pointer to the asyncReady indicator for
				 * this interp's thread; see tclAsync.c */
    /*
     * The pointer to the object system root ekeko. c.f. TIP #257.
     */
    void *objectFoundation;	/* Pointer to the Foundation structure of the
				 * object system, which contains things like
				 * references to key namespaces. See
				 * tclOOInt.h and tclOO.c for real definition
				 * and setup. */

    struct NRE_callback *deferredCallbacks;
				/* Callbacks that are set previous to a call
				 * to some Eval function but that actually
				 * belong to the command that is about to be
				 * called - i.e., they should be run *before*
				 * any tailcall is invoked. */

    /*
     * TIP #285, Script cancellation support.
     */

    Tcl_AsyncHandler asyncCancel;
				/* Async handler token for Tcl_CancelEval. */
    Tcl_Obj *asyncCancelMsg;	/* Error message set by async cancel handler
				 * for the propagation of arbitrary Tcl
				 * errors. This information, if present
				 * (asyncCancelMsg not NULL), takes precedence
				 * over the default error messages returned by
				 * a script cancellation operation. */

	/*
	 * TIP #348 IMPLEMENTATION  -  Substituted error stack
	 */
    Tcl_Obj *errorStack;	/* [info errorstack] value (as a Tcl_Obj). */
    Tcl_Obj *upLiteral;		/* "UP" literal for [info errorstack] */
    Tcl_Obj *callLiteral;	/* "CALL" literal for [info errorstack] */
    Tcl_Obj *innerLiteral;	/* "INNER" literal for [info errorstack] */
    Tcl_Obj *innerContext;	/* cached list for fast reallocation */
    int resetErrorStack;        /* controls cleaning up of ::errorStack */

#ifdef TCL_COMPILE_STATS
    /*
     * Statistical information about the bytecode compiler and interpreter's
     * operation. This should be the last field of Interp.
     */

    ByteCodeStats stats;	/* Holds compilation and execution statistics
				 * for this interpreter. */
#endif /* TCL_COMPILE_STATS */
} Interp;

/*
 * Macros that use the TSD-ekeko.
 */

#define TclAsyncReady(iPtr) \
    *((iPtr)->asyncReadyPtr)

/*
 * Macros for script cancellation support (TIP #285).
 */

#define TclCanceled(iPtr) \
    (((iPtr)->flags & CANCELED) || ((iPtr)->flags & TCL_CANCEL_UNWIND))

#define TclSetCancelFlags(iPtr, cancelFlags)   \
    (iPtr)->flags |= CANCELED;                 \
    if ((cancelFlags) & TCL_CANCEL_UNWIND) {   \
        (iPtr)->flags |= TCL_CANCEL_UNWIND;    \
    }

#define TclUnsetCancelFlags(iPtr) \
    (iPtr)->flags &= (~(CANCELED | TCL_CANCEL_UNWIND))

/*
 * Macros for splicing into and out of doubly linked lists. They assume
 * existence of struct items 'prevPtr' and 'nextPtr'.
 *
 * a = element to add or remove.
 * b = list head.
 *
 * TclSpliceIn adds to the head of the list.
 */

#define TclSpliceIn(a,b)			\
    (a)->nextPtr = (b);				\
    if ((b) != NULL) {				\
	(b)->prevPtr = (a);			\
    }						\
    (a)->prevPtr = NULL, (b) = (a);

#define TclSpliceOut(a,b)			\
    if ((a)->prevPtr != NULL) {			\
	(a)->prevPtr->nextPtr = (a)->nextPtr;	\
    } else {					\
	(b) = (a)->nextPtr;			\
    }						\
    if ((a)->nextPtr != NULL) {			\
	(a)->nextPtr->prevPtr = (a)->prevPtr;	\
    }

/*
 * EvalFlag bits for Interp structures:
 *
 * TCL_ALLOW_EXCEPTIONS	1 means it's OK for the script to terminate with a
 *			code other than TCL_OK or TCL_ERROR; 0 means codes
 *			other than these should be turned into errors.
 */

#define TCL_ALLOW_EXCEPTIONS		0x04
#define TCL_EVAL_FILE			0x02
#define TCL_EVAL_SOURCE_IN_FRAME	0x10
#define TCL_EVAL_NORESOLVE		0x20
#define TCL_EVAL_DISCARD_RESULT		0x40

/*
 * Flag bits for Interp structures:
 *
 * DELETED:		Non-zero means the interpreter has been deleted:
 *			don't process any more commands for it, and destroy
 *			the structure as soon as all nested invocations of
 *			Tcl_Eval are done.
 * ERR_ALREADY_LOGGED:	Non-zero means information has already been logged in
 *			iPtr->errorInfo for the current Tcl_Eval instance, so
 *			Tcl_Eval needn't log it (used to implement the "error
 *			message log" command).
 * DONT_COMPILE_CMDS_INLINE: Non-zero means that the bytecode compiler should
 *			not compile any commands into an inline sequence of
 *			instructions. This is set 1, for example, when command
 *			traces are requested.
 * RAND_SEED_INITIALIZED: Non-zero means that the randSeed value of the interp
 *			has not be initialized. This is set 1 when we first
 *			use the rand() or srand() functions.
 * SAFE_INTERP:		Non zero means that the current interp is a safe
 *			interp (i.e. it has only the safe commands installed,
 *			less privilege than a regular interp).
 * INTERP_DEBUG_FRAME:	Used for switching on various extra interpreter
 *			debug/info mechanisms (e.g. info frame eval/uplevel
 *			tracing) which are performance intensive.
 * INTERP_TRACE_IN_PROGRESS: Non-zero means that an interp trace is currently
 *			active; so no further trace callbacks should be
 *			invoked.
 * INTERP_ALTERNATE_WRONG_ARGS: Used for listing second and subsequent forms
 *			of the wrong-num-args string in Tcl_WrongNumArgs.
 *			Makes it append instead of replacing and uses
 *			different intermediate text.
 * CANCELED:		Non-zero means that the script in progress should be
 *			canceled as soon as possible. This can be checked by
 *			extensions (and the core itself) by calling
 *			Tcl_Canceled and checking if TCL_ERROR is returned.
 *			This is a one-shot flag that is reset immediately upon
 *			being detected; however, if the TCL_CANCEL_UNWIND flag
 *			is set Tcl_Canceled will continue to report that the
 *			script in progress has been canceled thereby allowing
 *			the evaluation stack for the interp to be fully
 *			unwound.
 *
 * WARNING: For the sake of some extensions that have made use of former
 * internal values, do not re-use the flag values 2 (formerly ERR_IN_PROGRESS)
 * or 8 (formerly ERROR_CODE_SET).
 */

#define DELETED				     1
#define ERR_ALREADY_LOGGED		     4
#define INTERP_DEBUG_FRAME		  0x10
#define DONT_COMPILE_CMDS_INLINE	  0x20
#define RAND_SEED_INITIALIZED		  0x40
#define SAFE_INTERP			  0x80
#define INTERP_TRACE_IN_PROGRESS	 0x200
#define INTERP_ALTERNATE_WRONG_ARGS	 0x400
#define ERR_LEGACY_COPY			 0x800
#define CANCELED			0x1000

/*
 * Maximum number of levels of nesting permitted in Tcl commands (used to
 * catch infinite recursion).
 */

#define MAX_NESTING_DEPTH	1000

/*
 * The macro below is used to modify a "char" value (e.g. by casting it to an
 * unsigned character) so that it can be used safely with macros such as
 * isspace.
 */

#define UCHAR(c) ((unsigned char) (c))

/*
 * This macro is used to properly align the memory allocated by Tcl, giving
 * the same alignment as the native malloc.
 */

#if defined(__APPLE__)
#define TCL_ALLOCALIGN	16
#else
#define TCL_ALLOCALIGN	(2*sizeof(void *))
#endif

/*
 * This macro is used to determine the offset needed to safely allocate any
 * data structure in memory. Given a starting offset or size, it "rounds up"
 * or "aligns" the offset to the next 8-byte boundary so that any data
 * structure can be placed at the resulting offset without fear of an
 * alignment error.
 *
 * WARNING!! DO NOT USE THIS MACRO TO ALIGN POINTERS: it will produce the
 * wrong result on platforms that allocate addresses that are divisible by 4
 * or 2. Only use it for offsets or sizes.
 *
 * This macro is only used by tclCompile.c in the core (Bug 926445). It
 * however not be made file static, as extensions that touch bytecodes
 * (notably tbcload) require it.
 */

#define TCL_ALIGN(x) (((int)(x) + 7) & ~7)

/*
 * A common panic alert when memory allocation fails.
 */

#define TclOOM(ptr, size) \
	((size) && ((ptr)||(Tcl_Panic("unable to alloc %u bytes", (size)),1)))

/*
 * The following enum values are used to specify the runtime platform setting
 * of the tclPlatform variable.
 */

typedef enum {
    TCL_PLATFORM_UNIX = 0,	/* Any Unix-like OS. */
    TCL_PLATFORM_WINDOWS = 2	/* Any Microsoft Windows OS. */
} TclPlatformType;

/*
 * The following enum values are used to indicate the translation of a Tcl
 * channel. Declared here so that each platform can define
 * TCL_PLATFORM_TRANSLATION to the native translation on that platform.
 */

typedef enum TclEolTranslation {
    TCL_TRANSLATE_AUTO,		/* Eol == \r, \n and \r\n. */
    TCL_TRANSLATE_CR,		/* Eol == \r. */
    TCL_TRANSLATE_LF,		/* Eol == \n. */
    TCL_TRANSLATE_CRLF		/* Eol == \r\n. */
} TclEolTranslation;

/*
 * Flags for TclInvoke:
 *
 * TCL_INVOKE_HIDDEN		Invoke a hidden command; if not set, invokes
 *				an exposed command.
 * TCL_INVOKE_NO_UNKNOWN	If set, "unknown" is not invoked if the
 *				command to be invoked is not found. Only has
 *				an effect if invoking an exposed command,
 *				i.e. if TCL_INVOKE_HIDDEN is not also set.
 * TCL_INVOKE_NO_TRACEBACK	Does not record traceback information if the
 *				invoked command returns an error. Used if the
 *				caller plans on recording its own traceback
 *				information.
 */

#define	TCL_INVOKE_HIDDEN	(1<<0)
#define TCL_INVOKE_NO_UNKNOWN	(1<<1)
#define TCL_INVOKE_NO_TRACEBACK	(1<<2)

/*
 * The structure used as the internal representation of Tcl list objects. This
 * struct is grown (reallocated and copied) as necessary to hold all the
 * list's element pointers. The struct might contain more slots than currently
 * used to hold all element pointers. This is done to make append operations
 * faster.
 */

typedef struct List {
    unsigned int refCount;
    int maxElemCount;		/* Total number of element array slots. */
    int elemCount;		/* Current number of list elements. */
    int canonicalFlag;		/* Set if the string representation was
				 * derived from the list representation. May
				 * be ignored if there is no string rep at
				 * all.*/
    Tcl_Obj *elements;		/* First list element; the struct is grown to
				 * accommodate all elements. */
} List;

#define LIST_MAX \
	(1 + (int)(((size_t)UINT_MAX - sizeof(List))/sizeof(Tcl_Obj *)))
#define LIST_SIZE(numElems) \
	(unsigned)(sizeof(List) + (((numElems) - 1) * sizeof(Tcl_Obj *)))

/*
 * Macro used to get the elements of a list object.
 */

#define ListRepPtr(listPtr) \
    ((List *) (listPtr)->internalRep.twoPtrValue.ptr1)

#define ListObjGetElements(listPtr, objc, objv) \
    ((objv) = &(ListRepPtr(listPtr)->elements), \
     (objc) = ListRepPtr(listPtr)->elemCount)

#define ListObjLength(listPtr, len) \
    ((len) = ListRepPtr(listPtr)->elemCount)

#define ListObjIsCanonical(listPtr) \
    (((listPtr)->bytes == NULL) || ListRepPtr(listPtr)->canonicalFlag)

#define TclListObjGetElements(interp, listPtr, objcPtr, objvPtr) \
    (((listPtr)->typePtr == &tclListType) \
	    ? ((ListObjGetElements((listPtr), *(objcPtr), *(objvPtr))), TCL_OK)\
	    : Tcl_ListObjGetElements((interp), (listPtr), (objcPtr), (objvPtr)))

#define TclListObjLength(interp, listPtr, lenPtr) \
    (((listPtr)->typePtr == &tclListType) \
	    ? ((ListObjLength((listPtr), *(lenPtr))), TCL_OK)\
	    : Tcl_ListObjLength((interp), (listPtr), (lenPtr)))

#define TclListObjIsCanonical(listPtr) \
    (((listPtr)->typePtr == &tclListType) ? ListObjIsCanonical((listPtr)) : 0)

/*
 * Modes for collecting (or not) in the implementations of TclNRForeachCmd,
 * TclNRLmapCmd and their compilations.
 */

#define TCL_EACH_KEEP_NONE  0	/* Discard iteration result like [foreach] */
#define TCL_EACH_COLLECT    1	/* Collect iteration result like [lmap] */

/*
 * Macros providing a faster path to booleans and integers:
 * Tcl_GetBooleanFromObj, Tcl_GetLongFromObj, Tcl_GetIntFromObj
 * and Tcl_GetIntForIndex.
 *
 * WARNING: these macros eval their args more than once.
 */

#define TclGetBooleanFromObj(interp, objPtr, boolPtr) \
    (((objPtr)->typePtr == &tclIntType)			\
	? (*(boolPtr) = ((objPtr)->internalRep.wideValue!=0), TCL_OK)	\
	: ((objPtr)->typePtr == &tclBooleanType)			\
	? (*(boolPtr) = ((objPtr)->internalRep.longValue!=0), TCL_OK)	\
	: Tcl_GetBooleanFromObj((interp), (objPtr), (boolPtr)))

#ifdef TCL_WIDE_INT_IS_LONG
#define TclGetLongFromObj(interp, objPtr, longPtr) \
    (((objPtr)->typePtr == &tclIntType)	\
	    ? ((*(longPtr) = (objPtr)->internalRep.wideValue), TCL_OK) \
	    : Tcl_GetLongFromObj((interp), (objPtr), (longPtr)))
#else
#define TclGetLongFromObj(interp, objPtr, longPtr) \
    (((objPtr)->typePtr == &tclIntType \
	    && (objPtr)->internalRep.wideValue >= (Tcl_WideInt)(LONG_MIN) \
	    && (objPtr)->internalRep.wideValue <= (Tcl_WideInt)(LONG_MAX)) \
	    ? ((*(longPtr) = (long)(objPtr)->internalRep.wideValue), TCL_OK) \
	    : Tcl_GetLongFromObj((interp), (objPtr), (longPtr)))
#endif

#define TclGetIntFromObj(interp, objPtr, intPtr) \
    (((objPtr)->typePtr == &tclIntType \
	    && (objPtr)->internalRep.wideValue >= (Tcl_WideInt)(INT_MIN) \
	    && (objPtr)->internalRep.wideValue <= (Tcl_WideInt)(INT_MAX)) \
	    ? ((*(intPtr) = (int)(objPtr)->internalRep.wideValue), TCL_OK) \
	    : Tcl_GetIntFromObj((interp), (objPtr), (intPtr)))
#define TclGetIntForIndexM(interp, objPtr, endValue, idxPtr) \
    (((objPtr)->typePtr == &tclIntType \
	    && (objPtr)->internalRep.wideValue <= (Tcl_WideInt)(INT_MAX)) \
	    ? ((*(idxPtr) = ((objPtr)->internalRep.wideValue >= 0) \
	    ? (int)(objPtr)->internalRep.wideValue : TCL_INDEX_NONE), TCL_OK) \
	    : Tcl_GetIntForIndex((interp), (objPtr), (endValue), (idxPtr)))

/*
 * Macro used to save a function call for common uses of
 * Tcl_GetWideIntFromObj(). The ANSI C "prototype" is:
 *
 * MODULE_SCOPE int TclGetWideIntFromObj(Tcl_Interp *interp, Tcl_Obj *objPtr,
 *			Tcl_WideInt *wideIntPtr);
 */

#define TclGetWideIntFromObj(interp, objPtr, wideIntPtr) \
    (((objPtr)->typePtr == &tclIntType)					\
	? (*(wideIntPtr) =						\
		((objPtr)->internalRep.wideValue), TCL_OK) :		\
	Tcl_GetWideIntFromObj((interp), (objPtr), (wideIntPtr)))

/*
 * Flag values for TclTraceDictPath().
 *
 * DICT_PATH_READ indicates that all entries on the path must exist but no
 * updates will be needed.
 *
 * DICT_PATH_UPDATE indicates that we are going to be doing an update at the
 * tip of the path, so duplication of shared objects should be done along the
 * way.
 *
 * DICT_PATH_EXISTS indicates that we are performing an existence test and a
 * lookup failure should therefore not be an error. If (and only if) this flag
 * is set, TclTraceDictPath() will return the special value
 * DICT_PATH_NON_EXISTENT if the path is not traceable.
 *
 * DICT_PATH_CREATE (which also requires the DICT_PATH_UPDATE bit to be set)
 * indicates that we are to create non-existent dictionaries on the path.
 */

#define DICT_PATH_READ		0
#define DICT_PATH_UPDATE	1
#define DICT_PATH_EXISTS	2
#define DICT_PATH_CREATE	5

#define DICT_PATH_NON_EXISTENT	((Tcl_Obj *) (void *) 1)

/*
 *----------------------------------------------------------------
 * Data structures related to the filesystem internals
 *----------------------------------------------------------------
 */

/*
 * The version_2 filesystem is private to Tcl. As and when these changes have
 * been thoroughly tested and investigated a new public filesystem interface
 * will be released. The aim is more versatile virtual filesystem interfaces,
 * more efficiency in 'path' manipulation and usage, and cleaner filesystem
 * code internally.
 */

#define TCL_FILESYSTEM_VERSION_2	((Tcl_FSVersion) 0x2)
typedef ClientData (TclFSGetCwdProc2)(ClientData clientData);
typedef int (Tcl_FSLoadFileProc2) (Tcl_Interp *interp, Tcl_Obj *pathPtr,
	Tcl_LoadHandle *handlePtr, Tcl_FSUnloadFileProc **unloadProcPtr, int flags);

/*
 * The following types are used for getting and storing platform-specific file
 * attributes in tclFCmd.c and the various platform-versions of that file.
 * This is done to have as much common code as possible in the file attributes
 * code. For more information about the callbacks, see TclFileAttrsCmd in
 * tclFCmd.c.
 */

typedef int (TclGetFileAttrProc)(Tcl_Interp *interp, int objIndex,
	Tcl_Obj *fileName, Tcl_Obj **attrObjPtrPtr);
typedef int (TclSetFileAttrProc)(Tcl_Interp *interp, int objIndex,
	Tcl_Obj *fileName, Tcl_Obj *attrObjPtr);

typedef struct TclFileAttrProcs {
    TclGetFileAttrProc *getProc;/* The procedure for getting attrs. */
    TclSetFileAttrProc *setProc;/* The procedure for setting attrs. */
} TclFileAttrProcs;

/*
 * Private flag value which controls Tcl_GetIndexFromObj*() routines
 * to instruct them not to cache lookups because the table will not
 * live long enough to make it worthwhile.  Must not clash with public
 * flag value TCL_EXACT.
 */

#define INDEX_TEMP_TABLE 2

/*
 * Opaque handle used in pipeline routines to encapsulate platform-dependent
 * state.
 */

typedef struct TclFile_ *TclFile;

/*
 * The "globParameters" argument of the function TclGlob is an or'ed
 * combination of the following values:
 */

#define TCL_GLOBMODE_NO_COMPLAIN	1
#define TCL_GLOBMODE_JOIN		2
#define TCL_GLOBMODE_DIR		4
#define TCL_GLOBMODE_TAILS		8

typedef enum Tcl_PathPart {
    TCL_PATH_DIRNAME,
    TCL_PATH_TAIL,
    TCL_PATH_EXTENSION,
    TCL_PATH_ROOT
} Tcl_PathPart;

/*
 *----------------------------------------------------------------
 * Data structures related to obsolete filesystem hooks
 *----------------------------------------------------------------
 */

typedef int (TclStatProc_)(const char *path, struct stat *buf);
typedef int (TclAccessProc_)(const char *path, int mode);
typedef Tcl_Channel (TclOpenFileChannelProc_)(Tcl_Interp *interp,
	const char *fileName, const char *modeString, int permissions);

/*
 *----------------------------------------------------------------
 * Data structures related to procedures
 *----------------------------------------------------------------
 */

typedef Tcl_CmdProc *TclCmdProcType;
typedef Tcl_ObjCmdProc *TclObjCmdProcType;

/*
 *----------------------------------------------------------------
 * Data structures for process-global values.
 *----------------------------------------------------------------
 */

typedef void (TclInitProcessGlobalValueProc)(char **valuePtr, unsigned int *lengthPtr,
	Tcl_Encoding *encodingPtr);

/*
 * A ProcessGlobalValue struct exists for each internal value in Tcl that is
 * to be shared among several threads. Each thread sees a (Tcl_Obj) copy of
 * the value, and the master is kept as a counted string, with epoch and mutex
 * control. Each ProcessGlobalValue struct should be a static variable in some
 * file.
 */

typedef struct ProcessGlobalValue {
    unsigned int epoch;		/* Epoch counter to detect changes in the
				 * master value. */
    unsigned int numBytes;	/* Length of the master string. */
    char *value;		/* The master string value. */
    Tcl_Encoding encoding;	/* system encoding when master string was
				 * initialized. */
    TclInitProcessGlobalValueProc *proc;
    				/* A procedure to initialize the master string
				 * copy when a "get" request comes in before
				 * any "set" request has been received. */
    Tcl_Mutex mutex;		/* Enforce orderly access from multiple
				 * threads. */
    Tcl_ThreadDataKey key;	/* Key for per-thread data holding the
				 * (Tcl_Obj) copy for each thread. */
} ProcessGlobalValue;

/*
 *----------------------------------------------------------------------
 * Flags for TclParseNumber
 *----------------------------------------------------------------------
 */

#define TCL_PARSE_DECIMAL_ONLY		1
				/* Leading zero doesn't denote octal or
				 * hex. */
#define TCL_PARSE_OCTAL_ONLY		2
				/* Parse octal even without prefix. */
#define TCL_PARSE_HEXADECIMAL_ONLY	4
				/* Parse hexadecimal even without prefix. */
#define TCL_PARSE_INTEGER_ONLY		8
				/* Disable floating point parsing. */
#define TCL_PARSE_SCAN_PREFIXES		16
				/* Use [scan] rules dealing with 0?
				 * prefixes. */
#define TCL_PARSE_NO_WHITESPACE		32
				/* Reject leading/trailing whitespace. */
#define TCL_PARSE_BINARY_ONLY	64
				/* Parse binary even without prefix. */

/*
 *----------------------------------------------------------------------
 * Type values TclGetNumberFromObj
 *----------------------------------------------------------------------
 */

#define TCL_NUMBER_INT		2
#if (TCL_MAJOR_VERSION < 9) && !defined(TCL_NO_DEPRECATED)
#   define TCL_NUMBER_LONG		1 /* deprecated, not used any more */
#   define TCL_NUMBER_WIDE		TCL_NUMBER_INT /* deprecated */
#endif
#define TCL_NUMBER_BIG		3
#define TCL_NUMBER_DOUBLE	4
#define TCL_NUMBER_NAN		5

/*
 *----------------------------------------------------------------
 * Variables shared among Tcl modules but not used by the outside world.
 *----------------------------------------------------------------
 */

MODULE_SCOPE char *tclNativeExecutableName;
MODULE_SCOPE int tclFindExecutableSearchDone;
MODULE_SCOPE char *tclMemDumpFileName;
MODULE_SCOPE TclPlatformType tclPlatform;
MODULE_SCOPE Tcl_NotifierProcs tclNotifierHooks;

MODULE_SCOPE Tcl_Encoding tclIdentityEncoding;

/*
 * TIP #233 (Virtualized Time)
 * Data for the time hooks, if any.
 */

MODULE_SCOPE Tcl_GetTimeProc *tclGetTimeProcPtr;
MODULE_SCOPE Tcl_ScaleTimeProc *tclScaleTimeProcPtr;
MODULE_SCOPE ClientData tclTimeClientData;

/*
 * Variables denoting the Tcl object types defined in the core.
 */

MODULE_SCOPE const Tcl_ObjType tclBignumType;
MODULE_SCOPE const Tcl_ObjType tclBooleanType;
MODULE_SCOPE const Tcl_ObjType tclByteArrayType;
MODULE_SCOPE const Tcl_ObjType tclByteCodeType;
MODULE_SCOPE const Tcl_ObjType tclDoubleType;
MODULE_SCOPE const Tcl_ObjType tclIntType;
MODULE_SCOPE const Tcl_ObjType tclListType;
MODULE_SCOPE const Tcl_ObjType tclDictType;
MODULE_SCOPE const Tcl_ObjType tclProcBodyType;
MODULE_SCOPE const Tcl_ObjType tclStringType;
MODULE_SCOPE const Tcl_ObjType tclEnsembleCmdType;
MODULE_SCOPE const Tcl_ObjType tclRegexpType;
MODULE_SCOPE Tcl_ObjType tclCmdNameType;

/*
 * Variables denoting the hash key types defined in the core.
 */

MODULE_SCOPE const Tcl_HashKeyType tclArrayHashKeyType;
MODULE_SCOPE const Tcl_HashKeyType tclOneWordHashKeyType;
MODULE_SCOPE const Tcl_HashKeyType tclStringHashKeyType;
MODULE_SCOPE const Tcl_HashKeyType tclObjHashKeyType;

/*
 * The head of the list of free Tcl objects, and the total number of Tcl
 * objects ever allocated and freed.
 */

MODULE_SCOPE Tcl_Obj *	tclFreeObjList;

#ifdef TCL_COMPILE_STATS
MODULE_SCOPE size_t	tclObjsAlloced;
MODULE_SCOPE size_t	tclObjsFreed;
#define TCL_MAX_SHARED_OBJ_STATS 5
MODULE_SCOPE size_t	tclObjsShared[TCL_MAX_SHARED_OBJ_STATS];
#endif /* TCL_COMPILE_STATS */

/*
 * Pointer to a heap-allocated string of length zero that the Tcl core uses as
 * the value of an empty string representation for an object. This value is
 * shared by all new objects allocated by Tcl_NewObj.
 */

MODULE_SCOPE char	tclEmptyString;

enum CheckEmptyStringResult {
	TCL_EMPTYSTRING_UNKNOWN = -1, TCL_EMPTYSTRING_NO, TCL_EMPTYSTRING_YES
};

/*
 *----------------------------------------------------------------
 * Procedures shared among Tcl modules but not used by the outside world,
 * introduced by/for NRE.
 *----------------------------------------------------------------
 */

MODULE_SCOPE Tcl_ObjCmdProc TclNRApplyObjCmd;
MODULE_SCOPE Tcl_ObjCmdProc TclNREvalObjCmd;
MODULE_SCOPE Tcl_ObjCmdProc TclNRCatchObjCmd;
MODULE_SCOPE Tcl_ObjCmdProc TclNRExprObjCmd;
MODULE_SCOPE Tcl_ObjCmdProc TclNRForObjCmd;
MODULE_SCOPE Tcl_ObjCmdProc TclNRForeachCmd;
MODULE_SCOPE Tcl_ObjCmdProc TclNRIfObjCmd;
MODULE_SCOPE Tcl_ObjCmdProc TclNRLmapCmd;
MODULE_SCOPE Tcl_ObjCmdProc TclNRPackageObjCmd;
MODULE_SCOPE Tcl_ObjCmdProc TclNRSourceObjCmd;
MODULE_SCOPE Tcl_ObjCmdProc TclNRSubstObjCmd;
MODULE_SCOPE Tcl_ObjCmdProc TclNRSwitchObjCmd;
MODULE_SCOPE Tcl_ObjCmdProc TclNRTryObjCmd;
MODULE_SCOPE Tcl_ObjCmdProc TclNRUplevelObjCmd;
MODULE_SCOPE Tcl_ObjCmdProc TclNRWhileObjCmd;

MODULE_SCOPE Tcl_NRPostProc TclNRForIterCallback;
MODULE_SCOPE Tcl_NRPostProc TclNRCoroutineActivateCallback;
MODULE_SCOPE Tcl_ObjCmdProc TclNRTailcallObjCmd;
MODULE_SCOPE Tcl_NRPostProc TclNRTailcallEval;
MODULE_SCOPE Tcl_ObjCmdProc TclNRCoroutineObjCmd;
MODULE_SCOPE Tcl_ObjCmdProc TclNRYieldObjCmd;
MODULE_SCOPE Tcl_ObjCmdProc TclNRYieldmObjCmd;
MODULE_SCOPE Tcl_ObjCmdProc TclNRYieldToObjCmd;
MODULE_SCOPE Tcl_ObjCmdProc TclNRInvoke;
MODULE_SCOPE Tcl_NRPostProc TclNRReleaseValues;

MODULE_SCOPE void  TclSetTailcall(Tcl_Interp *interp, Tcl_Obj *tailcallPtr);
MODULE_SCOPE void  TclPushTailcallPoint(Tcl_Interp *interp);

/* These two can be considered for the public api */
MODULE_SCOPE void  TclMarkTailcall(Tcl_Interp *interp);
MODULE_SCOPE void  TclSkipTailcall(Tcl_Interp *interp);

/*
 * This structure holds the data for the various iteration callbacks used to
 * NRE the 'for' and 'while' commands. We need a separate structure because we
 * have more than the 4 client data entries we can provide directly thorugh
 * the callback API. It is the 'word' information which puts us over the
 * limit. It is needed because the loop body is argument 4 of 'for' and
 * argument 2 of 'while'. Not providing the correct index confuses the #280
 * code. We TclSmallAlloc/Free this.
 */

typedef struct ForIterData {
    Tcl_Obj *cond;		/* Loop condition expression. */
    Tcl_Obj *body;		/* Loop body. */
    Tcl_Obj *next;		/* Loop step script, NULL for 'while'. */
    const char *msg;		/* Error message part. */
    int word;			/* Index of the body script in the command */
} ForIterData;

/* TIP #357 - Structure doing the bookkeeping of handles for Tcl_LoadFile
 *            and Tcl_FindSymbol. This structure corresponds to an opaque
 *            typedef in tcl.h */

typedef void* TclFindSymbolProc(Tcl_Interp* interp, Tcl_LoadHandle loadHandle,
				const char* symbol);
struct Tcl_LoadHandle_ {
    void *clientData;	/* Client data is the load handle in the
				 * native filesystem if a module was loaded
				 * there, or an opaque pointer to a structure
				 * for further bookkeeping on load-from-VFS
				 * and load-from-memory */
    TclFindSymbolProc* findSymbolProcPtr;
				/* Procedure that resolves symbols in a
				 * loaded module */
    Tcl_FSUnloadFileProc* unloadFileProcPtr;
				/* Procedure that unloads a loaded module */
};

/* Flags for conversion of doubles to digit strings */

#define TCL_DD_E_FORMAT 		0x2
				/* Use a fixed-length string of digits,
				 * suitable for E format*/
#define TCL_DD_F_FORMAT 		0x3
				/* Use a fixed number of digits after the
				 * decimal point, suitable for F format */
#define TCL_DD_SHORTEST 		0x4
				/* Use the shortest possible string */
#define TCL_DD_NO_QUICK 		0x8
				/* Debug flag: forbid quick FP conversion */

#define TCL_DD_CONVERSION_TYPE_MASK	0x3
				/* Mask to isolate the conversion type */

/*
 *----------------------------------------------------------------
 * Procedures shared among Tcl modules but not used by the outside world:
 *----------------------------------------------------------------
 */

MODULE_SCOPE void	TclAppendBytesToByteArray(Tcl_Obj *objPtr,
			    const unsigned char *bytes, int len);
MODULE_SCOPE int	TclNREvalCmd(Tcl_Interp *interp, Tcl_Obj *objPtr,
			    int flags);
MODULE_SCOPE void	TclAdvanceContinuations(int *line, int **next,
			    int loc);
MODULE_SCOPE void	TclAdvanceLines(int *line, const char *start,
			    const char *end);
MODULE_SCOPE void	TclArgumentEnter(Tcl_Interp *interp,
			    Tcl_Obj *objv[], int objc, CmdFrame *cf);
MODULE_SCOPE void	TclArgumentRelease(Tcl_Interp *interp,
			    Tcl_Obj *objv[], int objc);
MODULE_SCOPE void	TclArgumentBCEnter(Tcl_Interp *interp,
			    Tcl_Obj *objv[], int objc,
			    void *codePtr, CmdFrame *cfPtr, int cmd, int pc);
MODULE_SCOPE void	TclArgumentBCRelease(Tcl_Interp *interp,
			    CmdFrame *cfPtr);
MODULE_SCOPE void	TclArgumentGet(Tcl_Interp *interp, Tcl_Obj *obj,
			    CmdFrame **cfPtrPtr, int *wordPtr);
MODULE_SCOPE double	TclBignumToDouble(const void *bignum);
MODULE_SCOPE int	TclByteArrayMatch(const unsigned char *string,
			    int strLen, const unsigned char *pattern,
			    int ptnLen, int flags);
MODULE_SCOPE double	TclCeil(const void *a);
MODULE_SCOPE void	TclChannelPreserve(Tcl_Channel chan);
MODULE_SCOPE void	TclChannelRelease(Tcl_Channel chan);
MODULE_SCOPE int	TclCheckArrayTraces(Tcl_Interp *interp, Var *varPtr,
			    Var *arrayPtr, Tcl_Obj *name, int index);
MODULE_SCOPE int	TclCheckBadOctal(Tcl_Interp *interp,
			    const char *value);
MODULE_SCOPE int	TclCheckEmptyString(Tcl_Obj *objPtr);
MODULE_SCOPE int	TclChanCaughtErrorBypass(Tcl_Interp *interp,
			    Tcl_Channel chan);
MODULE_SCOPE Tcl_ObjCmdProc TclChannelNamesCmd;
MODULE_SCOPE Tcl_NRPostProc TclClearRootEnsemble;
MODULE_SCOPE int	TclCompareTwoNumbers(Tcl_Obj *valuePtr,
			    Tcl_Obj *value2Ptr);
MODULE_SCOPE ContLineLoc *TclContinuationsEnter(Tcl_Obj *objPtr, int num,
			    int *loc);
MODULE_SCOPE void	TclContinuationsEnterDerived(Tcl_Obj *objPtr,
			    int start, int *clNext);
MODULE_SCOPE ContLineLoc *TclContinuationsGet(Tcl_Obj *objPtr);
MODULE_SCOPE void	TclContinuationsCopy(Tcl_Obj *objPtr,
			    Tcl_Obj *originObjPtr);
MODULE_SCOPE int	TclConvertElement(const char *src, int length,
			    char *dst, int flags);
MODULE_SCOPE Tcl_Command TclCreateObjCommandInNs(Tcl_Interp *interp,
			    const char *cmdName, Tcl_Namespace *nsPtr,
			    Tcl_ObjCmdProc *proc, ClientData clientData,
			    Tcl_CmdDeleteProc *deleteProc);
MODULE_SCOPE Tcl_Command TclCreateEnsembleInNs(Tcl_Interp *interp,
			    const char *name, Tcl_Namespace *nameNamespacePtr,
			    Tcl_Namespace *ensembleNamespacePtr, int flags);
MODULE_SCOPE void	TclDeleteNamespaceVars(Namespace *nsPtr);
MODULE_SCOPE int	TclFindDictElement(Tcl_Interp *interp,
			    const char *dict, int dictLength,
			    const char **elementPtr, const char **nextPtr,
			    int *sizePtr, int *literalPtr);
/* TIP #280 - Modified token based evaluation, with line information. */
MODULE_SCOPE int	TclEvalEx(Tcl_Interp *interp, const char *script,
			    int numBytes, int flags, int line,
			    int *clNextOuter, const char *outerScript);
MODULE_SCOPE Tcl_ObjCmdProc TclFileAttrsCmd;
MODULE_SCOPE Tcl_ObjCmdProc TclFileCopyCmd;
MODULE_SCOPE Tcl_ObjCmdProc TclFileDeleteCmd;
MODULE_SCOPE Tcl_ObjCmdProc TclFileLinkCmd;
MODULE_SCOPE Tcl_ObjCmdProc TclFileMakeDirsCmd;
MODULE_SCOPE Tcl_ObjCmdProc TclFileReadLinkCmd;
MODULE_SCOPE Tcl_ObjCmdProc TclFileRenameCmd;
MODULE_SCOPE Tcl_ObjCmdProc TclFileTempDirCmd;
MODULE_SCOPE Tcl_ObjCmdProc TclFileTemporaryCmd;
MODULE_SCOPE void	TclCreateLateExitHandler(Tcl_ExitProc *proc,
			    ClientData clientData);
MODULE_SCOPE void	TclDeleteLateExitHandler(Tcl_ExitProc *proc,
			    ClientData clientData);
MODULE_SCOPE char *	TclDStringAppendObj(Tcl_DString *dsPtr,
			    Tcl_Obj *objPtr);
MODULE_SCOPE char *	TclDStringAppendDString(Tcl_DString *dsPtr,
			    Tcl_DString *toAppendPtr);
MODULE_SCOPE Tcl_Obj *	TclDStringToObj(Tcl_DString *dsPtr);
MODULE_SCOPE Tcl_Obj *const *TclFetchEnsembleRoot(Tcl_Interp *interp,
			    Tcl_Obj *const *objv, int objc, int *objcPtr);
MODULE_SCOPE Tcl_Namespace *TclEnsureNamespace(Tcl_Interp *interp,
			    Tcl_Namespace *namespacePtr);
MODULE_SCOPE void	TclFinalizeAllocSubsystem(void);
MODULE_SCOPE void	TclFinalizeAsync(void);
MODULE_SCOPE void	TclFinalizeDoubleConversion(void);
MODULE_SCOPE void	TclFinalizeEncodingSubsystem(void);
MODULE_SCOPE void	TclFinalizeEnvironment(void);
MODULE_SCOPE void	TclFinalizeEvaluation(void);
MODULE_SCOPE void	TclFinalizeExecution(void);
MODULE_SCOPE void	TclFinalizeIOSubsystem(void);
MODULE_SCOPE void	TclFinalizeFilesystem(void);
MODULE_SCOPE void	TclResetFilesystem(void);
MODULE_SCOPE void	TclFinalizeLoad(void);
MODULE_SCOPE void	TclFinalizeLock(void);
MODULE_SCOPE void	TclFinalizeMemorySubsystem(void);
MODULE_SCOPE void	TclFinalizeNotifier(void);
MODULE_SCOPE void	TclFinalizeObjects(void);
MODULE_SCOPE void	TclFinalizePreserve(void);
MODULE_SCOPE void	TclFinalizeSynchronization(void);
MODULE_SCOPE void	TclInitThreadAlloc(void);
MODULE_SCOPE void	TclFinalizeThreadAlloc(void);
MODULE_SCOPE void	TclFinalizeThreadAllocThread(void);
MODULE_SCOPE void	TclFinalizeThreadData(int quick);
MODULE_SCOPE void	TclFinalizeThreadObjects(void);
MODULE_SCOPE double	TclFloor(const void *a);
MODULE_SCOPE void	TclFormatNaN(double value, char *buffer);
MODULE_SCOPE int	TclFSFileAttrIndex(Tcl_Obj *pathPtr,
			    const char *attributeName, int *indexPtr);
MODULE_SCOPE Tcl_Command TclNRCreateCommandInNs(Tcl_Interp *interp,
			    const char *cmdName, Tcl_Namespace *nsPtr,
			    Tcl_ObjCmdProc *proc, Tcl_ObjCmdProc *nreProc,
			    ClientData clientData,
			    Tcl_CmdDeleteProc *deleteProc);
MODULE_SCOPE int	TclNREvalFile(Tcl_Interp *interp, Tcl_Obj *pathPtr,
			    const char *encodingName);
MODULE_SCOPE void	TclFSUnloadTempFile(Tcl_LoadHandle loadHandle);
MODULE_SCOPE int *	TclGetAsyncReadyPtr(void);
MODULE_SCOPE Tcl_Obj *	TclGetBgErrorHandler(Tcl_Interp *interp);
MODULE_SCOPE int	TclGetChannelFromObj(Tcl_Interp *interp,
			    Tcl_Obj *objPtr, Tcl_Channel *chanPtr,
			    int *modePtr, int flags);
MODULE_SCOPE CmdFrame *	TclGetCmdFrameForProcedure(Proc *procPtr);
MODULE_SCOPE int	TclGetCompletionCodeFromObj(Tcl_Interp *interp,
			    Tcl_Obj *value, int *code);
MODULE_SCOPE Proc *	TclGetLambdaFromObj(Tcl_Interp *interp,
			    Tcl_Obj *objPtr, Tcl_Obj **nsObjPtrPtr);
MODULE_SCOPE int	TclGetNumberFromObj(Tcl_Interp *interp,
			    Tcl_Obj *objPtr, ClientData *clientDataPtr,
			    int *typePtr);
MODULE_SCOPE int	TclGetOpenModeEx(Tcl_Interp *interp,
			    const char *modeString, int *seekFlagPtr,
			    int *binaryPtr);
MODULE_SCOPE Tcl_Obj *	TclGetProcessGlobalValue(ProcessGlobalValue *pgvPtr);
MODULE_SCOPE Tcl_Obj *	TclGetSourceFromFrame(CmdFrame *cfPtr, int objc,
			    Tcl_Obj *const objv[]);
MODULE_SCOPE char *	TclGetStringStorage(Tcl_Obj *objPtr,
			    unsigned int *sizePtr);
MODULE_SCOPE int	TclGetLoadedPackagesEx(Tcl_Interp *interp,
				const char *targetName,
				const char *packageName);
MODULE_SCOPE int	TclGetWideBitsFromObj(Tcl_Interp *, Tcl_Obj *,
				Tcl_WideInt *);
MODULE_SCOPE int	TclGlob(Tcl_Interp *interp, char *pattern,
			    Tcl_Obj *unquotedPrefix, int globFlags,
			    Tcl_GlobTypeData *types);
MODULE_SCOPE int	TclIncrObj(Tcl_Interp *interp, Tcl_Obj *valuePtr,
			    Tcl_Obj *incrPtr);
MODULE_SCOPE Tcl_Obj *	TclIncrObjVar2(Tcl_Interp *interp, Tcl_Obj *part1Ptr,
			    Tcl_Obj *part2Ptr, Tcl_Obj *incrPtr, int flags);
MODULE_SCOPE int	TclInfoExistsCmd(ClientData dummy, Tcl_Interp *interp,
			    int objc, Tcl_Obj *const objv[]);
MODULE_SCOPE int	TclInfoCoroutineCmd(ClientData dummy, Tcl_Interp *interp,
			    int objc, Tcl_Obj *const objv[]);
MODULE_SCOPE Tcl_Obj *	TclInfoFrame(Tcl_Interp *interp, CmdFrame *framePtr);
MODULE_SCOPE int	TclInfoGlobalsCmd(ClientData dummy, Tcl_Interp *interp,
			    int objc, Tcl_Obj *const objv[]);
MODULE_SCOPE int	TclInfoLocalsCmd(ClientData dummy, Tcl_Interp *interp,
			    int objc, Tcl_Obj *const objv[]);
MODULE_SCOPE int	TclInfoVarsCmd(ClientData dummy, Tcl_Interp *interp,
			    int objc, Tcl_Obj *const objv[]);
MODULE_SCOPE void	TclInitAlloc(void);
MODULE_SCOPE void	TclInitDbCkalloc(void);
MODULE_SCOPE void	TclInitDoubleConversion(void);
MODULE_SCOPE void	TclInitEmbeddedConfigurationInformation(
			    Tcl_Interp *interp);
MODULE_SCOPE void	TclInitEncodingSubsystem(void);
MODULE_SCOPE void	TclInitIOSubsystem(void);
MODULE_SCOPE void	TclInitLimitSupport(Tcl_Interp *interp);
MODULE_SCOPE void	TclInitNamespaceSubsystem(void);
MODULE_SCOPE void	TclInitNotifier(void);
MODULE_SCOPE void	TclInitObjSubsystem(void);
MODULE_SCOPE int	TclInterpReady(Tcl_Interp *interp);
MODULE_SCOPE int	TclIsDigitProc(int byte);
MODULE_SCOPE int	TclIsBareword(int byte);
MODULE_SCOPE Tcl_Obj *	TclJoinPath(int elements, Tcl_Obj * const objv[],
			    int forceRelative);
MODULE_SCOPE int	TclJoinThread(Tcl_ThreadId id, int *result);
MODULE_SCOPE void	TclLimitRemoveAllHandlers(Tcl_Interp *interp);
MODULE_SCOPE Tcl_Obj *	TclLindexList(Tcl_Interp *interp,
			    Tcl_Obj *listPtr, Tcl_Obj *argPtr);
MODULE_SCOPE Tcl_Obj *	TclLindexFlat(Tcl_Interp *interp, Tcl_Obj *listPtr,
			    int indexCount, Tcl_Obj *const indexArray[]);
/* TIP #280 */
MODULE_SCOPE void	TclListLines(Tcl_Obj *listObj, int line, int n,
			    int *lines, Tcl_Obj *const *elems);
MODULE_SCOPE Tcl_Obj *	TclListObjCopy(Tcl_Interp *interp, Tcl_Obj *listPtr);
MODULE_SCOPE Tcl_Obj *	TclListObjRange(Tcl_Obj *listPtr, int fromIdx,
			    int toIdx);
MODULE_SCOPE Tcl_Obj *	TclLsetList(Tcl_Interp *interp, Tcl_Obj *listPtr,
			    Tcl_Obj *indexPtr, Tcl_Obj *valuePtr);
MODULE_SCOPE Tcl_Obj *	TclLsetFlat(Tcl_Interp *interp, Tcl_Obj *listPtr,
			    int indexCount, Tcl_Obj *const indexArray[],
			    Tcl_Obj *valuePtr);
MODULE_SCOPE Tcl_Command TclMakeEnsemble(Tcl_Interp *interp, const char *name,
			    const EnsembleImplMap map[]);
MODULE_SCOPE int	TclMaxListLength(const char *bytes, int numBytes,
			    const char **endPtr);
MODULE_SCOPE int	TclMergeReturnOptions(Tcl_Interp *interp, int objc,
			    Tcl_Obj *const objv[], Tcl_Obj **optionsPtrPtr,
			    int *codePtr, int *levelPtr);
MODULE_SCOPE Tcl_Obj *  TclNoErrorStack(Tcl_Interp *interp, Tcl_Obj *options);
MODULE_SCOPE int	TclNokia770Doubles(void);
MODULE_SCOPE void	TclNsDecrRefCount(Namespace *nsPtr);
MODULE_SCOPE int	TclNamespaceDeleted(Namespace *nsPtr);
MODULE_SCOPE void	TclObjVarErrMsg(Tcl_Interp *interp, Tcl_Obj *part1Ptr,
			    Tcl_Obj *part2Ptr, const char *operation,
			    const char *reason, int index);
MODULE_SCOPE int	TclObjInvokeNamespace(Tcl_Interp *interp,
			    int objc, Tcl_Obj *const objv[],
			    Tcl_Namespace *nsPtr, int flags);
MODULE_SCOPE int	TclObjUnsetVar2(Tcl_Interp *interp,
			    Tcl_Obj *part1Ptr, Tcl_Obj *part2Ptr, int flags);
MODULE_SCOPE int	TclParseBackslash(const char *src,
			    int numBytes, int *readPtr, char *dst);
MODULE_SCOPE int	TclParseHex(const char *src, int numBytes,
			    int *resultPtr);
MODULE_SCOPE int	TclParseNumber(Tcl_Interp *interp, Tcl_Obj *objPtr,
			    const char *expected, const char *bytes,
			    int numBytes, const char **endPtrPtr, int flags);
MODULE_SCOPE void	TclParseInit(Tcl_Interp *interp, const char *string,
			    int numBytes, Tcl_Parse *parsePtr);
MODULE_SCOPE int	TclParseAllWhiteSpace(const char *src, int numBytes);
MODULE_SCOPE int	TclProcessReturn(Tcl_Interp *interp,
			    int code, int level, Tcl_Obj *returnOpts);
MODULE_SCOPE int	TclpObjLstat(Tcl_Obj *pathPtr, Tcl_StatBuf *buf);
MODULE_SCOPE Tcl_Obj *	TclpTempFileName(void);
MODULE_SCOPE Tcl_Obj *  TclpTempFileNameForLibrary(Tcl_Interp *interp, Tcl_Obj* pathPtr);
MODULE_SCOPE Tcl_Obj *	TclNewFSPathObj(Tcl_Obj *dirPtr, const char *addStrRep,
			    int len);
MODULE_SCOPE int	TclpDeleteFile(const void *path);
MODULE_SCOPE void	TclpFinalizeCondition(Tcl_Condition *condPtr);
MODULE_SCOPE void	TclpFinalizeMutex(Tcl_Mutex *mutexPtr);
MODULE_SCOPE void	TclpFinalizePipes(void);
MODULE_SCOPE void	TclpFinalizeSockets(void);
MODULE_SCOPE int	TclCreateSocketAddress(Tcl_Interp *interp,
			    struct addrinfo **addrlist,
			    const char *host, int port, int willBind,
			    const char **errorMsgPtr);
MODULE_SCOPE int	TclpThreadCreate(Tcl_ThreadId *idPtr,
			    Tcl_ThreadCreateProc *proc, ClientData clientData,
			    int stackSize, int flags);
MODULE_SCOPE int	TclpFindVariable(const char *name, int *lengthPtr);
MODULE_SCOPE void	TclpInitLibraryPath(char **valuePtr,
			    unsigned int *lengthPtr, Tcl_Encoding *encodingPtr);
MODULE_SCOPE void	TclpInitLock(void);
MODULE_SCOPE void	TclpInitPlatform(void);
MODULE_SCOPE void	TclpInitUnlock(void);
MODULE_SCOPE Tcl_Obj *	TclpObjListVolumes(void);
MODULE_SCOPE void	TclpMasterLock(void);
MODULE_SCOPE void	TclpMasterUnlock(void);
MODULE_SCOPE int	TclpMatchFiles(Tcl_Interp *interp, char *separators,
			    Tcl_DString *dirPtr, char *pattern, char *tail);
MODULE_SCOPE int	TclpObjNormalizePath(Tcl_Interp *interp,
			    Tcl_Obj *pathPtr, int nextCheckpoint);
MODULE_SCOPE void	TclpNativeJoinPath(Tcl_Obj *prefix, const char *joining);
MODULE_SCOPE Tcl_Obj *	TclpNativeSplitPath(Tcl_Obj *pathPtr, int *lenPtr);
MODULE_SCOPE Tcl_PathType TclpGetNativePathType(Tcl_Obj *pathPtr,
			    int *driveNameLengthPtr, Tcl_Obj **driveNameRef);
MODULE_SCOPE int	TclCrossFilesystemCopy(Tcl_Interp *interp,
			    Tcl_Obj *source, Tcl_Obj *target);
MODULE_SCOPE int	TclpMatchInDirectory(Tcl_Interp *interp,
			    Tcl_Obj *resultPtr, Tcl_Obj *pathPtr,
			    const char *pattern, Tcl_GlobTypeData *types);
MODULE_SCOPE ClientData	TclpGetNativeCwd(ClientData clientData);
MODULE_SCOPE Tcl_FSDupInternalRepProc TclNativeDupInternalRep;
MODULE_SCOPE Tcl_Obj *	TclpObjLink(Tcl_Obj *pathPtr, Tcl_Obj *toPtr,
			    int linkType);
MODULE_SCOPE int	TclpObjChdir(Tcl_Obj *pathPtr);
MODULE_SCOPE Tcl_Channel TclpOpenTemporaryFile(Tcl_Obj *dirObj,
			    Tcl_Obj *basenameObj, Tcl_Obj *extensionObj,
			    Tcl_Obj *resultingNameObj);
MODULE_SCOPE void TclPkgFileSeen(Tcl_Interp *interp, const char *fileName);
MODULE_SCOPE void *TclInitPkgFiles(Tcl_Interp *interp);
MODULE_SCOPE Tcl_Obj *	TclPathPart(Tcl_Interp *interp, Tcl_Obj *pathPtr,
			    Tcl_PathPart portion);
MODULE_SCOPE char *	TclpReadlink(const char *fileName,
			    Tcl_DString *linkPtr);
MODULE_SCOPE void	TclpSetVariables(Tcl_Interp *interp);
MODULE_SCOPE void *	TclThreadStorageKeyGet(Tcl_ThreadDataKey *keyPtr);
MODULE_SCOPE void	TclThreadStorageKeySet(Tcl_ThreadDataKey *keyPtr,
			    void *data);
MODULE_SCOPE TCL_NORETURN void TclpThreadExit(int status);
MODULE_SCOPE void	TclRememberCondition(Tcl_Condition *mutex);
MODULE_SCOPE void	TclRememberJoinableThread(Tcl_ThreadId id);
MODULE_SCOPE void	TclRememberMutex(Tcl_Mutex *mutex);
MODULE_SCOPE void	TclRemoveScriptLimitCallbacks(Tcl_Interp *interp);
MODULE_SCOPE int	TclReToGlob(Tcl_Interp *interp, const char *reStr,
			    int reStrLen, Tcl_DString *dsPtr, int *flagsPtr,
			    int *quantifiersFoundPtr);
MODULE_SCOPE int	TclScanElement(const char *string, int length,
			    char *flagPtr);
MODULE_SCOPE void	TclSetBgErrorHandler(Tcl_Interp *interp,
			    Tcl_Obj *cmdPrefix);
MODULE_SCOPE void	TclSetBignumIntRep(Tcl_Obj *objPtr,
			    void *bignumValue);
MODULE_SCOPE int	TclSetBooleanFromAny(Tcl_Interp *interp,
			    Tcl_Obj *objPtr);
MODULE_SCOPE void	TclSetCmdNameObj(Tcl_Interp *interp, Tcl_Obj *objPtr,
			    Command *cmdPtr);
MODULE_SCOPE void	TclSetDuplicateObj(Tcl_Obj *dupPtr, Tcl_Obj *objPtr);
MODULE_SCOPE void	TclSetProcessGlobalValue(ProcessGlobalValue *pgvPtr,
			    Tcl_Obj *newValue, Tcl_Encoding encoding);
MODULE_SCOPE void	TclSignalExitThread(Tcl_ThreadId id, int result);
MODULE_SCOPE void	TclSpellFix(Tcl_Interp *interp,
			    Tcl_Obj *const *objv, int objc, int subIdx,
			    Tcl_Obj *bad, Tcl_Obj *fix);
MODULE_SCOPE void *	TclStackRealloc(Tcl_Interp *interp, void *ptr,
			    int numBytes);
typedef int (*memCmpFn_t)(const void*, const void*, size_t);
MODULE_SCOPE int	TclStringCmp(Tcl_Obj *value1Ptr, Tcl_Obj *value2Ptr,
			    int checkEq, int nocase, int reqlength);
MODULE_SCOPE int	TclStringCmpOpts(Tcl_Interp *interp, int objc,
			    Tcl_Obj *const objv[], int *nocase,
			    int *reqlength);
MODULE_SCOPE int	TclStringMatch(const char *str, int strLen,
			    const char *pattern, int ptnLen, int flags);
MODULE_SCOPE int	TclStringMatchObj(Tcl_Obj *stringObj,
			    Tcl_Obj *patternObj, int flags);
MODULE_SCOPE void	TclSubstCompile(Tcl_Interp *interp, const char *bytes,
			    int numBytes, int flags, int line,
			    struct CompileEnv *envPtr);
MODULE_SCOPE int	TclSubstOptions(Tcl_Interp *interp, int numOpts,
			    Tcl_Obj *const opts[], int *flagPtr);
MODULE_SCOPE void	TclSubstParse(Tcl_Interp *interp, const char *bytes,
			    int numBytes, int flags, Tcl_Parse *parsePtr,
			    Tcl_InterpState *statePtr);
MODULE_SCOPE int	TclSubstTokens(Tcl_Interp *interp, Tcl_Token *tokenPtr,
			    int count, int *tokensLeftPtr, int line,
			    int *clNextOuter, const char *outerScript);
MODULE_SCOPE int	TclTrim(const char *bytes, int numBytes,
			    const char *trim, int numTrim, int *trimRight);
MODULE_SCOPE int	TclTrimLeft(const char *bytes, int numBytes,
			    const char *trim, int numTrim);
MODULE_SCOPE int	TclTrimRight(const char *bytes, int numBytes,
			    const char *trim, int numTrim);
MODULE_SCOPE const char*TclGetCommandTypeName(Tcl_Command command);
MODULE_SCOPE void	TclRegisterCommandTypeName(
			    Tcl_ObjCmdProc *implementationProc,
			    const char *nameStr);
MODULE_SCOPE int	TclUtfCmp(const char *cs, const char *ct);
MODULE_SCOPE int	TclUtfCasecmp(const char *cs, const char *ct);
<<<<<<< HEAD
MODULE_SCOPE int	TclUtfCount(int ch);
#if TCL_UTF_MAX > 3
#   define TclUtfToUCS4 Tcl_UtfToUniChar
#   define TclUCS4Complete Tcl_UtfCharComplete
#   define TclChar16Complete(src, length) (((unsigned)((unsigned char)*(src) - 0xF0) < 5) \
	    ? ((length) >= 3) : Tcl_UtfCharComplete((src), (length)))
#else
    MODULE_SCOPE int	TclUtfToUCS4(const char *src, int *ucs4Ptr);
#   define TclUCS4Complete(src, length) (((unsigned)((unsigned char)*(src) - 0xF0) < 5) \
	    ? ((length) >= 4) : Tcl_UtfCharComplete((src), (length)))
#   define TclChar16Complete Tcl_UtfCharComplete
=======
MODULE_SCOPE int	TclUtfToUCS4(const char *, int *);
MODULE_SCOPE int	TclUCS4ToUtf(int, char *);
MODULE_SCOPE int	TclUCS4ToLower(int ch);
#if TCL_UTF_MAX == 4
    MODULE_SCOPE int	TclGetUCS4(Tcl_Obj *, int);
    MODULE_SCOPE int	TclUniCharToUCS4(const Tcl_UniChar *, int *);
#else
#   define TclGetUCS4 Tcl_GetUniChar
#   define TclUniCharToUCS4(src, ptr) (*ptr = *(src),1)
>>>>>>> e60d8bcf
#endif
MODULE_SCOPE Tcl_Obj *	TclpNativeToNormalized(ClientData clientData);
MODULE_SCOPE Tcl_Obj *	TclpFilesystemPathType(Tcl_Obj *pathPtr);
MODULE_SCOPE int	TclpDlopen(Tcl_Interp *interp, Tcl_Obj *pathPtr,
			    Tcl_LoadHandle *loadHandle,
			    Tcl_FSUnloadFileProc **unloadProcPtr, int flags);
MODULE_SCOPE int	TclpUtime(Tcl_Obj *pathPtr, struct utimbuf *tval);
#ifdef TCL_LOAD_FROM_MEMORY
MODULE_SCOPE void *	TclpLoadMemoryGetBuffer(Tcl_Interp *interp, int size);
MODULE_SCOPE int	TclpLoadMemory(Tcl_Interp *interp, void *buffer,
			    int size, int codeSize, Tcl_LoadHandle *loadHandle,
			    Tcl_FSUnloadFileProc **unloadProcPtr, int flags);
#endif
MODULE_SCOPE void	TclInitThreadStorage(void);
MODULE_SCOPE void	TclFinalizeThreadDataThread(void);
MODULE_SCOPE void	TclFinalizeThreadStorage(void);

/* TclWideMUInt -- wide integer used for measurement calculations: */
#if (!defined(_WIN32) || !defined(_MSC_VER) || (_MSC_VER >= 1400))
#   define TclWideMUInt Tcl_WideUInt
#else
/* older MSVS may not allow conversions between unsigned __int64 and double) */
#   define TclWideMUInt Tcl_WideInt
#endif
#ifdef TCL_WIDE_CLICKS
MODULE_SCOPE Tcl_WideInt TclpGetWideClicks(void);
MODULE_SCOPE double	TclpWideClicksToNanoseconds(Tcl_WideInt clicks);
MODULE_SCOPE double	TclpWideClickInMicrosec(void);
#else
#   ifdef _WIN32
#	define TCL_WIDE_CLICKS 1
MODULE_SCOPE Tcl_WideInt TclpGetWideClicks(void);
MODULE_SCOPE double	TclpWideClickInMicrosec(void);
#	define		TclpWideClicksToNanoseconds(clicks) \
				((double)(clicks) * TclpWideClickInMicrosec() * 1000)
#   endif
#endif
MODULE_SCOPE Tcl_WideInt TclpGetMicroseconds(void);

MODULE_SCOPE int	TclZlibInit(Tcl_Interp *interp);
MODULE_SCOPE void *	TclpThreadCreateKey(void);
MODULE_SCOPE void	TclpThreadDeleteKey(void *keyPtr);
MODULE_SCOPE void	TclpThreadSetMasterTSD(void *tsdKeyPtr, void *ptr);
MODULE_SCOPE void *	TclpThreadGetMasterTSD(void *tsdKeyPtr);
MODULE_SCOPE void	TclErrorStackResetIf(Tcl_Interp *interp,
			    const char *msg, int length);
/* Tip 430 */
MODULE_SCOPE int    TclZipfs_Init(Tcl_Interp *interp);


/*
 * Many parsing tasks need a common definition of whitespace.
 * Use this routine and macro to achieve that and place
 * optimization (fragile on changes) in one place.
 */

MODULE_SCOPE int	TclIsSpaceProc(int byte);
#	define TclIsSpaceProcM(byte) \
		(((byte) > 0x20) ? 0 : TclIsSpaceProc(byte))

/*
 *----------------------------------------------------------------
 * Command procedures in the generic core:
 *----------------------------------------------------------------
 */

MODULE_SCOPE int	Tcl_AfterObjCmd(ClientData clientData,
			    Tcl_Interp *interp, int objc,
			    Tcl_Obj *const objv[]);
MODULE_SCOPE int	Tcl_AppendObjCmd(ClientData clientData,
			    Tcl_Interp *interp, int objc,
			    Tcl_Obj *const objv[]);
MODULE_SCOPE int	Tcl_ApplyObjCmd(ClientData clientData,
			    Tcl_Interp *interp, int objc,
			    Tcl_Obj *const objv[]);
MODULE_SCOPE Tcl_Command TclInitArrayCmd(Tcl_Interp *interp);
MODULE_SCOPE Tcl_Command TclInitBinaryCmd(Tcl_Interp *interp);
MODULE_SCOPE int	Tcl_BreakObjCmd(ClientData clientData,
			    Tcl_Interp *interp, int objc,
			    Tcl_Obj *const objv[]);
#if !defined(TCL_NO_DEPRECATED) && TCL_MAJOR_VERSION < 9
MODULE_SCOPE int	Tcl_CaseObjCmd(ClientData clientData,
			    Tcl_Interp *interp, int objc,
			    Tcl_Obj *const objv[]);
#endif
MODULE_SCOPE int	Tcl_CatchObjCmd(ClientData clientData,
			    Tcl_Interp *interp, int objc,
			    Tcl_Obj *const objv[]);
MODULE_SCOPE int	Tcl_CdObjCmd(ClientData clientData,
			    Tcl_Interp *interp, int objc,
			    Tcl_Obj *const objv[]);
MODULE_SCOPE Tcl_Command TclInitChanCmd(Tcl_Interp *interp);
MODULE_SCOPE int	TclChanCreateObjCmd(ClientData clientData,
			    Tcl_Interp *interp, int objc,
			    Tcl_Obj *const objv[]);
MODULE_SCOPE int	TclChanPostEventObjCmd(ClientData clientData,
			    Tcl_Interp *interp, int objc,
			    Tcl_Obj *const objv[]);
MODULE_SCOPE int	TclChanPopObjCmd(ClientData clientData,
			    Tcl_Interp *interp, int objc, Tcl_Obj *const objv[]);
MODULE_SCOPE int	TclChanPushObjCmd(ClientData clientData,
			    Tcl_Interp *interp, int objc, Tcl_Obj *const objv[]);
MODULE_SCOPE void	TclClockInit(Tcl_Interp *interp);
MODULE_SCOPE int	TclClockOldscanObjCmd(
			    void *clientData, Tcl_Interp *interp,
			    int objc, Tcl_Obj *const objv[]);
MODULE_SCOPE int	Tcl_CloseObjCmd(ClientData clientData,
			    Tcl_Interp *interp, int objc,
			    Tcl_Obj *const objv[]);
MODULE_SCOPE int	Tcl_ConcatObjCmd(ClientData clientData,
			    Tcl_Interp *interp, int objc,
			    Tcl_Obj *const objv[]);
MODULE_SCOPE int	Tcl_ContinueObjCmd(ClientData clientData,
			    Tcl_Interp *interp, int objc,
			    Tcl_Obj *const objv[]);
MODULE_SCOPE Tcl_TimerToken TclCreateAbsoluteTimerHandler(
			    Tcl_Time *timePtr, Tcl_TimerProc *proc,
			    ClientData clientData);
MODULE_SCOPE int	TclDefaultBgErrorHandlerObjCmd(
			    ClientData clientData, Tcl_Interp *interp,
			    int objc, Tcl_Obj *const objv[]);
MODULE_SCOPE Tcl_Command TclInitDictCmd(Tcl_Interp *interp);
MODULE_SCOPE int	TclDictWithFinish(Tcl_Interp *interp, Var *varPtr,
			    Var *arrayPtr, Tcl_Obj *part1Ptr,
			    Tcl_Obj *part2Ptr, int index, int pathc,
			    Tcl_Obj *const pathv[], Tcl_Obj *keysPtr);
MODULE_SCOPE Tcl_Obj *	TclDictWithInit(Tcl_Interp *interp, Tcl_Obj *dictPtr,
			    int pathc, Tcl_Obj *const pathv[]);
MODULE_SCOPE int	Tcl_DisassembleObjCmd(ClientData clientData,
			    Tcl_Interp *interp, int objc,
			    Tcl_Obj *const objv[]);

/* Assemble command function */
MODULE_SCOPE int	Tcl_AssembleObjCmd(ClientData clientData,
			    Tcl_Interp *interp, int objc,
			    Tcl_Obj *const objv[]);
MODULE_SCOPE int	TclNRAssembleObjCmd(ClientData clientData,
			    Tcl_Interp *interp, int objc,
			    Tcl_Obj *const objv[]);
MODULE_SCOPE Tcl_Command TclInitEncodingCmd(Tcl_Interp *interp);
MODULE_SCOPE int	Tcl_EofObjCmd(ClientData clientData,
			    Tcl_Interp *interp, int objc,
			    Tcl_Obj *const objv[]);
MODULE_SCOPE int	Tcl_ErrorObjCmd(ClientData clientData,
			    Tcl_Interp *interp, int objc,
			    Tcl_Obj *const objv[]);
MODULE_SCOPE int	Tcl_EvalObjCmd(ClientData clientData,
			    Tcl_Interp *interp, int objc,
			    Tcl_Obj *const objv[]);
MODULE_SCOPE int	Tcl_ExecObjCmd(ClientData clientData,
			    Tcl_Interp *interp, int objc,
			    Tcl_Obj *const objv[]);
MODULE_SCOPE int	Tcl_ExitObjCmd(ClientData clientData,
			    Tcl_Interp *interp, int objc,
			    Tcl_Obj *const objv[]);
MODULE_SCOPE int	Tcl_ExprObjCmd(ClientData clientData,
			    Tcl_Interp *interp, int objc,
			    Tcl_Obj *const objv[]);
MODULE_SCOPE int	Tcl_FblockedObjCmd(ClientData clientData,
			    Tcl_Interp *interp, int objc,
			    Tcl_Obj *const objv[]);
MODULE_SCOPE int	Tcl_FconfigureObjCmd(
			    ClientData clientData, Tcl_Interp *interp,
			    int objc, Tcl_Obj *const objv[]);
MODULE_SCOPE int	Tcl_FcopyObjCmd(ClientData dummy,
			    Tcl_Interp *interp, int objc,
			    Tcl_Obj *const objv[]);
MODULE_SCOPE Tcl_Command TclInitFileCmd(Tcl_Interp *interp);
MODULE_SCOPE int	Tcl_FileEventObjCmd(ClientData clientData,
			    Tcl_Interp *interp, int objc,
			    Tcl_Obj *const objv[]);
MODULE_SCOPE int	Tcl_FlushObjCmd(ClientData clientData,
			    Tcl_Interp *interp, int objc,
			    Tcl_Obj *const objv[]);
MODULE_SCOPE int	Tcl_ForObjCmd(ClientData clientData,
			    Tcl_Interp *interp, int objc,
			    Tcl_Obj *const objv[]);
MODULE_SCOPE int	Tcl_ForeachObjCmd(ClientData clientData,
			    Tcl_Interp *interp, int objc,
			    Tcl_Obj *const objv[]);
MODULE_SCOPE int	Tcl_FormatObjCmd(ClientData dummy,
			    Tcl_Interp *interp, int objc,
			    Tcl_Obj *const objv[]);
MODULE_SCOPE int	Tcl_GetsObjCmd(ClientData clientData,
			    Tcl_Interp *interp, int objc,
			    Tcl_Obj *const objv[]);
MODULE_SCOPE int	Tcl_GlobalObjCmd(ClientData clientData,
			    Tcl_Interp *interp, int objc,
			    Tcl_Obj *const objv[]);
MODULE_SCOPE int	Tcl_GlobObjCmd(ClientData clientData,
			    Tcl_Interp *interp, int objc,
			    Tcl_Obj *const objv[]);
MODULE_SCOPE int	Tcl_IfObjCmd(ClientData clientData,
			    Tcl_Interp *interp, int objc,
			    Tcl_Obj *const objv[]);
MODULE_SCOPE int	Tcl_IncrObjCmd(ClientData clientData,
			    Tcl_Interp *interp, int objc,
			    Tcl_Obj *const objv[]);
MODULE_SCOPE Tcl_Command TclInitInfoCmd(Tcl_Interp *interp);
MODULE_SCOPE int	Tcl_InterpObjCmd(ClientData clientData,
			    Tcl_Interp *interp, int argc,
			    Tcl_Obj *const objv[]);
MODULE_SCOPE int	Tcl_JoinObjCmd(ClientData clientData,
			    Tcl_Interp *interp, int objc,
			    Tcl_Obj *const objv[]);
MODULE_SCOPE int	Tcl_LappendObjCmd(ClientData clientData,
			    Tcl_Interp *interp, int objc,
			    Tcl_Obj *const objv[]);
MODULE_SCOPE int	Tcl_LassignObjCmd(ClientData clientData,
			    Tcl_Interp *interp, int objc,
			    Tcl_Obj *const objv[]);
MODULE_SCOPE int	Tcl_LindexObjCmd(ClientData clientData,
			    Tcl_Interp *interp, int objc,
			    Tcl_Obj *const objv[]);
MODULE_SCOPE int	Tcl_LinsertObjCmd(ClientData clientData,
			    Tcl_Interp *interp, int objc,
			    Tcl_Obj *const objv[]);
MODULE_SCOPE int	Tcl_LlengthObjCmd(ClientData clientData,
			    Tcl_Interp *interp, int objc,
			    Tcl_Obj *const objv[]);
MODULE_SCOPE int	Tcl_ListObjCmd(ClientData clientData,
			    Tcl_Interp *interp, int objc,
			    Tcl_Obj *const objv[]);
MODULE_SCOPE int	Tcl_LmapObjCmd(ClientData clientData,
			    Tcl_Interp *interp, int objc,
			    Tcl_Obj *const objv[]);
MODULE_SCOPE int	Tcl_LoadObjCmd(ClientData clientData,
			    Tcl_Interp *interp, int objc,
			    Tcl_Obj *const objv[]);
MODULE_SCOPE int	Tcl_LpopObjCmd(ClientData clientData,
			    Tcl_Interp *interp, int objc,
			    Tcl_Obj *const objv[]);
MODULE_SCOPE int	Tcl_LrangeObjCmd(ClientData clientData,
			    Tcl_Interp *interp, int objc,
			    Tcl_Obj *const objv[]);
MODULE_SCOPE int	Tcl_LremoveObjCmd(ClientData clientData,
			    Tcl_Interp *interp, int objc,
			    Tcl_Obj *const objv[]);
MODULE_SCOPE int	Tcl_LrepeatObjCmd(ClientData clientData,
			    Tcl_Interp *interp, int objc,
			    Tcl_Obj *const objv[]);
MODULE_SCOPE int	Tcl_LreplaceObjCmd(ClientData clientData,
			    Tcl_Interp *interp, int objc,
			    Tcl_Obj *const objv[]);
MODULE_SCOPE int	Tcl_LreverseObjCmd(ClientData clientData,
			    Tcl_Interp *interp, int objc,
			    Tcl_Obj *const objv[]);
MODULE_SCOPE int	Tcl_LsearchObjCmd(ClientData clientData,
			    Tcl_Interp *interp, int objc,
			    Tcl_Obj *const objv[]);
MODULE_SCOPE int	Tcl_LsetObjCmd(ClientData clientData,
			    Tcl_Interp *interp, int objc,
			    Tcl_Obj *const objv[]);
MODULE_SCOPE int	Tcl_LsortObjCmd(ClientData clientData,
			    Tcl_Interp *interp, int objc,
			    Tcl_Obj *const objv[]);
MODULE_SCOPE Tcl_Command TclInitNamespaceCmd(Tcl_Interp *interp);
MODULE_SCOPE int	TclNamespaceEnsembleCmd(ClientData dummy,
			    Tcl_Interp *interp, int objc,
			    Tcl_Obj *const objv[]);
MODULE_SCOPE int	Tcl_OpenObjCmd(ClientData clientData,
			    Tcl_Interp *interp, int objc,
			    Tcl_Obj *const objv[]);
MODULE_SCOPE int	Tcl_PackageObjCmd(ClientData clientData,
			    Tcl_Interp *interp, int objc,
			    Tcl_Obj *const objv[]);
MODULE_SCOPE int	Tcl_PidObjCmd(ClientData clientData,
			    Tcl_Interp *interp, int objc,
			    Tcl_Obj *const objv[]);
MODULE_SCOPE Tcl_Command TclInitPrefixCmd(Tcl_Interp *interp);
MODULE_SCOPE int	Tcl_PutsObjCmd(ClientData clientData,
			    Tcl_Interp *interp, int objc,
			    Tcl_Obj *const objv[]);
MODULE_SCOPE int	Tcl_PwdObjCmd(ClientData clientData,
			    Tcl_Interp *interp, int objc,
			    Tcl_Obj *const objv[]);
MODULE_SCOPE int	Tcl_ReadObjCmd(ClientData clientData,
			    Tcl_Interp *interp, int objc,
			    Tcl_Obj *const objv[]);
MODULE_SCOPE int	Tcl_RegexpObjCmd(ClientData clientData,
			    Tcl_Interp *interp, int objc,
			    Tcl_Obj *const objv[]);
MODULE_SCOPE int	Tcl_RegsubObjCmd(ClientData clientData,
			    Tcl_Interp *interp, int objc,
			    Tcl_Obj *const objv[]);
MODULE_SCOPE int	Tcl_RenameObjCmd(ClientData clientData,
			    Tcl_Interp *interp, int objc,
			    Tcl_Obj *const objv[]);
MODULE_SCOPE int	Tcl_RepresentationCmd(ClientData clientData,
			    Tcl_Interp *interp, int objc,
			    Tcl_Obj *const objv[]);
MODULE_SCOPE int	Tcl_ReturnObjCmd(ClientData clientData,
			    Tcl_Interp *interp, int objc,
			    Tcl_Obj *const objv[]);
MODULE_SCOPE int	Tcl_ScanObjCmd(ClientData clientData,
			    Tcl_Interp *interp, int objc,
			    Tcl_Obj *const objv[]);
MODULE_SCOPE int	Tcl_SeekObjCmd(ClientData clientData,
			    Tcl_Interp *interp, int objc,
			    Tcl_Obj *const objv[]);
MODULE_SCOPE int	Tcl_SetObjCmd(ClientData clientData,
			    Tcl_Interp *interp, int objc,
			    Tcl_Obj *const objv[]);
MODULE_SCOPE int	Tcl_SplitObjCmd(ClientData clientData,
			    Tcl_Interp *interp, int objc,
			    Tcl_Obj *const objv[]);
MODULE_SCOPE int	Tcl_SocketObjCmd(ClientData clientData,
			    Tcl_Interp *interp, int objc,
			    Tcl_Obj *const objv[]);
MODULE_SCOPE int	Tcl_SourceObjCmd(ClientData clientData,
			    Tcl_Interp *interp, int objc,
			    Tcl_Obj *const objv[]);
MODULE_SCOPE Tcl_Command TclInitStringCmd(Tcl_Interp *interp);
MODULE_SCOPE int	Tcl_SubstObjCmd(ClientData clientData,
			    Tcl_Interp *interp, int objc,
			    Tcl_Obj *const objv[]);
MODULE_SCOPE int	Tcl_SwitchObjCmd(ClientData clientData,
			    Tcl_Interp *interp, int objc,
			    Tcl_Obj *const objv[]);
MODULE_SCOPE int	Tcl_TellObjCmd(ClientData clientData,
			    Tcl_Interp *interp, int objc,
			    Tcl_Obj *const objv[]);
MODULE_SCOPE int	Tcl_ThrowObjCmd(ClientData dummy, Tcl_Interp *interp,
			    int objc, Tcl_Obj *const objv[]);
MODULE_SCOPE int	Tcl_TimeObjCmd(ClientData clientData,
			    Tcl_Interp *interp, int objc,
			    Tcl_Obj *const objv[]);
MODULE_SCOPE int	Tcl_TimeRateObjCmd(ClientData clientData,
			    Tcl_Interp *interp, int objc,
			    Tcl_Obj *const objv[]);
MODULE_SCOPE int	Tcl_TraceObjCmd(ClientData clientData,
			    Tcl_Interp *interp, int objc,
			    Tcl_Obj *const objv[]);
MODULE_SCOPE int	Tcl_TryObjCmd(ClientData clientData,
			    Tcl_Interp *interp, int objc,
			    Tcl_Obj *const objv[]);
MODULE_SCOPE int	Tcl_UnloadObjCmd(ClientData clientData,
			    Tcl_Interp *interp, int objc,
			    Tcl_Obj *const objv[]);
MODULE_SCOPE int	Tcl_UnsetObjCmd(ClientData clientData,
			    Tcl_Interp *interp, int objc,
			    Tcl_Obj *const objv[]);
MODULE_SCOPE int	Tcl_UpdateObjCmd(ClientData clientData,
			    Tcl_Interp *interp, int objc,
			    Tcl_Obj *const objv[]);
MODULE_SCOPE int	Tcl_UplevelObjCmd(ClientData clientData,
			    Tcl_Interp *interp, int objc,
			    Tcl_Obj *const objv[]);
MODULE_SCOPE int	Tcl_UpvarObjCmd(ClientData clientData,
			    Tcl_Interp *interp, int objc,
			    Tcl_Obj *const objv[]);
MODULE_SCOPE int	Tcl_VariableObjCmd(ClientData clientData,
			    Tcl_Interp *interp, int objc,
			    Tcl_Obj *const objv[]);
MODULE_SCOPE int	Tcl_VwaitObjCmd(ClientData clientData,
			    Tcl_Interp *interp, int objc,
			    Tcl_Obj *const objv[]);
MODULE_SCOPE int	Tcl_WhileObjCmd(ClientData clientData,
			    Tcl_Interp *interp, int objc,
			    Tcl_Obj *const objv[]);

/*
 *----------------------------------------------------------------
 * Compilation procedures for commands in the generic core:
 *----------------------------------------------------------------
 */

MODULE_SCOPE int	TclCompileAppendCmd(Tcl_Interp *interp,
			    Tcl_Parse *parsePtr, Command *cmdPtr,
			    struct CompileEnv *envPtr);
MODULE_SCOPE int	TclCompileArrayExistsCmd(Tcl_Interp *interp,
			    Tcl_Parse *parsePtr, Command *cmdPtr,
			    struct CompileEnv *envPtr);
MODULE_SCOPE int	TclCompileArraySetCmd(Tcl_Interp *interp,
			    Tcl_Parse *parsePtr, Command *cmdPtr,
			    struct CompileEnv *envPtr);
MODULE_SCOPE int	TclCompileArrayUnsetCmd(Tcl_Interp *interp,
			    Tcl_Parse *parsePtr, Command *cmdPtr,
			    struct CompileEnv *envPtr);
MODULE_SCOPE int	TclCompileBreakCmd(Tcl_Interp *interp,
			    Tcl_Parse *parsePtr, Command *cmdPtr,
			    struct CompileEnv *envPtr);
MODULE_SCOPE int	TclCompileCatchCmd(Tcl_Interp *interp,
			    Tcl_Parse *parsePtr, Command *cmdPtr,
			    struct CompileEnv *envPtr);
MODULE_SCOPE int	TclCompileClockClicksCmd(Tcl_Interp *interp,
			    Tcl_Parse *parsePtr, Command *cmdPtr,
			    struct CompileEnv *envPtr);
MODULE_SCOPE int	TclCompileClockReadingCmd(Tcl_Interp *interp,
			    Tcl_Parse *parsePtr, Command *cmdPtr,
			    struct CompileEnv *envPtr);
MODULE_SCOPE int	TclCompileConcatCmd(Tcl_Interp *interp,
			    Tcl_Parse *parsePtr, Command *cmdPtr,
			    struct CompileEnv *envPtr);
MODULE_SCOPE int	TclCompileContinueCmd(Tcl_Interp *interp,
			    Tcl_Parse *parsePtr, Command *cmdPtr,
			    struct CompileEnv *envPtr);
MODULE_SCOPE int	TclCompileDictAppendCmd(Tcl_Interp *interp,
			    Tcl_Parse *parsePtr, Command *cmdPtr,
			    struct CompileEnv *envPtr);
MODULE_SCOPE int	TclCompileDictCreateCmd(Tcl_Interp *interp,
			    Tcl_Parse *parsePtr, Command *cmdPtr,
			    struct CompileEnv *envPtr);
MODULE_SCOPE int	TclCompileDictExistsCmd(Tcl_Interp *interp,
			    Tcl_Parse *parsePtr, Command *cmdPtr,
			    struct CompileEnv *envPtr);
MODULE_SCOPE int	TclCompileDictForCmd(Tcl_Interp *interp,
			    Tcl_Parse *parsePtr, Command *cmdPtr,
			    struct CompileEnv *envPtr);
MODULE_SCOPE int	TclCompileDictGetCmd(Tcl_Interp *interp,
			    Tcl_Parse *parsePtr, Command *cmdPtr,
			    struct CompileEnv *envPtr);
MODULE_SCOPE int	TclCompileDictGetWithDefaultCmd(Tcl_Interp *interp,
			    Tcl_Parse *parsePtr, Command *cmdPtr,
			    struct CompileEnv *envPtr);
MODULE_SCOPE int	TclCompileDictIncrCmd(Tcl_Interp *interp,
			    Tcl_Parse *parsePtr, Command *cmdPtr,
			    struct CompileEnv *envPtr);
MODULE_SCOPE int	TclCompileDictLappendCmd(Tcl_Interp *interp,
			    Tcl_Parse *parsePtr, Command *cmdPtr,
			    struct CompileEnv *envPtr);
MODULE_SCOPE int	TclCompileDictMapCmd(Tcl_Interp *interp,
			    Tcl_Parse *parsePtr, Command *cmdPtr,
			    struct CompileEnv *envPtr);
MODULE_SCOPE int	TclCompileDictMergeCmd(Tcl_Interp *interp,
			    Tcl_Parse *parsePtr, Command *cmdPtr,
			    struct CompileEnv *envPtr);
MODULE_SCOPE int	TclCompileDictSetCmd(Tcl_Interp *interp,
			    Tcl_Parse *parsePtr, Command *cmdPtr,
			    struct CompileEnv *envPtr);
MODULE_SCOPE int	TclCompileDictUnsetCmd(Tcl_Interp *interp,
			    Tcl_Parse *parsePtr, Command *cmdPtr,
			    struct CompileEnv *envPtr);
MODULE_SCOPE int	TclCompileDictUpdateCmd(Tcl_Interp *interp,
			    Tcl_Parse *parsePtr, Command *cmdPtr,
			    struct CompileEnv *envPtr);
MODULE_SCOPE int	TclCompileDictWithCmd(Tcl_Interp *interp,
			    Tcl_Parse *parsePtr, Command *cmdPtr,
			    struct CompileEnv *envPtr);
MODULE_SCOPE int	TclCompileEnsemble(Tcl_Interp *interp,
			    Tcl_Parse *parsePtr, Command *cmdPtr,
			    struct CompileEnv *envPtr);
MODULE_SCOPE int	TclCompileErrorCmd(Tcl_Interp *interp,
			    Tcl_Parse *parsePtr, Command *cmdPtr,
			    struct CompileEnv *envPtr);
MODULE_SCOPE int	TclCompileExprCmd(Tcl_Interp *interp,
			    Tcl_Parse *parsePtr, Command *cmdPtr,
			    struct CompileEnv *envPtr);
MODULE_SCOPE int	TclCompileForCmd(Tcl_Interp *interp,
			    Tcl_Parse *parsePtr, Command *cmdPtr,
			    struct CompileEnv *envPtr);
MODULE_SCOPE int	TclCompileForeachCmd(Tcl_Interp *interp,
			    Tcl_Parse *parsePtr, Command *cmdPtr,
			    struct CompileEnv *envPtr);
MODULE_SCOPE int	TclCompileFormatCmd(Tcl_Interp *interp,
			    Tcl_Parse *parsePtr, Command *cmdPtr,
			    struct CompileEnv *envPtr);
MODULE_SCOPE int	TclCompileGlobalCmd(Tcl_Interp *interp,
			    Tcl_Parse *parsePtr, Command *cmdPtr,
			    struct CompileEnv *envPtr);
MODULE_SCOPE int	TclCompileIfCmd(Tcl_Interp *interp,
			    Tcl_Parse *parsePtr, Command *cmdPtr,
			    struct CompileEnv *envPtr);
MODULE_SCOPE int	TclCompileInfoCommandsCmd(Tcl_Interp *interp,
			    Tcl_Parse *parsePtr, Command *cmdPtr,
			    struct CompileEnv *envPtr);
MODULE_SCOPE int	TclCompileInfoCoroutineCmd(Tcl_Interp *interp,
			    Tcl_Parse *parsePtr, Command *cmdPtr,
			    struct CompileEnv *envPtr);
MODULE_SCOPE int	TclCompileInfoExistsCmd(Tcl_Interp *interp,
			    Tcl_Parse *parsePtr, Command *cmdPtr,
			    struct CompileEnv *envPtr);
MODULE_SCOPE int	TclCompileInfoLevelCmd(Tcl_Interp *interp,
			    Tcl_Parse *parsePtr, Command *cmdPtr,
			    struct CompileEnv *envPtr);
MODULE_SCOPE int	TclCompileInfoObjectClassCmd(Tcl_Interp *interp,
			    Tcl_Parse *parsePtr, Command *cmdPtr,
			    struct CompileEnv *envPtr);
MODULE_SCOPE int	TclCompileInfoObjectIsACmd(Tcl_Interp *interp,
			    Tcl_Parse *parsePtr, Command *cmdPtr,
			    struct CompileEnv *envPtr);
MODULE_SCOPE int	TclCompileInfoObjectNamespaceCmd(Tcl_Interp *interp,
			    Tcl_Parse *parsePtr, Command *cmdPtr,
			    struct CompileEnv *envPtr);
MODULE_SCOPE int	TclCompileIncrCmd(Tcl_Interp *interp,
			    Tcl_Parse *parsePtr, Command *cmdPtr,
			    struct CompileEnv *envPtr);
MODULE_SCOPE int	TclCompileLappendCmd(Tcl_Interp *interp,
			    Tcl_Parse *parsePtr, Command *cmdPtr,
			    struct CompileEnv *envPtr);
MODULE_SCOPE int	TclCompileLassignCmd(Tcl_Interp *interp,
			    Tcl_Parse *parsePtr, Command *cmdPtr,
			    struct CompileEnv *envPtr);
MODULE_SCOPE int	TclCompileLindexCmd(Tcl_Interp *interp,
			    Tcl_Parse *parsePtr, Command *cmdPtr,
			    struct CompileEnv *envPtr);
MODULE_SCOPE int	TclCompileLinsertCmd(Tcl_Interp *interp,
			    Tcl_Parse *parsePtr, Command *cmdPtr,
			    struct CompileEnv *envPtr);
MODULE_SCOPE int	TclCompileListCmd(Tcl_Interp *interp,
			    Tcl_Parse *parsePtr, Command *cmdPtr,
			    struct CompileEnv *envPtr);
MODULE_SCOPE int	TclCompileLlengthCmd(Tcl_Interp *interp,
			    Tcl_Parse *parsePtr, Command *cmdPtr,
			    struct CompileEnv *envPtr);
MODULE_SCOPE int	TclCompileLmapCmd(Tcl_Interp *interp,
			    Tcl_Parse *parsePtr, Command *cmdPtr,
			    struct CompileEnv *envPtr);
MODULE_SCOPE int	TclCompileLrangeCmd(Tcl_Interp *interp,
			    Tcl_Parse *parsePtr, Command *cmdPtr,
			    struct CompileEnv *envPtr);
MODULE_SCOPE int	TclCompileLreplaceCmd(Tcl_Interp *interp,
			    Tcl_Parse *parsePtr, Command *cmdPtr,
			    struct CompileEnv *envPtr);
MODULE_SCOPE int	TclCompileLsetCmd(Tcl_Interp *interp,
			    Tcl_Parse *parsePtr, Command *cmdPtr,
			    struct CompileEnv *envPtr);
MODULE_SCOPE int	TclCompileNamespaceCodeCmd(Tcl_Interp *interp,
			    Tcl_Parse *parsePtr, Command *cmdPtr,
			    struct CompileEnv *envPtr);
MODULE_SCOPE int	TclCompileNamespaceCurrentCmd(Tcl_Interp *interp,
			    Tcl_Parse *parsePtr, Command *cmdPtr,
			    struct CompileEnv *envPtr);
MODULE_SCOPE int	TclCompileNamespaceOriginCmd(Tcl_Interp *interp,
			    Tcl_Parse *parsePtr, Command *cmdPtr,
			    struct CompileEnv *envPtr);
MODULE_SCOPE int	TclCompileNamespaceQualifiersCmd(Tcl_Interp *interp,
			    Tcl_Parse *parsePtr, Command *cmdPtr,
			    struct CompileEnv *envPtr);
MODULE_SCOPE int	TclCompileNamespaceTailCmd(Tcl_Interp *interp,
			    Tcl_Parse *parsePtr, Command *cmdPtr,
			    struct CompileEnv *envPtr);
MODULE_SCOPE int	TclCompileNamespaceUpvarCmd(Tcl_Interp *interp,
			    Tcl_Parse *parsePtr, Command *cmdPtr,
			    struct CompileEnv *envPtr);
MODULE_SCOPE int	TclCompileNamespaceWhichCmd(Tcl_Interp *interp,
			    Tcl_Parse *parsePtr, Command *cmdPtr,
			    struct CompileEnv *envPtr);
MODULE_SCOPE int	TclCompileNoOp(Tcl_Interp *interp,
			    Tcl_Parse *parsePtr, Command *cmdPtr,
			    struct CompileEnv *envPtr);
MODULE_SCOPE int	TclCompileObjectNextCmd(Tcl_Interp *interp,
			    Tcl_Parse *parsePtr, Command *cmdPtr,
			    struct CompileEnv *envPtr);
MODULE_SCOPE int	TclCompileObjectNextToCmd(Tcl_Interp *interp,
			    Tcl_Parse *parsePtr, Command *cmdPtr,
			    struct CompileEnv *envPtr);
MODULE_SCOPE int	TclCompileObjectSelfCmd(Tcl_Interp *interp,
			    Tcl_Parse *parsePtr, Command *cmdPtr,
			    struct CompileEnv *envPtr);
MODULE_SCOPE int	TclCompileRegexpCmd(Tcl_Interp *interp,
			    Tcl_Parse *parsePtr, Command *cmdPtr,
			    struct CompileEnv *envPtr);
MODULE_SCOPE int	TclCompileRegsubCmd(Tcl_Interp *interp,
			    Tcl_Parse *parsePtr, Command *cmdPtr,
			    struct CompileEnv *envPtr);
MODULE_SCOPE int	TclCompileReturnCmd(Tcl_Interp *interp,
			    Tcl_Parse *parsePtr, Command *cmdPtr,
			    struct CompileEnv *envPtr);
MODULE_SCOPE int	TclCompileSetCmd(Tcl_Interp *interp,
			    Tcl_Parse *parsePtr, Command *cmdPtr,
			    struct CompileEnv *envPtr);
MODULE_SCOPE int	TclCompileStringCatCmd(Tcl_Interp *interp,
			    Tcl_Parse *parsePtr, Command *cmdPtr,
			    struct CompileEnv *envPtr);
MODULE_SCOPE int	TclCompileStringCmpCmd(Tcl_Interp *interp,
			    Tcl_Parse *parsePtr, Command *cmdPtr,
			    struct CompileEnv *envPtr);
MODULE_SCOPE int	TclCompileStringEqualCmd(Tcl_Interp *interp,
			    Tcl_Parse *parsePtr, Command *cmdPtr,
			    struct CompileEnv *envPtr);
MODULE_SCOPE int	TclCompileStringFirstCmd(Tcl_Interp *interp,
			    Tcl_Parse *parsePtr, Command *cmdPtr,
			    struct CompileEnv *envPtr);
MODULE_SCOPE int	TclCompileStringIndexCmd(Tcl_Interp *interp,
			    Tcl_Parse *parsePtr, Command *cmdPtr,
			    struct CompileEnv *envPtr);
MODULE_SCOPE int	TclCompileStringInsertCmd(Tcl_Interp *interp,
			    Tcl_Parse *parsePtr, Command *cmdPtr,
			    struct CompileEnv *envPtr);
MODULE_SCOPE int	TclCompileStringIsCmd(Tcl_Interp *interp,
			    Tcl_Parse *parsePtr, Command *cmdPtr,
			    struct CompileEnv *envPtr);
MODULE_SCOPE int	TclCompileStringLastCmd(Tcl_Interp *interp,
			    Tcl_Parse *parsePtr, Command *cmdPtr,
			    struct CompileEnv *envPtr);
MODULE_SCOPE int	TclCompileStringLenCmd(Tcl_Interp *interp,
			    Tcl_Parse *parsePtr, Command *cmdPtr,
			    struct CompileEnv *envPtr);
MODULE_SCOPE int	TclCompileStringMapCmd(Tcl_Interp *interp,
			    Tcl_Parse *parsePtr, Command *cmdPtr,
			    struct CompileEnv *envPtr);
MODULE_SCOPE int	TclCompileStringMatchCmd(Tcl_Interp *interp,
			    Tcl_Parse *parsePtr, Command *cmdPtr,
			    struct CompileEnv *envPtr);
MODULE_SCOPE int	TclCompileStringRangeCmd(Tcl_Interp *interp,
			    Tcl_Parse *parsePtr, Command *cmdPtr,
			    struct CompileEnv *envPtr);
MODULE_SCOPE int	TclCompileStringReplaceCmd(Tcl_Interp *interp,
			    Tcl_Parse *parsePtr, Command *cmdPtr,
			    struct CompileEnv *envPtr);
MODULE_SCOPE int	TclCompileStringToLowerCmd(Tcl_Interp *interp,
			    Tcl_Parse *parsePtr, Command *cmdPtr,
			    struct CompileEnv *envPtr);
MODULE_SCOPE int	TclCompileStringToTitleCmd(Tcl_Interp *interp,
			    Tcl_Parse *parsePtr, Command *cmdPtr,
			    struct CompileEnv *envPtr);
MODULE_SCOPE int	TclCompileStringToUpperCmd(Tcl_Interp *interp,
			    Tcl_Parse *parsePtr, Command *cmdPtr,
			    struct CompileEnv *envPtr);
MODULE_SCOPE int	TclCompileStringTrimCmd(Tcl_Interp *interp,
			    Tcl_Parse *parsePtr, Command *cmdPtr,
			    struct CompileEnv *envPtr);
MODULE_SCOPE int	TclCompileStringTrimLCmd(Tcl_Interp *interp,
			    Tcl_Parse *parsePtr, Command *cmdPtr,
			    struct CompileEnv *envPtr);
MODULE_SCOPE int	TclCompileStringTrimRCmd(Tcl_Interp *interp,
			    Tcl_Parse *parsePtr, Command *cmdPtr,
			    struct CompileEnv *envPtr);
MODULE_SCOPE int	TclCompileSubstCmd(Tcl_Interp *interp,
			    Tcl_Parse *parsePtr, Command *cmdPtr,
			    struct CompileEnv *envPtr);
MODULE_SCOPE int	TclCompileSwitchCmd(Tcl_Interp *interp,
			    Tcl_Parse *parsePtr, Command *cmdPtr,
			    struct CompileEnv *envPtr);
MODULE_SCOPE int	TclCompileTailcallCmd(Tcl_Interp *interp,
			    Tcl_Parse *parsePtr, Command *cmdPtr,
			    struct CompileEnv *envPtr);
MODULE_SCOPE int	TclCompileThrowCmd(Tcl_Interp *interp,
			    Tcl_Parse *parsePtr, Command *cmdPtr,
			    struct CompileEnv *envPtr);
MODULE_SCOPE int	TclCompileTryCmd(Tcl_Interp *interp,
			    Tcl_Parse *parsePtr, Command *cmdPtr,
			    struct CompileEnv *envPtr);
MODULE_SCOPE int	TclCompileUnsetCmd(Tcl_Interp *interp,
			    Tcl_Parse *parsePtr, Command *cmdPtr,
			    struct CompileEnv *envPtr);
MODULE_SCOPE int	TclCompileUpvarCmd(Tcl_Interp *interp,
			    Tcl_Parse *parsePtr, Command *cmdPtr,
			    struct CompileEnv *envPtr);
MODULE_SCOPE int	TclCompileVariableCmd(Tcl_Interp *interp,
			    Tcl_Parse *parsePtr, Command *cmdPtr,
			    struct CompileEnv *envPtr);
MODULE_SCOPE int	TclCompileWhileCmd(Tcl_Interp *interp,
			    Tcl_Parse *parsePtr, Command *cmdPtr,
			    struct CompileEnv *envPtr);
MODULE_SCOPE int	TclCompileYieldCmd(Tcl_Interp *interp,
			    Tcl_Parse *parsePtr, Command *cmdPtr,
			    struct CompileEnv *envPtr);
MODULE_SCOPE int	TclCompileYieldToCmd(Tcl_Interp *interp,
			    Tcl_Parse *parsePtr, Command *cmdPtr,
			    struct CompileEnv *envPtr);
MODULE_SCOPE int	TclCompileBasic0ArgCmd(Tcl_Interp *interp,
			    Tcl_Parse *parsePtr, Command *cmdPtr,
			    struct CompileEnv *envPtr);
MODULE_SCOPE int	TclCompileBasic1ArgCmd(Tcl_Interp *interp,
			    Tcl_Parse *parsePtr, Command *cmdPtr,
			    struct CompileEnv *envPtr);
MODULE_SCOPE int	TclCompileBasic2ArgCmd(Tcl_Interp *interp,
			    Tcl_Parse *parsePtr, Command *cmdPtr,
			    struct CompileEnv *envPtr);
MODULE_SCOPE int	TclCompileBasic3ArgCmd(Tcl_Interp *interp,
			    Tcl_Parse *parsePtr, Command *cmdPtr,
			    struct CompileEnv *envPtr);
MODULE_SCOPE int	TclCompileBasic0Or1ArgCmd(Tcl_Interp *interp,
			    Tcl_Parse *parsePtr, Command *cmdPtr,
			    struct CompileEnv *envPtr);
MODULE_SCOPE int	TclCompileBasic1Or2ArgCmd(Tcl_Interp *interp,
			    Tcl_Parse *parsePtr, Command *cmdPtr,
			    struct CompileEnv *envPtr);
MODULE_SCOPE int	TclCompileBasic2Or3ArgCmd(Tcl_Interp *interp,
			    Tcl_Parse *parsePtr, Command *cmdPtr,
			    struct CompileEnv *envPtr);
MODULE_SCOPE int	TclCompileBasic0To2ArgCmd(Tcl_Interp *interp,
			    Tcl_Parse *parsePtr, Command *cmdPtr,
			    struct CompileEnv *envPtr);
MODULE_SCOPE int	TclCompileBasic1To3ArgCmd(Tcl_Interp *interp,
			    Tcl_Parse *parsePtr, Command *cmdPtr,
			    struct CompileEnv *envPtr);
MODULE_SCOPE int	TclCompileBasicMin0ArgCmd(Tcl_Interp *interp,
			    Tcl_Parse *parsePtr, Command *cmdPtr,
			    struct CompileEnv *envPtr);
MODULE_SCOPE int	TclCompileBasicMin1ArgCmd(Tcl_Interp *interp,
			    Tcl_Parse *parsePtr, Command *cmdPtr,
			    struct CompileEnv *envPtr);
MODULE_SCOPE int	TclCompileBasicMin2ArgCmd(Tcl_Interp *interp,
			    Tcl_Parse *parsePtr, Command *cmdPtr,
			    struct CompileEnv *envPtr);

MODULE_SCOPE int	TclInvertOpCmd(ClientData clientData,
			    Tcl_Interp *interp, int objc,
			    Tcl_Obj *const objv[]);
MODULE_SCOPE int	TclCompileInvertOpCmd(Tcl_Interp *interp,
			    Tcl_Parse *parsePtr, Command *cmdPtr,
			    struct CompileEnv *envPtr);
MODULE_SCOPE int	TclNotOpCmd(ClientData clientData,
			    Tcl_Interp *interp, int objc,
			    Tcl_Obj *const objv[]);
MODULE_SCOPE int	TclCompileNotOpCmd(Tcl_Interp *interp,
			    Tcl_Parse *parsePtr, Command *cmdPtr,
			    struct CompileEnv *envPtr);
MODULE_SCOPE int	TclAddOpCmd(ClientData clientData,
			    Tcl_Interp *interp, int objc,
			    Tcl_Obj *const objv[]);
MODULE_SCOPE int	TclCompileAddOpCmd(Tcl_Interp *interp,
			    Tcl_Parse *parsePtr, Command *cmdPtr,
			    struct CompileEnv *envPtr);
MODULE_SCOPE int	TclMulOpCmd(ClientData clientData,
			    Tcl_Interp *interp, int objc,
			    Tcl_Obj *const objv[]);
MODULE_SCOPE int	TclCompileMulOpCmd(Tcl_Interp *interp,
			    Tcl_Parse *parsePtr, Command *cmdPtr,
			    struct CompileEnv *envPtr);
MODULE_SCOPE int	TclAndOpCmd(ClientData clientData,
			    Tcl_Interp *interp, int objc,
			    Tcl_Obj *const objv[]);
MODULE_SCOPE int	TclCompileAndOpCmd(Tcl_Interp *interp,
			    Tcl_Parse *parsePtr, Command *cmdPtr,
			    struct CompileEnv *envPtr);
MODULE_SCOPE int	TclOrOpCmd(ClientData clientData,
			    Tcl_Interp *interp, int objc,
			    Tcl_Obj *const objv[]);
MODULE_SCOPE int	TclCompileOrOpCmd(Tcl_Interp *interp,
			    Tcl_Parse *parsePtr, Command *cmdPtr,
			    struct CompileEnv *envPtr);
MODULE_SCOPE int	TclXorOpCmd(ClientData clientData,
			    Tcl_Interp *interp, int objc,
			    Tcl_Obj *const objv[]);
MODULE_SCOPE int	TclCompileXorOpCmd(Tcl_Interp *interp,
			    Tcl_Parse *parsePtr, Command *cmdPtr,
			    struct CompileEnv *envPtr);
MODULE_SCOPE int	TclPowOpCmd(ClientData clientData,
			    Tcl_Interp *interp, int objc,
			    Tcl_Obj *const objv[]);
MODULE_SCOPE int	TclCompilePowOpCmd(Tcl_Interp *interp,
			    Tcl_Parse *parsePtr, Command *cmdPtr,
			    struct CompileEnv *envPtr);
MODULE_SCOPE int	TclLshiftOpCmd(ClientData clientData,
			    Tcl_Interp *interp, int objc,
			    Tcl_Obj *const objv[]);
MODULE_SCOPE int	TclCompileLshiftOpCmd(Tcl_Interp *interp,
			    Tcl_Parse *parsePtr, Command *cmdPtr,
			    struct CompileEnv *envPtr);
MODULE_SCOPE int	TclRshiftOpCmd(ClientData clientData,
			    Tcl_Interp *interp, int objc,
			    Tcl_Obj *const objv[]);
MODULE_SCOPE int	TclCompileRshiftOpCmd(Tcl_Interp *interp,
			    Tcl_Parse *parsePtr, Command *cmdPtr,
			    struct CompileEnv *envPtr);
MODULE_SCOPE int	TclModOpCmd(ClientData clientData,
			    Tcl_Interp *interp, int objc,
			    Tcl_Obj *const objv[]);
MODULE_SCOPE int	TclCompileModOpCmd(Tcl_Interp *interp,
			    Tcl_Parse *parsePtr, Command *cmdPtr,
			    struct CompileEnv *envPtr);
MODULE_SCOPE int	TclNeqOpCmd(ClientData clientData,
			    Tcl_Interp *interp, int objc,
			    Tcl_Obj *const objv[]);
MODULE_SCOPE int	TclCompileNeqOpCmd(Tcl_Interp *interp,
			    Tcl_Parse *parsePtr, Command *cmdPtr,
			    struct CompileEnv *envPtr);
MODULE_SCOPE int	TclStrneqOpCmd(ClientData clientData,
			    Tcl_Interp *interp, int objc,
			    Tcl_Obj *const objv[]);
MODULE_SCOPE int	TclCompileStrneqOpCmd(Tcl_Interp *interp,
			    Tcl_Parse *parsePtr, Command *cmdPtr,
			    struct CompileEnv *envPtr);
MODULE_SCOPE int	TclInOpCmd(ClientData clientData,
			    Tcl_Interp *interp, int objc,
			    Tcl_Obj *const objv[]);
MODULE_SCOPE int	TclCompileInOpCmd(Tcl_Interp *interp,
			    Tcl_Parse *parsePtr, Command *cmdPtr,
			    struct CompileEnv *envPtr);
MODULE_SCOPE int	TclNiOpCmd(ClientData clientData,
			    Tcl_Interp *interp, int objc,
			    Tcl_Obj *const objv[]);
MODULE_SCOPE int	TclCompileNiOpCmd(Tcl_Interp *interp,
			    Tcl_Parse *parsePtr, Command *cmdPtr,
			    struct CompileEnv *envPtr);
MODULE_SCOPE int	TclMinusOpCmd(ClientData clientData,
			    Tcl_Interp *interp, int objc,
			    Tcl_Obj *const objv[]);
MODULE_SCOPE int	TclCompileMinusOpCmd(Tcl_Interp *interp,
			    Tcl_Parse *parsePtr, Command *cmdPtr,
			    struct CompileEnv *envPtr);
MODULE_SCOPE int	TclDivOpCmd(ClientData clientData,
			    Tcl_Interp *interp, int objc,
			    Tcl_Obj *const objv[]);
MODULE_SCOPE int	TclCompileDivOpCmd(Tcl_Interp *interp,
			    Tcl_Parse *parsePtr, Command *cmdPtr,
			    struct CompileEnv *envPtr);
MODULE_SCOPE int	TclCompileLessOpCmd(Tcl_Interp *interp,
			    Tcl_Parse *parsePtr, Command *cmdPtr,
			    struct CompileEnv *envPtr);
MODULE_SCOPE int	TclCompileLeqOpCmd(Tcl_Interp *interp,
			    Tcl_Parse *parsePtr, Command *cmdPtr,
			    struct CompileEnv *envPtr);
MODULE_SCOPE int	TclCompileGreaterOpCmd(Tcl_Interp *interp,
			    Tcl_Parse *parsePtr, Command *cmdPtr,
			    struct CompileEnv *envPtr);
MODULE_SCOPE int	TclCompileGeqOpCmd(Tcl_Interp *interp,
			    Tcl_Parse *parsePtr, Command *cmdPtr,
			    struct CompileEnv *envPtr);
MODULE_SCOPE int	TclCompileEqOpCmd(Tcl_Interp *interp,
			    Tcl_Parse *parsePtr, Command *cmdPtr,
			    struct CompileEnv *envPtr);
MODULE_SCOPE int	TclCompileStreqOpCmd(Tcl_Interp *interp,
			    Tcl_Parse *parsePtr, Command *cmdPtr,
			    struct CompileEnv *envPtr);
MODULE_SCOPE int	TclCompileStrLtOpCmd(Tcl_Interp *interp,
			    Tcl_Parse *parsePtr, Command *cmdPtr,
			    struct CompileEnv *envPtr);
MODULE_SCOPE int	TclCompileStrLeOpCmd(Tcl_Interp *interp,
			    Tcl_Parse *parsePtr, Command *cmdPtr,
			    struct CompileEnv *envPtr);
MODULE_SCOPE int	TclCompileStrGtOpCmd(Tcl_Interp *interp,
			    Tcl_Parse *parsePtr, Command *cmdPtr,
			    struct CompileEnv *envPtr);
MODULE_SCOPE int	TclCompileStrGeOpCmd(Tcl_Interp *interp,
			    Tcl_Parse *parsePtr, Command *cmdPtr,
			    struct CompileEnv *envPtr);

MODULE_SCOPE int	TclCompileAssembleCmd(Tcl_Interp *interp,
			    Tcl_Parse *parsePtr, Command *cmdPtr,
			    struct CompileEnv *envPtr);

/*
 * Routines that provide the [string] ensemble functionality. Possible
 * candidates for public interface.
 */

MODULE_SCOPE Tcl_Obj *	TclStringCat(Tcl_Interp *interp, int objc,
			    Tcl_Obj *const objv[], int flags);
MODULE_SCOPE Tcl_Obj *	TclStringFirst(Tcl_Obj *needle, Tcl_Obj *haystack,
			    int start);
MODULE_SCOPE Tcl_Obj *	TclStringLast(Tcl_Obj *needle, Tcl_Obj *haystack,
			    int last);
MODULE_SCOPE Tcl_Obj *	TclStringRepeat(Tcl_Interp *interp, Tcl_Obj *objPtr,
			    int count, int flags);
MODULE_SCOPE Tcl_Obj *	TclStringReplace(Tcl_Interp *interp, Tcl_Obj *objPtr,
			    int first, int count, Tcl_Obj *insertPtr,
			    int flags);
MODULE_SCOPE Tcl_Obj *	TclStringReverse(Tcl_Obj *objPtr, int flags);

/* Flag values for the [string] ensemble functions. */

#define TCL_STRING_MATCH_NOCASE TCL_MATCH_NOCASE /* (1<<0) in tcl.h */
#define TCL_STRING_IN_PLACE (1<<1)

/*
 * Functions defined in generic/tclVar.c and currently exported only for use
 * by the bytecode compiler and engine. Some of these could later be placed in
 * the public interface.
 */

MODULE_SCOPE Var *	TclObjLookupVarEx(Tcl_Interp * interp,
			    Tcl_Obj *part1Ptr, Tcl_Obj *part2Ptr, int flags,
			    const char *msg, const int createPart1,
			    const int createPart2, Var **arrayPtrPtr);
MODULE_SCOPE Var *	TclLookupArrayElement(Tcl_Interp *interp,
			    Tcl_Obj *arrayNamePtr, Tcl_Obj *elNamePtr,
			    const int flags, const char *msg,
			    const int createPart1, const int createPart2,
			    Var *arrayPtr, int index);
MODULE_SCOPE Tcl_Obj *	TclPtrGetVarIdx(Tcl_Interp *interp,
			    Var *varPtr, Var *arrayPtr, Tcl_Obj *part1Ptr,
			    Tcl_Obj *part2Ptr, const int flags, int index);
MODULE_SCOPE Tcl_Obj *	TclPtrSetVarIdx(Tcl_Interp *interp,
			    Var *varPtr, Var *arrayPtr, Tcl_Obj *part1Ptr,
			    Tcl_Obj *part2Ptr, Tcl_Obj *newValuePtr,
			    const int flags, int index);
MODULE_SCOPE Tcl_Obj *	TclPtrIncrObjVarIdx(Tcl_Interp *interp,
			    Var *varPtr, Var *arrayPtr, Tcl_Obj *part1Ptr,
			    Tcl_Obj *part2Ptr, Tcl_Obj *incrPtr,
			    const int flags, int index);
MODULE_SCOPE int	TclPtrObjMakeUpvarIdx(Tcl_Interp *interp,
			    Var *otherPtr, Tcl_Obj *myNamePtr, int myFlags,
			    int index);
MODULE_SCOPE int	TclPtrUnsetVarIdx(Tcl_Interp *interp, Var *varPtr,
			    Var *arrayPtr, Tcl_Obj *part1Ptr,
			    Tcl_Obj *part2Ptr, const int flags,
			    int index);
MODULE_SCOPE void	TclInvalidateNsPath(Namespace *nsPtr);
MODULE_SCOPE void	TclFindArrayPtrElements(Var *arrayPtr,
			    Tcl_HashTable *tablePtr);

/*
 * The new extended interface to the variable traces.
 */

MODULE_SCOPE int	TclObjCallVarTraces(Interp *iPtr, Var *arrayPtr,
			    Var *varPtr, Tcl_Obj *part1Ptr, Tcl_Obj *part2Ptr,
			    int flags, int leaveErrMsg, int index);

/*
 * So tclObj.c and tclDictObj.c can share these implementations.
 */

MODULE_SCOPE int	TclCompareObjKeys(void *keyPtr, Tcl_HashEntry *hPtr);
MODULE_SCOPE void	TclFreeObjEntry(Tcl_HashEntry *hPtr);
MODULE_SCOPE TCL_HASH_TYPE TclHashObjKey(Tcl_HashTable *tablePtr, void *keyPtr);

MODULE_SCOPE int	TclFullFinalizationRequested(void);

/*
 * Just for the purposes of command-type registration.
 */

MODULE_SCOPE Tcl_ObjCmdProc TclEnsembleImplementationCmd;
MODULE_SCOPE Tcl_ObjCmdProc TclAliasObjCmd;
MODULE_SCOPE Tcl_ObjCmdProc TclLocalAliasObjCmd;
MODULE_SCOPE Tcl_ObjCmdProc TclSlaveObjCmd;
MODULE_SCOPE Tcl_ObjCmdProc TclInvokeImportedCmd;
MODULE_SCOPE Tcl_ObjCmdProc TclOOPublicObjectCmd;
MODULE_SCOPE Tcl_ObjCmdProc TclOOPrivateObjectCmd;
MODULE_SCOPE Tcl_ObjCmdProc TclOOMyClassObjCmd;

/*
 * TIP #462.
 */

/*
 * The following enum values give the status of a spawned process.
 */

typedef enum TclProcessWaitStatus {
    TCL_PROCESS_ERROR = -1,	/* Error waiting for process to exit */
    TCL_PROCESS_UNCHANGED = 0,	/* No change since the last call. */
    TCL_PROCESS_EXITED = 1,	/* Process has exited. */
    TCL_PROCESS_SIGNALED = 2,	/* Child killed because of a signal. */
    TCL_PROCESS_STOPPED = 3,	/* Child suspended because of a signal. */
    TCL_PROCESS_UNKNOWN_STATUS = 4
				/* Child wait status didn't make sense. */
} TclProcessWaitStatus;

MODULE_SCOPE Tcl_Command TclInitProcessCmd(Tcl_Interp *interp);
MODULE_SCOPE void	TclProcessCreated(Tcl_Pid pid);
MODULE_SCOPE TclProcessWaitStatus TclProcessWait(Tcl_Pid pid, int options,
			    int *codePtr, Tcl_Obj **msgObjPtr,
			    Tcl_Obj **errorObjPtr);

/*
 * TIP #508: [array default]
 */

MODULE_SCOPE void	TclInitArrayVar(Var *arrayPtr);
MODULE_SCOPE Tcl_Obj *	TclGetArrayDefault(Var *arrayPtr);

/*
 * Utility routines for encoding index values as integers. Used by both
 * some of the command compilers and by [lsort] and [lsearch].
 */

MODULE_SCOPE int	TclIndexEncode(Tcl_Interp *interp, Tcl_Obj *objPtr,
			    int before, int after, int *indexPtr);
MODULE_SCOPE int	TclIndexDecode(int encoded, int endValue);

/* Constants used in index value encoding routines. */
#define TCL_INDEX_END           (-2)
#define TCL_INDEX_START         (0)

/*
 *----------------------------------------------------------------
 * Macros used by the Tcl core to create and release Tcl objects.
 * TclNewObj(objPtr) creates a new object denoting an empty string.
 * TclDecrRefCount(objPtr) decrements the object's reference count, and frees
 * the object if its reference count is zero. These macros are inline versions
 * of Tcl_NewObj() and Tcl_DecrRefCount(). Notice that the names differ in not
 * having a "_" after the "Tcl". Notice also that these macros reference their
 * argument more than once, so you should avoid calling them with an
 * expression that is expensive to compute or has side effects. The ANSI C
 * "prototypes" for these macros are:
 *
 * MODULE_SCOPE void	TclNewObj(Tcl_Obj *objPtr);
 * MODULE_SCOPE void	TclDecrRefCount(Tcl_Obj *objPtr);
 *
 * These macros are defined in terms of two macros that depend on memory
 * allocator in use: TclAllocObjStorage, TclFreeObjStorage. They are defined
 * below.
 *----------------------------------------------------------------
 */

/*
 * DTrace object allocation probe macros.
 */

#ifdef USE_DTRACE
#ifndef _TCLDTRACE_H
#include "tclDTrace.h"
#endif
#define	TCL_DTRACE_OBJ_CREATE(objPtr)	TCL_OBJ_CREATE(objPtr)
#define	TCL_DTRACE_OBJ_FREE(objPtr)	TCL_OBJ_FREE(objPtr)
#else /* USE_DTRACE */
#define	TCL_DTRACE_OBJ_CREATE(objPtr)	{}
#define	TCL_DTRACE_OBJ_FREE(objPtr)	{}
#endif /* USE_DTRACE */

#ifdef TCL_COMPILE_STATS
#  define TclIncrObjsAllocated() \
    tclObjsAlloced++
#  define TclIncrObjsFreed() \
    tclObjsFreed++
#else
#  define TclIncrObjsAllocated()
#  define TclIncrObjsFreed()
#endif /* TCL_COMPILE_STATS */

#  define TclAllocObjStorage(objPtr)		\
	TclAllocObjStorageEx(NULL, (objPtr))

#  define TclFreeObjStorage(objPtr)		\
	TclFreeObjStorageEx(NULL, (objPtr))

#ifndef TCL_MEM_DEBUG
# define TclNewObj(objPtr) \
    TclIncrObjsAllocated(); \
    TclAllocObjStorage(objPtr); \
    (objPtr)->refCount = 0; \
    (objPtr)->bytes    = &tclEmptyString; \
    (objPtr)->length   = 0; \
    (objPtr)->typePtr  = NULL; \
    TCL_DTRACE_OBJ_CREATE(objPtr)

/*
 * Invalidate the string rep first so we can use the bytes value for our
 * pointer chain, and signal an obj deletion (as opposed to shimmering) with
 * 'length == -1'.
 * Use empty 'if ; else' to handle use in unbraced outer if/else conditions.
 */

# define TclDecrRefCount(objPtr) \
    if ((objPtr)->refCount-- > 1) ; else { \
	if (!(objPtr)->typePtr || !(objPtr)->typePtr->freeIntRepProc) { \
	    TCL_DTRACE_OBJ_FREE(objPtr); \
	    if ((objPtr)->bytes \
		    && ((objPtr)->bytes != &tclEmptyString)) { \
		ckfree((objPtr)->bytes); \
	    } \
	    (objPtr)->length = -1; \
	    TclFreeObjStorage(objPtr); \
	    TclIncrObjsFreed(); \
	} else { \
	    TclFreeObj(objPtr); \
	} \
    }

#if TCL_THREADS && !defined(USE_THREAD_ALLOC)
#   define USE_THREAD_ALLOC 1
#endif

#if defined(PURIFY)

/*
 * The PURIFY mode is like the regular mode, but instead of doing block
 * Tcl_Obj allocation and keeping a freed list for efficiency, it always
 * allocates and frees a single Tcl_Obj so that tools like Purify can better
 * track memory leaks.
 */

#  define TclAllocObjStorageEx(interp, objPtr) \
	(objPtr) = (Tcl_Obj *) ckalloc(sizeof(Tcl_Obj))

#  define TclFreeObjStorageEx(interp, objPtr) \
	ckfree(objPtr)

#undef USE_THREAD_ALLOC
#undef USE_TCLALLOC
#elif TCL_THREADS && defined(USE_THREAD_ALLOC)

/*
 * The TCL_THREADS mode is like the regular mode but allocates Tcl_Obj's from
 * per-thread caches.
 */

MODULE_SCOPE Tcl_Obj *	TclThreadAllocObj(void);
MODULE_SCOPE void	TclThreadFreeObj(Tcl_Obj *);
MODULE_SCOPE Tcl_Mutex *TclpNewAllocMutex(void);
MODULE_SCOPE void	TclFreeAllocCache(void *);
MODULE_SCOPE void *	TclpGetAllocCache(void);
MODULE_SCOPE void	TclpSetAllocCache(void *);
MODULE_SCOPE void	TclpFreeAllocMutex(Tcl_Mutex *mutex);
MODULE_SCOPE void	TclpInitAllocCache(void);
MODULE_SCOPE void	TclpFreeAllocCache(void *);

/*
 * These macros need to be kept in sync with the code of TclThreadAllocObj()
 * and TclThreadFreeObj().
 *
 * Note that the optimiser should resolve the case (interp==NULL) at compile
 * time.
 */

#  define ALLOC_NOBJHIGH 1200

#  define TclAllocObjStorageEx(interp, objPtr)				\
    do {								\
	AllocCache *cachePtr;						\
	if (((interp) == NULL) ||					\
		((cachePtr = ((Interp *)(interp))->allocCache),		\
			(cachePtr->numObjects == 0))) {			\
	    (objPtr) = TclThreadAllocObj();				\
	} else {							\
	    (objPtr) = cachePtr->firstObjPtr;				\
	    cachePtr->firstObjPtr = (Tcl_Obj *)(objPtr)->internalRep.twoPtrValue.ptr1; \
	    --cachePtr->numObjects;					\
	}								\
    } while (0)

#  define TclFreeObjStorageEx(interp, objPtr)				\
    do {								\
	AllocCache *cachePtr;						\
	if (((interp) == NULL) ||					\
		((cachePtr = ((Interp *)(interp))->allocCache),		\
			((cachePtr->numObjects == 0) ||			\
			(cachePtr->numObjects >= ALLOC_NOBJHIGH)))) {	\
	    TclThreadFreeObj(objPtr);					\
	} else {							\
	    (objPtr)->internalRep.twoPtrValue.ptr1 = cachePtr->firstObjPtr; \
	    cachePtr->firstObjPtr = objPtr;				\
	    ++cachePtr->numObjects;					\
	}								\
    } while (0)

#else /* not PURIFY or USE_THREAD_ALLOC */

#if defined(USE_TCLALLOC) && USE_TCLALLOC
    MODULE_SCOPE void TclFinalizeAllocSubsystem();
    MODULE_SCOPE void TclInitAlloc();
#else
#   define USE_TCLALLOC 0
#endif

#if TCL_THREADS
/* declared in tclObj.c */
MODULE_SCOPE Tcl_Mutex	tclObjMutex;
#endif

#  define TclAllocObjStorageEx(interp, objPtr) \
    do {								\
	Tcl_MutexLock(&tclObjMutex);					\
	if (tclFreeObjList == NULL) {					\
	    TclAllocateFreeObjects();					\
	}								\
	(objPtr) = tclFreeObjList;					\
	tclFreeObjList = (Tcl_Obj *)					\
		tclFreeObjList->internalRep.twoPtrValue.ptr1;		\
	Tcl_MutexUnlock(&tclObjMutex);					\
    } while (0)

#  define TclFreeObjStorageEx(interp, objPtr) \
    do {							       \
	Tcl_MutexLock(&tclObjMutex);				       \
	(objPtr)->internalRep.twoPtrValue.ptr1 = (void *) tclFreeObjList; \
	tclFreeObjList = (objPtr);				       \
	Tcl_MutexUnlock(&tclObjMutex);				       \
    } while (0)
#endif

#else /* TCL_MEM_DEBUG */
MODULE_SCOPE void	TclDbInitNewObj(Tcl_Obj *objPtr, const char *file,
			    int line);

# define TclDbNewObj(objPtr, file, line) \
    do { \
	TclIncrObjsAllocated();						\
	(objPtr) = (Tcl_Obj *)						\
		Tcl_DbCkalloc(sizeof(Tcl_Obj), (file), (line));		\
	TclDbInitNewObj((objPtr), (file), (line));			\
	TCL_DTRACE_OBJ_CREATE(objPtr);					\
    } while (0)

# define TclNewObj(objPtr) \
    TclDbNewObj(objPtr, __FILE__, __LINE__);

# define TclDecrRefCount(objPtr) \
    Tcl_DbDecrRefCount(objPtr, __FILE__, __LINE__)

# define TclNewListObjDirect(objc, objv) \
    TclDbNewListObjDirect(objc, objv, __FILE__, __LINE__)

#undef USE_THREAD_ALLOC
#endif /* TCL_MEM_DEBUG */

/*
 *----------------------------------------------------------------
 * Macro used by the Tcl core to set a Tcl_Obj's string representation to a
 * copy of the "len" bytes starting at "bytePtr". This code works even if the
 * byte array contains NULLs as long as the length is correct. Because "len"
 * is referenced multiple times, it should be as simple an expression as
 * possible. The ANSI C "prototype" for this macro is:
 *
 * MODULE_SCOPE void TclInitStringRep(Tcl_Obj *objPtr, char *bytePtr, int len);
 *
 * This macro should only be called on an unshared objPtr where
 *  objPtr->typePtr->freeIntRepProc == NULL
 *----------------------------------------------------------------
 */

#define TclInitStringRep(objPtr, bytePtr, len) \
    if ((len) == 0) { \
	(objPtr)->bytes	 = &tclEmptyString; \
	(objPtr)->length = 0; \
    } else { \
	(objPtr)->bytes = (char *) ckalloc((len) + 1); \
	memcpy((objPtr)->bytes, (bytePtr) ? (bytePtr) : &tclEmptyString, (len)); \
	(objPtr)->bytes[len] = '\0'; \
	(objPtr)->length = (len); \
    }

/*
 *----------------------------------------------------------------
 * Macro used by the Tcl core to get the string representation's byte array
 * pointer from a Tcl_Obj. This is an inline version of Tcl_GetString(). The
 * macro's expression result is the string rep's byte pointer which might be
 * NULL. The bytes referenced by this pointer must not be modified by the
 * caller. The ANSI C "prototype" for this macro is:
 *
 * MODULE_SCOPE char *	TclGetString(Tcl_Obj *objPtr);
 *----------------------------------------------------------------
 */

#define TclGetString(objPtr) \
    ((objPtr)->bytes? (objPtr)->bytes : Tcl_GetString(objPtr))

#define TclGetStringFromObj(objPtr, lenPtr) \
    ((objPtr)->bytes \
	    ? (*(lenPtr) = (objPtr)->length, (objPtr)->bytes)	\
	    : Tcl_GetStringFromObj((objPtr), (lenPtr)))

/*
 *----------------------------------------------------------------
 * Macro used by the Tcl core to clean out an object's internal
 * representation. Does not actually reset the rep's bytes. The ANSI C
 * "prototype" for this macro is:
 *
 * MODULE_SCOPE void	TclFreeIntRep(Tcl_Obj *objPtr);
 *----------------------------------------------------------------
 */

#define TclFreeIntRep(objPtr) \
    if ((objPtr)->typePtr != NULL) { \
	if ((objPtr)->typePtr->freeIntRepProc != NULL) { \
	    (objPtr)->typePtr->freeIntRepProc(objPtr); \
	} \
	(objPtr)->typePtr = NULL; \
    }

/*
 *----------------------------------------------------------------
 * Macro used by the Tcl core to clean out an object's string representation.
 * The ANSI C "prototype" for this macro is:
 *
 * MODULE_SCOPE void	TclInvalidateStringRep(Tcl_Obj *objPtr);
 *----------------------------------------------------------------
 */

#define TclInvalidateStringRep(objPtr) \
    if ((objPtr)->bytes != NULL) { \
	if ((objPtr)->bytes != &tclEmptyString) { \
	    ckfree((objPtr)->bytes); \
	} \
	(objPtr)->bytes = NULL; \
    }

/*
 * These form part of the native filesystem support. They are needed here
 * because we have a few native filesystem functions (which are the same for
 * win/unix) in this file.
 */

#ifdef __cplusplus
extern "C" {
#endif
MODULE_SCOPE const char *const		tclpFileAttrStrings[];
MODULE_SCOPE const TclFileAttrProcs	tclpFileAttrProcs[];
#ifdef __cplusplus
}
#endif

/*
 *----------------------------------------------------------------
 * Macro used by the Tcl core to test whether an object has a
 * string representation (or is a 'pure' internal value).
 * The ANSI C "prototype" for this macro is:
 *
 * MODULE_SCOPE int	TclHasStringRep(Tcl_Obj *objPtr);
 *----------------------------------------------------------------
 */

#define TclHasStringRep(objPtr) ((objPtr)->bytes != NULL)

/*
 *----------------------------------------------------------------
 * Macro used by the Tcl core to get the bignum out of the bignum
 * representation of a Tcl_Obj.
 * The ANSI C "prototype" for this macro is:
 *
 * MODULE_SCOPE void	TclUnpackBignum(Tcl_Obj *objPtr, mp_int bignum);
 *----------------------------------------------------------------
 */

#define TclUnpackBignum(objPtr, bignum) \
    do {								\
	Tcl_Obj *bignumObj = (objPtr);				\
	int bignumPayload =					\
		PTR2INT(bignumObj->internalRep.twoPtrValue.ptr2);	\
	if (bignumPayload == -1) {					\
	    (bignum) = *((mp_int *) bignumObj->internalRep.twoPtrValue.ptr1); \
	} else {							\
	    (bignum).dp = (mp_digit *)bignumObj->internalRep.twoPtrValue.ptr1;	\
	    (bignum).sign = bignumPayload >> 30;			\
	    (bignum).alloc = (bignumPayload >> 15) & 0x7FFF;		\
	    (bignum).used = bignumPayload & 0x7FFF;			\
	}								\
    } while (0)

/*
 *----------------------------------------------------------------
 * Macros used by the Tcl core to grow Tcl_Token arrays. They use the same
 * growth algorithm as used in tclStringObj.c for growing strings. The ANSI C
 * "prototype" for this macro is:
 *
 * MODULE_SCOPE void	TclGrowTokenArray(Tcl_Token *tokenPtr, int used,
 *				int available, int append,
 *				Tcl_Token *staticPtr);
 * MODULE_SCOPE void	TclGrowParseTokenArray(Tcl_Parse *parsePtr,
 *				int append);
 *----------------------------------------------------------------
 */

/* General tuning for minimum growth in Tcl growth algorithms */
#ifndef TCL_MIN_GROWTH
#  ifdef TCL_GROWTH_MIN_ALLOC
     /* Support for any legacy tuners */
#    define TCL_MIN_GROWTH TCL_GROWTH_MIN_ALLOC
#  else
#    define TCL_MIN_GROWTH 1024
#  endif
#endif

/* Token growth tuning, default to the general value. */
#ifndef TCL_MIN_TOKEN_GROWTH
#define TCL_MIN_TOKEN_GROWTH TCL_MIN_GROWTH/sizeof(Tcl_Token)
#endif

#define TCL_MAX_TOKENS (int)(UINT_MAX / sizeof(Tcl_Token))
#define TclGrowTokenArray(tokenPtr, used, available, append, staticPtr)	\
    do {								\
	int _needed = (used) + (append);					\
	if (_needed > TCL_MAX_TOKENS) {					\
	    Tcl_Panic("max # of tokens for a Tcl parse (%d) exceeded",	\
		    TCL_MAX_TOKENS);					\
	}								\
	if (_needed > (available)) {					\
	    int allocated = 2 * _needed;					\
	    Tcl_Token *oldPtr = (tokenPtr);				\
	    Tcl_Token *newPtr;						\
	    if (oldPtr == (staticPtr)) {				\
		oldPtr = NULL;						\
	    }								\
	    if (allocated > TCL_MAX_TOKENS) {				\
		allocated = TCL_MAX_TOKENS;				\
	    }								\
	    newPtr = (Tcl_Token *) attemptckrealloc((char *) oldPtr,	\
		    allocated * sizeof(Tcl_Token));	\
	    if (newPtr == NULL) {					\
		allocated = _needed + (append) + TCL_MIN_TOKEN_GROWTH;	\
		if (allocated > TCL_MAX_TOKENS) {			\
		    allocated = TCL_MAX_TOKENS;				\
		}							\
		newPtr = (Tcl_Token *) ckrealloc((char *) oldPtr,	\
			allocated * sizeof(Tcl_Token)); \
	    }								\
	    (available) = allocated;					\
	    if (oldPtr == NULL) {					\
		memcpy(newPtr, staticPtr,				\
			(used) * sizeof(Tcl_Token));		\
	    }								\
	    (tokenPtr) = newPtr;					\
	}								\
    } while (0)

#define TclGrowParseTokenArray(parsePtr, append)			\
    TclGrowTokenArray((parsePtr)->tokenPtr, (parsePtr)->numTokens,	\
	    (parsePtr)->tokensAvailable, (append),			\
	    (parsePtr)->staticTokens)

/*
 *----------------------------------------------------------------
 * Macro used by the Tcl core get a unicode char from a utf string. It checks
 * to see if we have a one-byte utf char before calling the real
 * Tcl_UtfToUniChar, as this will save a lot of time for primarily ASCII
 * string handling. The macro's expression result is 1 for the 1-byte case or
 * the result of Tcl_UtfToUniChar. The ANSI C "prototype" for this macro is:
 *
 * MODULE_SCOPE int	TclUtfToUniChar(const char *string, Tcl_UniChar *ch);
 *----------------------------------------------------------------
 */

#if TCL_UTF_MAX > 3
#define TclUtfToUniChar(str, chPtr) \
	(((UCHAR(*(str))) < 0x80) ?		\
	    ((*(chPtr) = UCHAR(*(str))), 1)	\
	    : Tcl_UtfToUniChar(str, chPtr))
#else
#define TclUtfToUniChar(str, chPtr) \
	((((unsigned char) *(str)) < 0x80) ?		\
	    ((*(chPtr) = (unsigned char) *(str)), 1)	\
	    : Tcl_UtfToChar16(str, chPtr))
#endif

/*
 *----------------------------------------------------------------
 * Macro counterpart of the Tcl_NumUtfChars() function. To be used in speed-
 * -sensitive points where it pays to avoid a function call in the common case
 * of counting along a string of all one-byte characters.  The ANSI C
 * "prototype" for this macro is:
 *
 * MODULE_SCOPE void	TclNumUtfChars(int numChars, const char *bytes,
 *				int numBytes);
 *----------------------------------------------------------------
 */

#define TclNumUtfChars(numChars, bytes, numBytes) \
    do { \
	int _count, _i = (numBytes); \
	unsigned char *_str = (unsigned char *) (bytes); \
	while (_i && (*_str < 0xC0)) { _i--; _str++; } \
	_count = (numBytes) - _i; \
	if (_i) { \
	    _count += Tcl_NumUtfChars((bytes) + _count, _i); \
	} \
	(numChars) = _count; \
    } while (0);

#define TclUtfPrev(src, start) \
	(((src) < (start) + 2) ? (start) : \
	((unsigned char) *((src) - 1)) < 0x80 ? (src) - 1 : \
	Tcl_UtfPrev(src, start))

/*
 *----------------------------------------------------------------
 * Macro that encapsulates the logic that determines when it is safe to
 * interpret a string as a byte array directly. In summary, the object must be
 * a byte array and must not have a string representation (as the operations
 * that it is used in are defined on strings, not byte arrays). Theoretically
 * it is possible to also be efficient in the case where the object's bytes
 * field is filled by generation from the byte array (c.f. list canonicality)
 * but we don't do that at the moment since this is purely about efficiency.
 * The ANSI C "prototype" for this macro is:
 *
 * MODULE_SCOPE int	TclIsPureByteArray(Tcl_Obj *objPtr);
 *----------------------------------------------------------------
 */

MODULE_SCOPE int	TclIsPureByteArray(Tcl_Obj *objPtr);
#define TclIsPureDict(objPtr) \
	(((objPtr)->bytes==NULL) && ((objPtr)->typePtr==&tclDictType))
#define TclHasIntRep(objPtr, type) \
	((objPtr)->typePtr == (type))
#define TclFetchIntRep(objPtr, type) \
	(TclHasIntRep((objPtr), (type)) ? &((objPtr)->internalRep) : NULL)


/*
 *----------------------------------------------------------------
 * Macro used by the Tcl core to compare Unicode strings. On big-endian
 * systems we can use the more efficient memcmp, but this would not be
 * lexically correct on little-endian systems. The ANSI C "prototype" for
 * this macro is:
 *
 * MODULE_SCOPE int	TclUniCharNcmp(const Tcl_UniChar *cs,
 *			    const Tcl_UniChar *ct, unsigned long n);
 *----------------------------------------------------------------
 */

#ifdef WORDS_BIGENDIAN
#   define TclUniCharNcmp(cs,ct,n) memcmp((cs),(ct),(n)*sizeof(Tcl_UniChar))
#else /* !WORDS_BIGENDIAN */
#   define TclUniCharNcmp Tcl_UniCharNcmp
#endif /* WORDS_BIGENDIAN */

/*
 *----------------------------------------------------------------
 * Macro used by the Tcl core to increment a namespace's export epoch
 * counter. The ANSI C "prototype" for this macro is:
 *
 * MODULE_SCOPE void	TclInvalidateNsCmdLookup(Namespace *nsPtr);
 *----------------------------------------------------------------
 */

#define TclInvalidateNsCmdLookup(nsPtr) \
    if ((nsPtr)->numExportPatterns) {		\
	(nsPtr)->exportLookupEpoch++;		\
    }						\
    if ((nsPtr)->commandPathLength) {		\
	(nsPtr)->cmdRefEpoch++;			\
    }

/*
 *----------------------------------------------------------------------
 *
 * Core procedure added to libtommath for bignum manipulation.
 *
 *----------------------------------------------------------------------
 */

MODULE_SCOPE Tcl_PackageInitProc TclTommath_Init;

/*
 *----------------------------------------------------------------------
 *
 * External (platform specific) initialization routine, these declarations
 * explicitly don't use EXTERN since this code does not get compiled into the
 * library:
 *
 *----------------------------------------------------------------------
 */

MODULE_SCOPE Tcl_PackageInitProc TclplatformtestInit;
MODULE_SCOPE Tcl_PackageInitProc TclObjTest_Init;
MODULE_SCOPE Tcl_PackageInitProc TclThread_Init;
MODULE_SCOPE Tcl_PackageInitProc Procbodytest_Init;
MODULE_SCOPE Tcl_PackageInitProc Procbodytest_SafeInit;

/*
 *----------------------------------------------------------------
 * Macro used by the Tcl core to check whether a pattern has any characters
 * special to [string match]. The ANSI C "prototype" for this macro is:
 *
 * MODULE_SCOPE int	TclMatchIsTrivial(const char *pattern);
 *----------------------------------------------------------------
 */

#define TclMatchIsTrivial(pattern) \
    (strpbrk((pattern), "*[?\\") == NULL)

/*
 *----------------------------------------------------------------
 * Macros used by the Tcl core to set a Tcl_Obj's numeric representation
 * avoiding the corresponding function calls in time critical parts of the
 * core. They should only be called on unshared objects. The ANSI C
 * "prototypes" for these macros are:
 *
 * MODULE_SCOPE void	TclSetIntObj(Tcl_Obj *objPtr, Tcl_WideInt w);
 * MODULE_SCOPE void	TclSetDoubleObj(Tcl_Obj *objPtr, double d);
 *----------------------------------------------------------------
 */

#define TclSetIntObj(objPtr, i) \
    do {						\
	Tcl_ObjIntRep ir;				\
	ir.wideValue = (Tcl_WideInt) i;			\
	TclInvalidateStringRep(objPtr);			\
	Tcl_StoreIntRep(objPtr, &tclIntType, &ir);	\
    } while (0)

#define TclSetDoubleObj(objPtr, d) \
    do {						\
	Tcl_ObjIntRep ir;				\
	ir.doubleValue = (double) d;			\
	TclInvalidateStringRep(objPtr);			\
	Tcl_StoreIntRep(objPtr, &tclDoubleType, &ir);	\
    } while (0)

/*
 *----------------------------------------------------------------
 * Macros used by the Tcl core to create and initialise objects of standard
 * types, avoiding the corresponding function calls in time critical parts of
 * the core. The ANSI C "prototypes" for these macros are:
 *
 * MODULE_SCOPE void	TclNewIntObj(Tcl_Obj *objPtr, Tcl_WideInt w);
 * MODULE_SCOPE void	TclNewDoubleObj(Tcl_Obj *objPtr, double d);
 * MODULE_SCOPE void	TclNewStringObj(Tcl_Obj *objPtr, const char *s, int len);
 * MODULE_SCOPE void	TclNewLiteralStringObj(Tcl_Obj*objPtr, const char *sLiteral);
 *
 *----------------------------------------------------------------
 */

#ifndef TCL_MEM_DEBUG
#define TclNewIntObj(objPtr, w) \
    do {						\
	TclIncrObjsAllocated();				\
	TclAllocObjStorage(objPtr);			\
	(objPtr)->refCount = 0;				\
	(objPtr)->bytes = NULL;				\
	(objPtr)->internalRep.wideValue = (Tcl_WideInt)(w);	\
	(objPtr)->typePtr = &tclIntType;		\
	TCL_DTRACE_OBJ_CREATE(objPtr);			\
    } while (0)

#define TclNewDoubleObj(objPtr, d) \
    do {							\
	TclIncrObjsAllocated();					\
	TclAllocObjStorage(objPtr);				\
	(objPtr)->refCount = 0;					\
	(objPtr)->bytes = NULL;					\
	(objPtr)->internalRep.doubleValue = (double)(d);	\
	(objPtr)->typePtr = &tclDoubleType;			\
	TCL_DTRACE_OBJ_CREATE(objPtr);				\
    } while (0)

#define TclNewStringObj(objPtr, s, len) \
    do {							\
	TclIncrObjsAllocated();					\
	TclAllocObjStorage(objPtr);				\
	(objPtr)->refCount = 0;					\
	TclInitStringRep((objPtr), (s), (len));			\
	(objPtr)->typePtr = NULL;				\
	TCL_DTRACE_OBJ_CREATE(objPtr);				\
    } while (0)

#else /* TCL_MEM_DEBUG */
#define TclNewIntObj(objPtr, w) \
    (objPtr) = Tcl_NewWideIntObj(w)

#define TclNewDoubleObj(objPtr, d) \
    (objPtr) = Tcl_NewDoubleObj(d)

#define TclNewStringObj(objPtr, s, len) \
    (objPtr) = Tcl_NewStringObj((s), (len))
#endif /* TCL_MEM_DEBUG */

/*
 * The sLiteral argument *must* be a string literal; the incantation with
 * sizeof(sLiteral "") will fail to compile otherwise.
 */
#define TclNewLiteralStringObj(objPtr, sLiteral) \
    TclNewStringObj((objPtr), (sLiteral), (int) (sizeof(sLiteral "") - 1))

/*
 *----------------------------------------------------------------
 * Convenience macros for DStrings.
 * The ANSI C "prototypes" for these macros are:
 *
 * MODULE_SCOPE char * TclDStringAppendLiteral(Tcl_DString *dsPtr,
 *			const char *sLiteral);
 * MODULE_SCOPE void   TclDStringClear(Tcl_DString *dsPtr);
 */

#define TclDStringAppendLiteral(dsPtr, sLiteral) \
    Tcl_DStringAppend((dsPtr), (sLiteral), (int) (sizeof(sLiteral "") - 1))
#define TclDStringClear(dsPtr) \
    Tcl_DStringSetLength((dsPtr), 0)

/*
 *----------------------------------------------------------------
 * Macros used by the Tcl core to test for some special double values.
 * The ANSI C "prototypes" for these macros are:
 *
 * MODULE_SCOPE int	TclIsInfinite(double d);
 * MODULE_SCOPE int	TclIsNaN(double d);
 */

#ifdef _MSC_VER
#    define TclIsInfinite(d)	(!(_finite((d))))
#    define TclIsNaN(d)		(_isnan((d)))
#else
#    define TclIsInfinite(d)	((d) > DBL_MAX || (d) < -DBL_MAX)
#    ifdef NO_ISNAN
#	 define TclIsNaN(d)	((d) != (d))
#    else
#	 define TclIsNaN(d)	(isnan(d))
#    endif
#endif

/*
 * Macro to use to find the offset of a field in astructure.
 * Computes number of bytes from beginning of structure to a given field.
 */

#ifndef TCL_NO_DEPRECATED
#   define TclOffset(type, field) ((int) offsetof(type, field))
#endif
/* Workaround for platforms missing offsetof(), e.g. VC++ 6.0 */
#ifndef offsetof
#   define offsetof(type, field) ((size_t) ((char *) &((type *) 0)->field))
#endif

/*
 *----------------------------------------------------------------
 * Inline version of Tcl_GetCurrentNamespace and Tcl_GetGlobalNamespace.
 */

#define TclGetCurrentNamespace(interp) \
    (Tcl_Namespace *) ((Interp *)(interp))->varFramePtr->nsPtr

#define TclGetGlobalNamespace(interp) \
    (Tcl_Namespace *) ((Interp *)(interp))->globalNsPtr

/*
 *----------------------------------------------------------------
 * Inline version of TclCleanupCommand; still need the function as it is in
 * the internal stubs, but the core can use the macro instead.
 */

#define TclCleanupCommandMacro(cmdPtr) \
    if ((cmdPtr)->refCount-- <= 1) { \
	ckfree(cmdPtr);\
    }

/*
 *----------------------------------------------------------------
 * Inline versions of Tcl_LimitReady() and Tcl_LimitExceeded to limit number
 * of calls out of the critical path. Note that this code isn't particularly
 * readable; the non-inline version (in tclInterp.c) is much easier to
 * understand. Note also that these macros takes different args (iPtr->limit)
 * to the non-inline version.
 */

#define TclLimitExceeded(limit) ((limit).exceeded != 0)

#define TclLimitReady(limit)						\
    (((limit).active == 0) ? 0 :					\
    (++(limit).granularityTicker,					\
    ((((limit).active & TCL_LIMIT_COMMANDS) &&				\
	    (((limit).cmdGranularity == 1) ||				\
	    ((limit).granularityTicker % (limit).cmdGranularity == 0)))	\
	    ? 1 :							\
    (((limit).active & TCL_LIMIT_TIME) &&				\
	    (((limit).timeGranularity == 1) ||				\
	    ((limit).granularityTicker % (limit).timeGranularity == 0)))\
	    ? 1 : 0)))

/*
 * Compile-time assertions: these produce a compile time error if the
 * expression is not known to be true at compile time. If the assertion is
 * known to be false, the compiler (or optimizer?) will error out with
 * "division by zero". If the assertion cannot be evaluated at compile time,
 * the compiler will error out with "non-static initializer".
 *
 * Adapted with permission from
 * http://www.pixelbeat.org/programming/gcc/static_assert.html
 */

#define TCL_CT_ASSERT(e) \
    {enum { ct_assert_value = 1/(!!(e)) };}

/*
 *----------------------------------------------------------------
 * Allocator for small structs (<=sizeof(Tcl_Obj)) using the Tcl_Obj pool.
 * Only checked at compile time.
 *
 * ONLY USE FOR CONSTANT nBytes.
 *
 * DO NOT LET THEM CROSS THREAD BOUNDARIES
 *----------------------------------------------------------------
 */

#define TclSmallAlloc(nbytes, memPtr) \
    TclSmallAllocEx(NULL, (nbytes), (memPtr))

#define TclSmallFree(memPtr) \
    TclSmallFreeEx(NULL, (memPtr))

#ifndef TCL_MEM_DEBUG
#define TclSmallAllocEx(interp, nbytes, memPtr) \
    do {								\
	Tcl_Obj *_objPtr;						\
	TCL_CT_ASSERT((nbytes)<=sizeof(Tcl_Obj));			\
	TclIncrObjsAllocated();						\
	TclAllocObjStorageEx((interp), (_objPtr));			\
	*(void **)&memPtr = (void *) (_objPtr);					\
    } while (0)

#define TclSmallFreeEx(interp, memPtr) \
    do {								\
	TclFreeObjStorageEx((interp), (Tcl_Obj *) (memPtr));		\
	TclIncrObjsFreed();						\
    } while (0)

#else    /* TCL_MEM_DEBUG */
#define TclSmallAllocEx(interp, nbytes, memPtr) \
    do {								\
	Tcl_Obj *_objPtr;						\
	TCL_CT_ASSERT((nbytes)<=sizeof(Tcl_Obj));			\
	TclNewObj(_objPtr);						\
	*(void **)&memPtr = (void *) _objPtr;					\
    } while (0)

#define TclSmallFreeEx(interp, memPtr) \
    do {								\
	Tcl_Obj *_objPtr = (Tcl_Obj *) memPtr;				\
	_objPtr->bytes = NULL;						\
	_objPtr->typePtr = NULL;					\
	_objPtr->refCount = 1;						\
	TclDecrRefCount(_objPtr);					\
    } while (0)
#endif   /* TCL_MEM_DEBUG */

/*
 * Support for Clang Static Analyzer <http://clang-analyzer.llvm.org>
 */

#if defined(PURIFY) && defined(__clang__)
#if __has_feature(attribute_analyzer_noreturn) && \
	!defined(Tcl_Panic) && defined(Tcl_Panic_TCL_DECLARED)
void Tcl_Panic(const char *, ...) __attribute__((analyzer_noreturn));
#endif
#if !defined(CLANG_ASSERT)
#include <assert.h>
#define CLANG_ASSERT(x) assert(x)
#endif
#elif !defined(CLANG_ASSERT)
#define CLANG_ASSERT(x)
#endif /* PURIFY && __clang__ */

/*
 *----------------------------------------------------------------
 * Parameters, structs and macros for the non-recursive engine (NRE)
 *----------------------------------------------------------------
 */

#define NRE_USE_SMALL_ALLOC	1  /* Only turn off for debugging purposes. */
#ifndef NRE_ENABLE_ASSERTS
#define NRE_ENABLE_ASSERTS	0
#endif

/*
 * This is the main data struct for representing NR commands. It is designed
 * to fit in sizeof(Tcl_Obj) in order to exploit the fastest memory allocator
 * available.
 */

typedef struct NRE_callback {
    Tcl_NRPostProc *procPtr;
    ClientData data[4];
    struct NRE_callback *nextPtr;
} NRE_callback;

#define TOP_CB(iPtr) (((Interp *)(iPtr))->execEnvPtr->callbackPtr)

/*
 * Inline version of Tcl_NRAddCallback.
 */

#define TclNRAddCallback(interp,postProcPtr,data0,data1,data2,data3) \
    do {								\
	NRE_callback *_callbackPtr;					\
	TCLNR_ALLOC((interp), (_callbackPtr));				\
	_callbackPtr->procPtr = (postProcPtr);				\
	_callbackPtr->data[0] = (ClientData)(data0);			\
	_callbackPtr->data[1] = (ClientData)(data1);			\
	_callbackPtr->data[2] = (ClientData)(data2);			\
	_callbackPtr->data[3] = (ClientData)(data3);			\
	_callbackPtr->nextPtr = TOP_CB(interp);				\
	TOP_CB(interp) = _callbackPtr;					\
    } while (0)

#if NRE_USE_SMALL_ALLOC
#define TCLNR_ALLOC(interp, ptr) \
    TclSmallAllocEx(interp, sizeof(NRE_callback), (ptr))
#define TCLNR_FREE(interp, ptr)  TclSmallFreeEx((interp), (ptr))
#else
#define TCLNR_ALLOC(interp, ptr) \
    (ptr = ((ClientData) ckalloc(sizeof(NRE_callback))))
#define TCLNR_FREE(interp, ptr)  ckfree(ptr)
#endif

#if NRE_ENABLE_ASSERTS
#define NRE_ASSERT(expr) assert((expr))
#else
#define NRE_ASSERT(expr)
#endif

#include "tclIntDecls.h"
#include "tclIntPlatDecls.h"

#if !defined(USE_TCL_STUBS) && !defined(TCL_MEM_DEBUG)
#define Tcl_AttemptAlloc(size)        TclpAlloc(size)
#define Tcl_AttemptRealloc(ptr, size) TclpRealloc((ptr), (size))
#define Tcl_Free(ptr)                 TclpFree(ptr)
#endif

#endif /* _TCLINT */

/*
 * Local Variables:
 * mode: c
 * c-basic-offset: 4
 * fill-column: 78
 * End:
 */<|MERGE_RESOLUTION|>--- conflicted
+++ resolved
@@ -3249,29 +3249,19 @@
 			    const char *nameStr);
 MODULE_SCOPE int	TclUtfCmp(const char *cs, const char *ct);
 MODULE_SCOPE int	TclUtfCasecmp(const char *cs, const char *ct);
-<<<<<<< HEAD
 MODULE_SCOPE int	TclUtfCount(int ch);
 #if TCL_UTF_MAX > 3
 #   define TclUtfToUCS4 Tcl_UtfToUniChar
+#   define TclUniCharToUCS4(src, ptr) (*ptr = *(src),1)
 #   define TclUCS4Complete Tcl_UtfCharComplete
 #   define TclChar16Complete(src, length) (((unsigned)((unsigned char)*(src) - 0xF0) < 5) \
 	    ? ((length) >= 3) : Tcl_UtfCharComplete((src), (length)))
 #else
     MODULE_SCOPE int	TclUtfToUCS4(const char *src, int *ucs4Ptr);
+    MODULE_SCOPE int	TclUniCharToUCS4(const Tcl_UniChar *src, int *ucs4Ptr);
 #   define TclUCS4Complete(src, length) (((unsigned)((unsigned char)*(src) - 0xF0) < 5) \
 	    ? ((length) >= 4) : Tcl_UtfCharComplete((src), (length)))
 #   define TclChar16Complete Tcl_UtfCharComplete
-=======
-MODULE_SCOPE int	TclUtfToUCS4(const char *, int *);
-MODULE_SCOPE int	TclUCS4ToUtf(int, char *);
-MODULE_SCOPE int	TclUCS4ToLower(int ch);
-#if TCL_UTF_MAX == 4
-    MODULE_SCOPE int	TclGetUCS4(Tcl_Obj *, int);
-    MODULE_SCOPE int	TclUniCharToUCS4(const Tcl_UniChar *, int *);
-#else
-#   define TclGetUCS4 Tcl_GetUniChar
-#   define TclUniCharToUCS4(src, ptr) (*ptr = *(src),1)
->>>>>>> e60d8bcf
 #endif
 MODULE_SCOPE Tcl_Obj *	TclpNativeToNormalized(ClientData clientData);
 MODULE_SCOPE Tcl_Obj *	TclpFilesystemPathType(Tcl_Obj *pathPtr);
