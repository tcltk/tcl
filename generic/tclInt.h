--- conflicted
+++ resolved
@@ -161,13 +161,13 @@
 } Tcl_ResolvedVarInfo;
 
 typedef int (Tcl_ResolveCompiledVarProc)(Tcl_Interp *interp,
-	const char *name, int length, Tcl_Namespace *context,
+	CONST84 char *name, int length, Tcl_Namespace *context,
 	Tcl_ResolvedVarInfo **rPtr);
 
-typedef int (Tcl_ResolveVarProc)(Tcl_Interp *interp, const char *name,
+typedef int (Tcl_ResolveVarProc)(Tcl_Interp *interp, CONST84 char *name,
 	Tcl_Namespace *context, int flags, Tcl_Var *rPtr);
 
-typedef int (Tcl_ResolveCmdProc)(Tcl_Interp *interp, const char *name,
+typedef int (Tcl_ResolveCmdProc)(Tcl_Interp *interp, CONST84 char *name,
 	Tcl_Namespace *context, int flags, Tcl_Command *rPtr);
 
 typedef struct Tcl_ResolverInfo {
@@ -1773,33 +1773,42 @@
  */
 
 typedef struct Interp {
-
     /*
-     * The first two fields were named "result" and "freeProc" in earlier
-     * versions of Tcl.  They are no longer used within Tcl, and are no
-     * longer available to be accessed by extensions.  However, they cannot
-     * be removed.  Why?  There is a deployed base of stub-enabled extensions
-     * that query the value of iPtr->stubTable.  For them to continue to work,
-     * the location of the field "stubTable" within the Interp struct cannot
-     * change.  The most robust way to assure that is to leave all fields up to
-     * that one undisturbed.
+     * Note: the first three fields must match exactly the fields in a
+     * Tcl_Interp struct (see tcl.h). If you change one, be sure to change the
+     * other.
+     *
+     * The interpreter's result is held in both the string and the
+     * objResultPtr fields. These fields hold, respectively, the result's
+     * string or object value. The interpreter's result is always in the
+     * result field if that is non-empty, otherwise it is in objResultPtr.
+     * The two fields are kept consistent unless some C code sets
+     * interp->result directly. Programs should not access result and
+     * objResultPtr directly; instead, they should always get and set the
+     * result using procedures such as Tcl_SetObjResult, Tcl_GetObjResult, and
+     * Tcl_GetStringResult. See the SetResult man page for details.
      */
 
-    const char *legacyResult;
-    void (*legacyFreeProc) (void);
+    char *result;		/* If the last command returned a string
+				 * result, this points to it. Should not be
+				 * accessed directly; see comment above. */
+    Tcl_FreeProc *freeProc;	/* Zero means a string result is statically
+				 * allocated. TCL_DYNAMIC means string result
+				 * was allocated with ckalloc and should be
+				 * freed with ckfree. Other values give
+				 * address of procedure to invoke to free the
+				 * string result. Tcl_Eval must free it before
+				 * executing next command. */
     int errorLine;		/* When TCL_ERROR is returned, this gives the
 				 * line number in the command where the error
 				 * occurred (1 means first line). */
     const struct TclStubs *stubTable;
-				/* Pointer to the exported Tcl stub table.  In
-				 * ancient pre-8.1 versions of Tcl this was a
-				 * pointer to the objResultPtr or a pointer to a
-				 * buckets array in a hash table. Deployed stubs
-				 * enabled extensions check for a NULL pointer value
-				 * and for a TCL_STUBS_MAGIC value to verify they
-				 * are not [load]ing into one of those pre-stubs
-				 * interps.
-				 */
+				/* Pointer to the exported Tcl stub table. On
+				 * previous versions of Tcl this is a pointer
+				 * to the objResultPtr or a pointer to a
+				 * buckets array in a hash table. We therefore
+				 * have to do some careful checking before we
+				 * can use this. */
 
     TclHandle handle;		/* Handle used to keep track of when this
 				 * interp is deleted. */
@@ -1812,7 +1821,6 @@
     ClientData interpInfo;	/* Information used by tclInterp.c to keep
 				 * track of master/slave interps on a
 				 * per-interp basis. */
-<<<<<<< HEAD
     union {
 	void (*optimizer)(void *envPtr);
 	Tcl_HashTable unused2;	/* No longer used (was mathFuncTable). The
@@ -1822,8 +1830,6 @@
 				 * selectively overriden by extensions. */
     } extra;
 
-=======
->>>>>>> 08553f53
     /*
      * Information related to procedures and variables. See tclProc.c and
      * tclVar.c for usage.
@@ -1853,7 +1859,6 @@
 				 * TCL_EVAL_INVOKE call to Tcl_EvalObjv. */
 
     /*
-<<<<<<< HEAD
      * Information used by Tcl_AppendResult to keep track of partial results.
      * See Tcl_AppendResult code for details.
      */
@@ -1873,8 +1878,6 @@
 #endif
 
     /*
-=======
->>>>>>> 08553f53
      * Information about packages. Used only in tclPkg.c.
      */
 
@@ -1896,6 +1899,7 @@
 				 * Normally zero, but may be set before
 				 * calling Tcl_Eval. See below for valid
 				 * values. */
+    int unused1;		/* No longer used (was termOffset) */
     LiteralTable literalTable;	/* Contains LiteralEntry's describing all Tcl
 				 * objects holding literals of scripts
 				 * compiled by the interpreter. Indexed by the
@@ -1933,15 +1937,12 @@
 				 * string. Returned by Tcl_ObjSetVar2 when
 				 * variable traces change a variable in a
 				 * gross way. */
-<<<<<<< HEAD
 #ifndef TCL_NO_DEPRECATED
     char resultSpace[TCL_RESULT_SIZE+1];
 				/* Static space holding small results. */
 #else
     char resultSpaceDontUse[TCL_RESULT_SIZE+1];
 #endif
-=======
->>>>>>> 08553f53
     Tcl_Obj *objResultPtr;	/* If the last command returned an object
 				 * result, this points to it. Should not be
 				 * accessed directly; see comment above. */
@@ -2575,6 +2576,16 @@
 
 typedef struct TclFile_ *TclFile;
 
+/*
+ * The "globParameters" argument of the function TclGlob is an or'ed
+ * combination of the following values:
+ */
+
+#define TCL_GLOBMODE_NO_COMPLAIN	1
+#define TCL_GLOBMODE_JOIN		2
+#define TCL_GLOBMODE_DIR		4
+#define TCL_GLOBMODE_TAILS		8
+
 typedef enum Tcl_PathPart {
     TCL_PATH_DIRNAME,
     TCL_PATH_TAIL,
@@ -2882,13 +2893,10 @@
 			    int strLen, const unsigned char *pattern,
 			    int ptnLen, int flags);
 MODULE_SCOPE double	TclCeil(const mp_int *a);
-<<<<<<< HEAD
 MODULE_SCOPE void	TclChannelPreserve(Tcl_Channel chan);
 MODULE_SCOPE void	TclChannelRelease(Tcl_Channel chan);
 MODULE_SCOPE int	TclCheckBadOctal(Tcl_Interp *interp,
 			    const char *value);
-=======
->>>>>>> 08553f53
 MODULE_SCOPE int	TclChanCaughtErrorBypass(Tcl_Interp *interp,
 			    Tcl_Channel chan);
 MODULE_SCOPE Tcl_ObjCmdProc TclChannelNamesCmd;
@@ -2901,7 +2909,7 @@
 MODULE_SCOPE void	TclContinuationsCopy(Tcl_Obj *objPtr,
 			    Tcl_Obj *originObjPtr);
 MODULE_SCOPE int	TclConvertElement(const char *src, int length,
-			    char *dst, char flags);
+			    char *dst, int flags);
 MODULE_SCOPE void	TclDeleteNamespaceVars(Namespace *nsPtr);
 MODULE_SCOPE int	TclFindDictElement(Tcl_Interp *interp,
 			    const char *dict, int dictLength,
@@ -2974,7 +2982,6 @@
 			    const char *modeString, int *seekFlagPtr,
 			    int *binaryPtr);
 MODULE_SCOPE Tcl_Obj *	TclGetProcessGlobalValue(ProcessGlobalValue *pgvPtr);
-<<<<<<< HEAD
 MODULE_SCOPE Tcl_Obj *	TclGetSourceFromFrame(CmdFrame *cfPtr, int objc,
 			    Tcl_Obj *const objv[]);
 MODULE_SCOPE char *	TclGetStringStorage(Tcl_Obj *objPtr,
@@ -2985,9 +2992,6 @@
 MODULE_SCOPE int	TclGlob(Tcl_Interp *interp, char *pattern,
 			    Tcl_Obj *unquotedPrefix, int globFlags,
 			    Tcl_GlobTypeData *types);
-=======
-MODULE_SCOPE const char *TclGetSrcInfoForCmd(Interp *iPtr, int *lenPtr);
->>>>>>> 08553f53
 MODULE_SCOPE int	TclIncrObj(Tcl_Interp *interp, Tcl_Obj *valuePtr,
 			    Tcl_Obj *incrPtr);
 MODULE_SCOPE Tcl_Obj *	TclIncrObjVar2(Tcl_Interp *interp, Tcl_Obj *part1Ptr,
@@ -3134,7 +3138,7 @@
 			    int reStrLen, Tcl_DString *dsPtr, int *flagsPtr,
 			    int *quantifiersFoundPtr);
 MODULE_SCOPE int	TclScanElement(const char *string, int length,
-			    char *flagPtr);
+			    int *flagPtr);
 MODULE_SCOPE void	TclSetBgErrorHandler(Tcl_Interp *interp,
 			    Tcl_Obj *cmdPrefix);
 MODULE_SCOPE void	TclSetBignumIntRep(Tcl_Obj *objPtr,
@@ -3229,14 +3233,11 @@
 MODULE_SCOPE int	Tcl_BreakObjCmd(ClientData clientData,
 			    Tcl_Interp *interp, int objc,
 			    Tcl_Obj *const objv[]);
-<<<<<<< HEAD
 #ifndef TCL_NO_DEPRECATED
 MODULE_SCOPE int	Tcl_CaseObjCmd(ClientData clientData,
 			    Tcl_Interp *interp, int objc,
 			    Tcl_Obj *const objv[]);
 #endif
-=======
->>>>>>> 08553f53
 MODULE_SCOPE int	Tcl_CatchObjCmd(ClientData clientData,
 			    Tcl_Interp *interp, int objc,
 			    Tcl_Obj *const objv[]);
@@ -4093,42 +4094,24 @@
  * Invalidate the string rep first so we can use the bytes value for our
  * pointer chain, and signal an obj deletion (as opposed to shimmering) with
  * 'length == -1'.
- *
- * Use do/while0 idiom for optimum correctness without compiler warnings.
- * http://c2.com/cgi/wiki?TrivialDoWhileLoop
- *
- * Decrement refCount AFTER checking it for 0 or 1 (<2), because
- * we cannot assume anymore that refCount is a signed type; In
- * Tcl8 it was but in Tcl9 it is subject to change.
+ * Use empty 'if ; else' to handle use in unbraced outer if/else conditions.
  */
 
 # define TclDecrRefCount(objPtr) \
-<<<<<<< HEAD
     if ((objPtr)->refCount-- > 1) ; else { \
 	if (!(objPtr)->typePtr || !(objPtr)->typePtr->freeIntRepProc) { \
 	    TCL_DTRACE_OBJ_FREE(objPtr); \
 	    if ((objPtr)->bytes \
 		    && ((objPtr)->bytes != &tclEmptyString)) { \
 		ckfree((objPtr)->bytes); \
-=======
-    do { \
-	Tcl_Obj *_objPtr = (objPtr); \
-	if (_objPtr->refCount-- < 2) { \
-	    if (!_objPtr->typePtr || !_objPtr->typePtr->freeIntRepProc) { \
-		TCL_DTRACE_OBJ_FREE(_objPtr); \
-		if (_objPtr->bytes \
-			&& (_objPtr->bytes != tclEmptyStringRep)) { \
-		    ckfree((char *) _objPtr->bytes); \
-		} \
-		_objPtr->length = -1; \
-		TclFreeObjStorage(_objPtr); \
-		TclIncrObjsFreed(); \
-	    } else { \
-		TclFreeObj(_objPtr); \
->>>>>>> 08553f53
 	    } \
+	    (objPtr)->length = -1; \
+	    TclFreeObjStorage(objPtr); \
+	    TclIncrObjsFreed(); \
+	} else { \
+	    TclFreeObj(objPtr); \
 	} \
-    } while(0)
+    }
 
 #if defined(PURIFY)
 
@@ -4567,18 +4550,7 @@
 	(objPtr)->typePtr = &tclIntType;		\
     } while (0)
 
-<<<<<<< HEAD
 #ifndef TCL_WIDE_INT_IS_LONG
-=======
-/*
- * NOTE: There is to be no such thing as a "pure" boolean. Boolean values set
- * programmatically go straight to being "int" Tcl_Obj's, with value 0 or 1.
- * The only "boolean" Tcl_Obj's shall be those holding the cached boolean
- * value of strings like: "yes", "no", "true", "false", "on", "off".
- */
-
-#ifndef NO_WIDE_TYPE
->>>>>>> 08553f53
 #define TclSetWideIntObj(objPtr, w) \
     do {							\
 	TclInvalidateStringRep(objPtr);				\
