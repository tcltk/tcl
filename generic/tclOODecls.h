/*
 * This file is (mostly) automatically generated from tclOO.decls.
 */

#ifndef _TCLOODECLS
#define _TCLOODECLS

#ifndef TCLAPI
#   ifdef BUILD_tcl
#	define TCLAPI extern DLLEXPORT
#   else
#	define TCLAPI extern DLLIMPORT
#   endif
#endif

#ifdef USE_TCL_STUBS
#   undef USE_TCLOO_STUBS
#   define USE_TCLOO_STUBS
#endif

#ifdef TCL_NO_DEPRECATED
#   define Tcl_MethodType void
#endif

/* !BEGIN!: Do not edit below this line. */

#ifdef __cplusplus
extern "C" {
#endif

/*
 * Exported function declarations:
 */

/* 0 */
TCLAPI Tcl_Object	Tcl_CopyObjectInstance(Tcl_Interp *interp,
				Tcl_Object sourceObject,
				const char *targetName,
				const char *targetNamespaceName);
/* 1 */
TCLAPI Tcl_Object	Tcl_GetClassAsObject(Tcl_Class clazz);
/* 2 */
TCLAPI Tcl_Class	Tcl_GetObjectAsClass(Tcl_Object object);
/* 3 */
TCLAPI Tcl_Command	Tcl_GetObjectCommand(Tcl_Object object);
/* 4 */
TCLAPI Tcl_Object	Tcl_GetObjectFromObj(Tcl_Interp *interp,
				Tcl_Obj *objPtr);
/* 5 */
TCLAPI Tcl_Namespace *	Tcl_GetObjectNamespace(Tcl_Object object);
/* 6 */
TCLAPI Tcl_Class	Tcl_MethodDeclarerClass(Tcl_Method method);
/* 7 */
TCLAPI Tcl_Object	Tcl_MethodDeclarerObject(Tcl_Method method);
/* 8 */
TCLAPI int		Tcl_MethodIsPublic(Tcl_Method method);
/* 9 */
TCLAPI int		Tcl_MethodIsType(Tcl_Method method,
				const Tcl_MethodType *typePtr,
				void **clientDataPtr);
/* 10 */
TCLAPI Tcl_Obj *	Tcl_MethodName(Tcl_Method method);
/* 11 */
TCLAPI Tcl_Method	Tcl_NewInstanceMethod(Tcl_Interp *interp,
				Tcl_Object object, Tcl_Obj *nameObj,
				int flags, const Tcl_MethodType *typePtr,
				void *clientData);
/* 12 */
TCLAPI Tcl_Method	Tcl_NewMethod(Tcl_Interp *interp, Tcl_Class cls,
				Tcl_Obj *nameObj, int flags,
				const Tcl_MethodType *typePtr,
				void *clientData);
/* 13 */
TCLAPI Tcl_Object	Tcl_NewObjectInstance(Tcl_Interp *interp,
				Tcl_Class cls, const char *nameStr,
				const char *nsNameStr, Tcl_Size objc,
				Tcl_Obj *const *objv, Tcl_Size skip);
/* 14 */
TCLAPI int		Tcl_ObjectDeleted(Tcl_Object object);
/* 15 */
TCLAPI int		Tcl_ObjectContextIsFiltering(
				Tcl_ObjectContext context);
/* 16 */
TCLAPI Tcl_Method	Tcl_ObjectContextMethod(Tcl_ObjectContext context);
/* 17 */
TCLAPI Tcl_Object	Tcl_ObjectContextObject(Tcl_ObjectContext context);
/* 18 */
TCLAPI Tcl_Size		Tcl_ObjectContextSkippedArgs(
				Tcl_ObjectContext context);
/* 19 */
TCLAPI void *		Tcl_ClassGetMetadata(Tcl_Class clazz,
				const Tcl_ObjectMetadataType *typePtr);
/* 20 */
TCLAPI void		Tcl_ClassSetMetadata(Tcl_Class clazz,
				const Tcl_ObjectMetadataType *typePtr,
				void *metadata);
/* 21 */
TCLAPI void *		Tcl_ObjectGetMetadata(Tcl_Object object,
				const Tcl_ObjectMetadataType *typePtr);
/* 22 */
TCLAPI void		Tcl_ObjectSetMetadata(Tcl_Object object,
				const Tcl_ObjectMetadataType *typePtr,
				void *metadata);
/* 23 */
TCLAPI int		Tcl_ObjectContextInvokeNext(Tcl_Interp *interp,
				Tcl_ObjectContext context, Tcl_Size objc,
				Tcl_Obj *const *objv, Tcl_Size skip);
/* 24 */
TCLAPI Tcl_ObjectMapMethodNameProc * Tcl_ObjectGetMethodNameMapper(
				Tcl_Object object);
/* 25 */
TCLAPI void		Tcl_ObjectSetMethodNameMapper(Tcl_Object object,
				Tcl_ObjectMapMethodNameProc *mapMethodNameProc);
/* 26 */
TCLAPI void		Tcl_ClassSetConstructor(Tcl_Interp *interp,
				Tcl_Class clazz, Tcl_Method method);
/* 27 */
TCLAPI void		Tcl_ClassSetDestructor(Tcl_Interp *interp,
				Tcl_Class clazz, Tcl_Method method);
/* 28 */
TCLAPI Tcl_Obj *	Tcl_GetObjectName(Tcl_Interp *interp,
				Tcl_Object object);
/* 29 */
TCLAPI int		Tcl_MethodIsPrivate(Tcl_Method method);
/* 30 */
TCLAPI Tcl_Class	Tcl_GetClassOfObject(Tcl_Object object);
/* 31 */
TCLAPI Tcl_Obj *	Tcl_GetObjectClassName(Tcl_Interp *interp,
				Tcl_Object object);
/* 32 */
TCLAPI int		Tcl_MethodIsType2(Tcl_Method method,
				const Tcl_MethodType2 *typePtr,
				void **clientDataPtr);
/* 33 */
TCLAPI Tcl_Method	Tcl_NewInstanceMethod2(Tcl_Interp *interp,
				Tcl_Object object, Tcl_Obj *nameObj,
				int flags, const Tcl_MethodType2 *typePtr,
				void *clientData);
/* 34 */
TCLAPI Tcl_Method	Tcl_NewMethod2(Tcl_Interp *interp, Tcl_Class cls,
				Tcl_Obj *nameObj, int flags,
				const Tcl_MethodType2 *typePtr,
				void *clientData);

typedef struct {
    const struct TclOOIntStubs *tclOOIntStubs;
} TclOOStubHooks;

typedef struct TclOOStubs {
    int magic;
    const TclOOStubHooks *hooks;

    Tcl_Object (*tcl_CopyObjectInstance) (Tcl_Interp *interp, Tcl_Object sourceObject, const char *targetName, const char *targetNamespaceName); /* 0 */
    Tcl_Object (*tcl_GetClassAsObject) (Tcl_Class clazz); /* 1 */
    Tcl_Class (*tcl_GetObjectAsClass) (Tcl_Object object); /* 2 */
    Tcl_Command (*tcl_GetObjectCommand) (Tcl_Object object); /* 3 */
    Tcl_Object (*tcl_GetObjectFromObj) (Tcl_Interp *interp, Tcl_Obj *objPtr); /* 4 */
    Tcl_Namespace * (*tcl_GetObjectNamespace) (Tcl_Object object); /* 5 */
    Tcl_Class (*tcl_MethodDeclarerClass) (Tcl_Method method); /* 6 */
    Tcl_Object (*tcl_MethodDeclarerObject) (Tcl_Method method); /* 7 */
    int (*tcl_MethodIsPublic) (Tcl_Method method); /* 8 */
    int (*tcl_MethodIsType) (Tcl_Method method, const Tcl_MethodType *typePtr, void **clientDataPtr); /* 9 */
    Tcl_Obj * (*tcl_MethodName) (Tcl_Method method); /* 10 */
    Tcl_Method (*tcl_NewInstanceMethod) (Tcl_Interp *interp, Tcl_Object object, Tcl_Obj *nameObj, int flags, const Tcl_MethodType *typePtr, void *clientData); /* 11 */
    Tcl_Method (*tcl_NewMethod) (Tcl_Interp *interp, Tcl_Class cls, Tcl_Obj *nameObj, int flags, const Tcl_MethodType *typePtr, void *clientData); /* 12 */
    Tcl_Object (*tcl_NewObjectInstance) (Tcl_Interp *interp, Tcl_Class cls, const char *nameStr, const char *nsNameStr, Tcl_Size objc, Tcl_Obj *const *objv, Tcl_Size skip); /* 13 */
    int (*tcl_ObjectDeleted) (Tcl_Object object); /* 14 */
    int (*tcl_ObjectContextIsFiltering) (Tcl_ObjectContext context); /* 15 */
    Tcl_Method (*tcl_ObjectContextMethod) (Tcl_ObjectContext context); /* 16 */
    Tcl_Object (*tcl_ObjectContextObject) (Tcl_ObjectContext context); /* 17 */
    Tcl_Size (*tcl_ObjectContextSkippedArgs) (Tcl_ObjectContext context); /* 18 */
    void * (*tcl_ClassGetMetadata) (Tcl_Class clazz, const Tcl_ObjectMetadataType *typePtr); /* 19 */
    void (*tcl_ClassSetMetadata) (Tcl_Class clazz, const Tcl_ObjectMetadataType *typePtr, void *metadata); /* 20 */
    void * (*tcl_ObjectGetMetadata) (Tcl_Object object, const Tcl_ObjectMetadataType *typePtr); /* 21 */
    void (*tcl_ObjectSetMetadata) (Tcl_Object object, const Tcl_ObjectMetadataType *typePtr, void *metadata); /* 22 */
    int (*tcl_ObjectContextInvokeNext) (Tcl_Interp *interp, Tcl_ObjectContext context, Tcl_Size objc, Tcl_Obj *const *objv, Tcl_Size skip); /* 23 */
    Tcl_ObjectMapMethodNameProc * (*tcl_ObjectGetMethodNameMapper) (Tcl_Object object); /* 24 */
    void (*tcl_ObjectSetMethodNameMapper) (Tcl_Object object, Tcl_ObjectMapMethodNameProc *mapMethodNameProc); /* 25 */
    void (*tcl_ClassSetConstructor) (Tcl_Interp *interp, Tcl_Class clazz, Tcl_Method method); /* 26 */
    void (*tcl_ClassSetDestructor) (Tcl_Interp *interp, Tcl_Class clazz, Tcl_Method method); /* 27 */
    Tcl_Obj * (*tcl_GetObjectName) (Tcl_Interp *interp, Tcl_Object object); /* 28 */
    int (*tcl_MethodIsPrivate) (Tcl_Method method); /* 29 */
    Tcl_Class (*tcl_GetClassOfObject) (Tcl_Object object); /* 30 */
    Tcl_Obj * (*tcl_GetObjectClassName) (Tcl_Interp *interp, Tcl_Object object); /* 31 */
    int (*tcl_MethodIsType2) (Tcl_Method method, const Tcl_MethodType2 *typePtr, void **clientDataPtr); /* 32 */
    Tcl_Method (*tcl_NewInstanceMethod2) (Tcl_Interp *interp, Tcl_Object object, Tcl_Obj *nameObj, int flags, const Tcl_MethodType2 *typePtr, void *clientData); /* 33 */
    Tcl_Method (*tcl_NewMethod2) (Tcl_Interp *interp, Tcl_Class cls, Tcl_Obj *nameObj, int flags, const Tcl_MethodType2 *typePtr, void *clientData); /* 34 */
} TclOOStubs;

extern const TclOOStubs *tclOOStubsPtr;

#ifdef __cplusplus
}
#endif

#if defined(USE_TCLOO_STUBS)

/*
 * Inline function declarations:
 */

#define Tcl_CopyObjectInstance \
	(tclOOStubsPtr->tcl_CopyObjectInstance) /* 0 */
#define Tcl_GetClassAsObject \
	(tclOOStubsPtr->tcl_GetClassAsObject) /* 1 */
#define Tcl_GetObjectAsClass \
	(tclOOStubsPtr->tcl_GetObjectAsClass) /* 2 */
#define Tcl_GetObjectCommand \
	(tclOOStubsPtr->tcl_GetObjectCommand) /* 3 */
#define Tcl_GetObjectFromObj \
	(tclOOStubsPtr->tcl_GetObjectFromObj) /* 4 */
#define Tcl_GetObjectNamespace \
	(tclOOStubsPtr->tcl_GetObjectNamespace) /* 5 */
#define Tcl_MethodDeclarerClass \
	(tclOOStubsPtr->tcl_MethodDeclarerClass) /* 6 */
#define Tcl_MethodDeclarerObject \
	(tclOOStubsPtr->tcl_MethodDeclarerObject) /* 7 */
#define Tcl_MethodIsPublic \
	(tclOOStubsPtr->tcl_MethodIsPublic) /* 8 */
#define Tcl_MethodIsType \
	(tclOOStubsPtr->tcl_MethodIsType) /* 9 */
#define Tcl_MethodName \
	(tclOOStubsPtr->tcl_MethodName) /* 10 */
#define Tcl_NewInstanceMethod \
	(tclOOStubsPtr->tcl_NewInstanceMethod) /* 11 */
#define Tcl_NewMethod \
	(tclOOStubsPtr->tcl_NewMethod) /* 12 */
#define Tcl_NewObjectInstance \
	(tclOOStubsPtr->tcl_NewObjectInstance) /* 13 */
#define Tcl_ObjectDeleted \
	(tclOOStubsPtr->tcl_ObjectDeleted) /* 14 */
#define Tcl_ObjectContextIsFiltering \
	(tclOOStubsPtr->tcl_ObjectContextIsFiltering) /* 15 */
#define Tcl_ObjectContextMethod \
	(tclOOStubsPtr->tcl_ObjectContextMethod) /* 16 */
#define Tcl_ObjectContextObject \
	(tclOOStubsPtr->tcl_ObjectContextObject) /* 17 */
#define Tcl_ObjectContextSkippedArgs \
	(tclOOStubsPtr->tcl_ObjectContextSkippedArgs) /* 18 */
#define Tcl_ClassGetMetadata \
	(tclOOStubsPtr->tcl_ClassGetMetadata) /* 19 */
#define Tcl_ClassSetMetadata \
	(tclOOStubsPtr->tcl_ClassSetMetadata) /* 20 */
#define Tcl_ObjectGetMetadata \
	(tclOOStubsPtr->tcl_ObjectGetMetadata) /* 21 */
#define Tcl_ObjectSetMetadata \
	(tclOOStubsPtr->tcl_ObjectSetMetadata) /* 22 */
#define Tcl_ObjectContextInvokeNext \
	(tclOOStubsPtr->tcl_ObjectContextInvokeNext) /* 23 */
#define Tcl_ObjectGetMethodNameMapper \
	(tclOOStubsPtr->tcl_ObjectGetMethodNameMapper) /* 24 */
#define Tcl_ObjectSetMethodNameMapper \
	(tclOOStubsPtr->tcl_ObjectSetMethodNameMapper) /* 25 */
#define Tcl_ClassSetConstructor \
	(tclOOStubsPtr->tcl_ClassSetConstructor) /* 26 */
#define Tcl_ClassSetDestructor \
	(tclOOStubsPtr->tcl_ClassSetDestructor) /* 27 */
#define Tcl_GetObjectName \
	(tclOOStubsPtr->tcl_GetObjectName) /* 28 */
#define Tcl_MethodIsPrivate \
	(tclOOStubsPtr->tcl_MethodIsPrivate) /* 29 */
#define Tcl_GetClassOfObject \
	(tclOOStubsPtr->tcl_GetClassOfObject) /* 30 */
#define Tcl_GetObjectClassName \
	(tclOOStubsPtr->tcl_GetObjectClassName) /* 31 */
#define Tcl_MethodIsType2 \
	(tclOOStubsPtr->tcl_MethodIsType2) /* 32 */
#define Tcl_NewInstanceMethod2 \
	(tclOOStubsPtr->tcl_NewInstanceMethod2) /* 33 */
#define Tcl_NewMethod2 \
	(tclOOStubsPtr->tcl_NewMethod2) /* 34 */

#endif /* defined(USE_TCLOO_STUBS) */

/* !END!: Do not edit above this line. */

<<<<<<< HEAD
#ifdef TCL_NO_DEPRECATED
#   undef Tcl_MethodType
#   undef Tcl_MethodIsType
#   undef Tcl_NewInstanceMethod
#   undef Tcl_NewMethod
=======
#ifndef TclOOGeneric
/* Select method based on type of argument. */
#define TclOOGeneric(typePtr, impl1, impl2) \
    _Generic(typePtr, const Tcl_MethodType *: impl1, const Tcl_MethodType2 *: impl2)
#endif

#ifdef USE_TCLOO_STUBS

#undef Tcl_MethodIsType
#define Tcl_MethodIsType(method, typePtr, clientDataPtr) \
    (TclOOGeneric((typePtr), tclOOStubsPtr->tcl_MethodIsType, tclOOStubsPtr->tcl_MethodIsType2) \
	((method), (typePtr), (clientDataPtr)))

#undef Tcl_NewInstanceMethod
#define Tcl_NewInstanceMethod(interp, object, nameObj, flags, typePtr, clientData) \
    (TclOOGeneric((typePtr), tclOOStubsPtr->tcl_NewInstanceMethod, tclOOStubsPtr->tcl_NewInstanceMethod2) \
	((interp), (object), (nameObj), (flags), (typePtr), (clientData)))

#undef Tcl_NewMethod
#define Tcl_NewMethod(interp, cls, nameObj, flags, typePtr, clientData) \
    (TclOOGeneric((typePtr), tclOOStubsPtr->tcl_NewMethod, tclOOStubsPtr->tcl_NewMethod2) \
	((interp), (cls), (nameObj), (flags), (typePtr), (clientData)))

#else

#define Tcl_MethodIsType(method, typePtr, clientDataPtr) \
    (TclOOGeneric((typePtr), Tcl_MethodIsType, Tcl_MethodIsType2) \
	((method), (typePtr), (clientDataPtr)))

#define Tcl_NewInstanceMethod(interp, object, nameObj, flags, typePtr, clientData) \
    (TclOOGeneric((typePtr), Tcl_NewInstanceMethod, Tcl_NewInstanceMethod2) \
	((interp), (object), (nameObj), (flags), (typePtr), (clientData)))

#define Tcl_NewMethod(interp, cls, nameObj, flags, typePtr, clientData) \
    (TclOOGeneric((typePtr), Tcl_NewMethod, Tcl_NewMethod2) \
	((interp), (cls), (nameObj), (flags), (typePtr), (clientData)))

>>>>>>> a08b8003
#endif

#endif /* _TCLOODECLS */<|MERGE_RESOLUTION|>--- conflicted
+++ resolved
@@ -274,51 +274,51 @@
 
 /* !END!: Do not edit above this line. */
 
-<<<<<<< HEAD
 #ifdef TCL_NO_DEPRECATED
 #   undef Tcl_MethodType
 #   undef Tcl_MethodIsType
 #   undef Tcl_NewInstanceMethod
 #   undef Tcl_NewMethod
-=======
+#endif
+
+
 #ifndef TclOOGeneric
 /* Select method based on type of argument. */
-#define TclOOGeneric(typePtr, impl1, impl2) \
-    _Generic(typePtr, const Tcl_MethodType *: impl1, const Tcl_MethodType2 *: impl2)
+#define TclOOGeneric(typePtr, impl) \
+    _Generic(typePtr, default: impl, const Tcl_MethodType2 *: impl ## 2)
 #endif
 
 #ifdef USE_TCLOO_STUBS
 
 #undef Tcl_MethodIsType
 #define Tcl_MethodIsType(method, typePtr, clientDataPtr) \
-    (TclOOGeneric((typePtr), tclOOStubsPtr->tcl_MethodIsType, tclOOStubsPtr->tcl_MethodIsType2) \
+    (TclOOGeneric((typePtr), tclOOStubsPtr->tcl_MethodIsType) \
 	((method), (typePtr), (clientDataPtr)))
 
 #undef Tcl_NewInstanceMethod
 #define Tcl_NewInstanceMethod(interp, object, nameObj, flags, typePtr, clientData) \
-    (TclOOGeneric((typePtr), tclOOStubsPtr->tcl_NewInstanceMethod, tclOOStubsPtr->tcl_NewInstanceMethod2) \
+    (TclOOGeneric((typePtr), tclOOStubsPtr->tcl_NewInstanceMethod) \
 	((interp), (object), (nameObj), (flags), (typePtr), (clientData)))
 
 #undef Tcl_NewMethod
 #define Tcl_NewMethod(interp, cls, nameObj, flags, typePtr, clientData) \
-    (TclOOGeneric((typePtr), tclOOStubsPtr->tcl_NewMethod, tclOOStubsPtr->tcl_NewMethod2) \
+    (TclOOGeneric((typePtr), tclOOStubsPtr->tcl_NewMethod) \
 	((interp), (cls), (nameObj), (flags), (typePtr), (clientData)))
 
 #else
 
 #define Tcl_MethodIsType(method, typePtr, clientDataPtr) \
-    (TclOOGeneric((typePtr), Tcl_MethodIsType, Tcl_MethodIsType2) \
+    (TclOOGeneric((typePtr), Tcl_MethodIsType) \
 	((method), (typePtr), (clientDataPtr)))
 
 #define Tcl_NewInstanceMethod(interp, object, nameObj, flags, typePtr, clientData) \
-    (TclOOGeneric((typePtr), Tcl_NewInstanceMethod, Tcl_NewInstanceMethod2) \
+    (TclOOGeneric((typePtr), Tcl_NewInstanceMethod) \
 	((interp), (object), (nameObj), (flags), (typePtr), (clientData)))
 
 #define Tcl_NewMethod(interp, cls, nameObj, flags, typePtr, clientData) \
-    (TclOOGeneric((typePtr), Tcl_NewMethod, Tcl_NewMethod2) \
+    (TclOOGeneric((typePtr), Tcl_NewMethod) \
 	((interp), (cls), (nameObj), (flags), (typePtr), (clientData)))
 
->>>>>>> a08b8003
 #endif
 
 #endif /* _TCLOODECLS */