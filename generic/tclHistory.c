--- conflicted
+++ resolved
@@ -11,11 +11,6 @@
  *
  * See the file "license.terms" for information on usage and redistribution of
  * this file, and for a DISCLAIMER OF ALL WARRANTIES.
-<<<<<<< HEAD
- *
- * RCS: @(#) $Id: tclHistory.c,v 1.14 2009/12/29 16:58:41 dkf Exp $
-=======
->>>>>>> 9ef2ab9b
  */
 
 #include "tclInt.h"
