--- conflicted
+++ resolved
@@ -690,11 +690,7 @@
 
     resultObj = Tcl_NewObj();
     Tcl_ListObjAppendElement(NULL, resultObj,
-<<<<<<< HEAD
-	    Tcl_NewLongObj((long) regexpPtr->re.re_nsub));
-=======
 	    Tcl_NewWideIntObj((Tcl_WideInt) regexpPtr->re.re_nsub));
->>>>>>> cd48f2d3
 
     /*
      * Now append a list of all the bit-flags set for the RE.
