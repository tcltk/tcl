/*
 * tclRegexp.c --
 *
 *	This file contains the public interfaces to the Tcl regular expression
 *	mechanism.
 *
 * Copyright (c) 1998 by Sun Microsystems, Inc.
 * Copyright (c) 1998-1999 by Scriptics Corporation.
 *
 * See the file "license.terms" for information on usage and redistribution of
 * this file, and for a DISCLAIMER OF ALL WARRANTIES.
 */

#include "tclInt.h"
#include "tclRegexp.h"

/*
 *----------------------------------------------------------------------
 * The routines in this file use Henry Spencer's regular expression package
 * contained in the following additional source files:
 *
 *	regc_color.c	regc_cvec.c	regc_lex.c
 *	regc_nfa.c	regcomp.c	regcustom.h
 *	rege_dfa.c	regerror.c	regerrs.h
 *	regex.h		regexec.c	regfree.c
 *	regfronts.c	regguts.h
 *
 * Copyright (c) 1998 Henry Spencer.  All rights reserved.
 *
 * Development of this software was funded, in part, by Cray Research Inc.,
 * UUNET Communications Services Inc., Sun Microsystems Inc., and Scriptics
 * Corporation, none of whom are responsible for the results. The author
 * thanks all of them.
 *
 * Redistribution and use in source and binary forms -- with or without
 * modification -- are permitted for any purpose, provided that
 * redistributions in source form retain this entire copyright notice and
 * indicate the origin and nature of any modifications.
 *
 * I'd appreciate being given credit for this package in the documentation of
 * software which uses it, but that is not a requirement.
 *
 * THIS SOFTWARE IS PROVIDED ``AS IS'' AND ANY EXPRESS OR IMPLIED WARRANTIES,
 * INCLUDING, BUT NOT LIMITED TO, THE IMPLIED WARRANTIES OF MERCHANTABILITY
 * AND FITNESS FOR A PARTICULAR PURPOSE ARE DISCLAIMED. IN NO EVENT SHALL
 * HENRY SPENCER BE LIABLE FOR ANY DIRECT, INDIRECT, INCIDENTAL, SPECIAL,
 * EXEMPLARY, OR CONSEQUENTIAL DAMAGES (INCLUDING, BUT NOT LIMITED TO,
 * PROCUREMENT OF SUBSTITUTE GOODS OR SERVICES; LOSS OF USE, DATA, OR PROFITS;
 * OR BUSINESS INTERRUPTION) HOWEVER CAUSED AND ON ANY THEORY OF LIABILITY,
 * WHETHER IN CONTRACT, STRICT LIABILITY, OR TORT (INCLUDING NEGLIGENCE OR
 * OTHERWISE) ARISING IN ANY WAY OUT OF THE USE OF THIS SOFTWARE, EVEN IF
 * ADVISED OF THE POSSIBILITY OF SUCH DAMAGE.
 *
 * *** NOTE: this code has been altered slightly for use in Tcl: ***
 * *** 1. Names have been changed, e.g. from re_comp to		 ***
 * ***    TclRegComp, to avoid clashes with other		 ***
 * ***    regexp implementations used by applications.		 ***
 */

/*
 * Thread local storage used to maintain a per-thread cache of compiled
 * regular expressions.
 */

#define NUM_REGEXPS 30

typedef struct ThreadSpecificData {
    int initialized;		/* Set to 1 when the module is initialized. */
    char *patterns[NUM_REGEXPS];/* Strings corresponding to compiled regular
				 * expression patterns. NULL means that this
				 * slot isn't used. Malloc-ed. */
    int patLengths[NUM_REGEXPS];/* Number of non-null characters in
				 * corresponding entry in patterns. -1 means
				 * entry isn't used. */
    struct TclRegexp *regexps[NUM_REGEXPS];
				/* Compiled forms of above strings. Also
				 * malloc-ed, or NULL if not in use yet. */
} ThreadSpecificData;

static Tcl_ThreadDataKey dataKey;

/*
 * Declarations for functions used only in this file.
 */

static TclRegexp *	CompileRegexp(Tcl_Interp *interp, const char *pattern,
			    int length, int flags);
static void		DupRegexpInternalRep(Tcl_Obj *srcPtr,
			    Tcl_Obj *copyPtr);
static void		FinalizeRegexp(ClientData clientData);
static void		FreeRegexp(TclRegexp *regexpPtr);
static void		FreeRegexpInternalRep(Tcl_Obj *objPtr);
static int		RegExpExecUniChar(Tcl_Interp *interp, Tcl_RegExp re,
			    const Tcl_UniChar *uniString, int numChars,
			    int nmatches, int flags);
static int		SetRegexpFromAny(Tcl_Interp *interp, Tcl_Obj *objPtr);

/*
 * The regular expression Tcl object type. This serves as a cache of the
 * compiled form of the regular expression.
 */

const Tcl_ObjType tclRegexpType = {
    "regexp",				/* name */
    FreeRegexpInternalRep,		/* freeIntRepProc */
    DupRegexpInternalRep,		/* dupIntRepProc */
    NULL,				/* updateStringProc */
    SetRegexpFromAny			/* setFromAnyProc */
};

/*
 *----------------------------------------------------------------------
 *
 * Tcl_RegExpCompile --
 *
 *	Compile a regular expression into a form suitable for fast matching.
 *	This function is DEPRECATED in favor of the object version of the
 *	command.
 *
 * Results:
 *	The return value is a pointer to the compiled form of string, suitable
 *	for passing to Tcl_RegExpExec. This compiled form is only valid up
 *	until the next call to this function, so don't keep these around for a
 *	long time! If an error occurred while compiling the pattern, then NULL
 *	is returned and an error message is left in the interp's result.
 *
 * Side effects:
 *	Updates the cache of compiled regexps.
 *
 *----------------------------------------------------------------------
 */

Tcl_RegExp
Tcl_RegExpCompile(
    Tcl_Interp *interp,		/* For use in error reporting and to access
				 * the interp regexp cache. */
    const char *pattern)	/* String for which to produce compiled
				 * regular expression. */
{
    return (Tcl_RegExp) CompileRegexp(interp, pattern, (int) strlen(pattern),
	    REG_ADVANCED);
}

/*
 *----------------------------------------------------------------------
 *
 * Tcl_RegExpExec --
 *
 *	Execute the regular expression matcher using a compiled form of a
 *	regular expression and save information about any match that is found.
 *
 * Results:
 *	If an error occurs during the matching operation then -1 is returned
 *	and the interp's result contains an error message. Otherwise the
 *	return value is 1 if a matching range is found and 0 if there is no
 *	matching range.
 *
 * Side effects:
 *	None.
 *
 *----------------------------------------------------------------------
 */

int
Tcl_RegExpExec(
    Tcl_Interp *interp,		/* Interpreter to use for error reporting. */
    Tcl_RegExp re,		/* Compiled regular expression; must have been
				 * returned by previous call to
				 * Tcl_GetRegExpFromObj. */
    const char *text,		/* Text against which to match re. */
    const char *start)		/* If text is part of a larger string, this
				 * identifies beginning of larger string, so
				 * that "^" won't match. */
{
    int flags, result, numChars;
    TclRegexp *regexp = (TclRegexp *) re;
    Tcl_DString ds;
    const Tcl_UniChar *ustr;

    /*
     * If the starting point is offset from the beginning of the buffer, then
     * we need to tell the regexp engine not to match "^".
     */

    if (text > start) {
	flags = REG_NOTBOL;
    } else {
	flags = 0;
    }

    /*
     * Remember the string for use by Tcl_RegExpRange().
     */

    regexp->string = text;
    regexp->objPtr = NULL;

    /*
     * Convert the string to Unicode and perform the match.
     */

    Tcl_DStringInit(&ds);
    ustr = Tcl_UtfToUniCharDString(text, -1, &ds);
    numChars = Tcl_DStringLength(&ds) / sizeof(Tcl_UniChar);
    result = RegExpExecUniChar(interp, re, ustr, numChars, -1 /* nmatches */,
	    flags);
    Tcl_DStringFree(&ds);

    return result;
}

/*
 *---------------------------------------------------------------------------
 *
 * Tcl_RegExpRange --
 *
 *	Returns pointers describing the range of a regular expression match,
 *	or one of the subranges within the match.
 *
 * Results:
 *	The variables at *startPtr and *endPtr are modified to hold the
 *	addresses of the endpoints of the range given by index. If the
 *	specified range doesn't exist then NULLs are returned.
 *
 * Side effects:
 *	None.
 *
 *---------------------------------------------------------------------------
 */

void
Tcl_RegExpRange(
    Tcl_RegExp re,		/* Compiled regular expression that has been
				 * passed to Tcl_RegExpExec. */
    int index,			/* 0 means give the range of the entire match,
				 * > 0 means give the range of a matching
				 * subrange. */
    const char **startPtr,	/* Store address of first character in
				 * (sub-)range here. */
    const char **endPtr)	/* Store address of character just after last
				 * in (sub-)range here. */
{
    TclRegexp *regexpPtr = (TclRegexp *) re;
    const char *string;

    if ((size_t) index > regexpPtr->re.re_nsub) {
	*startPtr = *endPtr = NULL;
    } else if (regexpPtr->matches[index].rm_so < 0) {
	*startPtr = *endPtr = NULL;
    } else {
	if (regexpPtr->objPtr) {
	    string = TclGetString(regexpPtr->objPtr);
	} else {
	    string = regexpPtr->string;
	}
	*startPtr = Tcl_UtfAtIndex(string, regexpPtr->matches[index].rm_so);
	*endPtr = Tcl_UtfAtIndex(string, regexpPtr->matches[index].rm_eo);
    }
}

/*
 *---------------------------------------------------------------------------
 *
 * RegExpExecUniChar --
 *
 *	Execute the regular expression matcher using a compiled form of a
 *	regular expression and save information about any match that is found.
 *
 * Results:
 *	If an error occurs during the matching operation then -1 is returned
 *	and an error message is left in interp's result. Otherwise the return
 *	value is 1 if a matching range was found or 0 if there was no matching
 *	range.
 *
 * Side effects:
 *	None.
 *
 *----------------------------------------------------------------------
 */

static int
RegExpExecUniChar(
    Tcl_Interp *interp,		/* Interpreter to use for error reporting. */
    Tcl_RegExp re,		/* Compiled regular expression; returned by a
				 * previous call to Tcl_GetRegExpFromObj */
    const Tcl_UniChar *wString,	/* String against which to match re. */
    int numChars,		/* Length of Tcl_UniChar string (must be
				 * >=0). */
    int nmatches,		/* How many subexpression matches (counting
				 * the whole match as subexpression 0) are of
				 * interest. -1 means "don't know". */
    int flags)			/* Regular expression flags. */
{
    int status;
    TclRegexp *regexpPtr = (TclRegexp *) re;
    size_t last = regexpPtr->re.re_nsub + 1;
    size_t nm = last;

    if (nmatches >= 0 && (size_t) nmatches < nm) {
	nm = (size_t) nmatches;
    }

    status = TclReExec(&regexpPtr->re, wString, (size_t) numChars,
	    &regexpPtr->details, nm, regexpPtr->matches, flags);

    /*
     * Check for errors.
     */

    if (status != REG_OKAY) {
	if (status == REG_NOMATCH) {
	    return 0;
	}
	if (interp != NULL) {
	    TclRegError(interp, "error while matching regular expression: ",
		    status);
	}
	return -1;
    }
    return 1;
}

/*
 *---------------------------------------------------------------------------
 *
 * TclRegExpRangeUniChar --
 *
 *	Returns pointers describing the range of a regular expression match,
 *	or one of the subranges within the match, or the hypothetical range
 *	represented by the rm_extend field of the rm_detail_t.
 *
 * Results:
 *	The variables at *startPtr and *endPtr are modified to hold the
 *	offsets of the endpoints of the range given by index. If the specified
 *	range doesn't exist then -1s are supplied.
 *
 * Side effects:
 *	None.
 *
 *---------------------------------------------------------------------------
 */

void
TclRegExpRangeUniChar(
    Tcl_RegExp re,		/* Compiled regular expression that has been
				 * passed to Tcl_RegExpExec. */
    int index,			/* 0 means give the range of the entire match,
				 * > 0 means give the range of a matching
				 * subrange, -1 means the range of the
				 * rm_extend field. */
    int *startPtr,		/* Store address of first character in
				 * (sub-)range here. */
    int *endPtr)		/* Store address of character just after last
				 * in (sub-)range here. */
{
    TclRegexp *regexpPtr = (TclRegexp *) re;

    if ((regexpPtr->flags&REG_EXPECT) && index == -1) {
	*startPtr = regexpPtr->details.rm_extend.rm_so;
	*endPtr = regexpPtr->details.rm_extend.rm_eo;
    } else if ((size_t) index > regexpPtr->re.re_nsub) {
	*startPtr = -1;
	*endPtr = -1;
    } else {
	*startPtr = regexpPtr->matches[index].rm_so;
	*endPtr = regexpPtr->matches[index].rm_eo;
    }
}

/*
 *----------------------------------------------------------------------
 *
 * Tcl_RegExpMatch --
 *
 *	See if a string matches a regular expression.
 *
 * Results:
 *	If an error occurs during the matching operation then -1 is returned
 *	and the interp's result contains an error message. Otherwise the
 *	return value is 1 if "text" matches "pattern" and 0 otherwise.
 *
 * Side effects:
 *	None.
 *
 *----------------------------------------------------------------------
 */

int
Tcl_RegExpMatch(
    Tcl_Interp *interp,		/* Used for error reporting. May be NULL. */
    const char *text,		/* Text to search for pattern matches. */
    const char *pattern)	/* Regular expression to match against text. */
{
    Tcl_RegExp re = Tcl_RegExpCompile(interp, pattern);

    if (re == NULL) {
	return -1;
    }
    return Tcl_RegExpExec(interp, re, text, text);
}

/*
 *----------------------------------------------------------------------
 *
 * Tcl_RegExpExecObj --
 *
 *	Execute a precompiled regexp against the given object.
 *
 * Results:
 *	If an error occurs during the matching operation then -1 is returned
 *	and the interp's result contains an error message. Otherwise the
 *	return value is 1 if "string" matches "pattern" and 0 otherwise.
 *
 * Side effects:
 *	Converts the object to a Unicode object.
 *
 *----------------------------------------------------------------------
 */

int
Tcl_RegExpExecObj(
    Tcl_Interp *interp,		/* Interpreter to use for error reporting. */
    Tcl_RegExp re,		/* Compiled regular expression; must have been
				 * returned by previous call to
				 * Tcl_GetRegExpFromObj. */
    Tcl_Obj *textObj,		/* Text against which to match re. */
    int offset,			/* Character index that marks where matching
				 * should begin. */
    int nmatches,		/* How many subexpression matches (counting
				 * the whole match as subexpression 0) are of
				 * interest. -1 means all of them. */
    int flags)			/* Regular expression execution flags. */
{
    TclRegexp *regexpPtr = (TclRegexp *) re;
    Tcl_UniChar *udata;
    int length;
    int reflags = regexpPtr->flags;
#define TCL_REG_GLOBOK_FLAGS \
	(TCL_REG_ADVANCED | TCL_REG_NOSUB | TCL_REG_NOCASE)

    /*
     * Take advantage of the equivalent glob pattern, if one exists.
     * This is possible based only on the right mix of incoming flags (0)
     * and regexp compile flags.
     */
    if ((offset == 0) && (nmatches == 0) && (flags == 0)
	    && !(reflags & ~TCL_REG_GLOBOK_FLAGS)
	    && (regexpPtr->globObjPtr != NULL)) {
	int nocase = (reflags & TCL_REG_NOCASE) ? TCL_MATCH_NOCASE : 0;

	/*
	 * Pass to TclStringMatchObj for obj-specific handling.
	 * XXX: Currently doesn't take advantage of exact-ness that
	 * XXX: TclReToGlob tells us about
	 */

	return TclStringMatchObj(textObj, regexpPtr->globObjPtr, nocase);
    }

    /*
     * Save the target object so we can extract strings from it later.
     */

    regexpPtr->string = NULL;
    regexpPtr->objPtr = textObj;

    udata = Tcl_GetUnicodeFromObj(textObj, &length);

    if (offset > length) {
	offset = length;
    }
    udata += offset;
    length -= offset;

    return RegExpExecUniChar(interp, re, udata, length, nmatches, flags);
}

/*
 *----------------------------------------------------------------------
 *
 * Tcl_RegExpMatchObj --
 *
 *	See if an object matches a regular expression.
 *
 * Results:
 *	If an error occurs during the matching operation then -1 is returned
 *	and the interp's result contains an error message. Otherwise the
 *	return value is 1 if "text" matches "pattern" and 0 otherwise.
 *
 * Side effects:
 *	Changes the internal rep of the pattern and string objects.
 *
 *----------------------------------------------------------------------
 */

int
Tcl_RegExpMatchObj(
    Tcl_Interp *interp,		/* Used for error reporting. May be NULL. */
    Tcl_Obj *textObj,		/* Object containing the String to search. */
    Tcl_Obj *patternObj)	/* Regular expression to match against
				 * string. */
{
    Tcl_RegExp re;

    re = Tcl_GetRegExpFromObj(interp, patternObj,
	    TCL_REG_ADVANCED | TCL_REG_NOSUB);
    if (re == NULL) {
	return -1;
    }
    return Tcl_RegExpExecObj(interp, re, textObj, 0 /* offset */,
	    0 /* nmatches */, 0 /* flags */);
}

/*
 *----------------------------------------------------------------------
 *
 * Tcl_RegExpGetInfo --
 *
 *	Retrieve information about the current match.
 *
 * Results:
 *	None.
 *
 * Side effects:
 *	None.
 *
 *----------------------------------------------------------------------
 */

void
Tcl_RegExpGetInfo(
    Tcl_RegExp regexp,		/* Pattern from which to get subexpressions. */
    Tcl_RegExpInfo *infoPtr)	/* Match information is stored here. */
{
    TclRegexp *regexpPtr = (TclRegexp *) regexp;

    infoPtr->nsubs = regexpPtr->re.re_nsub;
    infoPtr->matches = (Tcl_RegExpIndices *) regexpPtr->matches;
    infoPtr->extendStart = regexpPtr->details.rm_extend.rm_so;
}

/*
 *----------------------------------------------------------------------
 *
 * Tcl_GetRegExpFromObj --
 *
 *	Compile a regular expression into a form suitable for fast matching.
 *	This function caches the result in a Tcl_Obj.
 *
 * Results:
 *	The return value is a pointer to the compiled form of string, suitable
 *	for passing to Tcl_RegExpExec. If an error occurred while compiling
 *	the pattern, then NULL is returned and an error message is left in the
 *	interp's result.
 *
 * Side effects:
 *	Updates the native rep of the Tcl_Obj.
 *
 *----------------------------------------------------------------------
 */

Tcl_RegExp
Tcl_GetRegExpFromObj(
    Tcl_Interp *interp,		/* For use in error reporting, and to access
				 * the interp regexp cache. */
    Tcl_Obj *objPtr,		/* Object whose string rep contains regular
				 * expression pattern. Internal rep will be
				 * changed to compiled form of this regular
				 * expression. */
    int flags)			/* Regular expression compilation flags. */
{
    int length;
    TclRegexp *regexpPtr;
    const char *pattern;

    /*
     * This is OK because we only actually interpret this value properly as a
     * TclRegexp* when the type is tclRegexpType.
     */

<<<<<<< HEAD
    regexpPtr = objPtr->internalRep.otherValuePtr;
=======
    regexpPtr = (TclRegexp *) objPtr->internalRep.twoPtrValue.ptr1;
>>>>>>> 31f3f5ff

    if ((objPtr->typePtr != &tclRegexpType) || (regexpPtr->flags != flags)) {
	pattern = TclGetStringFromObj(objPtr, &length);

	regexpPtr = CompileRegexp(interp, pattern, length, flags);
	if (regexpPtr == NULL) {
	    return NULL;
	}

	/*
	 * Add a reference to the regexp so it will persist even if it is
	 * pushed out of the current thread's regexp cache. This reference
	 * will be removed when the object's internal rep is freed.
	 */

	regexpPtr->refCount++;

	/*
	 * Free the old representation and set our type.
	 */

	TclFreeIntRep(objPtr);
<<<<<<< HEAD
	objPtr->internalRep.otherValuePtr = regexpPtr;
=======
	objPtr->internalRep.twoPtrValue.ptr1 = (void *) regexpPtr;
>>>>>>> 31f3f5ff
	objPtr->typePtr = &tclRegexpType;
    }
    return (Tcl_RegExp) regexpPtr;
}

/*
 *----------------------------------------------------------------------
 *
 * TclRegAbout --
 *
 *	Return information about a compiled regular expression.
 *
 * Results:
 *	The return value is -1 for failure, 0 for success, although at the
 *	moment there's nothing that could fail. On success, a list is left in
 *	the interp's result: first element is the subexpression count, second
 *	is a list of re_info bit names.
 *
 * Side effects:
 *	None.
 *
 *----------------------------------------------------------------------
 */

int
TclRegAbout(
    Tcl_Interp *interp,		/* For use in variable assignment. */
    Tcl_RegExp re)		/* The compiled regular expression. */
{
    TclRegexp *regexpPtr = (TclRegexp *) re;
    struct infoname {
	int bit;
	const char *text;
    };
    static const struct infoname infonames[] = {
	{REG_UBACKREF,		"REG_UBACKREF"},
	{REG_ULOOKAHEAD,	"REG_ULOOKAHEAD"},
	{REG_UBOUNDS,		"REG_UBOUNDS"},
	{REG_UBRACES,		"REG_UBRACES"},
	{REG_UBSALNUM,		"REG_UBSALNUM"},
	{REG_UPBOTCH,		"REG_UPBOTCH"},
	{REG_UBBS,		"REG_UBBS"},
	{REG_UNONPOSIX,		"REG_UNONPOSIX"},
	{REG_UUNSPEC,		"REG_UUNSPEC"},
	{REG_UUNPORT,		"REG_UUNPORT"},
	{REG_ULOCALE,		"REG_ULOCALE"},
	{REG_UEMPTYMATCH,	"REG_UEMPTYMATCH"},
	{REG_UIMPOSSIBLE,	"REG_UIMPOSSIBLE"},
	{REG_USHORTEST,		"REG_USHORTEST"},
	{0,			NULL}
    };
    const struct infoname *inf;
    Tcl_Obj *infoObj, *resultObj;

    /*
     * The reset here guarantees that the interpreter result is empty and
     * unshared. This means that we can use Tcl_ListObjAppendElement on the
     * result object quite safely.
     */

    Tcl_ResetResult(interp);

    /*
     * Assume that there will never be more than INT_MAX subexpressions. This
     * is a pretty reasonable assumption; the RE engine doesn't scale _that_
     * well and Tcl has other limits that constrain things as well...
     */

    resultObj = Tcl_NewObj();
    Tcl_ListObjAppendElement(NULL, resultObj,
	    Tcl_NewIntObj((int) regexpPtr->re.re_nsub));

    /*
     * Now append a list of all the bit-flags set for the RE.
     */

    TclNewObj(infoObj);
    for (inf=infonames ; inf->bit != 0 ; inf++) {
	if (regexpPtr->re.re_info & inf->bit) {
	    Tcl_ListObjAppendElement(NULL, infoObj,
		    Tcl_NewStringObj(inf->text, -1));
	}
    }
    Tcl_ListObjAppendElement(NULL, resultObj, infoObj);
    Tcl_SetObjResult(interp, resultObj);

    return 0;
}

/*
 *----------------------------------------------------------------------
 *
 * TclRegError --
 *
 *	Generate an error message based on the regexp status code.
 *
 * Results:
 *	Places an error in the interpreter.
 *
 * Side effects:
 *	Sets errorCode as well.
 *
 *----------------------------------------------------------------------
 */

void
TclRegError(
    Tcl_Interp *interp,		/* Interpreter for error reporting. */
    const char *msg,		/* Message to prepend to error. */
    int status)			/* Status code to report. */
{
    char buf[100];		/* ample in practice */
    char cbuf[TCL_INTEGER_SPACE];
    size_t n;
    const char *p;

    Tcl_ResetResult(interp);
    n = TclReError(status, NULL, buf, sizeof(buf));
    p = (n > sizeof(buf)) ? "..." : "";
    Tcl_SetObjResult(interp, Tcl_ObjPrintf("%s%s%s", msg, buf, p));

    sprintf(cbuf, "%d", status);
    (void) TclReError(REG_ITOA, NULL, cbuf, sizeof(cbuf));
    Tcl_SetErrorCode(interp, "REGEXP", cbuf, buf, NULL);
}

/*
 *----------------------------------------------------------------------
 *
 * FreeRegexpInternalRep --
 *
 *	Deallocate the storage associated with a regexp object's internal
 *	representation.
 *
 * Results:
 *	None.
 *
 * Side effects:
 *	Frees the compiled regular expression.
 *
 *----------------------------------------------------------------------
 */

static void
FreeRegexpInternalRep(
    Tcl_Obj *objPtr)		/* Regexp object with internal rep to free. */
{
<<<<<<< HEAD
    TclRegexp *regexpRepPtr = objPtr->internalRep.otherValuePtr;
=======
    TclRegexp *regexpRepPtr = (TclRegexp *) objPtr->internalRep.twoPtrValue.ptr1;
>>>>>>> 31f3f5ff

    /*
     * If this is the last reference to the regexp, free it.
     */

    if (--(regexpRepPtr->refCount) <= 0) {
	FreeRegexp(regexpRepPtr);
    }
    objPtr->typePtr = NULL;
}

/*
 *----------------------------------------------------------------------
 *
 * DupRegexpInternalRep --
 *
 *	We copy the reference to the compiled regexp and bump its reference
 *	count.
 *
 * Results:
 *	None.
 *
 * Side effects:
 *	Increments the reference count of the regexp.
 *
 *----------------------------------------------------------------------
 */

static void
DupRegexpInternalRep(
    Tcl_Obj *srcPtr,		/* Object with internal rep to copy. */
    Tcl_Obj *copyPtr)		/* Object with internal rep to set. */
{
<<<<<<< HEAD
    TclRegexp *regexpPtr = srcPtr->internalRep.otherValuePtr;
=======
    TclRegexp *regexpPtr = (TclRegexp *) srcPtr->internalRep.twoPtrValue.ptr1;
>>>>>>> 31f3f5ff

    regexpPtr->refCount++;
    copyPtr->internalRep.twoPtrValue.ptr1 = srcPtr->internalRep.twoPtrValue.ptr1;
    copyPtr->typePtr = &tclRegexpType;
}

/*
 *----------------------------------------------------------------------
 *
 * SetRegexpFromAny --
 *
 *	Attempt to generate a compiled regular expression for the Tcl object
 *	"objPtr".
 *
 * Results:
 *	The return value is TCL_OK or TCL_ERROR. If an error occurs during
 *	conversion, an error message is left in the interpreter's result
 *	unless "interp" is NULL.
 *
 * Side effects:
 *	If no error occurs, a regular expression is stored as "objPtr"s
 *	internal representation.
 *
 *----------------------------------------------------------------------
 */

static int
SetRegexpFromAny(
    Tcl_Interp *interp,		/* Used for error reporting if not NULL. */
    Tcl_Obj *objPtr)		/* The object to convert. */
{
    if (Tcl_GetRegExpFromObj(interp, objPtr, REG_ADVANCED) == NULL) {
	return TCL_ERROR;
    }
    return TCL_OK;
}

/*
 *---------------------------------------------------------------------------
 *
 * CompileRegexp --
 *
 *	Attempt to compile the given regexp pattern. If the compiled regular
 *	expression can be found in the per-thread cache, it will be used
 *	instead of compiling a new copy.
 *
 * Results:
 *	The return value is a pointer to a newly allocated TclRegexp that
 *	represents the compiled pattern, or NULL if the pattern could not be
 *	compiled. If NULL is returned, an error message is left in the
 *	interp's result.
 *
 * Side effects:
 *	The thread-local regexp cache is updated and a new TclRegexp may be
 *	allocated.
 *
 *----------------------------------------------------------------------
 */

static TclRegexp *
CompileRegexp(
    Tcl_Interp *interp,		/* Used for error reporting if not NULL. */
    const char *string,		/* The regexp to compile (UTF-8). */
    int length,			/* The length of the string in bytes. */
    int flags)			/* Compilation flags. */
{
    TclRegexp *regexpPtr;
    const Tcl_UniChar *uniString;
    int numChars, status, i, exact;
    Tcl_DString stringBuf;
    ThreadSpecificData *tsdPtr = TCL_TSD_INIT(&dataKey);

    if (!tsdPtr->initialized) {
	tsdPtr->initialized = 1;
	Tcl_CreateThreadExitHandler(FinalizeRegexp, NULL);
    }

    /*
     * This routine maintains a second-level regular expression cache in
     * addition to the per-object regexp cache. The per-thread cache is needed
     * to handle the case where for various reasons the object is lost between
     * invocations of the regexp command, but the literal pattern is the same.
     */

    /*
     * Check the per-thread compiled regexp cache. We can only reuse a regexp
     * if it has the same pattern and the same flags.
     */

    for (i = 0; (i < NUM_REGEXPS) && (tsdPtr->patterns[i] != NULL); i++) {
	if ((length == tsdPtr->patLengths[i])
		&& (tsdPtr->regexps[i]->flags == flags)
		&& (strcmp(string, tsdPtr->patterns[i]) == 0)) {
	    /*
	     * Move the matched pattern to the first slot in the cache and
	     * shift the other patterns down one position.
	     */

	    if (i != 0) {
		int j;
		char *cachedString;

		cachedString = tsdPtr->patterns[i];
		regexpPtr = tsdPtr->regexps[i];
		for (j = i-1; j >= 0; j--) {
		    tsdPtr->patterns[j+1] = tsdPtr->patterns[j];
		    tsdPtr->patLengths[j+1] = tsdPtr->patLengths[j];
		    tsdPtr->regexps[j+1] = tsdPtr->regexps[j];
		}
		tsdPtr->patterns[0] = cachedString;
		tsdPtr->patLengths[0] = length;
		tsdPtr->regexps[0] = regexpPtr;
	    }
	    return tsdPtr->regexps[0];
	}
    }

    /*
     * This is a new expression, so compile it and add it to the cache.
     */

    regexpPtr = ckalloc(sizeof(TclRegexp));
    regexpPtr->objPtr = NULL;
    regexpPtr->string = NULL;
    regexpPtr->details.rm_extend.rm_so = -1;
    regexpPtr->details.rm_extend.rm_eo = -1;

    /*
     * Get the up-to-date string representation and map to unicode.
     */

    Tcl_DStringInit(&stringBuf);
    uniString = Tcl_UtfToUniCharDString(string, length, &stringBuf);
    numChars = Tcl_DStringLength(&stringBuf) / sizeof(Tcl_UniChar);

    /*
     * Compile the string and check for errors.
     */

    regexpPtr->flags = flags;
    status = TclReComp(&regexpPtr->re, uniString, (size_t) numChars, flags);
    Tcl_DStringFree(&stringBuf);

    if (status != REG_OKAY) {
	/*
	 * Clean up and report errors in the interpreter, if possible.
	 */

	ckfree(regexpPtr);
	if (interp) {
	    TclRegError(interp,
		    "couldn't compile regular expression pattern: ", status);
	}
	return NULL;
    }

    /*
     * Convert RE to a glob pattern equivalent, if any, and cache it.  If this
     * is not possible, then globObjPtr will be NULL.  This is used by
     * Tcl_RegExpExecObj to optionally do a fast match (avoids RE engine).
     */

    if (TclReToGlob(NULL, string, length, &stringBuf, &exact) == TCL_OK) {
	regexpPtr->globObjPtr = TclDStringToObj(&stringBuf);
	Tcl_IncrRefCount(regexpPtr->globObjPtr);
    } else {
	regexpPtr->globObjPtr = NULL;
    }

    /*
     * Allocate enough space for all of the subexpressions, plus one extra for
     * the entire pattern.
     */

    regexpPtr->matches =
	    ckalloc(sizeof(regmatch_t) * (regexpPtr->re.re_nsub + 1));

    /*
     * Initialize the refcount to one initially, since it is in the cache.
     */

    regexpPtr->refCount = 1;

    /*
     * Free the last regexp, if necessary, and make room at the head of the
     * list for the new regexp.
     */

    if (tsdPtr->patterns[NUM_REGEXPS-1] != NULL) {
	TclRegexp *oldRegexpPtr = tsdPtr->regexps[NUM_REGEXPS-1];

	if (--(oldRegexpPtr->refCount) <= 0) {
	    FreeRegexp(oldRegexpPtr);
	}
	ckfree(tsdPtr->patterns[NUM_REGEXPS-1]);
    }
    for (i = NUM_REGEXPS - 2; i >= 0; i--) {
	tsdPtr->patterns[i+1] = tsdPtr->patterns[i];
	tsdPtr->patLengths[i+1] = tsdPtr->patLengths[i];
	tsdPtr->regexps[i+1] = tsdPtr->regexps[i];
    }
    tsdPtr->patterns[0] = ckalloc(length + 1);
    memcpy(tsdPtr->patterns[0], string, (unsigned) length + 1);
    tsdPtr->patLengths[0] = length;
    tsdPtr->regexps[0] = regexpPtr;

    return regexpPtr;
}

/*
 *----------------------------------------------------------------------
 *
 * FreeRegexp --
 *
 *	Release the storage associated with a TclRegexp.
 *
 * Results:
 *	None.
 *
 * Side effects:
 *	None.
 *
 *----------------------------------------------------------------------
 */

static void
FreeRegexp(
    TclRegexp *regexpPtr)	/* Compiled regular expression to free. */
{
    TclReFree(&regexpPtr->re);
    if (regexpPtr->globObjPtr) {
	TclDecrRefCount(regexpPtr->globObjPtr);
    }
    if (regexpPtr->matches) {
	ckfree(regexpPtr->matches);
    }
    ckfree(regexpPtr);
}

/*
 *----------------------------------------------------------------------
 *
 * FinalizeRegexp --
 *
 *	Release the storage associated with the per-thread regexp cache.
 *
 * Results:
 *	None.
 *
 * Side effects:
 *	None.
 *
 *----------------------------------------------------------------------
 */

static void
FinalizeRegexp(
    ClientData clientData)	/* Not used. */
{
    int i;
    TclRegexp *regexpPtr;
    ThreadSpecificData *tsdPtr = TCL_TSD_INIT(&dataKey);

    for (i = 0; (i < NUM_REGEXPS) && (tsdPtr->patterns[i] != NULL); i++) {
	regexpPtr = tsdPtr->regexps[i];
	if (--(regexpPtr->refCount) <= 0) {
	    FreeRegexp(regexpPtr);
	}
	ckfree(tsdPtr->patterns[i]);
	tsdPtr->patterns[i] = NULL;
    }

    /*
     * We may find ourselves reinitialized if another finalization routine
     * invokes regexps.
     */

    tsdPtr->initialized = 0;
}

/*
 * Local Variables:
 * mode: c
 * c-basic-offset: 4
 * fill-column: 78
 * End:
 */<|MERGE_RESOLUTION|>--- conflicted
+++ resolved
@@ -588,11 +588,7 @@
      * TclRegexp* when the type is tclRegexpType.
      */
 
-<<<<<<< HEAD
-    regexpPtr = objPtr->internalRep.otherValuePtr;
-=======
-    regexpPtr = (TclRegexp *) objPtr->internalRep.twoPtrValue.ptr1;
->>>>>>> 31f3f5ff
+    regexpPtr = objPtr->internalRep.twoPtrValue.ptr1;
 
     if ((objPtr->typePtr != &tclRegexpType) || (regexpPtr->flags != flags)) {
 	pattern = TclGetStringFromObj(objPtr, &length);
@@ -615,11 +611,7 @@
 	 */
 
 	TclFreeIntRep(objPtr);
-<<<<<<< HEAD
-	objPtr->internalRep.otherValuePtr = regexpPtr;
-=======
-	objPtr->internalRep.twoPtrValue.ptr1 = (void *) regexpPtr;
->>>>>>> 31f3f5ff
+	objPtr->internalRep.twoPtrValue.ptr1 = regexpPtr;
 	objPtr->typePtr = &tclRegexpType;
     }
     return (Tcl_RegExp) regexpPtr;
@@ -770,11 +762,7 @@
 FreeRegexpInternalRep(
     Tcl_Obj *objPtr)		/* Regexp object with internal rep to free. */
 {
-<<<<<<< HEAD
-    TclRegexp *regexpRepPtr = objPtr->internalRep.otherValuePtr;
-=======
-    TclRegexp *regexpRepPtr = (TclRegexp *) objPtr->internalRep.twoPtrValue.ptr1;
->>>>>>> 31f3f5ff
+    TclRegexp *regexpRepPtr = objPtr->internalRep.twoPtrValue.ptr1;
 
     /*
      * If this is the last reference to the regexp, free it.
@@ -809,11 +797,7 @@
     Tcl_Obj *srcPtr,		/* Object with internal rep to copy. */
     Tcl_Obj *copyPtr)		/* Object with internal rep to set. */
 {
-<<<<<<< HEAD
-    TclRegexp *regexpPtr = srcPtr->internalRep.otherValuePtr;
-=======
-    TclRegexp *regexpPtr = (TclRegexp *) srcPtr->internalRep.twoPtrValue.ptr1;
->>>>>>> 31f3f5ff
+    TclRegexp *regexpPtr = srcPtr->internalRep.twoPtrValue.ptr1;
 
     regexpPtr->refCount++;
     copyPtr->internalRep.twoPtrValue.ptr1 = srcPtr->internalRep.twoPtrValue.ptr1;
