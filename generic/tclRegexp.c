/*
 * tclRegexp.c --
 *
 *	This file contains the public interfaces to the Tcl regular expression
 *	mechanism.
 *
 * Copyright (c) 1998 by Sun Microsystems, Inc.
 * Copyright (c) 1998-1999 by Scriptics Corporation.
 *
 * See the file "license.terms" for information on usage and redistribution of
 * this file, and for a DISCLAIMER OF ALL WARRANTIES.
 */

#include "tclInt.h"
#include "tclRegexp.h"
#include <assert.h>

/*
 *----------------------------------------------------------------------
 * The routines in this file use Henry Spencer's regular expression package
 * contained in the following additional source files:
 *
 *	regc_color.c	regc_cvec.c	regc_lex.c
 *	regc_nfa.c	regcomp.c	regcustom.h
 *	rege_dfa.c	regerror.c	regerrs.h
 *	regex.h		regexec.c	regfree.c
 *	regfronts.c	regguts.h
 *
 * Copyright (c) 1998 Henry Spencer.  All rights reserved.
 *
 * Development of this software was funded, in part, by Cray Research Inc.,
 * UUNET Communications Services Inc., Sun Microsystems Inc., and Scriptics
 * Corporation, none of whom are responsible for the results. The author
 * thanks all of them.
 *
 * Redistribution and use in source and binary forms -- with or without
 * modification -- are permitted for any purpose, provided that
 * redistributions in source form retain this entire copyright notice and
 * indicate the origin and nature of any modifications.
 *
 * I'd appreciate being given credit for this package in the documentation of
 * software which uses it, but that is not a requirement.
 *
 * THIS SOFTWARE IS PROVIDED ``AS IS'' AND ANY EXPRESS OR IMPLIED WARRANTIES,
 * INCLUDING, BUT NOT LIMITED TO, THE IMPLIED WARRANTIES OF MERCHANTABILITY
 * AND FITNESS FOR A PARTICULAR PURPOSE ARE DISCLAIMED. IN NO EVENT SHALL
 * HENRY SPENCER BE LIABLE FOR ANY DIRECT, INDIRECT, INCIDENTAL, SPECIAL,
 * EXEMPLARY, OR CONSEQUENTIAL DAMAGES (INCLUDING, BUT NOT LIMITED TO,
 * PROCUREMENT OF SUBSTITUTE GOODS OR SERVICES; LOSS OF USE, DATA, OR PROFITS;
 * OR BUSINESS INTERRUPTION) HOWEVER CAUSED AND ON ANY THEORY OF LIABILITY,
 * WHETHER IN CONTRACT, STRICT LIABILITY, OR TORT (INCLUDING NEGLIGENCE OR
 * OTHERWISE) ARISING IN ANY WAY OUT OF THE USE OF THIS SOFTWARE, EVEN IF
 * ADVISED OF THE POSSIBILITY OF SUCH DAMAGE.
 *
 * *** NOTE: this code has been altered slightly for use in Tcl: ***
 * *** 1. Names have been changed, e.g. from re_comp to		 ***
 * ***    TclRegComp, to avoid clashes with other		 ***
 * ***    regexp implementations used by applications.		 ***
 */

/*
 * Thread local storage used to maintain a per-thread cache of compiled
 * regular expressions.
 */

#define NUM_REGEXPS 30

typedef struct {
    int initialized;		/* Set to 1 when the module is initialized. */
    char *patterns[NUM_REGEXPS];/* Strings corresponding to compiled regular
				 * expression patterns. NULL means that this
				 * slot isn't used. Malloc-ed. */
    size_t patLengths[NUM_REGEXPS];/* Number of non-null characters in
				 * corresponding entry in patterns. -1 means
				 * entry isn't used. */
    struct TclRegexp *regexps[NUM_REGEXPS];
				/* Compiled forms of above strings. Also
				 * malloc-ed, or NULL if not in use yet. */
} ThreadSpecificData;

static Tcl_ThreadDataKey dataKey;

/*
 * Declarations for functions used only in this file.
 */

static TclRegexp *	CompileRegexp(Tcl_Interp *interp, const char *pattern,
			    size_t length, int flags);
static void		DupRegexpInternalRep(Tcl_Obj *srcPtr,
			    Tcl_Obj *copyPtr);
static void		FinalizeRegexp(ClientData clientData);
static void		FreeRegexp(TclRegexp *regexpPtr);
static void		FreeRegexpInternalRep(Tcl_Obj *objPtr);
static int		RegExpExecUniChar(Tcl_Interp *interp, Tcl_RegExp re,
			    const Tcl_UniChar *uniString, size_t numChars,
			    size_t nmatches, int flags);
static int		SetRegexpFromAny(Tcl_Interp *interp, Tcl_Obj *objPtr);

/*
 * The regular expression Tcl object type. This serves as a cache of the
 * compiled form of the regular expression.
 */

const Tcl_ObjType tclRegexpType = {
    "regexp",				/* name */
    FreeRegexpInternalRep,		/* freeIntRepProc */
    DupRegexpInternalRep,		/* dupIntRepProc */
    NULL,				/* updateStringProc */
    SetRegexpFromAny			/* setFromAnyProc */
};

#define RegexpSetIntRep(objPtr, rePtr)					\
    do {								\
	Tcl_ObjIntRep ir;						\
	(rePtr)->refCount++;						\
	ir.twoPtrValue.ptr1 = (rePtr);					\
	ir.twoPtrValue.ptr2 = NULL;					\
	Tcl_StoreIntRep((objPtr), &tclRegexpType, &ir);			\
    } while (0)

#define RegexpGetIntRep(objPtr, rePtr)					\
    do {								\
	const Tcl_ObjIntRep *irPtr;					\
	irPtr = TclFetchIntRep((objPtr), &tclRegexpType);		\
	(rePtr) = irPtr ? (TclRegexp *)irPtr->twoPtrValue.ptr1 : NULL;		\
    } while (0)


/*
 *----------------------------------------------------------------------
 *
 * Tcl_RegExpCompile --
 *
 *	Compile a regular expression into a form suitable for fast matching.
 *	This function is DEPRECATED in favor of the object version of the
 *	command.
 *
 * Results:
 *	The return value is a pointer to the compiled form of string, suitable
 *	for passing to Tcl_RegExpExec. This compiled form is only valid up
 *	until the next call to this function, so don't keep these around for a
 *	long time! If an error occurred while compiling the pattern, then NULL
 *	is returned and an error message is left in the interp's result.
 *
 * Side effects:
 *	Updates the cache of compiled regexps.
 *
 *----------------------------------------------------------------------
 */

Tcl_RegExp
Tcl_RegExpCompile(
    Tcl_Interp *interp,		/* For use in error reporting and to access
				 * the interp regexp cache. */
    const char *pattern)	/* String for which to produce compiled
				 * regular expression. */
{
    return (Tcl_RegExp) CompileRegexp(interp, pattern, (int) strlen(pattern),
	    REG_ADVANCED);
}

/*
 *----------------------------------------------------------------------
 *
 * Tcl_RegExpExec --
 *
 *	Execute the regular expression matcher using a compiled form of a
 *	regular expression and save information about any match that is found.
 *
 * Results:
 *	If an error occurs during the matching operation then -1 is returned
 *	and the interp's result contains an error message. Otherwise the
 *	return value is 1 if a matching range is found and 0 if there is no
 *	matching range.
 *
 * Side effects:
 *	None.
 *
 *----------------------------------------------------------------------
 */

int
Tcl_RegExpExec(
    Tcl_Interp *interp,		/* Interpreter to use for error reporting. */
    Tcl_RegExp re,		/* Compiled regular expression; must have been
				 * returned by previous call to
				 * Tcl_GetRegExpFromObj. */
    const char *text,		/* Text against which to match re. */
    const char *start)		/* If text is part of a larger string, this
				 * identifies beginning of larger string, so
				 * that "^" won't match. */
{
    int flags, result;
    size_t numChars;
    TclRegexp *regexp = (TclRegexp *) re;
    Tcl_DString ds;
    const Tcl_UniChar *ustr;

    /*
     * If the starting point is offset from the beginning of the buffer, then
     * we need to tell the regexp engine not to match "^".
     */

    if (text > start) {
	flags = REG_NOTBOL;
    } else {
	flags = 0;
    }

    /*
     * Remember the string for use by Tcl_RegExpRange().
     */

    regexp->string = text;
    regexp->objPtr = NULL;

    /*
     * Convert the string to Unicode and perform the match.
     */

    Tcl_DStringInit(&ds);
    ustr = Tcl_UtfToUniCharDString(text, -1, &ds);
    numChars = Tcl_DStringLength(&ds) / sizeof(Tcl_UniChar);
    result = RegExpExecUniChar(interp, re, ustr, numChars, -1 /* nmatches */,
	    flags);
    Tcl_DStringFree(&ds);

    return result;
}

/*
 *---------------------------------------------------------------------------
 *
 * Tcl_RegExpRange --
 *
 *	Returns pointers describing the range of a regular expression match,
 *	or one of the subranges within the match.
 *
 * Results:
 *	The variables at *startPtr and *endPtr are modified to hold the
 *	addresses of the endpoints of the range given by index. If the
 *	specified range doesn't exist then NULLs are returned.
 *
 * Side effects:
 *	None.
 *
 *---------------------------------------------------------------------------
 */

void
Tcl_RegExpRange(
    Tcl_RegExp re,		/* Compiled regular expression that has been
				 * passed to Tcl_RegExpExec. */
    size_t index,			/* 0 means give the range of the entire match,
				 * > 0 means give the range of a matching
				 * subrange. */
    const char **startPtr,	/* Store address of first character in
				 * (sub-)range here. */
    const char **endPtr)	/* Store address of character just after last
				 * in (sub-)range here. */
{
    TclRegexp *regexpPtr = (TclRegexp *) re;
    const char *string;

    if (index > regexpPtr->re.re_nsub) {
	*startPtr = *endPtr = NULL;
    } else if (regexpPtr->matches[index].rm_so == TCL_INDEX_NONE) {
	*startPtr = *endPtr = NULL;
    } else {
	if (regexpPtr->objPtr) {
	    string = TclGetString(regexpPtr->objPtr);
	} else {
	    string = regexpPtr->string;
	}
	*startPtr = Tcl_UtfAtIndex(string, regexpPtr->matches[index].rm_so);
	*endPtr = Tcl_UtfAtIndex(string, regexpPtr->matches[index].rm_eo);
    }
}

/*
 *---------------------------------------------------------------------------
 *
 * RegExpExecUniChar --
 *
 *	Execute the regular expression matcher using a compiled form of a
 *	regular expression and save information about any match that is found.
 *
 * Results:
 *	If an error occurs during the matching operation then -1 is returned
 *	and an error message is left in interp's result. Otherwise the return
 *	value is 1 if a matching range was found or 0 if there was no matching
 *	range.
 *
 * Side effects:
 *	None.
 *
 *----------------------------------------------------------------------
 */

static int
RegExpExecUniChar(
    Tcl_Interp *interp,		/* Interpreter to use for error reporting. */
    Tcl_RegExp re,		/* Compiled regular expression; returned by a
				 * previous call to Tcl_GetRegExpFromObj */
    const Tcl_UniChar *wString,	/* String against which to match re. */
    size_t numChars,		/* Length of Tcl_UniChar string. */
    size_t nm,		/* How many subexpression matches (counting
				 * the whole match as subexpression 0) are of
				 * interest. -1 means "don't know". */
    int flags)			/* Regular expression flags. */
{
    int status;
    TclRegexp *regexpPtr = (TclRegexp *) re;
    size_t last = regexpPtr->re.re_nsub + 1;

    if (nm >= last) {
	nm = last;
    }

    status = TclReExec(&regexpPtr->re, wString, numChars,
	    &regexpPtr->details, nm, regexpPtr->matches, flags);

    /*
     * Check for errors.
     */

    if (status != REG_OKAY) {
	if (status == REG_NOMATCH) {
	    return 0;
	}
	if (interp != NULL) {
	    TclRegError(interp, "error while matching regular expression: ",
		    status);
	}
	return -1;
    }
    return 1;
}

/*
 *---------------------------------------------------------------------------
 *
 * TclRegExpRangeUniChar --
 *
 *	Returns pointers describing the range of a regular expression match,
 *	or one of the subranges within the match, or the hypothetical range
 *	represented by the rm_extend field of the rm_detail_t.
 *
 * Results:
 *	The variables at *startPtr and *endPtr are modified to hold the
 *	offsets of the endpoints of the range given by index. If the specified
 *	range doesn't exist then -1s are supplied.
 *
 * Side effects:
 *	None.
 *
 *---------------------------------------------------------------------------
 */

void
TclRegExpRangeUniChar(
    Tcl_RegExp re,		/* Compiled regular expression that has been
				 * passed to Tcl_RegExpExec. */
    size_t index,			/* 0 means give the range of the entire match,
				 * > 0 means give the range of a matching
				 * subrange, TCL_INDEX_NONE means the range of the
				 * rm_extend field. */
    size_t *startPtr,		/* Store address of first character in
				 * (sub-)range here. */
    size_t *endPtr)		/* Store address of character just after last
				 * in (sub-)range here. */
{
    TclRegexp *regexpPtr = (TclRegexp *) re;

    if ((regexpPtr->flags&REG_EXPECT) && (index == TCL_INDEX_NONE)) {
	*startPtr = regexpPtr->details.rm_extend.rm_so;
	*endPtr = regexpPtr->details.rm_extend.rm_eo;
    } else if (index + 1 > regexpPtr->re.re_nsub + 1) {
	*startPtr = TCL_INDEX_NONE;
	*endPtr = TCL_INDEX_NONE;
    } else {
	*startPtr = regexpPtr->matches[index].rm_so;
	*endPtr = regexpPtr->matches[index].rm_eo;
    }
}

/*
 *----------------------------------------------------------------------
 *
 * Tcl_RegExpMatch --
 *
 *	See if a string matches a regular expression.
 *
 * Results:
 *	If an error occurs during the matching operation then -1 is returned
 *	and the interp's result contains an error message. Otherwise the
 *	return value is 1 if "text" matches "pattern" and 0 otherwise.
 *
 * Side effects:
 *	None.
 *
 *----------------------------------------------------------------------
 */

int
Tcl_RegExpMatch(
    Tcl_Interp *interp,		/* Used for error reporting. May be NULL. */
    const char *text,		/* Text to search for pattern matches. */
    const char *pattern)	/* Regular expression to match against text. */
{
    Tcl_RegExp re = Tcl_RegExpCompile(interp, pattern);

    if (re == NULL) {
	return -1;
    }
    return Tcl_RegExpExec(interp, re, text, text);
}

/*
 *----------------------------------------------------------------------
 *
 * Tcl_RegExpExecObj --
 *
 *	Execute a precompiled regexp against the given object.
 *
 * Results:
 *	If an error occurs during the matching operation then -1 is returned
 *	and the interp's result contains an error message. Otherwise the
 *	return value is 1 if "string" matches "pattern" and 0 otherwise.
 *
 * Side effects:
 *	Converts the object to a Unicode object.
 *
 *----------------------------------------------------------------------
 */

int
Tcl_RegExpExecObj(
    Tcl_Interp *interp,		/* Interpreter to use for error reporting. */
    Tcl_RegExp re,		/* Compiled regular expression; must have been
				 * returned by previous call to
				 * Tcl_GetRegExpFromObj. */
    Tcl_Obj *textObj,		/* Text against which to match re. */
    size_t offset,			/* Character index that marks where matching
				 * should begin. */
    size_t nmatches,		/* How many subexpression matches (counting
				 * the whole match as subexpression 0) are of
				 * interest. -1 means all of them. */
    int flags)			/* Regular expression execution flags. */
{
    TclRegexp *regexpPtr = (TclRegexp *) re;
    Tcl_UniChar *udata;
    size_t length;
    int reflags = regexpPtr->flags;
#define TCL_REG_GLOBOK_FLAGS \
	(TCL_REG_ADVANCED | TCL_REG_NOSUB | TCL_REG_NOCASE)

    /*
     * Take advantage of the equivalent glob pattern, if one exists.
     * This is possible based only on the right mix of incoming flags (0)
     * and regexp compile flags.
     */
    if ((offset == 0) && (nmatches == 0) && (flags == 0)
	    && !(reflags & ~TCL_REG_GLOBOK_FLAGS)
	    && (regexpPtr->globObjPtr != NULL)) {
	int nocase = (reflags & TCL_REG_NOCASE) ? TCL_MATCH_NOCASE : 0;

	/*
	 * Pass to TclStringMatchObj for obj-specific handling.
	 * XXX: Currently doesn't take advantage of exact-ness that
	 * XXX: TclReToGlob tells us about
	 */

	return TclStringMatchObj(textObj, regexpPtr->globObjPtr, nocase);
    }

    /*
     * Save the target object so we can extract strings from it later.
     */

    regexpPtr->string = NULL;
    regexpPtr->objPtr = textObj;

    udata = TclGetUnicodeFromObj(textObj, &length);

    if (offset > length) {
	offset = length;
    }
    udata += offset;
    length -= offset;

    return RegExpExecUniChar(interp, re, udata, length, nmatches, flags);
}

/*
 *----------------------------------------------------------------------
 *
 * Tcl_RegExpMatchObj --
 *
 *	See if an object matches a regular expression.
 *
 * Results:
 *	If an error occurs during the matching operation then -1 is returned
 *	and the interp's result contains an error message. Otherwise the
 *	return value is 1 if "text" matches "pattern" and 0 otherwise.
 *
 * Side effects:
 *	Changes the internal rep of the pattern and string objects.
 *
 *----------------------------------------------------------------------
 */

int
Tcl_RegExpMatchObj(
    Tcl_Interp *interp,		/* Used for error reporting. May be NULL. */
    Tcl_Obj *textObj,		/* Object containing the String to search. */
    Tcl_Obj *patternObj)	/* Regular expression to match against
				 * string. */
{
    Tcl_RegExp re;

    /*
     * For performance reasons, first try compiling the RE without support for
     * subexpressions. On failure, try again without TCL_REG_NOSUB in case the
     * RE has backreferences in it. Closely related to [Bug 1366683]. If this
     * still fails, an error message will be left in the interpreter.
     */

    if (!(re = Tcl_GetRegExpFromObj(interp, patternObj,
	    TCL_REG_ADVANCED | TCL_REG_NOSUB))
     && !(re = Tcl_GetRegExpFromObj(interp, patternObj, TCL_REG_ADVANCED))) {
	return -1;
    }
    return Tcl_RegExpExecObj(interp, re, textObj, 0 /* offset */,
	    0 /* nmatches */, 0 /* flags */);
}

/*
 *----------------------------------------------------------------------
 *
 * Tcl_RegExpGetInfo --
 *
 *	Retrieve information about the current match.
 *
 * Results:
 *	None.
 *
 * Side effects:
 *	None.
 *
 *----------------------------------------------------------------------
 */

void
Tcl_RegExpGetInfo(
    Tcl_RegExp regexp,		/* Pattern from which to get subexpressions. */
    Tcl_RegExpInfo *infoPtr)	/* Match information is stored here. */
{
    TclRegexp *regexpPtr = (TclRegexp *) regexp;

    infoPtr->nsubs = regexpPtr->re.re_nsub;
    infoPtr->matches = (Tcl_RegExpIndices *) regexpPtr->matches;
    infoPtr->extendStart = regexpPtr->details.rm_extend.rm_so;
}

/*
 *----------------------------------------------------------------------
 *
 * Tcl_GetRegExpFromObj --
 *
 *	Compile a regular expression into a form suitable for fast matching.
 *	This function caches the result in a Tcl_Obj.
 *
 * Results:
 *	The return value is a pointer to the compiled form of string, suitable
 *	for passing to Tcl_RegExpExec. If an error occurred while compiling
 *	the pattern, then NULL is returned and an error message is left in the
 *	interp's result.
 *
 * Side effects:
 *	Updates the native rep of the Tcl_Obj.
 *
 *----------------------------------------------------------------------
 */

Tcl_RegExp
Tcl_GetRegExpFromObj(
    Tcl_Interp *interp,		/* For use in error reporting, and to access
				 * the interp regexp cache. */
    Tcl_Obj *objPtr,		/* Object whose string rep contains regular
				 * expression pattern. Internal rep will be
				 * changed to compiled form of this regular
				 * expression. */
    int flags)			/* Regular expression compilation flags. */
{
    size_t length;
    TclRegexp *regexpPtr;
    const char *pattern;

    RegexpGetIntRep(objPtr, regexpPtr);

    if ((regexpPtr == NULL) || (regexpPtr->flags != flags)) {
	pattern = TclGetStringFromObj(objPtr, &length);

	regexpPtr = CompileRegexp(interp, pattern, length, flags);
	if (regexpPtr == NULL) {
	    return NULL;
	}

	RegexpSetIntRep(objPtr, regexpPtr);
    }
    return (Tcl_RegExp) regexpPtr;
}

/*
 *----------------------------------------------------------------------
 *
 * TclRegAbout --
 *
 *	Return information about a compiled regular expression.
 *
 * Results:
 *	The return value is -1 for failure, 0 for success, although at the
 *	moment there's nothing that could fail. On success, a list is left in
 *	the interp's result: first element is the subexpression count, second
 *	is a list of re_info bit names.
 *
 * Side effects:
 *	None.
 *
 *----------------------------------------------------------------------
 */

int
TclRegAbout(
    Tcl_Interp *interp,		/* For use in variable assignment. */
    Tcl_RegExp re)		/* The compiled regular expression. */
{
    TclRegexp *regexpPtr = (TclRegexp *) re;
    struct infoname {
	int bit;
	const char *text;
    };
    static const struct infoname infonames[] = {
	{REG_UBACKREF,		"REG_UBACKREF"},
	{REG_ULOOKAHEAD,	"REG_ULOOKAHEAD"},
	{REG_UBOUNDS,		"REG_UBOUNDS"},
	{REG_UBRACES,		"REG_UBRACES"},
	{REG_UBSALNUM,		"REG_UBSALNUM"},
	{REG_UPBOTCH,		"REG_UPBOTCH"},
	{REG_UBBS,		"REG_UBBS"},
	{REG_UNONPOSIX,		"REG_UNONPOSIX"},
	{REG_UUNSPEC,		"REG_UUNSPEC"},
	{REG_UUNPORT,		"REG_UUNPORT"},
	{REG_ULOCALE,		"REG_ULOCALE"},
	{REG_UEMPTYMATCH,	"REG_UEMPTYMATCH"},
	{REG_UIMPOSSIBLE,	"REG_UIMPOSSIBLE"},
	{REG_USHORTEST,		"REG_USHORTEST"},
	{0,			NULL}
    };
    const struct infoname *inf;
    Tcl_Obj *infoObj, *resultObj;

    /*
     * The reset here guarantees that the interpreter result is empty and
     * unshared. This means that we can use Tcl_ListObjAppendElement on the
     * result object quite safely.
     */

    Tcl_ResetResult(interp);

    /*
     * Assume that there will never be more than INT_MAX subexpressions. This
     * is a pretty reasonable assumption; the RE engine doesn't scale _that_
     * well and Tcl has other limits that constrain things as well...
     */

<<<<<<< HEAD
    resultObj = Tcl_NewObj();
    Tcl_ListObjAppendElement(NULL, resultObj,
	    TclNewWideIntObjFromSize(regexpPtr->re.re_nsub));
=======
    TclNewObj(resultObj);
    TclNewIntObj(infoObj, regexpPtr->re.re_nsub);
    Tcl_ListObjAppendElement(NULL, resultObj, infoObj);
>>>>>>> 733b7a43

    /*
     * Now append a list of all the bit-flags set for the RE.
     */

    TclNewObj(infoObj);
    for (inf=infonames ; inf->bit != 0 ; inf++) {
	if (regexpPtr->re.re_info & inf->bit) {
	    Tcl_ListObjAppendElement(NULL, infoObj,
		    Tcl_NewStringObj(inf->text, -1));
	}
    }
    Tcl_ListObjAppendElement(NULL, resultObj, infoObj);
    Tcl_SetObjResult(interp, resultObj);

    return 0;
}

/*
 *----------------------------------------------------------------------
 *
 * TclRegError --
 *
 *	Generate an error message based on the regexp status code.
 *
 * Results:
 *	Places an error in the interpreter.
 *
 * Side effects:
 *	Sets errorCode as well.
 *
 *----------------------------------------------------------------------
 */

void
TclRegError(
    Tcl_Interp *interp,		/* Interpreter for error reporting. */
    const char *msg,		/* Message to prepend to error. */
    int status)			/* Status code to report. */
{
    char buf[100];		/* ample in practice */
    char cbuf[TCL_INTEGER_SPACE];
    size_t n;
    const char *p;

    Tcl_ResetResult(interp);
    n = TclReError(status, buf, sizeof(buf));
    p = (n > sizeof(buf)) ? "..." : "";
    Tcl_SetObjResult(interp, Tcl_ObjPrintf("%s%s%s", msg, buf, p));

    sprintf(cbuf, "%d", status);
    (void) TclReError(REG_ITOA, cbuf, sizeof(cbuf));
    Tcl_SetErrorCode(interp, "REGEXP", cbuf, buf, NULL);
}

/*
 *----------------------------------------------------------------------
 *
 * FreeRegexpInternalRep --
 *
 *	Deallocate the storage associated with a regexp object's internal
 *	representation.
 *
 * Results:
 *	None.
 *
 * Side effects:
 *	Frees the compiled regular expression.
 *
 *----------------------------------------------------------------------
 */

static void
FreeRegexpInternalRep(
    Tcl_Obj *objPtr)		/* Regexp object with internal rep to free. */
{
    TclRegexp *regexpRepPtr;

    RegexpGetIntRep(objPtr, regexpRepPtr);

    assert(regexpRepPtr != NULL);

    /*
     * If this is the last reference to the regexp, free it.
     */

    if (regexpRepPtr->refCount-- <= 1) {
	FreeRegexp(regexpRepPtr);
    }
}

/*
 *----------------------------------------------------------------------
 *
 * DupRegexpInternalRep --
 *
 *	We copy the reference to the compiled regexp and bump its reference
 *	count.
 *
 * Results:
 *	None.
 *
 * Side effects:
 *	Increments the reference count of the regexp.
 *
 *----------------------------------------------------------------------
 */

static void
DupRegexpInternalRep(
    Tcl_Obj *srcPtr,		/* Object with internal rep to copy. */
    Tcl_Obj *copyPtr)		/* Object with internal rep to set. */
{
    TclRegexp *regexpPtr;

    RegexpGetIntRep(srcPtr, regexpPtr);

    assert(regexpPtr != NULL);

    RegexpSetIntRep(copyPtr, regexpPtr);
}

/*
 *----------------------------------------------------------------------
 *
 * SetRegexpFromAny --
 *
 *	Attempt to generate a compiled regular expression for the Tcl object
 *	"objPtr".
 *
 * Results:
 *	The return value is TCL_OK or TCL_ERROR. If an error occurs during
 *	conversion, an error message is left in the interpreter's result
 *	unless "interp" is NULL.
 *
 * Side effects:
 *	If no error occurs, a regular expression is stored as "objPtr"s
 *	internal representation.
 *
 *----------------------------------------------------------------------
 */

static int
SetRegexpFromAny(
    Tcl_Interp *interp,		/* Used for error reporting if not NULL. */
    Tcl_Obj *objPtr)		/* The object to convert. */
{
    if (Tcl_GetRegExpFromObj(interp, objPtr, REG_ADVANCED) == NULL) {
	return TCL_ERROR;
    }
    return TCL_OK;
}

/*
 *---------------------------------------------------------------------------
 *
 * CompileRegexp --
 *
 *	Attempt to compile the given regexp pattern. If the compiled regular
 *	expression can be found in the per-thread cache, it will be used
 *	instead of compiling a new copy.
 *
 * Results:
 *	The return value is a pointer to a newly allocated TclRegexp that
 *	represents the compiled pattern, or NULL if the pattern could not be
 *	compiled. If NULL is returned, an error message is left in the
 *	interp's result.
 *
 * Side effects:
 *	The thread-local regexp cache is updated and a new TclRegexp may be
 *	allocated.
 *
 *----------------------------------------------------------------------
 */

static TclRegexp *
CompileRegexp(
    Tcl_Interp *interp,		/* Used for error reporting if not NULL. */
    const char *string,		/* The regexp to compile (UTF-8). */
    size_t length,			/* The length of the string in bytes. */
    int flags)			/* Compilation flags. */
{
    TclRegexp *regexpPtr;
    const Tcl_UniChar *uniString;
    int numChars, status, i, exact;
    Tcl_DString stringBuf;
    ThreadSpecificData *tsdPtr = TCL_TSD_INIT(&dataKey);

    if (!tsdPtr->initialized) {
	tsdPtr->initialized = 1;
	Tcl_CreateThreadExitHandler(FinalizeRegexp, NULL);
    }

    /*
     * This routine maintains a second-level regular expression cache in
     * addition to the per-object regexp cache. The per-thread cache is needed
     * to handle the case where for various reasons the object is lost between
     * invocations of the regexp command, but the literal pattern is the same.
     */

    /*
     * Check the per-thread compiled regexp cache. We can only reuse a regexp
     * if it has the same pattern and the same flags.
     */

    for (i = 0; (i < NUM_REGEXPS) && (tsdPtr->patterns[i] != NULL); i++) {
	if ((length == tsdPtr->patLengths[i])
		&& (tsdPtr->regexps[i]->flags == flags)
		&& (strcmp(string, tsdPtr->patterns[i]) == 0)) {
	    /*
	     * Move the matched pattern to the first slot in the cache and
	     * shift the other patterns down one position.
	     */

	    if (i != 0) {
		int j;
		char *cachedString;

		cachedString = tsdPtr->patterns[i];
		regexpPtr = tsdPtr->regexps[i];
		for (j = i-1; j >= 0; j--) {
		    tsdPtr->patterns[j+1] = tsdPtr->patterns[j];
		    tsdPtr->patLengths[j+1] = tsdPtr->patLengths[j];
		    tsdPtr->regexps[j+1] = tsdPtr->regexps[j];
		}
		tsdPtr->patterns[0] = cachedString;
		tsdPtr->patLengths[0] = length;
		tsdPtr->regexps[0] = regexpPtr;
	    }
	    return tsdPtr->regexps[0];
	}
    }

    /*
     * This is a new expression, so compile it and add it to the cache.
     */

    regexpPtr = (TclRegexp*)Tcl_Alloc(sizeof(TclRegexp));
    regexpPtr->objPtr = NULL;
    regexpPtr->string = NULL;
    regexpPtr->details.rm_extend.rm_so = -1;
    regexpPtr->details.rm_extend.rm_eo = -1;

    /*
     * Get the up-to-date string representation and map to unicode.
     */

    Tcl_DStringInit(&stringBuf);
    uniString = Tcl_UtfToUniCharDString(string, length, &stringBuf);
    numChars = Tcl_DStringLength(&stringBuf) / sizeof(Tcl_UniChar);

    /*
     * Compile the string and check for errors.
     */

    regexpPtr->flags = flags;
    status = TclReComp(&regexpPtr->re, uniString, (size_t) numChars, flags);
    Tcl_DStringFree(&stringBuf);

    if (status != REG_OKAY) {
	/*
	 * Clean up and report errors in the interpreter, if possible.
	 */

	Tcl_Free(regexpPtr);
	if (interp) {
	    TclRegError(interp,
		    "couldn't compile regular expression pattern: ", status);
	}
	return NULL;
    }

    /*
     * Convert RE to a glob pattern equivalent, if any, and cache it.  If this
     * is not possible, then globObjPtr will be NULL.  This is used by
     * Tcl_RegExpExecObj to optionally do a fast match (avoids RE engine).
     */

    if (TclReToGlob(NULL, string, length, &stringBuf, &exact,
	    NULL) == TCL_OK) {
	regexpPtr->globObjPtr = TclDStringToObj(&stringBuf);
	Tcl_IncrRefCount(regexpPtr->globObjPtr);
    } else {
	regexpPtr->globObjPtr = NULL;
    }

    /*
     * Allocate enough space for all of the subexpressions, plus one extra for
     * the entire pattern.
     */

    regexpPtr->matches =
	    (regmatch_t*)Tcl_Alloc(sizeof(regmatch_t) * (regexpPtr->re.re_nsub + 1));

    /*
     * Initialize the refcount to one initially, since it is in the cache.
     */

    regexpPtr->refCount = 1;

    /*
     * Free the last regexp, if necessary, and make room at the head of the
     * list for the new regexp.
     */

    if (tsdPtr->patterns[NUM_REGEXPS-1] != NULL) {
	TclRegexp *oldRegexpPtr = tsdPtr->regexps[NUM_REGEXPS-1];

	if (oldRegexpPtr->refCount-- <= 1) {
	    FreeRegexp(oldRegexpPtr);
	}
	Tcl_Free(tsdPtr->patterns[NUM_REGEXPS-1]);
    }
    for (i = NUM_REGEXPS - 2; i >= 0; i--) {
	tsdPtr->patterns[i+1] = tsdPtr->patterns[i];
	tsdPtr->patLengths[i+1] = tsdPtr->patLengths[i];
	tsdPtr->regexps[i+1] = tsdPtr->regexps[i];
    }
    tsdPtr->patterns[0] = (char *)Tcl_Alloc(length + 1);
    memcpy(tsdPtr->patterns[0], string, length + 1);
    tsdPtr->patLengths[0] = length;
    tsdPtr->regexps[0] = regexpPtr;

    return regexpPtr;
}

/*
 *----------------------------------------------------------------------
 *
 * FreeRegexp --
 *
 *	Release the storage associated with a TclRegexp.
 *
 * Results:
 *	None.
 *
 * Side effects:
 *	None.
 *
 *----------------------------------------------------------------------
 */

static void
FreeRegexp(
    TclRegexp *regexpPtr)	/* Compiled regular expression to free. */
{
    TclReFree(&regexpPtr->re);
    if (regexpPtr->globObjPtr) {
	TclDecrRefCount(regexpPtr->globObjPtr);
    }
    if (regexpPtr->matches) {
	Tcl_Free(regexpPtr->matches);
    }
    Tcl_Free(regexpPtr);
}

/*
 *----------------------------------------------------------------------
 *
 * FinalizeRegexp --
 *
 *	Release the storage associated with the per-thread regexp cache.
 *
 * Results:
 *	None.
 *
 * Side effects:
 *	None.
 *
 *----------------------------------------------------------------------
 */

static void
FinalizeRegexp(
    TCL_UNUSED(ClientData))
{
    int i;
    TclRegexp *regexpPtr;
    ThreadSpecificData *tsdPtr = TCL_TSD_INIT(&dataKey);

    for (i = 0; (i < NUM_REGEXPS) && (tsdPtr->patterns[i] != NULL); i++) {
	regexpPtr = tsdPtr->regexps[i];
	if (regexpPtr->refCount-- <= 1) {
	    FreeRegexp(regexpPtr);
	}
	Tcl_Free(tsdPtr->patterns[i]);
	tsdPtr->patterns[i] = NULL;
    }

    /*
     * We may find ourselves reinitialized if another finalization routine
     * invokes regexps.
     */

    tsdPtr->initialized = 0;
}

/*
 * Local Variables:
 * mode: c
 * c-basic-offset: 4
 * fill-column: 78
 * End:
 */<|MERGE_RESOLUTION|>--- conflicted
+++ resolved
@@ -686,15 +686,9 @@
      * well and Tcl has other limits that constrain things as well...
      */
 
-<<<<<<< HEAD
-    resultObj = Tcl_NewObj();
-    Tcl_ListObjAppendElement(NULL, resultObj,
-	    TclNewWideIntObjFromSize(regexpPtr->re.re_nsub));
-=======
     TclNewObj(resultObj);
     TclNewIntObj(infoObj, regexpPtr->re.re_nsub);
     Tcl_ListObjAppendElement(NULL, resultObj, infoObj);
->>>>>>> 733b7a43
 
     /*
      * Now append a list of all the bit-flags set for the RE.
