--- conflicted
+++ resolved
@@ -879,13 +879,8 @@
 {
     TclRegexp *regexpPtr;
     const Tcl_UniChar *uniString;
-<<<<<<< HEAD
     int status, i, exact;
     Tcl_Size numChars;
-=======
-    Tcl_Size numChars;
-    int status, i, exact;
->>>>>>> efbd8da8
     Tcl_DString stringBuf;
     ThreadSpecificData *tsdPtr = TCL_TSD_INIT(&dataKey);
 
