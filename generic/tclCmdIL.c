--- conflicted
+++ resolved
@@ -149,8 +149,7 @@
  * "info" command.
  */
 
-<<<<<<< HEAD
-static const EnsembleImplMap defaultInfoMap[] = {
+const EnsembleImplMap tclInfoImplMap[] = {
     {"args",		   InfoArgsCmd,		    TclCompileBasic1ArgCmd, NULL, NULL, false},
     {"body",		   InfoBodyCmd,		    TclCompileBasic1ArgCmd, NULL, NULL, false},
     {"cmdcount",	   InfoCmdCountCmd,	    TclCompileBasic0ArgCmd, NULL, NULL, false},
@@ -179,37 +178,6 @@
     {"tclversion",	   InfoTclVersionCmd,	    TclCompileBasic0ArgCmd, NULL, NULL, false},
     {"vars",		   TclInfoVarsCmd,	    TclCompileBasic0Or1ArgCmd, NULL, NULL, false},
     {NULL, NULL, NULL, NULL, NULL, false}
-=======
-const EnsembleImplMap tclInfoImplMap[] = {
-    {"args",		   InfoArgsCmd,		    TclCompileBasic1ArgCmd, NULL, NULL, 0},
-    {"body",		   InfoBodyCmd,		    TclCompileBasic1ArgCmd, NULL, NULL, 0},
-    {"cmdcount",	   InfoCmdCountCmd,	    TclCompileBasic0ArgCmd, NULL, NULL, 0},
-    {"cmdtype",		   InfoCmdTypeCmd,	    TclCompileBasic1ArgCmd, NULL, NULL, 1},
-    {"commands",	   InfoCommandsCmd,	    TclCompileInfoCommandsCmd, NULL, NULL, 0},
-    {"complete",	   InfoCompleteCmd,	    TclCompileBasic1ArgCmd, NULL, NULL, 0},
-    {"constant",	   TclInfoConstantCmd,	    TclCompileBasic1ArgCmd, NULL, NULL, 0},
-    {"consts",		   TclInfoConstsCmd,	    TclCompileBasic0Or1ArgCmd, NULL, NULL, 0},
-    {"coroutine",	   TclInfoCoroutineCmd,     TclCompileInfoCoroutineCmd, NULL, NULL, 0},
-    {"default",		   InfoDefaultCmd,	    TclCompileBasic3ArgCmd, NULL, NULL, 0},
-    {"errorstack",	   InfoErrorStackCmd,	    TclCompileBasic0Or1ArgCmd, NULL, NULL, 0},
-    {"exists",		   TclInfoExistsCmd,	    TclCompileInfoExistsCmd, NULL, NULL, 0},
-    {"frame",		   InfoFrameCmd,	    TclCompileBasic0Or1ArgCmd, NULL, NULL, 0},
-    {"functions",	   InfoFunctionsCmd,	    TclCompileBasic0Or1ArgCmd, NULL, NULL, 0},
-    {"globals",		   TclInfoGlobalsCmd,	    TclCompileBasic0Or1ArgCmd, NULL, NULL, 0},
-    {"hostname",	   InfoHostnameCmd,	    TclCompileBasic0ArgCmd, NULL, NULL, 0},
-    {"level",		   InfoLevelCmd,	    TclCompileInfoLevelCmd, NULL, NULL, 0},
-    {"library",		   InfoLibraryCmd,	    TclCompileBasic0ArgCmd, NULL, NULL, 0},
-    {"loaded",		   InfoLoadedCmd,	    TclCompileBasic0Or1ArgCmd, NULL, NULL, 0},
-    {"locals",		   TclInfoLocalsCmd,	    TclCompileBasic0Or1ArgCmd, NULL, NULL, 0},
-    {"nameofexecutable",   InfoNameOfExecutableCmd, TclCompileBasic0ArgCmd, NULL, NULL, 1},
-    {"patchlevel",	   InfoPatchLevelCmd,	    TclCompileBasic0ArgCmd, NULL, NULL, 0},
-    {"procs",		   InfoProcsCmd,	    TclCompileBasic0Or1ArgCmd, NULL, NULL, 0},
-    {"script",		   InfoScriptCmd,	    TclCompileBasic0Or1ArgCmd, NULL, NULL, 0},
-    {"sharedlibextension", InfoSharedlibCmd,	    TclCompileBasic0ArgCmd, NULL, NULL, 0},
-    {"tclversion",	   InfoTclVersionCmd,	    TclCompileBasic0ArgCmd, NULL, NULL, 0},
-    {"vars",		   TclInfoVarsCmd,	    TclCompileBasic0Or1ArgCmd, NULL, NULL, 0},
-    {NULL, NULL, NULL, NULL, NULL, 0}
->>>>>>> 37de7db0
 };
  
