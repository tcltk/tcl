--- conflicted
+++ resolved
@@ -525,12 +525,7 @@
     Interp *iPtr = (Interp *) interp;
     const char *name, *bytes;
     Proc *procPtr;
-<<<<<<< HEAD
     size_t numBytes;
-    (void)dummy;
-=======
-    int numBytes;
->>>>>>> 81e31a16
 
     if (objc != 2) {
 	Tcl_WrongNumArgs(interp, 1, objv, "procname");
@@ -642,12 +637,7 @@
     Tcl_Obj *listPtr, *elemObjPtr;
     int specificNsInPattern = 0;/* Init. to avoid compiler warning. */
     Tcl_Command cmd;
-<<<<<<< HEAD
     size_t i;
-    (void)dummy;
-=======
-    int i;
->>>>>>> 81e31a16
 
     /*
      * Get the pattern and find the "effective namespace" in which to list
@@ -2438,13 +2428,8 @@
     Tcl_Obj *const objv[])	/* Argument objects. */
 {
     Tcl_Obj *listPtr;
-<<<<<<< HEAD
     size_t index;
     int len, result;
-    (void)dummy;
-=======
-    int index, len, result;
->>>>>>> 81e31a16
 
     if (objc < 3) {
 	Tcl_WrongNumArgs(interp, 1, objv, "list index ?element ...?");
@@ -2705,13 +2690,8 @@
     Tcl_Obj *const objv[])
 				/* Argument objects. */
 {
-<<<<<<< HEAD
     int listLen, result;
     size_t first, last;
-    (void)dummy;
-=======
-    int listLen, first, last, result;
->>>>>>> 81e31a16
 
     if (objc != 4) {
 	Tcl_WrongNumArgs(interp, 1, objv, "list first last");
@@ -3010,13 +2990,8 @@
     Tcl_Obj *const objv[])	/* Argument objects. */
 {
     Tcl_Obj *listPtr;
-<<<<<<< HEAD
     size_t first, last;
     int listLen, numToDelete, result;
-    (void)dummy;
-=======
-    int first, last, listLen, numToDelete, result;
->>>>>>> 81e31a16
 
     if (objc < 4) {
 	Tcl_WrongNumArgs(interp, 1, objv,
