--- conflicted
+++ resolved
@@ -2294,13 +2294,8 @@
     } else {
 	Tcl_Size i;
 
-<<<<<<< HEAD
-	resObjPtr = Tcl_NewObj();
+	TclNewObj(resObjPtr);
 	if (TclObjectHasInterface(objv[1], list, index)) {
-=======
-	TclNewObj(resObjPtr);
-	if (isArithSeries) {
->>>>>>> 674dc6d8
 	    Tcl_Obj *valueObj;
 	    for (i = 0;  i < listLen;  i++) {
 		if (i > 0) {
