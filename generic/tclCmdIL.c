--- conflicted
+++ resolved
@@ -2394,7 +2394,7 @@
 	return TCL_ERROR;
     }
 
-    listCopyPtr = TclDuplicatePureObj(interp, objv[1], tclListType);
+    listCopyPtr = TclDuplicatePureObj(interp, objv[1], tclListTypePtr);
     if (!listCopyPtr) {
 	return TCL_ERROR;
     }
@@ -2566,7 +2566,7 @@
 
     listPtr = objv[1];
     if (Tcl_IsShared(listPtr)) {
-	listPtr = TclDuplicatePureObj(interp, listPtr, tclListType);
+	listPtr = TclDuplicatePureObj(interp, listPtr, tclListTypePtr);
 	if (!listPtr) {
 	    return TCL_ERROR;
 	}
@@ -2773,7 +2773,7 @@
 
     if (objc == 2) {
 	if (Tcl_IsShared(listPtr)) {
-	    listPtr = TclDuplicatePureObj(interp, listPtr, tclListType);
+	    listPtr = TclDuplicatePureObj(interp, listPtr, tclListTypePtr);
 	    if (!listPtr) {
 		return TCL_ERROR;
 	    }
@@ -2788,12 +2788,7 @@
 	}
     } else {
 	Tcl_Obj *newListPtr;
-	Tcl_ObjTypeSetElement *proc = TclObjTypeHasProc(listPtr, setElementProc);
-	if (proc) {
-	    newListPtr = proc(interp, listPtr, objc-2, objv+2, NULL);
-	} else {
-	    newListPtr = TclLsetFlat(interp, listPtr, objc-2, objv+2, NULL);
-	}
+	newListPtr = TclLsetFlat(interp, listPtr, objc-2, objv+2, NULL);
 	if (newListPtr == NULL) {
 	    return TCL_ERROR;
 	} else {
@@ -2985,7 +2980,7 @@
      */
 
     if (Tcl_IsShared(listObj)) {
-	listObj = TclDuplicatePureObj(interp, listObj, tclListType);
+	listObj = TclDuplicatePureObj(interp, listObj, tclListTypePtr);
 	if (!listObj) {
 	    status = TCL_ERROR;
 	    goto done;
@@ -3242,7 +3237,7 @@
 
     listPtr = objv[1];
     if (Tcl_IsShared(listPtr)) {
-	listPtr = TclDuplicatePureObj(interp, listPtr, tclListType);
+	listPtr = TclDuplicatePureObj(interp, listPtr, tclListTypePtr);
 	if (!listPtr) {
 	    return TCL_ERROR;
 	}
@@ -4121,7 +4116,6 @@
 		itemPtr = NULL;
 
 		if (returnSubindices && (sortInfo.indexc != 0)) {
-<<<<<<< HEAD
 		    result = Tcl_ListObjIndex(interp, subjectPtr, i+groupOffset, &itemPtr);
 		    if (result != TCL_OK) {
 			goto done;
@@ -4130,12 +4124,6 @@
 		    item2Ptr = SelectObjFromSublist(itemPtr, &sortInfo);
 		    Tcl_ListObjAppendElement(interp, listPtr, item2Ptr);
 		    Tcl_DecrRefCount(itemPtr);
-=======
-		    Tcl_BumpObj(itemPtr);
-		    itemPtr = SelectObjFromSublist(listv[i+groupOffset],
-			    &sortInfo);
-		    Tcl_ListObjAppendElement(interp, listPtr, itemPtr);
->>>>>>> 56ca2a64
 		} else if (groupSize > 1) {
 		    Tcl_Size j;
 		    for (j = 0; j < groupSize; j++) {
@@ -4148,15 +4136,10 @@
 				1, &itemPtr);
 		    }
 		} else {
-<<<<<<< HEAD
 		    result = Tcl_ListObjIndex(interp, subjectPtr, i, &itemPtr);
 		    if (result != TCL_OK) {
 			goto done;
 		    }
-=======
-		    Tcl_BumpObj(itemPtr);
-		    itemPtr = listv[i];
->>>>>>> 56ca2a64
 		    Tcl_ListObjAppendElement(interp, listPtr, itemPtr);
 		}
 	    } else if (returnSubindices) {
@@ -4246,15 +4229,9 @@
      */
 
   done:
-<<<<<<< HEAD
     if (itemPtr != NULL) {
 	Tcl_DecrRefCount(itemPtr);
     }
-=======
-    /* potential lingering abstract list element */
-    Tcl_BumpObj(itemPtr);
-
->>>>>>> 56ca2a64
     if (startPtr != NULL) {
 	Tcl_DecrRefCount(startPtr);
     }
@@ -4991,7 +4968,7 @@
 	 * 1675116]
 	 */
 
-	listObj = TclDuplicatePureObj(interp ,listObj, tclListType);
+	listObj = TclDuplicatePureObj(interp ,listObj, tclListTypePtr);
 	if (listObj == NULL) {
 	    sortInfo.resultCode = TCL_ERROR;
 	    goto done;
@@ -5349,7 +5326,7 @@
     }
 
     if (Tcl_IsShared(listPtr)) {
-	listPtr = TclDuplicatePureObj(interp, listPtr, tclListType);
+	listPtr = TclDuplicatePureObj(interp, listPtr, tclListTypePtr);
 	if (!listPtr) {
 	    return TCL_ERROR;
 	}
