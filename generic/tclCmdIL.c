--- conflicted
+++ resolved
@@ -2241,21 +2241,12 @@
      * pointer to its array of element pointers.
      */
 
-<<<<<<< HEAD
     if (ABSTRACTLIST_PROC(objv[1], getElementsProc)) {
-	listLen = Tcl_ObjTypeLength(objv[1]);
+	listLen = ABSTRACTLIST_PROC(objv[1], lengthProc)(objv[1]);
 	isAbstractList = (listLen ? 1 : 0);
 	if (listLen > 1 &&
 	    Tcl_ObjTypeGetElements(interp, objv[1], &listLen, &elemPtrs)
 	    != TCL_OK) {
-=======
-    if (TclHasInternalRep(objv[1],&tclArithSeriesType.objType)) {
-	isArithSeries = 1;
-	listLen = ABSTRACTLIST_PROC(objv[1], lengthProc)(objv[1]);
-    } else {
-	if (TclListObjGetElementsM(interp, objv[1], &listLen,
-	    &elemPtrs) != TCL_OK) {
->>>>>>> 8b3ccee9
 	    return TCL_ERROR;
 	}
     } else if (TclListObjGetElementsM(interp, objv[1], &listLen,
