--- conflicted
+++ resolved
@@ -2228,8 +2228,8 @@
     Tcl_Obj *const objv[])	/* The argument objects. */
 {
     Tcl_Size length, listLen;
-    int isArithSeries = 0;
-    Tcl_Obj *resObjPtr = NULL, *joinObjPtr, **elemPtrs;
+    int status;
+    Tcl_Obj *resObjPtr = NULL, *joinObjPtr, **elemPtrs = NULL;
 
     if ((objc < 2) || (objc > 3)) {
 	Tcl_WrongNumArgs(interp, 1, objv, "list ?joinString?");
@@ -2241,9 +2241,12 @@
      * pointer to its array of element pointers.
      */
 
-    if (TclHasInternalRep(objv[1],&tclArithSeriesType.objType)) {
-	isArithSeries = 1;
-	listLen = ABSTRACTLIST_PROC(objv[1], lengthProc)(objv[1]);
+    if (TclObjectHasInterface(objv[1], list, length)) {
+	status = TclObjectDispatchNoDefault(interp, status, objv[1], list,
+	    length, interp, objv[1], &listLen);
+	if (status != TCL_OK ) {
+	    return TCL_ERROR;
+	}
     } else {
 	if (TclListObjGetElementsM(interp, objv[1], &listLen,
 	    &elemPtrs) != TCL_OK) {
@@ -2256,14 +2259,22 @@
 	return TCL_OK;
     }
     if (listLen == 1) {
+	Tcl_Obj *valueObj;
 	/* One element; return it */
-	if (isArithSeries) {
-	    Tcl_Obj *valueObj = TclArithSeriesObjIndex(interp, objv[1], 0);
-	    if (valueObj == NULL) {
+	if (TclObjectHasInterface(objv[1], list, index)) {
+	    TclObjectDispatchNoDefault(interp, status, objv[1], list,
+		index, interp, objv[1], 0, &valueObj);
+	    if (status != TCL_OK) {
 		return TCL_ERROR;
 	    }
 	    Tcl_SetObjResult(interp, valueObj);
 	} else {
+	    if (elemPtrs == NULL) {
+		if (TclListObjGetElementsM(interp, objv[1], &listLen,
+		    &elemPtrs) != TCL_OK) {
+		    return TCL_ERROR;
+		}
+	    }
 	    Tcl_SetObjResult(interp, elemPtrs[0]);
 	}
 	return TCL_OK;
@@ -2274,12 +2285,16 @@
 
     (void) Tcl_GetStringFromObj(joinObjPtr, &length);
     if (length == 0) {
+	if (TclListObjGetElementsM(interp, objv[1], &listLen,
+	    &elemPtrs) != TCL_OK) {
+	    return TCL_ERROR;
+	}
 	resObjPtr = TclStringCat(interp, listLen, elemPtrs, 0);
     } else {
 	Tcl_Size i;
 
 	resObjPtr = Tcl_NewObj();
-	if (isArithSeries) {
+	if (TclObjectHasInterface(objv[1], list, index)) {
 	    Tcl_Obj *valueObj;
 	    for (i = 0;  i < listLen;  i++) {
 		if (i > 0) {
@@ -2293,14 +2308,21 @@
 
 		    Tcl_AppendObjToObj(resObjPtr, joinObjPtr);
 		}
-		valueObj = TclArithSeriesObjIndex(interp, objv[1], i);
-		if (valueObj == NULL) {
+		TclObjectDispatchNoDefault(interp, status, objv[1], list,
+		    index, interp, objv[1], i, &valueObj);
+		if (status != TCL_OK) {
 		    return TCL_ERROR;
 		}
 		Tcl_AppendObjToObj(resObjPtr, valueObj);
-		Tcl_DecrRefCount(valueObj);
+		TclBounceRefCount(valueObj);
 	    }
 	} else {
+	    if (elemPtrs == NULL) {
+		if (TclListObjGetElementsM(interp, objv[1], &listLen,
+		    &elemPtrs) != TCL_OK) {
+		    return TCL_ERROR;
+		}
+	    }
 	    for (i = 0;  i < listLen;  i++) {
 		if (i > 0) {
 
@@ -2494,13 +2516,8 @@
     Tcl_Obj *const objv[])	/* Argument objects. */
 {
     Tcl_Obj *listPtr;
-<<<<<<< HEAD
-    size_t index;
-    int len, result, status;
-=======
     Tcl_Size len, index;
-    int result;
->>>>>>> 6da79937
+    int result, status;
 
     if (objc < 3) {
 	Tcl_WrongNumArgs(interp, 1, objv, "list index ?element ...?");
@@ -2776,14 +2793,8 @@
     Tcl_Obj *const objv[])
 				/* Argument objects. */
 {
-<<<<<<< HEAD
-    int listLen, result, fromAnchor, fromIdx, status, toAnchor, toIdx;
-    size_t first, last;
-
-=======
-    int result;
-    Tcl_Size listLen, first, last;
->>>>>>> 6da79937
+    int result, status;
+    Tcl_Size fromAnchor, first, fromIdx, last, listLen, toAnchor, toIdx;
     if (objc != 4) {
 	Tcl_WrongNumArgs(interp, 1, objv, "list first last");
 	return TCL_ERROR;
@@ -2794,25 +2805,27 @@
 	return result;
     }
 
-    if (TclIndexEncode(
-	interp, objv[2], TCL_INDEX_NONE, TCL_INDEX_END, &toIdx)) {
-	return TCL_ERROR;
-    }
-
-    if (TclIndexEncode(
-	interp, objv[3], TCL_INDEX_NONE, TCL_INDEX_END, &fromIdx)) {
-	return TCL_ERROR;
+    result = TclGetIntForIndexM(interp, objv[2], /*endValue*/ TCL_SIZE_MAX - 1,
+	&toIdx);
+    if (result != TCL_OK) {
+	return result;
+    }
+
+    result = TclGetIntForIndexM(interp, objv[2], /*endValue*/ TCL_SIZE_MAX - 1,
+	&fromIdx);
+    if (result != TCL_OK) {
+	return result;
     }
 
     toAnchor = TclIndexIsFromEnd(toIdx);
     fromAnchor = TclIndexIsFromEnd(fromIdx);
 
     if (!Tcl_LengthIsFinite(listLen)
-	&& (toAnchor == 1 || fromAnchor == 1)) {
+	&& (toAnchor == 1 || fromAnchor == 1)
+	&& TclObjectHasInterface(objv[1], list, rangeEnd)
+    ) {
 	Tcl_Obj *objResultPtr;
 
-	toIdx = TclIndexDecode(toIdx, SIZE_MAX);
-	fromIdx = TclIndexDecode(fromIdx, SIZE_MAX);
 	status = TclObjectDispatchNoDefault(interp, objResultPtr,
 	    objv[1], list, rangeEnd, interp, objv[1], toAnchor,
 	    toIdx, fromAnchor, fromIdx);
@@ -2834,28 +2847,12 @@
 	    return result;
 	}
 
-	Tcl_SetObjResult(interp,
-	    TclListObjRange(interp, objv[1], listLen, first, last));
-    }
-
-<<<<<<< HEAD
-=======
-    if (TclHasInternalRep(objv[1],&tclArithSeriesType.objType)) {
-	Tcl_Obj *rangeObj;
-	rangeObj = TclArithSeriesObjRange(interp, objv[1], first, last);
-	if (rangeObj) {
-	    Tcl_SetObjResult(interp, rangeObj);
-	} else {
-	    return TCL_ERROR;
-	}
-    } else {
 	Tcl_Obj *resultObj = TclListObjRange(interp, objv[1], first, last);
 	if (resultObj == NULL) {
 	    return TCL_ERROR;
 	}
 	Tcl_SetObjResult(interp, resultObj);
     }
->>>>>>> 6da79937
     return TCL_OK;
 }
 @@ -3244,19 +3241,18 @@
 	return TCL_ERROR;
     }
 
-    /*
-     *  Handle ArithSeries special case - don't shimmer a series into a list
-     *  just to reverse it.
-     */
-    if (TclHasInternalRep(objv[1],&tclArithSeriesType.objType)) {
-	Tcl_Obj *resObj = TclArithSeriesObjReverse(interp, objv[1]);
+    if (TclObjectHasInterface(objv[1], list, reverse)) {
+	TCL_UNUSEDVAR(int status);
+	Tcl_Obj *resObj;
+	TclObjectDispatchNoDefault(interp, resObj, objv[1], list,
+	    reverse, interp, objv[1]);
 	if (resObj) {
 	    Tcl_SetObjResult(interp, resObj);
 	    return TCL_OK;
 	} else {
 	    return TCL_ERROR;
 	}
-    } /* end ArithSeries */
+    }
 
     /* True List */
     if (TclListObjLengthM(interp, objv[1], &elemc) != TCL_OK) {
@@ -3651,12 +3647,8 @@
      * pointer to its array of element pointers.
      */
 
-<<<<<<< HEAD
     subjectPtr = objv[objc-2];
-    result = TclListObjLength(interp, subjectPtr, &listc);
-=======
-    result = TclListObjGetElementsM(interp, objv[objc - 2], &listc, &listv);
->>>>>>> 6da79937
+    result = Tcl_ListObjLength(interp, subjectPtr, &listc);
     if (result != TCL_OK) {
 	goto done;
     }
@@ -3711,7 +3703,7 @@
 
     if (startPtr) {
 	result = TclGetIntForIndexM(interp, startPtr,
-	    Tcl_LengthIsFinite(listc) ? listc - (size_t)1 : TCL_INDEX_END, &start);
+	    (Tcl_LengthIsFinite(listc) ? listc - 1 : TCL_SIZE_MAX), &start);
 	if (result != TCL_OK) {
 	    goto done;
 	}
@@ -3724,11 +3716,7 @@
 	 * "did not match anything at all" result straight away. [Bug 1374778]
 	 */
 
-<<<<<<< HEAD
-	if (Tcl_LengthIsFinite(listc) && start >= (size_t)listc) {
-=======
-	if (start >= listc) {
->>>>>>> 6da79937
+	if (Tcl_LengthIsFinite(listc) && start >= listc) {
 	    if (allMatches || inlineReturn) {
 		Tcl_ResetResult(interp);
 	    } else {
@@ -3766,11 +3754,6 @@
 	     * [Bug 1844789], "lsearch -exact -integer ..." crashes, was
 	     * previously fixed at this point.
 	     */
-
-<<<<<<< HEAD
-=======
-	    TclListObjGetElementsM(NULL, objv[objc - 2], &listc, &listv);
->>>>>>> 6da79937
 	    break;
 	case REAL:
 	    result = Tcl_GetDoubleFromObj(interp, patObj, &patDouble);
@@ -3782,11 +3765,6 @@
 	     * [Bug 1844789], "lsearch -exact -integer ..." crashes, was
 	     * previously fixed at this point.
 	     */
-
-<<<<<<< HEAD
-=======
-	    TclListObjGetElementsM(NULL, objv[objc - 2], &listc, &listv);
->>>>>>> 6da79937
 	    break;
 	}
     } else {
@@ -3826,7 +3804,7 @@
 	    || !isfinite
 	) {
 	    i = (lower + upper) / 2;
-	    if (i < 0 || upper >= TCL_INDEX_END) {
+	    if (i < 0) {
 		result = TCL_ERROR;
 		Tcl_SetObjResult(interp, Tcl_NewStringObj("sorted list is incoherent", -1));
 		goto done;
@@ -3837,7 +3815,7 @@
 		if (isfinite) {
 		    goto done;
 		} else {
-		    if (TclListObjLength(interp, subjectPtr, &listc) == TCL_OK) {
+		    if (Tcl_ListObjLength(interp, subjectPtr, &listc) == TCL_OK) {
 			isfinite = Tcl_LengthIsFinite(listc);
 			if (isfinite) {
 			    if (listc - 1 > i) {
@@ -4088,7 +4066,7 @@
 		    Tcl_ListObjAppendElement(interp, listPtr, item2Ptr);
 		    Tcl_DecrRefCount(itemPtr);
 		} else if (groupSize > 1) {
-		    size_t j;
+		    Tcl_Size j;
 		    for (j = 0; j < groupSize; j++) {
 			result = Tcl_ListObjIndex(interp, subjectPtr,
 			    i+j, &itemPtr);
@@ -4112,7 +4090,7 @@
 		TclNewIndexObj(itemPtr, i+groupOffset);
 		for (j=0 ; j<sortInfo.indexc ; j++) {
 		    Tcl_Obj *elObj;
-		    size_t elValue = TclIndexDecode(sortInfo.indexv[j], listc);
+		    Tcl_Size elValue = TclIndexDecode(sortInfo.indexv[j], listc);
 		    TclNewIndexObj(elObj, elValue);
 		    Tcl_ListObjAppendElement(interp, itemPtr, elObj);
 		}
@@ -4165,7 +4143,7 @@
 	    item2Ptr = SelectObjFromSublist(itemPtr, &sortInfo);
 	    Tcl_SetObjResult(interp, item2Ptr);
 	} else if (groupSize > 1) {
-	    size_t j;
+	    Tcl_Size j;
 	    listPtr = Tcl_NewListObj(0, NULL);
 	    for (j = 0; j < groupSize; j++) {
 		result = Tcl_ListObjIndex(interp, subjectPtr, index + j, &itemPtr);
@@ -4965,9 +4943,10 @@
 	sortInfo.compareCmdPtr = newCommandPtr;
     }
 
-    if (TclHasInternalRep(listObj,&tclArithSeriesType.objType)) {
-	sortInfo.resultCode = TclArithSeriesGetElements(interp,
-	    listObj, &length, &listObjPtrs);
+    if (TclObjectHasInterface(listObj, list, all)) {
+	TCL_UNUSEDVAR(int status);
+	sortInfo.resultCode = TclObjectDispatchNoDefault(interp, status,
+	    listObj, list, all, interp, listObj, &length, &listObjPtrs);
     } else {
 	sortInfo.resultCode = TclListObjGetElementsM(interp, listObj,
 	    &length, &listObjPtrs);
