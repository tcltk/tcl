/*
 * tclCmdIL.c --
 *
 *	This file contains the top-level command routines for most of the Tcl
 *	built-in commands whose names begin with the letters I through L. It
 *	contains only commands in the generic core (i.e., those that don't
 *	depend much upon UNIX facilities).
 *
 * Copyright (c) 1987-1993 The Regents of the University of California.
 * Copyright (c) 1993-1997 Lucent Technologies.
 * Copyright (c) 1994-1997 Sun Microsystems, Inc.
 * Copyright (c) 1998-1999 by Scriptics Corporation.
 * Copyright (c) 2001 by Kevin B. Kenny. All rights reserved.
 * Copyright (c) 2005 Donal K. Fellows.
 *
 * See the file "license.terms" for information on usage and redistribution of
 * this file, and for a DISCLAIMER OF ALL WARRANTIES.
 */

#include "tclInt.h"
#include "tclRegexp.h"

/*
 * During execution of the "lsort" command, structures of the following type
 * are used to arrange the objects being sorted into a collection of linked
 * lists.
 */

typedef struct SortElement {
    union {			/* The value that we sorting by. */
	const char *strValuePtr;
	long intValue;
	double doubleValue;
	Tcl_Obj *objValuePtr;
    } collationKey;
    union {			/* Object being sorted, or its index. */
	Tcl_Obj *objPtr;
	int index;
    } payload;
    struct SortElement *nextPtr;/* Next element in the list, or NULL for end
				 * of list. */
} SortElement;

/*
 * These function pointer types are used with the "lsearch" and "lsort"
 * commands to facilitate the "-nocase" option.
 */

typedef int (*SortStrCmpFn_t) (const char *, const char *);
typedef int (*SortMemCmpFn_t) (const void *, const void *, size_t);

/*
 * The "lsort" command needs to pass certain information down to the function
 * that compares two list elements, and the comparison function needs to pass
 * success or failure information back up to the top-level "lsort" command.
 * The following structure is used to pass this information.
 */

typedef struct SortInfo {
    int isIncreasing;		/* Nonzero means sort in increasing order. */
    int sortMode;		/* The sort mode. One of SORTMODE_* values
				 * defined below. */
    Tcl_Obj *compareCmdPtr;	/* The Tcl comparison command when sortMode is
				 * SORTMODE_COMMAND. Pre-initialized to hold
				 * base of command. */
    int *indexv;		/* If the -index option was specified, this
				 * holds the indexes contained in the list
				 * supplied as an argument to that option.
				 * NULL if no indexes supplied, and points to
				 * singleIndex field when only one
				 * supplied. */
    int indexc;			/* Number of indexes in indexv array. */
    int singleIndex;		/* Static space for common index case. */
    int unique;
    int numElements;
    Tcl_Interp *interp;		/* The interpreter in which the sort is being
				 * done. */
    int resultCode;		/* Completion code for the lsort command. If
				 * an error occurs during the sort this is
				 * changed from TCL_OK to TCL_ERROR. */
} SortInfo;

/*
 * The "sortMode" field of the SortInfo structure can take on any of the
 * following values.
 */

#define SORTMODE_ASCII		0
#define SORTMODE_INTEGER	1
#define SORTMODE_REAL		2
#define SORTMODE_COMMAND	3
#define SORTMODE_DICTIONARY	4
#define SORTMODE_ASCII_NC	8

/*
 * Magic values for the index field of the SortInfo structure. Note that the
 * index "end-1" will be translated to SORTIDX_END-1, etc.
 */

#define SORTIDX_NONE	-1	/* Not indexed; use whole value. */
#define SORTIDX_END	-2	/* Indexed from end. */

/*
 * Forward declarations for procedures defined in this file:
 */

static int		DictionaryCompare(const char *left, const char *right);
static int		IfConditionCallback(ClientData data[],
			    Tcl_Interp *interp, int result);
static int		InfoArgsCmd(ClientData dummy, Tcl_Interp *interp,
			    int objc, Tcl_Obj *const objv[]);
static int		InfoBodyCmd(ClientData dummy, Tcl_Interp *interp,
			    int objc, Tcl_Obj *const objv[]);
static int		InfoCmdCountCmd(ClientData dummy, Tcl_Interp *interp,
			    int objc, Tcl_Obj *const objv[]);
static int		InfoCommandsCmd(ClientData dummy, Tcl_Interp *interp,
			    int objc, Tcl_Obj *const objv[]);
static int		InfoCompleteCmd(ClientData dummy, Tcl_Interp *interp,
			    int objc, Tcl_Obj *const objv[]);
static int		InfoDefaultCmd(ClientData dummy, Tcl_Interp *interp,
			    int objc, Tcl_Obj *const objv[]);
/* TIP #348 - New 'info' subcommand 'errorstack' */
static int		InfoErrorStackCmd(ClientData dummy, Tcl_Interp *interp,
			    int objc, Tcl_Obj *const objv[]);
/* TIP #280 - New 'info' subcommand 'frame' */
static int		InfoFrameCmd(ClientData dummy, Tcl_Interp *interp,
			    int objc, Tcl_Obj *const objv[]);
static int		InfoFunctionsCmd(ClientData dummy, Tcl_Interp *interp,
			    int objc, Tcl_Obj *const objv[]);
static int		InfoHostnameCmd(ClientData dummy, Tcl_Interp *interp,
			    int objc, Tcl_Obj *const objv[]);
static int		InfoLevelCmd(ClientData dummy, Tcl_Interp *interp,
			    int objc, Tcl_Obj *const objv[]);
static int		InfoLibraryCmd(ClientData dummy, Tcl_Interp *interp,
			    int objc, Tcl_Obj *const objv[]);
static int		InfoLoadedCmd(ClientData dummy, Tcl_Interp *interp,
			    int objc, Tcl_Obj *const objv[]);
static int		InfoNameOfExecutableCmd(ClientData dummy,
			    Tcl_Interp *interp, int objc,
			    Tcl_Obj *const objv[]);
static int		InfoPatchLevelCmd(ClientData dummy, Tcl_Interp *interp,
			    int objc, Tcl_Obj *const objv[]);
static int		InfoProcsCmd(ClientData dummy, Tcl_Interp *interp,
			    int objc, Tcl_Obj *const objv[]);
static int		InfoScriptCmd(ClientData dummy, Tcl_Interp *interp,
			    int objc, Tcl_Obj *const objv[]);
static int		InfoSharedlibCmd(ClientData dummy, Tcl_Interp *interp,
			    int objc, Tcl_Obj *const objv[]);
static int		InfoTclVersionCmd(ClientData dummy, Tcl_Interp *interp,
			    int objc, Tcl_Obj *const objv[]);
static SortElement *	MergeLists(SortElement *leftPtr, SortElement *rightPtr,
			    SortInfo *infoPtr);
static int		SortCompare(SortElement *firstPtr, SortElement *second,
			    SortInfo *infoPtr);
static Tcl_Obj *	SelectObjFromSublist(Tcl_Obj *firstPtr,
			    SortInfo *infoPtr);

/*
 * Array of values describing how to implement each standard subcommand of the
 * "info" command.
 */

static const EnsembleImplMap defaultInfoMap[] = {
    {"args",		   InfoArgsCmd,		    TclCompileBasic1ArgCmd, NULL, NULL, 0},
    {"body",		   InfoBodyCmd,		    TclCompileBasic1ArgCmd, NULL, NULL, 0},
    {"cmdcount",	   InfoCmdCountCmd,	    TclCompileBasic0ArgCmd, NULL, NULL, 0},
    {"commands",	   InfoCommandsCmd,	    TclCompileInfoCommandsCmd, NULL, NULL, 0},
    {"complete",	   InfoCompleteCmd,	    TclCompileBasic1ArgCmd, NULL, NULL, 0},
    {"coroutine",	   TclInfoCoroutineCmd,     TclCompileInfoCoroutineCmd, NULL, NULL, 0},
    {"default",		   InfoDefaultCmd,	    TclCompileBasic3ArgCmd, NULL, NULL, 0},
    {"errorstack",	   InfoErrorStackCmd,	    TclCompileBasic0Or1ArgCmd, NULL, NULL, 0},
    {"exists",		   TclInfoExistsCmd,	    TclCompileInfoExistsCmd, NULL, NULL, 0},
    {"frame",		   InfoFrameCmd,	    TclCompileBasic0Or1ArgCmd, NULL, NULL, 0},
    {"functions",	   InfoFunctionsCmd,	    TclCompileBasic0Or1ArgCmd, NULL, NULL, 0},
    {"globals",		   TclInfoGlobalsCmd,	    TclCompileBasic0Or1ArgCmd, NULL, NULL, 0},
    {"hostname",	   InfoHostnameCmd,	    TclCompileBasic0ArgCmd, NULL, NULL, 0},
    {"level",		   InfoLevelCmd,	    TclCompileInfoLevelCmd, NULL, NULL, 0},
    {"library",		   InfoLibraryCmd,	    TclCompileBasic0ArgCmd, NULL, NULL, 0},
    {"loaded",		   InfoLoadedCmd,	    TclCompileBasic0Or1ArgCmd, NULL, NULL, 0},
    {"locals",		   TclInfoLocalsCmd,	    TclCompileBasic0Or1ArgCmd, NULL, NULL, 0},
    {"nameofexecutable",   InfoNameOfExecutableCmd, TclCompileBasic0ArgCmd, NULL, NULL, 0},
    {"patchlevel",	   InfoPatchLevelCmd,	    TclCompileBasic0ArgCmd, NULL, NULL, 0},
    {"procs",		   InfoProcsCmd,	    TclCompileBasic0Or1ArgCmd, NULL, NULL, 0},
    {"script",		   InfoScriptCmd,	    TclCompileBasic0Or1ArgCmd, NULL, NULL, 0},
    {"sharedlibextension", InfoSharedlibCmd,	    TclCompileBasic0ArgCmd, NULL, NULL, 0},
    {"tclversion",	   InfoTclVersionCmd,	    TclCompileBasic0ArgCmd, NULL, NULL, 0},
    {"vars",		   TclInfoVarsCmd,	    TclCompileBasic0Or1ArgCmd, NULL, NULL, 0},
    {NULL, NULL, NULL, NULL, NULL, 0}
};

/*
 *----------------------------------------------------------------------
 *
 * Tcl_IfObjCmd --
 *
 *	This procedure is invoked to process the "if" Tcl command. See the
 *	user documentation for details on what it does.
 *
 *	With the bytecode compiler, this procedure is only called when a
 *	command name is computed at runtime, and is "if" or the name to which
 *	"if" was renamed: e.g., "set z if; $z 1 {puts foo}"
 *
 * Results:
 *	A standard Tcl result.
 *
 * Side effects:
 *	See the user documentation.
 *
 *----------------------------------------------------------------------
 */

int
Tcl_IfObjCmd(
    ClientData dummy,		/* Not used. */
    Tcl_Interp *interp,		/* Current interpreter. */
    int objc,			/* Number of arguments. */
    Tcl_Obj *const objv[])	/* Argument objects. */
{
    return Tcl_NRCallObjProc(interp, TclNRIfObjCmd, dummy, objc, objv);
}

int
TclNRIfObjCmd(
    ClientData dummy,		/* Not used. */
    Tcl_Interp *interp,		/* Current interpreter. */
    int objc,			/* Number of arguments. */
    Tcl_Obj *const objv[])	/* Argument objects. */
{
    Tcl_Obj *boolObj;

    if (objc <= 1) {
	Tcl_SetObjResult(interp, Tcl_ObjPrintf(
		"wrong # args: no expression after \"%s\" argument",
		TclGetString(objv[0])));
	Tcl_SetErrorCode(interp, "TCL", "WRONGARGS", NULL);
	return TCL_ERROR;
    }

    /*
     * At this point, objv[1] refers to the main expression to test. The
     * arguments after the expression must be "then" (optional) and a script
     * to execute if the expression is true.
     */

    TclNewObj(boolObj);
    Tcl_NRAddCallback(interp, IfConditionCallback, INT2PTR(objc),
	    (ClientData) objv, INT2PTR(1), boolObj);
    return Tcl_NRExprObj(interp, objv[1], boolObj);
}

static int
IfConditionCallback(
    ClientData data[],
    Tcl_Interp *interp,
    int result)
{
    Interp *iPtr = (Interp *) interp;
    int objc = PTR2INT(data[0]);
    Tcl_Obj *const *objv = data[1];
    int i = PTR2INT(data[2]);
    Tcl_Obj *boolObj = data[3];
    int value, thenScriptIndex = 0;
    const char *clause;

    if (result != TCL_OK) {
	TclDecrRefCount(boolObj);
	return result;
    }
    if (Tcl_GetBooleanFromObj(interp, boolObj, &value) != TCL_OK) {
	TclDecrRefCount(boolObj);
	return TCL_ERROR;
    }
    TclDecrRefCount(boolObj);

    while (1) {
	i++;
	if (i >= objc) {
	    goto missingScript;
	}
	clause = TclGetString(objv[i]);
	if ((i < objc) && (strcmp(clause, "then") == 0)) {
	    i++;
	}
	if (i >= objc) {
	    goto missingScript;
	}
	if (value) {
	    thenScriptIndex = i;
	    value = 0;
	}

	/*
	 * The expression evaluated to false. Skip the command, then see if
	 * there is an "else" or "elseif" clause.
	 */

	i++;
	if (i >= objc) {
	    if (thenScriptIndex) {
		/*
		 * TIP #280. Make invoking context available to branch.
		 */

		return TclNREvalObjEx(interp, objv[thenScriptIndex], 0,
			iPtr->cmdFramePtr, thenScriptIndex);
	    }
	    return TCL_OK;
	}
	clause = TclGetString(objv[i]);
	if ((clause[0] != 'e') || (strcmp(clause, "elseif") != 0)) {
	    break;
	}
	i++;

	/*
	 * At this point in the loop, objv and objc refer to an expression to
	 * test, either for the main expression or an expression following an
	 * "elseif". The arguments after the expression must be "then"
	 * (optional) and a script to execute if the expression is true.
	 */

	if (i >= objc) {
	    Tcl_SetObjResult(interp, Tcl_ObjPrintf(
		    "wrong # args: no expression after \"%s\" argument",
		    clause));
	    Tcl_SetErrorCode(interp, "TCL", "WRONGARGS", NULL);
	    return TCL_ERROR;
	}
	if (!thenScriptIndex) {
	    TclNewObj(boolObj);
	    Tcl_NRAddCallback(interp, IfConditionCallback, data[0], data[1],
		    INT2PTR(i), boolObj);
	    return Tcl_NRExprObj(interp, objv[i], boolObj);
	}
    }

    /*
     * Couldn't find a "then" or "elseif" clause to execute. Check now for an
     * "else" clause. We know that there's at least one more argument when we
     * get here.
     */

    if (strcmp(clause, "else") == 0) {
	i++;
	if (i >= objc) {
	    goto missingScript;
	}
    }
    if (i < objc - 1) {
	Tcl_SetObjResult(interp, Tcl_NewStringObj(
		"wrong # args: extra words after \"else\" clause in \"if\" command",
		-1));
	Tcl_SetErrorCode(interp, "TCL", "WRONGARGS", NULL);
	return TCL_ERROR;
    }
    if (thenScriptIndex) {
	/*
	 * TIP #280. Make invoking context available to branch/else.
	 */

	return TclNREvalObjEx(interp, objv[thenScriptIndex], 0,
		iPtr->cmdFramePtr, thenScriptIndex);
    }
    return TclNREvalObjEx(interp, objv[i], 0, iPtr->cmdFramePtr, i);

  missingScript:
    Tcl_SetObjResult(interp, Tcl_ObjPrintf(
	    "wrong # args: no script following \"%s\" argument",
	    TclGetString(objv[i-1])));
    Tcl_SetErrorCode(interp, "TCL", "WRONGARGS", NULL);
    return TCL_ERROR;
}

/*
 *----------------------------------------------------------------------
 *
 * Tcl_IncrObjCmd --
 *
 *	This procedure is invoked to process the "incr" Tcl command. See the
 *	user documentation for details on what it does.
 *
 *	With the bytecode compiler, this procedure is only called when a
 *	command name is computed at runtime, and is "incr" or the name to
 *	which "incr" was renamed: e.g., "set z incr; $z i -1"
 *
 * Results:
 *	A standard Tcl result.
 *
 * Side effects:
 *	See the user documentation.
 *
 *----------------------------------------------------------------------
 */

int
Tcl_IncrObjCmd(
    ClientData dummy,		/* Not used. */
    Tcl_Interp *interp,		/* Current interpreter. */
    int objc,			/* Number of arguments. */
    Tcl_Obj *const objv[])	/* Argument objects. */
{
    Tcl_Obj *newValuePtr, *incrPtr;

    if ((objc != 2) && (objc != 3)) {
	Tcl_WrongNumArgs(interp, 1, objv, "varName ?increment?");
	return TCL_ERROR;
    }

    if (objc == 3) {
	incrPtr = objv[2];
    } else {
	incrPtr = Tcl_NewIntObj(1);
    }
    Tcl_IncrRefCount(incrPtr);
    newValuePtr = TclIncrObjVar2(interp, objv[1], NULL,
	    incrPtr, TCL_LEAVE_ERR_MSG);
    Tcl_DecrRefCount(incrPtr);

    if (newValuePtr == NULL) {
	return TCL_ERROR;
    }

    /*
     * Set the interpreter's object result to refer to the variable's new
     * value object.
     */

    Tcl_SetObjResult(interp, newValuePtr);
    return TCL_OK;
}

/*
 *----------------------------------------------------------------------
 *
 * TclInitInfoCmd --
 *
 *	This function is called to create the "info" Tcl command. See the user
 *	documentation for details on what it does.
 *
 * Results:
 *	Handle for the info command, or NULL on failure.
 *
 * Side effects:
 *	none
 *
 *----------------------------------------------------------------------
 */

Tcl_Command
TclInitInfoCmd(
    Tcl_Interp *interp)		/* Current interpreter. */
{
    return TclMakeEnsemble(interp, "info", defaultInfoMap);
}

/*
 *----------------------------------------------------------------------
 *
 * InfoArgsCmd --
 *
 *	Called to implement the "info args" command that returns the argument
 *	list for a procedure. Handles the following syntax:
 *
 *	    info args procName
 *
 * Results:
 *	Returns TCL_OK if successful and TCL_ERROR if there is an error.
 *
 * Side effects:
 *	Returns a result in the interpreter's result object. If there is an
 *	error, the result is an error message.
 *
 *----------------------------------------------------------------------
 */

static int
InfoArgsCmd(
    ClientData dummy,		/* Not used. */
    Tcl_Interp *interp,		/* Current interpreter. */
    int objc,			/* Number of arguments. */
    Tcl_Obj *const objv[])	/* Argument objects. */
{
    register Interp *iPtr = (Interp *) interp;
    const char *name;
    Proc *procPtr;
    CompiledLocal *localPtr;
    Tcl_Obj *listObjPtr;

    if (objc != 2) {
	Tcl_WrongNumArgs(interp, 1, objv, "procname");
	return TCL_ERROR;
    }

    name = TclGetString(objv[1]);
    procPtr = TclFindProc(iPtr, name);
    if (procPtr == NULL) {
	Tcl_SetObjResult(interp, Tcl_ObjPrintf(
		"\"%s\" isn't a procedure", name));
	Tcl_SetErrorCode(interp, "TCL", "LOOKUP", "PROCEDURE", name, NULL);
	return TCL_ERROR;
    }

    /*
     * Build a return list containing the arguments.
     */

    listObjPtr = Tcl_NewListObj(0, NULL);
    for (localPtr = procPtr->firstLocalPtr;  localPtr != NULL;
	    localPtr = localPtr->nextPtr) {
	if (TclIsVarArgument(localPtr)) {
	    Tcl_ListObjAppendElement(interp, listObjPtr,
		    Tcl_NewStringObj(localPtr->name, -1));
	}
    }
    Tcl_SetObjResult(interp, listObjPtr);
    return TCL_OK;
}

/*
 *----------------------------------------------------------------------
 *
 * InfoBodyCmd --
 *
 *	Called to implement the "info body" command that returns the body for
 *	a procedure. Handles the following syntax:
 *
 *	    info body procName
 *
 * Results:
 *	Returns TCL_OK if successful and TCL_ERROR if there is an error.
 *
 * Side effects:
 *	Returns a result in the interpreter's result object. If there is an
 *	error, the result is an error message.
 *
 *----------------------------------------------------------------------
 */

static int
InfoBodyCmd(
    ClientData dummy,		/* Not used. */
    Tcl_Interp *interp,		/* Current interpreter. */
    int objc,			/* Number of arguments. */
    Tcl_Obj *const objv[])	/* Argument objects. */
{
    register Interp *iPtr = (Interp *) interp;
    const char *name;
    Proc *procPtr;
    Tcl_Obj *bodyPtr, *resultPtr;

    if (objc != 2) {
	Tcl_WrongNumArgs(interp, 1, objv, "procname");
	return TCL_ERROR;
    }

    name = TclGetString(objv[1]);
    procPtr = TclFindProc(iPtr, name);
    if (procPtr == NULL) {
	Tcl_SetObjResult(interp, Tcl_ObjPrintf(
		"\"%s\" isn't a procedure", name));
	Tcl_SetErrorCode(interp, "TCL", "LOOKUP", "PROCEDURE", name, NULL);
	return TCL_ERROR;
    }

    /*
     * Here we used to return procPtr->bodyPtr, except when the body was
     * bytecompiled - in that case, the return was a copy of the body's string
     * rep. In order to better isolate the implementation details of the
     * compiler/engine subsystem, we now always return a copy of the string
     * rep. It is important to return a copy so that later manipulations of
     * the object do not invalidate the internal rep.
     */

    bodyPtr = procPtr->bodyPtr;
    if (bodyPtr->bytes == NULL) {
	/*
	 * The string rep might not be valid if the procedure has never been
	 * run before. [Bug #545644]
	 */

	TclGetString(bodyPtr);
    }
    resultPtr = Tcl_NewStringObj(bodyPtr->bytes, bodyPtr->length);

    Tcl_SetObjResult(interp, resultPtr);
    return TCL_OK;
}

/*
 *----------------------------------------------------------------------
 *
 * InfoCmdCountCmd --
 *
 *	Called to implement the "info cmdcount" command that returns the
 *	number of commands that have been executed. Handles the following
 *	syntax:
 *
 *	    info cmdcount
 *
 * Results:
 *	Returns TCL_OK if successful and TCL_ERROR if there is an error.
 *
 * Side effects:
 *	Returns a result in the interpreter's result object. If there is an
 *	error, the result is an error message.
 *
 *----------------------------------------------------------------------
 */

static int
InfoCmdCountCmd(
    ClientData dummy,		/* Not used. */
    Tcl_Interp *interp,		/* Current interpreter. */
    int objc,			/* Number of arguments. */
    Tcl_Obj *const objv[])	/* Argument objects. */
{
    Interp *iPtr = (Interp *) interp;

    if (objc != 1) {
	Tcl_WrongNumArgs(interp, 1, objv, NULL);
	return TCL_ERROR;
    }

    Tcl_SetObjResult(interp, Tcl_NewIntObj(iPtr->cmdCount));
    return TCL_OK;
}

/*
 *----------------------------------------------------------------------
 *
 * InfoCommandsCmd --
 *
 *	Called to implement the "info commands" command that returns the list
 *	of commands in the interpreter that match an optional pattern. The
 *	pattern, if any, consists of an optional sequence of namespace names
 *	separated by "::" qualifiers, which is followed by a glob-style
 *	pattern that restricts which commands are returned. Handles the
 *	following syntax:
 *
 *	    info commands ?pattern?
 *
 * Results:
 *	Returns TCL_OK if successful and TCL_ERROR if there is an error.
 *
 * Side effects:
 *	Returns a result in the interpreter's result object. If there is an
 *	error, the result is an error message.
 *
 *----------------------------------------------------------------------
 */

static int
InfoCommandsCmd(
    ClientData dummy,		/* Not used. */
    Tcl_Interp *interp,		/* Current interpreter. */
    int objc,			/* Number of arguments. */
    Tcl_Obj *const objv[])	/* Argument objects. */
{
    const char *cmdName, *pattern;
    const char *simplePattern;
    register Tcl_HashEntry *entryPtr;
    Tcl_HashSearch search;
    Namespace *nsPtr;
    Namespace *globalNsPtr = (Namespace *) Tcl_GetGlobalNamespace(interp);
    Namespace *currNsPtr = (Namespace *) Tcl_GetCurrentNamespace(interp);
    Tcl_Obj *listPtr, *elemObjPtr;
    int specificNsInPattern = 0;/* Init. to avoid compiler warning. */
    Tcl_Command cmd;
    int i;

    /*
     * Get the pattern and find the "effective namespace" in which to list
     * commands.
     */

    if (objc == 1) {
	simplePattern = NULL;
	nsPtr = currNsPtr;
	specificNsInPattern = 0;
    } else if (objc == 2) {
	/*
	 * From the pattern, get the effective namespace and the simple
	 * pattern (no namespace qualifiers or ::'s) at the end. If an error
	 * was found while parsing the pattern, return it. Otherwise, if the
	 * namespace wasn't found, just leave nsPtr NULL: we will return an
	 * empty list since no commands there can be found.
	 */

	Namespace *dummy1NsPtr, *dummy2NsPtr;

	pattern = TclGetString(objv[1]);
	TclGetNamespaceForQualName(interp, pattern, NULL, 0, &nsPtr,
		&dummy1NsPtr, &dummy2NsPtr, &simplePattern);

	if (nsPtr != NULL) {	/* We successfully found the pattern's ns. */
	    specificNsInPattern = (strcmp(simplePattern, pattern) != 0);
	}
    } else {
	Tcl_WrongNumArgs(interp, 1, objv, "?pattern?");
	return TCL_ERROR;
    }

    /*
     * Exit as quickly as possible if we couldn't find the namespace.
     */

    if (nsPtr == NULL) {
	return TCL_OK;
    }

    /*
     * Scan through the effective namespace's command table and create a list
     * with all commands that match the pattern. If a specific namespace was
     * requested in the pattern, qualify the command names with the namespace
     * name.
     */

    listPtr = Tcl_NewListObj(0, NULL);

    if (simplePattern != NULL && TclMatchIsTrivial(simplePattern)) {
	/*
	 * Special case for when the pattern doesn't include any of glob's
	 * special characters. This lets us avoid scans of any hash tables.
	 */

	entryPtr = Tcl_FindHashEntry(&nsPtr->cmdTable, simplePattern);
	if (entryPtr != NULL) {
	    if (specificNsInPattern) {
		cmd = Tcl_GetHashValue(entryPtr);
		elemObjPtr = Tcl_NewObj();
		Tcl_GetCommandFullName(interp, cmd, elemObjPtr);
	    } else {
		cmdName = Tcl_GetHashKey(&nsPtr->cmdTable, entryPtr);
		elemObjPtr = Tcl_NewStringObj(cmdName, -1);
	    }
	    Tcl_ListObjAppendElement(interp, listPtr, elemObjPtr);
	    Tcl_SetObjResult(interp, listPtr);
	    return TCL_OK;
	}
	if ((nsPtr != globalNsPtr) && !specificNsInPattern) {
	    Tcl_HashTable *tablePtr = NULL;	/* Quell warning. */

	    for (i=0 ; i<nsPtr->commandPathLength ; i++) {
		Namespace *pathNsPtr = nsPtr->commandPathArray[i].nsPtr;

		if (pathNsPtr == NULL) {
		    continue;
		}
		tablePtr = &pathNsPtr->cmdTable;
		entryPtr = Tcl_FindHashEntry(tablePtr, simplePattern);
		if (entryPtr != NULL) {
		    break;
		}
	    }
	    if (entryPtr == NULL) {
		tablePtr = &globalNsPtr->cmdTable;
		entryPtr = Tcl_FindHashEntry(tablePtr, simplePattern);
	    }
	    if (entryPtr != NULL) {
		cmdName = Tcl_GetHashKey(tablePtr, entryPtr);
		Tcl_ListObjAppendElement(interp, listPtr,
			Tcl_NewStringObj(cmdName, -1));
		Tcl_SetObjResult(interp, listPtr);
		return TCL_OK;
	    }
	}
    } else if (nsPtr->commandPathLength == 0 || specificNsInPattern) {
	/*
	 * The pattern is non-trivial, but either there is no explicit path or
	 * there is an explicit namespace in the pattern. In both cases, the
	 * old matching scheme is perfect.
	 */

	entryPtr = Tcl_FirstHashEntry(&nsPtr->cmdTable, &search);
	while (entryPtr != NULL) {
	    cmdName = Tcl_GetHashKey(&nsPtr->cmdTable, entryPtr);
	    if ((simplePattern == NULL)
		    || Tcl_StringMatch(cmdName, simplePattern)) {
		if (specificNsInPattern) {
		    cmd = Tcl_GetHashValue(entryPtr);
		    elemObjPtr = Tcl_NewObj();
		    Tcl_GetCommandFullName(interp, cmd, elemObjPtr);
		} else {
		    elemObjPtr = Tcl_NewStringObj(cmdName, -1);
		}
		Tcl_ListObjAppendElement(interp, listPtr, elemObjPtr);
	    }
	    entryPtr = Tcl_NextHashEntry(&search);
	}

	/*
	 * If the effective namespace isn't the global :: namespace, and a
	 * specific namespace wasn't requested in the pattern, then add in all
	 * global :: commands that match the simple pattern. Of course, we add
	 * in only those commands that aren't hidden by a command in the
	 * effective namespace.
	 */

	if ((nsPtr != globalNsPtr) && !specificNsInPattern) {
	    entryPtr = Tcl_FirstHashEntry(&globalNsPtr->cmdTable, &search);
	    while (entryPtr != NULL) {
		cmdName = Tcl_GetHashKey(&globalNsPtr->cmdTable, entryPtr);
		if ((simplePattern == NULL)
			|| Tcl_StringMatch(cmdName, simplePattern)) {
		    if (Tcl_FindHashEntry(&nsPtr->cmdTable,cmdName) == NULL) {
			Tcl_ListObjAppendElement(interp, listPtr,
				Tcl_NewStringObj(cmdName, -1));
		    }
		}
		entryPtr = Tcl_NextHashEntry(&search);
	    }
	}
    } else {
	/*
	 * The pattern is non-trivial (can match more than one command name),
	 * there is an explicit path, and there is no explicit namespace in
	 * the pattern. This means that we have to traverse the path to
	 * discover all the commands defined.
	 */

	Tcl_HashTable addedCommandsTable;
	int isNew;
	int foundGlobal = (nsPtr == globalNsPtr);

	/*
	 * We keep a hash of the objects already added to the result list.
	 */

	Tcl_InitObjHashTable(&addedCommandsTable);

	entryPtr = Tcl_FirstHashEntry(&nsPtr->cmdTable, &search);
	while (entryPtr != NULL) {
	    cmdName = Tcl_GetHashKey(&nsPtr->cmdTable, entryPtr);
	    if ((simplePattern == NULL)
		    || Tcl_StringMatch(cmdName, simplePattern)) {
		elemObjPtr = Tcl_NewStringObj(cmdName, -1);
		Tcl_ListObjAppendElement(interp, listPtr, elemObjPtr);
		(void) Tcl_CreateHashEntry(&addedCommandsTable,
			elemObjPtr, &isNew);
	    }
	    entryPtr = Tcl_NextHashEntry(&search);
	}

	/*
	 * Search the path next.
	 */

	for (i=0 ; i<nsPtr->commandPathLength ; i++) {
	    Namespace *pathNsPtr = nsPtr->commandPathArray[i].nsPtr;

	    if (pathNsPtr == NULL) {
		continue;
	    }
	    if (pathNsPtr == globalNsPtr) {
		foundGlobal = 1;
	    }
	    entryPtr = Tcl_FirstHashEntry(&pathNsPtr->cmdTable, &search);
	    while (entryPtr != NULL) {
		cmdName = Tcl_GetHashKey(&pathNsPtr->cmdTable, entryPtr);
		if ((simplePattern == NULL)
			|| Tcl_StringMatch(cmdName, simplePattern)) {
		    elemObjPtr = Tcl_NewStringObj(cmdName, -1);
		    (void) Tcl_CreateHashEntry(&addedCommandsTable,
			    elemObjPtr, &isNew);
		    if (isNew) {
			Tcl_ListObjAppendElement(interp, listPtr, elemObjPtr);
		    } else {
			TclDecrRefCount(elemObjPtr);
		    }
		}
		entryPtr = Tcl_NextHashEntry(&search);
	    }
	}

	/*
	 * If the effective namespace isn't the global :: namespace, and a
	 * specific namespace wasn't requested in the pattern, then add in all
	 * global :: commands that match the simple pattern. Of course, we add
	 * in only those commands that aren't hidden by a command in the
	 * effective namespace.
	 */

	if (!foundGlobal) {
	    entryPtr = Tcl_FirstHashEntry(&globalNsPtr->cmdTable, &search);
	    while (entryPtr != NULL) {
		cmdName = Tcl_GetHashKey(&globalNsPtr->cmdTable, entryPtr);
		if ((simplePattern == NULL)
			|| Tcl_StringMatch(cmdName, simplePattern)) {
		    elemObjPtr = Tcl_NewStringObj(cmdName, -1);
		    if (Tcl_FindHashEntry(&addedCommandsTable,
			    (char *) elemObjPtr) == NULL) {
			Tcl_ListObjAppendElement(interp, listPtr, elemObjPtr);
		    } else {
			TclDecrRefCount(elemObjPtr);
		    }
		}
		entryPtr = Tcl_NextHashEntry(&search);
	    }
	}

	Tcl_DeleteHashTable(&addedCommandsTable);
    }

    Tcl_SetObjResult(interp, listPtr);
    return TCL_OK;
}

/*
 *----------------------------------------------------------------------
 *
 * InfoCompleteCmd --
 *
 *	Called to implement the "info complete" command that determines
 *	whether a string is a complete Tcl command. Handles the following
 *	syntax:
 *
 *	    info complete command
 *
 * Results:
 *	Returns TCL_OK if successful and TCL_ERROR if there is an error.
 *
 * Side effects:
 *	Returns a result in the interpreter's result object. If there is an
 *	error, the result is an error message.
 *
 *----------------------------------------------------------------------
 */

static int
InfoCompleteCmd(
    ClientData dummy,		/* Not used. */
    Tcl_Interp *interp,		/* Current interpreter. */
    int objc,			/* Number of arguments. */
    Tcl_Obj *const objv[])	/* Argument objects. */
{
    if (objc != 2) {
	Tcl_WrongNumArgs(interp, 1, objv, "command");
	return TCL_ERROR;
    }

    Tcl_SetObjResult(interp, Tcl_NewBooleanObj(
	    TclObjCommandComplete(objv[1])));
    return TCL_OK;
}

/*
 *----------------------------------------------------------------------
 *
 * InfoDefaultCmd --
 *
 *	Called to implement the "info default" command that returns the
 *	default value for a procedure argument. Handles the following syntax:
 *
 *	    info default procName arg varName
 *
 * Results:
 *	Returns TCL_OK if successful and TCL_ERROR if there is an error.
 *
 * Side effects:
 *	Returns a result in the interpreter's result object. If there is an
 *	error, the result is an error message.
 *
 *----------------------------------------------------------------------
 */

static int
InfoDefaultCmd(
    ClientData dummy,		/* Not used. */
    Tcl_Interp *interp,		/* Current interpreter. */
    int objc,			/* Number of arguments. */
    Tcl_Obj *const objv[])	/* Argument objects. */
{
    Interp *iPtr = (Interp *) interp;
    const char *procName, *argName;
    Proc *procPtr;
    CompiledLocal *localPtr;
    Tcl_Obj *valueObjPtr;

    if (objc != 4) {
	Tcl_WrongNumArgs(interp, 1, objv, "procname arg varname");
	return TCL_ERROR;
    }

    procName = TclGetString(objv[1]);
    argName = TclGetString(objv[2]);

    procPtr = TclFindProc(iPtr, procName);
    if (procPtr == NULL) {
	Tcl_SetObjResult(interp, Tcl_ObjPrintf(
		"\"%s\" isn't a procedure", procName));
	Tcl_SetErrorCode(interp, "TCL", "LOOKUP", "PROCEDURE", procName,
		NULL);
	return TCL_ERROR;
    }

    for (localPtr = procPtr->firstLocalPtr;  localPtr != NULL;
	    localPtr = localPtr->nextPtr) {
	if (TclIsVarArgument(localPtr)
		&& (strcmp(argName, localPtr->name) == 0)) {
	    if (localPtr->defValuePtr != NULL) {
		valueObjPtr = Tcl_ObjSetVar2(interp, objv[3], NULL,
			localPtr->defValuePtr, TCL_LEAVE_ERR_MSG);
		if (valueObjPtr == NULL) {
		    return TCL_ERROR;
		}
		Tcl_SetObjResult(interp, Tcl_NewIntObj(1));
	    } else {
		Tcl_Obj *nullObjPtr = Tcl_NewObj();

		valueObjPtr = Tcl_ObjSetVar2(interp, objv[3], NULL,
			nullObjPtr, TCL_LEAVE_ERR_MSG);
		if (valueObjPtr == NULL) {
		    return TCL_ERROR;
		}
		Tcl_SetObjResult(interp, Tcl_NewIntObj(0));
	    }
	    return TCL_OK;
	}
    }

    Tcl_SetObjResult(interp, Tcl_ObjPrintf(
	    "procedure \"%s\" doesn't have an argument \"%s\"",
	    procName, argName));
    Tcl_SetErrorCode(interp, "TCL", "LOOKUP", "ARGUMENT", argName, NULL);
    return TCL_ERROR;
}

/*
 *----------------------------------------------------------------------
 *
 * InfoErrorStackCmd --
 *
 *	Called to implement the "info errorstack" command that returns information
 *	about the last error's call stack. Handles the following syntax:
 *
 *	    info errorstack ?interp?
 *
 * Results:
 *	Returns TCL_OK if successful and TCL_ERROR if there is an error.
 *
 * Side effects:
 *	Returns a result in the interpreter's result object. If there is an
 *	error, the result is an error message.
 *
 *----------------------------------------------------------------------
 */

static int
InfoErrorStackCmd(
    ClientData dummy,		/* Not used. */
    Tcl_Interp *interp,		/* Current interpreter. */
    int objc,			/* Number of arguments. */
    Tcl_Obj *const objv[])	/* Argument objects. */
{
    Tcl_Interp *target;
    Interp *iPtr;

    if ((objc != 1) && (objc != 2)) {
	Tcl_WrongNumArgs(interp, 1, objv, "?interp?");
	return TCL_ERROR;
    }

    target = interp;
    if (objc == 2) {
	target = Tcl_GetSlave(interp, Tcl_GetString(objv[1]));
	if (target == NULL) {
	    return TCL_ERROR;
	}
    }

    iPtr = (Interp *) target;
    Tcl_SetObjResult(interp, iPtr->errorStack);

    return TCL_OK;
}

/*
 *----------------------------------------------------------------------
 *
 * TclInfoExistsCmd --
 *
 *	Called to implement the "info exists" command that determines whether
 *	a variable exists. Handles the following syntax:
 *
 *	    info exists varName
 *
 * Results:
 *	Returns TCL_OK if successful and TCL_ERROR if there is an error.
 *
 * Side effects:
 *	Returns a result in the interpreter's result object. If there is an
 *	error, the result is an error message.
 *
 *----------------------------------------------------------------------
 */

int
TclInfoExistsCmd(
    ClientData dummy,		/* Not used. */
    Tcl_Interp *interp,		/* Current interpreter. */
    int objc,			/* Number of arguments. */
    Tcl_Obj *const objv[])	/* Argument objects. */
{
    const char *varName;
    Var *varPtr;

    if (objc != 2) {
	Tcl_WrongNumArgs(interp, 1, objv, "varName");
	return TCL_ERROR;
    }

    varName = TclGetString(objv[1]);
    varPtr = TclVarTraceExists(interp, varName);

    Tcl_SetObjResult(interp,
	    Tcl_NewBooleanObj(varPtr && varPtr->value.objPtr));
    return TCL_OK;
}

/*
 *----------------------------------------------------------------------
 *
 * InfoFrameCmd --
 *	TIP #280
 *
 *	Called to implement the "info frame" command that returns the location
 *	of either the currently executing command, or its caller. Handles the
 *	following syntax:
 *
 *		info frame ?number?
 *
 * Results:
 *	Returns TCL_OK if successful and TCL_ERROR if there is an error.
 *
 * Side effects:
 *	Returns a result in the interpreter's result object. If there is an
 *	error, the result is an error message.
 *
 *----------------------------------------------------------------------
 */

static int
InfoFrameCmd(
    ClientData dummy,		/* Not used. */
    Tcl_Interp *interp,		/* Current interpreter. */
    int objc,			/* Number of arguments. */
    Tcl_Obj *const objv[])	/* Argument objects. */
{
    Interp *iPtr = (Interp *) interp;
    int level, topLevel, code = TCL_OK;
    CmdFrame *runPtr, *framePtr;
    CoroutineData *corPtr = iPtr->execEnvPtr->corPtr;

    if (objc > 2) {
	Tcl_WrongNumArgs(interp, 1, objv, "?number?");
	return TCL_ERROR;
    }

    topLevel = ((iPtr->cmdFramePtr == NULL)
	    ? 0
	    : iPtr->cmdFramePtr->level);

    if (corPtr) {
	/*
	 * A coroutine: must fix the level computations AND the cmdFrame chain,
	 * which is interrupted at the base.
	 */

	CmdFrame *lastPtr = NULL;

	runPtr = iPtr->cmdFramePtr;

	/* TODO - deal with overflow */
	topLevel += corPtr->caller.cmdFramePtr->level;
	while (runPtr) {
	    runPtr->level += corPtr->caller.cmdFramePtr->level;
	    lastPtr = runPtr;
	    runPtr = runPtr->nextPtr;
	}
	if (lastPtr) {
	    lastPtr->nextPtr = corPtr->caller.cmdFramePtr;
	} else {
	    iPtr->cmdFramePtr = corPtr->caller.cmdFramePtr;
	}
    }

    if (objc == 1) {
	/*
	 * Just "info frame".
	 */

	Tcl_SetObjResult(interp, Tcl_NewIntObj(topLevel));
	goto done;
    }

    /*
     * We've got "info frame level" and must parse the level first.
     */

    if (TclGetIntFromObj(interp, objv[1], &level) != TCL_OK) {
	code = TCL_ERROR;
	goto done;
    }

    if ((level > topLevel) || (level <= - topLevel)) {
    levelError:
	Tcl_SetObjResult(interp, Tcl_ObjPrintf(
		"bad level \"%s\"", TclGetString(objv[1])));
	Tcl_SetErrorCode(interp, "TCL", "LOOKUP", "STACK_FRAME",
		TclGetString(objv[1]), NULL);
	code = TCL_ERROR;
	goto done;
    }

    /*
     * Let us convert to relative so that we know how many levels to go back
     */

    if (level > 0) {
	level -= topLevel;
    }

    framePtr = iPtr->cmdFramePtr;
    while (++level <= 0) {
	framePtr = framePtr->nextPtr;
	if (!framePtr) {
	    goto levelError;
	}
    }

    Tcl_SetObjResult(interp, TclInfoFrame(interp, framePtr));

  done:
    if (corPtr) {

	if (iPtr->cmdFramePtr == corPtr->caller.cmdFramePtr) {
	    iPtr->cmdFramePtr = NULL;
	} else {
	    runPtr = iPtr->cmdFramePtr;
	    while (runPtr->nextPtr != corPtr->caller.cmdFramePtr) {
	    	runPtr->level -= corPtr->caller.cmdFramePtr->level;
		runPtr = runPtr->nextPtr;
	    }
	    runPtr->level = 1;
	    runPtr->nextPtr = NULL;
	}

    }
    return code;
}

/*
 *----------------------------------------------------------------------
 *
 * TclInfoFrame --
 *
 *	Core of InfoFrameCmd, returns TIP280 dict for a given frame.
 *
 * Results:
 *	Returns TIP280 dict.
 *
 * Side effects:
 *	None.
 *
 *----------------------------------------------------------------------
 */

Tcl_Obj *
TclInfoFrame(
    Tcl_Interp *interp,		/* Current interpreter. */
    CmdFrame *framePtr)		/* Frame to get info for. */
{
    Interp *iPtr = (Interp *) interp;
    Tcl_Obj *tmpObj;
    Tcl_Obj *lv[20];		/* Keep uptodate when more keys are added to
				 * the dict. */
    int lc = 0;
    /*
     * This array is indexed by the TCL_LOCATION_... values, except
     * for _LAST.
     */
    static const char *const typeString[TCL_LOCATION_LAST] = {
	"eval", "eval", "eval", "precompiled", "source", "proc"
    };
    Proc *procPtr = framePtr->framePtr ? framePtr->framePtr->procPtr : NULL;

    /*
     * Pull the information and construct the dictionary to return, as list.
     * Regarding use of the CmdFrame fields see tclInt.h, and its definition.
     */

#define ADD_PAIR(name, value) \
	TclNewLiteralStringObj(tmpObj, name); \
	lv[lc++] = tmpObj; \
	lv[lc++] = (value)

    switch (framePtr->type) {
    case TCL_LOCATION_EVAL:
	/*
	 * Evaluation, dynamic script. Type, line, cmd, the latter through
	 * str.
	 */

	ADD_PAIR("type", Tcl_NewStringObj(typeString[framePtr->type], -1));
	ADD_PAIR("line", Tcl_NewIntObj(framePtr->line[0]));
	ADD_PAIR("cmd", Tcl_NewStringObj(framePtr->cmd.str.cmd,
		framePtr->cmd.str.len));
	break;

    case TCL_LOCATION_EVAL_LIST:
	/*
	 * List optimized evaluation. Type, line, cmd, the latter through
	 * listPtr, possibly a frame.
	 */

	ADD_PAIR("type", Tcl_NewStringObj(typeString[framePtr->type], -1));
	ADD_PAIR("line", Tcl_NewIntObj(1));

	/*
	 * We put a duplicate of the command list obj into the result to
	 * ensure that the 'pure List'-property of the command itself is not
	 * destroyed. Otherwise the query here would disable the list
	 * optimization path in Tcl_EvalObjEx.
	 */

	ADD_PAIR("cmd", Tcl_DuplicateObj(framePtr->cmd.listPtr));
	break;

    case TCL_LOCATION_PREBC:
	/*
	 * Precompiled. Result contains the type as signal, nothing else.
	 */

	ADD_PAIR("type", Tcl_NewStringObj(typeString[framePtr->type], -1));
	break;

    case TCL_LOCATION_BC: {
	/*
	 * Execution of bytecode. Talk to the BC engine to fill out the frame.
	 */

	CmdFrame *fPtr = TclStackAlloc(interp, sizeof(CmdFrame));

	*fPtr = *framePtr;

	/*
	 * Note:
	 * Type BC => f.data.eval.path	  is not used.
	 *	      f.data.tebc.codePtr is used instead.
	 */

	TclGetSrcInfoForPc(fPtr);

	/*
	 * Now filled: cmd.str.(cmd,len), line
	 * Possibly modified: type, path!
	 */

	ADD_PAIR("type", Tcl_NewStringObj(typeString[fPtr->type], -1));
	if (fPtr->line) {
	    ADD_PAIR("line", Tcl_NewIntObj(fPtr->line[0]));
	}

	if (fPtr->type == TCL_LOCATION_SOURCE) {
	    ADD_PAIR("file", fPtr->data.eval.path);

	    /*
	     * Death of reference by TclGetSrcInfoForPc.
	     */

	    Tcl_DecrRefCount(fPtr->data.eval.path);
	}

	ADD_PAIR("cmd",
		Tcl_NewStringObj(fPtr->cmd.str.cmd, fPtr->cmd.str.len));
	TclStackFree(interp, fPtr);
	break;
    }

    case TCL_LOCATION_SOURCE:
	/*
	 * Evaluation of a script file.
	 */

	ADD_PAIR("type", Tcl_NewStringObj(typeString[framePtr->type], -1));
	ADD_PAIR("line", Tcl_NewIntObj(framePtr->line[0]));
	ADD_PAIR("file", framePtr->data.eval.path);

	/*
	 * Refcount framePtr->data.eval.path goes up when lv is converted into
	 * the result list object.
	 */

	ADD_PAIR("cmd", Tcl_NewStringObj(framePtr->cmd.str.cmd,
		framePtr->cmd.str.len));
	break;

    case TCL_LOCATION_PROC:
	Tcl_Panic("TCL_LOCATION_PROC found in standard frame");
	break;
    }

    /*
     * 'proc'. Common to all frame types. Conditional on having an associated
     * Procedure CallFrame.
     */

    if (procPtr != NULL) {
	Tcl_HashEntry *namePtr = procPtr->cmdPtr->hPtr;

	if (namePtr) {
	    Tcl_Obj *procNameObj;

	    /*
	     * This is a regular command.
	     */

	    TclNewObj(procNameObj);
	    Tcl_GetCommandFullName(interp, (Tcl_Command) procPtr->cmdPtr,
		    procNameObj);
	    ADD_PAIR("proc", procNameObj);
	} else if (procPtr->cmdPtr->clientData) {
	    ExtraFrameInfo *efiPtr = procPtr->cmdPtr->clientData;
	    int i;

	    /*
	     * This is a non-standard command. Luckily, it's told us how to
	     * render extra information about its frame.
	     */

	    for (i=0 ; i<efiPtr->length ; i++) {
		lv[lc++] = Tcl_NewStringObj(efiPtr->fields[i].name, -1);
		if (efiPtr->fields[i].proc) {
		    lv[lc++] =
			efiPtr->fields[i].proc(efiPtr->fields[i].clientData);
		} else {
		    lv[lc++] = efiPtr->fields[i].clientData;
		}
	    }
	}
    }

    /*
     * 'level'. Common to all frame types. Conditional on having an associated
     * _visible_ CallFrame.
     */

    if ((framePtr->framePtr != NULL) && (iPtr->varFramePtr != NULL)) {
	CallFrame *current = framePtr->framePtr;
	CallFrame *top = iPtr->varFramePtr;
	CallFrame *idx;

	for (idx=top ; idx!=NULL ; idx=idx->callerVarPtr) {
	    if (idx == current) {
		int c = framePtr->framePtr->level;
		int t = iPtr->varFramePtr->level;

		ADD_PAIR("level", Tcl_NewIntObj(t - c));
		break;
	    }
	}
    }

    return Tcl_NewListObj(lc, lv);
}

/*
 *----------------------------------------------------------------------
 *
 * InfoFunctionsCmd --
 *
 *	Called to implement the "info functions" command that returns the list
 *	of math functions matching an optional pattern. Handles the following
 *	syntax:
 *
 *	    info functions ?pattern?
 *
 * Results:
 *	Returns TCL_OK if successful and TCL_ERROR if there is an error.
 *
 * Side effects:
 *	Returns a result in the interpreter's result object. If there is an
 *	error, the result is an error message.
 *
 *----------------------------------------------------------------------
 */

static int
InfoFunctionsCmd(
    ClientData dummy,		/* Not used. */
    Tcl_Interp *interp,		/* Current interpreter. */
    int objc,			/* Number of arguments. */
    Tcl_Obj *const objv[])	/* Argument objects. */
{
    Tcl_Obj *script;
    int code;

    if (objc > 2) {
	Tcl_WrongNumArgs(interp, 1, objv, "?pattern?");
	return TCL_ERROR;
    }

    script = Tcl_NewStringObj(
"	    ::apply [::list {{pattern *}} {\n"
"		::set cmds {}\n"
"		::foreach cmd [::info commands ::tcl::mathfunc::$pattern] {\n"
"		    ::lappend cmds [::namespace tail $cmd]\n"
"		}\n"
"		::foreach cmd [::info commands tcl::mathfunc::$pattern] {\n"
"		    ::set cmd [::namespace tail $cmd]\n"
"		    ::if {$cmd ni $cmds} {\n"
"			::lappend cmds $cmd\n"
"		    }\n"
"		}\n"
"		::return $cmds\n"
"	    } [::namespace current]] ", -1);

    if (objc == 2) {
	Tcl_Obj *arg = Tcl_NewListObj(1, &(objv[1]));

	Tcl_AppendObjToObj(script, arg);
	Tcl_DecrRefCount(arg);
    }

    Tcl_IncrRefCount(script);
    code = Tcl_EvalObjEx(interp, script, 0);

    Tcl_DecrRefCount(script);

    return code;
}

/*
 *----------------------------------------------------------------------
 *
 * InfoHostnameCmd --
 *
 *	Called to implement the "info hostname" command that returns the host
 *	name. Handles the following syntax:
 *
 *	    info hostname
 *
 * Results:
 *	Returns TCL_OK if successful and TCL_ERROR if there is an error.
 *
 * Side effects:
 *	Returns a result in the interpreter's result object. If there is an
 *	error, the result is an error message.
 *
 *----------------------------------------------------------------------
 */

static int
InfoHostnameCmd(
    ClientData dummy,		/* Not used. */
    Tcl_Interp *interp,		/* Current interpreter. */
    int objc,			/* Number of arguments. */
    Tcl_Obj *const objv[])	/* Argument objects. */
{
    const char *name;

    if (objc != 1) {
	Tcl_WrongNumArgs(interp, 1, objv, NULL);
	return TCL_ERROR;
    }

    name = Tcl_GetHostName();
    if (name) {
	Tcl_SetObjResult(interp, Tcl_NewStringObj(name, -1));
	return TCL_OK;
    }

    Tcl_SetObjResult(interp, Tcl_NewStringObj(
	    "unable to determine name of host", -1));
    Tcl_SetErrorCode(interp, "TCL", "OPERATION", "HOSTNAME", "UNKNOWN", NULL);
    return TCL_ERROR;
}

/*
 *----------------------------------------------------------------------
 *
 * InfoLevelCmd --
 *
 *	Called to implement the "info level" command that returns information
 *	about the call stack. Handles the following syntax:
 *
 *	    info level ?number?
 *
 * Results:
 *	Returns TCL_OK if successful and TCL_ERROR if there is an error.
 *
 * Side effects:
 *	Returns a result in the interpreter's result object. If there is an
 *	error, the result is an error message.
 *
 *----------------------------------------------------------------------
 */

static int
InfoLevelCmd(
    ClientData dummy,		/* Not used. */
    Tcl_Interp *interp,		/* Current interpreter. */
    int objc,			/* Number of arguments. */
    Tcl_Obj *const objv[])	/* Argument objects. */
{
    Interp *iPtr = (Interp *) interp;

    if (objc == 1) {		/* Just "info level" */
	Tcl_SetObjResult(interp, Tcl_NewIntObj(iPtr->varFramePtr->level));
	return TCL_OK;
    }

    if (objc == 2) {
	int level;
	CallFrame *framePtr, *rootFramePtr = iPtr->rootFramePtr;

	if (TclGetIntFromObj(interp, objv[1], &level) != TCL_OK) {
	    return TCL_ERROR;
	}
	if (level <= 0) {
	    if (iPtr->varFramePtr == rootFramePtr) {
		goto levelError;
	    }
	    level += iPtr->varFramePtr->level;
	}
	for (framePtr=iPtr->varFramePtr ; framePtr!=rootFramePtr;
		framePtr=framePtr->callerVarPtr) {
	    if (framePtr->level == level) {
		break;
	    }
	}
	if (framePtr == rootFramePtr) {
	    goto levelError;
	}

	Tcl_SetObjResult(interp,
		Tcl_NewListObj(framePtr->objc, framePtr->objv));
	return TCL_OK;
    }

    Tcl_WrongNumArgs(interp, 1, objv, "?number?");
    return TCL_ERROR;

  levelError:
    Tcl_SetObjResult(interp, Tcl_ObjPrintf(
	    "bad level \"%s\"", TclGetString(objv[1])));
    Tcl_SetErrorCode(interp, "TCL", "LOOKUP", "STACK_LEVEL",
	    TclGetString(objv[1]), NULL);
    return TCL_ERROR;
}

/*
 *----------------------------------------------------------------------
 *
 * InfoLibraryCmd --
 *
 *	Called to implement the "info library" command that returns the
 *	library directory for the Tcl installation. Handles the following
 *	syntax:
 *
 *	    info library
 *
 * Results:
 *	Returns TCL_OK if successful and TCL_ERROR if there is an error.
 *
 * Side effects:
 *	Returns a result in the interpreter's result object. If there is an
 *	error, the result is an error message.
 *
 *----------------------------------------------------------------------
 */

static int
InfoLibraryCmd(
    ClientData dummy,		/* Not used. */
    Tcl_Interp *interp,		/* Current interpreter. */
    int objc,			/* Number of arguments. */
    Tcl_Obj *const objv[])	/* Argument objects. */
{
    const char *libDirName;

    if (objc != 1) {
	Tcl_WrongNumArgs(interp, 1, objv, NULL);
	return TCL_ERROR;
    }

    libDirName = Tcl_GetVar(interp, "tcl_library", TCL_GLOBAL_ONLY);
    if (libDirName != NULL) {
	Tcl_SetObjResult(interp, Tcl_NewStringObj(libDirName, -1));
	return TCL_OK;
    }

    Tcl_SetObjResult(interp, Tcl_NewStringObj(
	    "no library has been specified for Tcl", -1));
    Tcl_SetErrorCode(interp, "TCL", "LOOKUP", "VARIABLE", "tcl_library",NULL);
    return TCL_ERROR;
}

/*
 *----------------------------------------------------------------------
 *
 * InfoLoadedCmd --
 *
 *	Called to implement the "info loaded" command that returns the
 *	packages that have been loaded into an interpreter. Handles the
 *	following syntax:
 *
 *	    info loaded ?interp?
 *
 * Results:
 *	Returns TCL_OK if successful and TCL_ERROR if there is an error.
 *
 * Side effects:
 *	Returns a result in the interpreter's result object. If there is an
 *	error, the result is an error message.
 *
 *----------------------------------------------------------------------
 */

static int
InfoLoadedCmd(
    ClientData dummy,		/* Not used. */
    Tcl_Interp *interp,		/* Current interpreter. */
    int objc,			/* Number of arguments. */
    Tcl_Obj *const objv[])	/* Argument objects. */
{
    const char *interpName;

    if ((objc != 1) && (objc != 2)) {
	Tcl_WrongNumArgs(interp, 1, objv, "?interp?");
	return TCL_ERROR;
    }

    if (objc == 1) {		/* Get loaded pkgs in all interpreters. */
	interpName = NULL;
    } else {			/* Get pkgs just in specified interp. */
	interpName = TclGetString(objv[1]);
    }
    return TclGetLoadedPackages(interp, interpName);
}

/*
 *----------------------------------------------------------------------
 *
 * InfoNameOfExecutableCmd --
 *
 *	Called to implement the "info nameofexecutable" command that returns
 *	the name of the binary file running this application. Handles the
 *	following syntax:
 *
 *	    info nameofexecutable
 *
 * Results:
 *	Returns TCL_OK if successful and TCL_ERROR if there is an error.
 *
 * Side effects:
 *	Returns a result in the interpreter's result object. If there is an
 *	error, the result is an error message.
 *
 *----------------------------------------------------------------------
 */

static int
InfoNameOfExecutableCmd(
    ClientData dummy,		/* Not used. */
    Tcl_Interp *interp,		/* Current interpreter. */
    int objc,			/* Number of arguments. */
    Tcl_Obj *const objv[])	/* Argument objects. */
{
    if (objc != 1) {
	Tcl_WrongNumArgs(interp, 1, objv, NULL);
	return TCL_ERROR;
    }
    Tcl_SetObjResult(interp, TclGetObjNameOfExecutable());
    return TCL_OK;
}

/*
 *----------------------------------------------------------------------
 *
 * InfoPatchLevelCmd --
 *
 *	Called to implement the "info patchlevel" command that returns the
 *	default value for an argument to a procedure. Handles the following
 *	syntax:
 *
 *	    info patchlevel
 *
 * Results:
 *	Returns TCL_OK if successful and TCL_ERROR if there is an error.
 *
 * Side effects:
 *	Returns a result in the interpreter's result object. If there is an
 *	error, the result is an error message.
 *
 *----------------------------------------------------------------------
 */

static int
InfoPatchLevelCmd(
    ClientData dummy,		/* Not used. */
    Tcl_Interp *interp,		/* Current interpreter. */
    int objc,			/* Number of arguments. */
    Tcl_Obj *const objv[])	/* Argument objects. */
{
    const char *patchlevel;

    if (objc != 1) {
	Tcl_WrongNumArgs(interp, 1, objv, NULL);
	return TCL_ERROR;
    }

    patchlevel = Tcl_GetVar(interp, "tcl_patchLevel",
	    (TCL_GLOBAL_ONLY | TCL_LEAVE_ERR_MSG));
    if (patchlevel != NULL) {
	Tcl_SetObjResult(interp, Tcl_NewStringObj(patchlevel, -1));
	return TCL_OK;
    }
    return TCL_ERROR;
}

/*
 *----------------------------------------------------------------------
 *
 * InfoProcsCmd --
 *
 *	Called to implement the "info procs" command that returns the list of
 *	procedures in the interpreter that match an optional pattern. The
 *	pattern, if any, consists of an optional sequence of namespace names
 *	separated by "::" qualifiers, which is followed by a glob-style
 *	pattern that restricts which commands are returned. Handles the
 *	following syntax:
 *
 *	    info procs ?pattern?
 *
 * Results:
 *	Returns TCL_OK if successful and TCL_ERROR if there is an error.
 *
 * Side effects:
 *	Returns a result in the interpreter's result object. If there is an
 *	error, the result is an error message.
 *
 *----------------------------------------------------------------------
 */

static int
InfoProcsCmd(
    ClientData dummy,		/* Not used. */
    Tcl_Interp *interp,		/* Current interpreter. */
    int objc,			/* Number of arguments. */
    Tcl_Obj *const objv[])	/* Argument objects. */
{
    const char *cmdName, *pattern;
    const char *simplePattern;
    Namespace *nsPtr;
#ifdef INFO_PROCS_SEARCH_GLOBAL_NS
    Namespace *globalNsPtr = (Namespace *) Tcl_GetGlobalNamespace(interp);
#endif
    Namespace *currNsPtr = (Namespace *) Tcl_GetCurrentNamespace(interp);
    Tcl_Obj *listPtr, *elemObjPtr;
    int specificNsInPattern = 0;/* Init. to avoid compiler warning. */
    register Tcl_HashEntry *entryPtr;
    Tcl_HashSearch search;
    Command *cmdPtr, *realCmdPtr;

    /*
     * Get the pattern and find the "effective namespace" in which to list
     * procs.
     */

    if (objc == 1) {
	simplePattern = NULL;
	nsPtr = currNsPtr;
	specificNsInPattern = 0;
    } else if (objc == 2) {
	/*
	 * From the pattern, get the effective namespace and the simple
	 * pattern (no namespace qualifiers or ::'s) at the end. If an error
	 * was found while parsing the pattern, return it. Otherwise, if the
	 * namespace wasn't found, just leave nsPtr NULL: we will return an
	 * empty list since no commands there can be found.
	 */

	Namespace *dummy1NsPtr, *dummy2NsPtr;

	pattern = TclGetString(objv[1]);
	TclGetNamespaceForQualName(interp, pattern, NULL, /*flags*/ 0, &nsPtr,
		&dummy1NsPtr, &dummy2NsPtr, &simplePattern);

	if (nsPtr != NULL) {	/* We successfully found the pattern's ns. */
	    specificNsInPattern = (strcmp(simplePattern, pattern) != 0);
	}
    } else {
	Tcl_WrongNumArgs(interp, 1, objv, "?pattern?");
	return TCL_ERROR;
    }

    if (nsPtr == NULL) {
	return TCL_OK;
    }

    /*
     * Scan through the effective namespace's command table and create a list
     * with all procs that match the pattern. If a specific namespace was
     * requested in the pattern, qualify the command names with the namespace
     * name.
     */

    listPtr = Tcl_NewListObj(0, NULL);
#ifndef INFO_PROCS_SEARCH_GLOBAL_NS
    if (simplePattern != NULL && TclMatchIsTrivial(simplePattern)) {
	entryPtr = Tcl_FindHashEntry(&nsPtr->cmdTable, simplePattern);
	if (entryPtr != NULL) {
	    cmdPtr = Tcl_GetHashValue(entryPtr);

	    if (!TclIsProc(cmdPtr)) {
		realCmdPtr = (Command *)
			TclGetOriginalCommand((Tcl_Command) cmdPtr);
		if (realCmdPtr != NULL && TclIsProc(realCmdPtr)) {
		    goto simpleProcOK;
		}
	    } else {
	    simpleProcOK:
		if (specificNsInPattern) {
		    elemObjPtr = Tcl_NewObj();
		    Tcl_GetCommandFullName(interp, (Tcl_Command) cmdPtr,
			    elemObjPtr);
		} else {
		    elemObjPtr = Tcl_NewStringObj(simplePattern, -1);
		}
		Tcl_ListObjAppendElement(interp, listPtr, elemObjPtr);
	    }
	}
    } else
#endif /* !INFO_PROCS_SEARCH_GLOBAL_NS */
    {
	entryPtr = Tcl_FirstHashEntry(&nsPtr->cmdTable, &search);
	while (entryPtr != NULL) {
	    cmdName = Tcl_GetHashKey(&nsPtr->cmdTable, entryPtr);
	    if ((simplePattern == NULL)
		    || Tcl_StringMatch(cmdName, simplePattern)) {
		cmdPtr = Tcl_GetHashValue(entryPtr);

		if (!TclIsProc(cmdPtr)) {
		    realCmdPtr = (Command *)
			    TclGetOriginalCommand((Tcl_Command) cmdPtr);
		    if (realCmdPtr != NULL && TclIsProc(realCmdPtr)) {
			goto procOK;
		    }
		} else {
		procOK:
		    if (specificNsInPattern) {
			elemObjPtr = Tcl_NewObj();
			Tcl_GetCommandFullName(interp, (Tcl_Command) cmdPtr,
				elemObjPtr);
		    } else {
			elemObjPtr = Tcl_NewStringObj(cmdName, -1);
		    }
		    Tcl_ListObjAppendElement(interp, listPtr, elemObjPtr);
		}
	    }
	    entryPtr = Tcl_NextHashEntry(&search);
	}

	/*
	 * If the effective namespace isn't the global :: namespace, and a
	 * specific namespace wasn't requested in the pattern, then add in all
	 * global :: procs that match the simple pattern. Of course, we add in
	 * only those procs that aren't hidden by a proc in the effective
	 * namespace.
	 */

#ifdef INFO_PROCS_SEARCH_GLOBAL_NS
	/*
	 * If "info procs" worked like "info commands", returning the commands
	 * also seen in the global namespace, then you would include this
	 * code. As this could break backwards compatibilty with 8.0-8.2, we
	 * decided not to "fix" it in 8.3, leaving the behavior slightly
	 * different.
	 */

	if ((nsPtr != globalNsPtr) && !specificNsInPattern) {
	    entryPtr = Tcl_FirstHashEntry(&globalNsPtr->cmdTable, &search);
	    while (entryPtr != NULL) {
		cmdName = Tcl_GetHashKey(&globalNsPtr->cmdTable, entryPtr);
		if ((simplePattern == NULL)
			|| Tcl_StringMatch(cmdName, simplePattern)) {
		    if (Tcl_FindHashEntry(&nsPtr->cmdTable,cmdName) == NULL) {
			cmdPtr = Tcl_GetHashValue(entryPtr);
			realCmdPtr = (Command *) TclGetOriginalCommand(
				(Tcl_Command) cmdPtr);

			if (TclIsProc(cmdPtr) || ((realCmdPtr != NULL)
				&& TclIsProc(realCmdPtr))) {
			    Tcl_ListObjAppendElement(interp, listPtr,
				    Tcl_NewStringObj(cmdName, -1));
			}
		    }
		}
		entryPtr = Tcl_NextHashEntry(&search);
	    }
	}
#endif
    }

    Tcl_SetObjResult(interp, listPtr);
    return TCL_OK;
}

/*
 *----------------------------------------------------------------------
 *
 * InfoScriptCmd --
 *
 *	Called to implement the "info script" command that returns the script
 *	file that is currently being evaluated. Handles the following syntax:
 *
 *	    info script ?newName?
 *
 *	If newName is specified, it will set that as the internal name.
 *
 * Results:
 *	Returns TCL_OK if successful and TCL_ERROR if there is an error.
 *
 * Side effects:
 *	Returns a result in the interpreter's result object. If there is an
 *	error, the result is an error message. It may change the internal
 *	script filename.
 *
 *----------------------------------------------------------------------
 */

static int
InfoScriptCmd(
    ClientData dummy,		/* Not used. */
    Tcl_Interp *interp,		/* Current interpreter. */
    int objc,			/* Number of arguments. */
    Tcl_Obj *const objv[])	/* Argument objects. */
{
    Interp *iPtr = (Interp *) interp;
    if ((objc != 1) && (objc != 2)) {
	Tcl_WrongNumArgs(interp, 1, objv, "?filename?");
	return TCL_ERROR;
    }

    if (objc == 2) {
	if (iPtr->scriptFile != NULL) {
	    Tcl_DecrRefCount(iPtr->scriptFile);
	}
	iPtr->scriptFile = objv[1];
	Tcl_IncrRefCount(iPtr->scriptFile);
    }
    if (iPtr->scriptFile != NULL) {
	Tcl_SetObjResult(interp, iPtr->scriptFile);
    }
    return TCL_OK;
}

/*
 *----------------------------------------------------------------------
 *
 * InfoSharedlibCmd --
 *
 *	Called to implement the "info sharedlibextension" command that returns
 *	the file extension used for shared libraries. Handles the following
 *	syntax:
 *
 *	    info sharedlibextension
 *
 * Results:
 *	Returns TCL_OK if successful and TCL_ERROR if there is an error.
 *
 * Side effects:
 *	Returns a result in the interpreter's result object. If there is an
 *	error, the result is an error message.
 *
 *----------------------------------------------------------------------
 */

static int
InfoSharedlibCmd(
    ClientData dummy,		/* Not used. */
    Tcl_Interp *interp,		/* Current interpreter. */
    int objc,			/* Number of arguments. */
    Tcl_Obj *const objv[])	/* Argument objects. */
{
    if (objc != 1) {
	Tcl_WrongNumArgs(interp, 1, objv, NULL);
	return TCL_ERROR;
    }

#ifdef TCL_SHLIB_EXT
    Tcl_SetObjResult(interp, Tcl_NewStringObj(TCL_SHLIB_EXT, -1));
#endif
    return TCL_OK;
}

/*
 *----------------------------------------------------------------------
 *
 * InfoTclVersionCmd --
 *
 *	Called to implement the "info tclversion" command that returns the
 *	version number for this Tcl library. Handles the following syntax:
 *
 *	    info tclversion
 *
 * Results:
 *	Returns TCL_OK if successful and TCL_ERROR if there is an error.
 *
 * Side effects:
 *	Returns a result in the interpreter's result object. If there is an
 *	error, the result is an error message.
 *
 *----------------------------------------------------------------------
 */

static int
InfoTclVersionCmd(
    ClientData dummy,		/* Not used. */
    Tcl_Interp *interp,		/* Current interpreter. */
    int objc,			/* Number of arguments. */
    Tcl_Obj *const objv[])	/* Argument objects. */
{
    Tcl_Obj *version;

    if (objc != 1) {
	Tcl_WrongNumArgs(interp, 1, objv, NULL);
	return TCL_ERROR;
    }

    version = Tcl_GetVar2Ex(interp, "tcl_version", NULL,
	    (TCL_GLOBAL_ONLY | TCL_LEAVE_ERR_MSG));
    if (version != NULL) {
	Tcl_SetObjResult(interp, version);
	return TCL_OK;
    }
    return TCL_ERROR;
}

/*
 *----------------------------------------------------------------------
 *
 * Tcl_JoinObjCmd --
 *
 *	This procedure is invoked to process the "join" Tcl command. See the
 *	user documentation for details on what it does.
 *
 * Results:
 *	A standard Tcl object result.
 *
 * Side effects:
 *	See the user documentation.
 *
 *----------------------------------------------------------------------
 */

int
Tcl_JoinObjCmd(
    ClientData dummy,		/* Not used. */
    Tcl_Interp *interp,		/* Current interpreter. */
    int objc,			/* Number of arguments. */
    Tcl_Obj *const objv[])	/* The argument objects. */
{
    int listLen, i;
    Tcl_Obj *resObjPtr, *joinObjPtr, **elemPtrs;

    if ((objc < 2) || (objc > 3)) {
	Tcl_WrongNumArgs(interp, 1, objv, "list ?joinString?");
	return TCL_ERROR;
    }

    /*
     * Make sure the list argument is a list object and get its length and a
     * pointer to its array of element pointers.
     */

    if (TclListObjGetElements(interp, objv[1], &listLen,
	    &elemPtrs) != TCL_OK) {
	return TCL_ERROR;
    }

    joinObjPtr = (objc == 2) ? Tcl_NewStringObj(" ", 1) : objv[2];
    Tcl_IncrRefCount(joinObjPtr);

    resObjPtr = Tcl_NewObj();
    for (i = 0;  i < listLen;  i++) {
	if (i > 0) {
	    Tcl_AppendObjToObj(resObjPtr, joinObjPtr);
	}
	Tcl_AppendObjToObj(resObjPtr, elemPtrs[i]);
    }
    Tcl_DecrRefCount(joinObjPtr);
    Tcl_SetObjResult(interp, resObjPtr);
    return TCL_OK;
}

/*
 *----------------------------------------------------------------------
 *
 * Tcl_LassignObjCmd --
 *
 *	This object-based procedure is invoked to process the "lassign" Tcl
 *	command. See the user documentation for details on what it does.
 *
 * Results:
 *	A standard Tcl object result.
 *
 * Side effects:
 *	See the user documentation.
 *
 *----------------------------------------------------------------------
 */

int
Tcl_LassignObjCmd(
    ClientData dummy,		/* Not used. */
    Tcl_Interp *interp,		/* Current interpreter. */
    int objc,			/* Number of arguments. */
    Tcl_Obj *const objv[])	/* Argument objects. */
{
    Tcl_Obj *listCopyPtr;
    Tcl_Obj **listObjv;		/* The contents of the list. */
    int listObjc;		/* The length of the list. */
    int code = TCL_OK;

    if (objc < 2) {
	Tcl_WrongNumArgs(interp, 1, objv, "list ?varName ...?");
	return TCL_ERROR;
    }

    listCopyPtr = TclListObjCopy(interp, objv[1]);
    if (listCopyPtr == NULL) {
	return TCL_ERROR;
    }

    TclListObjGetElements(NULL, listCopyPtr, &listObjc, &listObjv);

    objc -= 2;
    objv += 2;
    while (code == TCL_OK && objc > 0 && listObjc > 0) {
	if (Tcl_ObjSetVar2(interp, *objv++, NULL, *listObjv++,
		TCL_LEAVE_ERR_MSG) == NULL) {
	    code = TCL_ERROR;
	}
	objc--;
	listObjc--;
    }

    if (code == TCL_OK && objc > 0) {
	Tcl_Obj *emptyObj;

	TclNewObj(emptyObj);
	Tcl_IncrRefCount(emptyObj);
	while (code == TCL_OK && objc-- > 0) {
	    if (Tcl_ObjSetVar2(interp, *objv++, NULL, emptyObj,
		    TCL_LEAVE_ERR_MSG) == NULL) {
		code = TCL_ERROR;
	    }
	}
	Tcl_DecrRefCount(emptyObj);
    }

    if (code == TCL_OK && listObjc > 0) {
	Tcl_SetObjResult(interp, Tcl_NewListObj(listObjc, listObjv));
    }

    Tcl_DecrRefCount(listCopyPtr);
    return code;
}

/*
 *----------------------------------------------------------------------
 *
 * Tcl_LindexObjCmd --
 *
 *	This object-based procedure is invoked to process the "lindex" Tcl
 *	command. See the user documentation for details on what it does.
 *
 * Results:
 *	A standard Tcl object result.
 *
 * Side effects:
 *	See the user documentation.
 *
 *----------------------------------------------------------------------
 */

int
Tcl_LindexObjCmd(
    ClientData dummy,		/* Not used. */
    Tcl_Interp *interp,		/* Current interpreter. */
    int objc,			/* Number of arguments. */
    Tcl_Obj *const objv[])	/* Argument objects. */
{

    Tcl_Obj *elemPtr;		/* Pointer to the element being extracted. */

    if (objc < 2) {
	Tcl_WrongNumArgs(interp, 1, objv, "list ?index ...?");
	return TCL_ERROR;
    }

    /*
     * If objc==3, then objv[2] may be either a single index or a list of
     * indices: go to TclLindexList to determine which. If objc>=4, or
     * objc==2, then objv[2 .. objc-2] are all single indices and processed as
     * such in TclLindexFlat.
     */

    if (objc == 3) {
	elemPtr = TclLindexList(interp, objv[1], objv[2]);
    } else {
	elemPtr = TclLindexFlat(interp, objv[1], objc-2, objv+2);
    }

    /*
     * Set the interpreter's object result to the last element extracted.
     */

    if (elemPtr == NULL) {
	return TCL_ERROR;
    }

    Tcl_SetObjResult(interp, elemPtr);
    Tcl_DecrRefCount(elemPtr);
    return TCL_OK;
}

/*
 *----------------------------------------------------------------------
 *
 * Tcl_LinsertObjCmd --
 *
 *	This object-based procedure is invoked to process the "linsert" Tcl
 *	command. See the user documentation for details on what it does.
 *
 * Results:
 *	A new Tcl list object formed by inserting zero or more elements into a
 *	list.
 *
 * Side effects:
 *	See the user documentation.
 *
 *----------------------------------------------------------------------
 */

int
Tcl_LinsertObjCmd(
    ClientData dummy,		/* Not used. */
    Tcl_Interp *interp,		/* Current interpreter. */
    register int objc,		/* Number of arguments. */
    Tcl_Obj *const objv[])	/* Argument objects. */
{
    Tcl_Obj *listPtr;
    int index, len, result;

    if (objc < 3) {
	Tcl_WrongNumArgs(interp, 1, objv, "list index ?element ...?");
	return TCL_ERROR;
    }

    result = TclListObjLength(interp, objv[1], &len);
    if (result != TCL_OK) {
	return result;
    }

    /*
     * Get the index. "end" is interpreted to be the index after the last
     * element, such that using it will cause any inserted elements to be
     * appended to the list.
     */

    result = TclGetIntForIndexM(interp, objv[2], /*end*/ len, &index);
    if (result != TCL_OK) {
	return result;
    }
    if (index > len) {
	index = len;
    }

    /*
     * If the list object is unshared we can modify it directly. Otherwise we
     * create a copy to modify: this is "copy on write".
     */

    listPtr = objv[1];
    if (Tcl_IsShared(listPtr)) {
	listPtr = TclListObjCopy(NULL, listPtr);
    }

    if ((objc == 4) && (index == len)) {
	/*
	 * Special case: insert one element at the end of the list.
	 */

	Tcl_ListObjAppendElement(NULL, listPtr, objv[3]);
    } else {
	Tcl_ListObjReplace(NULL, listPtr, index, 0, (objc-3), &(objv[3]));
    }

    /*
     * Set the interpreter's object result.
     */

    Tcl_SetObjResult(interp, listPtr);
    return TCL_OK;
}

/*
 *----------------------------------------------------------------------
 *
 * Tcl_ListObjCmd --
 *
 *	This procedure is invoked to process the "list" Tcl command. See the
 *	user documentation for details on what it does.
 *
 * Results:
 *	A standard Tcl object result.
 *
 * Side effects:
 *	See the user documentation.
 *
 *----------------------------------------------------------------------
 */

int
Tcl_ListObjCmd(
    ClientData dummy,		/* Not used. */
    Tcl_Interp *interp,		/* Current interpreter. */
    register int objc,		/* Number of arguments. */
    register Tcl_Obj *const objv[])
				/* The argument objects. */
{
    /*
     * If there are no list elements, the result is an empty object.
     * Otherwise set the interpreter's result object to be a list object.
     */

    if (objc > 1) {
	Tcl_SetObjResult(interp, Tcl_NewListObj(objc-1, &objv[1]));
    }
    return TCL_OK;
}

/*
 *----------------------------------------------------------------------
 *
 * Tcl_LlengthObjCmd --
 *
 *	This object-based procedure is invoked to process the "llength" Tcl
 *	command. See the user documentation for details on what it does.
 *
 * Results:
 *	A standard Tcl object result.
 *
 * Side effects:
 *	See the user documentation.
 *
 *----------------------------------------------------------------------
 */

int
Tcl_LlengthObjCmd(
    ClientData dummy,		/* Not used. */
    Tcl_Interp *interp,		/* Current interpreter. */
    int objc,			/* Number of arguments. */
    register Tcl_Obj *const objv[])
				/* Argument objects. */
{
    int listLen, result;

    if (objc != 2) {
	Tcl_WrongNumArgs(interp, 1, objv, "list");
	return TCL_ERROR;
    }

    result = TclListObjLength(interp, objv[1], &listLen);
    if (result != TCL_OK) {
	return result;
    }

    /*
     * Set the interpreter's object result to an integer object holding the
     * length.
     */

    Tcl_SetObjResult(interp, Tcl_NewIntObj(listLen));
    return TCL_OK;
}

/*
 *----------------------------------------------------------------------
 *
 * Tcl_LrangeObjCmd --
 *
 *	This procedure is invoked to process the "lrange" Tcl command. See the
 *	user documentation for details on what it does.
 *
 * Results:
 *	A standard Tcl object result.
 *
 * Side effects:
 *	See the user documentation.
 *
 *----------------------------------------------------------------------
 */

int
Tcl_LrangeObjCmd(
    ClientData notUsed,		/* Not used. */
    Tcl_Interp *interp,		/* Current interpreter. */
    int objc,			/* Number of arguments. */
    register Tcl_Obj *const objv[])
				/* Argument objects. */
{
    Tcl_Obj **elemPtrs;
    int listLen, first, last, result;

    if (objc != 4) {
	Tcl_WrongNumArgs(interp, 1, objv, "list first last");
	return TCL_ERROR;
    }

    result = TclListObjLength(interp, objv[1], &listLen);
    if (result != TCL_OK) {
	return result;
    }

    result = TclGetIntForIndexM(interp, objv[2], /*endValue*/ listLen - 1,
	    &first);
    if (result != TCL_OK) {
	return result;
    }
    if (first < 0) {
	first = 0;
    }

    result = TclGetIntForIndexM(interp, objv[3], /*endValue*/ listLen - 1,
	    &last);
    if (result != TCL_OK) {
	return result;
    }
    if (last >= listLen) {
	last = listLen - 1;
    }

    if (first > last) {
	/*
	 * Returning an empty list is easy.
	 */

	return TCL_OK;
    }

    result = TclListObjGetElements(interp, objv[1], &listLen, &elemPtrs);
    if (result != TCL_OK) {
	return result;
    }

    if (Tcl_IsShared(objv[1]) ||
	    ((ListRepPtr(objv[1])->refCount > 1))) {
	Tcl_SetObjResult(interp, Tcl_NewListObj(last - first + 1,
		&elemPtrs[first]));
    } else {
	/*
	 * In-place is possible.
	 */

	if (last < (listLen - 1)) {
	    Tcl_ListObjReplace(interp, objv[1], last + 1, listLen - 1 - last,
		    0, NULL);
	}

	/*
	 * This one is not conditioned on (first > 0) in order to preserve the
	 * string-canonizing effect of [lrange 0 end].
	 */

	Tcl_ListObjReplace(interp, objv[1], 0, first, 0, NULL);
	Tcl_SetObjResult(interp, objv[1]);
    }

    return TCL_OK;
}

/*
 *----------------------------------------------------------------------
 *
 * Tcl_LrepeatObjCmd --
 *
 *	This procedure is invoked to process the "lrepeat" Tcl command. See
 *	the user documentation for details on what it does.
 *
 * Results:
 *	A standard Tcl object result.
 *
 * Side effects:
 *	See the user documentation.
 *
 *----------------------------------------------------------------------
 */

int
Tcl_LrepeatObjCmd(
    ClientData dummy,		/* Not used. */
    Tcl_Interp *interp,		/* Current interpreter. */
    register int objc,		/* Number of arguments. */
    register Tcl_Obj *const objv[])
				/* The argument objects. */
{
    int elementCount, i, totalElems;
    Tcl_Obj *listPtr, **dataArray = NULL;

    /*
     * Check arguments for legality:
     *		lrepeat count ?value ...?
     */

    if (objc < 2) {
	Tcl_WrongNumArgs(interp, 1, objv, "count ?value ...?");
	return TCL_ERROR;
    }
    if (TCL_OK != TclGetIntFromObj(interp, objv[1], &elementCount)) {
	return TCL_ERROR;
    }
    if (elementCount < 0) {
	Tcl_SetObjResult(interp, Tcl_ObjPrintf(
		"bad count \"%d\": must be integer >= 0", elementCount));
	Tcl_SetErrorCode(interp, "TCL", "OPERATION", "LREPEAT", "NEGARG",
		NULL);
	return TCL_ERROR;
    }

    /*
     * Skip forward to the interesting arguments now we've finished parsing.
     */

    objc -= 2;
    objv += 2;

    /* Final sanity check. Do not exceed limits on max list length. */

    if (elementCount && objc > LIST_MAX/elementCount) {
	Tcl_SetObjResult(interp, Tcl_ObjPrintf(
		"max length of a Tcl list (%d elements) exceeded", LIST_MAX));
	Tcl_SetErrorCode(interp, "TCL", "MEMORY", NULL);
	return TCL_ERROR;
    }
    totalElems = objc * elementCount;

    /*
     * Get an empty list object that is allocated large enough to hold each
     * init value elementCount times.
     */

    listPtr = Tcl_NewListObj(totalElems, NULL);
    if (totalElems) {
	List *listRepPtr = ListRepPtr(listPtr);

	listRepPtr->elemCount = elementCount*objc;
	dataArray = &listRepPtr->elements;
    }

    /*
     * Set the elements. Note that we handle the common degenerate case of a
     * single value being repeated separately to permit the compiler as much
     * room as possible to optimize a loop that might be run a very large
     * number of times.
     */

    CLANG_ASSERT(dataArray);
    if (objc == 1) {
	register Tcl_Obj *tmpPtr = objv[0];

	tmpPtr->refCount += elementCount;
	for (i=0 ; i<elementCount ; i++) {
	    dataArray[i] = tmpPtr;
	}
    } else {
	int j, k = 0;

	for (i=0 ; i<elementCount ; i++) {
	    for (j=0 ; j<objc ; j++) {
		Tcl_IncrRefCount(objv[j]);
		dataArray[k++] = objv[j];
	    }
	}
    }

    Tcl_SetObjResult(interp, listPtr);
    return TCL_OK;
}

/*
 *----------------------------------------------------------------------
 *
 * Tcl_LreplaceObjCmd --
 *
 *	This object-based procedure is invoked to process the "lreplace" Tcl
 *	command. See the user documentation for details on what it does.
 *
 * Results:
 *	A new Tcl list object formed by replacing zero or more elements of a
 *	list.
 *
 * Side effects:
 *	See the user documentation.
 *
 *----------------------------------------------------------------------
 */

int
Tcl_LreplaceObjCmd(
    ClientData dummy,		/* Not used. */
    Tcl_Interp *interp,		/* Current interpreter. */
    int objc,			/* Number of arguments. */
    Tcl_Obj *const objv[])	/* Argument objects. */
{
    register Tcl_Obj *listPtr;
    int first, last, listLen, numToDelete, result;

    if (objc < 4) {
	Tcl_WrongNumArgs(interp, 1, objv,
		"list first last ?element ...?");
	return TCL_ERROR;
    }

    result = TclListObjLength(interp, objv[1], &listLen);
    if (result != TCL_OK) {
	return result;
    }

    /*
     * Get the first and last indexes. "end" is interpreted to be the index
     * for the last element, such that using it will cause that element to be
     * included for deletion.
     */

    result = TclGetIntForIndexM(interp, objv[2], /*end*/ listLen-1, &first);
    if (result != TCL_OK) {
	return result;
    }

    result = TclGetIntForIndexM(interp, objv[3], /*end*/ listLen-1, &last);
    if (result != TCL_OK) {
	return result;
    }

    if (first < 0) {
	first = 0;
    }

    /*
     * Complain if the user asked for a start element that is greater than the
     * list length. This won't ever trigger for the "end-*" case as that will
     * be properly constrained by TclGetIntForIndex because we use listLen-1
     * (to allow for replacing the last elem).
     */

    if ((first >= listLen) && (listLen > 0)) {
	Tcl_SetObjResult(interp, Tcl_ObjPrintf(
		"list doesn't contain element %s", TclGetString(objv[2])));
	Tcl_SetErrorCode(interp, "TCL", "OPERATION", "LREPLACE", "BADIDX",
		NULL);
	return TCL_ERROR;
    }
    if (last >= listLen) {
	last = listLen - 1;
    }
    if (first <= last) {
	numToDelete = last - first + 1;
    } else {
	numToDelete = 0;
    }

    /*
     * If the list object is unshared we can modify it directly, otherwise we
     * create a copy to modify: this is "copy on write".
     */

    listPtr = objv[1];
    if (Tcl_IsShared(listPtr)) {
	listPtr = TclListObjCopy(NULL, listPtr);
    }

    /*
     * Note that we call Tcl_ListObjReplace even when numToDelete == 0 and
     * objc == 4. In this case, the list value of listPtr is not changed (no
     * elements are removed or added), but by making the call we are assured
     * we end up with a list in canonical form. Resist any temptation to
     * optimize this case away.
     */

    Tcl_ListObjReplace(NULL, listPtr, first, numToDelete, objc-4, objv+4);

    /*
     * Set the interpreter's object result.
     */

    Tcl_SetObjResult(interp, listPtr);
    return TCL_OK;
}

/*
 *----------------------------------------------------------------------
 *
 * Tcl_LreverseObjCmd --
 *
 *	This procedure is invoked to process the "lreverse" Tcl command. See
 *	the user documentation for details on what it does.
 *
 * Results:
 *	A standard Tcl result.
 *
 * Side effects:
 *	See the user documentation.
 *
 *----------------------------------------------------------------------
 */

int
Tcl_LreverseObjCmd(
    ClientData clientData,	/* Not used. */
    Tcl_Interp *interp,		/* Current interpreter. */
    int objc,			/* Number of arguments. */
    Tcl_Obj *const objv[])	/* Argument values. */
{
    Tcl_Obj **elemv;
    int elemc, i, j;

    if (objc != 2) {
	Tcl_WrongNumArgs(interp, 1, objv, "list");
	return TCL_ERROR;
    }
    if (TclListObjGetElements(interp, objv[1], &elemc, &elemv) != TCL_OK) {
	return TCL_ERROR;
    }

    /*
     * If the list is empty, just return it. [Bug 1876793]
     */

    if (!elemc) {
	Tcl_SetObjResult(interp, objv[1]);
	return TCL_OK;
    }

    if (Tcl_IsShared(objv[1])
	    || (ListRepPtr(objv[1])->refCount > 1)) {	/* Bug 1675044 */
	Tcl_Obj *resultObj, **dataArray;
	List *listRepPtr;

	resultObj = Tcl_NewListObj(elemc, NULL);
	listRepPtr = ListRepPtr(resultObj);
	listRepPtr->elemCount = elemc;
	dataArray = &listRepPtr->elements;

	for (i=0,j=elemc-1 ; i<elemc ; i++,j--) {
	    dataArray[j] = elemv[i];
	    Tcl_IncrRefCount(elemv[i]);
	}

	Tcl_SetObjResult(interp, resultObj);
    } else {

	/*
	 * Not shared, so swap "in place". This relies on Tcl_LOGE above
	 * returning a pointer to the live array of Tcl_Obj values.
	 */

	for (i=0,j=elemc-1 ; i<j ; i++,j--) {
	    Tcl_Obj *tmp = elemv[i];

	    elemv[i] = elemv[j];
	    elemv[j] = tmp;
	}
	TclInvalidateStringRep(objv[1]);
	Tcl_SetObjResult(interp, objv[1]);
    }
    return TCL_OK;
}

/*
 *----------------------------------------------------------------------
 *
 * Tcl_LsearchObjCmd --
 *
 *	This procedure is invoked to process the "lsearch" Tcl command. See
 *	the user documentation for details on what it does.
 *
 * Results:
 *	A standard Tcl result.
 *
 * Side effects:
 *	See the user documentation.
 *
 *----------------------------------------------------------------------
 */

int
Tcl_LsearchObjCmd(
    ClientData clientData,	/* Not used. */
    Tcl_Interp *interp,		/* Current interpreter. */
    int objc,			/* Number of arguments. */
    Tcl_Obj *const objv[])	/* Argument values. */
{
    const char *bytes, *patternBytes;
    int i, match, index, result, listc, length, elemLen, bisect;
    int dataType, isIncreasing, lower, upper, patInt, objInt, offset;
    int allMatches, inlineReturn, negatedMatch, returnSubindices, noCase;
    double patDouble, objDouble;
    SortInfo sortInfo;
    Tcl_Obj *patObj, **listv, *listPtr, *startPtr, *itemPtr;
    SortStrCmpFn_t strCmpFn = strcmp;
    Tcl_RegExp regexp = NULL;
    static const char *const options[] = {
	"-all",	    "-ascii",   "-bisect", "-decreasing", "-dictionary",
	"-exact",   "-glob",    "-increasing", "-index",
	"-inline",  "-integer", "-nocase",     "-not",
	"-real",    "-regexp",  "-sorted",     "-start",
	"-subindices", NULL
    };
    enum options {
	LSEARCH_ALL, LSEARCH_ASCII, LSEARCH_BISECT, LSEARCH_DECREASING,
	LSEARCH_DICTIONARY, LSEARCH_EXACT, LSEARCH_GLOB, LSEARCH_INCREASING,
	LSEARCH_INDEX, LSEARCH_INLINE, LSEARCH_INTEGER, LSEARCH_NOCASE,
	LSEARCH_NOT, LSEARCH_REAL, LSEARCH_REGEXP, LSEARCH_SORTED,
	LSEARCH_START, LSEARCH_SUBINDICES
    };
    enum datatypes {
	ASCII, DICTIONARY, INTEGER, REAL
    };
    enum modes {
	EXACT, GLOB, REGEXP, SORTED
    };
    enum modes mode;

    mode = GLOB;
    dataType = ASCII;
    isIncreasing = 1;
    allMatches = 0;
    inlineReturn = 0;
    returnSubindices = 0;
    negatedMatch = 0;
    bisect = 0;
    listPtr = NULL;
    startPtr = NULL;
    offset = 0;
    noCase = 0;
    sortInfo.compareCmdPtr = NULL;
    sortInfo.isIncreasing = 1;
    sortInfo.sortMode = 0;
    sortInfo.interp = interp;
    sortInfo.resultCode = TCL_OK;
    sortInfo.indexv = NULL;
    sortInfo.indexc = 0;

    if (objc < 3) {
	Tcl_WrongNumArgs(interp, 1, objv, "?-option value ...? list pattern");
	return TCL_ERROR;
    }

    for (i = 1; i < objc-2; i++) {
	if (Tcl_GetIndexFromObj(interp, objv[i], options, "option", 0, &index)
		!= TCL_OK) {
	    if (startPtr != NULL) {
		Tcl_DecrRefCount(startPtr);
	    }
	    result = TCL_ERROR;
	    goto done;
	}
	switch ((enum options) index) {
	case LSEARCH_ALL:		/* -all */
	    allMatches = 1;
	    break;
	case LSEARCH_ASCII:		/* -ascii */
	    dataType = ASCII;
	    break;
	case LSEARCH_BISECT:		/* -bisect */
	    mode = SORTED;
	    bisect = 1;
	    break;
	case LSEARCH_DECREASING:	/* -decreasing */
	    isIncreasing = 0;
	    sortInfo.isIncreasing = 0;
	    break;
	case LSEARCH_DICTIONARY:	/* -dictionary */
	    dataType = DICTIONARY;
	    break;
	case LSEARCH_EXACT:		/* -increasing */
	    mode = EXACT;
	    break;
	case LSEARCH_GLOB:		/* -glob */
	    mode = GLOB;
	    break;
	case LSEARCH_INCREASING:	/* -increasing */
	    isIncreasing = 1;
	    sortInfo.isIncreasing = 1;
	    break;
	case LSEARCH_INLINE:		/* -inline */
	    inlineReturn = 1;
	    break;
	case LSEARCH_INTEGER:		/* -integer */
	    dataType = INTEGER;
	    break;
	case LSEARCH_NOCASE:		/* -nocase */
	    strCmpFn = TclUtfCasecmp;
	    noCase = 1;
	    break;
	case LSEARCH_NOT:		/* -not */
	    negatedMatch = 1;
	    break;
	case LSEARCH_REAL:		/* -real */
	    dataType = REAL;
	    break;
	case LSEARCH_REGEXP:		/* -regexp */
	    mode = REGEXP;
	    break;
	case LSEARCH_SORTED:		/* -sorted */
	    mode = SORTED;
	    break;
	case LSEARCH_SUBINDICES:	/* -subindices */
	    returnSubindices = 1;
	    break;
	case LSEARCH_START:		/* -start */
	    /*
	     * If there was a previous -start option, release its saved index
	     * because it will either be replaced or there will be an error.
	     */

	    if (startPtr != NULL) {
		Tcl_DecrRefCount(startPtr);
	    }
	    if (i > objc-4) {
		Tcl_SetObjResult(interp, Tcl_NewStringObj(
			"missing starting index", -1));
		Tcl_SetErrorCode(interp, "TCL", "ARGUMENT", "MISSING", NULL);
		result = TCL_ERROR;
		goto done;
	    }
	    i++;
	    if (objv[i] == objv[objc - 2]) {
		/*
		 * Take copy to prevent shimmering problems. Note that it does
		 * not matter if the index obj is also a component of the list
		 * being searched. We only need to copy where the list and the
		 * index are one-and-the-same.
		 */

		startPtr = Tcl_DuplicateObj(objv[i]);
	    } else {
		startPtr = objv[i];
		Tcl_IncrRefCount(startPtr);
	    }
	    break;
	case LSEARCH_INDEX: {		/* -index */
	    Tcl_Obj **indices;
	    int j;

	    if (sortInfo.indexc > 1) {
		TclStackFree(interp, sortInfo.indexv);
	    }
	    if (i > objc-4) {
		if (startPtr != NULL) {
		    Tcl_DecrRefCount(startPtr);
		}
		Tcl_SetObjResult(interp, Tcl_NewStringObj(
			"\"-index\" option must be followed by list index",
			-1));
		Tcl_SetErrorCode(interp, "TCL", "ARGUMENT", "MISSING", NULL);
		return TCL_ERROR;
	    }

	    /*
	     * Store the extracted indices for processing by sublist
	     * extraction. Note that we don't do this using objects because
	     * that has shimmering problems.
	     */

	    i++;
	    if (TclListObjGetElements(interp, objv[i],
		    &sortInfo.indexc, &indices) != TCL_OK) {
		if (startPtr != NULL) {
		    Tcl_DecrRefCount(startPtr);
		}
		return TCL_ERROR;
	    }
	    switch (sortInfo.indexc) {
	    case 0:
		sortInfo.indexv = NULL;
		break;
	    case 1:
		sortInfo.indexv = &sortInfo.singleIndex;
		break;
	    default:
		sortInfo.indexv =
			TclStackAlloc(interp, sizeof(int) * sortInfo.indexc);
	    }

	    /*
	     * Fill the array by parsing each index. We don't know whether
	     * their scale is sensible yet, but we at least perform the
	     * syntactic check here.
	     */

	    for (j=0 ; j<sortInfo.indexc ; j++) {
		if (TclGetIntForIndexM(interp, indices[j], SORTIDX_END,
			&sortInfo.indexv[j]) != TCL_OK) {
		    Tcl_AppendObjToErrorInfo(interp, Tcl_ObjPrintf(
			    "\n    (-index option item number %d)", j));
		    result = TCL_ERROR;
		    goto done;
		}
	    }
	    break;
	}
	}
    }

    /*
     * Subindices only make sense if asked for with -index option set.
     */

    if (returnSubindices && sortInfo.indexc==0) {
	if (startPtr != NULL) {
	    Tcl_DecrRefCount(startPtr);
	}
	Tcl_SetObjResult(interp, Tcl_NewStringObj(
		"-subindices cannot be used without -index option", -1));
	Tcl_SetErrorCode(interp, "TCL", "OPERATION", "LSEARCH",
		"BAD_OPTION_MIX", NULL);
	return TCL_ERROR;
    }

    if (bisect && (allMatches || negatedMatch)) {
	Tcl_SetObjResult(interp, Tcl_NewStringObj(
		"-bisect is not compatible with -all or -not", -1));
	Tcl_SetErrorCode(interp, "TCL", "OPERATION", "LSEARCH",
		"BAD_OPTION_MIX", NULL);
	return TCL_ERROR;
    }

    if (mode == REGEXP) {
	/*
	 * We can shimmer regexp/list if listv[i] == pattern, so get the
	 * regexp rep before the list rep. First time round, omit the interp
	 * and hope that the compilation will succeed. If it fails, we'll
	 * recompile in "expensive" mode with a place to put error messages.
	 */

	regexp = Tcl_GetRegExpFromObj(NULL, objv[objc - 1],
		TCL_REG_ADVANCED | TCL_REG_NOSUB |
		(noCase ? TCL_REG_NOCASE : 0));
	if (regexp == NULL) {
	    /*
	     * Failed to compile the RE. Try again without the TCL_REG_NOSUB
	     * flag in case the RE had sub-expressions in it [Bug 1366683]. If
	     * this fails, an error message will be left in the interpreter.
	     */

	    regexp = Tcl_GetRegExpFromObj(interp, objv[objc - 1],
		    TCL_REG_ADVANCED | (noCase ? TCL_REG_NOCASE : 0));
	}

	if (regexp == NULL) {
	    if (startPtr != NULL) {
		Tcl_DecrRefCount(startPtr);
	    }
	    result = TCL_ERROR;
	    goto done;
	}
    }

    /*
     * Make sure the list argument is a list object and get its length and a
     * pointer to its array of element pointers.
     */

    result = TclListObjGetElements(interp, objv[objc - 2], &listc, &listv);
    if (result != TCL_OK) {
	if (startPtr != NULL) {
	    Tcl_DecrRefCount(startPtr);
	}
	goto done;
    }

    /*
     * Get the user-specified start offset.
     */

    if (startPtr) {
	result = TclGetIntForIndexM(interp, startPtr, listc-1, &offset);
	Tcl_DecrRefCount(startPtr);
	if (result != TCL_OK) {
	    goto done;
	}
	if (offset < 0) {
	    offset = 0;
	}

	/*
	 * If the search started past the end of the list, we just return a
	 * "did not match anything at all" result straight away. [Bug 1374778]
	 */

	if (offset > listc-1) {
	    if (sortInfo.indexc > 1) {
		TclStackFree(interp, sortInfo.indexv);
	    }
	    if (allMatches || inlineReturn) {
		Tcl_ResetResult(interp);
	    } else {
		Tcl_SetObjResult(interp, Tcl_NewIntObj(-1));
	    }
	    return TCL_OK;
	}
    }

    patObj = objv[objc - 1];
    patternBytes = NULL;
    if (mode == EXACT || mode == SORTED) {
	switch ((enum datatypes) dataType) {
	case ASCII:
	case DICTIONARY:
	    patternBytes = TclGetStringFromObj(patObj, &length);
	    break;
	case INTEGER:
	    result = TclGetIntFromObj(interp, patObj, &patInt);
	    if (result != TCL_OK) {
		goto done;
	    }

	    /*
	     * List representation might have been shimmered; restore it. [Bug
	     * 1844789]
	     */

	    TclListObjGetElements(NULL, objv[objc - 2], &listc, &listv);
	    break;
	case REAL:
	    result = Tcl_GetDoubleFromObj(interp, patObj, &patDouble);
	    if (result != TCL_OK) {
		goto done;
	    }

	    /*
	     * List representation might have been shimmered; restore it. [Bug
	     * 1844789]
	     */

	    TclListObjGetElements(NULL, objv[objc - 2], &listc, &listv);
	    break;
	}
    } else {
	patternBytes = TclGetStringFromObj(patObj, &length);
    }

    /*
     * Set default index value to -1, indicating failure; if we find the item
     * in the course of our search, index will be set to the correct value.
     */

    index = -1;
    match = 0;

    if (mode == SORTED && !allMatches && !negatedMatch) {
	/*
	 * If the data is sorted, we can do a more intelligent search. Note
	 * that there is no point in being smart when -all was specified; in
	 * that case, we have to look at all items anyway, and there is no
	 * sense in doing this when the match sense is inverted.
	 */

	lower = offset - 1;
	upper = listc;
	while (lower + 1 != upper && sortInfo.resultCode == TCL_OK) {
	    i = (lower + upper)/2;
	    if (sortInfo.indexc != 0) {
		itemPtr = SelectObjFromSublist(listv[i], &sortInfo);
		if (sortInfo.resultCode != TCL_OK) {
		    result = sortInfo.resultCode;
		    goto done;
		}
	    } else {
		itemPtr = listv[i];
	    }
	    switch ((enum datatypes) dataType) {
	    case ASCII:
		bytes = TclGetString(itemPtr);
		match = strCmpFn(patternBytes, bytes);
		break;
	    case DICTIONARY:
		bytes = TclGetString(itemPtr);
		match = DictionaryCompare(patternBytes, bytes);
		break;
	    case INTEGER:
		result = TclGetIntFromObj(interp, itemPtr, &objInt);
		if (result != TCL_OK) {
		    goto done;
		}
		if (patInt == objInt) {
		    match = 0;
		} else if (patInt < objInt) {
		    match = -1;
		} else {
		    match = 1;
		}
		break;
	    case REAL:
		result = Tcl_GetDoubleFromObj(interp, itemPtr, &objDouble);
		if (result != TCL_OK) {
		    goto done;
		}
		if (patDouble == objDouble) {
		    match = 0;
		} else if (patDouble < objDouble) {
		    match = -1;
		} else {
		    match = 1;
		}
		break;
	    }
	    if (match == 0) {
		/*
		 * Normally, binary search is written to stop when it finds a
		 * match. If there are duplicates of an element in the list,
		 * our first match might not be the first occurance.
		 * Consider: 0 0 0 1 1 1 2 2 2
		 *
		 * To maintain consistancy with standard lsearch semantics, we
		 * must find the leftmost occurance of the pattern in the
		 * list. Thus we don't just stop searching here. This
		 * variation means that a search always makes log n
		 * comparisons (normal binary search might "get lucky" with an
		 * early comparison).
		 *
		 * In bisect mode though, we want the last of equals.
		 */

		index = i;
		if (bisect) {
		    lower = i;
		} else {
		    upper = i;
		}
	    } else if (match > 0) {
		if (isIncreasing) {
		    lower = i;
		} else {
		    upper = i;
		}
	    } else {
		if (isIncreasing) {
		    upper = i;
		} else {
		    lower = i;
		}
	    }
	}
	if (bisect && index < 0) {
	    index = lower;
	}
    } else {
	/*
	 * We need to do a linear search, because (at least one) of:
	 *   - our matcher can only tell equal vs. not equal
	 *   - our matching sense is negated
	 *   - we're building a list of all matched items
	 */

	if (allMatches) {
	    listPtr = Tcl_NewListObj(0, NULL);
	}
	for (i = offset; i < listc; i++) {
	    match = 0;
	    if (sortInfo.indexc != 0) {
		itemPtr = SelectObjFromSublist(listv[i], &sortInfo);
		if (sortInfo.resultCode != TCL_OK) {
		    if (listPtr != NULL) {
			Tcl_DecrRefCount(listPtr);
		    }
		    result = sortInfo.resultCode;
		    goto done;
		}
	    } else {
		itemPtr = listv[i];
	    }

	    switch (mode) {
	    case SORTED:
	    case EXACT:
		switch ((enum datatypes) dataType) {
		case ASCII:
		    bytes = TclGetStringFromObj(itemPtr, &elemLen);
		    if (length == elemLen) {
			/*
			 * This split allows for more optimal compilation of
			 * memcmp/strcasecmp.
			 */

			if (noCase) {
			    match = (TclUtfCasecmp(bytes, patternBytes) == 0);
			} else {
			    match = (memcmp(bytes, patternBytes,
				    (size_t) length) == 0);
			}
		    }
		    break;

		case DICTIONARY:
		    bytes = TclGetString(itemPtr);
		    match = (DictionaryCompare(bytes, patternBytes) == 0);
		    break;

		case INTEGER:
		    result = TclGetIntFromObj(interp, itemPtr, &objInt);
		    if (result != TCL_OK) {
			if (listPtr != NULL) {
			    Tcl_DecrRefCount(listPtr);
			}
			goto done;
		    }
		    match = (objInt == patInt);
		    break;

		case REAL:
		    result = Tcl_GetDoubleFromObj(interp,itemPtr, &objDouble);
		    if (result != TCL_OK) {
			if (listPtr) {
			    Tcl_DecrRefCount(listPtr);
			}
			goto done;
		    }
		    match = (objDouble == patDouble);
		    break;
		}
		break;

	    case GLOB:
		match = Tcl_StringCaseMatch(TclGetString(itemPtr),
			patternBytes, noCase);
		break;

	    case REGEXP:
		match = Tcl_RegExpExecObj(interp, regexp, itemPtr, 0, 0, 0);
		if (match < 0) {
		    Tcl_DecrRefCount(patObj);
		    if (listPtr != NULL) {
			Tcl_DecrRefCount(listPtr);
		    }
		    result = TCL_ERROR;
		    goto done;
		}
		break;
	    }

	    /*
	     * Invert match condition for -not.
	     */

	    if (negatedMatch) {
		match = !match;
	    }
	    if (!match) {
		continue;
	    }
	    if (!allMatches) {
		index = i;
		break;
	    } else if (inlineReturn) {
		/*
		 * Note that these appends are not expected to fail.
		 */

		if (returnSubindices && (sortInfo.indexc != 0)) {
		    itemPtr = SelectObjFromSublist(listv[i], &sortInfo);
		} else {
		    itemPtr = listv[i];
		}
		Tcl_ListObjAppendElement(interp, listPtr, itemPtr);
	    } else if (returnSubindices) {
		int j;

		itemPtr = Tcl_NewIntObj(i);
		for (j=0 ; j<sortInfo.indexc ; j++) {
		    Tcl_ListObjAppendElement(interp, itemPtr,
			    Tcl_NewIntObj(sortInfo.indexv[j]));
		}
		Tcl_ListObjAppendElement(interp, listPtr, itemPtr);
	    } else {
		Tcl_ListObjAppendElement(interp, listPtr, Tcl_NewIntObj(i));
	    }
	}
    }

    /*
     * Return everything or a single value.
     */

    if (allMatches) {
	Tcl_SetObjResult(interp, listPtr);
    } else if (!inlineReturn) {
	if (returnSubindices) {
	    int j;

	    itemPtr = Tcl_NewIntObj(index);
	    for (j=0 ; j<sortInfo.indexc ; j++) {
		Tcl_ListObjAppendElement(interp, itemPtr,
			Tcl_NewIntObj(sortInfo.indexv[j]));
	    }
	    Tcl_SetObjResult(interp, itemPtr);
	} else {
	    Tcl_SetObjResult(interp, Tcl_NewIntObj(index));
	}
    } else if (index < 0) {
	/*
	 * Is this superfluous? The result should be a blank object by
	 * default...
	 */

	Tcl_SetObjResult(interp, Tcl_NewObj());
    } else {
	Tcl_SetObjResult(interp, listv[index]);
    }
    result = TCL_OK;

    /*
     * Cleanup the index list array.
     */

  done:
    if (sortInfo.indexc > 1) {
	TclStackFree(interp, sortInfo.indexv);
    }
    return result;
}

/*
 *----------------------------------------------------------------------
 *
 * Tcl_LsetObjCmd --
 *
 *	This procedure is invoked to process the "lset" Tcl command. See the
 *	user documentation for details on what it does.
 *
 * Results:
 *	A standard Tcl result.
 *
 * Side effects:
 *	See the user documentation.
 *
 *----------------------------------------------------------------------
 */

int
Tcl_LsetObjCmd(
    ClientData clientData,	/* Not used. */
    Tcl_Interp *interp,		/* Current interpreter. */
    int objc,			/* Number of arguments. */
    Tcl_Obj *const objv[])	/* Argument values. */
{
    Tcl_Obj *listPtr;		/* Pointer to the list being altered. */
    Tcl_Obj *finalValuePtr;	/* Value finally assigned to the variable. */

    /*
     * Check parameter count.
     */

    if (objc < 3) {
	Tcl_WrongNumArgs(interp, 1, objv,
		"listVar ?index? ?index ...? value");
	return TCL_ERROR;
    }

    /*
     * Look up the list variable's value.
     */

    listPtr = Tcl_ObjGetVar2(interp, objv[1], NULL, TCL_LEAVE_ERR_MSG);
    if (listPtr == NULL) {
	return TCL_ERROR;
    }

    /*
     * Substitute the value in the value. Return either the value or else an
     * unshared copy of it.
     */

    if (objc == 4) {
	finalValuePtr = TclLsetList(interp, listPtr, objv[2], objv[3]);
    } else {
	finalValuePtr = TclLsetFlat(interp, listPtr, objc-3, objv+2,
		objv[objc-1]);
    }

    /*
     * If substitution has failed, bail out.
     */

    if (finalValuePtr == NULL) {
	return TCL_ERROR;
    }

    /*
     * Finally, update the variable so that traces fire.
     */

    listPtr = Tcl_ObjSetVar2(interp, objv[1], NULL, finalValuePtr,
	    TCL_LEAVE_ERR_MSG);
    Tcl_DecrRefCount(finalValuePtr);
    if (listPtr == NULL) {
	return TCL_ERROR;
    }

    /*
     * Return the new value of the variable as the interpreter result.
     */

    Tcl_SetObjResult(interp, listPtr);
    return TCL_OK;
}

/*
 *----------------------------------------------------------------------
 *
 * Tcl_LsortObjCmd --
 *
 *	This procedure is invoked to process the "lsort" Tcl command. See the
 *	user documentation for details on what it does.
 *
 * Results:
 *	A standard Tcl result.
 *
 * Side effects:
 *	See the user documentation.
 *
 *----------------------------------------------------------------------
 */

int
Tcl_LsortObjCmd(
    ClientData clientData,	/* Not used. */
    Tcl_Interp *interp,		/* Current interpreter. */
    int objc,			/* Number of arguments. */
    Tcl_Obj *const objv[])	/* Argument values. */
{
    int i, j, index, indices, length, nocase = 0, sortMode, indexc;
    int group, groupSize, groupOffset, idx, allocatedIndexVector = 0;
    Tcl_Obj *resultPtr, *cmdPtr, **listObjPtrs, *listObj, *indexPtr;
    SortElement *elementArray, *elementPtr;
    SortInfo sortInfo;		/* Information about this sort that needs to
				 * be passed to the comparison function. */
#   define NUM_LISTS 30
    SortElement *subList[NUM_LISTS+1];
				/* This array holds pointers to temporary
				 * lists built during the merge sort. Element
				 * i of the array holds a list of length
				 * 2**i. */
    static const char *const switches[] = {
	"-ascii", "-command", "-decreasing", "-dictionary", "-increasing",
	"-index", "-indices", "-integer", "-nocase", "-real", "-stride",
	"-unique", NULL
    };
    enum Lsort_Switches {
	LSORT_ASCII, LSORT_COMMAND, LSORT_DECREASING, LSORT_DICTIONARY,
	LSORT_INCREASING, LSORT_INDEX, LSORT_INDICES, LSORT_INTEGER,
	LSORT_NOCASE, LSORT_REAL, LSORT_STRIDE, LSORT_UNIQUE
    };

    if (objc < 2) {
	Tcl_WrongNumArgs(interp, 1, objv, "?-option value ...? list");
	return TCL_ERROR;
    }

    /*
     * Parse arguments to set up the mode for the sort.
     */

    sortInfo.isIncreasing = 1;
    sortInfo.sortMode = SORTMODE_ASCII;
    sortInfo.indexv = NULL;
    sortInfo.indexc = 0;
    sortInfo.unique = 0;
    sortInfo.interp = interp;
    sortInfo.resultCode = TCL_OK;
    cmdPtr = NULL;
    indices = 0;
    group = 0;
    groupSize = 1;
    groupOffset = 0;
    indexPtr = NULL;
    for (i = 1; i < objc-1; i++) {
	if (Tcl_GetIndexFromObj(interp, objv[i], switches, "option", 0,
		&index) != TCL_OK) {
	    sortInfo.resultCode = TCL_ERROR;
	    goto done2;
	}
	switch ((enum Lsort_Switches) index) {
	case LSORT_ASCII:
	    sortInfo.sortMode = SORTMODE_ASCII;
	    break;
	case LSORT_COMMAND:
	    if (i == objc-2) {
		Tcl_SetObjResult(interp, Tcl_NewStringObj(
			"\"-command\" option must be followed "
			"by comparison command", -1));
		Tcl_SetErrorCode(interp, "TCL", "ARGUMENT", "MISSING", NULL);
		sortInfo.resultCode = TCL_ERROR;
		goto done2;
	    }
	    sortInfo.sortMode = SORTMODE_COMMAND;
	    cmdPtr = objv[i+1];
	    i++;
	    break;
	case LSORT_DECREASING:
	    sortInfo.isIncreasing = 0;
	    break;
	case LSORT_DICTIONARY:
	    sortInfo.sortMode = SORTMODE_DICTIONARY;
	    break;
	case LSORT_INCREASING:
	    sortInfo.isIncreasing = 1;
	    break;
	case LSORT_INDEX: {
	    int indexc, dummy;
	    Tcl_Obj **indexv;

	    if (i == objc-2) {
		Tcl_SetObjResult(interp, Tcl_NewStringObj(
			"\"-index\" option must be followed by list index",
			-1));
		Tcl_SetErrorCode(interp, "TCL", "ARGUMENT", "MISSING", NULL);
		sortInfo.resultCode = TCL_ERROR;
		goto done2;
	    }
	    if (TclListObjGetElements(interp, objv[i+1], &indexc,
		    &indexv) != TCL_OK) {
		sortInfo.resultCode = TCL_ERROR;
		goto done2;
	    }

	    /*
	     * Check each of the indices for syntactic correctness. Note that
	     * we do not store the converted values here because we do not
	     * know if this is the only -index option yet and so we can't
	     * allocate any space; that happens after the scan through all the
	     * options is done.
	     */

	    for (j=0 ; j<indexc ; j++) {
		if (TclGetIntForIndexM(interp, indexv[j], SORTIDX_END,
			&dummy) != TCL_OK) {
		    Tcl_AppendObjToErrorInfo(interp, Tcl_ObjPrintf(
			    "\n    (-index option item number %d)", j));
		    sortInfo.resultCode = TCL_ERROR;
		    goto done2;
		}
	    }
	    indexPtr = objv[i+1];
	    i++;
	    break;
	}
	case LSORT_INTEGER:
	    sortInfo.sortMode = SORTMODE_INTEGER;
	    break;
	case LSORT_NOCASE:
	    nocase = 1;
	    break;
	case LSORT_REAL:
	    sortInfo.sortMode = SORTMODE_REAL;
	    break;
	case LSORT_UNIQUE:
	    sortInfo.unique = 1;
	    break;
	case LSORT_INDICES:
	    indices = 1;
	    break;
	case LSORT_STRIDE:
	    if (i == objc-2) {
		Tcl_SetObjResult(interp, Tcl_NewStringObj(
			"\"-stride\" option must be "
			"followed by stride length", -1));
		Tcl_SetErrorCode(interp, "TCL", "ARGUMENT", "MISSING", NULL);
		sortInfo.resultCode = TCL_ERROR;
		goto done2;
	    }
	    if (Tcl_GetIntFromObj(interp, objv[i+1], &groupSize) != TCL_OK) {
		sortInfo.resultCode = TCL_ERROR;
		goto done2;
	    }
	    if (groupSize < 2) {
		Tcl_SetObjResult(interp, Tcl_NewStringObj(
			"stride length must be at least 2", -1));
		Tcl_SetErrorCode(interp, "TCL", "OPERATION", "LSORT",
			"BADSTRIDE", NULL);
		sortInfo.resultCode = TCL_ERROR;
		goto done2;
	    }
	    group = 1;
	    i++;
	    break;
	}
    }
    if (nocase && (sortInfo.sortMode == SORTMODE_ASCII)) {
	sortInfo.sortMode = SORTMODE_ASCII_NC;
    }

    /*
     * Now extract the -index list for real, if present. No failures are
     * expected here; the values are all of the right type or convertible to
     * it.
     */

    if (indexPtr) {
	Tcl_Obj **indexv;

	TclListObjGetElements(interp, indexPtr, &sortInfo.indexc, &indexv);
	switch (sortInfo.indexc) {
	case 0:
	    sortInfo.indexv = NULL;
	    break;
	case 1:
	    sortInfo.indexv = &sortInfo.singleIndex;
	    break;
	default:
	    sortInfo.indexv =
		    TclStackAlloc(interp, sizeof(int) * sortInfo.indexc);
	    allocatedIndexVector = 1;	/* Cannot use indexc field, as it
					 * might be decreased by 1 later. */
	}
	for (j=0 ; j<sortInfo.indexc ; j++) {
	    TclGetIntForIndexM(interp, indexv[j], SORTIDX_END,
		    &sortInfo.indexv[j]);
	}
    }

    listObj = objv[objc-1];

    if (sortInfo.sortMode == SORTMODE_COMMAND) {
	Tcl_Obj *newCommandPtr, *newObjPtr;

	/*
	 * When sorting using a command, we are reentrant and therefore might
	 * have the representation of the list being sorted shimmered out from
	 * underneath our feet. Take a copy (cheap) to prevent this. [Bug
	 * 1675116]
	 */

	listObj = TclListObjCopy(interp, listObj);
	if (listObj == NULL) {
	    sortInfo.resultCode = TCL_ERROR;
	    goto done2;
	}

	/*
	 * The existing command is a list. We want to flatten it, append two
	 * dummy arguments on the end, and replace these arguments later.
	 */

	newCommandPtr = Tcl_DuplicateObj(cmdPtr);
	TclNewObj(newObjPtr);
	Tcl_IncrRefCount(newCommandPtr);
	if (Tcl_ListObjAppendElement(interp, newCommandPtr, newObjPtr)
		!= TCL_OK) {
	    TclDecrRefCount(newCommandPtr);
	    TclDecrRefCount(listObj);
	    Tcl_IncrRefCount(newObjPtr);
	    TclDecrRefCount(newObjPtr);
	    sortInfo.resultCode = TCL_ERROR;
	    goto done2;
	}
	Tcl_ListObjAppendElement(interp, newCommandPtr, Tcl_NewObj());
	sortInfo.compareCmdPtr = newCommandPtr;
    }

    sortInfo.resultCode = TclListObjGetElements(interp, listObj,
	    &length, &listObjPtrs);
    if (sortInfo.resultCode != TCL_OK || length <= 0) {
	goto done;
    }

    /*
     * Check for sanity when grouping elements of the overall list together
     * because of the -stride option. [TIP #326]
     */

    if (group) {
	if (length % groupSize) {
	    Tcl_SetObjResult(interp, Tcl_NewStringObj(
		    "list size must be a multiple of the stride length",
		    -1));
	    Tcl_SetErrorCode(interp, "TCL", "OPERATION", "LSORT", "BADSTRIDE",
		    NULL);
	    sortInfo.resultCode = TCL_ERROR;
	    goto done;
	}
	length = length / groupSize;
	if (sortInfo.indexc > 0) {
	    /*
	     * Use the first value in the list supplied to -index as the
	     * offset of the element within each group by which to sort.
	     */

	    groupOffset = sortInfo.indexv[0];
	    if (groupOffset <= SORTIDX_END) {
		groupOffset = (groupOffset - SORTIDX_END) + groupSize - 1;
	    }
	    if (groupOffset < 0 || groupOffset >= groupSize) {
		Tcl_SetObjResult(interp, Tcl_NewStringObj(
			"when used with \"-stride\", the leading \"-index\""
			" value must be within the group", -1));
		Tcl_SetErrorCode(interp, "TCL", "OPERATION", "LSORT",
			"BADINDEX", NULL);
		sortInfo.resultCode = TCL_ERROR;
		goto done;
	    }
	    if (sortInfo.indexc == 1) {
		sortInfo.indexc = 0;
		sortInfo.indexv = NULL;
	    } else {
		sortInfo.indexc--;

		/*
		 * Do not shrink the actual memory block used; that doesn't
		 * work with TclStackAlloc-allocated memory. [Bug 2918962]
		 */

		for (i = 0; i < sortInfo.indexc; i++) {
		    sortInfo.indexv[i] = sortInfo.indexv[i+1];
		}
	    }
	}
    }

    sortInfo.numElements = length;

    indexc = sortInfo.indexc;
    sortMode = sortInfo.sortMode;
    if ((sortMode == SORTMODE_ASCII_NC)
	    || (sortMode == SORTMODE_DICTIONARY)) {
	/*
	 * For this function's purpose all string-based modes are equivalent
	 */

	sortMode = SORTMODE_ASCII;
    }

    /*
     * Initialize the sublists. After the following loop, subList[i] will
     * contain a sorted sublist of length 2**i. Use one extra subList at the
     * end, always at NULL, to indicate the end of the lists.
     */

    for (j=0 ; j<=NUM_LISTS ; j++) {
	subList[j] = NULL;
    }

    /*
     * The following loop creates a SortElement for each list element and
     * begins sorting it into the sublists as it appears.
     */

    elementArray = TclStackAlloc(interp, length * sizeof(SortElement));

    for (i=0; i < length; i++){
	idx = groupSize * i + groupOffset;
	if (indexc) {
	    /*
	     * If this is an indexed sort, retrieve the corresponding element
	     */
	    indexPtr = SelectObjFromSublist(listObjPtrs[idx], &sortInfo);
	    if (sortInfo.resultCode != TCL_OK) {
		goto done1;
	    }
	} else {
	    indexPtr = listObjPtrs[idx];
	}

	/*
	 * Determine the "value" of this object for sorting purposes
	 */

	if (sortMode == SORTMODE_ASCII) {
	    elementArray[i].collationKey.strValuePtr = TclGetString(indexPtr);
	} else if (sortMode == SORTMODE_INTEGER) {
	    long a;

	    if (TclGetLongFromObj(sortInfo.interp, indexPtr, &a) != TCL_OK) {
		sortInfo.resultCode = TCL_ERROR;
		goto done1;
	    }
<<<<<<< HEAD
	    elementArray[i].collationKey.intValue = a;
	} else if (sortInfo.sortMode == SORTMODE_REAL) {
=======
	    elementArray[i].index.intValue = a;
	} else if (sortMode == SORTMODE_REAL) {
>>>>>>> 4b058587
	    double a;

	    if (Tcl_GetDoubleFromObj(sortInfo.interp, indexPtr,
		    &a) != TCL_OK) {
		sortInfo.resultCode = TCL_ERROR;
		goto done1;
	    }
	    elementArray[i].collationKey.doubleValue = a;
	} else {
	    elementArray[i].collationKey.objValuePtr = indexPtr;
	}

	/*
	 * Determine the representation of this element in the result: either
	 * the objPtr itself, or its index in the original list.
	 */

	if (indices || group) {
	    elementArray[i].payload.index = idx;
	} else {
	    elementArray[i].payload.objPtr = listObjPtrs[idx];
	}

	/*
	 * Merge this element in the pre-existing sublists (and merge together
	 * sublists when we have two of the same size).
	 */

	elementArray[i].nextPtr = NULL;
	elementPtr = &elementArray[i];
	for (j=0 ; subList[j] ; j++) {
	    elementPtr = MergeLists(subList[j], elementPtr, &sortInfo);
	    subList[j] = NULL;
	}
	if (j >= NUM_LISTS) {
	    j = NUM_LISTS-1;
	}
	subList[j] = elementPtr;
    }

    /*
     * Merge all sublists
     */

    elementPtr = subList[0];
    for (j=1 ; j<NUM_LISTS ; j++) {
	elementPtr = MergeLists(subList[j], elementPtr, &sortInfo);
    }

    /*
     * Now store the sorted elements in the result list.
     */

    if (sortInfo.resultCode == TCL_OK) {
	List *listRepPtr;
	Tcl_Obj **newArray, *objPtr;

	resultPtr = Tcl_NewListObj(sortInfo.numElements * groupSize, NULL);
	listRepPtr = ListRepPtr(resultPtr);
	newArray = &listRepPtr->elements;
	if (group) {
	    for (i=0; elementPtr!=NULL ; elementPtr=elementPtr->nextPtr) {
		idx = elementPtr->payload.index;
		for (j = 0; j < groupSize; j++) {
		    if (indices) {
			objPtr = Tcl_NewIntObj(idx + j - groupOffset);
			newArray[i++] = objPtr;
			Tcl_IncrRefCount(objPtr);
		    } else {
			objPtr = listObjPtrs[idx + j - groupOffset];
			newArray[i++] = objPtr;
			Tcl_IncrRefCount(objPtr);
		    }
		}
	    }
	} else if (indices) {
	    for (i=0; elementPtr != NULL ; elementPtr = elementPtr->nextPtr) {
		objPtr = Tcl_NewIntObj(elementPtr->payload.index);
		newArray[i++] = objPtr;
		Tcl_IncrRefCount(objPtr);
	    }
	} else {
	    for (i=0; elementPtr != NULL ; elementPtr = elementPtr->nextPtr) {
		objPtr = elementPtr->payload.objPtr;
		newArray[i++] = objPtr;
		Tcl_IncrRefCount(objPtr);
	    }
	}
	listRepPtr->elemCount = i;
	Tcl_SetObjResult(interp, resultPtr);
    }

  done1:
    TclStackFree(interp, elementArray);

  done:
    if (sortMode == SORTMODE_COMMAND) {
	TclDecrRefCount(sortInfo.compareCmdPtr);
	TclDecrRefCount(listObj);
	sortInfo.compareCmdPtr = NULL;
    }
  done2:
    if (allocatedIndexVector) {
	TclStackFree(interp, sortInfo.indexv);
    }
    return sortInfo.resultCode;
}

/*
 *----------------------------------------------------------------------
 *
 * MergeLists -
 *
 *	This procedure combines two sorted lists of SortElement structures
 *	into a single sorted list.
 *
 * Results:
 *	The unified list of SortElement structures.
 *
 * Side effects:
 *	If infoPtr->unique is set then infoPtr->numElements may be updated.
 *	Possibly others, if a user-defined comparison command does something
 *	weird.
 *
 * Note:
 *	If infoPtr->unique is set, the merge assumes that there are no
 *	"repeated" elements in each of the left and right lists. In that case,
 *	if any element of the left list is equivalent to one in the right list
 *	it is omitted from the merged list.
 *
 *	This simplified mechanism works because of the special way our
 *	MergeSort creates the sublists to be merged and will fail to eliminate
 *	all repeats in the general case where they are already present in
 *	either the left or right list. A general code would need to skip
 *	adjacent initial repeats in the left and right lists before comparing
 *	their initial elements, at each step.
 *
 *----------------------------------------------------------------------
 */

static SortElement *
MergeLists(
    SortElement *leftPtr,	/* First list to be merged; may be NULL. */
    SortElement *rightPtr,	/* Second list to be merged; may be NULL. */
    SortInfo *infoPtr)		/* Information needed by the comparison
				 * operator. */
{
    SortElement *headPtr, *tailPtr;
    int cmp;

    if (leftPtr == NULL) {
	return rightPtr;
    }
    if (rightPtr == NULL) {
	return leftPtr;
    }
    cmp = SortCompare(leftPtr, rightPtr, infoPtr);
    if (cmp > 0 || (cmp == 0 && infoPtr->unique)) {
	if (cmp == 0) {
	    infoPtr->numElements--;
	    leftPtr = leftPtr->nextPtr;
	}
	tailPtr = rightPtr;
	rightPtr = rightPtr->nextPtr;
    } else {
	tailPtr = leftPtr;
	leftPtr = leftPtr->nextPtr;
    }
    headPtr = tailPtr;
    if (!infoPtr->unique) {
	while ((leftPtr != NULL) && (rightPtr != NULL)) {
	    cmp = SortCompare(leftPtr, rightPtr, infoPtr);
	    if (cmp > 0) {
		tailPtr->nextPtr = rightPtr;
		tailPtr = rightPtr;
		rightPtr = rightPtr->nextPtr;
	    } else {
		tailPtr->nextPtr = leftPtr;
		tailPtr = leftPtr;
		leftPtr = leftPtr->nextPtr;
	    }
	}
    } else {
	while ((leftPtr != NULL) && (rightPtr != NULL)) {
	    cmp = SortCompare(leftPtr, rightPtr, infoPtr);
	    if (cmp >= 0) {
		if (cmp == 0) {
		    infoPtr->numElements--;
		    leftPtr = leftPtr->nextPtr;
		}
		tailPtr->nextPtr = rightPtr;
		tailPtr = rightPtr;
		rightPtr = rightPtr->nextPtr;
	    } else {
		tailPtr->nextPtr = leftPtr;
		tailPtr = leftPtr;
		leftPtr = leftPtr->nextPtr;
	    }
	}
    }
    if (leftPtr != NULL) {
	tailPtr->nextPtr = leftPtr;
    } else {
	tailPtr->nextPtr = rightPtr;
    }
    return headPtr;
}

/*
 *----------------------------------------------------------------------
 *
 * SortCompare --
 *
 *	This procedure is invoked by MergeLists to determine the proper
 *	ordering between two elements.
 *
 * Results:
 *	A negative results means the the first element comes before the
 *	second, and a positive results means that the second element should
 *	come first. A result of zero means the two elements are equal and it
 *	doesn't matter which comes first.
 *
 * Side effects:
 *	None, unless a user-defined comparison command does something weird.
 *
 *----------------------------------------------------------------------
 */

static int
SortCompare(
    SortElement *elemPtr1, SortElement *elemPtr2,
				/* Values to be compared. */
    SortInfo *infoPtr)		/* Information passed from the top-level
				 * "lsort" command. */
{
    int order = 0;

    if (infoPtr->sortMode == SORTMODE_ASCII) {
	order = strcmp(elemPtr1->collationKey.strValuePtr,
		elemPtr2->collationKey.strValuePtr);
    } else if (infoPtr->sortMode == SORTMODE_ASCII_NC) {
<<<<<<< HEAD
	order = strcasecmp(elemPtr1->collationKey.strValuePtr,
		elemPtr2->collationKey.strValuePtr);
=======
	order = TclUtfCasecmp(elemPtr1->index.strValuePtr,
		elemPtr2->index.strValuePtr);
>>>>>>> 4b058587
    } else if (infoPtr->sortMode == SORTMODE_DICTIONARY) {
	order = DictionaryCompare(elemPtr1->collationKey.strValuePtr,
		elemPtr2->collationKey.strValuePtr);
    } else if (infoPtr->sortMode == SORTMODE_INTEGER) {
	long a, b;

	a = elemPtr1->collationKey.intValue;
	b = elemPtr2->collationKey.intValue;
	order = ((a >= b) - (a <= b));
    } else if (infoPtr->sortMode == SORTMODE_REAL) {
	double a, b;

	a = elemPtr1->collationKey.doubleValue;
	b = elemPtr2->collationKey.doubleValue;
	order = ((a >= b) - (a <= b));
    } else {
	Tcl_Obj **objv, *paramObjv[2];
	int objc;
	Tcl_Obj *objPtr1, *objPtr2;

	if (infoPtr->resultCode != TCL_OK) {
	    /*
	     * Once an error has occurred, skip any future comparisons so as
	     * to preserve the error message in sortInterp->result.
	     */

	    return 0;
	}


	objPtr1 = elemPtr1->collationKey.objValuePtr;
	objPtr2 = elemPtr2->collationKey.objValuePtr;

	paramObjv[0] = objPtr1;
	paramObjv[1] = objPtr2;

	/*
	 * We made space in the command list for the two things to compare.
	 * Replace them and evaluate the result.
	 */

	TclListObjLength(infoPtr->interp, infoPtr->compareCmdPtr, &objc);
	Tcl_ListObjReplace(infoPtr->interp, infoPtr->compareCmdPtr, objc - 2,
		2, 2, paramObjv);
	TclListObjGetElements(infoPtr->interp, infoPtr->compareCmdPtr,
		&objc, &objv);

	infoPtr->resultCode = Tcl_EvalObjv(infoPtr->interp, objc, objv, 0);

	if (infoPtr->resultCode != TCL_OK) {
	    Tcl_AddErrorInfo(infoPtr->interp, "\n    (-compare command)");
	    return 0;
	}

	/*
	 * Parse the result of the command.
	 */

	if (TclGetIntFromObj(infoPtr->interp,
		Tcl_GetObjResult(infoPtr->interp), &order) != TCL_OK) {
	    Tcl_SetObjResult(infoPtr->interp, Tcl_NewStringObj(
		    "-compare command returned non-integer result", -1));
	    Tcl_SetErrorCode(infoPtr->interp, "TCL", "OPERATION", "LSORT",
		    "COMPARISONFAILED", NULL);
	    infoPtr->resultCode = TCL_ERROR;
	    return 0;
	}
    }
    if (!infoPtr->isIncreasing) {
	order = -order;
    }
    return order;
}

/*
 *----------------------------------------------------------------------
 *
 * DictionaryCompare
 *
 *	This function compares two strings as if they were being used in an
 *	index or card catalog. The case of alphabetic characters is ignored,
 *	except to break ties. Thus "B" comes before "b" but after "a". Also,
 *	integers embedded in the strings compare in numerical order. In other
 *	words, "x10y" comes after "x9y", not * before it as it would when
 *	using strcmp().
 *
 * Results:
 *	A negative result means that the first element comes before the
 *	second, and a positive result means that the second element should
 *	come first. A result of zero means the two elements are equal and it
 *	doesn't matter which comes first.
 *
 * Side effects:
 *	None.
 *
 *----------------------------------------------------------------------
 */

static int
DictionaryCompare(
    const char *left, const char *right)	/* The strings to compare. */
{
    Tcl_UniChar uniLeft, uniRight, uniLeftLower, uniRightLower;
    int diff, zeros;
    int secondaryDiff = 0;

    while (1) {
	if (isdigit(UCHAR(*right))		/* INTL: digit */
		&& isdigit(UCHAR(*left))) {	/* INTL: digit */
	    /*
	     * There are decimal numbers embedded in the two strings. Compare
	     * them as numbers, rather than strings. If one number has more
	     * leading zeros than the other, the number with more leading
	     * zeros sorts later, but only as a secondary choice.
	     */

	    zeros = 0;
	    while ((*right == '0') && isdigit(UCHAR(right[1]))) {
		right++;
		zeros--;
	    }
	    while ((*left == '0') && isdigit(UCHAR(left[1]))) {
		left++;
		zeros++;
	    }
	    if (secondaryDiff == 0) {
		secondaryDiff = zeros;
	    }

	    /*
	     * The code below compares the numbers in the two strings without
	     * ever converting them to integers. It does this by first
	     * comparing the lengths of the numbers and then comparing the
	     * digit values.
	     */

	    diff = 0;
	    while (1) {
		if (diff == 0) {
		    diff = UCHAR(*left) - UCHAR(*right);
		}
		right++;
		left++;
		if (!isdigit(UCHAR(*right))) {		/* INTL: digit */
		    if (isdigit(UCHAR(*left))) {	/* INTL: digit */
			return 1;
		    } else {
			/*
			 * The two numbers have the same length. See if their
			 * values are different.
			 */

			if (diff != 0) {
			    return diff;
			}
			break;
		    }
		} else if (!isdigit(UCHAR(*left))) {	/* INTL: digit */
		    return -1;
		}
	    }
	    continue;
	}

	/*
	 * Convert character to Unicode for comparison purposes. If either
	 * string is at the terminating null, do a byte-wise comparison and
	 * bail out immediately.
	 */

	if ((*left != '\0') && (*right != '\0')) {
	    left += Tcl_UtfToUniChar(left, &uniLeft);
	    right += Tcl_UtfToUniChar(right, &uniRight);

	    /*
	     * Convert both chars to lower for the comparison, because
	     * dictionary sorts are case insensitve. Covert to lower, not
	     * upper, so chars between Z and a will sort before A (where most
	     * other interesting punctuations occur).
	     */

	    uniLeftLower = Tcl_UniCharToLower(uniLeft);
	    uniRightLower = Tcl_UniCharToLower(uniRight);
	} else {
	    diff = UCHAR(*left) - UCHAR(*right);
	    break;
	}

	diff = uniLeftLower - uniRightLower;
	if (diff) {
	    return diff;
	}
	if (secondaryDiff == 0) {
	    if (Tcl_UniCharIsUpper(uniLeft) && Tcl_UniCharIsLower(uniRight)) {
		secondaryDiff = -1;
	    } else if (Tcl_UniCharIsUpper(uniRight)
		    && Tcl_UniCharIsLower(uniLeft)) {
		secondaryDiff = 1;
	    }
	}
    }
    if (diff == 0) {
	diff = secondaryDiff;
    }
    return diff;
}

/*
 *----------------------------------------------------------------------
 *
 * SelectObjFromSublist --
 *
 *	This procedure is invoked from lsearch and SortCompare. It is used for
 *	implementing the -index option, for the lsort and lsearch commands.
 *
 * Results:
 *	Returns NULL if a failure occurs, and sets the result in the infoPtr.
 *	Otherwise returns the Tcl_Obj* to the item.
 *
 * Side effects:
 *	None.
 *
 * Note:
 *	No reference counting is done, as the result is only used internally
 *	and never passed directly to user code.
 *
 *----------------------------------------------------------------------
 */

static Tcl_Obj *
SelectObjFromSublist(
    Tcl_Obj *objPtr,		/* Obj to select sublist from. */
    SortInfo *infoPtr)		/* Information passed from the top-level
				 * "lsearch" or "lsort" command. */
{
    int i;

    /*
     * Quick check for case when no "-index" option is there.
     */

    if (infoPtr->indexc == 0) {
	return objPtr;
    }

    /*
     * Iterate over the indices, traversing through the nested sublists as we
     * go.
     */

    for (i=0 ; i<infoPtr->indexc ; i++) {
	int listLen, index;
	Tcl_Obj *currentObj;

	if (TclListObjLength(infoPtr->interp, objPtr, &listLen) != TCL_OK) {
	    infoPtr->resultCode = TCL_ERROR;
	    return NULL;
	}
	index = infoPtr->indexv[i];

	/*
	 * Adjust for end-based indexing.
	 */

	if (index < SORTIDX_NONE) {
	    index += listLen + 1;
	}

	if (Tcl_ListObjIndex(infoPtr->interp, objPtr, index,
		&currentObj) != TCL_OK) {
	    infoPtr->resultCode = TCL_ERROR;
	    return NULL;
	}
	if (currentObj == NULL) {
	    Tcl_SetObjResult(infoPtr->interp, Tcl_ObjPrintf(
		    "element %d missing from sublist \"%s\"",
		    index, TclGetString(objPtr)));
	    Tcl_SetErrorCode(infoPtr->interp, "TCL", "OPERATION", "LSORT",
		    "INDEXFAILED", NULL);
	    infoPtr->resultCode = TCL_ERROR;
	    return NULL;
	}
	objPtr = currentObj;
    }
    return objPtr;
}

/*
 * Local Variables:
 * mode: c
 * c-basic-offset: 4
 * fill-column: 78
 * tab-width: 8
 * End:
 */<|MERGE_RESOLUTION|>--- conflicted
+++ resolved
@@ -4027,13 +4027,8 @@
 		sortInfo.resultCode = TCL_ERROR;
 		goto done1;
 	    }
-<<<<<<< HEAD
 	    elementArray[i].collationKey.intValue = a;
-	} else if (sortInfo.sortMode == SORTMODE_REAL) {
-=======
-	    elementArray[i].index.intValue = a;
 	} else if (sortMode == SORTMODE_REAL) {
->>>>>>> 4b058587
 	    double a;
 
 	    if (Tcl_GetDoubleFromObj(sortInfo.interp, indexPtr,
@@ -4277,13 +4272,8 @@
 	order = strcmp(elemPtr1->collationKey.strValuePtr,
 		elemPtr2->collationKey.strValuePtr);
     } else if (infoPtr->sortMode == SORTMODE_ASCII_NC) {
-<<<<<<< HEAD
-	order = strcasecmp(elemPtr1->collationKey.strValuePtr,
+	order = TclUtfCasecmp(elemPtr1->collationKey.strValuePtr,
 		elemPtr2->collationKey.strValuePtr);
-=======
-	order = TclUtfCasecmp(elemPtr1->index.strValuePtr,
-		elemPtr2->index.strValuePtr);
->>>>>>> 4b058587
     } else if (infoPtr->sortMode == SORTMODE_DICTIONARY) {
 	order = DictionaryCompare(elemPtr1->collationKey.strValuePtr,
 		elemPtr2->collationKey.strValuePtr);
