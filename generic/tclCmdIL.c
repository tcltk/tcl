/*
 * tclCmdIL.c --
 *
 *	This file contains the top-level command routines for most of the Tcl
 *	built-in commands whose names begin with the letters I through L. It
 *	contains only commands in the generic core (i.e., those that don't
 *	depend much upon UNIX facilities).
 *
 * Copyright © 1987-1993 The Regents of the University of California.
 * Copyright © 1993-1997 Lucent Technologies.
 * Copyright © 1994-1997 Sun Microsystems, Inc.
 * Copyright © 1998-1999 Scriptics Corporation.
 * Copyright © 2001 Kevin B. Kenny. All rights reserved.
 * Copyright © 2005 Donal K. Fellows.
 *
 * See the file "license.terms" for information on usage and redistribution of
 * this file, and for a DISCLAIMER OF ALL WARRANTIES.
 */

#include "tclInt.h"
#include "tclRegexp.h"

/*
 * During execution of the "lsort" command, structures of the following type
 * are used to arrange the objects being sorted into a collection of linked
 * lists.
 */

typedef struct SortElement {
    union {			/* The value that we sorting by. */
	const char *strValuePtr;
	Tcl_WideInt wideValue;
	double doubleValue;
	Tcl_Obj *objValuePtr;
    } collationKey;
    union {			/* Object being sorted, or its index. */
	Tcl_Obj *objPtr;
	size_t index;
    } payload;
    struct SortElement *nextPtr;/* Next element in the list, or NULL for end
				 * of list. */
} SortElement;

/*
 * These function pointer types are used with the "lsearch" and "lsort"
 * commands to facilitate the "-nocase" option.
 */

typedef int (*SortStrCmpFn_t) (const char *, const char *);
typedef int (*SortMemCmpFn_t) (const void *, const void *, size_t);

/*
 * The "lsort" command needs to pass certain information down to the function
 * that compares two list elements, and the comparison function needs to pass
 * success or failure information back up to the top-level "lsort" command.
 * The following structure is used to pass this information.
 */

typedef struct {
    int isIncreasing;		/* Nonzero means sort in increasing order. */
    int sortMode;		/* The sort mode. One of SORTMODE_* values
				 * defined below. */
    Tcl_Obj *compareCmdPtr;	/* The Tcl comparison command when sortMode is
				 * SORTMODE_COMMAND. Pre-initialized to hold
				 * base of command. */
    int *indexv;		/* If the -index option was specified, this
				 * holds an encoding of the indexes contained
				 * in the list supplied as an argument to
				 * that option.
				 * NULL if no indexes supplied, and points to
				 * singleIndex field when only one
				 * supplied. */
    size_t indexc;			/* Number of indexes in indexv array. */
    int singleIndex;		/* Static space for common index case. */
    int unique;
    int numElements;
    Tcl_Interp *interp;		/* The interpreter in which the sort is being
				 * done. */
    int resultCode;		/* Completion code for the lsort command. If
				 * an error occurs during the sort this is
				 * changed from TCL_OK to TCL_ERROR. */
} SortInfo;

/*
 * The "sortMode" field of the SortInfo structure can take on any of the
 * following values.
 */

#define SORTMODE_ASCII		0
#define SORTMODE_INTEGER	1
#define SORTMODE_REAL		2
#define SORTMODE_COMMAND	3
#define SORTMODE_DICTIONARY	4
#define SORTMODE_ASCII_NC	8

/*
 * Forward declarations for procedures defined in this file:
 */

static int		DictionaryCompare(const char *left, const char *right);
static Tcl_NRPostProc	IfConditionCallback;
static Tcl_ObjCmdProc2	InfoArgsCmd;
static Tcl_ObjCmdProc2	InfoBodyCmd;
static Tcl_ObjCmdProc2	InfoCmdCountCmd;
static Tcl_ObjCmdProc2	InfoCommandsCmd;
static Tcl_ObjCmdProc2	InfoCompleteCmd;
static Tcl_ObjCmdProc2	InfoDefaultCmd;
/* TIP #348 - New 'info' subcommand 'errorstack' */
static Tcl_ObjCmdProc2	InfoErrorStackCmd;
/* TIP #280 - New 'info' subcommand 'frame' */
static Tcl_ObjCmdProc2	InfoFrameCmd;
static Tcl_ObjCmdProc2	InfoFunctionsCmd;
static Tcl_ObjCmdProc2	InfoHostnameCmd;
static Tcl_ObjCmdProc2	InfoLevelCmd;
static Tcl_ObjCmdProc2	InfoLibraryCmd;
static Tcl_ObjCmdProc2	InfoLoadedCmd;
static Tcl_ObjCmdProc2	InfoNameOfExecutableCmd;
static Tcl_ObjCmdProc2	InfoPatchLevelCmd;
static Tcl_ObjCmdProc2	InfoProcsCmd;
static Tcl_ObjCmdProc2	InfoScriptCmd;
static Tcl_ObjCmdProc2	InfoSharedlibCmd;
static Tcl_ObjCmdProc2	InfoCmdTypeCmd;
static Tcl_ObjCmdProc2	InfoTclVersionCmd;
static SortElement *	MergeLists(SortElement *leftPtr, SortElement *rightPtr,
			    SortInfo *infoPtr);
static int		SortCompare(SortElement *firstPtr, SortElement *second,
			    SortInfo *infoPtr);
static Tcl_Obj *	SelectObjFromSublist(Tcl_Obj *firstPtr,
			    SortInfo *infoPtr);

/*
 * Array of values describing how to implement each standard subcommand of the
 * "info" command.
 */

static const EnsembleImplMap defaultInfoMap[] = {
    {"args",		   InfoArgsCmd,		    TclCompileBasic1ArgCmd, NULL, NULL, 0},
    {"body",		   InfoBodyCmd,		    TclCompileBasic1ArgCmd, NULL, NULL, 0},
    {"cmdcount",	   InfoCmdCountCmd,	    TclCompileBasic0ArgCmd, NULL, NULL, 0},
    {"cmdtype",		   InfoCmdTypeCmd,	    TclCompileBasic1ArgCmd, NULL, NULL, 1},
    {"commands",	   InfoCommandsCmd,	    TclCompileInfoCommandsCmd, NULL, NULL, 0},
    {"complete",	   InfoCompleteCmd,	    TclCompileBasic1ArgCmd, NULL, NULL, 0},
    {"coroutine",	   TclInfoCoroutineCmd,     TclCompileInfoCoroutineCmd, NULL, NULL, 0},
    {"default",		   InfoDefaultCmd,	    TclCompileBasic3ArgCmd, NULL, NULL, 0},
    {"errorstack",	   InfoErrorStackCmd,	    TclCompileBasic0Or1ArgCmd, NULL, NULL, 0},
    {"exists",		   TclInfoExistsCmd,	    TclCompileInfoExistsCmd, NULL, NULL, 0},
    {"frame",		   InfoFrameCmd,	    TclCompileBasic0Or1ArgCmd, NULL, NULL, 0},
    {"functions",	   InfoFunctionsCmd,	    TclCompileBasic0Or1ArgCmd, NULL, NULL, 0},
    {"globals",		   TclInfoGlobalsCmd,	    TclCompileBasic0Or1ArgCmd, NULL, NULL, 0},
    {"hostname",	   InfoHostnameCmd,	    TclCompileBasic0ArgCmd, NULL, NULL, 0},
    {"level",		   InfoLevelCmd,	    TclCompileInfoLevelCmd, NULL, NULL, 0},
    {"library",		   InfoLibraryCmd,	    TclCompileBasic0ArgCmd, NULL, NULL, 0},
    {"loaded",		   InfoLoadedCmd,	    TclCompileBasic0Or1ArgCmd, NULL, NULL, 0},
    {"locals",		   TclInfoLocalsCmd,	    TclCompileBasic0Or1ArgCmd, NULL, NULL, 0},
    {"nameofexecutable",   InfoNameOfExecutableCmd, TclCompileBasic0ArgCmd, NULL, NULL, 1},
    {"patchlevel",	   InfoPatchLevelCmd,	    TclCompileBasic0ArgCmd, NULL, NULL, 0},
    {"procs",		   InfoProcsCmd,	    TclCompileBasic0Or1ArgCmd, NULL, NULL, 0},
    {"script",		   InfoScriptCmd,	    TclCompileBasic0Or1ArgCmd, NULL, NULL, 0},
    {"sharedlibextension", InfoSharedlibCmd,	    TclCompileBasic0ArgCmd, NULL, NULL, 0},
    {"tclversion",	   InfoTclVersionCmd,	    TclCompileBasic0ArgCmd, NULL, NULL, 0},
    {"vars",		   TclInfoVarsCmd,	    TclCompileBasic0Or1ArgCmd, NULL, NULL, 0},
    {NULL, NULL, NULL, NULL, NULL, 0}
};

/*
 *----------------------------------------------------------------------
 *
 * Tcl_IfObjCmd --
 *
 *	This procedure is invoked to process the "if" Tcl command. See the
 *	user documentation for details on what it does.
 *
 *	With the bytecode compiler, this procedure is only called when a
 *	command name is computed at runtime, and is "if" or the name to which
 *	"if" was renamed: e.g., "set z if; $z 1 {puts foo}"
 *
 * Results:
 *	A standard Tcl result.
 *
 * Side effects:
 *	See the user documentation.
 *
 *----------------------------------------------------------------------
 */

int
Tcl_IfObjCmd(
    void *clientData,
    Tcl_Interp *interp,		/* Current interpreter. */
    size_t objc,			/* Number of arguments. */
    Tcl_Obj *const objv[])	/* Argument objects. */
{
    return Tcl_NRCallObjProc2(interp, TclNRIfObjCmd, clientData, objc, objv);
}

int
TclNRIfObjCmd(
    TCL_UNUSED(void *),
    Tcl_Interp *interp,		/* Current interpreter. */
    size_t objc,			/* Number of arguments. */
    Tcl_Obj *const objv[])	/* Argument objects. */
{
    Tcl_Obj *boolObj;

    if (objc <= 1) {
	Tcl_SetObjResult(interp, Tcl_ObjPrintf(
		"wrong # args: no expression after \"%s\" argument",
		TclGetString(objv[0])));
	Tcl_SetErrorCode(interp, "TCL", "WRONGARGS", NULL);
	return TCL_ERROR;
    }

    /*
     * At this point, objv[1] refers to the main expression to test. The
     * arguments after the expression must be "then" (optional) and a script
     * to execute if the expression is true.
     */

    TclNewObj(boolObj);
    Tcl_NRAddCallback(interp, IfConditionCallback, INT2PTR(objc),
	    (void *) objv, INT2PTR(1), boolObj);
    return Tcl_NRExprObj(interp, objv[1], boolObj);
}

static int
IfConditionCallback(
    void *data[],
    Tcl_Interp *interp,
    int result)
{
    Interp *iPtr = (Interp *) interp;
    size_t objc = PTR2INT(data[0]);
    Tcl_Obj *const *objv = (Tcl_Obj *const *)data[1];
    size_t i = PTR2INT(data[2]);
    Tcl_Obj *boolObj = (Tcl_Obj *)data[3];
    int value, thenScriptIndex = 0;
    const char *clause;

    if (result != TCL_OK) {
	TclDecrRefCount(boolObj);
	return result;
    }
    if (Tcl_GetBooleanFromObj(interp, boolObj, &value) != TCL_OK) {
	TclDecrRefCount(boolObj);
	return TCL_ERROR;
    }
    TclDecrRefCount(boolObj);

    while (1) {
	i++;
	if (i >= objc) {
	    goto missingScript;
	}
	clause = TclGetString(objv[i]);
	if ((i < objc) && (strcmp(clause, "then") == 0)) {
	    i++;
	}
	if (i >= objc) {
	    goto missingScript;
	}
	if (value) {
	    thenScriptIndex = i;
	    value = 0;
	}

	/*
	 * The expression evaluated to false. Skip the command, then see if
	 * there is an "else" or "elseif" clause.
	 */

	i++;
	if (i >= objc) {
	    if (thenScriptIndex) {
		/*
		 * TIP #280. Make invoking context available to branch.
		 */

		return TclNREvalObjEx(interp, objv[thenScriptIndex], 0,
			iPtr->cmdFramePtr, thenScriptIndex);
	    }
	    return TCL_OK;
	}
	clause = TclGetString(objv[i]);
	if ((clause[0] != 'e') || (strcmp(clause, "elseif") != 0)) {
	    break;
	}
	i++;

	/*
	 * At this point in the loop, objv and objc refer to an expression to
	 * test, either for the main expression or an expression following an
	 * "elseif". The arguments after the expression must be "then"
	 * (optional) and a script to execute if the expression is true.
	 */

	if (i >= objc) {
	    Tcl_SetObjResult(interp, Tcl_ObjPrintf(
		    "wrong # args: no expression after \"%s\" argument",
		    clause));
	    Tcl_SetErrorCode(interp, "TCL", "WRONGARGS", NULL);
	    return TCL_ERROR;
	}
	if (!thenScriptIndex) {
	    TclNewObj(boolObj);
	    Tcl_NRAddCallback(interp, IfConditionCallback, data[0], data[1],
		    INT2PTR(i), boolObj);
	    return Tcl_NRExprObj(interp, objv[i], boolObj);
	}
    }

    /*
     * Couldn't find a "then" or "elseif" clause to execute. Check now for an
     * "else" clause. We know that there's at least one more argument when we
     * get here.
     */

    if (strcmp(clause, "else") == 0) {
	i++;
	if (i >= objc) {
	    goto missingScript;
	}
    }
    if (i < objc - 1) {
	Tcl_SetObjResult(interp, Tcl_NewStringObj(
		"wrong # args: extra words after \"else\" clause in \"if\" command",
		-1));
	Tcl_SetErrorCode(interp, "TCL", "WRONGARGS", NULL);
	return TCL_ERROR;
    }
    if (thenScriptIndex) {
	/*
	 * TIP #280. Make invoking context available to branch/else.
	 */

	return TclNREvalObjEx(interp, objv[thenScriptIndex], 0,
		iPtr->cmdFramePtr, thenScriptIndex);
    }
    return TclNREvalObjEx(interp, objv[i], 0, iPtr->cmdFramePtr, i);

  missingScript:
    Tcl_SetObjResult(interp, Tcl_ObjPrintf(
	    "wrong # args: no script following \"%s\" argument",
	    TclGetString(objv[i-1])));
    Tcl_SetErrorCode(interp, "TCL", "WRONGARGS", NULL);
    return TCL_ERROR;
}

/*
 *----------------------------------------------------------------------
 *
 * Tcl_IncrObjCmd --
 *
 *	This procedure is invoked to process the "incr" Tcl command. See the
 *	user documentation for details on what it does.
 *
 *	With the bytecode compiler, this procedure is only called when a
 *	command name is computed at runtime, and is "incr" or the name to
 *	which "incr" was renamed: e.g., "set z incr; $z i -1"
 *
 * Results:
 *	A standard Tcl result.
 *
 * Side effects:
 *	See the user documentation.
 *
 *----------------------------------------------------------------------
 */

int
Tcl_IncrObjCmd(
    TCL_UNUSED(void *),
    Tcl_Interp *interp,		/* Current interpreter. */
    size_t objc,			/* Number of arguments. */
    Tcl_Obj *const objv[])	/* Argument objects. */
{
    Tcl_Obj *newValuePtr, *incrPtr;

    if ((objc != 2) && (objc != 3)) {
	Tcl_WrongNumArgs(interp, 1, objv, "varName ?increment?");
	return TCL_ERROR;
    }

    if (objc == 3) {
	incrPtr = objv[2];
    } else {
	TclNewIntObj(incrPtr, 1);
    }
    Tcl_IncrRefCount(incrPtr);
    newValuePtr = TclIncrObjVar2(interp, objv[1], NULL,
	    incrPtr, TCL_LEAVE_ERR_MSG);
    Tcl_DecrRefCount(incrPtr);

    if (newValuePtr == NULL) {
	return TCL_ERROR;
    }

    /*
     * Set the interpreter's object result to refer to the variable's new
     * value object.
     */

    Tcl_SetObjResult(interp, newValuePtr);
    return TCL_OK;
}

/*
 *----------------------------------------------------------------------
 *
 * TclInitInfoCmd --
 *
 *	This function is called to create the "info" Tcl command. See the user
 *	documentation for details on what it does.
 *
 * Results:
 *	Handle for the info command, or NULL on failure.
 *
 * Side effects:
 *	none
 *
 *----------------------------------------------------------------------
 */

Tcl_Command
TclInitInfoCmd(
    Tcl_Interp *interp)		/* Current interpreter. */
{
    return TclMakeEnsemble(interp, "info", defaultInfoMap);
}

/*
 *----------------------------------------------------------------------
 *
 * InfoArgsCmd --
 *
 *	Called to implement the "info args" command that returns the argument
 *	list for a procedure. Handles the following syntax:
 *
 *	    info args procName
 *
 * Results:
 *	Returns TCL_OK if successful and TCL_ERROR if there is an error.
 *
 * Side effects:
 *	Returns a result in the interpreter's result object. If there is an
 *	error, the result is an error message.
 *
 *----------------------------------------------------------------------
 */

static int
InfoArgsCmd(
    TCL_UNUSED(void *),
    Tcl_Interp *interp,		/* Current interpreter. */
    size_t objc,			/* Number of arguments. */
    Tcl_Obj *const objv[])	/* Argument objects. */
{
    Interp *iPtr = (Interp *) interp;
    const char *name;
    Proc *procPtr;
    CompiledLocal *localPtr;
    Tcl_Obj *listObjPtr;

    if (objc != 2) {
	Tcl_WrongNumArgs(interp, 1, objv, "procname");
	return TCL_ERROR;
    }

    name = TclGetString(objv[1]);
    procPtr = TclFindProc(iPtr, name);
    if (procPtr == NULL) {
	Tcl_SetObjResult(interp, Tcl_ObjPrintf(
		"\"%s\" isn't a procedure", name));
	Tcl_SetErrorCode(interp, "TCL", "LOOKUP", "PROCEDURE", name, NULL);
	return TCL_ERROR;
    }

    /*
     * Build a return list containing the arguments.
     */

    listObjPtr = Tcl_NewListObj(0, NULL);
    for (localPtr = procPtr->firstLocalPtr;  localPtr != NULL;
	    localPtr = localPtr->nextPtr) {
	if (TclIsVarArgument(localPtr)) {
	    Tcl_ListObjAppendElement(interp, listObjPtr,
		    Tcl_NewStringObj(localPtr->name, -1));
	}
    }
    Tcl_SetObjResult(interp, listObjPtr);
    return TCL_OK;
}

/*
 *----------------------------------------------------------------------
 *
 * InfoBodyCmd --
 *
 *	Called to implement the "info body" command that returns the body for
 *	a procedure. Handles the following syntax:
 *
 *	    info body procName
 *
 * Results:
 *	Returns TCL_OK if successful and TCL_ERROR if there is an error.
 *
 * Side effects:
 *	Returns a result in the interpreter's result object. If there is an
 *	error, the result is an error message.
 *
 *----------------------------------------------------------------------
 */

static int
InfoBodyCmd(
    TCL_UNUSED(void *),
    Tcl_Interp *interp,		/* Current interpreter. */
    size_t objc,			/* Number of arguments. */
    Tcl_Obj *const objv[])	/* Argument objects. */
{
    Interp *iPtr = (Interp *) interp;
    const char *name, *bytes;
    Proc *procPtr;
    size_t numBytes;

    if (objc != 2) {
	Tcl_WrongNumArgs(interp, 1, objv, "procname");
	return TCL_ERROR;
    }

    name = TclGetString(objv[1]);
    procPtr = TclFindProc(iPtr, name);
    if (procPtr == NULL) {
	Tcl_SetObjResult(interp, Tcl_ObjPrintf(
		"\"%s\" isn't a procedure", name));
	Tcl_SetErrorCode(interp, "TCL", "LOOKUP", "PROCEDURE", name, NULL);
	return TCL_ERROR;
    }

    /*
     * Here we used to return procPtr->bodyPtr, except when the body was
     * bytecompiled - in that case, the return was a copy of the body's string
     * rep. In order to better isolate the implementation details of the
     * compiler/engine subsystem, we now always return a copy of the string
     * rep. It is important to return a copy so that later manipulations of
     * the object do not invalidate the internal rep.
     */

    bytes = Tcl_GetStringFromObj(procPtr->bodyPtr, &numBytes);
    Tcl_SetObjResult(interp, Tcl_NewStringObj(bytes, numBytes));
    return TCL_OK;
}

/*
 *----------------------------------------------------------------------
 *
 * InfoCmdCountCmd --
 *
 *	Called to implement the "info cmdcount" command that returns the
 *	number of commands that have been executed. Handles the following
 *	syntax:
 *
 *	    info cmdcount
 *
 * Results:
 *	Returns TCL_OK if successful and TCL_ERROR if there is an error.
 *
 * Side effects:
 *	Returns a result in the interpreter's result object. If there is an
 *	error, the result is an error message.
 *
 *----------------------------------------------------------------------
 */

static int
InfoCmdCountCmd(
    TCL_UNUSED(void *),
    Tcl_Interp *interp,		/* Current interpreter. */
    size_t objc,			/* Number of arguments. */
    Tcl_Obj *const objv[])	/* Argument objects. */
{
    Interp *iPtr = (Interp *) interp;

    if (objc != 1) {
	Tcl_WrongNumArgs(interp, 1, objv, NULL);
	return TCL_ERROR;
    }

    Tcl_SetObjResult(interp, Tcl_NewWideIntObj(iPtr->cmdCount));
    return TCL_OK;
}

/*
 *----------------------------------------------------------------------
 *
 * InfoCommandsCmd --
 *
 *	Called to implement the "info commands" command that returns the list
 *	of commands in the interpreter that match an optional pattern. The
 *	pattern, if any, consists of an optional sequence of namespace names
 *	separated by "::" qualifiers, which is followed by a glob-style
 *	pattern that restricts which commands are returned. Handles the
 *	following syntax:
 *
 *	    info commands ?pattern?
 *
 * Results:
 *	Returns TCL_OK if successful and TCL_ERROR if there is an error.
 *
 * Side effects:
 *	Returns a result in the interpreter's result object. If there is an
 *	error, the result is an error message.
 *
 *----------------------------------------------------------------------
 */

static int
InfoCommandsCmd(
    TCL_UNUSED(void *),
    Tcl_Interp *interp,		/* Current interpreter. */
    size_t objc,			/* Number of arguments. */
    Tcl_Obj *const objv[])	/* Argument objects. */
{
    const char *cmdName, *pattern;
    const char *simplePattern;
    Tcl_HashEntry *entryPtr;
    Tcl_HashSearch search;
    Namespace *nsPtr;
    Namespace *globalNsPtr = (Namespace *) Tcl_GetGlobalNamespace(interp);
    Namespace *currNsPtr = (Namespace *) Tcl_GetCurrentNamespace(interp);
    Tcl_Obj *listPtr, *elemObjPtr;
    int specificNsInPattern = 0;/* Init. to avoid compiler warning. */
    Tcl_Command cmd;
    size_t i;

    /*
     * Get the pattern and find the "effective namespace" in which to list
     * commands.
     */

    if (objc == 1) {
	simplePattern = NULL;
	nsPtr = currNsPtr;
	specificNsInPattern = 0;
    } else if (objc == 2) {
	/*
	 * From the pattern, get the effective namespace and the simple
	 * pattern (no namespace qualifiers or ::'s) at the end. If an error
	 * was found while parsing the pattern, return it. Otherwise, if the
	 * namespace wasn't found, just leave nsPtr NULL: we will return an
	 * empty list since no commands there can be found.
	 */

	Namespace *dummy1NsPtr, *dummy2NsPtr;

	pattern = TclGetString(objv[1]);
	TclGetNamespaceForQualName(interp, pattern, NULL, 0, &nsPtr,
		&dummy1NsPtr, &dummy2NsPtr, &simplePattern);

	if (nsPtr != NULL) {	/* We successfully found the pattern's ns. */
	    specificNsInPattern = (strcmp(simplePattern, pattern) != 0);
	}
    } else {
	Tcl_WrongNumArgs(interp, 1, objv, "?pattern?");
	return TCL_ERROR;
    }

    /*
     * Exit as quickly as possible if we couldn't find the namespace.
     */

    if (nsPtr == NULL) {
	return TCL_OK;
    }

    /*
     * Scan through the effective namespace's command table and create a list
     * with all commands that match the pattern. If a specific namespace was
     * requested in the pattern, qualify the command names with the namespace
     * name.
     */

    listPtr = Tcl_NewListObj(0, NULL);

    if (simplePattern != NULL && TclMatchIsTrivial(simplePattern)) {
	/*
	 * Special case for when the pattern doesn't include any of glob's
	 * special characters. This lets us avoid scans of any hash tables.
	 */

	entryPtr = Tcl_FindHashEntry(&nsPtr->cmdTable, simplePattern);
	if (entryPtr != NULL) {
	    if (specificNsInPattern) {
		cmd = (Tcl_Command)Tcl_GetHashValue(entryPtr);
		elemObjPtr = Tcl_NewObj();
		Tcl_GetCommandFullName(interp, cmd, elemObjPtr);
	    } else {
		cmdName = (const char *)Tcl_GetHashKey(&nsPtr->cmdTable, entryPtr);
		elemObjPtr = Tcl_NewStringObj(cmdName, -1);
	    }
	    Tcl_ListObjAppendElement(interp, listPtr, elemObjPtr);
	    Tcl_SetObjResult(interp, listPtr);
	    return TCL_OK;
	}
	if ((nsPtr != globalNsPtr) && !specificNsInPattern) {
	    Tcl_HashTable *tablePtr = NULL;	/* Quell warning. */

	    for (i=0 ; i<nsPtr->commandPathLength ; i++) {
		Namespace *pathNsPtr = nsPtr->commandPathArray[i].nsPtr;

		if (pathNsPtr == NULL) {
		    continue;
		}
		tablePtr = &pathNsPtr->cmdTable;
		entryPtr = Tcl_FindHashEntry(tablePtr, simplePattern);
		if (entryPtr != NULL) {
		    break;
		}
	    }
	    if (entryPtr == NULL) {
		tablePtr = &globalNsPtr->cmdTable;
		entryPtr = Tcl_FindHashEntry(tablePtr, simplePattern);
	    }
	    if (entryPtr != NULL) {
		cmdName = (const char *)Tcl_GetHashKey(tablePtr, entryPtr);
		Tcl_ListObjAppendElement(interp, listPtr,
			Tcl_NewStringObj(cmdName, -1));
		Tcl_SetObjResult(interp, listPtr);
		return TCL_OK;
	    }
	}
    } else if (nsPtr->commandPathLength == 0 || specificNsInPattern) {
	/*
	 * The pattern is non-trivial, but either there is no explicit path or
	 * there is an explicit namespace in the pattern. In both cases, the
	 * old matching scheme is perfect.
	 */

	entryPtr = Tcl_FirstHashEntry(&nsPtr->cmdTable, &search);
	while (entryPtr != NULL) {
	    cmdName = (const char *)Tcl_GetHashKey(&nsPtr->cmdTable, entryPtr);
	    if ((simplePattern == NULL)
		    || Tcl_StringMatch(cmdName, simplePattern)) {
		if (specificNsInPattern) {
		    cmd = (Tcl_Command)Tcl_GetHashValue(entryPtr);
		    elemObjPtr = Tcl_NewObj();
		    Tcl_GetCommandFullName(interp, cmd, elemObjPtr);
		} else {
		    elemObjPtr = Tcl_NewStringObj(cmdName, -1);
		}
		Tcl_ListObjAppendElement(interp, listPtr, elemObjPtr);
	    }
	    entryPtr = Tcl_NextHashEntry(&search);
	}

	/*
	 * If the effective namespace isn't the global :: namespace, and a
	 * specific namespace wasn't requested in the pattern, then add in all
	 * global :: commands that match the simple pattern. Of course, we add
	 * in only those commands that aren't hidden by a command in the
	 * effective namespace.
	 */

	if ((nsPtr != globalNsPtr) && !specificNsInPattern) {
	    entryPtr = Tcl_FirstHashEntry(&globalNsPtr->cmdTable, &search);
	    while (entryPtr != NULL) {
		cmdName = (const char *)Tcl_GetHashKey(&globalNsPtr->cmdTable, entryPtr);
		if ((simplePattern == NULL)
			|| Tcl_StringMatch(cmdName, simplePattern)) {
		    if (Tcl_FindHashEntry(&nsPtr->cmdTable,cmdName) == NULL) {
			Tcl_ListObjAppendElement(interp, listPtr,
				Tcl_NewStringObj(cmdName, -1));
		    }
		}
		entryPtr = Tcl_NextHashEntry(&search);
	    }
	}
    } else {
	/*
	 * The pattern is non-trivial (can match more than one command name),
	 * there is an explicit path, and there is no explicit namespace in
	 * the pattern. This means that we have to traverse the path to
	 * discover all the commands defined.
	 */

	Tcl_HashTable addedCommandsTable;
	int isNew;
	int foundGlobal = (nsPtr == globalNsPtr);

	/*
	 * We keep a hash of the objects already added to the result list.
	 */

	Tcl_InitObjHashTable(&addedCommandsTable);

	entryPtr = Tcl_FirstHashEntry(&nsPtr->cmdTable, &search);
	while (entryPtr != NULL) {
	    cmdName = (const char *)Tcl_GetHashKey(&nsPtr->cmdTable, entryPtr);
	    if ((simplePattern == NULL)
		    || Tcl_StringMatch(cmdName, simplePattern)) {
		elemObjPtr = Tcl_NewStringObj(cmdName, -1);
		Tcl_ListObjAppendElement(interp, listPtr, elemObjPtr);
		(void) Tcl_CreateHashEntry(&addedCommandsTable,
			elemObjPtr, &isNew);
	    }
	    entryPtr = Tcl_NextHashEntry(&search);
	}

	/*
	 * Search the path next.
	 */

	for (i=0 ; i<nsPtr->commandPathLength ; i++) {
	    Namespace *pathNsPtr = nsPtr->commandPathArray[i].nsPtr;

	    if (pathNsPtr == NULL) {
		continue;
	    }
	    if (pathNsPtr == globalNsPtr) {
		foundGlobal = 1;
	    }
	    entryPtr = Tcl_FirstHashEntry(&pathNsPtr->cmdTable, &search);
	    while (entryPtr != NULL) {
		cmdName = (const char *)Tcl_GetHashKey(&pathNsPtr->cmdTable, entryPtr);
		if ((simplePattern == NULL)
			|| Tcl_StringMatch(cmdName, simplePattern)) {
		    elemObjPtr = Tcl_NewStringObj(cmdName, -1);
		    (void) Tcl_CreateHashEntry(&addedCommandsTable,
			    elemObjPtr, &isNew);
		    if (isNew) {
			Tcl_ListObjAppendElement(interp, listPtr, elemObjPtr);
		    } else {
			TclDecrRefCount(elemObjPtr);
		    }
		}
		entryPtr = Tcl_NextHashEntry(&search);
	    }
	}

	/*
	 * If the effective namespace isn't the global :: namespace, and a
	 * specific namespace wasn't requested in the pattern, then add in all
	 * global :: commands that match the simple pattern. Of course, we add
	 * in only those commands that aren't hidden by a command in the
	 * effective namespace.
	 */

	if (!foundGlobal) {
	    entryPtr = Tcl_FirstHashEntry(&globalNsPtr->cmdTable, &search);
	    while (entryPtr != NULL) {
		cmdName = (const char *)Tcl_GetHashKey(&globalNsPtr->cmdTable, entryPtr);
		if ((simplePattern == NULL)
			|| Tcl_StringMatch(cmdName, simplePattern)) {
		    elemObjPtr = Tcl_NewStringObj(cmdName, -1);
		    if (Tcl_FindHashEntry(&addedCommandsTable,
			    (char *) elemObjPtr) == NULL) {
			Tcl_ListObjAppendElement(interp, listPtr, elemObjPtr);
		    } else {
			TclDecrRefCount(elemObjPtr);
		    }
		}
		entryPtr = Tcl_NextHashEntry(&search);
	    }
	}

	Tcl_DeleteHashTable(&addedCommandsTable);
    }

    Tcl_SetObjResult(interp, listPtr);
    return TCL_OK;
}

/*
 *----------------------------------------------------------------------
 *
 * InfoCompleteCmd --
 *
 *	Called to implement the "info complete" command that determines
 *	whether a string is a complete Tcl command. Handles the following
 *	syntax:
 *
 *	    info complete command
 *
 * Results:
 *	Returns TCL_OK if successful and TCL_ERROR if there is an error.
 *
 * Side effects:
 *	Returns a result in the interpreter's result object. If there is an
 *	error, the result is an error message.
 *
 *----------------------------------------------------------------------
 */

static int
InfoCompleteCmd(
    TCL_UNUSED(void *),
    Tcl_Interp *interp,		/* Current interpreter. */
    size_t objc,			/* Number of arguments. */
    Tcl_Obj *const objv[])	/* Argument objects. */
{
    if (objc != 2) {
	Tcl_WrongNumArgs(interp, 1, objv, "command");
	return TCL_ERROR;
    }

    Tcl_SetObjResult(interp, Tcl_NewBooleanObj(
	    TclObjCommandComplete(objv[1])));
    return TCL_OK;
}

/*
 *----------------------------------------------------------------------
 *
 * InfoDefaultCmd --
 *
 *	Called to implement the "info default" command that returns the
 *	default value for a procedure argument. Handles the following syntax:
 *
 *	    info default procName arg varName
 *
 * Results:
 *	Returns TCL_OK if successful and TCL_ERROR if there is an error.
 *
 * Side effects:
 *	Returns a result in the interpreter's result object. If there is an
 *	error, the result is an error message.
 *
 *----------------------------------------------------------------------
 */

static int
InfoDefaultCmd(
    TCL_UNUSED(void *),
    Tcl_Interp *interp,		/* Current interpreter. */
    size_t objc,			/* Number of arguments. */
    Tcl_Obj *const objv[])	/* Argument objects. */
{
    Interp *iPtr = (Interp *) interp;
    const char *procName, *argName;
    Proc *procPtr;
    CompiledLocal *localPtr;
    Tcl_Obj *valueObjPtr;

    if (objc != 4) {
	Tcl_WrongNumArgs(interp, 1, objv, "procname arg varname");
	return TCL_ERROR;
    }

    procName = TclGetString(objv[1]);
    argName = TclGetString(objv[2]);

    procPtr = TclFindProc(iPtr, procName);
    if (procPtr == NULL) {
	Tcl_SetObjResult(interp, Tcl_ObjPrintf(
		"\"%s\" isn't a procedure", procName));
	Tcl_SetErrorCode(interp, "TCL", "LOOKUP", "PROCEDURE", procName,
		NULL);
	return TCL_ERROR;
    }

    for (localPtr = procPtr->firstLocalPtr;  localPtr != NULL;
	    localPtr = localPtr->nextPtr) {
	if (TclIsVarArgument(localPtr)
		&& (strcmp(argName, localPtr->name) == 0)) {
	    if (localPtr->defValuePtr != NULL) {
		valueObjPtr = Tcl_ObjSetVar2(interp, objv[3], NULL,
			localPtr->defValuePtr, TCL_LEAVE_ERR_MSG);
		if (valueObjPtr == NULL) {
		    return TCL_ERROR;
		}
		Tcl_SetObjResult(interp, Tcl_NewWideIntObj(1));
	    } else {
		Tcl_Obj *nullObjPtr = Tcl_NewObj();

		valueObjPtr = Tcl_ObjSetVar2(interp, objv[3], NULL,
			nullObjPtr, TCL_LEAVE_ERR_MSG);
		if (valueObjPtr == NULL) {
		    return TCL_ERROR;
		}
		Tcl_SetObjResult(interp, Tcl_NewWideIntObj(0));
	    }
	    return TCL_OK;
	}
    }

    Tcl_SetObjResult(interp, Tcl_ObjPrintf(
	    "procedure \"%s\" doesn't have an argument \"%s\"",
	    procName, argName));
    Tcl_SetErrorCode(interp, "TCL", "LOOKUP", "ARGUMENT", argName, NULL);
    return TCL_ERROR;
}

/*
 *----------------------------------------------------------------------
 *
 * InfoErrorStackCmd --
 *
 *	Called to implement the "info errorstack" command that returns information
 *	about the last error's call stack. Handles the following syntax:
 *
 *	    info errorstack ?interp?
 *
 * Results:
 *	Returns TCL_OK if successful and TCL_ERROR if there is an error.
 *
 * Side effects:
 *	Returns a result in the interpreter's result object. If there is an
 *	error, the result is an error message.
 *
 *----------------------------------------------------------------------
 */

static int
InfoErrorStackCmd(
    TCL_UNUSED(void *),
    Tcl_Interp *interp,		/* Current interpreter. */
    size_t objc,			/* Number of arguments. */
    Tcl_Obj *const objv[])	/* Argument objects. */
{
    Tcl_Interp *target;
    Interp *iPtr;

    if ((objc != 1) && (objc != 2)) {
	Tcl_WrongNumArgs(interp, 1, objv, "?interp?");
	return TCL_ERROR;
    }

    target = interp;
    if (objc == 2) {
	target = Tcl_GetChild(interp, TclGetString(objv[1]));
	if (target == NULL) {
	    return TCL_ERROR;
	}
    }

    iPtr = (Interp *) target;
    Tcl_SetObjResult(interp, iPtr->errorStack);

    return TCL_OK;
}

/*
 *----------------------------------------------------------------------
 *
 * TclInfoExistsCmd --
 *
 *	Called to implement the "info exists" command that determines whether
 *	a variable exists. Handles the following syntax:
 *
 *	    info exists varName
 *
 * Results:
 *	Returns TCL_OK if successful and TCL_ERROR if there is an error.
 *
 * Side effects:
 *	Returns a result in the interpreter's result object. If there is an
 *	error, the result is an error message.
 *
 *----------------------------------------------------------------------
 */

int
TclInfoExistsCmd(
    TCL_UNUSED(void *),
    Tcl_Interp *interp,		/* Current interpreter. */
    size_t objc,			/* Number of arguments. */
    Tcl_Obj *const objv[])	/* Argument objects. */
{
    const char *varName;
    Var *varPtr;

    if (objc != 2) {
	Tcl_WrongNumArgs(interp, 1, objv, "varName");
	return TCL_ERROR;
    }

    varName = TclGetString(objv[1]);
    varPtr = TclVarTraceExists(interp, varName);

    Tcl_SetObjResult(interp,
	    Tcl_NewBooleanObj(varPtr && varPtr->value.objPtr));
    return TCL_OK;
}

/*
 *----------------------------------------------------------------------
 *
 * InfoFrameCmd --
 *	TIP #280
 *
 *	Called to implement the "info frame" command that returns the location
 *	of either the currently executing command, or its caller. Handles the
 *	following syntax:
 *
 *		info frame ?number?
 *
 * Results:
 *	Returns TCL_OK if successful and TCL_ERROR if there is an error.
 *
 * Side effects:
 *	Returns a result in the interpreter's result object. If there is an
 *	error, the result is an error message.
 *
 *----------------------------------------------------------------------
 */

static int
InfoFrameCmd(
    TCL_UNUSED(void *),
    Tcl_Interp *interp,		/* Current interpreter. */
    size_t objc,			/* Number of arguments. */
    Tcl_Obj *const objv[])	/* Argument objects. */
{
    Interp *iPtr = (Interp *) interp;
    int level, code = TCL_OK;
    CmdFrame *framePtr, **cmdFramePtrPtr = &iPtr->cmdFramePtr;
    CoroutineData *corPtr = iPtr->execEnvPtr->corPtr;
    int topLevel = 0;

    if (objc > 2) {
	Tcl_WrongNumArgs(interp, 1, objv, "?number?");
	return TCL_ERROR;
    }

    while (corPtr) {
	while (*cmdFramePtrPtr) {
	    topLevel++;
	    cmdFramePtrPtr = &((*cmdFramePtrPtr)->nextPtr);
	}
	if (corPtr->caller.cmdFramePtr) {
	    *cmdFramePtrPtr = corPtr->caller.cmdFramePtr;
	}
	corPtr = corPtr->callerEEPtr->corPtr;
    }
    topLevel += (*cmdFramePtrPtr)->level;

    if (topLevel != iPtr->cmdFramePtr->level) {
	framePtr = iPtr->cmdFramePtr;
	while (framePtr) {
	    framePtr->level = topLevel--;
	    framePtr = framePtr->nextPtr;
	}
	if (topLevel) {
	    Tcl_Panic("Broken frame level calculation");
	}
	topLevel = iPtr->cmdFramePtr->level;
    }

    if (objc == 1) {
	/*
	 * Just "info frame".
	 */

	Tcl_SetObjResult(interp, Tcl_NewWideIntObj(topLevel));
	goto done;
    }

    /*
     * We've got "info frame level" and must parse the level first.
     */

    if (TclGetIntFromObj(interp, objv[1], &level) != TCL_OK) {
	code = TCL_ERROR;
	goto done;
    }

    if ((level > topLevel) || (level <= - topLevel)) {
    levelError:
	Tcl_SetObjResult(interp, Tcl_ObjPrintf(
		"bad level \"%s\"", TclGetString(objv[1])));
	Tcl_SetErrorCode(interp, "TCL", "LOOKUP", "LEVEL",
		TclGetString(objv[1]), NULL);
	code = TCL_ERROR;
	goto done;
    }

    /*
     * Let us convert to relative so that we know how many levels to go back
     */

    if (level > 0) {
	level -= topLevel;
    }

    framePtr = iPtr->cmdFramePtr;
    while (++level <= 0) {
	framePtr = framePtr->nextPtr;
	if (!framePtr) {
	    goto levelError;
	}
    }

    Tcl_SetObjResult(interp, TclInfoFrame(interp, framePtr));

  done:
    cmdFramePtrPtr = &iPtr->cmdFramePtr;
    corPtr = iPtr->execEnvPtr->corPtr;
    while (corPtr) {
	CmdFrame *endPtr = corPtr->caller.cmdFramePtr;

	if (endPtr) {
	    if (*cmdFramePtrPtr == endPtr) {
		*cmdFramePtrPtr = NULL;
	    } else {
		CmdFrame *runPtr = *cmdFramePtrPtr;

		while (runPtr->nextPtr != endPtr) {
		    runPtr->level -= endPtr->level;
		    runPtr = runPtr->nextPtr;
		}
		runPtr->level = 1;
		runPtr->nextPtr = NULL;
	    }
	    cmdFramePtrPtr = &corPtr->caller.cmdFramePtr;
	}
	corPtr = corPtr->callerEEPtr->corPtr;
    }
    return code;
}

/*
 *----------------------------------------------------------------------
 *
 * TclInfoFrame --
 *
 *	Core of InfoFrameCmd, returns TIP280 dict for a given frame.
 *
 * Results:
 *	Returns TIP280 dict.
 *
 * Side effects:
 *	None.
 *
 *----------------------------------------------------------------------
 */

Tcl_Obj *
TclInfoFrame(
    Tcl_Interp *interp,		/* Current interpreter. */
    CmdFrame *framePtr)		/* Frame to get info for. */
{
    Interp *iPtr = (Interp *) interp;
    Tcl_Obj *tmpObj;
    Tcl_Obj *lv[20] = {NULL};		/* Keep uptodate when more keys are added to
				 * the dict. */
    int lc = 0;
    /*
     * This array is indexed by the TCL_LOCATION_... values, except
     * for _LAST.
     */
    static const char *const typeString[TCL_LOCATION_LAST] = {
	"eval", "eval", "eval", "precompiled", "source", "proc"
    };
    Proc *procPtr = framePtr->framePtr ? framePtr->framePtr->procPtr : NULL;
    int needsFree = -1;

    /*
     * Pull the information and construct the dictionary to return, as list.
     * Regarding use of the CmdFrame fields see tclInt.h, and its definition.
     */

#define ADD_PAIR(name, value) \
	TclNewLiteralStringObj(tmpObj, name); \
	lv[lc++] = tmpObj; \
	lv[lc++] = (value)

    switch (framePtr->type) {
    case TCL_LOCATION_EVAL:
	/*
	 * Evaluation, dynamic script. Type, line, cmd, the latter through
	 * str.
	 */

	ADD_PAIR("type", Tcl_NewStringObj(typeString[framePtr->type], -1));
	if (framePtr->line) {
	    ADD_PAIR("line", Tcl_NewWideIntObj(framePtr->line[0]));
	} else {
	    ADD_PAIR("line", Tcl_NewWideIntObj(1));
	}
	ADD_PAIR("cmd", TclGetSourceFromFrame(framePtr, 0, NULL));
	break;

    case TCL_LOCATION_PREBC:
	/*
	 * Precompiled. Result contains the type as signal, nothing else.
	 */

	ADD_PAIR("type", Tcl_NewStringObj(typeString[framePtr->type], -1));
	break;

    case TCL_LOCATION_BC: {
	/*
	 * Execution of bytecode. Talk to the BC engine to fill out the frame.
	 */

	CmdFrame *fPtr = (CmdFrame *)TclStackAlloc(interp, sizeof(CmdFrame));

	*fPtr = *framePtr;

	/*
	 * Note:
	 * Type BC => f.data.eval.path	  is not used.
	 *	      f.data.tebc.codePtr is used instead.
	 */

	TclGetSrcInfoForPc(fPtr);

	/*
	 * Now filled: cmd.str.(cmd,len), line
	 * Possibly modified: type, path!
	 */

	ADD_PAIR("type", Tcl_NewStringObj(typeString[fPtr->type], -1));
	if (fPtr->line) {
	    ADD_PAIR("line", Tcl_NewWideIntObj(fPtr->line[0]));
	}

	if (fPtr->type == TCL_LOCATION_SOURCE) {
	    ADD_PAIR("file", fPtr->data.eval.path);

	    /*
	     * Death of reference by TclGetSrcInfoForPc.
	     */

	    Tcl_DecrRefCount(fPtr->data.eval.path);
	}

	ADD_PAIR("cmd", TclGetSourceFromFrame(fPtr, 0, NULL));
	if (fPtr->cmdObj && framePtr->cmdObj == NULL) {
	    needsFree = lc - 1;
	}
	TclStackFree(interp, fPtr);
	break;
    }

    case TCL_LOCATION_SOURCE:
	/*
	 * Evaluation of a script file.
	 */

	ADD_PAIR("type", Tcl_NewStringObj(typeString[framePtr->type], -1));
	ADD_PAIR("line", Tcl_NewWideIntObj(framePtr->line[0]));
	ADD_PAIR("file", framePtr->data.eval.path);

	/*
	 * Refcount framePtr->data.eval.path goes up when lv is converted into
	 * the result list object.
	 */

	ADD_PAIR("cmd", TclGetSourceFromFrame(framePtr, 0, NULL));
	break;

    case TCL_LOCATION_PROC:
	Tcl_Panic("TCL_LOCATION_PROC found in standard frame");
	break;
    }

    /*
     * 'proc'. Common to all frame types. Conditional on having an associated
     * Procedure CallFrame.
     */

    if (procPtr != NULL) {
	Tcl_HashEntry *namePtr = procPtr->cmdPtr->hPtr;

	if (namePtr) {
	    Tcl_Obj *procNameObj;

	    /*
	     * This is a regular command.
	     */

	    TclNewObj(procNameObj);
	    Tcl_GetCommandFullName(interp, (Tcl_Command) procPtr->cmdPtr,
		    procNameObj);
	    ADD_PAIR("proc", procNameObj);
	} else if (procPtr->cmdPtr->clientData) {
	    ExtraFrameInfo *efiPtr = (ExtraFrameInfo *)procPtr->cmdPtr->clientData;
	    size_t i;

	    /*
	     * This is a non-standard command. Luckily, it's told us how to
	     * render extra information about its frame.
	     */

	    for (i=0 ; i<efiPtr->length ; i++) {
		lv[lc++] = Tcl_NewStringObj(efiPtr->fields[i].name, -1);
		if (efiPtr->fields[i].proc) {
		    lv[lc++] =
			efiPtr->fields[i].proc(efiPtr->fields[i].clientData);
		} else {
		    lv[lc++] = (Tcl_Obj *)efiPtr->fields[i].clientData;
		}
	    }
	}
    }

    /*
     * 'level'. Common to all frame types. Conditional on having an associated
     * _visible_ CallFrame.
     */

    if ((framePtr->framePtr != NULL) && (iPtr->varFramePtr != NULL)) {
	CallFrame *current = framePtr->framePtr;
	CallFrame *top = iPtr->varFramePtr;
	CallFrame *idx;

	for (idx=top ; idx!=NULL ; idx=idx->callerVarPtr) {
	    if (idx == current) {
		int c = framePtr->framePtr->level;
		int t = iPtr->varFramePtr->level;

		ADD_PAIR("level", Tcl_NewWideIntObj(t - c));
		break;
	    }
	}
    }

    tmpObj = Tcl_NewListObj(lc, lv);
    if (needsFree >= 0) {
	Tcl_DecrRefCount(lv[needsFree]);
    }
    return tmpObj;
}

/*
 *----------------------------------------------------------------------
 *
 * InfoFunctionsCmd --
 *
 *	Called to implement the "info functions" command that returns the list
 *	of math functions matching an optional pattern. Handles the following
 *	syntax:
 *
 *	    info functions ?pattern?
 *
 * Results:
 *	Returns TCL_OK if successful and TCL_ERROR if there is an error.
 *
 * Side effects:
 *	Returns a result in the interpreter's result object. If there is an
 *	error, the result is an error message.
 *
 *----------------------------------------------------------------------
 */

static int
InfoFunctionsCmd(
    TCL_UNUSED(void *),
    Tcl_Interp *interp,		/* Current interpreter. */
    size_t objc,			/* Number of arguments. */
    Tcl_Obj *const objv[])	/* Argument objects. */
{
    Tcl_Obj *script;
    int code;

    if (objc > 2) {
	Tcl_WrongNumArgs(interp, 1, objv, "?pattern?");
	return TCL_ERROR;
    }

    script = Tcl_NewStringObj(
"	    ::apply [::list {{pattern *}} {\n"
"		::set cmds {}\n"
"		::foreach cmd [::info commands ::tcl::mathfunc::$pattern] {\n"
"		    ::lappend cmds [::namespace tail $cmd]\n"
"		}\n"
"		::foreach cmd [::info commands tcl::mathfunc::$pattern] {\n"
"		    ::set cmd [::namespace tail $cmd]\n"
"		    ::if {$cmd ni $cmds} {\n"
"			::lappend cmds $cmd\n"
"		    }\n"
"		}\n"
"		::return $cmds\n"
"	    } [::namespace current]] ", -1);

    if (objc == 2) {
	Tcl_Obj *arg = Tcl_NewListObj(1, &(objv[1]));

	Tcl_AppendObjToObj(script, arg);
	Tcl_DecrRefCount(arg);
    }

    Tcl_IncrRefCount(script);
    code = Tcl_EvalObjEx(interp, script, 0);

    Tcl_DecrRefCount(script);

    return code;
}

/*
 *----------------------------------------------------------------------
 *
 * InfoHostnameCmd --
 *
 *	Called to implement the "info hostname" command that returns the host
 *	name. Handles the following syntax:
 *
 *	    info hostname
 *
 * Results:
 *	Returns TCL_OK if successful and TCL_ERROR if there is an error.
 *
 * Side effects:
 *	Returns a result in the interpreter's result object. If there is an
 *	error, the result is an error message.
 *
 *----------------------------------------------------------------------
 */

static int
InfoHostnameCmd(
    TCL_UNUSED(void *),
    Tcl_Interp *interp,		/* Current interpreter. */
    size_t objc,			/* Number of arguments. */
    Tcl_Obj *const objv[])	/* Argument objects. */
{
    const char *name;

    if (objc != 1) {
	Tcl_WrongNumArgs(interp, 1, objv, NULL);
	return TCL_ERROR;
    }

    name = Tcl_GetHostName();
    if (name) {
	Tcl_SetObjResult(interp, Tcl_NewStringObj(name, -1));
	return TCL_OK;
    }

    Tcl_SetObjResult(interp, Tcl_NewStringObj(
	    "unable to determine name of host", -1));
    Tcl_SetErrorCode(interp, "TCL", "OPERATION", "HOSTNAME", "UNKNOWN", NULL);
    return TCL_ERROR;
}

/*
 *----------------------------------------------------------------------
 *
 * InfoLevelCmd --
 *
 *	Called to implement the "info level" command that returns information
 *	about the call stack. Handles the following syntax:
 *
 *	    info level ?number?
 *
 * Results:
 *	Returns TCL_OK if successful and TCL_ERROR if there is an error.
 *
 * Side effects:
 *	Returns a result in the interpreter's result object. If there is an
 *	error, the result is an error message.
 *
 *----------------------------------------------------------------------
 */

static int
InfoLevelCmd(
    TCL_UNUSED(void *),
    Tcl_Interp *interp,		/* Current interpreter. */
    size_t objc,			/* Number of arguments. */
    Tcl_Obj *const objv[])	/* Argument objects. */
{
    Interp *iPtr = (Interp *) interp;

    if (objc == 1) {		/* Just "info level" */
	Tcl_SetObjResult(interp, Tcl_NewWideIntObj((int)iPtr->varFramePtr->level));
	return TCL_OK;
    }

    if (objc == 2) {
	int level;
	CallFrame *framePtr, *rootFramePtr = iPtr->rootFramePtr;

	if (TclGetIntFromObj(interp, objv[1], &level) != TCL_OK) {
	    return TCL_ERROR;
	}
	if (level <= 0) {
	    if (iPtr->varFramePtr == rootFramePtr) {
		goto levelError;
	    }
	    level += iPtr->varFramePtr->level;
	}
	for (framePtr=iPtr->varFramePtr ; framePtr!=rootFramePtr;
		framePtr=framePtr->callerVarPtr) {
	    if ((int)framePtr->level == level) {
		break;
	    }
	}
	if (framePtr == rootFramePtr) {
	    goto levelError;
	}

	Tcl_SetObjResult(interp,
		Tcl_NewListObj(framePtr->objc, framePtr->objv));
	return TCL_OK;
    }

    Tcl_WrongNumArgs(interp, 1, objv, "?number?");
    return TCL_ERROR;

  levelError:
    Tcl_SetObjResult(interp, Tcl_ObjPrintf(
	    "bad level \"%s\"", TclGetString(objv[1])));
    Tcl_SetErrorCode(interp, "TCL", "LOOKUP", "LEVEL",
	    TclGetString(objv[1]), NULL);
    return TCL_ERROR;
}

/*
 *----------------------------------------------------------------------
 *
 * InfoLibraryCmd --
 *
 *	Called to implement the "info library" command that returns the
 *	library directory for the Tcl installation. Handles the following
 *	syntax:
 *
 *	    info library
 *
 * Results:
 *	Returns TCL_OK if successful and TCL_ERROR if there is an error.
 *
 * Side effects:
 *	Returns a result in the interpreter's result object. If there is an
 *	error, the result is an error message.
 *
 *----------------------------------------------------------------------
 */

static int
InfoLibraryCmd(
    TCL_UNUSED(void *),
    Tcl_Interp *interp,		/* Current interpreter. */
    size_t objc,			/* Number of arguments. */
    Tcl_Obj *const objv[])	/* Argument objects. */
{
    const char *libDirName;

    if (objc != 1) {
	Tcl_WrongNumArgs(interp, 1, objv, NULL);
	return TCL_ERROR;
    }

    libDirName = Tcl_GetVar2(interp, "tcl_library", NULL, TCL_GLOBAL_ONLY);
    if (libDirName != NULL) {
	Tcl_SetObjResult(interp, Tcl_NewStringObj(libDirName, -1));
	return TCL_OK;
    }

    Tcl_SetObjResult(interp, Tcl_NewStringObj(
	    "no library has been specified for Tcl", -1));
    Tcl_SetErrorCode(interp, "TCL", "LOOKUP", "VARIABLE", "tcl_library",NULL);
    return TCL_ERROR;
}

/*
 *----------------------------------------------------------------------
 *
 * InfoLoadedCmd --
 *
 *	Called to implement the "info loaded" command that returns the
 *	packages that have been loaded into an interpreter. Handles the
 *	following syntax:
 *
 *	    info loaded ?interp?
 *
 * Results:
 *	Returns TCL_OK if successful and TCL_ERROR if there is an error.
 *
 * Side effects:
 *	Returns a result in the interpreter's result object. If there is an
 *	error, the result is an error message.
 *
 *----------------------------------------------------------------------
 */

static int
InfoLoadedCmd(
    TCL_UNUSED(void *),
    Tcl_Interp *interp,		/* Current interpreter. */
    size_t objc,			/* Number of arguments. */
    Tcl_Obj *const objv[])	/* Argument objects. */
{
    const char *interpName, *packageName;

    if (objc > 3) {
	Tcl_WrongNumArgs(interp, 1, objv, "?interp? ?packageName?");
	return TCL_ERROR;
    }

    if (objc < 2) {		/* Get loaded pkgs in all interpreters. */
	interpName = NULL;
    } else {			/* Get pkgs just in specified interp. */
	interpName = TclGetString(objv[1]);
    }
    if (objc < 3) {		/* Get loaded files in all packages. */
	packageName = NULL;
    } else {			/* Get pkgs just in specified interp. */
	packageName = TclGetString(objv[2]);
    }
    return TclGetLoadedLibraries(interp, interpName, packageName);
}

/*
 *----------------------------------------------------------------------
 *
 * InfoNameOfExecutableCmd --
 *
 *	Called to implement the "info nameofexecutable" command that returns
 *	the name of the binary file running this application. Handles the
 *	following syntax:
 *
 *	    info nameofexecutable
 *
 * Results:
 *	Returns TCL_OK if successful and TCL_ERROR if there is an error.
 *
 * Side effects:
 *	Returns a result in the interpreter's result object. If there is an
 *	error, the result is an error message.
 *
 *----------------------------------------------------------------------
 */

static int
InfoNameOfExecutableCmd(
    TCL_UNUSED(void *),
    Tcl_Interp *interp,		/* Current interpreter. */
    size_t objc,			/* Number of arguments. */
    Tcl_Obj *const objv[])	/* Argument objects. */
{
    if (objc != 1) {
	Tcl_WrongNumArgs(interp, 1, objv, NULL);
	return TCL_ERROR;
    }
    Tcl_SetObjResult(interp, TclGetObjNameOfExecutable());
    return TCL_OK;
}

/*
 *----------------------------------------------------------------------
 *
 * InfoPatchLevelCmd --
 *
 *	Called to implement the "info patchlevel" command that returns the
 *	default value for an argument to a procedure. Handles the following
 *	syntax:
 *
 *	    info patchlevel
 *
 * Results:
 *	Returns TCL_OK if successful and TCL_ERROR if there is an error.
 *
 * Side effects:
 *	Returns a result in the interpreter's result object. If there is an
 *	error, the result is an error message.
 *
 *----------------------------------------------------------------------
 */

static int
InfoPatchLevelCmd(
    TCL_UNUSED(void *),
    Tcl_Interp *interp,		/* Current interpreter. */
    size_t objc,			/* Number of arguments. */
    Tcl_Obj *const objv[])	/* Argument objects. */
{
    const char *patchlevel;

    if (objc != 1) {
	Tcl_WrongNumArgs(interp, 1, objv, NULL);
	return TCL_ERROR;
    }

    patchlevel = Tcl_GetVar2(interp, "tcl_patchLevel", NULL,
	    (TCL_GLOBAL_ONLY | TCL_LEAVE_ERR_MSG));
    if (patchlevel != NULL) {
	Tcl_SetObjResult(interp, Tcl_NewStringObj(patchlevel, -1));
	return TCL_OK;
    }
    return TCL_ERROR;
}

/*
 *----------------------------------------------------------------------
 *
 * InfoProcsCmd --
 *
 *	Called to implement the "info procs" command that returns the list of
 *	procedures in the interpreter that match an optional pattern. The
 *	pattern, if any, consists of an optional sequence of namespace names
 *	separated by "::" qualifiers, which is followed by a glob-style
 *	pattern that restricts which commands are returned. Handles the
 *	following syntax:
 *
 *	    info procs ?pattern?
 *
 * Results:
 *	Returns TCL_OK if successful and TCL_ERROR if there is an error.
 *
 * Side effects:
 *	Returns a result in the interpreter's result object. If there is an
 *	error, the result is an error message.
 *
 *----------------------------------------------------------------------
 */

static int
InfoProcsCmd(
    TCL_UNUSED(void *),
    Tcl_Interp *interp,		/* Current interpreter. */
    size_t objc,			/* Number of arguments. */
    Tcl_Obj *const objv[])	/* Argument objects. */
{
    const char *cmdName, *pattern;
    const char *simplePattern;
    Namespace *nsPtr;
#ifdef INFO_PROCS_SEARCH_GLOBAL_NS
    Namespace *globalNsPtr = (Namespace *) Tcl_GetGlobalNamespace(interp);
#endif
    Namespace *currNsPtr = (Namespace *) Tcl_GetCurrentNamespace(interp);
    Tcl_Obj *listPtr, *elemObjPtr;
    int specificNsInPattern = 0;/* Init. to avoid compiler warning. */
    Tcl_HashEntry *entryPtr;
    Tcl_HashSearch search;
    Command *cmdPtr, *realCmdPtr;

    /*
     * Get the pattern and find the "effective namespace" in which to list
     * procs.
     */

    if (objc == 1) {
	simplePattern = NULL;
	nsPtr = currNsPtr;
	specificNsInPattern = 0;
    } else if (objc == 2) {
	/*
	 * From the pattern, get the effective namespace and the simple
	 * pattern (no namespace qualifiers or ::'s) at the end. If an error
	 * was found while parsing the pattern, return it. Otherwise, if the
	 * namespace wasn't found, just leave nsPtr NULL: we will return an
	 * empty list since no commands there can be found.
	 */

	Namespace *dummy1NsPtr, *dummy2NsPtr;

	pattern = TclGetString(objv[1]);
	TclGetNamespaceForQualName(interp, pattern, NULL, /*flags*/ 0, &nsPtr,
		&dummy1NsPtr, &dummy2NsPtr, &simplePattern);

	if (nsPtr != NULL) {	/* We successfully found the pattern's ns. */
	    specificNsInPattern = (strcmp(simplePattern, pattern) != 0);
	}
    } else {
	Tcl_WrongNumArgs(interp, 1, objv, "?pattern?");
	return TCL_ERROR;
    }

    if (nsPtr == NULL) {
	return TCL_OK;
    }

    /*
     * Scan through the effective namespace's command table and create a list
     * with all procs that match the pattern. If a specific namespace was
     * requested in the pattern, qualify the command names with the namespace
     * name.
     */

    listPtr = Tcl_NewListObj(0, NULL);
#ifndef INFO_PROCS_SEARCH_GLOBAL_NS
    if (simplePattern != NULL && TclMatchIsTrivial(simplePattern)) {
	entryPtr = Tcl_FindHashEntry(&nsPtr->cmdTable, simplePattern);
	if (entryPtr != NULL) {
	    cmdPtr = (Command *)Tcl_GetHashValue(entryPtr);

	    if (!TclIsProc(cmdPtr)) {
		realCmdPtr = (Command *)
			TclGetOriginalCommand((Tcl_Command) cmdPtr);
		if (realCmdPtr != NULL && TclIsProc(realCmdPtr)) {
		    goto simpleProcOK;
		}
	    } else {
	    simpleProcOK:
		if (specificNsInPattern) {
		    elemObjPtr = Tcl_NewObj();
		    Tcl_GetCommandFullName(interp, (Tcl_Command) cmdPtr,
			    elemObjPtr);
		} else {
		    elemObjPtr = Tcl_NewStringObj(simplePattern, -1);
		}
		Tcl_ListObjAppendElement(interp, listPtr, elemObjPtr);
	    }
	}
    } else
#endif /* !INFO_PROCS_SEARCH_GLOBAL_NS */
    {
	entryPtr = Tcl_FirstHashEntry(&nsPtr->cmdTable, &search);
	while (entryPtr != NULL) {
	    cmdName = (const char *)Tcl_GetHashKey(&nsPtr->cmdTable, entryPtr);
	    if ((simplePattern == NULL)
		    || Tcl_StringMatch(cmdName, simplePattern)) {
		cmdPtr = (Command *)Tcl_GetHashValue(entryPtr);

		if (!TclIsProc(cmdPtr)) {
		    realCmdPtr = (Command *)
			    TclGetOriginalCommand((Tcl_Command) cmdPtr);
		    if (realCmdPtr != NULL && TclIsProc(realCmdPtr)) {
			goto procOK;
		    }
		} else {
		procOK:
		    if (specificNsInPattern) {
			elemObjPtr = Tcl_NewObj();
			Tcl_GetCommandFullName(interp, (Tcl_Command) cmdPtr,
				elemObjPtr);
		    } else {
			elemObjPtr = Tcl_NewStringObj(cmdName, -1);
		    }
		    Tcl_ListObjAppendElement(interp, listPtr, elemObjPtr);
		}
	    }
	    entryPtr = Tcl_NextHashEntry(&search);
	}

	/*
	 * If the effective namespace isn't the global :: namespace, and a
	 * specific namespace wasn't requested in the pattern, then add in all
	 * global :: procs that match the simple pattern. Of course, we add in
	 * only those procs that aren't hidden by a proc in the effective
	 * namespace.
	 */

#ifdef INFO_PROCS_SEARCH_GLOBAL_NS
	/*
	 * If "info procs" worked like "info commands", returning the commands
	 * also seen in the global namespace, then you would include this
	 * code. As this could break backwards compatibility with 8.0-8.2, we
	 * decided not to "fix" it in 8.3, leaving the behavior slightly
	 * different.
	 */

	if ((nsPtr != globalNsPtr) && !specificNsInPattern) {
	    entryPtr = Tcl_FirstHashEntry(&globalNsPtr->cmdTable, &search);
	    while (entryPtr != NULL) {
		cmdName = (const char *)Tcl_GetHashKey(&globalNsPtr->cmdTable, entryPtr);
		if ((simplePattern == NULL)
			|| Tcl_StringMatch(cmdName, simplePattern)) {
		    if (Tcl_FindHashEntry(&nsPtr->cmdTable,cmdName) == NULL) {
			cmdPtr = (Command *)Tcl_GetHashValue(entryPtr);
			realCmdPtr = (Command *) TclGetOriginalCommand(
				(Tcl_Command) cmdPtr);

			if (TclIsProc(cmdPtr) || ((realCmdPtr != NULL)
				&& TclIsProc(realCmdPtr))) {
			    Tcl_ListObjAppendElement(interp, listPtr,
				    Tcl_NewStringObj(cmdName, -1));
			}
		    }
		}
		entryPtr = Tcl_NextHashEntry(&search);
	    }
	}
#endif
    }

    Tcl_SetObjResult(interp, listPtr);
    return TCL_OK;
}

/*
 *----------------------------------------------------------------------
 *
 * InfoScriptCmd --
 *
 *	Called to implement the "info script" command that returns the script
 *	file that is currently being evaluated. Handles the following syntax:
 *
 *	    info script ?newName?
 *
 *	If newName is specified, it will set that as the internal name.
 *
 * Results:
 *	Returns TCL_OK if successful and TCL_ERROR if there is an error.
 *
 * Side effects:
 *	Returns a result in the interpreter's result object. If there is an
 *	error, the result is an error message. It may change the internal
 *	script filename.
 *
 *----------------------------------------------------------------------
 */

static int
InfoScriptCmd(
    TCL_UNUSED(void *),
    Tcl_Interp *interp,		/* Current interpreter. */
    size_t objc,			/* Number of arguments. */
    Tcl_Obj *const objv[])	/* Argument objects. */
{
    Interp *iPtr = (Interp *) interp;

    if ((objc != 1) && (objc != 2)) {
	Tcl_WrongNumArgs(interp, 1, objv, "?filename?");
	return TCL_ERROR;
    }

    if (objc == 2) {
	if (iPtr->scriptFile != NULL) {
	    Tcl_DecrRefCount(iPtr->scriptFile);
	}
	iPtr->scriptFile = objv[1];
	Tcl_IncrRefCount(iPtr->scriptFile);
    }
    if (iPtr->scriptFile != NULL) {
	Tcl_SetObjResult(interp, iPtr->scriptFile);
    }
    return TCL_OK;
}

/*
 *----------------------------------------------------------------------
 *
 * InfoSharedlibCmd --
 *
 *	Called to implement the "info sharedlibextension" command that returns
 *	the file extension used for shared libraries. Handles the following
 *	syntax:
 *
 *	    info sharedlibextension
 *
 * Results:
 *	Returns TCL_OK if successful and TCL_ERROR if there is an error.
 *
 * Side effects:
 *	Returns a result in the interpreter's result object. If there is an
 *	error, the result is an error message.
 *
 *----------------------------------------------------------------------
 */

static int
InfoSharedlibCmd(
    TCL_UNUSED(void *),
    Tcl_Interp *interp,		/* Current interpreter. */
    size_t objc,			/* Number of arguments. */
    Tcl_Obj *const objv[])	/* Argument objects. */
{
    if (objc != 1) {
	Tcl_WrongNumArgs(interp, 1, objv, NULL);
	return TCL_ERROR;
    }

#ifdef TCL_SHLIB_EXT
    Tcl_SetObjResult(interp, Tcl_NewStringObj(TCL_SHLIB_EXT, -1));
#endif
    return TCL_OK;
}

/*
 *----------------------------------------------------------------------
 *
 * InfoTclVersionCmd --
 *
 *	Called to implement the "info tclversion" command that returns the
 *	version number for this Tcl library. Handles the following syntax:
 *
 *	    info tclversion
 *
 * Results:
 *	Returns TCL_OK if successful and TCL_ERROR if there is an error.
 *
 * Side effects:
 *	Returns a result in the interpreter's result object. If there is an
 *	error, the result is an error message.
 *
 *----------------------------------------------------------------------
 */

static int
InfoTclVersionCmd(
    TCL_UNUSED(void *),
    Tcl_Interp *interp,		/* Current interpreter. */
    size_t objc,			/* Number of arguments. */
    Tcl_Obj *const objv[])	/* Argument objects. */
{
    Tcl_Obj *version;

    if (objc != 1) {
	Tcl_WrongNumArgs(interp, 1, objv, NULL);
	return TCL_ERROR;
    }

    version = Tcl_GetVar2Ex(interp, "tcl_version", NULL,
	    (TCL_GLOBAL_ONLY | TCL_LEAVE_ERR_MSG));
    if (version != NULL) {
	Tcl_SetObjResult(interp, version);
	return TCL_OK;
    }
    return TCL_ERROR;
}

/*
 *----------------------------------------------------------------------
 *
 * InfoCmdTypeCmd --
 *
 *	Called to implement the "info cmdtype" command that returns the type
 *	of a given command. Handles the following syntax:
 *
 *	    info cmdtype cmdName
 *
 * Results:
 *	Returns TCL_OK if successful and TCL_ERROR if there is an error.
 *
 * Side effects:
 *	Returns a type name. If there is an error, the result is an error
 *	message.
 *
 *----------------------------------------------------------------------
 */

static int
InfoCmdTypeCmd(
    TCL_UNUSED(void *),
    Tcl_Interp *interp,		/* Current interpreter. */
    size_t objc,			/* Number of arguments. */
    Tcl_Obj *const objv[])	/* Argument objects. */
{
    Tcl_Command command;

    if (objc != 2) {
	Tcl_WrongNumArgs(interp, 1, objv, "commandName");
	return TCL_ERROR;
    }
    command = Tcl_FindCommand(interp, TclGetString(objv[1]), NULL,
	    TCL_LEAVE_ERR_MSG);
    if (command == NULL) {
	return TCL_ERROR;
    }

    /*
     * There's one special case: safe child interpreters can't see aliases as
     * aliases as they're part of the security mechanisms.
     */

    if (Tcl_IsSafe(interp)
	    && (((Command *) command)->objProc2 == TclAliasObjCmd)) {
	Tcl_AppendResult(interp, "native", NULL);
    } else {
	Tcl_SetObjResult(interp,
		Tcl_NewStringObj(TclGetCommandTypeName(command), -1));
    }
    return TCL_OK;
}

/*
 *----------------------------------------------------------------------
 *
 * Tcl_JoinObjCmd --
 *
 *	This procedure is invoked to process the "join" Tcl command. See the
 *	user documentation for details on what it does.
 *
 * Results:
 *	A standard Tcl object result.
 *
 * Side effects:
 *	See the user documentation.
 *
 *----------------------------------------------------------------------
 */

int
Tcl_JoinObjCmd(
    TCL_UNUSED(void *),
    Tcl_Interp *interp,		/* Current interpreter. */
    size_t objc,			/* Number of arguments. */
    Tcl_Obj *const objv[])	/* The argument objects. */
{
    size_t length, listLen;
    Tcl_Obj *resObjPtr = NULL, *joinObjPtr, **elemPtrs;

    if ((objc < 2) || (objc > 3)) {
	Tcl_WrongNumArgs(interp, 1, objv, "list ?joinString?");
	return TCL_ERROR;
    }

    /*
     * Make sure the list argument is a list object and get its length and a
     * pointer to its array of element pointers.
     */

    if (TclListObjGetElementsM(interp, objv[1], &listLen,
	    &elemPtrs) != TCL_OK) {
	return TCL_ERROR;
    }

    if (listLen == 0) {
	/* No elements to join; default empty result is correct. */
	return TCL_OK;
    }
    if (listLen == 1) {
	/* One element; return it */
	Tcl_SetObjResult(interp, elemPtrs[0]);
	return TCL_OK;
    }

    joinObjPtr = (objc == 2) ? Tcl_NewStringObj(" ", 1) : objv[2];
    Tcl_IncrRefCount(joinObjPtr);

    (void) Tcl_GetStringFromObj(joinObjPtr, &length);
    if (length == 0) {
	resObjPtr = TclStringCat(interp, listLen, elemPtrs, 0);
    } else {
	size_t i;

	resObjPtr = Tcl_NewObj();
	for (i = 0;  i < listLen;  i++) {
	    if (i > 0) {

		/*
		 * NOTE: This code is relying on Tcl_AppendObjToObj() **NOT**
		 * to shimmer joinObjPtr.  If it did, then the case where
		 * objv[1] and objv[2] are the same value would not be safe.
		 * Accessing elemPtrs would crash.
		 */

		Tcl_AppendObjToObj(resObjPtr, joinObjPtr);
	    }
	    Tcl_AppendObjToObj(resObjPtr, elemPtrs[i]);
	}
    }
    Tcl_DecrRefCount(joinObjPtr);
    if (resObjPtr) {
	Tcl_SetObjResult(interp, resObjPtr);
	return TCL_OK;
    }
    return TCL_ERROR;
}

/*
 *----------------------------------------------------------------------
 *
 * Tcl_LassignObjCmd --
 *
 *	This object-based procedure is invoked to process the "lassign" Tcl
 *	command. See the user documentation for details on what it does.
 *
 * Results:
 *	A standard Tcl object result.
 *
 * Side effects:
 *	See the user documentation.
 *
 *----------------------------------------------------------------------
 */

int
Tcl_LassignObjCmd(
    TCL_UNUSED(void *),
    Tcl_Interp *interp,		/* Current interpreter. */
    size_t objc,			/* Number of arguments. */
    Tcl_Obj *const objv[])	/* Argument objects. */
{
    Tcl_Obj *listCopyPtr;
    Tcl_Obj **listObjv;		/* The contents of the list. */
    size_t listObjc;		/* The length of the list. */
    int code = TCL_OK;

    if (objc < 2) {
	Tcl_WrongNumArgs(interp, 1, objv, "list ?varName ...?");
	return TCL_ERROR;
    }

    listCopyPtr = TclListObjCopy(interp, objv[1]);
    if (listCopyPtr == NULL) {
	return TCL_ERROR;
    }

    TclListObjGetElementsM(NULL, listCopyPtr, &listObjc, &listObjv);

    objc -= 2;
    objv += 2;
    while (code == TCL_OK && objc > 0 && listObjc > 0) {
	if (Tcl_ObjSetVar2(interp, *objv++, NULL, *listObjv++,
		TCL_LEAVE_ERR_MSG) == NULL) {
	    code = TCL_ERROR;
	}
	objc--;
	listObjc--;
    }

    if (code == TCL_OK && objc > 0) {
	Tcl_Obj *emptyObj;

	TclNewObj(emptyObj);
	Tcl_IncrRefCount(emptyObj);
	while (code == TCL_OK && objc-- > 0) {
	    if (Tcl_ObjSetVar2(interp, *objv++, NULL, emptyObj,
		    TCL_LEAVE_ERR_MSG) == NULL) {
		code = TCL_ERROR;
	    }
	}
	Tcl_DecrRefCount(emptyObj);
    }

    if (code == TCL_OK && listObjc > 0) {
	Tcl_SetObjResult(interp, Tcl_NewListObj(listObjc, listObjv));
    }

    Tcl_DecrRefCount(listCopyPtr);
    return code;
}

/*
 *----------------------------------------------------------------------
 *
 * Tcl_LindexObjCmd --
 *
 *	This object-based procedure is invoked to process the "lindex" Tcl
 *	command. See the user documentation for details on what it does.
 *
 * Results:
 *	A standard Tcl object result.
 *
 * Side effects:
 *	See the user documentation.
 *
 *----------------------------------------------------------------------
 */

int
Tcl_LindexObjCmd(
    TCL_UNUSED(void *),
    Tcl_Interp *interp,		/* Current interpreter. */
    size_t objc,			/* Number of arguments. */
    Tcl_Obj *const objv[])	/* Argument objects. */
{
    Tcl_Obj *elemPtr;		/* Pointer to the element being extracted. */

    if (objc < 2) {
	Tcl_WrongNumArgs(interp, 1, objv, "list ?index ...?");
	return TCL_ERROR;
    }

    /*
     * If objc==3, then objv[2] may be either a single index or a list of
     * indices: go to TclLindexList to determine which. If objc>=4, or
     * objc==2, then objv[2 .. objc-2] are all single indices and processed as
     * such in TclLindexFlat.
     */

    if (objc == 3) {
	elemPtr = TclLindexList(interp, objv[1], objv[2]);
    } else {
	elemPtr = TclLindexFlat(interp, objv[1], objc-2, objv+2);
    }

    /*
     * Set the interpreter's object result to the last element extracted.
     */

    if (elemPtr == NULL) {
	return TCL_ERROR;
    }

    Tcl_SetObjResult(interp, elemPtr);
    Tcl_DecrRefCount(elemPtr);
    return TCL_OK;
}

/*
 *----------------------------------------------------------------------
 *
 * Tcl_LinsertObjCmd --
 *
 *	This object-based procedure is invoked to process the "linsert" Tcl
 *	command. See the user documentation for details on what it does.
 *
 * Results:
 *	A new Tcl list object formed by inserting zero or more elements into a
 *	list.
 *
 * Side effects:
 *	See the user documentation.
 *
 *----------------------------------------------------------------------
 */

int
Tcl_LinsertObjCmd(
    TCL_UNUSED(void *),
    Tcl_Interp *interp,		/* Current interpreter. */
    size_t objc,		/* Number of arguments. */
    Tcl_Obj *const objv[])	/* Argument objects. */
{
    Tcl_Obj *listPtr;
    size_t len, index;
    int result;

    if (objc < 3) {
	Tcl_WrongNumArgs(interp, 1, objv, "list index ?element ...?");
	return TCL_ERROR;
    }

    result = TclListObjLengthM(interp, objv[1], &len);
    if (result != TCL_OK) {
	return result;
    }

    /*
     * Get the index. "end" is interpreted to be the index after the last
     * element, such that using it will cause any inserted elements to be
     * appended to the list.
     */

    result = TclGetIntForIndexM(interp, objv[2], /*end*/ len, &index);
    if (result != TCL_OK) {
	return result;
    }
    if (index + 1 > len + 1) {
	index = len;
    }

    /*
     * If the list object is unshared we can modify it directly. Otherwise we
     * create a copy to modify: this is "copy on write".
     */

    listPtr = objv[1];
    if (Tcl_IsShared(listPtr)) {
	listPtr = TclListObjCopy(NULL, listPtr);
    }

    if ((objc == 4) && (index == len)) {
	/*
	 * Special case: insert one element at the end of the list.
	 */

	Tcl_ListObjAppendElement(NULL, listPtr, objv[3]);
    } else {
	if (TCL_OK != Tcl_ListObjReplace(interp, listPtr, index, 0,
		(objc-3), &(objv[3]))) {
	    return TCL_ERROR;
	}
    }

    /*
     * Set the interpreter's object result.
     */

    Tcl_SetObjResult(interp, listPtr);
    return TCL_OK;
}

/*
 *----------------------------------------------------------------------
 *
 * Tcl_ListObjCmd --
 *
 *	This procedure is invoked to process the "list" Tcl command. See the
 *	user documentation for details on what it does.
 *
 * Results:
 *	A standard Tcl object result.
 *
 * Side effects:
 *	See the user documentation.
 *
 *----------------------------------------------------------------------
 */

int
Tcl_ListObjCmd(
    TCL_UNUSED(void *),
    Tcl_Interp *interp,		/* Current interpreter. */
    size_t objc,		/* Number of arguments. */
    Tcl_Obj *const objv[])
				/* The argument objects. */
{
    /*
     * If there are no list elements, the result is an empty object.
     * Otherwise set the interpreter's result object to be a list object.
     */

    if (objc > 1) {
	Tcl_SetObjResult(interp, Tcl_NewListObj(objc-1, &objv[1]));
    }
    return TCL_OK;
}

/*
 *----------------------------------------------------------------------
 *
 * Tcl_LlengthObjCmd --
 *
 *	This object-based procedure is invoked to process the "llength" Tcl
 *	command. See the user documentation for details on what it does.
 *
 * Results:
 *	A standard Tcl object result.
 *
 * Side effects:
 *	See the user documentation.
 *
 *----------------------------------------------------------------------
 */

int
Tcl_LlengthObjCmd(
    TCL_UNUSED(void *),
    Tcl_Interp *interp,		/* Current interpreter. */
    size_t objc,			/* Number of arguments. */
    Tcl_Obj *const objv[])
				/* Argument objects. */
{
    size_t listLen;
    int result;

    if (objc != 2) {
	Tcl_WrongNumArgs(interp, 1, objv, "list");
	return TCL_ERROR;
    }

    result = TclListObjLengthM(interp, objv[1], &listLen);
    if (result != TCL_OK) {
	return result;
    }

    /*
     * Set the interpreter's object result to an integer object holding the
     * length.
     */

    Tcl_SetObjResult(interp, Tcl_NewWideIntObj(listLen));
    return TCL_OK;
}

/*
 *----------------------------------------------------------------------
 *
 * Tcl_LpopObjCmd --
 *
 *	This procedure is invoked to process the "lpop" Tcl command. See the
 *	user documentation for details on what it does.
 *
 * Results:
 *	A standard Tcl object result.
 *
 * Side effects:
 *	See the user documentation.
 *
 *----------------------------------------------------------------------
 */

int
Tcl_LpopObjCmd(
    TCL_UNUSED(void *),
    Tcl_Interp *interp,		/* Current interpreter. */
    size_t objc,			/* Number of arguments. */
    Tcl_Obj *const objv[])
				/* Argument objects. */
{
    size_t listLen;
    int result;
    Tcl_Obj *elemPtr, *stored;
    Tcl_Obj *listPtr, **elemPtrs;

    if (objc < 2) {
	Tcl_WrongNumArgs(interp, 1, objv, "listvar ?index?");
	return TCL_ERROR;
    }

    listPtr = Tcl_ObjGetVar2(interp, objv[1], NULL, TCL_LEAVE_ERR_MSG);
    if (listPtr == NULL) {
	return TCL_ERROR;
    }

    result = TclListObjGetElementsM(interp, listPtr, &listLen, &elemPtrs);
    if (result != TCL_OK) {
	return result;
    }

    /*
     * First, extract the element to be returned.
     * TclLindexFlat adds a ref count which is handled.
     */

    if (objc == 2) {
	if (!listLen) {
	    /* empty list, throw the same error as with index "end" */
	    Tcl_SetObjResult(interp, Tcl_NewStringObj(
		"index \"end\" out of range", -1));
	    Tcl_SetErrorCode(interp, "TCL", "VALUE", "INDEX"
		"OUTOFRANGE", NULL);
	    return TCL_ERROR;
	}
	elemPtr = elemPtrs[listLen - 1];
	Tcl_IncrRefCount(elemPtr);
    } else {
	elemPtr = TclLindexFlat(interp, listPtr, objc-2, objv+2);

	if (elemPtr == NULL) {
	    return TCL_ERROR;
	}
    }
    Tcl_SetObjResult(interp, elemPtr);
    Tcl_DecrRefCount(elemPtr);

    /*
     * Second, remove the element.
     * TclLsetFlat adds a ref count which is handled.
     */

    if (objc == 2) {
	if (Tcl_IsShared(listPtr)) {
	    listPtr = TclListObjCopy(NULL, listPtr);
	}
	result = Tcl_ListObjReplace(interp, listPtr, listLen - 1, 1, 0, NULL);
	if (result != TCL_OK) {
	    return result;
	}
	Tcl_IncrRefCount(listPtr);
    } else {
	listPtr = TclLsetFlat(interp, listPtr, objc-2, objv+2, NULL);

	if (listPtr == NULL) {
	    return TCL_ERROR;
	}
    }

    stored = Tcl_ObjSetVar2(interp, objv[1], NULL, listPtr, TCL_LEAVE_ERR_MSG);
    Tcl_DecrRefCount(listPtr);
    if (stored == NULL) {
	return TCL_ERROR;
    }

    return TCL_OK;
}

/*
 *----------------------------------------------------------------------
 *
 * Tcl_LrangeObjCmd --
 *
 *	This procedure is invoked to process the "lrange" Tcl command. See the
 *	user documentation for details on what it does.
 *
 * Results:
 *	A standard Tcl object result.
 *
 * Side effects:
 *	See the user documentation.
 *
 *----------------------------------------------------------------------
 */

int
Tcl_LrangeObjCmd(
    TCL_UNUSED(void *),
    Tcl_Interp *interp,		/* Current interpreter. */
    size_t objc,			/* Number of arguments. */
    Tcl_Obj *const objv[])
				/* Argument objects. */
{
    int result;
    size_t listLen, first, last;

    if (objc != 4) {
	Tcl_WrongNumArgs(interp, 1, objv, "list first last");
	return TCL_ERROR;
    }

    result = TclListObjLengthM(interp, objv[1], &listLen);
    if (result != TCL_OK) {
	return result;
    }

    result = TclGetIntForIndexM(interp, objv[2], /*endValue*/ listLen - 1,
	    &first);
    if (result != TCL_OK) {
	return result;
    }

    result = TclGetIntForIndexM(interp, objv[3], /*endValue*/ listLen - 1,
	    &last);
    if (result != TCL_OK) {
	return result;
    }

    Tcl_SetObjResult(interp, TclListObjRange(objv[1], first, last));
    return TCL_OK;
}

/*
 *----------------------------------------------------------------------
 *
 * Tcl_LremoveObjCmd --
 *
 *	This procedure is invoked to process the "lremove" Tcl command. See the
 *	user documentation for details on what it does.
 *
 * Results:
 *	A standard Tcl object result.
 *
 * Side effects:
 *	See the user documentation.
 *
 *----------------------------------------------------------------------
 */

static int
LremoveIndexCompare(
    const void *el1Ptr,
    const void *el2Ptr)
{
    size_t idx1 = *((const size_t *) el1Ptr);
    size_t idx2 = *((const size_t *) el2Ptr);

    /*
     * This will put the larger element first.
     */

    return (idx1 < idx2) ? 1 : (idx1 > idx2) ? -1 : 0;
}

int
Tcl_LremoveObjCmd(
    TCL_UNUSED(void *),
    Tcl_Interp *interp,		/* Current interpreter. */
    size_t objc,			/* Number of arguments. */
    Tcl_Obj *const objv[])	/* Argument objects. */
{
    int prevIdx, first, num;
    size_t i, idxc, *idxv, listLen;
    Tcl_Obj *listObj;

    /*
     * Parse the arguments.
     */

    if (objc < 2) {
	Tcl_WrongNumArgs(interp, 1, objv, "list ?index ...?");
	return TCL_ERROR;
    }

    listObj = objv[1];
    if (TclListObjLengthM(interp, listObj, &listLen) != TCL_OK) {
	return TCL_ERROR;
    }

    idxc = objc - 2;
    if (idxc == 0) {
	Tcl_SetObjResult(interp, listObj);
	return TCL_OK;
    }
    idxv = (size_t *)Tcl_Alloc((objc - 2) * sizeof(size_t));
    for (i = 2; i < objc; i++) {
	if (TclGetIntForIndexM(interp, objv[i], /*endValue*/ listLen - 1,
		&idxv[i - 2]) != TCL_OK) {
	    Tcl_Free(idxv);
	    return TCL_ERROR;
	}
    }

    /*
     * Sort the indices, large to small so that when we remove an index we
     * don't change the indices still to be processed.
     */

    if (idxc > 1) {
	qsort(idxv, idxc, sizeof(size_t), LremoveIndexCompare);
    }

    /*
     * Make our working copy, then do the actual removes piecemeal.
     */

    if (Tcl_IsShared(listObj)) {
	listObj = TclListObjCopy(NULL, listObj);
    }
    num = 0;
    first = listLen;
    for (i = 0, prevIdx = -1 ; i < idxc ; i++) {
	int idx = idxv[i];

	/*
	 * Repeated index and sanity check.
	 */

	if (idx == prevIdx) {
	    continue;
	}
	prevIdx = idx;
	if (idx < 0 || idx >= (int)listLen) {
	    continue;
	}

	/*
	 * Coalesce adjacent removes to reduce the number of copies.
	 */

	if (num == 0) {
	    num = 1;
	    first = idx;
	} else if (idx + 1 == first) {
	    num++;
	    first = idx;
	} else {
	    /*
	     * Note that this operation can't fail now; we know we have a list
	     * and we're only ever contracting that list.
	     */

	    (void) Tcl_ListObjReplace(interp, listObj, first, num, 0, NULL);
	    listLen -= num;
	    num = 1;
	    first = idx;
	}
    }
    if (num != 0) {
	(void) Tcl_ListObjReplace(interp, listObj, first, num, 0, NULL);
    }
    Tcl_Free(idxv);
    Tcl_SetObjResult(interp, listObj);
    return TCL_OK;
}

/*
 *----------------------------------------------------------------------
 *
 * Tcl_LrepeatObjCmd --
 *
 *	This procedure is invoked to process the "lrepeat" Tcl command. See
 *	the user documentation for details on what it does.
 *
 * Results:
 *	A standard Tcl object result.
 *
 * Side effects:
 *	See the user documentation.
 *
 *----------------------------------------------------------------------
 */

int
Tcl_LrepeatObjCmd(
    TCL_UNUSED(void *),
    Tcl_Interp *interp,		/* Current interpreter. */
    size_t objc,		/* Number of arguments. */
    Tcl_Obj *const objv[])
				/* The argument objects. */
{
    int elementCount, i, totalElems;
    Tcl_Obj *listPtr, **dataArray = NULL;

    /*
     * Check arguments for legality:
     *		lrepeat count ?value ...?
     */

    if (objc < 2) {
	Tcl_WrongNumArgs(interp, 1, objv, "count ?value ...?");
	return TCL_ERROR;
    }
    if (TCL_OK != TclGetIntFromObj(interp, objv[1], &elementCount)) {
	return TCL_ERROR;
    }
    if (elementCount < 0) {
	Tcl_SetObjResult(interp, Tcl_ObjPrintf(
		"bad count \"%d\": must be integer >= 0", elementCount));
	Tcl_SetErrorCode(interp, "TCL", "OPERATION", "LREPEAT", "NEGARG",
		NULL);
	return TCL_ERROR;
    }

    /*
     * Skip forward to the interesting arguments now we've finished parsing.
     */

    objc -= 2;
    objv += 2;

    /* Final sanity check. Do not exceed limits on max list length. */

    if (elementCount && (size_t)objc > LIST_MAX/elementCount) {
	Tcl_SetObjResult(interp, Tcl_ObjPrintf(
<<<<<<< HEAD
		"max length of a Tcl list (%" TCL_Z_MODIFIER "d elements) exceeded", LIST_MAX));
=======
		"max length of a Tcl list (%" TCL_Z_MODIFIER "u elements) exceeded", LIST_MAX));
>>>>>>> e2dae425
	Tcl_SetErrorCode(interp, "TCL", "MEMORY", NULL);
	return TCL_ERROR;
    }
    totalElems = objc * elementCount;

    /*
     * Get an empty list object that is allocated large enough to hold each
     * init value elementCount times.
     */

    listPtr = Tcl_NewListObj(totalElems, NULL);
    if (totalElems) {
	ListRep listRep;
	ListObjGetRep(listPtr, &listRep);
	dataArray = ListRepElementsBase(&listRep);
	listRep.storePtr->numUsed = totalElems;
	if (listRep.spanPtr) {
	    /* Future proofing in case Tcl_NewListObj returns a span */
	    listRep.spanPtr->spanStart = listRep.storePtr->firstUsed;
	    listRep.spanPtr->spanLength = listRep.storePtr->numUsed;
	}
    }

    /*
     * Set the elements. Note that we handle the common degenerate case of a
     * single value being repeated separately to permit the compiler as much
     * room as possible to optimize a loop that might be run a very large
     * number of times.
     */

    CLANG_ASSERT(dataArray || totalElems == 0 );
    if (objc == 1) {
	Tcl_Obj *tmpPtr = objv[0];

	tmpPtr->refCount += elementCount;
	for (i=0 ; i<elementCount ; i++) {
	    dataArray[i] = tmpPtr;
	}
    } else {
	size_t j, k = 0;

	for (i=0 ; i<elementCount ; i++) {
	    for (j=0 ; j<objc ; j++) {
		Tcl_IncrRefCount(objv[j]);
		dataArray[k++] = objv[j];
	    }
	}
    }

    Tcl_SetObjResult(interp, listPtr);
    return TCL_OK;
}

/*
 *----------------------------------------------------------------------
 *
 * Tcl_LreplaceObjCmd --
 *
 *	This object-based procedure is invoked to process the "lreplace" Tcl
 *	command. See the user documentation for details on what it does.
 *
 * Results:
 *	A new Tcl list object formed by replacing zero or more elements of a
 *	list.
 *
 * Side effects:
 *	See the user documentation.
 *
 *----------------------------------------------------------------------
 */

int
Tcl_LreplaceObjCmd(
    TCL_UNUSED(void *),
    Tcl_Interp *interp,		/* Current interpreter. */
    size_t objc,			/* Number of arguments. */
    Tcl_Obj *const objv[])	/* Argument objects. */
{
    Tcl_Obj *listPtr;
    size_t numToDelete, listLen, first, last;
    int result;

    if (objc < 4) {
	Tcl_WrongNumArgs(interp, 1, objv,
		"list first last ?element ...?");
	return TCL_ERROR;
    }

    result = TclListObjLengthM(interp, objv[1], &listLen);
    if (result != TCL_OK) {
	return result;
    }

    /*
     * Get the first and last indexes. "end" is interpreted to be the index
     * for the last element, such that using it will cause that element to be
     * included for deletion.
     */

    result = TclGetIntForIndexM(interp, objv[2], /*end*/ listLen-1, &first);
    if (result != TCL_OK) {
	return result;
    }

    result = TclGetIntForIndexM(interp, objv[3], /*end*/ listLen-1, &last);
    if (result != TCL_OK) {
	return result;
    }

    if (first == TCL_INDEX_NONE) {
	first = 0;
    } else if (first > listLen) {
	first = listLen;
    }

    if (last + 1 > listLen) {
	last = listLen - 1;
    }
    if (first + 1 <= last + 1) {
	numToDelete = last - first + 1;
    } else {
	numToDelete = 0;
    }

    /*
     * If the list object is unshared we can modify it directly, otherwise we
     * create a copy to modify: this is "copy on write".
     */

    listPtr = objv[1];
    if (Tcl_IsShared(listPtr)) {
	listPtr = TclListObjCopy(NULL, listPtr);
    }

    /*
     * Note that we call Tcl_ListObjReplace even when numToDelete == 0 and
     * objc == 4. In this case, the list value of listPtr is not changed (no
     * elements are removed or added), but by making the call we are assured
     * we end up with a list in canonical form. Resist any temptation to
     * optimize this case away.
     */

    if (TCL_OK != Tcl_ListObjReplace(interp, listPtr, first, numToDelete,
	    objc-4, objv+4)) {
	return TCL_ERROR;
    }

    /*
     * Set the interpreter's object result.
     */

    Tcl_SetObjResult(interp, listPtr);
    return TCL_OK;
}

/*
 *----------------------------------------------------------------------
 *
 * Tcl_LreverseObjCmd --
 *
 *	This procedure is invoked to process the "lreverse" Tcl command. See
 *	the user documentation for details on what it does.
 *
 * Results:
 *	A standard Tcl result.
 *
 * Side effects:
 *	See the user documentation.
 *
 *----------------------------------------------------------------------
 */

int
Tcl_LreverseObjCmd(
    TCL_UNUSED(void *),
    Tcl_Interp *interp,		/* Current interpreter. */
    size_t objc,			/* Number of arguments. */
    Tcl_Obj *const objv[])	/* Argument values. */
{
    Tcl_Obj **elemv;
    size_t elemc, i, j;

    if (objc != 2) {
	Tcl_WrongNumArgs(interp, 1, objv, "list");
	return TCL_ERROR;
    }
    if (TclListObjGetElementsM(interp, objv[1], &elemc, &elemv) != TCL_OK) {
	return TCL_ERROR;
    }

    /*
     * If the list is empty, just return it. [Bug 1876793]
     */

    if (!elemc) {
	Tcl_SetObjResult(interp, objv[1]);
	return TCL_OK;
    }

    if (Tcl_IsShared(objv[1])
	|| ListObjRepIsShared(objv[1])) { /* Bug 1675044 */
	Tcl_Obj *resultObj, **dataArray;
	ListRep listRep;

	resultObj = Tcl_NewListObj(elemc, NULL);

	/* Modify the internal rep in-place */
	ListObjGetRep(resultObj, &listRep);
	listRep.storePtr->numUsed = elemc;
	dataArray = ListRepElementsBase(&listRep);
	if (listRep.spanPtr) {
	    /* Future proofing */
	    listRep.spanPtr->spanStart = listRep.storePtr->firstUsed;
	    listRep.spanPtr->spanLength = listRep.storePtr->numUsed;
	}

	for (i=0,j=elemc-1 ; i<elemc ; i++,j--) {
	    dataArray[j] = elemv[i];
	    Tcl_IncrRefCount(elemv[i]);
	}

	Tcl_SetObjResult(interp, resultObj);
    } else {

	/*
	 * Not shared, so swap "in place". This relies on Tcl_LOGE above
	 * returning a pointer to the live array of Tcl_Obj values.
	 */

	for (i=0,j=elemc-1 ; i<j ; i++,j--) {
	    Tcl_Obj *tmp = elemv[i];

	    elemv[i] = elemv[j];
	    elemv[j] = tmp;
	}
	TclInvalidateStringRep(objv[1]);
	Tcl_SetObjResult(interp, objv[1]);
    }
    return TCL_OK;
}

/*
 *----------------------------------------------------------------------
 *
 * Tcl_LsearchObjCmd --
 *
 *	This procedure is invoked to process the "lsearch" Tcl command. See
 *	the user documentation for details on what it does.
 *
 * Results:
 *	A standard Tcl result.
 *
 * Side effects:
 *	See the user documentation.
 *
 *----------------------------------------------------------------------
 */

int
Tcl_LsearchObjCmd(
    TCL_UNUSED(void *),
    Tcl_Interp *interp,		/* Current interpreter. */
    size_t objc,			/* Number of arguments. */
    Tcl_Obj *const objv[])	/* Argument values. */
{
    const char *bytes, *patternBytes;
    int match, index, result=TCL_OK, bisect;
    size_t i, length = 0, listc, elemLen, start, groupSize, groupOffset, lower, upper;
    int allocatedIndexVector = 0;
    int isIncreasing;
    Tcl_WideInt patWide, objWide, wide;
    int allMatches, inlineReturn, negatedMatch, returnSubindices, noCase;
    double patDouble, objDouble;
    SortInfo sortInfo;
    Tcl_Obj *patObj, **listv, *listPtr, *startPtr, *itemPtr;
    SortStrCmpFn_t strCmpFn = TclUtfCmp;
    Tcl_RegExp regexp = NULL;
    static const char *const options[] = {
	"-all",	    "-ascii",   "-bisect", "-decreasing", "-dictionary",
	"-exact",   "-glob",    "-increasing", "-index",
	"-inline",  "-integer", "-nocase",     "-not",
	"-real",    "-regexp",  "-sorted",     "-start", "-stride",
	"-subindices", NULL
    };
    enum lsearchoptions {
	LSEARCH_ALL, LSEARCH_ASCII, LSEARCH_BISECT, LSEARCH_DECREASING,
	LSEARCH_DICTIONARY, LSEARCH_EXACT, LSEARCH_GLOB, LSEARCH_INCREASING,
	LSEARCH_INDEX, LSEARCH_INLINE, LSEARCH_INTEGER, LSEARCH_NOCASE,
	LSEARCH_NOT, LSEARCH_REAL, LSEARCH_REGEXP, LSEARCH_SORTED,
	LSEARCH_START, LSEARCH_STRIDE, LSEARCH_SUBINDICES
    };
    enum datatypes {
	ASCII, DICTIONARY, INTEGER, REAL
    } dataType;
    enum modes {
	EXACT, GLOB, REGEXP, SORTED
    };
    enum modes mode;

    mode = GLOB;
    dataType = ASCII;
    isIncreasing = 1;
    allMatches = 0;
    inlineReturn = 0;
    returnSubindices = 0;
    negatedMatch = 0;
    bisect = 0;
    listPtr = NULL;
    startPtr = NULL;
    groupSize = 1;
    groupOffset = 0;
    start = 0;
    noCase = 0;
    sortInfo.compareCmdPtr = NULL;
    sortInfo.isIncreasing = 1;
    sortInfo.sortMode = 0;
    sortInfo.interp = interp;
    sortInfo.resultCode = TCL_OK;
    sortInfo.indexv = NULL;
    sortInfo.indexc = 0;

    if (objc < 3) {
	Tcl_WrongNumArgs(interp, 1, objv, "?-option value ...? list pattern");
	return TCL_ERROR;
    }

    for (i = 1; i < (size_t)objc-2; i++) {
	enum lsearchoptions idx;
	if (Tcl_GetIndexFromObj(interp, objv[i], options, "option", 0, &idx)
		!= TCL_OK) {
	    result = TCL_ERROR;
	    goto done;
	}
	switch (idx) {
	case LSEARCH_ALL:		/* -all */
	    allMatches = 1;
	    break;
	case LSEARCH_ASCII:		/* -ascii */
	    dataType = ASCII;
	    break;
	case LSEARCH_BISECT:		/* -bisect */
	    mode = SORTED;
	    bisect = 1;
	    break;
	case LSEARCH_DECREASING:	/* -decreasing */
	    isIncreasing = 0;
	    sortInfo.isIncreasing = 0;
	    break;
	case LSEARCH_DICTIONARY:	/* -dictionary */
	    dataType = DICTIONARY;
	    break;
	case LSEARCH_EXACT:		/* -increasing */
	    mode = EXACT;
	    break;
	case LSEARCH_GLOB:		/* -glob */
	    mode = GLOB;
	    break;
	case LSEARCH_INCREASING:	/* -increasing */
	    isIncreasing = 1;
	    sortInfo.isIncreasing = 1;
	    break;
	case LSEARCH_INLINE:		/* -inline */
	    inlineReturn = 1;
	    break;
	case LSEARCH_INTEGER:		/* -integer */
	    dataType = INTEGER;
	    break;
	case LSEARCH_NOCASE:		/* -nocase */
	    strCmpFn = TclUtfCasecmp;
	    noCase = 1;
	    break;
	case LSEARCH_NOT:		/* -not */
	    negatedMatch = 1;
	    break;
	case LSEARCH_REAL:		/* -real */
	    dataType = REAL;
	    break;
	case LSEARCH_REGEXP:		/* -regexp */
	    mode = REGEXP;
	    break;
	case LSEARCH_SORTED:		/* -sorted */
	    mode = SORTED;
	    break;
	case LSEARCH_SUBINDICES:	/* -subindices */
	    returnSubindices = 1;
	    break;
	case LSEARCH_START:		/* -start */
	    /*
	     * If there was a previous -start option, release its saved index
	     * because it will either be replaced or there will be an error.
	     */

	    if (startPtr != NULL) {
		Tcl_DecrRefCount(startPtr);
		startPtr = NULL;
	    }
	    if (i + 4 > (size_t)objc) {
		Tcl_SetObjResult(interp, Tcl_NewStringObj(
			"missing starting index", -1));
		Tcl_SetErrorCode(interp, "TCL", "ARGUMENT", "MISSING", NULL);
		result = TCL_ERROR;
		goto done;
	    }
	    i++;
	    if (objv[i] == objv[objc - 2]) {
		/*
		 * Take copy to prevent shimmering problems. Note that it does
		 * not matter if the index obj is also a component of the list
		 * being searched. We only need to copy where the list and the
		 * index are one-and-the-same.
		 */

		startPtr = Tcl_DuplicateObj(objv[i]);
	    } else {
		startPtr = objv[i];
	    }
	    Tcl_IncrRefCount(startPtr);
	    break;
	case LSEARCH_STRIDE:		/* -stride */
	    if (i + 4 > (size_t)objc) {
		Tcl_SetObjResult(interp, Tcl_NewStringObj(
			"\"-stride\" option must be "
			"followed by stride length", -1));
		Tcl_SetErrorCode(interp, "TCL", "ARGUMENT", "MISSING", NULL);
		result = TCL_ERROR;
		goto done;
	    }
	    if (Tcl_GetWideIntFromObj(interp, objv[i+1], &wide) != TCL_OK) {
		result = TCL_ERROR;
		goto done;
	    }
	    if (wide < 1) {
		Tcl_SetObjResult(interp, Tcl_NewStringObj(
			"stride length must be at least 1", -1));
		Tcl_SetErrorCode(interp, "TCL", "OPERATION", "LSEARCH",
			"BADSTRIDE", NULL);
		result = TCL_ERROR;
		goto done;
	    }
	    groupSize = wide;
	    i++;
	    break;
	case LSEARCH_INDEX: {		/* -index */
	    Tcl_Obj **indices;
	    size_t j;

	    if (allocatedIndexVector) {
		TclStackFree(interp, sortInfo.indexv);
		allocatedIndexVector = 0;
	    }
	    if (i + 4 > (size_t)objc) {
		Tcl_SetObjResult(interp, Tcl_NewStringObj(
			"\"-index\" option must be followed by list index",
			-1));
		Tcl_SetErrorCode(interp, "TCL", "ARGUMENT", "MISSING", NULL);
		result = TCL_ERROR;
		goto done;
	    }

	    /*
	     * Store the extracted indices for processing by sublist
	     * extraction. Note that we don't do this using objects because
	     * that has shimmering problems.
	     */

	    i++;
	    if (TclListObjGetElementsM(interp, objv[i],
		    &sortInfo.indexc, &indices) != TCL_OK) {
		result = TCL_ERROR;
		goto done;
	    }
	    switch (sortInfo.indexc) {
	    case 0:
		sortInfo.indexv = NULL;
		break;
	    case 1:
		sortInfo.indexv = &sortInfo.singleIndex;
		break;
	    default:
		sortInfo.indexv = (int *)
			TclStackAlloc(interp, sizeof(int) * sortInfo.indexc);
		allocatedIndexVector = 1; /* Cannot use indexc field, as it
					   * might be decreased by 1 later. */
	    }

	    /*
	     * Fill the array by parsing each index. We don't know whether
	     * their scale is sensible yet, but we at least perform the
	     * syntactic check here.
	     */

	    for (j=0 ; j<sortInfo.indexc ; j++) {
		int encoded = 0;
		if (TclIndexEncode(interp, indices[j], TCL_INDEX_NONE,
			TCL_INDEX_NONE, &encoded) != TCL_OK) {
		    result = TCL_ERROR;
		}
		if (encoded == (int)TCL_INDEX_NONE) {
		    Tcl_SetObjResult(interp, Tcl_ObjPrintf(
			    "index \"%s\" out of range",
			    TclGetString(indices[j])));
		    Tcl_SetErrorCode(interp, "TCL", "VALUE", "INDEX"
			    "OUTOFRANGE", NULL);
		    result = TCL_ERROR;
		}
		if (result == TCL_ERROR) {
		    Tcl_AppendObjToErrorInfo(interp, Tcl_ObjPrintf(
			    "\n    (-index option item number %" TCL_Z_MODIFIER "u)", j));
		    goto done;
		}
		sortInfo.indexv[j] = encoded;
	    }
	    break;
	}
	}
    }

    /*
     * Subindices only make sense if asked for with -index option set.
     */

    if (returnSubindices && sortInfo.indexc==0) {
	Tcl_SetObjResult(interp, Tcl_NewStringObj(
		"-subindices cannot be used without -index option", -1));
	Tcl_SetErrorCode(interp, "TCL", "OPERATION", "LSEARCH",
		"BAD_OPTION_MIX", NULL);
	result = TCL_ERROR;
	goto done;
    }

    if (bisect && (allMatches || negatedMatch)) {
	Tcl_SetObjResult(interp, Tcl_NewStringObj(
		"-bisect is not compatible with -all or -not", -1));
	Tcl_SetErrorCode(interp, "TCL", "OPERATION", "LSEARCH",
		"BAD_OPTION_MIX", NULL);
	result = TCL_ERROR;
	goto done;
    }

    if (mode == REGEXP) {
	/*
	 * We can shimmer regexp/list if listv[i] == pattern, so get the
	 * regexp rep before the list rep. First time round, omit the interp
	 * and hope that the compilation will succeed. If it fails, we'll
	 * recompile in "expensive" mode with a place to put error messages.
	 */

	regexp = Tcl_GetRegExpFromObj(NULL, objv[objc - 1],
		TCL_REG_ADVANCED | TCL_REG_NOSUB |
		(noCase ? TCL_REG_NOCASE : 0));
	if (regexp == NULL) {
	    /*
	     * Failed to compile the RE. Try again without the TCL_REG_NOSUB
	     * flag in case the RE had sub-expressions in it [Bug 1366683]. If
	     * this fails, an error message will be left in the interpreter.
	     */

	    regexp = Tcl_GetRegExpFromObj(interp, objv[objc - 1],
		    TCL_REG_ADVANCED | (noCase ? TCL_REG_NOCASE : 0));
	}

	if (regexp == NULL) {
	    result = TCL_ERROR;
	    goto done;
	}
    }

    /*
     * Make sure the list argument is a list object and get its length and a
     * pointer to its array of element pointers.
     */

    result = TclListObjGetElementsM(interp, objv[objc - 2], &listc, &listv);
    if (result != TCL_OK) {
	goto done;
    }

    /*
     * Check for sanity when grouping elements of the overall list together
     * because of the -stride option. [TIP #351]
     */

    if (groupSize > 1) {
	if (listc % groupSize) {
	    Tcl_SetObjResult(interp, Tcl_NewStringObj(
		    "list size must be a multiple of the stride length",
		    -1));
	    Tcl_SetErrorCode(interp, "TCL", "OPERATION", "LSEARCH", "BADSTRIDE",
		    NULL);
	    result = TCL_ERROR;
	    goto done;
	}
	if (sortInfo.indexc > 0) {
	    /*
	     * Use the first value in the list supplied to -index as the
	     * offset of the element within each group by which to sort.
	     */

	    groupOffset = TclIndexDecode(sortInfo.indexv[0], groupSize - 1);
	    if (groupOffset >= groupSize) {
		Tcl_SetObjResult(interp, Tcl_NewStringObj(
			"when used with \"-stride\", the leading \"-index\""
			" value must be within the group", -1));
		Tcl_SetErrorCode(interp, "TCL", "OPERATION", "LSEARCH",
			"BADINDEX", NULL);
		result = TCL_ERROR;
		goto done;
	    }
	    if (sortInfo.indexc == 1) {
		sortInfo.indexc = 0;
		sortInfo.indexv = NULL;
	    } else {
		sortInfo.indexc--;

		for (i = 0; i < sortInfo.indexc; i++) {
		    sortInfo.indexv[i] = sortInfo.indexv[i+1];
		}
	    }
	}
    }

    /*
     * Get the user-specified start offset.
     */

    if (startPtr) {
	result = TclGetIntForIndexM(interp, startPtr, listc-1, &start);
	if (result != TCL_OK) {
	    goto done;
	}
	if (start == TCL_INDEX_NONE) {
	    start = TCL_INDEX_START;
	}

	/*
	 * If the search started past the end of the list, we just return a
	 * "did not match anything at all" result straight away. [Bug 1374778]
	 */

	if (start >= (size_t)listc) {
	    if (allMatches || inlineReturn) {
		Tcl_ResetResult(interp);
	    } else {
		TclNewIndexObj(itemPtr, TCL_INDEX_NONE);
		Tcl_SetObjResult(interp, itemPtr);
	    }
	    goto done;
	}

	/*
	 * If start points within a group, it points to the start of the group.
	 */

	if (groupSize > 1) {
	    start -= (start % groupSize);
	}
    }

    patObj = objv[objc - 1];
    patternBytes = NULL;
    if (mode == EXACT || mode == SORTED) {
	switch (dataType) {
	case ASCII:
	case DICTIONARY:
	    patternBytes = Tcl_GetStringFromObj(patObj, &length);
	    break;
	case INTEGER:
	    result = TclGetWideIntFromObj(interp, patObj, &patWide);
	    if (result != TCL_OK) {
		goto done;
	    }

	    /*
	     * List representation might have been shimmered; restore it. [Bug
	     * 1844789]
	     */

	    TclListObjGetElementsM(NULL, objv[objc - 2], &listc, &listv);
	    break;
	case REAL:
	    result = Tcl_GetDoubleFromObj(interp, patObj, &patDouble);
	    if (result != TCL_OK) {
		goto done;
	    }

	    /*
	     * List representation might have been shimmered; restore it. [Bug
	     * 1844789]
	     */

	    TclListObjGetElementsM(NULL, objv[objc - 2], &listc, &listv);
	    break;
	}
    } else {
	patternBytes = Tcl_GetStringFromObj(patObj, &length);
    }

    /*
     * Set default index value to -1, indicating failure; if we find the item
     * in the course of our search, index will be set to the correct value.
     */

    index = -1;
    match = 0;

    if (mode == SORTED && !allMatches && !negatedMatch) {
	/*
	 * If the data is sorted, we can do a more intelligent search. Note
	 * that there is no point in being smart when -all was specified; in
	 * that case, we have to look at all items anyway, and there is no
	 * sense in doing this when the match sense is inverted.
	 */

	/*
	 * With -stride, lower, upper and i are kept as multiples of groupSize.
	 */

	lower = start - groupSize;
	upper = listc;
	while (lower + groupSize != upper && sortInfo.resultCode == TCL_OK) {
	    i = (lower + upper)/2;
	    i -= i % groupSize;
	    if (sortInfo.indexc != 0) {
		itemPtr = SelectObjFromSublist(listv[i+groupOffset], &sortInfo);
		if (sortInfo.resultCode != TCL_OK) {
		    result = sortInfo.resultCode;
		    goto done;
		}
	    } else {
		itemPtr = listv[i+groupOffset];
	    }
	    switch (dataType) {
	    case ASCII:
		bytes = TclGetString(itemPtr);
		match = strCmpFn(patternBytes, bytes);
		break;
	    case DICTIONARY:
		bytes = TclGetString(itemPtr);
		match = DictionaryCompare(patternBytes, bytes);
		break;
	    case INTEGER:
		result = TclGetWideIntFromObj(interp, itemPtr, &objWide);
		if (result != TCL_OK) {
		    goto done;
		}
		if (patWide == objWide) {
		    match = 0;
		} else if (patWide < objWide) {
		    match = -1;
		} else {
		    match = 1;
		}
		break;
	    case REAL:
		result = Tcl_GetDoubleFromObj(interp, itemPtr, &objDouble);
		if (result != TCL_OK) {
		    goto done;
		}
		if (patDouble == objDouble) {
		    match = 0;
		} else if (patDouble < objDouble) {
		    match = -1;
		} else {
		    match = 1;
		}
		break;
	    }
	    if (match == 0) {
		/*
		 * Normally, binary search is written to stop when it finds a
		 * match. If there are duplicates of an element in the list,
		 * our first match might not be the first occurrence.
		 * Consider: 0 0 0 1 1 1 2 2 2
		 *
		 * To maintain consistency with standard lsearch semantics, we
		 * must find the leftmost occurrence of the pattern in the
		 * list. Thus we don't just stop searching here. This
		 * variation means that a search always makes log n
		 * comparisons (normal binary search might "get lucky" with an
		 * early comparison).
		 *
		 * In bisect mode though, we want the last of equals.
		 */

		index = i;
		if (bisect) {
		    lower = i;
		} else {
		    upper = i;
		}
	    } else if (match > 0) {
		if (isIncreasing) {
		    lower = i;
		} else {
		    upper = i;
		}
	    } else {
		if (isIncreasing) {
		    upper = i;
		} else {
		    lower = i;
		}
	    }
	}
	if (bisect && index < 0) {
	    index = lower;
	}
    } else {
	/*
	 * We need to do a linear search, because (at least one) of:
	 *   - our matcher can only tell equal vs. not equal
	 *   - our matching sense is negated
	 *   - we're building a list of all matched items
	 */

	if (allMatches) {
	    listPtr = Tcl_NewListObj(0, NULL);
	}
	for (i = start; i < listc; i += groupSize) {
	    match = 0;
	    if (sortInfo.indexc != 0) {
		itemPtr = SelectObjFromSublist(listv[i+groupOffset], &sortInfo);
		if (sortInfo.resultCode != TCL_OK) {
		    if (listPtr != NULL) {
			Tcl_DecrRefCount(listPtr);
		    }
		    result = sortInfo.resultCode;
		    goto done;
		}
	    } else {
		itemPtr = listv[i+groupOffset];
	    }

	    switch (mode) {
	    case SORTED:
	    case EXACT:
		switch (dataType) {
		case ASCII:
		    bytes = Tcl_GetStringFromObj(itemPtr, &elemLen);
		    if (length == elemLen) {
			/*
			 * This split allows for more optimal compilation of
			 * memcmp/strcasecmp.
			 */

			if (noCase) {
			    match = (TclUtfCasecmp(bytes, patternBytes) == 0);
			} else {
			    match = (memcmp(bytes, patternBytes, length) == 0);
			}
		    }
		    break;

		case DICTIONARY:
		    bytes = TclGetString(itemPtr);
		    match = (DictionaryCompare(bytes, patternBytes) == 0);
		    break;

		case INTEGER:
		    result = TclGetWideIntFromObj(interp, itemPtr, &objWide);
		    if (result != TCL_OK) {
			if (listPtr != NULL) {
			    Tcl_DecrRefCount(listPtr);
			}
			goto done;
		    }
		    match = (objWide == patWide);
		    break;

		case REAL:
		    result = Tcl_GetDoubleFromObj(interp,itemPtr, &objDouble);
		    if (result != TCL_OK) {
			if (listPtr) {
			    Tcl_DecrRefCount(listPtr);
			}
			goto done;
		    }
		    match = (objDouble == patDouble);
		    break;
		}
		break;

	    case GLOB:
		match = Tcl_StringCaseMatch(TclGetString(itemPtr),
			patternBytes, noCase);
		break;

	    case REGEXP:
		match = Tcl_RegExpExecObj(interp, regexp, itemPtr, 0, 0, 0);
		if (match < 0) {
		    Tcl_DecrRefCount(patObj);
		    if (listPtr != NULL) {
			Tcl_DecrRefCount(listPtr);
		    }
		    result = TCL_ERROR;
		    goto done;
		}
		break;
	    }

	    /*
	     * Invert match condition for -not.
	     */

	    if (negatedMatch) {
		match = !match;
	    }
	    if (!match) {
		continue;
	    }
	    if (!allMatches) {
		index = i;
		break;
	    } else if (inlineReturn) {
		/*
		 * Note that these appends are not expected to fail.
		 */

		if (returnSubindices && (sortInfo.indexc != 0)) {
		    itemPtr = SelectObjFromSublist(listv[i+groupOffset],
			    &sortInfo);
		    Tcl_ListObjAppendElement(interp, listPtr, itemPtr);
		} else if (groupSize > 1) {
		    Tcl_ListObjReplace(interp, listPtr, LIST_MAX, 0,
			    groupSize, &listv[i]);
		} else {
		    itemPtr = listv[i];
		    Tcl_ListObjAppendElement(interp, listPtr, itemPtr);
		}
	    } else if (returnSubindices) {
		size_t j;

		TclNewIndexObj(itemPtr, i+groupOffset);
		for (j=0 ; j<sortInfo.indexc ; j++) {
		    Tcl_Obj *elObj;
		    size_t elValue = TclIndexDecode(sortInfo.indexv[j], listc);
		    TclNewIndexObj(elObj, elValue);
		    Tcl_ListObjAppendElement(interp, itemPtr, elObj);
		}
		Tcl_ListObjAppendElement(interp, listPtr, itemPtr);
	    } else {
		Tcl_ListObjAppendElement(interp, listPtr, Tcl_NewWideIntObj(i));
	    }
	}
    }

    /*
     * Return everything or a single value.
     */

    if (allMatches) {
	Tcl_SetObjResult(interp, listPtr);
    } else if (!inlineReturn) {
	if (returnSubindices) {
	    size_t j;

	    TclNewIndexObj(itemPtr, index+groupOffset);
	    for (j=0 ; j<sortInfo.indexc ; j++) {
		Tcl_Obj *elObj;
		size_t elValue = TclIndexDecode(sortInfo.indexv[j], listc);
		TclNewIndexObj(elObj, elValue);
		Tcl_ListObjAppendElement(interp, itemPtr, elObj);
	    }
	    Tcl_SetObjResult(interp, itemPtr);
	} else {
		Tcl_Obj *elObj;
		TclNewIndexObj(elObj, index);
	    Tcl_SetObjResult(interp, elObj);
	}
    } else if (index < 0) {
	/*
	 * Is this superfluous? The result should be a blank object by
	 * default...
	 */

	Tcl_SetObjResult(interp, Tcl_NewObj());
    } else {
	if (returnSubindices) {
	    Tcl_SetObjResult(interp, SelectObjFromSublist(listv[i+groupOffset],
		    &sortInfo));
	} else if (groupSize > 1) {
	    Tcl_SetObjResult(interp, Tcl_NewListObj(groupSize, &listv[index]));
	} else {
	    Tcl_SetObjResult(interp, listv[index]);
	}
    }
    result = TCL_OK;

    /*
     * Cleanup the index list array.
     */

  done:
    if (startPtr != NULL) {
	Tcl_DecrRefCount(startPtr);
    }
    if (allocatedIndexVector) {
	TclStackFree(interp, sortInfo.indexv);
    }
    return result;
}

/*
 *----------------------------------------------------------------------
 *
 * Tcl_LsetObjCmd --
 *
 *	This procedure is invoked to process the "lset" Tcl command. See the
 *	user documentation for details on what it does.
 *
 * Results:
 *	A standard Tcl result.
 *
 * Side effects:
 *	See the user documentation.
 *
 *----------------------------------------------------------------------
 */

int
Tcl_LsetObjCmd(
    TCL_UNUSED(void *),
    Tcl_Interp *interp,		/* Current interpreter. */
    size_t objc,			/* Number of arguments. */
    Tcl_Obj *const objv[])	/* Argument values. */
{
    Tcl_Obj *listPtr;		/* Pointer to the list being altered. */
    Tcl_Obj *finalValuePtr;	/* Value finally assigned to the variable. */

    /*
     * Check parameter count.
     */

    if (objc < 3) {
	Tcl_WrongNumArgs(interp, 1, objv,
		"listVar ?index? ?index ...? value");
	return TCL_ERROR;
    }

    /*
     * Look up the list variable's value.
     */

    listPtr = Tcl_ObjGetVar2(interp, objv[1], NULL, TCL_LEAVE_ERR_MSG);
    if (listPtr == NULL) {
	return TCL_ERROR;
    }

    /*
     * Substitute the value in the value. Return either the value or else an
     * unshared copy of it.
     */

    if (objc == 4) {
	finalValuePtr = TclLsetList(interp, listPtr, objv[2], objv[3]);
    } else {
	finalValuePtr = TclLsetFlat(interp, listPtr, objc-3, objv+2,
		objv[objc-1]);
    }

    /*
     * If substitution has failed, bail out.
     */

    if (finalValuePtr == NULL) {
	return TCL_ERROR;
    }

    /*
     * Finally, update the variable so that traces fire.
     */

    listPtr = Tcl_ObjSetVar2(interp, objv[1], NULL, finalValuePtr,
	    TCL_LEAVE_ERR_MSG);
    Tcl_DecrRefCount(finalValuePtr);
    if (listPtr == NULL) {
	return TCL_ERROR;
    }

    /*
     * Return the new value of the variable as the interpreter result.
     */

    Tcl_SetObjResult(interp, listPtr);
    return TCL_OK;
}

/*
 *----------------------------------------------------------------------
 *
 * Tcl_LsortObjCmd --
 *
 *	This procedure is invoked to process the "lsort" Tcl command. See the
 *	user documentation for details on what it does.
 *
 * Results:
 *	A standard Tcl result.
 *
 * Side effects:
 *	See the user documentation.
 *
 *----------------------------------------------------------------------
 */

int
Tcl_LsortObjCmd(
    TCL_UNUSED(void *),
    Tcl_Interp *interp,		/* Current interpreter. */
    size_t objc,			/* Number of arguments. */
    Tcl_Obj *const objv[])	/* Argument values. */
{
    int indices, nocase = 0, indexc;
    int sortMode = SORTMODE_ASCII;
    int group, allocatedIndexVector = 0;
    size_t j, idx, groupSize, groupOffset, length;
    Tcl_WideInt wide;
    Tcl_Obj *resultPtr, *cmdPtr, **listObjPtrs, *listObj, *indexPtr;
    size_t i, elmArrSize;
    SortElement *elementArray = NULL, *elementPtr;
    SortInfo sortInfo;		/* Information about this sort that needs to
				 * be passed to the comparison function. */
#   define MAXCALLOC 1024000
#   define NUM_LISTS 30
    SortElement *subList[NUM_LISTS+1];
				/* This array holds pointers to temporary
				 * lists built during the merge sort. Element
				 * i of the array holds a list of length
				 * 2**i. */
    static const char *const switches[] = {
	"-ascii", "-command", "-decreasing", "-dictionary", "-increasing",
	"-index", "-indices", "-integer", "-nocase", "-real", "-stride",
	"-unique", NULL
    };
    enum Lsort_Switches {
	LSORT_ASCII, LSORT_COMMAND, LSORT_DECREASING, LSORT_DICTIONARY,
	LSORT_INCREASING, LSORT_INDEX, LSORT_INDICES, LSORT_INTEGER,
	LSORT_NOCASE, LSORT_REAL, LSORT_STRIDE, LSORT_UNIQUE
    } index;

    if (objc < 2) {
	Tcl_WrongNumArgs(interp, 1, objv, "?-option value ...? list");
	return TCL_ERROR;
    }

    /*
     * Parse arguments to set up the mode for the sort.
     */

    sortInfo.isIncreasing = 1;
    sortInfo.sortMode = SORTMODE_ASCII;
    sortInfo.indexv = NULL;
    sortInfo.indexc = 0;
    sortInfo.unique = 0;
    sortInfo.interp = interp;
    sortInfo.resultCode = TCL_OK;
    cmdPtr = NULL;
    indices = 0;
    group = 0;
    groupSize = 1;
    groupOffset = 0;
    indexPtr = NULL;
    for (i = 1; i < (size_t)objc-1; i++) {
	if (Tcl_GetIndexFromObj(interp, objv[i], switches, "option", 0,
		&index) != TCL_OK) {
	    sortInfo.resultCode = TCL_ERROR;
	    goto done;
	}
	switch (index) {
	case LSORT_ASCII:
	    sortInfo.sortMode = SORTMODE_ASCII;
	    break;
	case LSORT_COMMAND:
	    if (i + 2 == (size_t)objc) {
		Tcl_SetObjResult(interp, Tcl_NewStringObj(
			"\"-command\" option must be followed "
			"by comparison command", -1));
		Tcl_SetErrorCode(interp, "TCL", "ARGUMENT", "MISSING", NULL);
		sortInfo.resultCode = TCL_ERROR;
		goto done;
	    }
	    sortInfo.sortMode = SORTMODE_COMMAND;
	    cmdPtr = objv[i+1];
	    i++;
	    break;
	case LSORT_DECREASING:
	    sortInfo.isIncreasing = 0;
	    break;
	case LSORT_DICTIONARY:
	    sortInfo.sortMode = SORTMODE_DICTIONARY;
	    break;
	case LSORT_INCREASING:
	    sortInfo.isIncreasing = 1;
	    break;
	case LSORT_INDEX: {
	    size_t sortindex;
	    Tcl_Obj **indexv;

	    if (i + 2 == (size_t)objc) {
		Tcl_SetObjResult(interp, Tcl_NewStringObj(
			"\"-index\" option must be followed by list index",
			-1));
		Tcl_SetErrorCode(interp, "TCL", "ARGUMENT", "MISSING", NULL);
		sortInfo.resultCode = TCL_ERROR;
		goto done;
	    }
	    if (TclListObjGetElementsM(interp, objv[i+1], &sortindex,
		    &indexv) != TCL_OK) {
		sortInfo.resultCode = TCL_ERROR;
		goto done;
	    }

	    /*
	     * Check each of the indices for syntactic correctness. Note that
	     * we do not store the converted values here because we do not
	     * know if this is the only -index option yet and so we can't
	     * allocate any space; that happens after the scan through all the
	     * options is done.
	     */

	    for (j=0 ; j<sortindex ; j++) {
		int encoded = 0;
		int result = TclIndexEncode(interp, indexv[j],
			TCL_INDEX_NONE, TCL_INDEX_NONE, &encoded);

		if ((result == TCL_OK) && (encoded == (int)TCL_INDEX_NONE)) {
		    Tcl_SetObjResult(interp, Tcl_ObjPrintf(
			    "index \"%s\" out of range",
			    TclGetString(indexv[j])));
		    Tcl_SetErrorCode(interp, "TCL", "VALUE", "INDEX"
			    "OUTOFRANGE", NULL);
		    result = TCL_ERROR;
		}
		if (result == TCL_ERROR) {
		    Tcl_AppendObjToErrorInfo(interp, Tcl_ObjPrintf(
			    "\n    (-index option item number %" TCL_Z_MODIFIER "u)", j));
		    sortInfo.resultCode = TCL_ERROR;
		    goto done;
		}
	    }
	    indexPtr = objv[i+1];
	    i++;
	    break;
	}
	case LSORT_INTEGER:
	    sortInfo.sortMode = SORTMODE_INTEGER;
	    break;
	case LSORT_NOCASE:
	    nocase = 1;
	    break;
	case LSORT_REAL:
	    sortInfo.sortMode = SORTMODE_REAL;
	    break;
	case LSORT_UNIQUE:
	    sortInfo.unique = 1;
	    break;
	case LSORT_INDICES:
	    indices = 1;
	    break;
	case LSORT_STRIDE:
	    if (i + 2 == (size_t)objc) {
		Tcl_SetObjResult(interp, Tcl_NewStringObj(
			"\"-stride\" option must be "
			"followed by stride length", -1));
		Tcl_SetErrorCode(interp, "TCL", "ARGUMENT", "MISSING", NULL);
		sortInfo.resultCode = TCL_ERROR;
		goto done;
	    }
	    if (Tcl_GetWideIntFromObj(interp, objv[i+1], &wide) != TCL_OK) {
		sortInfo.resultCode = TCL_ERROR;
		goto done;
	    }
	    if (wide < 2) {
		Tcl_SetObjResult(interp, Tcl_NewStringObj(
			"stride length must be at least 2", -1));
		Tcl_SetErrorCode(interp, "TCL", "OPERATION", "LSORT",
			"BADSTRIDE", NULL);
		sortInfo.resultCode = TCL_ERROR;
		goto done;
	    }
	    groupSize = wide;
	    group = 1;
	    i++;
	    break;
	}
    }
    if (nocase && (sortInfo.sortMode == SORTMODE_ASCII)) {
	sortInfo.sortMode = SORTMODE_ASCII_NC;
    }

    /*
     * Now extract the -index list for real, if present. No failures are
     * expected here; the values are all of the right type or convertible to
     * it.
     */

    if (indexPtr) {
	Tcl_Obj **indexv;

	TclListObjGetElementsM(interp, indexPtr, &sortInfo.indexc, &indexv);
	switch (sortInfo.indexc) {
	case 0:
	    sortInfo.indexv = NULL;
	    break;
	case 1:
	    sortInfo.indexv = &sortInfo.singleIndex;
	    break;
	default:
	    sortInfo.indexv = (int *)
		    TclStackAlloc(interp, sizeof(int) * sortInfo.indexc);
	    allocatedIndexVector = 1;	/* Cannot use indexc field, as it
					 * might be decreased by 1 later. */
	}
	for (j=0 ; j<sortInfo.indexc ; j++) {
	    /* Prescreened values, no errors or out of range possible */
	    TclIndexEncode(NULL, indexv[j], TCL_INDEX_NONE,
		    TCL_INDEX_NONE, &sortInfo.indexv[j]);
	}
    }

    listObj = objv[objc-1];

    if (sortInfo.sortMode == SORTMODE_COMMAND) {
	Tcl_Obj *newCommandPtr, *newObjPtr;

	/*
	 * When sorting using a command, we are reentrant and therefore might
	 * have the representation of the list being sorted shimmered out from
	 * underneath our feet. Take a copy (cheap) to prevent this. [Bug
	 * 1675116]
	 */

	listObj = TclListObjCopy(interp, listObj);
	if (listObj == NULL) {
	    sortInfo.resultCode = TCL_ERROR;
	    goto done;
	}

	/*
	 * The existing command is a list. We want to flatten it, append two
	 * dummy arguments on the end, and replace these arguments later.
	 */

	newCommandPtr = Tcl_DuplicateObj(cmdPtr);
	TclNewObj(newObjPtr);
	Tcl_IncrRefCount(newCommandPtr);
	if (Tcl_ListObjAppendElement(interp, newCommandPtr, newObjPtr)
		!= TCL_OK) {
	    TclDecrRefCount(newCommandPtr);
	    TclDecrRefCount(listObj);
	    Tcl_IncrRefCount(newObjPtr);
	    TclDecrRefCount(newObjPtr);
	    sortInfo.resultCode = TCL_ERROR;
	    goto done;
	}
	Tcl_ListObjAppendElement(interp, newCommandPtr, Tcl_NewObj());
	sortInfo.compareCmdPtr = newCommandPtr;
    }

    sortInfo.resultCode = TclListObjGetElementsM(interp, listObj,
	    &length, &listObjPtrs);
    if (sortInfo.resultCode != TCL_OK || length <= 0) {
	goto done;
    }

    /*
     * Check for sanity when grouping elements of the overall list together
     * because of the -stride option. [TIP #326]
     */

    if (group) {
	if (length % groupSize) {
	    Tcl_SetObjResult(interp, Tcl_NewStringObj(
		    "list size must be a multiple of the stride length",
		    -1));
	    Tcl_SetErrorCode(interp, "TCL", "OPERATION", "LSORT", "BADSTRIDE",
		    NULL);
	    sortInfo.resultCode = TCL_ERROR;
	    goto done;
	}
	length = length / groupSize;
	if (sortInfo.indexc > 0) {
	    /*
	     * Use the first value in the list supplied to -index as the
	     * offset of the element within each group by which to sort.
	     */

	    groupOffset = TclIndexDecode(sortInfo.indexv[0], groupSize - 1);
	    if (groupOffset >= groupSize) {
		Tcl_SetObjResult(interp, Tcl_NewStringObj(
			"when used with \"-stride\", the leading \"-index\""
			" value must be within the group", -1));
		Tcl_SetErrorCode(interp, "TCL", "OPERATION", "LSORT",
			"BADINDEX", NULL);
		sortInfo.resultCode = TCL_ERROR;
		goto done;
	    }
	    if (sortInfo.indexc == 1) {
		sortInfo.indexc = 0;
		sortInfo.indexv = NULL;
	    } else {
		sortInfo.indexc--;

		/*
		 * Do not shrink the actual memory block used; that doesn't
		 * work with TclStackAlloc-allocated memory. [Bug 2918962]
		 *
		 * TODO: Consider a pointer increment to replace this
		 * array shift.
		 */

		for (i = 0; i < sortInfo.indexc; i++) {
		    sortInfo.indexv[i] = sortInfo.indexv[i+1];
		}
	    }
	}
    }

    sortInfo.numElements = length;

    indexc = sortInfo.indexc;
    sortMode = sortInfo.sortMode;
    if ((sortMode == SORTMODE_ASCII_NC)
	    || (sortMode == SORTMODE_DICTIONARY)) {
	/*
	 * For this function's purpose all string-based modes are equivalent
	 */

	sortMode = SORTMODE_ASCII;
    }

    /*
     * Initialize the sublists. After the following loop, subList[i] will
     * contain a sorted sublist of length 2**i. Use one extra subList at the
     * end, always at NULL, to indicate the end of the lists.
     */

    for (j=0 ; j<=NUM_LISTS ; j++) {
	subList[j] = NULL;
    }

    /*
     * The following loop creates a SortElement for each list element and
     * begins sorting it into the sublists as it appears.
     */

    elmArrSize = length * sizeof(SortElement);
    if (elmArrSize <= MAXCALLOC) {
	elementArray = (SortElement *)Tcl_Alloc(elmArrSize);
    } else {
	elementArray = (SortElement *)malloc(elmArrSize);
    }
    if (!elementArray) {
	Tcl_SetObjResult(interp, Tcl_ObjPrintf(
		"no enough memory to proccess sort of %" TCL_Z_MODIFIER "u items", length));
	Tcl_SetErrorCode(interp, "TCL", "MEMORY", NULL);
	sortInfo.resultCode = TCL_ERROR;
	goto done;
    }

    for (i=0; i < length; i++) {
	idx = groupSize * i + groupOffset;
	if (indexc) {
	    /*
	     * If this is an indexed sort, retrieve the corresponding element
	     */
	    indexPtr = SelectObjFromSublist(listObjPtrs[idx], &sortInfo);
	    if (sortInfo.resultCode != TCL_OK) {
		goto done;
	    }
	} else {
	    indexPtr = listObjPtrs[idx];
	}

	/*
	 * Determine the "value" of this object for sorting purposes
	 */

	if (sortMode == SORTMODE_ASCII) {
	    elementArray[i].collationKey.strValuePtr = TclGetString(indexPtr);
	} else if (sortMode == SORTMODE_INTEGER) {
	    Tcl_WideInt a;

	    if (TclGetWideIntFromObj(sortInfo.interp, indexPtr, &a) != TCL_OK) {
		sortInfo.resultCode = TCL_ERROR;
		goto done;
	    }
	    elementArray[i].collationKey.wideValue = a;
	} else if (sortMode == SORTMODE_REAL) {
	    double a;

	    if (Tcl_GetDoubleFromObj(sortInfo.interp, indexPtr,
		    &a) != TCL_OK) {
		sortInfo.resultCode = TCL_ERROR;
		goto done;
	    }
	    elementArray[i].collationKey.doubleValue = a;
	} else {
	    elementArray[i].collationKey.objValuePtr = indexPtr;
	}

	/*
	 * Determine the representation of this element in the result: either
	 * the objPtr itself, or its index in the original list.
	 */

	if (indices || group) {
	    elementArray[i].payload.index = idx;
	} else {
	    elementArray[i].payload.objPtr = listObjPtrs[idx];
	}

	/*
	 * Merge this element in the pre-existing sublists (and merge together
	 * sublists when we have two of the same size).
	 */

	elementArray[i].nextPtr = NULL;
	elementPtr = &elementArray[i];
	for (j=0 ; subList[j] ; j++) {
	    elementPtr = MergeLists(subList[j], elementPtr, &sortInfo);
	    subList[j] = NULL;
	}
	if (j >= NUM_LISTS) {
	    j = NUM_LISTS-1;
	}
	subList[j] = elementPtr;
    }

    /*
     * Merge all sublists
     */

    elementPtr = subList[0];
    for (j=1 ; j<NUM_LISTS ; j++) {
	elementPtr = MergeLists(subList[j], elementPtr, &sortInfo);
    }

    /*
     * Now store the sorted elements in the result list.
     */

    if (sortInfo.resultCode == TCL_OK) {
	ListRep listRep;
	Tcl_Obj **newArray, *objPtr;

	resultPtr = Tcl_NewListObj(sortInfo.numElements * groupSize, NULL);
	ListObjGetRep(resultPtr, &listRep);
	newArray = ListRepElementsBase(&listRep);
	if (group) {
	    for (i=0; elementPtr!=NULL ; elementPtr=elementPtr->nextPtr) {
		idx = elementPtr->payload.index;
		for (j = 0; j < groupSize; j++) {
		    if (indices) {
			TclNewIndexObj(objPtr, idx + j - groupOffset);
			newArray[i++] = objPtr;
			Tcl_IncrRefCount(objPtr);
		    } else {
			objPtr = listObjPtrs[idx + j - groupOffset];
			newArray[i++] = objPtr;
			Tcl_IncrRefCount(objPtr);
		    }
		}
	    }
	} else if (indices) {
	    for (i=0; elementPtr != NULL ; elementPtr = elementPtr->nextPtr) {
		TclNewIndexObj(objPtr, elementPtr->payload.index);
		newArray[i++] = objPtr;
		Tcl_IncrRefCount(objPtr);
	    }
	} else {
	    for (i=0; elementPtr != NULL ; elementPtr = elementPtr->nextPtr) {
		objPtr = elementPtr->payload.objPtr;
		newArray[i++] = objPtr;
		Tcl_IncrRefCount(objPtr);
	    }
	}
	listRep.storePtr->numUsed = i;
	if (listRep.spanPtr) {
	    listRep.spanPtr->spanStart = listRep.storePtr->firstUsed;
	    listRep.spanPtr->spanLength = listRep.storePtr->numUsed;
	}
	Tcl_SetObjResult(interp, resultPtr);
    }

  done:
    if (sortMode == SORTMODE_COMMAND) {
	TclDecrRefCount(sortInfo.compareCmdPtr);
	TclDecrRefCount(listObj);
	sortInfo.compareCmdPtr = NULL;
    }
    if (allocatedIndexVector) {
	TclStackFree(interp, sortInfo.indexv);
    }
    if (elementArray) {
	if (elmArrSize <= MAXCALLOC) {
	    Tcl_Free(elementArray);
	} else {
	    free((char *)elementArray);
	}
    }
    return sortInfo.resultCode;
}

/*
 *----------------------------------------------------------------------
 *
 * MergeLists -
 *
 *	This procedure combines two sorted lists of SortElement structures
 *	into a single sorted list.
 *
 * Results:
 *	The unified list of SortElement structures.
 *
 * Side effects:
 *	If infoPtr->unique is set then infoPtr->numElements may be updated.
 *	Possibly others, if a user-defined comparison command does something
 *	weird.
 *
 * Note:
 *	If infoPtr->unique is set, the merge assumes that there are no
 *	"repeated" elements in each of the left and right lists. In that case,
 *	if any element of the left list is equivalent to one in the right list
 *	it is omitted from the merged list.
 *
 *	This simplified mechanism works because of the special way our
 *	MergeSort creates the sublists to be merged and will fail to eliminate
 *	all repeats in the general case where they are already present in
 *	either the left or right list. A general code would need to skip
 *	adjacent initial repeats in the left and right lists before comparing
 *	their initial elements, at each step.
 *
 *----------------------------------------------------------------------
 */

static SortElement *
MergeLists(
    SortElement *leftPtr,	/* First list to be merged; may be NULL. */
    SortElement *rightPtr,	/* Second list to be merged; may be NULL. */
    SortInfo *infoPtr)		/* Information needed by the comparison
				 * operator. */
{
    SortElement *headPtr, *tailPtr;
    int cmp;

    if (leftPtr == NULL) {
	return rightPtr;
    }
    if (rightPtr == NULL) {
	return leftPtr;
    }
    cmp = SortCompare(leftPtr, rightPtr, infoPtr);
    if (cmp > 0 || (cmp == 0 && infoPtr->unique)) {
	if (cmp == 0) {
	    infoPtr->numElements--;
	    leftPtr = leftPtr->nextPtr;
	}
	tailPtr = rightPtr;
	rightPtr = rightPtr->nextPtr;
    } else {
	tailPtr = leftPtr;
	leftPtr = leftPtr->nextPtr;
    }
    headPtr = tailPtr;
    if (!infoPtr->unique) {
	while ((leftPtr != NULL) && (rightPtr != NULL)) {
	    cmp = SortCompare(leftPtr, rightPtr, infoPtr);
	    if (cmp > 0) {
		tailPtr->nextPtr = rightPtr;
		tailPtr = rightPtr;
		rightPtr = rightPtr->nextPtr;
	    } else {
		tailPtr->nextPtr = leftPtr;
		tailPtr = leftPtr;
		leftPtr = leftPtr->nextPtr;
	    }
	}
    } else {
	while ((leftPtr != NULL) && (rightPtr != NULL)) {
	    cmp = SortCompare(leftPtr, rightPtr, infoPtr);
	    if (cmp >= 0) {
		if (cmp == 0) {
		    infoPtr->numElements--;
		    leftPtr = leftPtr->nextPtr;
		}
		tailPtr->nextPtr = rightPtr;
		tailPtr = rightPtr;
		rightPtr = rightPtr->nextPtr;
	    } else {
		tailPtr->nextPtr = leftPtr;
		tailPtr = leftPtr;
		leftPtr = leftPtr->nextPtr;
	    }
	}
    }
    if (leftPtr != NULL) {
	tailPtr->nextPtr = leftPtr;
    } else {
	tailPtr->nextPtr = rightPtr;
    }
    return headPtr;
}

/*
 *----------------------------------------------------------------------
 *
 * SortCompare --
 *
 *	This procedure is invoked by MergeLists to determine the proper
 *	ordering between two elements.
 *
 * Results:
 *	A negative results means the the first element comes before the
 *	second, and a positive results means that the second element should
 *	come first. A result of zero means the two elements are equal and it
 *	doesn't matter which comes first.
 *
 * Side effects:
 *	None, unless a user-defined comparison command does something weird.
 *
 *----------------------------------------------------------------------
 */

static int
SortCompare(
    SortElement *elemPtr1, SortElement *elemPtr2,
				/* Values to be compared. */
    SortInfo *infoPtr)		/* Information passed from the top-level
				 * "lsort" command. */
{
    int order = 0;

    if (infoPtr->sortMode == SORTMODE_ASCII) {
	order = TclUtfCmp(elemPtr1->collationKey.strValuePtr,
		elemPtr2->collationKey.strValuePtr);
    } else if (infoPtr->sortMode == SORTMODE_ASCII_NC) {
	order = TclUtfCasecmp(elemPtr1->collationKey.strValuePtr,
		elemPtr2->collationKey.strValuePtr);
    } else if (infoPtr->sortMode == SORTMODE_DICTIONARY) {
	order = DictionaryCompare(elemPtr1->collationKey.strValuePtr,
		elemPtr2->collationKey.strValuePtr);
    } else if (infoPtr->sortMode == SORTMODE_INTEGER) {
	Tcl_WideInt a, b;

	a = elemPtr1->collationKey.wideValue;
	b = elemPtr2->collationKey.wideValue;
	order = ((a >= b) - (a <= b));
    } else if (infoPtr->sortMode == SORTMODE_REAL) {
	double a, b;

	a = elemPtr1->collationKey.doubleValue;
	b = elemPtr2->collationKey.doubleValue;
	order = ((a >= b) - (a <= b));
    } else {
	Tcl_Obj **objv, *paramObjv[2];
	size_t objc;
	Tcl_Obj *objPtr1, *objPtr2;

	if (infoPtr->resultCode != TCL_OK) {
	    /*
	     * Once an error has occurred, skip any future comparisons so as
	     * to preserve the error message in sortInterp->result.
	     */

	    return 0;
	}


	objPtr1 = elemPtr1->collationKey.objValuePtr;
	objPtr2 = elemPtr2->collationKey.objValuePtr;

	paramObjv[0] = objPtr1;
	paramObjv[1] = objPtr2;

	/*
	 * We made space in the command list for the two things to compare.
	 * Replace them and evaluate the result.
	 */

	TclListObjLengthM(infoPtr->interp, infoPtr->compareCmdPtr, &objc);
	Tcl_ListObjReplace(infoPtr->interp, infoPtr->compareCmdPtr, objc - 2,
		2, 2, paramObjv);
	TclListObjGetElementsM(infoPtr->interp, infoPtr->compareCmdPtr,
		&objc, &objv);

	infoPtr->resultCode = Tcl_EvalObjv(infoPtr->interp, objc, objv, 0);

	if (infoPtr->resultCode != TCL_OK) {
	    Tcl_AddErrorInfo(infoPtr->interp, "\n    (-compare command)");
	    return 0;
	}

	/*
	 * Parse the result of the command.
	 */

	if (TclGetIntFromObj(infoPtr->interp,
		Tcl_GetObjResult(infoPtr->interp), &order) != TCL_OK) {
	    Tcl_SetObjResult(infoPtr->interp, Tcl_NewStringObj(
		    "-compare command returned non-integer result", -1));
	    Tcl_SetErrorCode(infoPtr->interp, "TCL", "OPERATION", "LSORT",
		    "COMPARISONFAILED", NULL);
	    infoPtr->resultCode = TCL_ERROR;
	    return 0;
	}
    }
    if (!infoPtr->isIncreasing) {
	order = -order;
    }
    return order;
}

/*
 *----------------------------------------------------------------------
 *
 * DictionaryCompare
 *
 *	This function compares two strings as if they were being used in an
 *	index or card catalog. The case of alphabetic characters is ignored,
 *	except to break ties. Thus "B" comes before "b" but after "a". Also,
 *	integers embedded in the strings compare in numerical order. In other
 *	words, "x10y" comes after "x9y", not * before it as it would when
 *	using strcmp().
 *
 * Results:
 *	A negative result means that the first element comes before the
 *	second, and a positive result means that the second element should
 *	come first. A result of zero means the two elements are equal and it
 *	doesn't matter which comes first.
 *
 * Side effects:
 *	None.
 *
 *----------------------------------------------------------------------
 */

static int
DictionaryCompare(
    const char *left, const char *right)	/* The strings to compare. */
{
    int uniLeft = 0, uniRight = 0, uniLeftLower, uniRightLower;
    int diff, zeros;
    int secondaryDiff = 0;

    while (1) {
	if (isdigit(UCHAR(*right))		/* INTL: digit */
		&& isdigit(UCHAR(*left))) {	/* INTL: digit */
	    /*
	     * There are decimal numbers embedded in the two strings. Compare
	     * them as numbers, rather than strings. If one number has more
	     * leading zeros than the other, the number with more leading
	     * zeros sorts later, but only as a secondary choice.
	     */

	    zeros = 0;
	    while ((*right == '0') && isdigit(UCHAR(right[1]))) {
		right++;
		zeros--;
	    }
	    while ((*left == '0') && isdigit(UCHAR(left[1]))) {
		left++;
		zeros++;
	    }
	    if (secondaryDiff == 0) {
		secondaryDiff = zeros;
	    }

	    /*
	     * The code below compares the numbers in the two strings without
	     * ever converting them to integers. It does this by first
	     * comparing the lengths of the numbers and then comparing the
	     * digit values.
	     */

	    diff = 0;
	    while (1) {
		if (diff == 0) {
		    diff = UCHAR(*left) - UCHAR(*right);
		}
		right++;
		left++;
		if (!isdigit(UCHAR(*right))) {		/* INTL: digit */
		    if (isdigit(UCHAR(*left))) {	/* INTL: digit */
			return 1;
		    } else {
			/*
			 * The two numbers have the same length. See if their
			 * values are different.
			 */

			if (diff != 0) {
			    return diff;
			}
			break;
		    }
		} else if (!isdigit(UCHAR(*left))) {	/* INTL: digit */
		    return -1;
		}
	    }
	    continue;
	}

	/*
	 * Convert character to Unicode for comparison purposes. If either
	 * string is at the terminating null, do a byte-wise comparison and
	 * bail out immediately.
	 */

	if ((*left != '\0') && (*right != '\0')) {
	    left += TclUtfToUCS4(left, &uniLeft);
	    right += TclUtfToUCS4(right, &uniRight);

	    /*
	     * Convert both chars to lower for the comparison, because
	     * dictionary sorts are case insensitve. Covert to lower, not
	     * upper, so chars between Z and a will sort before A (where most
	     * other interesting punctuations occur).
	     */

	    uniLeftLower = Tcl_UniCharToLower(uniLeft);
	    uniRightLower = Tcl_UniCharToLower(uniRight);
	} else {
	    diff = UCHAR(*left) - UCHAR(*right);
	    break;
	}

	diff = uniLeftLower - uniRightLower;
	if (diff) {
	    return diff;
	}
	if (secondaryDiff == 0) {
	    if (Tcl_UniCharIsUpper(uniLeft) && Tcl_UniCharIsLower(uniRight)) {
		secondaryDiff = -1;
	    } else if (Tcl_UniCharIsUpper(uniRight)
		    && Tcl_UniCharIsLower(uniLeft)) {
		secondaryDiff = 1;
	    }
	}
    }
    if (diff == 0) {
	diff = secondaryDiff;
    }
    return diff;
}

/*
 *----------------------------------------------------------------------
 *
 * SelectObjFromSublist --
 *
 *	This procedure is invoked from lsearch and SortCompare. It is used for
 *	implementing the -index option, for the lsort and lsearch commands.
 *
 * Results:
 *	Returns NULL if a failure occurs, and sets the result in the infoPtr.
 *	Otherwise returns the Tcl_Obj* to the item.
 *
 * Side effects:
 *	None.
 *
 * Note:
 *	No reference counting is done, as the result is only used internally
 *	and never passed directly to user code.
 *
 *----------------------------------------------------------------------
 */

static Tcl_Obj *
SelectObjFromSublist(
    Tcl_Obj *objPtr,		/* Obj to select sublist from. */
    SortInfo *infoPtr)		/* Information passed from the top-level
				 * "lsearch" or "lsort" command. */
{
    size_t i;

    /*
     * Quick check for case when no "-index" option is there.
     */

    if (infoPtr->indexc == 0) {
	return objPtr;
    }

    /*
     * Iterate over the indices, traversing through the nested sublists as we
     * go.
     */

    for (i=0 ; i<infoPtr->indexc ; i++) {
	size_t listLen;
	int index;
	Tcl_Obj *currentObj;

	if (TclListObjLengthM(infoPtr->interp, objPtr, &listLen) != TCL_OK) {
	    infoPtr->resultCode = TCL_ERROR;
	    return NULL;
	}

	index = TclIndexDecode(infoPtr->indexv[i], listLen - 1);

	if (Tcl_ListObjIndex(infoPtr->interp, objPtr, index,
		&currentObj) != TCL_OK) {
	    infoPtr->resultCode = TCL_ERROR;
	    return NULL;
	}
	if (currentObj == NULL) {
	    if (index == (int)TCL_INDEX_NONE) {
		index = TCL_INDEX_END - infoPtr->indexv[i];
		Tcl_SetObjResult(infoPtr->interp, Tcl_ObjPrintf(
			"element end-%d missing from sublist \"%s\"",
			index, TclGetString(objPtr)));
	    } else {
		Tcl_SetObjResult(infoPtr->interp, Tcl_ObjPrintf(
			"element %d missing from sublist \"%s\"",
			index, TclGetString(objPtr)));
	    }
	    Tcl_SetErrorCode(infoPtr->interp, "TCL", "OPERATION", "LSORT",
		    "INDEXFAILED", NULL);
	    infoPtr->resultCode = TCL_ERROR;
	    return NULL;
	}
	objPtr = currentObj;
    }
    return objPtr;
}

/*
 * Local Variables:
 * mode: c
 * c-basic-offset: 4
 * fill-column: 78
 * tab-width: 8
 * End:
 */<|MERGE_RESOLUTION|>--- conflicted
+++ resolved
@@ -2923,11 +2923,7 @@
 
     if (elementCount && (size_t)objc > LIST_MAX/elementCount) {
 	Tcl_SetObjResult(interp, Tcl_ObjPrintf(
-<<<<<<< HEAD
-		"max length of a Tcl list (%" TCL_Z_MODIFIER "d elements) exceeded", LIST_MAX));
-=======
 		"max length of a Tcl list (%" TCL_Z_MODIFIER "u elements) exceeded", LIST_MAX));
->>>>>>> e2dae425
 	Tcl_SetErrorCode(interp, "TCL", "MEMORY", NULL);
 	return TCL_ERROR;
     }
