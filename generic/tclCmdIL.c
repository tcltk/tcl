/*
 * Copyright © 1987-1993 The Regents of the University of California.
 * Copyright © 1993-1997 Lucent Technologies.
 * Copyright © 1994-1997 Sun Microsystems, Inc.
 * Copyright © 1998-1999 Scriptics Corporation.
 * Copyright © 2001 Kevin B. Kenny. All rights reserved.
 * Copyright © 2005 Donal K. Fellows.
 *
 * See the file "license.terms" for information on usage and redistribution of
 * this file, and for a DISCLAIMER OF ALL WARRANTIES.
 */

/*
 * You may distribute and/or modify this program under the terms of the GNU
 * Affero General Public License as published by the Free Software Foundation,
 * either version 3 of the License, or (at your option) any later version.

 * See the file "COPYING" for information on usage and redistribution
 * of this file, and for a DISCLAIMER OF ALL WARRANTIES.
*/

/*
 * tclCmdIL.c --
 *
 *	This file contains the top-level command routines for most of the Tcl
 *	built-in commands whose names begin with the letters I through L. It
 *	contains only commands in the generic core (i.e., those that don't
 *	depend much upon UNIX facilities).
 */

#include "tclInt.h"
#include "tclRegexp.h"
#include "tclTomMath.h"
#include <math.h>
#include <assert.h>

/*
 * During execution of the "lsort" command, structures of the following type
 * are used to arrange the objects being sorted into a collection of linked
 * lists.
 */

typedef struct SortElement {
    union {			/* The value that we sorting by. */
	const char *strValuePtr;
	Tcl_WideInt wideValue;
	double doubleValue;
	Tcl_Obj *objValuePtr;
    } collationKey;
    union {			/* Object being sorted, or its index. */
	Tcl_Obj *objPtr;
	size_t index;
    } payload;
    struct SortElement *nextPtr;/* Next element in the list, or NULL for end
				 * of list. */
} SortElement;

/*
 * These function pointer types are used with the "lsearch" and "lsort"
 * commands to facilitate the "-nocase" option.
 */

typedef int (*SortStrCmpFn_t) (const char *, const char *);
typedef int (*SortMemCmpFn_t) (const void *, const void *, Tcl_Size);

/*
 * The "lsort" command needs to pass certain information down to the function
 * that compares two list elements, and the comparison function needs to pass
 * success or failure information back up to the top-level "lsort" command.
 * The following structure is used to pass this information.
 */

typedef struct {
    int isIncreasing;		/* Nonzero means sort in increasing order. */
    int sortMode;		/* The sort mode. One of SORTMODE_* values
				 * defined below. */
    Tcl_Obj *compareCmdPtr;	/* The Tcl comparison command when sortMode is
				 * SORTMODE_COMMAND. Preinitialized to hold
				 * base of command. */
    int *indexv;		/* If the -index option was specified, this
				 * holds an encoding of the indexes contained
				 * in the list supplied as an argument to
				 * that option.
				 * NULL if no indexes supplied, and points to
				 * singleIndex field when only one
				 * supplied. */
    Tcl_Size indexc;		/* Number of indexes in indexv array. */
    int singleIndex;		/* Static space for common index case. */
    int unique;
    int numElements;
    Tcl_Interp *interp;		/* The interpreter in which the sort is being
				 * done. */
    int resultCode;		/* Completion code for the lsort command. If
				 * an error occurs during the sort this is
				 * changed from TCL_OK to TCL_ERROR. */
} SortInfo;

/*
 * The "sortMode" field of the SortInfo structure can take on any of the
 * following values.
 */

#define SORTMODE_ASCII		0
#define SORTMODE_INTEGER	1
#define SORTMODE_REAL		2
#define SORTMODE_COMMAND	3
#define SORTMODE_DICTIONARY	4
#define SORTMODE_ASCII_NC	8

/*
 * Definitions for [lseq] command
 */
static const char *const seq_operations[] = {
    "..", "to", "count", "by", NULL
};
typedef enum {
    LSEQ_DOTS, LSEQ_TO, LSEQ_COUNT, LSEQ_BY
} SequenceOperators;
typedef enum {
     NoneArg, NumericArg, RangeKeywordArg, ErrArg, LastArg = 8
} SequenceDecoded;

/*
 * Forward declarations for procedures defined in this file:
 */

static int		DictionaryCompare(const char *left, const char *right);
static Tcl_NRPostProc	IfConditionCallback;
static Tcl_ObjCmdProc	InfoArgsCmd;
static Tcl_ObjCmdProc	InfoBodyCmd;
static Tcl_ObjCmdProc	InfoCmdCountCmd;
static Tcl_ObjCmdProc	InfoCommandsCmd;
static Tcl_ObjCmdProc	InfoCompleteCmd;
static Tcl_ObjCmdProc	InfoDefaultCmd;
/* TIP #348 - New 'info' subcommand 'errorstack' */
static Tcl_ObjCmdProc	InfoErrorStackCmd;
/* TIP #280 - New 'info' subcommand 'frame' */
static Tcl_ObjCmdProc	InfoFrameCmd;
static Tcl_ObjCmdProc	InfoFunctionsCmd;
static Tcl_ObjCmdProc	InfoHostnameCmd;
static Tcl_ObjCmdProc	InfoLevelCmd;
static Tcl_ObjCmdProc	InfoLibraryCmd;
static Tcl_ObjCmdProc	InfoLoadedCmd;
static Tcl_ObjCmdProc	InfoNameOfExecutableCmd;
static Tcl_ObjCmdProc	InfoPatchLevelCmd;
static Tcl_ObjCmdProc	InfoProcsCmd;
static Tcl_ObjCmdProc	InfoScriptCmd;
static Tcl_ObjCmdProc	InfoSharedlibCmd;
static Tcl_ObjCmdProc	InfoCmdTypeCmd;
static Tcl_ObjCmdProc	InfoTclVersionCmd;
static SortElement *	MergeLists(SortElement *leftPtr, SortElement *rightPtr,
			    SortInfo *infoPtr);
static int		SortCompare(SortElement *firstPtr, SortElement *second,
			    SortInfo *infoPtr);
static Tcl_Obj *	SelectObjFromSublist(Tcl_Obj *firstPtr,
			    SortInfo *infoPtr);

/*
 * Array of values describing how to implement each standard subcommand of the
 * "info" command.
 */

static const EnsembleImplMap defaultInfoMap[] = {
    {"args",		   InfoArgsCmd,		    TclCompileBasic1ArgCmd, NULL, NULL, 0},
    {"body",		   InfoBodyCmd,		    TclCompileBasic1ArgCmd, NULL, NULL, 0},
    {"cmdcount",	   InfoCmdCountCmd,	    TclCompileBasic0ArgCmd, NULL, NULL, 0},
    {"cmdtype",		   InfoCmdTypeCmd,	    TclCompileBasic1ArgCmd, NULL, NULL, 1},
    {"commands",	   InfoCommandsCmd,	    TclCompileInfoCommandsCmd, NULL, NULL, 0},
    {"complete",	   InfoCompleteCmd,	    TclCompileBasic1ArgCmd, NULL, NULL, 0},
    {"constant",	   TclInfoConstantCmd,	    TclCompileBasic1ArgCmd, NULL, NULL, 0},
    {"consts",		   TclInfoConstsCmd,	    TclCompileBasic0Or1ArgCmd, NULL, NULL, 0},
    {"coroutine",	   TclInfoCoroutineCmd,     TclCompileInfoCoroutineCmd, NULL, NULL, 0},
    {"default",		   InfoDefaultCmd,	    TclCompileBasic3ArgCmd, NULL, NULL, 0},
    {"errorstack",	   InfoErrorStackCmd,	    TclCompileBasic0Or1ArgCmd, NULL, NULL, 0},
    {"exists",		   TclInfoExistsCmd,	    TclCompileInfoExistsCmd, NULL, NULL, 0},
    {"frame",		   InfoFrameCmd,	    TclCompileBasic0Or1ArgCmd, NULL, NULL, 0},
    {"functions",	   InfoFunctionsCmd,	    TclCompileBasic0Or1ArgCmd, NULL, NULL, 0},
    {"globals",		   TclInfoGlobalsCmd,	    TclCompileBasic0Or1ArgCmd, NULL, NULL, 0},
    {"hostname",	   InfoHostnameCmd,	    TclCompileBasic0ArgCmd, NULL, NULL, 0},
    {"level",		   InfoLevelCmd,	    TclCompileInfoLevelCmd, NULL, NULL, 0},
    {"library",		   InfoLibraryCmd,	    TclCompileBasic0ArgCmd, NULL, NULL, 0},
    {"loaded",		   InfoLoadedCmd,	    TclCompileBasic0Or1ArgCmd, NULL, NULL, 0},
    {"locals",		   TclInfoLocalsCmd,	    TclCompileBasic0Or1ArgCmd, NULL, NULL, 0},
    {"nameofexecutable",   InfoNameOfExecutableCmd, TclCompileBasic0ArgCmd, NULL, NULL, 1},
    {"patchlevel",	   InfoPatchLevelCmd,	    TclCompileBasic0ArgCmd, NULL, NULL, 0},
    {"procs",		   InfoProcsCmd,	    TclCompileBasic0Or1ArgCmd, NULL, NULL, 0},
    {"script",		   InfoScriptCmd,	    TclCompileBasic0Or1ArgCmd, NULL, NULL, 0},
    {"sharedlibextension", InfoSharedlibCmd,	    TclCompileBasic0ArgCmd, NULL, NULL, 0},
    {"tclversion",	   InfoTclVersionCmd,	    TclCompileBasic0ArgCmd, NULL, NULL, 0},
    {"vars",		   TclInfoVarsCmd,	    TclCompileBasic0Or1ArgCmd, NULL, NULL, 0},
    {NULL, NULL, NULL, NULL, NULL, 0}
};

/*
 *----------------------------------------------------------------------
 *
 * Tcl_IfObjCmd --
 *
 *	This procedure is invoked to process the "if" Tcl command. See the
 *	user documentation for details on what it does.
 *
 *	With the bytecode compiler, this procedure is only called when a
 *	command name is computed at runtime, and is "if" or the name to which
 *	"if" was renamed: e.g., "set z if; $z 1 {puts foo}"
 *
 * Results:
 *	A standard Tcl result.
 *
 * Side effects:
 *	See the user documentation.
 *
 *----------------------------------------------------------------------
 */

int
Tcl_IfObjCmd(
    void *clientData,
    Tcl_Interp *interp,		/* Current interpreter. */
    int objc,			/* Number of arguments. */
    Tcl_Obj *const objv[])	/* Argument objects. */
{
    return Tcl_NRCallObjProc(interp, TclNRIfObjCmd, clientData, objc, objv);
}

int
TclNRIfObjCmd(
    TCL_UNUSED(void *),
    Tcl_Interp *interp,		/* Current interpreter. */
    int objc,			/* Number of arguments. */
    Tcl_Obj *const objv[])	/* Argument objects. */
{
    Tcl_Obj *boolObj;

    if (objc <= 1) {
	Tcl_SetObjResult(interp, Tcl_ObjPrintf(
		"wrong # args: no expression after \"%s\" argument",
		TclGetString(objv[0])));
	Tcl_SetErrorCode(interp, "TCL", "WRONGARGS", (char *)NULL);
	return TCL_ERROR;
    }

    /*
     * At this point, objv[1] refers to the main expression to test. The
     * arguments after the expression must be "then" (optional) and a script
     * to execute if the expression is true.
     */

    TclNewObj(boolObj);
    Tcl_NRAddCallback(interp, IfConditionCallback, INT2PTR(objc),
	    (void *) objv, INT2PTR(1), boolObj);
    return Tcl_NRExprObj(interp, objv[1], boolObj);
}

static int
IfConditionCallback(
    void *data[],
    Tcl_Interp *interp,
    int result)
{
    Interp *iPtr = (Interp *) interp;
    int objc = PTR2INT(data[0]);
    Tcl_Obj *const *objv = (Tcl_Obj *const *)data[1];
    int i = PTR2INT(data[2]);
    Tcl_Obj *boolObj = (Tcl_Obj *)data[3];
    int value, thenScriptIndex = 0;
    const char *clause;

    if (result != TCL_OK) {
	TclDecrRefCount(boolObj);
	return result;
    }
    if (Tcl_GetBooleanFromObj(interp, boolObj, &value) != TCL_OK) {
	TclDecrRefCount(boolObj);
	return TCL_ERROR;
    }
    TclDecrRefCount(boolObj);

    while (1) {
	i++;
	if (i >= objc) {
	    goto missingScript;
	}
	clause = TclGetString(objv[i]);
	if ((i < objc) && (strcmp(clause, "then") == 0)) {
	    i++;
	}
	if (i >= objc) {
	    goto missingScript;
	}
	if (value) {
	    thenScriptIndex = i;
	    value = 0;
	}

	/*
	 * The expression evaluated to false. Skip the command, then see if
	 * there is an "else" or "elseif" clause.
	 */

	i++;
	if (i >= objc) {
	    if (thenScriptIndex) {
		/*
		 * TIP #280. Make invoking context available to branch.
		 */

		return TclNREvalObjEx(interp, objv[thenScriptIndex], 0,
			iPtr->cmdFramePtr, thenScriptIndex);
	    }
	    return TCL_OK;
	}
	clause = TclGetString(objv[i]);
	if ((clause[0] != 'e') || (strcmp(clause, "elseif") != 0)) {
	    break;
	}
	i++;

	/*
	 * At this point in the loop, objv and objc refer to an expression to
	 * test, either for the main expression or an expression following an
	 * "elseif". The arguments after the expression must be "then"
	 * (optional) and a script to execute if the expression is true.
	 */

	if (i >= objc) {
	    Tcl_SetObjResult(interp, Tcl_ObjPrintf(
		    "wrong # args: no expression after \"%s\" argument",
		    clause));
	    Tcl_SetErrorCode(interp, "TCL", "WRONGARGS", (char *)NULL);
	    return TCL_ERROR;
	}
	if (!thenScriptIndex) {
	    TclNewObj(boolObj);
	    Tcl_NRAddCallback(interp, IfConditionCallback, data[0], data[1],
		    INT2PTR(i), boolObj);
	    return Tcl_NRExprObj(interp, objv[i], boolObj);
	}
    }

    /*
     * Couldn't find a "then" or "elseif" clause to execute. Check now for an
     * "else" clause. We know that there's at least one more argument when we
     * get here.
     */

    if (strcmp(clause, "else") == 0) {
	i++;
	if (i >= objc) {
	    goto missingScript;
	}
    }
    if (i < objc - 1) {
	Tcl_SetObjResult(interp, Tcl_NewStringObj(
		"wrong # args: extra words after \"else\" clause in \"if\" command",
		-1));
	Tcl_SetErrorCode(interp, "TCL", "WRONGARGS", (char *)NULL);
	return TCL_ERROR;
    }
    if (thenScriptIndex) {
	/*
	 * TIP #280. Make invoking context available to branch/else.
	 */

	return TclNREvalObjEx(interp, objv[thenScriptIndex], 0,
		iPtr->cmdFramePtr, thenScriptIndex);
    }
    return TclNREvalObjEx(interp, objv[i], 0, iPtr->cmdFramePtr, i);

  missingScript:
    Tcl_SetObjResult(interp, Tcl_ObjPrintf(
	    "wrong # args: no script following \"%s\" argument",
	    TclGetString(objv[i-1])));
    Tcl_SetErrorCode(interp, "TCL", "WRONGARGS", (char *)NULL);
    return TCL_ERROR;
}

/*
 *----------------------------------------------------------------------
 *
 * Tcl_IncrObjCmd --
 *
 *	This procedure is invoked to process the "incr" Tcl command. See the
 *	user documentation for details on what it does.
 *
 *	With the bytecode compiler, this procedure is only called when a
 *	command name is computed at runtime, and is "incr" or the name to
 *	which "incr" was renamed: e.g., "set z incr; $z i -1"
 *
 * Results:
 *	A standard Tcl result.
 *
 * Side effects:
 *	See the user documentation.
 *
 *----------------------------------------------------------------------
 */

int
Tcl_IncrObjCmd(
    TCL_UNUSED(void *),
    Tcl_Interp *interp,		/* Current interpreter. */
    int objc,			/* Number of arguments. */
    Tcl_Obj *const objv[])	/* Argument objects. */
{
    Tcl_Obj *newValuePtr, *incrPtr;

    if ((objc != 2) && (objc != 3)) {
	Tcl_WrongNumArgs(interp, 1, objv, "varName ?increment?");
	return TCL_ERROR;
    }

    if (objc == 3) {
	incrPtr = objv[2];
    } else {
	TclNewIntObj(incrPtr, 1);
    }
    Tcl_IncrRefCount(incrPtr);
    newValuePtr = TclIncrObjVar2(interp, objv[1], NULL,
	    incrPtr, TCL_LEAVE_ERR_MSG);
    Tcl_DecrRefCount(incrPtr);

    if (newValuePtr == NULL) {
	return TCL_ERROR;
    }

    /*
     * Set the interpreter's object result to refer to the variable's new
     * value object.
     */

    Tcl_SetObjResult(interp, newValuePtr);
    return TCL_OK;
}

/*
 *----------------------------------------------------------------------
 *
 * TclInitInfoCmd --
 *
 *	This function is called to create the "info" Tcl command. See the user
 *	documentation for details on what it does.
 *
 * Results:
 *	Handle for the info command, or NULL on failure.
 *
 * Side effects:
 *	none
 *
 *----------------------------------------------------------------------
 */

Tcl_Command
TclInitInfoCmd(
    Tcl_Interp *interp)		/* Current interpreter. */
{
    return TclMakeEnsemble(interp, "info", defaultInfoMap);
}

/*
 *----------------------------------------------------------------------
 *
 * InfoArgsCmd --
 *
 *	Called to implement the "info args" command that returns the argument
 *	list for a procedure. Handles the following syntax:
 *
 *	    info args procName
 *
 * Results:
 *	Returns TCL_OK if successful and TCL_ERROR if there is an error.
 *
 * Side effects:
 *	Returns a result in the interpreter's result object. If there is an
 *	error, the result is an error message.
 *
 *----------------------------------------------------------------------
 */

static int
InfoArgsCmd(
    TCL_UNUSED(void *),
    Tcl_Interp *interp,		/* Current interpreter. */
    int objc,			/* Number of arguments. */
    Tcl_Obj *const objv[])	/* Argument objects. */
{
    Interp *iPtr = (Interp *) interp;
    const char *name;
    Proc *procPtr;
    CompiledLocal *localPtr;
    Tcl_Obj *listObjPtr;

    if (objc != 2) {
	Tcl_WrongNumArgs(interp, 1, objv, "procname");
	return TCL_ERROR;
    }

    name = TclGetString(objv[1]);
    procPtr = TclFindProc(iPtr, name);
    if (procPtr == NULL) {
	Tcl_SetObjResult(interp, Tcl_ObjPrintf(
		"\"%s\" isn't a procedure", name));
	Tcl_SetErrorCode(interp, "TCL", "LOOKUP", "PROCEDURE", name, (char *)NULL);
	return TCL_ERROR;
    }

    /*
     * Build a return list containing the arguments.
     */

    listObjPtr = Tcl_NewListObj(0, NULL);
    for (localPtr = procPtr->firstLocalPtr;  localPtr != NULL;
	    localPtr = localPtr->nextPtr) {
	if (TclIsVarArgument(localPtr)) {
	    Tcl_ListObjAppendElement(interp, listObjPtr,
		    Tcl_NewStringObj(localPtr->name, -1));
	}
    }
    Tcl_SetObjResult(interp, listObjPtr);
    return TCL_OK;
}

/*
 *----------------------------------------------------------------------
 *
 * InfoBodyCmd --
 *
 *	Called to implement the "info body" command that returns the body for
 *	a procedure. Handles the following syntax:
 *
 *	    info body procName
 *
 * Results:
 *	Returns TCL_OK if successful and TCL_ERROR if there is an error.
 *
 * Side effects:
 *	Returns a result in the interpreter's result object. If there is an
 *	error, the result is an error message.
 *
 *----------------------------------------------------------------------
 */

static int
InfoBodyCmd(
    TCL_UNUSED(void *),
    Tcl_Interp *interp,		/* Current interpreter. */
    int objc,			/* Number of arguments. */
    Tcl_Obj *const objv[])	/* Argument objects. */
{
    Interp *iPtr = (Interp *) interp;
    const char *name, *bytes;
    Proc *procPtr;
    Tcl_Size numBytes;

    if (objc != 2) {
	Tcl_WrongNumArgs(interp, 1, objv, "procname");
	return TCL_ERROR;
    }

    name = TclGetString(objv[1]);
    procPtr = TclFindProc(iPtr, name);
    if (procPtr == NULL) {
	Tcl_SetObjResult(interp, Tcl_ObjPrintf(
		"\"%s\" isn't a procedure", name));
	Tcl_SetErrorCode(interp, "TCL", "LOOKUP", "PROCEDURE", name, (char *)NULL);
	return TCL_ERROR;
    }

    /*
     * Here we used to return procPtr->bodyPtr, except when the body was
     * bytecompiled - in that case, the return was a copy of the body's string
     * rep. In order to better isolate the implementation details of the
     * compiler/engine subsystem, we now always return a copy of the string
     * rep. It is important to return a copy so that later manipulations of
     * the object do not invalidate the internal rep.
     */

    bytes = Tcl_GetStringFromObj(procPtr->bodyPtr, &numBytes);
    Tcl_SetObjResult(interp, Tcl_NewStringObj(bytes, numBytes));
    return TCL_OK;
}

/*
 *----------------------------------------------------------------------
 *
 * InfoCmdCountCmd --
 *
 *	Called to implement the "info cmdcount" command that returns the
 *	number of commands that have been executed. Handles the following
 *	syntax:
 *
 *	    info cmdcount
 *
 * Results:
 *	Returns TCL_OK if successful and TCL_ERROR if there is an error.
 *
 * Side effects:
 *	Returns a result in the interpreter's result object. If there is an
 *	error, the result is an error message.
 *
 *----------------------------------------------------------------------
 */

static int
InfoCmdCountCmd(
    TCL_UNUSED(void *),
    Tcl_Interp *interp,		/* Current interpreter. */
    int objc,			/* Number of arguments. */
    Tcl_Obj *const objv[])	/* Argument objects. */
{
    Interp *iPtr = (Interp *) interp;

    if (objc != 1) {
	Tcl_WrongNumArgs(interp, 1, objv, NULL);
	return TCL_ERROR;
    }

    Tcl_SetObjResult(interp, Tcl_NewWideIntObj(iPtr->cmdCount));
    return TCL_OK;
}

/*
 *----------------------------------------------------------------------
 *
 * InfoCommandsCmd --
 *
 *	Called to implement the "info commands" command that returns the list
 *	of commands in the interpreter that match an optional pattern. The
 *	pattern, if any, consists of an optional sequence of namespace names
 *	separated by "::" qualifiers, which is followed by a glob-style
 *	pattern that restricts which commands are returned. Handles the
 *	following syntax:
 *
 *	    info commands ?pattern?
 *
 * Results:
 *	Returns TCL_OK if successful and TCL_ERROR if there is an error.
 *
 * Side effects:
 *	Returns a result in the interpreter's result object. If there is an
 *	error, the result is an error message.
 *
 *----------------------------------------------------------------------
 */

static int
InfoCommandsCmd(
    TCL_UNUSED(void *),
    Tcl_Interp *interp,		/* Current interpreter. */
    int objc,			/* Number of arguments. */
    Tcl_Obj *const objv[])	/* Argument objects. */
{
    const char *cmdName, *pattern;
    const char *simplePattern;
    Tcl_HashEntry *entryPtr;
    Tcl_HashSearch search;
    Namespace *nsPtr;
    Namespace *globalNsPtr = (Namespace *) Tcl_GetGlobalNamespace(interp);
    Namespace *currNsPtr = (Namespace *) Tcl_GetCurrentNamespace(interp);
    Tcl_Obj *listPtr, *elemObjPtr;
    int specificNsInPattern = 0;/* Init. to avoid compiler warning. */
    Tcl_Command cmd;
    Tcl_Size i;

    /*
     * Get the pattern and find the "effective namespace" in which to list
     * commands.
     */

    if (objc == 1) {
	simplePattern = NULL;
	nsPtr = currNsPtr;
	specificNsInPattern = 0;
    } else if (objc == 2) {
	/*
	 * From the pattern, get the effective namespace and the simple
	 * pattern (no namespace qualifiers or ::'s) at the end. If an error
	 * was found while parsing the pattern, return it. Otherwise, if the
	 * namespace wasn't found, just leave nsPtr NULL: we will return an
	 * empty list since no commands there can be found.
	 */

	Namespace *dummy1NsPtr, *dummy2NsPtr;

	pattern = TclGetString(objv[1]);
	TclGetNamespaceForQualName(interp, pattern, NULL, 0, &nsPtr,
		&dummy1NsPtr, &dummy2NsPtr, &simplePattern);

	if (nsPtr != NULL) {	/* We successfully found the pattern's ns. */
	    specificNsInPattern = (strcmp(simplePattern, pattern) != 0);
	}
    } else {
	Tcl_WrongNumArgs(interp, 1, objv, "?pattern?");
	return TCL_ERROR;
    }

    /*
     * Exit as quickly as possible if we couldn't find the namespace.
     */

    if (nsPtr == NULL) {
	return TCL_OK;
    }

    /*
     * Scan through the effective namespace's command table and create a list
     * with all commands that match the pattern. If a specific namespace was
     * requested in the pattern, qualify the command names with the namespace
     * name.
     */

    listPtr = Tcl_NewListObj(0, NULL);

    if (simplePattern != NULL && TclMatchIsTrivial(simplePattern)) {
	/*
	 * Special case for when the pattern doesn't include any of glob's
	 * special characters. This lets us avoid scans of any hash tables.
	 */

	entryPtr = Tcl_FindHashEntry(&nsPtr->cmdTable, simplePattern);
	if (entryPtr != NULL) {
	    if (specificNsInPattern) {
		cmd = (Tcl_Command)Tcl_GetHashValue(entryPtr);
		TclNewObj(elemObjPtr);
		Tcl_GetCommandFullName(interp, cmd, elemObjPtr);
	    } else {
		cmdName = (const char *)Tcl_GetHashKey(&nsPtr->cmdTable, entryPtr);
		elemObjPtr = Tcl_NewStringObj(cmdName, -1);
	    }
	    Tcl_ListObjAppendElement(interp, listPtr, elemObjPtr);
	    Tcl_SetObjResult(interp, listPtr);
	    return TCL_OK;
	}
	if ((nsPtr != globalNsPtr) && !specificNsInPattern) {
	    Tcl_HashTable *tablePtr = NULL;	/* Quell warning. */

	    for (i=0 ; i<nsPtr->commandPathLength ; i++) {
		Namespace *pathNsPtr = nsPtr->commandPathArray[i].nsPtr;

		if (pathNsPtr == NULL) {
		    continue;
		}
		tablePtr = &pathNsPtr->cmdTable;
		entryPtr = Tcl_FindHashEntry(tablePtr, simplePattern);
		if (entryPtr != NULL) {
		    break;
		}
	    }
	    if (entryPtr == NULL) {
		tablePtr = &globalNsPtr->cmdTable;
		entryPtr = Tcl_FindHashEntry(tablePtr, simplePattern);
	    }
	    if (entryPtr != NULL) {
		cmdName = (const char *)Tcl_GetHashKey(tablePtr, entryPtr);
		Tcl_ListObjAppendElement(interp, listPtr,
			Tcl_NewStringObj(cmdName, -1));
		Tcl_SetObjResult(interp, listPtr);
		return TCL_OK;
	    }
	}
    } else if (nsPtr->commandPathLength == 0 || specificNsInPattern) {
	/*
	 * The pattern is non-trivial, but either there is no explicit path or
	 * there is an explicit namespace in the pattern. In both cases, the
	 * old matching scheme is perfect.
	 */

	entryPtr = Tcl_FirstHashEntry(&nsPtr->cmdTable, &search);
	while (entryPtr != NULL) {
	    cmdName = (const char *)Tcl_GetHashKey(&nsPtr->cmdTable, entryPtr);
	    if ((simplePattern == NULL)
		    || Tcl_StringMatch(cmdName, simplePattern)) {
		if (specificNsInPattern) {
		    cmd = (Tcl_Command)Tcl_GetHashValue(entryPtr);
		    TclNewObj(elemObjPtr);
		    Tcl_GetCommandFullName(interp, cmd, elemObjPtr);
		} else {
		    elemObjPtr = Tcl_NewStringObj(cmdName, -1);
		}
		Tcl_ListObjAppendElement(interp, listPtr, elemObjPtr);
	    }
	    entryPtr = Tcl_NextHashEntry(&search);
	}

	/*
	 * If the effective namespace isn't the global :: namespace, and a
	 * specific namespace wasn't requested in the pattern, then add in all
	 * global :: commands that match the simple pattern. Of course, we add
	 * in only those commands that aren't hidden by a command in the
	 * effective namespace.
	 */

	if ((nsPtr != globalNsPtr) && !specificNsInPattern) {
	    entryPtr = Tcl_FirstHashEntry(&globalNsPtr->cmdTable, &search);
	    while (entryPtr != NULL) {
		cmdName = (const char *)Tcl_GetHashKey(&globalNsPtr->cmdTable, entryPtr);
		if ((simplePattern == NULL)
			|| Tcl_StringMatch(cmdName, simplePattern)) {
		    if (Tcl_FindHashEntry(&nsPtr->cmdTable, cmdName) == NULL) {
			Tcl_ListObjAppendElement(interp, listPtr,
				Tcl_NewStringObj(cmdName, -1));
		    }
		}
		entryPtr = Tcl_NextHashEntry(&search);
	    }
	}
    } else {
	/*
	 * The pattern is non-trivial (can match more than one command name),
	 * there is an explicit path, and there is no explicit namespace in
	 * the pattern. This means that we have to traverse the path to
	 * discover all the commands defined.
	 */

	Tcl_HashTable addedCommandsTable;
	int isNew;
	int foundGlobal = (nsPtr == globalNsPtr);

	/*
	 * We keep a hash of the objects already added to the result list.
	 */

	Tcl_InitObjHashTable(&addedCommandsTable);

	entryPtr = Tcl_FirstHashEntry(&nsPtr->cmdTable, &search);
	while (entryPtr != NULL) {
	    cmdName = (const char *)Tcl_GetHashKey(&nsPtr->cmdTable, entryPtr);
	    if ((simplePattern == NULL)
		    || Tcl_StringMatch(cmdName, simplePattern)) {
		elemObjPtr = Tcl_NewStringObj(cmdName, -1);
		Tcl_ListObjAppendElement(interp, listPtr, elemObjPtr);
		(void) Tcl_CreateHashEntry(&addedCommandsTable,
			elemObjPtr, &isNew);
	    }
	    entryPtr = Tcl_NextHashEntry(&search);
	}

	/*
	 * Search the path next.
	 */

	for (i=0 ; i<nsPtr->commandPathLength ; i++) {
	    Namespace *pathNsPtr = nsPtr->commandPathArray[i].nsPtr;

	    if (pathNsPtr == NULL) {
		continue;
	    }
	    if (pathNsPtr == globalNsPtr) {
		foundGlobal = 1;
	    }
	    entryPtr = Tcl_FirstHashEntry(&pathNsPtr->cmdTable, &search);
	    while (entryPtr != NULL) {
		cmdName = (const char *)Tcl_GetHashKey(&pathNsPtr->cmdTable, entryPtr);
		if ((simplePattern == NULL)
			|| Tcl_StringMatch(cmdName, simplePattern)) {
		    elemObjPtr = Tcl_NewStringObj(cmdName, -1);
		    (void) Tcl_CreateHashEntry(&addedCommandsTable,
			    elemObjPtr, &isNew);
		    if (isNew) {
			Tcl_ListObjAppendElement(interp, listPtr, elemObjPtr);
		    } else {
			TclDecrRefCount(elemObjPtr);
		    }
		}
		entryPtr = Tcl_NextHashEntry(&search);
	    }
	}

	/*
	 * If the effective namespace isn't the global :: namespace, and a
	 * specific namespace wasn't requested in the pattern, then add in all
	 * global :: commands that match the simple pattern. Of course, we add
	 * in only those commands that aren't hidden by a command in the
	 * effective namespace.
	 */

	if (!foundGlobal) {
	    entryPtr = Tcl_FirstHashEntry(&globalNsPtr->cmdTable, &search);
	    while (entryPtr != NULL) {
		cmdName = (const char *)Tcl_GetHashKey(&globalNsPtr->cmdTable, entryPtr);
		if ((simplePattern == NULL)
			|| Tcl_StringMatch(cmdName, simplePattern)) {
		    elemObjPtr = Tcl_NewStringObj(cmdName, -1);
		    if (Tcl_FindHashEntry(&addedCommandsTable,
			    (char *) elemObjPtr) == NULL) {
			Tcl_ListObjAppendElement(interp, listPtr, elemObjPtr);
		    } else {
			TclDecrRefCount(elemObjPtr);
		    }
		}
		entryPtr = Tcl_NextHashEntry(&search);
	    }
	}

	Tcl_DeleteHashTable(&addedCommandsTable);
    }

    Tcl_SetObjResult(interp, listPtr);
    return TCL_OK;
}

/*
 *----------------------------------------------------------------------
 *
 * InfoCompleteCmd --
 *
 *	Called to implement the "info complete" command that determines
 *	whether a string is a complete Tcl command. Handles the following
 *	syntax:
 *
 *	    info complete command
 *
 * Results:
 *	Returns TCL_OK if successful and TCL_ERROR if there is an error.
 *
 * Side effects:
 *	Returns a result in the interpreter's result object. If there is an
 *	error, the result is an error message.
 *
 *----------------------------------------------------------------------
 */

static int
InfoCompleteCmd(
    TCL_UNUSED(void *),
    Tcl_Interp *interp,		/* Current interpreter. */
    int objc,			/* Number of arguments. */
    Tcl_Obj *const objv[])	/* Argument objects. */
{
    if (objc != 2) {
	Tcl_WrongNumArgs(interp, 1, objv, "command");
	return TCL_ERROR;
    }

    Tcl_SetObjResult(interp, Tcl_NewBooleanObj(
	    TclObjCommandComplete(objv[1])));
    return TCL_OK;
}

/*
 *----------------------------------------------------------------------
 *
 * InfoDefaultCmd --
 *
 *	Called to implement the "info default" command that returns the
 *	default value for a procedure argument. Handles the following syntax:
 *
 *	    info default procName arg varName
 *
 * Results:
 *	Returns TCL_OK if successful and TCL_ERROR if there is an error.
 *
 * Side effects:
 *	Returns a result in the interpreter's result object. If there is an
 *	error, the result is an error message.
 *
 *----------------------------------------------------------------------
 */

static int
InfoDefaultCmd(
    TCL_UNUSED(void *),
    Tcl_Interp *interp,		/* Current interpreter. */
    int objc,			/* Number of arguments. */
    Tcl_Obj *const objv[])	/* Argument objects. */
{
    Interp *iPtr = (Interp *) interp;
    const char *procName, *argName;
    Proc *procPtr;
    CompiledLocal *localPtr;
    Tcl_Obj *valueObjPtr;

    if (objc != 4) {
	Tcl_WrongNumArgs(interp, 1, objv, "procname arg varname");
	return TCL_ERROR;
    }

    procName = TclGetString(objv[1]);
    argName = TclGetString(objv[2]);

    procPtr = TclFindProc(iPtr, procName);
    if (procPtr == NULL) {
	Tcl_SetObjResult(interp, Tcl_ObjPrintf(
		"\"%s\" isn't a procedure", procName));
	Tcl_SetErrorCode(interp, "TCL", "LOOKUP", "PROCEDURE", procName,
		(char *)NULL);
	return TCL_ERROR;
    }

    for (localPtr = procPtr->firstLocalPtr;  localPtr != NULL;
	    localPtr = localPtr->nextPtr) {
	if (TclIsVarArgument(localPtr)
		&& (strcmp(argName, localPtr->name) == 0)) {
	    if (localPtr->defValuePtr != NULL) {
		valueObjPtr = Tcl_ObjSetVar2(interp, objv[3], NULL,
			localPtr->defValuePtr, TCL_LEAVE_ERR_MSG);
		if (valueObjPtr == NULL) {
		    return TCL_ERROR;
		}
		Tcl_SetObjResult(interp, Tcl_NewBooleanObj(1));
	    } else {
		Tcl_Obj *nullObjPtr;
		TclNewObj(nullObjPtr);

		valueObjPtr = Tcl_ObjSetVar2(interp, objv[3], NULL,
			nullObjPtr, TCL_LEAVE_ERR_MSG);
		if (valueObjPtr == NULL) {
		    return TCL_ERROR;
		}
		Tcl_SetObjResult(interp, Tcl_NewBooleanObj(0));
	    }
	    return TCL_OK;
	}
    }

    Tcl_SetObjResult(interp, Tcl_ObjPrintf(
	    "procedure \"%s\" doesn't have an argument \"%s\"",
	    procName, argName));
    Tcl_SetErrorCode(interp, "TCL", "LOOKUP", "ARGUMENT", argName, (char *)NULL);
    return TCL_ERROR;
}

/*
 *----------------------------------------------------------------------
 *
 * InfoErrorStackCmd --
 *
 *	Called to implement the "info errorstack" command that returns information
 *	about the last error's call stack. Handles the following syntax:
 *
 *	    info errorstack ?interp?
 *
 * Results:
 *	Returns TCL_OK if successful and TCL_ERROR if there is an error.
 *
 * Side effects:
 *	Returns a result in the interpreter's result object. If there is an
 *	error, the result is an error message.
 *
 *----------------------------------------------------------------------
 */

static int
InfoErrorStackCmd(
    TCL_UNUSED(void *),
    Tcl_Interp *interp,		/* Current interpreter. */
    int objc,			/* Number of arguments. */
    Tcl_Obj *const objv[])	/* Argument objects. */
{
    Tcl_Interp *target;
    Interp *iPtr;

    if ((objc != 1) && (objc != 2)) {
	Tcl_WrongNumArgs(interp, 1, objv, "?interp?");
	return TCL_ERROR;
    }

    target = interp;
    if (objc == 2) {
	target = Tcl_GetChild(interp, TclGetString(objv[1]));
	if (target == NULL) {
	    return TCL_ERROR;
	}
    }

    iPtr = (Interp *) target;
    Tcl_SetObjResult(interp, iPtr->errorStack);

    return TCL_OK;
}

/*
 *----------------------------------------------------------------------
 *
 * TclInfoExistsCmd --
 *
 *	Called to implement the "info exists" command that determines whether
 *	a variable exists. Handles the following syntax:
 *
 *	    info exists varName
 *
 * Results:
 *	Returns TCL_OK if successful and TCL_ERROR if there is an error.
 *
 * Side effects:
 *	Returns a result in the interpreter's result object. If there is an
 *	error, the result is an error message.
 *
 *----------------------------------------------------------------------
 */

int
TclInfoExistsCmd(
    TCL_UNUSED(void *),
    Tcl_Interp *interp,		/* Current interpreter. */
    int objc,			/* Number of arguments. */
    Tcl_Obj *const objv[])	/* Argument objects. */
{
    const char *varName;
    Var *varPtr;

    if (objc != 2) {
	Tcl_WrongNumArgs(interp, 1, objv, "varName");
	return TCL_ERROR;
    }

    varName = TclGetString(objv[1]);
    varPtr = TclVarTraceExists(interp, varName);

    Tcl_SetObjResult(interp,
	    Tcl_NewBooleanObj(varPtr && varPtr->value.objPtr));
    return TCL_OK;
}

/*
 *----------------------------------------------------------------------
 *
 * InfoFrameCmd --
 *	TIP #280
 *
 *	Called to implement the "info frame" command that returns the location
 *	of either the currently executing command, or its caller. Handles the
 *	following syntax:
 *
 *		info frame ?number?
 *
 * Results:
 *	Returns TCL_OK if successful and TCL_ERROR if there is an error.
 *
 * Side effects:
 *	Returns a result in the interpreter's result object. If there is an
 *	error, the result is an error message.
 *
 *----------------------------------------------------------------------
 */

static int
InfoFrameCmd(
    TCL_UNUSED(void *),
    Tcl_Interp *interp,		/* Current interpreter. */
    int objc,			/* Number of arguments. */
    Tcl_Obj *const objv[])	/* Argument objects. */
{
    Interp *iPtr = (Interp *) interp;
    int level, code = TCL_OK;
    CmdFrame *framePtr, **cmdFramePtrPtr = &iPtr->cmdFramePtr;
    CoroutineData *corPtr = iPtr->execEnvPtr->corPtr;
    int topLevel = 0;

    if (objc > 2) {
	Tcl_WrongNumArgs(interp, 1, objv, "?number?");
	return TCL_ERROR;
    }

    while (corPtr) {
	while (*cmdFramePtrPtr) {
	    topLevel++;
	    cmdFramePtrPtr = &((*cmdFramePtrPtr)->nextPtr);
	}
	if (corPtr->caller.cmdFramePtr) {
	    *cmdFramePtrPtr = corPtr->caller.cmdFramePtr;
	}
	corPtr = corPtr->callerEEPtr->corPtr;
    }
    topLevel += (*cmdFramePtrPtr)->level;

    if (topLevel != iPtr->cmdFramePtr->level) {
	framePtr = iPtr->cmdFramePtr;
	while (framePtr) {
	    framePtr->level = topLevel--;
	    framePtr = framePtr->nextPtr;
	}
	if (topLevel) {
	    Tcl_Panic("Broken frame level calculation");
	}
	topLevel = iPtr->cmdFramePtr->level;
    }

    if (objc == 1) {
	/*
	 * Just "info frame".
	 */

	Tcl_SetObjResult(interp, Tcl_NewWideIntObj(topLevel));
	goto done;
    }

    /*
     * We've got "info frame level" and must parse the level first.
     */

    if (TclGetIntFromObj(interp, objv[1], &level) != TCL_OK) {
	code = TCL_ERROR;
	goto done;
    }

    if ((level > topLevel) || (level <= - topLevel)) {
    levelError:
	Tcl_SetObjResult(interp, Tcl_ObjPrintf(
		"bad level \"%s\"", TclGetString(objv[1])));
	Tcl_SetErrorCode(interp, "TCL", "LOOKUP", "LEVEL",
		TclGetString(objv[1]), (char *)NULL);
	code = TCL_ERROR;
	goto done;
    }

    /*
     * Let us convert to relative so that we know how many levels to go back
     */

    if (level > 0) {
	level -= topLevel;
    }

    framePtr = iPtr->cmdFramePtr;
    while (++level <= 0) {
	framePtr = framePtr->nextPtr;
	if (!framePtr) {
	    goto levelError;
	}
    }

    Tcl_SetObjResult(interp, TclInfoFrame(interp, framePtr));

  done:
    cmdFramePtrPtr = &iPtr->cmdFramePtr;
    corPtr = iPtr->execEnvPtr->corPtr;
    while (corPtr) {
	CmdFrame *endPtr = corPtr->caller.cmdFramePtr;

	if (endPtr) {
	    if (*cmdFramePtrPtr == endPtr) {
		*cmdFramePtrPtr = NULL;
	    } else {
		CmdFrame *runPtr = *cmdFramePtrPtr;

		while (runPtr->nextPtr != endPtr) {
		    runPtr->level -= endPtr->level;
		    runPtr = runPtr->nextPtr;
		}
		runPtr->level = 1;
		runPtr->nextPtr = NULL;
	    }
	    cmdFramePtrPtr = &corPtr->caller.cmdFramePtr;
	}
	corPtr = corPtr->callerEEPtr->corPtr;
    }
    return code;
}

/*
 *----------------------------------------------------------------------
 *
 * TclInfoFrame --
 *
 *	Core of InfoFrameCmd, returns TIP280 dict for a given frame.
 *
 * Results:
 *	Returns TIP280 dict.
 *
 * Side effects:
 *	None.
 *
 *----------------------------------------------------------------------
 */

Tcl_Obj *
TclInfoFrame(
    Tcl_Interp *interp,		/* Current interpreter. */
    CmdFrame *framePtr)		/* Frame to get info for. */
{
    Interp *iPtr = (Interp *) interp;
    Tcl_Obj *tmpObj;
    Tcl_Obj *lv[20] = {NULL};	/* Keep uptodate when more keys are added to
				 * the dict. */
    int lc = 0;
    /*
     * This array is indexed by the TCL_LOCATION_... values, except
     * for _LAST.
     */
    static const char *const typeString[TCL_LOCATION_LAST] = {
	"eval", "eval", "eval", "precompiled", "source", "proc"
    };
    Proc *procPtr = framePtr->framePtr ? framePtr->framePtr->procPtr : NULL;
    int needsFree = -1;

    /*
     * Pull the information and construct the dictionary to return, as list.
     * Regarding use of the CmdFrame fields see tclInt.h, and its definition.
     */

#define ADD_PAIR(name, value) \
	TclNewLiteralStringObj(tmpObj, name);				\
	lv[lc++] = tmpObj;						\
	lv[lc++] = (value)

    switch (framePtr->type) {
    case TCL_LOCATION_EVAL:
	/*
	 * Evaluation, dynamic script. Type, line, cmd, the latter through
	 * str.
	 */

	ADD_PAIR("type", Tcl_NewStringObj(typeString[framePtr->type], -1));
	if (framePtr->line) {
	    ADD_PAIR("line", Tcl_NewWideIntObj(framePtr->line[0]));
	} else {
	    ADD_PAIR("line", Tcl_NewWideIntObj(1));
	}
	ADD_PAIR("cmd", TclGetSourceFromFrame(framePtr, 0, NULL));
	break;

    case TCL_LOCATION_PREBC:
	/*
	 * Precompiled. Result contains the type as signal, nothing else.
	 */

	ADD_PAIR("type", Tcl_NewStringObj(typeString[framePtr->type], -1));
	break;

    case TCL_LOCATION_BC: {
	/*
	 * Execution of bytecode. Talk to the BC engine to fill out the frame.
	 */

	CmdFrame *fPtr = (CmdFrame *)TclStackAlloc(interp, sizeof(CmdFrame));

	*fPtr = *framePtr;

	/*
	 * Note:
	 * Type BC => f.data.eval.path	  is not used.
	 *	      f.data.tebc.codePtr is used instead.
	 */

	TclGetSrcInfoForPc(fPtr);

	/*
	 * Now filled: cmd.str.(cmd,len), line
	 * Possibly modified: type, path!
	 */

	ADD_PAIR("type", Tcl_NewStringObj(typeString[fPtr->type], -1));
	if (fPtr->line) {
	    ADD_PAIR("line", Tcl_NewWideIntObj(fPtr->line[0]));
	}

	if (fPtr->type == TCL_LOCATION_SOURCE) {
	    ADD_PAIR("file", fPtr->data.eval.path);

	    /*
	     * Death of reference by TclGetSrcInfoForPc.
	     */

	    Tcl_DecrRefCount(fPtr->data.eval.path);
	}

	ADD_PAIR("cmd", TclGetSourceFromFrame(fPtr, 0, NULL));
	if (fPtr->cmdObj && framePtr->cmdObj == NULL) {
	    needsFree = lc - 1;
	}
	TclStackFree(interp, fPtr);
	break;
    }

    case TCL_LOCATION_SOURCE:
	/*
	 * Evaluation of a script file.
	 */

	ADD_PAIR("type", Tcl_NewStringObj(typeString[framePtr->type], -1));
	ADD_PAIR("line", Tcl_NewWideIntObj(framePtr->line[0]));
	ADD_PAIR("file", framePtr->data.eval.path);

	/*
	 * Refcount framePtr->data.eval.path goes up when lv is converted into
	 * the result list object.
	 */

	ADD_PAIR("cmd", TclGetSourceFromFrame(framePtr, 0, NULL));
	break;

    case TCL_LOCATION_PROC:
	Tcl_Panic("TCL_LOCATION_PROC found in standard frame");
	break;
    }

    /*
     * 'proc'. Common to all frame types. Conditional on having an associated
     * Procedure CallFrame.
     */

    if (procPtr != NULL) {
	Tcl_HashEntry *namePtr = procPtr->cmdPtr->hPtr;

	if (namePtr) {
	    Tcl_Obj *procNameObj;

	    /*
	     * This is a regular command.
	     */

	    TclNewObj(procNameObj);
	    Tcl_GetCommandFullName(interp, (Tcl_Command) procPtr->cmdPtr,
		    procNameObj);
	    ADD_PAIR("proc", procNameObj);
	} else if (procPtr->cmdPtr->clientData) {
	    ExtraFrameInfo *efiPtr = (ExtraFrameInfo *)procPtr->cmdPtr->clientData;
	    Tcl_Size i;

	    /*
	     * This is a non-standard command. Luckily, it's told us how to
	     * render extra information about its frame.
	     */

	    for (i=0 ; i<efiPtr->length ; i++) {
		lv[lc++] = Tcl_NewStringObj(efiPtr->fields[i].name, -1);
		if (efiPtr->fields[i].proc) {
		    lv[lc++] =
			efiPtr->fields[i].proc(efiPtr->fields[i].clientData);
		} else {
		    lv[lc++] = (Tcl_Obj *)efiPtr->fields[i].clientData;
		}
	    }
	}
    }

    /*
     * 'level'. Common to all frame types. Conditional on having an associated
     * _visible_ CallFrame.
     */

    if ((framePtr->framePtr != NULL) && (iPtr->varFramePtr != NULL)) {
	CallFrame *current = framePtr->framePtr;
	CallFrame *top = iPtr->varFramePtr;
	CallFrame *idx;

	for (idx=top ; idx!=NULL ; idx=idx->callerVarPtr) {
	    if (idx == current) {
		int c = framePtr->framePtr->level;
		int t = iPtr->varFramePtr->level;

		ADD_PAIR("level", Tcl_NewWideIntObj(t - c));
		break;
	    }
	}
    }

    tmpObj = Tcl_NewListObj(lc, lv);
    if (needsFree >= 0) {
	Tcl_DecrRefCount(lv[needsFree]);
    }
    return tmpObj;
}

/*
 *----------------------------------------------------------------------
 *
 * InfoFunctionsCmd --
 *
 *	Called to implement the "info functions" command that returns the list
 *	of math functions matching an optional pattern. Handles the following
 *	syntax:
 *
 *	    info functions ?pattern?
 *
 * Results:
 *	Returns TCL_OK if successful and TCL_ERROR if there is an error.
 *
 * Side effects:
 *	Returns a result in the interpreter's result object. If there is an
 *	error, the result is an error message.
 *
 *----------------------------------------------------------------------
 */

static int
InfoFunctionsCmd(
    TCL_UNUSED(void *),
    Tcl_Interp *interp,		/* Current interpreter. */
    int objc,			/* Number of arguments. */
    Tcl_Obj *const objv[])	/* Argument objects. */
{
    Tcl_Obj *script;
    int code;

    if (objc > 2) {
	Tcl_WrongNumArgs(interp, 1, objv, "?pattern?");
	return TCL_ERROR;
    }

    script = Tcl_NewStringObj(
"	    ::apply [::list {{pattern *}} {\n"
"		::set cmds {}\n"
"		::foreach cmd [::info commands ::tcl::mathfunc::$pattern] {\n"
"		    ::lappend cmds [::namespace tail $cmd]\n"
"		}\n"
"		::foreach cmd [::info commands tcl::mathfunc::$pattern] {\n"
"		    ::set cmd [::namespace tail $cmd]\n"
"		    ::if {$cmd ni $cmds} {\n"
"			::lappend cmds $cmd\n"
"		    }\n"
"		}\n"
"		::return $cmds\n"
"	    } [::namespace current]] ", -1);

    if (objc == 2) {
	Tcl_Obj *arg = Tcl_NewListObj(1, &(objv[1]));

	Tcl_AppendObjToObj(script, arg);
	Tcl_DecrRefCount(arg);
    }

    Tcl_IncrRefCount(script);
    code = Tcl_EvalObjEx(interp, script, 0);

    Tcl_DecrRefCount(script);

    return code;
}

/*
 *----------------------------------------------------------------------
 *
 * InfoHostnameCmd --
 *
 *	Called to implement the "info hostname" command that returns the host
 *	name. Handles the following syntax:
 *
 *	    info hostname
 *
 * Results:
 *	Returns TCL_OK if successful and TCL_ERROR if there is an error.
 *
 * Side effects:
 *	Returns a result in the interpreter's result object. If there is an
 *	error, the result is an error message.
 *
 *----------------------------------------------------------------------
 */

static int
InfoHostnameCmd(
    TCL_UNUSED(void *),
    Tcl_Interp *interp,		/* Current interpreter. */
    int objc,			/* Number of arguments. */
    Tcl_Obj *const objv[])	/* Argument objects. */
{
    const char *name;

    if (objc != 1) {
	Tcl_WrongNumArgs(interp, 1, objv, NULL);
	return TCL_ERROR;
    }

    name = Tcl_GetHostName();
    if (name) {
	Tcl_SetObjResult(interp, Tcl_NewStringObj(name, -1));
	return TCL_OK;
    }

    Tcl_SetObjResult(interp, Tcl_NewStringObj(
	    "unable to determine name of host", -1));
    Tcl_SetErrorCode(interp, "TCL", "OPERATION", "HOSTNAME", "UNKNOWN", (char *)NULL);
    return TCL_ERROR;
}

/*
 *----------------------------------------------------------------------
 *
 * InfoLevelCmd --
 *
 *	Called to implement the "info level" command that returns information
 *	about the call stack. Handles the following syntax:
 *
 *	    info level ?number?
 *
 * Results:
 *	Returns TCL_OK if successful and TCL_ERROR if there is an error.
 *
 * Side effects:
 *	Returns a result in the interpreter's result object. If there is an
 *	error, the result is an error message.
 *
 *----------------------------------------------------------------------
 */

static int
InfoLevelCmd(
    TCL_UNUSED(void *),
    Tcl_Interp *interp,		/* Current interpreter. */
    int objc,			/* Number of arguments. */
    Tcl_Obj *const objv[])	/* Argument objects. */
{
    Interp *iPtr = (Interp *) interp;

    if (objc == 1) {		/* Just "info level" */
	Tcl_SetObjResult(interp, Tcl_NewWideIntObj((int)iPtr->varFramePtr->level));
	return TCL_OK;
    }

    if (objc == 2) {
	int level;
	CallFrame *framePtr, *rootFramePtr = iPtr->rootFramePtr;

	if (TclGetIntFromObj(interp, objv[1], &level) != TCL_OK) {
	    return TCL_ERROR;
	}
	if (level <= 0) {
	    if (iPtr->varFramePtr == rootFramePtr) {
		goto levelError;
	    }
	    level += iPtr->varFramePtr->level;
	}
	for (framePtr=iPtr->varFramePtr ; framePtr!=rootFramePtr;
		framePtr=framePtr->callerVarPtr) {
	    if ((int)framePtr->level == level) {
		break;
	    }
	}
	if (framePtr == rootFramePtr) {
	    goto levelError;
	}

	Tcl_SetObjResult(interp,
		Tcl_NewListObj(framePtr->objc, framePtr->objv));
	return TCL_OK;
    }

    Tcl_WrongNumArgs(interp, 1, objv, "?number?");
    return TCL_ERROR;

  levelError:
    Tcl_SetObjResult(interp, Tcl_ObjPrintf(
	    "bad level \"%s\"", TclGetString(objv[1])));
    Tcl_SetErrorCode(interp, "TCL", "LOOKUP", "LEVEL",
	    TclGetString(objv[1]), (char *)NULL);
    return TCL_ERROR;
}

/*
 *----------------------------------------------------------------------
 *
 * InfoLibraryCmd --
 *
 *	Called to implement the "info library" command that returns the
 *	library directory for the Tcl installation. Handles the following
 *	syntax:
 *
 *	    info library
 *
 * Results:
 *	Returns TCL_OK if successful and TCL_ERROR if there is an error.
 *
 * Side effects:
 *	Returns a result in the interpreter's result object. If there is an
 *	error, the result is an error message.
 *
 *----------------------------------------------------------------------
 */

static int
InfoLibraryCmd(
    TCL_UNUSED(void *),
    Tcl_Interp *interp,		/* Current interpreter. */
    int objc,			/* Number of arguments. */
    Tcl_Obj *const objv[])	/* Argument objects. */
{
    const char *libDirName;

    if (objc != 1) {
	Tcl_WrongNumArgs(interp, 1, objv, NULL);
	return TCL_ERROR;
    }

    libDirName = Tcl_GetVar2(interp, "tcl_library", NULL, TCL_GLOBAL_ONLY);
    if (libDirName != NULL) {
	Tcl_SetObjResult(interp, Tcl_NewStringObj(libDirName, -1));
	return TCL_OK;
    }

    Tcl_SetObjResult(interp, Tcl_NewStringObj(
	    "no library has been specified for Tcl", -1));
    Tcl_SetErrorCode(interp, "TCL", "LOOKUP", "VARIABLE", "tcl_library", (char *)NULL);
    return TCL_ERROR;
}

/*
 *----------------------------------------------------------------------
 *
 * InfoLoadedCmd --
 *
 *	Called to implement the "info loaded" command that returns the
 *	packages that have been loaded into an interpreter. Handles the
 *	following syntax:
 *
 *	    info loaded ?interp?
 *
 * Results:
 *	Returns TCL_OK if successful and TCL_ERROR if there is an error.
 *
 * Side effects:
 *	Returns a result in the interpreter's result object. If there is an
 *	error, the result is an error message.
 *
 *----------------------------------------------------------------------
 */

static int
InfoLoadedCmd(
    TCL_UNUSED(void *),
    Tcl_Interp *interp,		/* Current interpreter. */
    int objc,			/* Number of arguments. */
    Tcl_Obj *const objv[])	/* Argument objects. */
{
    const char *interpName, *packageName;

    if (objc > 3) {
	Tcl_WrongNumArgs(interp, 1, objv, "?interp? ?packageName?");
	return TCL_ERROR;
    }

    if (objc < 2) {		/* Get loaded pkgs in all interpreters. */
	interpName = NULL;
    } else {			/* Get pkgs just in specified interp. */
	interpName = TclGetString(objv[1]);
    }
    if (objc < 3) {		/* Get loaded files in all packages. */
	packageName = NULL;
    } else {			/* Get pkgs just in specified interp. */
	packageName = TclGetString(objv[2]);
    }
    return TclGetLoadedLibraries(interp, interpName, packageName);
}

/*
 *----------------------------------------------------------------------
 *
 * InfoNameOfExecutableCmd --
 *
 *	Called to implement the "info nameofexecutable" command that returns
 *	the name of the binary file running this application. Handles the
 *	following syntax:
 *
 *	    info nameofexecutable
 *
 * Results:
 *	Returns TCL_OK if successful and TCL_ERROR if there is an error.
 *
 * Side effects:
 *	Returns a result in the interpreter's result object. If there is an
 *	error, the result is an error message.
 *
 *----------------------------------------------------------------------
 */

static int
InfoNameOfExecutableCmd(
    TCL_UNUSED(void *),
    Tcl_Interp *interp,		/* Current interpreter. */
    int objc,			/* Number of arguments. */
    Tcl_Obj *const objv[])	/* Argument objects. */
{
    if (objc != 1) {
	Tcl_WrongNumArgs(interp, 1, objv, NULL);
	return TCL_ERROR;
    }
    Tcl_SetObjResult(interp, TclGetObjNameOfExecutable());
    return TCL_OK;
}

/*
 *----------------------------------------------------------------------
 *
 * InfoPatchLevelCmd --
 *
 *	Called to implement the "info patchlevel" command that returns the
 *	default value for an argument to a procedure. Handles the following
 *	syntax:
 *
 *	    info patchlevel
 *
 * Results:
 *	Returns TCL_OK if successful and TCL_ERROR if there is an error.
 *
 * Side effects:
 *	Returns a result in the interpreter's result object. If there is an
 *	error, the result is an error message.
 *
 *----------------------------------------------------------------------
 */

static int
InfoPatchLevelCmd(
    TCL_UNUSED(void *),
    Tcl_Interp *interp,		/* Current interpreter. */
    int objc,			/* Number of arguments. */
    Tcl_Obj *const objv[])	/* Argument objects. */
{
    const char *patchlevel;

    if (objc != 1) {
	Tcl_WrongNumArgs(interp, 1, objv, NULL);
	return TCL_ERROR;
    }

    patchlevel = Tcl_GetVar2(interp, "tcl_patchLevel", NULL,
	    (TCL_GLOBAL_ONLY | TCL_LEAVE_ERR_MSG));
    if (patchlevel != NULL) {
	Tcl_SetObjResult(interp, Tcl_NewStringObj(patchlevel, -1));
	return TCL_OK;
    }
    return TCL_ERROR;
}

/*
 *----------------------------------------------------------------------
 *
 * InfoProcsCmd --
 *
 *	Called to implement the "info procs" command that returns the list of
 *	procedures in the interpreter that match an optional pattern. The
 *	pattern, if any, consists of an optional sequence of namespace names
 *	separated by "::" qualifiers, which is followed by a glob-style
 *	pattern that restricts which commands are returned. Handles the
 *	following syntax:
 *
 *	    info procs ?pattern?
 *
 * Results:
 *	Returns TCL_OK if successful and TCL_ERROR if there is an error.
 *
 * Side effects:
 *	Returns a result in the interpreter's result object. If there is an
 *	error, the result is an error message.
 *
 *----------------------------------------------------------------------
 */

static int
InfoProcsCmd(
    TCL_UNUSED(void *),
    Tcl_Interp *interp,		/* Current interpreter. */
    int objc,			/* Number of arguments. */
    Tcl_Obj *const objv[])	/* Argument objects. */
{
    const char *cmdName, *pattern;
    const char *simplePattern;
    Namespace *nsPtr;
    Namespace *currNsPtr = (Namespace *) Tcl_GetCurrentNamespace(interp);
    Tcl_Obj *listPtr, *elemObjPtr;
    int specificNsInPattern = 0;/* Init. to avoid compiler warning. */
    Tcl_HashEntry *entryPtr;
    Tcl_HashSearch search;
    Command *cmdPtr, *realCmdPtr;

    /*
     * Get the pattern and find the "effective namespace" in which to list
     * procs.
     */

    if (objc == 1) {
	simplePattern = NULL;
	nsPtr = currNsPtr;
	specificNsInPattern = 0;
    } else if (objc == 2) {
	/*
	 * From the pattern, get the effective namespace and the simple
	 * pattern (no namespace qualifiers or ::'s) at the end. If an error
	 * was found while parsing the pattern, return it. Otherwise, if the
	 * namespace wasn't found, just leave nsPtr NULL: we will return an
	 * empty list since no commands there can be found.
	 */

	Namespace *dummy1NsPtr, *dummy2NsPtr;

	pattern = TclGetString(objv[1]);
	TclGetNamespaceForQualName(interp, pattern, NULL, /*flags*/ 0, &nsPtr,
		&dummy1NsPtr, &dummy2NsPtr, &simplePattern);

	if (nsPtr != NULL) {	/* We successfully found the pattern's ns. */
	    specificNsInPattern = (strcmp(simplePattern, pattern) != 0);
	}
    } else {
	Tcl_WrongNumArgs(interp, 1, objv, "?pattern?");
	return TCL_ERROR;
    }

    if (nsPtr == NULL) {
	return TCL_OK;
    }

    /*
     * Scan through the effective namespace's command table and create a list
     * with all procs that match the pattern. If a specific namespace was
     * requested in the pattern, qualify the command names with the namespace
     * name.
     */

    listPtr = Tcl_NewListObj(0, NULL);
    if (simplePattern != NULL && TclMatchIsTrivial(simplePattern)) {
	entryPtr = Tcl_FindHashEntry(&nsPtr->cmdTable, simplePattern);
	if (entryPtr != NULL) {
	    cmdPtr = (Command *)Tcl_GetHashValue(entryPtr);

	    if (!TclIsProc(cmdPtr)) {
		realCmdPtr = (Command *)
			TclGetOriginalCommand((Tcl_Command) cmdPtr);
		if (realCmdPtr != NULL && TclIsProc(realCmdPtr)) {
		    goto simpleProcOK;
		}
	    } else {
	    simpleProcOK:
		if (specificNsInPattern) {
		    TclNewObj(elemObjPtr);
		    Tcl_GetCommandFullName(interp, (Tcl_Command) cmdPtr,
			    elemObjPtr);
		} else {
		    elemObjPtr = Tcl_NewStringObj(simplePattern, -1);
		}
		Tcl_ListObjAppendElement(interp, listPtr, elemObjPtr);
	    }
	}
    } else {
	entryPtr = Tcl_FirstHashEntry(&nsPtr->cmdTable, &search);
	while (entryPtr != NULL) {
	    cmdName = (const char *)Tcl_GetHashKey(&nsPtr->cmdTable, entryPtr);
	    if ((simplePattern == NULL)
		    || Tcl_StringMatch(cmdName, simplePattern)) {
		cmdPtr = (Command *)Tcl_GetHashValue(entryPtr);

		if (!TclIsProc(cmdPtr)) {
		    realCmdPtr = (Command *)
			    TclGetOriginalCommand((Tcl_Command) cmdPtr);
		    if (realCmdPtr != NULL && TclIsProc(realCmdPtr)) {
			goto procOK;
		    }
		} else {
		procOK:
		    if (specificNsInPattern) {
			TclNewObj(elemObjPtr);
			Tcl_GetCommandFullName(interp, (Tcl_Command) cmdPtr,
				elemObjPtr);
		    } else {
			elemObjPtr = Tcl_NewStringObj(cmdName, -1);
		    }
		    Tcl_ListObjAppendElement(interp, listPtr, elemObjPtr);
		}
	    }
	    entryPtr = Tcl_NextHashEntry(&search);
	}
    }

    Tcl_SetObjResult(interp, listPtr);
    return TCL_OK;
}

/*
 *----------------------------------------------------------------------
 *
 * InfoScriptCmd --
 *
 *	Called to implement the "info script" command that returns the script
 *	file that is currently being evaluated. Handles the following syntax:
 *
 *	    info script ?newName?
 *
 *	If newName is specified, it will set that as the internal name.
 *
 * Results:
 *	Returns TCL_OK if successful and TCL_ERROR if there is an error.
 *
 * Side effects:
 *	Returns a result in the interpreter's result object. If there is an
 *	error, the result is an error message. It may change the internal
 *	script filename.
 *
 *----------------------------------------------------------------------
 */

static int
InfoScriptCmd(
    TCL_UNUSED(void *),
    Tcl_Interp *interp,		/* Current interpreter. */
    int objc,			/* Number of arguments. */
    Tcl_Obj *const objv[])	/* Argument objects. */
{
    Interp *iPtr = (Interp *) interp;

    if ((objc != 1) && (objc != 2)) {
	Tcl_WrongNumArgs(interp, 1, objv, "?filename?");
	return TCL_ERROR;
    }

    if (objc == 2) {
	if (iPtr->scriptFile != NULL) {
	    Tcl_DecrRefCount(iPtr->scriptFile);
	}
	iPtr->scriptFile = objv[1];
	Tcl_IncrRefCount(iPtr->scriptFile);
    }
    if (iPtr->scriptFile != NULL) {
	Tcl_SetObjResult(interp, iPtr->scriptFile);
    }
    return TCL_OK;
}

/*
 *----------------------------------------------------------------------
 *
 * InfoSharedlibCmd --
 *
 *	Called to implement the "info sharedlibextension" command that returns
 *	the file extension used for shared libraries. Handles the following
 *	syntax:
 *
 *	    info sharedlibextension
 *
 * Results:
 *	Returns TCL_OK if successful and TCL_ERROR if there is an error.
 *
 * Side effects:
 *	Returns a result in the interpreter's result object. If there is an
 *	error, the result is an error message.
 *
 *----------------------------------------------------------------------
 */

static int
InfoSharedlibCmd(
    TCL_UNUSED(void *),
    Tcl_Interp *interp,		/* Current interpreter. */
    int objc,			/* Number of arguments. */
    Tcl_Obj *const objv[])	/* Argument objects. */
{
    if (objc != 1) {
	Tcl_WrongNumArgs(interp, 1, objv, NULL);
	return TCL_ERROR;
    }

#ifdef TCL_SHLIB_EXT
    Tcl_SetObjResult(interp, Tcl_NewStringObj(TCL_SHLIB_EXT, -1));
#endif
    return TCL_OK;
}

/*
 *----------------------------------------------------------------------
 *
 * InfoTclVersionCmd --
 *
 *	Called to implement the "info tclversion" command that returns the
 *	version number for this Tcl library. Handles the following syntax:
 *
 *	    info tclversion
 *
 * Results:
 *	Returns TCL_OK if successful and TCL_ERROR if there is an error.
 *
 * Side effects:
 *	Returns a result in the interpreter's result object. If there is an
 *	error, the result is an error message.
 *
 *----------------------------------------------------------------------
 */

static int
InfoTclVersionCmd(
    TCL_UNUSED(void *),
    Tcl_Interp *interp,		/* Current interpreter. */
    int objc,			/* Number of arguments. */
    Tcl_Obj *const objv[])	/* Argument objects. */
{
    Tcl_Obj *version;

    if (objc != 1) {
	Tcl_WrongNumArgs(interp, 1, objv, NULL);
	return TCL_ERROR;
    }

    version = Tcl_GetVar2Ex(interp, "tcl_version", NULL,
	    (TCL_GLOBAL_ONLY | TCL_LEAVE_ERR_MSG));
    if (version != NULL) {
	Tcl_SetObjResult(interp, version);
	return TCL_OK;
    }
    return TCL_ERROR;
}

/*
 *----------------------------------------------------------------------
 *
 * InfoCmdTypeCmd --
 *
 *	Called to implement the "info cmdtype" command that returns the type
 *	of a given command. Handles the following syntax:
 *
 *	    info cmdtype cmdName
 *
 * Results:
 *	Returns TCL_OK if successful and TCL_ERROR if there is an error.
 *
 * Side effects:
 *	Returns a type name. If there is an error, the result is an error
 *	message.
 *
 *----------------------------------------------------------------------
 */

static int
InfoCmdTypeCmd(
    TCL_UNUSED(void *),
    Tcl_Interp *interp,		/* Current interpreter. */
    int objc,			/* Number of arguments. */
    Tcl_Obj *const objv[])	/* Argument objects. */
{
    Tcl_Command command;

    if (objc != 2) {
	Tcl_WrongNumArgs(interp, 1, objv, "commandName");
	return TCL_ERROR;
    }
    command = Tcl_FindCommand(interp, TclGetString(objv[1]), NULL,
	    TCL_LEAVE_ERR_MSG);
    if (command == NULL) {
	return TCL_ERROR;
    }

    /*
     * There's one special case: safe child interpreters can't see aliases as
     * aliases as they're part of the security mechanisms.
     */

    if (Tcl_IsSafe(interp)
	    && (((Command *) command)->objProc == TclAliasObjCmd)) {
	Tcl_AppendResult(interp, "native", (char *)NULL);
    } else {
	Tcl_SetObjResult(interp,
		Tcl_NewStringObj(TclGetCommandTypeName(command), -1));
    }
    return TCL_OK;
}

/*
 *----------------------------------------------------------------------
 *
 * Tcl_JoinObjCmd --
 *
 *	This procedure is invoked to process the "join" Tcl command. See the
 *	user documentation for details on what it does.
 *
 * Results:
 *	A standard Tcl object result.
 *
 * Side effects:
 *	See the user documentation.
 *
 *----------------------------------------------------------------------
 */

int
Tcl_JoinObjCmd(
    TCL_UNUSED(void *),
    Tcl_Interp *interp,		/* Current interpreter. */
    int objc,			/* Number of arguments. */
    Tcl_Obj *const objv[])	/* The argument objects. */
{
    Tcl_Size length, listLen;
    int status;
    Tcl_Obj *resObjPtr = NULL, *joinObjPtr, **elemPtrs = NULL;

    if ((objc < 2) || (objc > 3)) {
	Tcl_WrongNumArgs(interp, 1, objv, "list ?joinString?");
	return TCL_ERROR;
    }

    /*
     * Make sure the list argument is a list object and get its length and a
     * pointer to its array of element pointers.
     */

    if (TclObjectHasInterface(objv[1], list, length)) {
	status = TclObjectDispatchNoDefault(interp, status, objv[1], list,
	    length, interp, objv[1], &listLen);
	if (status != TCL_OK ) {
	    return TCL_ERROR;
	}
    } else if (TclListObjGetElements(interp, objv[1], &listLen,
	&elemPtrs) != TCL_OK) {
	return TCL_ERROR;
    }

    if (listLen == 0) {
	/* No elements to join; default empty result is correct. */
	return TCL_OK;
    }
    if (listLen == 1) {
	Tcl_Obj *valueObj;
	/* One element; return it */
	if (TclObjectHasInterface(objv[1], list, index)) {
	    TclObjectDispatchNoDefault(interp, status, objv[1], list,
		index, interp, objv[1], 0, &valueObj);
	    if (status != TCL_OK) {
		return TCL_ERROR;
	    }
	    Tcl_SetObjResult(interp, valueObj);
	} else {
	    if (elemPtrs == NULL) {
		if (TclListObjGetElements(interp, objv[1], &listLen,
		    &elemPtrs) != TCL_OK) {
		    return TCL_ERROR;
		}
	    }
	    Tcl_SetObjResult(interp, elemPtrs[0]);
	}
	return TCL_OK;
    }

    joinObjPtr = (objc == 2) ? Tcl_NewStringObj(" ", 1) : objv[2];
    Tcl_IncrRefCount(joinObjPtr);

    (void)Tcl_GetStringFromObj(joinObjPtr, &length);
    if (length == 0) {
	if (TclListObjGetElements(interp, objv[1], &listLen,
	    &elemPtrs) != TCL_OK) {
	    return TCL_ERROR;
	}
	resObjPtr = TclStringCat(interp, listLen, elemPtrs, 0);
    } else {
	Tcl_Size i;

	TclNewObj(resObjPtr);
	if (TclObjectHasInterface(objv[1], list, index)) {
	    Tcl_Obj *valueObj;
	    for (i = 0;  i < listLen;  i++) {
		if (i > 0) {

		    /*
		     * NOTE: This code is relying on Tcl_AppendObjToObj() **NOT**
		     * to shimmer joinObjPtr.  If it did, then the case where
		     * objv[1] and objv[2] are the same value would not be safe.
		     * Accessing elemPtrs would crash.
		     */

		    Tcl_AppendObjToObj(resObjPtr, joinObjPtr);
		}
		TclObjectDispatchNoDefault(interp, status, objv[1], list,
		    index, interp, objv[1], i, &valueObj);
		if (status != TCL_OK) {
		    return TCL_ERROR;
		}
		Tcl_AppendObjToObj(resObjPtr, valueObj);
		TclBounceRefCount(valueObj);
	    }
	} else {
	    if (elemPtrs == NULL) {
		if (TclListObjGetElements(interp, objv[1], &listLen,
		    &elemPtrs) != TCL_OK) {
		    return TCL_ERROR;
		}
	    }
	    for (i = 0;  i < listLen;  i++) {
		if (i > 0) {

		    /*
		     * NOTE: This code is relying on Tcl_AppendObjToObj() **NOT**
		     * to shimmer joinObjPtr.  If it did, then the case where
		     * objv[1] and objv[2] are the same value would not be safe.
		     * Accessing elemPtrs would crash.
		     */

		    Tcl_AppendObjToObj(resObjPtr, joinObjPtr);
		}
		Tcl_AppendObjToObj(resObjPtr, elemPtrs[i]);
	    }
	}
    }
    Tcl_DecrRefCount(joinObjPtr);
    if (resObjPtr) {
	Tcl_SetObjResult(interp, resObjPtr);
	return TCL_OK;
    }
    return TCL_ERROR;
}

/*
 *----------------------------------------------------------------------
 *
 * Tcl_LassignObjCmd --
 *
 *	This object-based procedure is invoked to process the "lassign" Tcl
 *	command. See the user documentation for details on what it does.
 *
 * Results:
 *	A standard Tcl object result.
 *
 * Side effects:
 *	See the user documentation.
 *
 *----------------------------------------------------------------------
 */

int
Tcl_LassignObjCmd(
    TCL_UNUSED(void *),
    Tcl_Interp *interp,		/* Current interpreter. */
    int objc,			/* Number of arguments. */
    Tcl_Obj *const objv[])	/* Argument objects. */
{
    Tcl_Obj *listPtr;
    Tcl_Size listObjc;		/* The length of the list. */
    Tcl_Size origListObjc;	/* Original length */
    int i, status;

    if (objc < 2) {
	Tcl_WrongNumArgs(interp, 1, objv, "list ?varName ...?");
	return TCL_ERROR;
    }

    /*
     * Note: no need to Dup the list to avoid shimmering. That is only
     * needed when Tcl_ListObjGetElements is used since that returns
     * pointers to internal structures. Using Tcl_ListObjIndex does not
     * have that problem. However, we now have to IncrRef each elemObj
     * (see below). I see that as preferable as duping lists is potentially
     * expensive for abstract lists when they have a string representation.
     */
    listPtr = objv[1];

    if (TclListObjLength(interp, listPtr, &listObjc) != TCL_OK) {
	return TCL_ERROR;
    }
    origListObjc = listObjc;

    objc -= 2;
    objv += 2;
    for (i = 0; i < objc && i < listObjc; ++i) {
	Tcl_Obj *elemObj;

	if (Tcl_ListObjIndex(interp, listPtr, i, &elemObj) != TCL_OK) {
	    return TCL_ERROR;
	}
	/*
	 * Must incrref elemObj. If the var name being set is same as the
	 * the list value, ObjSetVar2 will shimmer the list to a VAR freeing
	 * the elements in the list (in case list refCount was 1) BEFORE
	 * the elemObj is stored in the var. See tests 6.{25,26}
	 */
	Tcl_IncrRefCount(elemObj);
	if (Tcl_ObjSetVar2(interp, *objv++, NULL, elemObj,
		TCL_LEAVE_ERR_MSG) == NULL) {
	    Tcl_DecrRefCount(elemObj);
	    return TCL_ERROR;
	}
	Tcl_DecrRefCount(elemObj);
    }
    objc -= i;
    listObjc -= i;

    if (objc > 0) {
	/* Still some variables left to be assigned */
	Tcl_Obj *emptyObj;

	TclNewObj(emptyObj);
	Tcl_IncrRefCount(emptyObj);
	while (objc-- > 0) {
	    if (Tcl_ObjSetVar2(interp, *objv++, NULL, emptyObj,
		    TCL_LEAVE_ERR_MSG) == NULL) {
		Tcl_DecrRefCount(emptyObj);
		return TCL_ERROR;
	    }
	}
	Tcl_DecrRefCount(emptyObj);
    }

    if (listObjc > 0) {
	Tcl_Obj *resultPtr = NULL;
	Tcl_Size fromIdx = origListObjc - listObjc;
	Tcl_Size toIdx = origListObjc - 1;
	if (TclObjectHasInterface(listPtr, list, range)) {
		TclObjectDispatchNoDefault(interp, status, listPtr, list, range,
			interp, listPtr, fromIdx, toIdx, &resultPtr);
	    if (status != TCL_OK) {
		return TCL_ERROR;
	    }
	} else {
	    status = TclListObjRange(interp, listPtr,
		origListObjc - listObjc, origListObjc - 1, &resultPtr);
	    if (status != TCL_OK || resultPtr == NULL) {
		return status;
	    }
	}
	Tcl_SetObjResult(interp, resultPtr);
    }

    return TCL_OK;
}

/*
 *----------------------------------------------------------------------
 *
 * Tcl_LindexObjCmd --
 *
 *	This object-based procedure is invoked to process the "lindex" Tcl
 *	command. See the user documentation for details on what it does.
 *
 * Results:
 *	A standard Tcl object result.
 *
 * Side effects:
 *	See the user documentation.
 *
 *----------------------------------------------------------------------
 */

int
Tcl_LindexObjCmd(
    TCL_UNUSED(void *),
    Tcl_Interp *interp,		/* Current interpreter. */
    int objc,			/* Number of arguments. */
    Tcl_Obj *const objv[])	/* Argument objects. */
{
    Tcl_Obj *elemPtr;		/* Pointer to the element being extracted. */

    if (objc < 2) {
	Tcl_WrongNumArgs(interp, 1, objv, "list ?index ...?");
	return TCL_ERROR;
    }

    /*
     * If objc==3, then objv[2] may be either a single index or a list of
     * indices: go to TclLindexList to determine which. If objc>=4, or
     * objc==2, then objv[2 .. objc-2] are all single indices and processed as
     * such in TclLindexFlat.
     */

    if (objc == 3) {
	elemPtr = TclLindexList(interp, objv[1], objv[2]);
    } else {
	elemPtr = TclLindexFlat(interp, objv[1], objc-2, objv+2);
    }

    /*
     * Set the interpreter's object result to the last element extracted.
     */

    if (elemPtr == NULL) {
	return TCL_ERROR;
    }

    Tcl_SetObjResult(interp, elemPtr);
    Tcl_DecrRefCount(elemPtr);
    return TCL_OK;
}

/*
 *----------------------------------------------------------------------
 *
 * Tcl_LinsertObjCmd --
 *
 *	This object-based procedure is invoked to process the "linsert" Tcl
 *	command. See the user documentation for details on what it does.
 *
 * Results:
 *	A new Tcl list object formed by inserting zero or more elements into a
 *	list.
 *
 * Side effects:
 *	See the user documentation.
 *
 *----------------------------------------------------------------------
 */

int
Tcl_LinsertObjCmd(
    TCL_UNUSED(void *),
    Tcl_Interp *interp,		/* Current interpreter. */
    int objc,			/* Number of arguments. */
    Tcl_Obj *const objv[])	/* Argument objects. */
{
    Tcl_Obj *listPtr;
    Tcl_Size len, index;
    int copied = 0, result;

    if (objc < 3) {
	Tcl_WrongNumArgs(interp, 1, objv, "list index ?element ...?");
	return TCL_ERROR;
    }

    result = TclListObjLength(interp, objv[1], &len);
    if (result != TCL_OK) {
	return result;
    }

    /*
     * Get the index. "end" is interpreted to be the index after the last
     * element, such that using it will cause any inserted elements to be
     * appended to the list.
     */

    result = TclGetIntForIndexM(interp, objv[2], /*end*/ len, &index);
    if (result != TCL_OK) {
	return result;
    }
    if (index > len) {
	index = len;
    }

    /*
     * If the list object is unshared we can modify it directly. Otherwise we
     * create a copy to modify: this is "copy on write".
     */

    listPtr = objv[1];
    if (Tcl_IsShared(listPtr)) {
	listPtr = TclDuplicatePureObj(interp, listPtr, tclListTypePtr);
	if (!listPtr) {
	    return TCL_ERROR;
	}
	copied = 1;
    }

    if ((objc == 4) && (index == len)) {
	/*
	 * Special case: insert one element at the end of the list.
	 */

	result = Tcl_ListObjAppendElement(NULL, listPtr, objv[3]);
	if (result != TCL_OK) {
	    if (copied) {
		Tcl_DecrRefCount(listPtr);
	    }
	    return result;
	}
    } else {
	if (TCL_OK != Tcl_ListObjReplace(interp, listPtr, index, 0,
		(objc-3), &(objv[3]))) {
	    if (copied) {
		Tcl_DecrRefCount(listPtr);
	    }
	    return TCL_ERROR;
	}
    }

    /*
     * Set the interpreter's object result.
     */

    Tcl_SetObjResult(interp, listPtr);
    return TCL_OK;
}

/*
 *----------------------------------------------------------------------
 *
 * Tcl_ListObjCmd --
 *
 *	This procedure is invoked to process the "list" Tcl command. See the
 *	user documentation for details on what it does.
 *
 * Results:
 *	A standard Tcl object result.
 *
 * Side effects:
 *	See the user documentation.
 *
 *----------------------------------------------------------------------
 */

int
Tcl_ListObjCmd(
    TCL_UNUSED(void *),
    Tcl_Interp *interp,		/* Current interpreter. */
    int objc,			/* Number of arguments. */
    Tcl_Obj *const objv[])	/* The argument objects. */
{
    /*
     * If there are no list elements, the result is an empty object.
     * Otherwise set the interpreter's result object to be a list object.
     */

    if (objc > 1) {
	Tcl_SetObjResult(interp, Tcl_NewListObj(objc-1, &objv[1]));
    }
    return TCL_OK;
}

/*
 *----------------------------------------------------------------------
 *
 * Tcl_LlengthObjCmd --
 *
 *	This object-based procedure is invoked to process the "llength" Tcl
 *	command. See the user documentation for details on what it does.
 *
 * Results:
 *	A standard Tcl object result.
 *
 * Side effects:
 *	See the user documentation.
 *
 *----------------------------------------------------------------------
 */

int
Tcl_LlengthObjCmd(
    TCL_UNUSED(void *),
    Tcl_Interp *interp,		/* Current interpreter. */
    int objc,			/* Number of arguments. */
    Tcl_Obj *const objv[])	/* Argument objects. */
{
    Tcl_Size listLen;
    int result;
    Tcl_Obj *objPtr;

    if (objc != 2) {
	Tcl_WrongNumArgs(interp, 1, objv, "list");
	return TCL_ERROR;
    }

    result = TclListObjLength(interp, objv[1], &listLen);
    if (result != TCL_OK) {
	return result;
    }

    /*
     * Set the interpreter's object result to an integer object holding the
     * length.
     */

    TclNewUIntObj(objPtr, listLen);
    Tcl_SetObjResult(interp, objPtr);
    return TCL_OK;
}

/*
 *----------------------------------------------------------------------
 *
 * Tcl_LpopObjCmd --
 *
 *	This procedure is invoked to process the "lpop" Tcl command. See the
 *	user documentation for details on what it does.
 *
 * Results:
 *	A standard Tcl object result.
 *
 * Side effects:
 *	See the user documentation.
 *
 *----------------------------------------------------------------------
 */

int
Tcl_LpopObjCmd(
    TCL_UNUSED(void *),
    Tcl_Interp *interp,		/* Current interpreter. */
    int objc,			/* Number of arguments. */
    Tcl_Obj *const objv[])	/* Argument objects. */
{
    Tcl_Size listLen;
    int copied = 0, result, status;
    Tcl_Obj *elemPtr, *stored;
    Tcl_Obj *listPtr;

    if (objc < 2) {
	Tcl_WrongNumArgs(interp, 1, objv, "listvar ?index?");
	return TCL_ERROR;
    }

    listPtr = Tcl_ObjGetVar2(interp, objv[1], NULL, TCL_LEAVE_ERR_MSG);
    if (listPtr == NULL) {
	return TCL_ERROR;
    }

    result = TclListObjLength(interp, listPtr, &listLen);
    if (result != TCL_OK) {
	return result;
    }

    /*
     * First, extract the element to be returned.
     * TclLindexFlat adds a ref count which is handled.
     */

    if (objc == 2) {
	if (!listLen) {
	    /* empty list, throw the same error as with index "end" */
	    Tcl_SetObjResult(interp, Tcl_NewStringObj(
		"index \"end\" out of range", -1));
	    Tcl_SetErrorCode(interp, "TCL", "VALUE", "INDEX", "OUTOFRANGE", (char *)NULL);
	    return TCL_ERROR;
	}

	result = Tcl_ListObjIndex(interp, listPtr, (listLen-1),	&elemPtr);
	if (result != TCL_OK) {
	    return result;
	}

	Tcl_IncrRefCount(elemPtr);
    } else {
	elemPtr = TclLindexFlat(interp, listPtr, objc-2, objv+2);

	if (elemPtr == NULL) {
	    return TCL_ERROR;
	}
    }
    Tcl_SetObjResult(interp, elemPtr);
    Tcl_DecrRefCount(elemPtr);

    /*
     * Second, remove the element.
     */

    if (objc == 2) {
	if (Tcl_IsShared(listPtr)) {
	    listPtr = TclDuplicatePureObj(interp, listPtr, tclListTypePtr);
	    if (!listPtr) {
		return TCL_ERROR;
	    }
	    copied = 1;
	}
	result = Tcl_ListObjReplace(interp, listPtr, listLen - 1, 1, 0, NULL);
	if (result != TCL_OK) {
	    if (copied) {
		Tcl_DecrRefCount(listPtr);
	    }
	    return result;
	}
    } else {
	Tcl_Obj *newListPtr;
	status = TclLsetFlat(interp, listPtr, objc-2, objv+2, NULL, &newListPtr);
	if (status != TCL_OK || newListPtr == NULL) {
	    return status;
	} else {
	    listPtr = newListPtr;
	}
    }

    stored = Tcl_ObjSetVar2(interp, objv[1], NULL, listPtr, TCL_LEAVE_ERR_MSG);
    if (stored == NULL) {
	return TCL_ERROR;
    }

    return TCL_OK;
}

/*
 *----------------------------------------------------------------------
 *
 * Tcl_LrangeObjCmd --
 *
 *	This procedure is invoked to process the "lrange" Tcl command. See the
 *	user documentation for details on what it does.
 *
 * Results:
 *	A standard Tcl object result.
 *
 * Side effects:
 *	See the user documentation.
 *
 *----------------------------------------------------------------------
 */

int
Tcl_LrangeObjCmd(
    TCL_UNUSED(void *),
    Tcl_Interp *interp,		/* Current interpreter. */
    int objc,			/* Number of arguments. */
    Tcl_Obj *const objv[])	/* Argument objects. */
{
    int result, status;
    Tcl_Size fromAnchor, first, fromIdx, last, listLen, toAnchor, toIdx;
    if (objc != 4) {
	Tcl_WrongNumArgs(interp, 1, objv, "list first last");
	return TCL_ERROR;
    }

    result = TclListObjLength(interp, objv[1], &listLen);
    if (result != TCL_OK) {
	return result;
    }

    result = TclGetIntForIndexM(interp, objv[2], /*endValue*/ TCL_SIZE_MAX - 1,
	&toIdx);
    if (result != TCL_OK) {
	return result;
    }

    result = TclGetIntForIndexM(interp, objv[2], /*endValue*/ TCL_SIZE_MAX - 1,
	&fromIdx);
    if (result != TCL_OK) {
	return result;
    }

    toAnchor = TclIndexIsFromEnd(toIdx);
    fromAnchor = TclIndexIsFromEnd(fromIdx);

    if (!Tcl_LengthIsFinite(listLen)
	&& (toAnchor == 1 || fromAnchor == 1)
	&& TclObjectHasInterface(objv[1], list, rangeEnd)
    ) {
	Tcl_Obj *objResultPtr;

	status = TclObjectInterfaceCall(objv[1], list, rangeEnd,
	    interp, objv[1], toAnchor, toIdx, fromAnchor, fromIdx,
	    &objResultPtr);
	if (status != TCL_OK || objResultPtr == NULL) {
	    return TCL_ERROR;
	} else {
	    Tcl_SetObjResult(interp, objResultPtr);
	}
    } else {
	Tcl_Obj *resultPtr;
	result = TclGetIntForIndexM(interp, objv[2], /*endValue*/ listLen - 1,
		&first);
	if (result != TCL_OK) {
	    return result;
	}

	result = TclGetIntForIndexM(interp, objv[3], /*endValue*/ listLen - 1,
		&last);
	if (result != TCL_OK) {
	    return result;
	}

	status = TclListObjRange(interp, objv[1], first, last, &resultPtr);
	if (status != TCL_OK || resultPtr == NULL) {
	    return status;
	}
	Tcl_SetObjResult(interp, resultPtr);
    }
    return TCL_OK;
}

/*
 *----------------------------------------------------------------------
 *
 * Tcl_LremoveObjCmd --
 *
 *	This procedure is invoked to process the "lremove" Tcl command. See the
 *	user documentation for details on what it does.
 *
 * Results:
 *	A standard Tcl object result.
 *
 * Side effects:
 *	See the user documentation.
 *
 *----------------------------------------------------------------------
 */

static int
LremoveIndexCompare(
    const void *el1Ptr,
    const void *el2Ptr)
{
    Tcl_Size idx1 = *((const Tcl_Size *) el1Ptr);
    Tcl_Size idx2 = *((const Tcl_Size *) el2Ptr);

    /*
     * This will put the larger element first.
     */

    return (idx1 < idx2) ? 1 : (idx1 > idx2) ? -1 : 0;
}

int
Tcl_LremoveObjCmd(
    TCL_UNUSED(void *),
    Tcl_Interp *interp,		/* Current interpreter. */
    int objc,			/* Number of arguments. */
    Tcl_Obj *const objv[])	/* Argument objects. */
{
    Tcl_Size i, idxc, prevIdx, first, num;
    Tcl_Size *idxv, listLen;
    Tcl_Obj *listObj;
    int copied = 0, status = TCL_OK;

    /*
     * Parse the arguments.
     */

    if (objc < 2) {
	Tcl_WrongNumArgs(interp, 1, objv, "list ?index ...?");
	return TCL_ERROR;
    }

    listObj = objv[1];
    if (TclListObjLength(interp, listObj, &listLen) != TCL_OK) {
	return TCL_ERROR;
    }

    idxc = objc - 2;
    if (idxc == 0) {
	Tcl_SetObjResult(interp, listObj);
	return TCL_OK;
    }
    idxv = (Tcl_Size *)Tcl_Alloc((objc - 2) * sizeof(*idxv));
    for (i = 2; i < objc; i++) {
	status = (TclGetIntForIndexM(interp, objv[i], /*endValue*/ listLen - 1,
		&idxv[i - 2]) != TCL_OK);
	if (status != TCL_OK) {
	    goto done;
	}
    }

    /*
     * Sort the indices, large to small so that when we remove an index we
     * don't change the indices still to be processed.
     */

    if (idxc > 1) {
	qsort(idxv, idxc, sizeof(*idxv), LremoveIndexCompare);
    }

    /*
     * Make our working copy, then do the actual removes piecemeal.
     */

    if (Tcl_IsShared(listObj)) {
	listObj = TclDuplicatePureObj(interp, listObj, tclListTypePtr);
	if (!listObj) {
	    status = TCL_ERROR;
	    goto done;
	}
	copied = 1;
    }
    num = 0;
    first = listLen;
    for (i = 0, prevIdx = -1 ; i < idxc ; i++) {
	Tcl_Size idx = idxv[i];

	/*
	 * Repeated index and sanity check.
	 */

	if (idx == prevIdx) {
	    continue;
	}
	prevIdx = idx;
	if (idx < 0 || idx >= listLen) {
	    continue;
	}

	/*
	 * Coalesce adjacent removes to reduce the number of copies.
	 */

	if (num == 0) {
	    num = 1;
	    first = idx;
	} else if (idx + 1 == first) {
	    num++;
	    first = idx;
	} else {
	    /*
	     * Note that this operation can't fail now; we know we have a list
	     * and we're only ever contracting that list.
	     */

	    status = Tcl_ListObjReplace(interp, listObj, first, num, 0, NULL);
	    if (status != TCL_OK) {
		goto done;
	    }
	    listLen -= num;
	    num = 1;
	    first = idx;
	}
    }
    if (num != 0) {
	status = Tcl_ListObjReplace(interp, listObj, first, num, 0, NULL);
	if (status != TCL_OK) {
	    if (copied) {
		Tcl_DecrRefCount(listObj);
	    }
	    goto done;
	}
    }
    Tcl_SetObjResult(interp, listObj);
done:
    Tcl_Free(idxv);
    return status;
}

/*
 *----------------------------------------------------------------------
 *
 * Tcl_LrepeatObjCmd --
 *
 *	This procedure is invoked to process the "lrepeat" Tcl command. See
 *	the user documentation for details on what it does.
 *
 * Results:
 *	A standard Tcl object result.
 *
 * Side effects:
 *	See the user documentation.
 *
 *----------------------------------------------------------------------
 */

int
Tcl_LrepeatObjCmd(
    TCL_UNUSED(void *),
    Tcl_Interp *interp,		/* Current interpreter. */
    int objc,			/* Number of arguments. */
    Tcl_Obj *const objv[])	/* The argument objects. */
{
    Tcl_Size elementCount, i, totalElems;
    Tcl_Obj *listPtr, **dataArray = NULL;

    /*
     * Check arguments for legality:
     *		lrepeat count ?value ...?
     */

    if (objc < 2) {
	Tcl_WrongNumArgs(interp, 1, objv, "count ?value ...?");
	return TCL_ERROR;
    }
    if (TCL_OK != Tcl_GetSizeIntFromObj(interp, objv[1], &elementCount)) {
	return TCL_ERROR;
    }
    if (elementCount < 0) {
	Tcl_SetObjResult(interp, Tcl_ObjPrintf(
		"bad count \"%" TCL_SIZE_MODIFIER "d\": must be integer >= 0", elementCount));
	Tcl_SetErrorCode(interp, "TCL", "OPERATION", "LREPEAT", "NEGARG",
		(char *)NULL);
	return TCL_ERROR;
    }

    /*
     * Skip forward to the interesting arguments now we've finished parsing.
     */

    objc -= 2;
    objv += 2;

    /* Final sanity check. Do not exceed limits on max list length. */

    if (elementCount && objc > LIST_MAX/elementCount) {
	Tcl_SetObjResult(interp, Tcl_ObjPrintf(
		"max length of a Tcl list (%" TCL_SIZE_MODIFIER "d elements) exceeded", LIST_MAX));
	Tcl_SetErrorCode(interp, "TCL", "MEMORY", (char *)NULL);
	return TCL_ERROR;
    }
    totalElems = objc * elementCount;

    /*
     * Get an empty list object that is allocated large enough to hold each
     * init value elementCount times.
     */

    listPtr = Tcl_NewListObj(totalElems, NULL);
    if (totalElems) {
	ListRep listRep;
	ListObjGetRep(listPtr, &listRep);
	dataArray = ListRepElementsBase(&listRep);
	listRep.storePtr->numUsed = totalElems;
	if (listRep.spanPtr) {
	    /* Future proofing in case Tcl_NewListObj returns a span */
	    listRep.spanPtr->spanStart = listRep.storePtr->firstUsed;
	    listRep.spanPtr->spanLength = listRep.storePtr->numUsed;
	}
    }

    /*
     * Set the elements. Note that we handle the common degenerate case of a
     * single value being repeated separately to permit the compiler as much
     * room as possible to optimize a loop that might be run a very large
     * number of times.
     */

    CLANG_ASSERT(dataArray || totalElems == 0 );
    if (objc == 1) {
	Tcl_Obj *tmpPtr = objv[0];

	tmpPtr->refCount += elementCount;
	for (i=0 ; i<elementCount ; i++) {
	    dataArray[i] = tmpPtr;
	}
    } else {
	Tcl_Size j, k = 0;

	for (i=0 ; i<elementCount ; i++) {
	    for (j=0 ; j<objc ; j++) {
		Tcl_IncrRefCount(objv[j]);
		dataArray[k++] = objv[j];
	    }
	}
    }

    Tcl_SetObjResult(interp, listPtr);
    return TCL_OK;
}

/*
 *----------------------------------------------------------------------
 *
 * Tcl_LreplaceObjCmd --
 *
 *	This object-based procedure is invoked to process the "lreplace" Tcl
 *	command. See the user documentation for details on what it does.
 *
 * Results:
 *	A new Tcl list object formed by replacing zero or more elements of a
 *	list.
 *
 * Side effects:
 *	See the user documentation.
 *
 *----------------------------------------------------------------------
 */

int
Tcl_LreplaceObjCmd(
    TCL_UNUSED(void *),
    Tcl_Interp *interp,		/* Current interpreter. */
    int objc,			/* Number of arguments. */
    Tcl_Obj *const objv[])	/* Argument objects. */
{
    Tcl_Obj *listPtr;
    Tcl_Size numToDelete, listLen, first, last;
    int result;

    if (objc < 4) {
	Tcl_WrongNumArgs(interp, 1, objv,
		"list first last ?element ...?");
	return TCL_ERROR;
    }

    result = TclListObjLength(interp, objv[1], &listLen);
    if (result != TCL_OK) {
	return result;
    }

    /*
     * Get the first and last indexes. "end" is interpreted to be the index
     * for the last element, such that using it will cause that element to be
     * included for deletion.
     */

    result = TclGetIntForIndexM(interp, objv[2], /*end*/ listLen-1, &first);
    if (result != TCL_OK) {
	return result;
    }

    result = TclGetIntForIndexM(interp, objv[3], /*end*/ listLen-1, &last);
    if (result != TCL_OK) {
	return result;
    }

    if (first < 0) {
	first = 0;
    } else if (first > listLen) {
	first = listLen;
    }

    if (last >= listLen) {
	last = listLen - 1;
    }
    if (first <= last) {
	numToDelete = last - first + 1;
    } else {
	numToDelete = 0;
    }

    /*
     * If the list object is unshared we can modify it directly, otherwise we
     * create a copy to modify: this is "copy on write".
     */

    listPtr = objv[1];
    if (Tcl_IsShared(listPtr)) {
	listPtr = TclDuplicatePureObj(interp, listPtr, tclListTypePtr);
	if (!listPtr) {
	    return TCL_ERROR;
	}
    }

    /*
     * Note that we call Tcl_ListObjReplace even when numToDelete == 0 and
     * objc == 4. In this case, the list value of listPtr is not changed (no
     * elements are removed or added), but by making the call we are assured
     * we end up with a list in canonical form. Resist any temptation to
     * optimize this case away.
     */

    if (TCL_OK != Tcl_ListObjReplace(interp, listPtr, first, numToDelete,
	    objc-4, objv+4)) {
	Tcl_DecrRefCount(listPtr);
	return TCL_ERROR;
    }

    /*
     * Set the interpreter's object result.
     */

    Tcl_SetObjResult(interp, listPtr);
    return TCL_OK;
}

/*
 *----------------------------------------------------------------------
 *
 * Tcl_LreverseObjCmd --
 *
 *	This procedure is invoked to process the "lreverse" Tcl command. See
 *	the user documentation for details on what it does.
 *
 * Results:
 *	A standard Tcl result.
 *
 * Side effects:
 *	See the user documentation.
 *
 *----------------------------------------------------------------------
 */

int
Tcl_LreverseObjCmd(
    TCL_UNUSED(void *),
    Tcl_Interp *interp,		/* Current interpreter. */
    int objc,			/* Number of arguments. */
    Tcl_Obj *const objv[])	/* Argument values. */
{
    Tcl_Obj **elemv;
    Tcl_Size elemc, i, j;

    if (objc != 2) {
	Tcl_WrongNumArgs(interp, 1, objv, "list");
	return TCL_ERROR;
    }

    if (TclObjectHasInterface(objv[1], list, reverse)) {
	int status;
	Tcl_Obj *resObj;
	if (Tcl_IsShared(objv[1])) {
	    resObj = Tcl_DuplicateObj(objv[1]);
	} else {
	    resObj = objv[1];
	}
	TclObjectDispatchNoDefault(interp, status, resObj, list,
	    reverse, interp, resObj);
	    if (status == TCL_OK) {
		Tcl_SetObjResult(interp, resObj);
	    }
	    return status;
    }

    if (TclListObjLength(interp, objv[1], &elemc) != TCL_OK) {
	return TCL_ERROR;
    }

    /*
     * If the list is empty, just return it. [Bug 1876793]
     */

    if (!elemc) {
	Tcl_SetObjResult(interp, objv[1]);
	return TCL_OK;
    }
    if (TclListObjGetElements(interp, objv[1], &elemc, &elemv) != TCL_OK) {
	return TCL_ERROR;
    }

    if (Tcl_IsShared(objv[1])
	    || ListObjRepIsShared(objv[1])) { /* Bug 1675044 */
	Tcl_Obj *resultObj, **dataArray;
	ListRep listRep;

	resultObj = Tcl_NewListObj(elemc, NULL);

	/* Modify the internal rep in-place */
	ListObjGetRep(resultObj, &listRep);
	listRep.storePtr->numUsed = elemc;
	dataArray = ListRepElementsBase(&listRep);
	if (listRep.spanPtr) {
	    /* Future proofing */
	    listRep.spanPtr->spanStart = listRep.storePtr->firstUsed;
	    listRep.spanPtr->spanLength = listRep.storePtr->numUsed;
	}

	for (i=0,j=elemc-1 ; i<elemc ; i++,j--) {
	    dataArray[j] = elemv[i];
	    Tcl_IncrRefCount(elemv[i]);
	}

	Tcl_SetObjResult(interp, resultObj);
    } else {

	/*
	 * Not shared, so swap "in place". This relies on Tcl_LOGE above
	 * returning a pointer to the live array of Tcl_Obj values.
	 */

	for (i=0,j=elemc-1 ; i<j ; i++,j--) {
	    Tcl_Obj *tmp = elemv[i];

	    elemv[i] = elemv[j];
	    elemv[j] = tmp;
	}
	TclInvalidateStringRep(objv[1]);
	Tcl_SetObjResult(interp, objv[1]);
    }
    return TCL_OK;
}

/*
 *----------------------------------------------------------------------
 *
 * Tcl_LsearchObjCmd --
 *
 *	This procedure is invoked to process the "lsearch" Tcl command. See
 *	the user documentation for details on what it does.
 *
 * Results:
 *	A standard Tcl result.
 *
 * Side effects:
 *	See the user documentation.
 *
 *----------------------------------------------------------------------
 */

int
Tcl_LsearchObjCmd(
    TCL_UNUSED(void *),
    Tcl_Interp *interp,		/* Current interpreter. */
    int objc,			/* Number of arguments. */
    Tcl_Obj *const objv[])	/* Argument values. */
{
    const char *bytes, *patternBytes;
    int match, result=TCL_OK, bisect;
    Tcl_Size i, length = 0, listc, elemLen, start, index;
    Tcl_Size groupSize, groupOffset, lower, upper;
    int allocatedIndexVector = 0;
    int isIncreasing;
    Tcl_WideInt patWide, objWide, wide;
    int allMatches, inlineReturn, negatedMatch, returnSubindices, noCase;
    double patDouble, objDouble;
    SortInfo sortInfo;
    Tcl_Obj *patObj, *itemPtr, *item2Ptr, *listPtr, *subjectPtr, *startPtr;
    SortStrCmpFn_t strCmpFn = TclUtfCmp;
    Tcl_RegExp regexp = NULL;
    static const char *const options[] = {
	"-all",	    "-ascii",   "-bisect", "-decreasing", "-dictionary",
	"-exact",   "-glob",    "-increasing", "-index",
	"-inline",  "-integer", "-nocase",     "-not",
	"-real",    "-regexp",  "-sorted",     "-start", "-stride",
	"-subindices", NULL
    };
    enum lsearchoptions {
	LSEARCH_ALL, LSEARCH_ASCII, LSEARCH_BISECT, LSEARCH_DECREASING,
	LSEARCH_DICTIONARY, LSEARCH_EXACT, LSEARCH_GLOB, LSEARCH_INCREASING,
	LSEARCH_INDEX, LSEARCH_INLINE, LSEARCH_INTEGER, LSEARCH_NOCASE,
	LSEARCH_NOT, LSEARCH_REAL, LSEARCH_REGEXP, LSEARCH_SORTED,
	LSEARCH_START, LSEARCH_STRIDE, LSEARCH_SUBINDICES
    };
    enum datatypes {
	ASCII, DICTIONARY, INTEGER, REAL
    } dataType;
    enum modes {
	EXACT, GLOB, REGEXP, SORTED
    };
    enum modes mode;

    mode = GLOB;
    dataType = ASCII;
    isIncreasing = 1;
    allMatches = 0;
    inlineReturn = 0;
    itemPtr = NULL;
    returnSubindices = 0;
    negatedMatch = 0;
    bisect = 0;
    listPtr = NULL;
    startPtr = NULL;
    groupSize = 1;
    groupOffset = 0;
    start = 0;
    noCase = 0;
    sortInfo.compareCmdPtr = NULL;
    sortInfo.isIncreasing = 1;
    sortInfo.sortMode = 0;
    sortInfo.interp = interp;
    sortInfo.resultCode = TCL_OK;
    sortInfo.indexv = NULL;
    sortInfo.indexc = 0;

    if (objc < 3) {
	Tcl_WrongNumArgs(interp, 1, objv, "?-option value ...? list pattern");
	return TCL_ERROR;
    }

    for (i = 1; i < objc-2; i++) {
	enum lsearchoptions idx;
	if (Tcl_GetIndexFromObj(interp, objv[i], options, "option", 0, &idx)
		!= TCL_OK) {
	    result = TCL_ERROR;
	    goto done;
	}
	switch (idx) {
	case LSEARCH_ALL:		/* -all */
	    allMatches = 1;
	    break;
	case LSEARCH_ASCII:		/* -ascii */
	    dataType = ASCII;
	    break;
	case LSEARCH_BISECT:		/* -bisect */
	    mode = SORTED;
	    bisect = 1;
	    break;
	case LSEARCH_DECREASING:	/* -decreasing */
	    isIncreasing = 0;
	    sortInfo.isIncreasing = 0;
	    break;
	case LSEARCH_DICTIONARY:	/* -dictionary */
	    dataType = DICTIONARY;
	    break;
	case LSEARCH_EXACT:		/* -increasing */
	    mode = EXACT;
	    break;
	case LSEARCH_GLOB:		/* -glob */
	    mode = GLOB;
	    break;
	case LSEARCH_INCREASING:	/* -increasing */
	    isIncreasing = 1;
	    sortInfo.isIncreasing = 1;
	    break;
	case LSEARCH_INLINE:		/* -inline */
	    inlineReturn = 1;
	    break;
	case LSEARCH_INTEGER:		/* -integer */
	    dataType = INTEGER;
	    break;
	case LSEARCH_NOCASE:		/* -nocase */
	    strCmpFn = TclUtfCasecmp;
	    noCase = 1;
	    break;
	case LSEARCH_NOT:		/* -not */
	    negatedMatch = 1;
	    break;
	case LSEARCH_REAL:		/* -real */
	    dataType = REAL;
	    break;
	case LSEARCH_REGEXP:		/* -regexp */
	    mode = REGEXP;
	    break;
	case LSEARCH_SORTED:		/* -sorted */
	    mode = SORTED;
	    break;
	case LSEARCH_SUBINDICES:	/* -subindices */
	    returnSubindices = 1;
	    break;
	case LSEARCH_START:		/* -start */
	    /*
	     * If there was a previous -start option, release its saved index
	     * because it will either be replaced or there will be an error.
	     */

	    if (startPtr != NULL) {
		Tcl_DecrRefCount(startPtr);
		startPtr = NULL;
	    }
	    if (i > objc-4) {
		Tcl_SetObjResult(interp, Tcl_NewStringObj(
			"missing starting index", -1));
		Tcl_SetErrorCode(interp, "TCL", "ARGUMENT", "MISSING", (char *)NULL);
		result = TCL_ERROR;
		goto done;
	    }
	    i++;
	    if (objv[i] == objv[objc - 2]) {
		/*
		 * Take copy to prevent shimmering problems. Note that it does
		 * not matter if the index obj is also a component of the list
		 * being searched. We only need to copy where the list and the
		 * index are one-and-the-same.
		 */

		startPtr = Tcl_DuplicateObj(objv[i]);
	    } else {
		startPtr = objv[i];
	    }
	    Tcl_IncrRefCount(startPtr);
	    break;
	case LSEARCH_STRIDE:		/* -stride */
	    if (i > objc-4) {
		Tcl_SetObjResult(interp, Tcl_NewStringObj(
			"\"-stride\" option must be "
			"followed by stride length", -1));
		Tcl_SetErrorCode(interp, "TCL", "ARGUMENT", "MISSING", (char *)NULL);
		result = TCL_ERROR;
		goto done;
	    }
	    if (TclGetWideIntFromObj(interp, objv[i+1], &wide) != TCL_OK) {
		result = TCL_ERROR;
		goto done;
	    }
	    if (wide < 1) {
		Tcl_SetObjResult(interp, Tcl_NewStringObj(
			"stride length must be at least 1", -1));
		Tcl_SetErrorCode(interp, "TCL", "OPERATION", "LSEARCH",
			"BADSTRIDE", (char *)NULL);
		result = TCL_ERROR;
		goto done;
	    }
	    groupSize = wide;
	    i++;
	    break;
	case LSEARCH_INDEX: {		/* -index */
	    Tcl_Obj **indices;
	    Tcl_Size j;

	    if (allocatedIndexVector) {
		TclStackFree(interp, sortInfo.indexv);
		allocatedIndexVector = 0;
	    }
	    if (i > objc-4) {
		Tcl_SetObjResult(interp, Tcl_NewStringObj(
			"\"-index\" option must be followed by list index",
			-1));
		Tcl_SetErrorCode(interp, "TCL", "ARGUMENT", "MISSING", (char *)NULL);
		result = TCL_ERROR;
		goto done;
	    }

	    /*
	     * Store the extracted indices for processing by sublist
	     * extraction. Note that we don't do this using objects because
	     * that has shimmering problems.
	     */

	    i++;
	    if (TclListObjGetElements(interp, objv[i],
		    &sortInfo.indexc, &indices) != TCL_OK) {
		result = TCL_ERROR;
		goto done;
	    }
	    switch (sortInfo.indexc) {
	    case 0:
		sortInfo.indexv = NULL;
		break;
	    case 1:
		sortInfo.indexv = &sortInfo.singleIndex;
		break;
	    default:
		sortInfo.indexv = (int *)
			TclStackAlloc(interp, sizeof(int) * sortInfo.indexc);
		allocatedIndexVector = 1; /* Cannot use indexc field, as it
					   * might be decreased by 1 later. */
	    }

	    /*
	     * Fill the array by parsing each index. We don't know whether
	     * their scale is sensible yet, but we at least perform the
	     * syntactic check here.
	     */

	    for (j=0 ; j<sortInfo.indexc ; j++) {
		int encoded = 0;
		if (TclIndexEncode(interp, indices[j], TCL_INDEX_NONE,
			TCL_INDEX_NONE, &encoded) != TCL_OK) {
		    result = TCL_ERROR;
		}
		if (encoded == (int)TCL_INDEX_NONE) {
		    Tcl_SetObjResult(interp, Tcl_ObjPrintf(
			    "index \"%s\" out of range",
			    TclGetString(indices[j])));
		    Tcl_SetErrorCode(interp, "TCL", "VALUE", "INDEX", "OUTOFRANGE", (char *)NULL);
		    result = TCL_ERROR;
		}
		if (result == TCL_ERROR) {
		    Tcl_AppendObjToErrorInfo(interp, Tcl_ObjPrintf(
			    "\n    (-index option item number %" TCL_Z_MODIFIER "u)", j));
		    goto done;
		}
		sortInfo.indexv[j] = encoded;
	    }
	    break;
	}
	}
    }

    /*
     * Subindices only make sense if asked for with -index option set.
     */

    if (returnSubindices && sortInfo.indexc==0) {
	Tcl_SetObjResult(interp, Tcl_NewStringObj(
		"-subindices cannot be used without -index option", -1));
	Tcl_SetErrorCode(interp, "TCL", "OPERATION", "LSEARCH",
		"BAD_OPTION_MIX", (char *)NULL);
	result = TCL_ERROR;
	goto done;
    }

    if (bisect && (allMatches || negatedMatch)) {
	Tcl_SetObjResult(interp, Tcl_NewStringObj(
		"-bisect is not compatible with -all or -not", -1));
	Tcl_SetErrorCode(interp, "TCL", "OPERATION", "LSEARCH",
		"BAD_OPTION_MIX", (char *)NULL);
	result = TCL_ERROR;
	goto done;
    }

    if (mode == REGEXP) {
	/*
	 * We can shimmer regexp/list if listv[i] == pattern, so get the
	 * regexp rep before the list rep. First time round, omit the interp
	 * and hope that the compilation will succeed. If it fails, we'll
	 * recompile in "expensive" mode with a place to put error messages.
	 */

	regexp = Tcl_GetRegExpFromObj(NULL, objv[objc - 1],
		TCL_REG_ADVANCED | TCL_REG_NOSUB |
		(noCase ? TCL_REG_NOCASE : 0));
	if (regexp == NULL) {
	    /*
	     * Failed to compile the RE. Try again without the TCL_REG_NOSUB
	     * flag in case the RE had sub-expressions in it [Bug 1366683]. If
	     * this fails, an error message will be left in the interpreter.
	     */

	    regexp = Tcl_GetRegExpFromObj(interp, objv[objc - 1],
		    TCL_REG_ADVANCED | (noCase ? TCL_REG_NOCASE : 0));
	}

	if (regexp == NULL) {
	    result = TCL_ERROR;
	    goto done;
	}
    }

    /*
     * Make sure the list argument is a list object and get its length and a
     * pointer to its array of element pointers.
     */

    subjectPtr = objv[objc-2];
    result = Tcl_ListObjLength(interp, subjectPtr, &listc);
    if (result != TCL_OK) {
	goto done;
    }

    /*
     * Check for sanity when grouping elements of the overall list together
     * because of the -stride option. [TIP #351]
     */

    if (groupSize > 1) {
	if (listc % groupSize) {
	    Tcl_SetObjResult(interp, Tcl_NewStringObj(
		    "list size must be a multiple of the stride length",
		    -1));
	    Tcl_SetErrorCode(interp, "TCL", "OPERATION", "LSEARCH", "BADSTRIDE",
		    (char *)NULL);
	    result = TCL_ERROR;
	    goto done;
	}
	if (sortInfo.indexc > 0) {
	    /*
	     * Use the first value in the list supplied to -index as the
	     * offset of the element within each group by which to sort.
	     */

	    groupOffset = TclIndexDecode(sortInfo.indexv[0], groupSize - 1);
	    if (groupOffset < 0 || groupOffset >= groupSize) {
		Tcl_SetObjResult(interp, Tcl_NewStringObj(
			"when used with \"-stride\", the leading \"-index\""
			" value must be within the group", -1));
		Tcl_SetErrorCode(interp, "TCL", "OPERATION", "LSEARCH",
			"BADINDEX", (char *)NULL);
		result = TCL_ERROR;
		goto done;
	    }
	    if (sortInfo.indexc == 1) {
		sortInfo.indexc = 0;
		sortInfo.indexv = NULL;
	    } else {
		sortInfo.indexc--;

		for (i = 0; i < sortInfo.indexc; i++) {
		    sortInfo.indexv[i] = sortInfo.indexv[i+1];
		}
	    }
	}
    }

    /*
     * Get the user-specified start offset.
     */

    if (startPtr) {
	result = TclGetIntForIndexM(interp, startPtr,
	    (Tcl_LengthIsFinite(listc) ? listc - 1 : TCL_SIZE_MAX), &start);
	if (result != TCL_OK) {
	    goto done;
	}
	if (start == TCL_INDEX_NONE) {
	    start = TCL_INDEX_START;
	}

	/*
	 * If the search started past the end of the list, just return a
	 * "did not match anything at all" result straight away. [Bug 1374778]
	 */

	if (Tcl_LengthIsFinite(listc) && start >= listc) {
	    if (allMatches || inlineReturn) {
		Tcl_ResetResult(interp);
	    } else {
		TclNewIntObj(itemPtr, -1);
		Tcl_SetObjResult(interp, itemPtr);
		itemPtr = NULL;
	    }
	    goto done;
	}

	/*
	 * If start points within a group, it points to the start of the group.
	 */

	if (groupSize > 1) {
	    start -= (start % groupSize);
	}
    }

    patObj = objv[objc - 1];
    patternBytes = NULL;
    if (mode == EXACT || mode == SORTED) {
	switch (dataType) {
	case ASCII:
	case DICTIONARY:
	    patternBytes = Tcl_GetStringFromObj(patObj, &length);
	    break;
	case INTEGER:
	    result = TclGetWideIntFromObj(interp, patObj, &patWide);
	    if (result != TCL_OK) {
		goto done;
	    }

	    /*
	     * [Bug 1844789], "lsearch -exact -integer ..." crashes, was
	     * previously fixed at this point.
	     */
	    break;
	case REAL:
	    result = Tcl_GetDoubleFromObj(interp, patObj, &patDouble);
	    if (result != TCL_OK) {
		goto done;
	    }

	    /*
	     * [Bug 1844789], "lsearch -exact -integer ..." crashes, was
	     * previously fixed at this point.
	     */
	    break;
	}
    } else {
	patternBytes = Tcl_GetStringFromObj(patObj, &length);
    }

    /*
     * Set default index value to -1, indicating failure; if we find the item
     * in the course of our search, index will be set to the correct value.
     */

    index = -1;
    match = 0;

    if (mode == SORTED && !allMatches && !negatedMatch) {
	int isfinite;
	/*
	 * If the data is sorted, we can do a more intelligent search. Note
	 * that there is no point in being smart when -all was specified; in
	 * that case, we have to look at all items anyway, and there is no
	 * sense in doing this when the match sense is inverted.
	 */

	/*
	 * With -stride, lower, upper and i are kept as multiples of groupSize.
	 */

	lower = start - groupSize;
	isfinite = Tcl_LengthIsFinite(listc);
	if (isfinite) {
	    upper = listc;
	} else {
	    upper = 1;
	}
	while (
	    (lower + groupSize < upper && sortInfo.resultCode == TCL_OK)
	    || !isfinite
	) {
	    i = (lower + upper) / 2;
	    if (i < 0) {
		result = TCL_ERROR;
		Tcl_SetObjResult(interp, Tcl_NewStringObj("sorted list is incoherent", -1));
		goto done;
	    }
	    i -= i % groupSize;
	    result = Tcl_ListObjIndex(interp, subjectPtr, i+groupOffset, &itemPtr);
	    if (result != TCL_OK) {
		if (isfinite) {
		    goto done;
		} else {
		    if (Tcl_ListObjLength(interp, subjectPtr, &listc) == TCL_OK) {
			isfinite = Tcl_LengthIsFinite(listc);
			if (isfinite) {
			    if (listc - 1 > i) {
				upper = listc = 1;
				break;
			    } else {
				goto done;
			    }
			} else {
			    goto done;
			}
		    } else {
			goto done;
		    }
		}
	    }
	    Tcl_IncrRefCount(itemPtr);
	    if (sortInfo.indexc != 0) {
		item2Ptr = SelectObjFromSublist(itemPtr, &sortInfo);
		if (sortInfo.resultCode != TCL_OK) {
		    result = sortInfo.resultCode;
		    goto done;
		}
		/* Increment item2Ptr refcount first in case it's the same
		 * object as itemPtr. */
		Tcl_IncrRefCount(item2Ptr);
		Tcl_DecrRefCount(itemPtr);
		itemPtr = item2Ptr;
	    }
	    switch (dataType) {
	    case ASCII:
		bytes = TclGetString(itemPtr);
		match = strCmpFn(patternBytes, bytes);
		break;
	    case DICTIONARY:
		bytes = TclGetString(itemPtr);
		match = DictionaryCompare(patternBytes, bytes);
		break;
	    case INTEGER:
		result = TclGetWideIntFromObj(interp, itemPtr, &objWide);
		if (result != TCL_OK) {
		    goto done;
		}
		if (patWide == objWide) {
		    match = 0;
		} else if (patWide < objWide) {
		    match = -1;
		} else {
		    match = 1;
		}
		break;
	    case REAL:
		result = Tcl_GetDoubleFromObj(interp, itemPtr, &objDouble);
		if (result != TCL_OK) {
		    goto done;
		}
		if (patDouble == objDouble) {
		    match = 0;
		} else if (patDouble < objDouble) {
		    match = -1;
		} else {
		    match = 1;
		}
		break;
	    }
	    Tcl_DecrRefCount(itemPtr);
	    itemPtr = NULL;
	    if (match == 0) {
		/*
		 * Normally, binary search is written to stop when it finds a
		 * match. If there are duplicates of an element in the list,
		 * our first match might not be the first occurrence.
		 * Consider: 0 0 0 1 1 1 2 2 2
		 *
		 * To maintain consistency with standard lsearch semantics, we
		 * must find the leftmost occurrence of the pattern in the
		 * list. Thus we don't just stop searching here. This
		 * variation means that a search always makes log n
		 * comparisons (normal binary search might "get lucky" with an
		 * early comparison).
		 *
		 * In bisect mode though, we want the last of equals.
		 */

		index = i;
		if (bisect) {
		    lower = i;
		} else {
		    upper = i;
		}
	    } else if (match > 0) {
		if (isIncreasing) {
		    lower = i;
		    if (!isfinite) {
			upper *= 2;
		    }
		} else {
		    upper = i;
		    isfinite = 1;
		}
	    } else {
		if (isIncreasing) {
		    upper = i;
		    isfinite = 1;
		} else {
		    lower = i;
		    if (!isfinite) {
			upper *= 2;
		    }
		}
	    }
	}
	if (bisect && index < 0) {
	    index = lower;
	}
    } else {
	/*
	 * We need to do a linear search, because (at least one) of:
	 *   - our matcher can only tell equal vs. not equal
	 *   - our matching sense is negated
	 *   - we're building a list of all matched items
	 */

	if (allMatches) {
	    listPtr = Tcl_NewListObj(0, NULL);
	}
	for (i = start; listc < 0 || i < listc; i += groupSize) {
	    match = 0;
	    result = Tcl_ListObjIndex(interp, subjectPtr, i+groupOffset, &itemPtr);
	    if (result != TCL_OK) {
		goto done;
	    }
	    Tcl_IncrRefCount(itemPtr);
	    if (sortInfo.indexc != 0) {
		item2Ptr = SelectObjFromSublist(itemPtr, &sortInfo);
		if (sortInfo.resultCode != TCL_OK) {
		    if (listPtr != NULL) {
			Tcl_DecrRefCount(listPtr);
		    }
		    result = sortInfo.resultCode;
		    goto done;
		}
		/* Increment item2Ptr refcount first in case it's the same
		 * object as itemPtr. */
		Tcl_IncrRefCount(item2Ptr);
		Tcl_DecrRefCount(itemPtr);
		itemPtr = item2Ptr;
	    }

	    switch (mode) {
	    case SORTED:
	    case EXACT:
		switch (dataType) {
		case ASCII:
		    bytes = Tcl_GetStringFromObj(itemPtr, &elemLen);
		    if (length == elemLen) {
			/*
			 * This split allows for more optimal compilation of
			 * memcmp/strcasecmp.
			 */

			if (noCase) {
			    match = (TclUtfCasecmp(bytes, patternBytes) == 0);
			} else {
			    match = (memcmp(bytes, patternBytes, length) == 0);
			}
		    }
		    break;

		case DICTIONARY:
		    bytes = TclGetString(itemPtr);
		    match = (DictionaryCompare(bytes, patternBytes) == 0);
		    break;

		case INTEGER:
		    result = TclGetWideIntFromObj(interp, itemPtr, &objWide);
		    if (result != TCL_OK) {
			if (listPtr != NULL) {
			    Tcl_DecrRefCount(listPtr);
			}
			goto done;
		    }
		    match = (objWide == patWide);
		    break;

		case REAL:
		    result = Tcl_GetDoubleFromObj(interp, itemPtr, &objDouble);
		    if (result != TCL_OK) {
			if (listPtr) {
			    Tcl_DecrRefCount(listPtr);
			}
			goto done;
		    }
		    match = (objDouble == patDouble);
		    break;
		}
		break;

	    case GLOB:
		match = Tcl_StringCaseMatch(TclGetString(itemPtr),
			patternBytes, noCase);
		break;

	    case REGEXP:
		match = Tcl_RegExpExecObj(interp, regexp, itemPtr, 0, 0, 0);
		if (match < 0) {
		    Tcl_DecrRefCount(patObj);
		    if (listPtr != NULL) {
			Tcl_DecrRefCount(listPtr);
		    }
		    result = TCL_ERROR;
		    goto done;
		}
		break;
	    }

	    /*
	     * Invert match condition for -not.
	     */

	    if (negatedMatch) {
		match = !match;
	    }
	    if (!match) {
		Tcl_DecrRefCount(itemPtr);
		itemPtr = NULL;
		continue;
	    }
	    if (!allMatches) {
		index = i;
		Tcl_DecrRefCount(itemPtr);
		itemPtr = NULL;
		break;
	    } else if (inlineReturn) {
		/*
		 * These append operations are expected to not fail.
		 */
		Tcl_DecrRefCount(itemPtr);
		itemPtr = NULL;

		if (returnSubindices && (sortInfo.indexc != 0)) {
		    result = Tcl_ListObjIndex(interp, subjectPtr, i+groupOffset, &itemPtr);
		    if (result != TCL_OK) {
			goto done;
		    }
		    Tcl_IncrRefCount(itemPtr);
		    item2Ptr = SelectObjFromSublist(itemPtr, &sortInfo);
		    Tcl_ListObjAppendElement(interp, listPtr, item2Ptr);
		    Tcl_DecrRefCount(itemPtr);
		} else if (groupSize > 1) {
		    Tcl_Size j;
		    for (j = 0; j < groupSize; j++) {
			result = Tcl_ListObjIndex(interp, subjectPtr,
			    i+j, &itemPtr);
			if (result != TCL_OK) {
			    goto done;
			}
			Tcl_ListObjReplace(interp, listPtr, LIST_MAX, 0,
				1, &itemPtr);
		    }
		} else {
		    result = Tcl_ListObjIndex(interp, subjectPtr, i, &itemPtr);
		    if (result != TCL_OK) {
			goto done;
		    }
		    Tcl_ListObjAppendElement(interp, listPtr, itemPtr);
		}
	    } else if (returnSubindices) {
		Tcl_Size j;

		Tcl_DecrRefCount(itemPtr);
		TclNewIndexObj(itemPtr, i+groupOffset);
		for (j=0 ; j<sortInfo.indexc ; j++) {
		    Tcl_Obj *elObj;
		    Tcl_Size elValue = TclIndexDecode(sortInfo.indexv[j], listc);
		    TclNewIndexObj(elObj, elValue);
		    Tcl_ListObjAppendElement(interp, itemPtr, elObj);
		}
		Tcl_ListObjAppendElement(interp, listPtr, itemPtr);
	    } else {
		Tcl_DecrRefCount(itemPtr);
		Tcl_ListObjAppendElement(interp, listPtr, Tcl_NewWideIntObj(i));
	    }
	    itemPtr = NULL;
	}
    }

    /*
     * Return everything or a single value.
     */

    if (allMatches) {
	Tcl_SetObjResult(interp, listPtr);
    } else if (!inlineReturn) {
	if (returnSubindices) {
	    Tcl_Size j;

	    TclNewIndexObj(itemPtr, index+groupOffset);
	    for (j=0 ; j<sortInfo.indexc ; j++) {
		Tcl_Obj *elObj;
		size_t elValue = TclIndexDecode(sortInfo.indexv[j], listc);
		TclNewIndexObj(elObj, elValue);
		Tcl_ListObjAppendElement(interp, itemPtr, elObj);
	    }
	    Tcl_SetObjResult(interp, itemPtr);
	    itemPtr = NULL;
	} else {
	    Tcl_Obj *elObj;
	    TclNewIndexObj(elObj, index);
	    Tcl_SetObjResult(interp, elObj);
	}
    } else if (index < 0) {
	/*
	 * Is this superfluous? The result should be a blank object by
	 * default...
	 */

	Tcl_SetObjResult(interp, Tcl_NewObj());
    } else {
	if (returnSubindices) {
	    result = Tcl_ListObjIndex(interp, subjectPtr, i+groupOffset, &itemPtr);
	    if (result != TCL_OK) {
		goto done;
	    }
	    item2Ptr = SelectObjFromSublist(itemPtr, &sortInfo);
	    Tcl_SetObjResult(interp, item2Ptr);
	} else if (groupSize > 1) {
	    Tcl_Size j;
	    listPtr = Tcl_NewListObj(0, NULL);
	    for (j = 0; j < groupSize; j++) {
		result = Tcl_ListObjIndex(interp, subjectPtr, index + j, &itemPtr);
		if (result != TCL_OK) {
		    Tcl_DecrRefCount(listPtr);
		    goto done;
		}
		Tcl_ListObjAppendElement(interp, listPtr, itemPtr);
	    }
	    Tcl_SetObjResult(interp, listPtr);
	} else {
	    result = Tcl_ListObjIndex(interp, subjectPtr, index, &itemPtr);
	    if (result != TCL_OK) {
		goto done;
	    }
	    Tcl_SetObjResult(interp, itemPtr);
	}
	itemPtr = NULL;
    }
    result = TCL_OK;

    /*
     * Cleanup the index list array.
     */

  done:
    if (itemPtr != NULL) {
	Tcl_DecrRefCount(itemPtr);
    }
    if (startPtr != NULL) {
	Tcl_DecrRefCount(startPtr);
    }
    if (allocatedIndexVector) {
	TclStackFree(interp, sortInfo.indexv);
    }
    return result;
}


/*
 *----------------------------------------------------------------------
 *
 * SequenceIdentifyArgument --
 *   (for [lseq] command)
 *
 *  Given a Tcl_Obj, identify if it is a keyword or a number
 *
 *  Return Value
 *    0 - failure, unexpected value
 *    1 - value is a number
 *    2 - value is an operand keyword
 *    3 - value is a by keyword
 *
 *  The decoded value will be assigned to the appropriate
 *  pointer, numValuePtr reference count is incremented.
 */

static SequenceDecoded
SequenceIdentifyArgument(
     Tcl_Interp *interp,        /* for error reporting  */
     Tcl_Obj *argPtr,           /* Argument to decode   */
     int allowedArgs,		/* Flags if keyword or numeric allowed. */
     Tcl_Obj **numValuePtr,     /* Return numeric value */
     int *keywordIndexPtr)      /* Return keyword enum  */
{
    int result = TCL_ERROR;
    SequenceOperators opmode;
    void *internalPtr;

    if (allowedArgs & NumericArg) {
	/* speed-up a bit (and avoid shimmer for compiled expressions) */
	if (TclHasInternalRep(argPtr, &tclExprCodeType)) {
	   goto doExpr;
	}
	result = Tcl_GetNumberFromObj(NULL, argPtr, &internalPtr, keywordIndexPtr);
	if (result == TCL_OK) {
	    *numValuePtr = argPtr;
	    Tcl_IncrRefCount(argPtr);
	    return NumericArg;
	}
    }
    if (allowedArgs & RangeKeywordArg) {
	result = Tcl_GetIndexFromObj(NULL, argPtr, seq_operations,
			"range operation", 0, &opmode);
    }
    if (result == TCL_OK) {
	if (allowedArgs & LastArg) {
	    /* keyword found, but no followed number */
	    Tcl_SetObjResult(interp, Tcl_ObjPrintf(
		  "missing \"%s\" value.", TclGetString(argPtr)));
	    return ErrArg;
	}
	*keywordIndexPtr = opmode;
	return RangeKeywordArg;
    } else {
	Tcl_Obj *exprValueObj;
	if (!(allowedArgs & NumericArg)) {
	    return NoneArg;
	}
    doExpr:
	/* Check for an index expression */
	int keyword;
	if (Tcl_ExprObj(interp, argPtr, &exprValueObj) != TCL_OK) {
	    return ErrArg;
	}
	/* Determine if result of expression is double or int */
	if (Tcl_GetNumberFromObj(interp, exprValueObj, &internalPtr,
		&keyword) != TCL_OK
	) {
	    return ErrArg;
	}
	*numValuePtr = exprValueObj; /* incremented in Tcl_ExprObj */
	*keywordIndexPtr = keyword; /* type of expression result */
	return NumericArg;
    }
}

/*
 *----------------------------------------------------------------------
 *
 * Tcl_LseqObjCmd --
 *
 *	This procedure is invoked to process the "lseq" Tcl command.
 *	See the user documentation for details on what it does.
 *
 * Enumerated possible argument patterns:
 *
 * 1:
 *    lseq n
 * 2:
 *    lseq n n
 * 3:
 *    lseq n n n
 *    lseq n 'to' n
 *    lseq n 'count' n
 *    lseq n 'by' n
 * 4:
 *    lseq n 'to' n n
 *    lseq n n 'by' n
 *    lseq n 'count' n n
 * 5:
 *    lseq n 'to' n 'by' n
 *    lseq n 'count' n 'by' n
 *
 * Results:
 *	A standard Tcl object result.
 *
 * Side effects:
 *	See the user documentation.
 *
 *----------------------------------------------------------------------
 */

int
Tcl_LseqObjCmd(
    TCL_UNUSED(void *),
    Tcl_Interp *interp,	   /* Current interpreter. */
    int objc,		   /* Number of arguments. */
    Tcl_Obj *const objv[]) /* The argument objects. */
{
    Tcl_Obj *elementCount = NULL;
    Tcl_Obj *start = NULL, *end = NULL, *step = NULL;
    Tcl_WideInt values[5];
    Tcl_Obj *numValues[5];
    Tcl_Obj *numberObj;
    int status = TCL_ERROR, keyword, useDoubles = 0, allowedArgs = NumericArg;
    int remNums = 3;
    Tcl_Obj *arithSeriesPtr;
    SequenceOperators opmode;
    SequenceDecoded decoded;
    int i, arg_key = 0, value_i = 0;
    /* Default constants */
    #define zero ((Interp *)interp)->execEnvPtr->constants[0];
    #define one ((Interp *)interp)->execEnvPtr->constants[1];

    /*
     * Create a decoding key by looping through the arguments and identify
     * what kind of argument each one is.  Encode each argument as a decimal
     * digit.
     */
    if (objc > 6) {
	/* Too many arguments */
	goto syntax;
    }
    for (i = 1; i < objc; i++) {
	arg_key = (arg_key * 10);
	numValues[value_i] = NULL;
	decoded = SequenceIdentifyArgument(interp, objv[i],
			allowedArgs | (i == objc-1 ? LastArg : 0),
			&numberObj, &keyword);
	switch (decoded) {
	  case NoneArg:
	    /*
	     * Unrecognizable argument
	     * Reproduce operation error message
	     */
	    status = Tcl_GetIndexFromObj(interp, objv[i], seq_operations,
			"operation", 0, &opmode);
	    goto done;

	  case NumericArg:
	    remNums--;
	    arg_key += NumericArg;
	    allowedArgs = RangeKeywordArg;
	    /* if last number but 2 arguments remain, next is not numeric */
	    if ((remNums != 1) || ((objc-1-i) != 2)) {
		allowedArgs |= NumericArg;
	    }
	    numValues[value_i] = numberObj;
	    values[value_i] = keyword;  /* TCL_NUMBER_* */
	    useDoubles |= (keyword == TCL_NUMBER_DOUBLE) ? 1 : 0;
	    value_i++;
	    break;

	  case RangeKeywordArg:
	    arg_key += RangeKeywordArg;
	    allowedArgs = NumericArg;   /* after keyword always numeric only */
	    values[value_i] = keyword;  /* SequenceOperators */
	    value_i++;
	    break;

	  default: /* Error state */
	    status = TCL_ERROR;
	    goto done;
	}
    }

    /*
     * The key encoding defines a valid set of arguments, or indicates an
     * error condition; process the values accordningly.
     */
    switch (arg_key) {

/*    lseq n */
    case 1:
	start = zero;
	elementCount = numValues[0];
	end = NULL;
	step = one;
	break;

    case 11:			/* lseq n n */
	start = numValues[0];
	end = numValues[1];
	break;

    case 111:			/* lseq n n n */
	start = numValues[0];
	end = numValues[1];
	step = numValues[2];
	break;

    case 121:			/* lseq n 'to' n
				 * lseq n 'count' n
				 * lseq n 'by' n */
	opmode = (SequenceOperators)values[1];
	switch (opmode) {
	case LSEQ_DOTS:
	case LSEQ_TO:
	    start = numValues[0];
	    end = numValues[2];
	    break;
	case LSEQ_BY:
	    start = zero;
	    elementCount = numValues[0];
	    step = numValues[2];
	    break;
	case LSEQ_COUNT:
	    start = numValues[0];
	    elementCount = numValues[2];
	    step = one;
	    break;
	default:
	    goto done;
	}
	break;

    case 1211:			/* lseq n 'to' n n
				 * lseq n 'count' n n */
	opmode = (SequenceOperators)values[1];
	switch (opmode) {
	case LSEQ_DOTS:
	case LSEQ_TO:
	    start = numValues[0];
	    end = numValues[2];
	    step = numValues[3];
	    break;
	case LSEQ_COUNT:
	    start = numValues[0];
	    elementCount = numValues[2];
	    step = numValues[3];
	    break;
	case LSEQ_BY:
	    /* Error case */
	    goto done;
	    break;
	default:
	    goto done;
	    break;
	}
	break;

    case 1121:			/* lseq n n 'by' n */
	start = numValues[0];
	end = numValues[1];
	opmode = (SequenceOperators)values[2];
	switch (opmode) {
	case LSEQ_BY:
	    step = numValues[3];
	    break;
	case LSEQ_DOTS:
	case LSEQ_TO:
	case LSEQ_COUNT:
	default:
	    goto done;
	    break;
	}
	break;

    case 12121:			/* lseq n 'to' n 'by' n
				 * lseq n 'count' n 'by' n */
	start = numValues[0];
	opmode = (SequenceOperators)values[3];
	switch (opmode) {
	case LSEQ_BY:
	    step = numValues[4];
	    break;
	default:
	    goto done;
	    break;
	}
	opmode = (SequenceOperators)values[1];
	switch (opmode) {
	case LSEQ_DOTS:
	case LSEQ_TO:
	    start = numValues[0];
	    end = numValues[2];
	    break;
	case LSEQ_COUNT:
	    start = numValues[0];
	    elementCount = numValues[2];
	    break;
	default:
	    goto done;
	    break;
	}
	break;

/*    All other argument errors */
    default:
      syntax:
	 Tcl_WrongNumArgs(interp, 1, objv, "n ??op? n ??by? n??");
	 goto done;
	 break;
    }

    /* Count needs to be integer, so try to convert if possible */
    if (elementCount && TclHasInternalRep(elementCount, &tclDoubleType)) {
	double d;
	(void)Tcl_GetDoubleFromObj(NULL, elementCount, &d);
	if (floor(d) == d) {
	    if ((d >= (double)WIDE_MAX) || (d <= (double)WIDE_MIN)) {
		mp_int big;

		if (Tcl_InitBignumFromDouble(NULL, d, &big) == TCL_OK) {
		    elementCount = Tcl_NewBignumObj(&big);
		    keyword = TCL_NUMBER_INT;
		}
		/* Infinity, don't convert, let fail later */
	    } else {
		elementCount = Tcl_NewWideIntObj((Tcl_WideInt)d);
		keyword = TCL_NUMBER_INT;
	    }
	}
    }


    /*
     * Success!  Now lets create the series object.
     */
    arithSeriesPtr = TclNewArithSeriesObj(interp,
<<<<<<< HEAD
		useDoubles, start, end, step, elementCount);

=======
		  useDoubles, start, end, step, elementCount);

    status = TCL_ERROR;
>>>>>>> bd02a519
    if (arithSeriesPtr) {
	status = TCL_OK;
	Tcl_SetObjResult(interp, arithSeriesPtr);
    } else {
	status = TCL_ERROR;
    }


 done:
    // Free number arguments.
    while (--value_i>=0) {
	if (numValues[value_i]) {
	    if (elementCount == numValues[value_i]) {
		elementCount = NULL;
	    }
	    Tcl_DecrRefCount(numValues[value_i]);
	}
    }
    if (elementCount) {
	Tcl_DecrRefCount(elementCount);
    }

    /* Undef constants */
    #undef zero
    #undef one

    return status;
}


/*
 *----------------------------------------------------------------------
 *
 * Tcl_LsetObjCmd --
 *
 *	This procedure is invoked to process the "lset" Tcl command. See the
 *	user documentation for details on what it does.
 *
 * Results:
 *	A standard Tcl result.
 *
 * Side effects:
 *	See the user documentation.
 *
 *----------------------------------------------------------------------
 */

int
Tcl_LsetObjCmd(
    TCL_UNUSED(ClientData),
    Tcl_Interp *interp,		/* Current interpreter. */
    int objc,			/* Number of arguments. */
    Tcl_Obj *const objv[])	/* Argument values. */
{
    Tcl_Obj *listPtr;		/* Pointer to the list being altered. */
    Tcl_Obj *finalValuePtr;	/* Value finally assigned to the variable. */
    int status = TCL_OK;

    /*
     * Check parameter count.
     */

    if (objc < 3) {
	Tcl_WrongNumArgs(interp, 1, objv,
		"listVar ?index? ?index ...? value");
	return TCL_ERROR;
    }

    /*
     * Look up the list variable's value.
     */

    listPtr = Tcl_ObjGetVar2(interp, objv[1], NULL, TCL_LEAVE_ERR_MSG);
    if (listPtr == NULL) {
	return TCL_ERROR;
    }

    /*
     * Substitute the value in the value. Return either the value or else an
     * unshared copy of it.
     */

    if (objc == 4) {
	finalValuePtr = TclLsetList(interp, listPtr, objv[2], objv[3]);
    } else {
	status = TclLsetFlat(interp, listPtr, objc-3, objv+2,
		objv[objc-1], &finalValuePtr);
    }

    /*
     * If substitution has failed, bail out.
     */

    if (status != TCL_OK || finalValuePtr == NULL) {
	return TCL_ERROR;
    }

    /*
     * Finally, update the variable so that traces fire.
     */

    listPtr = Tcl_ObjSetVar2(interp, objv[1], NULL, finalValuePtr,
	    TCL_LEAVE_ERR_MSG);
    if (listPtr == NULL) {
	return TCL_ERROR;
    }

    /*
     * Return the new value of the variable as the interpreter result.
     */

    Tcl_SetObjResult(interp, listPtr);
    return TCL_OK;
}

/*
 *----------------------------------------------------------------------
 *
 * Tcl_LsortObjCmd --
 *
 *	This procedure is invoked to process the "lsort" Tcl command. See the
 *	user documentation for details on what it does.
 *
 * Results:
 *	A standard Tcl result.
 *
 * Side effects:
 *	See the user documentation.
 *
 *----------------------------------------------------------------------
 */

int
Tcl_LsortObjCmd(
    TCL_UNUSED(void *),
    Tcl_Interp *interp,		/* Current interpreter. */
    int objc,			/* Number of arguments. */
    Tcl_Obj *const objv[])	/* Argument values. */
{
    int indices, nocase = 0, indexc;
    int sortMode = SORTMODE_ASCII;
    int group, allocatedIndexVector = 0;
    Tcl_Size j, idx, groupSize, groupOffset, length;
    Tcl_WideInt wide;
    Tcl_Obj *resultPtr, *cmdPtr, **listObjPtrs, *listObj, *indexPtr;
    Tcl_Size i, elmArrSize;
    SortElement *elementArray = NULL, *elementPtr;
    SortInfo sortInfo;		/* Information about this sort that needs to
				 * be passed to the comparison function. */
#   define MAXCALLOC 1024000
#   define NUM_LISTS 30
    SortElement *subList[NUM_LISTS+1];
				/* This array holds pointers to temporary
				 * lists built during the merge sort. Element
				 * i of the array holds a list of length
				 * 2**i. */
    static const char *const switches[] = {
	"-ascii", "-command", "-decreasing", "-dictionary", "-increasing",
	"-index", "-indices", "-integer", "-nocase", "-real", "-stride",
	"-unique", NULL
    };
    enum Lsort_Switches {
	LSORT_ASCII, LSORT_COMMAND, LSORT_DECREASING, LSORT_DICTIONARY,
	LSORT_INCREASING, LSORT_INDEX, LSORT_INDICES, LSORT_INTEGER,
	LSORT_NOCASE, LSORT_REAL, LSORT_STRIDE, LSORT_UNIQUE
    } index;

    if (objc < 2) {
	Tcl_WrongNumArgs(interp, 1, objv, "?-option value ...? list");
	return TCL_ERROR;
    }

    /*
     * Parse arguments to set up the mode for the sort.
     */

    sortInfo.isIncreasing = 1;
    sortInfo.sortMode = SORTMODE_ASCII;
    sortInfo.indexv = NULL;
    sortInfo.indexc = 0;
    sortInfo.unique = 0;
    sortInfo.interp = interp;
    sortInfo.resultCode = TCL_OK;
    cmdPtr = NULL;
    indices = 0;
    group = 0;
    groupSize = 1;
    groupOffset = 0;
    indexPtr = NULL;
    for (i = 1; i < objc-1; i++) {
	if (Tcl_GetIndexFromObj(interp, objv[i], switches, "option", 0,
		&index) != TCL_OK) {
	    sortInfo.resultCode = TCL_ERROR;
	    goto done;
	}
	switch (index) {
	case LSORT_ASCII:
	    sortInfo.sortMode = SORTMODE_ASCII;
	    break;
	case LSORT_COMMAND:
	    if (i == objc-2) {
		Tcl_SetObjResult(interp, Tcl_NewStringObj(
			"\"-command\" option must be followed "
			"by comparison command", -1));
		Tcl_SetErrorCode(interp, "TCL", "ARGUMENT", "MISSING", (char *)NULL);
		sortInfo.resultCode = TCL_ERROR;
		goto done;
	    }
	    sortInfo.sortMode = SORTMODE_COMMAND;
	    cmdPtr = objv[i+1];
	    i++;
	    break;
	case LSORT_DECREASING:
	    sortInfo.isIncreasing = 0;
	    break;
	case LSORT_DICTIONARY:
	    sortInfo.sortMode = SORTMODE_DICTIONARY;
	    break;
	case LSORT_INCREASING:
	    sortInfo.isIncreasing = 1;
	    break;
	case LSORT_INDEX: {
	    Tcl_Size sortindex;
	    Tcl_Obj **indexv;

	    if (i == objc-2) {
		Tcl_SetObjResult(interp, Tcl_NewStringObj(
			"\"-index\" option must be followed by list index",
			-1));
		Tcl_SetErrorCode(interp, "TCL", "ARGUMENT", "MISSING", (char *)NULL);
		sortInfo.resultCode = TCL_ERROR;
		goto done;
	    }
	    if (TclListObjGetElements(interp, objv[i+1], &sortindex,
		    &indexv) != TCL_OK) {
		sortInfo.resultCode = TCL_ERROR;
		goto done;
	    }

	    /*
	     * Check each of the indices for syntactic correctness. Note that
	     * we do not store the converted values here because we do not
	     * know if this is the only -index option yet and so we can't
	     * allocate any space; that happens after the scan through all the
	     * options is done.
	     */

	    for (j=0 ; j<sortindex ; j++) {
		int encoded = 0;
		int result = TclIndexEncode(interp, indexv[j],
			TCL_INDEX_NONE, TCL_INDEX_NONE, &encoded);

		if ((result == TCL_OK) && (encoded == (int)TCL_INDEX_NONE)) {
		    Tcl_SetObjResult(interp, Tcl_ObjPrintf(
			    "index \"%s\" out of range",
			    TclGetString(indexv[j])));
		    Tcl_SetErrorCode(interp, "TCL", "VALUE", "INDEX", "OUTOFRANGE", (char *)NULL);
		    result = TCL_ERROR;
		}
		if (result == TCL_ERROR) {
		    Tcl_AppendObjToErrorInfo(interp, Tcl_ObjPrintf(
			    "\n    (-index option item number %" TCL_Z_MODIFIER "u)", j));
		    sortInfo.resultCode = TCL_ERROR;
		    goto done;
		}
	    }
	    indexPtr = objv[i+1];
	    i++;
	    break;
	}
	case LSORT_INTEGER:
	    sortInfo.sortMode = SORTMODE_INTEGER;
	    break;
	case LSORT_NOCASE:
	    nocase = 1;
	    break;
	case LSORT_REAL:
	    sortInfo.sortMode = SORTMODE_REAL;
	    break;
	case LSORT_UNIQUE:
	    sortInfo.unique = 1;
	    break;
	case LSORT_INDICES:
	    indices = 1;
	    break;
	case LSORT_STRIDE:
	    if (i == objc-2) {
		Tcl_SetObjResult(interp, Tcl_NewStringObj(
			"\"-stride\" option must be "
			"followed by stride length", -1));
		Tcl_SetErrorCode(interp, "TCL", "ARGUMENT", "MISSING", (char *)NULL);
		sortInfo.resultCode = TCL_ERROR;
		goto done;
	    }
	    if (TclGetWideIntFromObj(interp, objv[i+1], &wide) != TCL_OK) {
		sortInfo.resultCode = TCL_ERROR;
		goto done;
	    }
	    if (wide < 2) {
		Tcl_SetObjResult(interp, Tcl_NewStringObj(
			"stride length must be at least 2", -1));
		Tcl_SetErrorCode(interp, "TCL", "OPERATION", "LSORT",
			"BADSTRIDE", (char *)NULL);
		sortInfo.resultCode = TCL_ERROR;
		goto done;
	    }
	    groupSize = wide;
	    group = 1;
	    i++;
	    break;
	}
    }
    if (nocase && (sortInfo.sortMode == SORTMODE_ASCII)) {
	sortInfo.sortMode = SORTMODE_ASCII_NC;
    }

    /*
     * Now extract the -index list for real, if present. No failures are
     * expected here; the values are all of the right type or convertible to
     * it.
     */

    if (indexPtr) {
	Tcl_Obj **indexv;

	TclListObjGetElements(interp, indexPtr, &sortInfo.indexc, &indexv);
	switch (sortInfo.indexc) {
	case 0:
	    sortInfo.indexv = NULL;
	    break;
	case 1:
	    sortInfo.indexv = &sortInfo.singleIndex;
	    break;
	default:
	    sortInfo.indexv = (int *)
		    TclStackAlloc(interp, sizeof(int) * sortInfo.indexc);
	    allocatedIndexVector = 1;	/* Cannot use indexc field, as it
					 * might be decreased by 1 later. */
	}
	for (j=0 ; j<sortInfo.indexc ; j++) {
	    /* Prescreened values, no errors or out of range possible */
	    TclIndexEncode(NULL, indexv[j], TCL_INDEX_NONE,
		    TCL_INDEX_NONE, &sortInfo.indexv[j]);
	}
    }

    listObj = objv[objc-1];

    if (sortInfo.sortMode == SORTMODE_COMMAND) {
	Tcl_Obj *newCommandPtr, *newObjPtr;

	/*
	 * When sorting using a command, we are reentrant and therefore might
	 * have the representation of the list being sorted shimmered out from
	 * underneath our feet. Take a copy (cheap) to prevent this. [Bug
	 * 1675116]
	 */

	listObj = TclDuplicatePureObj(interp ,listObj, tclListTypePtr);
	if (listObj == NULL) {
	    sortInfo.resultCode = TCL_ERROR;
	    goto done;
	}

	/*
	 * The existing command is a list. We want to flatten it, append two
	 * dummy arguments on the end, and replace these arguments later.
	 */

	newCommandPtr = Tcl_DuplicateObj(cmdPtr);
	TclNewObj(newObjPtr);
	Tcl_IncrRefCount(newCommandPtr);
	if (Tcl_ListObjAppendElement(interp, newCommandPtr, newObjPtr)
		!= TCL_OK) {
	    TclDecrRefCount(newCommandPtr);
	    TclDecrRefCount(newObjPtr);
	    sortInfo.resultCode = TCL_ERROR;
	    goto done;
	}
	Tcl_ListObjAppendElement(interp, newCommandPtr, Tcl_NewObj());
	sortInfo.compareCmdPtr = newCommandPtr;
    }

    if (TclObjectHasInterface(listObj, list, all)) {
	TCL_UNUSEDVAR(int status);
	sortInfo.resultCode = TclObjectDispatchNoDefault(interp, status,
	    listObj, list, all, interp, listObj, &length, &listObjPtrs);
    } else {
	sortInfo.resultCode = TclListObjGetElements(interp, listObj,
	    &length, &listObjPtrs);
    }
    if (sortInfo.resultCode != TCL_OK || length <= 0) {
	goto done;
    }

    /*
     * Check for sanity when grouping elements of the overall list together
     * because of the -stride option. [TIP #326]
     */

    if (group) {
	if (length % groupSize) {
	    Tcl_SetObjResult(interp, Tcl_NewStringObj(
		    "list size must be a multiple of the stride length",
		    -1));
	    Tcl_SetErrorCode(interp, "TCL", "OPERATION", "LSORT", "BADSTRIDE",
		    (char *)NULL);
	    sortInfo.resultCode = TCL_ERROR;
	    goto done;
	}
	length = length / groupSize;
	if (sortInfo.indexc > 0) {
	    /*
	     * Use the first value in the list supplied to -index as the
	     * offset of the element within each group by which to sort.
	     */

	    groupOffset = TclIndexDecode(sortInfo.indexv[0], groupSize - 1);
	    if (groupOffset < 0 || groupOffset >= groupSize) {
		Tcl_SetObjResult(interp, Tcl_NewStringObj(
			"when used with \"-stride\", the leading \"-index\""
			" value must be within the group", -1));
		Tcl_SetErrorCode(interp, "TCL", "OPERATION", "LSORT",
			"BADINDEX", (char *)NULL);
		sortInfo.resultCode = TCL_ERROR;
		goto done;
	    }
	    if (sortInfo.indexc == 1) {
		sortInfo.indexc = 0;
		sortInfo.indexv = NULL;
	    } else {
		sortInfo.indexc--;

		/*
		 * Do not shrink the actual memory block used; that doesn't
		 * work with TclStackAlloc-allocated memory. [Bug 2918962]
		 *
		 * TODO: Consider a pointer increment to replace this
		 * array shift.
		 */

		for (i = 0; i < sortInfo.indexc; i++) {
		    sortInfo.indexv[i] = sortInfo.indexv[i+1];
		}
	    }
	}
    }

    sortInfo.numElements = length;

    indexc = sortInfo.indexc;
    sortMode = sortInfo.sortMode;
    if ((sortMode == SORTMODE_ASCII_NC)
	    || (sortMode == SORTMODE_DICTIONARY)) {
	/*
	 * For this function's purpose all string-based modes are equivalent
	 */

	sortMode = SORTMODE_ASCII;
    }

    /*
     * Initialize the sublists. After the following loop, subList[i] will
     * contain a sorted sublist of length 2**i. Use one extra subList at the
     * end, always at NULL, to indicate the end of the lists.
     */

    for (j=0 ; j<=NUM_LISTS ; j++) {
	subList[j] = NULL;
    }

    /*
     * The following loop creates a SortElement for each list element and
     * begins sorting it into the sublists as it appears.
     */

    elmArrSize = length * sizeof(SortElement);
    if (elmArrSize <= MAXCALLOC) {
	elementArray = (SortElement *)Tcl_Alloc(elmArrSize);
    } else {
	elementArray = (SortElement *)malloc(elmArrSize);
    }
    if (!elementArray) {
	Tcl_SetObjResult(interp, Tcl_ObjPrintf(
		"no enough memory to proccess sort of %" TCL_Z_MODIFIER "u items", length));
	Tcl_SetErrorCode(interp, "TCL", "MEMORY", (char *)NULL);
	sortInfo.resultCode = TCL_ERROR;
	goto done;
    }

    for (i=0; i < length; i++) {
	idx = groupSize * i + groupOffset;
	if (indexc) {
	    /*
	     * If this is an indexed sort, retrieve the corresponding element
	     */
	    indexPtr = SelectObjFromSublist(listObjPtrs[idx], &sortInfo);
	    if (sortInfo.resultCode != TCL_OK) {
		goto done;
	    }
	} else {
	    indexPtr = listObjPtrs[idx];
	}

	/*
	 * Determine the "value" of this object for sorting purposes
	 */

	if (sortMode == SORTMODE_ASCII) {
	    elementArray[i].collationKey.strValuePtr = TclGetString(indexPtr);
	} else if (sortMode == SORTMODE_INTEGER) {
	    Tcl_WideInt a;

	    if (TclGetWideIntFromObj(sortInfo.interp, indexPtr, &a) != TCL_OK) {
		sortInfo.resultCode = TCL_ERROR;
		goto done;
	    }
	    elementArray[i].collationKey.wideValue = a;
	} else if (sortMode == SORTMODE_REAL) {
	    double a;

	    if (Tcl_GetDoubleFromObj(sortInfo.interp, indexPtr, &a) != TCL_OK) {
		sortInfo.resultCode = TCL_ERROR;
		goto done;
	    }
	    elementArray[i].collationKey.doubleValue = a;
	} else {
	    elementArray[i].collationKey.objValuePtr = indexPtr;
	}

	/*
	 * Determine the representation of this element in the result: either
	 * the objPtr itself, or its index in the original list.
	 */

	if (indices || group) {
	    elementArray[i].payload.index = idx;
	} else {
	    elementArray[i].payload.objPtr = listObjPtrs[idx];
	}

	/*
	 * Merge this element in the preexisting sublists (and merge together
	 * sublists when we have two of the same size).
	 */

	elementArray[i].nextPtr = NULL;
	elementPtr = &elementArray[i];
	for (j=0 ; subList[j] ; j++) {
	    elementPtr = MergeLists(subList[j], elementPtr, &sortInfo);
	    subList[j] = NULL;
	}
	if (j >= NUM_LISTS) {
	    j = NUM_LISTS-1;
	}
	subList[j] = elementPtr;
    }

    /*
     * Merge all sublists
     */

    elementPtr = subList[0];
    for (j=1 ; j<NUM_LISTS ; j++) {
	elementPtr = MergeLists(subList[j], elementPtr, &sortInfo);
    }

    /*
     * Now store the sorted elements in the result list.
     */

    if (sortInfo.resultCode == TCL_OK) {
	ListRep listRep;
	Tcl_Obj **newArray, *objPtr;

	resultPtr = Tcl_NewListObj(sortInfo.numElements * groupSize, NULL);
	ListObjGetRep(resultPtr, &listRep);
	newArray = ListRepElementsBase(&listRep);
	if (group) {
	    for (i=0; elementPtr != NULL ; elementPtr = elementPtr->nextPtr) {
		idx = elementPtr->payload.index;
		for (j = 0; j < groupSize; j++) {
		    if (indices) {
			TclNewIndexObj(objPtr, idx + j - groupOffset);
			newArray[i++] = objPtr;
			Tcl_IncrRefCount(objPtr);
		    } else {
			objPtr = listObjPtrs[idx + j - groupOffset];
			newArray[i++] = objPtr;
			Tcl_IncrRefCount(objPtr);
		    }
		}
	    }
	} else if (indices) {
	    for (i=0; elementPtr != NULL ; elementPtr = elementPtr->nextPtr) {
		TclNewIndexObj(objPtr, elementPtr->payload.index);
		newArray[i++] = objPtr;
		Tcl_IncrRefCount(objPtr);
	    }
	} else {
	    for (i=0; elementPtr != NULL ; elementPtr = elementPtr->nextPtr) {
		objPtr = elementPtr->payload.objPtr;
		newArray[i++] = objPtr;
		Tcl_IncrRefCount(objPtr);
	    }
	}
	listRep.storePtr->numUsed = i;
	if (listRep.spanPtr) {
	    listRep.spanPtr->spanStart = listRep.storePtr->firstUsed;
	    listRep.spanPtr->spanLength = listRep.storePtr->numUsed;
	}
	Tcl_SetObjResult(interp, resultPtr);
    }

  done:
    if (sortMode == SORTMODE_COMMAND) {
	TclDecrRefCount(sortInfo.compareCmdPtr);
	TclDecrRefCount(listObj);
	sortInfo.compareCmdPtr = NULL;
    }
    if (allocatedIndexVector) {
	TclStackFree(interp, sortInfo.indexv);
    }
    if (elementArray) {
	if (elmArrSize <= MAXCALLOC) {
	    Tcl_Free(elementArray);
	} else {
	    free((char *)elementArray);
	}
    }
    return sortInfo.resultCode;
}

/*
 *----------------------------------------------------------------------
 *
 * Tcl_LeditObjCmd --
 *
 *	This procedure is invoked to process the "ledit" Tcl command. See the
 *	user documentation for details on what it does.
 *
 * Results:
 *	A standard Tcl result.
 *
 * Side effects:
 *	See the user documentation.
 *
 *----------------------------------------------------------------------
 */

int
Tcl_LeditObjCmd(
    TCL_UNUSED(void *),
    Tcl_Interp *interp,		/* Current interpreter. */
    int objc,			/* Number of arguments. */
    Tcl_Obj *const objv[])	/* Argument values. */
{
    Tcl_Obj *listPtr;		/* Pointer to the list being altered. */
    Tcl_Obj *finalValuePtr;	/* Value finally assigned to the variable. */
    int createdNewObj;
    int result;
    Tcl_Size first;
    Tcl_Size last;
    Tcl_Size listLen;
    Tcl_Size numToDelete;

    if (objc < 4) {
	Tcl_WrongNumArgs(interp, 1, objv,
		"listVar first last ?element ...?");
	return TCL_ERROR;
    }

    listPtr = Tcl_ObjGetVar2(interp, objv[1], NULL, TCL_LEAVE_ERR_MSG);
    if (listPtr == NULL) {
	return TCL_ERROR;
    }

    /*
     * TODO - refactor the index extraction into a common function shared
     * by Tcl_{Lrange,Lreplace,Ledit}ObjCmd
     */

    result = TclListObjLength(interp, listPtr, &listLen);
    if (result != TCL_OK) {
	return result;
    }

    result = TclGetIntForIndexM(interp, objv[2], /*end*/ listLen-1, &first);
    if (result != TCL_OK) {
	return result;
    }

    result = TclGetIntForIndexM(interp, objv[3], /*end*/ listLen-1, &last);
    if (result != TCL_OK) {
	return result;
    }

    if (first < 0) {
	first = 0;
    } else if (first > listLen) {
	first = listLen;
    }

    if (last >= listLen) {
	last = listLen - 1;
    }
    if (first <= last) {
	numToDelete = last - first + 1;
    } else {
	numToDelete = 0;
    }

    if (Tcl_IsShared(listPtr)) {
	listPtr = TclDuplicatePureObj(interp, listPtr, tclListTypePtr);
	if (!listPtr) {
	    return TCL_ERROR;
	}
	createdNewObj = 1;
    } else {
	createdNewObj = 0;
    }

    result =
	Tcl_ListObjReplace(interp, listPtr, first, numToDelete, objc - 4, objv + 4);
    if (result != TCL_OK) {
	if (createdNewObj) {
	    Tcl_DecrRefCount(listPtr);
	}
	return result;
    }

    /*
     * Tcl_ObjSetVar2 may return a value different from listPtr in the
     * presence of traces etc.
     */
    finalValuePtr =
	Tcl_ObjSetVar2(interp, objv[1], NULL, listPtr, TCL_LEAVE_ERR_MSG);
    if (finalValuePtr == NULL) {
	return TCL_ERROR;
    }

    Tcl_SetObjResult(interp, finalValuePtr);
    return TCL_OK;
}

/*
 *----------------------------------------------------------------------
 *
 * MergeLists -
 *
 *	This procedure combines two sorted lists of SortElement structures
 *	into a single sorted list.
 *
 * Results:
 *	The unified list of SortElement structures.
 *
 * Side effects:
 *	If infoPtr->unique is set then infoPtr->numElements may be updated.
 *	Possibly others, if a user-defined comparison command does something
 *	weird.
 *
 * Note:
 *	If infoPtr->unique is set, the merge assumes that there are no
 *	"repeated" elements in each of the left and right lists. In that case,
 *	if any element of the left list is equivalent to one in the right list
 *	it is omitted from the merged list.
 *
 *	This simplified mechanism works because of the special way our
 *	MergeSort creates the sublists to be merged and will fail to eliminate
 *	all repeats in the general case where they are already present in
 *	either the left or right list. A general code would need to skip
 *	adjacent initial repeats in the left and right lists before comparing
 *	their initial elements, at each step.
 *
 *----------------------------------------------------------------------
 */

static SortElement *
MergeLists(
    SortElement *leftPtr,	/* First list to be merged; may be NULL. */
    SortElement *rightPtr,	/* Second list to be merged; may be NULL. */
    SortInfo *infoPtr)		/* Information needed by the comparison
				 * operator. */
{
    SortElement *headPtr, *tailPtr;
    int cmp;

    if (leftPtr == NULL) {
	return rightPtr;
    }
    if (rightPtr == NULL) {
	return leftPtr;
    }
    cmp = SortCompare(leftPtr, rightPtr, infoPtr);
    if (cmp > 0 || (cmp == 0 && infoPtr->unique)) {
	if (cmp == 0) {
	    infoPtr->numElements--;
	    leftPtr = leftPtr->nextPtr;
	}
	tailPtr = rightPtr;
	rightPtr = rightPtr->nextPtr;
    } else {
	tailPtr = leftPtr;
	leftPtr = leftPtr->nextPtr;
    }
    headPtr = tailPtr;
    if (!infoPtr->unique) {
	while ((leftPtr != NULL) && (rightPtr != NULL)) {
	    cmp = SortCompare(leftPtr, rightPtr, infoPtr);
	    if (cmp > 0) {
		tailPtr->nextPtr = rightPtr;
		tailPtr = rightPtr;
		rightPtr = rightPtr->nextPtr;
	    } else {
		tailPtr->nextPtr = leftPtr;
		tailPtr = leftPtr;
		leftPtr = leftPtr->nextPtr;
	    }
	}
    } else {
	while ((leftPtr != NULL) && (rightPtr != NULL)) {
	    cmp = SortCompare(leftPtr, rightPtr, infoPtr);
	    if (cmp >= 0) {
		if (cmp == 0) {
		    infoPtr->numElements--;
		    leftPtr = leftPtr->nextPtr;
		}
		tailPtr->nextPtr = rightPtr;
		tailPtr = rightPtr;
		rightPtr = rightPtr->nextPtr;
	    } else {
		tailPtr->nextPtr = leftPtr;
		tailPtr = leftPtr;
		leftPtr = leftPtr->nextPtr;
	    }
	}
    }
    if (leftPtr != NULL) {
	tailPtr->nextPtr = leftPtr;
    } else {
	tailPtr->nextPtr = rightPtr;
    }
    return headPtr;
}

/*
 *----------------------------------------------------------------------
 *
 * SortCompare --
 *
 *	This procedure is invoked by MergeLists to determine the proper
 *	ordering between two elements.
 *
 * Results:
 *	A negative results means the first element comes before the
 *	second, and a positive results means that the second element should
 *	come first. A result of zero means the two elements are equal and it
 *	doesn't matter which comes first.
 *
 * Side effects:
 *	None, unless a user-defined comparison command does something weird.
 *
 *----------------------------------------------------------------------
 */

static int
SortCompare(
    SortElement *elemPtr1, SortElement *elemPtr2,
				/* Values to be compared. */
    SortInfo *infoPtr)		/* Information passed from the top-level
				 * "lsort" command. */
{
    int order = 0;

    if (infoPtr->sortMode == SORTMODE_ASCII) {
	order = TclUtfCmp(elemPtr1->collationKey.strValuePtr,
		elemPtr2->collationKey.strValuePtr);
    } else if (infoPtr->sortMode == SORTMODE_ASCII_NC) {
	order = TclUtfCasecmp(elemPtr1->collationKey.strValuePtr,
		elemPtr2->collationKey.strValuePtr);
    } else if (infoPtr->sortMode == SORTMODE_DICTIONARY) {
	order = DictionaryCompare(elemPtr1->collationKey.strValuePtr,
		elemPtr2->collationKey.strValuePtr);
    } else if (infoPtr->sortMode == SORTMODE_INTEGER) {
	Tcl_WideInt a, b;

	a = elemPtr1->collationKey.wideValue;
	b = elemPtr2->collationKey.wideValue;
	order = ((a >= b) - (a <= b));
    } else if (infoPtr->sortMode == SORTMODE_REAL) {
	double a, b;

	a = elemPtr1->collationKey.doubleValue;
	b = elemPtr2->collationKey.doubleValue;
	order = ((a >= b) - (a <= b));
    } else {
	Tcl_Obj **objv, *paramObjv[2];
	Tcl_Size objc;
	Tcl_Obj *objPtr1, *objPtr2;

	if (infoPtr->resultCode != TCL_OK) {
	    /*
	     * Once an error has occurred, skip any future comparisons so as
	     * to preserve the error message in sortInterp->result.
	     */

	    return 0;
	}

	objPtr1 = elemPtr1->collationKey.objValuePtr;
	objPtr2 = elemPtr2->collationKey.objValuePtr;

	paramObjv[0] = objPtr1;
	paramObjv[1] = objPtr2;

	/*
	 * We made space in the command list for the two things to compare.
	 * Replace them and evaluate the result.
	 */

	TclListObjLength(infoPtr->interp, infoPtr->compareCmdPtr, &objc);
	Tcl_ListObjReplace(infoPtr->interp, infoPtr->compareCmdPtr, objc - 2,
		2, 2, paramObjv);
	TclListObjGetElements(infoPtr->interp, infoPtr->compareCmdPtr,
		&objc, &objv);

	infoPtr->resultCode = Tcl_EvalObjv(infoPtr->interp, objc, objv, 0);

	if (infoPtr->resultCode != TCL_OK) {
	    Tcl_AddErrorInfo(infoPtr->interp, "\n    (-compare command)");
	    return 0;
	}

	/*
	 * Parse the result of the command.
	 */

	if (TclGetIntFromObj(infoPtr->interp,
		Tcl_GetObjResult(infoPtr->interp), &order) != TCL_OK) {
	    Tcl_SetObjResult(infoPtr->interp, Tcl_NewStringObj(
		    "-compare command returned non-integer result", -1));
	    Tcl_SetErrorCode(infoPtr->interp, "TCL", "OPERATION", "LSORT",
		    "COMPARISONFAILED", (char *)NULL);
	    infoPtr->resultCode = TCL_ERROR;
	    return 0;
	}
    }
    if (!infoPtr->isIncreasing) {
	order = -order;
    }
    return order;
}

/*
 *----------------------------------------------------------------------
 *
 * DictionaryCompare
 *
 *	This function compares two strings as if they were being used in an
 *	index or card catalog. The case of alphabetic characters is ignored,
 *	except to break ties. Thus "B" comes before "b" but after "a". Also,
 *	integers embedded in the strings compare in numerical order. In other
 *	words, "x10y" comes after "x9y", not * before it as it would when
 *	using strcmp().
 *
 * Results:
 *	A negative result means that the first element comes before the
 *	second, and a positive result means that the second element should
 *	come first. A result of zero means the two elements are equal and it
 *	doesn't matter which comes first.
 *
 * Side effects:
 *	None.
 *
 *----------------------------------------------------------------------
 */

static int
DictionaryCompare(
    const char *left, const char *right)	/* The strings to compare. */
{
    int uniLeft = 0, uniRight = 0, uniLeftLower, uniRightLower;
    int diff, zeros;
    int secondaryDiff = 0;

    while (1) {
		if (isdigit(UCHAR(*right))		/* INTL: digit */
		&& isdigit(UCHAR(*left))) {	/* INTL: digit */
	    /*
	     * There are decimal numbers embedded in the two strings. Compare
	     * them as numbers, rather than strings. If one number has more
	     * leading zeros than the other, the number with more leading
	     * zeros sorts later, but only as a secondary choice.
	     */

	    zeros = 0;
	    while ((*right == '0') && isdigit(UCHAR(right[1]))) {
		right++;
		zeros--;
	    }
	    while ((*left == '0') && isdigit(UCHAR(left[1]))) {
		left++;
		zeros++;
	    }
	    if (secondaryDiff == 0) {
		secondaryDiff = zeros;
	    }

	    /*
	     * The code below compares the numbers in the two strings without
	     * ever converting them to integers. It does this by first
	     * comparing the lengths of the numbers and then comparing the
	     * digit values.
	     */

	    diff = 0;
	    while (1) {
		if (diff == 0) {
		    diff = UCHAR(*left) - UCHAR(*right);
		}
		right++;
		left++;
		if (!isdigit(UCHAR(*right))) {		/* INTL: digit */
		    if (isdigit(UCHAR(*left))) {	/* INTL: digit */
			return 1;
		    } else {
			/*
			 * The two numbers have the same length. See if their
			 * values are different.
			 */

			if (diff != 0) {
			    return diff;
			}
			break;
		    }
		} else if (!isdigit(UCHAR(*left))) {	/* INTL: digit */
		    return -1;
		}
	    }
	    continue;
	}

	/*
	 * Convert character to Unicode for comparison purposes. If either
	 * string is at the terminating null, do a byte-wise comparison and
	 * bail out immediately.
	 */

	if ((*left != '\0') && (*right != '\0')) {
	    left += TclUtfToUniChar(left, &uniLeft);
	    right += TclUtfToUniChar(right, &uniRight);

	    /*
	     * Convert both chars to lower for the comparison, because
	     * dictionary sorts are case-insensitive. Covert to lower, not
	     * upper, so chars between Z and a will sort before A (where most
	     * other interesting punctuations occur).
	     */

	    uniLeftLower = Tcl_UniCharToLower(uniLeft);
	    uniRightLower = Tcl_UniCharToLower(uniRight);
	} else {
	    diff = UCHAR(*left) - UCHAR(*right);
	    break;
	}

	diff = uniLeftLower - uniRightLower;
	if (diff) {
	    return diff;
	}
	if (secondaryDiff == 0) {
	    if (Tcl_UniCharIsUpper(uniLeft) && Tcl_UniCharIsLower(uniRight)) {
		secondaryDiff = -1;
	    } else if (Tcl_UniCharIsUpper(uniRight)
		    && Tcl_UniCharIsLower(uniLeft)) {
		secondaryDiff = 1;
	    }
	}
    }
    if (diff == 0) {
	diff = secondaryDiff;
    }
    return diff;
}

/*
 *----------------------------------------------------------------------
 *
 * SelectObjFromSublist --
 *
 *	This procedure is invoked from lsearch and SortCompare. It is used for
 *	implementing the -index option, for the lsort and lsearch commands.
 *
 * Results:
 *	Returns NULL if a failure occurs, and sets the result in the infoPtr.
 *	Otherwise returns the Tcl_Obj* to the item.
 *
 * Side effects:
 *	None.
 *
 * Note:
 *	No reference counting is done, as the result is only used internally
 *	and never passed directly to user code.
 *
 *----------------------------------------------------------------------
 */

static Tcl_Obj *
SelectObjFromSublist(
    Tcl_Obj *objPtr,		/* Obj to select sublist from. */
    SortInfo *infoPtr)		/* Information passed from the top-level
				 * "lsearch" or "lsort" command. */
{
    Tcl_Size i;

    /*
     * Quick check for case when no "-index" option is there.
     */

    if (infoPtr->indexc == 0) {
	return objPtr;
    }

    /*
     * Iterate over the indices, traversing through the nested sublists as we
     * go.
     */

    for (i=0 ; i<infoPtr->indexc ; i++) {
	Tcl_Size listLen;
	int index;
	Tcl_Obj *currentObj, *lastObj=NULL;

	if (TclListObjLength(infoPtr->interp, objPtr, &listLen) != TCL_OK) {
	    infoPtr->resultCode = TCL_ERROR;
	    return NULL;
	}

	index = TclIndexDecode(infoPtr->indexv[i], listLen - 1);

	if (Tcl_ListObjIndex(infoPtr->interp, objPtr, index,
		&currentObj) != TCL_OK) {
	    infoPtr->resultCode = TCL_ERROR;
	    return NULL;
	}
	if (currentObj == NULL) {
	    if (index == TCL_INDEX_NONE) {
		index = TCL_INDEX_END - infoPtr->indexv[i];
		Tcl_SetObjResult(infoPtr->interp, Tcl_ObjPrintf(
			"element end-%d missing from sublist \"%s\"",
			index, TclGetString(objPtr)));
	    } else {
		Tcl_SetObjResult(infoPtr->interp, Tcl_ObjPrintf(
			"element %d missing from sublist \"%s\"",
			index, TclGetString(objPtr)));
	    }
	    Tcl_SetErrorCode(infoPtr->interp, "TCL", "OPERATION", "LSORT",
		    "INDEXFAILED", (char *)NULL);
	    infoPtr->resultCode = TCL_ERROR;
	    return NULL;
	}
	objPtr = currentObj;
	Tcl_BounceRefCount(lastObj);
	lastObj = currentObj;
    }
    return objPtr;
}

/*
 * Local Variables:
 * mode: c
 * c-basic-offset: 4
 * fill-column: 78
 * tab-width: 8
 * End:
 */<|MERGE_RESOLUTION|>--- conflicted
+++ resolved
@@ -4554,14 +4554,9 @@
      * Success!  Now lets create the series object.
      */
     arithSeriesPtr = TclNewArithSeriesObj(interp,
-<<<<<<< HEAD
-		useDoubles, start, end, step, elementCount);
-
-=======
 		  useDoubles, start, end, step, elementCount);
 
     status = TCL_ERROR;
->>>>>>> bd02a519
     if (arithSeriesPtr) {
 	status = TCL_OK;
 	Tcl_SetObjResult(interp, arithSeriesPtr);
