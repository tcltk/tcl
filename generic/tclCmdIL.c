/*
 * tclCmdIL.c --
 *
 *	This file contains the top-level command routines for most of the Tcl
 *	built-in commands whose names begin with the letters I through L. It
 *	contains only commands in the generic core (i.e., those that don't
 *	depend much upon UNIX facilities).
 *
 * Copyright (c) 1987-1993 The Regents of the University of California.
 * Copyright (c) 1993-1997 Lucent Technologies.
 * Copyright (c) 1994-1997 Sun Microsystems, Inc.
 * Copyright (c) 1998-1999 by Scriptics Corporation.
 * Copyright (c) 2001 by Kevin B. Kenny. All rights reserved.
 * Copyright (c) 2005 Donal K. Fellows.
 *
 * See the file "license.terms" for information on usage and redistribution of
 * this file, and for a DISCLAIMER OF ALL WARRANTIES.
 */

#include "tclInt.h"
#include "tclRegexp.h"

/*
 * During execution of the "lsort" command, structures of the following type
 * are used to arrange the objects being sorted into a collection of linked
 * lists.
 */

typedef struct SortElement {
    union {			/* The value that we sorting by. */
	const char *strValuePtr;
	Tcl_WideInt wideValue;
	double doubleValue;
	Tcl_Obj *objValuePtr;
    } collationKey;
    union {			/* Object being sorted, or its index. */
	Tcl_Obj *objPtr;
	size_t index;
    } payload;
    struct SortElement *nextPtr;/* Next element in the list, or NULL for end
				 * of list. */
} SortElement;

/*
 * These function pointer types are used with the "lsearch" and "lsort"
 * commands to facilitate the "-nocase" option.
 */

typedef int (*SortStrCmpFn_t) (const char *, const char *);
typedef int (*SortMemCmpFn_t) (const void *, const void *, size_t);

/*
 * The "lsort" command needs to pass certain information down to the function
 * that compares two list elements, and the comparison function needs to pass
 * success or failure information back up to the top-level "lsort" command.
 * The following structure is used to pass this information.
 */

typedef struct {
    int isIncreasing;		/* Nonzero means sort in increasing order. */
    int sortMode;		/* The sort mode. One of SORTMODE_* values
				 * defined below. */
    Tcl_Obj *compareCmdPtr;	/* The Tcl comparison command when sortMode is
				 * SORTMODE_COMMAND. Pre-initialized to hold
				 * base of command. */
    int *indexv;		/* If the -index option was specified, this
				 * holds an encoding of the indexes contained
				 * in the list supplied as an argument to
				 * that option.
				 * NULL if no indexes supplied, and points to
				 * singleIndex field when only one
				 * supplied. */
    int indexc;			/* Number of indexes in indexv array. */
    int singleIndex;		/* Static space for common index case. */
    int unique;
    int numElements;
    Tcl_Interp *interp;		/* The interpreter in which the sort is being
				 * done. */
    int resultCode;		/* Completion code for the lsort command. If
				 * an error occurs during the sort this is
				 * changed from TCL_OK to TCL_ERROR. */
} SortInfo;

/*
 * The "sortMode" field of the SortInfo structure can take on any of the
 * following values.
 */

#define SORTMODE_ASCII		0
#define SORTMODE_INTEGER	1
#define SORTMODE_REAL		2
#define SORTMODE_COMMAND	3
#define SORTMODE_DICTIONARY	4
#define SORTMODE_ASCII_NC	8

/*
 * Forward declarations for procedures defined in this file:
 */

static int		DictionaryCompare(const char *left, const char *right);
static Tcl_NRPostProc	IfConditionCallback;
static int		InfoArgsCmd(ClientData dummy, Tcl_Interp *interp,
			    int objc, Tcl_Obj *const objv[]);
static int		InfoBodyCmd(ClientData dummy, Tcl_Interp *interp,
			    int objc, Tcl_Obj *const objv[]);
static int		InfoCmdCountCmd(ClientData dummy, Tcl_Interp *interp,
			    int objc, Tcl_Obj *const objv[]);
static int		InfoCommandsCmd(ClientData dummy, Tcl_Interp *interp,
			    int objc, Tcl_Obj *const objv[]);
static int		InfoCompleteCmd(ClientData dummy, Tcl_Interp *interp,
			    int objc, Tcl_Obj *const objv[]);
static int		InfoDefaultCmd(ClientData dummy, Tcl_Interp *interp,
			    int objc, Tcl_Obj *const objv[]);
/* TIP #348 - New 'info' subcommand 'errorstack' */
static int		InfoErrorStackCmd(ClientData dummy, Tcl_Interp *interp,
			    int objc, Tcl_Obj *const objv[]);
/* TIP #280 - New 'info' subcommand 'frame' */
static int		InfoFrameCmd(ClientData dummy, Tcl_Interp *interp,
			    int objc, Tcl_Obj *const objv[]);
static int		InfoFunctionsCmd(ClientData dummy, Tcl_Interp *interp,
			    int objc, Tcl_Obj *const objv[]);
static int		InfoHostnameCmd(ClientData dummy, Tcl_Interp *interp,
			    int objc, Tcl_Obj *const objv[]);
static int		InfoLevelCmd(ClientData dummy, Tcl_Interp *interp,
			    int objc, Tcl_Obj *const objv[]);
static int		InfoLibraryCmd(ClientData dummy, Tcl_Interp *interp,
			    int objc, Tcl_Obj *const objv[]);
static int		InfoLoadedCmd(ClientData dummy, Tcl_Interp *interp,
			    int objc, Tcl_Obj *const objv[]);
static int		InfoNameOfExecutableCmd(ClientData dummy,
			    Tcl_Interp *interp, int objc,
			    Tcl_Obj *const objv[]);
static int		InfoPatchLevelCmd(ClientData dummy, Tcl_Interp *interp,
			    int objc, Tcl_Obj *const objv[]);
static int		InfoProcsCmd(ClientData dummy, Tcl_Interp *interp,
			    int objc, Tcl_Obj *const objv[]);
static int		InfoScriptCmd(ClientData dummy, Tcl_Interp *interp,
			    int objc, Tcl_Obj *const objv[]);
static int		InfoSharedlibCmd(ClientData dummy, Tcl_Interp *interp,
			    int objc, Tcl_Obj *const objv[]);
static int		InfoCmdTypeCmd(ClientData dummy, Tcl_Interp *interp,
			    int objc, Tcl_Obj *const objv[]);
static int		InfoTclVersionCmd(ClientData dummy, Tcl_Interp *interp,
			    int objc, Tcl_Obj *const objv[]);
static SortElement *	MergeLists(SortElement *leftPtr, SortElement *rightPtr,
			    SortInfo *infoPtr);
static int		SortCompare(SortElement *firstPtr, SortElement *second,
			    SortInfo *infoPtr);
static Tcl_Obj *	SelectObjFromSublist(Tcl_Obj *firstPtr,
			    SortInfo *infoPtr);

/*
 * Array of values describing how to implement each standard subcommand of the
 * "info" command.
 */

static const EnsembleImplMap defaultInfoMap[] = {
    {"args",		   InfoArgsCmd,		    TclCompileBasic1ArgCmd, NULL, NULL, 0},
    {"body",		   InfoBodyCmd,		    TclCompileBasic1ArgCmd, NULL, NULL, 0},
    {"cmdcount",	   InfoCmdCountCmd,	    TclCompileBasic0ArgCmd, NULL, NULL, 0},
    {"cmdtype",		   InfoCmdTypeCmd,	    TclCompileBasic1ArgCmd, NULL, NULL, 1},
    {"commands",	   InfoCommandsCmd,	    TclCompileInfoCommandsCmd, NULL, NULL, 0},
    {"complete",	   InfoCompleteCmd,	    TclCompileBasic1ArgCmd, NULL, NULL, 0},
    {"coroutine",	   TclInfoCoroutineCmd,     TclCompileInfoCoroutineCmd, NULL, NULL, 0},
    {"default",		   InfoDefaultCmd,	    TclCompileBasic3ArgCmd, NULL, NULL, 0},
    {"errorstack",	   InfoErrorStackCmd,	    TclCompileBasic0Or1ArgCmd, NULL, NULL, 0},
    {"exists",		   TclInfoExistsCmd,	    TclCompileInfoExistsCmd, NULL, NULL, 0},
    {"frame",		   InfoFrameCmd,	    TclCompileBasic0Or1ArgCmd, NULL, NULL, 0},
    {"functions",	   InfoFunctionsCmd,	    TclCompileBasic0Or1ArgCmd, NULL, NULL, 0},
    {"globals",		   TclInfoGlobalsCmd,	    TclCompileBasic0Or1ArgCmd, NULL, NULL, 0},
    {"hostname",	   InfoHostnameCmd,	    TclCompileBasic0ArgCmd, NULL, NULL, 0},
    {"level",		   InfoLevelCmd,	    TclCompileInfoLevelCmd, NULL, NULL, 0},
    {"library",		   InfoLibraryCmd,	    TclCompileBasic0ArgCmd, NULL, NULL, 0},
    {"loaded",		   InfoLoadedCmd,	    TclCompileBasic0Or1ArgCmd, NULL, NULL, 0},
    {"locals",		   TclInfoLocalsCmd,	    TclCompileBasic0Or1ArgCmd, NULL, NULL, 0},
    {"nameofexecutable",   InfoNameOfExecutableCmd, TclCompileBasic0ArgCmd, NULL, NULL, 1},
    {"patchlevel",	   InfoPatchLevelCmd,	    TclCompileBasic0ArgCmd, NULL, NULL, 0},
    {"procs",		   InfoProcsCmd,	    TclCompileBasic0Or1ArgCmd, NULL, NULL, 0},
    {"script",		   InfoScriptCmd,	    TclCompileBasic0Or1ArgCmd, NULL, NULL, 0},
    {"sharedlibextension", InfoSharedlibCmd,	    TclCompileBasic0ArgCmd, NULL, NULL, 0},
    {"tclversion",	   InfoTclVersionCmd,	    TclCompileBasic0ArgCmd, NULL, NULL, 0},
    {"vars",		   TclInfoVarsCmd,	    TclCompileBasic0Or1ArgCmd, NULL, NULL, 0},
    {NULL, NULL, NULL, NULL, NULL, 0}
};

/*
 *----------------------------------------------------------------------
 *
 * Tcl_IfObjCmd --
 *
 *	This procedure is invoked to process the "if" Tcl command. See the
 *	user documentation for details on what it does.
 *
 *	With the bytecode compiler, this procedure is only called when a
 *	command name is computed at runtime, and is "if" or the name to which
 *	"if" was renamed: e.g., "set z if; $z 1 {puts foo}"
 *
 * Results:
 *	A standard Tcl result.
 *
 * Side effects:
 *	See the user documentation.
 *
 *----------------------------------------------------------------------
 */

int
Tcl_IfObjCmd(
    ClientData dummy,		/* Not used. */
    Tcl_Interp *interp,		/* Current interpreter. */
    int objc,			/* Number of arguments. */
    Tcl_Obj *const objv[])	/* Argument objects. */
{
    return Tcl_NRCallObjProc(interp, TclNRIfObjCmd, dummy, objc, objv);
}

int
TclNRIfObjCmd(
    ClientData dummy,		/* Not used. */
    Tcl_Interp *interp,		/* Current interpreter. */
    int objc,			/* Number of arguments. */
    Tcl_Obj *const objv[])	/* Argument objects. */
{
    Tcl_Obj *boolObj;

    if (objc <= 1) {
	Tcl_SetObjResult(interp, Tcl_ObjPrintf(
		"wrong # args: no expression after \"%s\" argument",
		TclGetString(objv[0])));
	Tcl_SetErrorCode(interp, "TCL", "WRONGARGS", NULL);
	return TCL_ERROR;
    }

    /*
     * At this point, objv[1] refers to the main expression to test. The
     * arguments after the expression must be "then" (optional) and a script
     * to execute if the expression is true.
     */

    TclNewObj(boolObj);
    Tcl_NRAddCallback(interp, IfConditionCallback, INT2PTR(objc),
	    (ClientData) objv, INT2PTR(1), boolObj);
    return Tcl_NRExprObj(interp, objv[1], boolObj);
}

static int
IfConditionCallback(
    ClientData data[],
    Tcl_Interp *interp,
    int result)
{
    Interp *iPtr = (Interp *) interp;
    int objc = PTR2INT(data[0]);
    Tcl_Obj *const *objv = data[1];
    int i = PTR2INT(data[2]);
    Tcl_Obj *boolObj = data[3];
    int value, thenScriptIndex = 0;
    const char *clause;

    if (result != TCL_OK) {
	TclDecrRefCount(boolObj);
	return result;
    }
    if (Tcl_GetBooleanFromObj(interp, boolObj, &value) != TCL_OK) {
	TclDecrRefCount(boolObj);
	return TCL_ERROR;
    }
    TclDecrRefCount(boolObj);

    while (1) {
	i++;
	if (i >= objc) {
	    goto missingScript;
	}
	clause = TclGetString(objv[i]);
	if ((i < objc) && (strcmp(clause, "then") == 0)) {
	    i++;
	}
	if (i >= objc) {
	    goto missingScript;
	}
	if (value) {
	    thenScriptIndex = i;
	    value = 0;
	}

	/*
	 * The expression evaluated to false. Skip the command, then see if
	 * there is an "else" or "elseif" clause.
	 */

	i++;
	if (i >= objc) {
	    if (thenScriptIndex) {
		/*
		 * TIP #280. Make invoking context available to branch.
		 */

		return TclNREvalObjEx(interp, objv[thenScriptIndex], 0,
			iPtr->cmdFramePtr, thenScriptIndex);
	    }
	    return TCL_OK;
	}
	clause = TclGetString(objv[i]);
	if ((clause[0] != 'e') || (strcmp(clause, "elseif") != 0)) {
	    break;
	}
	i++;

	/*
	 * At this point in the loop, objv and objc refer to an expression to
	 * test, either for the main expression or an expression following an
	 * "elseif". The arguments after the expression must be "then"
	 * (optional) and a script to execute if the expression is true.
	 */

	if (i >= objc) {
	    Tcl_SetObjResult(interp, Tcl_ObjPrintf(
		    "wrong # args: no expression after \"%s\" argument",
		    clause));
	    Tcl_SetErrorCode(interp, "TCL", "WRONGARGS", NULL);
	    return TCL_ERROR;
	}
	if (!thenScriptIndex) {
	    TclNewObj(boolObj);
	    Tcl_NRAddCallback(interp, IfConditionCallback, data[0], data[1],
		    INT2PTR(i), boolObj);
	    return Tcl_NRExprObj(interp, objv[i], boolObj);
	}
    }

    /*
     * Couldn't find a "then" or "elseif" clause to execute. Check now for an
     * "else" clause. We know that there's at least one more argument when we
     * get here.
     */

    if (strcmp(clause, "else") == 0) {
	i++;
	if (i >= objc) {
	    goto missingScript;
	}
    }
    if (i < objc - 1) {
	Tcl_SetObjResult(interp, Tcl_NewStringObj(
		"wrong # args: extra words after \"else\" clause in \"if\" command",
		-1));
	Tcl_SetErrorCode(interp, "TCL", "WRONGARGS", NULL);
	return TCL_ERROR;
    }
    if (thenScriptIndex) {
	/*
	 * TIP #280. Make invoking context available to branch/else.
	 */

	return TclNREvalObjEx(interp, objv[thenScriptIndex], 0,
		iPtr->cmdFramePtr, thenScriptIndex);
    }
    return TclNREvalObjEx(interp, objv[i], 0, iPtr->cmdFramePtr, i);

  missingScript:
    Tcl_SetObjResult(interp, Tcl_ObjPrintf(
	    "wrong # args: no script following \"%s\" argument",
	    TclGetString(objv[i-1])));
    Tcl_SetErrorCode(interp, "TCL", "WRONGARGS", NULL);
    return TCL_ERROR;
}

/*
 *----------------------------------------------------------------------
 *
 * Tcl_IncrObjCmd --
 *
 *	This procedure is invoked to process the "incr" Tcl command. See the
 *	user documentation for details on what it does.
 *
 *	With the bytecode compiler, this procedure is only called when a
 *	command name is computed at runtime, and is "incr" or the name to
 *	which "incr" was renamed: e.g., "set z incr; $z i -1"
 *
 * Results:
 *	A standard Tcl result.
 *
 * Side effects:
 *	See the user documentation.
 *
 *----------------------------------------------------------------------
 */

int
Tcl_IncrObjCmd(
    ClientData dummy,		/* Not used. */
    Tcl_Interp *interp,		/* Current interpreter. */
    int objc,			/* Number of arguments. */
    Tcl_Obj *const objv[])	/* Argument objects. */
{
    Tcl_Obj *newValuePtr, *incrPtr;

    if ((objc != 2) && (objc != 3)) {
	Tcl_WrongNumArgs(interp, 1, objv, "varName ?increment?");
	return TCL_ERROR;
    }

    if (objc == 3) {
	incrPtr = objv[2];
    } else {
	incrPtr = Tcl_NewWideIntObj(1);
    }
    Tcl_IncrRefCount(incrPtr);
    newValuePtr = TclIncrObjVar2(interp, objv[1], NULL,
	    incrPtr, TCL_LEAVE_ERR_MSG);
    Tcl_DecrRefCount(incrPtr);

    if (newValuePtr == NULL) {
	return TCL_ERROR;
    }

    /*
     * Set the interpreter's object result to refer to the variable's new
     * value object.
     */

    Tcl_SetObjResult(interp, newValuePtr);
    return TCL_OK;
}

/*
 *----------------------------------------------------------------------
 *
 * TclInitInfoCmd --
 *
 *	This function is called to create the "info" Tcl command. See the user
 *	documentation for details on what it does.
 *
 * Results:
 *	Handle for the info command, or NULL on failure.
 *
 * Side effects:
 *	none
 *
 *----------------------------------------------------------------------
 */

Tcl_Command
TclInitInfoCmd(
    Tcl_Interp *interp)		/* Current interpreter. */
{
    return TclMakeEnsemble(interp, "info", defaultInfoMap);
}

/*
 *----------------------------------------------------------------------
 *
 * InfoArgsCmd --
 *
 *	Called to implement the "info args" command that returns the argument
 *	list for a procedure. Handles the following syntax:
 *
 *	    info args procName
 *
 * Results:
 *	Returns TCL_OK if successful and TCL_ERROR if there is an error.
 *
 * Side effects:
 *	Returns a result in the interpreter's result object. If there is an
 *	error, the result is an error message.
 *
 *----------------------------------------------------------------------
 */

static int
InfoArgsCmd(
    ClientData dummy,		/* Not used. */
    Tcl_Interp *interp,		/* Current interpreter. */
    int objc,			/* Number of arguments. */
    Tcl_Obj *const objv[])	/* Argument objects. */
{
    Interp *iPtr = (Interp *) interp;
    const char *name;
    Proc *procPtr;
    CompiledLocal *localPtr;
    Tcl_Obj *listObjPtr;

    if (objc != 2) {
	Tcl_WrongNumArgs(interp, 1, objv, "procname");
	return TCL_ERROR;
    }

    name = TclGetString(objv[1]);
    procPtr = TclFindProc(iPtr, name);
    if (procPtr == NULL) {
	Tcl_SetObjResult(interp, Tcl_ObjPrintf(
		"\"%s\" isn't a procedure", name));
	Tcl_SetErrorCode(interp, "TCL", "LOOKUP", "PROCEDURE", name, NULL);
	return TCL_ERROR;
    }

    /*
     * Build a return list containing the arguments.
     */

    listObjPtr = Tcl_NewListObj(0, NULL);
    for (localPtr = procPtr->firstLocalPtr;  localPtr != NULL;
	    localPtr = localPtr->nextPtr) {
	if (TclIsVarArgument(localPtr)) {
	    Tcl_ListObjAppendElement(interp, listObjPtr,
		    Tcl_NewStringObj(localPtr->name, -1));
	}
    }
    Tcl_SetObjResult(interp, listObjPtr);
    return TCL_OK;
}

/*
 *----------------------------------------------------------------------
 *
 * InfoBodyCmd --
 *
 *	Called to implement the "info body" command that returns the body for
 *	a procedure. Handles the following syntax:
 *
 *	    info body procName
 *
 * Results:
 *	Returns TCL_OK if successful and TCL_ERROR if there is an error.
 *
 * Side effects:
 *	Returns a result in the interpreter's result object. If there is an
 *	error, the result is an error message.
 *
 *----------------------------------------------------------------------
 */

static int
InfoBodyCmd(
    ClientData dummy,		/* Not used. */
    Tcl_Interp *interp,		/* Current interpreter. */
    int objc,			/* Number of arguments. */
    Tcl_Obj *const objv[])	/* Argument objects. */
{
    Interp *iPtr = (Interp *) interp;
    const char *name, *bytes;
    Proc *procPtr;
    size_t numBytes;

    if (objc != 2) {
	Tcl_WrongNumArgs(interp, 1, objv, "procname");
	return TCL_ERROR;
    }

    name = TclGetString(objv[1]);
    procPtr = TclFindProc(iPtr, name);
    if (procPtr == NULL) {
	Tcl_SetObjResult(interp, Tcl_ObjPrintf(
		"\"%s\" isn't a procedure", name));
	Tcl_SetErrorCode(interp, "TCL", "LOOKUP", "PROCEDURE", name, NULL);
	return TCL_ERROR;
    }

    /*
     * Here we used to return procPtr->bodyPtr, except when the body was
     * bytecompiled - in that case, the return was a copy of the body's string
     * rep. In order to better isolate the implementation details of the
     * compiler/engine subsystem, we now always return a copy of the string
     * rep. It is important to return a copy so that later manipulations of
     * the object do not invalidate the internal rep.
     */

    bytes = TclGetStringFromObj(procPtr->bodyPtr, &numBytes);
    Tcl_SetObjResult(interp, Tcl_NewStringObj(bytes, numBytes));
    return TCL_OK;
}

/*
 *----------------------------------------------------------------------
 *
 * InfoCmdCountCmd --
 *
 *	Called to implement the "info cmdcount" command that returns the
 *	number of commands that have been executed. Handles the following
 *	syntax:
 *
 *	    info cmdcount
 *
 * Results:
 *	Returns TCL_OK if successful and TCL_ERROR if there is an error.
 *
 * Side effects:
 *	Returns a result in the interpreter's result object. If there is an
 *	error, the result is an error message.
 *
 *----------------------------------------------------------------------
 */

static int
InfoCmdCountCmd(
    ClientData dummy,		/* Not used. */
    Tcl_Interp *interp,		/* Current interpreter. */
    int objc,			/* Number of arguments. */
    Tcl_Obj *const objv[])	/* Argument objects. */
{
    Interp *iPtr = (Interp *) interp;

    if (objc != 1) {
	Tcl_WrongNumArgs(interp, 1, objv, NULL);
	return TCL_ERROR;
    }

    Tcl_SetObjResult(interp, Tcl_NewWideIntObj(iPtr->cmdCount));
    return TCL_OK;
}

/*
 *----------------------------------------------------------------------
 *
 * InfoCommandsCmd --
 *
 *	Called to implement the "info commands" command that returns the list
 *	of commands in the interpreter that match an optional pattern. The
 *	pattern, if any, consists of an optional sequence of namespace names
 *	separated by "::" qualifiers, which is followed by a glob-style
 *	pattern that restricts which commands are returned. Handles the
 *	following syntax:
 *
 *	    info commands ?pattern?
 *
 * Results:
 *	Returns TCL_OK if successful and TCL_ERROR if there is an error.
 *
 * Side effects:
 *	Returns a result in the interpreter's result object. If there is an
 *	error, the result is an error message.
 *
 *----------------------------------------------------------------------
 */

static int
InfoCommandsCmd(
    ClientData dummy,		/* Not used. */
    Tcl_Interp *interp,		/* Current interpreter. */
    int objc,			/* Number of arguments. */
    Tcl_Obj *const objv[])	/* Argument objects. */
{
    const char *cmdName, *pattern;
    const char *simplePattern;
    Tcl_HashEntry *entryPtr;
    Tcl_HashSearch search;
    Namespace *nsPtr;
    Namespace *globalNsPtr = (Namespace *) Tcl_GetGlobalNamespace(interp);
    Namespace *currNsPtr = (Namespace *) Tcl_GetCurrentNamespace(interp);
    Tcl_Obj *listPtr, *elemObjPtr;
    int specificNsInPattern = 0;/* Init. to avoid compiler warning. */
    Tcl_Command cmd;
    size_t i;

    /*
     * Get the pattern and find the "effective namespace" in which to list
     * commands.
     */

    if (objc == 1) {
	simplePattern = NULL;
	nsPtr = currNsPtr;
	specificNsInPattern = 0;
    } else if (objc == 2) {
	/*
	 * From the pattern, get the effective namespace and the simple
	 * pattern (no namespace qualifiers or ::'s) at the end. If an error
	 * was found while parsing the pattern, return it. Otherwise, if the
	 * namespace wasn't found, just leave nsPtr NULL: we will return an
	 * empty list since no commands there can be found.
	 */

	Namespace *dummy1NsPtr, *dummy2NsPtr;

	pattern = TclGetString(objv[1]);
	TclGetNamespaceForQualName(interp, pattern, NULL, 0, &nsPtr,
		&dummy1NsPtr, &dummy2NsPtr, &simplePattern);

	if (nsPtr != NULL) {	/* We successfully found the pattern's ns. */
	    specificNsInPattern = (strcmp(simplePattern, pattern) != 0);
	}
    } else {
	Tcl_WrongNumArgs(interp, 1, objv, "?pattern?");
	return TCL_ERROR;
    }

    /*
     * Exit as quickly as possible if we couldn't find the namespace.
     */

    if (nsPtr == NULL) {
	return TCL_OK;
    }

    /*
     * Scan through the effective namespace's command table and create a list
     * with all commands that match the pattern. If a specific namespace was
     * requested in the pattern, qualify the command names with the namespace
     * name.
     */

    listPtr = Tcl_NewListObj(0, NULL);

    if (simplePattern != NULL && TclMatchIsTrivial(simplePattern)) {
	/*
	 * Special case for when the pattern doesn't include any of glob's
	 * special characters. This lets us avoid scans of any hash tables.
	 */

	entryPtr = Tcl_FindHashEntry(&nsPtr->cmdTable, simplePattern);
	if (entryPtr != NULL) {
	    if (specificNsInPattern) {
		cmd = Tcl_GetHashValue(entryPtr);
		elemObjPtr = Tcl_NewObj();
		Tcl_GetCommandFullName(interp, cmd, elemObjPtr);
	    } else {
		cmdName = Tcl_GetHashKey(&nsPtr->cmdTable, entryPtr);
		elemObjPtr = Tcl_NewStringObj(cmdName, -1);
	    }
	    Tcl_ListObjAppendElement(interp, listPtr, elemObjPtr);
	    Tcl_SetObjResult(interp, listPtr);
	    return TCL_OK;
	}
	if ((nsPtr != globalNsPtr) && !specificNsInPattern) {
	    Tcl_HashTable *tablePtr = NULL;	/* Quell warning. */

	    for (i=0 ; i<nsPtr->commandPathLength ; i++) {
		Namespace *pathNsPtr = nsPtr->commandPathArray[i].nsPtr;

		if (pathNsPtr == NULL) {
		    continue;
		}
		tablePtr = &pathNsPtr->cmdTable;
		entryPtr = Tcl_FindHashEntry(tablePtr, simplePattern);
		if (entryPtr != NULL) {
		    break;
		}
	    }
	    if (entryPtr == NULL) {
		tablePtr = &globalNsPtr->cmdTable;
		entryPtr = Tcl_FindHashEntry(tablePtr, simplePattern);
	    }
	    if (entryPtr != NULL) {
		cmdName = Tcl_GetHashKey(tablePtr, entryPtr);
		Tcl_ListObjAppendElement(interp, listPtr,
			Tcl_NewStringObj(cmdName, -1));
		Tcl_SetObjResult(interp, listPtr);
		return TCL_OK;
	    }
	}
    } else if (nsPtr->commandPathLength == 0 || specificNsInPattern) {
	/*
	 * The pattern is non-trivial, but either there is no explicit path or
	 * there is an explicit namespace in the pattern. In both cases, the
	 * old matching scheme is perfect.
	 */

	entryPtr = Tcl_FirstHashEntry(&nsPtr->cmdTable, &search);
	while (entryPtr != NULL) {
	    cmdName = Tcl_GetHashKey(&nsPtr->cmdTable, entryPtr);
	    if ((simplePattern == NULL)
		    || Tcl_StringMatch(cmdName, simplePattern)) {
		if (specificNsInPattern) {
		    cmd = Tcl_GetHashValue(entryPtr);
		    elemObjPtr = Tcl_NewObj();
		    Tcl_GetCommandFullName(interp, cmd, elemObjPtr);
		} else {
		    elemObjPtr = Tcl_NewStringObj(cmdName, -1);
		}
		Tcl_ListObjAppendElement(interp, listPtr, elemObjPtr);
	    }
	    entryPtr = Tcl_NextHashEntry(&search);
	}

	/*
	 * If the effective namespace isn't the global :: namespace, and a
	 * specific namespace wasn't requested in the pattern, then add in all
	 * global :: commands that match the simple pattern. Of course, we add
	 * in only those commands that aren't hidden by a command in the
	 * effective namespace.
	 */

	if ((nsPtr != globalNsPtr) && !specificNsInPattern) {
	    entryPtr = Tcl_FirstHashEntry(&globalNsPtr->cmdTable, &search);
	    while (entryPtr != NULL) {
		cmdName = Tcl_GetHashKey(&globalNsPtr->cmdTable, entryPtr);
		if ((simplePattern == NULL)
			|| Tcl_StringMatch(cmdName, simplePattern)) {
		    if (Tcl_FindHashEntry(&nsPtr->cmdTable,cmdName) == NULL) {
			Tcl_ListObjAppendElement(interp, listPtr,
				Tcl_NewStringObj(cmdName, -1));
		    }
		}
		entryPtr = Tcl_NextHashEntry(&search);
	    }
	}
    } else {
	/*
	 * The pattern is non-trivial (can match more than one command name),
	 * there is an explicit path, and there is no explicit namespace in
	 * the pattern. This means that we have to traverse the path to
	 * discover all the commands defined.
	 */

	Tcl_HashTable addedCommandsTable;
	int isNew;
	int foundGlobal = (nsPtr == globalNsPtr);

	/*
	 * We keep a hash of the objects already added to the result list.
	 */

	Tcl_InitObjHashTable(&addedCommandsTable);

	entryPtr = Tcl_FirstHashEntry(&nsPtr->cmdTable, &search);
	while (entryPtr != NULL) {
	    cmdName = Tcl_GetHashKey(&nsPtr->cmdTable, entryPtr);
	    if ((simplePattern == NULL)
		    || Tcl_StringMatch(cmdName, simplePattern)) {
		elemObjPtr = Tcl_NewStringObj(cmdName, -1);
		Tcl_ListObjAppendElement(interp, listPtr, elemObjPtr);
		(void) Tcl_CreateHashEntry(&addedCommandsTable,
			elemObjPtr, &isNew);
	    }
	    entryPtr = Tcl_NextHashEntry(&search);
	}

	/*
	 * Search the path next.
	 */

	for (i=0 ; i<nsPtr->commandPathLength ; i++) {
	    Namespace *pathNsPtr = nsPtr->commandPathArray[i].nsPtr;

	    if (pathNsPtr == NULL) {
		continue;
	    }
	    if (pathNsPtr == globalNsPtr) {
		foundGlobal = 1;
	    }
	    entryPtr = Tcl_FirstHashEntry(&pathNsPtr->cmdTable, &search);
	    while (entryPtr != NULL) {
		cmdName = Tcl_GetHashKey(&pathNsPtr->cmdTable, entryPtr);
		if ((simplePattern == NULL)
			|| Tcl_StringMatch(cmdName, simplePattern)) {
		    elemObjPtr = Tcl_NewStringObj(cmdName, -1);
		    (void) Tcl_CreateHashEntry(&addedCommandsTable,
			    elemObjPtr, &isNew);
		    if (isNew) {
			Tcl_ListObjAppendElement(interp, listPtr, elemObjPtr);
		    } else {
			TclDecrRefCount(elemObjPtr);
		    }
		}
		entryPtr = Tcl_NextHashEntry(&search);
	    }
	}

	/*
	 * If the effective namespace isn't the global :: namespace, and a
	 * specific namespace wasn't requested in the pattern, then add in all
	 * global :: commands that match the simple pattern. Of course, we add
	 * in only those commands that aren't hidden by a command in the
	 * effective namespace.
	 */

	if (!foundGlobal) {
	    entryPtr = Tcl_FirstHashEntry(&globalNsPtr->cmdTable, &search);
	    while (entryPtr != NULL) {
		cmdName = Tcl_GetHashKey(&globalNsPtr->cmdTable, entryPtr);
		if ((simplePattern == NULL)
			|| Tcl_StringMatch(cmdName, simplePattern)) {
		    elemObjPtr = Tcl_NewStringObj(cmdName, -1);
		    if (Tcl_FindHashEntry(&addedCommandsTable,
			    (char *) elemObjPtr) == NULL) {
			Tcl_ListObjAppendElement(interp, listPtr, elemObjPtr);
		    } else {
			TclDecrRefCount(elemObjPtr);
		    }
		}
		entryPtr = Tcl_NextHashEntry(&search);
	    }
	}

	Tcl_DeleteHashTable(&addedCommandsTable);
    }

    Tcl_SetObjResult(interp, listPtr);
    return TCL_OK;
}

/*
 *----------------------------------------------------------------------
 *
 * InfoCompleteCmd --
 *
 *	Called to implement the "info complete" command that determines
 *	whether a string is a complete Tcl command. Handles the following
 *	syntax:
 *
 *	    info complete command
 *
 * Results:
 *	Returns TCL_OK if successful and TCL_ERROR if there is an error.
 *
 * Side effects:
 *	Returns a result in the interpreter's result object. If there is an
 *	error, the result is an error message.
 *
 *----------------------------------------------------------------------
 */

static int
InfoCompleteCmd(
    ClientData dummy,		/* Not used. */
    Tcl_Interp *interp,		/* Current interpreter. */
    int objc,			/* Number of arguments. */
    Tcl_Obj *const objv[])	/* Argument objects. */
{
    if (objc != 2) {
	Tcl_WrongNumArgs(interp, 1, objv, "command");
	return TCL_ERROR;
    }

    Tcl_SetObjResult(interp, Tcl_NewBooleanObj(
	    TclObjCommandComplete(objv[1])));
    return TCL_OK;
}

/*
 *----------------------------------------------------------------------
 *
 * InfoDefaultCmd --
 *
 *	Called to implement the "info default" command that returns the
 *	default value for a procedure argument. Handles the following syntax:
 *
 *	    info default procName arg varName
 *
 * Results:
 *	Returns TCL_OK if successful and TCL_ERROR if there is an error.
 *
 * Side effects:
 *	Returns a result in the interpreter's result object. If there is an
 *	error, the result is an error message.
 *
 *----------------------------------------------------------------------
 */

static int
InfoDefaultCmd(
    ClientData dummy,		/* Not used. */
    Tcl_Interp *interp,		/* Current interpreter. */
    int objc,			/* Number of arguments. */
    Tcl_Obj *const objv[])	/* Argument objects. */
{
    Interp *iPtr = (Interp *) interp;
    const char *procName, *argName;
    Proc *procPtr;
    CompiledLocal *localPtr;
    Tcl_Obj *valueObjPtr;

    if (objc != 4) {
	Tcl_WrongNumArgs(interp, 1, objv, "procname arg varname");
	return TCL_ERROR;
    }

    procName = TclGetString(objv[1]);
    argName = TclGetString(objv[2]);

    procPtr = TclFindProc(iPtr, procName);
    if (procPtr == NULL) {
	Tcl_SetObjResult(interp, Tcl_ObjPrintf(
		"\"%s\" isn't a procedure", procName));
	Tcl_SetErrorCode(interp, "TCL", "LOOKUP", "PROCEDURE", procName,
		NULL);
	return TCL_ERROR;
    }

    for (localPtr = procPtr->firstLocalPtr;  localPtr != NULL;
	    localPtr = localPtr->nextPtr) {
	if (TclIsVarArgument(localPtr)
		&& (strcmp(argName, localPtr->name) == 0)) {
	    if (localPtr->defValuePtr != NULL) {
		valueObjPtr = Tcl_ObjSetVar2(interp, objv[3], NULL,
			localPtr->defValuePtr, TCL_LEAVE_ERR_MSG);
		if (valueObjPtr == NULL) {
		    return TCL_ERROR;
		}
		Tcl_SetObjResult(interp, Tcl_NewWideIntObj(1));
	    } else {
		Tcl_Obj *nullObjPtr = Tcl_NewObj();

		valueObjPtr = Tcl_ObjSetVar2(interp, objv[3], NULL,
			nullObjPtr, TCL_LEAVE_ERR_MSG);
		if (valueObjPtr == NULL) {
		    return TCL_ERROR;
		}
		Tcl_SetObjResult(interp, Tcl_NewWideIntObj(0));
	    }
	    return TCL_OK;
	}
    }

    Tcl_SetObjResult(interp, Tcl_ObjPrintf(
	    "procedure \"%s\" doesn't have an argument \"%s\"",
	    procName, argName));
    Tcl_SetErrorCode(interp, "TCL", "LOOKUP", "ARGUMENT", argName, NULL);
    return TCL_ERROR;
}

/*
 *----------------------------------------------------------------------
 *
 * InfoErrorStackCmd --
 *
 *	Called to implement the "info errorstack" command that returns information
 *	about the last error's call stack. Handles the following syntax:
 *
 *	    info errorstack ?interp?
 *
 * Results:
 *	Returns TCL_OK if successful and TCL_ERROR if there is an error.
 *
 * Side effects:
 *	Returns a result in the interpreter's result object. If there is an
 *	error, the result is an error message.
 *
 *----------------------------------------------------------------------
 */

static int
InfoErrorStackCmd(
    ClientData dummy,		/* Not used. */
    Tcl_Interp *interp,		/* Current interpreter. */
    int objc,			/* Number of arguments. */
    Tcl_Obj *const objv[])	/* Argument objects. */
{
    Tcl_Interp *target;
    Interp *iPtr;

    if ((objc != 1) && (objc != 2)) {
	Tcl_WrongNumArgs(interp, 1, objv, "?interp?");
	return TCL_ERROR;
    }

    target = interp;
    if (objc == 2) {
	target = Tcl_GetSlave(interp, TclGetString(objv[1]));
	if (target == NULL) {
	    return TCL_ERROR;
	}
    }

    iPtr = (Interp *) target;
    Tcl_SetObjResult(interp, iPtr->errorStack);

    return TCL_OK;
}

/*
 *----------------------------------------------------------------------
 *
 * TclInfoExistsCmd --
 *
 *	Called to implement the "info exists" command that determines whether
 *	a variable exists. Handles the following syntax:
 *
 *	    info exists varName
 *
 * Results:
 *	Returns TCL_OK if successful and TCL_ERROR if there is an error.
 *
 * Side effects:
 *	Returns a result in the interpreter's result object. If there is an
 *	error, the result is an error message.
 *
 *----------------------------------------------------------------------
 */

int
TclInfoExistsCmd(
    ClientData dummy,		/* Not used. */
    Tcl_Interp *interp,		/* Current interpreter. */
    int objc,			/* Number of arguments. */
    Tcl_Obj *const objv[])	/* Argument objects. */
{
    const char *varName;
    Var *varPtr;

    if (objc != 2) {
	Tcl_WrongNumArgs(interp, 1, objv, "varName");
	return TCL_ERROR;
    }

    varName = TclGetString(objv[1]);
    varPtr = TclVarTraceExists(interp, varName);

    Tcl_SetObjResult(interp,
	    Tcl_NewBooleanObj(varPtr && varPtr->value.objPtr));
    return TCL_OK;
}

/*
 *----------------------------------------------------------------------
 *
 * InfoFrameCmd --
 *	TIP #280
 *
 *	Called to implement the "info frame" command that returns the location
 *	of either the currently executing command, or its caller. Handles the
 *	following syntax:
 *
 *		info frame ?number?
 *
 * Results:
 *	Returns TCL_OK if successful and TCL_ERROR if there is an error.
 *
 * Side effects:
 *	Returns a result in the interpreter's result object. If there is an
 *	error, the result is an error message.
 *
 *----------------------------------------------------------------------
 */

static int
InfoFrameCmd(
    ClientData dummy,		/* Not used. */
    Tcl_Interp *interp,		/* Current interpreter. */
    int objc,			/* Number of arguments. */
    Tcl_Obj *const objv[])	/* Argument objects. */
{
    Interp *iPtr = (Interp *) interp;
    int level, code = TCL_OK;
    CmdFrame *framePtr, **cmdFramePtrPtr = &iPtr->cmdFramePtr;
    CoroutineData *corPtr = iPtr->execEnvPtr->corPtr;
    int topLevel = 0;

    if (objc > 2) {
	Tcl_WrongNumArgs(interp, 1, objv, "?number?");
	return TCL_ERROR;
    }

    while (corPtr) {
	while (*cmdFramePtrPtr) {
	    topLevel++;
	    cmdFramePtrPtr = &((*cmdFramePtrPtr)->nextPtr);
	}
	if (corPtr->caller.cmdFramePtr) {
	    *cmdFramePtrPtr = corPtr->caller.cmdFramePtr;
	}
	corPtr = corPtr->callerEEPtr->corPtr;
    }
    topLevel += (*cmdFramePtrPtr)->level;

    if (topLevel != iPtr->cmdFramePtr->level) {
	framePtr = iPtr->cmdFramePtr;
	while (framePtr) {
	    framePtr->level = topLevel--;
	    framePtr = framePtr->nextPtr;
	}
	if (topLevel) {
	    Tcl_Panic("Broken frame level calculation");
	}
	topLevel = iPtr->cmdFramePtr->level;
    }

    if (objc == 1) {
	/*
	 * Just "info frame".
	 */

	Tcl_SetObjResult(interp, Tcl_NewWideIntObj(topLevel));
	goto done;
    }

    /*
     * We've got "info frame level" and must parse the level first.
     */

    if (TclGetIntFromObj(interp, objv[1], &level) != TCL_OK) {
	code = TCL_ERROR;
	goto done;
    }

    if ((level > topLevel) || (level <= - topLevel)) {
    levelError:
	Tcl_SetObjResult(interp, Tcl_ObjPrintf(
		"bad level \"%s\"", TclGetString(objv[1])));
	Tcl_SetErrorCode(interp, "TCL", "LOOKUP", "LEVEL",
		TclGetString(objv[1]), NULL);
	code = TCL_ERROR;
	goto done;
    }

    /*
     * Let us convert to relative so that we know how many levels to go back
     */

    if (level > 0) {
	level -= topLevel;
    }

    framePtr = iPtr->cmdFramePtr;
    while (++level <= 0) {
	framePtr = framePtr->nextPtr;
	if (!framePtr) {
	    goto levelError;
	}
    }

    Tcl_SetObjResult(interp, TclInfoFrame(interp, framePtr));

  done:
    cmdFramePtrPtr = &iPtr->cmdFramePtr;
    corPtr = iPtr->execEnvPtr->corPtr;
    while (corPtr) {
	CmdFrame *endPtr = corPtr->caller.cmdFramePtr;

	if (endPtr) {
	    if (*cmdFramePtrPtr == endPtr) {
		*cmdFramePtrPtr = NULL;
	    } else {
		CmdFrame *runPtr = *cmdFramePtrPtr;

		while (runPtr->nextPtr != endPtr) {
		    runPtr->level -= endPtr->level;
		    runPtr = runPtr->nextPtr;
		}
		runPtr->level = 1;
		runPtr->nextPtr = NULL;
	    }
	    cmdFramePtrPtr = &corPtr->caller.cmdFramePtr;
	}
	corPtr = corPtr->callerEEPtr->corPtr;
    }
    return code;
}

/*
 *----------------------------------------------------------------------
 *
 * TclInfoFrame --
 *
 *	Core of InfoFrameCmd, returns TIP280 dict for a given frame.
 *
 * Results:
 *	Returns TIP280 dict.
 *
 * Side effects:
 *	None.
 *
 *----------------------------------------------------------------------
 */

Tcl_Obj *
TclInfoFrame(
    Tcl_Interp *interp,		/* Current interpreter. */
    CmdFrame *framePtr)		/* Frame to get info for. */
{
    Interp *iPtr = (Interp *) interp;
    Tcl_Obj *tmpObj;
    Tcl_Obj *lv[20];		/* Keep uptodate when more keys are added to
				 * the dict. */
    int lc = 0;
    /*
     * This array is indexed by the TCL_LOCATION_... values, except
     * for _LAST.
     */
    static const char *const typeString[TCL_LOCATION_LAST] = {
	"eval", "eval", "eval", "precompiled", "source", "proc"
    };
    Proc *procPtr = framePtr->framePtr ? framePtr->framePtr->procPtr : NULL;
    int needsFree = -1;

    /*
     * Pull the information and construct the dictionary to return, as list.
     * Regarding use of the CmdFrame fields see tclInt.h, and its definition.
     */

#define ADD_PAIR(name, value) \
	TclNewLiteralStringObj(tmpObj, name); \
	lv[lc++] = tmpObj; \
	lv[lc++] = (value)

    switch (framePtr->type) {
    case TCL_LOCATION_EVAL:
	/*
	 * Evaluation, dynamic script. Type, line, cmd, the latter through
	 * str.
	 */

	ADD_PAIR("type", Tcl_NewStringObj(typeString[framePtr->type], -1));
	if (framePtr->line) {
	    ADD_PAIR("line", Tcl_NewWideIntObj(framePtr->line[0]));
	} else {
	    ADD_PAIR("line", Tcl_NewWideIntObj(1));
	}
	ADD_PAIR("cmd", TclGetSourceFromFrame(framePtr, 0, NULL));
	break;

    case TCL_LOCATION_PREBC:
	/*
	 * Precompiled. Result contains the type as signal, nothing else.
	 */

	ADD_PAIR("type", Tcl_NewStringObj(typeString[framePtr->type], -1));
	break;

    case TCL_LOCATION_BC: {
	/*
	 * Execution of bytecode. Talk to the BC engine to fill out the frame.
	 */

	CmdFrame *fPtr = TclStackAlloc(interp, sizeof(CmdFrame));

	*fPtr = *framePtr;

	/*
	 * Note:
	 * Type BC => f.data.eval.path	  is not used.
	 *	      f.data.tebc.codePtr is used instead.
	 */

	TclGetSrcInfoForPc(fPtr);

	/*
	 * Now filled: cmd.str.(cmd,len), line
	 * Possibly modified: type, path!
	 */

	ADD_PAIR("type", Tcl_NewStringObj(typeString[fPtr->type], -1));
	if (fPtr->line) {
	    ADD_PAIR("line", Tcl_NewWideIntObj(fPtr->line[0]));
	}

	if (fPtr->type == TCL_LOCATION_SOURCE) {
	    ADD_PAIR("file", fPtr->data.eval.path);

	    /*
	     * Death of reference by TclGetSrcInfoForPc.
	     */

	    Tcl_DecrRefCount(fPtr->data.eval.path);
	}

	ADD_PAIR("cmd", TclGetSourceFromFrame(fPtr, 0, NULL));
	if (fPtr->cmdObj && framePtr->cmdObj == NULL) {
	    needsFree = lc - 1;
	}
	TclStackFree(interp, fPtr);
	break;
    }

    case TCL_LOCATION_SOURCE:
	/*
	 * Evaluation of a script file.
	 */

	ADD_PAIR("type", Tcl_NewStringObj(typeString[framePtr->type], -1));
	ADD_PAIR("line", Tcl_NewWideIntObj(framePtr->line[0]));
	ADD_PAIR("file", framePtr->data.eval.path);

	/*
	 * Refcount framePtr->data.eval.path goes up when lv is converted into
	 * the result list object.
	 */

	ADD_PAIR("cmd", TclGetSourceFromFrame(framePtr, 0, NULL));
	break;

    case TCL_LOCATION_PROC:
	Tcl_Panic("TCL_LOCATION_PROC found in standard frame");
	break;
    }

    /*
     * 'proc'. Common to all frame types. Conditional on having an associated
     * Procedure CallFrame.
     */

    if (procPtr != NULL) {
	Tcl_HashEntry *namePtr = procPtr->cmdPtr->hPtr;

	if (namePtr) {
	    Tcl_Obj *procNameObj;

	    /*
	     * This is a regular command.
	     */

	    TclNewObj(procNameObj);
	    Tcl_GetCommandFullName(interp, (Tcl_Command) procPtr->cmdPtr,
		    procNameObj);
	    ADD_PAIR("proc", procNameObj);
	} else if (procPtr->cmdPtr->clientData) {
	    ExtraFrameInfo *efiPtr = procPtr->cmdPtr->clientData;
	    size_t i;

	    /*
	     * This is a non-standard command. Luckily, it's told us how to
	     * render extra information about its frame.
	     */

	    for (i=0 ; i<efiPtr->length ; i++) {
		lv[lc++] = Tcl_NewStringObj(efiPtr->fields[i].name, -1);
		if (efiPtr->fields[i].proc) {
		    lv[lc++] =
			efiPtr->fields[i].proc(efiPtr->fields[i].clientData);
		} else {
		    lv[lc++] = efiPtr->fields[i].clientData;
		}
	    }
	}
    }

    /*
     * 'level'. Common to all frame types. Conditional on having an associated
     * _visible_ CallFrame.
     */

    if ((framePtr->framePtr != NULL) && (iPtr->varFramePtr != NULL)) {
	CallFrame *current = framePtr->framePtr;
	CallFrame *top = iPtr->varFramePtr;
	CallFrame *idx;

	for (idx=top ; idx!=NULL ; idx=idx->callerVarPtr) {
	    if (idx == current) {
		int c = framePtr->framePtr->level;
		int t = iPtr->varFramePtr->level;

		ADD_PAIR("level", Tcl_NewWideIntObj(t - c));
		break;
	    }
	}
    }

    tmpObj = Tcl_NewListObj(lc, lv);
    if (needsFree >= 0) {
	Tcl_DecrRefCount(lv[needsFree]);
    }
    return tmpObj;
}

/*
 *----------------------------------------------------------------------
 *
 * InfoFunctionsCmd --
 *
 *	Called to implement the "info functions" command that returns the list
 *	of math functions matching an optional pattern. Handles the following
 *	syntax:
 *
 *	    info functions ?pattern?
 *
 * Results:
 *	Returns TCL_OK if successful and TCL_ERROR if there is an error.
 *
 * Side effects:
 *	Returns a result in the interpreter's result object. If there is an
 *	error, the result is an error message.
 *
 *----------------------------------------------------------------------
 */

static int
InfoFunctionsCmd(
    ClientData dummy,		/* Not used. */
    Tcl_Interp *interp,		/* Current interpreter. */
    int objc,			/* Number of arguments. */
    Tcl_Obj *const objv[])	/* Argument objects. */
{
    Tcl_Obj *script;
    int code;

    if (objc > 2) {
	Tcl_WrongNumArgs(interp, 1, objv, "?pattern?");
	return TCL_ERROR;
    }

    script = Tcl_NewStringObj(
"	    ::apply [::list {{pattern *}} {\n"
"		::set cmds {}\n"
"		::foreach cmd [::info commands ::tcl::mathfunc::$pattern] {\n"
"		    ::lappend cmds [::namespace tail $cmd]\n"
"		}\n"
"		::foreach cmd [::info commands tcl::mathfunc::$pattern] {\n"
"		    ::set cmd [::namespace tail $cmd]\n"
"		    ::if {$cmd ni $cmds} {\n"
"			::lappend cmds $cmd\n"
"		    }\n"
"		}\n"
"		::return $cmds\n"
"	    } [::namespace current]] ", -1);

    if (objc == 2) {
	Tcl_Obj *arg = Tcl_NewListObj(1, &(objv[1]));

	Tcl_AppendObjToObj(script, arg);
	Tcl_DecrRefCount(arg);
    }

    Tcl_IncrRefCount(script);
    code = Tcl_EvalObjEx(interp, script, 0);

    Tcl_DecrRefCount(script);

    return code;
}

/*
 *----------------------------------------------------------------------
 *
 * InfoHostnameCmd --
 *
 *	Called to implement the "info hostname" command that returns the host
 *	name. Handles the following syntax:
 *
 *	    info hostname
 *
 * Results:
 *	Returns TCL_OK if successful and TCL_ERROR if there is an error.
 *
 * Side effects:
 *	Returns a result in the interpreter's result object. If there is an
 *	error, the result is an error message.
 *
 *----------------------------------------------------------------------
 */

static int
InfoHostnameCmd(
    ClientData dummy,		/* Not used. */
    Tcl_Interp *interp,		/* Current interpreter. */
    int objc,			/* Number of arguments. */
    Tcl_Obj *const objv[])	/* Argument objects. */
{
    const char *name;

    if (objc != 1) {
	Tcl_WrongNumArgs(interp, 1, objv, NULL);
	return TCL_ERROR;
    }

    name = Tcl_GetHostName();
    if (name) {
	Tcl_SetObjResult(interp, Tcl_NewStringObj(name, -1));
	return TCL_OK;
    }

    Tcl_SetObjResult(interp, Tcl_NewStringObj(
	    "unable to determine name of host", -1));
    Tcl_SetErrorCode(interp, "TCL", "OPERATION", "HOSTNAME", "UNKNOWN", NULL);
    return TCL_ERROR;
}

/*
 *----------------------------------------------------------------------
 *
 * InfoLevelCmd --
 *
 *	Called to implement the "info level" command that returns information
 *	about the call stack. Handles the following syntax:
 *
 *	    info level ?number?
 *
 * Results:
 *	Returns TCL_OK if successful and TCL_ERROR if there is an error.
 *
 * Side effects:
 *	Returns a result in the interpreter's result object. If there is an
 *	error, the result is an error message.
 *
 *----------------------------------------------------------------------
 */

static int
InfoLevelCmd(
    ClientData dummy,		/* Not used. */
    Tcl_Interp *interp,		/* Current interpreter. */
    int objc,			/* Number of arguments. */
    Tcl_Obj *const objv[])	/* Argument objects. */
{
    Interp *iPtr = (Interp *) interp;

    if (objc == 1) {		/* Just "info level" */
	Tcl_SetObjResult(interp, Tcl_NewWideIntObj(iPtr->varFramePtr->level));
	return TCL_OK;
    }

    if (objc == 2) {
	int level;
	CallFrame *framePtr, *rootFramePtr = iPtr->rootFramePtr;

	if (TclGetIntFromObj(interp, objv[1], &level) != TCL_OK) {
	    return TCL_ERROR;
	}
	if (level <= 0) {
	    if (iPtr->varFramePtr == rootFramePtr) {
		goto levelError;
	    }
	    level += iPtr->varFramePtr->level;
	}
	for (framePtr=iPtr->varFramePtr ; framePtr!=rootFramePtr;
		framePtr=framePtr->callerVarPtr) {
	    if (framePtr->level == level) {
		break;
	    }
	}
	if (framePtr == rootFramePtr) {
	    goto levelError;
	}

	Tcl_SetObjResult(interp,
		Tcl_NewListObj(framePtr->objc, framePtr->objv));
	return TCL_OK;
    }

    Tcl_WrongNumArgs(interp, 1, objv, "?number?");
    return TCL_ERROR;

  levelError:
    Tcl_SetObjResult(interp, Tcl_ObjPrintf(
	    "bad level \"%s\"", TclGetString(objv[1])));
    Tcl_SetErrorCode(interp, "TCL", "LOOKUP", "LEVEL",
	    TclGetString(objv[1]), NULL);
    return TCL_ERROR;
}

/*
 *----------------------------------------------------------------------
 *
 * InfoLibraryCmd --
 *
 *	Called to implement the "info library" command that returns the
 *	library directory for the Tcl installation. Handles the following
 *	syntax:
 *
 *	    info library
 *
 * Results:
 *	Returns TCL_OK if successful and TCL_ERROR if there is an error.
 *
 * Side effects:
 *	Returns a result in the interpreter's result object. If there is an
 *	error, the result is an error message.
 *
 *----------------------------------------------------------------------
 */

static int
InfoLibraryCmd(
    ClientData dummy,		/* Not used. */
    Tcl_Interp *interp,		/* Current interpreter. */
    int objc,			/* Number of arguments. */
    Tcl_Obj *const objv[])	/* Argument objects. */
{
    const char *libDirName;

    if (objc != 1) {
	Tcl_WrongNumArgs(interp, 1, objv, NULL);
	return TCL_ERROR;
    }

    libDirName = Tcl_GetVar2(interp, "tcl_library", NULL, TCL_GLOBAL_ONLY);
    if (libDirName != NULL) {
	Tcl_SetObjResult(interp, Tcl_NewStringObj(libDirName, -1));
	return TCL_OK;
    }

    Tcl_SetObjResult(interp, Tcl_NewStringObj(
	    "no library has been specified for Tcl", -1));
    Tcl_SetErrorCode(interp, "TCL", "LOOKUP", "VARIABLE", "tcl_library",NULL);
    return TCL_ERROR;
}

/*
 *----------------------------------------------------------------------
 *
 * InfoLoadedCmd --
 *
 *	Called to implement the "info loaded" command that returns the
 *	packages that have been loaded into an interpreter. Handles the
 *	following syntax:
 *
 *	    info loaded ?interp?
 *
 * Results:
 *	Returns TCL_OK if successful and TCL_ERROR if there is an error.
 *
 * Side effects:
 *	Returns a result in the interpreter's result object. If there is an
 *	error, the result is an error message.
 *
 *----------------------------------------------------------------------
 */

static int
InfoLoadedCmd(
    ClientData dummy,		/* Not used. */
    Tcl_Interp *interp,		/* Current interpreter. */
    int objc,			/* Number of arguments. */
    Tcl_Obj *const objv[])	/* Argument objects. */
{
    const char *interpName, *packageName;

    if (objc > 3) {
	Tcl_WrongNumArgs(interp, 1, objv, "?interp? ?packageName?");
	return TCL_ERROR;
    }

    if (objc < 2) {		/* Get loaded pkgs in all interpreters. */
	interpName = NULL;
    } else {			/* Get pkgs just in specified interp. */
	interpName = TclGetString(objv[1]);
    }
    if (objc < 3) {		/* Get loaded files in all packages. */
	packageName = NULL;
    } else {			/* Get pkgs just in specified interp. */
	packageName = TclGetString(objv[2]);
    }
    return TclGetLoadedPackagesEx(interp, interpName, packageName);
}

/*
 *----------------------------------------------------------------------
 *
 * InfoNameOfExecutableCmd --
 *
 *	Called to implement the "info nameofexecutable" command that returns
 *	the name of the binary file running this application. Handles the
 *	following syntax:
 *
 *	    info nameofexecutable
 *
 * Results:
 *	Returns TCL_OK if successful and TCL_ERROR if there is an error.
 *
 * Side effects:
 *	Returns a result in the interpreter's result object. If there is an
 *	error, the result is an error message.
 *
 *----------------------------------------------------------------------
 */

static int
InfoNameOfExecutableCmd(
    ClientData dummy,		/* Not used. */
    Tcl_Interp *interp,		/* Current interpreter. */
    int objc,			/* Number of arguments. */
    Tcl_Obj *const objv[])	/* Argument objects. */
{
    if (objc != 1) {
	Tcl_WrongNumArgs(interp, 1, objv, NULL);
	return TCL_ERROR;
    }
    Tcl_SetObjResult(interp, TclGetObjNameOfExecutable());
    return TCL_OK;
}

/*
 *----------------------------------------------------------------------
 *
 * InfoPatchLevelCmd --
 *
 *	Called to implement the "info patchlevel" command that returns the
 *	default value for an argument to a procedure. Handles the following
 *	syntax:
 *
 *	    info patchlevel
 *
 * Results:
 *	Returns TCL_OK if successful and TCL_ERROR if there is an error.
 *
 * Side effects:
 *	Returns a result in the interpreter's result object. If there is an
 *	error, the result is an error message.
 *
 *----------------------------------------------------------------------
 */

static int
InfoPatchLevelCmd(
    ClientData dummy,		/* Not used. */
    Tcl_Interp *interp,		/* Current interpreter. */
    int objc,			/* Number of arguments. */
    Tcl_Obj *const objv[])	/* Argument objects. */
{
    const char *patchlevel;

    if (objc != 1) {
	Tcl_WrongNumArgs(interp, 1, objv, NULL);
	return TCL_ERROR;
    }

    patchlevel = Tcl_GetVar2(interp, "tcl_patchLevel", NULL,
	    (TCL_GLOBAL_ONLY | TCL_LEAVE_ERR_MSG));
    if (patchlevel != NULL) {
	Tcl_SetObjResult(interp, Tcl_NewStringObj(patchlevel, -1));
	return TCL_OK;
    }
    return TCL_ERROR;
}

/*
 *----------------------------------------------------------------------
 *
 * InfoProcsCmd --
 *
 *	Called to implement the "info procs" command that returns the list of
 *	procedures in the interpreter that match an optional pattern. The
 *	pattern, if any, consists of an optional sequence of namespace names
 *	separated by "::" qualifiers, which is followed by a glob-style
 *	pattern that restricts which commands are returned. Handles the
 *	following syntax:
 *
 *	    info procs ?pattern?
 *
 * Results:
 *	Returns TCL_OK if successful and TCL_ERROR if there is an error.
 *
 * Side effects:
 *	Returns a result in the interpreter's result object. If there is an
 *	error, the result is an error message.
 *
 *----------------------------------------------------------------------
 */

static int
InfoProcsCmd(
    ClientData dummy,		/* Not used. */
    Tcl_Interp *interp,		/* Current interpreter. */
    int objc,			/* Number of arguments. */
    Tcl_Obj *const objv[])	/* Argument objects. */
{
    const char *cmdName, *pattern;
    const char *simplePattern;
    Namespace *nsPtr;
#ifdef INFO_PROCS_SEARCH_GLOBAL_NS
    Namespace *globalNsPtr = (Namespace *) Tcl_GetGlobalNamespace(interp);
#endif
    Namespace *currNsPtr = (Namespace *) Tcl_GetCurrentNamespace(interp);
    Tcl_Obj *listPtr, *elemObjPtr;
    int specificNsInPattern = 0;/* Init. to avoid compiler warning. */
    Tcl_HashEntry *entryPtr;
    Tcl_HashSearch search;
    Command *cmdPtr, *realCmdPtr;

    /*
     * Get the pattern and find the "effective namespace" in which to list
     * procs.
     */

    if (objc == 1) {
	simplePattern = NULL;
	nsPtr = currNsPtr;
	specificNsInPattern = 0;
    } else if (objc == 2) {
	/*
	 * From the pattern, get the effective namespace and the simple
	 * pattern (no namespace qualifiers or ::'s) at the end. If an error
	 * was found while parsing the pattern, return it. Otherwise, if the
	 * namespace wasn't found, just leave nsPtr NULL: we will return an
	 * empty list since no commands there can be found.
	 */

	Namespace *dummy1NsPtr, *dummy2NsPtr;

	pattern = TclGetString(objv[1]);
	TclGetNamespaceForQualName(interp, pattern, NULL, /*flags*/ 0, &nsPtr,
		&dummy1NsPtr, &dummy2NsPtr, &simplePattern);

	if (nsPtr != NULL) {	/* We successfully found the pattern's ns. */
	    specificNsInPattern = (strcmp(simplePattern, pattern) != 0);
	}
    } else {
	Tcl_WrongNumArgs(interp, 1, objv, "?pattern?");
	return TCL_ERROR;
    }

    if (nsPtr == NULL) {
	return TCL_OK;
    }

    /*
     * Scan through the effective namespace's command table and create a list
     * with all procs that match the pattern. If a specific namespace was
     * requested in the pattern, qualify the command names with the namespace
     * name.
     */

    listPtr = Tcl_NewListObj(0, NULL);
#ifndef INFO_PROCS_SEARCH_GLOBAL_NS
    if (simplePattern != NULL && TclMatchIsTrivial(simplePattern)) {
	entryPtr = Tcl_FindHashEntry(&nsPtr->cmdTable, simplePattern);
	if (entryPtr != NULL) {
	    cmdPtr = Tcl_GetHashValue(entryPtr);

	    if (!TclIsProc(cmdPtr)) {
		realCmdPtr = (Command *)
			TclGetOriginalCommand((Tcl_Command) cmdPtr);
		if (realCmdPtr != NULL && TclIsProc(realCmdPtr)) {
		    goto simpleProcOK;
		}
	    } else {
	    simpleProcOK:
		if (specificNsInPattern) {
		    elemObjPtr = Tcl_NewObj();
		    Tcl_GetCommandFullName(interp, (Tcl_Command) cmdPtr,
			    elemObjPtr);
		} else {
		    elemObjPtr = Tcl_NewStringObj(simplePattern, -1);
		}
		Tcl_ListObjAppendElement(interp, listPtr, elemObjPtr);
	    }
	}
    } else
#endif /* !INFO_PROCS_SEARCH_GLOBAL_NS */
    {
	entryPtr = Tcl_FirstHashEntry(&nsPtr->cmdTable, &search);
	while (entryPtr != NULL) {
	    cmdName = Tcl_GetHashKey(&nsPtr->cmdTable, entryPtr);
	    if ((simplePattern == NULL)
		    || Tcl_StringMatch(cmdName, simplePattern)) {
		cmdPtr = Tcl_GetHashValue(entryPtr);

		if (!TclIsProc(cmdPtr)) {
		    realCmdPtr = (Command *)
			    TclGetOriginalCommand((Tcl_Command) cmdPtr);
		    if (realCmdPtr != NULL && TclIsProc(realCmdPtr)) {
			goto procOK;
		    }
		} else {
		procOK:
		    if (specificNsInPattern) {
			elemObjPtr = Tcl_NewObj();
			Tcl_GetCommandFullName(interp, (Tcl_Command) cmdPtr,
				elemObjPtr);
		    } else {
			elemObjPtr = Tcl_NewStringObj(cmdName, -1);
		    }
		    Tcl_ListObjAppendElement(interp, listPtr, elemObjPtr);
		}
	    }
	    entryPtr = Tcl_NextHashEntry(&search);
	}

	/*
	 * If the effective namespace isn't the global :: namespace, and a
	 * specific namespace wasn't requested in the pattern, then add in all
	 * global :: procs that match the simple pattern. Of course, we add in
	 * only those procs that aren't hidden by a proc in the effective
	 * namespace.
	 */

#ifdef INFO_PROCS_SEARCH_GLOBAL_NS
	/*
	 * If "info procs" worked like "info commands", returning the commands
	 * also seen in the global namespace, then you would include this
	 * code. As this could break backwards compatibility with 8.0-8.2, we
	 * decided not to "fix" it in 8.3, leaving the behavior slightly
	 * different.
	 */

	if ((nsPtr != globalNsPtr) && !specificNsInPattern) {
	    entryPtr = Tcl_FirstHashEntry(&globalNsPtr->cmdTable, &search);
	    while (entryPtr != NULL) {
		cmdName = Tcl_GetHashKey(&globalNsPtr->cmdTable, entryPtr);
		if ((simplePattern == NULL)
			|| Tcl_StringMatch(cmdName, simplePattern)) {
		    if (Tcl_FindHashEntry(&nsPtr->cmdTable,cmdName) == NULL) {
			cmdPtr = Tcl_GetHashValue(entryPtr);
			realCmdPtr = (Command *) TclGetOriginalCommand(
				(Tcl_Command) cmdPtr);

			if (TclIsProc(cmdPtr) || ((realCmdPtr != NULL)
				&& TclIsProc(realCmdPtr))) {
			    Tcl_ListObjAppendElement(interp, listPtr,
				    Tcl_NewStringObj(cmdName, -1));
			}
		    }
		}
		entryPtr = Tcl_NextHashEntry(&search);
	    }
	}
#endif
    }

    Tcl_SetObjResult(interp, listPtr);
    return TCL_OK;
}

/*
 *----------------------------------------------------------------------
 *
 * InfoScriptCmd --
 *
 *	Called to implement the "info script" command that returns the script
 *	file that is currently being evaluated. Handles the following syntax:
 *
 *	    info script ?newName?
 *
 *	If newName is specified, it will set that as the internal name.
 *
 * Results:
 *	Returns TCL_OK if successful and TCL_ERROR if there is an error.
 *
 * Side effects:
 *	Returns a result in the interpreter's result object. If there is an
 *	error, the result is an error message. It may change the internal
 *	script filename.
 *
 *----------------------------------------------------------------------
 */

static int
InfoScriptCmd(
    ClientData dummy,		/* Not used. */
    Tcl_Interp *interp,		/* Current interpreter. */
    int objc,			/* Number of arguments. */
    Tcl_Obj *const objv[])	/* Argument objects. */
{
    Interp *iPtr = (Interp *) interp;
    if ((objc != 1) && (objc != 2)) {
	Tcl_WrongNumArgs(interp, 1, objv, "?filename?");
	return TCL_ERROR;
    }

    if (objc == 2) {
	if (iPtr->scriptFile != NULL) {
	    Tcl_DecrRefCount(iPtr->scriptFile);
	}
	iPtr->scriptFile = objv[1];
	Tcl_IncrRefCount(iPtr->scriptFile);
    }
    if (iPtr->scriptFile != NULL) {
	Tcl_SetObjResult(interp, iPtr->scriptFile);
    }
    return TCL_OK;
}

/*
 *----------------------------------------------------------------------
 *
 * InfoSharedlibCmd --
 *
 *	Called to implement the "info sharedlibextension" command that returns
 *	the file extension used for shared libraries. Handles the following
 *	syntax:
 *
 *	    info sharedlibextension
 *
 * Results:
 *	Returns TCL_OK if successful and TCL_ERROR if there is an error.
 *
 * Side effects:
 *	Returns a result in the interpreter's result object. If there is an
 *	error, the result is an error message.
 *
 *----------------------------------------------------------------------
 */

static int
InfoSharedlibCmd(
    ClientData dummy,		/* Not used. */
    Tcl_Interp *interp,		/* Current interpreter. */
    int objc,			/* Number of arguments. */
    Tcl_Obj *const objv[])	/* Argument objects. */
{
    if (objc != 1) {
	Tcl_WrongNumArgs(interp, 1, objv, NULL);
	return TCL_ERROR;
    }

#ifdef TCL_SHLIB_EXT
    Tcl_SetObjResult(interp, Tcl_NewStringObj(TCL_SHLIB_EXT, -1));
#endif
    return TCL_OK;
}

/*
 *----------------------------------------------------------------------
 *
 * InfoTclVersionCmd --
 *
 *	Called to implement the "info tclversion" command that returns the
 *	version number for this Tcl library. Handles the following syntax:
 *
 *	    info tclversion
 *
 * Results:
 *	Returns TCL_OK if successful and TCL_ERROR if there is an error.
 *
 * Side effects:
 *	Returns a result in the interpreter's result object. If there is an
 *	error, the result is an error message.
 *
 *----------------------------------------------------------------------
 */

static int
InfoTclVersionCmd(
    ClientData dummy,		/* Not used. */
    Tcl_Interp *interp,		/* Current interpreter. */
    int objc,			/* Number of arguments. */
    Tcl_Obj *const objv[])	/* Argument objects. */
{
    Tcl_Obj *version;

    if (objc != 1) {
	Tcl_WrongNumArgs(interp, 1, objv, NULL);
	return TCL_ERROR;
    }

    version = Tcl_GetVar2Ex(interp, "tcl_version", NULL,
	    (TCL_GLOBAL_ONLY | TCL_LEAVE_ERR_MSG));
    if (version != NULL) {
	Tcl_SetObjResult(interp, version);
	return TCL_OK;
    }
    return TCL_ERROR;
}

/*
 *----------------------------------------------------------------------
 *
 * InfoCmdTypeCmd --
 *
 *	Called to implement the "info cmdtype" command that returns the type
 *	of a given command. Handles the following syntax:
 *
 *	    info cmdtype cmdName
 *
 * Results:
 *	Returns TCL_OK if successful and TCL_ERROR if there is an error.
 *
 * Side effects:
 *	Returns a type name. If there is an error, the result is an error
 *	message.
 *
 *----------------------------------------------------------------------
 */

static int
InfoCmdTypeCmd(
    ClientData dummy,		/* Not used. */
    Tcl_Interp *interp,		/* Current interpreter. */
    int objc,			/* Number of arguments. */
    Tcl_Obj *const objv[])	/* Argument objects. */
{
    Tcl_Command command;

    if (objc != 2) {
	Tcl_WrongNumArgs(interp, 1, objv, "commandName");
	return TCL_ERROR;
    }
    command = Tcl_FindCommand(interp, TclGetString(objv[1]), NULL,
	    TCL_LEAVE_ERR_MSG);
    if (command == NULL) {
	return TCL_ERROR;
    }

    /*
     * There's one special case: safe slave interpreters can't see aliases as
     * aliases as they're part of the security mechanisms.
     */

    if (Tcl_IsSafe(interp)
	    && (((Command *) command)->objProc == TclAliasObjCmd)) {
	Tcl_AppendResult(interp, "native", NULL);
    } else {
	Tcl_SetObjResult(interp,
		Tcl_NewStringObj(TclGetCommandTypeName(command), -1));
    }
    return TCL_OK;
}

/*
 *----------------------------------------------------------------------
 *
 * Tcl_JoinObjCmd --
 *
 *	This procedure is invoked to process the "join" Tcl command. See the
 *	user documentation for details on what it does.
 *
 * Results:
 *	A standard Tcl object result.
 *
 * Side effects:
 *	See the user documentation.
 *
 *----------------------------------------------------------------------
 */

int
Tcl_JoinObjCmd(
    ClientData dummy,		/* Not used. */
    Tcl_Interp *interp,		/* Current interpreter. */
    int objc,			/* Number of arguments. */
    Tcl_Obj *const objv[])	/* The argument objects. */
{
    size_t length;
    int listLen;
    Tcl_Obj *resObjPtr = NULL, *joinObjPtr, **elemPtrs;

    if ((objc < 2) || (objc > 3)) {
	Tcl_WrongNumArgs(interp, 1, objv, "list ?joinString?");
	return TCL_ERROR;
    }

    /*
     * Make sure the list argument is a list object and get its length and a
     * pointer to its array of element pointers.
     */

    if (TclListObjGetElements(interp, objv[1], &listLen,
	    &elemPtrs) != TCL_OK) {
	return TCL_ERROR;
    }

    if (listLen == 0) {
	/* No elements to join; default empty result is correct. */
	return TCL_OK;
    }
    if (listLen == 1) {
	/* One element; return it */
	Tcl_SetObjResult(interp, elemPtrs[0]);
	return TCL_OK;
    }

    joinObjPtr = (objc == 2) ? Tcl_NewStringObj(" ", 1) : objv[2];
    Tcl_IncrRefCount(joinObjPtr);

    (void) TclGetStringFromObj(joinObjPtr, &length);
    if (length == 0) {
	resObjPtr = TclStringCat(interp, listLen, elemPtrs, 0);
    } else {
	int i;

	resObjPtr = Tcl_NewObj();
	for (i = 0;  i < listLen;  i++) {
	    if (i > 0) {

		/*
		 * NOTE: This code is relying on Tcl_AppendObjToObj() **NOT**
		 * to shimmer joinObjPtr.  If it did, then the case where
		 * objv[1] and objv[2] are the same value would not be safe.
		 * Accessing elemPtrs would crash.
		 */

		Tcl_AppendObjToObj(resObjPtr, joinObjPtr);
	    }
	    Tcl_AppendObjToObj(resObjPtr, elemPtrs[i]);
	}
    }
    Tcl_DecrRefCount(joinObjPtr);
    if (resObjPtr) {
	Tcl_SetObjResult(interp, resObjPtr);
	return TCL_OK;
    }
    return TCL_ERROR;
}

/*
 *----------------------------------------------------------------------
 *
 * Tcl_LassignObjCmd --
 *
 *	This object-based procedure is invoked to process the "lassign" Tcl
 *	command. See the user documentation for details on what it does.
 *
 * Results:
 *	A standard Tcl object result.
 *
 * Side effects:
 *	See the user documentation.
 *
 *----------------------------------------------------------------------
 */

int
Tcl_LassignObjCmd(
    ClientData dummy,		/* Not used. */
    Tcl_Interp *interp,		/* Current interpreter. */
    int objc,			/* Number of arguments. */
    Tcl_Obj *const objv[])	/* Argument objects. */
{
    Tcl_Obj *listCopyPtr;
    Tcl_Obj **listObjv;		/* The contents of the list. */
    int listObjc;		/* The length of the list. */
    int code = TCL_OK;

    if (objc < 2) {
	Tcl_WrongNumArgs(interp, 1, objv, "list ?varName ...?");
	return TCL_ERROR;
    }

    listCopyPtr = TclListObjCopy(interp, objv[1]);
    if (listCopyPtr == NULL) {
	return TCL_ERROR;
    }

    TclListObjGetElements(NULL, listCopyPtr, &listObjc, &listObjv);

    objc -= 2;
    objv += 2;
    while (code == TCL_OK && objc > 0 && listObjc > 0) {
	if (Tcl_ObjSetVar2(interp, *objv++, NULL, *listObjv++,
		TCL_LEAVE_ERR_MSG) == NULL) {
	    code = TCL_ERROR;
	}
	objc--;
	listObjc--;
    }

    if (code == TCL_OK && objc > 0) {
	Tcl_Obj *emptyObj;

	TclNewObj(emptyObj);
	Tcl_IncrRefCount(emptyObj);
	while (code == TCL_OK && objc-- > 0) {
	    if (Tcl_ObjSetVar2(interp, *objv++, NULL, emptyObj,
		    TCL_LEAVE_ERR_MSG) == NULL) {
		code = TCL_ERROR;
	    }
	}
	Tcl_DecrRefCount(emptyObj);
    }

    if (code == TCL_OK && listObjc > 0) {
	Tcl_SetObjResult(interp, Tcl_NewListObj(listObjc, listObjv));
    }

    Tcl_DecrRefCount(listCopyPtr);
    return code;
}

/*
 *----------------------------------------------------------------------
 *
 * Tcl_LindexObjCmd --
 *
 *	This object-based procedure is invoked to process the "lindex" Tcl
 *	command. See the user documentation for details on what it does.
 *
 * Results:
 *	A standard Tcl object result.
 *
 * Side effects:
 *	See the user documentation.
 *
 *----------------------------------------------------------------------
 */

int
Tcl_LindexObjCmd(
    ClientData dummy,		/* Not used. */
    Tcl_Interp *interp,		/* Current interpreter. */
    int objc,			/* Number of arguments. */
    Tcl_Obj *const objv[])	/* Argument objects. */
{

    Tcl_Obj *elemPtr;		/* Pointer to the element being extracted. */

    if (objc < 2) {
	Tcl_WrongNumArgs(interp, 1, objv, "list ?index ...?");
	return TCL_ERROR;
    }

    /*
     * If objc==3, then objv[2] may be either a single index or a list of
     * indices: go to TclLindexList to determine which. If objc>=4, or
     * objc==2, then objv[2 .. objc-2] are all single indices and processed as
     * such in TclLindexFlat.
     */

    if (objc == 3) {
	elemPtr = TclLindexList(interp, objv[1], objv[2]);
    } else {
	elemPtr = TclLindexFlat(interp, objv[1], objc-2, objv+2);
    }

    /*
     * Set the interpreter's object result to the last element extracted.
     */

    if (elemPtr == NULL) {
	return TCL_ERROR;
    }

    Tcl_SetObjResult(interp, elemPtr);
    Tcl_DecrRefCount(elemPtr);
    return TCL_OK;
}

/*
 *----------------------------------------------------------------------
 *
 * Tcl_LinsertObjCmd --
 *
 *	This object-based procedure is invoked to process the "linsert" Tcl
 *	command. See the user documentation for details on what it does.
 *
 * Results:
 *	A new Tcl list object formed by inserting zero or more elements into a
 *	list.
 *
 * Side effects:
 *	See the user documentation.
 *
 *----------------------------------------------------------------------
 */

int
Tcl_LinsertObjCmd(
    ClientData dummy,		/* Not used. */
    Tcl_Interp *interp,		/* Current interpreter. */
    int objc,		/* Number of arguments. */
    Tcl_Obj *const objv[])	/* Argument objects. */
{
    Tcl_Obj *listPtr;
    size_t index;
    int len, result;

    if (objc < 3) {
	Tcl_WrongNumArgs(interp, 1, objv, "list index ?element ...?");
	return TCL_ERROR;
    }

    result = TclListObjLength(interp, objv[1], &len);
    if (result != TCL_OK) {
	return result;
    }

    /*
     * Get the index. "end" is interpreted to be the index after the last
     * element, such that using it will cause any inserted elements to be
     * appended to the list.
     */

    result = TclGetIntForIndexM(interp, objv[2], /*end*/ len, &index);
    if (result != TCL_OK) {
	return result;
    }
    if (index + 1 > (size_t)len + 1) {
	index = len;
    }

    /*
     * If the list object is unshared we can modify it directly. Otherwise we
     * create a copy to modify: this is "copy on write".
     */

    listPtr = objv[1];
    if (Tcl_IsShared(listPtr)) {
	listPtr = TclListObjCopy(NULL, listPtr);
    }

    if ((objc == 4) && (index == (size_t)len)) {
	/*
	 * Special case: insert one element at the end of the list.
	 */

	Tcl_ListObjAppendElement(NULL, listPtr, objv[3]);
    } else {
	if (TCL_OK != Tcl_ListObjReplace(interp, listPtr, index, 0,
		(objc-3), &(objv[3]))) {
	    return TCL_ERROR;
	}
    }

    /*
     * Set the interpreter's object result.
     */

    Tcl_SetObjResult(interp, listPtr);
    return TCL_OK;
}

/*
 *----------------------------------------------------------------------
 *
 * Tcl_ListObjCmd --
 *
 *	This procedure is invoked to process the "list" Tcl command. See the
 *	user documentation for details on what it does.
 *
 * Results:
 *	A standard Tcl object result.
 *
 * Side effects:
 *	See the user documentation.
 *
 *----------------------------------------------------------------------
 */

int
Tcl_ListObjCmd(
    ClientData dummy,		/* Not used. */
    Tcl_Interp *interp,		/* Current interpreter. */
    int objc,		/* Number of arguments. */
    Tcl_Obj *const objv[])
				/* The argument objects. */
{
    /*
     * If there are no list elements, the result is an empty object.
     * Otherwise set the interpreter's result object to be a list object.
     */

    if (objc > 1) {
	Tcl_SetObjResult(interp, Tcl_NewListObj(objc-1, &objv[1]));
    }
    return TCL_OK;
}

/*
 *----------------------------------------------------------------------
 *
 * Tcl_LlengthObjCmd --
 *
 *	This object-based procedure is invoked to process the "llength" Tcl
 *	command. See the user documentation for details on what it does.
 *
 * Results:
 *	A standard Tcl object result.
 *
 * Side effects:
 *	See the user documentation.
 *
 *----------------------------------------------------------------------
 */

int
Tcl_LlengthObjCmd(
    ClientData dummy,		/* Not used. */
    Tcl_Interp *interp,		/* Current interpreter. */
    int objc,			/* Number of arguments. */
    Tcl_Obj *const objv[])
				/* Argument objects. */
{
    int listLen, result;

    if (objc != 2) {
	Tcl_WrongNumArgs(interp, 1, objv, "list");
	return TCL_ERROR;
    }

    result = TclListObjLength(interp, objv[1], &listLen);
    if (result != TCL_OK) {
	return result;
    }

    /*
     * Set the interpreter's object result to an integer object holding the
     * length.
     */

    Tcl_SetObjResult(interp, Tcl_NewWideIntObj(listLen));
    return TCL_OK;
}

/*
 *----------------------------------------------------------------------
 *
 * Tcl_LpopObjCmd --
 *
 *	This procedure is invoked to process the "lpop" Tcl command. See the
 *	user documentation for details on what it does.
 *
 * Results:
 *	A standard Tcl object result.
 *
 * Side effects:
 *	See the user documentation.
 *
 *----------------------------------------------------------------------
 */

int
Tcl_LpopObjCmd(
    ClientData notUsed,		/* Not used. */
    Tcl_Interp *interp,		/* Current interpreter. */
    int objc,			/* Number of arguments. */
    Tcl_Obj *const objv[])
				/* Argument objects. */
{
    int listLen, result;
    Tcl_Obj *elemPtr, *stored;
    Tcl_Obj *listPtr, **elemPtrs;

    if (objc < 2) {
	Tcl_WrongNumArgs(interp, 1, objv, "listvar ?index?");
	return TCL_ERROR;
    }

    listPtr = Tcl_ObjGetVar2(interp, objv[1], NULL, TCL_LEAVE_ERR_MSG);
    if (listPtr == NULL) {
	return TCL_ERROR;
    }

    result = TclListObjGetElements(interp, listPtr, &listLen, &elemPtrs);
    if (result != TCL_OK) {
	return result;
    }

    /*
     * First, extract the element to be returned.
     * TclLindexFlat adds a ref count which is handled.
     */

    if (objc == 2) {
	elemPtr = elemPtrs[listLen - 1];
	Tcl_IncrRefCount(elemPtr);
    } else {
	elemPtr = TclLindexFlat(interp, listPtr, objc-2, objv+2);

	if (elemPtr == NULL) {
	    return TCL_ERROR;
	}
    }
    Tcl_SetObjResult(interp, elemPtr);
    Tcl_DecrRefCount(elemPtr);

    /*
     * Second, remove the element.
     * TclLsetFlat adds a ref count which is handled.
     */

    if (objc == 2) {
	if (Tcl_IsShared(listPtr)) {
	    listPtr = TclListObjCopy(NULL, listPtr);
	}
	result = Tcl_ListObjReplace(interp, listPtr, listLen - 1, 1, 0, NULL);
	if (result != TCL_OK) {
	    return result;
	}
	Tcl_IncrRefCount(listPtr);
    } else {
	listPtr = TclLsetFlat(interp, listPtr, objc-2, objv+2, NULL);

	if (listPtr == NULL) {
	    return TCL_ERROR;
	}
    }

    stored = Tcl_ObjSetVar2(interp, objv[1], NULL, listPtr, TCL_LEAVE_ERR_MSG);
    Tcl_DecrRefCount(listPtr);
    if (stored == NULL) {
	return TCL_ERROR;
    }

    return TCL_OK;
}

/*
 *----------------------------------------------------------------------
 *
 * Tcl_LrangeObjCmd --
 *
 *	This procedure is invoked to process the "lrange" Tcl command. See the
 *	user documentation for details on what it does.
 *
 * Results:
 *	A standard Tcl object result.
 *
 * Side effects:
 *	See the user documentation.
 *
 *----------------------------------------------------------------------
 */

int
Tcl_LrangeObjCmd(
    ClientData notUsed,		/* Not used. */
    Tcl_Interp *interp,		/* Current interpreter. */
    int objc,			/* Number of arguments. */
    Tcl_Obj *const objv[])
				/* Argument objects. */
{
    int listLen, result;
    size_t first, last;

    if (objc != 4) {
	Tcl_WrongNumArgs(interp, 1, objv, "list first last");
	return TCL_ERROR;
    }

    result = TclListObjLength(interp, objv[1], &listLen);
    if (result != TCL_OK) {
	return result;
    }

    result = TclGetIntForIndexM(interp, objv[2], /*endValue*/ listLen - 1,
	    &first);
    if (result != TCL_OK) {
	return result;
    }

    result = TclGetIntForIndexM(interp, objv[3], /*endValue*/ listLen - 1,
	    &last);
    if (result != TCL_OK) {
	return result;
    }

    Tcl_SetObjResult(interp, TclListObjRange(objv[1], first, last));
    return TCL_OK;
}

/*
 *----------------------------------------------------------------------
 *
 * Tcl_LremoveObjCmd --
 *
 *	This procedure is invoked to process the "lremove" Tcl command. See the
 *	user documentation for details on what it does.
 *
 * Results:
 *	A standard Tcl object result.
 *
 * Side effects:
 *	See the user documentation.
 *
 *----------------------------------------------------------------------
 */

static int
LremoveIndexCompare(
    const void *el1Ptr,
    const void *el2Ptr)
{
    size_t idx1 = *((const size_t *) el1Ptr);
    size_t idx2 = *((const size_t *) el2Ptr);

    /*
     * This will put the larger element first.
     */

    return (idx1 < idx2) ? 1 : (idx1 > idx2) ? -1 : 0;
}

int
Tcl_LremoveObjCmd(
    ClientData notUsed,		/* Not used. */
    Tcl_Interp *interp,		/* Current interpreter. */
    int objc,			/* Number of arguments. */
    Tcl_Obj *const objv[])	/* Argument objects. */
{
    int i, idxc, listLen, prevIdx, first, num;
    size_t *idxv;
    Tcl_Obj *listObj;

    /*
     * Parse the arguments.
     */

    if (objc < 2) {
	Tcl_WrongNumArgs(interp, 1, objv, "list ?index ...?");
	return TCL_ERROR;
    }

    listObj = objv[1];
    if (TclListObjLength(interp, listObj, &listLen) != TCL_OK) {
	return TCL_ERROR;
    }

    idxc = objc - 2;
    if (idxc == 0) {
	Tcl_SetObjResult(interp, listObj);
	return TCL_OK;
    }
    idxv = Tcl_Alloc((objc - 2) * sizeof(size_t));
    for (i = 2; i < objc; i++) {
	if (TclGetIntForIndexM(interp, objv[i], /*endValue*/ listLen - 1,
		&idxv[i - 2]) != TCL_OK) {
	    Tcl_Free(idxv);
	    return TCL_ERROR;
	}
    }

    /*
     * Sort the indices, large to small so that when we remove an index we
     * don't change the indices still to be processed.
     */

    if (idxc > 1) {
	qsort(idxv, idxc, sizeof(size_t), LremoveIndexCompare);
    }

    /*
     * Make our working copy, then do the actual removes piecemeal.
     */

    if (Tcl_IsShared(listObj)) {
	listObj = TclListObjCopy(NULL, listObj);
    }
    num = 0;
    first = listLen;
    for (i = 0, prevIdx = -1 ; i < idxc ; i++) {
	int idx = idxv[i];

	/*
	 * Repeated index and sanity check.
	 */

	if (idx == prevIdx) {
	    continue;
	}
	prevIdx = idx;
	if (idx < 0 || idx >= listLen) {
	    continue;
	}

	/*
	 * Coalesce adjacent removes to reduce the number of copies.
	 */

	if (num == 0) {
	    num = 1;
	    first = idx;
	} else if (idx + 1 == first) {
	    num++;
	    first = idx;
	} else {
	    /*
	     * Note that this operation can't fail now; we know we have a list
	     * and we're only ever contracting that list.
	     */

	    (void) Tcl_ListObjReplace(interp, listObj, first, num, 0, NULL);
	    listLen -= num;
	    num = 1;
	    first = idx;
	}
    }
    if (num != 0) {
	(void) Tcl_ListObjReplace(interp, listObj, first, num, 0, NULL);
    }
    Tcl_Free(idxv);
    Tcl_SetObjResult(interp, listObj);
    return TCL_OK;
}

/*
 *----------------------------------------------------------------------
 *
 * Tcl_LrepeatObjCmd --
 *
 *	This procedure is invoked to process the "lrepeat" Tcl command. See
 *	the user documentation for details on what it does.
 *
 * Results:
 *	A standard Tcl object result.
 *
 * Side effects:
 *	See the user documentation.
 *
 *----------------------------------------------------------------------
 */

int
Tcl_LrepeatObjCmd(
    ClientData dummy,		/* Not used. */
    Tcl_Interp *interp,		/* Current interpreter. */
    int objc,		/* Number of arguments. */
    Tcl_Obj *const objv[])
				/* The argument objects. */
{
    int elementCount, i, totalElems;
    Tcl_Obj *listPtr, **dataArray = NULL;

    /*
     * Check arguments for legality:
     *		lrepeat count ?value ...?
     */

    if (objc < 2) {
	Tcl_WrongNumArgs(interp, 1, objv, "count ?value ...?");
	return TCL_ERROR;
    }
    if (TCL_OK != TclGetIntFromObj(interp, objv[1], &elementCount)) {
	return TCL_ERROR;
    }
    if (elementCount < 0) {
	Tcl_SetObjResult(interp, Tcl_ObjPrintf(
		"bad count \"%d\": must be integer >= 0", elementCount));
	Tcl_SetErrorCode(interp, "TCL", "OPERATION", "LREPEAT", "NEGARG",
		NULL);
	return TCL_ERROR;
    }

    /*
     * Skip forward to the interesting arguments now we've finished parsing.
     */

    objc -= 2;
    objv += 2;

    /* Final sanity check. Do not exceed limits on max list length. */

    if (elementCount && objc > LIST_MAX/elementCount) {
	Tcl_SetObjResult(interp, Tcl_ObjPrintf(
		"max length of a Tcl list (%d elements) exceeded", LIST_MAX));
	Tcl_SetErrorCode(interp, "TCL", "MEMORY", NULL);
	return TCL_ERROR;
    }
    totalElems = objc * elementCount;

    /*
     * Get an empty list object that is allocated large enough to hold each
     * init value elementCount times.
     */

    listPtr = Tcl_NewListObj(totalElems, NULL);
    if (totalElems) {
	List *listRepPtr = ListRepPtr(listPtr);

	listRepPtr->elemCount = elementCount*objc;
	dataArray = &listRepPtr->elements;
    }

    /*
     * Set the elements. Note that we handle the common degenerate case of a
     * single value being repeated separately to permit the compiler as much
     * room as possible to optimize a loop that might be run a very large
     * number of times.
     */

    CLANG_ASSERT(dataArray || totalElems == 0 );
    if (objc == 1) {
	Tcl_Obj *tmpPtr = objv[0];

	tmpPtr->refCount += elementCount;
	for (i=0 ; i<elementCount ; i++) {
	    dataArray[i] = tmpPtr;
	}
    } else {
	int j, k = 0;

	for (i=0 ; i<elementCount ; i++) {
	    for (j=0 ; j<objc ; j++) {
		Tcl_IncrRefCount(objv[j]);
		dataArray[k++] = objv[j];
	    }
	}
    }

    Tcl_SetObjResult(interp, listPtr);
    return TCL_OK;
}

/*
 *----------------------------------------------------------------------
 *
 * Tcl_LreplaceObjCmd --
 *
 *	This object-based procedure is invoked to process the "lreplace" Tcl
 *	command. See the user documentation for details on what it does.
 *
 * Results:
 *	A new Tcl list object formed by replacing zero or more elements of a
 *	list.
 *
 * Side effects:
 *	See the user documentation.
 *
 *----------------------------------------------------------------------
 */

int
Tcl_LreplaceObjCmd(
    ClientData dummy,		/* Not used. */
    Tcl_Interp *interp,		/* Current interpreter. */
    int objc,			/* Number of arguments. */
    Tcl_Obj *const objv[])	/* Argument objects. */
{
    Tcl_Obj *listPtr;
    size_t first, last;
    int listLen, numToDelete, result;

    if (objc < 4) {
	Tcl_WrongNumArgs(interp, 1, objv,
		"list first last ?element ...?");
	return TCL_ERROR;
    }

    result = TclListObjLength(interp, objv[1], &listLen);
    if (result != TCL_OK) {
	return result;
    }

    /*
     * Get the first and last indexes. "end" is interpreted to be the index
     * for the last element, such that using it will cause that element to be
     * included for deletion.
     */

    result = TclGetIntForIndexM(interp, objv[2], /*end*/ listLen-1, &first);
    if (result != TCL_OK) {
	return result;
    }

    result = TclGetIntForIndexM(interp, objv[3], /*end*/ listLen-1, &last);
    if (result != TCL_OK) {
	return result;
    }

    if (first == TCL_INDEX_NONE) {
	first = 0;
    } else if (first > (size_t)listLen) {
	first = listLen;
    }

    if (last + 1 > (size_t)listLen) {
	last = listLen - 1;
    }
    if (first + 1 <= last + 1) {
	numToDelete = last - first + 1;
    } else {
	numToDelete = 0;
    }

    /*
     * If the list object is unshared we can modify it directly, otherwise we
     * create a copy to modify: this is "copy on write".
     */

    listPtr = objv[1];
    if (Tcl_IsShared(listPtr)) {
	listPtr = TclListObjCopy(NULL, listPtr);
    }

    /*
     * Note that we call Tcl_ListObjReplace even when numToDelete == 0 and
     * objc == 4. In this case, the list value of listPtr is not changed (no
     * elements are removed or added), but by making the call we are assured
     * we end up with a list in canonical form. Resist any temptation to
     * optimize this case away.
     */

    if (TCL_OK != Tcl_ListObjReplace(interp, listPtr, first, numToDelete,
	    objc-4, objv+4)) {
	return TCL_ERROR;
    }

    /*
     * Set the interpreter's object result.
     */

    Tcl_SetObjResult(interp, listPtr);
    return TCL_OK;
}

/*
 *----------------------------------------------------------------------
 *
 * Tcl_LreverseObjCmd --
 *
 *	This procedure is invoked to process the "lreverse" Tcl command. See
 *	the user documentation for details on what it does.
 *
 * Results:
 *	A standard Tcl result.
 *
 * Side effects:
 *	See the user documentation.
 *
 *----------------------------------------------------------------------
 */

int
Tcl_LreverseObjCmd(
    ClientData clientData,	/* Not used. */
    Tcl_Interp *interp,		/* Current interpreter. */
    int objc,			/* Number of arguments. */
    Tcl_Obj *const objv[])	/* Argument values. */
{
    Tcl_Obj **elemv;
    int elemc, i, j;

    if (objc != 2) {
	Tcl_WrongNumArgs(interp, 1, objv, "list");
	return TCL_ERROR;
    }
    if (TclListObjGetElements(interp, objv[1], &elemc, &elemv) != TCL_OK) {
	return TCL_ERROR;
    }

    /*
     * If the list is empty, just return it. [Bug 1876793]
     */

    if (!elemc) {
	Tcl_SetObjResult(interp, objv[1]);
	return TCL_OK;
    }

    if (Tcl_IsShared(objv[1])
	    || (ListRepPtr(objv[1])->refCount > 1)) {	/* Bug 1675044 */
	Tcl_Obj *resultObj, **dataArray;
	List *listRepPtr;

	resultObj = Tcl_NewListObj(elemc, NULL);
	listRepPtr = ListRepPtr(resultObj);
	listRepPtr->elemCount = elemc;
	dataArray = &listRepPtr->elements;

	for (i=0,j=elemc-1 ; i<elemc ; i++,j--) {
	    dataArray[j] = elemv[i];
	    Tcl_IncrRefCount(elemv[i]);
	}

	Tcl_SetObjResult(interp, resultObj);
    } else {

	/*
	 * Not shared, so swap "in place". This relies on Tcl_LOGE above
	 * returning a pointer to the live array of Tcl_Obj values.
	 */

	for (i=0,j=elemc-1 ; i<j ; i++,j--) {
	    Tcl_Obj *tmp = elemv[i];

	    elemv[i] = elemv[j];
	    elemv[j] = tmp;
	}
	TclInvalidateStringRep(objv[1]);
	Tcl_SetObjResult(interp, objv[1]);
    }
    return TCL_OK;
}

/*
 *----------------------------------------------------------------------
 *
 * Tcl_LsearchObjCmd --
 *
 *	This procedure is invoked to process the "lsearch" Tcl command. See
 *	the user documentation for details on what it does.
 *
 * Results:
 *	A standard Tcl result.
 *
 * Side effects:
 *	See the user documentation.
 *
 *----------------------------------------------------------------------
 */

int
Tcl_LsearchObjCmd(
    ClientData clientData,	/* Not used. */
    Tcl_Interp *interp,		/* Current interpreter. */
    int objc,			/* Number of arguments. */
    Tcl_Obj *const objv[])	/* Argument values. */
{
    const char *bytes, *patternBytes;
    int i, match, index, result=TCL_OK, listc, bisect;
    size_t length = 0, elemLen, start, groupSize, groupOffset, lower, upper;
    int allocatedIndexVector = 0;
    int dataType, isIncreasing;
    Tcl_WideInt patWide, objWide, wide;
    int allMatches, inlineReturn, negatedMatch, returnSubindices, noCase;
    double patDouble, objDouble;
    SortInfo sortInfo;
    Tcl_Obj *patObj, **listv, *listPtr, *startPtr, *itemPtr;
    SortStrCmpFn_t strCmpFn = TclUtfCmp;
    Tcl_RegExp regexp = NULL;
    static const char *const options[] = {
	"-all",	    "-ascii",   "-bisect", "-decreasing", "-dictionary",
	"-exact",   "-glob",    "-increasing", "-index",
	"-inline",  "-integer", "-nocase",     "-not",
	"-real",    "-regexp",  "-sorted",     "-start", "-stride",
	"-subindices", NULL
    };
    enum options {
	LSEARCH_ALL, LSEARCH_ASCII, LSEARCH_BISECT, LSEARCH_DECREASING,
	LSEARCH_DICTIONARY, LSEARCH_EXACT, LSEARCH_GLOB, LSEARCH_INCREASING,
	LSEARCH_INDEX, LSEARCH_INLINE, LSEARCH_INTEGER, LSEARCH_NOCASE,
	LSEARCH_NOT, LSEARCH_REAL, LSEARCH_REGEXP, LSEARCH_SORTED,
	LSEARCH_START, LSEARCH_STRIDE, LSEARCH_SUBINDICES
    };
    enum datatypes {
	ASCII, DICTIONARY, INTEGER, REAL
    };
    enum modes {
	EXACT, GLOB, REGEXP, SORTED
    };
    enum modes mode;

    mode = GLOB;
    dataType = ASCII;
    isIncreasing = 1;
    allMatches = 0;
    inlineReturn = 0;
    returnSubindices = 0;
    negatedMatch = 0;
    bisect = 0;
    listPtr = NULL;
    startPtr = NULL;
    groupSize = 1;
    groupOffset = 0;
    start = 0;
    noCase = 0;
    sortInfo.compareCmdPtr = NULL;
    sortInfo.isIncreasing = 1;
    sortInfo.sortMode = 0;
    sortInfo.interp = interp;
    sortInfo.resultCode = TCL_OK;
    sortInfo.indexv = NULL;
    sortInfo.indexc = 0;

    if (objc < 3) {
	Tcl_WrongNumArgs(interp, 1, objv, "?-option value ...? list pattern");
	return TCL_ERROR;
    }

    for (i = 1; i < objc-2; i++) {
	if (Tcl_GetIndexFromObj(interp, objv[i], options, "option", 0, &index)
		!= TCL_OK) {
	    result = TCL_ERROR;
	    goto done;
	}
	switch ((enum options) index) {
	case LSEARCH_ALL:		/* -all */
	    allMatches = 1;
	    break;
	case LSEARCH_ASCII:		/* -ascii */
	    dataType = ASCII;
	    break;
	case LSEARCH_BISECT:		/* -bisect */
	    mode = SORTED;
	    bisect = 1;
	    break;
	case LSEARCH_DECREASING:	/* -decreasing */
	    isIncreasing = 0;
	    sortInfo.isIncreasing = 0;
	    break;
	case LSEARCH_DICTIONARY:	/* -dictionary */
	    dataType = DICTIONARY;
	    break;
	case LSEARCH_EXACT:		/* -increasing */
	    mode = EXACT;
	    break;
	case LSEARCH_GLOB:		/* -glob */
	    mode = GLOB;
	    break;
	case LSEARCH_INCREASING:	/* -increasing */
	    isIncreasing = 1;
	    sortInfo.isIncreasing = 1;
	    break;
	case LSEARCH_INLINE:		/* -inline */
	    inlineReturn = 1;
	    break;
	case LSEARCH_INTEGER:		/* -integer */
	    dataType = INTEGER;
	    break;
	case LSEARCH_NOCASE:		/* -nocase */
	    strCmpFn = TclUtfCasecmp;
	    noCase = 1;
	    break;
	case LSEARCH_NOT:		/* -not */
	    negatedMatch = 1;
	    break;
	case LSEARCH_REAL:		/* -real */
	    dataType = REAL;
	    break;
	case LSEARCH_REGEXP:		/* -regexp */
	    mode = REGEXP;
	    break;
	case LSEARCH_SORTED:		/* -sorted */
	    mode = SORTED;
	    break;
	case LSEARCH_SUBINDICES:	/* -subindices */
	    returnSubindices = 1;
	    break;
	case LSEARCH_START:		/* -start */
	    /*
	     * If there was a previous -start option, release its saved index
	     * because it will either be replaced or there will be an error.
	     */

	    if (startPtr != NULL) {
		Tcl_DecrRefCount(startPtr);
		startPtr = NULL;
	    }
	    if (i > objc-4) {
		Tcl_SetObjResult(interp, Tcl_NewStringObj(
			"missing starting index", -1));
		Tcl_SetErrorCode(interp, "TCL", "ARGUMENT", "MISSING", NULL);
		result = TCL_ERROR;
		goto done;
	    }
	    i++;
	    if (objv[i] == objv[objc - 2]) {
		/*
		 * Take copy to prevent shimmering problems. Note that it does
		 * not matter if the index obj is also a component of the list
		 * being searched. We only need to copy where the list and the
		 * index are one-and-the-same.
		 */

		startPtr = Tcl_DuplicateObj(objv[i]);
	    } else {
		startPtr = objv[i];
	    }
	    Tcl_IncrRefCount(startPtr);
	    break;
	case LSEARCH_STRIDE:		/* -stride */
	    if (i > objc-4) {
		Tcl_SetObjResult(interp, Tcl_NewStringObj(
			"\"-stride\" option must be "
			"followed by stride length", -1));
		Tcl_SetErrorCode(interp, "TCL", "ARGUMENT", "MISSING", NULL);
		result = TCL_ERROR;
		goto done;
	    }
	    if (Tcl_GetWideIntFromObj(interp, objv[i+1], &wide) != TCL_OK) {
		result = TCL_ERROR;
		goto done;
	    }
	    if (wide < 1) {
		Tcl_SetObjResult(interp, Tcl_NewStringObj(
			"stride length must be at least 1", -1));
		Tcl_SetErrorCode(interp, "TCL", "OPERATION", "LSORT",
			"BADSTRIDE", NULL);
		result = TCL_ERROR;
		goto done;
	    }
	    groupSize = wide;
	    i++;
	    break;
	case LSEARCH_INDEX: {		/* -index */
	    Tcl_Obj **indices;
	    int j;

	    if (allocatedIndexVector) {
		TclStackFree(interp, sortInfo.indexv);
		allocatedIndexVector = 0;
	    }
	    if (i > objc-4) {
		Tcl_SetObjResult(interp, Tcl_NewStringObj(
			"\"-index\" option must be followed by list index",
			-1));
		Tcl_SetErrorCode(interp, "TCL", "ARGUMENT", "MISSING", NULL);
		result = TCL_ERROR;
		goto done;
	    }

	    /*
	     * Store the extracted indices for processing by sublist
	     * extraction. Note that we don't do this using objects because
	     * that has shimmering problems.
	     */

	    i++;
	    if (TclListObjGetElements(interp, objv[i],
		    &sortInfo.indexc, &indices) != TCL_OK) {
		result = TCL_ERROR;
		goto done;
	    }
	    switch (sortInfo.indexc) {
	    case 0:
		sortInfo.indexv = NULL;
		break;
	    case 1:
		sortInfo.indexv = &sortInfo.singleIndex;
		break;
	    default:
		sortInfo.indexv =
			TclStackAlloc(interp, sizeof(int) * sortInfo.indexc);
		allocatedIndexVector = 1; /* Cannot use indexc field, as it
					   * might be decreased by 1 later. */
	    }

	    /*
	     * Fill the array by parsing each index. We don't know whether
	     * their scale is sensible yet, but we at least perform the
	     * syntactic check here.
	     */

	    for (j=0 ; j<sortInfo.indexc ; j++) {
		int encoded = 0;
		if (TclIndexEncode(interp, indices[j], TCL_INDEX_NONE,
			TCL_INDEX_NONE, &encoded) != TCL_OK) {
		    result = TCL_ERROR;
		}
		if (encoded == (int)TCL_INDEX_NONE) {
		    Tcl_SetObjResult(interp, Tcl_ObjPrintf(
			    "index \"%s\" cannot select an element "
			    "from any list", TclGetString(indices[j])));
		    Tcl_SetErrorCode(interp, "TCL", "VALUE", "INDEX"
			    "OUTOFRANGE", NULL);
		    result = TCL_ERROR;
		}
		if (result == TCL_ERROR) {
		    Tcl_AppendObjToErrorInfo(interp, Tcl_ObjPrintf(
			    "\n    (-index option item number %d)", j));
		    goto done;
		}
		sortInfo.indexv[j] = encoded;
	    }
	    break;
	}
	}
    }

    /*
     * Subindices only make sense if asked for with -index option set.
     */

    if (returnSubindices && sortInfo.indexc==0) {
	Tcl_SetObjResult(interp, Tcl_NewStringObj(
		"-subindices cannot be used without -index option", -1));
	Tcl_SetErrorCode(interp, "TCL", "OPERATION", "LSEARCH",
		"BAD_OPTION_MIX", NULL);
	result = TCL_ERROR;
	goto done;
    }

    if (bisect && (allMatches || negatedMatch)) {
	Tcl_SetObjResult(interp, Tcl_NewStringObj(
		"-bisect is not compatible with -all or -not", -1));
	Tcl_SetErrorCode(interp, "TCL", "OPERATION", "LSEARCH",
		"BAD_OPTION_MIX", NULL);
	result = TCL_ERROR;
	goto done;
    }

    if (mode == REGEXP) {
	/*
	 * We can shimmer regexp/list if listv[i] == pattern, so get the
	 * regexp rep before the list rep. First time round, omit the interp
	 * and hope that the compilation will succeed. If it fails, we'll
	 * recompile in "expensive" mode with a place to put error messages.
	 */

	regexp = Tcl_GetRegExpFromObj(NULL, objv[objc - 1],
		TCL_REG_ADVANCED | TCL_REG_NOSUB |
		(noCase ? TCL_REG_NOCASE : 0));
	if (regexp == NULL) {
	    /*
	     * Failed to compile the RE. Try again without the TCL_REG_NOSUB
	     * flag in case the RE had sub-expressions in it [Bug 1366683]. If
	     * this fails, an error message will be left in the interpreter.
	     */

	    regexp = Tcl_GetRegExpFromObj(interp, objv[objc - 1],
		    TCL_REG_ADVANCED | (noCase ? TCL_REG_NOCASE : 0));
	}

	if (regexp == NULL) {
	    result = TCL_ERROR;
	    goto done;
	}
    }

    /*
     * Make sure the list argument is a list object and get its length and a
     * pointer to its array of element pointers.
     */

    result = TclListObjGetElements(interp, objv[objc - 2], &listc, &listv);
    if (result != TCL_OK) {
	goto done;
    }

    /*
     * Check for sanity when grouping elements of the overall list together
     * because of the -stride option. [TIP #351]
     */

    if (groupSize > 1) {
	if (listc % groupSize) {
	    Tcl_SetObjResult(interp, Tcl_NewStringObj(
		    "list size must be a multiple of the stride length",
		    -1));
	    Tcl_SetErrorCode(interp, "TCL", "OPERATION", "LSEARCH", "BADSTRIDE",
		    NULL);
	    result = TCL_ERROR;
	    goto done;
	}
	if (sortInfo.indexc > 0) {
	    /*
	     * Use the first value in the list supplied to -index as the
	     * offset of the element within each group by which to sort.
	     */

	    groupOffset = TclIndexDecode(sortInfo.indexv[0], groupSize - 1);
	    if (groupOffset >= groupSize) {
		Tcl_SetObjResult(interp, Tcl_NewStringObj(
			"when used with \"-stride\", the leading \"-index\""
			" value must be within the group", -1));
		Tcl_SetErrorCode(interp, "TCL", "OPERATION", "LSEARCH",
			"BADINDEX", NULL);
		result = TCL_ERROR;
		goto done;
	    }
	    if (sortInfo.indexc == 1) {
		sortInfo.indexc = 0;
		sortInfo.indexv = NULL;
	    } else {
		sortInfo.indexc--;

		for (i = 0; i < sortInfo.indexc; i++) {
		    sortInfo.indexv[i] = sortInfo.indexv[i+1];
		}
	    }
	}
    }

    /*
     * Get the user-specified start offset.
     */

    if (startPtr) {
	result = TclGetIntForIndexM(interp, startPtr, listc-1, &start);
	if (result != TCL_OK) {
	    goto done;
	}
	if (start == TCL_INDEX_NONE) {
	    start = TCL_INDEX_START;
	}

	/*
	 * If the search started past the end of the list, we just return a
	 * "did not match anything at all" result straight away. [Bug 1374778]
	 */

	if (start >= (size_t)listc) {
	    if (allMatches || inlineReturn) {
		Tcl_ResetResult(interp);
	    } else {
		Tcl_SetObjResult(interp, Tcl_NewWideIntObj(-1));
	    }
	    goto done;
	}

	/*
	 * If start points within a group, it points to the start of the group.
	 */

	if (groupSize > 1) {
	    start -= (start % groupSize);
	}
    }

    patObj = objv[objc - 1];
    patternBytes = NULL;
    if (mode == EXACT || mode == SORTED) {
	switch ((enum datatypes) dataType) {
	case ASCII:
	case DICTIONARY:
	    patternBytes = TclGetStringFromObj(patObj, &length);
	    break;
	case INTEGER:
	    result = TclGetWideIntFromObj(interp, patObj, &patWide);
	    if (result != TCL_OK) {
		goto done;
	    }

	    /*
	     * List representation might have been shimmered; restore it. [Bug
	     * 1844789]
	     */

	    TclListObjGetElements(NULL, objv[objc - 2], &listc, &listv);
	    break;
	case REAL:
	    result = Tcl_GetDoubleFromObj(interp, patObj, &patDouble);
	    if (result != TCL_OK) {
		goto done;
	    }

	    /*
	     * List representation might have been shimmered; restore it. [Bug
	     * 1844789]
	     */

	    TclListObjGetElements(NULL, objv[objc - 2], &listc, &listv);
	    break;
	}
    } else {
	patternBytes = TclGetStringFromObj(patObj, &length);
    }

    /*
     * Set default index value to -1, indicating failure; if we find the item
     * in the course of our search, index will be set to the correct value.
     */

    index = -1;
    match = 0;

    if (mode == SORTED && !allMatches && !negatedMatch) {
	/*
	 * If the data is sorted, we can do a more intelligent search. Note
	 * that there is no point in being smart when -all was specified; in
	 * that case, we have to look at all items anyway, and there is no
	 * sense in doing this when the match sense is inverted.
	 */

	/*
	 * With -stride, lower, upper and i are kept as multiples of groupSize.
	 */

	lower = start - groupSize;
	upper = listc;
	while (lower + groupSize != upper && sortInfo.resultCode == TCL_OK) {
	    i = (lower + upper)/2;
	    i -= i % groupSize;
	    if (sortInfo.indexc != 0) {
		itemPtr = SelectObjFromSublist(listv[i+groupOffset], &sortInfo);
		if (sortInfo.resultCode != TCL_OK) {
		    result = sortInfo.resultCode;
		    goto done;
		}
	    } else {
		itemPtr = listv[i+groupOffset];
	    }
	    switch ((enum datatypes) dataType) {
	    case ASCII:
		bytes = TclGetString(itemPtr);
		match = strCmpFn(patternBytes, bytes);
		break;
	    case DICTIONARY:
		bytes = TclGetString(itemPtr);
		match = DictionaryCompare(patternBytes, bytes);
		break;
	    case INTEGER:
		result = TclGetWideIntFromObj(interp, itemPtr, &objWide);
		if (result != TCL_OK) {
		    goto done;
		}
		if (patWide == objWide) {
		    match = 0;
		} else if (patWide < objWide) {
		    match = -1;
		} else {
		    match = 1;
		}
		break;
	    case REAL:
		result = Tcl_GetDoubleFromObj(interp, itemPtr, &objDouble);
		if (result != TCL_OK) {
		    goto done;
		}
		if (patDouble == objDouble) {
		    match = 0;
		} else if (patDouble < objDouble) {
		    match = -1;
		} else {
		    match = 1;
		}
		break;
	    }
	    if (match == 0) {
		/*
		 * Normally, binary search is written to stop when it finds a
		 * match. If there are duplicates of an element in the list,
		 * our first match might not be the first occurance.
		 * Consider: 0 0 0 1 1 1 2 2 2
		 *
		 * To maintain consistancy with standard lsearch semantics, we
		 * must find the leftmost occurance of the pattern in the
		 * list. Thus we don't just stop searching here. This
		 * variation means that a search always makes log n
		 * comparisons (normal binary search might "get lucky" with an
		 * early comparison).
		 *
		 * In bisect mode though, we want the last of equals.
		 */

		index = i;
		if (bisect) {
		    lower = i;
		} else {
		    upper = i;
		}
	    } else if (match > 0) {
		if (isIncreasing) {
		    lower = i;
		} else {
		    upper = i;
		}
	    } else {
		if (isIncreasing) {
		    upper = i;
		} else {
		    lower = i;
		}
	    }
	}
	if (bisect && index < 0) {
	    index = lower;
	}
    } else {
	/*
	 * We need to do a linear search, because (at least one) of:
	 *   - our matcher can only tell equal vs. not equal
	 *   - our matching sense is negated
	 *   - we're building a list of all matched items
	 */

	if (allMatches) {
	    listPtr = Tcl_NewListObj(0, NULL);
	}
	for (i = start; i < listc; i += groupSize) {
	    match = 0;
	    if (sortInfo.indexc != 0) {
		itemPtr = SelectObjFromSublist(listv[i+groupOffset], &sortInfo);
		if (sortInfo.resultCode != TCL_OK) {
		    if (listPtr != NULL) {
			Tcl_DecrRefCount(listPtr);
		    }
		    result = sortInfo.resultCode;
		    goto done;
		}
	    } else {
		itemPtr = listv[i+groupOffset];
	    }

	    switch (mode) {
	    case SORTED:
	    case EXACT:
		switch ((enum datatypes) dataType) {
		case ASCII:
		    bytes = TclGetStringFromObj(itemPtr, &elemLen);
		    if (length == elemLen) {
			/*
			 * This split allows for more optimal compilation of
			 * memcmp/strcasecmp.
			 */

			if (noCase) {
			    match = (TclUtfCasecmp(bytes, patternBytes) == 0);
			} else {
			    match = (memcmp(bytes, patternBytes, length) == 0);
			}
		    }
		    break;

		case DICTIONARY:
		    bytes = TclGetString(itemPtr);
		    match = (DictionaryCompare(bytes, patternBytes) == 0);
		    break;

		case INTEGER:
		    result = TclGetWideIntFromObj(interp, itemPtr, &objWide);
		    if (result != TCL_OK) {
			if (listPtr != NULL) {
			    Tcl_DecrRefCount(listPtr);
			}
			goto done;
		    }
		    match = (objWide == patWide);
		    break;

		case REAL:
		    result = Tcl_GetDoubleFromObj(interp,itemPtr, &objDouble);
		    if (result != TCL_OK) {
			if (listPtr) {
			    Tcl_DecrRefCount(listPtr);
			}
			goto done;
		    }
		    match = (objDouble == patDouble);
		    break;
		}
		break;

	    case GLOB:
		match = Tcl_StringCaseMatch(TclGetString(itemPtr),
			patternBytes, noCase);
		break;

	    case REGEXP:
		match = Tcl_RegExpExecObj(interp, regexp, itemPtr, 0, 0, 0);
		if (match < 0) {
		    Tcl_DecrRefCount(patObj);
		    if (listPtr != NULL) {
			Tcl_DecrRefCount(listPtr);
		    }
		    result = TCL_ERROR;
		    goto done;
		}
		break;
	    }

	    /*
	     * Invert match condition for -not.
	     */

	    if (negatedMatch) {
		match = !match;
	    }
	    if (!match) {
		continue;
	    }
	    if (!allMatches) {
		index = i;
		break;
	    } else if (inlineReturn) {
		/*
		 * Note that these appends are not expected to fail.
		 */

		if (returnSubindices && (sortInfo.indexc != 0)) {
		    itemPtr = SelectObjFromSublist(listv[i+groupOffset],
			    &sortInfo);
		    Tcl_ListObjAppendElement(interp, listPtr, itemPtr);
		} else if (groupSize > 1) {
		    Tcl_ListObjReplace(interp, listPtr, LIST_MAX, 0,
			    groupSize, &listv[i]);
		} else {
		    itemPtr = listv[i];
		    Tcl_ListObjAppendElement(interp, listPtr, itemPtr);
		}
	    } else if (returnSubindices) {
		int j;

		itemPtr = TclNewWideIntObjFromSize(i+groupOffset);
		for (j=0 ; j<sortInfo.indexc ; j++) {
		    Tcl_ListObjAppendElement(interp, itemPtr, TclNewWideIntObjFromSize(
			    TclIndexDecode(sortInfo.indexv[j], listc)));
		}
		Tcl_ListObjAppendElement(interp, listPtr, itemPtr);
	    } else {
		Tcl_ListObjAppendElement(interp, listPtr, Tcl_NewWideIntObj(i));
	    }
	}
    }

    /*
     * Return everything or a single value.
     */

    if (allMatches) {
	Tcl_SetObjResult(interp, listPtr);
    } else if (!inlineReturn) {
	if (returnSubindices) {
	    int j;

	    itemPtr = TclNewWideIntObjFromSize(index+groupOffset);
	    for (j=0 ; j<sortInfo.indexc ; j++) {
		Tcl_ListObjAppendElement(interp, itemPtr, TclNewWideIntObjFromSize(
			TclIndexDecode(sortInfo.indexv[j], listc)));
	    }
	    Tcl_SetObjResult(interp, itemPtr);
	} else {
	    Tcl_SetObjResult(interp, Tcl_NewWideIntObj(index));
	}
    } else if (index < 0) {
	/*
	 * Is this superfluous? The result should be a blank object by
	 * default...
	 */

	Tcl_SetObjResult(interp, Tcl_NewObj());
    } else {
	if (returnSubindices) {
	    Tcl_SetObjResult(interp, SelectObjFromSublist(listv[i+groupOffset],
		    &sortInfo));
	} else if (groupSize > 1) {
	    Tcl_SetObjResult(interp, Tcl_NewListObj(groupSize, &listv[index]));
	} else {
	    Tcl_SetObjResult(interp, listv[index]);
	}
    }
    result = TCL_OK;

    /*
     * Cleanup the index list array.
     */

  done:
    if (startPtr != NULL) {
	Tcl_DecrRefCount(startPtr);
    }
    if (allocatedIndexVector) {
	TclStackFree(interp, sortInfo.indexv);
    }
    return result;
}

/*
 *----------------------------------------------------------------------
 *
 * Tcl_LsetObjCmd --
 *
 *	This procedure is invoked to process the "lset" Tcl command. See the
 *	user documentation for details on what it does.
 *
 * Results:
 *	A standard Tcl result.
 *
 * Side effects:
 *	See the user documentation.
 *
 *----------------------------------------------------------------------
 */

int
Tcl_LsetObjCmd(
    ClientData clientData,	/* Not used. */
    Tcl_Interp *interp,		/* Current interpreter. */
    int objc,			/* Number of arguments. */
    Tcl_Obj *const objv[])	/* Argument values. */
{
    Tcl_Obj *listPtr;		/* Pointer to the list being altered. */
    Tcl_Obj *finalValuePtr;	/* Value finally assigned to the variable. */

    /*
     * Check parameter count.
     */

    if (objc < 3) {
	Tcl_WrongNumArgs(interp, 1, objv,
		"listVar ?index? ?index ...? value");
	return TCL_ERROR;
    }

    /*
     * Look up the list variable's value.
     */

    listPtr = Tcl_ObjGetVar2(interp, objv[1], NULL, TCL_LEAVE_ERR_MSG);
    if (listPtr == NULL) {
	return TCL_ERROR;
    }

    /*
     * Substitute the value in the value. Return either the value or else an
     * unshared copy of it.
     */

    if (objc == 4) {
	finalValuePtr = TclLsetList(interp, listPtr, objv[2], objv[3]);
    } else {
	finalValuePtr = TclLsetFlat(interp, listPtr, objc-3, objv+2,
		objv[objc-1]);
    }

    /*
     * If substitution has failed, bail out.
     */

    if (finalValuePtr == NULL) {
	return TCL_ERROR;
    }

    /*
     * Finally, update the variable so that traces fire.
     */

    listPtr = Tcl_ObjSetVar2(interp, objv[1], NULL, finalValuePtr,
	    TCL_LEAVE_ERR_MSG);
    Tcl_DecrRefCount(finalValuePtr);
    if (listPtr == NULL) {
	return TCL_ERROR;
    }

    /*
     * Return the new value of the variable as the interpreter result.
     */

    Tcl_SetObjResult(interp, listPtr);
    return TCL_OK;
}

/*
 *----------------------------------------------------------------------
 *
 * Tcl_LsortObjCmd --
 *
 *	This procedure is invoked to process the "lsort" Tcl command. See the
 *	user documentation for details on what it does.
 *
 * Results:
 *	A standard Tcl result.
 *
 * Side effects:
 *	See the user documentation.
 *
 *----------------------------------------------------------------------
 */

int
Tcl_LsortObjCmd(
    ClientData clientData,	/* Not used. */
    Tcl_Interp *interp,		/* Current interpreter. */
    int objc,			/* Number of arguments. */
    Tcl_Obj *const objv[])	/* Argument values. */
{
    int i, index, indices, length, nocase = 0, indexc;
    int sortMode = SORTMODE_ASCII;
    int group, allocatedIndexVector = 0;
    size_t j, idx, groupSize, groupOffset;
    Tcl_WideInt wide;
    Tcl_Obj *resultPtr, *cmdPtr, **listObjPtrs, *listObj, *indexPtr;
    size_t elmArrSize;
    SortElement *elementArray = NULL, *elementPtr;
    SortInfo sortInfo;		/* Information about this sort that needs to
				 * be passed to the comparison function. */
#   define MAXCALLOC 1024000
#   define NUM_LISTS 30
    SortElement *subList[NUM_LISTS+1];
				/* This array holds pointers to temporary
				 * lists built during the merge sort. Element
				 * i of the array holds a list of length
				 * 2**i. */
    static const char *const switches[] = {
	"-ascii", "-command", "-decreasing", "-dictionary", "-increasing",
	"-index", "-indices", "-integer", "-nocase", "-real", "-stride",
	"-unique", NULL
    };
    enum Lsort_Switches {
	LSORT_ASCII, LSORT_COMMAND, LSORT_DECREASING, LSORT_DICTIONARY,
	LSORT_INCREASING, LSORT_INDEX, LSORT_INDICES, LSORT_INTEGER,
	LSORT_NOCASE, LSORT_REAL, LSORT_STRIDE, LSORT_UNIQUE
    };

    if (objc < 2) {
	Tcl_WrongNumArgs(interp, 1, objv, "?-option value ...? list");
	return TCL_ERROR;
    }

    /*
     * Parse arguments to set up the mode for the sort.
     */

    sortInfo.isIncreasing = 1;
    sortInfo.sortMode = SORTMODE_ASCII;
    sortInfo.indexv = NULL;
    sortInfo.indexc = 0;
    sortInfo.unique = 0;
    sortInfo.interp = interp;
    sortInfo.resultCode = TCL_OK;
    cmdPtr = NULL;
    indices = 0;
    group = 0;
    groupSize = 1;
    groupOffset = 0;
    indexPtr = NULL;
    for (i = 1; i < objc-1; i++) {
	if (Tcl_GetIndexFromObj(interp, objv[i], switches, "option", 0,
		&index) != TCL_OK) {
	    sortInfo.resultCode = TCL_ERROR;
	    goto done;
	}
	switch ((enum Lsort_Switches) index) {
	case LSORT_ASCII:
	    sortInfo.sortMode = SORTMODE_ASCII;
	    break;
	case LSORT_COMMAND:
	    if (i == objc-2) {
		Tcl_SetObjResult(interp, Tcl_NewStringObj(
			"\"-command\" option must be followed "
			"by comparison command", -1));
		Tcl_SetErrorCode(interp, "TCL", "ARGUMENT", "MISSING", NULL);
		sortInfo.resultCode = TCL_ERROR;
		goto done;
	    }
	    sortInfo.sortMode = SORTMODE_COMMAND;
	    cmdPtr = objv[i+1];
	    i++;
	    break;
	case LSORT_DECREASING:
	    sortInfo.isIncreasing = 0;
	    break;
	case LSORT_DICTIONARY:
	    sortInfo.sortMode = SORTMODE_DICTIONARY;
	    break;
	case LSORT_INCREASING:
	    sortInfo.isIncreasing = 1;
	    break;
	case LSORT_INDEX: {
	    int sortindex;
	    Tcl_Obj **indexv;

	    if (i == objc-2) {
		Tcl_SetObjResult(interp, Tcl_NewStringObj(
			"\"-index\" option must be followed by list index",
			-1));
		Tcl_SetErrorCode(interp, "TCL", "ARGUMENT", "MISSING", NULL);
		sortInfo.resultCode = TCL_ERROR;
		goto done;
	    }
	    if (TclListObjGetElements(interp, objv[i+1], &sortindex,
		    &indexv) != TCL_OK) {
		sortInfo.resultCode = TCL_ERROR;
		goto done;
	    }

	    /*
	     * Check each of the indices for syntactic correctness. Note that
	     * we do not store the converted values here because we do not
	     * know if this is the only -index option yet and so we can't
	     * allocate any space; that happens after the scan through all the
	     * options is done.
	     */

<<<<<<< HEAD
	    for (j=0 ; j<(size_t)indexc ; j++) {
=======
	    for (j=0 ; j<sortindex ; j++) {
>>>>>>> ca44e6d5
		int encoded = 0;
		int result = TclIndexEncode(interp, indexv[j],
			TCL_INDEX_NONE, TCL_INDEX_NONE, &encoded);

		if ((result == TCL_OK) && (encoded == (int)TCL_INDEX_NONE)) {
		    Tcl_SetObjResult(interp, Tcl_ObjPrintf(
			    "index \"%s\" cannot select an element "
			    "from any list", TclGetString(indexv[j])));
		    Tcl_SetErrorCode(interp, "TCL", "VALUE", "INDEX"
			    "OUTOFRANGE", NULL);
		    result = TCL_ERROR;
		}
		if (result == TCL_ERROR) {
		    Tcl_AppendObjToErrorInfo(interp, Tcl_ObjPrintf(
			    "\n    (-index option item number %" TCL_Z_MODIFIER "d)", j));
		    sortInfo.resultCode = TCL_ERROR;
		    goto done;
		}
	    }
	    indexPtr = objv[i+1];
	    i++;
	    break;
	}
	case LSORT_INTEGER:
	    sortInfo.sortMode = SORTMODE_INTEGER;
	    break;
	case LSORT_NOCASE:
	    nocase = 1;
	    break;
	case LSORT_REAL:
	    sortInfo.sortMode = SORTMODE_REAL;
	    break;
	case LSORT_UNIQUE:
	    sortInfo.unique = 1;
	    break;
	case LSORT_INDICES:
	    indices = 1;
	    break;
	case LSORT_STRIDE:
	    if (i == objc-2) {
		Tcl_SetObjResult(interp, Tcl_NewStringObj(
			"\"-stride\" option must be "
			"followed by stride length", -1));
		Tcl_SetErrorCode(interp, "TCL", "ARGUMENT", "MISSING", NULL);
		sortInfo.resultCode = TCL_ERROR;
		goto done;
	    }
	    if (Tcl_GetWideIntFromObj(interp, objv[i+1], &wide) != TCL_OK) {
		sortInfo.resultCode = TCL_ERROR;
		goto done;
	    }
	    if (wide < 2) {
		Tcl_SetObjResult(interp, Tcl_NewStringObj(
			"stride length must be at least 2", -1));
		Tcl_SetErrorCode(interp, "TCL", "OPERATION", "LSORT",
			"BADSTRIDE", NULL);
		sortInfo.resultCode = TCL_ERROR;
		goto done;
	    }
	    groupSize = wide;
	    group = 1;
	    i++;
	    break;
	}
    }
    if (nocase && (sortInfo.sortMode == SORTMODE_ASCII)) {
	sortInfo.sortMode = SORTMODE_ASCII_NC;
    }

    /*
     * Now extract the -index list for real, if present. No failures are
     * expected here; the values are all of the right type or convertible to
     * it.
     */

    if (indexPtr) {
	Tcl_Obj **indexv;

	TclListObjGetElements(interp, indexPtr, &sortInfo.indexc, &indexv);
	switch (sortInfo.indexc) {
	case 0:
	    sortInfo.indexv = NULL;
	    break;
	case 1:
	    sortInfo.indexv = &sortInfo.singleIndex;
	    break;
	default:
	    sortInfo.indexv =
		    TclStackAlloc(interp, sizeof(int) * sortInfo.indexc);
	    allocatedIndexVector = 1;	/* Cannot use indexc field, as it
					 * might be decreased by 1 later. */
	}
	for (j=0 ; j<(size_t)sortInfo.indexc ; j++) {
	    /* Prescreened values, no errors or out of range possible */
	    TclIndexEncode(NULL, indexv[j], TCL_INDEX_NONE,
		    TCL_INDEX_NONE, &sortInfo.indexv[j]);
	}
    }

    listObj = objv[objc-1];

    if (sortInfo.sortMode == SORTMODE_COMMAND) {
	Tcl_Obj *newCommandPtr, *newObjPtr;

	/*
	 * When sorting using a command, we are reentrant and therefore might
	 * have the representation of the list being sorted shimmered out from
	 * underneath our feet. Take a copy (cheap) to prevent this. [Bug
	 * 1675116]
	 */

	listObj = TclListObjCopy(interp, listObj);
	if (listObj == NULL) {
	    sortInfo.resultCode = TCL_ERROR;
	    goto done;
	}

	/*
	 * The existing command is a list. We want to flatten it, append two
	 * dummy arguments on the end, and replace these arguments later.
	 */

	newCommandPtr = Tcl_DuplicateObj(cmdPtr);
	TclNewObj(newObjPtr);
	Tcl_IncrRefCount(newCommandPtr);
	if (Tcl_ListObjAppendElement(interp, newCommandPtr, newObjPtr)
		!= TCL_OK) {
	    TclDecrRefCount(newCommandPtr);
	    TclDecrRefCount(listObj);
	    Tcl_IncrRefCount(newObjPtr);
	    TclDecrRefCount(newObjPtr);
	    sortInfo.resultCode = TCL_ERROR;
	    goto done;
	}
	Tcl_ListObjAppendElement(interp, newCommandPtr, Tcl_NewObj());
	sortInfo.compareCmdPtr = newCommandPtr;
    }

    sortInfo.resultCode = TclListObjGetElements(interp, listObj,
	    &length, &listObjPtrs);
    if (sortInfo.resultCode != TCL_OK || length <= 0) {
	goto done;
    }

    /*
     * Check for sanity when grouping elements of the overall list together
     * because of the -stride option. [TIP #326]
     */

    if (group) {
	if (length % groupSize) {
	    Tcl_SetObjResult(interp, Tcl_NewStringObj(
		    "list size must be a multiple of the stride length",
		    -1));
	    Tcl_SetErrorCode(interp, "TCL", "OPERATION", "LSORT", "BADSTRIDE",
		    NULL);
	    sortInfo.resultCode = TCL_ERROR;
	    goto done;
	}
	length = length / groupSize;
	if (sortInfo.indexc > 0) {
	    /*
	     * Use the first value in the list supplied to -index as the
	     * offset of the element within each group by which to sort.
	     */

	    groupOffset = TclIndexDecode(sortInfo.indexv[0], groupSize - 1);
	    if (groupOffset >= groupSize) {
		Tcl_SetObjResult(interp, Tcl_NewStringObj(
			"when used with \"-stride\", the leading \"-index\""
			" value must be within the group", -1));
		Tcl_SetErrorCode(interp, "TCL", "OPERATION", "LSORT",
			"BADINDEX", NULL);
		sortInfo.resultCode = TCL_ERROR;
		goto done;
	    }
	    if (sortInfo.indexc == 1) {
		sortInfo.indexc = 0;
		sortInfo.indexv = NULL;
	    } else {
		sortInfo.indexc--;

		/*
		 * Do not shrink the actual memory block used; that doesn't
		 * work with TclStackAlloc-allocated memory. [Bug 2918962]
		 *
		 * TODO: Consider a pointer increment to replace this
		 * array shift.
		 */

		for (i = 0; i < sortInfo.indexc; i++) {
		    sortInfo.indexv[i] = sortInfo.indexv[i+1];
		}
	    }
	}
    }

    sortInfo.numElements = length;

    indexc = sortInfo.indexc;
    sortMode = sortInfo.sortMode;
    if ((sortMode == SORTMODE_ASCII_NC)
	    || (sortMode == SORTMODE_DICTIONARY)) {
	/*
	 * For this function's purpose all string-based modes are equivalent
	 */

	sortMode = SORTMODE_ASCII;
    }

    /*
     * Initialize the sublists. After the following loop, subList[i] will
     * contain a sorted sublist of length 2**i. Use one extra subList at the
     * end, always at NULL, to indicate the end of the lists.
     */

    for (j=0 ; j<=NUM_LISTS ; j++) {
	subList[j] = NULL;
    }

    /*
     * The following loop creates a SortElement for each list element and
     * begins sorting it into the sublists as it appears.
     */

    elmArrSize = length * sizeof(SortElement);
    if (elmArrSize <= MAXCALLOC) {
	elementArray = Tcl_Alloc(elmArrSize);
    } else {
	elementArray = malloc(elmArrSize);
    }
    if (!elementArray) {
	Tcl_SetObjResult(interp, Tcl_ObjPrintf(
		"no enough memory to proccess sort of %d items", length));
	Tcl_SetErrorCode(interp, "TCL", "MEMORY", NULL);
	sortInfo.resultCode = TCL_ERROR;
	goto done;
    }

    for (i=0; i < length; i++) {
	idx = groupSize * i + groupOffset;
	if (indexc) {
	    /*
	     * If this is an indexed sort, retrieve the corresponding element
	     */
	    indexPtr = SelectObjFromSublist(listObjPtrs[idx], &sortInfo);
	    if (sortInfo.resultCode != TCL_OK) {
		goto done;
	    }
	} else {
	    indexPtr = listObjPtrs[idx];
	}

	/*
	 * Determine the "value" of this object for sorting purposes
	 */

	if (sortMode == SORTMODE_ASCII) {
	    elementArray[i].collationKey.strValuePtr = TclGetString(indexPtr);
	} else if (sortMode == SORTMODE_INTEGER) {
	    Tcl_WideInt a;

	    if (TclGetWideIntFromObj(sortInfo.interp, indexPtr, &a) != TCL_OK) {
		sortInfo.resultCode = TCL_ERROR;
		goto done;
	    }
	    elementArray[i].collationKey.wideValue = a;
	} else if (sortMode == SORTMODE_REAL) {
	    double a;

	    if (Tcl_GetDoubleFromObj(sortInfo.interp, indexPtr,
		    &a) != TCL_OK) {
		sortInfo.resultCode = TCL_ERROR;
		goto done;
	    }
	    elementArray[i].collationKey.doubleValue = a;
	} else {
	    elementArray[i].collationKey.objValuePtr = indexPtr;
	}

	/*
	 * Determine the representation of this element in the result: either
	 * the objPtr itself, or its index in the original list.
	 */

	if (indices || group) {
	    elementArray[i].payload.index = idx;
	} else {
	    elementArray[i].payload.objPtr = listObjPtrs[idx];
	}

	/*
	 * Merge this element in the pre-existing sublists (and merge together
	 * sublists when we have two of the same size).
	 */

	elementArray[i].nextPtr = NULL;
	elementPtr = &elementArray[i];
	for (j=0 ; subList[j] ; j++) {
	    elementPtr = MergeLists(subList[j], elementPtr, &sortInfo);
	    subList[j] = NULL;
	}
	if (j >= NUM_LISTS) {
	    j = NUM_LISTS-1;
	}
	subList[j] = elementPtr;
    }

    /*
     * Merge all sublists
     */

    elementPtr = subList[0];
    for (j=1 ; j<NUM_LISTS ; j++) {
	elementPtr = MergeLists(subList[j], elementPtr, &sortInfo);
    }

    /*
     * Now store the sorted elements in the result list.
     */

    if (sortInfo.resultCode == TCL_OK) {
	List *listRepPtr;
	Tcl_Obj **newArray, *objPtr;

	resultPtr = Tcl_NewListObj(sortInfo.numElements * groupSize, NULL);
	listRepPtr = ListRepPtr(resultPtr);
	newArray = &listRepPtr->elements;
	if (group) {
	    for (i=0; elementPtr!=NULL ; elementPtr=elementPtr->nextPtr) {
		idx = elementPtr->payload.index;
		for (j = 0; j < groupSize; j++) {
		    if (indices) {
			objPtr = TclNewWideIntObjFromSize(idx + j - groupOffset);
			newArray[i++] = objPtr;
			Tcl_IncrRefCount(objPtr);
		    } else {
			objPtr = listObjPtrs[idx + j - groupOffset];
			newArray[i++] = objPtr;
			Tcl_IncrRefCount(objPtr);
		    }
		}
	    }
	} else if (indices) {
	    for (i=0; elementPtr != NULL ; elementPtr = elementPtr->nextPtr) {
		objPtr = TclNewWideIntObjFromSize(elementPtr->payload.index);
		newArray[i++] = objPtr;
		Tcl_IncrRefCount(objPtr);
	    }
	} else {
	    for (i=0; elementPtr != NULL ; elementPtr = elementPtr->nextPtr) {
		objPtr = elementPtr->payload.objPtr;
		newArray[i++] = objPtr;
		Tcl_IncrRefCount(objPtr);
	    }
	}
	listRepPtr->elemCount = i;
	Tcl_SetObjResult(interp, resultPtr);
    }

  done:
    if (sortMode == SORTMODE_COMMAND) {
	TclDecrRefCount(sortInfo.compareCmdPtr);
	TclDecrRefCount(listObj);
	sortInfo.compareCmdPtr = NULL;
    }
    if (allocatedIndexVector) {
	TclStackFree(interp, sortInfo.indexv);
    }
    if (elementArray) {
	if (elmArrSize <= MAXCALLOC) {
	    Tcl_Free(elementArray);
	} else {
	    free((char *)elementArray);
	}
    }
    return sortInfo.resultCode;
}

/*
 *----------------------------------------------------------------------
 *
 * MergeLists -
 *
 *	This procedure combines two sorted lists of SortElement structures
 *	into a single sorted list.
 *
 * Results:
 *	The unified list of SortElement structures.
 *
 * Side effects:
 *	If infoPtr->unique is set then infoPtr->numElements may be updated.
 *	Possibly others, if a user-defined comparison command does something
 *	weird.
 *
 * Note:
 *	If infoPtr->unique is set, the merge assumes that there are no
 *	"repeated" elements in each of the left and right lists. In that case,
 *	if any element of the left list is equivalent to one in the right list
 *	it is omitted from the merged list.
 *
 *	This simplified mechanism works because of the special way our
 *	MergeSort creates the sublists to be merged and will fail to eliminate
 *	all repeats in the general case where they are already present in
 *	either the left or right list. A general code would need to skip
 *	adjacent initial repeats in the left and right lists before comparing
 *	their initial elements, at each step.
 *
 *----------------------------------------------------------------------
 */

static SortElement *
MergeLists(
    SortElement *leftPtr,	/* First list to be merged; may be NULL. */
    SortElement *rightPtr,	/* Second list to be merged; may be NULL. */
    SortInfo *infoPtr)		/* Information needed by the comparison
				 * operator. */
{
    SortElement *headPtr, *tailPtr;
    int cmp;

    if (leftPtr == NULL) {
	return rightPtr;
    }
    if (rightPtr == NULL) {
	return leftPtr;
    }
    cmp = SortCompare(leftPtr, rightPtr, infoPtr);
    if (cmp > 0 || (cmp == 0 && infoPtr->unique)) {
	if (cmp == 0) {
	    infoPtr->numElements--;
	    leftPtr = leftPtr->nextPtr;
	}
	tailPtr = rightPtr;
	rightPtr = rightPtr->nextPtr;
    } else {
	tailPtr = leftPtr;
	leftPtr = leftPtr->nextPtr;
    }
    headPtr = tailPtr;
    if (!infoPtr->unique) {
	while ((leftPtr != NULL) && (rightPtr != NULL)) {
	    cmp = SortCompare(leftPtr, rightPtr, infoPtr);
	    if (cmp > 0) {
		tailPtr->nextPtr = rightPtr;
		tailPtr = rightPtr;
		rightPtr = rightPtr->nextPtr;
	    } else {
		tailPtr->nextPtr = leftPtr;
		tailPtr = leftPtr;
		leftPtr = leftPtr->nextPtr;
	    }
	}
    } else {
	while ((leftPtr != NULL) && (rightPtr != NULL)) {
	    cmp = SortCompare(leftPtr, rightPtr, infoPtr);
	    if (cmp >= 0) {
		if (cmp == 0) {
		    infoPtr->numElements--;
		    leftPtr = leftPtr->nextPtr;
		}
		tailPtr->nextPtr = rightPtr;
		tailPtr = rightPtr;
		rightPtr = rightPtr->nextPtr;
	    } else {
		tailPtr->nextPtr = leftPtr;
		tailPtr = leftPtr;
		leftPtr = leftPtr->nextPtr;
	    }
	}
    }
    if (leftPtr != NULL) {
	tailPtr->nextPtr = leftPtr;
    } else {
	tailPtr->nextPtr = rightPtr;
    }
    return headPtr;
}

/*
 *----------------------------------------------------------------------
 *
 * SortCompare --
 *
 *	This procedure is invoked by MergeLists to determine the proper
 *	ordering between two elements.
 *
 * Results:
 *	A negative results means the the first element comes before the
 *	second, and a positive results means that the second element should
 *	come first. A result of zero means the two elements are equal and it
 *	doesn't matter which comes first.
 *
 * Side effects:
 *	None, unless a user-defined comparison command does something weird.
 *
 *----------------------------------------------------------------------
 */

static int
SortCompare(
    SortElement *elemPtr1, SortElement *elemPtr2,
				/* Values to be compared. */
    SortInfo *infoPtr)		/* Information passed from the top-level
				 * "lsort" command. */
{
    int order = 0;

    if (infoPtr->sortMode == SORTMODE_ASCII) {
	order = TclUtfCmp(elemPtr1->collationKey.strValuePtr,
		elemPtr2->collationKey.strValuePtr);
    } else if (infoPtr->sortMode == SORTMODE_ASCII_NC) {
	order = TclUtfCasecmp(elemPtr1->collationKey.strValuePtr,
		elemPtr2->collationKey.strValuePtr);
    } else if (infoPtr->sortMode == SORTMODE_DICTIONARY) {
	order = DictionaryCompare(elemPtr1->collationKey.strValuePtr,
		elemPtr2->collationKey.strValuePtr);
    } else if (infoPtr->sortMode == SORTMODE_INTEGER) {
	Tcl_WideInt a, b;

	a = elemPtr1->collationKey.wideValue;
	b = elemPtr2->collationKey.wideValue;
	order = ((a >= b) - (a <= b));
    } else if (infoPtr->sortMode == SORTMODE_REAL) {
	double a, b;

	a = elemPtr1->collationKey.doubleValue;
	b = elemPtr2->collationKey.doubleValue;
	order = ((a >= b) - (a <= b));
    } else {
	Tcl_Obj **objv, *paramObjv[2];
	int objc;
	Tcl_Obj *objPtr1, *objPtr2;

	if (infoPtr->resultCode != TCL_OK) {
	    /*
	     * Once an error has occurred, skip any future comparisons so as
	     * to preserve the error message in sortInterp->result.
	     */

	    return 0;
	}


	objPtr1 = elemPtr1->collationKey.objValuePtr;
	objPtr2 = elemPtr2->collationKey.objValuePtr;

	paramObjv[0] = objPtr1;
	paramObjv[1] = objPtr2;

	/*
	 * We made space in the command list for the two things to compare.
	 * Replace them and evaluate the result.
	 */

	TclListObjLength(infoPtr->interp, infoPtr->compareCmdPtr, &objc);
	Tcl_ListObjReplace(infoPtr->interp, infoPtr->compareCmdPtr, objc - 2,
		2, 2, paramObjv);
	TclListObjGetElements(infoPtr->interp, infoPtr->compareCmdPtr,
		&objc, &objv);

	infoPtr->resultCode = Tcl_EvalObjv(infoPtr->interp, objc, objv, 0);

	if (infoPtr->resultCode != TCL_OK) {
	    Tcl_AddErrorInfo(infoPtr->interp, "\n    (-compare command)");
	    return 0;
	}

	/*
	 * Parse the result of the command.
	 */

	if (TclGetIntFromObj(infoPtr->interp,
		Tcl_GetObjResult(infoPtr->interp), &order) != TCL_OK) {
	    Tcl_SetObjResult(infoPtr->interp, Tcl_NewStringObj(
		    "-compare command returned non-integer result", -1));
	    Tcl_SetErrorCode(infoPtr->interp, "TCL", "OPERATION", "LSORT",
		    "COMPARISONFAILED", NULL);
	    infoPtr->resultCode = TCL_ERROR;
	    return 0;
	}
    }
    if (!infoPtr->isIncreasing) {
	order = -order;
    }
    return order;
}

/*
 *----------------------------------------------------------------------
 *
 * DictionaryCompare
 *
 *	This function compares two strings as if they were being used in an
 *	index or card catalog. The case of alphabetic characters is ignored,
 *	except to break ties. Thus "B" comes before "b" but after "a". Also,
 *	integers embedded in the strings compare in numerical order. In other
 *	words, "x10y" comes after "x9y", not * before it as it would when
 *	using strcmp().
 *
 * Results:
 *	A negative result means that the first element comes before the
 *	second, and a positive result means that the second element should
 *	come first. A result of zero means the two elements are equal and it
 *	doesn't matter which comes first.
 *
 * Side effects:
 *	None.
 *
 *----------------------------------------------------------------------
 */

static int
DictionaryCompare(
    const char *left, const char *right)	/* The strings to compare. */
{
    Tcl_UniChar uniLeft = 0, uniRight = 0, uniLeftLower, uniRightLower;
    int diff, zeros;
    int secondaryDiff = 0;

    while (1) {
	if (isdigit(UCHAR(*right))		/* INTL: digit */
		&& isdigit(UCHAR(*left))) {	/* INTL: digit */
	    /*
	     * There are decimal numbers embedded in the two strings. Compare
	     * them as numbers, rather than strings. If one number has more
	     * leading zeros than the other, the number with more leading
	     * zeros sorts later, but only as a secondary choice.
	     */

	    zeros = 0;
	    while ((*right == '0') && isdigit(UCHAR(right[1]))) {
		right++;
		zeros--;
	    }
	    while ((*left == '0') && isdigit(UCHAR(left[1]))) {
		left++;
		zeros++;
	    }
	    if (secondaryDiff == 0) {
		secondaryDiff = zeros;
	    }

	    /*
	     * The code below compares the numbers in the two strings without
	     * ever converting them to integers. It does this by first
	     * comparing the lengths of the numbers and then comparing the
	     * digit values.
	     */

	    diff = 0;
	    while (1) {
		if (diff == 0) {
		    diff = UCHAR(*left) - UCHAR(*right);
		}
		right++;
		left++;
		if (!isdigit(UCHAR(*right))) {		/* INTL: digit */
		    if (isdigit(UCHAR(*left))) {	/* INTL: digit */
			return 1;
		    } else {
			/*
			 * The two numbers have the same length. See if their
			 * values are different.
			 */

			if (diff != 0) {
			    return diff;
			}
			break;
		    }
		} else if (!isdigit(UCHAR(*left))) {	/* INTL: digit */
		    return -1;
		}
	    }
	    continue;
	}

	/*
	 * Convert character to Unicode for comparison purposes. If either
	 * string is at the terminating null, do a byte-wise comparison and
	 * bail out immediately.
	 */

	if ((*left != '\0') && (*right != '\0')) {
	    left += TclUtfToUniChar(left, &uniLeft);
	    right += TclUtfToUniChar(right, &uniRight);

	    /*
	     * Convert both chars to lower for the comparison, because
	     * dictionary sorts are case insensitve. Covert to lower, not
	     * upper, so chars between Z and a will sort before A (where most
	     * other interesting punctuations occur).
	     */

	    uniLeftLower = Tcl_UniCharToLower(uniLeft);
	    uniRightLower = Tcl_UniCharToLower(uniRight);
	} else {
	    diff = UCHAR(*left) - UCHAR(*right);
	    break;
	}

	diff = uniLeftLower - uniRightLower;
	if (diff) {
	    return diff;
	}
	if (secondaryDiff == 0) {
	    if (Tcl_UniCharIsUpper(uniLeft) && Tcl_UniCharIsLower(uniRight)) {
		secondaryDiff = -1;
	    } else if (Tcl_UniCharIsUpper(uniRight)
		    && Tcl_UniCharIsLower(uniLeft)) {
		secondaryDiff = 1;
	    }
	}
    }
    if (diff == 0) {
	diff = secondaryDiff;
    }
    return diff;
}

/*
 *----------------------------------------------------------------------
 *
 * SelectObjFromSublist --
 *
 *	This procedure is invoked from lsearch and SortCompare. It is used for
 *	implementing the -index option, for the lsort and lsearch commands.
 *
 * Results:
 *	Returns NULL if a failure occurs, and sets the result in the infoPtr.
 *	Otherwise returns the Tcl_Obj* to the item.
 *
 * Side effects:
 *	None.
 *
 * Note:
 *	No reference counting is done, as the result is only used internally
 *	and never passed directly to user code.
 *
 *----------------------------------------------------------------------
 */

static Tcl_Obj *
SelectObjFromSublist(
    Tcl_Obj *objPtr,		/* Obj to select sublist from. */
    SortInfo *infoPtr)		/* Information passed from the top-level
				 * "lsearch" or "lsort" command. */
{
    int i;

    /*
     * Quick check for case when no "-index" option is there.
     */

    if (infoPtr->indexc == 0) {
	return objPtr;
    }

    /*
     * Iterate over the indices, traversing through the nested sublists as we
     * go.
     */

    for (i=0 ; i<infoPtr->indexc ; i++) {
	int listLen, index;
	Tcl_Obj *currentObj;

	if (TclListObjLength(infoPtr->interp, objPtr, &listLen) != TCL_OK) {
	    infoPtr->resultCode = TCL_ERROR;
	    return NULL;
	}

	index = TclIndexDecode(infoPtr->indexv[i], listLen - 1);

	if (Tcl_ListObjIndex(infoPtr->interp, objPtr, index,
		&currentObj) != TCL_OK) {
	    infoPtr->resultCode = TCL_ERROR;
	    return NULL;
	}
	if (currentObj == NULL) {
	    if (index == (int)TCL_INDEX_NONE) {
		index = TCL_INDEX_END - infoPtr->indexv[i];
		Tcl_SetObjResult(infoPtr->interp, Tcl_ObjPrintf(
			"element end-%d missing from sublist \"%s\"",
			index, TclGetString(objPtr)));
	    } else {
		Tcl_SetObjResult(infoPtr->interp, Tcl_ObjPrintf(
			"element %d missing from sublist \"%s\"",
			index, TclGetString(objPtr)));
	    }
	    Tcl_SetErrorCode(infoPtr->interp, "TCL", "OPERATION", "LSORT",
		    "INDEXFAILED", NULL);
	    infoPtr->resultCode = TCL_ERROR;
	    return NULL;
	}
	objPtr = currentObj;
    }
    return objPtr;
}

/*
 * Local Variables:
 * mode: c
 * c-basic-offset: 4
 * fill-column: 78
 * tab-width: 8
 * End:
 */<|MERGE_RESOLUTION|>--- conflicted
+++ resolved
@@ -4140,11 +4140,7 @@
 	     * options is done.
 	     */
 
-<<<<<<< HEAD
-	    for (j=0 ; j<(size_t)indexc ; j++) {
-=======
-	    for (j=0 ; j<sortindex ; j++) {
->>>>>>> ca44e6d5
+	    for (j=0 ; j<(size_t)sortindex ; j++) {
 		int encoded = 0;
 		int result = TclIndexEncode(interp, indexv[j],
 			TCL_INDEX_NONE, TCL_INDEX_NONE, &encoded);
