--- conflicted
+++ resolved
@@ -4178,18 +4178,11 @@
     Tcl_Obj *arithSeriesPtr;
     SequenceOperators opmode;
     SequenceDecoded decoded;
-<<<<<<< HEAD
     Tcl_Size i;
     int arg_key = 0, value_i = 0;
-    // Default constants
-    Tcl_Obj *zero = Tcl_NewIntObj(0);
-    Tcl_Obj *one = Tcl_NewIntObj(1);
-=======
-    int i, arg_key = 0, value_i = 0;
     /* Default constants */
     #define zero ((Interp *)interp)->execEnvPtr->constants[0];
     #define one ((Interp *)interp)->execEnvPtr->constants[1];
->>>>>>> 9c1dcb7e
 
     /*
      * Create a decoding key by looping through the arguments and identify
