--- conflicted
+++ resolved
@@ -2216,7 +2216,6 @@
     }
     if (listLen == 1) {
 	/* One element; return it */
-<<<<<<< HEAD
 	if (!isAbstractList) {
 	    Tcl_SetObjResult(interp, elemPtrs[0]);
 	} else {
@@ -2226,19 +2225,6 @@
 		return TCL_ERROR;
 	    }
 	    Tcl_SetObjResult(interp, elemObj);
-=======
-	if (isArithSeries) {
-	    Tcl_Obj *valueObj;
-	    if (TclArithSeriesObjIndex(interp, objv[1], 0, &valueObj) != TCL_OK) {
-		return TCL_ERROR;
-	    }
-	    if (!valueObj) {
-		TclNewObj(valueObj);
-	    }
-	    Tcl_SetObjResult(interp, valueObj);
-	} else {
-	    Tcl_SetObjResult(interp, elemPtrs[0]);
->>>>>>> 6b90b91e
 	}
 	return TCL_OK;
     }
@@ -2253,37 +2239,8 @@
 	Tcl_Size i;
 
 	TclNewObj(resObjPtr);
-<<<<<<< HEAD
 	for (i = 0;  i < listLen;  i++) {
 	    if (i > 0) {
-=======
-	if (isArithSeries) {
-	    Tcl_Obj *valueObj;
-	    for (i = 0;  i < listLen;  i++) {
-		if (i > 0) {
-
-		    /*
-		     * NOTE: This code is relying on Tcl_AppendObjToObj() **NOT**
-		     * to shimmer joinObjPtr.  If it did, then the case where
-		     * objv[1] and objv[2] are the same value would not be safe.
-		     * Accessing elemPtrs would crash.
-		     */
-
-		    Tcl_AppendObjToObj(resObjPtr, joinObjPtr);
-		}
-		if (TclArithSeriesObjIndex(interp, objv[1], i, &valueObj) != TCL_OK) {
-		    return TCL_ERROR;
-		}
-		if (!valueObj) {
-		    TclNewObj(valueObj);
-		}
-		Tcl_AppendObjToObj(resObjPtr, valueObj);
-		Tcl_DecrRefCount(valueObj);
-	    }
-	} else {
-	    for (i = 0;  i < listLen;  i++) {
-		if (i > 0) {
->>>>>>> 6b90b91e
 
 		/*
 		 * NOTE: This code is relying on Tcl_AppendObjToObj() **NOT**
@@ -2827,19 +2784,11 @@
 	return result;
     }
 
-<<<<<<< HEAD
     if (TclObjTypeHasProc(objv[1], sliceProc)) {
 	Tcl_Obj *resultObj;
 	int status = TclObjTypeSlice(interp, objv[1], first, last, &resultObj);
 	if (status == TCL_OK) {
 	    Tcl_SetObjResult(interp, resultObj);
-=======
-    if (TclHasInternalRep(objv[1],&tclArithSeriesType)) {
-	Tcl_Obj *rangeObj;
-	if (TclArithSeriesObjRange(interp, objv[1], first, last, 
-					&rangeObj) == TCL_OK) {
-	    Tcl_SetObjResult(interp, rangeObj);
->>>>>>> 6b90b91e
 	} else {
 	    return TCL_ERROR;
 	}
@@ -3256,18 +3205,11 @@
      *  Handle AbstractList special case - do not shimmer into a list, if it
      *  supports a private Reverse function, just to reverse it.
      */
-<<<<<<< HEAD
     if (TclObjTypeHasProc(objv[1], reverseProc)) {
 	Tcl_Obj *resultObj;
 
 	if (TclObjTypeReverse(interp, objv[1], &resultObj) == TCL_OK) {
 	    Tcl_SetObjResult(interp, resultObj);
-=======
-    if (TclHasInternalRep(objv[1],&tclArithSeriesType)) {
-	Tcl_Obj *resObj;
-	if (TclArithSeriesObjReverse(interp, objv[1], &resObj) == TCL_OK) {
-	    Tcl_SetObjResult(interp, resObj);
->>>>>>> 6b90b91e
 	    return TCL_OK;
 	}
     } /* end Abstract List */
@@ -4317,17 +4259,10 @@
 	elementCount = numValues[0];
 	end = NULL;
 	step = one;
-<<<<<<< HEAD
-	useDoubles = 0; // Can only have Integer value. If a fractional value
-			// is given, this will fail later. In other words,
-			// "3.0" is allowed and used as Integer, but "3.1"
-			// will be flagged as an error. (bug f4a4bd7f1070)
-=======
 	useDoubles = 0; /* Can only have Integer value. If a fractional value
 			 * is given, this will fail later. In other words,
 			 * "3.0" is allowed and used as Integer, but "3.1"
 			 * will be flagged as an error. (bug f4a4bd7f1070) */
->>>>>>> 6b90b91e
 	break;
 
 /*    lseq n n */
