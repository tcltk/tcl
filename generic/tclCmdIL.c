/*
 * tclCmdIL.c --
 *
 *	This file contains the top-level command routines for most of the Tcl
 *	built-in commands whose names begin with the letters I through L. It
 *	contains only commands in the generic core (i.e., those that don't
 *	depend much upon UNIX facilities).
 *
 * Copyright (c) 1987-1993 The Regents of the University of California.
 * Copyright (c) 1993-1997 Lucent Technologies.
 * Copyright (c) 1994-1997 Sun Microsystems, Inc.
 * Copyright (c) 1998-1999 by Scriptics Corporation.
 * Copyright (c) 2001 by Kevin B. Kenny. All rights reserved.
 * Copyright (c) 2005 Donal K. Fellows.
 *
 * See the file "license.terms" for information on usage and redistribution of
 * this file, and for a DISCLAIMER OF ALL WARRANTIES.
 */

#include "tclInt.h"
#include "tclRegexp.h"

/*
 * During execution of the "lsort" command, structures of the following type
 * are used to arrange the objects being sorted into a collection of linked
 * lists.
 */

typedef struct SortElement {
    union {			/* The value that we sorting by. */
	const char *strValuePtr;
	Tcl_WideInt wideValue;
	double doubleValue;
	Tcl_Obj *objValuePtr;
    } collationKey;
    union {			/* Object being sorted, or its index. */
	Tcl_Obj *objPtr;
	int index;
    } payload;
    struct SortElement *nextPtr;/* Next element in the list, or NULL for end
				 * of list. */
} SortElement;

/*
 * These function pointer types are used with the "lsearch" and "lsort"
 * commands to facilitate the "-nocase" option.
 */

typedef int (*SortStrCmpFn_t) (const char *, const char *);
typedef int (*SortMemCmpFn_t) (const void *, const void *, size_t);

/*
 * The "lsort" command needs to pass certain information down to the function
 * that compares two list elements, and the comparison function needs to pass
 * success or failure information back up to the top-level "lsort" command.
 * The following structure is used to pass this information.
 */

typedef struct SortInfo {
    int isIncreasing;		/* Nonzero means sort in increasing order. */
    int sortMode;		/* The sort mode. One of SORTMODE_* values
				 * defined below. */
    Tcl_Obj *compareCmdPtr;	/* The Tcl comparison command when sortMode is
				 * SORTMODE_COMMAND. Pre-initialized to hold
				 * base of command. */
    int *indexv;		/* If the -index option was specified, this
				 * holds an encoding of the indexes contained
				 * in the list supplied as an argument to
				 * that option.
				 * NULL if no indexes supplied, and points to
				 * singleIndex field when only one
				 * supplied. */
    int indexc;			/* Number of indexes in indexv array. */
    int singleIndex;		/* Static space for common index case. */
    int unique;
    int numElements;
    Tcl_Interp *interp;		/* The interpreter in which the sort is being
				 * done. */
    int resultCode;		/* Completion code for the lsort command. If
				 * an error occurs during the sort this is
				 * changed from TCL_OK to TCL_ERROR. */
} SortInfo;

/*
 * The "sortMode" field of the SortInfo structure can take on any of the
 * following values.
 */

#define SORTMODE_ASCII		0
#define SORTMODE_INTEGER	1
#define SORTMODE_REAL		2
#define SORTMODE_COMMAND	3
#define SORTMODE_DICTIONARY	4
#define SORTMODE_ASCII_NC	8

/*
 * Forward declarations for procedures defined in this file:
 */

static int		DictionaryCompare(const char *left, const char *right);
static Tcl_NRPostProc	IfConditionCallback;
static int		InfoArgsCmd(ClientData dummy, Tcl_Interp *interp,
			    int objc, Tcl_Obj *const objv[]);
static int		InfoBodyCmd(ClientData dummy, Tcl_Interp *interp,
			    int objc, Tcl_Obj *const objv[]);
static int		InfoCmdCountCmd(ClientData dummy, Tcl_Interp *interp,
			    int objc, Tcl_Obj *const objv[]);
static int		InfoCommandsCmd(ClientData dummy, Tcl_Interp *interp,
			    int objc, Tcl_Obj *const objv[]);
static int		InfoCompleteCmd(ClientData dummy, Tcl_Interp *interp,
			    int objc, Tcl_Obj *const objv[]);
static int		InfoDefaultCmd(ClientData dummy, Tcl_Interp *interp,
			    int objc, Tcl_Obj *const objv[]);
/* TIP #348 - New 'info' subcommand 'errorstack' */
static int		InfoErrorStackCmd(ClientData dummy, Tcl_Interp *interp,
			    int objc, Tcl_Obj *const objv[]);
/* TIP #280 - New 'info' subcommand 'frame' */
static int		InfoFrameCmd(ClientData dummy, Tcl_Interp *interp,
			    int objc, Tcl_Obj *const objv[]);
static int		InfoFunctionsCmd(ClientData dummy, Tcl_Interp *interp,
			    int objc, Tcl_Obj *const objv[]);
static int		InfoHostnameCmd(ClientData dummy, Tcl_Interp *interp,
			    int objc, Tcl_Obj *const objv[]);
static int		InfoLevelCmd(ClientData dummy, Tcl_Interp *interp,
			    int objc, Tcl_Obj *const objv[]);
static int		InfoLibraryCmd(ClientData dummy, Tcl_Interp *interp,
			    int objc, Tcl_Obj *const objv[]);
static int		InfoLoadedCmd(ClientData dummy, Tcl_Interp *interp,
			    int objc, Tcl_Obj *const objv[]);
static int		InfoNameOfExecutableCmd(ClientData dummy,
			    Tcl_Interp *interp, int objc,
			    Tcl_Obj *const objv[]);
static int		InfoPatchLevelCmd(ClientData dummy, Tcl_Interp *interp,
			    int objc, Tcl_Obj *const objv[]);
static int		InfoProcsCmd(ClientData dummy, Tcl_Interp *interp,
			    int objc, Tcl_Obj *const objv[]);
static int		InfoScriptCmd(ClientData dummy, Tcl_Interp *interp,
			    int objc, Tcl_Obj *const objv[]);
static int		InfoSharedlibCmd(ClientData dummy, Tcl_Interp *interp,
			    int objc, Tcl_Obj *const objv[]);
static int		InfoTclVersionCmd(ClientData dummy, Tcl_Interp *interp,
			    int objc, Tcl_Obj *const objv[]);
static SortElement *	MergeLists(SortElement *leftPtr, SortElement *rightPtr,
			    SortInfo *infoPtr);
static int		SortCompare(SortElement *firstPtr, SortElement *second,
			    SortInfo *infoPtr);
static Tcl_Obj *	SelectObjFromSublist(Tcl_Obj *firstPtr,
			    SortInfo *infoPtr);

/*
 * Array of values describing how to implement each standard subcommand of the
 * "info" command.
 */

static const EnsembleImplMap defaultInfoMap[] = {
    {"args",		   InfoArgsCmd,		    TclCompileBasic1ArgCmd, NULL, NULL, 0},
    {"body",		   InfoBodyCmd,		    TclCompileBasic1ArgCmd, NULL, NULL, 0},
    {"cmdcount",	   InfoCmdCountCmd,	    TclCompileBasic0ArgCmd, NULL, NULL, 0},
    {"commands",	   InfoCommandsCmd,	    TclCompileInfoCommandsCmd, NULL, NULL, 0},
    {"complete",	   InfoCompleteCmd,	    TclCompileBasic1ArgCmd, NULL, NULL, 0},
    {"coroutine",	   TclInfoCoroutineCmd,     TclCompileInfoCoroutineCmd, NULL, NULL, 0},
    {"default",		   InfoDefaultCmd,	    TclCompileBasic3ArgCmd, NULL, NULL, 0},
    {"errorstack",	   InfoErrorStackCmd,	    TclCompileBasic0Or1ArgCmd, NULL, NULL, 0},
    {"exists",		   TclInfoExistsCmd,	    TclCompileInfoExistsCmd, NULL, NULL, 0},
    {"frame",		   InfoFrameCmd,	    TclCompileBasic0Or1ArgCmd, NULL, NULL, 0},
    {"functions",	   InfoFunctionsCmd,	    TclCompileBasic0Or1ArgCmd, NULL, NULL, 0},
    {"globals",		   TclInfoGlobalsCmd,	    TclCompileBasic0Or1ArgCmd, NULL, NULL, 0},
    {"hostname",	   InfoHostnameCmd,	    TclCompileBasic0ArgCmd, NULL, NULL, 0},
    {"level",		   InfoLevelCmd,	    TclCompileInfoLevelCmd, NULL, NULL, 0},
    {"library",		   InfoLibraryCmd,	    TclCompileBasic0ArgCmd, NULL, NULL, 0},
    {"loaded",		   InfoLoadedCmd,	    TclCompileBasic0Or1ArgCmd, NULL, NULL, 0},
    {"locals",		   TclInfoLocalsCmd,	    TclCompileBasic0Or1ArgCmd, NULL, NULL, 0},
    {"nameofexecutable",   InfoNameOfExecutableCmd, TclCompileBasic0ArgCmd, NULL, NULL, 0},
    {"patchlevel",	   InfoPatchLevelCmd,	    TclCompileBasic0ArgCmd, NULL, NULL, 0},
    {"procs",		   InfoProcsCmd,	    TclCompileBasic0Or1ArgCmd, NULL, NULL, 0},
    {"script",		   InfoScriptCmd,	    TclCompileBasic0Or1ArgCmd, NULL, NULL, 0},
    {"sharedlibextension", InfoSharedlibCmd,	    TclCompileBasic0ArgCmd, NULL, NULL, 0},
    {"tclversion",	   InfoTclVersionCmd,	    TclCompileBasic0ArgCmd, NULL, NULL, 0},
    {"vars",		   TclInfoVarsCmd,	    TclCompileBasic0Or1ArgCmd, NULL, NULL, 0},
    {NULL, NULL, NULL, NULL, NULL, 0}
};

/*
 *----------------------------------------------------------------------
 *
 * Tcl_IfObjCmd --
 *
 *	This procedure is invoked to process the "if" Tcl command. See the
 *	user documentation for details on what it does.
 *
 *	With the bytecode compiler, this procedure is only called when a
 *	command name is computed at runtime, and is "if" or the name to which
 *	"if" was renamed: e.g., "set z if; $z 1 {puts foo}"
 *
 * Results:
 *	A standard Tcl result.
 *
 * Side effects:
 *	See the user documentation.
 *
 *----------------------------------------------------------------------
 */

int
Tcl_IfObjCmd(
    ClientData dummy,		/* Not used. */
    Tcl_Interp *interp,		/* Current interpreter. */
    int objc,			/* Number of arguments. */
    Tcl_Obj *const objv[])	/* Argument objects. */
{
    return Tcl_NRCallObjProc(interp, TclNRIfObjCmd, dummy, objc, objv);
}

int
TclNRIfObjCmd(
    ClientData dummy,		/* Not used. */
    Tcl_Interp *interp,		/* Current interpreter. */
    int objc,			/* Number of arguments. */
    Tcl_Obj *const objv[])	/* Argument objects. */
{
    Tcl_Obj *boolObj;

    if (objc <= 1) {
	Tcl_SetObjResult(interp, Tcl_ObjPrintf(
		"wrong # args: no expression after \"%s\" argument",
		TclGetString(objv[0])));
	Tcl_SetErrorCode(interp, "TCL", "WRONGARGS", NULL);
	return TCL_ERROR;
    }

    /*
     * At this point, objv[1] refers to the main expression to test. The
     * arguments after the expression must be "then" (optional) and a script
     * to execute if the expression is true.
     */

    TclNewObj(boolObj);
    Tcl_NRAddCallback(interp, IfConditionCallback, INT2PTR(objc),
	    (ClientData) objv, INT2PTR(1), boolObj);
    return Tcl_NRExprObj(interp, objv[1], boolObj);
}

static int
IfConditionCallback(
    ClientData data[],
    Tcl_Interp *interp,
    int result)
{
    Interp *iPtr = (Interp *) interp;
    int objc = PTR2INT(data[0]);
    Tcl_Obj *const *objv = data[1];
    int i = PTR2INT(data[2]);
    Tcl_Obj *boolObj = data[3];
    int value, thenScriptIndex = 0;
    const char *clause;

    if (result != TCL_OK) {
	TclDecrRefCount(boolObj);
	return result;
    }
    if (Tcl_GetBooleanFromObj(interp, boolObj, &value) != TCL_OK) {
	TclDecrRefCount(boolObj);
	return TCL_ERROR;
    }
    TclDecrRefCount(boolObj);

    while (1) {
	i++;
	if (i >= objc) {
	    goto missingScript;
	}
	clause = TclGetString(objv[i]);
	if ((i < objc) && (strcmp(clause, "then") == 0)) {
	    i++;
	}
	if (i >= objc) {
	    goto missingScript;
	}
	if (value) {
	    thenScriptIndex = i;
	    value = 0;
	}

	/*
	 * The expression evaluated to false. Skip the command, then see if
	 * there is an "else" or "elseif" clause.
	 */

	i++;
	if (i >= objc) {
	    if (thenScriptIndex) {
		/*
		 * TIP #280. Make invoking context available to branch.
		 */

		return TclNREvalObjEx(interp, objv[thenScriptIndex], 0,
			iPtr->cmdFramePtr, thenScriptIndex);
	    }
	    return TCL_OK;
	}
	clause = TclGetString(objv[i]);
	if ((clause[0] != 'e') || (strcmp(clause, "elseif") != 0)) {
	    break;
	}
	i++;

	/*
	 * At this point in the loop, objv and objc refer to an expression to
	 * test, either for the main expression or an expression following an
	 * "elseif". The arguments after the expression must be "then"
	 * (optional) and a script to execute if the expression is true.
	 */

	if (i >= objc) {
	    Tcl_SetObjResult(interp, Tcl_ObjPrintf(
		    "wrong # args: no expression after \"%s\" argument",
		    clause));
	    Tcl_SetErrorCode(interp, "TCL", "WRONGARGS", NULL);
	    return TCL_ERROR;
	}
	if (!thenScriptIndex) {
	    TclNewObj(boolObj);
	    Tcl_NRAddCallback(interp, IfConditionCallback, data[0], data[1],
		    INT2PTR(i), boolObj);
	    return Tcl_NRExprObj(interp, objv[i], boolObj);
	}
    }

    /*
     * Couldn't find a "then" or "elseif" clause to execute. Check now for an
     * "else" clause. We know that there's at least one more argument when we
     * get here.
     */

    if (strcmp(clause, "else") == 0) {
	i++;
	if (i >= objc) {
	    goto missingScript;
	}
    }
    if (i < objc - 1) {
	Tcl_SetObjResult(interp, Tcl_NewStringObj(
		"wrong # args: extra words after \"else\" clause in \"if\" command",
		-1));
	Tcl_SetErrorCode(interp, "TCL", "WRONGARGS", NULL);
	return TCL_ERROR;
    }
    if (thenScriptIndex) {
	/*
	 * TIP #280. Make invoking context available to branch/else.
	 */

	return TclNREvalObjEx(interp, objv[thenScriptIndex], 0,
		iPtr->cmdFramePtr, thenScriptIndex);
    }
    return TclNREvalObjEx(interp, objv[i], 0, iPtr->cmdFramePtr, i);

  missingScript:
    Tcl_SetObjResult(interp, Tcl_ObjPrintf(
	    "wrong # args: no script following \"%s\" argument",
	    TclGetString(objv[i-1])));
    Tcl_SetErrorCode(interp, "TCL", "WRONGARGS", NULL);
    return TCL_ERROR;
}

/*
 *----------------------------------------------------------------------
 *
 * Tcl_IncrObjCmd --
 *
 *	This procedure is invoked to process the "incr" Tcl command. See the
 *	user documentation for details on what it does.
 *
 *	With the bytecode compiler, this procedure is only called when a
 *	command name is computed at runtime, and is "incr" or the name to
 *	which "incr" was renamed: e.g., "set z incr; $z i -1"
 *
 * Results:
 *	A standard Tcl result.
 *
 * Side effects:
 *	See the user documentation.
 *
 *----------------------------------------------------------------------
 */

int
Tcl_IncrObjCmd(
    ClientData dummy,		/* Not used. */
    Tcl_Interp *interp,		/* Current interpreter. */
    int objc,			/* Number of arguments. */
    Tcl_Obj *const objv[])	/* Argument objects. */
{
    Tcl_Obj *newValuePtr, *incrPtr;

    if ((objc != 2) && (objc != 3)) {
	Tcl_WrongNumArgs(interp, 1, objv, "varName ?increment?");
	return TCL_ERROR;
    }

    if (objc == 3) {
	incrPtr = objv[2];
    } else {
	incrPtr = Tcl_NewIntObj(1);
    }
    Tcl_IncrRefCount(incrPtr);
    newValuePtr = TclIncrObjVar2(interp, objv[1], NULL,
	    incrPtr, TCL_LEAVE_ERR_MSG);
    Tcl_DecrRefCount(incrPtr);

    if (newValuePtr == NULL) {
	return TCL_ERROR;
    }

    /*
     * Set the interpreter's object result to refer to the variable's new
     * value object.
     */

    Tcl_SetObjResult(interp, newValuePtr);
    return TCL_OK;
}

/*
 *----------------------------------------------------------------------
 *
 * TclInitInfoCmd --
 *
 *	This function is called to create the "info" Tcl command. See the user
 *	documentation for details on what it does.
 *
 * Results:
 *	Handle for the info command, or NULL on failure.
 *
 * Side effects:
 *	none
 *
 *----------------------------------------------------------------------
 */

Tcl_Command
TclInitInfoCmd(
    Tcl_Interp *interp)		/* Current interpreter. */
{
    return TclMakeEnsemble(interp, "info", defaultInfoMap);
}

/*
 *----------------------------------------------------------------------
 *
 * InfoArgsCmd --
 *
 *	Called to implement the "info args" command that returns the argument
 *	list for a procedure. Handles the following syntax:
 *
 *	    info args procName
 *
 * Results:
 *	Returns TCL_OK if successful and TCL_ERROR if there is an error.
 *
 * Side effects:
 *	Returns a result in the interpreter's result object. If there is an
 *	error, the result is an error message.
 *
 *----------------------------------------------------------------------
 */

static int
InfoArgsCmd(
    ClientData dummy,		/* Not used. */
    Tcl_Interp *interp,		/* Current interpreter. */
    int objc,			/* Number of arguments. */
    Tcl_Obj *const objv[])	/* Argument objects. */
{
    register Interp *iPtr = (Interp *) interp;
    const char *name;
    Proc *procPtr;
    CompiledLocal *localPtr;
    Tcl_Obj *listObjPtr;

    if (objc != 2) {
	Tcl_WrongNumArgs(interp, 1, objv, "procname");
	return TCL_ERROR;
    }

    name = TclGetString(objv[1]);
    procPtr = TclFindProc(iPtr, name);
    if (procPtr == NULL) {
	Tcl_SetObjResult(interp, Tcl_ObjPrintf(
		"\"%s\" isn't a procedure", name));
	Tcl_SetErrorCode(interp, "TCL", "LOOKUP", "PROCEDURE", name, NULL);
	return TCL_ERROR;
    }

    /*
     * Build a return list containing the arguments.
     */

    listObjPtr = Tcl_NewListObj(0, NULL);
    for (localPtr = procPtr->firstLocalPtr;  localPtr != NULL;
	    localPtr = localPtr->nextPtr) {
	if (TclIsVarArgument(localPtr)) {
	    Tcl_ListObjAppendElement(interp, listObjPtr,
		    Tcl_NewStringObj(localPtr->name, -1));
	}
    }
    Tcl_SetObjResult(interp, listObjPtr);
    return TCL_OK;
}

/*
 *----------------------------------------------------------------------
 *
 * InfoBodyCmd --
 *
 *	Called to implement the "info body" command that returns the body for
 *	a procedure. Handles the following syntax:
 *
 *	    info body procName
 *
 * Results:
 *	Returns TCL_OK if successful and TCL_ERROR if there is an error.
 *
 * Side effects:
 *	Returns a result in the interpreter's result object. If there is an
 *	error, the result is an error message.
 *
 *----------------------------------------------------------------------
 */

static int
InfoBodyCmd(
    ClientData dummy,		/* Not used. */
    Tcl_Interp *interp,		/* Current interpreter. */
    int objc,			/* Number of arguments. */
    Tcl_Obj *const objv[])	/* Argument objects. */
{
    register Interp *iPtr = (Interp *) interp;
    const char *name;
    Proc *procPtr;
    Tcl_Obj *bodyPtr, *resultPtr;

    if (objc != 2) {
	Tcl_WrongNumArgs(interp, 1, objv, "procname");
	return TCL_ERROR;
    }

    name = TclGetString(objv[1]);
    procPtr = TclFindProc(iPtr, name);
    if (procPtr == NULL) {
	Tcl_SetObjResult(interp, Tcl_ObjPrintf(
		"\"%s\" isn't a procedure", name));
	Tcl_SetErrorCode(interp, "TCL", "LOOKUP", "PROCEDURE", name, NULL);
	return TCL_ERROR;
    }

    /*
     * Here we used to return procPtr->bodyPtr, except when the body was
     * bytecompiled - in that case, the return was a copy of the body's string
     * rep. In order to better isolate the implementation details of the
     * compiler/engine subsystem, we now always return a copy of the string
     * rep. It is important to return a copy so that later manipulations of
     * the object do not invalidate the internal rep.
     */

    bodyPtr = procPtr->bodyPtr;
    if (bodyPtr->bytes == NULL) {
	/*
	 * The string rep might not be valid if the procedure has never been
	 * run before. [Bug #545644]
	 */

	TclGetString(bodyPtr);
    }
    resultPtr = Tcl_NewStringObj(bodyPtr->bytes, bodyPtr->length);

    Tcl_SetObjResult(interp, resultPtr);
    return TCL_OK;
}

/*
 *----------------------------------------------------------------------
 *
 * InfoCmdCountCmd --
 *
 *	Called to implement the "info cmdcount" command that returns the
 *	number of commands that have been executed. Handles the following
 *	syntax:
 *
 *	    info cmdcount
 *
 * Results:
 *	Returns TCL_OK if successful and TCL_ERROR if there is an error.
 *
 * Side effects:
 *	Returns a result in the interpreter's result object. If there is an
 *	error, the result is an error message.
 *
 *----------------------------------------------------------------------
 */

static int
InfoCmdCountCmd(
    ClientData dummy,		/* Not used. */
    Tcl_Interp *interp,		/* Current interpreter. */
    int objc,			/* Number of arguments. */
    Tcl_Obj *const objv[])	/* Argument objects. */
{
    Interp *iPtr = (Interp *) interp;

    if (objc != 1) {
	Tcl_WrongNumArgs(interp, 1, objv, NULL);
	return TCL_ERROR;
    }

    Tcl_SetObjResult(interp, Tcl_NewIntObj(iPtr->cmdCount));
    return TCL_OK;
}

/*
 *----------------------------------------------------------------------
 *
 * InfoCommandsCmd --
 *
 *	Called to implement the "info commands" command that returns the list
 *	of commands in the interpreter that match an optional pattern. The
 *	pattern, if any, consists of an optional sequence of namespace names
 *	separated by "::" qualifiers, which is followed by a glob-style
 *	pattern that restricts which commands are returned. Handles the
 *	following syntax:
 *
 *	    info commands ?pattern?
 *
 * Results:
 *	Returns TCL_OK if successful and TCL_ERROR if there is an error.
 *
 * Side effects:
 *	Returns a result in the interpreter's result object. If there is an
 *	error, the result is an error message.
 *
 *----------------------------------------------------------------------
 */

static int
InfoCommandsCmd(
    ClientData dummy,		/* Not used. */
    Tcl_Interp *interp,		/* Current interpreter. */
    int objc,			/* Number of arguments. */
    Tcl_Obj *const objv[])	/* Argument objects. */
{
    const char *cmdName, *pattern;
    const char *simplePattern;
    register Tcl_HashEntry *entryPtr;
    Tcl_HashSearch search;
    Namespace *nsPtr;
    Namespace *globalNsPtr = (Namespace *) Tcl_GetGlobalNamespace(interp);
    Namespace *currNsPtr = (Namespace *) Tcl_GetCurrentNamespace(interp);
    Tcl_Obj *listPtr, *elemObjPtr;
    int specificNsInPattern = 0;/* Init. to avoid compiler warning. */
    Tcl_Command cmd;
    int i;

    /*
     * Get the pattern and find the "effective namespace" in which to list
     * commands.
     */

    if (objc == 1) {
	simplePattern = NULL;
	nsPtr = currNsPtr;
	specificNsInPattern = 0;
    } else if (objc == 2) {
	/*
	 * From the pattern, get the effective namespace and the simple
	 * pattern (no namespace qualifiers or ::'s) at the end. If an error
	 * was found while parsing the pattern, return it. Otherwise, if the
	 * namespace wasn't found, just leave nsPtr NULL: we will return an
	 * empty list since no commands there can be found.
	 */

	Namespace *dummy1NsPtr, *dummy2NsPtr;

	pattern = TclGetString(objv[1]);
	TclGetNamespaceForQualName(interp, pattern, NULL, 0, &nsPtr,
		&dummy1NsPtr, &dummy2NsPtr, &simplePattern);

	if (nsPtr != NULL) {	/* We successfully found the pattern's ns. */
	    specificNsInPattern = (strcmp(simplePattern, pattern) != 0);
	}
    } else {
	Tcl_WrongNumArgs(interp, 1, objv, "?pattern?");
	return TCL_ERROR;
    }

    /*
     * Exit as quickly as possible if we couldn't find the namespace.
     */

    if (nsPtr == NULL) {
	return TCL_OK;
    }

    /*
     * Scan through the effective namespace's command table and create a list
     * with all commands that match the pattern. If a specific namespace was
     * requested in the pattern, qualify the command names with the namespace
     * name.
     */

    listPtr = Tcl_NewListObj(0, NULL);

    if (simplePattern != NULL && TclMatchIsTrivial(simplePattern)) {
	/*
	 * Special case for when the pattern doesn't include any of glob's
	 * special characters. This lets us avoid scans of any hash tables.
	 */

	entryPtr = Tcl_FindHashEntry(&nsPtr->cmdTable, simplePattern);
	if (entryPtr != NULL) {
	    if (specificNsInPattern) {
		cmd = Tcl_GetHashValue(entryPtr);
		elemObjPtr = Tcl_NewObj();
		Tcl_GetCommandFullName(interp, cmd, elemObjPtr);
	    } else {
		cmdName = Tcl_GetHashKey(&nsPtr->cmdTable, entryPtr);
		elemObjPtr = Tcl_NewStringObj(cmdName, -1);
	    }
	    Tcl_ListObjAppendElement(interp, listPtr, elemObjPtr);
	    Tcl_SetObjResult(interp, listPtr);
	    return TCL_OK;
	}
	if ((nsPtr != globalNsPtr) && !specificNsInPattern) {
	    Tcl_HashTable *tablePtr = NULL;	/* Quell warning. */

	    for (i=0 ; i<nsPtr->commandPathLength ; i++) {
		Namespace *pathNsPtr = nsPtr->commandPathArray[i].nsPtr;

		if (pathNsPtr == NULL) {
		    continue;
		}
		tablePtr = &pathNsPtr->cmdTable;
		entryPtr = Tcl_FindHashEntry(tablePtr, simplePattern);
		if (entryPtr != NULL) {
		    break;
		}
	    }
	    if (entryPtr == NULL) {
		tablePtr = &globalNsPtr->cmdTable;
		entryPtr = Tcl_FindHashEntry(tablePtr, simplePattern);
	    }
	    if (entryPtr != NULL) {
		cmdName = Tcl_GetHashKey(tablePtr, entryPtr);
		Tcl_ListObjAppendElement(interp, listPtr,
			Tcl_NewStringObj(cmdName, -1));
		Tcl_SetObjResult(interp, listPtr);
		return TCL_OK;
	    }
	}
    } else if (nsPtr->commandPathLength == 0 || specificNsInPattern) {
	/*
	 * The pattern is non-trivial, but either there is no explicit path or
	 * there is an explicit namespace in the pattern. In both cases, the
	 * old matching scheme is perfect.
	 */

	entryPtr = Tcl_FirstHashEntry(&nsPtr->cmdTable, &search);
	while (entryPtr != NULL) {
	    cmdName = Tcl_GetHashKey(&nsPtr->cmdTable, entryPtr);
	    if ((simplePattern == NULL)
		    || Tcl_StringMatch(cmdName, simplePattern)) {
		if (specificNsInPattern) {
		    cmd = Tcl_GetHashValue(entryPtr);
		    elemObjPtr = Tcl_NewObj();
		    Tcl_GetCommandFullName(interp, cmd, elemObjPtr);
		} else {
		    elemObjPtr = Tcl_NewStringObj(cmdName, -1);
		}
		Tcl_ListObjAppendElement(interp, listPtr, elemObjPtr);
	    }
	    entryPtr = Tcl_NextHashEntry(&search);
	}

	/*
	 * If the effective namespace isn't the global :: namespace, and a
	 * specific namespace wasn't requested in the pattern, then add in all
	 * global :: commands that match the simple pattern. Of course, we add
	 * in only those commands that aren't hidden by a command in the
	 * effective namespace.
	 */

	if ((nsPtr != globalNsPtr) && !specificNsInPattern) {
	    entryPtr = Tcl_FirstHashEntry(&globalNsPtr->cmdTable, &search);
	    while (entryPtr != NULL) {
		cmdName = Tcl_GetHashKey(&globalNsPtr->cmdTable, entryPtr);
		if ((simplePattern == NULL)
			|| Tcl_StringMatch(cmdName, simplePattern)) {
		    if (Tcl_FindHashEntry(&nsPtr->cmdTable,cmdName) == NULL) {
			Tcl_ListObjAppendElement(interp, listPtr,
				Tcl_NewStringObj(cmdName, -1));
		    }
		}
		entryPtr = Tcl_NextHashEntry(&search);
	    }
	}
    } else {
	/*
	 * The pattern is non-trivial (can match more than one command name),
	 * there is an explicit path, and there is no explicit namespace in
	 * the pattern. This means that we have to traverse the path to
	 * discover all the commands defined.
	 */

	Tcl_HashTable addedCommandsTable;
	int isNew;
	int foundGlobal = (nsPtr == globalNsPtr);

	/*
	 * We keep a hash of the objects already added to the result list.
	 */

	Tcl_InitObjHashTable(&addedCommandsTable);

	entryPtr = Tcl_FirstHashEntry(&nsPtr->cmdTable, &search);
	while (entryPtr != NULL) {
	    cmdName = Tcl_GetHashKey(&nsPtr->cmdTable, entryPtr);
	    if ((simplePattern == NULL)
		    || Tcl_StringMatch(cmdName, simplePattern)) {
		elemObjPtr = Tcl_NewStringObj(cmdName, -1);
		Tcl_ListObjAppendElement(interp, listPtr, elemObjPtr);
		(void) Tcl_CreateHashEntry(&addedCommandsTable,
			elemObjPtr, &isNew);
	    }
	    entryPtr = Tcl_NextHashEntry(&search);
	}

	/*
	 * Search the path next.
	 */

	for (i=0 ; i<nsPtr->commandPathLength ; i++) {
	    Namespace *pathNsPtr = nsPtr->commandPathArray[i].nsPtr;

	    if (pathNsPtr == NULL) {
		continue;
	    }
	    if (pathNsPtr == globalNsPtr) {
		foundGlobal = 1;
	    }
	    entryPtr = Tcl_FirstHashEntry(&pathNsPtr->cmdTable, &search);
	    while (entryPtr != NULL) {
		cmdName = Tcl_GetHashKey(&pathNsPtr->cmdTable, entryPtr);
		if ((simplePattern == NULL)
			|| Tcl_StringMatch(cmdName, simplePattern)) {
		    elemObjPtr = Tcl_NewStringObj(cmdName, -1);
		    (void) Tcl_CreateHashEntry(&addedCommandsTable,
			    elemObjPtr, &isNew);
		    if (isNew) {
			Tcl_ListObjAppendElement(interp, listPtr, elemObjPtr);
		    } else {
			TclDecrRefCount(elemObjPtr);
		    }
		}
		entryPtr = Tcl_NextHashEntry(&search);
	    }
	}

	/*
	 * If the effective namespace isn't the global :: namespace, and a
	 * specific namespace wasn't requested in the pattern, then add in all
	 * global :: commands that match the simple pattern. Of course, we add
	 * in only those commands that aren't hidden by a command in the
	 * effective namespace.
	 */

	if (!foundGlobal) {
	    entryPtr = Tcl_FirstHashEntry(&globalNsPtr->cmdTable, &search);
	    while (entryPtr != NULL) {
		cmdName = Tcl_GetHashKey(&globalNsPtr->cmdTable, entryPtr);
		if ((simplePattern == NULL)
			|| Tcl_StringMatch(cmdName, simplePattern)) {
		    elemObjPtr = Tcl_NewStringObj(cmdName, -1);
		    if (Tcl_FindHashEntry(&addedCommandsTable,
			    (char *) elemObjPtr) == NULL) {
			Tcl_ListObjAppendElement(interp, listPtr, elemObjPtr);
		    } else {
			TclDecrRefCount(elemObjPtr);
		    }
		}
		entryPtr = Tcl_NextHashEntry(&search);
	    }
	}

	Tcl_DeleteHashTable(&addedCommandsTable);
    }

    Tcl_SetObjResult(interp, listPtr);
    return TCL_OK;
}

/*
 *----------------------------------------------------------------------
 *
 * InfoCompleteCmd --
 *
 *	Called to implement the "info complete" command that determines
 *	whether a string is a complete Tcl command. Handles the following
 *	syntax:
 *
 *	    info complete command
 *
 * Results:
 *	Returns TCL_OK if successful and TCL_ERROR if there is an error.
 *
 * Side effects:
 *	Returns a result in the interpreter's result object. If there is an
 *	error, the result is an error message.
 *
 *----------------------------------------------------------------------
 */

static int
InfoCompleteCmd(
    ClientData dummy,		/* Not used. */
    Tcl_Interp *interp,		/* Current interpreter. */
    int objc,			/* Number of arguments. */
    Tcl_Obj *const objv[])	/* Argument objects. */
{
    if (objc != 2) {
	Tcl_WrongNumArgs(interp, 1, objv, "command");
	return TCL_ERROR;
    }

    Tcl_SetObjResult(interp, Tcl_NewBooleanObj(
	    TclObjCommandComplete(objv[1])));
    return TCL_OK;
}

/*
 *----------------------------------------------------------------------
 *
 * InfoDefaultCmd --
 *
 *	Called to implement the "info default" command that returns the
 *	default value for a procedure argument. Handles the following syntax:
 *
 *	    info default procName arg varName
 *
 * Results:
 *	Returns TCL_OK if successful and TCL_ERROR if there is an error.
 *
 * Side effects:
 *	Returns a result in the interpreter's result object. If there is an
 *	error, the result is an error message.
 *
 *----------------------------------------------------------------------
 */

static int
InfoDefaultCmd(
    ClientData dummy,		/* Not used. */
    Tcl_Interp *interp,		/* Current interpreter. */
    int objc,			/* Number of arguments. */
    Tcl_Obj *const objv[])	/* Argument objects. */
{
    Interp *iPtr = (Interp *) interp;
    const char *procName, *argName;
    Proc *procPtr;
    CompiledLocal *localPtr;
    Tcl_Obj *valueObjPtr;

    if (objc != 4) {
	Tcl_WrongNumArgs(interp, 1, objv, "procname arg varname");
	return TCL_ERROR;
    }

    procName = TclGetString(objv[1]);
    argName = TclGetString(objv[2]);

    procPtr = TclFindProc(iPtr, procName);
    if (procPtr == NULL) {
	Tcl_SetObjResult(interp, Tcl_ObjPrintf(
		"\"%s\" isn't a procedure", procName));
	Tcl_SetErrorCode(interp, "TCL", "LOOKUP", "PROCEDURE", procName,
		NULL);
	return TCL_ERROR;
    }

    for (localPtr = procPtr->firstLocalPtr;  localPtr != NULL;
	    localPtr = localPtr->nextPtr) {
	if (TclIsVarArgument(localPtr)
		&& (strcmp(argName, localPtr->name) == 0)) {
	    if (localPtr->defValuePtr != NULL) {
		valueObjPtr = Tcl_ObjSetVar2(interp, objv[3], NULL,
			localPtr->defValuePtr, TCL_LEAVE_ERR_MSG);
		if (valueObjPtr == NULL) {
		    return TCL_ERROR;
		}
		Tcl_SetObjResult(interp, Tcl_NewIntObj(1));
	    } else {
		Tcl_Obj *nullObjPtr = Tcl_NewObj();

		valueObjPtr = Tcl_ObjSetVar2(interp, objv[3], NULL,
			nullObjPtr, TCL_LEAVE_ERR_MSG);
		if (valueObjPtr == NULL) {
		    return TCL_ERROR;
		}
		Tcl_SetObjResult(interp, Tcl_NewIntObj(0));
	    }
	    return TCL_OK;
	}
    }

    Tcl_SetObjResult(interp, Tcl_ObjPrintf(
	    "procedure \"%s\" doesn't have an argument \"%s\"",
	    procName, argName));
    Tcl_SetErrorCode(interp, "TCL", "LOOKUP", "ARGUMENT", argName, NULL);
    return TCL_ERROR;
}

/*
 *----------------------------------------------------------------------
 *
 * InfoErrorStackCmd --
 *
 *	Called to implement the "info errorstack" command that returns information
 *	about the last error's call stack. Handles the following syntax:
 *
 *	    info errorstack ?interp?
 *
 * Results:
 *	Returns TCL_OK if successful and TCL_ERROR if there is an error.
 *
 * Side effects:
 *	Returns a result in the interpreter's result object. If there is an
 *	error, the result is an error message.
 *
 *----------------------------------------------------------------------
 */

static int
InfoErrorStackCmd(
    ClientData dummy,		/* Not used. */
    Tcl_Interp *interp,		/* Current interpreter. */
    int objc,			/* Number of arguments. */
    Tcl_Obj *const objv[])	/* Argument objects. */
{
    Tcl_Interp *target;
    Interp *iPtr;

    if ((objc != 1) && (objc != 2)) {
	Tcl_WrongNumArgs(interp, 1, objv, "?interp?");
	return TCL_ERROR;
    }

    target = interp;
    if (objc == 2) {
	target = Tcl_GetSlave(interp, Tcl_GetString(objv[1]));
	if (target == NULL) {
	    return TCL_ERROR;
	}
    }

    iPtr = (Interp *) target;
    Tcl_SetObjResult(interp, iPtr->errorStack);

    return TCL_OK;
}

/*
 *----------------------------------------------------------------------
 *
 * TclInfoExistsCmd --
 *
 *	Called to implement the "info exists" command that determines whether
 *	a variable exists. Handles the following syntax:
 *
 *	    info exists varName
 *
 * Results:
 *	Returns TCL_OK if successful and TCL_ERROR if there is an error.
 *
 * Side effects:
 *	Returns a result in the interpreter's result object. If there is an
 *	error, the result is an error message.
 *
 *----------------------------------------------------------------------
 */

int
TclInfoExistsCmd(
    ClientData dummy,		/* Not used. */
    Tcl_Interp *interp,		/* Current interpreter. */
    int objc,			/* Number of arguments. */
    Tcl_Obj *const objv[])	/* Argument objects. */
{
    const char *varName;
    Var *varPtr;

    if (objc != 2) {
	Tcl_WrongNumArgs(interp, 1, objv, "varName");
	return TCL_ERROR;
    }

    varName = TclGetString(objv[1]);
    varPtr = TclVarTraceExists(interp, varName);

    Tcl_SetObjResult(interp,
	    Tcl_NewBooleanObj(varPtr && varPtr->value.objPtr));
    return TCL_OK;
}

/*
 *----------------------------------------------------------------------
 *
 * InfoFrameCmd --
 *	TIP #280
 *
 *	Called to implement the "info frame" command that returns the location
 *	of either the currently executing command, or its caller. Handles the
 *	following syntax:
 *
 *		info frame ?number?
 *
 * Results:
 *	Returns TCL_OK if successful and TCL_ERROR if there is an error.
 *
 * Side effects:
 *	Returns a result in the interpreter's result object. If there is an
 *	error, the result is an error message.
 *
 *----------------------------------------------------------------------
 */

static int
InfoFrameCmd(
    ClientData dummy,		/* Not used. */
    Tcl_Interp *interp,		/* Current interpreter. */
    int objc,			/* Number of arguments. */
    Tcl_Obj *const objv[])	/* Argument objects. */
{
    Interp *iPtr = (Interp *) interp;
    int level, code = TCL_OK;
    CmdFrame *framePtr, **cmdFramePtrPtr = &iPtr->cmdFramePtr;
    CoroutineData *corPtr = iPtr->execEnvPtr->corPtr;
    int topLevel = 0;

    if (objc > 2) {
	Tcl_WrongNumArgs(interp, 1, objv, "?number?");
	return TCL_ERROR;
    }

    while (corPtr) {
	while (*cmdFramePtrPtr) {
	    topLevel++;
	    cmdFramePtrPtr = &((*cmdFramePtrPtr)->nextPtr);
	}
	if (corPtr->caller.cmdFramePtr) {
	    *cmdFramePtrPtr = corPtr->caller.cmdFramePtr;
	}
	corPtr = corPtr->callerEEPtr->corPtr;
    }
    topLevel += (*cmdFramePtrPtr)->level;

    if (topLevel != iPtr->cmdFramePtr->level) {
	framePtr = iPtr->cmdFramePtr;
	while (framePtr) {
	    framePtr->level = topLevel--;
	    framePtr = framePtr->nextPtr;
	}
	if (topLevel) {
	    Tcl_Panic("Broken frame level calculation");
	}
	topLevel = iPtr->cmdFramePtr->level;
    }

    if (objc == 1) {
	/*
	 * Just "info frame".
	 */

	Tcl_SetObjResult(interp, Tcl_NewIntObj(topLevel));
	goto done;
    }

    /*
     * We've got "info frame level" and must parse the level first.
     */

    if (TclGetIntFromObj(interp, objv[1], &level) != TCL_OK) {
	code = TCL_ERROR;
	goto done;
    }

    if ((level > topLevel) || (level <= - topLevel)) {
    levelError:
	Tcl_SetObjResult(interp, Tcl_ObjPrintf(
		"bad level \"%s\"", TclGetString(objv[1])));
	Tcl_SetErrorCode(interp, "TCL", "LOOKUP", "LEVEL",
		TclGetString(objv[1]), NULL);
	code = TCL_ERROR;
	goto done;
    }

    /*
     * Let us convert to relative so that we know how many levels to go back
     */

    if (level > 0) {
	level -= topLevel;
    }

    framePtr = iPtr->cmdFramePtr;
    while (++level <= 0) {
	framePtr = framePtr->nextPtr;
	if (!framePtr) {
	    goto levelError;
	}
    }

    Tcl_SetObjResult(interp, TclInfoFrame(interp, framePtr));

  done:
    cmdFramePtrPtr = &iPtr->cmdFramePtr;
    corPtr = iPtr->execEnvPtr->corPtr;
    while (corPtr) {
	CmdFrame *endPtr = corPtr->caller.cmdFramePtr;

	if (endPtr) {
	    if (*cmdFramePtrPtr == endPtr) {
		*cmdFramePtrPtr = NULL;
	    } else {
		CmdFrame *runPtr = *cmdFramePtrPtr;

		while (runPtr->nextPtr != endPtr) {
		    runPtr->level -= endPtr->level;
		    runPtr = runPtr->nextPtr;
		}
		runPtr->level = 1;
		runPtr->nextPtr = NULL;
	    }
	    cmdFramePtrPtr = &corPtr->caller.cmdFramePtr;
	}
	corPtr = corPtr->callerEEPtr->corPtr;
    }
    return code;
}

/*
 *----------------------------------------------------------------------
 *
 * TclInfoFrame --
 *
 *	Core of InfoFrameCmd, returns TIP280 dict for a given frame.
 *
 * Results:
 *	Returns TIP280 dict.
 *
 * Side effects:
 *	None.
 *
 *----------------------------------------------------------------------
 */

Tcl_Obj *
TclInfoFrame(
    Tcl_Interp *interp,		/* Current interpreter. */
    CmdFrame *framePtr)		/* Frame to get info for. */
{
    Interp *iPtr = (Interp *) interp;
    Tcl_Obj *tmpObj;
    Tcl_Obj *lv[20];		/* Keep uptodate when more keys are added to
				 * the dict. */
    int lc = 0;
    /*
     * This array is indexed by the TCL_LOCATION_... values, except
     * for _LAST.
     */
    static const char *const typeString[TCL_LOCATION_LAST] = {
	"eval", "eval", "eval", "precompiled", "source", "proc"
    };
    Proc *procPtr = framePtr->framePtr ? framePtr->framePtr->procPtr : NULL;
    int needsFree = -1;

    /*
     * Pull the information and construct the dictionary to return, as list.
     * Regarding use of the CmdFrame fields see tclInt.h, and its definition.
     */

#define ADD_PAIR(name, value) \
	TclNewLiteralStringObj(tmpObj, name); \
	lv[lc++] = tmpObj; \
	lv[lc++] = (value)

    switch (framePtr->type) {
    case TCL_LOCATION_EVAL:
	/*
	 * Evaluation, dynamic script. Type, line, cmd, the latter through
	 * str.
	 */

	ADD_PAIR("type", Tcl_NewStringObj(typeString[framePtr->type], -1));
	if (framePtr->line) {
	    ADD_PAIR("line", Tcl_NewIntObj(framePtr->line[0]));
	} else {
	    ADD_PAIR("line", Tcl_NewIntObj(1));
	}
	ADD_PAIR("cmd", TclGetSourceFromFrame(framePtr, 0, NULL));
	break;

    case TCL_LOCATION_PREBC:
	/*
	 * Precompiled. Result contains the type as signal, nothing else.
	 */

	ADD_PAIR("type", Tcl_NewStringObj(typeString[framePtr->type], -1));
	break;

    case TCL_LOCATION_BC: {
	/*
	 * Execution of bytecode. Talk to the BC engine to fill out the frame.
	 */

	CmdFrame *fPtr = TclStackAlloc(interp, sizeof(CmdFrame));

	*fPtr = *framePtr;

	/*
	 * Note:
	 * Type BC => f.data.eval.path	  is not used.
	 *	      f.data.tebc.codePtr is used instead.
	 */

	TclGetSrcInfoForPc(fPtr);

	/*
	 * Now filled: cmd.str.(cmd,len), line
	 * Possibly modified: type, path!
	 */

	ADD_PAIR("type", Tcl_NewStringObj(typeString[fPtr->type], -1));
	if (fPtr->line) {
	    ADD_PAIR("line", Tcl_NewIntObj(fPtr->line[0]));
	}

	if (fPtr->type == TCL_LOCATION_SOURCE) {
	    ADD_PAIR("file", fPtr->data.eval.path);

	    /*
	     * Death of reference by TclGetSrcInfoForPc.
	     */

	    Tcl_DecrRefCount(fPtr->data.eval.path);
	}

	ADD_PAIR("cmd", TclGetSourceFromFrame(fPtr, 0, NULL));
	if (fPtr->cmdObj && framePtr->cmdObj == NULL) {
	    needsFree = lc - 1;
	}
	TclStackFree(interp, fPtr);
	break;
    }

    case TCL_LOCATION_SOURCE:
	/*
	 * Evaluation of a script file.
	 */

	ADD_PAIR("type", Tcl_NewStringObj(typeString[framePtr->type], -1));
	ADD_PAIR("line", Tcl_NewIntObj(framePtr->line[0]));
	ADD_PAIR("file", framePtr->data.eval.path);

	/*
	 * Refcount framePtr->data.eval.path goes up when lv is converted into
	 * the result list object.
	 */

	ADD_PAIR("cmd", TclGetSourceFromFrame(framePtr, 0, NULL));
	break;

    case TCL_LOCATION_PROC:
	Tcl_Panic("TCL_LOCATION_PROC found in standard frame");
	break;
    }

    /*
     * 'proc'. Common to all frame types. Conditional on having an associated
     * Procedure CallFrame.
     */

    if (procPtr != NULL) {
	Tcl_HashEntry *namePtr = procPtr->cmdPtr->hPtr;

	if (namePtr) {
	    Tcl_Obj *procNameObj;

	    /*
	     * This is a regular command.
	     */

	    TclNewObj(procNameObj);
	    Tcl_GetCommandFullName(interp, (Tcl_Command) procPtr->cmdPtr,
		    procNameObj);
	    ADD_PAIR("proc", procNameObj);
	} else if (procPtr->cmdPtr->clientData) {
	    ExtraFrameInfo *efiPtr = procPtr->cmdPtr->clientData;
	    int i;

	    /*
	     * This is a non-standard command. Luckily, it's told us how to
	     * render extra information about its frame.
	     */

	    for (i=0 ; i<efiPtr->length ; i++) {
		lv[lc++] = Tcl_NewStringObj(efiPtr->fields[i].name, -1);
		if (efiPtr->fields[i].proc) {
		    lv[lc++] =
			efiPtr->fields[i].proc(efiPtr->fields[i].clientData);
		} else {
		    lv[lc++] = efiPtr->fields[i].clientData;
		}
	    }
	}
    }

    /*
     * 'level'. Common to all frame types. Conditional on having an associated
     * _visible_ CallFrame.
     */

    if ((framePtr->framePtr != NULL) && (iPtr->varFramePtr != NULL)) {
	CallFrame *current = framePtr->framePtr;
	CallFrame *top = iPtr->varFramePtr;
	CallFrame *idx;

	for (idx=top ; idx!=NULL ; idx=idx->callerVarPtr) {
	    if (idx == current) {
		int c = framePtr->framePtr->level;
		int t = iPtr->varFramePtr->level;

		ADD_PAIR("level", Tcl_NewIntObj(t - c));
		break;
	    }
	}
    }

    tmpObj = Tcl_NewListObj(lc, lv);
    if (needsFree >= 0) {
	Tcl_DecrRefCount(lv[needsFree]);
    }
    return tmpObj;
}

/*
 *----------------------------------------------------------------------
 *
 * InfoFunctionsCmd --
 *
 *	Called to implement the "info functions" command that returns the list
 *	of math functions matching an optional pattern. Handles the following
 *	syntax:
 *
 *	    info functions ?pattern?
 *
 * Results:
 *	Returns TCL_OK if successful and TCL_ERROR if there is an error.
 *
 * Side effects:
 *	Returns a result in the interpreter's result object. If there is an
 *	error, the result is an error message.
 *
 *----------------------------------------------------------------------
 */

static int
InfoFunctionsCmd(
    ClientData dummy,		/* Not used. */
    Tcl_Interp *interp,		/* Current interpreter. */
    int objc,			/* Number of arguments. */
    Tcl_Obj *const objv[])	/* Argument objects. */
{
    Tcl_Obj *script;
    int code;

    if (objc > 2) {
	Tcl_WrongNumArgs(interp, 1, objv, "?pattern?");
	return TCL_ERROR;
    }

    script = Tcl_NewStringObj(
"	    ::apply [::list {{pattern *}} {\n"
"		::set cmds {}\n"
"		::foreach cmd [::info commands ::tcl::mathfunc::$pattern] {\n"
"		    ::lappend cmds [::namespace tail $cmd]\n"
"		}\n"
"		::foreach cmd [::info commands tcl::mathfunc::$pattern] {\n"
"		    ::set cmd [::namespace tail $cmd]\n"
"		    ::if {$cmd ni $cmds} {\n"
"			::lappend cmds $cmd\n"
"		    }\n"
"		}\n"
"		::return $cmds\n"
"	    } [::namespace current]] ", -1);

    if (objc == 2) {
	Tcl_Obj *arg = Tcl_NewListObj(1, &(objv[1]));

	Tcl_AppendObjToObj(script, arg);
	Tcl_DecrRefCount(arg);
    }

    Tcl_IncrRefCount(script);
    code = Tcl_EvalObjEx(interp, script, 0);

    Tcl_DecrRefCount(script);

    return code;
}

/*
 *----------------------------------------------------------------------
 *
 * InfoHostnameCmd --
 *
 *	Called to implement the "info hostname" command that returns the host
 *	name. Handles the following syntax:
 *
 *	    info hostname
 *
 * Results:
 *	Returns TCL_OK if successful and TCL_ERROR if there is an error.
 *
 * Side effects:
 *	Returns a result in the interpreter's result object. If there is an
 *	error, the result is an error message.
 *
 *----------------------------------------------------------------------
 */

static int
InfoHostnameCmd(
    ClientData dummy,		/* Not used. */
    Tcl_Interp *interp,		/* Current interpreter. */
    int objc,			/* Number of arguments. */
    Tcl_Obj *const objv[])	/* Argument objects. */
{
    const char *name;

    if (objc != 1) {
	Tcl_WrongNumArgs(interp, 1, objv, NULL);
	return TCL_ERROR;
    }

    name = Tcl_GetHostName();
    if (name) {
	Tcl_SetObjResult(interp, Tcl_NewStringObj(name, -1));
	return TCL_OK;
    }

    Tcl_SetObjResult(interp, Tcl_NewStringObj(
	    "unable to determine name of host", -1));
    Tcl_SetErrorCode(interp, "TCL", "OPERATION", "HOSTNAME", "UNKNOWN", NULL);
    return TCL_ERROR;
}

/*
 *----------------------------------------------------------------------
 *
 * InfoLevelCmd --
 *
 *	Called to implement the "info level" command that returns information
 *	about the call stack. Handles the following syntax:
 *
 *	    info level ?number?
 *
 * Results:
 *	Returns TCL_OK if successful and TCL_ERROR if there is an error.
 *
 * Side effects:
 *	Returns a result in the interpreter's result object. If there is an
 *	error, the result is an error message.
 *
 *----------------------------------------------------------------------
 */

static int
InfoLevelCmd(
    ClientData dummy,		/* Not used. */
    Tcl_Interp *interp,		/* Current interpreter. */
    int objc,			/* Number of arguments. */
    Tcl_Obj *const objv[])	/* Argument objects. */
{
    Interp *iPtr = (Interp *) interp;

    if (objc == 1) {		/* Just "info level" */
	Tcl_SetObjResult(interp, Tcl_NewIntObj(iPtr->varFramePtr->level));
	return TCL_OK;
    }

    if (objc == 2) {
	int level;
	CallFrame *framePtr, *rootFramePtr = iPtr->rootFramePtr;

	if (TclGetIntFromObj(interp, objv[1], &level) != TCL_OK) {
	    return TCL_ERROR;
	}
	if (level <= 0) {
	    if (iPtr->varFramePtr == rootFramePtr) {
		goto levelError;
	    }
	    level += iPtr->varFramePtr->level;
	}
	for (framePtr=iPtr->varFramePtr ; framePtr!=rootFramePtr;
		framePtr=framePtr->callerVarPtr) {
	    if (framePtr->level == level) {
		break;
	    }
	}
	if (framePtr == rootFramePtr) {
	    goto levelError;
	}

	Tcl_SetObjResult(interp,
		Tcl_NewListObj(framePtr->objc, framePtr->objv));
	return TCL_OK;
    }

    Tcl_WrongNumArgs(interp, 1, objv, "?number?");
    return TCL_ERROR;

  levelError:
    Tcl_SetObjResult(interp, Tcl_ObjPrintf(
	    "bad level \"%s\"", TclGetString(objv[1])));
    Tcl_SetErrorCode(interp, "TCL", "LOOKUP", "LEVEL",
	    TclGetString(objv[1]), NULL);
    return TCL_ERROR;
}

/*
 *----------------------------------------------------------------------
 *
 * InfoLibraryCmd --
 *
 *	Called to implement the "info library" command that returns the
 *	library directory for the Tcl installation. Handles the following
 *	syntax:
 *
 *	    info library
 *
 * Results:
 *	Returns TCL_OK if successful and TCL_ERROR if there is an error.
 *
 * Side effects:
 *	Returns a result in the interpreter's result object. If there is an
 *	error, the result is an error message.
 *
 *----------------------------------------------------------------------
 */

static int
InfoLibraryCmd(
    ClientData dummy,		/* Not used. */
    Tcl_Interp *interp,		/* Current interpreter. */
    int objc,			/* Number of arguments. */
    Tcl_Obj *const objv[])	/* Argument objects. */
{
    const char *libDirName;

    if (objc != 1) {
	Tcl_WrongNumArgs(interp, 1, objv, NULL);
	return TCL_ERROR;
    }

    libDirName = Tcl_GetVar(interp, "tcl_library", TCL_GLOBAL_ONLY);
    if (libDirName != NULL) {
	Tcl_SetObjResult(interp, Tcl_NewStringObj(libDirName, -1));
	return TCL_OK;
    }

    Tcl_SetObjResult(interp, Tcl_NewStringObj(
	    "no library has been specified for Tcl", -1));
    Tcl_SetErrorCode(interp, "TCL", "LOOKUP", "VARIABLE", "tcl_library",NULL);
    return TCL_ERROR;
}

/*
 *----------------------------------------------------------------------
 *
 * InfoLoadedCmd --
 *
 *	Called to implement the "info loaded" command that returns the
 *	packages that have been loaded into an interpreter. Handles the
 *	following syntax:
 *
 *	    info loaded ?interp?
 *
 * Results:
 *	Returns TCL_OK if successful and TCL_ERROR if there is an error.
 *
 * Side effects:
 *	Returns a result in the interpreter's result object. If there is an
 *	error, the result is an error message.
 *
 *----------------------------------------------------------------------
 */

static int
InfoLoadedCmd(
    ClientData dummy,		/* Not used. */
    Tcl_Interp *interp,		/* Current interpreter. */
    int objc,			/* Number of arguments. */
    Tcl_Obj *const objv[])	/* Argument objects. */
{
    const char *interpName;

    if ((objc != 1) && (objc != 2)) {
	Tcl_WrongNumArgs(interp, 1, objv, "?interp?");
	return TCL_ERROR;
    }

    if (objc == 1) {		/* Get loaded pkgs in all interpreters. */
	interpName = NULL;
    } else {			/* Get pkgs just in specified interp. */
	interpName = TclGetString(objv[1]);
    }
    return TclGetLoadedPackages(interp, interpName);
}

/*
 *----------------------------------------------------------------------
 *
 * InfoNameOfExecutableCmd --
 *
 *	Called to implement the "info nameofexecutable" command that returns
 *	the name of the binary file running this application. Handles the
 *	following syntax:
 *
 *	    info nameofexecutable
 *
 * Results:
 *	Returns TCL_OK if successful and TCL_ERROR if there is an error.
 *
 * Side effects:
 *	Returns a result in the interpreter's result object. If there is an
 *	error, the result is an error message.
 *
 *----------------------------------------------------------------------
 */

static int
InfoNameOfExecutableCmd(
    ClientData dummy,		/* Not used. */
    Tcl_Interp *interp,		/* Current interpreter. */
    int objc,			/* Number of arguments. */
    Tcl_Obj *const objv[])	/* Argument objects. */
{
    if (objc != 1) {
	Tcl_WrongNumArgs(interp, 1, objv, NULL);
	return TCL_ERROR;
    }
    Tcl_SetObjResult(interp, TclGetObjNameOfExecutable());
    return TCL_OK;
}

/*
 *----------------------------------------------------------------------
 *
 * InfoPatchLevelCmd --
 *
 *	Called to implement the "info patchlevel" command that returns the
 *	default value for an argument to a procedure. Handles the following
 *	syntax:
 *
 *	    info patchlevel
 *
 * Results:
 *	Returns TCL_OK if successful and TCL_ERROR if there is an error.
 *
 * Side effects:
 *	Returns a result in the interpreter's result object. If there is an
 *	error, the result is an error message.
 *
 *----------------------------------------------------------------------
 */

static int
InfoPatchLevelCmd(
    ClientData dummy,		/* Not used. */
    Tcl_Interp *interp,		/* Current interpreter. */
    int objc,			/* Number of arguments. */
    Tcl_Obj *const objv[])	/* Argument objects. */
{
    const char *patchlevel;

    if (objc != 1) {
	Tcl_WrongNumArgs(interp, 1, objv, NULL);
	return TCL_ERROR;
    }

    patchlevel = Tcl_GetVar(interp, "tcl_patchLevel",
	    (TCL_GLOBAL_ONLY | TCL_LEAVE_ERR_MSG));
    if (patchlevel != NULL) {
	Tcl_SetObjResult(interp, Tcl_NewStringObj(patchlevel, -1));
	return TCL_OK;
    }
    return TCL_ERROR;
}

/*
 *----------------------------------------------------------------------
 *
 * InfoProcsCmd --
 *
 *	Called to implement the "info procs" command that returns the list of
 *	procedures in the interpreter that match an optional pattern. The
 *	pattern, if any, consists of an optional sequence of namespace names
 *	separated by "::" qualifiers, which is followed by a glob-style
 *	pattern that restricts which commands are returned. Handles the
 *	following syntax:
 *
 *	    info procs ?pattern?
 *
 * Results:
 *	Returns TCL_OK if successful and TCL_ERROR if there is an error.
 *
 * Side effects:
 *	Returns a result in the interpreter's result object. If there is an
 *	error, the result is an error message.
 *
 *----------------------------------------------------------------------
 */

static int
InfoProcsCmd(
    ClientData dummy,		/* Not used. */
    Tcl_Interp *interp,		/* Current interpreter. */
    int objc,			/* Number of arguments. */
    Tcl_Obj *const objv[])	/* Argument objects. */
{
    const char *cmdName, *pattern;
    const char *simplePattern;
    Namespace *nsPtr;
#ifdef INFO_PROCS_SEARCH_GLOBAL_NS
    Namespace *globalNsPtr = (Namespace *) Tcl_GetGlobalNamespace(interp);
#endif
    Namespace *currNsPtr = (Namespace *) Tcl_GetCurrentNamespace(interp);
    Tcl_Obj *listPtr, *elemObjPtr;
    int specificNsInPattern = 0;/* Init. to avoid compiler warning. */
    register Tcl_HashEntry *entryPtr;
    Tcl_HashSearch search;
    Command *cmdPtr, *realCmdPtr;

    /*
     * Get the pattern and find the "effective namespace" in which to list
     * procs.
     */

    if (objc == 1) {
	simplePattern = NULL;
	nsPtr = currNsPtr;
	specificNsInPattern = 0;
    } else if (objc == 2) {
	/*
	 * From the pattern, get the effective namespace and the simple
	 * pattern (no namespace qualifiers or ::'s) at the end. If an error
	 * was found while parsing the pattern, return it. Otherwise, if the
	 * namespace wasn't found, just leave nsPtr NULL: we will return an
	 * empty list since no commands there can be found.
	 */

	Namespace *dummy1NsPtr, *dummy2NsPtr;

	pattern = TclGetString(objv[1]);
	TclGetNamespaceForQualName(interp, pattern, NULL, /*flags*/ 0, &nsPtr,
		&dummy1NsPtr, &dummy2NsPtr, &simplePattern);

	if (nsPtr != NULL) {	/* We successfully found the pattern's ns. */
	    specificNsInPattern = (strcmp(simplePattern, pattern) != 0);
	}
    } else {
	Tcl_WrongNumArgs(interp, 1, objv, "?pattern?");
	return TCL_ERROR;
    }

    if (nsPtr == NULL) {
	return TCL_OK;
    }

    /*
     * Scan through the effective namespace's command table and create a list
     * with all procs that match the pattern. If a specific namespace was
     * requested in the pattern, qualify the command names with the namespace
     * name.
     */

    listPtr = Tcl_NewListObj(0, NULL);
#ifndef INFO_PROCS_SEARCH_GLOBAL_NS
    if (simplePattern != NULL && TclMatchIsTrivial(simplePattern)) {
	entryPtr = Tcl_FindHashEntry(&nsPtr->cmdTable, simplePattern);
	if (entryPtr != NULL) {
	    cmdPtr = Tcl_GetHashValue(entryPtr);

	    if (!TclIsProc(cmdPtr)) {
		realCmdPtr = (Command *)
			TclGetOriginalCommand((Tcl_Command) cmdPtr);
		if (realCmdPtr != NULL && TclIsProc(realCmdPtr)) {
		    goto simpleProcOK;
		}
	    } else {
	    simpleProcOK:
		if (specificNsInPattern) {
		    elemObjPtr = Tcl_NewObj();
		    Tcl_GetCommandFullName(interp, (Tcl_Command) cmdPtr,
			    elemObjPtr);
		} else {
		    elemObjPtr = Tcl_NewStringObj(simplePattern, -1);
		}
		Tcl_ListObjAppendElement(interp, listPtr, elemObjPtr);
	    }
	}
    } else
#endif /* !INFO_PROCS_SEARCH_GLOBAL_NS */
    {
	entryPtr = Tcl_FirstHashEntry(&nsPtr->cmdTable, &search);
	while (entryPtr != NULL) {
	    cmdName = Tcl_GetHashKey(&nsPtr->cmdTable, entryPtr);
	    if ((simplePattern == NULL)
		    || Tcl_StringMatch(cmdName, simplePattern)) {
		cmdPtr = Tcl_GetHashValue(entryPtr);

		if (!TclIsProc(cmdPtr)) {
		    realCmdPtr = (Command *)
			    TclGetOriginalCommand((Tcl_Command) cmdPtr);
		    if (realCmdPtr != NULL && TclIsProc(realCmdPtr)) {
			goto procOK;
		    }
		} else {
		procOK:
		    if (specificNsInPattern) {
			elemObjPtr = Tcl_NewObj();
			Tcl_GetCommandFullName(interp, (Tcl_Command) cmdPtr,
				elemObjPtr);
		    } else {
			elemObjPtr = Tcl_NewStringObj(cmdName, -1);
		    }
		    Tcl_ListObjAppendElement(interp, listPtr, elemObjPtr);
		}
	    }
	    entryPtr = Tcl_NextHashEntry(&search);
	}

	/*
	 * If the effective namespace isn't the global :: namespace, and a
	 * specific namespace wasn't requested in the pattern, then add in all
	 * global :: procs that match the simple pattern. Of course, we add in
	 * only those procs that aren't hidden by a proc in the effective
	 * namespace.
	 */

#ifdef INFO_PROCS_SEARCH_GLOBAL_NS
	/*
	 * If "info procs" worked like "info commands", returning the commands
	 * also seen in the global namespace, then you would include this
	 * code. As this could break backwards compatibility with 8.0-8.2, we
	 * decided not to "fix" it in 8.3, leaving the behavior slightly
	 * different.
	 */

	if ((nsPtr != globalNsPtr) && !specificNsInPattern) {
	    entryPtr = Tcl_FirstHashEntry(&globalNsPtr->cmdTable, &search);
	    while (entryPtr != NULL) {
		cmdName = Tcl_GetHashKey(&globalNsPtr->cmdTable, entryPtr);
		if ((simplePattern == NULL)
			|| Tcl_StringMatch(cmdName, simplePattern)) {
		    if (Tcl_FindHashEntry(&nsPtr->cmdTable,cmdName) == NULL) {
			cmdPtr = Tcl_GetHashValue(entryPtr);
			realCmdPtr = (Command *) TclGetOriginalCommand(
				(Tcl_Command) cmdPtr);

			if (TclIsProc(cmdPtr) || ((realCmdPtr != NULL)
				&& TclIsProc(realCmdPtr))) {
			    Tcl_ListObjAppendElement(interp, listPtr,
				    Tcl_NewStringObj(cmdName, -1));
			}
		    }
		}
		entryPtr = Tcl_NextHashEntry(&search);
	    }
	}
#endif
    }

    Tcl_SetObjResult(interp, listPtr);
    return TCL_OK;
}

/*
 *----------------------------------------------------------------------
 *
 * InfoScriptCmd --
 *
 *	Called to implement the "info script" command that returns the script
 *	file that is currently being evaluated. Handles the following syntax:
 *
 *	    info script ?newName?
 *
 *	If newName is specified, it will set that as the internal name.
 *
 * Results:
 *	Returns TCL_OK if successful and TCL_ERROR if there is an error.
 *
 * Side effects:
 *	Returns a result in the interpreter's result object. If there is an
 *	error, the result is an error message. It may change the internal
 *	script filename.
 *
 *----------------------------------------------------------------------
 */

static int
InfoScriptCmd(
    ClientData dummy,		/* Not used. */
    Tcl_Interp *interp,		/* Current interpreter. */
    int objc,			/* Number of arguments. */
    Tcl_Obj *const objv[])	/* Argument objects. */
{
    Interp *iPtr = (Interp *) interp;
    if ((objc != 1) && (objc != 2)) {
	Tcl_WrongNumArgs(interp, 1, objv, "?filename?");
	return TCL_ERROR;
    }

    if (objc == 2) {
	if (iPtr->scriptFile != NULL) {
	    Tcl_DecrRefCount(iPtr->scriptFile);
	}
	iPtr->scriptFile = objv[1];
	Tcl_IncrRefCount(iPtr->scriptFile);
    }
    if (iPtr->scriptFile != NULL) {
	Tcl_SetObjResult(interp, iPtr->scriptFile);
    }
    return TCL_OK;
}

/*
 *----------------------------------------------------------------------
 *
 * InfoSharedlibCmd --
 *
 *	Called to implement the "info sharedlibextension" command that returns
 *	the file extension used for shared libraries. Handles the following
 *	syntax:
 *
 *	    info sharedlibextension
 *
 * Results:
 *	Returns TCL_OK if successful and TCL_ERROR if there is an error.
 *
 * Side effects:
 *	Returns a result in the interpreter's result object. If there is an
 *	error, the result is an error message.
 *
 *----------------------------------------------------------------------
 */

static int
InfoSharedlibCmd(
    ClientData dummy,		/* Not used. */
    Tcl_Interp *interp,		/* Current interpreter. */
    int objc,			/* Number of arguments. */
    Tcl_Obj *const objv[])	/* Argument objects. */
{
    if (objc != 1) {
	Tcl_WrongNumArgs(interp, 1, objv, NULL);
	return TCL_ERROR;
    }

#ifdef TCL_SHLIB_EXT
    Tcl_SetObjResult(interp, Tcl_NewStringObj(TCL_SHLIB_EXT, -1));
#endif
    return TCL_OK;
}

/*
 *----------------------------------------------------------------------
 *
 * InfoTclVersionCmd --
 *
 *	Called to implement the "info tclversion" command that returns the
 *	version number for this Tcl library. Handles the following syntax:
 *
 *	    info tclversion
 *
 * Results:
 *	Returns TCL_OK if successful and TCL_ERROR if there is an error.
 *
 * Side effects:
 *	Returns a result in the interpreter's result object. If there is an
 *	error, the result is an error message.
 *
 *----------------------------------------------------------------------
 */

static int
InfoTclVersionCmd(
    ClientData dummy,		/* Not used. */
    Tcl_Interp *interp,		/* Current interpreter. */
    int objc,			/* Number of arguments. */
    Tcl_Obj *const objv[])	/* Argument objects. */
{
    Tcl_Obj *version;

    if (objc != 1) {
	Tcl_WrongNumArgs(interp, 1, objv, NULL);
	return TCL_ERROR;
    }

    version = Tcl_GetVar2Ex(interp, "tcl_version", NULL,
	    (TCL_GLOBAL_ONLY | TCL_LEAVE_ERR_MSG));
    if (version != NULL) {
	Tcl_SetObjResult(interp, version);
	return TCL_OK;
    }
    return TCL_ERROR;
}

/*
 *----------------------------------------------------------------------
 *
 * Tcl_JoinObjCmd --
 *
 *	This procedure is invoked to process the "join" Tcl command. See the
 *	user documentation for details on what it does.
 *
 * Results:
 *	A standard Tcl object result.
 *
 * Side effects:
 *	See the user documentation.
 *
 *----------------------------------------------------------------------
 */

int
Tcl_JoinObjCmd(
    ClientData dummy,		/* Not used. */
    Tcl_Interp *interp,		/* Current interpreter. */
    int objc,			/* Number of arguments. */
    Tcl_Obj *const objv[])	/* The argument objects. */
{
    int listLen, i;
    Tcl_Obj *resObjPtr, *joinObjPtr, **elemPtrs;

    if ((objc < 2) || (objc > 3)) {
	Tcl_WrongNumArgs(interp, 1, objv, "list ?joinString?");
	return TCL_ERROR;
    }

    /*
     * Make sure the list argument is a list object and get its length and a
     * pointer to its array of element pointers.
     */

    if (TclListObjGetElements(interp, objv[1], &listLen,
	    &elemPtrs) != TCL_OK) {
	return TCL_ERROR;
    }

    joinObjPtr = (objc == 2) ? Tcl_NewStringObj(" ", 1) : objv[2];
    Tcl_IncrRefCount(joinObjPtr);

    resObjPtr = Tcl_NewObj();
    for (i = 0;  i < listLen;  i++) {
	if (i > 0) {

	    /*
	     * NOTE: This code is relying on Tcl_AppendObjToObj() **NOT**
	     * to shimmer joinObjPtr.  If it did, then the case where
	     * objv[1] and objv[2] are the same value would not be safe.
	     * Accessing elemPtrs would crash.
	     */

	    Tcl_AppendObjToObj(resObjPtr, joinObjPtr);
	}
	Tcl_AppendObjToObj(resObjPtr, elemPtrs[i]);
    }
    Tcl_DecrRefCount(joinObjPtr);
    Tcl_SetObjResult(interp, resObjPtr);
    return TCL_OK;
}

/*
 *----------------------------------------------------------------------
 *
 * Tcl_LassignObjCmd --
 *
 *	This object-based procedure is invoked to process the "lassign" Tcl
 *	command. See the user documentation for details on what it does.
 *
 * Results:
 *	A standard Tcl object result.
 *
 * Side effects:
 *	See the user documentation.
 *
 *----------------------------------------------------------------------
 */

int
Tcl_LassignObjCmd(
    ClientData dummy,		/* Not used. */
    Tcl_Interp *interp,		/* Current interpreter. */
    int objc,			/* Number of arguments. */
    Tcl_Obj *const objv[])	/* Argument objects. */
{
    Tcl_Obj *listCopyPtr;
    Tcl_Obj **listObjv;		/* The contents of the list. */
    int listObjc;		/* The length of the list. */
    int code = TCL_OK;

    if (objc < 2) {
	Tcl_WrongNumArgs(interp, 1, objv, "list ?varName ...?");
	return TCL_ERROR;
    }

    listCopyPtr = TclListObjCopy(interp, objv[1]);
    if (listCopyPtr == NULL) {
	return TCL_ERROR;
    }

    TclListObjGetElements(NULL, listCopyPtr, &listObjc, &listObjv);

    objc -= 2;
    objv += 2;
    while (code == TCL_OK && objc > 0 && listObjc > 0) {
	if (Tcl_ObjSetVar2(interp, *objv++, NULL, *listObjv++,
		TCL_LEAVE_ERR_MSG) == NULL) {
	    code = TCL_ERROR;
	}
	objc--;
	listObjc--;
    }

    if (code == TCL_OK && objc > 0) {
	Tcl_Obj *emptyObj;

	TclNewObj(emptyObj);
	Tcl_IncrRefCount(emptyObj);
	while (code == TCL_OK && objc-- > 0) {
	    if (Tcl_ObjSetVar2(interp, *objv++, NULL, emptyObj,
		    TCL_LEAVE_ERR_MSG) == NULL) {
		code = TCL_ERROR;
	    }
	}
	Tcl_DecrRefCount(emptyObj);
    }

    if (code == TCL_OK && listObjc > 0) {
	Tcl_SetObjResult(interp, Tcl_NewListObj(listObjc, listObjv));
    }

    Tcl_DecrRefCount(listCopyPtr);
    return code;
}

/*
 *----------------------------------------------------------------------
 *
 * Tcl_LindexObjCmd --
 *
 *	This object-based procedure is invoked to process the "lindex" Tcl
 *	command. See the user documentation for details on what it does.
 *
 * Results:
 *	A standard Tcl object result.
 *
 * Side effects:
 *	See the user documentation.
 *
 *----------------------------------------------------------------------
 */

int
Tcl_LindexObjCmd(
    ClientData dummy,		/* Not used. */
    Tcl_Interp *interp,		/* Current interpreter. */
    int objc,			/* Number of arguments. */
    Tcl_Obj *const objv[])	/* Argument objects. */
{

    Tcl_Obj *elemPtr;		/* Pointer to the element being extracted. */

    if (objc < 2) {
	Tcl_WrongNumArgs(interp, 1, objv, "list ?index ...?");
	return TCL_ERROR;
    }

    /*
     * If objc==3, then objv[2] may be either a single index or a list of
     * indices: go to TclLindexList to determine which. If objc>=4, or
     * objc==2, then objv[2 .. objc-2] are all single indices and processed as
     * such in TclLindexFlat.
     */

    if (objc == 3) {
	elemPtr = TclLindexList(interp, objv[1], objv[2]);
    } else {
	elemPtr = TclLindexFlat(interp, objv[1], objc-2, objv+2);
    }

    /*
     * Set the interpreter's object result to the last element extracted.
     */

    if (elemPtr == NULL) {
	return TCL_ERROR;
    }

    Tcl_SetObjResult(interp, elemPtr);
    Tcl_DecrRefCount(elemPtr);
    return TCL_OK;
}

/*
 *----------------------------------------------------------------------
 *
 * Tcl_LinsertObjCmd --
 *
 *	This object-based procedure is invoked to process the "linsert" Tcl
 *	command. See the user documentation for details on what it does.
 *
 * Results:
 *	A new Tcl list object formed by inserting zero or more elements into a
 *	list.
 *
 * Side effects:
 *	See the user documentation.
 *
 *----------------------------------------------------------------------
 */

int
Tcl_LinsertObjCmd(
    ClientData dummy,		/* Not used. */
    Tcl_Interp *interp,		/* Current interpreter. */
    register int objc,		/* Number of arguments. */
    Tcl_Obj *const objv[])	/* Argument objects. */
{
    Tcl_Obj *listPtr;
    int index, len, result;

    if (objc < 3) {
	Tcl_WrongNumArgs(interp, 1, objv, "list index ?element ...?");
	return TCL_ERROR;
    }

    result = TclListObjLength(interp, objv[1], &len);
    if (result != TCL_OK) {
	return result;
    }

    /*
     * Get the index. "end" is interpreted to be the index after the last
     * element, such that using it will cause any inserted elements to be
     * appended to the list.
     */

    result = TclGetIntForIndexM(interp, objv[2], /*end*/ len, &index);
    if (result != TCL_OK) {
	return result;
    }
    if (index > len) {
	index = len;
    }

    /*
     * If the list object is unshared we can modify it directly. Otherwise we
     * create a copy to modify: this is "copy on write".
     */

    listPtr = objv[1];
    if (Tcl_IsShared(listPtr)) {
	listPtr = TclListObjCopy(NULL, listPtr);
    }

    if ((objc == 4) && (index == len)) {
	/*
	 * Special case: insert one element at the end of the list.
	 */

	Tcl_ListObjAppendElement(NULL, listPtr, objv[3]);
    } else {
	if (TCL_OK != Tcl_ListObjReplace(interp, listPtr, index, 0,
		(objc-3), &(objv[3]))) {
	    return TCL_ERROR;
	}
    }

    /*
     * Set the interpreter's object result.
     */

    Tcl_SetObjResult(interp, listPtr);
    return TCL_OK;
}

/*
 *----------------------------------------------------------------------
 *
 * Tcl_ListObjCmd --
 *
 *	This procedure is invoked to process the "list" Tcl command. See the
 *	user documentation for details on what it does.
 *
 * Results:
 *	A standard Tcl object result.
 *
 * Side effects:
 *	See the user documentation.
 *
 *----------------------------------------------------------------------
 */

int
Tcl_ListObjCmd(
    ClientData dummy,		/* Not used. */
    Tcl_Interp *interp,		/* Current interpreter. */
    register int objc,		/* Number of arguments. */
    register Tcl_Obj *const objv[])
				/* The argument objects. */
{
    /*
     * If there are no list elements, the result is an empty object.
     * Otherwise set the interpreter's result object to be a list object.
     */

    if (objc > 1) {
	Tcl_SetObjResult(interp, Tcl_NewListObj(objc-1, &objv[1]));
    }
    return TCL_OK;
}

/*
 *----------------------------------------------------------------------
 *
 * Tcl_LlengthObjCmd --
 *
 *	This object-based procedure is invoked to process the "llength" Tcl
 *	command. See the user documentation for details on what it does.
 *
 * Results:
 *	A standard Tcl object result.
 *
 * Side effects:
 *	See the user documentation.
 *
 *----------------------------------------------------------------------
 */

int
Tcl_LlengthObjCmd(
    ClientData dummy,		/* Not used. */
    Tcl_Interp *interp,		/* Current interpreter. */
    int objc,			/* Number of arguments. */
    register Tcl_Obj *const objv[])
				/* Argument objects. */
{
    int listLen, result;

    if (objc != 2) {
	Tcl_WrongNumArgs(interp, 1, objv, "list");
	return TCL_ERROR;
    }

    result = TclListObjLength(interp, objv[1], &listLen);
    if (result != TCL_OK) {
	return result;
    }

    /*
     * Set the interpreter's object result to an integer object holding the
     * length.
     */

    Tcl_SetObjResult(interp, Tcl_NewIntObj(listLen));
    return TCL_OK;
}

/*
 *----------------------------------------------------------------------
 *
 * Tcl_LrangeObjCmd --
 *
 *	This procedure is invoked to process the "lrange" Tcl command. See the
 *	user documentation for details on what it does.
 *
 * Results:
 *	A standard Tcl object result.
 *
 * Side effects:
 *	See the user documentation.
 *
 *----------------------------------------------------------------------
 */

int
Tcl_LrangeObjCmd(
    ClientData notUsed,		/* Not used. */
    Tcl_Interp *interp,		/* Current interpreter. */
    int objc,			/* Number of arguments. */
    register Tcl_Obj *const objv[])
				/* Argument objects. */
{
    Tcl_Obj **elemPtrs;
    int listLen, first, last, result;

    if (objc != 4) {
	Tcl_WrongNumArgs(interp, 1, objv, "list first last");
	return TCL_ERROR;
    }

    result = TclListObjLength(interp, objv[1], &listLen);
    if (result != TCL_OK) {
	return result;
    }

    result = TclGetIntForIndexM(interp, objv[2], /*endValue*/ listLen - 1,
	    &first);
    if (result != TCL_OK) {
	return result;
    }
    if (first < 0) {
	first = 0;
    }

    result = TclGetIntForIndexM(interp, objv[3], /*endValue*/ listLen - 1,
	    &last);
    if (result != TCL_OK) {
	return result;
    }
    if (last >= listLen) {
	last = listLen - 1;
    }

    if (first > last) {
	/*
	 * Returning an empty list is easy.
	 */

	return TCL_OK;
    }

    result = TclListObjGetElements(interp, objv[1], &listLen, &elemPtrs);
    if (result != TCL_OK) {
	return result;
    }

    if (Tcl_IsShared(objv[1]) ||
	    ((ListRepPtr(objv[1])->refCount > 1))) {
	Tcl_SetObjResult(interp, Tcl_NewListObj(last - first + 1,
		&elemPtrs[first]));
    } else {
	/*
	 * In-place is possible.
	 */

	if (last < (listLen - 1)) {
	    Tcl_ListObjReplace(interp, objv[1], last + 1, listLen - 1 - last,
		    0, NULL);
	}

	/*
	 * This one is not conditioned on (first > 0) in order to preserve the
	 * string-canonizing effect of [lrange 0 end].
	 */

	Tcl_ListObjReplace(interp, objv[1], 0, first, 0, NULL);
	Tcl_SetObjResult(interp, objv[1]);
    }

    return TCL_OK;
}

/*
 *----------------------------------------------------------------------
 *
 * Tcl_LrepeatObjCmd --
 *
 *	This procedure is invoked to process the "lrepeat" Tcl command. See
 *	the user documentation for details on what it does.
 *
 * Results:
 *	A standard Tcl object result.
 *
 * Side effects:
 *	See the user documentation.
 *
 *----------------------------------------------------------------------
 */

int
Tcl_LrepeatObjCmd(
    ClientData dummy,		/* Not used. */
    Tcl_Interp *interp,		/* Current interpreter. */
    register int objc,		/* Number of arguments. */
    register Tcl_Obj *const objv[])
				/* The argument objects. */
{
    int elementCount, i, totalElems;
    Tcl_Obj *listPtr, **dataArray = NULL;

    /*
     * Check arguments for legality:
     *		lrepeat count ?value ...?
     */

    if (objc < 2) {
	Tcl_WrongNumArgs(interp, 1, objv, "count ?value ...?");
	return TCL_ERROR;
    }
    if (TCL_OK != TclGetIntFromObj(interp, objv[1], &elementCount)) {
	return TCL_ERROR;
    }
    if (elementCount < 0) {
	Tcl_SetObjResult(interp, Tcl_ObjPrintf(
		"bad count \"%d\": must be integer >= 0", elementCount));
	Tcl_SetErrorCode(interp, "TCL", "OPERATION", "LREPEAT", "NEGARG",
		NULL);
	return TCL_ERROR;
    }

    /*
     * Skip forward to the interesting arguments now we've finished parsing.
     */

    objc -= 2;
    objv += 2;

    /* Final sanity check. Do not exceed limits on max list length. */

    if (elementCount && objc > LIST_MAX/elementCount) {
	Tcl_SetObjResult(interp, Tcl_ObjPrintf(
		"max length of a Tcl list (%d elements) exceeded", LIST_MAX));
	Tcl_SetErrorCode(interp, "TCL", "MEMORY", NULL);
	return TCL_ERROR;
    }
    totalElems = objc * elementCount;

    /*
     * Get an empty list object that is allocated large enough to hold each
     * init value elementCount times.
     */

    listPtr = Tcl_NewListObj(totalElems, NULL);
    if (totalElems) {
	List *listRepPtr = ListRepPtr(listPtr);

	listRepPtr->elemCount = elementCount*objc;
	dataArray = &listRepPtr->elements;
    }

    /*
     * Set the elements. Note that we handle the common degenerate case of a
     * single value being repeated separately to permit the compiler as much
     * room as possible to optimize a loop that might be run a very large
     * number of times.
     */

    CLANG_ASSERT(dataArray || totalElems == 0 );
    if (objc == 1) {
	register Tcl_Obj *tmpPtr = objv[0];

	tmpPtr->refCount += elementCount;
	for (i=0 ; i<elementCount ; i++) {
	    dataArray[i] = tmpPtr;
	}
    } else {
	int j, k = 0;

	for (i=0 ; i<elementCount ; i++) {
	    for (j=0 ; j<objc ; j++) {
		Tcl_IncrRefCount(objv[j]);
		dataArray[k++] = objv[j];
	    }
	}
    }

    Tcl_SetObjResult(interp, listPtr);
    return TCL_OK;
}

/*
 *----------------------------------------------------------------------
 *
 * Tcl_LreplaceObjCmd --
 *
 *	This object-based procedure is invoked to process the "lreplace" Tcl
 *	command. See the user documentation for details on what it does.
 *
 * Results:
 *	A new Tcl list object formed by replacing zero or more elements of a
 *	list.
 *
 * Side effects:
 *	See the user documentation.
 *
 *----------------------------------------------------------------------
 */

int
Tcl_LreplaceObjCmd(
    ClientData dummy,		/* Not used. */
    Tcl_Interp *interp,		/* Current interpreter. */
    int objc,			/* Number of arguments. */
    Tcl_Obj *const objv[])	/* Argument objects. */
{
    register Tcl_Obj *listPtr;
    int first, last, listLen, numToDelete, result;

    if (objc < 4) {
	Tcl_WrongNumArgs(interp, 1, objv,
		"list first last ?element ...?");
	return TCL_ERROR;
    }

    result = TclListObjLength(interp, objv[1], &listLen);
    if (result != TCL_OK) {
	return result;
    }

    /*
     * Get the first and last indexes. "end" is interpreted to be the index
     * for the last element, such that using it will cause that element to be
     * included for deletion.
     */

    result = TclGetIntForIndexM(interp, objv[2], /*end*/ listLen-1, &first);
    if (result != TCL_OK) {
	return result;
    }

    result = TclGetIntForIndexM(interp, objv[3], /*end*/ listLen-1, &last);
    if (result != TCL_OK) {
	return result;
    }

    if (first < 0) {
	first = 0;
    }
    if (first > listLen) {
	first = listLen;
    }

    if (last >= listLen) {
	last = listLen - 1;
    }
    if (first <= last) {
	numToDelete = last - first + 1;
    } else {
	numToDelete = 0;
    }

    /*
     * If the list object is unshared we can modify it directly, otherwise we
     * create a copy to modify: this is "copy on write".
     */

    listPtr = objv[1];
    if (Tcl_IsShared(listPtr)) {
	listPtr = TclListObjCopy(NULL, listPtr);
    }

    /*
     * Note that we call Tcl_ListObjReplace even when numToDelete == 0 and
     * objc == 4. In this case, the list value of listPtr is not changed (no
     * elements are removed or added), but by making the call we are assured
     * we end up with a list in canonical form. Resist any temptation to
     * optimize this case away.
     */

    if (TCL_OK != Tcl_ListObjReplace(interp, listPtr, first, numToDelete,
	    objc-4, objv+4)) {
	return TCL_ERROR;
    }

    /*
     * Set the interpreter's object result.
     */

    Tcl_SetObjResult(interp, listPtr);
    return TCL_OK;
}

/*
 *----------------------------------------------------------------------
 *
 * Tcl_LreverseObjCmd --
 *
 *	This procedure is invoked to process the "lreverse" Tcl command. See
 *	the user documentation for details on what it does.
 *
 * Results:
 *	A standard Tcl result.
 *
 * Side effects:
 *	See the user documentation.
 *
 *----------------------------------------------------------------------
 */

int
Tcl_LreverseObjCmd(
    ClientData clientData,	/* Not used. */
    Tcl_Interp *interp,		/* Current interpreter. */
    int objc,			/* Number of arguments. */
    Tcl_Obj *const objv[])	/* Argument values. */
{
    Tcl_Obj **elemv;
    int elemc, i, j;

    if (objc != 2) {
	Tcl_WrongNumArgs(interp, 1, objv, "list");
	return TCL_ERROR;
    }
    if (TclListObjGetElements(interp, objv[1], &elemc, &elemv) != TCL_OK) {
	return TCL_ERROR;
    }

    /*
     * If the list is empty, just return it. [Bug 1876793]
     */

    if (!elemc) {
	Tcl_SetObjResult(interp, objv[1]);
	return TCL_OK;
    }

    if (Tcl_IsShared(objv[1])
	    || (ListRepPtr(objv[1])->refCount > 1)) {	/* Bug 1675044 */
	Tcl_Obj *resultObj, **dataArray;
	List *listRepPtr;

	resultObj = Tcl_NewListObj(elemc, NULL);
	listRepPtr = ListRepPtr(resultObj);
	listRepPtr->elemCount = elemc;
	dataArray = &listRepPtr->elements;

	for (i=0,j=elemc-1 ; i<elemc ; i++,j--) {
	    dataArray[j] = elemv[i];
	    Tcl_IncrRefCount(elemv[i]);
	}

	Tcl_SetObjResult(interp, resultObj);
    } else {

	/*
	 * Not shared, so swap "in place". This relies on Tcl_LOGE above
	 * returning a pointer to the live array of Tcl_Obj values.
	 */

	for (i=0,j=elemc-1 ; i<j ; i++,j--) {
	    Tcl_Obj *tmp = elemv[i];

	    elemv[i] = elemv[j];
	    elemv[j] = tmp;
	}
	TclInvalidateStringRep(objv[1]);
	Tcl_SetObjResult(interp, objv[1]);
    }
    return TCL_OK;
}

/*
 *----------------------------------------------------------------------
 *
 * Tcl_LsearchObjCmd --
 *
 *	This procedure is invoked to process the "lsearch" Tcl command. See
 *	the user documentation for details on what it does.
 *
 * Results:
 *	A standard Tcl result.
 *
 * Side effects:
 *	See the user documentation.
 *
 *----------------------------------------------------------------------
 */

int
Tcl_LsearchObjCmd(
    ClientData clientData,	/* Not used. */
    Tcl_Interp *interp,		/* Current interpreter. */
    int objc,			/* Number of arguments. */
    Tcl_Obj *const objv[])	/* Argument values. */
{
    const char *bytes, *patternBytes;
    int i, match, index, result=TCL_OK, listc, length, elemLen, bisect;
    int dataType, isIncreasing, lower, upper, offset;
    Tcl_WideInt patWide, objWide;
    int allMatches, inlineReturn, negatedMatch, returnSubindices, noCase;
    double patDouble, objDouble;
    SortInfo sortInfo;
    Tcl_Obj *patObj, **listv, *listPtr, *startPtr, *itemPtr;
    SortStrCmpFn_t strCmpFn = strcmp;
    Tcl_RegExp regexp = NULL;
    static const char *const options[] = {
	"-all",	    "-ascii",   "-bisect", "-decreasing", "-dictionary",
	"-exact",   "-glob",    "-increasing", "-index",
	"-inline",  "-integer", "-nocase",     "-not",
	"-real",    "-regexp",  "-sorted",     "-start",
	"-subindices", NULL
    };
    enum options {
	LSEARCH_ALL, LSEARCH_ASCII, LSEARCH_BISECT, LSEARCH_DECREASING,
	LSEARCH_DICTIONARY, LSEARCH_EXACT, LSEARCH_GLOB, LSEARCH_INCREASING,
	LSEARCH_INDEX, LSEARCH_INLINE, LSEARCH_INTEGER, LSEARCH_NOCASE,
	LSEARCH_NOT, LSEARCH_REAL, LSEARCH_REGEXP, LSEARCH_SORTED,
	LSEARCH_START, LSEARCH_SUBINDICES
    };
    enum datatypes {
	ASCII, DICTIONARY, INTEGER, REAL
    };
    enum modes {
	EXACT, GLOB, REGEXP, SORTED
    };
    enum modes mode;

    mode = GLOB;
    dataType = ASCII;
    isIncreasing = 1;
    allMatches = 0;
    inlineReturn = 0;
    returnSubindices = 0;
    negatedMatch = 0;
    bisect = 0;
    listPtr = NULL;
    startPtr = NULL;
    offset = 0;
    noCase = 0;
    sortInfo.compareCmdPtr = NULL;
    sortInfo.isIncreasing = 1;
    sortInfo.sortMode = 0;
    sortInfo.interp = interp;
    sortInfo.resultCode = TCL_OK;
    sortInfo.indexv = NULL;
    sortInfo.indexc = 0;

    if (objc < 3) {
	Tcl_WrongNumArgs(interp, 1, objv, "?-option value ...? list pattern");
	return TCL_ERROR;
    }

    for (i = 1; i < objc-2; i++) {
	if (Tcl_GetIndexFromObj(interp, objv[i], options, "option", 0, &index)
		!= TCL_OK) {
	    if (startPtr != NULL) {
		Tcl_DecrRefCount(startPtr);
	    }
	    result = TCL_ERROR;
	    goto done;
	}
	switch ((enum options) index) {
	case LSEARCH_ALL:		/* -all */
	    allMatches = 1;
	    break;
	case LSEARCH_ASCII:		/* -ascii */
	    dataType = ASCII;
	    break;
	case LSEARCH_BISECT:		/* -bisect */
	    mode = SORTED;
	    bisect = 1;
	    break;
	case LSEARCH_DECREASING:	/* -decreasing */
	    isIncreasing = 0;
	    sortInfo.isIncreasing = 0;
	    break;
	case LSEARCH_DICTIONARY:	/* -dictionary */
	    dataType = DICTIONARY;
	    break;
	case LSEARCH_EXACT:		/* -increasing */
	    mode = EXACT;
	    break;
	case LSEARCH_GLOB:		/* -glob */
	    mode = GLOB;
	    break;
	case LSEARCH_INCREASING:	/* -increasing */
	    isIncreasing = 1;
	    sortInfo.isIncreasing = 1;
	    break;
	case LSEARCH_INLINE:		/* -inline */
	    inlineReturn = 1;
	    break;
	case LSEARCH_INTEGER:		/* -integer */
	    dataType = INTEGER;
	    break;
	case LSEARCH_NOCASE:		/* -nocase */
	    strCmpFn = TclUtfCasecmp;
	    noCase = 1;
	    break;
	case LSEARCH_NOT:		/* -not */
	    negatedMatch = 1;
	    break;
	case LSEARCH_REAL:		/* -real */
	    dataType = REAL;
	    break;
	case LSEARCH_REGEXP:		/* -regexp */
	    mode = REGEXP;
	    break;
	case LSEARCH_SORTED:		/* -sorted */
	    mode = SORTED;
	    break;
	case LSEARCH_SUBINDICES:	/* -subindices */
	    returnSubindices = 1;
	    break;
	case LSEARCH_START:		/* -start */
	    /*
	     * If there was a previous -start option, release its saved index
	     * because it will either be replaced or there will be an error.
	     */

	    if (startPtr != NULL) {
		Tcl_DecrRefCount(startPtr);
	    }
	    if (i > objc-4) {
		Tcl_SetObjResult(interp, Tcl_NewStringObj(
			"missing starting index", -1));
		Tcl_SetErrorCode(interp, "TCL", "ARGUMENT", "MISSING", NULL);
		result = TCL_ERROR;
		goto done;
	    }
	    i++;
	    if (objv[i] == objv[objc - 2]) {
		/*
		 * Take copy to prevent shimmering problems. Note that it does
		 * not matter if the index obj is also a component of the list
		 * being searched. We only need to copy where the list and the
		 * index are one-and-the-same.
		 */

		startPtr = Tcl_DuplicateObj(objv[i]);
	    } else {
		startPtr = objv[i];
		Tcl_IncrRefCount(startPtr);
	    }
	    break;
	case LSEARCH_INDEX: {		/* -index */
	    Tcl_Obj **indices;
	    int j;

	    if (sortInfo.indexc > 1) {
		TclStackFree(interp, sortInfo.indexv);
	    }
	    if (i > objc-4) {
		if (startPtr != NULL) {
		    Tcl_DecrRefCount(startPtr);
		}
		Tcl_SetObjResult(interp, Tcl_NewStringObj(
			"\"-index\" option must be followed by list index",
			-1));
		Tcl_SetErrorCode(interp, "TCL", "ARGUMENT", "MISSING", NULL);
		return TCL_ERROR;
	    }

	    /*
	     * Store the extracted indices for processing by sublist
	     * extraction. Note that we don't do this using objects because
	     * that has shimmering problems.
	     */

	    i++;
	    if (TclListObjGetElements(interp, objv[i],
		    &sortInfo.indexc, &indices) != TCL_OK) {
		if (startPtr != NULL) {
		    Tcl_DecrRefCount(startPtr);
		}
		return TCL_ERROR;
	    }
	    switch (sortInfo.indexc) {
	    case 0:
		sortInfo.indexv = NULL;
		break;
	    case 1:
		sortInfo.indexv = &sortInfo.singleIndex;
		break;
	    default:
		sortInfo.indexv =
			TclStackAlloc(interp, sizeof(int) * sortInfo.indexc);
	    }

	    /*
	     * Fill the array by parsing each index. We don't know whether
	     * their scale is sensible yet, but we at least perform the
	     * syntactic check here.
	     */

	    for (j=0 ; j<sortInfo.indexc ; j++) {
		int encoded = 0;
		if (TclIndexEncode(interp, indices[j], TCL_INDEX_BEFORE,
			TCL_INDEX_AFTER, &encoded) != TCL_OK) {
		    result = TCL_ERROR;
		}
		if ((encoded == TCL_INDEX_BEFORE)
			|| (encoded == TCL_INDEX_AFTER)) {
		    Tcl_SetObjResult(interp, Tcl_ObjPrintf(
			    "index \"%s\" cannot select an element "
			    "from any list", Tcl_GetString(indices[j])));
		    Tcl_SetErrorCode(interp, "TCL", "VALUE", "INDEX"
			    "OUTOFRANGE", NULL);
		    result = TCL_ERROR;
		}
		if (result == TCL_ERROR) {
		    Tcl_AppendObjToErrorInfo(interp, Tcl_ObjPrintf(
			    "\n    (-index option item number %d)", j));
		    goto done;
		}
		sortInfo.indexv[j] = encoded;
	    }
	    break;
	}
	}
    }

    /*
     * Subindices only make sense if asked for with -index option set.
     */

    if (returnSubindices && sortInfo.indexc==0) {
	if (startPtr != NULL) {
	    Tcl_DecrRefCount(startPtr);
	}
	Tcl_SetObjResult(interp, Tcl_NewStringObj(
		"-subindices cannot be used without -index option", -1));
	Tcl_SetErrorCode(interp, "TCL", "OPERATION", "LSEARCH",
		"BAD_OPTION_MIX", NULL);
	return TCL_ERROR;
    }

    if (bisect && (allMatches || negatedMatch)) {
	Tcl_SetObjResult(interp, Tcl_NewStringObj(
		"-bisect is not compatible with -all or -not", -1));
	Tcl_SetErrorCode(interp, "TCL", "OPERATION", "LSEARCH",
		"BAD_OPTION_MIX", NULL);
	return TCL_ERROR;
    }

    if (mode == REGEXP) {
	/*
	 * We can shimmer regexp/list if listv[i] == pattern, so get the
	 * regexp rep before the list rep. First time round, omit the interp
	 * and hope that the compilation will succeed. If it fails, we'll
	 * recompile in "expensive" mode with a place to put error messages.
	 */

	regexp = Tcl_GetRegExpFromObj(NULL, objv[objc - 1],
		TCL_REG_ADVANCED | TCL_REG_NOSUB |
		(noCase ? TCL_REG_NOCASE : 0));
	if (regexp == NULL) {
	    /*
	     * Failed to compile the RE. Try again without the TCL_REG_NOSUB
	     * flag in case the RE had sub-expressions in it [Bug 1366683]. If
	     * this fails, an error message will be left in the interpreter.
	     */

	    regexp = Tcl_GetRegExpFromObj(interp, objv[objc - 1],
		    TCL_REG_ADVANCED | (noCase ? TCL_REG_NOCASE : 0));
	}

	if (regexp == NULL) {
	    if (startPtr != NULL) {
		Tcl_DecrRefCount(startPtr);
	    }
	    result = TCL_ERROR;
	    goto done;
	}
    }

    /*
     * Make sure the list argument is a list object and get its length and a
     * pointer to its array of element pointers.
     */

    result = TclListObjGetElements(interp, objv[objc - 2], &listc, &listv);
    if (result != TCL_OK) {
	if (startPtr != NULL) {
	    Tcl_DecrRefCount(startPtr);
	}
	goto done;
    }

    /*
     * Get the user-specified start offset.
     */

    if (startPtr) {
	result = TclGetIntForIndexM(interp, startPtr, listc-1, &offset);
	Tcl_DecrRefCount(startPtr);
	if (result != TCL_OK) {
	    goto done;
	}
	if (offset < 0) {
	    offset = 0;
	}

	/*
	 * If the search started past the end of the list, we just return a
	 * "did not match anything at all" result straight away. [Bug 1374778]
	 */

	if (offset > listc-1) {
	    if (sortInfo.indexc > 1) {
		TclStackFree(interp, sortInfo.indexv);
	    }
	    if (allMatches || inlineReturn) {
		Tcl_ResetResult(interp);
	    } else {
		Tcl_SetObjResult(interp, Tcl_NewIntObj(-1));
	    }
	    return TCL_OK;
	}
    }

    patObj = objv[objc - 1];
    patternBytes = NULL;
    if (mode == EXACT || mode == SORTED) {
	switch ((enum datatypes) dataType) {
	case ASCII:
	case DICTIONARY:
	    patternBytes = TclGetStringFromObj(patObj, &length);
	    break;
	case INTEGER:
	    result = TclGetWideIntFromObj(interp, patObj, &patWide);
	    if (result != TCL_OK) {
		goto done;
	    }

	    /*
	     * List representation might have been shimmered; restore it. [Bug
	     * 1844789]
	     */

	    TclListObjGetElements(NULL, objv[objc - 2], &listc, &listv);
	    break;
	case REAL:
	    result = Tcl_GetDoubleFromObj(interp, patObj, &patDouble);
	    if (result != TCL_OK) {
		goto done;
	    }

	    /*
	     * List representation might have been shimmered; restore it. [Bug
	     * 1844789]
	     */

	    TclListObjGetElements(NULL, objv[objc - 2], &listc, &listv);
	    break;
	}
    } else {
	patternBytes = TclGetStringFromObj(patObj, &length);
    }

    /*
     * Set default index value to -1, indicating failure; if we find the item
     * in the course of our search, index will be set to the correct value.
     */

    index = -1;
    match = 0;

    if (mode == SORTED && !allMatches && !negatedMatch) {
	/*
	 * If the data is sorted, we can do a more intelligent search. Note
	 * that there is no point in being smart when -all was specified; in
	 * that case, we have to look at all items anyway, and there is no
	 * sense in doing this when the match sense is inverted.
	 */

	lower = offset - 1;
	upper = listc;
	while (lower + 1 != upper && sortInfo.resultCode == TCL_OK) {
	    i = (lower + upper)/2;
	    if (sortInfo.indexc != 0) {
		itemPtr = SelectObjFromSublist(listv[i], &sortInfo);
		if (sortInfo.resultCode != TCL_OK) {
		    result = sortInfo.resultCode;
		    goto done;
		}
	    } else {
		itemPtr = listv[i];
	    }
	    switch ((enum datatypes) dataType) {
	    case ASCII:
		bytes = TclGetString(itemPtr);
		match = strCmpFn(patternBytes, bytes);
		break;
	    case DICTIONARY:
		bytes = TclGetString(itemPtr);
		match = DictionaryCompare(patternBytes, bytes);
		break;
	    case INTEGER:
		result = TclGetWideIntFromObj(interp, itemPtr, &objWide);
		if (result != TCL_OK) {
		    goto done;
		}
		if (patWide == objWide) {
		    match = 0;
		} else if (patWide < objWide) {
		    match = -1;
		} else {
		    match = 1;
		}
		break;
	    case REAL:
		result = Tcl_GetDoubleFromObj(interp, itemPtr, &objDouble);
		if (result != TCL_OK) {
		    goto done;
		}
		if (patDouble == objDouble) {
		    match = 0;
		} else if (patDouble < objDouble) {
		    match = -1;
		} else {
		    match = 1;
		}
		break;
	    }
	    if (match == 0) {
		/*
		 * Normally, binary search is written to stop when it finds a
		 * match. If there are duplicates of an element in the list,
		 * our first match might not be the first occurance.
		 * Consider: 0 0 0 1 1 1 2 2 2
		 *
		 * To maintain consistancy with standard lsearch semantics, we
		 * must find the leftmost occurance of the pattern in the
		 * list. Thus we don't just stop searching here. This
		 * variation means that a search always makes log n
		 * comparisons (normal binary search might "get lucky" with an
		 * early comparison).
		 *
		 * In bisect mode though, we want the last of equals.
		 */

		index = i;
		if (bisect) {
		    lower = i;
		} else {
		    upper = i;
		}
	    } else if (match > 0) {
		if (isIncreasing) {
		    lower = i;
		} else {
		    upper = i;
		}
	    } else {
		if (isIncreasing) {
		    upper = i;
		} else {
		    lower = i;
		}
	    }
	}
	if (bisect && index < 0) {
	    index = lower;
	}
    } else {
	/*
	 * We need to do a linear search, because (at least one) of:
	 *   - our matcher can only tell equal vs. not equal
	 *   - our matching sense is negated
	 *   - we're building a list of all matched items
	 */

	if (allMatches) {
	    listPtr = Tcl_NewListObj(0, NULL);
	}
	for (i = offset; i < listc; i++) {
	    match = 0;
	    if (sortInfo.indexc != 0) {
		itemPtr = SelectObjFromSublist(listv[i], &sortInfo);
		if (sortInfo.resultCode != TCL_OK) {
		    if (listPtr != NULL) {
			Tcl_DecrRefCount(listPtr);
		    }
		    result = sortInfo.resultCode;
		    goto done;
		}
	    } else {
		itemPtr = listv[i];
	    }

	    switch (mode) {
	    case SORTED:
	    case EXACT:
		switch ((enum datatypes) dataType) {
		case ASCII:
		    bytes = TclGetStringFromObj(itemPtr, &elemLen);
		    if (length == elemLen) {
			/*
			 * This split allows for more optimal compilation of
			 * memcmp/strcasecmp.
			 */

			if (noCase) {
			    match = (TclUtfCasecmp(bytes, patternBytes) == 0);
			} else {
			    match = (memcmp(bytes, patternBytes,
				    (size_t) length) == 0);
			}
		    }
		    break;

		case DICTIONARY:
		    bytes = TclGetString(itemPtr);
		    match = (DictionaryCompare(bytes, patternBytes) == 0);
		    break;

		case INTEGER:
		    result = TclGetWideIntFromObj(interp, itemPtr, &objWide);
		    if (result != TCL_OK) {
			if (listPtr != NULL) {
			    Tcl_DecrRefCount(listPtr);
			}
			goto done;
		    }
		    match = (objWide == patWide);
		    break;

		case REAL:
		    result = Tcl_GetDoubleFromObj(interp,itemPtr, &objDouble);
		    if (result != TCL_OK) {
			if (listPtr) {
			    Tcl_DecrRefCount(listPtr);
			}
			goto done;
		    }
		    match = (objDouble == patDouble);
		    break;
		}
		break;

	    case GLOB:
		match = Tcl_StringCaseMatch(TclGetString(itemPtr),
			patternBytes, noCase);
		break;

	    case REGEXP:
		match = Tcl_RegExpExecObj(interp, regexp, itemPtr, 0, 0, 0);
		if (match < 0) {
		    Tcl_DecrRefCount(patObj);
		    if (listPtr != NULL) {
			Tcl_DecrRefCount(listPtr);
		    }
		    result = TCL_ERROR;
		    goto done;
		}
		break;
	    }

	    /*
	     * Invert match condition for -not.
	     */

	    if (negatedMatch) {
		match = !match;
	    }
	    if (!match) {
		continue;
	    }
	    if (!allMatches) {
		index = i;
		break;
	    } else if (inlineReturn) {
		/*
		 * Note that these appends are not expected to fail.
		 */

		if (returnSubindices && (sortInfo.indexc != 0)) {
		    itemPtr = SelectObjFromSublist(listv[i], &sortInfo);
		} else {
		    itemPtr = listv[i];
		}
		Tcl_ListObjAppendElement(interp, listPtr, itemPtr);
	    } else if (returnSubindices) {
		int j;

		itemPtr = Tcl_NewIntObj(i);
		for (j=0 ; j<sortInfo.indexc ; j++) {
		    Tcl_ListObjAppendElement(interp, itemPtr, Tcl_NewIntObj(
			    TclIndexDecode(sortInfo.indexv[j], listc)));
		}
		Tcl_ListObjAppendElement(interp, listPtr, itemPtr);
	    } else {
		Tcl_ListObjAppendElement(interp, listPtr, Tcl_NewIntObj(i));
	    }
	}
    }

    /*
     * Return everything or a single value.
     */

    if (allMatches) {
	Tcl_SetObjResult(interp, listPtr);
    } else if (!inlineReturn) {
	if (returnSubindices) {
	    int j;

	    itemPtr = Tcl_NewIntObj(index);
	    for (j=0 ; j<sortInfo.indexc ; j++) {
		Tcl_ListObjAppendElement(interp, itemPtr, Tcl_NewIntObj(
			TclIndexDecode(sortInfo.indexv[j], listc)));
	    }
	    Tcl_SetObjResult(interp, itemPtr);
	} else {
	    Tcl_SetObjResult(interp, Tcl_NewIntObj(index));
	}
    } else if (index < 0) {
	/*
	 * Is this superfluous? The result should be a blank object by
	 * default...
	 */

	Tcl_SetObjResult(interp, Tcl_NewObj());
    } else {
	Tcl_SetObjResult(interp, listv[index]);
    }
    result = TCL_OK;

    /*
     * Cleanup the index list array.
     */

  done:
    if (sortInfo.indexc > 1) {
	TclStackFree(interp, sortInfo.indexv);
    }
    return result;
}

/*
 *----------------------------------------------------------------------
 *
 * Tcl_LsetObjCmd --
 *
 *	This procedure is invoked to process the "lset" Tcl command. See the
 *	user documentation for details on what it does.
 *
 * Results:
 *	A standard Tcl result.
 *
 * Side effects:
 *	See the user documentation.
 *
 *----------------------------------------------------------------------
 */

int
Tcl_LsetObjCmd(
    ClientData clientData,	/* Not used. */
    Tcl_Interp *interp,		/* Current interpreter. */
    int objc,			/* Number of arguments. */
    Tcl_Obj *const objv[])	/* Argument values. */
{
    Tcl_Obj *listPtr;		/* Pointer to the list being altered. */
    Tcl_Obj *finalValuePtr;	/* Value finally assigned to the variable. */

    /*
     * Check parameter count.
     */

    if (objc < 3) {
	Tcl_WrongNumArgs(interp, 1, objv,
		"listVar ?index? ?index ...? value");
	return TCL_ERROR;
    }

    /*
     * Look up the list variable's value.
     */

    listPtr = Tcl_ObjGetVar2(interp, objv[1], NULL, TCL_LEAVE_ERR_MSG);
    if (listPtr == NULL) {
	return TCL_ERROR;
    }

    /*
     * Substitute the value in the value. Return either the value or else an
     * unshared copy of it.
     */

    if (objc == 4) {
	finalValuePtr = TclLsetList(interp, listPtr, objv[2], objv[3]);
    } else {
	finalValuePtr = TclLsetFlat(interp, listPtr, objc-3, objv+2,
		objv[objc-1]);
    }

    /*
     * If substitution has failed, bail out.
     */

    if (finalValuePtr == NULL) {
	return TCL_ERROR;
    }

    /*
     * Finally, update the variable so that traces fire.
     */

    listPtr = Tcl_ObjSetVar2(interp, objv[1], NULL, finalValuePtr,
	    TCL_LEAVE_ERR_MSG);
    Tcl_DecrRefCount(finalValuePtr);
    if (listPtr == NULL) {
	return TCL_ERROR;
    }

    /*
     * Return the new value of the variable as the interpreter result.
     */

    Tcl_SetObjResult(interp, listPtr);
    return TCL_OK;
}

/*
 *----------------------------------------------------------------------
 *
 * Tcl_LsortObjCmd --
 *
 *	This procedure is invoked to process the "lsort" Tcl command. See the
 *	user documentation for details on what it does.
 *
 * Results:
 *	A standard Tcl result.
 *
 * Side effects:
 *	See the user documentation.
 *
 *----------------------------------------------------------------------
 */

int
Tcl_LsortObjCmd(
    ClientData clientData,	/* Not used. */
    Tcl_Interp *interp,		/* Current interpreter. */
    int objc,			/* Number of arguments. */
    Tcl_Obj *const objv[])	/* Argument values. */
{
    int i, j, index, indices, length, nocase = 0, indexc;
    int sortMode = SORTMODE_ASCII;
    int group, groupSize, groupOffset, idx, allocatedIndexVector = 0;
    Tcl_Obj *resultPtr, *cmdPtr, **listObjPtrs, *listObj, *indexPtr;
<<<<<<< HEAD
    SortElement *elementArray = NULL, *elementPtr;
=======
    size_t elmArrSize;
    SortElement *elementArray, *elementPtr;
>>>>>>> a3728e6d
    SortInfo sortInfo;		/* Information about this sort that needs to
				 * be passed to the comparison function. */
#   define NUM_LISTS 30
    SortElement *subList[NUM_LISTS+1];
				/* This array holds pointers to temporary
				 * lists built during the merge sort. Element
				 * i of the array holds a list of length
				 * 2**i. */
    static const char *const switches[] = {
	"-ascii", "-command", "-decreasing", "-dictionary", "-increasing",
	"-index", "-indices", "-integer", "-nocase", "-real", "-stride",
	"-unique", NULL
    };
    enum Lsort_Switches {
	LSORT_ASCII, LSORT_COMMAND, LSORT_DECREASING, LSORT_DICTIONARY,
	LSORT_INCREASING, LSORT_INDEX, LSORT_INDICES, LSORT_INTEGER,
	LSORT_NOCASE, LSORT_REAL, LSORT_STRIDE, LSORT_UNIQUE
    };

<<<<<<< HEAD
=======
    /*
     * The subList array below holds pointers to temporary lists built during
     * the merge sort. Element i of the array holds a list of length 2**i.
     */
#   define MAXCALLOC 1024000
#   define NUM_LISTS 30
    SortElement *subList[NUM_LISTS+1];

>>>>>>> a3728e6d
    if (objc < 2) {
	Tcl_WrongNumArgs(interp, 1, objv, "?-option value ...? list");
	return TCL_ERROR;
    }

    /*
     * Parse arguments to set up the mode for the sort.
     */

    sortInfo.isIncreasing = 1;
    sortInfo.sortMode = SORTMODE_ASCII;
    sortInfo.indexv = NULL;
    sortInfo.indexc = 0;
    sortInfo.unique = 0;
    sortInfo.interp = interp;
    sortInfo.resultCode = TCL_OK;
    cmdPtr = NULL;
    indices = 0;
    group = 0;
    groupSize = 1;
    groupOffset = 0;
    indexPtr = NULL;
    for (i = 1; i < objc-1; i++) {
	if (Tcl_GetIndexFromObj(interp, objv[i], switches, "option", 0,
		&index) != TCL_OK) {
	    sortInfo.resultCode = TCL_ERROR;
	    goto done;
	}
	switch ((enum Lsort_Switches) index) {
	case LSORT_ASCII:
	    sortInfo.sortMode = SORTMODE_ASCII;
	    break;
	case LSORT_COMMAND:
	    if (i == objc-2) {
		Tcl_SetObjResult(interp, Tcl_NewStringObj(
			"\"-command\" option must be followed "
			"by comparison command", -1));
		Tcl_SetErrorCode(interp, "TCL", "ARGUMENT", "MISSING", NULL);
		sortInfo.resultCode = TCL_ERROR;
		goto done;
	    }
	    sortInfo.sortMode = SORTMODE_COMMAND;
	    cmdPtr = objv[i+1];
	    i++;
	    break;
	case LSORT_DECREASING:
	    sortInfo.isIncreasing = 0;
	    break;
	case LSORT_DICTIONARY:
	    sortInfo.sortMode = SORTMODE_DICTIONARY;
	    break;
	case LSORT_INCREASING:
	    sortInfo.isIncreasing = 1;
	    break;
	case LSORT_INDEX: {
	    int indexc;
	    Tcl_Obj **indexv;

	    if (i == objc-2) {
		Tcl_SetObjResult(interp, Tcl_NewStringObj(
			"\"-index\" option must be followed by list index",
			-1));
		Tcl_SetErrorCode(interp, "TCL", "ARGUMENT", "MISSING", NULL);
		sortInfo.resultCode = TCL_ERROR;
		goto done;
	    }
	    if (TclListObjGetElements(interp, objv[i+1], &indexc,
		    &indexv) != TCL_OK) {
		sortInfo.resultCode = TCL_ERROR;
		goto done;
	    }

	    /*
	     * Check each of the indices for syntactic correctness. Note that
	     * we do not store the converted values here because we do not
	     * know if this is the only -index option yet and so we can't
	     * allocate any space; that happens after the scan through all the
	     * options is done.
	     */

	    for (j=0 ; j<indexc ; j++) {
		int encoded = 0;
		int result = TclIndexEncode(interp, indexv[j],
			TCL_INDEX_BEFORE, TCL_INDEX_AFTER, &encoded);

		if ((result == TCL_OK) && ((encoded == TCL_INDEX_BEFORE)
			|| (encoded == TCL_INDEX_AFTER))) {
		    Tcl_SetObjResult(interp, Tcl_ObjPrintf(
			    "index \"%s\" cannot select an element "
			    "from any list", Tcl_GetString(indexv[j])));
		    Tcl_SetErrorCode(interp, "TCL", "VALUE", "INDEX"
			    "OUTOFRANGE", NULL);
		    result = TCL_ERROR;
		}
		if (result == TCL_ERROR) {
		    Tcl_AppendObjToErrorInfo(interp, Tcl_ObjPrintf(
			    "\n    (-index option item number %d)", j));
		    sortInfo.resultCode = TCL_ERROR;
		    goto done;
		}
	    }
	    indexPtr = objv[i+1];
	    i++;
	    break;
	}
	case LSORT_INTEGER:
	    sortInfo.sortMode = SORTMODE_INTEGER;
	    break;
	case LSORT_NOCASE:
	    nocase = 1;
	    break;
	case LSORT_REAL:
	    sortInfo.sortMode = SORTMODE_REAL;
	    break;
	case LSORT_UNIQUE:
	    sortInfo.unique = 1;
	    break;
	case LSORT_INDICES:
	    indices = 1;
	    break;
	case LSORT_STRIDE:
	    if (i == objc-2) {
		Tcl_SetObjResult(interp, Tcl_NewStringObj(
			"\"-stride\" option must be "
			"followed by stride length", -1));
		Tcl_SetErrorCode(interp, "TCL", "ARGUMENT", "MISSING", NULL);
		sortInfo.resultCode = TCL_ERROR;
		goto done;
	    }
	    if (Tcl_GetIntFromObj(interp, objv[i+1], &groupSize) != TCL_OK) {
		sortInfo.resultCode = TCL_ERROR;
		goto done;
	    }
	    if (groupSize < 2) {
		Tcl_SetObjResult(interp, Tcl_NewStringObj(
			"stride length must be at least 2", -1));
		Tcl_SetErrorCode(interp, "TCL", "OPERATION", "LSORT",
			"BADSTRIDE", NULL);
		sortInfo.resultCode = TCL_ERROR;
		goto done;
	    }
	    group = 1;
	    i++;
	    break;
	}
    }
    if (nocase && (sortInfo.sortMode == SORTMODE_ASCII)) {
	sortInfo.sortMode = SORTMODE_ASCII_NC;
    }

    /*
     * Now extract the -index list for real, if present. No failures are
     * expected here; the values are all of the right type or convertible to
     * it.
     */

    if (indexPtr) {
	Tcl_Obj **indexv;

	TclListObjGetElements(interp, indexPtr, &sortInfo.indexc, &indexv);
	switch (sortInfo.indexc) {
	case 0:
	    sortInfo.indexv = NULL;
	    break;
	case 1:
	    sortInfo.indexv = &sortInfo.singleIndex;
	    break;
	default:
	    sortInfo.indexv =
		    TclStackAlloc(interp, sizeof(int) * sortInfo.indexc);
	    allocatedIndexVector = 1;	/* Cannot use indexc field, as it
					 * might be decreased by 1 later. */
	}
	for (j=0 ; j<sortInfo.indexc ; j++) {
	    /* Prescreened values, no errors or out of range possible */
	    TclIndexEncode(NULL, indexv[j], 0, 0, &sortInfo.indexv[j]);
	}
    }

    listObj = objv[objc-1];

    if (sortInfo.sortMode == SORTMODE_COMMAND) {
	Tcl_Obj *newCommandPtr, *newObjPtr;

	/*
	 * When sorting using a command, we are reentrant and therefore might
	 * have the representation of the list being sorted shimmered out from
	 * underneath our feet. Take a copy (cheap) to prevent this. [Bug
	 * 1675116]
	 */

	listObj = TclListObjCopy(interp, listObj);
	if (listObj == NULL) {
	    sortInfo.resultCode = TCL_ERROR;
	    goto done;
	}

	/*
	 * The existing command is a list. We want to flatten it, append two
	 * dummy arguments on the end, and replace these arguments later.
	 */

	newCommandPtr = Tcl_DuplicateObj(cmdPtr);
	TclNewObj(newObjPtr);
	Tcl_IncrRefCount(newCommandPtr);
	if (Tcl_ListObjAppendElement(interp, newCommandPtr, newObjPtr)
		!= TCL_OK) {
	    TclDecrRefCount(newCommandPtr);
	    TclDecrRefCount(listObj);
	    Tcl_IncrRefCount(newObjPtr);
	    TclDecrRefCount(newObjPtr);
	    sortInfo.resultCode = TCL_ERROR;
	    goto done;
	}
	Tcl_ListObjAppendElement(interp, newCommandPtr, Tcl_NewObj());
	sortInfo.compareCmdPtr = newCommandPtr;
    }

    sortInfo.resultCode = TclListObjGetElements(interp, listObj,
	    &length, &listObjPtrs);
    if (sortInfo.resultCode != TCL_OK || length <= 0) {
	goto done;
    }

    /*
     * Check for sanity when grouping elements of the overall list together
     * because of the -stride option. [TIP #326]
     */

    if (group) {
	if (length % groupSize) {
	    Tcl_SetObjResult(interp, Tcl_NewStringObj(
		    "list size must be a multiple of the stride length",
		    -1));
	    Tcl_SetErrorCode(interp, "TCL", "OPERATION", "LSORT", "BADSTRIDE",
		    NULL);
	    sortInfo.resultCode = TCL_ERROR;
	    goto done;
	}
	length = length / groupSize;
	if (sortInfo.indexc > 0) {
	    /*
	     * Use the first value in the list supplied to -index as the
	     * offset of the element within each group by which to sort.
	     */

	    groupOffset = TclIndexDecode(sortInfo.indexv[0], groupSize - 1);
	    if (groupOffset < 0 || groupOffset >= groupSize) {
		Tcl_SetObjResult(interp, Tcl_NewStringObj(
			"when used with \"-stride\", the leading \"-index\""
			" value must be within the group", -1));
		Tcl_SetErrorCode(interp, "TCL", "OPERATION", "LSORT",
			"BADINDEX", NULL);
		sortInfo.resultCode = TCL_ERROR;
		goto done;
	    }
	    if (sortInfo.indexc == 1) {
		sortInfo.indexc = 0;
		sortInfo.indexv = NULL;
	    } else {
		sortInfo.indexc--;

		/*
		 * Do not shrink the actual memory block used; that doesn't
		 * work with TclStackAlloc-allocated memory. [Bug 2918962]
		 *
		 * TODO: Consider a pointer increment to replace this
		 * array shift.
		 */

		for (i = 0; i < sortInfo.indexc; i++) {
		    sortInfo.indexv[i] = sortInfo.indexv[i+1];
		}
	    }
	}
    }

    sortInfo.numElements = length;

    indexc = sortInfo.indexc;
    sortMode = sortInfo.sortMode;
    if ((sortMode == SORTMODE_ASCII_NC)
	    || (sortMode == SORTMODE_DICTIONARY)) {
	/*
	 * For this function's purpose all string-based modes are equivalent
	 */

	sortMode = SORTMODE_ASCII;
    }

    /*
     * Initialize the sublists. After the following loop, subList[i] will
     * contain a sorted sublist of length 2**i. Use one extra subList at the
     * end, always at NULL, to indicate the end of the lists.
     */

    for (j=0 ; j<=NUM_LISTS ; j++) {
	subList[j] = NULL;
    }

    /*
     * The following loop creates a SortElement for each list element and
     * begins sorting it into the sublists as it appears.
     */

<<<<<<< HEAD
    elementArray = ckalloc(length * sizeof(SortElement));
=======
    elmArrSize = length * sizeof(SortElement);
    if (elmArrSize <= MAXCALLOC) {
	elementArray = (SortElement *) ckalloc(elmArrSize);
    } else {
	elementArray = (SortElement *) malloc(elmArrSize);
    }
    if (!elementArray) {
	Tcl_SetObjResult(interp, Tcl_ObjPrintf(
		"no enough memory to proccess sort of %d items", length));
	Tcl_SetErrorCode(interp, "TCL", "MEMORY", NULL);
	sortInfo.resultCode = TCL_ERROR;
	goto done;
    }
>>>>>>> a3728e6d

    for (i=0; i < length; i++){
	idx = groupSize * i + groupOffset;
	if (indexc) {
	    /*
	     * If this is an indexed sort, retrieve the corresponding element
	     */
	    indexPtr = SelectObjFromSublist(listObjPtrs[idx], &sortInfo);
	    if (sortInfo.resultCode != TCL_OK) {
		goto done;
	    }
	} else {
	    indexPtr = listObjPtrs[idx];
	}

	/*
	 * Determine the "value" of this object for sorting purposes
	 */

	if (sortMode == SORTMODE_ASCII) {
	    elementArray[i].collationKey.strValuePtr = TclGetString(indexPtr);
	} else if (sortMode == SORTMODE_INTEGER) {
	    Tcl_WideInt a;

	    if (TclGetWideIntFromObj(sortInfo.interp, indexPtr, &a) != TCL_OK) {
		sortInfo.resultCode = TCL_ERROR;
		goto done;
	    }
	    elementArray[i].collationKey.wideValue = a;
	} else if (sortMode == SORTMODE_REAL) {
	    double a;

	    if (Tcl_GetDoubleFromObj(sortInfo.interp, indexPtr,
		    &a) != TCL_OK) {
		sortInfo.resultCode = TCL_ERROR;
		goto done;
	    }
	    elementArray[i].collationKey.doubleValue = a;
	} else {
	    elementArray[i].collationKey.objValuePtr = indexPtr;
	}

	/*
	 * Determine the representation of this element in the result: either
	 * the objPtr itself, or its index in the original list.
	 */

	if (indices || group) {
	    elementArray[i].payload.index = idx;
	} else {
	    elementArray[i].payload.objPtr = listObjPtrs[idx];
	}

	/*
	 * Merge this element in the pre-existing sublists (and merge together
	 * sublists when we have two of the same size).
	 */

	elementArray[i].nextPtr = NULL;
	elementPtr = &elementArray[i];
	for (j=0 ; subList[j] ; j++) {
	    elementPtr = MergeLists(subList[j], elementPtr, &sortInfo);
	    subList[j] = NULL;
	}
	if (j >= NUM_LISTS) {
	    j = NUM_LISTS-1;
	}
	subList[j] = elementPtr;
    }

    /*
     * Merge all sublists
     */

    elementPtr = subList[0];
    for (j=1 ; j<NUM_LISTS ; j++) {
	elementPtr = MergeLists(subList[j], elementPtr, &sortInfo);
    }

    /*
     * Now store the sorted elements in the result list.
     */

    if (sortInfo.resultCode == TCL_OK) {
	List *listRepPtr;
	Tcl_Obj **newArray, *objPtr;

	resultPtr = Tcl_NewListObj(sortInfo.numElements * groupSize, NULL);
	listRepPtr = ListRepPtr(resultPtr);
	newArray = &listRepPtr->elements;
	if (group) {
	    for (i=0; elementPtr!=NULL ; elementPtr=elementPtr->nextPtr) {
		idx = elementPtr->payload.index;
		for (j = 0; j < groupSize; j++) {
		    if (indices) {
			objPtr = Tcl_NewIntObj(idx + j - groupOffset);
			newArray[i++] = objPtr;
			Tcl_IncrRefCount(objPtr);
		    } else {
			objPtr = listObjPtrs[idx + j - groupOffset];
			newArray[i++] = objPtr;
			Tcl_IncrRefCount(objPtr);
		    }
		}
	    }
	} else if (indices) {
	    for (i=0; elementPtr != NULL ; elementPtr = elementPtr->nextPtr) {
		objPtr = Tcl_NewIntObj(elementPtr->payload.index);
		newArray[i++] = objPtr;
		Tcl_IncrRefCount(objPtr);
	    }
	} else {
	    for (i=0; elementPtr != NULL ; elementPtr = elementPtr->nextPtr) {
		objPtr = elementPtr->payload.objPtr;
		newArray[i++] = objPtr;
		Tcl_IncrRefCount(objPtr);
	    }
	}
	listRepPtr->elemCount = i;
	Tcl_SetObjResult(interp, resultPtr);
    }

<<<<<<< HEAD
=======
  done1:
    if (elmArrSize <= MAXCALLOC) {
	ckfree((char *)elementArray);
    } else {
	free((char *)elementArray);
    }

>>>>>>> a3728e6d
  done:
    if (sortMode == SORTMODE_COMMAND) {
	TclDecrRefCount(sortInfo.compareCmdPtr);
	TclDecrRefCount(listObj);
	sortInfo.compareCmdPtr = NULL;
    }
    if (allocatedIndexVector) {
	TclStackFree(interp, sortInfo.indexv);
    }
    if (elementArray) {
	ckfree(elementArray);
    }
    return sortInfo.resultCode;
}

/*
 *----------------------------------------------------------------------
 *
 * MergeLists -
 *
 *	This procedure combines two sorted lists of SortElement structures
 *	into a single sorted list.
 *
 * Results:
 *	The unified list of SortElement structures.
 *
 * Side effects:
 *	If infoPtr->unique is set then infoPtr->numElements may be updated.
 *	Possibly others, if a user-defined comparison command does something
 *	weird.
 *
 * Note:
 *	If infoPtr->unique is set, the merge assumes that there are no
 *	"repeated" elements in each of the left and right lists. In that case,
 *	if any element of the left list is equivalent to one in the right list
 *	it is omitted from the merged list.
 *
 *	This simplified mechanism works because of the special way our
 *	MergeSort creates the sublists to be merged and will fail to eliminate
 *	all repeats in the general case where they are already present in
 *	either the left or right list. A general code would need to skip
 *	adjacent initial repeats in the left and right lists before comparing
 *	their initial elements, at each step.
 *
 *----------------------------------------------------------------------
 */

static SortElement *
MergeLists(
    SortElement *leftPtr,	/* First list to be merged; may be NULL. */
    SortElement *rightPtr,	/* Second list to be merged; may be NULL. */
    SortInfo *infoPtr)		/* Information needed by the comparison
				 * operator. */
{
    SortElement *headPtr, *tailPtr;
    int cmp;

    if (leftPtr == NULL) {
	return rightPtr;
    }
    if (rightPtr == NULL) {
	return leftPtr;
    }
    cmp = SortCompare(leftPtr, rightPtr, infoPtr);
    if (cmp > 0 || (cmp == 0 && infoPtr->unique)) {
	if (cmp == 0) {
	    infoPtr->numElements--;
	    leftPtr = leftPtr->nextPtr;
	}
	tailPtr = rightPtr;
	rightPtr = rightPtr->nextPtr;
    } else {
	tailPtr = leftPtr;
	leftPtr = leftPtr->nextPtr;
    }
    headPtr = tailPtr;
    if (!infoPtr->unique) {
	while ((leftPtr != NULL) && (rightPtr != NULL)) {
	    cmp = SortCompare(leftPtr, rightPtr, infoPtr);
	    if (cmp > 0) {
		tailPtr->nextPtr = rightPtr;
		tailPtr = rightPtr;
		rightPtr = rightPtr->nextPtr;
	    } else {
		tailPtr->nextPtr = leftPtr;
		tailPtr = leftPtr;
		leftPtr = leftPtr->nextPtr;
	    }
	}
    } else {
	while ((leftPtr != NULL) && (rightPtr != NULL)) {
	    cmp = SortCompare(leftPtr, rightPtr, infoPtr);
	    if (cmp >= 0) {
		if (cmp == 0) {
		    infoPtr->numElements--;
		    leftPtr = leftPtr->nextPtr;
		}
		tailPtr->nextPtr = rightPtr;
		tailPtr = rightPtr;
		rightPtr = rightPtr->nextPtr;
	    } else {
		tailPtr->nextPtr = leftPtr;
		tailPtr = leftPtr;
		leftPtr = leftPtr->nextPtr;
	    }
	}
    }
    if (leftPtr != NULL) {
	tailPtr->nextPtr = leftPtr;
    } else {
	tailPtr->nextPtr = rightPtr;
    }
    return headPtr;
}

/*
 *----------------------------------------------------------------------
 *
 * SortCompare --
 *
 *	This procedure is invoked by MergeLists to determine the proper
 *	ordering between two elements.
 *
 * Results:
 *	A negative results means the the first element comes before the
 *	second, and a positive results means that the second element should
 *	come first. A result of zero means the two elements are equal and it
 *	doesn't matter which comes first.
 *
 * Side effects:
 *	None, unless a user-defined comparison command does something weird.
 *
 *----------------------------------------------------------------------
 */

static int
SortCompare(
    SortElement *elemPtr1, SortElement *elemPtr2,
				/* Values to be compared. */
    SortInfo *infoPtr)		/* Information passed from the top-level
				 * "lsort" command. */
{
    int order = 0;

    if (infoPtr->sortMode == SORTMODE_ASCII) {
	order = strcmp(elemPtr1->collationKey.strValuePtr,
		elemPtr2->collationKey.strValuePtr);
    } else if (infoPtr->sortMode == SORTMODE_ASCII_NC) {
	order = TclUtfCasecmp(elemPtr1->collationKey.strValuePtr,
		elemPtr2->collationKey.strValuePtr);
    } else if (infoPtr->sortMode == SORTMODE_DICTIONARY) {
	order = DictionaryCompare(elemPtr1->collationKey.strValuePtr,
		elemPtr2->collationKey.strValuePtr);
    } else if (infoPtr->sortMode == SORTMODE_INTEGER) {
	Tcl_WideInt a, b;

	a = elemPtr1->collationKey.wideValue;
	b = elemPtr2->collationKey.wideValue;
	order = ((a >= b) - (a <= b));
    } else if (infoPtr->sortMode == SORTMODE_REAL) {
	double a, b;

	a = elemPtr1->collationKey.doubleValue;
	b = elemPtr2->collationKey.doubleValue;
	order = ((a >= b) - (a <= b));
    } else {
	Tcl_Obj **objv, *paramObjv[2];
	int objc;
	Tcl_Obj *objPtr1, *objPtr2;

	if (infoPtr->resultCode != TCL_OK) {
	    /*
	     * Once an error has occurred, skip any future comparisons so as
	     * to preserve the error message in sortInterp->result.
	     */

	    return 0;
	}


	objPtr1 = elemPtr1->collationKey.objValuePtr;
	objPtr2 = elemPtr2->collationKey.objValuePtr;

	paramObjv[0] = objPtr1;
	paramObjv[1] = objPtr2;

	/*
	 * We made space in the command list for the two things to compare.
	 * Replace them and evaluate the result.
	 */

	TclListObjLength(infoPtr->interp, infoPtr->compareCmdPtr, &objc);
	Tcl_ListObjReplace(infoPtr->interp, infoPtr->compareCmdPtr, objc - 2,
		2, 2, paramObjv);
	TclListObjGetElements(infoPtr->interp, infoPtr->compareCmdPtr,
		&objc, &objv);

	infoPtr->resultCode = Tcl_EvalObjv(infoPtr->interp, objc, objv, 0);

	if (infoPtr->resultCode != TCL_OK) {
	    Tcl_AddErrorInfo(infoPtr->interp, "\n    (-compare command)");
	    return 0;
	}

	/*
	 * Parse the result of the command.
	 */

	if (TclGetIntFromObj(infoPtr->interp,
		Tcl_GetObjResult(infoPtr->interp), &order) != TCL_OK) {
	    Tcl_SetObjResult(infoPtr->interp, Tcl_NewStringObj(
		    "-compare command returned non-integer result", -1));
	    Tcl_SetErrorCode(infoPtr->interp, "TCL", "OPERATION", "LSORT",
		    "COMPARISONFAILED", NULL);
	    infoPtr->resultCode = TCL_ERROR;
	    return 0;
	}
    }
    if (!infoPtr->isIncreasing) {
	order = -order;
    }
    return order;
}

/*
 *----------------------------------------------------------------------
 *
 * DictionaryCompare
 *
 *	This function compares two strings as if they were being used in an
 *	index or card catalog. The case of alphabetic characters is ignored,
 *	except to break ties. Thus "B" comes before "b" but after "a". Also,
 *	integers embedded in the strings compare in numerical order. In other
 *	words, "x10y" comes after "x9y", not * before it as it would when
 *	using strcmp().
 *
 * Results:
 *	A negative result means that the first element comes before the
 *	second, and a positive result means that the second element should
 *	come first. A result of zero means the two elements are equal and it
 *	doesn't matter which comes first.
 *
 * Side effects:
 *	None.
 *
 *----------------------------------------------------------------------
 */

static int
DictionaryCompare(
    const char *left, const char *right)	/* The strings to compare. */
{
    Tcl_UniChar uniLeft = 0, uniRight = 0, uniLeftLower, uniRightLower;
    int diff, zeros;
    int secondaryDiff = 0;

    while (1) {
	if (isdigit(UCHAR(*right))		/* INTL: digit */
		&& isdigit(UCHAR(*left))) {	/* INTL: digit */
	    /*
	     * There are decimal numbers embedded in the two strings. Compare
	     * them as numbers, rather than strings. If one number has more
	     * leading zeros than the other, the number with more leading
	     * zeros sorts later, but only as a secondary choice.
	     */

	    zeros = 0;
	    while ((*right == '0') && isdigit(UCHAR(right[1]))) {
		right++;
		zeros--;
	    }
	    while ((*left == '0') && isdigit(UCHAR(left[1]))) {
		left++;
		zeros++;
	    }
	    if (secondaryDiff == 0) {
		secondaryDiff = zeros;
	    }

	    /*
	     * The code below compares the numbers in the two strings without
	     * ever converting them to integers. It does this by first
	     * comparing the lengths of the numbers and then comparing the
	     * digit values.
	     */

	    diff = 0;
	    while (1) {
		if (diff == 0) {
		    diff = UCHAR(*left) - UCHAR(*right);
		}
		right++;
		left++;
		if (!isdigit(UCHAR(*right))) {		/* INTL: digit */
		    if (isdigit(UCHAR(*left))) {	/* INTL: digit */
			return 1;
		    } else {
			/*
			 * The two numbers have the same length. See if their
			 * values are different.
			 */

			if (diff != 0) {
			    return diff;
			}
			break;
		    }
		} else if (!isdigit(UCHAR(*left))) {	/* INTL: digit */
		    return -1;
		}
	    }
	    continue;
	}

	/*
	 * Convert character to Unicode for comparison purposes. If either
	 * string is at the terminating null, do a byte-wise comparison and
	 * bail out immediately.
	 */

	if ((*left != '\0') && (*right != '\0')) {
	    left += TclUtfToUniChar(left, &uniLeft);
	    right += TclUtfToUniChar(right, &uniRight);

	    /*
	     * Convert both chars to lower for the comparison, because
	     * dictionary sorts are case insensitve. Covert to lower, not
	     * upper, so chars between Z and a will sort before A (where most
	     * other interesting punctuations occur).
	     */

	    uniLeftLower = Tcl_UniCharToLower(uniLeft);
	    uniRightLower = Tcl_UniCharToLower(uniRight);
	} else {
	    diff = UCHAR(*left) - UCHAR(*right);
	    break;
	}

	diff = uniLeftLower - uniRightLower;
	if (diff) {
	    return diff;
	}
	if (secondaryDiff == 0) {
	    if (Tcl_UniCharIsUpper(uniLeft) && Tcl_UniCharIsLower(uniRight)) {
		secondaryDiff = -1;
	    } else if (Tcl_UniCharIsUpper(uniRight)
		    && Tcl_UniCharIsLower(uniLeft)) {
		secondaryDiff = 1;
	    }
	}
    }
    if (diff == 0) {
	diff = secondaryDiff;
    }
    return diff;
}

/*
 *----------------------------------------------------------------------
 *
 * SelectObjFromSublist --
 *
 *	This procedure is invoked from lsearch and SortCompare. It is used for
 *	implementing the -index option, for the lsort and lsearch commands.
 *
 * Results:
 *	Returns NULL if a failure occurs, and sets the result in the infoPtr.
 *	Otherwise returns the Tcl_Obj* to the item.
 *
 * Side effects:
 *	None.
 *
 * Note:
 *	No reference counting is done, as the result is only used internally
 *	and never passed directly to user code.
 *
 *----------------------------------------------------------------------
 */

static Tcl_Obj *
SelectObjFromSublist(
    Tcl_Obj *objPtr,		/* Obj to select sublist from. */
    SortInfo *infoPtr)		/* Information passed from the top-level
				 * "lsearch" or "lsort" command. */
{
    int i;

    /*
     * Quick check for case when no "-index" option is there.
     */

    if (infoPtr->indexc == 0) {
	return objPtr;
    }

    /*
     * Iterate over the indices, traversing through the nested sublists as we
     * go.
     */

    for (i=0 ; i<infoPtr->indexc ; i++) {
	int listLen, index;
	Tcl_Obj *currentObj;

	if (TclListObjLength(infoPtr->interp, objPtr, &listLen) != TCL_OK) {
	    infoPtr->resultCode = TCL_ERROR;
	    return NULL;
	}

	index = TclIndexDecode(infoPtr->indexv[i], listLen - 1);

	if (Tcl_ListObjIndex(infoPtr->interp, objPtr, index,
		&currentObj) != TCL_OK) {
	    infoPtr->resultCode = TCL_ERROR;
	    return NULL;
	}
	if (currentObj == NULL) {
	    Tcl_SetObjResult(infoPtr->interp, Tcl_ObjPrintf(
		    "element %d missing from sublist \"%s\"",
		    index, TclGetString(objPtr)));
	    Tcl_SetErrorCode(infoPtr->interp, "TCL", "OPERATION", "LSORT",
		    "INDEXFAILED", NULL);
	    infoPtr->resultCode = TCL_ERROR;
	    return NULL;
	}
	objPtr = currentObj;
    }
    return objPtr;
}

/*
 * Local Variables:
 * mode: c
 * c-basic-offset: 4
 * fill-column: 78
 * tab-width: 8
 * End:
 */<|MERGE_RESOLUTION|>--- conflicted
+++ resolved
@@ -3689,14 +3689,11 @@
     int sortMode = SORTMODE_ASCII;
     int group, groupSize, groupOffset, idx, allocatedIndexVector = 0;
     Tcl_Obj *resultPtr, *cmdPtr, **listObjPtrs, *listObj, *indexPtr;
-<<<<<<< HEAD
+    size_t elmArrSize;
     SortElement *elementArray = NULL, *elementPtr;
-=======
-    size_t elmArrSize;
-    SortElement *elementArray, *elementPtr;
->>>>>>> a3728e6d
     SortInfo sortInfo;		/* Information about this sort that needs to
 				 * be passed to the comparison function. */
+#   define MAXCALLOC 1024000
 #   define NUM_LISTS 30
     SortElement *subList[NUM_LISTS+1];
 				/* This array holds pointers to temporary
@@ -3714,17 +3711,6 @@
 	LSORT_NOCASE, LSORT_REAL, LSORT_STRIDE, LSORT_UNIQUE
     };
 
-<<<<<<< HEAD
-=======
-    /*
-     * The subList array below holds pointers to temporary lists built during
-     * the merge sort. Element i of the array holds a list of length 2**i.
-     */
-#   define MAXCALLOC 1024000
-#   define NUM_LISTS 30
-    SortElement *subList[NUM_LISTS+1];
-
->>>>>>> a3728e6d
     if (objc < 2) {
 	Tcl_WrongNumArgs(interp, 1, objv, "?-option value ...? list");
 	return TCL_ERROR;
@@ -4030,14 +4016,11 @@
      * begins sorting it into the sublists as it appears.
      */
 
-<<<<<<< HEAD
-    elementArray = ckalloc(length * sizeof(SortElement));
-=======
     elmArrSize = length * sizeof(SortElement);
     if (elmArrSize <= MAXCALLOC) {
-	elementArray = (SortElement *) ckalloc(elmArrSize);
+	elementArray = ckalloc(elmArrSize);
     } else {
-	elementArray = (SortElement *) malloc(elmArrSize);
+	elementArray = malloc(elmArrSize);
     }
     if (!elementArray) {
 	Tcl_SetObjResult(interp, Tcl_ObjPrintf(
@@ -4046,7 +4029,6 @@
 	sortInfo.resultCode = TCL_ERROR;
 	goto done;
     }
->>>>>>> a3728e6d
 
     for (i=0; i < length; i++){
 	idx = groupSize * i + groupOffset;
@@ -4169,16 +4151,6 @@
 	Tcl_SetObjResult(interp, resultPtr);
     }
 
-<<<<<<< HEAD
-=======
-  done1:
-    if (elmArrSize <= MAXCALLOC) {
-	ckfree((char *)elementArray);
-    } else {
-	free((char *)elementArray);
-    }
-
->>>>>>> a3728e6d
   done:
     if (sortMode == SORTMODE_COMMAND) {
 	TclDecrRefCount(sortInfo.compareCmdPtr);
@@ -4189,7 +4161,11 @@
 	TclStackFree(interp, sortInfo.indexv);
     }
     if (elementArray) {
-	ckfree(elementArray);
+	if (elmArrSize <= MAXCALLOC) {
+	    ckfree((char *)elementArray);
+	} else {
+	    free((char *)elementArray);
+	}
     }
     return sortInfo.resultCode;
 }
