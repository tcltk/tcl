/*
 * tclCmdIL.c --
 *
 *	This file contains the top-level command routines for most of the Tcl
 *	built-in commands whose names begin with the letters I through L. It
 *	contains only commands in the generic core (i.e., those that don't
 *	depend much upon UNIX facilities).
 *
 * Copyright © 1987-1993 The Regents of the University of California.
 * Copyright © 1993-1997 Lucent Technologies.
 * Copyright © 1994-1997 Sun Microsystems, Inc.
 * Copyright © 1998-1999 Scriptics Corporation.
 * Copyright © 2001 Kevin B. Kenny. All rights reserved.
 * Copyright © 2005 Donal K. Fellows.
 *
 * See the file "license.terms" for information on usage and redistribution of
 * this file, and for a DISCLAIMER OF ALL WARRANTIES.
 */

#include <math.h>
#include "tclInt.h"
#include "tclRegexp.h"
#include "tclArithSeries.h"
#include "tclTomMath.h"
#include <math.h>
#include <assert.h>

/*
 * During execution of the "lsort" command, structures of the following type
 * are used to arrange the objects being sorted into a collection of linked
 * lists.
 */

typedef struct SortElement {
    union {			/* The value that we sorting by. */
	const char *strValuePtr;
	Tcl_WideInt wideValue;
	double doubleValue;
	Tcl_Obj *objValuePtr;
    } collationKey;
    union {			/* Object being sorted, or its index. */
	Tcl_Obj *objPtr;
	size_t index;
    } payload;
    struct SortElement *nextPtr;/* Next element in the list, or NULL for end
				 * of list. */
} SortElement;

/*
 * These function pointer types are used with the "lsearch" and "lsort"
 * commands to facilitate the "-nocase" option.
 */

typedef int (*SortStrCmpFn_t) (const char *, const char *);
typedef int (*SortMemCmpFn_t) (const void *, const void *, size_t);

/*
 * The "lsort" command needs to pass certain information down to the function
 * that compares two list elements, and the comparison function needs to pass
 * success or failure information back up to the top-level "lsort" command.
 * The following structure is used to pass this information.
 */

typedef struct {
    int isIncreasing;		/* Nonzero means sort in increasing order. */
    int sortMode;		/* The sort mode. One of SORTMODE_* values
				 * defined below. */
    Tcl_Obj *compareCmdPtr;	/* The Tcl comparison command when sortMode is
				 * SORTMODE_COMMAND. Pre-initialized to hold
				 * base of command. */
    int *indexv;		/* If the -index option was specified, this
				 * holds an encoding of the indexes contained
				 * in the list supplied as an argument to
				 * that option.
				 * NULL if no indexes supplied, and points to
				 * singleIndex field when only one
				 * supplied. */
    size_t indexc;			/* Number of indexes in indexv array. */
    int singleIndex;		/* Static space for common index case. */
    int unique;
    int numElements;
    Tcl_Interp *interp;		/* The interpreter in which the sort is being
				 * done. */
    int resultCode;		/* Completion code for the lsort command. If
				 * an error occurs during the sort this is
				 * changed from TCL_OK to TCL_ERROR. */
} SortInfo;

/*
 * The "sortMode" field of the SortInfo structure can take on any of the
 * following values.
 */

#define SORTMODE_ASCII		0
#define SORTMODE_INTEGER	1
#define SORTMODE_REAL		2
#define SORTMODE_COMMAND	3
#define SORTMODE_DICTIONARY	4
#define SORTMODE_ASCII_NC	8

/*
 * Forward declarations for procedures defined in this file:
 */

static int		DictionaryCompare(const char *left, const char *right);
static Tcl_NRPostProc	IfConditionCallback;
static Tcl_ObjCmdProc	InfoArgsCmd;
static Tcl_ObjCmdProc	InfoBodyCmd;
static Tcl_ObjCmdProc	InfoCmdCountCmd;
static Tcl_ObjCmdProc	InfoCommandsCmd;
static Tcl_ObjCmdProc	InfoCompleteCmd;
static Tcl_ObjCmdProc	InfoDefaultCmd;
/* TIP #348 - New 'info' subcommand 'errorstack' */
static Tcl_ObjCmdProc	InfoErrorStackCmd;
/* TIP #280 - New 'info' subcommand 'frame' */
static Tcl_ObjCmdProc	InfoFrameCmd;
static Tcl_ObjCmdProc	InfoFunctionsCmd;
static Tcl_ObjCmdProc	InfoHostnameCmd;
static Tcl_ObjCmdProc	InfoLevelCmd;
static Tcl_ObjCmdProc	InfoLibraryCmd;
static Tcl_ObjCmdProc	InfoLoadedCmd;
static Tcl_ObjCmdProc	InfoNameOfExecutableCmd;
static Tcl_ObjCmdProc	InfoPatchLevelCmd;
static Tcl_ObjCmdProc	InfoProcsCmd;
static Tcl_ObjCmdProc	InfoScriptCmd;
static Tcl_ObjCmdProc	InfoSharedlibCmd;
static Tcl_ObjCmdProc	InfoCmdTypeCmd;
static Tcl_ObjCmdProc	InfoTclVersionCmd;
static SortElement *	MergeLists(SortElement *leftPtr, SortElement *rightPtr,
			    SortInfo *infoPtr);
static int		SortCompare(SortElement *firstPtr, SortElement *second,
			    SortInfo *infoPtr);
static Tcl_Obj *	SelectObjFromSublist(Tcl_Obj *firstPtr,
			    SortInfo *infoPtr);

/*
 * Array of values describing how to implement each standard subcommand of the
 * "info" command.
 */

static const EnsembleImplMap defaultInfoMap[] = {
    {"args",		   InfoArgsCmd,		    TclCompileBasic1ArgCmd, NULL, NULL, 0},
    {"body",		   InfoBodyCmd,		    TclCompileBasic1ArgCmd, NULL, NULL, 0},
    {"cmdcount",	   InfoCmdCountCmd,	    TclCompileBasic0ArgCmd, NULL, NULL, 0},
    {"cmdtype",		   InfoCmdTypeCmd,	    TclCompileBasic1ArgCmd, NULL, NULL, 1},
    {"commands",	   InfoCommandsCmd,	    TclCompileInfoCommandsCmd, NULL, NULL, 0},
    {"complete",	   InfoCompleteCmd,	    TclCompileBasic1ArgCmd, NULL, NULL, 0},
    {"coroutine",	   TclInfoCoroutineCmd,     TclCompileInfoCoroutineCmd, NULL, NULL, 0},
    {"default",		   InfoDefaultCmd,	    TclCompileBasic3ArgCmd, NULL, NULL, 0},
    {"errorstack",	   InfoErrorStackCmd,	    TclCompileBasic0Or1ArgCmd, NULL, NULL, 0},
    {"exists",		   TclInfoExistsCmd,	    TclCompileInfoExistsCmd, NULL, NULL, 0},
    {"frame",		   InfoFrameCmd,	    TclCompileBasic0Or1ArgCmd, NULL, NULL, 0},
    {"functions",	   InfoFunctionsCmd,	    TclCompileBasic0Or1ArgCmd, NULL, NULL, 0},
    {"globals",		   TclInfoGlobalsCmd,	    TclCompileBasic0Or1ArgCmd, NULL, NULL, 0},
    {"hostname",	   InfoHostnameCmd,	    TclCompileBasic0ArgCmd, NULL, NULL, 0},
    {"level",		   InfoLevelCmd,	    TclCompileInfoLevelCmd, NULL, NULL, 0},
    {"library",		   InfoLibraryCmd,	    TclCompileBasic0ArgCmd, NULL, NULL, 0},
    {"loaded",		   InfoLoadedCmd,	    TclCompileBasic0Or1ArgCmd, NULL, NULL, 0},
    {"locals",		   TclInfoLocalsCmd,	    TclCompileBasic0Or1ArgCmd, NULL, NULL, 0},
    {"nameofexecutable",   InfoNameOfExecutableCmd, TclCompileBasic0ArgCmd, NULL, NULL, 1},
    {"patchlevel",	   InfoPatchLevelCmd,	    TclCompileBasic0ArgCmd, NULL, NULL, 0},
    {"procs",		   InfoProcsCmd,	    TclCompileBasic0Or1ArgCmd, NULL, NULL, 0},
    {"script",		   InfoScriptCmd,	    TclCompileBasic0Or1ArgCmd, NULL, NULL, 0},
    {"sharedlibextension", InfoSharedlibCmd,	    TclCompileBasic0ArgCmd, NULL, NULL, 0},
    {"tclversion",	   InfoTclVersionCmd,	    TclCompileBasic0ArgCmd, NULL, NULL, 0},
    {"vars",		   TclInfoVarsCmd,	    TclCompileBasic0Or1ArgCmd, NULL, NULL, 0},
    {NULL, NULL, NULL, NULL, NULL, 0}
};

/*
 * Definitions for [lseq] command
 */
static const char *const seq_operations[] = {
    "..", "to", "count", "by", NULL
};
typedef enum Sequence_Operators {
    LSEQ_DOTS, LSEQ_TO, LSEQ_COUNT, LSEQ_BY
} SequenceOperators;
static const char *const seq_step_keywords[] = {"by", NULL};
typedef enum Step_Operators {
    STEP_BY = 4
} SequenceByMode;
typedef enum Sequence_Decoded {
     NoneArg, NumericArg, RangeKeywordArg, ByKeywordArg
} SequenceDecoded;


/*
 *----------------------------------------------------------------------
 *
 * Tcl_IfObjCmd --
 *
 *	This procedure is invoked to process the "if" Tcl command. See the
 *	user documentation for details on what it does.
 *
 *	With the bytecode compiler, this procedure is only called when a
 *	command name is computed at runtime, and is "if" or the name to which
 *	"if" was renamed: e.g., "set z if; $z 1 {puts foo}"
 *
 * Results:
 *	A standard Tcl result.
 *
 * Side effects:
 *	See the user documentation.
 *
 *----------------------------------------------------------------------
 */

int
Tcl_IfObjCmd(
    void *clientData,
    Tcl_Interp *interp,		/* Current interpreter. */
    int objc,			/* Number of arguments. */
    Tcl_Obj *const objv[])	/* Argument objects. */
{
    return Tcl_NRCallObjProc(interp, TclNRIfObjCmd, clientData, objc, objv);
}

int
TclNRIfObjCmd(
    TCL_UNUSED(void *),
    Tcl_Interp *interp,		/* Current interpreter. */
    int objc,			/* Number of arguments. */
    Tcl_Obj *const objv[])	/* Argument objects. */
{
    Tcl_Obj *boolObj;

    if (objc <= 1) {
	Tcl_SetObjResult(interp, Tcl_ObjPrintf(
		"wrong # args: no expression after \"%s\" argument",
		TclGetString(objv[0])));
	Tcl_SetErrorCode(interp, "TCL", "WRONGARGS", NULL);
	return TCL_ERROR;
    }

    /*
     * At this point, objv[1] refers to the main expression to test. The
     * arguments after the expression must be "then" (optional) and a script
     * to execute if the expression is true.
     */

    TclNewObj(boolObj);
    Tcl_NRAddCallback(interp, IfConditionCallback, INT2PTR(objc),
	    (void *) objv, INT2PTR(1), boolObj);
    return Tcl_NRExprObj(interp, objv[1], boolObj);
}

static int
IfConditionCallback(
    void *data[],
    Tcl_Interp *interp,
    int result)
{
    Interp *iPtr = (Interp *) interp;
    int objc = PTR2INT(data[0]);
    Tcl_Obj *const *objv = (Tcl_Obj *const *)data[1];
    int i = PTR2INT(data[2]);
    Tcl_Obj *boolObj = (Tcl_Obj *)data[3];
    int value, thenScriptIndex = 0;
    const char *clause;

    if (result != TCL_OK) {
	TclDecrRefCount(boolObj);
	return result;
    }
    if (Tcl_GetBooleanFromObj(interp, boolObj, &value) != TCL_OK) {
	TclDecrRefCount(boolObj);
	return TCL_ERROR;
    }
    TclDecrRefCount(boolObj);

    while (1) {
	i++;
	if (i >= objc) {
	    goto missingScript;
	}
	clause = TclGetString(objv[i]);
	if ((i < objc) && (strcmp(clause, "then") == 0)) {
	    i++;
	}
	if (i >= objc) {
	    goto missingScript;
	}
	if (value) {
	    thenScriptIndex = i;
	    value = 0;
	}

	/*
	 * The expression evaluated to false. Skip the command, then see if
	 * there is an "else" or "elseif" clause.
	 */

	i++;
	if (i >= objc) {
	    if (thenScriptIndex) {
		/*
		 * TIP #280. Make invoking context available to branch.
		 */

		return TclNREvalObjEx(interp, objv[thenScriptIndex], 0,
			iPtr->cmdFramePtr, thenScriptIndex);
	    }
	    return TCL_OK;
	}
	clause = TclGetString(objv[i]);
	if ((clause[0] != 'e') || (strcmp(clause, "elseif") != 0)) {
	    break;
	}
	i++;

	/*
	 * At this point in the loop, objv and objc refer to an expression to
	 * test, either for the main expression or an expression following an
	 * "elseif". The arguments after the expression must be "then"
	 * (optional) and a script to execute if the expression is true.
	 */

	if (i >= objc) {
	    Tcl_SetObjResult(interp, Tcl_ObjPrintf(
		    "wrong # args: no expression after \"%s\" argument",
		    clause));
	    Tcl_SetErrorCode(interp, "TCL", "WRONGARGS", NULL);
	    return TCL_ERROR;
	}
	if (!thenScriptIndex) {
	    TclNewObj(boolObj);
	    Tcl_NRAddCallback(interp, IfConditionCallback, data[0], data[1],
		    INT2PTR(i), boolObj);
	    return Tcl_NRExprObj(interp, objv[i], boolObj);
	}
    }

    /*
     * Couldn't find a "then" or "elseif" clause to execute. Check now for an
     * "else" clause. We know that there's at least one more argument when we
     * get here.
     */

    if (strcmp(clause, "else") == 0) {
	i++;
	if (i >= objc) {
	    goto missingScript;
	}
    }
    if (i < objc - 1) {
	Tcl_SetObjResult(interp, Tcl_NewStringObj(
		"wrong # args: extra words after \"else\" clause in \"if\" command",
		-1));
	Tcl_SetErrorCode(interp, "TCL", "WRONGARGS", NULL);
	return TCL_ERROR;
    }
    if (thenScriptIndex) {
	/*
	 * TIP #280. Make invoking context available to branch/else.
	 */

	return TclNREvalObjEx(interp, objv[thenScriptIndex], 0,
		iPtr->cmdFramePtr, thenScriptIndex);
    }
    return TclNREvalObjEx(interp, objv[i], 0, iPtr->cmdFramePtr, i);

  missingScript:
    Tcl_SetObjResult(interp, Tcl_ObjPrintf(
	    "wrong # args: no script following \"%s\" argument",
	    TclGetString(objv[i-1])));
    Tcl_SetErrorCode(interp, "TCL", "WRONGARGS", NULL);
    return TCL_ERROR;
}

/*
 *----------------------------------------------------------------------
 *
 * Tcl_IncrObjCmd --
 *
 *	This procedure is invoked to process the "incr" Tcl command. See the
 *	user documentation for details on what it does.
 *
 *	With the bytecode compiler, this procedure is only called when a
 *	command name is computed at runtime, and is "incr" or the name to
 *	which "incr" was renamed: e.g., "set z incr; $z i -1"
 *
 * Results:
 *	A standard Tcl result.
 *
 * Side effects:
 *	See the user documentation.
 *
 *----------------------------------------------------------------------
 */

int
Tcl_IncrObjCmd(
    TCL_UNUSED(void *),
    Tcl_Interp *interp,		/* Current interpreter. */
    int objc,			/* Number of arguments. */
    Tcl_Obj *const objv[])	/* Argument objects. */
{
    Tcl_Obj *newValuePtr, *incrPtr;

    if ((objc != 2) && (objc != 3)) {
	Tcl_WrongNumArgs(interp, 1, objv, "varName ?increment?");
	return TCL_ERROR;
    }

    if (objc == 3) {
	incrPtr = objv[2];
    } else {
	TclNewIntObj(incrPtr, 1);
    }
    Tcl_IncrRefCount(incrPtr);
    newValuePtr = TclIncrObjVar2(interp, objv[1], NULL,
	    incrPtr, TCL_LEAVE_ERR_MSG);
    Tcl_DecrRefCount(incrPtr);

    if (newValuePtr == NULL) {
	return TCL_ERROR;
    }

    /*
     * Set the interpreter's object result to refer to the variable's new
     * value object.
     */

    Tcl_SetObjResult(interp, newValuePtr);
    return TCL_OK;
}

/*
 *----------------------------------------------------------------------
 *
 * TclInitInfoCmd --
 *
 *	This function is called to create the "info" Tcl command. See the user
 *	documentation for details on what it does.
 *
 * Results:
 *	Handle for the info command, or NULL on failure.
 *
 * Side effects:
 *	none
 *
 *----------------------------------------------------------------------
 */

Tcl_Command
TclInitInfoCmd(
    Tcl_Interp *interp)		/* Current interpreter. */
{
    return TclMakeEnsemble(interp, "info", defaultInfoMap);
}

/*
 *----------------------------------------------------------------------
 *
 * InfoArgsCmd --
 *
 *	Called to implement the "info args" command that returns the argument
 *	list for a procedure. Handles the following syntax:
 *
 *	    info args procName
 *
 * Results:
 *	Returns TCL_OK if successful and TCL_ERROR if there is an error.
 *
 * Side effects:
 *	Returns a result in the interpreter's result object. If there is an
 *	error, the result is an error message.
 *
 *----------------------------------------------------------------------
 */

static int
InfoArgsCmd(
    TCL_UNUSED(void *),
    Tcl_Interp *interp,		/* Current interpreter. */
    int objc,			/* Number of arguments. */
    Tcl_Obj *const objv[])	/* Argument objects. */
{
    Interp *iPtr = (Interp *) interp;
    const char *name;
    Proc *procPtr;
    CompiledLocal *localPtr;
    Tcl_Obj *listObjPtr;

    if (objc != 2) {
	Tcl_WrongNumArgs(interp, 1, objv, "procname");
	return TCL_ERROR;
    }

    name = TclGetString(objv[1]);
    procPtr = TclFindProc(iPtr, name);
    if (procPtr == NULL) {
	Tcl_SetObjResult(interp, Tcl_ObjPrintf(
		"\"%s\" isn't a procedure", name));
	Tcl_SetErrorCode(interp, "TCL", "LOOKUP", "PROCEDURE", name, NULL);
	return TCL_ERROR;
    }

    /*
     * Build a return list containing the arguments.
     */

    listObjPtr = Tcl_NewListObj(0, NULL);
    for (localPtr = procPtr->firstLocalPtr;  localPtr != NULL;
	    localPtr = localPtr->nextPtr) {
	if (TclIsVarArgument(localPtr)) {
	    Tcl_ListObjAppendElement(interp, listObjPtr,
		    Tcl_NewStringObj(localPtr->name, -1));
	}
    }
    Tcl_SetObjResult(interp, listObjPtr);
    return TCL_OK;
}

/*
 *----------------------------------------------------------------------
 *
 * InfoBodyCmd --
 *
 *	Called to implement the "info body" command that returns the body for
 *	a procedure. Handles the following syntax:
 *
 *	    info body procName
 *
 * Results:
 *	Returns TCL_OK if successful and TCL_ERROR if there is an error.
 *
 * Side effects:
 *	Returns a result in the interpreter's result object. If there is an
 *	error, the result is an error message.
 *
 *----------------------------------------------------------------------
 */

static int
InfoBodyCmd(
    TCL_UNUSED(void *),
    Tcl_Interp *interp,		/* Current interpreter. */
    int objc,			/* Number of arguments. */
    Tcl_Obj *const objv[])	/* Argument objects. */
{
    Interp *iPtr = (Interp *) interp;
    const char *name, *bytes;
    Proc *procPtr;
    size_t numBytes;

    if (objc != 2) {
	Tcl_WrongNumArgs(interp, 1, objv, "procname");
	return TCL_ERROR;
    }

    name = TclGetString(objv[1]);
    procPtr = TclFindProc(iPtr, name);
    if (procPtr == NULL) {
	Tcl_SetObjResult(interp, Tcl_ObjPrintf(
		"\"%s\" isn't a procedure", name));
	Tcl_SetErrorCode(interp, "TCL", "LOOKUP", "PROCEDURE", name, NULL);
	return TCL_ERROR;
    }

    /*
     * Here we used to return procPtr->bodyPtr, except when the body was
     * bytecompiled - in that case, the return was a copy of the body's string
     * rep. In order to better isolate the implementation details of the
     * compiler/engine subsystem, we now always return a copy of the string
     * rep. It is important to return a copy so that later manipulations of
     * the object do not invalidate the internal rep.
     */

    bytes = Tcl_GetStringFromObj(procPtr->bodyPtr, &numBytes);
    Tcl_SetObjResult(interp, Tcl_NewStringObj(bytes, numBytes));
    return TCL_OK;
}

/*
 *----------------------------------------------------------------------
 *
 * InfoCmdCountCmd --
 *
 *	Called to implement the "info cmdcount" command that returns the
 *	number of commands that have been executed. Handles the following
 *	syntax:
 *
 *	    info cmdcount
 *
 * Results:
 *	Returns TCL_OK if successful and TCL_ERROR if there is an error.
 *
 * Side effects:
 *	Returns a result in the interpreter's result object. If there is an
 *	error, the result is an error message.
 *
 *----------------------------------------------------------------------
 */

static int
InfoCmdCountCmd(
    TCL_UNUSED(void *),
    Tcl_Interp *interp,		/* Current interpreter. */
    int objc,			/* Number of arguments. */
    Tcl_Obj *const objv[])	/* Argument objects. */
{
    Interp *iPtr = (Interp *) interp;

    if (objc != 1) {
	Tcl_WrongNumArgs(interp, 1, objv, NULL);
	return TCL_ERROR;
    }

    Tcl_SetObjResult(interp, Tcl_NewWideIntObj(iPtr->cmdCount));
    return TCL_OK;
}

/*
 *----------------------------------------------------------------------
 *
 * InfoCommandsCmd --
 *
 *	Called to implement the "info commands" command that returns the list
 *	of commands in the interpreter that match an optional pattern. The
 *	pattern, if any, consists of an optional sequence of namespace names
 *	separated by "::" qualifiers, which is followed by a glob-style
 *	pattern that restricts which commands are returned. Handles the
 *	following syntax:
 *
 *	    info commands ?pattern?
 *
 * Results:
 *	Returns TCL_OK if successful and TCL_ERROR if there is an error.
 *
 * Side effects:
 *	Returns a result in the interpreter's result object. If there is an
 *	error, the result is an error message.
 *
 *----------------------------------------------------------------------
 */

static int
InfoCommandsCmd(
    TCL_UNUSED(void *),
    Tcl_Interp *interp,		/* Current interpreter. */
    int objc,			/* Number of arguments. */
    Tcl_Obj *const objv[])	/* Argument objects. */
{
    const char *cmdName, *pattern;
    const char *simplePattern;
    Tcl_HashEntry *entryPtr;
    Tcl_HashSearch search;
    Namespace *nsPtr;
    Namespace *globalNsPtr = (Namespace *) Tcl_GetGlobalNamespace(interp);
    Namespace *currNsPtr = (Namespace *) Tcl_GetCurrentNamespace(interp);
    Tcl_Obj *listPtr, *elemObjPtr;
    int specificNsInPattern = 0;/* Init. to avoid compiler warning. */
    Tcl_Command cmd;
    size_t i;

    /*
     * Get the pattern and find the "effective namespace" in which to list
     * commands.
     */

    if (objc == 1) {
	simplePattern = NULL;
	nsPtr = currNsPtr;
	specificNsInPattern = 0;
    } else if (objc == 2) {
	/*
	 * From the pattern, get the effective namespace and the simple
	 * pattern (no namespace qualifiers or ::'s) at the end. If an error
	 * was found while parsing the pattern, return it. Otherwise, if the
	 * namespace wasn't found, just leave nsPtr NULL: we will return an
	 * empty list since no commands there can be found.
	 */

	Namespace *dummy1NsPtr, *dummy2NsPtr;

	pattern = TclGetString(objv[1]);
	TclGetNamespaceForQualName(interp, pattern, NULL, 0, &nsPtr,
		&dummy1NsPtr, &dummy2NsPtr, &simplePattern);

	if (nsPtr != NULL) {	/* We successfully found the pattern's ns. */
	    specificNsInPattern = (strcmp(simplePattern, pattern) != 0);
	}
    } else {
	Tcl_WrongNumArgs(interp, 1, objv, "?pattern?");
	return TCL_ERROR;
    }

    /*
     * Exit as quickly as possible if we couldn't find the namespace.
     */

    if (nsPtr == NULL) {
	return TCL_OK;
    }

    /*
     * Scan through the effective namespace's command table and create a list
     * with all commands that match the pattern. If a specific namespace was
     * requested in the pattern, qualify the command names with the namespace
     * name.
     */

    listPtr = Tcl_NewListObj(0, NULL);

    if (simplePattern != NULL && TclMatchIsTrivial(simplePattern)) {
	/*
	 * Special case for when the pattern doesn't include any of glob's
	 * special characters. This lets us avoid scans of any hash tables.
	 */

	entryPtr = Tcl_FindHashEntry(&nsPtr->cmdTable, simplePattern);
	if (entryPtr != NULL) {
	    if (specificNsInPattern) {
		cmd = (Tcl_Command)Tcl_GetHashValue(entryPtr);
		elemObjPtr = Tcl_NewObj();
		Tcl_GetCommandFullName(interp, cmd, elemObjPtr);
	    } else {
		cmdName = (const char *)Tcl_GetHashKey(&nsPtr->cmdTable, entryPtr);
		elemObjPtr = Tcl_NewStringObj(cmdName, -1);
	    }
	    Tcl_ListObjAppendElement(interp, listPtr, elemObjPtr);
	    Tcl_SetObjResult(interp, listPtr);
	    return TCL_OK;
	}
	if ((nsPtr != globalNsPtr) && !specificNsInPattern) {
	    Tcl_HashTable *tablePtr = NULL;	/* Quell warning. */

	    for (i=0 ; i<nsPtr->commandPathLength ; i++) {
		Namespace *pathNsPtr = nsPtr->commandPathArray[i].nsPtr;

		if (pathNsPtr == NULL) {
		    continue;
		}
		tablePtr = &pathNsPtr->cmdTable;
		entryPtr = Tcl_FindHashEntry(tablePtr, simplePattern);
		if (entryPtr != NULL) {
		    break;
		}
	    }
	    if (entryPtr == NULL) {
		tablePtr = &globalNsPtr->cmdTable;
		entryPtr = Tcl_FindHashEntry(tablePtr, simplePattern);
	    }
	    if (entryPtr != NULL) {
		cmdName = (const char *)Tcl_GetHashKey(tablePtr, entryPtr);
		Tcl_ListObjAppendElement(interp, listPtr,
			Tcl_NewStringObj(cmdName, -1));
		Tcl_SetObjResult(interp, listPtr);
		return TCL_OK;
	    }
	}
    } else if (nsPtr->commandPathLength == 0 || specificNsInPattern) {
	/*
	 * The pattern is non-trivial, but either there is no explicit path or
	 * there is an explicit namespace in the pattern. In both cases, the
	 * old matching scheme is perfect.
	 */

	entryPtr = Tcl_FirstHashEntry(&nsPtr->cmdTable, &search);
	while (entryPtr != NULL) {
	    cmdName = (const char *)Tcl_GetHashKey(&nsPtr->cmdTable, entryPtr);
	    if ((simplePattern == NULL)
		    || Tcl_StringMatch(cmdName, simplePattern)) {
		if (specificNsInPattern) {
		    cmd = (Tcl_Command)Tcl_GetHashValue(entryPtr);
		    elemObjPtr = Tcl_NewObj();
		    Tcl_GetCommandFullName(interp, cmd, elemObjPtr);
		} else {
		    elemObjPtr = Tcl_NewStringObj(cmdName, -1);
		}
		Tcl_ListObjAppendElement(interp, listPtr, elemObjPtr);
	    }
	    entryPtr = Tcl_NextHashEntry(&search);
	}

	/*
	 * If the effective namespace isn't the global :: namespace, and a
	 * specific namespace wasn't requested in the pattern, then add in all
	 * global :: commands that match the simple pattern. Of course, we add
	 * in only those commands that aren't hidden by a command in the
	 * effective namespace.
	 */

	if ((nsPtr != globalNsPtr) && !specificNsInPattern) {
	    entryPtr = Tcl_FirstHashEntry(&globalNsPtr->cmdTable, &search);
	    while (entryPtr != NULL) {
		cmdName = (const char *)Tcl_GetHashKey(&globalNsPtr->cmdTable, entryPtr);
		if ((simplePattern == NULL)
			|| Tcl_StringMatch(cmdName, simplePattern)) {
		    if (Tcl_FindHashEntry(&nsPtr->cmdTable,cmdName) == NULL) {
			Tcl_ListObjAppendElement(interp, listPtr,
				Tcl_NewStringObj(cmdName, -1));
		    }
		}
		entryPtr = Tcl_NextHashEntry(&search);
	    }
	}
    } else {
	/*
	 * The pattern is non-trivial (can match more than one command name),
	 * there is an explicit path, and there is no explicit namespace in
	 * the pattern. This means that we have to traverse the path to
	 * discover all the commands defined.
	 */

	Tcl_HashTable addedCommandsTable;
	int isNew;
	int foundGlobal = (nsPtr == globalNsPtr);

	/*
	 * We keep a hash of the objects already added to the result list.
	 */

	Tcl_InitObjHashTable(&addedCommandsTable);

	entryPtr = Tcl_FirstHashEntry(&nsPtr->cmdTable, &search);
	while (entryPtr != NULL) {
	    cmdName = (const char *)Tcl_GetHashKey(&nsPtr->cmdTable, entryPtr);
	    if ((simplePattern == NULL)
		    || Tcl_StringMatch(cmdName, simplePattern)) {
		elemObjPtr = Tcl_NewStringObj(cmdName, -1);
		Tcl_ListObjAppendElement(interp, listPtr, elemObjPtr);
		(void) Tcl_CreateHashEntry(&addedCommandsTable,
			elemObjPtr, &isNew);
	    }
	    entryPtr = Tcl_NextHashEntry(&search);
	}

	/*
	 * Search the path next.
	 */

	for (i=0 ; i<nsPtr->commandPathLength ; i++) {
	    Namespace *pathNsPtr = nsPtr->commandPathArray[i].nsPtr;

	    if (pathNsPtr == NULL) {
		continue;
	    }
	    if (pathNsPtr == globalNsPtr) {
		foundGlobal = 1;
	    }
	    entryPtr = Tcl_FirstHashEntry(&pathNsPtr->cmdTable, &search);
	    while (entryPtr != NULL) {
		cmdName = (const char *)Tcl_GetHashKey(&pathNsPtr->cmdTable, entryPtr);
		if ((simplePattern == NULL)
			|| Tcl_StringMatch(cmdName, simplePattern)) {
		    elemObjPtr = Tcl_NewStringObj(cmdName, -1);
		    (void) Tcl_CreateHashEntry(&addedCommandsTable,
			    elemObjPtr, &isNew);
		    if (isNew) {
			Tcl_ListObjAppendElement(interp, listPtr, elemObjPtr);
		    } else {
			TclDecrRefCount(elemObjPtr);
		    }
		}
		entryPtr = Tcl_NextHashEntry(&search);
	    }
	}

	/*
	 * If the effective namespace isn't the global :: namespace, and a
	 * specific namespace wasn't requested in the pattern, then add in all
	 * global :: commands that match the simple pattern. Of course, we add
	 * in only those commands that aren't hidden by a command in the
	 * effective namespace.
	 */

	if (!foundGlobal) {
	    entryPtr = Tcl_FirstHashEntry(&globalNsPtr->cmdTable, &search);
	    while (entryPtr != NULL) {
		cmdName = (const char *)Tcl_GetHashKey(&globalNsPtr->cmdTable, entryPtr);
		if ((simplePattern == NULL)
			|| Tcl_StringMatch(cmdName, simplePattern)) {
		    elemObjPtr = Tcl_NewStringObj(cmdName, -1);
		    if (Tcl_FindHashEntry(&addedCommandsTable,
			    (char *) elemObjPtr) == NULL) {
			Tcl_ListObjAppendElement(interp, listPtr, elemObjPtr);
		    } else {
			TclDecrRefCount(elemObjPtr);
		    }
		}
		entryPtr = Tcl_NextHashEntry(&search);
	    }
	}

	Tcl_DeleteHashTable(&addedCommandsTable);
    }

    Tcl_SetObjResult(interp, listPtr);
    return TCL_OK;
}

/*
 *----------------------------------------------------------------------
 *
 * InfoCompleteCmd --
 *
 *	Called to implement the "info complete" command that determines
 *	whether a string is a complete Tcl command. Handles the following
 *	syntax:
 *
 *	    info complete command
 *
 * Results:
 *	Returns TCL_OK if successful and TCL_ERROR if there is an error.
 *
 * Side effects:
 *	Returns a result in the interpreter's result object. If there is an
 *	error, the result is an error message.
 *
 *----------------------------------------------------------------------
 */

static int
InfoCompleteCmd(
    TCL_UNUSED(void *),
    Tcl_Interp *interp,		/* Current interpreter. */
    int objc,			/* Number of arguments. */
    Tcl_Obj *const objv[])	/* Argument objects. */
{
    if (objc != 2) {
	Tcl_WrongNumArgs(interp, 1, objv, "command");
	return TCL_ERROR;
    }

    Tcl_SetObjResult(interp, Tcl_NewBooleanObj(
	    TclObjCommandComplete(objv[1])));
    return TCL_OK;
}

/*
 *----------------------------------------------------------------------
 *
 * InfoDefaultCmd --
 *
 *	Called to implement the "info default" command that returns the
 *	default value for a procedure argument. Handles the following syntax:
 *
 *	    info default procName arg varName
 *
 * Results:
 *	Returns TCL_OK if successful and TCL_ERROR if there is an error.
 *
 * Side effects:
 *	Returns a result in the interpreter's result object. If there is an
 *	error, the result is an error message.
 *
 *----------------------------------------------------------------------
 */

static int
InfoDefaultCmd(
    TCL_UNUSED(void *),
    Tcl_Interp *interp,		/* Current interpreter. */
    int objc,			/* Number of arguments. */
    Tcl_Obj *const objv[])	/* Argument objects. */
{
    Interp *iPtr = (Interp *) interp;
    const char *procName, *argName;
    Proc *procPtr;
    CompiledLocal *localPtr;
    Tcl_Obj *valueObjPtr;

    if (objc != 4) {
	Tcl_WrongNumArgs(interp, 1, objv, "procname arg varname");
	return TCL_ERROR;
    }

    procName = TclGetString(objv[1]);
    argName = TclGetString(objv[2]);

    procPtr = TclFindProc(iPtr, procName);
    if (procPtr == NULL) {
	Tcl_SetObjResult(interp, Tcl_ObjPrintf(
		"\"%s\" isn't a procedure", procName));
	Tcl_SetErrorCode(interp, "TCL", "LOOKUP", "PROCEDURE", procName,
		NULL);
	return TCL_ERROR;
    }

    for (localPtr = procPtr->firstLocalPtr;  localPtr != NULL;
	    localPtr = localPtr->nextPtr) {
	if (TclIsVarArgument(localPtr)
		&& (strcmp(argName, localPtr->name) == 0)) {
	    if (localPtr->defValuePtr != NULL) {
		valueObjPtr = Tcl_ObjSetVar2(interp, objv[3], NULL,
			localPtr->defValuePtr, TCL_LEAVE_ERR_MSG);
		if (valueObjPtr == NULL) {
		    return TCL_ERROR;
		}
		Tcl_SetObjResult(interp, Tcl_NewWideIntObj(1));
	    } else {
		Tcl_Obj *nullObjPtr = Tcl_NewObj();

		valueObjPtr = Tcl_ObjSetVar2(interp, objv[3], NULL,
			nullObjPtr, TCL_LEAVE_ERR_MSG);
		if (valueObjPtr == NULL) {
		    return TCL_ERROR;
		}
		Tcl_SetObjResult(interp, Tcl_NewWideIntObj(0));
	    }
	    return TCL_OK;
	}
    }

    Tcl_SetObjResult(interp, Tcl_ObjPrintf(
	    "procedure \"%s\" doesn't have an argument \"%s\"",
	    procName, argName));
    Tcl_SetErrorCode(interp, "TCL", "LOOKUP", "ARGUMENT", argName, NULL);
    return TCL_ERROR;
}

/*
 *----------------------------------------------------------------------
 *
 * InfoErrorStackCmd --
 *
 *	Called to implement the "info errorstack" command that returns information
 *	about the last error's call stack. Handles the following syntax:
 *
 *	    info errorstack ?interp?
 *
 * Results:
 *	Returns TCL_OK if successful and TCL_ERROR if there is an error.
 *
 * Side effects:
 *	Returns a result in the interpreter's result object. If there is an
 *	error, the result is an error message.
 *
 *----------------------------------------------------------------------
 */

static int
InfoErrorStackCmd(
    TCL_UNUSED(void *),
    Tcl_Interp *interp,		/* Current interpreter. */
    int objc,			/* Number of arguments. */
    Tcl_Obj *const objv[])	/* Argument objects. */
{
    Tcl_Interp *target;
    Interp *iPtr;

    if ((objc != 1) && (objc != 2)) {
	Tcl_WrongNumArgs(interp, 1, objv, "?interp?");
	return TCL_ERROR;
    }

    target = interp;
    if (objc == 2) {
	target = Tcl_GetChild(interp, TclGetString(objv[1]));
	if (target == NULL) {
	    return TCL_ERROR;
	}
    }

    iPtr = (Interp *) target;
    Tcl_SetObjResult(interp, iPtr->errorStack);

    return TCL_OK;
}

/*
 *----------------------------------------------------------------------
 *
 * TclInfoExistsCmd --
 *
 *	Called to implement the "info exists" command that determines whether
 *	a variable exists. Handles the following syntax:
 *
 *	    info exists varName
 *
 * Results:
 *	Returns TCL_OK if successful and TCL_ERROR if there is an error.
 *
 * Side effects:
 *	Returns a result in the interpreter's result object. If there is an
 *	error, the result is an error message.
 *
 *----------------------------------------------------------------------
 */

int
TclInfoExistsCmd(
    TCL_UNUSED(void *),
    Tcl_Interp *interp,		/* Current interpreter. */
    int objc,			/* Number of arguments. */
    Tcl_Obj *const objv[])	/* Argument objects. */
{
    const char *varName;
    Var *varPtr;

    if (objc != 2) {
	Tcl_WrongNumArgs(interp, 1, objv, "varName");
	return TCL_ERROR;
    }

    varName = TclGetString(objv[1]);
    varPtr = TclVarTraceExists(interp, varName);

    Tcl_SetObjResult(interp,
	    Tcl_NewBooleanObj(varPtr && varPtr->value.objPtr));
    return TCL_OK;
}

/*
 *----------------------------------------------------------------------
 *
 * InfoFrameCmd --
 *	TIP #280
 *
 *	Called to implement the "info frame" command that returns the location
 *	of either the currently executing command, or its caller. Handles the
 *	following syntax:
 *
 *		info frame ?number?
 *
 * Results:
 *	Returns TCL_OK if successful and TCL_ERROR if there is an error.
 *
 * Side effects:
 *	Returns a result in the interpreter's result object. If there is an
 *	error, the result is an error message.
 *
 *----------------------------------------------------------------------
 */

static int
InfoFrameCmd(
    TCL_UNUSED(void *),
    Tcl_Interp *interp,		/* Current interpreter. */
    int objc,			/* Number of arguments. */
    Tcl_Obj *const objv[])	/* Argument objects. */
{
    Interp *iPtr = (Interp *) interp;
    int level, code = TCL_OK;
    CmdFrame *framePtr, **cmdFramePtrPtr = &iPtr->cmdFramePtr;
    CoroutineData *corPtr = iPtr->execEnvPtr->corPtr;
    int topLevel = 0;

    if (objc > 2) {
	Tcl_WrongNumArgs(interp, 1, objv, "?number?");
	return TCL_ERROR;
    }

    while (corPtr) {
	while (*cmdFramePtrPtr) {
	    topLevel++;
	    cmdFramePtrPtr = &((*cmdFramePtrPtr)->nextPtr);
	}
	if (corPtr->caller.cmdFramePtr) {
	    *cmdFramePtrPtr = corPtr->caller.cmdFramePtr;
	}
	corPtr = corPtr->callerEEPtr->corPtr;
    }
    topLevel += (*cmdFramePtrPtr)->level;

    if (topLevel != iPtr->cmdFramePtr->level) {
	framePtr = iPtr->cmdFramePtr;
	while (framePtr) {
	    framePtr->level = topLevel--;
	    framePtr = framePtr->nextPtr;
	}
	if (topLevel) {
	    Tcl_Panic("Broken frame level calculation");
	}
	topLevel = iPtr->cmdFramePtr->level;
    }

    if (objc == 1) {
	/*
	 * Just "info frame".
	 */

	Tcl_SetObjResult(interp, Tcl_NewWideIntObj(topLevel));
	goto done;
    }

    /*
     * We've got "info frame level" and must parse the level first.
     */

    if (TclGetIntFromObj(interp, objv[1], &level) != TCL_OK) {
	code = TCL_ERROR;
	goto done;
    }

    if ((level > topLevel) || (level <= - topLevel)) {
    levelError:
	Tcl_SetObjResult(interp, Tcl_ObjPrintf(
		"bad level \"%s\"", TclGetString(objv[1])));
	Tcl_SetErrorCode(interp, "TCL", "LOOKUP", "LEVEL",
		TclGetString(objv[1]), NULL);
	code = TCL_ERROR;
	goto done;
    }

    /*
     * Let us convert to relative so that we know how many levels to go back
     */

    if (level > 0) {
	level -= topLevel;
    }

    framePtr = iPtr->cmdFramePtr;
    while (++level <= 0) {
	framePtr = framePtr->nextPtr;
	if (!framePtr) {
	    goto levelError;
	}
    }

    Tcl_SetObjResult(interp, TclInfoFrame(interp, framePtr));

  done:
    cmdFramePtrPtr = &iPtr->cmdFramePtr;
    corPtr = iPtr->execEnvPtr->corPtr;
    while (corPtr) {
	CmdFrame *endPtr = corPtr->caller.cmdFramePtr;

	if (endPtr) {
	    if (*cmdFramePtrPtr == endPtr) {
		*cmdFramePtrPtr = NULL;
	    } else {
		CmdFrame *runPtr = *cmdFramePtrPtr;

		while (runPtr->nextPtr != endPtr) {
		    runPtr->level -= endPtr->level;
		    runPtr = runPtr->nextPtr;
		}
		runPtr->level = 1;
		runPtr->nextPtr = NULL;
	    }
	    cmdFramePtrPtr = &corPtr->caller.cmdFramePtr;
	}
	corPtr = corPtr->callerEEPtr->corPtr;
    }
    return code;
}

/*
 *----------------------------------------------------------------------
 *
 * TclInfoFrame --
 *
 *	Core of InfoFrameCmd, returns TIP280 dict for a given frame.
 *
 * Results:
 *	Returns TIP280 dict.
 *
 * Side effects:
 *	None.
 *
 *----------------------------------------------------------------------
 */

Tcl_Obj *
TclInfoFrame(
    Tcl_Interp *interp,		/* Current interpreter. */
    CmdFrame *framePtr)		/* Frame to get info for. */
{
    Interp *iPtr = (Interp *) interp;
    Tcl_Obj *tmpObj;
    Tcl_Obj *lv[20] = {NULL};		/* Keep uptodate when more keys are added to
				 * the dict. */
    int lc = 0;
    /*
     * This array is indexed by the TCL_LOCATION_... values, except
     * for _LAST.
     */
    static const char *const typeString[TCL_LOCATION_LAST] = {
	"eval", "eval", "eval", "precompiled", "source", "proc"
    };
    Proc *procPtr = framePtr->framePtr ? framePtr->framePtr->procPtr : NULL;
    int needsFree = -1;

    /*
     * Pull the information and construct the dictionary to return, as list.
     * Regarding use of the CmdFrame fields see tclInt.h, and its definition.
     */

#define ADD_PAIR(name, value) \
	TclNewLiteralStringObj(tmpObj, name); \
	lv[lc++] = tmpObj; \
	lv[lc++] = (value)

    switch (framePtr->type) {
    case TCL_LOCATION_EVAL:
	/*
	 * Evaluation, dynamic script. Type, line, cmd, the latter through
	 * str.
	 */

	ADD_PAIR("type", Tcl_NewStringObj(typeString[framePtr->type], -1));
	if (framePtr->line) {
	    ADD_PAIR("line", Tcl_NewWideIntObj(framePtr->line[0]));
	} else {
	    ADD_PAIR("line", Tcl_NewWideIntObj(1));
	}
	ADD_PAIR("cmd", TclGetSourceFromFrame(framePtr, 0, NULL));
	break;

    case TCL_LOCATION_PREBC:
	/*
	 * Precompiled. Result contains the type as signal, nothing else.
	 */

	ADD_PAIR("type", Tcl_NewStringObj(typeString[framePtr->type], -1));
	break;

    case TCL_LOCATION_BC: {
	/*
	 * Execution of bytecode. Talk to the BC engine to fill out the frame.
	 */

	CmdFrame *fPtr = (CmdFrame *)TclStackAlloc(interp, sizeof(CmdFrame));

	*fPtr = *framePtr;

	/*
	 * Note:
	 * Type BC => f.data.eval.path	  is not used.
	 *	      f.data.tebc.codePtr is used instead.
	 */

	TclGetSrcInfoForPc(fPtr);

	/*
	 * Now filled: cmd.str.(cmd,len), line
	 * Possibly modified: type, path!
	 */

	ADD_PAIR("type", Tcl_NewStringObj(typeString[fPtr->type], -1));
	if (fPtr->line) {
	    ADD_PAIR("line", Tcl_NewWideIntObj(fPtr->line[0]));
	}

	if (fPtr->type == TCL_LOCATION_SOURCE) {
	    ADD_PAIR("file", fPtr->data.eval.path);

	    /*
	     * Death of reference by TclGetSrcInfoForPc.
	     */

	    Tcl_DecrRefCount(fPtr->data.eval.path);
	}

	ADD_PAIR("cmd", TclGetSourceFromFrame(fPtr, 0, NULL));
	if (fPtr->cmdObj && framePtr->cmdObj == NULL) {
	    needsFree = lc - 1;
	}
	TclStackFree(interp, fPtr);
	break;
    }

    case TCL_LOCATION_SOURCE:
	/*
	 * Evaluation of a script file.
	 */

	ADD_PAIR("type", Tcl_NewStringObj(typeString[framePtr->type], -1));
	ADD_PAIR("line", Tcl_NewWideIntObj(framePtr->line[0]));
	ADD_PAIR("file", framePtr->data.eval.path);

	/*
	 * Refcount framePtr->data.eval.path goes up when lv is converted into
	 * the result list object.
	 */

	ADD_PAIR("cmd", TclGetSourceFromFrame(framePtr, 0, NULL));
	break;

    case TCL_LOCATION_PROC:
	Tcl_Panic("TCL_LOCATION_PROC found in standard frame");
	break;
    }

    /*
     * 'proc'. Common to all frame types. Conditional on having an associated
     * Procedure CallFrame.
     */

    if (procPtr != NULL) {
	Tcl_HashEntry *namePtr = procPtr->cmdPtr->hPtr;

	if (namePtr) {
	    Tcl_Obj *procNameObj;

	    /*
	     * This is a regular command.
	     */

	    TclNewObj(procNameObj);
	    Tcl_GetCommandFullName(interp, (Tcl_Command) procPtr->cmdPtr,
		    procNameObj);
	    ADD_PAIR("proc", procNameObj);
	} else if (procPtr->cmdPtr->clientData) {
	    ExtraFrameInfo *efiPtr = (ExtraFrameInfo *)procPtr->cmdPtr->clientData;
	    size_t i;

	    /*
	     * This is a non-standard command. Luckily, it's told us how to
	     * render extra information about its frame.
	     */

	    for (i=0 ; i<efiPtr->length ; i++) {
		lv[lc++] = Tcl_NewStringObj(efiPtr->fields[i].name, -1);
		if (efiPtr->fields[i].proc) {
		    lv[lc++] =
			efiPtr->fields[i].proc(efiPtr->fields[i].clientData);
		} else {
		    lv[lc++] = (Tcl_Obj *)efiPtr->fields[i].clientData;
		}
	    }
	}
    }

    /*
     * 'level'. Common to all frame types. Conditional on having an associated
     * _visible_ CallFrame.
     */

    if ((framePtr->framePtr != NULL) && (iPtr->varFramePtr != NULL)) {
	CallFrame *current = framePtr->framePtr;
	CallFrame *top = iPtr->varFramePtr;
	CallFrame *idx;

	for (idx=top ; idx!=NULL ; idx=idx->callerVarPtr) {
	    if (idx == current) {
		int c = framePtr->framePtr->level;
		int t = iPtr->varFramePtr->level;

		ADD_PAIR("level", Tcl_NewWideIntObj(t - c));
		break;
	    }
	}
    }

    tmpObj = Tcl_NewListObj(lc, lv);
    if (needsFree >= 0) {
	Tcl_DecrRefCount(lv[needsFree]);
    }
    return tmpObj;
}

/*
 *----------------------------------------------------------------------
 *
 * InfoFunctionsCmd --
 *
 *	Called to implement the "info functions" command that returns the list
 *	of math functions matching an optional pattern. Handles the following
 *	syntax:
 *
 *	    info functions ?pattern?
 *
 * Results:
 *	Returns TCL_OK if successful and TCL_ERROR if there is an error.
 *
 * Side effects:
 *	Returns a result in the interpreter's result object. If there is an
 *	error, the result is an error message.
 *
 *----------------------------------------------------------------------
 */

static int
InfoFunctionsCmd(
    TCL_UNUSED(void *),
    Tcl_Interp *interp,		/* Current interpreter. */
    int objc,			/* Number of arguments. */
    Tcl_Obj *const objv[])	/* Argument objects. */
{
    Tcl_Obj *script;
    int code;

    if (objc > 2) {
	Tcl_WrongNumArgs(interp, 1, objv, "?pattern?");
	return TCL_ERROR;
    }

    script = Tcl_NewStringObj(
"	    ::apply [::list {{pattern *}} {\n"
"		::set cmds {}\n"
"		::foreach cmd [::info commands ::tcl::mathfunc::$pattern] {\n"
"		    ::lappend cmds [::namespace tail $cmd]\n"
"		}\n"
"		::foreach cmd [::info commands tcl::mathfunc::$pattern] {\n"
"		    ::set cmd [::namespace tail $cmd]\n"
"		    ::if {$cmd ni $cmds} {\n"
"			::lappend cmds $cmd\n"
"		    }\n"
"		}\n"
"		::return $cmds\n"
"	    } [::namespace current]] ", -1);

    if (objc == 2) {
	Tcl_Obj *arg = Tcl_NewListObj(1, &(objv[1]));

	Tcl_AppendObjToObj(script, arg);
	Tcl_DecrRefCount(arg);
    }

    Tcl_IncrRefCount(script);
    code = Tcl_EvalObjEx(interp, script, 0);

    Tcl_DecrRefCount(script);

    return code;
}

/*
 *----------------------------------------------------------------------
 *
 * InfoHostnameCmd --
 *
 *	Called to implement the "info hostname" command that returns the host
 *	name. Handles the following syntax:
 *
 *	    info hostname
 *
 * Results:
 *	Returns TCL_OK if successful and TCL_ERROR if there is an error.
 *
 * Side effects:
 *	Returns a result in the interpreter's result object. If there is an
 *	error, the result is an error message.
 *
 *----------------------------------------------------------------------
 */

static int
InfoHostnameCmd(
    TCL_UNUSED(void *),
    Tcl_Interp *interp,		/* Current interpreter. */
    int objc,			/* Number of arguments. */
    Tcl_Obj *const objv[])	/* Argument objects. */
{
    const char *name;

    if (objc != 1) {
	Tcl_WrongNumArgs(interp, 1, objv, NULL);
	return TCL_ERROR;
    }

    name = Tcl_GetHostName();
    if (name) {
	Tcl_SetObjResult(interp, Tcl_NewStringObj(name, -1));
	return TCL_OK;
    }

    Tcl_SetObjResult(interp, Tcl_NewStringObj(
	    "unable to determine name of host", -1));
    Tcl_SetErrorCode(interp, "TCL", "OPERATION", "HOSTNAME", "UNKNOWN", NULL);
    return TCL_ERROR;
}

/*
 *----------------------------------------------------------------------
 *
 * InfoLevelCmd --
 *
 *	Called to implement the "info level" command that returns information
 *	about the call stack. Handles the following syntax:
 *
 *	    info level ?number?
 *
 * Results:
 *	Returns TCL_OK if successful and TCL_ERROR if there is an error.
 *
 * Side effects:
 *	Returns a result in the interpreter's result object. If there is an
 *	error, the result is an error message.
 *
 *----------------------------------------------------------------------
 */

static int
InfoLevelCmd(
    TCL_UNUSED(void *),
    Tcl_Interp *interp,		/* Current interpreter. */
    int objc,			/* Number of arguments. */
    Tcl_Obj *const objv[])	/* Argument objects. */
{
    Interp *iPtr = (Interp *) interp;

    if (objc == 1) {		/* Just "info level" */
	Tcl_SetObjResult(interp, Tcl_NewWideIntObj((int)iPtr->varFramePtr->level));
	return TCL_OK;
    }

    if (objc == 2) {
	int level;
	CallFrame *framePtr, *rootFramePtr = iPtr->rootFramePtr;

	if (TclGetIntFromObj(interp, objv[1], &level) != TCL_OK) {
	    return TCL_ERROR;
	}
	if (level <= 0) {
	    if (iPtr->varFramePtr == rootFramePtr) {
		goto levelError;
	    }
	    level += iPtr->varFramePtr->level;
	}
	for (framePtr=iPtr->varFramePtr ; framePtr!=rootFramePtr;
		framePtr=framePtr->callerVarPtr) {
	    if ((int)framePtr->level == level) {
		break;
	    }
	}
	if (framePtr == rootFramePtr) {
	    goto levelError;
	}

	Tcl_SetObjResult(interp,
		Tcl_NewListObj(framePtr->objc, framePtr->objv));
	return TCL_OK;
    }

    Tcl_WrongNumArgs(interp, 1, objv, "?number?");
    return TCL_ERROR;

  levelError:
    Tcl_SetObjResult(interp, Tcl_ObjPrintf(
	    "bad level \"%s\"", TclGetString(objv[1])));
    Tcl_SetErrorCode(interp, "TCL", "LOOKUP", "LEVEL",
	    TclGetString(objv[1]), NULL);
    return TCL_ERROR;
}

/*
 *----------------------------------------------------------------------
 *
 * InfoLibraryCmd --
 *
 *	Called to implement the "info library" command that returns the
 *	library directory for the Tcl installation. Handles the following
 *	syntax:
 *
 *	    info library
 *
 * Results:
 *	Returns TCL_OK if successful and TCL_ERROR if there is an error.
 *
 * Side effects:
 *	Returns a result in the interpreter's result object. If there is an
 *	error, the result is an error message.
 *
 *----------------------------------------------------------------------
 */

static int
InfoLibraryCmd(
    TCL_UNUSED(void *),
    Tcl_Interp *interp,		/* Current interpreter. */
    int objc,			/* Number of arguments. */
    Tcl_Obj *const objv[])	/* Argument objects. */
{
    const char *libDirName;

    if (objc != 1) {
	Tcl_WrongNumArgs(interp, 1, objv, NULL);
	return TCL_ERROR;
    }

    libDirName = Tcl_GetVar2(interp, "tcl_library", NULL, TCL_GLOBAL_ONLY);
    if (libDirName != NULL) {
	Tcl_SetObjResult(interp, Tcl_NewStringObj(libDirName, -1));
	return TCL_OK;
    }

    Tcl_SetObjResult(interp, Tcl_NewStringObj(
	    "no library has been specified for Tcl", -1));
    Tcl_SetErrorCode(interp, "TCL", "LOOKUP", "VARIABLE", "tcl_library",NULL);
    return TCL_ERROR;
}

/*
 *----------------------------------------------------------------------
 *
 * InfoLoadedCmd --
 *
 *	Called to implement the "info loaded" command that returns the
 *	packages that have been loaded into an interpreter. Handles the
 *	following syntax:
 *
 *	    info loaded ?interp?
 *
 * Results:
 *	Returns TCL_OK if successful and TCL_ERROR if there is an error.
 *
 * Side effects:
 *	Returns a result in the interpreter's result object. If there is an
 *	error, the result is an error message.
 *
 *----------------------------------------------------------------------
 */

static int
InfoLoadedCmd(
    TCL_UNUSED(void *),
    Tcl_Interp *interp,		/* Current interpreter. */
    int objc,			/* Number of arguments. */
    Tcl_Obj *const objv[])	/* Argument objects. */
{
    const char *interpName, *packageName;

    if (objc > 3) {
	Tcl_WrongNumArgs(interp, 1, objv, "?interp? ?packageName?");
	return TCL_ERROR;
    }

    if (objc < 2) {		/* Get loaded pkgs in all interpreters. */
	interpName = NULL;
    } else {			/* Get pkgs just in specified interp. */
	interpName = TclGetString(objv[1]);
    }
    if (objc < 3) {		/* Get loaded files in all packages. */
	packageName = NULL;
    } else {			/* Get pkgs just in specified interp. */
	packageName = TclGetString(objv[2]);
    }
    return TclGetLoadedLibraries(interp, interpName, packageName);
}

/*
 *----------------------------------------------------------------------
 *
 * InfoNameOfExecutableCmd --
 *
 *	Called to implement the "info nameofexecutable" command that returns
 *	the name of the binary file running this application. Handles the
 *	following syntax:
 *
 *	    info nameofexecutable
 *
 * Results:
 *	Returns TCL_OK if successful and TCL_ERROR if there is an error.
 *
 * Side effects:
 *	Returns a result in the interpreter's result object. If there is an
 *	error, the result is an error message.
 *
 *----------------------------------------------------------------------
 */

static int
InfoNameOfExecutableCmd(
    TCL_UNUSED(void *),
    Tcl_Interp *interp,		/* Current interpreter. */
    int objc,			/* Number of arguments. */
    Tcl_Obj *const objv[])	/* Argument objects. */
{
    if (objc != 1) {
	Tcl_WrongNumArgs(interp, 1, objv, NULL);
	return TCL_ERROR;
    }
    Tcl_SetObjResult(interp, TclGetObjNameOfExecutable());
    return TCL_OK;
}

/*
 *----------------------------------------------------------------------
 *
 * InfoPatchLevelCmd --
 *
 *	Called to implement the "info patchlevel" command that returns the
 *	default value for an argument to a procedure. Handles the following
 *	syntax:
 *
 *	    info patchlevel
 *
 * Results:
 *	Returns TCL_OK if successful and TCL_ERROR if there is an error.
 *
 * Side effects:
 *	Returns a result in the interpreter's result object. If there is an
 *	error, the result is an error message.
 *
 *----------------------------------------------------------------------
 */

static int
InfoPatchLevelCmd(
    TCL_UNUSED(void *),
    Tcl_Interp *interp,		/* Current interpreter. */
    int objc,			/* Number of arguments. */
    Tcl_Obj *const objv[])	/* Argument objects. */
{
    const char *patchlevel;

    if (objc != 1) {
	Tcl_WrongNumArgs(interp, 1, objv, NULL);
	return TCL_ERROR;
    }

    patchlevel = Tcl_GetVar2(interp, "tcl_patchLevel", NULL,
	    (TCL_GLOBAL_ONLY | TCL_LEAVE_ERR_MSG));
    if (patchlevel != NULL) {
	Tcl_SetObjResult(interp, Tcl_NewStringObj(patchlevel, -1));
	return TCL_OK;
    }
    return TCL_ERROR;
}

/*
 *----------------------------------------------------------------------
 *
 * InfoProcsCmd --
 *
 *	Called to implement the "info procs" command that returns the list of
 *	procedures in the interpreter that match an optional pattern. The
 *	pattern, if any, consists of an optional sequence of namespace names
 *	separated by "::" qualifiers, which is followed by a glob-style
 *	pattern that restricts which commands are returned. Handles the
 *	following syntax:
 *
 *	    info procs ?pattern?
 *
 * Results:
 *	Returns TCL_OK if successful and TCL_ERROR if there is an error.
 *
 * Side effects:
 *	Returns a result in the interpreter's result object. If there is an
 *	error, the result is an error message.
 *
 *----------------------------------------------------------------------
 */

static int
InfoProcsCmd(
    TCL_UNUSED(void *),
    Tcl_Interp *interp,		/* Current interpreter. */
    int objc,			/* Number of arguments. */
    Tcl_Obj *const objv[])	/* Argument objects. */
{
    const char *cmdName, *pattern;
    const char *simplePattern;
    Namespace *nsPtr;
#ifdef INFO_PROCS_SEARCH_GLOBAL_NS
    Namespace *globalNsPtr = (Namespace *) Tcl_GetGlobalNamespace(interp);
#endif
    Namespace *currNsPtr = (Namespace *) Tcl_GetCurrentNamespace(interp);
    Tcl_Obj *listPtr, *elemObjPtr;
    int specificNsInPattern = 0;/* Init. to avoid compiler warning. */
    Tcl_HashEntry *entryPtr;
    Tcl_HashSearch search;
    Command *cmdPtr, *realCmdPtr;

    /*
     * Get the pattern and find the "effective namespace" in which to list
     * procs.
     */

    if (objc == 1) {
	simplePattern = NULL;
	nsPtr = currNsPtr;
	specificNsInPattern = 0;
    } else if (objc == 2) {
	/*
	 * From the pattern, get the effective namespace and the simple
	 * pattern (no namespace qualifiers or ::'s) at the end. If an error
	 * was found while parsing the pattern, return it. Otherwise, if the
	 * namespace wasn't found, just leave nsPtr NULL: we will return an
	 * empty list since no commands there can be found.
	 */

	Namespace *dummy1NsPtr, *dummy2NsPtr;

	pattern = TclGetString(objv[1]);
	TclGetNamespaceForQualName(interp, pattern, NULL, /*flags*/ 0, &nsPtr,
		&dummy1NsPtr, &dummy2NsPtr, &simplePattern);

	if (nsPtr != NULL) {	/* We successfully found the pattern's ns. */
	    specificNsInPattern = (strcmp(simplePattern, pattern) != 0);
	}
    } else {
	Tcl_WrongNumArgs(interp, 1, objv, "?pattern?");
	return TCL_ERROR;
    }

    if (nsPtr == NULL) {
	return TCL_OK;
    }

    /*
     * Scan through the effective namespace's command table and create a list
     * with all procs that match the pattern. If a specific namespace was
     * requested in the pattern, qualify the command names with the namespace
     * name.
     */

    listPtr = Tcl_NewListObj(0, NULL);
#ifndef INFO_PROCS_SEARCH_GLOBAL_NS
    if (simplePattern != NULL && TclMatchIsTrivial(simplePattern)) {
	entryPtr = Tcl_FindHashEntry(&nsPtr->cmdTable, simplePattern);
	if (entryPtr != NULL) {
	    cmdPtr = (Command *)Tcl_GetHashValue(entryPtr);

	    if (!TclIsProc(cmdPtr)) {
		realCmdPtr = (Command *)
			TclGetOriginalCommand((Tcl_Command) cmdPtr);
		if (realCmdPtr != NULL && TclIsProc(realCmdPtr)) {
		    goto simpleProcOK;
		}
	    } else {
	    simpleProcOK:
		if (specificNsInPattern) {
		    elemObjPtr = Tcl_NewObj();
		    Tcl_GetCommandFullName(interp, (Tcl_Command) cmdPtr,
			    elemObjPtr);
		} else {
		    elemObjPtr = Tcl_NewStringObj(simplePattern, -1);
		}
		Tcl_ListObjAppendElement(interp, listPtr, elemObjPtr);
	    }
	}
    } else
#endif /* !INFO_PROCS_SEARCH_GLOBAL_NS */
    {
	entryPtr = Tcl_FirstHashEntry(&nsPtr->cmdTable, &search);
	while (entryPtr != NULL) {
	    cmdName = (const char *)Tcl_GetHashKey(&nsPtr->cmdTable, entryPtr);
	    if ((simplePattern == NULL)
		    || Tcl_StringMatch(cmdName, simplePattern)) {
		cmdPtr = (Command *)Tcl_GetHashValue(entryPtr);

		if (!TclIsProc(cmdPtr)) {
		    realCmdPtr = (Command *)
			    TclGetOriginalCommand((Tcl_Command) cmdPtr);
		    if (realCmdPtr != NULL && TclIsProc(realCmdPtr)) {
			goto procOK;
		    }
		} else {
		procOK:
		    if (specificNsInPattern) {
			elemObjPtr = Tcl_NewObj();
			Tcl_GetCommandFullName(interp, (Tcl_Command) cmdPtr,
				elemObjPtr);
		    } else {
			elemObjPtr = Tcl_NewStringObj(cmdName, -1);
		    }
		    Tcl_ListObjAppendElement(interp, listPtr, elemObjPtr);
		}
	    }
	    entryPtr = Tcl_NextHashEntry(&search);
	}

	/*
	 * If the effective namespace isn't the global :: namespace, and a
	 * specific namespace wasn't requested in the pattern, then add in all
	 * global :: procs that match the simple pattern. Of course, we add in
	 * only those procs that aren't hidden by a proc in the effective
	 * namespace.
	 */

#ifdef INFO_PROCS_SEARCH_GLOBAL_NS
	/*
	 * If "info procs" worked like "info commands", returning the commands
	 * also seen in the global namespace, then you would include this
	 * code. As this could break backwards compatibility with 8.0-8.2, we
	 * decided not to "fix" it in 8.3, leaving the behavior slightly
	 * different.
	 */

	if ((nsPtr != globalNsPtr) && !specificNsInPattern) {
	    entryPtr = Tcl_FirstHashEntry(&globalNsPtr->cmdTable, &search);
	    while (entryPtr != NULL) {
		cmdName = (const char *)Tcl_GetHashKey(&globalNsPtr->cmdTable, entryPtr);
		if ((simplePattern == NULL)
			|| Tcl_StringMatch(cmdName, simplePattern)) {
		    if (Tcl_FindHashEntry(&nsPtr->cmdTable,cmdName) == NULL) {
			cmdPtr = (Command *)Tcl_GetHashValue(entryPtr);
			realCmdPtr = (Command *) TclGetOriginalCommand(
				(Tcl_Command) cmdPtr);

			if (TclIsProc(cmdPtr) || ((realCmdPtr != NULL)
				&& TclIsProc(realCmdPtr))) {
			    Tcl_ListObjAppendElement(interp, listPtr,
				    Tcl_NewStringObj(cmdName, -1));
			}
		    }
		}
		entryPtr = Tcl_NextHashEntry(&search);
	    }
	}
#endif
    }

    Tcl_SetObjResult(interp, listPtr);
    return TCL_OK;
}

/*
 *----------------------------------------------------------------------
 *
 * InfoScriptCmd --
 *
 *	Called to implement the "info script" command that returns the script
 *	file that is currently being evaluated. Handles the following syntax:
 *
 *	    info script ?newName?
 *
 *	If newName is specified, it will set that as the internal name.
 *
 * Results:
 *	Returns TCL_OK if successful and TCL_ERROR if there is an error.
 *
 * Side effects:
 *	Returns a result in the interpreter's result object. If there is an
 *	error, the result is an error message. It may change the internal
 *	script filename.
 *
 *----------------------------------------------------------------------
 */

static int
InfoScriptCmd(
    TCL_UNUSED(void *),
    Tcl_Interp *interp,		/* Current interpreter. */
    int objc,			/* Number of arguments. */
    Tcl_Obj *const objv[])	/* Argument objects. */
{
    Interp *iPtr = (Interp *) interp;

    if ((objc != 1) && (objc != 2)) {
	Tcl_WrongNumArgs(interp, 1, objv, "?filename?");
	return TCL_ERROR;
    }

    if (objc == 2) {
	if (iPtr->scriptFile != NULL) {
	    Tcl_DecrRefCount(iPtr->scriptFile);
	}
	iPtr->scriptFile = objv[1];
	Tcl_IncrRefCount(iPtr->scriptFile);
    }
    if (iPtr->scriptFile != NULL) {
	Tcl_SetObjResult(interp, iPtr->scriptFile);
    }
    return TCL_OK;
}

/*
 *----------------------------------------------------------------------
 *
 * InfoSharedlibCmd --
 *
 *	Called to implement the "info sharedlibextension" command that returns
 *	the file extension used for shared libraries. Handles the following
 *	syntax:
 *
 *	    info sharedlibextension
 *
 * Results:
 *	Returns TCL_OK if successful and TCL_ERROR if there is an error.
 *
 * Side effects:
 *	Returns a result in the interpreter's result object. If there is an
 *	error, the result is an error message.
 *
 *----------------------------------------------------------------------
 */

static int
InfoSharedlibCmd(
    TCL_UNUSED(void *),
    Tcl_Interp *interp,		/* Current interpreter. */
    int objc,			/* Number of arguments. */
    Tcl_Obj *const objv[])	/* Argument objects. */
{
    if (objc != 1) {
	Tcl_WrongNumArgs(interp, 1, objv, NULL);
	return TCL_ERROR;
    }

#ifdef TCL_SHLIB_EXT
    Tcl_SetObjResult(interp, Tcl_NewStringObj(TCL_SHLIB_EXT, -1));
#endif
    return TCL_OK;
}

/*
 *----------------------------------------------------------------------
 *
 * InfoTclVersionCmd --
 *
 *	Called to implement the "info tclversion" command that returns the
 *	version number for this Tcl library. Handles the following syntax:
 *
 *	    info tclversion
 *
 * Results:
 *	Returns TCL_OK if successful and TCL_ERROR if there is an error.
 *
 * Side effects:
 *	Returns a result in the interpreter's result object. If there is an
 *	error, the result is an error message.
 *
 *----------------------------------------------------------------------
 */

static int
InfoTclVersionCmd(
    TCL_UNUSED(void *),
    Tcl_Interp *interp,		/* Current interpreter. */
    int objc,			/* Number of arguments. */
    Tcl_Obj *const objv[])	/* Argument objects. */
{
    Tcl_Obj *version;

    if (objc != 1) {
	Tcl_WrongNumArgs(interp, 1, objv, NULL);
	return TCL_ERROR;
    }

    version = Tcl_GetVar2Ex(interp, "tcl_version", NULL,
	    (TCL_GLOBAL_ONLY | TCL_LEAVE_ERR_MSG));
    if (version != NULL) {
	Tcl_SetObjResult(interp, version);
	return TCL_OK;
    }
    return TCL_ERROR;
}

/*
 *----------------------------------------------------------------------
 *
 * InfoCmdTypeCmd --
 *
 *	Called to implement the "info cmdtype" command that returns the type
 *	of a given command. Handles the following syntax:
 *
 *	    info cmdtype cmdName
 *
 * Results:
 *	Returns TCL_OK if successful and TCL_ERROR if there is an error.
 *
 * Side effects:
 *	Returns a type name. If there is an error, the result is an error
 *	message.
 *
 *----------------------------------------------------------------------
 */

static int
InfoCmdTypeCmd(
    TCL_UNUSED(void *),
    Tcl_Interp *interp,		/* Current interpreter. */
    int objc,			/* Number of arguments. */
    Tcl_Obj *const objv[])	/* Argument objects. */
{
    Tcl_Command command;

    if (objc != 2) {
	Tcl_WrongNumArgs(interp, 1, objv, "commandName");
	return TCL_ERROR;
    }
    command = Tcl_FindCommand(interp, TclGetString(objv[1]), NULL,
	    TCL_LEAVE_ERR_MSG);
    if (command == NULL) {
	return TCL_ERROR;
    }

    /*
     * There's one special case: safe child interpreters can't see aliases as
     * aliases as they're part of the security mechanisms.
     */

    if (Tcl_IsSafe(interp)
	    && (((Command *) command)->objProc == TclAliasObjCmd)) {
	Tcl_AppendResult(interp, "native", NULL);
    } else {
	Tcl_SetObjResult(interp,
		Tcl_NewStringObj(TclGetCommandTypeName(command), -1));
    }
    return TCL_OK;
}

/*
 *----------------------------------------------------------------------
 *
 * Tcl_JoinObjCmd --
 *
 *	This procedure is invoked to process the "join" Tcl command. See the
 *	user documentation for details on what it does.
 *
 * Results:
 *	A standard Tcl object result.
 *
 * Side effects:
 *	See the user documentation.
 *
 *----------------------------------------------------------------------
 */

int
Tcl_JoinObjCmd(
    TCL_UNUSED(void *),
    Tcl_Interp *interp,		/* Current interpreter. */
    int objc,			/* Number of arguments. */
    Tcl_Obj *const objv[])	/* The argument objects. */
{
    size_t length, listLen, isAbstractList = 0;
    Tcl_Obj *resObjPtr = NULL, *joinObjPtr, **elemPtrs;

    if ((objc < 2) || (objc > 3)) {
	Tcl_WrongNumArgs(interp, 1, objv, "list ?joinString?");
	return TCL_ERROR;
    }

    /*
     * Make sure the list argument is a list object and get its length and a
     * pointer to its array of element pointers.
     */

    if (TclObjTypeHasProc(objv[1], getElementsProc)) {
	listLen = Tcl_ObjTypeLength(objv[1]);
	isAbstractList = (listLen ? 1 : 0);
	if (listLen > 1 &&
	    Tcl_ObjTypeGetElements(interp, objv[1], &listLen, &elemPtrs)
	    != TCL_OK) {
	    return TCL_ERROR;
	}
    } else if (TclListObjGetElementsM(interp, objv[1], &listLen,
	    &elemPtrs) != TCL_OK) {
	return TCL_ERROR;
    }

    if (listLen == 0) {
	/* No elements to join; default empty result is correct. */
	return TCL_OK;
    }
    if (listLen == 1) {
	/* One element; return it */
	if (!isAbstractList) {
	    Tcl_SetObjResult(interp, elemPtrs[0]);
	} else {
            Tcl_Obj *elemObj;
            if (Tcl_ObjTypeIndex(interp, objv[1], 0, &elemObj)
		!= TCL_OK) {
                return TCL_ERROR;
            }
	    Tcl_SetObjResult(interp, elemObj);
	}
	return TCL_OK;
    }

    joinObjPtr = (objc == 2) ? Tcl_NewStringObj(" ", 1) : objv[2];
    Tcl_IncrRefCount(joinObjPtr);

    (void) Tcl_GetStringFromObj(joinObjPtr, &length);
    if (length == 0) {
	resObjPtr = TclStringCat(interp, listLen, elemPtrs, 0);
    } else {
	size_t i;

	resObjPtr = Tcl_NewObj();
	for (i = 0;  i < listLen;  i++) {
	    if (i > 0) {

		/*
		 * NOTE: This code is relying on Tcl_AppendObjToObj() **NOT**
		 * to shimmer joinObjPtr.  If it did, then the case where
		 * objv[1] and objv[2] are the same value would not be safe.
		 * Accessing elemPtrs would crash.
		 */

		Tcl_AppendObjToObj(resObjPtr, joinObjPtr);
	    }
	    Tcl_AppendObjToObj(resObjPtr, elemPtrs[i]);
	}
    }
    Tcl_DecrRefCount(joinObjPtr);
    if (resObjPtr) {
	Tcl_SetObjResult(interp, resObjPtr);
	return TCL_OK;
    }
    return TCL_ERROR;
}

/*
 *----------------------------------------------------------------------
 *
 * Tcl_LassignObjCmd --
 *
 *	This object-based procedure is invoked to process the "lassign" Tcl
 *	command. See the user documentation for details on what it does.
 *
 * Results:
 *	A standard Tcl object result.
 *
 * Side effects:
 *	See the user documentation.
 *
 *----------------------------------------------------------------------
 */

int
Tcl_LassignObjCmd(
    TCL_UNUSED(void *),
    Tcl_Interp *interp,		/* Current interpreter. */
    int objc,			/* Number of arguments. */
    Tcl_Obj *const objv[])	/* Argument objects. */
{
    Tcl_Obj *listCopyPtr;
    Tcl_Obj **listObjv;		/* The contents of the list. */
    size_t listObjc;		/* The length of the list. */
    int code = TCL_OK;

    if (objc < 2) {
	Tcl_WrongNumArgs(interp, 1, objv, "list ?varName ...?");
	return TCL_ERROR;
    }

    listCopyPtr = TclListObjCopy(interp, objv[1]);
    if (listCopyPtr == NULL) {
	return TCL_ERROR;
    }

    TclListObjGetElementsM(NULL, listCopyPtr, &listObjc, &listObjv);

    objc -= 2;
    objv += 2;
    while (code == TCL_OK && objc > 0 && listObjc > 0) {
	if (Tcl_ObjSetVar2(interp, *objv++, NULL, *listObjv++,
		TCL_LEAVE_ERR_MSG) == NULL) {
	    code = TCL_ERROR;
	}
	objc--;
	listObjc--;
    }

    if (code == TCL_OK && objc > 0) {
	Tcl_Obj *emptyObj;

	TclNewObj(emptyObj);
	Tcl_IncrRefCount(emptyObj);
	while (code == TCL_OK && objc-- > 0) {
	    if (Tcl_ObjSetVar2(interp, *objv++, NULL, emptyObj,
		    TCL_LEAVE_ERR_MSG) == NULL) {
		code = TCL_ERROR;
	    }
	}
	Tcl_DecrRefCount(emptyObj);
    }

    if (code == TCL_OK && listObjc > 0) {
	Tcl_SetObjResult(interp, Tcl_NewListObj(listObjc, listObjv));
    }

    Tcl_DecrRefCount(listCopyPtr);
    return code;
}

/*
 *----------------------------------------------------------------------
 *
 * Tcl_LindexObjCmd --
 *
 *	This object-based procedure is invoked to process the "lindex" Tcl
 *	command. See the user documentation for details on what it does.
 *
 * Results:
 *	A standard Tcl object result.
 *
 * Side effects:
 *	See the user documentation.
 *
 *----------------------------------------------------------------------
 */

int
Tcl_LindexObjCmd(
    TCL_UNUSED(void *),
    Tcl_Interp *interp,		/* Current interpreter. */
    int objc,			/* Number of arguments. */
    Tcl_Obj *const objv[])	/* Argument objects. */
{
    Tcl_Obj *elemPtr;		/* Pointer to the element being extracted. */

    if (objc < 2) {
	Tcl_WrongNumArgs(interp, 1, objv, "list ?index ...?");
	return TCL_ERROR;
    }

    /*
     * If objc==3, then objv[2] may be either a single index or a list of
     * indices: go to TclLindexList to determine which. If objc>=4, or
     * objc==2, then objv[2 .. objc-2] are all single indices and processed as
     * such in TclLindexFlat.
     */

    if (objc == 3) {
	elemPtr = TclLindexList(interp, objv[1], objv[2]);
    } else {
	elemPtr = TclLindexFlat(interp, objv[1], objc-2, objv+2);
    }

    /*
     * Set the interpreter's object result to the last element extracted.
     */

    if (elemPtr == NULL) {
	return TCL_ERROR;
    }

    Tcl_SetObjResult(interp, elemPtr);
    Tcl_DecrRefCount(elemPtr);
    return TCL_OK;
}

/*
 *----------------------------------------------------------------------
 *
 * Tcl_LinsertObjCmd --
 *
 *	This object-based procedure is invoked to process the "linsert" Tcl
 *	command. See the user documentation for details on what it does.
 *
 * Results:
 *	A new Tcl list object formed by inserting zero or more elements into a
 *	list.
 *
 * Side effects:
 *	See the user documentation.
 *
 *----------------------------------------------------------------------
 */

int
Tcl_LinsertObjCmd(
    TCL_UNUSED(void *),
    Tcl_Interp *interp,		/* Current interpreter. */
    int objc,		/* Number of arguments. */
    Tcl_Obj *const objv[])	/* Argument objects. */
{
    Tcl_Obj *listPtr;
    size_t len, index;
    int result;

    if (objc < 3) {
	Tcl_WrongNumArgs(interp, 1, objv, "list index ?element ...?");
	return TCL_ERROR;
    }

    result = TclListObjLengthM(interp, objv[1], &len);
    if (result != TCL_OK) {
	return result;
    }

    /*
     * Get the index. "end" is interpreted to be the index after the last
     * element, such that using it will cause any inserted elements to be
     * appended to the list.
     */

    result = TclGetIntForIndexM(interp, objv[2], /*end*/ len, &index);
    if (result != TCL_OK) {
	return result;
    }
    if (index + 1 > len + 1) {
	index = len;
    }

    /*
     * If the list object is unshared we can modify it directly. Otherwise we
     * create a copy to modify: this is "copy on write".
     */

    listPtr = objv[1];
    if (Tcl_IsShared(listPtr)) {
	listPtr = TclListObjCopy(NULL, listPtr);
    }

    if ((objc == 4) && (index == len)) {
	/*
	 * Special case: insert one element at the end of the list.
	 */

	Tcl_ListObjAppendElement(NULL, listPtr, objv[3]);
    } else {
	if (TCL_OK != Tcl_ListObjReplace(interp, listPtr, index, 0,
		(objc-3), &(objv[3]))) {
	    return TCL_ERROR;
	}
    }

    /*
     * Set the interpreter's object result.
     */

    Tcl_SetObjResult(interp, listPtr);
    return TCL_OK;
}

/*
 *----------------------------------------------------------------------
 *
 * Tcl_ListObjCmd --
 *
 *	This procedure is invoked to process the "list" Tcl command. See the
 *	user documentation for details on what it does.
 *
 * Results:
 *	A standard Tcl object result.
 *
 * Side effects:
 *	See the user documentation.
 *
 *----------------------------------------------------------------------
 */

int
Tcl_ListObjCmd(
    TCL_UNUSED(void *),
    Tcl_Interp *interp,		/* Current interpreter. */
    int objc,		/* Number of arguments. */
    Tcl_Obj *const objv[])
				/* The argument objects. */
{
    /*
     * If there are no list elements, the result is an empty object.
     * Otherwise set the interpreter's result object to be a list object.
     */

    if (objc > 1) {
	Tcl_SetObjResult(interp, Tcl_NewListObj(objc-1, &objv[1]));
    }
    return TCL_OK;
}

/*
 *----------------------------------------------------------------------
 *
 * Tcl_LlengthObjCmd --
 *
 *	This object-based procedure is invoked to process the "llength" Tcl
 *	command. See the user documentation for details on what it does.
 *
 * Results:
 *	A standard Tcl object result.
 *
 * Side effects:
 *	See the user documentation.
 *
 *----------------------------------------------------------------------
 */

int
Tcl_LlengthObjCmd(
    TCL_UNUSED(void *),
    Tcl_Interp *interp,		/* Current interpreter. */
    int objc,			/* Number of arguments. */
    Tcl_Obj *const objv[])
				/* Argument objects. */
{
    size_t listLen;
    int result;
    Tcl_Obj *objPtr;

    if (objc != 2) {
	Tcl_WrongNumArgs(interp, 1, objv, "list");
	return TCL_ERROR;
    }

    result = TclListObjLengthM(interp, objv[1], &listLen);
    if (result != TCL_OK) {
	return result;
    }

    /*
     * Set the interpreter's object result to an integer object holding the
     * length.
     */

    TclNewUIntObj(objPtr, listLen);
    Tcl_SetObjResult(interp, objPtr);
    return TCL_OK;
}

/*
 *----------------------------------------------------------------------
 *
 * Tcl_LpopObjCmd --
 *
 *	This procedure is invoked to process the "lpop" Tcl command. See the
 *	user documentation for details on what it does.
 *
 * Results:
 *	A standard Tcl object result.
 *
 * Side effects:
 *	See the user documentation.
 *
 *----------------------------------------------------------------------
 */

int
Tcl_LpopObjCmd(
    TCL_UNUSED(void *),
    Tcl_Interp *interp,		/* Current interpreter. */
    int objc,			/* Number of arguments. */
    Tcl_Obj *const objv[])
				/* Argument objects. */
{
    size_t listLen;
    int result;
    Tcl_Obj *elemPtr, *stored;
    Tcl_Obj *listPtr, **elemPtrs;

    if (objc < 2) {
	Tcl_WrongNumArgs(interp, 1, objv, "listvar ?index?");
	return TCL_ERROR;
    }

    listPtr = Tcl_ObjGetVar2(interp, objv[1], NULL, TCL_LEAVE_ERR_MSG);
    if (listPtr == NULL) {
	return TCL_ERROR;
    }

    result = TclListObjGetElementsM(interp, listPtr, &listLen, &elemPtrs);
    if (result != TCL_OK) {
	return result;
    }

    /*
     * First, extract the element to be returned.
     * TclLindexFlat adds a ref count which is handled.
     */

    if (objc == 2) {
	if (!listLen) {
	    /* empty list, throw the same error as with index "end" */
	    Tcl_SetObjResult(interp, Tcl_NewStringObj(
		"index \"end\" out of range", -1));
	    Tcl_SetErrorCode(interp, "TCL", "VALUE", "INDEX"
		"OUTOFRANGE", NULL);
	    return TCL_ERROR;
	}
	elemPtr = elemPtrs[listLen - 1];
	Tcl_IncrRefCount(elemPtr);
    } else {
	elemPtr = TclLindexFlat(interp, listPtr, objc-2, objv+2);

	if (elemPtr == NULL) {
	    return TCL_ERROR;
	}
    }
    Tcl_SetObjResult(interp, elemPtr);
    Tcl_DecrRefCount(elemPtr);

    /*
     * Second, remove the element.
     * TclLsetFlat adds a ref count which is handled.
     */

    if (objc == 2) {
	if (Tcl_IsShared(listPtr)) {
	    listPtr = TclListObjCopy(NULL, listPtr);
	}
	result = Tcl_ListObjReplace(interp, listPtr, listLen - 1, 1, 0, NULL);
	if (result != TCL_OK) {
	    return result;
	}
	Tcl_IncrRefCount(listPtr);
    } else {
	listPtr = TclLsetFlat(interp, listPtr, objc-2, objv+2, NULL);

	if (listPtr == NULL) {
	    return TCL_ERROR;
	}
    }

    stored = Tcl_ObjSetVar2(interp, objv[1], NULL, listPtr, TCL_LEAVE_ERR_MSG);
    Tcl_DecrRefCount(listPtr);
    if (stored == NULL) {
	return TCL_ERROR;
    }

    return TCL_OK;
}

/*
 *----------------------------------------------------------------------
 *
 * Tcl_LrangeObjCmd --
 *
 *	This procedure is invoked to process the "lrange" Tcl command. See the
 *	user documentation for details on what it does.
 *
 * Results:
 *	A standard Tcl object result.
 *
 * Side effects:
 *	See the user documentation.
 *
 *----------------------------------------------------------------------
 */

int
Tcl_LrangeObjCmd(
    TCL_UNUSED(void *),
    Tcl_Interp *interp,		/* Current interpreter. */
    int objc,			/* Number of arguments. */
    Tcl_Obj *const objv[])
				/* Argument objects. */
{
    int result;
    Tcl_Size listLen, first, last;
    if (objc != 4) {
	Tcl_WrongNumArgs(interp, 1, objv, "list first last");
	return TCL_ERROR;
    }

    result = TclListObjLengthM(interp, objv[1], &listLen);
    if (result != TCL_OK) {
	return result;
    }

    result = TclGetIntForIndexM(interp, objv[2], /*endValue*/ listLen - 1,
	    &first);
    if (result != TCL_OK) {
	return result;
    }

    result = TclGetIntForIndexM(interp, objv[3], /*endValue*/ listLen - 1,
	    &last);
    if (result != TCL_OK) {
	return result;
    }

    if (TclObjTypeHasProc(objv[1], sliceProc)) {
	Tcl_Obj *resultObj;
	int status = Tcl_ObjTypeSlice(interp, objv[1], first, last, &resultObj);
	if (status == TCL_OK) {
	    Tcl_SetObjResult(interp, resultObj);
	}
	return status;
    } else {
	Tcl_SetObjResult(interp, TclListObjRange(objv[1], first, last));
    }
    return TCL_OK;
}

/*
 *----------------------------------------------------------------------
 *
 * Tcl_LremoveObjCmd --
 *
 *	This procedure is invoked to process the "lremove" Tcl command. See the
 *	user documentation for details on what it does.
 *
 * Results:
 *	A standard Tcl object result.
 *
 * Side effects:
 *	See the user documentation.
 *
 *----------------------------------------------------------------------
 */

static int
LremoveIndexCompare(
    const void *el1Ptr,
    const void *el2Ptr)
{
    size_t idx1 = *((const size_t *) el1Ptr);
    size_t idx2 = *((const size_t *) el2Ptr);

    /*
     * This will put the larger element first.
     */

    return (idx1 < idx2) ? 1 : (idx1 > idx2) ? -1 : 0;
}

int
Tcl_LremoveObjCmd(
    TCL_UNUSED(void *),
    Tcl_Interp *interp,		/* Current interpreter. */
    int objc,			/* Number of arguments. */
    Tcl_Obj *const objv[])	/* Argument objects. */
{
    int i, idxc, prevIdx, first, num;
    size_t *idxv, listLen;
    Tcl_Obj *listObj;

    /*
     * Parse the arguments.
     */

    if (objc < 2) {
	Tcl_WrongNumArgs(interp, 1, objv, "list ?index ...?");
	return TCL_ERROR;
    }

    listObj = objv[1];
    if (TclListObjLengthM(interp, listObj, &listLen) != TCL_OK) {
	return TCL_ERROR;
    }

    idxc = objc - 2;
    if (idxc == 0) {
	Tcl_SetObjResult(interp, listObj);
	return TCL_OK;
    }
    idxv = (size_t *)Tcl_Alloc((objc - 2) * sizeof(size_t));
    for (i = 2; i < objc; i++) {
	if (TclGetIntForIndexM(interp, objv[i], /*endValue*/ listLen - 1,
		&idxv[i - 2]) != TCL_OK) {
	    Tcl_Free(idxv);
	    return TCL_ERROR;
	}
    }

    /*
     * Sort the indices, large to small so that when we remove an index we
     * don't change the indices still to be processed.
     */

    if (idxc > 1) {
	qsort(idxv, idxc, sizeof(size_t), LremoveIndexCompare);
    }

    /*
     * Make our working copy, then do the actual removes piecemeal.
     */

    if (Tcl_IsShared(listObj)) {
	listObj = TclListObjCopy(NULL, listObj);
    }
    num = 0;
    first = listLen;
    for (i = 0, prevIdx = -1 ; i < idxc ; i++) {
	int idx = idxv[i];

	/*
	 * Repeated index and sanity check.
	 */

	if (idx == prevIdx) {
	    continue;
	}
	prevIdx = idx;
	if (idx < 0 || idx >= (int)listLen) {
	    continue;
	}

	/*
	 * Coalesce adjacent removes to reduce the number of copies.
	 */

	if (num == 0) {
	    num = 1;
	    first = idx;
	} else if (idx + 1 == first) {
	    num++;
	    first = idx;
	} else {
	    /*
	     * Note that this operation can't fail now; we know we have a list
	     * and we're only ever contracting that list.
	     */

	    (void) Tcl_ListObjReplace(interp, listObj, first, num, 0, NULL);
	    listLen -= num;
	    num = 1;
	    first = idx;
	}
    }
    if (num != 0) {
	(void) Tcl_ListObjReplace(interp, listObj, first, num, 0, NULL);
    }
    Tcl_Free(idxv);
    Tcl_SetObjResult(interp, listObj);
    return TCL_OK;
}

/*
 *----------------------------------------------------------------------
 *
 * Tcl_LrepeatObjCmd --
 *
 *	This procedure is invoked to process the "lrepeat" Tcl command. See
 *	the user documentation for details on what it does.
 *
 * Results:
 *	A standard Tcl object result.
 *
 * Side effects:
 *	See the user documentation.
 *
 *----------------------------------------------------------------------
 */

int
Tcl_LrepeatObjCmd(
    TCL_UNUSED(void *),
    Tcl_Interp *interp,		/* Current interpreter. */
    int objc,		/* Number of arguments. */
    Tcl_Obj *const objv[])
				/* The argument objects. */
{
    int elementCount, i, totalElems;
    Tcl_Obj *listPtr, **dataArray = NULL;

    /*
     * Check arguments for legality:
     *		lrepeat count ?value ...?
     */

    if (objc < 2) {
	Tcl_WrongNumArgs(interp, 1, objv, "count ?value ...?");
	return TCL_ERROR;
    }
    if (TCL_OK != TclGetIntFromObj(interp, objv[1], &elementCount)) {
	return TCL_ERROR;
    }
    if (elementCount < 0) {
	Tcl_SetObjResult(interp, Tcl_ObjPrintf(
		"bad count \"%d\": must be integer >= 0", elementCount));
	Tcl_SetErrorCode(interp, "TCL", "OPERATION", "LREPEAT", "NEGARG",
		NULL);
	return TCL_ERROR;
    }

    /*
     * Skip forward to the interesting arguments now we've finished parsing.
     */

    objc -= 2;
    objv += 2;

    /* Final sanity check. Do not exceed limits on max list length. */

    if (elementCount && (size_t)objc > LIST_MAX/elementCount) {
	Tcl_SetObjResult(interp, Tcl_ObjPrintf(
		"max length of a Tcl list (%" TCL_Z_MODIFIER "u elements) exceeded", LIST_MAX));
	Tcl_SetErrorCode(interp, "TCL", "MEMORY", NULL);
	return TCL_ERROR;
    }
    totalElems = objc * elementCount;

    /*
     * Get an empty list object that is allocated large enough to hold each
     * init value elementCount times.
     */

    listPtr = Tcl_NewListObj(totalElems, NULL);
    if (totalElems) {
	ListRep listRep;
	ListObjGetRep(listPtr, &listRep);
	dataArray = ListRepElementsBase(&listRep);
	listRep.storePtr->numUsed = totalElems;
	if (listRep.spanPtr) {
	    /* Future proofing in case Tcl_NewListObj returns a span */
	    listRep.spanPtr->spanStart = listRep.storePtr->firstUsed;
	    listRep.spanPtr->spanLength = listRep.storePtr->numUsed;
	}
    }

    /*
     * Set the elements. Note that we handle the common degenerate case of a
     * single value being repeated separately to permit the compiler as much
     * room as possible to optimize a loop that might be run a very large
     * number of times.
     */

    CLANG_ASSERT(dataArray || totalElems == 0 );
    if (objc == 1) {
	Tcl_Obj *tmpPtr = objv[0];

	tmpPtr->refCount += elementCount;
	for (i=0 ; i<elementCount ; i++) {
	    dataArray[i] = tmpPtr;
	}
    } else {
	int j, k = 0;

	for (i=0 ; i<elementCount ; i++) {
	    for (j=0 ; j<objc ; j++) {
		Tcl_IncrRefCount(objv[j]);
		dataArray[k++] = objv[j];
	    }
	}
    }

    Tcl_SetObjResult(interp, listPtr);
    return TCL_OK;
}

/*
 *----------------------------------------------------------------------
 *
 * Tcl_LreplaceObjCmd --
 *
 *	This object-based procedure is invoked to process the "lreplace" Tcl
 *	command. See the user documentation for details on what it does.
 *
 * Results:
 *	A new Tcl list object formed by replacing zero or more elements of a
 *	list.
 *
 * Side effects:
 *	See the user documentation.
 *
 *----------------------------------------------------------------------
 */

int
Tcl_LreplaceObjCmd(
    TCL_UNUSED(void *),
    Tcl_Interp *interp,		/* Current interpreter. */
    int objc,			/* Number of arguments. */
    Tcl_Obj *const objv[])	/* Argument objects. */
{
    Tcl_Obj *listPtr;
    size_t numToDelete, listLen, first, last;
    int result;

    if (objc < 4) {
	Tcl_WrongNumArgs(interp, 1, objv,
		"list first last ?element ...?");
	return TCL_ERROR;
    }

    result = TclListObjLengthM(interp, objv[1], &listLen);
    if (result != TCL_OK) {
	return result;
    }

    /*
     * Get the first and last indexes. "end" is interpreted to be the index
     * for the last element, such that using it will cause that element to be
     * included for deletion.
     */

    result = TclGetIntForIndexM(interp, objv[2], /*end*/ listLen-1, &first);
    if (result != TCL_OK) {
	return result;
    }

    result = TclGetIntForIndexM(interp, objv[3], /*end*/ listLen-1, &last);
    if (result != TCL_OK) {
	return result;
    }

    if (first == TCL_INDEX_NONE) {
	first = 0;
    } else if (first > listLen) {
	first = listLen;
    }

    if (last + 1 > listLen) {
	last = listLen - 1;
    }
    if (first + 1 <= last + 1) {
	numToDelete = last - first + 1;
    } else {
	numToDelete = 0;
    }

    /*
     * If the list object is unshared we can modify it directly, otherwise we
     * create a copy to modify: this is "copy on write".
     */

    listPtr = objv[1];
    if (Tcl_IsShared(listPtr)) {
	listPtr = TclListObjCopy(NULL, listPtr);
    }

    /*
     * Note that we call Tcl_ListObjReplace even when numToDelete == 0 and
     * objc == 4. In this case, the list value of listPtr is not changed (no
     * elements are removed or added), but by making the call we are assured
     * we end up with a list in canonical form. Resist any temptation to
     * optimize this case away.
     */

    if (TCL_OK != Tcl_ListObjReplace(interp, listPtr, first, numToDelete,
	    objc-4, objv+4)) {
	return TCL_ERROR;
    }

    /*
     * Set the interpreter's object result.
     */

    Tcl_SetObjResult(interp, listPtr);
    return TCL_OK;
}

/*
 *----------------------------------------------------------------------
 *
 * Tcl_LreverseObjCmd --
 *
 *	This procedure is invoked to process the "lreverse" Tcl command. See
 *	the user documentation for details on what it does.
 *
 * Results:
 *	A standard Tcl result.
 *
 * Side effects:
 *	See the user documentation.
 *
 *----------------------------------------------------------------------
 */

int
Tcl_LreverseObjCmd(
    TCL_UNUSED(void *),
    Tcl_Interp *interp,		/* Current interpreter. */
    int objc,			/* Number of arguments. */
    Tcl_Obj *const objv[])	/* Argument values. */
{
    Tcl_Obj **elemv;
    size_t elemc, i, j;

    if (objc != 2) {
	Tcl_WrongNumArgs(interp, 1, objv, "list");
	return TCL_ERROR;
    }
    /*
     *  Handle AbstractList special case - do not shimmer into a list, if it
     *  supports a private Reverse function, just to reverse it.
     */
    if (TclObjTypeHasProc(objv[1], reverseProc)) {
	Tcl_Obj *resultObj;

	if (Tcl_ObjTypeReverse(interp, objv[1], &resultObj) == TCL_OK) {
	    Tcl_SetObjResult(interp, resultObj);
	    return TCL_OK;
	}
    } /* end Abstract List */

<<<<<<< HEAD
    if (TclListObjGetElementsM(interp, objv[1], &elemc, &elemv) != TCL_OK) {
=======
    /* True List */
    if (TclListObjLengthM(interp, objv[1], &elemc) != TCL_OK) {
>>>>>>> 8b03ef0b
	return TCL_ERROR;
    }

    /*
     * If the list is empty, just return it. [Bug 1876793]
     */

    if (!elemc) {
	Tcl_SetObjResult(interp, objv[1]);
	return TCL_OK;
    }
    if (TclListObjGetElementsM(interp, objv[1], &elemc, &elemv) != TCL_OK) {
	return TCL_ERROR;
    }

    if (Tcl_IsShared(objv[1])
	|| ListObjRepIsShared(objv[1])) { /* Bug 1675044 */
	Tcl_Obj *resultObj, **dataArray;
	ListRep listRep;

	resultObj = Tcl_NewListObj(elemc, NULL);

	/* Modify the internal rep in-place */
	ListObjGetRep(resultObj, &listRep);
	listRep.storePtr->numUsed = elemc;
	dataArray = ListRepElementsBase(&listRep);
	if (listRep.spanPtr) {
	    /* Future proofing */
	    listRep.spanPtr->spanStart = listRep.storePtr->firstUsed;
	    listRep.spanPtr->spanLength = listRep.storePtr->numUsed;
	}

	for (i=0,j=elemc-1 ; i<elemc ; i++,j--) {
	    dataArray[j] = elemv[i];
	    Tcl_IncrRefCount(elemv[i]);
	}

	Tcl_SetObjResult(interp, resultObj);
    } else {

	/*
	 * Not shared, so swap "in place". This relies on Tcl_LOGE above
	 * returning a pointer to the live array of Tcl_Obj values.
	 */

	for (i=0,j=elemc-1 ; i<j ; i++,j--) {
	    Tcl_Obj *tmp = elemv[i];

	    elemv[i] = elemv[j];
	    elemv[j] = tmp;
	}
	TclInvalidateStringRep(objv[1]);
	Tcl_SetObjResult(interp, objv[1]);
    }
    return TCL_OK;
}

/*
 *----------------------------------------------------------------------
 *
 * Tcl_LsearchObjCmd --
 *
 *	This procedure is invoked to process the "lsearch" Tcl command. See
 *	the user documentation for details on what it does.
 *
 * Results:
 *	A standard Tcl result.
 *
 * Side effects:
 *	See the user documentation.
 *
 *----------------------------------------------------------------------
 */

int
Tcl_LsearchObjCmd(
    TCL_UNUSED(void *),
    Tcl_Interp *interp,		/* Current interpreter. */
    int objc,			/* Number of arguments. */
    Tcl_Obj *const objv[])	/* Argument values. */
{
    const char *bytes, *patternBytes;
    int match, index, result=TCL_OK, bisect;
    size_t i, length = 0, listc, elemLen, start, groupSize, groupOffset, lower, upper;
    int allocatedIndexVector = 0;
    int isIncreasing;
    Tcl_WideInt patWide, objWide, wide;
    int allMatches, inlineReturn, negatedMatch, returnSubindices, noCase;
    double patDouble, objDouble;
    SortInfo sortInfo;
    Tcl_Obj *patObj, **listv, *listPtr, *startPtr, *itemPtr;
    SortStrCmpFn_t strCmpFn = TclUtfCmp;
    Tcl_RegExp regexp = NULL;
    static const char *const options[] = {
	"-all",	    "-ascii",   "-bisect", "-decreasing", "-dictionary",
	"-exact",   "-glob",    "-increasing", "-index",
	"-inline",  "-integer", "-nocase",     "-not",
	"-real",    "-regexp",  "-sorted",     "-start", "-stride",
	"-subindices", NULL
    };
    enum lsearchoptions {
	LSEARCH_ALL, LSEARCH_ASCII, LSEARCH_BISECT, LSEARCH_DECREASING,
	LSEARCH_DICTIONARY, LSEARCH_EXACT, LSEARCH_GLOB, LSEARCH_INCREASING,
	LSEARCH_INDEX, LSEARCH_INLINE, LSEARCH_INTEGER, LSEARCH_NOCASE,
	LSEARCH_NOT, LSEARCH_REAL, LSEARCH_REGEXP, LSEARCH_SORTED,
	LSEARCH_START, LSEARCH_STRIDE, LSEARCH_SUBINDICES
    };
    enum datatypes {
	ASCII, DICTIONARY, INTEGER, REAL
    } dataType;
    enum modes {
	EXACT, GLOB, REGEXP, SORTED
    };
    enum modes mode;

    mode = GLOB;
    dataType = ASCII;
    isIncreasing = 1;
    allMatches = 0;
    inlineReturn = 0;
    returnSubindices = 0;
    negatedMatch = 0;
    bisect = 0;
    listPtr = NULL;
    startPtr = NULL;
    groupSize = 1;
    groupOffset = 0;
    start = 0;
    noCase = 0;
    sortInfo.compareCmdPtr = NULL;
    sortInfo.isIncreasing = 1;
    sortInfo.sortMode = 0;
    sortInfo.interp = interp;
    sortInfo.resultCode = TCL_OK;
    sortInfo.indexv = NULL;
    sortInfo.indexc = 0;

    if (objc < 3) {
	Tcl_WrongNumArgs(interp, 1, objv, "?-option value ...? list pattern");
	return TCL_ERROR;
    }

    for (i = 1; i < (size_t)objc-2; i++) {
	enum lsearchoptions idx;
	if (Tcl_GetIndexFromObj(interp, objv[i], options, "option", 0, &idx)
		!= TCL_OK) {
	    result = TCL_ERROR;
	    goto done;
	}
	switch (idx) {
	case LSEARCH_ALL:		/* -all */
	    allMatches = 1;
	    break;
	case LSEARCH_ASCII:		/* -ascii */
	    dataType = ASCII;
	    break;
	case LSEARCH_BISECT:		/* -bisect */
	    mode = SORTED;
	    bisect = 1;
	    break;
	case LSEARCH_DECREASING:	/* -decreasing */
	    isIncreasing = 0;
	    sortInfo.isIncreasing = 0;
	    break;
	case LSEARCH_DICTIONARY:	/* -dictionary */
	    dataType = DICTIONARY;
	    break;
	case LSEARCH_EXACT:		/* -increasing */
	    mode = EXACT;
	    break;
	case LSEARCH_GLOB:		/* -glob */
	    mode = GLOB;
	    break;
	case LSEARCH_INCREASING:	/* -increasing */
	    isIncreasing = 1;
	    sortInfo.isIncreasing = 1;
	    break;
	case LSEARCH_INLINE:		/* -inline */
	    inlineReturn = 1;
	    break;
	case LSEARCH_INTEGER:		/* -integer */
	    dataType = INTEGER;
	    break;
	case LSEARCH_NOCASE:		/* -nocase */
	    strCmpFn = TclUtfCasecmp;
	    noCase = 1;
	    break;
	case LSEARCH_NOT:		/* -not */
	    negatedMatch = 1;
	    break;
	case LSEARCH_REAL:		/* -real */
	    dataType = REAL;
	    break;
	case LSEARCH_REGEXP:		/* -regexp */
	    mode = REGEXP;
	    break;
	case LSEARCH_SORTED:		/* -sorted */
	    mode = SORTED;
	    break;
	case LSEARCH_SUBINDICES:	/* -subindices */
	    returnSubindices = 1;
	    break;
	case LSEARCH_START:		/* -start */
	    /*
	     * If there was a previous -start option, release its saved index
	     * because it will either be replaced or there will be an error.
	     */

	    if (startPtr != NULL) {
		Tcl_DecrRefCount(startPtr);
		startPtr = NULL;
	    }
	    if (i + 4 > (size_t)objc) {
		Tcl_SetObjResult(interp, Tcl_NewStringObj(
			"missing starting index", -1));
		Tcl_SetErrorCode(interp, "TCL", "ARGUMENT", "MISSING", NULL);
		result = TCL_ERROR;
		goto done;
	    }
	    i++;
	    if (objv[i] == objv[objc - 2]) {
		/*
		 * Take copy to prevent shimmering problems. Note that it does
		 * not matter if the index obj is also a component of the list
		 * being searched. We only need to copy where the list and the
		 * index are one-and-the-same.
		 */

		startPtr = Tcl_DuplicateObj(objv[i]);
	    } else {
		startPtr = objv[i];
	    }
	    Tcl_IncrRefCount(startPtr);
	    break;
	case LSEARCH_STRIDE:		/* -stride */
	    if (i + 4 > (size_t)objc) {
		Tcl_SetObjResult(interp, Tcl_NewStringObj(
			"\"-stride\" option must be "
			"followed by stride length", -1));
		Tcl_SetErrorCode(interp, "TCL", "ARGUMENT", "MISSING", NULL);
		result = TCL_ERROR;
		goto done;
	    }
	    if (Tcl_GetWideIntFromObj(interp, objv[i+1], &wide) != TCL_OK) {
		result = TCL_ERROR;
		goto done;
	    }
	    if (wide < 1) {
		Tcl_SetObjResult(interp, Tcl_NewStringObj(
			"stride length must be at least 1", -1));
		Tcl_SetErrorCode(interp, "TCL", "OPERATION", "LSEARCH",
			"BADSTRIDE", NULL);
		result = TCL_ERROR;
		goto done;
	    }
	    groupSize = wide;
	    i++;
	    break;
	case LSEARCH_INDEX: {		/* -index */
	    Tcl_Obj **indices;
	    size_t j;

	    if (allocatedIndexVector) {
		TclStackFree(interp, sortInfo.indexv);
		allocatedIndexVector = 0;
	    }
	    if (i + 4 > (size_t)objc) {
		Tcl_SetObjResult(interp, Tcl_NewStringObj(
			"\"-index\" option must be followed by list index",
			-1));
		Tcl_SetErrorCode(interp, "TCL", "ARGUMENT", "MISSING", NULL);
		result = TCL_ERROR;
		goto done;
	    }

	    /*
	     * Store the extracted indices for processing by sublist
	     * extraction. Note that we don't do this using objects because
	     * that has shimmering problems.
	     */

	    i++;
	    if (TclListObjGetElementsM(interp, objv[i],
		    &sortInfo.indexc, &indices) != TCL_OK) {
		result = TCL_ERROR;
		goto done;
	    }
	    switch (sortInfo.indexc) {
	    case 0:
		sortInfo.indexv = NULL;
		break;
	    case 1:
		sortInfo.indexv = &sortInfo.singleIndex;
		break;
	    default:
		sortInfo.indexv = (int *)
			TclStackAlloc(interp, sizeof(int) * sortInfo.indexc);
		allocatedIndexVector = 1; /* Cannot use indexc field, as it
					   * might be decreased by 1 later. */
	    }

	    /*
	     * Fill the array by parsing each index. We don't know whether
	     * their scale is sensible yet, but we at least perform the
	     * syntactic check here.
	     */

	    for (j=0 ; j<sortInfo.indexc ; j++) {
		int encoded = 0;
		if (TclIndexEncode(interp, indices[j], TCL_INDEX_NONE,
			TCL_INDEX_NONE, &encoded) != TCL_OK) {
		    result = TCL_ERROR;
		}
		if (encoded == (int)TCL_INDEX_NONE) {
		    Tcl_SetObjResult(interp, Tcl_ObjPrintf(
			    "index \"%s\" out of range",
			    TclGetString(indices[j])));
		    Tcl_SetErrorCode(interp, "TCL", "VALUE", "INDEX"
			    "OUTOFRANGE", NULL);
		    result = TCL_ERROR;
		}
		if (result == TCL_ERROR) {
		    Tcl_AppendObjToErrorInfo(interp, Tcl_ObjPrintf(
			    "\n    (-index option item number %" TCL_Z_MODIFIER "u)", j));
		    goto done;
		}
		sortInfo.indexv[j] = encoded;
	    }
	    break;
	}
	}
    }

    /*
     * Subindices only make sense if asked for with -index option set.
     */

    if (returnSubindices && sortInfo.indexc==0) {
	Tcl_SetObjResult(interp, Tcl_NewStringObj(
		"-subindices cannot be used without -index option", -1));
	Tcl_SetErrorCode(interp, "TCL", "OPERATION", "LSEARCH",
		"BAD_OPTION_MIX", NULL);
	result = TCL_ERROR;
	goto done;
    }

    if (bisect && (allMatches || negatedMatch)) {
	Tcl_SetObjResult(interp, Tcl_NewStringObj(
		"-bisect is not compatible with -all or -not", -1));
	Tcl_SetErrorCode(interp, "TCL", "OPERATION", "LSEARCH",
		"BAD_OPTION_MIX", NULL);
	result = TCL_ERROR;
	goto done;
    }

    if (mode == REGEXP) {
	/*
	 * We can shimmer regexp/list if listv[i] == pattern, so get the
	 * regexp rep before the list rep. First time round, omit the interp
	 * and hope that the compilation will succeed. If it fails, we'll
	 * recompile in "expensive" mode with a place to put error messages.
	 */

	regexp = Tcl_GetRegExpFromObj(NULL, objv[objc - 1],
		TCL_REG_ADVANCED | TCL_REG_NOSUB |
		(noCase ? TCL_REG_NOCASE : 0));
	if (regexp == NULL) {
	    /*
	     * Failed to compile the RE. Try again without the TCL_REG_NOSUB
	     * flag in case the RE had sub-expressions in it [Bug 1366683]. If
	     * this fails, an error message will be left in the interpreter.
	     */

	    regexp = Tcl_GetRegExpFromObj(interp, objv[objc - 1],
		    TCL_REG_ADVANCED | (noCase ? TCL_REG_NOCASE : 0));
	}

	if (regexp == NULL) {
	    result = TCL_ERROR;
	    goto done;
	}
    }

    /*
     * Make sure the list argument is a list object and get its length and a
     * pointer to its array of element pointers.
     */

    result = TclListObjGetElementsM(interp, objv[objc - 2], &listc, &listv);
    if (result != TCL_OK) {
	goto done;
    }

    /*
     * Check for sanity when grouping elements of the overall list together
     * because of the -stride option. [TIP #351]
     */

    if (groupSize > 1) {
	if (listc % groupSize) {
	    Tcl_SetObjResult(interp, Tcl_NewStringObj(
		    "list size must be a multiple of the stride length",
		    -1));
	    Tcl_SetErrorCode(interp, "TCL", "OPERATION", "LSEARCH", "BADSTRIDE",
		    NULL);
	    result = TCL_ERROR;
	    goto done;
	}
	if (sortInfo.indexc > 0) {
	    /*
	     * Use the first value in the list supplied to -index as the
	     * offset of the element within each group by which to sort.
	     */

	    groupOffset = TclIndexDecode(sortInfo.indexv[0], groupSize - 1);
	    if (groupOffset >= groupSize) {
		Tcl_SetObjResult(interp, Tcl_NewStringObj(
			"when used with \"-stride\", the leading \"-index\""
			" value must be within the group", -1));
		Tcl_SetErrorCode(interp, "TCL", "OPERATION", "LSEARCH",
			"BADINDEX", NULL);
		result = TCL_ERROR;
		goto done;
	    }
	    if (sortInfo.indexc == 1) {
		sortInfo.indexc = 0;
		sortInfo.indexv = NULL;
	    } else {
		sortInfo.indexc--;

		for (i = 0; i < sortInfo.indexc; i++) {
		    sortInfo.indexv[i] = sortInfo.indexv[i+1];
		}
	    }
	}
    }

    /*
     * Get the user-specified start offset.
     */

    if (startPtr) {
	result = TclGetIntForIndexM(interp, startPtr, listc-1, &start);
	if (result != TCL_OK) {
	    goto done;
	}
	if (start == TCL_INDEX_NONE) {
	    start = TCL_INDEX_START;
	}

	/*
	 * If the search started past the end of the list, we just return a
	 * "did not match anything at all" result straight away. [Bug 1374778]
	 */

	if (start >= (size_t)listc) {
	    if (allMatches || inlineReturn) {
		Tcl_ResetResult(interp);
	    } else {
		TclNewIntObj(itemPtr, TCL_INDEX_NONE);
		Tcl_SetObjResult(interp, itemPtr);
	    }
	    goto done;
	}

	/*
	 * If start points within a group, it points to the start of the group.
	 */

	if (groupSize > 1) {
	    start -= (start % groupSize);
	}
    }

    patObj = objv[objc - 1];
    patternBytes = NULL;
    if (mode == EXACT || mode == SORTED) {
	switch (dataType) {
	case ASCII:
	case DICTIONARY:
	    patternBytes = Tcl_GetStringFromObj(patObj, &length);
	    break;
	case INTEGER:
	    result = TclGetWideIntFromObj(interp, patObj, &patWide);
	    if (result != TCL_OK) {
		goto done;
	    }

	    /*
	     * List representation might have been shimmered; restore it. [Bug
	     * 1844789]
	     */

	    TclListObjGetElementsM(NULL, objv[objc - 2], &listc, &listv);
	    break;
	case REAL:
	    result = Tcl_GetDoubleFromObj(interp, patObj, &patDouble);
	    if (result != TCL_OK) {
		goto done;
	    }

	    /*
	     * List representation might have been shimmered; restore it. [Bug
	     * 1844789]
	     */

	    TclListObjGetElementsM(NULL, objv[objc - 2], &listc, &listv);
	    break;
	}
    } else {
	patternBytes = Tcl_GetStringFromObj(patObj, &length);
    }

    /*
     * Set default index value to -1, indicating failure; if we find the item
     * in the course of our search, index will be set to the correct value.
     */

    index = -1;
    match = 0;

    if (mode == SORTED && !allMatches && !negatedMatch) {
	/*
	 * If the data is sorted, we can do a more intelligent search. Note
	 * that there is no point in being smart when -all was specified; in
	 * that case, we have to look at all items anyway, and there is no
	 * sense in doing this when the match sense is inverted.
	 */

	/*
	 * With -stride, lower, upper and i are kept as multiples of groupSize.
	 */

	lower = start - groupSize;
	upper = listc;
	while (lower + groupSize != upper && sortInfo.resultCode == TCL_OK) {
	    i = (lower + upper)/2;
	    i -= i % groupSize;
	    if (sortInfo.indexc != 0) {
		itemPtr = SelectObjFromSublist(listv[i+groupOffset], &sortInfo);
		if (sortInfo.resultCode != TCL_OK) {
		    result = sortInfo.resultCode;
		    goto done;
		}
	    } else {
		itemPtr = listv[i+groupOffset];
	    }
	    switch (dataType) {
	    case ASCII:
		bytes = TclGetString(itemPtr);
		match = strCmpFn(patternBytes, bytes);
		break;
	    case DICTIONARY:
		bytes = TclGetString(itemPtr);
		match = DictionaryCompare(patternBytes, bytes);
		break;
	    case INTEGER:
		result = TclGetWideIntFromObj(interp, itemPtr, &objWide);
		if (result != TCL_OK) {
		    goto done;
		}
		if (patWide == objWide) {
		    match = 0;
		} else if (patWide < objWide) {
		    match = -1;
		} else {
		    match = 1;
		}
		break;
	    case REAL:
		result = Tcl_GetDoubleFromObj(interp, itemPtr, &objDouble);
		if (result != TCL_OK) {
		    goto done;
		}
		if (patDouble == objDouble) {
		    match = 0;
		} else if (patDouble < objDouble) {
		    match = -1;
		} else {
		    match = 1;
		}
		break;
	    }
	    if (match == 0) {
		/*
		 * Normally, binary search is written to stop when it finds a
		 * match. If there are duplicates of an element in the list,
		 * our first match might not be the first occurrence.
		 * Consider: 0 0 0 1 1 1 2 2 2
		 *
		 * To maintain consistency with standard lsearch semantics, we
		 * must find the leftmost occurrence of the pattern in the
		 * list. Thus we don't just stop searching here. This
		 * variation means that a search always makes log n
		 * comparisons (normal binary search might "get lucky" with an
		 * early comparison).
		 *
		 * In bisect mode though, we want the last of equals.
		 */

		index = i;
		if (bisect) {
		    lower = i;
		} else {
		    upper = i;
		}
	    } else if (match > 0) {
		if (isIncreasing) {
		    lower = i;
		} else {
		    upper = i;
		}
	    } else {
		if (isIncreasing) {
		    upper = i;
		} else {
		    lower = i;
		}
	    }
	}
	if (bisect && index < 0) {
	    index = lower;
	}
    } else {
	/*
	 * We need to do a linear search, because (at least one) of:
	 *   - our matcher can only tell equal vs. not equal
	 *   - our matching sense is negated
	 *   - we're building a list of all matched items
	 */

	if (allMatches) {
	    listPtr = Tcl_NewListObj(0, NULL);
	}
	for (i = start; i < listc; i += groupSize) {
	    match = 0;
	    if (sortInfo.indexc != 0) {
		itemPtr = SelectObjFromSublist(listv[i+groupOffset], &sortInfo);
		if (sortInfo.resultCode != TCL_OK) {
		    if (listPtr != NULL) {
			Tcl_DecrRefCount(listPtr);
		    }
		    result = sortInfo.resultCode;
		    goto done;
		}
	    } else {
		itemPtr = listv[i+groupOffset];
	    }

	    switch (mode) {
	    case SORTED:
	    case EXACT:
		switch (dataType) {
		case ASCII:
		    bytes = Tcl_GetStringFromObj(itemPtr, &elemLen);
		    if (length == elemLen) {
			/*
			 * This split allows for more optimal compilation of
			 * memcmp/strcasecmp.
			 */

			if (noCase) {
			    match = (TclUtfCasecmp(bytes, patternBytes) == 0);
			} else {
			    match = (memcmp(bytes, patternBytes, length) == 0);
			}
		    }
		    break;

		case DICTIONARY:
		    bytes = TclGetString(itemPtr);
		    match = (DictionaryCompare(bytes, patternBytes) == 0);
		    break;

		case INTEGER:
		    result = TclGetWideIntFromObj(interp, itemPtr, &objWide);
		    if (result != TCL_OK) {
			if (listPtr != NULL) {
			    Tcl_DecrRefCount(listPtr);
			}
			goto done;
		    }
		    match = (objWide == patWide);
		    break;

		case REAL:
		    result = Tcl_GetDoubleFromObj(interp,itemPtr, &objDouble);
		    if (result != TCL_OK) {
			if (listPtr) {
			    Tcl_DecrRefCount(listPtr);
			}
			goto done;
		    }
		    match = (objDouble == patDouble);
		    break;
		}
		break;

	    case GLOB:
		match = Tcl_StringCaseMatch(TclGetString(itemPtr),
			patternBytes, noCase);
		break;

	    case REGEXP:
		match = Tcl_RegExpExecObj(interp, regexp, itemPtr, 0, 0, 0);
		if (match < 0) {
		    Tcl_DecrRefCount(patObj);
		    if (listPtr != NULL) {
			Tcl_DecrRefCount(listPtr);
		    }
		    result = TCL_ERROR;
		    goto done;
		}
		break;
	    }

	    /*
	     * Invert match condition for -not.
	     */

	    if (negatedMatch) {
		match = !match;
	    }
	    if (!match) {
		continue;
	    }
	    if (!allMatches) {
		index = i;
		break;
	    } else if (inlineReturn) {
		/*
		 * Note that these appends are not expected to fail.
		 */

		if (returnSubindices && (sortInfo.indexc != 0)) {
		    itemPtr = SelectObjFromSublist(listv[i+groupOffset],
			    &sortInfo);
		    Tcl_ListObjAppendElement(interp, listPtr, itemPtr);
		} else if (groupSize > 1) {
		    Tcl_ListObjReplace(interp, listPtr, LIST_MAX, 0,
			    groupSize, &listv[i]);
		} else {
		    itemPtr = listv[i];
		    Tcl_ListObjAppendElement(interp, listPtr, itemPtr);
		}
	    } else if (returnSubindices) {
		size_t j;

		TclNewIndexObj(itemPtr, i+groupOffset);
		for (j=0 ; j<sortInfo.indexc ; j++) {
		    Tcl_Obj *elObj;
		    size_t elValue = TclIndexDecode(sortInfo.indexv[j], listc);
		    TclNewIndexObj(elObj, elValue);
		    Tcl_ListObjAppendElement(interp, itemPtr, elObj);
		}
		Tcl_ListObjAppendElement(interp, listPtr, itemPtr);
	    } else {
		Tcl_ListObjAppendElement(interp, listPtr, Tcl_NewWideIntObj(i));
	    }
	}
    }

    /*
     * Return everything or a single value.
     */

    if (allMatches) {
	Tcl_SetObjResult(interp, listPtr);
    } else if (!inlineReturn) {
	if (returnSubindices) {
	    size_t j;

	    TclNewIndexObj(itemPtr, index+groupOffset);
	    for (j=0 ; j<sortInfo.indexc ; j++) {
		Tcl_Obj *elObj;
		size_t elValue = TclIndexDecode(sortInfo.indexv[j], listc);
		TclNewIndexObj(elObj, elValue);
		Tcl_ListObjAppendElement(interp, itemPtr, elObj);
	    }
	    Tcl_SetObjResult(interp, itemPtr);
	} else {
		Tcl_Obj *elObj;
		TclNewIndexObj(elObj, index);
	    Tcl_SetObjResult(interp, elObj);
	}
    } else if (index < 0) {
	/*
	 * Is this superfluous? The result should be a blank object by
	 * default...
	 */

	Tcl_SetObjResult(interp, Tcl_NewObj());
    } else {
	if (returnSubindices) {
	    Tcl_SetObjResult(interp, SelectObjFromSublist(listv[i+groupOffset],
		    &sortInfo));
	} else if (groupSize > 1) {
	    Tcl_SetObjResult(interp, Tcl_NewListObj(groupSize, &listv[index]));
	} else {
	    Tcl_SetObjResult(interp, listv[index]);
	}
    }
    result = TCL_OK;

    /*
     * Cleanup the index list array.
     */

  done:
    if (startPtr != NULL) {
	Tcl_DecrRefCount(startPtr);
    }
    if (allocatedIndexVector) {
	TclStackFree(interp, sortInfo.indexv);
    }
    return result;
}

/*
 *----------------------------------------------------------------------
 *
 * SequenceIdentifyArgument --
 *   (for [lseq] command)
 *
 *  Given a Tcl_Obj, identify if it is a keyword or a number
 *
 *  Return Value
 *    0 - failure, unexpected value
 *    1 - value is a number
 *    2 - value is an operand keyword
 *    3 - value is a by keyword
 *
 *  The decoded value will be assigned to the appropriate
 *  pointer, if supplied.
 */

static SequenceDecoded
SequenceIdentifyArgument(
     Tcl_Interp *interp,        /* for error reporting  */
     Tcl_Obj *argPtr,           /* Argument to decode   */
     Tcl_Obj **numValuePtr,     /* Return numeric value */
     int *keywordIndexPtr)      /* Return keyword enum  */
{
    int status;
    SequenceOperators opmode;
    SequenceByMode bymode;
    union {
	Tcl_WideInt i;
	double d;
    } *nvalue;

    status = Tcl_GetNumberFromObj(NULL, argPtr, (void**)&nvalue, keywordIndexPtr);
    if (status == TCL_OK) {
	if (numValuePtr) {
	    *numValuePtr = argPtr;
	}
	return NumericArg;
    } else {
	/* Check for an index expression */
	long value;
	double dvalue;
	Tcl_Obj *exprValueObj;
	int keyword;
	Tcl_InterpState savedstate;
	savedstate = Tcl_SaveInterpState(interp, status);
	if (Tcl_ExprLongObj(interp, argPtr, &value) != TCL_OK) {
	    status = Tcl_RestoreInterpState(interp, savedstate);
	    exprValueObj = argPtr;
	} else {
	    // Determine if expression is double or int
	    if (Tcl_ExprDoubleObj(interp, argPtr, &dvalue) != TCL_OK) {
		keyword = TCL_NUMBER_INT;
		exprValueObj = argPtr;
	    } else {
		if (floor(dvalue) == dvalue) {
		    TclNewIntObj(exprValueObj, value);
		    keyword = TCL_NUMBER_INT;
		} else {
		    TclNewDoubleObj(exprValueObj, dvalue);
		    keyword = TCL_NUMBER_DOUBLE;
		}
	    }
	    status = Tcl_RestoreInterpState(interp, savedstate);
	    if (numValuePtr) {
		*numValuePtr = exprValueObj;
	    }
	    if (keywordIndexPtr) {
		*keywordIndexPtr = keyword ;// type of expression result
	    }
	    return NumericArg;
	}
    }

    status = Tcl_GetIndexFromObj(NULL, argPtr, seq_operations,
				 "range operation", 0, &opmode);
    if (status == TCL_OK) {
	if (keywordIndexPtr) {
	    *keywordIndexPtr = opmode;
	}
	return RangeKeywordArg;
    }

    status = Tcl_GetIndexFromObj(NULL, argPtr, seq_step_keywords,
				 "step keyword", 0, &bymode);
    if (status == TCL_OK) {
	if (keywordIndexPtr) {
	    *keywordIndexPtr = bymode;
	}
	return ByKeywordArg;
    }
    return NoneArg;
}

/*
 *----------------------------------------------------------------------
 *
 * Tcl_LseqObjCmd --
 *
 *	This procedure is invoked to process the "lseq" Tcl command.
 *	See the user documentation for details on what it does.
 *
 * Enumerated possible argument patterns:
 *
 * 1:
 *    lseq n
 * 2:
 *    lseq n n
 * 3:
 *    lseq n n n
 *    lseq n 'to' n
 *    lseq n 'count' n
 *    lseq n 'by' n
 * 4:
 *    lseq n 'to' n n
 *    lseq n n 'by' n
 *    lseq n 'count' n n
 * 5:
 *    lseq n 'to' n 'by' n
 *    lseq n 'count' n 'by' n
 *
 * Results:
 *	A standard Tcl object result.
 *
 * Side effects:
 *	See the user documentation.
 *
 *----------------------------------------------------------------------
 */

int
Tcl_LseqObjCmd(
    TCL_UNUSED(void *),
    Tcl_Interp *interp,	   /* Current interpreter. */
    int objc,		   /* Number of arguments. */
    Tcl_Obj *const objv[]) /* The argument objects. */
{
    Tcl_Obj *elementCount = NULL;
    Tcl_Obj *start = NULL, *end = NULL, *step = NULL;
    Tcl_WideInt values[5];
    Tcl_Obj *numValues[5];
    Tcl_Obj *numberObj;
    int status = TCL_ERROR, keyword, useDoubles = 0;
    Tcl_Obj *arithSeriesPtr;
    SequenceOperators opmode;
    SequenceDecoded decoded;
    int i, arg_key = 0, value_i = 0;
    // Default constants
    Tcl_Obj *zero = Tcl_NewIntObj(0);
    Tcl_Obj *one = Tcl_NewIntObj(1);

    /*
     * Create a decoding key by looping through the arguments and identify
     * what kind of argument each one is.  Encode each argument as a decimal
     * digit.
     */
    if (objc > 6) {
	 /* Too many arguments */
	 arg_key=0;
    } else for (i=1; i<objc; i++) {
	 arg_key = (arg_key * 10);
	 numValues[value_i] = NULL;
	 decoded = SequenceIdentifyArgument(interp, objv[i], &numberObj, &keyword);
	 switch (decoded) {

	 case NoneArg:
	      /*
	       * Unrecognizable argument
	       * Reproduce operation error message
	       */
	      status = Tcl_GetIndexFromObj(interp, objv[i], seq_operations,
		           "operation", 0, &opmode);
	      goto done;

	 case NumericArg:
	      arg_key += NumericArg;
	      numValues[value_i] = numberObj;
	      Tcl_IncrRefCount(numValues[value_i]);
	      values[value_i] = keyword;  // This is the TCL_NUMBER_* value
	      useDoubles = useDoubles ? useDoubles : keyword == TCL_NUMBER_DOUBLE;
	      value_i++;
	      break;

	 case RangeKeywordArg:
	      arg_key += RangeKeywordArg;
	      values[value_i] = keyword;
	      value_i++;
	      break;

	 case ByKeywordArg:
	      arg_key += ByKeywordArg;
	      values[value_i] = keyword;
	      value_i++;
	      break;

	 default:
	      arg_key += 9; // Error state
	      value_i++;
	      break;
	 }
    }

    /*
     * The key encoding defines a valid set of arguments, or indicates an
     * error condition; process the values accordningly.
     */
    switch (arg_key) {

/*    No argument */
    case 0:
	 Tcl_WrongNumArgs(interp, 1, objv,
	     "n ??op? n ??by? n??");
	 goto done;
	 break;

/*    lseq n */
    case 1:
	start = zero;
	elementCount = numValues[0];
	end = NULL;
	step = one;
	break;

/*    lseq n n */
    case 11:
	start = numValues[0];
	end = numValues[1];
	break;

/*    lseq n n n */
    case 111:
	start = numValues[0];
	end = numValues[1];
	step = numValues[2];
	break;

/*    lseq n 'to' n    */
/*    lseq n 'count' n */
/*    lseq n 'by' n    */
    case 121:
	opmode = (SequenceOperators)values[1];
	switch (opmode) {
	case LSEQ_DOTS:
	case LSEQ_TO:
	    start = numValues[0];
	    end = numValues[2];
	    break;
	case LSEQ_BY:
	    start = zero;
	    elementCount = numValues[0];
	    step = numValues[2];
	    break;
	case LSEQ_COUNT:
	    start = numValues[0];
	    elementCount = numValues[2];
	    step = one;
	    break;
	default:
	    goto done;
	}
	break;

/*    lseq n 'to' n n    */
/*    lseq n 'count' n n */
    case 1211:
	opmode = (SequenceOperators)values[1];
	switch (opmode) {
	case LSEQ_DOTS:
	case LSEQ_TO:
	    start = numValues[0];
	    end = numValues[2];
	    step = numValues[3];
	    break;
	case LSEQ_COUNT:
	    start = numValues[0];
	    elementCount = numValues[2];
	    step = numValues[3];
	    break;
	case LSEQ_BY:
	    /* Error case */
	    goto done;
	    break;
	default:
	    goto done;
	    break;
	}
	break;

/*    lseq n n 'by' n */
    case 1121:
	start = numValues[0];
	end = numValues[1];
	opmode = (SequenceOperators)values[2];
	switch (opmode) {
	case LSEQ_BY:
	    step = numValues[3];
	    break;
	case LSEQ_DOTS:
	case LSEQ_TO:
	case LSEQ_COUNT:
	default:
	    goto done;
	    break;
	}
	break;

/*    lseq n 'to' n 'by' n    */
/*    lseq n 'count' n 'by' n */
    case 12121:
	start = numValues[0];
	opmode = (SequenceOperators)values[3];
	switch (opmode) {
	case LSEQ_BY:
	    step = numValues[4];
	    break;
	default:
	    goto done;
	    break;
	}
	opmode = (SequenceOperators)values[1];
	switch (opmode) {
	case LSEQ_DOTS:
	case LSEQ_TO:
	    start = numValues[0];
	    end = numValues[2];
	    break;
	case LSEQ_COUNT:
	    start = numValues[0];
	    elementCount = numValues[2];
	    break;
	default:
	    goto done;
	    break;
	}
	break;

/*    Error cases: incomplete arguments */
    case 12:
	 opmode = (SequenceOperators)values[1]; goto KeywordError; break;
    case 112:
	 opmode = (SequenceOperators)values[2]; goto KeywordError; break;
    case 1212:
	 opmode = (SequenceOperators)values[3]; goto KeywordError; break;
    KeywordError:
	 switch (opmode) {
	 case LSEQ_DOTS:
	 case LSEQ_TO:
	      Tcl_SetObjResult(interp, Tcl_ObjPrintf(
		  "missing \"to\" value."));
	      break;
	 case LSEQ_COUNT:
	      Tcl_SetObjResult(interp, Tcl_ObjPrintf(
		  "missing \"count\" value."));
	      break;
	 case LSEQ_BY:
	      Tcl_SetObjResult(interp, Tcl_ObjPrintf(
		  "missing \"by\" value."));
	      break;
	 }
	 goto done;
	 break;

/*    All other argument errors */
    default:
	 Tcl_WrongNumArgs(interp, 1, objv, "n ??op? n ??by? n??");
	 goto done;
	 break;
    }

    /*
     * Success!  Now lets create the series object.
     */
    status = TclNewArithSeriesObj(interp, &arithSeriesPtr, useDoubles, start, end, step, elementCount);
    if (status == TCL_OK) {
        Tcl_SetObjResult(interp, arithSeriesPtr);
    }

 done:
    // Free number arguments.
    while (--value_i>=0) {
	if (numValues[value_i]) Tcl_DecrRefCount(numValues[value_i]);
    }

    // Free constants
    Tcl_DecrRefCount(zero);
    Tcl_DecrRefCount(one);

    return status;
}

/*
 *----------------------------------------------------------------------
 *
 * Tcl_LsetObjCmd --
 *
 *	This procedure is invoked to process the "lset" Tcl command. See the
 *	user documentation for details on what it does.
 *
 * Results:
 *	A standard Tcl result.
 *
 * Side effects:
 *	See the user documentation.
 *
 *----------------------------------------------------------------------
 */

int
Tcl_LsetObjCmd(
    TCL_UNUSED(ClientData),
    Tcl_Interp *interp,		/* Current interpreter. */
    int objc,			/* Number of arguments. */
    Tcl_Obj *const objv[])	/* Argument values. */
{
    Tcl_Obj *listPtr;		/* Pointer to the list being altered. */
    Tcl_Obj *finalValuePtr;	/* Value finally assigned to the variable. */

    /*
     * Check parameter count.
     */

    if (objc < 3) {
	Tcl_WrongNumArgs(interp, 1, objv,
		"listVar ?index? ?index ...? value");
	return TCL_ERROR;
    }

    /*
     * Look up the list variable's value.
     */

    listPtr = Tcl_ObjGetVar2(interp, objv[1], NULL, TCL_LEAVE_ERR_MSG);
    if (listPtr == NULL) {
	return TCL_ERROR;
    }

    /*
     * Substitute the value in the value. Return either the value or else an
     * unshared copy of it.
     */

    if (objc == 4) {
	finalValuePtr = TclLsetList(interp, listPtr, objv[2], objv[3]);
    } else {
	if (TclObjTypeHasProc(listPtr, setElementProc)) {
	    finalValuePtr = Tcl_ObjTypeSetElement(interp, listPtr,
						       objc-3, objv+2, objv[objc-1]);
	    if (finalValuePtr) {
		Tcl_IncrRefCount(finalValuePtr);
	    }
	} else {
	    finalValuePtr = TclLsetFlat(interp, listPtr, objc-3, objv+2,
					objv[objc-1]);
	}
    }

    /*
     * If substitution has failed, bail out.
     */

    if (finalValuePtr == NULL) {
	return TCL_ERROR;
    }

    /*
     * Finally, update the variable so that traces fire.
     */

    listPtr = Tcl_ObjSetVar2(interp, objv[1], NULL, finalValuePtr,
	    TCL_LEAVE_ERR_MSG);
    Tcl_DecrRefCount(finalValuePtr);
    if (listPtr == NULL) {
	return TCL_ERROR;
    }

    /*
     * Return the new value of the variable as the interpreter result.
     */

    Tcl_SetObjResult(interp, listPtr);
    return TCL_OK;
}

/*
 *----------------------------------------------------------------------
 *
 * Tcl_LsortObjCmd --
 *
 *	This procedure is invoked to process the "lsort" Tcl command. See the
 *	user documentation for details on what it does.
 *
 * Results:
 *	A standard Tcl result.
 *
 * Side effects:
 *	See the user documentation.
 *
 *----------------------------------------------------------------------
 */

int
Tcl_LsortObjCmd(
    TCL_UNUSED(void *),
    Tcl_Interp *interp,		/* Current interpreter. */
    int objc,			/* Number of arguments. */
    Tcl_Obj *const objv[])	/* Argument values. */
{
    int indices, nocase = 0, indexc;
    int sortMode = SORTMODE_ASCII;
    int group, allocatedIndexVector = 0;
    size_t j, idx, groupSize, groupOffset, length;
    Tcl_WideInt wide;
    Tcl_Obj *resultPtr, *cmdPtr, **listObjPtrs, *listObj, *indexPtr;
    size_t i, elmArrSize;
    SortElement *elementArray = NULL, *elementPtr;
    SortInfo sortInfo;		/* Information about this sort that needs to
				 * be passed to the comparison function. */
#   define MAXCALLOC 1024000
#   define NUM_LISTS 30
    SortElement *subList[NUM_LISTS+1];
				/* This array holds pointers to temporary
				 * lists built during the merge sort. Element
				 * i of the array holds a list of length
				 * 2**i. */
    static const char *const switches[] = {
	"-ascii", "-command", "-decreasing", "-dictionary", "-increasing",
	"-index", "-indices", "-integer", "-nocase", "-real", "-stride",
	"-unique", NULL
    };
    enum Lsort_Switches {
	LSORT_ASCII, LSORT_COMMAND, LSORT_DECREASING, LSORT_DICTIONARY,
	LSORT_INCREASING, LSORT_INDEX, LSORT_INDICES, LSORT_INTEGER,
	LSORT_NOCASE, LSORT_REAL, LSORT_STRIDE, LSORT_UNIQUE
    } index;

    if (objc < 2) {
	Tcl_WrongNumArgs(interp, 1, objv, "?-option value ...? list");
	return TCL_ERROR;
    }

    /*
     * Parse arguments to set up the mode for the sort.
     */

    sortInfo.isIncreasing = 1;
    sortInfo.sortMode = SORTMODE_ASCII;
    sortInfo.indexv = NULL;
    sortInfo.indexc = 0;
    sortInfo.unique = 0;
    sortInfo.interp = interp;
    sortInfo.resultCode = TCL_OK;
    cmdPtr = NULL;
    indices = 0;
    group = 0;
    groupSize = 1;
    groupOffset = 0;
    indexPtr = NULL;
    for (i = 1; i < (size_t)objc-1; i++) {
	if (Tcl_GetIndexFromObj(interp, objv[i], switches, "option", 0,
		&index) != TCL_OK) {
	    sortInfo.resultCode = TCL_ERROR;
	    goto done;
	}
	switch (index) {
	case LSORT_ASCII:
	    sortInfo.sortMode = SORTMODE_ASCII;
	    break;
	case LSORT_COMMAND:
	    if (i + 2 == (size_t)objc) {
		Tcl_SetObjResult(interp, Tcl_NewStringObj(
			"\"-command\" option must be followed "
			"by comparison command", -1));
		Tcl_SetErrorCode(interp, "TCL", "ARGUMENT", "MISSING", NULL);
		sortInfo.resultCode = TCL_ERROR;
		goto done;
	    }
	    sortInfo.sortMode = SORTMODE_COMMAND;
	    cmdPtr = objv[i+1];
	    i++;
	    break;
	case LSORT_DECREASING:
	    sortInfo.isIncreasing = 0;
	    break;
	case LSORT_DICTIONARY:
	    sortInfo.sortMode = SORTMODE_DICTIONARY;
	    break;
	case LSORT_INCREASING:
	    sortInfo.isIncreasing = 1;
	    break;
	case LSORT_INDEX: {
	    size_t sortindex;
	    Tcl_Obj **indexv;

	    if (i + 2 == (size_t)objc) {
		Tcl_SetObjResult(interp, Tcl_NewStringObj(
			"\"-index\" option must be followed by list index",
			-1));
		Tcl_SetErrorCode(interp, "TCL", "ARGUMENT", "MISSING", NULL);
		sortInfo.resultCode = TCL_ERROR;
		goto done;
	    }
	    if (TclListObjGetElementsM(interp, objv[i+1], &sortindex,
		    &indexv) != TCL_OK) {
		sortInfo.resultCode = TCL_ERROR;
		goto done;
	    }

	    /*
	     * Check each of the indices for syntactic correctness. Note that
	     * we do not store the converted values here because we do not
	     * know if this is the only -index option yet and so we can't
	     * allocate any space; that happens after the scan through all the
	     * options is done.
	     */

	    for (j=0 ; j<sortindex ; j++) {
		int encoded = 0;
		int result = TclIndexEncode(interp, indexv[j],
			TCL_INDEX_NONE, TCL_INDEX_NONE, &encoded);

		if ((result == TCL_OK) && (encoded == (int)TCL_INDEX_NONE)) {
		    Tcl_SetObjResult(interp, Tcl_ObjPrintf(
			    "index \"%s\" out of range",
			    TclGetString(indexv[j])));
		    Tcl_SetErrorCode(interp, "TCL", "VALUE", "INDEX"
			    "OUTOFRANGE", NULL);
		    result = TCL_ERROR;
		}
		if (result == TCL_ERROR) {
		    Tcl_AppendObjToErrorInfo(interp, Tcl_ObjPrintf(
			    "\n    (-index option item number %" TCL_Z_MODIFIER "u)", j));
		    sortInfo.resultCode = TCL_ERROR;
		    goto done;
		}
	    }
	    indexPtr = objv[i+1];
	    i++;
	    break;
	}
	case LSORT_INTEGER:
	    sortInfo.sortMode = SORTMODE_INTEGER;
	    break;
	case LSORT_NOCASE:
	    nocase = 1;
	    break;
	case LSORT_REAL:
	    sortInfo.sortMode = SORTMODE_REAL;
	    break;
	case LSORT_UNIQUE:
	    sortInfo.unique = 1;
	    break;
	case LSORT_INDICES:
	    indices = 1;
	    break;
	case LSORT_STRIDE:
	    if (i + 2 == (size_t)objc) {
		Tcl_SetObjResult(interp, Tcl_NewStringObj(
			"\"-stride\" option must be "
			"followed by stride length", -1));
		Tcl_SetErrorCode(interp, "TCL", "ARGUMENT", "MISSING", NULL);
		sortInfo.resultCode = TCL_ERROR;
		goto done;
	    }
	    if (Tcl_GetWideIntFromObj(interp, objv[i+1], &wide) != TCL_OK) {
		sortInfo.resultCode = TCL_ERROR;
		goto done;
	    }
	    if (wide < 2) {
		Tcl_SetObjResult(interp, Tcl_NewStringObj(
			"stride length must be at least 2", -1));
		Tcl_SetErrorCode(interp, "TCL", "OPERATION", "LSORT",
			"BADSTRIDE", NULL);
		sortInfo.resultCode = TCL_ERROR;
		goto done;
	    }
	    groupSize = wide;
	    group = 1;
	    i++;
	    break;
	}
    }
    if (nocase && (sortInfo.sortMode == SORTMODE_ASCII)) {
	sortInfo.sortMode = SORTMODE_ASCII_NC;
    }

    /*
     * Now extract the -index list for real, if present. No failures are
     * expected here; the values are all of the right type or convertible to
     * it.
     */

    if (indexPtr) {
	Tcl_Obj **indexv;

	TclListObjGetElementsM(interp, indexPtr, &sortInfo.indexc, &indexv);
	switch (sortInfo.indexc) {
	case 0:
	    sortInfo.indexv = NULL;
	    break;
	case 1:
	    sortInfo.indexv = &sortInfo.singleIndex;
	    break;
	default:
	    sortInfo.indexv = (int *)
		    TclStackAlloc(interp, sizeof(int) * sortInfo.indexc);
	    allocatedIndexVector = 1;	/* Cannot use indexc field, as it
					 * might be decreased by 1 later. */
	}
	for (j=0 ; j<sortInfo.indexc ; j++) {
	    /* Prescreened values, no errors or out of range possible */
	    TclIndexEncode(NULL, indexv[j], TCL_INDEX_NONE,
		    TCL_INDEX_NONE, &sortInfo.indexv[j]);
	}
    }

    listObj = objv[objc-1];

    if (sortInfo.sortMode == SORTMODE_COMMAND) {
	Tcl_Obj *newCommandPtr, *newObjPtr;

	/*
	 * When sorting using a command, we are reentrant and therefore might
	 * have the representation of the list being sorted shimmered out from
	 * underneath our feet. Take a copy (cheap) to prevent this. [Bug
	 * 1675116]
	 */

	listObj = TclListObjCopy(interp, listObj);
	if (listObj == NULL) {
	    sortInfo.resultCode = TCL_ERROR;
	    goto done;
	}

	/*
	 * The existing command is a list. We want to flatten it, append two
	 * dummy arguments on the end, and replace these arguments later.
	 */

	newCommandPtr = Tcl_DuplicateObj(cmdPtr);
	TclNewObj(newObjPtr);
	Tcl_IncrRefCount(newCommandPtr);
	if (Tcl_ListObjAppendElement(interp, newCommandPtr, newObjPtr)
		!= TCL_OK) {
	    TclDecrRefCount(newCommandPtr);
	    TclDecrRefCount(listObj);
	    Tcl_IncrRefCount(newObjPtr);
	    TclDecrRefCount(newObjPtr);
	    sortInfo.resultCode = TCL_ERROR;
	    goto done;
	}
	Tcl_ListObjAppendElement(interp, newCommandPtr, Tcl_NewObj());
	sortInfo.compareCmdPtr = newCommandPtr;
    }

    if (TclObjTypeHasProc(objv[1], getElementsProc)) {
	sortInfo.resultCode =
	    Tcl_ObjTypeGetElements(interp, listObj, &length, &listObjPtrs);
    } else {
	sortInfo.resultCode = TclListObjGetElementsM(interp, listObj,
	    &length, &listObjPtrs);
    }
    if (sortInfo.resultCode != TCL_OK || length <= 0) {
	goto done;
    }

    /*
     * Check for sanity when grouping elements of the overall list together
     * because of the -stride option. [TIP #326]
     */

    if (group) {
	if (length % groupSize) {
	    Tcl_SetObjResult(interp, Tcl_NewStringObj(
		    "list size must be a multiple of the stride length",
		    -1));
	    Tcl_SetErrorCode(interp, "TCL", "OPERATION", "LSORT", "BADSTRIDE",
		    NULL);
	    sortInfo.resultCode = TCL_ERROR;
	    goto done;
	}
	length = length / groupSize;
	if (sortInfo.indexc > 0) {
	    /*
	     * Use the first value in the list supplied to -index as the
	     * offset of the element within each group by which to sort.
	     */

	    groupOffset = TclIndexDecode(sortInfo.indexv[0], groupSize - 1);
	    if (groupOffset >= groupSize) {
		Tcl_SetObjResult(interp, Tcl_NewStringObj(
			"when used with \"-stride\", the leading \"-index\""
			" value must be within the group", -1));
		Tcl_SetErrorCode(interp, "TCL", "OPERATION", "LSORT",
			"BADINDEX", NULL);
		sortInfo.resultCode = TCL_ERROR;
		goto done;
	    }
	    if (sortInfo.indexc == 1) {
		sortInfo.indexc = 0;
		sortInfo.indexv = NULL;
	    } else {
		sortInfo.indexc--;

		/*
		 * Do not shrink the actual memory block used; that doesn't
		 * work with TclStackAlloc-allocated memory. [Bug 2918962]
		 *
		 * TODO: Consider a pointer increment to replace this
		 * array shift.
		 */

		for (i = 0; i < sortInfo.indexc; i++) {
		    sortInfo.indexv[i] = sortInfo.indexv[i+1];
		}
	    }
	}
    }

    sortInfo.numElements = length;

    indexc = sortInfo.indexc;
    sortMode = sortInfo.sortMode;
    if ((sortMode == SORTMODE_ASCII_NC)
	    || (sortMode == SORTMODE_DICTIONARY)) {
	/*
	 * For this function's purpose all string-based modes are equivalent
	 */

	sortMode = SORTMODE_ASCII;
    }

    /*
     * Initialize the sublists. After the following loop, subList[i] will
     * contain a sorted sublist of length 2**i. Use one extra subList at the
     * end, always at NULL, to indicate the end of the lists.
     */

    for (j=0 ; j<=NUM_LISTS ; j++) {
	subList[j] = NULL;
    }

    /*
     * The following loop creates a SortElement for each list element and
     * begins sorting it into the sublists as it appears.
     */

    elmArrSize = length * sizeof(SortElement);
    if (elmArrSize <= MAXCALLOC) {
	elementArray = (SortElement *)Tcl_Alloc(elmArrSize);
    } else {
	elementArray = (SortElement *)malloc(elmArrSize);
    }
    if (!elementArray) {
	Tcl_SetObjResult(interp, Tcl_ObjPrintf(
		"no enough memory to proccess sort of %" TCL_Z_MODIFIER "u items", length));
	Tcl_SetErrorCode(interp, "TCL", "MEMORY", NULL);
	sortInfo.resultCode = TCL_ERROR;
	goto done;
    }

    for (i=0; i < length; i++) {
	idx = groupSize * i + groupOffset;
	if (indexc) {
	    /*
	     * If this is an indexed sort, retrieve the corresponding element
	     */
	    indexPtr = SelectObjFromSublist(listObjPtrs[idx], &sortInfo);
	    if (sortInfo.resultCode != TCL_OK) {
		goto done;
	    }
	} else {
	    indexPtr = listObjPtrs[idx];
	}

	/*
	 * Determine the "value" of this object for sorting purposes
	 */

	if (sortMode == SORTMODE_ASCII) {
	    elementArray[i].collationKey.strValuePtr = TclGetString(indexPtr);
	} else if (sortMode == SORTMODE_INTEGER) {
	    Tcl_WideInt a;

	    if (TclGetWideIntFromObj(sortInfo.interp, indexPtr, &a) != TCL_OK) {
		sortInfo.resultCode = TCL_ERROR;
		goto done;
	    }
	    elementArray[i].collationKey.wideValue = a;
	} else if (sortMode == SORTMODE_REAL) {
	    double a;

	    if (Tcl_GetDoubleFromObj(sortInfo.interp, indexPtr,
		    &a) != TCL_OK) {
		sortInfo.resultCode = TCL_ERROR;
		goto done;
	    }
	    elementArray[i].collationKey.doubleValue = a;
	} else {
	    elementArray[i].collationKey.objValuePtr = indexPtr;
	}

	/*
	 * Determine the representation of this element in the result: either
	 * the objPtr itself, or its index in the original list.
	 */

	if (indices || group) {
	    elementArray[i].payload.index = idx;
	} else {
	    elementArray[i].payload.objPtr = listObjPtrs[idx];
	}

	/*
	 * Merge this element in the pre-existing sublists (and merge together
	 * sublists when we have two of the same size).
	 */

	elementArray[i].nextPtr = NULL;
	elementPtr = &elementArray[i];
	for (j=0 ; subList[j] ; j++) {
	    elementPtr = MergeLists(subList[j], elementPtr, &sortInfo);
	    subList[j] = NULL;
	}
	if (j >= NUM_LISTS) {
	    j = NUM_LISTS-1;
	}
	subList[j] = elementPtr;
    }

    /*
     * Merge all sublists
     */

    elementPtr = subList[0];
    for (j=1 ; j<NUM_LISTS ; j++) {
	elementPtr = MergeLists(subList[j], elementPtr, &sortInfo);
    }

    /*
     * Now store the sorted elements in the result list.
     */

    if (sortInfo.resultCode == TCL_OK) {
	ListRep listRep;
	Tcl_Obj **newArray, *objPtr;

	resultPtr = Tcl_NewListObj(sortInfo.numElements * groupSize, NULL);
	ListObjGetRep(resultPtr, &listRep);
	newArray = ListRepElementsBase(&listRep);
	if (group) {
	    for (i=0; elementPtr!=NULL ; elementPtr=elementPtr->nextPtr) {
		idx = elementPtr->payload.index;
		for (j = 0; j < groupSize; j++) {
		    if (indices) {
			TclNewIndexObj(objPtr, idx + j - groupOffset);
			newArray[i++] = objPtr;
			Tcl_IncrRefCount(objPtr);
		    } else {
			objPtr = listObjPtrs[idx + j - groupOffset];
			newArray[i++] = objPtr;
			Tcl_IncrRefCount(objPtr);
		    }
		}
	    }
	} else if (indices) {
	    for (i=0; elementPtr != NULL ; elementPtr = elementPtr->nextPtr) {
		TclNewIndexObj(objPtr, elementPtr->payload.index);
		newArray[i++] = objPtr;
		Tcl_IncrRefCount(objPtr);
	    }
	} else {
	    for (i=0; elementPtr != NULL ; elementPtr = elementPtr->nextPtr) {
		objPtr = elementPtr->payload.objPtr;
		newArray[i++] = objPtr;
		Tcl_IncrRefCount(objPtr);
	    }
	}
	listRep.storePtr->numUsed = i;
	if (listRep.spanPtr) {
	    listRep.spanPtr->spanStart = listRep.storePtr->firstUsed;
	    listRep.spanPtr->spanLength = listRep.storePtr->numUsed;
	}
	Tcl_SetObjResult(interp, resultPtr);
    }

  done:
    if (sortMode == SORTMODE_COMMAND) {
	TclDecrRefCount(sortInfo.compareCmdPtr);
	TclDecrRefCount(listObj);
	sortInfo.compareCmdPtr = NULL;
    }
    if (allocatedIndexVector) {
	TclStackFree(interp, sortInfo.indexv);
    }
    if (elementArray) {
	if (elmArrSize <= MAXCALLOC) {
	    Tcl_Free(elementArray);
	} else {
	    free((char *)elementArray);
	}
    }
    return sortInfo.resultCode;
}

/*
 *----------------------------------------------------------------------
 *
 * Tcl_LeditObjCmd --
 *
 *	This procedure is invoked to process the "ledit" Tcl command. See the
 *	user documentation for details on what it does.
 *
 * Results:
 *	A standard Tcl result.
 *
 * Side effects:
 *	See the user documentation.
 *
 *----------------------------------------------------------------------
 */

int
Tcl_LeditObjCmd(
    TCL_UNUSED(void *),
    Tcl_Interp *interp,		/* Current interpreter. */
    int objc,			/* Number of arguments. */
    Tcl_Obj *const objv[])	/* Argument values. */
{
    Tcl_Obj *listPtr;		/* Pointer to the list being altered. */
    Tcl_Obj *finalValuePtr;	/* Value finally assigned to the variable. */
    int createdNewObj;
    int result;
    size_t first;
    size_t last;
    size_t listLen;
    size_t numToDelete;

    if (objc < 4) {
	Tcl_WrongNumArgs(interp, 1, objv,
		"listVar first last ?element ...?");
	return TCL_ERROR;
    }

    listPtr = Tcl_ObjGetVar2(interp, objv[1], NULL, TCL_LEAVE_ERR_MSG);
    if (listPtr == NULL) {
	return TCL_ERROR;
    }

    /*
     * TODO - refactor the index extraction into a common function shared
     * by Tcl_{Lrange,Lreplace,Ledit}ObjCmd
     */

    result = TclListObjLengthM(interp, listPtr, &listLen);
    if (result != TCL_OK) {
	return result;
    }

    result = TclGetIntForIndexM(interp, objv[2], /*end*/ listLen-1, &first);
    if (result != TCL_OK) {
	return result;
    }

    result = TclGetIntForIndexM(interp, objv[3], /*end*/ listLen-1, &last);
    if (result != TCL_OK) {
	return result;
    }

    if (first == TCL_INDEX_NONE) {
	first = 0;
    } else if (first > listLen) {
	first = listLen;
    }

    /* The +1 in comparisons are necessitated by indices being unsigned */
    if ((last + 1) > listLen) {
	last = listLen - 1;
    }
    if ((first + 1) <= (last + 1)) {
	numToDelete = last - first + 1;
    } else {
	numToDelete = 0;
    }

    if (Tcl_IsShared(listPtr)) {
	listPtr = TclListObjCopy(NULL, listPtr);
	createdNewObj = 1;
    } else {
	createdNewObj = 0;
    }

    result =
	Tcl_ListObjReplace(interp, listPtr, first, numToDelete, objc - 4, objv + 4);
    if (result != TCL_OK) {
	if (createdNewObj) {
	    Tcl_DecrRefCount(listPtr);
	}
	return result;
    }

    /*
     * Tcl_ObjSetVar2 may return a value different from listPtr in the
     * presence of traces etc.. Note that finalValuePtr will always have a
     * reference count of at least 1 corresponding to the reference from the
     * var. If it is same as listPtr, then ref count will be at least 2
     * since we are incr'ing the latter below (safer when calling
     * Tcl_ObjSetVar2 which can release it in some cases). Note that we
     * leave the incrref of listPtr this late because we want to pass it as
     * unshared to Tcl_ListObjReplace above if possible.
     */
    Tcl_IncrRefCount(listPtr);
    finalValuePtr =
	Tcl_ObjSetVar2(interp, objv[1], NULL, listPtr, TCL_LEAVE_ERR_MSG);
    Tcl_DecrRefCount(listPtr); /* safe irrespective of createdNewObj */
    if (finalValuePtr == NULL) {
	return TCL_ERROR;
    }

    Tcl_SetObjResult(interp, finalValuePtr);
    return TCL_OK;
}

/*
 *----------------------------------------------------------------------
 *
 * MergeLists -
 *
 *	This procedure combines two sorted lists of SortElement structures
 *	into a single sorted list.
 *
 * Results:
 *	The unified list of SortElement structures.
 *
 * Side effects:
 *	If infoPtr->unique is set then infoPtr->numElements may be updated.
 *	Possibly others, if a user-defined comparison command does something
 *	weird.
 *
 * Note:
 *	If infoPtr->unique is set, the merge assumes that there are no
 *	"repeated" elements in each of the left and right lists. In that case,
 *	if any element of the left list is equivalent to one in the right list
 *	it is omitted from the merged list.
 *
 *	This simplified mechanism works because of the special way our
 *	MergeSort creates the sublists to be merged and will fail to eliminate
 *	all repeats in the general case where they are already present in
 *	either the left or right list. A general code would need to skip
 *	adjacent initial repeats in the left and right lists before comparing
 *	their initial elements, at each step.
 *
 *----------------------------------------------------------------------
 */

static SortElement *
MergeLists(
    SortElement *leftPtr,	/* First list to be merged; may be NULL. */
    SortElement *rightPtr,	/* Second list to be merged; may be NULL. */
    SortInfo *infoPtr)		/* Information needed by the comparison
				 * operator. */
{
    SortElement *headPtr, *tailPtr;
    int cmp;

    if (leftPtr == NULL) {
	return rightPtr;
    }
    if (rightPtr == NULL) {
	return leftPtr;
    }
    cmp = SortCompare(leftPtr, rightPtr, infoPtr);
    if (cmp > 0 || (cmp == 0 && infoPtr->unique)) {
	if (cmp == 0) {
	    infoPtr->numElements--;
	    leftPtr = leftPtr->nextPtr;
	}
	tailPtr = rightPtr;
	rightPtr = rightPtr->nextPtr;
    } else {
	tailPtr = leftPtr;
	leftPtr = leftPtr->nextPtr;
    }
    headPtr = tailPtr;
    if (!infoPtr->unique) {
	while ((leftPtr != NULL) && (rightPtr != NULL)) {
	    cmp = SortCompare(leftPtr, rightPtr, infoPtr);
	    if (cmp > 0) {
		tailPtr->nextPtr = rightPtr;
		tailPtr = rightPtr;
		rightPtr = rightPtr->nextPtr;
	    } else {
		tailPtr->nextPtr = leftPtr;
		tailPtr = leftPtr;
		leftPtr = leftPtr->nextPtr;
	    }
	}
    } else {
	while ((leftPtr != NULL) && (rightPtr != NULL)) {
	    cmp = SortCompare(leftPtr, rightPtr, infoPtr);
	    if (cmp >= 0) {
		if (cmp == 0) {
		    infoPtr->numElements--;
		    leftPtr = leftPtr->nextPtr;
		}
		tailPtr->nextPtr = rightPtr;
		tailPtr = rightPtr;
		rightPtr = rightPtr->nextPtr;
	    } else {
		tailPtr->nextPtr = leftPtr;
		tailPtr = leftPtr;
		leftPtr = leftPtr->nextPtr;
	    }
	}
    }
    if (leftPtr != NULL) {
	tailPtr->nextPtr = leftPtr;
    } else {
	tailPtr->nextPtr = rightPtr;
    }
    return headPtr;
}

/*
 *----------------------------------------------------------------------
 *
 * SortCompare --
 *
 *	This procedure is invoked by MergeLists to determine the proper
 *	ordering between two elements.
 *
 * Results:
 *	A negative results means the the first element comes before the
 *	second, and a positive results means that the second element should
 *	come first. A result of zero means the two elements are equal and it
 *	doesn't matter which comes first.
 *
 * Side effects:
 *	None, unless a user-defined comparison command does something weird.
 *
 *----------------------------------------------------------------------
 */

static int
SortCompare(
    SortElement *elemPtr1, SortElement *elemPtr2,
				/* Values to be compared. */
    SortInfo *infoPtr)		/* Information passed from the top-level
				 * "lsort" command. */
{
    int order = 0;

    if (infoPtr->sortMode == SORTMODE_ASCII) {
	order = TclUtfCmp(elemPtr1->collationKey.strValuePtr,
		elemPtr2->collationKey.strValuePtr);
    } else if (infoPtr->sortMode == SORTMODE_ASCII_NC) {
	order = TclUtfCasecmp(elemPtr1->collationKey.strValuePtr,
		elemPtr2->collationKey.strValuePtr);
    } else if (infoPtr->sortMode == SORTMODE_DICTIONARY) {
	order = DictionaryCompare(elemPtr1->collationKey.strValuePtr,
		elemPtr2->collationKey.strValuePtr);
    } else if (infoPtr->sortMode == SORTMODE_INTEGER) {
	Tcl_WideInt a, b;

	a = elemPtr1->collationKey.wideValue;
	b = elemPtr2->collationKey.wideValue;
	order = ((a >= b) - (a <= b));
    } else if (infoPtr->sortMode == SORTMODE_REAL) {
	double a, b;

	a = elemPtr1->collationKey.doubleValue;
	b = elemPtr2->collationKey.doubleValue;
	order = ((a >= b) - (a <= b));
    } else {
	Tcl_Obj **objv, *paramObjv[2];
	size_t objc;
	Tcl_Obj *objPtr1, *objPtr2;

	if (infoPtr->resultCode != TCL_OK) {
	    /*
	     * Once an error has occurred, skip any future comparisons so as
	     * to preserve the error message in sortInterp->result.
	     */

	    return 0;
	}


	objPtr1 = elemPtr1->collationKey.objValuePtr;
	objPtr2 = elemPtr2->collationKey.objValuePtr;

	paramObjv[0] = objPtr1;
	paramObjv[1] = objPtr2;

	/*
	 * We made space in the command list for the two things to compare.
	 * Replace them and evaluate the result.
	 */

	TclListObjLengthM(infoPtr->interp, infoPtr->compareCmdPtr, &objc);
	Tcl_ListObjReplace(infoPtr->interp, infoPtr->compareCmdPtr, objc - 2,
		2, 2, paramObjv);
	TclListObjGetElementsM(infoPtr->interp, infoPtr->compareCmdPtr,
		&objc, &objv);

	infoPtr->resultCode = Tcl_EvalObjv(infoPtr->interp, objc, objv, 0);

	if (infoPtr->resultCode != TCL_OK) {
	    Tcl_AddErrorInfo(infoPtr->interp, "\n    (-compare command)");
	    return 0;
	}

	/*
	 * Parse the result of the command.
	 */

	if (TclGetIntFromObj(infoPtr->interp,
		Tcl_GetObjResult(infoPtr->interp), &order) != TCL_OK) {
	    Tcl_SetObjResult(infoPtr->interp, Tcl_NewStringObj(
		    "-compare command returned non-integer result", -1));
	    Tcl_SetErrorCode(infoPtr->interp, "TCL", "OPERATION", "LSORT",
		    "COMPARISONFAILED", NULL);
	    infoPtr->resultCode = TCL_ERROR;
	    return 0;
	}
    }
    if (!infoPtr->isIncreasing) {
	order = -order;
    }
    return order;
}

/*
 *----------------------------------------------------------------------
 *
 * DictionaryCompare
 *
 *	This function compares two strings as if they were being used in an
 *	index or card catalog. The case of alphabetic characters is ignored,
 *	except to break ties. Thus "B" comes before "b" but after "a". Also,
 *	integers embedded in the strings compare in numerical order. In other
 *	words, "x10y" comes after "x9y", not * before it as it would when
 *	using strcmp().
 *
 * Results:
 *	A negative result means that the first element comes before the
 *	second, and a positive result means that the second element should
 *	come first. A result of zero means the two elements are equal and it
 *	doesn't matter which comes first.
 *
 * Side effects:
 *	None.
 *
 *----------------------------------------------------------------------
 */

static int
DictionaryCompare(
    const char *left, const char *right)	/* The strings to compare. */
{
    int uniLeft = 0, uniRight = 0, uniLeftLower, uniRightLower;
    int diff, zeros;
    int secondaryDiff = 0;

    while (1) {
	if (isdigit(UCHAR(*right))		/* INTL: digit */
		&& isdigit(UCHAR(*left))) {	/* INTL: digit */
	    /*
	     * There are decimal numbers embedded in the two strings. Compare
	     * them as numbers, rather than strings. If one number has more
	     * leading zeros than the other, the number with more leading
	     * zeros sorts later, but only as a secondary choice.
	     */

	    zeros = 0;
	    while ((*right == '0') && isdigit(UCHAR(right[1]))) {
		right++;
		zeros--;
	    }
	    while ((*left == '0') && isdigit(UCHAR(left[1]))) {
		left++;
		zeros++;
	    }
	    if (secondaryDiff == 0) {
		secondaryDiff = zeros;
	    }

	    /*
	     * The code below compares the numbers in the two strings without
	     * ever converting them to integers. It does this by first
	     * comparing the lengths of the numbers and then comparing the
	     * digit values.
	     */

	    diff = 0;
	    while (1) {
		if (diff == 0) {
		    diff = UCHAR(*left) - UCHAR(*right);
		}
		right++;
		left++;
		if (!isdigit(UCHAR(*right))) {		/* INTL: digit */
		    if (isdigit(UCHAR(*left))) {	/* INTL: digit */
			return 1;
		    } else {
			/*
			 * The two numbers have the same length. See if their
			 * values are different.
			 */

			if (diff != 0) {
			    return diff;
			}
			break;
		    }
		} else if (!isdigit(UCHAR(*left))) {	/* INTL: digit */
		    return -1;
		}
	    }
	    continue;
	}

	/*
	 * Convert character to Unicode for comparison purposes. If either
	 * string is at the terminating null, do a byte-wise comparison and
	 * bail out immediately.
	 */

	if ((*left != '\0') && (*right != '\0')) {
	    left += TclUtfToUCS4(left, &uniLeft);
	    right += TclUtfToUCS4(right, &uniRight);

	    /*
	     * Convert both chars to lower for the comparison, because
	     * dictionary sorts are case insensitve. Covert to lower, not
	     * upper, so chars between Z and a will sort before A (where most
	     * other interesting punctuations occur).
	     */

	    uniLeftLower = Tcl_UniCharToLower(uniLeft);
	    uniRightLower = Tcl_UniCharToLower(uniRight);
	} else {
	    diff = UCHAR(*left) - UCHAR(*right);
	    break;
	}

	diff = uniLeftLower - uniRightLower;
	if (diff) {
	    return diff;
	}
	if (secondaryDiff == 0) {
	    if (Tcl_UniCharIsUpper(uniLeft) && Tcl_UniCharIsLower(uniRight)) {
		secondaryDiff = -1;
	    } else if (Tcl_UniCharIsUpper(uniRight)
		    && Tcl_UniCharIsLower(uniLeft)) {
		secondaryDiff = 1;
	    }
	}
    }
    if (diff == 0) {
	diff = secondaryDiff;
    }
    return diff;
}

/*
 *----------------------------------------------------------------------
 *
 * SelectObjFromSublist --
 *
 *	This procedure is invoked from lsearch and SortCompare. It is used for
 *	implementing the -index option, for the lsort and lsearch commands.
 *
 * Results:
 *	Returns NULL if a failure occurs, and sets the result in the infoPtr.
 *	Otherwise returns the Tcl_Obj* to the item.
 *
 * Side effects:
 *	None.
 *
 * Note:
 *	No reference counting is done, as the result is only used internally
 *	and never passed directly to user code.
 *
 *----------------------------------------------------------------------
 */

static Tcl_Obj *
SelectObjFromSublist(
    Tcl_Obj *objPtr,		/* Obj to select sublist from. */
    SortInfo *infoPtr)		/* Information passed from the top-level
				 * "lsearch" or "lsort" command. */
{
    size_t i;

    /*
     * Quick check for case when no "-index" option is there.
     */

    if (infoPtr->indexc == 0) {
	return objPtr;
    }

    /*
     * Iterate over the indices, traversing through the nested sublists as we
     * go.
     */

    for (i=0 ; i<infoPtr->indexc ; i++) {
	size_t listLen;
	int index;
	Tcl_Obj *currentObj;

	if (TclListObjLengthM(infoPtr->interp, objPtr, &listLen) != TCL_OK) {
	    infoPtr->resultCode = TCL_ERROR;
	    return NULL;
	}

	index = TclIndexDecode(infoPtr->indexv[i], listLen - 1);

	if (Tcl_ListObjIndex(infoPtr->interp, objPtr, index,
		&currentObj) != TCL_OK) {
	    infoPtr->resultCode = TCL_ERROR;
	    return NULL;
	}
	if (currentObj == NULL) {
	    if (index == (int)TCL_INDEX_NONE) {
		index = TCL_INDEX_END - infoPtr->indexv[i];
		Tcl_SetObjResult(infoPtr->interp, Tcl_ObjPrintf(
			"element end-%d missing from sublist \"%s\"",
			index, TclGetString(objPtr)));
	    } else {
		Tcl_SetObjResult(infoPtr->interp, Tcl_ObjPrintf(
			"element %d missing from sublist \"%s\"",
			index, TclGetString(objPtr)));
	    }
	    Tcl_SetErrorCode(infoPtr->interp, "TCL", "OPERATION", "LSORT",
		    "INDEXFAILED", NULL);
	    infoPtr->resultCode = TCL_ERROR;
	    return NULL;
	}
	objPtr = currentObj;
    }
    return objPtr;
}

/*
 * Local Variables:
 * mode: c
 * c-basic-offset: 4
 * fill-column: 78
 * tab-width: 8
 * End:
 */<|MERGE_RESOLUTION|>--- conflicted
+++ resolved
@@ -3175,12 +3175,7 @@
 	}
     } /* end Abstract List */
 
-<<<<<<< HEAD
-    if (TclListObjGetElementsM(interp, objv[1], &elemc, &elemv) != TCL_OK) {
-=======
-    /* True List */
     if (TclListObjLengthM(interp, objv[1], &elemc) != TCL_OK) {
->>>>>>> 8b03ef0b
 	return TCL_ERROR;
     }
 
