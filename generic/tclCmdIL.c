/*
 * tclCmdIL.c --
 *
 *	This file contains the top-level command routines for most of the Tcl
 *	built-in commands whose names begin with the letters I through L. It
 *	contains only commands in the generic core (i.e., those that don't
 *	depend much upon UNIX facilities).
 *
 * Copyright (c) 1987-1993 The Regents of the University of California.
 * Copyright (c) 1993-1997 Lucent Technologies.
 * Copyright (c) 1994-1997 Sun Microsystems, Inc.
 * Copyright (c) 1998-1999 by Scriptics Corporation.
 * Copyright (c) 2001 by Kevin B. Kenny. All rights reserved.
 * Copyright (c) 2005 Donal K. Fellows.
 *
 * See the file "license.terms" for information on usage and redistribution of
 * this file, and for a DISCLAIMER OF ALL WARRANTIES.
 */

#include "tclInt.h"
#include "tclRegexp.h"

/*
 * During execution of the "lsort" command, structures of the following type
 * are used to arrange the objects being sorted into a collection of linked
 * lists.
 */

typedef struct SortElement {
    union {			/* The value that we sorting by. */
	const char *strValuePtr;
	Tcl_WideInt wideValue;
	double doubleValue;
	Tcl_Obj *objValuePtr;
    } collationKey;
    union {			/* Object being sorted, or its index. */
	Tcl_Obj *objPtr;
	int index;
    } payload;
    struct SortElement *nextPtr;/* Next element in the list, or NULL for end
				 * of list. */
} SortElement;

/*
 * These function pointer types are used with the "lsearch" and "lsort"
 * commands to facilitate the "-nocase" option.
 */

typedef int (*SortStrCmpFn_t) (const char *, const char *);
typedef int (*SortMemCmpFn_t) (const void *, const void *, size_t);

/*
 * The "lsort" command needs to pass certain information down to the function
 * that compares two list elements, and the comparison function needs to pass
 * success or failure information back up to the top-level "lsort" command.
 * The following structure is used to pass this information.
 */

typedef struct SortInfo {
    int isIncreasing;		/* Nonzero means sort in increasing order. */
    int sortMode;		/* The sort mode. One of SORTMODE_* values
				 * defined below. */
    Tcl_Obj *compareCmdPtr;	/* The Tcl comparison command when sortMode is
				 * SORTMODE_COMMAND. Pre-initialized to hold
				 * base of command. */
    int *indexv;		/* If the -index option was specified, this
				 * holds an encoding of the indexes contained
				 * in the list supplied as an argument to
				 * that option.
				 * NULL if no indexes supplied, and points to
				 * singleIndex field when only one
				 * supplied. */
    int indexc;			/* Number of indexes in indexv array. */
    int singleIndex;		/* Static space for common index case. */
    int unique;
    int numElements;
    Tcl_Interp *interp;		/* The interpreter in which the sort is being
				 * done. */
    int resultCode;		/* Completion code for the lsort command. If
				 * an error occurs during the sort this is
				 * changed from TCL_OK to TCL_ERROR. */
} SortInfo;

/*
 * The "sortMode" field of the SortInfo structure can take on any of the
 * following values.
 */

#define SORTMODE_ASCII		0
#define SORTMODE_INTEGER	1
#define SORTMODE_REAL		2
#define SORTMODE_COMMAND	3
#define SORTMODE_DICTIONARY	4
#define SORTMODE_ASCII_NC	8

/*
 * Forward declarations for procedures defined in this file:
 */

static int		DictionaryCompare(const char *left, const char *right);
static Tcl_NRPostProc	IfConditionCallback;
static int		InfoArgsCmd(ClientData dummy, Tcl_Interp *interp,
			    int objc, Tcl_Obj *const objv[]);
static int		InfoBodyCmd(ClientData dummy, Tcl_Interp *interp,
			    int objc, Tcl_Obj *const objv[]);
static int		InfoCmdCountCmd(ClientData dummy, Tcl_Interp *interp,
			    int objc, Tcl_Obj *const objv[]);
static int		InfoCommandsCmd(ClientData dummy, Tcl_Interp *interp,
			    int objc, Tcl_Obj *const objv[]);
static int		InfoCompleteCmd(ClientData dummy, Tcl_Interp *interp,
			    int objc, Tcl_Obj *const objv[]);
static int		InfoDefaultCmd(ClientData dummy, Tcl_Interp *interp,
			    int objc, Tcl_Obj *const objv[]);
/* TIP #348 - New 'info' subcommand 'errorstack' */
static int		InfoErrorStackCmd(ClientData dummy, Tcl_Interp *interp,
			    int objc, Tcl_Obj *const objv[]);
/* TIP #280 - New 'info' subcommand 'frame' */
static int		InfoFrameCmd(ClientData dummy, Tcl_Interp *interp,
			    int objc, Tcl_Obj *const objv[]);
static int		InfoFunctionsCmd(ClientData dummy, Tcl_Interp *interp,
			    int objc, Tcl_Obj *const objv[]);
static int		InfoHostnameCmd(ClientData dummy, Tcl_Interp *interp,
			    int objc, Tcl_Obj *const objv[]);
static int		InfoLevelCmd(ClientData dummy, Tcl_Interp *interp,
			    int objc, Tcl_Obj *const objv[]);
static int		InfoLibraryCmd(ClientData dummy, Tcl_Interp *interp,
			    int objc, Tcl_Obj *const objv[]);
static int		InfoLoadedCmd(ClientData dummy, Tcl_Interp *interp,
			    int objc, Tcl_Obj *const objv[]);
static int		InfoNameOfExecutableCmd(ClientData dummy,
			    Tcl_Interp *interp, int objc,
			    Tcl_Obj *const objv[]);
static int		InfoPatchLevelCmd(ClientData dummy, Tcl_Interp *interp,
			    int objc, Tcl_Obj *const objv[]);
static int		InfoProcsCmd(ClientData dummy, Tcl_Interp *interp,
			    int objc, Tcl_Obj *const objv[]);
static int		InfoScriptCmd(ClientData dummy, Tcl_Interp *interp,
			    int objc, Tcl_Obj *const objv[]);
static int		InfoSharedlibCmd(ClientData dummy, Tcl_Interp *interp,
			    int objc, Tcl_Obj *const objv[]);
static int		InfoTclVersionCmd(ClientData dummy, Tcl_Interp *interp,
			    int objc, Tcl_Obj *const objv[]);
static SortElement *	MergeLists(SortElement *leftPtr, SortElement *rightPtr,
			    SortInfo *infoPtr);
static int		SortCompare(SortElement *firstPtr, SortElement *second,
			    SortInfo *infoPtr);
static Tcl_Obj *	SelectObjFromSublist(Tcl_Obj *firstPtr,
			    SortInfo *infoPtr);

/*
 * Array of values describing how to implement each standard subcommand of the
 * "info" command.
 */

static const EnsembleImplMap defaultInfoMap[] = {
    {"args",		   InfoArgsCmd,		    TclCompileBasic1ArgCmd, NULL, NULL, 0},
    {"body",		   InfoBodyCmd,		    TclCompileBasic1ArgCmd, NULL, NULL, 0},
    {"cmdcount",	   InfoCmdCountCmd,	    TclCompileBasic0ArgCmd, NULL, NULL, 0},
    {"commands",	   InfoCommandsCmd,	    TclCompileInfoCommandsCmd, NULL, NULL, 0},
    {"complete",	   InfoCompleteCmd,	    TclCompileBasic1ArgCmd, NULL, NULL, 0},
    {"coroutine",	   TclInfoCoroutineCmd,     TclCompileInfoCoroutineCmd, NULL, NULL, 0},
    {"default",		   InfoDefaultCmd,	    TclCompileBasic3ArgCmd, NULL, NULL, 0},
    {"errorstack",	   InfoErrorStackCmd,	    TclCompileBasic0Or1ArgCmd, NULL, NULL, 0},
    {"exists",		   TclInfoExistsCmd,	    TclCompileInfoExistsCmd, NULL, NULL, 0},
    {"frame",		   InfoFrameCmd,	    TclCompileBasic0Or1ArgCmd, NULL, NULL, 0},
    {"functions",	   InfoFunctionsCmd,	    TclCompileBasic0Or1ArgCmd, NULL, NULL, 0},
    {"globals",		   TclInfoGlobalsCmd,	    TclCompileBasic0Or1ArgCmd, NULL, NULL, 0},
    {"hostname",	   InfoHostnameCmd,	    TclCompileBasic0ArgCmd, NULL, NULL, 0},
    {"level",		   InfoLevelCmd,	    TclCompileInfoLevelCmd, NULL, NULL, 0},
    {"library",		   InfoLibraryCmd,	    TclCompileBasic0ArgCmd, NULL, NULL, 0},
    {"loaded",		   InfoLoadedCmd,	    TclCompileBasic0Or1ArgCmd, NULL, NULL, 0},
    {"locals",		   TclInfoLocalsCmd,	    TclCompileBasic0Or1ArgCmd, NULL, NULL, 0},
    {"nameofexecutable",   InfoNameOfExecutableCmd, TclCompileBasic0ArgCmd, NULL, NULL, 0},
    {"patchlevel",	   InfoPatchLevelCmd,	    TclCompileBasic0ArgCmd, NULL, NULL, 0},
    {"procs",		   InfoProcsCmd,	    TclCompileBasic0Or1ArgCmd, NULL, NULL, 0},
    {"script",		   InfoScriptCmd,	    TclCompileBasic0Or1ArgCmd, NULL, NULL, 0},
    {"sharedlibextension", InfoSharedlibCmd,	    TclCompileBasic0ArgCmd, NULL, NULL, 0},
    {"tclversion",	   InfoTclVersionCmd,	    TclCompileBasic0ArgCmd, NULL, NULL, 0},
    {"vars",		   TclInfoVarsCmd,	    TclCompileBasic0Or1ArgCmd, NULL, NULL, 0},
    {NULL, NULL, NULL, NULL, NULL, 0}
};

/*
 *----------------------------------------------------------------------
 *
 * Tcl_IfObjCmd --
 *
 *	This procedure is invoked to process the "if" Tcl command. See the
 *	user documentation for details on what it does.
 *
 *	With the bytecode compiler, this procedure is only called when a
 *	command name is computed at runtime, and is "if" or the name to which
 *	"if" was renamed: e.g., "set z if; $z 1 {puts foo}"
 *
 * Results:
 *	A standard Tcl result.
 *
 * Side effects:
 *	See the user documentation.
 *
 *----------------------------------------------------------------------
 */

int
Tcl_IfObjCmd(
    ClientData dummy,		/* Not used. */
    Tcl_Interp *interp,		/* Current interpreter. */
    int objc,			/* Number of arguments. */
    Tcl_Obj *const objv[])	/* Argument objects. */
{
    return Tcl_NRCallObjProc(interp, TclNRIfObjCmd, dummy, objc, objv);
}

int
TclNRIfObjCmd(
    ClientData dummy,		/* Not used. */
    Tcl_Interp *interp,		/* Current interpreter. */
    int objc,			/* Number of arguments. */
    Tcl_Obj *const objv[])	/* Argument objects. */
{
    Tcl_Obj *boolObj;

    if (objc <= 1) {
	Tcl_SetObjResult(interp, Tcl_ObjPrintf(
		"wrong # args: no expression after \"%s\" argument",
		TclGetString(objv[0])));
	Tcl_SetErrorCode(interp, "TCL", "WRONGARGS", NULL);
	return TCL_ERROR;
    }

    /*
     * At this point, objv[1] refers to the main expression to test. The
     * arguments after the expression must be "then" (optional) and a script
     * to execute if the expression is true.
     */

    TclNewObj(boolObj);
    Tcl_NRAddCallback(interp, IfConditionCallback, INT2PTR(objc),
	    (ClientData) objv, INT2PTR(1), boolObj);
    return Tcl_NRExprObj(interp, objv[1], boolObj);
}

static int
IfConditionCallback(
    ClientData data[],
    Tcl_Interp *interp,
    int result)
{
    Interp *iPtr = (Interp *) interp;
    int objc = PTR2INT(data[0]);
    Tcl_Obj *const *objv = data[1];
    int i = PTR2INT(data[2]);
    Tcl_Obj *boolObj = data[3];
    int value, thenScriptIndex = 0;
    const char *clause;

    if (result != TCL_OK) {
	TclDecrRefCount(boolObj);
	return result;
    }
    if (Tcl_GetBooleanFromObj(interp, boolObj, &value) != TCL_OK) {
	TclDecrRefCount(boolObj);
	return TCL_ERROR;
    }
    TclDecrRefCount(boolObj);

    while (1) {
	i++;
	if (i >= objc) {
	    goto missingScript;
	}
	clause = TclGetString(objv[i]);
	if ((i < objc) && (strcmp(clause, "then") == 0)) {
	    i++;
	}
	if (i >= objc) {
	    goto missingScript;
	}
	if (value) {
	    thenScriptIndex = i;
	    value = 0;
	}

	/*
	 * The expression evaluated to false. Skip the command, then see if
	 * there is an "else" or "elseif" clause.
	 */

	i++;
	if (i >= objc) {
	    if (thenScriptIndex) {
		/*
		 * TIP #280. Make invoking context available to branch.
		 */

		return TclNREvalObjEx(interp, objv[thenScriptIndex], 0,
			iPtr->cmdFramePtr, thenScriptIndex);
	    }
	    return TCL_OK;
	}
	clause = TclGetString(objv[i]);
	if ((clause[0] != 'e') || (strcmp(clause, "elseif") != 0)) {
	    break;
	}
	i++;

	/*
	 * At this point in the loop, objv and objc refer to an expression to
	 * test, either for the main expression or an expression following an
	 * "elseif". The arguments after the expression must be "then"
	 * (optional) and a script to execute if the expression is true.
	 */

	if (i >= objc) {
	    Tcl_SetObjResult(interp, Tcl_ObjPrintf(
		    "wrong # args: no expression after \"%s\" argument",
		    clause));
	    Tcl_SetErrorCode(interp, "TCL", "WRONGARGS", NULL);
	    return TCL_ERROR;
	}
	if (!thenScriptIndex) {
	    TclNewObj(boolObj);
	    Tcl_NRAddCallback(interp, IfConditionCallback, data[0], data[1],
		    INT2PTR(i), boolObj);
	    return Tcl_NRExprObj(interp, objv[i], boolObj);
	}
    }

    /*
     * Couldn't find a "then" or "elseif" clause to execute. Check now for an
     * "else" clause. We know that there's at least one more argument when we
     * get here.
     */

    if (strcmp(clause, "else") == 0) {
	i++;
	if (i >= objc) {
	    goto missingScript;
	}
    }
    if (i < objc - 1) {
	Tcl_SetObjResult(interp, Tcl_NewStringObj(
		"wrong # args: extra words after \"else\" clause in \"if\" command",
		-1));
	Tcl_SetErrorCode(interp, "TCL", "WRONGARGS", NULL);
	return TCL_ERROR;
    }
    if (thenScriptIndex) {
	/*
	 * TIP #280. Make invoking context available to branch/else.
	 */

	return TclNREvalObjEx(interp, objv[thenScriptIndex], 0,
		iPtr->cmdFramePtr, thenScriptIndex);
    }
    return TclNREvalObjEx(interp, objv[i], 0, iPtr->cmdFramePtr, i);

  missingScript:
    Tcl_SetObjResult(interp, Tcl_ObjPrintf(
	    "wrong # args: no script following \"%s\" argument",
	    TclGetString(objv[i-1])));
    Tcl_SetErrorCode(interp, "TCL", "WRONGARGS", NULL);
    return TCL_ERROR;
}

/*
 *----------------------------------------------------------------------
 *
 * Tcl_IncrObjCmd --
 *
 *	This procedure is invoked to process the "incr" Tcl command. See the
 *	user documentation for details on what it does.
 *
 *	With the bytecode compiler, this procedure is only called when a
 *	command name is computed at runtime, and is "incr" or the name to
 *	which "incr" was renamed: e.g., "set z incr; $z i -1"
 *
 * Results:
 *	A standard Tcl result.
 *
 * Side effects:
 *	See the user documentation.
 *
 *----------------------------------------------------------------------
 */

int
Tcl_IncrObjCmd(
    ClientData dummy,		/* Not used. */
    Tcl_Interp *interp,		/* Current interpreter. */
    int objc,			/* Number of arguments. */
    Tcl_Obj *const objv[])	/* Argument objects. */
{
    Tcl_Obj *newValuePtr, *incrPtr;

    if ((objc != 2) && (objc != 3)) {
	Tcl_WrongNumArgs(interp, 1, objv, "varName ?increment?");
	return TCL_ERROR;
    }

    if (objc == 3) {
	incrPtr = objv[2];
    } else {
	incrPtr = Tcl_NewIntObj(1);
    }
    Tcl_IncrRefCount(incrPtr);
    newValuePtr = TclIncrObjVar2(interp, objv[1], NULL,
	    incrPtr, TCL_LEAVE_ERR_MSG);
    Tcl_DecrRefCount(incrPtr);

    if (newValuePtr == NULL) {
	return TCL_ERROR;
    }

    /*
     * Set the interpreter's object result to refer to the variable's new
     * value object.
     */

    Tcl_SetObjResult(interp, newValuePtr);
    return TCL_OK;
}

/*
 *----------------------------------------------------------------------
 *
 * TclInitInfoCmd --
 *
 *	This function is called to create the "info" Tcl command. See the user
 *	documentation for details on what it does.
 *
 * Results:
 *	Handle for the info command, or NULL on failure.
 *
 * Side effects:
 *	none
 *
 *----------------------------------------------------------------------
 */

Tcl_Command
TclInitInfoCmd(
    Tcl_Interp *interp)		/* Current interpreter. */
{
    return TclMakeEnsemble(interp, "info", defaultInfoMap);
}

/*
 *----------------------------------------------------------------------
 *
 * InfoArgsCmd --
 *
 *	Called to implement the "info args" command that returns the argument
 *	list for a procedure. Handles the following syntax:
 *
 *	    info args procName
 *
 * Results:
 *	Returns TCL_OK if successful and TCL_ERROR if there is an error.
 *
 * Side effects:
 *	Returns a result in the interpreter's result object. If there is an
 *	error, the result is an error message.
 *
 *----------------------------------------------------------------------
 */

static int
InfoArgsCmd(
    ClientData dummy,		/* Not used. */
    Tcl_Interp *interp,		/* Current interpreter. */
    int objc,			/* Number of arguments. */
    Tcl_Obj *const objv[])	/* Argument objects. */
{
    register Interp *iPtr = (Interp *) interp;
    const char *name;
    Proc *procPtr;
    CompiledLocal *localPtr;
    Tcl_Obj *listObjPtr;

    if (objc != 2) {
	Tcl_WrongNumArgs(interp, 1, objv, "procname");
	return TCL_ERROR;
    }

    name = TclGetString(objv[1]);
    procPtr = TclFindProc(iPtr, name);
    if (procPtr == NULL) {
	Tcl_SetObjResult(interp, Tcl_ObjPrintf(
		"\"%s\" isn't a procedure", name));
	Tcl_SetErrorCode(interp, "TCL", "LOOKUP", "PROCEDURE", name, NULL);
	return TCL_ERROR;
    }

    /*
     * Build a return list containing the arguments.
     */

    listObjPtr = Tcl_NewListObj(0, NULL);
    for (localPtr = procPtr->firstLocalPtr;  localPtr != NULL;
	    localPtr = localPtr->nextPtr) {
	if (TclIsVarArgument(localPtr)) {
	    Tcl_ListObjAppendElement(interp, listObjPtr,
		    Tcl_NewStringObj(localPtr->name, -1));
	}
    }
    Tcl_SetObjResult(interp, listObjPtr);
    return TCL_OK;
}

/*
 *----------------------------------------------------------------------
 *
 * InfoBodyCmd --
 *
 *	Called to implement the "info body" command that returns the body for
 *	a procedure. Handles the following syntax:
 *
 *	    info body procName
 *
 * Results:
 *	Returns TCL_OK if successful and TCL_ERROR if there is an error.
 *
 * Side effects:
 *	Returns a result in the interpreter's result object. If there is an
 *	error, the result is an error message.
 *
 *----------------------------------------------------------------------
 */

static int
InfoBodyCmd(
    ClientData dummy,		/* Not used. */
    Tcl_Interp *interp,		/* Current interpreter. */
    int objc,			/* Number of arguments. */
    Tcl_Obj *const objv[])	/* Argument objects. */
{
    register Interp *iPtr = (Interp *) interp;
    const char *name;
    Proc *procPtr;
    Tcl_Obj *bodyPtr, *resultPtr;

    if (objc != 2) {
	Tcl_WrongNumArgs(interp, 1, objv, "procname");
	return TCL_ERROR;
    }

    name = TclGetString(objv[1]);
    procPtr = TclFindProc(iPtr, name);
    if (procPtr == NULL) {
	Tcl_SetObjResult(interp, Tcl_ObjPrintf(
		"\"%s\" isn't a procedure", name));
	Tcl_SetErrorCode(interp, "TCL", "LOOKUP", "PROCEDURE", name, NULL);
	return TCL_ERROR;
    }

    /*
     * Here we used to return procPtr->bodyPtr, except when the body was
     * bytecompiled - in that case, the return was a copy of the body's string
     * rep. In order to better isolate the implementation details of the
     * compiler/engine subsystem, we now always return a copy of the string
     * rep. It is important to return a copy so that later manipulations of
     * the object do not invalidate the internal rep.
     */

    bodyPtr = procPtr->bodyPtr;
    if (bodyPtr->bytes == NULL) {
	/*
	 * The string rep might not be valid if the procedure has never been
	 * run before. [Bug #545644]
	 */

	TclGetString(bodyPtr);
    }
    resultPtr = Tcl_NewStringObj(bodyPtr->bytes, bodyPtr->length);

    Tcl_SetObjResult(interp, resultPtr);
    return TCL_OK;
}

/*
 *----------------------------------------------------------------------
 *
 * InfoCmdCountCmd --
 *
 *	Called to implement the "info cmdcount" command that returns the
 *	number of commands that have been executed. Handles the following
 *	syntax:
 *
 *	    info cmdcount
 *
 * Results:
 *	Returns TCL_OK if successful and TCL_ERROR if there is an error.
 *
 * Side effects:
 *	Returns a result in the interpreter's result object. If there is an
 *	error, the result is an error message.
 *
 *----------------------------------------------------------------------
 */

static int
InfoCmdCountCmd(
    ClientData dummy,		/* Not used. */
    Tcl_Interp *interp,		/* Current interpreter. */
    int objc,			/* Number of arguments. */
    Tcl_Obj *const objv[])	/* Argument objects. */
{
    Interp *iPtr = (Interp *) interp;

    if (objc != 1) {
	Tcl_WrongNumArgs(interp, 1, objv, NULL);
	return TCL_ERROR;
    }

    Tcl_SetObjResult(interp, Tcl_NewIntObj(iPtr->cmdCount));
    return TCL_OK;
}

/*
 *----------------------------------------------------------------------
 *
 * InfoCommandsCmd --
 *
 *	Called to implement the "info commands" command that returns the list
 *	of commands in the interpreter that match an optional pattern. The
 *	pattern, if any, consists of an optional sequence of namespace names
 *	separated by "::" qualifiers, which is followed by a glob-style
 *	pattern that restricts which commands are returned. Handles the
 *	following syntax:
 *
 *	    info commands ?pattern?
 *
 * Results:
 *	Returns TCL_OK if successful and TCL_ERROR if there is an error.
 *
 * Side effects:
 *	Returns a result in the interpreter's result object. If there is an
 *	error, the result is an error message.
 *
 *----------------------------------------------------------------------
 */

static int
InfoCommandsCmd(
    ClientData dummy,		/* Not used. */
    Tcl_Interp *interp,		/* Current interpreter. */
    int objc,			/* Number of arguments. */
    Tcl_Obj *const objv[])	/* Argument objects. */
{
    const char *cmdName, *pattern;
    const char *simplePattern;
    register Tcl_HashEntry *entryPtr;
    Tcl_HashSearch search;
    Namespace *nsPtr;
    Namespace *globalNsPtr = (Namespace *) Tcl_GetGlobalNamespace(interp);
    Namespace *currNsPtr = (Namespace *) Tcl_GetCurrentNamespace(interp);
    Tcl_Obj *listPtr, *elemObjPtr;
    int specificNsInPattern = 0;/* Init. to avoid compiler warning. */
    Tcl_Command cmd;
    int i;

    /*
     * Get the pattern and find the "effective namespace" in which to list
     * commands.
     */

    if (objc == 1) {
	simplePattern = NULL;
	nsPtr = currNsPtr;
	specificNsInPattern = 0;
    } else if (objc == 2) {
	/*
	 * From the pattern, get the effective namespace and the simple
	 * pattern (no namespace qualifiers or ::'s) at the end. If an error
	 * was found while parsing the pattern, return it. Otherwise, if the
	 * namespace wasn't found, just leave nsPtr NULL: we will return an
	 * empty list since no commands there can be found.
	 */

	Namespace *dummy1NsPtr, *dummy2NsPtr;

	pattern = TclGetString(objv[1]);
	TclGetNamespaceForQualName(interp, pattern, NULL, 0, &nsPtr,
		&dummy1NsPtr, &dummy2NsPtr, &simplePattern);

	if (nsPtr != NULL) {	/* We successfully found the pattern's ns. */
	    specificNsInPattern = (strcmp(simplePattern, pattern) != 0);
	}
    } else {
	Tcl_WrongNumArgs(interp, 1, objv, "?pattern?");
	return TCL_ERROR;
    }

    /*
     * Exit as quickly as possible if we couldn't find the namespace.
     */

    if (nsPtr == NULL) {
	return TCL_OK;
    }

    /*
     * Scan through the effective namespace's command table and create a list
     * with all commands that match the pattern. If a specific namespace was
     * requested in the pattern, qualify the command names with the namespace
     * name.
     */

    listPtr = Tcl_NewListObj(0, NULL);

    if (simplePattern != NULL && TclMatchIsTrivial(simplePattern)) {
	/*
	 * Special case for when the pattern doesn't include any of glob's
	 * special characters. This lets us avoid scans of any hash tables.
	 */

	entryPtr = Tcl_FindHashEntry(&nsPtr->cmdTable, simplePattern);
	if (entryPtr != NULL) {
	    if (specificNsInPattern) {
		cmd = Tcl_GetHashValue(entryPtr);
		elemObjPtr = Tcl_NewObj();
		Tcl_GetCommandFullName(interp, cmd, elemObjPtr);
	    } else {
		cmdName = Tcl_GetHashKey(&nsPtr->cmdTable, entryPtr);
		elemObjPtr = Tcl_NewStringObj(cmdName, -1);
	    }
	    Tcl_ListObjAppendElement(interp, listPtr, elemObjPtr);
	    Tcl_SetObjResult(interp, listPtr);
	    return TCL_OK;
	}
	if ((nsPtr != globalNsPtr) && !specificNsInPattern) {
	    Tcl_HashTable *tablePtr = NULL;	/* Quell warning. */

	    for (i=0 ; i<nsPtr->commandPathLength ; i++) {
		Namespace *pathNsPtr = nsPtr->commandPathArray[i].nsPtr;

		if (pathNsPtr == NULL) {
		    continue;
		}
		tablePtr = &pathNsPtr->cmdTable;
		entryPtr = Tcl_FindHashEntry(tablePtr, simplePattern);
		if (entryPtr != NULL) {
		    break;
		}
	    }
	    if (entryPtr == NULL) {
		tablePtr = &globalNsPtr->cmdTable;
		entryPtr = Tcl_FindHashEntry(tablePtr, simplePattern);
	    }
	    if (entryPtr != NULL) {
		cmdName = Tcl_GetHashKey(tablePtr, entryPtr);
		Tcl_ListObjAppendElement(interp, listPtr,
			Tcl_NewStringObj(cmdName, -1));
		Tcl_SetObjResult(interp, listPtr);
		return TCL_OK;
	    }
	}
    } else if (nsPtr->commandPathLength == 0 || specificNsInPattern) {
	/*
	 * The pattern is non-trivial, but either there is no explicit path or
	 * there is an explicit namespace in the pattern. In both cases, the
	 * old matching scheme is perfect.
	 */

	entryPtr = Tcl_FirstHashEntry(&nsPtr->cmdTable, &search);
	while (entryPtr != NULL) {
	    cmdName = Tcl_GetHashKey(&nsPtr->cmdTable, entryPtr);
	    if ((simplePattern == NULL)
		    || Tcl_StringMatch(cmdName, simplePattern)) {
		if (specificNsInPattern) {
		    cmd = Tcl_GetHashValue(entryPtr);
		    elemObjPtr = Tcl_NewObj();
		    Tcl_GetCommandFullName(interp, cmd, elemObjPtr);
		} else {
		    elemObjPtr = Tcl_NewStringObj(cmdName, -1);
		}
		Tcl_ListObjAppendElement(interp, listPtr, elemObjPtr);
	    }
	    entryPtr = Tcl_NextHashEntry(&search);
	}

	/*
	 * If the effective namespace isn't the global :: namespace, and a
	 * specific namespace wasn't requested in the pattern, then add in all
	 * global :: commands that match the simple pattern. Of course, we add
	 * in only those commands that aren't hidden by a command in the
	 * effective namespace.
	 */

	if ((nsPtr != globalNsPtr) && !specificNsInPattern) {
	    entryPtr = Tcl_FirstHashEntry(&globalNsPtr->cmdTable, &search);
	    while (entryPtr != NULL) {
		cmdName = Tcl_GetHashKey(&globalNsPtr->cmdTable, entryPtr);
		if ((simplePattern == NULL)
			|| Tcl_StringMatch(cmdName, simplePattern)) {
		    if (Tcl_FindHashEntry(&nsPtr->cmdTable,cmdName) == NULL) {
			Tcl_ListObjAppendElement(interp, listPtr,
				Tcl_NewStringObj(cmdName, -1));
		    }
		}
		entryPtr = Tcl_NextHashEntry(&search);
	    }
	}
    } else {
	/*
	 * The pattern is non-trivial (can match more than one command name),
	 * there is an explicit path, and there is no explicit namespace in
	 * the pattern. This means that we have to traverse the path to
	 * discover all the commands defined.
	 */

	Tcl_HashTable addedCommandsTable;
	int isNew;
	int foundGlobal = (nsPtr == globalNsPtr);

	/*
	 * We keep a hash of the objects already added to the result list.
	 */

	Tcl_InitObjHashTable(&addedCommandsTable);

	entryPtr = Tcl_FirstHashEntry(&nsPtr->cmdTable, &search);
	while (entryPtr != NULL) {
	    cmdName = Tcl_GetHashKey(&nsPtr->cmdTable, entryPtr);
	    if ((simplePattern == NULL)
		    || Tcl_StringMatch(cmdName, simplePattern)) {
		elemObjPtr = Tcl_NewStringObj(cmdName, -1);
		Tcl_ListObjAppendElement(interp, listPtr, elemObjPtr);
		(void) Tcl_CreateHashEntry(&addedCommandsTable,
			elemObjPtr, &isNew);
	    }
	    entryPtr = Tcl_NextHashEntry(&search);
	}

	/*
	 * Search the path next.
	 */

	for (i=0 ; i<nsPtr->commandPathLength ; i++) {
	    Namespace *pathNsPtr = nsPtr->commandPathArray[i].nsPtr;

	    if (pathNsPtr == NULL) {
		continue;
	    }
	    if (pathNsPtr == globalNsPtr) {
		foundGlobal = 1;
	    }
	    entryPtr = Tcl_FirstHashEntry(&pathNsPtr->cmdTable, &search);
	    while (entryPtr != NULL) {
		cmdName = Tcl_GetHashKey(&pathNsPtr->cmdTable, entryPtr);
		if ((simplePattern == NULL)
			|| Tcl_StringMatch(cmdName, simplePattern)) {
		    elemObjPtr = Tcl_NewStringObj(cmdName, -1);
		    (void) Tcl_CreateHashEntry(&addedCommandsTable,
			    elemObjPtr, &isNew);
		    if (isNew) {
			Tcl_ListObjAppendElement(interp, listPtr, elemObjPtr);
		    } else {
			TclDecrRefCount(elemObjPtr);
		    }
		}
		entryPtr = Tcl_NextHashEntry(&search);
	    }
	}

	/*
	 * If the effective namespace isn't the global :: namespace, and a
	 * specific namespace wasn't requested in the pattern, then add in all
	 * global :: commands that match the simple pattern. Of course, we add
	 * in only those commands that aren't hidden by a command in the
	 * effective namespace.
	 */

	if (!foundGlobal) {
	    entryPtr = Tcl_FirstHashEntry(&globalNsPtr->cmdTable, &search);
	    while (entryPtr != NULL) {
		cmdName = Tcl_GetHashKey(&globalNsPtr->cmdTable, entryPtr);
		if ((simplePattern == NULL)
			|| Tcl_StringMatch(cmdName, simplePattern)) {
		    elemObjPtr = Tcl_NewStringObj(cmdName, -1);
		    if (Tcl_FindHashEntry(&addedCommandsTable,
			    (char *) elemObjPtr) == NULL) {
			Tcl_ListObjAppendElement(interp, listPtr, elemObjPtr);
		    } else {
			TclDecrRefCount(elemObjPtr);
		    }
		}
		entryPtr = Tcl_NextHashEntry(&search);
	    }
	}

	Tcl_DeleteHashTable(&addedCommandsTable);
    }

    Tcl_SetObjResult(interp, listPtr);
    return TCL_OK;
}

/*
 *----------------------------------------------------------------------
 *
 * InfoCompleteCmd --
 *
 *	Called to implement the "info complete" command that determines
 *	whether a string is a complete Tcl command. Handles the following
 *	syntax:
 *
 *	    info complete command
 *
 * Results:
 *	Returns TCL_OK if successful and TCL_ERROR if there is an error.
 *
 * Side effects:
 *	Returns a result in the interpreter's result object. If there is an
 *	error, the result is an error message.
 *
 *----------------------------------------------------------------------
 */

static int
InfoCompleteCmd(
    ClientData dummy,		/* Not used. */
    Tcl_Interp *interp,		/* Current interpreter. */
    int objc,			/* Number of arguments. */
    Tcl_Obj *const objv[])	/* Argument objects. */
{
    if (objc != 2) {
	Tcl_WrongNumArgs(interp, 1, objv, "command");
	return TCL_ERROR;
    }

    Tcl_SetObjResult(interp, Tcl_NewBooleanObj(
	    TclObjCommandComplete(objv[1])));
    return TCL_OK;
}

/*
 *----------------------------------------------------------------------
 *
 * InfoDefaultCmd --
 *
 *	Called to implement the "info default" command that returns the
 *	default value for a procedure argument. Handles the following syntax:
 *
 *	    info default procName arg varName
 *
 * Results:
 *	Returns TCL_OK if successful and TCL_ERROR if there is an error.
 *
 * Side effects:
 *	Returns a result in the interpreter's result object. If there is an
 *	error, the result is an error message.
 *
 *----------------------------------------------------------------------
 */

static int
InfoDefaultCmd(
    ClientData dummy,		/* Not used. */
    Tcl_Interp *interp,		/* Current interpreter. */
    int objc,			/* Number of arguments. */
    Tcl_Obj *const objv[])	/* Argument objects. */
{
    Interp *iPtr = (Interp *) interp;
    const char *procName, *argName;
    Proc *procPtr;
    CompiledLocal *localPtr;
    Tcl_Obj *valueObjPtr;

    if (objc != 4) {
	Tcl_WrongNumArgs(interp, 1, objv, "procname arg varname");
	return TCL_ERROR;
    }

    procName = TclGetString(objv[1]);
    argName = TclGetString(objv[2]);

    procPtr = TclFindProc(iPtr, procName);
    if (procPtr == NULL) {
	Tcl_SetObjResult(interp, Tcl_ObjPrintf(
		"\"%s\" isn't a procedure", procName));
	Tcl_SetErrorCode(interp, "TCL", "LOOKUP", "PROCEDURE", procName,
		NULL);
	return TCL_ERROR;
    }

    for (localPtr = procPtr->firstLocalPtr;  localPtr != NULL;
	    localPtr = localPtr->nextPtr) {
	if (TclIsVarArgument(localPtr)
		&& (strcmp(argName, localPtr->name) == 0)) {
	    if (localPtr->defValuePtr != NULL) {
		valueObjPtr = Tcl_ObjSetVar2(interp, objv[3], NULL,
			localPtr->defValuePtr, TCL_LEAVE_ERR_MSG);
		if (valueObjPtr == NULL) {
		    return TCL_ERROR;
		}
		Tcl_SetObjResult(interp, Tcl_NewIntObj(1));
	    } else {
		Tcl_Obj *nullObjPtr = Tcl_NewObj();

		valueObjPtr = Tcl_ObjSetVar2(interp, objv[3], NULL,
			nullObjPtr, TCL_LEAVE_ERR_MSG);
		if (valueObjPtr == NULL) {
		    return TCL_ERROR;
		}
		Tcl_SetObjResult(interp, Tcl_NewIntObj(0));
	    }
	    return TCL_OK;
	}
    }

    Tcl_SetObjResult(interp, Tcl_ObjPrintf(
	    "procedure \"%s\" doesn't have an argument \"%s\"",
	    procName, argName));
    Tcl_SetErrorCode(interp, "TCL", "LOOKUP", "ARGUMENT", argName, NULL);
    return TCL_ERROR;
}

/*
 *----------------------------------------------------------------------
 *
 * InfoErrorStackCmd --
 *
 *	Called to implement the "info errorstack" command that returns information
 *	about the last error's call stack. Handles the following syntax:
 *
 *	    info errorstack ?interp?
 *
 * Results:
 *	Returns TCL_OK if successful and TCL_ERROR if there is an error.
 *
 * Side effects:
 *	Returns a result in the interpreter's result object. If there is an
 *	error, the result is an error message.
 *
 *----------------------------------------------------------------------
 */

static int
InfoErrorStackCmd(
    ClientData dummy,		/* Not used. */
    Tcl_Interp *interp,		/* Current interpreter. */
    int objc,			/* Number of arguments. */
    Tcl_Obj *const objv[])	/* Argument objects. */
{
    Tcl_Interp *target;
    Interp *iPtr;

    if ((objc != 1) && (objc != 2)) {
	Tcl_WrongNumArgs(interp, 1, objv, "?interp?");
	return TCL_ERROR;
    }

    target = interp;
    if (objc == 2) {
	target = Tcl_GetSlave(interp, Tcl_GetString(objv[1]));
	if (target == NULL) {
	    return TCL_ERROR;
	}
    }

    iPtr = (Interp *) target;
    Tcl_SetObjResult(interp, iPtr->errorStack);

    return TCL_OK;
}

/*
 *----------------------------------------------------------------------
 *
 * TclInfoExistsCmd --
 *
 *	Called to implement the "info exists" command that determines whether
 *	a variable exists. Handles the following syntax:
 *
 *	    info exists varName
 *
 * Results:
 *	Returns TCL_OK if successful and TCL_ERROR if there is an error.
 *
 * Side effects:
 *	Returns a result in the interpreter's result object. If there is an
 *	error, the result is an error message.
 *
 *----------------------------------------------------------------------
 */

int
TclInfoExistsCmd(
    ClientData dummy,		/* Not used. */
    Tcl_Interp *interp,		/* Current interpreter. */
    int objc,			/* Number of arguments. */
    Tcl_Obj *const objv[])	/* Argument objects. */
{
    const char *varName;
    Var *varPtr;

    if (objc != 2) {
	Tcl_WrongNumArgs(interp, 1, objv, "varName");
	return TCL_ERROR;
    }

    varName = TclGetString(objv[1]);
    varPtr = TclVarTraceExists(interp, varName);

    Tcl_SetObjResult(interp,
	    Tcl_NewBooleanObj(varPtr && varPtr->value.objPtr));
    return TCL_OK;
}

/*
 *----------------------------------------------------------------------
 *
 * InfoFrameCmd --
 *	TIP #280
 *
 *	Called to implement the "info frame" command that returns the location
 *	of either the currently executing command, or its caller. Handles the
 *	following syntax:
 *
 *		info frame ?number?
 *
 * Results:
 *	Returns TCL_OK if successful and TCL_ERROR if there is an error.
 *
 * Side effects:
 *	Returns a result in the interpreter's result object. If there is an
 *	error, the result is an error message.
 *
 *----------------------------------------------------------------------
 */

static int
InfoFrameCmd(
    ClientData dummy,		/* Not used. */
    Tcl_Interp *interp,		/* Current interpreter. */
    int objc,			/* Number of arguments. */
    Tcl_Obj *const objv[])	/* Argument objects. */
{
    Interp *iPtr = (Interp *) interp;
    int level, code = TCL_OK;
    CmdFrame *framePtr, **cmdFramePtrPtr = &iPtr->cmdFramePtr;
    CoroutineData *corPtr = iPtr->execEnvPtr->corPtr;
    int topLevel = 0;

    if (objc > 2) {
	Tcl_WrongNumArgs(interp, 1, objv, "?number?");
	return TCL_ERROR;
    }

    while (corPtr) {
	while (*cmdFramePtrPtr) {
	    topLevel++;
	    cmdFramePtrPtr = &((*cmdFramePtrPtr)->nextPtr);
	}
	if (corPtr->caller.cmdFramePtr) {
	    *cmdFramePtrPtr = corPtr->caller.cmdFramePtr;
	}
	corPtr = corPtr->callerEEPtr->corPtr;
    }
    topLevel += (*cmdFramePtrPtr)->level;

    if (topLevel != iPtr->cmdFramePtr->level) {
	framePtr = iPtr->cmdFramePtr;
	while (framePtr) {
	    framePtr->level = topLevel--;
	    framePtr = framePtr->nextPtr;
	}
	if (topLevel) {
	    Tcl_Panic("Broken frame level calculation");
	}
	topLevel = iPtr->cmdFramePtr->level;
    }

    if (objc == 1) {
	/*
	 * Just "info frame".
	 */

	Tcl_SetObjResult(interp, Tcl_NewIntObj(topLevel));
	goto done;
    }

    /*
     * We've got "info frame level" and must parse the level first.
     */

    if (TclGetIntFromObj(interp, objv[1], &level) != TCL_OK) {
	code = TCL_ERROR;
	goto done;
    }

    if ((level > topLevel) || (level <= - topLevel)) {
    levelError:
	Tcl_SetObjResult(interp, Tcl_ObjPrintf(
		"bad level \"%s\"", TclGetString(objv[1])));
	Tcl_SetErrorCode(interp, "TCL", "LOOKUP", "LEVEL",
		TclGetString(objv[1]), NULL);
	code = TCL_ERROR;
	goto done;
    }

    /*
     * Let us convert to relative so that we know how many levels to go back
     */

    if (level > 0) {
	level -= topLevel;
    }

    framePtr = iPtr->cmdFramePtr;
    while (++level <= 0) {
	framePtr = framePtr->nextPtr;
	if (!framePtr) {
	    goto levelError;
	}
    }

    Tcl_SetObjResult(interp, TclInfoFrame(interp, framePtr));

  done:
    cmdFramePtrPtr = &iPtr->cmdFramePtr;
    corPtr = iPtr->execEnvPtr->corPtr;
    while (corPtr) {
	CmdFrame *endPtr = corPtr->caller.cmdFramePtr;

	if (endPtr) {
	    if (*cmdFramePtrPtr == endPtr) {
		*cmdFramePtrPtr = NULL;
	    } else {
		CmdFrame *runPtr = *cmdFramePtrPtr;

		while (runPtr->nextPtr != endPtr) {
		    runPtr->level -= endPtr->level;
		    runPtr = runPtr->nextPtr;
		}
		runPtr->level = 1;
		runPtr->nextPtr = NULL;
	    }
	    cmdFramePtrPtr = &corPtr->caller.cmdFramePtr;
	}
	corPtr = corPtr->callerEEPtr->corPtr;
    }
    return code;
}

/*
 *----------------------------------------------------------------------
 *
 * TclInfoFrame --
 *
 *	Core of InfoFrameCmd, returns TIP280 dict for a given frame.
 *
 * Results:
 *	Returns TIP280 dict.
 *
 * Side effects:
 *	None.
 *
 *----------------------------------------------------------------------
 */

Tcl_Obj *
TclInfoFrame(
    Tcl_Interp *interp,		/* Current interpreter. */
    CmdFrame *framePtr)		/* Frame to get info for. */
{
    Interp *iPtr = (Interp *) interp;
    Tcl_Obj *tmpObj;
    Tcl_Obj *lv[20];		/* Keep uptodate when more keys are added to
				 * the dict. */
    int lc = 0;
    /*
     * This array is indexed by the TCL_LOCATION_... values, except
     * for _LAST.
     */
    static const char *const typeString[TCL_LOCATION_LAST] = {
	"eval", "eval", "eval", "precompiled", "source", "proc"
    };
    Proc *procPtr = framePtr->framePtr ? framePtr->framePtr->procPtr : NULL;
    int needsFree = -1;

    /*
     * Pull the information and construct the dictionary to return, as list.
     * Regarding use of the CmdFrame fields see tclInt.h, and its definition.
     */

#define ADD_PAIR(name, value) \
	TclNewLiteralStringObj(tmpObj, name); \
	lv[lc++] = tmpObj; \
	lv[lc++] = (value)

    switch (framePtr->type) {
    case TCL_LOCATION_EVAL:
	/*
	 * Evaluation, dynamic script. Type, line, cmd, the latter through
	 * str.
	 */

	ADD_PAIR("type", Tcl_NewStringObj(typeString[framePtr->type], -1));
	if (framePtr->line) {
	    ADD_PAIR("line", Tcl_NewIntObj(framePtr->line[0]));
	} else {
	    ADD_PAIR("line", Tcl_NewIntObj(1));
	}
	ADD_PAIR("cmd", TclGetSourceFromFrame(framePtr, 0, NULL));
	break;

    case TCL_LOCATION_PREBC:
	/*
	 * Precompiled. Result contains the type as signal, nothing else.
	 */

	ADD_PAIR("type", Tcl_NewStringObj(typeString[framePtr->type], -1));
	break;

    case TCL_LOCATION_BC: {
	/*
	 * Execution of bytecode. Talk to the BC engine to fill out the frame.
	 */

	CmdFrame *fPtr = TclStackAlloc(interp, sizeof(CmdFrame));

	*fPtr = *framePtr;

	/*
	 * Note:
	 * Type BC => f.data.eval.path	  is not used.
	 *	      f.data.tebc.codePtr is used instead.
	 */

	TclGetSrcInfoForPc(fPtr);

	/*
	 * Now filled: cmd.str.(cmd,len), line
	 * Possibly modified: type, path!
	 */

	ADD_PAIR("type", Tcl_NewStringObj(typeString[fPtr->type], -1));
	if (fPtr->line) {
	    ADD_PAIR("line", Tcl_NewIntObj(fPtr->line[0]));
	}

	if (fPtr->type == TCL_LOCATION_SOURCE) {
	    ADD_PAIR("file", fPtr->data.eval.path);

	    /*
	     * Death of reference by TclGetSrcInfoForPc.
	     */

	    Tcl_DecrRefCount(fPtr->data.eval.path);
	}

	ADD_PAIR("cmd", TclGetSourceFromFrame(fPtr, 0, NULL));
	if (fPtr->cmdObj && framePtr->cmdObj == NULL) {
	    needsFree = lc - 1;
	}
	TclStackFree(interp, fPtr);
	break;
    }

    case TCL_LOCATION_SOURCE:
	/*
	 * Evaluation of a script file.
	 */

	ADD_PAIR("type", Tcl_NewStringObj(typeString[framePtr->type], -1));
	ADD_PAIR("line", Tcl_NewIntObj(framePtr->line[0]));
	ADD_PAIR("file", framePtr->data.eval.path);

	/*
	 * Refcount framePtr->data.eval.path goes up when lv is converted into
	 * the result list object.
	 */

	ADD_PAIR("cmd", TclGetSourceFromFrame(framePtr, 0, NULL));
	break;

    case TCL_LOCATION_PROC:
	Tcl_Panic("TCL_LOCATION_PROC found in standard frame");
	break;
    }

    /*
     * 'proc'. Common to all frame types. Conditional on having an associated
     * Procedure CallFrame.
     */

    if (procPtr != NULL) {
	Tcl_HashEntry *namePtr = procPtr->cmdPtr->hPtr;

	if (namePtr) {
	    Tcl_Obj *procNameObj;

	    /*
	     * This is a regular command.
	     */

	    TclNewObj(procNameObj);
	    Tcl_GetCommandFullName(interp, (Tcl_Command) procPtr->cmdPtr,
		    procNameObj);
	    ADD_PAIR("proc", procNameObj);
	} else if (procPtr->cmdPtr->clientData) {
	    ExtraFrameInfo *efiPtr = procPtr->cmdPtr->clientData;
	    int i;

	    /*
	     * This is a non-standard command. Luckily, it's told us how to
	     * render extra information about its frame.
	     */

	    for (i=0 ; i<efiPtr->length ; i++) {
		lv[lc++] = Tcl_NewStringObj(efiPtr->fields[i].name, -1);
		if (efiPtr->fields[i].proc) {
		    lv[lc++] =
			efiPtr->fields[i].proc(efiPtr->fields[i].clientData);
		} else {
		    lv[lc++] = efiPtr->fields[i].clientData;
		}
	    }
	}
    }

    /*
     * 'level'. Common to all frame types. Conditional on having an associated
     * _visible_ CallFrame.
     */

    if ((framePtr->framePtr != NULL) && (iPtr->varFramePtr != NULL)) {
	CallFrame *current = framePtr->framePtr;
	CallFrame *top = iPtr->varFramePtr;
	CallFrame *idx;

	for (idx=top ; idx!=NULL ; idx=idx->callerVarPtr) {
	    if (idx == current) {
		int c = framePtr->framePtr->level;
		int t = iPtr->varFramePtr->level;

		ADD_PAIR("level", Tcl_NewIntObj(t - c));
		break;
	    }
	}
    }

    tmpObj = Tcl_NewListObj(lc, lv);
    if (needsFree >= 0) {
	Tcl_DecrRefCount(lv[needsFree]);
    }
    return tmpObj;
}

/*
 *----------------------------------------------------------------------
 *
 * InfoFunctionsCmd --
 *
 *	Called to implement the "info functions" command that returns the list
 *	of math functions matching an optional pattern. Handles the following
 *	syntax:
 *
 *	    info functions ?pattern?
 *
 * Results:
 *	Returns TCL_OK if successful and TCL_ERROR if there is an error.
 *
 * Side effects:
 *	Returns a result in the interpreter's result object. If there is an
 *	error, the result is an error message.
 *
 *----------------------------------------------------------------------
 */

static int
InfoFunctionsCmd(
    ClientData dummy,		/* Not used. */
    Tcl_Interp *interp,		/* Current interpreter. */
    int objc,			/* Number of arguments. */
    Tcl_Obj *const objv[])	/* Argument objects. */
{
    Tcl_Obj *script;
    int code;

    if (objc > 2) {
	Tcl_WrongNumArgs(interp, 1, objv, "?pattern?");
	return TCL_ERROR;
    }

    script = Tcl_NewStringObj(
"	    ::apply [::list {{pattern *}} {\n"
"		::set cmds {}\n"
"		::foreach cmd [::info commands ::tcl::mathfunc::$pattern] {\n"
"		    ::lappend cmds [::namespace tail $cmd]\n"
"		}\n"
"		::foreach cmd [::info commands tcl::mathfunc::$pattern] {\n"
"		    ::set cmd [::namespace tail $cmd]\n"
"		    ::if {$cmd ni $cmds} {\n"
"			::lappend cmds $cmd\n"
"		    }\n"
"		}\n"
"		::return $cmds\n"
"	    } [::namespace current]] ", -1);

    if (objc == 2) {
	Tcl_Obj *arg = Tcl_NewListObj(1, &(objv[1]));

	Tcl_AppendObjToObj(script, arg);
	Tcl_DecrRefCount(arg);
    }

    Tcl_IncrRefCount(script);
    code = Tcl_EvalObjEx(interp, script, 0);

    Tcl_DecrRefCount(script);

    return code;
}

/*
 *----------------------------------------------------------------------
 *
 * InfoHostnameCmd --
 *
 *	Called to implement the "info hostname" command that returns the host
 *	name. Handles the following syntax:
 *
 *	    info hostname
 *
 * Results:
 *	Returns TCL_OK if successful and TCL_ERROR if there is an error.
 *
 * Side effects:
 *	Returns a result in the interpreter's result object. If there is an
 *	error, the result is an error message.
 *
 *----------------------------------------------------------------------
 */

static int
InfoHostnameCmd(
    ClientData dummy,		/* Not used. */
    Tcl_Interp *interp,		/* Current interpreter. */
    int objc,			/* Number of arguments. */
    Tcl_Obj *const objv[])	/* Argument objects. */
{
    const char *name;

    if (objc != 1) {
	Tcl_WrongNumArgs(interp, 1, objv, NULL);
	return TCL_ERROR;
    }

    name = Tcl_GetHostName();
    if (name) {
	Tcl_SetObjResult(interp, Tcl_NewStringObj(name, -1));
	return TCL_OK;
    }

    Tcl_SetObjResult(interp, Tcl_NewStringObj(
	    "unable to determine name of host", -1));
    Tcl_SetErrorCode(interp, "TCL", "OPERATION", "HOSTNAME", "UNKNOWN", NULL);
    return TCL_ERROR;
}

/*
 *----------------------------------------------------------------------
 *
 * InfoLevelCmd --
 *
 *	Called to implement the "info level" command that returns information
 *	about the call stack. Handles the following syntax:
 *
 *	    info level ?number?
 *
 * Results:
 *	Returns TCL_OK if successful and TCL_ERROR if there is an error.
 *
 * Side effects:
 *	Returns a result in the interpreter's result object. If there is an
 *	error, the result is an error message.
 *
 *----------------------------------------------------------------------
 */

static int
InfoLevelCmd(
    ClientData dummy,		/* Not used. */
    Tcl_Interp *interp,		/* Current interpreter. */
    int objc,			/* Number of arguments. */
    Tcl_Obj *const objv[])	/* Argument objects. */
{
    Interp *iPtr = (Interp *) interp;

    if (objc == 1) {		/* Just "info level" */
	Tcl_SetObjResult(interp, Tcl_NewIntObj(iPtr->varFramePtr->level));
	return TCL_OK;
    }

    if (objc == 2) {
	int level;
	CallFrame *framePtr, *rootFramePtr = iPtr->rootFramePtr;

	if (TclGetIntFromObj(interp, objv[1], &level) != TCL_OK) {
	    return TCL_ERROR;
	}
	if (level <= 0) {
	    if (iPtr->varFramePtr == rootFramePtr) {
		goto levelError;
	    }
	    level += iPtr->varFramePtr->level;
	}
	for (framePtr=iPtr->varFramePtr ; framePtr!=rootFramePtr;
		framePtr=framePtr->callerVarPtr) {
	    if (framePtr->level == level) {
		break;
	    }
	}
	if (framePtr == rootFramePtr) {
	    goto levelError;
	}

	Tcl_SetObjResult(interp,
		Tcl_NewListObj(framePtr->objc, framePtr->objv));
	return TCL_OK;
    }

    Tcl_WrongNumArgs(interp, 1, objv, "?number?");
    return TCL_ERROR;

  levelError:
    Tcl_SetObjResult(interp, Tcl_ObjPrintf(
	    "bad level \"%s\"", TclGetString(objv[1])));
    Tcl_SetErrorCode(interp, "TCL", "LOOKUP", "LEVEL",
	    TclGetString(objv[1]), NULL);
    return TCL_ERROR;
}

/*
 *----------------------------------------------------------------------
 *
 * InfoLibraryCmd --
 *
 *	Called to implement the "info library" command that returns the
 *	library directory for the Tcl installation. Handles the following
 *	syntax:
 *
 *	    info library
 *
 * Results:
 *	Returns TCL_OK if successful and TCL_ERROR if there is an error.
 *
 * Side effects:
 *	Returns a result in the interpreter's result object. If there is an
 *	error, the result is an error message.
 *
 *----------------------------------------------------------------------
 */

static int
InfoLibraryCmd(
    ClientData dummy,		/* Not used. */
    Tcl_Interp *interp,		/* Current interpreter. */
    int objc,			/* Number of arguments. */
    Tcl_Obj *const objv[])	/* Argument objects. */
{
    const char *libDirName;

    if (objc != 1) {
	Tcl_WrongNumArgs(interp, 1, objv, NULL);
	return TCL_ERROR;
    }

    libDirName = Tcl_GetVar2(interp, "tcl_library", NULL, TCL_GLOBAL_ONLY);
    if (libDirName != NULL) {
	Tcl_SetObjResult(interp, Tcl_NewStringObj(libDirName, -1));
	return TCL_OK;
    }

    Tcl_SetObjResult(interp, Tcl_NewStringObj(
	    "no library has been specified for Tcl", -1));
    Tcl_SetErrorCode(interp, "TCL", "LOOKUP", "VARIABLE", "tcl_library",NULL);
    return TCL_ERROR;
}

/*
 *----------------------------------------------------------------------
 *
 * InfoLoadedCmd --
 *
 *	Called to implement the "info loaded" command that returns the
 *	packages that have been loaded into an interpreter. Handles the
 *	following syntax:
 *
 *	    info loaded ?interp?
 *
 * Results:
 *	Returns TCL_OK if successful and TCL_ERROR if there is an error.
 *
 * Side effects:
 *	Returns a result in the interpreter's result object. If there is an
 *	error, the result is an error message.
 *
 *----------------------------------------------------------------------
 */

static int
InfoLoadedCmd(
    ClientData dummy,		/* Not used. */
    Tcl_Interp *interp,		/* Current interpreter. */
    int objc,			/* Number of arguments. */
    Tcl_Obj *const objv[])	/* Argument objects. */
{
    const char *interpName, *packageName;

    if (objc > 3) {
	Tcl_WrongNumArgs(interp, 1, objv, "?interp? ?packageName?");
	return TCL_ERROR;
    }

    if (objc < 2) {		/* Get loaded pkgs in all interpreters. */
	interpName = NULL;
    } else {			/* Get pkgs just in specified interp. */
	interpName = TclGetString(objv[1]);
    }
    if (objc < 3) {		/* Get loaded files in all packages. */
	packageName = NULL;
    } else {			/* Get pkgs just in specified interp. */
	packageName = TclGetString(objv[2]);
    }
    return TclGetLoadedPackagesEx(interp, interpName, packageName);
}

/*
 *----------------------------------------------------------------------
 *
 * InfoNameOfExecutableCmd --
 *
 *	Called to implement the "info nameofexecutable" command that returns
 *	the name of the binary file running this application. Handles the
 *	following syntax:
 *
 *	    info nameofexecutable
 *
 * Results:
 *	Returns TCL_OK if successful and TCL_ERROR if there is an error.
 *
 * Side effects:
 *	Returns a result in the interpreter's result object. If there is an
 *	error, the result is an error message.
 *
 *----------------------------------------------------------------------
 */

static int
InfoNameOfExecutableCmd(
    ClientData dummy,		/* Not used. */
    Tcl_Interp *interp,		/* Current interpreter. */
    int objc,			/* Number of arguments. */
    Tcl_Obj *const objv[])	/* Argument objects. */
{
    if (objc != 1) {
	Tcl_WrongNumArgs(interp, 1, objv, NULL);
	return TCL_ERROR;
    }
    Tcl_SetObjResult(interp, TclGetObjNameOfExecutable());
    return TCL_OK;
}

/*
 *----------------------------------------------------------------------
 *
 * InfoPatchLevelCmd --
 *
 *	Called to implement the "info patchlevel" command that returns the
 *	default value for an argument to a procedure. Handles the following
 *	syntax:
 *
 *	    info patchlevel
 *
 * Results:
 *	Returns TCL_OK if successful and TCL_ERROR if there is an error.
 *
 * Side effects:
 *	Returns a result in the interpreter's result object. If there is an
 *	error, the result is an error message.
 *
 *----------------------------------------------------------------------
 */

static int
InfoPatchLevelCmd(
    ClientData dummy,		/* Not used. */
    Tcl_Interp *interp,		/* Current interpreter. */
    int objc,			/* Number of arguments. */
    Tcl_Obj *const objv[])	/* Argument objects. */
{
    const char *patchlevel;

    if (objc != 1) {
	Tcl_WrongNumArgs(interp, 1, objv, NULL);
	return TCL_ERROR;
    }

    patchlevel = Tcl_GetVar2(interp, "tcl_patchLevel", NULL,
	    (TCL_GLOBAL_ONLY | TCL_LEAVE_ERR_MSG));
    if (patchlevel != NULL) {
	Tcl_SetObjResult(interp, Tcl_NewStringObj(patchlevel, -1));
	return TCL_OK;
    }
    return TCL_ERROR;
}

/*
 *----------------------------------------------------------------------
 *
 * InfoProcsCmd --
 *
 *	Called to implement the "info procs" command that returns the list of
 *	procedures in the interpreter that match an optional pattern. The
 *	pattern, if any, consists of an optional sequence of namespace names
 *	separated by "::" qualifiers, which is followed by a glob-style
 *	pattern that restricts which commands are returned. Handles the
 *	following syntax:
 *
 *	    info procs ?pattern?
 *
 * Results:
 *	Returns TCL_OK if successful and TCL_ERROR if there is an error.
 *
 * Side effects:
 *	Returns a result in the interpreter's result object. If there is an
 *	error, the result is an error message.
 *
 *----------------------------------------------------------------------
 */

static int
InfoProcsCmd(
    ClientData dummy,		/* Not used. */
    Tcl_Interp *interp,		/* Current interpreter. */
    int objc,			/* Number of arguments. */
    Tcl_Obj *const objv[])	/* Argument objects. */
{
    const char *cmdName, *pattern;
    const char *simplePattern;
    Namespace *nsPtr;
#ifdef INFO_PROCS_SEARCH_GLOBAL_NS
    Namespace *globalNsPtr = (Namespace *) Tcl_GetGlobalNamespace(interp);
#endif
    Namespace *currNsPtr = (Namespace *) Tcl_GetCurrentNamespace(interp);
    Tcl_Obj *listPtr, *elemObjPtr;
    int specificNsInPattern = 0;/* Init. to avoid compiler warning. */
    register Tcl_HashEntry *entryPtr;
    Tcl_HashSearch search;
    Command *cmdPtr, *realCmdPtr;

    /*
     * Get the pattern and find the "effective namespace" in which to list
     * procs.
     */

    if (objc == 1) {
	simplePattern = NULL;
	nsPtr = currNsPtr;
	specificNsInPattern = 0;
    } else if (objc == 2) {
	/*
	 * From the pattern, get the effective namespace and the simple
	 * pattern (no namespace qualifiers or ::'s) at the end. If an error
	 * was found while parsing the pattern, return it. Otherwise, if the
	 * namespace wasn't found, just leave nsPtr NULL: we will return an
	 * empty list since no commands there can be found.
	 */

	Namespace *dummy1NsPtr, *dummy2NsPtr;

	pattern = TclGetString(objv[1]);
	TclGetNamespaceForQualName(interp, pattern, NULL, /*flags*/ 0, &nsPtr,
		&dummy1NsPtr, &dummy2NsPtr, &simplePattern);

	if (nsPtr != NULL) {	/* We successfully found the pattern's ns. */
	    specificNsInPattern = (strcmp(simplePattern, pattern) != 0);
	}
    } else {
	Tcl_WrongNumArgs(interp, 1, objv, "?pattern?");
	return TCL_ERROR;
    }

    if (nsPtr == NULL) {
	return TCL_OK;
    }

    /*
     * Scan through the effective namespace's command table and create a list
     * with all procs that match the pattern. If a specific namespace was
     * requested in the pattern, qualify the command names with the namespace
     * name.
     */

    listPtr = Tcl_NewListObj(0, NULL);
#ifndef INFO_PROCS_SEARCH_GLOBAL_NS
    if (simplePattern != NULL && TclMatchIsTrivial(simplePattern)) {
	entryPtr = Tcl_FindHashEntry(&nsPtr->cmdTable, simplePattern);
	if (entryPtr != NULL) {
	    cmdPtr = Tcl_GetHashValue(entryPtr);

	    if (!TclIsProc(cmdPtr)) {
		realCmdPtr = (Command *)
			TclGetOriginalCommand((Tcl_Command) cmdPtr);
		if (realCmdPtr != NULL && TclIsProc(realCmdPtr)) {
		    goto simpleProcOK;
		}
	    } else {
	    simpleProcOK:
		if (specificNsInPattern) {
		    elemObjPtr = Tcl_NewObj();
		    Tcl_GetCommandFullName(interp, (Tcl_Command) cmdPtr,
			    elemObjPtr);
		} else {
		    elemObjPtr = Tcl_NewStringObj(simplePattern, -1);
		}
		Tcl_ListObjAppendElement(interp, listPtr, elemObjPtr);
	    }
	}
    } else
#endif /* !INFO_PROCS_SEARCH_GLOBAL_NS */
    {
	entryPtr = Tcl_FirstHashEntry(&nsPtr->cmdTable, &search);
	while (entryPtr != NULL) {
	    cmdName = Tcl_GetHashKey(&nsPtr->cmdTable, entryPtr);
	    if ((simplePattern == NULL)
		    || Tcl_StringMatch(cmdName, simplePattern)) {
		cmdPtr = Tcl_GetHashValue(entryPtr);

		if (!TclIsProc(cmdPtr)) {
		    realCmdPtr = (Command *)
			    TclGetOriginalCommand((Tcl_Command) cmdPtr);
		    if (realCmdPtr != NULL && TclIsProc(realCmdPtr)) {
			goto procOK;
		    }
		} else {
		procOK:
		    if (specificNsInPattern) {
			elemObjPtr = Tcl_NewObj();
			Tcl_GetCommandFullName(interp, (Tcl_Command) cmdPtr,
				elemObjPtr);
		    } else {
			elemObjPtr = Tcl_NewStringObj(cmdName, -1);
		    }
		    Tcl_ListObjAppendElement(interp, listPtr, elemObjPtr);
		}
	    }
	    entryPtr = Tcl_NextHashEntry(&search);
	}

	/*
	 * If the effective namespace isn't the global :: namespace, and a
	 * specific namespace wasn't requested in the pattern, then add in all
	 * global :: procs that match the simple pattern. Of course, we add in
	 * only those procs that aren't hidden by a proc in the effective
	 * namespace.
	 */

#ifdef INFO_PROCS_SEARCH_GLOBAL_NS
	/*
	 * If "info procs" worked like "info commands", returning the commands
	 * also seen in the global namespace, then you would include this
	 * code. As this could break backwards compatibilty with 8.0-8.2, we
	 * decided not to "fix" it in 8.3, leaving the behavior slightly
	 * different.
	 */

	if ((nsPtr != globalNsPtr) && !specificNsInPattern) {
	    entryPtr = Tcl_FirstHashEntry(&globalNsPtr->cmdTable, &search);
	    while (entryPtr != NULL) {
		cmdName = Tcl_GetHashKey(&globalNsPtr->cmdTable, entryPtr);
		if ((simplePattern == NULL)
			|| Tcl_StringMatch(cmdName, simplePattern)) {
		    if (Tcl_FindHashEntry(&nsPtr->cmdTable,cmdName) == NULL) {
			cmdPtr = Tcl_GetHashValue(entryPtr);
			realCmdPtr = (Command *) TclGetOriginalCommand(
				(Tcl_Command) cmdPtr);

			if (TclIsProc(cmdPtr) || ((realCmdPtr != NULL)
				&& TclIsProc(realCmdPtr))) {
			    Tcl_ListObjAppendElement(interp, listPtr,
				    Tcl_NewStringObj(cmdName, -1));
			}
		    }
		}
		entryPtr = Tcl_NextHashEntry(&search);
	    }
	}
#endif
    }

    Tcl_SetObjResult(interp, listPtr);
    return TCL_OK;
}

/*
 *----------------------------------------------------------------------
 *
 * InfoScriptCmd --
 *
 *	Called to implement the "info script" command that returns the script
 *	file that is currently being evaluated. Handles the following syntax:
 *
 *	    info script ?newName?
 *
 *	If newName is specified, it will set that as the internal name.
 *
 * Results:
 *	Returns TCL_OK if successful and TCL_ERROR if there is an error.
 *
 * Side effects:
 *	Returns a result in the interpreter's result object. If there is an
 *	error, the result is an error message. It may change the internal
 *	script filename.
 *
 *----------------------------------------------------------------------
 */

static int
InfoScriptCmd(
    ClientData dummy,		/* Not used. */
    Tcl_Interp *interp,		/* Current interpreter. */
    int objc,			/* Number of arguments. */
    Tcl_Obj *const objv[])	/* Argument objects. */
{
    Interp *iPtr = (Interp *) interp;
    if ((objc != 1) && (objc != 2)) {
	Tcl_WrongNumArgs(interp, 1, objv, "?filename?");
	return TCL_ERROR;
    }

    if (objc == 2) {
	if (iPtr->scriptFile != NULL) {
	    Tcl_DecrRefCount(iPtr->scriptFile);
	}
	iPtr->scriptFile = objv[1];
	Tcl_IncrRefCount(iPtr->scriptFile);
    }
    if (iPtr->scriptFile != NULL) {
	Tcl_SetObjResult(interp, iPtr->scriptFile);
    }
    return TCL_OK;
}

/*
 *----------------------------------------------------------------------
 *
 * InfoSharedlibCmd --
 *
 *	Called to implement the "info sharedlibextension" command that returns
 *	the file extension used for shared libraries. Handles the following
 *	syntax:
 *
 *	    info sharedlibextension
 *
 * Results:
 *	Returns TCL_OK if successful and TCL_ERROR if there is an error.
 *
 * Side effects:
 *	Returns a result in the interpreter's result object. If there is an
 *	error, the result is an error message.
 *
 *----------------------------------------------------------------------
 */

static int
InfoSharedlibCmd(
    ClientData dummy,		/* Not used. */
    Tcl_Interp *interp,		/* Current interpreter. */
    int objc,			/* Number of arguments. */
    Tcl_Obj *const objv[])	/* Argument objects. */
{
    if (objc != 1) {
	Tcl_WrongNumArgs(interp, 1, objv, NULL);
	return TCL_ERROR;
    }

#ifdef TCL_SHLIB_EXT
    Tcl_SetObjResult(interp, Tcl_NewStringObj(TCL_SHLIB_EXT, -1));
#endif
    return TCL_OK;
}

/*
 *----------------------------------------------------------------------
 *
 * InfoTclVersionCmd --
 *
 *	Called to implement the "info tclversion" command that returns the
 *	version number for this Tcl library. Handles the following syntax:
 *
 *	    info tclversion
 *
 * Results:
 *	Returns TCL_OK if successful and TCL_ERROR if there is an error.
 *
 * Side effects:
 *	Returns a result in the interpreter's result object. If there is an
 *	error, the result is an error message.
 *
 *----------------------------------------------------------------------
 */

static int
InfoTclVersionCmd(
    ClientData dummy,		/* Not used. */
    Tcl_Interp *interp,		/* Current interpreter. */
    int objc,			/* Number of arguments. */
    Tcl_Obj *const objv[])	/* Argument objects. */
{
    Tcl_Obj *version;

    if (objc != 1) {
	Tcl_WrongNumArgs(interp, 1, objv, NULL);
	return TCL_ERROR;
    }

    version = Tcl_GetVar2Ex(interp, "tcl_version", NULL,
	    (TCL_GLOBAL_ONLY | TCL_LEAVE_ERR_MSG));
    if (version != NULL) {
	Tcl_SetObjResult(interp, version);
	return TCL_OK;
    }
    return TCL_ERROR;
}

/*
 *----------------------------------------------------------------------
 *
 * Tcl_JoinObjCmd --
 *
 *	This procedure is invoked to process the "join" Tcl command. See the
 *	user documentation for details on what it does.
 *
 * Results:
 *	A standard Tcl object result.
 *
 * Side effects:
 *	See the user documentation.
 *
 *----------------------------------------------------------------------
 */

int
Tcl_JoinObjCmd(
    ClientData dummy,		/* Not used. */
    Tcl_Interp *interp,		/* Current interpreter. */
    int objc,			/* Number of arguments. */
    Tcl_Obj *const objv[])	/* The argument objects. */
{
    int length, listLen;
    Tcl_Obj *resObjPtr = NULL, *joinObjPtr, **elemPtrs;

    if ((objc < 2) || (objc > 3)) {
	Tcl_WrongNumArgs(interp, 1, objv, "list ?joinString?");
	return TCL_ERROR;
    }

    /*
     * Make sure the list argument is a list object and get its length and a
     * pointer to its array of element pointers.
     */

    if (TclListObjGetElements(interp, objv[1], &listLen,
	    &elemPtrs) != TCL_OK) {
	return TCL_ERROR;
    }

    if (listLen == 0) {
	/* No elements to join; default empty result is correct. */
	return TCL_OK;
    }
    if (listLen == 1) {
	/* One element; return it */
	Tcl_SetObjResult(interp, elemPtrs[0]);
	return TCL_OK;
    }

    joinObjPtr = (objc == 2) ? Tcl_NewStringObj(" ", 1) : objv[2];
    Tcl_IncrRefCount(joinObjPtr);

    (void) Tcl_GetStringFromObj(joinObjPtr, &length);
    if (length == 0) {
	resObjPtr = TclStringCat(interp, listLen, elemPtrs, 0);
    } else {
	int i;

	resObjPtr = Tcl_NewObj();
	for (i = 0;  i < listLen;  i++) {
	    if (i > 0) {

		/*
		 * NOTE: This code is relying on Tcl_AppendObjToObj() **NOT**
		 * to shimmer joinObjPtr.  If it did, then the case where
		 * objv[1] and objv[2] are the same value would not be safe.
		 * Accessing elemPtrs would crash.
		 */

		Tcl_AppendObjToObj(resObjPtr, joinObjPtr);
	    }
	    Tcl_AppendObjToObj(resObjPtr, elemPtrs[i]);
	}
    }
    Tcl_DecrRefCount(joinObjPtr);
    if (resObjPtr) {
	Tcl_SetObjResult(interp, resObjPtr);
	return TCL_OK;
    }
    return TCL_ERROR;
}

/*
 *----------------------------------------------------------------------
 *
 * Tcl_LassignObjCmd --
 *
 *	This object-based procedure is invoked to process the "lassign" Tcl
 *	command. See the user documentation for details on what it does.
 *
 * Results:
 *	A standard Tcl object result.
 *
 * Side effects:
 *	See the user documentation.
 *
 *----------------------------------------------------------------------
 */

int
Tcl_LassignObjCmd(
    ClientData dummy,		/* Not used. */
    Tcl_Interp *interp,		/* Current interpreter. */
    int objc,			/* Number of arguments. */
    Tcl_Obj *const objv[])	/* Argument objects. */
{
    Tcl_Obj *listCopyPtr;
    Tcl_Obj **listObjv;		/* The contents of the list. */
    int listObjc;		/* The length of the list. */
    int code = TCL_OK;

    if (objc < 2) {
	Tcl_WrongNumArgs(interp, 1, objv, "list ?varName ...?");
	return TCL_ERROR;
    }

    listCopyPtr = TclListObjCopy(interp, objv[1]);
    if (listCopyPtr == NULL) {
	return TCL_ERROR;
    }

    TclListObjGetElements(NULL, listCopyPtr, &listObjc, &listObjv);

    objc -= 2;
    objv += 2;
    while (code == TCL_OK && objc > 0 && listObjc > 0) {
	if (Tcl_ObjSetVar2(interp, *objv++, NULL, *listObjv++,
		TCL_LEAVE_ERR_MSG) == NULL) {
	    code = TCL_ERROR;
	}
	objc--;
	listObjc--;
    }

    if (code == TCL_OK && objc > 0) {
	Tcl_Obj *emptyObj;

	TclNewObj(emptyObj);
	Tcl_IncrRefCount(emptyObj);
	while (code == TCL_OK && objc-- > 0) {
	    if (Tcl_ObjSetVar2(interp, *objv++, NULL, emptyObj,
		    TCL_LEAVE_ERR_MSG) == NULL) {
		code = TCL_ERROR;
	    }
	}
	Tcl_DecrRefCount(emptyObj);
    }

    if (code == TCL_OK && listObjc > 0) {
	Tcl_SetObjResult(interp, Tcl_NewListObj(listObjc, listObjv));
    }

    Tcl_DecrRefCount(listCopyPtr);
    return code;
}

/*
 *----------------------------------------------------------------------
 *
 * Tcl_LindexObjCmd --
 *
 *	This object-based procedure is invoked to process the "lindex" Tcl
 *	command. See the user documentation for details on what it does.
 *
 * Results:
 *	A standard Tcl object result.
 *
 * Side effects:
 *	See the user documentation.
 *
 *----------------------------------------------------------------------
 */

int
Tcl_LindexObjCmd(
    ClientData dummy,		/* Not used. */
    Tcl_Interp *interp,		/* Current interpreter. */
    int objc,			/* Number of arguments. */
    Tcl_Obj *const objv[])	/* Argument objects. */
{

    Tcl_Obj *elemPtr;		/* Pointer to the element being extracted. */

    if (objc < 2) {
	Tcl_WrongNumArgs(interp, 1, objv, "list ?index ...?");
	return TCL_ERROR;
    }

    /*
     * If objc==3, then objv[2] may be either a single index or a list of
     * indices: go to TclLindexList to determine which. If objc>=4, or
     * objc==2, then objv[2 .. objc-2] are all single indices and processed as
     * such in TclLindexFlat.
     */

    if (objc == 3) {
	elemPtr = TclLindexList(interp, objv[1], objv[2]);
    } else {
	elemPtr = TclLindexFlat(interp, objv[1], objc-2, objv+2);
    }

    /*
     * Set the interpreter's object result to the last element extracted.
     */

    if (elemPtr == NULL) {
	return TCL_ERROR;
    }

    Tcl_SetObjResult(interp, elemPtr);
    Tcl_DecrRefCount(elemPtr);
    return TCL_OK;
}

/*
 *----------------------------------------------------------------------
 *
 * Tcl_LinsertObjCmd --
 *
 *	This object-based procedure is invoked to process the "linsert" Tcl
 *	command. See the user documentation for details on what it does.
 *
 * Results:
 *	A new Tcl list object formed by inserting zero or more elements into a
 *	list.
 *
 * Side effects:
 *	See the user documentation.
 *
 *----------------------------------------------------------------------
 */

int
Tcl_LinsertObjCmd(
    ClientData dummy,		/* Not used. */
    Tcl_Interp *interp,		/* Current interpreter. */
    register int objc,		/* Number of arguments. */
    Tcl_Obj *const objv[])	/* Argument objects. */
{
    Tcl_Obj *listPtr;
    int index, len, result;

    if (objc < 3) {
	Tcl_WrongNumArgs(interp, 1, objv, "list index ?element ...?");
	return TCL_ERROR;
    }

    result = TclListObjLength(interp, objv[1], &len);
    if (result != TCL_OK) {
	return result;
    }

    /*
     * Get the index. "end" is interpreted to be the index after the last
     * element, such that using it will cause any inserted elements to be
     * appended to the list.
     */

    result = TclGetIntForIndexM(interp, objv[2], /*end*/ len, &index);
    if (result != TCL_OK) {
	return result;
    }
    if (index > len) {
	index = len;
    }

    /*
     * If the list object is unshared we can modify it directly. Otherwise we
     * create a copy to modify: this is "copy on write".
     */

    listPtr = objv[1];
    if (Tcl_IsShared(listPtr)) {
	listPtr = TclListObjCopy(NULL, listPtr);
    }

    if ((objc == 4) && (index == len)) {
	/*
	 * Special case: insert one element at the end of the list.
	 */

	Tcl_ListObjAppendElement(NULL, listPtr, objv[3]);
    } else {
	if (TCL_OK != Tcl_ListObjReplace(interp, listPtr, index, 0,
		(objc-3), &(objv[3]))) {
	    return TCL_ERROR;
	}
    }

    /*
     * Set the interpreter's object result.
     */

    Tcl_SetObjResult(interp, listPtr);
    return TCL_OK;
}

/*
 *----------------------------------------------------------------------
 *
 * Tcl_ListObjCmd --
 *
 *	This procedure is invoked to process the "list" Tcl command. See the
 *	user documentation for details on what it does.
 *
 * Results:
 *	A standard Tcl object result.
 *
 * Side effects:
 *	See the user documentation.
 *
 *----------------------------------------------------------------------
 */

int
Tcl_ListObjCmd(
    ClientData dummy,		/* Not used. */
    Tcl_Interp *interp,		/* Current interpreter. */
    register int objc,		/* Number of arguments. */
    register Tcl_Obj *const objv[])
				/* The argument objects. */
{
    /*
     * If there are no list elements, the result is an empty object.
     * Otherwise set the interpreter's result object to be a list object.
     */

    if (objc > 1) {
	Tcl_SetObjResult(interp, Tcl_NewListObj(objc-1, &objv[1]));
    }
    return TCL_OK;
}

/*
 *----------------------------------------------------------------------
 *
 * Tcl_LlengthObjCmd --
 *
 *	This object-based procedure is invoked to process the "llength" Tcl
 *	command. See the user documentation for details on what it does.
 *
 * Results:
 *	A standard Tcl object result.
 *
 * Side effects:
 *	See the user documentation.
 *
 *----------------------------------------------------------------------
 */

int
Tcl_LlengthObjCmd(
    ClientData dummy,		/* Not used. */
    Tcl_Interp *interp,		/* Current interpreter. */
    int objc,			/* Number of arguments. */
    register Tcl_Obj *const objv[])
				/* Argument objects. */
{
    int listLen, result;

    if (objc != 2) {
	Tcl_WrongNumArgs(interp, 1, objv, "list");
	return TCL_ERROR;
    }

    result = TclListObjLength(interp, objv[1], &listLen);
    if (result != TCL_OK) {
	return result;
    }

    /*
     * Set the interpreter's object result to an integer object holding the
     * length.
     */

    Tcl_SetObjResult(interp, Tcl_NewIntObj(listLen));
    return TCL_OK;
}

/*
 *----------------------------------------------------------------------
 *
 * Tcl_LrangeObjCmd --
 *
 *	This procedure is invoked to process the "lrange" Tcl command. See the
 *	user documentation for details on what it does.
 *
 * Results:
 *	A standard Tcl object result.
 *
 * Side effects:
 *	See the user documentation.
 *
 *----------------------------------------------------------------------
 */

int
Tcl_LrangeObjCmd(
    ClientData notUsed,		/* Not used. */
    Tcl_Interp *interp,		/* Current interpreter. */
    int objc,			/* Number of arguments. */
    register Tcl_Obj *const objv[])
				/* Argument objects. */
{
    Tcl_Obj **elemPtrs;
    int listLen, first, last, result;

    if (objc != 4) {
	Tcl_WrongNumArgs(interp, 1, objv, "list first last");
	return TCL_ERROR;
    }

    result = TclListObjLength(interp, objv[1], &listLen);
    if (result != TCL_OK) {
	return result;
    }

    result = TclGetIntForIndexM(interp, objv[2], /*endValue*/ listLen - 1,
	    &first);
    if (result != TCL_OK) {
	return result;
    }
    if (first < 0) {
	first = 0;
    }

    result = TclGetIntForIndexM(interp, objv[3], /*endValue*/ listLen - 1,
	    &last);
    if (result != TCL_OK) {
	return result;
    }
    if (last >= listLen) {
	last = listLen - 1;
    }

    if (first > last) {
	/*
	 * Returning an empty list is easy.
	 */

	return TCL_OK;
    }

    result = TclListObjGetElements(interp, objv[1], &listLen, &elemPtrs);
    if (result != TCL_OK) {
	return result;
    }

    if (Tcl_IsShared(objv[1]) ||
	    ((ListRepPtr(objv[1])->refCount > 1))) {
	Tcl_SetObjResult(interp, Tcl_NewListObj(last - first + 1,
		&elemPtrs[first]));
    } else {
	/*
	 * In-place is possible.
	 */

	if (last < (listLen - 1)) {
	    Tcl_ListObjReplace(interp, objv[1], last + 1, listLen - 1 - last,
		    0, NULL);
	}

	/*
	 * This one is not conditioned on (first > 0) in order to preserve the
	 * string-canonizing effect of [lrange 0 end].
	 */

	Tcl_ListObjReplace(interp, objv[1], 0, first, 0, NULL);
	Tcl_SetObjResult(interp, objv[1]);
    }

    return TCL_OK;
}

/*
 *----------------------------------------------------------------------
 *
 * Tcl_LrepeatObjCmd --
 *
 *	This procedure is invoked to process the "lrepeat" Tcl command. See
 *	the user documentation for details on what it does.
 *
 * Results:
 *	A standard Tcl object result.
 *
 * Side effects:
 *	See the user documentation.
 *
 *----------------------------------------------------------------------
 */

int
Tcl_LrepeatObjCmd(
    ClientData dummy,		/* Not used. */
    Tcl_Interp *interp,		/* Current interpreter. */
    register int objc,		/* Number of arguments. */
    register Tcl_Obj *const objv[])
				/* The argument objects. */
{
    int elementCount, i, totalElems;
    Tcl_Obj *listPtr, **dataArray = NULL;

    /*
     * Check arguments for legality:
     *		lrepeat count ?value ...?
     */

    if (objc < 2) {
	Tcl_WrongNumArgs(interp, 1, objv, "count ?value ...?");
	return TCL_ERROR;
    }
    if (TCL_OK != TclGetIntFromObj(interp, objv[1], &elementCount)) {
	return TCL_ERROR;
    }
    if (elementCount < 0) {
	Tcl_SetObjResult(interp, Tcl_ObjPrintf(
		"bad count \"%d\": must be integer >= 0", elementCount));
	Tcl_SetErrorCode(interp, "TCL", "OPERATION", "LREPEAT", "NEGARG",
		NULL);
	return TCL_ERROR;
    }

    /*
     * Skip forward to the interesting arguments now we've finished parsing.
     */

    objc -= 2;
    objv += 2;

    /* Final sanity check. Do not exceed limits on max list length. */

    if (elementCount && objc > LIST_MAX/elementCount) {
	Tcl_SetObjResult(interp, Tcl_ObjPrintf(
		"max length of a Tcl list (%d elements) exceeded", LIST_MAX));
	Tcl_SetErrorCode(interp, "TCL", "MEMORY", NULL);
	return TCL_ERROR;
    }
    totalElems = objc * elementCount;

    /*
     * Get an empty list object that is allocated large enough to hold each
     * init value elementCount times.
     */

    listPtr = Tcl_NewListObj(totalElems, NULL);
    if (totalElems) {
	List *listRepPtr = ListRepPtr(listPtr);

	listRepPtr->elemCount = elementCount*objc;
	dataArray = &listRepPtr->elements;
    }

    /*
     * Set the elements. Note that we handle the common degenerate case of a
     * single value being repeated separately to permit the compiler as much
     * room as possible to optimize a loop that might be run a very large
     * number of times.
     */

    CLANG_ASSERT(dataArray || totalElems == 0 );
    if (objc == 1) {
	register Tcl_Obj *tmpPtr = objv[0];

	tmpPtr->refCount += elementCount;
	for (i=0 ; i<elementCount ; i++) {
	    dataArray[i] = tmpPtr;
	}
    } else {
	int j, k = 0;

	for (i=0 ; i<elementCount ; i++) {
	    for (j=0 ; j<objc ; j++) {
		Tcl_IncrRefCount(objv[j]);
		dataArray[k++] = objv[j];
	    }
	}
    }

    Tcl_SetObjResult(interp, listPtr);
    return TCL_OK;
}

/*
 *----------------------------------------------------------------------
 *
 * Tcl_LreplaceObjCmd --
 *
 *	This object-based procedure is invoked to process the "lreplace" Tcl
 *	command. See the user documentation for details on what it does.
 *
 * Results:
 *	A new Tcl list object formed by replacing zero or more elements of a
 *	list.
 *
 * Side effects:
 *	See the user documentation.
 *
 *----------------------------------------------------------------------
 */

int
Tcl_LreplaceObjCmd(
    ClientData dummy,		/* Not used. */
    Tcl_Interp *interp,		/* Current interpreter. */
    int objc,			/* Number of arguments. */
    Tcl_Obj *const objv[])	/* Argument objects. */
{
    register Tcl_Obj *listPtr;
    int first, last, listLen, numToDelete, result;

    if (objc < 4) {
	Tcl_WrongNumArgs(interp, 1, objv,
		"list first last ?element ...?");
	return TCL_ERROR;
    }

    result = TclListObjLength(interp, objv[1], &listLen);
    if (result != TCL_OK) {
	return result;
    }

    /*
     * Get the first and last indexes. "end" is interpreted to be the index
     * for the last element, such that using it will cause that element to be
     * included for deletion.
     */

    result = TclGetIntForIndexM(interp, objv[2], /*end*/ listLen-1, &first);
    if (result != TCL_OK) {
	return result;
    }

    result = TclGetIntForIndexM(interp, objv[3], /*end*/ listLen-1, &last);
    if (result != TCL_OK) {
	return result;
    }

    if (first < 0) {
	first = 0;
    }

    /*
     * Complain if the user asked for a start element that is greater than the
     * list length. This won't ever trigger for the "end-*" case as that will
     * be properly constrained by TclGetIntForIndex because we use listLen-1
     * (to allow for replacing the last elem).
     */

    if ((first >= listLen) && (listLen > 0)) {
	Tcl_SetObjResult(interp, Tcl_ObjPrintf(
		"list doesn't contain element %s", TclGetString(objv[2])));
	Tcl_SetErrorCode(interp, "TCL", "OPERATION", "LREPLACE", "BADIDX",
		NULL);
	return TCL_ERROR;
    }
    if (last >= listLen) {
	last = listLen - 1;
    }
    if (first <= last) {
	numToDelete = last - first + 1;
    } else {
	numToDelete = 0;
    }

    /*
     * If the list object is unshared we can modify it directly, otherwise we
     * create a copy to modify: this is "copy on write".
     */

    listPtr = objv[1];
    if (Tcl_IsShared(listPtr)) {
	listPtr = TclListObjCopy(NULL, listPtr);
    }

    /*
     * Note that we call Tcl_ListObjReplace even when numToDelete == 0 and
     * objc == 4. In this case, the list value of listPtr is not changed (no
     * elements are removed or added), but by making the call we are assured
     * we end up with a list in canonical form. Resist any temptation to
     * optimize this case away.
     */

    if (TCL_OK != Tcl_ListObjReplace(interp, listPtr, first, numToDelete,
	    objc-4, objv+4)) {
	return TCL_ERROR;
    }

    /*
     * Set the interpreter's object result.
     */

    Tcl_SetObjResult(interp, listPtr);
    return TCL_OK;
}

/*
 *----------------------------------------------------------------------
 *
 * Tcl_LreverseObjCmd --
 *
 *	This procedure is invoked to process the "lreverse" Tcl command. See
 *	the user documentation for details on what it does.
 *
 * Results:
 *	A standard Tcl result.
 *
 * Side effects:
 *	See the user documentation.
 *
 *----------------------------------------------------------------------
 */

int
Tcl_LreverseObjCmd(
    ClientData clientData,	/* Not used. */
    Tcl_Interp *interp,		/* Current interpreter. */
    int objc,			/* Number of arguments. */
    Tcl_Obj *const objv[])	/* Argument values. */
{
    Tcl_Obj **elemv;
    int elemc, i, j;

    if (objc != 2) {
	Tcl_WrongNumArgs(interp, 1, objv, "list");
	return TCL_ERROR;
    }
    if (TclListObjGetElements(interp, objv[1], &elemc, &elemv) != TCL_OK) {
	return TCL_ERROR;
    }

    /*
     * If the list is empty, just return it. [Bug 1876793]
     */

    if (!elemc) {
	Tcl_SetObjResult(interp, objv[1]);
	return TCL_OK;
    }

    if (Tcl_IsShared(objv[1])
	    || (ListRepPtr(objv[1])->refCount > 1)) {	/* Bug 1675044 */
	Tcl_Obj *resultObj, **dataArray;
	List *listRepPtr;

	resultObj = Tcl_NewListObj(elemc, NULL);
	listRepPtr = ListRepPtr(resultObj);
	listRepPtr->elemCount = elemc;
	dataArray = &listRepPtr->elements;

	for (i=0,j=elemc-1 ; i<elemc ; i++,j--) {
	    dataArray[j] = elemv[i];
	    Tcl_IncrRefCount(elemv[i]);
	}

	Tcl_SetObjResult(interp, resultObj);
    } else {

	/*
	 * Not shared, so swap "in place". This relies on Tcl_LOGE above
	 * returning a pointer to the live array of Tcl_Obj values.
	 */

	for (i=0,j=elemc-1 ; i<j ; i++,j--) {
	    Tcl_Obj *tmp = elemv[i];

	    elemv[i] = elemv[j];
	    elemv[j] = tmp;
	}
	TclInvalidateStringRep(objv[1]);
	Tcl_SetObjResult(interp, objv[1]);
    }
    return TCL_OK;
}

/*
 *----------------------------------------------------------------------
 *
 * Tcl_LsearchObjCmd --
 *
 *	This procedure is invoked to process the "lsearch" Tcl command. See
 *	the user documentation for details on what it does.
 *
 * Results:
 *	A standard Tcl result.
 *
 * Side effects:
 *	See the user documentation.
 *
 *----------------------------------------------------------------------
 */

int
Tcl_LsearchObjCmd(
    ClientData clientData,	/* Not used. */
    Tcl_Interp *interp,		/* Current interpreter. */
    int objc,			/* Number of arguments. */
    Tcl_Obj *const objv[])	/* Argument values. */
{
    const char *bytes, *patternBytes;
<<<<<<< HEAD
    int i, match, index, result, listc, length, elemLen, bisect;
    int allocatedIndexVector = 0;
    int dataType, isIncreasing, lower, upper, start, groupSize, groupOffset;
=======
    int i, match, index, result=TCL_OK, listc, length, elemLen, bisect;
    int dataType, isIncreasing, lower, upper, offset;
>>>>>>> e7a86d96
    Tcl_WideInt patWide, objWide;
    int allMatches, inlineReturn, negatedMatch, returnSubindices, noCase;
    double patDouble, objDouble;
    SortInfo sortInfo;
    Tcl_Obj *patObj, **listv, *listPtr, *startPtr, *itemPtr;
    SortStrCmpFn_t strCmpFn = TclUtfCmp;
    Tcl_RegExp regexp = NULL;
    static const char *const options[] = {
	"-all",	    "-ascii",   "-bisect", "-decreasing", "-dictionary",
	"-exact",   "-glob",    "-increasing", "-index",
	"-inline",  "-integer", "-nocase",     "-not",
	"-real",    "-regexp",  "-sorted",     "-start", "-stride",
	"-subindices", NULL
    };
    enum options {
	LSEARCH_ALL, LSEARCH_ASCII, LSEARCH_BISECT, LSEARCH_DECREASING,
	LSEARCH_DICTIONARY, LSEARCH_EXACT, LSEARCH_GLOB, LSEARCH_INCREASING,
	LSEARCH_INDEX, LSEARCH_INLINE, LSEARCH_INTEGER, LSEARCH_NOCASE,
	LSEARCH_NOT, LSEARCH_REAL, LSEARCH_REGEXP, LSEARCH_SORTED,
	LSEARCH_START, LSEARCH_STRIDE, LSEARCH_SUBINDICES
    };
    enum datatypes {
	ASCII, DICTIONARY, INTEGER, REAL
    };
    enum modes {
	EXACT, GLOB, REGEXP, SORTED
    };
    enum modes mode;

    mode = GLOB;
    dataType = ASCII;
    isIncreasing = 1;
    allMatches = 0;
    inlineReturn = 0;
    returnSubindices = 0;
    negatedMatch = 0;
    bisect = 0;
    listPtr = NULL;
    startPtr = NULL;
    groupSize = 1;
    groupOffset = 0;
    start = 0;
    noCase = 0;
    sortInfo.compareCmdPtr = NULL;
    sortInfo.isIncreasing = 1;
    sortInfo.sortMode = 0;
    sortInfo.interp = interp;
    sortInfo.resultCode = TCL_OK;
    sortInfo.indexv = NULL;
    sortInfo.indexc = 0;

    if (objc < 3) {
	Tcl_WrongNumArgs(interp, 1, objv, "?-option value ...? list pattern");
	return TCL_ERROR;
    }

    for (i = 1; i < objc-2; i++) {
	if (Tcl_GetIndexFromObj(interp, objv[i], options, "option", 0, &index)
		!= TCL_OK) {
	    result = TCL_ERROR;
	    goto done;
	}
	switch ((enum options) index) {
	case LSEARCH_ALL:		/* -all */
	    allMatches = 1;
	    break;
	case LSEARCH_ASCII:		/* -ascii */
	    dataType = ASCII;
	    break;
	case LSEARCH_BISECT:		/* -bisect */
	    mode = SORTED;
	    bisect = 1;
	    break;
	case LSEARCH_DECREASING:	/* -decreasing */
	    isIncreasing = 0;
	    sortInfo.isIncreasing = 0;
	    break;
	case LSEARCH_DICTIONARY:	/* -dictionary */
	    dataType = DICTIONARY;
	    break;
	case LSEARCH_EXACT:		/* -increasing */
	    mode = EXACT;
	    break;
	case LSEARCH_GLOB:		/* -glob */
	    mode = GLOB;
	    break;
	case LSEARCH_INCREASING:	/* -increasing */
	    isIncreasing = 1;
	    sortInfo.isIncreasing = 1;
	    break;
	case LSEARCH_INLINE:		/* -inline */
	    inlineReturn = 1;
	    break;
	case LSEARCH_INTEGER:		/* -integer */
	    dataType = INTEGER;
	    break;
	case LSEARCH_NOCASE:		/* -nocase */
	    strCmpFn = TclUtfCasecmp;
	    noCase = 1;
	    break;
	case LSEARCH_NOT:		/* -not */
	    negatedMatch = 1;
	    break;
	case LSEARCH_REAL:		/* -real */
	    dataType = REAL;
	    break;
	case LSEARCH_REGEXP:		/* -regexp */
	    mode = REGEXP;
	    break;
	case LSEARCH_SORTED:		/* -sorted */
	    mode = SORTED;
	    break;
	case LSEARCH_SUBINDICES:	/* -subindices */
	    returnSubindices = 1;
	    break;
	case LSEARCH_START:		/* -start */
	    /*
	     * If there was a previous -start option, release its saved index
	     * because it will either be replaced or there will be an error.
	     */

	    if (startPtr != NULL) {
		Tcl_DecrRefCount(startPtr);
		startPtr = NULL;
	    }
	    if (i > objc-4) {
		Tcl_SetObjResult(interp, Tcl_NewStringObj(
			"missing starting index", -1));
		Tcl_SetErrorCode(interp, "TCL", "ARGUMENT", "MISSING", NULL);
		result = TCL_ERROR;
		goto done;
	    }
	    i++;
	    if (objv[i] == objv[objc - 2]) {
		/*
		 * Take copy to prevent shimmering problems. Note that it does
		 * not matter if the index obj is also a component of the list
		 * being searched. We only need to copy where the list and the
		 * index are one-and-the-same.
		 */

		startPtr = Tcl_DuplicateObj(objv[i]);
	    } else {
		startPtr = objv[i];
	    }
	    Tcl_IncrRefCount(startPtr);
	    break;
	case LSEARCH_STRIDE:		/* -stride */
	    if (i > objc-4) {
		Tcl_SetObjResult(interp, Tcl_NewStringObj(
			"\"-stride\" option must be "
			"followed by stride length", -1));
		Tcl_SetErrorCode(interp, "TCL", "ARGUMENT", "MISSING", NULL);
		result = TCL_ERROR;
		goto done;
	    }
	    if (Tcl_GetIntFromObj(interp, objv[i+1], &groupSize) != TCL_OK) {
		result = TCL_ERROR;
		goto done;
	    }
	    if (groupSize < 1) {
		Tcl_SetObjResult(interp, Tcl_NewStringObj(
			"stride length must be at least 1", -1));
		Tcl_SetErrorCode(interp, "TCL", "OPERATION", "LSORT",
			"BADSTRIDE", NULL);
		result = TCL_ERROR;
		goto done;
	    }
	    i++;
	    break;
	case LSEARCH_INDEX: {		/* -index */
	    Tcl_Obj **indices;
	    int j;

	    if (allocatedIndexVector) {
		TclStackFree(interp, sortInfo.indexv);
		allocatedIndexVector = 0;
	    }
	    if (i > objc-4) {
		Tcl_SetObjResult(interp, Tcl_NewStringObj(
			"\"-index\" option must be followed by list index",
			-1));
		Tcl_SetErrorCode(interp, "TCL", "ARGUMENT", "MISSING", NULL);
		result = TCL_ERROR;
		goto done;
	    }

	    /*
	     * Store the extracted indices for processing by sublist
	     * extraction. Note that we don't do this using objects because
	     * that has shimmering problems.
	     */

	    i++;
	    if (TclListObjGetElements(interp, objv[i],
		    &sortInfo.indexc, &indices) != TCL_OK) {
		result = TCL_ERROR;
		goto done;
	    }
	    switch (sortInfo.indexc) {
	    case 0:
		sortInfo.indexv = NULL;
		break;
	    case 1:
		sortInfo.indexv = &sortInfo.singleIndex;
		break;
	    default:
		sortInfo.indexv =
			TclStackAlloc(interp, sizeof(int) * sortInfo.indexc);
		allocatedIndexVector = 1; /* Cannot use indexc field, as it
					   * might be decreased by 1 later. */
	    }

	    /*
	     * Fill the array by parsing each index. We don't know whether
	     * their scale is sensible yet, but we at least perform the
	     * syntactic check here.
	     */

	    for (j=0 ; j<sortInfo.indexc ; j++) {
		int encoded = 0;
		if (TclIndexEncode(interp, indices[j], TCL_INDEX_BEFORE,
			TCL_INDEX_AFTER, &encoded) != TCL_OK) {
		    result = TCL_ERROR;
		}
		if ((encoded == TCL_INDEX_BEFORE)
			|| (encoded == TCL_INDEX_AFTER)) {
		    Tcl_SetObjResult(interp, Tcl_ObjPrintf(
			    "index \"%s\" cannot select an element "
			    "from any list", Tcl_GetString(indices[j])));
		    Tcl_SetErrorCode(interp, "TCL", "VALUE", "INDEX"
			    "OUTOFRANGE", NULL);
		    result = TCL_ERROR;
		}
		if (result == TCL_ERROR) {
		    Tcl_AppendObjToErrorInfo(interp, Tcl_ObjPrintf(
			    "\n    (-index option item number %d)", j));
		    goto done;
		}
		sortInfo.indexv[j] = encoded;
	    }
	    break;
	}
	}
    }

    /*
     * Subindices only make sense if asked for with -index option set.
     */

    if (returnSubindices && sortInfo.indexc==0) {
	Tcl_SetObjResult(interp, Tcl_NewStringObj(
		"-subindices cannot be used without -index option", -1));
	Tcl_SetErrorCode(interp, "TCL", "OPERATION", "LSEARCH",
		"BAD_OPTION_MIX", NULL);
	result = TCL_ERROR;
	goto done;
    }

    if (bisect && (allMatches || negatedMatch)) {
	Tcl_SetObjResult(interp, Tcl_NewStringObj(
		"-bisect is not compatible with -all or -not", -1));
	Tcl_SetErrorCode(interp, "TCL", "OPERATION", "LSEARCH",
		"BAD_OPTION_MIX", NULL);
	result = TCL_ERROR;
	goto done;
    }

    if (mode == REGEXP) {
	/*
	 * We can shimmer regexp/list if listv[i] == pattern, so get the
	 * regexp rep before the list rep. First time round, omit the interp
	 * and hope that the compilation will succeed. If it fails, we'll
	 * recompile in "expensive" mode with a place to put error messages.
	 */

	regexp = Tcl_GetRegExpFromObj(NULL, objv[objc - 1],
		TCL_REG_ADVANCED | TCL_REG_NOSUB |
		(noCase ? TCL_REG_NOCASE : 0));
	if (regexp == NULL) {
	    /*
	     * Failed to compile the RE. Try again without the TCL_REG_NOSUB
	     * flag in case the RE had sub-expressions in it [Bug 1366683]. If
	     * this fails, an error message will be left in the interpreter.
	     */

	    regexp = Tcl_GetRegExpFromObj(interp, objv[objc - 1],
		    TCL_REG_ADVANCED | (noCase ? TCL_REG_NOCASE : 0));
	}

	if (regexp == NULL) {
	    result = TCL_ERROR;
	    goto done;
	}
    }

    /*
     * Make sure the list argument is a list object and get its length and a
     * pointer to its array of element pointers.
     */

    result = TclListObjGetElements(interp, objv[objc - 2], &listc, &listv);
    if (result != TCL_OK) {
	goto done;
    }

    /*
     * Check for sanity when grouping elements of the overall list together
     * because of the -stride option. [TIP #351]
     */

    if (groupSize > 1) {
	if (listc % groupSize) {
	    Tcl_SetObjResult(interp, Tcl_NewStringObj(
		    "list size must be a multiple of the stride length",
		    -1));
	    Tcl_SetErrorCode(interp, "TCL", "OPERATION", "LSEARCH", "BADSTRIDE",
		    NULL);
	    result = TCL_ERROR;
	    goto done;
	}
	if (sortInfo.indexc > 0) {
	    /*
	     * Use the first value in the list supplied to -index as the
	     * offset of the element within each group by which to sort.
	     */

	    groupOffset = sortInfo.indexv[0];
	    if (groupOffset <= SORTIDX_END) {
		groupOffset = (groupOffset - SORTIDX_END) + groupSize - 1;
	    }
	    if (groupOffset < 0 || groupOffset >= groupSize) {
		Tcl_SetObjResult(interp, Tcl_NewStringObj(
			"when used with \"-stride\", the leading \"-index\""
			" value must be within the group", -1));
		Tcl_SetErrorCode(interp, "TCL", "OPERATION", "LSEARCH",
			"BADINDEX", NULL);
		result = TCL_ERROR;
		goto done;
	    }
	    if (sortInfo.indexc == 1) {
		sortInfo.indexc = 0;
		sortInfo.indexv = NULL;
	    } else {
		sortInfo.indexc--;

		for (i = 0; i < sortInfo.indexc; i++) {
		    sortInfo.indexv[i] = sortInfo.indexv[i+1];
		}
	    }
	}
    }

    /*
     * Get the user-specified start offset.
     */

    if (startPtr) {
	result = TclGetIntForIndexM(interp, startPtr, listc-1, &start);
	if (result != TCL_OK) {
	    goto done;
	}
	if (start < 0) {
	    start = 0;
	}

	/*
	 * If the search started past the end of the list, we just return a
	 * "did not match anything at all" result straight away. [Bug 1374778]
	 */

	if (start > listc-1) {
	    if (allMatches || inlineReturn) {
		Tcl_ResetResult(interp);
	    } else {
		Tcl_SetObjResult(interp, Tcl_NewIntObj(-1));
	    }
	    goto done;
	}

	/*
	 * If start points within a group, it points to the start of the group.
	 */

	if (groupSize > 1) {
	    start -= (start % groupSize);
	}
    }

    patObj = objv[objc - 1];
    patternBytes = NULL;
    if (mode == EXACT || mode == SORTED) {
	switch ((enum datatypes) dataType) {
	case ASCII:
	case DICTIONARY:
	    patternBytes = TclGetStringFromObj(patObj, &length);
	    break;
	case INTEGER:
	    result = TclGetWideIntFromObj(interp, patObj, &patWide);
	    if (result != TCL_OK) {
		goto done;
	    }

	    /*
	     * List representation might have been shimmered; restore it. [Bug
	     * 1844789]
	     */

	    TclListObjGetElements(NULL, objv[objc - 2], &listc, &listv);
	    break;
	case REAL:
	    result = Tcl_GetDoubleFromObj(interp, patObj, &patDouble);
	    if (result != TCL_OK) {
		goto done;
	    }

	    /*
	     * List representation might have been shimmered; restore it. [Bug
	     * 1844789]
	     */

	    TclListObjGetElements(NULL, objv[objc - 2], &listc, &listv);
	    break;
	}
    } else {
	patternBytes = TclGetStringFromObj(patObj, &length);
    }

    /*
     * Set default index value to -1, indicating failure; if we find the item
     * in the course of our search, index will be set to the correct value.
     */

    index = -1;
    match = 0;

    if (mode == SORTED && !allMatches && !negatedMatch) {
	/*
	 * If the data is sorted, we can do a more intelligent search. Note
	 * that there is no point in being smart when -all was specified; in
	 * that case, we have to look at all items anyway, and there is no
	 * sense in doing this when the match sense is inverted.
	 */

	/* 
	 * With -stride, lower, upper and i are kept as multiples of groupSize.
	 */

	lower = start - groupSize;
	upper = listc;
	while (lower + groupSize != upper && sortInfo.resultCode == TCL_OK) {
	    i = (lower + upper)/2;
	    i -= i % groupSize;
	    if (sortInfo.indexc != 0) {
		itemPtr = SelectObjFromSublist(listv[i+groupOffset], &sortInfo);
		if (sortInfo.resultCode != TCL_OK) {
		    result = sortInfo.resultCode;
		    goto done;
		}
	    } else {
		itemPtr = listv[i+groupOffset];
	    }
	    switch ((enum datatypes) dataType) {
	    case ASCII:
		bytes = TclGetString(itemPtr);
		match = strCmpFn(patternBytes, bytes);
		break;
	    case DICTIONARY:
		bytes = TclGetString(itemPtr);
		match = DictionaryCompare(patternBytes, bytes);
		break;
	    case INTEGER:
		result = TclGetWideIntFromObj(interp, itemPtr, &objWide);
		if (result != TCL_OK) {
		    goto done;
		}
		if (patWide == objWide) {
		    match = 0;
		} else if (patWide < objWide) {
		    match = -1;
		} else {
		    match = 1;
		}
		break;
	    case REAL:
		result = Tcl_GetDoubleFromObj(interp, itemPtr, &objDouble);
		if (result != TCL_OK) {
		    goto done;
		}
		if (patDouble == objDouble) {
		    match = 0;
		} else if (patDouble < objDouble) {
		    match = -1;
		} else {
		    match = 1;
		}
		break;
	    }
	    if (match == 0) {
		/*
		 * Normally, binary search is written to stop when it finds a
		 * match. If there are duplicates of an element in the list,
		 * our first match might not be the first occurance.
		 * Consider: 0 0 0 1 1 1 2 2 2
		 *
		 * To maintain consistancy with standard lsearch semantics, we
		 * must find the leftmost occurance of the pattern in the
		 * list. Thus we don't just stop searching here. This
		 * variation means that a search always makes log n
		 * comparisons (normal binary search might "get lucky" with an
		 * early comparison).
		 *
		 * In bisect mode though, we want the last of equals.
		 */

		index = i;
		if (bisect) {
		    lower = i;
		} else {
		    upper = i;
		}
	    } else if (match > 0) {
		if (isIncreasing) {
		    lower = i;
		} else {
		    upper = i;
		}
	    } else {
		if (isIncreasing) {
		    upper = i;
		} else {
		    lower = i;
		}
	    }
	}
	if (bisect && index < 0) {
	    index = lower;
	}
    } else {
	/*
	 * We need to do a linear search, because (at least one) of:
	 *   - our matcher can only tell equal vs. not equal
	 *   - our matching sense is negated
	 *   - we're building a list of all matched items
	 */

	if (allMatches) {
	    listPtr = Tcl_NewListObj(0, NULL);
	}
	for (i = start; i < listc; i += groupSize) {
	    match = 0;
	    if (sortInfo.indexc != 0) {
		itemPtr = SelectObjFromSublist(listv[i+groupOffset], &sortInfo);
		if (sortInfo.resultCode != TCL_OK) {
		    if (listPtr != NULL) {
			Tcl_DecrRefCount(listPtr);
		    }
		    result = sortInfo.resultCode;
		    goto done;
		}
	    } else {
		itemPtr = listv[i+groupOffset];
	    }

	    switch (mode) {
	    case SORTED:
	    case EXACT:
		switch ((enum datatypes) dataType) {
		case ASCII:
		    bytes = TclGetStringFromObj(itemPtr, &elemLen);
		    if (length == elemLen) {
			/*
			 * This split allows for more optimal compilation of
			 * memcmp/strcasecmp.
			 */

			if (noCase) {
			    match = (TclUtfCasecmp(bytes, patternBytes) == 0);
			} else {
			    match = (memcmp(bytes, patternBytes,
				    (size_t) length) == 0);
			}
		    }
		    break;

		case DICTIONARY:
		    bytes = TclGetString(itemPtr);
		    match = (DictionaryCompare(bytes, patternBytes) == 0);
		    break;

		case INTEGER:
		    result = TclGetWideIntFromObj(interp, itemPtr, &objWide);
		    if (result != TCL_OK) {
			if (listPtr != NULL) {
			    Tcl_DecrRefCount(listPtr);
			}
			goto done;
		    }
		    match = (objWide == patWide);
		    break;

		case REAL:
		    result = Tcl_GetDoubleFromObj(interp,itemPtr, &objDouble);
		    if (result != TCL_OK) {
			if (listPtr) {
			    Tcl_DecrRefCount(listPtr);
			}
			goto done;
		    }
		    match = (objDouble == patDouble);
		    break;
		}
		break;

	    case GLOB:
		match = Tcl_StringCaseMatch(TclGetString(itemPtr),
			patternBytes, noCase);
		break;

	    case REGEXP:
		match = Tcl_RegExpExecObj(interp, regexp, itemPtr, 0, 0, 0);
		if (match < 0) {
		    Tcl_DecrRefCount(patObj);
		    if (listPtr != NULL) {
			Tcl_DecrRefCount(listPtr);
		    }
		    result = TCL_ERROR;
		    goto done;
		}
		break;
	    }

	    /*
	     * Invert match condition for -not.
	     */

	    if (negatedMatch) {
		match = !match;
	    }
	    if (!match) {
		continue;
	    }
	    if (!allMatches) {
		index = i;
		break;
	    } else if (inlineReturn) {
		/*
		 * Note that these appends are not expected to fail.
		 */

		if (returnSubindices && (sortInfo.indexc != 0)) {
		    itemPtr = SelectObjFromSublist(listv[i+groupOffset],
			    &sortInfo);
		    Tcl_ListObjAppendElement(interp, listPtr, itemPtr);
		} else if (groupSize > 1) {
		    Tcl_ListObjReplace(interp, listPtr, LIST_MAX, 0,
			    groupSize, &listv[i]);
		} else {
		    itemPtr = listv[i];
		    Tcl_ListObjAppendElement(interp, listPtr, itemPtr);
		}
	    } else if (returnSubindices) {
		int j;

		itemPtr = Tcl_NewIntObj(i+groupOffset);
		for (j=0 ; j<sortInfo.indexc ; j++) {
		    Tcl_ListObjAppendElement(interp, itemPtr, Tcl_NewIntObj(
			    TclIndexDecode(sortInfo.indexv[j], listc)));
		}
		Tcl_ListObjAppendElement(interp, listPtr, itemPtr);
	    } else {
		Tcl_ListObjAppendElement(interp, listPtr, Tcl_NewIntObj(i));
	    }
	}
    }

    /*
     * Return everything or a single value.
     */

    if (allMatches) {
	Tcl_SetObjResult(interp, listPtr);
    } else if (!inlineReturn) {
	if (returnSubindices) {
	    int j;

	    itemPtr = Tcl_NewIntObj(index+groupOffset);
	    for (j=0 ; j<sortInfo.indexc ; j++) {
		Tcl_ListObjAppendElement(interp, itemPtr, Tcl_NewIntObj(
			TclIndexDecode(sortInfo.indexv[j], listc)));
	    }
	    Tcl_SetObjResult(interp, itemPtr);
	} else {
	    Tcl_SetObjResult(interp, Tcl_NewIntObj(index));
	}
    } else if (index < 0) {
	/*
	 * Is this superfluous? The result should be a blank object by
	 * default...
	 */

	Tcl_SetObjResult(interp, Tcl_NewObj());
    } else {
	if (returnSubindices) {
	    Tcl_SetObjResult(interp, SelectObjFromSublist(listv[i+groupOffset],
		    &sortInfo));
	} else if (groupSize > 1) {
	    Tcl_SetObjResult(interp, Tcl_NewListObj(groupSize, &listv[index]));
	} else {
	    Tcl_SetObjResult(interp, listv[index]);
	}
    }
    result = TCL_OK;

    /*
     * Cleanup the index list array.
     */

  done:
    if (startPtr != NULL) {
	Tcl_DecrRefCount(startPtr);
    }
    if (allocatedIndexVector) {
	TclStackFree(interp, sortInfo.indexv);
    }
    return result;
}

/*
 *----------------------------------------------------------------------
 *
 * Tcl_LsetObjCmd --
 *
 *	This procedure is invoked to process the "lset" Tcl command. See the
 *	user documentation for details on what it does.
 *
 * Results:
 *	A standard Tcl result.
 *
 * Side effects:
 *	See the user documentation.
 *
 *----------------------------------------------------------------------
 */

int
Tcl_LsetObjCmd(
    ClientData clientData,	/* Not used. */
    Tcl_Interp *interp,		/* Current interpreter. */
    int objc,			/* Number of arguments. */
    Tcl_Obj *const objv[])	/* Argument values. */
{
    Tcl_Obj *listPtr;		/* Pointer to the list being altered. */
    Tcl_Obj *finalValuePtr;	/* Value finally assigned to the variable. */

    /*
     * Check parameter count.
     */

    if (objc < 3) {
	Tcl_WrongNumArgs(interp, 1, objv,
		"listVar ?index? ?index ...? value");
	return TCL_ERROR;
    }

    /*
     * Look up the list variable's value.
     */

    listPtr = Tcl_ObjGetVar2(interp, objv[1], NULL, TCL_LEAVE_ERR_MSG);
    if (listPtr == NULL) {
	return TCL_ERROR;
    }

    /*
     * Substitute the value in the value. Return either the value or else an
     * unshared copy of it.
     */

    if (objc == 4) {
	finalValuePtr = TclLsetList(interp, listPtr, objv[2], objv[3]);
    } else {
	finalValuePtr = TclLsetFlat(interp, listPtr, objc-3, objv+2,
		objv[objc-1]);
    }

    /*
     * If substitution has failed, bail out.
     */

    if (finalValuePtr == NULL) {
	return TCL_ERROR;
    }

    /*
     * Finally, update the variable so that traces fire.
     */

    listPtr = Tcl_ObjSetVar2(interp, objv[1], NULL, finalValuePtr,
	    TCL_LEAVE_ERR_MSG);
    Tcl_DecrRefCount(finalValuePtr);
    if (listPtr == NULL) {
	return TCL_ERROR;
    }

    /*
     * Return the new value of the variable as the interpreter result.
     */

    Tcl_SetObjResult(interp, listPtr);
    return TCL_OK;
}

/*
 *----------------------------------------------------------------------
 *
 * Tcl_LsortObjCmd --
 *
 *	This procedure is invoked to process the "lsort" Tcl command. See the
 *	user documentation for details on what it does.
 *
 * Results:
 *	A standard Tcl result.
 *
 * Side effects:
 *	See the user documentation.
 *
 *----------------------------------------------------------------------
 */

int
Tcl_LsortObjCmd(
    ClientData clientData,	/* Not used. */
    Tcl_Interp *interp,		/* Current interpreter. */
    int objc,			/* Number of arguments. */
    Tcl_Obj *const objv[])	/* Argument values. */
{
    int i, j, index, indices, length, nocase = 0, indexc;
    int sortMode = SORTMODE_ASCII;
    int group, groupSize, groupOffset, idx, allocatedIndexVector = 0;
    Tcl_Obj *resultPtr, *cmdPtr, **listObjPtrs, *listObj, *indexPtr;
    SortElement *elementArray = NULL, *elementPtr;
    SortInfo sortInfo;		/* Information about this sort that needs to
				 * be passed to the comparison function. */
#   define NUM_LISTS 30
    SortElement *subList[NUM_LISTS+1];
				/* This array holds pointers to temporary
				 * lists built during the merge sort. Element
				 * i of the array holds a list of length
				 * 2**i. */
    static const char *const switches[] = {
	"-ascii", "-command", "-decreasing", "-dictionary", "-increasing",
	"-index", "-indices", "-integer", "-nocase", "-real", "-stride",
	"-unique", NULL
    };
    enum Lsort_Switches {
	LSORT_ASCII, LSORT_COMMAND, LSORT_DECREASING, LSORT_DICTIONARY,
	LSORT_INCREASING, LSORT_INDEX, LSORT_INDICES, LSORT_INTEGER,
	LSORT_NOCASE, LSORT_REAL, LSORT_STRIDE, LSORT_UNIQUE
    };

    if (objc < 2) {
	Tcl_WrongNumArgs(interp, 1, objv, "?-option value ...? list");
	return TCL_ERROR;
    }

    /*
     * Parse arguments to set up the mode for the sort.
     */

    sortInfo.isIncreasing = 1;
    sortInfo.sortMode = SORTMODE_ASCII;
    sortInfo.indexv = NULL;
    sortInfo.indexc = 0;
    sortInfo.unique = 0;
    sortInfo.interp = interp;
    sortInfo.resultCode = TCL_OK;
    cmdPtr = NULL;
    indices = 0;
    group = 0;
    groupSize = 1;
    groupOffset = 0;
    indexPtr = NULL;
    for (i = 1; i < objc-1; i++) {
	if (Tcl_GetIndexFromObj(interp, objv[i], switches, "option", 0,
		&index) != TCL_OK) {
	    sortInfo.resultCode = TCL_ERROR;
	    goto done;
	}
	switch ((enum Lsort_Switches) index) {
	case LSORT_ASCII:
	    sortInfo.sortMode = SORTMODE_ASCII;
	    break;
	case LSORT_COMMAND:
	    if (i == objc-2) {
		Tcl_SetObjResult(interp, Tcl_NewStringObj(
			"\"-command\" option must be followed "
			"by comparison command", -1));
		Tcl_SetErrorCode(interp, "TCL", "ARGUMENT", "MISSING", NULL);
		sortInfo.resultCode = TCL_ERROR;
		goto done;
	    }
	    sortInfo.sortMode = SORTMODE_COMMAND;
	    cmdPtr = objv[i+1];
	    i++;
	    break;
	case LSORT_DECREASING:
	    sortInfo.isIncreasing = 0;
	    break;
	case LSORT_DICTIONARY:
	    sortInfo.sortMode = SORTMODE_DICTIONARY;
	    break;
	case LSORT_INCREASING:
	    sortInfo.isIncreasing = 1;
	    break;
	case LSORT_INDEX: {
	    int indexc;
	    Tcl_Obj **indexv;

	    if (i == objc-2) {
		Tcl_SetObjResult(interp, Tcl_NewStringObj(
			"\"-index\" option must be followed by list index",
			-1));
		Tcl_SetErrorCode(interp, "TCL", "ARGUMENT", "MISSING", NULL);
		sortInfo.resultCode = TCL_ERROR;
		goto done;
	    }
	    if (TclListObjGetElements(interp, objv[i+1], &indexc,
		    &indexv) != TCL_OK) {
		sortInfo.resultCode = TCL_ERROR;
		goto done;
	    }

	    /*
	     * Check each of the indices for syntactic correctness. Note that
	     * we do not store the converted values here because we do not
	     * know if this is the only -index option yet and so we can't
	     * allocate any space; that happens after the scan through all the
	     * options is done.
	     */

	    for (j=0 ; j<indexc ; j++) {
		int encoded = 0;
		int result = TclIndexEncode(interp, indexv[j],
			TCL_INDEX_BEFORE, TCL_INDEX_AFTER, &encoded);

		if ((result == TCL_OK) && ((encoded == TCL_INDEX_BEFORE)
			|| (encoded == TCL_INDEX_AFTER))) {
		    Tcl_SetObjResult(interp, Tcl_ObjPrintf(
			    "index \"%s\" cannot select an element "
			    "from any list", Tcl_GetString(indexv[j])));
		    Tcl_SetErrorCode(interp, "TCL", "VALUE", "INDEX"
			    "OUTOFRANGE", NULL);
		    result = TCL_ERROR;
		}
		if (result == TCL_ERROR) {
		    Tcl_AppendObjToErrorInfo(interp, Tcl_ObjPrintf(
			    "\n    (-index option item number %d)", j));
		    sortInfo.resultCode = TCL_ERROR;
		    goto done;
		}
	    }
	    indexPtr = objv[i+1];
	    i++;
	    break;
	}
	case LSORT_INTEGER:
	    sortInfo.sortMode = SORTMODE_INTEGER;
	    break;
	case LSORT_NOCASE:
	    nocase = 1;
	    break;
	case LSORT_REAL:
	    sortInfo.sortMode = SORTMODE_REAL;
	    break;
	case LSORT_UNIQUE:
	    sortInfo.unique = 1;
	    break;
	case LSORT_INDICES:
	    indices = 1;
	    break;
	case LSORT_STRIDE:
	    if (i == objc-2) {
		Tcl_SetObjResult(interp, Tcl_NewStringObj(
			"\"-stride\" option must be "
			"followed by stride length", -1));
		Tcl_SetErrorCode(interp, "TCL", "ARGUMENT", "MISSING", NULL);
		sortInfo.resultCode = TCL_ERROR;
		goto done;
	    }
	    if (Tcl_GetIntFromObj(interp, objv[i+1], &groupSize) != TCL_OK) {
		sortInfo.resultCode = TCL_ERROR;
		goto done;
	    }
	    if (groupSize < 2) {
		Tcl_SetObjResult(interp, Tcl_NewStringObj(
			"stride length must be at least 2", -1));
		Tcl_SetErrorCode(interp, "TCL", "OPERATION", "LSORT",
			"BADSTRIDE", NULL);
		sortInfo.resultCode = TCL_ERROR;
		goto done;
	    }
	    group = 1;
	    i++;
	    break;
	}
    }
    if (nocase && (sortInfo.sortMode == SORTMODE_ASCII)) {
	sortInfo.sortMode = SORTMODE_ASCII_NC;
    }

    /*
     * Now extract the -index list for real, if present. No failures are
     * expected here; the values are all of the right type or convertible to
     * it.
     */

    if (indexPtr) {
	Tcl_Obj **indexv;

	TclListObjGetElements(interp, indexPtr, &sortInfo.indexc, &indexv);
	switch (sortInfo.indexc) {
	case 0:
	    sortInfo.indexv = NULL;
	    break;
	case 1:
	    sortInfo.indexv = &sortInfo.singleIndex;
	    break;
	default:
	    sortInfo.indexv =
		    TclStackAlloc(interp, sizeof(int) * sortInfo.indexc);
	    allocatedIndexVector = 1;	/* Cannot use indexc field, as it
					 * might be decreased by 1 later. */
	}
	for (j=0 ; j<sortInfo.indexc ; j++) {
	    /* Prescreened values, no errors or out of range possible */
	    TclIndexEncode(NULL, indexv[j], 0, 0, &sortInfo.indexv[j]);
	}
    }

    listObj = objv[objc-1];

    if (sortInfo.sortMode == SORTMODE_COMMAND) {
	Tcl_Obj *newCommandPtr, *newObjPtr;

	/*
	 * When sorting using a command, we are reentrant and therefore might
	 * have the representation of the list being sorted shimmered out from
	 * underneath our feet. Take a copy (cheap) to prevent this. [Bug
	 * 1675116]
	 */

	listObj = TclListObjCopy(interp, listObj);
	if (listObj == NULL) {
	    sortInfo.resultCode = TCL_ERROR;
	    goto done;
	}

	/*
	 * The existing command is a list. We want to flatten it, append two
	 * dummy arguments on the end, and replace these arguments later.
	 */

	newCommandPtr = Tcl_DuplicateObj(cmdPtr);
	TclNewObj(newObjPtr);
	Tcl_IncrRefCount(newCommandPtr);
	if (Tcl_ListObjAppendElement(interp, newCommandPtr, newObjPtr)
		!= TCL_OK) {
	    TclDecrRefCount(newCommandPtr);
	    TclDecrRefCount(listObj);
	    Tcl_IncrRefCount(newObjPtr);
	    TclDecrRefCount(newObjPtr);
	    sortInfo.resultCode = TCL_ERROR;
	    goto done;
	}
	Tcl_ListObjAppendElement(interp, newCommandPtr, Tcl_NewObj());
	sortInfo.compareCmdPtr = newCommandPtr;
    }

    sortInfo.resultCode = TclListObjGetElements(interp, listObj,
	    &length, &listObjPtrs);
    if (sortInfo.resultCode != TCL_OK || length <= 0) {
	goto done;
    }

    /*
     * Check for sanity when grouping elements of the overall list together
     * because of the -stride option. [TIP #326]
     */

    if (group) {
	if (length % groupSize) {
	    Tcl_SetObjResult(interp, Tcl_NewStringObj(
		    "list size must be a multiple of the stride length",
		    -1));
	    Tcl_SetErrorCode(interp, "TCL", "OPERATION", "LSORT", "BADSTRIDE",
		    NULL);
	    sortInfo.resultCode = TCL_ERROR;
	    goto done;
	}
	length = length / groupSize;
	if (sortInfo.indexc > 0) {
	    /*
	     * Use the first value in the list supplied to -index as the
	     * offset of the element within each group by which to sort.
	     */

	    groupOffset = TclIndexDecode(sortInfo.indexv[0], groupSize - 1);
	    if (groupOffset < 0 || groupOffset >= groupSize) {
		Tcl_SetObjResult(interp, Tcl_NewStringObj(
			"when used with \"-stride\", the leading \"-index\""
			" value must be within the group", -1));
		Tcl_SetErrorCode(interp, "TCL", "OPERATION", "LSORT",
			"BADINDEX", NULL);
		sortInfo.resultCode = TCL_ERROR;
		goto done;
	    }
	    if (sortInfo.indexc == 1) {
		sortInfo.indexc = 0;
		sortInfo.indexv = NULL;
	    } else {
		sortInfo.indexc--;

		/*
		 * Do not shrink the actual memory block used; that doesn't
		 * work with TclStackAlloc-allocated memory. [Bug 2918962]
		 * 
		 * TODO: Consider a pointer increment to replace this
		 * array shift.
		 */

		for (i = 0; i < sortInfo.indexc; i++) {
		    sortInfo.indexv[i] = sortInfo.indexv[i+1];
		}
	    }
	}
    }

    sortInfo.numElements = length;

    indexc = sortInfo.indexc;
    sortMode = sortInfo.sortMode;
    if ((sortMode == SORTMODE_ASCII_NC)
	    || (sortMode == SORTMODE_DICTIONARY)) {
	/*
	 * For this function's purpose all string-based modes are equivalent
	 */

	sortMode = SORTMODE_ASCII;
    }

    /*
     * Initialize the sublists. After the following loop, subList[i] will
     * contain a sorted sublist of length 2**i. Use one extra subList at the
     * end, always at NULL, to indicate the end of the lists.
     */

    for (j=0 ; j<=NUM_LISTS ; j++) {
	subList[j] = NULL;
    }

    /*
     * The following loop creates a SortElement for each list element and
     * begins sorting it into the sublists as it appears.
     */

    elementArray = ckalloc(length * sizeof(SortElement));

    for (i=0; i < length; i++){
	idx = groupSize * i + groupOffset;
	if (indexc) {
	    /*
	     * If this is an indexed sort, retrieve the corresponding element
	     */
	    indexPtr = SelectObjFromSublist(listObjPtrs[idx], &sortInfo);
	    if (sortInfo.resultCode != TCL_OK) {
		goto done;
	    }
	} else {
	    indexPtr = listObjPtrs[idx];
	}

	/*
	 * Determine the "value" of this object for sorting purposes
	 */

	if (sortMode == SORTMODE_ASCII) {
	    elementArray[i].collationKey.strValuePtr = TclGetString(indexPtr);
	} else if (sortMode == SORTMODE_INTEGER) {
	    Tcl_WideInt a;

	    if (TclGetWideIntFromObj(sortInfo.interp, indexPtr, &a) != TCL_OK) {
		sortInfo.resultCode = TCL_ERROR;
		goto done;
	    }
	    elementArray[i].collationKey.wideValue = a;
	} else if (sortMode == SORTMODE_REAL) {
	    double a;

	    if (Tcl_GetDoubleFromObj(sortInfo.interp, indexPtr,
		    &a) != TCL_OK) {
		sortInfo.resultCode = TCL_ERROR;
		goto done;
	    }
	    elementArray[i].collationKey.doubleValue = a;
	} else {
	    elementArray[i].collationKey.objValuePtr = indexPtr;
	}

	/*
	 * Determine the representation of this element in the result: either
	 * the objPtr itself, or its index in the original list.
	 */

	if (indices || group) {
	    elementArray[i].payload.index = idx;
	} else {
	    elementArray[i].payload.objPtr = listObjPtrs[idx];
	}

	/*
	 * Merge this element in the pre-existing sublists (and merge together
	 * sublists when we have two of the same size).
	 */

	elementArray[i].nextPtr = NULL;
	elementPtr = &elementArray[i];
	for (j=0 ; subList[j] ; j++) {
	    elementPtr = MergeLists(subList[j], elementPtr, &sortInfo);
	    subList[j] = NULL;
	}
	if (j >= NUM_LISTS) {
	    j = NUM_LISTS-1;
	}
	subList[j] = elementPtr;
    }

    /*
     * Merge all sublists
     */

    elementPtr = subList[0];
    for (j=1 ; j<NUM_LISTS ; j++) {
	elementPtr = MergeLists(subList[j], elementPtr, &sortInfo);
    }

    /*
     * Now store the sorted elements in the result list.
     */

    if (sortInfo.resultCode == TCL_OK) {
	List *listRepPtr;
	Tcl_Obj **newArray, *objPtr;

	resultPtr = Tcl_NewListObj(sortInfo.numElements * groupSize, NULL);
	listRepPtr = ListRepPtr(resultPtr);
	newArray = &listRepPtr->elements;
	if (group) {
	    for (i=0; elementPtr!=NULL ; elementPtr=elementPtr->nextPtr) {
		idx = elementPtr->payload.index;
		for (j = 0; j < groupSize; j++) {
		    if (indices) {
			objPtr = Tcl_NewIntObj(idx + j - groupOffset);
			newArray[i++] = objPtr;
			Tcl_IncrRefCount(objPtr);
		    } else {
			objPtr = listObjPtrs[idx + j - groupOffset];
			newArray[i++] = objPtr;
			Tcl_IncrRefCount(objPtr);
		    }
		}
	    }
	} else if (indices) {
	    for (i=0; elementPtr != NULL ; elementPtr = elementPtr->nextPtr) {
		objPtr = Tcl_NewIntObj(elementPtr->payload.index);
		newArray[i++] = objPtr;
		Tcl_IncrRefCount(objPtr);
	    }
	} else {
	    for (i=0; elementPtr != NULL ; elementPtr = elementPtr->nextPtr) {
		objPtr = elementPtr->payload.objPtr;
		newArray[i++] = objPtr;
		Tcl_IncrRefCount(objPtr);
	    }
	}
	listRepPtr->elemCount = i;
	Tcl_SetObjResult(interp, resultPtr);
    }

  done:
    if (sortMode == SORTMODE_COMMAND) {
	TclDecrRefCount(sortInfo.compareCmdPtr);
	TclDecrRefCount(listObj);
	sortInfo.compareCmdPtr = NULL;
    }
    if (allocatedIndexVector) {
	TclStackFree(interp, sortInfo.indexv);
    }
    if (elementArray) {
	ckfree(elementArray);
    }
    return sortInfo.resultCode;
}

/*
 *----------------------------------------------------------------------
 *
 * MergeLists -
 *
 *	This procedure combines two sorted lists of SortElement structures
 *	into a single sorted list.
 *
 * Results:
 *	The unified list of SortElement structures.
 *
 * Side effects:
 *	If infoPtr->unique is set then infoPtr->numElements may be updated.
 *	Possibly others, if a user-defined comparison command does something
 *	weird.
 *
 * Note:
 *	If infoPtr->unique is set, the merge assumes that there are no
 *	"repeated" elements in each of the left and right lists. In that case,
 *	if any element of the left list is equivalent to one in the right list
 *	it is omitted from the merged list.
 *
 *	This simplified mechanism works because of the special way our
 *	MergeSort creates the sublists to be merged and will fail to eliminate
 *	all repeats in the general case where they are already present in
 *	either the left or right list. A general code would need to skip
 *	adjacent initial repeats in the left and right lists before comparing
 *	their initial elements, at each step.
 *
 *----------------------------------------------------------------------
 */

static SortElement *
MergeLists(
    SortElement *leftPtr,	/* First list to be merged; may be NULL. */
    SortElement *rightPtr,	/* Second list to be merged; may be NULL. */
    SortInfo *infoPtr)		/* Information needed by the comparison
				 * operator. */
{
    SortElement *headPtr, *tailPtr;
    int cmp;

    if (leftPtr == NULL) {
	return rightPtr;
    }
    if (rightPtr == NULL) {
	return leftPtr;
    }
    cmp = SortCompare(leftPtr, rightPtr, infoPtr);
    if (cmp > 0 || (cmp == 0 && infoPtr->unique)) {
	if (cmp == 0) {
	    infoPtr->numElements--;
	    leftPtr = leftPtr->nextPtr;
	}
	tailPtr = rightPtr;
	rightPtr = rightPtr->nextPtr;
    } else {
	tailPtr = leftPtr;
	leftPtr = leftPtr->nextPtr;
    }
    headPtr = tailPtr;
    if (!infoPtr->unique) {
	while ((leftPtr != NULL) && (rightPtr != NULL)) {
	    cmp = SortCompare(leftPtr, rightPtr, infoPtr);
	    if (cmp > 0) {
		tailPtr->nextPtr = rightPtr;
		tailPtr = rightPtr;
		rightPtr = rightPtr->nextPtr;
	    } else {
		tailPtr->nextPtr = leftPtr;
		tailPtr = leftPtr;
		leftPtr = leftPtr->nextPtr;
	    }
	}
    } else {
	while ((leftPtr != NULL) && (rightPtr != NULL)) {
	    cmp = SortCompare(leftPtr, rightPtr, infoPtr);
	    if (cmp >= 0) {
		if (cmp == 0) {
		    infoPtr->numElements--;
		    leftPtr = leftPtr->nextPtr;
		}
		tailPtr->nextPtr = rightPtr;
		tailPtr = rightPtr;
		rightPtr = rightPtr->nextPtr;
	    } else {
		tailPtr->nextPtr = leftPtr;
		tailPtr = leftPtr;
		leftPtr = leftPtr->nextPtr;
	    }
	}
    }
    if (leftPtr != NULL) {
	tailPtr->nextPtr = leftPtr;
    } else {
	tailPtr->nextPtr = rightPtr;
    }
    return headPtr;
}

/*
 *----------------------------------------------------------------------
 *
 * SortCompare --
 *
 *	This procedure is invoked by MergeLists to determine the proper
 *	ordering between two elements.
 *
 * Results:
 *	A negative results means the the first element comes before the
 *	second, and a positive results means that the second element should
 *	come first. A result of zero means the two elements are equal and it
 *	doesn't matter which comes first.
 *
 * Side effects:
 *	None, unless a user-defined comparison command does something weird.
 *
 *----------------------------------------------------------------------
 */

static int
SortCompare(
    SortElement *elemPtr1, SortElement *elemPtr2,
				/* Values to be compared. */
    SortInfo *infoPtr)		/* Information passed from the top-level
				 * "lsort" command. */
{
    int order = 0;

    if (infoPtr->sortMode == SORTMODE_ASCII) {
	order = TclUtfCmp(elemPtr1->collationKey.strValuePtr,
		elemPtr2->collationKey.strValuePtr);
    } else if (infoPtr->sortMode == SORTMODE_ASCII_NC) {
	order = TclUtfCasecmp(elemPtr1->collationKey.strValuePtr,
		elemPtr2->collationKey.strValuePtr);
    } else if (infoPtr->sortMode == SORTMODE_DICTIONARY) {
	order = DictionaryCompare(elemPtr1->collationKey.strValuePtr,
		elemPtr2->collationKey.strValuePtr);
    } else if (infoPtr->sortMode == SORTMODE_INTEGER) {
	Tcl_WideInt a, b;

	a = elemPtr1->collationKey.wideValue;
	b = elemPtr2->collationKey.wideValue;
	order = ((a >= b) - (a <= b));
    } else if (infoPtr->sortMode == SORTMODE_REAL) {
	double a, b;

	a = elemPtr1->collationKey.doubleValue;
	b = elemPtr2->collationKey.doubleValue;
	order = ((a >= b) - (a <= b));
    } else {
	Tcl_Obj **objv, *paramObjv[2];
	int objc;
	Tcl_Obj *objPtr1, *objPtr2;

	if (infoPtr->resultCode != TCL_OK) {
	    /*
	     * Once an error has occurred, skip any future comparisons so as
	     * to preserve the error message in sortInterp->result.
	     */

	    return 0;
	}


	objPtr1 = elemPtr1->collationKey.objValuePtr;
	objPtr2 = elemPtr2->collationKey.objValuePtr;

	paramObjv[0] = objPtr1;
	paramObjv[1] = objPtr2;

	/*
	 * We made space in the command list for the two things to compare.
	 * Replace them and evaluate the result.
	 */

	TclListObjLength(infoPtr->interp, infoPtr->compareCmdPtr, &objc);
	Tcl_ListObjReplace(infoPtr->interp, infoPtr->compareCmdPtr, objc - 2,
		2, 2, paramObjv);
	TclListObjGetElements(infoPtr->interp, infoPtr->compareCmdPtr,
		&objc, &objv);

	infoPtr->resultCode = Tcl_EvalObjv(infoPtr->interp, objc, objv, 0);

	if (infoPtr->resultCode != TCL_OK) {
	    Tcl_AddErrorInfo(infoPtr->interp, "\n    (-compare command)");
	    return 0;
	}

	/*
	 * Parse the result of the command.
	 */

	if (TclGetIntFromObj(infoPtr->interp,
		Tcl_GetObjResult(infoPtr->interp), &order) != TCL_OK) {
	    Tcl_SetObjResult(infoPtr->interp, Tcl_NewStringObj(
		    "-compare command returned non-integer result", -1));
	    Tcl_SetErrorCode(infoPtr->interp, "TCL", "OPERATION", "LSORT",
		    "COMPARISONFAILED", NULL);
	    infoPtr->resultCode = TCL_ERROR;
	    return 0;
	}
    }
    if (!infoPtr->isIncreasing) {
	order = -order;
    }
    return order;
}

/*
 *----------------------------------------------------------------------
 *
 * DictionaryCompare
 *
 *	This function compares two strings as if they were being used in an
 *	index or card catalog. The case of alphabetic characters is ignored,
 *	except to break ties. Thus "B" comes before "b" but after "a". Also,
 *	integers embedded in the strings compare in numerical order. In other
 *	words, "x10y" comes after "x9y", not * before it as it would when
 *	using strcmp().
 *
 * Results:
 *	A negative result means that the first element comes before the
 *	second, and a positive result means that the second element should
 *	come first. A result of zero means the two elements are equal and it
 *	doesn't matter which comes first.
 *
 * Side effects:
 *	None.
 *
 *----------------------------------------------------------------------
 */

static int
DictionaryCompare(
    const char *left, const char *right)	/* The strings to compare. */
{
    Tcl_UniChar uniLeft = 0, uniRight = 0, uniLeftLower, uniRightLower;
    int diff, zeros;
    int secondaryDiff = 0;

    while (1) {
	if (isdigit(UCHAR(*right))		/* INTL: digit */
		&& isdigit(UCHAR(*left))) {	/* INTL: digit */
	    /*
	     * There are decimal numbers embedded in the two strings. Compare
	     * them as numbers, rather than strings. If one number has more
	     * leading zeros than the other, the number with more leading
	     * zeros sorts later, but only as a secondary choice.
	     */

	    zeros = 0;
	    while ((*right == '0') && isdigit(UCHAR(right[1]))) {
		right++;
		zeros--;
	    }
	    while ((*left == '0') && isdigit(UCHAR(left[1]))) {
		left++;
		zeros++;
	    }
	    if (secondaryDiff == 0) {
		secondaryDiff = zeros;
	    }

	    /*
	     * The code below compares the numbers in the two strings without
	     * ever converting them to integers. It does this by first
	     * comparing the lengths of the numbers and then comparing the
	     * digit values.
	     */

	    diff = 0;
	    while (1) {
		if (diff == 0) {
		    diff = UCHAR(*left) - UCHAR(*right);
		}
		right++;
		left++;
		if (!isdigit(UCHAR(*right))) {		/* INTL: digit */
		    if (isdigit(UCHAR(*left))) {	/* INTL: digit */
			return 1;
		    } else {
			/*
			 * The two numbers have the same length. See if their
			 * values are different.
			 */

			if (diff != 0) {
			    return diff;
			}
			break;
		    }
		} else if (!isdigit(UCHAR(*left))) {	/* INTL: digit */
		    return -1;
		}
	    }
	    continue;
	}

	/*
	 * Convert character to Unicode for comparison purposes. If either
	 * string is at the terminating null, do a byte-wise comparison and
	 * bail out immediately.
	 */

	if ((*left != '\0') && (*right != '\0')) {
	    left += TclUtfToUniChar(left, &uniLeft);
	    right += TclUtfToUniChar(right, &uniRight);

	    /*
	     * Convert both chars to lower for the comparison, because
	     * dictionary sorts are case insensitve. Covert to lower, not
	     * upper, so chars between Z and a will sort before A (where most
	     * other interesting punctuations occur).
	     */

	    uniLeftLower = Tcl_UniCharToLower(uniLeft);
	    uniRightLower = Tcl_UniCharToLower(uniRight);
	} else {
	    diff = UCHAR(*left) - UCHAR(*right);
	    break;
	}

	diff = uniLeftLower - uniRightLower;
	if (diff) {
	    return diff;
	}
	if (secondaryDiff == 0) {
	    if (Tcl_UniCharIsUpper(uniLeft) && Tcl_UniCharIsLower(uniRight)) {
		secondaryDiff = -1;
	    } else if (Tcl_UniCharIsUpper(uniRight)
		    && Tcl_UniCharIsLower(uniLeft)) {
		secondaryDiff = 1;
	    }
	}
    }
    if (diff == 0) {
	diff = secondaryDiff;
    }
    return diff;
}

/*
 *----------------------------------------------------------------------
 *
 * SelectObjFromSublist --
 *
 *	This procedure is invoked from lsearch and SortCompare. It is used for
 *	implementing the -index option, for the lsort and lsearch commands.
 *
 * Results:
 *	Returns NULL if a failure occurs, and sets the result in the infoPtr.
 *	Otherwise returns the Tcl_Obj* to the item.
 *
 * Side effects:
 *	None.
 *
 * Note:
 *	No reference counting is done, as the result is only used internally
 *	and never passed directly to user code.
 *
 *----------------------------------------------------------------------
 */

static Tcl_Obj *
SelectObjFromSublist(
    Tcl_Obj *objPtr,		/* Obj to select sublist from. */
    SortInfo *infoPtr)		/* Information passed from the top-level
				 * "lsearch" or "lsort" command. */
{
    int i;

    /*
     * Quick check for case when no "-index" option is there.
     */

    if (infoPtr->indexc == 0) {
	return objPtr;
    }

    /*
     * Iterate over the indices, traversing through the nested sublists as we
     * go.
     */

    for (i=0 ; i<infoPtr->indexc ; i++) {
	int listLen, index;
	Tcl_Obj *currentObj;

	if (TclListObjLength(infoPtr->interp, objPtr, &listLen) != TCL_OK) {
	    infoPtr->resultCode = TCL_ERROR;
	    return NULL;
	}

	index = TclIndexDecode(infoPtr->indexv[i], listLen - 1);

	if (Tcl_ListObjIndex(infoPtr->interp, objPtr, index,
		&currentObj) != TCL_OK) {
	    infoPtr->resultCode = TCL_ERROR;
	    return NULL;
	}
	if (currentObj == NULL) {
	    Tcl_SetObjResult(infoPtr->interp, Tcl_ObjPrintf(
		    "element %d missing from sublist \"%s\"",
		    index, TclGetString(objPtr)));
	    Tcl_SetErrorCode(infoPtr->interp, "TCL", "OPERATION", "LSORT",
		    "INDEXFAILED", NULL);
	    infoPtr->resultCode = TCL_ERROR;
	    return NULL;
	}
	objPtr = currentObj;
    }
    return objPtr;
}

/*
 * Local Variables:
 * mode: c
 * c-basic-offset: 4
 * fill-column: 78
 * tab-width: 8
 * End:
 */<|MERGE_RESOLUTION|>--- conflicted
+++ resolved
@@ -2966,14 +2966,9 @@
     Tcl_Obj *const objv[])	/* Argument values. */
 {
     const char *bytes, *patternBytes;
-<<<<<<< HEAD
-    int i, match, index, result, listc, length, elemLen, bisect;
+    int i, match, index, result=TCL_OK, listc, length, elemLen, bisect;
     int allocatedIndexVector = 0;
     int dataType, isIncreasing, lower, upper, start, groupSize, groupOffset;
-=======
-    int i, match, index, result=TCL_OK, listc, length, elemLen, bisect;
-    int dataType, isIncreasing, lower, upper, offset;
->>>>>>> e7a86d96
     Tcl_WideInt patWide, objWide;
     int allMatches, inlineReturn, negatedMatch, returnSubindices, noCase;
     double patDouble, objDouble;
@@ -3301,10 +3296,7 @@
 	     * offset of the element within each group by which to sort.
 	     */
 
-	    groupOffset = sortInfo.indexv[0];
-	    if (groupOffset <= SORTIDX_END) {
-		groupOffset = (groupOffset - SORTIDX_END) + groupSize - 1;
-	    }
+	    groupOffset = TclIndexDecode(sortInfo.indexv[0], groupSize - 1);
 	    if (groupOffset < 0 || groupOffset >= groupSize) {
 		Tcl_SetObjResult(interp, Tcl_NewStringObj(
 			"when used with \"-stride\", the leading \"-index\""
