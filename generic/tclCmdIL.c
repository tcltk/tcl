--- conflicted
+++ resolved
@@ -226,7 +226,7 @@
 	Tcl_SetObjResult(interp, Tcl_ObjPrintf(
 		"wrong # args: no expression after \"%s\" argument",
 		TclGetString(objv[0])));
-	Tcl_SetErrorCode(interp, "TCL", "WRONGARGS", (void *)NULL);
+	Tcl_SetErrorCode(interp, "TCL", "WRONGARGS", (char *)NULL);
 	return TCL_ERROR;
     }
 
@@ -238,11 +238,7 @@
 
     TclNewObj(boolObj);
     Tcl_NRAddCallback(interp, IfConditionCallback, INT2PTR(objc),
-<<<<<<< HEAD
 	    (void *) objv, INT2PTR(1), boolObj);
-=======
-	    (ClientData)objv, INT2PTR(1), boolObj);
->>>>>>> 3d40f775
     return Tcl_NRExprObj(interp, objv[1], boolObj);
 }
 
@@ -321,7 +317,7 @@
 	    Tcl_SetObjResult(interp, Tcl_ObjPrintf(
 		    "wrong # args: no expression after \"%s\" argument",
 		    clause));
-	    Tcl_SetErrorCode(interp, "TCL", "WRONGARGS", (void *)NULL);
+	    Tcl_SetErrorCode(interp, "TCL", "WRONGARGS", (char *)NULL);
 	    return TCL_ERROR;
 	}
 	if (!thenScriptIndex) {
@@ -348,7 +344,7 @@
 	Tcl_SetObjResult(interp, Tcl_NewStringObj(
 		"wrong # args: extra words after \"else\" clause in \"if\" command",
 		-1));
-	Tcl_SetErrorCode(interp, "TCL", "WRONGARGS", (void *)NULL);
+	Tcl_SetErrorCode(interp, "TCL", "WRONGARGS", (char *)NULL);
 	return TCL_ERROR;
     }
     if (thenScriptIndex) {
@@ -365,7 +361,7 @@
     Tcl_SetObjResult(interp, Tcl_ObjPrintf(
 	    "wrong # args: no script following \"%s\" argument",
 	    TclGetString(objv[i-1])));
-    Tcl_SetErrorCode(interp, "TCL", "WRONGARGS", (void *)NULL);
+    Tcl_SetErrorCode(interp, "TCL", "WRONGARGS", (char *)NULL);
     return TCL_ERROR;
 }
 @@ -497,7 +493,7 @@
     if (procPtr == NULL) {
 	Tcl_SetObjResult(interp, Tcl_ObjPrintf(
 		"\"%s\" isn't a procedure", name));
-	Tcl_SetErrorCode(interp, "TCL", "LOOKUP", "PROCEDURE", name, (void *)NULL);
+	Tcl_SetErrorCode(interp, "TCL", "LOOKUP", "PROCEDURE", name, (char *)NULL);
 	return TCL_ERROR;
     }
 
@@ -560,7 +556,7 @@
     if (procPtr == NULL) {
 	Tcl_SetObjResult(interp, Tcl_ObjPrintf(
 		"\"%s\" isn't a procedure", name));
-	Tcl_SetErrorCode(interp, "TCL", "LOOKUP", "PROCEDURE", name, (void *)NULL);
+	Tcl_SetErrorCode(interp, "TCL", "LOOKUP", "PROCEDURE", name, (char *)NULL);
 	return TCL_ERROR;
     }
 
@@ -985,7 +981,7 @@
 	Tcl_SetObjResult(interp, Tcl_ObjPrintf(
 		"\"%s\" isn't a procedure", procName));
 	Tcl_SetErrorCode(interp, "TCL", "LOOKUP", "PROCEDURE", procName,
-		(void *)NULL);
+		(char *)NULL);
 	return TCL_ERROR;
     }
 
@@ -999,11 +995,7 @@
 		if (valueObjPtr == NULL) {
 		    return TCL_ERROR;
 		}
-<<<<<<< HEAD
-		Tcl_SetObjResult(interp, Tcl_NewWideIntObj(1));
-=======
 		Tcl_SetObjResult(interp, Tcl_NewBooleanObj(1));
->>>>>>> 3d40f775
 	    } else {
 		Tcl_Obj *nullObjPtr;
 
@@ -1013,11 +1005,7 @@
 		if (valueObjPtr == NULL) {
 		    return TCL_ERROR;
 		}
-<<<<<<< HEAD
-		Tcl_SetObjResult(interp, Tcl_NewWideIntObj(0));
-=======
 		Tcl_SetObjResult(interp, Tcl_NewBooleanObj(0));
->>>>>>> 3d40f775
 	    }
 	    return TCL_OK;
 	}
@@ -1026,7 +1014,7 @@
     Tcl_SetObjResult(interp, Tcl_ObjPrintf(
 	    "procedure \"%s\" doesn't have an argument \"%s\"",
 	    procName, argName));
-    Tcl_SetErrorCode(interp, "TCL", "LOOKUP", "ARGUMENT", argName, (void *)NULL);
+    Tcl_SetErrorCode(interp, "TCL", "LOOKUP", "ARGUMENT", argName, (char *)NULL);
     return TCL_ERROR;
 }
 @@ -1212,11 +1200,7 @@
 	Tcl_SetObjResult(interp, Tcl_ObjPrintf(
 		"bad level \"%s\"", TclGetString(objv[1])));
 	Tcl_SetErrorCode(interp, "TCL", "LOOKUP", "LEVEL",
-<<<<<<< HEAD
-		TclGetString(objv[1]), (void *)NULL);
-=======
 		TclGetString(objv[1]), (char *)NULL);
->>>>>>> 3d40f775
 	code = TCL_ERROR;
 	goto done;
     }
@@ -1581,7 +1565,7 @@
 
     Tcl_SetObjResult(interp, Tcl_NewStringObj(
 	    "unable to determine name of host", -1));
-    Tcl_SetErrorCode(interp, "TCL", "OPERATION", "HOSTNAME", "UNKNOWN", (void *)NULL);
+    Tcl_SetErrorCode(interp, "TCL", "OPERATION", "HOSTNAME", "UNKNOWN", (char *)NULL);
     return TCL_ERROR;
 }
 @@ -1655,7 +1639,7 @@
     Tcl_SetObjResult(interp, Tcl_ObjPrintf(
 	    "bad level \"%s\"", TclGetString(objv[1])));
     Tcl_SetErrorCode(interp, "TCL", "LOOKUP", "LEVEL",
-	    TclGetString(objv[1]), (void *)NULL);
+	    TclGetString(objv[1]), (char *)NULL);
     return TCL_ERROR;
 }
 @@ -1703,7 +1687,7 @@
 
     Tcl_SetObjResult(interp, Tcl_NewStringObj(
 	    "no library has been specified for Tcl", -1));
-    Tcl_SetErrorCode(interp, "TCL", "LOOKUP", "VARIABLE", "tcl_library", (void *)NULL);
+    Tcl_SetErrorCode(interp, "TCL", "LOOKUP", "VARIABLE", "tcl_library", (char *)NULL);
     return TCL_ERROR;
 }
 @@ -2209,7 +2193,7 @@
 
     if (Tcl_IsSafe(interp)
 	    && (((Command *) command)->objProc == TclAliasObjCmd)) {
-	Tcl_AppendResult(interp, "native", (void *)NULL);
+	Tcl_AppendResult(interp, "native", (char *)NULL);
     } else {
 	Tcl_SetObjResult(interp,
 		Tcl_NewStringObj(TclGetCommandTypeName(command), -1));
@@ -2711,7 +2695,7 @@
 	    Tcl_SetObjResult(interp, Tcl_NewStringObj(
 		"index \"end\" out of range", -1));
 	    Tcl_SetErrorCode(interp, "TCL", "VALUE", "INDEX"
-		"OUTOFRANGE", (void *)NULL);
+		"OUTOFRANGE", (char *)NULL);
 	    return TCL_ERROR;
 	}
 	elemPtr = elemPtrs[listLen - 1];
@@ -3018,7 +3002,7 @@
 	Tcl_SetObjResult(interp, Tcl_ObjPrintf(
 		"bad count \"%" TCL_LL_MODIFIER "d\": must be integer >= 0", elementCount));
 	Tcl_SetErrorCode(interp, "TCL", "OPERATION", "LREPEAT", "NEGARG",
-		(void *)NULL);
+		(char *)NULL);
 	return TCL_ERROR;
     }
 
@@ -3034,7 +3018,7 @@
     if (elementCount && objc > LIST_MAX/elementCount) {
 	Tcl_SetObjResult(interp, Tcl_ObjPrintf(
 		"max length of a Tcl list (%" TCL_SIZE_MODIFIER "d elements) exceeded", LIST_MAX));
-	Tcl_SetErrorCode(interp, "TCL", "MEMORY", (void *)NULL);
+	Tcl_SetErrorCode(interp, "TCL", "MEMORY", (char *)NULL);
 	return TCL_ERROR;
     }
     totalElems = objc * elementCount;
@@ -3455,7 +3439,7 @@
 	    if (i > objc-4) {
 		Tcl_SetObjResult(interp, Tcl_NewStringObj(
 			"missing starting index", -1));
-		Tcl_SetErrorCode(interp, "TCL", "ARGUMENT", "MISSING", (void *)NULL);
+		Tcl_SetErrorCode(interp, "TCL", "ARGUMENT", "MISSING", (char *)NULL);
 		result = TCL_ERROR;
 		goto done;
 	    }
@@ -3479,7 +3463,7 @@
 		Tcl_SetObjResult(interp, Tcl_NewStringObj(
 			"\"-stride\" option must be "
 			"followed by stride length", -1));
-		Tcl_SetErrorCode(interp, "TCL", "ARGUMENT", "MISSING", (void *)NULL);
+		Tcl_SetErrorCode(interp, "TCL", "ARGUMENT", "MISSING", (char *)NULL);
 		result = TCL_ERROR;
 		goto done;
 	    }
@@ -3491,7 +3475,7 @@
 		Tcl_SetObjResult(interp, Tcl_ObjPrintf(
 			"stride length must be between 1 and %d", LIST_MAX));
 		Tcl_SetErrorCode(interp, "TCL", "OPERATION", "LSEARCH",
-			"BADSTRIDE", (void *)NULL);
+			"BADSTRIDE", (char *)NULL);
 		result = TCL_ERROR;
 		goto done;
 	    }
@@ -3510,7 +3494,7 @@
 		Tcl_SetObjResult(interp, Tcl_NewStringObj(
 			"\"-index\" option must be followed by list index",
 			-1));
-		Tcl_SetErrorCode(interp, "TCL", "ARGUMENT", "MISSING", (void *)NULL);
+		Tcl_SetErrorCode(interp, "TCL", "ARGUMENT", "MISSING", (char *)NULL);
 		result = TCL_ERROR;
 		goto done;
 	    }
@@ -3558,7 +3542,7 @@
 			    "index \"%s\" out of range",
 			    TclGetString(indices[j])));
 		    Tcl_SetErrorCode(interp, "TCL", "VALUE", "INDEX"
-			    "OUTOFRANGE", (void *)NULL);
+			    "OUTOFRANGE", (char *)NULL);
 		    result = TCL_ERROR;
 		}
 		if (result == TCL_ERROR) {
@@ -3581,7 +3565,7 @@
 	Tcl_SetObjResult(interp, Tcl_NewStringObj(
 		"-subindices cannot be used without -index option", -1));
 	Tcl_SetErrorCode(interp, "TCL", "OPERATION", "LSEARCH",
-		"BAD_OPTION_MIX", (void *)NULL);
+		"BAD_OPTION_MIX", (char *)NULL);
 	result = TCL_ERROR;
 	goto done;
     }
@@ -3590,7 +3574,7 @@
 	Tcl_SetObjResult(interp, Tcl_NewStringObj(
 		"-bisect is not compatible with -all or -not", -1));
 	Tcl_SetErrorCode(interp, "TCL", "OPERATION", "LSEARCH",
-		"BAD_OPTION_MIX", (void *)NULL);
+		"BAD_OPTION_MIX", (char *)NULL);
 	result = TCL_ERROR;
 	goto done;
     }
@@ -3644,7 +3628,7 @@
 		    "list size must be a multiple of the stride length",
 		    -1));
 	    Tcl_SetErrorCode(interp, "TCL", "OPERATION", "LSEARCH", "BADSTRIDE",
-		    (void *)NULL);
+		    (char *)NULL);
 	    result = TCL_ERROR;
 	    goto done;
 	}
@@ -3660,7 +3644,7 @@
 			"when used with \"-stride\", the leading \"-index\""
 			" value must be within the group", -1));
 		Tcl_SetErrorCode(interp, "TCL", "OPERATION", "LSEARCH",
-			"BADINDEX", (void *)NULL);
+			"BADINDEX", (char *)NULL);
 		result = TCL_ERROR;
 		goto done;
 	    }
@@ -4633,7 +4617,7 @@
 		Tcl_SetObjResult(interp, Tcl_NewStringObj(
 			"\"-command\" option must be followed "
 			"by comparison command", -1));
-		Tcl_SetErrorCode(interp, "TCL", "ARGUMENT", "MISSING", (void *)NULL);
+		Tcl_SetErrorCode(interp, "TCL", "ARGUMENT", "MISSING", (char *)NULL);
 		sortInfo.resultCode = TCL_ERROR;
 		goto done;
 	    }
@@ -4658,7 +4642,7 @@
 		Tcl_SetObjResult(interp, Tcl_NewStringObj(
 			"\"-index\" option must be followed by list index",
 			-1));
-		Tcl_SetErrorCode(interp, "TCL", "ARGUMENT", "MISSING", (void *)NULL);
+		Tcl_SetErrorCode(interp, "TCL", "ARGUMENT", "MISSING", (char *)NULL);
 		sortInfo.resultCode = TCL_ERROR;
 		goto done;
 	    }
@@ -4686,7 +4670,7 @@
 			    "index \"%s\" out of range",
 			    TclGetString(indexv[j])));
 		    Tcl_SetErrorCode(interp, "TCL", "VALUE", "INDEX"
-			    "OUTOFRANGE", (void *)NULL);
+			    "OUTOFRANGE", (char *)NULL);
 		    result = TCL_ERROR;
 		}
 		if (result == TCL_ERROR) {
@@ -4720,7 +4704,7 @@
 		Tcl_SetObjResult(interp, Tcl_NewStringObj(
 			"\"-stride\" option must be "
 			"followed by stride length", -1));
-		Tcl_SetErrorCode(interp, "TCL", "ARGUMENT", "MISSING", (void *)NULL);
+		Tcl_SetErrorCode(interp, "TCL", "ARGUMENT", "MISSING", (char *)NULL);
 		sortInfo.resultCode = TCL_ERROR;
 		goto done;
 	    }
@@ -4732,7 +4716,7 @@
 		Tcl_SetObjResult(interp, Tcl_ObjPrintf(
 			"stride length must be between 2 and %d", LIST_MAX));
 		Tcl_SetErrorCode(interp, "TCL", "OPERATION", "LSORT",
-			"BADSTRIDE", (void *)NULL);
+			"BADSTRIDE", (char *)NULL);
 		sortInfo.resultCode = TCL_ERROR;
 		goto done;
 	    }
@@ -4838,7 +4822,7 @@
 		    "list size must be a multiple of the stride length",
 		    -1));
 	    Tcl_SetErrorCode(interp, "TCL", "OPERATION", "LSORT", "BADSTRIDE",
-		    (void *)NULL);
+		    (char *)NULL);
 	    sortInfo.resultCode = TCL_ERROR;
 	    goto done;
 	}
@@ -4855,7 +4839,7 @@
 			"when used with \"-stride\", the leading \"-index\""
 			" value must be within the group", -1));
 		Tcl_SetErrorCode(interp, "TCL", "OPERATION", "LSORT",
-			"BADINDEX", (void *)NULL);
+			"BADINDEX", (char *)NULL);
 		sortInfo.resultCode = TCL_ERROR;
 		goto done;
 	    }
@@ -4917,7 +4901,7 @@
     if (!elementArray) {
 	Tcl_SetObjResult(interp, Tcl_ObjPrintf(
 		"no enough memory to proccess sort of %d items", length));
-	Tcl_SetErrorCode(interp, "TCL", "MEMORY", (void *)NULL);
+	Tcl_SetErrorCode(interp, "TCL", "MEMORY", (char *)NULL);
 	sortInfo.resultCode = TCL_ERROR;
 	goto done;
     }
@@ -5384,7 +5368,7 @@
 	    Tcl_SetObjResult(infoPtr->interp, Tcl_NewStringObj(
 		    "-compare command returned non-integer result", -1));
 	    Tcl_SetErrorCode(infoPtr->interp, "TCL", "OPERATION", "LSORT",
-		    "COMPARISONFAILED", (void *)NULL);
+		    "COMPARISONFAILED", (char *)NULL);
 	    infoPtr->resultCode = TCL_ERROR;
 	    return 0;
 	}
@@ -5602,7 +5586,7 @@
 			index, TclGetString(objPtr)));
 	    }
 	    Tcl_SetErrorCode(infoPtr->interp, "TCL", "OPERATION", "LSORT",
-		    "INDEXFAILED", (void *)NULL);
+		    "INDEXFAILED", (char *)NULL);
 	    infoPtr->resultCode = TCL_ERROR;
 	    return NULL;
 	}
