/*
 * tclCmdIL.c --
 *
 *	This file contains the top-level command routines for most of the Tcl
 *	built-in commands whose names begin with the letters I through L. It
 *	contains only commands in the generic core (i.e., those that don't
 *	depend much upon UNIX facilities).
 *
 * Copyright © 1987-1993 The Regents of the University of California.
 * Copyright © 1993-1997 Lucent Technologies.
 * Copyright © 1994-1997 Sun Microsystems, Inc.
 * Copyright © 1998-1999 Scriptics Corporation.
 * Copyright © 2001 Kevin B. Kenny. All rights reserved.
 * Copyright © 2005 Donal K. Fellows.
 *
 * See the file "license.terms" for information on usage and redistribution of
 * this file, and for a DISCLAIMER OF ALL WARRANTIES.
 */

#include "tclInt.h"
#include "tclRegexp.h"
#include "tclTomMath.h"
#include <math.h>
#include <assert.h>

/*
 * During execution of the "lsort" command, structures of the following type
 * are used to arrange the objects being sorted into a collection of linked
 * lists.
 */

typedef struct SortElement {
    union {			/* The value that we sorting by. */
	const char *strValuePtr;
	Tcl_WideInt wideValue;
	double doubleValue;
	Tcl_Obj *objValuePtr;
    } collationKey;
    union {			/* Object being sorted, or its index. */
	Tcl_Obj *objPtr;
	size_t index;
    } payload;
    struct SortElement *nextPtr;/* Next element in the list, or NULL for end
				 * of list. */
} SortElement;

/*
 * These function pointer types are used with the "lsearch" and "lsort"
 * commands to facilitate the "-nocase" option.
 */

typedef int (*SortStrCmpFn_t) (const char *, const char *);
typedef int (*SortMemCmpFn_t) (const void *, const void *, Tcl_Size);

/*
 * The "lsort" command needs to pass certain information down to the function
 * that compares two list elements, and the comparison function needs to pass
 * success or failure information back up to the top-level "lsort" command.
 * The following structure is used to pass this information.
 */

typedef struct {
    int isIncreasing;		/* Nonzero means sort in increasing order. */
    int sortMode;		/* The sort mode. One of SORTMODE_* values
				 * defined below. */
    Tcl_Obj *compareCmdPtr;	/* The Tcl comparison command when sortMode is
				 * SORTMODE_COMMAND. Preinitialized to hold
				 * base of command. */
    int *indexv;		/* If the -index option was specified, this
				 * holds an encoding of the indexes contained
				 * in the list supplied as an argument to
				 * that option.
				 * NULL if no indexes supplied, and points to
				 * singleIndex field when only one
				 * supplied. */
    Tcl_Size indexc;		/* Number of indexes in indexv array. */
    int singleIndex;		/* Static space for common index case. */
    int unique;
    int numElements;
    Tcl_Interp *interp;		/* The interpreter in which the sort is being
				 * done. */
    int resultCode;		/* Completion code for the lsort command. If
				 * an error occurs during the sort this is
				 * changed from TCL_OK to TCL_ERROR. */
} SortInfo;

/*
 * The "sortMode" field of the SortInfo structure can take on any of the
 * following values.
 */

#define SORTMODE_ASCII		0
#define SORTMODE_INTEGER	1
#define SORTMODE_REAL		2
#define SORTMODE_COMMAND	3
#define SORTMODE_DICTIONARY	4
#define SORTMODE_ASCII_NC	8

/*
 * Definitions for [lseq] command
 */
static const char *const seq_operations[] = {
    "..", "to", "count", "by", NULL
};
typedef enum Sequence_Operators {
    LSEQ_DOTS, LSEQ_TO, LSEQ_COUNT, LSEQ_BY
} SequenceOperators;
static const char *const seq_step_keywords[] = {"by", NULL};
typedef enum Step_Operators {
    STEP_BY = 4
} SequenceByMode;
typedef enum Sequence_Decoded {
     NoneArg, NumericArg, RangeKeywordArg, ByKeywordArg
} SequenceDecoded;

/*
 * Forward declarations for procedures defined in this file:
 */

static int		DictionaryCompare(const char *left, const char *right);
static Tcl_NRPostProc	IfConditionCallback;
static Tcl_ObjCmdProc	InfoArgsCmd;
static Tcl_ObjCmdProc	InfoBodyCmd;
static Tcl_ObjCmdProc	InfoCmdCountCmd;
static Tcl_ObjCmdProc	InfoCommandsCmd;
static Tcl_ObjCmdProc	InfoCompleteCmd;
static Tcl_ObjCmdProc	InfoDefaultCmd;
/* TIP #348 - New 'info' subcommand 'errorstack' */
static Tcl_ObjCmdProc	InfoErrorStackCmd;
/* TIP #280 - New 'info' subcommand 'frame' */
static Tcl_ObjCmdProc	InfoFrameCmd;
static Tcl_ObjCmdProc	InfoFunctionsCmd;
static Tcl_ObjCmdProc	InfoHostnameCmd;
static Tcl_ObjCmdProc	InfoLevelCmd;
static Tcl_ObjCmdProc	InfoLibraryCmd;
static Tcl_ObjCmdProc	InfoLoadedCmd;
static Tcl_ObjCmdProc	InfoNameOfExecutableCmd;
static Tcl_ObjCmdProc	InfoPatchLevelCmd;
static Tcl_ObjCmdProc	InfoProcsCmd;
static Tcl_ObjCmdProc	InfoScriptCmd;
static Tcl_ObjCmdProc	InfoSharedlibCmd;
static Tcl_ObjCmdProc	InfoCmdTypeCmd;
static Tcl_ObjCmdProc	InfoTclVersionCmd;
static SortElement *	MergeLists(SortElement *leftPtr, SortElement *rightPtr,
			    SortInfo *infoPtr);
static int		SortCompare(SortElement *firstPtr, SortElement *second,
			    SortInfo *infoPtr);
static Tcl_Obj *	SelectObjFromSublist(Tcl_Obj *firstPtr,
			    SortInfo *infoPtr);

/*
 * Array of values describing how to implement each standard subcommand of the
 * "info" command.
 */

static const EnsembleImplMap defaultInfoMap[] = {
    {"args",		   InfoArgsCmd,		    TclCompileBasic1ArgCmd, NULL, NULL, 0},
    {"body",		   InfoBodyCmd,		    TclCompileBasic1ArgCmd, NULL, NULL, 0},
    {"cmdcount",	   InfoCmdCountCmd,	    TclCompileBasic0ArgCmd, NULL, NULL, 0},
    {"cmdtype",		   InfoCmdTypeCmd,	    TclCompileBasic1ArgCmd, NULL, NULL, 1},
    {"commands",	   InfoCommandsCmd,	    TclCompileInfoCommandsCmd, NULL, NULL, 0},
    {"complete",	   InfoCompleteCmd,	    TclCompileBasic1ArgCmd, NULL, NULL, 0},
    {"coroutine",	   TclInfoCoroutineCmd,     TclCompileInfoCoroutineCmd, NULL, NULL, 0},
    {"default",		   InfoDefaultCmd,	    TclCompileBasic3ArgCmd, NULL, NULL, 0},
    {"errorstack",	   InfoErrorStackCmd,	    TclCompileBasic0Or1ArgCmd, NULL, NULL, 0},
    {"exists",		   TclInfoExistsCmd,	    TclCompileInfoExistsCmd, NULL, NULL, 0},
    {"frame",		   InfoFrameCmd,	    TclCompileBasic0Or1ArgCmd, NULL, NULL, 0},
    {"functions",	   InfoFunctionsCmd,	    TclCompileBasic0Or1ArgCmd, NULL, NULL, 0},
    {"globals",		   TclInfoGlobalsCmd,	    TclCompileBasic0Or1ArgCmd, NULL, NULL, 0},
    {"hostname",	   InfoHostnameCmd,	    TclCompileBasic0ArgCmd, NULL, NULL, 0},
    {"level",		   InfoLevelCmd,	    TclCompileInfoLevelCmd, NULL, NULL, 0},
    {"library",		   InfoLibraryCmd,	    TclCompileBasic0ArgCmd, NULL, NULL, 0},
    {"loaded",		   InfoLoadedCmd,	    TclCompileBasic0Or1ArgCmd, NULL, NULL, 0},
    {"locals",		   TclInfoLocalsCmd,	    TclCompileBasic0Or1ArgCmd, NULL, NULL, 0},
    {"nameofexecutable",   InfoNameOfExecutableCmd, TclCompileBasic0ArgCmd, NULL, NULL, 1},
    {"patchlevel",	   InfoPatchLevelCmd,	    TclCompileBasic0ArgCmd, NULL, NULL, 0},
    {"procs",		   InfoProcsCmd,	    TclCompileBasic0Or1ArgCmd, NULL, NULL, 0},
    {"script",		   InfoScriptCmd,	    TclCompileBasic0Or1ArgCmd, NULL, NULL, 0},
    {"sharedlibextension", InfoSharedlibCmd,	    TclCompileBasic0ArgCmd, NULL, NULL, 0},
    {"tclversion",	   InfoTclVersionCmd,	    TclCompileBasic0ArgCmd, NULL, NULL, 0},
    {"vars",		   TclInfoVarsCmd,	    TclCompileBasic0Or1ArgCmd, NULL, NULL, 0},
    {NULL, NULL, NULL, NULL, NULL, 0}
};

/*
 *----------------------------------------------------------------------
 *
 * Tcl_IfObjCmd --
 *
 *	This procedure is invoked to process the "if" Tcl command. See the
 *	user documentation for details on what it does.
 *
 *	With the bytecode compiler, this procedure is only called when a
 *	command name is computed at runtime, and is "if" or the name to which
 *	"if" was renamed: e.g., "set z if; $z 1 {puts foo}"
 *
 * Results:
 *	A standard Tcl result.
 *
 * Side effects:
 *	See the user documentation.
 *
 *----------------------------------------------------------------------
 */

int
Tcl_IfObjCmd(
    void *clientData,
    Tcl_Interp *interp,		/* Current interpreter. */
    int objc,			/* Number of arguments. */
    Tcl_Obj *const objv[])	/* Argument objects. */
{
    return Tcl_NRCallObjProc(interp, TclNRIfObjCmd, clientData, objc, objv);
}

int
TclNRIfObjCmd(
    TCL_UNUSED(void *),
    Tcl_Interp *interp,		/* Current interpreter. */
    int objc,			/* Number of arguments. */
    Tcl_Obj *const objv[])	/* Argument objects. */
{
    Tcl_Obj *boolObj;

    if (objc <= 1) {
	Tcl_SetObjResult(interp, Tcl_ObjPrintf(
		"wrong # args: no expression after \"%s\" argument",
		TclGetString(objv[0])));
	Tcl_SetErrorCode(interp, "TCL", "WRONGARGS", NULL);
	return TCL_ERROR;
    }

    /*
     * At this point, objv[1] refers to the main expression to test. The
     * arguments after the expression must be "then" (optional) and a script
     * to execute if the expression is true.
     */

    TclNewObj(boolObj);
    Tcl_NRAddCallback(interp, IfConditionCallback, INT2PTR(objc),
	    (void *) objv, INT2PTR(1), boolObj);
    return Tcl_NRExprObj(interp, objv[1], boolObj);
}

static int
IfConditionCallback(
    void *data[],
    Tcl_Interp *interp,
    int result)
{
    Interp *iPtr = (Interp *) interp;
    int objc = PTR2INT(data[0]);
    Tcl_Obj *const *objv = (Tcl_Obj *const *)data[1];
    int i = PTR2INT(data[2]);
    Tcl_Obj *boolObj = (Tcl_Obj *)data[3];
    int value, thenScriptIndex = 0;
    const char *clause;

    if (result != TCL_OK) {
	TclDecrRefCount(boolObj);
	return result;
    }
    if (Tcl_GetBooleanFromObj(interp, boolObj, &value) != TCL_OK) {
	TclDecrRefCount(boolObj);
	return TCL_ERROR;
    }
    TclDecrRefCount(boolObj);

    while (1) {
	i++;
	if (i >= objc) {
	    goto missingScript;
	}
	clause = TclGetString(objv[i]);
	if ((i < objc) && (strcmp(clause, "then") == 0)) {
	    i++;
	}
	if (i >= objc) {
	    goto missingScript;
	}
	if (value) {
	    thenScriptIndex = i;
	    value = 0;
	}

	/*
	 * The expression evaluated to false. Skip the command, then see if
	 * there is an "else" or "elseif" clause.
	 */

	i++;
	if (i >= objc) {
	    if (thenScriptIndex) {
		/*
		 * TIP #280. Make invoking context available to branch.
		 */

		return TclNREvalObjEx(interp, objv[thenScriptIndex], 0,
			iPtr->cmdFramePtr, thenScriptIndex);
	    }
	    return TCL_OK;
	}
	clause = TclGetString(objv[i]);
	if ((clause[0] != 'e') || (strcmp(clause, "elseif") != 0)) {
	    break;
	}
	i++;

	/*
	 * At this point in the loop, objv and objc refer to an expression to
	 * test, either for the main expression or an expression following an
	 * "elseif". The arguments after the expression must be "then"
	 * (optional) and a script to execute if the expression is true.
	 */

	if (i >= objc) {
	    Tcl_SetObjResult(interp, Tcl_ObjPrintf(
		    "wrong # args: no expression after \"%s\" argument",
		    clause));
	    Tcl_SetErrorCode(interp, "TCL", "WRONGARGS", NULL);
	    return TCL_ERROR;
	}
	if (!thenScriptIndex) {
	    TclNewObj(boolObj);
	    Tcl_NRAddCallback(interp, IfConditionCallback, data[0], data[1],
		    INT2PTR(i), boolObj);
	    return Tcl_NRExprObj(interp, objv[i], boolObj);
	}
    }

    /*
     * Couldn't find a "then" or "elseif" clause to execute. Check now for an
     * "else" clause. We know that there's at least one more argument when we
     * get here.
     */

    if (strcmp(clause, "else") == 0) {
	i++;
	if (i >= objc) {
	    goto missingScript;
	}
    }
    if (i < objc - 1) {
	Tcl_SetObjResult(interp, Tcl_NewStringObj(
		"wrong # args: extra words after \"else\" clause in \"if\" command",
		-1));
	Tcl_SetErrorCode(interp, "TCL", "WRONGARGS", NULL);
	return TCL_ERROR;
    }
    if (thenScriptIndex) {
	/*
	 * TIP #280. Make invoking context available to branch/else.
	 */

	return TclNREvalObjEx(interp, objv[thenScriptIndex], 0,
		iPtr->cmdFramePtr, thenScriptIndex);
    }
    return TclNREvalObjEx(interp, objv[i], 0, iPtr->cmdFramePtr, i);

  missingScript:
    Tcl_SetObjResult(interp, Tcl_ObjPrintf(
	    "wrong # args: no script following \"%s\" argument",
	    TclGetString(objv[i-1])));
    Tcl_SetErrorCode(interp, "TCL", "WRONGARGS", NULL);
    return TCL_ERROR;
}

/*
 *----------------------------------------------------------------------
 *
 * Tcl_IncrObjCmd --
 *
 *	This procedure is invoked to process the "incr" Tcl command. See the
 *	user documentation for details on what it does.
 *
 *	With the bytecode compiler, this procedure is only called when a
 *	command name is computed at runtime, and is "incr" or the name to
 *	which "incr" was renamed: e.g., "set z incr; $z i -1"
 *
 * Results:
 *	A standard Tcl result.
 *
 * Side effects:
 *	See the user documentation.
 *
 *----------------------------------------------------------------------
 */

int
Tcl_IncrObjCmd(
    TCL_UNUSED(void *),
    Tcl_Interp *interp,		/* Current interpreter. */
    int objc,			/* Number of arguments. */
    Tcl_Obj *const objv[])	/* Argument objects. */
{
    Tcl_Obj *newValuePtr, *incrPtr;

    if ((objc != 2) && (objc != 3)) {
	Tcl_WrongNumArgs(interp, 1, objv, "varName ?increment?");
	return TCL_ERROR;
    }

    if (objc == 3) {
	incrPtr = objv[2];
    } else {
	TclNewIntObj(incrPtr, 1);
    }
    Tcl_IncrRefCount(incrPtr);
    newValuePtr = TclIncrObjVar2(interp, objv[1], NULL,
	    incrPtr, TCL_LEAVE_ERR_MSG);
    Tcl_DecrRefCount(incrPtr);

    if (newValuePtr == NULL) {
	return TCL_ERROR;
    }

    /*
     * Set the interpreter's object result to refer to the variable's new
     * value object.
     */

    Tcl_SetObjResult(interp, newValuePtr);
    return TCL_OK;
}

/*
 *----------------------------------------------------------------------
 *
 * TclInitInfoCmd --
 *
 *	This function is called to create the "info" Tcl command. See the user
 *	documentation for details on what it does.
 *
 * Results:
 *	Handle for the info command, or NULL on failure.
 *
 * Side effects:
 *	none
 *
 *----------------------------------------------------------------------
 */

Tcl_Command
TclInitInfoCmd(
    Tcl_Interp *interp)		/* Current interpreter. */
{
    return TclMakeEnsemble(interp, "info", defaultInfoMap);
}

/*
 *----------------------------------------------------------------------
 *
 * InfoArgsCmd --
 *
 *	Called to implement the "info args" command that returns the argument
 *	list for a procedure. Handles the following syntax:
 *
 *	    info args procName
 *
 * Results:
 *	Returns TCL_OK if successful and TCL_ERROR if there is an error.
 *
 * Side effects:
 *	Returns a result in the interpreter's result object. If there is an
 *	error, the result is an error message.
 *
 *----------------------------------------------------------------------
 */

static int
InfoArgsCmd(
    TCL_UNUSED(void *),
    Tcl_Interp *interp,		/* Current interpreter. */
    int objc,			/* Number of arguments. */
    Tcl_Obj *const objv[])	/* Argument objects. */
{
    Interp *iPtr = (Interp *) interp;
    const char *name;
    Proc *procPtr;
    CompiledLocal *localPtr;
    Tcl_Obj *listObjPtr;

    if (objc != 2) {
	Tcl_WrongNumArgs(interp, 1, objv, "procname");
	return TCL_ERROR;
    }

    name = TclGetString(objv[1]);
    procPtr = TclFindProc(iPtr, name);
    if (procPtr == NULL) {
	Tcl_SetObjResult(interp, Tcl_ObjPrintf(
		"\"%s\" isn't a procedure", name));
	Tcl_SetErrorCode(interp, "TCL", "LOOKUP", "PROCEDURE", name, NULL);
	return TCL_ERROR;
    }

    /*
     * Build a return list containing the arguments.
     */

    listObjPtr = Tcl_NewListObj(0, NULL);
    for (localPtr = procPtr->firstLocalPtr;  localPtr != NULL;
	    localPtr = localPtr->nextPtr) {
	if (TclIsVarArgument(localPtr)) {
	    Tcl_ListObjAppendElement(interp, listObjPtr,
		    Tcl_NewStringObj(localPtr->name, -1));
	}
    }
    Tcl_SetObjResult(interp, listObjPtr);
    return TCL_OK;
}

/*
 *----------------------------------------------------------------------
 *
 * InfoBodyCmd --
 *
 *	Called to implement the "info body" command that returns the body for
 *	a procedure. Handles the following syntax:
 *
 *	    info body procName
 *
 * Results:
 *	Returns TCL_OK if successful and TCL_ERROR if there is an error.
 *
 * Side effects:
 *	Returns a result in the interpreter's result object. If there is an
 *	error, the result is an error message.
 *
 *----------------------------------------------------------------------
 */

static int
InfoBodyCmd(
    TCL_UNUSED(void *),
    Tcl_Interp *interp,		/* Current interpreter. */
    int objc,			/* Number of arguments. */
    Tcl_Obj *const objv[])	/* Argument objects. */
{
    Interp *iPtr = (Interp *) interp;
    const char *name, *bytes;
    Proc *procPtr;
    Tcl_Size numBytes;

    if (objc != 2) {
	Tcl_WrongNumArgs(interp, 1, objv, "procname");
	return TCL_ERROR;
    }

    name = TclGetString(objv[1]);
    procPtr = TclFindProc(iPtr, name);
    if (procPtr == NULL) {
	Tcl_SetObjResult(interp, Tcl_ObjPrintf(
		"\"%s\" isn't a procedure", name));
	Tcl_SetErrorCode(interp, "TCL", "LOOKUP", "PROCEDURE", name, NULL);
	return TCL_ERROR;
    }

    /*
     * Here we used to return procPtr->bodyPtr, except when the body was
     * bytecompiled - in that case, the return was a copy of the body's string
     * rep. In order to better isolate the implementation details of the
     * compiler/engine subsystem, we now always return a copy of the string
     * rep. It is important to return a copy so that later manipulations of
     * the object do not invalidate the internal rep.
     */

    bytes = Tcl_GetStringFromObj(procPtr->bodyPtr, &numBytes);
    Tcl_SetObjResult(interp, Tcl_NewStringObj(bytes, numBytes));
    return TCL_OK;
}

/*
 *----------------------------------------------------------------------
 *
 * InfoCmdCountCmd --
 *
 *	Called to implement the "info cmdcount" command that returns the
 *	number of commands that have been executed. Handles the following
 *	syntax:
 *
 *	    info cmdcount
 *
 * Results:
 *	Returns TCL_OK if successful and TCL_ERROR if there is an error.
 *
 * Side effects:
 *	Returns a result in the interpreter's result object. If there is an
 *	error, the result is an error message.
 *
 *----------------------------------------------------------------------
 */

static int
InfoCmdCountCmd(
    TCL_UNUSED(void *),
    Tcl_Interp *interp,		/* Current interpreter. */
    int objc,			/* Number of arguments. */
    Tcl_Obj *const objv[])	/* Argument objects. */
{
    Interp *iPtr = (Interp *) interp;

    if (objc != 1) {
	Tcl_WrongNumArgs(interp, 1, objv, NULL);
	return TCL_ERROR;
    }

    Tcl_SetObjResult(interp, Tcl_NewWideIntObj(iPtr->cmdCount));
    return TCL_OK;
}

/*
 *----------------------------------------------------------------------
 *
 * InfoCommandsCmd --
 *
 *	Called to implement the "info commands" command that returns the list
 *	of commands in the interpreter that match an optional pattern. The
 *	pattern, if any, consists of an optional sequence of namespace names
 *	separated by "::" qualifiers, which is followed by a glob-style
 *	pattern that restricts which commands are returned. Handles the
 *	following syntax:
 *
 *	    info commands ?pattern?
 *
 * Results:
 *	Returns TCL_OK if successful and TCL_ERROR if there is an error.
 *
 * Side effects:
 *	Returns a result in the interpreter's result object. If there is an
 *	error, the result is an error message.
 *
 *----------------------------------------------------------------------
 */

static int
InfoCommandsCmd(
    TCL_UNUSED(void *),
    Tcl_Interp *interp,		/* Current interpreter. */
    int objc,			/* Number of arguments. */
    Tcl_Obj *const objv[])	/* Argument objects. */
{
    const char *cmdName, *pattern;
    const char *simplePattern;
    Tcl_HashEntry *entryPtr;
    Tcl_HashSearch search;
    Namespace *nsPtr;
    Namespace *globalNsPtr = (Namespace *) Tcl_GetGlobalNamespace(interp);
    Namespace *currNsPtr = (Namespace *) Tcl_GetCurrentNamespace(interp);
    Tcl_Obj *listPtr, *elemObjPtr;
    int specificNsInPattern = 0;/* Init. to avoid compiler warning. */
    Tcl_Command cmd;
    Tcl_Size i;

    /*
     * Get the pattern and find the "effective namespace" in which to list
     * commands.
     */

    if (objc == 1) {
	simplePattern = NULL;
	nsPtr = currNsPtr;
	specificNsInPattern = 0;
    } else if (objc == 2) {
	/*
	 * From the pattern, get the effective namespace and the simple
	 * pattern (no namespace qualifiers or ::'s) at the end. If an error
	 * was found while parsing the pattern, return it. Otherwise, if the
	 * namespace wasn't found, just leave nsPtr NULL: we will return an
	 * empty list since no commands there can be found.
	 */

	Namespace *dummy1NsPtr, *dummy2NsPtr;

	pattern = TclGetString(objv[1]);
	TclGetNamespaceForQualName(interp, pattern, NULL, 0, &nsPtr,
		&dummy1NsPtr, &dummy2NsPtr, &simplePattern);

	if (nsPtr != NULL) {	/* We successfully found the pattern's ns. */
	    specificNsInPattern = (strcmp(simplePattern, pattern) != 0);
	}
    } else {
	Tcl_WrongNumArgs(interp, 1, objv, "?pattern?");
	return TCL_ERROR;
    }

    /*
     * Exit as quickly as possible if we couldn't find the namespace.
     */

    if (nsPtr == NULL) {
	return TCL_OK;
    }

    /*
     * Scan through the effective namespace's command table and create a list
     * with all commands that match the pattern. If a specific namespace was
     * requested in the pattern, qualify the command names with the namespace
     * name.
     */

    listPtr = Tcl_NewListObj(0, NULL);

    if (simplePattern != NULL && TclMatchIsTrivial(simplePattern)) {
	/*
	 * Special case for when the pattern doesn't include any of glob's
	 * special characters. This lets us avoid scans of any hash tables.
	 */

	entryPtr = Tcl_FindHashEntry(&nsPtr->cmdTable, simplePattern);
	if (entryPtr != NULL) {
	    if (specificNsInPattern) {
		cmd = (Tcl_Command)Tcl_GetHashValue(entryPtr);
		TclNewObj(elemObjPtr);
		Tcl_GetCommandFullName(interp, cmd, elemObjPtr);
	    } else {
		cmdName = (const char *)Tcl_GetHashKey(&nsPtr->cmdTable, entryPtr);
		elemObjPtr = Tcl_NewStringObj(cmdName, -1);
	    }
	    Tcl_ListObjAppendElement(interp, listPtr, elemObjPtr);
	    Tcl_SetObjResult(interp, listPtr);
	    return TCL_OK;
	}
	if ((nsPtr != globalNsPtr) && !specificNsInPattern) {
	    Tcl_HashTable *tablePtr = NULL;	/* Quell warning. */

	    for (i=0 ; i<nsPtr->commandPathLength ; i++) {
		Namespace *pathNsPtr = nsPtr->commandPathArray[i].nsPtr;

		if (pathNsPtr == NULL) {
		    continue;
		}
		tablePtr = &pathNsPtr->cmdTable;
		entryPtr = Tcl_FindHashEntry(tablePtr, simplePattern);
		if (entryPtr != NULL) {
		    break;
		}
	    }
	    if (entryPtr == NULL) {
		tablePtr = &globalNsPtr->cmdTable;
		entryPtr = Tcl_FindHashEntry(tablePtr, simplePattern);
	    }
	    if (entryPtr != NULL) {
		cmdName = (const char *)Tcl_GetHashKey(tablePtr, entryPtr);
		Tcl_ListObjAppendElement(interp, listPtr,
			Tcl_NewStringObj(cmdName, -1));
		Tcl_SetObjResult(interp, listPtr);
		return TCL_OK;
	    }
	}
    } else if (nsPtr->commandPathLength == 0 || specificNsInPattern) {
	/*
	 * The pattern is non-trivial, but either there is no explicit path or
	 * there is an explicit namespace in the pattern. In both cases, the
	 * old matching scheme is perfect.
	 */

	entryPtr = Tcl_FirstHashEntry(&nsPtr->cmdTable, &search);
	while (entryPtr != NULL) {
	    cmdName = (const char *)Tcl_GetHashKey(&nsPtr->cmdTable, entryPtr);
	    if ((simplePattern == NULL)
		    || Tcl_StringMatch(cmdName, simplePattern)) {
		if (specificNsInPattern) {
		    cmd = (Tcl_Command)Tcl_GetHashValue(entryPtr);
		    TclNewObj(elemObjPtr);
		    Tcl_GetCommandFullName(interp, cmd, elemObjPtr);
		} else {
		    elemObjPtr = Tcl_NewStringObj(cmdName, -1);
		}
		Tcl_ListObjAppendElement(interp, listPtr, elemObjPtr);
	    }
	    entryPtr = Tcl_NextHashEntry(&search);
	}

	/*
	 * If the effective namespace isn't the global :: namespace, and a
	 * specific namespace wasn't requested in the pattern, then add in all
	 * global :: commands that match the simple pattern. Of course, we add
	 * in only those commands that aren't hidden by a command in the
	 * effective namespace.
	 */

	if ((nsPtr != globalNsPtr) && !specificNsInPattern) {
	    entryPtr = Tcl_FirstHashEntry(&globalNsPtr->cmdTable, &search);
	    while (entryPtr != NULL) {
		cmdName = (const char *)Tcl_GetHashKey(&globalNsPtr->cmdTable, entryPtr);
		if ((simplePattern == NULL)
			|| Tcl_StringMatch(cmdName, simplePattern)) {
		    if (Tcl_FindHashEntry(&nsPtr->cmdTable,cmdName) == NULL) {
			Tcl_ListObjAppendElement(interp, listPtr,
				Tcl_NewStringObj(cmdName, -1));
		    }
		}
		entryPtr = Tcl_NextHashEntry(&search);
	    }
	}
    } else {
	/*
	 * The pattern is non-trivial (can match more than one command name),
	 * there is an explicit path, and there is no explicit namespace in
	 * the pattern. This means that we have to traverse the path to
	 * discover all the commands defined.
	 */

	Tcl_HashTable addedCommandsTable;
	int isNew;
	int foundGlobal = (nsPtr == globalNsPtr);

	/*
	 * We keep a hash of the objects already added to the result list.
	 */

	Tcl_InitObjHashTable(&addedCommandsTable);

	entryPtr = Tcl_FirstHashEntry(&nsPtr->cmdTable, &search);
	while (entryPtr != NULL) {
	    cmdName = (const char *)Tcl_GetHashKey(&nsPtr->cmdTable, entryPtr);
	    if ((simplePattern == NULL)
		    || Tcl_StringMatch(cmdName, simplePattern)) {
		elemObjPtr = Tcl_NewStringObj(cmdName, -1);
		Tcl_ListObjAppendElement(interp, listPtr, elemObjPtr);
		(void) Tcl_CreateHashEntry(&addedCommandsTable,
			elemObjPtr, &isNew);
	    }
	    entryPtr = Tcl_NextHashEntry(&search);
	}

	/*
	 * Search the path next.
	 */

	for (i=0 ; i<nsPtr->commandPathLength ; i++) {
	    Namespace *pathNsPtr = nsPtr->commandPathArray[i].nsPtr;

	    if (pathNsPtr == NULL) {
		continue;
	    }
	    if (pathNsPtr == globalNsPtr) {
		foundGlobal = 1;
	    }
	    entryPtr = Tcl_FirstHashEntry(&pathNsPtr->cmdTable, &search);
	    while (entryPtr != NULL) {
		cmdName = (const char *)Tcl_GetHashKey(&pathNsPtr->cmdTable, entryPtr);
		if ((simplePattern == NULL)
			|| Tcl_StringMatch(cmdName, simplePattern)) {
		    elemObjPtr = Tcl_NewStringObj(cmdName, -1);
		    (void) Tcl_CreateHashEntry(&addedCommandsTable,
			    elemObjPtr, &isNew);
		    if (isNew) {
			Tcl_ListObjAppendElement(interp, listPtr, elemObjPtr);
		    } else {
			TclDecrRefCount(elemObjPtr);
		    }
		}
		entryPtr = Tcl_NextHashEntry(&search);
	    }
	}

	/*
	 * If the effective namespace isn't the global :: namespace, and a
	 * specific namespace wasn't requested in the pattern, then add in all
	 * global :: commands that match the simple pattern. Of course, we add
	 * in only those commands that aren't hidden by a command in the
	 * effective namespace.
	 */

	if (!foundGlobal) {
	    entryPtr = Tcl_FirstHashEntry(&globalNsPtr->cmdTable, &search);
	    while (entryPtr != NULL) {
		cmdName = (const char *)Tcl_GetHashKey(&globalNsPtr->cmdTable, entryPtr);
		if ((simplePattern == NULL)
			|| Tcl_StringMatch(cmdName, simplePattern)) {
		    elemObjPtr = Tcl_NewStringObj(cmdName, -1);
		    if (Tcl_FindHashEntry(&addedCommandsTable,
			    (char *) elemObjPtr) == NULL) {
			Tcl_ListObjAppendElement(interp, listPtr, elemObjPtr);
		    } else {
			TclDecrRefCount(elemObjPtr);
		    }
		}
		entryPtr = Tcl_NextHashEntry(&search);
	    }
	}

	Tcl_DeleteHashTable(&addedCommandsTable);
    }

    Tcl_SetObjResult(interp, listPtr);
    return TCL_OK;
}

/*
 *----------------------------------------------------------------------
 *
 * InfoCompleteCmd --
 *
 *	Called to implement the "info complete" command that determines
 *	whether a string is a complete Tcl command. Handles the following
 *	syntax:
 *
 *	    info complete command
 *
 * Results:
 *	Returns TCL_OK if successful and TCL_ERROR if there is an error.
 *
 * Side effects:
 *	Returns a result in the interpreter's result object. If there is an
 *	error, the result is an error message.
 *
 *----------------------------------------------------------------------
 */

static int
InfoCompleteCmd(
    TCL_UNUSED(void *),
    Tcl_Interp *interp,		/* Current interpreter. */
    int objc,			/* Number of arguments. */
    Tcl_Obj *const objv[])	/* Argument objects. */
{
    if (objc != 2) {
	Tcl_WrongNumArgs(interp, 1, objv, "command");
	return TCL_ERROR;
    }

    Tcl_SetObjResult(interp, Tcl_NewBooleanObj(
	    TclObjCommandComplete(objv[1])));
    return TCL_OK;
}

/*
 *----------------------------------------------------------------------
 *
 * InfoDefaultCmd --
 *
 *	Called to implement the "info default" command that returns the
 *	default value for a procedure argument. Handles the following syntax:
 *
 *	    info default procName arg varName
 *
 * Results:
 *	Returns TCL_OK if successful and TCL_ERROR if there is an error.
 *
 * Side effects:
 *	Returns a result in the interpreter's result object. If there is an
 *	error, the result is an error message.
 *
 *----------------------------------------------------------------------
 */

static int
InfoDefaultCmd(
    TCL_UNUSED(void *),
    Tcl_Interp *interp,		/* Current interpreter. */
    int objc,			/* Number of arguments. */
    Tcl_Obj *const objv[])	/* Argument objects. */
{
    Interp *iPtr = (Interp *) interp;
    const char *procName, *argName;
    Proc *procPtr;
    CompiledLocal *localPtr;
    Tcl_Obj *valueObjPtr;

    if (objc != 4) {
	Tcl_WrongNumArgs(interp, 1, objv, "procname arg varname");
	return TCL_ERROR;
    }

    procName = TclGetString(objv[1]);
    argName = TclGetString(objv[2]);

    procPtr = TclFindProc(iPtr, procName);
    if (procPtr == NULL) {
	Tcl_SetObjResult(interp, Tcl_ObjPrintf(
		"\"%s\" isn't a procedure", procName));
	Tcl_SetErrorCode(interp, "TCL", "LOOKUP", "PROCEDURE", procName,
		NULL);
	return TCL_ERROR;
    }

    for (localPtr = procPtr->firstLocalPtr;  localPtr != NULL;
	    localPtr = localPtr->nextPtr) {
	if (TclIsVarArgument(localPtr)
		&& (strcmp(argName, localPtr->name) == 0)) {
	    if (localPtr->defValuePtr != NULL) {
		valueObjPtr = Tcl_ObjSetVar2(interp, objv[3], NULL,
			localPtr->defValuePtr, TCL_LEAVE_ERR_MSG);
		if (valueObjPtr == NULL) {
		    return TCL_ERROR;
		}
		Tcl_SetObjResult(interp, Tcl_NewWideIntObj(1));
	    } else {
		Tcl_Obj *nullObjPtr;
		TclNewObj(nullObjPtr);

		valueObjPtr = Tcl_ObjSetVar2(interp, objv[3], NULL,
			nullObjPtr, TCL_LEAVE_ERR_MSG);
		if (valueObjPtr == NULL) {
		    return TCL_ERROR;
		}
		Tcl_SetObjResult(interp, Tcl_NewWideIntObj(0));
	    }
	    return TCL_OK;
	}
    }

    Tcl_SetObjResult(interp, Tcl_ObjPrintf(
	    "procedure \"%s\" doesn't have an argument \"%s\"",
	    procName, argName));
    Tcl_SetErrorCode(interp, "TCL", "LOOKUP", "ARGUMENT", argName, NULL);
    return TCL_ERROR;
}

/*
 *----------------------------------------------------------------------
 *
 * InfoErrorStackCmd --
 *
 *	Called to implement the "info errorstack" command that returns information
 *	about the last error's call stack. Handles the following syntax:
 *
 *	    info errorstack ?interp?
 *
 * Results:
 *	Returns TCL_OK if successful and TCL_ERROR if there is an error.
 *
 * Side effects:
 *	Returns a result in the interpreter's result object. If there is an
 *	error, the result is an error message.
 *
 *----------------------------------------------------------------------
 */

static int
InfoErrorStackCmd(
    TCL_UNUSED(void *),
    Tcl_Interp *interp,		/* Current interpreter. */
    int objc,			/* Number of arguments. */
    Tcl_Obj *const objv[])	/* Argument objects. */
{
    Tcl_Interp *target;
    Interp *iPtr;

    if ((objc != 1) && (objc != 2)) {
	Tcl_WrongNumArgs(interp, 1, objv, "?interp?");
	return TCL_ERROR;
    }

    target = interp;
    if (objc == 2) {
	target = Tcl_GetChild(interp, TclGetString(objv[1]));
	if (target == NULL) {
	    return TCL_ERROR;
	}
    }

    iPtr = (Interp *) target;
    Tcl_SetObjResult(interp, iPtr->errorStack);

    return TCL_OK;
}

/*
 *----------------------------------------------------------------------
 *
 * TclInfoExistsCmd --
 *
 *	Called to implement the "info exists" command that determines whether
 *	a variable exists. Handles the following syntax:
 *
 *	    info exists varName
 *
 * Results:
 *	Returns TCL_OK if successful and TCL_ERROR if there is an error.
 *
 * Side effects:
 *	Returns a result in the interpreter's result object. If there is an
 *	error, the result is an error message.
 *
 *----------------------------------------------------------------------
 */

int
TclInfoExistsCmd(
    TCL_UNUSED(void *),
    Tcl_Interp *interp,		/* Current interpreter. */
    int objc,			/* Number of arguments. */
    Tcl_Obj *const objv[])	/* Argument objects. */
{
    const char *varName;
    Var *varPtr;

    if (objc != 2) {
	Tcl_WrongNumArgs(interp, 1, objv, "varName");
	return TCL_ERROR;
    }

    varName = TclGetString(objv[1]);
    varPtr = TclVarTraceExists(interp, varName);

    Tcl_SetObjResult(interp,
	    Tcl_NewBooleanObj(varPtr && varPtr->value.objPtr));
    return TCL_OK;
}

/*
 *----------------------------------------------------------------------
 *
 * InfoFrameCmd --
 *	TIP #280
 *
 *	Called to implement the "info frame" command that returns the location
 *	of either the currently executing command, or its caller. Handles the
 *	following syntax:
 *
 *		info frame ?number?
 *
 * Results:
 *	Returns TCL_OK if successful and TCL_ERROR if there is an error.
 *
 * Side effects:
 *	Returns a result in the interpreter's result object. If there is an
 *	error, the result is an error message.
 *
 *----------------------------------------------------------------------
 */

static int
InfoFrameCmd(
    TCL_UNUSED(void *),
    Tcl_Interp *interp,		/* Current interpreter. */
    int objc,			/* Number of arguments. */
    Tcl_Obj *const objv[])	/* Argument objects. */
{
    Interp *iPtr = (Interp *) interp;
    int level, code = TCL_OK;
    CmdFrame *framePtr, **cmdFramePtrPtr = &iPtr->cmdFramePtr;
    CoroutineData *corPtr = iPtr->execEnvPtr->corPtr;
    int topLevel = 0;

    if (objc > 2) {
	Tcl_WrongNumArgs(interp, 1, objv, "?number?");
	return TCL_ERROR;
    }

    while (corPtr) {
	while (*cmdFramePtrPtr) {
	    topLevel++;
	    cmdFramePtrPtr = &((*cmdFramePtrPtr)->nextPtr);
	}
	if (corPtr->caller.cmdFramePtr) {
	    *cmdFramePtrPtr = corPtr->caller.cmdFramePtr;
	}
	corPtr = corPtr->callerEEPtr->corPtr;
    }
    topLevel += (*cmdFramePtrPtr)->level;

    if (topLevel != iPtr->cmdFramePtr->level) {
	framePtr = iPtr->cmdFramePtr;
	while (framePtr) {
	    framePtr->level = topLevel--;
	    framePtr = framePtr->nextPtr;
	}
	if (topLevel) {
	    Tcl_Panic("Broken frame level calculation");
	}
	topLevel = iPtr->cmdFramePtr->level;
    }

    if (objc == 1) {
	/*
	 * Just "info frame".
	 */

	Tcl_SetObjResult(interp, Tcl_NewWideIntObj(topLevel));
	goto done;
    }

    /*
     * We've got "info frame level" and must parse the level first.
     */

    if (TclGetIntFromObj(interp, objv[1], &level) != TCL_OK) {
	code = TCL_ERROR;
	goto done;
    }

    if ((level > topLevel) || (level <= - topLevel)) {
    levelError:
	Tcl_SetObjResult(interp, Tcl_ObjPrintf(
		"bad level \"%s\"", TclGetString(objv[1])));
	Tcl_SetErrorCode(interp, "TCL", "LOOKUP", "LEVEL",
		TclGetString(objv[1]), NULL);
	code = TCL_ERROR;
	goto done;
    }

    /*
     * Let us convert to relative so that we know how many levels to go back
     */

    if (level > 0) {
	level -= topLevel;
    }

    framePtr = iPtr->cmdFramePtr;
    while (++level <= 0) {
	framePtr = framePtr->nextPtr;
	if (!framePtr) {
	    goto levelError;
	}
    }

    Tcl_SetObjResult(interp, TclInfoFrame(interp, framePtr));

  done:
    cmdFramePtrPtr = &iPtr->cmdFramePtr;
    corPtr = iPtr->execEnvPtr->corPtr;
    while (corPtr) {
	CmdFrame *endPtr = corPtr->caller.cmdFramePtr;

	if (endPtr) {
	    if (*cmdFramePtrPtr == endPtr) {
		*cmdFramePtrPtr = NULL;
	    } else {
		CmdFrame *runPtr = *cmdFramePtrPtr;

		while (runPtr->nextPtr != endPtr) {
		    runPtr->level -= endPtr->level;
		    runPtr = runPtr->nextPtr;
		}
		runPtr->level = 1;
		runPtr->nextPtr = NULL;
	    }
	    cmdFramePtrPtr = &corPtr->caller.cmdFramePtr;
	}
	corPtr = corPtr->callerEEPtr->corPtr;
    }
    return code;
}

/*
 *----------------------------------------------------------------------
 *
 * TclInfoFrame --
 *
 *	Core of InfoFrameCmd, returns TIP280 dict for a given frame.
 *
 * Results:
 *	Returns TIP280 dict.
 *
 * Side effects:
 *	None.
 *
 *----------------------------------------------------------------------
 */

Tcl_Obj *
TclInfoFrame(
    Tcl_Interp *interp,		/* Current interpreter. */
    CmdFrame *framePtr)		/* Frame to get info for. */
{
    Interp *iPtr = (Interp *) interp;
    Tcl_Obj *tmpObj;
    Tcl_Obj *lv[20] = {NULL};		/* Keep uptodate when more keys are added to
				 * the dict. */
    int lc = 0;
    /*
     * This array is indexed by the TCL_LOCATION_... values, except
     * for _LAST.
     */
    static const char *const typeString[TCL_LOCATION_LAST] = {
	"eval", "eval", "eval", "precompiled", "source", "proc"
    };
    Proc *procPtr = framePtr->framePtr ? framePtr->framePtr->procPtr : NULL;
    int needsFree = -1;

    /*
     * Pull the information and construct the dictionary to return, as list.
     * Regarding use of the CmdFrame fields see tclInt.h, and its definition.
     */

#define ADD_PAIR(name, value) \
	TclNewLiteralStringObj(tmpObj, name); \
	lv[lc++] = tmpObj; \
	lv[lc++] = (value)

    switch (framePtr->type) {
    case TCL_LOCATION_EVAL:
	/*
	 * Evaluation, dynamic script. Type, line, cmd, the latter through
	 * str.
	 */

	ADD_PAIR("type", Tcl_NewStringObj(typeString[framePtr->type], -1));
	if (framePtr->line) {
	    ADD_PAIR("line", Tcl_NewWideIntObj(framePtr->line[0]));
	} else {
	    ADD_PAIR("line", Tcl_NewWideIntObj(1));
	}
	ADD_PAIR("cmd", TclGetSourceFromFrame(framePtr, 0, NULL));
	break;

    case TCL_LOCATION_PREBC:
	/*
	 * Precompiled. Result contains the type as signal, nothing else.
	 */

	ADD_PAIR("type", Tcl_NewStringObj(typeString[framePtr->type], -1));
	break;

    case TCL_LOCATION_BC: {
	/*
	 * Execution of bytecode. Talk to the BC engine to fill out the frame.
	 */

	CmdFrame *fPtr = (CmdFrame *)TclStackAlloc(interp, sizeof(CmdFrame));

	*fPtr = *framePtr;

	/*
	 * Note:
	 * Type BC => f.data.eval.path	  is not used.
	 *	      f.data.tebc.codePtr is used instead.
	 */

	TclGetSrcInfoForPc(fPtr);

	/*
	 * Now filled: cmd.str.(cmd,len), line
	 * Possibly modified: type, path!
	 */

	ADD_PAIR("type", Tcl_NewStringObj(typeString[fPtr->type], -1));
	if (fPtr->line) {
	    ADD_PAIR("line", Tcl_NewWideIntObj(fPtr->line[0]));
	}

	if (fPtr->type == TCL_LOCATION_SOURCE) {
	    ADD_PAIR("file", fPtr->data.eval.path);

	    /*
	     * Death of reference by TclGetSrcInfoForPc.
	     */

	    Tcl_DecrRefCount(fPtr->data.eval.path);
	}

	ADD_PAIR("cmd", TclGetSourceFromFrame(fPtr, 0, NULL));
	if (fPtr->cmdObj && framePtr->cmdObj == NULL) {
	    needsFree = lc - 1;
	}
	TclStackFree(interp, fPtr);
	break;
    }

    case TCL_LOCATION_SOURCE:
	/*
	 * Evaluation of a script file.
	 */

	ADD_PAIR("type", Tcl_NewStringObj(typeString[framePtr->type], -1));
	ADD_PAIR("line", Tcl_NewWideIntObj(framePtr->line[0]));
	ADD_PAIR("file", framePtr->data.eval.path);

	/*
	 * Refcount framePtr->data.eval.path goes up when lv is converted into
	 * the result list object.
	 */

	ADD_PAIR("cmd", TclGetSourceFromFrame(framePtr, 0, NULL));
	break;

    case TCL_LOCATION_PROC:
	Tcl_Panic("TCL_LOCATION_PROC found in standard frame");
	break;
    }

    /*
     * 'proc'. Common to all frame types. Conditional on having an associated
     * Procedure CallFrame.
     */

    if (procPtr != NULL) {
	Tcl_HashEntry *namePtr = procPtr->cmdPtr->hPtr;

	if (namePtr) {
	    Tcl_Obj *procNameObj;

	    /*
	     * This is a regular command.
	     */

	    TclNewObj(procNameObj);
	    Tcl_GetCommandFullName(interp, (Tcl_Command) procPtr->cmdPtr,
		    procNameObj);
	    ADD_PAIR("proc", procNameObj);
	} else if (procPtr->cmdPtr->clientData) {
	    ExtraFrameInfo *efiPtr = (ExtraFrameInfo *)procPtr->cmdPtr->clientData;
	    Tcl_Size i;

	    /*
	     * This is a non-standard command. Luckily, it's told us how to
	     * render extra information about its frame.
	     */

	    for (i=0 ; i<efiPtr->length ; i++) {
		lv[lc++] = Tcl_NewStringObj(efiPtr->fields[i].name, -1);
		if (efiPtr->fields[i].proc) {
		    lv[lc++] =
			efiPtr->fields[i].proc(efiPtr->fields[i].clientData);
		} else {
		    lv[lc++] = (Tcl_Obj *)efiPtr->fields[i].clientData;
		}
	    }
	}
    }

    /*
     * 'level'. Common to all frame types. Conditional on having an associated
     * _visible_ CallFrame.
     */

    if ((framePtr->framePtr != NULL) && (iPtr->varFramePtr != NULL)) {
	CallFrame *current = framePtr->framePtr;
	CallFrame *top = iPtr->varFramePtr;
	CallFrame *idx;

	for (idx=top ; idx!=NULL ; idx=idx->callerVarPtr) {
	    if (idx == current) {
		int c = framePtr->framePtr->level;
		int t = iPtr->varFramePtr->level;

		ADD_PAIR("level", Tcl_NewWideIntObj(t - c));
		break;
	    }
	}
    }

    tmpObj = Tcl_NewListObj(lc, lv);
    if (needsFree >= 0) {
	Tcl_DecrRefCount(lv[needsFree]);
    }
    return tmpObj;
}

/*
 *----------------------------------------------------------------------
 *
 * InfoFunctionsCmd --
 *
 *	Called to implement the "info functions" command that returns the list
 *	of math functions matching an optional pattern. Handles the following
 *	syntax:
 *
 *	    info functions ?pattern?
 *
 * Results:
 *	Returns TCL_OK if successful and TCL_ERROR if there is an error.
 *
 * Side effects:
 *	Returns a result in the interpreter's result object. If there is an
 *	error, the result is an error message.
 *
 *----------------------------------------------------------------------
 */

static int
InfoFunctionsCmd(
    TCL_UNUSED(void *),
    Tcl_Interp *interp,		/* Current interpreter. */
    int objc,			/* Number of arguments. */
    Tcl_Obj *const objv[])	/* Argument objects. */
{
    Tcl_Obj *script;
    int code;

    if (objc > 2) {
	Tcl_WrongNumArgs(interp, 1, objv, "?pattern?");
	return TCL_ERROR;
    }

    script = Tcl_NewStringObj(
"	    ::apply [::list {{pattern *}} {\n"
"		::set cmds {}\n"
"		::foreach cmd [::info commands ::tcl::mathfunc::$pattern] {\n"
"		    ::lappend cmds [::namespace tail $cmd]\n"
"		}\n"
"		::foreach cmd [::info commands tcl::mathfunc::$pattern] {\n"
"		    ::set cmd [::namespace tail $cmd]\n"
"		    ::if {$cmd ni $cmds} {\n"
"			::lappend cmds $cmd\n"
"		    }\n"
"		}\n"
"		::return $cmds\n"
"	    } [::namespace current]] ", -1);

    if (objc == 2) {
	Tcl_Obj *arg = Tcl_NewListObj(1, &(objv[1]));

	Tcl_AppendObjToObj(script, arg);
	Tcl_DecrRefCount(arg);
    }

    Tcl_IncrRefCount(script);
    code = Tcl_EvalObjEx(interp, script, 0);

    Tcl_DecrRefCount(script);

    return code;
}

/*
 *----------------------------------------------------------------------
 *
 * InfoHostnameCmd --
 *
 *	Called to implement the "info hostname" command that returns the host
 *	name. Handles the following syntax:
 *
 *	    info hostname
 *
 * Results:
 *	Returns TCL_OK if successful and TCL_ERROR if there is an error.
 *
 * Side effects:
 *	Returns a result in the interpreter's result object. If there is an
 *	error, the result is an error message.
 *
 *----------------------------------------------------------------------
 */

static int
InfoHostnameCmd(
    TCL_UNUSED(void *),
    Tcl_Interp *interp,		/* Current interpreter. */
    int objc,			/* Number of arguments. */
    Tcl_Obj *const objv[])	/* Argument objects. */
{
    const char *name;

    if (objc != 1) {
	Tcl_WrongNumArgs(interp, 1, objv, NULL);
	return TCL_ERROR;
    }

    name = Tcl_GetHostName();
    if (name) {
	Tcl_SetObjResult(interp, Tcl_NewStringObj(name, -1));
	return TCL_OK;
    }

    Tcl_SetObjResult(interp, Tcl_NewStringObj(
	    "unable to determine name of host", -1));
    Tcl_SetErrorCode(interp, "TCL", "OPERATION", "HOSTNAME", "UNKNOWN", NULL);
    return TCL_ERROR;
}

/*
 *----------------------------------------------------------------------
 *
 * InfoLevelCmd --
 *
 *	Called to implement the "info level" command that returns information
 *	about the call stack. Handles the following syntax:
 *
 *	    info level ?number?
 *
 * Results:
 *	Returns TCL_OK if successful and TCL_ERROR if there is an error.
 *
 * Side effects:
 *	Returns a result in the interpreter's result object. If there is an
 *	error, the result is an error message.
 *
 *----------------------------------------------------------------------
 */

static int
InfoLevelCmd(
    TCL_UNUSED(void *),
    Tcl_Interp *interp,		/* Current interpreter. */
    int objc,			/* Number of arguments. */
    Tcl_Obj *const objv[])	/* Argument objects. */
{
    Interp *iPtr = (Interp *) interp;

    if (objc == 1) {		/* Just "info level" */
	Tcl_SetObjResult(interp, Tcl_NewWideIntObj((int)iPtr->varFramePtr->level));
	return TCL_OK;
    }

    if (objc == 2) {
	int level;
	CallFrame *framePtr, *rootFramePtr = iPtr->rootFramePtr;

	if (TclGetIntFromObj(interp, objv[1], &level) != TCL_OK) {
	    return TCL_ERROR;
	}
	if (level <= 0) {
	    if (iPtr->varFramePtr == rootFramePtr) {
		goto levelError;
	    }
	    level += iPtr->varFramePtr->level;
	}
	for (framePtr=iPtr->varFramePtr ; framePtr!=rootFramePtr;
		framePtr=framePtr->callerVarPtr) {
	    if ((int)framePtr->level == level) {
		break;
	    }
	}
	if (framePtr == rootFramePtr) {
	    goto levelError;
	}

	Tcl_SetObjResult(interp,
		Tcl_NewListObj(framePtr->objc, framePtr->objv));
	return TCL_OK;
    }

    Tcl_WrongNumArgs(interp, 1, objv, "?number?");
    return TCL_ERROR;

  levelError:
    Tcl_SetObjResult(interp, Tcl_ObjPrintf(
	    "bad level \"%s\"", TclGetString(objv[1])));
    Tcl_SetErrorCode(interp, "TCL", "LOOKUP", "LEVEL",
	    TclGetString(objv[1]), NULL);
    return TCL_ERROR;
}

/*
 *----------------------------------------------------------------------
 *
 * InfoLibraryCmd --
 *
 *	Called to implement the "info library" command that returns the
 *	library directory for the Tcl installation. Handles the following
 *	syntax:
 *
 *	    info library
 *
 * Results:
 *	Returns TCL_OK if successful and TCL_ERROR if there is an error.
 *
 * Side effects:
 *	Returns a result in the interpreter's result object. If there is an
 *	error, the result is an error message.
 *
 *----------------------------------------------------------------------
 */

static int
InfoLibraryCmd(
    TCL_UNUSED(void *),
    Tcl_Interp *interp,		/* Current interpreter. */
    int objc,			/* Number of arguments. */
    Tcl_Obj *const objv[])	/* Argument objects. */
{
    const char *libDirName;

    if (objc != 1) {
	Tcl_WrongNumArgs(interp, 1, objv, NULL);
	return TCL_ERROR;
    }

    libDirName = Tcl_GetVar2(interp, "tcl_library", NULL, TCL_GLOBAL_ONLY);
    if (libDirName != NULL) {
	Tcl_SetObjResult(interp, Tcl_NewStringObj(libDirName, -1));
	return TCL_OK;
    }

    Tcl_SetObjResult(interp, Tcl_NewStringObj(
	    "no library has been specified for Tcl", -1));
    Tcl_SetErrorCode(interp, "TCL", "LOOKUP", "VARIABLE", "tcl_library",NULL);
    return TCL_ERROR;
}

/*
 *----------------------------------------------------------------------
 *
 * InfoLoadedCmd --
 *
 *	Called to implement the "info loaded" command that returns the
 *	packages that have been loaded into an interpreter. Handles the
 *	following syntax:
 *
 *	    info loaded ?interp?
 *
 * Results:
 *	Returns TCL_OK if successful and TCL_ERROR if there is an error.
 *
 * Side effects:
 *	Returns a result in the interpreter's result object. If there is an
 *	error, the result is an error message.
 *
 *----------------------------------------------------------------------
 */

static int
InfoLoadedCmd(
    TCL_UNUSED(void *),
    Tcl_Interp *interp,		/* Current interpreter. */
    int objc,			/* Number of arguments. */
    Tcl_Obj *const objv[])	/* Argument objects. */
{
    const char *interpName, *packageName;

    if (objc > 3) {
	Tcl_WrongNumArgs(interp, 1, objv, "?interp? ?packageName?");
	return TCL_ERROR;
    }

    if (objc < 2) {		/* Get loaded pkgs in all interpreters. */
	interpName = NULL;
    } else {			/* Get pkgs just in specified interp. */
	interpName = TclGetString(objv[1]);
    }
    if (objc < 3) {		/* Get loaded files in all packages. */
	packageName = NULL;
    } else {			/* Get pkgs just in specified interp. */
	packageName = TclGetString(objv[2]);
    }
    return TclGetLoadedLibraries(interp, interpName, packageName);
}

/*
 *----------------------------------------------------------------------
 *
 * InfoNameOfExecutableCmd --
 *
 *	Called to implement the "info nameofexecutable" command that returns
 *	the name of the binary file running this application. Handles the
 *	following syntax:
 *
 *	    info nameofexecutable
 *
 * Results:
 *	Returns TCL_OK if successful and TCL_ERROR if there is an error.
 *
 * Side effects:
 *	Returns a result in the interpreter's result object. If there is an
 *	error, the result is an error message.
 *
 *----------------------------------------------------------------------
 */

static int
InfoNameOfExecutableCmd(
    TCL_UNUSED(void *),
    Tcl_Interp *interp,		/* Current interpreter. */
    int objc,			/* Number of arguments. */
    Tcl_Obj *const objv[])	/* Argument objects. */
{
    if (objc != 1) {
	Tcl_WrongNumArgs(interp, 1, objv, NULL);
	return TCL_ERROR;
    }
    Tcl_SetObjResult(interp, TclGetObjNameOfExecutable());
    return TCL_OK;
}

/*
 *----------------------------------------------------------------------
 *
 * InfoPatchLevelCmd --
 *
 *	Called to implement the "info patchlevel" command that returns the
 *	default value for an argument to a procedure. Handles the following
 *	syntax:
 *
 *	    info patchlevel
 *
 * Results:
 *	Returns TCL_OK if successful and TCL_ERROR if there is an error.
 *
 * Side effects:
 *	Returns a result in the interpreter's result object. If there is an
 *	error, the result is an error message.
 *
 *----------------------------------------------------------------------
 */

static int
InfoPatchLevelCmd(
    TCL_UNUSED(void *),
    Tcl_Interp *interp,		/* Current interpreter. */
    int objc,			/* Number of arguments. */
    Tcl_Obj *const objv[])	/* Argument objects. */
{
    const char *patchlevel;

    if (objc != 1) {
	Tcl_WrongNumArgs(interp, 1, objv, NULL);
	return TCL_ERROR;
    }

    patchlevel = Tcl_GetVar2(interp, "tcl_patchLevel", NULL,
	    (TCL_GLOBAL_ONLY | TCL_LEAVE_ERR_MSG));
    if (patchlevel != NULL) {
	Tcl_SetObjResult(interp, Tcl_NewStringObj(patchlevel, -1));
	return TCL_OK;
    }
    return TCL_ERROR;
}

/*
 *----------------------------------------------------------------------
 *
 * InfoProcsCmd --
 *
 *	Called to implement the "info procs" command that returns the list of
 *	procedures in the interpreter that match an optional pattern. The
 *	pattern, if any, consists of an optional sequence of namespace names
 *	separated by "::" qualifiers, which is followed by a glob-style
 *	pattern that restricts which commands are returned. Handles the
 *	following syntax:
 *
 *	    info procs ?pattern?
 *
 * Results:
 *	Returns TCL_OK if successful and TCL_ERROR if there is an error.
 *
 * Side effects:
 *	Returns a result in the interpreter's result object. If there is an
 *	error, the result is an error message.
 *
 *----------------------------------------------------------------------
 */

static int
InfoProcsCmd(
    TCL_UNUSED(void *),
    Tcl_Interp *interp,		/* Current interpreter. */
    int objc,			/* Number of arguments. */
    Tcl_Obj *const objv[])	/* Argument objects. */
{
    const char *cmdName, *pattern;
    const char *simplePattern;
    Namespace *nsPtr;
#ifdef INFO_PROCS_SEARCH_GLOBAL_NS
    Namespace *globalNsPtr = (Namespace *) Tcl_GetGlobalNamespace(interp);
#endif
    Namespace *currNsPtr = (Namespace *) Tcl_GetCurrentNamespace(interp);
    Tcl_Obj *listPtr, *elemObjPtr;
    int specificNsInPattern = 0;/* Init. to avoid compiler warning. */
    Tcl_HashEntry *entryPtr;
    Tcl_HashSearch search;
    Command *cmdPtr, *realCmdPtr;

    /*
     * Get the pattern and find the "effective namespace" in which to list
     * procs.
     */

    if (objc == 1) {
	simplePattern = NULL;
	nsPtr = currNsPtr;
	specificNsInPattern = 0;
    } else if (objc == 2) {
	/*
	 * From the pattern, get the effective namespace and the simple
	 * pattern (no namespace qualifiers or ::'s) at the end. If an error
	 * was found while parsing the pattern, return it. Otherwise, if the
	 * namespace wasn't found, just leave nsPtr NULL: we will return an
	 * empty list since no commands there can be found.
	 */

	Namespace *dummy1NsPtr, *dummy2NsPtr;

	pattern = TclGetString(objv[1]);
	TclGetNamespaceForQualName(interp, pattern, NULL, /*flags*/ 0, &nsPtr,
		&dummy1NsPtr, &dummy2NsPtr, &simplePattern);

	if (nsPtr != NULL) {	/* We successfully found the pattern's ns. */
	    specificNsInPattern = (strcmp(simplePattern, pattern) != 0);
	}
    } else {
	Tcl_WrongNumArgs(interp, 1, objv, "?pattern?");
	return TCL_ERROR;
    }

    if (nsPtr == NULL) {
	return TCL_OK;
    }

    /*
     * Scan through the effective namespace's command table and create a list
     * with all procs that match the pattern. If a specific namespace was
     * requested in the pattern, qualify the command names with the namespace
     * name.
     */

    listPtr = Tcl_NewListObj(0, NULL);
#ifndef INFO_PROCS_SEARCH_GLOBAL_NS
    if (simplePattern != NULL && TclMatchIsTrivial(simplePattern)) {
	entryPtr = Tcl_FindHashEntry(&nsPtr->cmdTable, simplePattern);
	if (entryPtr != NULL) {
	    cmdPtr = (Command *)Tcl_GetHashValue(entryPtr);

	    if (!TclIsProc(cmdPtr)) {
		realCmdPtr = (Command *)
			TclGetOriginalCommand((Tcl_Command) cmdPtr);
		if (realCmdPtr != NULL && TclIsProc(realCmdPtr)) {
		    goto simpleProcOK;
		}
	    } else {
	    simpleProcOK:
		if (specificNsInPattern) {
		    TclNewObj(elemObjPtr);
		    Tcl_GetCommandFullName(interp, (Tcl_Command) cmdPtr,
			    elemObjPtr);
		} else {
		    elemObjPtr = Tcl_NewStringObj(simplePattern, -1);
		}
		Tcl_ListObjAppendElement(interp, listPtr, elemObjPtr);
	    }
	}
    } else
#endif /* !INFO_PROCS_SEARCH_GLOBAL_NS */
    {
	entryPtr = Tcl_FirstHashEntry(&nsPtr->cmdTable, &search);
	while (entryPtr != NULL) {
	    cmdName = (const char *)Tcl_GetHashKey(&nsPtr->cmdTable, entryPtr);
	    if ((simplePattern == NULL)
		    || Tcl_StringMatch(cmdName, simplePattern)) {
		cmdPtr = (Command *)Tcl_GetHashValue(entryPtr);

		if (!TclIsProc(cmdPtr)) {
		    realCmdPtr = (Command *)
			    TclGetOriginalCommand((Tcl_Command) cmdPtr);
		    if (realCmdPtr != NULL && TclIsProc(realCmdPtr)) {
			goto procOK;
		    }
		} else {
		procOK:
		    if (specificNsInPattern) {
			TclNewObj(elemObjPtr);
			Tcl_GetCommandFullName(interp, (Tcl_Command) cmdPtr,
				elemObjPtr);
		    } else {
			elemObjPtr = Tcl_NewStringObj(cmdName, -1);
		    }
		    Tcl_ListObjAppendElement(interp, listPtr, elemObjPtr);
		}
	    }
	    entryPtr = Tcl_NextHashEntry(&search);
	}

	/*
	 * If the effective namespace isn't the global :: namespace, and a
	 * specific namespace wasn't requested in the pattern, then add in all
	 * global :: procs that match the simple pattern. Of course, we add in
	 * only those procs that aren't hidden by a proc in the effective
	 * namespace.
	 */

#ifdef INFO_PROCS_SEARCH_GLOBAL_NS
	/*
	 * If "info procs" worked like "info commands", returning the commands
	 * also seen in the global namespace, then you would include this
	 * code. As this could break backwards compatibility with 8.0-8.2, we
	 * decided not to "fix" it in 8.3, leaving the behavior slightly
	 * different.
	 */

	if ((nsPtr != globalNsPtr) && !specificNsInPattern) {
	    entryPtr = Tcl_FirstHashEntry(&globalNsPtr->cmdTable, &search);
	    while (entryPtr != NULL) {
		cmdName = (const char *)Tcl_GetHashKey(&globalNsPtr->cmdTable, entryPtr);
		if ((simplePattern == NULL)
			|| Tcl_StringMatch(cmdName, simplePattern)) {
		    if (Tcl_FindHashEntry(&nsPtr->cmdTable,cmdName) == NULL) {
			cmdPtr = (Command *)Tcl_GetHashValue(entryPtr);
			realCmdPtr = (Command *) TclGetOriginalCommand(
				(Tcl_Command) cmdPtr);

			if (TclIsProc(cmdPtr) || ((realCmdPtr != NULL)
				&& TclIsProc(realCmdPtr))) {
			    Tcl_ListObjAppendElement(interp, listPtr,
				    Tcl_NewStringObj(cmdName, -1));
			}
		    }
		}
		entryPtr = Tcl_NextHashEntry(&search);
	    }
	}
#endif
    }

    Tcl_SetObjResult(interp, listPtr);
    return TCL_OK;
}

/*
 *----------------------------------------------------------------------
 *
 * InfoScriptCmd --
 *
 *	Called to implement the "info script" command that returns the script
 *	file that is currently being evaluated. Handles the following syntax:
 *
 *	    info script ?newName?
 *
 *	If newName is specified, it will set that as the internal name.
 *
 * Results:
 *	Returns TCL_OK if successful and TCL_ERROR if there is an error.
 *
 * Side effects:
 *	Returns a result in the interpreter's result object. If there is an
 *	error, the result is an error message. It may change the internal
 *	script filename.
 *
 *----------------------------------------------------------------------
 */

static int
InfoScriptCmd(
    TCL_UNUSED(void *),
    Tcl_Interp *interp,		/* Current interpreter. */
    int objc,			/* Number of arguments. */
    Tcl_Obj *const objv[])	/* Argument objects. */
{
    Interp *iPtr = (Interp *) interp;

    if ((objc != 1) && (objc != 2)) {
	Tcl_WrongNumArgs(interp, 1, objv, "?filename?");
	return TCL_ERROR;
    }

    if (objc == 2) {
	if (iPtr->scriptFile != NULL) {
	    Tcl_DecrRefCount(iPtr->scriptFile);
	}
	iPtr->scriptFile = objv[1];
	Tcl_IncrRefCount(iPtr->scriptFile);
    }
    if (iPtr->scriptFile != NULL) {
	Tcl_SetObjResult(interp, iPtr->scriptFile);
    }
    return TCL_OK;
}

/*
 *----------------------------------------------------------------------
 *
 * InfoSharedlibCmd --
 *
 *	Called to implement the "info sharedlibextension" command that returns
 *	the file extension used for shared libraries. Handles the following
 *	syntax:
 *
 *	    info sharedlibextension
 *
 * Results:
 *	Returns TCL_OK if successful and TCL_ERROR if there is an error.
 *
 * Side effects:
 *	Returns a result in the interpreter's result object. If there is an
 *	error, the result is an error message.
 *
 *----------------------------------------------------------------------
 */

static int
InfoSharedlibCmd(
    TCL_UNUSED(void *),
    Tcl_Interp *interp,		/* Current interpreter. */
    int objc,			/* Number of arguments. */
    Tcl_Obj *const objv[])	/* Argument objects. */
{
    if (objc != 1) {
	Tcl_WrongNumArgs(interp, 1, objv, NULL);
	return TCL_ERROR;
    }

#ifdef TCL_SHLIB_EXT
    Tcl_SetObjResult(interp, Tcl_NewStringObj(TCL_SHLIB_EXT, -1));
#endif
    return TCL_OK;
}

/*
 *----------------------------------------------------------------------
 *
 * InfoTclVersionCmd --
 *
 *	Called to implement the "info tclversion" command that returns the
 *	version number for this Tcl library. Handles the following syntax:
 *
 *	    info tclversion
 *
 * Results:
 *	Returns TCL_OK if successful and TCL_ERROR if there is an error.
 *
 * Side effects:
 *	Returns a result in the interpreter's result object. If there is an
 *	error, the result is an error message.
 *
 *----------------------------------------------------------------------
 */

static int
InfoTclVersionCmd(
    TCL_UNUSED(void *),
    Tcl_Interp *interp,		/* Current interpreter. */
    int objc,			/* Number of arguments. */
    Tcl_Obj *const objv[])	/* Argument objects. */
{
    Tcl_Obj *version;

    if (objc != 1) {
	Tcl_WrongNumArgs(interp, 1, objv, NULL);
	return TCL_ERROR;
    }

    version = Tcl_GetVar2Ex(interp, "tcl_version", NULL,
	    (TCL_GLOBAL_ONLY | TCL_LEAVE_ERR_MSG));
    if (version != NULL) {
	Tcl_SetObjResult(interp, version);
	return TCL_OK;
    }
    return TCL_ERROR;
}

/*
 *----------------------------------------------------------------------
 *
 * InfoCmdTypeCmd --
 *
 *	Called to implement the "info cmdtype" command that returns the type
 *	of a given command. Handles the following syntax:
 *
 *	    info cmdtype cmdName
 *
 * Results:
 *	Returns TCL_OK if successful and TCL_ERROR if there is an error.
 *
 * Side effects:
 *	Returns a type name. If there is an error, the result is an error
 *	message.
 *
 *----------------------------------------------------------------------
 */

static int
InfoCmdTypeCmd(
    TCL_UNUSED(void *),
    Tcl_Interp *interp,		/* Current interpreter. */
    int objc,			/* Number of arguments. */
    Tcl_Obj *const objv[])	/* Argument objects. */
{
    Tcl_Command command;

    if (objc != 2) {
	Tcl_WrongNumArgs(interp, 1, objv, "commandName");
	return TCL_ERROR;
    }
    command = Tcl_FindCommand(interp, TclGetString(objv[1]), NULL,
	    TCL_LEAVE_ERR_MSG);
    if (command == NULL) {
	return TCL_ERROR;
    }

    /*
     * There's one special case: safe child interpreters can't see aliases as
     * aliases as they're part of the security mechanisms.
     */

    if (Tcl_IsSafe(interp)
	    && (((Command *) command)->objProc == TclAliasObjCmd)) {
	Tcl_AppendResult(interp, "native", NULL);
    } else {
	Tcl_SetObjResult(interp,
		Tcl_NewStringObj(TclGetCommandTypeName(command), -1));
    }
    return TCL_OK;
}

/*
 *----------------------------------------------------------------------
 *
 * Tcl_JoinObjCmd --
 *
 *	This procedure is invoked to process the "join" Tcl command. See the
 *	user documentation for details on what it does.
 *
 * Results:
 *	A standard Tcl object result.
 *
 * Side effects:
 *	See the user documentation.
 *
 *----------------------------------------------------------------------
 */

int
Tcl_JoinObjCmd(
    TCL_UNUSED(void *),
    Tcl_Interp *interp,		/* Current interpreter. */
    int objc,			/* Number of arguments. */
    Tcl_Obj *const objv[])	/* The argument objects. */
{
    Tcl_Size length, listLen;
    int isAbstractList = 0;
    Tcl_Obj *resObjPtr = NULL, *joinObjPtr, **elemPtrs;

    if ((objc < 2) || (objc > 3)) {
	Tcl_WrongNumArgs(interp, 1, objv, "list ?joinString?");
	return TCL_ERROR;
    }

    /*
     * Make sure the list argument is a list object and get its length and a
     * pointer to its array of element pointers.
     */

    if (TclObjTypeHasProc(objv[1], getElementsProc)) {
	listLen = TclObjTypeHasProc(objv[1], lengthProc)(objv[1]);
	isAbstractList = (listLen ? 1 : 0);
	if (listLen > 1 &&
	    Tcl_ObjTypeGetElements(interp, objv[1], &listLen, &elemPtrs)
	    != TCL_OK) {
	    return TCL_ERROR;
	}
    } else if (TclListObjGetElementsM(interp, objv[1], &listLen,
	    &elemPtrs) != TCL_OK) {
	return TCL_ERROR;
    }

    if (listLen == 0) {
	/* No elements to join; default empty result is correct. */
	return TCL_OK;
    }
    if (listLen == 1) {
	/* One element; return it */
	if (!isAbstractList) {
	    Tcl_SetObjResult(interp, elemPtrs[0]);
	} else {
            Tcl_Obj *elemObj;
            if (Tcl_ObjTypeIndex(interp, objv[1], 0, &elemObj)
		!= TCL_OK) {
                return TCL_ERROR;
            }
	    Tcl_SetObjResult(interp, elemObj);
	}
	return TCL_OK;
    }

    joinObjPtr = (objc == 2) ? Tcl_NewStringObj(" ", 1) : objv[2];
    Tcl_IncrRefCount(joinObjPtr);

    (void) Tcl_GetStringFromObj(joinObjPtr, &length);
    if (length == 0) {
	resObjPtr = TclStringCat(interp, listLen, elemPtrs, 0);
    } else {
	Tcl_Size i;

<<<<<<< HEAD
	resObjPtr = Tcl_NewObj();
	for (i = 0;  i < listLen;  i++) {
	    if (i > 0) {
=======
	TclNewObj(resObjPtr);
	if (isArithSeries) {
	    Tcl_Obj *valueObj;
	    for (i = 0;  i < listLen;  i++) {
		if (i > 0) {

		    /*
		     * NOTE: This code is relying on Tcl_AppendObjToObj() **NOT**
		     * to shimmer joinObjPtr.  If it did, then the case where
		     * objv[1] and objv[2] are the same value would not be safe.
		     * Accessing elemPtrs would crash.
		     */

		    Tcl_AppendObjToObj(resObjPtr, joinObjPtr);
		}
		valueObj = TclArithSeriesObjIndex(interp, objv[1], i);
		if (valueObj == NULL) {
		    return TCL_ERROR;
		}
		Tcl_AppendObjToObj(resObjPtr, valueObj);
		Tcl_DecrRefCount(valueObj);
	    }
	} else {
	    for (i = 0;  i < listLen;  i++) {
		if (i > 0) {
>>>>>>> 5140d241

		/*
		 * NOTE: This code is relying on Tcl_AppendObjToObj() **NOT**
		 * to shimmer joinObjPtr.  If it did, then the case where
		 * objv[1] and objv[2] are the same value would not be safe.
		 * Accessing elemPtrs would crash.
		 */

		Tcl_AppendObjToObj(resObjPtr, joinObjPtr);
	    }
	    Tcl_AppendObjToObj(resObjPtr, elemPtrs[i]);
	}
    }
    Tcl_DecrRefCount(joinObjPtr);
    if (resObjPtr) {
	Tcl_SetObjResult(interp, resObjPtr);
	return TCL_OK;
    }
    return TCL_ERROR;
}

/*
 *----------------------------------------------------------------------
 *
 * Tcl_LassignObjCmd --
 *
 *	This object-based procedure is invoked to process the "lassign" Tcl
 *	command. See the user documentation for details on what it does.
 *
 * Results:
 *	A standard Tcl object result.
 *
 * Side effects:
 *	See the user documentation.
 *
 *----------------------------------------------------------------------
 */

int
Tcl_LassignObjCmd(
    TCL_UNUSED(void *),
    Tcl_Interp *interp,		/* Current interpreter. */
    int objc,			/* Number of arguments. */
    Tcl_Obj *const objv[])	/* Argument objects. */
{
    Tcl_Obj *listCopyPtr;
    Tcl_Obj **listObjv;		/* The contents of the list. */
    Tcl_Size listObjc;		/* The length of the list. */
    Tcl_Size origListObjc;	/* Original length */
    int code;

    if (objc < 2) {
	Tcl_WrongNumArgs(interp, 1, objv, "list ?varName ...?");
	return TCL_ERROR;
    }

    listCopyPtr = TclDuplicatePureObj(interp, objv[1], &tclListType);
    if (!listCopyPtr) {
	return TCL_ERROR;
    }
    Tcl_IncrRefCount(listCopyPtr); /* Important! fs */

    code = TclListObjGetElementsM(
	interp, listCopyPtr, &listObjc, &listObjv);
    if (code != TCL_OK) {
	Tcl_DecrRefCount(listCopyPtr);
	return code;
    }
    origListObjc = listObjc;

    objc -= 2;
    objv += 2;
    while (code == TCL_OK && objc > 0 && listObjc > 0) {
	if (Tcl_ObjSetVar2(interp, *objv++, NULL, *listObjv++,
		TCL_LEAVE_ERR_MSG) == NULL) {
	    code = TCL_ERROR;
	}
	objc--;
	listObjc--;
    }

    if (code == TCL_OK && objc > 0) {
	Tcl_Obj *emptyObj;

	TclNewObj(emptyObj);
	Tcl_IncrRefCount(emptyObj);
	while (code == TCL_OK && objc-- > 0) {
	    if (Tcl_ObjSetVar2(interp, *objv++, NULL, emptyObj,
		    TCL_LEAVE_ERR_MSG) == NULL) {
		code = TCL_ERROR;
	    }
	}
	Tcl_DecrRefCount(emptyObj);
    }

    if (code == TCL_OK && listObjc > 0) {
	Tcl_Obj *resultObjPtr = TclListObjRange(
	    interp, listCopyPtr, origListObjc - listObjc, origListObjc - 1);
	if (resultObjPtr == NULL) {
	    code = TCL_ERROR;
	} else {
	    Tcl_SetObjResult(interp, resultObjPtr);
	}
    }

    Tcl_DecrRefCount(listCopyPtr);
    return code;
}

/*
 *----------------------------------------------------------------------
 *
 * Tcl_LindexObjCmd --
 *
 *	This object-based procedure is invoked to process the "lindex" Tcl
 *	command. See the user documentation for details on what it does.
 *
 * Results:
 *	A standard Tcl object result.
 *
 * Side effects:
 *	See the user documentation.
 *
 *----------------------------------------------------------------------
 */

int
Tcl_LindexObjCmd(
    TCL_UNUSED(void *),
    Tcl_Interp *interp,		/* Current interpreter. */
    int objc,			/* Number of arguments. */
    Tcl_Obj *const objv[])	/* Argument objects. */
{
    Tcl_Obj *elemPtr;		/* Pointer to the element being extracted. */

    if (objc < 2) {
	Tcl_WrongNumArgs(interp, 1, objv, "list ?index ...?");
	return TCL_ERROR;
    }

    /*
     * If objc==3, then objv[2] may be either a single index or a list of
     * indices: go to TclLindexList to determine which. If objc>=4, or
     * objc==2, then objv[2 .. objc-2] are all single indices and processed as
     * such in TclLindexFlat.
     */

    if (objc == 3) {
	elemPtr = TclLindexList(interp, objv[1], objv[2]);
    } else {
	elemPtr = TclLindexFlat(interp, objv[1], objc-2, objv+2);
    }

    /*
     * Set the interpreter's object result to the last element extracted.
     */

    if (elemPtr == NULL) {
	return TCL_ERROR;
    }

    Tcl_SetObjResult(interp, elemPtr);
    Tcl_DecrRefCount(elemPtr);
    return TCL_OK;
}

/*
 *----------------------------------------------------------------------
 *
 * Tcl_LinsertObjCmd --
 *
 *	This object-based procedure is invoked to process the "linsert" Tcl
 *	command. See the user documentation for details on what it does.
 *
 * Results:
 *	A new Tcl list object formed by inserting zero or more elements into a
 *	list.
 *
 * Side effects:
 *	See the user documentation.
 *
 *----------------------------------------------------------------------
 */

int
Tcl_LinsertObjCmd(
    TCL_UNUSED(void *),
    Tcl_Interp *interp,		/* Current interpreter. */
    int objc,		/* Number of arguments. */
    Tcl_Obj *const objv[])	/* Argument objects. */
{
    Tcl_Obj *listPtr;
    Tcl_Size len, index;
    int copied = 0, result;

    if (objc < 3) {
	Tcl_WrongNumArgs(interp, 1, objv, "list index ?element ...?");
	return TCL_ERROR;
    }

    result = TclListObjLengthM(interp, objv[1], &len);
    if (result != TCL_OK) {
	return result;
    }

    /*
     * Get the index. "end" is interpreted to be the index after the last
     * element, such that using it will cause any inserted elements to be
     * appended to the list.
     */

    result = TclGetIntForIndexM(interp, objv[2], /*end*/ len, &index);
    if (result != TCL_OK) {
	return result;
    }
    if (index > len) {
	index = len;
    }

    /*
     * If the list object is unshared we can modify it directly. Otherwise we
     * create a copy to modify: this is "copy on write".
     */

    listPtr = objv[1];
    if (Tcl_IsShared(listPtr)) {
	listPtr = TclDuplicatePureObj(interp, listPtr, &tclListType);
	if (!listPtr) {
	    return TCL_ERROR;
	}
	copied = 1;
    }

    if ((objc == 4) && (index == len)) {
	/*
	 * Special case: insert one element at the end of the list.
	 */

	result = Tcl_ListObjAppendElement(NULL, listPtr, objv[3]);
	if (result != TCL_OK) {
	    if (copied) {
		Tcl_DecrRefCount(listPtr);
	    }
	    return result;
	}
    } else {
	if (TCL_OK != Tcl_ListObjReplace(interp, listPtr, index, 0,
		(objc-3), &(objv[3]))) {
	    if (copied) {
		Tcl_DecrRefCount(listPtr);
	    }
	    return TCL_ERROR;
	}
    }

    /*
     * Set the interpreter's object result.
     */

    Tcl_SetObjResult(interp, listPtr);
    return TCL_OK;
}

/*
 *----------------------------------------------------------------------
 *
 * Tcl_ListObjCmd --
 *
 *	This procedure is invoked to process the "list" Tcl command. See the
 *	user documentation for details on what it does.
 *
 * Results:
 *	A standard Tcl object result.
 *
 * Side effects:
 *	See the user documentation.
 *
 *----------------------------------------------------------------------
 */

int
Tcl_ListObjCmd(
    TCL_UNUSED(void *),
    Tcl_Interp *interp,		/* Current interpreter. */
    int objc,		/* Number of arguments. */
    Tcl_Obj *const objv[])
				/* The argument objects. */
{
    /*
     * If there are no list elements, the result is an empty object.
     * Otherwise set the interpreter's result object to be a list object.
     */

    if (objc > 1) {
	Tcl_SetObjResult(interp, Tcl_NewListObj(objc-1, &objv[1]));
    }
    return TCL_OK;
}

/*
 *----------------------------------------------------------------------
 *
 * Tcl_LlengthObjCmd --
 *
 *	This object-based procedure is invoked to process the "llength" Tcl
 *	command. See the user documentation for details on what it does.
 *
 * Results:
 *	A standard Tcl object result.
 *
 * Side effects:
 *	See the user documentation.
 *
 *----------------------------------------------------------------------
 */

int
Tcl_LlengthObjCmd(
    TCL_UNUSED(void *),
    Tcl_Interp *interp,		/* Current interpreter. */
    int objc,			/* Number of arguments. */
    Tcl_Obj *const objv[])
				/* Argument objects. */
{
    Tcl_Size listLen;
    int result;
    Tcl_Obj *objPtr;

    if (objc != 2) {
	Tcl_WrongNumArgs(interp, 1, objv, "list");
	return TCL_ERROR;
    }

    result = TclListObjLengthM(interp, objv[1], &listLen);
    if (result != TCL_OK) {
	return result;
    }

    /*
     * Set the interpreter's object result to an integer object holding the
     * length.
     */

    TclNewUIntObj(objPtr, listLen);
    Tcl_SetObjResult(interp, objPtr);
    return TCL_OK;
}

/*
 *----------------------------------------------------------------------
 *
 * Tcl_LpopObjCmd --
 *
 *	This procedure is invoked to process the "lpop" Tcl command. See the
 *	user documentation for details on what it does.
 *
 * Results:
 *	A standard Tcl object result.
 *
 * Side effects:
 *	See the user documentation.
 *
 *----------------------------------------------------------------------
 */

int
Tcl_LpopObjCmd(
    TCL_UNUSED(void *),
    Tcl_Interp *interp,		/* Current interpreter. */
    int objc,			/* Number of arguments. */
    Tcl_Obj *const objv[])
				/* Argument objects. */
{
    Tcl_Size listLen;
    int copied = 0, result;
    Tcl_Obj *elemPtr, *stored;
    Tcl_Obj *listPtr, **elemPtrs;

    if (objc < 2) {
	Tcl_WrongNumArgs(interp, 1, objv, "listvar ?index?");
	return TCL_ERROR;
    }

    listPtr = Tcl_ObjGetVar2(interp, objv[1], NULL, TCL_LEAVE_ERR_MSG);
    if (listPtr == NULL) {
	return TCL_ERROR;
    }

    result = TclListObjGetElementsM(interp, listPtr, &listLen, &elemPtrs);
    if (result != TCL_OK) {
	return result;
    }

    /*
     * First, extract the element to be returned.
     * TclLindexFlat adds a ref count which is handled.
     */

    if (objc == 2) {
	if (!listLen) {
	    /* empty list, throw the same error as with index "end" */
	    Tcl_SetObjResult(interp, Tcl_NewStringObj(
		"index \"end\" out of range", -1));
	    Tcl_SetErrorCode(interp, "TCL", "VALUE", "INDEX"
		"OUTOFRANGE", NULL);
	    return TCL_ERROR;
	}
	elemPtr = elemPtrs[listLen - 1];
	Tcl_IncrRefCount(elemPtr);
    } else {
	elemPtr = TclLindexFlat(interp, listPtr, objc-2, objv+2);

	if (elemPtr == NULL) {
	    return TCL_ERROR;
	}
    }
    Tcl_SetObjResult(interp, elemPtr);
    Tcl_DecrRefCount(elemPtr);

    /*
     * Second, remove the element.
     * TclLsetFlat adds a ref count which is handled.
     */

    if (objc == 2) {
	if (Tcl_IsShared(listPtr)) {
	    listPtr = TclDuplicatePureObj(interp, listPtr, &tclListType);
	    if (!listPtr) {
		return TCL_ERROR;
	    }
	    copied = 1;
	}
	result = Tcl_ListObjReplace(interp, listPtr, listLen - 1, 1, 0, NULL);
	if (result != TCL_OK) {
	    if (copied) {
		Tcl_DecrRefCount(listPtr);
	    }
	    return result;
	}
    } else {
	Tcl_Obj *newListPtr = TclLsetFlat(interp, listPtr, objc-2, objv+2, NULL);
	if (newListPtr == NULL) {
	    if (copied) {
		Tcl_DecrRefCount(listPtr);
	    }
	    return TCL_ERROR;
	} else {
	    listPtr = newListPtr;
	    TclUndoRefCount(listPtr);
	}
    }

    stored = Tcl_ObjSetVar2(interp, objv[1], NULL, listPtr, TCL_LEAVE_ERR_MSG);
    if (stored == NULL) {
	return TCL_ERROR;
    }

    return TCL_OK;
}

/*
 *----------------------------------------------------------------------
 *
 * Tcl_LrangeObjCmd --
 *
 *	This procedure is invoked to process the "lrange" Tcl command. See the
 *	user documentation for details on what it does.
 *
 * Results:
 *	A standard Tcl object result.
 *
 * Side effects:
 *	See the user documentation.
 *
 *----------------------------------------------------------------------
 */

int
Tcl_LrangeObjCmd(
    TCL_UNUSED(void *),
    Tcl_Interp *interp,		/* Current interpreter. */
    int objc,			/* Number of arguments. */
    Tcl_Obj *const objv[])
				/* Argument objects. */
{
    int result;
    Tcl_Size listLen, first, last;
    if (objc != 4) {
	Tcl_WrongNumArgs(interp, 1, objv, "list first last");
	return TCL_ERROR;
    }

    result = TclListObjLengthM(interp, objv[1], &listLen);
    if (result != TCL_OK) {
	return result;
    }

    result = TclGetIntForIndexM(interp, objv[2], /*endValue*/ listLen - 1,
	    &first);
    if (result != TCL_OK) {
	return result;
    }

    result = TclGetIntForIndexM(interp, objv[3], /*endValue*/ listLen - 1,
	    &last);
    if (result != TCL_OK) {
	return result;
    }

    if (TclObjTypeHasProc(objv[1], sliceProc)) {
	Tcl_Obj *resultObj;
	int status = Tcl_ObjTypeSlice(interp, objv[1], first, last, &resultObj);
	if (status == TCL_OK) {
	    Tcl_SetObjResult(interp, resultObj);
	} else {
	    return TCL_ERROR;
	}
    } else {
	Tcl_Obj *resultObj = TclListObjRange(interp, objv[1], first, last);
	if (resultObj == NULL) {
	    return TCL_ERROR;
	}
	Tcl_SetObjResult(interp, resultObj);
    }
    return TCL_OK;
}

/*
 *----------------------------------------------------------------------
 *
 * Tcl_LremoveObjCmd --
 *
 *	This procedure is invoked to process the "lremove" Tcl command. See the
 *	user documentation for details on what it does.
 *
 * Results:
 *	A standard Tcl object result.
 *
 * Side effects:
 *	See the user documentation.
 *
 *----------------------------------------------------------------------
 */

static int
LremoveIndexCompare(
    const void *el1Ptr,
    const void *el2Ptr)
{
    Tcl_Size idx1 = *((const Tcl_Size *) el1Ptr);
    Tcl_Size idx2 = *((const Tcl_Size *) el2Ptr);

    /*
     * This will put the larger element first.
     */

    return (idx1 < idx2) ? 1 : (idx1 > idx2) ? -1 : 0;
}

int
Tcl_LremoveObjCmd(
    TCL_UNUSED(void *),
    Tcl_Interp *interp,		/* Current interpreter. */
    int objc,			/* Number of arguments. */
    Tcl_Obj *const objv[])	/* Argument objects. */
{
    Tcl_Size i, idxc, prevIdx, first, num;
    Tcl_Size *idxv, listLen;
    Tcl_Obj *listObj;
    int copied = 0, status = TCL_OK;

    /*
     * Parse the arguments.
     */

    if (objc < 2) {
	Tcl_WrongNumArgs(interp, 1, objv, "list ?index ...?");
	return TCL_ERROR;
    }

    listObj = objv[1];
    if (TclListObjLengthM(interp, listObj, &listLen) != TCL_OK) {
	return TCL_ERROR;
    }

    idxc = objc - 2;
    if (idxc == 0) {
	Tcl_SetObjResult(interp, listObj);
	return TCL_OK;
    }
    idxv = (Tcl_Size *)Tcl_Alloc((objc - 2) * sizeof(*idxv));
    for (i = 2; i < objc; i++) {
	status = (TclGetIntForIndexM(interp, objv[i], /*endValue*/ listLen - 1,
		&idxv[i - 2]) != TCL_OK);
	if (status != TCL_OK) {
	    goto done;
	}
    }

    /*
     * Sort the indices, large to small so that when we remove an index we
     * don't change the indices still to be processed.
     */

    if (idxc > 1) {
	qsort(idxv, idxc, sizeof(*idxv), LremoveIndexCompare);
    }

    /*
     * Make our working copy, then do the actual removes piecemeal.
     */

    if (Tcl_IsShared(listObj)) {
	listObj = TclDuplicatePureObj(interp, listObj, &tclListType);
	if (!listObj) {
	    status = TCL_ERROR;
	    goto done;
	}
	copied = 1;
    }
    num = 0;
    first = listLen;
    for (i = 0, prevIdx = -1 ; i < idxc ; i++) {
	Tcl_Size idx = idxv[i];

	/*
	 * Repeated index and sanity check.
	 */

	if (idx == prevIdx) {
	    continue;
	}
	prevIdx = idx;
	if (idx < 0 || idx >= listLen) {
	    continue;
	}

	/*
	 * Coalesce adjacent removes to reduce the number of copies.
	 */

	if (num == 0) {
	    num = 1;
	    first = idx;
	} else if (idx + 1 == first) {
	    num++;
	    first = idx;
	} else {
	    /*
	     * Note that this operation can't fail now; we know we have a list
	     * and we're only ever contracting that list.
	     */

	    status = Tcl_ListObjReplace(interp, listObj, first, num, 0, NULL);
	    if (status != TCL_OK) {
		goto done;
	    }
	    listLen -= num;
	    num = 1;
	    first = idx;
	}
    }
    if (num != 0) {
	status = Tcl_ListObjReplace(interp, listObj, first, num, 0, NULL);
	if (status != TCL_OK) {
	    if (copied) {
		Tcl_DecrRefCount(listObj);
	    }
	    goto done;
	}
    }
    Tcl_SetObjResult(interp, listObj);
done:
    Tcl_Free(idxv);
    return status;
}

/*
 *----------------------------------------------------------------------
 *
 * Tcl_LrepeatObjCmd --
 *
 *	This procedure is invoked to process the "lrepeat" Tcl command. See
 *	the user documentation for details on what it does.
 *
 * Results:
 *	A standard Tcl object result.
 *
 * Side effects:
 *	See the user documentation.
 *
 *----------------------------------------------------------------------
 */

int
Tcl_LrepeatObjCmd(
    TCL_UNUSED(void *),
    Tcl_Interp *interp,		/* Current interpreter. */
    int objc,		/* Number of arguments. */
    Tcl_Obj *const objv[])
				/* The argument objects. */
{
    Tcl_Size elementCount, i, totalElems;
    Tcl_Obj *listPtr, **dataArray = NULL;

    /*
     * Check arguments for legality:
     *		lrepeat count ?value ...?
     */

    if (objc < 2) {
	Tcl_WrongNumArgs(interp, 1, objv, "count ?value ...?");
	return TCL_ERROR;
    }
    if (TCL_OK != TclGetSizeIntFromObj(interp, objv[1], &elementCount)) {
	return TCL_ERROR;
    }
    if (elementCount < 0) {
	Tcl_SetObjResult(interp, Tcl_ObjPrintf(
		"bad count \"%" TCL_SIZE_MODIFIER "d\": must be integer >= 0", elementCount));
	Tcl_SetErrorCode(interp, "TCL", "OPERATION", "LREPEAT", "NEGARG",
		NULL);
	return TCL_ERROR;
    }

    /*
     * Skip forward to the interesting arguments now we've finished parsing.
     */

    objc -= 2;
    objv += 2;

    /* Final sanity check. Do not exceed limits on max list length. */

    if (elementCount && objc > LIST_MAX/elementCount) {
	Tcl_SetObjResult(interp, Tcl_ObjPrintf(
		"max length of a Tcl list (%" TCL_SIZE_MODIFIER "d elements) exceeded", LIST_MAX));
	Tcl_SetErrorCode(interp, "TCL", "MEMORY", NULL);
	return TCL_ERROR;
    }
    totalElems = objc * elementCount;

    /*
     * Get an empty list object that is allocated large enough to hold each
     * init value elementCount times.
     */

    listPtr = Tcl_NewListObj(totalElems, NULL);
    if (totalElems) {
	ListRep listRep;
	ListObjGetRep(listPtr, &listRep);
	dataArray = ListRepElementsBase(&listRep);
	listRep.storePtr->numUsed = totalElems;
	if (listRep.spanPtr) {
	    /* Future proofing in case Tcl_NewListObj returns a span */
	    listRep.spanPtr->spanStart = listRep.storePtr->firstUsed;
	    listRep.spanPtr->spanLength = listRep.storePtr->numUsed;
	}
    }

    /*
     * Set the elements. Note that we handle the common degenerate case of a
     * single value being repeated separately to permit the compiler as much
     * room as possible to optimize a loop that might be run a very large
     * number of times.
     */

    CLANG_ASSERT(dataArray || totalElems == 0 );
    if (objc == 1) {
	Tcl_Obj *tmpPtr = objv[0];

	tmpPtr->refCount += elementCount;
	for (i=0 ; i<elementCount ; i++) {
	    dataArray[i] = tmpPtr;
	}
    } else {
	Tcl_Size j, k = 0;

	for (i=0 ; i<elementCount ; i++) {
	    for (j=0 ; j<objc ; j++) {
		Tcl_IncrRefCount(objv[j]);
		dataArray[k++] = objv[j];
	    }
	}
    }

    Tcl_SetObjResult(interp, listPtr);
    return TCL_OK;
}

/*
 *----------------------------------------------------------------------
 *
 * Tcl_LreplaceObjCmd --
 *
 *	This object-based procedure is invoked to process the "lreplace" Tcl
 *	command. See the user documentation for details on what it does.
 *
 * Results:
 *	A new Tcl list object formed by replacing zero or more elements of a
 *	list.
 *
 * Side effects:
 *	See the user documentation.
 *
 *----------------------------------------------------------------------
 */

int
Tcl_LreplaceObjCmd(
    TCL_UNUSED(void *),
    Tcl_Interp *interp,		/* Current interpreter. */
    int objc,			/* Number of arguments. */
    Tcl_Obj *const objv[])	/* Argument objects. */
{
    Tcl_Obj *listPtr;
    Tcl_Size numToDelete, listLen, first, last;
    int result;

    if (objc < 4) {
	Tcl_WrongNumArgs(interp, 1, objv,
		"list first last ?element ...?");
	return TCL_ERROR;
    }

    result = TclListObjLengthM(interp, objv[1], &listLen);
    if (result != TCL_OK) {
	return result;
    }

    /*
     * Get the first and last indexes. "end" is interpreted to be the index
     * for the last element, such that using it will cause that element to be
     * included for deletion.
     */

    result = TclGetIntForIndexM(interp, objv[2], /*end*/ listLen-1, &first);
    if (result != TCL_OK) {
	return result;
    }

    result = TclGetIntForIndexM(interp, objv[3], /*end*/ listLen-1, &last);
    if (result != TCL_OK) {
	return result;
    }

    if (first < 0) {
	first = 0;
    } else if (first > listLen) {
	first = listLen;
    }

    if (last >= listLen) {
	last = listLen - 1;
    }
    if (first <= last) {
	numToDelete = last - first + 1;
    } else {
	numToDelete = 0;
    }

    /*
     * If the list object is unshared we can modify it directly, otherwise we
     * create a copy to modify: this is "copy on write".
     */

    listPtr = objv[1];
    if (Tcl_IsShared(listPtr)) {
	listPtr = TclDuplicatePureObj(interp, listPtr, &tclListType);
	if (!listPtr) {
	    return TCL_ERROR;
	}
    }

    /*
     * Note that we call Tcl_ListObjReplace even when numToDelete == 0 and
     * objc == 4. In this case, the list value of listPtr is not changed (no
     * elements are removed or added), but by making the call we are assured
     * we end up with a list in canonical form. Resist any temptation to
     * optimize this case away.
     */

    if (TCL_OK != Tcl_ListObjReplace(interp, listPtr, first, numToDelete,
	    objc-4, objv+4)) {
	Tcl_DecrRefCount(listPtr);
	return TCL_ERROR;
    }

    /*
     * Set the interpreter's object result.
     */

    Tcl_SetObjResult(interp, listPtr);
    return TCL_OK;
}

/*
 *----------------------------------------------------------------------
 *
 * Tcl_LreverseObjCmd --
 *
 *	This procedure is invoked to process the "lreverse" Tcl command. See
 *	the user documentation for details on what it does.
 *
 * Results:
 *	A standard Tcl result.
 *
 * Side effects:
 *	See the user documentation.
 *
 *----------------------------------------------------------------------
 */

int
Tcl_LreverseObjCmd(
    TCL_UNUSED(void *),
    Tcl_Interp *interp,		/* Current interpreter. */
    int objc,			/* Number of arguments. */
    Tcl_Obj *const objv[])	/* Argument values. */
{
    Tcl_Obj **elemv;
    Tcl_Size elemc, i, j;

    if (objc != 2) {
	Tcl_WrongNumArgs(interp, 1, objv, "list");
	return TCL_ERROR;
    }

    /*
     *  Handle AbstractList special case - do not shimmer into a list, if it
     *  supports a private Reverse function, just to reverse it.
     */
    if (TclObjTypeHasProc(objv[1], reverseProc)) {
	Tcl_Obj *resultObj;

	if (Tcl_ObjTypeReverse(interp, objv[1], &resultObj) == TCL_OK) {
	    Tcl_SetObjResult(interp, resultObj);
	    return TCL_OK;
	}
    } /* end Abstract List */

    if (TclListObjLengthM(interp, objv[1], &elemc) != TCL_OK) {
	return TCL_ERROR;
    }

    /*
     * If the list is empty, just return it. [Bug 1876793]
     */

    if (!elemc) {
	Tcl_SetObjResult(interp, objv[1]);
	return TCL_OK;
    }
    if (TclListObjGetElementsM(interp, objv[1], &elemc, &elemv) != TCL_OK) {
	return TCL_ERROR;
    }

    if (Tcl_IsShared(objv[1])
	|| ListObjRepIsShared(objv[1])) { /* Bug 1675044 */
	Tcl_Obj *resultObj, **dataArray;
	ListRep listRep;

	resultObj = Tcl_NewListObj(elemc, NULL);

	/* Modify the internal rep in-place */
	ListObjGetRep(resultObj, &listRep);
	listRep.storePtr->numUsed = elemc;
	dataArray = ListRepElementsBase(&listRep);
	if (listRep.spanPtr) {
	    /* Future proofing */
	    listRep.spanPtr->spanStart = listRep.storePtr->firstUsed;
	    listRep.spanPtr->spanLength = listRep.storePtr->numUsed;
	}

	for (i=0,j=elemc-1 ; i<elemc ; i++,j--) {
	    dataArray[j] = elemv[i];
	    Tcl_IncrRefCount(elemv[i]);
	}

	Tcl_SetObjResult(interp, resultObj);
    } else {

	/*
	 * Not shared, so swap "in place". This relies on Tcl_LOGE above
	 * returning a pointer to the live array of Tcl_Obj values.
	 */

	for (i=0,j=elemc-1 ; i<j ; i++,j--) {
	    Tcl_Obj *tmp = elemv[i];

	    elemv[i] = elemv[j];
	    elemv[j] = tmp;
	}
	TclInvalidateStringRep(objv[1]);
	Tcl_SetObjResult(interp, objv[1]);
    }
    return TCL_OK;
}

/*
 *----------------------------------------------------------------------
 *
 * Tcl_LsearchObjCmd --
 *
 *	This procedure is invoked to process the "lsearch" Tcl command. See
 *	the user documentation for details on what it does.
 *
 * Results:
 *	A standard Tcl result.
 *
 * Side effects:
 *	See the user documentation.
 *
 *----------------------------------------------------------------------
 */

int
Tcl_LsearchObjCmd(
    TCL_UNUSED(void *),
    Tcl_Interp *interp,		/* Current interpreter. */
    int objc,			/* Number of arguments. */
    Tcl_Obj *const objv[])	/* Argument values. */
{
    const char *bytes, *patternBytes;
    int match, result=TCL_OK, bisect;
    Tcl_Size i, length = 0, listc, elemLen, start, index;
    Tcl_Size groupSize, groupOffset, lower, upper;
    int allocatedIndexVector = 0;
    int isIncreasing;
    Tcl_WideInt patWide, objWide, wide;
    int allMatches, inlineReturn, negatedMatch, returnSubindices, noCase;
    double patDouble, objDouble;
    SortInfo sortInfo;
    Tcl_Obj *patObj, **listv, *listPtr, *startPtr, *itemPtr = NULL;
    SortStrCmpFn_t strCmpFn = TclUtfCmp;
    Tcl_RegExp regexp = NULL;
    static const char *const options[] = {
	"-all",	    "-ascii",   "-bisect", "-decreasing", "-dictionary",
	"-exact",   "-glob",    "-increasing", "-index",
	"-inline",  "-integer", "-nocase",     "-not",
	"-real",    "-regexp",  "-sorted",     "-start", "-stride",
	"-subindices", NULL
    };
    enum lsearchoptions {
	LSEARCH_ALL, LSEARCH_ASCII, LSEARCH_BISECT, LSEARCH_DECREASING,
	LSEARCH_DICTIONARY, LSEARCH_EXACT, LSEARCH_GLOB, LSEARCH_INCREASING,
	LSEARCH_INDEX, LSEARCH_INLINE, LSEARCH_INTEGER, LSEARCH_NOCASE,
	LSEARCH_NOT, LSEARCH_REAL, LSEARCH_REGEXP, LSEARCH_SORTED,
	LSEARCH_START, LSEARCH_STRIDE, LSEARCH_SUBINDICES
    };
    enum datatypes {
	ASCII, DICTIONARY, INTEGER, REAL
    } dataType;
    enum modes {
	EXACT, GLOB, REGEXP, SORTED
    };
    enum modes mode;

    mode = GLOB;
    dataType = ASCII;
    isIncreasing = 1;
    allMatches = 0;
    inlineReturn = 0;
    returnSubindices = 0;
    negatedMatch = 0;
    bisect = 0;
    listPtr = NULL;
    startPtr = NULL;
    groupSize = 1;
    groupOffset = 0;
    start = 0;
    noCase = 0;
    sortInfo.compareCmdPtr = NULL;
    sortInfo.isIncreasing = 1;
    sortInfo.sortMode = 0;
    sortInfo.interp = interp;
    sortInfo.resultCode = TCL_OK;
    sortInfo.indexv = NULL;
    sortInfo.indexc = 0;

    if (objc < 3) {
	Tcl_WrongNumArgs(interp, 1, objv, "?-option value ...? list pattern");
	return TCL_ERROR;
    }

    for (i = 1; i < objc-2; i++) {
	enum lsearchoptions idx;
	if (Tcl_GetIndexFromObj(interp, objv[i], options, "option", 0, &idx)
		!= TCL_OK) {
	    result = TCL_ERROR;
	    goto done;
	}
	switch (idx) {
	case LSEARCH_ALL:		/* -all */
	    allMatches = 1;
	    break;
	case LSEARCH_ASCII:		/* -ascii */
	    dataType = ASCII;
	    break;
	case LSEARCH_BISECT:		/* -bisect */
	    mode = SORTED;
	    bisect = 1;
	    break;
	case LSEARCH_DECREASING:	/* -decreasing */
	    isIncreasing = 0;
	    sortInfo.isIncreasing = 0;
	    break;
	case LSEARCH_DICTIONARY:	/* -dictionary */
	    dataType = DICTIONARY;
	    break;
	case LSEARCH_EXACT:		/* -increasing */
	    mode = EXACT;
	    break;
	case LSEARCH_GLOB:		/* -glob */
	    mode = GLOB;
	    break;
	case LSEARCH_INCREASING:	/* -increasing */
	    isIncreasing = 1;
	    sortInfo.isIncreasing = 1;
	    break;
	case LSEARCH_INLINE:		/* -inline */
	    inlineReturn = 1;
	    break;
	case LSEARCH_INTEGER:		/* -integer */
	    dataType = INTEGER;
	    break;
	case LSEARCH_NOCASE:		/* -nocase */
	    strCmpFn = TclUtfCasecmp;
	    noCase = 1;
	    break;
	case LSEARCH_NOT:		/* -not */
	    negatedMatch = 1;
	    break;
	case LSEARCH_REAL:		/* -real */
	    dataType = REAL;
	    break;
	case LSEARCH_REGEXP:		/* -regexp */
	    mode = REGEXP;
	    break;
	case LSEARCH_SORTED:		/* -sorted */
	    mode = SORTED;
	    break;
	case LSEARCH_SUBINDICES:	/* -subindices */
	    returnSubindices = 1;
	    break;
	case LSEARCH_START:		/* -start */
	    /*
	     * If there was a previous -start option, release its saved index
	     * because it will either be replaced or there will be an error.
	     */

	    if (startPtr != NULL) {
		Tcl_DecrRefCount(startPtr);
		startPtr = NULL;
	    }
	    if (i > objc-4) {
		Tcl_SetObjResult(interp, Tcl_NewStringObj(
			"missing starting index", -1));
		Tcl_SetErrorCode(interp, "TCL", "ARGUMENT", "MISSING", NULL);
		result = TCL_ERROR;
		goto done;
	    }
	    i++;
	    if (objv[i] == objv[objc - 2]) {
		/*
		 * Take copy to prevent shimmering problems. Note that it does
		 * not matter if the index obj is also a component of the list
		 * being searched. We only need to copy where the list and the
		 * index are one-and-the-same.
		 */

		startPtr = Tcl_DuplicateObj(objv[i]);
	    } else {
		startPtr = objv[i];
	    }
	    Tcl_IncrRefCount(startPtr);
	    break;
	case LSEARCH_STRIDE:		/* -stride */
	    if (i > objc-4) {
		Tcl_SetObjResult(interp, Tcl_NewStringObj(
			"\"-stride\" option must be "
			"followed by stride length", -1));
		Tcl_SetErrorCode(interp, "TCL", "ARGUMENT", "MISSING", NULL);
		result = TCL_ERROR;
		goto done;
	    }
	    if (Tcl_GetWideIntFromObj(interp, objv[i+1], &wide) != TCL_OK) {
		result = TCL_ERROR;
		goto done;
	    }
	    if (wide < 1) {
		Tcl_SetObjResult(interp, Tcl_NewStringObj(
			"stride length must be at least 1", -1));
		Tcl_SetErrorCode(interp, "TCL", "OPERATION", "LSEARCH",
			"BADSTRIDE", NULL);
		result = TCL_ERROR;
		goto done;
	    }
	    groupSize = wide;
	    i++;
	    break;
	case LSEARCH_INDEX: {		/* -index */
	    Tcl_Obj **indices;
	    Tcl_Size j;

	    if (allocatedIndexVector) {
		TclStackFree(interp, sortInfo.indexv);
		allocatedIndexVector = 0;
	    }
	    if (i > objc-4) {
		Tcl_SetObjResult(interp, Tcl_NewStringObj(
			"\"-index\" option must be followed by list index",
			-1));
		Tcl_SetErrorCode(interp, "TCL", "ARGUMENT", "MISSING", NULL);
		result = TCL_ERROR;
		goto done;
	    }

	    /*
	     * Store the extracted indices for processing by sublist
	     * extraction. Note that we don't do this using objects because
	     * that has shimmering problems.
	     */

	    i++;
	    if (TclListObjGetElementsM(interp, objv[i],
		    &sortInfo.indexc, &indices) != TCL_OK) {
		result = TCL_ERROR;
		goto done;
	    }
	    switch (sortInfo.indexc) {
	    case 0:
		sortInfo.indexv = NULL;
		break;
	    case 1:
		sortInfo.indexv = &sortInfo.singleIndex;
		break;
	    default:
		sortInfo.indexv = (int *)
			TclStackAlloc(interp, sizeof(int) * sortInfo.indexc);
		allocatedIndexVector = 1; /* Cannot use indexc field, as it
					   * might be decreased by 1 later. */
	    }

	    /*
	     * Fill the array by parsing each index. We don't know whether
	     * their scale is sensible yet, but we at least perform the
	     * syntactic check here.
	     */

	    for (j=0 ; j<sortInfo.indexc ; j++) {
		int encoded = 0;
		if (TclIndexEncode(interp, indices[j], TCL_INDEX_NONE,
			TCL_INDEX_NONE, &encoded) != TCL_OK) {
		    result = TCL_ERROR;
		}
		if (encoded == (int)TCL_INDEX_NONE) {
		    Tcl_SetObjResult(interp, Tcl_ObjPrintf(
			    "index \"%s\" out of range",
			    TclGetString(indices[j])));
		    Tcl_SetErrorCode(interp, "TCL", "VALUE", "INDEX"
			    "OUTOFRANGE", NULL);
		    result = TCL_ERROR;
		}
		if (result == TCL_ERROR) {
		    Tcl_AppendObjToErrorInfo(interp, Tcl_ObjPrintf(
			    "\n    (-index option item number %" TCL_Z_MODIFIER "u)", j));
		    goto done;
		}
		sortInfo.indexv[j] = encoded;
	    }
	    break;
	}
	}
    }

    /*
     * Subindices only make sense if asked for with -index option set.
     */

    if (returnSubindices && sortInfo.indexc==0) {
	Tcl_SetObjResult(interp, Tcl_NewStringObj(
		"-subindices cannot be used without -index option", -1));
	Tcl_SetErrorCode(interp, "TCL", "OPERATION", "LSEARCH",
		"BAD_OPTION_MIX", NULL);
	result = TCL_ERROR;
	goto done;
    }

    if (bisect && (allMatches || negatedMatch)) {
	Tcl_SetObjResult(interp, Tcl_NewStringObj(
		"-bisect is not compatible with -all or -not", -1));
	Tcl_SetErrorCode(interp, "TCL", "OPERATION", "LSEARCH",
		"BAD_OPTION_MIX", NULL);
	result = TCL_ERROR;
	goto done;
    }

    if (mode == REGEXP) {
	/*
	 * We can shimmer regexp/list if listv[i] == pattern, so get the
	 * regexp rep before the list rep. First time round, omit the interp
	 * and hope that the compilation will succeed. If it fails, we'll
	 * recompile in "expensive" mode with a place to put error messages.
	 */

	regexp = Tcl_GetRegExpFromObj(NULL, objv[objc - 1],
		TCL_REG_ADVANCED | TCL_REG_NOSUB |
		(noCase ? TCL_REG_NOCASE : 0));
	if (regexp == NULL) {
	    /*
	     * Failed to compile the RE. Try again without the TCL_REG_NOSUB
	     * flag in case the RE had sub-expressions in it [Bug 1366683]. If
	     * this fails, an error message will be left in the interpreter.
	     */

	    regexp = Tcl_GetRegExpFromObj(interp, objv[objc - 1],
		    TCL_REG_ADVANCED | (noCase ? TCL_REG_NOCASE : 0));
	}

	if (regexp == NULL) {
	    result = TCL_ERROR;
	    goto done;
	}
    }

    /*
     * Make sure the list argument is a list object and get its length and a
     * pointer to its array of element pointers.
     */

    result = TclListObjGetElementsM(interp, objv[objc - 2], &listc, &listv);
    if (result != TCL_OK) {
	goto done;
    }

    /*
     * Check for sanity when grouping elements of the overall list together
     * because of the -stride option. [TIP #351]
     */

    if (groupSize > 1) {
	if (listc % groupSize) {
	    Tcl_SetObjResult(interp, Tcl_NewStringObj(
		    "list size must be a multiple of the stride length",
		    -1));
	    Tcl_SetErrorCode(interp, "TCL", "OPERATION", "LSEARCH", "BADSTRIDE",
		    NULL);
	    result = TCL_ERROR;
	    goto done;
	}
	if (sortInfo.indexc > 0) {
	    /*
	     * Use the first value in the list supplied to -index as the
	     * offset of the element within each group by which to sort.
	     */

	    groupOffset = TclIndexDecode(sortInfo.indexv[0], groupSize - 1);
	    if (groupOffset < 0 || groupOffset >= groupSize) {
		Tcl_SetObjResult(interp, Tcl_NewStringObj(
			"when used with \"-stride\", the leading \"-index\""
			" value must be within the group", -1));
		Tcl_SetErrorCode(interp, "TCL", "OPERATION", "LSEARCH",
			"BADINDEX", NULL);
		result = TCL_ERROR;
		goto done;
	    }
	    if (sortInfo.indexc == 1) {
		sortInfo.indexc = 0;
		sortInfo.indexv = NULL;
	    } else {
		sortInfo.indexc--;

		for (i = 0; i < sortInfo.indexc; i++) {
		    sortInfo.indexv[i] = sortInfo.indexv[i+1];
		}
	    }
	}
    }

    /*
     * Get the user-specified start offset.
     */

    if (startPtr) {
	result = TclGetIntForIndexM(interp, startPtr, listc-1, &start);
	if (result != TCL_OK) {
	    goto done;
	}
	if (start == TCL_INDEX_NONE) {
	    start = TCL_INDEX_START;
	}

	/*
	 * If the search started past the end of the list, we just return a
	 * "did not match anything at all" result straight away. [Bug 1374778]
	 */

	if (start >= listc) {
	    if (allMatches || inlineReturn) {
		Tcl_ResetResult(interp);
	    } else {
		TclNewIntObj(itemPtr, -1);
		Tcl_SetObjResult(interp, itemPtr);
	    }
	    goto done;
	}

	/*
	 * If start points within a group, it points to the start of the group.
	 */

	if (groupSize > 1) {
	    start -= (start % groupSize);
	}
    }

    patObj = objv[objc - 1];
    patternBytes = NULL;
    if (mode == EXACT || mode == SORTED) {
	switch (dataType) {
	case ASCII:
	case DICTIONARY:
	    patternBytes = Tcl_GetStringFromObj(patObj, &length);
	    break;
	case INTEGER:
	    result = TclGetWideIntFromObj(interp, patObj, &patWide);
	    if (result != TCL_OK) {
		goto done;
	    }

	    /*
	     * List representation might have been shimmered; restore it. [Bug
	     * 1844789]
	     */

	    TclListObjGetElementsM(NULL, objv[objc - 2], &listc, &listv);
	    break;
	case REAL:
	    result = Tcl_GetDoubleFromObj(interp, patObj, &patDouble);
	    if (result != TCL_OK) {
		goto done;
	    }

	    /*
	     * List representation might have been shimmered; restore it. [Bug
	     * 1844789]
	     */

	    TclListObjGetElementsM(NULL, objv[objc - 2], &listc, &listv);
	    break;
	}
    } else {
	patternBytes = Tcl_GetStringFromObj(patObj, &length);
    }

    /*
     * Set default index value to -1, indicating failure; if we find the item
     * in the course of our search, index will be set to the correct value.
     */

    index = -1;
    match = 0;

    if (mode == SORTED && !allMatches && !negatedMatch) {
	/*
	 * If the data is sorted, we can do a more intelligent search. Note
	 * that there is no point in being smart when -all was specified; in
	 * that case, we have to look at all items anyway, and there is no
	 * sense in doing this when the match sense is inverted.
	 */

	/*
	 * With -stride, lower, upper and i are kept as multiples of groupSize.
	 */

	lower = start - groupSize;
	upper = listc;
	itemPtr = NULL;
	while (lower + groupSize != upper && sortInfo.resultCode == TCL_OK) {
	    i = (lower + upper)/2;
	    i -= i % groupSize;

	    Tcl_BumpObj(itemPtr);
	    itemPtr = NULL;

	    if (sortInfo.indexc != 0) {
		itemPtr = SelectObjFromSublist(listv[i+groupOffset], &sortInfo);
		if (sortInfo.resultCode != TCL_OK) {
		    result = sortInfo.resultCode;
		    goto done;
		}
	    } else {
		itemPtr = listv[i+groupOffset];
	    }
	    switch (dataType) {
	    case ASCII:
		bytes = TclGetString(itemPtr);
		match = strCmpFn(patternBytes, bytes);
		break;
	    case DICTIONARY:
		bytes = TclGetString(itemPtr);
		match = DictionaryCompare(patternBytes, bytes);
		break;
	    case INTEGER:
		result = TclGetWideIntFromObj(interp, itemPtr, &objWide);
		if (result != TCL_OK) {
		    goto done;
		}
		if (patWide == objWide) {
		    match = 0;
		} else if (patWide < objWide) {
		    match = -1;
		} else {
		    match = 1;
		}
		break;
	    case REAL:
		result = Tcl_GetDoubleFromObj(interp, itemPtr, &objDouble);
		if (result != TCL_OK) {
		    goto done;
		}
		if (patDouble == objDouble) {
		    match = 0;
		} else if (patDouble < objDouble) {
		    match = -1;
		} else {
		    match = 1;
		}
		break;
	    }
	    if (match == 0) {
		/*
		 * Normally, binary search is written to stop when it finds a
		 * match. If there are duplicates of an element in the list,
		 * our first match might not be the first occurrence.
		 * Consider: 0 0 0 1 1 1 2 2 2
		 *
		 * To maintain consistency with standard lsearch semantics, we
		 * must find the leftmost occurrence of the pattern in the
		 * list. Thus we don't just stop searching here. This
		 * variation means that a search always makes log n
		 * comparisons (normal binary search might "get lucky" with an
		 * early comparison).
		 *
		 * In bisect mode though, we want the last of equals.
		 */

		index = i;
		if (bisect) {
		    lower = i;
		} else {
		    upper = i;
		}
	    } else if (match > 0) {
		if (isIncreasing) {
		    lower = i;
		} else {
		    upper = i;
		}
	    } else {
		if (isIncreasing) {
		    upper = i;
		} else {
		    lower = i;
		}
	    }
	}
	if (bisect && index < 0) {
	    index = lower;
	}
    } else {
	/*
	 * We need to do a linear search, because (at least one) of:
	 *   - our matcher can only tell equal vs. not equal
	 *   - our matching sense is negated
	 *   - we're building a list of all matched items
	 */

	if (allMatches) {
	    listPtr = Tcl_NewListObj(0, NULL);
	}
	for (i = start; i < listc; i += groupSize) {
	    match = 0;
	    Tcl_BumpObj(itemPtr);
	    itemPtr = NULL;

	    if (sortInfo.indexc != 0) {
		itemPtr = SelectObjFromSublist(listv[i+groupOffset], &sortInfo);
		if (sortInfo.resultCode != TCL_OK) {
		    if (listPtr != NULL) {
			Tcl_DecrRefCount(listPtr);
		    }
		    result = sortInfo.resultCode;
		    goto done;
		}
	    } else {
		itemPtr = listv[i+groupOffset];
	    }

	    switch (mode) {
	    case SORTED:
	    case EXACT:
		switch (dataType) {
		case ASCII:
		    bytes = Tcl_GetStringFromObj(itemPtr, &elemLen);
		    if (length == elemLen) {
			/*
			 * This split allows for more optimal compilation of
			 * memcmp/strcasecmp.
			 */

			if (noCase) {
			    match = (TclUtfCasecmp(bytes, patternBytes) == 0);
			} else {
			    match = (memcmp(bytes, patternBytes, length) == 0);
			}
		    }
		    break;

		case DICTIONARY:
		    bytes = TclGetString(itemPtr);
		    match = (DictionaryCompare(bytes, patternBytes) == 0);
		    break;

		case INTEGER:
		    result = TclGetWideIntFromObj(interp, itemPtr, &objWide);
		    if (result != TCL_OK) {
			if (listPtr != NULL) {
			    Tcl_DecrRefCount(listPtr);
			}
			goto done;
		    }
		    match = (objWide == patWide);
		    break;

		case REAL:
		    result = Tcl_GetDoubleFromObj(interp,itemPtr, &objDouble);
		    if (result != TCL_OK) {
			if (listPtr) {
			    Tcl_DecrRefCount(listPtr);
			}
			goto done;
		    }
		    match = (objDouble == patDouble);
		    break;
		}
		break;

	    case GLOB:
		match = Tcl_StringCaseMatch(TclGetString(itemPtr),
			patternBytes, noCase);
		break;

	    case REGEXP:
		match = Tcl_RegExpExecObj(interp, regexp, itemPtr, 0, 0, 0);
		if (match < 0) {
		    Tcl_DecrRefCount(patObj);
		    if (listPtr != NULL) {
			Tcl_DecrRefCount(listPtr);
		    }
		    result = TCL_ERROR;
		    goto done;
		}
		break;
	    }

	    /*
	     * Invert match condition for -not.
	     */

	    if (negatedMatch) {
		match = !match;
	    }
	    if (!match) {
		continue;
	    }
	    if (!allMatches) {
		index = i;
		break;
	    } else if (inlineReturn) {
		/*
		 * Note that these appends are not expected to fail.
		 */

		if (returnSubindices && (sortInfo.indexc != 0)) {
		    itemPtr = SelectObjFromSublist(listv[i+groupOffset],
			    &sortInfo);
		    Tcl_ListObjAppendElement(interp, listPtr, itemPtr);
		} else if (groupSize > 1) {
		    Tcl_ListObjReplace(interp, listPtr, LIST_MAX, 0,
			    groupSize, &listv[i]);
		} else {
		    itemPtr = listv[i];
		    Tcl_ListObjAppendElement(interp, listPtr, itemPtr);
		}
	    } else if (returnSubindices) {
		Tcl_Size j;

		TclNewIndexObj(itemPtr, i+groupOffset);
		for (j=0 ; j<sortInfo.indexc ; j++) {
		    Tcl_Obj *elObj;
		    size_t elValue = TclIndexDecode(sortInfo.indexv[j], listc);
		    TclNewIndexObj(elObj, elValue);
		    Tcl_ListObjAppendElement(interp, itemPtr, elObj);
		}
		Tcl_ListObjAppendElement(interp, listPtr, itemPtr);
	    } else {
		Tcl_ListObjAppendElement(interp, listPtr, Tcl_NewWideIntObj(i));
	    }
	}
    }

    Tcl_BumpObj(itemPtr);
    itemPtr = NULL;

    /*
     * Return everything or a single value.
     */

    if (allMatches) {
	Tcl_SetObjResult(interp, listPtr);
    } else if (!inlineReturn) {
	if (returnSubindices) {
	    Tcl_Size j;

	    TclNewIndexObj(itemPtr, index+groupOffset);
	    for (j=0 ; j<sortInfo.indexc ; j++) {
		Tcl_Obj *elObj;
		size_t elValue = TclIndexDecode(sortInfo.indexv[j], listc);
		TclNewIndexObj(elObj, elValue);
		Tcl_ListObjAppendElement(interp, itemPtr, elObj);
	    }
	    Tcl_SetObjResult(interp, itemPtr);
	} else {
		Tcl_Obj *elObj;
		TclNewIndexObj(elObj, index);
	    Tcl_SetObjResult(interp, elObj);
	}
    } else if (index < 0) {
	/*
	 * Is this superfluous? The result should be a blank object by
	 * default...
	 */

	Tcl_SetObjResult(interp, Tcl_NewObj());
    } else {
	if (returnSubindices) {
	    Tcl_SetObjResult(interp, SelectObjFromSublist(listv[i+groupOffset],
		    &sortInfo));
	} else if (groupSize > 1) {
	    Tcl_SetObjResult(interp, Tcl_NewListObj(groupSize, &listv[index]));
	} else {
	    Tcl_SetObjResult(interp, listv[index]);
	}
    }
    result = TCL_OK;

    /*
     * Cleanup the index list array.
     */

  done:
    if (startPtr != NULL) {
	Tcl_DecrRefCount(startPtr);
    }
    if (allocatedIndexVector) {
	TclStackFree(interp, sortInfo.indexv);
    }
    return result;
}

/*
 *----------------------------------------------------------------------
 *
 * SequenceIdentifyArgument --
 *   (for [lseq] command)
 *
 *  Given a Tcl_Obj, identify if it is a keyword or a number
 *
 *  Return Value
 *    0 - failure, unexpected value
 *    1 - value is a number
 *    2 - value is an operand keyword
 *    3 - value is a by keyword
 *
 *  The decoded value will be assigned to the appropriate
 *  pointer, if supplied.
 */

static SequenceDecoded
SequenceIdentifyArgument(
     Tcl_Interp *interp,        /* for error reporting  */
     Tcl_Obj *argPtr,           /* Argument to decode   */
     Tcl_Obj **numValuePtr,     /* Return numeric value */
     int *keywordIndexPtr)      /* Return keyword enum  */
{
    int status;
    SequenceOperators opmode;
    SequenceByMode bymode;
    void *clientData;

    status = Tcl_GetNumberFromObj(NULL, argPtr, &clientData, keywordIndexPtr);
    if (status == TCL_OK) {
	if (numValuePtr) {
	    *numValuePtr = argPtr;
	}
	return NumericArg;
    } else {
	/* Check for an index expression */
	long value;
	double dvalue;
	Tcl_Obj *exprValueObj;
	int keyword;
	Tcl_InterpState savedstate;
	savedstate = Tcl_SaveInterpState(interp, status);
	if (Tcl_ExprLongObj(interp, argPtr, &value) != TCL_OK) {
	    status = Tcl_RestoreInterpState(interp, savedstate);
	    exprValueObj = argPtr;
	} else {
	    // Determine if expression is double or int
	    if (Tcl_ExprDoubleObj(interp, argPtr, &dvalue) != TCL_OK) {
		keyword = TCL_NUMBER_INT;
		exprValueObj = argPtr;
	    } else {
		if (floor(dvalue) == dvalue) {
		    TclNewIntObj(exprValueObj, value);
		    keyword = TCL_NUMBER_INT;
		} else {
		    TclNewDoubleObj(exprValueObj, dvalue);
		    keyword = TCL_NUMBER_DOUBLE;
		}
	    }
	    status = Tcl_RestoreInterpState(interp, savedstate);
	    if (numValuePtr) {
		*numValuePtr = exprValueObj;
	    }
	    if (keywordIndexPtr) {
		*keywordIndexPtr = keyword ;// type of expression result
	    }
	    return NumericArg;
	}
    }

    status = Tcl_GetIndexFromObj(NULL, argPtr, seq_operations,
				 "range operation", 0, &opmode);
    if (status == TCL_OK) {
	if (keywordIndexPtr) {
	    *keywordIndexPtr = opmode;
	}
	return RangeKeywordArg;
    }

    status = Tcl_GetIndexFromObj(NULL, argPtr, seq_step_keywords,
				 "step keyword", 0, &bymode);
    if (status == TCL_OK) {
	if (keywordIndexPtr) {
	    *keywordIndexPtr = bymode;
	}
	return ByKeywordArg;
    }
    return NoneArg;
}

/*
 *----------------------------------------------------------------------
 *
 * Tcl_LseqObjCmd --
 *
 *	This procedure is invoked to process the "lseq" Tcl command.
 *	See the user documentation for details on what it does.
 *
 * Enumerated possible argument patterns:
 *
 * 1:
 *    lseq n
 * 2:
 *    lseq n n
 * 3:
 *    lseq n n n
 *    lseq n 'to' n
 *    lseq n 'count' n
 *    lseq n 'by' n
 * 4:
 *    lseq n 'to' n n
 *    lseq n n 'by' n
 *    lseq n 'count' n n
 * 5:
 *    lseq n 'to' n 'by' n
 *    lseq n 'count' n 'by' n
 *
 * Results:
 *	A standard Tcl object result.
 *
 * Side effects:
 *	See the user documentation.
 *
 *----------------------------------------------------------------------
 */

int
Tcl_LseqObjCmd(
    TCL_UNUSED(void *),
    Tcl_Interp *interp,	   /* Current interpreter. */
    int objc,		   /* Number of arguments. */
    Tcl_Obj *const objv[]) /* The argument objects. */
{
    Tcl_Obj *elementCount = NULL;
    Tcl_Obj *start = NULL, *end = NULL, *step = NULL;
    Tcl_WideInt values[5];
    Tcl_Obj *numValues[5];
    Tcl_Obj *numberObj;
    int status = TCL_ERROR, keyword, useDoubles = 0;
    Tcl_Obj *arithSeriesPtr;
    SequenceOperators opmode;
    SequenceDecoded decoded;
    int i, arg_key = 0, value_i = 0;
    // Default constants
    Tcl_Obj *zero = Tcl_NewIntObj(0);
    Tcl_Obj *one = Tcl_NewIntObj(1);

    /*
     * Create a decoding key by looping through the arguments and identify
     * what kind of argument each one is.  Encode each argument as a decimal
     * digit.
     */
    if (objc > 6) {
	 /* Too many arguments */
	 arg_key=0;
    } else for (i=1; i<objc; i++) {
	 arg_key = (arg_key * 10);
	 numValues[value_i] = NULL;
	 decoded = SequenceIdentifyArgument(interp, objv[i], &numberObj, &keyword);
	 switch (decoded) {

	 case NoneArg:
	      /*
	       * Unrecognizable argument
	       * Reproduce operation error message
	       */
	      status = Tcl_GetIndexFromObj(interp, objv[i], seq_operations,
		           "operation", 0, &opmode);
	      goto done;

	 case NumericArg:
	      arg_key += NumericArg;
	      numValues[value_i] = numberObj;
	      Tcl_IncrRefCount(numValues[value_i]);
	      values[value_i] = keyword;  // This is the TCL_NUMBER_* value
	      useDoubles = useDoubles ? useDoubles : keyword == TCL_NUMBER_DOUBLE;
	      value_i++;
	      break;

	 case RangeKeywordArg:
	      arg_key += RangeKeywordArg;
	      values[value_i] = keyword;
	      value_i++;
	      break;

	 case ByKeywordArg:
	      arg_key += ByKeywordArg;
	      values[value_i] = keyword;
	      value_i++;
	      break;

	 default:
	      arg_key += 9; // Error state
	      value_i++;
	      break;
	 }
    }

    /*
     * The key encoding defines a valid set of arguments, or indicates an
     * error condition; process the values accordningly.
     */
    switch (arg_key) {

/*    No argument */
    case 0:
	 Tcl_WrongNumArgs(interp, 1, objv,
	     "n ??op? n ??by? n??");
	 goto done;
	 break;

/*    lseq n */
    case 1:
	start = zero;
	elementCount = numValues[0];
	end = NULL;
	step = one;
	break;

/*    lseq n n */
    case 11:
	start = numValues[0];
	end = numValues[1];
	break;

/*    lseq n n n */
    case 111:
	start = numValues[0];
	end = numValues[1];
	step = numValues[2];
	break;

/*    lseq n 'to' n    */
/*    lseq n 'count' n */
/*    lseq n 'by' n    */
    case 121:
	opmode = (SequenceOperators)values[1];
	switch (opmode) {
	case LSEQ_DOTS:
	case LSEQ_TO:
	    start = numValues[0];
	    end = numValues[2];
	    break;
	case LSEQ_BY:
	    start = zero;
	    elementCount = numValues[0];
	    step = numValues[2];
	    break;
	case LSEQ_COUNT:
	    start = numValues[0];
	    elementCount = numValues[2];
	    step = one;
	    break;
	default:
	    goto done;
	}
	break;

/*    lseq n 'to' n n    */
/*    lseq n 'count' n n */
    case 1211:
	opmode = (SequenceOperators)values[1];
	switch (opmode) {
	case LSEQ_DOTS:
	case LSEQ_TO:
	    start = numValues[0];
	    end = numValues[2];
	    step = numValues[3];
	    break;
	case LSEQ_COUNT:
	    start = numValues[0];
	    elementCount = numValues[2];
	    step = numValues[3];
	    break;
	case LSEQ_BY:
	    /* Error case */
	    goto done;
	    break;
	default:
	    goto done;
	    break;
	}
	break;

/*    lseq n n 'by' n */
    case 1121:
	start = numValues[0];
	end = numValues[1];
	opmode = (SequenceOperators)values[2];
	switch (opmode) {
	case LSEQ_BY:
	    step = numValues[3];
	    break;
	case LSEQ_DOTS:
	case LSEQ_TO:
	case LSEQ_COUNT:
	default:
	    goto done;
	    break;
	}
	break;

/*    lseq n 'to' n 'by' n    */
/*    lseq n 'count' n 'by' n */
    case 12121:
	start = numValues[0];
	opmode = (SequenceOperators)values[3];
	switch (opmode) {
	case LSEQ_BY:
	    step = numValues[4];
	    break;
	default:
	    goto done;
	    break;
	}
	opmode = (SequenceOperators)values[1];
	switch (opmode) {
	case LSEQ_DOTS:
	case LSEQ_TO:
	    start = numValues[0];
	    end = numValues[2];
	    break;
	case LSEQ_COUNT:
	    start = numValues[0];
	    elementCount = numValues[2];
	    break;
	default:
	    goto done;
	    break;
	}
	break;

/*    Error cases: incomplete arguments */
    case 12:
	 opmode = (SequenceOperators)values[1]; goto KeywordError; break;
    case 112:
	 opmode = (SequenceOperators)values[2]; goto KeywordError; break;
    case 1212:
	 opmode = (SequenceOperators)values[3]; goto KeywordError; break;
    KeywordError:
	 switch (opmode) {
	 case LSEQ_DOTS:
	 case LSEQ_TO:
	      Tcl_SetObjResult(interp, Tcl_ObjPrintf(
		  "missing \"to\" value."));
	      break;
	 case LSEQ_COUNT:
	      Tcl_SetObjResult(interp, Tcl_ObjPrintf(
		  "missing \"count\" value."));
	      break;
	 case LSEQ_BY:
	      Tcl_SetObjResult(interp, Tcl_ObjPrintf(
		  "missing \"by\" value."));
	      break;
	 }
	 goto done;
	 break;

/*    All other argument errors */
    default:
	 Tcl_WrongNumArgs(interp, 1, objv, "n ??op? n ??by? n??");
	 goto done;
	 break;
    }

    /*
     * Success!  Now lets create the series object.
     */
    status = TclNewArithSeriesObj(interp, &arithSeriesPtr,
		  useDoubles, start, end, step, elementCount);

    if (status == TCL_OK) {
	Tcl_SetObjResult(interp, arithSeriesPtr);
    }

 done:
    // Free number arguments.
    while (--value_i>=0) {
	if (numValues[value_i]) Tcl_DecrRefCount(numValues[value_i]);
    }

    // Free constants
    Tcl_DecrRefCount(zero);
    Tcl_DecrRefCount(one);

    return status;
}

/*
 *----------------------------------------------------------------------
 *
 * Tcl_LsetObjCmd --
 *
 *	This procedure is invoked to process the "lset" Tcl command. See the
 *	user documentation for details on what it does.
 *
 * Results:
 *	A standard Tcl result.
 *
 * Side effects:
 *	See the user documentation.
 *
 *----------------------------------------------------------------------
 */

int
Tcl_LsetObjCmd(
    TCL_UNUSED(ClientData),
    Tcl_Interp *interp,		/* Current interpreter. */
    int objc,			/* Number of arguments. */
    Tcl_Obj *const objv[])	/* Argument values. */
{
    Tcl_Obj *listPtr;		/* Pointer to the list being altered. */
    Tcl_Obj *finalValuePtr;	/* Value finally assigned to the variable. */

    /*
     * Check parameter count.
     */

    if (objc < 3) {
	Tcl_WrongNumArgs(interp, 1, objv,
		"listVar ?index? ?index ...? value");
	return TCL_ERROR;
    }

    /*
     * Look up the list variable's value.
     */

    listPtr = Tcl_ObjGetVar2(interp, objv[1], NULL, TCL_LEAVE_ERR_MSG);
    if (listPtr == NULL) {
	return TCL_ERROR;
    }

    /*
     * Substitute the value in the value. Return either the value or else an
     * unshared copy of it.
     */

    if (objc == 4) {
	finalValuePtr = TclLsetList(interp, listPtr, objv[2], objv[3]);
    } else {
	if (TclObjTypeHasProc(listPtr, setElementProc)) {
	    finalValuePtr = Tcl_ObjTypeSetElement(interp, listPtr,
						       objc-3, objv+2, objv[objc-1]);
	    if (finalValuePtr) {
		Tcl_IncrRefCount(finalValuePtr);
	    }
	} else {
	    finalValuePtr = TclLsetFlat(interp, listPtr, objc-3, objv+2,
					objv[objc-1]);
	}
    }

    /*
     * If substitution has failed, bail out.
     */

    if (finalValuePtr == NULL) {
	return TCL_ERROR;
    }

    /*
     * Finally, update the variable so that traces fire.
     */

    listPtr = Tcl_ObjSetVar2(interp, objv[1], NULL, finalValuePtr,
	    TCL_LEAVE_ERR_MSG);
    Tcl_DecrRefCount(finalValuePtr);
    if (listPtr == NULL) {
	return TCL_ERROR;
    }

    /*
     * Return the new value of the variable as the interpreter result.
     */

    Tcl_SetObjResult(interp, listPtr);
    return TCL_OK;
}

/*
 *----------------------------------------------------------------------
 *
 * Tcl_LsortObjCmd --
 *
 *	This procedure is invoked to process the "lsort" Tcl command. See the
 *	user documentation for details on what it does.
 *
 * Results:
 *	A standard Tcl result.
 *
 * Side effects:
 *	See the user documentation.
 *
 *----------------------------------------------------------------------
 */

int
Tcl_LsortObjCmd(
    TCL_UNUSED(void *),
    Tcl_Interp *interp,		/* Current interpreter. */
    int objc,			/* Number of arguments. */
    Tcl_Obj *const objv[])	/* Argument values. */
{
    int indices, nocase = 0, indexc;
    int sortMode = SORTMODE_ASCII;
    int group, allocatedIndexVector = 0;
    Tcl_Size j, idx, groupSize, groupOffset, length;
    Tcl_WideInt wide;
    Tcl_Obj *resultPtr, *cmdPtr, **listObjPtrs, *listObj, *indexPtr;
    Tcl_Size i, elmArrSize;
    SortElement *elementArray = NULL, *elementPtr;
    SortInfo sortInfo;		/* Information about this sort that needs to
				 * be passed to the comparison function. */
#   define MAXCALLOC 1024000
#   define NUM_LISTS 30
    SortElement *subList[NUM_LISTS+1];
				/* This array holds pointers to temporary
				 * lists built during the merge sort. Element
				 * i of the array holds a list of length
				 * 2**i. */
    static const char *const switches[] = {
	"-ascii", "-command", "-decreasing", "-dictionary", "-increasing",
	"-index", "-indices", "-integer", "-nocase", "-real", "-stride",
	"-unique", NULL
    };
    enum Lsort_Switches {
	LSORT_ASCII, LSORT_COMMAND, LSORT_DECREASING, LSORT_DICTIONARY,
	LSORT_INCREASING, LSORT_INDEX, LSORT_INDICES, LSORT_INTEGER,
	LSORT_NOCASE, LSORT_REAL, LSORT_STRIDE, LSORT_UNIQUE
    } index;

    if (objc < 2) {
	Tcl_WrongNumArgs(interp, 1, objv, "?-option value ...? list");
	return TCL_ERROR;
    }

    /*
     * Parse arguments to set up the mode for the sort.
     */

    sortInfo.isIncreasing = 1;
    sortInfo.sortMode = SORTMODE_ASCII;
    sortInfo.indexv = NULL;
    sortInfo.indexc = 0;
    sortInfo.unique = 0;
    sortInfo.interp = interp;
    sortInfo.resultCode = TCL_OK;
    cmdPtr = NULL;
    indices = 0;
    group = 0;
    groupSize = 1;
    groupOffset = 0;
    indexPtr = NULL;
    for (i = 1; i < objc-1; i++) {
	if (Tcl_GetIndexFromObj(interp, objv[i], switches, "option", 0,
		&index) != TCL_OK) {
	    sortInfo.resultCode = TCL_ERROR;
	    goto done;
	}
	switch (index) {
	case LSORT_ASCII:
	    sortInfo.sortMode = SORTMODE_ASCII;
	    break;
	case LSORT_COMMAND:
	    if (i == objc-2) {
		Tcl_SetObjResult(interp, Tcl_NewStringObj(
			"\"-command\" option must be followed "
			"by comparison command", -1));
		Tcl_SetErrorCode(interp, "TCL", "ARGUMENT", "MISSING", NULL);
		sortInfo.resultCode = TCL_ERROR;
		goto done;
	    }
	    sortInfo.sortMode = SORTMODE_COMMAND;
	    cmdPtr = objv[i+1];
	    i++;
	    break;
	case LSORT_DECREASING:
	    sortInfo.isIncreasing = 0;
	    break;
	case LSORT_DICTIONARY:
	    sortInfo.sortMode = SORTMODE_DICTIONARY;
	    break;
	case LSORT_INCREASING:
	    sortInfo.isIncreasing = 1;
	    break;
	case LSORT_INDEX: {
	    Tcl_Size sortindex;
	    Tcl_Obj **indexv;

	    if (i == objc-2) {
		Tcl_SetObjResult(interp, Tcl_NewStringObj(
			"\"-index\" option must be followed by list index",
			-1));
		Tcl_SetErrorCode(interp, "TCL", "ARGUMENT", "MISSING", NULL);
		sortInfo.resultCode = TCL_ERROR;
		goto done;
	    }
	    if (TclListObjGetElementsM(interp, objv[i+1], &sortindex,
		    &indexv) != TCL_OK) {
		sortInfo.resultCode = TCL_ERROR;
		goto done;
	    }

	    /*
	     * Check each of the indices for syntactic correctness. Note that
	     * we do not store the converted values here because we do not
	     * know if this is the only -index option yet and so we can't
	     * allocate any space; that happens after the scan through all the
	     * options is done.
	     */

	    for (j=0 ; j<sortindex ; j++) {
		int encoded = 0;
		int result = TclIndexEncode(interp, indexv[j],
			TCL_INDEX_NONE, TCL_INDEX_NONE, &encoded);

		if ((result == TCL_OK) && (encoded == (int)TCL_INDEX_NONE)) {
		    Tcl_SetObjResult(interp, Tcl_ObjPrintf(
			    "index \"%s\" out of range",
			    TclGetString(indexv[j])));
		    Tcl_SetErrorCode(interp, "TCL", "VALUE", "INDEX"
			    "OUTOFRANGE", NULL);
		    result = TCL_ERROR;
		}
		if (result == TCL_ERROR) {
		    Tcl_AppendObjToErrorInfo(interp, Tcl_ObjPrintf(
			    "\n    (-index option item number %" TCL_Z_MODIFIER "u)", j));
		    sortInfo.resultCode = TCL_ERROR;
		    goto done;
		}
	    }
	    indexPtr = objv[i+1];
	    i++;
	    break;
	}
	case LSORT_INTEGER:
	    sortInfo.sortMode = SORTMODE_INTEGER;
	    break;
	case LSORT_NOCASE:
	    nocase = 1;
	    break;
	case LSORT_REAL:
	    sortInfo.sortMode = SORTMODE_REAL;
	    break;
	case LSORT_UNIQUE:
	    sortInfo.unique = 1;
	    break;
	case LSORT_INDICES:
	    indices = 1;
	    break;
	case LSORT_STRIDE:
	    if (i == objc-2) {
		Tcl_SetObjResult(interp, Tcl_NewStringObj(
			"\"-stride\" option must be "
			"followed by stride length", -1));
		Tcl_SetErrorCode(interp, "TCL", "ARGUMENT", "MISSING", NULL);
		sortInfo.resultCode = TCL_ERROR;
		goto done;
	    }
	    if (Tcl_GetWideIntFromObj(interp, objv[i+1], &wide) != TCL_OK) {
		sortInfo.resultCode = TCL_ERROR;
		goto done;
	    }
	    if (wide < 2) {
		Tcl_SetObjResult(interp, Tcl_NewStringObj(
			"stride length must be at least 2", -1));
		Tcl_SetErrorCode(interp, "TCL", "OPERATION", "LSORT",
			"BADSTRIDE", NULL);
		sortInfo.resultCode = TCL_ERROR;
		goto done;
	    }
	    groupSize = wide;
	    group = 1;
	    i++;
	    break;
	}
    }
    if (nocase && (sortInfo.sortMode == SORTMODE_ASCII)) {
	sortInfo.sortMode = SORTMODE_ASCII_NC;
    }

    /*
     * Now extract the -index list for real, if present. No failures are
     * expected here; the values are all of the right type or convertible to
     * it.
     */

    if (indexPtr) {
	Tcl_Obj **indexv;

	TclListObjGetElementsM(interp, indexPtr, &sortInfo.indexc, &indexv);
	switch (sortInfo.indexc) {
	case 0:
	    sortInfo.indexv = NULL;
	    break;
	case 1:
	    sortInfo.indexv = &sortInfo.singleIndex;
	    break;
	default:
	    sortInfo.indexv = (int *)
		    TclStackAlloc(interp, sizeof(int) * sortInfo.indexc);
	    allocatedIndexVector = 1;	/* Cannot use indexc field, as it
					 * might be decreased by 1 later. */
	}
	for (j=0 ; j<sortInfo.indexc ; j++) {
	    /* Prescreened values, no errors or out of range possible */
	    TclIndexEncode(NULL, indexv[j], TCL_INDEX_NONE,
		    TCL_INDEX_NONE, &sortInfo.indexv[j]);
	}
    }

    listObj = objv[objc-1];

    if (sortInfo.sortMode == SORTMODE_COMMAND) {
	Tcl_Obj *newCommandPtr, *newObjPtr;

	/*
	 * When sorting using a command, we are reentrant and therefore might
	 * have the representation of the list being sorted shimmered out from
	 * underneath our feet. Take a copy (cheap) to prevent this. [Bug
	 * 1675116]
	 */

	listObj = TclDuplicatePureObj(interp ,listObj, &tclListType);
	if (listObj == NULL) {
	    sortInfo.resultCode = TCL_ERROR;
	    goto done;
	}

	/*
	 * The existing command is a list. We want to flatten it, append two
	 * dummy arguments on the end, and replace these arguments later.
	 */

	newCommandPtr = Tcl_DuplicateObj(cmdPtr);
	TclNewObj(newObjPtr);
	Tcl_IncrRefCount(newCommandPtr);
	if (Tcl_ListObjAppendElement(interp, newCommandPtr, newObjPtr)
		!= TCL_OK) {
	    TclDecrRefCount(newCommandPtr);
	    TclDecrRefCount(newObjPtr);
	    sortInfo.resultCode = TCL_ERROR;
	    goto done;
	}
	Tcl_ListObjAppendElement(interp, newCommandPtr, Tcl_NewObj());
	sortInfo.compareCmdPtr = newCommandPtr;
    }

    if (TclObjTypeHasProc(objv[1], getElementsProc)) {
	sortInfo.resultCode =
	    Tcl_ObjTypeGetElements(interp, listObj, &length, &listObjPtrs);
    } else {
	sortInfo.resultCode = TclListObjGetElementsM(interp, listObj,
	    &length, &listObjPtrs);
    }
    if (sortInfo.resultCode != TCL_OK || length <= 0) {
	goto done;
    }

    /*
     * Check for sanity when grouping elements of the overall list together
     * because of the -stride option. [TIP #326]
     */

    if (group) {
	if (length % groupSize) {
	    Tcl_SetObjResult(interp, Tcl_NewStringObj(
		    "list size must be a multiple of the stride length",
		    -1));
	    Tcl_SetErrorCode(interp, "TCL", "OPERATION", "LSORT", "BADSTRIDE",
		    NULL);
	    sortInfo.resultCode = TCL_ERROR;
	    goto done;
	}
	length = length / groupSize;
	if (sortInfo.indexc > 0) {
	    /*
	     * Use the first value in the list supplied to -index as the
	     * offset of the element within each group by which to sort.
	     */

	    groupOffset = TclIndexDecode(sortInfo.indexv[0], groupSize - 1);
	    if (groupOffset < 0 || groupOffset >= groupSize) {
		Tcl_SetObjResult(interp, Tcl_NewStringObj(
			"when used with \"-stride\", the leading \"-index\""
			" value must be within the group", -1));
		Tcl_SetErrorCode(interp, "TCL", "OPERATION", "LSORT",
			"BADINDEX", NULL);
		sortInfo.resultCode = TCL_ERROR;
		goto done;
	    }
	    if (sortInfo.indexc == 1) {
		sortInfo.indexc = 0;
		sortInfo.indexv = NULL;
	    } else {
		sortInfo.indexc--;

		/*
		 * Do not shrink the actual memory block used; that doesn't
		 * work with TclStackAlloc-allocated memory. [Bug 2918962]
		 *
		 * TODO: Consider a pointer increment to replace this
		 * array shift.
		 */

		for (i = 0; i < sortInfo.indexc; i++) {
		    sortInfo.indexv[i] = sortInfo.indexv[i+1];
		}
	    }
	}
    }

    sortInfo.numElements = length;

    indexc = sortInfo.indexc;
    sortMode = sortInfo.sortMode;
    if ((sortMode == SORTMODE_ASCII_NC)
	    || (sortMode == SORTMODE_DICTIONARY)) {
	/*
	 * For this function's purpose all string-based modes are equivalent
	 */

	sortMode = SORTMODE_ASCII;
    }

    /*
     * Initialize the sublists. After the following loop, subList[i] will
     * contain a sorted sublist of length 2**i. Use one extra subList at the
     * end, always at NULL, to indicate the end of the lists.
     */

    for (j=0 ; j<=NUM_LISTS ; j++) {
	subList[j] = NULL;
    }

    /*
     * The following loop creates a SortElement for each list element and
     * begins sorting it into the sublists as it appears.
     */

    elmArrSize = length * sizeof(SortElement);
    if (elmArrSize <= MAXCALLOC) {
	elementArray = (SortElement *)Tcl_Alloc(elmArrSize);
    } else {
	elementArray = (SortElement *)malloc(elmArrSize);
    }
    if (!elementArray) {
	Tcl_SetObjResult(interp, Tcl_ObjPrintf(
		"no enough memory to proccess sort of %" TCL_Z_MODIFIER "u items", length));
	Tcl_SetErrorCode(interp, "TCL", "MEMORY", NULL);
	sortInfo.resultCode = TCL_ERROR;
	goto done;
    }

    for (i=0; i < length; i++) {
	idx = groupSize * i + groupOffset;
	if (indexc) {
	    /*
	     * If this is an indexed sort, retrieve the corresponding element
	     */
	    indexPtr = SelectObjFromSublist(listObjPtrs[idx], &sortInfo);
	    if (sortInfo.resultCode != TCL_OK) {
		goto done;
	    }
	} else {
	    indexPtr = listObjPtrs[idx];
	}

	/*
	 * Determine the "value" of this object for sorting purposes
	 */

	if (sortMode == SORTMODE_ASCII) {
	    elementArray[i].collationKey.strValuePtr = TclGetString(indexPtr);
	} else if (sortMode == SORTMODE_INTEGER) {
	    Tcl_WideInt a;

	    if (TclGetWideIntFromObj(sortInfo.interp, indexPtr, &a) != TCL_OK) {
		sortInfo.resultCode = TCL_ERROR;
		goto done;
	    }
	    elementArray[i].collationKey.wideValue = a;
	} else if (sortMode == SORTMODE_REAL) {
	    double a;

	    if (Tcl_GetDoubleFromObj(sortInfo.interp, indexPtr,
		    &a) != TCL_OK) {
		sortInfo.resultCode = TCL_ERROR;
		goto done;
	    }
	    elementArray[i].collationKey.doubleValue = a;
	} else {
	    elementArray[i].collationKey.objValuePtr = indexPtr;
	}

	/*
	 * Determine the representation of this element in the result: either
	 * the objPtr itself, or its index in the original list.
	 */

	if (indices || group) {
	    elementArray[i].payload.index = idx;
	} else {
	    elementArray[i].payload.objPtr = listObjPtrs[idx];
	}

	/*
	 * Merge this element in the preexisting sublists (and merge together
	 * sublists when we have two of the same size).
	 */

	elementArray[i].nextPtr = NULL;
	elementPtr = &elementArray[i];
	for (j=0 ; subList[j] ; j++) {
	    elementPtr = MergeLists(subList[j], elementPtr, &sortInfo);
	    subList[j] = NULL;
	}
	if (j >= NUM_LISTS) {
	    j = NUM_LISTS-1;
	}
	subList[j] = elementPtr;
    }

    /*
     * Merge all sublists
     */

    elementPtr = subList[0];
    for (j=1 ; j<NUM_LISTS ; j++) {
	elementPtr = MergeLists(subList[j], elementPtr, &sortInfo);
    }

    /*
     * Now store the sorted elements in the result list.
     */

    if (sortInfo.resultCode == TCL_OK) {
	ListRep listRep;
	Tcl_Obj **newArray, *objPtr;

	resultPtr = Tcl_NewListObj(sortInfo.numElements * groupSize, NULL);
	ListObjGetRep(resultPtr, &listRep);
	newArray = ListRepElementsBase(&listRep);
	if (group) {
	    for (i=0; elementPtr!=NULL ; elementPtr=elementPtr->nextPtr) {
		idx = elementPtr->payload.index;
		for (j = 0; j < groupSize; j++) {
		    if (indices) {
			TclNewIndexObj(objPtr, idx + j - groupOffset);
			newArray[i++] = objPtr;
			Tcl_IncrRefCount(objPtr);
		    } else {
			objPtr = listObjPtrs[idx + j - groupOffset];
			newArray[i++] = objPtr;
			Tcl_IncrRefCount(objPtr);
		    }
		}
	    }
	} else if (indices) {
	    for (i=0; elementPtr != NULL ; elementPtr = elementPtr->nextPtr) {
		TclNewIndexObj(objPtr, elementPtr->payload.index);
		newArray[i++] = objPtr;
		Tcl_IncrRefCount(objPtr);
	    }
	} else {
	    for (i=0; elementPtr != NULL ; elementPtr = elementPtr->nextPtr) {
		objPtr = elementPtr->payload.objPtr;
		newArray[i++] = objPtr;
		Tcl_IncrRefCount(objPtr);
	    }
	}
	listRep.storePtr->numUsed = i;
	if (listRep.spanPtr) {
	    listRep.spanPtr->spanStart = listRep.storePtr->firstUsed;
	    listRep.spanPtr->spanLength = listRep.storePtr->numUsed;
	}
	Tcl_SetObjResult(interp, resultPtr);
    }

  done:
    if (sortMode == SORTMODE_COMMAND) {
	TclDecrRefCount(sortInfo.compareCmdPtr);
	TclDecrRefCount(listObj);
	sortInfo.compareCmdPtr = NULL;
    }
    if (allocatedIndexVector) {
	TclStackFree(interp, sortInfo.indexv);
    }
    if (elementArray) {
	if (elmArrSize <= MAXCALLOC) {
	    Tcl_Free(elementArray);
	} else {
	    free((char *)elementArray);
	}
    }
    return sortInfo.resultCode;
}

/*
 *----------------------------------------------------------------------
 *
 * Tcl_LeditObjCmd --
 *
 *	This procedure is invoked to process the "ledit" Tcl command. See the
 *	user documentation for details on what it does.
 *
 * Results:
 *	A standard Tcl result.
 *
 * Side effects:
 *	See the user documentation.
 *
 *----------------------------------------------------------------------
 */

int
Tcl_LeditObjCmd(
    TCL_UNUSED(void *),
    Tcl_Interp *interp,		/* Current interpreter. */
    int objc,			/* Number of arguments. */
    Tcl_Obj *const objv[])	/* Argument values. */
{
    Tcl_Obj *listPtr;		/* Pointer to the list being altered. */
    Tcl_Obj *finalValuePtr;	/* Value finally assigned to the variable. */
    int createdNewObj;
    int result;
    Tcl_Size first;
    Tcl_Size last;
    Tcl_Size listLen;
    Tcl_Size numToDelete;

    if (objc < 4) {
	Tcl_WrongNumArgs(interp, 1, objv,
		"listVar first last ?element ...?");
	return TCL_ERROR;
    }

    listPtr = Tcl_ObjGetVar2(interp, objv[1], NULL, TCL_LEAVE_ERR_MSG);
    if (listPtr == NULL) {
	return TCL_ERROR;
    }

    /*
     * TODO - refactor the index extraction into a common function shared
     * by Tcl_{Lrange,Lreplace,Ledit}ObjCmd
     */

    result = TclListObjLengthM(interp, listPtr, &listLen);
    if (result != TCL_OK) {
	return result;
    }

    result = TclGetIntForIndexM(interp, objv[2], /*end*/ listLen-1, &first);
    if (result != TCL_OK) {
	return result;
    }

    result = TclGetIntForIndexM(interp, objv[3], /*end*/ listLen-1, &last);
    if (result != TCL_OK) {
	return result;
    }

    if (first < 0) {
	first = 0;
    } else if (first > listLen) {
	first = listLen;
    }

    /* The +1 in comparisons are necessitated by indices being unsigned */
    if (last >= listLen) {
	last = listLen - 1;
    }
    if (first <= last) {
	numToDelete = last - first + 1;
    } else {
	numToDelete = 0;
    }

    if (Tcl_IsShared(listPtr)) {
	listPtr = TclDuplicatePureObj(interp, listPtr, &tclListType);
	if (!listPtr) {
	    return TCL_ERROR;
	}
	createdNewObj = 1;
    } else {
	createdNewObj = 0;
    }

    result =
	Tcl_ListObjReplace(interp, listPtr, first, numToDelete, objc - 4, objv + 4);
    if (result != TCL_OK) {
	if (createdNewObj) {
	    Tcl_DecrRefCount(listPtr);
	}
	return result;
    }

    /*
     * Tcl_ObjSetVar2 may return a value different from listPtr in the
     * presence of traces etc.
     */
    finalValuePtr =
	Tcl_ObjSetVar2(interp, objv[1], NULL, listPtr, TCL_LEAVE_ERR_MSG);
    if (finalValuePtr == NULL) {
	return TCL_ERROR;
    }

    Tcl_SetObjResult(interp, finalValuePtr);
    return TCL_OK;
}

/*
 *----------------------------------------------------------------------
 *
 * MergeLists -
 *
 *	This procedure combines two sorted lists of SortElement structures
 *	into a single sorted list.
 *
 * Results:
 *	The unified list of SortElement structures.
 *
 * Side effects:
 *	If infoPtr->unique is set then infoPtr->numElements may be updated.
 *	Possibly others, if a user-defined comparison command does something
 *	weird.
 *
 * Note:
 *	If infoPtr->unique is set, the merge assumes that there are no
 *	"repeated" elements in each of the left and right lists. In that case,
 *	if any element of the left list is equivalent to one in the right list
 *	it is omitted from the merged list.
 *
 *	This simplified mechanism works because of the special way our
 *	MergeSort creates the sublists to be merged and will fail to eliminate
 *	all repeats in the general case where they are already present in
 *	either the left or right list. A general code would need to skip
 *	adjacent initial repeats in the left and right lists before comparing
 *	their initial elements, at each step.
 *
 *----------------------------------------------------------------------
 */

static SortElement *
MergeLists(
    SortElement *leftPtr,	/* First list to be merged; may be NULL. */
    SortElement *rightPtr,	/* Second list to be merged; may be NULL. */
    SortInfo *infoPtr)		/* Information needed by the comparison
				 * operator. */
{
    SortElement *headPtr, *tailPtr;
    int cmp;

    if (leftPtr == NULL) {
	return rightPtr;
    }
    if (rightPtr == NULL) {
	return leftPtr;
    }
    cmp = SortCompare(leftPtr, rightPtr, infoPtr);
    if (cmp > 0 || (cmp == 0 && infoPtr->unique)) {
	if (cmp == 0) {
	    infoPtr->numElements--;
	    leftPtr = leftPtr->nextPtr;
	}
	tailPtr = rightPtr;
	rightPtr = rightPtr->nextPtr;
    } else {
	tailPtr = leftPtr;
	leftPtr = leftPtr->nextPtr;
    }
    headPtr = tailPtr;
    if (!infoPtr->unique) {
	while ((leftPtr != NULL) && (rightPtr != NULL)) {
	    cmp = SortCompare(leftPtr, rightPtr, infoPtr);
	    if (cmp > 0) {
		tailPtr->nextPtr = rightPtr;
		tailPtr = rightPtr;
		rightPtr = rightPtr->nextPtr;
	    } else {
		tailPtr->nextPtr = leftPtr;
		tailPtr = leftPtr;
		leftPtr = leftPtr->nextPtr;
	    }
	}
    } else {
	while ((leftPtr != NULL) && (rightPtr != NULL)) {
	    cmp = SortCompare(leftPtr, rightPtr, infoPtr);
	    if (cmp >= 0) {
		if (cmp == 0) {
		    infoPtr->numElements--;
		    leftPtr = leftPtr->nextPtr;
		}
		tailPtr->nextPtr = rightPtr;
		tailPtr = rightPtr;
		rightPtr = rightPtr->nextPtr;
	    } else {
		tailPtr->nextPtr = leftPtr;
		tailPtr = leftPtr;
		leftPtr = leftPtr->nextPtr;
	    }
	}
    }
    if (leftPtr != NULL) {
	tailPtr->nextPtr = leftPtr;
    } else {
	tailPtr->nextPtr = rightPtr;
    }
    return headPtr;
}

/*
 *----------------------------------------------------------------------
 *
 * SortCompare --
 *
 *	This procedure is invoked by MergeLists to determine the proper
 *	ordering between two elements.
 *
 * Results:
 *	A negative results means the first element comes before the
 *	second, and a positive results means that the second element should
 *	come first. A result of zero means the two elements are equal and it
 *	doesn't matter which comes first.
 *
 * Side effects:
 *	None, unless a user-defined comparison command does something weird.
 *
 *----------------------------------------------------------------------
 */

static int
SortCompare(
    SortElement *elemPtr1, SortElement *elemPtr2,
				/* Values to be compared. */
    SortInfo *infoPtr)		/* Information passed from the top-level
				 * "lsort" command. */
{
    int order = 0;

    if (infoPtr->sortMode == SORTMODE_ASCII) {
	order = TclUtfCmp(elemPtr1->collationKey.strValuePtr,
		elemPtr2->collationKey.strValuePtr);
    } else if (infoPtr->sortMode == SORTMODE_ASCII_NC) {
	order = TclUtfCasecmp(elemPtr1->collationKey.strValuePtr,
		elemPtr2->collationKey.strValuePtr);
    } else if (infoPtr->sortMode == SORTMODE_DICTIONARY) {
	order = DictionaryCompare(elemPtr1->collationKey.strValuePtr,
		elemPtr2->collationKey.strValuePtr);
    } else if (infoPtr->sortMode == SORTMODE_INTEGER) {
	Tcl_WideInt a, b;

	a = elemPtr1->collationKey.wideValue;
	b = elemPtr2->collationKey.wideValue;
	order = ((a >= b) - (a <= b));
    } else if (infoPtr->sortMode == SORTMODE_REAL) {
	double a, b;

	a = elemPtr1->collationKey.doubleValue;
	b = elemPtr2->collationKey.doubleValue;
	order = ((a >= b) - (a <= b));
    } else {
	Tcl_Obj **objv, *paramObjv[2];
	Tcl_Size objc;
	Tcl_Obj *objPtr1, *objPtr2;

	if (infoPtr->resultCode != TCL_OK) {
	    /*
	     * Once an error has occurred, skip any future comparisons so as
	     * to preserve the error message in sortInterp->result.
	     */

	    return 0;
	}


	objPtr1 = elemPtr1->collationKey.objValuePtr;
	objPtr2 = elemPtr2->collationKey.objValuePtr;

	paramObjv[0] = objPtr1;
	paramObjv[1] = objPtr2;

	/*
	 * We made space in the command list for the two things to compare.
	 * Replace them and evaluate the result.
	 */

	TclListObjLengthM(infoPtr->interp, infoPtr->compareCmdPtr, &objc);
	Tcl_ListObjReplace(infoPtr->interp, infoPtr->compareCmdPtr, objc - 2,
		2, 2, paramObjv);
	TclListObjGetElementsM(infoPtr->interp, infoPtr->compareCmdPtr,
		&objc, &objv);

	infoPtr->resultCode = Tcl_EvalObjv(infoPtr->interp, objc, objv, 0);

	if (infoPtr->resultCode != TCL_OK) {
	    Tcl_AddErrorInfo(infoPtr->interp, "\n    (-compare command)");
	    return 0;
	}

	/*
	 * Parse the result of the command.
	 */

	if (TclGetIntFromObj(infoPtr->interp,
		Tcl_GetObjResult(infoPtr->interp), &order) != TCL_OK) {
	    Tcl_SetObjResult(infoPtr->interp, Tcl_NewStringObj(
		    "-compare command returned non-integer result", -1));
	    Tcl_SetErrorCode(infoPtr->interp, "TCL", "OPERATION", "LSORT",
		    "COMPARISONFAILED", NULL);
	    infoPtr->resultCode = TCL_ERROR;
	    return 0;
	}
    }
    if (!infoPtr->isIncreasing) {
	order = -order;
    }
    return order;
}

/*
 *----------------------------------------------------------------------
 *
 * DictionaryCompare
 *
 *	This function compares two strings as if they were being used in an
 *	index or card catalog. The case of alphabetic characters is ignored,
 *	except to break ties. Thus "B" comes before "b" but after "a". Also,
 *	integers embedded in the strings compare in numerical order. In other
 *	words, "x10y" comes after "x9y", not * before it as it would when
 *	using strcmp().
 *
 * Results:
 *	A negative result means that the first element comes before the
 *	second, and a positive result means that the second element should
 *	come first. A result of zero means the two elements are equal and it
 *	doesn't matter which comes first.
 *
 * Side effects:
 *	None.
 *
 *----------------------------------------------------------------------
 */

static int
DictionaryCompare(
    const char *left, const char *right)	/* The strings to compare. */
{
    int uniLeft = 0, uniRight = 0, uniLeftLower, uniRightLower;
    int diff, zeros;
    int secondaryDiff = 0;

    while (1) {
	if (isdigit(UCHAR(*right))		/* INTL: digit */
		&& isdigit(UCHAR(*left))) {	/* INTL: digit */
	    /*
	     * There are decimal numbers embedded in the two strings. Compare
	     * them as numbers, rather than strings. If one number has more
	     * leading zeros than the other, the number with more leading
	     * zeros sorts later, but only as a secondary choice.
	     */

	    zeros = 0;
	    while ((*right == '0') && isdigit(UCHAR(right[1]))) {
		right++;
		zeros--;
	    }
	    while ((*left == '0') && isdigit(UCHAR(left[1]))) {
		left++;
		zeros++;
	    }
	    if (secondaryDiff == 0) {
		secondaryDiff = zeros;
	    }

	    /*
	     * The code below compares the numbers in the two strings without
	     * ever converting them to integers. It does this by first
	     * comparing the lengths of the numbers and then comparing the
	     * digit values.
	     */

	    diff = 0;
	    while (1) {
		if (diff == 0) {
		    diff = UCHAR(*left) - UCHAR(*right);
		}
		right++;
		left++;
		if (!isdigit(UCHAR(*right))) {		/* INTL: digit */
		    if (isdigit(UCHAR(*left))) {	/* INTL: digit */
			return 1;
		    } else {
			/*
			 * The two numbers have the same length. See if their
			 * values are different.
			 */

			if (diff != 0) {
			    return diff;
			}
			break;
		    }
		} else if (!isdigit(UCHAR(*left))) {	/* INTL: digit */
		    return -1;
		}
	    }
	    continue;
	}

	/*
	 * Convert character to Unicode for comparison purposes. If either
	 * string is at the terminating null, do a byte-wise comparison and
	 * bail out immediately.
	 */

	if ((*left != '\0') && (*right != '\0')) {
	    left += TclUtfToUCS4(left, &uniLeft);
	    right += TclUtfToUCS4(right, &uniRight);

	    /*
	     * Convert both chars to lower for the comparison, because
	     * dictionary sorts are case-insensitive. Covert to lower, not
	     * upper, so chars between Z and a will sort before A (where most
	     * other interesting punctuations occur).
	     */

	    uniLeftLower = Tcl_UniCharToLower(uniLeft);
	    uniRightLower = Tcl_UniCharToLower(uniRight);
	} else {
	    diff = UCHAR(*left) - UCHAR(*right);
	    break;
	}

	diff = uniLeftLower - uniRightLower;
	if (diff) {
	    return diff;
	}
	if (secondaryDiff == 0) {
	    if (Tcl_UniCharIsUpper(uniLeft) && Tcl_UniCharIsLower(uniRight)) {
		secondaryDiff = -1;
	    } else if (Tcl_UniCharIsUpper(uniRight)
		    && Tcl_UniCharIsLower(uniLeft)) {
		secondaryDiff = 1;
	    }
	}
    }
    if (diff == 0) {
	diff = secondaryDiff;
    }
    return diff;
}

/*
 *----------------------------------------------------------------------
 *
 * SelectObjFromSublist --
 *
 *	This procedure is invoked from lsearch and SortCompare. It is used for
 *	implementing the -index option, for the lsort and lsearch commands.
 *
 * Results:
 *	Returns NULL if a failure occurs, and sets the result in the infoPtr.
 *	Otherwise returns the Tcl_Obj* to the item.
 *
 * Side effects:
 *	None.
 *
 * Note:
 *	No reference counting is done, as the result is only used internally
 *	and never passed directly to user code.
 *
 *----------------------------------------------------------------------
 */

static Tcl_Obj *
SelectObjFromSublist(
    Tcl_Obj *objPtr,		/* Obj to select sublist from. */
    SortInfo *infoPtr)		/* Information passed from the top-level
				 * "lsearch" or "lsort" command. */
{
    Tcl_Size i;

    /*
     * Quick check for case when no "-index" option is there.
     */

    if (infoPtr->indexc == 0) {
	return objPtr;
    }

    /*
     * Iterate over the indices, traversing through the nested sublists as we
     * go.
     */

    for (i=0 ; i<infoPtr->indexc ; i++) {
	Tcl_Size listLen;
	int index;
	Tcl_Obj *currentObj, *lastObj=NULL;

	if (TclListObjLengthM(infoPtr->interp, objPtr, &listLen) != TCL_OK) {
	    infoPtr->resultCode = TCL_ERROR;
	    return NULL;
	}

	index = TclIndexDecode(infoPtr->indexv[i], listLen - 1);

	if (Tcl_ListObjIndex(infoPtr->interp, objPtr, index,
		&currentObj) != TCL_OK) {
	    infoPtr->resultCode = TCL_ERROR;
	    return NULL;
	}
	if (currentObj == NULL) {
	    if (index == TCL_INDEX_NONE) {
		index = TCL_INDEX_END - infoPtr->indexv[i];
		Tcl_SetObjResult(infoPtr->interp, Tcl_ObjPrintf(
			"element end-%d missing from sublist \"%s\"",
			index, TclGetString(objPtr)));
	    } else {
		Tcl_SetObjResult(infoPtr->interp, Tcl_ObjPrintf(
			"element %d missing from sublist \"%s\"",
			index, TclGetString(objPtr)));
	    }
	    Tcl_SetErrorCode(infoPtr->interp, "TCL", "OPERATION", "LSORT",
		    "INDEXFAILED", NULL);
	    infoPtr->resultCode = TCL_ERROR;
	    return NULL;
	}
	objPtr = currentObj;
	Tcl_BumpObj(lastObj);
	lastObj = currentObj;
    }
    return objPtr;
}

/*
 * Local Variables:
 * mode: c
 * c-basic-offset: 4
 * fill-column: 78
 * tab-width: 8
 * End:
 */<|MERGE_RESOLUTION|>--- conflicted
+++ resolved
@@ -2282,37 +2282,9 @@
     } else {
 	Tcl_Size i;
 
-<<<<<<< HEAD
-	resObjPtr = Tcl_NewObj();
+	TclNewObj(resObjPtr);
 	for (i = 0;  i < listLen;  i++) {
 	    if (i > 0) {
-=======
-	TclNewObj(resObjPtr);
-	if (isArithSeries) {
-	    Tcl_Obj *valueObj;
-	    for (i = 0;  i < listLen;  i++) {
-		if (i > 0) {
-
-		    /*
-		     * NOTE: This code is relying on Tcl_AppendObjToObj() **NOT**
-		     * to shimmer joinObjPtr.  If it did, then the case where
-		     * objv[1] and objv[2] are the same value would not be safe.
-		     * Accessing elemPtrs would crash.
-		     */
-
-		    Tcl_AppendObjToObj(resObjPtr, joinObjPtr);
-		}
-		valueObj = TclArithSeriesObjIndex(interp, objv[1], i);
-		if (valueObj == NULL) {
-		    return TCL_ERROR;
-		}
-		Tcl_AppendObjToObj(resObjPtr, valueObj);
-		Tcl_DecrRefCount(valueObj);
-	    }
-	} else {
-	    for (i = 0;  i < listLen;  i++) {
-		if (i > 0) {
->>>>>>> 5140d241
 
 		/*
 		 * NOTE: This code is relying on Tcl_AppendObjToObj() **NOT**
