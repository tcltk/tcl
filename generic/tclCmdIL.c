--- conflicted
+++ resolved
@@ -2149,13 +2149,8 @@
      */
 
     if (Tcl_IsSafe(interp)
-<<<<<<< HEAD
 	    && (((Command *) command)->objProc2 == TclAliasObjCmd)) {
-	Tcl_AppendResult(interp, "native", (void *)NULL);
-=======
-	    && (((Command *) command)->objProc == TclAliasObjCmd)) {
 	Tcl_AppendResult(interp, "native", (char *)NULL);
->>>>>>> 0f206120
     } else {
 	Tcl_SetObjResult(interp,
 		Tcl_NewStringObj(TclGetCommandTypeName(command), -1));
