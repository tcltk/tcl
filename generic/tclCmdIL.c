--- conflicted
+++ resolved
@@ -15,11 +15,6 @@
  *
  * See the file "license.terms" for information on usage and redistribution of
  * this file, and for a DISCLAIMER OF ALL WARRANTIES.
-<<<<<<< HEAD
- *
- * RCS: @(#) $Id: tclCmdIL.c,v 1.188 2011/01/01 10:49:09 dkf Exp $
-=======
->>>>>>> 9ef2ab9b
  */
 
 #include "tclInt.h"
