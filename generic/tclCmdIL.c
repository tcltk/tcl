/*
 * Copyright © 1987-1993 The Regents of the University of California.
 * Copyright © 1993-1997 Lucent Technologies.
 * Copyright © 1994-1997 Sun Microsystems, Inc.
 * Copyright © 1998-1999 Scriptics Corporation.
 * Copyright © 2001 Kevin B. Kenny. All rights reserved.
 * Copyright © 2005 Donal K. Fellows.
 *
 * See the file "license.terms" for information on usage and redistribution of
 * this file, and for a DISCLAIMER OF ALL WARRANTIES.
 */

/*
 * You may distribute and/or modify this program under the terms of the GNU
 * Affero General Public License as published by the Free Software Foundation,
 * either version 3 of the License, or (at your option) any later version.

 * See the file "COPYING" for information on usage and redistribution
 * of this file, and for a DISCLAIMER OF ALL WARRANTIES.
*/

/*
 * tclCmdIL.c --
 *
 *	This file contains the top-level command routines for most of the Tcl
 *	built-in commands whose names begin with the letters I through L. It
 *	contains only commands in the generic core (i.e., those that don't
 *	depend much upon UNIX facilities).
 */

#include "tclInt.h"
#include "tclRegexp.h"
#include "tclTomMath.h"
#include <math.h>
#include <assert.h>

/*
 * During execution of the "lsort" command, structures of the following type
 * are used to arrange the objects being sorted into a collection of linked
 * lists.
 */

typedef struct SortElement {
    union {			/* The value that we sorting by. */
	const char *strValuePtr;
	Tcl_WideInt wideValue;
	double doubleValue;
	Tcl_Obj *objValuePtr;
    } collationKey;
    union {			/* Object being sorted, or its index. */
	Tcl_Obj *objPtr;
	size_t index;
    } payload;
    struct SortElement *nextPtr;/* Next element in the list, or NULL for end
				 * of list. */
} SortElement;

/*
 * These function pointer types are used with the "lsearch" and "lsort"
 * commands to facilitate the "-nocase" option.
 */

typedef int (*SortStrCmpFn_t) (const char *, const char *);
typedef int (*SortMemCmpFn_t) (const void *, const void *, Tcl_Size);

/*
 * The "lsort" command needs to pass certain information down to the function
 * that compares two list elements, and the comparison function needs to pass
 * success or failure information back up to the top-level "lsort" command.
 * The following structure is used to pass this information.
 */

typedef struct {
    int isIncreasing;		/* Nonzero means sort in increasing order. */
    int sortMode;		/* The sort mode. One of SORTMODE_* values
				 * defined below. */
    Tcl_Obj *compareCmdPtr;	/* The Tcl comparison command when sortMode is
				 * SORTMODE_COMMAND. Preinitialized to hold
				 * base of command. */
    int *indexv;		/* If the -index option was specified, this
				 * holds an encoding of the indexes contained
				 * in the list supplied as an argument to
				 * that option.
				 * NULL if no indexes supplied, and points to
				 * singleIndex field when only one
				 * supplied. */
    Tcl_Size indexc;		/* Number of indexes in indexv array. */
    int singleIndex;		/* Static space for common index case. */
    int unique;
    int numElements;
    Tcl_Interp *interp;		/* The interpreter in which the sort is being
				 * done. */
    int resultCode;		/* Completion code for the lsort command. If
				 * an error occurs during the sort this is
				 * changed from TCL_OK to TCL_ERROR. */
} SortInfo;

/*
 * The "sortMode" field of the SortInfo structure can take on any of the
 * following values.
 */

#define SORTMODE_ASCII		0
#define SORTMODE_INTEGER	1
#define SORTMODE_REAL		2
#define SORTMODE_COMMAND	3
#define SORTMODE_DICTIONARY	4
#define SORTMODE_ASCII_NC	8

/*
 * Definitions for [lseq] command
 */
static const char *const seq_operations[] = {
    "..", "to", "count", "by", NULL
};
typedef enum Sequence_Operators {
    LSEQ_DOTS, LSEQ_TO, LSEQ_COUNT, LSEQ_BY
} SequenceOperators;
static const char *const seq_step_keywords[] = {"by", NULL};
typedef enum Step_Operators {
    STEP_BY = 4
} SequenceByMode;
typedef enum Sequence_Decoded {
     NoneArg, NumericArg, RangeKeywordArg, ByKeywordArg
} SequenceDecoded;

/*
 * Forward declarations for procedures defined in this file:
 */

static int		DictionaryCompare(const char *left, const char *right);
static Tcl_NRPostProc	IfConditionCallback;
static Tcl_ObjCmdProc	InfoArgsCmd;
static Tcl_ObjCmdProc	InfoBodyCmd;
static Tcl_ObjCmdProc	InfoCmdCountCmd;
static Tcl_ObjCmdProc	InfoCommandsCmd;
static Tcl_ObjCmdProc	InfoCompleteCmd;
static Tcl_ObjCmdProc	InfoDefaultCmd;
/* TIP #348 - New 'info' subcommand 'errorstack' */
static Tcl_ObjCmdProc	InfoErrorStackCmd;
/* TIP #280 - New 'info' subcommand 'frame' */
static Tcl_ObjCmdProc	InfoFrameCmd;
static Tcl_ObjCmdProc	InfoFunctionsCmd;
static Tcl_ObjCmdProc	InfoHostnameCmd;
static Tcl_ObjCmdProc	InfoLevelCmd;
static Tcl_ObjCmdProc	InfoLibraryCmd;
static Tcl_ObjCmdProc	InfoLoadedCmd;
static Tcl_ObjCmdProc	InfoNameOfExecutableCmd;
static Tcl_ObjCmdProc	InfoPatchLevelCmd;
static Tcl_ObjCmdProc	InfoProcsCmd;
static Tcl_ObjCmdProc	InfoScriptCmd;
static Tcl_ObjCmdProc	InfoSharedlibCmd;
static Tcl_ObjCmdProc	InfoCmdTypeCmd;
static Tcl_ObjCmdProc	InfoTclVersionCmd;
static SortElement *	MergeLists(SortElement *leftPtr, SortElement *rightPtr,
			    SortInfo *infoPtr);
static int		SortCompare(SortElement *firstPtr, SortElement *second,
			    SortInfo *infoPtr);
static Tcl_Obj *	SelectObjFromSublist(Tcl_Obj *firstPtr,
			    SortInfo *infoPtr);

/*
 * Array of values describing how to implement each standard subcommand of the
 * "info" command.
 */

static const EnsembleImplMap defaultInfoMap[] = {
    {"args",		   InfoArgsCmd,		    TclCompileBasic1ArgCmd, NULL, NULL, 0},
    {"body",		   InfoBodyCmd,		    TclCompileBasic1ArgCmd, NULL, NULL, 0},
    {"cmdcount",	   InfoCmdCountCmd,	    TclCompileBasic0ArgCmd, NULL, NULL, 0},
    {"cmdtype",		   InfoCmdTypeCmd,	    TclCompileBasic1ArgCmd, NULL, NULL, 1},
    {"commands",	   InfoCommandsCmd,	    TclCompileInfoCommandsCmd, NULL, NULL, 0},
    {"complete",	   InfoCompleteCmd,	    TclCompileBasic1ArgCmd, NULL, NULL, 0},
    {"constant",	   TclInfoConstantCmd,	    TclCompileBasic1ArgCmd, NULL, NULL, 0},
    {"consts",		   TclInfoConstsCmd,	    TclCompileBasic0Or1ArgCmd, NULL, NULL, 0},
    {"coroutine",	   TclInfoCoroutineCmd,     TclCompileInfoCoroutineCmd, NULL, NULL, 0},
    {"default",		   InfoDefaultCmd,	    TclCompileBasic3ArgCmd, NULL, NULL, 0},
    {"errorstack",	   InfoErrorStackCmd,	    TclCompileBasic0Or1ArgCmd, NULL, NULL, 0},
    {"exists",		   TclInfoExistsCmd,	    TclCompileInfoExistsCmd, NULL, NULL, 0},
    {"frame",		   InfoFrameCmd,	    TclCompileBasic0Or1ArgCmd, NULL, NULL, 0},
    {"functions",	   InfoFunctionsCmd,	    TclCompileBasic0Or1ArgCmd, NULL, NULL, 0},
    {"globals",		   TclInfoGlobalsCmd,	    TclCompileBasic0Or1ArgCmd, NULL, NULL, 0},
    {"hostname",	   InfoHostnameCmd,	    TclCompileBasic0ArgCmd, NULL, NULL, 0},
    {"level",		   InfoLevelCmd,	    TclCompileInfoLevelCmd, NULL, NULL, 0},
    {"library",		   InfoLibraryCmd,	    TclCompileBasic0ArgCmd, NULL, NULL, 0},
    {"loaded",		   InfoLoadedCmd,	    TclCompileBasic0Or1ArgCmd, NULL, NULL, 0},
    {"locals",		   TclInfoLocalsCmd,	    TclCompileBasic0Or1ArgCmd, NULL, NULL, 0},
    {"nameofexecutable",   InfoNameOfExecutableCmd, TclCompileBasic0ArgCmd, NULL, NULL, 1},
    {"patchlevel",	   InfoPatchLevelCmd,	    TclCompileBasic0ArgCmd, NULL, NULL, 0},
    {"procs",		   InfoProcsCmd,	    TclCompileBasic0Or1ArgCmd, NULL, NULL, 0},
    {"script",		   InfoScriptCmd,	    TclCompileBasic0Or1ArgCmd, NULL, NULL, 0},
    {"sharedlibextension", InfoSharedlibCmd,	    TclCompileBasic0ArgCmd, NULL, NULL, 0},
    {"tclversion",	   InfoTclVersionCmd,	    TclCompileBasic0ArgCmd, NULL, NULL, 0},
    {"vars",		   TclInfoVarsCmd,	    TclCompileBasic0Or1ArgCmd, NULL, NULL, 0},
    {NULL, NULL, NULL, NULL, NULL, 0}
};

/*
 *----------------------------------------------------------------------
 *
 * Tcl_IfObjCmd --
 *
 *	This procedure is invoked to process the "if" Tcl command. See the
 *	user documentation for details on what it does.
 *
 *	With the bytecode compiler, this procedure is only called when a
 *	command name is computed at runtime, and is "if" or the name to which
 *	"if" was renamed: e.g., "set z if; $z 1 {puts foo}"
 *
 * Results:
 *	A standard Tcl result.
 *
 * Side effects:
 *	See the user documentation.
 *
 *----------------------------------------------------------------------
 */

int
Tcl_IfObjCmd(
    void *clientData,
    Tcl_Interp *interp,		/* Current interpreter. */
    int objc,			/* Number of arguments. */
    Tcl_Obj *const objv[])	/* Argument objects. */
{
    return Tcl_NRCallObjProc(interp, TclNRIfObjCmd, clientData, objc, objv);
}

int
TclNRIfObjCmd(
    TCL_UNUSED(void *),
    Tcl_Interp *interp,		/* Current interpreter. */
    int objc,			/* Number of arguments. */
    Tcl_Obj *const objv[])	/* Argument objects. */
{
    Tcl_Obj *boolObj;

    if (objc <= 1) {
	Tcl_SetObjResult(interp, Tcl_ObjPrintf(
		"wrong # args: no expression after \"%s\" argument",
		TclGetString(objv[0])));
	Tcl_SetErrorCode(interp, "TCL", "WRONGARGS", (void *)NULL);
	return TCL_ERROR;
    }

    /*
     * At this point, objv[1] refers to the main expression to test. The
     * arguments after the expression must be "then" (optional) and a script
     * to execute if the expression is true.
     */

    TclNewObj(boolObj);
    Tcl_NRAddCallback(interp, IfConditionCallback, INT2PTR(objc),
	    (void *) objv, INT2PTR(1), boolObj);
    return Tcl_NRExprObj(interp, objv[1], boolObj);
}

static int
IfConditionCallback(
    void *data[],
    Tcl_Interp *interp,
    int result)
{
    Interp *iPtr = (Interp *) interp;
    int objc = PTR2INT(data[0]);
    Tcl_Obj *const *objv = (Tcl_Obj *const *)data[1];
    int i = PTR2INT(data[2]);
    Tcl_Obj *boolObj = (Tcl_Obj *)data[3];
    int value, thenScriptIndex = 0;
    const char *clause;

    if (result != TCL_OK) {
	TclDecrRefCount(boolObj);
	return result;
    }
    if (Tcl_GetBooleanFromObj(interp, boolObj, &value) != TCL_OK) {
	TclDecrRefCount(boolObj);
	return TCL_ERROR;
    }
    TclDecrRefCount(boolObj);

    while (1) {
	i++;
	if (i >= objc) {
	    goto missingScript;
	}
	clause = TclGetString(objv[i]);
	if ((i < objc) && (strcmp(clause, "then") == 0)) {
	    i++;
	}
	if (i >= objc) {
	    goto missingScript;
	}
	if (value) {
	    thenScriptIndex = i;
	    value = 0;
	}

	/*
	 * The expression evaluated to false. Skip the command, then see if
	 * there is an "else" or "elseif" clause.
	 */

	i++;
	if (i >= objc) {
	    if (thenScriptIndex) {
		/*
		 * TIP #280. Make invoking context available to branch.
		 */

		return TclNREvalObjEx(interp, objv[thenScriptIndex], 0,
			iPtr->cmdFramePtr, thenScriptIndex);
	    }
	    return TCL_OK;
	}
	clause = TclGetString(objv[i]);
	if ((clause[0] != 'e') || (strcmp(clause, "elseif") != 0)) {
	    break;
	}
	i++;

	/*
	 * At this point in the loop, objv and objc refer to an expression to
	 * test, either for the main expression or an expression following an
	 * "elseif". The arguments after the expression must be "then"
	 * (optional) and a script to execute if the expression is true.
	 */

	if (i >= objc) {
	    Tcl_SetObjResult(interp, Tcl_ObjPrintf(
		    "wrong # args: no expression after \"%s\" argument",
		    clause));
	    Tcl_SetErrorCode(interp, "TCL", "WRONGARGS", (void *)NULL);
	    return TCL_ERROR;
	}
	if (!thenScriptIndex) {
	    TclNewObj(boolObj);
	    Tcl_NRAddCallback(interp, IfConditionCallback, data[0], data[1],
		    INT2PTR(i), boolObj);
	    return Tcl_NRExprObj(interp, objv[i], boolObj);
	}
    }

    /*
     * Couldn't find a "then" or "elseif" clause to execute. Check now for an
     * "else" clause. We know that there's at least one more argument when we
     * get here.
     */

    if (strcmp(clause, "else") == 0) {
	i++;
	if (i >= objc) {
	    goto missingScript;
	}
    }
    if (i < objc - 1) {
	Tcl_SetObjResult(interp, Tcl_NewStringObj(
		"wrong # args: extra words after \"else\" clause in \"if\" command",
		-1));
	Tcl_SetErrorCode(interp, "TCL", "WRONGARGS", (void *)NULL);
	return TCL_ERROR;
    }
    if (thenScriptIndex) {
	/*
	 * TIP #280. Make invoking context available to branch/else.
	 */

	return TclNREvalObjEx(interp, objv[thenScriptIndex], 0,
		iPtr->cmdFramePtr, thenScriptIndex);
    }
    return TclNREvalObjEx(interp, objv[i], 0, iPtr->cmdFramePtr, i);

  missingScript:
    Tcl_SetObjResult(interp, Tcl_ObjPrintf(
	    "wrong # args: no script following \"%s\" argument",
	    TclGetString(objv[i-1])));
    Tcl_SetErrorCode(interp, "TCL", "WRONGARGS", (void *)NULL);
    return TCL_ERROR;
}

/*
 *----------------------------------------------------------------------
 *
 * Tcl_IncrObjCmd --
 *
 *	This procedure is invoked to process the "incr" Tcl command. See the
 *	user documentation for details on what it does.
 *
 *	With the bytecode compiler, this procedure is only called when a
 *	command name is computed at runtime, and is "incr" or the name to
 *	which "incr" was renamed: e.g., "set z incr; $z i -1"
 *
 * Results:
 *	A standard Tcl result.
 *
 * Side effects:
 *	See the user documentation.
 *
 *----------------------------------------------------------------------
 */

int
Tcl_IncrObjCmd(
    TCL_UNUSED(void *),
    Tcl_Interp *interp,		/* Current interpreter. */
    int objc,			/* Number of arguments. */
    Tcl_Obj *const objv[])	/* Argument objects. */
{
    Tcl_Obj *newValuePtr, *incrPtr;

    if ((objc != 2) && (objc != 3)) {
	Tcl_WrongNumArgs(interp, 1, objv, "varName ?increment?");
	return TCL_ERROR;
    }

    if (objc == 3) {
	incrPtr = objv[2];
    } else {
	TclNewIntObj(incrPtr, 1);
    }
    Tcl_IncrRefCount(incrPtr);
    newValuePtr = TclIncrObjVar2(interp, objv[1], NULL,
	    incrPtr, TCL_LEAVE_ERR_MSG);
    Tcl_DecrRefCount(incrPtr);

    if (newValuePtr == NULL) {
	return TCL_ERROR;
    }

    /*
     * Set the interpreter's object result to refer to the variable's new
     * value object.
     */

    Tcl_SetObjResult(interp, newValuePtr);
    return TCL_OK;
}

/*
 *----------------------------------------------------------------------
 *
 * TclInitInfoCmd --
 *
 *	This function is called to create the "info" Tcl command. See the user
 *	documentation for details on what it does.
 *
 * Results:
 *	Handle for the info command, or NULL on failure.
 *
 * Side effects:
 *	none
 *
 *----------------------------------------------------------------------
 */

Tcl_Command
TclInitInfoCmd(
    Tcl_Interp *interp)		/* Current interpreter. */
{
    return TclMakeEnsemble(interp, "info", defaultInfoMap);
}

/*
 *----------------------------------------------------------------------
 *
 * InfoArgsCmd --
 *
 *	Called to implement the "info args" command that returns the argument
 *	list for a procedure. Handles the following syntax:
 *
 *	    info args procName
 *
 * Results:
 *	Returns TCL_OK if successful and TCL_ERROR if there is an error.
 *
 * Side effects:
 *	Returns a result in the interpreter's result object. If there is an
 *	error, the result is an error message.
 *
 *----------------------------------------------------------------------
 */

static int
InfoArgsCmd(
    TCL_UNUSED(void *),
    Tcl_Interp *interp,		/* Current interpreter. */
    int objc,			/* Number of arguments. */
    Tcl_Obj *const objv[])	/* Argument objects. */
{
    Interp *iPtr = (Interp *) interp;
    const char *name;
    Proc *procPtr;
    CompiledLocal *localPtr;
    Tcl_Obj *listObjPtr;

    if (objc != 2) {
	Tcl_WrongNumArgs(interp, 1, objv, "procname");
	return TCL_ERROR;
    }

    name = TclGetString(objv[1]);
    procPtr = TclFindProc(iPtr, name);
    if (procPtr == NULL) {
	Tcl_SetObjResult(interp, Tcl_ObjPrintf(
		"\"%s\" isn't a procedure", name));
	Tcl_SetErrorCode(interp, "TCL", "LOOKUP", "PROCEDURE", name, (void *)NULL);
	return TCL_ERROR;
    }

    /*
     * Build a return list containing the arguments.
     */

    listObjPtr = Tcl_NewListObj(0, NULL);
    for (localPtr = procPtr->firstLocalPtr;  localPtr != NULL;
	    localPtr = localPtr->nextPtr) {
	if (TclIsVarArgument(localPtr)) {
	    Tcl_ListObjAppendElement(interp, listObjPtr,
		    Tcl_NewStringObj(localPtr->name, -1));
	}
    }
    Tcl_SetObjResult(interp, listObjPtr);
    return TCL_OK;
}

/*
 *----------------------------------------------------------------------
 *
 * InfoBodyCmd --
 *
 *	Called to implement the "info body" command that returns the body for
 *	a procedure. Handles the following syntax:
 *
 *	    info body procName
 *
 * Results:
 *	Returns TCL_OK if successful and TCL_ERROR if there is an error.
 *
 * Side effects:
 *	Returns a result in the interpreter's result object. If there is an
 *	error, the result is an error message.
 *
 *----------------------------------------------------------------------
 */

static int
InfoBodyCmd(
    TCL_UNUSED(void *),
    Tcl_Interp *interp,		/* Current interpreter. */
    int objc,			/* Number of arguments. */
    Tcl_Obj *const objv[])	/* Argument objects. */
{
    Interp *iPtr = (Interp *) interp;
    const char *name, *bytes;
    Proc *procPtr;
    Tcl_Size numBytes;

    if (objc != 2) {
	Tcl_WrongNumArgs(interp, 1, objv, "procname");
	return TCL_ERROR;
    }

    name = TclGetString(objv[1]);
    procPtr = TclFindProc(iPtr, name);
    if (procPtr == NULL) {
	Tcl_SetObjResult(interp, Tcl_ObjPrintf(
		"\"%s\" isn't a procedure", name));
	Tcl_SetErrorCode(interp, "TCL", "LOOKUP", "PROCEDURE", name, (void *)NULL);
	return TCL_ERROR;
    }

    /*
     * Here we used to return procPtr->bodyPtr, except when the body was
     * bytecompiled - in that case, the return was a copy of the body's string
     * rep. In order to better isolate the implementation details of the
     * compiler/engine subsystem, we now always return a copy of the string
     * rep. It is important to return a copy so that later manipulations of
     * the object do not invalidate the internal rep.
     */

    bytes = Tcl_GetStringFromObj(procPtr->bodyPtr, &numBytes);
    Tcl_SetObjResult(interp, Tcl_NewStringObj(bytes, numBytes));
    return TCL_OK;
}

/*
 *----------------------------------------------------------------------
 *
 * InfoCmdCountCmd --
 *
 *	Called to implement the "info cmdcount" command that returns the
 *	number of commands that have been executed. Handles the following
 *	syntax:
 *
 *	    info cmdcount
 *
 * Results:
 *	Returns TCL_OK if successful and TCL_ERROR if there is an error.
 *
 * Side effects:
 *	Returns a result in the interpreter's result object. If there is an
 *	error, the result is an error message.
 *
 *----------------------------------------------------------------------
 */

static int
InfoCmdCountCmd(
    TCL_UNUSED(void *),
    Tcl_Interp *interp,		/* Current interpreter. */
    int objc,			/* Number of arguments. */
    Tcl_Obj *const objv[])	/* Argument objects. */
{
    Interp *iPtr = (Interp *) interp;

    if (objc != 1) {
	Tcl_WrongNumArgs(interp, 1, objv, NULL);
	return TCL_ERROR;
    }

    Tcl_SetObjResult(interp, Tcl_NewWideIntObj(iPtr->cmdCount));
    return TCL_OK;
}

/*
 *----------------------------------------------------------------------
 *
 * InfoCommandsCmd --
 *
 *	Called to implement the "info commands" command that returns the list
 *	of commands in the interpreter that match an optional pattern. The
 *	pattern, if any, consists of an optional sequence of namespace names
 *	separated by "::" qualifiers, which is followed by a glob-style
 *	pattern that restricts which commands are returned. Handles the
 *	following syntax:
 *
 *	    info commands ?pattern?
 *
 * Results:
 *	Returns TCL_OK if successful and TCL_ERROR if there is an error.
 *
 * Side effects:
 *	Returns a result in the interpreter's result object. If there is an
 *	error, the result is an error message.
 *
 *----------------------------------------------------------------------
 */

static int
InfoCommandsCmd(
    TCL_UNUSED(void *),
    Tcl_Interp *interp,		/* Current interpreter. */
    int objc,			/* Number of arguments. */
    Tcl_Obj *const objv[])	/* Argument objects. */
{
    const char *cmdName, *pattern;
    const char *simplePattern;
    Tcl_HashEntry *entryPtr;
    Tcl_HashSearch search;
    Namespace *nsPtr;
    Namespace *globalNsPtr = (Namespace *) Tcl_GetGlobalNamespace(interp);
    Namespace *currNsPtr = (Namespace *) Tcl_GetCurrentNamespace(interp);
    Tcl_Obj *listPtr, *elemObjPtr;
    int specificNsInPattern = 0;/* Init. to avoid compiler warning. */
    Tcl_Command cmd;
    Tcl_Size i;

    /*
     * Get the pattern and find the "effective namespace" in which to list
     * commands.
     */

    if (objc == 1) {
	simplePattern = NULL;
	nsPtr = currNsPtr;
	specificNsInPattern = 0;
    } else if (objc == 2) {
	/*
	 * From the pattern, get the effective namespace and the simple
	 * pattern (no namespace qualifiers or ::'s) at the end. If an error
	 * was found while parsing the pattern, return it. Otherwise, if the
	 * namespace wasn't found, just leave nsPtr NULL: we will return an
	 * empty list since no commands there can be found.
	 */

	Namespace *dummy1NsPtr, *dummy2NsPtr;

	pattern = TclGetString(objv[1]);
	TclGetNamespaceForQualName(interp, pattern, NULL, 0, &nsPtr,
		&dummy1NsPtr, &dummy2NsPtr, &simplePattern);

	if (nsPtr != NULL) {	/* We successfully found the pattern's ns. */
	    specificNsInPattern = (strcmp(simplePattern, pattern) != 0);
	}
    } else {
	Tcl_WrongNumArgs(interp, 1, objv, "?pattern?");
	return TCL_ERROR;
    }

    /*
     * Exit as quickly as possible if we couldn't find the namespace.
     */

    if (nsPtr == NULL) {
	return TCL_OK;
    }

    /*
     * Scan through the effective namespace's command table and create a list
     * with all commands that match the pattern. If a specific namespace was
     * requested in the pattern, qualify the command names with the namespace
     * name.
     */

    listPtr = Tcl_NewListObj(0, NULL);

    if (simplePattern != NULL && TclMatchIsTrivial(simplePattern)) {
	/*
	 * Special case for when the pattern doesn't include any of glob's
	 * special characters. This lets us avoid scans of any hash tables.
	 */

	entryPtr = Tcl_FindHashEntry(&nsPtr->cmdTable, simplePattern);
	if (entryPtr != NULL) {
	    if (specificNsInPattern) {
		cmd = (Tcl_Command)Tcl_GetHashValue(entryPtr);
		TclNewObj(elemObjPtr);
		Tcl_GetCommandFullName(interp, cmd, elemObjPtr);
	    } else {
		cmdName = (const char *)Tcl_GetHashKey(&nsPtr->cmdTable, entryPtr);
		elemObjPtr = Tcl_NewStringObj(cmdName, -1);
	    }
	    Tcl_ListObjAppendElement(interp, listPtr, elemObjPtr);
	    Tcl_SetObjResult(interp, listPtr);
	    return TCL_OK;
	}
	if ((nsPtr != globalNsPtr) && !specificNsInPattern) {
	    Tcl_HashTable *tablePtr = NULL;	/* Quell warning. */

	    for (i=0 ; i<nsPtr->commandPathLength ; i++) {
		Namespace *pathNsPtr = nsPtr->commandPathArray[i].nsPtr;

		if (pathNsPtr == NULL) {
		    continue;
		}
		tablePtr = &pathNsPtr->cmdTable;
		entryPtr = Tcl_FindHashEntry(tablePtr, simplePattern);
		if (entryPtr != NULL) {
		    break;
		}
	    }
	    if (entryPtr == NULL) {
		tablePtr = &globalNsPtr->cmdTable;
		entryPtr = Tcl_FindHashEntry(tablePtr, simplePattern);
	    }
	    if (entryPtr != NULL) {
		cmdName = (const char *)Tcl_GetHashKey(tablePtr, entryPtr);
		Tcl_ListObjAppendElement(interp, listPtr,
			Tcl_NewStringObj(cmdName, -1));
		Tcl_SetObjResult(interp, listPtr);
		return TCL_OK;
	    }
	}
    } else if (nsPtr->commandPathLength == 0 || specificNsInPattern) {
	/*
	 * The pattern is non-trivial, but either there is no explicit path or
	 * there is an explicit namespace in the pattern. In both cases, the
	 * old matching scheme is perfect.
	 */

	entryPtr = Tcl_FirstHashEntry(&nsPtr->cmdTable, &search);
	while (entryPtr != NULL) {
	    cmdName = (const char *)Tcl_GetHashKey(&nsPtr->cmdTable, entryPtr);
	    if ((simplePattern == NULL)
		    || Tcl_StringMatch(cmdName, simplePattern)) {
		if (specificNsInPattern) {
		    cmd = (Tcl_Command)Tcl_GetHashValue(entryPtr);
		    TclNewObj(elemObjPtr);
		    Tcl_GetCommandFullName(interp, cmd, elemObjPtr);
		} else {
		    elemObjPtr = Tcl_NewStringObj(cmdName, -1);
		}
		Tcl_ListObjAppendElement(interp, listPtr, elemObjPtr);
	    }
	    entryPtr = Tcl_NextHashEntry(&search);
	}

	/*
	 * If the effective namespace isn't the global :: namespace, and a
	 * specific namespace wasn't requested in the pattern, then add in all
	 * global :: commands that match the simple pattern. Of course, we add
	 * in only those commands that aren't hidden by a command in the
	 * effective namespace.
	 */

	if ((nsPtr != globalNsPtr) && !specificNsInPattern) {
	    entryPtr = Tcl_FirstHashEntry(&globalNsPtr->cmdTable, &search);
	    while (entryPtr != NULL) {
		cmdName = (const char *)Tcl_GetHashKey(&globalNsPtr->cmdTable, entryPtr);
		if ((simplePattern == NULL)
			|| Tcl_StringMatch(cmdName, simplePattern)) {
		    if (Tcl_FindHashEntry(&nsPtr->cmdTable,cmdName) == NULL) {
			Tcl_ListObjAppendElement(interp, listPtr,
				Tcl_NewStringObj(cmdName, -1));
		    }
		}
		entryPtr = Tcl_NextHashEntry(&search);
	    }
	}
    } else {
	/*
	 * The pattern is non-trivial (can match more than one command name),
	 * there is an explicit path, and there is no explicit namespace in
	 * the pattern. This means that we have to traverse the path to
	 * discover all the commands defined.
	 */

	Tcl_HashTable addedCommandsTable;
	int isNew;
	int foundGlobal = (nsPtr == globalNsPtr);

	/*
	 * We keep a hash of the objects already added to the result list.
	 */

	Tcl_InitObjHashTable(&addedCommandsTable);

	entryPtr = Tcl_FirstHashEntry(&nsPtr->cmdTable, &search);
	while (entryPtr != NULL) {
	    cmdName = (const char *)Tcl_GetHashKey(&nsPtr->cmdTable, entryPtr);
	    if ((simplePattern == NULL)
		    || Tcl_StringMatch(cmdName, simplePattern)) {
		elemObjPtr = Tcl_NewStringObj(cmdName, -1);
		Tcl_ListObjAppendElement(interp, listPtr, elemObjPtr);
		(void) Tcl_CreateHashEntry(&addedCommandsTable,
			elemObjPtr, &isNew);
	    }
	    entryPtr = Tcl_NextHashEntry(&search);
	}

	/*
	 * Search the path next.
	 */

	for (i=0 ; i<nsPtr->commandPathLength ; i++) {
	    Namespace *pathNsPtr = nsPtr->commandPathArray[i].nsPtr;

	    if (pathNsPtr == NULL) {
		continue;
	    }
	    if (pathNsPtr == globalNsPtr) {
		foundGlobal = 1;
	    }
	    entryPtr = Tcl_FirstHashEntry(&pathNsPtr->cmdTable, &search);
	    while (entryPtr != NULL) {
		cmdName = (const char *)Tcl_GetHashKey(&pathNsPtr->cmdTable, entryPtr);
		if ((simplePattern == NULL)
			|| Tcl_StringMatch(cmdName, simplePattern)) {
		    elemObjPtr = Tcl_NewStringObj(cmdName, -1);
		    (void) Tcl_CreateHashEntry(&addedCommandsTable,
			    elemObjPtr, &isNew);
		    if (isNew) {
			Tcl_ListObjAppendElement(interp, listPtr, elemObjPtr);
		    } else {
			TclDecrRefCount(elemObjPtr);
		    }
		}
		entryPtr = Tcl_NextHashEntry(&search);
	    }
	}

	/*
	 * If the effective namespace isn't the global :: namespace, and a
	 * specific namespace wasn't requested in the pattern, then add in all
	 * global :: commands that match the simple pattern. Of course, we add
	 * in only those commands that aren't hidden by a command in the
	 * effective namespace.
	 */

	if (!foundGlobal) {
	    entryPtr = Tcl_FirstHashEntry(&globalNsPtr->cmdTable, &search);
	    while (entryPtr != NULL) {
		cmdName = (const char *)Tcl_GetHashKey(&globalNsPtr->cmdTable, entryPtr);
		if ((simplePattern == NULL)
			|| Tcl_StringMatch(cmdName, simplePattern)) {
		    elemObjPtr = Tcl_NewStringObj(cmdName, -1);
		    if (Tcl_FindHashEntry(&addedCommandsTable,
			    (char *) elemObjPtr) == NULL) {
			Tcl_ListObjAppendElement(interp, listPtr, elemObjPtr);
		    } else {
			TclDecrRefCount(elemObjPtr);
		    }
		}
		entryPtr = Tcl_NextHashEntry(&search);
	    }
	}

	Tcl_DeleteHashTable(&addedCommandsTable);
    }

    Tcl_SetObjResult(interp, listPtr);
    return TCL_OK;
}

/*
 *----------------------------------------------------------------------
 *
 * InfoCompleteCmd --
 *
 *	Called to implement the "info complete" command that determines
 *	whether a string is a complete Tcl command. Handles the following
 *	syntax:
 *
 *	    info complete command
 *
 * Results:
 *	Returns TCL_OK if successful and TCL_ERROR if there is an error.
 *
 * Side effects:
 *	Returns a result in the interpreter's result object. If there is an
 *	error, the result is an error message.
 *
 *----------------------------------------------------------------------
 */

static int
InfoCompleteCmd(
    TCL_UNUSED(void *),
    Tcl_Interp *interp,		/* Current interpreter. */
    int objc,			/* Number of arguments. */
    Tcl_Obj *const objv[])	/* Argument objects. */
{
    if (objc != 2) {
	Tcl_WrongNumArgs(interp, 1, objv, "command");
	return TCL_ERROR;
    }

    Tcl_SetObjResult(interp, Tcl_NewBooleanObj(
	    TclObjCommandComplete(objv[1])));
    return TCL_OK;
}

/*
 *----------------------------------------------------------------------
 *
 * InfoDefaultCmd --
 *
 *	Called to implement the "info default" command that returns the
 *	default value for a procedure argument. Handles the following syntax:
 *
 *	    info default procName arg varName
 *
 * Results:
 *	Returns TCL_OK if successful and TCL_ERROR if there is an error.
 *
 * Side effects:
 *	Returns a result in the interpreter's result object. If there is an
 *	error, the result is an error message.
 *
 *----------------------------------------------------------------------
 */

static int
InfoDefaultCmd(
    TCL_UNUSED(void *),
    Tcl_Interp *interp,		/* Current interpreter. */
    int objc,			/* Number of arguments. */
    Tcl_Obj *const objv[])	/* Argument objects. */
{
    Interp *iPtr = (Interp *) interp;
    const char *procName, *argName;
    Proc *procPtr;
    CompiledLocal *localPtr;
    Tcl_Obj *valueObjPtr;

    if (objc != 4) {
	Tcl_WrongNumArgs(interp, 1, objv, "procname arg varname");
	return TCL_ERROR;
    }

    procName = TclGetString(objv[1]);
    argName = TclGetString(objv[2]);

    procPtr = TclFindProc(iPtr, procName);
    if (procPtr == NULL) {
	Tcl_SetObjResult(interp, Tcl_ObjPrintf(
		"\"%s\" isn't a procedure", procName));
	Tcl_SetErrorCode(interp, "TCL", "LOOKUP", "PROCEDURE", procName,
		(void *)NULL);
	return TCL_ERROR;
    }

    for (localPtr = procPtr->firstLocalPtr;  localPtr != NULL;
	    localPtr = localPtr->nextPtr) {
	if (TclIsVarArgument(localPtr)
		&& (strcmp(argName, localPtr->name) == 0)) {
	    if (localPtr->defValuePtr != NULL) {
		valueObjPtr = Tcl_ObjSetVar2(interp, objv[3], NULL,
			localPtr->defValuePtr, TCL_LEAVE_ERR_MSG);
		if (valueObjPtr == NULL) {
		    return TCL_ERROR;
		}
		Tcl_SetObjResult(interp, Tcl_NewWideIntObj(1));
	    } else {
		Tcl_Obj *nullObjPtr;
		TclNewObj(nullObjPtr);

		valueObjPtr = Tcl_ObjSetVar2(interp, objv[3], NULL,
			nullObjPtr, TCL_LEAVE_ERR_MSG);
		if (valueObjPtr == NULL) {
		    return TCL_ERROR;
		}
		Tcl_SetObjResult(interp, Tcl_NewWideIntObj(0));
	    }
	    return TCL_OK;
	}
    }

    Tcl_SetObjResult(interp, Tcl_ObjPrintf(
	    "procedure \"%s\" doesn't have an argument \"%s\"",
	    procName, argName));
    Tcl_SetErrorCode(interp, "TCL", "LOOKUP", "ARGUMENT", argName, (void *)NULL);
    return TCL_ERROR;
}

/*
 *----------------------------------------------------------------------
 *
 * InfoErrorStackCmd --
 *
 *	Called to implement the "info errorstack" command that returns information
 *	about the last error's call stack. Handles the following syntax:
 *
 *	    info errorstack ?interp?
 *
 * Results:
 *	Returns TCL_OK if successful and TCL_ERROR if there is an error.
 *
 * Side effects:
 *	Returns a result in the interpreter's result object. If there is an
 *	error, the result is an error message.
 *
 *----------------------------------------------------------------------
 */

static int
InfoErrorStackCmd(
    TCL_UNUSED(void *),
    Tcl_Interp *interp,		/* Current interpreter. */
    int objc,			/* Number of arguments. */
    Tcl_Obj *const objv[])	/* Argument objects. */
{
    Tcl_Interp *target;
    Interp *iPtr;

    if ((objc != 1) && (objc != 2)) {
	Tcl_WrongNumArgs(interp, 1, objv, "?interp?");
	return TCL_ERROR;
    }

    target = interp;
    if (objc == 2) {
	target = Tcl_GetChild(interp, TclGetString(objv[1]));
	if (target == NULL) {
	    return TCL_ERROR;
	}
    }

    iPtr = (Interp *) target;
    Tcl_SetObjResult(interp, iPtr->errorStack);

    return TCL_OK;
}

/*
 *----------------------------------------------------------------------
 *
 * TclInfoExistsCmd --
 *
 *	Called to implement the "info exists" command that determines whether
 *	a variable exists. Handles the following syntax:
 *
 *	    info exists varName
 *
 * Results:
 *	Returns TCL_OK if successful and TCL_ERROR if there is an error.
 *
 * Side effects:
 *	Returns a result in the interpreter's result object. If there is an
 *	error, the result is an error message.
 *
 *----------------------------------------------------------------------
 */

int
TclInfoExistsCmd(
    TCL_UNUSED(void *),
    Tcl_Interp *interp,		/* Current interpreter. */
    int objc,			/* Number of arguments. */
    Tcl_Obj *const objv[])	/* Argument objects. */
{
    const char *varName;
    Var *varPtr;

    if (objc != 2) {
	Tcl_WrongNumArgs(interp, 1, objv, "varName");
	return TCL_ERROR;
    }

    varName = TclGetString(objv[1]);
    varPtr = TclVarTraceExists(interp, varName);

    Tcl_SetObjResult(interp,
	    Tcl_NewBooleanObj(varPtr && varPtr->value.objPtr));
    return TCL_OK;
}

/*
 *----------------------------------------------------------------------
 *
 * InfoFrameCmd --
 *	TIP #280
 *
 *	Called to implement the "info frame" command that returns the location
 *	of either the currently executing command, or its caller. Handles the
 *	following syntax:
 *
 *		info frame ?number?
 *
 * Results:
 *	Returns TCL_OK if successful and TCL_ERROR if there is an error.
 *
 * Side effects:
 *	Returns a result in the interpreter's result object. If there is an
 *	error, the result is an error message.
 *
 *----------------------------------------------------------------------
 */

static int
InfoFrameCmd(
    TCL_UNUSED(void *),
    Tcl_Interp *interp,		/* Current interpreter. */
    int objc,			/* Number of arguments. */
    Tcl_Obj *const objv[])	/* Argument objects. */
{
    Interp *iPtr = (Interp *) interp;
    int level, code = TCL_OK;
    CmdFrame *framePtr, **cmdFramePtrPtr = &iPtr->cmdFramePtr;
    CoroutineData *corPtr = iPtr->execEnvPtr->corPtr;
    int topLevel = 0;

    if (objc > 2) {
	Tcl_WrongNumArgs(interp, 1, objv, "?number?");
	return TCL_ERROR;
    }

    while (corPtr) {
	while (*cmdFramePtrPtr) {
	    topLevel++;
	    cmdFramePtrPtr = &((*cmdFramePtrPtr)->nextPtr);
	}
	if (corPtr->caller.cmdFramePtr) {
	    *cmdFramePtrPtr = corPtr->caller.cmdFramePtr;
	}
	corPtr = corPtr->callerEEPtr->corPtr;
    }
    topLevel += (*cmdFramePtrPtr)->level;

    if (topLevel != iPtr->cmdFramePtr->level) {
	framePtr = iPtr->cmdFramePtr;
	while (framePtr) {
	    framePtr->level = topLevel--;
	    framePtr = framePtr->nextPtr;
	}
	if (topLevel) {
	    Tcl_Panic("Broken frame level calculation");
	}
	topLevel = iPtr->cmdFramePtr->level;
    }

    if (objc == 1) {
	/*
	 * Just "info frame".
	 */

	Tcl_SetObjResult(interp, Tcl_NewWideIntObj(topLevel));
	goto done;
    }

    /*
     * We've got "info frame level" and must parse the level first.
     */

    if (TclGetIntFromObj(interp, objv[1], &level) != TCL_OK) {
	code = TCL_ERROR;
	goto done;
    }

    if ((level > topLevel) || (level <= - topLevel)) {
    levelError:
	Tcl_SetObjResult(interp, Tcl_ObjPrintf(
		"bad level \"%s\"", TclGetString(objv[1])));
	Tcl_SetErrorCode(interp, "TCL", "LOOKUP", "LEVEL",
		TclGetString(objv[1]), (void *)NULL);
	code = TCL_ERROR;
	goto done;
    }

    /*
     * Let us convert to relative so that we know how many levels to go back
     */

    if (level > 0) {
	level -= topLevel;
    }

    framePtr = iPtr->cmdFramePtr;
    while (++level <= 0) {
	framePtr = framePtr->nextPtr;
	if (!framePtr) {
	    goto levelError;
	}
    }

    Tcl_SetObjResult(interp, TclInfoFrame(interp, framePtr));

  done:
    cmdFramePtrPtr = &iPtr->cmdFramePtr;
    corPtr = iPtr->execEnvPtr->corPtr;
    while (corPtr) {
	CmdFrame *endPtr = corPtr->caller.cmdFramePtr;

	if (endPtr) {
	    if (*cmdFramePtrPtr == endPtr) {
		*cmdFramePtrPtr = NULL;
	    } else {
		CmdFrame *runPtr = *cmdFramePtrPtr;

		while (runPtr->nextPtr != endPtr) {
		    runPtr->level -= endPtr->level;
		    runPtr = runPtr->nextPtr;
		}
		runPtr->level = 1;
		runPtr->nextPtr = NULL;
	    }
	    cmdFramePtrPtr = &corPtr->caller.cmdFramePtr;
	}
	corPtr = corPtr->callerEEPtr->corPtr;
    }
    return code;
}

/*
 *----------------------------------------------------------------------
 *
 * TclInfoFrame --
 *
 *	Core of InfoFrameCmd, returns TIP280 dict for a given frame.
 *
 * Results:
 *	Returns TIP280 dict.
 *
 * Side effects:
 *	None.
 *
 *----------------------------------------------------------------------
 */

Tcl_Obj *
TclInfoFrame(
    Tcl_Interp *interp,		/* Current interpreter. */
    CmdFrame *framePtr)		/* Frame to get info for. */
{
    Interp *iPtr = (Interp *) interp;
    Tcl_Obj *tmpObj;
    Tcl_Obj *lv[20] = {NULL};		/* Keep uptodate when more keys are added to
				 * the dict. */
    int lc = 0;
    /*
     * This array is indexed by the TCL_LOCATION_... values, except
     * for _LAST.
     */
    static const char *const typeString[TCL_LOCATION_LAST] = {
	"eval", "eval", "eval", "precompiled", "source", "proc"
    };
    Proc *procPtr = framePtr->framePtr ? framePtr->framePtr->procPtr : NULL;
    int needsFree = -1;

    /*
     * Pull the information and construct the dictionary to return, as list.
     * Regarding use of the CmdFrame fields see tclInt.h, and its definition.
     */

#define ADD_PAIR(name, value) \
	TclNewLiteralStringObj(tmpObj, name); \
	lv[lc++] = tmpObj; \
	lv[lc++] = (value)

    switch (framePtr->type) {
    case TCL_LOCATION_EVAL:
	/*
	 * Evaluation, dynamic script. Type, line, cmd, the latter through
	 * str.
	 */

	ADD_PAIR("type", Tcl_NewStringObj(typeString[framePtr->type], -1));
	if (framePtr->line) {
	    ADD_PAIR("line", Tcl_NewWideIntObj(framePtr->line[0]));
	} else {
	    ADD_PAIR("line", Tcl_NewWideIntObj(1));
	}
	ADD_PAIR("cmd", TclGetSourceFromFrame(framePtr, 0, NULL));
	break;

    case TCL_LOCATION_PREBC:
	/*
	 * Precompiled. Result contains the type as signal, nothing else.
	 */

	ADD_PAIR("type", Tcl_NewStringObj(typeString[framePtr->type], -1));
	break;

    case TCL_LOCATION_BC: {
	/*
	 * Execution of bytecode. Talk to the BC engine to fill out the frame.
	 */

	CmdFrame *fPtr = (CmdFrame *)TclStackAlloc(interp, sizeof(CmdFrame));

	*fPtr = *framePtr;

	/*
	 * Note:
	 * Type BC => f.data.eval.path	  is not used.
	 *	      f.data.tebc.codePtr is used instead.
	 */

	TclGetSrcInfoForPc(fPtr);

	/*
	 * Now filled: cmd.str.(cmd,len), line
	 * Possibly modified: type, path!
	 */

	ADD_PAIR("type", Tcl_NewStringObj(typeString[fPtr->type], -1));
	if (fPtr->line) {
	    ADD_PAIR("line", Tcl_NewWideIntObj(fPtr->line[0]));
	}

	if (fPtr->type == TCL_LOCATION_SOURCE) {
	    ADD_PAIR("file", fPtr->data.eval.path);

	    /*
	     * Death of reference by TclGetSrcInfoForPc.
	     */

	    Tcl_DecrRefCount(fPtr->data.eval.path);
	}

	ADD_PAIR("cmd", TclGetSourceFromFrame(fPtr, 0, NULL));
	if (fPtr->cmdObj && framePtr->cmdObj == NULL) {
	    needsFree = lc - 1;
	}
	TclStackFree(interp, fPtr);
	break;
    }

    case TCL_LOCATION_SOURCE:
	/*
	 * Evaluation of a script file.
	 */

	ADD_PAIR("type", Tcl_NewStringObj(typeString[framePtr->type], -1));
	ADD_PAIR("line", Tcl_NewWideIntObj(framePtr->line[0]));
	ADD_PAIR("file", framePtr->data.eval.path);

	/*
	 * Refcount framePtr->data.eval.path goes up when lv is converted into
	 * the result list object.
	 */

	ADD_PAIR("cmd", TclGetSourceFromFrame(framePtr, 0, NULL));
	break;

    case TCL_LOCATION_PROC:
	Tcl_Panic("TCL_LOCATION_PROC found in standard frame");
	break;
    }

    /*
     * 'proc'. Common to all frame types. Conditional on having an associated
     * Procedure CallFrame.
     */

    if (procPtr != NULL) {
	Tcl_HashEntry *namePtr = procPtr->cmdPtr->hPtr;

	if (namePtr) {
	    Tcl_Obj *procNameObj;

	    /*
	     * This is a regular command.
	     */

	    TclNewObj(procNameObj);
	    Tcl_GetCommandFullName(interp, (Tcl_Command) procPtr->cmdPtr,
		    procNameObj);
	    ADD_PAIR("proc", procNameObj);
	} else if (procPtr->cmdPtr->clientData) {
	    ExtraFrameInfo *efiPtr = (ExtraFrameInfo *)procPtr->cmdPtr->clientData;
	    Tcl_Size i;

	    /*
	     * This is a non-standard command. Luckily, it's told us how to
	     * render extra information about its frame.
	     */

	    for (i=0 ; i<efiPtr->length ; i++) {
		lv[lc++] = Tcl_NewStringObj(efiPtr->fields[i].name, -1);
		if (efiPtr->fields[i].proc) {
		    lv[lc++] =
			efiPtr->fields[i].proc(efiPtr->fields[i].clientData);
		} else {
		    lv[lc++] = (Tcl_Obj *)efiPtr->fields[i].clientData;
		}
	    }
	}
    }

    /*
     * 'level'. Common to all frame types. Conditional on having an associated
     * _visible_ CallFrame.
     */

    if ((framePtr->framePtr != NULL) && (iPtr->varFramePtr != NULL)) {
	CallFrame *current = framePtr->framePtr;
	CallFrame *top = iPtr->varFramePtr;
	CallFrame *idx;

	for (idx=top ; idx!=NULL ; idx=idx->callerVarPtr) {
	    if (idx == current) {
		int c = framePtr->framePtr->level;
		int t = iPtr->varFramePtr->level;

		ADD_PAIR("level", Tcl_NewWideIntObj(t - c));
		break;
	    }
	}
    }

    tmpObj = Tcl_NewListObj(lc, lv);
    if (needsFree >= 0) {
	Tcl_DecrRefCount(lv[needsFree]);
    }
    return tmpObj;
}

/*
 *----------------------------------------------------------------------
 *
 * InfoFunctionsCmd --
 *
 *	Called to implement the "info functions" command that returns the list
 *	of math functions matching an optional pattern. Handles the following
 *	syntax:
 *
 *	    info functions ?pattern?
 *
 * Results:
 *	Returns TCL_OK if successful and TCL_ERROR if there is an error.
 *
 * Side effects:
 *	Returns a result in the interpreter's result object. If there is an
 *	error, the result is an error message.
 *
 *----------------------------------------------------------------------
 */

static int
InfoFunctionsCmd(
    TCL_UNUSED(void *),
    Tcl_Interp *interp,		/* Current interpreter. */
    int objc,			/* Number of arguments. */
    Tcl_Obj *const objv[])	/* Argument objects. */
{
    Tcl_Obj *script;
    int code;

    if (objc > 2) {
	Tcl_WrongNumArgs(interp, 1, objv, "?pattern?");
	return TCL_ERROR;
    }

    script = Tcl_NewStringObj(
"	    ::apply [::list {{pattern *}} {\n"
"		::set cmds {}\n"
"		::foreach cmd [::info commands ::tcl::mathfunc::$pattern] {\n"
"		    ::lappend cmds [::namespace tail $cmd]\n"
"		}\n"
"		::foreach cmd [::info commands tcl::mathfunc::$pattern] {\n"
"		    ::set cmd [::namespace tail $cmd]\n"
"		    ::if {$cmd ni $cmds} {\n"
"			::lappend cmds $cmd\n"
"		    }\n"
"		}\n"
"		::return $cmds\n"
"	    } [::namespace current]] ", -1);

    if (objc == 2) {
	Tcl_Obj *arg = Tcl_NewListObj(1, &(objv[1]));

	Tcl_AppendObjToObj(script, arg);
	Tcl_DecrRefCount(arg);
    }

    Tcl_IncrRefCount(script);
    code = Tcl_EvalObjEx(interp, script, 0);

    Tcl_DecrRefCount(script);

    return code;
}

/*
 *----------------------------------------------------------------------
 *
 * InfoHostnameCmd --
 *
 *	Called to implement the "info hostname" command that returns the host
 *	name. Handles the following syntax:
 *
 *	    info hostname
 *
 * Results:
 *	Returns TCL_OK if successful and TCL_ERROR if there is an error.
 *
 * Side effects:
 *	Returns a result in the interpreter's result object. If there is an
 *	error, the result is an error message.
 *
 *----------------------------------------------------------------------
 */

static int
InfoHostnameCmd(
    TCL_UNUSED(void *),
    Tcl_Interp *interp,		/* Current interpreter. */
    int objc,			/* Number of arguments. */
    Tcl_Obj *const objv[])	/* Argument objects. */
{
    const char *name;

    if (objc != 1) {
	Tcl_WrongNumArgs(interp, 1, objv, NULL);
	return TCL_ERROR;
    }

    name = Tcl_GetHostName();
    if (name) {
	Tcl_SetObjResult(interp, Tcl_NewStringObj(name, -1));
	return TCL_OK;
    }

    Tcl_SetObjResult(interp, Tcl_NewStringObj(
	    "unable to determine name of host", -1));
    Tcl_SetErrorCode(interp, "TCL", "OPERATION", "HOSTNAME", "UNKNOWN", (void *)NULL);
    return TCL_ERROR;
}

/*
 *----------------------------------------------------------------------
 *
 * InfoLevelCmd --
 *
 *	Called to implement the "info level" command that returns information
 *	about the call stack. Handles the following syntax:
 *
 *	    info level ?number?
 *
 * Results:
 *	Returns TCL_OK if successful and TCL_ERROR if there is an error.
 *
 * Side effects:
 *	Returns a result in the interpreter's result object. If there is an
 *	error, the result is an error message.
 *
 *----------------------------------------------------------------------
 */

static int
InfoLevelCmd(
    TCL_UNUSED(void *),
    Tcl_Interp *interp,		/* Current interpreter. */
    int objc,			/* Number of arguments. */
    Tcl_Obj *const objv[])	/* Argument objects. */
{
    Interp *iPtr = (Interp *) interp;

    if (objc == 1) {		/* Just "info level" */
	Tcl_SetObjResult(interp, Tcl_NewWideIntObj((int)iPtr->varFramePtr->level));
	return TCL_OK;
    }

    if (objc == 2) {
	int level;
	CallFrame *framePtr, *rootFramePtr = iPtr->rootFramePtr;

	if (TclGetIntFromObj(interp, objv[1], &level) != TCL_OK) {
	    return TCL_ERROR;
	}
	if (level <= 0) {
	    if (iPtr->varFramePtr == rootFramePtr) {
		goto levelError;
	    }
	    level += iPtr->varFramePtr->level;
	}
	for (framePtr=iPtr->varFramePtr ; framePtr!=rootFramePtr;
		framePtr=framePtr->callerVarPtr) {
	    if ((int)framePtr->level == level) {
		break;
	    }
	}
	if (framePtr == rootFramePtr) {
	    goto levelError;
	}

	Tcl_SetObjResult(interp,
		Tcl_NewListObj(framePtr->objc, framePtr->objv));
	return TCL_OK;
    }

    Tcl_WrongNumArgs(interp, 1, objv, "?number?");
    return TCL_ERROR;

  levelError:
    Tcl_SetObjResult(interp, Tcl_ObjPrintf(
	    "bad level \"%s\"", TclGetString(objv[1])));
    Tcl_SetErrorCode(interp, "TCL", "LOOKUP", "LEVEL",
	    TclGetString(objv[1]), (void *)NULL);
    return TCL_ERROR;
}

/*
 *----------------------------------------------------------------------
 *
 * InfoLibraryCmd --
 *
 *	Called to implement the "info library" command that returns the
 *	library directory for the Tcl installation. Handles the following
 *	syntax:
 *
 *	    info library
 *
 * Results:
 *	Returns TCL_OK if successful and TCL_ERROR if there is an error.
 *
 * Side effects:
 *	Returns a result in the interpreter's result object. If there is an
 *	error, the result is an error message.
 *
 *----------------------------------------------------------------------
 */

static int
InfoLibraryCmd(
    TCL_UNUSED(void *),
    Tcl_Interp *interp,		/* Current interpreter. */
    int objc,			/* Number of arguments. */
    Tcl_Obj *const objv[])	/* Argument objects. */
{
    const char *libDirName;

    if (objc != 1) {
	Tcl_WrongNumArgs(interp, 1, objv, NULL);
	return TCL_ERROR;
    }

    libDirName = Tcl_GetVar2(interp, "tcl_library", NULL, TCL_GLOBAL_ONLY);
    if (libDirName != NULL) {
	Tcl_SetObjResult(interp, Tcl_NewStringObj(libDirName, -1));
	return TCL_OK;
    }

    Tcl_SetObjResult(interp, Tcl_NewStringObj(
	    "no library has been specified for Tcl", -1));
    Tcl_SetErrorCode(interp, "TCL", "LOOKUP", "VARIABLE", "tcl_library", (void *)NULL);
    return TCL_ERROR;
}

/*
 *----------------------------------------------------------------------
 *
 * InfoLoadedCmd --
 *
 *	Called to implement the "info loaded" command that returns the
 *	packages that have been loaded into an interpreter. Handles the
 *	following syntax:
 *
 *	    info loaded ?interp?
 *
 * Results:
 *	Returns TCL_OK if successful and TCL_ERROR if there is an error.
 *
 * Side effects:
 *	Returns a result in the interpreter's result object. If there is an
 *	error, the result is an error message.
 *
 *----------------------------------------------------------------------
 */

static int
InfoLoadedCmd(
    TCL_UNUSED(void *),
    Tcl_Interp *interp,		/* Current interpreter. */
    int objc,			/* Number of arguments. */
    Tcl_Obj *const objv[])	/* Argument objects. */
{
    const char *interpName, *packageName;

    if (objc > 3) {
	Tcl_WrongNumArgs(interp, 1, objv, "?interp? ?packageName?");
	return TCL_ERROR;
    }

    if (objc < 2) {		/* Get loaded pkgs in all interpreters. */
	interpName = NULL;
    } else {			/* Get pkgs just in specified interp. */
	interpName = TclGetString(objv[1]);
    }
    if (objc < 3) {		/* Get loaded files in all packages. */
	packageName = NULL;
    } else {			/* Get pkgs just in specified interp. */
	packageName = TclGetString(objv[2]);
    }
    return TclGetLoadedLibraries(interp, interpName, packageName);
}

/*
 *----------------------------------------------------------------------
 *
 * InfoNameOfExecutableCmd --
 *
 *	Called to implement the "info nameofexecutable" command that returns
 *	the name of the binary file running this application. Handles the
 *	following syntax:
 *
 *	    info nameofexecutable
 *
 * Results:
 *	Returns TCL_OK if successful and TCL_ERROR if there is an error.
 *
 * Side effects:
 *	Returns a result in the interpreter's result object. If there is an
 *	error, the result is an error message.
 *
 *----------------------------------------------------------------------
 */

static int
InfoNameOfExecutableCmd(
    TCL_UNUSED(void *),
    Tcl_Interp *interp,		/* Current interpreter. */
    int objc,			/* Number of arguments. */
    Tcl_Obj *const objv[])	/* Argument objects. */
{
    if (objc != 1) {
	Tcl_WrongNumArgs(interp, 1, objv, NULL);
	return TCL_ERROR;
    }
    Tcl_SetObjResult(interp, TclGetObjNameOfExecutable());
    return TCL_OK;
}

/*
 *----------------------------------------------------------------------
 *
 * InfoPatchLevelCmd --
 *
 *	Called to implement the "info patchlevel" command that returns the
 *	default value for an argument to a procedure. Handles the following
 *	syntax:
 *
 *	    info patchlevel
 *
 * Results:
 *	Returns TCL_OK if successful and TCL_ERROR if there is an error.
 *
 * Side effects:
 *	Returns a result in the interpreter's result object. If there is an
 *	error, the result is an error message.
 *
 *----------------------------------------------------------------------
 */

static int
InfoPatchLevelCmd(
    TCL_UNUSED(void *),
    Tcl_Interp *interp,		/* Current interpreter. */
    int objc,			/* Number of arguments. */
    Tcl_Obj *const objv[])	/* Argument objects. */
{
    const char *patchlevel;

    if (objc != 1) {
	Tcl_WrongNumArgs(interp, 1, objv, NULL);
	return TCL_ERROR;
    }

    patchlevel = Tcl_GetVar2(interp, "tcl_patchLevel", NULL,
	    (TCL_GLOBAL_ONLY | TCL_LEAVE_ERR_MSG));
    if (patchlevel != NULL) {
	Tcl_SetObjResult(interp, Tcl_NewStringObj(patchlevel, -1));
	return TCL_OK;
    }
    return TCL_ERROR;
}

/*
 *----------------------------------------------------------------------
 *
 * InfoProcsCmd --
 *
 *	Called to implement the "info procs" command that returns the list of
 *	procedures in the interpreter that match an optional pattern. The
 *	pattern, if any, consists of an optional sequence of namespace names
 *	separated by "::" qualifiers, which is followed by a glob-style
 *	pattern that restricts which commands are returned. Handles the
 *	following syntax:
 *
 *	    info procs ?pattern?
 *
 * Results:
 *	Returns TCL_OK if successful and TCL_ERROR if there is an error.
 *
 * Side effects:
 *	Returns a result in the interpreter's result object. If there is an
 *	error, the result is an error message.
 *
 *----------------------------------------------------------------------
 */

static int
InfoProcsCmd(
    TCL_UNUSED(void *),
    Tcl_Interp *interp,		/* Current interpreter. */
    int objc,			/* Number of arguments. */
    Tcl_Obj *const objv[])	/* Argument objects. */
{
    const char *cmdName, *pattern;
    const char *simplePattern;
    Namespace *nsPtr;
    Namespace *currNsPtr = (Namespace *) Tcl_GetCurrentNamespace(interp);
    Tcl_Obj *listPtr, *elemObjPtr;
    int specificNsInPattern = 0;/* Init. to avoid compiler warning. */
    Tcl_HashEntry *entryPtr;
    Tcl_HashSearch search;
    Command *cmdPtr, *realCmdPtr;

    /*
     * Get the pattern and find the "effective namespace" in which to list
     * procs.
     */

    if (objc == 1) {
	simplePattern = NULL;
	nsPtr = currNsPtr;
	specificNsInPattern = 0;
    } else if (objc == 2) {
	/*
	 * From the pattern, get the effective namespace and the simple
	 * pattern (no namespace qualifiers or ::'s) at the end. If an error
	 * was found while parsing the pattern, return it. Otherwise, if the
	 * namespace wasn't found, just leave nsPtr NULL: we will return an
	 * empty list since no commands there can be found.
	 */

	Namespace *dummy1NsPtr, *dummy2NsPtr;

	pattern = TclGetString(objv[1]);
	TclGetNamespaceForQualName(interp, pattern, NULL, /*flags*/ 0, &nsPtr,
		&dummy1NsPtr, &dummy2NsPtr, &simplePattern);

	if (nsPtr != NULL) {	/* We successfully found the pattern's ns. */
	    specificNsInPattern = (strcmp(simplePattern, pattern) != 0);
	}
    } else {
	Tcl_WrongNumArgs(interp, 1, objv, "?pattern?");
	return TCL_ERROR;
    }

    if (nsPtr == NULL) {
	return TCL_OK;
    }

    /*
     * Scan through the effective namespace's command table and create a list
     * with all procs that match the pattern. If a specific namespace was
     * requested in the pattern, qualify the command names with the namespace
     * name.
     */

    listPtr = Tcl_NewListObj(0, NULL);
    if (simplePattern != NULL && TclMatchIsTrivial(simplePattern)) {
	entryPtr = Tcl_FindHashEntry(&nsPtr->cmdTable, simplePattern);
	if (entryPtr != NULL) {
	    cmdPtr = (Command *)Tcl_GetHashValue(entryPtr);

	    if (!TclIsProc(cmdPtr)) {
		realCmdPtr = (Command *)
			TclGetOriginalCommand((Tcl_Command) cmdPtr);
		if (realCmdPtr != NULL && TclIsProc(realCmdPtr)) {
		    goto simpleProcOK;
		}
	    } else {
	    simpleProcOK:
		if (specificNsInPattern) {
		    TclNewObj(elemObjPtr);
		    Tcl_GetCommandFullName(interp, (Tcl_Command) cmdPtr,
			    elemObjPtr);
		} else {
		    elemObjPtr = Tcl_NewStringObj(simplePattern, -1);
		}
		Tcl_ListObjAppendElement(interp, listPtr, elemObjPtr);
	    }
	}
    } else {
	entryPtr = Tcl_FirstHashEntry(&nsPtr->cmdTable, &search);
	while (entryPtr != NULL) {
	    cmdName = (const char *)Tcl_GetHashKey(&nsPtr->cmdTable, entryPtr);
	    if ((simplePattern == NULL)
		    || Tcl_StringMatch(cmdName, simplePattern)) {
		cmdPtr = (Command *)Tcl_GetHashValue(entryPtr);

		if (!TclIsProc(cmdPtr)) {
		    realCmdPtr = (Command *)
			    TclGetOriginalCommand((Tcl_Command) cmdPtr);
		    if (realCmdPtr != NULL && TclIsProc(realCmdPtr)) {
			goto procOK;
		    }
		} else {
		procOK:
		    if (specificNsInPattern) {
			TclNewObj(elemObjPtr);
			Tcl_GetCommandFullName(interp, (Tcl_Command) cmdPtr,
				elemObjPtr);
		    } else {
			elemObjPtr = Tcl_NewStringObj(cmdName, -1);
		    }
		    Tcl_ListObjAppendElement(interp, listPtr, elemObjPtr);
		}
	    }
	    entryPtr = Tcl_NextHashEntry(&search);
	}
    }

    Tcl_SetObjResult(interp, listPtr);
    return TCL_OK;
}

/*
 *----------------------------------------------------------------------
 *
 * InfoScriptCmd --
 *
 *	Called to implement the "info script" command that returns the script
 *	file that is currently being evaluated. Handles the following syntax:
 *
 *	    info script ?newName?
 *
 *	If newName is specified, it will set that as the internal name.
 *
 * Results:
 *	Returns TCL_OK if successful and TCL_ERROR if there is an error.
 *
 * Side effects:
 *	Returns a result in the interpreter's result object. If there is an
 *	error, the result is an error message. It may change the internal
 *	script filename.
 *
 *----------------------------------------------------------------------
 */

static int
InfoScriptCmd(
    TCL_UNUSED(void *),
    Tcl_Interp *interp,		/* Current interpreter. */
    int objc,			/* Number of arguments. */
    Tcl_Obj *const objv[])	/* Argument objects. */
{
    Interp *iPtr = (Interp *) interp;

    if ((objc != 1) && (objc != 2)) {
	Tcl_WrongNumArgs(interp, 1, objv, "?filename?");
	return TCL_ERROR;
    }

    if (objc == 2) {
	if (iPtr->scriptFile != NULL) {
	    Tcl_DecrRefCount(iPtr->scriptFile);
	}
	iPtr->scriptFile = objv[1];
	Tcl_IncrRefCount(iPtr->scriptFile);
    }
    if (iPtr->scriptFile != NULL) {
	Tcl_SetObjResult(interp, iPtr->scriptFile);
    }
    return TCL_OK;
}

/*
 *----------------------------------------------------------------------
 *
 * InfoSharedlibCmd --
 *
 *	Called to implement the "info sharedlibextension" command that returns
 *	the file extension used for shared libraries. Handles the following
 *	syntax:
 *
 *	    info sharedlibextension
 *
 * Results:
 *	Returns TCL_OK if successful and TCL_ERROR if there is an error.
 *
 * Side effects:
 *	Returns a result in the interpreter's result object. If there is an
 *	error, the result is an error message.
 *
 *----------------------------------------------------------------------
 */

static int
InfoSharedlibCmd(
    TCL_UNUSED(void *),
    Tcl_Interp *interp,		/* Current interpreter. */
    int objc,			/* Number of arguments. */
    Tcl_Obj *const objv[])	/* Argument objects. */
{
    if (objc != 1) {
	Tcl_WrongNumArgs(interp, 1, objv, NULL);
	return TCL_ERROR;
    }

#ifdef TCL_SHLIB_EXT
    Tcl_SetObjResult(interp, Tcl_NewStringObj(TCL_SHLIB_EXT, -1));
#endif
    return TCL_OK;
}

/*
 *----------------------------------------------------------------------
 *
 * InfoTclVersionCmd --
 *
 *	Called to implement the "info tclversion" command that returns the
 *	version number for this Tcl library. Handles the following syntax:
 *
 *	    info tclversion
 *
 * Results:
 *	Returns TCL_OK if successful and TCL_ERROR if there is an error.
 *
 * Side effects:
 *	Returns a result in the interpreter's result object. If there is an
 *	error, the result is an error message.
 *
 *----------------------------------------------------------------------
 */

static int
InfoTclVersionCmd(
    TCL_UNUSED(void *),
    Tcl_Interp *interp,		/* Current interpreter. */
    int objc,			/* Number of arguments. */
    Tcl_Obj *const objv[])	/* Argument objects. */
{
    Tcl_Obj *version;

    if (objc != 1) {
	Tcl_WrongNumArgs(interp, 1, objv, NULL);
	return TCL_ERROR;
    }

    version = Tcl_GetVar2Ex(interp, "tcl_version", NULL,
	    (TCL_GLOBAL_ONLY | TCL_LEAVE_ERR_MSG));
    if (version != NULL) {
	Tcl_SetObjResult(interp, version);
	return TCL_OK;
    }
    return TCL_ERROR;
}

/*
 *----------------------------------------------------------------------
 *
 * InfoCmdTypeCmd --
 *
 *	Called to implement the "info cmdtype" command that returns the type
 *	of a given command. Handles the following syntax:
 *
 *	    info cmdtype cmdName
 *
 * Results:
 *	Returns TCL_OK if successful and TCL_ERROR if there is an error.
 *
 * Side effects:
 *	Returns a type name. If there is an error, the result is an error
 *	message.
 *
 *----------------------------------------------------------------------
 */

static int
InfoCmdTypeCmd(
    TCL_UNUSED(void *),
    Tcl_Interp *interp,		/* Current interpreter. */
    int objc,			/* Number of arguments. */
    Tcl_Obj *const objv[])	/* Argument objects. */
{
    Tcl_Command command;

    if (objc != 2) {
	Tcl_WrongNumArgs(interp, 1, objv, "commandName");
	return TCL_ERROR;
    }
    command = Tcl_FindCommand(interp, TclGetString(objv[1]), NULL,
	    TCL_LEAVE_ERR_MSG);
    if (command == NULL) {
	return TCL_ERROR;
    }

    /*
     * There's one special case: safe child interpreters can't see aliases as
     * aliases as they're part of the security mechanisms.
     */

    if (Tcl_IsSafe(interp)
	    && (((Command *) command)->objProc == TclAliasObjCmd)) {
	Tcl_AppendResult(interp, "native", (void *)NULL);
    } else {
	Tcl_SetObjResult(interp,
		Tcl_NewStringObj(TclGetCommandTypeName(command), -1));
    }
    return TCL_OK;
}

/*
 *----------------------------------------------------------------------
 *
 * Tcl_JoinObjCmd --
 *
 *	This procedure is invoked to process the "join" Tcl command. See the
 *	user documentation for details on what it does.
 *
 * Results:
 *	A standard Tcl object result.
 *
 * Side effects:
 *	See the user documentation.
 *
 *----------------------------------------------------------------------
 */

int
Tcl_JoinObjCmd(
    TCL_UNUSED(void *),
    Tcl_Interp *interp,		/* Current interpreter. */
    int objc,			/* Number of arguments. */
    Tcl_Obj *const objv[])	/* The argument objects. */
{
    Tcl_Size length, listLen;
    int status;
    Tcl_Obj *resObjPtr = NULL, *joinObjPtr, **elemPtrs = NULL;

    if ((objc < 2) || (objc > 3)) {
	Tcl_WrongNumArgs(interp, 1, objv, "list ?joinString?");
	return TCL_ERROR;
    }

    /*
     * Make sure the list argument is a list object and get its length and a
     * pointer to its array of element pointers.
     */

    if (TclObjectHasInterface(objv[1], list, length)) {
	status = TclObjectDispatchNoDefault(interp, status, objv[1], list,
	    length, interp, objv[1], &listLen);
	if (status != TCL_OK ) {
	    return TCL_ERROR;
	}
<<<<<<< HEAD
    } else {
	if (TclListObjGetElementsM(interp, objv[1], &listLen,
=======
    } else if (TclListObjGetElements(interp, objv[1], &listLen,
>>>>>>> 3b079f13
	    &elemPtrs) != TCL_OK) {
	    return TCL_ERROR;
	}
    }

    if (listLen == 0) {
	/* No elements to join; default empty result is correct. */
	return TCL_OK;
    }
    if (listLen == 1) {
	Tcl_Obj *valueObj;
	/* One element; return it */
	if (TclObjectHasInterface(objv[1], list, index)) {
	    TclObjectDispatchNoDefault(interp, status, objv[1], list,
		index, interp, objv[1], 0, &valueObj);
	    if (status != TCL_OK) {
		return TCL_ERROR;
	    }
	    Tcl_SetObjResult(interp, valueObj);
	} else {
	    if (elemPtrs == NULL) {
		if (TclListObjGetElementsM(interp, objv[1], &listLen,
		    &elemPtrs) != TCL_OK) {
		    return TCL_ERROR;
		}
	    }
	    Tcl_SetObjResult(interp, elemPtrs[0]);
	}
	return TCL_OK;
    }

    joinObjPtr = (objc == 2) ? Tcl_NewStringObj(" ", 1) : objv[2];
    Tcl_IncrRefCount(joinObjPtr);

    (void) Tcl_GetStringFromObj(joinObjPtr, &length);
    if (length == 0) {
	if (TclListObjGetElementsM(interp, objv[1], &listLen,
	    &elemPtrs) != TCL_OK) {
	    return TCL_ERROR;
	}
	resObjPtr = TclStringCat(interp, listLen, elemPtrs, 0);
    } else {
	Tcl_Size i;

	TclNewObj(resObjPtr);
	if (TclObjectHasInterface(objv[1], list, index)) {
	    Tcl_Obj *valueObj;
	    for (i = 0;  i < listLen;  i++) {
		if (i > 0) {

		    /*
		     * NOTE: This code is relying on Tcl_AppendObjToObj() **NOT**
		     * to shimmer joinObjPtr.  If it did, then the case where
		     * objv[1] and objv[2] are the same value would not be safe.
		     * Accessing elemPtrs would crash.
		     */

		    Tcl_AppendObjToObj(resObjPtr, joinObjPtr);
		}
		TclObjectDispatchNoDefault(interp, status, objv[1], list,
		    index, interp, objv[1], i, &valueObj);
		if (status != TCL_OK) {
		    return TCL_ERROR;
		}
		Tcl_AppendObjToObj(resObjPtr, valueObj);
		TclBounceRefCount(valueObj);
	    }
	} else {
	    if (elemPtrs == NULL) {
		if (TclListObjGetElementsM(interp, objv[1], &listLen,
		    &elemPtrs) != TCL_OK) {
		    return TCL_ERROR;
		}
	    }
	    for (i = 0;  i < listLen;  i++) {
		if (i > 0) {

		    /*
		     * NOTE: This code is relying on Tcl_AppendObjToObj() **NOT**
		     * to shimmer joinObjPtr.  If it did, then the case where
		     * objv[1] and objv[2] are the same value would not be safe.
		     * Accessing elemPtrs would crash.
		     */

		    Tcl_AppendObjToObj(resObjPtr, joinObjPtr);
		}
		Tcl_AppendObjToObj(resObjPtr, elemPtrs[i]);
	    }
	}
    }
    Tcl_DecrRefCount(joinObjPtr);
    if (resObjPtr) {
	Tcl_SetObjResult(interp, resObjPtr);
	return TCL_OK;
    }
    return TCL_ERROR;
}

/*
 *----------------------------------------------------------------------
 *
 * Tcl_LassignObjCmd --
 *
 *	This object-based procedure is invoked to process the "lassign" Tcl
 *	command. See the user documentation for details on what it does.
 *
 * Results:
 *	A standard Tcl object result.
 *
 * Side effects:
 *	See the user documentation.
 *
 *----------------------------------------------------------------------
 */

int
Tcl_LassignObjCmd(
    TCL_UNUSED(void *),
    Tcl_Interp *interp,		/* Current interpreter. */
    int objc,			/* Number of arguments. */
    Tcl_Obj *const objv[])	/* Argument objects. */
{
    Tcl_Obj *listPtr;
    Tcl_Size listObjc;		/* The length of the list. */
    Tcl_Size origListObjc;	/* Original length */
    int i, status;

    if (objc < 2) {
	Tcl_WrongNumArgs(interp, 1, objv, "list ?varName ...?");
	return TCL_ERROR;
    }

    /*
     * Note: no need to Dup the list to avoid shimmering. That is only
     * needed when Tcl_ListObjGetElements is used since that returns
     * pointers to internal structures. Using Tcl_ListObjIndex does not
     * have that problem. However, we now have to IncrRef each elemObj
     * (see below). I see that as preferable as duping lists is potentially
     * expensive for abstract lists when they have a string representation.
     */
    listPtr = objv[1];

    if (TclListObjLength(interp, listPtr, &listObjc) != TCL_OK) {
	return TCL_ERROR;
    }
    origListObjc = listObjc;

    objc -= 2;
    objv += 2;
    for (i = 0; i < objc && i < listObjc; ++i) {
	Tcl_Obj *elemObj;
	if (Tcl_ListObjIndex(interp, listPtr, i, &elemObj) != TCL_OK) {
	    return TCL_ERROR;
	}
	/*
	 * Must incrref elemObj. If the var name being set is same as the
	 * the list value, ObjSetVar2 will shimmer the list to a VAR freeing
	 * the elements in the list (in case list refCount was 1) BEFORE
	 * the elemObj is stored in the var. See tests 6.{25,26}
	 */
	Tcl_IncrRefCount(elemObj);
	if (Tcl_ObjSetVar2(interp, *objv++, NULL, elemObj, TCL_LEAVE_ERR_MSG) ==
	    NULL) {
	    Tcl_DecrRefCount(elemObj);
	    return TCL_ERROR;
	}
	Tcl_DecrRefCount(elemObj);
    }
    objc -= i;
    listObjc -= i;

    if (objc > 0) {
	/* Still some variables left to be assigned */
	Tcl_Obj *emptyObj;

	TclNewObj(emptyObj);
	Tcl_IncrRefCount(emptyObj);
	while (objc-- > 0) {
	    if (Tcl_ObjSetVar2(interp, *objv++, NULL, emptyObj,
		    TCL_LEAVE_ERR_MSG) == NULL) {
		Tcl_DecrRefCount(emptyObj);
		return TCL_ERROR;
	    }
	}
	Tcl_DecrRefCount(emptyObj);
    }

    if (listObjc > 0) {
	Tcl_Obj *resultPtr = NULL;
	Tcl_Size fromIdx = origListObjc - listObjc;
	Tcl_Size toIdx = origListObjc - 1;
	if (TclObjectHasInterface(listPtr, list, range)) {
		TclObjectDispatchNoDefault(interp, status, listPtr, list, range,
			interp, listPtr, fromIdx, toIdx, &resultPtr);
	    if (status != TCL_OK) {
		return TCL_ERROR;
	    }
	}
	else {
	    status = TclListObjRange(interp, listPtr,
		origListObjc - listObjc, origListObjc - 1, &resultPtr);
	    if (status != TCL_OK || resultPtr == NULL) {
		return status;
	    }
	}
	Tcl_SetObjResult(interp, resultPtr);
    }

    return TCL_OK;
}

/*
 *----------------------------------------------------------------------
 *
 * Tcl_LindexObjCmd --
 *
 *	This object-based procedure is invoked to process the "lindex" Tcl
 *	command. See the user documentation for details on what it does.
 *
 * Results:
 *	A standard Tcl object result.
 *
 * Side effects:
 *	See the user documentation.
 *
 *----------------------------------------------------------------------
 */

int
Tcl_LindexObjCmd(
    TCL_UNUSED(void *),
    Tcl_Interp *interp,		/* Current interpreter. */
    int objc,			/* Number of arguments. */
    Tcl_Obj *const objv[])	/* Argument objects. */
{
    Tcl_Obj *elemPtr;		/* Pointer to the element being extracted. */

    if (objc < 2) {
	Tcl_WrongNumArgs(interp, 1, objv, "list ?index ...?");
	return TCL_ERROR;
    }

    /*
     * If objc==3, then objv[2] may be either a single index or a list of
     * indices: go to TclLindexList to determine which. If objc>=4, or
     * objc==2, then objv[2 .. objc-2] are all single indices and processed as
     * such in TclLindexFlat.
     */

    if (objc == 3) {
	elemPtr = TclLindexList(interp, objv[1], objv[2]);
    } else {
	elemPtr = TclLindexFlat(interp, objv[1], objc-2, objv+2);
    }

    /*
     * Set the interpreter's object result to the last element extracted.
     */

    if (elemPtr == NULL) {
	return TCL_ERROR;
    }

    Tcl_SetObjResult(interp, elemPtr);
    Tcl_DecrRefCount(elemPtr);
    return TCL_OK;
}

/*
 *----------------------------------------------------------------------
 *
 * Tcl_LinsertObjCmd --
 *
 *	This object-based procedure is invoked to process the "linsert" Tcl
 *	command. See the user documentation for details on what it does.
 *
 * Results:
 *	A new Tcl list object formed by inserting zero or more elements into a
 *	list.
 *
 * Side effects:
 *	See the user documentation.
 *
 *----------------------------------------------------------------------
 */

int
Tcl_LinsertObjCmd(
    TCL_UNUSED(void *),
    Tcl_Interp *interp,		/* Current interpreter. */
    int objc,		/* Number of arguments. */
    Tcl_Obj *const objv[])	/* Argument objects. */
{
    Tcl_Obj *listPtr;
    Tcl_Size len, index;
    int copied = 0, result;

    if (objc < 3) {
	Tcl_WrongNumArgs(interp, 1, objv, "list index ?element ...?");
	return TCL_ERROR;
    }

    result = TclListObjLength(interp, objv[1], &len);
    if (result != TCL_OK) {
	return result;
    }

    /*
     * Get the index. "end" is interpreted to be the index after the last
     * element, such that using it will cause any inserted elements to be
     * appended to the list.
     */

    result = TclGetIntForIndexM(interp, objv[2], /*end*/ len, &index);
    if (result != TCL_OK) {
	return result;
    }
    if (index > len) {
	index = len;
    }

    /*
     * If the list object is unshared we can modify it directly. Otherwise we
     * create a copy to modify: this is "copy on write".
     */

    listPtr = objv[1];
    if (Tcl_IsShared(listPtr)) {
	listPtr = TclDuplicatePureObj(interp, listPtr, tclListTypePtr);
	if (!listPtr) {
	    return TCL_ERROR;
	}
	copied = 1;
    }

    if ((objc == 4) && (index == len)) {
	/*
	 * Special case: insert one element at the end of the list.
	 */

	result = Tcl_ListObjAppendElement(NULL, listPtr, objv[3]);
	if (result != TCL_OK) {
	    if (copied) {
		Tcl_DecrRefCount(listPtr);
	    }
	    return result;
	}
    } else {
	if (TCL_OK != Tcl_ListObjReplace(interp, listPtr, index, 0,
		(objc-3), &(objv[3]))) {
	    if (copied) {
		Tcl_DecrRefCount(listPtr);
	    }
	    return TCL_ERROR;
	}
    }

    /*
     * Set the interpreter's object result.
     */

    Tcl_SetObjResult(interp, listPtr);
    return TCL_OK;
}

/*
 *----------------------------------------------------------------------
 *
 * Tcl_ListObjCmd --
 *
 *	This procedure is invoked to process the "list" Tcl command. See the
 *	user documentation for details on what it does.
 *
 * Results:
 *	A standard Tcl object result.
 *
 * Side effects:
 *	See the user documentation.
 *
 *----------------------------------------------------------------------
 */

int
Tcl_ListObjCmd(
    TCL_UNUSED(void *),
    Tcl_Interp *interp,		/* Current interpreter. */
    int objc,		/* Number of arguments. */
    Tcl_Obj *const objv[])
				/* The argument objects. */
{
    /*
     * If there are no list elements, the result is an empty object.
     * Otherwise set the interpreter's result object to be a list object.
     */

    if (objc > 1) {
	Tcl_SetObjResult(interp, Tcl_NewListObj(objc-1, &objv[1]));
    }
    return TCL_OK;
}

/*
 *----------------------------------------------------------------------
 *
 * Tcl_LlengthObjCmd --
 *
 *	This object-based procedure is invoked to process the "llength" Tcl
 *	command. See the user documentation for details on what it does.
 *
 * Results:
 *	A standard Tcl object result.
 *
 * Side effects:
 *	See the user documentation.
 *
 *----------------------------------------------------------------------
 */

int
Tcl_LlengthObjCmd(
    TCL_UNUSED(void *),
    Tcl_Interp *interp,		/* Current interpreter. */
    int objc,			/* Number of arguments. */
    Tcl_Obj *const objv[])
				/* Argument objects. */
{
    Tcl_Size listLen;
    int result;
    Tcl_Obj *objPtr;

    if (objc != 2) {
	Tcl_WrongNumArgs(interp, 1, objv, "list");
	return TCL_ERROR;
    }

    result = TclListObjLength(interp, objv[1], &listLen);
    if (result != TCL_OK) {
	return result;
    }

    /*
     * Set the interpreter's object result to an integer object holding the
     * length.
     */

    TclNewUIntObj(objPtr, listLen);
    Tcl_SetObjResult(interp, objPtr);
    return TCL_OK;
}

/*
 *----------------------------------------------------------------------
 *
 * Tcl_LpopObjCmd --
 *
 *	This procedure is invoked to process the "lpop" Tcl command. See the
 *	user documentation for details on what it does.
 *
 * Results:
 *	A standard Tcl object result.
 *
 * Side effects:
 *	See the user documentation.
 *
 *----------------------------------------------------------------------
 */

int
Tcl_LpopObjCmd(
    TCL_UNUSED(void *),
    Tcl_Interp *interp,		/* Current interpreter. */
    int objc,			/* Number of arguments. */
    Tcl_Obj *const objv[])
				/* Argument objects. */
{
    Tcl_Size listLen;
    int copied = 0, result, status;
    Tcl_Obj *elemPtr, *stored;
    Tcl_Obj *listPtr;

    if (objc < 2) {
	Tcl_WrongNumArgs(interp, 1, objv, "listvar ?index?");
	return TCL_ERROR;
    }

    listPtr = Tcl_ObjGetVar2(interp, objv[1], NULL, TCL_LEAVE_ERR_MSG);
    if (listPtr == NULL) {
	return TCL_ERROR;
    }

    result = TclListObjLength(interp, listPtr, &listLen);
    if (result != TCL_OK) {
	return result;
    }

    /*
     * First, extract the element to be returned.
     * TclLindexFlat adds a ref count which is handled.
     */

    if (objc == 2) {
	if (!listLen) {
	    /* empty list, throw the same error as with index "end" */
	    Tcl_SetObjResult(interp, Tcl_NewStringObj(
		"index \"end\" out of range", -1));
	    Tcl_SetErrorCode(interp, "TCL", "VALUE", "INDEX"
		"OUTOFRANGE", (void *)NULL);
	    return TCL_ERROR;
	}

	result = Tcl_ListObjIndex(interp, listPtr, (listLen-1),	&elemPtr);
	if (result != TCL_OK) {
	    return result;
	}

	Tcl_IncrRefCount(elemPtr);
    } else {
	elemPtr = TclLindexFlat(interp, listPtr, objc-2, objv+2);

	if (elemPtr == NULL) {
	    return TCL_ERROR;
	}
    }
    Tcl_SetObjResult(interp, elemPtr);
    Tcl_DecrRefCount(elemPtr);

    /*
     * Second, remove the element.
     */

    if (objc == 2) {
	if (Tcl_IsShared(listPtr)) {
	    listPtr = TclDuplicatePureObj(interp, listPtr, tclListTypePtr);
	    if (!listPtr) {
		return TCL_ERROR;
	    }
	    copied = 1;
	}
	result = Tcl_ListObjReplace(interp, listPtr, listLen - 1, 1, 0, NULL);
	if (result != TCL_OK) {
	    if (copied) {
		Tcl_DecrRefCount(listPtr);
	    }
	    return result;
	}
    } else {
	Tcl_Obj *newListPtr;
	status = TclLsetFlat(interp, listPtr, objc-2, objv+2, NULL, &newListPtr);
	if (status != TCL_OK || newListPtr == NULL) {
	    return status;
	} else {
	    listPtr = newListPtr;
	}
    }

    stored = Tcl_ObjSetVar2(interp, objv[1], NULL, listPtr, TCL_LEAVE_ERR_MSG);
    if (stored == NULL) {
	return TCL_ERROR;
    }

    return TCL_OK;
}

/*
 *----------------------------------------------------------------------
 *
 * Tcl_LrangeObjCmd --
 *
 *	This procedure is invoked to process the "lrange" Tcl command. See the
 *	user documentation for details on what it does.
 *
 * Results:
 *	A standard Tcl object result.
 *
 * Side effects:
 *	See the user documentation.
 *
 *----------------------------------------------------------------------
 */

int
Tcl_LrangeObjCmd(
    TCL_UNUSED(void *),
    Tcl_Interp *interp,		/* Current interpreter. */
    int objc,			/* Number of arguments. */
    Tcl_Obj *const objv[])
				/* Argument objects. */
{
    int result, status;
    Tcl_Size fromAnchor, first, fromIdx, last, listLen, toAnchor, toIdx;
    if (objc != 4) {
	Tcl_WrongNumArgs(interp, 1, objv, "list first last");
	return TCL_ERROR;
    }

    result = TclListObjLength(interp, objv[1], &listLen);
    if (result != TCL_OK) {
	return result;
    }

    result = TclGetIntForIndexM(interp, objv[2], /*endValue*/ TCL_SIZE_MAX - 1,
	&toIdx);
    if (result != TCL_OK) {
	return result;
    }

    result = TclGetIntForIndexM(interp, objv[2], /*endValue*/ TCL_SIZE_MAX - 1,
	&fromIdx);
    if (result != TCL_OK) {
	return result;
    }

    toAnchor = TclIndexIsFromEnd(toIdx);
    fromAnchor = TclIndexIsFromEnd(fromIdx);

    if (!Tcl_LengthIsFinite(listLen)
	&& (toAnchor == 1 || fromAnchor == 1)
	&& TclObjectHasInterface(objv[1], list, rangeEnd)
    ) {
	Tcl_Obj *objResultPtr;

	status = TclObjectInterfaceCall(objv[1], list, rangeEnd,
	    interp, objv[1], toAnchor, toIdx, fromAnchor, fromIdx,
	    &objResultPtr);
	if (status != TCL_OK || objResultPtr == NULL) {
	    return TCL_ERROR;
	} else {
	    Tcl_SetObjResult(interp, objResultPtr);
	}
    } else {
	Tcl_Obj *resultPtr;
	result = TclGetIntForIndexM(interp, objv[2], /*endValue*/ listLen - 1,
		&first);
	if (result != TCL_OK) {
	    return result;
	}

	result = TclGetIntForIndexM(interp, objv[3], /*endValue*/ listLen - 1,
		&last);
	if (result != TCL_OK) {
	    return result;
	}

	status = TclListObjRange(interp, objv[1], first, last, &resultPtr);
	if (status != TCL_OK || resultPtr == NULL) {
	    return status;
	}
	Tcl_SetObjResult(interp, resultPtr);
    }
    return TCL_OK;
}

/*
 *----------------------------------------------------------------------
 *
 * Tcl_LremoveObjCmd --
 *
 *	This procedure is invoked to process the "lremove" Tcl command. See the
 *	user documentation for details on what it does.
 *
 * Results:
 *	A standard Tcl object result.
 *
 * Side effects:
 *	See the user documentation.
 *
 *----------------------------------------------------------------------
 */

static int
LremoveIndexCompare(
    const void *el1Ptr,
    const void *el2Ptr)
{
    Tcl_Size idx1 = *((const Tcl_Size *) el1Ptr);
    Tcl_Size idx2 = *((const Tcl_Size *) el2Ptr);

    /*
     * This will put the larger element first.
     */

    return (idx1 < idx2) ? 1 : (idx1 > idx2) ? -1 : 0;
}

int
Tcl_LremoveObjCmd(
    TCL_UNUSED(void *),
    Tcl_Interp *interp,		/* Current interpreter. */
    int objc,			/* Number of arguments. */
    Tcl_Obj *const objv[])	/* Argument objects. */
{
    Tcl_Size i, idxc, prevIdx, first, num;
    Tcl_Size *idxv, listLen;
    Tcl_Obj *listObj;
    int copied = 0, status = TCL_OK;

    /*
     * Parse the arguments.
     */

    if (objc < 2) {
	Tcl_WrongNumArgs(interp, 1, objv, "list ?index ...?");
	return TCL_ERROR;
    }

    listObj = objv[1];
    if (TclListObjLength(interp, listObj, &listLen) != TCL_OK) {
	return TCL_ERROR;
    }

    idxc = objc - 2;
    if (idxc == 0) {
	Tcl_SetObjResult(interp, listObj);
	return TCL_OK;
    }
    idxv = (Tcl_Size *)Tcl_Alloc((objc - 2) * sizeof(*idxv));
    for (i = 2; i < objc; i++) {
	status = (TclGetIntForIndexM(interp, objv[i], /*endValue*/ listLen - 1,
		&idxv[i - 2]) != TCL_OK);
	if (status != TCL_OK) {
	    goto done;
	}
    }

    /*
     * Sort the indices, large to small so that when we remove an index we
     * don't change the indices still to be processed.
     */

    if (idxc > 1) {
	qsort(idxv, idxc, sizeof(*idxv), LremoveIndexCompare);
    }

    /*
     * Make our working copy, then do the actual removes piecemeal.
     */

    if (Tcl_IsShared(listObj)) {
	listObj = TclDuplicatePureObj(interp, listObj, tclListTypePtr);
	if (!listObj) {
	    status = TCL_ERROR;
	    goto done;
	}
	copied = 1;
    }
    num = 0;
    first = listLen;
    for (i = 0, prevIdx = -1 ; i < idxc ; i++) {
	Tcl_Size idx = idxv[i];

	/*
	 * Repeated index and sanity check.
	 */

	if (idx == prevIdx) {
	    continue;
	}
	prevIdx = idx;
	if (idx < 0 || idx >= listLen) {
	    continue;
	}

	/*
	 * Coalesce adjacent removes to reduce the number of copies.
	 */

	if (num == 0) {
	    num = 1;
	    first = idx;
	} else if (idx + 1 == first) {
	    num++;
	    first = idx;
	} else {
	    /*
	     * Note that this operation can't fail now; we know we have a list
	     * and we're only ever contracting that list.
	     */

	    status = Tcl_ListObjReplace(interp, listObj, first, num, 0, NULL);
	    if (status != TCL_OK) {
		goto done;
	    }
	    listLen -= num;
	    num = 1;
	    first = idx;
	}
    }
    if (num != 0) {
	status = Tcl_ListObjReplace(interp, listObj, first, num, 0, NULL);
	if (status != TCL_OK) {
	    if (copied) {
		Tcl_DecrRefCount(listObj);
	    }
	    goto done;
	}
    }
    Tcl_SetObjResult(interp, listObj);
done:
    Tcl_Free(idxv);
    return status;
}

/*
 *----------------------------------------------------------------------
 *
 * Tcl_LrepeatObjCmd --
 *
 *	This procedure is invoked to process the "lrepeat" Tcl command. See
 *	the user documentation for details on what it does.
 *
 * Results:
 *	A standard Tcl object result.
 *
 * Side effects:
 *	See the user documentation.
 *
 *----------------------------------------------------------------------
 */

int
Tcl_LrepeatObjCmd(
    TCL_UNUSED(void *),
    Tcl_Interp *interp,		/* Current interpreter. */
    int objc,		/* Number of arguments. */
    Tcl_Obj *const objv[])
				/* The argument objects. */
{
    Tcl_Size elementCount, i, totalElems;
    Tcl_Obj *listPtr, **dataArray = NULL;

    /*
     * Check arguments for legality:
     *		lrepeat count ?value ...?
     */

    if (objc < 2) {
	Tcl_WrongNumArgs(interp, 1, objv, "count ?value ...?");
	return TCL_ERROR;
    }
    if (TCL_OK != Tcl_GetSizeIntFromObj(interp, objv[1], &elementCount)) {
	return TCL_ERROR;
    }
    if (elementCount < 0) {
	Tcl_SetObjResult(interp, Tcl_ObjPrintf(
		"bad count \"%" TCL_SIZE_MODIFIER "d\": must be integer >= 0", elementCount));
	Tcl_SetErrorCode(interp, "TCL", "OPERATION", "LREPEAT", "NEGARG",
		(void *)NULL);
	return TCL_ERROR;
    }

    /*
     * Skip forward to the interesting arguments now we've finished parsing.
     */

    objc -= 2;
    objv += 2;

    /* Final sanity check. Do not exceed limits on max list length. */

    if (elementCount && objc > LIST_MAX/elementCount) {
	Tcl_SetObjResult(interp, Tcl_ObjPrintf(
		"max length of a Tcl list (%" TCL_SIZE_MODIFIER "d elements) exceeded", LIST_MAX));
	Tcl_SetErrorCode(interp, "TCL", "MEMORY", (void *)NULL);
	return TCL_ERROR;
    }
    totalElems = objc * elementCount;

    /*
     * Get an empty list object that is allocated large enough to hold each
     * init value elementCount times.
     */

    listPtr = Tcl_NewListObj(totalElems, NULL);
    if (totalElems) {
	ListRep listRep;
	ListObjGetRep(listPtr, &listRep);
	dataArray = ListRepElementsBase(&listRep);
	listRep.storePtr->numUsed = totalElems;
	if (listRep.spanPtr) {
	    /* Future proofing in case Tcl_NewListObj returns a span */
	    listRep.spanPtr->spanStart = listRep.storePtr->firstUsed;
	    listRep.spanPtr->spanLength = listRep.storePtr->numUsed;
	}
    }

    /*
     * Set the elements. Note that we handle the common degenerate case of a
     * single value being repeated separately to permit the compiler as much
     * room as possible to optimize a loop that might be run a very large
     * number of times.
     */

    CLANG_ASSERT(dataArray || totalElems == 0 );
    if (objc == 1) {
	Tcl_Obj *tmpPtr = objv[0];

	tmpPtr->refCount += elementCount;
	for (i=0 ; i<elementCount ; i++) {
	    dataArray[i] = tmpPtr;
	}
    } else {
	Tcl_Size j, k = 0;

	for (i=0 ; i<elementCount ; i++) {
	    for (j=0 ; j<objc ; j++) {
		Tcl_IncrRefCount(objv[j]);
		dataArray[k++] = objv[j];
	    }
	}
    }

    Tcl_SetObjResult(interp, listPtr);
    return TCL_OK;
}

/*
 *----------------------------------------------------------------------
 *
 * Tcl_LreplaceObjCmd --
 *
 *	This object-based procedure is invoked to process the "lreplace" Tcl
 *	command. See the user documentation for details on what it does.
 *
 * Results:
 *	A new Tcl list object formed by replacing zero or more elements of a
 *	list.
 *
 * Side effects:
 *	See the user documentation.
 *
 *----------------------------------------------------------------------
 */

int
Tcl_LreplaceObjCmd(
    TCL_UNUSED(void *),
    Tcl_Interp *interp,		/* Current interpreter. */
    int objc,			/* Number of arguments. */
    Tcl_Obj *const objv[])	/* Argument objects. */
{
    Tcl_Obj *listPtr;
    Tcl_Size numToDelete, listLen, first, last;
    int result;

    if (objc < 4) {
	Tcl_WrongNumArgs(interp, 1, objv,
		"list first last ?element ...?");
	return TCL_ERROR;
    }

    result = TclListObjLength(interp, objv[1], &listLen);
    if (result != TCL_OK) {
	return result;
    }

    /*
     * Get the first and last indexes. "end" is interpreted to be the index
     * for the last element, such that using it will cause that element to be
     * included for deletion.
     */

    result = TclGetIntForIndexM(interp, objv[2], /*end*/ listLen-1, &first);
    if (result != TCL_OK) {
	return result;
    }

    result = TclGetIntForIndexM(interp, objv[3], /*end*/ listLen-1, &last);
    if (result != TCL_OK) {
	return result;
    }

    if (first < 0) {
	first = 0;
    } else if (first > listLen) {
	first = listLen;
    }

    if (last >= listLen) {
	last = listLen - 1;
    }
    if (first <= last) {
	numToDelete = last - first + 1;
    } else {
	numToDelete = 0;
    }

    /*
     * If the list object is unshared we can modify it directly, otherwise we
     * create a copy to modify: this is "copy on write".
     */

    listPtr = objv[1];
    if (Tcl_IsShared(listPtr)) {
	listPtr = TclDuplicatePureObj(interp, listPtr, tclListTypePtr);
	if (!listPtr) {
	    return TCL_ERROR;
	}
    }

    /*
     * Note that we call Tcl_ListObjReplace even when numToDelete == 0 and
     * objc == 4. In this case, the list value of listPtr is not changed (no
     * elements are removed or added), but by making the call we are assured
     * we end up with a list in canonical form. Resist any temptation to
     * optimize this case away.
     */

    if (TCL_OK != Tcl_ListObjReplace(interp, listPtr, first, numToDelete,
	    objc-4, objv+4)) {
	Tcl_DecrRefCount(listPtr);
	return TCL_ERROR;
    }

    /*
     * Set the interpreter's object result.
     */

    Tcl_SetObjResult(interp, listPtr);
    return TCL_OK;
}

/*
 *----------------------------------------------------------------------
 *
 * Tcl_LreverseObjCmd --
 *
 *	This procedure is invoked to process the "lreverse" Tcl command. See
 *	the user documentation for details on what it does.
 *
 * Results:
 *	A standard Tcl result.
 *
 * Side effects:
 *	See the user documentation.
 *
 *----------------------------------------------------------------------
 */

int
Tcl_LreverseObjCmd(
    TCL_UNUSED(void *),
    Tcl_Interp *interp,		/* Current interpreter. */
    int objc,			/* Number of arguments. */
    Tcl_Obj *const objv[])	/* Argument values. */
{
    Tcl_Obj **elemv;
    Tcl_Size elemc, i, j;

    if (objc != 2) {
	Tcl_WrongNumArgs(interp, 1, objv, "list");
	return TCL_ERROR;
    }

    if (TclObjectHasInterface(objv[1], list, reverse)) {
	int status;
	Tcl_Obj *resObj;
	if (Tcl_IsShared(objv[1])) {
	    resObj = Tcl_DuplicateObj(objv[1]);
	} else {
	    resObj = objv[1];
	}
	TclObjectDispatchNoDefault(interp, status, resObj, list,
	    reverse, interp, resObj);
	    if (status == TCL_OK) {
		Tcl_SetObjResult(interp, resObj);
	    }
	    return status;
    }

    if (TclListObjLength(interp, objv[1], &elemc) != TCL_OK) {
	return TCL_ERROR;
    }

    /*
     * If the list is empty, just return it. [Bug 1876793]
     */

    if (!elemc) {
	Tcl_SetObjResult(interp, objv[1]);
	return TCL_OK;
    }
    if (TclListObjGetElements(interp, objv[1], &elemc, &elemv) != TCL_OK) {
	return TCL_ERROR;
    }

    if (Tcl_IsShared(objv[1])
	|| ListObjRepIsShared(objv[1])) { /* Bug 1675044 */
	Tcl_Obj *resultObj, **dataArray;
	ListRep listRep;

	resultObj = Tcl_NewListObj(elemc, NULL);

	/* Modify the internal rep in-place */
	ListObjGetRep(resultObj, &listRep);
	listRep.storePtr->numUsed = elemc;
	dataArray = ListRepElementsBase(&listRep);
	if (listRep.spanPtr) {
	    /* Future proofing */
	    listRep.spanPtr->spanStart = listRep.storePtr->firstUsed;
	    listRep.spanPtr->spanLength = listRep.storePtr->numUsed;
	}

	for (i=0,j=elemc-1 ; i<elemc ; i++,j--) {
	    dataArray[j] = elemv[i];
	    Tcl_IncrRefCount(elemv[i]);
	}

	Tcl_SetObjResult(interp, resultObj);
    } else {

	/*
	 * Not shared, so swap "in place". This relies on Tcl_LOGE above
	 * returning a pointer to the live array of Tcl_Obj values.
	 */

	for (i=0,j=elemc-1 ; i<j ; i++,j--) {
	    Tcl_Obj *tmp = elemv[i];

	    elemv[i] = elemv[j];
	    elemv[j] = tmp;
	}
	TclInvalidateStringRep(objv[1]);
	Tcl_SetObjResult(interp, objv[1]);
    }
    return TCL_OK;
}

/*
 *----------------------------------------------------------------------
 *
 * Tcl_LsearchObjCmd --
 *
 *	This procedure is invoked to process the "lsearch" Tcl command. See
 *	the user documentation for details on what it does.
 *
 * Results:
 *	A standard Tcl result.
 *
 * Side effects:
 *	See the user documentation.
 *
 *----------------------------------------------------------------------
 */

int
Tcl_LsearchObjCmd(
    TCL_UNUSED(void *),
    Tcl_Interp *interp,		/* Current interpreter. */
    int objc,			/* Number of arguments. */
    Tcl_Obj *const objv[])	/* Argument values. */
{
    const char *bytes, *patternBytes;
    int match, result=TCL_OK, bisect;
    Tcl_Size i, length = 0, listc, elemLen, start, index;
    Tcl_Size groupSize, groupOffset, lower, upper;
    int allocatedIndexVector = 0;
    int isIncreasing;
    Tcl_WideInt patWide, objWide, wide;
    int allMatches, inlineReturn, negatedMatch, returnSubindices, noCase;
    double patDouble, objDouble;
    SortInfo sortInfo;
    Tcl_Obj *patObj, *itemPtr, *item2Ptr, *listPtr, *subjectPtr, *startPtr;
    SortStrCmpFn_t strCmpFn = TclUtfCmp;
    Tcl_RegExp regexp = NULL;
    static const char *const options[] = {
	"-all",	    "-ascii",   "-bisect", "-decreasing", "-dictionary",
	"-exact",   "-glob",    "-increasing", "-index",
	"-inline",  "-integer", "-nocase",     "-not",
	"-real",    "-regexp",  "-sorted",     "-start", "-stride",
	"-subindices", NULL
    };
    enum lsearchoptions {
	LSEARCH_ALL, LSEARCH_ASCII, LSEARCH_BISECT, LSEARCH_DECREASING,
	LSEARCH_DICTIONARY, LSEARCH_EXACT, LSEARCH_GLOB, LSEARCH_INCREASING,
	LSEARCH_INDEX, LSEARCH_INLINE, LSEARCH_INTEGER, LSEARCH_NOCASE,
	LSEARCH_NOT, LSEARCH_REAL, LSEARCH_REGEXP, LSEARCH_SORTED,
	LSEARCH_START, LSEARCH_STRIDE, LSEARCH_SUBINDICES
    };
    enum datatypes {
	ASCII, DICTIONARY, INTEGER, REAL
    } dataType;
    enum modes {
	EXACT, GLOB, REGEXP, SORTED
    };
    enum modes mode;

    mode = GLOB;
    dataType = ASCII;
    isIncreasing = 1;
    allMatches = 0;
    inlineReturn = 0;
    itemPtr = NULL;
    returnSubindices = 0;
    negatedMatch = 0;
    bisect = 0;
    listPtr = NULL;
    startPtr = NULL;
    groupSize = 1;
    groupOffset = 0;
    start = 0;
    noCase = 0;
    sortInfo.compareCmdPtr = NULL;
    sortInfo.isIncreasing = 1;
    sortInfo.sortMode = 0;
    sortInfo.interp = interp;
    sortInfo.resultCode = TCL_OK;
    sortInfo.indexv = NULL;
    sortInfo.indexc = 0;

    if (objc < 3) {
	Tcl_WrongNumArgs(interp, 1, objv, "?-option value ...? list pattern");
	return TCL_ERROR;
    }

    for (i = 1; i < objc-2; i++) {
	enum lsearchoptions idx;
	if (Tcl_GetIndexFromObj(interp, objv[i], options, "option", 0, &idx)
		!= TCL_OK) {
	    result = TCL_ERROR;
	    goto done;
	}
	switch (idx) {
	case LSEARCH_ALL:		/* -all */
	    allMatches = 1;
	    break;
	case LSEARCH_ASCII:		/* -ascii */
	    dataType = ASCII;
	    break;
	case LSEARCH_BISECT:		/* -bisect */
	    mode = SORTED;
	    bisect = 1;
	    break;
	case LSEARCH_DECREASING:	/* -decreasing */
	    isIncreasing = 0;
	    sortInfo.isIncreasing = 0;
	    break;
	case LSEARCH_DICTIONARY:	/* -dictionary */
	    dataType = DICTIONARY;
	    break;
	case LSEARCH_EXACT:		/* -increasing */
	    mode = EXACT;
	    break;
	case LSEARCH_GLOB:		/* -glob */
	    mode = GLOB;
	    break;
	case LSEARCH_INCREASING:	/* -increasing */
	    isIncreasing = 1;
	    sortInfo.isIncreasing = 1;
	    break;
	case LSEARCH_INLINE:		/* -inline */
	    inlineReturn = 1;
	    break;
	case LSEARCH_INTEGER:		/* -integer */
	    dataType = INTEGER;
	    break;
	case LSEARCH_NOCASE:		/* -nocase */
	    strCmpFn = TclUtfCasecmp;
	    noCase = 1;
	    break;
	case LSEARCH_NOT:		/* -not */
	    negatedMatch = 1;
	    break;
	case LSEARCH_REAL:		/* -real */
	    dataType = REAL;
	    break;
	case LSEARCH_REGEXP:		/* -regexp */
	    mode = REGEXP;
	    break;
	case LSEARCH_SORTED:		/* -sorted */
	    mode = SORTED;
	    break;
	case LSEARCH_SUBINDICES:	/* -subindices */
	    returnSubindices = 1;
	    break;
	case LSEARCH_START:		/* -start */
	    /*
	     * If there was a previous -start option, release its saved index
	     * because it will either be replaced or there will be an error.
	     */

	    if (startPtr != NULL) {
		Tcl_DecrRefCount(startPtr);
		startPtr = NULL;
	    }
	    if (i > objc-4) {
		Tcl_SetObjResult(interp, Tcl_NewStringObj(
			"missing starting index", -1));
		Tcl_SetErrorCode(interp, "TCL", "ARGUMENT", "MISSING", (void *)NULL);
		result = TCL_ERROR;
		goto done;
	    }
	    i++;
	    if (objv[i] == objv[objc - 2]) {
		/*
		 * Take copy to prevent shimmering problems. Note that it does
		 * not matter if the index obj is also a component of the list
		 * being searched. We only need to copy where the list and the
		 * index are one-and-the-same.
		 */

		startPtr = Tcl_DuplicateObj(objv[i]);
	    } else {
		startPtr = objv[i];
	    }
	    Tcl_IncrRefCount(startPtr);
	    break;
	case LSEARCH_STRIDE:		/* -stride */
	    if (i > objc-4) {
		Tcl_SetObjResult(interp, Tcl_NewStringObj(
			"\"-stride\" option must be "
			"followed by stride length", -1));
		Tcl_SetErrorCode(interp, "TCL", "ARGUMENT", "MISSING", (void *)NULL);
		result = TCL_ERROR;
		goto done;
	    }
	    if (TclGetWideIntFromObj(interp, objv[i+1], &wide) != TCL_OK) {
		result = TCL_ERROR;
		goto done;
	    }
	    if (wide < 1) {
		Tcl_SetObjResult(interp, Tcl_NewStringObj(
			"stride length must be at least 1", -1));
		Tcl_SetErrorCode(interp, "TCL", "OPERATION", "LSEARCH",
			"BADSTRIDE", (void *)NULL);
		result = TCL_ERROR;
		goto done;
	    }
	    groupSize = wide;
	    i++;
	    break;
	case LSEARCH_INDEX: {		/* -index */
	    Tcl_Obj **indices;
	    Tcl_Size j;

	    if (allocatedIndexVector) {
		TclStackFree(interp, sortInfo.indexv);
		allocatedIndexVector = 0;
	    }
	    if (i > objc-4) {
		Tcl_SetObjResult(interp, Tcl_NewStringObj(
			"\"-index\" option must be followed by list index",
			-1));
		Tcl_SetErrorCode(interp, "TCL", "ARGUMENT", "MISSING", (void *)NULL);
		result = TCL_ERROR;
		goto done;
	    }

	    /*
	     * Store the extracted indices for processing by sublist
	     * extraction. Note that we don't do this using objects because
	     * that has shimmering problems.
	     */

	    i++;
	    if (TclListObjGetElements(interp, objv[i],
		    &sortInfo.indexc, &indices) != TCL_OK) {
		result = TCL_ERROR;
		goto done;
	    }
	    switch (sortInfo.indexc) {
	    case 0:
		sortInfo.indexv = NULL;
		break;
	    case 1:
		sortInfo.indexv = &sortInfo.singleIndex;
		break;
	    default:
		sortInfo.indexv = (int *)
			TclStackAlloc(interp, sizeof(int) * sortInfo.indexc);
		allocatedIndexVector = 1; /* Cannot use indexc field, as it
					   * might be decreased by 1 later. */
	    }

	    /*
	     * Fill the array by parsing each index. We don't know whether
	     * their scale is sensible yet, but we at least perform the
	     * syntactic check here.
	     */

	    for (j=0 ; j<sortInfo.indexc ; j++) {
		int encoded = 0;
		if (TclIndexEncode(interp, indices[j], TCL_INDEX_NONE,
			TCL_INDEX_NONE, &encoded) != TCL_OK) {
		    result = TCL_ERROR;
		}
		if (encoded == (int)TCL_INDEX_NONE) {
		    Tcl_SetObjResult(interp, Tcl_ObjPrintf(
			    "index \"%s\" out of range",
			    TclGetString(indices[j])));
		    Tcl_SetErrorCode(interp, "TCL", "VALUE", "INDEX"
			    "OUTOFRANGE", (void *)NULL);
		    result = TCL_ERROR;
		}
		if (result == TCL_ERROR) {
		    Tcl_AppendObjToErrorInfo(interp, Tcl_ObjPrintf(
			    "\n    (-index option item number %" TCL_Z_MODIFIER "u)", j));
		    goto done;
		}
		sortInfo.indexv[j] = encoded;
	    }
	    break;
	}
	}
    }

    /*
     * Subindices only make sense if asked for with -index option set.
     */

    if (returnSubindices && sortInfo.indexc==0) {
	Tcl_SetObjResult(interp, Tcl_NewStringObj(
		"-subindices cannot be used without -index option", -1));
	Tcl_SetErrorCode(interp, "TCL", "OPERATION", "LSEARCH",
		"BAD_OPTION_MIX", (void *)NULL);
	result = TCL_ERROR;
	goto done;
    }

    if (bisect && (allMatches || negatedMatch)) {
	Tcl_SetObjResult(interp, Tcl_NewStringObj(
		"-bisect is not compatible with -all or -not", -1));
	Tcl_SetErrorCode(interp, "TCL", "OPERATION", "LSEARCH",
		"BAD_OPTION_MIX", (void *)NULL);
	result = TCL_ERROR;
	goto done;
    }

    if (mode == REGEXP) {
	/*
	 * We can shimmer regexp/list if listv[i] == pattern, so get the
	 * regexp rep before the list rep. First time round, omit the interp
	 * and hope that the compilation will succeed. If it fails, we'll
	 * recompile in "expensive" mode with a place to put error messages.
	 */

	regexp = Tcl_GetRegExpFromObj(NULL, objv[objc - 1],
		TCL_REG_ADVANCED | TCL_REG_NOSUB |
		(noCase ? TCL_REG_NOCASE : 0));
	if (regexp == NULL) {
	    /*
	     * Failed to compile the RE. Try again without the TCL_REG_NOSUB
	     * flag in case the RE had sub-expressions in it [Bug 1366683]. If
	     * this fails, an error message will be left in the interpreter.
	     */

	    regexp = Tcl_GetRegExpFromObj(interp, objv[objc - 1],
		    TCL_REG_ADVANCED | (noCase ? TCL_REG_NOCASE : 0));
	}

	if (regexp == NULL) {
	    result = TCL_ERROR;
	    goto done;
	}
    }

    /*
     * Make sure the list argument is a list object and get its length and a
     * pointer to its array of element pointers.
     */

<<<<<<< HEAD
    subjectPtr = objv[objc-2];
    result = Tcl_ListObjLength(interp, subjectPtr, &listc);
=======
    result = TclListObjGetElements(interp, objv[objc - 2], &listc, &listv);
>>>>>>> 3b079f13
    if (result != TCL_OK) {
	goto done;
    }

    /*
     * Check for sanity when grouping elements of the overall list together
     * because of the -stride option. [TIP #351]
     */

    if (groupSize > 1) {
	if (listc % groupSize) {
	    Tcl_SetObjResult(interp, Tcl_NewStringObj(
		    "list size must be a multiple of the stride length",
		    -1));
	    Tcl_SetErrorCode(interp, "TCL", "OPERATION", "LSEARCH", "BADSTRIDE",
		    (void *)NULL);
	    result = TCL_ERROR;
	    goto done;
	}
	if (sortInfo.indexc > 0) {
	    /*
	     * Use the first value in the list supplied to -index as the
	     * offset of the element within each group by which to sort.
	     */

	    groupOffset = TclIndexDecode(sortInfo.indexv[0], groupSize - 1);
	    if (groupOffset < 0 || groupOffset >= groupSize) {
		Tcl_SetObjResult(interp, Tcl_NewStringObj(
			"when used with \"-stride\", the leading \"-index\""
			" value must be within the group", -1));
		Tcl_SetErrorCode(interp, "TCL", "OPERATION", "LSEARCH",
			"BADINDEX", (void *)NULL);
		result = TCL_ERROR;
		goto done;
	    }
	    if (sortInfo.indexc == 1) {
		sortInfo.indexc = 0;
		sortInfo.indexv = NULL;
	    } else {
		sortInfo.indexc--;

		for (i = 0; i < sortInfo.indexc; i++) {
		    sortInfo.indexv[i] = sortInfo.indexv[i+1];
		}
	    }
	}
    }

    /*
     * Get the user-specified start offset.
     */

    if (startPtr) {
	result = TclGetIntForIndexM(interp, startPtr,
	    (Tcl_LengthIsFinite(listc) ? listc - 1 : TCL_SIZE_MAX), &start);
	if (result != TCL_OK) {
	    goto done;
	}
	if (start == TCL_INDEX_NONE) {
	    start = TCL_INDEX_START;
	}

	/*
	 * If the search started past the end of the list, just return a
	 * "did not match anything at all" result straight away. [Bug 1374778]
	 */

	if (Tcl_LengthIsFinite(listc) && start >= listc) {
	    if (allMatches || inlineReturn) {
		Tcl_ResetResult(interp);
	    } else {
		TclNewIntObj(itemPtr, -1);
		Tcl_SetObjResult(interp, itemPtr);
		itemPtr = NULL;
	    }
	    goto done;
	}

	/*
	 * If start points within a group, it points to the start of the group.
	 */

	if (groupSize > 1) {
	    start -= (start % groupSize);
	}
    }

    patObj = objv[objc - 1];
    patternBytes = NULL;
    if (mode == EXACT || mode == SORTED) {
	switch (dataType) {
	case ASCII:
	case DICTIONARY:
	    patternBytes = Tcl_GetStringFromObj(patObj, &length);
	    break;
	case INTEGER:
	    result = TclGetWideIntFromObj(interp, patObj, &patWide);
	    if (result != TCL_OK) {
		goto done;
	    }

	    /*
	     * [Bug 1844789], "lsearch -exact -integer ..." crashes, was
	     * previously fixed at this point.
	     */
<<<<<<< HEAD
=======

	    TclListObjGetElements(NULL, objv[objc - 2], &listc, &listv);
>>>>>>> 3b079f13
	    break;
	case REAL:
	    result = Tcl_GetDoubleFromObj(interp, patObj, &patDouble);
	    if (result != TCL_OK) {
		goto done;
	    }

	    /*
	     * [Bug 1844789], "lsearch -exact -integer ..." crashes, was
	     * previously fixed at this point.
	     */
<<<<<<< HEAD
=======

	    TclListObjGetElements(NULL, objv[objc - 2], &listc, &listv);
>>>>>>> 3b079f13
	    break;
	}
    } else {
	patternBytes = Tcl_GetStringFromObj(patObj, &length);
    }

    /*
     * Set default index value to -1, indicating failure; if we find the item
     * in the course of our search, index will be set to the correct value.
     */

    index = -1;
    match = 0;

    if (mode == SORTED && !allMatches && !negatedMatch) {
	int isfinite;
	/*
	 * If the data is sorted, we can do a more intelligent search. Note
	 * that there is no point in being smart when -all was specified; in
	 * that case, we have to look at all items anyway, and there is no
	 * sense in doing this when the match sense is inverted.
	 */

	/*
	 * With -stride, lower, upper and i are kept as multiples of groupSize.
	 */

	lower = start - groupSize;
	isfinite = Tcl_LengthIsFinite(listc);
	if (isfinite) {
	    upper = listc;
	} else {
	    upper = 1;
	}
	while (
	    (lower + groupSize < upper && sortInfo.resultCode == TCL_OK)
	    || !isfinite
	) {
	    i = (lower + upper) / 2;
	    if (i < 0) {
		result = TCL_ERROR;
		Tcl_SetObjResult(interp, Tcl_NewStringObj("sorted list is incoherent", -1));
		goto done;
	    }
	    i -= i % groupSize;
	    result = Tcl_ListObjIndex(interp, subjectPtr, i+groupOffset, &itemPtr);
	    if (result != TCL_OK) {
		if (isfinite) {
		    goto done;
		} else {
		    if (Tcl_ListObjLength(interp, subjectPtr, &listc) == TCL_OK) {
			isfinite = Tcl_LengthIsFinite(listc);
			if (isfinite) {
			    if (listc - 1 > i) {
				upper = listc = 1;
				break;
			    } else {
				goto done;
			    }
			} else {
			    goto done;
			}
		    } else {
			goto done;
		    }
		}
	    }
	    Tcl_IncrRefCount(itemPtr);
	    if (sortInfo.indexc != 0) {
		item2Ptr = SelectObjFromSublist(itemPtr, &sortInfo);
		if (sortInfo.resultCode != TCL_OK) {
		    result = sortInfo.resultCode;
		    goto done;
		}
		/* Increment item2Ptr refcount first in case it's the same
		 * object as itemPtr. */
		Tcl_IncrRefCount(item2Ptr);
		Tcl_DecrRefCount(itemPtr);
		itemPtr = item2Ptr;
	    }
	    switch (dataType) {
	    case ASCII:
		bytes = TclGetString(itemPtr);
		match = strCmpFn(patternBytes, bytes);
		break;
	    case DICTIONARY:
		bytes = TclGetString(itemPtr);
		match = DictionaryCompare(patternBytes, bytes);
		break;
	    case INTEGER:
		result = TclGetWideIntFromObj(interp, itemPtr, &objWide);
		if (result != TCL_OK) {
		    goto done;
		}
		if (patWide == objWide) {
		    match = 0;
		} else if (patWide < objWide) {
		    match = -1;
		} else {
		    match = 1;
		}
		break;
	    case REAL:
		result = Tcl_GetDoubleFromObj(interp, itemPtr, &objDouble);
		if (result != TCL_OK) {
		    goto done;
		}
		if (patDouble == objDouble) {
		    match = 0;
		} else if (patDouble < objDouble) {
		    match = -1;
		} else {
		    match = 1;
		}
		break;
	    }
	    Tcl_DecrRefCount(itemPtr);
	    itemPtr = NULL;
	    if (match == 0) {
		/*
		 * Normally, binary search is written to stop when it finds a
		 * match. If there are duplicates of an element in the list,
		 * our first match might not be the first occurrence.
		 * Consider: 0 0 0 1 1 1 2 2 2
		 *
		 * To maintain consistency with standard lsearch semantics, we
		 * must find the leftmost occurrence of the pattern in the
		 * list. Thus we don't just stop searching here. This
		 * variation means that a search always makes log n
		 * comparisons (normal binary search might "get lucky" with an
		 * early comparison).
		 *
		 * In bisect mode though, we want the last of equals.
		 */

		index = i;
		if (bisect) {
		    lower = i;
		} else {
		    upper = i;
		}
	    } else if (match > 0) {
		if (isIncreasing) {
		    lower = i;
		    if (!isfinite) {
			upper *= 2;
		    }
		} else {
		    upper = i;
		    isfinite = 1;
		}
	    } else {
		if (isIncreasing) {
		    upper = i;
		    isfinite = 1;
		} else {
		    lower = i;
		    if (!isfinite) {
			upper *= 2;
		    }
		}
	    }
	}
	if (bisect && index < 0) {
	    index = lower;
	}
    } else {
	/*
	 * We need to do a linear search, because (at least one) of:
	 *   - our matcher can only tell equal vs. not equal
	 *   - our matching sense is negated
	 *   - we're building a list of all matched items
	 */

	if (allMatches) {
	    listPtr = Tcl_NewListObj(0, NULL);
	}
	for (i = start; listc < 0 || i < listc; i += groupSize) {
	    match = 0;
	    result = Tcl_ListObjIndex(interp, subjectPtr, i+groupOffset, &itemPtr);
	    if (result != TCL_OK) {
		goto done;
	    }
	    Tcl_IncrRefCount(itemPtr);
	    if (sortInfo.indexc != 0) {
		item2Ptr = SelectObjFromSublist(itemPtr, &sortInfo);
		if (sortInfo.resultCode != TCL_OK) {
		    if (listPtr != NULL) {
			Tcl_DecrRefCount(listPtr);
		    }
		    result = sortInfo.resultCode;
		    goto done;
		}
		/* Increment item2Ptr refcount first in case it's the same
		 * object as itemPtr. */
		Tcl_IncrRefCount(item2Ptr);
		Tcl_DecrRefCount(itemPtr);
		itemPtr = item2Ptr;
	    }

	    switch (mode) {
	    case SORTED:
	    case EXACT:
		switch (dataType) {
		case ASCII:
		    bytes = Tcl_GetStringFromObj(itemPtr, &elemLen);
		    if (length == elemLen) {
			/*
			 * This split allows for more optimal compilation of
			 * memcmp/strcasecmp.
			 */

			if (noCase) {
			    match = (TclUtfCasecmp(bytes, patternBytes) == 0);
			} else {
			    match = (memcmp(bytes, patternBytes, length) == 0);
			}
		    }
		    break;

		case DICTIONARY:
		    bytes = TclGetString(itemPtr);
		    match = (DictionaryCompare(bytes, patternBytes) == 0);
		    break;

		case INTEGER:
		    result = TclGetWideIntFromObj(interp, itemPtr, &objWide);
		    if (result != TCL_OK) {
			if (listPtr != NULL) {
			    Tcl_DecrRefCount(listPtr);
			}
			goto done;
		    }
		    match = (objWide == patWide);
		    break;

		case REAL:
		    result = Tcl_GetDoubleFromObj(interp,itemPtr, &objDouble);
		    if (result != TCL_OK) {
			if (listPtr) {
			    Tcl_DecrRefCount(listPtr);
			}
			goto done;
		    }
		    match = (objDouble == patDouble);
		    break;
		}
		break;

	    case GLOB:
		match = Tcl_StringCaseMatch(TclGetString(itemPtr),
			patternBytes, noCase);
		break;

	    case REGEXP:
		match = Tcl_RegExpExecObj(interp, regexp, itemPtr, 0, 0, 0);
		if (match < 0) {
		    Tcl_DecrRefCount(patObj);
		    if (listPtr != NULL) {
			Tcl_DecrRefCount(listPtr);
		    }
		    result = TCL_ERROR;
		    goto done;
		}
		break;
	    }

	    /*
	     * Invert match condition for -not.
	     */

	    if (negatedMatch) {
		match = !match;
	    }
	    if (!match) {
		Tcl_DecrRefCount(itemPtr);
		itemPtr = NULL;
		continue;
	    }
	    if (!allMatches) {
		index = i;
		Tcl_DecrRefCount(itemPtr);
		itemPtr = NULL;
		break;
	    } else if (inlineReturn) {
		/*
		 * These append operations are expected to not fail.
		 */
		Tcl_DecrRefCount(itemPtr);
		itemPtr = NULL;

		if (returnSubindices && (sortInfo.indexc != 0)) {
		    result = Tcl_ListObjIndex(interp, subjectPtr, i+groupOffset, &itemPtr);
		    if (result != TCL_OK) {
			goto done;
		    }
		    Tcl_IncrRefCount(itemPtr);
		    item2Ptr = SelectObjFromSublist(itemPtr, &sortInfo);
		    Tcl_ListObjAppendElement(interp, listPtr, item2Ptr);
		    Tcl_DecrRefCount(itemPtr);
		} else if (groupSize > 1) {
		    Tcl_Size j;
		    for (j = 0; j < groupSize; j++) {
			result = Tcl_ListObjIndex(interp, subjectPtr,
			    i+j, &itemPtr);
			if (result != TCL_OK) {
			    goto done;
			}
			Tcl_ListObjReplace(interp, listPtr, LIST_MAX, 0,
				1, &itemPtr);
		    }
		} else {
		    result = Tcl_ListObjIndex(interp, subjectPtr, i, &itemPtr);
		    if (result != TCL_OK) {
			goto done;
		    }
		    Tcl_ListObjAppendElement(interp, listPtr, itemPtr);
		}
	    } else if (returnSubindices) {
		Tcl_Size j;

		Tcl_DecrRefCount(itemPtr);
		TclNewIndexObj(itemPtr, i+groupOffset);
		for (j=0 ; j<sortInfo.indexc ; j++) {
		    Tcl_Obj *elObj;
		    Tcl_Size elValue = TclIndexDecode(sortInfo.indexv[j], listc);
		    TclNewIndexObj(elObj, elValue);
		    Tcl_ListObjAppendElement(interp, itemPtr, elObj);
		}
		Tcl_ListObjAppendElement(interp, listPtr, itemPtr);
	    } else {
		Tcl_DecrRefCount(itemPtr);
		Tcl_ListObjAppendElement(interp, listPtr, Tcl_NewWideIntObj(i));
	    }
	    itemPtr = NULL;
	}
    }

    /*
     * Return everything or a single value.
     */

    if (allMatches) {
	Tcl_SetObjResult(interp, listPtr);
    } else if (!inlineReturn) {
	if (returnSubindices) {
	    Tcl_Size j;

	    TclNewIndexObj(itemPtr, index+groupOffset);
	    for (j=0 ; j<sortInfo.indexc ; j++) {
		Tcl_Obj *elObj;
		size_t elValue = TclIndexDecode(sortInfo.indexv[j], listc);
		TclNewIndexObj(elObj, elValue);
		Tcl_ListObjAppendElement(interp, itemPtr, elObj);
	    }
	    Tcl_SetObjResult(interp, itemPtr);
	    itemPtr = NULL;
	} else {
	    Tcl_Obj *elObj;
	    TclNewIndexObj(elObj, index);
	    Tcl_SetObjResult(interp, elObj);
	}
    } else if (index < 0) {
	/*
	 * Is this superfluous? The result should be a blank object by
	 * default...
	 */

	Tcl_SetObjResult(interp, Tcl_NewObj());
    } else {
	if (returnSubindices) {
	    result = Tcl_ListObjIndex(interp, subjectPtr, i+groupOffset, &itemPtr);
	    if (result != TCL_OK) {
		goto done;
	    }
	    item2Ptr = SelectObjFromSublist(itemPtr, &sortInfo);
	    Tcl_SetObjResult(interp, item2Ptr);
	} else if (groupSize > 1) {
	    Tcl_Size j;
	    listPtr = Tcl_NewListObj(0, NULL);
	    for (j = 0; j < groupSize; j++) {
		result = Tcl_ListObjIndex(interp, subjectPtr, index + j, &itemPtr);
		if (result != TCL_OK) {
		    Tcl_DecrRefCount(listPtr);
		    goto done;
		}
		Tcl_ListObjAppendElement(interp, listPtr, itemPtr);
	    }
	    Tcl_SetObjResult(interp, listPtr);
	} else {
	    result = Tcl_ListObjIndex(interp, subjectPtr, index, &itemPtr);
	    if (result != TCL_OK) {
		goto done;
	    }
	    Tcl_SetObjResult(interp, itemPtr);
	}
	itemPtr = NULL;
    }
    result = TCL_OK;

    /*
     * Cleanup the index list array.
     */

  done:
    if (itemPtr != NULL) {
	Tcl_DecrRefCount(itemPtr);
    }
    if (startPtr != NULL) {
	Tcl_DecrRefCount(startPtr);
    }
    if (allocatedIndexVector) {
	TclStackFree(interp, sortInfo.indexv);
    }
    return result;
}


/*
 *----------------------------------------------------------------------
 *
 * Tcl_LsetObjCmd --
 *
 *	This procedure is invoked to process the "lset" Tcl command. See the
 *	user documentation for details on what it does.
 *
 * Results:
 *	A standard Tcl result.
 *
 * Side effects:
 *	See the user documentation.
 *
 *----------------------------------------------------------------------
 */

int
Tcl_LsetObjCmd(
    TCL_UNUSED(ClientData),
    Tcl_Interp *interp,		/* Current interpreter. */
    int objc,			/* Number of arguments. */
    Tcl_Obj *const objv[])	/* Argument values. */
{
    Tcl_Obj *listPtr;		/* Pointer to the list being altered. */
    Tcl_Obj *finalValuePtr;	/* Value finally assigned to the variable. */
    int status = TCL_OK;

    /*
     * Check parameter count.
     */

    if (objc < 3) {
	Tcl_WrongNumArgs(interp, 1, objv,
		"listVar ?index? ?index ...? value");
	return TCL_ERROR;
    }

    /*
     * Look up the list variable's value.
     */

    listPtr = Tcl_ObjGetVar2(interp, objv[1], NULL, TCL_LEAVE_ERR_MSG);
    if (listPtr == NULL) {
	return TCL_ERROR;
    }

    /*
     * Substitute the value in the value. Return either the value or else an
     * unshared copy of it.
     */

    if (objc == 4) {
	finalValuePtr = TclLsetList(interp, listPtr, objv[2], objv[3]);
    } else {
	status = TclLsetFlat(interp, listPtr, objc-3, objv+2,
		objv[objc-1], &finalValuePtr);
    }

    /*
     * If substitution has failed, bail out.
     */

    if (status != TCL_OK || finalValuePtr == NULL) {
	return TCL_ERROR;
    }

    /*
     * Finally, update the variable so that traces fire.
     */

    listPtr = Tcl_ObjSetVar2(interp, objv[1], NULL, finalValuePtr,
	    TCL_LEAVE_ERR_MSG);
    if (listPtr == NULL) {
	return TCL_ERROR;
    }

    /*
     * Return the new value of the variable as the interpreter result.
     */

    Tcl_SetObjResult(interp, listPtr);
    return TCL_OK;
}

/*
 *----------------------------------------------------------------------
 *
 * SequenceIdentifyArgument --
 *   (for [lseq] command)
 *
 *  Given a Tcl_Obj, identify if it is a keyword or a number
 *
 *  Return Value
 *    0 - failure, unexpected value
 *    1 - value is a number
 *    2 - value is an operand keyword
 *    3 - value is a by keyword
 *
 *  The decoded value will be assigned to the appropriate
 *  pointer, if supplied.
 */

static SequenceDecoded
SequenceIdentifyArgument(
     Tcl_Interp *interp,        /* for error reporting  */
     Tcl_Obj *argPtr,           /* Argument to decode   */
     Tcl_Obj **numValuePtr,     /* Return numeric value */
     int *keywordIndexPtr)      /* Return keyword enum  */
{
    int status;
    SequenceOperators opmode;
    SequenceByMode bymode;
    void *clientData;

    status = Tcl_GetNumberFromObj(NULL, argPtr, &clientData, keywordIndexPtr);
    if (status == TCL_OK) {
	if (numValuePtr) {
	    *numValuePtr = argPtr;
	}
	return NumericArg;
    } else {
	/* Check for an index expression */
	long value;
	double dvalue;
	Tcl_Obj *exprValueObj;
	int keyword;
	Tcl_InterpState savedstate;
	savedstate = Tcl_SaveInterpState(interp, status);
	if (Tcl_ExprLongObj(interp, argPtr, &value) != TCL_OK) {
	    status = Tcl_RestoreInterpState(interp, savedstate);
	    exprValueObj = argPtr;
	} else {
	    // Determine if expression is double or int
	    if (Tcl_ExprDoubleObj(interp, argPtr, &dvalue) != TCL_OK) {
		keyword = TCL_NUMBER_INT;
		exprValueObj = argPtr;
	    } else {
		if (floor(dvalue) == dvalue) {
		    TclNewIntObj(exprValueObj, value);
		    keyword = TCL_NUMBER_INT;
		} else {
		    TclNewDoubleObj(exprValueObj, dvalue);
		    keyword = TCL_NUMBER_DOUBLE;
		}
	    }
	    status = Tcl_RestoreInterpState(interp, savedstate);
	    if (numValuePtr) {
		*numValuePtr = exprValueObj;
	    }
	    if (keywordIndexPtr) {
		*keywordIndexPtr = keyword ;// type of expression result
	    }
	    return NumericArg;
	}
    }

    status = Tcl_GetIndexFromObj(NULL, argPtr, seq_operations,
				 "range operation", 0, &opmode);
    if (status == TCL_OK) {
	if (keywordIndexPtr) {
	    *keywordIndexPtr = opmode;
	}
	return RangeKeywordArg;
    }

    status = Tcl_GetIndexFromObj(NULL, argPtr, seq_step_keywords,
				 "step keyword", 0, &bymode);
    if (status == TCL_OK) {
	if (keywordIndexPtr) {
	    *keywordIndexPtr = bymode;
	}
	return ByKeywordArg;
    }
    return NoneArg;
}

/*
 *----------------------------------------------------------------------
 *
 * Tcl_LseqObjCmd --
 *
 *	This procedure is invoked to process the "lseq" Tcl command.
 *	See the user documentation for details on what it does.
 *
 * Enumerated possible argument patterns:
 *
 * 1:
 *    lseq n
 * 2:
 *    lseq n n
 * 3:
 *    lseq n n n
 *    lseq n 'to' n
 *    lseq n 'count' n
 *    lseq n 'by' n
 * 4:
 *    lseq n 'to' n n
 *    lseq n n 'by' n
 *    lseq n 'count' n n
 * 5:
 *    lseq n 'to' n 'by' n
 *    lseq n 'count' n 'by' n
 *
 * Results:
 *	A standard Tcl object result.
 *
 * Side effects:
 *	See the user documentation.
 *
 *----------------------------------------------------------------------
 */

int
Tcl_LseqObjCmd(
    TCL_UNUSED(void *),
    Tcl_Interp *interp,	   /* Current interpreter. */
    int objc,		   /* Number of arguments. */
    Tcl_Obj *const objv[]) /* The argument objects. */
{
    Tcl_Obj *elementCount = NULL;
    Tcl_Obj *start = NULL, *end = NULL, *step = NULL;
    Tcl_WideInt values[5];
    Tcl_Obj *numValues[5];
    Tcl_Obj *numberObj;
    int status = TCL_ERROR, keyword, useDoubles = 0;
    Tcl_Obj *arithSeriesPtr;
    SequenceOperators opmode;
    SequenceDecoded decoded;
    int i, arg_key = 0, value_i = 0;
    // Default constants
    Tcl_Obj *zero = Tcl_NewIntObj(0);
    Tcl_Obj *one = Tcl_NewIntObj(1);

    /*
     * Create a decoding key by looping through the arguments and identify
     * what kind of argument each one is.  Encode each argument as a decimal
     * digit.
     */
    if (objc > 6) {
	 /* Too many arguments */
	 arg_key=0;
    } else for (i=1; i<objc; i++) {
	 arg_key = (arg_key * 10);
	 numValues[value_i] = NULL;
	 decoded = SequenceIdentifyArgument(interp, objv[i], &numberObj, &keyword);
	 switch (decoded) {

	 case NoneArg:
	      /*
	       * Unrecognizable argument
	       * Reproduce operation error message
	       */
	      status = Tcl_GetIndexFromObj(interp, objv[i], seq_operations,
		           "operation", 0, &opmode);
	      goto done;

	 case NumericArg:
	      arg_key += NumericArg;
	      numValues[value_i] = numberObj;
	      Tcl_IncrRefCount(numValues[value_i]);
	      values[value_i] = keyword;  // This is the TCL_NUMBER_* value
	      useDoubles = useDoubles ? useDoubles : keyword == TCL_NUMBER_DOUBLE;
	      value_i++;
	      break;

	 case RangeKeywordArg:
	      arg_key += RangeKeywordArg;
	      values[value_i] = keyword;
	      value_i++;
	      break;

	 case ByKeywordArg:
	      arg_key += ByKeywordArg;
	      values[value_i] = keyword;
	      value_i++;
	      break;

	 default:
	      arg_key += 9; // Error state
	      value_i++;
	      break;
	 }
    }

    /*
     * The key encoding defines a valid set of arguments, or indicates an
     * error condition; process the values accordningly.
     */
    switch (arg_key) {

/*    No argument */
    case 0:
	 Tcl_WrongNumArgs(interp, 1, objv,
	     "n ??op? n ??by? n??");
	 goto done;
	 break;

/*    lseq n */
    case 1:
	start = zero;
	elementCount = numValues[0];
	end = NULL;
	step = one;
	break;

/*    lseq n n */
    case 11:
	start = numValues[0];
	end = numValues[1];
	break;

/*    lseq n n n */
    case 111:
	start = numValues[0];
	end = numValues[1];
	step = numValues[2];
	break;

/*    lseq n 'to' n    */
/*    lseq n 'count' n */
/*    lseq n 'by' n    */
    case 121:
	opmode = (SequenceOperators)values[1];
	switch (opmode) {
	case LSEQ_DOTS:
	case LSEQ_TO:
	    start = numValues[0];
	    end = numValues[2];
	    break;
	case LSEQ_BY:
	    start = zero;
	    elementCount = numValues[0];
	    step = numValues[2];
	    break;
	case LSEQ_COUNT:
	    start = numValues[0];
	    elementCount = numValues[2];
	    step = one;
	    break;
	default:
	    goto done;
	}
	break;

/*    lseq n 'to' n n    */
/*    lseq n 'count' n n */
    case 1211:
	opmode = (SequenceOperators)values[1];
	switch (opmode) {
	case LSEQ_DOTS:
	case LSEQ_TO:
	    start = numValues[0];
	    end = numValues[2];
	    step = numValues[3];
	    break;
	case LSEQ_COUNT:
	    start = numValues[0];
	    elementCount = numValues[2];
	    step = numValues[3];
	    break;
	case LSEQ_BY:
	    /* Error case */
	    goto done;
	    break;
	default:
	    goto done;
	    break;
	}
	break;

/*    lseq n n 'by' n */
    case 1121:
	start = numValues[0];
	end = numValues[1];
	opmode = (SequenceOperators)values[2];
	switch (opmode) {
	case LSEQ_BY:
	    step = numValues[3];
	    break;
	case LSEQ_DOTS:
	case LSEQ_TO:
	case LSEQ_COUNT:
	default:
	    goto done;
	    break;
	}
	break;

/*    lseq n 'to' n 'by' n    */
/*    lseq n 'count' n 'by' n */
    case 12121:
	start = numValues[0];
	opmode = (SequenceOperators)values[3];
	switch (opmode) {
	case LSEQ_BY:
	    step = numValues[4];
	    break;
	default:
	    goto done;
	    break;
	}
	opmode = (SequenceOperators)values[1];
	switch (opmode) {
	case LSEQ_DOTS:
	case LSEQ_TO:
	    start = numValues[0];
	    end = numValues[2];
	    break;
	case LSEQ_COUNT:
	    start = numValues[0];
	    elementCount = numValues[2];
	    break;
	default:
	    goto done;
	    break;
	}
	break;

/*    Error cases: incomplete arguments */
    case 12:
	 opmode = (SequenceOperators)values[1]; goto KeywordError; break;
    case 112:
	 opmode = (SequenceOperators)values[2]; goto KeywordError; break;
    case 1212:
	 opmode = (SequenceOperators)values[3]; goto KeywordError; break;
    KeywordError:
	 switch (opmode) {
	 case LSEQ_DOTS:
	 case LSEQ_TO:
	      Tcl_SetObjResult(interp, Tcl_ObjPrintf(
		  "missing \"to\" value."));
	      break;
	 case LSEQ_COUNT:
	      Tcl_SetObjResult(interp, Tcl_ObjPrintf(
		  "missing \"count\" value."));
	      break;
	 case LSEQ_BY:
	      Tcl_SetObjResult(interp, Tcl_ObjPrintf(
		  "missing \"by\" value."));
	      break;
	 }
	 goto done;
	 break;

/*    All other argument errors */
    default:
	 Tcl_WrongNumArgs(interp, 1, objv, "n ??op? n ??by? n??");
	 goto done;
	 break;
    }

    /*
     * Success!  Now lets create the series object.
     */
    arithSeriesPtr = TclNewArithSeriesObj(interp,
	useDoubles, start, end, step, elementCount);

    if (arithSeriesPtr) {
	status = TCL_OK;
	Tcl_SetObjResult(interp, arithSeriesPtr);
    } else {
	status = TCL_ERROR;
    }


 done:
    // Free number arguments.
    while (--value_i>=0) {
	if (numValues[value_i]) Tcl_DecrRefCount(numValues[value_i]);
    }

    // Free constants
    Tcl_DecrRefCount(zero);
    Tcl_DecrRefCount(one);

    return status;
}

/*
 *----------------------------------------------------------------------
 *
 * Tcl_LsortObjCmd --
 *
 *	This procedure is invoked to process the "lsort" Tcl command. See the
 *	user documentation for details on what it does.
 *
 * Results:
 *	A standard Tcl result.
 *
 * Side effects:
 *	See the user documentation.
 *
 *----------------------------------------------------------------------
 */

int
Tcl_LsortObjCmd(
    TCL_UNUSED(void *),
    Tcl_Interp *interp,		/* Current interpreter. */
    int objc,			/* Number of arguments. */
    Tcl_Obj *const objv[])	/* Argument values. */
{
    int indices, nocase = 0, indexc;
    int sortMode = SORTMODE_ASCII;
    int group, allocatedIndexVector = 0;
    Tcl_Size j, idx, groupSize, groupOffset, length;
    Tcl_WideInt wide;
    Tcl_Obj *resultPtr, *cmdPtr, **listObjPtrs, *listObj, *indexPtr;
    Tcl_Size i, elmArrSize;
    SortElement *elementArray = NULL, *elementPtr;
    SortInfo sortInfo;		/* Information about this sort that needs to
				 * be passed to the comparison function. */
#   define MAXCALLOC 1024000
#   define NUM_LISTS 30
    SortElement *subList[NUM_LISTS+1];
				/* This array holds pointers to temporary
				 * lists built during the merge sort. Element
				 * i of the array holds a list of length
				 * 2**i. */
    static const char *const switches[] = {
	"-ascii", "-command", "-decreasing", "-dictionary", "-increasing",
	"-index", "-indices", "-integer", "-nocase", "-real", "-stride",
	"-unique", NULL
    };
    enum Lsort_Switches {
	LSORT_ASCII, LSORT_COMMAND, LSORT_DECREASING, LSORT_DICTIONARY,
	LSORT_INCREASING, LSORT_INDEX, LSORT_INDICES, LSORT_INTEGER,
	LSORT_NOCASE, LSORT_REAL, LSORT_STRIDE, LSORT_UNIQUE
    } index;

    if (objc < 2) {
	Tcl_WrongNumArgs(interp, 1, objv, "?-option value ...? list");
	return TCL_ERROR;
    }

    /*
     * Parse arguments to set up the mode for the sort.
     */

    sortInfo.isIncreasing = 1;
    sortInfo.sortMode = SORTMODE_ASCII;
    sortInfo.indexv = NULL;
    sortInfo.indexc = 0;
    sortInfo.unique = 0;
    sortInfo.interp = interp;
    sortInfo.resultCode = TCL_OK;
    cmdPtr = NULL;
    indices = 0;
    group = 0;
    groupSize = 1;
    groupOffset = 0;
    indexPtr = NULL;
    for (i = 1; i < objc-1; i++) {
	if (Tcl_GetIndexFromObj(interp, objv[i], switches, "option", 0,
		&index) != TCL_OK) {
	    sortInfo.resultCode = TCL_ERROR;
	    goto done;
	}
	switch (index) {
	case LSORT_ASCII:
	    sortInfo.sortMode = SORTMODE_ASCII;
	    break;
	case LSORT_COMMAND:
	    if (i == objc-2) {
		Tcl_SetObjResult(interp, Tcl_NewStringObj(
			"\"-command\" option must be followed "
			"by comparison command", -1));
		Tcl_SetErrorCode(interp, "TCL", "ARGUMENT", "MISSING", (void *)NULL);
		sortInfo.resultCode = TCL_ERROR;
		goto done;
	    }
	    sortInfo.sortMode = SORTMODE_COMMAND;
	    cmdPtr = objv[i+1];
	    i++;
	    break;
	case LSORT_DECREASING:
	    sortInfo.isIncreasing = 0;
	    break;
	case LSORT_DICTIONARY:
	    sortInfo.sortMode = SORTMODE_DICTIONARY;
	    break;
	case LSORT_INCREASING:
	    sortInfo.isIncreasing = 1;
	    break;
	case LSORT_INDEX: {
	    Tcl_Size sortindex;
	    Tcl_Obj **indexv;

	    if (i == objc-2) {
		Tcl_SetObjResult(interp, Tcl_NewStringObj(
			"\"-index\" option must be followed by list index",
			-1));
		Tcl_SetErrorCode(interp, "TCL", "ARGUMENT", "MISSING", (void *)NULL);
		sortInfo.resultCode = TCL_ERROR;
		goto done;
	    }
	    if (TclListObjGetElements(interp, objv[i+1], &sortindex,
		    &indexv) != TCL_OK) {
		sortInfo.resultCode = TCL_ERROR;
		goto done;
	    }

	    /*
	     * Check each of the indices for syntactic correctness. Note that
	     * we do not store the converted values here because we do not
	     * know if this is the only -index option yet and so we can't
	     * allocate any space; that happens after the scan through all the
	     * options is done.
	     */

	    for (j=0 ; j<sortindex ; j++) {
		int encoded = 0;
		int result = TclIndexEncode(interp, indexv[j],
			TCL_INDEX_NONE, TCL_INDEX_NONE, &encoded);

		if ((result == TCL_OK) && (encoded == (int)TCL_INDEX_NONE)) {
		    Tcl_SetObjResult(interp, Tcl_ObjPrintf(
			    "index \"%s\" out of range",
			    TclGetString(indexv[j])));
		    Tcl_SetErrorCode(interp, "TCL", "VALUE", "INDEX"
			    "OUTOFRANGE", (void *)NULL);
		    result = TCL_ERROR;
		}
		if (result == TCL_ERROR) {
		    Tcl_AppendObjToErrorInfo(interp, Tcl_ObjPrintf(
			    "\n    (-index option item number %" TCL_Z_MODIFIER "u)", j));
		    sortInfo.resultCode = TCL_ERROR;
		    goto done;
		}
	    }
	    indexPtr = objv[i+1];
	    i++;
	    break;
	}
	case LSORT_INTEGER:
	    sortInfo.sortMode = SORTMODE_INTEGER;
	    break;
	case LSORT_NOCASE:
	    nocase = 1;
	    break;
	case LSORT_REAL:
	    sortInfo.sortMode = SORTMODE_REAL;
	    break;
	case LSORT_UNIQUE:
	    sortInfo.unique = 1;
	    break;
	case LSORT_INDICES:
	    indices = 1;
	    break;
	case LSORT_STRIDE:
	    if (i == objc-2) {
		Tcl_SetObjResult(interp, Tcl_NewStringObj(
			"\"-stride\" option must be "
			"followed by stride length", -1));
		Tcl_SetErrorCode(interp, "TCL", "ARGUMENT", "MISSING", (void *)NULL);
		sortInfo.resultCode = TCL_ERROR;
		goto done;
	    }
	    if (TclGetWideIntFromObj(interp, objv[i+1], &wide) != TCL_OK) {
		sortInfo.resultCode = TCL_ERROR;
		goto done;
	    }
	    if (wide < 2) {
		Tcl_SetObjResult(interp, Tcl_NewStringObj(
			"stride length must be at least 2", -1));
		Tcl_SetErrorCode(interp, "TCL", "OPERATION", "LSORT",
			"BADSTRIDE", (void *)NULL);
		sortInfo.resultCode = TCL_ERROR;
		goto done;
	    }
	    groupSize = wide;
	    group = 1;
	    i++;
	    break;
	}
    }
    if (nocase && (sortInfo.sortMode == SORTMODE_ASCII)) {
	sortInfo.sortMode = SORTMODE_ASCII_NC;
    }

    /*
     * Now extract the -index list for real, if present. No failures are
     * expected here; the values are all of the right type or convertible to
     * it.
     */

    if (indexPtr) {
	Tcl_Obj **indexv;

	TclListObjGetElements(interp, indexPtr, &sortInfo.indexc, &indexv);
	switch (sortInfo.indexc) {
	case 0:
	    sortInfo.indexv = NULL;
	    break;
	case 1:
	    sortInfo.indexv = &sortInfo.singleIndex;
	    break;
	default:
	    sortInfo.indexv = (int *)
		    TclStackAlloc(interp, sizeof(int) * sortInfo.indexc);
	    allocatedIndexVector = 1;	/* Cannot use indexc field, as it
					 * might be decreased by 1 later. */
	}
	for (j=0 ; j<sortInfo.indexc ; j++) {
	    /* Prescreened values, no errors or out of range possible */
	    TclIndexEncode(NULL, indexv[j], TCL_INDEX_NONE,
		    TCL_INDEX_NONE, &sortInfo.indexv[j]);
	}
    }

    listObj = objv[objc-1];

    if (sortInfo.sortMode == SORTMODE_COMMAND) {
	Tcl_Obj *newCommandPtr, *newObjPtr;

	/*
	 * When sorting using a command, we are reentrant and therefore might
	 * have the representation of the list being sorted shimmered out from
	 * underneath our feet. Take a copy (cheap) to prevent this. [Bug
	 * 1675116]
	 */

	listObj = TclDuplicatePureObj(interp ,listObj, tclListTypePtr);
	if (listObj == NULL) {
	    sortInfo.resultCode = TCL_ERROR;
	    goto done;
	}

	/*
	 * The existing command is a list. We want to flatten it, append two
	 * dummy arguments on the end, and replace these arguments later.
	 */

	newCommandPtr = Tcl_DuplicateObj(cmdPtr);
	TclNewObj(newObjPtr);
	Tcl_IncrRefCount(newCommandPtr);
	if (Tcl_ListObjAppendElement(interp, newCommandPtr, newObjPtr)
		!= TCL_OK) {
	    TclDecrRefCount(newCommandPtr);
	    TclDecrRefCount(newObjPtr);
	    sortInfo.resultCode = TCL_ERROR;
	    goto done;
	}
	Tcl_ListObjAppendElement(interp, newCommandPtr, Tcl_NewObj());
	sortInfo.compareCmdPtr = newCommandPtr;
    }

    if (TclObjectHasInterface(listObj, list, all)) {
	TCL_UNUSEDVAR(int status);
	sortInfo.resultCode = TclObjectDispatchNoDefault(interp, status,
	    listObj, list, all, interp, listObj, &length, &listObjPtrs);
    } else {
	sortInfo.resultCode = TclListObjGetElements(interp, listObj,
	    &length, &listObjPtrs);
    }
    if (sortInfo.resultCode != TCL_OK || length <= 0) {
	goto done;
    }

    /*
     * Check for sanity when grouping elements of the overall list together
     * because of the -stride option. [TIP #326]
     */

    if (group) {
	if (length % groupSize) {
	    Tcl_SetObjResult(interp, Tcl_NewStringObj(
		    "list size must be a multiple of the stride length",
		    -1));
	    Tcl_SetErrorCode(interp, "TCL", "OPERATION", "LSORT", "BADSTRIDE",
		    (void *)NULL);
	    sortInfo.resultCode = TCL_ERROR;
	    goto done;
	}
	length = length / groupSize;
	if (sortInfo.indexc > 0) {
	    /*
	     * Use the first value in the list supplied to -index as the
	     * offset of the element within each group by which to sort.
	     */

	    groupOffset = TclIndexDecode(sortInfo.indexv[0], groupSize - 1);
	    if (groupOffset < 0 || groupOffset >= groupSize) {
		Tcl_SetObjResult(interp, Tcl_NewStringObj(
			"when used with \"-stride\", the leading \"-index\""
			" value must be within the group", -1));
		Tcl_SetErrorCode(interp, "TCL", "OPERATION", "LSORT",
			"BADINDEX", (void *)NULL);
		sortInfo.resultCode = TCL_ERROR;
		goto done;
	    }
	    if (sortInfo.indexc == 1) {
		sortInfo.indexc = 0;
		sortInfo.indexv = NULL;
	    } else {
		sortInfo.indexc--;

		/*
		 * Do not shrink the actual memory block used; that doesn't
		 * work with TclStackAlloc-allocated memory. [Bug 2918962]
		 *
		 * TODO: Consider a pointer increment to replace this
		 * array shift.
		 */

		for (i = 0; i < sortInfo.indexc; i++) {
		    sortInfo.indexv[i] = sortInfo.indexv[i+1];
		}
	    }
	}
    }

    sortInfo.numElements = length;

    indexc = sortInfo.indexc;
    sortMode = sortInfo.sortMode;
    if ((sortMode == SORTMODE_ASCII_NC)
	    || (sortMode == SORTMODE_DICTIONARY)) {
	/*
	 * For this function's purpose all string-based modes are equivalent
	 */

	sortMode = SORTMODE_ASCII;
    }

    /*
     * Initialize the sublists. After the following loop, subList[i] will
     * contain a sorted sublist of length 2**i. Use one extra subList at the
     * end, always at NULL, to indicate the end of the lists.
     */

    for (j=0 ; j<=NUM_LISTS ; j++) {
	subList[j] = NULL;
    }

    /*
     * The following loop creates a SortElement for each list element and
     * begins sorting it into the sublists as it appears.
     */

    elmArrSize = length * sizeof(SortElement);
    if (elmArrSize <= MAXCALLOC) {
	elementArray = (SortElement *)Tcl_Alloc(elmArrSize);
    } else {
	elementArray = (SortElement *)malloc(elmArrSize);
    }
    if (!elementArray) {
	Tcl_SetObjResult(interp, Tcl_ObjPrintf(
		"no enough memory to proccess sort of %" TCL_Z_MODIFIER "u items", length));
	Tcl_SetErrorCode(interp, "TCL", "MEMORY", (void *)NULL);
	sortInfo.resultCode = TCL_ERROR;
	goto done;
    }

    for (i=0; i < length; i++) {
	idx = groupSize * i + groupOffset;
	if (indexc) {
	    /*
	     * If this is an indexed sort, retrieve the corresponding element
	     */
	    indexPtr = SelectObjFromSublist(listObjPtrs[idx], &sortInfo);
	    if (sortInfo.resultCode != TCL_OK) {
		goto done;
	    }
	} else {
	    indexPtr = listObjPtrs[idx];
	}

	/*
	 * Determine the "value" of this object for sorting purposes
	 */

	if (sortMode == SORTMODE_ASCII) {
	    elementArray[i].collationKey.strValuePtr = TclGetString(indexPtr);
	} else if (sortMode == SORTMODE_INTEGER) {
	    Tcl_WideInt a;

	    if (TclGetWideIntFromObj(sortInfo.interp, indexPtr, &a) != TCL_OK) {
		sortInfo.resultCode = TCL_ERROR;
		goto done;
	    }
	    elementArray[i].collationKey.wideValue = a;
	} else if (sortMode == SORTMODE_REAL) {
	    double a;

	    if (Tcl_GetDoubleFromObj(sortInfo.interp, indexPtr,
		    &a) != TCL_OK) {
		sortInfo.resultCode = TCL_ERROR;
		goto done;
	    }
	    elementArray[i].collationKey.doubleValue = a;
	} else {
	    elementArray[i].collationKey.objValuePtr = indexPtr;
	}

	/*
	 * Determine the representation of this element in the result: either
	 * the objPtr itself, or its index in the original list.
	 */

	if (indices || group) {
	    elementArray[i].payload.index = idx;
	} else {
	    elementArray[i].payload.objPtr = listObjPtrs[idx];
	}

	/*
	 * Merge this element in the preexisting sublists (and merge together
	 * sublists when we have two of the same size).
	 */

	elementArray[i].nextPtr = NULL;
	elementPtr = &elementArray[i];
	for (j=0 ; subList[j] ; j++) {
	    elementPtr = MergeLists(subList[j], elementPtr, &sortInfo);
	    subList[j] = NULL;
	}
	if (j >= NUM_LISTS) {
	    j = NUM_LISTS-1;
	}
	subList[j] = elementPtr;
    }

    /*
     * Merge all sublists
     */

    elementPtr = subList[0];
    for (j=1 ; j<NUM_LISTS ; j++) {
	elementPtr = MergeLists(subList[j], elementPtr, &sortInfo);
    }

    /*
     * Now store the sorted elements in the result list.
     */

    if (sortInfo.resultCode == TCL_OK) {
	ListRep listRep;
	Tcl_Obj **newArray, *objPtr;

	resultPtr = Tcl_NewListObj(sortInfo.numElements * groupSize, NULL);
	ListObjGetRep(resultPtr, &listRep);
	newArray = ListRepElementsBase(&listRep);
	if (group) {
	    for (i=0; elementPtr != NULL ; elementPtr = elementPtr->nextPtr) {
		idx = elementPtr->payload.index;
		for (j = 0; j < groupSize; j++) {
		    if (indices) {
			TclNewIndexObj(objPtr, idx + j - groupOffset);
			newArray[i++] = objPtr;
			Tcl_IncrRefCount(objPtr);
		    } else {
			objPtr = listObjPtrs[idx + j - groupOffset];
			newArray[i++] = objPtr;
			Tcl_IncrRefCount(objPtr);
		    }
		}
	    }
	} else if (indices) {
	    for (i=0; elementPtr != NULL ; elementPtr = elementPtr->nextPtr) {
		TclNewIndexObj(objPtr, elementPtr->payload.index);
		newArray[i++] = objPtr;
		Tcl_IncrRefCount(objPtr);
	    }
	} else {
	    for (i=0; elementPtr != NULL ; elementPtr = elementPtr->nextPtr) {
		objPtr = elementPtr->payload.objPtr;
		newArray[i++] = objPtr;
		Tcl_IncrRefCount(objPtr);
	    }
	}
	listRep.storePtr->numUsed = i;
	if (listRep.spanPtr) {
	    listRep.spanPtr->spanStart = listRep.storePtr->firstUsed;
	    listRep.spanPtr->spanLength = listRep.storePtr->numUsed;
	}
	Tcl_SetObjResult(interp, resultPtr);
    }

  done:
    if (sortMode == SORTMODE_COMMAND) {
	TclDecrRefCount(sortInfo.compareCmdPtr);
	TclDecrRefCount(listObj);
	sortInfo.compareCmdPtr = NULL;
    }
    if (allocatedIndexVector) {
	TclStackFree(interp, sortInfo.indexv);
    }
    if (elementArray) {
	if (elmArrSize <= MAXCALLOC) {
	    Tcl_Free(elementArray);
	} else {
	    free((char *)elementArray);
	}
    }
    return sortInfo.resultCode;
}

/*
 *----------------------------------------------------------------------
 *
 * Tcl_LeditObjCmd --
 *
 *	This procedure is invoked to process the "ledit" Tcl command. See the
 *	user documentation for details on what it does.
 *
 * Results:
 *	A standard Tcl result.
 *
 * Side effects:
 *	See the user documentation.
 *
 *----------------------------------------------------------------------
 */

int
Tcl_LeditObjCmd(
    TCL_UNUSED(void *),
    Tcl_Interp *interp,		/* Current interpreter. */
    int objc,			/* Number of arguments. */
    Tcl_Obj *const objv[])	/* Argument values. */
{
    Tcl_Obj *listPtr;		/* Pointer to the list being altered. */
    Tcl_Obj *finalValuePtr;	/* Value finally assigned to the variable. */
    int createdNewObj;
    int result;
    Tcl_Size first;
    Tcl_Size last;
    Tcl_Size listLen;
    Tcl_Size numToDelete;

    if (objc < 4) {
	Tcl_WrongNumArgs(interp, 1, objv,
		"listVar first last ?element ...?");
	return TCL_ERROR;
    }

    listPtr = Tcl_ObjGetVar2(interp, objv[1], NULL, TCL_LEAVE_ERR_MSG);
    if (listPtr == NULL) {
	return TCL_ERROR;
    }

    /*
     * TODO - refactor the index extraction into a common function shared
     * by Tcl_{Lrange,Lreplace,Ledit}ObjCmd
     */

    result = TclListObjLength(interp, listPtr, &listLen);
    if (result != TCL_OK) {
	return result;
    }

    result = TclGetIntForIndexM(interp, objv[2], /*end*/ listLen-1, &first);
    if (result != TCL_OK) {
	return result;
    }

    result = TclGetIntForIndexM(interp, objv[3], /*end*/ listLen-1, &last);
    if (result != TCL_OK) {
	return result;
    }

    if (first < 0) {
	first = 0;
    } else if (first > listLen) {
	first = listLen;
    }

    if (last >= listLen) {
	last = listLen - 1;
    }
    if (first <= last) {
	numToDelete = last - first + 1;
    } else {
	numToDelete = 0;
    }

    if (Tcl_IsShared(listPtr)) {
	listPtr = TclDuplicatePureObj(interp, listPtr, tclListTypePtr);
	if (!listPtr) {
	    return TCL_ERROR;
	}
	createdNewObj = 1;
    } else {
	createdNewObj = 0;
    }

    result =
	Tcl_ListObjReplace(interp, listPtr, first, numToDelete, objc - 4, objv + 4);
    if (result != TCL_OK) {
	if (createdNewObj) {
	    Tcl_DecrRefCount(listPtr);
	}
	return result;
    }

    /*
     * Tcl_ObjSetVar2 may return a value different from listPtr in the
     * presence of traces etc.
     */
    finalValuePtr =
	Tcl_ObjSetVar2(interp, objv[1], NULL, listPtr, TCL_LEAVE_ERR_MSG);
    if (finalValuePtr == NULL) {
	return TCL_ERROR;
    }

    Tcl_SetObjResult(interp, finalValuePtr);
    return TCL_OK;
}

/*
 *----------------------------------------------------------------------
 *
 * MergeLists -
 *
 *	This procedure combines two sorted lists of SortElement structures
 *	into a single sorted list.
 *
 * Results:
 *	The unified list of SortElement structures.
 *
 * Side effects:
 *	If infoPtr->unique is set then infoPtr->numElements may be updated.
 *	Possibly others, if a user-defined comparison command does something
 *	weird.
 *
 * Note:
 *	If infoPtr->unique is set, the merge assumes that there are no
 *	"repeated" elements in each of the left and right lists. In that case,
 *	if any element of the left list is equivalent to one in the right list
 *	it is omitted from the merged list.
 *
 *	This simplified mechanism works because of the special way our
 *	MergeSort creates the sublists to be merged and will fail to eliminate
 *	all repeats in the general case where they are already present in
 *	either the left or right list. A general code would need to skip
 *	adjacent initial repeats in the left and right lists before comparing
 *	their initial elements, at each step.
 *
 *----------------------------------------------------------------------
 */

static SortElement *
MergeLists(
    SortElement *leftPtr,	/* First list to be merged; may be NULL. */
    SortElement *rightPtr,	/* Second list to be merged; may be NULL. */
    SortInfo *infoPtr)		/* Information needed by the comparison
				 * operator. */
{
    SortElement *headPtr, *tailPtr;
    int cmp;

    if (leftPtr == NULL) {
	return rightPtr;
    }
    if (rightPtr == NULL) {
	return leftPtr;
    }
    cmp = SortCompare(leftPtr, rightPtr, infoPtr);
    if (cmp > 0 || (cmp == 0 && infoPtr->unique)) {
	if (cmp == 0) {
	    infoPtr->numElements--;
	    leftPtr = leftPtr->nextPtr;
	}
	tailPtr = rightPtr;
	rightPtr = rightPtr->nextPtr;
    } else {
	tailPtr = leftPtr;
	leftPtr = leftPtr->nextPtr;
    }
    headPtr = tailPtr;
    if (!infoPtr->unique) {
	while ((leftPtr != NULL) && (rightPtr != NULL)) {
	    cmp = SortCompare(leftPtr, rightPtr, infoPtr);
	    if (cmp > 0) {
		tailPtr->nextPtr = rightPtr;
		tailPtr = rightPtr;
		rightPtr = rightPtr->nextPtr;
	    } else {
		tailPtr->nextPtr = leftPtr;
		tailPtr = leftPtr;
		leftPtr = leftPtr->nextPtr;
	    }
	}
    } else {
	while ((leftPtr != NULL) && (rightPtr != NULL)) {
	    cmp = SortCompare(leftPtr, rightPtr, infoPtr);
	    if (cmp >= 0) {
		if (cmp == 0) {
		    infoPtr->numElements--;
		    leftPtr = leftPtr->nextPtr;
		}
		tailPtr->nextPtr = rightPtr;
		tailPtr = rightPtr;
		rightPtr = rightPtr->nextPtr;
	    } else {
		tailPtr->nextPtr = leftPtr;
		tailPtr = leftPtr;
		leftPtr = leftPtr->nextPtr;
	    }
	}
    }
    if (leftPtr != NULL) {
	tailPtr->nextPtr = leftPtr;
    } else {
	tailPtr->nextPtr = rightPtr;
    }
    return headPtr;
}

/*
 *----------------------------------------------------------------------
 *
 * SortCompare --
 *
 *	This procedure is invoked by MergeLists to determine the proper
 *	ordering between two elements.
 *
 * Results:
 *	A negative results means the first element comes before the
 *	second, and a positive results means that the second element should
 *	come first. A result of zero means the two elements are equal and it
 *	doesn't matter which comes first.
 *
 * Side effects:
 *	None, unless a user-defined comparison command does something weird.
 *
 *----------------------------------------------------------------------
 */

static int
SortCompare(
    SortElement *elemPtr1, SortElement *elemPtr2,
				/* Values to be compared. */
    SortInfo *infoPtr)		/* Information passed from the top-level
				 * "lsort" command. */
{
    int order = 0;

    if (infoPtr->sortMode == SORTMODE_ASCII) {
	order = TclUtfCmp(elemPtr1->collationKey.strValuePtr,
		elemPtr2->collationKey.strValuePtr);
    } else if (infoPtr->sortMode == SORTMODE_ASCII_NC) {
	order = TclUtfCasecmp(elemPtr1->collationKey.strValuePtr,
		elemPtr2->collationKey.strValuePtr);
    } else if (infoPtr->sortMode == SORTMODE_DICTIONARY) {
	order = DictionaryCompare(elemPtr1->collationKey.strValuePtr,
		elemPtr2->collationKey.strValuePtr);
    } else if (infoPtr->sortMode == SORTMODE_INTEGER) {
	Tcl_WideInt a, b;

	a = elemPtr1->collationKey.wideValue;
	b = elemPtr2->collationKey.wideValue;
	order = ((a >= b) - (a <= b));
    } else if (infoPtr->sortMode == SORTMODE_REAL) {
	double a, b;

	a = elemPtr1->collationKey.doubleValue;
	b = elemPtr2->collationKey.doubleValue;
	order = ((a >= b) - (a <= b));
    } else {
	Tcl_Obj **objv, *paramObjv[2];
	Tcl_Size objc;
	Tcl_Obj *objPtr1, *objPtr2;

	if (infoPtr->resultCode != TCL_OK) {
	    /*
	     * Once an error has occurred, skip any future comparisons so as
	     * to preserve the error message in sortInterp->result.
	     */

	    return 0;
	}


	objPtr1 = elemPtr1->collationKey.objValuePtr;
	objPtr2 = elemPtr2->collationKey.objValuePtr;

	paramObjv[0] = objPtr1;
	paramObjv[1] = objPtr2;

	/*
	 * We made space in the command list for the two things to compare.
	 * Replace them and evaluate the result.
	 */

	TclListObjLength(infoPtr->interp, infoPtr->compareCmdPtr, &objc);
	Tcl_ListObjReplace(infoPtr->interp, infoPtr->compareCmdPtr, objc - 2,
		2, 2, paramObjv);
	TclListObjGetElements(infoPtr->interp, infoPtr->compareCmdPtr,
		&objc, &objv);

	infoPtr->resultCode = Tcl_EvalObjv(infoPtr->interp, objc, objv, 0);

	if (infoPtr->resultCode != TCL_OK) {
	    Tcl_AddErrorInfo(infoPtr->interp, "\n    (-compare command)");
	    return 0;
	}

	/*
	 * Parse the result of the command.
	 */

	if (TclGetIntFromObj(infoPtr->interp,
		Tcl_GetObjResult(infoPtr->interp), &order) != TCL_OK) {
	    Tcl_SetObjResult(infoPtr->interp, Tcl_NewStringObj(
		    "-compare command returned non-integer result", -1));
	    Tcl_SetErrorCode(infoPtr->interp, "TCL", "OPERATION", "LSORT",
		    "COMPARISONFAILED", (void *)NULL);
	    infoPtr->resultCode = TCL_ERROR;
	    return 0;
	}
    }
    if (!infoPtr->isIncreasing) {
	order = -order;
    }
    return order;
}

/*
 *----------------------------------------------------------------------
 *
 * DictionaryCompare
 *
 *	This function compares two strings as if they were being used in an
 *	index or card catalog. The case of alphabetic characters is ignored,
 *	except to break ties. Thus "B" comes before "b" but after "a". Also,
 *	integers embedded in the strings compare in numerical order. In other
 *	words, "x10y" comes after "x9y", not * before it as it would when
 *	using strcmp().
 *
 * Results:
 *	A negative result means that the first element comes before the
 *	second, and a positive result means that the second element should
 *	come first. A result of zero means the two elements are equal and it
 *	doesn't matter which comes first.
 *
 * Side effects:
 *	None.
 *
 *----------------------------------------------------------------------
 */

static int
DictionaryCompare(
    const char *left, const char *right)	/* The strings to compare. */
{
    int uniLeft = 0, uniRight = 0, uniLeftLower, uniRightLower;
    int diff, zeros;
    int secondaryDiff = 0;

    while (1) {
	if (isdigit(UCHAR(*right))		/* INTL: digit */
		&& isdigit(UCHAR(*left))) {	/* INTL: digit */
	    /*
	     * There are decimal numbers embedded in the two strings. Compare
	     * them as numbers, rather than strings. If one number has more
	     * leading zeros than the other, the number with more leading
	     * zeros sorts later, but only as a secondary choice.
	     */

	    zeros = 0;
	    while ((*right == '0') && isdigit(UCHAR(right[1]))) {
		right++;
		zeros--;
	    }
	    while ((*left == '0') && isdigit(UCHAR(left[1]))) {
		left++;
		zeros++;
	    }
	    if (secondaryDiff == 0) {
		secondaryDiff = zeros;
	    }

	    /*
	     * The code below compares the numbers in the two strings without
	     * ever converting them to integers. It does this by first
	     * comparing the lengths of the numbers and then comparing the
	     * digit values.
	     */

	    diff = 0;
	    while (1) {
		if (diff == 0) {
		    diff = UCHAR(*left) - UCHAR(*right);
		}
		right++;
		left++;
		if (!isdigit(UCHAR(*right))) {		/* INTL: digit */
		    if (isdigit(UCHAR(*left))) {	/* INTL: digit */
			return 1;
		    } else {
			/*
			 * The two numbers have the same length. See if their
			 * values are different.
			 */

			if (diff != 0) {
			    return diff;
			}
			break;
		    }
		} else if (!isdigit(UCHAR(*left))) {	/* INTL: digit */
		    return -1;
		}
	    }
	    continue;
	}

	/*
	 * Convert character to Unicode for comparison purposes. If either
	 * string is at the terminating null, do a byte-wise comparison and
	 * bail out immediately.
	 */

	if ((*left != '\0') && (*right != '\0')) {
	    left += Tcl_UtfToUniChar(left, &uniLeft);
	    right += Tcl_UtfToUniChar(right, &uniRight);

	    /*
	     * Convert both chars to lower for the comparison, because
	     * dictionary sorts are case-insensitive. Covert to lower, not
	     * upper, so chars between Z and a will sort before A (where most
	     * other interesting punctuations occur).
	     */

	    uniLeftLower = Tcl_UniCharToLower(uniLeft);
	    uniRightLower = Tcl_UniCharToLower(uniRight);
	} else {
	    diff = UCHAR(*left) - UCHAR(*right);
	    break;
	}

	diff = uniLeftLower - uniRightLower;
	if (diff) {
	    return diff;
	}
	if (secondaryDiff == 0) {
	    if (Tcl_UniCharIsUpper(uniLeft) && Tcl_UniCharIsLower(uniRight)) {
		secondaryDiff = -1;
	    } else if (Tcl_UniCharIsUpper(uniRight)
		    && Tcl_UniCharIsLower(uniLeft)) {
		secondaryDiff = 1;
	    }
	}
    }
    if (diff == 0) {
	diff = secondaryDiff;
    }
    return diff;
}

/*
 *----------------------------------------------------------------------
 *
 * SelectObjFromSublist --
 *
 *	This procedure is invoked from lsearch and SortCompare. It is used for
 *	implementing the -index option, for the lsort and lsearch commands.
 *
 * Results:
 *	Returns NULL if a failure occurs, and sets the result in the infoPtr.
 *	Otherwise returns the Tcl_Obj* to the item.
 *
 * Side effects:
 *	None.
 *
 * Note:
 *	No reference counting is done, as the result is only used internally
 *	and never passed directly to user code.
 *
 *----------------------------------------------------------------------
 */

static Tcl_Obj *
SelectObjFromSublist(
    Tcl_Obj *objPtr,		/* Obj to select sublist from. */
    SortInfo *infoPtr)		/* Information passed from the top-level
				 * "lsearch" or "lsort" command. */
{
    Tcl_Size i;

    /*
     * Quick check for case when no "-index" option is there.
     */

    if (infoPtr->indexc == 0) {
	return objPtr;
    }

    /*
     * Iterate over the indices, traversing through the nested sublists as we
     * go.
     */

    for (i=0 ; i<infoPtr->indexc ; i++) {
	Tcl_Size listLen;
	int index;
	Tcl_Obj *currentObj, *lastObj=NULL;

	if (TclListObjLength(infoPtr->interp, objPtr, &listLen) != TCL_OK) {
	    infoPtr->resultCode = TCL_ERROR;
	    return NULL;
	}

	index = TclIndexDecode(infoPtr->indexv[i], listLen - 1);

	if (Tcl_ListObjIndex(infoPtr->interp, objPtr, index,
		&currentObj) != TCL_OK) {
	    infoPtr->resultCode = TCL_ERROR;
	    return NULL;
	}
	if (currentObj == NULL) {
	    if (index == TCL_INDEX_NONE) {
		index = TCL_INDEX_END - infoPtr->indexv[i];
		Tcl_SetObjResult(infoPtr->interp, Tcl_ObjPrintf(
			"element end-%d missing from sublist \"%s\"",
			index, TclGetString(objPtr)));
	    } else {
		Tcl_SetObjResult(infoPtr->interp, Tcl_ObjPrintf(
			"element %d missing from sublist \"%s\"",
			index, TclGetString(objPtr)));
	    }
	    Tcl_SetErrorCode(infoPtr->interp, "TCL", "OPERATION", "LSORT",
		    "INDEXFAILED", (void *)NULL);
	    infoPtr->resultCode = TCL_ERROR;
	    return NULL;
	}
	objPtr = currentObj;
	Tcl_BounceRefCount(lastObj);
	lastObj = currentObj;
    }
    return objPtr;
}

/*
 * Local Variables:
 * mode: c
 * c-basic-offset: 4
 * fill-column: 78
 * tab-width: 8
 * End:
 */<|MERGE_RESOLUTION|>--- conflicted
+++ resolved
@@ -2214,15 +2214,9 @@
 	if (status != TCL_OK ) {
 	    return TCL_ERROR;
 	}
-<<<<<<< HEAD
-    } else {
-	if (TclListObjGetElementsM(interp, objv[1], &listLen,
-=======
     } else if (TclListObjGetElements(interp, objv[1], &listLen,
->>>>>>> 3b079f13
-	    &elemPtrs) != TCL_OK) {
-	    return TCL_ERROR;
-	}
+	&elemPtrs) != TCL_OK) {
+	return TCL_ERROR;
     }
 
     if (listLen == 0) {
@@ -2241,7 +2235,7 @@
 	    Tcl_SetObjResult(interp, valueObj);
 	} else {
 	    if (elemPtrs == NULL) {
-		if (TclListObjGetElementsM(interp, objv[1], &listLen,
+		if (TclListObjGetElements(interp, objv[1], &listLen,
 		    &elemPtrs) != TCL_OK) {
 		    return TCL_ERROR;
 		}
@@ -2256,7 +2250,7 @@
 
     (void) Tcl_GetStringFromObj(joinObjPtr, &length);
     if (length == 0) {
-	if (TclListObjGetElementsM(interp, objv[1], &listLen,
+	if (TclListObjGetElements(interp, objv[1], &listLen,
 	    &elemPtrs) != TCL_OK) {
 	    return TCL_ERROR;
 	}
@@ -2289,7 +2283,7 @@
 	    }
 	} else {
 	    if (elemPtrs == NULL) {
-		if (TclListObjGetElementsM(interp, objv[1], &listLen,
+		if (TclListObjGetElements(interp, objv[1], &listLen,
 		    &elemPtrs) != TCL_OK) {
 		    return TCL_ERROR;
 		}
@@ -3691,12 +3685,8 @@
      * pointer to its array of element pointers.
      */
 
-<<<<<<< HEAD
     subjectPtr = objv[objc-2];
     result = Tcl_ListObjLength(interp, subjectPtr, &listc);
-=======
-    result = TclListObjGetElements(interp, objv[objc - 2], &listc, &listv);
->>>>>>> 3b079f13
     if (result != TCL_OK) {
 	goto done;
     }
@@ -3802,11 +3792,6 @@
 	     * [Bug 1844789], "lsearch -exact -integer ..." crashes, was
 	     * previously fixed at this point.
 	     */
-<<<<<<< HEAD
-=======
-
-	    TclListObjGetElements(NULL, objv[objc - 2], &listc, &listv);
->>>>>>> 3b079f13
 	    break;
 	case REAL:
 	    result = Tcl_GetDoubleFromObj(interp, patObj, &patDouble);
@@ -3818,11 +3803,6 @@
 	     * [Bug 1844789], "lsearch -exact -integer ..." crashes, was
 	     * previously fixed at this point.
 	     */
-<<<<<<< HEAD
-=======
-
-	    TclListObjGetElements(NULL, objv[objc - 2], &listc, &listv);
->>>>>>> 3b079f13
 	    break;
 	}
     } else {
