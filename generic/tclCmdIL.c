/*
 * Copyright © 1987-1993 The Regents of the University of California.
 * Copyright © 1993-1997 Lucent Technologies.
 * Copyright © 1994-1997 Sun Microsystems, Inc.
 * Copyright © 1998-1999 Scriptics Corporation.
 * Copyright © 2001 Kevin B. Kenny. All rights reserved.
 * Copyright © 2005 Donal K. Fellows.
 *
 * See the file "license.terms" for information on usage and redistribution of
 * this file, and for a DISCLAIMER OF ALL WARRANTIES.
 */

/*
 * You may distribute and/or modify this program under the terms of the GNU
 * Affero General Public License as published by the Free Software Foundation,
 * either version 3 of the License, or (at your option) any later version.

 * See the file "COPYING" for information on usage and redistribution
 * of this file, and for a DISCLAIMER OF ALL WARRANTIES.
*/

/*
 * tclCmdIL.c --
 *
 *	This file contains the top-level command routines for most of the Tcl
 *	built-in commands whose names begin with the letters I through L. It
 *	contains only commands in the generic core (i.e., those that don't
 *	depend much upon UNIX facilities).
 */

#include "tclInt.h"
#include "tclRegexp.h"
#include "tclTomMath.h"
#include <math.h>
#include <assert.h>

/*
 * During execution of the "lsort" command, structures of the following type
 * are used to arrange the objects being sorted into a collection of linked
 * lists.
 */

typedef struct SortElement {
    union {			/* The value that we sorting by. */
	const char *strValuePtr;
	Tcl_WideInt wideValue;
	double doubleValue;
	Tcl_Obj *objValuePtr;
    } collationKey;
    union {			/* Object being sorted, or its index. */
	Tcl_Obj *objPtr;
	size_t index;
    } payload;
    struct SortElement *nextPtr;/* Next element in the list, or NULL for end
				 * of list. */
} SortElement;

/*
 * These function pointer types are used with the "lsearch" and "lsort"
 * commands to facilitate the "-nocase" option.
 */

typedef int (*SortStrCmpFn_t) (const char *, const char *);
typedef int (*SortMemCmpFn_t) (const void *, const void *, Tcl_Size);

/*
 * The "lsort" command needs to pass certain information down to the function
 * that compares two list elements, and the comparison function needs to pass
 * success or failure information back up to the top-level "lsort" command.
 * The following structure is used to pass this information.
 */

typedef struct {
    int isIncreasing;		/* Nonzero means sort in increasing order. */
    int sortMode;		/* The sort mode. One of SORTMODE_* values
				 * defined below. */
    Tcl_Obj *compareCmdPtr;	/* The Tcl comparison command when sortMode is
				 * SORTMODE_COMMAND. Preinitialized to hold
				 * base of command. */
    int *indexv;		/* If the -index option was specified, this
				 * holds an encoding of the indexes contained
				 * in the list supplied as an argument to
				 * that option.
				 * NULL if no indexes supplied, and points to
				 * singleIndex field when only one
				 * supplied. */
    Tcl_Size indexc;		/* Number of indexes in indexv array. */
    int singleIndex;		/* Static space for common index case. */
    int unique;
    int numElements;
    Tcl_Interp *interp;		/* The interpreter in which the sort is being
				 * done. */
    int resultCode;		/* Completion code for the lsort command. If
				 * an error occurs during the sort this is
				 * changed from TCL_OK to TCL_ERROR. */
} SortInfo;

/*
 * The "sortMode" field of the SortInfo structure can take on any of the
 * following values.
 */

#define SORTMODE_ASCII		0
#define SORTMODE_INTEGER	1
#define SORTMODE_REAL		2
#define SORTMODE_COMMAND	3
#define SORTMODE_DICTIONARY	4
#define SORTMODE_ASCII_NC	8

/*
 * Definitions for [lseq] command
 */
static const char *const seq_operations[] = {
    "..", "to", "count", "by", NULL
};
typedef enum {
    LSEQ_DOTS, LSEQ_TO, LSEQ_COUNT, LSEQ_BY
} SequenceOperators;
typedef enum {
     NoneArg, NumericArg, RangeKeywordArg, ErrArg, LastArg = 8
} SequenceDecoded;

/*
 * Forward declarations for procedures defined in this file:
 */

static int		DictionaryCompare(const char *left, const char *right);
static Tcl_NRPostProc	IfConditionCallback;
static Tcl_ObjCmdProc	InfoArgsCmd;
static Tcl_ObjCmdProc	InfoBodyCmd;
static Tcl_ObjCmdProc	InfoCmdCountCmd;
static Tcl_ObjCmdProc	InfoCommandsCmd;
static Tcl_ObjCmdProc	InfoCompleteCmd;
static Tcl_ObjCmdProc	InfoDefaultCmd;
/* TIP #348 - New 'info' subcommand 'errorstack' */
static Tcl_ObjCmdProc	InfoErrorStackCmd;
/* TIP #280 - New 'info' subcommand 'frame' */
static Tcl_ObjCmdProc	InfoFrameCmd;
static Tcl_ObjCmdProc	InfoFunctionsCmd;
static Tcl_ObjCmdProc	InfoHostnameCmd;
static Tcl_ObjCmdProc	InfoLevelCmd;
static Tcl_ObjCmdProc	InfoLibraryCmd;
static Tcl_ObjCmdProc	InfoLoadedCmd;
static Tcl_ObjCmdProc	InfoNameOfExecutableCmd;
static Tcl_ObjCmdProc	InfoPatchLevelCmd;
static Tcl_ObjCmdProc	InfoProcsCmd;
static Tcl_ObjCmdProc	InfoScriptCmd;
static Tcl_ObjCmdProc	InfoSharedlibCmd;
static Tcl_ObjCmdProc	InfoCmdTypeCmd;
static Tcl_ObjCmdProc	InfoTclVersionCmd;
static SortElement *	MergeLists(SortElement *leftPtr, SortElement *rightPtr,
			    SortInfo *infoPtr);
static int		SortCompare(SortElement *firstPtr, SortElement *second,
			    SortInfo *infoPtr);
static Tcl_Obj *	SelectObjFromSublist(Tcl_Obj *firstPtr,
			    SortInfo *infoPtr);

/*
 * Array of values describing how to implement each standard subcommand of the
 * "info" command.
 */

static const EnsembleImplMap defaultInfoMap[] = {
    {"args",		   InfoArgsCmd,		    TclCompileBasic1ArgCmd, NULL, NULL, 0},
    {"body",		   InfoBodyCmd,		    TclCompileBasic1ArgCmd, NULL, NULL, 0},
    {"cmdcount",	   InfoCmdCountCmd,	    TclCompileBasic0ArgCmd, NULL, NULL, 0},
    {"cmdtype",		   InfoCmdTypeCmd,	    TclCompileBasic1ArgCmd, NULL, NULL, 1},
    {"commands",	   InfoCommandsCmd,	    TclCompileInfoCommandsCmd, NULL, NULL, 0},
    {"complete",	   InfoCompleteCmd,	    TclCompileBasic1ArgCmd, NULL, NULL, 0},
    {"constant",	   TclInfoConstantCmd,	    TclCompileBasic1ArgCmd, NULL, NULL, 0},
    {"consts",		   TclInfoConstsCmd,	    TclCompileBasic0Or1ArgCmd, NULL, NULL, 0},
    {"coroutine",	   TclInfoCoroutineCmd,     TclCompileInfoCoroutineCmd, NULL, NULL, 0},
    {"default",		   InfoDefaultCmd,	    TclCompileBasic3ArgCmd, NULL, NULL, 0},
    {"errorstack",	   InfoErrorStackCmd,	    TclCompileBasic0Or1ArgCmd, NULL, NULL, 0},
    {"exists",		   TclInfoExistsCmd,	    TclCompileInfoExistsCmd, NULL, NULL, 0},
    {"frame",		   InfoFrameCmd,	    TclCompileBasic0Or1ArgCmd, NULL, NULL, 0},
    {"functions",	   InfoFunctionsCmd,	    TclCompileBasic0Or1ArgCmd, NULL, NULL, 0},
    {"globals",		   TclInfoGlobalsCmd,	    TclCompileBasic0Or1ArgCmd, NULL, NULL, 0},
    {"hostname",	   InfoHostnameCmd,	    TclCompileBasic0ArgCmd, NULL, NULL, 0},
    {"level",		   InfoLevelCmd,	    TclCompileInfoLevelCmd, NULL, NULL, 0},
    {"library",		   InfoLibraryCmd,	    TclCompileBasic0ArgCmd, NULL, NULL, 0},
    {"loaded",		   InfoLoadedCmd,	    TclCompileBasic0Or1ArgCmd, NULL, NULL, 0},
    {"locals",		   TclInfoLocalsCmd,	    TclCompileBasic0Or1ArgCmd, NULL, NULL, 0},
    {"nameofexecutable",   InfoNameOfExecutableCmd, TclCompileBasic0ArgCmd, NULL, NULL, 1},
    {"patchlevel",	   InfoPatchLevelCmd,	    TclCompileBasic0ArgCmd, NULL, NULL, 0},
    {"procs",		   InfoProcsCmd,	    TclCompileBasic0Or1ArgCmd, NULL, NULL, 0},
    {"script",		   InfoScriptCmd,	    TclCompileBasic0Or1ArgCmd, NULL, NULL, 0},
    {"sharedlibextension", InfoSharedlibCmd,	    TclCompileBasic0ArgCmd, NULL, NULL, 0},
    {"tclversion",	   InfoTclVersionCmd,	    TclCompileBasic0ArgCmd, NULL, NULL, 0},
    {"vars",		   TclInfoVarsCmd,	    TclCompileBasic0Or1ArgCmd, NULL, NULL, 0},
    {NULL, NULL, NULL, NULL, NULL, 0}
};

/*
 *----------------------------------------------------------------------
 *
 * Tcl_IfObjCmd --
 *
 *	This procedure is invoked to process the "if" Tcl command. See the
 *	user documentation for details on what it does.
 *
 *	With the bytecode compiler, this procedure is only called when a
 *	command name is computed at runtime, and is "if" or the name to which
 *	"if" was renamed: e.g., "set z if; $z 1 {puts foo}"
 *
 * Results:
 *	A standard Tcl result.
 *
 * Side effects:
 *	See the user documentation.
 *
 *----------------------------------------------------------------------
 */

int
Tcl_IfObjCmd(
    void *clientData,
    Tcl_Interp *interp,		/* Current interpreter. */
    int objc,			/* Number of arguments. */
    Tcl_Obj *const objv[])	/* Argument objects. */
{
    return Tcl_NRCallObjProc(interp, TclNRIfObjCmd, clientData, objc, objv);
}

int
TclNRIfObjCmd(
    TCL_UNUSED(void *),
    Tcl_Interp *interp,		/* Current interpreter. */
    int objc,			/* Number of arguments. */
    Tcl_Obj *const objv[])	/* Argument objects. */
{
    Tcl_Obj *boolObj;

    if (objc <= 1) {
	Tcl_SetObjResult(interp, Tcl_ObjPrintf(
		"wrong # args: no expression after \"%s\" argument",
		TclGetString(objv[0])));
	Tcl_SetErrorCode(interp, "TCL", "WRONGARGS", (char *)NULL);
	return TCL_ERROR;
    }

    /*
     * At this point, objv[1] refers to the main expression to test. The
     * arguments after the expression must be "then" (optional) and a script
     * to execute if the expression is true.
     */

    TclNewObj(boolObj);
    Tcl_NRAddCallback(interp, IfConditionCallback, INT2PTR(objc),
	    (void *) objv, INT2PTR(1), boolObj);
    return Tcl_NRExprObj(interp, objv[1], boolObj);
}

static int
IfConditionCallback(
    void *data[],
    Tcl_Interp *interp,
    int result)
{
    Interp *iPtr = (Interp *) interp;
    int objc = PTR2INT(data[0]);
    Tcl_Obj *const *objv = (Tcl_Obj *const *)data[1];
    int i = PTR2INT(data[2]);
    Tcl_Obj *boolObj = (Tcl_Obj *)data[3];
    int value, thenScriptIndex = 0;
    const char *clause;

    if (result != TCL_OK) {
	TclDecrRefCount(boolObj);
	return result;
    }
    if (Tcl_GetBooleanFromObj(interp, boolObj, &value) != TCL_OK) {
	TclDecrRefCount(boolObj);
	return TCL_ERROR;
    }
    TclDecrRefCount(boolObj);

    while (1) {
	i++;
	if (i >= objc) {
	    goto missingScript;
	}
	clause = TclGetString(objv[i]);
	if ((i < objc) && (strcmp(clause, "then") == 0)) {
	    i++;
	}
	if (i >= objc) {
	    goto missingScript;
	}
	if (value) {
	    thenScriptIndex = i;
	    value = 0;
	}

	/*
	 * The expression evaluated to false. Skip the command, then see if
	 * there is an "else" or "elseif" clause.
	 */

	i++;
	if (i >= objc) {
	    if (thenScriptIndex) {
		/*
		 * TIP #280. Make invoking context available to branch.
		 */

		return TclNREvalObjEx(interp, objv[thenScriptIndex], 0,
			iPtr->cmdFramePtr, thenScriptIndex);
	    }
	    return TCL_OK;
	}
	clause = TclGetString(objv[i]);
	if ((clause[0] != 'e') || (strcmp(clause, "elseif") != 0)) {
	    break;
	}
	i++;

	/*
	 * At this point in the loop, objv and objc refer to an expression to
	 * test, either for the main expression or an expression following an
	 * "elseif". The arguments after the expression must be "then"
	 * (optional) and a script to execute if the expression is true.
	 */

	if (i >= objc) {
	    Tcl_SetObjResult(interp, Tcl_ObjPrintf(
		    "wrong # args: no expression after \"%s\" argument",
		    clause));
	    Tcl_SetErrorCode(interp, "TCL", "WRONGARGS", (char *)NULL);
	    return TCL_ERROR;
	}
	if (!thenScriptIndex) {
	    TclNewObj(boolObj);
	    Tcl_NRAddCallback(interp, IfConditionCallback, data[0], data[1],
		    INT2PTR(i), boolObj);
	    return Tcl_NRExprObj(interp, objv[i], boolObj);
	}
    }

    /*
     * Couldn't find a "then" or "elseif" clause to execute. Check now for an
     * "else" clause. We know that there's at least one more argument when we
     * get here.
     */

    if (strcmp(clause, "else") == 0) {
	i++;
	if (i >= objc) {
	    goto missingScript;
	}
    }
    if (i < objc - 1) {
	Tcl_SetObjResult(interp, Tcl_NewStringObj(
		"wrong # args: extra words after \"else\" clause in \"if\" command",
		-1));
	Tcl_SetErrorCode(interp, "TCL", "WRONGARGS", (char *)NULL);
	return TCL_ERROR;
    }
    if (thenScriptIndex) {
	/*
	 * TIP #280. Make invoking context available to branch/else.
	 */

	return TclNREvalObjEx(interp, objv[thenScriptIndex], 0,
		iPtr->cmdFramePtr, thenScriptIndex);
    }
    return TclNREvalObjEx(interp, objv[i], 0, iPtr->cmdFramePtr, i);

  missingScript:
    Tcl_SetObjResult(interp, Tcl_ObjPrintf(
	    "wrong # args: no script following \"%s\" argument",
	    TclGetString(objv[i-1])));
    Tcl_SetErrorCode(interp, "TCL", "WRONGARGS", (char *)NULL);
    return TCL_ERROR;
}

/*
 *----------------------------------------------------------------------
 *
 * Tcl_IncrObjCmd --
 *
 *	This procedure is invoked to process the "incr" Tcl command. See the
 *	user documentation for details on what it does.
 *
 *	With the bytecode compiler, this procedure is only called when a
 *	command name is computed at runtime, and is "incr" or the name to
 *	which "incr" was renamed: e.g., "set z incr; $z i -1"
 *
 * Results:
 *	A standard Tcl result.
 *
 * Side effects:
 *	See the user documentation.
 *
 *----------------------------------------------------------------------
 */

int
Tcl_IncrObjCmd(
    TCL_UNUSED(void *),
    Tcl_Interp *interp,		/* Current interpreter. */
    int objc,			/* Number of arguments. */
    Tcl_Obj *const objv[])	/* Argument objects. */
{
    Tcl_Obj *newValuePtr, *incrPtr;

    if ((objc != 2) && (objc != 3)) {
	Tcl_WrongNumArgs(interp, 1, objv, "varName ?increment?");
	return TCL_ERROR;
    }

    if (objc == 3) {
	incrPtr = objv[2];
    } else {
	TclNewIntObj(incrPtr, 1);
    }
    Tcl_IncrRefCount(incrPtr);
    newValuePtr = TclIncrObjVar2(interp, objv[1], NULL,
	    incrPtr, TCL_LEAVE_ERR_MSG);
    Tcl_DecrRefCount(incrPtr);

    if (newValuePtr == NULL) {
	return TCL_ERROR;
    }

    /*
     * Set the interpreter's object result to refer to the variable's new
     * value object.
     */

    Tcl_SetObjResult(interp, newValuePtr);
    return TCL_OK;
}

/*
 *----------------------------------------------------------------------
 *
 * TclInitInfoCmd --
 *
 *	This function is called to create the "info" Tcl command. See the user
 *	documentation for details on what it does.
 *
 * Results:
 *	Handle for the info command, or NULL on failure.
 *
 * Side effects:
 *	none
 *
 *----------------------------------------------------------------------
 */

Tcl_Command
TclInitInfoCmd(
    Tcl_Interp *interp)		/* Current interpreter. */
{
    return TclMakeEnsemble(interp, "info", defaultInfoMap);
}

/*
 *----------------------------------------------------------------------
 *
 * InfoArgsCmd --
 *
 *	Called to implement the "info args" command that returns the argument
 *	list for a procedure. Handles the following syntax:
 *
 *	    info args procName
 *
 * Results:
 *	Returns TCL_OK if successful and TCL_ERROR if there is an error.
 *
 * Side effects:
 *	Returns a result in the interpreter's result object. If there is an
 *	error, the result is an error message.
 *
 *----------------------------------------------------------------------
 */

static int
InfoArgsCmd(
    TCL_UNUSED(void *),
    Tcl_Interp *interp,		/* Current interpreter. */
    int objc,			/* Number of arguments. */
    Tcl_Obj *const objv[])	/* Argument objects. */
{
    Interp *iPtr = (Interp *) interp;
    const char *name;
    Proc *procPtr;
    CompiledLocal *localPtr;
    Tcl_Obj *listObjPtr;

    if (objc != 2) {
	Tcl_WrongNumArgs(interp, 1, objv, "procname");
	return TCL_ERROR;
    }

    name = TclGetString(objv[1]);
    procPtr = TclFindProc(iPtr, name);
    if (procPtr == NULL) {
	Tcl_SetObjResult(interp, Tcl_ObjPrintf(
		"\"%s\" isn't a procedure", name));
	Tcl_SetErrorCode(interp, "TCL", "LOOKUP", "PROCEDURE", name, (char *)NULL);
	return TCL_ERROR;
    }

    /*
     * Build a return list containing the arguments.
     */

    listObjPtr = Tcl_NewListObj(0, NULL);
    for (localPtr = procPtr->firstLocalPtr;  localPtr != NULL;
	    localPtr = localPtr->nextPtr) {
	if (TclIsVarArgument(localPtr)) {
	    Tcl_ListObjAppendElement(interp, listObjPtr,
		    Tcl_NewStringObj(localPtr->name, -1));
	}
    }
    Tcl_SetObjResult(interp, listObjPtr);
    return TCL_OK;
}

/*
 *----------------------------------------------------------------------
 *
 * InfoBodyCmd --
 *
 *	Called to implement the "info body" command that returns the body for
 *	a procedure. Handles the following syntax:
 *
 *	    info body procName
 *
 * Results:
 *	Returns TCL_OK if successful and TCL_ERROR if there is an error.
 *
 * Side effects:
 *	Returns a result in the interpreter's result object. If there is an
 *	error, the result is an error message.
 *
 *----------------------------------------------------------------------
 */

static int
InfoBodyCmd(
    TCL_UNUSED(void *),
    Tcl_Interp *interp,		/* Current interpreter. */
    int objc,			/* Number of arguments. */
    Tcl_Obj *const objv[])	/* Argument objects. */
{
    Interp *iPtr = (Interp *) interp;
    const char *name, *bytes;
    Proc *procPtr;
    Tcl_Size numBytes;

    if (objc != 2) {
	Tcl_WrongNumArgs(interp, 1, objv, "procname");
	return TCL_ERROR;
    }

    name = TclGetString(objv[1]);
    procPtr = TclFindProc(iPtr, name);
    if (procPtr == NULL) {
	Tcl_SetObjResult(interp, Tcl_ObjPrintf(
		"\"%s\" isn't a procedure", name));
	Tcl_SetErrorCode(interp, "TCL", "LOOKUP", "PROCEDURE", name, (char *)NULL);
	return TCL_ERROR;
    }

    /*
     * Here we used to return procPtr->bodyPtr, except when the body was
     * bytecompiled - in that case, the return was a copy of the body's string
     * rep. In order to better isolate the implementation details of the
     * compiler/engine subsystem, we now always return a copy of the string
     * rep. It is important to return a copy so that later manipulations of
     * the object do not invalidate the internal rep.
     */

    bytes = Tcl_GetStringFromObj(procPtr->bodyPtr, &numBytes);
    Tcl_SetObjResult(interp, Tcl_NewStringObj(bytes, numBytes));
    return TCL_OK;
}

/*
 *----------------------------------------------------------------------
 *
 * InfoCmdCountCmd --
 *
 *	Called to implement the "info cmdcount" command that returns the
 *	number of commands that have been executed. Handles the following
 *	syntax:
 *
 *	    info cmdcount
 *
 * Results:
 *	Returns TCL_OK if successful and TCL_ERROR if there is an error.
 *
 * Side effects:
 *	Returns a result in the interpreter's result object. If there is an
 *	error, the result is an error message.
 *
 *----------------------------------------------------------------------
 */

static int
InfoCmdCountCmd(
    TCL_UNUSED(void *),
    Tcl_Interp *interp,		/* Current interpreter. */
    int objc,			/* Number of arguments. */
    Tcl_Obj *const objv[])	/* Argument objects. */
{
    Interp *iPtr = (Interp *) interp;

    if (objc != 1) {
	Tcl_WrongNumArgs(interp, 1, objv, NULL);
	return TCL_ERROR;
    }

    Tcl_SetObjResult(interp, Tcl_NewWideIntObj(iPtr->cmdCount));
    return TCL_OK;
}

/*
 *----------------------------------------------------------------------
 *
 * InfoCommandsCmd --
 *
 *	Called to implement the "info commands" command that returns the list
 *	of commands in the interpreter that match an optional pattern. The
 *	pattern, if any, consists of an optional sequence of namespace names
 *	separated by "::" qualifiers, which is followed by a glob-style
 *	pattern that restricts which commands are returned. Handles the
 *	following syntax:
 *
 *	    info commands ?pattern?
 *
 * Results:
 *	Returns TCL_OK if successful and TCL_ERROR if there is an error.
 *
 * Side effects:
 *	Returns a result in the interpreter's result object. If there is an
 *	error, the result is an error message.
 *
 *----------------------------------------------------------------------
 */

static int
InfoCommandsCmd(
    TCL_UNUSED(void *),
    Tcl_Interp *interp,		/* Current interpreter. */
    int objc,			/* Number of arguments. */
    Tcl_Obj *const objv[])	/* Argument objects. */
{
    const char *cmdName, *pattern;
    const char *simplePattern;
    Tcl_HashEntry *entryPtr;
    Tcl_HashSearch search;
    Namespace *nsPtr;
    Namespace *globalNsPtr = (Namespace *) Tcl_GetGlobalNamespace(interp);
    Namespace *currNsPtr = (Namespace *) Tcl_GetCurrentNamespace(interp);
    Tcl_Obj *listPtr, *elemObjPtr;
    int specificNsInPattern = 0;/* Init. to avoid compiler warning. */
    Tcl_Command cmd;
    Tcl_Size i;

    /*
     * Get the pattern and find the "effective namespace" in which to list
     * commands.
     */

    if (objc == 1) {
	simplePattern = NULL;
	nsPtr = currNsPtr;
	specificNsInPattern = 0;
    } else if (objc == 2) {
	/*
	 * From the pattern, get the effective namespace and the simple
	 * pattern (no namespace qualifiers or ::'s) at the end. If an error
	 * was found while parsing the pattern, return it. Otherwise, if the
	 * namespace wasn't found, just leave nsPtr NULL: we will return an
	 * empty list since no commands there can be found.
	 */

	Namespace *dummy1NsPtr, *dummy2NsPtr;

	pattern = TclGetString(objv[1]);
	TclGetNamespaceForQualName(interp, pattern, NULL, 0, &nsPtr,
		&dummy1NsPtr, &dummy2NsPtr, &simplePattern);

	if (nsPtr != NULL) {	/* We successfully found the pattern's ns. */
	    specificNsInPattern = (strcmp(simplePattern, pattern) != 0);
	}
    } else {
	Tcl_WrongNumArgs(interp, 1, objv, "?pattern?");
	return TCL_ERROR;
    }

    /*
     * Exit as quickly as possible if we couldn't find the namespace.
     */

    if (nsPtr == NULL) {
	return TCL_OK;
    }

    /*
     * Scan through the effective namespace's command table and create a list
     * with all commands that match the pattern. If a specific namespace was
     * requested in the pattern, qualify the command names with the namespace
     * name.
     */

    listPtr = Tcl_NewListObj(0, NULL);

    if (simplePattern != NULL && TclMatchIsTrivial(simplePattern)) {
	/*
	 * Special case for when the pattern doesn't include any of glob's
	 * special characters. This lets us avoid scans of any hash tables.
	 */

	entryPtr = Tcl_FindHashEntry(&nsPtr->cmdTable, simplePattern);
	if (entryPtr != NULL) {
	    if (specificNsInPattern) {
		cmd = (Tcl_Command)Tcl_GetHashValue(entryPtr);
		TclNewObj(elemObjPtr);
		Tcl_GetCommandFullName(interp, cmd, elemObjPtr);
	    } else {
		cmdName = (const char *)Tcl_GetHashKey(&nsPtr->cmdTable, entryPtr);
		elemObjPtr = Tcl_NewStringObj(cmdName, -1);
	    }
	    Tcl_ListObjAppendElement(interp, listPtr, elemObjPtr);
	    Tcl_SetObjResult(interp, listPtr);
	    return TCL_OK;
	}
	if ((nsPtr != globalNsPtr) && !specificNsInPattern) {
	    Tcl_HashTable *tablePtr = NULL;	/* Quell warning. */

	    for (i=0 ; i<nsPtr->commandPathLength ; i++) {
		Namespace *pathNsPtr = nsPtr->commandPathArray[i].nsPtr;

		if (pathNsPtr == NULL) {
		    continue;
		}
		tablePtr = &pathNsPtr->cmdTable;
		entryPtr = Tcl_FindHashEntry(tablePtr, simplePattern);
		if (entryPtr != NULL) {
		    break;
		}
	    }
	    if (entryPtr == NULL) {
		tablePtr = &globalNsPtr->cmdTable;
		entryPtr = Tcl_FindHashEntry(tablePtr, simplePattern);
	    }
	    if (entryPtr != NULL) {
		cmdName = (const char *)Tcl_GetHashKey(tablePtr, entryPtr);
		Tcl_ListObjAppendElement(interp, listPtr,
			Tcl_NewStringObj(cmdName, -1));
		Tcl_SetObjResult(interp, listPtr);
		return TCL_OK;
	    }
	}
    } else if (nsPtr->commandPathLength == 0 || specificNsInPattern) {
	/*
	 * The pattern is non-trivial, but either there is no explicit path or
	 * there is an explicit namespace in the pattern. In both cases, the
	 * old matching scheme is perfect.
	 */

	entryPtr = Tcl_FirstHashEntry(&nsPtr->cmdTable, &search);
	while (entryPtr != NULL) {
	    cmdName = (const char *)Tcl_GetHashKey(&nsPtr->cmdTable, entryPtr);
	    if ((simplePattern == NULL)
		    || Tcl_StringMatch(cmdName, simplePattern)) {
		if (specificNsInPattern) {
		    cmd = (Tcl_Command)Tcl_GetHashValue(entryPtr);
		    TclNewObj(elemObjPtr);
		    Tcl_GetCommandFullName(interp, cmd, elemObjPtr);
		} else {
		    elemObjPtr = Tcl_NewStringObj(cmdName, -1);
		}
		Tcl_ListObjAppendElement(interp, listPtr, elemObjPtr);
	    }
	    entryPtr = Tcl_NextHashEntry(&search);
	}

	/*
	 * If the effective namespace isn't the global :: namespace, and a
	 * specific namespace wasn't requested in the pattern, then add in all
	 * global :: commands that match the simple pattern. Of course, we add
	 * in only those commands that aren't hidden by a command in the
	 * effective namespace.
	 */

	if ((nsPtr != globalNsPtr) && !specificNsInPattern) {
	    entryPtr = Tcl_FirstHashEntry(&globalNsPtr->cmdTable, &search);
	    while (entryPtr != NULL) {
		cmdName = (const char *)Tcl_GetHashKey(&globalNsPtr->cmdTable, entryPtr);
		if ((simplePattern == NULL)
			|| Tcl_StringMatch(cmdName, simplePattern)) {
		    if (Tcl_FindHashEntry(&nsPtr->cmdTable, cmdName) == NULL) {
			Tcl_ListObjAppendElement(interp, listPtr,
				Tcl_NewStringObj(cmdName, -1));
		    }
		}
		entryPtr = Tcl_NextHashEntry(&search);
	    }
	}
    } else {
	/*
	 * The pattern is non-trivial (can match more than one command name),
	 * there is an explicit path, and there is no explicit namespace in
	 * the pattern. This means that we have to traverse the path to
	 * discover all the commands defined.
	 */

	Tcl_HashTable addedCommandsTable;
	int isNew;
	int foundGlobal = (nsPtr == globalNsPtr);

	/*
	 * We keep a hash of the objects already added to the result list.
	 */

	Tcl_InitObjHashTable(&addedCommandsTable);

	entryPtr = Tcl_FirstHashEntry(&nsPtr->cmdTable, &search);
	while (entryPtr != NULL) {
	    cmdName = (const char *)Tcl_GetHashKey(&nsPtr->cmdTable, entryPtr);
	    if ((simplePattern == NULL)
		    || Tcl_StringMatch(cmdName, simplePattern)) {
		elemObjPtr = Tcl_NewStringObj(cmdName, -1);
		Tcl_ListObjAppendElement(interp, listPtr, elemObjPtr);
		(void) Tcl_CreateHashEntry(&addedCommandsTable,
			elemObjPtr, &isNew);
	    }
	    entryPtr = Tcl_NextHashEntry(&search);
	}

	/*
	 * Search the path next.
	 */

	for (i=0 ; i<nsPtr->commandPathLength ; i++) {
	    Namespace *pathNsPtr = nsPtr->commandPathArray[i].nsPtr;

	    if (pathNsPtr == NULL) {
		continue;
	    }
	    if (pathNsPtr == globalNsPtr) {
		foundGlobal = 1;
	    }
	    entryPtr = Tcl_FirstHashEntry(&pathNsPtr->cmdTable, &search);
	    while (entryPtr != NULL) {
		cmdName = (const char *)Tcl_GetHashKey(&pathNsPtr->cmdTable, entryPtr);
		if ((simplePattern == NULL)
			|| Tcl_StringMatch(cmdName, simplePattern)) {
		    elemObjPtr = Tcl_NewStringObj(cmdName, -1);
		    (void) Tcl_CreateHashEntry(&addedCommandsTable,
			    elemObjPtr, &isNew);
		    if (isNew) {
			Tcl_ListObjAppendElement(interp, listPtr, elemObjPtr);
		    } else {
			TclDecrRefCount(elemObjPtr);
		    }
		}
		entryPtr = Tcl_NextHashEntry(&search);
	    }
	}

	/*
	 * If the effective namespace isn't the global :: namespace, and a
	 * specific namespace wasn't requested in the pattern, then add in all
	 * global :: commands that match the simple pattern. Of course, we add
	 * in only those commands that aren't hidden by a command in the
	 * effective namespace.
	 */

	if (!foundGlobal) {
	    entryPtr = Tcl_FirstHashEntry(&globalNsPtr->cmdTable, &search);
	    while (entryPtr != NULL) {
		cmdName = (const char *)Tcl_GetHashKey(&globalNsPtr->cmdTable, entryPtr);
		if ((simplePattern == NULL)
			|| Tcl_StringMatch(cmdName, simplePattern)) {
		    elemObjPtr = Tcl_NewStringObj(cmdName, -1);
		    if (Tcl_FindHashEntry(&addedCommandsTable,
			    (char *) elemObjPtr) == NULL) {
			Tcl_ListObjAppendElement(interp, listPtr, elemObjPtr);
		    } else {
			TclDecrRefCount(elemObjPtr);
		    }
		}
		entryPtr = Tcl_NextHashEntry(&search);
	    }
	}

	Tcl_DeleteHashTable(&addedCommandsTable);
    }

    Tcl_SetObjResult(interp, listPtr);
    return TCL_OK;
}

/*
 *----------------------------------------------------------------------
 *
 * InfoCompleteCmd --
 *
 *	Called to implement the "info complete" command that determines
 *	whether a string is a complete Tcl command. Handles the following
 *	syntax:
 *
 *	    info complete command
 *
 * Results:
 *	Returns TCL_OK if successful and TCL_ERROR if there is an error.
 *
 * Side effects:
 *	Returns a result in the interpreter's result object. If there is an
 *	error, the result is an error message.
 *
 *----------------------------------------------------------------------
 */

static int
InfoCompleteCmd(
    TCL_UNUSED(void *),
    Tcl_Interp *interp,		/* Current interpreter. */
    int objc,			/* Number of arguments. */
    Tcl_Obj *const objv[])	/* Argument objects. */
{
    if (objc != 2) {
	Tcl_WrongNumArgs(interp, 1, objv, "command");
	return TCL_ERROR;
    }

    Tcl_SetObjResult(interp, Tcl_NewBooleanObj(
	    TclObjCommandComplete(objv[1])));
    return TCL_OK;
}

/*
 *----------------------------------------------------------------------
 *
 * InfoDefaultCmd --
 *
 *	Called to implement the "info default" command that returns the
 *	default value for a procedure argument. Handles the following syntax:
 *
 *	    info default procName arg varName
 *
 * Results:
 *	Returns TCL_OK if successful and TCL_ERROR if there is an error.
 *
 * Side effects:
 *	Returns a result in the interpreter's result object. If there is an
 *	error, the result is an error message.
 *
 *----------------------------------------------------------------------
 */

static int
InfoDefaultCmd(
    TCL_UNUSED(void *),
    Tcl_Interp *interp,		/* Current interpreter. */
    int objc,			/* Number of arguments. */
    Tcl_Obj *const objv[])	/* Argument objects. */
{
    Interp *iPtr = (Interp *) interp;
    const char *procName, *argName;
    Proc *procPtr;
    CompiledLocal *localPtr;
    Tcl_Obj *valueObjPtr;

    if (objc != 4) {
	Tcl_WrongNumArgs(interp, 1, objv, "procname arg varname");
	return TCL_ERROR;
    }

    procName = TclGetString(objv[1]);
    argName = TclGetString(objv[2]);

    procPtr = TclFindProc(iPtr, procName);
    if (procPtr == NULL) {
	Tcl_SetObjResult(interp, Tcl_ObjPrintf(
		"\"%s\" isn't a procedure", procName));
	Tcl_SetErrorCode(interp, "TCL", "LOOKUP", "PROCEDURE", procName,
		(char *)NULL);
	return TCL_ERROR;
    }

    for (localPtr = procPtr->firstLocalPtr;  localPtr != NULL;
	    localPtr = localPtr->nextPtr) {
	if (TclIsVarArgument(localPtr)
		&& (strcmp(argName, localPtr->name) == 0)) {
	    if (localPtr->defValuePtr != NULL) {
		valueObjPtr = Tcl_ObjSetVar2(interp, objv[3], NULL,
			localPtr->defValuePtr, TCL_LEAVE_ERR_MSG);
		if (valueObjPtr == NULL) {
		    return TCL_ERROR;
		}
		Tcl_SetObjResult(interp, Tcl_NewBooleanObj(1));
	    } else {
		Tcl_Obj *nullObjPtr;
		TclNewObj(nullObjPtr);

		valueObjPtr = Tcl_ObjSetVar2(interp, objv[3], NULL,
			nullObjPtr, TCL_LEAVE_ERR_MSG);
		if (valueObjPtr == NULL) {
		    return TCL_ERROR;
		}
		Tcl_SetObjResult(interp, Tcl_NewBooleanObj(0));
	    }
	    return TCL_OK;
	}
    }

    Tcl_SetObjResult(interp, Tcl_ObjPrintf(
	    "procedure \"%s\" doesn't have an argument \"%s\"",
	    procName, argName));
    Tcl_SetErrorCode(interp, "TCL", "LOOKUP", "ARGUMENT", argName, (char *)NULL);
    return TCL_ERROR;
}

/*
 *----------------------------------------------------------------------
 *
 * InfoErrorStackCmd --
 *
 *	Called to implement the "info errorstack" command that returns information
 *	about the last error's call stack. Handles the following syntax:
 *
 *	    info errorstack ?interp?
 *
 * Results:
 *	Returns TCL_OK if successful and TCL_ERROR if there is an error.
 *
 * Side effects:
 *	Returns a result in the interpreter's result object. If there is an
 *	error, the result is an error message.
 *
 *----------------------------------------------------------------------
 */

static int
InfoErrorStackCmd(
    TCL_UNUSED(void *),
    Tcl_Interp *interp,		/* Current interpreter. */
    int objc,			/* Number of arguments. */
    Tcl_Obj *const objv[])	/* Argument objects. */
{
    Tcl_Interp *target;
    Interp *iPtr;

    if ((objc != 1) && (objc != 2)) {
	Tcl_WrongNumArgs(interp, 1, objv, "?interp?");
	return TCL_ERROR;
    }

    target = interp;
    if (objc == 2) {
	target = Tcl_GetChild(interp, TclGetString(objv[1]));
	if (target == NULL) {
	    return TCL_ERROR;
	}
    }

    iPtr = (Interp *) target;
    Tcl_SetObjResult(interp, iPtr->errorStack);

    return TCL_OK;
}

/*
 *----------------------------------------------------------------------
 *
 * TclInfoExistsCmd --
 *
 *	Called to implement the "info exists" command that determines whether
 *	a variable exists. Handles the following syntax:
 *
 *	    info exists varName
 *
 * Results:
 *	Returns TCL_OK if successful and TCL_ERROR if there is an error.
 *
 * Side effects:
 *	Returns a result in the interpreter's result object. If there is an
 *	error, the result is an error message.
 *
 *----------------------------------------------------------------------
 */

int
TclInfoExistsCmd(
    TCL_UNUSED(void *),
    Tcl_Interp *interp,		/* Current interpreter. */
    int objc,			/* Number of arguments. */
    Tcl_Obj *const objv[])	/* Argument objects. */
{
    const char *varName;
    Var *varPtr;

    if (objc != 2) {
	Tcl_WrongNumArgs(interp, 1, objv, "varName");
	return TCL_ERROR;
    }

    varName = TclGetString(objv[1]);
    varPtr = TclVarTraceExists(interp, varName);

    Tcl_SetObjResult(interp,
	    Tcl_NewBooleanObj(varPtr && varPtr->value.objPtr));
    return TCL_OK;
}

/*
 *----------------------------------------------------------------------
 *
 * InfoFrameCmd --
 *	TIP #280
 *
 *	Called to implement the "info frame" command that returns the location
 *	of either the currently executing command, or its caller. Handles the
 *	following syntax:
 *
 *		info frame ?number?
 *
 * Results:
 *	Returns TCL_OK if successful and TCL_ERROR if there is an error.
 *
 * Side effects:
 *	Returns a result in the interpreter's result object. If there is an
 *	error, the result is an error message.
 *
 *----------------------------------------------------------------------
 */

static int
InfoFrameCmd(
    TCL_UNUSED(void *),
    Tcl_Interp *interp,		/* Current interpreter. */
    int objc,			/* Number of arguments. */
    Tcl_Obj *const objv[])	/* Argument objects. */
{
    Interp *iPtr = (Interp *) interp;
    int level, code = TCL_OK;
    CmdFrame *framePtr, **cmdFramePtrPtr = &iPtr->cmdFramePtr;
    CoroutineData *corPtr = iPtr->execEnvPtr->corPtr;
    int topLevel = 0;

    if (objc > 2) {
	Tcl_WrongNumArgs(interp, 1, objv, "?number?");
	return TCL_ERROR;
    }

    while (corPtr) {
	while (*cmdFramePtrPtr) {
	    topLevel++;
	    cmdFramePtrPtr = &((*cmdFramePtrPtr)->nextPtr);
	}
	if (corPtr->caller.cmdFramePtr) {
	    *cmdFramePtrPtr = corPtr->caller.cmdFramePtr;
	}
	corPtr = corPtr->callerEEPtr->corPtr;
    }
    topLevel += (*cmdFramePtrPtr)->level;

    if (topLevel != iPtr->cmdFramePtr->level) {
	framePtr = iPtr->cmdFramePtr;
	while (framePtr) {
	    framePtr->level = topLevel--;
	    framePtr = framePtr->nextPtr;
	}
	if (topLevel) {
	    Tcl_Panic("Broken frame level calculation");
	}
	topLevel = iPtr->cmdFramePtr->level;
    }

    if (objc == 1) {
	/*
	 * Just "info frame".
	 */

	Tcl_SetObjResult(interp, Tcl_NewWideIntObj(topLevel));
	goto done;
    }

    /*
     * We've got "info frame level" and must parse the level first.
     */

    if (TclGetIntFromObj(interp, objv[1], &level) != TCL_OK) {
	code = TCL_ERROR;
	goto done;
    }

    if ((level > topLevel) || (level <= - topLevel)) {
    levelError:
	Tcl_SetObjResult(interp, Tcl_ObjPrintf(
		"bad level \"%s\"", TclGetString(objv[1])));
	Tcl_SetErrorCode(interp, "TCL", "LOOKUP", "LEVEL",
		TclGetString(objv[1]), (char *)NULL);
	code = TCL_ERROR;
	goto done;
    }

    /*
     * Let us convert to relative so that we know how many levels to go back
     */

    if (level > 0) {
	level -= topLevel;
    }

    framePtr = iPtr->cmdFramePtr;
    while (++level <= 0) {
	framePtr = framePtr->nextPtr;
	if (!framePtr) {
	    goto levelError;
	}
    }

    Tcl_SetObjResult(interp, TclInfoFrame(interp, framePtr));

  done:
    cmdFramePtrPtr = &iPtr->cmdFramePtr;
    corPtr = iPtr->execEnvPtr->corPtr;
    while (corPtr) {
	CmdFrame *endPtr = corPtr->caller.cmdFramePtr;

	if (endPtr) {
	    if (*cmdFramePtrPtr == endPtr) {
		*cmdFramePtrPtr = NULL;
	    } else {
		CmdFrame *runPtr = *cmdFramePtrPtr;

		while (runPtr->nextPtr != endPtr) {
		    runPtr->level -= endPtr->level;
		    runPtr = runPtr->nextPtr;
		}
		runPtr->level = 1;
		runPtr->nextPtr = NULL;
	    }
	    cmdFramePtrPtr = &corPtr->caller.cmdFramePtr;
	}
	corPtr = corPtr->callerEEPtr->corPtr;
    }
    return code;
}

/*
 *----------------------------------------------------------------------
 *
 * TclInfoFrame --
 *
 *	Core of InfoFrameCmd, returns TIP280 dict for a given frame.
 *
 * Results:
 *	Returns TIP280 dict.
 *
 * Side effects:
 *	None.
 *
 *----------------------------------------------------------------------
 */

Tcl_Obj *
TclInfoFrame(
    Tcl_Interp *interp,		/* Current interpreter. */
    CmdFrame *framePtr)		/* Frame to get info for. */
{
    Interp *iPtr = (Interp *) interp;
    Tcl_Obj *tmpObj;
    Tcl_Obj *lv[20] = {NULL};	/* Keep uptodate when more keys are added to
				 * the dict. */
    int lc = 0;
    /*
     * This array is indexed by the TCL_LOCATION_... values, except
     * for _LAST.
     */
    static const char *const typeString[TCL_LOCATION_LAST] = {
	"eval", "eval", "eval", "precompiled", "source", "proc"
    };
    Proc *procPtr = framePtr->framePtr ? framePtr->framePtr->procPtr : NULL;
    int needsFree = -1;

    /*
     * Pull the information and construct the dictionary to return, as list.
     * Regarding use of the CmdFrame fields see tclInt.h, and its definition.
     */

#define ADD_PAIR(name, value) \
	TclNewLiteralStringObj(tmpObj, name);				\
	lv[lc++] = tmpObj;						\
	lv[lc++] = (value)

    switch (framePtr->type) {
    case TCL_LOCATION_EVAL:
	/*
	 * Evaluation, dynamic script. Type, line, cmd, the latter through
	 * str.
	 */

	ADD_PAIR("type", Tcl_NewStringObj(typeString[framePtr->type], -1));
	if (framePtr->line) {
	    ADD_PAIR("line", Tcl_NewWideIntObj(framePtr->line[0]));
	} else {
	    ADD_PAIR("line", Tcl_NewWideIntObj(1));
	}
	ADD_PAIR("cmd", TclGetSourceFromFrame(framePtr, 0, NULL));
	break;

    case TCL_LOCATION_PREBC:
	/*
	 * Precompiled. Result contains the type as signal, nothing else.
	 */

	ADD_PAIR("type", Tcl_NewStringObj(typeString[framePtr->type], -1));
	break;

    case TCL_LOCATION_BC: {
	/*
	 * Execution of bytecode. Talk to the BC engine to fill out the frame.
	 */

	CmdFrame *fPtr = (CmdFrame *)TclStackAlloc(interp, sizeof(CmdFrame));

	*fPtr = *framePtr;

	/*
	 * Note:
	 * Type BC => f.data.eval.path	  is not used.
	 *	      f.data.tebc.codePtr is used instead.
	 */

	TclGetSrcInfoForPc(fPtr);

	/*
	 * Now filled: cmd.str.(cmd,len), line
	 * Possibly modified: type, path!
	 */

	ADD_PAIR("type", Tcl_NewStringObj(typeString[fPtr->type], -1));
	if (fPtr->line) {
	    ADD_PAIR("line", Tcl_NewWideIntObj(fPtr->line[0]));
	}

	if (fPtr->type == TCL_LOCATION_SOURCE) {
	    ADD_PAIR("file", fPtr->data.eval.path);

	    /*
	     * Death of reference by TclGetSrcInfoForPc.
	     */

	    Tcl_DecrRefCount(fPtr->data.eval.path);
	}

	ADD_PAIR("cmd", TclGetSourceFromFrame(fPtr, 0, NULL));
	if (fPtr->cmdObj && framePtr->cmdObj == NULL) {
	    needsFree = lc - 1;
	}
	TclStackFree(interp, fPtr);
	break;
    }

    case TCL_LOCATION_SOURCE:
	/*
	 * Evaluation of a script file.
	 */

	ADD_PAIR("type", Tcl_NewStringObj(typeString[framePtr->type], -1));
	ADD_PAIR("line", Tcl_NewWideIntObj(framePtr->line[0]));
	ADD_PAIR("file", framePtr->data.eval.path);

	/*
	 * Refcount framePtr->data.eval.path goes up when lv is converted into
	 * the result list object.
	 */

	ADD_PAIR("cmd", TclGetSourceFromFrame(framePtr, 0, NULL));
	break;

    case TCL_LOCATION_PROC:
	Tcl_Panic("TCL_LOCATION_PROC found in standard frame");
	break;
    }

    /*
     * 'proc'. Common to all frame types. Conditional on having an associated
     * Procedure CallFrame.
     */

    if (procPtr != NULL) {
	Tcl_HashEntry *namePtr = procPtr->cmdPtr->hPtr;

	if (namePtr) {
	    Tcl_Obj *procNameObj;

	    /*
	     * This is a regular command.
	     */

	    TclNewObj(procNameObj);
	    Tcl_GetCommandFullName(interp, (Tcl_Command) procPtr->cmdPtr,
		    procNameObj);
	    ADD_PAIR("proc", procNameObj);
	} else if (procPtr->cmdPtr->clientData) {
	    ExtraFrameInfo *efiPtr = (ExtraFrameInfo *)procPtr->cmdPtr->clientData;
	    Tcl_Size i;

	    /*
	     * This is a non-standard command. Luckily, it's told us how to
	     * render extra information about its frame.
	     */

	    for (i=0 ; i<efiPtr->length ; i++) {
		lv[lc++] = Tcl_NewStringObj(efiPtr->fields[i].name, -1);
		if (efiPtr->fields[i].proc) {
		    lv[lc++] =
			efiPtr->fields[i].proc(efiPtr->fields[i].clientData);
		} else {
		    lv[lc++] = (Tcl_Obj *)efiPtr->fields[i].clientData;
		}
	    }
	}
    }

    /*
     * 'level'. Common to all frame types. Conditional on having an associated
     * _visible_ CallFrame.
     */

    if ((framePtr->framePtr != NULL) && (iPtr->varFramePtr != NULL)) {
	CallFrame *current = framePtr->framePtr;
	CallFrame *top = iPtr->varFramePtr;
	CallFrame *idx;

	for (idx=top ; idx!=NULL ; idx=idx->callerVarPtr) {
	    if (idx == current) {
		int c = framePtr->framePtr->level;
		int t = iPtr->varFramePtr->level;

		ADD_PAIR("level", Tcl_NewWideIntObj(t - c));
		break;
	    }
	}
    }

    tmpObj = Tcl_NewListObj(lc, lv);
    if (needsFree >= 0) {
	Tcl_DecrRefCount(lv[needsFree]);
    }
    return tmpObj;
}

/*
 *----------------------------------------------------------------------
 *
 * InfoFunctionsCmd --
 *
 *	Called to implement the "info functions" command that returns the list
 *	of math functions matching an optional pattern. Handles the following
 *	syntax:
 *
 *	    info functions ?pattern?
 *
 * Results:
 *	Returns TCL_OK if successful and TCL_ERROR if there is an error.
 *
 * Side effects:
 *	Returns a result in the interpreter's result object. If there is an
 *	error, the result is an error message.
 *
 *----------------------------------------------------------------------
 */

static int
InfoFunctionsCmd(
    TCL_UNUSED(void *),
    Tcl_Interp *interp,		/* Current interpreter. */
    int objc,			/* Number of arguments. */
    Tcl_Obj *const objv[])	/* Argument objects. */
{
    Tcl_Obj *script;
    int code;

    if (objc > 2) {
	Tcl_WrongNumArgs(interp, 1, objv, "?pattern?");
	return TCL_ERROR;
    }

    script = Tcl_NewStringObj(
"	    ::apply [::list {{pattern *}} {\n"
"		::set cmds {}\n"
"		::foreach cmd [::info commands ::tcl::mathfunc::$pattern] {\n"
"		    ::lappend cmds [::namespace tail $cmd]\n"
"		}\n"
"		::foreach cmd [::info commands tcl::mathfunc::$pattern] {\n"
"		    ::set cmd [::namespace tail $cmd]\n"
"		    ::if {$cmd ni $cmds} {\n"
"			::lappend cmds $cmd\n"
"		    }\n"
"		}\n"
"		::return $cmds\n"
"	    } [::namespace current]] ", -1);

    if (objc == 2) {
	Tcl_Obj *arg = Tcl_NewListObj(1, &(objv[1]));

	Tcl_AppendObjToObj(script, arg);
	Tcl_DecrRefCount(arg);
    }

    Tcl_IncrRefCount(script);
    code = Tcl_EvalObjEx(interp, script, 0);

    Tcl_DecrRefCount(script);

    return code;
}

/*
 *----------------------------------------------------------------------
 *
 * InfoHostnameCmd --
 *
 *	Called to implement the "info hostname" command that returns the host
 *	name. Handles the following syntax:
 *
 *	    info hostname
 *
 * Results:
 *	Returns TCL_OK if successful and TCL_ERROR if there is an error.
 *
 * Side effects:
 *	Returns a result in the interpreter's result object. If there is an
 *	error, the result is an error message.
 *
 *----------------------------------------------------------------------
 */

static int
InfoHostnameCmd(
    TCL_UNUSED(void *),
    Tcl_Interp *interp,		/* Current interpreter. */
    int objc,			/* Number of arguments. */
    Tcl_Obj *const objv[])	/* Argument objects. */
{
    const char *name;

    if (objc != 1) {
	Tcl_WrongNumArgs(interp, 1, objv, NULL);
	return TCL_ERROR;
    }

    name = Tcl_GetHostName();
    if (name) {
	Tcl_SetObjResult(interp, Tcl_NewStringObj(name, -1));
	return TCL_OK;
    }

    Tcl_SetObjResult(interp, Tcl_NewStringObj(
	    "unable to determine name of host", -1));
    Tcl_SetErrorCode(interp, "TCL", "OPERATION", "HOSTNAME", "UNKNOWN", (char *)NULL);
    return TCL_ERROR;
}

/*
 *----------------------------------------------------------------------
 *
 * InfoLevelCmd --
 *
 *	Called to implement the "info level" command that returns information
 *	about the call stack. Handles the following syntax:
 *
 *	    info level ?number?
 *
 * Results:
 *	Returns TCL_OK if successful and TCL_ERROR if there is an error.
 *
 * Side effects:
 *	Returns a result in the interpreter's result object. If there is an
 *	error, the result is an error message.
 *
 *----------------------------------------------------------------------
 */

static int
InfoLevelCmd(
    TCL_UNUSED(void *),
    Tcl_Interp *interp,		/* Current interpreter. */
    int objc,			/* Number of arguments. */
    Tcl_Obj *const objv[])	/* Argument objects. */
{
    Interp *iPtr = (Interp *) interp;

    if (objc == 1) {		/* Just "info level" */
	Tcl_SetObjResult(interp, Tcl_NewWideIntObj((int)iPtr->varFramePtr->level));
	return TCL_OK;
    }

    if (objc == 2) {
	int level;
	CallFrame *framePtr, *rootFramePtr = iPtr->rootFramePtr;

	if (TclGetIntFromObj(interp, objv[1], &level) != TCL_OK) {
	    return TCL_ERROR;
	}
	if (level <= 0) {
	    if (iPtr->varFramePtr == rootFramePtr) {
		goto levelError;
	    }
	    level += iPtr->varFramePtr->level;
	}
	for (framePtr=iPtr->varFramePtr ; framePtr!=rootFramePtr;
		framePtr=framePtr->callerVarPtr) {
	    if ((int)framePtr->level == level) {
		break;
	    }
	}
	if (framePtr == rootFramePtr) {
	    goto levelError;
	}

	Tcl_SetObjResult(interp,
		Tcl_NewListObj(framePtr->objc, framePtr->objv));
	return TCL_OK;
    }

    Tcl_WrongNumArgs(interp, 1, objv, "?number?");
    return TCL_ERROR;

  levelError:
    Tcl_SetObjResult(interp, Tcl_ObjPrintf(
	    "bad level \"%s\"", TclGetString(objv[1])));
    Tcl_SetErrorCode(interp, "TCL", "LOOKUP", "LEVEL",
	    TclGetString(objv[1]), (char *)NULL);
    return TCL_ERROR;
}

/*
 *----------------------------------------------------------------------
 *
 * InfoLibraryCmd --
 *
 *	Called to implement the "info library" command that returns the
 *	library directory for the Tcl installation. Handles the following
 *	syntax:
 *
 *	    info library
 *
 * Results:
 *	Returns TCL_OK if successful and TCL_ERROR if there is an error.
 *
 * Side effects:
 *	Returns a result in the interpreter's result object. If there is an
 *	error, the result is an error message.
 *
 *----------------------------------------------------------------------
 */

static int
InfoLibraryCmd(
    TCL_UNUSED(void *),
    Tcl_Interp *interp,		/* Current interpreter. */
    int objc,			/* Number of arguments. */
    Tcl_Obj *const objv[])	/* Argument objects. */
{
    const char *libDirName;

    if (objc != 1) {
	Tcl_WrongNumArgs(interp, 1, objv, NULL);
	return TCL_ERROR;
    }

    libDirName = Tcl_GetVar2(interp, "tcl_library", NULL, TCL_GLOBAL_ONLY);
    if (libDirName != NULL) {
	Tcl_SetObjResult(interp, Tcl_NewStringObj(libDirName, -1));
	return TCL_OK;
    }

    Tcl_SetObjResult(interp, Tcl_NewStringObj(
	    "no library has been specified for Tcl", -1));
    Tcl_SetErrorCode(interp, "TCL", "LOOKUP", "VARIABLE", "tcl_library", (char *)NULL);
    return TCL_ERROR;
}

/*
 *----------------------------------------------------------------------
 *
 * InfoLoadedCmd --
 *
 *	Called to implement the "info loaded" command that returns the
 *	packages that have been loaded into an interpreter. Handles the
 *	following syntax:
 *
 *	    info loaded ?interp?
 *
 * Results:
 *	Returns TCL_OK if successful and TCL_ERROR if there is an error.
 *
 * Side effects:
 *	Returns a result in the interpreter's result object. If there is an
 *	error, the result is an error message.
 *
 *----------------------------------------------------------------------
 */

static int
InfoLoadedCmd(
    TCL_UNUSED(void *),
    Tcl_Interp *interp,		/* Current interpreter. */
    int objc,			/* Number of arguments. */
    Tcl_Obj *const objv[])	/* Argument objects. */
{
    const char *interpName, *packageName;

    if (objc > 3) {
	Tcl_WrongNumArgs(interp, 1, objv, "?interp? ?packageName?");
	return TCL_ERROR;
    }

    if (objc < 2) {		/* Get loaded pkgs in all interpreters. */
	interpName = NULL;
    } else {			/* Get pkgs just in specified interp. */
	interpName = TclGetString(objv[1]);
    }
    if (objc < 3) {		/* Get loaded files in all packages. */
	packageName = NULL;
    } else {			/* Get pkgs just in specified interp. */
	packageName = TclGetString(objv[2]);
    }
    return TclGetLoadedLibraries(interp, interpName, packageName);
}

/*
 *----------------------------------------------------------------------
 *
 * InfoNameOfExecutableCmd --
 *
 *	Called to implement the "info nameofexecutable" command that returns
 *	the name of the binary file running this application. Handles the
 *	following syntax:
 *
 *	    info nameofexecutable
 *
 * Results:
 *	Returns TCL_OK if successful and TCL_ERROR if there is an error.
 *
 * Side effects:
 *	Returns a result in the interpreter's result object. If there is an
 *	error, the result is an error message.
 *
 *----------------------------------------------------------------------
 */

static int
InfoNameOfExecutableCmd(
    TCL_UNUSED(void *),
    Tcl_Interp *interp,		/* Current interpreter. */
    int objc,			/* Number of arguments. */
    Tcl_Obj *const objv[])	/* Argument objects. */
{
    if (objc != 1) {
	Tcl_WrongNumArgs(interp, 1, objv, NULL);
	return TCL_ERROR;
    }
    Tcl_SetObjResult(interp, TclGetObjNameOfExecutable());
    return TCL_OK;
}

/*
 *----------------------------------------------------------------------
 *
 * InfoPatchLevelCmd --
 *
 *	Called to implement the "info patchlevel" command that returns the
 *	default value for an argument to a procedure. Handles the following
 *	syntax:
 *
 *	    info patchlevel
 *
 * Results:
 *	Returns TCL_OK if successful and TCL_ERROR if there is an error.
 *
 * Side effects:
 *	Returns a result in the interpreter's result object. If there is an
 *	error, the result is an error message.
 *
 *----------------------------------------------------------------------
 */

static int
InfoPatchLevelCmd(
    TCL_UNUSED(void *),
    Tcl_Interp *interp,		/* Current interpreter. */
    int objc,			/* Number of arguments. */
    Tcl_Obj *const objv[])	/* Argument objects. */
{
    const char *patchlevel;

    if (objc != 1) {
	Tcl_WrongNumArgs(interp, 1, objv, NULL);
	return TCL_ERROR;
    }

    patchlevel = Tcl_GetVar2(interp, "tcl_patchLevel", NULL,
	    (TCL_GLOBAL_ONLY | TCL_LEAVE_ERR_MSG));
    if (patchlevel != NULL) {
	Tcl_SetObjResult(interp, Tcl_NewStringObj(patchlevel, -1));
	return TCL_OK;
    }
    return TCL_ERROR;
}

/*
 *----------------------------------------------------------------------
 *
 * InfoProcsCmd --
 *
 *	Called to implement the "info procs" command that returns the list of
 *	procedures in the interpreter that match an optional pattern. The
 *	pattern, if any, consists of an optional sequence of namespace names
 *	separated by "::" qualifiers, which is followed by a glob-style
 *	pattern that restricts which commands are returned. Handles the
 *	following syntax:
 *
 *	    info procs ?pattern?
 *
 * Results:
 *	Returns TCL_OK if successful and TCL_ERROR if there is an error.
 *
 * Side effects:
 *	Returns a result in the interpreter's result object. If there is an
 *	error, the result is an error message.
 *
 *----------------------------------------------------------------------
 */

static int
InfoProcsCmd(
    TCL_UNUSED(void *),
    Tcl_Interp *interp,		/* Current interpreter. */
    int objc,			/* Number of arguments. */
    Tcl_Obj *const objv[])	/* Argument objects. */
{
    const char *cmdName, *pattern;
    const char *simplePattern;
    Namespace *nsPtr;
    Namespace *currNsPtr = (Namespace *) Tcl_GetCurrentNamespace(interp);
    Tcl_Obj *listPtr, *elemObjPtr;
    int specificNsInPattern = 0;/* Init. to avoid compiler warning. */
    Tcl_HashEntry *entryPtr;
    Tcl_HashSearch search;
    Command *cmdPtr, *realCmdPtr;

    /*
     * Get the pattern and find the "effective namespace" in which to list
     * procs.
     */

    if (objc == 1) {
	simplePattern = NULL;
	nsPtr = currNsPtr;
	specificNsInPattern = 0;
    } else if (objc == 2) {
	/*
	 * From the pattern, get the effective namespace and the simple
	 * pattern (no namespace qualifiers or ::'s) at the end. If an error
	 * was found while parsing the pattern, return it. Otherwise, if the
	 * namespace wasn't found, just leave nsPtr NULL: we will return an
	 * empty list since no commands there can be found.
	 */

	Namespace *dummy1NsPtr, *dummy2NsPtr;

	pattern = TclGetString(objv[1]);
	TclGetNamespaceForQualName(interp, pattern, NULL, /*flags*/ 0, &nsPtr,
		&dummy1NsPtr, &dummy2NsPtr, &simplePattern);

	if (nsPtr != NULL) {	/* We successfully found the pattern's ns. */
	    specificNsInPattern = (strcmp(simplePattern, pattern) != 0);
	}
    } else {
	Tcl_WrongNumArgs(interp, 1, objv, "?pattern?");
	return TCL_ERROR;
    }

    if (nsPtr == NULL) {
	return TCL_OK;
    }

    /*
     * Scan through the effective namespace's command table and create a list
     * with all procs that match the pattern. If a specific namespace was
     * requested in the pattern, qualify the command names with the namespace
     * name.
     */

    listPtr = Tcl_NewListObj(0, NULL);
    if (simplePattern != NULL && TclMatchIsTrivial(simplePattern)) {
	entryPtr = Tcl_FindHashEntry(&nsPtr->cmdTable, simplePattern);
	if (entryPtr != NULL) {
	    cmdPtr = (Command *)Tcl_GetHashValue(entryPtr);

	    if (!TclIsProc(cmdPtr)) {
		realCmdPtr = (Command *)
			TclGetOriginalCommand((Tcl_Command) cmdPtr);
		if (realCmdPtr != NULL && TclIsProc(realCmdPtr)) {
		    goto simpleProcOK;
		}
	    } else {
	    simpleProcOK:
		if (specificNsInPattern) {
		    TclNewObj(elemObjPtr);
		    Tcl_GetCommandFullName(interp, (Tcl_Command) cmdPtr,
			    elemObjPtr);
		} else {
		    elemObjPtr = Tcl_NewStringObj(simplePattern, -1);
		}
		Tcl_ListObjAppendElement(interp, listPtr, elemObjPtr);
	    }
	}
    } else {
	entryPtr = Tcl_FirstHashEntry(&nsPtr->cmdTable, &search);
	while (entryPtr != NULL) {
	    cmdName = (const char *)Tcl_GetHashKey(&nsPtr->cmdTable, entryPtr);
	    if ((simplePattern == NULL)
		    || Tcl_StringMatch(cmdName, simplePattern)) {
		cmdPtr = (Command *)Tcl_GetHashValue(entryPtr);

		if (!TclIsProc(cmdPtr)) {
		    realCmdPtr = (Command *)
			    TclGetOriginalCommand((Tcl_Command) cmdPtr);
		    if (realCmdPtr != NULL && TclIsProc(realCmdPtr)) {
			goto procOK;
		    }
		} else {
		procOK:
		    if (specificNsInPattern) {
			TclNewObj(elemObjPtr);
			Tcl_GetCommandFullName(interp, (Tcl_Command) cmdPtr,
				elemObjPtr);
		    } else {
			elemObjPtr = Tcl_NewStringObj(cmdName, -1);
		    }
		    Tcl_ListObjAppendElement(interp, listPtr, elemObjPtr);
		}
	    }
	    entryPtr = Tcl_NextHashEntry(&search);
	}
    }

    Tcl_SetObjResult(interp, listPtr);
    return TCL_OK;
}

/*
 *----------------------------------------------------------------------
 *
 * InfoScriptCmd --
 *
 *	Called to implement the "info script" command that returns the script
 *	file that is currently being evaluated. Handles the following syntax:
 *
 *	    info script ?newName?
 *
 *	If newName is specified, it will set that as the internal name.
 *
 * Results:
 *	Returns TCL_OK if successful and TCL_ERROR if there is an error.
 *
 * Side effects:
 *	Returns a result in the interpreter's result object. If there is an
 *	error, the result is an error message. It may change the internal
 *	script filename.
 *
 *----------------------------------------------------------------------
 */

static int
InfoScriptCmd(
    TCL_UNUSED(void *),
    Tcl_Interp *interp,		/* Current interpreter. */
    int objc,			/* Number of arguments. */
    Tcl_Obj *const objv[])	/* Argument objects. */
{
    Interp *iPtr = (Interp *) interp;

    if ((objc != 1) && (objc != 2)) {
	Tcl_WrongNumArgs(interp, 1, objv, "?filename?");
	return TCL_ERROR;
    }

    if (objc == 2) {
	if (iPtr->scriptFile != NULL) {
	    Tcl_DecrRefCount(iPtr->scriptFile);
	}
	iPtr->scriptFile = objv[1];
	Tcl_IncrRefCount(iPtr->scriptFile);
    }
    if (iPtr->scriptFile != NULL) {
	Tcl_SetObjResult(interp, iPtr->scriptFile);
    }
    return TCL_OK;
}

/*
 *----------------------------------------------------------------------
 *
 * InfoSharedlibCmd --
 *
 *	Called to implement the "info sharedlibextension" command that returns
 *	the file extension used for shared libraries. Handles the following
 *	syntax:
 *
 *	    info sharedlibextension
 *
 * Results:
 *	Returns TCL_OK if successful and TCL_ERROR if there is an error.
 *
 * Side effects:
 *	Returns a result in the interpreter's result object. If there is an
 *	error, the result is an error message.
 *
 *----------------------------------------------------------------------
 */

static int
InfoSharedlibCmd(
    TCL_UNUSED(void *),
    Tcl_Interp *interp,		/* Current interpreter. */
    int objc,			/* Number of arguments. */
    Tcl_Obj *const objv[])	/* Argument objects. */
{
    if (objc != 1) {
	Tcl_WrongNumArgs(interp, 1, objv, NULL);
	return TCL_ERROR;
    }

#ifdef TCL_SHLIB_EXT
    Tcl_SetObjResult(interp, Tcl_NewStringObj(TCL_SHLIB_EXT, -1));
#endif
    return TCL_OK;
}

/*
 *----------------------------------------------------------------------
 *
 * InfoTclVersionCmd --
 *
 *	Called to implement the "info tclversion" command that returns the
 *	version number for this Tcl library. Handles the following syntax:
 *
 *	    info tclversion
 *
 * Results:
 *	Returns TCL_OK if successful and TCL_ERROR if there is an error.
 *
 * Side effects:
 *	Returns a result in the interpreter's result object. If there is an
 *	error, the result is an error message.
 *
 *----------------------------------------------------------------------
 */

static int
InfoTclVersionCmd(
    TCL_UNUSED(void *),
    Tcl_Interp *interp,		/* Current interpreter. */
    int objc,			/* Number of arguments. */
    Tcl_Obj *const objv[])	/* Argument objects. */
{
    Tcl_Obj *version;

    if (objc != 1) {
	Tcl_WrongNumArgs(interp, 1, objv, NULL);
	return TCL_ERROR;
    }

    version = Tcl_GetVar2Ex(interp, "tcl_version", NULL,
	    (TCL_GLOBAL_ONLY | TCL_LEAVE_ERR_MSG));
    if (version != NULL) {
	Tcl_SetObjResult(interp, version);
	return TCL_OK;
    }
    return TCL_ERROR;
}

/*
 *----------------------------------------------------------------------
 *
 * InfoCmdTypeCmd --
 *
 *	Called to implement the "info cmdtype" command that returns the type
 *	of a given command. Handles the following syntax:
 *
 *	    info cmdtype cmdName
 *
 * Results:
 *	Returns TCL_OK if successful and TCL_ERROR if there is an error.
 *
 * Side effects:
 *	Returns a type name. If there is an error, the result is an error
 *	message.
 *
 *----------------------------------------------------------------------
 */

static int
InfoCmdTypeCmd(
    TCL_UNUSED(void *),
    Tcl_Interp *interp,		/* Current interpreter. */
    int objc,			/* Number of arguments. */
    Tcl_Obj *const objv[])	/* Argument objects. */
{
    Tcl_Command command;

    if (objc != 2) {
	Tcl_WrongNumArgs(interp, 1, objv, "commandName");
	return TCL_ERROR;
    }
    command = Tcl_FindCommand(interp, TclGetString(objv[1]), NULL,
	    TCL_LEAVE_ERR_MSG);
    if (command == NULL) {
	return TCL_ERROR;
    }

    /*
     * There's one special case: safe child interpreters can't see aliases as
     * aliases as they're part of the security mechanisms.
     */

    if (Tcl_IsSafe(interp)
	    && (((Command *) command)->objProc == TclAliasObjCmd)) {
	Tcl_AppendResult(interp, "native", (char *)NULL);
    } else {
	Tcl_SetObjResult(interp,
		Tcl_NewStringObj(TclGetCommandTypeName(command), -1));
    }
    return TCL_OK;
}

/*
 *----------------------------------------------------------------------
 *
 * Tcl_JoinObjCmd --
 *
 *	This procedure is invoked to process the "join" Tcl command. See the
 *	user documentation for details on what it does.
 *
 * Results:
 *	A standard Tcl object result.
 *
 * Side effects:
 *	See the user documentation.
 *
 *----------------------------------------------------------------------
 */

int
Tcl_JoinObjCmd(
    TCL_UNUSED(void *),
    Tcl_Interp *interp,		/* Current interpreter. */
    int objc,			/* Number of arguments. */
    Tcl_Obj *const objv[])	/* The argument objects. */
{
    Tcl_Size length, listLen;
    int status;
    Tcl_Obj *resObjPtr = NULL, *joinObjPtr, **elemPtrs = NULL;

    if ((objc < 2) || (objc > 3)) {
	Tcl_WrongNumArgs(interp, 1, objv, "list ?joinString?");
	return TCL_ERROR;
    }

    /*
     * Make sure the list argument is a list object and get its length and a
     * pointer to its array of element pointers.
     */

    if (TclObjectHasInterface(objv[1], list, length)) {
	status = TclObjectDispatchNoDefault(interp, status, objv[1], list,
	    length, interp, objv[1], &listLen);
	if (status != TCL_OK ) {
	    return TCL_ERROR;
	}
    } else if (TclListObjGetElements(interp, objv[1], &listLen,
	&elemPtrs) != TCL_OK) {
	return TCL_ERROR;
    }

    if (listLen == 0) {
	/* No elements to join; default empty result is correct. */
	return TCL_OK;
    }
    if (listLen == 1) {
	Tcl_Obj *valueObj;
	/* One element; return it */
	if (TclObjectHasInterface(objv[1], list, index)) {
	    TclObjectDispatchNoDefault(interp, status, objv[1], list,
		index, interp, objv[1], 0, &valueObj);
	    if (status != TCL_OK) {
		return TCL_ERROR;
	    }
	    Tcl_SetObjResult(interp, valueObj);
	} else {
	    if (elemPtrs == NULL) {
		if (TclListObjGetElements(interp, objv[1], &listLen,
		    &elemPtrs) != TCL_OK) {
		    return TCL_ERROR;
		}
	    }
	    Tcl_SetObjResult(interp, elemPtrs[0]);
	}
	return TCL_OK;
    }

    joinObjPtr = (objc == 2) ? Tcl_NewStringObj(" ", 1) : objv[2];
    Tcl_IncrRefCount(joinObjPtr);

    (void)Tcl_GetStringFromObj(joinObjPtr, &length);
    if (length == 0) {
	if (TclListObjGetElements(interp, objv[1], &listLen,
	    &elemPtrs) != TCL_OK) {
	    return TCL_ERROR;
	}
	resObjPtr = TclStringCat(interp, listLen, elemPtrs, 0);
    } else {
	Tcl_Size i;

	TclNewObj(resObjPtr);
	if (TclObjectHasInterface(objv[1], list, index)) {
	    Tcl_Obj *valueObj;
	    for (i = 0;  i < listLen;  i++) {
		if (i > 0) {

		    /*
		     * NOTE: This code is relying on Tcl_AppendObjToObj() **NOT**
		     * to shimmer joinObjPtr.  If it did, then the case where
		     * objv[1] and objv[2] are the same value would not be safe.
		     * Accessing elemPtrs would crash.
		     */

		    Tcl_AppendObjToObj(resObjPtr, joinObjPtr);
		}
		TclObjectDispatchNoDefault(interp, status, objv[1], list,
		    index, interp, objv[1], i, &valueObj);
		if (status != TCL_OK) {
		    return TCL_ERROR;
		}
		Tcl_AppendObjToObj(resObjPtr, valueObj);
		TclBounceRefCount(valueObj);
	    }
	} else {
	    if (elemPtrs == NULL) {
		if (TclListObjGetElements(interp, objv[1], &listLen,
		    &elemPtrs) != TCL_OK) {
		    return TCL_ERROR;
		}
	    }
	    for (i = 0;  i < listLen;  i++) {
		if (i > 0) {

		    /*
		     * NOTE: This code is relying on Tcl_AppendObjToObj() **NOT**
		     * to shimmer joinObjPtr.  If it did, then the case where
		     * objv[1] and objv[2] are the same value would not be safe.
		     * Accessing elemPtrs would crash.
		     */

		    Tcl_AppendObjToObj(resObjPtr, joinObjPtr);
		}
		Tcl_AppendObjToObj(resObjPtr, elemPtrs[i]);
	    }
	}
    }
    Tcl_DecrRefCount(joinObjPtr);
    if (resObjPtr) {
	Tcl_SetObjResult(interp, resObjPtr);
	return TCL_OK;
    }
    return TCL_ERROR;
}

/*
 *----------------------------------------------------------------------
 *
 * Tcl_LassignObjCmd --
 *
 *	This object-based procedure is invoked to process the "lassign" Tcl
 *	command. See the user documentation for details on what it does.
 *
 * Results:
 *	A standard Tcl object result.
 *
 * Side effects:
 *	See the user documentation.
 *
 *----------------------------------------------------------------------
 */

int
Tcl_LassignObjCmd(
    TCL_UNUSED(void *),
    Tcl_Interp *interp,		/* Current interpreter. */
    int objc,			/* Number of arguments. */
    Tcl_Obj *const objv[])	/* Argument objects. */
{
    Tcl_Obj *listPtr;
    Tcl_Size listObjc;		/* The length of the list. */
    Tcl_Size origListObjc;	/* Original length */
    int i, status;

    if (objc < 2) {
	Tcl_WrongNumArgs(interp, 1, objv, "list ?varName ...?");
	return TCL_ERROR;
    }

    /*
     * Note: no need to Dup the list to avoid shimmering. That is only
     * needed when Tcl_ListObjGetElements is used since that returns
     * pointers to internal structures. Using Tcl_ListObjIndex does not
     * have that problem. However, we now have to IncrRef each elemObj
     * (see below). I see that as preferable as duping lists is potentially
     * expensive for abstract lists when they have a string representation.
     */
    listPtr = objv[1];

    if (TclListObjLength(interp, listPtr, &listObjc) != TCL_OK) {
	return TCL_ERROR;
    }
    origListObjc = listObjc;

    objc -= 2;
    objv += 2;
    for (i = 0; i < objc && i < listObjc; ++i) {
	Tcl_Obj *elemObj;

	if (Tcl_ListObjIndex(interp, listPtr, i, &elemObj) != TCL_OK) {
	    return TCL_ERROR;
	}
	/*
	 * Must incrref elemObj. If the var name being set is same as the
	 * the list value, ObjSetVar2 will shimmer the list to a VAR freeing
	 * the elements in the list (in case list refCount was 1) BEFORE
	 * the elemObj is stored in the var. See tests 6.{25,26}
	 */
	Tcl_IncrRefCount(elemObj);
	if (Tcl_ObjSetVar2(interp, *objv++, NULL, elemObj,
		TCL_LEAVE_ERR_MSG) == NULL) {
	    Tcl_DecrRefCount(elemObj);
	    return TCL_ERROR;
	}
	Tcl_DecrRefCount(elemObj);
    }
    objc -= i;
    listObjc -= i;

    if (objc > 0) {
	/* Still some variables left to be assigned */
	Tcl_Obj *emptyObj;

	TclNewObj(emptyObj);
	Tcl_IncrRefCount(emptyObj);
	while (objc-- > 0) {
	    if (Tcl_ObjSetVar2(interp, *objv++, NULL, emptyObj,
		    TCL_LEAVE_ERR_MSG) == NULL) {
		Tcl_DecrRefCount(emptyObj);
		return TCL_ERROR;
	    }
	}
	Tcl_DecrRefCount(emptyObj);
    }

    if (listObjc > 0) {
	Tcl_Obj *resultPtr = NULL;
	Tcl_Size fromIdx = origListObjc - listObjc;
	Tcl_Size toIdx = origListObjc - 1;
	if (TclObjectHasInterface(listPtr, list, range)) {
		TclObjectDispatchNoDefault(interp, status, listPtr, list, range,
			interp, listPtr, fromIdx, toIdx, &resultPtr);
	    if (status != TCL_OK) {
		return TCL_ERROR;
	    }
	} else {
	    status = TclListObjRange(interp, listPtr,
		origListObjc - listObjc, origListObjc - 1, &resultPtr);
	    if (status != TCL_OK || resultPtr == NULL) {
		return status;
	    }
	}
	Tcl_SetObjResult(interp, resultPtr);
    }

    return TCL_OK;
}

/*
 *----------------------------------------------------------------------
 *
 * Tcl_LindexObjCmd --
 *
 *	This object-based procedure is invoked to process the "lindex" Tcl
 *	command. See the user documentation for details on what it does.
 *
 * Results:
 *	A standard Tcl object result.
 *
 * Side effects:
 *	See the user documentation.
 *
 *----------------------------------------------------------------------
 */

int
Tcl_LindexObjCmd(
    TCL_UNUSED(void *),
    Tcl_Interp *interp,		/* Current interpreter. */
    int objc,			/* Number of arguments. */
    Tcl_Obj *const objv[])	/* Argument objects. */
{
    Tcl_Obj *elemPtr;		/* Pointer to the element being extracted. */

    if (objc < 2) {
	Tcl_WrongNumArgs(interp, 1, objv, "list ?index ...?");
	return TCL_ERROR;
    }

    /*
     * If objc==3, then objv[2] may be either a single index or a list of
     * indices: go to TclLindexList to determine which. If objc>=4, or
     * objc==2, then objv[2 .. objc-2] are all single indices and processed as
     * such in TclLindexFlat.
     */

    if (objc == 3) {
	elemPtr = TclLindexList(interp, objv[1], objv[2]);
    } else {
	elemPtr = TclLindexFlat(interp, objv[1], objc-2, objv+2);
    }

    /*
     * Set the interpreter's object result to the last element extracted.
     */

    if (elemPtr == NULL) {
	return TCL_ERROR;
    }

    Tcl_SetObjResult(interp, elemPtr);
    Tcl_DecrRefCount(elemPtr);
    return TCL_OK;
}

/*
 *----------------------------------------------------------------------
 *
 * Tcl_LinsertObjCmd --
 *
 *	This object-based procedure is invoked to process the "linsert" Tcl
 *	command. See the user documentation for details on what it does.
 *
 * Results:
 *	A new Tcl list object formed by inserting zero or more elements into a
 *	list.
 *
 * Side effects:
 *	See the user documentation.
 *
 *----------------------------------------------------------------------
 */

int
Tcl_LinsertObjCmd(
    TCL_UNUSED(void *),
    Tcl_Interp *interp,		/* Current interpreter. */
    int objc,			/* Number of arguments. */
    Tcl_Obj *const objv[])	/* Argument objects. */
{
    Tcl_Obj *listPtr;
    Tcl_Size len, index;
    int copied = 0, result;

    if (objc < 3) {
	Tcl_WrongNumArgs(interp, 1, objv, "list index ?element ...?");
	return TCL_ERROR;
    }

    result = TclListObjLength(interp, objv[1], &len);
    if (result != TCL_OK) {
	return result;
    }

    /*
     * Get the index. "end" is interpreted to be the index after the last
     * element, such that using it will cause any inserted elements to be
     * appended to the list.
     */

    result = TclGetIntForIndexM(interp, objv[2], /*end*/ len, &index);
    if (result != TCL_OK) {
	return result;
    }
    if (index > len) {
	index = len;
    }

    /*
     * If the list object is unshared we can modify it directly. Otherwise we
     * create a copy to modify: this is "copy on write".
     */

    listPtr = objv[1];
    if (Tcl_IsShared(listPtr)) {
	listPtr = TclDuplicatePureObj(interp, listPtr, tclListTypePtr);
	if (!listPtr) {
	    return TCL_ERROR;
	}
	copied = 1;
    }

    if ((objc == 4) && (index == len)) {
	/*
	 * Special case: insert one element at the end of the list.
	 */

	result = Tcl_ListObjAppendElement(NULL, listPtr, objv[3]);
	if (result != TCL_OK) {
	    if (copied) {
		Tcl_DecrRefCount(listPtr);
	    }
	    return result;
	}
    } else {
	if (TCL_OK != Tcl_ListObjReplace(interp, listPtr, index, 0,
		(objc-3), &(objv[3]))) {
	    if (copied) {
		Tcl_DecrRefCount(listPtr);
	    }
	    return TCL_ERROR;
	}
    }

    /*
     * Set the interpreter's object result.
     */

    Tcl_SetObjResult(interp, listPtr);
    return TCL_OK;
}

/*
 *----------------------------------------------------------------------
 *
 * Tcl_ListObjCmd --
 *
 *	This procedure is invoked to process the "list" Tcl command. See the
 *	user documentation for details on what it does.
 *
 * Results:
 *	A standard Tcl object result.
 *
 * Side effects:
 *	See the user documentation.
 *
 *----------------------------------------------------------------------
 */

int
Tcl_ListObjCmd(
    TCL_UNUSED(void *),
    Tcl_Interp *interp,		/* Current interpreter. */
    int objc,			/* Number of arguments. */
    Tcl_Obj *const objv[])	/* The argument objects. */
{
    /*
     * If there are no list elements, the result is an empty object.
     * Otherwise set the interpreter's result object to be a list object.
     */

    if (objc > 1) {
	Tcl_SetObjResult(interp, Tcl_NewListObj(objc-1, &objv[1]));
    }
    return TCL_OK;
}

/*
 *----------------------------------------------------------------------
 *
 * Tcl_LlengthObjCmd --
 *
 *	This object-based procedure is invoked to process the "llength" Tcl
 *	command. See the user documentation for details on what it does.
 *
 * Results:
 *	A standard Tcl object result.
 *
 * Side effects:
 *	See the user documentation.
 *
 *----------------------------------------------------------------------
 */

int
Tcl_LlengthObjCmd(
    TCL_UNUSED(void *),
    Tcl_Interp *interp,		/* Current interpreter. */
    int objc,			/* Number of arguments. */
    Tcl_Obj *const objv[])	/* Argument objects. */
{
    Tcl_Size listLen;
    int result;
    Tcl_Obj *objPtr;

    if (objc != 2) {
	Tcl_WrongNumArgs(interp, 1, objv, "list");
	return TCL_ERROR;
    }

    result = TclListObjLength(interp, objv[1], &listLen);
    if (result != TCL_OK) {
	return result;
    }

    /*
     * Set the interpreter's object result to an integer object holding the
     * length.
     */

    TclNewUIntObj(objPtr, listLen);
    Tcl_SetObjResult(interp, objPtr);
    return TCL_OK;
}

/*
 *----------------------------------------------------------------------
 *
 * Tcl_LpopObjCmd --
 *
 *	This procedure is invoked to process the "lpop" Tcl command. See the
 *	user documentation for details on what it does.
 *
 * Results:
 *	A standard Tcl object result.
 *
 * Side effects:
 *	See the user documentation.
 *
 *----------------------------------------------------------------------
 */

int
Tcl_LpopObjCmd(
    TCL_UNUSED(void *),
    Tcl_Interp *interp,		/* Current interpreter. */
    int objc,			/* Number of arguments. */
    Tcl_Obj *const objv[])	/* Argument objects. */
{
    Tcl_Size listLen;
    int copied = 0, result, status;
    Tcl_Obj *elemPtr, *stored;
    Tcl_Obj *listPtr;

    if (objc < 2) {
	Tcl_WrongNumArgs(interp, 1, objv, "listvar ?index?");
	return TCL_ERROR;
    }

    listPtr = Tcl_ObjGetVar2(interp, objv[1], NULL, TCL_LEAVE_ERR_MSG);
    if (listPtr == NULL) {
	return TCL_ERROR;
    }

    result = TclListObjLength(interp, listPtr, &listLen);
    if (result != TCL_OK) {
	return result;
    }

    /*
     * First, extract the element to be returned.
     * TclLindexFlat adds a ref count which is handled.
     */

    if (objc == 2) {
	if (!listLen) {
	    /* empty list, throw the same error as with index "end" */
	    Tcl_SetObjResult(interp, Tcl_NewStringObj(
		"index \"end\" out of range", -1));
	    Tcl_SetErrorCode(interp, "TCL", "VALUE", "INDEX", "OUTOFRANGE", (char *)NULL);
	    return TCL_ERROR;
	}

	result = Tcl_ListObjIndex(interp, listPtr, (listLen-1),	&elemPtr);
	if (result != TCL_OK) {
	    return result;
	}

	Tcl_IncrRefCount(elemPtr);
    } else {
	elemPtr = TclLindexFlat(interp, listPtr, objc-2, objv+2);

	if (elemPtr == NULL) {
	    return TCL_ERROR;
	}
    }
    Tcl_SetObjResult(interp, elemPtr);
    Tcl_DecrRefCount(elemPtr);

    /*
     * Second, remove the element.
     */

    if (objc == 2) {
	if (Tcl_IsShared(listPtr)) {
	    listPtr = TclDuplicatePureObj(interp, listPtr, tclListTypePtr);
	    if (!listPtr) {
		return TCL_ERROR;
	    }
	    copied = 1;
	}
	result = Tcl_ListObjReplace(interp, listPtr, listLen - 1, 1, 0, NULL);
	if (result != TCL_OK) {
	    if (copied) {
		Tcl_DecrRefCount(listPtr);
	    }
	    return result;
	}
    } else {
	Tcl_Obj *newListPtr;
	status = TclLsetFlat(interp, listPtr, objc-2, objv+2, NULL, &newListPtr);
	if (status != TCL_OK || newListPtr == NULL) {
	    return status;
	} else {
	    listPtr = newListPtr;
	}
    }

    stored = Tcl_ObjSetVar2(interp, objv[1], NULL, listPtr, TCL_LEAVE_ERR_MSG);
    if (stored == NULL) {
	return TCL_ERROR;
    }

    return TCL_OK;
}

/*
 *----------------------------------------------------------------------
 *
 * Tcl_LrangeObjCmd --
 *
 *	This procedure is invoked to process the "lrange" Tcl command. See the
 *	user documentation for details on what it does.
 *
 * Results:
 *	A standard Tcl object result.
 *
 * Side effects:
 *	See the user documentation.
 *
 *----------------------------------------------------------------------
 */

int
Tcl_LrangeObjCmd(
    TCL_UNUSED(void *),
    Tcl_Interp *interp,		/* Current interpreter. */
    int objc,			/* Number of arguments. */
    Tcl_Obj *const objv[])	/* Argument objects. */
{
    int result, status;
    Tcl_Size fromAnchor, first, fromIdx, last, listLen, toAnchor, toIdx;
    if (objc != 4) {
	Tcl_WrongNumArgs(interp, 1, objv, "list first last");
	return TCL_ERROR;
    }

    result = TclListObjLength(interp, objv[1], &listLen);
    if (result != TCL_OK) {
	return result;
    }

    result = TclGetIntForIndexM(interp, objv[2], /*endValue*/ TCL_SIZE_MAX - 1,
	&toIdx);
    if (result != TCL_OK) {
	return result;
    }

    result = TclGetIntForIndexM(interp, objv[2], /*endValue*/ TCL_SIZE_MAX - 1,
	&fromIdx);
    if (result != TCL_OK) {
	return result;
    }

    toAnchor = TclIndexIsFromEnd(toIdx);
    fromAnchor = TclIndexIsFromEnd(fromIdx);

    if (!Tcl_LengthIsFinite(listLen)
	&& (toAnchor == 1 || fromAnchor == 1)
	&& TclObjectHasInterface(objv[1], list, rangeEnd)
    ) {
	Tcl_Obj *objResultPtr;

	status = TclObjectInterfaceCall(objv[1], list, rangeEnd,
	    interp, objv[1], toAnchor, toIdx, fromAnchor, fromIdx,
	    &objResultPtr);
	if (status != TCL_OK || objResultPtr == NULL) {
	    return TCL_ERROR;
	} else {
	    Tcl_SetObjResult(interp, objResultPtr);
	}
    } else {
	Tcl_Obj *resultPtr;
	result = TclGetIntForIndexM(interp, objv[2], /*endValue*/ listLen - 1,
		&first);
	if (result != TCL_OK) {
	    return result;
	}

	result = TclGetIntForIndexM(interp, objv[3], /*endValue*/ listLen - 1,
		&last);
	if (result != TCL_OK) {
	    return result;
	}

	status = TclListObjRange(interp, objv[1], first, last, &resultPtr);
	if (status != TCL_OK || resultPtr == NULL) {
	    return status;
	}
	Tcl_SetObjResult(interp, resultPtr);
    }
    return TCL_OK;
}

/*
 *----------------------------------------------------------------------
 *
 * Tcl_LremoveObjCmd --
 *
 *	This procedure is invoked to process the "lremove" Tcl command. See the
 *	user documentation for details on what it does.
 *
 * Results:
 *	A standard Tcl object result.
 *
 * Side effects:
 *	See the user documentation.
 *
 *----------------------------------------------------------------------
 */

static int
LremoveIndexCompare(
    const void *el1Ptr,
    const void *el2Ptr)
{
    Tcl_Size idx1 = *((const Tcl_Size *) el1Ptr);
    Tcl_Size idx2 = *((const Tcl_Size *) el2Ptr);

    /*
     * This will put the larger element first.
     */

    return (idx1 < idx2) ? 1 : (idx1 > idx2) ? -1 : 0;
}

int
Tcl_LremoveObjCmd(
    TCL_UNUSED(void *),
    Tcl_Interp *interp,		/* Current interpreter. */
    int objc,			/* Number of arguments. */
    Tcl_Obj *const objv[])	/* Argument objects. */
{
    Tcl_Size i, idxc, prevIdx, first, num;
    Tcl_Size *idxv, listLen;
    Tcl_Obj *listObj;
    int copied = 0, status = TCL_OK;

    /*
     * Parse the arguments.
     */

    if (objc < 2) {
	Tcl_WrongNumArgs(interp, 1, objv, "list ?index ...?");
	return TCL_ERROR;
    }

    listObj = objv[1];
    if (TclListObjLength(interp, listObj, &listLen) != TCL_OK) {
	return TCL_ERROR;
    }

    idxc = objc - 2;
    if (idxc == 0) {
	Tcl_SetObjResult(interp, listObj);
	return TCL_OK;
    }
    idxv = (Tcl_Size *)Tcl_Alloc((objc - 2) * sizeof(*idxv));
    for (i = 2; i < objc; i++) {
	status = (TclGetIntForIndexM(interp, objv[i], /*endValue*/ listLen - 1,
		&idxv[i - 2]) != TCL_OK);
	if (status != TCL_OK) {
	    goto done;
	}
    }

    /*
     * Sort the indices, large to small so that when we remove an index we
     * don't change the indices still to be processed.
     */

    if (idxc > 1) {
	qsort(idxv, idxc, sizeof(*idxv), LremoveIndexCompare);
    }

    /*
     * Make our working copy, then do the actual removes piecemeal.
     */

    if (Tcl_IsShared(listObj)) {
	listObj = TclDuplicatePureObj(interp, listObj, tclListTypePtr);
	if (!listObj) {
	    status = TCL_ERROR;
	    goto done;
	}
	copied = 1;
    }
    num = 0;
    first = listLen;
    for (i = 0, prevIdx = -1 ; i < idxc ; i++) {
	Tcl_Size idx = idxv[i];

	/*
	 * Repeated index and sanity check.
	 */

	if (idx == prevIdx) {
	    continue;
	}
	prevIdx = idx;
	if (idx < 0 || idx >= listLen) {
	    continue;
	}

	/*
	 * Coalesce adjacent removes to reduce the number of copies.
	 */

	if (num == 0) {
	    num = 1;
	    first = idx;
	} else if (idx + 1 == first) {
	    num++;
	    first = idx;
	} else {
	    /*
	     * Note that this operation can't fail now; we know we have a list
	     * and we're only ever contracting that list.
	     */

	    status = Tcl_ListObjReplace(interp, listObj, first, num, 0, NULL);
	    if (status != TCL_OK) {
		goto done;
	    }
	    listLen -= num;
	    num = 1;
	    first = idx;
	}
    }
    if (num != 0) {
	status = Tcl_ListObjReplace(interp, listObj, first, num, 0, NULL);
	if (status != TCL_OK) {
	    if (copied) {
		Tcl_DecrRefCount(listObj);
	    }
	    goto done;
	}
    }
    Tcl_SetObjResult(interp, listObj);
done:
    Tcl_Free(idxv);
    return status;
}

/*
 *----------------------------------------------------------------------
 *
 * Tcl_LrepeatObjCmd --
 *
 *	This procedure is invoked to process the "lrepeat" Tcl command. See
 *	the user documentation for details on what it does.
 *
 * Results:
 *	A standard Tcl object result.
 *
 * Side effects:
 *	See the user documentation.
 *
 *----------------------------------------------------------------------
 */

int
Tcl_LrepeatObjCmd(
    TCL_UNUSED(void *),
    Tcl_Interp *interp,		/* Current interpreter. */
    int objc,			/* Number of arguments. */
    Tcl_Obj *const objv[])	/* The argument objects. */
{
    Tcl_Size elementCount, i, totalElems;
    Tcl_Obj *listPtr, **dataArray = NULL;

    /*
     * Check arguments for legality:
     *		lrepeat count ?value ...?
     */

    if (objc < 2) {
	Tcl_WrongNumArgs(interp, 1, objv, "count ?value ...?");
	return TCL_ERROR;
    }
    if (TCL_OK != Tcl_GetSizeIntFromObj(interp, objv[1], &elementCount)) {
	return TCL_ERROR;
    }
    if (elementCount < 0) {
	Tcl_SetObjResult(interp, Tcl_ObjPrintf(
		"bad count \"%" TCL_SIZE_MODIFIER "d\": must be integer >= 0", elementCount));
	Tcl_SetErrorCode(interp, "TCL", "OPERATION", "LREPEAT", "NEGARG",
		(char *)NULL);
	return TCL_ERROR;
    }

    /*
     * Skip forward to the interesting arguments now we've finished parsing.
     */

    objc -= 2;
    objv += 2;

    /* Final sanity check. Do not exceed limits on max list length. */

    if (elementCount && objc > LIST_MAX/elementCount) {
	Tcl_SetObjResult(interp, Tcl_ObjPrintf(
		"max length of a Tcl list (%" TCL_SIZE_MODIFIER "d elements) exceeded", LIST_MAX));
	Tcl_SetErrorCode(interp, "TCL", "MEMORY", (char *)NULL);
	return TCL_ERROR;
    }
    totalElems = objc * elementCount;

    /*
     * Get an empty list object that is allocated large enough to hold each
     * init value elementCount times.
     */

    listPtr = Tcl_NewListObj(totalElems, NULL);
    if (totalElems) {
	ListRep listRep;
	ListObjGetRep(listPtr, &listRep);
	dataArray = ListRepElementsBase(&listRep);
	listRep.storePtr->numUsed = totalElems;
	if (listRep.spanPtr) {
	    /* Future proofing in case Tcl_NewListObj returns a span */
	    listRep.spanPtr->spanStart = listRep.storePtr->firstUsed;
	    listRep.spanPtr->spanLength = listRep.storePtr->numUsed;
	}
    }

    /*
     * Set the elements. Note that we handle the common degenerate case of a
     * single value being repeated separately to permit the compiler as much
     * room as possible to optimize a loop that might be run a very large
     * number of times.
     */

    CLANG_ASSERT(dataArray || totalElems == 0 );
    if (objc == 1) {
	Tcl_Obj *tmpPtr = objv[0];

	tmpPtr->refCount += elementCount;
	for (i=0 ; i<elementCount ; i++) {
	    dataArray[i] = tmpPtr;
	}
    } else {
	Tcl_Size j, k = 0;

	for (i=0 ; i<elementCount ; i++) {
	    for (j=0 ; j<objc ; j++) {
		Tcl_IncrRefCount(objv[j]);
		dataArray[k++] = objv[j];
	    }
	}
    }

    Tcl_SetObjResult(interp, listPtr);
    return TCL_OK;
}

/*
 *----------------------------------------------------------------------
 *
 * Tcl_LreplaceObjCmd --
 *
 *	This object-based procedure is invoked to process the "lreplace" Tcl
 *	command. See the user documentation for details on what it does.
 *
 * Results:
 *	A new Tcl list object formed by replacing zero or more elements of a
 *	list.
 *
 * Side effects:
 *	See the user documentation.
 *
 *----------------------------------------------------------------------
 */

int
Tcl_LreplaceObjCmd(
    TCL_UNUSED(void *),
    Tcl_Interp *interp,		/* Current interpreter. */
    int objc,			/* Number of arguments. */
    Tcl_Obj *const objv[])	/* Argument objects. */
{
    Tcl_Obj *listPtr;
    Tcl_Size numToDelete, listLen, first, last;
    int result;

    if (objc < 4) {
	Tcl_WrongNumArgs(interp, 1, objv,
		"list first last ?element ...?");
	return TCL_ERROR;
    }

    result = TclListObjLength(interp, objv[1], &listLen);
    if (result != TCL_OK) {
	return result;
    }

    /*
     * Get the first and last indexes. "end" is interpreted to be the index
     * for the last element, such that using it will cause that element to be
     * included for deletion.
     */

    result = TclGetIntForIndexM(interp, objv[2], /*end*/ listLen-1, &first);
    if (result != TCL_OK) {
	return result;
    }

    result = TclGetIntForIndexM(interp, objv[3], /*end*/ listLen-1, &last);
    if (result != TCL_OK) {
	return result;
    }

    if (first < 0) {
	first = 0;
    } else if (first > listLen) {
	first = listLen;
    }

    if (last >= listLen) {
	last = listLen - 1;
    }
    if (first <= last) {
	numToDelete = last - first + 1;
    } else {
	numToDelete = 0;
    }

    /*
     * If the list object is unshared we can modify it directly, otherwise we
     * create a copy to modify: this is "copy on write".
     */

    listPtr = objv[1];
    if (Tcl_IsShared(listPtr)) {
	listPtr = TclDuplicatePureObj(interp, listPtr, tclListTypePtr);
	if (!listPtr) {
	    return TCL_ERROR;
	}
    }

    /*
     * Note that we call Tcl_ListObjReplace even when numToDelete == 0 and
     * objc == 4. In this case, the list value of listPtr is not changed (no
     * elements are removed or added), but by making the call we are assured
     * we end up with a list in canonical form. Resist any temptation to
     * optimize this case away.
     */

    if (TCL_OK != Tcl_ListObjReplace(interp, listPtr, first, numToDelete,
	    objc-4, objv+4)) {
	Tcl_DecrRefCount(listPtr);
	return TCL_ERROR;
    }

    /*
     * Set the interpreter's object result.
     */

    Tcl_SetObjResult(interp, listPtr);
    return TCL_OK;
}

/*
 *----------------------------------------------------------------------
 *
 * Tcl_LreverseObjCmd --
 *
 *	This procedure is invoked to process the "lreverse" Tcl command. See
 *	the user documentation for details on what it does.
 *
 * Results:
 *	A standard Tcl result.
 *
 * Side effects:
 *	See the user documentation.
 *
 *----------------------------------------------------------------------
 */

int
Tcl_LreverseObjCmd(
    TCL_UNUSED(void *),
    Tcl_Interp *interp,		/* Current interpreter. */
    int objc,			/* Number of arguments. */
    Tcl_Obj *const objv[])	/* Argument values. */
{
    Tcl_Obj **elemv;
    Tcl_Size elemc, i, j;

    if (objc != 2) {
	Tcl_WrongNumArgs(interp, 1, objv, "list");
	return TCL_ERROR;
    }

    if (TclObjectHasInterface(objv[1], list, reverse)) {
	int status;
	Tcl_Obj *resObj;
	if (Tcl_IsShared(objv[1])) {
	    resObj = Tcl_DuplicateObj(objv[1]);
	} else {
	    resObj = objv[1];
	}
	TclObjectDispatchNoDefault(interp, status, resObj, list,
	    reverse, interp, resObj);
	    if (status == TCL_OK) {
		Tcl_SetObjResult(interp, resObj);
	    }
	    return status;
    }

    if (TclListObjLength(interp, objv[1], &elemc) != TCL_OK) {
	return TCL_ERROR;
    }

    /*
     * If the list is empty, just return it. [Bug 1876793]
     */

    if (!elemc) {
	Tcl_SetObjResult(interp, objv[1]);
	return TCL_OK;
    }
    if (TclListObjGetElements(interp, objv[1], &elemc, &elemv) != TCL_OK) {
	return TCL_ERROR;
    }

    if (Tcl_IsShared(objv[1])
	    || ListObjRepIsShared(objv[1])) { /* Bug 1675044 */
	Tcl_Obj *resultObj, **dataArray;
	ListRep listRep;

	resultObj = Tcl_NewListObj(elemc, NULL);

	/* Modify the internal rep in-place */
	ListObjGetRep(resultObj, &listRep);
	listRep.storePtr->numUsed = elemc;
	dataArray = ListRepElementsBase(&listRep);
	if (listRep.spanPtr) {
	    /* Future proofing */
	    listRep.spanPtr->spanStart = listRep.storePtr->firstUsed;
	    listRep.spanPtr->spanLength = listRep.storePtr->numUsed;
	}

	for (i=0,j=elemc-1 ; i<elemc ; i++,j--) {
	    dataArray[j] = elemv[i];
	    Tcl_IncrRefCount(elemv[i]);
	}

	Tcl_SetObjResult(interp, resultObj);
    } else {

	/*
	 * Not shared, so swap "in place". This relies on Tcl_LOGE above
	 * returning a pointer to the live array of Tcl_Obj values.
	 */

	for (i=0,j=elemc-1 ; i<j ; i++,j--) {
	    Tcl_Obj *tmp = elemv[i];

	    elemv[i] = elemv[j];
	    elemv[j] = tmp;
	}
	TclInvalidateStringRep(objv[1]);
	Tcl_SetObjResult(interp, objv[1]);
    }
    return TCL_OK;
}

/*
 *----------------------------------------------------------------------
 *
 * Tcl_LsearchObjCmd --
 *
 *	This procedure is invoked to process the "lsearch" Tcl command. See
 *	the user documentation for details on what it does.
 *
 * Results:
 *	A standard Tcl result.
 *
 * Side effects:
 *	See the user documentation.
 *
 *----------------------------------------------------------------------
 */

int
Tcl_LsearchObjCmd(
    TCL_UNUSED(void *),
    Tcl_Interp *interp,		/* Current interpreter. */
    int objc,			/* Number of arguments. */
    Tcl_Obj *const objv[])	/* Argument values. */
{
    const char *bytes, *patternBytes;
    int match, result=TCL_OK, bisect;
    Tcl_Size i, length = 0, listc, elemLen, start, index;
    Tcl_Size groupSize, groupOffset, lower, upper;
    int allocatedIndexVector = 0;
    int isIncreasing;
    Tcl_WideInt patWide, objWide, wide;
    int allMatches, inlineReturn, negatedMatch, returnSubindices, noCase;
    double patDouble, objDouble;
    SortInfo sortInfo;
    Tcl_Obj *patObj, *itemPtr, *item2Ptr, *listPtr, *subjectPtr, *startPtr;
    SortStrCmpFn_t strCmpFn = TclUtfCmp;
    Tcl_RegExp regexp = NULL;
    static const char *const options[] = {
	"-all",	    "-ascii",   "-bisect", "-decreasing", "-dictionary",
	"-exact",   "-glob",    "-increasing", "-index",
	"-inline",  "-integer", "-nocase",     "-not",
	"-real",    "-regexp",  "-sorted",     "-start", "-stride",
	"-subindices", NULL
    };
    enum lsearchoptions {
	LSEARCH_ALL, LSEARCH_ASCII, LSEARCH_BISECT, LSEARCH_DECREASING,
	LSEARCH_DICTIONARY, LSEARCH_EXACT, LSEARCH_GLOB, LSEARCH_INCREASING,
	LSEARCH_INDEX, LSEARCH_INLINE, LSEARCH_INTEGER, LSEARCH_NOCASE,
	LSEARCH_NOT, LSEARCH_REAL, LSEARCH_REGEXP, LSEARCH_SORTED,
	LSEARCH_START, LSEARCH_STRIDE, LSEARCH_SUBINDICES
    };
    enum datatypes {
	ASCII, DICTIONARY, INTEGER, REAL
    } dataType;
    enum modes {
	EXACT, GLOB, REGEXP, SORTED
    };
    enum modes mode;

    mode = GLOB;
    dataType = ASCII;
    isIncreasing = 1;
    allMatches = 0;
    inlineReturn = 0;
    itemPtr = NULL;
    returnSubindices = 0;
    negatedMatch = 0;
    bisect = 0;
    listPtr = NULL;
    startPtr = NULL;
    groupSize = 1;
    groupOffset = 0;
    start = 0;
    noCase = 0;
    sortInfo.compareCmdPtr = NULL;
    sortInfo.isIncreasing = 1;
    sortInfo.sortMode = 0;
    sortInfo.interp = interp;
    sortInfo.resultCode = TCL_OK;
    sortInfo.indexv = NULL;
    sortInfo.indexc = 0;

    if (objc < 3) {
	Tcl_WrongNumArgs(interp, 1, objv, "?-option value ...? list pattern");
	return TCL_ERROR;
    }

    for (i = 1; i < objc-2; i++) {
	enum lsearchoptions idx;
	if (Tcl_GetIndexFromObj(interp, objv[i], options, "option", 0, &idx)
		!= TCL_OK) {
	    result = TCL_ERROR;
	    goto done;
	}
	switch (idx) {
	case LSEARCH_ALL:		/* -all */
	    allMatches = 1;
	    break;
	case LSEARCH_ASCII:		/* -ascii */
	    dataType = ASCII;
	    break;
	case LSEARCH_BISECT:		/* -bisect */
	    mode = SORTED;
	    bisect = 1;
	    break;
	case LSEARCH_DECREASING:	/* -decreasing */
	    isIncreasing = 0;
	    sortInfo.isIncreasing = 0;
	    break;
	case LSEARCH_DICTIONARY:	/* -dictionary */
	    dataType = DICTIONARY;
	    break;
	case LSEARCH_EXACT:		/* -increasing */
	    mode = EXACT;
	    break;
	case LSEARCH_GLOB:		/* -glob */
	    mode = GLOB;
	    break;
	case LSEARCH_INCREASING:	/* -increasing */
	    isIncreasing = 1;
	    sortInfo.isIncreasing = 1;
	    break;
	case LSEARCH_INLINE:		/* -inline */
	    inlineReturn = 1;
	    break;
	case LSEARCH_INTEGER:		/* -integer */
	    dataType = INTEGER;
	    break;
	case LSEARCH_NOCASE:		/* -nocase */
	    strCmpFn = TclUtfCasecmp;
	    noCase = 1;
	    break;
	case LSEARCH_NOT:		/* -not */
	    negatedMatch = 1;
	    break;
	case LSEARCH_REAL:		/* -real */
	    dataType = REAL;
	    break;
	case LSEARCH_REGEXP:		/* -regexp */
	    mode = REGEXP;
	    break;
	case LSEARCH_SORTED:		/* -sorted */
	    mode = SORTED;
	    break;
	case LSEARCH_SUBINDICES:	/* -subindices */
	    returnSubindices = 1;
	    break;
	case LSEARCH_START:		/* -start */
	    /*
	     * If there was a previous -start option, release its saved index
	     * because it will either be replaced or there will be an error.
	     */

	    if (startPtr != NULL) {
		Tcl_DecrRefCount(startPtr);
		startPtr = NULL;
	    }
	    if (i > objc-4) {
		Tcl_SetObjResult(interp, Tcl_NewStringObj(
			"missing starting index", -1));
		Tcl_SetErrorCode(interp, "TCL", "ARGUMENT", "MISSING", (char *)NULL);
		result = TCL_ERROR;
		goto done;
	    }
	    i++;
	    if (objv[i] == objv[objc - 2]) {
		/*
		 * Take copy to prevent shimmering problems. Note that it does
		 * not matter if the index obj is also a component of the list
		 * being searched. We only need to copy where the list and the
		 * index are one-and-the-same.
		 */

		startPtr = Tcl_DuplicateObj(objv[i]);
	    } else {
		startPtr = objv[i];
	    }
	    Tcl_IncrRefCount(startPtr);
	    break;
	case LSEARCH_STRIDE:		/* -stride */
	    if (i > objc-4) {
		Tcl_SetObjResult(interp, Tcl_NewStringObj(
			"\"-stride\" option must be "
			"followed by stride length", -1));
		Tcl_SetErrorCode(interp, "TCL", "ARGUMENT", "MISSING", (char *)NULL);
		result = TCL_ERROR;
		goto done;
	    }
	    if (TclGetWideIntFromObj(interp, objv[i+1], &wide) != TCL_OK) {
		result = TCL_ERROR;
		goto done;
	    }
	    if (wide < 1) {
		Tcl_SetObjResult(interp, Tcl_NewStringObj(
			"stride length must be at least 1", -1));
		Tcl_SetErrorCode(interp, "TCL", "OPERATION", "LSEARCH",
			"BADSTRIDE", (char *)NULL);
		result = TCL_ERROR;
		goto done;
	    }
	    groupSize = wide;
	    i++;
	    break;
	case LSEARCH_INDEX: {		/* -index */
	    Tcl_Obj **indices;
	    Tcl_Size j;

	    if (allocatedIndexVector) {
		TclStackFree(interp, sortInfo.indexv);
		allocatedIndexVector = 0;
	    }
	    if (i > objc-4) {
		Tcl_SetObjResult(interp, Tcl_NewStringObj(
			"\"-index\" option must be followed by list index",
			-1));
		Tcl_SetErrorCode(interp, "TCL", "ARGUMENT", "MISSING", (char *)NULL);
		result = TCL_ERROR;
		goto done;
	    }

	    /*
	     * Store the extracted indices for processing by sublist
	     * extraction. Note that we don't do this using objects because
	     * that has shimmering problems.
	     */

	    i++;
	    if (TclListObjGetElements(interp, objv[i],
		    &sortInfo.indexc, &indices) != TCL_OK) {
		result = TCL_ERROR;
		goto done;
	    }
	    switch (sortInfo.indexc) {
	    case 0:
		sortInfo.indexv = NULL;
		break;
	    case 1:
		sortInfo.indexv = &sortInfo.singleIndex;
		break;
	    default:
		sortInfo.indexv = (int *)
			TclStackAlloc(interp, sizeof(int) * sortInfo.indexc);
		allocatedIndexVector = 1; /* Cannot use indexc field, as it
					   * might be decreased by 1 later. */
	    }

	    /*
	     * Fill the array by parsing each index. We don't know whether
	     * their scale is sensible yet, but we at least perform the
	     * syntactic check here.
	     */

	    for (j=0 ; j<sortInfo.indexc ; j++) {
		int encoded = 0;
		if (TclIndexEncode(interp, indices[j], TCL_INDEX_NONE,
			TCL_INDEX_NONE, &encoded) != TCL_OK) {
		    result = TCL_ERROR;
		}
		if (encoded == (int)TCL_INDEX_NONE) {
		    Tcl_SetObjResult(interp, Tcl_ObjPrintf(
			    "index \"%s\" out of range",
			    TclGetString(indices[j])));
		    Tcl_SetErrorCode(interp, "TCL", "VALUE", "INDEX", "OUTOFRANGE", (char *)NULL);
		    result = TCL_ERROR;
		}
		if (result == TCL_ERROR) {
		    Tcl_AppendObjToErrorInfo(interp, Tcl_ObjPrintf(
			    "\n    (-index option item number %" TCL_Z_MODIFIER "u)", j));
		    goto done;
		}
		sortInfo.indexv[j] = encoded;
	    }
	    break;
	}
	}
    }

    /*
     * Subindices only make sense if asked for with -index option set.
     */

    if (returnSubindices && sortInfo.indexc==0) {
	Tcl_SetObjResult(interp, Tcl_NewStringObj(
		"-subindices cannot be used without -index option", -1));
	Tcl_SetErrorCode(interp, "TCL", "OPERATION", "LSEARCH",
		"BAD_OPTION_MIX", (char *)NULL);
	result = TCL_ERROR;
	goto done;
    }

    if (bisect && (allMatches || negatedMatch)) {
	Tcl_SetObjResult(interp, Tcl_NewStringObj(
		"-bisect is not compatible with -all or -not", -1));
	Tcl_SetErrorCode(interp, "TCL", "OPERATION", "LSEARCH",
		"BAD_OPTION_MIX", (char *)NULL);
	result = TCL_ERROR;
	goto done;
    }

    if (mode == REGEXP) {
	/*
	 * We can shimmer regexp/list if listv[i] == pattern, so get the
	 * regexp rep before the list rep. First time round, omit the interp
	 * and hope that the compilation will succeed. If it fails, we'll
	 * recompile in "expensive" mode with a place to put error messages.
	 */

	regexp = Tcl_GetRegExpFromObj(NULL, objv[objc - 1],
		TCL_REG_ADVANCED | TCL_REG_NOSUB |
		(noCase ? TCL_REG_NOCASE : 0));
	if (regexp == NULL) {
	    /*
	     * Failed to compile the RE. Try again without the TCL_REG_NOSUB
	     * flag in case the RE had sub-expressions in it [Bug 1366683]. If
	     * this fails, an error message will be left in the interpreter.
	     */

	    regexp = Tcl_GetRegExpFromObj(interp, objv[objc - 1],
		    TCL_REG_ADVANCED | (noCase ? TCL_REG_NOCASE : 0));
	}

	if (regexp == NULL) {
	    result = TCL_ERROR;
	    goto done;
	}
    }

    /*
     * Make sure the list argument is a list object and get its length and a
     * pointer to its array of element pointers.
     */

    subjectPtr = objv[objc-2];
    result = Tcl_ListObjLength(interp, subjectPtr, &listc);
    if (result != TCL_OK) {
	goto done;
    }

    /*
     * Check for sanity when grouping elements of the overall list together
     * because of the -stride option. [TIP #351]
     */

    if (groupSize > 1) {
	if (listc % groupSize) {
	    Tcl_SetObjResult(interp, Tcl_NewStringObj(
		    "list size must be a multiple of the stride length",
		    -1));
	    Tcl_SetErrorCode(interp, "TCL", "OPERATION", "LSEARCH", "BADSTRIDE",
		    (char *)NULL);
	    result = TCL_ERROR;
	    goto done;
	}
	if (sortInfo.indexc > 0) {
	    /*
	     * Use the first value in the list supplied to -index as the
	     * offset of the element within each group by which to sort.
	     */

	    groupOffset = TclIndexDecode(sortInfo.indexv[0], groupSize - 1);
	    if (groupOffset < 0 || groupOffset >= groupSize) {
		Tcl_SetObjResult(interp, Tcl_NewStringObj(
			"when used with \"-stride\", the leading \"-index\""
			" value must be within the group", -1));
		Tcl_SetErrorCode(interp, "TCL", "OPERATION", "LSEARCH",
			"BADINDEX", (char *)NULL);
		result = TCL_ERROR;
		goto done;
	    }
	    if (sortInfo.indexc == 1) {
		sortInfo.indexc = 0;
		sortInfo.indexv = NULL;
	    } else {
		sortInfo.indexc--;

		for (i = 0; i < sortInfo.indexc; i++) {
		    sortInfo.indexv[i] = sortInfo.indexv[i+1];
		}
	    }
	}
    }

    /*
     * Get the user-specified start offset.
     */

    if (startPtr) {
	result = TclGetIntForIndexM(interp, startPtr,
	    (Tcl_LengthIsFinite(listc) ? listc - 1 : TCL_SIZE_MAX), &start);
	if (result != TCL_OK) {
	    goto done;
	}
	if (start == TCL_INDEX_NONE) {
	    start = TCL_INDEX_START;
	}

	/*
	 * If the search started past the end of the list, just return a
	 * "did not match anything at all" result straight away. [Bug 1374778]
	 */

	if (Tcl_LengthIsFinite(listc) && start >= listc) {
	    if (allMatches || inlineReturn) {
		Tcl_ResetResult(interp);
	    } else {
		TclNewIntObj(itemPtr, -1);
		Tcl_SetObjResult(interp, itemPtr);
		itemPtr = NULL;
	    }
	    goto done;
	}

	/*
	 * If start points within a group, it points to the start of the group.
	 */

	if (groupSize > 1) {
	    start -= (start % groupSize);
	}
    }

    patObj = objv[objc - 1];
    patternBytes = NULL;
    if (mode == EXACT || mode == SORTED) {
	switch (dataType) {
	case ASCII:
	case DICTIONARY:
	    patternBytes = Tcl_GetStringFromObj(patObj, &length);
	    break;
	case INTEGER:
	    result = TclGetWideIntFromObj(interp, patObj, &patWide);
	    if (result != TCL_OK) {
		goto done;
	    }

	    /*
	     * [Bug 1844789], "lsearch -exact -integer ..." crashes, was
	     * previously fixed at this point.
	     */
	    break;
	case REAL:
	    result = Tcl_GetDoubleFromObj(interp, patObj, &patDouble);
	    if (result != TCL_OK) {
		goto done;
	    }

	    /*
	     * [Bug 1844789], "lsearch -exact -integer ..." crashes, was
	     * previously fixed at this point.
	     */
	    break;
	}
    } else {
	patternBytes = Tcl_GetStringFromObj(patObj, &length);
    }

    /*
     * Set default index value to -1, indicating failure; if we find the item
     * in the course of our search, index will be set to the correct value.
     */

    index = -1;
    match = 0;

    if (mode == SORTED && !allMatches && !negatedMatch) {
	int isfinite;
	/*
	 * If the data is sorted, we can do a more intelligent search. Note
	 * that there is no point in being smart when -all was specified; in
	 * that case, we have to look at all items anyway, and there is no
	 * sense in doing this when the match sense is inverted.
	 */

	/*
	 * With -stride, lower, upper and i are kept as multiples of groupSize.
	 */

	lower = start - groupSize;
	isfinite = Tcl_LengthIsFinite(listc);
	if (isfinite) {
	    upper = listc;
	} else {
	    upper = 1;
	}
	while (
	    (lower + groupSize < upper && sortInfo.resultCode == TCL_OK)
	    || !isfinite
	) {
	    i = (lower + upper) / 2;
	    if (i < 0) {
		result = TCL_ERROR;
		Tcl_SetObjResult(interp, Tcl_NewStringObj("sorted list is incoherent", -1));
		goto done;
	    }
	    i -= i % groupSize;
	    result = Tcl_ListObjIndex(interp, subjectPtr, i+groupOffset, &itemPtr);
	    if (result != TCL_OK) {
		if (isfinite) {
		    goto done;
		} else {
		    if (Tcl_ListObjLength(interp, subjectPtr, &listc) == TCL_OK) {
			isfinite = Tcl_LengthIsFinite(listc);
			if (isfinite) {
			    if (listc - 1 > i) {
				upper = listc = 1;
				break;
			    } else {
				goto done;
			    }
			} else {
			    goto done;
			}
		    } else {
			goto done;
		    }
		}
	    }
	    Tcl_IncrRefCount(itemPtr);
	    if (sortInfo.indexc != 0) {
		item2Ptr = SelectObjFromSublist(itemPtr, &sortInfo);
		if (sortInfo.resultCode != TCL_OK) {
		    result = sortInfo.resultCode;
		    goto done;
		}
		/* Increment item2Ptr refcount first in case it's the same
		 * object as itemPtr. */
		Tcl_IncrRefCount(item2Ptr);
		Tcl_DecrRefCount(itemPtr);
		itemPtr = item2Ptr;
	    }
	    switch (dataType) {
	    case ASCII:
		bytes = TclGetString(itemPtr);
		match = strCmpFn(patternBytes, bytes);
		break;
	    case DICTIONARY:
		bytes = TclGetString(itemPtr);
		match = DictionaryCompare(patternBytes, bytes);
		break;
	    case INTEGER:
		result = TclGetWideIntFromObj(interp, itemPtr, &objWide);
		if (result != TCL_OK) {
		    goto done;
		}
		if (patWide == objWide) {
		    match = 0;
		} else if (patWide < objWide) {
		    match = -1;
		} else {
		    match = 1;
		}
		break;
	    case REAL:
		result = Tcl_GetDoubleFromObj(interp, itemPtr, &objDouble);
		if (result != TCL_OK) {
		    goto done;
		}
		if (patDouble == objDouble) {
		    match = 0;
		} else if (patDouble < objDouble) {
		    match = -1;
		} else {
		    match = 1;
		}
		break;
	    }
	    Tcl_DecrRefCount(itemPtr);
	    itemPtr = NULL;
	    if (match == 0) {
		/*
		 * Normally, binary search is written to stop when it finds a
		 * match. If there are duplicates of an element in the list,
		 * our first match might not be the first occurrence.
		 * Consider: 0 0 0 1 1 1 2 2 2
		 *
		 * To maintain consistency with standard lsearch semantics, we
		 * must find the leftmost occurrence of the pattern in the
		 * list. Thus we don't just stop searching here. This
		 * variation means that a search always makes log n
		 * comparisons (normal binary search might "get lucky" with an
		 * early comparison).
		 *
		 * In bisect mode though, we want the last of equals.
		 */

		index = i;
		if (bisect) {
		    lower = i;
		} else {
		    upper = i;
		}
	    } else if (match > 0) {
		if (isIncreasing) {
		    lower = i;
		    if (!isfinite) {
			upper *= 2;
		    }
		} else {
		    upper = i;
		    isfinite = 1;
		}
	    } else {
		if (isIncreasing) {
		    upper = i;
		    isfinite = 1;
		} else {
		    lower = i;
		    if (!isfinite) {
			upper *= 2;
		    }
		}
	    }
	}
	if (bisect && index < 0) {
	    index = lower;
	}
    } else {
	/*
	 * We need to do a linear search, because (at least one) of:
	 *   - our matcher can only tell equal vs. not equal
	 *   - our matching sense is negated
	 *   - we're building a list of all matched items
	 */

	if (allMatches) {
	    listPtr = Tcl_NewListObj(0, NULL);
	}
	for (i = start; listc < 0 || i < listc; i += groupSize) {
	    match = 0;
	    result = Tcl_ListObjIndex(interp, subjectPtr, i+groupOffset, &itemPtr);
	    if (result != TCL_OK) {
		goto done;
	    }
	    Tcl_IncrRefCount(itemPtr);
	    if (sortInfo.indexc != 0) {
		item2Ptr = SelectObjFromSublist(itemPtr, &sortInfo);
		if (sortInfo.resultCode != TCL_OK) {
		    if (listPtr != NULL) {
			Tcl_DecrRefCount(listPtr);
		    }
		    result = sortInfo.resultCode;
		    goto done;
		}
		/* Increment item2Ptr refcount first in case it's the same
		 * object as itemPtr. */
		Tcl_IncrRefCount(item2Ptr);
		Tcl_DecrRefCount(itemPtr);
		itemPtr = item2Ptr;
	    }

	    switch (mode) {
	    case SORTED:
	    case EXACT:
		switch (dataType) {
		case ASCII:
		    bytes = Tcl_GetStringFromObj(itemPtr, &elemLen);
		    if (length == elemLen) {
			/*
			 * This split allows for more optimal compilation of
			 * memcmp/strcasecmp.
			 */

			if (noCase) {
			    match = (TclUtfCasecmp(bytes, patternBytes) == 0);
			} else {
			    match = (memcmp(bytes, patternBytes, length) == 0);
			}
		    }
		    break;

		case DICTIONARY:
		    bytes = TclGetString(itemPtr);
		    match = (DictionaryCompare(bytes, patternBytes) == 0);
		    break;

		case INTEGER:
		    result = TclGetWideIntFromObj(interp, itemPtr, &objWide);
		    if (result != TCL_OK) {
			if (listPtr != NULL) {
			    Tcl_DecrRefCount(listPtr);
			}
			goto done;
		    }
		    match = (objWide == patWide);
		    break;

		case REAL:
		    result = Tcl_GetDoubleFromObj(interp, itemPtr, &objDouble);
		    if (result != TCL_OK) {
			if (listPtr) {
			    Tcl_DecrRefCount(listPtr);
			}
			goto done;
		    }
		    match = (objDouble == patDouble);
		    break;
		}
		break;

	    case GLOB:
		match = Tcl_StringCaseMatch(TclGetString(itemPtr),
			patternBytes, noCase);
		break;

	    case REGEXP:
		match = Tcl_RegExpExecObj(interp, regexp, itemPtr, 0, 0, 0);
		if (match < 0) {
		    Tcl_DecrRefCount(patObj);
		    if (listPtr != NULL) {
			Tcl_DecrRefCount(listPtr);
		    }
		    result = TCL_ERROR;
		    goto done;
		}
		break;
	    }

	    /*
	     * Invert match condition for -not.
	     */

	    if (negatedMatch) {
		match = !match;
	    }
	    if (!match) {
		Tcl_DecrRefCount(itemPtr);
		itemPtr = NULL;
		continue;
	    }
	    if (!allMatches) {
		index = i;
		Tcl_DecrRefCount(itemPtr);
		itemPtr = NULL;
		break;
	    } else if (inlineReturn) {
		/*
		 * These append operations are expected to not fail.
		 */
		Tcl_DecrRefCount(itemPtr);
		itemPtr = NULL;

		if (returnSubindices && (sortInfo.indexc != 0)) {
		    result = Tcl_ListObjIndex(interp, subjectPtr, i+groupOffset, &itemPtr);
		    if (result != TCL_OK) {
			goto done;
		    }
		    Tcl_IncrRefCount(itemPtr);
		    item2Ptr = SelectObjFromSublist(itemPtr, &sortInfo);
		    Tcl_ListObjAppendElement(interp, listPtr, item2Ptr);
		    Tcl_DecrRefCount(itemPtr);
		} else if (groupSize > 1) {
		    Tcl_Size j;
		    for (j = 0; j < groupSize; j++) {
			result = Tcl_ListObjIndex(interp, subjectPtr,
			    i+j, &itemPtr);
			if (result != TCL_OK) {
			    goto done;
			}
			Tcl_ListObjReplace(interp, listPtr, LIST_MAX, 0,
				1, &itemPtr);
		    }
		} else {
		    result = Tcl_ListObjIndex(interp, subjectPtr, i, &itemPtr);
		    if (result != TCL_OK) {
			goto done;
		    }
		    Tcl_ListObjAppendElement(interp, listPtr, itemPtr);
		}
	    } else if (returnSubindices) {
		Tcl_Size j;

		Tcl_DecrRefCount(itemPtr);
		TclNewIndexObj(itemPtr, i+groupOffset);
		for (j=0 ; j<sortInfo.indexc ; j++) {
		    Tcl_Obj *elObj;
		    Tcl_Size elValue = TclIndexDecode(sortInfo.indexv[j], listc);
		    TclNewIndexObj(elObj, elValue);
		    Tcl_ListObjAppendElement(interp, itemPtr, elObj);
		}
		Tcl_ListObjAppendElement(interp, listPtr, itemPtr);
	    } else {
		Tcl_DecrRefCount(itemPtr);
		Tcl_ListObjAppendElement(interp, listPtr, Tcl_NewWideIntObj(i));
	    }
	    itemPtr = NULL;
	}
    }

    /*
     * Return everything or a single value.
     */

    if (allMatches) {
	Tcl_SetObjResult(interp, listPtr);
    } else if (!inlineReturn) {
	if (returnSubindices) {
	    Tcl_Size j;

	    TclNewIndexObj(itemPtr, index+groupOffset);
	    for (j=0 ; j<sortInfo.indexc ; j++) {
		Tcl_Obj *elObj;
		size_t elValue = TclIndexDecode(sortInfo.indexv[j], listc);
		TclNewIndexObj(elObj, elValue);
		Tcl_ListObjAppendElement(interp, itemPtr, elObj);
	    }
	    Tcl_SetObjResult(interp, itemPtr);
	    itemPtr = NULL;
	} else {
	    Tcl_Obj *elObj;
	    TclNewIndexObj(elObj, index);
	    Tcl_SetObjResult(interp, elObj);
	}
    } else if (index < 0) {
	/*
	 * Is this superfluous? The result should be a blank object by
	 * default...
	 */

	Tcl_SetObjResult(interp, Tcl_NewObj());
    } else {
	if (returnSubindices) {
	    result = Tcl_ListObjIndex(interp, subjectPtr, i+groupOffset, &itemPtr);
	    if (result != TCL_OK) {
		goto done;
	    }
	    item2Ptr = SelectObjFromSublist(itemPtr, &sortInfo);
	    Tcl_SetObjResult(interp, item2Ptr);
	} else if (groupSize > 1) {
	    Tcl_Size j;
	    listPtr = Tcl_NewListObj(0, NULL);
	    for (j = 0; j < groupSize; j++) {
		result = Tcl_ListObjIndex(interp, subjectPtr, index + j, &itemPtr);
		if (result != TCL_OK) {
		    Tcl_DecrRefCount(listPtr);
		    goto done;
		}
		Tcl_ListObjAppendElement(interp, listPtr, itemPtr);
	    }
	    Tcl_SetObjResult(interp, listPtr);
	} else {
	    result = Tcl_ListObjIndex(interp, subjectPtr, index, &itemPtr);
	    if (result != TCL_OK) {
		goto done;
	    }
	    Tcl_SetObjResult(interp, itemPtr);
	}
	itemPtr = NULL;
    }
    result = TCL_OK;

    /*
     * Cleanup the index list array.
     */

  done:
    if (itemPtr != NULL) {
	Tcl_DecrRefCount(itemPtr);
    }
    if (startPtr != NULL) {
	Tcl_DecrRefCount(startPtr);
    }
    if (allocatedIndexVector) {
	TclStackFree(interp, sortInfo.indexv);
    }
    return result;
}


/*
 *----------------------------------------------------------------------
 *
 * SequenceIdentifyArgument --
 *   (for [lseq] command)
 *
 *  Given a Tcl_Obj, identify if it is a keyword or a number
 *
 *  Return Value
 *    0 - failure, unexpected value
 *    1 - value is a number
 *    2 - value is an operand keyword
 *    3 - value is a by keyword
 *
 *  The decoded value will be assigned to the appropriate
 *  pointer, numValuePtr reference count is incremented.
 */

static SequenceDecoded
SequenceIdentifyArgument(
<<<<<<< HEAD
     Tcl_Interp *interp,	/* for error reporting  */
     Tcl_Obj *argPtr,		/* Argument to decode   */
     Tcl_Obj **numValuePtr,	/* Return numeric value */
     int *keywordIndexPtr)	/* Return keyword enum  */
=======
     Tcl_Interp *interp,        /* for error reporting  */
     Tcl_Obj *argPtr,           /* Argument to decode   */
     int allowedArgs,		/* Flags if keyword or numeric allowed. */
     Tcl_Obj **numValuePtr,     /* Return numeric value */
     int *keywordIndexPtr)      /* Return keyword enum  */
>>>>>>> e2a30b16
{
    int result = TCL_ERROR;
    SequenceOperators opmode;
    void *internalPtr;

    if (allowedArgs & NumericArg) {
	/* speed-up a bit (and avoid shimmer for compiled expressions) */
	if (TclHasInternalRep(argPtr, &tclExprCodeType)) {
	   goto doExpr;
	}
	result = Tcl_GetNumberFromObj(NULL, argPtr, &internalPtr, keywordIndexPtr);
	if (result == TCL_OK) {
	    *numValuePtr = argPtr;
	    Tcl_IncrRefCount(argPtr);
	    return NumericArg;
	}
    }
    if (allowedArgs & RangeKeywordArg) {
	result = Tcl_GetIndexFromObj(NULL, argPtr, seq_operations,
			"range operation", 0, &opmode);
    }
    if (result == TCL_OK) {
	if (allowedArgs & LastArg) {
	    /* keyword found, but no followed number */
	    Tcl_SetObjResult(interp, Tcl_ObjPrintf(
		  "missing \"%s\" value.", TclGetString(argPtr)));
	    return ErrArg;
	}
	*keywordIndexPtr = opmode;
	return RangeKeywordArg;
    } else {
	Tcl_Obj *exprValueObj;
	if (!(allowedArgs & NumericArg)) {
	    return NoneArg;
	}
    doExpr:
	/* Check for an index expression */
	int keyword;
	if (Tcl_ExprObj(interp, argPtr, &exprValueObj) != TCL_OK) {
	    return ErrArg;
	}
	/* Determine if result of expression is double or int */
	if (Tcl_GetNumberFromObj(interp, exprValueObj, &internalPtr,
		&keyword) != TCL_OK
	) {
	    return ErrArg;
	}
	*numValuePtr = exprValueObj; /* incremented in Tcl_ExprObj */
	*keywordIndexPtr = keyword; /* type of expression result */
	return NumericArg;
    }
}

/*
 *----------------------------------------------------------------------
 *
 * Tcl_LseqObjCmd --
 *
 *	This procedure is invoked to process the "lseq" Tcl command.
 *	See the user documentation for details on what it does.
 *
 * Enumerated possible argument patterns:
 *
 * 1:
 *    lseq n
 * 2:
 *    lseq n n
 * 3:
 *    lseq n n n
 *    lseq n 'to' n
 *    lseq n 'count' n
 *    lseq n 'by' n
 * 4:
 *    lseq n 'to' n n
 *    lseq n n 'by' n
 *    lseq n 'count' n n
 * 5:
 *    lseq n 'to' n 'by' n
 *    lseq n 'count' n 'by' n
 *
 * Results:
 *	A standard Tcl object result.
 *
 * Side effects:
 *	See the user documentation.
 *
 *----------------------------------------------------------------------
 */

int
Tcl_LseqObjCmd(
    TCL_UNUSED(void *),
    Tcl_Interp *interp,	   /* Current interpreter. */
    int objc,		   /* Number of arguments. */
    Tcl_Obj *const objv[]) /* The argument objects. */
{
    Tcl_Obj *elementCount = NULL;
    Tcl_Obj *start = NULL, *end = NULL, *step = NULL;
    Tcl_WideInt values[5];
    Tcl_Obj *numValues[5];
    Tcl_Obj *numberObj;
    int status = TCL_ERROR, keyword, useDoubles = 0, allowedArgs = NumericArg;
    int remNums = 3;
    Tcl_Obj *arithSeriesPtr;
    SequenceOperators opmode;
    SequenceDecoded decoded;
    int i, arg_key = 0, value_i = 0;
    /* Default constants */
    #define zero ((Interp *)interp)->execEnvPtr->constants[0];
    #define one ((Interp *)interp)->execEnvPtr->constants[1];

    /*
     * Create a decoding key by looping through the arguments and identify
     * what kind of argument each one is.  Encode each argument as a decimal
     * digit.
     */
    if (objc > 6) {
	/* Too many arguments */
<<<<<<< HEAD
	arg_key=0;
    } else for (i=1; i<objc; i++) {
	arg_key = (arg_key * 10);
	numValues[value_i] = NULL;
	decoded = SequenceIdentifyArgument(interp, objv[i], &numberObj, &keyword);
	switch (decoded) {

	case NoneArg:
=======
	goto syntax;
    }
    for (i = 1; i < objc; i++) {
	arg_key = (arg_key * 10);
	numValues[value_i] = NULL;
	decoded = SequenceIdentifyArgument(interp, objv[i],
			allowedArgs | (i == objc-1 ? LastArg : 0),
			&numberObj, &keyword);
	switch (decoded) {
	  case NoneArg:
>>>>>>> e2a30b16
	    /*
	     * Unrecognizable argument
	     * Reproduce operation error message
	     */
	    status = Tcl_GetIndexFromObj(interp, objv[i], seq_operations,
<<<<<<< HEAD
		    "operation", 0, &opmode);
	    goto done;

	case NumericArg:
	    arg_key += NumericArg;
	    numValues[value_i] = numberObj;
	    values[value_i] = keyword;  // This is the TCL_NUMBER_* value
	    useDoubles = useDoubles ? useDoubles : keyword == TCL_NUMBER_DOUBLE;
	    value_i++;
	    break;

	case RangeKeywordArg:
	    arg_key += RangeKeywordArg;
	    values[value_i] = keyword;
	    value_i++;
	    break;

	default:
	    arg_key += 9; // Error state
	    value_i++;
	    break;
=======
			"operation", 0, &opmode);
	    goto done;

	  case NumericArg:
	    remNums--;
	    arg_key += NumericArg;
	    allowedArgs = RangeKeywordArg;
	    /* if last number but 2 arguments remain, next is not numeric */
	    if ((remNums != 1) || ((objc-1-i) != 2)) {
		allowedArgs |= NumericArg;
	    }
	    numValues[value_i] = numberObj;
	    values[value_i] = keyword;  /* TCL_NUMBER_* */
	    useDoubles |= (keyword == TCL_NUMBER_DOUBLE) ? 1 : 0;
	    value_i++;
	    break;

	  case RangeKeywordArg:
	    arg_key += RangeKeywordArg;
	    allowedArgs = NumericArg;   /* after keyword always numeric only */
	    values[value_i] = keyword;  /* SequenceOperators */
	    value_i++;
	    break;

	  default: /* Error state */
	    status = TCL_ERROR;
	    goto done;
>>>>>>> e2a30b16
	}
    }

    /*
     * The key encoding defines a valid set of arguments, or indicates an
     * error condition; process the values accordningly.
     */
    switch (arg_key) {

<<<<<<< HEAD
    case 0:			/* No argument */
	Tcl_WrongNumArgs(interp, 1, objv,
		"n ??op? n ??by? n??");
	goto done;

    case 1:			/* lseq n */
=======
/*    lseq n */
    case 1:
>>>>>>> e2a30b16
	start = zero;
	elementCount = numValues[0];
	end = NULL;
	step = one;
	break;

    case 11:			/* lseq n n */
	start = numValues[0];
	end = numValues[1];
	break;

    case 111:			/* lseq n n n */
	start = numValues[0];
	end = numValues[1];
	step = numValues[2];
	break;

    case 121:			/* lseq n 'to' n
				 * lseq n 'count' n
				 * lseq n 'by' n */
	opmode = (SequenceOperators)values[1];
	switch (opmode) {
	case LSEQ_DOTS:
	case LSEQ_TO:
	    start = numValues[0];
	    end = numValues[2];
	    break;
	case LSEQ_BY:
	    start = zero;
	    elementCount = numValues[0];
	    step = numValues[2];
	    break;
	case LSEQ_COUNT:
	    start = numValues[0];
	    elementCount = numValues[2];
	    step = one;
	    break;
	default:
	    goto done;
	}
	break;

    case 1211:			/* lseq n 'to' n n
				 * lseq n 'count' n n */
	opmode = (SequenceOperators)values[1];
	switch (opmode) {
	case LSEQ_DOTS:
	case LSEQ_TO:
	    start = numValues[0];
	    end = numValues[2];
	    step = numValues[3];
	    break;
	case LSEQ_COUNT:
	    start = numValues[0];
	    elementCount = numValues[2];
	    step = numValues[3];
	    break;
	case LSEQ_BY:
	    /* Error case */
	    goto done;
	    break;
	default:
	    goto done;
	    break;
	}
	break;

    case 1121:			/* lseq n n 'by' n */
	start = numValues[0];
	end = numValues[1];
	opmode = (SequenceOperators)values[2];
	switch (opmode) {
	case LSEQ_BY:
	    step = numValues[3];
	    break;
	case LSEQ_DOTS:
	case LSEQ_TO:
	case LSEQ_COUNT:
	default:
	    goto done;
	    break;
	}
	break;

    case 12121:			/* lseq n 'to' n 'by' n
				 * lseq n 'count' n 'by' n */
	start = numValues[0];
	opmode = (SequenceOperators)values[3];
	switch (opmode) {
	case LSEQ_BY:
	    step = numValues[4];
	    break;
	default:
	    goto done;
	    break;
	}
	opmode = (SequenceOperators)values[1];
	switch (opmode) {
	case LSEQ_DOTS:
	case LSEQ_TO:
	    start = numValues[0];
	    end = numValues[2];
	    break;
	case LSEQ_COUNT:
	    start = numValues[0];
	    elementCount = numValues[2];
	    break;
	default:
	    goto done;
	    break;
	}
	break;

<<<<<<< HEAD
    case 12:			/* Error cases: incomplete arguments */
	opmode = (SequenceOperators)values[1];
	goto KeywordError;
    case 112:
	opmode = (SequenceOperators)values[2];
	goto KeywordError;
    case 1212:
	opmode = (SequenceOperators)values[3];
    KeywordError:
	switch (opmode) {
	case LSEQ_DOTS:
	case LSEQ_TO:
	    Tcl_SetObjResult(interp, Tcl_ObjPrintf(
		    "missing \"to\" value."));
	    break;
	case LSEQ_COUNT:
	    Tcl_SetObjResult(interp, Tcl_ObjPrintf(
		    "missing \"count\" value."));
	    break;
	case LSEQ_BY:
	    Tcl_SetObjResult(interp, Tcl_ObjPrintf(
		    "missing \"by\" value."));
	    break;
	}
	goto done;

    default:			/* All other argument errors */
	Tcl_WrongNumArgs(interp, 1, objv, "n ??op? n ??by? n??");
	goto done;
=======
/*    All other argument errors */
    default:
      syntax:
	 Tcl_WrongNumArgs(interp, 1, objv, "n ??op? n ??by? n??");
	 goto done;
	 break;
>>>>>>> e2a30b16
    }

    /* Count needs to be integer, so try to convert if possible */
    if (elementCount && TclHasInternalRep(elementCount, &tclDoubleType)) {
	double d;
	(void)Tcl_GetDoubleFromObj(NULL, elementCount, &d);
	if (floor(d) == d) {
	    if ((d >= (double)WIDE_MAX) || (d <= (double)WIDE_MIN)) {
		mp_int big;

		if (Tcl_InitBignumFromDouble(NULL, d, &big) == TCL_OK) {
		    elementCount = Tcl_NewBignumObj(&big);
		    keyword = TCL_NUMBER_INT;
		}
		/* Infinity, don't convert, let fail later */
	    } else {
		elementCount = Tcl_NewWideIntObj((Tcl_WideInt)d);
		keyword = TCL_NUMBER_INT;
	    }
	}
    }


    /*
     * Success!  Now lets create the series object.
     */
    arithSeriesPtr = TclNewArithSeriesObj(interp,
		useDoubles, start, end, step, elementCount);

    if (arithSeriesPtr) {
	status = TCL_OK;
	Tcl_SetObjResult(interp, arithSeriesPtr);
    } else {
	status = TCL_ERROR;
    }


 done:
    // Free number arguments.
    while (--value_i>=0) {
	if (numValues[value_i]) {
	    if (elementCount == numValues[value_i]) {
		elementCount = NULL;
	    }
	    Tcl_DecrRefCount(numValues[value_i]);
	}
    }
    if (elementCount) {
	Tcl_DecrRefCount(elementCount);
    }

    /* Undef constants */
    #undef zero
    #undef one

    return status;
}


/*
 *----------------------------------------------------------------------
 *
 * Tcl_LsetObjCmd --
 *
 *	This procedure is invoked to process the "lset" Tcl command. See the
 *	user documentation for details on what it does.
 *
 * Results:
 *	A standard Tcl result.
 *
 * Side effects:
 *	See the user documentation.
 *
 *----------------------------------------------------------------------
 */

int
Tcl_LsetObjCmd(
    TCL_UNUSED(ClientData),
    Tcl_Interp *interp,		/* Current interpreter. */
    int objc,			/* Number of arguments. */
    Tcl_Obj *const objv[])	/* Argument values. */
{
    Tcl_Obj *listPtr;		/* Pointer to the list being altered. */
    Tcl_Obj *finalValuePtr;	/* Value finally assigned to the variable. */
    int status = TCL_OK;

    /*
     * Check parameter count.
     */

    if (objc < 3) {
	Tcl_WrongNumArgs(interp, 1, objv,
		"listVar ?index? ?index ...? value");
	return TCL_ERROR;
    }

    /*
     * Look up the list variable's value.
     */

    listPtr = Tcl_ObjGetVar2(interp, objv[1], NULL, TCL_LEAVE_ERR_MSG);
    if (listPtr == NULL) {
	return TCL_ERROR;
    }

    /*
     * Substitute the value in the value. Return either the value or else an
     * unshared copy of it.
     */

    if (objc == 4) {
	finalValuePtr = TclLsetList(interp, listPtr, objv[2], objv[3]);
    } else {
	status = TclLsetFlat(interp, listPtr, objc-3, objv+2,
		objv[objc-1], &finalValuePtr);
    }

    /*
     * If substitution has failed, bail out.
     */

    if (status != TCL_OK || finalValuePtr == NULL) {
	return TCL_ERROR;
    }

    /*
     * Finally, update the variable so that traces fire.
     */

    listPtr = Tcl_ObjSetVar2(interp, objv[1], NULL, finalValuePtr,
	    TCL_LEAVE_ERR_MSG);
    if (listPtr == NULL) {
	return TCL_ERROR;
    }

    /*
     * Return the new value of the variable as the interpreter result.
     */

    Tcl_SetObjResult(interp, listPtr);
    return TCL_OK;
}

/*
 *----------------------------------------------------------------------
 *
 * Tcl_LsortObjCmd --
 *
 *	This procedure is invoked to process the "lsort" Tcl command. See the
 *	user documentation for details on what it does.
 *
 * Results:
 *	A standard Tcl result.
 *
 * Side effects:
 *	See the user documentation.
 *
 *----------------------------------------------------------------------
 */

int
Tcl_LsortObjCmd(
    TCL_UNUSED(void *),
    Tcl_Interp *interp,		/* Current interpreter. */
    int objc,			/* Number of arguments. */
    Tcl_Obj *const objv[])	/* Argument values. */
{
    int indices, nocase = 0, indexc;
    int sortMode = SORTMODE_ASCII;
    int group, allocatedIndexVector = 0;
    Tcl_Size j, idx, groupSize, groupOffset, length;
    Tcl_WideInt wide;
    Tcl_Obj *resultPtr, *cmdPtr, **listObjPtrs, *listObj, *indexPtr;
    Tcl_Size i, elmArrSize;
    SortElement *elementArray = NULL, *elementPtr;
    SortInfo sortInfo;		/* Information about this sort that needs to
				 * be passed to the comparison function. */
#   define MAXCALLOC 1024000
#   define NUM_LISTS 30
    SortElement *subList[NUM_LISTS+1];
				/* This array holds pointers to temporary
				 * lists built during the merge sort. Element
				 * i of the array holds a list of length
				 * 2**i. */
    static const char *const switches[] = {
	"-ascii", "-command", "-decreasing", "-dictionary", "-increasing",
	"-index", "-indices", "-integer", "-nocase", "-real", "-stride",
	"-unique", NULL
    };
    enum Lsort_Switches {
	LSORT_ASCII, LSORT_COMMAND, LSORT_DECREASING, LSORT_DICTIONARY,
	LSORT_INCREASING, LSORT_INDEX, LSORT_INDICES, LSORT_INTEGER,
	LSORT_NOCASE, LSORT_REAL, LSORT_STRIDE, LSORT_UNIQUE
    } index;

    if (objc < 2) {
	Tcl_WrongNumArgs(interp, 1, objv, "?-option value ...? list");
	return TCL_ERROR;
    }

    /*
     * Parse arguments to set up the mode for the sort.
     */

    sortInfo.isIncreasing = 1;
    sortInfo.sortMode = SORTMODE_ASCII;
    sortInfo.indexv = NULL;
    sortInfo.indexc = 0;
    sortInfo.unique = 0;
    sortInfo.interp = interp;
    sortInfo.resultCode = TCL_OK;
    cmdPtr = NULL;
    indices = 0;
    group = 0;
    groupSize = 1;
    groupOffset = 0;
    indexPtr = NULL;
    for (i = 1; i < objc-1; i++) {
	if (Tcl_GetIndexFromObj(interp, objv[i], switches, "option", 0,
		&index) != TCL_OK) {
	    sortInfo.resultCode = TCL_ERROR;
	    goto done;
	}
	switch (index) {
	case LSORT_ASCII:
	    sortInfo.sortMode = SORTMODE_ASCII;
	    break;
	case LSORT_COMMAND:
	    if (i == objc-2) {
		Tcl_SetObjResult(interp, Tcl_NewStringObj(
			"\"-command\" option must be followed "
			"by comparison command", -1));
		Tcl_SetErrorCode(interp, "TCL", "ARGUMENT", "MISSING", (char *)NULL);
		sortInfo.resultCode = TCL_ERROR;
		goto done;
	    }
	    sortInfo.sortMode = SORTMODE_COMMAND;
	    cmdPtr = objv[i+1];
	    i++;
	    break;
	case LSORT_DECREASING:
	    sortInfo.isIncreasing = 0;
	    break;
	case LSORT_DICTIONARY:
	    sortInfo.sortMode = SORTMODE_DICTIONARY;
	    break;
	case LSORT_INCREASING:
	    sortInfo.isIncreasing = 1;
	    break;
	case LSORT_INDEX: {
	    Tcl_Size sortindex;
	    Tcl_Obj **indexv;

	    if (i == objc-2) {
		Tcl_SetObjResult(interp, Tcl_NewStringObj(
			"\"-index\" option must be followed by list index",
			-1));
		Tcl_SetErrorCode(interp, "TCL", "ARGUMENT", "MISSING", (char *)NULL);
		sortInfo.resultCode = TCL_ERROR;
		goto done;
	    }
	    if (TclListObjGetElements(interp, objv[i+1], &sortindex,
		    &indexv) != TCL_OK) {
		sortInfo.resultCode = TCL_ERROR;
		goto done;
	    }

	    /*
	     * Check each of the indices for syntactic correctness. Note that
	     * we do not store the converted values here because we do not
	     * know if this is the only -index option yet and so we can't
	     * allocate any space; that happens after the scan through all the
	     * options is done.
	     */

	    for (j=0 ; j<sortindex ; j++) {
		int encoded = 0;
		int result = TclIndexEncode(interp, indexv[j],
			TCL_INDEX_NONE, TCL_INDEX_NONE, &encoded);

		if ((result == TCL_OK) && (encoded == (int)TCL_INDEX_NONE)) {
		    Tcl_SetObjResult(interp, Tcl_ObjPrintf(
			    "index \"%s\" out of range",
			    TclGetString(indexv[j])));
		    Tcl_SetErrorCode(interp, "TCL", "VALUE", "INDEX", "OUTOFRANGE", (char *)NULL);
		    result = TCL_ERROR;
		}
		if (result == TCL_ERROR) {
		    Tcl_AppendObjToErrorInfo(interp, Tcl_ObjPrintf(
			    "\n    (-index option item number %" TCL_Z_MODIFIER "u)", j));
		    sortInfo.resultCode = TCL_ERROR;
		    goto done;
		}
	    }
	    indexPtr = objv[i+1];
	    i++;
	    break;
	}
	case LSORT_INTEGER:
	    sortInfo.sortMode = SORTMODE_INTEGER;
	    break;
	case LSORT_NOCASE:
	    nocase = 1;
	    break;
	case LSORT_REAL:
	    sortInfo.sortMode = SORTMODE_REAL;
	    break;
	case LSORT_UNIQUE:
	    sortInfo.unique = 1;
	    break;
	case LSORT_INDICES:
	    indices = 1;
	    break;
	case LSORT_STRIDE:
	    if (i == objc-2) {
		Tcl_SetObjResult(interp, Tcl_NewStringObj(
			"\"-stride\" option must be "
			"followed by stride length", -1));
		Tcl_SetErrorCode(interp, "TCL", "ARGUMENT", "MISSING", (char *)NULL);
		sortInfo.resultCode = TCL_ERROR;
		goto done;
	    }
	    if (TclGetWideIntFromObj(interp, objv[i+1], &wide) != TCL_OK) {
		sortInfo.resultCode = TCL_ERROR;
		goto done;
	    }
	    if (wide < 2) {
		Tcl_SetObjResult(interp, Tcl_NewStringObj(
			"stride length must be at least 2", -1));
		Tcl_SetErrorCode(interp, "TCL", "OPERATION", "LSORT",
			"BADSTRIDE", (char *)NULL);
		sortInfo.resultCode = TCL_ERROR;
		goto done;
	    }
	    groupSize = wide;
	    group = 1;
	    i++;
	    break;
	}
    }
    if (nocase && (sortInfo.sortMode == SORTMODE_ASCII)) {
	sortInfo.sortMode = SORTMODE_ASCII_NC;
    }

    /*
     * Now extract the -index list for real, if present. No failures are
     * expected here; the values are all of the right type or convertible to
     * it.
     */

    if (indexPtr) {
	Tcl_Obj **indexv;

	TclListObjGetElements(interp, indexPtr, &sortInfo.indexc, &indexv);
	switch (sortInfo.indexc) {
	case 0:
	    sortInfo.indexv = NULL;
	    break;
	case 1:
	    sortInfo.indexv = &sortInfo.singleIndex;
	    break;
	default:
	    sortInfo.indexv = (int *)
		    TclStackAlloc(interp, sizeof(int) * sortInfo.indexc);
	    allocatedIndexVector = 1;	/* Cannot use indexc field, as it
					 * might be decreased by 1 later. */
	}
	for (j=0 ; j<sortInfo.indexc ; j++) {
	    /* Prescreened values, no errors or out of range possible */
	    TclIndexEncode(NULL, indexv[j], TCL_INDEX_NONE,
		    TCL_INDEX_NONE, &sortInfo.indexv[j]);
	}
    }

    listObj = objv[objc-1];

    if (sortInfo.sortMode == SORTMODE_COMMAND) {
	Tcl_Obj *newCommandPtr, *newObjPtr;

	/*
	 * When sorting using a command, we are reentrant and therefore might
	 * have the representation of the list being sorted shimmered out from
	 * underneath our feet. Take a copy (cheap) to prevent this. [Bug
	 * 1675116]
	 */

	listObj = TclDuplicatePureObj(interp ,listObj, tclListTypePtr);
	if (listObj == NULL) {
	    sortInfo.resultCode = TCL_ERROR;
	    goto done;
	}

	/*
	 * The existing command is a list. We want to flatten it, append two
	 * dummy arguments on the end, and replace these arguments later.
	 */

	newCommandPtr = Tcl_DuplicateObj(cmdPtr);
	TclNewObj(newObjPtr);
	Tcl_IncrRefCount(newCommandPtr);
	if (Tcl_ListObjAppendElement(interp, newCommandPtr, newObjPtr)
		!= TCL_OK) {
	    TclDecrRefCount(newCommandPtr);
	    TclDecrRefCount(newObjPtr);
	    sortInfo.resultCode = TCL_ERROR;
	    goto done;
	}
	Tcl_ListObjAppendElement(interp, newCommandPtr, Tcl_NewObj());
	sortInfo.compareCmdPtr = newCommandPtr;
    }

    if (TclObjectHasInterface(listObj, list, all)) {
	TCL_UNUSEDVAR(int status);
	sortInfo.resultCode = TclObjectDispatchNoDefault(interp, status,
	    listObj, list, all, interp, listObj, &length, &listObjPtrs);
    } else {
	sortInfo.resultCode = TclListObjGetElements(interp, listObj,
	    &length, &listObjPtrs);
    }
    if (sortInfo.resultCode != TCL_OK || length <= 0) {
	goto done;
    }

    /*
     * Check for sanity when grouping elements of the overall list together
     * because of the -stride option. [TIP #326]
     */

    if (group) {
	if (length % groupSize) {
	    Tcl_SetObjResult(interp, Tcl_NewStringObj(
		    "list size must be a multiple of the stride length",
		    -1));
	    Tcl_SetErrorCode(interp, "TCL", "OPERATION", "LSORT", "BADSTRIDE",
		    (char *)NULL);
	    sortInfo.resultCode = TCL_ERROR;
	    goto done;
	}
	length = length / groupSize;
	if (sortInfo.indexc > 0) {
	    /*
	     * Use the first value in the list supplied to -index as the
	     * offset of the element within each group by which to sort.
	     */

	    groupOffset = TclIndexDecode(sortInfo.indexv[0], groupSize - 1);
	    if (groupOffset < 0 || groupOffset >= groupSize) {
		Tcl_SetObjResult(interp, Tcl_NewStringObj(
			"when used with \"-stride\", the leading \"-index\""
			" value must be within the group", -1));
		Tcl_SetErrorCode(interp, "TCL", "OPERATION", "LSORT",
			"BADINDEX", (char *)NULL);
		sortInfo.resultCode = TCL_ERROR;
		goto done;
	    }
	    if (sortInfo.indexc == 1) {
		sortInfo.indexc = 0;
		sortInfo.indexv = NULL;
	    } else {
		sortInfo.indexc--;

		/*
		 * Do not shrink the actual memory block used; that doesn't
		 * work with TclStackAlloc-allocated memory. [Bug 2918962]
		 *
		 * TODO: Consider a pointer increment to replace this
		 * array shift.
		 */

		for (i = 0; i < sortInfo.indexc; i++) {
		    sortInfo.indexv[i] = sortInfo.indexv[i+1];
		}
	    }
	}
    }

    sortInfo.numElements = length;

    indexc = sortInfo.indexc;
    sortMode = sortInfo.sortMode;
    if ((sortMode == SORTMODE_ASCII_NC)
	    || (sortMode == SORTMODE_DICTIONARY)) {
	/*
	 * For this function's purpose all string-based modes are equivalent
	 */

	sortMode = SORTMODE_ASCII;
    }

    /*
     * Initialize the sublists. After the following loop, subList[i] will
     * contain a sorted sublist of length 2**i. Use one extra subList at the
     * end, always at NULL, to indicate the end of the lists.
     */

    for (j=0 ; j<=NUM_LISTS ; j++) {
	subList[j] = NULL;
    }

    /*
     * The following loop creates a SortElement for each list element and
     * begins sorting it into the sublists as it appears.
     */

    elmArrSize = length * sizeof(SortElement);
    if (elmArrSize <= MAXCALLOC) {
	elementArray = (SortElement *)Tcl_Alloc(elmArrSize);
    } else {
	elementArray = (SortElement *)malloc(elmArrSize);
    }
    if (!elementArray) {
	Tcl_SetObjResult(interp, Tcl_ObjPrintf(
		"no enough memory to proccess sort of %" TCL_Z_MODIFIER "u items", length));
	Tcl_SetErrorCode(interp, "TCL", "MEMORY", (char *)NULL);
	sortInfo.resultCode = TCL_ERROR;
	goto done;
    }

    for (i=0; i < length; i++) {
	idx = groupSize * i + groupOffset;
	if (indexc) {
	    /*
	     * If this is an indexed sort, retrieve the corresponding element
	     */
	    indexPtr = SelectObjFromSublist(listObjPtrs[idx], &sortInfo);
	    if (sortInfo.resultCode != TCL_OK) {
		goto done;
	    }
	} else {
	    indexPtr = listObjPtrs[idx];
	}

	/*
	 * Determine the "value" of this object for sorting purposes
	 */

	if (sortMode == SORTMODE_ASCII) {
	    elementArray[i].collationKey.strValuePtr = TclGetString(indexPtr);
	} else if (sortMode == SORTMODE_INTEGER) {
	    Tcl_WideInt a;

	    if (TclGetWideIntFromObj(sortInfo.interp, indexPtr, &a) != TCL_OK) {
		sortInfo.resultCode = TCL_ERROR;
		goto done;
	    }
	    elementArray[i].collationKey.wideValue = a;
	} else if (sortMode == SORTMODE_REAL) {
	    double a;

	    if (Tcl_GetDoubleFromObj(sortInfo.interp, indexPtr, &a) != TCL_OK) {
		sortInfo.resultCode = TCL_ERROR;
		goto done;
	    }
	    elementArray[i].collationKey.doubleValue = a;
	} else {
	    elementArray[i].collationKey.objValuePtr = indexPtr;
	}

	/*
	 * Determine the representation of this element in the result: either
	 * the objPtr itself, or its index in the original list.
	 */

	if (indices || group) {
	    elementArray[i].payload.index = idx;
	} else {
	    elementArray[i].payload.objPtr = listObjPtrs[idx];
	}

	/*
	 * Merge this element in the preexisting sublists (and merge together
	 * sublists when we have two of the same size).
	 */

	elementArray[i].nextPtr = NULL;
	elementPtr = &elementArray[i];
	for (j=0 ; subList[j] ; j++) {
	    elementPtr = MergeLists(subList[j], elementPtr, &sortInfo);
	    subList[j] = NULL;
	}
	if (j >= NUM_LISTS) {
	    j = NUM_LISTS-1;
	}
	subList[j] = elementPtr;
    }

    /*
     * Merge all sublists
     */

    elementPtr = subList[0];
    for (j=1 ; j<NUM_LISTS ; j++) {
	elementPtr = MergeLists(subList[j], elementPtr, &sortInfo);
    }

    /*
     * Now store the sorted elements in the result list.
     */

    if (sortInfo.resultCode == TCL_OK) {
	ListRep listRep;
	Tcl_Obj **newArray, *objPtr;

	resultPtr = Tcl_NewListObj(sortInfo.numElements * groupSize, NULL);
	ListObjGetRep(resultPtr, &listRep);
	newArray = ListRepElementsBase(&listRep);
	if (group) {
	    for (i=0; elementPtr != NULL ; elementPtr = elementPtr->nextPtr) {
		idx = elementPtr->payload.index;
		for (j = 0; j < groupSize; j++) {
		    if (indices) {
			TclNewIndexObj(objPtr, idx + j - groupOffset);
			newArray[i++] = objPtr;
			Tcl_IncrRefCount(objPtr);
		    } else {
			objPtr = listObjPtrs[idx + j - groupOffset];
			newArray[i++] = objPtr;
			Tcl_IncrRefCount(objPtr);
		    }
		}
	    }
	} else if (indices) {
	    for (i=0; elementPtr != NULL ; elementPtr = elementPtr->nextPtr) {
		TclNewIndexObj(objPtr, elementPtr->payload.index);
		newArray[i++] = objPtr;
		Tcl_IncrRefCount(objPtr);
	    }
	} else {
	    for (i=0; elementPtr != NULL ; elementPtr = elementPtr->nextPtr) {
		objPtr = elementPtr->payload.objPtr;
		newArray[i++] = objPtr;
		Tcl_IncrRefCount(objPtr);
	    }
	}
	listRep.storePtr->numUsed = i;
	if (listRep.spanPtr) {
	    listRep.spanPtr->spanStart = listRep.storePtr->firstUsed;
	    listRep.spanPtr->spanLength = listRep.storePtr->numUsed;
	}
	Tcl_SetObjResult(interp, resultPtr);
    }

  done:
    if (sortMode == SORTMODE_COMMAND) {
	TclDecrRefCount(sortInfo.compareCmdPtr);
	TclDecrRefCount(listObj);
	sortInfo.compareCmdPtr = NULL;
    }
    if (allocatedIndexVector) {
	TclStackFree(interp, sortInfo.indexv);
    }
    if (elementArray) {
	if (elmArrSize <= MAXCALLOC) {
	    Tcl_Free(elementArray);
	} else {
	    free((char *)elementArray);
	}
    }
    return sortInfo.resultCode;
}

/*
 *----------------------------------------------------------------------
 *
 * Tcl_LeditObjCmd --
 *
 *	This procedure is invoked to process the "ledit" Tcl command. See the
 *	user documentation for details on what it does.
 *
 * Results:
 *	A standard Tcl result.
 *
 * Side effects:
 *	See the user documentation.
 *
 *----------------------------------------------------------------------
 */

int
Tcl_LeditObjCmd(
    TCL_UNUSED(void *),
    Tcl_Interp *interp,		/* Current interpreter. */
    int objc,			/* Number of arguments. */
    Tcl_Obj *const objv[])	/* Argument values. */
{
    Tcl_Obj *listPtr;		/* Pointer to the list being altered. */
    Tcl_Obj *finalValuePtr;	/* Value finally assigned to the variable. */
    int createdNewObj;
    int result;
    Tcl_Size first;
    Tcl_Size last;
    Tcl_Size listLen;
    Tcl_Size numToDelete;

    if (objc < 4) {
	Tcl_WrongNumArgs(interp, 1, objv,
		"listVar first last ?element ...?");
	return TCL_ERROR;
    }

    listPtr = Tcl_ObjGetVar2(interp, objv[1], NULL, TCL_LEAVE_ERR_MSG);
    if (listPtr == NULL) {
	return TCL_ERROR;
    }

    /*
     * TODO - refactor the index extraction into a common function shared
     * by Tcl_{Lrange,Lreplace,Ledit}ObjCmd
     */

    result = TclListObjLength(interp, listPtr, &listLen);
    if (result != TCL_OK) {
	return result;
    }

    result = TclGetIntForIndexM(interp, objv[2], /*end*/ listLen-1, &first);
    if (result != TCL_OK) {
	return result;
    }

    result = TclGetIntForIndexM(interp, objv[3], /*end*/ listLen-1, &last);
    if (result != TCL_OK) {
	return result;
    }

    if (first < 0) {
	first = 0;
    } else if (first > listLen) {
	first = listLen;
    }

    if (last >= listLen) {
	last = listLen - 1;
    }
    if (first <= last) {
	numToDelete = last - first + 1;
    } else {
	numToDelete = 0;
    }

    if (Tcl_IsShared(listPtr)) {
	listPtr = TclDuplicatePureObj(interp, listPtr, tclListTypePtr);
	if (!listPtr) {
	    return TCL_ERROR;
	}
	createdNewObj = 1;
    } else {
	createdNewObj = 0;
    }

    result =
	Tcl_ListObjReplace(interp, listPtr, first, numToDelete, objc - 4, objv + 4);
    if (result != TCL_OK) {
	if (createdNewObj) {
	    Tcl_DecrRefCount(listPtr);
	}
	return result;
    }

    /*
     * Tcl_ObjSetVar2 may return a value different from listPtr in the
     * presence of traces etc.
     */
    finalValuePtr =
	Tcl_ObjSetVar2(interp, objv[1], NULL, listPtr, TCL_LEAVE_ERR_MSG);
    if (finalValuePtr == NULL) {
	return TCL_ERROR;
    }

    Tcl_SetObjResult(interp, finalValuePtr);
    return TCL_OK;
}

/*
 *----------------------------------------------------------------------
 *
 * MergeLists -
 *
 *	This procedure combines two sorted lists of SortElement structures
 *	into a single sorted list.
 *
 * Results:
 *	The unified list of SortElement structures.
 *
 * Side effects:
 *	If infoPtr->unique is set then infoPtr->numElements may be updated.
 *	Possibly others, if a user-defined comparison command does something
 *	weird.
 *
 * Note:
 *	If infoPtr->unique is set, the merge assumes that there are no
 *	"repeated" elements in each of the left and right lists. In that case,
 *	if any element of the left list is equivalent to one in the right list
 *	it is omitted from the merged list.
 *
 *	This simplified mechanism works because of the special way our
 *	MergeSort creates the sublists to be merged and will fail to eliminate
 *	all repeats in the general case where they are already present in
 *	either the left or right list. A general code would need to skip
 *	adjacent initial repeats in the left and right lists before comparing
 *	their initial elements, at each step.
 *
 *----------------------------------------------------------------------
 */

static SortElement *
MergeLists(
    SortElement *leftPtr,	/* First list to be merged; may be NULL. */
    SortElement *rightPtr,	/* Second list to be merged; may be NULL. */
    SortInfo *infoPtr)		/* Information needed by the comparison
				 * operator. */
{
    SortElement *headPtr, *tailPtr;
    int cmp;

    if (leftPtr == NULL) {
	return rightPtr;
    }
    if (rightPtr == NULL) {
	return leftPtr;
    }
    cmp = SortCompare(leftPtr, rightPtr, infoPtr);
    if (cmp > 0 || (cmp == 0 && infoPtr->unique)) {
	if (cmp == 0) {
	    infoPtr->numElements--;
	    leftPtr = leftPtr->nextPtr;
	}
	tailPtr = rightPtr;
	rightPtr = rightPtr->nextPtr;
    } else {
	tailPtr = leftPtr;
	leftPtr = leftPtr->nextPtr;
    }
    headPtr = tailPtr;
    if (!infoPtr->unique) {
	while ((leftPtr != NULL) && (rightPtr != NULL)) {
	    cmp = SortCompare(leftPtr, rightPtr, infoPtr);
	    if (cmp > 0) {
		tailPtr->nextPtr = rightPtr;
		tailPtr = rightPtr;
		rightPtr = rightPtr->nextPtr;
	    } else {
		tailPtr->nextPtr = leftPtr;
		tailPtr = leftPtr;
		leftPtr = leftPtr->nextPtr;
	    }
	}
    } else {
	while ((leftPtr != NULL) && (rightPtr != NULL)) {
	    cmp = SortCompare(leftPtr, rightPtr, infoPtr);
	    if (cmp >= 0) {
		if (cmp == 0) {
		    infoPtr->numElements--;
		    leftPtr = leftPtr->nextPtr;
		}
		tailPtr->nextPtr = rightPtr;
		tailPtr = rightPtr;
		rightPtr = rightPtr->nextPtr;
	    } else {
		tailPtr->nextPtr = leftPtr;
		tailPtr = leftPtr;
		leftPtr = leftPtr->nextPtr;
	    }
	}
    }
    if (leftPtr != NULL) {
	tailPtr->nextPtr = leftPtr;
    } else {
	tailPtr->nextPtr = rightPtr;
    }
    return headPtr;
}

/*
 *----------------------------------------------------------------------
 *
 * SortCompare --
 *
 *	This procedure is invoked by MergeLists to determine the proper
 *	ordering between two elements.
 *
 * Results:
 *	A negative results means the first element comes before the
 *	second, and a positive results means that the second element should
 *	come first. A result of zero means the two elements are equal and it
 *	doesn't matter which comes first.
 *
 * Side effects:
 *	None, unless a user-defined comparison command does something weird.
 *
 *----------------------------------------------------------------------
 */

static int
SortCompare(
    SortElement *elemPtr1, SortElement *elemPtr2,
				/* Values to be compared. */
    SortInfo *infoPtr)		/* Information passed from the top-level
				 * "lsort" command. */
{
    int order = 0;

    if (infoPtr->sortMode == SORTMODE_ASCII) {
	order = TclUtfCmp(elemPtr1->collationKey.strValuePtr,
		elemPtr2->collationKey.strValuePtr);
    } else if (infoPtr->sortMode == SORTMODE_ASCII_NC) {
	order = TclUtfCasecmp(elemPtr1->collationKey.strValuePtr,
		elemPtr2->collationKey.strValuePtr);
    } else if (infoPtr->sortMode == SORTMODE_DICTIONARY) {
	order = DictionaryCompare(elemPtr1->collationKey.strValuePtr,
		elemPtr2->collationKey.strValuePtr);
    } else if (infoPtr->sortMode == SORTMODE_INTEGER) {
	Tcl_WideInt a, b;

	a = elemPtr1->collationKey.wideValue;
	b = elemPtr2->collationKey.wideValue;
	order = ((a >= b) - (a <= b));
    } else if (infoPtr->sortMode == SORTMODE_REAL) {
	double a, b;

	a = elemPtr1->collationKey.doubleValue;
	b = elemPtr2->collationKey.doubleValue;
	order = ((a >= b) - (a <= b));
    } else {
	Tcl_Obj **objv, *paramObjv[2];
	Tcl_Size objc;
	Tcl_Obj *objPtr1, *objPtr2;

	if (infoPtr->resultCode != TCL_OK) {
	    /*
	     * Once an error has occurred, skip any future comparisons so as
	     * to preserve the error message in sortInterp->result.
	     */

	    return 0;
	}

	objPtr1 = elemPtr1->collationKey.objValuePtr;
	objPtr2 = elemPtr2->collationKey.objValuePtr;

	paramObjv[0] = objPtr1;
	paramObjv[1] = objPtr2;

	/*
	 * We made space in the command list for the two things to compare.
	 * Replace them and evaluate the result.
	 */

	TclListObjLength(infoPtr->interp, infoPtr->compareCmdPtr, &objc);
	Tcl_ListObjReplace(infoPtr->interp, infoPtr->compareCmdPtr, objc - 2,
		2, 2, paramObjv);
	TclListObjGetElements(infoPtr->interp, infoPtr->compareCmdPtr,
		&objc, &objv);

	infoPtr->resultCode = Tcl_EvalObjv(infoPtr->interp, objc, objv, 0);

	if (infoPtr->resultCode != TCL_OK) {
	    Tcl_AddErrorInfo(infoPtr->interp, "\n    (-compare command)");
	    return 0;
	}

	/*
	 * Parse the result of the command.
	 */

	if (TclGetIntFromObj(infoPtr->interp,
		Tcl_GetObjResult(infoPtr->interp), &order) != TCL_OK) {
	    Tcl_SetObjResult(infoPtr->interp, Tcl_NewStringObj(
		    "-compare command returned non-integer result", -1));
	    Tcl_SetErrorCode(infoPtr->interp, "TCL", "OPERATION", "LSORT",
		    "COMPARISONFAILED", (char *)NULL);
	    infoPtr->resultCode = TCL_ERROR;
	    return 0;
	}
    }
    if (!infoPtr->isIncreasing) {
	order = -order;
    }
    return order;
}

/*
 *----------------------------------------------------------------------
 *
 * DictionaryCompare
 *
 *	This function compares two strings as if they were being used in an
 *	index or card catalog. The case of alphabetic characters is ignored,
 *	except to break ties. Thus "B" comes before "b" but after "a". Also,
 *	integers embedded in the strings compare in numerical order. In other
 *	words, "x10y" comes after "x9y", not * before it as it would when
 *	using strcmp().
 *
 * Results:
 *	A negative result means that the first element comes before the
 *	second, and a positive result means that the second element should
 *	come first. A result of zero means the two elements are equal and it
 *	doesn't matter which comes first.
 *
 * Side effects:
 *	None.
 *
 *----------------------------------------------------------------------
 */

static int
DictionaryCompare(
    const char *left, const char *right)	/* The strings to compare. */
{
    int uniLeft = 0, uniRight = 0, uniLeftLower, uniRightLower;
    int diff, zeros;
    int secondaryDiff = 0;

    while (1) {
		if (isdigit(UCHAR(*right))		/* INTL: digit */
		&& isdigit(UCHAR(*left))) {	/* INTL: digit */
	    /*
	     * There are decimal numbers embedded in the two strings. Compare
	     * them as numbers, rather than strings. If one number has more
	     * leading zeros than the other, the number with more leading
	     * zeros sorts later, but only as a secondary choice.
	     */

	    zeros = 0;
	    while ((*right == '0') && isdigit(UCHAR(right[1]))) {
		right++;
		zeros--;
	    }
	    while ((*left == '0') && isdigit(UCHAR(left[1]))) {
		left++;
		zeros++;
	    }
	    if (secondaryDiff == 0) {
		secondaryDiff = zeros;
	    }

	    /*
	     * The code below compares the numbers in the two strings without
	     * ever converting them to integers. It does this by first
	     * comparing the lengths of the numbers and then comparing the
	     * digit values.
	     */

	    diff = 0;
	    while (1) {
		if (diff == 0) {
		    diff = UCHAR(*left) - UCHAR(*right);
		}
		right++;
		left++;
		if (!isdigit(UCHAR(*right))) {		/* INTL: digit */
		    if (isdigit(UCHAR(*left))) {	/* INTL: digit */
			return 1;
		    } else {
			/*
			 * The two numbers have the same length. See if their
			 * values are different.
			 */

			if (diff != 0) {
			    return diff;
			}
			break;
		    }
		} else if (!isdigit(UCHAR(*left))) {	/* INTL: digit */
		    return -1;
		}
	    }
	    continue;
	}

	/*
	 * Convert character to Unicode for comparison purposes. If either
	 * string is at the terminating null, do a byte-wise comparison and
	 * bail out immediately.
	 */

	if ((*left != '\0') && (*right != '\0')) {
	    left += TclUtfToUniChar(left, &uniLeft);
	    right += TclUtfToUniChar(right, &uniRight);

	    /*
	     * Convert both chars to lower for the comparison, because
	     * dictionary sorts are case-insensitive. Covert to lower, not
	     * upper, so chars between Z and a will sort before A (where most
	     * other interesting punctuations occur).
	     */

	    uniLeftLower = Tcl_UniCharToLower(uniLeft);
	    uniRightLower = Tcl_UniCharToLower(uniRight);
	} else {
	    diff = UCHAR(*left) - UCHAR(*right);
	    break;
	}

	diff = uniLeftLower - uniRightLower;
	if (diff) {
	    return diff;
	}
	if (secondaryDiff == 0) {
	    if (Tcl_UniCharIsUpper(uniLeft) && Tcl_UniCharIsLower(uniRight)) {
		secondaryDiff = -1;
	    } else if (Tcl_UniCharIsUpper(uniRight)
		    && Tcl_UniCharIsLower(uniLeft)) {
		secondaryDiff = 1;
	    }
	}
    }
    if (diff == 0) {
	diff = secondaryDiff;
    }
    return diff;
}

/*
 *----------------------------------------------------------------------
 *
 * SelectObjFromSublist --
 *
 *	This procedure is invoked from lsearch and SortCompare. It is used for
 *	implementing the -index option, for the lsort and lsearch commands.
 *
 * Results:
 *	Returns NULL if a failure occurs, and sets the result in the infoPtr.
 *	Otherwise returns the Tcl_Obj* to the item.
 *
 * Side effects:
 *	None.
 *
 * Note:
 *	No reference counting is done, as the result is only used internally
 *	and never passed directly to user code.
 *
 *----------------------------------------------------------------------
 */

static Tcl_Obj *
SelectObjFromSublist(
    Tcl_Obj *objPtr,		/* Obj to select sublist from. */
    SortInfo *infoPtr)		/* Information passed from the top-level
				 * "lsearch" or "lsort" command. */
{
    Tcl_Size i;

    /*
     * Quick check for case when no "-index" option is there.
     */

    if (infoPtr->indexc == 0) {
	return objPtr;
    }

    /*
     * Iterate over the indices, traversing through the nested sublists as we
     * go.
     */

    for (i=0 ; i<infoPtr->indexc ; i++) {
	Tcl_Size listLen;
	int index;
	Tcl_Obj *currentObj, *lastObj=NULL;

	if (TclListObjLength(infoPtr->interp, objPtr, &listLen) != TCL_OK) {
	    infoPtr->resultCode = TCL_ERROR;
	    return NULL;
	}

	index = TclIndexDecode(infoPtr->indexv[i], listLen - 1);

	if (Tcl_ListObjIndex(infoPtr->interp, objPtr, index,
		&currentObj) != TCL_OK) {
	    infoPtr->resultCode = TCL_ERROR;
	    return NULL;
	}
	if (currentObj == NULL) {
	    if (index == TCL_INDEX_NONE) {
		index = TCL_INDEX_END - infoPtr->indexv[i];
		Tcl_SetObjResult(infoPtr->interp, Tcl_ObjPrintf(
			"element end-%d missing from sublist \"%s\"",
			index, TclGetString(objPtr)));
	    } else {
		Tcl_SetObjResult(infoPtr->interp, Tcl_ObjPrintf(
			"element %d missing from sublist \"%s\"",
			index, TclGetString(objPtr)));
	    }
	    Tcl_SetErrorCode(infoPtr->interp, "TCL", "OPERATION", "LSORT",
		    "INDEXFAILED", (char *)NULL);
	    infoPtr->resultCode = TCL_ERROR;
	    return NULL;
	}
	objPtr = currentObj;
	Tcl_BounceRefCount(lastObj);
	lastObj = currentObj;
    }
    return objPtr;
}

/*
 * Local Variables:
 * mode: c
 * c-basic-offset: 4
 * fill-column: 78
 * tab-width: 8
 * End:
 */<|MERGE_RESOLUTION|>--- conflicted
+++ resolved
@@ -4231,18 +4231,11 @@
 
 static SequenceDecoded
 SequenceIdentifyArgument(
-<<<<<<< HEAD
-     Tcl_Interp *interp,	/* for error reporting  */
-     Tcl_Obj *argPtr,		/* Argument to decode   */
-     Tcl_Obj **numValuePtr,	/* Return numeric value */
-     int *keywordIndexPtr)	/* Return keyword enum  */
-=======
      Tcl_Interp *interp,        /* for error reporting  */
      Tcl_Obj *argPtr,           /* Argument to decode   */
      int allowedArgs,		/* Flags if keyword or numeric allowed. */
      Tcl_Obj **numValuePtr,     /* Return numeric value */
      int *keywordIndexPtr)      /* Return keyword enum  */
->>>>>>> e2a30b16
 {
     int result = TCL_ERROR;
     SequenceOperators opmode;
@@ -4362,16 +4355,6 @@
      */
     if (objc > 6) {
 	/* Too many arguments */
-<<<<<<< HEAD
-	arg_key=0;
-    } else for (i=1; i<objc; i++) {
-	arg_key = (arg_key * 10);
-	numValues[value_i] = NULL;
-	decoded = SequenceIdentifyArgument(interp, objv[i], &numberObj, &keyword);
-	switch (decoded) {
-
-	case NoneArg:
-=======
 	goto syntax;
     }
     for (i = 1; i < objc; i++) {
@@ -4382,35 +4365,11 @@
 			&numberObj, &keyword);
 	switch (decoded) {
 	  case NoneArg:
->>>>>>> e2a30b16
 	    /*
 	     * Unrecognizable argument
 	     * Reproduce operation error message
 	     */
 	    status = Tcl_GetIndexFromObj(interp, objv[i], seq_operations,
-<<<<<<< HEAD
-		    "operation", 0, &opmode);
-	    goto done;
-
-	case NumericArg:
-	    arg_key += NumericArg;
-	    numValues[value_i] = numberObj;
-	    values[value_i] = keyword;  // This is the TCL_NUMBER_* value
-	    useDoubles = useDoubles ? useDoubles : keyword == TCL_NUMBER_DOUBLE;
-	    value_i++;
-	    break;
-
-	case RangeKeywordArg:
-	    arg_key += RangeKeywordArg;
-	    values[value_i] = keyword;
-	    value_i++;
-	    break;
-
-	default:
-	    arg_key += 9; // Error state
-	    value_i++;
-	    break;
-=======
 			"operation", 0, &opmode);
 	    goto done;
 
@@ -4438,7 +4397,6 @@
 	  default: /* Error state */
 	    status = TCL_ERROR;
 	    goto done;
->>>>>>> e2a30b16
 	}
     }
 
@@ -4448,17 +4406,8 @@
      */
     switch (arg_key) {
 
-<<<<<<< HEAD
-    case 0:			/* No argument */
-	Tcl_WrongNumArgs(interp, 1, objv,
-		"n ??op? n ??by? n??");
-	goto done;
-
-    case 1:			/* lseq n */
-=======
 /*    lseq n */
     case 1:
->>>>>>> e2a30b16
 	start = zero;
 	elementCount = numValues[0];
 	end = NULL;
@@ -4572,44 +4521,12 @@
 	}
 	break;
 
-<<<<<<< HEAD
-    case 12:			/* Error cases: incomplete arguments */
-	opmode = (SequenceOperators)values[1];
-	goto KeywordError;
-    case 112:
-	opmode = (SequenceOperators)values[2];
-	goto KeywordError;
-    case 1212:
-	opmode = (SequenceOperators)values[3];
-    KeywordError:
-	switch (opmode) {
-	case LSEQ_DOTS:
-	case LSEQ_TO:
-	    Tcl_SetObjResult(interp, Tcl_ObjPrintf(
-		    "missing \"to\" value."));
-	    break;
-	case LSEQ_COUNT:
-	    Tcl_SetObjResult(interp, Tcl_ObjPrintf(
-		    "missing \"count\" value."));
-	    break;
-	case LSEQ_BY:
-	    Tcl_SetObjResult(interp, Tcl_ObjPrintf(
-		    "missing \"by\" value."));
-	    break;
-	}
-	goto done;
-
-    default:			/* All other argument errors */
-	Tcl_WrongNumArgs(interp, 1, objv, "n ??op? n ??by? n??");
-	goto done;
-=======
 /*    All other argument errors */
     default:
       syntax:
 	 Tcl_WrongNumArgs(interp, 1, objv, "n ??op? n ??by? n??");
 	 goto done;
 	 break;
->>>>>>> e2a30b16
     }
 
     /* Count needs to be integer, so try to convert if possible */
