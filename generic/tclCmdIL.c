/*
 * tclCmdIL.c --
 *
 *	This file contains the top-level command routines for most of the Tcl
 *	built-in commands whose names begin with the letters I through L. It
 *	contains only commands in the generic core (i.e., those that don't
 *	depend much upon UNIX facilities).
 *
 * Copyright © 1987-1993 The Regents of the University of California.
 * Copyright © 1993-1997 Lucent Technologies.
 * Copyright © 1994-1997 Sun Microsystems, Inc.
 * Copyright © 1998-1999 Scriptics Corporation.
 * Copyright © 2001 Kevin B. Kenny. All rights reserved.
 * Copyright © 2005 Donal K. Fellows.
 *
 * See the file "license.terms" for information on usage and redistribution of
 * this file, and for a DISCLAIMER OF ALL WARRANTIES.
 */

#include "tclInt.h"
#include "tclRegexp.h"

/*
 * During execution of the "lsort" command, structures of the following type
 * are used to arrange the objects being sorted into a collection of linked
 * lists.
 */

typedef struct SortElement {
    union {			/* The value that we sorting by. */
	const char *strValuePtr;
	Tcl_WideInt wideValue;
	double doubleValue;
	Tcl_Obj *objValuePtr;
    } collationKey;
    union {			/* Object being sorted, or its index. */
	Tcl_Obj *objPtr;
	size_t index;
    } payload;
    struct SortElement *nextPtr;/* Next element in the list, or NULL for end
				 * of list. */
} SortElement;

/*
 * These function pointer types are used with the "lsearch" and "lsort"
 * commands to facilitate the "-nocase" option.
 */

typedef int (*SortStrCmpFn_t) (const char *, const char *);
typedef int (*SortMemCmpFn_t) (const void *, const void *, size_t);

/*
 * The "lsort" command needs to pass certain information down to the function
 * that compares two list elements, and the comparison function needs to pass
 * success or failure information back up to the top-level "lsort" command.
 * The following structure is used to pass this information.
 */

typedef struct {
    int isIncreasing;		/* Nonzero means sort in increasing order. */
    int sortMode;		/* The sort mode. One of SORTMODE_* values
				 * defined below. */
    Tcl_Obj *compareCmdPtr;	/* The Tcl comparison command when sortMode is
				 * SORTMODE_COMMAND. Pre-initialized to hold
				 * base of command. */
    int *indexv;		/* If the -index option was specified, this
				 * holds an encoding of the indexes contained
				 * in the list supplied as an argument to
				 * that option.
				 * NULL if no indexes supplied, and points to
				 * singleIndex field when only one
				 * supplied. */
    size_t indexc;			/* Number of indexes in indexv array. */
    int singleIndex;		/* Static space for common index case. */
    int unique;
    int numElements;
    Tcl_Interp *interp;		/* The interpreter in which the sort is being
				 * done. */
    int resultCode;		/* Completion code for the lsort command. If
				 * an error occurs during the sort this is
				 * changed from TCL_OK to TCL_ERROR. */
} SortInfo;

/*
 * The "sortMode" field of the SortInfo structure can take on any of the
 * following values.
 */

#define SORTMODE_ASCII		0
#define SORTMODE_INTEGER	1
#define SORTMODE_REAL		2
#define SORTMODE_COMMAND	3
#define SORTMODE_DICTIONARY	4
#define SORTMODE_ASCII_NC	8

/*
 * Forward declarations for procedures defined in this file:
 */

static int		DictionaryCompare(const char *left, const char *right);
static Tcl_NRPostProc	IfConditionCallback;
static Tcl_ObjCmdProc	InfoArgsCmd;
static Tcl_ObjCmdProc	InfoBodyCmd;
static Tcl_ObjCmdProc	InfoCmdCountCmd;
static Tcl_ObjCmdProc	InfoCommandsCmd;
static Tcl_ObjCmdProc	InfoCompleteCmd;
static Tcl_ObjCmdProc	InfoDefaultCmd;
/* TIP #348 - New 'info' subcommand 'errorstack' */
static Tcl_ObjCmdProc	InfoErrorStackCmd;
/* TIP #280 - New 'info' subcommand 'frame' */
static Tcl_ObjCmdProc	InfoFrameCmd;
static Tcl_ObjCmdProc	InfoFunctionsCmd;
static Tcl_ObjCmdProc	InfoHostnameCmd;
static Tcl_ObjCmdProc	InfoLevelCmd;
static Tcl_ObjCmdProc	InfoLibraryCmd;
static Tcl_ObjCmdProc	InfoLoadedCmd;
static Tcl_ObjCmdProc	InfoNameOfExecutableCmd;
static Tcl_ObjCmdProc	InfoPatchLevelCmd;
static Tcl_ObjCmdProc	InfoProcsCmd;
static Tcl_ObjCmdProc	InfoScriptCmd;
static Tcl_ObjCmdProc	InfoSharedlibCmd;
static Tcl_ObjCmdProc	InfoCmdTypeCmd;
static Tcl_ObjCmdProc	InfoTclVersionCmd;
static SortElement *	MergeLists(SortElement *leftPtr, SortElement *rightPtr,
			    SortInfo *infoPtr);
static int		SortCompare(SortElement *firstPtr, SortElement *second,
			    SortInfo *infoPtr);
static Tcl_Obj *	SelectObjFromSublist(Tcl_Obj *firstPtr,
			    SortInfo *infoPtr);

/*
 * Array of values describing how to implement each standard subcommand of the
 * "info" command.
 */

static const EnsembleImplMap defaultInfoMap[] = {
    {"args",		   InfoArgsCmd,		    TclCompileBasic1ArgCmd, NULL, NULL, 0},
    {"body",		   InfoBodyCmd,		    TclCompileBasic1ArgCmd, NULL, NULL, 0},
    {"cmdcount",	   InfoCmdCountCmd,	    TclCompileBasic0ArgCmd, NULL, NULL, 0},
    {"cmdtype",		   InfoCmdTypeCmd,	    TclCompileBasic1ArgCmd, NULL, NULL, 1},
    {"commands",	   InfoCommandsCmd,	    TclCompileInfoCommandsCmd, NULL, NULL, 0},
    {"complete",	   InfoCompleteCmd,	    TclCompileBasic1ArgCmd, NULL, NULL, 0},
    {"coroutine",	   TclInfoCoroutineCmd,     TclCompileInfoCoroutineCmd, NULL, NULL, 0},
    {"default",		   InfoDefaultCmd,	    TclCompileBasic3ArgCmd, NULL, NULL, 0},
    {"errorstack",	   InfoErrorStackCmd,	    TclCompileBasic0Or1ArgCmd, NULL, NULL, 0},
    {"exists",		   TclInfoExistsCmd,	    TclCompileInfoExistsCmd, NULL, NULL, 0},
    {"frame",		   InfoFrameCmd,	    TclCompileBasic0Or1ArgCmd, NULL, NULL, 0},
    {"functions",	   InfoFunctionsCmd,	    TclCompileBasic0Or1ArgCmd, NULL, NULL, 0},
    {"globals",		   TclInfoGlobalsCmd,	    TclCompileBasic0Or1ArgCmd, NULL, NULL, 0},
    {"hostname",	   InfoHostnameCmd,	    TclCompileBasic0ArgCmd, NULL, NULL, 0},
    {"level",		   InfoLevelCmd,	    TclCompileInfoLevelCmd, NULL, NULL, 0},
    {"library",		   InfoLibraryCmd,	    TclCompileBasic0ArgCmd, NULL, NULL, 0},
    {"loaded",		   InfoLoadedCmd,	    TclCompileBasic0Or1ArgCmd, NULL, NULL, 0},
    {"locals",		   TclInfoLocalsCmd,	    TclCompileBasic0Or1ArgCmd, NULL, NULL, 0},
    {"nameofexecutable",   InfoNameOfExecutableCmd, TclCompileBasic0ArgCmd, NULL, NULL, 1},
    {"patchlevel",	   InfoPatchLevelCmd,	    TclCompileBasic0ArgCmd, NULL, NULL, 0},
    {"procs",		   InfoProcsCmd,	    TclCompileBasic0Or1ArgCmd, NULL, NULL, 0},
    {"script",		   InfoScriptCmd,	    TclCompileBasic0Or1ArgCmd, NULL, NULL, 0},
    {"sharedlibextension", InfoSharedlibCmd,	    TclCompileBasic0ArgCmd, NULL, NULL, 0},
    {"tclversion",	   InfoTclVersionCmd,	    TclCompileBasic0ArgCmd, NULL, NULL, 0},
    {"vars",		   TclInfoVarsCmd,	    TclCompileBasic0Or1ArgCmd, NULL, NULL, 0},
    {NULL, NULL, NULL, NULL, NULL, 0}
};

/*
 *----------------------------------------------------------------------
 *
 * Tcl_IfObjCmd --
 *
 *	This procedure is invoked to process the "if" Tcl command. See the
 *	user documentation for details on what it does.
 *
 *	With the bytecode compiler, this procedure is only called when a
 *	command name is computed at runtime, and is "if" or the name to which
 *	"if" was renamed: e.g., "set z if; $z 1 {puts foo}"
 *
 * Results:
 *	A standard Tcl result.
 *
 * Side effects:
 *	See the user documentation.
 *
 *----------------------------------------------------------------------
 */

int
Tcl_IfObjCmd(
    void *clientData,
    Tcl_Interp *interp,		/* Current interpreter. */
    int objc,			/* Number of arguments. */
    Tcl_Obj *const objv[])	/* Argument objects. */
{
    return Tcl_NRCallObjProc(interp, TclNRIfObjCmd, clientData, objc, objv);
}

int
TclNRIfObjCmd(
    TCL_UNUSED(void *),
    Tcl_Interp *interp,		/* Current interpreter. */
    int objc,			/* Number of arguments. */
    Tcl_Obj *const objv[])	/* Argument objects. */
{
    Tcl_Obj *boolObj;

    if (objc <= 1) {
	Tcl_SetObjResult(interp, Tcl_ObjPrintf(
		"wrong # args: no expression after \"%s\" argument",
		TclGetString(objv[0])));
	Tcl_SetErrorCode(interp, "TCL", "WRONGARGS", NULL);
	return TCL_ERROR;
    }

    /*
     * At this point, objv[1] refers to the main expression to test. The
     * arguments after the expression must be "then" (optional) and a script
     * to execute if the expression is true.
     */

    TclNewObj(boolObj);
    Tcl_NRAddCallback(interp, IfConditionCallback, INT2PTR(objc),
	    (void *) objv, INT2PTR(1), boolObj);
    return Tcl_NRExprObj(interp, objv[1], boolObj);
}

static int
IfConditionCallback(
    void *data[],
    Tcl_Interp *interp,
    int result)
{
    Interp *iPtr = (Interp *) interp;
    int objc = PTR2INT(data[0]);
    Tcl_Obj *const *objv = (Tcl_Obj *const *)data[1];
    int i = PTR2INT(data[2]);
    Tcl_Obj *boolObj = (Tcl_Obj *)data[3];
    int value, thenScriptIndex = 0;
    const char *clause;

    if (result != TCL_OK) {
	TclDecrRefCount(boolObj);
	return result;
    }
    if (Tcl_GetBooleanFromObj(interp, boolObj, &value) != TCL_OK) {
	TclDecrRefCount(boolObj);
	return TCL_ERROR;
    }
    TclDecrRefCount(boolObj);

    while (1) {
	i++;
	if (i >= objc) {
	    goto missingScript;
	}
	clause = TclGetString(objv[i]);
	if ((i < objc) && (strcmp(clause, "then") == 0)) {
	    i++;
	}
	if (i >= objc) {
	    goto missingScript;
	}
	if (value) {
	    thenScriptIndex = i;
	    value = 0;
	}

	/*
	 * The expression evaluated to false. Skip the command, then see if
	 * there is an "else" or "elseif" clause.
	 */

	i++;
	if (i >= objc) {
	    if (thenScriptIndex) {
		/*
		 * TIP #280. Make invoking context available to branch.
		 */

		return TclNREvalObjEx(interp, objv[thenScriptIndex], 0,
			iPtr->cmdFramePtr, thenScriptIndex);
	    }
	    return TCL_OK;
	}
	clause = TclGetString(objv[i]);
	if ((clause[0] != 'e') || (strcmp(clause, "elseif") != 0)) {
	    break;
	}
	i++;

	/*
	 * At this point in the loop, objv and objc refer to an expression to
	 * test, either for the main expression or an expression following an
	 * "elseif". The arguments after the expression must be "then"
	 * (optional) and a script to execute if the expression is true.
	 */

	if (i >= objc) {
	    Tcl_SetObjResult(interp, Tcl_ObjPrintf(
		    "wrong # args: no expression after \"%s\" argument",
		    clause));
	    Tcl_SetErrorCode(interp, "TCL", "WRONGARGS", NULL);
	    return TCL_ERROR;
	}
	if (!thenScriptIndex) {
	    TclNewObj(boolObj);
	    Tcl_NRAddCallback(interp, IfConditionCallback, data[0], data[1],
		    INT2PTR(i), boolObj);
	    return Tcl_NRExprObj(interp, objv[i], boolObj);
	}
    }

    /*
     * Couldn't find a "then" or "elseif" clause to execute. Check now for an
     * "else" clause. We know that there's at least one more argument when we
     * get here.
     */

    if (strcmp(clause, "else") == 0) {
	i++;
	if (i >= objc) {
	    goto missingScript;
	}
    }
    if (i < objc - 1) {
	Tcl_SetObjResult(interp, Tcl_NewStringObj(
		"wrong # args: extra words after \"else\" clause in \"if\" command",
		-1));
	Tcl_SetErrorCode(interp, "TCL", "WRONGARGS", NULL);
	return TCL_ERROR;
    }
    if (thenScriptIndex) {
	/*
	 * TIP #280. Make invoking context available to branch/else.
	 */

	return TclNREvalObjEx(interp, objv[thenScriptIndex], 0,
		iPtr->cmdFramePtr, thenScriptIndex);
    }
    return TclNREvalObjEx(interp, objv[i], 0, iPtr->cmdFramePtr, i);

  missingScript:
    Tcl_SetObjResult(interp, Tcl_ObjPrintf(
	    "wrong # args: no script following \"%s\" argument",
	    TclGetString(objv[i-1])));
    Tcl_SetErrorCode(interp, "TCL", "WRONGARGS", NULL);
    return TCL_ERROR;
}

/*
 *----------------------------------------------------------------------
 *
 * Tcl_IncrObjCmd --
 *
 *	This procedure is invoked to process the "incr" Tcl command. See the
 *	user documentation for details on what it does.
 *
 *	With the bytecode compiler, this procedure is only called when a
 *	command name is computed at runtime, and is "incr" or the name to
 *	which "incr" was renamed: e.g., "set z incr; $z i -1"
 *
 * Results:
 *	A standard Tcl result.
 *
 * Side effects:
 *	See the user documentation.
 *
 *----------------------------------------------------------------------
 */

int
Tcl_IncrObjCmd(
    TCL_UNUSED(void *),
    Tcl_Interp *interp,		/* Current interpreter. */
    int objc,			/* Number of arguments. */
    Tcl_Obj *const objv[])	/* Argument objects. */
{
    Tcl_Obj *newValuePtr, *incrPtr;

    if ((objc != 2) && (objc != 3)) {
	Tcl_WrongNumArgs(interp, 1, objv, "varName ?increment?");
	return TCL_ERROR;
    }

    if (objc == 3) {
	incrPtr = objv[2];
    } else {
	TclNewIntObj(incrPtr, 1);
    }
    Tcl_IncrRefCount(incrPtr);
    newValuePtr = TclIncrObjVar2(interp, objv[1], NULL,
	    incrPtr, TCL_LEAVE_ERR_MSG);
    Tcl_DecrRefCount(incrPtr);

    if (newValuePtr == NULL) {
	return TCL_ERROR;
    }

    /*
     * Set the interpreter's object result to refer to the variable's new
     * value object.
     */

    Tcl_SetObjResult(interp, newValuePtr);
    return TCL_OK;
}

/*
 *----------------------------------------------------------------------
 *
 * TclInitInfoCmd --
 *
 *	This function is called to create the "info" Tcl command. See the user
 *	documentation for details on what it does.
 *
 * Results:
 *	Handle for the info command, or NULL on failure.
 *
 * Side effects:
 *	none
 *
 *----------------------------------------------------------------------
 */

Tcl_Command
TclInitInfoCmd(
    Tcl_Interp *interp)		/* Current interpreter. */
{
    return TclMakeEnsemble(interp, "info", defaultInfoMap);
}

/*
 *----------------------------------------------------------------------
 *
 * InfoArgsCmd --
 *
 *	Called to implement the "info args" command that returns the argument
 *	list for a procedure. Handles the following syntax:
 *
 *	    info args procName
 *
 * Results:
 *	Returns TCL_OK if successful and TCL_ERROR if there is an error.
 *
 * Side effects:
 *	Returns a result in the interpreter's result object. If there is an
 *	error, the result is an error message.
 *
 *----------------------------------------------------------------------
 */

static int
InfoArgsCmd(
    TCL_UNUSED(void *),
    Tcl_Interp *interp,		/* Current interpreter. */
    int objc,			/* Number of arguments. */
    Tcl_Obj *const objv[])	/* Argument objects. */
{
    Interp *iPtr = (Interp *) interp;
    const char *name;
    Proc *procPtr;
    CompiledLocal *localPtr;
    Tcl_Obj *listObjPtr;

    if (objc != 2) {
	Tcl_WrongNumArgs(interp, 1, objv, "procname");
	return TCL_ERROR;
    }

    name = TclGetString(objv[1]);
    procPtr = TclFindProc(iPtr, name);
    if (procPtr == NULL) {
	Tcl_SetObjResult(interp, Tcl_ObjPrintf(
		"\"%s\" isn't a procedure", name));
	Tcl_SetErrorCode(interp, "TCL", "LOOKUP", "PROCEDURE", name, NULL);
	return TCL_ERROR;
    }

    /*
     * Build a return list containing the arguments.
     */

    listObjPtr = Tcl_NewListObj(0, NULL);
    for (localPtr = procPtr->firstLocalPtr;  localPtr != NULL;
	    localPtr = localPtr->nextPtr) {
	if (TclIsVarArgument(localPtr)) {
	    Tcl_ListObjAppendElement(interp, listObjPtr,
		    Tcl_NewStringObj(localPtr->name, -1));
	}
    }
    Tcl_SetObjResult(interp, listObjPtr);
    return TCL_OK;
}

/*
 *----------------------------------------------------------------------
 *
 * InfoBodyCmd --
 *
 *	Called to implement the "info body" command that returns the body for
 *	a procedure. Handles the following syntax:
 *
 *	    info body procName
 *
 * Results:
 *	Returns TCL_OK if successful and TCL_ERROR if there is an error.
 *
 * Side effects:
 *	Returns a result in the interpreter's result object. If there is an
 *	error, the result is an error message.
 *
 *----------------------------------------------------------------------
 */

static int
InfoBodyCmd(
    TCL_UNUSED(void *),
    Tcl_Interp *interp,		/* Current interpreter. */
    int objc,			/* Number of arguments. */
    Tcl_Obj *const objv[])	/* Argument objects. */
{
    Interp *iPtr = (Interp *) interp;
    const char *name, *bytes;
    Proc *procPtr;
    size_t numBytes;

    if (objc != 2) {
	Tcl_WrongNumArgs(interp, 1, objv, "procname");
	return TCL_ERROR;
    }

    name = TclGetString(objv[1]);
    procPtr = TclFindProc(iPtr, name);
    if (procPtr == NULL) {
	Tcl_SetObjResult(interp, Tcl_ObjPrintf(
		"\"%s\" isn't a procedure", name));
	Tcl_SetErrorCode(interp, "TCL", "LOOKUP", "PROCEDURE", name, NULL);
	return TCL_ERROR;
    }

    /*
     * Here we used to return procPtr->bodyPtr, except when the body was
     * bytecompiled - in that case, the return was a copy of the body's string
     * rep. In order to better isolate the implementation details of the
     * compiler/engine subsystem, we now always return a copy of the string
     * rep. It is important to return a copy so that later manipulations of
     * the object do not invalidate the internal rep.
     */

    bytes = Tcl_GetStringFromObj(procPtr->bodyPtr, &numBytes);
    Tcl_SetObjResult(interp, Tcl_NewStringObj(bytes, numBytes));
    return TCL_OK;
}

/*
 *----------------------------------------------------------------------
 *
 * InfoCmdCountCmd --
 *
 *	Called to implement the "info cmdcount" command that returns the
 *	number of commands that have been executed. Handles the following
 *	syntax:
 *
 *	    info cmdcount
 *
 * Results:
 *	Returns TCL_OK if successful and TCL_ERROR if there is an error.
 *
 * Side effects:
 *	Returns a result in the interpreter's result object. If there is an
 *	error, the result is an error message.
 *
 *----------------------------------------------------------------------
 */

static int
InfoCmdCountCmd(
    TCL_UNUSED(void *),
    Tcl_Interp *interp,		/* Current interpreter. */
    int objc,			/* Number of arguments. */
    Tcl_Obj *const objv[])	/* Argument objects. */
{
    Interp *iPtr = (Interp *) interp;

    if (objc != 1) {
	Tcl_WrongNumArgs(interp, 1, objv, NULL);
	return TCL_ERROR;
    }

    Tcl_SetObjResult(interp, Tcl_NewWideIntObj(iPtr->cmdCount));
    return TCL_OK;
}

/*
 *----------------------------------------------------------------------
 *
 * InfoCommandsCmd --
 *
 *	Called to implement the "info commands" command that returns the list
 *	of commands in the interpreter that match an optional pattern. The
 *	pattern, if any, consists of an optional sequence of namespace names
 *	separated by "::" qualifiers, which is followed by a glob-style
 *	pattern that restricts which commands are returned. Handles the
 *	following syntax:
 *
 *	    info commands ?pattern?
 *
 * Results:
 *	Returns TCL_OK if successful and TCL_ERROR if there is an error.
 *
 * Side effects:
 *	Returns a result in the interpreter's result object. If there is an
 *	error, the result is an error message.
 *
 *----------------------------------------------------------------------
 */

static int
InfoCommandsCmd(
    TCL_UNUSED(void *),
    Tcl_Interp *interp,		/* Current interpreter. */
    int objc,			/* Number of arguments. */
    Tcl_Obj *const objv[])	/* Argument objects. */
{
    const char *cmdName, *pattern;
    const char *simplePattern;
    Tcl_HashEntry *entryPtr;
    Tcl_HashSearch search;
    Namespace *nsPtr;
    Namespace *globalNsPtr = (Namespace *) Tcl_GetGlobalNamespace(interp);
    Namespace *currNsPtr = (Namespace *) Tcl_GetCurrentNamespace(interp);
    Tcl_Obj *listPtr, *elemObjPtr;
    int specificNsInPattern = 0;/* Init. to avoid compiler warning. */
    Tcl_Command cmd;
    size_t i;

    /*
     * Get the pattern and find the "effective namespace" in which to list
     * commands.
     */

    if (objc == 1) {
	simplePattern = NULL;
	nsPtr = currNsPtr;
	specificNsInPattern = 0;
    } else if (objc == 2) {
	/*
	 * From the pattern, get the effective namespace and the simple
	 * pattern (no namespace qualifiers or ::'s) at the end. If an error
	 * was found while parsing the pattern, return it. Otherwise, if the
	 * namespace wasn't found, just leave nsPtr NULL: we will return an
	 * empty list since no commands there can be found.
	 */

	Namespace *dummy1NsPtr, *dummy2NsPtr;

	pattern = TclGetString(objv[1]);
	TclGetNamespaceForQualName(interp, pattern, NULL, 0, &nsPtr,
		&dummy1NsPtr, &dummy2NsPtr, &simplePattern);

	if (nsPtr != NULL) {	/* We successfully found the pattern's ns. */
	    specificNsInPattern = (strcmp(simplePattern, pattern) != 0);
	}
    } else {
	Tcl_WrongNumArgs(interp, 1, objv, "?pattern?");
	return TCL_ERROR;
    }

    /*
     * Exit as quickly as possible if we couldn't find the namespace.
     */

    if (nsPtr == NULL) {
	return TCL_OK;
    }

    /*
     * Scan through the effective namespace's command table and create a list
     * with all commands that match the pattern. If a specific namespace was
     * requested in the pattern, qualify the command names with the namespace
     * name.
     */

    listPtr = Tcl_NewListObj(0, NULL);

    if (simplePattern != NULL && TclMatchIsTrivial(simplePattern)) {
	/*
	 * Special case for when the pattern doesn't include any of glob's
	 * special characters. This lets us avoid scans of any hash tables.
	 */

	entryPtr = Tcl_FindHashEntry(&nsPtr->cmdTable, simplePattern);
	if (entryPtr != NULL) {
	    if (specificNsInPattern) {
		cmd = (Tcl_Command)Tcl_GetHashValue(entryPtr);
		elemObjPtr = Tcl_NewObj();
		Tcl_GetCommandFullName(interp, cmd, elemObjPtr);
	    } else {
		cmdName = (const char *)Tcl_GetHashKey(&nsPtr->cmdTable, entryPtr);
		elemObjPtr = Tcl_NewStringObj(cmdName, -1);
	    }
	    Tcl_ListObjAppendElement(interp, listPtr, elemObjPtr);
	    Tcl_SetObjResult(interp, listPtr);
	    return TCL_OK;
	}
	if ((nsPtr != globalNsPtr) && !specificNsInPattern) {
	    Tcl_HashTable *tablePtr = NULL;	/* Quell warning. */

	    for (i=0 ; i<nsPtr->commandPathLength ; i++) {
		Namespace *pathNsPtr = nsPtr->commandPathArray[i].nsPtr;

		if (pathNsPtr == NULL) {
		    continue;
		}
		tablePtr = &pathNsPtr->cmdTable;
		entryPtr = Tcl_FindHashEntry(tablePtr, simplePattern);
		if (entryPtr != NULL) {
		    break;
		}
	    }
	    if (entryPtr == NULL) {
		tablePtr = &globalNsPtr->cmdTable;
		entryPtr = Tcl_FindHashEntry(tablePtr, simplePattern);
	    }
	    if (entryPtr != NULL) {
		cmdName = (const char *)Tcl_GetHashKey(tablePtr, entryPtr);
		Tcl_ListObjAppendElement(interp, listPtr,
			Tcl_NewStringObj(cmdName, -1));
		Tcl_SetObjResult(interp, listPtr);
		return TCL_OK;
	    }
	}
    } else if (nsPtr->commandPathLength == 0 || specificNsInPattern) {
	/*
	 * The pattern is non-trivial, but either there is no explicit path or
	 * there is an explicit namespace in the pattern. In both cases, the
	 * old matching scheme is perfect.
	 */

	entryPtr = Tcl_FirstHashEntry(&nsPtr->cmdTable, &search);
	while (entryPtr != NULL) {
	    cmdName = (const char *)Tcl_GetHashKey(&nsPtr->cmdTable, entryPtr);
	    if ((simplePattern == NULL)
		    || Tcl_StringMatch(cmdName, simplePattern)) {
		if (specificNsInPattern) {
		    cmd = (Tcl_Command)Tcl_GetHashValue(entryPtr);
		    elemObjPtr = Tcl_NewObj();
		    Tcl_GetCommandFullName(interp, cmd, elemObjPtr);
		} else {
		    elemObjPtr = Tcl_NewStringObj(cmdName, -1);
		}
		Tcl_ListObjAppendElement(interp, listPtr, elemObjPtr);
	    }
	    entryPtr = Tcl_NextHashEntry(&search);
	}

	/*
	 * If the effective namespace isn't the global :: namespace, and a
	 * specific namespace wasn't requested in the pattern, then add in all
	 * global :: commands that match the simple pattern. Of course, we add
	 * in only those commands that aren't hidden by a command in the
	 * effective namespace.
	 */

	if ((nsPtr != globalNsPtr) && !specificNsInPattern) {
	    entryPtr = Tcl_FirstHashEntry(&globalNsPtr->cmdTable, &search);
	    while (entryPtr != NULL) {
		cmdName = (const char *)Tcl_GetHashKey(&globalNsPtr->cmdTable, entryPtr);
		if ((simplePattern == NULL)
			|| Tcl_StringMatch(cmdName, simplePattern)) {
		    if (Tcl_FindHashEntry(&nsPtr->cmdTable,cmdName) == NULL) {
			Tcl_ListObjAppendElement(interp, listPtr,
				Tcl_NewStringObj(cmdName, -1));
		    }
		}
		entryPtr = Tcl_NextHashEntry(&search);
	    }
	}
    } else {
	/*
	 * The pattern is non-trivial (can match more than one command name),
	 * there is an explicit path, and there is no explicit namespace in
	 * the pattern. This means that we have to traverse the path to
	 * discover all the commands defined.
	 */

	Tcl_HashTable addedCommandsTable;
	int isNew;
	int foundGlobal = (nsPtr == globalNsPtr);

	/*
	 * We keep a hash of the objects already added to the result list.
	 */

	Tcl_InitObjHashTable(&addedCommandsTable);

	entryPtr = Tcl_FirstHashEntry(&nsPtr->cmdTable, &search);
	while (entryPtr != NULL) {
	    cmdName = (const char *)Tcl_GetHashKey(&nsPtr->cmdTable, entryPtr);
	    if ((simplePattern == NULL)
		    || Tcl_StringMatch(cmdName, simplePattern)) {
		elemObjPtr = Tcl_NewStringObj(cmdName, -1);
		Tcl_ListObjAppendElement(interp, listPtr, elemObjPtr);
		(void) Tcl_CreateHashEntry(&addedCommandsTable,
			elemObjPtr, &isNew);
	    }
	    entryPtr = Tcl_NextHashEntry(&search);
	}

	/*
	 * Search the path next.
	 */

	for (i=0 ; i<nsPtr->commandPathLength ; i++) {
	    Namespace *pathNsPtr = nsPtr->commandPathArray[i].nsPtr;

	    if (pathNsPtr == NULL) {
		continue;
	    }
	    if (pathNsPtr == globalNsPtr) {
		foundGlobal = 1;
	    }
	    entryPtr = Tcl_FirstHashEntry(&pathNsPtr->cmdTable, &search);
	    while (entryPtr != NULL) {
		cmdName = (const char *)Tcl_GetHashKey(&pathNsPtr->cmdTable, entryPtr);
		if ((simplePattern == NULL)
			|| Tcl_StringMatch(cmdName, simplePattern)) {
		    elemObjPtr = Tcl_NewStringObj(cmdName, -1);
		    (void) Tcl_CreateHashEntry(&addedCommandsTable,
			    elemObjPtr, &isNew);
		    if (isNew) {
			Tcl_ListObjAppendElement(interp, listPtr, elemObjPtr);
		    } else {
			TclDecrRefCount(elemObjPtr);
		    }
		}
		entryPtr = Tcl_NextHashEntry(&search);
	    }
	}

	/*
	 * If the effective namespace isn't the global :: namespace, and a
	 * specific namespace wasn't requested in the pattern, then add in all
	 * global :: commands that match the simple pattern. Of course, we add
	 * in only those commands that aren't hidden by a command in the
	 * effective namespace.
	 */

	if (!foundGlobal) {
	    entryPtr = Tcl_FirstHashEntry(&globalNsPtr->cmdTable, &search);
	    while (entryPtr != NULL) {
		cmdName = (const char *)Tcl_GetHashKey(&globalNsPtr->cmdTable, entryPtr);
		if ((simplePattern == NULL)
			|| Tcl_StringMatch(cmdName, simplePattern)) {
		    elemObjPtr = Tcl_NewStringObj(cmdName, -1);
		    if (Tcl_FindHashEntry(&addedCommandsTable,
			    (char *) elemObjPtr) == NULL) {
			Tcl_ListObjAppendElement(interp, listPtr, elemObjPtr);
		    } else {
			TclDecrRefCount(elemObjPtr);
		    }
		}
		entryPtr = Tcl_NextHashEntry(&search);
	    }
	}

	Tcl_DeleteHashTable(&addedCommandsTable);
    }

    Tcl_SetObjResult(interp, listPtr);
    return TCL_OK;
}

/*
 *----------------------------------------------------------------------
 *
 * InfoCompleteCmd --
 *
 *	Called to implement the "info complete" command that determines
 *	whether a string is a complete Tcl command. Handles the following
 *	syntax:
 *
 *	    info complete command
 *
 * Results:
 *	Returns TCL_OK if successful and TCL_ERROR if there is an error.
 *
 * Side effects:
 *	Returns a result in the interpreter's result object. If there is an
 *	error, the result is an error message.
 *
 *----------------------------------------------------------------------
 */

static int
InfoCompleteCmd(
    TCL_UNUSED(void *),
    Tcl_Interp *interp,		/* Current interpreter. */
    int objc,			/* Number of arguments. */
    Tcl_Obj *const objv[])	/* Argument objects. */
{
    if (objc != 2) {
	Tcl_WrongNumArgs(interp, 1, objv, "command");
	return TCL_ERROR;
    }

    Tcl_SetObjResult(interp, Tcl_NewBooleanObj(
	    TclObjCommandComplete(objv[1])));
    return TCL_OK;
}

/*
 *----------------------------------------------------------------------
 *
 * InfoDefaultCmd --
 *
 *	Called to implement the "info default" command that returns the
 *	default value for a procedure argument. Handles the following syntax:
 *
 *	    info default procName arg varName
 *
 * Results:
 *	Returns TCL_OK if successful and TCL_ERROR if there is an error.
 *
 * Side effects:
 *	Returns a result in the interpreter's result object. If there is an
 *	error, the result is an error message.
 *
 *----------------------------------------------------------------------
 */

static int
InfoDefaultCmd(
    TCL_UNUSED(void *),
    Tcl_Interp *interp,		/* Current interpreter. */
    int objc,			/* Number of arguments. */
    Tcl_Obj *const objv[])	/* Argument objects. */
{
    Interp *iPtr = (Interp *) interp;
    const char *procName, *argName;
    Proc *procPtr;
    CompiledLocal *localPtr;
    Tcl_Obj *valueObjPtr;

    if (objc != 4) {
	Tcl_WrongNumArgs(interp, 1, objv, "procname arg varname");
	return TCL_ERROR;
    }

    procName = TclGetString(objv[1]);
    argName = TclGetString(objv[2]);

    procPtr = TclFindProc(iPtr, procName);
    if (procPtr == NULL) {
	Tcl_SetObjResult(interp, Tcl_ObjPrintf(
		"\"%s\" isn't a procedure", procName));
	Tcl_SetErrorCode(interp, "TCL", "LOOKUP", "PROCEDURE", procName,
		NULL);
	return TCL_ERROR;
    }

    for (localPtr = procPtr->firstLocalPtr;  localPtr != NULL;
	    localPtr = localPtr->nextPtr) {
	if (TclIsVarArgument(localPtr)
		&& (strcmp(argName, localPtr->name) == 0)) {
	    if (localPtr->defValuePtr != NULL) {
		valueObjPtr = Tcl_ObjSetVar2(interp, objv[3], NULL,
			localPtr->defValuePtr, TCL_LEAVE_ERR_MSG);
		if (valueObjPtr == NULL) {
		    return TCL_ERROR;
		}
		Tcl_SetObjResult(interp, Tcl_NewWideIntObj(1));
	    } else {
		Tcl_Obj *nullObjPtr = Tcl_NewObj();

		valueObjPtr = Tcl_ObjSetVar2(interp, objv[3], NULL,
			nullObjPtr, TCL_LEAVE_ERR_MSG);
		if (valueObjPtr == NULL) {
		    return TCL_ERROR;
		}
		Tcl_SetObjResult(interp, Tcl_NewWideIntObj(0));
	    }
	    return TCL_OK;
	}
    }

    Tcl_SetObjResult(interp, Tcl_ObjPrintf(
	    "procedure \"%s\" doesn't have an argument \"%s\"",
	    procName, argName));
    Tcl_SetErrorCode(interp, "TCL", "LOOKUP", "ARGUMENT", argName, NULL);
    return TCL_ERROR;
}

/*
 *----------------------------------------------------------------------
 *
 * InfoErrorStackCmd --
 *
 *	Called to implement the "info errorstack" command that returns information
 *	about the last error's call stack. Handles the following syntax:
 *
 *	    info errorstack ?interp?
 *
 * Results:
 *	Returns TCL_OK if successful and TCL_ERROR if there is an error.
 *
 * Side effects:
 *	Returns a result in the interpreter's result object. If there is an
 *	error, the result is an error message.
 *
 *----------------------------------------------------------------------
 */

static int
InfoErrorStackCmd(
    TCL_UNUSED(void *),
    Tcl_Interp *interp,		/* Current interpreter. */
    int objc,			/* Number of arguments. */
    Tcl_Obj *const objv[])	/* Argument objects. */
{
    Tcl_Interp *target;
    Interp *iPtr;

    if ((objc != 1) && (objc != 2)) {
	Tcl_WrongNumArgs(interp, 1, objv, "?interp?");
	return TCL_ERROR;
    }

    target = interp;
    if (objc == 2) {
	target = Tcl_GetChild(interp, TclGetString(objv[1]));
	if (target == NULL) {
	    return TCL_ERROR;
	}
    }

    iPtr = (Interp *) target;
    Tcl_SetObjResult(interp, iPtr->errorStack);

    return TCL_OK;
}

/*
 *----------------------------------------------------------------------
 *
 * TclInfoExistsCmd --
 *
 *	Called to implement the "info exists" command that determines whether
 *	a variable exists. Handles the following syntax:
 *
 *	    info exists varName
 *
 * Results:
 *	Returns TCL_OK if successful and TCL_ERROR if there is an error.
 *
 * Side effects:
 *	Returns a result in the interpreter's result object. If there is an
 *	error, the result is an error message.
 *
 *----------------------------------------------------------------------
 */

int
TclInfoExistsCmd(
    TCL_UNUSED(void *),
    Tcl_Interp *interp,		/* Current interpreter. */
    int objc,			/* Number of arguments. */
    Tcl_Obj *const objv[])	/* Argument objects. */
{
    const char *varName;
    Var *varPtr;

    if (objc != 2) {
	Tcl_WrongNumArgs(interp, 1, objv, "varName");
	return TCL_ERROR;
    }

    varName = TclGetString(objv[1]);
    varPtr = TclVarTraceExists(interp, varName);

    Tcl_SetObjResult(interp,
	    Tcl_NewBooleanObj(varPtr && varPtr->value.objPtr));
    return TCL_OK;
}

/*
 *----------------------------------------------------------------------
 *
 * InfoFrameCmd --
 *	TIP #280
 *
 *	Called to implement the "info frame" command that returns the location
 *	of either the currently executing command, or its caller. Handles the
 *	following syntax:
 *
 *		info frame ?number?
 *
 * Results:
 *	Returns TCL_OK if successful and TCL_ERROR if there is an error.
 *
 * Side effects:
 *	Returns a result in the interpreter's result object. If there is an
 *	error, the result is an error message.
 *
 *----------------------------------------------------------------------
 */

static int
InfoFrameCmd(
    TCL_UNUSED(void *),
    Tcl_Interp *interp,		/* Current interpreter. */
    int objc,			/* Number of arguments. */
    Tcl_Obj *const objv[])	/* Argument objects. */
{
    Interp *iPtr = (Interp *) interp;
    int level, code = TCL_OK;
    CmdFrame *framePtr, **cmdFramePtrPtr = &iPtr->cmdFramePtr;
    CoroutineData *corPtr = iPtr->execEnvPtr->corPtr;
    int topLevel = 0;

    if (objc > 2) {
	Tcl_WrongNumArgs(interp, 1, objv, "?number?");
	return TCL_ERROR;
    }

    while (corPtr) {
	while (*cmdFramePtrPtr) {
	    topLevel++;
	    cmdFramePtrPtr = &((*cmdFramePtrPtr)->nextPtr);
	}
	if (corPtr->caller.cmdFramePtr) {
	    *cmdFramePtrPtr = corPtr->caller.cmdFramePtr;
	}
	corPtr = corPtr->callerEEPtr->corPtr;
    }
    topLevel += (*cmdFramePtrPtr)->level;

    if (topLevel != iPtr->cmdFramePtr->level) {
	framePtr = iPtr->cmdFramePtr;
	while (framePtr) {
	    framePtr->level = topLevel--;
	    framePtr = framePtr->nextPtr;
	}
	if (topLevel) {
	    Tcl_Panic("Broken frame level calculation");
	}
	topLevel = iPtr->cmdFramePtr->level;
    }

    if (objc == 1) {
	/*
	 * Just "info frame".
	 */

	Tcl_SetObjResult(interp, Tcl_NewWideIntObj(topLevel));
	goto done;
    }

    /*
     * We've got "info frame level" and must parse the level first.
     */

    if (TclGetIntFromObj(interp, objv[1], &level) != TCL_OK) {
	code = TCL_ERROR;
	goto done;
    }

    if ((level > topLevel) || (level <= - topLevel)) {
    levelError:
	Tcl_SetObjResult(interp, Tcl_ObjPrintf(
		"bad level \"%s\"", TclGetString(objv[1])));
	Tcl_SetErrorCode(interp, "TCL", "LOOKUP", "LEVEL",
		TclGetString(objv[1]), NULL);
	code = TCL_ERROR;
	goto done;
    }

    /*
     * Let us convert to relative so that we know how many levels to go back
     */

    if (level > 0) {
	level -= topLevel;
    }

    framePtr = iPtr->cmdFramePtr;
    while (++level <= 0) {
	framePtr = framePtr->nextPtr;
	if (!framePtr) {
	    goto levelError;
	}
    }

    Tcl_SetObjResult(interp, TclInfoFrame(interp, framePtr));

  done:
    cmdFramePtrPtr = &iPtr->cmdFramePtr;
    corPtr = iPtr->execEnvPtr->corPtr;
    while (corPtr) {
	CmdFrame *endPtr = corPtr->caller.cmdFramePtr;

	if (endPtr) {
	    if (*cmdFramePtrPtr == endPtr) {
		*cmdFramePtrPtr = NULL;
	    } else {
		CmdFrame *runPtr = *cmdFramePtrPtr;

		while (runPtr->nextPtr != endPtr) {
		    runPtr->level -= endPtr->level;
		    runPtr = runPtr->nextPtr;
		}
		runPtr->level = 1;
		runPtr->nextPtr = NULL;
	    }
	    cmdFramePtrPtr = &corPtr->caller.cmdFramePtr;
	}
	corPtr = corPtr->callerEEPtr->corPtr;
    }
    return code;
}

/*
 *----------------------------------------------------------------------
 *
 * TclInfoFrame --
 *
 *	Core of InfoFrameCmd, returns TIP280 dict for a given frame.
 *
 * Results:
 *	Returns TIP280 dict.
 *
 * Side effects:
 *	None.
 *
 *----------------------------------------------------------------------
 */

Tcl_Obj *
TclInfoFrame(
    Tcl_Interp *interp,		/* Current interpreter. */
    CmdFrame *framePtr)		/* Frame to get info for. */
{
    Interp *iPtr = (Interp *) interp;
    Tcl_Obj *tmpObj;
    Tcl_Obj *lv[20] = {NULL};		/* Keep uptodate when more keys are added to
				 * the dict. */
    int lc = 0;
    /*
     * This array is indexed by the TCL_LOCATION_... values, except
     * for _LAST.
     */
    static const char *const typeString[TCL_LOCATION_LAST] = {
	"eval", "eval", "eval", "precompiled", "source", "proc"
    };
    Proc *procPtr = framePtr->framePtr ? framePtr->framePtr->procPtr : NULL;
    int needsFree = -1;

    /*
     * Pull the information and construct the dictionary to return, as list.
     * Regarding use of the CmdFrame fields see tclInt.h, and its definition.
     */

#define ADD_PAIR(name, value) \
	TclNewLiteralStringObj(tmpObj, name); \
	lv[lc++] = tmpObj; \
	lv[lc++] = (value)

    switch (framePtr->type) {
    case TCL_LOCATION_EVAL:
	/*
	 * Evaluation, dynamic script. Type, line, cmd, the latter through
	 * str.
	 */

	ADD_PAIR("type", Tcl_NewStringObj(typeString[framePtr->type], -1));
	if (framePtr->line) {
	    ADD_PAIR("line", Tcl_NewWideIntObj(framePtr->line[0]));
	} else {
	    ADD_PAIR("line", Tcl_NewWideIntObj(1));
	}
	ADD_PAIR("cmd", TclGetSourceFromFrame(framePtr, 0, NULL));
	break;

    case TCL_LOCATION_PREBC:
	/*
	 * Precompiled. Result contains the type as signal, nothing else.
	 */

	ADD_PAIR("type", Tcl_NewStringObj(typeString[framePtr->type], -1));
	break;

    case TCL_LOCATION_BC: {
	/*
	 * Execution of bytecode. Talk to the BC engine to fill out the frame.
	 */

	CmdFrame *fPtr = (CmdFrame *)TclStackAlloc(interp, sizeof(CmdFrame));

	*fPtr = *framePtr;

	/*
	 * Note:
	 * Type BC => f.data.eval.path	  is not used.
	 *	      f.data.tebc.codePtr is used instead.
	 */

	TclGetSrcInfoForPc(fPtr);

	/*
	 * Now filled: cmd.str.(cmd,len), line
	 * Possibly modified: type, path!
	 */

	ADD_PAIR("type", Tcl_NewStringObj(typeString[fPtr->type], -1));
	if (fPtr->line) {
	    ADD_PAIR("line", Tcl_NewWideIntObj(fPtr->line[0]));
	}

	if (fPtr->type == TCL_LOCATION_SOURCE) {
	    ADD_PAIR("file", fPtr->data.eval.path);

	    /*
	     * Death of reference by TclGetSrcInfoForPc.
	     */

	    Tcl_DecrRefCount(fPtr->data.eval.path);
	}

	ADD_PAIR("cmd", TclGetSourceFromFrame(fPtr, 0, NULL));
	if (fPtr->cmdObj && framePtr->cmdObj == NULL) {
	    needsFree = lc - 1;
	}
	TclStackFree(interp, fPtr);
	break;
    }

    case TCL_LOCATION_SOURCE:
	/*
	 * Evaluation of a script file.
	 */

	ADD_PAIR("type", Tcl_NewStringObj(typeString[framePtr->type], -1));
	ADD_PAIR("line", Tcl_NewWideIntObj(framePtr->line[0]));
	ADD_PAIR("file", framePtr->data.eval.path);

	/*
	 * Refcount framePtr->data.eval.path goes up when lv is converted into
	 * the result list object.
	 */

	ADD_PAIR("cmd", TclGetSourceFromFrame(framePtr, 0, NULL));
	break;

    case TCL_LOCATION_PROC:
	Tcl_Panic("TCL_LOCATION_PROC found in standard frame");
	break;
    }

    /*
     * 'proc'. Common to all frame types. Conditional on having an associated
     * Procedure CallFrame.
     */

    if (procPtr != NULL) {
	Tcl_HashEntry *namePtr = procPtr->cmdPtr->hPtr;

	if (namePtr) {
	    Tcl_Obj *procNameObj;

	    /*
	     * This is a regular command.
	     */

	    TclNewObj(procNameObj);
	    Tcl_GetCommandFullName(interp, (Tcl_Command) procPtr->cmdPtr,
		    procNameObj);
	    ADD_PAIR("proc", procNameObj);
	} else if (procPtr->cmdPtr->clientData) {
	    ExtraFrameInfo *efiPtr = (ExtraFrameInfo *)procPtr->cmdPtr->clientData;
	    size_t i;

	    /*
	     * This is a non-standard command. Luckily, it's told us how to
	     * render extra information about its frame.
	     */

	    for (i=0 ; i<efiPtr->length ; i++) {
		lv[lc++] = Tcl_NewStringObj(efiPtr->fields[i].name, -1);
		if (efiPtr->fields[i].proc) {
		    lv[lc++] =
			efiPtr->fields[i].proc(efiPtr->fields[i].clientData);
		} else {
		    lv[lc++] = (Tcl_Obj *)efiPtr->fields[i].clientData;
		}
	    }
	}
    }

    /*
     * 'level'. Common to all frame types. Conditional on having an associated
     * _visible_ CallFrame.
     */

    if ((framePtr->framePtr != NULL) && (iPtr->varFramePtr != NULL)) {
	CallFrame *current = framePtr->framePtr;
	CallFrame *top = iPtr->varFramePtr;
	CallFrame *idx;

	for (idx=top ; idx!=NULL ; idx=idx->callerVarPtr) {
	    if (idx == current) {
		int c = framePtr->framePtr->level;
		int t = iPtr->varFramePtr->level;

		ADD_PAIR("level", Tcl_NewWideIntObj(t - c));
		break;
	    }
	}
    }

    tmpObj = Tcl_NewListObj(lc, lv);
    if (needsFree >= 0) {
	Tcl_DecrRefCount(lv[needsFree]);
    }
    return tmpObj;
}

/*
 *----------------------------------------------------------------------
 *
 * InfoFunctionsCmd --
 *
 *	Called to implement the "info functions" command that returns the list
 *	of math functions matching an optional pattern. Handles the following
 *	syntax:
 *
 *	    info functions ?pattern?
 *
 * Results:
 *	Returns TCL_OK if successful and TCL_ERROR if there is an error.
 *
 * Side effects:
 *	Returns a result in the interpreter's result object. If there is an
 *	error, the result is an error message.
 *
 *----------------------------------------------------------------------
 */

static int
InfoFunctionsCmd(
    TCL_UNUSED(void *),
    Tcl_Interp *interp,		/* Current interpreter. */
    int objc,			/* Number of arguments. */
    Tcl_Obj *const objv[])	/* Argument objects. */
{
    Tcl_Obj *script;
    int code;

    if (objc > 2) {
	Tcl_WrongNumArgs(interp, 1, objv, "?pattern?");
	return TCL_ERROR;
    }

    script = Tcl_NewStringObj(
"	    ::apply [::list {{pattern *}} {\n"
"		::set cmds {}\n"
"		::foreach cmd [::info commands ::tcl::mathfunc::$pattern] {\n"
"		    ::lappend cmds [::namespace tail $cmd]\n"
"		}\n"
"		::foreach cmd [::info commands tcl::mathfunc::$pattern] {\n"
"		    ::set cmd [::namespace tail $cmd]\n"
"		    ::if {$cmd ni $cmds} {\n"
"			::lappend cmds $cmd\n"
"		    }\n"
"		}\n"
"		::return $cmds\n"
"	    } [::namespace current]] ", -1);

    if (objc == 2) {
	Tcl_Obj *arg = Tcl_NewListObj(1, &(objv[1]));

	Tcl_AppendObjToObj(script, arg);
	Tcl_DecrRefCount(arg);
    }

    Tcl_IncrRefCount(script);
    code = Tcl_EvalObjEx(interp, script, 0);

    Tcl_DecrRefCount(script);

    return code;
}

/*
 *----------------------------------------------------------------------
 *
 * InfoHostnameCmd --
 *
 *	Called to implement the "info hostname" command that returns the host
 *	name. Handles the following syntax:
 *
 *	    info hostname
 *
 * Results:
 *	Returns TCL_OK if successful and TCL_ERROR if there is an error.
 *
 * Side effects:
 *	Returns a result in the interpreter's result object. If there is an
 *	error, the result is an error message.
 *
 *----------------------------------------------------------------------
 */

static int
InfoHostnameCmd(
    TCL_UNUSED(void *),
    Tcl_Interp *interp,		/* Current interpreter. */
    int objc,			/* Number of arguments. */
    Tcl_Obj *const objv[])	/* Argument objects. */
{
    const char *name;

    if (objc != 1) {
	Tcl_WrongNumArgs(interp, 1, objv, NULL);
	return TCL_ERROR;
    }

    name = Tcl_GetHostName();
    if (name) {
	Tcl_SetObjResult(interp, Tcl_NewStringObj(name, -1));
	return TCL_OK;
    }

    Tcl_SetObjResult(interp, Tcl_NewStringObj(
	    "unable to determine name of host", -1));
    Tcl_SetErrorCode(interp, "TCL", "OPERATION", "HOSTNAME", "UNKNOWN", NULL);
    return TCL_ERROR;
}

/*
 *----------------------------------------------------------------------
 *
 * InfoLevelCmd --
 *
 *	Called to implement the "info level" command that returns information
 *	about the call stack. Handles the following syntax:
 *
 *	    info level ?number?
 *
 * Results:
 *	Returns TCL_OK if successful and TCL_ERROR if there is an error.
 *
 * Side effects:
 *	Returns a result in the interpreter's result object. If there is an
 *	error, the result is an error message.
 *
 *----------------------------------------------------------------------
 */

static int
InfoLevelCmd(
    TCL_UNUSED(void *),
    Tcl_Interp *interp,		/* Current interpreter. */
    int objc,			/* Number of arguments. */
    Tcl_Obj *const objv[])	/* Argument objects. */
{
    Interp *iPtr = (Interp *) interp;

    if (objc == 1) {		/* Just "info level" */
	Tcl_SetObjResult(interp, Tcl_NewWideIntObj((int)iPtr->varFramePtr->level));
	return TCL_OK;
    }

    if (objc == 2) {
	int level;
	CallFrame *framePtr, *rootFramePtr = iPtr->rootFramePtr;

	if (TclGetIntFromObj(interp, objv[1], &level) != TCL_OK) {
	    return TCL_ERROR;
	}
	if (level <= 0) {
	    if (iPtr->varFramePtr == rootFramePtr) {
		goto levelError;
	    }
	    level += iPtr->varFramePtr->level;
	}
	for (framePtr=iPtr->varFramePtr ; framePtr!=rootFramePtr;
		framePtr=framePtr->callerVarPtr) {
	    if ((int)framePtr->level == level) {
		break;
	    }
	}
	if (framePtr == rootFramePtr) {
	    goto levelError;
	}

	Tcl_SetObjResult(interp,
		Tcl_NewListObj(framePtr->objc, framePtr->objv));
	return TCL_OK;
    }

    Tcl_WrongNumArgs(interp, 1, objv, "?number?");
    return TCL_ERROR;

  levelError:
    Tcl_SetObjResult(interp, Tcl_ObjPrintf(
	    "bad level \"%s\"", TclGetString(objv[1])));
    Tcl_SetErrorCode(interp, "TCL", "LOOKUP", "LEVEL",
	    TclGetString(objv[1]), NULL);
    return TCL_ERROR;
}

/*
 *----------------------------------------------------------------------
 *
 * InfoLibraryCmd --
 *
 *	Called to implement the "info library" command that returns the
 *	library directory for the Tcl installation. Handles the following
 *	syntax:
 *
 *	    info library
 *
 * Results:
 *	Returns TCL_OK if successful and TCL_ERROR if there is an error.
 *
 * Side effects:
 *	Returns a result in the interpreter's result object. If there is an
 *	error, the result is an error message.
 *
 *----------------------------------------------------------------------
 */

static int
InfoLibraryCmd(
    TCL_UNUSED(void *),
    Tcl_Interp *interp,		/* Current interpreter. */
    int objc,			/* Number of arguments. */
    Tcl_Obj *const objv[])	/* Argument objects. */
{
    const char *libDirName;

    if (objc != 1) {
	Tcl_WrongNumArgs(interp, 1, objv, NULL);
	return TCL_ERROR;
    }

    libDirName = Tcl_GetVar2(interp, "tcl_library", NULL, TCL_GLOBAL_ONLY);
    if (libDirName != NULL) {
	Tcl_SetObjResult(interp, Tcl_NewStringObj(libDirName, -1));
	return TCL_OK;
    }

    Tcl_SetObjResult(interp, Tcl_NewStringObj(
	    "no library has been specified for Tcl", -1));
    Tcl_SetErrorCode(interp, "TCL", "LOOKUP", "VARIABLE", "tcl_library",NULL);
    return TCL_ERROR;
}

/*
 *----------------------------------------------------------------------
 *
 * InfoLoadedCmd --
 *
 *	Called to implement the "info loaded" command that returns the
 *	packages that have been loaded into an interpreter. Handles the
 *	following syntax:
 *
 *	    info loaded ?interp?
 *
 * Results:
 *	Returns TCL_OK if successful and TCL_ERROR if there is an error.
 *
 * Side effects:
 *	Returns a result in the interpreter's result object. If there is an
 *	error, the result is an error message.
 *
 *----------------------------------------------------------------------
 */

static int
InfoLoadedCmd(
    TCL_UNUSED(void *),
    Tcl_Interp *interp,		/* Current interpreter. */
    int objc,			/* Number of arguments. */
    Tcl_Obj *const objv[])	/* Argument objects. */
{
    const char *interpName, *packageName;

    if (objc > 3) {
	Tcl_WrongNumArgs(interp, 1, objv, "?interp? ?packageName?");
	return TCL_ERROR;
    }

    if (objc < 2) {		/* Get loaded pkgs in all interpreters. */
	interpName = NULL;
    } else {			/* Get pkgs just in specified interp. */
	interpName = TclGetString(objv[1]);
    }
    if (objc < 3) {		/* Get loaded files in all packages. */
	packageName = NULL;
    } else {			/* Get pkgs just in specified interp. */
	packageName = TclGetString(objv[2]);
    }
    return TclGetLoadedLibraries(interp, interpName, packageName);
}

/*
 *----------------------------------------------------------------------
 *
 * InfoNameOfExecutableCmd --
 *
 *	Called to implement the "info nameofexecutable" command that returns
 *	the name of the binary file running this application. Handles the
 *	following syntax:
 *
 *	    info nameofexecutable
 *
 * Results:
 *	Returns TCL_OK if successful and TCL_ERROR if there is an error.
 *
 * Side effects:
 *	Returns a result in the interpreter's result object. If there is an
 *	error, the result is an error message.
 *
 *----------------------------------------------------------------------
 */

static int
InfoNameOfExecutableCmd(
    TCL_UNUSED(void *),
    Tcl_Interp *interp,		/* Current interpreter. */
    int objc,			/* Number of arguments. */
    Tcl_Obj *const objv[])	/* Argument objects. */
{
    if (objc != 1) {
	Tcl_WrongNumArgs(interp, 1, objv, NULL);
	return TCL_ERROR;
    }
    Tcl_SetObjResult(interp, TclGetObjNameOfExecutable());
    return TCL_OK;
}

/*
 *----------------------------------------------------------------------
 *
 * InfoPatchLevelCmd --
 *
 *	Called to implement the "info patchlevel" command that returns the
 *	default value for an argument to a procedure. Handles the following
 *	syntax:
 *
 *	    info patchlevel
 *
 * Results:
 *	Returns TCL_OK if successful and TCL_ERROR if there is an error.
 *
 * Side effects:
 *	Returns a result in the interpreter's result object. If there is an
 *	error, the result is an error message.
 *
 *----------------------------------------------------------------------
 */

static int
InfoPatchLevelCmd(
    TCL_UNUSED(void *),
    Tcl_Interp *interp,		/* Current interpreter. */
    int objc,			/* Number of arguments. */
    Tcl_Obj *const objv[])	/* Argument objects. */
{
    const char *patchlevel;

    if (objc != 1) {
	Tcl_WrongNumArgs(interp, 1, objv, NULL);
	return TCL_ERROR;
    }

    patchlevel = Tcl_GetVar2(interp, "tcl_patchLevel", NULL,
	    (TCL_GLOBAL_ONLY | TCL_LEAVE_ERR_MSG));
    if (patchlevel != NULL) {
	Tcl_SetObjResult(interp, Tcl_NewStringObj(patchlevel, -1));
	return TCL_OK;
    }
    return TCL_ERROR;
}

/*
 *----------------------------------------------------------------------
 *
 * InfoProcsCmd --
 *
 *	Called to implement the "info procs" command that returns the list of
 *	procedures in the interpreter that match an optional pattern. The
 *	pattern, if any, consists of an optional sequence of namespace names
 *	separated by "::" qualifiers, which is followed by a glob-style
 *	pattern that restricts which commands are returned. Handles the
 *	following syntax:
 *
 *	    info procs ?pattern?
 *
 * Results:
 *	Returns TCL_OK if successful and TCL_ERROR if there is an error.
 *
 * Side effects:
 *	Returns a result in the interpreter's result object. If there is an
 *	error, the result is an error message.
 *
 *----------------------------------------------------------------------
 */

static int
InfoProcsCmd(
    TCL_UNUSED(void *),
    Tcl_Interp *interp,		/* Current interpreter. */
    int objc,			/* Number of arguments. */
    Tcl_Obj *const objv[])	/* Argument objects. */
{
    const char *cmdName, *pattern;
    const char *simplePattern;
    Namespace *nsPtr;
#ifdef INFO_PROCS_SEARCH_GLOBAL_NS
    Namespace *globalNsPtr = (Namespace *) Tcl_GetGlobalNamespace(interp);
#endif
    Namespace *currNsPtr = (Namespace *) Tcl_GetCurrentNamespace(interp);
    Tcl_Obj *listPtr, *elemObjPtr;
    int specificNsInPattern = 0;/* Init. to avoid compiler warning. */
    Tcl_HashEntry *entryPtr;
    Tcl_HashSearch search;
    Command *cmdPtr, *realCmdPtr;

    /*
     * Get the pattern and find the "effective namespace" in which to list
     * procs.
     */

    if (objc == 1) {
	simplePattern = NULL;
	nsPtr = currNsPtr;
	specificNsInPattern = 0;
    } else if (objc == 2) {
	/*
	 * From the pattern, get the effective namespace and the simple
	 * pattern (no namespace qualifiers or ::'s) at the end. If an error
	 * was found while parsing the pattern, return it. Otherwise, if the
	 * namespace wasn't found, just leave nsPtr NULL: we will return an
	 * empty list since no commands there can be found.
	 */

	Namespace *dummy1NsPtr, *dummy2NsPtr;

	pattern = TclGetString(objv[1]);
	TclGetNamespaceForQualName(interp, pattern, NULL, /*flags*/ 0, &nsPtr,
		&dummy1NsPtr, &dummy2NsPtr, &simplePattern);

	if (nsPtr != NULL) {	/* We successfully found the pattern's ns. */
	    specificNsInPattern = (strcmp(simplePattern, pattern) != 0);
	}
    } else {
	Tcl_WrongNumArgs(interp, 1, objv, "?pattern?");
	return TCL_ERROR;
    }

    if (nsPtr == NULL) {
	return TCL_OK;
    }

    /*
     * Scan through the effective namespace's command table and create a list
     * with all procs that match the pattern. If a specific namespace was
     * requested in the pattern, qualify the command names with the namespace
     * name.
     */

    listPtr = Tcl_NewListObj(0, NULL);
#ifndef INFO_PROCS_SEARCH_GLOBAL_NS
    if (simplePattern != NULL && TclMatchIsTrivial(simplePattern)) {
	entryPtr = Tcl_FindHashEntry(&nsPtr->cmdTable, simplePattern);
	if (entryPtr != NULL) {
	    cmdPtr = (Command *)Tcl_GetHashValue(entryPtr);

	    if (!TclIsProc(cmdPtr)) {
		realCmdPtr = (Command *)
			TclGetOriginalCommand((Tcl_Command) cmdPtr);
		if (realCmdPtr != NULL && TclIsProc(realCmdPtr)) {
		    goto simpleProcOK;
		}
	    } else {
	    simpleProcOK:
		if (specificNsInPattern) {
		    elemObjPtr = Tcl_NewObj();
		    Tcl_GetCommandFullName(interp, (Tcl_Command) cmdPtr,
			    elemObjPtr);
		} else {
		    elemObjPtr = Tcl_NewStringObj(simplePattern, -1);
		}
		Tcl_ListObjAppendElement(interp, listPtr, elemObjPtr);
	    }
	}
    } else
#endif /* !INFO_PROCS_SEARCH_GLOBAL_NS */
    {
	entryPtr = Tcl_FirstHashEntry(&nsPtr->cmdTable, &search);
	while (entryPtr != NULL) {
	    cmdName = (const char *)Tcl_GetHashKey(&nsPtr->cmdTable, entryPtr);
	    if ((simplePattern == NULL)
		    || Tcl_StringMatch(cmdName, simplePattern)) {
		cmdPtr = (Command *)Tcl_GetHashValue(entryPtr);

		if (!TclIsProc(cmdPtr)) {
		    realCmdPtr = (Command *)
			    TclGetOriginalCommand((Tcl_Command) cmdPtr);
		    if (realCmdPtr != NULL && TclIsProc(realCmdPtr)) {
			goto procOK;
		    }
		} else {
		procOK:
		    if (specificNsInPattern) {
			elemObjPtr = Tcl_NewObj();
			Tcl_GetCommandFullName(interp, (Tcl_Command) cmdPtr,
				elemObjPtr);
		    } else {
			elemObjPtr = Tcl_NewStringObj(cmdName, -1);
		    }
		    Tcl_ListObjAppendElement(interp, listPtr, elemObjPtr);
		}
	    }
	    entryPtr = Tcl_NextHashEntry(&search);
	}

	/*
	 * If the effective namespace isn't the global :: namespace, and a
	 * specific namespace wasn't requested in the pattern, then add in all
	 * global :: procs that match the simple pattern. Of course, we add in
	 * only those procs that aren't hidden by a proc in the effective
	 * namespace.
	 */

#ifdef INFO_PROCS_SEARCH_GLOBAL_NS
	/*
	 * If "info procs" worked like "info commands", returning the commands
	 * also seen in the global namespace, then you would include this
	 * code. As this could break backwards compatibility with 8.0-8.2, we
	 * decided not to "fix" it in 8.3, leaving the behavior slightly
	 * different.
	 */

	if ((nsPtr != globalNsPtr) && !specificNsInPattern) {
	    entryPtr = Tcl_FirstHashEntry(&globalNsPtr->cmdTable, &search);
	    while (entryPtr != NULL) {
		cmdName = (const char *)Tcl_GetHashKey(&globalNsPtr->cmdTable, entryPtr);
		if ((simplePattern == NULL)
			|| Tcl_StringMatch(cmdName, simplePattern)) {
		    if (Tcl_FindHashEntry(&nsPtr->cmdTable,cmdName) == NULL) {
			cmdPtr = (Command *)Tcl_GetHashValue(entryPtr);
			realCmdPtr = (Command *) TclGetOriginalCommand(
				(Tcl_Command) cmdPtr);

			if (TclIsProc(cmdPtr) || ((realCmdPtr != NULL)
				&& TclIsProc(realCmdPtr))) {
			    Tcl_ListObjAppendElement(interp, listPtr,
				    Tcl_NewStringObj(cmdName, -1));
			}
		    }
		}
		entryPtr = Tcl_NextHashEntry(&search);
	    }
	}
#endif
    }

    Tcl_SetObjResult(interp, listPtr);
    return TCL_OK;
}

/*
 *----------------------------------------------------------------------
 *
 * InfoScriptCmd --
 *
 *	Called to implement the "info script" command that returns the script
 *	file that is currently being evaluated. Handles the following syntax:
 *
 *	    info script ?newName?
 *
 *	If newName is specified, it will set that as the internal name.
 *
 * Results:
 *	Returns TCL_OK if successful and TCL_ERROR if there is an error.
 *
 * Side effects:
 *	Returns a result in the interpreter's result object. If there is an
 *	error, the result is an error message. It may change the internal
 *	script filename.
 *
 *----------------------------------------------------------------------
 */

static int
InfoScriptCmd(
    TCL_UNUSED(void *),
    Tcl_Interp *interp,		/* Current interpreter. */
    int objc,			/* Number of arguments. */
    Tcl_Obj *const objv[])	/* Argument objects. */
{
    Interp *iPtr = (Interp *) interp;

    if ((objc != 1) && (objc != 2)) {
	Tcl_WrongNumArgs(interp, 1, objv, "?filename?");
	return TCL_ERROR;
    }

    if (objc == 2) {
	if (iPtr->scriptFile != NULL) {
	    Tcl_DecrRefCount(iPtr->scriptFile);
	}
	iPtr->scriptFile = objv[1];
	Tcl_IncrRefCount(iPtr->scriptFile);
    }
    if (iPtr->scriptFile != NULL) {
	Tcl_SetObjResult(interp, iPtr->scriptFile);
    }
    return TCL_OK;
}

/*
 *----------------------------------------------------------------------
 *
 * InfoSharedlibCmd --
 *
 *	Called to implement the "info sharedlibextension" command that returns
 *	the file extension used for shared libraries. Handles the following
 *	syntax:
 *
 *	    info sharedlibextension
 *
 * Results:
 *	Returns TCL_OK if successful and TCL_ERROR if there is an error.
 *
 * Side effects:
 *	Returns a result in the interpreter's result object. If there is an
 *	error, the result is an error message.
 *
 *----------------------------------------------------------------------
 */

static int
InfoSharedlibCmd(
    TCL_UNUSED(void *),
    Tcl_Interp *interp,		/* Current interpreter. */
    int objc,			/* Number of arguments. */
    Tcl_Obj *const objv[])	/* Argument objects. */
{
    if (objc != 1) {
	Tcl_WrongNumArgs(interp, 1, objv, NULL);
	return TCL_ERROR;
    }

#ifdef TCL_SHLIB_EXT
    Tcl_SetObjResult(interp, Tcl_NewStringObj(TCL_SHLIB_EXT, -1));
#endif
    return TCL_OK;
}

/*
 *----------------------------------------------------------------------
 *
 * InfoTclVersionCmd --
 *
 *	Called to implement the "info tclversion" command that returns the
 *	version number for this Tcl library. Handles the following syntax:
 *
 *	    info tclversion
 *
 * Results:
 *	Returns TCL_OK if successful and TCL_ERROR if there is an error.
 *
 * Side effects:
 *	Returns a result in the interpreter's result object. If there is an
 *	error, the result is an error message.
 *
 *----------------------------------------------------------------------
 */

static int
InfoTclVersionCmd(
    TCL_UNUSED(void *),
    Tcl_Interp *interp,		/* Current interpreter. */
    int objc,			/* Number of arguments. */
    Tcl_Obj *const objv[])	/* Argument objects. */
{
    Tcl_Obj *version;

    if (objc != 1) {
	Tcl_WrongNumArgs(interp, 1, objv, NULL);
	return TCL_ERROR;
    }

    version = Tcl_GetVar2Ex(interp, "tcl_version", NULL,
	    (TCL_GLOBAL_ONLY | TCL_LEAVE_ERR_MSG));
    if (version != NULL) {
	Tcl_SetObjResult(interp, version);
	return TCL_OK;
    }
    return TCL_ERROR;
}

/*
 *----------------------------------------------------------------------
 *
 * InfoCmdTypeCmd --
 *
 *	Called to implement the "info cmdtype" command that returns the type
 *	of a given command. Handles the following syntax:
 *
 *	    info cmdtype cmdName
 *
 * Results:
 *	Returns TCL_OK if successful and TCL_ERROR if there is an error.
 *
 * Side effects:
 *	Returns a type name. If there is an error, the result is an error
 *	message.
 *
 *----------------------------------------------------------------------
 */

static int
InfoCmdTypeCmd(
    TCL_UNUSED(void *),
    Tcl_Interp *interp,		/* Current interpreter. */
    int objc,			/* Number of arguments. */
    Tcl_Obj *const objv[])	/* Argument objects. */
{
    Tcl_Command command;

    if (objc != 2) {
	Tcl_WrongNumArgs(interp, 1, objv, "commandName");
	return TCL_ERROR;
    }
    command = Tcl_FindCommand(interp, TclGetString(objv[1]), NULL,
	    TCL_LEAVE_ERR_MSG);
    if (command == NULL) {
	return TCL_ERROR;
    }

    /*
     * There's one special case: safe child interpreters can't see aliases as
     * aliases as they're part of the security mechanisms.
     */

    if (Tcl_IsSafe(interp)
	    && (((Command *) command)->objProc == TclAliasObjCmd)) {
	Tcl_AppendResult(interp, "native", NULL);
    } else {
	Tcl_SetObjResult(interp,
		Tcl_NewStringObj(TclGetCommandTypeName(command), -1));
    }
    return TCL_OK;
}

/*
 *----------------------------------------------------------------------
 *
 * Tcl_JoinObjCmd --
 *
 *	This procedure is invoked to process the "join" Tcl command. See the
 *	user documentation for details on what it does.
 *
 * Results:
 *	A standard Tcl object result.
 *
 * Side effects:
 *	See the user documentation.
 *
 *----------------------------------------------------------------------
 */

int
Tcl_JoinObjCmd(
    TCL_UNUSED(void *),
    Tcl_Interp *interp,		/* Current interpreter. */
    int objc,			/* Number of arguments. */
    Tcl_Obj *const objv[])	/* The argument objects. */
{
    size_t length, listLen;
    Tcl_Obj *resObjPtr = NULL, *joinObjPtr, **elemPtrs;

    if ((objc < 2) || (objc > 3)) {
	Tcl_WrongNumArgs(interp, 1, objv, "list ?joinString?");
	return TCL_ERROR;
    }

    /*
     * Make sure the list argument is a list object and get its length and a
     * pointer to its array of element pointers.
     */

    if (TclListObjGetElementsM(interp, objv[1], &listLen,
	    &elemPtrs) != TCL_OK) {
	return TCL_ERROR;
    }

    if (listLen == 0) {
	/* No elements to join; default empty result is correct. */
	return TCL_OK;
    }
    if (listLen == 1) {
	/* One element; return it */
	Tcl_SetObjResult(interp, elemPtrs[0]);
	return TCL_OK;
    }

    joinObjPtr = (objc == 2) ? Tcl_NewStringObj(" ", 1) : objv[2];
    Tcl_IncrRefCount(joinObjPtr);

    (void) Tcl_GetStringFromObj(joinObjPtr, &length);
    if (length == 0) {
	resObjPtr = TclStringCat(interp, listLen, elemPtrs, 0);
    } else {
	size_t i;

	resObjPtr = Tcl_NewObj();
	for (i = 0;  i < listLen;  i++) {
	    if (i > 0) {

		/*
		 * NOTE: This code is relying on Tcl_AppendObjToObj() **NOT**
		 * to shimmer joinObjPtr.  If it did, then the case where
		 * objv[1] and objv[2] are the same value would not be safe.
		 * Accessing elemPtrs would crash.
		 */

		Tcl_AppendObjToObj(resObjPtr, joinObjPtr);
	    }
	    Tcl_AppendObjToObj(resObjPtr, elemPtrs[i]);
	}
    }
    Tcl_DecrRefCount(joinObjPtr);
    if (resObjPtr) {
	Tcl_SetObjResult(interp, resObjPtr);
	return TCL_OK;
    }
    return TCL_ERROR;
}

/*
 *----------------------------------------------------------------------
 *
 * Tcl_LassignObjCmd --
 *
 *	This object-based procedure is invoked to process the "lassign" Tcl
 *	command. See the user documentation for details on what it does.
 *
 * Results:
 *	A standard Tcl object result.
 *
 * Side effects:
 *	See the user documentation.
 *
 *----------------------------------------------------------------------
 */

int
Tcl_LassignObjCmd(
    TCL_UNUSED(void *),
    Tcl_Interp *interp,		/* Current interpreter. */
    int objc,			/* Number of arguments. */
    Tcl_Obj *const objv[])	/* Argument objects. */
{
    Tcl_Obj *listCopyPtr;
    Tcl_Obj **listObjv;		/* The contents of the list. */
    size_t listObjc;		/* The length of the list. */
    int code = TCL_OK;

    if (objc < 2) {
	Tcl_WrongNumArgs(interp, 1, objv, "list ?varName ...?");
	return TCL_ERROR;
    }

    listCopyPtr = TclListObjCopy(interp, objv[1]);
    if (listCopyPtr == NULL) {
	return TCL_ERROR;
    }

    TclListObjGetElementsM(NULL, listCopyPtr, &listObjc, &listObjv);

    objc -= 2;
    objv += 2;
    while (code == TCL_OK && objc > 0 && listObjc > 0) {
	if (Tcl_ObjSetVar2(interp, *objv++, NULL, *listObjv++,
		TCL_LEAVE_ERR_MSG) == NULL) {
	    code = TCL_ERROR;
	}
	objc--;
	listObjc--;
    }

    if (code == TCL_OK && objc > 0) {
	Tcl_Obj *emptyObj;

	TclNewObj(emptyObj);
	Tcl_IncrRefCount(emptyObj);
	while (code == TCL_OK && objc-- > 0) {
	    if (Tcl_ObjSetVar2(interp, *objv++, NULL, emptyObj,
		    TCL_LEAVE_ERR_MSG) == NULL) {
		code = TCL_ERROR;
	    }
	}
	Tcl_DecrRefCount(emptyObj);
    }

    if (code == TCL_OK && listObjc > 0) {
	Tcl_SetObjResult(interp, Tcl_NewListObj(listObjc, listObjv));
    }

    Tcl_DecrRefCount(listCopyPtr);
    return code;
}

/*
 *----------------------------------------------------------------------
 *
 * Tcl_LindexObjCmd --
 *
 *	This object-based procedure is invoked to process the "lindex" Tcl
 *	command. See the user documentation for details on what it does.
 *
 * Results:
 *	A standard Tcl object result.
 *
 * Side effects:
 *	See the user documentation.
 *
 *----------------------------------------------------------------------
 */

int
Tcl_LindexObjCmd(
    TCL_UNUSED(void *),
    Tcl_Interp *interp,		/* Current interpreter. */
    int objc,			/* Number of arguments. */
    Tcl_Obj *const objv[])	/* Argument objects. */
{
    Tcl_Obj *elemPtr;		/* Pointer to the element being extracted. */

    if (objc < 2) {
	Tcl_WrongNumArgs(interp, 1, objv, "list ?index ...?");
	return TCL_ERROR;
    }

    /*
     * If objc==3, then objv[2] may be either a single index or a list of
     * indices: go to TclLindexList to determine which. If objc>=4, or
     * objc==2, then objv[2 .. objc-2] are all single indices and processed as
     * such in TclLindexFlat.
     */

    if (objc == 3) {
	elemPtr = TclLindexList(interp, objv[1], objv[2]);
    } else {
	elemPtr = TclLindexFlat(interp, objv[1], objc-2, objv+2);
    }

    /*
     * Set the interpreter's object result to the last element extracted.
     */

    if (elemPtr == NULL) {
	return TCL_ERROR;
    }

    Tcl_SetObjResult(interp, elemPtr);
    Tcl_DecrRefCount(elemPtr);
    return TCL_OK;
}

/*
 *----------------------------------------------------------------------
 *
 * Tcl_LinsertObjCmd --
 *
 *	This object-based procedure is invoked to process the "linsert" Tcl
 *	command. See the user documentation for details on what it does.
 *
 * Results:
 *	A new Tcl list object formed by inserting zero or more elements into a
 *	list.
 *
 * Side effects:
 *	See the user documentation.
 *
 *----------------------------------------------------------------------
 */

int
Tcl_LinsertObjCmd(
    TCL_UNUSED(void *),
    Tcl_Interp *interp,		/* Current interpreter. */
    int objc,		/* Number of arguments. */
    Tcl_Obj *const objv[])	/* Argument objects. */
{
    Tcl_Obj *listPtr;
    size_t len, index;
    int result;

    if (objc < 3) {
	Tcl_WrongNumArgs(interp, 1, objv, "list index ?element ...?");
	return TCL_ERROR;
    }

    result = TclListObjLengthM(interp, objv[1], &len);
    if (result != TCL_OK) {
	return result;
    }

    /*
     * Get the index. "end" is interpreted to be the index after the last
     * element, such that using it will cause any inserted elements to be
     * appended to the list.
     */

    result = TclGetIntForIndexM(interp, objv[2], /*end*/ len, &index);
    if (result != TCL_OK) {
	return result;
    }
    if (index + 1 > len + 1) {
	index = len;
    }

    /*
     * If the list object is unshared we can modify it directly. Otherwise we
     * create a copy to modify: this is "copy on write".
     */

    listPtr = objv[1];
    if (Tcl_IsShared(listPtr)) {
	listPtr = TclListObjCopy(NULL, listPtr);
    }

    if ((objc == 4) && (index == len)) {
	/*
	 * Special case: insert one element at the end of the list.
	 */

	Tcl_ListObjAppendElement(NULL, listPtr, objv[3]);
    } else {
	if (TCL_OK != Tcl_ListObjReplace(interp, listPtr, index, 0,
		(objc-3), &(objv[3]))) {
	    return TCL_ERROR;
	}
    }

    /*
     * Set the interpreter's object result.
     */

    Tcl_SetObjResult(interp, listPtr);
    return TCL_OK;
}

/*
 *----------------------------------------------------------------------
 *
 * Tcl_ListObjCmd --
 *
 *	This procedure is invoked to process the "list" Tcl command. See the
 *	user documentation for details on what it does.
 *
 * Results:
 *	A standard Tcl object result.
 *
 * Side effects:
 *	See the user documentation.
 *
 *----------------------------------------------------------------------
 */

int
Tcl_ListObjCmd(
    TCL_UNUSED(void *),
    Tcl_Interp *interp,		/* Current interpreter. */
    int objc,		/* Number of arguments. */
    Tcl_Obj *const objv[])
				/* The argument objects. */
{
    /*
     * If there are no list elements, the result is an empty object.
     * Otherwise set the interpreter's result object to be a list object.
     */

    if (objc > 1) {
	Tcl_SetObjResult(interp, Tcl_NewListObj(objc-1, &objv[1]));
    }
    return TCL_OK;
}

/*
 *----------------------------------------------------------------------
 *
 * Tcl_LlengthObjCmd --
 *
 *	This object-based procedure is invoked to process the "llength" Tcl
 *	command. See the user documentation for details on what it does.
 *
 * Results:
 *	A standard Tcl object result.
 *
 * Side effects:
 *	See the user documentation.
 *
 *----------------------------------------------------------------------
 */

int
Tcl_LlengthObjCmd(
    TCL_UNUSED(void *),
    Tcl_Interp *interp,		/* Current interpreter. */
    int objc,			/* Number of arguments. */
    Tcl_Obj *const objv[])
				/* Argument objects. */
{
    size_t listLen;
    int result;

    if (objc != 2) {
	Tcl_WrongNumArgs(interp, 1, objv, "list");
	return TCL_ERROR;
    }

    result = TclListObjLengthM(interp, objv[1], &listLen);
    if (result != TCL_OK) {
	return result;
    }

    /*
     * Set the interpreter's object result to an integer object holding the
     * length.
     */

    Tcl_SetObjResult(interp, Tcl_NewWideIntObj(listLen));
    return TCL_OK;
}

/*
 *----------------------------------------------------------------------
 *
 * Tcl_LpopObjCmd --
 *
 *	This procedure is invoked to process the "lpop" Tcl command. See the
 *	user documentation for details on what it does.
 *
 * Results:
 *	A standard Tcl object result.
 *
 * Side effects:
 *	See the user documentation.
 *
 *----------------------------------------------------------------------
 */

int
Tcl_LpopObjCmd(
    TCL_UNUSED(void *),
    Tcl_Interp *interp,		/* Current interpreter. */
    int objc,			/* Number of arguments. */
    Tcl_Obj *const objv[])
				/* Argument objects. */
{
    size_t listLen;
    int result;
    Tcl_Obj *elemPtr, *stored;
    Tcl_Obj *listPtr, **elemPtrs;

    if (objc < 2) {
	Tcl_WrongNumArgs(interp, 1, objv, "listvar ?index?");
	return TCL_ERROR;
    }

    listPtr = Tcl_ObjGetVar2(interp, objv[1], NULL, TCL_LEAVE_ERR_MSG);
    if (listPtr == NULL) {
	return TCL_ERROR;
    }

    result = TclListObjGetElementsM(interp, listPtr, &listLen, &elemPtrs);
    if (result != TCL_OK) {
	return result;
    }

    /*
     * First, extract the element to be returned.
     * TclLindexFlat adds a ref count which is handled.
     */

    if (objc == 2) {
	if (!listLen) {
	    /* empty list, throw the same error as with index "end" */
	    Tcl_SetObjResult(interp, Tcl_NewStringObj(
		"index \"end\" out of range", -1));
	    Tcl_SetErrorCode(interp, "TCL", "VALUE", "INDEX"
		"OUTOFRANGE", NULL);
	    return TCL_ERROR;
	}
	elemPtr = elemPtrs[listLen - 1];
	Tcl_IncrRefCount(elemPtr);
    } else {
	elemPtr = TclLindexFlat(interp, listPtr, objc-2, objv+2);

	if (elemPtr == NULL) {
	    return TCL_ERROR;
	}
    }
    Tcl_SetObjResult(interp, elemPtr);
    Tcl_DecrRefCount(elemPtr);

    /*
     * Second, remove the element.
     * TclLsetFlat adds a ref count which is handled.
     */

    if (objc == 2) {
	if (Tcl_IsShared(listPtr)) {
	    listPtr = TclListObjCopy(NULL, listPtr);
	}
	result = Tcl_ListObjReplace(interp, listPtr, listLen - 1, 1, 0, NULL);
	if (result != TCL_OK) {
	    return result;
	}
	Tcl_IncrRefCount(listPtr);
    } else {
	listPtr = TclLsetFlat(interp, listPtr, objc-2, objv+2, NULL);

	if (listPtr == NULL) {
	    return TCL_ERROR;
	}
    }

    stored = Tcl_ObjSetVar2(interp, objv[1], NULL, listPtr, TCL_LEAVE_ERR_MSG);
    Tcl_DecrRefCount(listPtr);
    if (stored == NULL) {
	return TCL_ERROR;
    }

    return TCL_OK;
}

/*
 *----------------------------------------------------------------------
 *
 * Tcl_LrangeObjCmd --
 *
 *	This procedure is invoked to process the "lrange" Tcl command. See the
 *	user documentation for details on what it does.
 *
 * Results:
 *	A standard Tcl object result.
 *
 * Side effects:
 *	See the user documentation.
 *
 *----------------------------------------------------------------------
 */

int
Tcl_LrangeObjCmd(
    TCL_UNUSED(void *),
    Tcl_Interp *interp,		/* Current interpreter. */
    int objc,			/* Number of arguments. */
    Tcl_Obj *const objv[])
				/* Argument objects. */
{
    int result;
    size_t listLen, first, last;

    if (objc != 4) {
	Tcl_WrongNumArgs(interp, 1, objv, "list first last");
	return TCL_ERROR;
    }

    result = TclListObjLengthM(interp, objv[1], &listLen);
    if (result != TCL_OK) {
	return result;
    }

    result = TclGetIntForIndexM(interp, objv[2], /*endValue*/ listLen - 1,
	    &first);
    if (result != TCL_OK) {
	return result;
    }

    result = TclGetIntForIndexM(interp, objv[3], /*endValue*/ listLen - 1,
	    &last);
    if (result != TCL_OK) {
	return result;
    }

    Tcl_SetObjResult(interp, TclListObjRange(objv[1], first, last));
    return TCL_OK;
}

/*
 *----------------------------------------------------------------------
 *
 * Tcl_LremoveObjCmd --
 *
 *	This procedure is invoked to process the "lremove" Tcl command. See the
 *	user documentation for details on what it does.
 *
 * Results:
 *	A standard Tcl object result.
 *
 * Side effects:
 *	See the user documentation.
 *
 *----------------------------------------------------------------------
 */

static int
LremoveIndexCompare(
    const void *el1Ptr,
    const void *el2Ptr)
{
    size_t idx1 = *((const size_t *) el1Ptr);
    size_t idx2 = *((const size_t *) el2Ptr);

    /*
     * This will put the larger element first.
     */

    return (idx1 < idx2) ? 1 : (idx1 > idx2) ? -1 : 0;
}

int
Tcl_LremoveObjCmd(
    TCL_UNUSED(void *),
    Tcl_Interp *interp,		/* Current interpreter. */
    int objc,			/* Number of arguments. */
    Tcl_Obj *const objv[])	/* Argument objects. */
{
    int i, idxc, prevIdx, first, num;
    size_t *idxv, listLen;
    Tcl_Obj *listObj;

    /*
     * Parse the arguments.
     */

    if (objc < 2) {
	Tcl_WrongNumArgs(interp, 1, objv, "list ?index ...?");
	return TCL_ERROR;
    }

    listObj = objv[1];
    if (TclListObjLengthM(interp, listObj, &listLen) != TCL_OK) {
	return TCL_ERROR;
    }

    idxc = objc - 2;
    if (idxc == 0) {
	Tcl_SetObjResult(interp, listObj);
	return TCL_OK;
    }
    idxv = (size_t *)Tcl_Alloc((objc - 2) * sizeof(size_t));
    for (i = 2; i < objc; i++) {
	if (TclGetIntForIndexM(interp, objv[i], /*endValue*/ listLen - 1,
		&idxv[i - 2]) != TCL_OK) {
	    Tcl_Free(idxv);
	    return TCL_ERROR;
	}
    }

    /*
     * Sort the indices, large to small so that when we remove an index we
     * don't change the indices still to be processed.
     */

    if (idxc > 1) {
	qsort(idxv, idxc, sizeof(size_t), LremoveIndexCompare);
    }

    /*
     * Make our working copy, then do the actual removes piecemeal.
     */

    if (Tcl_IsShared(listObj)) {
	listObj = TclListObjCopy(NULL, listObj);
    }
    num = 0;
    first = listLen;
    for (i = 0, prevIdx = -1 ; i < idxc ; i++) {
	int idx = idxv[i];

	/*
	 * Repeated index and sanity check.
	 */

	if (idx == prevIdx) {
	    continue;
	}
	prevIdx = idx;
	if (idx < 0 || idx >= (int)listLen) {
	    continue;
	}

	/*
	 * Coalesce adjacent removes to reduce the number of copies.
	 */

	if (num == 0) {
	    num = 1;
	    first = idx;
	} else if (idx + 1 == first) {
	    num++;
	    first = idx;
	} else {
	    /*
	     * Note that this operation can't fail now; we know we have a list
	     * and we're only ever contracting that list.
	     */

	    (void) Tcl_ListObjReplace(interp, listObj, first, num, 0, NULL);
	    listLen -= num;
	    num = 1;
	    first = idx;
	}
    }
    if (num != 0) {
	(void) Tcl_ListObjReplace(interp, listObj, first, num, 0, NULL);
    }
    Tcl_Free(idxv);
    Tcl_SetObjResult(interp, listObj);
    return TCL_OK;
}

/*
 *----------------------------------------------------------------------
 *
 * Tcl_LrepeatObjCmd --
 *
 *	This procedure is invoked to process the "lrepeat" Tcl command. See
 *	the user documentation for details on what it does.
 *
 * Results:
 *	A standard Tcl object result.
 *
 * Side effects:
 *	See the user documentation.
 *
 *----------------------------------------------------------------------
 */

int
Tcl_LrepeatObjCmd(
    TCL_UNUSED(void *),
    Tcl_Interp *interp,		/* Current interpreter. */
    int objc,		/* Number of arguments. */
    Tcl_Obj *const objv[])
				/* The argument objects. */
{
    int elementCount, i, totalElems;
    Tcl_Obj *listPtr, **dataArray = NULL;

    /*
     * Check arguments for legality:
     *		lrepeat count ?value ...?
     */

    if (objc < 2) {
	Tcl_WrongNumArgs(interp, 1, objv, "count ?value ...?");
	return TCL_ERROR;
    }
    if (TCL_OK != TclGetIntFromObj(interp, objv[1], &elementCount)) {
	return TCL_ERROR;
    }
    if (elementCount < 0) {
	Tcl_SetObjResult(interp, Tcl_ObjPrintf(
		"bad count \"%d\": must be integer >= 0", elementCount));
	Tcl_SetErrorCode(interp, "TCL", "OPERATION", "LREPEAT", "NEGARG",
		NULL);
	return TCL_ERROR;
    }

    /*
     * Skip forward to the interesting arguments now we've finished parsing.
     */

    objc -= 2;
    objv += 2;

    /* Final sanity check. Do not exceed limits on max list length. */

    if (elementCount && (size_t)objc > LIST_MAX/elementCount) {
	Tcl_SetObjResult(interp, Tcl_ObjPrintf(
		"max length of a Tcl list (%" TCL_Z_MODIFIER "u elements) exceeded", LIST_MAX));
	Tcl_SetErrorCode(interp, "TCL", "MEMORY", NULL);
	return TCL_ERROR;
    }
    totalElems = objc * elementCount;

    /*
     * Get an empty list object that is allocated large enough to hold each
     * init value elementCount times.
     */

    listPtr = Tcl_NewListObj(totalElems, NULL);
    if (totalElems) {
	ListRep listRep;
	ListObjGetRep(listPtr, &listRep);
	dataArray = ListRepElementsBase(&listRep);
	listRep.storePtr->numUsed = totalElems;
	if (listRep.spanPtr) {
	    /* Future proofing in case Tcl_NewListObj returns a span */
	    listRep.spanPtr->spanStart = listRep.storePtr->firstUsed;
	    listRep.spanPtr->spanLength = listRep.storePtr->numUsed;
	}
    }

    /*
     * Set the elements. Note that we handle the common degenerate case of a
     * single value being repeated separately to permit the compiler as much
     * room as possible to optimize a loop that might be run a very large
     * number of times.
     */

    CLANG_ASSERT(dataArray || totalElems == 0 );
    if (objc == 1) {
	Tcl_Obj *tmpPtr = objv[0];

	tmpPtr->refCount += elementCount;
	for (i=0 ; i<elementCount ; i++) {
	    dataArray[i] = tmpPtr;
	}
    } else {
	int j, k = 0;

	for (i=0 ; i<elementCount ; i++) {
	    for (j=0 ; j<objc ; j++) {
		Tcl_IncrRefCount(objv[j]);
		dataArray[k++] = objv[j];
	    }
	}
    }

    Tcl_SetObjResult(interp, listPtr);
    return TCL_OK;
}

/*
 *----------------------------------------------------------------------
 *
 * Tcl_LreplaceObjCmd --
 *
 *	This object-based procedure is invoked to process the "lreplace" Tcl
 *	command. See the user documentation for details on what it does.
 *
 * Results:
 *	A new Tcl list object formed by replacing zero or more elements of a
 *	list.
 *
 * Side effects:
 *	See the user documentation.
 *
 *----------------------------------------------------------------------
 */

int
Tcl_LreplaceObjCmd(
    TCL_UNUSED(void *),
    Tcl_Interp *interp,		/* Current interpreter. */
    int objc,			/* Number of arguments. */
    Tcl_Obj *const objv[])	/* Argument objects. */
{
    Tcl_Obj *listPtr;
<<<<<<< HEAD
    ssize_t first, last;
    int listLen, numToDelete, result;
=======
    size_t numToDelete, listLen, first, last;
    int result;
>>>>>>> 7b28b969

    if (objc < 4) {
	Tcl_WrongNumArgs(interp, 1, objv,
		"list first last ?element ...?");
	return TCL_ERROR;
    }

    result = TclListObjLengthM(interp, objv[1], &listLen);
    if (result != TCL_OK) {
	return result;
    }

    /*
     * Get the first and last indexes. "end" is interpreted to be the index
     * for the last element, such that using it will cause that element to be
     * included for deletion.
     */

    result = TclGetIntForIndexM(interp, objv[2], /*end*/ listLen-1, &first);
    if (result != TCL_OK) {
	return result;
    }

    result = TclGetIntForIndexM(interp, objv[3], /*end*/ listLen-1, &last);
    if (result != TCL_OK) {
	return result;
    }

    if (first == TCL_INDEX_NONE) {
	first = 0;
    } else if (first > listLen) {
	first = listLen;
    }

    if (last + 1 > listLen) {
	last = listLen - 1;
    }
    if (first + 1 <= last + 1) {
	numToDelete = last - first + 1;
    } else {
	numToDelete = 0;
    }

    /*
     * If the list object is unshared we can modify it directly, otherwise we
     * create a copy to modify: this is "copy on write".
     */

    listPtr = objv[1];
    if (Tcl_IsShared(listPtr)) {
	listPtr = TclListObjCopy(NULL, listPtr);
    }

    /*
     * Note that we call Tcl_ListObjReplace even when numToDelete == 0 and
     * objc == 4. In this case, the list value of listPtr is not changed (no
     * elements are removed or added), but by making the call we are assured
     * we end up with a list in canonical form. Resist any temptation to
     * optimize this case away.
     */

    if (TCL_OK != Tcl_ListObjReplace(interp, listPtr, first, numToDelete,
	    objc-4, objv+4)) {
	return TCL_ERROR;
    }

    /*
     * Set the interpreter's object result.
     */

    Tcl_SetObjResult(interp, listPtr);
    return TCL_OK;
}

/*
 *----------------------------------------------------------------------
 *
 * Tcl_LreverseObjCmd --
 *
 *	This procedure is invoked to process the "lreverse" Tcl command. See
 *	the user documentation for details on what it does.
 *
 * Results:
 *	A standard Tcl result.
 *
 * Side effects:
 *	See the user documentation.
 *
 *----------------------------------------------------------------------
 */

int
Tcl_LreverseObjCmd(
    TCL_UNUSED(void *),
    Tcl_Interp *interp,		/* Current interpreter. */
    int objc,			/* Number of arguments. */
    Tcl_Obj *const objv[])	/* Argument values. */
{
    Tcl_Obj **elemv;
    size_t elemc, i, j;

    if (objc != 2) {
	Tcl_WrongNumArgs(interp, 1, objv, "list");
	return TCL_ERROR;
    }
    if (TclListObjGetElementsM(interp, objv[1], &elemc, &elemv) != TCL_OK) {
	return TCL_ERROR;
    }

    /*
     * If the list is empty, just return it. [Bug 1876793]
     */

    if (!elemc) {
	Tcl_SetObjResult(interp, objv[1]);
	return TCL_OK;
    }

    if (Tcl_IsShared(objv[1])
	|| ListObjRepIsShared(objv[1])) { /* Bug 1675044 */
	Tcl_Obj *resultObj, **dataArray;
	ListRep listRep;

	resultObj = Tcl_NewListObj(elemc, NULL);

	/* Modify the internal rep in-place */
	ListObjGetRep(resultObj, &listRep);
	listRep.storePtr->numUsed = elemc;
	dataArray = ListRepElementsBase(&listRep);
	if (listRep.spanPtr) {
	    /* Future proofing */
	    listRep.spanPtr->spanStart = listRep.storePtr->firstUsed;
	    listRep.spanPtr->spanLength = listRep.storePtr->numUsed;
	}

	for (i=0,j=elemc-1 ; i<elemc ; i++,j--) {
	    dataArray[j] = elemv[i];
	    Tcl_IncrRefCount(elemv[i]);
	}

	Tcl_SetObjResult(interp, resultObj);
    } else {

	/*
	 * Not shared, so swap "in place". This relies on Tcl_LOGE above
	 * returning a pointer to the live array of Tcl_Obj values.
	 */

	for (i=0,j=elemc-1 ; i<j ; i++,j--) {
	    Tcl_Obj *tmp = elemv[i];

	    elemv[i] = elemv[j];
	    elemv[j] = tmp;
	}
	TclInvalidateStringRep(objv[1]);
	Tcl_SetObjResult(interp, objv[1]);
    }
    return TCL_OK;
}

/*
 *----------------------------------------------------------------------
 *
 * Tcl_LsearchObjCmd --
 *
 *	This procedure is invoked to process the "lsearch" Tcl command. See
 *	the user documentation for details on what it does.
 *
 * Results:
 *	A standard Tcl result.
 *
 * Side effects:
 *	See the user documentation.
 *
 *----------------------------------------------------------------------
 */

int
Tcl_LsearchObjCmd(
    TCL_UNUSED(void *),
    Tcl_Interp *interp,		/* Current interpreter. */
    int objc,			/* Number of arguments. */
    Tcl_Obj *const objv[])	/* Argument values. */
{
    const char *bytes, *patternBytes;
<<<<<<< HEAD
    int i, match, index, result=TCL_OK, listc, bisect;
    size_t length = 0, elemLen, groupSize, groupOffset, lower, upper;
    ssize_t start;
=======
    int match, index, result=TCL_OK, bisect;
    size_t i, length = 0, listc, elemLen, start, groupSize, groupOffset, lower, upper;
>>>>>>> 7b28b969
    int allocatedIndexVector = 0;
    int isIncreasing;
    Tcl_WideInt patWide, objWide, wide;
    int allMatches, inlineReturn, negatedMatch, returnSubindices, noCase;
    double patDouble, objDouble;
    SortInfo sortInfo;
    Tcl_Obj *patObj, **listv, *listPtr, *startPtr, *itemPtr;
    SortStrCmpFn_t strCmpFn = TclUtfCmp;
    Tcl_RegExp regexp = NULL;
    static const char *const options[] = {
	"-all",	    "-ascii",   "-bisect", "-decreasing", "-dictionary",
	"-exact",   "-glob",    "-increasing", "-index",
	"-inline",  "-integer", "-nocase",     "-not",
	"-real",    "-regexp",  "-sorted",     "-start", "-stride",
	"-subindices", NULL
    };
    enum lsearchoptions {
	LSEARCH_ALL, LSEARCH_ASCII, LSEARCH_BISECT, LSEARCH_DECREASING,
	LSEARCH_DICTIONARY, LSEARCH_EXACT, LSEARCH_GLOB, LSEARCH_INCREASING,
	LSEARCH_INDEX, LSEARCH_INLINE, LSEARCH_INTEGER, LSEARCH_NOCASE,
	LSEARCH_NOT, LSEARCH_REAL, LSEARCH_REGEXP, LSEARCH_SORTED,
	LSEARCH_START, LSEARCH_STRIDE, LSEARCH_SUBINDICES
    };
    enum datatypes {
	ASCII, DICTIONARY, INTEGER, REAL
    } dataType;
    enum modes {
	EXACT, GLOB, REGEXP, SORTED
    };
    enum modes mode;

    mode = GLOB;
    dataType = ASCII;
    isIncreasing = 1;
    allMatches = 0;
    inlineReturn = 0;
    returnSubindices = 0;
    negatedMatch = 0;
    bisect = 0;
    listPtr = NULL;
    startPtr = NULL;
    groupSize = 1;
    groupOffset = 0;
    start = 0;
    noCase = 0;
    sortInfo.compareCmdPtr = NULL;
    sortInfo.isIncreasing = 1;
    sortInfo.sortMode = 0;
    sortInfo.interp = interp;
    sortInfo.resultCode = TCL_OK;
    sortInfo.indexv = NULL;
    sortInfo.indexc = 0;

    if (objc < 3) {
	Tcl_WrongNumArgs(interp, 1, objv, "?-option value ...? list pattern");
	return TCL_ERROR;
    }

    for (i = 1; i < (size_t)objc-2; i++) {
	enum lsearchoptions idx;
	if (Tcl_GetIndexFromObj(interp, objv[i], options, "option", 0, &idx)
		!= TCL_OK) {
	    result = TCL_ERROR;
	    goto done;
	}
	switch (idx) {
	case LSEARCH_ALL:		/* -all */
	    allMatches = 1;
	    break;
	case LSEARCH_ASCII:		/* -ascii */
	    dataType = ASCII;
	    break;
	case LSEARCH_BISECT:		/* -bisect */
	    mode = SORTED;
	    bisect = 1;
	    break;
	case LSEARCH_DECREASING:	/* -decreasing */
	    isIncreasing = 0;
	    sortInfo.isIncreasing = 0;
	    break;
	case LSEARCH_DICTIONARY:	/* -dictionary */
	    dataType = DICTIONARY;
	    break;
	case LSEARCH_EXACT:		/* -increasing */
	    mode = EXACT;
	    break;
	case LSEARCH_GLOB:		/* -glob */
	    mode = GLOB;
	    break;
	case LSEARCH_INCREASING:	/* -increasing */
	    isIncreasing = 1;
	    sortInfo.isIncreasing = 1;
	    break;
	case LSEARCH_INLINE:		/* -inline */
	    inlineReturn = 1;
	    break;
	case LSEARCH_INTEGER:		/* -integer */
	    dataType = INTEGER;
	    break;
	case LSEARCH_NOCASE:		/* -nocase */
	    strCmpFn = TclUtfCasecmp;
	    noCase = 1;
	    break;
	case LSEARCH_NOT:		/* -not */
	    negatedMatch = 1;
	    break;
	case LSEARCH_REAL:		/* -real */
	    dataType = REAL;
	    break;
	case LSEARCH_REGEXP:		/* -regexp */
	    mode = REGEXP;
	    break;
	case LSEARCH_SORTED:		/* -sorted */
	    mode = SORTED;
	    break;
	case LSEARCH_SUBINDICES:	/* -subindices */
	    returnSubindices = 1;
	    break;
	case LSEARCH_START:		/* -start */
	    /*
	     * If there was a previous -start option, release its saved index
	     * because it will either be replaced or there will be an error.
	     */

	    if (startPtr != NULL) {
		Tcl_DecrRefCount(startPtr);
		startPtr = NULL;
	    }
	    if (i + 4 > (size_t)objc) {
		Tcl_SetObjResult(interp, Tcl_NewStringObj(
			"missing starting index", -1));
		Tcl_SetErrorCode(interp, "TCL", "ARGUMENT", "MISSING", NULL);
		result = TCL_ERROR;
		goto done;
	    }
	    i++;
	    if (objv[i] == objv[objc - 2]) {
		/*
		 * Take copy to prevent shimmering problems. Note that it does
		 * not matter if the index obj is also a component of the list
		 * being searched. We only need to copy where the list and the
		 * index are one-and-the-same.
		 */

		startPtr = Tcl_DuplicateObj(objv[i]);
	    } else {
		startPtr = objv[i];
	    }
	    Tcl_IncrRefCount(startPtr);
	    break;
	case LSEARCH_STRIDE:		/* -stride */
	    if (i + 4 > (size_t)objc) {
		Tcl_SetObjResult(interp, Tcl_NewStringObj(
			"\"-stride\" option must be "
			"followed by stride length", -1));
		Tcl_SetErrorCode(interp, "TCL", "ARGUMENT", "MISSING", NULL);
		result = TCL_ERROR;
		goto done;
	    }
	    if (Tcl_GetWideIntFromObj(interp, objv[i+1], &wide) != TCL_OK) {
		result = TCL_ERROR;
		goto done;
	    }
	    if (wide < 1) {
		Tcl_SetObjResult(interp, Tcl_NewStringObj(
			"stride length must be at least 1", -1));
		Tcl_SetErrorCode(interp, "TCL", "OPERATION", "LSEARCH",
			"BADSTRIDE", NULL);
		result = TCL_ERROR;
		goto done;
	    }
	    groupSize = wide;
	    i++;
	    break;
	case LSEARCH_INDEX: {		/* -index */
	    Tcl_Obj **indices;
	    size_t j;

	    if (allocatedIndexVector) {
		TclStackFree(interp, sortInfo.indexv);
		allocatedIndexVector = 0;
	    }
	    if (i + 4 > (size_t)objc) {
		Tcl_SetObjResult(interp, Tcl_NewStringObj(
			"\"-index\" option must be followed by list index",
			-1));
		Tcl_SetErrorCode(interp, "TCL", "ARGUMENT", "MISSING", NULL);
		result = TCL_ERROR;
		goto done;
	    }

	    /*
	     * Store the extracted indices for processing by sublist
	     * extraction. Note that we don't do this using objects because
	     * that has shimmering problems.
	     */

	    i++;
	    if (TclListObjGetElementsM(interp, objv[i],
		    &sortInfo.indexc, &indices) != TCL_OK) {
		result = TCL_ERROR;
		goto done;
	    }
	    switch (sortInfo.indexc) {
	    case 0:
		sortInfo.indexv = NULL;
		break;
	    case 1:
		sortInfo.indexv = &sortInfo.singleIndex;
		break;
	    default:
		sortInfo.indexv = (int *)
			TclStackAlloc(interp, sizeof(int) * sortInfo.indexc);
		allocatedIndexVector = 1; /* Cannot use indexc field, as it
					   * might be decreased by 1 later. */
	    }

	    /*
	     * Fill the array by parsing each index. We don't know whether
	     * their scale is sensible yet, but we at least perform the
	     * syntactic check here.
	     */

	    for (j=0 ; j<sortInfo.indexc ; j++) {
		int encoded = 0;
		if (TclIndexEncode(interp, indices[j], TCL_INDEX_NONE,
			TCL_INDEX_NONE, &encoded) != TCL_OK) {
		    result = TCL_ERROR;
		}
		if (encoded == (int)TCL_INDEX_NONE) {
		    Tcl_SetObjResult(interp, Tcl_ObjPrintf(
			    "index \"%s\" out of range",
			    TclGetString(indices[j])));
		    Tcl_SetErrorCode(interp, "TCL", "VALUE", "INDEX"
			    "OUTOFRANGE", NULL);
		    result = TCL_ERROR;
		}
		if (result == TCL_ERROR) {
		    Tcl_AppendObjToErrorInfo(interp, Tcl_ObjPrintf(
			    "\n    (-index option item number %" TCL_Z_MODIFIER "u)", j));
		    goto done;
		}
		sortInfo.indexv[j] = encoded;
	    }
	    break;
	}
	}
    }

    /*
     * Subindices only make sense if asked for with -index option set.
     */

    if (returnSubindices && sortInfo.indexc==0) {
	Tcl_SetObjResult(interp, Tcl_NewStringObj(
		"-subindices cannot be used without -index option", -1));
	Tcl_SetErrorCode(interp, "TCL", "OPERATION", "LSEARCH",
		"BAD_OPTION_MIX", NULL);
	result = TCL_ERROR;
	goto done;
    }

    if (bisect && (allMatches || negatedMatch)) {
	Tcl_SetObjResult(interp, Tcl_NewStringObj(
		"-bisect is not compatible with -all or -not", -1));
	Tcl_SetErrorCode(interp, "TCL", "OPERATION", "LSEARCH",
		"BAD_OPTION_MIX", NULL);
	result = TCL_ERROR;
	goto done;
    }

    if (mode == REGEXP) {
	/*
	 * We can shimmer regexp/list if listv[i] == pattern, so get the
	 * regexp rep before the list rep. First time round, omit the interp
	 * and hope that the compilation will succeed. If it fails, we'll
	 * recompile in "expensive" mode with a place to put error messages.
	 */

	regexp = Tcl_GetRegExpFromObj(NULL, objv[objc - 1],
		TCL_REG_ADVANCED | TCL_REG_NOSUB |
		(noCase ? TCL_REG_NOCASE : 0));
	if (regexp == NULL) {
	    /*
	     * Failed to compile the RE. Try again without the TCL_REG_NOSUB
	     * flag in case the RE had sub-expressions in it [Bug 1366683]. If
	     * this fails, an error message will be left in the interpreter.
	     */

	    regexp = Tcl_GetRegExpFromObj(interp, objv[objc - 1],
		    TCL_REG_ADVANCED | (noCase ? TCL_REG_NOCASE : 0));
	}

	if (regexp == NULL) {
	    result = TCL_ERROR;
	    goto done;
	}
    }

    /*
     * Make sure the list argument is a list object and get its length and a
     * pointer to its array of element pointers.
     */

    result = TclListObjGetElementsM(interp, objv[objc - 2], &listc, &listv);
    if (result != TCL_OK) {
	goto done;
    }

    /*
     * Check for sanity when grouping elements of the overall list together
     * because of the -stride option. [TIP #351]
     */

    if (groupSize > 1) {
	if (listc % groupSize) {
	    Tcl_SetObjResult(interp, Tcl_NewStringObj(
		    "list size must be a multiple of the stride length",
		    -1));
	    Tcl_SetErrorCode(interp, "TCL", "OPERATION", "LSEARCH", "BADSTRIDE",
		    NULL);
	    result = TCL_ERROR;
	    goto done;
	}
	if (sortInfo.indexc > 0) {
	    /*
	     * Use the first value in the list supplied to -index as the
	     * offset of the element within each group by which to sort.
	     */

	    groupOffset = TclIndexDecode(sortInfo.indexv[0], groupSize - 1);
	    if (groupOffset >= groupSize) {
		Tcl_SetObjResult(interp, Tcl_NewStringObj(
			"when used with \"-stride\", the leading \"-index\""
			" value must be within the group", -1));
		Tcl_SetErrorCode(interp, "TCL", "OPERATION", "LSEARCH",
			"BADINDEX", NULL);
		result = TCL_ERROR;
		goto done;
	    }
	    if (sortInfo.indexc == 1) {
		sortInfo.indexc = 0;
		sortInfo.indexv = NULL;
	    } else {
		sortInfo.indexc--;

		for (i = 0; i < sortInfo.indexc; i++) {
		    sortInfo.indexv[i] = sortInfo.indexv[i+1];
		}
	    }
	}
    }

    /*
     * Get the user-specified start offset.
     */

    if (startPtr) {
	result = TclGetIntForIndexM(interp, startPtr, listc-1, &start);
	if (result != TCL_OK) {
	    goto done;
	}
	if (start == TCL_INDEX_NONE) {
	    start = TCL_INDEX_START;
	}

	/*
	 * If the search started past the end of the list, we just return a
	 * "did not match anything at all" result straight away. [Bug 1374778]
	 */

	if (start >= listc) {
	    if (allMatches || inlineReturn) {
		Tcl_ResetResult(interp);
	    } else {
		TclNewIndexObj(itemPtr, TCL_INDEX_NONE);
		Tcl_SetObjResult(interp, itemPtr);
	    }
	    goto done;
	}

	/*
	 * If start points within a group, it points to the start of the group.
	 */

	if (groupSize > 1) {
	    start -= (start % groupSize);
	}
    }

    patObj = objv[objc - 1];
    patternBytes = NULL;
    if (mode == EXACT || mode == SORTED) {
	switch (dataType) {
	case ASCII:
	case DICTIONARY:
	    patternBytes = Tcl_GetStringFromObj(patObj, &length);
	    break;
	case INTEGER:
	    result = TclGetWideIntFromObj(interp, patObj, &patWide);
	    if (result != TCL_OK) {
		goto done;
	    }

	    /*
	     * List representation might have been shimmered; restore it. [Bug
	     * 1844789]
	     */

	    TclListObjGetElementsM(NULL, objv[objc - 2], &listc, &listv);
	    break;
	case REAL:
	    result = Tcl_GetDoubleFromObj(interp, patObj, &patDouble);
	    if (result != TCL_OK) {
		goto done;
	    }

	    /*
	     * List representation might have been shimmered; restore it. [Bug
	     * 1844789]
	     */

	    TclListObjGetElementsM(NULL, objv[objc - 2], &listc, &listv);
	    break;
	}
    } else {
	patternBytes = Tcl_GetStringFromObj(patObj, &length);
    }

    /*
     * Set default index value to -1, indicating failure; if we find the item
     * in the course of our search, index will be set to the correct value.
     */

    index = -1;
    match = 0;

    if (mode == SORTED && !allMatches && !negatedMatch) {
	/*
	 * If the data is sorted, we can do a more intelligent search. Note
	 * that there is no point in being smart when -all was specified; in
	 * that case, we have to look at all items anyway, and there is no
	 * sense in doing this when the match sense is inverted.
	 */

	/*
	 * With -stride, lower, upper and i are kept as multiples of groupSize.
	 */

	lower = start - groupSize;
	upper = listc;
	while (lower + groupSize != upper && sortInfo.resultCode == TCL_OK) {
	    i = (lower + upper)/2;
	    i -= i % groupSize;
	    if (sortInfo.indexc != 0) {
		itemPtr = SelectObjFromSublist(listv[i+groupOffset], &sortInfo);
		if (sortInfo.resultCode != TCL_OK) {
		    result = sortInfo.resultCode;
		    goto done;
		}
	    } else {
		itemPtr = listv[i+groupOffset];
	    }
	    switch (dataType) {
	    case ASCII:
		bytes = TclGetString(itemPtr);
		match = strCmpFn(patternBytes, bytes);
		break;
	    case DICTIONARY:
		bytes = TclGetString(itemPtr);
		match = DictionaryCompare(patternBytes, bytes);
		break;
	    case INTEGER:
		result = TclGetWideIntFromObj(interp, itemPtr, &objWide);
		if (result != TCL_OK) {
		    goto done;
		}
		if (patWide == objWide) {
		    match = 0;
		} else if (patWide < objWide) {
		    match = -1;
		} else {
		    match = 1;
		}
		break;
	    case REAL:
		result = Tcl_GetDoubleFromObj(interp, itemPtr, &objDouble);
		if (result != TCL_OK) {
		    goto done;
		}
		if (patDouble == objDouble) {
		    match = 0;
		} else if (patDouble < objDouble) {
		    match = -1;
		} else {
		    match = 1;
		}
		break;
	    }
	    if (match == 0) {
		/*
		 * Normally, binary search is written to stop when it finds a
		 * match. If there are duplicates of an element in the list,
		 * our first match might not be the first occurrence.
		 * Consider: 0 0 0 1 1 1 2 2 2
		 *
		 * To maintain consistency with standard lsearch semantics, we
		 * must find the leftmost occurrence of the pattern in the
		 * list. Thus we don't just stop searching here. This
		 * variation means that a search always makes log n
		 * comparisons (normal binary search might "get lucky" with an
		 * early comparison).
		 *
		 * In bisect mode though, we want the last of equals.
		 */

		index = i;
		if (bisect) {
		    lower = i;
		} else {
		    upper = i;
		}
	    } else if (match > 0) {
		if (isIncreasing) {
		    lower = i;
		} else {
		    upper = i;
		}
	    } else {
		if (isIncreasing) {
		    upper = i;
		} else {
		    lower = i;
		}
	    }
	}
	if (bisect && index < 0) {
	    index = lower;
	}
    } else {
	/*
	 * We need to do a linear search, because (at least one) of:
	 *   - our matcher can only tell equal vs. not equal
	 *   - our matching sense is negated
	 *   - we're building a list of all matched items
	 */

	if (allMatches) {
	    listPtr = Tcl_NewListObj(0, NULL);
	}
	for (i = start; i < listc; i += groupSize) {
	    match = 0;
	    if (sortInfo.indexc != 0) {
		itemPtr = SelectObjFromSublist(listv[i+groupOffset], &sortInfo);
		if (sortInfo.resultCode != TCL_OK) {
		    if (listPtr != NULL) {
			Tcl_DecrRefCount(listPtr);
		    }
		    result = sortInfo.resultCode;
		    goto done;
		}
	    } else {
		itemPtr = listv[i+groupOffset];
	    }

	    switch (mode) {
	    case SORTED:
	    case EXACT:
		switch (dataType) {
		case ASCII:
		    bytes = Tcl_GetStringFromObj(itemPtr, &elemLen);
		    if (length == elemLen) {
			/*
			 * This split allows for more optimal compilation of
			 * memcmp/strcasecmp.
			 */

			if (noCase) {
			    match = (TclUtfCasecmp(bytes, patternBytes) == 0);
			} else {
			    match = (memcmp(bytes, patternBytes, length) == 0);
			}
		    }
		    break;

		case DICTIONARY:
		    bytes = TclGetString(itemPtr);
		    match = (DictionaryCompare(bytes, patternBytes) == 0);
		    break;

		case INTEGER:
		    result = TclGetWideIntFromObj(interp, itemPtr, &objWide);
		    if (result != TCL_OK) {
			if (listPtr != NULL) {
			    Tcl_DecrRefCount(listPtr);
			}
			goto done;
		    }
		    match = (objWide == patWide);
		    break;

		case REAL:
		    result = Tcl_GetDoubleFromObj(interp,itemPtr, &objDouble);
		    if (result != TCL_OK) {
			if (listPtr) {
			    Tcl_DecrRefCount(listPtr);
			}
			goto done;
		    }
		    match = (objDouble == patDouble);
		    break;
		}
		break;

	    case GLOB:
		match = Tcl_StringCaseMatch(TclGetString(itemPtr),
			patternBytes, noCase);
		break;

	    case REGEXP:
		match = Tcl_RegExpExecObj(interp, regexp, itemPtr, 0, 0, 0);
		if (match < 0) {
		    Tcl_DecrRefCount(patObj);
		    if (listPtr != NULL) {
			Tcl_DecrRefCount(listPtr);
		    }
		    result = TCL_ERROR;
		    goto done;
		}
		break;
	    }

	    /*
	     * Invert match condition for -not.
	     */

	    if (negatedMatch) {
		match = !match;
	    }
	    if (!match) {
		continue;
	    }
	    if (!allMatches) {
		index = i;
		break;
	    } else if (inlineReturn) {
		/*
		 * Note that these appends are not expected to fail.
		 */

		if (returnSubindices && (sortInfo.indexc != 0)) {
		    itemPtr = SelectObjFromSublist(listv[i+groupOffset],
			    &sortInfo);
		    Tcl_ListObjAppendElement(interp, listPtr, itemPtr);
		} else if (groupSize > 1) {
		    Tcl_ListObjReplace(interp, listPtr, LIST_MAX, 0,
			    groupSize, &listv[i]);
		} else {
		    itemPtr = listv[i];
		    Tcl_ListObjAppendElement(interp, listPtr, itemPtr);
		}
	    } else if (returnSubindices) {
		size_t j;

		TclNewIndexObj(itemPtr, i+groupOffset);
		for (j=0 ; j<sortInfo.indexc ; j++) {
		    Tcl_Obj *elObj;
		    size_t elValue = TclIndexDecode(sortInfo.indexv[j], listc);
		    TclNewIndexObj(elObj, elValue);
		    Tcl_ListObjAppendElement(interp, itemPtr, elObj);
		}
		Tcl_ListObjAppendElement(interp, listPtr, itemPtr);
	    } else {
		Tcl_ListObjAppendElement(interp, listPtr, Tcl_NewWideIntObj(i));
	    }
	}
    }

    /*
     * Return everything or a single value.
     */

    if (allMatches) {
	Tcl_SetObjResult(interp, listPtr);
    } else if (!inlineReturn) {
	if (returnSubindices) {
	    size_t j;

	    TclNewIndexObj(itemPtr, index+groupOffset);
	    for (j=0 ; j<sortInfo.indexc ; j++) {
		Tcl_Obj *elObj;
		size_t elValue = TclIndexDecode(sortInfo.indexv[j], listc);
		TclNewIndexObj(elObj, elValue);
		Tcl_ListObjAppendElement(interp, itemPtr, elObj);
	    }
	    Tcl_SetObjResult(interp, itemPtr);
	} else {
		Tcl_Obj *elObj;
		TclNewIndexObj(elObj, index);
	    Tcl_SetObjResult(interp, elObj);
	}
    } else if (index < 0) {
	/*
	 * Is this superfluous? The result should be a blank object by
	 * default...
	 */

	Tcl_SetObjResult(interp, Tcl_NewObj());
    } else {
	if (returnSubindices) {
	    Tcl_SetObjResult(interp, SelectObjFromSublist(listv[i+groupOffset],
		    &sortInfo));
	} else if (groupSize > 1) {
	    Tcl_SetObjResult(interp, Tcl_NewListObj(groupSize, &listv[index]));
	} else {
	    Tcl_SetObjResult(interp, listv[index]);
	}
    }
    result = TCL_OK;

    /*
     * Cleanup the index list array.
     */

  done:
    if (startPtr != NULL) {
	Tcl_DecrRefCount(startPtr);
    }
    if (allocatedIndexVector) {
	TclStackFree(interp, sortInfo.indexv);
    }
    return result;
}

/*
 *----------------------------------------------------------------------
 *
 * Tcl_LsetObjCmd --
 *
 *	This procedure is invoked to process the "lset" Tcl command. See the
 *	user documentation for details on what it does.
 *
 * Results:
 *	A standard Tcl result.
 *
 * Side effects:
 *	See the user documentation.
 *
 *----------------------------------------------------------------------
 */

int
Tcl_LsetObjCmd(
    TCL_UNUSED(void *),
    Tcl_Interp *interp,		/* Current interpreter. */
    int objc,			/* Number of arguments. */
    Tcl_Obj *const objv[])	/* Argument values. */
{
    Tcl_Obj *listPtr;		/* Pointer to the list being altered. */
    Tcl_Obj *finalValuePtr;	/* Value finally assigned to the variable. */

    /*
     * Check parameter count.
     */

    if (objc < 3) {
	Tcl_WrongNumArgs(interp, 1, objv,
		"listVar ?index? ?index ...? value");
	return TCL_ERROR;
    }

    /*
     * Look up the list variable's value.
     */

    listPtr = Tcl_ObjGetVar2(interp, objv[1], NULL, TCL_LEAVE_ERR_MSG);
    if (listPtr == NULL) {
	return TCL_ERROR;
    }

    /*
     * Substitute the value in the value. Return either the value or else an
     * unshared copy of it.
     */

    if (objc == 4) {
	finalValuePtr = TclLsetList(interp, listPtr, objv[2], objv[3]);
    } else {
	finalValuePtr = TclLsetFlat(interp, listPtr, objc-3, objv+2,
		objv[objc-1]);
    }

    /*
     * If substitution has failed, bail out.
     */

    if (finalValuePtr == NULL) {
	return TCL_ERROR;
    }

    /*
     * Finally, update the variable so that traces fire.
     */

    listPtr = Tcl_ObjSetVar2(interp, objv[1], NULL, finalValuePtr,
	    TCL_LEAVE_ERR_MSG);
    Tcl_DecrRefCount(finalValuePtr);
    if (listPtr == NULL) {
	return TCL_ERROR;
    }

    /*
     * Return the new value of the variable as the interpreter result.
     */

    Tcl_SetObjResult(interp, listPtr);
    return TCL_OK;
}

/*
 *----------------------------------------------------------------------
 *
 * Tcl_LsortObjCmd --
 *
 *	This procedure is invoked to process the "lsort" Tcl command. See the
 *	user documentation for details on what it does.
 *
 * Results:
 *	A standard Tcl result.
 *
 * Side effects:
 *	See the user documentation.
 *
 *----------------------------------------------------------------------
 */

int
Tcl_LsortObjCmd(
    TCL_UNUSED(void *),
    Tcl_Interp *interp,		/* Current interpreter. */
    int objc,			/* Number of arguments. */
    Tcl_Obj *const objv[])	/* Argument values. */
{
    int indices, nocase = 0, indexc;
    int sortMode = SORTMODE_ASCII;
    int group, allocatedIndexVector = 0;
    size_t j, idx, groupSize, groupOffset, length;
    Tcl_WideInt wide;
    Tcl_Obj *resultPtr, *cmdPtr, **listObjPtrs, *listObj, *indexPtr;
    size_t i, elmArrSize;
    SortElement *elementArray = NULL, *elementPtr;
    SortInfo sortInfo;		/* Information about this sort that needs to
				 * be passed to the comparison function. */
#   define MAXCALLOC 1024000
#   define NUM_LISTS 30
    SortElement *subList[NUM_LISTS+1];
				/* This array holds pointers to temporary
				 * lists built during the merge sort. Element
				 * i of the array holds a list of length
				 * 2**i. */
    static const char *const switches[] = {
	"-ascii", "-command", "-decreasing", "-dictionary", "-increasing",
	"-index", "-indices", "-integer", "-nocase", "-real", "-stride",
	"-unique", NULL
    };
    enum Lsort_Switches {
	LSORT_ASCII, LSORT_COMMAND, LSORT_DECREASING, LSORT_DICTIONARY,
	LSORT_INCREASING, LSORT_INDEX, LSORT_INDICES, LSORT_INTEGER,
	LSORT_NOCASE, LSORT_REAL, LSORT_STRIDE, LSORT_UNIQUE
    } index;

    if (objc < 2) {
	Tcl_WrongNumArgs(interp, 1, objv, "?-option value ...? list");
	return TCL_ERROR;
    }

    /*
     * Parse arguments to set up the mode for the sort.
     */

    sortInfo.isIncreasing = 1;
    sortInfo.sortMode = SORTMODE_ASCII;
    sortInfo.indexv = NULL;
    sortInfo.indexc = 0;
    sortInfo.unique = 0;
    sortInfo.interp = interp;
    sortInfo.resultCode = TCL_OK;
    cmdPtr = NULL;
    indices = 0;
    group = 0;
    groupSize = 1;
    groupOffset = 0;
    indexPtr = NULL;
    for (i = 1; i < (size_t)objc-1; i++) {
	if (Tcl_GetIndexFromObj(interp, objv[i], switches, "option", 0,
		&index) != TCL_OK) {
	    sortInfo.resultCode = TCL_ERROR;
	    goto done;
	}
	switch (index) {
	case LSORT_ASCII:
	    sortInfo.sortMode = SORTMODE_ASCII;
	    break;
	case LSORT_COMMAND:
	    if (i + 2 == (size_t)objc) {
		Tcl_SetObjResult(interp, Tcl_NewStringObj(
			"\"-command\" option must be followed "
			"by comparison command", -1));
		Tcl_SetErrorCode(interp, "TCL", "ARGUMENT", "MISSING", NULL);
		sortInfo.resultCode = TCL_ERROR;
		goto done;
	    }
	    sortInfo.sortMode = SORTMODE_COMMAND;
	    cmdPtr = objv[i+1];
	    i++;
	    break;
	case LSORT_DECREASING:
	    sortInfo.isIncreasing = 0;
	    break;
	case LSORT_DICTIONARY:
	    sortInfo.sortMode = SORTMODE_DICTIONARY;
	    break;
	case LSORT_INCREASING:
	    sortInfo.isIncreasing = 1;
	    break;
	case LSORT_INDEX: {
	    size_t sortindex;
	    Tcl_Obj **indexv;

	    if (i + 2 == (size_t)objc) {
		Tcl_SetObjResult(interp, Tcl_NewStringObj(
			"\"-index\" option must be followed by list index",
			-1));
		Tcl_SetErrorCode(interp, "TCL", "ARGUMENT", "MISSING", NULL);
		sortInfo.resultCode = TCL_ERROR;
		goto done;
	    }
	    if (TclListObjGetElementsM(interp, objv[i+1], &sortindex,
		    &indexv) != TCL_OK) {
		sortInfo.resultCode = TCL_ERROR;
		goto done;
	    }

	    /*
	     * Check each of the indices for syntactic correctness. Note that
	     * we do not store the converted values here because we do not
	     * know if this is the only -index option yet and so we can't
	     * allocate any space; that happens after the scan through all the
	     * options is done.
	     */

	    for (j=0 ; j<sortindex ; j++) {
		int encoded = 0;
		int result = TclIndexEncode(interp, indexv[j],
			TCL_INDEX_NONE, TCL_INDEX_NONE, &encoded);

		if ((result == TCL_OK) && (encoded == (int)TCL_INDEX_NONE)) {
		    Tcl_SetObjResult(interp, Tcl_ObjPrintf(
			    "index \"%s\" out of range",
			    TclGetString(indexv[j])));
		    Tcl_SetErrorCode(interp, "TCL", "VALUE", "INDEX"
			    "OUTOFRANGE", NULL);
		    result = TCL_ERROR;
		}
		if (result == TCL_ERROR) {
		    Tcl_AppendObjToErrorInfo(interp, Tcl_ObjPrintf(
			    "\n    (-index option item number %" TCL_Z_MODIFIER "u)", j));
		    sortInfo.resultCode = TCL_ERROR;
		    goto done;
		}
	    }
	    indexPtr = objv[i+1];
	    i++;
	    break;
	}
	case LSORT_INTEGER:
	    sortInfo.sortMode = SORTMODE_INTEGER;
	    break;
	case LSORT_NOCASE:
	    nocase = 1;
	    break;
	case LSORT_REAL:
	    sortInfo.sortMode = SORTMODE_REAL;
	    break;
	case LSORT_UNIQUE:
	    sortInfo.unique = 1;
	    break;
	case LSORT_INDICES:
	    indices = 1;
	    break;
	case LSORT_STRIDE:
	    if (i + 2 == (size_t)objc) {
		Tcl_SetObjResult(interp, Tcl_NewStringObj(
			"\"-stride\" option must be "
			"followed by stride length", -1));
		Tcl_SetErrorCode(interp, "TCL", "ARGUMENT", "MISSING", NULL);
		sortInfo.resultCode = TCL_ERROR;
		goto done;
	    }
	    if (Tcl_GetWideIntFromObj(interp, objv[i+1], &wide) != TCL_OK) {
		sortInfo.resultCode = TCL_ERROR;
		goto done;
	    }
	    if (wide < 2) {
		Tcl_SetObjResult(interp, Tcl_NewStringObj(
			"stride length must be at least 2", -1));
		Tcl_SetErrorCode(interp, "TCL", "OPERATION", "LSORT",
			"BADSTRIDE", NULL);
		sortInfo.resultCode = TCL_ERROR;
		goto done;
	    }
	    groupSize = wide;
	    group = 1;
	    i++;
	    break;
	}
    }
    if (nocase && (sortInfo.sortMode == SORTMODE_ASCII)) {
	sortInfo.sortMode = SORTMODE_ASCII_NC;
    }

    /*
     * Now extract the -index list for real, if present. No failures are
     * expected here; the values are all of the right type or convertible to
     * it.
     */

    if (indexPtr) {
	Tcl_Obj **indexv;

	TclListObjGetElementsM(interp, indexPtr, &sortInfo.indexc, &indexv);
	switch (sortInfo.indexc) {
	case 0:
	    sortInfo.indexv = NULL;
	    break;
	case 1:
	    sortInfo.indexv = &sortInfo.singleIndex;
	    break;
	default:
	    sortInfo.indexv = (int *)
		    TclStackAlloc(interp, sizeof(int) * sortInfo.indexc);
	    allocatedIndexVector = 1;	/* Cannot use indexc field, as it
					 * might be decreased by 1 later. */
	}
	for (j=0 ; j<sortInfo.indexc ; j++) {
	    /* Prescreened values, no errors or out of range possible */
	    TclIndexEncode(NULL, indexv[j], TCL_INDEX_NONE,
		    TCL_INDEX_NONE, &sortInfo.indexv[j]);
	}
    }

    listObj = objv[objc-1];

    if (sortInfo.sortMode == SORTMODE_COMMAND) {
	Tcl_Obj *newCommandPtr, *newObjPtr;

	/*
	 * When sorting using a command, we are reentrant and therefore might
	 * have the representation of the list being sorted shimmered out from
	 * underneath our feet. Take a copy (cheap) to prevent this. [Bug
	 * 1675116]
	 */

	listObj = TclListObjCopy(interp, listObj);
	if (listObj == NULL) {
	    sortInfo.resultCode = TCL_ERROR;
	    goto done;
	}

	/*
	 * The existing command is a list. We want to flatten it, append two
	 * dummy arguments on the end, and replace these arguments later.
	 */

	newCommandPtr = Tcl_DuplicateObj(cmdPtr);
	TclNewObj(newObjPtr);
	Tcl_IncrRefCount(newCommandPtr);
	if (Tcl_ListObjAppendElement(interp, newCommandPtr, newObjPtr)
		!= TCL_OK) {
	    TclDecrRefCount(newCommandPtr);
	    TclDecrRefCount(listObj);
	    Tcl_IncrRefCount(newObjPtr);
	    TclDecrRefCount(newObjPtr);
	    sortInfo.resultCode = TCL_ERROR;
	    goto done;
	}
	Tcl_ListObjAppendElement(interp, newCommandPtr, Tcl_NewObj());
	sortInfo.compareCmdPtr = newCommandPtr;
    }

    sortInfo.resultCode = TclListObjGetElementsM(interp, listObj,
	    &length, &listObjPtrs);
    if (sortInfo.resultCode != TCL_OK || length <= 0) {
	goto done;
    }

    /*
     * Check for sanity when grouping elements of the overall list together
     * because of the -stride option. [TIP #326]
     */

    if (group) {
	if (length % groupSize) {
	    Tcl_SetObjResult(interp, Tcl_NewStringObj(
		    "list size must be a multiple of the stride length",
		    -1));
	    Tcl_SetErrorCode(interp, "TCL", "OPERATION", "LSORT", "BADSTRIDE",
		    NULL);
	    sortInfo.resultCode = TCL_ERROR;
	    goto done;
	}
	length = length / groupSize;
	if (sortInfo.indexc > 0) {
	    /*
	     * Use the first value in the list supplied to -index as the
	     * offset of the element within each group by which to sort.
	     */

	    groupOffset = TclIndexDecode(sortInfo.indexv[0], groupSize - 1);
	    if (groupOffset >= groupSize) {
		Tcl_SetObjResult(interp, Tcl_NewStringObj(
			"when used with \"-stride\", the leading \"-index\""
			" value must be within the group", -1));
		Tcl_SetErrorCode(interp, "TCL", "OPERATION", "LSORT",
			"BADINDEX", NULL);
		sortInfo.resultCode = TCL_ERROR;
		goto done;
	    }
	    if (sortInfo.indexc == 1) {
		sortInfo.indexc = 0;
		sortInfo.indexv = NULL;
	    } else {
		sortInfo.indexc--;

		/*
		 * Do not shrink the actual memory block used; that doesn't
		 * work with TclStackAlloc-allocated memory. [Bug 2918962]
		 *
		 * TODO: Consider a pointer increment to replace this
		 * array shift.
		 */

		for (i = 0; i < sortInfo.indexc; i++) {
		    sortInfo.indexv[i] = sortInfo.indexv[i+1];
		}
	    }
	}
    }

    sortInfo.numElements = length;

    indexc = sortInfo.indexc;
    sortMode = sortInfo.sortMode;
    if ((sortMode == SORTMODE_ASCII_NC)
	    || (sortMode == SORTMODE_DICTIONARY)) {
	/*
	 * For this function's purpose all string-based modes are equivalent
	 */

	sortMode = SORTMODE_ASCII;
    }

    /*
     * Initialize the sublists. After the following loop, subList[i] will
     * contain a sorted sublist of length 2**i. Use one extra subList at the
     * end, always at NULL, to indicate the end of the lists.
     */

    for (j=0 ; j<=NUM_LISTS ; j++) {
	subList[j] = NULL;
    }

    /*
     * The following loop creates a SortElement for each list element and
     * begins sorting it into the sublists as it appears.
     */

    elmArrSize = length * sizeof(SortElement);
    if (elmArrSize <= MAXCALLOC) {
	elementArray = (SortElement *)Tcl_Alloc(elmArrSize);
    } else {
	elementArray = (SortElement *)malloc(elmArrSize);
    }
    if (!elementArray) {
	Tcl_SetObjResult(interp, Tcl_ObjPrintf(
		"no enough memory to proccess sort of %" TCL_Z_MODIFIER "u items", length));
	Tcl_SetErrorCode(interp, "TCL", "MEMORY", NULL);
	sortInfo.resultCode = TCL_ERROR;
	goto done;
    }

    for (i=0; i < length; i++) {
	idx = groupSize * i + groupOffset;
	if (indexc) {
	    /*
	     * If this is an indexed sort, retrieve the corresponding element
	     */
	    indexPtr = SelectObjFromSublist(listObjPtrs[idx], &sortInfo);
	    if (sortInfo.resultCode != TCL_OK) {
		goto done;
	    }
	} else {
	    indexPtr = listObjPtrs[idx];
	}

	/*
	 * Determine the "value" of this object for sorting purposes
	 */

	if (sortMode == SORTMODE_ASCII) {
	    elementArray[i].collationKey.strValuePtr = TclGetString(indexPtr);
	} else if (sortMode == SORTMODE_INTEGER) {
	    Tcl_WideInt a;

	    if (TclGetWideIntFromObj(sortInfo.interp, indexPtr, &a) != TCL_OK) {
		sortInfo.resultCode = TCL_ERROR;
		goto done;
	    }
	    elementArray[i].collationKey.wideValue = a;
	} else if (sortMode == SORTMODE_REAL) {
	    double a;

	    if (Tcl_GetDoubleFromObj(sortInfo.interp, indexPtr,
		    &a) != TCL_OK) {
		sortInfo.resultCode = TCL_ERROR;
		goto done;
	    }
	    elementArray[i].collationKey.doubleValue = a;
	} else {
	    elementArray[i].collationKey.objValuePtr = indexPtr;
	}

	/*
	 * Determine the representation of this element in the result: either
	 * the objPtr itself, or its index in the original list.
	 */

	if (indices || group) {
	    elementArray[i].payload.index = idx;
	} else {
	    elementArray[i].payload.objPtr = listObjPtrs[idx];
	}

	/*
	 * Merge this element in the pre-existing sublists (and merge together
	 * sublists when we have two of the same size).
	 */

	elementArray[i].nextPtr = NULL;
	elementPtr = &elementArray[i];
	for (j=0 ; subList[j] ; j++) {
	    elementPtr = MergeLists(subList[j], elementPtr, &sortInfo);
	    subList[j] = NULL;
	}
	if (j >= NUM_LISTS) {
	    j = NUM_LISTS-1;
	}
	subList[j] = elementPtr;
    }

    /*
     * Merge all sublists
     */

    elementPtr = subList[0];
    for (j=1 ; j<NUM_LISTS ; j++) {
	elementPtr = MergeLists(subList[j], elementPtr, &sortInfo);
    }

    /*
     * Now store the sorted elements in the result list.
     */

    if (sortInfo.resultCode == TCL_OK) {
	ListRep listRep;
	Tcl_Obj **newArray, *objPtr;

	resultPtr = Tcl_NewListObj(sortInfo.numElements * groupSize, NULL);
	ListObjGetRep(resultPtr, &listRep);
	newArray = ListRepElementsBase(&listRep);
	if (group) {
	    for (i=0; elementPtr!=NULL ; elementPtr=elementPtr->nextPtr) {
		idx = elementPtr->payload.index;
		for (j = 0; j < groupSize; j++) {
		    if (indices) {
			TclNewIndexObj(objPtr, idx + j - groupOffset);
			newArray[i++] = objPtr;
			Tcl_IncrRefCount(objPtr);
		    } else {
			objPtr = listObjPtrs[idx + j - groupOffset];
			newArray[i++] = objPtr;
			Tcl_IncrRefCount(objPtr);
		    }
		}
	    }
	} else if (indices) {
	    for (i=0; elementPtr != NULL ; elementPtr = elementPtr->nextPtr) {
		TclNewIndexObj(objPtr, elementPtr->payload.index);
		newArray[i++] = objPtr;
		Tcl_IncrRefCount(objPtr);
	    }
	} else {
	    for (i=0; elementPtr != NULL ; elementPtr = elementPtr->nextPtr) {
		objPtr = elementPtr->payload.objPtr;
		newArray[i++] = objPtr;
		Tcl_IncrRefCount(objPtr);
	    }
	}
	listRep.storePtr->numUsed = i;
	if (listRep.spanPtr) {
	    listRep.spanPtr->spanStart = listRep.storePtr->firstUsed;
	    listRep.spanPtr->spanLength = listRep.storePtr->numUsed;
	}
	Tcl_SetObjResult(interp, resultPtr);
    }

  done:
    if (sortMode == SORTMODE_COMMAND) {
	TclDecrRefCount(sortInfo.compareCmdPtr);
	TclDecrRefCount(listObj);
	sortInfo.compareCmdPtr = NULL;
    }
    if (allocatedIndexVector) {
	TclStackFree(interp, sortInfo.indexv);
    }
    if (elementArray) {
	if (elmArrSize <= MAXCALLOC) {
	    Tcl_Free(elementArray);
	} else {
	    free((char *)elementArray);
	}
    }
    return sortInfo.resultCode;
}

/*
 *----------------------------------------------------------------------
 *
 * MergeLists -
 *
 *	This procedure combines two sorted lists of SortElement structures
 *	into a single sorted list.
 *
 * Results:
 *	The unified list of SortElement structures.
 *
 * Side effects:
 *	If infoPtr->unique is set then infoPtr->numElements may be updated.
 *	Possibly others, if a user-defined comparison command does something
 *	weird.
 *
 * Note:
 *	If infoPtr->unique is set, the merge assumes that there are no
 *	"repeated" elements in each of the left and right lists. In that case,
 *	if any element of the left list is equivalent to one in the right list
 *	it is omitted from the merged list.
 *
 *	This simplified mechanism works because of the special way our
 *	MergeSort creates the sublists to be merged and will fail to eliminate
 *	all repeats in the general case where they are already present in
 *	either the left or right list. A general code would need to skip
 *	adjacent initial repeats in the left and right lists before comparing
 *	their initial elements, at each step.
 *
 *----------------------------------------------------------------------
 */

static SortElement *
MergeLists(
    SortElement *leftPtr,	/* First list to be merged; may be NULL. */
    SortElement *rightPtr,	/* Second list to be merged; may be NULL. */
    SortInfo *infoPtr)		/* Information needed by the comparison
				 * operator. */
{
    SortElement *headPtr, *tailPtr;
    int cmp;

    if (leftPtr == NULL) {
	return rightPtr;
    }
    if (rightPtr == NULL) {
	return leftPtr;
    }
    cmp = SortCompare(leftPtr, rightPtr, infoPtr);
    if (cmp > 0 || (cmp == 0 && infoPtr->unique)) {
	if (cmp == 0) {
	    infoPtr->numElements--;
	    leftPtr = leftPtr->nextPtr;
	}
	tailPtr = rightPtr;
	rightPtr = rightPtr->nextPtr;
    } else {
	tailPtr = leftPtr;
	leftPtr = leftPtr->nextPtr;
    }
    headPtr = tailPtr;
    if (!infoPtr->unique) {
	while ((leftPtr != NULL) && (rightPtr != NULL)) {
	    cmp = SortCompare(leftPtr, rightPtr, infoPtr);
	    if (cmp > 0) {
		tailPtr->nextPtr = rightPtr;
		tailPtr = rightPtr;
		rightPtr = rightPtr->nextPtr;
	    } else {
		tailPtr->nextPtr = leftPtr;
		tailPtr = leftPtr;
		leftPtr = leftPtr->nextPtr;
	    }
	}
    } else {
	while ((leftPtr != NULL) && (rightPtr != NULL)) {
	    cmp = SortCompare(leftPtr, rightPtr, infoPtr);
	    if (cmp >= 0) {
		if (cmp == 0) {
		    infoPtr->numElements--;
		    leftPtr = leftPtr->nextPtr;
		}
		tailPtr->nextPtr = rightPtr;
		tailPtr = rightPtr;
		rightPtr = rightPtr->nextPtr;
	    } else {
		tailPtr->nextPtr = leftPtr;
		tailPtr = leftPtr;
		leftPtr = leftPtr->nextPtr;
	    }
	}
    }
    if (leftPtr != NULL) {
	tailPtr->nextPtr = leftPtr;
    } else {
	tailPtr->nextPtr = rightPtr;
    }
    return headPtr;
}

/*
 *----------------------------------------------------------------------
 *
 * SortCompare --
 *
 *	This procedure is invoked by MergeLists to determine the proper
 *	ordering between two elements.
 *
 * Results:
 *	A negative results means the the first element comes before the
 *	second, and a positive results means that the second element should
 *	come first. A result of zero means the two elements are equal and it
 *	doesn't matter which comes first.
 *
 * Side effects:
 *	None, unless a user-defined comparison command does something weird.
 *
 *----------------------------------------------------------------------
 */

static int
SortCompare(
    SortElement *elemPtr1, SortElement *elemPtr2,
				/* Values to be compared. */
    SortInfo *infoPtr)		/* Information passed from the top-level
				 * "lsort" command. */
{
    int order = 0;

    if (infoPtr->sortMode == SORTMODE_ASCII) {
	order = TclUtfCmp(elemPtr1->collationKey.strValuePtr,
		elemPtr2->collationKey.strValuePtr);
    } else if (infoPtr->sortMode == SORTMODE_ASCII_NC) {
	order = TclUtfCasecmp(elemPtr1->collationKey.strValuePtr,
		elemPtr2->collationKey.strValuePtr);
    } else if (infoPtr->sortMode == SORTMODE_DICTIONARY) {
	order = DictionaryCompare(elemPtr1->collationKey.strValuePtr,
		elemPtr2->collationKey.strValuePtr);
    } else if (infoPtr->sortMode == SORTMODE_INTEGER) {
	Tcl_WideInt a, b;

	a = elemPtr1->collationKey.wideValue;
	b = elemPtr2->collationKey.wideValue;
	order = ((a >= b) - (a <= b));
    } else if (infoPtr->sortMode == SORTMODE_REAL) {
	double a, b;

	a = elemPtr1->collationKey.doubleValue;
	b = elemPtr2->collationKey.doubleValue;
	order = ((a >= b) - (a <= b));
    } else {
	Tcl_Obj **objv, *paramObjv[2];
	size_t objc;
	Tcl_Obj *objPtr1, *objPtr2;

	if (infoPtr->resultCode != TCL_OK) {
	    /*
	     * Once an error has occurred, skip any future comparisons so as
	     * to preserve the error message in sortInterp->result.
	     */

	    return 0;
	}


	objPtr1 = elemPtr1->collationKey.objValuePtr;
	objPtr2 = elemPtr2->collationKey.objValuePtr;

	paramObjv[0] = objPtr1;
	paramObjv[1] = objPtr2;

	/*
	 * We made space in the command list for the two things to compare.
	 * Replace them and evaluate the result.
	 */

	TclListObjLengthM(infoPtr->interp, infoPtr->compareCmdPtr, &objc);
	Tcl_ListObjReplace(infoPtr->interp, infoPtr->compareCmdPtr, objc - 2,
		2, 2, paramObjv);
	TclListObjGetElementsM(infoPtr->interp, infoPtr->compareCmdPtr,
		&objc, &objv);

	infoPtr->resultCode = Tcl_EvalObjv(infoPtr->interp, objc, objv, 0);

	if (infoPtr->resultCode != TCL_OK) {
	    Tcl_AddErrorInfo(infoPtr->interp, "\n    (-compare command)");
	    return 0;
	}

	/*
	 * Parse the result of the command.
	 */

	if (TclGetIntFromObj(infoPtr->interp,
		Tcl_GetObjResult(infoPtr->interp), &order) != TCL_OK) {
	    Tcl_SetObjResult(infoPtr->interp, Tcl_NewStringObj(
		    "-compare command returned non-integer result", -1));
	    Tcl_SetErrorCode(infoPtr->interp, "TCL", "OPERATION", "LSORT",
		    "COMPARISONFAILED", NULL);
	    infoPtr->resultCode = TCL_ERROR;
	    return 0;
	}
    }
    if (!infoPtr->isIncreasing) {
	order = -order;
    }
    return order;
}

/*
 *----------------------------------------------------------------------
 *
 * DictionaryCompare
 *
 *	This function compares two strings as if they were being used in an
 *	index or card catalog. The case of alphabetic characters is ignored,
 *	except to break ties. Thus "B" comes before "b" but after "a". Also,
 *	integers embedded in the strings compare in numerical order. In other
 *	words, "x10y" comes after "x9y", not * before it as it would when
 *	using strcmp().
 *
 * Results:
 *	A negative result means that the first element comes before the
 *	second, and a positive result means that the second element should
 *	come first. A result of zero means the two elements are equal and it
 *	doesn't matter which comes first.
 *
 * Side effects:
 *	None.
 *
 *----------------------------------------------------------------------
 */

static int
DictionaryCompare(
    const char *left, const char *right)	/* The strings to compare. */
{
    int uniLeft = 0, uniRight = 0, uniLeftLower, uniRightLower;
    int diff, zeros;
    int secondaryDiff = 0;

    while (1) {
	if (isdigit(UCHAR(*right))		/* INTL: digit */
		&& isdigit(UCHAR(*left))) {	/* INTL: digit */
	    /*
	     * There are decimal numbers embedded in the two strings. Compare
	     * them as numbers, rather than strings. If one number has more
	     * leading zeros than the other, the number with more leading
	     * zeros sorts later, but only as a secondary choice.
	     */

	    zeros = 0;
	    while ((*right == '0') && isdigit(UCHAR(right[1]))) {
		right++;
		zeros--;
	    }
	    while ((*left == '0') && isdigit(UCHAR(left[1]))) {
		left++;
		zeros++;
	    }
	    if (secondaryDiff == 0) {
		secondaryDiff = zeros;
	    }

	    /*
	     * The code below compares the numbers in the two strings without
	     * ever converting them to integers. It does this by first
	     * comparing the lengths of the numbers and then comparing the
	     * digit values.
	     */

	    diff = 0;
	    while (1) {
		if (diff == 0) {
		    diff = UCHAR(*left) - UCHAR(*right);
		}
		right++;
		left++;
		if (!isdigit(UCHAR(*right))) {		/* INTL: digit */
		    if (isdigit(UCHAR(*left))) {	/* INTL: digit */
			return 1;
		    } else {
			/*
			 * The two numbers have the same length. See if their
			 * values are different.
			 */

			if (diff != 0) {
			    return diff;
			}
			break;
		    }
		} else if (!isdigit(UCHAR(*left))) {	/* INTL: digit */
		    return -1;
		}
	    }
	    continue;
	}

	/*
	 * Convert character to Unicode for comparison purposes. If either
	 * string is at the terminating null, do a byte-wise comparison and
	 * bail out immediately.
	 */

	if ((*left != '\0') && (*right != '\0')) {
	    left += TclUtfToUCS4(left, &uniLeft);
	    right += TclUtfToUCS4(right, &uniRight);

	    /*
	     * Convert both chars to lower for the comparison, because
	     * dictionary sorts are case insensitve. Covert to lower, not
	     * upper, so chars between Z and a will sort before A (where most
	     * other interesting punctuations occur).
	     */

	    uniLeftLower = Tcl_UniCharToLower(uniLeft);
	    uniRightLower = Tcl_UniCharToLower(uniRight);
	} else {
	    diff = UCHAR(*left) - UCHAR(*right);
	    break;
	}

	diff = uniLeftLower - uniRightLower;
	if (diff) {
	    return diff;
	}
	if (secondaryDiff == 0) {
	    if (Tcl_UniCharIsUpper(uniLeft) && Tcl_UniCharIsLower(uniRight)) {
		secondaryDiff = -1;
	    } else if (Tcl_UniCharIsUpper(uniRight)
		    && Tcl_UniCharIsLower(uniLeft)) {
		secondaryDiff = 1;
	    }
	}
    }
    if (diff == 0) {
	diff = secondaryDiff;
    }
    return diff;
}

/*
 *----------------------------------------------------------------------
 *
 * SelectObjFromSublist --
 *
 *	This procedure is invoked from lsearch and SortCompare. It is used for
 *	implementing the -index option, for the lsort and lsearch commands.
 *
 * Results:
 *	Returns NULL if a failure occurs, and sets the result in the infoPtr.
 *	Otherwise returns the Tcl_Obj* to the item.
 *
 * Side effects:
 *	None.
 *
 * Note:
 *	No reference counting is done, as the result is only used internally
 *	and never passed directly to user code.
 *
 *----------------------------------------------------------------------
 */

static Tcl_Obj *
SelectObjFromSublist(
    Tcl_Obj *objPtr,		/* Obj to select sublist from. */
    SortInfo *infoPtr)		/* Information passed from the top-level
				 * "lsearch" or "lsort" command. */
{
    size_t i;

    /*
     * Quick check for case when no "-index" option is there.
     */

    if (infoPtr->indexc == 0) {
	return objPtr;
    }

    /*
     * Iterate over the indices, traversing through the nested sublists as we
     * go.
     */

    for (i=0 ; i<infoPtr->indexc ; i++) {
	size_t listLen;
	int index;
	Tcl_Obj *currentObj;

	if (TclListObjLengthM(infoPtr->interp, objPtr, &listLen) != TCL_OK) {
	    infoPtr->resultCode = TCL_ERROR;
	    return NULL;
	}

	index = TclIndexDecode(infoPtr->indexv[i], listLen - 1);

	if (Tcl_ListObjIndex(infoPtr->interp, objPtr, index,
		&currentObj) != TCL_OK) {
	    infoPtr->resultCode = TCL_ERROR;
	    return NULL;
	}
	if (currentObj == NULL) {
	    if (index == (int)TCL_INDEX_NONE) {
		index = TCL_INDEX_END - infoPtr->indexv[i];
		Tcl_SetObjResult(infoPtr->interp, Tcl_ObjPrintf(
			"element end-%d missing from sublist \"%s\"",
			index, TclGetString(objPtr)));
	    } else {
		Tcl_SetObjResult(infoPtr->interp, Tcl_ObjPrintf(
			"element %d missing from sublist \"%s\"",
			index, TclGetString(objPtr)));
	    }
	    Tcl_SetErrorCode(infoPtr->interp, "TCL", "OPERATION", "LSORT",
		    "INDEXFAILED", NULL);
	    infoPtr->resultCode = TCL_ERROR;
	    return NULL;
	}
	objPtr = currentObj;
    }
    return objPtr;
}

/*
 * Local Variables:
 * mode: c
 * c-basic-offset: 4
 * fill-column: 78
 * tab-width: 8
 * End:
 */<|MERGE_RESOLUTION|>--- conflicted
+++ resolved
@@ -3004,13 +3004,8 @@
     Tcl_Obj *const objv[])	/* Argument objects. */
 {
     Tcl_Obj *listPtr;
-<<<<<<< HEAD
-    ssize_t first, last;
-    int listLen, numToDelete, result;
-=======
-    size_t numToDelete, listLen, first, last;
+    ssize_t first, last, numToDelete, listLen;
     int result;
->>>>>>> 7b28b969
 
     if (objc < 4) {
 	Tcl_WrongNumArgs(interp, 1, objv,
@@ -3198,14 +3193,9 @@
     Tcl_Obj *const objv[])	/* Argument values. */
 {
     const char *bytes, *patternBytes;
-<<<<<<< HEAD
-    int i, match, index, result=TCL_OK, listc, bisect;
+    int match, index, result=TCL_OK, bisect;
     size_t length = 0, elemLen, groupSize, groupOffset, lower, upper;
-    ssize_t start;
-=======
-    int match, index, result=TCL_OK, bisect;
-    size_t i, length = 0, listc, elemLen, start, groupSize, groupOffset, lower, upper;
->>>>>>> 7b28b969
+    ssize_t start, listc, i;
     int allocatedIndexVector = 0;
     int isIncreasing;
     Tcl_WideInt patWide, objWide, wide;
