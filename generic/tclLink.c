/*
 * tclLink.c --
 *
 *	This file implements linked variables (a C variable that is tied to a
 *	Tcl variable). The idea of linked variables was first suggested by
 *	Andreas Stolcke and this implementation is based heavily on a
 *	prototype implementation provided by him.
 *
 * Copyright (c) 1993 The Regents of the University of California.
 * Copyright (c) 1994-1997 Sun Microsystems, Inc.
 *
 * See the file "license.terms" for information on usage and redistribution of
 * this file, and for a DISCLAIMER OF ALL WARRANTIES.
 */

#include "tclInt.h"

/*
 * For each linked variable there is a data structure of the following type,
 * which describes the link and is the clientData for the trace set on the Tcl
 * variable.
 */

typedef struct Link {
    Tcl_Interp *interp;		/* Interpreter containing Tcl variable. */
    Tcl_Obj *varName;		/* Name of variable (must be global). This is
				 * needed during trace callbacks, since the
				 * actual variable may be aliased at that time
				 * via upvar. */
    char *addr;			/* Location of C variable. */
    int type;			/* Type of link (TCL_LINK_INT, etc.). */
    union {
	char c;
	unsigned char uc;
	int i;
	unsigned int ui;
	short s;
	unsigned short us;
	long l;
	unsigned long ul;
	Tcl_WideInt w;
	Tcl_WideUInt uw;
	float f;
	double d;
    } lastValue;		/* Last known value of C variable; used to
				 * avoid string conversions. */
    int flags;			/* Miscellaneous one-bit values; see below for
				 * definitions. */
} Link;

/*
 * Definitions for flag bits:
 * LINK_READ_ONLY -		1 means errors should be generated if Tcl
 *				script attempts to write variable.
 * LINK_BEING_UPDATED -		1 means that a call to Tcl_UpdateLinkedVar is
 *				in progress for this variable, so trace
 *				callbacks on the variable should be ignored.
 */

#define LINK_READ_ONLY		1
#define LINK_BEING_UPDATED	2

/*
 * Forward references to functions defined later in this file:
 */

static char *		LinkTraceProc(ClientData clientData,Tcl_Interp *interp,
			    const char *name1, const char *name2, int flags);
static Tcl_Obj *	ObjValue(Link *linkPtr);

/*
 * Convenience macro for accessing the value of the C variable pointed to by a
 * link. Note that this macro produces something that may be regarded as an
 * lvalue or rvalue; it may be assigned to as well as read. Also note that
 * this macro assumes the name of the variable being accessed (linkPtr); this
 * is not strictly a good thing, but it keeps the code much shorter and
 * cleaner.
 */

#define LinkedVar(type) (*(type *) linkPtr->addr)

/*
 *----------------------------------------------------------------------
 *
 * Tcl_LinkVar --
 *
 *	Link a C variable to a Tcl variable so that changes to either one
 *	causes the other to change.
 *
 * Results:
 *	The return value is TCL_OK if everything went well or TCL_ERROR if an
 *	error occurred (the interp's result is also set after errors).
 *
 * Side effects:
 *	The value at *addr is linked to the Tcl variable "varName", using
 *	"type" to convert between string values for Tcl and binary values for
 *	*addr.
 *
 *----------------------------------------------------------------------
 */

int
Tcl_LinkVar(
    Tcl_Interp *interp,		/* Interpreter in which varName exists. */
    const char *varName,	/* Name of a global variable in interp. */
    char *addr,			/* Address of a C variable to be linked to
				 * varName. */
    int type)			/* Type of C variable: TCL_LINK_INT, etc. Also
				 * may have TCL_LINK_READ_ONLY OR'ed in. */
{
    Tcl_Obj *objPtr;
    Link *linkPtr;
    int code;

    linkPtr = (Link *) Tcl_VarTraceInfo2(interp, varName, NULL,
	    TCL_GLOBAL_ONLY, LinkTraceProc, (ClientData) NULL);
    if (linkPtr != NULL) {
	Tcl_SetObjResult(interp, Tcl_ObjPrintf(
		"variable '%s' is already linked", varName));
	return TCL_ERROR;
    }

    linkPtr = ckalloc(sizeof(Link));
    linkPtr->interp = interp;
    linkPtr->varName = Tcl_NewStringObj(varName, -1);
    Tcl_IncrRefCount(linkPtr->varName);
    linkPtr->addr = addr;
    linkPtr->type = type & ~TCL_LINK_READ_ONLY;
    if (type & TCL_LINK_READ_ONLY) {
	linkPtr->flags = LINK_READ_ONLY;
    } else {
	linkPtr->flags = 0;
    }
    objPtr = ObjValue(linkPtr);
    if (Tcl_ObjSetVar2(interp, linkPtr->varName, NULL, objPtr,
	    TCL_GLOBAL_ONLY|TCL_LEAVE_ERR_MSG) == NULL) {
	Tcl_DecrRefCount(linkPtr->varName);
	ckfree(linkPtr);
	return TCL_ERROR;
    }
    code = Tcl_TraceVar2(interp, varName, NULL,
	    TCL_GLOBAL_ONLY|TCL_TRACE_READS|TCL_TRACE_WRITES|TCL_TRACE_UNSETS,
	    LinkTraceProc, linkPtr);
    if (code != TCL_OK) {
	Tcl_DecrRefCount(linkPtr->varName);
	ckfree(linkPtr);
    }
    return code;
}

/*
 *----------------------------------------------------------------------
 *
 * Tcl_UnlinkVar --
 *
 *	Destroy the link between a Tcl variable and a C variable.
 *
 * Results:
 *	None.
 *
 * Side effects:
 *	If "varName" was previously linked to a C variable, the link is broken
 *	to make the variable independent. If there was no previous link for
 *	"varName" then nothing happens.
 *
 *----------------------------------------------------------------------
 */

void
Tcl_UnlinkVar(
    Tcl_Interp *interp,		/* Interpreter containing variable to unlink */
    const char *varName)	/* Global variable in interp to unlink. */
{
    Link *linkPtr = (Link *) Tcl_VarTraceInfo2(interp, varName, NULL,
	    TCL_GLOBAL_ONLY, LinkTraceProc, NULL);

    if (linkPtr == NULL) {
	return;
    }
    Tcl_UntraceVar2(interp, varName, NULL,
	    TCL_GLOBAL_ONLY|TCL_TRACE_READS|TCL_TRACE_WRITES|TCL_TRACE_UNSETS,
	    LinkTraceProc, linkPtr);
    Tcl_DecrRefCount(linkPtr->varName);
    ckfree(linkPtr);
}

/*
 *----------------------------------------------------------------------
 *
 * Tcl_UpdateLinkedVar --
 *
 *	This function is invoked after a linked variable has been changed by C
 *	code. It updates the Tcl variable so that traces on the variable will
 *	trigger.
 *
 * Results:
 *	None.
 *
 * Side effects:
 *	The Tcl variable "varName" is updated from its C value, causing traces
 *	on the variable to trigger.
 *
 *----------------------------------------------------------------------
 */

void
Tcl_UpdateLinkedVar(
    Tcl_Interp *interp,		/* Interpreter containing variable. */
    const char *varName)	/* Name of global variable that is linked. */
{
    Link *linkPtr = (Link *) Tcl_VarTraceInfo2(interp, varName, NULL,
	    TCL_GLOBAL_ONLY, LinkTraceProc, NULL);
    int savedFlag;

    if (linkPtr == NULL) {
	return;
    }
    savedFlag = linkPtr->flags & LINK_BEING_UPDATED;
    linkPtr->flags |= LINK_BEING_UPDATED;
    Tcl_ObjSetVar2(interp, linkPtr->varName, NULL, ObjValue(linkPtr),
	    TCL_GLOBAL_ONLY);
    /*
     * Callback may have unlinked the variable. [Bug 1740631]
     */
    linkPtr = (Link *) Tcl_VarTraceInfo2(interp, varName, NULL,
	    TCL_GLOBAL_ONLY, LinkTraceProc, NULL);
    if (linkPtr != NULL) {
	linkPtr->flags = (linkPtr->flags & ~LINK_BEING_UPDATED) | savedFlag;
    }
}

/*
 *----------------------------------------------------------------------
 *
 * LinkTraceProc --
 *
 *	This function is invoked when a linked Tcl variable is read, written,
 *	or unset from Tcl. It's responsible for keeping the C variable in sync
 *	with the Tcl variable.
 *
 * Results:
 *	If all goes well, NULL is returned; otherwise an error message is
 *	returned.
 *
 * Side effects:
 *	The C variable may be updated to make it consistent with the Tcl
 *	variable, or the Tcl variable may be overwritten to reject a
 *	modification.
 *
 *----------------------------------------------------------------------
 */

static char *
LinkTraceProc(
    ClientData clientData,	/* Contains information about the link. */
    Tcl_Interp *interp,		/* Interpreter containing Tcl variable. */
    const char *name1,		/* First part of variable name. */
    const char *name2,		/* Second part of variable name. */
    int flags)			/* Miscellaneous additional information. */
{
    Link *linkPtr = clientData;
    int changed, valueLength;
    const char *value;
    char **pp;
    Tcl_Obj *valueObj;
    int valueInt;
    Tcl_WideInt valueWide;
    double valueDouble;

    /*
     * If the variable is being unset, then just re-create it (with a trace)
     * unless the whole interpreter is going away.
     */

    if (flags & TCL_TRACE_UNSETS) {
	if (Tcl_InterpDeleted(interp)) {
	    Tcl_DecrRefCount(linkPtr->varName);
	    ckfree(linkPtr);
	} else if (flags & TCL_TRACE_DESTROYED) {
	    Tcl_ObjSetVar2(interp, linkPtr->varName, NULL, ObjValue(linkPtr),
		    TCL_GLOBAL_ONLY);
	    Tcl_TraceVar2(interp, Tcl_GetString(linkPtr->varName), NULL,
		    TCL_GLOBAL_ONLY|TCL_TRACE_READS|TCL_TRACE_WRITES
		    |TCL_TRACE_UNSETS, LinkTraceProc, linkPtr);
	}
	return NULL;
    }

    /*
     * If we were invoked because of a call to Tcl_UpdateLinkedVar, then don't
     * do anything at all. In particular, we don't want to get upset that the
     * variable is being modified, even if it is supposed to be read-only.
     */

    if (linkPtr->flags & LINK_BEING_UPDATED) {
	return NULL;
    }

    /*
     * For read accesses, update the Tcl variable if the C variable has
     * changed since the last time we updated the Tcl variable.
     */

    if (flags & TCL_TRACE_READS) {
	switch (linkPtr->type) {
	case TCL_LINK_INT:
	case TCL_LINK_BOOLEAN:
	    changed = (LinkedVar(int) != linkPtr->lastValue.i);
	    break;
	case TCL_LINK_DOUBLE:
	    changed = (LinkedVar(double) != linkPtr->lastValue.d);
	    break;
	case TCL_LINK_WIDE_INT:
	    changed = (LinkedVar(Tcl_WideInt) != linkPtr->lastValue.w);
	    break;
	case TCL_LINK_WIDE_UINT:
	    changed = (LinkedVar(Tcl_WideUInt) != linkPtr->lastValue.uw);
	    break;
	case TCL_LINK_CHAR:
	    changed = (LinkedVar(char) != linkPtr->lastValue.c);
	    break;
	case TCL_LINK_UCHAR:
	    changed = (LinkedVar(unsigned char) != linkPtr->lastValue.uc);
	    break;
	case TCL_LINK_SHORT:
	    changed = (LinkedVar(short) != linkPtr->lastValue.s);
	    break;
	case TCL_LINK_USHORT:
	    changed = (LinkedVar(unsigned short) != linkPtr->lastValue.us);
	    break;
	case TCL_LINK_UINT:
	    changed = (LinkedVar(unsigned int) != linkPtr->lastValue.ui);
	    break;
	case TCL_LINK_LONG:
	    changed = (LinkedVar(long) != linkPtr->lastValue.l);
	    break;
	case TCL_LINK_ULONG:
	    changed = (LinkedVar(unsigned long) != linkPtr->lastValue.ul);
	    break;
	case TCL_LINK_FLOAT:
	    changed = (LinkedVar(float) != linkPtr->lastValue.f);
	    break;
	case TCL_LINK_STRING:
	    changed = 1;
	    break;
	default:
	    return (char *) "internal error: bad linked variable type";
	}
	if (changed) {
	    Tcl_ObjSetVar2(interp, linkPtr->varName, NULL, ObjValue(linkPtr),
		    TCL_GLOBAL_ONLY);
	}
	return NULL;
    }

    /*
     * For writes, first make sure that the variable is writable. Then convert
     * the Tcl value to C if possible. If the variable isn't writable or can't
     * be converted, then restore the varaible's old value and return an
     * error. Another tricky thing: we have to save and restore the interp's
     * result, since the variable access could occur when the result has been
     * partially set.
     */

    if (linkPtr->flags & LINK_READ_ONLY) {
	Tcl_ObjSetVar2(interp, linkPtr->varName, NULL, ObjValue(linkPtr),
		TCL_GLOBAL_ONLY);
	return (char *) "linked variable is read-only";
    }
    valueObj = Tcl_ObjGetVar2(interp, linkPtr->varName,NULL, TCL_GLOBAL_ONLY);
    if (valueObj == NULL) {
	/*
	 * This shouldn't ever happen.
	 */

	return (char *) "internal error: linked variable couldn't be read";
    }

    switch (linkPtr->type) {
    case TCL_LINK_INT:
	if (Tcl_GetIntFromObj(NULL, valueObj, &linkPtr->lastValue.i)
		!= TCL_OK) {
	    Tcl_ObjSetVar2(interp, linkPtr->varName, NULL, ObjValue(linkPtr),
		    TCL_GLOBAL_ONLY);
	    return (char *) "variable must have integer value";
	}
	LinkedVar(int) = linkPtr->lastValue.i;
	break;

    case TCL_LINK_WIDE_INT:
	if (Tcl_GetWideIntFromObj(NULL, valueObj, &linkPtr->lastValue.w)
		!= TCL_OK) {
	    Tcl_ObjSetVar2(interp, linkPtr->varName, NULL, ObjValue(linkPtr),
		    TCL_GLOBAL_ONLY);
	    return (char *) "variable must have integer value";
	} else {
	    LinkedVar(Tcl_WideInt) = linkPtr->lastValue.w;
	}
	break;

    case TCL_LINK_DOUBLE:
	if (Tcl_GetDoubleFromObj(NULL, valueObj, &linkPtr->lastValue.d)
		!= TCL_OK) {
#ifdef ACCEPT_NAN
	    Tcl_ObjIntRep *irPtr = Tcl_FetchIntRep(valueObj, &tclDoubleType);
	    if (irPtr == NULL) {
#endif
		Tcl_ObjSetVar2(interp, linkPtr->varName, NULL,
			ObjValue(linkPtr), TCL_GLOBAL_ONLY);
		return (char *) "variable must have real value";
#ifdef ACCEPT_NAN
	    } else {
		linkPtr->lastValue.d = valueObj->internalRep.doubleValue;
	    }
<<<<<<< HEAD
	    linkPtr->lastValue.d = irPtr->doubleValue;
=======
>>>>>>> 4206d5a4
#endif
	}
	LinkedVar(double) = linkPtr->lastValue.d;
	break;

    case TCL_LINK_BOOLEAN:
	if (Tcl_GetBooleanFromObj(NULL, valueObj, &linkPtr->lastValue.i)
		!= TCL_OK) {
	    Tcl_ObjSetVar2(interp, linkPtr->varName, NULL, ObjValue(linkPtr),
		    TCL_GLOBAL_ONLY);
	    return (char *) "variable must have boolean value";
	}
	LinkedVar(int) = linkPtr->lastValue.i;
	break;

    case TCL_LINK_CHAR:
	if (Tcl_GetIntFromObj(NULL, valueObj, &valueInt) != TCL_OK
		|| valueInt < SCHAR_MIN || valueInt > SCHAR_MAX) {
	    Tcl_ObjSetVar2(interp, linkPtr->varName, NULL, ObjValue(linkPtr),
		    TCL_GLOBAL_ONLY);
	    return (char *) "variable must have char value";
	}
	linkPtr->lastValue.c = (char)valueInt;
	LinkedVar(char) = linkPtr->lastValue.c;
	break;

    case TCL_LINK_UCHAR:
	if (Tcl_GetIntFromObj(NULL, valueObj, &valueInt) != TCL_OK
		|| valueInt < 0 || valueInt > UCHAR_MAX) {
	    Tcl_ObjSetVar2(interp, linkPtr->varName, NULL, ObjValue(linkPtr),
		    TCL_GLOBAL_ONLY);
	    return (char *) "variable must have unsigned char value";
	}
	linkPtr->lastValue.uc = (unsigned char) valueInt;
	LinkedVar(unsigned char) = linkPtr->lastValue.uc;
	break;

    case TCL_LINK_SHORT:
	if (Tcl_GetIntFromObj(NULL, valueObj, &valueInt) != TCL_OK
		|| valueInt < SHRT_MIN || valueInt > SHRT_MAX) {
	    Tcl_ObjSetVar2(interp, linkPtr->varName, NULL, ObjValue(linkPtr),
		    TCL_GLOBAL_ONLY);
	    return (char *) "variable must have short value";
	}
	linkPtr->lastValue.s = (short)valueInt;
	LinkedVar(short) = linkPtr->lastValue.s;
	break;

    case TCL_LINK_USHORT:
	if (Tcl_GetIntFromObj(NULL, valueObj, &valueInt) != TCL_OK
		|| valueInt < 0 || valueInt > USHRT_MAX) {
	    Tcl_ObjSetVar2(interp, linkPtr->varName, NULL, ObjValue(linkPtr),
		    TCL_GLOBAL_ONLY);
	    return (char *) "variable must have unsigned short value";
	}
	linkPtr->lastValue.us = (unsigned short)valueInt;
	LinkedVar(unsigned short) = linkPtr->lastValue.us;
	break;

    case TCL_LINK_UINT:
	if (Tcl_GetWideIntFromObj(NULL, valueObj, &valueWide) != TCL_OK
		|| valueWide < 0 || valueWide > UINT_MAX) {
	    Tcl_ObjSetVar2(interp, linkPtr->varName, NULL, ObjValue(linkPtr),
		    TCL_GLOBAL_ONLY);
	    return (char *) "variable must have unsigned int value";
	} else {
	    linkPtr->lastValue.ui = (unsigned int)valueWide;
	}
	LinkedVar(unsigned int) = linkPtr->lastValue.ui;
	break;

    case TCL_LINK_LONG:
	if (Tcl_GetWideIntFromObj(NULL, valueObj, &valueWide) != TCL_OK
		|| valueWide < LONG_MIN || valueWide > LONG_MAX) {
	    Tcl_ObjSetVar2(interp, linkPtr->varName, NULL, ObjValue(linkPtr),
		    TCL_GLOBAL_ONLY);
	    return (char *) "variable must have long value";
	} else {
	    linkPtr->lastValue.l = (long)valueWide;
	}
	LinkedVar(long) = linkPtr->lastValue.l;
	break;

    case TCL_LINK_ULONG:
	if (Tcl_GetWideIntFromObj(NULL, valueObj, &valueWide) != TCL_OK
		|| valueWide < 0 || (Tcl_WideUInt) valueWide > ULONG_MAX) {
	    Tcl_ObjSetVar2(interp, linkPtr->varName, NULL, ObjValue(linkPtr),
		    TCL_GLOBAL_ONLY);
	    return (char *) "variable must have unsigned long value";
	} else {
	    linkPtr->lastValue.ul = (unsigned long)valueWide;
	}
	LinkedVar(unsigned long) = linkPtr->lastValue.ul;
	break;

    case TCL_LINK_WIDE_UINT:
	/*
	 * FIXME: represent as a bignum.
	 */
	if (Tcl_GetWideIntFromObj(NULL, valueObj, &valueWide) != TCL_OK) {
	    Tcl_ObjSetVar2(interp, linkPtr->varName, NULL, ObjValue(linkPtr),
		    TCL_GLOBAL_ONLY);
	    return (char *) "variable must have unsigned wide int value";
	} else {
	    linkPtr->lastValue.uw = (Tcl_WideUInt)valueWide;
	}
	LinkedVar(Tcl_WideUInt) = linkPtr->lastValue.uw;
	break;

    case TCL_LINK_FLOAT:
	if (Tcl_GetDoubleFromObj(NULL, valueObj, &valueDouble) != TCL_OK
		|| valueDouble < -FLT_MAX || valueDouble > FLT_MAX) {
	    Tcl_ObjSetVar2(interp, linkPtr->varName, NULL, ObjValue(linkPtr),
		    TCL_GLOBAL_ONLY);
	    return (char *) "variable must have float value";
	} else {
	    linkPtr->lastValue.f = (float)valueDouble;
	}
	LinkedVar(float) = linkPtr->lastValue.f;
	break;

    case TCL_LINK_STRING:
	value = TclGetStringFromObj(valueObj, &valueLength);
	valueLength++;
	pp = (char **) linkPtr->addr;

	*pp = ckrealloc(*pp, valueLength);
	memcpy(*pp, value, (unsigned) valueLength);
	break;

    default:
	return (char *) "internal error: bad linked variable type";
    }
    return NULL;
}

/*
 *----------------------------------------------------------------------
 *
 * ObjValue --
 *
 *	Converts the value of a C variable to a Tcl_Obj* for use in a Tcl
 *	variable to which it is linked.
 *
 * Results:
 *	The return value is a pointer to a Tcl_Obj that represents the value
 *	of the C variable given by linkPtr.
 *
 * Side effects:
 *	None.
 *
 *----------------------------------------------------------------------
 */

static Tcl_Obj *
ObjValue(
    Link *linkPtr)		/* Structure describing linked variable. */
{
    char *p;
    Tcl_Obj *resultObj;

    switch (linkPtr->type) {
    case TCL_LINK_INT:
	linkPtr->lastValue.i = LinkedVar(int);
	return Tcl_NewIntObj(linkPtr->lastValue.i);
    case TCL_LINK_WIDE_INT:
	linkPtr->lastValue.w = LinkedVar(Tcl_WideInt);
	return Tcl_NewWideIntObj(linkPtr->lastValue.w);
    case TCL_LINK_DOUBLE:
	linkPtr->lastValue.d = LinkedVar(double);
	return Tcl_NewDoubleObj(linkPtr->lastValue.d);
    case TCL_LINK_BOOLEAN:
	linkPtr->lastValue.i = LinkedVar(int);
	return Tcl_NewBooleanObj(linkPtr->lastValue.i);
    case TCL_LINK_CHAR:
	linkPtr->lastValue.c = LinkedVar(char);
	return Tcl_NewIntObj(linkPtr->lastValue.c);
    case TCL_LINK_UCHAR:
	linkPtr->lastValue.uc = LinkedVar(unsigned char);
	return Tcl_NewIntObj(linkPtr->lastValue.uc);
    case TCL_LINK_SHORT:
	linkPtr->lastValue.s = LinkedVar(short);
	return Tcl_NewIntObj(linkPtr->lastValue.s);
    case TCL_LINK_USHORT:
	linkPtr->lastValue.us = LinkedVar(unsigned short);
	return Tcl_NewIntObj(linkPtr->lastValue.us);
    case TCL_LINK_UINT:
	linkPtr->lastValue.ui = LinkedVar(unsigned int);
	return Tcl_NewWideIntObj((Tcl_WideInt) linkPtr->lastValue.ui);
    case TCL_LINK_LONG:
	linkPtr->lastValue.l = LinkedVar(long);
	return Tcl_NewWideIntObj((Tcl_WideInt) linkPtr->lastValue.l);
    case TCL_LINK_ULONG:
	linkPtr->lastValue.ul = LinkedVar(unsigned long);
	return Tcl_NewWideIntObj((Tcl_WideInt) linkPtr->lastValue.ul);
    case TCL_LINK_FLOAT:
	linkPtr->lastValue.f = LinkedVar(float);
	return Tcl_NewDoubleObj(linkPtr->lastValue.f);
    case TCL_LINK_WIDE_UINT:
	linkPtr->lastValue.uw = LinkedVar(Tcl_WideUInt);
	/*
	 * FIXME: represent as a bignum.
	 */
	return Tcl_NewWideIntObj((Tcl_WideInt) linkPtr->lastValue.uw);
    case TCL_LINK_STRING:
	p = LinkedVar(char *);
	if (p == NULL) {
	    TclNewLiteralStringObj(resultObj, "NULL");
	    return resultObj;
	}
	return Tcl_NewStringObj(p, -1);

    /*
     * This code only gets executed if the link type is unknown (shouldn't
     * ever happen).
     */

    default:
	TclNewLiteralStringObj(resultObj, "??");
	return resultObj;
    }
}

/*
 * Local Variables:
 * mode: c
 * c-basic-offset: 4
 * fill-column: 78
 * End:
 */<|MERGE_RESOLUTION|>--- conflicted
+++ resolved
@@ -414,12 +414,8 @@
 		return (char *) "variable must have real value";
 #ifdef ACCEPT_NAN
 	    } else {
-		linkPtr->lastValue.d = valueObj->internalRep.doubleValue;
+		linkPtr->lastValue.d = irPtr->doubleValue;
 	    }
-<<<<<<< HEAD
-	    linkPtr->lastValue.d = irPtr->doubleValue;
-=======
->>>>>>> 4206d5a4
 #endif
 	}
 	LinkedVar(double) = linkPtr->lastValue.d;
