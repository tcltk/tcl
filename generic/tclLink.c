/*
 * tclLink.c --
 *
 *	This file implements linked variables (a C variable that is tied to a
 *	Tcl variable). The idea of linked variables was first suggested by
 *	Andreas Stolcke and this implementation is based heavily on a
 *	prototype implementation provided by him.
 *
 * Copyright (c) 1993 The Regents of the University of California.
 * Copyright (c) 1994-1997 Sun Microsystems, Inc.
 *
 * See the file "license.terms" for information on usage and redistribution of
 * this file, and for a DISCLAIMER OF ALL WARRANTIES.
 */

#include "tclInt.h"

/*
 * For each linked variable there is a data structure of the following type,
 * which describes the link and is the clientData for the trace set on the Tcl
 * variable.
 */

typedef struct Link {
    Tcl_Interp *interp;		/* Interpreter containing Tcl variable. */
    Tcl_Obj *varName;		/* Name of variable (must be global). This is
				 * needed during trace callbacks, since the
				 * actual variable may be aliased at that time
				 * via upvar. */
    char *addr;			/* Location of C variable. */
    int type;			/* Type of link (TCL_LINK_INT, etc.). */
    union {
	char c;
	unsigned char uc;
	int i;
	unsigned int ui;
	short s;
	unsigned short us;
	Tcl_WideInt w;
	Tcl_WideUInt uw;
	float f;
	double d;
    } lastValue;		/* Last known value of C variable; used to
				 * avoid string conversions. */
    int flags;			/* Miscellaneous one-bit values; see below for
				 * definitions. */
} Link;

/*
 * Definitions for flag bits:
 * LINK_READ_ONLY -		1 means errors should be generated if Tcl
 *				script attempts to write variable.
 * LINK_BEING_UPDATED -		1 means that a call to Tcl_UpdateLinkedVar is
 *				in progress for this variable, so trace
 *				callbacks on the variable should be ignored.
 */

#define LINK_READ_ONLY		1
#define LINK_BEING_UPDATED	2

#ifndef TCL_NO_DEPRECATED
/* Within tclLink.c, we need legacy values for those two. Can be removed in Tcl 9 */
#undef TCL_LINK_LONG
#define TCL_LINK_LONG		11
#undef TCL_LINK_ULONG
#define TCL_LINK_ULONG		12
#endif /* TCL_NO_DEPRECATED */

/*
 * Forward references to functions defined later in this file:
 */

static char *		LinkTraceProc(ClientData clientData,Tcl_Interp *interp,
			    const char *name1, const char *name2, int flags);
static Tcl_Obj *	ObjValue(Link *linkPtr);
static int		GetInvalidIntFromObj(Tcl_Obj *objPtr, int *intPtr);
static int		GetInvalidDoubleFromObj(Tcl_Obj *objPtr, double *doublePtr);

/*
 * Convenience macro for accessing the value of the C variable pointed to by a
 * link. Note that this macro produces something that may be regarded as an
 * lvalue or rvalue; it may be assigned to as well as read. Also note that
 * this macro assumes the name of the variable being accessed (linkPtr); this
 * is not strictly a good thing, but it keeps the code much shorter and
 * cleaner.
 */

#define LinkedVar(type) (*(type *) linkPtr->addr)

/*
 *----------------------------------------------------------------------
 *
 * Tcl_LinkVar --
 *
 *	Link a C variable to a Tcl variable so that changes to either one
 *	causes the other to change.
 *
 * Results:
 *	The return value is TCL_OK if everything went well or TCL_ERROR if an
 *	error occurred (the interp's result is also set after errors).
 *
 * Side effects:
 *	The value at *addr is linked to the Tcl variable "varName", using
 *	"type" to convert between string values for Tcl and binary values for
 *	*addr.
 *
 *----------------------------------------------------------------------
 */

int
Tcl_LinkVar(
    Tcl_Interp *interp,		/* Interpreter in which varName exists. */
    const char *varName,	/* Name of a global variable in interp. */
    char *addr,			/* Address of a C variable to be linked to
				 * varName. */
    int type)			/* Type of C variable: TCL_LINK_INT, etc. Also
				 * may have TCL_LINK_READ_ONLY OR'ed in. */
{
    Tcl_Obj *objPtr;
    Link *linkPtr;
    int code;

    linkPtr = (Link *) Tcl_VarTraceInfo2(interp, varName, NULL,
	    TCL_GLOBAL_ONLY, LinkTraceProc, (ClientData) NULL);
    if (linkPtr != NULL) {
	Tcl_SetObjResult(interp, Tcl_ObjPrintf(
		"variable '%s' is already linked", varName));
	return TCL_ERROR;
    }

    linkPtr = ckalloc(sizeof(Link));
    linkPtr->interp = interp;
    linkPtr->varName = Tcl_NewStringObj(varName, -1);
    Tcl_IncrRefCount(linkPtr->varName);
    linkPtr->addr = addr;
    linkPtr->type = type & ~TCL_LINK_READ_ONLY;
#ifndef TCL_NO_DEPRECATED
    if (linkPtr->type == TCL_LINK_LONG) {
	linkPtr->type = ((sizeof(long) != sizeof(int)) ? TCL_LINK_WIDE_INT : TCL_LINK_INT);
    } else if (linkPtr->type == TCL_LINK_ULONG) {
	linkPtr->type = ((sizeof(long) != sizeof(int)) ? TCL_LINK_WIDE_UINT : TCL_LINK_UINT);
    }
#endif /* TCL_NO_DEPRECATED */
    if (type & TCL_LINK_READ_ONLY) {
	linkPtr->flags = LINK_READ_ONLY;
    } else {
	linkPtr->flags = 0;
    }
    objPtr = ObjValue(linkPtr);
    if (Tcl_ObjSetVar2(interp, linkPtr->varName, NULL, objPtr,
	    TCL_GLOBAL_ONLY|TCL_LEAVE_ERR_MSG) == NULL) {
	Tcl_DecrRefCount(linkPtr->varName);
	ckfree(linkPtr);
	return TCL_ERROR;
    }
    code = Tcl_TraceVar2(interp, varName, NULL,
	    TCL_GLOBAL_ONLY|TCL_TRACE_READS|TCL_TRACE_WRITES|TCL_TRACE_UNSETS,
	    LinkTraceProc, linkPtr);
    if (code != TCL_OK) {
	Tcl_DecrRefCount(linkPtr->varName);
	ckfree(linkPtr);
    }
    return code;
}

/*
 *----------------------------------------------------------------------
 *
 * Tcl_UnlinkVar --
 *
 *	Destroy the link between a Tcl variable and a C variable.
 *
 * Results:
 *	None.
 *
 * Side effects:
 *	If "varName" was previously linked to a C variable, the link is broken
 *	to make the variable independent. If there was no previous link for
 *	"varName" then nothing happens.
 *
 *----------------------------------------------------------------------
 */

void
Tcl_UnlinkVar(
    Tcl_Interp *interp,		/* Interpreter containing variable to unlink */
    const char *varName)	/* Global variable in interp to unlink. */
{
    Link *linkPtr = (Link *) Tcl_VarTraceInfo2(interp, varName, NULL,
	    TCL_GLOBAL_ONLY, LinkTraceProc, NULL);

    if (linkPtr == NULL) {
	return;
    }
    Tcl_UntraceVar2(interp, varName, NULL,
	    TCL_GLOBAL_ONLY|TCL_TRACE_READS|TCL_TRACE_WRITES|TCL_TRACE_UNSETS,
	    LinkTraceProc, linkPtr);
    Tcl_DecrRefCount(linkPtr->varName);
    ckfree(linkPtr);
}

/*
 *----------------------------------------------------------------------
 *
 * Tcl_UpdateLinkedVar --
 *
 *	This function is invoked after a linked variable has been changed by C
 *	code. It updates the Tcl variable so that traces on the variable will
 *	trigger.
 *
 * Results:
 *	None.
 *
 * Side effects:
 *	The Tcl variable "varName" is updated from its C value, causing traces
 *	on the variable to trigger.
 *
 *----------------------------------------------------------------------
 */

void
Tcl_UpdateLinkedVar(
    Tcl_Interp *interp,		/* Interpreter containing variable. */
    const char *varName)	/* Name of global variable that is linked. */
{
    Link *linkPtr = (Link *) Tcl_VarTraceInfo2(interp, varName, NULL,
	    TCL_GLOBAL_ONLY, LinkTraceProc, NULL);
    int savedFlag;

    if (linkPtr == NULL) {
	return;
    }
    savedFlag = linkPtr->flags & LINK_BEING_UPDATED;
    linkPtr->flags |= LINK_BEING_UPDATED;
    Tcl_ObjSetVar2(interp, linkPtr->varName, NULL, ObjValue(linkPtr),
	    TCL_GLOBAL_ONLY);
    /*
     * Callback may have unlinked the variable. [Bug 1740631]
     */
    linkPtr = (Link *) Tcl_VarTraceInfo2(interp, varName, NULL,
	    TCL_GLOBAL_ONLY, LinkTraceProc, NULL);
    if (linkPtr != NULL) {
	linkPtr->flags = (linkPtr->flags & ~LINK_BEING_UPDATED) | savedFlag;
    }
}

/*
 *----------------------------------------------------------------------
 *
 * LinkTraceProc --
 *
 *	This function is invoked when a linked Tcl variable is read, written,
 *	or unset from Tcl. It's responsible for keeping the C variable in sync
 *	with the Tcl variable.
 *
 * Results:
 *	If all goes well, NULL is returned; otherwise an error message is
 *	returned.
 *
 * Side effects:
 *	The C variable may be updated to make it consistent with the Tcl
 *	variable, or the Tcl variable may be overwritten to reject a
 *	modification.
 *
 *----------------------------------------------------------------------
 */

static char *
LinkTraceProc(
    ClientData clientData,	/* Contains information about the link. */
    Tcl_Interp *interp,		/* Interpreter containing Tcl variable. */
    const char *name1,		/* First part of variable name. */
    const char *name2,		/* Second part of variable name. */
    int flags)			/* Miscellaneous additional information. */
{
    Link *linkPtr = clientData;
    int changed;
    size_t valueLength;
    const char *value;
    char **pp;
    Tcl_Obj *valueObj;
    int valueInt;
    Tcl_WideInt valueWide;
    double valueDouble;

    /*
     * If the variable is being unset, then just re-create it (with a trace)
     * unless the whole interpreter is going away.
     */

    if (flags & TCL_TRACE_UNSETS) {
	if (Tcl_InterpDeleted(interp)) {
	    Tcl_DecrRefCount(linkPtr->varName);
	    ckfree(linkPtr);
	} else if (flags & TCL_TRACE_DESTROYED) {
	    Tcl_ObjSetVar2(interp, linkPtr->varName, NULL, ObjValue(linkPtr),
		    TCL_GLOBAL_ONLY);
	    Tcl_TraceVar2(interp, Tcl_GetString(linkPtr->varName), NULL,
		    TCL_GLOBAL_ONLY|TCL_TRACE_READS|TCL_TRACE_WRITES
		    |TCL_TRACE_UNSETS, LinkTraceProc, linkPtr);
	}
	return NULL;
    }

    /*
     * If we were invoked because of a call to Tcl_UpdateLinkedVar, then don't
     * do anything at all. In particular, we don't want to get upset that the
     * variable is being modified, even if it is supposed to be read-only.
     */

    if (linkPtr->flags & LINK_BEING_UPDATED) {
	return NULL;
    }

    /*
     * For read accesses, update the Tcl variable if the C variable has
     * changed since the last time we updated the Tcl variable.
     */

    if (flags & TCL_TRACE_READS) {
	switch (linkPtr->type) {
	case TCL_LINK_INT:
#ifndef TCL_NO_DEPRECATED
	case TCL_LINK_BOOLEAN:
#endif
	    changed = (LinkedVar(int) != linkPtr->lastValue.i);
	    break;
	case TCL_LINK_DOUBLE:
	    changed = (LinkedVar(double) != linkPtr->lastValue.d);
	    break;
	case TCL_LINK_WIDE_INT:
	    changed = (LinkedVar(Tcl_WideInt) != linkPtr->lastValue.w);
	    break;
	case TCL_LINK_WIDE_UINT:
	    changed = (LinkedVar(Tcl_WideUInt) != linkPtr->lastValue.uw);
	    break;
	case TCL_LINK_CHAR:
	    changed = (LinkedVar(char) != linkPtr->lastValue.c);
	    break;
	case TCL_LINK_UCHAR:
	    changed = (LinkedVar(unsigned char) != linkPtr->lastValue.uc);
	    break;
	case TCL_LINK_SHORT:
	    changed = (LinkedVar(short) != linkPtr->lastValue.s);
	    break;
	case TCL_LINK_USHORT:
	    changed = (LinkedVar(unsigned short) != linkPtr->lastValue.us);
	    break;
	case TCL_LINK_UINT:
	    changed = (LinkedVar(unsigned int) != linkPtr->lastValue.ui);
	    break;
	case TCL_LINK_FLOAT:
	    changed = (LinkedVar(float) != linkPtr->lastValue.f);
	    break;
	case TCL_LINK_STRING:
	    changed = 1;
	    break;
	default:
	    return (char *) "internal error: bad linked variable type";
	}
	if (changed) {
	    Tcl_ObjSetVar2(interp, linkPtr->varName, NULL, ObjValue(linkPtr),
		    TCL_GLOBAL_ONLY);
	}
	return NULL;
    }

    /*
     * For writes, first make sure that the variable is writable. Then convert
     * the Tcl value to C if possible. If the variable isn't writable or can't
     * be converted, then restore the varaible's old value and return an
     * error. Another tricky thing: we have to save and restore the interp's
     * result, since the variable access could occur when the result has been
     * partially set.
     */

    if (linkPtr->flags & LINK_READ_ONLY) {
	Tcl_ObjSetVar2(interp, linkPtr->varName, NULL, ObjValue(linkPtr),
		TCL_GLOBAL_ONLY);
	return (char *) "linked variable is read-only";
    }
    valueObj = Tcl_ObjGetVar2(interp, linkPtr->varName,NULL, TCL_GLOBAL_ONLY);
    if (valueObj == NULL) {
	/*
	 * This shouldn't ever happen.
	 */

	return (char *) "internal error: linked variable couldn't be read";
    }

    switch (linkPtr->type) {
    case TCL_LINK_INT:
	if (Tcl_GetIntFromObj(NULL, valueObj, &linkPtr->lastValue.i)
		!= TCL_OK) {
	    if (GetInvalidIntFromObj(valueObj, &linkPtr->lastValue.i) != TCL_OK) {
		Tcl_ObjSetVar2(interp, linkPtr->varName, NULL, ObjValue(linkPtr),
		    TCL_GLOBAL_ONLY);
		return (char *) "variable must have integer or boolean value";
	    }
	}
	LinkedVar(int) = linkPtr->lastValue.i;
	break;

    case TCL_LINK_WIDE_INT:
	if (Tcl_GetWideIntFromObj(NULL, valueObj, &linkPtr->lastValue.w)
		!= TCL_OK) {
	    if (GetInvalidIntFromObj(valueObj, &valueInt) != TCL_OK) {
		Tcl_ObjSetVar2(interp, linkPtr->varName, NULL, ObjValue(linkPtr),
		    TCL_GLOBAL_ONLY);
		return (char *) "variable must have integer or boolean value";
	    }
	    linkPtr->lastValue.w = (Tcl_WideInt) valueInt;
	}
	LinkedVar(Tcl_WideInt) = linkPtr->lastValue.w;
	break;

    case TCL_LINK_DOUBLE:
	if (Tcl_GetDoubleFromObj(NULL, valueObj, &linkPtr->lastValue.d)
		!= TCL_OK) {
#ifdef ACCEPT_NAN
	    if (valueObj->typePtr != &tclDoubleType) {
#endif
		if (GetInvalidDoubleFromObj(valueObj, &linkPtr->lastValue.d)
			!= TCL_OK) {
		    Tcl_ObjSetVar2(interp, linkPtr->varName, NULL, ObjValue(linkPtr),
			TCL_GLOBAL_ONLY);
		    return (char *) "variable must have real value";
		}
#ifdef ACCEPT_NAN
	    }
	    linkPtr->lastValue.d = valueObj->internalRep.doubleValue;
#endif
	}
	LinkedVar(double) = linkPtr->lastValue.d;
	break;

#ifndef TCL_NO_DEPRECATED
    case TCL_LINK_BOOLEAN:
	if (Tcl_GetBooleanFromObj(NULL, valueObj, &linkPtr->lastValue.i)
		!= TCL_OK) {
	    Tcl_ObjSetVar2(interp, linkPtr->varName, NULL, ObjValue(linkPtr),
		    TCL_GLOBAL_ONLY);
	    return (char *) "variable must have boolean value";
	}
	LinkedVar(int) = linkPtr->lastValue.i;
	break;
#endif

    case TCL_LINK_CHAR:
	if (Tcl_GetIntFromObj(NULL, valueObj, &valueInt) != TCL_OK
		|| valueInt < SCHAR_MIN || valueInt > SCHAR_MAX) {
	    if (GetInvalidIntFromObj(valueObj, &valueInt) != TCL_OK) {
		Tcl_ObjSetVar2(interp, linkPtr->varName, NULL, ObjValue(linkPtr),
			TCL_GLOBAL_ONLY);
		return (char *) "variable must have char or boolean value";
	    }
	}
	linkPtr->lastValue.c = (char)valueInt;
	LinkedVar(char) = linkPtr->lastValue.c;
	break;

    case TCL_LINK_UCHAR:
	if (Tcl_GetIntFromObj(NULL, valueObj, &valueInt) != TCL_OK
		|| valueInt < 0 || valueInt > UCHAR_MAX) {
	    if (GetInvalidIntFromObj(valueObj, &valueInt) != TCL_OK) {
		Tcl_ObjSetVar2(interp, linkPtr->varName, NULL, ObjValue(linkPtr),
			TCL_GLOBAL_ONLY);
		return (char *) "variable must have unsigned char or boolean value";
	    }
	}
	linkPtr->lastValue.uc = (unsigned char) valueInt;
	LinkedVar(unsigned char) = linkPtr->lastValue.uc;
	break;

    case TCL_LINK_SHORT:
	if (Tcl_GetIntFromObj(NULL, valueObj, &valueInt) != TCL_OK
		|| valueInt < SHRT_MIN || valueInt > SHRT_MAX) {
	    if (GetInvalidIntFromObj(valueObj, &valueInt) != TCL_OK) {
		Tcl_ObjSetVar2(interp, linkPtr->varName, NULL, ObjValue(linkPtr),
			TCL_GLOBAL_ONLY);
		return (char *) "variable must have short or boolean value";
	    }
	}
	linkPtr->lastValue.s = (short)valueInt;
	LinkedVar(short) = linkPtr->lastValue.s;
	break;

    case TCL_LINK_USHORT:
	if (Tcl_GetIntFromObj(NULL, valueObj, &valueInt) != TCL_OK
		|| valueInt < 0 || valueInt > USHRT_MAX) {
	    if (GetInvalidIntFromObj(valueObj, &valueInt) != TCL_OK) {
		Tcl_ObjSetVar2(interp, linkPtr->varName, NULL, ObjValue(linkPtr),
			TCL_GLOBAL_ONLY);
		return (char *) "variable must have unsigned short or boolean value";
	    }
	}
	linkPtr->lastValue.us = (unsigned short)valueInt;
	LinkedVar(unsigned short) = linkPtr->lastValue.us;
	break;

    case TCL_LINK_UINT:
	if (Tcl_GetWideIntFromObj(NULL, valueObj, &valueWide) != TCL_OK
		|| valueWide < 0 || valueWide > UINT_MAX) {
	    if (GetInvalidIntFromObj(valueObj, &valueInt) != TCL_OK) {
		Tcl_ObjSetVar2(interp, linkPtr->varName, NULL, ObjValue(linkPtr),
			TCL_GLOBAL_ONLY);
		return (char *) "variable must have unsigned int or boolean value";
	    }
	    linkPtr->lastValue.ui = (unsigned int)valueInt;
	} else {
	    linkPtr->lastValue.ui = (unsigned int)valueWide;
	}
	LinkedVar(unsigned int) = linkPtr->lastValue.ui;
	break;

    case TCL_LINK_WIDE_UINT:
	/*
	 * FIXME: represent as a bignum.
	 */
	if (Tcl_GetWideIntFromObj(NULL, valueObj, &valueWide) != TCL_OK) {
	    if (GetInvalidIntFromObj(valueObj, &valueInt) != TCL_OK) {
		Tcl_ObjSetVar2(interp, linkPtr->varName, NULL, ObjValue(linkPtr),
			TCL_GLOBAL_ONLY);
		return (char *) "variable must have unsigned wide int or boolean value";
	    }
	    linkPtr->lastValue.uw = (Tcl_WideUInt)valueInt;
	} else {
	    linkPtr->lastValue.uw = (Tcl_WideUInt)valueWide;
	}
	LinkedVar(Tcl_WideUInt) = linkPtr->lastValue.uw;
	break;

    case TCL_LINK_FLOAT:
	if (Tcl_GetDoubleFromObj(NULL, valueObj, &valueDouble) != TCL_OK
		|| valueDouble < -FLT_MAX || valueDouble > FLT_MAX) {
	    if (GetInvalidDoubleFromObj(valueObj, &valueDouble)
		    != TCL_OK) {
		Tcl_ObjSetVar2(interp, linkPtr->varName, NULL, ObjValue(linkPtr),
			TCL_GLOBAL_ONLY);
		return (char *) "variable must have float value";
	    }
	}
	linkPtr->lastValue.f = (float)valueDouble;
	LinkedVar(float) = linkPtr->lastValue.f;
	break;

    case TCL_LINK_STRING:
	value = TclGetString(valueObj);
	valueLength = valueObj->length + 1;
	pp = (char **) linkPtr->addr;

	*pp = ckrealloc(*pp, valueLength);
	memcpy(*pp, value, valueLength);
	break;

    default:
	return (char *) "internal error: bad linked variable type";
    }
    return NULL;
}

/*
 *----------------------------------------------------------------------
 *
 * ObjValue --
 *
 *	Converts the value of a C variable to a Tcl_Obj* for use in a Tcl
 *	variable to which it is linked.
 *
 * Results:
 *	The return value is a pointer to a Tcl_Obj that represents the value
 *	of the C variable given by linkPtr.
 *
 * Side effects:
 *	None.
 *
 *----------------------------------------------------------------------
 */

static Tcl_Obj *
ObjValue(
    Link *linkPtr)		/* Structure describing linked variable. */
{
    char *p;
    Tcl_Obj *resultObj;

    switch (linkPtr->type) {
    case TCL_LINK_INT:
	linkPtr->lastValue.i = LinkedVar(int);
	return Tcl_NewIntObj(linkPtr->lastValue.i);
    case TCL_LINK_WIDE_INT:
	linkPtr->lastValue.w = LinkedVar(Tcl_WideInt);
	return Tcl_NewWideIntObj(linkPtr->lastValue.w);
    case TCL_LINK_DOUBLE:
	linkPtr->lastValue.d = LinkedVar(double);
	return Tcl_NewDoubleObj(linkPtr->lastValue.d);
#ifndef TCL_NO_DEPRECATED
    case TCL_LINK_BOOLEAN:
	linkPtr->lastValue.i = LinkedVar(int);
	return Tcl_NewBooleanObj(linkPtr->lastValue.i);
#endif
    case TCL_LINK_CHAR:
	linkPtr->lastValue.c = LinkedVar(char);
	return Tcl_NewIntObj(linkPtr->lastValue.c);
    case TCL_LINK_UCHAR:
	linkPtr->lastValue.uc = LinkedVar(unsigned char);
	return Tcl_NewIntObj(linkPtr->lastValue.uc);
    case TCL_LINK_SHORT:
	linkPtr->lastValue.s = LinkedVar(short);
	return Tcl_NewIntObj(linkPtr->lastValue.s);
    case TCL_LINK_USHORT:
	linkPtr->lastValue.us = LinkedVar(unsigned short);
	return Tcl_NewIntObj(linkPtr->lastValue.us);
    case TCL_LINK_UINT:
	linkPtr->lastValue.ui = LinkedVar(unsigned int);
	return Tcl_NewWideIntObj((Tcl_WideInt) linkPtr->lastValue.ui);
    case TCL_LINK_FLOAT:
	linkPtr->lastValue.f = LinkedVar(float);
	return Tcl_NewDoubleObj(linkPtr->lastValue.f);
    case TCL_LINK_WIDE_UINT:
	linkPtr->lastValue.uw = LinkedVar(Tcl_WideUInt);
	/*
	 * FIXME: represent as a bignum.
	 */
	return Tcl_NewWideIntObj((Tcl_WideInt) linkPtr->lastValue.uw);
    case TCL_LINK_STRING:
	p = LinkedVar(char *);
	if (p == NULL) {
	    TclNewLiteralStringObj(resultObj, "NULL");
	    return resultObj;
	}
	return Tcl_NewStringObj(p, -1);

    /*
     * This code only gets executed if the link type is unknown (shouldn't
     * ever happen).
     */

    default:
	TclNewLiteralStringObj(resultObj, "??");
	return resultObj;
    }
}

static int SetInvalidRealFromAny(Tcl_Interp *interp, Tcl_Obj *objPtr);

static Tcl_ObjType invalidRealType = {
    "invalidReal",			/* name */
    NULL,				/* freeIntRepProc */
    NULL,				/* dupIntRepProc */
    NULL,				/* updateStringProc */
    SetInvalidRealFromAny		/* setFromAnyProc */
};

static int
SetInvalidRealFromAny(Tcl_Interp *interp, Tcl_Obj *objPtr) {
    const char *str;
    const char *endPtr;

    str = TclGetString(objPtr);
    if ((objPtr->length == 1) && (str[0] == '.')){
	objPtr->typePtr = &invalidRealType;
	objPtr->internalRep.doubleValue = 0.0;
	return TCL_OK;
    }
    if (TclParseNumber(NULL, objPtr, NULL, str, objPtr->length, &endPtr,
	    TCL_PARSE_DECIMAL_ONLY) == TCL_OK) {
	/* If number is followed by [eE][+-]?, then it is an invalid
	 * double, but it could be the start of a valid double. */
	if (*endPtr == 'e' || *endPtr == 'E') {
	    ++endPtr;
	    if (*endPtr == '+' || *endPtr == '-') ++endPtr;
	    if (*endPtr == 0) {
		double doubleValue = 0.0;
		Tcl_GetDoubleFromObj(NULL, objPtr, &doubleValue);
		TclFreeIntRep(objPtr);
		objPtr->typePtr = &invalidRealType;
		objPtr->internalRep.doubleValue = doubleValue;
		return TCL_OK;
	    }
	}
    }
    return TCL_ERROR;
}


/*
<<<<<<< HEAD
 * This function checks for integer or boolean representations,
 * which are valid when linking with C variables, but which are
 * invalid in other contexts in Tcl. Handled are "", "0x", "0b"
 * and "0o" (upperand lowercase). See bug [39f6304c2e].
=======
 * This function checks for integer representations, which are valid
 * when linking with C variables, but which are invalid in other
 * contexts in Tcl. Handled are "+", "-", "", "0x", "0b" and "0o"
 * (upperand lowercase). See bug [39f6304c2e].
>>>>>>> 19e0981d
 */
int
GetInvalidIntFromObj(Tcl_Obj *objPtr, int *intPtr)
{
    const char *str = TclGetString(objPtr);

    if ((objPtr->length == 0) ||
	    ((objPtr->length == 2) && (str[0] == '0') && strchr("xXbBoO", str[1]))) {
	*intPtr = 0;
	return TCL_OK;
    } else if ((objPtr->length == 1) && strchr("+-", str[0])) {
	*intPtr = (str[0] == '+');
	return TCL_OK;
    }
    return Tcl_GetBooleanFromObj(NULL, objPtr, intPtr);
}

/*
 * This function checks for double representations, which are valid
 * when linking with C variables, but which are invalid in other
<<<<<<< HEAD
 * contexts in Tcl. Handled are booleans, ".", "0x", "0b" and "0o"
=======
 * contexts in Tcl. Handled are "+", "-", "", ".", "0x", "0b" and "0o"
>>>>>>> 19e0981d
 * (upper- and lowercase) and sequences like "1e-". See bug [39f6304c2e].
 */
int
GetInvalidDoubleFromObj(Tcl_Obj *objPtr,
				double *doublePtr)
{
    int intValue;

    if (objPtr->typePtr == &invalidRealType) {
<<<<<<< HEAD
	*doublePtr = objPtr->internalRep.doubleValue;
	return TCL_OK;
=======
	goto gotdouble;
>>>>>>> 19e0981d
    }
    if (GetInvalidIntFromObj(objPtr, &intValue) == TCL_OK) {
	*doublePtr = (double) intValue;
	return TCL_OK;
    }
    if (SetInvalidRealFromAny(NULL, objPtr) == TCL_OK) {
<<<<<<< HEAD
=======
    gotdouble:
>>>>>>> 19e0981d
	*doublePtr = objPtr->internalRep.doubleValue;
	return TCL_OK;
    }
    return TCL_ERROR;
}

/*
 * Local Variables:
 * mode: c
 * c-basic-offset: 4
 * fill-column: 78
 * End:
 */<|MERGE_RESOLUTION|>--- conflicted
+++ resolved
@@ -690,17 +690,10 @@
 
 
 /*
-<<<<<<< HEAD
  * This function checks for integer or boolean representations,
  * which are valid when linking with C variables, but which are
  * invalid in other contexts in Tcl. Handled are "", "0x", "0b"
  * and "0o" (upperand lowercase). See bug [39f6304c2e].
-=======
- * This function checks for integer representations, which are valid
- * when linking with C variables, but which are invalid in other
- * contexts in Tcl. Handled are "+", "-", "", "0x", "0b" and "0o"
- * (upperand lowercase). See bug [39f6304c2e].
->>>>>>> 19e0981d
  */
 int
 GetInvalidIntFromObj(Tcl_Obj *objPtr, int *intPtr)
@@ -711,9 +704,6 @@
 	    ((objPtr->length == 2) && (str[0] == '0') && strchr("xXbBoO", str[1]))) {
 	*intPtr = 0;
 	return TCL_OK;
-    } else if ((objPtr->length == 1) && strchr("+-", str[0])) {
-	*intPtr = (str[0] == '+');
-	return TCL_OK;
     }
     return Tcl_GetBooleanFromObj(NULL, objPtr, intPtr);
 }
@@ -721,11 +711,7 @@
 /*
  * This function checks for double representations, which are valid
  * when linking with C variables, but which are invalid in other
-<<<<<<< HEAD
- * contexts in Tcl. Handled are booleans, ".", "0x", "0b" and "0o"
-=======
- * contexts in Tcl. Handled are "+", "-", "", ".", "0x", "0b" and "0o"
->>>>>>> 19e0981d
+ * contexts in Tcl. Handled are booleans, "", ".", "0x", "0b" and "0o"
  * (upper- and lowercase) and sequences like "1e-". See bug [39f6304c2e].
  */
 int
@@ -735,22 +721,14 @@
     int intValue;
 
     if (objPtr->typePtr == &invalidRealType) {
-<<<<<<< HEAD
-	*doublePtr = objPtr->internalRep.doubleValue;
-	return TCL_OK;
-=======
 	goto gotdouble;
->>>>>>> 19e0981d
     }
     if (GetInvalidIntFromObj(objPtr, &intValue) == TCL_OK) {
 	*doublePtr = (double) intValue;
 	return TCL_OK;
     }
     if (SetInvalidRealFromAny(NULL, objPtr) == TCL_OK) {
-<<<<<<< HEAD
-=======
     gotdouble:
->>>>>>> 19e0981d
 	*doublePtr = objPtr->internalRep.doubleValue;
 	return TCL_OK;
     }
