--- conflicted
+++ resolved
@@ -57,13 +57,13 @@
 
 #define LINK_READ_ONLY		1
 #define LINK_BEING_UPDATED	2
-
 #ifndef TCL_NO_DEPRECATED
+
 /* Within tclLink.c, we need legacy values for those two. Can be removed in Tcl 9 */
 #undef TCL_LINK_LONG
-#define TCL_LINK_LONG		11
+#define TCL_LINK_LONG          11
 #undef TCL_LINK_ULONG
-#define TCL_LINK_ULONG		12
+#define TCL_LINK_ULONG         12
 #endif /* TCL_NO_DEPRECATED */
 
 /*
@@ -327,9 +327,9 @@
 	case TCL_LINK_INT:
 #ifndef TCL_NO_DEPRECATED
 	case TCL_LINK_BOOLEAN:
+	    changed = (LinkedVar(int) != linkPtr->lastValue.i);
+	    break;
 #endif
-	    changed = (LinkedVar(int) != linkPtr->lastValue.i);
-	    break;
 	case TCL_LINK_DOUBLE:
 	    changed = (LinkedVar(double) != linkPtr->lastValue.d);
 	    break;
@@ -399,12 +399,7 @@
 		&& GetInvalidIntFromObj(valueObj, &linkPtr->lastValue.i) != TCL_OK) {
 	    Tcl_ObjSetVar2(interp, linkPtr->varName, NULL, ObjValue(linkPtr),
 		    TCL_GLOBAL_ONLY);
-<<<<<<< HEAD
-		return (char *) "variable must have integer or boolean value";
-	    }
-=======
-	    return (char *) "variable must have integer value";
->>>>>>> 4671050f
+	    return (char *) "variable must have integer or boolean value";
 	}
 	LinkedVar(int) = linkPtr->lastValue.i;
 	break;
@@ -414,13 +409,7 @@
 		&& GetInvalidWideFromObj(valueObj, &linkPtr->lastValue.w) != TCL_OK) {
 	    Tcl_ObjSetVar2(interp, linkPtr->varName, NULL, ObjValue(linkPtr),
 		    TCL_GLOBAL_ONLY);
-<<<<<<< HEAD
-		return (char *) "variable must have integer or boolean value";
-	    }
-	    linkPtr->lastValue.w = (Tcl_WideInt) valueInt;
-=======
-	    return (char *) "variable must have integer value";
->>>>>>> 4671050f
+	    return (char *) "variable must have integer or boolean value";
 	}
 	LinkedVar(Tcl_WideInt) = linkPtr->lastValue.w;
 	break;
@@ -458,17 +447,9 @@
 	if ((Tcl_GetIntFromObj(NULL, valueObj, &valueInt) != TCL_OK
 		&& GetInvalidIntFromObj(valueObj, &valueInt) != TCL_OK)
 		|| valueInt < SCHAR_MIN || valueInt > SCHAR_MAX) {
-<<<<<<< HEAD
-	    if (GetInvalidIntFromObj(valueObj, &valueInt) != TCL_OK) {
-		Tcl_ObjSetVar2(interp, linkPtr->varName, NULL, ObjValue(linkPtr),
-			TCL_GLOBAL_ONLY);
-		return (char *) "variable must have char or boolean value";
-	    }
-=======
-	    Tcl_ObjSetVar2(interp, linkPtr->varName, NULL, ObjValue(linkPtr),
-		    TCL_GLOBAL_ONLY);
-	    return (char *) "variable must have char value";
->>>>>>> 4671050f
+	    Tcl_ObjSetVar2(interp, linkPtr->varName, NULL, ObjValue(linkPtr),
+		    TCL_GLOBAL_ONLY);
+	    return (char *) "variable must have char or boolean value";
 	}
 	LinkedVar(char) = linkPtr->lastValue.c = (char)valueInt;
 	break;
@@ -477,17 +458,9 @@
 	if ((Tcl_GetIntFromObj(NULL, valueObj, &valueInt) != TCL_OK
 		&& GetInvalidIntFromObj(valueObj, &valueInt) != TCL_OK)
 		|| valueInt < 0 || valueInt > UCHAR_MAX) {
-<<<<<<< HEAD
-	    if (GetInvalidIntFromObj(valueObj, &valueInt) != TCL_OK) {
-		Tcl_ObjSetVar2(interp, linkPtr->varName, NULL, ObjValue(linkPtr),
-			TCL_GLOBAL_ONLY);
-		return (char *) "variable must have unsigned char or boolean value";
-	    }
-=======
-	    Tcl_ObjSetVar2(interp, linkPtr->varName, NULL, ObjValue(linkPtr),
-		    TCL_GLOBAL_ONLY);
-	    return (char *) "variable must have unsigned char value";
->>>>>>> 4671050f
+	    Tcl_ObjSetVar2(interp, linkPtr->varName, NULL, ObjValue(linkPtr),
+		    TCL_GLOBAL_ONLY);
+	    return (char *) "variable must have unsigned char or boolean value";
 	}
 	LinkedVar(unsigned char) = linkPtr->lastValue.uc = (unsigned char) valueInt;
 	break;
@@ -496,17 +469,9 @@
 	if ((Tcl_GetIntFromObj(NULL, valueObj, &valueInt) != TCL_OK
 		&& GetInvalidIntFromObj(valueObj, &valueInt) != TCL_OK)
 		|| valueInt < SHRT_MIN || valueInt > SHRT_MAX) {
-<<<<<<< HEAD
-	    if (GetInvalidIntFromObj(valueObj, &valueInt) != TCL_OK) {
-		Tcl_ObjSetVar2(interp, linkPtr->varName, NULL, ObjValue(linkPtr),
-			TCL_GLOBAL_ONLY);
-		return (char *) "variable must have short or boolean value";
-	    }
-=======
-	    Tcl_ObjSetVar2(interp, linkPtr->varName, NULL, ObjValue(linkPtr),
-		    TCL_GLOBAL_ONLY);
-	    return (char *) "variable must have short value";
->>>>>>> 4671050f
+	    Tcl_ObjSetVar2(interp, linkPtr->varName, NULL, ObjValue(linkPtr),
+		    TCL_GLOBAL_ONLY);
+	    return (char *) "variable must have short or boolean value";
 	}
 	LinkedVar(short) = linkPtr->lastValue.s = (short)valueInt;
 	break;
@@ -515,17 +480,9 @@
 	if ((Tcl_GetIntFromObj(NULL, valueObj, &valueInt) != TCL_OK
 		&& GetInvalidIntFromObj(valueObj, &valueInt) != TCL_OK)
 		|| valueInt < 0 || valueInt > USHRT_MAX) {
-<<<<<<< HEAD
-	    if (GetInvalidIntFromObj(valueObj, &valueInt) != TCL_OK) {
-		Tcl_ObjSetVar2(interp, linkPtr->varName, NULL, ObjValue(linkPtr),
-			TCL_GLOBAL_ONLY);
-		return (char *) "variable must have unsigned short or boolean value";
-	    }
-=======
-	    Tcl_ObjSetVar2(interp, linkPtr->varName, NULL, ObjValue(linkPtr),
-		    TCL_GLOBAL_ONLY);
-	    return (char *) "variable must have unsigned short value";
->>>>>>> 4671050f
+	    Tcl_ObjSetVar2(interp, linkPtr->varName, NULL, ObjValue(linkPtr),
+		    TCL_GLOBAL_ONLY);
+	    return (char *) "variable must have unsigned short or boolean value";
 	}
 	LinkedVar(unsigned short) = linkPtr->lastValue.us = (unsigned short)valueInt;
 	break;
@@ -534,70 +491,22 @@
 	if ((Tcl_GetWideIntFromObj(NULL, valueObj, &valueWide) != TCL_OK
 		&& GetInvalidWideFromObj(valueObj, &valueWide) != TCL_OK)
 		|| valueWide < 0 || valueWide > UINT_MAX) {
-<<<<<<< HEAD
-	    if (GetInvalidIntFromObj(valueObj, &valueInt) != TCL_OK) {
-		Tcl_ObjSetVar2(interp, linkPtr->varName, NULL, ObjValue(linkPtr),
-			TCL_GLOBAL_ONLY);
-		return (char *) "variable must have unsigned int or boolean value";
-	    }
-	    linkPtr->lastValue.ui = (unsigned int)valueInt;
-	} else {
-	    linkPtr->lastValue.ui = (unsigned int)valueWide;
-=======
-	    Tcl_ObjSetVar2(interp, linkPtr->varName, NULL, ObjValue(linkPtr),
-		    TCL_GLOBAL_ONLY);
-	    return (char *) "variable must have unsigned int value";
->>>>>>> 4671050f
+	    Tcl_ObjSetVar2(interp, linkPtr->varName, NULL, ObjValue(linkPtr),
+		    TCL_GLOBAL_ONLY);
+	    return (char *) "variable must have unsigned int or boolean value";
 	}
 	LinkedVar(unsigned int) = linkPtr->lastValue.ui = (unsigned int)valueWide;
 	break;
 
-<<<<<<< HEAD
-=======
-    case TCL_LINK_LONG:
-	if ((Tcl_GetWideIntFromObj(NULL, valueObj, &valueWide) != TCL_OK
-		&& GetInvalidWideFromObj(valueObj, &valueWide) != TCL_OK)
-		|| valueWide < LONG_MIN || valueWide > LONG_MAX) {
-	    Tcl_ObjSetVar2(interp, linkPtr->varName, NULL, ObjValue(linkPtr),
-		    TCL_GLOBAL_ONLY);
-	    return (char *) "variable must have long value";
-	}
-	LinkedVar(long) = linkPtr->lastValue.l = (long)valueWide;
-	break;
-
-    case TCL_LINK_ULONG:
-	if ((Tcl_GetWideIntFromObj(NULL, valueObj, &valueWide) != TCL_OK
-		&& GetInvalidWideFromObj(valueObj, &valueWide) != TCL_OK)
-		|| valueWide < 0 || (Tcl_WideUInt) valueWide > ULONG_MAX) {
-	    Tcl_ObjSetVar2(interp, linkPtr->varName, NULL, ObjValue(linkPtr),
-		    TCL_GLOBAL_ONLY);
-	    return (char *) "variable must have unsigned long value";
-	}
-	LinkedVar(unsigned long) = linkPtr->lastValue.ul = (unsigned long)valueWide;
-	break;
-
->>>>>>> 4671050f
     case TCL_LINK_WIDE_UINT:
 	/*
 	 * FIXME: represent as a bignum.
 	 */
-<<<<<<< HEAD
-	if (Tcl_GetWideIntFromObj(NULL, valueObj, &valueWide) != TCL_OK) {
-	    if (GetInvalidIntFromObj(valueObj, &valueInt) != TCL_OK) {
-		Tcl_ObjSetVar2(interp, linkPtr->varName, NULL, ObjValue(linkPtr),
-			TCL_GLOBAL_ONLY);
-		return (char *) "variable must have unsigned wide int or boolean value";
-	    }
-	    linkPtr->lastValue.uw = (Tcl_WideUInt)valueInt;
-	} else {
-	    linkPtr->lastValue.uw = (Tcl_WideUInt)valueWide;
-=======
 	if (Tcl_GetWideIntFromObj(NULL, valueObj, &valueWide) != TCL_OK
 		&& GetInvalidWideFromObj(valueObj, &valueWide) != TCL_OK) {
 	    Tcl_ObjSetVar2(interp, linkPtr->varName, NULL, ObjValue(linkPtr),
 		    TCL_GLOBAL_ONLY);
-	    return (char *) "variable must have unsigned wide int value";
->>>>>>> 4671050f
+	    return (char *) "variable must have unsigned wide int or boolean value";
 	}
 	LinkedVar(Tcl_WideUInt) = linkPtr->lastValue.uw = (Tcl_WideUInt)valueWide;
 	break;
