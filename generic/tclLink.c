/*
 * tclLink.c --
 *
 *	This file implements linked variables (a C variable that is tied to a
 *	Tcl variable). The idea of linked variables was first suggested by
 *	Andreas Stolcke and this implementation is based heavily on a
 *	prototype implementation provided by him.
 *
 * Copyright (c) 1993 The Regents of the University of California.
 * Copyright (c) 1994-1997 Sun Microsystems, Inc.
 *
 * See the file "license.terms" for information on usage and redistribution of
 * this file, and for a DISCLAIMER OF ALL WARRANTIES.
 */

#include "tclInt.h"

/*
 * For each linked variable there is a data structure of the following type,
 * which describes the link and is the clientData for the trace set on the Tcl
 * variable.
 */

typedef struct Link {
    Tcl_Interp *interp;		/* Interpreter containing Tcl variable. */
    Tcl_Obj *varName;		/* Name of variable (must be global). This is
				 * needed during trace callbacks, since the
				 * actual variable may be aliased at that time
				 * via upvar. */
    char *addr;			/* Location of C variable. */
    int type;			/* Type of link (TCL_LINK_INT, etc.). */
    union {
	char c;
	unsigned char uc;
	int i;
	unsigned int ui;
	short s;
	unsigned short us;
	long l;
	unsigned long ul;
	Tcl_WideInt w;
	Tcl_WideUInt uw;
	float f;
	double d;
    } lastValue;		/* Last known value of C variable; used to
				 * avoid string conversions. */
    int flags;			/* Miscellaneous one-bit values; see below for
				 * definitions. */
} Link;

/*
 * Definitions for flag bits:
 * LINK_READ_ONLY -		1 means errors should be generated if Tcl
 *				script attempts to write variable.
 * LINK_BEING_UPDATED -		1 means that a call to Tcl_UpdateLinkedVar is
 *				in progress for this variable, so trace
 *				callbacks on the variable should be ignored.
 */

#define LINK_READ_ONLY		1
#define LINK_BEING_UPDATED	2

/*
 * Forward references to functions defined later in this file:
 */

static char *		LinkTraceProc(ClientData clientData,Tcl_Interp *interp,
			    const char *name1, const char *name2, int flags);
static Tcl_Obj *	ObjValue(Link *linkPtr);

/*
 * Convenience macro for accessing the value of the C variable pointed to by a
 * link. Note that this macro produces something that may be regarded as an
 * lvalue or rvalue; it may be assigned to as well as read. Also note that
 * this macro assumes the name of the variable being accessed (linkPtr); this
 * is not strictly a good thing, but it keeps the code much shorter and
 * cleaner.
 */

#define LinkedVar(type) (*(type *) linkPtr->addr)

/*
 *----------------------------------------------------------------------
 *
 * Tcl_LinkVar --
 *
 *	Link a C variable to a Tcl variable so that changes to either one
 *	causes the other to change.
 *
 * Results:
 *	The return value is TCL_OK if everything went well or TCL_ERROR if an
 *	error occurred (the interp's result is also set after errors).
 *
 * Side effects:
 *	The value at *addr is linked to the Tcl variable "varName", using
 *	"type" to convert between string values for Tcl and binary values for
 *	*addr.
 *
 *----------------------------------------------------------------------
 */

int
Tcl_LinkVar(
    Tcl_Interp *interp,		/* Interpreter in which varName exists. */
    const char *varName,	/* Name of a global variable in interp. */
    char *addr,			/* Address of a C variable to be linked to
				 * varName. */
    int type)			/* Type of C variable: TCL_LINK_INT, etc. Also
				 * may have TCL_LINK_READ_ONLY OR'ed in. */
{
    Tcl_Obj *objPtr;
    Link *linkPtr;
    int code;

    linkPtr = (Link *) Tcl_VarTraceInfo2(interp, varName, NULL,
	    TCL_GLOBAL_ONLY, LinkTraceProc, (ClientData) NULL);
    if (linkPtr != NULL) {
	Tcl_SetObjResult(interp, Tcl_ObjPrintf(
		"variable '%s' is already linked", varName));
	return TCL_ERROR;
    }

    linkPtr = ckalloc(sizeof(Link));
    linkPtr->interp = interp;
    linkPtr->varName = Tcl_NewStringObj(varName, -1);
    Tcl_IncrRefCount(linkPtr->varName);
    linkPtr->addr = addr;
    linkPtr->type = type & ~TCL_LINK_READ_ONLY;
    if (type & TCL_LINK_READ_ONLY) {
	linkPtr->flags = LINK_READ_ONLY;
    } else {
	linkPtr->flags = 0;
    }
    objPtr = ObjValue(linkPtr);
    if (Tcl_ObjSetVar2(interp, linkPtr->varName, NULL, objPtr,
	    TCL_GLOBAL_ONLY|TCL_LEAVE_ERR_MSG) == NULL) {
	Tcl_DecrRefCount(linkPtr->varName);
	ckfree(linkPtr);
	return TCL_ERROR;
    }
    code = Tcl_TraceVar2(interp, varName, NULL,
	    TCL_GLOBAL_ONLY|TCL_TRACE_READS|TCL_TRACE_WRITES|TCL_TRACE_UNSETS,
	    LinkTraceProc, linkPtr);
    if (code != TCL_OK) {
	Tcl_DecrRefCount(linkPtr->varName);
	ckfree(linkPtr);
    }
    return code;
}

/*
 *----------------------------------------------------------------------
 *
 * Tcl_UnlinkVar --
 *
 *	Destroy the link between a Tcl variable and a C variable.
 *
 * Results:
 *	None.
 *
 * Side effects:
 *	If "varName" was previously linked to a C variable, the link is broken
 *	to make the variable independent. If there was no previous link for
 *	"varName" then nothing happens.
 *
 *----------------------------------------------------------------------
 */

void
Tcl_UnlinkVar(
    Tcl_Interp *interp,		/* Interpreter containing variable to unlink */
    const char *varName)	/* Global variable in interp to unlink. */
{
    Link *linkPtr = (Link *) Tcl_VarTraceInfo2(interp, varName, NULL,
	    TCL_GLOBAL_ONLY, LinkTraceProc, NULL);

    if (linkPtr == NULL) {
	return;
    }
    Tcl_UntraceVar2(interp, varName, NULL,
	    TCL_GLOBAL_ONLY|TCL_TRACE_READS|TCL_TRACE_WRITES|TCL_TRACE_UNSETS,
	    LinkTraceProc, linkPtr);
    Tcl_DecrRefCount(linkPtr->varName);
    ckfree(linkPtr);
}

/*
 *----------------------------------------------------------------------
 *
 * Tcl_UpdateLinkedVar --
 *
 *	This function is invoked after a linked variable has been changed by C
 *	code. It updates the Tcl variable so that traces on the variable will
 *	trigger.
 *
 * Results:
 *	None.
 *
 * Side effects:
 *	The Tcl variable "varName" is updated from its C value, causing traces
 *	on the variable to trigger.
 *
 *----------------------------------------------------------------------
 */

void
Tcl_UpdateLinkedVar(
    Tcl_Interp *interp,		/* Interpreter containing variable. */
    const char *varName)	/* Name of global variable that is linked. */
{
    Link *linkPtr = (Link *) Tcl_VarTraceInfo2(interp, varName, NULL,
	    TCL_GLOBAL_ONLY, LinkTraceProc, NULL);
    int savedFlag;

    if (linkPtr == NULL) {
	return;
    }
    savedFlag = linkPtr->flags & LINK_BEING_UPDATED;
    linkPtr->flags |= LINK_BEING_UPDATED;
    Tcl_ObjSetVar2(interp, linkPtr->varName, NULL, ObjValue(linkPtr),
	    TCL_GLOBAL_ONLY);
    /*
     * Callback may have unlinked the variable. [Bug 1740631]
     */
    linkPtr = (Link *) Tcl_VarTraceInfo2(interp, varName, NULL,
	    TCL_GLOBAL_ONLY, LinkTraceProc, NULL);
    if (linkPtr != NULL) {
	linkPtr->flags = (linkPtr->flags & ~LINK_BEING_UPDATED) | savedFlag;
    }
}

/*
 *----------------------------------------------------------------------
 *
 * LinkTraceProc --
 *
 *	This function is invoked when a linked Tcl variable is read, written,
 *	or unset from Tcl. It's responsible for keeping the C variable in sync
 *	with the Tcl variable.
 *
 * Results:
 *	If all goes well, NULL is returned; otherwise an error message is
 *	returned.
 *
 * Side effects:
 *	The C variable may be updated to make it consistent with the Tcl
 *	variable, or the Tcl variable may be overwritten to reject a
 *	modification.
 *
 *----------------------------------------------------------------------
 */

static char *
LinkTraceProc(
    ClientData clientData,	/* Contains information about the link. */
    Tcl_Interp *interp,		/* Interpreter containing Tcl variable. */
    const char *name1,		/* First part of variable name. */
    const char *name2,		/* Second part of variable name. */
    int flags)			/* Miscellaneous additional information. */
{
    Link *linkPtr = clientData;
    int changed;
    size_t valueLength;
    const char *value;
    char **pp;
    Tcl_Obj *valueObj;
    int valueInt;
    Tcl_WideInt valueWide;
    double valueDouble;

    /*
     * If the variable is being unset, then just re-create it (with a trace)
     * unless the whole interpreter is going away.
     */

    if (flags & TCL_TRACE_UNSETS) {
	if (Tcl_InterpDeleted(interp)) {
	    Tcl_DecrRefCount(linkPtr->varName);
	    ckfree(linkPtr);
	} else if (flags & TCL_TRACE_DESTROYED) {
	    Tcl_ObjSetVar2(interp, linkPtr->varName, NULL, ObjValue(linkPtr),
		    TCL_GLOBAL_ONLY);
	    Tcl_TraceVar2(interp, Tcl_GetString(linkPtr->varName), NULL,
		    TCL_GLOBAL_ONLY|TCL_TRACE_READS|TCL_TRACE_WRITES
		    |TCL_TRACE_UNSETS, LinkTraceProc, linkPtr);
	}
	return NULL;
    }

    /*
     * If we were invoked because of a call to Tcl_UpdateLinkedVar, then don't
     * do anything at all. In particular, we don't want to get upset that the
     * variable is being modified, even if it is supposed to be read-only.
     */

    if (linkPtr->flags & LINK_BEING_UPDATED) {
	return NULL;
    }

    /*
     * For read accesses, update the Tcl variable if the C variable has
     * changed since the last time we updated the Tcl variable.
     */

    if (flags & TCL_TRACE_READS) {
	switch (linkPtr->type) {
	case TCL_LINK_INT:
	case TCL_LINK_BOOLEAN:
	    changed = (LinkedVar(int) != linkPtr->lastValue.i);
	    break;
	case TCL_LINK_DOUBLE:
	    changed = (LinkedVar(double) != linkPtr->lastValue.d);
	    break;
	case TCL_LINK_WIDE_INT:
	    changed = (LinkedVar(Tcl_WideInt) != linkPtr->lastValue.w);
	    break;
	case TCL_LINK_WIDE_UINT:
	    changed = (LinkedVar(Tcl_WideUInt) != linkPtr->lastValue.uw);
	    break;
	case TCL_LINK_CHAR:
	    changed = (LinkedVar(char) != linkPtr->lastValue.c);
	    break;
	case TCL_LINK_UCHAR:
	    changed = (LinkedVar(unsigned char) != linkPtr->lastValue.uc);
	    break;
	case TCL_LINK_SHORT:
	    changed = (LinkedVar(short) != linkPtr->lastValue.s);
	    break;
	case TCL_LINK_USHORT:
	    changed = (LinkedVar(unsigned short) != linkPtr->lastValue.us);
	    break;
	case TCL_LINK_UINT:
	    changed = (LinkedVar(unsigned int) != linkPtr->lastValue.ui);
	    break;
	case TCL_LINK_LONG:
	    changed = (LinkedVar(long) != linkPtr->lastValue.l);
	    break;
	case TCL_LINK_ULONG:
	    changed = (LinkedVar(unsigned long) != linkPtr->lastValue.ul);
	    break;
	case TCL_LINK_FLOAT:
	    changed = (LinkedVar(float) != linkPtr->lastValue.f);
	    break;
	case TCL_LINK_STRING:
	    changed = 1;
	    break;
	default:
	    return (char *) "internal error: bad linked variable type";
	}
	if (changed) {
	    Tcl_ObjSetVar2(interp, linkPtr->varName, NULL, ObjValue(linkPtr),
		    TCL_GLOBAL_ONLY);
	}
	return NULL;
    }

    /*
     * For writes, first make sure that the variable is writable. Then convert
     * the Tcl value to C if possible. If the variable isn't writable or can't
     * be converted, then restore the varaible's old value and return an
     * error. Another tricky thing: we have to save and restore the interp's
     * result, since the variable access could occur when the result has been
     * partially set.
     */

    if (linkPtr->flags & LINK_READ_ONLY) {
	Tcl_ObjSetVar2(interp, linkPtr->varName, NULL, ObjValue(linkPtr),
		TCL_GLOBAL_ONLY);
	return (char *) "linked variable is read-only";
    }
    valueObj = Tcl_ObjGetVar2(interp, linkPtr->varName,NULL, TCL_GLOBAL_ONLY);
    if (valueObj == NULL) {
	/*
	 * This shouldn't ever happen.
	 */

	return (char *) "internal error: linked variable couldn't be read";
    }

    switch (linkPtr->type) {
    case TCL_LINK_INT:
	if (Tcl_GetIntFromObj(NULL, valueObj, &linkPtr->lastValue.i)
		!= TCL_OK) {
	    if (Tcl_GetBooleanFromObj(NULL, valueObj, &linkPtr->lastValue.i)
		    != TCL_OK) {
		Tcl_ObjSetVar2(interp, linkPtr->varName, NULL, ObjValue(linkPtr),
		    TCL_GLOBAL_ONLY);
		return (char *) "variable must have integer or boolean value";
	    }
	}
	LinkedVar(int) = linkPtr->lastValue.i;
	break;

    case TCL_LINK_WIDE_INT:
	if (Tcl_GetWideIntFromObj(NULL, valueObj, &linkPtr->lastValue.w)
		!= TCL_OK) {
	    if (Tcl_GetBooleanFromObj(NULL, valueObj, &valueInt)
		    != TCL_OK) {
		Tcl_ObjSetVar2(interp, linkPtr->varName, NULL, ObjValue(linkPtr),
		    TCL_GLOBAL_ONLY);
<<<<<<< HEAD
		return (char *) "variable must have integer or boolean value";
	    }
	    linkPtr->lastValue.w = (Tcl_WideInt) valueInt;
=======
	    return (char *) "variable must have integer value";
	} else {
	    LinkedVar(Tcl_WideInt) = linkPtr->lastValue.w;
>>>>>>> 9d8690c8
	}
	break;

    case TCL_LINK_DOUBLE:
	if (Tcl_GetDoubleFromObj(NULL, valueObj, &linkPtr->lastValue.d)
		!= TCL_OK) {
#ifdef ACCEPT_NAN
	    if (valueObj->typePtr != &tclDoubleType) {
#endif
		if (Tcl_GetBooleanFromObj(NULL, valueObj, &valueInt)
			!= TCL_OK) {
		    Tcl_ObjSetVar2(interp, linkPtr->varName, NULL, ObjValue(linkPtr),
			TCL_GLOBAL_ONLY);
		    return (char *) "variable must have real or boolean value";
		}
		linkPtr->lastValue.d = (double) valueInt;
#ifdef ACCEPT_NAN
	    } else {
		linkPtr->lastValue.d = valueObj->internalRep.doubleValue;
	    }
#endif
	}
	LinkedVar(double) = linkPtr->lastValue.d;
	break;

    case TCL_LINK_BOOLEAN:
	if (Tcl_GetBooleanFromObj(NULL, valueObj, &linkPtr->lastValue.i)
		!= TCL_OK) {
	    Tcl_ObjSetVar2(interp, linkPtr->varName, NULL, ObjValue(linkPtr),
		    TCL_GLOBAL_ONLY);
	    return (char *) "variable must have boolean value";
	}
	LinkedVar(int) = linkPtr->lastValue.i;
	break;

    case TCL_LINK_CHAR:
	if (Tcl_GetIntFromObj(NULL, valueObj, &valueInt) != TCL_OK
		|| valueInt < SCHAR_MIN || valueInt > SCHAR_MAX) {
	    if (Tcl_GetBooleanFromObj(NULL, valueObj, &valueInt)
		    != TCL_OK) {
		Tcl_ObjSetVar2(interp, linkPtr->varName, NULL, ObjValue(linkPtr),
			TCL_GLOBAL_ONLY);
		return (char *) "variable must have char or boolean value";
	    }
	}
	linkPtr->lastValue.c = (char)valueInt;
	LinkedVar(char) = linkPtr->lastValue.c;
	break;

    case TCL_LINK_UCHAR:
	if (Tcl_GetIntFromObj(NULL, valueObj, &valueInt) != TCL_OK
		|| valueInt < 0 || valueInt > UCHAR_MAX) {
	    if (Tcl_GetBooleanFromObj(NULL, valueObj, &valueInt)
		    != TCL_OK) {
		Tcl_ObjSetVar2(interp, linkPtr->varName, NULL, ObjValue(linkPtr),
			TCL_GLOBAL_ONLY);
		return (char *) "variable must have unsigned char or boolean value";
	    }
	}
	linkPtr->lastValue.uc = (unsigned char) valueInt;
	LinkedVar(unsigned char) = linkPtr->lastValue.uc;
	break;

    case TCL_LINK_SHORT:
	if (Tcl_GetIntFromObj(NULL, valueObj, &valueInt) != TCL_OK
		|| valueInt < SHRT_MIN || valueInt > SHRT_MAX) {
	    if (Tcl_GetBooleanFromObj(NULL, valueObj, &valueInt)
		    != TCL_OK) {
		Tcl_ObjSetVar2(interp, linkPtr->varName, NULL, ObjValue(linkPtr),
			TCL_GLOBAL_ONLY);
		return (char *) "variable must have short or boolean value";
	    }
	}
	linkPtr->lastValue.s = (short)valueInt;
	LinkedVar(short) = linkPtr->lastValue.s;
	break;

    case TCL_LINK_USHORT:
	if (Tcl_GetIntFromObj(NULL, valueObj, &valueInt) != TCL_OK
		|| valueInt < 0 || valueInt > USHRT_MAX) {
	    if (Tcl_GetBooleanFromObj(NULL, valueObj, &valueInt)
		    != TCL_OK) {
		Tcl_ObjSetVar2(interp, linkPtr->varName, NULL, ObjValue(linkPtr),
			TCL_GLOBAL_ONLY);
		return (char *) "variable must have unsigned short or boolean value";
	    }
	}
	linkPtr->lastValue.us = (unsigned short)valueInt;
	LinkedVar(unsigned short) = linkPtr->lastValue.us;
	break;

    case TCL_LINK_UINT:
	if (Tcl_GetWideIntFromObj(NULL, valueObj, &valueWide) != TCL_OK
		|| valueWide < 0 || valueWide > UINT_MAX) {
<<<<<<< HEAD
	    if (Tcl_GetBooleanFromObj(NULL, valueObj, &valueInt)
		    != TCL_OK) {
		Tcl_ObjSetVar2(interp, linkPtr->varName, NULL, ObjValue(linkPtr),
			TCL_GLOBAL_ONLY);
		return (char *) "variable must have unsigned int or boolean value";
	    }
	    linkPtr->lastValue.ui = (unsigned int)valueInt;
=======
	    Tcl_ObjSetVar2(interp, linkPtr->varName, NULL, ObjValue(linkPtr),
		    TCL_GLOBAL_ONLY);
	    return (char *) "variable must have unsigned int value";
>>>>>>> 9d8690c8
	} else {
	    linkPtr->lastValue.ui = (unsigned int)valueWide;
	}
	LinkedVar(unsigned int) = linkPtr->lastValue.ui;
	break;

    case TCL_LINK_LONG:
	if (Tcl_GetWideIntFromObj(NULL, valueObj, &valueWide) != TCL_OK
		|| valueWide < LONG_MIN || valueWide > LONG_MAX) {
<<<<<<< HEAD
	    if (Tcl_GetBooleanFromObj(NULL, valueObj, &valueInt)
		    != TCL_OK) {
		Tcl_ObjSetVar2(interp, linkPtr->varName, NULL, ObjValue(linkPtr),
			TCL_GLOBAL_ONLY);
		return (char *) "variable must have long or boolean value";
	    }
	    linkPtr->lastValue.l = (long)valueInt;
=======
	    Tcl_ObjSetVar2(interp, linkPtr->varName, NULL, ObjValue(linkPtr),
		    TCL_GLOBAL_ONLY);
	    return (char *) "variable must have long value";
>>>>>>> 9d8690c8
	} else {
	    linkPtr->lastValue.l = (long)valueWide;
	}
	LinkedVar(long) = linkPtr->lastValue.l;
	break;

    case TCL_LINK_ULONG:
	if (Tcl_GetWideIntFromObj(NULL, valueObj, &valueWide) != TCL_OK
		|| valueWide < 0 || (Tcl_WideUInt) valueWide > ULONG_MAX) {
<<<<<<< HEAD
	    if (Tcl_GetBooleanFromObj(NULL, valueObj, &valueInt)
		    != TCL_OK) {
		Tcl_ObjSetVar2(interp, linkPtr->varName, NULL, ObjValue(linkPtr),
			TCL_GLOBAL_ONLY);
		return (char *) "variable must have unsigned long or boolean value";
	    }
	    linkPtr->lastValue.ul = (unsigned long)valueInt;
=======
	    Tcl_ObjSetVar2(interp, linkPtr->varName, NULL, ObjValue(linkPtr),
		    TCL_GLOBAL_ONLY);
	    return (char *) "variable must have unsigned long value";
>>>>>>> 9d8690c8
	} else {
	    linkPtr->lastValue.ul = (unsigned long)valueWide;
	}
	LinkedVar(unsigned long) = linkPtr->lastValue.ul;
	break;

    case TCL_LINK_WIDE_UINT:
	/*
	 * FIXME: represent as a bignum.
	 */
	if (Tcl_GetWideIntFromObj(NULL, valueObj, &valueWide) != TCL_OK) {
<<<<<<< HEAD
	    if (Tcl_GetBooleanFromObj(NULL, valueObj, &valueInt)
		    != TCL_OK) {
		Tcl_ObjSetVar2(interp, linkPtr->varName, NULL, ObjValue(linkPtr),
			TCL_GLOBAL_ONLY);
		return (char *) "variable must have unsigned wide int or boolean value";
	    }
	    linkPtr->lastValue.uw = (Tcl_WideUInt)valueInt;
=======
	    Tcl_ObjSetVar2(interp, linkPtr->varName, NULL, ObjValue(linkPtr),
		    TCL_GLOBAL_ONLY);
	    return (char *) "variable must have unsigned wide int value";
>>>>>>> 9d8690c8
	} else {
	    linkPtr->lastValue.uw = (Tcl_WideUInt)valueWide;
	}
	LinkedVar(Tcl_WideUInt) = linkPtr->lastValue.uw;
	break;

    case TCL_LINK_FLOAT:
	if (Tcl_GetDoubleFromObj(NULL, valueObj, &valueDouble) != TCL_OK
		|| valueDouble < -FLT_MAX || valueDouble > FLT_MAX) {
<<<<<<< HEAD
	    if (Tcl_GetBooleanFromObj(NULL, valueObj, &valueInt)
		    != TCL_OK) {
		Tcl_ObjSetVar2(interp, linkPtr->varName, NULL, ObjValue(linkPtr),
			TCL_GLOBAL_ONLY);
		return (char *) "variable must have float or boolean value";
	    }
	    linkPtr->lastValue.f = (float)valueInt;
=======
	    Tcl_ObjSetVar2(interp, linkPtr->varName, NULL, ObjValue(linkPtr),
		    TCL_GLOBAL_ONLY);
	    return (char *) "variable must have float value";
>>>>>>> 9d8690c8
	} else {
	    linkPtr->lastValue.f = (float)valueDouble;
	}
	LinkedVar(float) = linkPtr->lastValue.f;
	break;

    case TCL_LINK_STRING:
	value = TclGetString(valueObj);
	valueLength = valueObj->length + 1;
	pp = (char **) linkPtr->addr;

	*pp = ckrealloc(*pp, valueLength);
	memcpy(*pp, value, valueLength);
	break;

    default:
	return (char *) "internal error: bad linked variable type";
    }
    return NULL;
}

/*
 *----------------------------------------------------------------------
 *
 * ObjValue --
 *
 *	Converts the value of a C variable to a Tcl_Obj* for use in a Tcl
 *	variable to which it is linked.
 *
 * Results:
 *	The return value is a pointer to a Tcl_Obj that represents the value
 *	of the C variable given by linkPtr.
 *
 * Side effects:
 *	None.
 *
 *----------------------------------------------------------------------
 */

static Tcl_Obj *
ObjValue(
    Link *linkPtr)		/* Structure describing linked variable. */
{
    char *p;
    Tcl_Obj *resultObj;

    switch (linkPtr->type) {
    case TCL_LINK_INT:
	linkPtr->lastValue.i = LinkedVar(int);
	return Tcl_NewIntObj(linkPtr->lastValue.i);
    case TCL_LINK_WIDE_INT:
	linkPtr->lastValue.w = LinkedVar(Tcl_WideInt);
	return Tcl_NewWideIntObj(linkPtr->lastValue.w);
    case TCL_LINK_DOUBLE:
	linkPtr->lastValue.d = LinkedVar(double);
	return Tcl_NewDoubleObj(linkPtr->lastValue.d);
    case TCL_LINK_BOOLEAN:
	linkPtr->lastValue.i = LinkedVar(int);
	return Tcl_NewBooleanObj(linkPtr->lastValue.i != 0);
    case TCL_LINK_CHAR:
	linkPtr->lastValue.c = LinkedVar(char);
	return Tcl_NewIntObj(linkPtr->lastValue.c);
    case TCL_LINK_UCHAR:
	linkPtr->lastValue.uc = LinkedVar(unsigned char);
	return Tcl_NewIntObj(linkPtr->lastValue.uc);
    case TCL_LINK_SHORT:
	linkPtr->lastValue.s = LinkedVar(short);
	return Tcl_NewIntObj(linkPtr->lastValue.s);
    case TCL_LINK_USHORT:
	linkPtr->lastValue.us = LinkedVar(unsigned short);
	return Tcl_NewIntObj(linkPtr->lastValue.us);
    case TCL_LINK_UINT:
	linkPtr->lastValue.ui = LinkedVar(unsigned int);
	return Tcl_NewWideIntObj((Tcl_WideInt) linkPtr->lastValue.ui);
    case TCL_LINK_LONG:
	linkPtr->lastValue.l = LinkedVar(long);
	return Tcl_NewWideIntObj((Tcl_WideInt) linkPtr->lastValue.l);
    case TCL_LINK_ULONG:
	linkPtr->lastValue.ul = LinkedVar(unsigned long);
	return Tcl_NewWideIntObj((Tcl_WideInt) linkPtr->lastValue.ul);
    case TCL_LINK_FLOAT:
	linkPtr->lastValue.f = LinkedVar(float);
	return Tcl_NewDoubleObj(linkPtr->lastValue.f);
    case TCL_LINK_WIDE_UINT:
	linkPtr->lastValue.uw = LinkedVar(Tcl_WideUInt);
	/*
	 * FIXME: represent as a bignum.
	 */
	return Tcl_NewWideIntObj((Tcl_WideInt) linkPtr->lastValue.uw);
    case TCL_LINK_STRING:
	p = LinkedVar(char *);
	if (p == NULL) {
	    TclNewLiteralStringObj(resultObj, "NULL");
	    return resultObj;
	}
	return Tcl_NewStringObj(p, -1);

    /*
     * This code only gets executed if the link type is unknown (shouldn't
     * ever happen).
     */

    default:
	TclNewLiteralStringObj(resultObj, "??");
	return resultObj;
    }
}

/*
 * Local Variables:
 * mode: c
 * c-basic-offset: 4
 * fill-column: 78
 * End:
 */<|MERGE_RESOLUTION|>--- conflicted
+++ resolved
@@ -67,6 +67,10 @@
 static char *		LinkTraceProc(ClientData clientData,Tcl_Interp *interp,
 			    const char *name1, const char *name2, int flags);
 static Tcl_Obj *	ObjValue(Link *linkPtr);
+static int		GetInvalidIntOrBooleanFromObj(Tcl_Obj *objPtr,
+				int *intPtr);
+static int		GetInvalidDoubleOrBooleanFromObj(Tcl_Obj *objPtr,
+				double *doublePtr);
 
 /*
  * Convenience macro for accessing the value of the C variable pointed to by a
@@ -385,7 +389,7 @@
     case TCL_LINK_INT:
 	if (Tcl_GetIntFromObj(NULL, valueObj, &linkPtr->lastValue.i)
 		!= TCL_OK) {
-	    if (Tcl_GetBooleanFromObj(NULL, valueObj, &linkPtr->lastValue.i)
+	    if (GetInvalidIntOrBooleanFromObj(valueObj, &linkPtr->lastValue.i)
 		    != TCL_OK) {
 		Tcl_ObjSetVar2(interp, linkPtr->varName, NULL, ObjValue(linkPtr),
 		    TCL_GLOBAL_ONLY);
@@ -398,20 +402,15 @@
     case TCL_LINK_WIDE_INT:
 	if (Tcl_GetWideIntFromObj(NULL, valueObj, &linkPtr->lastValue.w)
 		!= TCL_OK) {
-	    if (Tcl_GetBooleanFromObj(NULL, valueObj, &valueInt)
+	    if (GetInvalidIntOrBooleanFromObj(valueObj, &valueInt)
 		    != TCL_OK) {
 		Tcl_ObjSetVar2(interp, linkPtr->varName, NULL, ObjValue(linkPtr),
 		    TCL_GLOBAL_ONLY);
-<<<<<<< HEAD
 		return (char *) "variable must have integer or boolean value";
 	    }
 	    linkPtr->lastValue.w = (Tcl_WideInt) valueInt;
-=======
-	    return (char *) "variable must have integer value";
-	} else {
-	    LinkedVar(Tcl_WideInt) = linkPtr->lastValue.w;
->>>>>>> 9d8690c8
-	}
+	}
+	LinkedVar(Tcl_WideInt) = linkPtr->lastValue.w;
 	break;
 
     case TCL_LINK_DOUBLE:
@@ -420,17 +419,15 @@
 #ifdef ACCEPT_NAN
 	    if (valueObj->typePtr != &tclDoubleType) {
 #endif
-		if (Tcl_GetBooleanFromObj(NULL, valueObj, &valueInt)
+		if (GetInvalidDoubleOrBooleanFromObj(valueObj, &linkPtr->lastValue.d)
 			!= TCL_OK) {
 		    Tcl_ObjSetVar2(interp, linkPtr->varName, NULL, ObjValue(linkPtr),
 			TCL_GLOBAL_ONLY);
 		    return (char *) "variable must have real or boolean value";
 		}
-		linkPtr->lastValue.d = (double) valueInt;
 #ifdef ACCEPT_NAN
-	    } else {
-		linkPtr->lastValue.d = valueObj->internalRep.doubleValue;
-	    }
+	    }
+	    linkPtr->lastValue.d = valueObj->internalRep.doubleValue;
 #endif
 	}
 	LinkedVar(double) = linkPtr->lastValue.d;
@@ -449,7 +446,7 @@
     case TCL_LINK_CHAR:
 	if (Tcl_GetIntFromObj(NULL, valueObj, &valueInt) != TCL_OK
 		|| valueInt < SCHAR_MIN || valueInt > SCHAR_MAX) {
-	    if (Tcl_GetBooleanFromObj(NULL, valueObj, &valueInt)
+	    if (GetInvalidIntOrBooleanFromObj(valueObj, &valueInt)
 		    != TCL_OK) {
 		Tcl_ObjSetVar2(interp, linkPtr->varName, NULL, ObjValue(linkPtr),
 			TCL_GLOBAL_ONLY);
@@ -463,7 +460,7 @@
     case TCL_LINK_UCHAR:
 	if (Tcl_GetIntFromObj(NULL, valueObj, &valueInt) != TCL_OK
 		|| valueInt < 0 || valueInt > UCHAR_MAX) {
-	    if (Tcl_GetBooleanFromObj(NULL, valueObj, &valueInt)
+	    if (GetInvalidIntOrBooleanFromObj(valueObj, &valueInt)
 		    != TCL_OK) {
 		Tcl_ObjSetVar2(interp, linkPtr->varName, NULL, ObjValue(linkPtr),
 			TCL_GLOBAL_ONLY);
@@ -477,7 +474,7 @@
     case TCL_LINK_SHORT:
 	if (Tcl_GetIntFromObj(NULL, valueObj, &valueInt) != TCL_OK
 		|| valueInt < SHRT_MIN || valueInt > SHRT_MAX) {
-	    if (Tcl_GetBooleanFromObj(NULL, valueObj, &valueInt)
+	    if (GetInvalidIntOrBooleanFromObj(valueObj, &valueInt)
 		    != TCL_OK) {
 		Tcl_ObjSetVar2(interp, linkPtr->varName, NULL, ObjValue(linkPtr),
 			TCL_GLOBAL_ONLY);
@@ -491,7 +488,7 @@
     case TCL_LINK_USHORT:
 	if (Tcl_GetIntFromObj(NULL, valueObj, &valueInt) != TCL_OK
 		|| valueInt < 0 || valueInt > USHRT_MAX) {
-	    if (Tcl_GetBooleanFromObj(NULL, valueObj, &valueInt)
+	    if (GetInvalidIntOrBooleanFromObj(valueObj, &valueInt)
 		    != TCL_OK) {
 		Tcl_ObjSetVar2(interp, linkPtr->varName, NULL, ObjValue(linkPtr),
 			TCL_GLOBAL_ONLY);
@@ -505,19 +502,13 @@
     case TCL_LINK_UINT:
 	if (Tcl_GetWideIntFromObj(NULL, valueObj, &valueWide) != TCL_OK
 		|| valueWide < 0 || valueWide > UINT_MAX) {
-<<<<<<< HEAD
-	    if (Tcl_GetBooleanFromObj(NULL, valueObj, &valueInt)
+	    if (GetInvalidIntOrBooleanFromObj(valueObj, &valueInt)
 		    != TCL_OK) {
 		Tcl_ObjSetVar2(interp, linkPtr->varName, NULL, ObjValue(linkPtr),
 			TCL_GLOBAL_ONLY);
 		return (char *) "variable must have unsigned int or boolean value";
 	    }
 	    linkPtr->lastValue.ui = (unsigned int)valueInt;
-=======
-	    Tcl_ObjSetVar2(interp, linkPtr->varName, NULL, ObjValue(linkPtr),
-		    TCL_GLOBAL_ONLY);
-	    return (char *) "variable must have unsigned int value";
->>>>>>> 9d8690c8
 	} else {
 	    linkPtr->lastValue.ui = (unsigned int)valueWide;
 	}
@@ -527,19 +518,13 @@
     case TCL_LINK_LONG:
 	if (Tcl_GetWideIntFromObj(NULL, valueObj, &valueWide) != TCL_OK
 		|| valueWide < LONG_MIN || valueWide > LONG_MAX) {
-<<<<<<< HEAD
-	    if (Tcl_GetBooleanFromObj(NULL, valueObj, &valueInt)
+	    if (GetInvalidIntOrBooleanFromObj(valueObj, &valueInt)
 		    != TCL_OK) {
 		Tcl_ObjSetVar2(interp, linkPtr->varName, NULL, ObjValue(linkPtr),
 			TCL_GLOBAL_ONLY);
 		return (char *) "variable must have long or boolean value";
 	    }
 	    linkPtr->lastValue.l = (long)valueInt;
-=======
-	    Tcl_ObjSetVar2(interp, linkPtr->varName, NULL, ObjValue(linkPtr),
-		    TCL_GLOBAL_ONLY);
-	    return (char *) "variable must have long value";
->>>>>>> 9d8690c8
 	} else {
 	    linkPtr->lastValue.l = (long)valueWide;
 	}
@@ -549,19 +534,13 @@
     case TCL_LINK_ULONG:
 	if (Tcl_GetWideIntFromObj(NULL, valueObj, &valueWide) != TCL_OK
 		|| valueWide < 0 || (Tcl_WideUInt) valueWide > ULONG_MAX) {
-<<<<<<< HEAD
-	    if (Tcl_GetBooleanFromObj(NULL, valueObj, &valueInt)
+	    if (GetInvalidIntOrBooleanFromObj(valueObj, &valueInt)
 		    != TCL_OK) {
 		Tcl_ObjSetVar2(interp, linkPtr->varName, NULL, ObjValue(linkPtr),
 			TCL_GLOBAL_ONLY);
 		return (char *) "variable must have unsigned long or boolean value";
 	    }
 	    linkPtr->lastValue.ul = (unsigned long)valueInt;
-=======
-	    Tcl_ObjSetVar2(interp, linkPtr->varName, NULL, ObjValue(linkPtr),
-		    TCL_GLOBAL_ONLY);
-	    return (char *) "variable must have unsigned long value";
->>>>>>> 9d8690c8
 	} else {
 	    linkPtr->lastValue.ul = (unsigned long)valueWide;
 	}
@@ -573,19 +552,13 @@
 	 * FIXME: represent as a bignum.
 	 */
 	if (Tcl_GetWideIntFromObj(NULL, valueObj, &valueWide) != TCL_OK) {
-<<<<<<< HEAD
-	    if (Tcl_GetBooleanFromObj(NULL, valueObj, &valueInt)
+	    if (GetInvalidIntOrBooleanFromObj(valueObj, &valueInt)
 		    != TCL_OK) {
 		Tcl_ObjSetVar2(interp, linkPtr->varName, NULL, ObjValue(linkPtr),
 			TCL_GLOBAL_ONLY);
 		return (char *) "variable must have unsigned wide int or boolean value";
 	    }
 	    linkPtr->lastValue.uw = (Tcl_WideUInt)valueInt;
-=======
-	    Tcl_ObjSetVar2(interp, linkPtr->varName, NULL, ObjValue(linkPtr),
-		    TCL_GLOBAL_ONLY);
-	    return (char *) "variable must have unsigned wide int value";
->>>>>>> 9d8690c8
 	} else {
 	    linkPtr->lastValue.uw = (Tcl_WideUInt)valueWide;
 	}
@@ -595,22 +568,14 @@
     case TCL_LINK_FLOAT:
 	if (Tcl_GetDoubleFromObj(NULL, valueObj, &valueDouble) != TCL_OK
 		|| valueDouble < -FLT_MAX || valueDouble > FLT_MAX) {
-<<<<<<< HEAD
-	    if (Tcl_GetBooleanFromObj(NULL, valueObj, &valueInt)
+	    if (GetInvalidDoubleOrBooleanFromObj(valueObj, &valueDouble)
 		    != TCL_OK) {
 		Tcl_ObjSetVar2(interp, linkPtr->varName, NULL, ObjValue(linkPtr),
 			TCL_GLOBAL_ONLY);
 		return (char *) "variable must have float or boolean value";
 	    }
-	    linkPtr->lastValue.f = (float)valueInt;
-=======
-	    Tcl_ObjSetVar2(interp, linkPtr->varName, NULL, ObjValue(linkPtr),
-		    TCL_GLOBAL_ONLY);
-	    return (char *) "variable must have float value";
->>>>>>> 9d8690c8
-	} else {
-	    linkPtr->lastValue.f = (float)valueDouble;
-	}
+	}
+	linkPtr->lastValue.f = (float)valueDouble;
 	LinkedVar(float) = linkPtr->lastValue.f;
 	break;
 
@@ -716,6 +681,50 @@
 	return resultObj;
     }
 }
+/*
+ * This function works almost the same as Tcl_GetBooleanFromObj(), only
+ * it doesn't have an interpreter to report errors, and it considers
+ * the character sequences "0x", "0b" and "0o" as valid, for purpose
+ * of the link functionality in Tcl. See bug [39f6304c2e].
+ */
+int
+GetInvalidIntOrBooleanFromObj(Tcl_Obj *objPtr,
+				int *intPtr)
+{
+    const char *str = TclGetString(objPtr);
+    if ((str[0] == '0') && strchr("xXbBoO", str[1]) && (str[2] == 0)){
+	*intPtr = 0;
+	return TCL_OK;
+    }
+    return Tcl_GetBooleanFromObj(NULL, objPtr, intPtr);
+}
+
+/*
+ * This function works almost the same as Tcl_GetBooleanFromObj(), only
+ * it returns a double in stead of an integer, it doesn't have an interpreter
+ * to report errors, and it considers the character sequences ".", "0x", "0b"
+ * and "0o" as valid, for purpose of the link functionality in Tcl.
+ * See bug [39f6304c2e].
+ */
+int
+GetInvalidDoubleOrBooleanFromObj(Tcl_Obj *objPtr,
+				double *doublePtr)
+{
+    int intValue, result;
+    const char *str = TclGetString(objPtr);
+
+    if ((str[0] == '.') && (str[1] == 0)){
+	*doublePtr = 0.0;
+	return TCL_OK;
+    }
+    result = GetInvalidIntOrBooleanFromObj(objPtr, &intValue);
+    if (result == TCL_OK) {
+	*doublePtr = (double) intValue;
+    }
+    return result;
+}
+
+
  
 /*
