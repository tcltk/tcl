--- conflicted
+++ resolved
@@ -1463,11 +1463,7 @@
 	    memcpy(linkPtr->lastValue.aryPtr, linkPtr->addr, linkPtr->bytes);
 	    objv = (Tcl_Obj **)ckalloc(linkPtr->numElems * sizeof(Tcl_Obj *));
 	    for (i=0; i < linkPtr->numElems; i++) {
-<<<<<<< HEAD
-		objv[i] = Tcl_NewWideUIntObj(
-=======
 		TclNewUIntObj(objv[i],
->>>>>>> 87432722
 			linkPtr->lastValue.uwPtr[i]);
 	    }
 	    resultObj = Tcl_NewListObj(linkPtr->numElems, objv);
@@ -1475,14 +1471,10 @@
 	    return resultObj;
 	}
 	linkPtr->lastValue.uw = LinkedVar(Tcl_WideUInt);
-<<<<<<< HEAD
-	return Tcl_NewWideUIntObj(linkPtr->lastValue.uw);
-=======
 	Tcl_Obj *uwObj;
 	TclNewUIntObj(uwObj, linkPtr->lastValue.uw);
 	return uwObj;
 	}
->>>>>>> 87432722
 
     case TCL_LINK_STRING:
 	p = LinkedVar(char *);
