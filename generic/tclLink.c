/*
 * tclLink.c --
 *
 *	This file implements linked variables (a C variable that is tied to a
 *	Tcl variable). The idea of linked variables was first suggested by
 *	Andreas Stolcke and this implementation is based heavily on a
 *	prototype implementation provided by him.
 *
 * Copyright © 1993 The Regents of the University of California.
 * Copyright © 1994-1997 Sun Microsystems, Inc.
 * Copyright © 2008 Rene Zaumseil
 * Copyright © 2019 Donal K. Fellows
 *
 * See the file "license.terms" for information on usage and redistribution of
 * this file, and for a DISCLAIMER OF ALL WARRANTIES.
 */

#include "tclInt.h"
#include "tclTomMath.h"
#include <math.h>

/*
 * For each linked variable there is a data structure of the following type,
 * which describes the link and is the clientData for the trace set on the Tcl
 * variable.
 */

typedef struct {
    Tcl_Interp *interp;		/* Interpreter containing Tcl variable. */
    Namespace *nsPtr;		/* Namespace containing Tcl variable */
    Tcl_Obj *varName;		/* Name of variable (must be global). This is
				 * needed during trace callbacks, since the
				 * actual variable may be aliased at that time
				 * via upvar. */
    void *addr;			/* Location of C variable. */
    Tcl_Size bytes;		/* Size of C variable array. This is 0 when
				 * single variables, and >0 used for array
				 * variables. */
    Tcl_Size numElems;	/* Number of elements in C variable array.
				 * Zero for single variables. */
    int type;			/* Type of link (TCL_LINK_INT, etc.). */
    union {
	char c;
	unsigned char uc;
	int i;
	unsigned int ui;
	short s;
	unsigned short us;
#if !defined(TCL_WIDE_INT_IS_LONG) && !defined(_WIN32) && !defined(__CYGWIN__)
	long l;
	unsigned long ul;
#endif
	Tcl_WideInt w;
	Tcl_WideUInt uw;
	float f;
	double d;
	void *aryPtr;		/* Generic array. */
	char *cPtr;		/* char array */
	unsigned char *ucPtr;	/* unsigned char array */
	short *sPtr;		/* short array */
	unsigned short *usPtr;	/* unsigned short array */
	int *iPtr;		/* int array */
	unsigned int *uiPtr;	/* unsigned int array */
	long *lPtr;		/* long array */
	unsigned long *ulPtr;	/* unsigned long array */
	Tcl_WideInt *wPtr;	/* wide (long long) array */
	Tcl_WideUInt *uwPtr;	/* unsigned wide (long long) array */
	float *fPtr;		/* float array */
	double *dPtr;		/* double array */
    } lastValue;		/* Last known value of C variable; used to
				 * avoid string conversions. */
    int flags;			/* Miscellaneous one-bit values; see below for
				 * definitions. */
} Link;

/*
 * Definitions for flag bits:
 * LINK_READ_ONLY -		1 means errors should be generated if Tcl
 *				script attempts to write variable.
 * LINK_BEING_UPDATED -		1 means that a call to Tcl_UpdateLinkedVar is
 *				in progress for this variable, so trace
 *				callbacks on the variable should be ignored.
 * LINK_ALLOC_ADDR -		1 means linkPtr->addr was allocated on the
 *				heap.
 * LINK_ALLOC_LAST -		1 means linkPtr->valueLast.p was allocated on
 *				the heap.
 */

#define LINK_READ_ONLY		1
#define LINK_BEING_UPDATED	2
#define LINK_ALLOC_ADDR		4
#define LINK_ALLOC_LAST		8

/*
 * Forward references to functions defined later in this file:
 */

static char *		LinkTraceProc(void *clientData,Tcl_Interp *interp,
			    const char *name1, const char *name2, int flags);
static Tcl_Obj *	ObjValue(Link *linkPtr);
static void		LinkFree(Link *linkPtr);
static int		GetInvalidIntFromObj(Tcl_Obj *objPtr, int *intPtr);
static int		GetInvalidDoubleFromObj(Tcl_Obj *objPtr,
			    double *doublePtr);
static int		SetInvalidRealFromAny(Tcl_Interp *interp,
			    Tcl_Obj *objPtr);

/*
 * A marker type used to flag weirdnesses so we can pass them around right.
 */

static const Tcl_ObjType invalidRealType = {
    "invalidReal",			/* name */
    NULL,				/* freeIntRepProc */
    NULL,				/* dupIntRepProc */
    NULL,				/* updateStringProc */
    NULL,				/* setFromAnyProc */
    TCL_OBJTYPE_V1(TclLengthOne)
};

/*
 * Convenience macro for accessing the value of the C variable pointed to by a
 * link. Note that this macro produces something that may be regarded as an
 * lvalue or rvalue; it may be assigned to as well as read. Also note that
 * this macro assumes the name of the variable being accessed (linkPtr); this
 * is not strictly a good thing, but it keeps the code much shorter and
 * cleaner.
 */

#define LinkedVar(type) (*(type *) linkPtr->addr)

/*
 *----------------------------------------------------------------------
 *
 * Tcl_LinkVar --
 *
 *	Link a C variable to a Tcl variable so that changes to either one
 *	causes the other to change.
 *
 * Results:
 *	The return value is TCL_OK if everything went well or TCL_ERROR if an
 *	error occurred (the interp's result is also set after errors).
 *
 * Side effects:
 *	The value at *addr is linked to the Tcl variable "varName", using
 *	"type" to convert between string values for Tcl and binary values for
 *	*addr.
 *
 *----------------------------------------------------------------------
 */

int
Tcl_LinkVar(
    Tcl_Interp *interp,		/* Interpreter in which varName exists. */
    const char *varName,	/* Name of a global variable in interp. */
    void *addr,			/* Address of a C variable to be linked to
				 * varName. */
    int type)			/* Type of C variable: TCL_LINK_INT, etc. Also
				 * may have TCL_LINK_READ_ONLY OR'ed in. */
{
    Tcl_Obj *objPtr;
    Link *linkPtr;
    Namespace *dummy;
    const char *name;
    int code;

    linkPtr = (Link *) Tcl_VarTraceInfo2(interp, varName, NULL,
	    TCL_GLOBAL_ONLY, LinkTraceProc, NULL);
    if (linkPtr != NULL) {
	Tcl_SetObjResult(interp, Tcl_ObjPrintf(
		"variable '%s' is already linked", varName));
	return TCL_ERROR;
    }

    linkPtr = (Link *)Tcl_Alloc(sizeof(Link));
    linkPtr->interp = interp;
    linkPtr->nsPtr = NULL;
    linkPtr->varName = Tcl_NewStringObj(varName, -1);
    Tcl_IncrRefCount(linkPtr->varName);
    linkPtr->addr = addr;
    linkPtr->type = type & ~TCL_LINK_READ_ONLY;
    if (type & TCL_LINK_READ_ONLY) {
	linkPtr->flags = LINK_READ_ONLY;
    } else {
	linkPtr->flags = 0;
    }
    linkPtr->bytes = 0;
    linkPtr->numElems = 0;
    objPtr = ObjValue(linkPtr);
    if (Tcl_ObjSetVar2(interp, linkPtr->varName, NULL, objPtr,
	    TCL_GLOBAL_ONLY|TCL_LEAVE_ERR_MSG) == NULL) {
	Tcl_DecrRefCount(linkPtr->varName);
	LinkFree(linkPtr);
	return TCL_ERROR;
    }

    TclGetNamespaceForQualName(interp, varName, NULL, TCL_GLOBAL_ONLY,
	    &(linkPtr->nsPtr), &dummy, &dummy, &name);
    linkPtr->nsPtr->refCount++;

    code = Tcl_TraceVar2(interp, varName, NULL,
	    TCL_GLOBAL_ONLY|TCL_TRACE_READS|TCL_TRACE_WRITES|TCL_TRACE_UNSETS,
	    LinkTraceProc, linkPtr);
    if (code != TCL_OK) {
	Tcl_DecrRefCount(linkPtr->varName);
	LinkFree(linkPtr);
    }
    return code;
}

/*
 *----------------------------------------------------------------------
 *
 * Tcl_LinkArray --
 *
 *	Link a C variable array to a Tcl variable so that changes to either
 *	one causes the other to change.
 *
 * Results:
 *	The return value is TCL_OK if everything went well or TCL_ERROR if an
 *	error occurred (the interp's result is also set after errors).
 *
 * Side effects:
 *	The value at *addr is linked to the Tcl variable "varName", using
 *	"type" to convert between string values for Tcl and binary values for
 *	*addr.
 *
 *----------------------------------------------------------------------
 */

int
Tcl_LinkArray(
    Tcl_Interp *interp,		/* Interpreter in which varName exists. */
    const char *varName,	/* Name of a global variable in interp. */
    void *addr,			/* Address of a C variable to be linked to
				 * varName. If NULL then the necessary space
				 * will be allocated and returned as the
				 * interpreter result. */
    int type,			/* Type of C variable: TCL_LINK_INT, etc. Also
				 * may have TCL_LINK_READ_ONLY OR'ed in. */
    Tcl_Size size)		/* Size of C variable array, >1 if array */
{
    Tcl_Obj *objPtr;
    Link *linkPtr;
    Namespace *dummy;
    const char *name;
    int code;

    if (size < 1) {
	Tcl_SetObjResult(interp, Tcl_NewStringObj(
		"wrong array size given", -1));
	return TCL_ERROR;
    }

    linkPtr = (Link *)Tcl_Alloc(sizeof(Link));
    linkPtr->type = type & ~TCL_LINK_READ_ONLY;
    linkPtr->numElems = size;
    if (type & TCL_LINK_READ_ONLY) {
	linkPtr->flags = LINK_READ_ONLY;
    } else {
	linkPtr->flags = 0;
    }

    switch (linkPtr->type) {
    case TCL_LINK_INT:
    case TCL_LINK_BOOLEAN:
	linkPtr->bytes = size * sizeof(int);
	break;
    case TCL_LINK_DOUBLE:
	linkPtr->bytes = size * sizeof(double);
	break;
    case TCL_LINK_WIDE_INT:
	linkPtr->bytes = size * sizeof(Tcl_WideInt);
	break;
    case TCL_LINK_WIDE_UINT:
	linkPtr->bytes = size * sizeof(Tcl_WideUInt);
	break;
    case TCL_LINK_CHAR:
	linkPtr->bytes = size * sizeof(char);
	break;
    case TCL_LINK_UCHAR:
	linkPtr->bytes = size * sizeof(unsigned char);
	break;
    case TCL_LINK_SHORT:
	linkPtr->bytes = size * sizeof(short);
	break;
    case TCL_LINK_USHORT:
	linkPtr->bytes = size * sizeof(unsigned short);
	break;
    case TCL_LINK_UINT:
	linkPtr->bytes = size * sizeof(unsigned int);
	break;
    case TCL_LINK_FLOAT:
	linkPtr->bytes = size * sizeof(float);
	break;
    case TCL_LINK_STRING:
	linkPtr->bytes = size * sizeof(char);
	size = 1;		/* This is a variable length string, no need
				 * to check last value. */

	/*
	 * If no address is given create one and use as address the
         * not needed linkPtr->lastValue
	 */

	if (addr == NULL) {
	    linkPtr->lastValue.aryPtr = Tcl_Alloc(linkPtr->bytes);
	    linkPtr->flags |= LINK_ALLOC_LAST;
	    addr = (char *) &linkPtr->lastValue.cPtr;
	}
	break;
    case TCL_LINK_CHARS:
    case TCL_LINK_BINARY:
	linkPtr->bytes = size * sizeof(char);
	break;
    default:
	LinkFree(linkPtr);
	Tcl_SetObjResult(interp, Tcl_NewStringObj(
		"bad linked array variable type", -1));
	return TCL_ERROR;
    }

    /*
     * Allocate C variable space in case no address is given
     */

    if (addr == NULL) {
	linkPtr->addr = Tcl_Alloc(linkPtr->bytes);
	linkPtr->flags |= LINK_ALLOC_ADDR;
    } else {
	linkPtr->addr = addr;
    }

    /*
     * If necessary create space for last used value.
     */

    if (size > 1) {
	linkPtr->lastValue.aryPtr = Tcl_Alloc(linkPtr->bytes);
	linkPtr->flags |= LINK_ALLOC_LAST;
    }

    /*
     * Initialize allocated space.
     */

    if (linkPtr->flags & LINK_ALLOC_ADDR) {
	memset(linkPtr->addr, 0, linkPtr->bytes);
    }
    if (linkPtr->flags & LINK_ALLOC_LAST) {
	memset(linkPtr->lastValue.aryPtr, 0, linkPtr->bytes);
    }

    /*
     * Set common structure values.
     */

    linkPtr->interp = interp;
    linkPtr->varName = Tcl_NewStringObj(varName, -1);
    Tcl_IncrRefCount(linkPtr->varName);

    TclGetNamespaceForQualName(interp, varName, NULL, TCL_GLOBAL_ONLY,
	    &(linkPtr->nsPtr), &dummy, &dummy, &name);
    linkPtr->nsPtr->refCount++;

    objPtr = ObjValue(linkPtr);
    if (Tcl_ObjSetVar2(interp, linkPtr->varName, NULL, objPtr,
	    TCL_GLOBAL_ONLY|TCL_LEAVE_ERR_MSG) == NULL) {
	Tcl_DecrRefCount(linkPtr->varName);
	LinkFree(linkPtr);
	return TCL_ERROR;
    }

    code = Tcl_TraceVar2(interp, varName, NULL,
	    TCL_GLOBAL_ONLY|TCL_TRACE_READS|TCL_TRACE_WRITES|TCL_TRACE_UNSETS,
	    LinkTraceProc, linkPtr);
    if (code != TCL_OK) {
	Tcl_DecrRefCount(linkPtr->varName);
	LinkFree(linkPtr);
    }
    return code;
}

/*
 *----------------------------------------------------------------------
 *
 * Tcl_UnlinkVar --
 *
 *	Destroy the link between a Tcl variable and a C variable.
 *
 * Results:
 *	None.
 *
 * Side effects:
 *	If "varName" was previously linked to a C variable, the link is broken
 *	to make the variable independent. If there was no previous link for
 *	"varName" then nothing happens.
 *
 *----------------------------------------------------------------------
 */

void
Tcl_UnlinkVar(
    Tcl_Interp *interp,		/* Interpreter containing variable to unlink */
    const char *varName)	/* Global variable in interp to unlink. */
{
    Link *linkPtr = (Link *) Tcl_VarTraceInfo2(interp, varName, NULL,
	    TCL_GLOBAL_ONLY, LinkTraceProc, NULL);

    if (linkPtr == NULL) {
	return;
    }
    Tcl_UntraceVar2(interp, varName, NULL,
	    TCL_GLOBAL_ONLY|TCL_TRACE_READS|TCL_TRACE_WRITES|TCL_TRACE_UNSETS,
	    LinkTraceProc, linkPtr);
    Tcl_DecrRefCount(linkPtr->varName);
    LinkFree(linkPtr);
}

/*
 *----------------------------------------------------------------------
 *
 * Tcl_UpdateLinkedVar --
 *
 *	This function is invoked after a linked variable has been changed by C
 *	code. It updates the Tcl variable so that traces on the variable will
 *	trigger.
 *
 * Results:
 *	None.
 *
 * Side effects:
 *	The Tcl variable "varName" is updated from its C value, causing traces
 *	on the variable to trigger.
 *
 *----------------------------------------------------------------------
 */

void
Tcl_UpdateLinkedVar(
    Tcl_Interp *interp,		/* Interpreter containing variable. */
    const char *varName)	/* Name of global variable that is linked. */
{
    Link *linkPtr = (Link *) Tcl_VarTraceInfo2(interp, varName, NULL,
	    TCL_GLOBAL_ONLY, LinkTraceProc, NULL);
    int savedFlag;

    if (linkPtr == NULL) {
	return;
    }
    savedFlag = linkPtr->flags & LINK_BEING_UPDATED;
    linkPtr->flags |= LINK_BEING_UPDATED;
    Tcl_ObjSetVar2(interp, linkPtr->varName, NULL, ObjValue(linkPtr),
	    TCL_GLOBAL_ONLY);
    /*
     * Callback may have unlinked the variable. [Bug 1740631]
     */
    linkPtr = (Link *) Tcl_VarTraceInfo2(interp, varName, NULL,
	    TCL_GLOBAL_ONLY, LinkTraceProc, NULL);
    if (linkPtr != NULL) {
	linkPtr->flags = (linkPtr->flags & ~LINK_BEING_UPDATED) | savedFlag;
    }
}

/*
 *----------------------------------------------------------------------
 *
 * GetInt, GetWide, GetUWide, GetDouble, EqualDouble, IsSpecial --
 *
 *	Helper functions for LinkTraceProc and ObjValue. These are all
 *	factored out here to make those functions simpler.
 *
 *----------------------------------------------------------------------
 */

static inline int
GetInt(
    Tcl_Obj *objPtr,
    int *intPtr)
{
    return (Tcl_GetIntFromObj(NULL, objPtr, intPtr) != TCL_OK
	    && GetInvalidIntFromObj(objPtr, intPtr) != TCL_OK);
}

static inline int
GetWide(
    Tcl_Obj *objPtr,
    Tcl_WideInt *widePtr)
{
    if (TclGetWideIntFromObj(NULL, objPtr, widePtr) != TCL_OK) {
	int intValue;

	if (GetInvalidIntFromObj(objPtr, &intValue) != TCL_OK) {
	    return 1;
	}
	*widePtr = intValue;
    }
    return 0;
}

static inline int
GetUWide(
    Tcl_Obj *objPtr,
    Tcl_WideUInt *uwidePtr)
{
    if (Tcl_GetWideUIntFromObj(NULL, objPtr, uwidePtr) != TCL_OK) {
	int intValue;

	if (GetInvalidIntFromObj(objPtr, &intValue) != TCL_OK) {
	    return 1;
	}
	*uwidePtr = intValue;
    }
    return 0;
}

static inline int
GetDouble(
    Tcl_Obj *objPtr,
    double *dblPtr)
{
    if (Tcl_GetDoubleFromObj(NULL, objPtr, dblPtr) == TCL_OK) {
	return 0;
    } else {
#ifdef ACCEPT_NAN
	Tcl_ObjInternalRep *irPtr = TclFetchInternalRep(objPtr, &tclDoubleType);

	if (irPtr != NULL) {
	    *dblPtr = irPtr->doubleValue;
	    return 0;
	}
#endif /* ACCEPT_NAN */
	return GetInvalidDoubleFromObj(objPtr, dblPtr) != TCL_OK;
    }
}

static inline int
EqualDouble(
    double a,
    double b)
{
    return (a == b)
#ifdef ACCEPT_NAN
	|| (isnan(a) && isnan(b))
#endif /* ACCEPT_NAN */
	;
}

static inline int
IsSpecial(
    double a)
{
    return isinf(a)
#ifdef ACCEPT_NAN
	|| isnan(a)
#endif /* ACCEPT_NAN */
	;
}

/*
 * Mark an object as holding a weird double.
 */

static int
SetInvalidRealFromAny(
    TCL_UNUSED(Tcl_Interp *),
    Tcl_Obj *objPtr)
{
    const char *str;
    const char *endPtr;
    Tcl_Size length;

    str = TclGetStringFromObj(objPtr, &length);
    if ((length == 1) && (str[0] == '.')) {
	objPtr->typePtr = &invalidRealType;
	objPtr->internalRep.doubleValue = 0.0;
	return TCL_OK;
    }
    if (TclParseNumber(NULL, objPtr, NULL, str, length, &endPtr,
	    TCL_PARSE_DECIMAL_ONLY) == TCL_OK) {
	/*
	 * If number is followed by [eE][+-]?, then it is an invalid
	 * double, but it could be the start of a valid double.
	 */

	if (*endPtr == 'e' || *endPtr == 'E') {
	    ++endPtr;
	    if (*endPtr == '+' || *endPtr == '-') {
		++endPtr;
	    }
	    if (*endPtr == 0) {
		double doubleValue = 0.0;

		Tcl_GetDoubleFromObj(NULL, objPtr, &doubleValue);
		TclFreeInternalRep(objPtr);
		objPtr->typePtr = &invalidRealType;
		objPtr->internalRep.doubleValue = doubleValue;
		return TCL_OK;
	    }
	}
    }
    return TCL_ERROR;
}

/*
 * This function checks for integer representations, which are valid
 * when linking with C variables, but which are invalid in other
 * contexts in Tcl. Handled are "+", "-", "", "0x", "0b", "0d" and "0o"
 * (upperand lowercase). See bug [39f6304c2e].
 */

static int
GetInvalidIntFromObj(
    Tcl_Obj *objPtr,
    int *intPtr)
{
    Tcl_Size length;
    const char *str = TclGetStringFromObj(objPtr, &length);

    if ((length == 0) || ((length == 2) && (str[0] == '0')
	    && strchr("xXbBoOdD", str[1]))) {
	*intPtr = 0;
	return TCL_OK;
    } else if ((length == 1) && strchr("+-", str[0])) {
	*intPtr = (str[0] == '+');
	return TCL_OK;
    }
    return TCL_ERROR;
}

/*
 * This function checks for double representations, which are valid
 * when linking with C variables, but which are invalid in other
 * contexts in Tcl. Handled are "+", "-", "", ".", "0x", "0b" and "0o"
 * (upper- and lowercase) and sequences like "1e-". See bug [39f6304c2e].
 */

static int
GetInvalidDoubleFromObj(
    Tcl_Obj *objPtr,
    double *doublePtr)
{
    int intValue;

    if (TclHasInternalRep(objPtr, &invalidRealType)) {
	goto gotdouble;
    }
    if (GetInvalidIntFromObj(objPtr, &intValue) == TCL_OK) {
	*doublePtr = (double) intValue;
	return TCL_OK;
    }
    if (SetInvalidRealFromAny(NULL, objPtr) == TCL_OK) {
    gotdouble:
	*doublePtr = objPtr->internalRep.doubleValue;
	return TCL_OK;
    }
    return TCL_ERROR;
}

/*
 *----------------------------------------------------------------------
 *
 * LinkTraceProc --
 *
 *	This function is invoked when a linked Tcl variable is read, written,
 *	or unset from Tcl. It's responsible for keeping the C variable in sync
 *	with the Tcl variable.
 *
 * Results:
 *	If all goes well, NULL is returned; otherwise an error message is
 *	returned.
 *
 * Side effects:
 *	The C variable may be updated to make it consistent with the Tcl
 *	variable, or the Tcl variable may be overwritten to reject a
 *	modification.
 *
 *----------------------------------------------------------------------
 */

static char *
LinkTraceProc(
    void *clientData,	/* Contains information about the link. */
    Tcl_Interp *interp,		/* Interpreter containing Tcl variable. */
    TCL_UNUSED(const char *) /*name1*/,
    TCL_UNUSED(const char *) /*name2*/,
				/* Links can only be made to global variables,
				 * so we can find them with need to resolve
				 * caller-supplied name in caller context. */
    int flags)			/* Miscellaneous additional information. */
{
    Link *linkPtr = (Link *)clientData;
    int changed;
    Tcl_Size valueLength = 0;
    const char *value;
    char **pp;
    Tcl_Obj *valueObj;
    int valueInt;
    Tcl_WideInt valueWide;
    Tcl_WideUInt valueUWide;
    double valueDouble;
    Tcl_Size objc, i;
    Tcl_Obj **objv;

    /*
     * If the variable is being unset, then just re-create it (with a trace)
     * unless the whole interpreter is going away.
     */

    if (flags & TCL_TRACE_UNSETS) {
	if (Tcl_InterpDeleted(interp) || TclNamespaceDeleted(linkPtr->nsPtr)) {
	    Tcl_DecrRefCount(linkPtr->varName);
	    LinkFree(linkPtr);
	} else if (flags & TCL_TRACE_DESTROYED) {
	    Tcl_ObjSetVar2(interp, linkPtr->varName, NULL, ObjValue(linkPtr),
		    TCL_GLOBAL_ONLY);
	    Tcl_TraceVar2(interp, TclGetString(linkPtr->varName), NULL,
		    TCL_GLOBAL_ONLY|TCL_TRACE_READS|TCL_TRACE_WRITES
		    |TCL_TRACE_UNSETS, LinkTraceProc, linkPtr);
	}
	return NULL;
    }

    /*
     * If we were invoked because of a call to Tcl_UpdateLinkedVar, then don't
     * do anything at all. In particular, we don't want to get upset that the
     * variable is being modified, even if it is supposed to be read-only.
     */

    if (linkPtr->flags & LINK_BEING_UPDATED) {
	return NULL;
    }

    /*
     * For read accesses, update the Tcl variable if the C variable has
     * changed since the last time we updated the Tcl variable.
     */

    if (flags & TCL_TRACE_READS) {
	/*
	 * Variable arrays
	 */

	if (linkPtr->flags & LINK_ALLOC_LAST) {
	    changed = memcmp(linkPtr->addr, linkPtr->lastValue.aryPtr,
		    linkPtr->bytes);
	} else {
	    /* single variables */
	    switch (linkPtr->type) {
	    case TCL_LINK_INT:
	    case TCL_LINK_BOOLEAN:
		changed = (LinkedVar(int) != linkPtr->lastValue.i);
		break;
	    case TCL_LINK_DOUBLE:
		changed = !EqualDouble(LinkedVar(double), linkPtr->lastValue.d);
		break;
	    case TCL_LINK_WIDE_INT:
		changed = (LinkedVar(Tcl_WideInt) != linkPtr->lastValue.w);
		break;
	    case TCL_LINK_WIDE_UINT:
		changed = (LinkedVar(Tcl_WideUInt) != linkPtr->lastValue.uw);
		break;
	    case TCL_LINK_CHAR:
		changed = (LinkedVar(char) != linkPtr->lastValue.c);
		break;
	    case TCL_LINK_UCHAR:
		changed = (LinkedVar(unsigned char) != linkPtr->lastValue.uc);
		break;
	    case TCL_LINK_SHORT:
		changed = (LinkedVar(short) != linkPtr->lastValue.s);
		break;
	    case TCL_LINK_USHORT:
		changed = (LinkedVar(unsigned short) != linkPtr->lastValue.us);
		break;
	    case TCL_LINK_UINT:
		changed = (LinkedVar(unsigned int) != linkPtr->lastValue.ui);
		break;
	    case TCL_LINK_FLOAT:
		changed = !EqualDouble(LinkedVar(float), linkPtr->lastValue.f);
		break;
	    case TCL_LINK_STRING:
	    case TCL_LINK_CHARS:
	    case TCL_LINK_BINARY:
		changed = 1;
		break;
	    default:
		changed = 0;
		/* return (char *) "internal error: bad linked variable type"; */
	    }
	}
	if (changed) {
	    Tcl_ObjSetVar2(interp, linkPtr->varName, NULL, ObjValue(linkPtr),
		    TCL_GLOBAL_ONLY);
	}
	return NULL;
    }

    /*
     * For writes, first make sure that the variable is writable. Then convert
     * the Tcl value to C if possible. If the variable isn't writable or can't
     * be converted, then restore the variable's old value and return an
     * error. Another tricky thing: we have to save and restore the interp's
     * result, since the variable access could occur when the result has been
     * partially set.
     */

    if (linkPtr->flags & LINK_READ_ONLY) {
	Tcl_ObjSetVar2(interp, linkPtr->varName, NULL, ObjValue(linkPtr),
		TCL_GLOBAL_ONLY);
	return (char *) "linked variable is read-only";
    }
    valueObj = Tcl_ObjGetVar2(interp, linkPtr->varName,NULL, TCL_GLOBAL_ONLY);
    if (valueObj == NULL) {
	/*
	 * This shouldn't ever happen.
	 */

	return (char *) "internal error: linked variable couldn't be read";
    }

    /*
     * Special cases.
     */

    switch (linkPtr->type) {
    case TCL_LINK_STRING:
	value = TclGetStringFromObj(valueObj, &valueLength);
	pp = (char **) linkPtr->addr;

	*pp = (char *)Tcl_Realloc(*pp, ++valueLength);
	memcpy(*pp, value, valueLength);
	return NULL;

    case TCL_LINK_CHARS:
	value = (char *) TclGetStringFromObj(valueObj, &valueLength);
	valueLength++;		/* include end of string char */
	if (valueLength > linkPtr->bytes) {
	    return (char *) "wrong size of char* value";
	}
	if (linkPtr->flags & LINK_ALLOC_LAST) {
	    memcpy(linkPtr->lastValue.aryPtr, value, valueLength);
	    memcpy(linkPtr->addr, value, valueLength);
	} else {
	    linkPtr->lastValue.c = '\0';
	    LinkedVar(char) = linkPtr->lastValue.c;
	}
	return NULL;

    case TCL_LINK_BINARY:
	value = (char *) Tcl_GetBytesFromObj(NULL, valueObj, &valueLength);
	if (value == NULL) {
	    return (char *) "invalid binary value";
	} else if (valueLength != linkPtr->bytes) {
	    return (char *) "wrong size of binary value";
	}
	if (linkPtr->flags & LINK_ALLOC_LAST) {
	    memcpy(linkPtr->lastValue.aryPtr, value, valueLength);
	    memcpy(linkPtr->addr, value, valueLength);
	} else {
	    linkPtr->lastValue.uc = (unsigned char) *value;
	    LinkedVar(unsigned char) = linkPtr->lastValue.uc;
	}
	return NULL;
    }

    /*
     * A helper macro. Writing this as a function is messy because of type
     * variance.
     */

#define InRange(lowerLimit, value, upperLimit)			\
    ((value) >= (lowerLimit) && (value) <= (upperLimit))

    /*
     * If we're working with an array of numbers, extract the Tcl list.
     */

    if (linkPtr->flags & LINK_ALLOC_LAST) {
	if (TclListObjGetElements(NULL, (valueObj), &objc, &objv) == TCL_ERROR
		|| objc != linkPtr->numElems) {
	    return (char *) "wrong dimension";
	}
    }

    switch (linkPtr->type) {
    case TCL_LINK_INT:
	if (linkPtr->flags & LINK_ALLOC_LAST) {
	    for (i = 0; i < objc; i++) {
		int *varPtr = &linkPtr->lastValue.iPtr[i];

		if (GetInt(objv[i], varPtr)) {
		    Tcl_ObjSetVar2(interp, linkPtr->varName, NULL,
			    ObjValue(linkPtr), TCL_GLOBAL_ONLY);
	            return (char *) "variable array must have integer values";
		}
	    }
	} else {
	    int *varPtr = &linkPtr->lastValue.i;

	    if (GetInt(valueObj, varPtr)) {
		Tcl_ObjSetVar2(interp, linkPtr->varName, NULL,
			ObjValue(linkPtr), TCL_GLOBAL_ONLY);
		return (char *) "variable must have integer value";
	    }
	    LinkedVar(int) = *varPtr;
	}
	break;

    case TCL_LINK_WIDE_INT:
	if (linkPtr->flags & LINK_ALLOC_LAST) {
	    for (i=0; i < objc; i++) {
		Tcl_WideInt *varPtr = &linkPtr->lastValue.wPtr[i];

		if (GetWide(objv[i], varPtr)) {
		    Tcl_ObjSetVar2(interp, linkPtr->varName, NULL,
			    ObjValue(linkPtr), TCL_GLOBAL_ONLY);
		    return (char *)
			    "variable array must have wide integer value";
		}
	    }
	} else {
	    Tcl_WideInt *varPtr = &linkPtr->lastValue.w;

	    if (GetWide(valueObj, varPtr)) {
		Tcl_ObjSetVar2(interp, linkPtr->varName, NULL,
			ObjValue(linkPtr), TCL_GLOBAL_ONLY);
		return (char *) "variable must have wide integer value";
	    }
	    LinkedVar(Tcl_WideInt) = *varPtr;
	}
	break;

    case TCL_LINK_DOUBLE:
	if (linkPtr->flags & LINK_ALLOC_LAST) {
	    for (i=0; i < objc; i++) {
		if (GetDouble(objv[i], &linkPtr->lastValue.dPtr[i])) {
		    Tcl_ObjSetVar2(interp, linkPtr->varName, NULL,
			    ObjValue(linkPtr), TCL_GLOBAL_ONLY);
		    return (char *) "variable array must have real value";
		}
	    }
	} else {
	    double *varPtr = &linkPtr->lastValue.d;

	    if (GetDouble(valueObj, varPtr)) {
		Tcl_ObjSetVar2(interp, linkPtr->varName, NULL,
			ObjValue(linkPtr), TCL_GLOBAL_ONLY);
		return (char *) "variable must have real value";
	    }
	    LinkedVar(double) = *varPtr;
	}
	break;

    case TCL_LINK_BOOLEAN:
	if (linkPtr->flags & LINK_ALLOC_LAST) {
	    for (i=0; i < objc; i++) {
		int *varPtr = &linkPtr->lastValue.iPtr[i];

		if (Tcl_GetBooleanFromObj(NULL, objv[i], varPtr) != TCL_OK) {
		    Tcl_ObjSetVar2(interp, linkPtr->varName, NULL,
			    ObjValue(linkPtr), TCL_GLOBAL_ONLY);
	            return (char *) "variable array must have boolean value";
		}
	    }
	} else {
	    int *varPtr = &linkPtr->lastValue.i;

	    if (Tcl_GetBooleanFromObj(NULL, valueObj, varPtr) != TCL_OK) {
		Tcl_ObjSetVar2(interp, linkPtr->varName, NULL,
			ObjValue(linkPtr), TCL_GLOBAL_ONLY);
		return (char *) "variable must have boolean value";
	    }
	    LinkedVar(int) = *varPtr;
	}
	break;

    case TCL_LINK_CHAR:
	if (linkPtr->flags & LINK_ALLOC_LAST) {
	    for (i=0; i < objc; i++) {
		if (GetInt(objv[i], &valueInt)
		        || !InRange(SCHAR_MIN, valueInt, SCHAR_MAX)) {
		    Tcl_ObjSetVar2(interp, linkPtr->varName, NULL,
			    ObjValue(linkPtr), TCL_GLOBAL_ONLY);
	            return (char *) "variable array must have char value";
		}
		linkPtr->lastValue.cPtr[i] = (char) valueInt;
	    }
	} else {
	    if (GetInt(valueObj, &valueInt)
		    || !InRange(SCHAR_MIN, valueInt, SCHAR_MAX)) {
		Tcl_ObjSetVar2(interp, linkPtr->varName, NULL,
			ObjValue(linkPtr), TCL_GLOBAL_ONLY);
		return (char *) "variable must have char value";
	    }
	    LinkedVar(char) = linkPtr->lastValue.c = (char) valueInt;
	}
	break;

    case TCL_LINK_UCHAR:
	if (linkPtr->flags & LINK_ALLOC_LAST) {
	    for (i=0; i < objc; i++) {
		if (GetInt(objv[i], &valueInt)
		        || !InRange(0, valueInt, (int)UCHAR_MAX)) {
		    Tcl_ObjSetVar2(interp, linkPtr->varName, NULL,
			    ObjValue(linkPtr), TCL_GLOBAL_ONLY);
		    return (char *)
			    "variable array must have unsigned char value";
		}
		linkPtr->lastValue.ucPtr[i] = (unsigned char) valueInt;
	    }
	} else {
	    if (GetInt(valueObj, &valueInt)
		    || !InRange(0, valueInt, (int)UCHAR_MAX)) {
		Tcl_ObjSetVar2(interp, linkPtr->varName, NULL,
			ObjValue(linkPtr), TCL_GLOBAL_ONLY);
		return (char *) "variable must have unsigned char value";
	    }
	    LinkedVar(unsigned char) = linkPtr->lastValue.uc =
		    (unsigned char) valueInt;
	}
	break;

    case TCL_LINK_SHORT:
	if (linkPtr->flags & LINK_ALLOC_LAST) {
	    for (i=0; i < objc; i++) {
		if (GetInt(objv[i], &valueInt)
			|| !InRange(SHRT_MIN, valueInt, SHRT_MAX)) {
		    Tcl_ObjSetVar2(interp, linkPtr->varName, NULL,
			    ObjValue(linkPtr), TCL_GLOBAL_ONLY);
	            return (char *) "variable array must have short value";
		}
		linkPtr->lastValue.sPtr[i] = (short) valueInt;
	    }
	} else {
	    if (GetInt(valueObj, &valueInt)
		    || !InRange(SHRT_MIN, valueInt, SHRT_MAX)) {
		Tcl_ObjSetVar2(interp, linkPtr->varName, NULL,
			ObjValue(linkPtr), TCL_GLOBAL_ONLY);
		return (char *) "variable must have short value";
	    }
	    LinkedVar(short) = linkPtr->lastValue.s = (short) valueInt;
	}
	break;

    case TCL_LINK_USHORT:
	if (linkPtr->flags & LINK_ALLOC_LAST) {
	    for (i=0; i < objc; i++) {
		if (GetInt(objv[i], &valueInt)
		        || !InRange(0, valueInt, (int)USHRT_MAX)) {
		    Tcl_ObjSetVar2(interp, linkPtr->varName, NULL,
			    ObjValue(linkPtr), TCL_GLOBAL_ONLY);
	            return (char *)
			"variable array must have unsigned short value";
		}
		linkPtr->lastValue.usPtr[i] = (unsigned short) valueInt;
	    }
	} else {
	    if (GetInt(valueObj, &valueInt)
		    || !InRange(0, valueInt, (int)USHRT_MAX)) {
		Tcl_ObjSetVar2(interp, linkPtr->varName, NULL,
			ObjValue(linkPtr), TCL_GLOBAL_ONLY);
		return (char *) "variable must have unsigned short value";
	    }
	    LinkedVar(unsigned short) = linkPtr->lastValue.us =
		    (unsigned short) valueInt;
	}
	break;

    case TCL_LINK_UINT:
	if (linkPtr->flags & LINK_ALLOC_LAST) {
	    for (i=0; i < objc; i++) {
		if (GetWide(objv[i], &valueWide)
			|| !InRange(0, valueWide, (Tcl_WideInt)UINT_MAX)) {
		    Tcl_ObjSetVar2(interp, linkPtr->varName, NULL,
			    ObjValue(linkPtr), TCL_GLOBAL_ONLY);
	            return (char *)
			    "variable array must have unsigned int value";
		}
		linkPtr->lastValue.uiPtr[i] = (unsigned int) valueWide;
	    }
	} else {
	    if (GetWide(valueObj, &valueWide)
		    || !InRange(0, valueWide, (Tcl_WideInt)UINT_MAX)) {
		Tcl_ObjSetVar2(interp, linkPtr->varName, NULL,
			ObjValue(linkPtr), TCL_GLOBAL_ONLY);
		return (char *) "variable must have unsigned int value";
	    }
	    LinkedVar(unsigned int) = linkPtr->lastValue.ui =
		    (unsigned int) valueWide;
	}
	break;
    case TCL_LINK_WIDE_UINT:
	if (linkPtr->flags & LINK_ALLOC_LAST) {
	    for (i=0; i < objc; i++) {
		if (GetUWide(objv[i], &valueUWide)) {
		    Tcl_ObjSetVar2(interp, linkPtr->varName, NULL,
			    ObjValue(linkPtr), TCL_GLOBAL_ONLY);
	            return (char *)
			    "variable array must have unsigned wide int value";
		}
		linkPtr->lastValue.uwPtr[i] = valueUWide;
	    }
	} else {
	    if (GetUWide(valueObj, &valueUWide)) {
		Tcl_ObjSetVar2(interp, linkPtr->varName, NULL,
			ObjValue(linkPtr), TCL_GLOBAL_ONLY);
		return (char *) "variable must have unsigned wide int value";
	    }
	    LinkedVar(Tcl_WideUInt) = linkPtr->lastValue.uw = valueUWide;
	}
	break;

    case TCL_LINK_FLOAT:
	if (linkPtr->flags & LINK_ALLOC_LAST) {
	    for (i=0; i < objc; i++) {
		if (GetDouble(objv[i], &valueDouble)
			&& !InRange(FLT_MIN, fabs(valueDouble), FLT_MAX)
		        && !IsSpecial(valueDouble)) {
		    Tcl_ObjSetVar2(interp, linkPtr->varName, NULL,
			    ObjValue(linkPtr), TCL_GLOBAL_ONLY);
	            return (char *) "variable array must have float value";
		}
		linkPtr->lastValue.fPtr[i] = (float) valueDouble;
	    }
	} else {
	    if (GetDouble(valueObj, &valueDouble)
		    && !InRange(FLT_MIN, fabs(valueDouble), FLT_MAX)
		    && !IsSpecial(valueDouble)) {
		Tcl_ObjSetVar2(interp, linkPtr->varName, NULL,
			ObjValue(linkPtr), TCL_GLOBAL_ONLY);
		return (char *) "variable must have float value";
	    }
	    LinkedVar(float) = linkPtr->lastValue.f = (float) valueDouble;
	}
	break;

    default:
	return (char *) "internal error: bad linked variable type";
    }

    if (linkPtr->flags & LINK_ALLOC_LAST) {
	memcpy(linkPtr->addr, linkPtr->lastValue.aryPtr, linkPtr->bytes);
    }
    return NULL;
}

/*
 *----------------------------------------------------------------------
 *
 * ObjValue --
 *
 *	Converts the value of a C variable to a Tcl_Obj* for use in a Tcl
 *	variable to which it is linked.
 *
 * Results:
 *	The return value is a pointer to a Tcl_Obj that represents the value
 *	of the C variable given by linkPtr.
 *
 * Side effects:
 *	None.
 *
 *----------------------------------------------------------------------
 */

static Tcl_Obj *
ObjValue(
    Link *linkPtr)		/* Structure describing linked variable. */
{
    char *p;
    Tcl_Obj *resultObj, **objv;
    Tcl_Size i;

    switch (linkPtr->type) {
    case TCL_LINK_INT:
	if (linkPtr->flags & LINK_ALLOC_LAST) {
	    memcpy(linkPtr->lastValue.aryPtr, linkPtr->addr, linkPtr->bytes);
	    objv = (Tcl_Obj **)Tcl_Alloc(linkPtr->numElems * sizeof(Tcl_Obj *));
	    for (i=0; i < linkPtr->numElems; i++) {
		TclNewIntObj(objv[i], linkPtr->lastValue.iPtr[i]);
	    }
	    resultObj = Tcl_NewListObj(linkPtr->numElems, objv);
	    Tcl_Free(objv);
	    return resultObj;
	}
	linkPtr->lastValue.i = LinkedVar(int);
	return Tcl_NewWideIntObj(linkPtr->lastValue.i);
    case TCL_LINK_WIDE_INT:
	if (linkPtr->flags & LINK_ALLOC_LAST) {
	    memcpy(linkPtr->lastValue.aryPtr, linkPtr->addr, linkPtr->bytes);
	    objv = (Tcl_Obj **)Tcl_Alloc(linkPtr->numElems * sizeof(Tcl_Obj *));
	    for (i=0; i < linkPtr->numElems; i++) {
		TclNewIntObj(objv[i], linkPtr->lastValue.wPtr[i]);
	    }
	    resultObj = Tcl_NewListObj(linkPtr->numElems, objv);
	    Tcl_Free(objv);
	    return resultObj;
	}
	linkPtr->lastValue.w = LinkedVar(Tcl_WideInt);
	return Tcl_NewWideIntObj(linkPtr->lastValue.w);
    case TCL_LINK_DOUBLE:
	if (linkPtr->flags & LINK_ALLOC_LAST) {
	    memcpy(linkPtr->lastValue.aryPtr, linkPtr->addr, linkPtr->bytes);
	    objv = (Tcl_Obj **)Tcl_Alloc(linkPtr->numElems * sizeof(Tcl_Obj *));
	    for (i=0; i < linkPtr->numElems; i++) {
		TclNewDoubleObj(objv[i], linkPtr->lastValue.dPtr[i]);
	    }
	    resultObj = Tcl_NewListObj(linkPtr->numElems, objv);
	    Tcl_Free(objv);
	    return resultObj;
	}
	linkPtr->lastValue.d = LinkedVar(double);
	return Tcl_NewDoubleObj(linkPtr->lastValue.d);
    case TCL_LINK_BOOLEAN:
	if (linkPtr->flags & LINK_ALLOC_LAST) {
	    memcpy(linkPtr->lastValue.aryPtr, linkPtr->addr, linkPtr->bytes);
	    objv = (Tcl_Obj **)Tcl_Alloc(linkPtr->numElems * sizeof(Tcl_Obj *));
	    for (i=0; i < linkPtr->numElems; i++) {
		objv[i] = Tcl_NewBooleanObj(linkPtr->lastValue.iPtr[i] != 0);
	    }
	    resultObj = Tcl_NewListObj(linkPtr->numElems, objv);
	    Tcl_Free(objv);
	    return resultObj;
	}
	linkPtr->lastValue.i = LinkedVar(int);
	return Tcl_NewBooleanObj(linkPtr->lastValue.i);
    case TCL_LINK_CHAR:
	if (linkPtr->flags & LINK_ALLOC_LAST) {
	    memcpy(linkPtr->lastValue.aryPtr, linkPtr->addr, linkPtr->bytes);
	    objv = (Tcl_Obj **)Tcl_Alloc(linkPtr->numElems * sizeof(Tcl_Obj *));
	    for (i=0; i < linkPtr->numElems; i++) {
		TclNewIntObj(objv[i], linkPtr->lastValue.cPtr[i]);
	    }
	    resultObj = Tcl_NewListObj(linkPtr->numElems, objv);
	    Tcl_Free(objv);
	    return resultObj;
	}
	linkPtr->lastValue.c = LinkedVar(char);
	return Tcl_NewWideIntObj(linkPtr->lastValue.c);
    case TCL_LINK_UCHAR:
	if (linkPtr->flags & LINK_ALLOC_LAST) {
	    memcpy(linkPtr->lastValue.aryPtr, linkPtr->addr, linkPtr->bytes);
	    objv = (Tcl_Obj **)Tcl_Alloc(linkPtr->numElems * sizeof(Tcl_Obj *));
	    for (i=0; i < linkPtr->numElems; i++) {
		TclNewIntObj(objv[i], linkPtr->lastValue.ucPtr[i]);
	    }
	    resultObj = Tcl_NewListObj(linkPtr->numElems, objv);
	    Tcl_Free(objv);
	    return resultObj;
	}
	linkPtr->lastValue.uc = LinkedVar(unsigned char);
	return Tcl_NewWideIntObj(linkPtr->lastValue.uc);
    case TCL_LINK_SHORT:
	if (linkPtr->flags & LINK_ALLOC_LAST) {
	    memcpy(linkPtr->lastValue.aryPtr, linkPtr->addr, linkPtr->bytes);
	    objv = (Tcl_Obj **)Tcl_Alloc(linkPtr->numElems * sizeof(Tcl_Obj *));
	    for (i=0; i < linkPtr->numElems; i++) {
		TclNewIntObj(objv[i], linkPtr->lastValue.sPtr[i]);
	    }
	    resultObj = Tcl_NewListObj(linkPtr->numElems, objv);
	    Tcl_Free(objv);
	    return resultObj;
	}
	linkPtr->lastValue.s = LinkedVar(short);
	return Tcl_NewWideIntObj(linkPtr->lastValue.s);
    case TCL_LINK_USHORT:
	if (linkPtr->flags & LINK_ALLOC_LAST) {
	    memcpy(linkPtr->lastValue.aryPtr, linkPtr->addr, linkPtr->bytes);
	    objv = (Tcl_Obj **)Tcl_Alloc(linkPtr->numElems * sizeof(Tcl_Obj *));
	    for (i=0; i < linkPtr->numElems; i++) {
		TclNewIntObj(objv[i], linkPtr->lastValue.usPtr[i]);
	    }
	    resultObj = Tcl_NewListObj(linkPtr->numElems, objv);
	    Tcl_Free(objv);
	    return resultObj;
	}
	linkPtr->lastValue.us = LinkedVar(unsigned short);
	return Tcl_NewWideIntObj(linkPtr->lastValue.us);
    case TCL_LINK_UINT:
	if (linkPtr->flags & LINK_ALLOC_LAST) {
	    memcpy(linkPtr->lastValue.aryPtr, linkPtr->addr, linkPtr->bytes);
	    objv = (Tcl_Obj **)Tcl_Alloc(linkPtr->numElems * sizeof(Tcl_Obj *));
	    for (i=0; i < linkPtr->numElems; i++) {
		TclNewIntObj(objv[i], linkPtr->lastValue.uiPtr[i]);
	    }
	    resultObj = Tcl_NewListObj(linkPtr->numElems, objv);
	    Tcl_Free(objv);
	    return resultObj;
	}
	linkPtr->lastValue.ui = LinkedVar(unsigned int);
	return Tcl_NewWideIntObj((Tcl_WideInt) linkPtr->lastValue.ui);
    case TCL_LINK_FLOAT:
	if (linkPtr->flags & LINK_ALLOC_LAST) {
	    memcpy(linkPtr->lastValue.aryPtr, linkPtr->addr, linkPtr->bytes);
	    objv = (Tcl_Obj **)Tcl_Alloc(linkPtr->numElems * sizeof(Tcl_Obj *));
	    for (i=0; i < linkPtr->numElems; i++) {
		TclNewDoubleObj(objv[i], linkPtr->lastValue.fPtr[i]);
	    }
	    resultObj = Tcl_NewListObj(linkPtr->numElems, objv);
	    Tcl_Free(objv);
	    return resultObj;
	}
	linkPtr->lastValue.f = LinkedVar(float);
	return Tcl_NewDoubleObj(linkPtr->lastValue.f);
    case TCL_LINK_WIDE_UINT: {
	if (linkPtr->flags & LINK_ALLOC_LAST) {
	    memcpy(linkPtr->lastValue.aryPtr, linkPtr->addr, linkPtr->bytes);
	    objv = (Tcl_Obj **)Tcl_Alloc(linkPtr->numElems * sizeof(Tcl_Obj *));
	    for (i=0; i < linkPtr->numElems; i++) {
		TclNewUIntObj(objv[i], linkPtr->lastValue.uwPtr[i]);
	    }
	    resultObj = Tcl_NewListObj(linkPtr->numElems, objv);
	    Tcl_Free(objv);
	    return resultObj;
	}
	linkPtr->lastValue.uw = LinkedVar(Tcl_WideUInt);
	Tcl_Obj *uwObj;
	TclNewUIntObj(uwObj, linkPtr->lastValue.uw);
	return uwObj;
	}

    case TCL_LINK_STRING:
	p = LinkedVar(char *);
	if (p == NULL) {
	    TclNewLiteralStringObj(resultObj, "NULL");
	    return resultObj;
	}
	return Tcl_NewStringObj(p, -1);

    case TCL_LINK_CHARS:
	if (linkPtr->flags & LINK_ALLOC_LAST) {
	    memcpy(linkPtr->lastValue.aryPtr, linkPtr->addr, linkPtr->bytes);
	    linkPtr->lastValue.cPtr[linkPtr->bytes-1] = '\0';
	    /* take care of proper string end */
	    return Tcl_NewStringObj(linkPtr->lastValue.cPtr, linkPtr->bytes);
	}
	linkPtr->lastValue.c = '\0';
	return Tcl_NewStringObj(&linkPtr->lastValue.c, 1);

    case TCL_LINK_BINARY:
	if (linkPtr->flags & LINK_ALLOC_LAST) {
	    memcpy(linkPtr->lastValue.aryPtr, linkPtr->addr, linkPtr->bytes);
	    return Tcl_NewByteArrayObj((unsigned char *) linkPtr->addr,
		    linkPtr->bytes);
	}
	linkPtr->lastValue.uc = LinkedVar(unsigned char);
	return Tcl_NewByteArrayObj(&linkPtr->lastValue.uc, 1);

    /*
     * This code only gets executed if the link type is unknown (shouldn't
     * ever happen).
     */

    default:
	TclNewLiteralStringObj(resultObj, "??");
	return resultObj;
    }
}

/*
 *----------------------------------------------------------------------
 *
 * LinkFree --
 *
 *	Free's allocated space of given link and link structure.
 *
 * Results:
 *	None.
 *
 * Side effects:
 *	None.
 *
 *----------------------------------------------------------------------
 */

static void
LinkFree(
    Link *linkPtr)		/* Structure describing linked variable. */
{
    if (linkPtr->nsPtr) {
	TclNsDecrRefCount(linkPtr->nsPtr);
    }
    if (linkPtr->flags & LINK_ALLOC_ADDR) {
	Tcl_Free(linkPtr->addr);
    }
    if (linkPtr->flags & LINK_ALLOC_LAST) {
	Tcl_Free(linkPtr->lastValue.aryPtr);
    }
<<<<<<< HEAD
    Tcl_Free(linkPtr);
=======
    ckfree(linkPtr);
>>>>>>> b592080d
}

/*
 * Local Variables:
 * mode: c
 * c-basic-offset: 4
 * fill-column: 78
 * End:
 */<|MERGE_RESOLUTION|>--- conflicted
+++ resolved
@@ -302,7 +302,7 @@
 
 	/*
 	 * If no address is given create one and use as address the
-         * not needed linkPtr->lastValue
+	 * not needed linkPtr->lastValue
 	 */
 
 	if (addr == NULL) {
@@ -897,7 +897,7 @@
 		if (GetInt(objv[i], varPtr)) {
 		    Tcl_ObjSetVar2(interp, linkPtr->varName, NULL,
 			    ObjValue(linkPtr), TCL_GLOBAL_ONLY);
-	            return (char *) "variable array must have integer values";
+		    return (char *) "variable array must have integer values";
 		}
 	    }
 	} else {
@@ -965,7 +965,7 @@
 		if (Tcl_GetBooleanFromObj(NULL, objv[i], varPtr) != TCL_OK) {
 		    Tcl_ObjSetVar2(interp, linkPtr->varName, NULL,
 			    ObjValue(linkPtr), TCL_GLOBAL_ONLY);
-	            return (char *) "variable array must have boolean value";
+		    return (char *) "variable array must have boolean value";
 		}
 	    }
 	} else {
@@ -984,10 +984,10 @@
 	if (linkPtr->flags & LINK_ALLOC_LAST) {
 	    for (i=0; i < objc; i++) {
 		if (GetInt(objv[i], &valueInt)
-		        || !InRange(SCHAR_MIN, valueInt, SCHAR_MAX)) {
+			|| !InRange(SCHAR_MIN, valueInt, SCHAR_MAX)) {
 		    Tcl_ObjSetVar2(interp, linkPtr->varName, NULL,
 			    ObjValue(linkPtr), TCL_GLOBAL_ONLY);
-	            return (char *) "variable array must have char value";
+		    return (char *) "variable array must have char value";
 		}
 		linkPtr->lastValue.cPtr[i] = (char) valueInt;
 	    }
@@ -1006,7 +1006,7 @@
 	if (linkPtr->flags & LINK_ALLOC_LAST) {
 	    for (i=0; i < objc; i++) {
 		if (GetInt(objv[i], &valueInt)
-		        || !InRange(0, valueInt, (int)UCHAR_MAX)) {
+			|| !InRange(0, valueInt, (int)UCHAR_MAX)) {
 		    Tcl_ObjSetVar2(interp, linkPtr->varName, NULL,
 			    ObjValue(linkPtr), TCL_GLOBAL_ONLY);
 		    return (char *)
@@ -1033,7 +1033,7 @@
 			|| !InRange(SHRT_MIN, valueInt, SHRT_MAX)) {
 		    Tcl_ObjSetVar2(interp, linkPtr->varName, NULL,
 			    ObjValue(linkPtr), TCL_GLOBAL_ONLY);
-	            return (char *) "variable array must have short value";
+		    return (char *) "variable array must have short value";
 		}
 		linkPtr->lastValue.sPtr[i] = (short) valueInt;
 	    }
@@ -1052,10 +1052,10 @@
 	if (linkPtr->flags & LINK_ALLOC_LAST) {
 	    for (i=0; i < objc; i++) {
 		if (GetInt(objv[i], &valueInt)
-		        || !InRange(0, valueInt, (int)USHRT_MAX)) {
+			|| !InRange(0, valueInt, (int)USHRT_MAX)) {
 		    Tcl_ObjSetVar2(interp, linkPtr->varName, NULL,
 			    ObjValue(linkPtr), TCL_GLOBAL_ONLY);
-	            return (char *)
+		    return (char *)
 			"variable array must have unsigned short value";
 		}
 		linkPtr->lastValue.usPtr[i] = (unsigned short) valueInt;
@@ -1079,7 +1079,7 @@
 			|| !InRange(0, valueWide, (Tcl_WideInt)UINT_MAX)) {
 		    Tcl_ObjSetVar2(interp, linkPtr->varName, NULL,
 			    ObjValue(linkPtr), TCL_GLOBAL_ONLY);
-	            return (char *)
+		    return (char *)
 			    "variable array must have unsigned int value";
 		}
 		linkPtr->lastValue.uiPtr[i] = (unsigned int) valueWide;
@@ -1101,7 +1101,7 @@
 		if (GetUWide(objv[i], &valueUWide)) {
 		    Tcl_ObjSetVar2(interp, linkPtr->varName, NULL,
 			    ObjValue(linkPtr), TCL_GLOBAL_ONLY);
-	            return (char *)
+		    return (char *)
 			    "variable array must have unsigned wide int value";
 		}
 		linkPtr->lastValue.uwPtr[i] = valueUWide;
@@ -1121,10 +1121,10 @@
 	    for (i=0; i < objc; i++) {
 		if (GetDouble(objv[i], &valueDouble)
 			&& !InRange(FLT_MIN, fabs(valueDouble), FLT_MAX)
-		        && !IsSpecial(valueDouble)) {
+			&& !IsSpecial(valueDouble)) {
 		    Tcl_ObjSetVar2(interp, linkPtr->varName, NULL,
 			    ObjValue(linkPtr), TCL_GLOBAL_ONLY);
-	            return (char *) "variable array must have float value";
+		    return (char *)"variable array must have float value";
 		}
 		linkPtr->lastValue.fPtr[i] = (float) valueDouble;
 	    }
@@ -1134,7 +1134,7 @@
 		    && !IsSpecial(valueDouble)) {
 		Tcl_ObjSetVar2(interp, linkPtr->varName, NULL,
 			ObjValue(linkPtr), TCL_GLOBAL_ONLY);
-		return (char *) "variable must have float value";
+		return (char *)"variable must have float value";
 	    }
 	    LinkedVar(float) = linkPtr->lastValue.f = (float) valueDouble;
 	}
@@ -1393,11 +1393,7 @@
     if (linkPtr->flags & LINK_ALLOC_LAST) {
 	Tcl_Free(linkPtr->lastValue.aryPtr);
     }
-<<<<<<< HEAD
     Tcl_Free(linkPtr);
-=======
-    ckfree(linkPtr);
->>>>>>> b592080d
 }
  
