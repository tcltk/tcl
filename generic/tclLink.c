--- conflicted
+++ resolved
@@ -11,11 +11,6 @@
  *
  * See the file "license.terms" for information on usage and redistribution of
  * this file, and for a DISCLAIMER OF ALL WARRANTIES.
-<<<<<<< HEAD
- *
- * RCS: @(#) $Id: tclLink.c,v 1.26 2008/10/28 23:29:54 nijtmans Exp $
-=======
->>>>>>> 488806d8
  */
 
 #include "tclInt.h"
