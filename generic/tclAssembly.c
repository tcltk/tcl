--- conflicted
+++ resolved
@@ -1355,11 +1355,7 @@
 	}
 	if (opnd < 0 || opnd > 3) {
 	    Tcl_SetObjResult(interp, Tcl_NewStringObj(
-<<<<<<< HEAD
-		    "operand must be [0..3]", -1));
-=======
 		    "operand must be [0..3]", TCL_AUTO_LENGTH));
->>>>>>> bb617aa0
 	    Tcl_SetErrorCode(interp, "TCL", "ASSEM", "OPERAND<0,>3", (char *)NULL);
 	    goto cleanup;
 	}
@@ -1626,11 +1622,7 @@
 	if (opnd < 2) {
 	    if (assemEnvPtr->flags & TCL_EVAL_DIRECT) {
 		Tcl_SetObjResult(interp, Tcl_NewStringObj(
-<<<<<<< HEAD
-			"operand must be >=2", -1));
-=======
 			"operand must be >=2", TCL_AUTO_LENGTH));
->>>>>>> bb617aa0
 		Tcl_SetErrorCode(interp, "TCL", "ASSEM", "OPERAND>=2", (char *)NULL);
 	    }
 	    goto cleanup;
