--- conflicted
+++ resolved
@@ -2060,13 +2060,9 @@
 	    }
 	    goto error;
 	}
-<<<<<<< HEAD
 	int isNew;
-	Tcl_HashEntry* hPtr = Tcl_CreateHashEntry(&jtnPtr->hashTable,
-		(void*)key, &isNew);
-=======
-	hPtr = Tcl_CreateHashEntry(&jtnPtr->hashTable, INT2PTR(key), &isNew);
->>>>>>> 7ea2eeaa
+	Tcl_HashEntry *hPtr = Tcl_CreateHashEntry(&jtnPtr->hashTable,
+		INT2PTR(key), &isNew);
 	if (!isNew) {
 	    if (assemEnvPtr->flags & TCL_EVAL_DIRECT) {
 		TclPrintfResult(interp,
