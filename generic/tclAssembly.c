--- conflicted
+++ resolved
@@ -6,13 +6,8 @@
  * This file contains the procedures that convert Tcl Assembly Language (TAL)
  * to a sequence of bytecode instructions for the Tcl execution engine.
  *
-<<<<<<< HEAD
  * Copyright © 2010 Ozgur Dogan Ugurlu.
  * Copyright © 2010 Kevin B. Kenny.
-=======
- * Copyright (c) 2010 Ozgur Dogan Ugurlu.
- * Copyright (c) 2010 Kevin B. Kenny.
->>>>>>> 62043e63
  *
  * See the file "license.terms" for information on usage and redistribution of
  * this file, and for a DISCLAIMER OF ALL WARRANTIES.
@@ -279,20 +274,12 @@
 			    const TalInstDesc*);
 static int		DefineLabel(AssemblyEnv* envPtr, const char* label);
 static void		DeleteMirrorJumpTable(JumptableInfo* jtPtr);
-<<<<<<< HEAD
-=======
-static Tcl_DupInternalRepProc	DupAssembleCodeInternalRep;
->>>>>>> 62043e63
 static void		FillInJumpOffsets(AssemblyEnv*);
 static int		CreateMirrorJumpTable(AssemblyEnv* assemEnvPtr,
 			    Tcl_Obj* jumpTable);
 static int		FindLocalVar(AssemblyEnv* envPtr,
 			    Tcl_Token** tokenPtrPtr);
 static int		FinishAssembly(AssemblyEnv*);
-<<<<<<< HEAD
-=======
-static Tcl_FreeInternalRepProc	FreeAssembleCodeInternalRep;
->>>>>>> 62043e63
 static void		FreeAssemblyEnv(AssemblyEnv*);
 static int		GetBooleanOperand(AssemblyEnv*, Tcl_Token**, int*);
 static int		GetListIndexOperand(AssemblyEnv*, Tcl_Token**, int*);
@@ -790,11 +777,7 @@
 
 int
 Tcl_AssembleObjCmd(
-<<<<<<< HEAD
     ClientData clientData,		/* clientData */
-=======
-    void *clientData,		/* clientData */
->>>>>>> 62043e63
     Tcl_Interp *interp,		/* Current interpreter. */
     int objc,			/* Number of arguments. */
     Tcl_Obj *const objv[])	/* Argument objects. */
@@ -809,11 +792,7 @@
 
 int
 TclNRAssembleObjCmd(
-<<<<<<< HEAD
     TCL_UNUSED(ClientData),
-=======
-    void *dummy,		/* Not used. */
->>>>>>> 62043e63
     Tcl_Interp *interp,		/* Current interpreter. */
     int objc,			/* Number of arguments. */
     Tcl_Obj *const objv[])	/* Argument objects. */
@@ -1413,11 +1392,7 @@
 	if (opnd < 0 || opnd > 3) {
 	    Tcl_SetObjResult(interp,
 			     Tcl_NewStringObj("operand must be [0..3]", -1));
-<<<<<<< HEAD
-	    Tcl_SetErrorCode(interp, "TCL", "ASSEM", "OPERAND<0,>3", (void *)NULL);
-=======
 	    Tcl_SetErrorCode(interp, "TCL", "ASSEM", "OPERAND<0,>3", (char *)NULL);
->>>>>>> 62043e63
 	    goto cleanup;
 	}
 	BBEmitInstInt1(assemEnvPtr, tblIdx, opnd, opnd);
@@ -1658,11 +1633,7 @@
 	    if (assemEnvPtr->flags & TCL_EVAL_DIRECT) {
 		Tcl_SetObjResult(interp,
 			Tcl_NewStringObj("operand must be >=2", -1));
-<<<<<<< HEAD
-		Tcl_SetErrorCode(interp, "TCL", "ASSEM", "OPERAND>=2", (void *)NULL);
-=======
 		Tcl_SetErrorCode(interp, "TCL", "ASSEM", "OPERAND>=2", (char *)NULL);
->>>>>>> 62043e63
 	    }
 	    goto cleanup;
 	}
@@ -2032,11 +2003,7 @@
 	    Tcl_SetObjResult(interp, Tcl_NewStringObj(
 		    "jump table must have an even number of list elements",
 		    -1));
-<<<<<<< HEAD
-	    Tcl_SetErrorCode(interp, "TCL", "ASSEM", "BADJUMPTABLE", (void *)NULL);
-=======
 	    Tcl_SetErrorCode(interp, "TCL", "ASSEM", "BADJUMPTABLE", (char *)NULL);
->>>>>>> 62043e63
 	}
 	return TCL_ERROR;
     }
@@ -2067,11 +2034,7 @@
 		Tcl_SetObjResult(interp, Tcl_ObjPrintf(
 			"duplicate entry in jump table for \"%s\"",
 			TclGetString(objv[i])));
-<<<<<<< HEAD
-		Tcl_SetErrorCode(interp, "TCL", "ASSEM", "DUPJUMPTABLEENTRY", (void *)NULL);
-=======
 		Tcl_SetErrorCode(interp, "TCL", "ASSEM", "DUPJUMPTABLEENTRY", (char *)NULL);
->>>>>>> 62043e63
 		DeleteMirrorJumpTable(jtPtr);
 		return TCL_ERROR;
 	    }
@@ -2158,11 +2121,7 @@
 	if (assemEnvPtr->flags & TCL_EVAL_DIRECT) {
 	    Tcl_SetObjResult(interp, Tcl_NewStringObj(
 		    "assembly code may not contain substitutions", -1));
-<<<<<<< HEAD
-	    Tcl_SetErrorCode(interp, "TCL", "ASSEM", "NOSUBST", (void *)NULL);
-=======
 	    Tcl_SetErrorCode(interp, "TCL", "ASSEM", "NOSUBST", (char *)NULL);
->>>>>>> 62043e63
 	}
 	return TCL_ERROR;
     }
@@ -2389,11 +2348,7 @@
 	    Tcl_SetObjResult(interp, Tcl_NewStringObj(
 		    "cannot use this instruction to create a variable"
 		    " in a non-proc context", -1));
-<<<<<<< HEAD
-	    Tcl_SetErrorCode(interp, "TCL", "ASSEM", "LVT", (void *)NULL);
-=======
 	    Tcl_SetErrorCode(interp, "TCL", "ASSEM", "LVT", (char *)NULL);
->>>>>>> 62043e63
 	}
 	return -1;
     }
@@ -2429,11 +2384,7 @@
 	if ((*p == ':') && (p[1] == ':')) {
 	    Tcl_SetObjResult(interp, Tcl_ObjPrintf(
 		    "variable \"%s\" is not local", name));
-<<<<<<< HEAD
-	    Tcl_SetErrorCode(interp, "TCL", "ASSEM", "NONLOCAL", name, (void *)NULL);
-=======
 	    Tcl_SetErrorCode(interp, "TCL", "ASSEM", "NONLOCAL", name, (char *)NULL);
->>>>>>> 62043e63
 	    return TCL_ERROR;
 	}
     }
@@ -2470,11 +2421,7 @@
     if (value < 0 || value > 0xFF) {
 	result = Tcl_NewStringObj("operand does not fit in one byte", -1);
 	Tcl_SetObjResult(interp, result);
-<<<<<<< HEAD
-	Tcl_SetErrorCode(interp, "TCL", "ASSEM", "1BYTE", (void *)NULL);
-=======
 	Tcl_SetErrorCode(interp, "TCL", "ASSEM", "1BYTE", (char *)NULL);
->>>>>>> 62043e63
 	return TCL_ERROR;
     }
     return TCL_OK;
@@ -2510,11 +2457,7 @@
     if (value > 0x7F || value < -0x80) {
 	result = Tcl_NewStringObj("operand does not fit in one byte", -1);
 	Tcl_SetObjResult(interp, result);
-<<<<<<< HEAD
-	Tcl_SetErrorCode(interp, "TCL", "ASSEM", "1BYTE", (void *)NULL);
-=======
 	Tcl_SetErrorCode(interp, "TCL", "ASSEM", "1BYTE", (char *)NULL);
->>>>>>> 62043e63
 	return TCL_ERROR;
     }
     return TCL_OK;
@@ -2548,11 +2491,7 @@
     if (value < 0) {
 	result = Tcl_NewStringObj("operand must be nonnegative", -1);
 	Tcl_SetObjResult(interp, result);
-<<<<<<< HEAD
-	Tcl_SetErrorCode(interp, "TCL", "ASSEM", "NONNEGATIVE", (void *)NULL);
-=======
 	Tcl_SetErrorCode(interp, "TCL", "ASSEM", "NONNEGATIVE", (char *)NULL);
->>>>>>> 62043e63
 	return TCL_ERROR;
     }
     return TCL_OK;
@@ -2586,11 +2525,7 @@
     if (value <= 0) {
 	result = Tcl_NewStringObj("operand must be positive", -1);
 	Tcl_SetObjResult(interp, result);
-<<<<<<< HEAD
-	Tcl_SetErrorCode(interp, "TCL", "ASSEM", "POSITIVE", (void *)NULL);
-=======
 	Tcl_SetErrorCode(interp, "TCL", "ASSEM", "POSITIVE", (char *)NULL);
->>>>>>> 62043e63
 	return TCL_ERROR;
     }
     return TCL_OK;
@@ -2643,11 +2578,7 @@
 	    Tcl_SetObjResult(interp, Tcl_ObjPrintf(
 		    "duplicate definition of label \"%s\"", labelName));
 	    Tcl_SetErrorCode(interp, "TCL", "ASSEM", "DUPLABEL", labelName,
-<<<<<<< HEAD
-		    (void *)NULL);
-=======
 		    (char *)NULL);
->>>>>>> 62043e63
 	}
 	return TCL_ERROR;
     }
@@ -3054,11 +2985,7 @@
 	Tcl_SetObjResult(interp, Tcl_ObjPrintf(
 		"undefined label \"%s\"", TclGetString(jumpTarget)));
 	Tcl_SetErrorCode(interp, "TCL", "ASSEM", "NOLABEL",
-<<<<<<< HEAD
-		TclGetString(jumpTarget), (void *)NULL);
-=======
 		TclGetString(jumpTarget), (char *)NULL);
->>>>>>> 62043e63
 	Tcl_SetErrorLine(interp, bbPtr->jumpLine);
     }
 }
@@ -3348,11 +3275,7 @@
 			"a context where an exception has been "
 			"caught and not disposed of.",
 			tclInstructionTable[opcode].name));
-<<<<<<< HEAD
-		Tcl_SetErrorCode(interp, "TCL", "ASSEM", "BADTHROW", (void *)NULL);
-=======
 		Tcl_SetErrorCode(interp, "TCL", "ASSEM", "BADTHROW", (char *)NULL);
->>>>>>> 62043e63
 		AddBasicBlockRangeToErrorInfo(assemEnvPtr, blockPtr);
 	    }
 	    return TCL_ERROR;
@@ -3535,11 +3458,7 @@
 	     */
 
 	    Tcl_SetErrorLine(interp, blockPtr->startLine);
-<<<<<<< HEAD
-	    Tcl_SetErrorCode(interp, "TCL", "ASSEM", "BADSTACK", (void *)NULL);
-=======
 	    Tcl_SetErrorCode(interp, "TCL", "ASSEM", "BADSTACK", (char *)NULL);
->>>>>>> 62043e63
 	}
 	return TCL_ERROR;
     }
@@ -3562,11 +3481,7 @@
     if (initialStackDepth + blockPtr->minStackDepth < 0) {
 	if (assemEnvPtr->flags & TCL_EVAL_DIRECT) {
 	    Tcl_SetObjResult(interp, Tcl_NewStringObj("stack underflow", -1));
-<<<<<<< HEAD
-	    Tcl_SetErrorCode(interp, "TCL", "ASSEM", "BADSTACK", (void *)NULL);
-=======
 	    Tcl_SetErrorCode(interp, "TCL", "ASSEM", "BADSTACK", (char *)NULL);
->>>>>>> 62043e63
 	    AddBasicBlockRangeToErrorInfo(assemEnvPtr, blockPtr);
 	    Tcl_SetErrorLine(interp, blockPtr->startLine);
 	}
@@ -3585,11 +3500,7 @@
 	if (assemEnvPtr->flags & TCL_EVAL_DIRECT) {
 	    Tcl_SetObjResult(interp, Tcl_NewStringObj(
 		    "code pops stack below level of enclosing catch", -1));
-<<<<<<< HEAD
-	    Tcl_SetErrorCode(interp, "TCL", "ASSEM", "BADSTACKINCATCH", (void *)NULL);
-=======
 	    Tcl_SetErrorCode(interp, "TCL", "ASSEM", "BADSTACKINCATCH", (char *)NULL);
->>>>>>> 62043e63
 	    AddBasicBlockRangeToErrorInfo(assemEnvPtr, blockPtr);
 	    Tcl_SetErrorLine(interp, blockPtr->startLine);
 	}
@@ -3718,11 +3629,7 @@
 		Tcl_SetObjResult(interp, Tcl_ObjPrintf(
 			"stack is unbalanced on exit from the code (depth=%d)",
 			depth));
-<<<<<<< HEAD
-		Tcl_SetErrorCode(interp, "TCL", "ASSEM", "BADSTACK", (void *)NULL);
-=======
 		Tcl_SetErrorCode(interp, "TCL", "ASSEM", "BADSTACK", (char *)NULL);
->>>>>>> 62043e63
 	    }
 	    return TCL_ERROR;
 	}
@@ -3869,11 +3776,7 @@
 		    "execution reaches an instruction in inconsistent "
 		    "exception contexts", -1));
 	    Tcl_SetErrorLine(interp, bbPtr->startLine);
-<<<<<<< HEAD
-	    Tcl_SetErrorCode(interp, "TCL", "ASSEM", "BADCATCH", (void *)NULL);
-=======
 	    Tcl_SetErrorCode(interp, "TCL", "ASSEM", "BADCATCH", (char *)NULL);
->>>>>>> 62043e63
 	}
 	return TCL_ERROR;
     }
@@ -3932,11 +3835,7 @@
 		Tcl_SetObjResult(interp, Tcl_NewStringObj(
 			"endCatch without a corresponding beginCatch", -1));
 		Tcl_SetErrorLine(interp, bbPtr->startLine);
-<<<<<<< HEAD
-		Tcl_SetErrorCode(interp, "TCL", "ASSEM", "BADENDCATCH", (void *)NULL);
-=======
 		Tcl_SetErrorCode(interp, "TCL", "ASSEM", "BADENDCATCH", (char *)NULL);
->>>>>>> 62043e63
 	    }
 	    return TCL_ERROR;
 	}
@@ -4013,11 +3912,7 @@
 		    "catch still active on exit from assembly code", -1));
 	    Tcl_SetErrorLine(interp,
 		    assemEnvPtr->curr_bb->enclosingCatch->startLine);
-<<<<<<< HEAD
-	    Tcl_SetErrorCode(interp, "TCL", "ASSEM", "UNCLOSEDCATCH", (void *)NULL);
-=======
 	    Tcl_SetErrorCode(interp, "TCL", "ASSEM", "UNCLOSEDCATCH", (char *)NULL);
->>>>>>> 62043e63
 	}
 	return TCL_ERROR;
     }
