--- conflicted
+++ resolved
@@ -3092,7 +3092,7 @@
 	    jumpTargetBBPtr = (BasicBlock*)Tcl_GetHashValue(valEntryPtr);
 
 	    realJumpEntryPtr = Tcl_CreateHashEntry(realJumpHashPtr,
-		    Tcl_GetHashKey(symHash, symEntryPtr), &junk);
+		    Tcl_GetHashKey(symHash, symEntryPtr), NULL);
 	    DEBUG_PRINT("  %s -> %s -> bb %p (pc %d)    hash entry %p\n",
 		    (char *)Tcl_GetHashKey(symHash, symEntryPtr),
 		    TclGetString(symbolObj), jumpTargetBBPtr,
@@ -3121,7 +3121,6 @@
 	 * Look up every jump target in the jump hash.
 	 */
 
-<<<<<<< HEAD
 	DEBUG_PRINT("resolve jump table {\n");
 	for (symEntryPtr = Tcl_FirstHashEntry(symHash, &search);
 		symEntryPtr != NULL;
@@ -3134,7 +3133,7 @@
 	    jumpTargetBBPtr = (BasicBlock*)Tcl_GetHashValue(valEntryPtr);
  
 	    realJumpEntryPtr = Tcl_CreateHashEntry(realJumpHashPtr,
-		    Tcl_GetHashKey(symHash, symEntryPtr), &junk);
+		    Tcl_GetHashKey(symHash, symEntryPtr), NULL);
 	    DEBUG_PRINT(
 		    "  %" TCL_SIZE_MODIFIER "d -> %s -> bb %p (pc %d)"
 		    "    hash entry %p\n",
@@ -3146,28 +3145,6 @@
 		    INT2PTR(jumpTargetBBPtr->startOffset - bbPtr->jumpOffset));
 	}
 	DEBUG_PRINT("}\n");
-=======
-    DEBUG_PRINT("resolve jump table {\n");
-    for (symEntryPtr = Tcl_FirstHashEntry(symHash, &search);
-	    symEntryPtr != NULL;
-	    symEntryPtr = Tcl_NextHashEntry(&search)) {
-	symbolObj = (Tcl_Obj*)Tcl_GetHashValue(symEntryPtr);
-	DEBUG_PRINT("     symbol %s\n", TclGetString(symbolObj));
-
-	valEntryPtr = Tcl_FindHashEntry(&assemEnvPtr->labelHash,
-		TclGetString(symbolObj));
-	jumpTargetBBPtr = (BasicBlock*)Tcl_GetHashValue(valEntryPtr);
-
-	realJumpEntryPtr = Tcl_CreateHashEntry(realJumpHashPtr,
-		Tcl_GetHashKey(symHash, symEntryPtr), NULL);
-	DEBUG_PRINT("  %s -> %s -> bb %p (pc %d)    hash entry %p\n",
-		(char *)Tcl_GetHashKey(symHash, symEntryPtr),
-		TclGetString(symbolObj), jumpTargetBBPtr,
-		jumpTargetBBPtr->startOffset, realJumpEntryPtr);
-
-	Tcl_SetHashValue(realJumpEntryPtr,
-		INT2PTR(jumpTargetBBPtr->startOffset - bbPtr->jumpOffset));
->>>>>>> 002e7904
     }
 }
 