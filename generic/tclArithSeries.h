/*
 * tclArithSeries.h --
 *
 *     This file contains the ArithSeries concrete abstract list
 *     implementation. It implements the inner workings of the lseq command.
 *
 * Copyright © 2022 Brian S. Griffin.
 *
 * See the file "license.terms" for information on usage and redistribution of
 * this file, and for a DISCLAIMER OF ALL WARRANTIES.
 */

/*
 * The structure used for the ArithSeries internal representation.
 * Note that the len can in theory be always computed by start,end,step
 * but it's faster to cache it inside the internal representation.
 */
<<<<<<< HEAD
typedef struct {
    unsigned long long len;
=======
typedef struct ArithSeries {
    Tcl_Size len;
>>>>>>> 8f6442b0
    Tcl_Obj **elements;
    int isDouble;
    Tcl_WideInt start;
    Tcl_WideInt end;
    Tcl_WideInt step;
} ArithSeries;
<<<<<<< HEAD
typedef struct {
    unsigned long long len;
=======
typedef struct ArithSeriesDbl {
    Tcl_Size len;
>>>>>>> 8f6442b0
    Tcl_Obj **elements;
    int isDouble;
    double start;
    double end;
    double step;
} ArithSeriesDbl;


MODULE_SCOPE Tcl_Obj *	TclArithSeriesObjCopy(Tcl_Interp *interp,
			    Tcl_Obj *arithSeriesPtr);
MODULE_SCOPE int	TclArithSeriesObjStep(Tcl_Obj *arithSeriesPtr,
			    Tcl_Obj **stepObj);
MODULE_SCOPE int	TclArithSeriesObjIndex(Tcl_Obj *arithSeriesPtr,
			    Tcl_WideInt index, Tcl_Obj **elementObj);
<<<<<<< HEAD
MODULE_SCOPE size_t TclArithSeriesObjLength(Tcl_Obj *arithSeriesPtr);
=======
MODULE_SCOPE Tcl_Size TclArithSeriesObjLength(Tcl_Obj *arithSeriesPtr);
>>>>>>> 8f6442b0
MODULE_SCOPE Tcl_Obj *	TclArithSeriesObjRange(Tcl_Interp *interp,
			    Tcl_Obj *arithSeriesPtr, Tcl_Size fromIdx, Tcl_Size toIdx);
MODULE_SCOPE Tcl_Obj *	TclArithSeriesObjReverse(Tcl_Interp *interp,
			    Tcl_Obj *arithSeriesPtr);
MODULE_SCOPE int	TclArithSeriesGetElements(Tcl_Interp *interp,
			    Tcl_Obj *objPtr, Tcl_Size *objcPtr, Tcl_Obj ***objvPtr);
MODULE_SCOPE Tcl_Obj *	TclNewArithSeriesInt(Tcl_WideInt start,
			    Tcl_WideInt end, Tcl_WideInt step,
			    Tcl_WideInt len);
MODULE_SCOPE Tcl_Obj *	TclNewArithSeriesDbl(double start, double end,
			    double step, Tcl_WideInt len);
MODULE_SCOPE int 	TclNewArithSeriesObj(Tcl_Interp *interp,
			    Tcl_Obj **arithSeriesObj, int useDoubles,
			    Tcl_Obj *startObj, Tcl_Obj *endObj,
			    Tcl_Obj *stepObj, Tcl_Obj *lenObj);

/*
 * Local Variables:
 * mode: c
 * c-basic-offset: 4
 * fill-column: 78
 * End:
 */<|MERGE_RESOLUTION|>--- conflicted
+++ resolved
@@ -15,26 +15,16 @@
  * Note that the len can in theory be always computed by start,end,step
  * but it's faster to cache it inside the internal representation.
  */
-<<<<<<< HEAD
 typedef struct {
-    unsigned long long len;
-=======
-typedef struct ArithSeries {
     Tcl_Size len;
->>>>>>> 8f6442b0
     Tcl_Obj **elements;
     int isDouble;
     Tcl_WideInt start;
     Tcl_WideInt end;
     Tcl_WideInt step;
 } ArithSeries;
-<<<<<<< HEAD
 typedef struct {
-    unsigned long long len;
-=======
-typedef struct ArithSeriesDbl {
     Tcl_Size len;
->>>>>>> 8f6442b0
     Tcl_Obj **elements;
     int isDouble;
     double start;
@@ -49,11 +39,7 @@
 			    Tcl_Obj **stepObj);
 MODULE_SCOPE int	TclArithSeriesObjIndex(Tcl_Obj *arithSeriesPtr,
 			    Tcl_WideInt index, Tcl_Obj **elementObj);
-<<<<<<< HEAD
-MODULE_SCOPE size_t TclArithSeriesObjLength(Tcl_Obj *arithSeriesPtr);
-=======
 MODULE_SCOPE Tcl_Size TclArithSeriesObjLength(Tcl_Obj *arithSeriesPtr);
->>>>>>> 8f6442b0
 MODULE_SCOPE Tcl_Obj *	TclArithSeriesObjRange(Tcl_Interp *interp,
 			    Tcl_Obj *arithSeriesPtr, Tcl_Size fromIdx, Tcl_Size toIdx);
 MODULE_SCOPE Tcl_Obj *	TclArithSeriesObjReverse(Tcl_Interp *interp,
