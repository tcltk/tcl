/*
 * tclArithSeries.h --
 *
 *     This file contains the ArithSeries concrete abstract list
 *     implementation. It implements the inner workings of the lseq command.
 *
 * Copyright © 2022 Brian S. Griffin.
 *
 * See the file "license.terms" for information on usage and redistribution of
 * this file, and for a DISCLAIMER OF ALL WARRANTIES.
 */

/*
 * The structure used for the AirthSeries internal representation.
 * Note that the len can in theory be always computed by start,end,step
 * but it's faster to cache it inside the internal representation.
 */
typedef struct ArithSeries {
    Tcl_WideInt start;
    Tcl_WideInt end;
    Tcl_WideInt step;
    Tcl_WideInt len;
    Tcl_Obj **elements;
    int isDouble;
} ArithSeries;

typedef struct ArithSeriesDbl {
    double start;
    double end;
    double step;
    Tcl_WideInt len;
    Tcl_Obj **elements;
    int isDouble;
} ArithSeriesDbl;

MODULE_SCOPE int	TclNewArithSeriesObj(Tcl_Interp *interp, Tcl_Obj **arithSeriesPtr,
                            int useDoubles, Tcl_Obj *startObj, Tcl_Obj *endObj,
                            Tcl_Obj *stepObj, Tcl_Obj *lenObj);


<<<<<<< HEAD

/*
 * Local Variables:
 * mode: c
 * c-basic-offset: 4
 * fill-column: 78
 * End:
 */
=======
MODULE_SCOPE Tcl_Obj *	TclArithSeriesObjCopy(Tcl_Interp *interp,
			    Tcl_Obj *arithSeriesPtr);
MODULE_SCOPE int	TclArithSeriesObjStep(Tcl_Obj *arithSeriesPtr,
			    Tcl_Obj **stepObj);
MODULE_SCOPE int	TclArithSeriesObjIndex(Tcl_Obj *arithSeriesPtr,
			    Tcl_WideInt index, Tcl_Obj **elementObj);
MODULE_SCOPE Tcl_WideInt TclArithSeriesObjLength(Tcl_Obj *arithSeriesPtr);
MODULE_SCOPE Tcl_Obj *	TclArithSeriesObjRange(Tcl_Interp *interp,
			    Tcl_Obj *arithSeriesPtr, Tcl_Size fromIdx, Tcl_Size toIdx);
MODULE_SCOPE Tcl_Obj *	TclArithSeriesObjReverse(Tcl_Interp *interp,
			    Tcl_Obj *arithSeriesPtr);
MODULE_SCOPE int	TclArithSeriesGetElements(Tcl_Interp *interp,
			    Tcl_Obj *objPtr, Tcl_Size *objcPtr, Tcl_Obj ***objvPtr);
MODULE_SCOPE Tcl_Obj *	TclNewArithSeriesInt(Tcl_WideInt start,
			    Tcl_WideInt end, Tcl_WideInt step,
			    Tcl_WideInt len);
MODULE_SCOPE Tcl_Obj *	TclNewArithSeriesDbl(double start, double end,
			    double step, Tcl_WideInt len);
MODULE_SCOPE int 	TclNewArithSeriesObj(Tcl_Interp *interp,
			    Tcl_Obj **arithSeriesObj, int useDoubles,
			    Tcl_Obj *startObj, Tcl_Obj *endObj,
			    Tcl_Obj *stepObj, Tcl_Obj *lenObj);
>>>>>>> c0cffed3
<|MERGE_RESOLUTION|>--- conflicted
+++ resolved
@@ -36,9 +36,6 @@
 MODULE_SCOPE int	TclNewArithSeriesObj(Tcl_Interp *interp, Tcl_Obj **arithSeriesPtr,
                             int useDoubles, Tcl_Obj *startObj, Tcl_Obj *endObj,
                             Tcl_Obj *stepObj, Tcl_Obj *lenObj);
-
-
-<<<<<<< HEAD
  
 /*
@@ -47,28 +44,4 @@
  * c-basic-offset: 4
  * fill-column: 78
  * End:
- */
-=======
-MODULE_SCOPE Tcl_Obj *	TclArithSeriesObjCopy(Tcl_Interp *interp,
-			    Tcl_Obj *arithSeriesPtr);
-MODULE_SCOPE int	TclArithSeriesObjStep(Tcl_Obj *arithSeriesPtr,
-			    Tcl_Obj **stepObj);
-MODULE_SCOPE int	TclArithSeriesObjIndex(Tcl_Obj *arithSeriesPtr,
-			    Tcl_WideInt index, Tcl_Obj **elementObj);
-MODULE_SCOPE Tcl_WideInt TclArithSeriesObjLength(Tcl_Obj *arithSeriesPtr);
-MODULE_SCOPE Tcl_Obj *	TclArithSeriesObjRange(Tcl_Interp *interp,
-			    Tcl_Obj *arithSeriesPtr, Tcl_Size fromIdx, Tcl_Size toIdx);
-MODULE_SCOPE Tcl_Obj *	TclArithSeriesObjReverse(Tcl_Interp *interp,
-			    Tcl_Obj *arithSeriesPtr);
-MODULE_SCOPE int	TclArithSeriesGetElements(Tcl_Interp *interp,
-			    Tcl_Obj *objPtr, Tcl_Size *objcPtr, Tcl_Obj ***objvPtr);
-MODULE_SCOPE Tcl_Obj *	TclNewArithSeriesInt(Tcl_WideInt start,
-			    Tcl_WideInt end, Tcl_WideInt step,
-			    Tcl_WideInt len);
-MODULE_SCOPE Tcl_Obj *	TclNewArithSeriesDbl(double start, double end,
-			    double step, Tcl_WideInt len);
-MODULE_SCOPE int 	TclNewArithSeriesObj(Tcl_Interp *interp,
-			    Tcl_Obj **arithSeriesObj, int useDoubles,
-			    Tcl_Obj *startObj, Tcl_Obj *endObj,
-			    Tcl_Obj *stepObj, Tcl_Obj *lenObj);
->>>>>>> c0cffed3
+ */