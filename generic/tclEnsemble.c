--- conflicted
+++ resolved
@@ -2372,12 +2372,8 @@
 
     if (objPtr->typePtr == &ensembleCmdType) {
 	ensembleCmd = objPtr->internalRep.twoPtrValue.ptr1;
-<<<<<<< HEAD
+	TclCleanupCommandMacro(ensembleCmd->token);
 	if (ensembleCmd->fix) {
-=======
-	TclCleanupCommandMacro(ensembleCmd->token);
-	if (ensembleCmd->fix) {	
->>>>>>> f290d19b
 	    Tcl_DecrRefCount(ensembleCmd->fix);
 	}
     } else {
