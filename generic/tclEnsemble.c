/*
 * tclEnsemble.c --
 *
 *	Contains support for ensembles (see TIP#112), which provide simple
 *	mechanism for creating composite commands on top of namespaces.
 *
 * Copyright © 2005-2013 Donal K. Fellows.
 *
 * See the file "license.terms" for information on usage and redistribution of
 * this file, and for a DISCLAIMER OF ALL WARRANTIES.
 */

#include "tclInt.h"
#include "tclCompile.h"

/*
 * Declarations for functions local to this file:
 */

static inline Tcl_Obj *	NewNsObj(Tcl_Namespace *namespacePtr);
static inline int	EnsembleUnknownCallback(Tcl_Interp *interp,
			    EnsembleConfig *ensemblePtr, int objc,
			    Tcl_Obj *const objv[], Tcl_Obj **prefixObjPtr);
static int		NsEnsembleImplementationCmdNR(void *clientData,
			    Tcl_Interp *interp,int objc,Tcl_Obj *const objv[]);
static void		BuildEnsembleConfig(EnsembleConfig *ensemblePtr);
static int		NsEnsembleStringOrder(const void *strPtr1,
			    const void *strPtr2);
static void		DeleteEnsembleConfig(void *clientData);
static void		MakeCachedEnsembleCommand(Tcl_Obj *objPtr,
			    EnsembleConfig *ensemblePtr, Tcl_HashEntry *hPtr,
			    Tcl_Obj *fix);
static void		FreeEnsembleCmdRep(Tcl_Obj *objPtr);
static void		DupEnsembleCmdRep(Tcl_Obj *objPtr, Tcl_Obj *copyPtr);
static void		CompileToInvokedCommand(Tcl_Interp *interp,
			    Tcl_Parse *parsePtr, Tcl_Obj *replacements,
			    Command *cmdPtr, CompileEnv *envPtr);
static int		CompileBasicNArgCommand(Tcl_Interp *interp,
			    Tcl_Parse *parsePtr, Command *cmdPtr,
			    CompileEnv *envPtr);

static Tcl_NRPostProc	FreeER;

/*
 * The lists of subcommands and options for the [namespace ensemble] command.
 */

static const char *const ensembleSubcommands[] = {
    "configure", "create", "exists", NULL
};
enum EnsSubcmds {
    ENS_CONFIG, ENS_CREATE, ENS_EXISTS
};

static const char *const ensembleCreateOptions[] = {
    "-command", "-map", "-parameters", "-prefixes", "-subcommands",
    "-unknown", NULL
};
enum EnsCreateOpts {
    CRT_CMD, CRT_MAP, CRT_PARAM, CRT_PREFIX, CRT_SUBCMDS, CRT_UNKNOWN
};

static const char *const ensembleConfigOptions[] = {
    "-map", "-namespace", "-parameters", "-prefixes", "-subcommands",
    "-unknown", NULL
};
enum EnsConfigOpts {
    CONF_MAP, CONF_NAMESPACE, CONF_PARAM, CONF_PREFIX, CONF_SUBCMDS,
    CONF_UNKNOWN
};

/*
 * ensembleCmdType is a Tcl object type that contains a reference to an
 * ensemble subcommand, e.g. the "length" in [string length ab]. It is used
 * to cache the mapping between the subcommand itself and the real command
 * that implements it.
 */

static const Tcl_ObjType ensembleCmdType = {
    "ensembleCommand",		/* the type's name */
    FreeEnsembleCmdRep,		/* freeIntRepProc */
    DupEnsembleCmdRep,		/* dupIntRepProc */
    NULL,			/* updateStringProc */
    NULL			/* setFromAnyProc */
};

#define ECRSetInternalRep(objPtr, ecRepPtr)					\
    do {								\
	Tcl_ObjInternalRep ir;						\
	ir.twoPtrValue.ptr1 = (ecRepPtr);				\
	ir.twoPtrValue.ptr2 = NULL;					\
	Tcl_StoreInternalRep((objPtr), &ensembleCmdType, &ir);		\
    } while (0)

#define ECRGetInternalRep(objPtr, ecRepPtr)					\
    do {								\
	const Tcl_ObjInternalRep *irPtr;					\
	irPtr = TclFetchInternalRep((objPtr), &ensembleCmdType);		\
	(ecRepPtr) = irPtr ? (EnsembleCmdRep *)irPtr->twoPtrValue.ptr1 : NULL;		\
    } while (0)

/*
 * The internal rep for caching ensemble subcommand lookups and spelling
 * corrections.
 */

typedef struct {
    Tcl_Size epoch;               /* Used to confirm when the data in this
                                 * really structure matches up with the
                                 * ensemble. */
    Command *token;             /* Reference to the command for which this
                                 * structure is a cache of the resolution. */
    Tcl_Obj *fix;               /* Corrected spelling, if needed. */
    Tcl_HashEntry *hPtr;        /* Direct link to entry in the subcommand hash
                                 * table. */
} EnsembleCmdRep;

static inline Tcl_Obj *
NewNsObj(
    Tcl_Namespace *namespacePtr)
{
    Namespace *nsPtr = (Namespace *) namespacePtr;

    if (namespacePtr == TclGetGlobalNamespace(nsPtr->interp)) {
	return Tcl_NewStringObj("::", 2);
    }
    return Tcl_NewStringObj(nsPtr->fullName, -1);
}

/*
 *----------------------------------------------------------------------
 *
 * TclNamespaceEnsembleCmd --
 *
 *	Invoked to implement the "namespace ensemble" command that creates and
 *	manipulates ensembles built on top of namespaces. Handles the
 *	following syntax:
 *
 *	    namespace ensemble name ?dictionary?
 *
 * Results:
 *	Returns TCL_OK if successful, and TCL_ERROR if anything goes wrong.
 *
 * Side effects:
 *	Creates the ensemble for the namespace if one did not previously
 *	exist. Alternatively, alters the way that the ensemble's subcommand =>
 *	implementation prefix is configured.
 *
 *----------------------------------------------------------------------
 */

int
TclNamespaceEnsembleCmd(
    TCL_UNUSED(void *),
    Tcl_Interp *interp,
    int objc,
    Tcl_Obj *const objv[])
{
    Tcl_Namespace *namespacePtr;
    Namespace *nsPtr = (Namespace *) TclGetCurrentNamespace(interp), *cxtPtr,
	    *foundNsPtr, *altFoundNsPtr, *actualCxtPtr;
    Tcl_Command token;
    Tcl_DictSearch search;
    Tcl_Obj *listObj;
    const char *simpleName;
    int index;
    int done;

    if (nsPtr == NULL || nsPtr->flags & NS_DEAD) {
	if (!Tcl_InterpDeleted(interp)) {
	    Tcl_SetObjResult(interp, Tcl_NewStringObj(
		    "tried to manipulate ensemble of deleted namespace",
		    -1));
<<<<<<< HEAD
	    Tcl_SetErrorCode(interp, "TCL", "ENSEMBLE", "DEAD", (void *)NULL);
=======
	    Tcl_SetErrorCode(interp, "TCL", "ENSEMBLE", "DEAD", (char *)NULL);
>>>>>>> 7aeacf5e
	}
	return TCL_ERROR;
    }

    if (objc < 2) {
	Tcl_WrongNumArgs(interp, 1, objv, "subcommand ?arg ...?");
	return TCL_ERROR;
    }
    if (Tcl_GetIndexFromObj(interp, objv[1], ensembleSubcommands,
	    "subcommand", 0, &index) != TCL_OK) {
	return TCL_ERROR;
    }

    switch ((enum EnsSubcmds) index) {
    case ENS_CREATE: {
	const char *name;
<<<<<<< HEAD
	Tcl_Size len;
=======
	int len;
>>>>>>> 7aeacf5e
	int allocatedMapFlag = 0;
	/*
	 * Defaults
	 */
	Tcl_Obj *subcmdObj = NULL;
	Tcl_Obj *mapObj = NULL;
	int permitPrefix = 1;
	Tcl_Obj *unknownObj = NULL;
	Tcl_Obj *paramObj = NULL;

	/*
	 * Check that we've got option-value pairs... [Bug 1558654]
	 */

	if (objc & 1) {
	    Tcl_WrongNumArgs(interp, 2, objv, "?option value ...?");
	    return TCL_ERROR;
	}
	objv += 2;
	objc -= 2;

	name = nsPtr->name;
	cxtPtr = (Namespace *) nsPtr->parentPtr;

	/*
	 * Parse the option list, applying type checks as we go. Note that we
	 * are not incrementing any reference counts in the objects at this
	 * stage, so the presence of an option multiple times won't cause any
	 * memory leaks.
	 */

	for (; objc>1 ; objc-=2,objv+=2) {
	    if (Tcl_GetIndexFromObj(interp, objv[0], ensembleCreateOptions,
		    "option", 0, &index) != TCL_OK) {
		if (allocatedMapFlag) {
		    Tcl_DecrRefCount(mapObj);
		}
		return TCL_ERROR;
	    }
	    switch ((enum EnsCreateOpts) index) {
	    case CRT_CMD:
		name = TclGetString(objv[1]);
		cxtPtr = nsPtr;
		continue;
	    case CRT_SUBCMDS:
		if (TclListObjLengthM(interp, objv[1], &len) != TCL_OK) {
		    if (allocatedMapFlag) {
			Tcl_DecrRefCount(mapObj);
		    }
		    return TCL_ERROR;
		}
		subcmdObj = (len > 0 ? objv[1] : NULL);
		continue;
	    case CRT_PARAM:
		if (TclListObjLengthM(interp, objv[1], &len) != TCL_OK) {
		    if (allocatedMapFlag) {
			Tcl_DecrRefCount(mapObj);
		    }
		    return TCL_ERROR;
		}
		paramObj = (len > 0 ? objv[1] : NULL);
		continue;
	    case CRT_MAP: {
		Tcl_Obj *patchedDict = NULL, *subcmdWordsObj;

		/*
		 * Verify that the map is sensible.
		 */

		if (Tcl_DictObjFirst(interp, objv[1], &search,
			&subcmdWordsObj, &listObj, &done) != TCL_OK) {
		    if (allocatedMapFlag) {
			Tcl_DecrRefCount(mapObj);
		    }
		    return TCL_ERROR;
		}
		if (done) {
		    mapObj = NULL;
		    continue;
		}
		do {
		    Tcl_Obj **listv;
		    const char *cmd;

		    if (TclListObjGetElementsM(interp, listObj, &len,
			    &listv) != TCL_OK) {
			Tcl_DictObjDone(&search);
			if (patchedDict) {
			    Tcl_DecrRefCount(patchedDict);
			}
			if (allocatedMapFlag) {
			    Tcl_DecrRefCount(mapObj);
			}
			return TCL_ERROR;
		    }
		    if (len < 1) {
			Tcl_SetObjResult(interp, Tcl_NewStringObj(
				"ensemble subcommand implementations "
				"must be non-empty lists", -1));
			Tcl_SetErrorCode(interp, "TCL", "ENSEMBLE",
<<<<<<< HEAD
				"EMPTY_TARGET", (void *)NULL);
=======
				"EMPTY_TARGET", (char *)NULL);
>>>>>>> 7aeacf5e
			Tcl_DictObjDone(&search);
			if (patchedDict) {
			    Tcl_DecrRefCount(patchedDict);
			}
			if (allocatedMapFlag) {
			    Tcl_DecrRefCount(mapObj);
			}
			return TCL_ERROR;
		    }
		    cmd = TclGetString(listv[0]);
		    if (!(cmd[0] == ':' && cmd[1] == ':')) {
			Tcl_Obj *newList = Tcl_NewListObj(len, listv);
			Tcl_Obj *newCmd = NewNsObj((Tcl_Namespace *) nsPtr);

			if (nsPtr->parentPtr) {
<<<<<<< HEAD
			    Tcl_AppendStringsToObj(newCmd, "::", (void *)NULL);
=======
			    Tcl_AppendStringsToObj(newCmd, "::", (char *)NULL);
>>>>>>> 7aeacf5e
			}
			Tcl_AppendObjToObj(newCmd, listv[0]);
			Tcl_ListObjReplace(NULL, newList, 0, 1, 1, &newCmd);
			if (patchedDict == NULL) {
			    patchedDict = Tcl_DuplicateObj(objv[1]);
			}
			Tcl_DictObjPut(NULL, patchedDict, subcmdWordsObj,
				newList);
		    }
<<<<<<< HEAD
		    Tcl_DictObjNext(&search, &subcmdWordsObj, &listObj,
			    &done);
=======
		    Tcl_DictObjNext(&search, &subcmdWordsObj, &listObj, &done);
>>>>>>> 7aeacf5e
		} while (!done);

		if (allocatedMapFlag) {
		    Tcl_DecrRefCount(mapObj);
		}
		mapObj = (patchedDict ? patchedDict : objv[1]);
		if (patchedDict) {
		    allocatedMapFlag = 1;
		}
		continue;
	    }
	    case CRT_PREFIX: {
		if (Tcl_GetBooleanFromObj(interp, objv[1],
			&permitPrefix) != TCL_OK) {
		    if (allocatedMapFlag) {
			Tcl_DecrRefCount(mapObj);
		    }
		    return TCL_ERROR;
		}
		continue;
	    }
	    case CRT_UNKNOWN:
		if (TclListObjLengthM(interp, objv[1], &len) != TCL_OK) {
		    if (allocatedMapFlag) {
			Tcl_DecrRefCount(mapObj);
		    }
		    return TCL_ERROR;
		}
		unknownObj = (len > 0 ? objv[1] : NULL);
		continue;
	    }
	}

	TclGetNamespaceForQualName(interp, name, cxtPtr,
		TCL_CREATE_NS_IF_UNKNOWN, &foundNsPtr, &altFoundNsPtr,
		&actualCxtPtr, &simpleName);

	/*
	 * Create the ensemble. Note that this might delete another ensemble
	 * linked to the same namespace, so we must be careful. However, we
	 * should be OK because we only link the namespace into the list once
	 * we've created it (and after any deletions have occurred.)
	 */

	token = TclCreateEnsembleInNs(interp, simpleName,
		(Tcl_Namespace *) foundNsPtr, (Tcl_Namespace *) nsPtr,
		(permitPrefix ? TCL_ENSEMBLE_PREFIX : 0));
	Tcl_SetEnsembleSubcommandList(interp, token, subcmdObj);
	Tcl_SetEnsembleMappingDict(interp, token, mapObj);
	Tcl_SetEnsembleUnknownHandler(interp, token, unknownObj);
	Tcl_SetEnsembleParameterList(interp, token, paramObj);

	/*
	 * Tricky! Must ensure that the result is not shared (command delete
	 * traces could have corrupted the pristine object that we started
	 * with). [Snit test rename-1.5]
	 */

	Tcl_ResetResult(interp);
	Tcl_GetCommandFullName(interp, token, Tcl_GetObjResult(interp));
	return TCL_OK;
    }

    case ENS_EXISTS:
	if (objc != 3) {
	    Tcl_WrongNumArgs(interp, 2, objv, "cmdname");
	    return TCL_ERROR;
	}
	Tcl_SetObjResult(interp, Tcl_NewBooleanObj(
		Tcl_FindEnsemble(interp, objv[2], 0) != NULL));
	return TCL_OK;

    case ENS_CONFIG:
	if (objc < 3 || (objc != 4 && !(objc & 1))) {
	    Tcl_WrongNumArgs(interp, 2, objv,
		    "cmdname ?-option value ...? ?arg ...?");
	    return TCL_ERROR;
	}
	token = Tcl_FindEnsemble(interp, objv[2], TCL_LEAVE_ERR_MSG);
	if (token == NULL) {
	    return TCL_ERROR;
	}

	if (objc == 4) {
	    Tcl_Obj *resultObj = NULL;		/* silence gcc 4 warning */

	    if (Tcl_GetIndexFromObj(interp, objv[3], ensembleConfigOptions,
		    "option", 0, &index) != TCL_OK) {
		return TCL_ERROR;
	    }
	    switch ((enum EnsConfigOpts) index) {
	    case CONF_SUBCMDS:
		Tcl_GetEnsembleSubcommandList(NULL, token, &resultObj);
		if (resultObj != NULL) {
		    Tcl_SetObjResult(interp, resultObj);
		}
		break;
	    case CONF_PARAM:
		Tcl_GetEnsembleParameterList(NULL, token, &resultObj);
		if (resultObj != NULL) {
		    Tcl_SetObjResult(interp, resultObj);
		}
		break;
	    case CONF_MAP:
		Tcl_GetEnsembleMappingDict(NULL, token, &resultObj);
		if (resultObj != NULL) {
		    Tcl_SetObjResult(interp, resultObj);
		}
		break;
	    case CONF_NAMESPACE:
		namespacePtr = NULL;		/* silence gcc 4 warning */
		Tcl_GetEnsembleNamespace(NULL, token, &namespacePtr);
		Tcl_SetObjResult(interp, NewNsObj(namespacePtr));
		break;
	    case CONF_PREFIX: {
		int flags = 0;			/* silence gcc 4 warning */

		Tcl_GetEnsembleFlags(NULL, token, &flags);
		Tcl_SetObjResult(interp,
			Tcl_NewBooleanObj(flags & TCL_ENSEMBLE_PREFIX));
		break;
	    }
	    case CONF_UNKNOWN:
		Tcl_GetEnsembleUnknownHandler(NULL, token, &resultObj);
		if (resultObj != NULL) {
		    Tcl_SetObjResult(interp, resultObj);
		}
		break;
	    }
	} else if (objc == 3) {
	    /*
	     * Produce list of all information.
	     */

	    Tcl_Obj *resultObj, *tmpObj = NULL;	/* silence gcc 4 warning */
	    int flags = 0;			/* silence gcc 4 warning */

	    TclNewObj(resultObj);

	    /* -map option */
	    Tcl_ListObjAppendElement(NULL, resultObj,
		    Tcl_NewStringObj(ensembleConfigOptions[CONF_MAP], -1));
	    Tcl_GetEnsembleMappingDict(NULL, token, &tmpObj);
	    Tcl_ListObjAppendElement(NULL, resultObj,
		    (tmpObj != NULL) ? tmpObj : Tcl_NewObj());

	    /* -namespace option */
	    Tcl_ListObjAppendElement(NULL, resultObj,
		    Tcl_NewStringObj(ensembleConfigOptions[CONF_NAMESPACE],
			    -1));
	    namespacePtr = NULL;		/* silence gcc 4 warning */
	    Tcl_GetEnsembleNamespace(NULL, token, &namespacePtr);
	    Tcl_ListObjAppendElement(NULL, resultObj, NewNsObj(namespacePtr));

	    /* -parameters option */
	    Tcl_ListObjAppendElement(NULL, resultObj,
		    Tcl_NewStringObj(ensembleConfigOptions[CONF_PARAM], -1));
	    Tcl_GetEnsembleParameterList(NULL, token, &tmpObj);
	    Tcl_ListObjAppendElement(NULL, resultObj,
		    (tmpObj != NULL) ? tmpObj : Tcl_NewObj());

	    /* -prefix option */
	    Tcl_ListObjAppendElement(NULL, resultObj,
		    Tcl_NewStringObj(ensembleConfigOptions[CONF_PREFIX], -1));
	    Tcl_GetEnsembleFlags(NULL, token, &flags);
	    Tcl_ListObjAppendElement(NULL, resultObj,
		    Tcl_NewBooleanObj(flags & TCL_ENSEMBLE_PREFIX));

	    /* -subcommands option */
	    Tcl_ListObjAppendElement(NULL, resultObj,
		    Tcl_NewStringObj(ensembleConfigOptions[CONF_SUBCMDS],-1));
	    Tcl_GetEnsembleSubcommandList(NULL, token, &tmpObj);
	    Tcl_ListObjAppendElement(NULL, resultObj,
		    (tmpObj != NULL) ? tmpObj : Tcl_NewObj());

	    /* -unknown option */
	    Tcl_ListObjAppendElement(NULL, resultObj,
		    Tcl_NewStringObj(ensembleConfigOptions[CONF_UNKNOWN],-1));
	    Tcl_GetEnsembleUnknownHandler(NULL, token, &tmpObj);
	    Tcl_ListObjAppendElement(NULL, resultObj,
		    (tmpObj != NULL) ? tmpObj : Tcl_NewObj());

	    Tcl_SetObjResult(interp, resultObj);
	} else {
<<<<<<< HEAD
	    Tcl_Size len;
=======
	    int len;
>>>>>>> 7aeacf5e
	    int allocatedMapFlag = 0;
	    Tcl_Obj *subcmdObj = NULL, *mapObj = NULL, *paramObj = NULL,
		    *unknownObj = NULL; /* Defaults, silence gcc 4 warnings */
	    int permitPrefix, flags = 0;	/* silence gcc 4 warning */

	    Tcl_GetEnsembleSubcommandList(NULL, token, &subcmdObj);
	    Tcl_GetEnsembleMappingDict(NULL, token, &mapObj);
	    Tcl_GetEnsembleParameterList(NULL, token, &paramObj);
	    Tcl_GetEnsembleUnknownHandler(NULL, token, &unknownObj);
	    Tcl_GetEnsembleFlags(NULL, token, &flags);
	    permitPrefix = (flags & TCL_ENSEMBLE_PREFIX) != 0;

	    objv += 3;
	    objc -= 3;

	    /*
	     * Parse the option list, applying type checks as we go. Note that
	     * we are not incrementing any reference counts in the objects at
	     * this stage, so the presence of an option multiple times won't
	     * cause any memory leaks.
	     */

	    for (; objc>0 ; objc-=2,objv+=2) {
		if (Tcl_GetIndexFromObj(interp, objv[0],ensembleConfigOptions,
			"option", 0, &index) != TCL_OK) {
		freeMapAndError:
		    if (allocatedMapFlag) {
			Tcl_DecrRefCount(mapObj);
		    }
		    return TCL_ERROR;
		}
		switch ((enum EnsConfigOpts) index) {
		case CONF_SUBCMDS:
		    if (TclListObjLengthM(interp, objv[1], &len) != TCL_OK) {
			goto freeMapAndError;
		    }
		    subcmdObj = (len > 0 ? objv[1] : NULL);
		    continue;
		case CONF_PARAM:
		    if (TclListObjLengthM(interp, objv[1], &len) != TCL_OK) {
			goto freeMapAndError;
		    }
		    paramObj = (len > 0 ? objv[1] : NULL);
		    continue;
		case CONF_MAP: {
		    Tcl_Obj *patchedDict = NULL, *subcmdWordsObj, **listv;
		    const char *cmd;

		    /*
		     * Verify that the map is sensible.
		     */

		    if (Tcl_DictObjFirst(interp, objv[1], &search,
			    &subcmdWordsObj, &listObj, &done) != TCL_OK) {
			goto freeMapAndError;
		    }
		    if (done) {
			mapObj = NULL;
			continue;
		    }
		    do {
			if (TclListObjLengthM(interp, listObj, &len
				) != TCL_OK) {
			    Tcl_DictObjDone(&search);
			    if (patchedDict) {
				Tcl_DecrRefCount(patchedDict);
			    }
			    goto freeMapAndError;
			}
			if (len < 1) {
			    Tcl_SetObjResult(interp, Tcl_NewStringObj(
				    "ensemble subcommand implementations "
				    "must be non-empty lists", -1));
			    Tcl_SetErrorCode(interp, "TCL", "ENSEMBLE",
<<<<<<< HEAD
				    "EMPTY_TARGET", (void *)NULL);
			    Tcl_DictObjDone(&search);
			    if (patchedDict) {
				Tcl_DecrRefCount(patchedDict);
			    }
			    goto freeMapAndError;
			}
			if (TclListObjGetElementsM(interp, listObj, &len,
				&listv) != TCL_OK) {
=======
				    "EMPTY_TARGET", (char *)NULL);
>>>>>>> 7aeacf5e
			    Tcl_DictObjDone(&search);
			    if (patchedDict) {
				Tcl_DecrRefCount(patchedDict);
			    }
			    goto freeMapAndError;
			}
			cmd = TclGetString(listv[0]);
			if (!(cmd[0] == ':' && cmd[1] == ':')) {
			    Tcl_Obj *newList = Tcl_DuplicateObj(listObj);
			    Tcl_Obj *newCmd = NewNsObj((Tcl_Namespace*)nsPtr);

			    if (nsPtr->parentPtr) {
<<<<<<< HEAD
				Tcl_AppendStringsToObj(newCmd, "::", (void *)NULL);
			    }
			    Tcl_AppendObjToObj(newCmd, listv[0]);
			    Tcl_ListObjReplace(NULL, newList, 0, 1, 1,
				    &newCmd);
=======
				Tcl_AppendStringsToObj(newCmd, "::", (char *)NULL);
			    }
			    Tcl_AppendObjToObj(newCmd, listv[0]);
			    Tcl_ListObjReplace(NULL, newList, 0, 1, 1, &newCmd);
>>>>>>> 7aeacf5e
			    if (patchedDict == NULL) {
				patchedDict = Tcl_DuplicateObj(objv[1]);
			    }
			    Tcl_DictObjPut(NULL, patchedDict, subcmdWordsObj,
				    newList);
			}
			Tcl_DictObjNext(&search, &subcmdWordsObj, &listObj,
				&done);
		    } while (!done);
		    if (allocatedMapFlag) {
			Tcl_DecrRefCount(mapObj);
		    }
		    mapObj = (patchedDict ? patchedDict : objv[1]);
		    if (patchedDict) {
			allocatedMapFlag = 1;
		    }
		    continue;
		}
		case CONF_NAMESPACE:
		    Tcl_SetObjResult(interp, Tcl_NewStringObj(
			    "option -namespace is read-only", -1));
		    Tcl_SetErrorCode(interp, "TCL", "ENSEMBLE", "READ_ONLY",
<<<<<<< HEAD
			    (void *)NULL);
=======
			    (char *)NULL);
>>>>>>> 7aeacf5e
		    goto freeMapAndError;
		case CONF_PREFIX:
		    if (Tcl_GetBooleanFromObj(interp, objv[1],
			    &permitPrefix) != TCL_OK) {
			goto freeMapAndError;
		    }
		    continue;
		case CONF_UNKNOWN:
		    if (TclListObjLengthM(interp, objv[1], &len) != TCL_OK) {
			goto freeMapAndError;
		    }
		    unknownObj = (len > 0 ? objv[1] : NULL);
		    continue;
		}
	    }

	    /*
	     * Update the namespace now that we've finished the parsing stage.
	     */

	    flags = (permitPrefix ? flags|TCL_ENSEMBLE_PREFIX
		    : flags&~TCL_ENSEMBLE_PREFIX);
	    Tcl_SetEnsembleSubcommandList(interp, token, subcmdObj);
	    Tcl_SetEnsembleMappingDict(interp, token, mapObj);
	    Tcl_SetEnsembleParameterList(interp, token, paramObj);
	    Tcl_SetEnsembleUnknownHandler(interp, token, unknownObj);
	    Tcl_SetEnsembleFlags(interp, token, flags);
	}
	return TCL_OK;

    default:
	Tcl_Panic("unexpected ensemble command");
    }
    return TCL_OK;
}

/*
 *----------------------------------------------------------------------
 *
 * TclCreateEnsembleInNs --
 *
 *	Like Tcl_CreateEnsemble, but additionally accepts as an argument the
 *	name of the namespace to create the command in.
 *
 *----------------------------------------------------------------------
 */

Tcl_Command
TclCreateEnsembleInNs(
    Tcl_Interp *interp,
    const char *name,		/* Simple name of command to create (no
				 * namespace components). */
    Tcl_Namespace *nameNsPtr,	/* Name of namespace to create the command
				 * in. */
    Tcl_Namespace *ensembleNsPtr,
				/* Name of the namespace for the ensemble. */
    int flags)
{
    Namespace *nsPtr = (Namespace *) ensembleNsPtr;
    EnsembleConfig *ensemblePtr;
    Tcl_Command token;

    ensemblePtr = (EnsembleConfig *)ckalloc(sizeof(EnsembleConfig));
    token = TclNRCreateCommandInNs(interp, name,
<<<<<<< HEAD
	    (Tcl_Namespace *) nameNsPtr, TclEnsembleImplementationCmd,
=======
	    (Tcl_Namespace *) nameNsPtr, NsEnsembleImplementationCmd,
>>>>>>> 7aeacf5e
	    NsEnsembleImplementationCmdNR, ensemblePtr, DeleteEnsembleConfig);
    if (token == NULL) {
	ckfree(ensemblePtr);
	return NULL;
    }

    ensemblePtr->nsPtr = nsPtr;
    ensemblePtr->epoch = 0;
    Tcl_InitHashTable(&ensemblePtr->subcommandTable, TCL_STRING_KEYS);
    ensemblePtr->subcommandArrayPtr = NULL;
    ensemblePtr->subcmdList = NULL;
    ensemblePtr->subcommandDict = NULL;
    ensemblePtr->flags = flags;
    ensemblePtr->numParameters = 0;
    ensemblePtr->parameterList = NULL;
    ensemblePtr->unknownHandler = NULL;
    ensemblePtr->token = token;
    ensemblePtr->next = (EnsembleConfig *) nsPtr->ensembles;
    nsPtr->ensembles = (Tcl_Ensemble *) ensemblePtr;

    /*
     * Trigger an eventual recomputation of the ensemble command set. Note
     * that this is slightly tricky, as it means that we are not actually
     * counting the number of namespace export actions, but it is the simplest
     * way to go!
     */

    nsPtr->exportLookupEpoch++;

    if (flags & ENSEMBLE_COMPILE) {
	((Command *) ensemblePtr->token)->compileProc = TclCompileEnsemble;
    }

    return ensemblePtr->token;
}

/*
 *----------------------------------------------------------------------
 *
 * Tcl_CreateEnsemble
 *
 *	Create a simple ensemble attached to the given namespace. Deprecated
 *	(internally) by TclCreateEnsembleInNs.
 *
 * Value
 *
 *	The token for the command created.
 *
 * Effect
 *	The ensemble is created and marked for compilation.
 *
 *
 *----------------------------------------------------------------------
 */

Tcl_Command
Tcl_CreateEnsemble(
    Tcl_Interp *interp,
    const char *name,
    Tcl_Namespace *namespacePtr,
    int flags)
{
<<<<<<< HEAD
    Namespace *nsPtr = (Namespace *) namespacePtr, *foundNsPtr, *altNsPtr,
=======
    Namespace *nsPtr = (Namespace *)namespacePtr, *foundNsPtr, *altNsPtr,
>>>>>>> 7aeacf5e
	    *actualNsPtr;
    const char * simpleName;

    if (nsPtr == NULL) {
	nsPtr = (Namespace *) TclGetCurrentNamespace(interp);
    }

    TclGetNamespaceForQualName(interp, name, nsPtr, TCL_CREATE_NS_IF_UNKNOWN,
	    &foundNsPtr, &altNsPtr, &actualNsPtr, &simpleName);
    return TclCreateEnsembleInNs(interp, simpleName,
	    (Tcl_Namespace *) foundNsPtr, (Tcl_Namespace *) nsPtr, flags);
}

/*
 *----------------------------------------------------------------------
 *
 * Tcl_SetEnsembleSubcommandList --
 *
 *	Set the subcommand list for a particular ensemble.
 *
 * Results:
 *	Tcl result code (error if command token does not indicate an ensemble
 *	or the subcommand list - if non-NULL - is not a list).
 *
 * Side effects:
 *	The ensemble is updated and marked for recompilation.
 *
 *----------------------------------------------------------------------
 */

int
Tcl_SetEnsembleSubcommandList(
    Tcl_Interp *interp,
    Tcl_Command token,
    Tcl_Obj *subcmdList)
{
    Command *cmdPtr = (Command *) token;
    EnsembleConfig *ensemblePtr;
    Tcl_Obj *oldList;

    if (cmdPtr->objProc != TclEnsembleImplementationCmd) {
	Tcl_SetObjResult(interp, Tcl_NewStringObj(
		"command is not an ensemble", -1));
<<<<<<< HEAD
	Tcl_SetErrorCode(interp, "TCL", "ENSEMBLE", "NOT_ENSEMBLE", (void *)NULL);
=======
	Tcl_SetErrorCode(interp, "TCL", "ENSEMBLE", "NOT_ENSEMBLE", (char *)NULL);
>>>>>>> 7aeacf5e
	return TCL_ERROR;
    }
    if (subcmdList != NULL) {
	Tcl_Size length;

	if (TclListObjLengthM(interp, subcmdList, &length) != TCL_OK) {
	    return TCL_ERROR;
	}
	if (length < 1) {
	    subcmdList = NULL;
	}
    }

    ensemblePtr = (EnsembleConfig *)cmdPtr->objClientData;
    oldList = ensemblePtr->subcmdList;
    ensemblePtr->subcmdList = subcmdList;
    if (subcmdList != NULL) {
	Tcl_IncrRefCount(subcmdList);
    }
    if (oldList != NULL) {
	TclDecrRefCount(oldList);
    }

    /*
     * Trigger an eventual recomputation of the ensemble command set. Note
     * that this is slightly tricky, as it means that we are not actually
     * counting the number of namespace export actions, but it is the simplest
     * way to go!
     */

    ensemblePtr->nsPtr->exportLookupEpoch++;

    /*
     * Special hack to make compiling of [info exists] work when the
     * dictionary is modified.
     */

    if (cmdPtr->compileProc != NULL) {
	((Interp *) interp)->compileEpoch++;
    }

    return TCL_OK;
}

/*
 *----------------------------------------------------------------------
 *
 * Tcl_SetEnsembleParameterList --
 *
 *	Set the parameter list for a particular ensemble.
 *
 * Results:
 *	Tcl result code (error if command token does not indicate an ensemble
 *	or the parameter list - if non-NULL - is not a list).
 *
 * Side effects:
 *	The ensemble is updated and marked for recompilation.
 *
 *----------------------------------------------------------------------
 */

int
Tcl_SetEnsembleParameterList(
    Tcl_Interp *interp,
    Tcl_Command token,
    Tcl_Obj *paramList)
{
    Command *cmdPtr = (Command *) token;
    EnsembleConfig *ensemblePtr;
    Tcl_Obj *oldList;
    Tcl_Size length;

    if (cmdPtr->objProc != TclEnsembleImplementationCmd) {
	Tcl_SetObjResult(interp, Tcl_NewStringObj(
		"command is not an ensemble", -1));
<<<<<<< HEAD
	Tcl_SetErrorCode(interp, "TCL", "ENSEMBLE", "NOT_ENSEMBLE", (void *)NULL);
=======
	Tcl_SetErrorCode(interp, "TCL", "ENSEMBLE", "NOT_ENSEMBLE", (char *)NULL);
>>>>>>> 7aeacf5e
	return TCL_ERROR;
    }
    if (paramList == NULL) {
	length = 0;
    } else {
	if (TclListObjLengthM(interp, paramList, &length) != TCL_OK) {
	    return TCL_ERROR;
	}
	if (length < 1) {
	    paramList = NULL;
	}
    }

    ensemblePtr = (EnsembleConfig *)cmdPtr->objClientData;
    oldList = ensemblePtr->parameterList;
    ensemblePtr->parameterList = paramList;
    if (paramList != NULL) {
	Tcl_IncrRefCount(paramList);
    }
    if (oldList != NULL) {
	TclDecrRefCount(oldList);
    }
    ensemblePtr->numParameters = length;

    /*
     * Trigger an eventual recomputation of the ensemble command set. Note
     * that this is slightly tricky, as it means that we are not actually
     * counting the number of namespace export actions, but it is the simplest
     * way to go!
     */

    ensemblePtr->nsPtr->exportLookupEpoch++;

    /*
     * Special hack to make compiling of [info exists] work when the
     * dictionary is modified.
     */

    if (cmdPtr->compileProc != NULL) {
	((Interp *) interp)->compileEpoch++;
    }

    return TCL_OK;
}

/*
 *----------------------------------------------------------------------
 *
 * Tcl_SetEnsembleMappingDict --
 *
 *	Set the mapping dictionary for a particular ensemble.
 *
 * Results:
 *	Tcl result code (error if command token does not indicate an ensemble
 *	or the mapping - if non-NULL - is not a dict).
 *
 * Side effects:
 *	The ensemble is updated and marked for recompilation.
 *
 *----------------------------------------------------------------------
 */

int
Tcl_SetEnsembleMappingDict(
    Tcl_Interp *interp,
    Tcl_Command token,
    Tcl_Obj *mapDict)
{
    Command *cmdPtr = (Command *) token;
    EnsembleConfig *ensemblePtr;
    Tcl_Obj *oldDict;

    if (cmdPtr->objProc != TclEnsembleImplementationCmd) {
	Tcl_SetObjResult(interp, Tcl_NewStringObj(
		"command is not an ensemble", -1));
<<<<<<< HEAD
	Tcl_SetErrorCode(interp, "TCL", "ENSEMBLE", "NOT_ENSEMBLE", (void *)NULL);
	return TCL_ERROR;
    }
    if (mapDict != NULL) {
	Tcl_Size size;
=======
	Tcl_SetErrorCode(interp, "TCL", "ENSEMBLE", "NOT_ENSEMBLE", (char *)NULL);
	return TCL_ERROR;
    }
    if (mapDict != NULL) {
	int size;
>>>>>>> 7aeacf5e
	int done;
	Tcl_DictSearch search;
	Tcl_Obj *valuePtr;

	if (Tcl_DictObjSize(interp, mapDict, &size) != TCL_OK) {
	    return TCL_ERROR;
	}

	for (Tcl_DictObjFirst(NULL, mapDict, &search, NULL, &valuePtr, &done);
		!done; Tcl_DictObjNext(&search, NULL, &valuePtr, &done)) {
	    Tcl_Obj *cmdObjPtr;
	    const char *bytes;

	    if (Tcl_ListObjIndex(interp, valuePtr, 0, &cmdObjPtr) != TCL_OK) {
		Tcl_DictObjDone(&search);
		return TCL_ERROR;
	    }
	    bytes = TclGetString(cmdObjPtr);
	    if (bytes[0] != ':' || bytes[1] != ':') {
		Tcl_SetObjResult(interp, Tcl_NewStringObj(
			"ensemble target is not a fully-qualified command",
			-1));
		Tcl_SetErrorCode(interp, "TCL", "ENSEMBLE",
<<<<<<< HEAD
			"UNQUALIFIED_TARGET", (void *)NULL);
=======
			"UNQUALIFIED_TARGET", (char *)NULL);
>>>>>>> 7aeacf5e
		Tcl_DictObjDone(&search);
		return TCL_ERROR;
	    }
	}

	if (size < 1) {
	    mapDict = NULL;
	}
    }

    ensemblePtr = (EnsembleConfig *)cmdPtr->objClientData;
    oldDict = ensemblePtr->subcommandDict;
    ensemblePtr->subcommandDict = mapDict;
    if (mapDict != NULL) {
	Tcl_IncrRefCount(mapDict);
    }
    if (oldDict != NULL) {
	TclDecrRefCount(oldDict);
    }

    /*
     * Trigger an eventual recomputation of the ensemble command set. Note
     * that this is slightly tricky, as it means that we are not actually
     * counting the number of namespace export actions, but it is the simplest
     * way to go!
     */

    ensemblePtr->nsPtr->exportLookupEpoch++;

    /*
     * Special hack to make compiling of [info exists] work when the
     * dictionary is modified.
     */

    if (cmdPtr->compileProc != NULL) {
	((Interp *) interp)->compileEpoch++;
    }

    return TCL_OK;
}

/*
 *----------------------------------------------------------------------
 *
 * Tcl_SetEnsembleUnknownHandler --
 *
 *	Set the unknown handler for a particular ensemble.
 *
 * Results:
 *	Tcl result code (error if command token does not indicate an ensemble
 *	or the unknown handler - if non-NULL - is not a list).
 *
 * Side effects:
 *	The ensemble is updated and marked for recompilation.
 *
 *----------------------------------------------------------------------
 */

int
Tcl_SetEnsembleUnknownHandler(
    Tcl_Interp *interp,
    Tcl_Command token,
    Tcl_Obj *unknownList)
{
    Command *cmdPtr = (Command *) token;
    EnsembleConfig *ensemblePtr;
    Tcl_Obj *oldList;

    if (cmdPtr->objProc != TclEnsembleImplementationCmd) {
	Tcl_SetObjResult(interp, Tcl_NewStringObj(
		"command is not an ensemble", -1));
<<<<<<< HEAD
	Tcl_SetErrorCode(interp, "TCL", "ENSEMBLE", "NOT_ENSEMBLE", (void *)NULL);
=======
	Tcl_SetErrorCode(interp, "TCL", "ENSEMBLE", "NOT_ENSEMBLE", (char *)NULL);
>>>>>>> 7aeacf5e
	return TCL_ERROR;
    }
    if (unknownList != NULL) {
	Tcl_Size length;

	if (TclListObjLengthM(interp, unknownList, &length) != TCL_OK) {
	    return TCL_ERROR;
	}
	if (length < 1) {
	    unknownList = NULL;
	}
    }

    ensemblePtr = (EnsembleConfig *)cmdPtr->objClientData;
    oldList = ensemblePtr->unknownHandler;
    ensemblePtr->unknownHandler = unknownList;
    if (unknownList != NULL) {
	Tcl_IncrRefCount(unknownList);
    }
    if (oldList != NULL) {
	TclDecrRefCount(oldList);
    }

    /*
     * Trigger an eventual recomputation of the ensemble command set. Note
     * that this is slightly tricky, as it means that we are not actually
     * counting the number of namespace export actions, but it is the simplest
     * way to go!
     */

    ensemblePtr->nsPtr->exportLookupEpoch++;

    return TCL_OK;
}

/*
 *----------------------------------------------------------------------
 *
 * Tcl_SetEnsembleFlags --
 *
 *	Set the flags for a particular ensemble.
 *
 * Results:
 *	Tcl result code (error if command token does not indicate an
 *	ensemble).
 *
 * Side effects:
 *	The ensemble is updated and marked for recompilation.
 *
 *----------------------------------------------------------------------
 */

int
Tcl_SetEnsembleFlags(
    Tcl_Interp *interp,
    Tcl_Command token,
    int flags)
{
    Command *cmdPtr = (Command *) token;
    EnsembleConfig *ensemblePtr;
    int wasCompiled;

    if (cmdPtr->objProc != TclEnsembleImplementationCmd) {
	Tcl_SetObjResult(interp, Tcl_NewStringObj(
		"command is not an ensemble", -1));
<<<<<<< HEAD
	Tcl_SetErrorCode(interp, "TCL", "ENSEMBLE", "NOT_ENSEMBLE", (void *)NULL);
=======
	Tcl_SetErrorCode(interp, "TCL", "ENSEMBLE", "NOT_ENSEMBLE", (char *)NULL);
>>>>>>> 7aeacf5e
	return TCL_ERROR;
    }

    ensemblePtr = (EnsembleConfig *)cmdPtr->objClientData;
    wasCompiled = ensemblePtr->flags & ENSEMBLE_COMPILE;

    /*
     * This API refuses to set the ENSEMBLE_DEAD flag...
     */

    ensemblePtr->flags &= ENSEMBLE_DEAD;
    ensemblePtr->flags |= flags & ~ENSEMBLE_DEAD;

    /*
     * Trigger an eventual recomputation of the ensemble command set. Note
     * that this is slightly tricky, as it means that we are not actually
     * counting the number of namespace export actions, but it is the simplest
     * way to go!
     */

    ensemblePtr->nsPtr->exportLookupEpoch++;

    /*
     * If the ENSEMBLE_COMPILE flag status was changed, install or remove the
     * compiler function and bump the interpreter's compilation epoch so that
     * bytecode gets regenerated.
     */

    if (flags & ENSEMBLE_COMPILE) {
	if (!wasCompiled) {
	    ((Command*) ensemblePtr->token)->compileProc = TclCompileEnsemble;
	    ((Interp *) interp)->compileEpoch++;
	}
    } else {
	if (wasCompiled) {
	    ((Command *) ensemblePtr->token)->compileProc = NULL;
	    ((Interp *) interp)->compileEpoch++;
	}
    }

    return TCL_OK;
}

/*
 *----------------------------------------------------------------------
 *
 * Tcl_GetEnsembleSubcommandList --
 *
 *	Get the list of subcommands associated with a particular ensemble.
 *
 * Results:
 *	Tcl result code (error if command token does not indicate an
 *	ensemble). The list of subcommands is returned by updating the
 *	variable pointed to by the last parameter (NULL if this is to be
 *	derived from the mapping dictionary or the associated namespace's
 *	exported commands).
 *
 * Side effects:
 *	None
 *
 *----------------------------------------------------------------------
 */

int
Tcl_GetEnsembleSubcommandList(
    Tcl_Interp *interp,
    Tcl_Command token,
    Tcl_Obj **subcmdListPtr)
{
    Command *cmdPtr = (Command *) token;
    EnsembleConfig *ensemblePtr;

    if (cmdPtr->objProc != TclEnsembleImplementationCmd) {
	if (interp != NULL) {
	    Tcl_SetObjResult(interp, Tcl_NewStringObj(
		    "command is not an ensemble", -1));
<<<<<<< HEAD
	    Tcl_SetErrorCode(interp, "TCL", "ENSEMBLE", "NOT_ENSEMBLE", (void *)NULL);
=======
	    Tcl_SetErrorCode(interp, "TCL", "ENSEMBLE", "NOT_ENSEMBLE", (char *)NULL);
>>>>>>> 7aeacf5e
	}
	return TCL_ERROR;
    }

    ensemblePtr = (EnsembleConfig *)cmdPtr->objClientData;
    *subcmdListPtr = ensemblePtr->subcmdList;
    return TCL_OK;
}

/*
 *----------------------------------------------------------------------
 *
 * Tcl_GetEnsembleParameterList --
 *
 *	Get the list of parameters associated with a particular ensemble.
 *
 * Results:
 *	Tcl result code (error if command token does not indicate an
 *	ensemble). The list of parameters is returned by updating the
 *	variable pointed to by the last parameter (NULL if there are
 *	no parameters).
 *
 * Side effects:
 *	None
 *
 *----------------------------------------------------------------------
 */

int
Tcl_GetEnsembleParameterList(
    Tcl_Interp *interp,
    Tcl_Command token,
    Tcl_Obj **paramListPtr)
{
    Command *cmdPtr = (Command *) token;
    EnsembleConfig *ensemblePtr;

    if (cmdPtr->objProc != TclEnsembleImplementationCmd) {
	if (interp != NULL) {
	    Tcl_SetObjResult(interp, Tcl_NewStringObj(
		    "command is not an ensemble", -1));
<<<<<<< HEAD
	    Tcl_SetErrorCode(interp, "TCL", "ENSEMBLE", "NOT_ENSEMBLE", (void *)NULL);
=======
	    Tcl_SetErrorCode(interp, "TCL", "ENSEMBLE", "NOT_ENSEMBLE", (char *)NULL);
>>>>>>> 7aeacf5e
	}
	return TCL_ERROR;
    }

    ensemblePtr = (EnsembleConfig *)cmdPtr->objClientData;
    *paramListPtr = ensemblePtr->parameterList;
    return TCL_OK;
}

/*
 *----------------------------------------------------------------------
 *
 * Tcl_GetEnsembleMappingDict --
 *
 *	Get the command mapping dictionary associated with a particular
 *	ensemble.
 *
 * Results:
 *	Tcl result code (error if command token does not indicate an
 *	ensemble). The mapping dict is returned by updating the variable
 *	pointed to by the last parameter (NULL if none is installed).
 *
 * Side effects:
 *	None
 *
 *----------------------------------------------------------------------
 */

int
Tcl_GetEnsembleMappingDict(
    Tcl_Interp *interp,
    Tcl_Command token,
    Tcl_Obj **mapDictPtr)
{
    Command *cmdPtr = (Command *) token;
    EnsembleConfig *ensemblePtr;

    if (cmdPtr->objProc != TclEnsembleImplementationCmd) {
	if (interp != NULL) {
	    Tcl_SetObjResult(interp, Tcl_NewStringObj(
		    "command is not an ensemble", -1));
<<<<<<< HEAD
	    Tcl_SetErrorCode(interp, "TCL", "ENSEMBLE", "NOT_ENSEMBLE", (void *)NULL);
=======
	    Tcl_SetErrorCode(interp, "TCL", "ENSEMBLE", "NOT_ENSEMBLE", (char *)NULL);
>>>>>>> 7aeacf5e
	}
	return TCL_ERROR;
    }

    ensemblePtr = (EnsembleConfig *)cmdPtr->objClientData;
    *mapDictPtr = ensemblePtr->subcommandDict;
    return TCL_OK;
}

/*
 *----------------------------------------------------------------------
 *
 * Tcl_GetEnsembleUnknownHandler --
 *
 *	Get the unknown handler associated with a particular ensemble.
 *
 * Results:
 *	Tcl result code (error if command token does not indicate an
 *	ensemble). The unknown handler is returned by updating the variable
 *	pointed to by the last parameter (NULL if no handler is installed).
 *
 * Side effects:
 *	None
 *
 *----------------------------------------------------------------------
 */

int
Tcl_GetEnsembleUnknownHandler(
    Tcl_Interp *interp,
    Tcl_Command token,
    Tcl_Obj **unknownListPtr)
{
    Command *cmdPtr = (Command *) token;
    EnsembleConfig *ensemblePtr;

    if (cmdPtr->objProc != TclEnsembleImplementationCmd) {
	if (interp != NULL) {
	    Tcl_SetObjResult(interp, Tcl_NewStringObj(
		    "command is not an ensemble", -1));
<<<<<<< HEAD
	    Tcl_SetErrorCode(interp, "TCL", "ENSEMBLE", "NOT_ENSEMBLE", (void *)NULL);
=======
	    Tcl_SetErrorCode(interp, "TCL", "ENSEMBLE", "NOT_ENSEMBLE", (char *)NULL);
>>>>>>> 7aeacf5e
	}
	return TCL_ERROR;
    }

    ensemblePtr = (EnsembleConfig *)cmdPtr->objClientData;
    *unknownListPtr = ensemblePtr->unknownHandler;
    return TCL_OK;
}

/*
 *----------------------------------------------------------------------
 *
 * Tcl_GetEnsembleFlags --
 *
 *	Get the flags for a particular ensemble.
 *
 * Results:
 *	Tcl result code (error if command token does not indicate an
 *	ensemble). The flags are returned by updating the variable pointed to
 *	by the last parameter.
 *
 * Side effects:
 *	None
 *
 *----------------------------------------------------------------------
 */

int
Tcl_GetEnsembleFlags(
    Tcl_Interp *interp,
    Tcl_Command token,
    int *flagsPtr)
{
    Command *cmdPtr = (Command *) token;
    EnsembleConfig *ensemblePtr;

    if (cmdPtr->objProc != TclEnsembleImplementationCmd) {
	if (interp != NULL) {
	    Tcl_SetObjResult(interp, Tcl_NewStringObj(
		    "command is not an ensemble", -1));
<<<<<<< HEAD
	    Tcl_SetErrorCode(interp, "TCL", "ENSEMBLE", "NOT_ENSEMBLE", (void *)NULL);
=======
	    Tcl_SetErrorCode(interp, "TCL", "ENSEMBLE", "NOT_ENSEMBLE", (char *)NULL);
>>>>>>> 7aeacf5e
	}
	return TCL_ERROR;
    }

    ensemblePtr = (EnsembleConfig *)cmdPtr->objClientData;
    *flagsPtr = ensemblePtr->flags;
    return TCL_OK;
}

/*
 *----------------------------------------------------------------------
 *
 * Tcl_GetEnsembleNamespace --
 *
 *	Get the namespace associated with a particular ensemble.
 *
 * Results:
 *	Tcl result code (error if command token does not indicate an
 *	ensemble). Namespace is returned by updating the variable pointed to
 *	by the last parameter.
 *
 * Side effects:
 *	None
 *
 *----------------------------------------------------------------------
 */

int
Tcl_GetEnsembleNamespace(
    Tcl_Interp *interp,
    Tcl_Command token,
    Tcl_Namespace **namespacePtrPtr)
{
    Command *cmdPtr = (Command *) token;
    EnsembleConfig *ensemblePtr;

    if (cmdPtr->objProc != TclEnsembleImplementationCmd) {
	if (interp != NULL) {
	    Tcl_SetObjResult(interp, Tcl_NewStringObj(
		    "command is not an ensemble", -1));
<<<<<<< HEAD
	    Tcl_SetErrorCode(interp, "TCL", "ENSEMBLE", "NOT_ENSEMBLE", (void *)NULL);
=======
	    Tcl_SetErrorCode(interp, "TCL", "ENSEMBLE", "NOT_ENSEMBLE", (char *)NULL);
>>>>>>> 7aeacf5e
	}
	return TCL_ERROR;
    }

    ensemblePtr = (EnsembleConfig *)cmdPtr->objClientData;
    *namespacePtrPtr = (Tcl_Namespace *) ensemblePtr->nsPtr;
    return TCL_OK;
}

/*
 *----------------------------------------------------------------------
 *
 * Tcl_FindEnsemble --
 *
 *	Given a command name, get the ensemble token for it, allowing for
 *	[namespace import]s. [Bug 1017022]
 *
 * Results:
 *	The token for the ensemble command with the given name, or NULL if the
 *	command either does not exist or is not an ensemble (when an error
 *	message will be written into the interp if thats non-NULL).
 *
 * Side effects:
 *	None
 *
 *----------------------------------------------------------------------
 */

Tcl_Command
Tcl_FindEnsemble(
    Tcl_Interp *interp,		/* Where to do the lookup, and where to write
				 * the errors if TCL_LEAVE_ERR_MSG is set in
				 * the flags. */
    Tcl_Obj *cmdNameObj,	/* Name of command to look up. */
    int flags)			/* Either 0 or TCL_LEAVE_ERR_MSG; other flags
				 * are probably not useful. */
{
    Command *cmdPtr;

    cmdPtr = (Command *)
	    Tcl_FindCommand(interp, TclGetString(cmdNameObj), NULL, flags);
    if (cmdPtr == NULL) {
	return NULL;
    }

    if (cmdPtr->objProc != TclEnsembleImplementationCmd) {
	/*
	 * Reuse existing infrastructure for following import link chains
	 * rather than duplicating it.
	 */

	cmdPtr = (Command *) TclGetOriginalCommand((Tcl_Command) cmdPtr);

	if (cmdPtr == NULL
		|| cmdPtr->objProc != TclEnsembleImplementationCmd) {
	    if (flags & TCL_LEAVE_ERR_MSG) {
		Tcl_SetObjResult(interp, Tcl_ObjPrintf(
			"\"%s\" is not an ensemble command",
			TclGetString(cmdNameObj)));
		Tcl_SetErrorCode(interp, "TCL", "LOOKUP", "ENSEMBLE",
<<<<<<< HEAD
			TclGetString(cmdNameObj), (void *)NULL);
=======
			TclGetString(cmdNameObj), (char *)NULL);
>>>>>>> 7aeacf5e
	    }
	    return NULL;
	}
    }

    return (Tcl_Command) cmdPtr;
}

/*
 *----------------------------------------------------------------------
 *
 * Tcl_IsEnsemble --
 *
 *	Simple test for ensemble-hood that takes into account imported
 *	ensemble commands as well.
 *
 * Results:
 *	Boolean value
 *
 * Side effects:
 *	None
 *
 *----------------------------------------------------------------------
 */

int
Tcl_IsEnsemble(
    Tcl_Command token)
{
    Command *cmdPtr = (Command *) token;

    if (cmdPtr->objProc == TclEnsembleImplementationCmd) {
	return 1;
    }
    cmdPtr = (Command *) TclGetOriginalCommand((Tcl_Command) cmdPtr);
    if (cmdPtr == NULL || cmdPtr->objProc != TclEnsembleImplementationCmd) {
	return 0;
    }
    return 1;
}

/*
 *----------------------------------------------------------------------
 *
 * TclMakeEnsemble --
 *
 *	Create an ensemble from a table of implementation commands. The
 *	ensemble will be subject to (limited) compilation if any of the
 *	implementation commands are compilable.
 *
 *	The 'name' parameter may be a single command name or a list if
 *	creating an ensemble subcommand (see the binary implementation).
 *
 *	Currently, the TCL_ENSEMBLE_PREFIX ensemble flag is only used on
 *	top-level ensemble commands.
 *
 * Results:
 *	Handle for the new ensemble, or NULL on failure.
 *
 * Side effects:
 *	May advance the bytecode compilation epoch.
 *
 *----------------------------------------------------------------------
 */

Tcl_Command
TclMakeEnsemble(
    Tcl_Interp *interp,
    const char *name,		 /* The ensemble name (as explained above) */
    const EnsembleImplMap map[]) /* The subcommands to create */
{
    Tcl_Command ensemble;
    Tcl_Namespace *ns;
    Tcl_DString buf, hiddenBuf;
    const char **nameParts = NULL;
    const char *cmdName = NULL;
<<<<<<< HEAD
    Tcl_Size i, nameCount = 0;
=======
    int i, nameCount = 0;
>>>>>>> 7aeacf5e
    int ensembleFlags = 0, hiddenLen;

    /*
     * Construct the path for the ensemble namespace and create it.
     */

    Tcl_DStringInit(&buf);
    Tcl_DStringInit(&hiddenBuf);
    TclDStringAppendLiteral(&hiddenBuf, "tcl:");
    Tcl_DStringAppend(&hiddenBuf, name, -1);
    TclDStringAppendLiteral(&hiddenBuf, ":");
    hiddenLen = Tcl_DStringLength(&hiddenBuf);
    if (name[0] == ':' && name[1] == ':') {
	/*
	 * An absolute name, so use it directly.
	 */

	cmdName = name;
	Tcl_DStringAppend(&buf, name, -1);
	ensembleFlags = TCL_ENSEMBLE_PREFIX;
    } else {
	/*
	 * Not an absolute name, so do munging of it. Note that this treats a
	 * multi-word list differently to a single word.
	 */

	TclDStringAppendLiteral(&buf, "::tcl");

	if (Tcl_SplitList(NULL, name, &nameCount, &nameParts) != TCL_OK) {
	    Tcl_Panic("invalid ensemble name '%s'", name);
	}

	for (i = 0; i < nameCount; ++i) {
	    TclDStringAppendLiteral(&buf, "::");
	    Tcl_DStringAppend(&buf, nameParts[i], -1);
	}
    }

    ns = Tcl_FindNamespace(interp, Tcl_DStringValue(&buf), NULL,
	    TCL_CREATE_NS_IF_UNKNOWN);
    if (!ns) {
	Tcl_Panic("unable to find or create %s namespace!",
		Tcl_DStringValue(&buf));
    }

    /*
     * Create the named ensemble in the correct namespace
     */

    if (cmdName == NULL) {
	if (nameCount == 1) {
	    ensembleFlags = TCL_ENSEMBLE_PREFIX;
	    cmdName = Tcl_DStringValue(&buf) + 5;
	} else {
	    ns = ns->parentPtr;
	    cmdName = nameParts[nameCount - 1];
	}
    }

    /*
     * Switch on compilation always for core ensembles now that we can do
     * nice bytecode things with them.  Do it now.  Waiting until later will
     * just cause pointless epoch bumps.
     */

    ensembleFlags |= ENSEMBLE_COMPILE;
    ensemble = Tcl_CreateEnsemble(interp, cmdName, ns, ensembleFlags);

    /*
     * Create the ensemble mapping dictionary and the ensemble command procs.
     */

    if (ensemble != NULL) {
	Tcl_Obj *mapDict, *fromObj, *toObj;
	Command *cmdPtr;

	TclDStringAppendLiteral(&buf, "::");
	TclNewObj(mapDict);
	for (i=0 ; map[i].name != NULL ; i++) {
	    fromObj = Tcl_NewStringObj(map[i].name, -1);
	    TclNewStringObj(toObj, Tcl_DStringValue(&buf),
		    Tcl_DStringLength(&buf));
	    Tcl_AppendToObj(toObj, map[i].name, -1);
	    Tcl_DictObjPut(NULL, mapDict, fromObj, toObj);

	    if (map[i].proc || map[i].nreProc) {
		/*
		 * If the command is unsafe, hide it when we're in a safe
		 * interpreter. The code to do this is really hokey! It also
		 * doesn't work properly yet; this function is always
		 * currently called before the safe-interp flag is set so the
		 * Tcl_IsSafe check fails.
		 */

		if (map[i].unsafe && Tcl_IsSafe(interp)) {
		    cmdPtr = (Command *)
			    Tcl_NRCreateCommand(interp, "___tmp", map[i].proc,
			    map[i].nreProc, map[i].clientData, NULL);
		    Tcl_DStringSetLength(&hiddenBuf, hiddenLen);
		    if (Tcl_HideCommand(interp, "___tmp",
			    Tcl_DStringAppend(&hiddenBuf, map[i].name, -1))) {
			Tcl_Panic("%s", Tcl_GetStringResult(interp));
		    }
		} else {
		    /*
		     * Not hidden, so just create it. Yay!
		     */

		    cmdPtr = (Command *)
			    Tcl_NRCreateCommand(interp, TclGetString(toObj),
			    map[i].proc, map[i].nreProc, map[i].clientData,
			    NULL);
		}
		cmdPtr->compileProc = map[i].compileProc;
	    }
	}
	Tcl_SetEnsembleMappingDict(interp, ensemble, mapDict);
    }

    Tcl_DStringFree(&buf);
    Tcl_DStringFree(&hiddenBuf);
    if (nameParts != NULL) {
	ckfree(nameParts);
    }
    return ensemble;
}

/*
 *----------------------------------------------------------------------
 *
 * TclEnsembleImplementationCmd --
 *
 *	Implements an ensemble of commands (being those exported by a
 *	namespace other than the global namespace) as a command with the same
 *	(short) name as the namespace in the parent namespace.
 *
 * Results:
 *	A standard Tcl result code. Will be TCL_ERROR if the command is not an
 *	unambiguous prefix of any command exported by the ensemble's
 *	namespace.
 *
 * Side effects:
 *	Depends on the command within the namespace that gets executed. If the
 *	ensemble itself returns TCL_ERROR, a descriptive error message will be
 *	placed in the interpreter's result.
 *
 *----------------------------------------------------------------------
 */

int
TclEnsembleImplementationCmd(
    void *clientData,
    Tcl_Interp *interp,
    int objc,
    Tcl_Obj *const objv[])
{
    return Tcl_NRCallObjProc(interp, NsEnsembleImplementationCmdNR,
	    clientData, objc, objv);
}

static int
NsEnsembleImplementationCmdNR(
    void *clientData,
    Tcl_Interp *interp,
    int objc,
    Tcl_Obj *const objv[])
{
    EnsembleConfig *ensemblePtr = (EnsembleConfig *)clientData;
				/* The ensemble itself. */
    Tcl_Obj *prefixObj;		/* An object containing the prefix words of
				 * the command that implements the
				 * subcommand. */
    Tcl_HashEntry *hPtr;	/* Used for efficient lookup of fully
				 * specified but not yet cached command
				 * names. */
    int reparseCount = 0;	/* Number of reparses. */
    Tcl_Obj *errorObj;		/* Used for building error messages. */
    Tcl_Obj *subObj;
    Tcl_Size subIdx;

    /*
     * Must recheck objc since numParameters might have changed. See test
     * namespace-53.9.
     */

  restartEnsembleParse:
    subIdx = 1 + ensemblePtr->numParameters;
    if (objc < subIdx + 1) {
	/*
	 * No subcommand argument. Make error message.
	 */

	Tcl_DString buf;	/* Message being built */

	Tcl_DStringInit(&buf);
	if (ensemblePtr->parameterList) {
	    Tcl_DStringAppend(&buf,
		    TclGetString(ensemblePtr->parameterList), -1);
	    TclDStringAppendLiteral(&buf, " ");
	}
	TclDStringAppendLiteral(&buf, "subcommand ?arg ...?");
	Tcl_WrongNumArgs(interp, 1, objv, Tcl_DStringValue(&buf));
	Tcl_DStringFree(&buf);

	return TCL_ERROR;
    }

    if (ensemblePtr->nsPtr->flags & NS_DEAD) {
	/*
	 * Don't know how we got here, but make things give up quickly.
	 */

	if (!Tcl_InterpDeleted(interp)) {
	    Tcl_SetObjResult(interp, Tcl_NewStringObj(
		    "ensemble activated for deleted namespace", -1));
<<<<<<< HEAD
	    Tcl_SetErrorCode(interp, "TCL", "ENSEMBLE", "DEAD", (void *)NULL);
=======
	    Tcl_SetErrorCode(interp, "TCL", "ENSEMBLE", "DEAD", (char *)NULL);
>>>>>>> 7aeacf5e
	}
	return TCL_ERROR;
    }

    /*
     * If the table of subcommands is valid just lookup up the command there
     * and go to dispatch.
     */

    subObj = objv[subIdx];

    if (ensemblePtr->epoch == ensemblePtr->nsPtr->exportLookupEpoch) {
	/*
	 * Table of subcommands is still valid so if the internal representtion
	 * is an ensembleCmd, just call it.
	 */
	EnsembleCmdRep *ensembleCmd;

	ECRGetInternalRep(subObj, ensembleCmd);
	if (ensembleCmd) {
	    if (ensembleCmd->epoch == ensemblePtr->epoch &&
		    ensembleCmd->token == (Command *)ensemblePtr->token) {
		prefixObj = (Tcl_Obj *)Tcl_GetHashValue(ensembleCmd->hPtr);
		Tcl_IncrRefCount(prefixObj);
		if (ensembleCmd->fix) {
		    TclSpellFix(interp, objv, objc, subIdx, subObj, ensembleCmd->fix);
		}
		goto runResultingSubcommand;
	    }
	}
    } else {
	BuildEnsembleConfig(ensemblePtr);
	ensemblePtr->epoch = ensemblePtr->nsPtr->exportLookupEpoch;
    }

    /*
     * Look in the hashtable for the named subcommand.  This is the fastest
     * path if there is no cache in operation.
     */

    hPtr = Tcl_FindHashEntry(&ensemblePtr->subcommandTable,
	    TclGetString(subObj));
    if (hPtr != NULL) {

	/*
	 * Cache ensemble in the subcommand object for later.
	 */

	MakeCachedEnsembleCommand(subObj, ensemblePtr, hPtr, NULL);
    } else if (!(ensemblePtr->flags & TCL_ENSEMBLE_PREFIX)) {
	/*
	 * Could not map.  No prefixing.  Go to unknown/error handling.
	 */

	goto unknownOrAmbiguousSubcommand;
    } else {
	/*
	 * If the command isn't yet confirmed with the hash as part of building
	 * the export table, scan the sorted array for matches.
	 */

	const char *subcmdName; /* Name of the subcommand or unique prefix of
				 * it (a non-unique prefix produces an error).
				 */
	char *fullName = NULL;	/* Full name of the subcommand. */
	Tcl_Size stringLength, i;
	Tcl_Size tableLength = ensemblePtr->subcommandTable.numEntries;
	Tcl_Obj *fix;

	subcmdName = TclGetStringFromObj(subObj, &stringLength);
	for (i=0 ; i<tableLength ; i++) {
	    int cmp = strncmp(subcmdName,
		    ensemblePtr->subcommandArrayPtr[i],
		    stringLength);

	    if (cmp == 0) {
		if (fullName != NULL) {
		    /*
		     * Hash search filters out the exact-match case, so getting
		     * here indicates that the subcommand is an ambiguous
		     * prefix of at least two exported subcommands, which is an
		     * error case.
		     */

		    goto unknownOrAmbiguousSubcommand;
		}
		fullName = ensemblePtr->subcommandArrayPtr[i];
	    } else if (cmp < 0) {
		/*
		 * The table is sorted so stop searching because a match would
		 * have been found already.
		 */

		break;
	    }
	}
	if (fullName == NULL) {
	    /*
	     * The subcommand is not a prefix of anything. Bail out!
	     */

	    goto unknownOrAmbiguousSubcommand;
	}
	hPtr = Tcl_FindHashEntry(&ensemblePtr->subcommandTable, fullName);
	if (hPtr == NULL) {
	    Tcl_Panic("full name %s not found in supposedly synchronized hash",
		    fullName);
	}

	/*
	 * Record the spelling correction for usage message.
	 */

	fix = Tcl_NewStringObj(fullName, -1);

	/*
	 * Cache for later in the subcommand object.
	 */

	MakeCachedEnsembleCommand(subObj, ensemblePtr, hPtr, fix);
	TclSpellFix(interp, objv, objc, subIdx, subObj, fix);
    }

    prefixObj = (Tcl_Obj *)Tcl_GetHashValue(hPtr);
    Tcl_IncrRefCount(prefixObj);
  runResultingSubcommand:

    /*
     * Execute the subcommand by populating an array of objects, which might
     * not be the same length as the number of arguments to this ensemble
     * command, and then handing it to the main command-lookup engine. In
     * theory, the command could be looked up right here using the namespace in
     * which it is guaranteed to exist,
     *
     *   ((Q: That's not true if the -map option is used, is it?))
     *
     * but don't do that because caching of the command object should help.
     */

    {
	Tcl_Obj *copyPtr;	/* The list of words to dispatch on.
				 * Will be freed by the dispatch engine. */
	Tcl_Obj **copyObjv;
	Tcl_Size copyObjc, prefixObjc;

	TclListObjLengthM(NULL, prefixObj, &prefixObjc);

	if (objc == 2) {
	    copyPtr = TclListObjCopy(NULL, prefixObj);
	} else {
	    copyPtr = Tcl_NewListObj(objc - 2 + prefixObjc, NULL);
	    Tcl_ListObjAppendList(NULL, copyPtr, prefixObj);
	    Tcl_ListObjReplace(NULL, copyPtr, LIST_MAX, 0,
		    ensemblePtr->numParameters, objv + 1);
	    Tcl_ListObjReplace(NULL, copyPtr, LIST_MAX, 0,
		    objc - 2 - ensemblePtr->numParameters,
		    objv + 2 + ensemblePtr->numParameters);
	}
	Tcl_IncrRefCount(copyPtr);
	TclNRAddCallback(interp, TclNRReleaseValues, copyPtr, NULL, NULL, NULL);
	TclDecrRefCount(prefixObj);

	/*
	 * Record the words of the command as given so that routines like
	 * Tcl_WrongNumArgs can produce the correct error message. Parameters
	 * count both as inserted and removed arguments.
	 */

	if (TclInitRewriteEnsemble(interp, 2 + ensemblePtr->numParameters,
		prefixObjc + ensemblePtr->numParameters, objv)) {
	    TclNRAddCallback(interp, TclClearRootEnsemble, NULL, NULL, NULL,
		    NULL);
	}

	/*
	 * Hand off to the target command.
	 */

	TclSkipTailcall(interp);
	TclListObjGetElementsM(NULL, copyPtr, &copyObjc, &copyObjv);
	((Interp *)interp)->lookupNsPtr = ensemblePtr->nsPtr;
	return TclNREvalObjv(interp, copyObjc, copyObjv, TCL_EVAL_INVOKE, NULL);
    }

  unknownOrAmbiguousSubcommand:
    /*
     * The named subcommand did not match any exported command. If there is a
     * handler registered unknown subcommands, call it, but not more than once
     * for this call.
     */

    if (ensemblePtr->unknownHandler != NULL && reparseCount++ < 1) {
	switch (EnsembleUnknownCallback(interp, ensemblePtr, objc, objv,
		&prefixObj)) {
	case TCL_OK:
	    goto runResultingSubcommand;
	case TCL_ERROR:
	    return TCL_ERROR;
	case TCL_CONTINUE:
	    goto restartEnsembleParse;
	}
    }

    /*
     * Could not find a routine for the named subcommand so generate a standard
     * failure message.  The one odd case compared with a standard
     * ensemble-like command is where a namespace has no exported commands at
     * all...
     */

    Tcl_ResetResult(interp);
    Tcl_SetErrorCode(interp, "TCL", "LOOKUP", "SUBCOMMAND",
<<<<<<< HEAD
	    TclGetString(subObj), (void *)NULL);
=======
	    TclGetString(subObj), (char *)NULL);
>>>>>>> 7aeacf5e
    if (ensemblePtr->subcommandTable.numEntries == 0) {
	Tcl_SetObjResult(interp, Tcl_ObjPrintf(
		"unknown subcommand \"%s\": namespace %s does not"
		" export any commands", TclGetString(subObj),
		ensemblePtr->nsPtr->fullName));
	return TCL_ERROR;
    }
    errorObj = Tcl_ObjPrintf("unknown%s subcommand \"%s\": must be ",
	    (ensemblePtr->flags & TCL_ENSEMBLE_PREFIX ? " or ambiguous" : ""),
	    TclGetString(subObj));
    if (ensemblePtr->subcommandTable.numEntries == 1) {
	Tcl_AppendToObj(errorObj, ensemblePtr->subcommandArrayPtr[0], -1);
    } else {
	Tcl_Size i;

	for (i=0 ; i<ensemblePtr->subcommandTable.numEntries-1 ; i++) {
	    Tcl_AppendToObj(errorObj, ensemblePtr->subcommandArrayPtr[i], -1);
	    Tcl_AppendToObj(errorObj, ", ", 2);
	}
	Tcl_AppendPrintfToObj(errorObj, "or %s",
		ensemblePtr->subcommandArrayPtr[i]);
    }
    Tcl_SetObjResult(interp, errorObj);
    return TCL_ERROR;
}

int
TclClearRootEnsemble(
    TCL_UNUSED(void **),
    Tcl_Interp *interp,
    int result)
{
    TclResetRewriteEnsemble(interp, 1);
    return result;
}

/*
 *----------------------------------------------------------------------
 *
 * TclInitRewriteEnsemble --
 *
 *	Applies a rewrite of arguments so that an ensemble subcommand
 *	correctly reports any error messages for the overall command.
 *
 * Results:
 *	Whether this is the first rewrite applied, a value which must be
 *	passed to TclResetRewriteEnsemble when undoing this command's
 *	behaviour.
 *
 * Side effects:
 *	None.
 *
 *----------------------------------------------------------------------
 */

int
TclInitRewriteEnsemble(
    Tcl_Interp *interp,
    Tcl_Size numRemoved,
    Tcl_Size numInserted,
    Tcl_Obj *const *objv)
{
    Interp *iPtr = (Interp *) interp;

    int isRootEnsemble = (iPtr->ensembleRewrite.sourceObjs == NULL);

    if (isRootEnsemble) {
	iPtr->ensembleRewrite.sourceObjs = objv;
	iPtr->ensembleRewrite.numRemovedObjs = numRemoved;
	iPtr->ensembleRewrite.numInsertedObjs = numInserted;
    } else {
	Tcl_Size numIns = iPtr->ensembleRewrite.numInsertedObjs;

	if (numIns < numRemoved) {
	    iPtr->ensembleRewrite.numRemovedObjs += numRemoved - numIns;
	    iPtr->ensembleRewrite.numInsertedObjs = numInserted;
	} else {
	    iPtr->ensembleRewrite.numInsertedObjs += numInserted - numRemoved;
	}
    }
    return isRootEnsemble;
}

/*
 *----------------------------------------------------------------------
 *
 * TclResetRewriteEnsemble --
 *
 *	Removes any rewrites applied to support proper reporting of error
 *	messages used in ensembles. Should be paired with
 *	TclInitRewriteEnsemble.
 *
 * Results:
 *	None.
 *
 * Side effects:
 *	None.
 *
 *----------------------------------------------------------------------
 */

void
TclResetRewriteEnsemble(
    Tcl_Interp *interp,
    int isRootEnsemble)
{
    Interp *iPtr = (Interp *) interp;

    if (isRootEnsemble) {
	iPtr->ensembleRewrite.sourceObjs = NULL;
	iPtr->ensembleRewrite.numRemovedObjs = 0;
	iPtr->ensembleRewrite.numInsertedObjs = 0;
    }
}

/*
 *----------------------------------------------------------------------
 *
 * TclSpellFix --
 *
 *	Records a spelling correction that needs making in the generation of
 *	the WrongNumArgs usage message.
 *
 * Results:
 *	None.
 *
 * Side effects:
 *	Can create an alternative ensemble rewrite structure.
 *
 *----------------------------------------------------------------------
 */

static int
FreeER(
    void *data[],
    TCL_UNUSED(Tcl_Interp *),
    int result)
{
    Tcl_Obj **tmp = (Tcl_Obj **) data[0];
    Tcl_Obj **store = (Tcl_Obj **) data[1];

    ckfree(store);
    ckfree(tmp);
    return result;
}

void
TclSpellFix(
    Tcl_Interp *interp,
    Tcl_Obj *const *objv,
    Tcl_Size objc,
    Tcl_Size badIdx,
    Tcl_Obj *bad,
    Tcl_Obj *fix)
{
    Interp *iPtr = (Interp *) interp;
    Tcl_Obj *const *search;
    Tcl_Obj **store;
    Tcl_Size idx;
    Tcl_Size size;

    if (iPtr->ensembleRewrite.sourceObjs == NULL) {
	iPtr->ensembleRewrite.sourceObjs = objv;
	iPtr->ensembleRewrite.numRemovedObjs = 0;
	iPtr->ensembleRewrite.numInsertedObjs = 0;
    }

    /*
     * Compute the valid length of the ensemble root.
     */

    size = iPtr->ensembleRewrite.numRemovedObjs + objc
	    - iPtr->ensembleRewrite.numInsertedObjs;

    search = iPtr->ensembleRewrite.sourceObjs;
    if (search[0] == NULL) {
	/*
	 * Awful casting abuse here!
	 */

	search = (Tcl_Obj *const *) search[1];
    }

    if (badIdx < iPtr->ensembleRewrite.numInsertedObjs) {
	/*
	 * Misspelled value was inserted. Cannot directly jump to the bad
	 * value.  Must search.
	 */

	idx = 1;
	while (idx < size) {
	    if (search[idx] == bad) {
		break;
	    }
	    idx++;
	}
	if (idx == size) {
	    return;
	}
    } else {
	/*
	 * Jump to the misspelled value.
	 */

	idx = iPtr->ensembleRewrite.numRemovedObjs + badIdx
		- iPtr->ensembleRewrite.numInsertedObjs;

	/* Verify */
	if (search[idx] != bad) {
	    Tcl_Panic("SpellFix: programming error");
	}
    }

    search = iPtr->ensembleRewrite.sourceObjs;
    if (search[0] == NULL) {
	store = (Tcl_Obj **) search[2];
    }  else {
	Tcl_Obj **tmp = (Tcl_Obj **)ckalloc(3 * sizeof(Tcl_Obj *));

	store = (Tcl_Obj **)ckalloc(size * sizeof(Tcl_Obj *));
	memcpy(store, iPtr->ensembleRewrite.sourceObjs,
		size * sizeof(Tcl_Obj *));

	/*
	 * Awful casting abuse here! Note that the NULL in the first element
	 * indicates that the initial objects are a raw array in the second
	 * element and the rewritten ones are a raw array in the third.
	 */

	tmp[0] = NULL;
	tmp[1] = (Tcl_Obj *) iPtr->ensembleRewrite.sourceObjs;
	tmp[2] = (Tcl_Obj *) store;
	iPtr->ensembleRewrite.sourceObjs = (Tcl_Obj *const *) tmp;

	TclNRAddCallback(interp, FreeER, tmp, store, NULL, NULL);
    }

    store[idx] = fix;
    Tcl_IncrRefCount(fix);
    TclNRAddCallback(interp, TclNRReleaseValues, fix, NULL, NULL, NULL);
}

Tcl_Obj *const *TclEnsembleGetRewriteValues(
    Tcl_Interp *interp		/* Current interpreter. */
)
{
    Interp *iPtr = (Interp *) interp;
    Tcl_Obj *const *origObjv = iPtr->ensembleRewrite.sourceObjs;
    if (origObjv[0] == NULL) {
	origObjv = (Tcl_Obj *const *)origObjv[2];
    }
    return origObjv;
}

/*
 *----------------------------------------------------------------------
 *
 * TclFetchEnsembleRoot --
 *
 *	Returns the root of ensemble rewriting, if any.
 *	If no root exists, returns objv instead.
 *
 * Results:
 *	None.
 *
 * Side effects:
 *	None.
 *
 *----------------------------------------------------------------------
 */

Tcl_Obj *const *
TclFetchEnsembleRoot(
    Tcl_Interp *interp,
    Tcl_Obj *const *objv,
    Tcl_Size objc,
    Tcl_Size *objcPtr)
{
    Tcl_Obj *const *sourceObjs;
    Interp *iPtr = (Interp *) interp;

    if (iPtr->ensembleRewrite.sourceObjs) {
	*objcPtr = objc + iPtr->ensembleRewrite.numRemovedObjs
		- iPtr->ensembleRewrite.numInsertedObjs;
	if (iPtr->ensembleRewrite.sourceObjs[0] == NULL) {
	    sourceObjs = (Tcl_Obj *const *)iPtr->ensembleRewrite.sourceObjs[1];
	} else {
	    sourceObjs = iPtr->ensembleRewrite.sourceObjs;
	}
	return sourceObjs;
    }
    *objcPtr = objc;
    return objv;
}

/*
 * ----------------------------------------------------------------------
 *
 * EnsembleUnknownCallback --
 *
 *	Helper for the ensemble engine.  Calls the routine registered for
 *	"ensemble unknown" case.  See the user documentation of the
 *	ensemble unknown handler for details.  Only called when such a
 *	function is defined, and is only called once per ensemble dispatch.
 *	I.e. even if a reparse still fails, this isn't called again.
 *
 * Results:
 *	TCL_OK -	*prefixObjPtr contains the command words to dispatch
 *			to.
 *	TCL_CONTINUE -	Need to reparse, i.e. *prefixObjPtr is invalid
 *	TCL_ERROR -	Something went wrong. Error message in interpreter.
 *
 * Side effects:
 *	Arbitrary, due to evaluation of script provided by client.
 *
 * ----------------------------------------------------------------------
 */

static inline int
EnsembleUnknownCallback(
    Tcl_Interp *interp,
    EnsembleConfig *ensemblePtr,
    int objc,
    Tcl_Obj *const objv[],
    Tcl_Obj **prefixObjPtr)
{
<<<<<<< HEAD
    Tcl_Size paramc;
    int result;
    Tcl_Size i, prefixObjc;
=======
    int paramc;
    int result;
    int i, prefixObjc;
>>>>>>> 7aeacf5e
    Tcl_Obj **paramv, *unknownCmd, *ensObj;

    /*
     * Create the "unknown" command callback to determine what to do.
     */

    unknownCmd = Tcl_DuplicateObj(ensemblePtr->unknownHandler);
    TclNewObj(ensObj);
    Tcl_GetCommandFullName(interp, ensemblePtr->token, ensObj);
    Tcl_ListObjAppendElement(NULL, unknownCmd, ensObj);
    for (i = 1 ; i < objc ; i++) {
	Tcl_ListObjAppendElement(NULL, unknownCmd, objv[i]);
    }
    TclListObjGetElementsM(NULL, unknownCmd, &paramc, &paramv);
    Tcl_IncrRefCount(unknownCmd);

    /*
     * Call the "unknown" handler.  No attempt to NRE-enable this as deep
     * recursion through unknown handlers is perverse. It is always an error
     * for an unknown handler to delete its ensemble. Don't do that.
     */

    Tcl_Preserve(ensemblePtr);
    TclSkipTailcall(interp);
    result = Tcl_EvalObjv(interp, paramc, paramv, 0);
    if ((result == TCL_OK) && (ensemblePtr->flags & ENSEMBLE_DEAD)) {
	if (!Tcl_InterpDeleted(interp)) {
	    Tcl_SetObjResult(interp, Tcl_NewStringObj(
		    "unknown subcommand handler deleted its ensemble", -1));
	    Tcl_SetErrorCode(interp, "TCL", "ENSEMBLE", "UNKNOWN_DELETED",
<<<<<<< HEAD
		    (void *)NULL);
=======
		    (char *)NULL);
>>>>>>> 7aeacf5e
	}
	result = TCL_ERROR;
    }
    Tcl_Release(ensemblePtr);

    /*
     * On success the result is a list of words that form the command to be
     * executed.  If the list is empty, the ensemble should have been updated,
     * so ask the ensemble engine to reparse the original command.
     */

    if (result == TCL_OK) {
	*prefixObjPtr = Tcl_GetObjResult(interp);
	Tcl_IncrRefCount(*prefixObjPtr);
	TclDecrRefCount(unknownCmd);
	Tcl_ResetResult(interp);

	/* A non-empty list is the replacement command. */

	if (TclListObjLengthM(interp, *prefixObjPtr, &prefixObjc) != TCL_OK) {
	    TclDecrRefCount(*prefixObjPtr);
	    Tcl_AddErrorInfo(interp, "\n    while parsing result of "
		    "ensemble unknown subcommand handler");
	    return TCL_ERROR;
	}
	if (prefixObjc > 0) {
	    return TCL_OK;
	}

	/*
	 * Empty result => reparse.
	 */

	TclDecrRefCount(*prefixObjPtr);
	return TCL_CONTINUE;
    }

    /*
     * Convert exceptional result to an error.
     */

    if (!Tcl_InterpDeleted(interp)) {
	if (result != TCL_ERROR) {
	    Tcl_ResetResult(interp);
	    Tcl_SetObjResult(interp, Tcl_NewStringObj(
		    "unknown subcommand handler returned bad code: ", -1));
	    switch (result) {
	    case TCL_RETURN:
		Tcl_AppendToObj(Tcl_GetObjResult(interp), "return", -1);
		break;
	    case TCL_BREAK:
		Tcl_AppendToObj(Tcl_GetObjResult(interp), "break", -1);
		break;
	    case TCL_CONTINUE:
		Tcl_AppendToObj(Tcl_GetObjResult(interp), "continue", -1);
		break;
	    default:
		Tcl_AppendPrintfToObj(Tcl_GetObjResult(interp), "%d", result);
	    }
	    Tcl_AddErrorInfo(interp, "\n    result of "
		    "ensemble unknown subcommand handler: ");
	    Tcl_AppendObjToErrorInfo(interp, unknownCmd);
	    Tcl_SetErrorCode(interp, "TCL", "ENSEMBLE", "UNKNOWN_RESULT",
<<<<<<< HEAD
		    (void *)NULL);
=======
		    (char *)NULL);
>>>>>>> 7aeacf5e
	} else {
	    Tcl_AddErrorInfo(interp,
		    "\n    (ensemble unknown subcommand handler)");
	}
    }
    TclDecrRefCount(unknownCmd);
    return TCL_ERROR;
}

/*
 *----------------------------------------------------------------------
 *
 * MakeCachedEnsembleCommand --
 *
 *	Caches what has been computed so far to minimize string copying.
 *	Starts by deleting any existing representation but reusing the existing
 *	structure if it is an ensembleCmd.
 *
 * Results:
 *	None.
 *
 * Side effects:
 *	Converts the internal representation of the given object to an
 *	ensembleCmd.
 *
 *----------------------------------------------------------------------
 */

static void
MakeCachedEnsembleCommand(
    Tcl_Obj *objPtr,
    EnsembleConfig *ensemblePtr,
    Tcl_HashEntry *hPtr,
    Tcl_Obj *fix)
{
    EnsembleCmdRep *ensembleCmd;

    ECRGetInternalRep(objPtr, ensembleCmd);
    if (ensembleCmd) {
	TclCleanupCommandMacro(ensembleCmd->token);
	if (ensembleCmd->fix) {
	    Tcl_DecrRefCount(ensembleCmd->fix);
	}
    } else {
	/*
	 * Replace any old internal representation with a new one.
	 */

	ensembleCmd = (EnsembleCmdRep *)ckalloc(sizeof(EnsembleCmdRep));
	ECRSetInternalRep(objPtr, ensembleCmd);
    }

    /*
     * Populate the internal rep.
     */

    ensembleCmd->epoch = ensemblePtr->epoch;
    ensembleCmd->token = (Command *) ensemblePtr->token;
    ensembleCmd->token->refCount++;
    if (fix) {
	Tcl_IncrRefCount(fix);
    }
    ensembleCmd->fix = fix;
    ensembleCmd->hPtr = hPtr;
}

/*
 *----------------------------------------------------------------------
 *
 * DeleteEnsembleConfig --
 *
 *	Destroys the data structure used to represent an ensemble.  Called when
 *	the procedure for the ensemble is deleted, which happens automatically
 *	if the namespace for the ensemble is deleted.  Deleting the procedure
 *	for an ensemble is the right way to initiate cleanup.
 *
 * Results:
 *	None.
 *
 * Side effects:
 *	Memory is eventually deallocated.
 *
 *----------------------------------------------------------------------
 */

static void
ClearTable(
    EnsembleConfig *ensemblePtr)
{
    Tcl_HashTable *hash = &ensemblePtr->subcommandTable;

    if (hash->numEntries != 0) {
        Tcl_HashSearch search;
        Tcl_HashEntry *hPtr = Tcl_FirstHashEntry(hash, &search);

        while (hPtr != NULL) {
            Tcl_Obj *prefixObj = (Tcl_Obj *)Tcl_GetHashValue(hPtr);
            Tcl_DecrRefCount(prefixObj);
            hPtr = Tcl_NextHashEntry(&search);
        }
        ckfree((char *) ensemblePtr->subcommandArrayPtr);
    }
    Tcl_DeleteHashTable(hash);
}

static void
DeleteEnsembleConfig(
    void *clientData)
{
    EnsembleConfig *ensemblePtr = (EnsembleConfig *)clientData;
    Namespace *nsPtr = ensemblePtr->nsPtr;

    /* Unlink from the ensemble chain if it not already marked as unlinked. */

    if (ensemblePtr->next != ensemblePtr) {
	EnsembleConfig *ensPtr = (EnsembleConfig *) nsPtr->ensembles;

	if (ensPtr == ensemblePtr) {
	    nsPtr->ensembles = (Tcl_Ensemble *) ensemblePtr->next;
	} else {
	    while (ensPtr != NULL) {
		if (ensPtr->next == ensemblePtr) {
		    ensPtr->next = ensemblePtr->next;
		    break;
		}
		ensPtr = ensPtr->next;
	    }
	}
    }

    /*
     * Mark the namespace as dead so code that uses Tcl_Preserve() can tell
     * whether disaster happened anyway.
     */

    ensemblePtr->flags |= ENSEMBLE_DEAD;

    /*
     * Release the fields that contain pointers.
     */

    ClearTable(ensemblePtr);
    if (ensemblePtr->subcmdList != NULL) {
	Tcl_DecrRefCount(ensemblePtr->subcmdList);
    }
    if (ensemblePtr->parameterList != NULL) {
	Tcl_DecrRefCount(ensemblePtr->parameterList);
    }
    if (ensemblePtr->subcommandDict != NULL) {
	Tcl_DecrRefCount(ensemblePtr->subcommandDict);
    }
    if (ensemblePtr->unknownHandler != NULL) {
	Tcl_DecrRefCount(ensemblePtr->unknownHandler);
    }

    /*
     * Arrange for the structure to be reclaimed. This is complex because it is
     * necessary to react sensibly when an ensemble is deleted during its
     * initialisation, particularly in the case of an unknown callback.
     */

    Tcl_EventuallyFree(ensemblePtr, TCL_DYNAMIC);
}

/*
 *----------------------------------------------------------------------
 *
 * BuildEnsembleConfig --
 *
 *	Creates the internal data structures that describe how an ensemble
 *	looks.  The structures are a hash map from the full command name to the
 *	Tcl list that describes the implementation prefix words, and a sorted
 *	array of all the full command names to allow for reasonably efficient
 *	handling of an unambiguous prefix.
 *
 * Results:
 *	None.
 *
 * Side effects:
 *	Reallocates and rebuilds the hash table and array stored at the
 *	ensemblePtr argument. For large ensembles or large namespaces, this is
 *	may be an expensive operation.
 *
 *----------------------------------------------------------------------
 */

static void
BuildEnsembleConfig(
    EnsembleConfig *ensemblePtr)
{
    Tcl_HashSearch search;	/* Used for scanning the commands in
				 * the namespace for this ensemble. */
<<<<<<< HEAD
    Tcl_Size i, j;
=======
    int i, j;
>>>>>>> 7aeacf5e
    int isNew;
    Tcl_HashTable *hash = &ensemblePtr->subcommandTable;
    Tcl_HashEntry *hPtr;
    Tcl_Obj *mapDict = ensemblePtr->subcommandDict;
    Tcl_Obj *subList = ensemblePtr->subcmdList;

    ClearTable(ensemblePtr);
    Tcl_InitHashTable(hash, TCL_STRING_KEYS);

    if (subList) {
        Tcl_Size subc;
        Tcl_Obj **subv, *target, *cmdObj, *cmdPrefixObj;
        const char *name;

        /*
         * There is a list of exactly what subcommands go in the table.
         * Determine the target for each.
         */

        TclListObjGetElementsM(NULL, subList, &subc, &subv);
        if (subList == mapDict) {
            /*
             * Unusual case where explicit list of subcommands is same value
             * as the dict mapping to targets.
             */

            for (i = 0; i < subc; i += 2) {
                name = TclGetString(subv[i]);
                hPtr = Tcl_CreateHashEntry(hash, name, &isNew);
                if (!isNew) {
                    cmdObj = (Tcl_Obj *)Tcl_GetHashValue(hPtr);
                    Tcl_DecrRefCount(cmdObj);
                }
                Tcl_SetHashValue(hPtr, subv[i+1]);
                Tcl_IncrRefCount(subv[i+1]);

                name = TclGetString(subv[i+1]);
                hPtr = Tcl_CreateHashEntry(hash, name, &isNew);
                if (isNew) {
                    cmdObj = Tcl_NewStringObj(name, -1);
                    cmdPrefixObj = Tcl_NewListObj(1, &cmdObj);
                    Tcl_SetHashValue(hPtr, cmdPrefixObj);
                    Tcl_IncrRefCount(cmdPrefixObj);
                }
            }
        } else {
            /*
	     * Usual case where we can freely act on the list and dict.
	     */

            for (i = 0; i < subc; i++) {
                name = TclGetString(subv[i]);
                hPtr = Tcl_CreateHashEntry(hash, name, &isNew);
                if (!isNew) {
                    continue;
                }

                /*
		 * Lookup target in the dictionary.
		 */

                if (mapDict) {
                    Tcl_DictObjGet(NULL, mapDict, subv[i], &target);
                    if (target) {
                        Tcl_SetHashValue(hPtr, target);
                        Tcl_IncrRefCount(target);
                        continue;
                    }
                }

                /*
                 * Target was not in the dictionary.  Map onto the namespace.
                 * In this case there is no guarantee that the command
                 * is actually there.  It is the responsibility of the
                 * programmer (or [::unknown] of course) to provide the procedure.
                 */

                cmdObj = Tcl_NewStringObj(name, -1);
                cmdPrefixObj = Tcl_NewListObj(1, &cmdObj);
                Tcl_SetHashValue(hPtr, cmdPrefixObj);
                Tcl_IncrRefCount(cmdPrefixObj);
            }
        }
    } else if (mapDict) {
        /*
         * No subcmd list, but there is a mapping dictionary, so
         * use the keys of that. Convert the contents of the dictionary into the
         * form required for the internal hashtable of the ensemble.
         */

        Tcl_DictSearch dictSearch;
        Tcl_Obj *keyObj, *valueObj;
        int done;

        Tcl_DictObjFirst(NULL, ensemblePtr->subcommandDict, &dictSearch,
                &keyObj, &valueObj, &done);
        while (!done) {
            const char *name = TclGetString(keyObj);

            hPtr = Tcl_CreateHashEntry(hash, name, &isNew);
            Tcl_SetHashValue(hPtr, valueObj);
            Tcl_IncrRefCount(valueObj);
            Tcl_DictObjNext(&dictSearch, &keyObj, &valueObj, &done);
        }
    } else {
	/*
	 * Use the array of patterns and the hash table whose keys are the
	 * commands exported by the namespace.  The corresponding values do not
	 * matter here.  Filter the commands in the namespace against the
	 * patterns in the export list to find out what commands are actually
	 * exported. Use an intermediate hash table to make memory management
	 * easier and to make exact matching much easier.
	 *
	 * Suggestion for future enhancement: Compute the unique prefixes and
	 * place them in the hash too for even faster matching.
	 */

	hPtr = Tcl_FirstHashEntry(&ensemblePtr->nsPtr->cmdTable, &search);
	for (; hPtr!= NULL ; hPtr=Tcl_NextHashEntry(&search)) {
	    char *nsCmdName =		/* Name of command in namespace. */
		    (char *)Tcl_GetHashKey(&ensemblePtr->nsPtr->cmdTable, hPtr);

	    for (i=0 ; i<ensemblePtr->nsPtr->numExportPatterns ; i++) {
		if (Tcl_StringMatch(nsCmdName,
			ensemblePtr->nsPtr->exportArrayPtr[i])) {
		    hPtr = Tcl_CreateHashEntry(hash, nsCmdName, &isNew);

		    /*
		     * Remember, hash entries have a full reference to the
		     * substituted part of the command (as a list) as their
		     * content!
		     */

		    if (isNew) {
			Tcl_Obj *cmdObj, *cmdPrefixObj;

			TclNewObj(cmdObj);
			Tcl_AppendStringsToObj(cmdObj,
				ensemblePtr->nsPtr->fullName,
				(ensemblePtr->nsPtr->parentPtr ? "::" : ""),
<<<<<<< HEAD
				nsCmdName, (void *)NULL);
=======
				nsCmdName, (char *)NULL);
>>>>>>> 7aeacf5e
			cmdPrefixObj = Tcl_NewListObj(1, &cmdObj);
			Tcl_SetHashValue(hPtr, cmdPrefixObj);
			Tcl_IncrRefCount(cmdPrefixObj);
		    }
		    break;
		}
	    }
	}
    }

    if (hash->numEntries == 0) {
	ensemblePtr->subcommandArrayPtr = NULL;
	return;
    }

    /*
     * Create a sorted array of all subcommands in the ensemble.  Hash tables
     * are all very well for a quick look for an exact match, but they can't
     * determine things like whether a string is a prefix of another, at least
     * not without a lot of preparation, and they're not useful for generating
     * the error message either.
     *
     * Do this by filling an array with the names:  Use the hash keys
     * directly to save a copy since any time we change the array we change
     * the hash too, and vice versa, and run quicksort over the array.
     */

    ensemblePtr->subcommandArrayPtr =
	    (char **)ckalloc(sizeof(char *) * hash->numEntries);

    /*
     * Fill the array from both ends as this reduces the likelihood of
     * performance problems in qsort(). This makes this code much more opaque,
     * but the naive alternatve:
     *
     * for (hPtr=Tcl_FirstHashEntry(hash,&search),i=0 ;
     *	       hPtr!=NULL ; hPtr=Tcl_NextHashEntry(&search),i++) {
     *     ensemblePtr->subcommandArrayPtr[i] = Tcl_GetHashKey(hash, &hPtr);
     * }
     *
     * can produce long runs of precisely ordered table entries when the
     * commands in the namespace are declared in a sorted fashion,  which is an
     * ordering some people like, and the hashing functions or the command
     * names themselves are fairly unfortunate. Filling from both ends means
     * that it requires active malice, and probably a debugger, to get qsort()
     * to have awful runtime behaviour.
     */

    i = 0;
    j = hash->numEntries;
    hPtr = Tcl_FirstHashEntry(hash, &search);
    while (hPtr != NULL) {
	ensemblePtr->subcommandArrayPtr[i++] = (char *)Tcl_GetHashKey(hash, hPtr);
	hPtr = Tcl_NextHashEntry(&search);
	if (hPtr == NULL) {
	    break;
	}
	ensemblePtr->subcommandArrayPtr[--j] = (char *)Tcl_GetHashKey(hash, hPtr);
	hPtr = Tcl_NextHashEntry(&search);
    }
    if (hash->numEntries > 1) {
	qsort(ensemblePtr->subcommandArrayPtr, hash->numEntries,
		sizeof(char *), NsEnsembleStringOrder);
    }
}

/*
 *----------------------------------------------------------------------
 *
 * NsEnsembleStringOrder --
 *
 *	Helper to for uset with sort() that compares two string pointers.
 *
 * Results:
 *	-1 if the first string is smaller, 1 if the second string is smaller,
 *	and 0 if they are equal.
 *
 * Side effects:
 *	None.
 *
 *----------------------------------------------------------------------
 */

static int
NsEnsembleStringOrder(
    const void *strPtr1,
    const void *strPtr2)
{
    return strcmp(*(const char **)strPtr1, *(const char **)strPtr2);
}

/*
 *----------------------------------------------------------------------
 *
 * FreeEnsembleCmdRep --
 *
 *	Destroys the internal representation of a Tcl_Obj that has been
 *	holding information about a command in an ensemble.
 *
 * Results:
 *	None.
 *
 * Side effects:
 *	Memory is deallocated. If this held the last reference to a
 *	namespace's main structure, that main structure will also be
 *	destroyed.
 *
 *----------------------------------------------------------------------
 */

static void
FreeEnsembleCmdRep(
    Tcl_Obj *objPtr)
{
    EnsembleCmdRep *ensembleCmd;

    ECRGetInternalRep(objPtr, ensembleCmd);
    TclCleanupCommandMacro(ensembleCmd->token);
    if (ensembleCmd->fix) {
	Tcl_DecrRefCount(ensembleCmd->fix);
    }
    ckfree(ensembleCmd);
}

/*
 *----------------------------------------------------------------------
 *
 * DupEnsembleCmdRep --
 *
 *	Makes one Tcl_Obj into a copy of another that is a subcommand of an
 *	ensemble.
 *
 * Results:
 *	None.
 *
 * Side effects:
 *	Memory is allocated, and the namespace that the ensemble is built on
 *	top of gains another reference.
 *
 *----------------------------------------------------------------------
 */

static void
DupEnsembleCmdRep(
    Tcl_Obj *objPtr,
    Tcl_Obj *copyPtr)
{
    EnsembleCmdRep *ensembleCmd;
    EnsembleCmdRep *ensembleCopy = (EnsembleCmdRep *)ckalloc(sizeof(EnsembleCmdRep));

    ECRGetInternalRep(objPtr, ensembleCmd);
    ECRSetInternalRep(copyPtr, ensembleCopy);

    ensembleCopy->epoch = ensembleCmd->epoch;
    ensembleCopy->token = ensembleCmd->token;
    ensembleCopy->token->refCount++;
    ensembleCopy->fix = ensembleCmd->fix;
    if (ensembleCopy->fix) {
	Tcl_IncrRefCount(ensembleCopy->fix);
    }
    ensembleCopy->hPtr = ensembleCmd->hPtr;
}

/*
 *----------------------------------------------------------------------
 *
 * TclCompileEnsemble --
 *
 *	Procedure called to compile an ensemble command. Note that most
 *	ensembles are not compiled, since modifying a compiled ensemble causes
 *	a invalidation of all existing bytecode (expensive!) which is not
 *	normally warranted.
 *
 * Results:
 *	Returns TCL_OK for a successful compile. Returns TCL_ERROR to defer
 *	evaluation to runtime.
 *
 * Side effects:
 *	Instructions are added to envPtr to execute the subcommands of the
 *	ensemble at runtime if a compile-time mapping is possible.
 *
 *----------------------------------------------------------------------
 */

int
TclCompileEnsemble(
    Tcl_Interp *interp,		/* Used for error reporting. */
    Tcl_Parse *parsePtr,	/* Points to a parse structure for the command
				 * created by Tcl_ParseCommand. */
    Command *cmdPtr,		/* Points to definition of command being
				 * compiled. */
    CompileEnv *envPtr)		/* Holds resulting instructions. */
{
    DefineLineInformation;
    Tcl_Token *tokenPtr = TokenAfter(parsePtr->tokenPtr);
    Tcl_Obj *mapObj, *subcmdObj, *targetCmdObj, *listObj, **elems;
    Tcl_Obj *replaced, *replacement;
    Tcl_Command ensemble = (Tcl_Command) cmdPtr;
    Command *oldCmdPtr = cmdPtr, *newCmdPtr;
    int result, flags = 0, depth = 1, invokeAnyway = 0;
    int ourResult = TCL_ERROR;
    Tcl_Size i, len;
    TCL_HASH_TYPE numBytes;
    const char *word;

    TclNewObj(replaced);
    Tcl_IncrRefCount(replaced);
    if (parsePtr->numWords <= depth) {
<<<<<<< HEAD
	goto failed;
=======
	goto tryCompileToInv;
>>>>>>> 7aeacf5e
    }
    if (tokenPtr->type != TCL_TOKEN_SIMPLE_WORD) {
	/*
	 * Too hard.
	 */

	goto tryCompileToInv;
    }

    /*
     * This is where we return to if we are parsing multiple nested compiled
     * ensembles. [info object] is such a beast.
     */

  checkNextWord:
    word = tokenPtr[1].start;
    numBytes = tokenPtr[1].size;

    /*
     * There's a sporting chance we'll be able to compile this. But now we
     * must check properly. To do that, check that we're compiling an ensemble
     * that has a compilable command as its appropriate subcommand.
     */

    if (Tcl_GetEnsembleMappingDict(NULL, ensemble, &mapObj) != TCL_OK
	    || mapObj == NULL) {
	/*
	 * Either not an ensemble or a mapping isn't installed. Crud. Too hard
	 * to proceed.
	 */

	goto tryCompileToInv;
    }

    /*
     * Also refuse to compile anything that uses a formal parameter list for
     * now, on the grounds that it is too complex.
     */

    if (Tcl_GetEnsembleParameterList(NULL, ensemble, &listObj) != TCL_OK
	    || listObj != NULL) {
	/*
	 * Figuring out how to compile this has become too much. Bail out.
	 */

	goto tryCompileToInv;
    }

    /*
     * Next, get the flags. We need them on several code paths so that we can
     * know whether we're to do prefix matching.
     */

    (void) Tcl_GetEnsembleFlags(NULL, ensemble, &flags);

    /*
     * Check to see if there's also a subcommand list; must check to see if
     * the subcommand we are calling is in that list if it exists, since that
     * list filters the entries in the map.
     */

    (void) Tcl_GetEnsembleSubcommandList(NULL, ensemble, &listObj);
    if (listObj != NULL) {
	Tcl_Size sclen;
	const char *str;
	Tcl_Obj *matchObj = NULL;

<<<<<<< HEAD
	if (TclListObjGetElementsM(NULL, listObj, &len, &elems) != TCL_OK) {
	    goto failed;
	}
	for (i=0 ; i<len ; i++) {
	    str = TclGetStringFromObj(elems[i], &sclen);
	    if ((sclen == (int) numBytes) && !memcmp(word, str, numBytes)) {
=======
	if (TclListObjGetElements(NULL, listObj, &len, &elems) != TCL_OK) {
	    goto tryCompileToInv;
	}
	for (i=0 ; i<len ; i++) {
	    str = Tcl_GetStringFromObj(elems[i], &sclen);
	    if ((sclen == (int)numBytes) && !memcmp(word, str, numBytes)) {
>>>>>>> 7aeacf5e
		/*
		 * Exact match! Excellent!
		 */

		result = Tcl_DictObjGet(NULL, mapObj,elems[i], &targetCmdObj);
		if (result != TCL_OK || targetCmdObj == NULL) {
		    goto tryCompileToInv;
		}
		replacement = elems[i];
		goto doneMapLookup;
	    }

	    /*
	     * Check to see if we've got a prefix match. A single prefix match
	     * is fine, and allows us to refine our dictionary lookup, but
	     * multiple prefix matches is a Bad Thing and will prevent us from
	     * making progress. Note that we cannot do the lookup immediately
	     * in the prefix case; might be another entry later in the list
	     * that causes things to fail.
	     */

	    if ((flags & TCL_ENSEMBLE_PREFIX)
		    && strncmp(word, str, numBytes) == 0) {
		if (matchObj != NULL) {
		    goto tryCompileToInv;
		}
		matchObj = elems[i];
	    }
	}
	if (matchObj == NULL) {
	    goto tryCompileToInv;
	}
	result = Tcl_DictObjGet(NULL, mapObj, matchObj, &targetCmdObj);
	if (result != TCL_OK || targetCmdObj == NULL) {
	    goto tryCompileToInv;
	}
	replacement = matchObj;
    } else {
	Tcl_DictSearch s;
	int done, matched;
	Tcl_Obj *tmpObj;

	/*
	 * No map, so check the dictionary directly.
	 */

	TclNewStringObj(subcmdObj, word, numBytes);
	result = Tcl_DictObjGet(NULL, mapObj, subcmdObj, &targetCmdObj);
	if (result == TCL_OK && targetCmdObj != NULL) {
	    /*
	     * Got it. Skip the fiddling around with prefixes.
	     */

	    replacement = subcmdObj;
	    goto doneMapLookup;
	}
	TclDecrRefCount(subcmdObj);

	/*
	 * We've not literally got a valid subcommand. But maybe we have a
	 * prefix. Check if prefix matches are allowed.
	 */

	if (!(flags & TCL_ENSEMBLE_PREFIX)) {
	    goto tryCompileToInv;
	}

	/*
	 * Iterate over the keys in the dictionary, checking to see if we're a
	 * prefix.
	 */

	Tcl_DictObjFirst(NULL, mapObj, &s, &subcmdObj, &tmpObj, &done);
	matched = 0;
	replacement = NULL;		/* Silence, fool compiler! */
	while (!done) {
	    if (strncmp(TclGetString(subcmdObj), word, numBytes) == 0) {
		if (matched++) {
		    /*
		     * Must have matched twice! Not unique, so no point
		     * looking further.
		     */

		    break;
		}
		replacement = subcmdObj;
		targetCmdObj = tmpObj;
	    }
	    Tcl_DictObjNext(&s, &subcmdObj, &tmpObj, &done);
	}
	Tcl_DictObjDone(&s);

	/*
	 * If we have anything other than a single match, we've failed the
	 * unique prefix check.
	 */

	if (matched != 1) {
	    invokeAnyway = 1;
	    goto tryCompileToInv;
	}
    }

    /*
     * OK, we definitely map to something. But what?
     *
     * The command we map to is the first word out of the map element. Note
     * that we also reject dealing with multi-element rewrites if we are in a
     * safe interpreter, as there is otherwise a (highly gnarly!) way to make
     * Tcl crash open to exploit.
     */

  doneMapLookup:
    Tcl_ListObjAppendElement(NULL, replaced, replacement);
<<<<<<< HEAD
    if (TclListObjGetElementsM(NULL, targetCmdObj, &len, &elems) != TCL_OK) {
	goto failed;
=======
    if (TclListObjGetElements(NULL, targetCmdObj, &len, &elems) != TCL_OK) {
	goto tryCompileToInv;
>>>>>>> 7aeacf5e
    } else if (len != 1) {
	/*
	 * Note that at this point we know we can't issue any special
	 * instruction sequence as the mapping isn't one that we support at
	 * the compiled level.
	 */

	goto cleanup;
    }
    targetCmdObj = elems[0];

    oldCmdPtr = cmdPtr;
    Tcl_IncrRefCount(targetCmdObj);
    newCmdPtr = (Command *) Tcl_GetCommandFromObj(interp, targetCmdObj);
    TclDecrRefCount(targetCmdObj);
    if (newCmdPtr == NULL || Tcl_IsSafe(interp)
	    || newCmdPtr->nsPtr->flags & NS_SUPPRESS_COMPILATION
	    || newCmdPtr->flags & CMD_HAS_EXEC_TRACES
	    || ((Interp *)interp)->flags & DONT_COMPILE_CMDS_INLINE) {
	/*
	 * Maps to an undefined command or a command without a compiler.
	 * Cannot compile.
	 */

	goto cleanup;
    }
    cmdPtr = newCmdPtr;
    depth++;

    /*
     * See whether we have a nested ensemble. If we do, we can go round the
     * mulberry bush again, consuming the next word.
     */

    if (cmdPtr->compileProc == TclCompileEnsemble) {
	tokenPtr = TokenAfter(tokenPtr);
	if (parsePtr->numWords < depth + 1
		|| tokenPtr->type != TCL_TOKEN_SIMPLE_WORD) {
	    /*
	     * Too hard because the user has done something unpleasant like
	     * omitting the sub-ensemble's command name or used a non-constant
	     * name for a sub-ensemble's command name; we respond by bailing
	     * out completely (this is a rare case). [Bug 6d2f249a01]
	     */

	    goto cleanup;
	}
	ensemble = (Tcl_Command) cmdPtr;
	goto checkNextWord;
    }

    /*
     * Now that the mapping process is done we actually try to compile.
     * If there is a subcommand compiler and that successfully produces code,
     * we'll use that. Otherwise, we fall back to generating opcodes to do the
     * invoke at runtime.
     */

    invokeAnyway = 1;
    if (TCL_OK == TclAttemptCompileProc(interp, parsePtr, depth, cmdPtr,
	    envPtr)) {
	ourResult = TCL_OK;
	goto cleanup;
    }

    /*
     * Throw out any line information generated by the failed compile attempt.
     */

    while (mapPtr->nuloc > eclIndex + 1) {
        mapPtr->nuloc--;
        ckfree(mapPtr->loc[mapPtr->nuloc].line);
        mapPtr->loc[mapPtr->nuloc].line = NULL;
    }

    /*
     * Reset the index of next command.  Toss out any from failed nested
     * partial compiles.
     */

    envPtr->numCommands = mapPtr->nuloc;

    /*
     * Failed to do a full compile for some reason. Try to do a direct invoke
     * instead of going through the ensemble lookup process again.
     */

  tryCompileToInv:
    if (depth < 250) {
	if (depth > 1) {
	    if (!invokeAnyway) {
		cmdPtr = oldCmdPtr;
		depth--;
	    }
	}
	/*
	 * The length of the "replaced" list must be depth-1.  Trim back
	 * any extra elements that might have been appended by failing
	 * pathways above.
	 */
	(void) Tcl_ListObjReplace(NULL, replaced, depth-1, LIST_MAX, 0, NULL);

	/*
	 * TODO: Reconsider whether we ought to call CompileToInvokedCommand()
	 * when depth==1.  In that case we are choosing to emit the
	 * INST_INVOKE_REPLACE bytecode when there is in fact no replacing
	 * to be done.  It would be equally functional and presumably more
	 * performant to fall through to cleanup below, return TCL_ERROR,
	 * and let the compiler harness emit the INST_INVOKE_STK
	 * implementation for us.
	 */

	CompileToInvokedCommand(interp, parsePtr, replaced, cmdPtr, envPtr);
	ourResult = TCL_OK;
    }

    /*
     * Release the memory we allocated. If we've got here, we've either done
     * something useful or we're in a case that we can't compile at all and
     * we're just giving up.
     */

  cleanup:
    Tcl_DecrRefCount(replaced);
    return ourResult;
}

int
TclAttemptCompileProc(
    Tcl_Interp *interp,
    Tcl_Parse *parsePtr,
    Tcl_Size depth,
    Command *cmdPtr,
    CompileEnv *envPtr)		/* Holds resulting instructions. */
{
    DefineLineInformation;
    int result;
<<<<<<< HEAD
    Tcl_Size i;
=======
    int i;
>>>>>>> 7aeacf5e
    Tcl_Token *saveTokenPtr = parsePtr->tokenPtr;
    Tcl_Size savedStackDepth = envPtr->currStackDepth;
    TCL_HASH_TYPE savedCodeNext = envPtr->codeNext - envPtr->codeStart;
    Tcl_Size savedAuxDataArrayNext = envPtr->auxDataArrayNext;
    Tcl_Size savedExceptArrayNext = envPtr->exceptArrayNext;
#ifdef TCL_COMPILE_DEBUG
    Tcl_Size savedExceptDepth = envPtr->exceptDepth;
#endif

    if (cmdPtr->compileProc == NULL) {
	return TCL_ERROR;
    }

    /*
     * Advance parsePtr->tokenPtr so that it points at the last subcommand.
     * This will be wrong but it will not matter, and it will put the
     * tokens for the arguments in the right place without the need to
     * allocate a synthetic Tcl_Parse struct or copy tokens around.
     */

    for (i = 0; i < depth - 1; i++) {
	parsePtr->tokenPtr = TokenAfter(parsePtr->tokenPtr);
    }
    parsePtr->numWords -= (depth - 1);

    /*
     * Shift the line information arrays to account for different word
     * index values.
     */

    mapPtr->loc[eclIndex].line += (depth - 1);
    mapPtr->loc[eclIndex].next += (depth - 1);

    /*
     * Hand off compilation to the subcommand compiler. At last!
     */

    result = cmdPtr->compileProc(interp, parsePtr, cmdPtr, envPtr);

    /*
     * Undo the shift.
     */

    mapPtr->loc[eclIndex].line -= (depth - 1);
    mapPtr->loc[eclIndex].next -= (depth - 1);

    parsePtr->numWords += (depth - 1);
    parsePtr->tokenPtr = saveTokenPtr;

    /*
     * If our target failed to compile, revert any data from failed partial
     * compiles.  Note that envPtr->numCommands need not be checked because
     * we avoid compiling subcommands that recursively call TclCompileScript().
     */

#ifdef TCL_COMPILE_DEBUG
    if (envPtr->exceptDepth != savedExceptDepth) {
	Tcl_Panic("ExceptionRange Starts and Ends do not balance");
    }
#endif

    if (result != TCL_OK) {
	ExceptionAux *auxPtr = envPtr->exceptAuxArrayPtr;

	for (i = 0; i < savedExceptArrayNext; i++) {
	    while (auxPtr->numBreakTargets > 0
		    && auxPtr->breakTargets[auxPtr->numBreakTargets - 1]
		    >= savedCodeNext) {
		auxPtr->numBreakTargets--;
	    }
	    while (auxPtr->numContinueTargets > 0
		    && auxPtr->continueTargets[auxPtr->numContinueTargets - 1]
		    >= savedCodeNext) {
		auxPtr->numContinueTargets--;
	    }
	    auxPtr++;
	}
	envPtr->exceptArrayNext = savedExceptArrayNext;

	if (savedAuxDataArrayNext != envPtr->auxDataArrayNext) {
	    AuxData *auxDataPtr = envPtr->auxDataArrayPtr;
	    AuxData *auxDataEnd = auxDataPtr;

	    auxDataPtr += savedAuxDataArrayNext;
	    auxDataEnd += envPtr->auxDataArrayNext;

	    while (auxDataPtr < auxDataEnd) {
		if (auxDataPtr->type->freeProc != NULL) {
		    auxDataPtr->type->freeProc(auxDataPtr->clientData);
		}
		auxDataPtr++;
	    }
	    envPtr->auxDataArrayNext = savedAuxDataArrayNext;
	}
	envPtr->currStackDepth = savedStackDepth;
	envPtr->codeNext = envPtr->codeStart + savedCodeNext;
#ifdef TCL_COMPILE_DEBUG
    } else {
	/*
	 * Confirm that the command compiler generated a single value on
	 * the stack as its result. This is only done in debugging mode,
	 * as it *should* be correct and normal users have no reasonable
	 * way to fix it anyway.
	 */

	int diff = envPtr->currStackDepth - savedStackDepth;

	if (diff != 1) {
	    Tcl_Panic("bad stack adjustment when compiling"
		    " %.*s (was %d instead of 1)", parsePtr->tokenPtr->size,
		    parsePtr->tokenPtr->start, diff);
	}
#endif
    }

    return result;
}

/*
 * How to compile a subcommand to a _replacing_ invoke of its implementation
 * command.
 */

static void
CompileToInvokedCommand(
    Tcl_Interp *interp,
    Tcl_Parse *parsePtr,
    Tcl_Obj *replacements,
    Command *cmdPtr,
    CompileEnv *envPtr)		/* Holds resulting instructions. */
{
    DefineLineInformation;
    Tcl_Token *tokPtr;
    Tcl_Obj *objPtr, **words;
<<<<<<< HEAD
    const char *bytes;
    int cmdLit, extraLiteralFlags = LITERAL_CMD_NAME;
    Tcl_Size i, numWords, length;
=======
    char *bytes;
    int cmdLit, extraLiteralFlags = LITERAL_CMD_NAME;
    int i, numWords, length;
>>>>>>> 7aeacf5e

    /*
     * Push the words of the command. Take care; the command words may be
     * scripts that have backslashes in them, and [info frame 0] can see the
     * difference. Hence the call to TclContinuationsEnterDerived...
     */

    TclListObjGetElementsM(NULL, replacements, &numWords, &words);
    for (i = 0, tokPtr = parsePtr->tokenPtr; i < parsePtr->numWords;
	    i++, tokPtr = TokenAfter(tokPtr)) {
	if (i > 0 && i <= numWords) {
<<<<<<< HEAD
	    bytes = TclGetStringFromObj(words[i-1], &length);
=======
	    bytes = Tcl_GetStringFromObj(words[i-1], &length);
>>>>>>> 7aeacf5e
	    PushLiteral(envPtr, bytes, length);
	    continue;
	}

	SetLineInformation(i);
	if (tokPtr->type == TCL_TOKEN_SIMPLE_WORD) {
	    int literal = TclRegisterLiteral(envPtr,
		    tokPtr[1].start, tokPtr[1].size, 0);

	    if (envPtr->clNext) {
		TclContinuationsEnterDerived(
			TclFetchLiteral(envPtr, literal),
			tokPtr[1].start - envPtr->source,
			envPtr->clNext);
	    }
	    TclEmitPush(literal, envPtr);
	} else {
	    CompileTokens(envPtr, tokPtr, interp);
	}
    }

    /*
     * Push the name of the command we're actually dispatching to as part of
     * the implementation.
     */

    TclNewObj(objPtr);
    Tcl_GetCommandFullName(interp, (Tcl_Command) cmdPtr, objPtr);
    bytes = TclGetStringFromObj(objPtr, &length);
    if ((cmdPtr != NULL) && (cmdPtr->flags & CMD_VIA_RESOLVER)) {
	extraLiteralFlags |= LITERAL_UNSHARED;
    }
    cmdLit = TclRegisterLiteral(envPtr, bytes, length, extraLiteralFlags);
    TclSetCmdNameObj(interp, TclFetchLiteral(envPtr, cmdLit), cmdPtr);
    TclEmitPush(cmdLit, envPtr);
    TclDecrRefCount(objPtr);

    /*
     * Do the replacing dispatch.
     */

    TclEmitInvoke(envPtr, INST_INVOKE_REPLACE, parsePtr->numWords,numWords+1);
}

/*
 * Helpers that do issuing of instructions for commands that "don't have
 * compilers" (well, they do; these). They all work by just generating base
 * code to invoke the command; they're intended for ensemble subcommands so
 * that the costs of INST_INVOKE_REPLACE can be avoided where we can work out
 * that they're not needed.
 *
 * Note that these are NOT suitable for commands where there's an argument
 * that is a script, as an [info level] or [info frame] in the inner context
 * can see the difference.
 */

static int
CompileBasicNArgCommand(
    Tcl_Interp *interp,		/* Used for error reporting. */
    Tcl_Parse *parsePtr,	/* Points to a parse structure for the command
				 * created by Tcl_ParseCommand. */
    Command *cmdPtr,		/* Points to definition of command being
				 * compiled. */
    CompileEnv *envPtr)		/* Holds resulting instructions. */
{
    Tcl_Obj *objPtr;

    TclNewObj(objPtr);
    Tcl_IncrRefCount(objPtr);
    Tcl_GetCommandFullName(interp, (Tcl_Command) cmdPtr, objPtr);
    TclCompileInvocation(interp, parsePtr->tokenPtr, objPtr,
	    parsePtr->numWords, envPtr);
    Tcl_DecrRefCount(objPtr);
    return TCL_OK;
}

int
TclCompileBasic0ArgCmd(
    Tcl_Interp *interp,		/* Used for error reporting. */
    Tcl_Parse *parsePtr,	/* Points to a parse structure for the command
				 * created by Tcl_ParseCommand. */
    Command *cmdPtr,		/* Points to definition of command being
				 * compiled. */
    CompileEnv *envPtr)		/* Holds resulting instructions. */
{
    /*
     * Verify that the number of arguments is correct; that's the only case
     * that we know will avoid the call to Tcl_WrongNumArgs() at invoke time,
     * which is the only code that sees the shenanigans of ensemble dispatch.
     */

    if (parsePtr->numWords != 1) {
	return TCL_ERROR;
    }

    return CompileBasicNArgCommand(interp, parsePtr, cmdPtr, envPtr);
}

int
TclCompileBasic1ArgCmd(
    Tcl_Interp *interp,		/* Used for error reporting. */
    Tcl_Parse *parsePtr,	/* Points to a parse structure for the command
				 * created by Tcl_ParseCommand. */
    Command *cmdPtr,		/* Points to definition of command being
				 * compiled. */
    CompileEnv *envPtr)		/* Holds resulting instructions. */
{
    /*
     * Verify that the number of arguments is correct; that's the only case
     * that we know will avoid the call to Tcl_WrongNumArgs() at invoke time,
     * which is the only code that sees the shenanigans of ensemble dispatch.
     */

    if (parsePtr->numWords != 2) {
	return TCL_ERROR;
    }

    return CompileBasicNArgCommand(interp, parsePtr, cmdPtr, envPtr);
}

int
TclCompileBasic2ArgCmd(
    Tcl_Interp *interp,		/* Used for error reporting. */
    Tcl_Parse *parsePtr,	/* Points to a parse structure for the command
				 * created by Tcl_ParseCommand. */
    Command *cmdPtr,		/* Points to definition of command being
				 * compiled. */
    CompileEnv *envPtr)		/* Holds resulting instructions. */
{
    /*
     * Verify that the number of arguments is correct; that's the only case
     * that we know will avoid the call to Tcl_WrongNumArgs() at invoke time,
     * which is the only code that sees the shenanigans of ensemble dispatch.
     */

    if (parsePtr->numWords != 3) {
	return TCL_ERROR;
    }

    return CompileBasicNArgCommand(interp, parsePtr, cmdPtr, envPtr);
}

int
TclCompileBasic3ArgCmd(
    Tcl_Interp *interp,		/* Used for error reporting. */
    Tcl_Parse *parsePtr,	/* Points to a parse structure for the command
				 * created by Tcl_ParseCommand. */
    Command *cmdPtr,		/* Points to definition of command being
				 * compiled. */
    CompileEnv *envPtr)		/* Holds resulting instructions. */
{
    /*
     * Verify that the number of arguments is correct; that's the only case
     * that we know will avoid the call to Tcl_WrongNumArgs() at invoke time,
     * which is the only code that sees the shenanigans of ensemble dispatch.
     */

    if (parsePtr->numWords != 4) {
	return TCL_ERROR;
    }

    return CompileBasicNArgCommand(interp, parsePtr, cmdPtr, envPtr);
}

int
TclCompileBasic0Or1ArgCmd(
    Tcl_Interp *interp,		/* Used for error reporting. */
    Tcl_Parse *parsePtr,	/* Points to a parse structure for the command
				 * created by Tcl_ParseCommand. */
    Command *cmdPtr,		/* Points to definition of command being
				 * compiled. */
    CompileEnv *envPtr)		/* Holds resulting instructions. */
{
    /*
     * Verify that the number of arguments is correct; that's the only case
     * that we know will avoid the call to Tcl_WrongNumArgs() at invoke time,
     * which is the only code that sees the shenanigans of ensemble dispatch.
     */

    if (parsePtr->numWords != 1 && parsePtr->numWords != 2) {
	return TCL_ERROR;
    }

    return CompileBasicNArgCommand(interp, parsePtr, cmdPtr, envPtr);
}

int
TclCompileBasic1Or2ArgCmd(
    Tcl_Interp *interp,		/* Used for error reporting. */
    Tcl_Parse *parsePtr,	/* Points to a parse structure for the command
				 * created by Tcl_ParseCommand. */
    Command *cmdPtr,		/* Points to definition of command being
				 * compiled. */
    CompileEnv *envPtr)		/* Holds resulting instructions. */
{
    /*
     * Verify that the number of arguments is correct; that's the only case
     * that we know will avoid the call to Tcl_WrongNumArgs() at invoke time,
     * which is the only code that sees the shenanigans of ensemble dispatch.
     */

    if (parsePtr->numWords != 2 && parsePtr->numWords != 3) {
	return TCL_ERROR;
    }

    return CompileBasicNArgCommand(interp, parsePtr, cmdPtr, envPtr);
}

int
TclCompileBasic2Or3ArgCmd(
    Tcl_Interp *interp,		/* Used for error reporting. */
    Tcl_Parse *parsePtr,	/* Points to a parse structure for the command
				 * created by Tcl_ParseCommand. */
    Command *cmdPtr,		/* Points to definition of command being
				 * compiled. */
    CompileEnv *envPtr)		/* Holds resulting instructions. */
{
    /*
     * Verify that the number of arguments is correct; that's the only case
     * that we know will avoid the call to Tcl_WrongNumArgs() at invoke time,
     * which is the only code that sees the shenanigans of ensemble dispatch.
     */

    if (parsePtr->numWords != 3 && parsePtr->numWords != 4) {
	return TCL_ERROR;
    }

    return CompileBasicNArgCommand(interp, parsePtr, cmdPtr, envPtr);
}

int
TclCompileBasic0To2ArgCmd(
    Tcl_Interp *interp,		/* Used for error reporting. */
    Tcl_Parse *parsePtr,	/* Points to a parse structure for the command
				 * created by Tcl_ParseCommand. */
    Command *cmdPtr,		/* Points to definition of command being
				 * compiled. */
    CompileEnv *envPtr)		/* Holds resulting instructions. */
{
    /*
     * Verify that the number of arguments is correct; that's the only case
     * that we know will avoid the call to Tcl_WrongNumArgs() at invoke time,
     * which is the only code that sees the shenanigans of ensemble dispatch.
     */

    if (parsePtr->numWords < 1 || parsePtr->numWords > 3) {
	return TCL_ERROR;
    }

    return CompileBasicNArgCommand(interp, parsePtr, cmdPtr, envPtr);
}

int
TclCompileBasic1To3ArgCmd(
    Tcl_Interp *interp,		/* Used for error reporting. */
    Tcl_Parse *parsePtr,	/* Points to a parse structure for the command
				 * created by Tcl_ParseCommand. */
    Command *cmdPtr,		/* Points to definition of command being
				 * compiled. */
    CompileEnv *envPtr)		/* Holds resulting instructions. */
{
    /*
     * Verify that the number of arguments is correct; that's the only case
     * that we know will avoid the call to Tcl_WrongNumArgs() at invoke time,
     * which is the only code that sees the shenanigans of ensemble dispatch.
     */

    if (parsePtr->numWords < 2 || parsePtr->numWords > 4) {
	return TCL_ERROR;
    }

    return CompileBasicNArgCommand(interp, parsePtr, cmdPtr, envPtr);
}

int
TclCompileBasicMin0ArgCmd(
    Tcl_Interp *interp,		/* Used for error reporting. */
    Tcl_Parse *parsePtr,	/* Points to a parse structure for the command
				 * created by Tcl_ParseCommand. */
    Command *cmdPtr,		/* Points to definition of command being
				 * compiled. */
    CompileEnv *envPtr)		/* Holds resulting instructions. */
{
    /*
     * Verify that the number of arguments is correct; that's the only case
     * that we know will avoid the call to Tcl_WrongNumArgs() at invoke time,
     * which is the only code that sees the shenanigans of ensemble dispatch.
     */

    if (parsePtr->numWords < 1) {
	return TCL_ERROR;
    }

    return CompileBasicNArgCommand(interp, parsePtr, cmdPtr, envPtr);
}

int
TclCompileBasicMin1ArgCmd(
    Tcl_Interp *interp,		/* Used for error reporting. */
    Tcl_Parse *parsePtr,	/* Points to a parse structure for the command
				 * created by Tcl_ParseCommand. */
    Command *cmdPtr,		/* Points to definition of command being
				 * compiled. */
    CompileEnv *envPtr)		/* Holds resulting instructions. */
{
    /*
     * Verify that the number of arguments is correct; that's the only case
     * that we know will avoid the call to Tcl_WrongNumArgs() at invoke time,
     * which is the only code that sees the shenanigans of ensemble dispatch.
     */

    if (parsePtr->numWords < 2) {
	return TCL_ERROR;
    }

    return CompileBasicNArgCommand(interp, parsePtr, cmdPtr, envPtr);
}

int
TclCompileBasicMin2ArgCmd(
    Tcl_Interp *interp,		/* Used for error reporting. */
    Tcl_Parse *parsePtr,	/* Points to a parse structure for the command
				 * created by Tcl_ParseCommand. */
    Command *cmdPtr,		/* Points to definition of command being
				 * compiled. */
    CompileEnv *envPtr)		/* Holds resulting instructions. */
{
    /*
     * Verify that the number of arguments is correct; that's the only case
     * that we know will avoid the call to Tcl_WrongNumArgs() at invoke time,
     * which is the only code that sees the shenanigans of ensemble dispatch.
     */

    if (parsePtr->numWords < 3) {
	return TCL_ERROR;
    }

    return CompileBasicNArgCommand(interp, parsePtr, cmdPtr, envPtr);
}

/*
 * Local Variables:
 * mode: c
 * c-basic-offset: 4
 * fill-column: 78
 * End:
 */<|MERGE_RESOLUTION|>--- conflicted
+++ resolved
@@ -173,11 +173,7 @@
 	    Tcl_SetObjResult(interp, Tcl_NewStringObj(
 		    "tried to manipulate ensemble of deleted namespace",
 		    -1));
-<<<<<<< HEAD
 	    Tcl_SetErrorCode(interp, "TCL", "ENSEMBLE", "DEAD", (void *)NULL);
-=======
-	    Tcl_SetErrorCode(interp, "TCL", "ENSEMBLE", "DEAD", (char *)NULL);
->>>>>>> 7aeacf5e
 	}
 	return TCL_ERROR;
     }
@@ -194,11 +190,7 @@
     switch ((enum EnsSubcmds) index) {
     case ENS_CREATE: {
 	const char *name;
-<<<<<<< HEAD
 	Tcl_Size len;
-=======
-	int len;
->>>>>>> 7aeacf5e
 	int allocatedMapFlag = 0;
 	/*
 	 * Defaults
@@ -299,11 +291,7 @@
 				"ensemble subcommand implementations "
 				"must be non-empty lists", -1));
 			Tcl_SetErrorCode(interp, "TCL", "ENSEMBLE",
-<<<<<<< HEAD
 				"EMPTY_TARGET", (void *)NULL);
-=======
-				"EMPTY_TARGET", (char *)NULL);
->>>>>>> 7aeacf5e
 			Tcl_DictObjDone(&search);
 			if (patchedDict) {
 			    Tcl_DecrRefCount(patchedDict);
@@ -319,11 +307,7 @@
 			Tcl_Obj *newCmd = NewNsObj((Tcl_Namespace *) nsPtr);
 
 			if (nsPtr->parentPtr) {
-<<<<<<< HEAD
 			    Tcl_AppendStringsToObj(newCmd, "::", (void *)NULL);
-=======
-			    Tcl_AppendStringsToObj(newCmd, "::", (char *)NULL);
->>>>>>> 7aeacf5e
 			}
 			Tcl_AppendObjToObj(newCmd, listv[0]);
 			Tcl_ListObjReplace(NULL, newList, 0, 1, 1, &newCmd);
@@ -333,12 +317,8 @@
 			Tcl_DictObjPut(NULL, patchedDict, subcmdWordsObj,
 				newList);
 		    }
-<<<<<<< HEAD
 		    Tcl_DictObjNext(&search, &subcmdWordsObj, &listObj,
 			    &done);
-=======
-		    Tcl_DictObjNext(&search, &subcmdWordsObj, &listObj, &done);
->>>>>>> 7aeacf5e
 		} while (!done);
 
 		if (allocatedMapFlag) {
@@ -523,11 +503,7 @@
 
 	    Tcl_SetObjResult(interp, resultObj);
 	} else {
-<<<<<<< HEAD
 	    Tcl_Size len;
-=======
-	    int len;
->>>>>>> 7aeacf5e
 	    int allocatedMapFlag = 0;
 	    Tcl_Obj *subcmdObj = NULL, *mapObj = NULL, *paramObj = NULL,
 		    *unknownObj = NULL; /* Defaults, silence gcc 4 warnings */
@@ -602,7 +578,6 @@
 				    "ensemble subcommand implementations "
 				    "must be non-empty lists", -1));
 			    Tcl_SetErrorCode(interp, "TCL", "ENSEMBLE",
-<<<<<<< HEAD
 				    "EMPTY_TARGET", (void *)NULL);
 			    Tcl_DictObjDone(&search);
 			    if (patchedDict) {
@@ -612,9 +587,6 @@
 			}
 			if (TclListObjGetElementsM(interp, listObj, &len,
 				&listv) != TCL_OK) {
-=======
-				    "EMPTY_TARGET", (char *)NULL);
->>>>>>> 7aeacf5e
 			    Tcl_DictObjDone(&search);
 			    if (patchedDict) {
 				Tcl_DecrRefCount(patchedDict);
@@ -627,18 +599,11 @@
 			    Tcl_Obj *newCmd = NewNsObj((Tcl_Namespace*)nsPtr);
 
 			    if (nsPtr->parentPtr) {
-<<<<<<< HEAD
 				Tcl_AppendStringsToObj(newCmd, "::", (void *)NULL);
 			    }
 			    Tcl_AppendObjToObj(newCmd, listv[0]);
 			    Tcl_ListObjReplace(NULL, newList, 0, 1, 1,
 				    &newCmd);
-=======
-				Tcl_AppendStringsToObj(newCmd, "::", (char *)NULL);
-			    }
-			    Tcl_AppendObjToObj(newCmd, listv[0]);
-			    Tcl_ListObjReplace(NULL, newList, 0, 1, 1, &newCmd);
->>>>>>> 7aeacf5e
 			    if (patchedDict == NULL) {
 				patchedDict = Tcl_DuplicateObj(objv[1]);
 			    }
@@ -661,11 +626,7 @@
 		    Tcl_SetObjResult(interp, Tcl_NewStringObj(
 			    "option -namespace is read-only", -1));
 		    Tcl_SetErrorCode(interp, "TCL", "ENSEMBLE", "READ_ONLY",
-<<<<<<< HEAD
 			    (void *)NULL);
-=======
-			    (char *)NULL);
->>>>>>> 7aeacf5e
 		    goto freeMapAndError;
 		case CONF_PREFIX:
 		    if (Tcl_GetBooleanFromObj(interp, objv[1],
@@ -731,11 +692,7 @@
 
     ensemblePtr = (EnsembleConfig *)ckalloc(sizeof(EnsembleConfig));
     token = TclNRCreateCommandInNs(interp, name,
-<<<<<<< HEAD
 	    (Tcl_Namespace *) nameNsPtr, TclEnsembleImplementationCmd,
-=======
-	    (Tcl_Namespace *) nameNsPtr, NsEnsembleImplementationCmd,
->>>>>>> 7aeacf5e
 	    NsEnsembleImplementationCmdNR, ensemblePtr, DeleteEnsembleConfig);
     if (token == NULL) {
 	ckfree(ensemblePtr);
@@ -799,11 +756,7 @@
     Tcl_Namespace *namespacePtr,
     int flags)
 {
-<<<<<<< HEAD
     Namespace *nsPtr = (Namespace *) namespacePtr, *foundNsPtr, *altNsPtr,
-=======
-    Namespace *nsPtr = (Namespace *)namespacePtr, *foundNsPtr, *altNsPtr,
->>>>>>> 7aeacf5e
 	    *actualNsPtr;
     const char * simpleName;
 
@@ -848,11 +801,7 @@
     if (cmdPtr->objProc != TclEnsembleImplementationCmd) {
 	Tcl_SetObjResult(interp, Tcl_NewStringObj(
 		"command is not an ensemble", -1));
-<<<<<<< HEAD
 	Tcl_SetErrorCode(interp, "TCL", "ENSEMBLE", "NOT_ENSEMBLE", (void *)NULL);
-=======
-	Tcl_SetErrorCode(interp, "TCL", "ENSEMBLE", "NOT_ENSEMBLE", (char *)NULL);
->>>>>>> 7aeacf5e
 	return TCL_ERROR;
     }
     if (subcmdList != NULL) {
@@ -929,11 +878,7 @@
     if (cmdPtr->objProc != TclEnsembleImplementationCmd) {
 	Tcl_SetObjResult(interp, Tcl_NewStringObj(
 		"command is not an ensemble", -1));
-<<<<<<< HEAD
 	Tcl_SetErrorCode(interp, "TCL", "ENSEMBLE", "NOT_ENSEMBLE", (void *)NULL);
-=======
-	Tcl_SetErrorCode(interp, "TCL", "ENSEMBLE", "NOT_ENSEMBLE", (char *)NULL);
->>>>>>> 7aeacf5e
 	return TCL_ERROR;
     }
     if (paramList == NULL) {
@@ -1010,19 +955,11 @@
     if (cmdPtr->objProc != TclEnsembleImplementationCmd) {
 	Tcl_SetObjResult(interp, Tcl_NewStringObj(
 		"command is not an ensemble", -1));
-<<<<<<< HEAD
 	Tcl_SetErrorCode(interp, "TCL", "ENSEMBLE", "NOT_ENSEMBLE", (void *)NULL);
 	return TCL_ERROR;
     }
     if (mapDict != NULL) {
 	Tcl_Size size;
-=======
-	Tcl_SetErrorCode(interp, "TCL", "ENSEMBLE", "NOT_ENSEMBLE", (char *)NULL);
-	return TCL_ERROR;
-    }
-    if (mapDict != NULL) {
-	int size;
->>>>>>> 7aeacf5e
 	int done;
 	Tcl_DictSearch search;
 	Tcl_Obj *valuePtr;
@@ -1046,11 +983,7 @@
 			"ensemble target is not a fully-qualified command",
 			-1));
 		Tcl_SetErrorCode(interp, "TCL", "ENSEMBLE",
-<<<<<<< HEAD
 			"UNQUALIFIED_TARGET", (void *)NULL);
-=======
-			"UNQUALIFIED_TARGET", (char *)NULL);
->>>>>>> 7aeacf5e
 		Tcl_DictObjDone(&search);
 		return TCL_ERROR;
 	    }
@@ -1123,11 +1056,7 @@
     if (cmdPtr->objProc != TclEnsembleImplementationCmd) {
 	Tcl_SetObjResult(interp, Tcl_NewStringObj(
 		"command is not an ensemble", -1));
-<<<<<<< HEAD
 	Tcl_SetErrorCode(interp, "TCL", "ENSEMBLE", "NOT_ENSEMBLE", (void *)NULL);
-=======
-	Tcl_SetErrorCode(interp, "TCL", "ENSEMBLE", "NOT_ENSEMBLE", (char *)NULL);
->>>>>>> 7aeacf5e
 	return TCL_ERROR;
     }
     if (unknownList != NULL) {
@@ -1194,11 +1123,7 @@
     if (cmdPtr->objProc != TclEnsembleImplementationCmd) {
 	Tcl_SetObjResult(interp, Tcl_NewStringObj(
 		"command is not an ensemble", -1));
-<<<<<<< HEAD
 	Tcl_SetErrorCode(interp, "TCL", "ENSEMBLE", "NOT_ENSEMBLE", (void *)NULL);
-=======
-	Tcl_SetErrorCode(interp, "TCL", "ENSEMBLE", "NOT_ENSEMBLE", (char *)NULL);
->>>>>>> 7aeacf5e
 	return TCL_ERROR;
     }
 
@@ -1276,11 +1201,7 @@
 	if (interp != NULL) {
 	    Tcl_SetObjResult(interp, Tcl_NewStringObj(
 		    "command is not an ensemble", -1));
-<<<<<<< HEAD
 	    Tcl_SetErrorCode(interp, "TCL", "ENSEMBLE", "NOT_ENSEMBLE", (void *)NULL);
-=======
-	    Tcl_SetErrorCode(interp, "TCL", "ENSEMBLE", "NOT_ENSEMBLE", (char *)NULL);
->>>>>>> 7aeacf5e
 	}
 	return TCL_ERROR;
     }
@@ -1323,11 +1244,7 @@
 	if (interp != NULL) {
 	    Tcl_SetObjResult(interp, Tcl_NewStringObj(
 		    "command is not an ensemble", -1));
-<<<<<<< HEAD
 	    Tcl_SetErrorCode(interp, "TCL", "ENSEMBLE", "NOT_ENSEMBLE", (void *)NULL);
-=======
-	    Tcl_SetErrorCode(interp, "TCL", "ENSEMBLE", "NOT_ENSEMBLE", (char *)NULL);
->>>>>>> 7aeacf5e
 	}
 	return TCL_ERROR;
     }
@@ -1370,11 +1287,7 @@
 	if (interp != NULL) {
 	    Tcl_SetObjResult(interp, Tcl_NewStringObj(
 		    "command is not an ensemble", -1));
-<<<<<<< HEAD
 	    Tcl_SetErrorCode(interp, "TCL", "ENSEMBLE", "NOT_ENSEMBLE", (void *)NULL);
-=======
-	    Tcl_SetErrorCode(interp, "TCL", "ENSEMBLE", "NOT_ENSEMBLE", (char *)NULL);
->>>>>>> 7aeacf5e
 	}
 	return TCL_ERROR;
     }
@@ -1416,11 +1329,7 @@
 	if (interp != NULL) {
 	    Tcl_SetObjResult(interp, Tcl_NewStringObj(
 		    "command is not an ensemble", -1));
-<<<<<<< HEAD
 	    Tcl_SetErrorCode(interp, "TCL", "ENSEMBLE", "NOT_ENSEMBLE", (void *)NULL);
-=======
-	    Tcl_SetErrorCode(interp, "TCL", "ENSEMBLE", "NOT_ENSEMBLE", (char *)NULL);
->>>>>>> 7aeacf5e
 	}
 	return TCL_ERROR;
     }
@@ -1462,11 +1371,7 @@
 	if (interp != NULL) {
 	    Tcl_SetObjResult(interp, Tcl_NewStringObj(
 		    "command is not an ensemble", -1));
-<<<<<<< HEAD
 	    Tcl_SetErrorCode(interp, "TCL", "ENSEMBLE", "NOT_ENSEMBLE", (void *)NULL);
-=======
-	    Tcl_SetErrorCode(interp, "TCL", "ENSEMBLE", "NOT_ENSEMBLE", (char *)NULL);
->>>>>>> 7aeacf5e
 	}
 	return TCL_ERROR;
     }
@@ -1508,11 +1413,7 @@
 	if (interp != NULL) {
 	    Tcl_SetObjResult(interp, Tcl_NewStringObj(
 		    "command is not an ensemble", -1));
-<<<<<<< HEAD
 	    Tcl_SetErrorCode(interp, "TCL", "ENSEMBLE", "NOT_ENSEMBLE", (void *)NULL);
-=======
-	    Tcl_SetErrorCode(interp, "TCL", "ENSEMBLE", "NOT_ENSEMBLE", (char *)NULL);
->>>>>>> 7aeacf5e
 	}
 	return TCL_ERROR;
     }
@@ -1574,11 +1475,7 @@
 			"\"%s\" is not an ensemble command",
 			TclGetString(cmdNameObj)));
 		Tcl_SetErrorCode(interp, "TCL", "LOOKUP", "ENSEMBLE",
-<<<<<<< HEAD
 			TclGetString(cmdNameObj), (void *)NULL);
-=======
-			TclGetString(cmdNameObj), (char *)NULL);
->>>>>>> 7aeacf5e
 	    }
 	    return NULL;
 	}
@@ -1657,11 +1554,7 @@
     Tcl_DString buf, hiddenBuf;
     const char **nameParts = NULL;
     const char *cmdName = NULL;
-<<<<<<< HEAD
     Tcl_Size i, nameCount = 0;
-=======
-    int i, nameCount = 0;
->>>>>>> 7aeacf5e
     int ensembleFlags = 0, hiddenLen;
 
     /*
@@ -1878,11 +1771,7 @@
 	if (!Tcl_InterpDeleted(interp)) {
 	    Tcl_SetObjResult(interp, Tcl_NewStringObj(
 		    "ensemble activated for deleted namespace", -1));
-<<<<<<< HEAD
 	    Tcl_SetErrorCode(interp, "TCL", "ENSEMBLE", "DEAD", (void *)NULL);
-=======
-	    Tcl_SetErrorCode(interp, "TCL", "ENSEMBLE", "DEAD", (char *)NULL);
->>>>>>> 7aeacf5e
 	}
 	return TCL_ERROR;
     }
@@ -2095,11 +1984,7 @@
 
     Tcl_ResetResult(interp);
     Tcl_SetErrorCode(interp, "TCL", "LOOKUP", "SUBCOMMAND",
-<<<<<<< HEAD
 	    TclGetString(subObj), (void *)NULL);
-=======
-	    TclGetString(subObj), (char *)NULL);
->>>>>>> 7aeacf5e
     if (ensemblePtr->subcommandTable.numEntries == 0) {
 	Tcl_SetObjResult(interp, Tcl_ObjPrintf(
 		"unknown subcommand \"%s\": namespace %s does not"
@@ -2432,15 +2317,9 @@
     Tcl_Obj *const objv[],
     Tcl_Obj **prefixObjPtr)
 {
-<<<<<<< HEAD
     Tcl_Size paramc;
     int result;
     Tcl_Size i, prefixObjc;
-=======
-    int paramc;
-    int result;
-    int i, prefixObjc;
->>>>>>> 7aeacf5e
     Tcl_Obj **paramv, *unknownCmd, *ensObj;
 
     /*
@@ -2471,11 +2350,7 @@
 	    Tcl_SetObjResult(interp, Tcl_NewStringObj(
 		    "unknown subcommand handler deleted its ensemble", -1));
 	    Tcl_SetErrorCode(interp, "TCL", "ENSEMBLE", "UNKNOWN_DELETED",
-<<<<<<< HEAD
 		    (void *)NULL);
-=======
-		    (char *)NULL);
->>>>>>> 7aeacf5e
 	}
 	result = TCL_ERROR;
     }
@@ -2539,11 +2414,7 @@
 		    "ensemble unknown subcommand handler: ");
 	    Tcl_AppendObjToErrorInfo(interp, unknownCmd);
 	    Tcl_SetErrorCode(interp, "TCL", "ENSEMBLE", "UNKNOWN_RESULT",
-<<<<<<< HEAD
 		    (void *)NULL);
-=======
-		    (char *)NULL);
->>>>>>> 7aeacf5e
 	} else {
 	    Tcl_AddErrorInfo(interp,
 		    "\n    (ensemble unknown subcommand handler)");
@@ -2739,11 +2610,7 @@
 {
     Tcl_HashSearch search;	/* Used for scanning the commands in
 				 * the namespace for this ensemble. */
-<<<<<<< HEAD
     Tcl_Size i, j;
-=======
-    int i, j;
->>>>>>> 7aeacf5e
     int isNew;
     Tcl_HashTable *hash = &ensemblePtr->subcommandTable;
     Tcl_HashEntry *hPtr;
@@ -2884,11 +2751,7 @@
 			Tcl_AppendStringsToObj(cmdObj,
 				ensemblePtr->nsPtr->fullName,
 				(ensemblePtr->nsPtr->parentPtr ? "::" : ""),
-<<<<<<< HEAD
 				nsCmdName, (void *)NULL);
-=======
-				nsCmdName, (char *)NULL);
->>>>>>> 7aeacf5e
 			cmdPrefixObj = Tcl_NewListObj(1, &cmdObj);
 			Tcl_SetHashValue(hPtr, cmdPrefixObj);
 			Tcl_IncrRefCount(cmdPrefixObj);
@@ -3101,11 +2964,7 @@
     TclNewObj(replaced);
     Tcl_IncrRefCount(replaced);
     if (parsePtr->numWords <= depth) {
-<<<<<<< HEAD
-	goto failed;
-=======
 	goto tryCompileToInv;
->>>>>>> 7aeacf5e
     }
     if (tokenPtr->type != TCL_TOKEN_SIMPLE_WORD) {
 	/*
@@ -3173,21 +3032,12 @@
 	const char *str;
 	Tcl_Obj *matchObj = NULL;
 
-<<<<<<< HEAD
 	if (TclListObjGetElementsM(NULL, listObj, &len, &elems) != TCL_OK) {
-	    goto failed;
+	    goto tryCompileToInv;
 	}
 	for (i=0 ; i<len ; i++) {
 	    str = TclGetStringFromObj(elems[i], &sclen);
 	    if ((sclen == (int) numBytes) && !memcmp(word, str, numBytes)) {
-=======
-	if (TclListObjGetElements(NULL, listObj, &len, &elems) != TCL_OK) {
-	    goto tryCompileToInv;
-	}
-	for (i=0 ; i<len ; i++) {
-	    str = Tcl_GetStringFromObj(elems[i], &sclen);
-	    if ((sclen == (int)numBytes) && !memcmp(word, str, numBytes)) {
->>>>>>> 7aeacf5e
 		/*
 		 * Exact match! Excellent!
 		 */
@@ -3302,13 +3152,8 @@
 
   doneMapLookup:
     Tcl_ListObjAppendElement(NULL, replaced, replacement);
-<<<<<<< HEAD
     if (TclListObjGetElementsM(NULL, targetCmdObj, &len, &elems) != TCL_OK) {
-	goto failed;
-=======
-    if (TclListObjGetElements(NULL, targetCmdObj, &len, &elems) != TCL_OK) {
 	goto tryCompileToInv;
->>>>>>> 7aeacf5e
     } else if (len != 1) {
 	/*
 	 * Note that at this point we know we can't issue any special
@@ -3446,11 +3291,7 @@
 {
     DefineLineInformation;
     int result;
-<<<<<<< HEAD
     Tcl_Size i;
-=======
-    int i;
->>>>>>> 7aeacf5e
     Tcl_Token *saveTokenPtr = parsePtr->tokenPtr;
     Tcl_Size savedStackDepth = envPtr->currStackDepth;
     TCL_HASH_TYPE savedCodeNext = envPtr->codeNext - envPtr->codeStart;
@@ -3585,15 +3426,9 @@
     DefineLineInformation;
     Tcl_Token *tokPtr;
     Tcl_Obj *objPtr, **words;
-<<<<<<< HEAD
     const char *bytes;
     int cmdLit, extraLiteralFlags = LITERAL_CMD_NAME;
     Tcl_Size i, numWords, length;
-=======
-    char *bytes;
-    int cmdLit, extraLiteralFlags = LITERAL_CMD_NAME;
-    int i, numWords, length;
->>>>>>> 7aeacf5e
 
     /*
      * Push the words of the command. Take care; the command words may be
@@ -3605,11 +3440,7 @@
     for (i = 0, tokPtr = parsePtr->tokenPtr; i < parsePtr->numWords;
 	    i++, tokPtr = TokenAfter(tokPtr)) {
 	if (i > 0 && i <= numWords) {
-<<<<<<< HEAD
 	    bytes = TclGetStringFromObj(words[i-1], &length);
-=======
-	    bytes = Tcl_GetStringFromObj(words[i-1], &length);
->>>>>>> 7aeacf5e
 	    PushLiteral(envPtr, bytes, length);
 	    continue;
 	}
