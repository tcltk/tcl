/*
 * tclEnsemble.c --
 *
 *	Contains support for ensembles (see TIP#112), which provide simple
 *	mechanism for creating composite commands on top of namespaces.
 *
 * Copyright © 2005-2013 Donal K. Fellows.
 *
 * See the file "license.terms" for information on usage and redistribution of
 * this file, and for a DISCLAIMER OF ALL WARRANTIES.
 */

#include "tclInt.h"
#include "tclCompile.h"

/*
 * Declarations for functions local to this file:
 */

static inline Tcl_Obj *	NewNsObj(Tcl_Namespace *namespacePtr);
static Tcl_Command	InitEnsembleFromOptions(Tcl_Interp *interp,
			    int objc, Tcl_Obj *const objv[]);
static int		ReadOneEnsembleOption(Tcl_Interp *interp,
			    Tcl_Command token, Tcl_Obj *optionObj);
static int		ReadAllEnsembleOptions(Tcl_Interp *interp,
			    Tcl_Command token);
static int		SetEnsembleConfigOptions(Tcl_Interp *interp,
			    Tcl_Command token, int objc,
			    Tcl_Obj *const objv[]);
static inline int	EnsembleUnknownCallback(Tcl_Interp *interp,
			    EnsembleConfig *ensemblePtr, Tcl_Size objc,
			    Tcl_Obj *const objv[], Tcl_Obj **prefixObjPtr);
static int		NsEnsembleImplementationCmdNR(void *clientData,
			    Tcl_Interp *interp,Tcl_Size objc,Tcl_Obj *const objv[]);
static void		BuildEnsembleConfig(EnsembleConfig *ensemblePtr);
static int		NsEnsembleStringOrder(const void *strPtr1,
			    const void *strPtr2);
static void		DeleteEnsembleConfig(void *clientData);
static void		MakeCachedEnsembleCommand(Tcl_Obj *objPtr,
			    EnsembleConfig *ensemblePtr, Tcl_HashEntry *hPtr,
			    Tcl_Obj *fix);
static void		FreeEnsembleCmdRep(Tcl_Obj *objPtr);
static void		DupEnsembleCmdRep(Tcl_Obj *objPtr, Tcl_Obj *copyPtr);
static void		CompileToInvokedCommand(Tcl_Interp *interp,
			    Tcl_Parse *parsePtr, Tcl_Obj *replacements,
			    Command *cmdPtr, CompileEnv *envPtr);
static int		CompileBasicNArgCommand(Tcl_Interp *interp,
			    Tcl_Parse *parsePtr, Command *cmdPtr,
			    CompileEnv *envPtr);

static Tcl_NRPostProc	FreeER;

/*
 * The lists of subcommands and options for the [namespace ensemble] command.
 */

static const char *const ensembleSubcommands[] = {
    "configure", "create", "exists", NULL
};
enum EnsSubcmds {
    ENS_CONFIG, ENS_CREATE, ENS_EXISTS
};

static const char *const ensembleCreateOptions[] = {
    "-command", "-map", "-parameters", "-prefixes", "-subcommands",
    "-unknown", NULL
};
enum EnsCreateOpts {
    CRT_CMD, CRT_MAP, CRT_PARAM, CRT_PREFIX, CRT_SUBCMDS, CRT_UNKNOWN
};

static const char *const ensembleConfigOptions[] = {
    "-map", "-namespace", "-parameters", "-prefixes", "-subcommands",
    "-unknown", NULL
};
enum EnsConfigOpts {
    CONF_MAP, CONF_NAMESPACE, CONF_PARAM, CONF_PREFIX, CONF_SUBCMDS,
    CONF_UNKNOWN
};

/*
 * ensembleCmdType is a Tcl object type that contains a reference to an
 * ensemble subcommand, e.g. the "length" in [string length ab]. It is used
 * to cache the mapping between the subcommand itself and the real command
 * that implements it.
 */

static const Tcl_ObjType ensembleCmdType = {
    "ensembleCommand",		/* the type's name */
    FreeEnsembleCmdRep,		/* freeIntRepProc */
    DupEnsembleCmdRep,		/* dupIntRepProc */
    NULL,			/* updateStringProc */
    NULL,			/* setFromAnyProc */
    TCL_OBJTYPE_V0
};

#define ECRSetInternalRep(objPtr, ecRepPtr) \
    do {								\
	Tcl_ObjInternalRep ir;						\
	ir.twoPtrValue.ptr1 = (ecRepPtr);				\
	ir.twoPtrValue.ptr2 = NULL;					\
	Tcl_StoreInternalRep((objPtr), &ensembleCmdType, &ir);		\
    } while (0)

#define ECRGetInternalRep(objPtr, ecRepPtr) \
    do {								\
	const Tcl_ObjInternalRep *irPtr;				\
	irPtr = TclFetchInternalRep((objPtr), &ensembleCmdType);	\
	(ecRepPtr) = irPtr ? (EnsembleCmdRep *)				\
		irPtr->twoPtrValue.ptr1 : NULL;				\
    } while (0)

/*
 * The internal rep for caching ensemble subcommand lookups and spelling
 * corrections.
 */

typedef struct {
    Tcl_Size epoch;		/* Used to confirm when the data in this
				 * really structure matches up with the
				 * ensemble. */
    Command *token;		/* Reference to the command for which this
				 * structure is a cache of the resolution. */
    Tcl_Obj *fix;		/* Corrected spelling, if needed. */
    Tcl_HashEntry *hPtr;	/* Direct link to entry in the subcommand hash
				 * table. */
} EnsembleCmdRep;

/*
 *----------------------------------------------------------------------
 *
 * NewNsObj --
 *
 *	Make an object that contains a namespace's name.
 *
 * TODO:
 * 	This is a candidate for doing something better!
 *
 *----------------------------------------------------------------------
 */
static inline Tcl_Obj *
NewNsObj(
    Tcl_Namespace *namespacePtr)
{
    Namespace *nsPtr = (Namespace *) namespacePtr;

    if (namespacePtr == TclGetGlobalNamespace(nsPtr->interp)) {
	return Tcl_NewStringObj("::", 2);
    }
    return Tcl_NewStringObj(nsPtr->fullName, TCL_AUTO_LENGTH);
}

/*
 *----------------------------------------------------------------------
 *
 * TclNamespaceEnsembleCmd --
 *
 *	Invoked to implement the "namespace ensemble" command that creates and
 *	manipulates ensembles built on top of namespaces. Handles the
 *	following syntax:
 *
 *	    namespace ensemble name ?dictionary?
 *
 * Results:
 *	Returns TCL_OK if successful, and TCL_ERROR if anything goes wrong.
 *
 * Side effects:
 *	Creates the ensemble for the namespace if one did not previously
 *	exist. Alternatively, alters the way that the ensemble's subcommand =>
 *	implementation prefix is configured.
 *
 *----------------------------------------------------------------------
 */

int
TclNamespaceEnsembleCmd(
    TCL_UNUSED(void *),
    Tcl_Interp *interp,
    Tcl_Size objc,
    Tcl_Obj *const objv[])
{
    Namespace *nsPtr = (Namespace *) TclGetCurrentNamespace(interp);
    Tcl_Command token;		/* The ensemble command. */
    enum EnsSubcmds index;

    if (nsPtr == NULL || nsPtr->flags & NS_DEAD) {
	if (!Tcl_InterpDeleted(interp)) {
	    Tcl_SetObjResult(interp, Tcl_NewStringObj(
		    "tried to manipulate ensemble of deleted namespace",
		    TCL_AUTO_LENGTH));
	    Tcl_SetErrorCode(interp, "TCL", "ENSEMBLE", "DEAD", (char *)NULL);
	}
	return TCL_ERROR;
    }

    if (objc < 2) {
	Tcl_WrongNumArgs(interp, 1, objv, "subcommand ?arg ...?");
	return TCL_ERROR;
    } else if (Tcl_GetIndexFromObj(interp, objv[1], ensembleSubcommands,
	    "subcommand", 0, &index) != TCL_OK) {
	return TCL_ERROR;
    }

    switch (index) {
    case ENS_CREATE:
	/*
	 * Check that we've got option-value pairs... [Bug 1558654]
	 */

	if (objc & 1) {
	    Tcl_WrongNumArgs(interp, 2, objv, "?option value ...?");
	    return TCL_ERROR;
	}
	token = InitEnsembleFromOptions(interp, objc - 2, objv + 2);
	if (token == NULL) {
	    return TCL_ERROR;
	}

	/*
	 * Tricky! Must ensure that the result is not shared (command delete
	 * traces could have corrupted the pristine object that we started
	 * with). [Snit test rename-1.5]
	 */

	Tcl_ResetResult(interp);
	Tcl_GetCommandFullName(interp, token, Tcl_GetObjResult(interp));
	return TCL_OK;

    case ENS_EXISTS:
	if (objc != 3) {
	    Tcl_WrongNumArgs(interp, 2, objv, "cmdname");
	    return TCL_ERROR;
	}
	Tcl_SetObjResult(interp, Tcl_NewBooleanObj(
		Tcl_FindEnsemble(interp, objv[2], 0) != NULL));
	return TCL_OK;

    case ENS_CONFIG:
	if (objc < 3 || (objc != 4 && !(objc & 1))) {
	    Tcl_WrongNumArgs(interp, 2, objv,
		    "cmdname ?-option value ...? ?arg ...?");
	    return TCL_ERROR;
	}
	token = Tcl_FindEnsemble(interp, objv[2], TCL_LEAVE_ERR_MSG);
	if (token == NULL) {
	    return TCL_ERROR;
	}

	if (objc == 4) {
	    return ReadOneEnsembleOption(interp, token, objv[3]);
	} else if (objc == 3) {
	    return ReadAllEnsembleOptions(interp, token);
	} else {
	    return SetEnsembleConfigOptions(interp, token, objc - 3, objv + 3);
	}

    default:
	Tcl_Panic("unexpected ensemble command");
    }
    return TCL_OK;
}

/*
 *----------------------------------------------------------------------
 *
 * InitEnsembleFromOptions --
 *
 *	Core of implementation of "namespace ensemble create".
 *
 * Results:
 *	Returns created ensemble's command token if successful, and NULL if
 *	anything goes wrong.
 *
 * Side effects:
 *	Creates the ensemble for the namespace if one did not previously
 *	exist.
 *
 * Note:
 *	Can't use SetEnsembleConfigOptions() here. Different (but overlapping)
 *	options are supported.
 *
 *----------------------------------------------------------------------
 */
static Tcl_Command
InitEnsembleFromOptions(
    Tcl_Interp *interp,
    int objc,
    Tcl_Obj *const objv[])
{
    Namespace *nsPtr = (Namespace *) TclGetCurrentNamespace(interp);
    Namespace *cxtPtr = nsPtr->parentPtr;
    Namespace *altFoundNsPtr, *actualCxtPtr;
    const char *name = nsPtr->name;
    Tcl_Size len;
    int allocatedMapFlag = 0;
    enum EnsCreateOpts index;
    Tcl_Command token;		/* The created ensemble command. */
    Namespace *foundNsPtr;
    const char *simpleName;
    /*
     * Defaults
     */
    Tcl_Obj *subcmdObj = NULL;
    Tcl_Obj *mapObj = NULL;
    int permitPrefix = 1;
    Tcl_Obj *unknownObj = NULL;
    Tcl_Obj *paramObj = NULL;

    /*
     * Parse the option list, applying type checks as we go. Note that we are
     * not incrementing any reference counts in the objects at this stage, so
     * the presence of an option multiple times won't cause any memory leaks.
     */

    for (; objc>1 ; objc-=2,objv+=2) {
	if (Tcl_GetIndexFromObj(interp, objv[0], ensembleCreateOptions,
		"option", 0, &index) != TCL_OK) {
	    goto error;
	}
	switch (index) {
	case CRT_CMD:
	    name = TclGetString(objv[1]);
	    cxtPtr = nsPtr;
	    continue;
	case CRT_SUBCMDS:
	    if (TclListObjLength(interp, objv[1], &len) != TCL_OK) {
		goto error;
	    }
	    subcmdObj = (len > 0 ? objv[1] : NULL);
	    continue;
	case CRT_PARAM:
	    if (TclListObjLength(interp, objv[1], &len) != TCL_OK) {
		goto error;
	    }
	    paramObj = (len > 0 ? objv[1] : NULL);
	    continue;
	case CRT_MAP: {
	    Tcl_Obj *patchedDict = NULL, *subcmdWordsObj, *listObj;
	    Tcl_DictSearch search;
	    int done;

	    /*
	     * Verify that the map is sensible.
	     */

	    if (Tcl_DictObjFirst(interp, objv[1], &search,
		    &subcmdWordsObj, &listObj, &done) != TCL_OK) {
		goto error;
	    } else if (done) {
		mapObj = NULL;
		continue;
	    }
	    do {
		Tcl_Obj **listv;
		const char *cmd;

		if (TclListObjGetElements(interp, listObj, &len,
			&listv) != TCL_OK) {
		    goto mapError;
		}
		if (len < 1) {
		    Tcl_SetObjResult(interp, Tcl_NewStringObj(
			    "ensemble subcommand implementations "
			    "must be non-empty lists", TCL_AUTO_LENGTH));
		    Tcl_SetErrorCode(interp, "TCL", "ENSEMBLE",
			    "EMPTY_TARGET", (char *)NULL);
		    goto mapError;
		}
		cmd = TclGetString(listv[0]);
		if (!(cmd[0] == ':' && cmd[1] == ':')) {
		    Tcl_Obj *newList = Tcl_NewListObj(len, listv);
		    Tcl_Obj *newCmd = NewNsObj((Tcl_Namespace *) nsPtr);

		    if (nsPtr->parentPtr) {
			Tcl_AppendStringsToObj(newCmd, "::", (char *)NULL);
		    }
		    Tcl_AppendObjToObj(newCmd, listv[0]);
		    Tcl_ListObjReplace(NULL, newList, 0, 1, 1, &newCmd);
		    if (patchedDict == NULL) {
			patchedDict = Tcl_DuplicateObj(objv[1]);
		    }
		    Tcl_DictObjPut(NULL, patchedDict, subcmdWordsObj, newList);
		}
		Tcl_DictObjNext(&search, &subcmdWordsObj, &listObj, &done);
	    } while (!done);

	    if (allocatedMapFlag) {
		Tcl_DecrRefCount(mapObj);
	    }
	    mapObj = (patchedDict ? patchedDict : objv[1]);
	    if (patchedDict) {
		allocatedMapFlag = 1;
	    }
	    continue;
	mapError:
	    Tcl_DictObjDone(&search);
	    if (patchedDict) {
		Tcl_DecrRefCount(patchedDict);
	    }
	    goto error;
	}
	case CRT_PREFIX:
	    if (Tcl_GetBooleanFromObj(interp, objv[1],
		    &permitPrefix) != TCL_OK) {
		goto error;
	    }
	    continue;
	case CRT_UNKNOWN:
	    if (TclListObjLength(interp, objv[1], &len) != TCL_OK) {
		goto error;
	    }
	    unknownObj = (len > 0 ? objv[1] : NULL);
	    continue;
	}
    }

    TclGetNamespaceForQualName(interp, name, cxtPtr,
	    TCL_CREATE_NS_IF_UNKNOWN, &foundNsPtr, &altFoundNsPtr,
	    &actualCxtPtr, &simpleName);

    /*
     * Create the ensemble. Note that this might delete another ensemble
     * linked to the same namespace, so we must be careful. However, we
     * should be OK because we only link the namespace into the list once
     * we've created it (and after any deletions have occurred.)
     */

    token = TclCreateEnsembleInNs(interp, simpleName,
	    (Tcl_Namespace *) foundNsPtr, (Tcl_Namespace *) nsPtr,
	    (permitPrefix ? TCL_ENSEMBLE_PREFIX : 0));
    Tcl_SetEnsembleSubcommandList(interp, token, subcmdObj);
    Tcl_SetEnsembleMappingDict(interp, token, mapObj);
    Tcl_SetEnsembleUnknownHandler(interp, token, unknownObj);
    Tcl_SetEnsembleParameterList(interp, token, paramObj);
    return token;

  error:
    if (allocatedMapFlag) {
	Tcl_DecrRefCount(mapObj);
    }
    return NULL;
}

/*
 *----------------------------------------------------------------------
 *
 * ReadOneEnsembleOption --
 *
 *	Core of implementation of "namespace ensemble configure" with just a
 *	single option name.
 *
 * Results:
 *	Tcl result code. Modifies the interpreter result.
 *
 * Side effects:
 *	None.
 *
 *----------------------------------------------------------------------
 */
static int
ReadOneEnsembleOption(
    Tcl_Interp *interp,
    Tcl_Command token,		/* The ensemble to read from. */
    Tcl_Obj *optionObj)		/* The name of the option to read. */
{
    Tcl_Obj *resultObj = NULL;			/* silence gcc 4 warning */
    enum EnsConfigOpts index;

    if (Tcl_GetIndexFromObj(interp, optionObj, ensembleConfigOptions,
	    "option", 0, &index) != TCL_OK) {
	return TCL_ERROR;
    }
    switch (index) {
    case CONF_SUBCMDS:
	Tcl_GetEnsembleSubcommandList(NULL, token, &resultObj);
	if (resultObj != NULL) {
	    Tcl_SetObjResult(interp, resultObj);
	}
	break;
    case CONF_PARAM:
	Tcl_GetEnsembleParameterList(NULL, token, &resultObj);
	if (resultObj != NULL) {
	    Tcl_SetObjResult(interp, resultObj);
	}
	break;
    case CONF_MAP:
	Tcl_GetEnsembleMappingDict(NULL, token, &resultObj);
	if (resultObj != NULL) {
	    Tcl_SetObjResult(interp, resultObj);
	}
	break;
    case CONF_NAMESPACE: {
	Tcl_Namespace *namespacePtr = NULL;	/* silence gcc 4 warning */
	Tcl_GetEnsembleNamespace(NULL, token, &namespacePtr);
	Tcl_SetObjResult(interp, NewNsObj(namespacePtr));
	break;
    }
    case CONF_PREFIX: {
	int flags = 0;				/* silence gcc 4 warning */

	Tcl_GetEnsembleFlags(NULL, token, &flags);
	Tcl_SetObjResult(interp,
		Tcl_NewBooleanObj(flags & TCL_ENSEMBLE_PREFIX));
	break;
    }
    case CONF_UNKNOWN:
	Tcl_GetEnsembleUnknownHandler(NULL, token, &resultObj);
	if (resultObj != NULL) {
	    Tcl_SetObjResult(interp, resultObj);
	}
	break;
    }
    return TCL_OK;
}
/*
 *----------------------------------------------------------------------
 *
 * ReadAllEnsembleOptions --
 *
 *	Core of implementation of "namespace ensemble configure" without
 *	option names.
 *
 * Results:
 *	Tcl result code. Modifies the interpreter result.
 *
 * Side effects:
 *	None.
 *
 *----------------------------------------------------------------------
 */
static int
ReadAllEnsembleOptions(
    Tcl_Interp *interp,
    Tcl_Command token)		/* The ensemble to read from. */
{
    Tcl_Obj *resultObj, *tmpObj = NULL;	/* silence gcc 4 warning */
    int flags = 0;			/* silence gcc 4 warning */
    Tcl_Namespace *namespacePtr = NULL;	/* silence gcc 4 warning */

    TclNewObj(resultObj);

    /* -map option */
    Tcl_ListObjAppendElement(NULL, resultObj,
	    Tcl_NewStringObj(ensembleConfigOptions[CONF_MAP],
		    TCL_AUTO_LENGTH));
    Tcl_GetEnsembleMappingDict(NULL, token, &tmpObj);
    Tcl_ListObjAppendElement(NULL, resultObj,
	    (tmpObj != NULL) ? tmpObj : Tcl_NewObj());

    /* -namespace option */
    Tcl_ListObjAppendElement(NULL, resultObj,
	    Tcl_NewStringObj(ensembleConfigOptions[CONF_NAMESPACE],
		    TCL_AUTO_LENGTH));
    Tcl_GetEnsembleNamespace(NULL, token, &namespacePtr);
    Tcl_ListObjAppendElement(NULL, resultObj, NewNsObj(namespacePtr));

    /* -parameters option */
    Tcl_ListObjAppendElement(NULL, resultObj,
	    Tcl_NewStringObj(ensembleConfigOptions[CONF_PARAM],
		    TCL_AUTO_LENGTH));
    Tcl_GetEnsembleParameterList(NULL, token, &tmpObj);
    Tcl_ListObjAppendElement(NULL, resultObj,
	    (tmpObj != NULL) ? tmpObj : Tcl_NewObj());

    /* -prefix option */
    Tcl_ListObjAppendElement(NULL, resultObj,
	    Tcl_NewStringObj(ensembleConfigOptions[CONF_PREFIX],
		    TCL_AUTO_LENGTH));
    Tcl_GetEnsembleFlags(NULL, token, &flags);
    Tcl_ListObjAppendElement(NULL, resultObj,
	    Tcl_NewBooleanObj(flags & TCL_ENSEMBLE_PREFIX));

    /* -subcommands option */
    Tcl_ListObjAppendElement(NULL, resultObj,
	    Tcl_NewStringObj(ensembleConfigOptions[CONF_SUBCMDS],
		    TCL_AUTO_LENGTH));
    Tcl_GetEnsembleSubcommandList(NULL, token, &tmpObj);
    Tcl_ListObjAppendElement(NULL, resultObj,
	    (tmpObj != NULL) ? tmpObj : Tcl_NewObj());

    /* -unknown option */
    Tcl_ListObjAppendElement(NULL, resultObj,
	    Tcl_NewStringObj(ensembleConfigOptions[CONF_UNKNOWN],
		    TCL_AUTO_LENGTH));
    Tcl_GetEnsembleUnknownHandler(NULL, token, &tmpObj);
    Tcl_ListObjAppendElement(NULL, resultObj,
	    (tmpObj != NULL) ? tmpObj : Tcl_NewObj());

    Tcl_SetObjResult(interp, resultObj);
    return TCL_OK;
}
/*
 *----------------------------------------------------------------------
 *
 * SetEnsembleConfigOptions --
 *
 *	Core of implementation of "namespace ensemble configure" with even
 *	number of arguments (where there is at least one pair).
 *
 * Results:
 *	Tcl result code. Modifies the interpreter result.
 *
 * Side effects:
 *	Modifies the ensemble's configuration.
 *
 *----------------------------------------------------------------------
 */
static int
SetEnsembleConfigOptions(
    Tcl_Interp *interp,
    Tcl_Command token,		/* The ensemble to configure. */
    int objc,			/* The count of option-related arguments. */
    Tcl_Obj *const objv[])	/* Option-related arguments. */
{
    Tcl_Size len;
    int allocatedMapFlag = 0;
    Tcl_Obj *subcmdObj = NULL, *mapObj = NULL, *paramObj = NULL,
	    *unknownObj = NULL; 	/* Defaults, silence gcc 4 warnings */
    Tcl_Obj *listObj;
    Tcl_DictSearch search;
    int permitPrefix, flags = 0;	/* silence gcc 4 warning */
    enum EnsConfigOpts index;
    int done;

    Tcl_GetEnsembleSubcommandList(NULL, token, &subcmdObj);
    Tcl_GetEnsembleMappingDict(NULL, token, &mapObj);
    Tcl_GetEnsembleParameterList(NULL, token, &paramObj);
    Tcl_GetEnsembleUnknownHandler(NULL, token, &unknownObj);
    Tcl_GetEnsembleFlags(NULL, token, &flags);
    permitPrefix = (flags & TCL_ENSEMBLE_PREFIX) != 0;

    /*
     * Parse the option list, applying type checks as we go. Note that
     * we are not incrementing any reference counts in the objects at
     * this stage, so the presence of an option multiple times won't
     * cause any memory leaks.
     */

    for (; objc>0 ; objc-=2,objv+=2) {
	if (Tcl_GetIndexFromObj(interp, objv[0], ensembleConfigOptions,
		"option", 0, &index) != TCL_OK) {
	    goto freeMapAndError;
	}
	switch (index) {
	case CONF_SUBCMDS:
	    if (TclListObjLength(interp, objv[1], &len) != TCL_OK) {
		goto freeMapAndError;
	    }
	    subcmdObj = (len > 0 ? objv[1] : NULL);
	    continue;
	case CONF_PARAM:
	    if (TclListObjLength(interp, objv[1], &len) != TCL_OK) {
		goto freeMapAndError;
	    }
	    paramObj = (len > 0 ? objv[1] : NULL);
	    continue;
	case CONF_MAP: {
	    Tcl_Obj *patchedDict = NULL, *subcmdWordsObj, **listv;
	    Namespace *nsPtr = (Namespace *) TclGetCurrentNamespace(interp);
	    const char *cmd;

	    /*
	     * Verify that the map is sensible.
	     */

	    if (Tcl_DictObjFirst(interp, objv[1], &search,
		    &subcmdWordsObj, &listObj, &done) != TCL_OK) {
		goto freeMapAndError;
	    } else if (done) {
		mapObj = NULL;
		continue;
	    }

	    do {
		if (TclListObjLength(interp, listObj, &len) != TCL_OK) {
		    goto finishSearchAndError;
		}
		if (len < 1) {
		    Tcl_SetObjResult(interp, Tcl_NewStringObj(
			    "ensemble subcommand implementations "
			    "must be non-empty lists", TCL_AUTO_LENGTH));
		    Tcl_SetErrorCode(interp, "TCL", "ENSEMBLE",
			    "EMPTY_TARGET", (char *)NULL);
		    goto finishSearchAndError;
		}
		if (TclListObjGetElements(interp, listObj, &len,
			&listv) != TCL_OK) {
		    goto finishSearchAndError;
		}
		cmd = TclGetString(listv[0]);
		if (!(cmd[0] == ':' && cmd[1] == ':')) {
		    Tcl_Obj *newList = Tcl_DuplicateObj(listObj);
		    Tcl_Obj *newCmd = NewNsObj((Tcl_Namespace*) nsPtr);

		    if (nsPtr->parentPtr) {
			Tcl_AppendStringsToObj(newCmd, "::", (char *)NULL);
		    }
		    Tcl_AppendObjToObj(newCmd, listv[0]);
		    Tcl_ListObjReplace(NULL, newList, 0, 1, 1, &newCmd);
		    if (patchedDict == NULL) {
			patchedDict = Tcl_DuplicateObj(objv[1]);
		    }
		    Tcl_DictObjPut(NULL, patchedDict, subcmdWordsObj, newList);
		}
		Tcl_DictObjNext(&search, &subcmdWordsObj, &listObj, &done);
	    } while (!done);
	    if (allocatedMapFlag) {
		Tcl_DecrRefCount(mapObj);
	    }
	    mapObj = (patchedDict ? patchedDict : objv[1]);
	    if (patchedDict) {
		allocatedMapFlag = 1;
	    }
	    continue;

	finishSearchAndError:
	    Tcl_DictObjDone(&search);
	    if (patchedDict) {
		Tcl_DecrRefCount(patchedDict);
	    }
	    goto freeMapAndError;
	}
	case CONF_NAMESPACE:
	    Tcl_SetObjResult(interp, Tcl_NewStringObj(
		    "option -namespace is read-only", TCL_AUTO_LENGTH));
	    Tcl_SetErrorCode(interp, "TCL", "ENSEMBLE", "READ_ONLY",
		    (char *)NULL);
	    goto freeMapAndError;
	case CONF_PREFIX:
	    if (Tcl_GetBooleanFromObj(interp, objv[1],
		    &permitPrefix) != TCL_OK) {
		goto freeMapAndError;
	    }
	    continue;
	case CONF_UNKNOWN:
	    if (TclListObjLength(interp, objv[1], &len) != TCL_OK) {
		goto freeMapAndError;
	    }
	    unknownObj = (len > 0 ? objv[1] : NULL);
	    continue;
	}
    }

    /*
     * Update the namespace now that we've finished the parsing stage.
     */

    flags = (permitPrefix ? flags | TCL_ENSEMBLE_PREFIX
	    : flags & ~TCL_ENSEMBLE_PREFIX);
    Tcl_SetEnsembleSubcommandList(interp, token, subcmdObj);
    Tcl_SetEnsembleMappingDict(interp, token, mapObj);
    Tcl_SetEnsembleParameterList(interp, token, paramObj);
    Tcl_SetEnsembleUnknownHandler(interp, token, unknownObj);
    Tcl_SetEnsembleFlags(interp, token, flags);
    return TCL_OK;

  freeMapAndError:
    if (allocatedMapFlag) {
	Tcl_DecrRefCount(mapObj);
    }
    return TCL_ERROR;
}

/*
 *----------------------------------------------------------------------
 *
 * TclCreateEnsembleInNs --
 *
 *	Like Tcl_CreateEnsemble, but additionally accepts as an argument the
 *	name of the namespace to create the command in.
 *
 *----------------------------------------------------------------------
 */

Tcl_Command
TclCreateEnsembleInNs(
    Tcl_Interp *interp,
    const char *name,		/* Simple name of command to create (no
				 * namespace components). */
    Tcl_Namespace *nameNsPtr,	/* Name of namespace to create the command
				 * in. */
    Tcl_Namespace *ensembleNsPtr,
				/* Name of the namespace for the ensemble. */
    int flags)			/* Whether we need exact matching and whether
				 * we bytecode-compile the ensemble's uses. */
{
    Namespace *nsPtr = (Namespace *) ensembleNsPtr;
    EnsembleConfig *ensemblePtr;
    Tcl_Command token;

    ensemblePtr = (EnsembleConfig *) Tcl_Alloc(sizeof(EnsembleConfig));
    token = TclNRCreateCommandInNs(interp, name,
	    (Tcl_Namespace *) nameNsPtr, TclEnsembleImplementationCmd,
	    NsEnsembleImplementationCmdNR, ensemblePtr, DeleteEnsembleConfig);
    if (token == NULL) {
	Tcl_Free(ensemblePtr);
	return NULL;
    }

    ensemblePtr->nsPtr = nsPtr;
    ensemblePtr->epoch = 0;
    Tcl_InitHashTable(&ensemblePtr->subcommandTable, TCL_STRING_KEYS);
    ensemblePtr->subcommandArrayPtr = NULL;
    ensemblePtr->subcmdList = NULL;
    ensemblePtr->subcommandDict = NULL;
    ensemblePtr->flags = flags;
    ensemblePtr->numParameters = 0;
    ensemblePtr->parameterList = NULL;
    ensemblePtr->unknownHandler = NULL;
    ensemblePtr->token = token;
    ensemblePtr->next = (EnsembleConfig *) nsPtr->ensembles;
    nsPtr->ensembles = (Tcl_Ensemble *) ensemblePtr;

    /*
     * Trigger an eventual recomputation of the ensemble command set. Note
     * that this is slightly tricky, as it means that we are not actually
     * counting the number of namespace export actions, but it is the simplest
     * way to go!
     */

    nsPtr->exportLookupEpoch++;

    if (flags & ENSEMBLE_COMPILE) {
	((Command *) ensemblePtr->token)->compileProc = TclCompileEnsemble;
    }

    return ensemblePtr->token;
}

/*
 *----------------------------------------------------------------------
 *
 * Tcl_CreateEnsemble
 *
 *	Create a simple ensemble attached to the given namespace. Deprecated
 *	(internally) by TclCreateEnsembleInNs.
 *
 * Value
 *
 *	The token for the command created.
 *
 * Effect
 *	The ensemble is created and marked for compilation.
 *
 *----------------------------------------------------------------------
 */

Tcl_Command
Tcl_CreateEnsemble(
    Tcl_Interp *interp,
    const char *name,		/* The ensemble name. */
    Tcl_Namespace *namespacePtr,/* Context namespace. */
    int flags)			/* Whether we need exact matching and whether
				 * we bytecode-compile the ensemble's uses. */
{
    Namespace *nsPtr = (Namespace *) namespacePtr, *foundNsPtr, *altNsPtr,
	    *actualNsPtr;
    const char * simpleName;

    if (nsPtr == NULL) {
	nsPtr = (Namespace *) TclGetCurrentNamespace(interp);
    }

    TclGetNamespaceForQualName(interp, name, nsPtr, TCL_CREATE_NS_IF_UNKNOWN,
	    &foundNsPtr, &altNsPtr, &actualNsPtr, &simpleName);
    return TclCreateEnsembleInNs(interp, simpleName,
	    (Tcl_Namespace *) foundNsPtr, (Tcl_Namespace *) nsPtr, flags);
}

/*
 *----------------------------------------------------------------------
 *
 * GetEnsembleFromCommand --
 *
 *	Standard check to see if a command is an ensemble.
 *
 * Results:
 *	The ensemble implementation if the command is an ensemble. NULL if it
 *	isn't.
 *
 * Side effects:
 *	Reports an error in the interpreter (if non-NULL) if the command is
 *	not an ensemble.
 *
 *----------------------------------------------------------------------
 */
static inline EnsembleConfig *
GetEnsembleFromCommand(
    Tcl_Interp *interp,		/* Where to report an error. May be NULL. */
    Tcl_Command token)		/* What to check for ensemble-ness. */
{
    Command *cmdPtr = (Command *) token;

    if (cmdPtr->objProc != TclEnsembleImplementationCmd) {
	if (interp != NULL) {
	    Tcl_SetObjResult(interp, Tcl_NewStringObj(
		    "command is not an ensemble", TCL_AUTO_LENGTH));
	    Tcl_SetErrorCode(interp,
		    "TCL", "ENSEMBLE", "NOT_ENSEMBLE", (char *)NULL);
	}
	return NULL;
    }
    return (EnsembleConfig *) cmdPtr->objClientData;
}

/*
 *----------------------------------------------------------------------
 *
 * BumpEpochIfNecessary --
 *
 *	Increments the compilation epoch if the (ensemble) command is one where
 *	changes would be seen by the compiler in some cases.
 *
 * Results:
 *	None.
 *
 * Side effects:
 *	May trigger later bytecode recompilations.
 *
 *----------------------------------------------------------------------
 */
static inline void
BumpEpochIfNecessary(
    Tcl_Interp *interp,
    Tcl_Command token)		/* The ensemble command to check. */
{
    /*
     * Special hack to make compiling of [info exists] work when the
     * dictionary is modified.
     */

    if (((Command *) token)->compileProc != NULL) {
	((Interp *) interp)->compileEpoch++;
    }
}

/*
 *----------------------------------------------------------------------
 *
 * Tcl_SetEnsembleSubcommandList --
 *
 *	Set the subcommand list for a particular ensemble.
 *
 * Results:
 *	Tcl result code (error if command token does not indicate an ensemble
 *	or the subcommand list - if non-NULL - is not a list).
 *
 * Side effects:
 *	The ensemble is updated and marked for recompilation.
 *
 *----------------------------------------------------------------------
 */

int
Tcl_SetEnsembleSubcommandList(
    Tcl_Interp *interp,
    Tcl_Command token,		/* The ensemble command to write to. */
    Tcl_Obj *subcmdList)
{
    EnsembleConfig *ensemblePtr = GetEnsembleFromCommand(interp, token);
    Tcl_Obj *oldList;

<<<<<<< HEAD
    if (cmdPtr->objProc2 != TclEnsembleImplementationCmd) {
	Tcl_SetObjResult(interp, Tcl_NewStringObj(
		"command is not an ensemble", -1));
	Tcl_SetErrorCode(interp, "TCL", "ENSEMBLE", "NOT_ENSEMBLE", (char *)NULL);
=======
    if (ensemblePtr == NULL) {
>>>>>>> 9c1dcb7e
	return TCL_ERROR;
    }
    if (subcmdList != NULL) {
	Tcl_Size length;

	if (TclListObjLength(interp, subcmdList, &length) != TCL_OK) {
	    return TCL_ERROR;
	}
	if (length < 1) {
	    subcmdList = NULL;
	}
    }

<<<<<<< HEAD
    ensemblePtr = (EnsembleConfig *)cmdPtr->objClientData2;
=======
>>>>>>> 9c1dcb7e
    oldList = ensemblePtr->subcmdList;
    ensemblePtr->subcmdList = subcmdList;
    if (subcmdList != NULL) {
	Tcl_IncrRefCount(subcmdList);
    }
    if (oldList != NULL) {
	TclDecrRefCount(oldList);
    }

    /*
     * Trigger an eventual recomputation of the ensemble command set. Note
     * that this is slightly tricky, as it means that we are not actually
     * counting the number of namespace export actions, but it is the simplest
     * way to go!
     */

    ensemblePtr->nsPtr->exportLookupEpoch++;
    BumpEpochIfNecessary(interp, token);
    return TCL_OK;
}

/*
 *----------------------------------------------------------------------
 *
 * Tcl_SetEnsembleParameterList --
 *
 *	Set the parameter list for a particular ensemble.
 *
 * Results:
 *	Tcl result code (error if command token does not indicate an ensemble
 *	or the parameter list - if non-NULL - is not a list).
 *
 * Side effects:
 *	The ensemble is updated and marked for recompilation.
 *
 *----------------------------------------------------------------------
 */

int
Tcl_SetEnsembleParameterList(
    Tcl_Interp *interp,
    Tcl_Command token,		/* The ensemble command to write to. */
    Tcl_Obj *paramList)
{
    EnsembleConfig *ensemblePtr = GetEnsembleFromCommand(interp, token);
    Tcl_Obj *oldList;
    Tcl_Size length;

<<<<<<< HEAD
    if (cmdPtr->objProc2 != TclEnsembleImplementationCmd) {
	Tcl_SetObjResult(interp, Tcl_NewStringObj(
		"command is not an ensemble", -1));
	Tcl_SetErrorCode(interp, "TCL", "ENSEMBLE", "NOT_ENSEMBLE", (char *)NULL);
=======
    if (ensemblePtr == NULL) {
>>>>>>> 9c1dcb7e
	return TCL_ERROR;
    }
    if (paramList == NULL) {
	length = 0;
    } else {
	if (TclListObjLength(interp, paramList, &length) != TCL_OK) {
	    return TCL_ERROR;
	}
	if (length < 1) {
	    paramList = NULL;
	}
    }

<<<<<<< HEAD
    ensemblePtr = (EnsembleConfig *)cmdPtr->objClientData2;
=======
>>>>>>> 9c1dcb7e
    oldList = ensemblePtr->parameterList;
    ensemblePtr->parameterList = paramList;
    if (paramList != NULL) {
	Tcl_IncrRefCount(paramList);
    }
    if (oldList != NULL) {
	TclDecrRefCount(oldList);
    }
    ensemblePtr->numParameters = length;

    /*
     * Trigger an eventual recomputation of the ensemble command set. Note
     * that this is slightly tricky, as it means that we are not actually
     * counting the number of namespace export actions, but it is the simplest
     * way to go!
     */

    ensemblePtr->nsPtr->exportLookupEpoch++;
    BumpEpochIfNecessary(interp, token);
    return TCL_OK;
}

/*
 *----------------------------------------------------------------------
 *
 * Tcl_SetEnsembleMappingDict --
 *
 *	Set the mapping dictionary for a particular ensemble.
 *
 * Results:
 *	Tcl result code (error if command token does not indicate an ensemble
 *	or the mapping - if non-NULL - is not a dict).
 *
 * Side effects:
 *	The ensemble is updated and marked for recompilation.
 *
 *----------------------------------------------------------------------
 */

int
Tcl_SetEnsembleMappingDict(
    Tcl_Interp *interp,
    Tcl_Command token,		/* The ensemble command to write to. */
    Tcl_Obj *mapDict)
{
    EnsembleConfig *ensemblePtr = GetEnsembleFromCommand(interp, token);
    Tcl_Obj *oldDict;

<<<<<<< HEAD
    if (cmdPtr->objProc2 != TclEnsembleImplementationCmd) {
	Tcl_SetObjResult(interp, Tcl_NewStringObj(
		"command is not an ensemble", -1));
	Tcl_SetErrorCode(interp, "TCL", "ENSEMBLE", "NOT_ENSEMBLE", (char *)NULL);
=======
    if (ensemblePtr == NULL) {
>>>>>>> 9c1dcb7e
	return TCL_ERROR;
    }
    if (mapDict != NULL) {
	Tcl_Size size;
	int done;
	Tcl_DictSearch search;
	Tcl_Obj *valuePtr;

	if (Tcl_DictObjSize(interp, mapDict, &size) != TCL_OK) {
	    return TCL_ERROR;
	}

	for (Tcl_DictObjFirst(NULL, mapDict, &search, NULL, &valuePtr, &done);
		!done; Tcl_DictObjNext(&search, NULL, &valuePtr, &done)) {
	    Tcl_Obj *cmdObjPtr;
	    const char *bytes;

	    if (Tcl_ListObjIndex(interp, valuePtr, 0, &cmdObjPtr) != TCL_OK) {
		Tcl_DictObjDone(&search);
		return TCL_ERROR;
	    }
	    bytes = TclGetString(cmdObjPtr);
	    if (bytes[0] != ':' || bytes[1] != ':') {
		Tcl_SetObjResult(interp, Tcl_NewStringObj(
			"ensemble target is not a fully-qualified command",
			TCL_AUTO_LENGTH));
		Tcl_SetErrorCode(interp, "TCL", "ENSEMBLE",
			"UNQUALIFIED_TARGET", (char *)NULL);
		Tcl_DictObjDone(&search);
		return TCL_ERROR;
	    }
	}

	if (size < 1) {
	    mapDict = NULL;
	}
    }

<<<<<<< HEAD
    ensemblePtr = (EnsembleConfig *)cmdPtr->objClientData2;
=======
>>>>>>> 9c1dcb7e
    oldDict = ensemblePtr->subcommandDict;
    ensemblePtr->subcommandDict = mapDict;
    if (mapDict != NULL) {
	Tcl_IncrRefCount(mapDict);
    }
    if (oldDict != NULL) {
	TclDecrRefCount(oldDict);
    }

    /*
     * Trigger an eventual recomputation of the ensemble command set. Note
     * that this is slightly tricky, as it means that we are not actually
     * counting the number of namespace export actions, but it is the simplest
     * way to go!
     */

    ensemblePtr->nsPtr->exportLookupEpoch++;
    BumpEpochIfNecessary(interp, token);
    return TCL_OK;
}

/*
 *----------------------------------------------------------------------
 *
 * Tcl_SetEnsembleUnknownHandler --
 *
 *	Set the unknown handler for a particular ensemble.
 *
 * Results:
 *	Tcl result code (error if command token does not indicate an ensemble
 *	or the unknown handler - if non-NULL - is not a list).
 *
 * Side effects:
 *	The ensemble is updated and marked for recompilation.
 *
 *----------------------------------------------------------------------
 */

int
Tcl_SetEnsembleUnknownHandler(
    Tcl_Interp *interp,
    Tcl_Command token,		/* The ensemble command to write to. */
    Tcl_Obj *unknownList)
{
    EnsembleConfig *ensemblePtr = GetEnsembleFromCommand(interp, token);
    Tcl_Obj *oldList;

<<<<<<< HEAD
    if (cmdPtr->objProc2 != TclEnsembleImplementationCmd) {
	Tcl_SetObjResult(interp, Tcl_NewStringObj(
		"command is not an ensemble", -1));
	Tcl_SetErrorCode(interp, "TCL", "ENSEMBLE", "NOT_ENSEMBLE", (char *)NULL);
=======
    if (ensemblePtr == NULL) {
>>>>>>> 9c1dcb7e
	return TCL_ERROR;
    }
    if (unknownList != NULL) {
	Tcl_Size length;

	if (TclListObjLength(interp, unknownList, &length) != TCL_OK) {
	    return TCL_ERROR;
	}
	if (length < 1) {
	    unknownList = NULL;
	}
    }

<<<<<<< HEAD
    ensemblePtr = (EnsembleConfig *)cmdPtr->objClientData2;
=======
>>>>>>> 9c1dcb7e
    oldList = ensemblePtr->unknownHandler;
    ensemblePtr->unknownHandler = unknownList;
    if (unknownList != NULL) {
	Tcl_IncrRefCount(unknownList);
    }
    if (oldList != NULL) {
	TclDecrRefCount(oldList);
    }

    /*
     * Trigger an eventual recomputation of the ensemble command set. Note
     * that this is slightly tricky, as it means that we are not actually
     * counting the number of namespace export actions, but it is the simplest
     * way to go!
     */

    ensemblePtr->nsPtr->exportLookupEpoch++;

    return TCL_OK;
}

/*
 *----------------------------------------------------------------------
 *
 * Tcl_SetEnsembleFlags --
 *
 *	Set the flags for a particular ensemble.
 *
 * Results:
 *	Tcl result code (error if command token does not indicate an
 *	ensemble).
 *
 * Side effects:
 *	The ensemble is updated and marked for recompilation.
 *
 *----------------------------------------------------------------------
 */

int
Tcl_SetEnsembleFlags(
    Tcl_Interp *interp,
    Tcl_Command token,		/* The ensemble command to write to. */
    int flags)
{
    EnsembleConfig *ensemblePtr = GetEnsembleFromCommand(interp, token);
    int changedFlags = flags ^ ensemblePtr->flags;

<<<<<<< HEAD
    if (cmdPtr->objProc2 != TclEnsembleImplementationCmd) {
	Tcl_SetObjResult(interp, Tcl_NewStringObj(
		"command is not an ensemble", -1));
	Tcl_SetErrorCode(interp, "TCL", "ENSEMBLE", "NOT_ENSEMBLE", (char *)NULL);
	return TCL_ERROR;
    }

    ensemblePtr = (EnsembleConfig *)cmdPtr->objClientData2;
    wasCompiled = ensemblePtr->flags & ENSEMBLE_COMPILE;

=======
    if (ensemblePtr == NULL) {
	return TCL_ERROR;
    }

>>>>>>> 9c1dcb7e
    /*
     * This API refuses to set the ENSEMBLE_DEAD flag...
     */

    ensemblePtr->flags &= ENSEMBLE_DEAD;
    ensemblePtr->flags |= flags & ~ENSEMBLE_DEAD;

    /*
     * Trigger an eventual recomputation of the ensemble command set. Note
     * that this is slightly tricky, as it means that we are not actually
     * counting the number of namespace export actions, but it is the simplest
     * way to go!
     */

    ensemblePtr->nsPtr->exportLookupEpoch++;

    /*
     * If the ENSEMBLE_COMPILE flag status was changed, install or remove the
     * compiler function and bump the interpreter's compilation epoch so that
     * bytecode gets regenerated.
     */

    if (changedFlags & ENSEMBLE_COMPILE) {
	((Command*) ensemblePtr->token)->compileProc =
		((flags & ENSEMBLE_COMPILE) ? TclCompileEnsemble : NULL);
	((Interp *) interp)->compileEpoch++;
    }

    return TCL_OK;
}

/*
 *----------------------------------------------------------------------
 *
 * Tcl_GetEnsembleSubcommandList --
 *
 *	Get the list of subcommands associated with a particular ensemble.
 *
 * Results:
 *	Tcl result code (error if command token does not indicate an
 *	ensemble). The list of subcommands is returned by updating the
 *	variable pointed to by the last parameter (NULL if this is to be
 *	derived from the mapping dictionary or the associated namespace's
 *	exported commands).
 *
 * Side effects:
 *	None
 *
 *----------------------------------------------------------------------
 */

int
Tcl_GetEnsembleSubcommandList(
    Tcl_Interp *interp,
    Tcl_Command token,		/* The ensemble command to read from. */
    Tcl_Obj **subcmdListPtr)
{
    EnsembleConfig *ensemblePtr = GetEnsembleFromCommand(interp, token);

<<<<<<< HEAD
    if (cmdPtr->objProc2 != TclEnsembleImplementationCmd) {
	if (interp != NULL) {
	    Tcl_SetObjResult(interp, Tcl_NewStringObj(
		    "command is not an ensemble", -1));
	    Tcl_SetErrorCode(interp, "TCL", "ENSEMBLE", "NOT_ENSEMBLE", (char *)NULL);
	}
	return TCL_ERROR;
    }

    ensemblePtr = (EnsembleConfig *)cmdPtr->objClientData2;
=======
    if (ensemblePtr == NULL) {
	return TCL_ERROR;
    }
>>>>>>> 9c1dcb7e
    *subcmdListPtr = ensemblePtr->subcmdList;
    return TCL_OK;
}

/*
 *----------------------------------------------------------------------
 *
 * Tcl_GetEnsembleParameterList --
 *
 *	Get the list of parameters associated with a particular ensemble.
 *
 * Results:
 *	Tcl result code (error if command token does not indicate an
 *	ensemble). The list of parameters is returned by updating the
 *	variable pointed to by the last parameter (NULL if there are
 *	no parameters).
 *
 * Side effects:
 *	None
 *
 *----------------------------------------------------------------------
 */

int
Tcl_GetEnsembleParameterList(
    Tcl_Interp *interp,
    Tcl_Command token,		/* The ensemble command to read from. */
    Tcl_Obj **paramListPtr)
{
    EnsembleConfig *ensemblePtr = GetEnsembleFromCommand(interp, token);

<<<<<<< HEAD
    if (cmdPtr->objProc2 != TclEnsembleImplementationCmd) {
	if (interp != NULL) {
	    Tcl_SetObjResult(interp, Tcl_NewStringObj(
		    "command is not an ensemble", -1));
	    Tcl_SetErrorCode(interp, "TCL", "ENSEMBLE", "NOT_ENSEMBLE", (char *)NULL);
	}
	return TCL_ERROR;
    }

    ensemblePtr = (EnsembleConfig *)cmdPtr->objClientData2;
=======
    if (ensemblePtr == NULL) {
	return TCL_ERROR;
    }
>>>>>>> 9c1dcb7e
    *paramListPtr = ensemblePtr->parameterList;
    return TCL_OK;
}

/*
 *----------------------------------------------------------------------
 *
 * Tcl_GetEnsembleMappingDict --
 *
 *	Get the command mapping dictionary associated with a particular
 *	ensemble.
 *
 * Results:
 *	Tcl result code (error if command token does not indicate an
 *	ensemble). The mapping dict is returned by updating the variable
 *	pointed to by the last parameter (NULL if none is installed).
 *
 * Side effects:
 *	None
 *
 *----------------------------------------------------------------------
 */

int
Tcl_GetEnsembleMappingDict(
    Tcl_Interp *interp,
    Tcl_Command token,		/* The ensemble command to read from. */
    Tcl_Obj **mapDictPtr)
{
    EnsembleConfig *ensemblePtr = GetEnsembleFromCommand(interp, token);

<<<<<<< HEAD
    if (cmdPtr->objProc2 != TclEnsembleImplementationCmd) {
	if (interp != NULL) {
	    Tcl_SetObjResult(interp, Tcl_NewStringObj(
		    "command is not an ensemble", -1));
	    Tcl_SetErrorCode(interp, "TCL", "ENSEMBLE", "NOT_ENSEMBLE", (char *)NULL);
	}
	return TCL_ERROR;
    }

    ensemblePtr = (EnsembleConfig *)cmdPtr->objClientData2;
=======
    if (ensemblePtr == NULL) {
	return TCL_ERROR;
    }
>>>>>>> 9c1dcb7e
    *mapDictPtr = ensemblePtr->subcommandDict;
    return TCL_OK;
}

/*
 *----------------------------------------------------------------------
 *
 * Tcl_GetEnsembleUnknownHandler --
 *
 *	Get the unknown handler associated with a particular ensemble.
 *
 * Results:
 *	Tcl result code (error if command token does not indicate an
 *	ensemble). The unknown handler is returned by updating the variable
 *	pointed to by the last parameter (NULL if no handler is installed).
 *
 * Side effects:
 *	None
 *
 *----------------------------------------------------------------------
 */

int
Tcl_GetEnsembleUnknownHandler(
    Tcl_Interp *interp,
    Tcl_Command token,		/* The ensemble command to read from. */
    Tcl_Obj **unknownListPtr)
{
    EnsembleConfig *ensemblePtr = GetEnsembleFromCommand(interp, token);

<<<<<<< HEAD
    if (cmdPtr->objProc2 != TclEnsembleImplementationCmd) {
	if (interp != NULL) {
	    Tcl_SetObjResult(interp, Tcl_NewStringObj(
		    "command is not an ensemble", -1));
	    Tcl_SetErrorCode(interp, "TCL", "ENSEMBLE", "NOT_ENSEMBLE", (char *)NULL);
	}
	return TCL_ERROR;
    }

    ensemblePtr = (EnsembleConfig *)cmdPtr->objClientData2;
=======
    if (ensemblePtr == NULL) {
	return TCL_ERROR;
    }
>>>>>>> 9c1dcb7e
    *unknownListPtr = ensemblePtr->unknownHandler;
    return TCL_OK;
}

/*
 *----------------------------------------------------------------------
 *
 * Tcl_GetEnsembleFlags --
 *
 *	Get the flags for a particular ensemble.
 *
 * Results:
 *	Tcl result code (error if command token does not indicate an
 *	ensemble). The flags are returned by updating the variable pointed to
 *	by the last parameter.
 *
 * Side effects:
 *	None
 *
 *----------------------------------------------------------------------
 */

int
Tcl_GetEnsembleFlags(
    Tcl_Interp *interp,
    Tcl_Command token,		/* The ensemble command to read from. */
    int *flagsPtr)
{
    EnsembleConfig *ensemblePtr = GetEnsembleFromCommand(interp, token);

<<<<<<< HEAD
    if (cmdPtr->objProc2 != TclEnsembleImplementationCmd) {
	if (interp != NULL) {
	    Tcl_SetObjResult(interp, Tcl_NewStringObj(
		    "command is not an ensemble", -1));
	    Tcl_SetErrorCode(interp, "TCL", "ENSEMBLE", "NOT_ENSEMBLE", (char *)NULL);
	}
	return TCL_ERROR;
    }

    ensemblePtr = (EnsembleConfig *)cmdPtr->objClientData2;
=======
    if (ensemblePtr == NULL) {
	return TCL_ERROR;
    }
>>>>>>> 9c1dcb7e
    *flagsPtr = ensemblePtr->flags;
    return TCL_OK;
}

/*
 *----------------------------------------------------------------------
 *
 * Tcl_GetEnsembleNamespace --
 *
 *	Get the namespace associated with a particular ensemble.
 *
 * Results:
 *	Tcl result code (error if command token does not indicate an
 *	ensemble). Namespace is returned by updating the variable pointed to
 *	by the last parameter.
 *
 * Side effects:
 *	None
 *
 *----------------------------------------------------------------------
 */

int
Tcl_GetEnsembleNamespace(
    Tcl_Interp *interp,
    Tcl_Command token,		/* The ensemble command to read from. */
    Tcl_Namespace **namespacePtrPtr)
{
    EnsembleConfig *ensemblePtr = GetEnsembleFromCommand(interp, token);

<<<<<<< HEAD
    if (cmdPtr->objProc2 != TclEnsembleImplementationCmd) {
	if (interp != NULL) {
	    Tcl_SetObjResult(interp, Tcl_NewStringObj(
		    "command is not an ensemble", -1));
	    Tcl_SetErrorCode(interp, "TCL", "ENSEMBLE", "NOT_ENSEMBLE", (char *)NULL);
	}
	return TCL_ERROR;
    }

    ensemblePtr = (EnsembleConfig *)cmdPtr->objClientData2;
=======
    if (ensemblePtr == NULL) {
	return TCL_ERROR;
    }
>>>>>>> 9c1dcb7e
    *namespacePtrPtr = (Tcl_Namespace *) ensemblePtr->nsPtr;
    return TCL_OK;
}

/*
 *----------------------------------------------------------------------
 *
 * Tcl_FindEnsemble --
 *
 *	Given a command name, get the ensemble token for it, allowing for
 *	[namespace import]s. [Bug 1017022]
 *
 * Results:
 *	The token for the ensemble command with the given name, or NULL if the
 *	command either does not exist or is not an ensemble (when an error
 *	message will be written into the interp if thats non-NULL).
 *
 * Side effects:
 *	None
 *
 *----------------------------------------------------------------------
 */

Tcl_Command
Tcl_FindEnsemble(
    Tcl_Interp *interp,		/* Where to do the lookup, and where to write
				 * the errors if TCL_LEAVE_ERR_MSG is set in
				 * the flags. */
    Tcl_Obj *cmdNameObj,	/* Name of command to look up. */
    int flags)			/* Either 0 or TCL_LEAVE_ERR_MSG; other flags
				 * are probably not useful. */
{
    Tcl_Command token;

    token = Tcl_FindCommand(interp, TclGetString(cmdNameObj), NULL, flags);
    if (token == NULL) {
	return NULL;
    }

<<<<<<< HEAD
    if (cmdPtr->objProc2 != TclEnsembleImplementationCmd) {
=======
    if (((Command *) token)->objProc != TclEnsembleImplementationCmd) {
>>>>>>> 9c1dcb7e
	/*
	 * Reuse existing infrastructure for following import link chains
	 * rather than duplicating it.
	 */

	token = TclGetOriginalCommand(token);

<<<<<<< HEAD
	if (cmdPtr == NULL
		|| cmdPtr->objProc2 != TclEnsembleImplementationCmd) {
=======
	if (token == NULL ||
		((Command *) token)->objProc != TclEnsembleImplementationCmd) {
>>>>>>> 9c1dcb7e
	    if (flags & TCL_LEAVE_ERR_MSG) {
		Tcl_SetObjResult(interp, Tcl_ObjPrintf(
			"\"%s\" is not an ensemble command",
			TclGetString(cmdNameObj)));
		Tcl_SetErrorCode(interp, "TCL", "LOOKUP", "ENSEMBLE",
			TclGetString(cmdNameObj), (char *)NULL);
	    }
	    return NULL;
	}
    }

    return token;
}

/*
 *----------------------------------------------------------------------
 *
 * Tcl_IsEnsemble --
 *
 *	Simple test for ensemble-hood that takes into account imported
 *	ensemble commands as well.
 *
 * Results:
 *	Boolean value
 *
 * Side effects:
 *	None
 *
 *----------------------------------------------------------------------
 */

int
Tcl_IsEnsemble(
    Tcl_Command token)		/* The command to check. */
{
    Command *cmdPtr = (Command *) token;

    if (cmdPtr->objProc2 == TclEnsembleImplementationCmd) {
	return 1;
    }
    cmdPtr = (Command *) TclGetOriginalCommand((Tcl_Command) cmdPtr);
    if (cmdPtr == NULL || cmdPtr->objProc2 != TclEnsembleImplementationCmd) {
	return 0;
    }
    return 1;
}

/*
 *----------------------------------------------------------------------
 *
 * TclMakeEnsemble --
 *
 *	Create an ensemble from a table of implementation commands. The
 *	ensemble will be subject to (limited) compilation if any of the
 *	implementation commands are compilable.
 *
 *	The 'name' parameter may be a single command name or a list if
 *	creating an ensemble subcommand (see the binary implementation).
 *
 *	Currently, the TCL_ENSEMBLE_PREFIX ensemble flag is only used on
 *	top-level ensemble commands.
 *
 *	This code is not safe to run in Safe interpreter after user code has
 *	executed. That's OK right now because it's just used to set up Tcl,
 *	but it means we mustn't expose it at all, not even to Tk (until we can
 *	hide commands in namespaces directly).
 *
 * Results:
 *	Handle for the new ensemble, or NULL on failure.
 *
 * Side effects:
 *	May advance the bytecode compilation epoch.
 *
 *----------------------------------------------------------------------
 */

Tcl_Command
TclMakeEnsemble(
    Tcl_Interp *interp,
    const char *name,		/* The ensemble name (as explained above) */
    const EnsembleImplMap map[])/* The subcommands to create */
{
    Tcl_Command ensemble;
    Tcl_Namespace *ns;
    Tcl_DString buf, hiddenBuf;
    const char **nameParts = NULL;
    const char *cmdName = NULL;
    Tcl_Size i, nameCount = 0;
    int ensembleFlags = 0, hiddenLen;

    /*
     * Construct the path for the ensemble namespace and create it.
     */

    Tcl_DStringInit(&buf);
    Tcl_DStringInit(&hiddenBuf);
    TclDStringAppendLiteral(&hiddenBuf, "tcl:");
    Tcl_DStringAppend(&hiddenBuf, name, TCL_AUTO_LENGTH);
    TclDStringAppendLiteral(&hiddenBuf, ":");
    hiddenLen = Tcl_DStringLength(&hiddenBuf);
    if (name[0] == ':' && name[1] == ':') {
	/*
	 * An absolute name, so use it directly.
	 */

	cmdName = name;
	Tcl_DStringAppend(&buf, name, TCL_AUTO_LENGTH);
	ensembleFlags = TCL_ENSEMBLE_PREFIX;
    } else {
	/*
	 * Not an absolute name, so do munging of it. Note that this treats a
	 * multi-word list differently to a single word.
	 */

	TclDStringAppendLiteral(&buf, "::tcl");

	if (Tcl_SplitList(NULL, name, &nameCount, &nameParts) != TCL_OK) {
	    Tcl_Panic("invalid ensemble name '%s'", name);
	}

	for (i = 0; i < nameCount; ++i) {
	    TclDStringAppendLiteral(&buf, "::");
	    Tcl_DStringAppend(&buf, nameParts[i], TCL_AUTO_LENGTH);
	}
    }

    ns = Tcl_FindNamespace(interp, Tcl_DStringValue(&buf), NULL,
	    TCL_CREATE_NS_IF_UNKNOWN);
    if (!ns) {
	Tcl_Panic("unable to find or create %s namespace!",
		Tcl_DStringValue(&buf));
    }

    /*
     * Create the named ensemble in the correct namespace
     */

    if (cmdName == NULL) {
	if (nameCount == 1) {
	    ensembleFlags = TCL_ENSEMBLE_PREFIX;
	    cmdName = Tcl_DStringValue(&buf) + 5;
	} else {
	    ns = ns->parentPtr;
	    cmdName = nameParts[nameCount - 1];
	}
    }

    /*
     * Switch on compilation always for core ensembles now that we can do
     * nice bytecode things with them.  Do it now.  Waiting until later will
     * just cause pointless epoch bumps.
     */

    ensembleFlags |= ENSEMBLE_COMPILE;
    ensemble = Tcl_CreateEnsemble(interp, cmdName, ns, ensembleFlags);

    /*
     * Create the ensemble mapping dictionary and the ensemble command procs.
     */

    if (ensemble != NULL) {
	Tcl_Obj *mapDict, *toObj;
	Command *cmdPtr;

	TclDStringAppendLiteral(&buf, "::");
	TclNewObj(mapDict);
	for (i=0 ; map[i].name != NULL ; i++) {
	    TclNewStringObj(toObj, Tcl_DStringValue(&buf),
		    Tcl_DStringLength(&buf));
	    Tcl_AppendToObj(toObj, map[i].name, TCL_AUTO_LENGTH);
	    TclDictPut(NULL, mapDict, map[i].name, toObj);

	    if (map[i].proc2 || map[i].nreProc2) {
		/*
		 * If the command is unsafe, hide it when we're in a safe
		 * interpreter. The code to do this is really hokey! It also
		 * doesn't work properly yet; this function is always
		 * currently called before the safe-interp flag is set so the
		 * Tcl_IsSafe check fails.
		 */

		if (map[i].unsafe && Tcl_IsSafe(interp)) {
		    cmdPtr = (Command *)
			    Tcl_NRCreateCommand2(interp, "___tmp", map[i].proc2,
			    map[i].nreProc2, map[i].clientData, NULL);
		    Tcl_DStringSetLength(&hiddenBuf, hiddenLen);
		    if (Tcl_HideCommand(interp, "___tmp",
			    Tcl_DStringAppend(&hiddenBuf, map[i].name,
				    TCL_AUTO_LENGTH))) {
			Tcl_Panic("%s", Tcl_GetStringResult(interp));
		    }
		    /* don't compile unsafe subcommands in safe interp */
		    cmdPtr->compileProc = NULL;
		} else {
		    /*
		     * Not hidden, so just create it. Yay!
		     */

		    cmdPtr = (Command *)
			    Tcl_NRCreateCommand2(interp, TclGetString(toObj),
			    map[i].proc2, map[i].nreProc2, map[i].clientData,
			    NULL);
		    cmdPtr->compileProc = map[i].compileProc;
		}
	    }
	}
	Tcl_SetEnsembleMappingDict(interp, ensemble, mapDict);
    }

    Tcl_DStringFree(&buf);
    Tcl_DStringFree(&hiddenBuf);
    if (nameParts != NULL) {
	Tcl_Free((void *)nameParts);
    }
    return ensemble;
}

/*
 *----------------------------------------------------------------------
 *
 * TclEnsembleImplementationCmd --
 *
 *	Implements an ensemble of commands (being those exported by a
 *	namespace other than the global namespace) as a command with the same
 *	(short) name as the namespace in the parent namespace.
 *
 * Results:
 *	A standard Tcl result code. Will be TCL_ERROR if the command is not an
 *	unambiguous prefix of any command exported by the ensemble's
 *	namespace.
 *
 * Side effects:
 *	Depends on the command within the namespace that gets executed. If the
 *	ensemble itself returns TCL_ERROR, a descriptive error message will be
 *	placed in the interpreter's result.
 *
 *----------------------------------------------------------------------
 */

int
TclEnsembleImplementationCmd(
    void *clientData,
    Tcl_Interp *interp,
    Tcl_Size objc,
    Tcl_Obj *const objv[])
{
    return Tcl_NRCallObjProc2(interp, NsEnsembleImplementationCmdNR,
	    clientData, objc, objv);
}

static int
NsEnsembleImplementationCmdNR(
    void *clientData,		/* The ensemble this is the impl. of. */
    Tcl_Interp *interp,
    Tcl_Size objc,
    Tcl_Obj *const objv[])
{
    EnsembleConfig *ensemblePtr = (EnsembleConfig *) clientData;
				/* The ensemble itself. */
    Tcl_Obj *prefixObj;		/* An object containing the prefix words of
				 * the command that implements the
				 * subcommand. */
    Tcl_HashEntry *hPtr;	/* Used for efficient lookup of fully
				 * specified but not yet cached command
				 * names. */
    int reparseCount = 0;	/* Number of reparses. */
    Tcl_Obj *errorObj;		/* Used for building error messages. */
    Tcl_Obj *subObj;
    Tcl_Size subIdx;

    /*
     * Must recheck objc since numParameters might have changed. See test
     * namespace-53.9.
     */

  restartEnsembleParse:
    subIdx = 1 + ensemblePtr->numParameters;
    if (objc < subIdx + 1) {
	/*
	 * No subcommand argument. Make error message.
	 */

	Tcl_DString buf;	/* Message being built */

	Tcl_DStringInit(&buf);
	if (ensemblePtr->parameterList) {
	    TclDStringAppendObj(&buf, ensemblePtr->parameterList);
	    TclDStringAppendLiteral(&buf, " ");
	}
	TclDStringAppendLiteral(&buf, "subcommand ?arg ...?");
	Tcl_WrongNumArgs(interp, 1, objv, Tcl_DStringValue(&buf));
	Tcl_DStringFree(&buf);

	return TCL_ERROR;
    }

    if (ensemblePtr->nsPtr->flags & NS_DEAD) {
	/*
	 * Don't know how we got here, but make things give up quickly.
	 */

	if (!Tcl_InterpDeleted(interp)) {
	    Tcl_SetObjResult(interp, Tcl_NewStringObj(
		    "ensemble activated for deleted namespace",
		    TCL_AUTO_LENGTH));
	    Tcl_SetErrorCode(interp, "TCL", "ENSEMBLE", "DEAD", (char *)NULL);
	}
	return TCL_ERROR;
    }

    /*
     * If the table of subcommands is valid just lookup up the command there
     * and go to dispatch.
     */

    subObj = objv[subIdx];

    if (ensemblePtr->epoch == ensemblePtr->nsPtr->exportLookupEpoch) {
	/*
	 * Table of subcommands is still valid so if the internal representtion
	 * is an ensembleCmd, just call it.
	 */
	EnsembleCmdRep *ensembleCmd;

	ECRGetInternalRep(subObj, ensembleCmd);
	if (ensembleCmd) {
	    if (ensembleCmd->epoch == ensemblePtr->epoch &&
		    ensembleCmd->token == (Command *) ensemblePtr->token) {
		prefixObj = (Tcl_Obj *) Tcl_GetHashValue(ensembleCmd->hPtr);
		Tcl_IncrRefCount(prefixObj);
		if (ensembleCmd->fix) {
		    TclSpellFix(interp, objv, objc, subIdx, subObj, ensembleCmd->fix);
		}
		goto runResultingSubcommand;
	    }
	}
    } else {
	BuildEnsembleConfig(ensemblePtr);
	ensemblePtr->epoch = ensemblePtr->nsPtr->exportLookupEpoch;
    }

    /*
     * Look in the hashtable for the named subcommand.  This is the fastest
     * path if there is no cache in operation.
     */

    hPtr = Tcl_FindHashEntry(&ensemblePtr->subcommandTable,
	    TclGetString(subObj));
    if (hPtr != NULL) {
	/*
	 * Cache ensemble in the subcommand object for later.
	 */

	MakeCachedEnsembleCommand(subObj, ensemblePtr, hPtr, NULL);
    } else if (!(ensemblePtr->flags & TCL_ENSEMBLE_PREFIX)) {
	/*
	 * Could not map.  No prefixing.  Go to unknown/error handling.
	 */

	goto unknownOrAmbiguousSubcommand;
    } else {
	/*
	 * If the command isn't yet confirmed with the hash as part of building
	 * the export table, scan the sorted array for matches.
	 */

	const char *subcmdName; /* Name of the subcommand or unique prefix of
				 * it (a non-unique prefix produces an error). */
	char *fullName = NULL;	/* Full name of the subcommand. */
	Tcl_Size stringLength, i;
	Tcl_Size tableLength = ensemblePtr->subcommandTable.numEntries;
	Tcl_Obj *fix;

	subcmdName = TclGetStringFromObj(subObj, &stringLength);
	for (i=0 ; i<tableLength ; i++) {
	    int cmp = strncmp(subcmdName,
		    ensemblePtr->subcommandArrayPtr[i],
		    stringLength);

	    if (cmp == 0) {
		if (fullName != NULL) {
		    /*
		     * Hash search filters out the exact-match case, so getting
		     * here indicates that the subcommand is an ambiguous
		     * prefix of at least two exported subcommands, which is an
		     * error case.
		     */

		    goto unknownOrAmbiguousSubcommand;
		}
		fullName = ensemblePtr->subcommandArrayPtr[i];
	    } else if (cmp < 0) {
		/*
		 * The table is sorted so stop searching because a match would
		 * have been found already.
		 */

		break;
	    }
	}
	if (fullName == NULL) {
	    /*
	     * The subcommand is not a prefix of anything. Bail out!
	     */

	    goto unknownOrAmbiguousSubcommand;
	}
	hPtr = Tcl_FindHashEntry(&ensemblePtr->subcommandTable, fullName);
	if (hPtr == NULL) {
	    Tcl_Panic("full name %s not found in supposedly synchronized hash",
		    fullName);
	}

	/*
	 * Record the spelling correction for usage message.
	 */

	fix = Tcl_NewStringObj(fullName, TCL_AUTO_LENGTH);

	/*
	 * Cache for later in the subcommand object.
	 */

	MakeCachedEnsembleCommand(subObj, ensemblePtr, hPtr, fix);
	TclSpellFix(interp, objv, objc, subIdx, subObj, fix);
    }

    prefixObj = (Tcl_Obj *) Tcl_GetHashValue(hPtr);
    Tcl_IncrRefCount(prefixObj);
  runResultingSubcommand:

    /*
     * Execute the subcommand by populating an array of objects, which might
     * not be the same length as the number of arguments to this ensemble
     * command, and then handing it to the main command-lookup engine. In
     * theory, the command could be looked up right here using the namespace in
     * which it is guaranteed to exist,
     *
     *   ((Q: That's not true if the -map option is used, is it?))
     *
     * but don't do that because caching of the command object should help.
     */

    {
	Tcl_Obj *copyPtr;	/* The list of words to dispatch on.
				 * Will be freed by the dispatch engine. */
	Tcl_Obj **copyObjv;
	Tcl_Size copyObjc, prefixObjc;

	TclListObjLength(NULL, prefixObj, &prefixObjc);

	if (objc == 2) {
	    copyPtr = TclListObjCopy(NULL, prefixObj);
	} else {
	    copyPtr = Tcl_NewListObj(objc - 2 + prefixObjc, NULL);
	    Tcl_ListObjAppendList(NULL, copyPtr, prefixObj);
	    Tcl_ListObjReplace(NULL, copyPtr, LIST_MAX, 0,
		    ensemblePtr->numParameters, objv + 1);
	    Tcl_ListObjReplace(NULL, copyPtr, LIST_MAX, 0,
		    objc - 2 - ensemblePtr->numParameters,
		    objv + 2 + ensemblePtr->numParameters);
	}
	Tcl_IncrRefCount(copyPtr);
	TclNRAddCallback(interp, TclNRReleaseValues, copyPtr, NULL, NULL, NULL);
	TclDecrRefCount(prefixObj);

	/*
	 * Record the words of the command as given so that routines like
	 * Tcl_WrongNumArgs can produce the correct error message. Parameters
	 * count both as inserted and removed arguments.
	 */

	if (TclInitRewriteEnsemble(interp, 2 + ensemblePtr->numParameters,
		prefixObjc + ensemblePtr->numParameters, objv)) {
	    TclNRAddCallback(interp, TclClearRootEnsemble, NULL, NULL, NULL,
		    NULL);
	}

	/*
	 * Hand off to the target command.
	 */

	TclSkipTailcall(interp);
	TclListObjGetElements(NULL, copyPtr, &copyObjc, &copyObjv);
	((Interp *) interp)->lookupNsPtr = ensemblePtr->nsPtr;
	return TclNREvalObjv(interp, copyObjc, copyObjv, TCL_EVAL_INVOKE, NULL);
    }

  unknownOrAmbiguousSubcommand:
    /*
     * The named subcommand did not match any exported command. If there is a
     * handler registered unknown subcommands, call it, but not more than once
     * for this call.
     */

    if (ensemblePtr->unknownHandler != NULL && reparseCount++ < 1) {
	switch (EnsembleUnknownCallback(interp, ensemblePtr, objc, objv,
		&prefixObj)) {
	case TCL_OK:
	    goto runResultingSubcommand;
	case TCL_ERROR:
	    return TCL_ERROR;
	case TCL_CONTINUE:
	    goto restartEnsembleParse;
	}
    }

    /*
     * Could not find a routine for the named subcommand so generate a standard
     * failure message.  The one odd case compared with a standard
     * ensemble-like command is where a namespace has no exported commands at
     * all...
     */

    Tcl_ResetResult(interp);
    Tcl_SetErrorCode(interp, "TCL", "LOOKUP", "SUBCOMMAND",
	    TclGetString(subObj), (char *)NULL);
    if (ensemblePtr->subcommandTable.numEntries == 0) {
	Tcl_SetObjResult(interp, Tcl_ObjPrintf(
		"unknown subcommand \"%s\": namespace %s does not"
		" export any commands", TclGetString(subObj),
		ensemblePtr->nsPtr->fullName));
	return TCL_ERROR;
    }
    errorObj = Tcl_ObjPrintf("unknown%s subcommand \"%s\": must be ",
	    (ensemblePtr->flags & TCL_ENSEMBLE_PREFIX ? " or ambiguous" : ""),
	    TclGetString(subObj));
    if (ensemblePtr->subcommandTable.numEntries == 1) {
	Tcl_AppendToObj(errorObj, ensemblePtr->subcommandArrayPtr[0],
		TCL_AUTO_LENGTH);
    } else {
	Tcl_Size i;

	for (i=0 ; i<ensemblePtr->subcommandTable.numEntries-1 ; i++) {
	    Tcl_AppendToObj(errorObj, ensemblePtr->subcommandArrayPtr[i],
		    TCL_AUTO_LENGTH);
	    Tcl_AppendToObj(errorObj, ", ", 2);
	}
	Tcl_AppendPrintfToObj(errorObj, "or %s",
		ensemblePtr->subcommandArrayPtr[i]);
    }
    Tcl_SetObjResult(interp, errorObj);
    return TCL_ERROR;
}

int
TclClearRootEnsemble(
    TCL_UNUSED(void **),
    Tcl_Interp *interp,
    int result)
{
    TclResetRewriteEnsemble(interp, 1);
    return result;
}

/*
 *----------------------------------------------------------------------
 *
 * TclInitRewriteEnsemble --
 *
 *	Applies a rewrite of arguments so that an ensemble subcommand
 *	correctly reports any error messages for the overall command.
 *
 * Results:
 *	Whether this is the first rewrite applied, a value which must be
 *	passed to TclResetRewriteEnsemble when undoing this command's
 *	behaviour.
 *
 * Side effects:
 *	None.
 *
 *----------------------------------------------------------------------
 */

int
TclInitRewriteEnsemble(
    Tcl_Interp *interp,
    Tcl_Size numRemoved,
    Tcl_Size numInserted,
    Tcl_Obj *const *objv)
{
    Interp *iPtr = (Interp *) interp;

    int isRootEnsemble = (iPtr->ensembleRewrite.sourceObjs == NULL);

    if (isRootEnsemble) {
	iPtr->ensembleRewrite.sourceObjs = objv;
	iPtr->ensembleRewrite.numRemovedObjs = numRemoved;
	iPtr->ensembleRewrite.numInsertedObjs = numInserted;
    } else {
	Tcl_Size numIns = iPtr->ensembleRewrite.numInsertedObjs;

	if (numIns < numRemoved) {
	    iPtr->ensembleRewrite.numRemovedObjs += numRemoved - numIns;
	    iPtr->ensembleRewrite.numInsertedObjs = numInserted;
	} else {
	    iPtr->ensembleRewrite.numInsertedObjs += numInserted - numRemoved;
	}
    }
    return isRootEnsemble;
}

/*
 *----------------------------------------------------------------------
 *
 * TclResetRewriteEnsemble --
 *
 *	Removes any rewrites applied to support proper reporting of error
 *	messages used in ensembles. Should be paired with
 *	TclInitRewriteEnsemble.
 *
 * Results:
 *	None.
 *
 * Side effects:
 *	None.
 *
 *----------------------------------------------------------------------
 */

void
TclResetRewriteEnsemble(
    Tcl_Interp *interp,
    int isRootEnsemble)
{
    Interp *iPtr = (Interp *) interp;

    if (isRootEnsemble) {
	iPtr->ensembleRewrite.sourceObjs = NULL;
	iPtr->ensembleRewrite.numRemovedObjs = 0;
	iPtr->ensembleRewrite.numInsertedObjs = 0;
    }
}

/*
 *----------------------------------------------------------------------
 *
 * TclSpellFix --
 *
 *	Records a spelling correction that needs making in the generation of
 *	the WrongNumArgs usage message.
 *
 * Results:
 *	None.
 *
 * Side effects:
 *	Can create an alternative ensemble rewrite structure.
 *
 *----------------------------------------------------------------------
 */

static int
FreeER(
    void *data[],
    TCL_UNUSED(Tcl_Interp *),
    int result)
{
    Tcl_Obj **tmp = (Tcl_Obj **) data[0];
    Tcl_Obj **store = (Tcl_Obj **) data[1];

    Tcl_Free(store);
    Tcl_Free(tmp);
    return result;
}

void
TclSpellFix(
    Tcl_Interp *interp,
    Tcl_Obj *const *objv,
    Tcl_Size objc,
    Tcl_Size badIdx,
    Tcl_Obj *bad,
    Tcl_Obj *fix)
{
    Interp *iPtr = (Interp *) interp;
    Tcl_Obj *const *search;
    Tcl_Obj **store;
    Tcl_Size idx;
    Tcl_Size size;

    if (iPtr->ensembleRewrite.sourceObjs == NULL) {
	iPtr->ensembleRewrite.sourceObjs = objv;
	iPtr->ensembleRewrite.numRemovedObjs = 0;
	iPtr->ensembleRewrite.numInsertedObjs = 0;
    }

    /*
     * Compute the valid length of the ensemble root.
     */

    size = iPtr->ensembleRewrite.numRemovedObjs + objc
	    - iPtr->ensembleRewrite.numInsertedObjs;

    search = iPtr->ensembleRewrite.sourceObjs;
    if (search[0] == NULL) {
	/*
	 * Awful casting abuse here!
	 */

	search = (Tcl_Obj *const *) search[1];
    }

    if (badIdx < iPtr->ensembleRewrite.numInsertedObjs) {
	/*
	 * Misspelled value was inserted. Cannot directly jump to the bad
	 * value.  Must search.
	 */

	idx = 1;
	while (idx < size) {
	    if (search[idx] == bad) {
		break;
	    }
	    idx++;
	}
	if (idx == size) {
	    return;
	}
    } else {
	/*
	 * Jump to the misspelled value.
	 */

	idx = iPtr->ensembleRewrite.numRemovedObjs + badIdx
		- iPtr->ensembleRewrite.numInsertedObjs;

	/* Verify */
	if (search[idx] != bad) {
	    Tcl_Panic("SpellFix: programming error");
	}
    }

    search = iPtr->ensembleRewrite.sourceObjs;
    if (search[0] == NULL) {
	store = (Tcl_Obj **) search[2];
    }  else {
	Tcl_Obj **tmp = (Tcl_Obj **) Tcl_Alloc(3 * sizeof(Tcl_Obj *));

	store = (Tcl_Obj **) Tcl_Alloc(size * sizeof(Tcl_Obj *));
	memcpy(store, iPtr->ensembleRewrite.sourceObjs,
		size * sizeof(Tcl_Obj *));

	/*
	 * Awful casting abuse here! Note that the NULL in the first element
	 * indicates that the initial objects are a raw array in the second
	 * element and the rewritten ones are a raw array in the third.
	 */

	tmp[0] = NULL;
	tmp[1] = (Tcl_Obj *) iPtr->ensembleRewrite.sourceObjs;
	tmp[2] = (Tcl_Obj *) store;
	iPtr->ensembleRewrite.sourceObjs = (Tcl_Obj *const *) tmp;

	TclNRAddCallback(interp, FreeER, tmp, store, NULL, NULL);
    }

    store[idx] = fix;
    Tcl_IncrRefCount(fix);
    TclNRAddCallback(interp, TclNRReleaseValues, fix, NULL, NULL, NULL);
}

/*
 *----------------------------------------------------------------------
 *
 * TclEnsembleGetRewriteValues --
 *
 *	Get the original arguments to the current command before any rewrite
 *	rules (from aliases, ensembles, and method forwards) were applied.
 *
 *----------------------------------------------------------------------
 */
Tcl_Obj *const *
TclEnsembleGetRewriteValues(
    Tcl_Interp *interp)		/* Current interpreter. */
{
    Interp *iPtr = (Interp *) interp;
    Tcl_Obj *const *origObjv = iPtr->ensembleRewrite.sourceObjs;

    if (origObjv[0] == NULL) {
	origObjv = (Tcl_Obj *const *) origObjv[2];
    }
    return origObjv;
}

/*
 *----------------------------------------------------------------------
 *
 * TclFetchEnsembleRoot --
 *
 *	Returns the root of ensemble rewriting, if any.
 *	If no root exists, returns objv instead.
 *
 * Results:
 *	None.
 *
 * Side effects:
 *	None.
 *
 *----------------------------------------------------------------------
 */
Tcl_Obj *const *
TclFetchEnsembleRoot(
    Tcl_Interp *interp,
    Tcl_Obj *const *objv,
    Tcl_Size objc,
    Tcl_Size *objcPtr)
{
    Tcl_Obj *const *sourceObjs;
    Interp *iPtr = (Interp *) interp;

    if (iPtr->ensembleRewrite.sourceObjs) {
	*objcPtr = objc + iPtr->ensembleRewrite.numRemovedObjs
		- iPtr->ensembleRewrite.numInsertedObjs;
	if (iPtr->ensembleRewrite.sourceObjs[0] == NULL) {
	    sourceObjs = (Tcl_Obj *const *) iPtr->ensembleRewrite.sourceObjs[1];
	} else {
	    sourceObjs = iPtr->ensembleRewrite.sourceObjs;
	}
	return sourceObjs;
    }
    *objcPtr = objc;
    return objv;
}

/*
 * ----------------------------------------------------------------------
 *
 * EnsembleUnknownCallback --
 *
 *	Helper for the ensemble engine.  Calls the routine registered for
 *	"ensemble unknown" case.  See the user documentation of the
 *	ensemble unknown handler for details.  Only called when such a
 *	function is defined, and is only called once per ensemble dispatch.
 *	I.e. even if a reparse still fails, this isn't called again.
 *
 * Results:
 *	TCL_OK -	*prefixObjPtr contains the command words to dispatch
 *			to.
 *	TCL_CONTINUE -	Need to reparse, i.e. *prefixObjPtr is invalid
 *	TCL_ERROR -	Something went wrong. Error message in interpreter.
 *
 * Side effects:
 *	Arbitrary, due to evaluation of script provided by client.
 *
 * ----------------------------------------------------------------------
 */

static inline int
EnsembleUnknownCallback(
    Tcl_Interp *interp,
<<<<<<< HEAD
    EnsembleConfig *ensemblePtr,
    Tcl_Size objc,
    Tcl_Obj *const objv[],
    Tcl_Obj **prefixObjPtr)
=======
    EnsembleConfig *ensemblePtr,/* The ensemble structure. */
    int objc,			/* Number of arguments. */
    Tcl_Obj *const objv[],	/* Actual arguments. */
    Tcl_Obj **prefixObjPtr)	/* Where to write the prefix suggested by the
				 * unknown callback. Must not be NULL. Only has
				 * a meaningful value on TCL_OK. */
>>>>>>> 9c1dcb7e
{
    Tcl_Size paramc;
    int result;
    Tcl_Size i, prefixObjc;
    Tcl_Obj **paramv, *unknownCmd, *ensObj;

    /*
     * Create the "unknown" command callback to determine what to do.
     */

    unknownCmd = Tcl_DuplicateObj(ensemblePtr->unknownHandler);
    TclNewObj(ensObj);
    Tcl_GetCommandFullName(interp, ensemblePtr->token, ensObj);
    Tcl_ListObjAppendElement(NULL, unknownCmd, ensObj);
    for (i = 1 ; i < objc ; i++) {
	Tcl_ListObjAppendElement(NULL, unknownCmd, objv[i]);
    }
    TclListObjGetElements(NULL, unknownCmd, &paramc, &paramv);
    Tcl_IncrRefCount(unknownCmd);

    /*
     * Call the "unknown" handler.  No attempt to NRE-enable this as deep
     * recursion through unknown handlers is perverse. It is always an error
     * for an unknown handler to delete its ensemble. Don't do that.
     */

    Tcl_Preserve(ensemblePtr);
    TclSkipTailcall(interp);
    result = Tcl_EvalObjv(interp, paramc, paramv, 0);
    if ((result == TCL_OK) && (ensemblePtr->flags & ENSEMBLE_DEAD)) {
	if (!Tcl_InterpDeleted(interp)) {
	    Tcl_SetObjResult(interp, Tcl_NewStringObj(
		    "unknown subcommand handler deleted its ensemble",
		    TCL_AUTO_LENGTH));
	    Tcl_SetErrorCode(interp, "TCL", "ENSEMBLE", "UNKNOWN_DELETED",
		    (char *)NULL);
	}
	result = TCL_ERROR;
    }
    Tcl_Release(ensemblePtr);

    /*
     * On success the result is a list of words that form the command to be
     * executed.  If the list is empty, the ensemble should have been updated,
     * so ask the ensemble engine to reparse the original command.
     */

    if (result == TCL_OK) {
	*prefixObjPtr = Tcl_GetObjResult(interp);
	Tcl_IncrRefCount(*prefixObjPtr);
	TclDecrRefCount(unknownCmd);
	Tcl_ResetResult(interp);

	/* A non-empty list is the replacement command. */

	if (TclListObjLength(interp, *prefixObjPtr, &prefixObjc) != TCL_OK) {
	    TclDecrRefCount(*prefixObjPtr);
	    Tcl_AddErrorInfo(interp, "\n    while parsing result of "
		    "ensemble unknown subcommand handler");
	    return TCL_ERROR;
	}
	if (prefixObjc > 0) {
	    return TCL_OK;
	}

	/*
	 * Empty result => reparse.
	 */

	TclDecrRefCount(*prefixObjPtr);
	return TCL_CONTINUE;
    }

    /*
     * Convert exceptional result to an error.
     */

    if (!Tcl_InterpDeleted(interp)) {
	if (result != TCL_ERROR) {
	    Tcl_ResetResult(interp);
	    Tcl_SetObjResult(interp, Tcl_NewStringObj(
		    "unknown subcommand handler returned bad code: ",
		    TCL_AUTO_LENGTH));
	    switch (result) {
	    case TCL_RETURN:
		Tcl_AppendToObj(Tcl_GetObjResult(interp), "return",
			TCL_AUTO_LENGTH);
		break;
	    case TCL_BREAK:
		Tcl_AppendToObj(Tcl_GetObjResult(interp), "break",
			TCL_AUTO_LENGTH);
		break;
	    case TCL_CONTINUE:
		Tcl_AppendToObj(Tcl_GetObjResult(interp), "continue",
			TCL_AUTO_LENGTH);
		break;
	    default:
		Tcl_AppendPrintfToObj(Tcl_GetObjResult(interp), "%d", result);
	    }
	    Tcl_AddErrorInfo(interp, "\n    result of "
		    "ensemble unknown subcommand handler: ");
	    Tcl_AppendObjToErrorInfo(interp, unknownCmd);
	    Tcl_SetErrorCode(interp, "TCL", "ENSEMBLE", "UNKNOWN_RESULT",
		    (char *)NULL);
	} else {
	    Tcl_AddErrorInfo(interp,
		    "\n    (ensemble unknown subcommand handler)");
	}
    }
    TclDecrRefCount(unknownCmd);
    return TCL_ERROR;
}

/*
 *----------------------------------------------------------------------
 *
 * MakeCachedEnsembleCommand --
 *
 *	Caches what has been computed so far to minimize string copying.
 *	Starts by deleting any existing representation but reusing the existing
 *	structure if it is an ensembleCmd.
 *
 * Results:
 *	None.
 *
 * Side effects:
 *	Converts the internal representation of the given object to an
 *	ensembleCmd.
 *
 *----------------------------------------------------------------------
 */

static void
MakeCachedEnsembleCommand(
    Tcl_Obj *objPtr,		/* Object to cache in. */
    EnsembleConfig *ensemblePtr,/* Ensemble implementation. */
    Tcl_HashEntry *hPtr,	/* What to cache; what the object maps to. */
    Tcl_Obj *fix)		/* Spelling correction for later error, or NULL
				 * if no correction. */
{
    EnsembleCmdRep *ensembleCmd;

    ECRGetInternalRep(objPtr, ensembleCmd);
    if (ensembleCmd) {
	TclCleanupCommandMacro(ensembleCmd->token);
	if (ensembleCmd->fix) {
	    Tcl_DecrRefCount(ensembleCmd->fix);
	}
    } else {
	/*
	 * Replace any old internal representation with a new one.
	 */

	ensembleCmd = (EnsembleCmdRep *) Tcl_Alloc(sizeof(EnsembleCmdRep));
	ECRSetInternalRep(objPtr, ensembleCmd);
    }

    /*
     * Populate the internal rep.
     */

    ensembleCmd->epoch = ensemblePtr->epoch;
    ensembleCmd->token = (Command *) ensemblePtr->token;
    ensembleCmd->token->refCount++;
    if (fix) {
	Tcl_IncrRefCount(fix);
    }
    ensembleCmd->fix = fix;
    ensembleCmd->hPtr = hPtr;
}

/*
 *----------------------------------------------------------------------
 *
 * DeleteEnsembleConfig --
 *
 *	Destroys the data structure used to represent an ensemble.  Called when
 *	the procedure for the ensemble is deleted, which happens automatically
 *	if the namespace for the ensemble is deleted.  Deleting the procedure
 *	for an ensemble is the right way to initiate cleanup.
 *
 * Results:
 *	None.
 *
 * Side effects:
 *	Memory is eventually deallocated.
 *
 *----------------------------------------------------------------------
 */

static void
ClearTable(
    EnsembleConfig *ensemblePtr)/* Ensemble to clear table of. */
{
    Tcl_HashTable *hash = &ensemblePtr->subcommandTable;

    if (hash->numEntries != 0) {
	Tcl_HashSearch search;
	Tcl_HashEntry *hPtr = Tcl_FirstHashEntry(hash, &search);

	while (hPtr != NULL) {
	    Tcl_Obj *prefixObj = (Tcl_Obj *) Tcl_GetHashValue(hPtr);
	    Tcl_DecrRefCount(prefixObj);
	    hPtr = Tcl_NextHashEntry(&search);
	}
	Tcl_Free(ensemblePtr->subcommandArrayPtr);
    }
    Tcl_DeleteHashTable(hash);
}

static void
DeleteEnsembleConfig(
    void *clientData)		/* Ensemble to delete. */
{
    EnsembleConfig *ensemblePtr = (EnsembleConfig *) clientData;
    Namespace *nsPtr = ensemblePtr->nsPtr;

    /* Unlink from the ensemble chain if it not already marked as unlinked. */

    if (ensemblePtr->next != ensemblePtr) {
	EnsembleConfig *ensPtr = (EnsembleConfig *) nsPtr->ensembles;

	if (ensPtr == ensemblePtr) {
	    nsPtr->ensembles = (Tcl_Ensemble *) ensemblePtr->next;
	} else {
	    while (ensPtr != NULL) {
		if (ensPtr->next == ensemblePtr) {
		    ensPtr->next = ensemblePtr->next;
		    break;
		}
		ensPtr = ensPtr->next;
	    }
	}
    }

    /*
     * Mark the namespace as dead so code that uses Tcl_Preserve() can tell
     * whether disaster happened anyway.
     */

    ensemblePtr->flags |= ENSEMBLE_DEAD;

    /*
     * Release the fields that contain pointers.
     */

    ClearTable(ensemblePtr);
    if (ensemblePtr->subcmdList != NULL) {
	Tcl_DecrRefCount(ensemblePtr->subcmdList);
    }
    if (ensemblePtr->parameterList != NULL) {
	Tcl_DecrRefCount(ensemblePtr->parameterList);
    }
    if (ensemblePtr->subcommandDict != NULL) {
	Tcl_DecrRefCount(ensemblePtr->subcommandDict);
    }
    if (ensemblePtr->unknownHandler != NULL) {
	Tcl_DecrRefCount(ensemblePtr->unknownHandler);
    }

    /*
     * Arrange for the structure to be reclaimed. This is complex because it is
     * necessary to react sensibly when an ensemble is deleted during its
     * initialisation, particularly in the case of an unknown callback.
     */

    Tcl_EventuallyFree(ensemblePtr, TCL_DYNAMIC);
}

/*
 *----------------------------------------------------------------------
 *
 * BuildEnsembleConfig --
 *
 *	Creates the internal data structures that describe how an ensemble
 *	looks.  The structures are a hash map from the full command name to the
 *	Tcl list that describes the implementation prefix words, and a sorted
 *	array of all the full command names to allow for reasonably efficient
 *	handling of an unambiguous prefix.
 *
 * Results:
 *	None.
 *
 * Side effects:
 *	Reallocates and rebuilds the hash table and array stored at the
 *	ensemblePtr argument. For large ensembles or large namespaces, this is
 *	may be an expensive operation.
 *
 *----------------------------------------------------------------------
 */

static void
BuildEnsembleConfig(
    EnsembleConfig *ensemblePtr)/* Ensemble to set up. */
{
    Tcl_HashSearch search;	/* Used for scanning the commands in
				 * the namespace for this ensemble. */
    Tcl_Size i, j;
    int isNew;
    Tcl_HashTable *hash = &ensemblePtr->subcommandTable;
    Tcl_HashEntry *hPtr;
    Tcl_Obj *mapDict = ensemblePtr->subcommandDict;
    Tcl_Obj *subList = ensemblePtr->subcmdList;

    ClearTable(ensemblePtr);
    Tcl_InitHashTable(hash, TCL_STRING_KEYS);

    if (subList) {
	Tcl_Size subc;
	Tcl_Obj **subv, *target, *cmdObj, *cmdPrefixObj;
	const char *name;

	/*
	 * There is a list of exactly what subcommands go in the table.
	 * Determine the target for each.
	 */

	TclListObjGetElements(NULL, subList, &subc, &subv);
	if (subList == mapDict) {
	    /*
	     * Unusual case where explicit list of subcommands is same value
	     * as the dict mapping to targets.
	     */

	    for (i = 0; i < subc; i += 2) {
		name = TclGetString(subv[i]);
		hPtr = Tcl_CreateHashEntry(hash, name, &isNew);
		if (!isNew) {
		    cmdObj = (Tcl_Obj *) Tcl_GetHashValue(hPtr);
		    Tcl_DecrRefCount(cmdObj);
		}
		Tcl_SetHashValue(hPtr, subv[i + 1]);
		Tcl_IncrRefCount(subv[i + 1]);

		name = TclGetString(subv[i + 1]);
		hPtr = Tcl_CreateHashEntry(hash, name, &isNew);
		if (isNew) {
		    cmdObj = Tcl_NewStringObj(name, TCL_AUTO_LENGTH);
		    cmdPrefixObj = Tcl_NewListObj(1, &cmdObj);
		    Tcl_SetHashValue(hPtr, cmdPrefixObj);
		    Tcl_IncrRefCount(cmdPrefixObj);
		}
	    }
	} else {
	    /*
	     * Usual case where we can freely act on the list and dict.
	     */

	    for (i = 0; i < subc; i++) {
		name = TclGetString(subv[i]);
		hPtr = Tcl_CreateHashEntry(hash, name, &isNew);
		if (!isNew) {
		    continue;
		}

		/*
		 * Lookup target in the dictionary.
		 */

		if (mapDict) {
		    Tcl_DictObjGet(NULL, mapDict, subv[i], &target);
		    if (target) {
			Tcl_SetHashValue(hPtr, target);
			Tcl_IncrRefCount(target);
			continue;
		    }
		}

		/*
		 * Target was not in the dictionary.  Map onto the namespace.
		 * In this case there is no guarantee that the command is
		 * actually there.  It is the responsibility of the programmer
		 * (or [::unknown] of course) to provide the procedure.
		 */

		cmdObj = Tcl_NewStringObj(name, TCL_AUTO_LENGTH);
		cmdPrefixObj = Tcl_NewListObj(1, &cmdObj);
		Tcl_SetHashValue(hPtr, cmdPrefixObj);
		Tcl_IncrRefCount(cmdPrefixObj);
	    }
	}
    } else if (mapDict) {
	/*
	 * No subcmd list, but there is a mapping dictionary, so use
	 * the keys of that. Convert the contents of the dictionary into the
	 * form required for the internal hashtable of the ensemble.
	 */

	Tcl_DictSearch dictSearch;
	Tcl_Obj *keyObj, *valueObj;
	int done;

	Tcl_DictObjFirst(NULL, ensemblePtr->subcommandDict, &dictSearch,
		&keyObj, &valueObj, &done);
	while (!done) {
	    const char *name = TclGetString(keyObj);

	    hPtr = Tcl_CreateHashEntry(hash, name, &isNew);
	    Tcl_SetHashValue(hPtr, valueObj);
	    Tcl_IncrRefCount(valueObj);
	    Tcl_DictObjNext(&dictSearch, &keyObj, &valueObj, &done);
	}
    } else {
	/*
	 * Use the array of patterns and the hash table whose keys are the
	 * commands exported by the namespace.  The corresponding values do not
	 * matter here.  Filter the commands in the namespace against the
	 * patterns in the export list to find out what commands are actually
	 * exported. Use an intermediate hash table to make memory management
	 * easier and to make exact matching much easier.
	 *
	 * Suggestion for future enhancement: Compute the unique prefixes and
	 * place them in the hash too for even faster matching.
	 */

	hPtr = Tcl_FirstHashEntry(&ensemblePtr->nsPtr->cmdTable, &search);
	for (; hPtr!= NULL ; hPtr=Tcl_NextHashEntry(&search)) {
	    char *nsCmdName = (char *)	/* Name of command in namespace. */
		    Tcl_GetHashKey(&ensemblePtr->nsPtr->cmdTable, hPtr);

	    for (i=0 ; i<ensemblePtr->nsPtr->numExportPatterns ; i++) {
		if (Tcl_StringMatch(nsCmdName,
			ensemblePtr->nsPtr->exportArrayPtr[i])) {
		    hPtr = Tcl_CreateHashEntry(hash, nsCmdName, &isNew);

		    /*
		     * Remember, hash entries have a full reference to the
		     * substituted part of the command (as a list) as their
		     * content!
		     */

		    if (isNew) {
			Tcl_Obj *cmdObj, *cmdPrefixObj;

			TclNewObj(cmdObj);
			Tcl_AppendStringsToObj(cmdObj,
				ensemblePtr->nsPtr->fullName,
				(ensemblePtr->nsPtr->parentPtr ? "::" : ""),
				nsCmdName, (char *)NULL);
			cmdPrefixObj = Tcl_NewListObj(1, &cmdObj);
			Tcl_SetHashValue(hPtr, cmdPrefixObj);
			Tcl_IncrRefCount(cmdPrefixObj);
		    }
		    break;
		}
	    }
	}
    }

    if (hash->numEntries == 0) {
	ensemblePtr->subcommandArrayPtr = NULL;
	return;
    }

    /*
     * Create a sorted array of all subcommands in the ensemble.  Hash tables
     * are all very well for a quick look for an exact match, but they can't
     * determine things like whether a string is a prefix of another, at least
     * not without a lot of preparation, and they're not useful for generating
     * the error message either.
     *
     * Do this by filling an array with the names:  Use the hash keys
     * directly to save a copy since any time we change the array we change
     * the hash too, and vice versa, and run quicksort over the array.
     */

    ensemblePtr->subcommandArrayPtr = (char **)
	    Tcl_Alloc(sizeof(char *) * hash->numEntries);

    /*
     * Fill the array from both ends as this reduces the likelihood of
     * performance problems in qsort(). This makes this code much more opaque,
     * but the naive alternatve:
     *
     * for (hPtr=Tcl_FirstHashEntry(hash,&search),i=0 ;
     *	       hPtr!=NULL ; hPtr=Tcl_NextHashEntry(&search),i++) {
     *     ensemblePtr->subcommandArrayPtr[i] = Tcl_GetHashKey(hash, &hPtr);
     * }
     *
     * can produce long runs of precisely ordered table entries when the
     * commands in the namespace are declared in a sorted fashion,  which is an
     * ordering some people like, and the hashing functions or the command
     * names themselves are fairly unfortunate. Filling from both ends means
     * that it requires active malice, and probably a debugger, to get qsort()
     * to have awful runtime behaviour.
     */

    i = 0;
    j = hash->numEntries;
    hPtr = Tcl_FirstHashEntry(hash, &search);
    while (hPtr != NULL) {
	ensemblePtr->subcommandArrayPtr[i++] = (char *)
		Tcl_GetHashKey(hash, hPtr);
	hPtr = Tcl_NextHashEntry(&search);
	if (hPtr == NULL) {
	    break;
	}
	ensemblePtr->subcommandArrayPtr[--j] = (char *)
		Tcl_GetHashKey(hash, hPtr);
	hPtr = Tcl_NextHashEntry(&search);
    }
    if (hash->numEntries > 1) {
	qsort(ensemblePtr->subcommandArrayPtr, hash->numEntries,
		sizeof(char *), NsEnsembleStringOrder);
    }
}

/*
 *----------------------------------------------------------------------
 *
 * NsEnsembleStringOrder --
 *
 *	Helper to for use with qsort() that compares two array entries that
 *	contain string pointers.
 *
 * Results:
 *	-1 if the first string is smaller, 1 if the second string is smaller,
 *	and 0 if they are equal.
 *
 * Side effects:
 *	None.
 *
 *----------------------------------------------------------------------
 */

static int
NsEnsembleStringOrder(
    const void *strPtr1,	/* Points to first array entry */
    const void *strPtr2)	/* Points to second array entry */
{
    return strcmp(*(const char **)strPtr1, *(const char **)strPtr2);
}

/*
 *----------------------------------------------------------------------
 *
 * FreeEnsembleCmdRep --
 *
 *	Destroys the internal representation of a Tcl_Obj that has been
 *	holding information about a command in an ensemble.
 *
 * Results:
 *	None.
 *
 * Side effects:
 *	Memory is deallocated. If this held the last reference to a
 *	namespace's main structure, that main structure will also be
 *	destroyed.
 *
 *----------------------------------------------------------------------
 */

static void
FreeEnsembleCmdRep(
    Tcl_Obj *objPtr)
{
    EnsembleCmdRep *ensembleCmd;

    ECRGetInternalRep(objPtr, ensembleCmd);
    TclCleanupCommandMacro(ensembleCmd->token);
    if (ensembleCmd->fix) {
	Tcl_DecrRefCount(ensembleCmd->fix);
    }
    Tcl_Free(ensembleCmd);
}

/*
 *----------------------------------------------------------------------
 *
 * DupEnsembleCmdRep --
 *
 *	Makes one Tcl_Obj into a copy of another that is a subcommand of an
 *	ensemble.
 *
 * Results:
 *	None.
 *
 * Side effects:
 *	Memory is allocated, and the namespace that the ensemble is built on
 *	top of gains another reference.
 *
 *----------------------------------------------------------------------
 */

static void
DupEnsembleCmdRep(
    Tcl_Obj *objPtr,
    Tcl_Obj *copyPtr)
{
    EnsembleCmdRep *ensembleCmd;
    EnsembleCmdRep *ensembleCopy = (EnsembleCmdRep *)
	    Tcl_Alloc(sizeof(EnsembleCmdRep));

    ECRGetInternalRep(objPtr, ensembleCmd);
    ECRSetInternalRep(copyPtr, ensembleCopy);

    ensembleCopy->epoch = ensembleCmd->epoch;
    ensembleCopy->token = ensembleCmd->token;
    ensembleCopy->token->refCount++;
    ensembleCopy->fix = ensembleCmd->fix;
    if (ensembleCopy->fix) {
	Tcl_IncrRefCount(ensembleCopy->fix);
    }
    ensembleCopy->hPtr = ensembleCmd->hPtr;
}

/*
 *----------------------------------------------------------------------
 *
 * TclCompileEnsemble --
 *
 *	Procedure called to compile an ensemble command. Note that most
 *	ensembles are not compiled, since modifying a compiled ensemble causes
 *	a invalidation of all existing bytecode (expensive!) which is not
 *	normally warranted.
 *
 * Results:
 *	Returns TCL_OK for a successful compile. Returns TCL_ERROR to defer
 *	evaluation to runtime.
 *
 * Side effects:
 *	Instructions are added to envPtr to execute the subcommands of the
 *	ensemble at runtime if a compile-time mapping is possible.
 *
 *----------------------------------------------------------------------
 */

int
TclCompileEnsemble(
    Tcl_Interp *interp,		/* Used for error reporting. */
    Tcl_Parse *parsePtr,	/* Points to a parse structure for the command
				 * created by Tcl_ParseCommand. */
    Command *cmdPtr,		/* Points to definition of command being
				 * compiled. */
    CompileEnv *envPtr)		/* Holds resulting instructions. */
{
    DefineLineInformation;
    Tcl_Token *tokenPtr = TokenAfter(parsePtr->tokenPtr);
    Tcl_Obj *mapObj, *subcmdObj, *targetCmdObj, *listObj, **elems;
    Tcl_Obj *replaced, *replacement;
    Tcl_Command ensemble = (Tcl_Command) cmdPtr;
    Command *oldCmdPtr = cmdPtr, *newCmdPtr;
    int result, flags = 0, depth = 1, invokeAnyway = 0;
    int ourResult = TCL_ERROR;
    Tcl_Size i, len, numBytes;
    const char *word;

    TclNewObj(replaced);
    Tcl_IncrRefCount(replaced);
    if (parsePtr->numWords <= depth) {
	goto tryCompileToInv;
    }
    if (tokenPtr->type != TCL_TOKEN_SIMPLE_WORD) {
	/*
	 * Too hard.
	 */

	goto tryCompileToInv;
    }

    /*
     * This is where we return to if we are parsing multiple nested compiled
     * ensembles. [info object] is such a beast.
     */

  checkNextWord:
    word = tokenPtr[1].start;
    numBytes = tokenPtr[1].size;

    /*
     * There's a sporting chance we'll be able to compile this. But now we
     * must check properly. To do that, check that we're compiling an ensemble
     * that has a compilable command as its appropriate subcommand.
     */

    if (Tcl_GetEnsembleMappingDict(NULL, ensemble, &mapObj) != TCL_OK
	    || mapObj == NULL) {
	/*
	 * Either not an ensemble or a mapping isn't installed. Crud. Too hard
	 * to proceed.
	 */

	goto tryCompileToInv;
    }

    /*
     * Also refuse to compile anything that uses a formal parameter list for
     * now, on the grounds that it is too complex.
     */

    if (Tcl_GetEnsembleParameterList(NULL, ensemble, &listObj) != TCL_OK
	    || listObj != NULL) {
	/*
	 * Figuring out how to compile this has become too much. Bail out.
	 */

	goto tryCompileToInv;
    }

    /*
     * Next, get the flags. We need them on several code paths so that we can
     * know whether we're to do prefix matching.
     */

    (void) Tcl_GetEnsembleFlags(NULL, ensemble, &flags);

    /*
     * Check to see if there's also a subcommand list; must check to see if
     * the subcommand we are calling is in that list if it exists, since that
     * list filters the entries in the map.
     */

    (void) Tcl_GetEnsembleSubcommandList(NULL, ensemble, &listObj);
    if (listObj != NULL) {
	Tcl_Size sclen;
	const char *str;
	Tcl_Obj *matchObj = NULL;

	if (TclListObjGetElements(NULL, listObj, &len, &elems) != TCL_OK) {
	    goto tryCompileToInv;
	}
	for (i=0 ; i<len ; i++) {
	    str = TclGetStringFromObj(elems[i], &sclen);
	    if ((sclen == numBytes) && !memcmp(word, str, numBytes)) {
		/*
		 * Exact match! Excellent!
		 */

		result = Tcl_DictObjGet(NULL, mapObj,elems[i], &targetCmdObj);
		if (result != TCL_OK || targetCmdObj == NULL) {
		    goto tryCompileToInv;
		}
		replacement = elems[i];
		goto doneMapLookup;
	    }

	    /*
	     * Check to see if we've got a prefix match. A single prefix match
	     * is fine, and allows us to refine our dictionary lookup, but
	     * multiple prefix matches is a Bad Thing and will prevent us from
	     * making progress. Note that we cannot do the lookup immediately
	     * in the prefix case; might be another entry later in the list
	     * that causes things to fail.
	     */

	    if ((flags & TCL_ENSEMBLE_PREFIX)
		    && strncmp(word, str, numBytes) == 0) {
		if (matchObj != NULL) {
		    goto tryCompileToInv;
		}
		matchObj = elems[i];
	    }
	}
	if (matchObj == NULL) {
	    goto tryCompileToInv;
	}
	result = Tcl_DictObjGet(NULL, mapObj, matchObj, &targetCmdObj);
	if (result != TCL_OK || targetCmdObj == NULL) {
	    goto tryCompileToInv;
	}
	replacement = matchObj;
    } else {
	Tcl_DictSearch s;
	int done, matched;
	Tcl_Obj *tmpObj;

	/*
	 * No map, so check the dictionary directly.
	 */

	TclNewStringObj(subcmdObj, word, numBytes);
	result = Tcl_DictObjGet(NULL, mapObj, subcmdObj, &targetCmdObj);
	if (result == TCL_OK && targetCmdObj != NULL) {
	    /*
	     * Got it. Skip the fiddling around with prefixes.
	     */

	    replacement = subcmdObj;
	    goto doneMapLookup;
	}
	TclDecrRefCount(subcmdObj);

	/*
	 * We've not literally got a valid subcommand. But maybe we have a
	 * prefix. Check if prefix matches are allowed.
	 */

	if (!(flags & TCL_ENSEMBLE_PREFIX)) {
	    goto tryCompileToInv;
	}

	/*
	 * Iterate over the keys in the dictionary, checking to see if we're a
	 * prefix.
	 */

	Tcl_DictObjFirst(NULL, mapObj, &s, &subcmdObj, &tmpObj, &done);
	matched = 0;
	replacement = NULL;		/* Silence, fool compiler! */
	while (!done) {
	    if (strncmp(TclGetString(subcmdObj), word, numBytes) == 0) {
		if (matched++) {
		    /*
		     * Must have matched twice! Not unique, so no point
		     * looking further.
		     */

		    break;
		}
		replacement = subcmdObj;
		targetCmdObj = tmpObj;
	    }
	    Tcl_DictObjNext(&s, &subcmdObj, &tmpObj, &done);
	}
	Tcl_DictObjDone(&s);

	/*
	 * If we have anything other than a single match, we've failed the
	 * unique prefix check.
	 */

	if (matched != 1) {
	    invokeAnyway = 1;
	    goto tryCompileToInv;
	}
    }

    /*
     * OK, we definitely map to something. But what?
     *
     * The command we map to is the first word out of the map element. Note
     * that we also reject dealing with multi-element rewrites if we are in a
     * safe interpreter, as there is otherwise a (highly gnarly!) way to make
     * Tcl crash open to exploit.
     */

  doneMapLookup:
    Tcl_ListObjAppendElement(NULL, replaced, replacement);
    if (TclListObjGetElements(NULL, targetCmdObj, &len, &elems) != TCL_OK) {
	goto tryCompileToInv;
    } else if (len != 1) {
	/*
	 * Note that at this point we know we can't issue any special
	 * instruction sequence as the mapping isn't one that we support at
	 * the compiled level.
	 */

	goto cleanup;
    }
    targetCmdObj = elems[0];

    oldCmdPtr = cmdPtr;
    Tcl_IncrRefCount(targetCmdObj);
    newCmdPtr = (Command *) Tcl_GetCommandFromObj(interp, targetCmdObj);
    TclDecrRefCount(targetCmdObj);
    if (newCmdPtr == NULL || (Tcl_IsSafe(interp) && !cmdPtr->compileProc)
	    || newCmdPtr->nsPtr->flags & NS_SUPPRESS_COMPILATION
	    || newCmdPtr->flags & CMD_HAS_EXEC_TRACES
	    || ((Interp *) interp)->flags & DONT_COMPILE_CMDS_INLINE) {
	/*
	 * Maps to an undefined command or a command without a compiler.
	 * Cannot compile.
	 */
	goto cleanup;
    }
    cmdPtr = newCmdPtr;
    depth++;

    /*
     * See whether we have a nested ensemble. If we do, we can go round the
     * mulberry bush again, consuming the next word.
     */

    if (cmdPtr->compileProc == TclCompileEnsemble) {
	tokenPtr = TokenAfter(tokenPtr);
	if ((int)parsePtr->numWords < depth + 1
		|| tokenPtr->type != TCL_TOKEN_SIMPLE_WORD) {
	    /*
	     * Too hard because the user has done something unpleasant like
	     * omitting the sub-ensemble's command name or used a non-constant
	     * name for a sub-ensemble's command name; we respond by bailing
	     * out completely (this is a rare case). [Bug 6d2f249a01]
	     */

	    goto cleanup;
	}
	ensemble = (Tcl_Command) cmdPtr;
	goto checkNextWord;
    }

    /*
     * Now that the mapping process is done we actually try to compile.
     * If there is a subcommand compiler and that successfully produces code,
     * we'll use that. Otherwise, we fall back to generating opcodes to do the
     * invoke at runtime.
     */

    invokeAnyway = 1;
    if (TCL_OK == TclAttemptCompileProc(interp, parsePtr, depth, cmdPtr,
	    envPtr)) {
	ourResult = TCL_OK;
	goto cleanup;
    }

    /*
     * Throw out any line information generated by the failed compile attempt.
     */

    while (mapPtr->nuloc > eclIndex + 1) {
	mapPtr->nuloc--;
	Tcl_Free(mapPtr->loc[mapPtr->nuloc].line);
	mapPtr->loc[mapPtr->nuloc].line = NULL;
    }

    /*
     * Reset the index of next command.  Toss out any from failed nested
     * partial compiles.
     */

    envPtr->numCommands = mapPtr->nuloc;

    /*
     * Failed to do a full compile for some reason. Try to do a direct invoke
     * instead of going through the ensemble lookup process again.
     */

  tryCompileToInv:
    if (depth < 250) {
	if (depth > 1) {
	    if (!invokeAnyway) {
		cmdPtr = oldCmdPtr;
		depth--;
	    }
	}
	/*
	 * The length of the "replaced" list must be depth-1.  Trim back
	 * any extra elements that might have been appended by failing
	 * pathways above.
	 */
	(void) Tcl_ListObjReplace(NULL, replaced, depth-1, LIST_MAX, 0, NULL);

	/*
	 * TODO: Reconsider whether we ought to call CompileToInvokedCommand()
	 * when depth==1.  In that case we are choosing to emit the
	 * INST_INVOKE_REPLACE bytecode when there is in fact no replacing
	 * to be done.  It would be equally functional and presumably more
	 * performant to fall through to cleanup below, return TCL_ERROR,
	 * and let the compiler harness emit the INST_INVOKE_STK
	 * implementation for us.
	 */

	CompileToInvokedCommand(interp, parsePtr, replaced, cmdPtr, envPtr);
	ourResult = TCL_OK;
    }

    /*
     * Release the memory we allocated. If we've got here, we've either done
     * something useful or we're in a case that we can't compile at all and
     * we're just giving up.
     */

  cleanup:
    Tcl_DecrRefCount(replaced);
    return ourResult;
}

int
TclAttemptCompileProc(
    Tcl_Interp *interp,
    Tcl_Parse *parsePtr,
    Tcl_Size depth,
    Command *cmdPtr,
    CompileEnv *envPtr)		/* Holds resulting instructions. */
{
    DefineLineInformation;
    int result;
    Tcl_Size i;
    Tcl_Token *saveTokenPtr = parsePtr->tokenPtr;
    Tcl_Size savedStackDepth = envPtr->currStackDepth;
    Tcl_Size savedCodeNext = envPtr->codeNext - envPtr->codeStart;
    Tcl_Size savedAuxDataArrayNext = envPtr->auxDataArrayNext;
    Tcl_Size savedExceptArrayNext = envPtr->exceptArrayNext;
#ifdef TCL_COMPILE_DEBUG
    Tcl_Size savedExceptDepth = envPtr->exceptDepth;
#endif

    if (cmdPtr->compileProc == NULL) {
	return TCL_ERROR;
    }

    /*
     * Advance parsePtr->tokenPtr so that it points at the last subcommand.
     * This will be wrong but it will not matter, and it will put the
     * tokens for the arguments in the right place without the need to
     * allocate a synthetic Tcl_Parse struct or copy tokens around.
     */

    for (i = 0; i < depth - 1; i++) {
	parsePtr->tokenPtr = TokenAfter(parsePtr->tokenPtr);
    }
    parsePtr->numWords -= (depth - 1);

    /*
     * Shift the line information arrays to account for different word
     * index values.
     */

    mapPtr->loc[eclIndex].line += (depth - 1);
    mapPtr->loc[eclIndex].next += (depth - 1);

    /*
     * Hand off compilation to the subcommand compiler. At last!
     */

    result = cmdPtr->compileProc(interp, parsePtr, cmdPtr, envPtr);

    /*
     * Undo the shift.
     */

    mapPtr->loc[eclIndex].line -= (depth - 1);
    mapPtr->loc[eclIndex].next -= (depth - 1);

    parsePtr->numWords += (depth - 1);
    parsePtr->tokenPtr = saveTokenPtr;

    /*
     * If our target failed to compile, revert any data from failed partial
     * compiles.  Note that envPtr->numCommands need not be checked because
     * we avoid compiling subcommands that recursively call TclCompileScript().
     */

#ifdef TCL_COMPILE_DEBUG
    if (envPtr->exceptDepth != savedExceptDepth) {
	Tcl_Panic("ExceptionRange Starts and Ends do not balance");
    }
#endif

    if (result != TCL_OK) {
	ExceptionAux *auxPtr = envPtr->exceptAuxArrayPtr;

	for (i = 0; i < savedExceptArrayNext; i++) {
	    while (auxPtr->numBreakTargets > 0
		    && (Tcl_Size) auxPtr->breakTargets[auxPtr->numBreakTargets - 1]
		    >= savedCodeNext) {
		auxPtr->numBreakTargets--;
	    }
	    while (auxPtr->numContinueTargets > 0
		    && (Tcl_Size) auxPtr->continueTargets[auxPtr->numContinueTargets - 1]
		    >= savedCodeNext) {
		auxPtr->numContinueTargets--;
	    }
	    auxPtr++;
	}
	envPtr->exceptArrayNext = savedExceptArrayNext;

	if (savedAuxDataArrayNext != envPtr->auxDataArrayNext) {
	    AuxData *auxDataPtr = envPtr->auxDataArrayPtr;
	    AuxData *auxDataEnd = auxDataPtr;

	    auxDataPtr += savedAuxDataArrayNext;
	    auxDataEnd += envPtr->auxDataArrayNext;

	    while (auxDataPtr < auxDataEnd) {
		if (auxDataPtr->type->freeProc != NULL) {
		    auxDataPtr->type->freeProc(auxDataPtr->clientData);
		}
		auxDataPtr++;
	    }
	    envPtr->auxDataArrayNext = savedAuxDataArrayNext;
	}
	envPtr->currStackDepth = savedStackDepth;
	envPtr->codeNext = envPtr->codeStart + savedCodeNext;
#ifdef TCL_COMPILE_DEBUG
    } else {
	/*
	 * Confirm that the command compiler generated a single value on
	 * the stack as its result. This is only done in debugging mode,
	 * as it *should* be correct and normal users have no reasonable
	 * way to fix it anyway.
	 */

	int diff = envPtr->currStackDepth - savedStackDepth;

	if (diff != 1) {
	    Tcl_Panic("bad stack adjustment when compiling"
		    " %.*s (was %d instead of 1)", (int)parsePtr->tokenPtr->size,
		    parsePtr->tokenPtr->start, diff);
	}
#endif
    }

    return result;
}

/*
 * How to compile a subcommand to a _replacing_ invoke of its implementation
 * command.
 */

static void
CompileToInvokedCommand(
    Tcl_Interp *interp,
    Tcl_Parse *parsePtr,
    Tcl_Obj *replacements,
    Command *cmdPtr,
    CompileEnv *envPtr)		/* Holds resulting instructions. */
{
    DefineLineInformation;
    Tcl_Token *tokPtr;
    Tcl_Obj *objPtr, **words;
    const char *bytes;
    int cmdLit, extraLiteralFlags = LITERAL_CMD_NAME;
    Tcl_Size i, numWords, length;

    /*
     * Push the words of the command. Take care; the command words may be
     * scripts that have backslashes in them, and [info frame 0] can see the
     * difference. Hence the call to TclContinuationsEnterDerived...
     */

    TclListObjGetElements(NULL, replacements, &numWords, &words);
    for (i = 0, tokPtr = parsePtr->tokenPtr; i < parsePtr->numWords;
	    i++, tokPtr = TokenAfter(tokPtr)) {
	if (i > 0 && i <= numWords) {
	    bytes = TclGetStringFromObj(words[i - 1], &length);
	    PushLiteral(envPtr, bytes, length);
	    continue;
	}

	SetLineInformation(i);
	if (tokPtr->type == TCL_TOKEN_SIMPLE_WORD) {
	    int literal = TclRegisterLiteral(envPtr,
		    tokPtr[1].start, tokPtr[1].size, 0);

	    if (envPtr->clNext) {
		TclContinuationsEnterDerived(
			TclFetchLiteral(envPtr, literal),
			tokPtr[1].start - envPtr->source,
			envPtr->clNext);
	    }
	    TclEmitPush(literal, envPtr);
	} else {
	    CompileTokens(envPtr, tokPtr, interp);
	}
    }

    /*
     * Push the name of the command we're actually dispatching to as part of
     * the implementation.
     */

    TclNewObj(objPtr);
    Tcl_GetCommandFullName(interp, (Tcl_Command) cmdPtr, objPtr);
    bytes = TclGetStringFromObj(objPtr, &length);
    if ((cmdPtr != NULL) && (cmdPtr->flags & CMD_VIA_RESOLVER)) {
	extraLiteralFlags |= LITERAL_UNSHARED;
    }
    cmdLit = TclRegisterLiteral(envPtr, bytes, length, extraLiteralFlags);
    TclSetCmdNameObj(interp, TclFetchLiteral(envPtr, cmdLit), cmdPtr);
    TclEmitPush(cmdLit, envPtr);
    TclDecrRefCount(objPtr);

    /*
     * Do the replacing dispatch.
     */

    TclEmitInvoke(envPtr, INST_INVOKE_REPLACE, parsePtr->numWords,
	    numWords + 1);
}

/*
 * Helpers that do issuing of instructions for commands that "don't have
 * compilers" (well, they do; these). They all work by just generating base
 * code to invoke the command; they're intended for ensemble subcommands so
 * that the costs of INST_INVOKE_REPLACE can be avoided where we can work out
 * that they're not needed.
 *
 * Note that these are NOT suitable for commands where there's an argument
 * that is a script, as an [info level] or [info frame] in the inner context
 * can see the difference.
 */

static int
CompileBasicNArgCommand(
    Tcl_Interp *interp,		/* Used for error reporting. */
    Tcl_Parse *parsePtr,	/* Points to a parse structure for the command
				 * created by Tcl_ParseCommand. */
    Command *cmdPtr,		/* Points to definition of command being
				 * compiled. */
    CompileEnv *envPtr)		/* Holds resulting instructions. */
{
    Tcl_Obj *objPtr;

    TclNewObj(objPtr);
    Tcl_IncrRefCount(objPtr);
    Tcl_GetCommandFullName(interp, (Tcl_Command) cmdPtr, objPtr);
    TclCompileInvocation(interp, parsePtr->tokenPtr, objPtr,
	    parsePtr->numWords, envPtr);
    Tcl_DecrRefCount(objPtr);
    return TCL_OK;
}

int
TclCompileBasic0ArgCmd(
    Tcl_Interp *interp,		/* Used for error reporting. */
    Tcl_Parse *parsePtr,	/* Points to a parse structure for the command
				 * created by Tcl_ParseCommand. */
    Command *cmdPtr,		/* Points to definition of command being
				 * compiled. */
    CompileEnv *envPtr)		/* Holds resulting instructions. */
{
    /*
     * Verify that the number of arguments is correct; that's the only case
     * that we know will avoid the call to Tcl_WrongNumArgs() at invoke time,
     * which is the only code that sees the shenanigans of ensemble dispatch.
     */

    if (parsePtr->numWords != 1) {
	return TCL_ERROR;
    }

    return CompileBasicNArgCommand(interp, parsePtr, cmdPtr, envPtr);
}

int
TclCompileBasic1ArgCmd(
    Tcl_Interp *interp,		/* Used for error reporting. */
    Tcl_Parse *parsePtr,	/* Points to a parse structure for the command
				 * created by Tcl_ParseCommand. */
    Command *cmdPtr,		/* Points to definition of command being
				 * compiled. */
    CompileEnv *envPtr)		/* Holds resulting instructions. */
{
    /*
     * Verify that the number of arguments is correct; that's the only case
     * that we know will avoid the call to Tcl_WrongNumArgs() at invoke time,
     * which is the only code that sees the shenanigans of ensemble dispatch.
     */

    if (parsePtr->numWords != 2) {
	return TCL_ERROR;
    }

    return CompileBasicNArgCommand(interp, parsePtr, cmdPtr, envPtr);
}

int
TclCompileBasic2ArgCmd(
    Tcl_Interp *interp,		/* Used for error reporting. */
    Tcl_Parse *parsePtr,	/* Points to a parse structure for the command
				 * created by Tcl_ParseCommand. */
    Command *cmdPtr,		/* Points to definition of command being
				 * compiled. */
    CompileEnv *envPtr)		/* Holds resulting instructions. */
{
    /*
     * Verify that the number of arguments is correct; that's the only case
     * that we know will avoid the call to Tcl_WrongNumArgs() at invoke time,
     * which is the only code that sees the shenanigans of ensemble dispatch.
     */

    if (parsePtr->numWords != 3) {
	return TCL_ERROR;
    }

    return CompileBasicNArgCommand(interp, parsePtr, cmdPtr, envPtr);
}

int
TclCompileBasic3ArgCmd(
    Tcl_Interp *interp,		/* Used for error reporting. */
    Tcl_Parse *parsePtr,	/* Points to a parse structure for the command
				 * created by Tcl_ParseCommand. */
    Command *cmdPtr,		/* Points to definition of command being
				 * compiled. */
    CompileEnv *envPtr)		/* Holds resulting instructions. */
{
    /*
     * Verify that the number of arguments is correct; that's the only case
     * that we know will avoid the call to Tcl_WrongNumArgs() at invoke time,
     * which is the only code that sees the shenanigans of ensemble dispatch.
     */

    if (parsePtr->numWords != 4) {
	return TCL_ERROR;
    }

    return CompileBasicNArgCommand(interp, parsePtr, cmdPtr, envPtr);
}

int
TclCompileBasic0Or1ArgCmd(
    Tcl_Interp *interp,		/* Used for error reporting. */
    Tcl_Parse *parsePtr,	/* Points to a parse structure for the command
				 * created by Tcl_ParseCommand. */
    Command *cmdPtr,		/* Points to definition of command being
				 * compiled. */
    CompileEnv *envPtr)		/* Holds resulting instructions. */
{
    /*
     * Verify that the number of arguments is correct; that's the only case
     * that we know will avoid the call to Tcl_WrongNumArgs() at invoke time,
     * which is the only code that sees the shenanigans of ensemble dispatch.
     */

    if (parsePtr->numWords != 1 && parsePtr->numWords != 2) {
	return TCL_ERROR;
    }

    return CompileBasicNArgCommand(interp, parsePtr, cmdPtr, envPtr);
}

int
TclCompileBasic1Or2ArgCmd(
    Tcl_Interp *interp,		/* Used for error reporting. */
    Tcl_Parse *parsePtr,	/* Points to a parse structure for the command
				 * created by Tcl_ParseCommand. */
    Command *cmdPtr,		/* Points to definition of command being
				 * compiled. */
    CompileEnv *envPtr)		/* Holds resulting instructions. */
{
    /*
     * Verify that the number of arguments is correct; that's the only case
     * that we know will avoid the call to Tcl_WrongNumArgs() at invoke time,
     * which is the only code that sees the shenanigans of ensemble dispatch.
     */

    if (parsePtr->numWords != 2 && parsePtr->numWords != 3) {
	return TCL_ERROR;
    }

    return CompileBasicNArgCommand(interp, parsePtr, cmdPtr, envPtr);
}

int
TclCompileBasic2Or3ArgCmd(
    Tcl_Interp *interp,		/* Used for error reporting. */
    Tcl_Parse *parsePtr,	/* Points to a parse structure for the command
				 * created by Tcl_ParseCommand. */
    Command *cmdPtr,		/* Points to definition of command being
				 * compiled. */
    CompileEnv *envPtr)		/* Holds resulting instructions. */
{
    /*
     * Verify that the number of arguments is correct; that's the only case
     * that we know will avoid the call to Tcl_WrongNumArgs() at invoke time,
     * which is the only code that sees the shenanigans of ensemble dispatch.
     */

    if (parsePtr->numWords != 3 && parsePtr->numWords != 4) {
	return TCL_ERROR;
    }

    return CompileBasicNArgCommand(interp, parsePtr, cmdPtr, envPtr);
}

int
TclCompileBasic0To2ArgCmd(
    Tcl_Interp *interp,		/* Used for error reporting. */
    Tcl_Parse *parsePtr,	/* Points to a parse structure for the command
				 * created by Tcl_ParseCommand. */
    Command *cmdPtr,		/* Points to definition of command being
				 * compiled. */
    CompileEnv *envPtr)		/* Holds resulting instructions. */
{
    /*
     * Verify that the number of arguments is correct; that's the only case
     * that we know will avoid the call to Tcl_WrongNumArgs() at invoke time,
     * which is the only code that sees the shenanigans of ensemble dispatch.
     */

    if (parsePtr->numWords < 1 || parsePtr->numWords > 3) {
	return TCL_ERROR;
    }

    return CompileBasicNArgCommand(interp, parsePtr, cmdPtr, envPtr);
}

int
TclCompileBasic1To3ArgCmd(
    Tcl_Interp *interp,		/* Used for error reporting. */
    Tcl_Parse *parsePtr,	/* Points to a parse structure for the command
				 * created by Tcl_ParseCommand. */
    Command *cmdPtr,		/* Points to definition of command being
				 * compiled. */
    CompileEnv *envPtr)		/* Holds resulting instructions. */
{
    /*
     * Verify that the number of arguments is correct; that's the only case
     * that we know will avoid the call to Tcl_WrongNumArgs() at invoke time,
     * which is the only code that sees the shenanigans of ensemble dispatch.
     */

    if (parsePtr->numWords < 2 || parsePtr->numWords > 4) {
	return TCL_ERROR;
    }

    return CompileBasicNArgCommand(interp, parsePtr, cmdPtr, envPtr);
}

int
TclCompileBasicMin0ArgCmd(
    Tcl_Interp *interp,		/* Used for error reporting. */
    Tcl_Parse *parsePtr,	/* Points to a parse structure for the command
				 * created by Tcl_ParseCommand. */
    Command *cmdPtr,		/* Points to definition of command being
				 * compiled. */
    CompileEnv *envPtr)		/* Holds resulting instructions. */
{
    /*
     * Verify that the number of arguments is correct; that's the only case
     * that we know will avoid the call to Tcl_WrongNumArgs() at invoke time,
     * which is the only code that sees the shenanigans of ensemble dispatch.
     */

    if ((int)parsePtr->numWords < 1) {
	return TCL_ERROR;
    }

    return CompileBasicNArgCommand(interp, parsePtr, cmdPtr, envPtr);
}

int
TclCompileBasicMin1ArgCmd(
    Tcl_Interp *interp,		/* Used for error reporting. */
    Tcl_Parse *parsePtr,	/* Points to a parse structure for the command
				 * created by Tcl_ParseCommand. */
    Command *cmdPtr,		/* Points to definition of command being
				 * compiled. */
    CompileEnv *envPtr)		/* Holds resulting instructions. */
{
    /*
     * Verify that the number of arguments is correct; that's the only case
     * that we know will avoid the call to Tcl_WrongNumArgs() at invoke time,
     * which is the only code that sees the shenanigans of ensemble dispatch.
     */

    if ((int)parsePtr->numWords < 2) {
	return TCL_ERROR;
    }

    return CompileBasicNArgCommand(interp, parsePtr, cmdPtr, envPtr);
}

int
TclCompileBasicMin2ArgCmd(
    Tcl_Interp *interp,		/* Used for error reporting. */
    Tcl_Parse *parsePtr,	/* Points to a parse structure for the command
				 * created by Tcl_ParseCommand. */
    Command *cmdPtr,		/* Points to definition of command being
				 * compiled. */
    CompileEnv *envPtr)		/* Holds resulting instructions. */
{
    /*
     * Verify that the number of arguments is correct; that's the only case
     * that we know will avoid the call to Tcl_WrongNumArgs() at invoke time,
     * which is the only code that sees the shenanigans of ensemble dispatch.
     */

    if ((int)parsePtr->numWords < 3) {
	return TCL_ERROR;
    }

    return CompileBasicNArgCommand(interp, parsePtr, cmdPtr, envPtr);
}

/*
 * Local Variables:
 * mode: c
 * c-basic-offset: 4
 * fill-column: 78
 * End:
 */<|MERGE_RESOLUTION|>--- conflicted
+++ resolved
@@ -898,7 +898,7 @@
 {
     Command *cmdPtr = (Command *) token;
 
-    if (cmdPtr->objProc != TclEnsembleImplementationCmd) {
+    if (cmdPtr->objProc2 != TclEnsembleImplementationCmd) {
 	if (interp != NULL) {
 	    Tcl_SetObjResult(interp, Tcl_NewStringObj(
 		    "command is not an ensemble", TCL_AUTO_LENGTH));
@@ -907,7 +907,7 @@
 	}
 	return NULL;
     }
-    return (EnsembleConfig *) cmdPtr->objClientData;
+    return (EnsembleConfig *)cmdPtr->objClientData2;
 }
  
@@ -969,14 +969,7 @@
     EnsembleConfig *ensemblePtr = GetEnsembleFromCommand(interp, token);
     Tcl_Obj *oldList;
 
-<<<<<<< HEAD
-    if (cmdPtr->objProc2 != TclEnsembleImplementationCmd) {
-	Tcl_SetObjResult(interp, Tcl_NewStringObj(
-		"command is not an ensemble", -1));
-	Tcl_SetErrorCode(interp, "TCL", "ENSEMBLE", "NOT_ENSEMBLE", (char *)NULL);
-=======
     if (ensemblePtr == NULL) {
->>>>>>> 9c1dcb7e
 	return TCL_ERROR;
     }
     if (subcmdList != NULL) {
@@ -990,10 +983,6 @@
 	}
     }
 
-<<<<<<< HEAD
-    ensemblePtr = (EnsembleConfig *)cmdPtr->objClientData2;
-=======
->>>>>>> 9c1dcb7e
     oldList = ensemblePtr->subcmdList;
     ensemblePtr->subcmdList = subcmdList;
     if (subcmdList != NULL) {
@@ -1043,14 +1032,7 @@
     Tcl_Obj *oldList;
     Tcl_Size length;
 
-<<<<<<< HEAD
-    if (cmdPtr->objProc2 != TclEnsembleImplementationCmd) {
-	Tcl_SetObjResult(interp, Tcl_NewStringObj(
-		"command is not an ensemble", -1));
-	Tcl_SetErrorCode(interp, "TCL", "ENSEMBLE", "NOT_ENSEMBLE", (char *)NULL);
-=======
     if (ensemblePtr == NULL) {
->>>>>>> 9c1dcb7e
 	return TCL_ERROR;
     }
     if (paramList == NULL) {
@@ -1064,10 +1046,6 @@
 	}
     }
 
-<<<<<<< HEAD
-    ensemblePtr = (EnsembleConfig *)cmdPtr->objClientData2;
-=======
->>>>>>> 9c1dcb7e
     oldList = ensemblePtr->parameterList;
     ensemblePtr->parameterList = paramList;
     if (paramList != NULL) {
@@ -1117,14 +1095,7 @@
     EnsembleConfig *ensemblePtr = GetEnsembleFromCommand(interp, token);
     Tcl_Obj *oldDict;
 
-<<<<<<< HEAD
-    if (cmdPtr->objProc2 != TclEnsembleImplementationCmd) {
-	Tcl_SetObjResult(interp, Tcl_NewStringObj(
-		"command is not an ensemble", -1));
-	Tcl_SetErrorCode(interp, "TCL", "ENSEMBLE", "NOT_ENSEMBLE", (char *)NULL);
-=======
     if (ensemblePtr == NULL) {
->>>>>>> 9c1dcb7e
 	return TCL_ERROR;
     }
     if (mapDict != NULL) {
@@ -1163,10 +1134,6 @@
 	}
     }
 
-<<<<<<< HEAD
-    ensemblePtr = (EnsembleConfig *)cmdPtr->objClientData2;
-=======
->>>>>>> 9c1dcb7e
     oldDict = ensemblePtr->subcommandDict;
     ensemblePtr->subcommandDict = mapDict;
     if (mapDict != NULL) {
@@ -1215,14 +1182,7 @@
     EnsembleConfig *ensemblePtr = GetEnsembleFromCommand(interp, token);
     Tcl_Obj *oldList;
 
-<<<<<<< HEAD
-    if (cmdPtr->objProc2 != TclEnsembleImplementationCmd) {
-	Tcl_SetObjResult(interp, Tcl_NewStringObj(
-		"command is not an ensemble", -1));
-	Tcl_SetErrorCode(interp, "TCL", "ENSEMBLE", "NOT_ENSEMBLE", (char *)NULL);
-=======
     if (ensemblePtr == NULL) {
->>>>>>> 9c1dcb7e
 	return TCL_ERROR;
     }
     if (unknownList != NULL) {
@@ -1236,10 +1196,6 @@
 	}
     }
 
-<<<<<<< HEAD
-    ensemblePtr = (EnsembleConfig *)cmdPtr->objClientData2;
-=======
->>>>>>> 9c1dcb7e
     oldList = ensemblePtr->unknownHandler;
     ensemblePtr->unknownHandler = unknownList;
     if (unknownList != NULL) {
@@ -1288,23 +1244,10 @@
     EnsembleConfig *ensemblePtr = GetEnsembleFromCommand(interp, token);
     int changedFlags = flags ^ ensemblePtr->flags;
 
-<<<<<<< HEAD
-    if (cmdPtr->objProc2 != TclEnsembleImplementationCmd) {
-	Tcl_SetObjResult(interp, Tcl_NewStringObj(
-		"command is not an ensemble", -1));
-	Tcl_SetErrorCode(interp, "TCL", "ENSEMBLE", "NOT_ENSEMBLE", (char *)NULL);
-	return TCL_ERROR;
-    }
-
-    ensemblePtr = (EnsembleConfig *)cmdPtr->objClientData2;
-    wasCompiled = ensemblePtr->flags & ENSEMBLE_COMPILE;
-
-=======
     if (ensemblePtr == NULL) {
 	return TCL_ERROR;
     }
 
->>>>>>> 9c1dcb7e
     /*
      * This API refuses to set the ENSEMBLE_DEAD flag...
      */
@@ -1365,22 +1308,9 @@
 {
     EnsembleConfig *ensemblePtr = GetEnsembleFromCommand(interp, token);
 
-<<<<<<< HEAD
-    if (cmdPtr->objProc2 != TclEnsembleImplementationCmd) {
-	if (interp != NULL) {
-	    Tcl_SetObjResult(interp, Tcl_NewStringObj(
-		    "command is not an ensemble", -1));
-	    Tcl_SetErrorCode(interp, "TCL", "ENSEMBLE", "NOT_ENSEMBLE", (char *)NULL);
-	}
-	return TCL_ERROR;
-    }
-
-    ensemblePtr = (EnsembleConfig *)cmdPtr->objClientData2;
-=======
     if (ensemblePtr == NULL) {
 	return TCL_ERROR;
     }
->>>>>>> 9c1dcb7e
     *subcmdListPtr = ensemblePtr->subcmdList;
     return TCL_OK;
 }
@@ -1413,22 +1343,9 @@
 {
     EnsembleConfig *ensemblePtr = GetEnsembleFromCommand(interp, token);
 
-<<<<<<< HEAD
-    if (cmdPtr->objProc2 != TclEnsembleImplementationCmd) {
-	if (interp != NULL) {
-	    Tcl_SetObjResult(interp, Tcl_NewStringObj(
-		    "command is not an ensemble", -1));
-	    Tcl_SetErrorCode(interp, "TCL", "ENSEMBLE", "NOT_ENSEMBLE", (char *)NULL);
-	}
-	return TCL_ERROR;
-    }
-
-    ensemblePtr = (EnsembleConfig *)cmdPtr->objClientData2;
-=======
     if (ensemblePtr == NULL) {
 	return TCL_ERROR;
     }
->>>>>>> 9c1dcb7e
     *paramListPtr = ensemblePtr->parameterList;
     return TCL_OK;
 }
@@ -1461,22 +1378,9 @@
 {
     EnsembleConfig *ensemblePtr = GetEnsembleFromCommand(interp, token);
 
-<<<<<<< HEAD
-    if (cmdPtr->objProc2 != TclEnsembleImplementationCmd) {
-	if (interp != NULL) {
-	    Tcl_SetObjResult(interp, Tcl_NewStringObj(
-		    "command is not an ensemble", -1));
-	    Tcl_SetErrorCode(interp, "TCL", "ENSEMBLE", "NOT_ENSEMBLE", (char *)NULL);
-	}
-	return TCL_ERROR;
-    }
-
-    ensemblePtr = (EnsembleConfig *)cmdPtr->objClientData2;
-=======
     if (ensemblePtr == NULL) {
 	return TCL_ERROR;
     }
->>>>>>> 9c1dcb7e
     *mapDictPtr = ensemblePtr->subcommandDict;
     return TCL_OK;
 }
@@ -1508,22 +1412,9 @@
 {
     EnsembleConfig *ensemblePtr = GetEnsembleFromCommand(interp, token);
 
-<<<<<<< HEAD
-    if (cmdPtr->objProc2 != TclEnsembleImplementationCmd) {
-	if (interp != NULL) {
-	    Tcl_SetObjResult(interp, Tcl_NewStringObj(
-		    "command is not an ensemble", -1));
-	    Tcl_SetErrorCode(interp, "TCL", "ENSEMBLE", "NOT_ENSEMBLE", (char *)NULL);
-	}
-	return TCL_ERROR;
-    }
-
-    ensemblePtr = (EnsembleConfig *)cmdPtr->objClientData2;
-=======
     if (ensemblePtr == NULL) {
 	return TCL_ERROR;
     }
->>>>>>> 9c1dcb7e
     *unknownListPtr = ensemblePtr->unknownHandler;
     return TCL_OK;
 }
@@ -1555,22 +1446,9 @@
 {
     EnsembleConfig *ensemblePtr = GetEnsembleFromCommand(interp, token);
 
-<<<<<<< HEAD
-    if (cmdPtr->objProc2 != TclEnsembleImplementationCmd) {
-	if (interp != NULL) {
-	    Tcl_SetObjResult(interp, Tcl_NewStringObj(
-		    "command is not an ensemble", -1));
-	    Tcl_SetErrorCode(interp, "TCL", "ENSEMBLE", "NOT_ENSEMBLE", (char *)NULL);
-	}
-	return TCL_ERROR;
-    }
-
-    ensemblePtr = (EnsembleConfig *)cmdPtr->objClientData2;
-=======
     if (ensemblePtr == NULL) {
 	return TCL_ERROR;
     }
->>>>>>> 9c1dcb7e
     *flagsPtr = ensemblePtr->flags;
     return TCL_OK;
 }
@@ -1602,22 +1480,9 @@
 {
     EnsembleConfig *ensemblePtr = GetEnsembleFromCommand(interp, token);
 
-<<<<<<< HEAD
-    if (cmdPtr->objProc2 != TclEnsembleImplementationCmd) {
-	if (interp != NULL) {
-	    Tcl_SetObjResult(interp, Tcl_NewStringObj(
-		    "command is not an ensemble", -1));
-	    Tcl_SetErrorCode(interp, "TCL", "ENSEMBLE", "NOT_ENSEMBLE", (char *)NULL);
-	}
-	return TCL_ERROR;
-    }
-
-    ensemblePtr = (EnsembleConfig *)cmdPtr->objClientData2;
-=======
     if (ensemblePtr == NULL) {
 	return TCL_ERROR;
     }
->>>>>>> 9c1dcb7e
     *namespacePtrPtr = (Tcl_Namespace *) ensemblePtr->nsPtr;
     return TCL_OK;
 }
@@ -1658,11 +1523,7 @@
 	return NULL;
     }
 
-<<<<<<< HEAD
-    if (cmdPtr->objProc2 != TclEnsembleImplementationCmd) {
-=======
-    if (((Command *) token)->objProc != TclEnsembleImplementationCmd) {
->>>>>>> 9c1dcb7e
+    if (((Command *) token)->objProc2 != TclEnsembleImplementationCmd) {
 	/*
 	 * Reuse existing infrastructure for following import link chains
 	 * rather than duplicating it.
@@ -1670,13 +1531,8 @@
 
 	token = TclGetOriginalCommand(token);
 
-<<<<<<< HEAD
-	if (cmdPtr == NULL
-		|| cmdPtr->objProc2 != TclEnsembleImplementationCmd) {
-=======
 	if (token == NULL ||
-		((Command *) token)->objProc != TclEnsembleImplementationCmd) {
->>>>>>> 9c1dcb7e
+		((Command *) token)->objProc2 != TclEnsembleImplementationCmd) {
 	    if (flags & TCL_LEAVE_ERR_MSG) {
 		Tcl_SetObjResult(interp, Tcl_ObjPrintf(
 			"\"%s\" is not an ensemble command",
@@ -2536,19 +2392,12 @@
 static inline int
 EnsembleUnknownCallback(
     Tcl_Interp *interp,
-<<<<<<< HEAD
-    EnsembleConfig *ensemblePtr,
-    Tcl_Size objc,
-    Tcl_Obj *const objv[],
-    Tcl_Obj **prefixObjPtr)
-=======
     EnsembleConfig *ensemblePtr,/* The ensemble structure. */
-    int objc,			/* Number of arguments. */
+    Tcl_Size objc,			/* Number of arguments. */
     Tcl_Obj *const objv[],	/* Actual arguments. */
     Tcl_Obj **prefixObjPtr)	/* Where to write the prefix suggested by the
 				 * unknown callback. Must not be NULL. Only has
 				 * a meaningful value on TCL_OK. */
->>>>>>> 9c1dcb7e
 {
     Tcl_Size paramc;
     int result;
