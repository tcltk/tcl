/*
 * Copyright © 2005-2013 Donal K. Fellows.
 *
 * See the file "license.terms" for information on usage and redistribution of
 * this file, and for a DISCLAIMER OF ALL WARRANTIES.
 */

/*
 * You may distribute and/or modify this program under the terms of the GNU
 * Affero General Public License as published by the Free Software Foundation,
 * either version 3 of the License, or (at your option) any later version.

 * See the file "COPYING" for information on usage and redistribution
 * of this file, and for a DISCLAIMER OF ALL WARRANTIES.
*/

/*
 * tclEnsemble.c --
 *
 *	Contains support for ensembles (see TIP#112), which provide simple
 *	mechanism for creating composite commands on top of namespaces.
 */

#include "tclInt.h"
#include "tclCompile.h"

/*
 * Declarations for functions local to this file:
 */

static inline Tcl_Obj *	NewNsObj(Tcl_Namespace *namespacePtr);
static Tcl_Command	InitEnsembleFromOptions(Tcl_Interp *interp,
			    int objc, Tcl_Obj *const objv[]);
static int		ReadOneEnsembleOption(Tcl_Interp *interp,
			    Tcl_Command token, Tcl_Obj *optionObj);
static int		ReadAllEnsembleOptions(Tcl_Interp *interp,
			    Tcl_Command token);
static int		SetEnsembleConfigOptions(Tcl_Interp *interp,
			    Tcl_Command token, int objc,
			    Tcl_Obj *const objv[]);
static inline int	EnsembleUnknownCallback(Tcl_Interp *interp,
			    EnsembleConfig *ensemblePtr, int objc,
			    Tcl_Obj *const objv[], Tcl_Obj **prefixObjPtr);
static int		NsEnsembleImplementationCmdNR(void *clientData,
			    Tcl_Interp *interp,int objc,Tcl_Obj *const objv[]);
static void		BuildEnsembleConfig(EnsembleConfig *ensemblePtr);
static int		NsEnsembleStringOrder(const void *strPtr1,
			    const void *strPtr2);
static void		DeleteEnsembleConfig(void *clientData);
static void		MakeCachedEnsembleCommand(Tcl_Obj *objPtr,
			    EnsembleConfig *ensemblePtr, Tcl_HashEntry *hPtr,
			    Tcl_Obj *fix);
static void		FreeEnsembleCmdRep(Tcl_Obj *objPtr);
static void		DupEnsembleCmdRep(Tcl_Obj *objPtr, Tcl_Obj *copyPtr);
static void		CompileToInvokedCommand(Tcl_Interp *interp,
			    Tcl_Parse *parsePtr, Tcl_Obj *replacements,
			    Command *cmdPtr, CompileEnv *envPtr);
static int		CompileBasicNArgCommand(Tcl_Interp *interp,
			    Tcl_Parse *parsePtr, Command *cmdPtr,
			    CompileEnv *envPtr);

static Tcl_NRPostProc	FreeER;

/*
 * The lists of subcommands and options for the [namespace ensemble] command.
 */

static const char *const ensembleSubcommands[] = {
    "configure", "create", "exists", NULL
};
enum EnsSubcmds {
    ENS_CONFIG, ENS_CREATE, ENS_EXISTS
};

static const char *const ensembleCreateOptions[] = {
    "-command", "-map", "-parameters", "-prefixes", "-subcommands",
    "-unknown", NULL
};
enum EnsCreateOpts {
    CRT_CMD, CRT_MAP, CRT_PARAM, CRT_PREFIX, CRT_SUBCMDS, CRT_UNKNOWN
};

static const char *const ensembleConfigOptions[] = {
    "-map", "-namespace", "-parameters", "-prefixes", "-subcommands",
    "-unknown", NULL
};
enum EnsConfigOpts {
    CONF_MAP, CONF_NAMESPACE, CONF_PARAM, CONF_PREFIX, CONF_SUBCMDS,
    CONF_UNKNOWN
};

/*
 * ensembleCmdType is a Tcl object type that contains a reference to an
 * ensemble subcommand, e.g. the "length" in [string length ab]. It is used
 * to cache the mapping between the subcommand itself and the real command
 * that implements it.
 */

static const Tcl_ObjType ensembleCmdType = {
    "ensembleCommand",		/* the type's name */
    FreeEnsembleCmdRep,		/* freeIntRepProc */
    DupEnsembleCmdRep,		/* dupIntRepProc */
    NULL,			/* updateStringProc */
    NULL,			/* setFromAnyProc */
	0
};

#define ECRSetInternalRep(objPtr, ecRepPtr) \
    do {								\
	Tcl_ObjInternalRep ir;						\
	ir.twoPtrValue.ptr1 = (ecRepPtr);				\
	ir.twoPtrValue.ptr2 = NULL;					\
	Tcl_StoreInternalRep((objPtr), &ensembleCmdType, &ir);		\
    } while (0)

#define ECRGetInternalRep(objPtr, ecRepPtr) \
    do {								\
	const Tcl_ObjInternalRep *irPtr;				\
	irPtr = TclFetchInternalRep((objPtr), &ensembleCmdType);	\
<<<<<<< HEAD
	(ecRepPtr) = irPtr ? (EnsembleCmdRep *)irPtr->twoPtrValue.ptr1 : NULL; \
=======
	(ecRepPtr) = irPtr ? (EnsembleCmdRep *)				\
		irPtr->twoPtrValue.ptr1 : NULL;				\
>>>>>>> 3013ff33
    } while (0)

/*
 * The internal rep for caching ensemble subcommand lookups and spelling
 * corrections.
 */

typedef struct {
    Tcl_Size epoch;		/* Used to confirm when the data in this
				 * really structure matches up with the
				 * ensemble. */
    Command *token;		/* Reference to the command for which this
				 * structure is a cache of the resolution. */
    Tcl_Obj *fix;		/* Corrected spelling, if needed. */
    Tcl_HashEntry *hPtr;	/* Direct link to entry in the subcommand hash
				 * table. */
} EnsembleCmdRep;

/*
 *----------------------------------------------------------------------
 *
 * NewNsObj --
 *
 *	Make an object that contains a namespace's name.
 *
 * TODO:
 * 	This is a candidate for doing something better!
 *
 *----------------------------------------------------------------------
 */
static inline Tcl_Obj *
NewNsObj(
    Tcl_Namespace *namespacePtr)
{
    Namespace *nsPtr = (Namespace *) namespacePtr;

    if (namespacePtr == TclGetGlobalNamespace(nsPtr->interp)) {
	return Tcl_NewStringObj("::", 2);
    }
    return Tcl_NewStringObj(nsPtr->fullName, TCL_AUTO_LENGTH);
}

/*
 *----------------------------------------------------------------------
 *
 * TclNamespaceEnsembleCmd --
 *
 *	Invoked to implement the "namespace ensemble" command that creates and
 *	manipulates ensembles built on top of namespaces. Handles the
 *	following syntax:
 *
 *	    namespace ensemble name ?dictionary?
 *
 * Results:
 *	Returns TCL_OK if successful, and TCL_ERROR if anything goes wrong.
 *
 * Side effects:
 *	Creates the ensemble for the namespace if one did not previously
 *	exist. Alternatively, alters the way that the ensemble's subcommand =>
 *	implementation prefix is configured.
 *
 *----------------------------------------------------------------------
 */

int
TclNamespaceEnsembleCmd(
    TCL_UNUSED(void *),
    Tcl_Interp *interp,
    int objc,
    Tcl_Obj *const objv[])
{
    Namespace *nsPtr = (Namespace *) TclGetCurrentNamespace(interp);
    Tcl_Command token;		/* The ensemble command. */
    enum EnsSubcmds index;

    if (nsPtr == NULL || nsPtr->flags & NS_DEAD) {
	if (!Tcl_InterpDeleted(interp)) {
	    Tcl_SetObjResult(interp, Tcl_NewStringObj(
		    "tried to manipulate ensemble of deleted namespace",
		    TCL_AUTO_LENGTH));
	    Tcl_SetErrorCode(interp, "TCL", "ENSEMBLE", "DEAD", (char *)NULL);
	}
	return TCL_ERROR;
    }

    if (objc < 2) {
	Tcl_WrongNumArgs(interp, 1, objv, "subcommand ?arg ...?");
	return TCL_ERROR;
    } else if (Tcl_GetIndexFromObj(interp, objv[1], ensembleSubcommands,
	    "subcommand", 0, &index) != TCL_OK) {
	return TCL_ERROR;
    }

    switch (index) {
    case ENS_CREATE:
	/*
	 * Check that we've got option-value pairs... [Bug 1558654]
	 */

	if (objc & 1) {
	    Tcl_WrongNumArgs(interp, 2, objv, "?option value ...?");
	    return TCL_ERROR;
	}
<<<<<<< HEAD
	objv += 2;
	objc -= 2;

	name = nsPtr->name;
	cxtPtr = (Namespace *) nsPtr->parentPtr;

	/*
	 * Parse the option list, applying type checks as we go. Note that we
	 * are not incrementing any reference counts in the objects at this
	 * stage, so the presence of an option multiple times won't cause any
	 * memory leaks.
	 */

	for (; objc>1 ; objc-=2,objv+=2) {
	    enum EnsCreateOpts idx;
	    if (Tcl_GetIndexFromObj(interp, objv[0], ensembleCreateOptions,
		    "option", 0, &idx) != TCL_OK) {
		if (allocatedMapFlag) {
		    Tcl_DecrRefCount(mapObj);
		}
		return TCL_ERROR;
	    }
	    switch (idx) {
	    case CRT_CMD:
		name = TclGetString(objv[1]);
		cxtPtr = nsPtr;
		continue;
	    case CRT_SUBCMDS:
		if (TclListObjLength(interp, objv[1], &len) != TCL_OK) {
		    if (allocatedMapFlag) {
			Tcl_DecrRefCount(mapObj);
		    }
		    return TCL_ERROR;
		}
		subcmdObj = (len > 0 ? objv[1] : NULL);
		continue;
	    case CRT_PARAM:
		if (TclListObjLength(interp, objv[1], &len) != TCL_OK) {
		    if (allocatedMapFlag) {
			Tcl_DecrRefCount(mapObj);
		    }
		    return TCL_ERROR;
		}
		paramObj = (len > 0 ? objv[1] : NULL);
		continue;
	    case CRT_MAP: {
		Tcl_Obj *patchedDict = NULL, *subcmdWordsObj;

		/*
		 * Verify that the map is sensible.
		 */

		if (Tcl_DictObjFirst(interp, objv[1], &search,
			&subcmdWordsObj, &listObj, &done) != TCL_OK) {
		    if (allocatedMapFlag) {
			Tcl_DecrRefCount(mapObj);
		    }
		    return TCL_ERROR;
		}
		if (done) {
		    mapObj = NULL;
		    continue;
		}
		do {
		    Tcl_Obj **listv;
		    const char *cmd;

		    if (TclListObjGetElements(interp, listObj, &len,
			    &listv) != TCL_OK) {
			Tcl_DictObjDone(&search);
			if (patchedDict) {
			    Tcl_DecrRefCount(patchedDict);
			}
			if (allocatedMapFlag) {
			    Tcl_DecrRefCount(mapObj);
			}
			return TCL_ERROR;
		    }
		    if (len < 1) {
			Tcl_SetObjResult(interp, Tcl_NewStringObj(
				"ensemble subcommand implementations "
				"must be non-empty lists", -1));
			Tcl_SetErrorCode(interp, "TCL", "ENSEMBLE",
				"EMPTY_TARGET", (char *)NULL);
			Tcl_DictObjDone(&search);
			if (patchedDict) {
			    Tcl_DecrRefCount(patchedDict);
			}
			if (allocatedMapFlag) {
			    Tcl_DecrRefCount(mapObj);
			}
			return TCL_ERROR;
		    }
		    cmd = TclGetString(listv[0]);
		    if (!(cmd[0] == ':' && cmd[1] == ':')) {
			Tcl_Obj *newList = Tcl_NewListObj(len, listv);
			Tcl_Obj *newCmd = NewNsObj((Tcl_Namespace *) nsPtr);

			if (nsPtr->parentPtr) {
			    Tcl_AppendStringsToObj(newCmd, "::", (char *)NULL);
			}
			Tcl_AppendObjToObj(newCmd, listv[0]);
			Tcl_ListObjReplace(NULL, newList, 0, 1, 1, &newCmd);
			if (patchedDict == NULL) {
			    patchedDict = TclDuplicatePureObj(
				interp, objv[1], tclDictTypePtr);
			    if (!patchedDict) {
				if (allocatedMapFlag) {
				    Tcl_DecrRefCount(mapObj);
				}
				Tcl_DecrRefCount(newList);
				Tcl_DecrRefCount(newCmd);
				Tcl_DecrRefCount(patchedDict);
				return TCL_ERROR;
			    }
			}
			Tcl_DictObjPut(NULL, patchedDict, subcmdWordsObj,
				newList);
		    }
		    Tcl_DictObjNext(&search, &subcmdWordsObj, &listObj,
			    &done);
		} while (!done);

		if (allocatedMapFlag) {
		    Tcl_DecrRefCount(mapObj);
		}
		mapObj = (patchedDict ? patchedDict : objv[1]);
		if (patchedDict) {
		    allocatedMapFlag = 1;
		}
		continue;
	    }
	    case CRT_PREFIX: {
		if (Tcl_GetBooleanFromObj(interp, objv[1],
			&permitPrefix) != TCL_OK) {
		    if (allocatedMapFlag) {
			Tcl_DecrRefCount(mapObj);
		    }
		    return TCL_ERROR;
		}
		continue;
	    }
	    case CRT_UNKNOWN:
		if (TclListObjLength(interp, objv[1], &len) != TCL_OK) {
		    if (allocatedMapFlag) {
			Tcl_DecrRefCount(mapObj);
		    }
		    return TCL_ERROR;
		}
		unknownObj = (len > 0 ? objv[1] : NULL);
		continue;
	    }
=======
	token = InitEnsembleFromOptions(interp, objc - 2, objv + 2);
	if (token == NULL) {
	    return TCL_ERROR;
>>>>>>> 3013ff33
	}

	/*
	 * Tricky! Must ensure that the result is not shared (command delete
	 * traces could have corrupted the pristine object that we started
	 * with). [Snit test rename-1.5]
	 */

	Tcl_ResetResult(interp);
	Tcl_GetCommandFullName(interp, token, Tcl_GetObjResult(interp));
	return TCL_OK;

    case ENS_EXISTS:
	if (objc != 3) {
	    Tcl_WrongNumArgs(interp, 2, objv, "cmdname");
	    return TCL_ERROR;
	}
	Tcl_SetObjResult(interp, Tcl_NewBooleanObj(
		Tcl_FindEnsemble(interp, objv[2], 0) != NULL));
	return TCL_OK;

    case ENS_CONFIG:
	if (objc < 3 || (objc != 4 && !(objc & 1))) {
	    Tcl_WrongNumArgs(interp, 2, objv,
		    "cmdname ?-option value ...? ?arg ...?");
	    return TCL_ERROR;
	}
	token = Tcl_FindEnsemble(interp, objv[2], TCL_LEAVE_ERR_MSG);
	if (token == NULL) {
	    return TCL_ERROR;
	}

	if (objc == 4) {
	    return ReadOneEnsembleOption(interp, token, objv[3]);
	} else if (objc == 3) {
	    return ReadAllEnsembleOptions(interp, token);
	} else {
	    return SetEnsembleConfigOptions(interp, token, objc - 3, objv + 3);
	}

    default:
	Tcl_Panic("unexpected ensemble command");
    }
    return TCL_OK;
}

/*
 *----------------------------------------------------------------------
 *
 * InitEnsembleFromOptions --
 *
 *	Core of implementation of "namespace ensemble create".
 *
 * Results:
 *	Returns created ensemble's command token if successful, and NULL if
 *	anything goes wrong.
 *
 * Side effects:
 *	Creates the ensemble for the namespace if one did not previously
 *	exist.
 *
 * Note:
 *	Can't use SetEnsembleConfigOptions() here. Different (but overlapping)
 *	options are supported. 
 *
 *----------------------------------------------------------------------
 */
static Tcl_Command
InitEnsembleFromOptions(
    Tcl_Interp *interp,
    int objc,
    Tcl_Obj *const objv[])
{
    Namespace *nsPtr = (Namespace *) TclGetCurrentNamespace(interp);
    Namespace *cxtPtr = nsPtr->parentPtr;
    Namespace *altFoundNsPtr, *actualCxtPtr;
    const char *name = nsPtr->name;
    Tcl_Size len;
    int allocatedMapFlag = 0;
    enum EnsCreateOpts index;
    Tcl_Command token;		/* The created ensemble command. */
    Namespace *foundNsPtr;
    const char *simpleName;
    /*
     * Defaults
     */
    Tcl_Obj *subcmdObj = NULL;
    Tcl_Obj *mapObj = NULL;
    int permitPrefix = 1;
    Tcl_Obj *unknownObj = NULL;
    Tcl_Obj *paramObj = NULL;

    /*
     * Parse the option list, applying type checks as we go. Note that we are
     * not incrementing any reference counts in the objects at this stage, so
     * the presence of an option multiple times won't cause any memory leaks.
     */

    for (; objc>1 ; objc-=2,objv+=2) {
	if (Tcl_GetIndexFromObj(interp, objv[0], ensembleCreateOptions,
		"option", 0, &index) != TCL_OK) {
	    goto error;
	}
	switch (index) {
	case CRT_CMD:
	    name = TclGetString(objv[1]);
	    cxtPtr = nsPtr;
	    continue;
	case CRT_SUBCMDS:
	    if (TclListObjLength(interp, objv[1], &len) != TCL_OK) {
		goto error;
	    }
	    subcmdObj = (len > 0 ? objv[1] : NULL);
	    continue;
	case CRT_PARAM:
	    if (TclListObjLength(interp, objv[1], &len) != TCL_OK) {
		goto error;
	    }
	    paramObj = (len > 0 ? objv[1] : NULL);
	    continue;
	case CRT_MAP: {
	    Tcl_Obj *patchedDict = NULL, *subcmdWordsObj, *listObj;
	    Tcl_DictSearch search;
	    int done;

	    /*
	     * Verify that the map is sensible.
	     */

	    if (Tcl_DictObjFirst(interp, objv[1], &search,
		    &subcmdWordsObj, &listObj, &done) != TCL_OK) {
		goto error;
	    } else if (done) {
		mapObj = NULL;
		continue;
	    }
	    do {
		Tcl_Obj **listv;
		const char *cmd;

		if (TclListObjGetElements(interp, listObj, &len,
			&listv) != TCL_OK) {
		    goto mapError;
		}
		if (len < 1) {
		    Tcl_SetObjResult(interp, Tcl_NewStringObj(
			    "ensemble subcommand implementations "
			    "must be non-empty lists", TCL_AUTO_LENGTH));
		    Tcl_SetErrorCode(interp, "TCL", "ENSEMBLE",
			    "EMPTY_TARGET", (char *)NULL);
		    goto mapError;
		}
		cmd = TclGetString(listv[0]);
		if (!(cmd[0] == ':' && cmd[1] == ':')) {
		    Tcl_Obj *newList = Tcl_NewListObj(len, listv);
		    Tcl_Obj *newCmd = NewNsObj((Tcl_Namespace *) nsPtr);

		    if (nsPtr->parentPtr) {
			Tcl_AppendStringsToObj(newCmd, "::", (char *)NULL);
		    }
		    Tcl_AppendObjToObj(newCmd, listv[0]);
		    Tcl_ListObjReplace(NULL, newList, 0, 1, 1, &newCmd);
		    if (patchedDict == NULL) {
			patchedDict = Tcl_DuplicateObj(objv[1]);
		    }
		    Tcl_DictObjPut(NULL, patchedDict, subcmdWordsObj, newList);
		}
		Tcl_DictObjNext(&search, &subcmdWordsObj, &listObj, &done);
	    } while (!done);

	    if (allocatedMapFlag) {
		Tcl_DecrRefCount(mapObj);
	    }
	    mapObj = (patchedDict ? patchedDict : objv[1]);
	    if (patchedDict) {
		allocatedMapFlag = 1;
	    }
	    continue;
	mapError:
	    Tcl_DictObjDone(&search);
	    if (patchedDict) {
		Tcl_DecrRefCount(patchedDict);
	    }
	    goto error;
	}
	case CRT_PREFIX:
	    if (Tcl_GetBooleanFromObj(interp, objv[1],
		    &permitPrefix) != TCL_OK) {
		goto error;
	    }
	    continue;
	case CRT_UNKNOWN:
	    if (TclListObjLength(interp, objv[1], &len) != TCL_OK) {
		goto error;
	    }
	    unknownObj = (len > 0 ? objv[1] : NULL);
	    continue;
	}
    }

    TclGetNamespaceForQualName(interp, name, cxtPtr,
	    TCL_CREATE_NS_IF_UNKNOWN, &foundNsPtr, &altFoundNsPtr,
	    &actualCxtPtr, &simpleName);

    /*
     * Create the ensemble. Note that this might delete another ensemble
     * linked to the same namespace, so we must be careful. However, we
     * should be OK because we only link the namespace into the list once
     * we've created it (and after any deletions have occurred.)
     */

    token = TclCreateEnsembleInNs(interp, simpleName,
	    (Tcl_Namespace *) foundNsPtr, (Tcl_Namespace *) nsPtr,
	    (permitPrefix ? TCL_ENSEMBLE_PREFIX : 0));
    Tcl_SetEnsembleSubcommandList(interp, token, subcmdObj);
    Tcl_SetEnsembleMappingDict(interp, token, mapObj);
    Tcl_SetEnsembleUnknownHandler(interp, token, unknownObj);
    Tcl_SetEnsembleParameterList(interp, token, paramObj);
    return token;

  error:
    if (allocatedMapFlag) {
	Tcl_DecrRefCount(mapObj);
    }
    return NULL;
}

/*
 *----------------------------------------------------------------------
 *
 * ReadOneEnsembleOption --
 *
 *	Core of implementation of "namespace ensemble configure" with just a
 *	single option name.
 *
 * Results:
 *	Tcl result code. Modifies the interpreter result.
 *
 * Side effects:
 *	None.
 *
 *----------------------------------------------------------------------
 */
static int
ReadOneEnsembleOption(
    Tcl_Interp *interp,
    Tcl_Command token,		/* The ensemble to read from. */
    Tcl_Obj *optionObj)		/* The name of the option to read. */
{
    Tcl_Obj *resultObj = NULL;			/* silence gcc 4 warning */
    enum EnsConfigOpts index;

    if (Tcl_GetIndexFromObj(interp, optionObj, ensembleConfigOptions,
	    "option", 0, &index) != TCL_OK) {
	return TCL_ERROR;
    }
    switch (index) {
    case CONF_SUBCMDS:
	Tcl_GetEnsembleSubcommandList(NULL, token, &resultObj);
	if (resultObj != NULL) {
	    Tcl_SetObjResult(interp, resultObj);
	}
	break;
    case CONF_PARAM:
	Tcl_GetEnsembleParameterList(NULL, token, &resultObj);
	if (resultObj != NULL) {
	    Tcl_SetObjResult(interp, resultObj);
	}
	break;
    case CONF_MAP:
	Tcl_GetEnsembleMappingDict(NULL, token, &resultObj);
	if (resultObj != NULL) {
	    Tcl_SetObjResult(interp, resultObj);
	}
	break;
    case CONF_NAMESPACE: {
	Tcl_Namespace *namespacePtr = NULL;	/* silence gcc 4 warning */
	Tcl_GetEnsembleNamespace(NULL, token, &namespacePtr);
	Tcl_SetObjResult(interp, NewNsObj(namespacePtr));
	break;
    }
    case CONF_PREFIX: {
	int flags = 0;				/* silence gcc 4 warning */

	Tcl_GetEnsembleFlags(NULL, token, &flags);
	Tcl_SetObjResult(interp,
		Tcl_NewBooleanObj(flags & TCL_ENSEMBLE_PREFIX));
	break;
    }
    case CONF_UNKNOWN:
	Tcl_GetEnsembleUnknownHandler(NULL, token, &resultObj);
	if (resultObj != NULL) {
	    Tcl_SetObjResult(interp, resultObj);
	}
	break;
    }
    return TCL_OK;
}
/*
 *----------------------------------------------------------------------
 *
 * ReadAllEnsembleOptions --
 *
 *	Core of implementation of "namespace ensemble configure" without
 *	option names.
 *
 * Results:
 *	Tcl result code. Modifies the interpreter result.
 *
 * Side effects:
 *	None.
 *
 *----------------------------------------------------------------------
 */
static int
ReadAllEnsembleOptions(
    Tcl_Interp *interp,
    Tcl_Command token)		/* The ensemble to read from. */
{
    Tcl_Obj *resultObj, *tmpObj = NULL;	/* silence gcc 4 warning */
    int flags = 0;			/* silence gcc 4 warning */
    Tcl_Namespace *namespacePtr = NULL;	/* silence gcc 4 warning */

    TclNewObj(resultObj);

    /* -map option */
    Tcl_ListObjAppendElement(NULL, resultObj,
	    Tcl_NewStringObj(ensembleConfigOptions[CONF_MAP],
		    TCL_AUTO_LENGTH));
    Tcl_GetEnsembleMappingDict(NULL, token, &tmpObj);
    Tcl_ListObjAppendElement(NULL, resultObj,
	    (tmpObj != NULL) ? tmpObj : Tcl_NewObj());

    /* -namespace option */
    Tcl_ListObjAppendElement(NULL, resultObj,
	    Tcl_NewStringObj(ensembleConfigOptions[CONF_NAMESPACE],
		    TCL_AUTO_LENGTH));
    Tcl_GetEnsembleNamespace(NULL, token, &namespacePtr);
    Tcl_ListObjAppendElement(NULL, resultObj, NewNsObj(namespacePtr));

    /* -parameters option */
    Tcl_ListObjAppendElement(NULL, resultObj,
	    Tcl_NewStringObj(ensembleConfigOptions[CONF_PARAM],
		    TCL_AUTO_LENGTH));
    Tcl_GetEnsembleParameterList(NULL, token, &tmpObj);
    Tcl_ListObjAppendElement(NULL, resultObj,
	    (tmpObj != NULL) ? tmpObj : Tcl_NewObj());

    /* -prefix option */
    Tcl_ListObjAppendElement(NULL, resultObj,
	    Tcl_NewStringObj(ensembleConfigOptions[CONF_PREFIX],
		    TCL_AUTO_LENGTH));
    Tcl_GetEnsembleFlags(NULL, token, &flags);
    Tcl_ListObjAppendElement(NULL, resultObj,
	    Tcl_NewBooleanObj(flags & TCL_ENSEMBLE_PREFIX));

    /* -subcommands option */
    Tcl_ListObjAppendElement(NULL, resultObj,
	    Tcl_NewStringObj(ensembleConfigOptions[CONF_SUBCMDS],
		    TCL_AUTO_LENGTH));
    Tcl_GetEnsembleSubcommandList(NULL, token, &tmpObj);
    Tcl_ListObjAppendElement(NULL, resultObj,
	    (tmpObj != NULL) ? tmpObj : Tcl_NewObj());

    /* -unknown option */
    Tcl_ListObjAppendElement(NULL, resultObj,
	    Tcl_NewStringObj(ensembleConfigOptions[CONF_UNKNOWN],
		    TCL_AUTO_LENGTH));
    Tcl_GetEnsembleUnknownHandler(NULL, token, &tmpObj);
    Tcl_ListObjAppendElement(NULL, resultObj,
	    (tmpObj != NULL) ? tmpObj : Tcl_NewObj());

    Tcl_SetObjResult(interp, resultObj);
    return TCL_OK;
}
/*
 *----------------------------------------------------------------------
 *
 * SetEnsembleConfigOptions --
 *
 *	Core of implementation of "namespace ensemble configure" with even
 *	number of arguments (where there is at least one pair).
 *
 * Results:
 *	Tcl result code. Modifies the interpreter result.
 *
 * Side effects:
 *	Modifies the ensemble's configuration.
 *
 *----------------------------------------------------------------------
 */
static int
SetEnsembleConfigOptions(
    Tcl_Interp *interp,
    Tcl_Command token,		/* The ensemble to configure. */
    int objc,			/* The count of option-related arguments. */
    Tcl_Obj *const objv[])	/* Option-related arguments. */
{
    Tcl_Size len;
    int allocatedMapFlag = 0;
    Tcl_Obj *subcmdObj = NULL, *mapObj = NULL, *paramObj = NULL,
	    *unknownObj = NULL; 	/* Defaults, silence gcc 4 warnings */
    Tcl_Obj *listObj;
    Tcl_DictSearch search;
    int permitPrefix, flags = 0;	/* silence gcc 4 warning */
    enum EnsConfigOpts index;
    int done;

    Tcl_GetEnsembleSubcommandList(NULL, token, &subcmdObj);
    Tcl_GetEnsembleMappingDict(NULL, token, &mapObj);
    Tcl_GetEnsembleParameterList(NULL, token, &paramObj);
    Tcl_GetEnsembleUnknownHandler(NULL, token, &unknownObj);
    Tcl_GetEnsembleFlags(NULL, token, &flags);
    permitPrefix = (flags & TCL_ENSEMBLE_PREFIX) != 0;

    /*
     * Parse the option list, applying type checks as we go. Note that
     * we are not incrementing any reference counts in the objects at
     * this stage, so the presence of an option multiple times won't
     * cause any memory leaks.
     */

    for (; objc>0 ; objc-=2,objv+=2) {
	if (Tcl_GetIndexFromObj(interp, objv[0], ensembleConfigOptions,
		"option", 0, &index) != TCL_OK) {
	    goto freeMapAndError;
	}
	switch (index) {
	case CONF_SUBCMDS:
	    if (TclListObjLength(interp, objv[1], &len) != TCL_OK) {
		goto freeMapAndError;
	    }
	    subcmdObj = (len > 0 ? objv[1] : NULL);
	    continue;
	case CONF_PARAM:
	    if (TclListObjLength(interp, objv[1], &len) != TCL_OK) {
		goto freeMapAndError;
	    }
	    paramObj = (len > 0 ? objv[1] : NULL);
	    continue;
	case CONF_MAP: {
	    Tcl_Obj *patchedDict = NULL, *subcmdWordsObj, **listv;
	    Namespace *nsPtr = (Namespace *) TclGetCurrentNamespace(interp);
	    const char *cmd;

	    /*
	     * Verify that the map is sensible.
	     */

<<<<<<< HEAD
	    for (; objc>0 ; objc-=2,objv+=2) {
		enum EnsConfigOpts idx;
		if (Tcl_GetIndexFromObj(interp, objv[0], ensembleConfigOptions,
			"option", 0, &idx) != TCL_OK) {
		freeMapAndError:
		    if (allocatedMapFlag) {
			Tcl_DecrRefCount(mapObj);
		    }
		    return TCL_ERROR;
		}
		switch (idx) {
		case CONF_SUBCMDS:
		    if (TclListObjLength(interp, objv[1], &len) != TCL_OK) {
			goto freeMapAndError;
		    }
		    subcmdObj = (len > 0 ? objv[1] : NULL);
		    continue;
		case CONF_PARAM:
		    if (TclListObjLength(interp, objv[1], &len) != TCL_OK) {
			goto freeMapAndError;
		    }
		    paramObj = (len > 0 ? objv[1] : NULL);
		    continue;
		case CONF_MAP: {
		    Tcl_Obj *patchedDict = NULL, *subcmdWordsObj, **listv;
		    const char *cmd;

		    /*
		     * Verify that the map is sensible.
		     */

		    if (Tcl_DictObjFirst(interp, objv[1], &search,
			    &subcmdWordsObj, &listObj, &done) != TCL_OK) {
			goto freeMapAndError;
		    }
		    if (done) {
			mapObj = NULL;
			continue;
		    }
		    do {
			if (TclListObjLength(interp, listObj, &len) != TCL_OK) {
			    Tcl_DictObjDone(&search);
			    if (patchedDict) {
				Tcl_DecrRefCount(patchedDict);
			    }
			    goto freeMapAndError;
			}
			if (len < 1) {
			    Tcl_SetObjResult(interp, Tcl_NewStringObj(
				    "ensemble subcommand implementations "
				    "must be non-empty lists", -1));
			    Tcl_SetErrorCode(interp, "TCL", "ENSEMBLE",
				    "EMPTY_TARGET", (char *)NULL);
			    Tcl_DictObjDone(&search);
			    if (patchedDict) {
				Tcl_DecrRefCount(patchedDict);
			    }
			    goto freeMapAndError;
			}
			if (TclListObjGetElements(interp, listObj, &len,
				&listv) != TCL_OK) {
			    Tcl_DictObjDone(&search);
			    if (patchedDict) {
				Tcl_DecrRefCount(patchedDict);
			    }
			    goto freeMapAndError;
			}
			cmd = TclGetString(listv[0]);
			if (!(cmd[0] == ':' && cmd[1] == ':')) {
			    Tcl_Obj *newList = TclDuplicatePureObj(
				interp, listObj, tclListTypePtr);
			    if (!newList) {
				if (patchedDict) {
				    Tcl_DecrRefCount(patchedDict);
				}
				goto freeMapAndError;
			    }
			    Tcl_Obj *newCmd = NewNsObj((Tcl_Namespace*)nsPtr);

			    if (nsPtr->parentPtr) {
				Tcl_AppendStringsToObj(newCmd, "::", (char *)NULL);
			    }
			    Tcl_AppendObjToObj(newCmd, listv[0]);
			    Tcl_ListObjReplace(NULL, newList, 0, 1, 1,
				    &newCmd);
			    if (patchedDict == NULL) {
				patchedDict = TclDuplicatePureObj(
				    interp, objv[1], tclListTypePtr);
				if (!patchedDict) {
				    goto freeMapAndError;
				}
			    }
			    Tcl_DictObjPut(NULL, patchedDict, subcmdWordsObj,
				    newList);
			}
			Tcl_DictObjNext(&search, &subcmdWordsObj, &listObj,
				&done);
		    } while (!done);
		    if (allocatedMapFlag) {
			Tcl_DecrRefCount(mapObj);
		    }
		    mapObj = (patchedDict ? patchedDict : objv[1]);
		    if (patchedDict) {
			allocatedMapFlag = 1;
		    }
		    continue;
=======
	    if (Tcl_DictObjFirst(interp, objv[1], &search,
		    &subcmdWordsObj, &listObj, &done) != TCL_OK) {
		goto freeMapAndError;
	    } else if (done) {
		mapObj = NULL;
		continue;
	    }

	    do {
		if (TclListObjLength(interp, listObj, &len) != TCL_OK) {
		    goto finishSearchAndError;
>>>>>>> 3013ff33
		}
		if (len < 1) {
		    Tcl_SetObjResult(interp, Tcl_NewStringObj(
			    "ensemble subcommand implementations "
			    "must be non-empty lists", TCL_AUTO_LENGTH));
		    Tcl_SetErrorCode(interp, "TCL", "ENSEMBLE",
			    "EMPTY_TARGET", (char *)NULL);
		    goto finishSearchAndError;
		}
		if (TclListObjGetElements(interp, listObj, &len,
			&listv) != TCL_OK) {
		    goto finishSearchAndError;
		}
		cmd = TclGetString(listv[0]);
		if (!(cmd[0] == ':' && cmd[1] == ':')) {
		    Tcl_Obj *newList = Tcl_DuplicateObj(listObj);
		    Tcl_Obj *newCmd = NewNsObj((Tcl_Namespace*) nsPtr);

		    if (nsPtr->parentPtr) {
			Tcl_AppendStringsToObj(newCmd, "::", (char *)NULL);
		    }
		    Tcl_AppendObjToObj(newCmd, listv[0]);
		    Tcl_ListObjReplace(NULL, newList, 0, 1, 1, &newCmd);
		    if (patchedDict == NULL) {
			patchedDict = Tcl_DuplicateObj(objv[1]);
		    }
		    Tcl_DictObjPut(NULL, patchedDict, subcmdWordsObj, newList);
		}
		Tcl_DictObjNext(&search, &subcmdWordsObj, &listObj, &done);
	    } while (!done);
	    if (allocatedMapFlag) {
		Tcl_DecrRefCount(mapObj);
	    }
	    mapObj = (patchedDict ? patchedDict : objv[1]);
	    if (patchedDict) {
		allocatedMapFlag = 1;
	    }
	    continue;

	finishSearchAndError:
	    Tcl_DictObjDone(&search);
	    if (patchedDict) {
		Tcl_DecrRefCount(patchedDict);
	    }
	    goto freeMapAndError;
	}
	case CONF_NAMESPACE:
	    Tcl_SetObjResult(interp, Tcl_NewStringObj(
		    "option -namespace is read-only", TCL_AUTO_LENGTH));
	    Tcl_SetErrorCode(interp, "TCL", "ENSEMBLE", "READ_ONLY",
		    (char *)NULL);
	    goto freeMapAndError;
	case CONF_PREFIX:
	    if (Tcl_GetBooleanFromObj(interp, objv[1],
		    &permitPrefix) != TCL_OK) {
		goto freeMapAndError;
	    }
	    continue;
	case CONF_UNKNOWN:
	    if (TclListObjLength(interp, objv[1], &len) != TCL_OK) {
		goto freeMapAndError;
	    }
	    unknownObj = (len > 0 ? objv[1] : NULL);
	    continue;
	}
    }

    /*
     * Update the namespace now that we've finished the parsing stage.
     */

    flags = (permitPrefix ? flags | TCL_ENSEMBLE_PREFIX
	    : flags & ~TCL_ENSEMBLE_PREFIX);
    Tcl_SetEnsembleSubcommandList(interp, token, subcmdObj);
    Tcl_SetEnsembleMappingDict(interp, token, mapObj);
    Tcl_SetEnsembleParameterList(interp, token, paramObj);
    Tcl_SetEnsembleUnknownHandler(interp, token, unknownObj);
    Tcl_SetEnsembleFlags(interp, token, flags);
    return TCL_OK;

  freeMapAndError:
    if (allocatedMapFlag) {
	Tcl_DecrRefCount(mapObj);
    }
    return TCL_ERROR;
}

/*
 *----------------------------------------------------------------------
 *
 * TclCreateEnsembleInNs --
 *
 *	Like Tcl_CreateEnsemble, but additionally accepts as an argument the
 *	name of the namespace to create the command in.
 *
 *----------------------------------------------------------------------
 */

Tcl_Command
TclCreateEnsembleInNs(
    Tcl_Interp *interp,
    const char *name,		/* Simple name of command to create (no
				 * namespace components). */
    Tcl_Namespace *nameNsPtr,	/* Name of namespace to create the command
				 * in. */
    Tcl_Namespace *ensembleNsPtr,
				/* Name of the namespace for the ensemble. */
    int flags)			/* Whether we need exact matching and whether
				 * we bytecode-compile the ensemble's uses. */
{
    Namespace *nsPtr = (Namespace *) ensembleNsPtr;
    EnsembleConfig *ensemblePtr;
    Tcl_Command token;

    ensemblePtr = (EnsembleConfig *) Tcl_Alloc(sizeof(EnsembleConfig));
    token = TclNRCreateCommandInNs(interp, name,
	    (Tcl_Namespace *) nameNsPtr, TclEnsembleImplementationCmd,
	    NsEnsembleImplementationCmdNR, ensemblePtr, DeleteEnsembleConfig);
    if (token == NULL) {
	Tcl_Free(ensemblePtr);
	return NULL;
    }

    ensemblePtr->nsPtr = nsPtr;
    ensemblePtr->epoch = 0;
    Tcl_InitHashTable(&ensemblePtr->subcommandTable, TCL_STRING_KEYS);
    ensemblePtr->subcommandArrayPtr = NULL;
    ensemblePtr->subcmdList = NULL;
    ensemblePtr->subcommandDict = NULL;
    ensemblePtr->flags = flags;
    ensemblePtr->numParameters = 0;
    ensemblePtr->parameterList = NULL;
    ensemblePtr->unknownHandler = NULL;
    ensemblePtr->token = token;
    ensemblePtr->next = (EnsembleConfig *) nsPtr->ensembles;
    nsPtr->ensembles = (Tcl_Ensemble *) ensemblePtr;

    /*
     * Trigger an eventual recomputation of the ensemble command set. Note
     * that this is slightly tricky, as it means that we are not actually
     * counting the number of namespace export actions, but it is the simplest
     * way to go!
     */

    nsPtr->exportLookupEpoch++;

    if (flags & ENSEMBLE_COMPILE) {
	((Command *) ensemblePtr->token)->compileProc = TclCompileEnsemble;
    }

    return ensemblePtr->token;
}

/*
 *----------------------------------------------------------------------
 *
 * Tcl_CreateEnsemble
 *
 *	Create a simple ensemble attached to the given namespace. Deprecated
 *	(internally) by TclCreateEnsembleInNs.
 *
 * Value
 *
 *	The token for the command created.
 *
 * Effect
 *	The ensemble is created and marked for compilation.
 *
 *----------------------------------------------------------------------
 */

Tcl_Command
Tcl_CreateEnsemble(
    Tcl_Interp *interp,
    const char *name,		/* The ensemble name. */
    Tcl_Namespace *namespacePtr,/* Context namespace. */
    int flags)			/* Whether we need exact matching and whether
				 * we bytecode-compile the ensemble's uses. */
{
    Namespace *nsPtr = (Namespace *) namespacePtr, *foundNsPtr, *altNsPtr,
	    *actualNsPtr;
    const char * simpleName;

    if (nsPtr == NULL) {
	nsPtr = (Namespace *) TclGetCurrentNamespace(interp);
    }

    TclGetNamespaceForQualName(interp, name, nsPtr, TCL_CREATE_NS_IF_UNKNOWN,
	    &foundNsPtr, &altNsPtr, &actualNsPtr, &simpleName);
    return TclCreateEnsembleInNs(interp, simpleName,
	    (Tcl_Namespace *) foundNsPtr, (Tcl_Namespace *) nsPtr, flags);
}

/*
 *----------------------------------------------------------------------
 *
 * GetEnsembleFromCommand --
 *
 *	Standard check to see if a command is an ensemble.
 *
 * Results:
 *	The ensemble implementation if the command is an ensemble. NULL if it
 *	isn't.
 *
 * Side effects:
 *	Reports an error in the interpreter (if non-NULL) if the command is
 *	not an ensemble.
 *
 *----------------------------------------------------------------------
 */
static inline EnsembleConfig *
GetEnsembleFromCommand(
    Tcl_Interp *interp,		/* Where to report an error. May be NULL. */	
    Tcl_Command token)		/* What to check for ensemble-ness. */
{
    Command *cmdPtr = (Command *) token;

    if (cmdPtr->objProc != TclEnsembleImplementationCmd) {
	if (interp != NULL) {
	    Tcl_SetObjResult(interp, Tcl_NewStringObj(
		    "command is not an ensemble", TCL_AUTO_LENGTH));
	    Tcl_SetErrorCode(interp,
		    "TCL", "ENSEMBLE", "NOT_ENSEMBLE", (char *)NULL);
	}
	return NULL;
    }
    return (EnsembleConfig *) cmdPtr->objClientData;
}

/*
 *----------------------------------------------------------------------
 *
 * BumpEpochIfNecessary --
 *
 *	Increments the compilation epoch if the (ensemble) command is one where
 *	changes would be seen by the compiler in some cases.
 *
 * Results:
 *	None.
 *
 * Side effects:
 *	May trigger later bytecode recompilations.
 *
 *----------------------------------------------------------------------
 */
static inline void
BumpEpochIfNecessary(
    Tcl_Interp *interp,
    Tcl_Command token)		/* The ensemble command to check. */
{
    /*
     * Special hack to make compiling of [info exists] work when the
     * dictionary is modified.
     */

    if (((Command *) token)->compileProc != NULL) {
	((Interp *) interp)->compileEpoch++;
    }
}

/*
 *----------------------------------------------------------------------
 *
 * Tcl_SetEnsembleSubcommandList --
 *
 *	Set the subcommand list for a particular ensemble.
 *
 * Results:
 *	Tcl result code (error if command token does not indicate an ensemble
 *	or the subcommand list - if non-NULL - is not a list).
 *
 * Side effects:
 *	The ensemble is updated and marked for recompilation.
 *
 *----------------------------------------------------------------------
 */

int
Tcl_SetEnsembleSubcommandList(
    Tcl_Interp *interp,
    Tcl_Command token,		/* The ensemble command to write to. */
    Tcl_Obj *subcmdList)
{
    EnsembleConfig *ensemblePtr = GetEnsembleFromCommand(interp, token);
    Tcl_Obj *oldList;

    if (ensemblePtr == NULL) {
	return TCL_ERROR;
    }
    if (subcmdList != NULL) {
	Tcl_Size length;

	if (TclListObjLength(interp, subcmdList, &length) != TCL_OK) {
	    return TCL_ERROR;
	}
	if (length < 1) {
	    subcmdList = NULL;
	}
    }

    oldList = ensemblePtr->subcmdList;
    ensemblePtr->subcmdList = subcmdList;
    if (subcmdList != NULL) {
	Tcl_IncrRefCount(subcmdList);
    }
    if (oldList != NULL) {
	TclDecrRefCount(oldList);
    }

    /*
     * Trigger an eventual recomputation of the ensemble command set. Note
     * that this is slightly tricky, as it means that we are not actually
     * counting the number of namespace export actions, but it is the simplest
     * way to go!
     */

    ensemblePtr->nsPtr->exportLookupEpoch++;
    BumpEpochIfNecessary(interp, token);
    return TCL_OK;
}

/*
 *----------------------------------------------------------------------
 *
 * Tcl_SetEnsembleParameterList --
 *
 *	Set the parameter list for a particular ensemble.
 *
 * Results:
 *	Tcl result code (error if command token does not indicate an ensemble
 *	or the parameter list - if non-NULL - is not a list).
 *
 * Side effects:
 *	The ensemble is updated and marked for recompilation.
 *
 *----------------------------------------------------------------------
 */

int
Tcl_SetEnsembleParameterList(
    Tcl_Interp *interp,
    Tcl_Command token,		/* The ensemble command to write to. */
    Tcl_Obj *paramList)
{
    EnsembleConfig *ensemblePtr = GetEnsembleFromCommand(interp, token);
    Tcl_Obj *oldList;
    Tcl_Size length;

    if (ensemblePtr == NULL) {
	return TCL_ERROR;
    }
    if (paramList == NULL) {
	length = 0;
    } else {
	if (TclListObjLength(interp, paramList, &length) != TCL_OK) {
	    return TCL_ERROR;
	}
	if (length < 1) {
	    paramList = NULL;
	}
    }

    oldList = ensemblePtr->parameterList;
    ensemblePtr->parameterList = paramList;
    if (paramList != NULL) {
	Tcl_IncrRefCount(paramList);
    }
    if (oldList != NULL) {
	TclDecrRefCount(oldList);
    }
    ensemblePtr->numParameters = length;

    /*
     * Trigger an eventual recomputation of the ensemble command set. Note
     * that this is slightly tricky, as it means that we are not actually
     * counting the number of namespace export actions, but it is the simplest
     * way to go!
     */

    ensemblePtr->nsPtr->exportLookupEpoch++;
    BumpEpochIfNecessary(interp, token);
    return TCL_OK;
}

/*
 *----------------------------------------------------------------------
 *
 * Tcl_SetEnsembleMappingDict --
 *
 *	Set the mapping dictionary for a particular ensemble.
 *
 * Results:
 *	Tcl result code (error if command token does not indicate an ensemble
 *	or the mapping - if non-NULL - is not a dict).
 *
 * Side effects:
 *	The ensemble is updated and marked for recompilation.
 *
 *----------------------------------------------------------------------
 */

int
Tcl_SetEnsembleMappingDict(
    Tcl_Interp *interp,
    Tcl_Command token,		/* The ensemble command to write to. */
    Tcl_Obj *mapDict)
{
    EnsembleConfig *ensemblePtr = GetEnsembleFromCommand(interp, token);
    Tcl_Obj *oldDict;

    if (ensemblePtr == NULL) {
	return TCL_ERROR;
    }
    if (mapDict != NULL) {
	Tcl_Size size;
	int done;
	Tcl_DictSearch search;
	Tcl_Obj *valuePtr;

	if (Tcl_DictObjSize(interp, mapDict, &size) != TCL_OK) {
	    return TCL_ERROR;
	}

	for (Tcl_DictObjFirst(NULL, mapDict, &search, NULL, &valuePtr, &done);
		!done; Tcl_DictObjNext(&search, NULL, &valuePtr, &done)) {
	    Tcl_Obj *cmdObjPtr;
	    const char *bytes;

	    if (Tcl_ListObjIndex(interp, valuePtr, 0, &cmdObjPtr) != TCL_OK) {
		Tcl_DictObjDone(&search);
		return TCL_ERROR;
	    }
	    bytes = TclGetString(cmdObjPtr);
	    if (bytes[0] != ':' || bytes[1] != ':') {
		Tcl_SetObjResult(interp, Tcl_NewStringObj(
			"ensemble target is not a fully-qualified command",
			TCL_AUTO_LENGTH));
		Tcl_SetErrorCode(interp, "TCL", "ENSEMBLE",
			"UNQUALIFIED_TARGET", (char *)NULL);
		Tcl_DictObjDone(&search);
		return TCL_ERROR;
	    }
	}

	if (size < 1) {
	    mapDict = NULL;
	}
    }

    oldDict = ensemblePtr->subcommandDict;
    ensemblePtr->subcommandDict = mapDict;
    if (mapDict != NULL) {
	Tcl_IncrRefCount(mapDict);
    }
    if (oldDict != NULL) {
	TclDecrRefCount(oldDict);
    }

    /*
     * Trigger an eventual recomputation of the ensemble command set. Note
     * that this is slightly tricky, as it means that we are not actually
     * counting the number of namespace export actions, but it is the simplest
     * way to go!
     */

    ensemblePtr->nsPtr->exportLookupEpoch++;
    BumpEpochIfNecessary(interp, token);
    return TCL_OK;
}

/*
 *----------------------------------------------------------------------
 *
 * Tcl_SetEnsembleUnknownHandler --
 *
 *	Set the unknown handler for a particular ensemble.
 *
 * Results:
 *	Tcl result code (error if command token does not indicate an ensemble
 *	or the unknown handler - if non-NULL - is not a list).
 *
 * Side effects:
 *	The ensemble is updated and marked for recompilation.
 *
 *----------------------------------------------------------------------
 */

int
Tcl_SetEnsembleUnknownHandler(
    Tcl_Interp *interp,
    Tcl_Command token,		/* The ensemble command to write to. */
    Tcl_Obj *unknownList)
{
    EnsembleConfig *ensemblePtr = GetEnsembleFromCommand(interp, token);
    Tcl_Obj *oldList;

    if (ensemblePtr == NULL) {
	return TCL_ERROR;
    }
    if (unknownList != NULL) {
	Tcl_Size length;

	if (TclListObjLength(interp, unknownList, &length) != TCL_OK) {
	    return TCL_ERROR;
	}
	if (length < 1) {
	    unknownList = NULL;
	}
    }

    oldList = ensemblePtr->unknownHandler;
    ensemblePtr->unknownHandler = unknownList;
    if (unknownList != NULL) {
	Tcl_IncrRefCount(unknownList);
    }
    if (oldList != NULL) {
	TclDecrRefCount(oldList);
    }

    /*
     * Trigger an eventual recomputation of the ensemble command set. Note
     * that this is slightly tricky, as it means that we are not actually
     * counting the number of namespace export actions, but it is the simplest
     * way to go!
     */

    ensemblePtr->nsPtr->exportLookupEpoch++;

    return TCL_OK;
}

/*
 *----------------------------------------------------------------------
 *
 * Tcl_SetEnsembleFlags --
 *
 *	Set the flags for a particular ensemble.
 *
 * Results:
 *	Tcl result code (error if command token does not indicate an
 *	ensemble).
 *
 * Side effects:
 *	The ensemble is updated and marked for recompilation.
 *
 *----------------------------------------------------------------------
 */

int
Tcl_SetEnsembleFlags(
    Tcl_Interp *interp,
    Tcl_Command token,		/* The ensemble command to write to. */
    int flags)
{
    EnsembleConfig *ensemblePtr = GetEnsembleFromCommand(interp, token);
    int changedFlags = flags ^ ensemblePtr->flags;

    if (ensemblePtr == NULL) {
	return TCL_ERROR;
    }

    /*
     * This API refuses to set the ENSEMBLE_DEAD flag...
     */

    ensemblePtr->flags &= ENSEMBLE_DEAD;
    ensemblePtr->flags |= flags & ~ENSEMBLE_DEAD;

    /*
     * Trigger an eventual recomputation of the ensemble command set. Note
     * that this is slightly tricky, as it means that we are not actually
     * counting the number of namespace export actions, but it is the simplest
     * way to go!
     */

    ensemblePtr->nsPtr->exportLookupEpoch++;

    /*
     * If the ENSEMBLE_COMPILE flag status was changed, install or remove the
     * compiler function and bump the interpreter's compilation epoch so that
     * bytecode gets regenerated.
     */

    if (changedFlags & ENSEMBLE_COMPILE) {
	((Command*) ensemblePtr->token)->compileProc =
		((flags & ENSEMBLE_COMPILE) ? TclCompileEnsemble : NULL);
	((Interp *) interp)->compileEpoch++;
    }

    return TCL_OK;
}

/*
 *----------------------------------------------------------------------
 *
 * Tcl_GetEnsembleSubcommandList --
 *
 *	Get the list of subcommands associated with a particular ensemble.
 *
 * Results:
 *	Tcl result code (error if command token does not indicate an
 *	ensemble). The list of subcommands is returned by updating the
 *	variable pointed to by the last parameter (NULL if this is to be
 *	derived from the mapping dictionary or the associated namespace's
 *	exported commands).
 *
 * Side effects:
 *	None
 *
 *----------------------------------------------------------------------
 */

int
Tcl_GetEnsembleSubcommandList(
    Tcl_Interp *interp,
    Tcl_Command token,		/* The ensemble command to read from. */
    Tcl_Obj **subcmdListPtr)
{
    EnsembleConfig *ensemblePtr = GetEnsembleFromCommand(interp, token);

    if (ensemblePtr == NULL) {
	return TCL_ERROR;
    }
    *subcmdListPtr = ensemblePtr->subcmdList;
    return TCL_OK;
}

/*
 *----------------------------------------------------------------------
 *
 * Tcl_GetEnsembleParameterList --
 *
 *	Get the list of parameters associated with a particular ensemble.
 *
 * Results:
 *	Tcl result code (error if command token does not indicate an
 *	ensemble). The list of parameters is returned by updating the
 *	variable pointed to by the last parameter (NULL if there are
 *	no parameters).
 *
 * Side effects:
 *	None
 *
 *----------------------------------------------------------------------
 */

int
Tcl_GetEnsembleParameterList(
    Tcl_Interp *interp,
    Tcl_Command token,		/* The ensemble command to read from. */
    Tcl_Obj **paramListPtr)
{
    EnsembleConfig *ensemblePtr = GetEnsembleFromCommand(interp, token);

    if (ensemblePtr == NULL) {
	return TCL_ERROR;
    }
    *paramListPtr = ensemblePtr->parameterList;
    return TCL_OK;
}

/*
 *----------------------------------------------------------------------
 *
 * Tcl_GetEnsembleMappingDict --
 *
 *	Get the command mapping dictionary associated with a particular
 *	ensemble.
 *
 * Results:
 *	Tcl result code (error if command token does not indicate an
 *	ensemble). The mapping dict is returned by updating the variable
 *	pointed to by the last parameter (NULL if none is installed).
 *
 * Side effects:
 *	None
 *
 *----------------------------------------------------------------------
 */

int
Tcl_GetEnsembleMappingDict(
    Tcl_Interp *interp,
    Tcl_Command token,		/* The ensemble command to read from. */
    Tcl_Obj **mapDictPtr)
{
    EnsembleConfig *ensemblePtr = GetEnsembleFromCommand(interp, token);

    if (ensemblePtr == NULL) {
	return TCL_ERROR;
    }
    *mapDictPtr = ensemblePtr->subcommandDict;
    return TCL_OK;
}

/*
 *----------------------------------------------------------------------
 *
 * Tcl_GetEnsembleUnknownHandler --
 *
 *	Get the unknown handler associated with a particular ensemble.
 *
 * Results:
 *	Tcl result code (error if command token does not indicate an
 *	ensemble). The unknown handler is returned by updating the variable
 *	pointed to by the last parameter (NULL if no handler is installed).
 *
 * Side effects:
 *	None
 *
 *----------------------------------------------------------------------
 */

int
Tcl_GetEnsembleUnknownHandler(
    Tcl_Interp *interp,
    Tcl_Command token,		/* The ensemble command to read from. */
    Tcl_Obj **unknownListPtr)
{
    EnsembleConfig *ensemblePtr = GetEnsembleFromCommand(interp, token);

    if (ensemblePtr == NULL) {
	return TCL_ERROR;
    }
    *unknownListPtr = ensemblePtr->unknownHandler;
    return TCL_OK;
}

/*
 *----------------------------------------------------------------------
 *
 * Tcl_GetEnsembleFlags --
 *
 *	Get the flags for a particular ensemble.
 *
 * Results:
 *	Tcl result code (error if command token does not indicate an
 *	ensemble). The flags are returned by updating the variable pointed to
 *	by the last parameter.
 *
 * Side effects:
 *	None
 *
 *----------------------------------------------------------------------
 */

int
Tcl_GetEnsembleFlags(
    Tcl_Interp *interp,
    Tcl_Command token,		/* The ensemble command to read from. */
    int *flagsPtr)
{
    EnsembleConfig *ensemblePtr = GetEnsembleFromCommand(interp, token);

    if (ensemblePtr == NULL) {
	return TCL_ERROR;
    }
    *flagsPtr = ensemblePtr->flags;
    return TCL_OK;
}

/*
 *----------------------------------------------------------------------
 *
 * Tcl_GetEnsembleNamespace --
 *
 *	Get the namespace associated with a particular ensemble.
 *
 * Results:
 *	Tcl result code (error if command token does not indicate an
 *	ensemble). Namespace is returned by updating the variable pointed to
 *	by the last parameter.
 *
 * Side effects:
 *	None
 *
 *----------------------------------------------------------------------
 */

int
Tcl_GetEnsembleNamespace(
    Tcl_Interp *interp,
    Tcl_Command token,		/* The ensemble command to read from. */
    Tcl_Namespace **namespacePtrPtr)
{
    EnsembleConfig *ensemblePtr = GetEnsembleFromCommand(interp, token);

    if (ensemblePtr == NULL) {
	return TCL_ERROR;
    }
    *namespacePtrPtr = (Tcl_Namespace *) ensemblePtr->nsPtr;
    return TCL_OK;
}

/*
 *----------------------------------------------------------------------
 *
 * Tcl_FindEnsemble --
 *
 *	Given a command name, get the ensemble token for it, allowing for
 *	[namespace import]s. [Bug 1017022]
 *
 * Results:
 *	The token for the ensemble command with the given name, or NULL if the
 *	command either does not exist or is not an ensemble (when an error
 *	message will be written into the interp if thats non-NULL).
 *
 * Side effects:
 *	None
 *
 *----------------------------------------------------------------------
 */

Tcl_Command
Tcl_FindEnsemble(
    Tcl_Interp *interp,		/* Where to do the lookup, and where to write
				 * the errors if TCL_LEAVE_ERR_MSG is set in
				 * the flags. */
    Tcl_Obj *cmdNameObj,	/* Name of command to look up. */
    int flags)			/* Either 0 or TCL_LEAVE_ERR_MSG; other flags
				 * are probably not useful. */
{
    Tcl_Command token;

    token = Tcl_FindCommand(interp, TclGetString(cmdNameObj), NULL, flags);
    if (token == NULL) {
	return NULL;
    }

    if (((Command *) token)->objProc != TclEnsembleImplementationCmd) {
	/*
	 * Reuse existing infrastructure for following import link chains
	 * rather than duplicating it.
	 */

	token = TclGetOriginalCommand(token);

	if (token == NULL ||
		((Command *) token)->objProc != TclEnsembleImplementationCmd) {
	    if (flags & TCL_LEAVE_ERR_MSG) {
		Tcl_SetObjResult(interp, Tcl_ObjPrintf(
			"\"%s\" is not an ensemble command",
			TclGetString(cmdNameObj)));
		Tcl_SetErrorCode(interp, "TCL", "LOOKUP", "ENSEMBLE",
			TclGetString(cmdNameObj), (char *)NULL);
	    }
	    return NULL;
	}
    }

    return token;
}

/*
 *----------------------------------------------------------------------
 *
 * Tcl_IsEnsemble --
 *
 *	Simple test for ensemble-hood that takes into account imported
 *	ensemble commands as well.
 *
 * Results:
 *	Boolean value
 *
 * Side effects:
 *	None
 *
 *----------------------------------------------------------------------
 */

int
Tcl_IsEnsemble(
    Tcl_Command token)		/* The command to check. */
{
    Command *cmdPtr = (Command *) token;

    if (cmdPtr->objProc == TclEnsembleImplementationCmd) {
	return 1;
    }
    cmdPtr = (Command *) TclGetOriginalCommand((Tcl_Command) cmdPtr);
    if (cmdPtr == NULL || cmdPtr->objProc != TclEnsembleImplementationCmd) {
	return 0;
    }
    return 1;
}

/*
 *----------------------------------------------------------------------
 *
 * TclMakeEnsemble --
 *
 *	Create an ensemble from a table of implementation commands. The
 *	ensemble will be subject to (limited) compilation if any of the
 *	implementation commands are compilable.
 *
 *	The 'name' parameter may be a single command name or a list if
 *	creating an ensemble subcommand (see the binary implementation).
 *
 *	Currently, the TCL_ENSEMBLE_PREFIX ensemble flag is only used on
 *	top-level ensemble commands.
 *
 *	This code is not safe to run in Safe interpreter after user code has
 *	executed. That's OK right now because it's just used to set up Tcl,
 *	but it means we mustn't expose it at all, not even to Tk (until we can
 *	hide commands in namespaces directly).
 *
 * Results:
 *	Handle for the new ensemble, or NULL on failure.
 *
 * Side effects:
 *	May advance the bytecode compilation epoch.
 *
 *----------------------------------------------------------------------
 */

Tcl_Command
TclMakeEnsemble(
    Tcl_Interp *interp,
    const char *name,		/* The ensemble name (as explained above) */
    const EnsembleImplMap map[])/* The subcommands to create */
{
    Tcl_Command ensemble;
    Tcl_Namespace *ns;
    Tcl_DString buf, hiddenBuf;
    const char **nameParts = NULL;
    const char *cmdName = NULL;
    Tcl_Size i, nameCount = 0;
    int ensembleFlags = 0, hiddenLen;

    /*
     * Construct the path for the ensemble namespace and create it.
     */

    Tcl_DStringInit(&buf);
    Tcl_DStringInit(&hiddenBuf);
    TclDStringAppendLiteral(&hiddenBuf, "tcl:");
    Tcl_DStringAppend(&hiddenBuf, name, TCL_AUTO_LENGTH);
    TclDStringAppendLiteral(&hiddenBuf, ":");
    hiddenLen = Tcl_DStringLength(&hiddenBuf);
    if (name[0] == ':' && name[1] == ':') {
	/*
	 * An absolute name, so use it directly.
	 */

	cmdName = name;
	Tcl_DStringAppend(&buf, name, TCL_AUTO_LENGTH);
	ensembleFlags = TCL_ENSEMBLE_PREFIX;
    } else {
	/*
	 * Not an absolute name, so do munging of it. Note that this treats a
	 * multi-word list differently to a single word.
	 */

	TclDStringAppendLiteral(&buf, "::tcl");

	if (Tcl_SplitList(NULL, name, &nameCount, &nameParts) != TCL_OK) {
	    Tcl_Panic("invalid ensemble name '%s'", name);
	}

	for (i = 0; i < nameCount; ++i) {
	    TclDStringAppendLiteral(&buf, "::");
	    Tcl_DStringAppend(&buf, nameParts[i], TCL_AUTO_LENGTH);
	}
    }

    ns = Tcl_FindNamespace(interp, Tcl_DStringValue(&buf), NULL,
	    TCL_CREATE_NS_IF_UNKNOWN);
    if (!ns) {
	Tcl_Panic("unable to find or create %s namespace!",
		Tcl_DStringValue(&buf));
    }

    /*
     * Create the named ensemble in the correct namespace
     */

    if (cmdName == NULL) {
	if (nameCount == 1) {
	    ensembleFlags = TCL_ENSEMBLE_PREFIX;
	    cmdName = Tcl_DStringValue(&buf) + 5;
	} else {
	    ns = ns->parentPtr;
	    cmdName = nameParts[nameCount - 1];
	}
    }

    /*
     * Switch on compilation always for core ensembles now that we can do
     * nice bytecode things with them.  Do it now.  Waiting until later will
     * just cause pointless epoch bumps.
     */

    ensembleFlags |= ENSEMBLE_COMPILE;
    ensemble = Tcl_CreateEnsemble(interp, cmdName, ns, ensembleFlags);

    /*
     * Create the ensemble mapping dictionary and the ensemble command procs.
     */

    if (ensemble != NULL) {
	Tcl_Obj *mapDict, *toObj;
	Command *cmdPtr;

	TclDStringAppendLiteral(&buf, "::");
	TclNewObj(mapDict);
	for (i=0 ; map[i].name != NULL ; i++) {
	    TclNewStringObj(toObj, Tcl_DStringValue(&buf),
		    Tcl_DStringLength(&buf));
	    Tcl_AppendToObj(toObj, map[i].name, TCL_AUTO_LENGTH);
	    TclDictPut(NULL, mapDict, map[i].name, toObj);

	    if (map[i].proc || map[i].nreProc) {
		/*
		 * If the command is unsafe, hide it when we're in a safe
		 * interpreter. The code to do this is really hokey! It also
		 * doesn't work properly yet; this function is always
		 * currently called before the safe-interp flag is set so the
		 * Tcl_IsSafe check fails.
		 */

		if (map[i].unsafe && Tcl_IsSafe(interp)) {
		    cmdPtr = (Command *)
			    Tcl_NRCreateCommand(interp, "___tmp", map[i].proc,
			    map[i].nreProc, map[i].clientData, NULL);
		    Tcl_DStringSetLength(&hiddenBuf, hiddenLen);
		    if (Tcl_HideCommand(interp, "___tmp",
			    Tcl_DStringAppend(&hiddenBuf, map[i].name,
				    TCL_AUTO_LENGTH))) {
			Tcl_Panic("%s", Tcl_GetStringResult(interp));
		    }
		} else {
		    /*
		     * Not hidden, so just create it. Yay!
		     */

		    cmdPtr = (Command *)
			    Tcl_NRCreateCommand(interp, TclGetString(toObj),
			    map[i].proc, map[i].nreProc, map[i].clientData,
			    NULL);
		}
		cmdPtr->compileProc = map[i].compileProc;
	    }
	}
	Tcl_SetEnsembleMappingDict(interp, ensemble, mapDict);
    }

    Tcl_DStringFree(&buf);
    Tcl_DStringFree(&hiddenBuf);
    if (nameParts != NULL) {
	Tcl_Free((void *)nameParts);
    }
    return ensemble;
}

/*
 *----------------------------------------------------------------------
 *
 * TclEnsembleImplementationCmd --
 *
 *	Implements an ensemble of commands (being those exported by a
 *	namespace other than the global namespace) as a command with the same
 *	(short) name as the namespace in the parent namespace.
 *
 * Results:
 *	A standard Tcl result code. Will be TCL_ERROR if the command is not an
 *	unambiguous prefix of any command exported by the ensemble's
 *	namespace.
 *
 * Side effects:
 *	Depends on the command within the namespace that gets executed. If the
 *	ensemble itself returns TCL_ERROR, a descriptive error message will be
 *	placed in the interpreter's result.
 *
 *----------------------------------------------------------------------
 */

int
TclEnsembleImplementationCmd(
    void *clientData,
    Tcl_Interp *interp,
    int objc,
    Tcl_Obj *const objv[])
{
    return Tcl_NRCallObjProc(interp, NsEnsembleImplementationCmdNR,
	    clientData, objc, objv);
}

static int
NsEnsembleImplementationCmdNR(
    void *clientData,		/* The ensemble this is the impl. of. */
    Tcl_Interp *interp,
    int objc,
    Tcl_Obj *const objv[])
{
    EnsembleConfig *ensemblePtr = (EnsembleConfig *) clientData;
				/* The ensemble itself. */
    Tcl_Obj *prefixObj;		/* An object containing the prefix words of
				 * the command that implements the
				 * subcommand. */
    Tcl_HashEntry *hPtr;	/* Used for efficient lookup of fully
				 * specified but not yet cached command
				 * names. */
    int reparseCount = 0;	/* Number of reparses. */
    Tcl_Obj *errorObj;		/* Used for building error messages. */
    Tcl_Obj *subObj;
    Tcl_Size subIdx;

    /*
     * Must recheck objc since numParameters might have changed. See test
     * namespace-53.9.
     */

  restartEnsembleParse:
    subIdx = 1 + ensemblePtr->numParameters;
    if (objc < subIdx + 1) {
	/*
	 * No subcommand argument. Make error message.
	 */

	Tcl_DString buf;	/* Message being built */

	Tcl_DStringInit(&buf);
	if (ensemblePtr->parameterList) {
	    TclDStringAppendObj(&buf, ensemblePtr->parameterList);
	    TclDStringAppendLiteral(&buf, " ");
	}
	TclDStringAppendLiteral(&buf, "subcommand ?arg ...?");
	Tcl_WrongNumArgs(interp, 1, objv, Tcl_DStringValue(&buf));
	Tcl_DStringFree(&buf);

	return TCL_ERROR;
    }

    if (ensemblePtr->nsPtr->flags & NS_DEAD) {
	/*
	 * Don't know how we got here, but make things give up quickly.
	 */

	if (!Tcl_InterpDeleted(interp)) {
	    Tcl_SetObjResult(interp, Tcl_NewStringObj(
		    "ensemble activated for deleted namespace",
		    TCL_AUTO_LENGTH));
	    Tcl_SetErrorCode(interp, "TCL", "ENSEMBLE", "DEAD", (char *)NULL);
	}
	return TCL_ERROR;
    }

    /*
     * If the table of subcommands is valid just lookup up the command there
     * and go to dispatch.
     */

    subObj = objv[subIdx];

    if (ensemblePtr->epoch == ensemblePtr->nsPtr->exportLookupEpoch) {
	/*
	 * Table of subcommands is still valid so if the internal representtion
	 * is an ensembleCmd, just call it.
	 */
	EnsembleCmdRep *ensembleCmd;

	ECRGetInternalRep(subObj, ensembleCmd);
	if (ensembleCmd) {
	    if (ensembleCmd->epoch == ensemblePtr->epoch &&
		    ensembleCmd->token == (Command *) ensemblePtr->token) {
		prefixObj = (Tcl_Obj *) Tcl_GetHashValue(ensembleCmd->hPtr);
		Tcl_IncrRefCount(prefixObj);
		if (ensembleCmd->fix) {
		    TclSpellFix(interp, objv, objc, subIdx, subObj, ensembleCmd->fix);
		}
		goto runResultingSubcommand;
	    }
	}
    } else {
	BuildEnsembleConfig(ensemblePtr);
	ensemblePtr->epoch = ensemblePtr->nsPtr->exportLookupEpoch;
    }

    /*
     * Look in the hashtable for the named subcommand.  This is the fastest
     * path if there is no cache in operation.
     */

    hPtr = Tcl_FindHashEntry(&ensemblePtr->subcommandTable,
	    TclGetString(subObj));
    if (hPtr != NULL) {
	/*
	 * Cache ensemble in the subcommand object for later.
	 */

	MakeCachedEnsembleCommand(subObj, ensemblePtr, hPtr, NULL);
    } else if (!(ensemblePtr->flags & TCL_ENSEMBLE_PREFIX)) {
	/*
	 * Could not map.  No prefixing.  Go to unknown/error handling.
	 */

	goto unknownOrAmbiguousSubcommand;
    } else {
	/*
	 * If the command isn't yet confirmed with the hash as part of building
	 * the export table, scan the sorted array for matches.
	 */

	const char *subcmdName; /* Name of the subcommand or unique prefix of
				 * it (a non-unique prefix produces an error). */
	char *fullName = NULL;	/* Full name of the subcommand. */
	Tcl_Size stringLength, i;
	Tcl_Size tableLength = ensemblePtr->subcommandTable.numEntries;
	Tcl_Obj *fix;

	subcmdName = Tcl_GetStringFromObj(subObj, &stringLength);
	for (i=0 ; i<tableLength ; i++) {
	    int cmp = strncmp(subcmdName,
		    ensemblePtr->subcommandArrayPtr[i],
		    stringLength);

	    if (cmp == 0) {
		if (fullName != NULL) {
		    /*
		     * Hash search filters out the exact-match case, so getting
		     * here indicates that the subcommand is an ambiguous
		     * prefix of at least two exported subcommands, which is an
		     * error case.
		     */

		    goto unknownOrAmbiguousSubcommand;
		}
		fullName = ensemblePtr->subcommandArrayPtr[i];
	    } else if (cmp < 0) {
		/*
		 * The table is sorted so stop searching because a match would
		 * have been found already.
		 */

		break;
	    }
	}
	if (fullName == NULL) {
	    /*
	     * The subcommand is not a prefix of anything. Bail out!
	     */

	    goto unknownOrAmbiguousSubcommand;
	}
	hPtr = Tcl_FindHashEntry(&ensemblePtr->subcommandTable, fullName);
	if (hPtr == NULL) {
	    Tcl_Panic("full name %s not found in supposedly synchronized hash",
		    fullName);
	}

	/*
	 * Record the spelling correction for usage message.
	 */

	fix = Tcl_NewStringObj(fullName, TCL_AUTO_LENGTH);

	/*
	 * Cache for later in the subcommand object.
	 */

	MakeCachedEnsembleCommand(subObj, ensemblePtr, hPtr, fix);
	TclSpellFix(interp, objv, objc, subIdx, subObj, fix);
    }

    prefixObj = (Tcl_Obj *) Tcl_GetHashValue(hPtr);
    Tcl_IncrRefCount(prefixObj);
  runResultingSubcommand:

    /*
     * Execute the subcommand by populating an array of objects, which might
     * not be the same length as the number of arguments to this ensemble
     * command, and then handing it to the main command-lookup engine. In
     * theory, the command could be looked up right here using the namespace in
     * which it is guaranteed to exist,
     *
     *   ((Q: That's not true if the -map option is used, is it?))
     *
     * but don't do that because caching of the command object should help.
     */

    {
	Tcl_Obj *copyPtr;	/* The list of words to dispatch on.
				 * Will be freed by the dispatch engine. */
	Tcl_Obj **copyObjv;
	Tcl_Size copyObjc, prefixObjc;

	TclListObjLength(NULL, prefixObj, &prefixObjc);

	if (objc == 2) {
	    copyPtr = TclDuplicatePureObj(
		interp, prefixObj, tclListTypePtr);
	    if (!copyPtr) {
		return TCL_ERROR;
	    }
	} else {
	    copyPtr = Tcl_NewListObj(objc - 2 + prefixObjc, NULL);
	    Tcl_ListObjAppendList(NULL, copyPtr, prefixObj);
	    Tcl_ListObjReplace(NULL, copyPtr, LIST_MAX, 0,
		    ensemblePtr->numParameters, objv + 1);
	    Tcl_ListObjReplace(NULL, copyPtr, LIST_MAX, 0,
		    objc - 2 - ensemblePtr->numParameters,
		    objv + 2 + ensemblePtr->numParameters);
	}
	Tcl_IncrRefCount(copyPtr);
	TclNRAddCallback(interp, TclNRReleaseValues, copyPtr, NULL, NULL, NULL);
	TclDecrRefCount(prefixObj);

	/*
	 * Record the words of the command as given so that routines like
	 * Tcl_WrongNumArgs can produce the correct error message. Parameters
	 * count both as inserted and removed arguments.
	 */

	if (TclInitRewriteEnsemble(interp, 2 + ensemblePtr->numParameters,
		prefixObjc + ensemblePtr->numParameters, objv)) {
	    TclNRAddCallback(interp, TclClearRootEnsemble, NULL, NULL, NULL,
		    NULL);
	}

	/*
	 * Hand off to the target command.
	 */

	TclSkipTailcall(interp);
	TclListObjGetElements(NULL, copyPtr, &copyObjc, &copyObjv);
	((Interp *) interp)->lookupNsPtr = ensemblePtr->nsPtr;
	return TclNREvalObjv(interp, copyObjc, copyObjv, TCL_EVAL_INVOKE, NULL);
    }

  unknownOrAmbiguousSubcommand:
    /*
     * The named subcommand did not match any exported command. If there is a
     * handler registered unknown subcommands, call it, but not more than once
     * for this call.
     */

    if (ensemblePtr->unknownHandler != NULL && reparseCount++ < 1) {
	switch (EnsembleUnknownCallback(interp, ensemblePtr, objc, objv,
		&prefixObj)) {
	case TCL_OK:
	    goto runResultingSubcommand;
	case TCL_ERROR:
	    return TCL_ERROR;
	case TCL_CONTINUE:
	    goto restartEnsembleParse;
	}
    }

    /*
     * Could not find a routine for the named subcommand so generate a standard
     * failure message.  The one odd case compared with a standard
     * ensemble-like command is where a namespace has no exported commands at
     * all...
     */

    Tcl_ResetResult(interp);
    Tcl_SetErrorCode(interp, "TCL", "LOOKUP", "SUBCOMMAND",
	    TclGetString(subObj), (char *)NULL);
    if (ensemblePtr->subcommandTable.numEntries == 0) {
	Tcl_SetObjResult(interp, Tcl_ObjPrintf(
		"unknown subcommand \"%s\": namespace %s does not"
		" export any commands", TclGetString(subObj),
		ensemblePtr->nsPtr->fullName));
	return TCL_ERROR;
    }
    errorObj = Tcl_ObjPrintf("unknown%s subcommand \"%s\": must be ",
	    (ensemblePtr->flags & TCL_ENSEMBLE_PREFIX ? " or ambiguous" : ""),
	    TclGetString(subObj));
    if (ensemblePtr->subcommandTable.numEntries == 1) {
	Tcl_AppendToObj(errorObj, ensemblePtr->subcommandArrayPtr[0],
		TCL_AUTO_LENGTH);
    } else {
	Tcl_Size i;

	for (i=0 ; i<ensemblePtr->subcommandTable.numEntries-1 ; i++) {
	    Tcl_AppendToObj(errorObj, ensemblePtr->subcommandArrayPtr[i],
		    TCL_AUTO_LENGTH);
	    Tcl_AppendToObj(errorObj, ", ", 2);
	}
	Tcl_AppendPrintfToObj(errorObj, "or %s",
		ensemblePtr->subcommandArrayPtr[i]);
    }
    Tcl_SetObjResult(interp, errorObj);
    return TCL_ERROR;
}

int
TclClearRootEnsemble(
    TCL_UNUSED(void **),
    Tcl_Interp *interp,
    int result)
{
    TclResetRewriteEnsemble(interp, 1);
    return result;
}

/*
 *----------------------------------------------------------------------
 *
 * TclInitRewriteEnsemble --
 *
 *	Applies a rewrite of arguments so that an ensemble subcommand
 *	correctly reports any error messages for the overall command.
 *
 * Results:
 *	Whether this is the first rewrite applied, a value which must be
 *	passed to TclResetRewriteEnsemble when undoing this command's
 *	behaviour.
 *
 * Side effects:
 *	None.
 *
 *----------------------------------------------------------------------
 */

int
TclInitRewriteEnsemble(
    Tcl_Interp *interp,
    Tcl_Size numRemoved,
    Tcl_Size numInserted,
    Tcl_Obj *const *objv)
{
    Interp *iPtr = (Interp *) interp;

    int isRootEnsemble = (iPtr->ensembleRewrite.sourceObjs == NULL);

    if (isRootEnsemble) {
	iPtr->ensembleRewrite.sourceObjs = objv;
	iPtr->ensembleRewrite.numRemovedObjs = numRemoved;
	iPtr->ensembleRewrite.numInsertedObjs = numInserted;
    } else {
	Tcl_Size numIns = iPtr->ensembleRewrite.numInsertedObjs;

	if (numIns < numRemoved) {
	    iPtr->ensembleRewrite.numRemovedObjs += numRemoved - numIns;
	    iPtr->ensembleRewrite.numInsertedObjs = numInserted;
	} else {
	    iPtr->ensembleRewrite.numInsertedObjs += numInserted - numRemoved;
	}
    }
    return isRootEnsemble;
}

/*
 *----------------------------------------------------------------------
 *
 * TclResetRewriteEnsemble --
 *
 *	Removes any rewrites applied to support proper reporting of error
 *	messages used in ensembles. Should be paired with
 *	TclInitRewriteEnsemble.
 *
 * Results:
 *	None.
 *
 * Side effects:
 *	None.
 *
 *----------------------------------------------------------------------
 */

void
TclResetRewriteEnsemble(
    Tcl_Interp *interp,
    int isRootEnsemble)
{
    Interp *iPtr = (Interp *) interp;

    if (isRootEnsemble) {
	iPtr->ensembleRewrite.sourceObjs = NULL;
	iPtr->ensembleRewrite.numRemovedObjs = 0;
	iPtr->ensembleRewrite.numInsertedObjs = 0;
    }
}

/*
 *----------------------------------------------------------------------
 *
 * TclSpellFix --
 *
 *	Records a spelling correction that needs making in the generation of
 *	the WrongNumArgs usage message.
 *
 * Results:
 *	None.
 *
 * Side effects:
 *	Can create an alternative ensemble rewrite structure.
 *
 *----------------------------------------------------------------------
 */

static int
FreeER(
    void *data[],
    TCL_UNUSED(Tcl_Interp *),
    int result)
{
    Tcl_Obj **tmp = (Tcl_Obj **) data[0];
    Tcl_Obj **store = (Tcl_Obj **) data[1];

    Tcl_Free(store);
    Tcl_Free(tmp);
    return result;
}

void
TclSpellFix(
    Tcl_Interp *interp,
    Tcl_Obj *const *objv,
    Tcl_Size objc,
    Tcl_Size badIdx,
    Tcl_Obj *bad,
    Tcl_Obj *fix)
{
    Interp *iPtr = (Interp *) interp;
    Tcl_Obj *const *search;
    Tcl_Obj **store;
    Tcl_Size idx;
    Tcl_Size size;

    if (iPtr->ensembleRewrite.sourceObjs == NULL) {
	iPtr->ensembleRewrite.sourceObjs = objv;
	iPtr->ensembleRewrite.numRemovedObjs = 0;
	iPtr->ensembleRewrite.numInsertedObjs = 0;
    }

    /*
     * Compute the valid length of the ensemble root.
     */

    size = iPtr->ensembleRewrite.numRemovedObjs + objc
	    - iPtr->ensembleRewrite.numInsertedObjs;

    search = iPtr->ensembleRewrite.sourceObjs;
    if (search[0] == NULL) {
	/*
	 * Awful casting abuse here!
	 */

	search = (Tcl_Obj *const *) search[1];
    }

    if (badIdx < iPtr->ensembleRewrite.numInsertedObjs) {
	/*
	 * Misspelled value was inserted. Cannot directly jump to the bad
	 * value.  Must search.
	 */

	idx = 1;
	while (idx < size) {
	    if (search[idx] == bad) {
		break;
	    }
	    idx++;
	}
	if (idx == size) {
	    return;
	}
    } else {
	/*
	 * Jump to the misspelled value.
	 */

	idx = iPtr->ensembleRewrite.numRemovedObjs + badIdx
		- iPtr->ensembleRewrite.numInsertedObjs;

	/* Verify */
	if (search[idx] != bad) {
	    Tcl_Panic("SpellFix: programming error");
	}
    }

    search = iPtr->ensembleRewrite.sourceObjs;
    if (search[0] == NULL) {
	store = (Tcl_Obj **) search[2];
    }  else {
	Tcl_Obj **tmp = (Tcl_Obj **) Tcl_Alloc(3 * sizeof(Tcl_Obj *));

	store = (Tcl_Obj **) Tcl_Alloc(size * sizeof(Tcl_Obj *));
	memcpy(store, iPtr->ensembleRewrite.sourceObjs,
		size * sizeof(Tcl_Obj *));

	/*
	 * Awful casting abuse here! Note that the NULL in the first element
	 * indicates that the initial objects are a raw array in the second
	 * element and the rewritten ones are a raw array in the third.
	 */

	tmp[0] = NULL;
	tmp[1] = (Tcl_Obj *) iPtr->ensembleRewrite.sourceObjs;
	tmp[2] = (Tcl_Obj *) store;
	iPtr->ensembleRewrite.sourceObjs = (Tcl_Obj *const *) tmp;

	TclNRAddCallback(interp, FreeER, tmp, store, NULL, NULL);
    }

    store[idx] = fix;
    Tcl_IncrRefCount(fix);
    TclNRAddCallback(interp, TclNRReleaseValues, fix, NULL, NULL, NULL);
}

/*
 *----------------------------------------------------------------------
 *
 * TclEnsembleGetRewriteValues --
 *
 *	Get the original arguments to the current command before any rewrite
 *	rules (from aliases, ensembles, and method forwards) were applied.
 *
 *----------------------------------------------------------------------
 */
Tcl_Obj *const *
TclEnsembleGetRewriteValues(
    Tcl_Interp *interp)		/* Current interpreter. */
{
    Interp *iPtr = (Interp *) interp;
    Tcl_Obj *const *origObjv = iPtr->ensembleRewrite.sourceObjs;

    if (origObjv[0] == NULL) {
	origObjv = (Tcl_Obj *const *) origObjv[2];
    }
    return origObjv;
}

/*
 *----------------------------------------------------------------------
 *
 * TclFetchEnsembleRoot --
 *
 *	Returns the root of ensemble rewriting, if any.
 *	If no root exists, returns objv instead.
 *
 * Results:
 *	None.
 *
 * Side effects:
 *	None.
 *
 *----------------------------------------------------------------------
 */
Tcl_Obj *const *
TclFetchEnsembleRoot(
    Tcl_Interp *interp,
    Tcl_Obj *const *objv,
    Tcl_Size objc,
    Tcl_Size *objcPtr)
{
    Tcl_Obj *const *sourceObjs;
    Interp *iPtr = (Interp *) interp;

    if (iPtr->ensembleRewrite.sourceObjs) {
	*objcPtr = objc + iPtr->ensembleRewrite.numRemovedObjs
		- iPtr->ensembleRewrite.numInsertedObjs;
	if (iPtr->ensembleRewrite.sourceObjs[0] == NULL) {
	    sourceObjs = (Tcl_Obj *const *) iPtr->ensembleRewrite.sourceObjs[1];
	} else {
	    sourceObjs = iPtr->ensembleRewrite.sourceObjs;
	}
	return sourceObjs;
    }
    *objcPtr = objc;
    return objv;
}

/*
 * ----------------------------------------------------------------------
 *
 * EnsembleUnknownCallback --
 *
 *	Helper for the ensemble engine.  Calls the routine registered for
 *	"ensemble unknown" case.  See the user documentation of the
 *	ensemble unknown handler for details.  Only called when such a
 *	function is defined, and is only called once per ensemble dispatch.
 *	I.e. even if a reparse still fails, this isn't called again.
 *
 * Results:
 *	TCL_OK -	*prefixObjPtr contains the command words to dispatch
 *			to.
 *	TCL_CONTINUE -	Need to reparse, i.e. *prefixObjPtr is invalid
 *	TCL_ERROR -	Something went wrong. Error message in interpreter.
 *
 * Side effects:
 *	Arbitrary, due to evaluation of script provided by client.
 *
 * ----------------------------------------------------------------------
 */

static inline int
EnsembleUnknownCallback(
    Tcl_Interp *interp,
    EnsembleConfig *ensemblePtr,/* The ensemble structure. */
    int objc,			/* Number of arguments. */
    Tcl_Obj *const objv[],	/* Actual arguments. */
    Tcl_Obj **prefixObjPtr)	/* Where to write the prefix suggested by the
				 * unknown callback. Must not be NULL. Only has
				 * a meaningful value on TCL_OK. */
{
    Tcl_Size paramc;
    int result;
    Tcl_Size i, prefixObjc;
    Tcl_Obj **paramv, *unknownCmd, *ensObj;

    /*
     * Create the "unknown" command callback to determine what to do.
     */

    unknownCmd = TclDuplicatePureObj(
	interp, ensemblePtr->unknownHandler, tclListTypePtr);
    if (!unknownCmd) {
	return TCL_ERROR;
    }
    TclNewObj(ensObj);
    Tcl_GetCommandFullName(interp, ensemblePtr->token, ensObj);
    Tcl_ListObjAppendElement(NULL, unknownCmd, ensObj);
    for (i = 1 ; i < objc ; i++) {
	Tcl_ListObjAppendElement(NULL, unknownCmd, objv[i]);
    }
    TclListObjGetElements(NULL, unknownCmd, &paramc, &paramv);
    Tcl_IncrRefCount(unknownCmd);

    /*
     * Call the "unknown" handler.  No attempt to NRE-enable this as deep
     * recursion through unknown handlers is perverse. It is always an error
     * for an unknown handler to delete its ensemble. Don't do that.
     */

    Tcl_Preserve(ensemblePtr);
    TclSkipTailcall(interp);
    result = Tcl_EvalObjv(interp, paramc, paramv, 0);
    if ((result == TCL_OK) && (ensemblePtr->flags & ENSEMBLE_DEAD)) {
	if (!Tcl_InterpDeleted(interp)) {
	    Tcl_SetObjResult(interp, Tcl_NewStringObj(
		    "unknown subcommand handler deleted its ensemble",
		    TCL_AUTO_LENGTH));
	    Tcl_SetErrorCode(interp, "TCL", "ENSEMBLE", "UNKNOWN_DELETED",
		    (char *)NULL);
	}
	result = TCL_ERROR;
    }
    Tcl_Release(ensemblePtr);

    /*
     * On success the result is a list of words that form the command to be
     * executed.  If the list is empty, the ensemble should have been updated,
     * so ask the ensemble engine to reparse the original command.
     */

    if (result == TCL_OK) {
	*prefixObjPtr = Tcl_GetObjResult(interp);
	Tcl_IncrRefCount(*prefixObjPtr);
	TclDecrRefCount(unknownCmd);
	Tcl_ResetResult(interp);

	/* A non-empty list is the replacement command. */

	if (TclListObjLength(interp, *prefixObjPtr, &prefixObjc) != TCL_OK) {
	    TclDecrRefCount(*prefixObjPtr);
	    Tcl_AddErrorInfo(interp, "\n    while parsing result of "
		    "ensemble unknown subcommand handler");
	    return TCL_ERROR;
	}
	if (prefixObjc > 0) {
	    return TCL_OK;
	}

	/*
	 * Empty result => reparse.
	 */

	TclDecrRefCount(*prefixObjPtr);
	return TCL_CONTINUE;
    }

    /*
     * Convert exceptional result to an error.
     */

    if (!Tcl_InterpDeleted(interp)) {
	if (result != TCL_ERROR) {
	    Tcl_ResetResult(interp);
	    Tcl_SetObjResult(interp, Tcl_NewStringObj(
		    "unknown subcommand handler returned bad code: ",
		    TCL_AUTO_LENGTH));
	    switch (result) {
	    case TCL_RETURN:
		Tcl_AppendToObj(Tcl_GetObjResult(interp), "return",
			TCL_AUTO_LENGTH);
		break;
	    case TCL_BREAK:
		Tcl_AppendToObj(Tcl_GetObjResult(interp), "break",
			TCL_AUTO_LENGTH);
		break;
	    case TCL_CONTINUE:
		Tcl_AppendToObj(Tcl_GetObjResult(interp), "continue",
			TCL_AUTO_LENGTH);
		break;
	    default:
		Tcl_AppendPrintfToObj(Tcl_GetObjResult(interp), "%d", result);
	    }
	    Tcl_AddErrorInfo(interp, "\n    result of "
		    "ensemble unknown subcommand handler: ");
	    Tcl_AppendObjToErrorInfo(interp, unknownCmd);
	    Tcl_SetErrorCode(interp, "TCL", "ENSEMBLE", "UNKNOWN_RESULT",
		    (char *)NULL);
	} else {
	    Tcl_AddErrorInfo(interp,
		    "\n    (ensemble unknown subcommand handler)");
	}
    }
    TclDecrRefCount(unknownCmd);
    return TCL_ERROR;
}

/*
 *----------------------------------------------------------------------
 *
 * MakeCachedEnsembleCommand --
 *
 *	Caches what has been computed so far to minimize string copying.
 *	Starts by deleting any existing representation but reusing the existing
 *	structure if it is an ensembleCmd.
 *
 * Results:
 *	None.
 *
 * Side effects:
 *	Converts the internal representation of the given object to an
 *	ensembleCmd.
 *
 *----------------------------------------------------------------------
 */

static void
MakeCachedEnsembleCommand(
    Tcl_Obj *objPtr,		/* Object to cache in. */
    EnsembleConfig *ensemblePtr,/* Ensemble implementation. */
    Tcl_HashEntry *hPtr,	/* What to cache; what the object maps to. */
    Tcl_Obj *fix)		/* Spelling correction for later error, or NULL
				 * if no correction. */
{
    EnsembleCmdRep *ensembleCmd;

    ECRGetInternalRep(objPtr, ensembleCmd);
    if (ensembleCmd) {
	TclCleanupCommandMacro(ensembleCmd->token);
	if (ensembleCmd->fix) {
	    Tcl_DecrRefCount(ensembleCmd->fix);
	}
    } else {
	/*
	 * Replace any old internal representation with a new one.
	 */

	ensembleCmd = (EnsembleCmdRep *) Tcl_Alloc(sizeof(EnsembleCmdRep));
	ECRSetInternalRep(objPtr, ensembleCmd);
    }

    /*
     * Populate the internal rep.
     */

    ensembleCmd->epoch = ensemblePtr->epoch;
    ensembleCmd->token = (Command *) ensemblePtr->token;
    ensembleCmd->token->refCount++;
    if (fix) {
	Tcl_IncrRefCount(fix);
    }
    ensembleCmd->fix = fix;
    ensembleCmd->hPtr = hPtr;
}

/*
 *----------------------------------------------------------------------
 *
 * DeleteEnsembleConfig --
 *
 *	Destroys the data structure used to represent an ensemble.  Called when
 *	the procedure for the ensemble is deleted, which happens automatically
 *	if the namespace for the ensemble is deleted.  Deleting the procedure
 *	for an ensemble is the right way to initiate cleanup.
 *
 * Results:
 *	None.
 *
 * Side effects:
 *	Memory is eventually deallocated.
 *
 *----------------------------------------------------------------------
 */

static void
ClearTable(
    EnsembleConfig *ensemblePtr)/* Ensemble to clear table of. */
{
    Tcl_HashTable *hash = &ensemblePtr->subcommandTable;

    if (hash->numEntries != 0) {
	Tcl_HashSearch search;
	Tcl_HashEntry *hPtr = Tcl_FirstHashEntry(hash, &search);

	while (hPtr != NULL) {
<<<<<<< HEAD
	    Tcl_Obj *prefixObj = (Tcl_Obj *)Tcl_GetHashValue(hPtr);
=======
	    Tcl_Obj *prefixObj = (Tcl_Obj *) Tcl_GetHashValue(hPtr);
>>>>>>> 3013ff33
	    Tcl_DecrRefCount(prefixObj);
	    hPtr = Tcl_NextHashEntry(&search);
	}
	Tcl_Free(ensemblePtr->subcommandArrayPtr);
    }
    Tcl_DeleteHashTable(hash);
}

static void
DeleteEnsembleConfig(
    void *clientData)		/* Ensemble to delete. */
{
    EnsembleConfig *ensemblePtr = (EnsembleConfig *) clientData;
    Namespace *nsPtr = ensemblePtr->nsPtr;

    /* Unlink from the ensemble chain if it not already marked as unlinked. */

    if (ensemblePtr->next != ensemblePtr) {
	EnsembleConfig *ensPtr = (EnsembleConfig *) nsPtr->ensembles;

	if (ensPtr == ensemblePtr) {
	    nsPtr->ensembles = (Tcl_Ensemble *) ensemblePtr->next;
	} else {
	    while (ensPtr != NULL) {
		if (ensPtr->next == ensemblePtr) {
		    ensPtr->next = ensemblePtr->next;
		    break;
		}
		ensPtr = ensPtr->next;
	    }
	}
    }

    /*
     * Mark the namespace as dead so code that uses Tcl_Preserve() can tell
     * whether disaster happened anyway.
     */

    ensemblePtr->flags |= ENSEMBLE_DEAD;

    /*
     * Release the fields that contain pointers.
     */

    ClearTable(ensemblePtr);
    if (ensemblePtr->subcmdList != NULL) {
	Tcl_DecrRefCount(ensemblePtr->subcmdList);
    }
    if (ensemblePtr->parameterList != NULL) {
	Tcl_DecrRefCount(ensemblePtr->parameterList);
    }
    if (ensemblePtr->subcommandDict != NULL) {
	Tcl_DecrRefCount(ensemblePtr->subcommandDict);
    }
    if (ensemblePtr->unknownHandler != NULL) {
	Tcl_DecrRefCount(ensemblePtr->unknownHandler);
    }

    /*
     * Arrange for the structure to be reclaimed. This is complex because it is
     * necessary to react sensibly when an ensemble is deleted during its
     * initialisation, particularly in the case of an unknown callback.
     */

    Tcl_EventuallyFree(ensemblePtr, TCL_DYNAMIC);
}

/*
 *----------------------------------------------------------------------
 *
 * BuildEnsembleConfig --
 *
 *	Creates the internal data structures that describe how an ensemble
 *	looks.  The structures are a hash map from the full command name to the
 *	Tcl list that describes the implementation prefix words, and a sorted
 *	array of all the full command names to allow for reasonably efficient
 *	handling of an unambiguous prefix.
 *
 * Results:
 *	None.
 *
 * Side effects:
 *	Reallocates and rebuilds the hash table and array stored at the
 *	ensemblePtr argument. For large ensembles or large namespaces, this is
 *	may be an expensive operation.
 *
 *----------------------------------------------------------------------
 */

static void
BuildEnsembleConfig(
    EnsembleConfig *ensemblePtr)/* Ensemble to set up. */
{
    Tcl_HashSearch search;	/* Used for scanning the commands in
				 * the namespace for this ensemble. */
    Tcl_Size i, j;
    int isNew;
    Tcl_HashTable *hash = &ensemblePtr->subcommandTable;
    Tcl_HashEntry *hPtr;
    Tcl_Obj *mapDict = ensemblePtr->subcommandDict;
    Tcl_Obj *subList = ensemblePtr->subcmdList;

    ClearTable(ensemblePtr);
    Tcl_InitHashTable(hash, TCL_STRING_KEYS);

    if (subList) {
	Tcl_Size subc;
	Tcl_Obj **subv, *target, *cmdObj, *cmdPrefixObj;
	const char *name;

	/*
	 * There is a list of exactly what subcommands go in the table.
	 * Determine the target for each.
	 */

	TclListObjGetElements(NULL, subList, &subc, &subv);
	if (subList == mapDict) {
	    /*
	     * Unusual case where explicit list of subcommands is same value
	     * as the dict mapping to targets.
	     */

	    for (i = 0; i < subc; i += 2) {
		name = TclGetString(subv[i]);
		hPtr = Tcl_CreateHashEntry(hash, name, &isNew);
		if (!isNew) {
<<<<<<< HEAD
		    cmdObj = (Tcl_Obj *)Tcl_GetHashValue(hPtr);
		    Tcl_DecrRefCount(cmdObj);
		}
		Tcl_SetHashValue(hPtr, subv[i+1]);
		Tcl_IncrRefCount(subv[i+1]);

		name = TclGetString(subv[i+1]);
		hPtr = Tcl_CreateHashEntry(hash, name, &isNew);
		if (isNew) {
		    cmdObj = Tcl_NewStringObj(name, -1);
=======
		    cmdObj = (Tcl_Obj *) Tcl_GetHashValue(hPtr);
		    Tcl_DecrRefCount(cmdObj);
		}
		Tcl_SetHashValue(hPtr, subv[i + 1]);
		Tcl_IncrRefCount(subv[i + 1]);

		name = TclGetString(subv[i + 1]);
		hPtr = Tcl_CreateHashEntry(hash, name, &isNew);
		if (isNew) {
		    cmdObj = Tcl_NewStringObj(name, TCL_AUTO_LENGTH);
>>>>>>> 3013ff33
		    cmdPrefixObj = Tcl_NewListObj(1, &cmdObj);
		    Tcl_SetHashValue(hPtr, cmdPrefixObj);
		    Tcl_IncrRefCount(cmdPrefixObj);
		}
	    }
	} else {
	    /*
	     * Usual case where we can freely act on the list and dict.
	     */

	    for (i = 0; i < subc; i++) {
		name = TclGetString(subv[i]);
		hPtr = Tcl_CreateHashEntry(hash, name, &isNew);
		if (!isNew) {
		    continue;
		}

		/*
		 * Lookup target in the dictionary.
		 */

		if (mapDict) {
		    Tcl_DictObjGet(NULL, mapDict, subv[i], &target);
		    if (target) {
			Tcl_SetHashValue(hPtr, target);
			Tcl_IncrRefCount(target);
			continue;
		    }
		}

		/*
		 * Target was not in the dictionary.  Map onto the namespace.
<<<<<<< HEAD
		 * In this case there is no guarantee that the command
		 * is actually there.  It is the responsibility of the
		 * programmer (or [::unknown] of course) to provide the procedure.
		 */

		cmdObj = Tcl_NewStringObj(name, -1);
=======
		 * In this case there is no guarantee that the command is
		 * actually there.  It is the responsibility of the programmer
		 * (or [::unknown] of course) to provide the procedure.
		 */

		cmdObj = Tcl_NewStringObj(name, TCL_AUTO_LENGTH);
>>>>>>> 3013ff33
		cmdPrefixObj = Tcl_NewListObj(1, &cmdObj);
		Tcl_SetHashValue(hPtr, cmdPrefixObj);
		Tcl_IncrRefCount(cmdPrefixObj);
	    }
	}
    } else if (mapDict) {
	/*
<<<<<<< HEAD
	 * No subcmd list, but there is a mapping dictionary, so
	 * use the keys of that. Convert the contents of the dictionary into the
=======
	 * No subcmd list, but there is a mapping dictionary, so use
	 * the keys of that. Convert the contents of the dictionary into the
>>>>>>> 3013ff33
	 * form required for the internal hashtable of the ensemble.
	 */

	Tcl_DictSearch dictSearch;
	Tcl_Obj *keyObj, *valueObj;
	int done;

	Tcl_DictObjFirst(NULL, ensemblePtr->subcommandDict, &dictSearch,
		&keyObj, &valueObj, &done);
	while (!done) {
	    const char *name = TclGetString(keyObj);

	    hPtr = Tcl_CreateHashEntry(hash, name, &isNew);
	    Tcl_SetHashValue(hPtr, valueObj);
	    Tcl_IncrRefCount(valueObj);
	    Tcl_DictObjNext(&dictSearch, &keyObj, &valueObj, &done);
	}
    } else {
	/*
	 * Use the array of patterns and the hash table whose keys are the
	 * commands exported by the namespace.  The corresponding values do not
	 * matter here.  Filter the commands in the namespace against the
	 * patterns in the export list to find out what commands are actually
	 * exported. Use an intermediate hash table to make memory management
	 * easier and to make exact matching much easier.
	 *
	 * Suggestion for future enhancement: Compute the unique prefixes and
	 * place them in the hash too for even faster matching.
	 */

	hPtr = Tcl_FirstHashEntry(&ensemblePtr->nsPtr->cmdTable, &search);
	for (; hPtr!= NULL ; hPtr=Tcl_NextHashEntry(&search)) {
	    char *nsCmdName = (char *)	/* Name of command in namespace. */
		    Tcl_GetHashKey(&ensemblePtr->nsPtr->cmdTable, hPtr);

	    for (i=0 ; i<ensemblePtr->nsPtr->numExportPatterns ; i++) {
		if (Tcl_StringMatch(nsCmdName,
			ensemblePtr->nsPtr->exportArrayPtr[i])) {
		    hPtr = Tcl_CreateHashEntry(hash, nsCmdName, &isNew);

		    /*
		     * Remember, hash entries have a full reference to the
		     * substituted part of the command (as a list) as their
		     * content!
		     */

		    if (isNew) {
			Tcl_Obj *cmdObj, *cmdPrefixObj;

			TclNewObj(cmdObj);
			Tcl_AppendStringsToObj(cmdObj,
				ensemblePtr->nsPtr->fullName,
				(ensemblePtr->nsPtr->parentPtr ? "::" : ""),
				nsCmdName, (char *)NULL);
			cmdPrefixObj = Tcl_NewListObj(1, &cmdObj);
			Tcl_SetHashValue(hPtr, cmdPrefixObj);
			Tcl_IncrRefCount(cmdPrefixObj);
		    }
		    break;
		}
	    }
	}
    }

    if (hash->numEntries == 0) {
	ensemblePtr->subcommandArrayPtr = NULL;
	return;
    }

    /*
     * Create a sorted array of all subcommands in the ensemble.  Hash tables
     * are all very well for a quick look for an exact match, but they can't
     * determine things like whether a string is a prefix of another, at least
     * not without a lot of preparation, and they're not useful for generating
     * the error message either.
     *
     * Do this by filling an array with the names:  Use the hash keys
     * directly to save a copy since any time we change the array we change
     * the hash too, and vice versa, and run quicksort over the array.
     */

    ensemblePtr->subcommandArrayPtr = (char **)
	    Tcl_Alloc(sizeof(char *) * hash->numEntries);

    /*
     * Fill the array from both ends as this reduces the likelihood of
     * performance problems in qsort(). This makes this code much more opaque,
     * but the naive alternatve:
     *
     * for (hPtr=Tcl_FirstHashEntry(hash,&search),i=0 ;
     *	       hPtr!=NULL ; hPtr=Tcl_NextHashEntry(&search),i++) {
     *     ensemblePtr->subcommandArrayPtr[i] = Tcl_GetHashKey(hash, &hPtr);
     * }
     *
     * can produce long runs of precisely ordered table entries when the
     * commands in the namespace are declared in a sorted fashion,  which is an
     * ordering some people like, and the hashing functions or the command
     * names themselves are fairly unfortunate. Filling from both ends means
     * that it requires active malice, and probably a debugger, to get qsort()
     * to have awful runtime behaviour.
     */

    i = 0;
    j = hash->numEntries;
    hPtr = Tcl_FirstHashEntry(hash, &search);
    while (hPtr != NULL) {
	ensemblePtr->subcommandArrayPtr[i++] = (char *)
		Tcl_GetHashKey(hash, hPtr);
	hPtr = Tcl_NextHashEntry(&search);
	if (hPtr == NULL) {
	    break;
	}
	ensemblePtr->subcommandArrayPtr[--j] = (char *)
		Tcl_GetHashKey(hash, hPtr);
	hPtr = Tcl_NextHashEntry(&search);
    }
    if (hash->numEntries > 1) {
	qsort(ensemblePtr->subcommandArrayPtr, hash->numEntries,
		sizeof(char *), NsEnsembleStringOrder);
    }
}

/*
 *----------------------------------------------------------------------
 *
 * NsEnsembleStringOrder --
 *
 *	Helper to for use with qsort() that compares two array entries that
 *	contain string pointers.
 *
 * Results:
 *	-1 if the first string is smaller, 1 if the second string is smaller,
 *	and 0 if they are equal.
 *
 * Side effects:
 *	None.
 *
 *----------------------------------------------------------------------
 */

static int
NsEnsembleStringOrder(
    const void *strPtr1,	/* Points to first array entry */
    const void *strPtr2)	/* Points to second array entry */
{
    return strcmp(*(const char **)strPtr1, *(const char **)strPtr2);
}

/*
 *----------------------------------------------------------------------
 *
 * FreeEnsembleCmdRep --
 *
 *	Destroys the internal representation of a Tcl_Obj that has been
 *	holding information about a command in an ensemble.
 *
 * Results:
 *	None.
 *
 * Side effects:
 *	Memory is deallocated. If this held the last reference to a
 *	namespace's main structure, that main structure will also be
 *	destroyed.
 *
 *----------------------------------------------------------------------
 */

static void
FreeEnsembleCmdRep(
    Tcl_Obj *objPtr)
{
    EnsembleCmdRep *ensembleCmd;

    ECRGetInternalRep(objPtr, ensembleCmd);
    TclCleanupCommandMacro(ensembleCmd->token);
    if (ensembleCmd->fix) {
	Tcl_DecrRefCount(ensembleCmd->fix);
    }
    Tcl_Free(ensembleCmd);
}

/*
 *----------------------------------------------------------------------
 *
 * DupEnsembleCmdRep --
 *
 *	Makes one Tcl_Obj into a copy of another that is a subcommand of an
 *	ensemble.
 *
 * Results:
 *	None.
 *
 * Side effects:
 *	Memory is allocated, and the namespace that the ensemble is built on
 *	top of gains another reference.
 *
 *----------------------------------------------------------------------
 */

static void
DupEnsembleCmdRep(
    Tcl_Obj *objPtr,
    Tcl_Obj *copyPtr)
{
    EnsembleCmdRep *ensembleCmd;
    EnsembleCmdRep *ensembleCopy = (EnsembleCmdRep *)
	    Tcl_Alloc(sizeof(EnsembleCmdRep));

    ECRGetInternalRep(objPtr, ensembleCmd);
    ECRSetInternalRep(copyPtr, ensembleCopy);

    ensembleCopy->epoch = ensembleCmd->epoch;
    ensembleCopy->token = ensembleCmd->token;
    ensembleCopy->token->refCount++;
    ensembleCopy->fix = ensembleCmd->fix;
    if (ensembleCopy->fix) {
	Tcl_IncrRefCount(ensembleCopy->fix);
    }
    ensembleCopy->hPtr = ensembleCmd->hPtr;
}

/*
 *----------------------------------------------------------------------
 *
 * TclCompileEnsemble --
 *
 *	Procedure called to compile an ensemble command. Note that most
 *	ensembles are not compiled, since modifying a compiled ensemble causes
 *	a invalidation of all existing bytecode (expensive!) which is not
 *	normally warranted.
 *
 * Results:
 *	Returns TCL_OK for a successful compile. Returns TCL_ERROR to defer
 *	evaluation to runtime.
 *
 * Side effects:
 *	Instructions are added to envPtr to execute the subcommands of the
 *	ensemble at runtime if a compile-time mapping is possible.
 *
 *----------------------------------------------------------------------
 */

int
TclCompileEnsemble(
    Tcl_Interp *interp,		/* Used for error reporting. */
    Tcl_Parse *parsePtr,	/* Points to a parse structure for the command
				 * created by Tcl_ParseCommand. */
    Command *cmdPtr,		/* Points to definition of command being
				 * compiled. */
    CompileEnv *envPtr)		/* Holds resulting instructions. */
{
    DefineLineInformation;
    Tcl_Token *tokenPtr = TokenAfter(parsePtr->tokenPtr);
    Tcl_Obj *mapObj, *subcmdObj, *targetCmdObj, *listObj, **elems;
    Tcl_Obj *replaced, *replacement;
    Tcl_Command ensemble = (Tcl_Command) cmdPtr;
    Command *oldCmdPtr = cmdPtr, *newCmdPtr;
    int result, flags = 0, depth = 1, invokeAnyway = 0;
    int ourResult = TCL_ERROR;
    Tcl_Size i, len, numBytes;
    const char *word;

    TclNewObj(replaced);
    Tcl_IncrRefCount(replaced);
    if (parsePtr->numWords <= depth) {
	goto tryCompileToInv;
    }
    if (tokenPtr->type != TCL_TOKEN_SIMPLE_WORD) {
	/*
	 * Too hard.
	 */

	goto tryCompileToInv;
    }

    /*
     * This is where we return to if we are parsing multiple nested compiled
     * ensembles. [info object] is such a beast.
     */

  checkNextWord:
    word = tokenPtr[1].start;
    numBytes = tokenPtr[1].size;

    /*
     * There's a sporting chance we'll be able to compile this. But now we
     * must check properly. To do that, check that we're compiling an ensemble
     * that has a compilable command as its appropriate subcommand.
     */

    if (Tcl_GetEnsembleMappingDict(NULL, ensemble, &mapObj) != TCL_OK
	    || mapObj == NULL) {
	/*
	 * Either not an ensemble or a mapping isn't installed. Crud. Too hard
	 * to proceed.
	 */

	goto tryCompileToInv;
    }

    /*
     * Also refuse to compile anything that uses a formal parameter list for
     * now, on the grounds that it is too complex.
     */

    if (Tcl_GetEnsembleParameterList(NULL, ensemble, &listObj) != TCL_OK
	    || listObj != NULL) {
	/*
	 * Figuring out how to compile this has become too much. Bail out.
	 */

	goto tryCompileToInv;
    }

    /*
     * Next, get the flags. We need them on several code paths so that we can
     * know whether we're to do prefix matching.
     */

    (void) Tcl_GetEnsembleFlags(NULL, ensemble, &flags);

    /*
     * Check to see if there's also a subcommand list; must check to see if
     * the subcommand we are calling is in that list if it exists, since that
     * list filters the entries in the map.
     */

    (void) Tcl_GetEnsembleSubcommandList(NULL, ensemble, &listObj);
    if (listObj != NULL) {
	Tcl_Size sclen;
	const char *str;
	Tcl_Obj *matchObj = NULL;

	if (TclListObjGetElements(NULL, listObj, &len, &elems) != TCL_OK) {
	    goto tryCompileToInv;
	}
	for (i=0 ; i<len ; i++) {
	    str = Tcl_GetStringFromObj(elems[i], &sclen);
	    if ((sclen == numBytes) && !memcmp(word, str, numBytes)) {
		/*
		 * Exact match! Excellent!
		 */

		result = Tcl_DictObjGet(NULL, mapObj, elems[i], &targetCmdObj);
		if (result != TCL_OK || targetCmdObj == NULL) {
		    goto tryCompileToInv;
		}
		replacement = elems[i];
		goto doneMapLookup;
	    }

	    /*
	     * Check to see if we've got a prefix match. A single prefix match
	     * is fine, and allows us to refine our dictionary lookup, but
	     * multiple prefix matches is a Bad Thing and will prevent us from
	     * making progress. Note that we cannot do the lookup immediately
	     * in the prefix case; might be another entry later in the list
	     * that causes things to fail.
	     */

	    if ((flags & TCL_ENSEMBLE_PREFIX)
		    && strncmp(word, str, numBytes) == 0) {
		if (matchObj != NULL) {
		    goto tryCompileToInv;
		}
		matchObj = elems[i];
	    }
	}
	if (matchObj == NULL) {
	    goto tryCompileToInv;
	}
	result = Tcl_DictObjGet(NULL, mapObj, matchObj, &targetCmdObj);
	if (result != TCL_OK || targetCmdObj == NULL) {
	    goto tryCompileToInv;
	}
	replacement = matchObj;
    } else {
	Tcl_DictSearch s;
	int done, matched;
	Tcl_Obj *tmpObj;

	/*
	 * No map, so check the dictionary directly.
	 */

	TclNewStringObj(subcmdObj, word, numBytes);
	result = Tcl_DictObjGet(NULL, mapObj, subcmdObj, &targetCmdObj);
	if (result == TCL_OK && targetCmdObj != NULL) {
	    /*
	     * Got it. Skip the fiddling around with prefixes.
	     */

	    replacement = subcmdObj;
	    goto doneMapLookup;
	}
	TclDecrRefCount(subcmdObj);

	/*
	 * We've not literally got a valid subcommand. But maybe we have a
	 * prefix. Check if prefix matches are allowed.
	 */

	if (!(flags & TCL_ENSEMBLE_PREFIX)) {
	    goto tryCompileToInv;
	}

	/*
	 * Iterate over the keys in the dictionary, checking to see if we're a
	 * prefix.
	 */

	Tcl_DictObjFirst(NULL, mapObj, &s, &subcmdObj, &tmpObj, &done);
	matched = 0;
	replacement = NULL;		/* Silence, fool compiler! */
	while (!done) {
	    if (strncmp(TclGetString(subcmdObj), word, numBytes) == 0) {
		if (matched++) {
		    /*
		     * Must have matched twice! Not unique, so no point
		     * looking further.
		     */

		    break;
		}
		replacement = subcmdObj;
		targetCmdObj = tmpObj;
	    }
	    Tcl_DictObjNext(&s, &subcmdObj, &tmpObj, &done);
	}
	Tcl_DictObjDone(&s);

	/*
	 * If we have anything other than a single match, we've failed the
	 * unique prefix check.
	 */

	if (matched != 1) {
	    invokeAnyway = 1;
	    goto tryCompileToInv;
	}
    }

    /*
     * OK, we definitely map to something. But what?
     *
     * The command we map to is the first word out of the map element. Note
     * that we also reject dealing with multi-element rewrites if we are in a
     * safe interpreter, as there is otherwise a (highly gnarly!) way to make
     * Tcl crash open to exploit.
     */

  doneMapLookup:
    Tcl_ListObjAppendElement(NULL, replaced, replacement);
    if (TclListObjGetElements(NULL, targetCmdObj, &len, &elems) != TCL_OK) {
	goto tryCompileToInv;
    } else if (len != 1) {
	/*
	 * Note that at this point we know we can't issue any special
	 * instruction sequence as the mapping isn't one that we support at
	 * the compiled level.
	 */

	goto cleanup;
    }
    targetCmdObj = elems[0];

    oldCmdPtr = cmdPtr;
    Tcl_IncrRefCount(targetCmdObj);
    newCmdPtr = (Command *) Tcl_GetCommandFromObj(interp, targetCmdObj);
    TclDecrRefCount(targetCmdObj);
    if (newCmdPtr == NULL || Tcl_IsSafe(interp)
	    || newCmdPtr->nsPtr->flags & NS_SUPPRESS_COMPILATION
	    || newCmdPtr->flags & CMD_HAS_EXEC_TRACES
	    || ((Interp *) interp)->flags & DONT_COMPILE_CMDS_INLINE) {
	/*
	 * Maps to an undefined command or a command without a compiler.
	 * Cannot compile.
	 */

	goto cleanup;
    }
    cmdPtr = newCmdPtr;
    depth++;

    /*
     * See whether we have a nested ensemble. If we do, we can go round the
     * mulberry bush again, consuming the next word.
     */

    if (cmdPtr->compileProc == TclCompileEnsemble) {
	tokenPtr = TokenAfter(tokenPtr);
	if ((int)parsePtr->numWords < depth + 1
		|| tokenPtr->type != TCL_TOKEN_SIMPLE_WORD) {
	    /*
	     * Too hard because the user has done something unpleasant like
	     * omitting the sub-ensemble's command name or used a non-constant
	     * name for a sub-ensemble's command name; we respond by bailing
	     * out completely (this is a rare case). [Bug 6d2f249a01]
	     */

	    goto cleanup;
	}
	ensemble = (Tcl_Command) cmdPtr;
	goto checkNextWord;
    }

    /*
     * Now that the mapping process is done we actually try to compile.
     * If there is a subcommand compiler and that successfully produces code,
     * we'll use that. Otherwise, we fall back to generating opcodes to do the
     * invoke at runtime.
     */

    invokeAnyway = 1;
    if (TCL_OK == TclAttemptCompileProc(interp, parsePtr, depth, cmdPtr,
	    envPtr)) {
	ourResult = TCL_OK;
	goto cleanup;
    }

    /*
     * Throw out any line information generated by the failed compile attempt.
     */

    while (mapPtr->nuloc > eclIndex + 1) {
	mapPtr->nuloc--;
	Tcl_Free(mapPtr->loc[mapPtr->nuloc].line);
	mapPtr->loc[mapPtr->nuloc].line = NULL;
    }

    /*
     * Reset the index of next command.  Toss out any from failed nested
     * partial compiles.
     */

    envPtr->numCommands = mapPtr->nuloc;

    /*
     * Failed to do a full compile for some reason. Try to do a direct invoke
     * instead of going through the ensemble lookup process again.
     */

  tryCompileToInv:
    if (depth < 250) {
	if (depth > 1) {
	    if (!invokeAnyway) {
		cmdPtr = oldCmdPtr;
		depth--;
	    }
	}
	/*
	 * The length of the "replaced" list must be depth-1.  Trim back
	 * any extra elements that might have been appended by failing
	 * pathways above.
	 */
	(void) Tcl_ListObjReplace(NULL, replaced, depth-1, LIST_MAX, 0, NULL);

	/*
	 * TODO: Reconsider whether we ought to call CompileToInvokedCommand()
	 * when depth==1.  In that case we are choosing to emit the
	 * INST_INVOKE_REPLACE bytecode when there is in fact no replacing
	 * to be done.  It would be equally functional and presumably more
	 * performant to fall through to cleanup below, return TCL_ERROR,
	 * and let the compiler harness emit the INST_INVOKE_STK
	 * implementation for us.
	 */

	CompileToInvokedCommand(interp, parsePtr, replaced, cmdPtr, envPtr);
	ourResult = TCL_OK;
    }

    /*
     * Release the memory we allocated. If we've got here, we've either done
     * something useful or we're in a case that we can't compile at all and
     * we're just giving up.
     */

  cleanup:
    Tcl_DecrRefCount(replaced);
    return ourResult;
}

int
TclAttemptCompileProc(
    Tcl_Interp *interp,
    Tcl_Parse *parsePtr,
    Tcl_Size depth,
    Command *cmdPtr,
    CompileEnv *envPtr)		/* Holds resulting instructions. */
{
    DefineLineInformation;
    int result;
    Tcl_Size i;
    Tcl_Token *saveTokenPtr = parsePtr->tokenPtr;
    Tcl_Size savedStackDepth = envPtr->currStackDepth;
    Tcl_Size savedCodeNext = envPtr->codeNext - envPtr->codeStart;
    Tcl_Size savedAuxDataArrayNext = envPtr->auxDataArrayNext;
    Tcl_Size savedExceptArrayNext = envPtr->exceptArrayNext;
#ifdef TCL_COMPILE_DEBUG
    Tcl_Size savedExceptDepth = envPtr->exceptDepth;
#endif

    if (cmdPtr->compileProc == NULL) {
	return TCL_ERROR;
    }

    /*
     * Advance parsePtr->tokenPtr so that it points at the last subcommand.
     * This will be wrong but it will not matter, and it will put the
     * tokens for the arguments in the right place without the need to
     * allocate a synthetic Tcl_Parse struct or copy tokens around.
     */

    for (i = 0; i < depth - 1; i++) {
	parsePtr->tokenPtr = TokenAfter(parsePtr->tokenPtr);
    }
    parsePtr->numWords -= (depth - 1);

    /*
     * Shift the line information arrays to account for different word
     * index values.
     */

    mapPtr->loc[eclIndex].line += (depth - 1);
    mapPtr->loc[eclIndex].next += (depth - 1);

    /*
     * Hand off compilation to the subcommand compiler. At last!
     */

    result = cmdPtr->compileProc(interp, parsePtr, cmdPtr, envPtr);

    /*
     * Undo the shift.
     */

    mapPtr->loc[eclIndex].line -= (depth - 1);
    mapPtr->loc[eclIndex].next -= (depth - 1);

    parsePtr->numWords += (depth - 1);
    parsePtr->tokenPtr = saveTokenPtr;

    /*
     * If our target failed to compile, revert any data from failed partial
     * compiles.  Note that envPtr->numCommands need not be checked because
     * we avoid compiling subcommands that recursively call TclCompileScript().
     */

#ifdef TCL_COMPILE_DEBUG
    if (envPtr->exceptDepth != savedExceptDepth) {
	Tcl_Panic("ExceptionRange Starts and Ends do not balance");
    }
#endif

    if (result != TCL_OK) {
	ExceptionAux *auxPtr = envPtr->exceptAuxArrayPtr;

	for (i = 0; i < savedExceptArrayNext; i++) {
	    while (auxPtr->numBreakTargets > 0
		    && (Tcl_Size) auxPtr->breakTargets[auxPtr->numBreakTargets - 1]
		    >= savedCodeNext) {
		auxPtr->numBreakTargets--;
	    }
	    while (auxPtr->numContinueTargets > 0
		    && (Tcl_Size) auxPtr->continueTargets[auxPtr->numContinueTargets - 1]
		    >= savedCodeNext) {
		auxPtr->numContinueTargets--;
	    }
	    auxPtr++;
	}
	envPtr->exceptArrayNext = savedExceptArrayNext;

	if (savedAuxDataArrayNext != envPtr->auxDataArrayNext) {
	    AuxData *auxDataPtr = envPtr->auxDataArrayPtr;
	    AuxData *auxDataEnd = auxDataPtr;

	    auxDataPtr += savedAuxDataArrayNext;
	    auxDataEnd += envPtr->auxDataArrayNext;

	    while (auxDataPtr < auxDataEnd) {
		if (auxDataPtr->type->freeProc != NULL) {
		    auxDataPtr->type->freeProc(auxDataPtr->clientData);
		}
		auxDataPtr++;
	    }
	    envPtr->auxDataArrayNext = savedAuxDataArrayNext;
	}
	envPtr->currStackDepth = savedStackDepth;
	envPtr->codeNext = envPtr->codeStart + savedCodeNext;
#ifdef TCL_COMPILE_DEBUG
    } else {
	/*
	 * Confirm that the command compiler generated a single value on
	 * the stack as its result. This is only done in debugging mode,
	 * as it *should* be correct and normal users have no reasonable
	 * way to fix it anyway.
	 */

	int diff = envPtr->currStackDepth - savedStackDepth;

	if (diff != 1) {
	    Tcl_Panic("bad stack adjustment when compiling"
		    " %.*s (was %d instead of 1)", (int)parsePtr->tokenPtr->size,
		    parsePtr->tokenPtr->start, diff);
	}
#endif
    }

    return result;
}

/*
 * How to compile a subcommand to a _replacing_ invoke of its implementation
 * command.
 */

static void
CompileToInvokedCommand(
    Tcl_Interp *interp,
    Tcl_Parse *parsePtr,
    Tcl_Obj *replacements,
    Command *cmdPtr,
    CompileEnv *envPtr)		/* Holds resulting instructions. */
{
    DefineLineInformation;
    Tcl_Token *tokPtr;
    Tcl_Obj *objPtr, **words;
    const char *bytes;
    int cmdLit, extraLiteralFlags = LITERAL_CMD_NAME;
    Tcl_Size i, numWords, length;

    /*
     * Push the words of the command. Take care; the command words may be
     * scripts that have backslashes in them, and [info frame 0] can see the
     * difference. Hence the call to TclContinuationsEnterDerived...
     */

    TclListObjGetElements(NULL, replacements, &numWords, &words);
    for (i = 0, tokPtr = parsePtr->tokenPtr; i < parsePtr->numWords;
	    i++, tokPtr = TokenAfter(tokPtr)) {
	if (i > 0 && i <= numWords) {
<<<<<<< HEAD
	    bytes = Tcl_GetStringFromObj(words[i-1], &length);
=======
	    bytes = TclGetStringFromObj(words[i - 1], &length);
>>>>>>> 3013ff33
	    PushLiteral(envPtr, bytes, length);
	    continue;
	}

	SetLineInformation(i);
	if (tokPtr->type == TCL_TOKEN_SIMPLE_WORD) {
	    int literal = TclRegisterLiteral(envPtr,
		    tokPtr[1].start, tokPtr[1].size, 0);

	    if (envPtr->clNext) {
		TclContinuationsEnterDerived(
			TclFetchLiteral(envPtr, literal),
			tokPtr[1].start - envPtr->source,
			envPtr->clNext);
	    }
	    TclEmitPush(literal, envPtr);
	} else {
	    CompileTokens(envPtr, tokPtr, interp);
	}
    }

    /*
     * Push the name of the command we're actually dispatching to as part of
     * the implementation.
     */

    TclNewObj(objPtr);
    Tcl_GetCommandFullName(interp, (Tcl_Command) cmdPtr, objPtr);
    bytes = Tcl_GetStringFromObj(objPtr, &length);
    if ((cmdPtr != NULL) && (cmdPtr->flags & CMD_VIA_RESOLVER)) {
	extraLiteralFlags |= LITERAL_UNSHARED;
    }
    cmdLit = TclRegisterLiteral(envPtr, bytes, length, extraLiteralFlags);
    TclSetCmdNameObj(interp, TclFetchLiteral(envPtr, cmdLit), cmdPtr);
    TclEmitPush(cmdLit, envPtr);
    TclDecrRefCount(objPtr);

    /*
     * Do the replacing dispatch.
     */

<<<<<<< HEAD
    TclEmitInvoke(envPtr, INST_INVOKE_REPLACE, parsePtr->numWords, numWords+1);
=======
    TclEmitInvoke(envPtr, INST_INVOKE_REPLACE, parsePtr->numWords,
	    numWords + 1);
>>>>>>> 3013ff33
}

/*
 * Helpers that do issuing of instructions for commands that "don't have
 * compilers" (well, they do; these). They all work by just generating base
 * code to invoke the command; they're intended for ensemble subcommands so
 * that the costs of INST_INVOKE_REPLACE can be avoided where we can work out
 * that they're not needed.
 *
 * Note that these are NOT suitable for commands where there's an argument
 * that is a script, as an [info level] or [info frame] in the inner context
 * can see the difference.
 */

static int
CompileBasicNArgCommand(
    Tcl_Interp *interp,		/* Used for error reporting. */
    Tcl_Parse *parsePtr,	/* Points to a parse structure for the command
				 * created by Tcl_ParseCommand. */
    Command *cmdPtr,		/* Points to definition of command being
				 * compiled. */
    CompileEnv *envPtr)		/* Holds resulting instructions. */
{
    Tcl_Obj *objPtr;

    TclNewObj(objPtr);
    Tcl_IncrRefCount(objPtr);
    Tcl_GetCommandFullName(interp, (Tcl_Command) cmdPtr, objPtr);
    TclCompileInvocation(interp, parsePtr->tokenPtr, objPtr,
	    parsePtr->numWords, envPtr);
    Tcl_DecrRefCount(objPtr);
    return TCL_OK;
}

int
TclCompileBasic0ArgCmd(
    Tcl_Interp *interp,		/* Used for error reporting. */
    Tcl_Parse *parsePtr,	/* Points to a parse structure for the command
				 * created by Tcl_ParseCommand. */
    Command *cmdPtr,		/* Points to definition of command being
				 * compiled. */
    CompileEnv *envPtr)		/* Holds resulting instructions. */
{
    /*
     * Verify that the number of arguments is correct; that's the only case
     * that we know will avoid the call to Tcl_WrongNumArgs() at invoke time,
     * which is the only code that sees the shenanigans of ensemble dispatch.
     */

    if (parsePtr->numWords != 1) {
	return TCL_ERROR;
    }

    return CompileBasicNArgCommand(interp, parsePtr, cmdPtr, envPtr);
}

int
TclCompileBasic1ArgCmd(
    Tcl_Interp *interp,		/* Used for error reporting. */
    Tcl_Parse *parsePtr,	/* Points to a parse structure for the command
				 * created by Tcl_ParseCommand. */
    Command *cmdPtr,		/* Points to definition of command being
				 * compiled. */
    CompileEnv *envPtr)		/* Holds resulting instructions. */
{
    /*
     * Verify that the number of arguments is correct; that's the only case
     * that we know will avoid the call to Tcl_WrongNumArgs() at invoke time,
     * which is the only code that sees the shenanigans of ensemble dispatch.
     */

    if (parsePtr->numWords != 2) {
	return TCL_ERROR;
    }

    return CompileBasicNArgCommand(interp, parsePtr, cmdPtr, envPtr);
}

int
TclCompileBasic2ArgCmd(
    Tcl_Interp *interp,		/* Used for error reporting. */
    Tcl_Parse *parsePtr,	/* Points to a parse structure for the command
				 * created by Tcl_ParseCommand. */
    Command *cmdPtr,		/* Points to definition of command being
				 * compiled. */
    CompileEnv *envPtr)		/* Holds resulting instructions. */
{
    /*
     * Verify that the number of arguments is correct; that's the only case
     * that we know will avoid the call to Tcl_WrongNumArgs() at invoke time,
     * which is the only code that sees the shenanigans of ensemble dispatch.
     */

    if (parsePtr->numWords != 3) {
	return TCL_ERROR;
    }

    return CompileBasicNArgCommand(interp, parsePtr, cmdPtr, envPtr);
}

int
TclCompileBasic3ArgCmd(
    Tcl_Interp *interp,		/* Used for error reporting. */
    Tcl_Parse *parsePtr,	/* Points to a parse structure for the command
				 * created by Tcl_ParseCommand. */
    Command *cmdPtr,		/* Points to definition of command being
				 * compiled. */
    CompileEnv *envPtr)		/* Holds resulting instructions. */
{
    /*
     * Verify that the number of arguments is correct; that's the only case
     * that we know will avoid the call to Tcl_WrongNumArgs() at invoke time,
     * which is the only code that sees the shenanigans of ensemble dispatch.
     */

    if (parsePtr->numWords != 4) {
	return TCL_ERROR;
    }

    return CompileBasicNArgCommand(interp, parsePtr, cmdPtr, envPtr);
}

int
TclCompileBasic0Or1ArgCmd(
    Tcl_Interp *interp,		/* Used for error reporting. */
    Tcl_Parse *parsePtr,	/* Points to a parse structure for the command
				 * created by Tcl_ParseCommand. */
    Command *cmdPtr,		/* Points to definition of command being
				 * compiled. */
    CompileEnv *envPtr)		/* Holds resulting instructions. */
{
    /*
     * Verify that the number of arguments is correct; that's the only case
     * that we know will avoid the call to Tcl_WrongNumArgs() at invoke time,
     * which is the only code that sees the shenanigans of ensemble dispatch.
     */

    if (parsePtr->numWords != 1 && parsePtr->numWords != 2) {
	return TCL_ERROR;
    }

    return CompileBasicNArgCommand(interp, parsePtr, cmdPtr, envPtr);
}

int
TclCompileBasic1Or2ArgCmd(
    Tcl_Interp *interp,		/* Used for error reporting. */
    Tcl_Parse *parsePtr,	/* Points to a parse structure for the command
				 * created by Tcl_ParseCommand. */
    Command *cmdPtr,		/* Points to definition of command being
				 * compiled. */
    CompileEnv *envPtr)		/* Holds resulting instructions. */
{
    /*
     * Verify that the number of arguments is correct; that's the only case
     * that we know will avoid the call to Tcl_WrongNumArgs() at invoke time,
     * which is the only code that sees the shenanigans of ensemble dispatch.
     */

    if (parsePtr->numWords != 2 && parsePtr->numWords != 3) {
	return TCL_ERROR;
    }

    return CompileBasicNArgCommand(interp, parsePtr, cmdPtr, envPtr);
}

int
TclCompileBasic2Or3ArgCmd(
    Tcl_Interp *interp,		/* Used for error reporting. */
    Tcl_Parse *parsePtr,	/* Points to a parse structure for the command
				 * created by Tcl_ParseCommand. */
    Command *cmdPtr,		/* Points to definition of command being
				 * compiled. */
    CompileEnv *envPtr)		/* Holds resulting instructions. */
{
    /*
     * Verify that the number of arguments is correct; that's the only case
     * that we know will avoid the call to Tcl_WrongNumArgs() at invoke time,
     * which is the only code that sees the shenanigans of ensemble dispatch.
     */

    if (parsePtr->numWords != 3 && parsePtr->numWords != 4) {
	return TCL_ERROR;
    }

    return CompileBasicNArgCommand(interp, parsePtr, cmdPtr, envPtr);
}

int
TclCompileBasic0To2ArgCmd(
    Tcl_Interp *interp,		/* Used for error reporting. */
    Tcl_Parse *parsePtr,	/* Points to a parse structure for the command
				 * created by Tcl_ParseCommand. */
    Command *cmdPtr,		/* Points to definition of command being
				 * compiled. */
    CompileEnv *envPtr)		/* Holds resulting instructions. */
{
    /*
     * Verify that the number of arguments is correct; that's the only case
     * that we know will avoid the call to Tcl_WrongNumArgs() at invoke time,
     * which is the only code that sees the shenanigans of ensemble dispatch.
     */

    if (parsePtr->numWords < 1 || parsePtr->numWords > 3) {
	return TCL_ERROR;
    }

    return CompileBasicNArgCommand(interp, parsePtr, cmdPtr, envPtr);
}

int
TclCompileBasic1To3ArgCmd(
    Tcl_Interp *interp,		/* Used for error reporting. */
    Tcl_Parse *parsePtr,	/* Points to a parse structure for the command
				 * created by Tcl_ParseCommand. */
    Command *cmdPtr,		/* Points to definition of command being
				 * compiled. */
    CompileEnv *envPtr)		/* Holds resulting instructions. */
{
    /*
     * Verify that the number of arguments is correct; that's the only case
     * that we know will avoid the call to Tcl_WrongNumArgs() at invoke time,
     * which is the only code that sees the shenanigans of ensemble dispatch.
     */

    if (parsePtr->numWords < 2 || parsePtr->numWords > 4) {
	return TCL_ERROR;
    }

    return CompileBasicNArgCommand(interp, parsePtr, cmdPtr, envPtr);
}

int
TclCompileBasicMin0ArgCmd(
    Tcl_Interp *interp,		/* Used for error reporting. */
    Tcl_Parse *parsePtr,	/* Points to a parse structure for the command
				 * created by Tcl_ParseCommand. */
    Command *cmdPtr,		/* Points to definition of command being
				 * compiled. */
    CompileEnv *envPtr)		/* Holds resulting instructions. */
{
    /*
     * Verify that the number of arguments is correct; that's the only case
     * that we know will avoid the call to Tcl_WrongNumArgs() at invoke time,
     * which is the only code that sees the shenanigans of ensemble dispatch.
     */

    if ((int)parsePtr->numWords < 1) {
	return TCL_ERROR;
    }

    return CompileBasicNArgCommand(interp, parsePtr, cmdPtr, envPtr);
}

int
TclCompileBasicMin1ArgCmd(
    Tcl_Interp *interp,		/* Used for error reporting. */
    Tcl_Parse *parsePtr,	/* Points to a parse structure for the command
				 * created by Tcl_ParseCommand. */
    Command *cmdPtr,		/* Points to definition of command being
				 * compiled. */
    CompileEnv *envPtr)		/* Holds resulting instructions. */
{
    /*
     * Verify that the number of arguments is correct; that's the only case
     * that we know will avoid the call to Tcl_WrongNumArgs() at invoke time,
     * which is the only code that sees the shenanigans of ensemble dispatch.
     */

    if ((int)parsePtr->numWords < 2) {
	return TCL_ERROR;
    }

    return CompileBasicNArgCommand(interp, parsePtr, cmdPtr, envPtr);
}

int
TclCompileBasicMin2ArgCmd(
    Tcl_Interp *interp,		/* Used for error reporting. */
    Tcl_Parse *parsePtr,	/* Points to a parse structure for the command
				 * created by Tcl_ParseCommand. */
    Command *cmdPtr,		/* Points to definition of command being
				 * compiled. */
    CompileEnv *envPtr)		/* Holds resulting instructions. */
{
    /*
     * Verify that the number of arguments is correct; that's the only case
     * that we know will avoid the call to Tcl_WrongNumArgs() at invoke time,
     * which is the only code that sees the shenanigans of ensemble dispatch.
     */

    if ((int)parsePtr->numWords < 3) {
	return TCL_ERROR;
    }

    return CompileBasicNArgCommand(interp, parsePtr, cmdPtr, envPtr);
}

/*
 * Local Variables:
 * mode: c
 * c-basic-offset: 4
 * fill-column: 78
 * End:
 */<|MERGE_RESOLUTION|>--- conflicted
+++ resolved
@@ -117,12 +117,8 @@
     do {								\
 	const Tcl_ObjInternalRep *irPtr;				\
 	irPtr = TclFetchInternalRep((objPtr), &ensembleCmdType);	\
-<<<<<<< HEAD
-	(ecRepPtr) = irPtr ? (EnsembleCmdRep *)irPtr->twoPtrValue.ptr1 : NULL; \
-=======
 	(ecRepPtr) = irPtr ? (EnsembleCmdRep *)				\
 		irPtr->twoPtrValue.ptr1 : NULL;				\
->>>>>>> 3013ff33
     } while (0)
 
 /*
@@ -228,164 +224,9 @@
 	    Tcl_WrongNumArgs(interp, 2, objv, "?option value ...?");
 	    return TCL_ERROR;
 	}
-<<<<<<< HEAD
-	objv += 2;
-	objc -= 2;
-
-	name = nsPtr->name;
-	cxtPtr = (Namespace *) nsPtr->parentPtr;
-
-	/*
-	 * Parse the option list, applying type checks as we go. Note that we
-	 * are not incrementing any reference counts in the objects at this
-	 * stage, so the presence of an option multiple times won't cause any
-	 * memory leaks.
-	 */
-
-	for (; objc>1 ; objc-=2,objv+=2) {
-	    enum EnsCreateOpts idx;
-	    if (Tcl_GetIndexFromObj(interp, objv[0], ensembleCreateOptions,
-		    "option", 0, &idx) != TCL_OK) {
-		if (allocatedMapFlag) {
-		    Tcl_DecrRefCount(mapObj);
-		}
-		return TCL_ERROR;
-	    }
-	    switch (idx) {
-	    case CRT_CMD:
-		name = TclGetString(objv[1]);
-		cxtPtr = nsPtr;
-		continue;
-	    case CRT_SUBCMDS:
-		if (TclListObjLength(interp, objv[1], &len) != TCL_OK) {
-		    if (allocatedMapFlag) {
-			Tcl_DecrRefCount(mapObj);
-		    }
-		    return TCL_ERROR;
-		}
-		subcmdObj = (len > 0 ? objv[1] : NULL);
-		continue;
-	    case CRT_PARAM:
-		if (TclListObjLength(interp, objv[1], &len) != TCL_OK) {
-		    if (allocatedMapFlag) {
-			Tcl_DecrRefCount(mapObj);
-		    }
-		    return TCL_ERROR;
-		}
-		paramObj = (len > 0 ? objv[1] : NULL);
-		continue;
-	    case CRT_MAP: {
-		Tcl_Obj *patchedDict = NULL, *subcmdWordsObj;
-
-		/*
-		 * Verify that the map is sensible.
-		 */
-
-		if (Tcl_DictObjFirst(interp, objv[1], &search,
-			&subcmdWordsObj, &listObj, &done) != TCL_OK) {
-		    if (allocatedMapFlag) {
-			Tcl_DecrRefCount(mapObj);
-		    }
-		    return TCL_ERROR;
-		}
-		if (done) {
-		    mapObj = NULL;
-		    continue;
-		}
-		do {
-		    Tcl_Obj **listv;
-		    const char *cmd;
-
-		    if (TclListObjGetElements(interp, listObj, &len,
-			    &listv) != TCL_OK) {
-			Tcl_DictObjDone(&search);
-			if (patchedDict) {
-			    Tcl_DecrRefCount(patchedDict);
-			}
-			if (allocatedMapFlag) {
-			    Tcl_DecrRefCount(mapObj);
-			}
-			return TCL_ERROR;
-		    }
-		    if (len < 1) {
-			Tcl_SetObjResult(interp, Tcl_NewStringObj(
-				"ensemble subcommand implementations "
-				"must be non-empty lists", -1));
-			Tcl_SetErrorCode(interp, "TCL", "ENSEMBLE",
-				"EMPTY_TARGET", (char *)NULL);
-			Tcl_DictObjDone(&search);
-			if (patchedDict) {
-			    Tcl_DecrRefCount(patchedDict);
-			}
-			if (allocatedMapFlag) {
-			    Tcl_DecrRefCount(mapObj);
-			}
-			return TCL_ERROR;
-		    }
-		    cmd = TclGetString(listv[0]);
-		    if (!(cmd[0] == ':' && cmd[1] == ':')) {
-			Tcl_Obj *newList = Tcl_NewListObj(len, listv);
-			Tcl_Obj *newCmd = NewNsObj((Tcl_Namespace *) nsPtr);
-
-			if (nsPtr->parentPtr) {
-			    Tcl_AppendStringsToObj(newCmd, "::", (char *)NULL);
-			}
-			Tcl_AppendObjToObj(newCmd, listv[0]);
-			Tcl_ListObjReplace(NULL, newList, 0, 1, 1, &newCmd);
-			if (patchedDict == NULL) {
-			    patchedDict = TclDuplicatePureObj(
-				interp, objv[1], tclDictTypePtr);
-			    if (!patchedDict) {
-				if (allocatedMapFlag) {
-				    Tcl_DecrRefCount(mapObj);
-				}
-				Tcl_DecrRefCount(newList);
-				Tcl_DecrRefCount(newCmd);
-				Tcl_DecrRefCount(patchedDict);
-				return TCL_ERROR;
-			    }
-			}
-			Tcl_DictObjPut(NULL, patchedDict, subcmdWordsObj,
-				newList);
-		    }
-		    Tcl_DictObjNext(&search, &subcmdWordsObj, &listObj,
-			    &done);
-		} while (!done);
-
-		if (allocatedMapFlag) {
-		    Tcl_DecrRefCount(mapObj);
-		}
-		mapObj = (patchedDict ? patchedDict : objv[1]);
-		if (patchedDict) {
-		    allocatedMapFlag = 1;
-		}
-		continue;
-	    }
-	    case CRT_PREFIX: {
-		if (Tcl_GetBooleanFromObj(interp, objv[1],
-			&permitPrefix) != TCL_OK) {
-		    if (allocatedMapFlag) {
-			Tcl_DecrRefCount(mapObj);
-		    }
-		    return TCL_ERROR;
-		}
-		continue;
-	    }
-	    case CRT_UNKNOWN:
-		if (TclListObjLength(interp, objv[1], &len) != TCL_OK) {
-		    if (allocatedMapFlag) {
-			Tcl_DecrRefCount(mapObj);
-		    }
-		    return TCL_ERROR;
-		}
-		unknownObj = (len > 0 ? objv[1] : NULL);
-		continue;
-	    }
-=======
 	token = InitEnsembleFromOptions(interp, objc - 2, objv + 2);
 	if (token == NULL) {
 	    return TCL_ERROR;
->>>>>>> 3013ff33
 	}
 
 	/*
@@ -837,114 +678,6 @@
 	     * Verify that the map is sensible.
 	     */
 
-<<<<<<< HEAD
-	    for (; objc>0 ; objc-=2,objv+=2) {
-		enum EnsConfigOpts idx;
-		if (Tcl_GetIndexFromObj(interp, objv[0], ensembleConfigOptions,
-			"option", 0, &idx) != TCL_OK) {
-		freeMapAndError:
-		    if (allocatedMapFlag) {
-			Tcl_DecrRefCount(mapObj);
-		    }
-		    return TCL_ERROR;
-		}
-		switch (idx) {
-		case CONF_SUBCMDS:
-		    if (TclListObjLength(interp, objv[1], &len) != TCL_OK) {
-			goto freeMapAndError;
-		    }
-		    subcmdObj = (len > 0 ? objv[1] : NULL);
-		    continue;
-		case CONF_PARAM:
-		    if (TclListObjLength(interp, objv[1], &len) != TCL_OK) {
-			goto freeMapAndError;
-		    }
-		    paramObj = (len > 0 ? objv[1] : NULL);
-		    continue;
-		case CONF_MAP: {
-		    Tcl_Obj *patchedDict = NULL, *subcmdWordsObj, **listv;
-		    const char *cmd;
-
-		    /*
-		     * Verify that the map is sensible.
-		     */
-
-		    if (Tcl_DictObjFirst(interp, objv[1], &search,
-			    &subcmdWordsObj, &listObj, &done) != TCL_OK) {
-			goto freeMapAndError;
-		    }
-		    if (done) {
-			mapObj = NULL;
-			continue;
-		    }
-		    do {
-			if (TclListObjLength(interp, listObj, &len) != TCL_OK) {
-			    Tcl_DictObjDone(&search);
-			    if (patchedDict) {
-				Tcl_DecrRefCount(patchedDict);
-			    }
-			    goto freeMapAndError;
-			}
-			if (len < 1) {
-			    Tcl_SetObjResult(interp, Tcl_NewStringObj(
-				    "ensemble subcommand implementations "
-				    "must be non-empty lists", -1));
-			    Tcl_SetErrorCode(interp, "TCL", "ENSEMBLE",
-				    "EMPTY_TARGET", (char *)NULL);
-			    Tcl_DictObjDone(&search);
-			    if (patchedDict) {
-				Tcl_DecrRefCount(patchedDict);
-			    }
-			    goto freeMapAndError;
-			}
-			if (TclListObjGetElements(interp, listObj, &len,
-				&listv) != TCL_OK) {
-			    Tcl_DictObjDone(&search);
-			    if (patchedDict) {
-				Tcl_DecrRefCount(patchedDict);
-			    }
-			    goto freeMapAndError;
-			}
-			cmd = TclGetString(listv[0]);
-			if (!(cmd[0] == ':' && cmd[1] == ':')) {
-			    Tcl_Obj *newList = TclDuplicatePureObj(
-				interp, listObj, tclListTypePtr);
-			    if (!newList) {
-				if (patchedDict) {
-				    Tcl_DecrRefCount(patchedDict);
-				}
-				goto freeMapAndError;
-			    }
-			    Tcl_Obj *newCmd = NewNsObj((Tcl_Namespace*)nsPtr);
-
-			    if (nsPtr->parentPtr) {
-				Tcl_AppendStringsToObj(newCmd, "::", (char *)NULL);
-			    }
-			    Tcl_AppendObjToObj(newCmd, listv[0]);
-			    Tcl_ListObjReplace(NULL, newList, 0, 1, 1,
-				    &newCmd);
-			    if (patchedDict == NULL) {
-				patchedDict = TclDuplicatePureObj(
-				    interp, objv[1], tclListTypePtr);
-				if (!patchedDict) {
-				    goto freeMapAndError;
-				}
-			    }
-			    Tcl_DictObjPut(NULL, patchedDict, subcmdWordsObj,
-				    newList);
-			}
-			Tcl_DictObjNext(&search, &subcmdWordsObj, &listObj,
-				&done);
-		    } while (!done);
-		    if (allocatedMapFlag) {
-			Tcl_DecrRefCount(mapObj);
-		    }
-		    mapObj = (patchedDict ? patchedDict : objv[1]);
-		    if (patchedDict) {
-			allocatedMapFlag = 1;
-		    }
-		    continue;
-=======
 	    if (Tcl_DictObjFirst(interp, objv[1], &search,
 		    &subcmdWordsObj, &listObj, &done) != TCL_OK) {
 		goto freeMapAndError;
@@ -956,7 +689,6 @@
 	    do {
 		if (TclListObjLength(interp, listObj, &len) != TCL_OK) {
 		    goto finishSearchAndError;
->>>>>>> 3013ff33
 		}
 		if (len < 1) {
 		    Tcl_SetObjResult(interp, Tcl_NewStringObj(
@@ -2886,11 +2618,7 @@
 	Tcl_HashEntry *hPtr = Tcl_FirstHashEntry(hash, &search);
 
 	while (hPtr != NULL) {
-<<<<<<< HEAD
-	    Tcl_Obj *prefixObj = (Tcl_Obj *)Tcl_GetHashValue(hPtr);
-=======
 	    Tcl_Obj *prefixObj = (Tcl_Obj *) Tcl_GetHashValue(hPtr);
->>>>>>> 3013ff33
 	    Tcl_DecrRefCount(prefixObj);
 	    hPtr = Tcl_NextHashEntry(&search);
 	}
@@ -3018,18 +2746,6 @@
 		name = TclGetString(subv[i]);
 		hPtr = Tcl_CreateHashEntry(hash, name, &isNew);
 		if (!isNew) {
-<<<<<<< HEAD
-		    cmdObj = (Tcl_Obj *)Tcl_GetHashValue(hPtr);
-		    Tcl_DecrRefCount(cmdObj);
-		}
-		Tcl_SetHashValue(hPtr, subv[i+1]);
-		Tcl_IncrRefCount(subv[i+1]);
-
-		name = TclGetString(subv[i+1]);
-		hPtr = Tcl_CreateHashEntry(hash, name, &isNew);
-		if (isNew) {
-		    cmdObj = Tcl_NewStringObj(name, -1);
-=======
 		    cmdObj = (Tcl_Obj *) Tcl_GetHashValue(hPtr);
 		    Tcl_DecrRefCount(cmdObj);
 		}
@@ -3040,7 +2756,6 @@
 		hPtr = Tcl_CreateHashEntry(hash, name, &isNew);
 		if (isNew) {
 		    cmdObj = Tcl_NewStringObj(name, TCL_AUTO_LENGTH);
->>>>>>> 3013ff33
 		    cmdPrefixObj = Tcl_NewListObj(1, &cmdObj);
 		    Tcl_SetHashValue(hPtr, cmdPrefixObj);
 		    Tcl_IncrRefCount(cmdPrefixObj);
@@ -3073,21 +2788,12 @@
 
 		/*
 		 * Target was not in the dictionary.  Map onto the namespace.
-<<<<<<< HEAD
 		 * In this case there is no guarantee that the command
 		 * is actually there.  It is the responsibility of the
 		 * programmer (or [::unknown] of course) to provide the procedure.
 		 */
 
-		cmdObj = Tcl_NewStringObj(name, -1);
-=======
-		 * In this case there is no guarantee that the command is
-		 * actually there.  It is the responsibility of the programmer
-		 * (or [::unknown] of course) to provide the procedure.
-		 */
-
 		cmdObj = Tcl_NewStringObj(name, TCL_AUTO_LENGTH);
->>>>>>> 3013ff33
 		cmdPrefixObj = Tcl_NewListObj(1, &cmdObj);
 		Tcl_SetHashValue(hPtr, cmdPrefixObj);
 		Tcl_IncrRefCount(cmdPrefixObj);
@@ -3095,13 +2801,8 @@
 	}
     } else if (mapDict) {
 	/*
-<<<<<<< HEAD
-	 * No subcmd list, but there is a mapping dictionary, so
-	 * use the keys of that. Convert the contents of the dictionary into the
-=======
 	 * No subcmd list, but there is a mapping dictionary, so use
 	 * the keys of that. Convert the contents of the dictionary into the
->>>>>>> 3013ff33
 	 * form required for the internal hashtable of the ensemble.
 	 */
 
@@ -3847,11 +3548,7 @@
     for (i = 0, tokPtr = parsePtr->tokenPtr; i < parsePtr->numWords;
 	    i++, tokPtr = TokenAfter(tokPtr)) {
 	if (i > 0 && i <= numWords) {
-<<<<<<< HEAD
 	    bytes = Tcl_GetStringFromObj(words[i-1], &length);
-=======
-	    bytes = TclGetStringFromObj(words[i - 1], &length);
->>>>>>> 3013ff33
 	    PushLiteral(envPtr, bytes, length);
 	    continue;
 	}
@@ -3893,12 +3590,7 @@
      * Do the replacing dispatch.
      */
 
-<<<<<<< HEAD
     TclEmitInvoke(envPtr, INST_INVOKE_REPLACE, parsePtr->numWords, numWords+1);
-=======
-    TclEmitInvoke(envPtr, INST_INVOKE_REPLACE, parsePtr->numWords,
-	    numWords + 1);
->>>>>>> 3013ff33
 }
  
