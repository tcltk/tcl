/*
 * tclEnsemble.c --
 *
 *	Contains support for ensembles (see TIP#112), which provide simple
 *	mechanism for creating composite commands on top of namespaces.
 *
 * Copyright © 2005-2013 Donal K. Fellows.
 *
 * See the file "license.terms" for information on usage and redistribution of
 * this file, and for a DISCLAIMER OF ALL WARRANTIES.
 */

#include "tclInt.h"
#include "tclCompile.h"

/*
 * Declarations for functions local to this file:
 */

static inline Tcl_Obj *	NewNsObj(Tcl_Namespace *namespacePtr);
static Tcl_Command	InitEnsembleFromOptions(Tcl_Interp *interp,
			    int objc, Tcl_Obj *const objv[]);
static int		ReadOneEnsembleOption(Tcl_Interp *interp,
			    Tcl_Command token, Tcl_Obj *optionObj);
static int		ReadAllEnsembleOptions(Tcl_Interp *interp,
			    Tcl_Command token);
static int		SetEnsembleConfigOptions(Tcl_Interp *interp,
			    Tcl_Command token, int objc,
			    Tcl_Obj *const objv[]);
static inline int	EnsembleUnknownCallback(Tcl_Interp *interp,
			    EnsembleConfig *ensemblePtr, int objc,
			    Tcl_Obj *const objv[], Tcl_Obj **prefixObjPtr);
static int		NsEnsembleImplementationCmdNR(void *clientData,
			    Tcl_Interp *interp,int objc,Tcl_Obj *const objv[]);
static void		BuildEnsembleConfig(EnsembleConfig *ensemblePtr);
static int		NsEnsembleStringOrder(const void *strPtr1,
			    const void *strPtr2);
static void		DeleteEnsembleConfig(void *clientData);
static void		MakeCachedEnsembleCommand(Tcl_Obj *objPtr,
			    EnsembleConfig *ensemblePtr, Tcl_HashEntry *hPtr,
			    Tcl_Obj *fix);
static void		FreeEnsembleCmdRep(Tcl_Obj *objPtr);
static void		DupEnsembleCmdRep(Tcl_Obj *objPtr, Tcl_Obj *copyPtr);
static void		CompileToInvokedCommand(Tcl_Interp *interp,
			    Tcl_Parse *parsePtr, Tcl_Obj *replacements,
			    Command *cmdPtr, CompileEnv *envPtr);
static int		CompileBasicNArgCommand(Tcl_Interp *interp,
			    Tcl_Parse *parsePtr, Command *cmdPtr,
			    CompileEnv *envPtr);

static Tcl_NRPostProc	FreeER;

/*
 * The lists of subcommands and options for the [namespace ensemble] command.
 */

static const char *const ensembleSubcommands[] = {
    "configure", "create", "exists", NULL
};
enum EnsSubcmds {
    ENS_CONFIG, ENS_CREATE, ENS_EXISTS
};

static const char *const ensembleCreateOptions[] = {
    "-command", "-map", "-parameters", "-prefixes", "-subcommands",
    "-unknown", NULL
};
enum EnsCreateOpts {
    CRT_CMD, CRT_MAP, CRT_PARAM, CRT_PREFIX, CRT_SUBCMDS, CRT_UNKNOWN
};

static const char *const ensembleConfigOptions[] = {
    "-map", "-namespace", "-parameters", "-prefixes", "-subcommands",
    "-unknown", NULL
};
enum EnsConfigOpts {
    CONF_MAP, CONF_NAMESPACE, CONF_PARAM, CONF_PREFIX, CONF_SUBCMDS,
    CONF_UNKNOWN
};

/*
 * ensembleCmdType is a Tcl object type that contains a reference to an
 * ensemble subcommand, e.g. the "length" in [string length ab]. It is used
 * to cache the mapping between the subcommand itself and the real command
 * that implements it.
 */

static const Tcl_ObjType ensembleCmdType = {
    "ensembleCommand",		/* the type's name */
    FreeEnsembleCmdRep,		/* freeIntRepProc */
    DupEnsembleCmdRep,		/* dupIntRepProc */
    NULL,			/* updateStringProc */
    NULL,			/* setFromAnyProc */
    TCL_OBJTYPE_V0
};

#define ECRSetInternalRep(objPtr, ecRepPtr) \
    do {								\
	Tcl_ObjInternalRep ir;						\
	ir.twoPtrValue.ptr1 = (ecRepPtr);				\
	ir.twoPtrValue.ptr2 = NULL;					\
	Tcl_StoreInternalRep((objPtr), &ensembleCmdType, &ir);		\
    } while (0)

#define ECRGetInternalRep(objPtr, ecRepPtr) \
    do {								\
	const Tcl_ObjInternalRep *irPtr;				\
	irPtr = TclFetchInternalRep((objPtr), &ensembleCmdType);	\
	(ecRepPtr) = irPtr ? (EnsembleCmdRep *)				\
		irPtr->twoPtrValue.ptr1 : NULL;				\
    } while (0)

/*
 * The internal rep for caching ensemble subcommand lookups and spelling
 * corrections.
 */

typedef struct {
    Tcl_Size epoch;		/* Used to confirm when the data in this
				 * really structure matches up with the
				 * ensemble. */
    Command *token;		/* Reference to the command for which this
				 * structure is a cache of the resolution. */
    Tcl_Obj *fix;		/* Corrected spelling, if needed. */
    Tcl_HashEntry *hPtr;	/* Direct link to entry in the subcommand hash
				 * table. */
} EnsembleCmdRep;

/*
 *----------------------------------------------------------------------
 *
 * NewNsObj --
 *
 *	Make an object that contains a namespace's name.
 *
 * TODO:
 * 	This is a candidate for doing something better!
 *
 *----------------------------------------------------------------------
 */
static inline Tcl_Obj *
NewNsObj(
    Tcl_Namespace *namespacePtr)
{
    Namespace *nsPtr = (Namespace *) namespacePtr;

    if (namespacePtr == TclGetGlobalNamespace(nsPtr->interp)) {
	return Tcl_NewStringObj("::", 2);
    }
    return Tcl_NewStringObj(nsPtr->fullName, TCL_AUTO_LENGTH);
}

/*
 *----------------------------------------------------------------------
 *
 * TclNamespaceEnsembleCmd --
 *
 *	Invoked to implement the "namespace ensemble" command that creates and
 *	manipulates ensembles built on top of namespaces. Handles the
 *	following syntax:
 *
 *	    namespace ensemble name ?dictionary?
 *
 * Results:
 *	Returns TCL_OK if successful, and TCL_ERROR if anything goes wrong.
 *
 * Side effects:
 *	Creates the ensemble for the namespace if one did not previously
 *	exist. Alternatively, alters the way that the ensemble's subcommand =>
 *	implementation prefix is configured.
 *
 *----------------------------------------------------------------------
 */

int
TclNamespaceEnsembleCmd(
    TCL_UNUSED(void *),
    Tcl_Interp *interp,
    int objc,
    Tcl_Obj *const objv[])
{
<<<<<<< HEAD
    Tcl_Namespace *namespacePtr;
    Namespace *nsPtr = (Namespace *) TclGetCurrentNamespace(interp), *cxtPtr,
	    *foundNsPtr, *altFoundNsPtr, *actualCxtPtr;
    Tcl_Command token;
    Tcl_DictSearch search;
    Tcl_Obj *listObj;
    const char *simpleName;
    enum EnsSubcmds index;
    int done;
=======
    Namespace *nsPtr = (Namespace *) TclGetCurrentNamespace(interp);
    Tcl_Command token;		/* The ensemble command. */
    int index;
>>>>>>> 7011bd81

    if (nsPtr == NULL || nsPtr->flags & NS_DEAD) {
	if (!Tcl_InterpDeleted(interp)) {
	    Tcl_SetObjResult(interp, Tcl_NewStringObj(
		    "tried to manipulate ensemble of deleted namespace",
		    TCL_AUTO_LENGTH));
	    Tcl_SetErrorCode(interp, "TCL", "ENSEMBLE", "DEAD", (char *)NULL);
	}
	return TCL_ERROR;
    }

    if (objc < 2) {
	Tcl_WrongNumArgs(interp, 1, objv, "subcommand ?arg ...?");
	return TCL_ERROR;
    } else if (Tcl_GetIndexFromObj(interp, objv[1], ensembleSubcommands,
	    "subcommand", 0, &index) != TCL_OK) {
	return TCL_ERROR;
    }

<<<<<<< HEAD
    switch (index) {
    case ENS_CREATE: {
	const char *name;
	Tcl_Size len;
	int allocatedMapFlag = 0;
	/*
	 * Defaults
	 */
	Tcl_Obj *subcmdObj = NULL;
	Tcl_Obj *mapObj = NULL;
	int permitPrefix = 1;
	Tcl_Obj *unknownObj = NULL;
	Tcl_Obj *paramObj = NULL;

=======
    switch ((enum EnsSubcmds) index) {
    case ENS_CREATE:
>>>>>>> 7011bd81
	/*
	 * Check that we've got option-value pairs... [Bug 1558654]
	 */

	if (objc & 1) {
	    Tcl_WrongNumArgs(interp, 2, objv, "?option value ...?");
	    return TCL_ERROR;
	}
<<<<<<< HEAD
	objv += 2;
	objc -= 2;

	name = nsPtr->name;
	cxtPtr = (Namespace *) nsPtr->parentPtr;

	/*
	 * Parse the option list, applying type checks as we go. Note that we
	 * are not incrementing any reference counts in the objects at this
	 * stage, so the presence of an option multiple times won't cause any
	 * memory leaks.
	 */

	for (; objc>1 ; objc-=2,objv+=2) {
	    enum EnsCreateOpts idx;
	    if (Tcl_GetIndexFromObj(interp, objv[0], ensembleCreateOptions,
		    "option", 0, &idx) != TCL_OK) {
		if (allocatedMapFlag) {
		    Tcl_DecrRefCount(mapObj);
		}
		return TCL_ERROR;
	    }
	    switch (idx) {
	    case CRT_CMD:
		name = TclGetString(objv[1]);
		cxtPtr = nsPtr;
		continue;
	    case CRT_SUBCMDS:
		if (TclListObjLength(interp, objv[1], &len) != TCL_OK) {
		    if (allocatedMapFlag) {
			Tcl_DecrRefCount(mapObj);
		    }
		    return TCL_ERROR;
		}
		subcmdObj = (len > 0 ? objv[1] : NULL);
		continue;
	    case CRT_PARAM:
		if (TclListObjLength(interp, objv[1], &len) != TCL_OK) {
		    if (allocatedMapFlag) {
			Tcl_DecrRefCount(mapObj);
		    }
		    return TCL_ERROR;
		}
		paramObj = (len > 0 ? objv[1] : NULL);
		continue;
	    case CRT_MAP: {
		Tcl_Obj *patchedDict = NULL, *subcmdWordsObj;

		/*
		 * Verify that the map is sensible.
		 */

		if (Tcl_DictObjFirst(interp, objv[1], &search,
			&subcmdWordsObj, &listObj, &done) != TCL_OK) {
		    if (allocatedMapFlag) {
			Tcl_DecrRefCount(mapObj);
		    }
		    return TCL_ERROR;
		}
		if (done) {
		    mapObj = NULL;
		    continue;
		}
		do {
		    Tcl_Obj **listv;
		    const char *cmd;

		    if (TclListObjGetElements(interp, listObj, &len,
			    &listv) != TCL_OK) {
			Tcl_DictObjDone(&search);
			if (patchedDict) {
			    Tcl_DecrRefCount(patchedDict);
			}
			if (allocatedMapFlag) {
			    Tcl_DecrRefCount(mapObj);
			}
			return TCL_ERROR;
		    }
		    if (len < 1) {
			Tcl_SetObjResult(interp, Tcl_NewStringObj(
				"ensemble subcommand implementations "
				"must be non-empty lists", -1));
			Tcl_SetErrorCode(interp, "TCL", "ENSEMBLE",
				"EMPTY_TARGET", (char *)NULL);
			Tcl_DictObjDone(&search);
			if (patchedDict) {
			    Tcl_DecrRefCount(patchedDict);
			}
			if (allocatedMapFlag) {
			    Tcl_DecrRefCount(mapObj);
			}
			return TCL_ERROR;
		    }
		    cmd = TclGetString(listv[0]);
		    if (!(cmd[0] == ':' && cmd[1] == ':')) {
			Tcl_Obj *newList = Tcl_NewListObj(len, listv);
			Tcl_Obj *newCmd = NewNsObj((Tcl_Namespace *) nsPtr);

			if (nsPtr->parentPtr) {
			    Tcl_AppendStringsToObj(newCmd, "::", (char *)NULL);
			}
			Tcl_AppendObjToObj(newCmd, listv[0]);
			Tcl_ListObjReplace(NULL, newList, 0, 1, 1, &newCmd);
			if (patchedDict == NULL) {
			    patchedDict = Tcl_DuplicateObj(objv[1]);
			}
			Tcl_DictObjPut(NULL, patchedDict, subcmdWordsObj,
				newList);
		    }
		    Tcl_DictObjNext(&search, &subcmdWordsObj, &listObj,
			    &done);
		} while (!done);

		if (allocatedMapFlag) {
		    Tcl_DecrRefCount(mapObj);
		}
		mapObj = (patchedDict ? patchedDict : objv[1]);
		if (patchedDict) {
		    allocatedMapFlag = 1;
		}
		continue;
	    }
	    case CRT_PREFIX: {
		if (Tcl_GetBooleanFromObj(interp, objv[1],
			&permitPrefix) != TCL_OK) {
		    if (allocatedMapFlag) {
			Tcl_DecrRefCount(mapObj);
		    }
		    return TCL_ERROR;
		}
		continue;
	    }
	    case CRT_UNKNOWN:
		if (TclListObjLength(interp, objv[1], &len) != TCL_OK) {
		    if (allocatedMapFlag) {
			Tcl_DecrRefCount(mapObj);
		    }
		    return TCL_ERROR;
		}
		unknownObj = (len > 0 ? objv[1] : NULL);
		continue;
	    }
=======
	token = InitEnsembleFromOptions(interp, objc - 2, objv + 2);
	if (token == NULL) {
	    return TCL_ERROR;
>>>>>>> 7011bd81
	}

	/*
	 * Tricky! Must ensure that the result is not shared (command delete
	 * traces could have corrupted the pristine object that we started
	 * with). [Snit test rename-1.5]
	 */

	Tcl_ResetResult(interp);
	Tcl_GetCommandFullName(interp, token, Tcl_GetObjResult(interp));
	return TCL_OK;

    case ENS_EXISTS:
	if (objc != 3) {
	    Tcl_WrongNumArgs(interp, 2, objv, "cmdname");
	    return TCL_ERROR;
	}
	Tcl_SetObjResult(interp, Tcl_NewBooleanObj(
		Tcl_FindEnsemble(interp, objv[2], 0) != NULL));
	return TCL_OK;

    case ENS_CONFIG:
	if (objc < 3 || (objc != 4 && !(objc & 1))) {
	    Tcl_WrongNumArgs(interp, 2, objv,
		    "cmdname ?-option value ...? ?arg ...?");
	    return TCL_ERROR;
	}
	token = Tcl_FindEnsemble(interp, objv[2], TCL_LEAVE_ERR_MSG);
	if (token == NULL) {
	    return TCL_ERROR;
	}

	if (objc == 4) {
<<<<<<< HEAD
	    enum EnsConfigOpts idx;
	    Tcl_Obj *resultObj = NULL;		/* silence gcc 4 warning */

	    if (Tcl_GetIndexFromObj(interp, objv[3], ensembleConfigOptions,
		    "option", 0, &idx) != TCL_OK) {
		return TCL_ERROR;
	    }
	    switch (idx) {
	    case CONF_SUBCMDS:
		Tcl_GetEnsembleSubcommandList(NULL, token, &resultObj);
		if (resultObj != NULL) {
		    Tcl_SetObjResult(interp, resultObj);
=======
	    return ReadOneEnsembleOption(interp, token, objv[3]);
	} else if (objc == 3) {
	    return ReadAllEnsembleOptions(interp, token);
	} else {
	    return SetEnsembleConfigOptions(interp, token, objc - 3, objv + 3);
	}

    default:
	Tcl_Panic("unexpected ensemble command");
    }
    return TCL_OK;
}

/*
 *----------------------------------------------------------------------
 *
 * InitEnsembleFromOptions --
 *
 *	Core of implementation of "namespace ensemble create".
 *
 * Results:
 *	Returns created ensemble's command token if successful, and NULL if
 *	anything goes wrong.
 *
 * Side effects:
 *	Creates the ensemble for the namespace if one did not previously
 *	exist.
 *
 * Note:
 *	Can't use SetEnsembleConfigOptions() here. Different (but overlapping)
 *	options are supported. 
 *
 *----------------------------------------------------------------------
 */
static Tcl_Command
InitEnsembleFromOptions(
    Tcl_Interp *interp,
    int objc,
    Tcl_Obj *const objv[])
{
    Namespace *nsPtr = (Namespace *) TclGetCurrentNamespace(interp);
    Namespace *cxtPtr = nsPtr->parentPtr;
    Namespace *altFoundNsPtr, *actualCxtPtr;
    const char *name = nsPtr->name;
    Tcl_Size len;
    int allocatedMapFlag = 0;
    int index;
    Tcl_Command token;		/* The created ensemble command. */
    Namespace *foundNsPtr;
    const char *simpleName;
    /*
     * Defaults
     */
    Tcl_Obj *subcmdObj = NULL;
    Tcl_Obj *mapObj = NULL;
    int permitPrefix = 1;
    Tcl_Obj *unknownObj = NULL;
    Tcl_Obj *paramObj = NULL;

    /*
     * Parse the option list, applying type checks as we go. Note that we are
     * not incrementing any reference counts in the objects at this stage, so
     * the presence of an option multiple times won't cause any memory leaks.
     */

    for (; objc>1 ; objc-=2,objv+=2) {
	if (Tcl_GetIndexFromObj(interp, objv[0], ensembleCreateOptions,
		"option", 0, &index) != TCL_OK) {
	    goto error;
	}
	switch ((enum EnsCreateOpts) index) {
	case CRT_CMD:
	    name = TclGetString(objv[1]);
	    cxtPtr = nsPtr;
	    continue;
	case CRT_SUBCMDS:
	    if (TclListObjLength(interp, objv[1], &len) != TCL_OK) {
		goto error;
	    }
	    subcmdObj = (len > 0 ? objv[1] : NULL);
	    continue;
	case CRT_PARAM:
	    if (TclListObjLength(interp, objv[1], &len) != TCL_OK) {
		goto error;
	    }
	    paramObj = (len > 0 ? objv[1] : NULL);
	    continue;
	case CRT_MAP: {
	    Tcl_Obj *patchedDict = NULL, *subcmdWordsObj, *listObj;
	    Tcl_DictSearch search;
	    int done;

	    /*
	     * Verify that the map is sensible.
	     */

	    if (Tcl_DictObjFirst(interp, objv[1], &search,
		    &subcmdWordsObj, &listObj, &done) != TCL_OK) {
		goto error;
	    } else if (done) {
		mapObj = NULL;
		continue;
	    }
	    do {
		Tcl_Obj **listv;
		const char *cmd;

		if (TclListObjGetElements(interp, listObj, &len,
			&listv) != TCL_OK) {
		    goto mapError;
>>>>>>> 7011bd81
		}
		if (len < 1) {
		    Tcl_SetObjResult(interp, Tcl_NewStringObj(
			    "ensemble subcommand implementations "
			    "must be non-empty lists", TCL_AUTO_LENGTH));
		    Tcl_SetErrorCode(interp, "TCL", "ENSEMBLE",
			    "EMPTY_TARGET", (char *)NULL);
		    goto mapError;
		}
		cmd = TclGetString(listv[0]);
		if (!(cmd[0] == ':' && cmd[1] == ':')) {
		    Tcl_Obj *newList = Tcl_NewListObj(len, listv);
		    Tcl_Obj *newCmd = NewNsObj((Tcl_Namespace *) nsPtr);

		    if (nsPtr->parentPtr) {
			Tcl_AppendStringsToObj(newCmd, "::", (char *)NULL);
		    }
		    Tcl_AppendObjToObj(newCmd, listv[0]);
		    Tcl_ListObjReplace(NULL, newList, 0, 1, 1, &newCmd);
		    if (patchedDict == NULL) {
			patchedDict = Tcl_DuplicateObj(objv[1]);
		    }
		    Tcl_DictObjPut(NULL, patchedDict, subcmdWordsObj, newList);
		}
		Tcl_DictObjNext(&search, &subcmdWordsObj, &listObj, &done);
	    } while (!done);

	    if (allocatedMapFlag) {
		Tcl_DecrRefCount(mapObj);
	    }
	    mapObj = (patchedDict ? patchedDict : objv[1]);
	    if (patchedDict) {
		allocatedMapFlag = 1;
	    }
	    continue;
	mapError:
	    Tcl_DictObjDone(&search);
	    if (patchedDict) {
		Tcl_DecrRefCount(patchedDict);
	    }
	    goto error;
	}
	case CRT_PREFIX:
	    if (Tcl_GetBooleanFromObj(interp, objv[1],
		    &permitPrefix) != TCL_OK) {
		goto error;
	    }
	    continue;
	case CRT_UNKNOWN:
	    if (TclListObjLength(interp, objv[1], &len) != TCL_OK) {
		goto error;
	    }
	    unknownObj = (len > 0 ? objv[1] : NULL);
	    continue;
	}
    }

    TclGetNamespaceForQualName(interp, name, cxtPtr,
	    TCL_CREATE_NS_IF_UNKNOWN, &foundNsPtr, &altFoundNsPtr,
	    &actualCxtPtr, &simpleName);

    /*
     * Create the ensemble. Note that this might delete another ensemble
     * linked to the same namespace, so we must be careful. However, we
     * should be OK because we only link the namespace into the list once
     * we've created it (and after any deletions have occurred.)
     */

    token = TclCreateEnsembleInNs(interp, simpleName,
	    (Tcl_Namespace *) foundNsPtr, (Tcl_Namespace *) nsPtr,
	    (permitPrefix ? TCL_ENSEMBLE_PREFIX : 0));
    Tcl_SetEnsembleSubcommandList(interp, token, subcmdObj);
    Tcl_SetEnsembleMappingDict(interp, token, mapObj);
    Tcl_SetEnsembleUnknownHandler(interp, token, unknownObj);
    Tcl_SetEnsembleParameterList(interp, token, paramObj);
    return token;

  error:
    if (allocatedMapFlag) {
	Tcl_DecrRefCount(mapObj);
    }
    return NULL;
}

/*
 *----------------------------------------------------------------------
 *
 * ReadOneEnsembleOption --
 *
 *	Core of implementation of "namespace ensemble configure" with just a
 *	single option name.
 *
 * Results:
 *	Tcl result code. Modifies the interpreter result.
 *
 * Side effects:
 *	None.
 *
 *----------------------------------------------------------------------
 */
static int
ReadOneEnsembleOption(
    Tcl_Interp *interp,
    Tcl_Command token,		/* The ensemble to read from. */
    Tcl_Obj *optionObj)		/* The name of the option to read. */
{
    Tcl_Obj *resultObj = NULL;			/* silence gcc 4 warning */
    int index;

    if (Tcl_GetIndexFromObj(interp, optionObj, ensembleConfigOptions,
	    "option", 0, &index) != TCL_OK) {
	return TCL_ERROR;
    }
    switch ((enum EnsConfigOpts) index) {
    case CONF_SUBCMDS:
	Tcl_GetEnsembleSubcommandList(NULL, token, &resultObj);
	if (resultObj != NULL) {
	    Tcl_SetObjResult(interp, resultObj);
	}
	break;
    case CONF_PARAM:
	Tcl_GetEnsembleParameterList(NULL, token, &resultObj);
	if (resultObj != NULL) {
	    Tcl_SetObjResult(interp, resultObj);
	}
	break;
    case CONF_MAP:
	Tcl_GetEnsembleMappingDict(NULL, token, &resultObj);
	if (resultObj != NULL) {
	    Tcl_SetObjResult(interp, resultObj);
	}
	break;
    case CONF_NAMESPACE: {
	Tcl_Namespace *namespacePtr = NULL;	/* silence gcc 4 warning */
	Tcl_GetEnsembleNamespace(NULL, token, &namespacePtr);
	Tcl_SetObjResult(interp, NewNsObj(namespacePtr));
	break;
    }
    case CONF_PREFIX: {
	int flags = 0;				/* silence gcc 4 warning */

	Tcl_GetEnsembleFlags(NULL, token, &flags);
	Tcl_SetObjResult(interp,
		Tcl_NewBooleanObj(flags & TCL_ENSEMBLE_PREFIX));
	break;
    }
    case CONF_UNKNOWN:
	Tcl_GetEnsembleUnknownHandler(NULL, token, &resultObj);
	if (resultObj != NULL) {
	    Tcl_SetObjResult(interp, resultObj);
	}
	break;
    }
    return TCL_OK;
}
/*
 *----------------------------------------------------------------------
 *
 * ReadAllEnsembleOptions --
 *
 *	Core of implementation of "namespace ensemble configure" without
 *	option names.
 *
 * Results:
 *	Tcl result code. Modifies the interpreter result.
 *
 * Side effects:
 *	None.
 *
 *----------------------------------------------------------------------
 */
static int
ReadAllEnsembleOptions(
    Tcl_Interp *interp,
    Tcl_Command token)		/* The ensemble to read from. */
{
    Tcl_Obj *resultObj, *tmpObj = NULL;	/* silence gcc 4 warning */
    int flags = 0;			/* silence gcc 4 warning */
    Tcl_Namespace *namespacePtr = NULL;	/* silence gcc 4 warning */

    TclNewObj(resultObj);

    /* -map option */
    Tcl_ListObjAppendElement(NULL, resultObj,
	    Tcl_NewStringObj(ensembleConfigOptions[CONF_MAP],
		    TCL_AUTO_LENGTH));
    Tcl_GetEnsembleMappingDict(NULL, token, &tmpObj);
    Tcl_ListObjAppendElement(NULL, resultObj,
	    (tmpObj != NULL) ? tmpObj : Tcl_NewObj());

    /* -namespace option */
    Tcl_ListObjAppendElement(NULL, resultObj,
	    Tcl_NewStringObj(ensembleConfigOptions[CONF_NAMESPACE],
		    TCL_AUTO_LENGTH));
    Tcl_GetEnsembleNamespace(NULL, token, &namespacePtr);
    Tcl_ListObjAppendElement(NULL, resultObj, NewNsObj(namespacePtr));

    /* -parameters option */
    Tcl_ListObjAppendElement(NULL, resultObj,
	    Tcl_NewStringObj(ensembleConfigOptions[CONF_PARAM],
		    TCL_AUTO_LENGTH));
    Tcl_GetEnsembleParameterList(NULL, token, &tmpObj);
    Tcl_ListObjAppendElement(NULL, resultObj,
	    (tmpObj != NULL) ? tmpObj : Tcl_NewObj());

    /* -prefix option */
    Tcl_ListObjAppendElement(NULL, resultObj,
	    Tcl_NewStringObj(ensembleConfigOptions[CONF_PREFIX],
		    TCL_AUTO_LENGTH));
    Tcl_GetEnsembleFlags(NULL, token, &flags);
    Tcl_ListObjAppendElement(NULL, resultObj,
	    Tcl_NewBooleanObj(flags & TCL_ENSEMBLE_PREFIX));

    /* -subcommands option */
    Tcl_ListObjAppendElement(NULL, resultObj,
	    Tcl_NewStringObj(ensembleConfigOptions[CONF_SUBCMDS],
		    TCL_AUTO_LENGTH));
    Tcl_GetEnsembleSubcommandList(NULL, token, &tmpObj);
    Tcl_ListObjAppendElement(NULL, resultObj,
	    (tmpObj != NULL) ? tmpObj : Tcl_NewObj());

    /* -unknown option */
    Tcl_ListObjAppendElement(NULL, resultObj,
	    Tcl_NewStringObj(ensembleConfigOptions[CONF_UNKNOWN],
		    TCL_AUTO_LENGTH));
    Tcl_GetEnsembleUnknownHandler(NULL, token, &tmpObj);
    Tcl_ListObjAppendElement(NULL, resultObj,
	    (tmpObj != NULL) ? tmpObj : Tcl_NewObj());

    Tcl_SetObjResult(interp, resultObj);
    return TCL_OK;
}
/*
 *----------------------------------------------------------------------
 *
 * SetEnsembleConfigOptions --
 *
 *	Core of implementation of "namespace ensemble configure" with even
 *	number of arguments (where there is at least one pair).
 *
 * Results:
 *	Tcl result code. Modifies the interpreter result.
 *
 * Side effects:
 *	Modifies the ensemble's configuration.
 *
 *----------------------------------------------------------------------
 */
static int
SetEnsembleConfigOptions(
    Tcl_Interp *interp,
    Tcl_Command token,		/* The ensemble to configure. */
    int objc,			/* The count of option-related arguments. */
    Tcl_Obj *const objv[])	/* Option-related arguments. */
{
    Tcl_Size len;
    int allocatedMapFlag = 0;
    Tcl_Obj *subcmdObj = NULL, *mapObj = NULL, *paramObj = NULL,
	    *unknownObj = NULL; 	/* Defaults, silence gcc 4 warnings */
    Tcl_Obj *listObj;
    Tcl_DictSearch search;
    int permitPrefix, flags = 0;	/* silence gcc 4 warning */
    int index, done;

    Tcl_GetEnsembleSubcommandList(NULL, token, &subcmdObj);
    Tcl_GetEnsembleMappingDict(NULL, token, &mapObj);
    Tcl_GetEnsembleParameterList(NULL, token, &paramObj);
    Tcl_GetEnsembleUnknownHandler(NULL, token, &unknownObj);
    Tcl_GetEnsembleFlags(NULL, token, &flags);
    permitPrefix = (flags & TCL_ENSEMBLE_PREFIX) != 0;

    /*
     * Parse the option list, applying type checks as we go. Note that
     * we are not incrementing any reference counts in the objects at
     * this stage, so the presence of an option multiple times won't
     * cause any memory leaks.
     */

    for (; objc>0 ; objc-=2,objv+=2) {
	if (Tcl_GetIndexFromObj(interp, objv[0], ensembleConfigOptions,
		"option", 0, &index) != TCL_OK) {
	    goto freeMapAndError;
	}
	switch ((enum EnsConfigOpts) index) {
	case CONF_SUBCMDS:
	    if (TclListObjLength(interp, objv[1], &len) != TCL_OK) {
		goto freeMapAndError;
	    }
	    subcmdObj = (len > 0 ? objv[1] : NULL);
	    continue;
	case CONF_PARAM:
	    if (TclListObjLength(interp, objv[1], &len) != TCL_OK) {
		goto freeMapAndError;
	    }
	    paramObj = (len > 0 ? objv[1] : NULL);
	    continue;
	case CONF_MAP: {
	    Tcl_Obj *patchedDict = NULL, *subcmdWordsObj, **listv;
	    Namespace *nsPtr = (Namespace *) TclGetCurrentNamespace(interp);
	    const char *cmd;

	    /*
	     * Verify that the map is sensible.
	     */

<<<<<<< HEAD
	    for (; objc>0 ; objc-=2,objv+=2) {
		enum EnsConfigOpts idx;
		if (Tcl_GetIndexFromObj(interp, objv[0],ensembleConfigOptions,
			"option", 0, &idx) != TCL_OK) {
		freeMapAndError:
		    if (allocatedMapFlag) {
			Tcl_DecrRefCount(mapObj);
		    }
		    return TCL_ERROR;
		}
		switch (idx) {
		case CONF_SUBCMDS:
		    if (TclListObjLength(interp, objv[1], &len) != TCL_OK) {
			goto freeMapAndError;
		    }
		    subcmdObj = (len > 0 ? objv[1] : NULL);
		    continue;
		case CONF_PARAM:
		    if (TclListObjLength(interp, objv[1], &len) != TCL_OK) {
			goto freeMapAndError;
		    }
		    paramObj = (len > 0 ? objv[1] : NULL);
		    continue;
		case CONF_MAP: {
		    Tcl_Obj *patchedDict = NULL, *subcmdWordsObj, **listv;
		    const char *cmd;

		    /*
		     * Verify that the map is sensible.
		     */

		    if (Tcl_DictObjFirst(interp, objv[1], &search,
			    &subcmdWordsObj, &listObj, &done) != TCL_OK) {
			goto freeMapAndError;
		    }
		    if (done) {
			mapObj = NULL;
			continue;
		    }
		    do {
			if (TclListObjLength(interp, listObj, &len) != TCL_OK) {
			    Tcl_DictObjDone(&search);
			    if (patchedDict) {
				Tcl_DecrRefCount(patchedDict);
			    }
			    goto freeMapAndError;
			}
			if (len < 1) {
			    Tcl_SetObjResult(interp, Tcl_NewStringObj(
				    "ensemble subcommand implementations "
				    "must be non-empty lists", -1));
			    Tcl_SetErrorCode(interp, "TCL", "ENSEMBLE",
				    "EMPTY_TARGET", (char *)NULL);
			    Tcl_DictObjDone(&search);
			    if (patchedDict) {
				Tcl_DecrRefCount(patchedDict);
			    }
			    goto freeMapAndError;
			}
			if (TclListObjGetElements(interp, listObj, &len,
				&listv) != TCL_OK) {
			    Tcl_DictObjDone(&search);
			    if (patchedDict) {
				Tcl_DecrRefCount(patchedDict);
			    }
			    goto freeMapAndError;
			}
			cmd = TclGetString(listv[0]);
			if (!(cmd[0] == ':' && cmd[1] == ':')) {
			    Tcl_Obj *newList = Tcl_DuplicateObj(listObj);
			    Tcl_Obj *newCmd = NewNsObj((Tcl_Namespace*)nsPtr);

			    if (nsPtr->parentPtr) {
				Tcl_AppendStringsToObj(newCmd, "::", (char *)NULL);
			    }
			    Tcl_AppendObjToObj(newCmd, listv[0]);
			    Tcl_ListObjReplace(NULL, newList, 0, 1, 1,
				    &newCmd);
			    if (patchedDict == NULL) {
				patchedDict = Tcl_DuplicateObj(objv[1]);
			    }
			    Tcl_DictObjPut(NULL, patchedDict, subcmdWordsObj,
				    newList);
			}
			Tcl_DictObjNext(&search, &subcmdWordsObj, &listObj,
				&done);
		    } while (!done);
		    if (allocatedMapFlag) {
			Tcl_DecrRefCount(mapObj);
		    }
		    mapObj = (patchedDict ? patchedDict : objv[1]);
		    if (patchedDict) {
			allocatedMapFlag = 1;
		    }
		    continue;
=======
	    if (Tcl_DictObjFirst(interp, objv[1], &search,
		    &subcmdWordsObj, &listObj, &done) != TCL_OK) {
		goto freeMapAndError;
	    } else if (done) {
		mapObj = NULL;
		continue;
	    }

	    do {
		if (TclListObjLength(interp, listObj, &len) != TCL_OK) {
		    goto finishSearchAndError;
>>>>>>> 7011bd81
		}
		if (len < 1) {
		    Tcl_SetObjResult(interp, Tcl_NewStringObj(
			    "ensemble subcommand implementations "
			    "must be non-empty lists", TCL_AUTO_LENGTH));
		    Tcl_SetErrorCode(interp, "TCL", "ENSEMBLE",
			    "EMPTY_TARGET", (char *)NULL);
		    goto finishSearchAndError;
		}
		if (TclListObjGetElements(interp, listObj, &len,
			&listv) != TCL_OK) {
		    goto finishSearchAndError;
		}
		cmd = TclGetString(listv[0]);
		if (!(cmd[0] == ':' && cmd[1] == ':')) {
		    Tcl_Obj *newList = Tcl_DuplicateObj(listObj);
		    Tcl_Obj *newCmd = NewNsObj((Tcl_Namespace*) nsPtr);

		    if (nsPtr->parentPtr) {
			Tcl_AppendStringsToObj(newCmd, "::", (char *)NULL);
		    }
		    Tcl_AppendObjToObj(newCmd, listv[0]);
		    Tcl_ListObjReplace(NULL, newList, 0, 1, 1, &newCmd);
		    if (patchedDict == NULL) {
			patchedDict = Tcl_DuplicateObj(objv[1]);
		    }
		    Tcl_DictObjPut(NULL, patchedDict, subcmdWordsObj, newList);
		}
		Tcl_DictObjNext(&search, &subcmdWordsObj, &listObj, &done);
	    } while (!done);
	    if (allocatedMapFlag) {
		Tcl_DecrRefCount(mapObj);
	    }
	    mapObj = (patchedDict ? patchedDict : objv[1]);
	    if (patchedDict) {
		allocatedMapFlag = 1;
	    }
	    continue;

	finishSearchAndError:
	    Tcl_DictObjDone(&search);
	    if (patchedDict) {
		Tcl_DecrRefCount(patchedDict);
	    }
	    goto freeMapAndError;
	}
	case CONF_NAMESPACE:
	    Tcl_SetObjResult(interp, Tcl_NewStringObj(
		    "option -namespace is read-only", TCL_AUTO_LENGTH));
	    Tcl_SetErrorCode(interp, "TCL", "ENSEMBLE", "READ_ONLY",
		    (char *)NULL);
	    goto freeMapAndError;
	case CONF_PREFIX:
	    if (Tcl_GetBooleanFromObj(interp, objv[1],
		    &permitPrefix) != TCL_OK) {
		goto freeMapAndError;
	    }
	    continue;
	case CONF_UNKNOWN:
	    if (TclListObjLength(interp, objv[1], &len) != TCL_OK) {
		goto freeMapAndError;
	    }
	    unknownObj = (len > 0 ? objv[1] : NULL);
	    continue;
	}
    }

    /*
     * Update the namespace now that we've finished the parsing stage.
     */

    flags = (permitPrefix ? flags | TCL_ENSEMBLE_PREFIX
	    : flags & ~TCL_ENSEMBLE_PREFIX);
    Tcl_SetEnsembleSubcommandList(interp, token, subcmdObj);
    Tcl_SetEnsembleMappingDict(interp, token, mapObj);
    Tcl_SetEnsembleParameterList(interp, token, paramObj);
    Tcl_SetEnsembleUnknownHandler(interp, token, unknownObj);
    Tcl_SetEnsembleFlags(interp, token, flags);
    return TCL_OK;

  freeMapAndError:
    if (allocatedMapFlag) {
	Tcl_DecrRefCount(mapObj);
    }
    return TCL_ERROR;
}

/*
 *----------------------------------------------------------------------
 *
 * TclCreateEnsembleInNs --
 *
 *	Like Tcl_CreateEnsemble, but additionally accepts as an argument the
 *	name of the namespace to create the command in.
 *
 *----------------------------------------------------------------------
 */

Tcl_Command
TclCreateEnsembleInNs(
    Tcl_Interp *interp,
    const char *name,		/* Simple name of command to create (no
				 * namespace components). */
    Tcl_Namespace *nameNsPtr,	/* Name of namespace to create the command
				 * in. */
    Tcl_Namespace *ensembleNsPtr,
				/* Name of the namespace for the ensemble. */
    int flags)			/* Whether we need exact matching and whether
				 * we bytecode-compile the ensemble's uses. */
{
    Namespace *nsPtr = (Namespace *) ensembleNsPtr;
    EnsembleConfig *ensemblePtr;
    Tcl_Command token;

<<<<<<< HEAD
    ensemblePtr = (EnsembleConfig *)Tcl_Alloc(sizeof(EnsembleConfig));
=======
    ensemblePtr = (EnsembleConfig *) ckalloc(sizeof(EnsembleConfig));
>>>>>>> 7011bd81
    token = TclNRCreateCommandInNs(interp, name,
	    (Tcl_Namespace *) nameNsPtr, TclEnsembleImplementationCmd,
	    NsEnsembleImplementationCmdNR, ensemblePtr, DeleteEnsembleConfig);
    if (token == NULL) {
	Tcl_Free(ensemblePtr);
	return NULL;
    }

    ensemblePtr->nsPtr = nsPtr;
    ensemblePtr->epoch = 0;
    Tcl_InitHashTable(&ensemblePtr->subcommandTable, TCL_STRING_KEYS);
    ensemblePtr->subcommandArrayPtr = NULL;
    ensemblePtr->subcmdList = NULL;
    ensemblePtr->subcommandDict = NULL;
    ensemblePtr->flags = flags;
    ensemblePtr->numParameters = 0;
    ensemblePtr->parameterList = NULL;
    ensemblePtr->unknownHandler = NULL;
    ensemblePtr->token = token;
    ensemblePtr->next = (EnsembleConfig *) nsPtr->ensembles;
    nsPtr->ensembles = (Tcl_Ensemble *) ensemblePtr;

    /*
     * Trigger an eventual recomputation of the ensemble command set. Note
     * that this is slightly tricky, as it means that we are not actually
     * counting the number of namespace export actions, but it is the simplest
     * way to go!
     */

    nsPtr->exportLookupEpoch++;

    if (flags & ENSEMBLE_COMPILE) {
	((Command *) ensemblePtr->token)->compileProc = TclCompileEnsemble;
    }

    return ensemblePtr->token;
}

/*
 *----------------------------------------------------------------------
 *
 * Tcl_CreateEnsemble
 *
 *	Create a simple ensemble attached to the given namespace. Deprecated
 *	(internally) by TclCreateEnsembleInNs.
 *
 * Value
 *
 *	The token for the command created.
 *
 * Effect
 *	The ensemble is created and marked for compilation.
 *
 *----------------------------------------------------------------------
 */

Tcl_Command
Tcl_CreateEnsemble(
    Tcl_Interp *interp,
    const char *name,		/* The ensemble name. */
    Tcl_Namespace *namespacePtr,/* Context namespace. */
    int flags)			/* Whether we need exact matching and whether
				 * we bytecode-compile the ensemble's uses. */
{
    Namespace *nsPtr = (Namespace *) namespacePtr, *foundNsPtr, *altNsPtr,
	    *actualNsPtr;
    const char * simpleName;

    if (nsPtr == NULL) {
	nsPtr = (Namespace *) TclGetCurrentNamespace(interp);
    }

    TclGetNamespaceForQualName(interp, name, nsPtr, TCL_CREATE_NS_IF_UNKNOWN,
	    &foundNsPtr, &altNsPtr, &actualNsPtr, &simpleName);
    return TclCreateEnsembleInNs(interp, simpleName,
	    (Tcl_Namespace *) foundNsPtr, (Tcl_Namespace *) nsPtr, flags);
}

/*
 *----------------------------------------------------------------------
 *
 * GetEnsembleFromCommand --
 *
 *	Standard check to see if a command is an ensemble.
 *
 * Results:
 *	The ensemble implementation if the command is an ensemble. NULL if it
 *	isn't.
 *
 * Side effects:
 *	Reports an error in the interpreter (if non-NULL) if the command is
 *	not an ensemble.
 *
 *----------------------------------------------------------------------
 */
static inline EnsembleConfig *
GetEnsembleFromCommand(
    Tcl_Interp *interp,		/* Where to report an error. May be NULL. */	
    Tcl_Command token)		/* What to check for ensemble-ness. */
{
    Command *cmdPtr = (Command *) token;

    if (cmdPtr->objProc != TclEnsembleImplementationCmd) {
	if (interp != NULL) {
	    Tcl_SetObjResult(interp, Tcl_NewStringObj(
		    "command is not an ensemble", TCL_AUTO_LENGTH));
	    Tcl_SetErrorCode(interp,
		    "TCL", "ENSEMBLE", "NOT_ENSEMBLE", (char *)NULL);
	}
	return NULL;
    }
    return (EnsembleConfig *) cmdPtr->objClientData;
}

/*
 *----------------------------------------------------------------------
 *
 * BumpEpochIfNecessary --
 *
 *	Increments the compilation epoch if the (ensemble) command is one where
 *	changes would be seen by the compiler in some cases.
 *
 * Results:
 *	None.
 *
 * Side effects:
 *	May trigger later bytecode recompilations.
 *
 *----------------------------------------------------------------------
 */
static inline void
BumpEpochIfNecessary(
    Tcl_Interp *interp,
    Tcl_Command token)		/* The ensemble command to check. */
{
    /*
     * Special hack to make compiling of [info exists] work when the
     * dictionary is modified.
     */

    if (((Command *) token)->compileProc != NULL) {
	((Interp *) interp)->compileEpoch++;
    }
}

/*
 *----------------------------------------------------------------------
 *
 * Tcl_SetEnsembleSubcommandList --
 *
 *	Set the subcommand list for a particular ensemble.
 *
 * Results:
 *	Tcl result code (error if command token does not indicate an ensemble
 *	or the subcommand list - if non-NULL - is not a list).
 *
 * Side effects:
 *	The ensemble is updated and marked for recompilation.
 *
 *----------------------------------------------------------------------
 */

int
Tcl_SetEnsembleSubcommandList(
    Tcl_Interp *interp,
    Tcl_Command token,		/* The ensemble command to write to. */
    Tcl_Obj *subcmdList)
{
    EnsembleConfig *ensemblePtr = GetEnsembleFromCommand(interp, token);
    Tcl_Obj *oldList;

    if (ensemblePtr == NULL) {
	return TCL_ERROR;
    }
    if (subcmdList != NULL) {
	Tcl_Size length;

	if (TclListObjLength(interp, subcmdList, &length) != TCL_OK) {
	    return TCL_ERROR;
	}
	if (length < 1) {
	    subcmdList = NULL;
	}
    }

    oldList = ensemblePtr->subcmdList;
    ensemblePtr->subcmdList = subcmdList;
    if (subcmdList != NULL) {
	Tcl_IncrRefCount(subcmdList);
    }
    if (oldList != NULL) {
	TclDecrRefCount(oldList);
    }

    /*
     * Trigger an eventual recomputation of the ensemble command set. Note
     * that this is slightly tricky, as it means that we are not actually
     * counting the number of namespace export actions, but it is the simplest
     * way to go!
     */

    ensemblePtr->nsPtr->exportLookupEpoch++;
    BumpEpochIfNecessary(interp, token);
    return TCL_OK;
}

/*
 *----------------------------------------------------------------------
 *
 * Tcl_SetEnsembleParameterList --
 *
 *	Set the parameter list for a particular ensemble.
 *
 * Results:
 *	Tcl result code (error if command token does not indicate an ensemble
 *	or the parameter list - if non-NULL - is not a list).
 *
 * Side effects:
 *	The ensemble is updated and marked for recompilation.
 *
 *----------------------------------------------------------------------
 */

int
Tcl_SetEnsembleParameterList(
    Tcl_Interp *interp,
    Tcl_Command token,		/* The ensemble command to write to. */
    Tcl_Obj *paramList)
{
    EnsembleConfig *ensemblePtr = GetEnsembleFromCommand(interp, token);
    Tcl_Obj *oldList;
    Tcl_Size length;

    if (ensemblePtr == NULL) {
	return TCL_ERROR;
    }
    if (paramList == NULL) {
	length = 0;
    } else {
	if (TclListObjLength(interp, paramList, &length) != TCL_OK) {
	    return TCL_ERROR;
	}
	if (length < 1) {
	    paramList = NULL;
	}
    }

    oldList = ensemblePtr->parameterList;
    ensemblePtr->parameterList = paramList;
    if (paramList != NULL) {
	Tcl_IncrRefCount(paramList);
    }
    if (oldList != NULL) {
	TclDecrRefCount(oldList);
    }
    ensemblePtr->numParameters = length;

    /*
     * Trigger an eventual recomputation of the ensemble command set. Note
     * that this is slightly tricky, as it means that we are not actually
     * counting the number of namespace export actions, but it is the simplest
     * way to go!
     */

    ensemblePtr->nsPtr->exportLookupEpoch++;
    BumpEpochIfNecessary(interp, token);
    return TCL_OK;
}

/*
 *----------------------------------------------------------------------
 *
 * Tcl_SetEnsembleMappingDict --
 *
 *	Set the mapping dictionary for a particular ensemble.
 *
 * Results:
 *	Tcl result code (error if command token does not indicate an ensemble
 *	or the mapping - if non-NULL - is not a dict).
 *
 * Side effects:
 *	The ensemble is updated and marked for recompilation.
 *
 *----------------------------------------------------------------------
 */

int
Tcl_SetEnsembleMappingDict(
    Tcl_Interp *interp,
    Tcl_Command token,		/* The ensemble command to write to. */
    Tcl_Obj *mapDict)
{
    EnsembleConfig *ensemblePtr = GetEnsembleFromCommand(interp, token);
    Tcl_Obj *oldDict;

    if (ensemblePtr == NULL) {
	return TCL_ERROR;
    }
    if (mapDict != NULL) {
	Tcl_Size size;
	int done;
	Tcl_DictSearch search;
	Tcl_Obj *valuePtr;

	if (Tcl_DictObjSize(interp, mapDict, &size) != TCL_OK) {
	    return TCL_ERROR;
	}

	for (Tcl_DictObjFirst(NULL, mapDict, &search, NULL, &valuePtr, &done);
		!done; Tcl_DictObjNext(&search, NULL, &valuePtr, &done)) {
	    Tcl_Obj *cmdObjPtr;
	    const char *bytes;

	    if (Tcl_ListObjIndex(interp, valuePtr, 0, &cmdObjPtr) != TCL_OK) {
		Tcl_DictObjDone(&search);
		return TCL_ERROR;
	    }
	    bytes = TclGetString(cmdObjPtr);
	    if (bytes[0] != ':' || bytes[1] != ':') {
		Tcl_SetObjResult(interp, Tcl_NewStringObj(
			"ensemble target is not a fully-qualified command",
			TCL_AUTO_LENGTH));
		Tcl_SetErrorCode(interp, "TCL", "ENSEMBLE",
			"UNQUALIFIED_TARGET", (char *)NULL);
		Tcl_DictObjDone(&search);
		return TCL_ERROR;
	    }
	}

	if (size < 1) {
	    mapDict = NULL;
	}
    }

    oldDict = ensemblePtr->subcommandDict;
    ensemblePtr->subcommandDict = mapDict;
    if (mapDict != NULL) {
	Tcl_IncrRefCount(mapDict);
    }
    if (oldDict != NULL) {
	TclDecrRefCount(oldDict);
    }

    /*
     * Trigger an eventual recomputation of the ensemble command set. Note
     * that this is slightly tricky, as it means that we are not actually
     * counting the number of namespace export actions, but it is the simplest
     * way to go!
     */

    ensemblePtr->nsPtr->exportLookupEpoch++;
    BumpEpochIfNecessary(interp, token);
    return TCL_OK;
}

/*
 *----------------------------------------------------------------------
 *
 * Tcl_SetEnsembleUnknownHandler --
 *
 *	Set the unknown handler for a particular ensemble.
 *
 * Results:
 *	Tcl result code (error if command token does not indicate an ensemble
 *	or the unknown handler - if non-NULL - is not a list).
 *
 * Side effects:
 *	The ensemble is updated and marked for recompilation.
 *
 *----------------------------------------------------------------------
 */

int
Tcl_SetEnsembleUnknownHandler(
    Tcl_Interp *interp,
    Tcl_Command token,		/* The ensemble command to write to. */
    Tcl_Obj *unknownList)
{
    EnsembleConfig *ensemblePtr = GetEnsembleFromCommand(interp, token);
    Tcl_Obj *oldList;

    if (ensemblePtr == NULL) {
	return TCL_ERROR;
    }
    if (unknownList != NULL) {
	Tcl_Size length;

	if (TclListObjLength(interp, unknownList, &length) != TCL_OK) {
	    return TCL_ERROR;
	}
	if (length < 1) {
	    unknownList = NULL;
	}
    }

    oldList = ensemblePtr->unknownHandler;
    ensemblePtr->unknownHandler = unknownList;
    if (unknownList != NULL) {
	Tcl_IncrRefCount(unknownList);
    }
    if (oldList != NULL) {
	TclDecrRefCount(oldList);
    }

    /*
     * Trigger an eventual recomputation of the ensemble command set. Note
     * that this is slightly tricky, as it means that we are not actually
     * counting the number of namespace export actions, but it is the simplest
     * way to go!
     */

    ensemblePtr->nsPtr->exportLookupEpoch++;

    return TCL_OK;
}

/*
 *----------------------------------------------------------------------
 *
 * Tcl_SetEnsembleFlags --
 *
 *	Set the flags for a particular ensemble.
 *
 * Results:
 *	Tcl result code (error if command token does not indicate an
 *	ensemble).
 *
 * Side effects:
 *	The ensemble is updated and marked for recompilation.
 *
 *----------------------------------------------------------------------
 */

int
Tcl_SetEnsembleFlags(
    Tcl_Interp *interp,
    Tcl_Command token,		/* The ensemble command to write to. */
    int flags)
{
    EnsembleConfig *ensemblePtr = GetEnsembleFromCommand(interp, token);
    int changedFlags = flags ^ ensemblePtr->flags;

    if (ensemblePtr == NULL) {
	return TCL_ERROR;
    }

    /*
     * This API refuses to set the ENSEMBLE_DEAD flag...
     */

    ensemblePtr->flags &= ENSEMBLE_DEAD;
    ensemblePtr->flags |= flags & ~ENSEMBLE_DEAD;

    /*
     * Trigger an eventual recomputation of the ensemble command set. Note
     * that this is slightly tricky, as it means that we are not actually
     * counting the number of namespace export actions, but it is the simplest
     * way to go!
     */

    ensemblePtr->nsPtr->exportLookupEpoch++;

    /*
     * If the ENSEMBLE_COMPILE flag status was changed, install or remove the
     * compiler function and bump the interpreter's compilation epoch so that
     * bytecode gets regenerated.
     */

    if (changedFlags & ENSEMBLE_COMPILE) {
	((Command*) ensemblePtr->token)->compileProc =
		((flags & ENSEMBLE_COMPILE) ? TclCompileEnsemble : NULL);
	((Interp *) interp)->compileEpoch++;
    }

    return TCL_OK;
}

/*
 *----------------------------------------------------------------------
 *
 * Tcl_GetEnsembleSubcommandList --
 *
 *	Get the list of subcommands associated with a particular ensemble.
 *
 * Results:
 *	Tcl result code (error if command token does not indicate an
 *	ensemble). The list of subcommands is returned by updating the
 *	variable pointed to by the last parameter (NULL if this is to be
 *	derived from the mapping dictionary or the associated namespace's
 *	exported commands).
 *
 * Side effects:
 *	None
 *
 *----------------------------------------------------------------------
 */

int
Tcl_GetEnsembleSubcommandList(
    Tcl_Interp *interp,
    Tcl_Command token,		/* The ensemble command to read from. */
    Tcl_Obj **subcmdListPtr)
{
    EnsembleConfig *ensemblePtr = GetEnsembleFromCommand(interp, token);

    if (ensemblePtr == NULL) {
	return TCL_ERROR;
    }
    *subcmdListPtr = ensemblePtr->subcmdList;
    return TCL_OK;
}

/*
 *----------------------------------------------------------------------
 *
 * Tcl_GetEnsembleParameterList --
 *
 *	Get the list of parameters associated with a particular ensemble.
 *
 * Results:
 *	Tcl result code (error if command token does not indicate an
 *	ensemble). The list of parameters is returned by updating the
 *	variable pointed to by the last parameter (NULL if there are
 *	no parameters).
 *
 * Side effects:
 *	None
 *
 *----------------------------------------------------------------------
 */

int
Tcl_GetEnsembleParameterList(
    Tcl_Interp *interp,
    Tcl_Command token,		/* The ensemble command to read from. */
    Tcl_Obj **paramListPtr)
{
    EnsembleConfig *ensemblePtr = GetEnsembleFromCommand(interp, token);

    if (ensemblePtr == NULL) {
	return TCL_ERROR;
    }
    *paramListPtr = ensemblePtr->parameterList;
    return TCL_OK;
}

/*
 *----------------------------------------------------------------------
 *
 * Tcl_GetEnsembleMappingDict --
 *
 *	Get the command mapping dictionary associated with a particular
 *	ensemble.
 *
 * Results:
 *	Tcl result code (error if command token does not indicate an
 *	ensemble). The mapping dict is returned by updating the variable
 *	pointed to by the last parameter (NULL if none is installed).
 *
 * Side effects:
 *	None
 *
 *----------------------------------------------------------------------
 */

int
Tcl_GetEnsembleMappingDict(
    Tcl_Interp *interp,
    Tcl_Command token,		/* The ensemble command to read from. */
    Tcl_Obj **mapDictPtr)
{
    EnsembleConfig *ensemblePtr = GetEnsembleFromCommand(interp, token);

    if (ensemblePtr == NULL) {
	return TCL_ERROR;
    }
    *mapDictPtr = ensemblePtr->subcommandDict;
    return TCL_OK;
}

/*
 *----------------------------------------------------------------------
 *
 * Tcl_GetEnsembleUnknownHandler --
 *
 *	Get the unknown handler associated with a particular ensemble.
 *
 * Results:
 *	Tcl result code (error if command token does not indicate an
 *	ensemble). The unknown handler is returned by updating the variable
 *	pointed to by the last parameter (NULL if no handler is installed).
 *
 * Side effects:
 *	None
 *
 *----------------------------------------------------------------------
 */

int
Tcl_GetEnsembleUnknownHandler(
    Tcl_Interp *interp,
    Tcl_Command token,		/* The ensemble command to read from. */
    Tcl_Obj **unknownListPtr)
{
    EnsembleConfig *ensemblePtr = GetEnsembleFromCommand(interp, token);

    if (ensemblePtr == NULL) {
	return TCL_ERROR;
    }
    *unknownListPtr = ensemblePtr->unknownHandler;
    return TCL_OK;
}

/*
 *----------------------------------------------------------------------
 *
 * Tcl_GetEnsembleFlags --
 *
 *	Get the flags for a particular ensemble.
 *
 * Results:
 *	Tcl result code (error if command token does not indicate an
 *	ensemble). The flags are returned by updating the variable pointed to
 *	by the last parameter.
 *
 * Side effects:
 *	None
 *
 *----------------------------------------------------------------------
 */

int
Tcl_GetEnsembleFlags(
    Tcl_Interp *interp,
    Tcl_Command token,		/* The ensemble command to read from. */
    int *flagsPtr)
{
    EnsembleConfig *ensemblePtr = GetEnsembleFromCommand(interp, token);

    if (ensemblePtr == NULL) {
	return TCL_ERROR;
    }
    *flagsPtr = ensemblePtr->flags;
    return TCL_OK;
}

/*
 *----------------------------------------------------------------------
 *
 * Tcl_GetEnsembleNamespace --
 *
 *	Get the namespace associated with a particular ensemble.
 *
 * Results:
 *	Tcl result code (error if command token does not indicate an
 *	ensemble). Namespace is returned by updating the variable pointed to
 *	by the last parameter.
 *
 * Side effects:
 *	None
 *
 *----------------------------------------------------------------------
 */

int
Tcl_GetEnsembleNamespace(
    Tcl_Interp *interp,
    Tcl_Command token,		/* The ensemble command to read from. */
    Tcl_Namespace **namespacePtrPtr)
{
    EnsembleConfig *ensemblePtr = GetEnsembleFromCommand(interp, token);

    if (ensemblePtr == NULL) {
	return TCL_ERROR;
    }
    *namespacePtrPtr = (Tcl_Namespace *) ensemblePtr->nsPtr;
    return TCL_OK;
}

/*
 *----------------------------------------------------------------------
 *
 * Tcl_FindEnsemble --
 *
 *	Given a command name, get the ensemble token for it, allowing for
 *	[namespace import]s. [Bug 1017022]
 *
 * Results:
 *	The token for the ensemble command with the given name, or NULL if the
 *	command either does not exist or is not an ensemble (when an error
 *	message will be written into the interp if thats non-NULL).
 *
 * Side effects:
 *	None
 *
 *----------------------------------------------------------------------
 */

Tcl_Command
Tcl_FindEnsemble(
    Tcl_Interp *interp,		/* Where to do the lookup, and where to write
				 * the errors if TCL_LEAVE_ERR_MSG is set in
				 * the flags. */
    Tcl_Obj *cmdNameObj,	/* Name of command to look up. */
    int flags)			/* Either 0 or TCL_LEAVE_ERR_MSG; other flags
				 * are probably not useful. */
{
    Tcl_Command token;

    token = Tcl_FindCommand(interp, TclGetString(cmdNameObj), NULL, flags);
    if (token == NULL) {
	return NULL;
    }

    if (((Command *) token)->objProc != TclEnsembleImplementationCmd) {
	/*
	 * Reuse existing infrastructure for following import link chains
	 * rather than duplicating it.
	 */

	token = TclGetOriginalCommand(token);

	if (token == NULL ||
		((Command *) token)->objProc != TclEnsembleImplementationCmd) {
	    if (flags & TCL_LEAVE_ERR_MSG) {
		Tcl_SetObjResult(interp, Tcl_ObjPrintf(
			"\"%s\" is not an ensemble command",
			TclGetString(cmdNameObj)));
		Tcl_SetErrorCode(interp, "TCL", "LOOKUP", "ENSEMBLE",
			TclGetString(cmdNameObj), (char *)NULL);
	    }
	    return NULL;
	}
    }

    return token;
}

/*
 *----------------------------------------------------------------------
 *
 * Tcl_IsEnsemble --
 *
 *	Simple test for ensemble-hood that takes into account imported
 *	ensemble commands as well.
 *
 * Results:
 *	Boolean value
 *
 * Side effects:
 *	None
 *
 *----------------------------------------------------------------------
 */

int
Tcl_IsEnsemble(
    Tcl_Command token)		/* The command to check. */
{
    Command *cmdPtr = (Command *) token;

    if (cmdPtr->objProc == TclEnsembleImplementationCmd) {
	return 1;
    }
    cmdPtr = (Command *) TclGetOriginalCommand((Tcl_Command) cmdPtr);
    if (cmdPtr == NULL || cmdPtr->objProc != TclEnsembleImplementationCmd) {
	return 0;
    }
    return 1;
}

/*
 *----------------------------------------------------------------------
 *
 * TclMakeEnsemble --
 *
 *	Create an ensemble from a table of implementation commands. The
 *	ensemble will be subject to (limited) compilation if any of the
 *	implementation commands are compilable.
 *
 *	The 'name' parameter may be a single command name or a list if
 *	creating an ensemble subcommand (see the binary implementation).
 *
 *	Currently, the TCL_ENSEMBLE_PREFIX ensemble flag is only used on
 *	top-level ensemble commands.
 *
 *	This code is not safe to run in Safe interpreter after user code has
 *	executed. That's OK right now because it's just used to set up Tcl,
 *	but it means we mustn't expose it at all, not even to Tk (until we can
 *	hide commands in namespaces directly).
 *
 * Results:
 *	Handle for the new ensemble, or NULL on failure.
 *
 * Side effects:
 *	May advance the bytecode compilation epoch.
 *
 *----------------------------------------------------------------------
 */

Tcl_Command
TclMakeEnsemble(
    Tcl_Interp *interp,
    const char *name,		/* The ensemble name (as explained above) */
    const EnsembleImplMap map[])/* The subcommands to create */
{
    Tcl_Command ensemble;
    Tcl_Namespace *ns;
    Tcl_DString buf, hiddenBuf;
    const char **nameParts = NULL;
    const char *cmdName = NULL;
    Tcl_Size i, nameCount = 0;
    int ensembleFlags = 0, hiddenLen;

    /*
     * Construct the path for the ensemble namespace and create it.
     */

    Tcl_DStringInit(&buf);
    Tcl_DStringInit(&hiddenBuf);
    TclDStringAppendLiteral(&hiddenBuf, "tcl:");
    Tcl_DStringAppend(&hiddenBuf, name, TCL_AUTO_LENGTH);
    TclDStringAppendLiteral(&hiddenBuf, ":");
    hiddenLen = Tcl_DStringLength(&hiddenBuf);
    if (name[0] == ':' && name[1] == ':') {
	/*
	 * An absolute name, so use it directly.
	 */

	cmdName = name;
	Tcl_DStringAppend(&buf, name, TCL_AUTO_LENGTH);
	ensembleFlags = TCL_ENSEMBLE_PREFIX;
    } else {
	/*
	 * Not an absolute name, so do munging of it. Note that this treats a
	 * multi-word list differently to a single word.
	 */

	TclDStringAppendLiteral(&buf, "::tcl");

	if (Tcl_SplitList(NULL, name, &nameCount, &nameParts) != TCL_OK) {
	    Tcl_Panic("invalid ensemble name '%s'", name);
	}

	for (i = 0; i < nameCount; ++i) {
	    TclDStringAppendLiteral(&buf, "::");
	    Tcl_DStringAppend(&buf, nameParts[i], TCL_AUTO_LENGTH);
	}
    }

    ns = Tcl_FindNamespace(interp, Tcl_DStringValue(&buf), NULL,
	    TCL_CREATE_NS_IF_UNKNOWN);
    if (!ns) {
	Tcl_Panic("unable to find or create %s namespace!",
		Tcl_DStringValue(&buf));
    }

    /*
     * Create the named ensemble in the correct namespace
     */

    if (cmdName == NULL) {
	if (nameCount == 1) {
	    ensembleFlags = TCL_ENSEMBLE_PREFIX;
	    cmdName = Tcl_DStringValue(&buf) + 5;
	} else {
	    ns = ns->parentPtr;
	    cmdName = nameParts[nameCount - 1];
	}
    }

    /*
     * Switch on compilation always for core ensembles now that we can do
     * nice bytecode things with them.  Do it now.  Waiting until later will
     * just cause pointless epoch bumps.
     */

    ensembleFlags |= ENSEMBLE_COMPILE;
    ensemble = Tcl_CreateEnsemble(interp, cmdName, ns, ensembleFlags);

    /*
     * Create the ensemble mapping dictionary and the ensemble command procs.
     */

    if (ensemble != NULL) {
	Tcl_Obj *mapDict, *toObj;
	Command *cmdPtr;

	TclDStringAppendLiteral(&buf, "::");
	TclNewObj(mapDict);
	for (i=0 ; map[i].name != NULL ; i++) {
	    TclNewStringObj(toObj, Tcl_DStringValue(&buf),
		    Tcl_DStringLength(&buf));
	    Tcl_AppendToObj(toObj, map[i].name, TCL_AUTO_LENGTH);
	    TclDictPut(NULL, mapDict, map[i].name, toObj);

	    if (map[i].proc || map[i].nreProc) {
		/*
		 * If the command is unsafe, hide it when we're in a safe
		 * interpreter. The code to do this is really hokey! It also
		 * doesn't work properly yet; this function is always
		 * currently called before the safe-interp flag is set so the
		 * Tcl_IsSafe check fails.
		 */

		if (map[i].unsafe && Tcl_IsSafe(interp)) {
		    cmdPtr = (Command *)
			    Tcl_NRCreateCommand(interp, "___tmp", map[i].proc,
			    map[i].nreProc, map[i].clientData, NULL);
		    Tcl_DStringSetLength(&hiddenBuf, hiddenLen);
		    if (Tcl_HideCommand(interp, "___tmp",
			    Tcl_DStringAppend(&hiddenBuf, map[i].name,
				    TCL_AUTO_LENGTH))) {
			Tcl_Panic("%s", Tcl_GetStringResult(interp));
		    }
		} else {
		    /*
		     * Not hidden, so just create it. Yay!
		     */

		    cmdPtr = (Command *)
			    Tcl_NRCreateCommand(interp, TclGetString(toObj),
			    map[i].proc, map[i].nreProc, map[i].clientData,
			    NULL);
		}
		cmdPtr->compileProc = map[i].compileProc;
	    }
	}
	Tcl_SetEnsembleMappingDict(interp, ensemble, mapDict);
    }

    Tcl_DStringFree(&buf);
    Tcl_DStringFree(&hiddenBuf);
    if (nameParts != NULL) {
	Tcl_Free((void *)nameParts);
    }
    return ensemble;
}

/*
 *----------------------------------------------------------------------
 *
 * TclEnsembleImplementationCmd --
 *
 *	Implements an ensemble of commands (being those exported by a
 *	namespace other than the global namespace) as a command with the same
 *	(short) name as the namespace in the parent namespace.
 *
 * Results:
 *	A standard Tcl result code. Will be TCL_ERROR if the command is not an
 *	unambiguous prefix of any command exported by the ensemble's
 *	namespace.
 *
 * Side effects:
 *	Depends on the command within the namespace that gets executed. If the
 *	ensemble itself returns TCL_ERROR, a descriptive error message will be
 *	placed in the interpreter's result.
 *
 *----------------------------------------------------------------------
 */

int
TclEnsembleImplementationCmd(
    void *clientData,
    Tcl_Interp *interp,
    int objc,
    Tcl_Obj *const objv[])
{
    return Tcl_NRCallObjProc(interp, NsEnsembleImplementationCmdNR,
	    clientData, objc, objv);
}

static int
NsEnsembleImplementationCmdNR(
    void *clientData,		/* The ensemble this is the impl. of. */
    Tcl_Interp *interp,
    int objc,
    Tcl_Obj *const objv[])
{
    EnsembleConfig *ensemblePtr = (EnsembleConfig *) clientData;
				/* The ensemble itself. */
    Tcl_Obj *prefixObj;		/* An object containing the prefix words of
				 * the command that implements the
				 * subcommand. */
    Tcl_HashEntry *hPtr;	/* Used for efficient lookup of fully
				 * specified but not yet cached command
				 * names. */
    int reparseCount = 0;	/* Number of reparses. */
    Tcl_Obj *errorObj;		/* Used for building error messages. */
    Tcl_Obj *subObj;
    Tcl_Size subIdx;

    /*
     * Must recheck objc since numParameters might have changed. See test
     * namespace-53.9.
     */

  restartEnsembleParse:
    subIdx = 1 + ensemblePtr->numParameters;
    if (objc < subIdx + 1) {
	/*
	 * No subcommand argument. Make error message.
	 */

	Tcl_DString buf;	/* Message being built */

	Tcl_DStringInit(&buf);
	if (ensemblePtr->parameterList) {
	    TclDStringAppendObj(&buf, ensemblePtr->parameterList);
	    TclDStringAppendLiteral(&buf, " ");
	}
	TclDStringAppendLiteral(&buf, "subcommand ?arg ...?");
	Tcl_WrongNumArgs(interp, 1, objv, Tcl_DStringValue(&buf));
	Tcl_DStringFree(&buf);

	return TCL_ERROR;
    }

    if (ensemblePtr->nsPtr->flags & NS_DEAD) {
	/*
	 * Don't know how we got here, but make things give up quickly.
	 */

	if (!Tcl_InterpDeleted(interp)) {
	    Tcl_SetObjResult(interp, Tcl_NewStringObj(
		    "ensemble activated for deleted namespace",
		    TCL_AUTO_LENGTH));
	    Tcl_SetErrorCode(interp, "TCL", "ENSEMBLE", "DEAD", (char *)NULL);
	}
	return TCL_ERROR;
    }

    /*
     * If the table of subcommands is valid just lookup up the command there
     * and go to dispatch.
     */

    subObj = objv[subIdx];

    if (ensemblePtr->epoch == ensemblePtr->nsPtr->exportLookupEpoch) {
	/*
	 * Table of subcommands is still valid so if the internal representtion
	 * is an ensembleCmd, just call it.
	 */
	EnsembleCmdRep *ensembleCmd;

	ECRGetInternalRep(subObj, ensembleCmd);
	if (ensembleCmd) {
	    if (ensembleCmd->epoch == ensemblePtr->epoch &&
		    ensembleCmd->token == (Command *) ensemblePtr->token) {
		prefixObj = (Tcl_Obj *) Tcl_GetHashValue(ensembleCmd->hPtr);
		Tcl_IncrRefCount(prefixObj);
		if (ensembleCmd->fix) {
		    TclSpellFix(interp, objv, objc, subIdx, subObj, ensembleCmd->fix);
		}
		goto runResultingSubcommand;
	    }
	}
    } else {
	BuildEnsembleConfig(ensemblePtr);
	ensemblePtr->epoch = ensemblePtr->nsPtr->exportLookupEpoch;
    }

    /*
     * Look in the hashtable for the named subcommand.  This is the fastest
     * path if there is no cache in operation.
     */

    hPtr = Tcl_FindHashEntry(&ensemblePtr->subcommandTable,
	    TclGetString(subObj));
    if (hPtr != NULL) {
	/*
	 * Cache ensemble in the subcommand object for later.
	 */

	MakeCachedEnsembleCommand(subObj, ensemblePtr, hPtr, NULL);
    } else if (!(ensemblePtr->flags & TCL_ENSEMBLE_PREFIX)) {
	/*
	 * Could not map.  No prefixing.  Go to unknown/error handling.
	 */

	goto unknownOrAmbiguousSubcommand;
    } else {
	/*
	 * If the command isn't yet confirmed with the hash as part of building
	 * the export table, scan the sorted array for matches.
	 */

	const char *subcmdName; /* Name of the subcommand or unique prefix of
				 * it (a non-unique prefix produces an error). */
	char *fullName = NULL;	/* Full name of the subcommand. */
	Tcl_Size stringLength, i;
	Tcl_Size tableLength = ensemblePtr->subcommandTable.numEntries;
	Tcl_Obj *fix;

	subcmdName = TclGetStringFromObj(subObj, &stringLength);
	for (i=0 ; i<tableLength ; i++) {
	    int cmp = strncmp(subcmdName,
		    ensemblePtr->subcommandArrayPtr[i],
		    stringLength);

	    if (cmp == 0) {
		if (fullName != NULL) {
		    /*
		     * Hash search filters out the exact-match case, so getting
		     * here indicates that the subcommand is an ambiguous
		     * prefix of at least two exported subcommands, which is an
		     * error case.
		     */

		    goto unknownOrAmbiguousSubcommand;
		}
		fullName = ensemblePtr->subcommandArrayPtr[i];
	    } else if (cmp < 0) {
		/*
		 * The table is sorted so stop searching because a match would
		 * have been found already.
		 */

		break;
	    }
	}
	if (fullName == NULL) {
	    /*
	     * The subcommand is not a prefix of anything. Bail out!
	     */

	    goto unknownOrAmbiguousSubcommand;
	}
	hPtr = Tcl_FindHashEntry(&ensemblePtr->subcommandTable, fullName);
	if (hPtr == NULL) {
	    Tcl_Panic("full name %s not found in supposedly synchronized hash",
		    fullName);
	}

	/*
	 * Record the spelling correction for usage message.
	 */

	fix = Tcl_NewStringObj(fullName, TCL_AUTO_LENGTH);

	/*
	 * Cache for later in the subcommand object.
	 */

	MakeCachedEnsembleCommand(subObj, ensemblePtr, hPtr, fix);
	TclSpellFix(interp, objv, objc, subIdx, subObj, fix);
    }

    prefixObj = (Tcl_Obj *) Tcl_GetHashValue(hPtr);
    Tcl_IncrRefCount(prefixObj);
  runResultingSubcommand:

    /*
     * Execute the subcommand by populating an array of objects, which might
     * not be the same length as the number of arguments to this ensemble
     * command, and then handing it to the main command-lookup engine. In
     * theory, the command could be looked up right here using the namespace in
     * which it is guaranteed to exist,
     *
     *   ((Q: That's not true if the -map option is used, is it?))
     *
     * but don't do that because caching of the command object should help.
     */

    {
	Tcl_Obj *copyPtr;	/* The list of words to dispatch on.
				 * Will be freed by the dispatch engine. */
	Tcl_Obj **copyObjv;
	Tcl_Size copyObjc, prefixObjc;

	TclListObjLength(NULL, prefixObj, &prefixObjc);

	if (objc == 2) {
	    copyPtr = TclListObjCopy(NULL, prefixObj);
	} else {
	    copyPtr = Tcl_NewListObj(objc - 2 + prefixObjc, NULL);
	    Tcl_ListObjAppendList(NULL, copyPtr, prefixObj);
	    Tcl_ListObjReplace(NULL, copyPtr, LIST_MAX, 0,
		    ensemblePtr->numParameters, objv + 1);
	    Tcl_ListObjReplace(NULL, copyPtr, LIST_MAX, 0,
		    objc - 2 - ensemblePtr->numParameters,
		    objv + 2 + ensemblePtr->numParameters);
	}
	Tcl_IncrRefCount(copyPtr);
	TclNRAddCallback(interp, TclNRReleaseValues, copyPtr, NULL, NULL, NULL);
	TclDecrRefCount(prefixObj);

	/*
	 * Record the words of the command as given so that routines like
	 * Tcl_WrongNumArgs can produce the correct error message. Parameters
	 * count both as inserted and removed arguments.
	 */

	if (TclInitRewriteEnsemble(interp, 2 + ensemblePtr->numParameters,
		prefixObjc + ensemblePtr->numParameters, objv)) {
	    TclNRAddCallback(interp, TclClearRootEnsemble, NULL, NULL, NULL,
		    NULL);
	}

	/*
	 * Hand off to the target command.
	 */

	TclSkipTailcall(interp);
	TclListObjGetElements(NULL, copyPtr, &copyObjc, &copyObjv);
	((Interp *) interp)->lookupNsPtr = ensemblePtr->nsPtr;
	return TclNREvalObjv(interp, copyObjc, copyObjv, TCL_EVAL_INVOKE, NULL);
    }

  unknownOrAmbiguousSubcommand:
    /*
     * The named subcommand did not match any exported command. If there is a
     * handler registered unknown subcommands, call it, but not more than once
     * for this call.
     */

    if (ensemblePtr->unknownHandler != NULL && reparseCount++ < 1) {
	switch (EnsembleUnknownCallback(interp, ensemblePtr, objc, objv,
		&prefixObj)) {
	case TCL_OK:
	    goto runResultingSubcommand;
	case TCL_ERROR:
	    return TCL_ERROR;
	case TCL_CONTINUE:
	    goto restartEnsembleParse;
	}
    }

    /*
     * Could not find a routine for the named subcommand so generate a standard
     * failure message.  The one odd case compared with a standard
     * ensemble-like command is where a namespace has no exported commands at
     * all...
     */

    Tcl_ResetResult(interp);
    Tcl_SetErrorCode(interp, "TCL", "LOOKUP", "SUBCOMMAND",
	    TclGetString(subObj), (char *)NULL);
    if (ensemblePtr->subcommandTable.numEntries == 0) {
	Tcl_SetObjResult(interp, Tcl_ObjPrintf(
		"unknown subcommand \"%s\": namespace %s does not"
		" export any commands", TclGetString(subObj),
		ensemblePtr->nsPtr->fullName));
	return TCL_ERROR;
    }
    errorObj = Tcl_ObjPrintf("unknown%s subcommand \"%s\": must be ",
	    (ensemblePtr->flags & TCL_ENSEMBLE_PREFIX ? " or ambiguous" : ""),
	    TclGetString(subObj));
    if (ensemblePtr->subcommandTable.numEntries == 1) {
	Tcl_AppendToObj(errorObj, ensemblePtr->subcommandArrayPtr[0],
		TCL_AUTO_LENGTH);
    } else {
	Tcl_Size i;

	for (i=0 ; i<ensemblePtr->subcommandTable.numEntries-1 ; i++) {
	    Tcl_AppendToObj(errorObj, ensemblePtr->subcommandArrayPtr[i],
		    TCL_AUTO_LENGTH);
	    Tcl_AppendToObj(errorObj, ", ", 2);
	}
	Tcl_AppendPrintfToObj(errorObj, "or %s",
		ensemblePtr->subcommandArrayPtr[i]);
    }
    Tcl_SetObjResult(interp, errorObj);
    return TCL_ERROR;
}

int
TclClearRootEnsemble(
    TCL_UNUSED(void **),
    Tcl_Interp *interp,
    int result)
{
    TclResetRewriteEnsemble(interp, 1);
    return result;
}

/*
 *----------------------------------------------------------------------
 *
 * TclInitRewriteEnsemble --
 *
 *	Applies a rewrite of arguments so that an ensemble subcommand
 *	correctly reports any error messages for the overall command.
 *
 * Results:
 *	Whether this is the first rewrite applied, a value which must be
 *	passed to TclResetRewriteEnsemble when undoing this command's
 *	behaviour.
 *
 * Side effects:
 *	None.
 *
 *----------------------------------------------------------------------
 */

int
TclInitRewriteEnsemble(
    Tcl_Interp *interp,
    Tcl_Size numRemoved,
    Tcl_Size numInserted,
    Tcl_Obj *const *objv)
{
    Interp *iPtr = (Interp *) interp;

    int isRootEnsemble = (iPtr->ensembleRewrite.sourceObjs == NULL);

    if (isRootEnsemble) {
	iPtr->ensembleRewrite.sourceObjs = objv;
	iPtr->ensembleRewrite.numRemovedObjs = numRemoved;
	iPtr->ensembleRewrite.numInsertedObjs = numInserted;
    } else {
	Tcl_Size numIns = iPtr->ensembleRewrite.numInsertedObjs;

	if (numIns < numRemoved) {
	    iPtr->ensembleRewrite.numRemovedObjs += numRemoved - numIns;
	    iPtr->ensembleRewrite.numInsertedObjs = numInserted;
	} else {
	    iPtr->ensembleRewrite.numInsertedObjs += numInserted - numRemoved;
	}
    }
    return isRootEnsemble;
}

/*
 *----------------------------------------------------------------------
 *
 * TclResetRewriteEnsemble --
 *
 *	Removes any rewrites applied to support proper reporting of error
 *	messages used in ensembles. Should be paired with
 *	TclInitRewriteEnsemble.
 *
 * Results:
 *	None.
 *
 * Side effects:
 *	None.
 *
 *----------------------------------------------------------------------
 */

void
TclResetRewriteEnsemble(
    Tcl_Interp *interp,
    int isRootEnsemble)
{
    Interp *iPtr = (Interp *) interp;

    if (isRootEnsemble) {
	iPtr->ensembleRewrite.sourceObjs = NULL;
	iPtr->ensembleRewrite.numRemovedObjs = 0;
	iPtr->ensembleRewrite.numInsertedObjs = 0;
    }
}

/*
 *----------------------------------------------------------------------
 *
 * TclSpellFix --
 *
 *	Records a spelling correction that needs making in the generation of
 *	the WrongNumArgs usage message.
 *
 * Results:
 *	None.
 *
 * Side effects:
 *	Can create an alternative ensemble rewrite structure.
 *
 *----------------------------------------------------------------------
 */

static int
FreeER(
    void *data[],
    TCL_UNUSED(Tcl_Interp *),
    int result)
{
    Tcl_Obj **tmp = (Tcl_Obj **) data[0];
    Tcl_Obj **store = (Tcl_Obj **) data[1];

    Tcl_Free(store);
    Tcl_Free(tmp);
    return result;
}

void
TclSpellFix(
    Tcl_Interp *interp,
    Tcl_Obj *const *objv,
    Tcl_Size objc,
    Tcl_Size badIdx,
    Tcl_Obj *bad,
    Tcl_Obj *fix)
{
    Interp *iPtr = (Interp *) interp;
    Tcl_Obj *const *search;
    Tcl_Obj **store;
    Tcl_Size idx;
    Tcl_Size size;

    if (iPtr->ensembleRewrite.sourceObjs == NULL) {
	iPtr->ensembleRewrite.sourceObjs = objv;
	iPtr->ensembleRewrite.numRemovedObjs = 0;
	iPtr->ensembleRewrite.numInsertedObjs = 0;
    }

    /*
     * Compute the valid length of the ensemble root.
     */

    size = iPtr->ensembleRewrite.numRemovedObjs + objc
	    - iPtr->ensembleRewrite.numInsertedObjs;

    search = iPtr->ensembleRewrite.sourceObjs;
    if (search[0] == NULL) {
	/*
	 * Awful casting abuse here!
	 */

	search = (Tcl_Obj *const *) search[1];
    }

    if (badIdx < iPtr->ensembleRewrite.numInsertedObjs) {
	/*
	 * Misspelled value was inserted. Cannot directly jump to the bad
	 * value.  Must search.
	 */

	idx = 1;
	while (idx < size) {
	    if (search[idx] == bad) {
		break;
	    }
	    idx++;
	}
	if (idx == size) {
	    return;
	}
    } else {
	/*
	 * Jump to the misspelled value.
	 */

	idx = iPtr->ensembleRewrite.numRemovedObjs + badIdx
		- iPtr->ensembleRewrite.numInsertedObjs;

	/* Verify */
	if (search[idx] != bad) {
	    Tcl_Panic("SpellFix: programming error");
	}
    }

    search = iPtr->ensembleRewrite.sourceObjs;
    if (search[0] == NULL) {
	store = (Tcl_Obj **) search[2];
    }  else {
<<<<<<< HEAD
	Tcl_Obj **tmp = (Tcl_Obj **)Tcl_Alloc(3 * sizeof(Tcl_Obj *));

	store = (Tcl_Obj **)Tcl_Alloc(size * sizeof(Tcl_Obj *));
=======
	Tcl_Obj **tmp = (Tcl_Obj **) ckalloc(3 * sizeof(Tcl_Obj *));

	store = (Tcl_Obj **) ckalloc(size * sizeof(Tcl_Obj *));
>>>>>>> 7011bd81
	memcpy(store, iPtr->ensembleRewrite.sourceObjs,
		size * sizeof(Tcl_Obj *));

	/*
	 * Awful casting abuse here! Note that the NULL in the first element
	 * indicates that the initial objects are a raw array in the second
	 * element and the rewritten ones are a raw array in the third.
	 */

	tmp[0] = NULL;
	tmp[1] = (Tcl_Obj *) iPtr->ensembleRewrite.sourceObjs;
	tmp[2] = (Tcl_Obj *) store;
	iPtr->ensembleRewrite.sourceObjs = (Tcl_Obj *const *) tmp;

	TclNRAddCallback(interp, FreeER, tmp, store, NULL, NULL);
    }

    store[idx] = fix;
    Tcl_IncrRefCount(fix);
    TclNRAddCallback(interp, TclNRReleaseValues, fix, NULL, NULL, NULL);
}

<<<<<<< HEAD
Tcl_Obj *const *
TclEnsembleGetRewriteValues(
    Tcl_Interp *interp)		/* Current interpreter. */
=======
/*
 *----------------------------------------------------------------------
 *
 * TclEnsembleGetRewriteValues --
 *
 *	Get the original arguments to the current command before any rewrite
 *	rules (from aliases, ensembles, and method forwards) were applied.
 *
 *----------------------------------------------------------------------
 */
Tcl_Obj *const *
TclEnsembleGetRewriteValues(
    Tcl_Interp *interp)		/* Current interpreter. */

>>>>>>> 7011bd81
{
    Interp *iPtr = (Interp *) interp;
    Tcl_Obj *const *origObjv = iPtr->ensembleRewrite.sourceObjs;

    if (origObjv[0] == NULL) {
	origObjv = (Tcl_Obj *const *) origObjv[2];
    }
    return origObjv;
}

/*
 *----------------------------------------------------------------------
 *
 * TclFetchEnsembleRoot --
 *
 *	Returns the root of ensemble rewriting, if any.
 *	If no root exists, returns objv instead.
 *
 * Results:
 *	None.
 *
 * Side effects:
 *	None.
 *
 *----------------------------------------------------------------------
 */
Tcl_Obj *const *
TclFetchEnsembleRoot(
    Tcl_Interp *interp,
    Tcl_Obj *const *objv,
    Tcl_Size objc,
    Tcl_Size *objcPtr)
{
    Tcl_Obj *const *sourceObjs;
    Interp *iPtr = (Interp *) interp;

    if (iPtr->ensembleRewrite.sourceObjs) {
	*objcPtr = objc + iPtr->ensembleRewrite.numRemovedObjs
		- iPtr->ensembleRewrite.numInsertedObjs;
	if (iPtr->ensembleRewrite.sourceObjs[0] == NULL) {
	    sourceObjs = (Tcl_Obj *const *) iPtr->ensembleRewrite.sourceObjs[1];
	} else {
	    sourceObjs = iPtr->ensembleRewrite.sourceObjs;
	}
	return sourceObjs;
    }
    *objcPtr = objc;
    return objv;
}

/*
 * ----------------------------------------------------------------------
 *
 * EnsembleUnknownCallback --
 *
 *	Helper for the ensemble engine.  Calls the routine registered for
 *	"ensemble unknown" case.  See the user documentation of the
 *	ensemble unknown handler for details.  Only called when such a
 *	function is defined, and is only called once per ensemble dispatch.
 *	I.e. even if a reparse still fails, this isn't called again.
 *
 * Results:
 *	TCL_OK -	*prefixObjPtr contains the command words to dispatch
 *			to.
 *	TCL_CONTINUE -	Need to reparse, i.e. *prefixObjPtr is invalid
 *	TCL_ERROR -	Something went wrong. Error message in interpreter.
 *
 * Side effects:
 *	Arbitrary, due to evaluation of script provided by client.
 *
 * ----------------------------------------------------------------------
 */

static inline int
EnsembleUnknownCallback(
    Tcl_Interp *interp,
    EnsembleConfig *ensemblePtr,/* The ensemble structure. */
    int objc,			/* Number of arguments. */
    Tcl_Obj *const objv[],	/* Actual arguments. */
    Tcl_Obj **prefixObjPtr)	/* Where to write the prefix suggested by the
				 * unknown callback. Must not be NULL. Only has
				 * a meaningful value on TCL_OK. */
{
    Tcl_Size paramc;
    int result;
    Tcl_Size i, prefixObjc;
    Tcl_Obj **paramv, *unknownCmd, *ensObj;

    /*
     * Create the "unknown" command callback to determine what to do.
     */

    unknownCmd = Tcl_DuplicateObj(ensemblePtr->unknownHandler);
    TclNewObj(ensObj);
    Tcl_GetCommandFullName(interp, ensemblePtr->token, ensObj);
    Tcl_ListObjAppendElement(NULL, unknownCmd, ensObj);
    for (i = 1 ; i < objc ; i++) {
	Tcl_ListObjAppendElement(NULL, unknownCmd, objv[i]);
    }
    TclListObjGetElements(NULL, unknownCmd, &paramc, &paramv);
    Tcl_IncrRefCount(unknownCmd);

    /*
     * Call the "unknown" handler.  No attempt to NRE-enable this as deep
     * recursion through unknown handlers is perverse. It is always an error
     * for an unknown handler to delete its ensemble. Don't do that.
     */

    Tcl_Preserve(ensemblePtr);
    TclSkipTailcall(interp);
    result = Tcl_EvalObjv(interp, paramc, paramv, 0);
    if ((result == TCL_OK) && (ensemblePtr->flags & ENSEMBLE_DEAD)) {
	if (!Tcl_InterpDeleted(interp)) {
	    Tcl_SetObjResult(interp, Tcl_NewStringObj(
		    "unknown subcommand handler deleted its ensemble",
		    TCL_AUTO_LENGTH));
	    Tcl_SetErrorCode(interp, "TCL", "ENSEMBLE", "UNKNOWN_DELETED",
		    (char *)NULL);
	}
	result = TCL_ERROR;
    }
    Tcl_Release(ensemblePtr);

    /*
     * On success the result is a list of words that form the command to be
     * executed.  If the list is empty, the ensemble should have been updated,
     * so ask the ensemble engine to reparse the original command.
     */

    if (result == TCL_OK) {
	*prefixObjPtr = Tcl_GetObjResult(interp);
	Tcl_IncrRefCount(*prefixObjPtr);
	TclDecrRefCount(unknownCmd);
	Tcl_ResetResult(interp);

	/* A non-empty list is the replacement command. */

	if (TclListObjLength(interp, *prefixObjPtr, &prefixObjc) != TCL_OK) {
	    TclDecrRefCount(*prefixObjPtr);
	    Tcl_AddErrorInfo(interp, "\n    while parsing result of "
		    "ensemble unknown subcommand handler");
	    return TCL_ERROR;
	}
	if (prefixObjc > 0) {
	    return TCL_OK;
	}

	/*
	 * Empty result => reparse.
	 */

	TclDecrRefCount(*prefixObjPtr);
	return TCL_CONTINUE;
    }

    /*
     * Convert exceptional result to an error.
     */

    if (!Tcl_InterpDeleted(interp)) {
	if (result != TCL_ERROR) {
	    Tcl_ResetResult(interp);
	    Tcl_SetObjResult(interp, Tcl_NewStringObj(
		    "unknown subcommand handler returned bad code: ",
		    TCL_AUTO_LENGTH));
	    switch (result) {
	    case TCL_RETURN:
		Tcl_AppendToObj(Tcl_GetObjResult(interp), "return",
			TCL_AUTO_LENGTH);
		break;
	    case TCL_BREAK:
		Tcl_AppendToObj(Tcl_GetObjResult(interp), "break",
			TCL_AUTO_LENGTH);
		break;
	    case TCL_CONTINUE:
		Tcl_AppendToObj(Tcl_GetObjResult(interp), "continue",
			TCL_AUTO_LENGTH);
		break;
	    default:
		Tcl_AppendPrintfToObj(Tcl_GetObjResult(interp), "%d", result);
	    }
	    Tcl_AddErrorInfo(interp, "\n    result of "
		    "ensemble unknown subcommand handler: ");
	    Tcl_AppendObjToErrorInfo(interp, unknownCmd);
	    Tcl_SetErrorCode(interp, "TCL", "ENSEMBLE", "UNKNOWN_RESULT",
		    (char *)NULL);
	} else {
	    Tcl_AddErrorInfo(interp,
		    "\n    (ensemble unknown subcommand handler)");
	}
    }
    TclDecrRefCount(unknownCmd);
    return TCL_ERROR;
}

/*
 *----------------------------------------------------------------------
 *
 * MakeCachedEnsembleCommand --
 *
 *	Caches what has been computed so far to minimize string copying.
 *	Starts by deleting any existing representation but reusing the existing
 *	structure if it is an ensembleCmd.
 *
 * Results:
 *	None.
 *
 * Side effects:
 *	Converts the internal representation of the given object to an
 *	ensembleCmd.
 *
 *----------------------------------------------------------------------
 */

static void
MakeCachedEnsembleCommand(
    Tcl_Obj *objPtr,		/* Object to cache in. */
    EnsembleConfig *ensemblePtr,/* Ensemble implementation. */
    Tcl_HashEntry *hPtr,	/* What to cache; what the object maps to. */
    Tcl_Obj *fix)		/* Spelling correction for later error, or NULL
				 * if no correction. */
{
    EnsembleCmdRep *ensembleCmd;

    ECRGetInternalRep(objPtr, ensembleCmd);
    if (ensembleCmd) {
	TclCleanupCommandMacro(ensembleCmd->token);
	if (ensembleCmd->fix) {
	    Tcl_DecrRefCount(ensembleCmd->fix);
	}
    } else {
	/*
	 * Replace any old internal representation with a new one.
	 */

<<<<<<< HEAD
	ensembleCmd = (EnsembleCmdRep *)Tcl_Alloc(sizeof(EnsembleCmdRep));
=======
	ensembleCmd = (EnsembleCmdRep *) ckalloc(sizeof(EnsembleCmdRep));
>>>>>>> 7011bd81
	ECRSetInternalRep(objPtr, ensembleCmd);
    }

    /*
     * Populate the internal rep.
     */

    ensembleCmd->epoch = ensemblePtr->epoch;
    ensembleCmd->token = (Command *) ensemblePtr->token;
    ensembleCmd->token->refCount++;
    if (fix) {
	Tcl_IncrRefCount(fix);
    }
    ensembleCmd->fix = fix;
    ensembleCmd->hPtr = hPtr;
}

/*
 *----------------------------------------------------------------------
 *
 * DeleteEnsembleConfig --
 *
 *	Destroys the data structure used to represent an ensemble.  Called when
 *	the procedure for the ensemble is deleted, which happens automatically
 *	if the namespace for the ensemble is deleted.  Deleting the procedure
 *	for an ensemble is the right way to initiate cleanup.
 *
 * Results:
 *	None.
 *
 * Side effects:
 *	Memory is eventually deallocated.
 *
 *----------------------------------------------------------------------
 */

static void
ClearTable(
    EnsembleConfig *ensemblePtr)/* Ensemble to clear table of. */
{
    Tcl_HashTable *hash = &ensemblePtr->subcommandTable;

    if (hash->numEntries != 0) {
	Tcl_HashSearch search;
	Tcl_HashEntry *hPtr = Tcl_FirstHashEntry(hash, &search);

<<<<<<< HEAD
        while (hPtr != NULL) {
            Tcl_Obj *prefixObj = (Tcl_Obj *)Tcl_GetHashValue(hPtr);
            Tcl_DecrRefCount(prefixObj);
            hPtr = Tcl_NextHashEntry(&search);
        }
        Tcl_Free(ensemblePtr->subcommandArrayPtr);
=======
	while (hPtr != NULL) {
	    Tcl_Obj *prefixObj = (Tcl_Obj *) Tcl_GetHashValue(hPtr);
	    Tcl_DecrRefCount(prefixObj);
	    hPtr = Tcl_NextHashEntry(&search);
	}
	ckfree((char *) ensemblePtr->subcommandArrayPtr);
>>>>>>> 7011bd81
    }
    Tcl_DeleteHashTable(hash);
}

static void
DeleteEnsembleConfig(
    void *clientData)		/* Ensemble to delete. */
{
    EnsembleConfig *ensemblePtr = (EnsembleConfig *) clientData;
    Namespace *nsPtr = ensemblePtr->nsPtr;

    /* Unlink from the ensemble chain if it not already marked as unlinked. */

    if (ensemblePtr->next != ensemblePtr) {
	EnsembleConfig *ensPtr = (EnsembleConfig *) nsPtr->ensembles;

	if (ensPtr == ensemblePtr) {
	    nsPtr->ensembles = (Tcl_Ensemble *) ensemblePtr->next;
	} else {
	    while (ensPtr != NULL) {
		if (ensPtr->next == ensemblePtr) {
		    ensPtr->next = ensemblePtr->next;
		    break;
		}
		ensPtr = ensPtr->next;
	    }
	}
    }

    /*
     * Mark the namespace as dead so code that uses Tcl_Preserve() can tell
     * whether disaster happened anyway.
     */

    ensemblePtr->flags |= ENSEMBLE_DEAD;

    /*
     * Release the fields that contain pointers.
     */

    ClearTable(ensemblePtr);
    if (ensemblePtr->subcmdList != NULL) {
	Tcl_DecrRefCount(ensemblePtr->subcmdList);
    }
    if (ensemblePtr->parameterList != NULL) {
	Tcl_DecrRefCount(ensemblePtr->parameterList);
    }
    if (ensemblePtr->subcommandDict != NULL) {
	Tcl_DecrRefCount(ensemblePtr->subcommandDict);
    }
    if (ensemblePtr->unknownHandler != NULL) {
	Tcl_DecrRefCount(ensemblePtr->unknownHandler);
    }

    /*
     * Arrange for the structure to be reclaimed. This is complex because it is
     * necessary to react sensibly when an ensemble is deleted during its
     * initialisation, particularly in the case of an unknown callback.
     */

    Tcl_EventuallyFree(ensemblePtr, TCL_DYNAMIC);
}

/*
 *----------------------------------------------------------------------
 *
 * BuildEnsembleConfig --
 *
 *	Creates the internal data structures that describe how an ensemble
 *	looks.  The structures are a hash map from the full command name to the
 *	Tcl list that describes the implementation prefix words, and a sorted
 *	array of all the full command names to allow for reasonably efficient
 *	handling of an unambiguous prefix.
 *
 * Results:
 *	None.
 *
 * Side effects:
 *	Reallocates and rebuilds the hash table and array stored at the
 *	ensemblePtr argument. For large ensembles or large namespaces, this is
 *	may be an expensive operation.
 *
 *----------------------------------------------------------------------
 */

static void
BuildEnsembleConfig(
    EnsembleConfig *ensemblePtr)/* Ensemble to set up. */
{
    Tcl_HashSearch search;	/* Used for scanning the commands in
				 * the namespace for this ensemble. */
    Tcl_Size i, j;
    int isNew;
    Tcl_HashTable *hash = &ensemblePtr->subcommandTable;
    Tcl_HashEntry *hPtr;
    Tcl_Obj *mapDict = ensemblePtr->subcommandDict;
    Tcl_Obj *subList = ensemblePtr->subcmdList;

    ClearTable(ensemblePtr);
    Tcl_InitHashTable(hash, TCL_STRING_KEYS);

    if (subList) {
	Tcl_Size subc;
	Tcl_Obj **subv, *target, *cmdObj, *cmdPrefixObj;
	const char *name;

	/*
	 * There is a list of exactly what subcommands go in the table.
	 * Determine the target for each.
	 */

	TclListObjGetElements(NULL, subList, &subc, &subv);
	if (subList == mapDict) {
	    /*
	     * Unusual case where explicit list of subcommands is same value
	     * as the dict mapping to targets.
	     */

	    for (i = 0; i < subc; i += 2) {
		name = TclGetString(subv[i]);
		hPtr = Tcl_CreateHashEntry(hash, name, &isNew);
		if (!isNew) {
		    cmdObj = (Tcl_Obj *) Tcl_GetHashValue(hPtr);
		    Tcl_DecrRefCount(cmdObj);
		}
		Tcl_SetHashValue(hPtr, subv[i + 1]);
		Tcl_IncrRefCount(subv[i + 1]);

		name = TclGetString(subv[i + 1]);
		hPtr = Tcl_CreateHashEntry(hash, name, &isNew);
		if (isNew) {
		    cmdObj = Tcl_NewStringObj(name, TCL_AUTO_LENGTH);
		    cmdPrefixObj = Tcl_NewListObj(1, &cmdObj);
		    Tcl_SetHashValue(hPtr, cmdPrefixObj);
		    Tcl_IncrRefCount(cmdPrefixObj);
		}
	    }
	} else {
	    /*
	     * Usual case where we can freely act on the list and dict.
	     */

	    for (i = 0; i < subc; i++) {
		name = TclGetString(subv[i]);
		hPtr = Tcl_CreateHashEntry(hash, name, &isNew);
		if (!isNew) {
		    continue;
		}

		/*
		 * Lookup target in the dictionary.
		 */

<<<<<<< HEAD
                if (mapDict) {
                    Tcl_DictObjGet(NULL, mapDict, subv[i], &target);
                    if (target) {
                        Tcl_SetHashValue(hPtr, target);
                        Tcl_IncrRefCount(target);
                        continue;
                    }
                }

                /*
                 * Target was not in the dictionary.  Map onto the namespace.
                 * In this case there is no guarantee that the command
                 * is actually there.  It is the responsibility of the
		 * programmer (or [::unknown] of course) to provide the procedure.
                 */

                cmdObj = Tcl_NewStringObj(name, -1);
                cmdPrefixObj = Tcl_NewListObj(1, &cmdObj);
                Tcl_SetHashValue(hPtr, cmdPrefixObj);
                Tcl_IncrRefCount(cmdPrefixObj);
            }
        }
=======
		if (mapDict) {
		    Tcl_DictObjGet(NULL, mapDict, subv[i], &target);
		    if (target) {
			Tcl_SetHashValue(hPtr, target);
			Tcl_IncrRefCount(target);
			continue;
		    }
		}

		/*
		 * Target was not in the dictionary.  Map onto the namespace.
		 * In this case there is no guarantee that the command is
		 * actually there.  It is the responsibility of the programmer
		 * (or [::unknown] of course) to provide the procedure.
		 */

		cmdObj = Tcl_NewStringObj(name, TCL_AUTO_LENGTH);
		cmdPrefixObj = Tcl_NewListObj(1, &cmdObj);
		Tcl_SetHashValue(hPtr, cmdPrefixObj);
		Tcl_IncrRefCount(cmdPrefixObj);
	    }
	}
>>>>>>> 7011bd81
    } else if (mapDict) {
	/*
	 * No subcmd list, but there is a mapping dictionary, so use
	 * the keys of that. Convert the contents of the dictionary into the
	 * form required for the internal hashtable of the ensemble.
	 */

	Tcl_DictSearch dictSearch;
	Tcl_Obj *keyObj, *valueObj;
	int done;

	Tcl_DictObjFirst(NULL, ensemblePtr->subcommandDict, &dictSearch,
		&keyObj, &valueObj, &done);
	while (!done) {
	    const char *name = TclGetString(keyObj);

	    hPtr = Tcl_CreateHashEntry(hash, name, &isNew);
	    Tcl_SetHashValue(hPtr, valueObj);
	    Tcl_IncrRefCount(valueObj);
	    Tcl_DictObjNext(&dictSearch, &keyObj, &valueObj, &done);
	}
    } else {
	/*
	 * Use the array of patterns and the hash table whose keys are the
	 * commands exported by the namespace.  The corresponding values do not
	 * matter here.  Filter the commands in the namespace against the
	 * patterns in the export list to find out what commands are actually
	 * exported. Use an intermediate hash table to make memory management
	 * easier and to make exact matching much easier.
	 *
	 * Suggestion for future enhancement: Compute the unique prefixes and
	 * place them in the hash too for even faster matching.
	 */

	hPtr = Tcl_FirstHashEntry(&ensemblePtr->nsPtr->cmdTable, &search);
	for (; hPtr!= NULL ; hPtr=Tcl_NextHashEntry(&search)) {
	    char *nsCmdName = (char *)	/* Name of command in namespace. */
		    Tcl_GetHashKey(&ensemblePtr->nsPtr->cmdTable, hPtr);

	    for (i=0 ; i<ensemblePtr->nsPtr->numExportPatterns ; i++) {
		if (Tcl_StringMatch(nsCmdName,
			ensemblePtr->nsPtr->exportArrayPtr[i])) {
		    hPtr = Tcl_CreateHashEntry(hash, nsCmdName, &isNew);

		    /*
		     * Remember, hash entries have a full reference to the
		     * substituted part of the command (as a list) as their
		     * content!
		     */

		    if (isNew) {
			Tcl_Obj *cmdObj, *cmdPrefixObj;

			TclNewObj(cmdObj);
			Tcl_AppendStringsToObj(cmdObj,
				ensemblePtr->nsPtr->fullName,
				(ensemblePtr->nsPtr->parentPtr ? "::" : ""),
				nsCmdName, (char *)NULL);
			cmdPrefixObj = Tcl_NewListObj(1, &cmdObj);
			Tcl_SetHashValue(hPtr, cmdPrefixObj);
			Tcl_IncrRefCount(cmdPrefixObj);
		    }
		    break;
		}
	    }
	}
    }

    if (hash->numEntries == 0) {
	ensemblePtr->subcommandArrayPtr = NULL;
	return;
    }

    /*
     * Create a sorted array of all subcommands in the ensemble.  Hash tables
     * are all very well for a quick look for an exact match, but they can't
     * determine things like whether a string is a prefix of another, at least
     * not without a lot of preparation, and they're not useful for generating
     * the error message either.
     *
     * Do this by filling an array with the names:  Use the hash keys
     * directly to save a copy since any time we change the array we change
     * the hash too, and vice versa, and run quicksort over the array.
     */

<<<<<<< HEAD
    ensemblePtr->subcommandArrayPtr =
	    (char **)Tcl_Alloc(sizeof(char *) * hash->numEntries);
=======
    ensemblePtr->subcommandArrayPtr = (char **)
	    ckalloc(sizeof(char *) * hash->numEntries);
>>>>>>> 7011bd81

    /*
     * Fill the array from both ends as this reduces the likelihood of
     * performance problems in qsort(). This makes this code much more opaque,
     * but the naive alternatve:
     *
     * for (hPtr=Tcl_FirstHashEntry(hash,&search),i=0 ;
     *	       hPtr!=NULL ; hPtr=Tcl_NextHashEntry(&search),i++) {
     *     ensemblePtr->subcommandArrayPtr[i] = Tcl_GetHashKey(hash, &hPtr);
     * }
     *
     * can produce long runs of precisely ordered table entries when the
     * commands in the namespace are declared in a sorted fashion,  which is an
     * ordering some people like, and the hashing functions or the command
     * names themselves are fairly unfortunate. Filling from both ends means
     * that it requires active malice, and probably a debugger, to get qsort()
     * to have awful runtime behaviour.
     */

    i = 0;
    j = hash->numEntries;
    hPtr = Tcl_FirstHashEntry(hash, &search);
    while (hPtr != NULL) {
	ensemblePtr->subcommandArrayPtr[i++] = (char *)
		Tcl_GetHashKey(hash, hPtr);
	hPtr = Tcl_NextHashEntry(&search);
	if (hPtr == NULL) {
	    break;
	}
	ensemblePtr->subcommandArrayPtr[--j] = (char *)
		Tcl_GetHashKey(hash, hPtr);
	hPtr = Tcl_NextHashEntry(&search);
    }
    if (hash->numEntries > 1) {
	qsort(ensemblePtr->subcommandArrayPtr, hash->numEntries,
		sizeof(char *), NsEnsembleStringOrder);
    }
}

/*
 *----------------------------------------------------------------------
 *
 * NsEnsembleStringOrder --
 *
 *	Helper to for use with qsort() that compares two array entries that
 *	contain string pointers.
 *
 * Results:
 *	-1 if the first string is smaller, 1 if the second string is smaller,
 *	and 0 if they are equal.
 *
 * Side effects:
 *	None.
 *
 *----------------------------------------------------------------------
 */

static int
NsEnsembleStringOrder(
    const void *strPtr1,	/* Points to first array entry */
    const void *strPtr2)	/* Points to second array entry */
{
    return strcmp(*(const char **)strPtr1, *(const char **)strPtr2);
}

/*
 *----------------------------------------------------------------------
 *
 * FreeEnsembleCmdRep --
 *
 *	Destroys the internal representation of a Tcl_Obj that has been
 *	holding information about a command in an ensemble.
 *
 * Results:
 *	None.
 *
 * Side effects:
 *	Memory is deallocated. If this held the last reference to a
 *	namespace's main structure, that main structure will also be
 *	destroyed.
 *
 *----------------------------------------------------------------------
 */

static void
FreeEnsembleCmdRep(
    Tcl_Obj *objPtr)
{
    EnsembleCmdRep *ensembleCmd;

    ECRGetInternalRep(objPtr, ensembleCmd);
    TclCleanupCommandMacro(ensembleCmd->token);
    if (ensembleCmd->fix) {
	Tcl_DecrRefCount(ensembleCmd->fix);
    }
    Tcl_Free(ensembleCmd);
}

/*
 *----------------------------------------------------------------------
 *
 * DupEnsembleCmdRep --
 *
 *	Makes one Tcl_Obj into a copy of another that is a subcommand of an
 *	ensemble.
 *
 * Results:
 *	None.
 *
 * Side effects:
 *	Memory is allocated, and the namespace that the ensemble is built on
 *	top of gains another reference.
 *
 *----------------------------------------------------------------------
 */

static void
DupEnsembleCmdRep(
    Tcl_Obj *objPtr,
    Tcl_Obj *copyPtr)
{
    EnsembleCmdRep *ensembleCmd;
<<<<<<< HEAD
    EnsembleCmdRep *ensembleCopy = (EnsembleCmdRep *)Tcl_Alloc(sizeof(EnsembleCmdRep));
=======
    EnsembleCmdRep *ensembleCopy = (EnsembleCmdRep *)
	    ckalloc(sizeof(EnsembleCmdRep));
>>>>>>> 7011bd81

    ECRGetInternalRep(objPtr, ensembleCmd);
    ECRSetInternalRep(copyPtr, ensembleCopy);

    ensembleCopy->epoch = ensembleCmd->epoch;
    ensembleCopy->token = ensembleCmd->token;
    ensembleCopy->token->refCount++;
    ensembleCopy->fix = ensembleCmd->fix;
    if (ensembleCopy->fix) {
	Tcl_IncrRefCount(ensembleCopy->fix);
    }
    ensembleCopy->hPtr = ensembleCmd->hPtr;
}

/*
 *----------------------------------------------------------------------
 *
 * TclCompileEnsemble --
 *
 *	Procedure called to compile an ensemble command. Note that most
 *	ensembles are not compiled, since modifying a compiled ensemble causes
 *	a invalidation of all existing bytecode (expensive!) which is not
 *	normally warranted.
 *
 * Results:
 *	Returns TCL_OK for a successful compile. Returns TCL_ERROR to defer
 *	evaluation to runtime.
 *
 * Side effects:
 *	Instructions are added to envPtr to execute the subcommands of the
 *	ensemble at runtime if a compile-time mapping is possible.
 *
 *----------------------------------------------------------------------
 */

int
TclCompileEnsemble(
    Tcl_Interp *interp,		/* Used for error reporting. */
    Tcl_Parse *parsePtr,	/* Points to a parse structure for the command
				 * created by Tcl_ParseCommand. */
    Command *cmdPtr,		/* Points to definition of command being
				 * compiled. */
    CompileEnv *envPtr)		/* Holds resulting instructions. */
{
    DefineLineInformation;
    Tcl_Token *tokenPtr = TokenAfter(parsePtr->tokenPtr);
    Tcl_Obj *mapObj, *subcmdObj, *targetCmdObj, *listObj, **elems;
    Tcl_Obj *replaced, *replacement;
    Tcl_Command ensemble = (Tcl_Command) cmdPtr;
    Command *oldCmdPtr = cmdPtr, *newCmdPtr;
    int result, flags = 0, depth = 1, invokeAnyway = 0;
    int ourResult = TCL_ERROR;
    Tcl_Size i, len, numBytes;
    const char *word;

    TclNewObj(replaced);
    Tcl_IncrRefCount(replaced);
    if (parsePtr->numWords <= depth) {
	goto tryCompileToInv;
    }
    if (tokenPtr->type != TCL_TOKEN_SIMPLE_WORD) {
	/*
	 * Too hard.
	 */

	goto tryCompileToInv;
    }

    /*
     * This is where we return to if we are parsing multiple nested compiled
     * ensembles. [info object] is such a beast.
     */

  checkNextWord:
    word = tokenPtr[1].start;
    numBytes = tokenPtr[1].size;

    /*
     * There's a sporting chance we'll be able to compile this. But now we
     * must check properly. To do that, check that we're compiling an ensemble
     * that has a compilable command as its appropriate subcommand.
     */

    if (Tcl_GetEnsembleMappingDict(NULL, ensemble, &mapObj) != TCL_OK
	    || mapObj == NULL) {
	/*
	 * Either not an ensemble or a mapping isn't installed. Crud. Too hard
	 * to proceed.
	 */

	goto tryCompileToInv;
    }

    /*
     * Also refuse to compile anything that uses a formal parameter list for
     * now, on the grounds that it is too complex.
     */

    if (Tcl_GetEnsembleParameterList(NULL, ensemble, &listObj) != TCL_OK
	    || listObj != NULL) {
	/*
	 * Figuring out how to compile this has become too much. Bail out.
	 */

	goto tryCompileToInv;
    }

    /*
     * Next, get the flags. We need them on several code paths so that we can
     * know whether we're to do prefix matching.
     */

    (void) Tcl_GetEnsembleFlags(NULL, ensemble, &flags);

    /*
     * Check to see if there's also a subcommand list; must check to see if
     * the subcommand we are calling is in that list if it exists, since that
     * list filters the entries in the map.
     */

    (void) Tcl_GetEnsembleSubcommandList(NULL, ensemble, &listObj);
    if (listObj != NULL) {
	Tcl_Size sclen;
	const char *str;
	Tcl_Obj *matchObj = NULL;

	if (TclListObjGetElements(NULL, listObj, &len, &elems) != TCL_OK) {
	    goto tryCompileToInv;
	}
	for (i=0 ; i<len ; i++) {
	    str = TclGetStringFromObj(elems[i], &sclen);
	    if ((sclen == numBytes) && !memcmp(word, str, numBytes)) {
		/*
		 * Exact match! Excellent!
		 */

		result = Tcl_DictObjGet(NULL, mapObj,elems[i], &targetCmdObj);
		if (result != TCL_OK || targetCmdObj == NULL) {
		    goto tryCompileToInv;
		}
		replacement = elems[i];
		goto doneMapLookup;
	    }

	    /*
	     * Check to see if we've got a prefix match. A single prefix match
	     * is fine, and allows us to refine our dictionary lookup, but
	     * multiple prefix matches is a Bad Thing and will prevent us from
	     * making progress. Note that we cannot do the lookup immediately
	     * in the prefix case; might be another entry later in the list
	     * that causes things to fail.
	     */

	    if ((flags & TCL_ENSEMBLE_PREFIX)
		    && strncmp(word, str, numBytes) == 0) {
		if (matchObj != NULL) {
		    goto tryCompileToInv;
		}
		matchObj = elems[i];
	    }
	}
	if (matchObj == NULL) {
	    goto tryCompileToInv;
	}
	result = Tcl_DictObjGet(NULL, mapObj, matchObj, &targetCmdObj);
	if (result != TCL_OK || targetCmdObj == NULL) {
	    goto tryCompileToInv;
	}
	replacement = matchObj;
    } else {
	Tcl_DictSearch s;
	int done, matched;
	Tcl_Obj *tmpObj;

	/*
	 * No map, so check the dictionary directly.
	 */

	TclNewStringObj(subcmdObj, word, numBytes);
	result = Tcl_DictObjGet(NULL, mapObj, subcmdObj, &targetCmdObj);
	if (result == TCL_OK && targetCmdObj != NULL) {
	    /*
	     * Got it. Skip the fiddling around with prefixes.
	     */

	    replacement = subcmdObj;
	    goto doneMapLookup;
	}
	TclDecrRefCount(subcmdObj);

	/*
	 * We've not literally got a valid subcommand. But maybe we have a
	 * prefix. Check if prefix matches are allowed.
	 */

	if (!(flags & TCL_ENSEMBLE_PREFIX)) {
	    goto tryCompileToInv;
	}

	/*
	 * Iterate over the keys in the dictionary, checking to see if we're a
	 * prefix.
	 */

	Tcl_DictObjFirst(NULL, mapObj, &s, &subcmdObj, &tmpObj, &done);
	matched = 0;
	replacement = NULL;		/* Silence, fool compiler! */
	while (!done) {
	    if (strncmp(TclGetString(subcmdObj), word, numBytes) == 0) {
		if (matched++) {
		    /*
		     * Must have matched twice! Not unique, so no point
		     * looking further.
		     */

		    break;
		}
		replacement = subcmdObj;
		targetCmdObj = tmpObj;
	    }
	    Tcl_DictObjNext(&s, &subcmdObj, &tmpObj, &done);
	}
	Tcl_DictObjDone(&s);

	/*
	 * If we have anything other than a single match, we've failed the
	 * unique prefix check.
	 */

	if (matched != 1) {
	    invokeAnyway = 1;
	    goto tryCompileToInv;
	}
    }

    /*
     * OK, we definitely map to something. But what?
     *
     * The command we map to is the first word out of the map element. Note
     * that we also reject dealing with multi-element rewrites if we are in a
     * safe interpreter, as there is otherwise a (highly gnarly!) way to make
     * Tcl crash open to exploit.
     */

  doneMapLookup:
    Tcl_ListObjAppendElement(NULL, replaced, replacement);
    if (TclListObjGetElements(NULL, targetCmdObj, &len, &elems) != TCL_OK) {
	goto tryCompileToInv;
    } else if (len != 1) {
	/*
	 * Note that at this point we know we can't issue any special
	 * instruction sequence as the mapping isn't one that we support at
	 * the compiled level.
	 */

	goto cleanup;
    }
    targetCmdObj = elems[0];

    oldCmdPtr = cmdPtr;
    Tcl_IncrRefCount(targetCmdObj);
    newCmdPtr = (Command *) Tcl_GetCommandFromObj(interp, targetCmdObj);
    TclDecrRefCount(targetCmdObj);
    if (newCmdPtr == NULL || Tcl_IsSafe(interp)
	    || newCmdPtr->nsPtr->flags & NS_SUPPRESS_COMPILATION
	    || newCmdPtr->flags & CMD_HAS_EXEC_TRACES
	    || ((Interp *) interp)->flags & DONT_COMPILE_CMDS_INLINE) {
	/*
	 * Maps to an undefined command or a command without a compiler.
	 * Cannot compile.
	 */

	goto cleanup;
    }
    cmdPtr = newCmdPtr;
    depth++;

    /*
     * See whether we have a nested ensemble. If we do, we can go round the
     * mulberry bush again, consuming the next word.
     */

    if (cmdPtr->compileProc == TclCompileEnsemble) {
	tokenPtr = TokenAfter(tokenPtr);
	if ((int)parsePtr->numWords < depth + 1
		|| tokenPtr->type != TCL_TOKEN_SIMPLE_WORD) {
	    /*
	     * Too hard because the user has done something unpleasant like
	     * omitting the sub-ensemble's command name or used a non-constant
	     * name for a sub-ensemble's command name; we respond by bailing
	     * out completely (this is a rare case). [Bug 6d2f249a01]
	     */

	    goto cleanup;
	}
	ensemble = (Tcl_Command) cmdPtr;
	goto checkNextWord;
    }

    /*
     * Now that the mapping process is done we actually try to compile.
     * If there is a subcommand compiler and that successfully produces code,
     * we'll use that. Otherwise, we fall back to generating opcodes to do the
     * invoke at runtime.
     */

    invokeAnyway = 1;
    if (TCL_OK == TclAttemptCompileProc(interp, parsePtr, depth, cmdPtr,
	    envPtr)) {
	ourResult = TCL_OK;
	goto cleanup;
    }

    /*
     * Throw out any line information generated by the failed compile attempt.
     */

    while (mapPtr->nuloc > eclIndex + 1) {
<<<<<<< HEAD
        mapPtr->nuloc--;
        Tcl_Free(mapPtr->loc[mapPtr->nuloc].line);
        mapPtr->loc[mapPtr->nuloc].line = NULL;
=======
	mapPtr->nuloc--;
	ckfree(mapPtr->loc[mapPtr->nuloc].line);
	mapPtr->loc[mapPtr->nuloc].line = NULL;
>>>>>>> 7011bd81
    }

    /*
     * Reset the index of next command.  Toss out any from failed nested
     * partial compiles.
     */

    envPtr->numCommands = mapPtr->nuloc;

    /*
     * Failed to do a full compile for some reason. Try to do a direct invoke
     * instead of going through the ensemble lookup process again.
     */

  tryCompileToInv:
    if (depth < 250) {
	if (depth > 1) {
	    if (!invokeAnyway) {
		cmdPtr = oldCmdPtr;
		depth--;
	    }
	}
	/*
	 * The length of the "replaced" list must be depth-1.  Trim back
	 * any extra elements that might have been appended by failing
	 * pathways above.
	 */
	(void) Tcl_ListObjReplace(NULL, replaced, depth-1, LIST_MAX, 0, NULL);

	/*
	 * TODO: Reconsider whether we ought to call CompileToInvokedCommand()
	 * when depth==1.  In that case we are choosing to emit the
	 * INST_INVOKE_REPLACE bytecode when there is in fact no replacing
	 * to be done.  It would be equally functional and presumably more
	 * performant to fall through to cleanup below, return TCL_ERROR,
	 * and let the compiler harness emit the INST_INVOKE_STK
	 * implementation for us.
	 */

	CompileToInvokedCommand(interp, parsePtr, replaced, cmdPtr, envPtr);
	ourResult = TCL_OK;
    }

    /*
     * Release the memory we allocated. If we've got here, we've either done
     * something useful or we're in a case that we can't compile at all and
     * we're just giving up.
     */

  cleanup:
    Tcl_DecrRefCount(replaced);
    return ourResult;
}

int
TclAttemptCompileProc(
    Tcl_Interp *interp,
    Tcl_Parse *parsePtr,
    Tcl_Size depth,
    Command *cmdPtr,
    CompileEnv *envPtr)		/* Holds resulting instructions. */
{
    DefineLineInformation;
    int result;
    Tcl_Size i;
    Tcl_Token *saveTokenPtr = parsePtr->tokenPtr;
    Tcl_Size savedStackDepth = envPtr->currStackDepth;
    Tcl_Size savedCodeNext = envPtr->codeNext - envPtr->codeStart;
    Tcl_Size savedAuxDataArrayNext = envPtr->auxDataArrayNext;
    Tcl_Size savedExceptArrayNext = envPtr->exceptArrayNext;
#ifdef TCL_COMPILE_DEBUG
    Tcl_Size savedExceptDepth = envPtr->exceptDepth;
#endif

    if (cmdPtr->compileProc == NULL) {
	return TCL_ERROR;
    }

    /*
     * Advance parsePtr->tokenPtr so that it points at the last subcommand.
     * This will be wrong but it will not matter, and it will put the
     * tokens for the arguments in the right place without the need to
     * allocate a synthetic Tcl_Parse struct or copy tokens around.
     */

    for (i = 0; i < depth - 1; i++) {
	parsePtr->tokenPtr = TokenAfter(parsePtr->tokenPtr);
    }
    parsePtr->numWords -= (depth - 1);

    /*
     * Shift the line information arrays to account for different word
     * index values.
     */

    mapPtr->loc[eclIndex].line += (depth - 1);
    mapPtr->loc[eclIndex].next += (depth - 1);

    /*
     * Hand off compilation to the subcommand compiler. At last!
     */

    result = cmdPtr->compileProc(interp, parsePtr, cmdPtr, envPtr);

    /*
     * Undo the shift.
     */

    mapPtr->loc[eclIndex].line -= (depth - 1);
    mapPtr->loc[eclIndex].next -= (depth - 1);

    parsePtr->numWords += (depth - 1);
    parsePtr->tokenPtr = saveTokenPtr;

    /*
     * If our target failed to compile, revert any data from failed partial
     * compiles.  Note that envPtr->numCommands need not be checked because
     * we avoid compiling subcommands that recursively call TclCompileScript().
     */

#ifdef TCL_COMPILE_DEBUG
    if (envPtr->exceptDepth != savedExceptDepth) {
	Tcl_Panic("ExceptionRange Starts and Ends do not balance");
    }
#endif

    if (result != TCL_OK) {
	ExceptionAux *auxPtr = envPtr->exceptAuxArrayPtr;

	for (i = 0; i < savedExceptArrayNext; i++) {
	    while (auxPtr->numBreakTargets > 0
		    && (Tcl_Size) auxPtr->breakTargets[auxPtr->numBreakTargets - 1]
		    >= savedCodeNext) {
		auxPtr->numBreakTargets--;
	    }
	    while (auxPtr->numContinueTargets > 0
		    && (Tcl_Size) auxPtr->continueTargets[auxPtr->numContinueTargets - 1]
		    >= savedCodeNext) {
		auxPtr->numContinueTargets--;
	    }
	    auxPtr++;
	}
	envPtr->exceptArrayNext = savedExceptArrayNext;

	if (savedAuxDataArrayNext != envPtr->auxDataArrayNext) {
	    AuxData *auxDataPtr = envPtr->auxDataArrayPtr;
	    AuxData *auxDataEnd = auxDataPtr;

	    auxDataPtr += savedAuxDataArrayNext;
	    auxDataEnd += envPtr->auxDataArrayNext;

	    while (auxDataPtr < auxDataEnd) {
		if (auxDataPtr->type->freeProc != NULL) {
		    auxDataPtr->type->freeProc(auxDataPtr->clientData);
		}
		auxDataPtr++;
	    }
	    envPtr->auxDataArrayNext = savedAuxDataArrayNext;
	}
	envPtr->currStackDepth = savedStackDepth;
	envPtr->codeNext = envPtr->codeStart + savedCodeNext;
#ifdef TCL_COMPILE_DEBUG
    } else {
	/*
	 * Confirm that the command compiler generated a single value on
	 * the stack as its result. This is only done in debugging mode,
	 * as it *should* be correct and normal users have no reasonable
	 * way to fix it anyway.
	 */

	int diff = envPtr->currStackDepth - savedStackDepth;

	if (diff != 1) {
	    Tcl_Panic("bad stack adjustment when compiling"
		    " %.*s (was %d instead of 1)", (int)parsePtr->tokenPtr->size,
		    parsePtr->tokenPtr->start, diff);
	}
#endif
    }

    return result;
}

/*
 * How to compile a subcommand to a _replacing_ invoke of its implementation
 * command.
 */

static void
CompileToInvokedCommand(
    Tcl_Interp *interp,
    Tcl_Parse *parsePtr,
    Tcl_Obj *replacements,
    Command *cmdPtr,
    CompileEnv *envPtr)		/* Holds resulting instructions. */
{
    DefineLineInformation;
    Tcl_Token *tokPtr;
    Tcl_Obj *objPtr, **words;
    const char *bytes;
    int cmdLit, extraLiteralFlags = LITERAL_CMD_NAME;
    Tcl_Size i, numWords, length;

    /*
     * Push the words of the command. Take care; the command words may be
     * scripts that have backslashes in them, and [info frame 0] can see the
     * difference. Hence the call to TclContinuationsEnterDerived...
     */

    TclListObjGetElements(NULL, replacements, &numWords, &words);
    for (i = 0, tokPtr = parsePtr->tokenPtr; i < parsePtr->numWords;
	    i++, tokPtr = TokenAfter(tokPtr)) {
	if (i > 0 && i <= numWords) {
	    bytes = TclGetStringFromObj(words[i - 1], &length);
	    PushLiteral(envPtr, bytes, length);
	    continue;
	}

	SetLineInformation(i);
	if (tokPtr->type == TCL_TOKEN_SIMPLE_WORD) {
	    int literal = TclRegisterLiteral(envPtr,
		    tokPtr[1].start, tokPtr[1].size, 0);

	    if (envPtr->clNext) {
		TclContinuationsEnterDerived(
			TclFetchLiteral(envPtr, literal),
			tokPtr[1].start - envPtr->source,
			envPtr->clNext);
	    }
	    TclEmitPush(literal, envPtr);
	} else {
	    CompileTokens(envPtr, tokPtr, interp);
	}
    }

    /*
     * Push the name of the command we're actually dispatching to as part of
     * the implementation.
     */

    TclNewObj(objPtr);
    Tcl_GetCommandFullName(interp, (Tcl_Command) cmdPtr, objPtr);
    bytes = TclGetStringFromObj(objPtr, &length);
    if ((cmdPtr != NULL) && (cmdPtr->flags & CMD_VIA_RESOLVER)) {
	extraLiteralFlags |= LITERAL_UNSHARED;
    }
    cmdLit = TclRegisterLiteral(envPtr, bytes, length, extraLiteralFlags);
    TclSetCmdNameObj(interp, TclFetchLiteral(envPtr, cmdLit), cmdPtr);
    TclEmitPush(cmdLit, envPtr);
    TclDecrRefCount(objPtr);

    /*
     * Do the replacing dispatch.
     */

    TclEmitInvoke(envPtr, INST_INVOKE_REPLACE, parsePtr->numWords,
	    numWords + 1);
}

/*
 * Helpers that do issuing of instructions for commands that "don't have
 * compilers" (well, they do; these). They all work by just generating base
 * code to invoke the command; they're intended for ensemble subcommands so
 * that the costs of INST_INVOKE_REPLACE can be avoided where we can work out
 * that they're not needed.
 *
 * Note that these are NOT suitable for commands where there's an argument
 * that is a script, as an [info level] or [info frame] in the inner context
 * can see the difference.
 */

static int
CompileBasicNArgCommand(
    Tcl_Interp *interp,		/* Used for error reporting. */
    Tcl_Parse *parsePtr,	/* Points to a parse structure for the command
				 * created by Tcl_ParseCommand. */
    Command *cmdPtr,		/* Points to definition of command being
				 * compiled. */
    CompileEnv *envPtr)		/* Holds resulting instructions. */
{
    Tcl_Obj *objPtr;

    TclNewObj(objPtr);
    Tcl_IncrRefCount(objPtr);
    Tcl_GetCommandFullName(interp, (Tcl_Command) cmdPtr, objPtr);
    TclCompileInvocation(interp, parsePtr->tokenPtr, objPtr,
	    parsePtr->numWords, envPtr);
    Tcl_DecrRefCount(objPtr);
    return TCL_OK;
}

int
TclCompileBasic0ArgCmd(
    Tcl_Interp *interp,		/* Used for error reporting. */
    Tcl_Parse *parsePtr,	/* Points to a parse structure for the command
				 * created by Tcl_ParseCommand. */
    Command *cmdPtr,		/* Points to definition of command being
				 * compiled. */
    CompileEnv *envPtr)		/* Holds resulting instructions. */
{
    /*
     * Verify that the number of arguments is correct; that's the only case
     * that we know will avoid the call to Tcl_WrongNumArgs() at invoke time,
     * which is the only code that sees the shenanigans of ensemble dispatch.
     */

    if (parsePtr->numWords != 1) {
	return TCL_ERROR;
    }

    return CompileBasicNArgCommand(interp, parsePtr, cmdPtr, envPtr);
}

int
TclCompileBasic1ArgCmd(
    Tcl_Interp *interp,		/* Used for error reporting. */
    Tcl_Parse *parsePtr,	/* Points to a parse structure for the command
				 * created by Tcl_ParseCommand. */
    Command *cmdPtr,		/* Points to definition of command being
				 * compiled. */
    CompileEnv *envPtr)		/* Holds resulting instructions. */
{
    /*
     * Verify that the number of arguments is correct; that's the only case
     * that we know will avoid the call to Tcl_WrongNumArgs() at invoke time,
     * which is the only code that sees the shenanigans of ensemble dispatch.
     */

    if (parsePtr->numWords != 2) {
	return TCL_ERROR;
    }

    return CompileBasicNArgCommand(interp, parsePtr, cmdPtr, envPtr);
}

int
TclCompileBasic2ArgCmd(
    Tcl_Interp *interp,		/* Used for error reporting. */
    Tcl_Parse *parsePtr,	/* Points to a parse structure for the command
				 * created by Tcl_ParseCommand. */
    Command *cmdPtr,		/* Points to definition of command being
				 * compiled. */
    CompileEnv *envPtr)		/* Holds resulting instructions. */
{
    /*
     * Verify that the number of arguments is correct; that's the only case
     * that we know will avoid the call to Tcl_WrongNumArgs() at invoke time,
     * which is the only code that sees the shenanigans of ensemble dispatch.
     */

    if (parsePtr->numWords != 3) {
	return TCL_ERROR;
    }

    return CompileBasicNArgCommand(interp, parsePtr, cmdPtr, envPtr);
}

int
TclCompileBasic3ArgCmd(
    Tcl_Interp *interp,		/* Used for error reporting. */
    Tcl_Parse *parsePtr,	/* Points to a parse structure for the command
				 * created by Tcl_ParseCommand. */
    Command *cmdPtr,		/* Points to definition of command being
				 * compiled. */
    CompileEnv *envPtr)		/* Holds resulting instructions. */
{
    /*
     * Verify that the number of arguments is correct; that's the only case
     * that we know will avoid the call to Tcl_WrongNumArgs() at invoke time,
     * which is the only code that sees the shenanigans of ensemble dispatch.
     */

    if (parsePtr->numWords != 4) {
	return TCL_ERROR;
    }

    return CompileBasicNArgCommand(interp, parsePtr, cmdPtr, envPtr);
}

int
TclCompileBasic0Or1ArgCmd(
    Tcl_Interp *interp,		/* Used for error reporting. */
    Tcl_Parse *parsePtr,	/* Points to a parse structure for the command
				 * created by Tcl_ParseCommand. */
    Command *cmdPtr,		/* Points to definition of command being
				 * compiled. */
    CompileEnv *envPtr)		/* Holds resulting instructions. */
{
    /*
     * Verify that the number of arguments is correct; that's the only case
     * that we know will avoid the call to Tcl_WrongNumArgs() at invoke time,
     * which is the only code that sees the shenanigans of ensemble dispatch.
     */

    if (parsePtr->numWords != 1 && parsePtr->numWords != 2) {
	return TCL_ERROR;
    }

    return CompileBasicNArgCommand(interp, parsePtr, cmdPtr, envPtr);
}

int
TclCompileBasic1Or2ArgCmd(
    Tcl_Interp *interp,		/* Used for error reporting. */
    Tcl_Parse *parsePtr,	/* Points to a parse structure for the command
				 * created by Tcl_ParseCommand. */
    Command *cmdPtr,		/* Points to definition of command being
				 * compiled. */
    CompileEnv *envPtr)		/* Holds resulting instructions. */
{
    /*
     * Verify that the number of arguments is correct; that's the only case
     * that we know will avoid the call to Tcl_WrongNumArgs() at invoke time,
     * which is the only code that sees the shenanigans of ensemble dispatch.
     */

    if (parsePtr->numWords != 2 && parsePtr->numWords != 3) {
	return TCL_ERROR;
    }

    return CompileBasicNArgCommand(interp, parsePtr, cmdPtr, envPtr);
}

int
TclCompileBasic2Or3ArgCmd(
    Tcl_Interp *interp,		/* Used for error reporting. */
    Tcl_Parse *parsePtr,	/* Points to a parse structure for the command
				 * created by Tcl_ParseCommand. */
    Command *cmdPtr,		/* Points to definition of command being
				 * compiled. */
    CompileEnv *envPtr)		/* Holds resulting instructions. */
{
    /*
     * Verify that the number of arguments is correct; that's the only case
     * that we know will avoid the call to Tcl_WrongNumArgs() at invoke time,
     * which is the only code that sees the shenanigans of ensemble dispatch.
     */

    if (parsePtr->numWords != 3 && parsePtr->numWords != 4) {
	return TCL_ERROR;
    }

    return CompileBasicNArgCommand(interp, parsePtr, cmdPtr, envPtr);
}

int
TclCompileBasic0To2ArgCmd(
    Tcl_Interp *interp,		/* Used for error reporting. */
    Tcl_Parse *parsePtr,	/* Points to a parse structure for the command
				 * created by Tcl_ParseCommand. */
    Command *cmdPtr,		/* Points to definition of command being
				 * compiled. */
    CompileEnv *envPtr)		/* Holds resulting instructions. */
{
    /*
     * Verify that the number of arguments is correct; that's the only case
     * that we know will avoid the call to Tcl_WrongNumArgs() at invoke time,
     * which is the only code that sees the shenanigans of ensemble dispatch.
     */

    if (parsePtr->numWords < 1 || parsePtr->numWords > 3) {
	return TCL_ERROR;
    }

    return CompileBasicNArgCommand(interp, parsePtr, cmdPtr, envPtr);
}

int
TclCompileBasic1To3ArgCmd(
    Tcl_Interp *interp,		/* Used for error reporting. */
    Tcl_Parse *parsePtr,	/* Points to a parse structure for the command
				 * created by Tcl_ParseCommand. */
    Command *cmdPtr,		/* Points to definition of command being
				 * compiled. */
    CompileEnv *envPtr)		/* Holds resulting instructions. */
{
    /*
     * Verify that the number of arguments is correct; that's the only case
     * that we know will avoid the call to Tcl_WrongNumArgs() at invoke time,
     * which is the only code that sees the shenanigans of ensemble dispatch.
     */

    if (parsePtr->numWords < 2 || parsePtr->numWords > 4) {
	return TCL_ERROR;
    }

    return CompileBasicNArgCommand(interp, parsePtr, cmdPtr, envPtr);
}

int
TclCompileBasicMin0ArgCmd(
    Tcl_Interp *interp,		/* Used for error reporting. */
    Tcl_Parse *parsePtr,	/* Points to a parse structure for the command
				 * created by Tcl_ParseCommand. */
    Command *cmdPtr,		/* Points to definition of command being
				 * compiled. */
    CompileEnv *envPtr)		/* Holds resulting instructions. */
{
    /*
     * Verify that the number of arguments is correct; that's the only case
     * that we know will avoid the call to Tcl_WrongNumArgs() at invoke time,
     * which is the only code that sees the shenanigans of ensemble dispatch.
     */

    if ((int)parsePtr->numWords < 1) {
	return TCL_ERROR;
    }

    return CompileBasicNArgCommand(interp, parsePtr, cmdPtr, envPtr);
}

int
TclCompileBasicMin1ArgCmd(
    Tcl_Interp *interp,		/* Used for error reporting. */
    Tcl_Parse *parsePtr,	/* Points to a parse structure for the command
				 * created by Tcl_ParseCommand. */
    Command *cmdPtr,		/* Points to definition of command being
				 * compiled. */
    CompileEnv *envPtr)		/* Holds resulting instructions. */
{
    /*
     * Verify that the number of arguments is correct; that's the only case
     * that we know will avoid the call to Tcl_WrongNumArgs() at invoke time,
     * which is the only code that sees the shenanigans of ensemble dispatch.
     */

    if ((int)parsePtr->numWords < 2) {
	return TCL_ERROR;
    }

    return CompileBasicNArgCommand(interp, parsePtr, cmdPtr, envPtr);
}

int
TclCompileBasicMin2ArgCmd(
    Tcl_Interp *interp,		/* Used for error reporting. */
    Tcl_Parse *parsePtr,	/* Points to a parse structure for the command
				 * created by Tcl_ParseCommand. */
    Command *cmdPtr,		/* Points to definition of command being
				 * compiled. */
    CompileEnv *envPtr)		/* Holds resulting instructions. */
{
    /*
     * Verify that the number of arguments is correct; that's the only case
     * that we know will avoid the call to Tcl_WrongNumArgs() at invoke time,
     * which is the only code that sees the shenanigans of ensemble dispatch.
     */

    if ((int)parsePtr->numWords < 3) {
	return TCL_ERROR;
    }

    return CompileBasicNArgCommand(interp, parsePtr, cmdPtr, envPtr);
}

/*
 * Local Variables:
 * mode: c
 * c-basic-offset: 4
 * fill-column: 78
 * End:
 */<|MERGE_RESOLUTION|>--- conflicted
+++ resolved
@@ -181,21 +181,9 @@
     int objc,
     Tcl_Obj *const objv[])
 {
-<<<<<<< HEAD
-    Tcl_Namespace *namespacePtr;
-    Namespace *nsPtr = (Namespace *) TclGetCurrentNamespace(interp), *cxtPtr,
-	    *foundNsPtr, *altFoundNsPtr, *actualCxtPtr;
-    Tcl_Command token;
-    Tcl_DictSearch search;
-    Tcl_Obj *listObj;
-    const char *simpleName;
-    enum EnsSubcmds index;
-    int done;
-=======
     Namespace *nsPtr = (Namespace *) TclGetCurrentNamespace(interp);
     Tcl_Command token;		/* The ensemble command. */
-    int index;
->>>>>>> 7011bd81
+    enum EnsSubcmds index;
 
     if (nsPtr == NULL || nsPtr->flags & NS_DEAD) {
 	if (!Tcl_InterpDeleted(interp)) {
@@ -215,25 +203,8 @@
 	return TCL_ERROR;
     }
 
-<<<<<<< HEAD
     switch (index) {
-    case ENS_CREATE: {
-	const char *name;
-	Tcl_Size len;
-	int allocatedMapFlag = 0;
-	/*
-	 * Defaults
-	 */
-	Tcl_Obj *subcmdObj = NULL;
-	Tcl_Obj *mapObj = NULL;
-	int permitPrefix = 1;
-	Tcl_Obj *unknownObj = NULL;
-	Tcl_Obj *paramObj = NULL;
-
-=======
-    switch ((enum EnsSubcmds) index) {
     case ENS_CREATE:
->>>>>>> 7011bd81
 	/*
 	 * Check that we've got option-value pairs... [Bug 1558654]
 	 */
@@ -242,154 +213,9 @@
 	    Tcl_WrongNumArgs(interp, 2, objv, "?option value ...?");
 	    return TCL_ERROR;
 	}
-<<<<<<< HEAD
-	objv += 2;
-	objc -= 2;
-
-	name = nsPtr->name;
-	cxtPtr = (Namespace *) nsPtr->parentPtr;
-
-	/*
-	 * Parse the option list, applying type checks as we go. Note that we
-	 * are not incrementing any reference counts in the objects at this
-	 * stage, so the presence of an option multiple times won't cause any
-	 * memory leaks.
-	 */
-
-	for (; objc>1 ; objc-=2,objv+=2) {
-	    enum EnsCreateOpts idx;
-	    if (Tcl_GetIndexFromObj(interp, objv[0], ensembleCreateOptions,
-		    "option", 0, &idx) != TCL_OK) {
-		if (allocatedMapFlag) {
-		    Tcl_DecrRefCount(mapObj);
-		}
-		return TCL_ERROR;
-	    }
-	    switch (idx) {
-	    case CRT_CMD:
-		name = TclGetString(objv[1]);
-		cxtPtr = nsPtr;
-		continue;
-	    case CRT_SUBCMDS:
-		if (TclListObjLength(interp, objv[1], &len) != TCL_OK) {
-		    if (allocatedMapFlag) {
-			Tcl_DecrRefCount(mapObj);
-		    }
-		    return TCL_ERROR;
-		}
-		subcmdObj = (len > 0 ? objv[1] : NULL);
-		continue;
-	    case CRT_PARAM:
-		if (TclListObjLength(interp, objv[1], &len) != TCL_OK) {
-		    if (allocatedMapFlag) {
-			Tcl_DecrRefCount(mapObj);
-		    }
-		    return TCL_ERROR;
-		}
-		paramObj = (len > 0 ? objv[1] : NULL);
-		continue;
-	    case CRT_MAP: {
-		Tcl_Obj *patchedDict = NULL, *subcmdWordsObj;
-
-		/*
-		 * Verify that the map is sensible.
-		 */
-
-		if (Tcl_DictObjFirst(interp, objv[1], &search,
-			&subcmdWordsObj, &listObj, &done) != TCL_OK) {
-		    if (allocatedMapFlag) {
-			Tcl_DecrRefCount(mapObj);
-		    }
-		    return TCL_ERROR;
-		}
-		if (done) {
-		    mapObj = NULL;
-		    continue;
-		}
-		do {
-		    Tcl_Obj **listv;
-		    const char *cmd;
-
-		    if (TclListObjGetElements(interp, listObj, &len,
-			    &listv) != TCL_OK) {
-			Tcl_DictObjDone(&search);
-			if (patchedDict) {
-			    Tcl_DecrRefCount(patchedDict);
-			}
-			if (allocatedMapFlag) {
-			    Tcl_DecrRefCount(mapObj);
-			}
-			return TCL_ERROR;
-		    }
-		    if (len < 1) {
-			Tcl_SetObjResult(interp, Tcl_NewStringObj(
-				"ensemble subcommand implementations "
-				"must be non-empty lists", -1));
-			Tcl_SetErrorCode(interp, "TCL", "ENSEMBLE",
-				"EMPTY_TARGET", (char *)NULL);
-			Tcl_DictObjDone(&search);
-			if (patchedDict) {
-			    Tcl_DecrRefCount(patchedDict);
-			}
-			if (allocatedMapFlag) {
-			    Tcl_DecrRefCount(mapObj);
-			}
-			return TCL_ERROR;
-		    }
-		    cmd = TclGetString(listv[0]);
-		    if (!(cmd[0] == ':' && cmd[1] == ':')) {
-			Tcl_Obj *newList = Tcl_NewListObj(len, listv);
-			Tcl_Obj *newCmd = NewNsObj((Tcl_Namespace *) nsPtr);
-
-			if (nsPtr->parentPtr) {
-			    Tcl_AppendStringsToObj(newCmd, "::", (char *)NULL);
-			}
-			Tcl_AppendObjToObj(newCmd, listv[0]);
-			Tcl_ListObjReplace(NULL, newList, 0, 1, 1, &newCmd);
-			if (patchedDict == NULL) {
-			    patchedDict = Tcl_DuplicateObj(objv[1]);
-			}
-			Tcl_DictObjPut(NULL, patchedDict, subcmdWordsObj,
-				newList);
-		    }
-		    Tcl_DictObjNext(&search, &subcmdWordsObj, &listObj,
-			    &done);
-		} while (!done);
-
-		if (allocatedMapFlag) {
-		    Tcl_DecrRefCount(mapObj);
-		}
-		mapObj = (patchedDict ? patchedDict : objv[1]);
-		if (patchedDict) {
-		    allocatedMapFlag = 1;
-		}
-		continue;
-	    }
-	    case CRT_PREFIX: {
-		if (Tcl_GetBooleanFromObj(interp, objv[1],
-			&permitPrefix) != TCL_OK) {
-		    if (allocatedMapFlag) {
-			Tcl_DecrRefCount(mapObj);
-		    }
-		    return TCL_ERROR;
-		}
-		continue;
-	    }
-	    case CRT_UNKNOWN:
-		if (TclListObjLength(interp, objv[1], &len) != TCL_OK) {
-		    if (allocatedMapFlag) {
-			Tcl_DecrRefCount(mapObj);
-		    }
-		    return TCL_ERROR;
-		}
-		unknownObj = (len > 0 ? objv[1] : NULL);
-		continue;
-	    }
-=======
 	token = InitEnsembleFromOptions(interp, objc - 2, objv + 2);
 	if (token == NULL) {
 	    return TCL_ERROR;
->>>>>>> 7011bd81
 	}
 
 	/*
@@ -423,20 +249,6 @@
 	}
 
 	if (objc == 4) {
-<<<<<<< HEAD
-	    enum EnsConfigOpts idx;
-	    Tcl_Obj *resultObj = NULL;		/* silence gcc 4 warning */
-
-	    if (Tcl_GetIndexFromObj(interp, objv[3], ensembleConfigOptions,
-		    "option", 0, &idx) != TCL_OK) {
-		return TCL_ERROR;
-	    }
-	    switch (idx) {
-	    case CONF_SUBCMDS:
-		Tcl_GetEnsembleSubcommandList(NULL, token, &resultObj);
-		if (resultObj != NULL) {
-		    Tcl_SetObjResult(interp, resultObj);
-=======
 	    return ReadOneEnsembleOption(interp, token, objv[3]);
 	} else if (objc == 3) {
 	    return ReadAllEnsembleOptions(interp, token);
@@ -484,7 +296,7 @@
     const char *name = nsPtr->name;
     Tcl_Size len;
     int allocatedMapFlag = 0;
-    int index;
+    enum EnsCreateOpts index;
     Tcl_Command token;		/* The created ensemble command. */
     Namespace *foundNsPtr;
     const char *simpleName;
@@ -508,7 +320,7 @@
 		"option", 0, &index) != TCL_OK) {
 	    goto error;
 	}
-	switch ((enum EnsCreateOpts) index) {
+	switch (index) {
 	case CRT_CMD:
 	    name = TclGetString(objv[1]);
 	    cxtPtr = nsPtr;
@@ -548,7 +360,6 @@
 		if (TclListObjGetElements(interp, listObj, &len,
 			&listv) != TCL_OK) {
 		    goto mapError;
->>>>>>> 7011bd81
 		}
 		if (len < 1) {
 		    Tcl_SetObjResult(interp, Tcl_NewStringObj(
@@ -657,13 +468,13 @@
     Tcl_Obj *optionObj)		/* The name of the option to read. */
 {
     Tcl_Obj *resultObj = NULL;			/* silence gcc 4 warning */
-    int index;
+    enum EnsConfigOpts index;
 
     if (Tcl_GetIndexFromObj(interp, optionObj, ensembleConfigOptions,
 	    "option", 0, &index) != TCL_OK) {
 	return TCL_ERROR;
     }
-    switch ((enum EnsConfigOpts) index) {
+    switch (index) {
     case CONF_SUBCMDS:
 	Tcl_GetEnsembleSubcommandList(NULL, token, &resultObj);
 	if (resultObj != NULL) {
@@ -812,7 +623,8 @@
     Tcl_Obj *listObj;
     Tcl_DictSearch search;
     int permitPrefix, flags = 0;	/* silence gcc 4 warning */
-    int index, done;
+    enum EnsConfigOpts index;
+    int done;
 
     Tcl_GetEnsembleSubcommandList(NULL, token, &subcmdObj);
     Tcl_GetEnsembleMappingDict(NULL, token, &mapObj);
@@ -833,7 +645,7 @@
 		"option", 0, &index) != TCL_OK) {
 	    goto freeMapAndError;
 	}
-	switch ((enum EnsConfigOpts) index) {
+	switch (index) {
 	case CONF_SUBCMDS:
 	    if (TclListObjLength(interp, objv[1], &len) != TCL_OK) {
 		goto freeMapAndError;
@@ -855,103 +667,6 @@
 	     * Verify that the map is sensible.
 	     */
 
-<<<<<<< HEAD
-	    for (; objc>0 ; objc-=2,objv+=2) {
-		enum EnsConfigOpts idx;
-		if (Tcl_GetIndexFromObj(interp, objv[0],ensembleConfigOptions,
-			"option", 0, &idx) != TCL_OK) {
-		freeMapAndError:
-		    if (allocatedMapFlag) {
-			Tcl_DecrRefCount(mapObj);
-		    }
-		    return TCL_ERROR;
-		}
-		switch (idx) {
-		case CONF_SUBCMDS:
-		    if (TclListObjLength(interp, objv[1], &len) != TCL_OK) {
-			goto freeMapAndError;
-		    }
-		    subcmdObj = (len > 0 ? objv[1] : NULL);
-		    continue;
-		case CONF_PARAM:
-		    if (TclListObjLength(interp, objv[1], &len) != TCL_OK) {
-			goto freeMapAndError;
-		    }
-		    paramObj = (len > 0 ? objv[1] : NULL);
-		    continue;
-		case CONF_MAP: {
-		    Tcl_Obj *patchedDict = NULL, *subcmdWordsObj, **listv;
-		    const char *cmd;
-
-		    /*
-		     * Verify that the map is sensible.
-		     */
-
-		    if (Tcl_DictObjFirst(interp, objv[1], &search,
-			    &subcmdWordsObj, &listObj, &done) != TCL_OK) {
-			goto freeMapAndError;
-		    }
-		    if (done) {
-			mapObj = NULL;
-			continue;
-		    }
-		    do {
-			if (TclListObjLength(interp, listObj, &len) != TCL_OK) {
-			    Tcl_DictObjDone(&search);
-			    if (patchedDict) {
-				Tcl_DecrRefCount(patchedDict);
-			    }
-			    goto freeMapAndError;
-			}
-			if (len < 1) {
-			    Tcl_SetObjResult(interp, Tcl_NewStringObj(
-				    "ensemble subcommand implementations "
-				    "must be non-empty lists", -1));
-			    Tcl_SetErrorCode(interp, "TCL", "ENSEMBLE",
-				    "EMPTY_TARGET", (char *)NULL);
-			    Tcl_DictObjDone(&search);
-			    if (patchedDict) {
-				Tcl_DecrRefCount(patchedDict);
-			    }
-			    goto freeMapAndError;
-			}
-			if (TclListObjGetElements(interp, listObj, &len,
-				&listv) != TCL_OK) {
-			    Tcl_DictObjDone(&search);
-			    if (patchedDict) {
-				Tcl_DecrRefCount(patchedDict);
-			    }
-			    goto freeMapAndError;
-			}
-			cmd = TclGetString(listv[0]);
-			if (!(cmd[0] == ':' && cmd[1] == ':')) {
-			    Tcl_Obj *newList = Tcl_DuplicateObj(listObj);
-			    Tcl_Obj *newCmd = NewNsObj((Tcl_Namespace*)nsPtr);
-
-			    if (nsPtr->parentPtr) {
-				Tcl_AppendStringsToObj(newCmd, "::", (char *)NULL);
-			    }
-			    Tcl_AppendObjToObj(newCmd, listv[0]);
-			    Tcl_ListObjReplace(NULL, newList, 0, 1, 1,
-				    &newCmd);
-			    if (patchedDict == NULL) {
-				patchedDict = Tcl_DuplicateObj(objv[1]);
-			    }
-			    Tcl_DictObjPut(NULL, patchedDict, subcmdWordsObj,
-				    newList);
-			}
-			Tcl_DictObjNext(&search, &subcmdWordsObj, &listObj,
-				&done);
-		    } while (!done);
-		    if (allocatedMapFlag) {
-			Tcl_DecrRefCount(mapObj);
-		    }
-		    mapObj = (patchedDict ? patchedDict : objv[1]);
-		    if (patchedDict) {
-			allocatedMapFlag = 1;
-		    }
-		    continue;
-=======
 	    if (Tcl_DictObjFirst(interp, objv[1], &search,
 		    &subcmdWordsObj, &listObj, &done) != TCL_OK) {
 		goto freeMapAndError;
@@ -963,7 +678,6 @@
 	    do {
 		if (TclListObjLength(interp, listObj, &len) != TCL_OK) {
 		    goto finishSearchAndError;
->>>>>>> 7011bd81
 		}
 		if (len < 1) {
 		    Tcl_SetObjResult(interp, Tcl_NewStringObj(
@@ -1079,11 +793,7 @@
     EnsembleConfig *ensemblePtr;
     Tcl_Command token;
 
-<<<<<<< HEAD
-    ensemblePtr = (EnsembleConfig *)Tcl_Alloc(sizeof(EnsembleConfig));
-=======
-    ensemblePtr = (EnsembleConfig *) ckalloc(sizeof(EnsembleConfig));
->>>>>>> 7011bd81
+    ensemblePtr = (EnsembleConfig *) Tcl_Alloc(sizeof(EnsembleConfig));
     token = TclNRCreateCommandInNs(interp, name,
 	    (Tcl_Namespace *) nameNsPtr, TclEnsembleImplementationCmd,
 	    NsEnsembleImplementationCmdNR, ensemblePtr, DeleteEnsembleConfig);
@@ -2563,15 +2273,9 @@
     if (search[0] == NULL) {
 	store = (Tcl_Obj **) search[2];
     }  else {
-<<<<<<< HEAD
-	Tcl_Obj **tmp = (Tcl_Obj **)Tcl_Alloc(3 * sizeof(Tcl_Obj *));
-
-	store = (Tcl_Obj **)Tcl_Alloc(size * sizeof(Tcl_Obj *));
-=======
-	Tcl_Obj **tmp = (Tcl_Obj **) ckalloc(3 * sizeof(Tcl_Obj *));
-
-	store = (Tcl_Obj **) ckalloc(size * sizeof(Tcl_Obj *));
->>>>>>> 7011bd81
+	Tcl_Obj **tmp = (Tcl_Obj **) Tcl_Alloc(3 * sizeof(Tcl_Obj *));
+
+	store = (Tcl_Obj **) Tcl_Alloc(size * sizeof(Tcl_Obj *));
 	memcpy(store, iPtr->ensembleRewrite.sourceObjs,
 		size * sizeof(Tcl_Obj *));
 
@@ -2595,26 +2299,19 @@
 }
  
-<<<<<<< HEAD
+/*
+ *----------------------------------------------------------------------
+ *
+ * TclEnsembleGetRewriteValues --
+ *
+ *	Get the original arguments to the current command before any rewrite
+ *	rules (from aliases, ensembles, and method forwards) were applied.
+ *
+ *----------------------------------------------------------------------
+ */
 Tcl_Obj *const *
 TclEnsembleGetRewriteValues(
     Tcl_Interp *interp)		/* Current interpreter. */
-=======
-/*
- *----------------------------------------------------------------------
- *
- * TclEnsembleGetRewriteValues --
- *
- *	Get the original arguments to the current command before any rewrite
- *	rules (from aliases, ensembles, and method forwards) were applied.
- *
- *----------------------------------------------------------------------
- */
-Tcl_Obj *const *
-TclEnsembleGetRewriteValues(
-    Tcl_Interp *interp)		/* Current interpreter. */
-
->>>>>>> 7011bd81
 {
     Interp *iPtr = (Interp *) interp;
     Tcl_Obj *const *origObjv = iPtr->ensembleRewrite.sourceObjs;
@@ -2853,11 +2550,7 @@
 	 * Replace any old internal representation with a new one.
 	 */
 
-<<<<<<< HEAD
-	ensembleCmd = (EnsembleCmdRep *)Tcl_Alloc(sizeof(EnsembleCmdRep));
-=======
-	ensembleCmd = (EnsembleCmdRep *) ckalloc(sizeof(EnsembleCmdRep));
->>>>>>> 7011bd81
+	ensembleCmd = (EnsembleCmdRep *) Tcl_Alloc(sizeof(EnsembleCmdRep));
 	ECRSetInternalRep(objPtr, ensembleCmd);
     }
 
@@ -2905,21 +2598,12 @@
 	Tcl_HashSearch search;
 	Tcl_HashEntry *hPtr = Tcl_FirstHashEntry(hash, &search);
 
-<<<<<<< HEAD
-        while (hPtr != NULL) {
-            Tcl_Obj *prefixObj = (Tcl_Obj *)Tcl_GetHashValue(hPtr);
-            Tcl_DecrRefCount(prefixObj);
-            hPtr = Tcl_NextHashEntry(&search);
-        }
-        Tcl_Free(ensemblePtr->subcommandArrayPtr);
-=======
 	while (hPtr != NULL) {
 	    Tcl_Obj *prefixObj = (Tcl_Obj *) Tcl_GetHashValue(hPtr);
 	    Tcl_DecrRefCount(prefixObj);
 	    hPtr = Tcl_NextHashEntry(&search);
 	}
-	ckfree((char *) ensemblePtr->subcommandArrayPtr);
->>>>>>> 7011bd81
+	Tcl_Free(ensemblePtr->subcommandArrayPtr);
     }
     Tcl_DeleteHashTable(hash);
 }
@@ -3074,30 +2758,6 @@
 		 * Lookup target in the dictionary.
 		 */
 
-<<<<<<< HEAD
-                if (mapDict) {
-                    Tcl_DictObjGet(NULL, mapDict, subv[i], &target);
-                    if (target) {
-                        Tcl_SetHashValue(hPtr, target);
-                        Tcl_IncrRefCount(target);
-                        continue;
-                    }
-                }
-
-                /*
-                 * Target was not in the dictionary.  Map onto the namespace.
-                 * In this case there is no guarantee that the command
-                 * is actually there.  It is the responsibility of the
-		 * programmer (or [::unknown] of course) to provide the procedure.
-                 */
-
-                cmdObj = Tcl_NewStringObj(name, -1);
-                cmdPrefixObj = Tcl_NewListObj(1, &cmdObj);
-                Tcl_SetHashValue(hPtr, cmdPrefixObj);
-                Tcl_IncrRefCount(cmdPrefixObj);
-            }
-        }
-=======
 		if (mapDict) {
 		    Tcl_DictObjGet(NULL, mapDict, subv[i], &target);
 		    if (target) {
@@ -3120,7 +2780,6 @@
 		Tcl_IncrRefCount(cmdPrefixObj);
 	    }
 	}
->>>>>>> 7011bd81
     } else if (mapDict) {
 	/*
 	 * No subcmd list, but there is a mapping dictionary, so use
@@ -3206,13 +2865,8 @@
      * the hash too, and vice versa, and run quicksort over the array.
      */
 
-<<<<<<< HEAD
-    ensemblePtr->subcommandArrayPtr =
-	    (char **)Tcl_Alloc(sizeof(char *) * hash->numEntries);
-=======
     ensemblePtr->subcommandArrayPtr = (char **)
-	    ckalloc(sizeof(char *) * hash->numEntries);
->>>>>>> 7011bd81
+	    Tcl_Alloc(sizeof(char *) * hash->numEntries);
 
     /*
      * Fill the array from both ends as this reduces the likelihood of
@@ -3338,12 +2992,8 @@
     Tcl_Obj *copyPtr)
 {
     EnsembleCmdRep *ensembleCmd;
-<<<<<<< HEAD
-    EnsembleCmdRep *ensembleCopy = (EnsembleCmdRep *)Tcl_Alloc(sizeof(EnsembleCmdRep));
-=======
     EnsembleCmdRep *ensembleCopy = (EnsembleCmdRep *)
-	    ckalloc(sizeof(EnsembleCmdRep));
->>>>>>> 7011bd81
+	    Tcl_Alloc(sizeof(EnsembleCmdRep));
 
     ECRGetInternalRep(objPtr, ensembleCmd);
     ECRSetInternalRep(copyPtr, ensembleCopy);
@@ -3663,15 +3313,9 @@
      */
 
     while (mapPtr->nuloc > eclIndex + 1) {
-<<<<<<< HEAD
-        mapPtr->nuloc--;
-        Tcl_Free(mapPtr->loc[mapPtr->nuloc].line);
-        mapPtr->loc[mapPtr->nuloc].line = NULL;
-=======
 	mapPtr->nuloc--;
-	ckfree(mapPtr->loc[mapPtr->nuloc].line);
+	Tcl_Free(mapPtr->loc[mapPtr->nuloc].line);
 	mapPtr->loc[mapPtr->nuloc].line = NULL;
->>>>>>> 7011bd81
     }
 
     /*
