--- conflicted
+++ resolved
@@ -3356,8 +3356,8 @@
 
 	SetLineInformation(i);
 	if (tokPtr->type == TCL_TOKEN_SIMPLE_WORD) {
-	    int literal = TclRegisterNewLiteral(envPtr,
-		    tokPtr[1].start, tokPtr[1].size);
+	    int literal = TclRegisterLiteral(envPtr,
+		    tokPtr[1].start, tokPtr[1].size, 0);
 
 	    if (envPtr->clNext) {
 		TclContinuationsEnterDerived(
@@ -3378,16 +3378,11 @@
 
     objPtr = Tcl_NewObj();
     Tcl_GetCommandFullName(interp, (Tcl_Command) cmdPtr, objPtr);
-<<<<<<< HEAD
-    bytes = TclGetStringFromObj(objPtr, &length);
-    cmdLit = TclRegisterNewCmdLiteral(envPtr, bytes, length);
-=======
     bytes = Tcl_GetStringFromObj(objPtr, &length);
     if ((cmdPtr != NULL) && (cmdPtr->flags & CMD_VIA_RESOLVER)) {
 	extraLiteralFlags |= LITERAL_UNSHARED;
     }
-    cmdLit = TclRegisterLiteral(envPtr, (char *)bytes, length, extraLiteralFlags);
->>>>>>> ea21bb5d
+    cmdLit = TclRegisterLiteral(envPtr, bytes, length, extraLiteralFlags);
     TclSetCmdNameObj(interp, TclFetchLiteral(envPtr, cmdLit), cmdPtr);
     TclEmitPush(cmdLit, envPtr);
     TclDecrRefCount(objPtr);
