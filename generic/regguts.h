--- conflicted
+++ resolved
@@ -253,19 +253,12 @@
     color co;
     struct state *from;		/* where it's from (and contained within) */
     struct state *to;		/* where it's to */
-<<<<<<< HEAD
     struct arc *outchain;	/* link in *from's outs chain or free chain */
-#define	freechain	outchain
-    struct arc *inchain;	/* link in *to's ins chain */
-    struct arc *colorchain;	/* link in color's arc chain */
-=======
-    struct arc *outchain;	/* *from's outs chain or free chain */
     struct arc *outchainRev;	/* back-link in *from's outs chain */
 #define	freechain outchain	/* we do not maintain "freechainRev" */
     struct arc *inchain;	/* *to's ins chain */
     struct arc *inchainRev;	/* back-link in *to's ins chain */
     struct arc *colorchain;	/* color's arc chain */
->>>>>>> 4e08431e
     struct arc *colorchainRev;	/* back-link in color's arc chain */
 };
 
