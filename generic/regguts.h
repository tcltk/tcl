--- conflicted
+++ resolved
@@ -349,7 +349,6 @@
  */
 
 struct subre {
-<<<<<<< HEAD
     char op;			/* '|', '.' (concat), 'b' (backref), '(',
 				 * '=' */
     char flags;
@@ -359,12 +358,12 @@
 #define	CAP	010		/* capturing parens below */
 #define	BACKR	020		/* back reference below */
 #define	INUSE	0100		/* in use in final tree */
-#define	LOCAL	03		/* bits which may not propagate up */
+#define	NOPROP	03		/* bits which may not propagate up */
 #define	LMIX(f)	((f)<<2)	/* LONGER -> MIXED */
 #define	SMIX(f)	((f)<<1)	/* SHORTER -> MIXED */
-#define	UP(f)	(((f)&~LOCAL) | (LMIX(f) & SMIX(f) & MIXED))
+#define	UP(f)	(((f)&~NOPROP) | (LMIX(f) & SMIX(f) & MIXED))
 #define	MESSY(f)	((f)&(MIXED|CAP|BACKR))
-#define	PREF(f)	((f)&LOCAL)
+#define	PREF(f)	((f)&NOPROP)
 #define	PREF2(f1, f2)	((PREF(f1) != 0) ? PREF(f1) : PREF(f2))
 #define	COMBINE(f1, f2)	(UP((f1)|(f2)) | PREF2(f1, f2))
     short retry;		/* index into retry memory */
@@ -377,34 +376,6 @@
     struct state *end;		/* ...ending in inarcs here */
     struct cnfa cnfa;		/* compacted NFA, if any */
     struct subre *chain;	/* for bookkeeping and error cleanup */
-=======
-	char op;		/* '|', '.' (concat), 'b' (backref), '(', '=' */
-	char flags;
-#		define	LONGER	01	/* prefers longer match */
-#		define	SHORTER	02	/* prefers shorter match */
-#		define	MIXED	04	/* mixed preference below */
-#		define	CAP	010	/* capturing parens below */
-#		define	BACKR	020	/* back reference below */
-#		define	INUSE	0100	/* in use in final tree */
-#		define	NOPROP	03	/* bits which may not propagate up */
-#		define	LMIX(f)	((f)<<2)	/* LONGER -> MIXED */
-#		define	SMIX(f)	((f)<<1)	/* SHORTER -> MIXED */
-#		define	UP(f)	(((f)&~NOPROP) | (LMIX(f) & SMIX(f) & MIXED))
-#		define	MESSY(f)	((f)&(MIXED|CAP|BACKR))
-#		define	PREF(f)	((f)&NOPROP)
-#		define	PREF2(f1, f2)	((PREF(f1) != 0) ? PREF(f1) : PREF(f2))
-#		define	COMBINE(f1, f2)	(UP((f1)|(f2)) | PREF2(f1, f2))
-	short retry;		/* index into retry memory */
-	int subno;		/* subexpression number (for 'b' and '(') */
-	short min;		/* min repetitions, for backref only */
-	short max;		/* max repetitions, for backref only */
-	struct subre *left;	/* left child, if any (also freelist chain) */
-	struct subre *right;	/* right child, if any */
-	struct state *begin;	/* outarcs from here... */
-	struct state *end;	/* ...ending in inarcs here */
-	struct cnfa cnfa;	/* compacted NFA, if any */
-	struct subre *chain;	/* for bookkeeping and error cleanup */
->>>>>>> 349564d2
 };
 
 /*
