--- conflicted
+++ resolved
@@ -381,11 +381,7 @@
  */
 
 struct fns {
-<<<<<<< HEAD
-    void (*free)(regex_t *);
-=======
     void (*free) (regex_t *);
->>>>>>> 879e0ab8
 };
 
 /*
