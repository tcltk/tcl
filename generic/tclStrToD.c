--- conflicted
+++ resolved
@@ -2153,7 +2153,6 @@
     int rv;
     unsigned long wi;
 
-<<<<<<< HEAD
     if (w == 0) {
 	return 0;
     }
@@ -2161,10 +2160,7 @@
 	return 1 + TclMSB(w);
     }
 
-    if (w & ((Tcl_WideUInt) 0xffffffff << 32)) {
-=======
     if (w & ((Tcl_WideUInt) 0xFFFFFFFF << 32)) {
->>>>>>> d7364d1f
 	wi = (unsigned long) (w >> 32); rv = 32;
     } else {
 	wi = (unsigned long) w; rv = 0;
