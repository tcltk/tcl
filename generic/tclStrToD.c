/*
 * tclStrToD.c --
 *
 *	This file contains a collection of procedures for managing conversions
 *	to/from floating-point in Tcl. They include TclParseNumber, which
 *	parses numbers from strings; TclDoubleDigits, which formats numbers
 *	into strings of digits, and procedures for interconversion among
 *	'double' and 'mp_int' types.
 *
 * Copyright (c) 2005 by Kevin B. Kenny. All rights reserved.
 *
 * See the file "license.terms" for information on usage and redistribution of
 * this file, and for a DISCLAIMER OF ALL WARRANTIES.
 */

#include "tclInt.h"
#include "tclTomMath.h"
#include <float.h>
#include <math.h>

#ifdef _WIN32
#define copysign _copysign
#endif

/*
 * This code supports (at least hypothetically), IBM, Cray, VAX and IEEE-754
 * floating point; of these, only IEEE-754 can represent NaN. IEEE-754 can be
 * uniquely determined by radix and by the widths of significand and exponent.
 */

#if (FLT_RADIX == 2) && (DBL_MANT_DIG == 53) && (DBL_MAX_EXP == 1024)
#   define IEEE_FLOATING_POINT
#endif

/*
 * Rounding controls. (Thanks a lot, Intel!)
 */

#ifdef __i386
/*
 * gcc on x86 needs access to rounding controls, because of a questionable
 * feature where it retains intermediate results as IEEE 'long double' values
 * somewhat unpredictably. It is tempting to include fpu_control.h, but that
 * file exists only on Linux; it is missing on Cygwin and MinGW. Most gcc-isms
 * and ix86-isms are factored out here.
 */

#if defined(__GNUC__)
typedef unsigned int	fpu_control_t __attribute__ ((__mode__ (__HI__)));

#define _FPU_GETCW(cw)	__asm__ __volatile__ ("fnstcw %0" : "=m" (*&cw))
#define _FPU_SETCW(cw)	__asm__ __volatile__ ("fldcw %0" : : "m" (*&cw))
#   define FPU_IEEE_ROUNDING	0x027f
#   define ADJUST_FPU_CONTROL_WORD
#define TCL_IEEE_DOUBLE_ROUNDING \
    fpu_control_t roundTo53Bits = FPU_IEEE_ROUNDING;	\
    fpu_control_t oldRoundingMode;			\
    _FPU_GETCW(oldRoundingMode);			\
    _FPU_SETCW(roundTo53Bits)
#define TCL_DEFAULT_DOUBLE_ROUNDING \
    _FPU_SETCW(oldRoundingMode)

/*
 * Sun ProC needs sunmath for rounding control on x86 like gcc above.
 */
#elif defined(__sun)
#include <sunmath.h>
#define TCL_IEEE_DOUBLE_ROUNDING \
    ieee_flags("set","precision","double",NULL)
#define TCL_DEFAULT_DOUBLE_ROUNDING \
    ieee_flags("clear","precision",NULL,NULL)

/*
 * Other platforms are assumed to always operate in full IEEE mode, so we make
 * the macros to go in and out of that mode do nothing.
 */

#else /* !__GNUC__ && !__sun */
#define TCL_IEEE_DOUBLE_ROUNDING	((void) 0)
#define TCL_DEFAULT_DOUBLE_ROUNDING	((void) 0)
#endif
#else /* !__i386 */
#define TCL_IEEE_DOUBLE_ROUNDING	((void) 0)
#define TCL_DEFAULT_DOUBLE_ROUNDING	((void) 0)
#endif

/*
 * MIPS floating-point units need special settings in control registers to use
 * gradual underflow as we expect.  This fix is for the MIPSpro compiler.
 */

#if defined(__sgi) && defined(_COMPILER_VERSION)
#include <sys/fpu.h>
#endif

/*
 * HP's PA_RISC architecture uses 7ff4000000000000 to represent a quiet NaN.
 * Everyone else uses 7ff8000000000000. (Why, HP, why?)
 */

#ifdef __hppa
#   define NAN_START	0x7ff4
#   define NAN_MASK	(((Tcl_WideUInt) 1) << 50)
#else
#   define NAN_START	0x7ff8
#   define NAN_MASK	(((Tcl_WideUInt) 1) << 51)
#endif

/*
 * Constants used by this file (most of which are only ever calculated at
 * runtime).
 */

/* Magic constants */

#define LOG10_2 0.3010299956639812
#define TWO_OVER_3LOG10 0.28952965460216784
#define LOG10_3HALVES_PLUS_FUDGE 0.1760912590558

/*
 * Definitions of the parts of an IEEE754-format floating point number.
 */

#define SIGN_BIT 	0x80000000
				/* Mask for the sign bit in the first word of
				 * a double. */
#define EXP_MASK	0x7ff00000
				/* Mask for the exponent field in the first
				 * word of a double. */
#define EXP_SHIFT	20	/* Shift count to make the exponent an
				 * integer. */
#define HIDDEN_BIT	(((Tcl_WideUInt) 0x00100000) << 32)
				/* Hidden 1 bit for the significand. */
#define HI_ORDER_SIG_MASK 0x000fffff
				/* Mask for the high-order part of the
				 * significand in the first word of a
				 * double. */
#define SIG_MASK	(((Tcl_WideUInt) HI_ORDER_SIG_MASK << 32) \
			| 0xffffffff)
				/* Mask for the 52-bit significand. */
#define FP_PRECISION	53	/* Number of bits of significand plus the
				 * hidden bit. */
#define EXPONENT_BIAS	0x3ff	/* Bias of the exponent 0. */

/*
 * Derived quantities.
 */

#define TEN_PMAX	22	/* floor(FP_PRECISION*log(2)/log(5)) */
#define QUICK_MAX	14	/* floor((FP_PRECISION-1)*log(2)/log(10))-1 */
#define BLETCH		0x10	/* Highest power of two that is greater than
				 * DBL_MAX_10_EXP, divided by 16. */
#define DIGIT_GROUP	8	/* floor(MP_DIGIT_BIT*log(2)/log(10)) */

/*
 * Union used to dismantle floating point numbers.
 */

typedef union Double {
    struct {
#ifdef WORDS_BIGENDIAN
	int word0;
	int word1;
#else
	int word1;
	int word0;
#endif
    } w;
    double d;
    Tcl_WideUInt q;
} Double;

static int maxpow10_wide;	/* The powers of ten that can be represented
				 * exactly as wide integers. */
static Tcl_WideUInt *pow10_wide;
#define MAXPOW	22
static double pow10vals[MAXPOW+1];
				/* The powers of ten that can be represented
				 * exactly as IEEE754 doubles. */
static int mmaxpow;		/* Largest power of ten that can be
				 * represented exactly in a 'double'. */
static int log10_DIGIT_MAX;	/* The number of decimal digits that fit in an
				 * mp_digit. */
static int log2FLT_RADIX;	/* Logarithm of the floating point radix. */
static int mantBits;		/* Number of bits in a double's significand */
static mp_int pow5[9];		/* Table of powers of 5**(2**n), up to
				 * 5**256 */
static double tiny = 0.0;	/* The smallest representable double. */
static int maxDigits;		/* The maximum number of digits to the left of
				 * the decimal point of a double. */
static int minDigits;		/* The maximum number of digits to the right
				 * of the decimal point in a double. */
static const double pow_10_2_n[] = {	/* Inexact higher powers of ten. */
    1.0,
    100.0,
    10000.0,
    1.0e+8,
    1.0e+16,
    1.0e+32,
    1.0e+64,
    1.0e+128,
    1.0e+256
};

static int n770_fp;		/* Flag is 1 on Nokia N770 floating point.
				 * Nokia's floating point has the words
				 * reversed: if big-endian is 7654 3210,
				 * and little-endian is       0123 4567,
				 * then Nokia's FP is         4567 0123;
				 * little-endian within the 32-bit words but
				 * big-endian between them. */

/*
 * Table of powers of 5 that are small enough to fit in an mp_digit.
 */

static const mp_digit dpow5[13] = {
               1,              5,             25,            125,
             625,           3125,          15625,          78125,
          390625,        1953125,        9765625,       48828125,
       244140625
};

/*
 * Table of powers: pow5_13[n] = 5**(13*2**(n+1))
 */

static mp_int pow5_13[5];	/* Table of powers: 5**13, 5**26, 5**52,
				 * 5**104, 5**208 */
static const double tens[] = {
    1e00, 1e01, 1e02, 1e03, 1e04, 1e05, 1e06, 1e07, 1e08, 1e09,
    1e10, 1e11, 1e12, 1e13, 1e14, 1e15, 1e16, 1e17, 1e18, 1e19,
    1e20, 1e21, 1e22
};

static const int itens [] = {
    1,
    10,
    100,
    1000,
    10000,
    100000,
    1000000,
    10000000,
    100000000
};

static const double bigtens[] = {
    1e016, 1e032, 1e064, 1e128, 1e256
};
#define N_BIGTENS 5

static const int log2pow5[27] = {
    01,  3,  5,  7, 10, 12, 14, 17, 19, 21,
    24, 26, 28, 31, 33, 35, 38, 40, 42, 45,
    47, 49, 52, 54, 56, 59, 61
};
#define N_LOG2POW5 27

static const Tcl_WideUInt wuipow5[27] = {
    (Tcl_WideUInt) 1,		/* 5**0 */
    (Tcl_WideUInt) 5,
    (Tcl_WideUInt) 25,
    (Tcl_WideUInt) 125,
    (Tcl_WideUInt) 625,
    (Tcl_WideUInt) 3125,	/* 5**5 */
    (Tcl_WideUInt) 3125*5,
    (Tcl_WideUInt) 3125*25,
    (Tcl_WideUInt) 3125*125,
    (Tcl_WideUInt) 3125*625,
    (Tcl_WideUInt) 3125*3125,	/* 5**10 */
    (Tcl_WideUInt) 3125*3125*5,
    (Tcl_WideUInt) 3125*3125*25,
    (Tcl_WideUInt) 3125*3125*125,
    (Tcl_WideUInt) 3125*3125*625,
    (Tcl_WideUInt) 3125*3125*3125, /* 5**15 */
    (Tcl_WideUInt) 3125*3125*3125*5,
    (Tcl_WideUInt) 3125*3125*3125*25,
    (Tcl_WideUInt) 3125*3125*3125*125,
    (Tcl_WideUInt) 3125*3125*3125*625,
    (Tcl_WideUInt) 3125*3125*3125*3125,	/* 5**20 */
    (Tcl_WideUInt) 3125*3125*3125*3125*5,
    (Tcl_WideUInt) 3125*3125*3125*3125*25,
    (Tcl_WideUInt) 3125*3125*3125*3125*125,
    (Tcl_WideUInt) 3125*3125*3125*3125*625,
    (Tcl_WideUInt) 3125*3125*3125*3125*3125,  /* 5**25 */
    (Tcl_WideUInt) 3125*3125*3125*3125*3125*5 /* 5**26 */
};

/*
 * Static functions defined in this file.
 */

static int		AccumulateDecimalDigit(unsigned, int,
			    Tcl_WideUInt *, mp_int *, int);
static double		MakeHighPrecisionDouble(int signum,
			    mp_int *significand, int nSigDigs, long exponent);
static double		MakeLowPrecisionDouble(int signum,
			    Tcl_WideUInt significand, int nSigDigs,
			    long exponent);
#ifdef IEEE_FLOATING_POINT
static double		MakeNaN(int signum, Tcl_WideUInt tag);
#endif
static double		RefineApproximation(double approx,
			    mp_int *exactSignificand, int exponent);
static mp_err	MulPow5(mp_int *, unsigned, mp_int *) MP_WUR;
static int 		NormalizeRightward(Tcl_WideUInt *);
static int		RequiredPrecision(Tcl_WideUInt);
static void		DoubleToExpAndSig(double, Tcl_WideUInt *, int *,
			    int *);
static void		TakeAbsoluteValue(Double *, int *);
static char *		FormatInfAndNaN(Double *, int *, char **);
static char *		FormatZero(int *, char **);
static int		ApproximateLog10(Tcl_WideUInt, int, int);
static int		BetterLog10(double, int, int *);
static void		ComputeScale(int, int, int *, int *, int *, int *);
static void		SetPrecisionLimits(int, int, int *, int *, int *,
			    int *);
static char *		BumpUp(char *, char *, int *);
static int		AdjustRange(double *, int);
static char *		ShorteningQuickFormat(double, int, int, double,
			    char *, int *);
static char *		StrictQuickFormat(double, int, int, double,
			    char *, int *);
static char *		QuickConversion(double, int, int, int, int, int, int,
			    int *, char **);
static void		CastOutPowersOf2(int *, int *, int *);
static char *		ShorteningInt64Conversion(Double *, Tcl_WideUInt,
			    int, int, int, int, int, int, int, int, int,
			    int, int, int *, char **);
static char *		StrictInt64Conversion(Double *, Tcl_WideUInt,
			    int, int, int, int, int, int,
			    int, int, int *, char **);
static int		ShouldBankerRoundUpPowD(mp_int *, int, int);
static int		ShouldBankerRoundUpToNextPowD(mp_int *, mp_int *,
			    int, int, mp_int *);
static char *		ShorteningBignumConversionPowD(Double *dPtr,
			    Tcl_WideUInt bw, int b2, int b5,
			    int m2plus, int m2minus, int m5,
			    int sd, int k, int len,
			    int ilim, int ilim1, int *decpt,
			    char **endPtr);
static char *		StrictBignumConversionPowD(Double *dPtr,
			    Tcl_WideUInt bw, int b2, int b5,
			    int sd, int k, int len,
			    int ilim, int ilim1, int *decpt,
			    char **endPtr);
static int		ShouldBankerRoundUp(mp_int *, mp_int *, int);
static int		ShouldBankerRoundUpToNext(mp_int *, mp_int *,
			    mp_int *, int);
static char *		ShorteningBignumConversion(Double *dPtr,
			    Tcl_WideUInt bw, int b2,
			    int m2plus, int m2minus,
			    int s2, int s5, int k, int len,
			    int ilim, int ilim1, int *decpt,
			    char **endPtr);
static char *		StrictBignumConversion(Double *dPtr,
			    Tcl_WideUInt bw, int b2,
			    int s2, int s5, int k, int len,
			    int ilim, int ilim1, int *decpt,
			    char **endPtr);
static double		BignumToBiasedFrExp(const mp_int *big, int *machexp);
static double		Pow10TimesFrExp(int exponent, double fraction,
			    int *machexp);
static double		SafeLdExp(double fraction, int exponent);
#ifdef IEEE_FLOATING_POINT
static Tcl_WideUInt	Nokia770Twiddle(Tcl_WideUInt w);
#endif

/*
 *----------------------------------------------------------------------
 *
 * TclParseNumber --
 *
 *	Scans bytes, interpreted as characters in Tcl's internal encoding, and
 *	parses the longest prefix that is the string representation of a
 *	number in a format recognized by Tcl.
 *
 *	The arguments bytes, numBytes, and objPtr are the inputs which
 *	determine the string to be parsed. If bytes is non-NULL, it points to
 *	the first byte to be scanned. If bytes is NULL, then objPtr must be
 *	non-NULL, and the string representation of objPtr will be scanned
 *	(generated first, if necessary). The numBytes argument determines the
 *	number of bytes to be scanned. If numBytes is negative, the first NUL
 *	byte encountered will terminate the scan. If numBytes is non-negative,
 *	then no more than numBytes bytes will be scanned.
 *
 *	The argument flags is an input that controls the numeric formats
 *	recognized by the parser. The flag bits are:
 *
 *	- TCL_PARSE_INTEGER_ONLY:	accept only integer values; reject
 *		strings that denote floating point values (or accept only the
 *		leading portion of them that are integer values).
 *	- TCL_PARSE_SCAN_PREFIXES:	ignore the prefixes 0b and 0o that are
 *		not part of the [scan] command's vocabulary. Use only in
 *		combination with TCL_PARSE_INTEGER_ONLY.
 *	- TCL_PARSE_BINARY_ONLY:	parse only in the binary format, whether
 *		or not a prefix is present that would lead to binary parsing.
 *		Use only in combination with TCL_PARSE_INTEGER_ONLY.
 *	- TCL_PARSE_OCTAL_ONLY:		parse only in the octal format, whether
 *		or not a prefix is present that would lead to octal parsing.
 *		Use only in combination with TCL_PARSE_INTEGER_ONLY.
 *	- TCL_PARSE_HEXADECIMAL_ONLY:	parse only in the hexadecimal format,
 *		whether or not a prefix is present that would lead to
 *		hexadecimal parsing. Use only in combination with
 *		TCL_PARSE_INTEGER_ONLY.
 *	- TCL_PARSE_DECIMAL_ONLY:	parse only in the decimal format, no
 *		matter whether a 0 prefix would normally force a different
 *		base.
 *	- TCL_PARSE_NO_WHITESPACE:	reject any leading/trailing whitespace
 *
 *	The arguments interp and expected are inputs that control error
 *	message generation. If interp is NULL, no error message will be
 *	generated. If interp is non-NULL, then expected must also be non-NULL.
 *	When TCL_ERROR is returned, an error message will be left in the
 *	result of interp, and the expected argument will appear in the error
 *	message as the thing TclParseNumber expected, but failed to find in
 *	the string.
 *
 *	The arguments objPtr and endPtrPtr as well as the return code are the
 *	outputs.
 *
 *	When the parser cannot find any prefix of the string that matches a
 *	format it is looking for, TCL_ERROR is returned and an error message
 *	may be generated and returned as described above. The contents of
 *	objPtr will not be changed. If endPtrPtr is non-NULL, a pointer to the
 *	character in the string that terminated the scan will be written to
 *	*endPtrPtr.
 *
 *	When the parser determines that the entire string matches a format it
 *	is looking for, TCL_OK is returned, and if objPtr is non-NULL, then
 *	the internal rep and Tcl_ObjType of objPtr are set to the "canonical"
 *	numeric value that matches the scanned string. If endPtrPtr is not
 *	NULL, a pointer to the end of the string will be written to *endPtrPtr
 *	(that is, either bytes+numBytes or a pointer to a terminating NUL
 *	byte).
 *
 *	When the parser determines that a partial string matches a format it
 *	is looking for, the value of endPtrPtr determines what happens:
 *
 *	- If endPtrPtr is NULL, then TCL_ERROR is returned, with error message
 *		generation as above.
 *
 *	- If endPtrPtr is non-NULL, then TCL_OK is returned and objPtr
 *		internals are set as above. Also, a pointer to the first
 *		character following the parsed numeric string is written to
 *		*endPtrPtr.
 *
 *	In some cases where the string being scanned is the string rep of
 *	objPtr, this routine can leave objPtr in an inconsistent state where
 *	its string rep and its internal rep do not agree. In these cases the
 *	internal rep will be in agreement with only some substring of the
 *	string rep. This might happen if the caller passes in a non-NULL bytes
 *	value that points somewhere into the string rep. It might happen if
 *	the caller passes in a numBytes value that limits the scan to only a
 *	prefix of the string rep. Or it might happen if a non-NULL value of
 *	endPtrPtr permits a TCL_OK return from only a partial string match. It
 *	is the responsibility of the caller to detect and correct such
 *	inconsistencies when they can and do arise.
 *
 * Results:
 *	Returns a standard Tcl result.
 *
 * Side effects:
 *	The string representaton of objPtr may be generated.
 *
 *	The internal representation and Tcl_ObjType of objPtr may be changed.
 *	This may involve allocation and/or freeing of memory.
 *
 *----------------------------------------------------------------------
 */

int
TclParseNumber(
    Tcl_Interp *interp,		/* Used for error reporting. May be NULL. */
    Tcl_Obj *objPtr,		/* Object to receive the internal rep. */
    const char *expected,	/* Description of the type of number the
				 * caller expects to be able to parse
				 * ("integer", "boolean value", etc.). */
    const char *bytes,		/* Pointer to the start of the string to
				 * scan. */
    int numBytes,		/* Maximum number of bytes to scan, see
				 * above. */
    const char **endPtrPtr,	/* Place to store pointer to the character
				 * that terminated the scan. */
    int flags)			/* Flags governing the parse. */
{
    enum State {
	INITIAL, SIGNUM, ZERO, ZERO_X,
	ZERO_O, ZERO_B, ZERO_D, BINARY,
	HEXADECIMAL, OCTAL, BAD_OCTAL, DECIMAL,
	LEADING_RADIX_POINT, FRACTION,
	EXPONENT_START, EXPONENT_SIGNUM, EXPONENT,
	sI, sIN, sINF, sINFI, sINFIN, sINFINI, sINFINIT, sINFINITY
#ifdef IEEE_FLOATING_POINT
	, sN, sNA, sNAN, sNANPAREN, sNANHEX, sNANFINISH
#endif
    } state = INITIAL;
    enum State acceptState = INITIAL;

    int signum = 0;		/* Sign of the number being parsed. */
    Tcl_WideUInt significandWide = 0;
				/* Significand of the number being parsed (if
				 * no overflow). */
    mp_int significandBig;	/* Significand of the number being parsed (if
				 * it overflows significandWide). */
    int significandOverflow = 0;/* Flag==1 iff significandBig is used. */
    Tcl_WideUInt octalSignificandWide = 0;
				/* Significand of an octal number; needed
				 * because we don't know whether a number with
				 * a leading zero is octal or decimal until
				 * we've scanned forward to a '.' or 'e'. */
    mp_int octalSignificandBig;	/* Significand of octal number once
				 * octalSignificandWide overflows. */
    int octalSignificandOverflow = 0;
				/* Flag==1 if octalSignificandBig is used. */
    int numSigDigs = 0;		/* Number of significant digits in the decimal
				 * significand. */
    int numTrailZeros = 0;	/* Number of trailing zeroes at the current
				 * point in the parse. */
    int numDigitsAfterDp = 0;	/* Number of digits scanned after the decimal
				 * point. */
    int exponentSignum = 0;	/* Signum of the exponent of a floating point
				 * number. */
    long exponent = 0;		/* Exponent of a floating point number. */
    const char *p;		/* Pointer to next character to scan. */
    size_t len;			/* Number of characters remaining after p. */
    const char *acceptPoint;	/* Pointer to position after last character in
				 * an acceptable number. */
    size_t acceptLen;		/* Number of characters following that
				 * point. */
    int status = TCL_OK;	/* Status to return to caller. */
    char d = 0;			/* Last hexadecimal digit scanned; initialized
				 * to avoid a compiler warning. */
    int shift = 0;		/* Amount to shift when accumulating binary */
    int explicitOctal = 0;
    mp_err err = MP_OKAY;

#define ALL_BITS	((Tcl_WideUInt)-1)
#define MOST_BITS	(ALL_BITS >> 1)

    /*
     * Initialize bytes to start of the object's string rep if the caller
     * didn't pass anything else.
     */

    if (bytes == NULL) {
	if (interp == NULL && endPtrPtr == NULL) {
	    if (TclHasIntRep(objPtr, &tclDictType)) {
		/* A dict can never be a (single) number */
		return TCL_ERROR;
	    }
	    if (TclHasIntRep(objPtr, &tclListType)) {
		int length;
		/* A list can only be a (single) number if its length == 1 */
		TclListObjLength(NULL, objPtr, &length);
		if (length != 1) {
		    return TCL_ERROR;
		}
	    }
	}
	bytes = TclGetString(objPtr);
    }

    p = bytes;
    len = numBytes;
    acceptPoint = p;
    acceptLen = len;
    while (1) {
	char c = len ? *p : '\0';
	switch (state) {

	case INITIAL:
	    /*
	     * Initial state. Acceptable characters are +, -, digits, period,
	     * I, N, and whitespace.
	     */

	    if (TclIsSpaceProc(c)) {
		if (flags & TCL_PARSE_NO_WHITESPACE) {
		    goto endgame;
		}
		break;
	    } else if (c == '+') {
		state = SIGNUM;
		break;
	    } else if (c == '-') {
		signum = 1;
		state = SIGNUM;
		break;
	    }
	    /* FALLTHROUGH */

	case SIGNUM:
	    /*
	     * Scanned a leading + or -. Acceptable characters are digits,
	     * period, I, and N.
	     */

	    if (c == '0') {
		if (flags & TCL_PARSE_DECIMAL_ONLY) {
		    state = DECIMAL;
		} else {
		    state = ZERO;
		}
		break;
	    } else if (flags & TCL_PARSE_HEXADECIMAL_ONLY) {
		goto zerox;
	    } else if (flags & TCL_PARSE_BINARY_ONLY) {
		goto zerob;
	    } else if (flags & TCL_PARSE_OCTAL_ONLY) {
		goto zeroo;
	    } else if (isdigit(UCHAR(c))) {
		significandWide = c - '0';
		numSigDigs = 1;
		state = DECIMAL;
		break;
	    } else if (flags & TCL_PARSE_INTEGER_ONLY) {
		goto endgame;
	    } else if (c == '.') {
		state = LEADING_RADIX_POINT;
		break;
	    } else if (c == 'I' || c == 'i') {
		state = sI;
		break;
#ifdef IEEE_FLOATING_POINT
	    } else if (c == 'N' || c == 'n') {
		state = sN;
		break;
#endif
	    }
	    goto endgame;

	case ZERO:
	    /*
	     * Scanned a leading zero (perhaps with a + or -). Acceptable
	     * inputs are digits, period, X, b, and E. If 8 or 9 is
	     * encountered, the number can't be octal. This state and the
	     * OCTAL state differ only in whether they recognize 'X' and 'b'.
	     */

	    acceptState = state;
	    acceptPoint = p;
	    acceptLen = len;
	    if (c == 'x' || c == 'X') {
		if (flags & (TCL_PARSE_OCTAL_ONLY|TCL_PARSE_BINARY_ONLY)) {
		    goto endgame;
		}
		state = ZERO_X;
		break;
	    }
	    if (flags & TCL_PARSE_HEXADECIMAL_ONLY) {
		goto zerox;
	    }
	    if (flags & TCL_PARSE_SCAN_PREFIXES) {
		goto zeroo;
	    }
	    if (c == 'b' || c == 'B') {
		if (flags & TCL_PARSE_OCTAL_ONLY) {
		    goto endgame;
		}
		state = ZERO_B;
		break;
	    }
	    if (flags & TCL_PARSE_BINARY_ONLY) {
		goto zerob;
	    }
	    if (c == 'o' || c == 'O') {
		explicitOctal = 1;
		state = ZERO_O;
		break;
	    }
	    if (c == 'd' || c == 'D') {
		state = ZERO_D;
		break;
	    }
#ifdef TCL_NO_DEPRECATED
	    goto decimal;
#endif
	    /* FALLTHROUGH */

	case OCTAL:
	    /*
	     * Scanned an optional + or -, followed by a string of octal
	     * digits. Acceptable inputs are more digits, period, or E. If 8
	     * or 9 is encountered, commit to floating point.
	     */

	    acceptState = state;
	    acceptPoint = p;
	    acceptLen = len;
	    /* FALLTHROUGH */
	case ZERO_O:
	zeroo:
	    if (c == '0') {
		numTrailZeros++;
		state = OCTAL;
		break;
	    } else if (c >= '1' && c <= '7') {
		if (objPtr != NULL) {
		    shift = 3 * (numTrailZeros + 1);
		    significandOverflow = AccumulateDecimalDigit(
			    (unsigned)(c-'0'), numTrailZeros,
			    &significandWide, &significandBig,
			    significandOverflow);

		    if (!octalSignificandOverflow) {
			/*
			 * Shifting by more bits than are in the value being
			 * shifted is at least de facto nonportable. Check for
			 * too large shifts first.
			 */

			if ((octalSignificandWide != 0)
				&& (((size_t)shift >=
					CHAR_BIT*sizeof(Tcl_WideUInt))
				|| (octalSignificandWide >
					((Tcl_WideUInt)-1 >> shift)))) {
			    octalSignificandOverflow = 1;
			    err = mp_init_u64(&octalSignificandBig,
				    octalSignificandWide);
			}
		    }
		    if (!octalSignificandOverflow) {
			octalSignificandWide =
				(octalSignificandWide << shift) + (c - '0');
		    } else {
			if (err == MP_OKAY) {
			    err = mp_mul_2d(&octalSignificandBig, shift,
				    &octalSignificandBig);
			}
			if (err == MP_OKAY) {
			    err = mp_add_d(&octalSignificandBig, (mp_digit)(c - '0'),
				    &octalSignificandBig);
			}
		    }
		    if (err != MP_OKAY) {
			return TCL_ERROR;
		    }
		}
		if (numSigDigs != 0) {
		    numSigDigs += numTrailZeros+1;
		} else {
		    numSigDigs = 1;
		}
		numTrailZeros = 0;
		state = OCTAL;
		break;
	    }
	    /* FALLTHROUGH */

	case BAD_OCTAL:
	    if (explicitOctal) {
		/*
		 * No forgiveness for bad digits in explicitly octal numbers.
		 */

		goto endgame;
	    }
	    if (flags & TCL_PARSE_INTEGER_ONLY) {
		/*
		 * No seeking floating point when parsing only integer.
		 */

		goto endgame;
	    }
#ifndef TCL_NO_DEPRECATED

	    /*
	     * Scanned a number with a leading zero that contains an 8, 9,
	     * radix point or E. This is an invalid octal number, but might
	     * still be floating point.
	     */

	    if (c == '0') {
		numTrailZeros++;
		state = BAD_OCTAL;
		break;
	    } else if (isdigit(UCHAR(c))) {
		if (objPtr != NULL) {
		    significandOverflow = AccumulateDecimalDigit(
			    (unsigned)(c-'0'), numTrailZeros,
			    &significandWide, &significandBig,
			    significandOverflow);
		}
		if (numSigDigs != 0) {
		    numSigDigs += (numTrailZeros + 1);
		} else {
		    numSigDigs = 1;
		}
		numTrailZeros = 0;
		state = BAD_OCTAL;
		break;
	    } else if (c == '.') {
		state = FRACTION;
		break;
	    } else if (c == 'E' || c == 'e') {
		state = EXPONENT_START;
		break;
	    }
#endif
	    goto endgame;

	    /*
	     * Scanned 0x. If state is HEXADECIMAL, scanned at least one
	     * character following the 0x. The only acceptable inputs are
	     * hexadecimal digits.
	     */

	case HEXADECIMAL:
	    acceptState = state;
	    acceptPoint = p;
	    acceptLen = len;
	    /* FALLTHROUGH */

	case ZERO_X:
	zerox:
	    if (c == '0') {
		numTrailZeros++;
		state = HEXADECIMAL;
		break;
	    } else if (isdigit(UCHAR(c))) {
		d = (c-'0');
	    } else if (c >= 'A' && c <= 'F') {
		d = (c-'A'+10);
	    } else if (c >= 'a' && c <= 'f') {
		d = (c-'a'+10);
	    } else {
		goto endgame;
	    }
	    if (objPtr != NULL) {
		shift = 4 * (numTrailZeros + 1);
		if (!significandOverflow) {
		    /*
		     * Shifting by more bits than are in the value being
		     * shifted is at least de facto nonportable. Check for too
		     * large shifts first.
		     */

		    if (significandWide != 0 &&
			    ((size_t)shift >= CHAR_BIT*sizeof(Tcl_WideUInt) ||
			    significandWide > ((Tcl_WideUInt)-1 >> shift))) {
			significandOverflow = 1;
			err = mp_init_u64(&significandBig,
				significandWide);
		    }
		}
		if (!significandOverflow) {
		    significandWide = (significandWide << shift) + d;
		} else if (err == MP_OKAY) {
		    err = mp_mul_2d(&significandBig, shift, &significandBig);
		    if (err == MP_OKAY) {
			err = mp_add_d(&significandBig, (mp_digit) d, &significandBig);
		    }
		}
	    }
	    if (err != MP_OKAY) {
		return TCL_ERROR;
	    }
	    numTrailZeros = 0;
	    state = HEXADECIMAL;
	    break;

	case BINARY:
	    acceptState = state;
	    acceptPoint = p;
	    acceptLen = len;
		/* FALLTHRU */
	case ZERO_B:
	zerob:
	    if (c == '0') {
		numTrailZeros++;
		state = BINARY;
		break;
	    } else if (c != '1') {
		goto endgame;
	    }
	    if (objPtr != NULL) {
		shift = numTrailZeros + 1;
		if (!significandOverflow) {
		    /*
		     * Shifting by more bits than are in the value being
		     * shifted is at least de facto nonportable. Check for too
		     * large shifts first.
		     */

		    if (significandWide != 0 &&
			    ((size_t)shift >= CHAR_BIT*sizeof(Tcl_WideUInt) ||
			    significandWide > ((Tcl_WideUInt)-1 >> shift))) {
			significandOverflow = 1;
			err = mp_init_u64(&significandBig,
				significandWide);
		    }
		}
		if (!significandOverflow) {
		    significandWide = (significandWide << shift) + 1;
		} else if (err == MP_OKAY) {
		    err = mp_mul_2d(&significandBig, shift, &significandBig);
		    if (err == MP_OKAY) {
			err = mp_add_d(&significandBig, (mp_digit) 1, &significandBig);
		    }
		}
	    }
	    if (err != MP_OKAY) {
		return TCL_ERROR;
	    }
	    numTrailZeros = 0;
	    state = BINARY;
	    break;

	case ZERO_D:
	    if (c == '0') {
		numTrailZeros++;
	    } else if ( ! isdigit(UCHAR(c))) {
		goto endgame;
	    }
	    state = DECIMAL;
	    flags |= TCL_PARSE_INTEGER_ONLY;
	    /* FALLTHROUGH */

	case DECIMAL:
	    /*
	     * Scanned an optional + or - followed by a string of decimal
	     * digits.
	     */

#ifdef TCL_NO_DEPRECATED
	decimal:
#endif
	    acceptState = state;
	    acceptPoint = p;
	    acceptLen = len;
	    if (c == '0') {
		numTrailZeros++;
		state = DECIMAL;
		break;
	    } else if (isdigit(UCHAR(c))) {
		if (objPtr != NULL) {
		    significandOverflow = AccumulateDecimalDigit(
			    (unsigned)(c - '0'), numTrailZeros,
			    &significandWide, &significandBig,
			    significandOverflow);
		}
		numSigDigs += numTrailZeros+1;
		numTrailZeros = 0;
		state = DECIMAL;
		break;
	    } else if (flags & TCL_PARSE_INTEGER_ONLY) {
		goto endgame;
	    } else if (c == '.') {
		state = FRACTION;
		break;
	    } else if (c == 'E' || c == 'e') {
		state = EXPONENT_START;
		break;
	    }
	    goto endgame;

	    /*
	     * Found a decimal point. If no digits have yet been scanned, E is
	     * not allowed; otherwise, it introduces the exponent. If at least
	     * one digit has been found, we have a possible complete number.
	     */

	case FRACTION:
	    acceptState = state;
	    acceptPoint = p;
	    acceptLen = len;
	    if (c == 'E' || c=='e') {
		state = EXPONENT_START;
		break;
	    }
	    /* FALLTHROUGH */

	case LEADING_RADIX_POINT:
	    if (c == '0') {
		numDigitsAfterDp++;
		numTrailZeros++;
		state = FRACTION;
		break;
	    } else if (isdigit(UCHAR(c))) {
		numDigitsAfterDp++;
		if (objPtr != NULL) {
		    significandOverflow = AccumulateDecimalDigit(
			    (unsigned)(c-'0'), numTrailZeros,
			    &significandWide, &significandBig,
			    significandOverflow);
		}
		if (numSigDigs != 0) {
		    numSigDigs += numTrailZeros+1;
		} else {
		    numSigDigs = 1;
		}
		numTrailZeros = 0;
		state = FRACTION;
		break;
	    }
	    goto endgame;

	case EXPONENT_START:
	    /*
	     * Scanned the E at the start of an exponent. Make sure a legal
	     * character follows before using the C library strtol routine,
	     * which allows whitespace.
	     */

	    if (c == '+') {
		state = EXPONENT_SIGNUM;
		break;
	    } else if (c == '-') {
		exponentSignum = 1;
		state = EXPONENT_SIGNUM;
		break;
	    }
	    /* FALLTHROUGH */

	case EXPONENT_SIGNUM:
	    /*
	     * Found the E at the start of the exponent, followed by a sign
	     * character.
	     */

	    if (isdigit(UCHAR(c))) {
		exponent = c - '0';
		state = EXPONENT;
		break;
	    }
	    goto endgame;

	case EXPONENT:
	    /*
	     * Found an exponent with at least one digit. Accumulate it,
	     * making sure to hard-pin it to LONG_MAX on overflow.
	     */

	    acceptState = state;
	    acceptPoint = p;
	    acceptLen = len;
	    if (isdigit(UCHAR(c))) {
		if (exponent < (LONG_MAX - 9) / 10) {
		    exponent = 10 * exponent + (c - '0');
		} else {
		    exponent = LONG_MAX;
		}
		state = EXPONENT;
		break;
	    }
	    goto endgame;

	    /*
	     * Parse out INFINITY by simply spelling it out. INF is accepted
	     * as an abbreviation; other prefices are not.
	     */

	case sI:
	    if (c == 'n' || c == 'N') {
		state = sIN;
		break;
	    }
	    goto endgame;
	case sIN:
	    if (c == 'f' || c == 'F') {
		state = sINF;
		break;
	    }
	    goto endgame;
	case sINF:
	    acceptState = state;
	    acceptPoint = p;
	    acceptLen = len;
	    if (c == 'i' || c == 'I') {
		state = sINFI;
		break;
	    }
	    goto endgame;
	case sINFI:
	    if (c == 'n' || c == 'N') {
		state = sINFIN;
		break;
	    }
	    goto endgame;
	case sINFIN:
	    if (c == 'i' || c == 'I') {
		state = sINFINI;
		break;
	    }
	    goto endgame;
	case sINFINI:
	    if (c == 't' || c == 'T') {
		state = sINFINIT;
		break;
	    }
	    goto endgame;
	case sINFINIT:
	    if (c == 'y' || c == 'Y') {
		state = sINFINITY;
		break;
	    }
	    goto endgame;

	    /*
	     * Parse NaN's.
	     */
#ifdef IEEE_FLOATING_POINT
	case sN:
	    if (c == 'a' || c == 'A') {
		state = sNA;
		break;
	    }
	    goto endgame;
	case sNA:
	    if (c == 'n' || c == 'N') {
		state = sNAN;
		break;
	    }
	    goto endgame;
	case sNAN:
	    acceptState = state;
	    acceptPoint = p;
	    acceptLen = len;
	    if (c == '(') {
		state = sNANPAREN;
		break;
	    }
	    goto endgame;

	    /*
	     * Parse NaN(hexdigits)
	     */
	case sNANHEX:
	    if (c == ')') {
		state = sNANFINISH;
		break;
	    }
	    /* FALLTHROUGH */
	case sNANPAREN:
	    if (TclIsSpaceProc(c)) {
		break;
	    }
	    if (numSigDigs < 13) {
		if (c >= '0' && c <= '9') {
		    d = c - '0';
		} else if (c >= 'a' && c <= 'f') {
		    d = 10 + c - 'a';
		} else if (c >= 'A' && c <= 'F') {
		    d = 10 + c - 'A';
		} else {
		    goto endgame;
		}
		numSigDigs++;
		significandWide = (significandWide << 4) + d;
		state = sNANHEX;
		break;
	    }
	    goto endgame;
	case sNANFINISH:
#endif

	case sINFINITY:
	    acceptState = state;
	    acceptPoint = p;
	    acceptLen = len;
	    goto endgame;
	}
	p++;
	len--;
    }

  endgame:
    if (acceptState == INITIAL) {
	/*
	 * No numeric string at all found.
	 */

	status = TCL_ERROR;
	if (endPtrPtr != NULL) {
	    *endPtrPtr = p;
	}
    } else {
	/*
	 * Back up to the last accepting state in the lexer.
	 */

	p = acceptPoint;
	len = acceptLen;
	if (!(flags & TCL_PARSE_NO_WHITESPACE)) {
	    /*
	     * Accept trailing whitespace.
	     */

	    while (len != 0 && TclIsSpaceProc(*p)) {
		p++;
		len--;
	    }
	}
	if (endPtrPtr == NULL) {
	    if ((len != 0) && ((numBytes > 0) || (*p != '\0'))) {
		status = TCL_ERROR;
	    }
	} else {
	    *endPtrPtr = p;
	}
    }

    /*
     * Generate and store the appropriate internal rep.
     */

    if (status == TCL_OK && objPtr != NULL) {
	TclFreeIntRep(objPtr);
	switch (acceptState) {
	case SIGNUM:
	case BAD_OCTAL:
	case ZERO_X:
	case ZERO_O:
	case ZERO_B:
	case ZERO_D:
	case LEADING_RADIX_POINT:
	case EXPONENT_START:
	case EXPONENT_SIGNUM:
	case sI:
	case sIN:
	case sINFI:
	case sINFIN:
	case sINFINI:
	case sINFINIT:
#ifdef IEEE_FLOATING_POINT
	case sN:
	case sNA:
	case sNANPAREN:
	case sNANHEX:
#endif
	    Tcl_Panic("TclParseNumber: bad acceptState %d parsing '%s'",
		    acceptState, bytes);
	case BINARY:
	    shift = numTrailZeros;
	    if (!significandOverflow && significandWide != 0 &&
		    ((size_t)shift >= CHAR_BIT*sizeof(Tcl_WideUInt) ||
		    significandWide > (MOST_BITS + signum) >> shift)) {
		significandOverflow = 1;
		err = mp_init_u64(&significandBig, significandWide);
	    }
	    if (shift) {
		if (!significandOverflow) {
		    significandWide <<= shift;
		} else if (err == MP_OKAY) {
		    err = mp_mul_2d(&significandBig, shift, &significandBig);
		}
	    }
	    if (err != MP_OKAY) {
		return TCL_ERROR;
	    }
	    goto returnInteger;

	case HEXADECIMAL:
	    /*
	     * Returning a hex integer. Final scaling step.
	     */

	    shift = 4 * numTrailZeros;
	    if (!significandOverflow && significandWide !=0 &&
		    ((size_t)shift >= CHAR_BIT*sizeof(Tcl_WideUInt) ||
		    significandWide > (MOST_BITS + signum) >> shift)) {
		significandOverflow = 1;
		err = mp_init_u64(&significandBig, significandWide);
	    }
	    if (shift) {
		if (!significandOverflow) {
		    significandWide <<= shift;
		} else if (err == MP_OKAY) {
		    err = mp_mul_2d(&significandBig, shift, &significandBig);
		}
	    }
	    if (err != MP_OKAY) {
		return TCL_ERROR;
	    }
	    goto returnInteger;

	case OCTAL:
	    /*
	     * Returning an octal integer. Final scaling step.
	     */

	    shift = 3 * numTrailZeros;
	    if (!octalSignificandOverflow && octalSignificandWide != 0 &&
		    ((size_t)shift >= CHAR_BIT*sizeof(Tcl_WideUInt) ||
		    octalSignificandWide > (MOST_BITS + signum) >> shift)) {
		octalSignificandOverflow = 1;
		err = mp_init_u64(&octalSignificandBig,
			octalSignificandWide);
	    }
	    if (shift) {
		if (!octalSignificandOverflow) {
		    octalSignificandWide <<= shift;
		} else if (err == MP_OKAY) {
		    err = mp_mul_2d(&octalSignificandBig, shift,
			    &octalSignificandBig);
		}
	    }
	    if (!octalSignificandOverflow) {
		if ((err == MP_OKAY) && (octalSignificandWide > (MOST_BITS + signum))) {
		    err = mp_init_u64(&octalSignificandBig,
			    octalSignificandWide);
		    octalSignificandOverflow = 1;
		} else {
		    objPtr->typePtr = &tclIntType;
		    if (signum) {
			objPtr->internalRep.wideValue =
				- (Tcl_WideInt) octalSignificandWide;
		    } else {
			objPtr->internalRep.wideValue =
				(Tcl_WideInt) octalSignificandWide;
		    }
		}
	    }
	    if ((err == MP_OKAY) && octalSignificandOverflow) {
		if (signum) {
		    err = mp_neg(&octalSignificandBig, &octalSignificandBig);
		}
		TclSetBignumIntRep(objPtr, &octalSignificandBig);
	    }
	    if (err != MP_OKAY) {
		return TCL_ERROR;
	    }
	    break;

	case ZERO:
	case DECIMAL:
	    significandOverflow = AccumulateDecimalDigit(0, numTrailZeros-1,
		    &significandWide, &significandBig, significandOverflow);
	    if ((err == MP_OKAY) && !significandOverflow && (significandWide > MOST_BITS+signum)) {
		significandOverflow = 1;
		err = mp_init_u64(&significandBig, significandWide);
	    }
	returnInteger:
	    if (!significandOverflow) {
		if ((err == MP_OKAY) && (significandWide > MOST_BITS+signum)) {
		    err = mp_init_u64(&significandBig,
			    significandWide);
		    significandOverflow = 1;
		} else {
		    objPtr->typePtr = &tclIntType;
		    if (signum) {
			objPtr->internalRep.wideValue =
				- (Tcl_WideInt) significandWide;
		    } else {
			objPtr->internalRep.wideValue =
				(Tcl_WideInt) significandWide;
		    }
		}
	    }
	    if ((err == MP_OKAY) && significandOverflow) {
		if (signum) {
		    err = mp_neg(&significandBig, &significandBig);
		}
		TclSetBignumIntRep(objPtr, &significandBig);
	    }
	    if (err != MP_OKAY) {
		return TCL_ERROR;
	    }
	    break;

	case FRACTION:
	case EXPONENT:

	    /*
	     * Here, we're parsing a floating-point number. 'significandWide'
	     * or 'significandBig' contains the exact significand, according
	     * to whether 'significandOverflow' is set. The desired floating
	     * point value is significand * 10**k, where
	     * k = numTrailZeros+exponent-numDigitsAfterDp.
	     */

	    objPtr->typePtr = &tclDoubleType;
	    if (exponentSignum) {
		/*
		 * At this point exponent>=0, so the following calculation
		 * cannot underflow.
		 */
		exponent = -exponent;
	    }

	    /*
	     * Adjust the exponent for the number of trailing zeros that
	     * have not been accumulated, and the number of digits after
	     * the decimal point. Pin any overflow to LONG_MAX/LONG_MIN
	     * respectively.
	     */

	    if (exponent >= 0) {
		if (exponent - numDigitsAfterDp > LONG_MAX - numTrailZeros) {
		    exponent = LONG_MAX;
		} else {
		    exponent = exponent - numDigitsAfterDp + numTrailZeros;
		}
	    } else {
		if (exponent + numTrailZeros < LONG_MIN + numDigitsAfterDp) {
		    exponent = LONG_MIN;
		} else {
		    exponent = exponent + numTrailZeros - numDigitsAfterDp;
		}
	    }

	    /*
	     * The desired number is now significandWide * 10**exponent
	     * or significandBig * 10**exponent, depending on whether
	     * the significand has overflowed a wide int.
	     */
	    if (!significandOverflow) {
		objPtr->internalRep.doubleValue = MakeLowPrecisionDouble(
			signum, significandWide, numSigDigs, exponent);
	    } else {
		objPtr->internalRep.doubleValue = MakeHighPrecisionDouble(
			signum, &significandBig, numSigDigs, exponent);
	    }
	    break;

	case sINF:
	case sINFINITY:
	    if (signum) {
		objPtr->internalRep.doubleValue = -HUGE_VAL;
	    } else {
		objPtr->internalRep.doubleValue = HUGE_VAL;
	    }
	    objPtr->typePtr = &tclDoubleType;
	    break;

#ifdef IEEE_FLOATING_POINT
	case sNAN:
	case sNANFINISH:
	    objPtr->internalRep.doubleValue = MakeNaN(signum, significandWide);
	    objPtr->typePtr = &tclDoubleType;
	    break;
#endif
	case INITIAL:
	    /* This case only to silence compiler warning. */
	    Tcl_Panic("TclParseNumber: state INITIAL can't happen here");
	}
    }

    /*
     * Format an error message when an invalid number is encountered.
     */

    if (status != TCL_OK) {
	if (interp != NULL) {
	    Tcl_Obj *msg = Tcl_ObjPrintf("expected %s but got \"",
		    expected);

	    Tcl_AppendLimitedToObj(msg, bytes, numBytes, 50, "");
	    Tcl_AppendToObj(msg, "\"", -1);
	    if (state == BAD_OCTAL) {
		Tcl_AppendToObj(msg, " (looks like invalid octal number)", -1);
	    }
	    Tcl_SetObjResult(interp, msg);
	    Tcl_SetErrorCode(interp, "TCL", "VALUE", "NUMBER", NULL);
	}
    }

    /*
     * Free memory.
     */

    if (octalSignificandOverflow) {
	mp_clear(&octalSignificandBig);
    }
    if (significandOverflow) {
	mp_clear(&significandBig);
    }
    return status;
}

/*
 *----------------------------------------------------------------------
 *
 * AccumulateDecimalDigit --
 *
 *	Consume a decimal digit in a number being scanned.
 *
 * Results:
 *	Returns 1 if the number has overflowed to a bignum, 0 if it still fits
 *	in a wide integer.
 *
 * Side effects:
 *	Updates either the wide or bignum representation.
 *
 *----------------------------------------------------------------------
 */

static int
AccumulateDecimalDigit(
    unsigned digit,		/* Digit being scanned. */
    int numZeros,		/* Count of zero digits preceding the digit
				 * being scanned. */
    Tcl_WideUInt *wideRepPtr,	/* Representation of the partial number as a
				 * wide integer. */
    mp_int *bignumRepPtr,	/* Representation of the partial number as a
				 * bignum. */
    int bignumFlag)		/* Flag == 1 if the number overflowed previous
				 * to this digit. */
{
    int i, n;
    Tcl_WideUInt w;

    /*
     * Try wide multiplication first.
     */

    if (!bignumFlag) {
	w = *wideRepPtr;
	if (w == 0) {
	    /*
	     * There's no need to multiply if the multiplicand is zero.
	     */

	    *wideRepPtr = digit;
	    return 0;
	} else if (numZeros >= maxpow10_wide
		|| w > ((Tcl_WideUInt)-1-digit)/pow10_wide[numZeros+1]) {
	    /*
	     * Wide multiplication will overflow.  Expand the number to a
	     * bignum and fall through into the bignum case.
	     */

	    if (mp_init_u64(bignumRepPtr, w) != MP_OKAY) {
		return 0;
	    }
	} else {
	    /*
	     * Wide multiplication.
	     */

	    *wideRepPtr = w * pow10_wide[numZeros+1] + digit;
	    return 0;
	}
    }

    /*
     * Bignum multiplication.
     */

    if (numZeros < log10_DIGIT_MAX) {
	/*
	 * Up to about 8 zeros - single digit multiplication.
	 */

	if ((mp_mul_d(bignumRepPtr, (mp_digit) pow10_wide[numZeros+1],
		bignumRepPtr) != MP_OKAY)
		|| (mp_add_d(bignumRepPtr, (mp_digit) digit, bignumRepPtr) != MP_OKAY))
	return 0;
    } else {
	mp_err err;
	/*
	 * More than single digit multiplication. Multiply by the appropriate
	 * small powers of 5, and then shift. Large strings of zeroes are
	 * eaten 256 at a time; this is less efficient than it could be, but
	 * seems implausible. We presume that MP_DIGIT_BIT is at least 27. The
	 * first multiplication, by up to 10**7, is done with a one-DIGIT
	 * multiply (this presumes that MP_DIGIT_BIT >= 24).
	 */

	n = numZeros + 1;
	err = mp_mul_d(bignumRepPtr, (mp_digit) pow10_wide[n&0x7], bignumRepPtr);
	for (i = 3; (err == MP_OKAY) && (i <= 7); ++i) {
	    if (n & (1 << i)) {
		err = mp_mul(bignumRepPtr, pow5+i, bignumRepPtr);
	    }
	}
	while ((err == MP_OKAY) && (n >= 256)) {
	    err = mp_mul(bignumRepPtr, pow5+8, bignumRepPtr);
	    n -= 256;
	}
	if ((err != MP_OKAY)
		|| (mp_mul_2d(bignumRepPtr, (int)(numZeros+1)&~0x7, bignumRepPtr) != MP_OKAY)
		|| (mp_add_d(bignumRepPtr, (mp_digit) digit, bignumRepPtr) != MP_OKAY)) {
	    return 0;
	}
    }

    return 1;
}

/*
 *----------------------------------------------------------------------
 *
 * MakeLowPrecisionDouble --
 *
 *	Makes the double precision number, signum*significand*10**exponent.
 *
 * Results:
 *	Returns the constructed number.
 *
 *	Common cases, where there are few enough digits that the number can be
 *	represented with at most roundoff, are handled specially here. If the
 *	number requires more than one rounded operation to compute, the code
 *	promotes the significand to a bignum and calls MakeHighPrecisionDouble
 *	to do it instead.
 *
 *----------------------------------------------------------------------
 */

static double
MakeLowPrecisionDouble(
    int signum,			/* 1 if the number is negative, 0 otherwise */
    Tcl_WideUInt significand,	/* Significand of the number */
    int numSigDigs,		/* Number of digits in the significand */
    long exponent)		/* Power of ten */
{
    double retval;		/* Value of the number. */
    mp_int significandBig;	/* Significand expressed as a bignum. */

    /*
     * With gcc on x86, the floating point rounding mode is double-extended.
     * This causes the result of double-precision calculations to be rounded
     * twice: once to the precision of double-extended and then again to the
     * precision of double. Double-rounding introduces gratuitous errors of 1
     * ulp, so we need to change rounding mode to 53-bits.
     */

    TCL_IEEE_DOUBLE_ROUNDING;

    /*
     * Test for the easy cases.
     */

    if (significand == 0) {
	return copysign(0.0, -signum);
    }
    if (numSigDigs <= QUICK_MAX) {
	if (exponent >= 0) {
	    if (exponent <= mmaxpow) {
		/*
		 * The significand is an exact integer, and so is
		 * 10**exponent. The product will be correct to within 1/2 ulp
		 * without special handling.
		 */

		retval = (double)
			((Tcl_WideInt)significand * pow10vals[exponent]);
		goto returnValue;
	    } else {
		int diff = QUICK_MAX - numSigDigs;

		if (exponent-diff <= mmaxpow) {
		    /*
		     * 10**exponent is not an exact integer, but
		     * 10**(exponent-diff) is exact, and so is
		     * significand*10**diff, so we can still compute the value
		     * with only one roundoff.
		     */

		    volatile double factor = (double)
			    ((Tcl_WideInt)significand * pow10vals[diff]);
		    retval = factor * pow10vals[exponent-diff];
		    goto returnValue;
		}
	    }
	} else {
	    if (exponent >= -mmaxpow) {
		/*
		 * 10**-exponent is an exact integer, and so is the
		 * significand. Compute the result by one division, again with
		 * only one rounding.
		 */

		retval = (double)
			((Tcl_WideInt)significand / pow10vals[-exponent]);
		goto returnValue;
	    }
	}
    }

    /*
     * All the easy cases have failed. Promote ths significand to bignum and
     * call MakeHighPrecisionDouble to do it the hard way.
     */

    if (mp_init_u64(&significandBig, significand) != MP_OKAY) {
	return 0.0;
    }
    retval = MakeHighPrecisionDouble(0, &significandBig, numSigDigs,
	    exponent);
    mp_clear(&significandBig);

    /*
     * Come here to return the computed value.
     */

  returnValue:
    if (signum) {
	retval = -retval;
    }

    /*
     * On gcc on x86, restore the floating point mode word.
     */

    TCL_DEFAULT_DOUBLE_ROUNDING;

    return retval;
}

/*
 *----------------------------------------------------------------------
 *
 * MakeHighPrecisionDouble --
 *
 *	Makes the double precision number, signum*significand*10**exponent.
 *
 * Results:
 *	Returns the constructed number.
 *
 *	MakeHighPrecisionDouble is used when arbitrary-precision arithmetic is
 *	needed to ensure correct rounding. It begins by calculating a
 *	low-precision approximation to the desired number, and then refines
 *	the answer in high precision.
 *
 *----------------------------------------------------------------------
 */

static double
MakeHighPrecisionDouble(
    int signum,			/* 1=negative, 0=nonnegative */
    mp_int *significand,	/* Exact significand of the number */
    int numSigDigs,		/* Number of significant digits */
    long exponent)		/* Power of 10 by which to multiply */
{
    double retval;
    int machexp = 0;		/* Machine exponent of a power of 10. */

    /*
     * With gcc on x86, the floating point rounding mode is double-extended.
     * This causes the result of double-precision calculations to be rounded
     * twice: once to the precision of double-extended and then again to the
     * precision of double. Double-rounding introduces gratuitous errors of 1
     * ulp, so we need to change rounding mode to 53-bits.
     */

    TCL_IEEE_DOUBLE_ROUNDING;

    /*
     * Quick checks for zero, and over/underflow. Be careful to avoid
     * integer overflow when calculating with 'exponent'.
     */

    if (mp_iszero(significand)) {
	return copysign(0.0, -signum);
    }
    if (exponent >= 0 && exponent-1 > maxDigits-numSigDigs) {
	retval = HUGE_VAL;
	goto returnValue;
    } else if (exponent < 0 && numSigDigs+exponent < minDigits+1) {
	retval = 0.0;
	goto returnValue;
    }

    /*
     * Develop a first approximation to the significand. It is tempting simply
     * to force bignum to double, but that will overflow on input numbers like
     * 1.[string repeat 0 1000]1; while this is a not terribly likely
     * scenario, we still have to deal with it. Use fraction and exponent
     * instead. Once we have the significand, multiply by 10**exponent. Test
     * for overflow. Convert back to a double, and test for underflow.
     */

    retval = BignumToBiasedFrExp(significand, &machexp);
    retval = Pow10TimesFrExp(exponent, retval, &machexp);
    if (machexp > DBL_MAX_EXP*log2FLT_RADIX) {
	retval = HUGE_VAL;
	goto returnValue;
    }
    retval = SafeLdExp(retval, machexp);
	if (tiny == 0.0) {
	    tiny = SafeLdExp(1.0, DBL_MIN_EXP * log2FLT_RADIX - mantBits);
	}
    if (retval < tiny) {
	retval = tiny;
    }

    /*
     * Refine the result twice. (The second refinement should be necessary
     * only if the best approximation is a power of 2 minus 1/2 ulp).
     */

    retval = RefineApproximation(retval, significand, exponent);
    retval = RefineApproximation(retval, significand, exponent);

    /*
     * Come here to return the computed value.
     */

  returnValue:
    if (signum) {
	retval = -retval;
    }

    /*
     * On gcc on x86, restore the floating point mode word.
     */

    TCL_DEFAULT_DOUBLE_ROUNDING;

    return retval;
}

/*
 *----------------------------------------------------------------------
 *
 * MakeNaN --
 *
 *	Makes a "Not a Number" given a set of bits to put in the tag bits
 *
 *	Note that a signalling NaN is never returned.
 *
 *----------------------------------------------------------------------
 */

#ifdef IEEE_FLOATING_POINT
static double
MakeNaN(
    int signum,			/* Sign bit (1=negative, 0=nonnegative. */
    Tcl_WideUInt tags)		/* Tag bits to put in the NaN. */
{
    union {
	Tcl_WideUInt iv;
	double dv;
    } theNaN;

    theNaN.iv = tags;
    theNaN.iv &= (((Tcl_WideUInt) 1) << 51) - 1;
    if (signum) {
	theNaN.iv |= ((Tcl_WideUInt) (0x8000 | NAN_START)) << 48;
    } else {
	theNaN.iv |= ((Tcl_WideUInt) NAN_START) << 48;
    }
    if (n770_fp) {
	theNaN.iv = Nokia770Twiddle(theNaN.iv);
    }
    return theNaN.dv;
}
#endif

/*
 *----------------------------------------------------------------------
 *
 * RefineApproximation --
 *
 *	Given a poor approximation to a floating point number, returns a
 *	better one. (The better approximation is correct to within 1 ulp, and
 *	is entirely correct if the poor approximation is correct to 1 ulp.)
 *
 * Results:
 *	Returns the improved result.
 *
 *----------------------------------------------------------------------
 */

static double
RefineApproximation(
    double approxResult,	/* Approximate result of conversion. */
    mp_int *exactSignificand,	/* Integer significand. */
    int exponent)		/* Power of 10 to multiply by significand. */
{
    int M2, M5;			/* Powers of 2 and of 5 needed to put the
				 * decimal and binary numbers over a common
				 * denominator. */
    double significand;		/* Sigificand of the binary number. */
    int binExponent;		/* Exponent of the binary number. */
    int msb;			/* Most significant bit position of an
				 * intermediate result. */
    int nDigits;		/* Number of mp_digit's in an intermediate
				 * result. */
    mp_int twoMv;		/* Approx binary value expressed as an exact
				 * integer scaled by the multiplier 2M. */
    mp_int twoMd;		/* Exact decimal value expressed as an exact
				 * integer scaled by the multiplier 2M. */
    int scale;			/* Scale factor for M. */
    int multiplier;		/* Power of two to scale M. */
    double num, den;		/* Numerator and denominator of the correction
				 * term. */
    double quot;		/* Correction term. */
    double minincr;		/* Lower bound on the absolute value of the
				 * correction term. */
    int roundToEven = 0;	/* Flag == TRUE if we need to invoke
				 * "round to even" functionality */
    double rteSignificand;	/* Significand of the round-to-even result */
    int rteExponent;		/* Exponent of the round-to-even result */
    int shift;			/* Shift count for converting numerator
				 * and denominator of corrector to floating
				 * point */
    Tcl_WideInt rteSigWide;	/* Wide integer version of the significand
				 * for testing evenness */
    int i;
    mp_err err = MP_OKAY;

    /*
     * The first approximation is always low. If we find that it's HUGE_VAL,
     * we're done.
     */

    if (approxResult == HUGE_VAL) {
	return approxResult;
    }
    significand = frexp(approxResult, &binExponent);

    /*
     * We are trying to compute a corrector term that, when added to the
     * approximate result, will yield close to the exact result.
     * The exact result is exactSignificand * 10**exponent.
     * The approximate result is significand * 2**binExponent
     * If exponent<0, we need to multiply the exact value by 10**-exponent
     * to make it an integer, plus another factor of 2 to decide on rounding.
     *  Similarly if binExponent<FP_PRECISION, we need
     * to multiply by 2**FP_PRECISION to make the approximate value an integer.
     *
     * Let M = 2**M2 * 5**M5 be the least common multiple of these two
     * multipliers.
     */

    i = mantBits - binExponent;
    if (i < 0) {
	M2 = 0;
    } else {
	M2 = i;
    }
    if (exponent > 0) {
	M5 = 0;
    } else {
	M5 = -exponent;
	if (M5 - 1 > M2) {
	    M2 = M5 - 1;
	}
    }

    /*
     * Compute twoMv as 2*M*v, where v is the approximate value.
     * This is done by bit-whacking to calculate 2**(M2+1)*significand,
     * and then multiplying by 5**M5.
     */

    msb = binExponent + M2;	/* 1008 */
    nDigits = msb / MP_DIGIT_BIT + 1;
    if (mp_init_size(&twoMv, nDigits) != MP_OKAY) {
	return approxResult;
    }
    i = (msb % MP_DIGIT_BIT + 1);
    twoMv.used = nDigits;
    significand *= SafeLdExp(1.0, i);
    while (--nDigits >= 0) {
	twoMv.dp[nDigits] = (mp_digit) significand;
	significand -= (mp_digit) significand;
	significand = SafeLdExp(significand, MP_DIGIT_BIT);
    }
    for (i = 0; i <= 8; ++i) {
	if (M5 & (1 << i) && (mp_mul(&twoMv, pow5+i, &twoMv) != MP_OKAY)) {
	    mp_clear(&twoMv);
	    return approxResult;
	}
    }

    /*
     * Compute twoMd as 2*M*d, where d is the exact value.
     * This is done by multiplying by 5**(M5+exponent) and then multiplying
     * by 2**(M5+exponent+1), which is, of couse, a left shift.
     */

    if (mp_init_copy(&twoMd, exactSignificand) != MP_OKAY) {
	mp_clear(&twoMv);
	return approxResult;
    }
    for (i = 0; (i <= 8); ++i) {
	if ((M5 + exponent) & (1 << i)) {
	    err = mp_mul(&twoMd, pow5+i, &twoMd);
	}
    }
    if (err == MP_OKAY) {
	err = mp_mul_2d(&twoMd, M2+exponent+1, &twoMd);
    }

    /*
     * Now let twoMd = twoMd - twoMv, the difference between the exact and
     * approximate values.
     */

    if (err == MP_OKAY) {
	err = mp_sub(&twoMd, &twoMv, &twoMd);
    }

    /*
     * The result, 2Mv-2Md, needs to be divided by 2M to yield a correction
     * term. Because 2M may well overflow a double, we need to scale the
     * denominator by a factor of 2**binExponent-mantBits. Place that factor
     * times 1/2 ULP into twoMd.
     */

    scale = binExponent - mantBits - 1;
    mp_set_u64(&twoMv, 1);
    for (i = 0; (i <= 8) && (err == MP_OKAY); ++i) {
	if (M5 & (1 << i)) {
	    err = mp_mul(&twoMv, pow5+i, &twoMv);
	}
    }
    multiplier = M2 + scale + 1;
    if (err != MP_OKAY) {
	mp_clear(&twoMd);
	mp_clear(&twoMv);
	return approxResult;
    } else if (multiplier > 0) {
	err = mp_mul_2d(&twoMv, multiplier, &twoMv);
    } else if (multiplier < 0) {
	err = mp_div_2d(&twoMv, -multiplier, &twoMv, NULL);
    }
    if (err != MP_OKAY) {
	mp_clear(&twoMd);
	mp_clear(&twoMv);
	return approxResult;
    }

    /*
     * Will the eventual correction term be less than, equal to, or
     * greater than 1/2 ULP?
     */

    switch (mp_cmp_mag(&twoMd, &twoMv)) {
    case MP_LT:
	/*
	 * If the error is less than 1/2 ULP, there's no correction to make.
	 */
	mp_clear(&twoMd);
	mp_clear(&twoMv);
	return approxResult;
    case MP_EQ:
	/*
	 * If the error is exactly 1/2 ULP, we need to round to even.
	 */
	roundToEven = 1;
	break;
    case MP_GT:
	/*
	 * We need to correct the result if the error exceeds 1/2 ULP.
	 */
	break;
    }

    /*
     * If we're in the 'round to even' case, and the significand is already
     * even, we're done. Return the approximate result.
     */
    if (roundToEven) {
	rteSignificand = frexp(approxResult, &rteExponent);
	rteSigWide = (Tcl_WideInt) ldexp(rteSignificand, FP_PRECISION);
	if ((rteSigWide & 1) == 0) {
	    mp_clear(&twoMd);
	    mp_clear(&twoMv);
	    return approxResult;
	}
    }

    /*
     * Reduce the numerator and denominator of the corrector term so that
     * they will fit in the floating point precision.
     */
    shift = mp_count_bits(&twoMv) - FP_PRECISION - 1;
    if (shift > 0) {
	err = mp_div_2d(&twoMv, shift, &twoMv, NULL);
	if (err == MP_OKAY) {
	    err = mp_div_2d(&twoMd, shift, &twoMd, NULL);
	}
    }
    if (err != MP_OKAY) {
	mp_clear(&twoMd);
	mp_clear(&twoMv);
	return approxResult;
    }

    /*
     * Convert the numerator and denominator of the corrector term accurately
     * to floating point numbers.
     */

    num = TclBignumToDouble(&twoMd);
    den = TclBignumToDouble(&twoMv);

    quot = SafeLdExp(num/den, scale);
    minincr = SafeLdExp(1.0, binExponent-mantBits);

    if (quot<0. && quot>-minincr) {
	quot = -minincr;
    } else if (quot>0. && quot<minincr) {
	quot = minincr;
    }

    mp_clear(&twoMd);
    mp_clear(&twoMv);

    return approxResult + quot;
}

/*
 *----------------------------------------------------------------------
 *
 * MultPow5 --
 *
 *	Multiply a bignum by a power of 5.
 *
 * Side effects:
 *	Stores base*5**n in result.
 *
 *----------------------------------------------------------------------
 */

static inline mp_err
MulPow5(
    mp_int *base, 		/* Number to multiply. */
    unsigned n,			/* Power of 5 to multiply by. */
    mp_int *result)		/* Place to store the result. */
{
    mp_int *p = base;
    int n13 = n / 13;
    int r = n % 13;
    mp_err err = MP_OKAY;

    if (r != 0) {
	err = mp_mul_d(p, dpow5[r], result);
	p = result;
    }
    r = 0;
    while ((err == MP_OKAY) && (n13 != 0)) {
	if (n13 & 1) {
	    err = mp_mul(p, pow5_13+r, result);
	    p = result;
	}
	n13 >>= 1;
	++r;
    }
    if ((err == MP_OKAY) && (p != result)) {
	err = mp_copy(p, result);
    }
    return err;
}

/*
 *----------------------------------------------------------------------
 *
 * NormalizeRightward --
 *
 *	Shifts a number rightward until it is odd (that is, until the least
 *	significant bit is nonzero.
 *
 * Results:
 *	Returns the number of bit positions by which the number was shifted.
 *
 * Side effects:
 *	Shifts the number in place; *wPtr is replaced by the shifted number.
 *
 *----------------------------------------------------------------------
 */

static inline int
NormalizeRightward(
    Tcl_WideUInt *wPtr)		/* INOUT: Number to shift. */
{
    int rv = 0;
    Tcl_WideUInt w = *wPtr;

    if (!(w & (Tcl_WideUInt) 0xffffffff)) {
	w >>= 32; rv += 32;
    }
    if (!(w & (Tcl_WideUInt) 0xffff)) {
	w >>= 16; rv += 16;
    }
    if (!(w & (Tcl_WideUInt) 0xff)) {
	w >>= 8; rv += 8;
    }
    if (!(w & (Tcl_WideUInt) 0xf)) {
	w >>= 4; rv += 4;
    }
    if (!(w & 0x3)) {
	w >>= 2; rv += 2;
    }
    if (!(w & 0x1)) {
	w >>= 1; ++rv;
    }
    *wPtr = w;
    return rv;
}

/*
 *----------------------------------------------------------------------
 *
 * RequiredPrecision --
 *
 *	Determines the number of bits needed to hold an intger.
 *
 * Results:
 *	Returns the position of the most significant bit (0 - 63).  Returns 0
 *	if the number is zero.
 *
 *----------------------------------------------------------------------
 */

static int
RequiredPrecision(
    Tcl_WideUInt w)		/* Number to interrogate. */
{
    int rv;
    unsigned long wi;

    if (w & ((Tcl_WideUInt) 0xffffffff << 32)) {
	wi = (unsigned long) (w >> 32); rv = 32;
    } else {
	wi = (unsigned long) w; rv = 0;
    }
    if (wi & 0xffff0000) {
	wi >>= 16; rv += 16;
    }
    if (wi & 0xff00) {
	wi >>= 8; rv += 8;
    }
    if (wi & 0xf0) {
	wi >>= 4; rv += 4;
    }
    if (wi & 0xc) {
	wi >>= 2; rv += 2;
    }
    if (wi & 0x2) {
	wi >>= 1; ++rv;
    }
    if (wi & 0x1) {
	++rv;
    }
    return rv;
}

/*
 *----------------------------------------------------------------------
 *
 * DoubleToExpAndSig --
 *
 *	Separates a 'double' into exponent and significand.
 *
 * Side effects:
 *	Stores the significand in '*significand' and the exponent in '*expon'
 *	so that dv == significand * 2.0**expon, and significand is odd.  Also
 *	stores the position of the leftmost 1-bit in 'significand' in 'bits'.
 *
 *----------------------------------------------------------------------
 */

static inline void
DoubleToExpAndSig(
    double dv,			/* Number to convert. */
    Tcl_WideUInt *significand,	/* OUTPUT: Significand of the number. */
    int *expon,			/* OUTPUT: Exponent to multiply the number
				 * by. */
    int *bits)			/* OUTPUT: Number of significant bits. */
{
    Double d;			/* Number being converted. */
    Tcl_WideUInt z;		/* Significand under construction. */
    int de;			/* Exponent of the number. */
    int k;			/* Bit count. */

    d.d = dv;

    /*
     * Extract exponent and significand.
     */

    de = (d.w.word0 & EXP_MASK) >> EXP_SHIFT;
    z = d.q & SIG_MASK;
    if (de != 0) {
	z |= HIDDEN_BIT;
	k = NormalizeRightward(&z);
	*bits = FP_PRECISION - k;
	*expon = k + (de - EXPONENT_BIAS) - (FP_PRECISION-1);
    } else {
	k = NormalizeRightward(&z);
	*expon = k + (de - EXPONENT_BIAS) - (FP_PRECISION-1) + 1;
	*bits = RequiredPrecision(z);
    }
    *significand = z;
}

/*
 *----------------------------------------------------------------------
 *
 * TakeAbsoluteValue --
 *
 *	Takes the absolute value of a 'double' including 0, Inf and NaN
 *
 * Side effects:
 *	The 'double' in *d is replaced with its absolute value. The signum is
 *	stored in 'sign': 1 for negative, 0 for nonnegative.
 *
 *----------------------------------------------------------------------
 */

static inline void
TakeAbsoluteValue(
    Double *d,			/* Number to replace with absolute value. */
    int *sign)			/* Place to put the signum. */
{
    if (d->w.word0 & SIGN_BIT) {
	*sign = 1;
	d->w.word0 &= ~SIGN_BIT;
    } else {
	*sign = 0;
    }
}

/*
 *----------------------------------------------------------------------
 *
 * FormatInfAndNaN --
 *
 *	Bailout for formatting infinities and Not-A-Number.
 *
 * Results:
 *	Returns one of the strings 'Infinity' and 'NaN'.  The string returned
 *	must be freed by the caller using 'ckfree'.
 *
 * Side effects:
 *	Stores 9999 in *decpt, and sets '*endPtr' to designate the terminating
 *	NUL byte of the string if 'endPtr' is not NULL.
 *
 *----------------------------------------------------------------------
 */

static inline char *
FormatInfAndNaN(
    Double *d,			/* Exceptional number to format. */
    int *decpt,			/* Decimal point to set to a bogus value. */
    char **endPtr)		/* Pointer to the end of the formatted data */
{
    char *retval;

    *decpt = 9999;
    if (!(d->w.word1) && !(d->w.word0 & HI_ORDER_SIG_MASK)) {
	retval = (char *)ckalloc(9);
	strcpy(retval, "Infinity");
	if (endPtr) {
	    *endPtr = retval + 8;
	}
    } else {
	retval = (char *)ckalloc(4);
	strcpy(retval, "NaN");
	if (endPtr) {
	    *endPtr = retval + 3;
	}
    }
    return retval;
}

/*
 *----------------------------------------------------------------------
 *
 * FormatZero --
 *
 *	Bailout to format a zero floating-point number.
 *
 * Results:
 *	Returns the constant string "0"
 *
 * Side effects:
 *	Stores 1 in '*decpt' and puts a pointer to the NUL byte terminating
 *	the string in '*endPtr' if 'endPtr' is not NULL.
 *
 *----------------------------------------------------------------------
 */

static inline char *
FormatZero(
    int *decpt,			/* Location of the decimal point. */
    char **endPtr)		/* Pointer to the end of the formatted data */
{
    char *retval = (char *)ckalloc(2);

    strcpy(retval, "0");
    if (endPtr) {
	*endPtr = retval+1;
    }
    *decpt = 0;
    return retval;
}

/*
 *----------------------------------------------------------------------
 *
 * ApproximateLog10 --
 *
 *	Computes a two-term Taylor series approximation to the common log of a
 *	number, and computes the number's binary log.
 *
 * Results:
 *	Return an approximation to floor(log10(bw*2**be)) that is either exact
 *	or 1 too high.
 *
 *----------------------------------------------------------------------
 */

static inline int
ApproximateLog10(
    Tcl_WideUInt bw,		/* Integer significand of the number. */
    int be,			/* Power of two to scale bw. */
    int bbits)			/* Number of bits of precision in bw. */
{
    int i;			/* Log base 2 of the number. */
    int k;			/* Floor(Log base 10 of the number) */
    double ds;			/* Mantissa of the number. */
    Double d2;

    /*
     * Compute i and d2 such that d = d2*2**i, and 1 < d2 < 2.
     * Compute an approximation to log10(d),
     *   log10(d) ~ log10(2) * i + log10(1.5)
     *            + (significand-1.5)/(1.5 * log(10))
     */

    d2.q = bw << (FP_PRECISION - bbits) & SIG_MASK;
    d2.w.word0 |= (EXPONENT_BIAS) << EXP_SHIFT;
    i = be + bbits - 1;
    ds = (d2.d - 1.5) * TWO_OVER_3LOG10
	    + LOG10_3HALVES_PLUS_FUDGE + LOG10_2 * i;
    k = (int) ds;
    if (k > ds) {
	--k;
    }
    return k;
}

/*
 *----------------------------------------------------------------------
 *
 * BetterLog10 --
 *
 *	Improves the result of ApproximateLog10 for numbers in the range
 *	1 .. 10**(TEN_PMAX)-1
 *
 * Side effects:
 *	Sets k_check to 0 if the new result is known to be exact, and to 1 if
 *	it may still be one too high.
 *
 * Results:
 *	Returns the improved approximation to log10(d).
 *
 *----------------------------------------------------------------------
 */

static inline int
BetterLog10(
    double d,			/* Original number to format. */
    int k,			/* Characteristic(Log base 10) of the
				 * number. */
    int *k_check)		/* Flag == 1 if k is inexact. */
{
    /*
     * Performance hack. If k is in the range 0..TEN_PMAX, then we can use a
     * powers-of-ten table to check it.
     */

    if (k >= 0 && k <= TEN_PMAX) {
	if (d < tens[k]) {
	    k--;
	}
	*k_check = 0;
    } else {
	*k_check = 1;
    }
    return k;
}

/*
 *----------------------------------------------------------------------
 *
 * ComputeScale --
 *
 *	Prepares to format a floating-point number as decimal.
 *
 * Parameters:
 *	floor(log10*x) is k (or possibly k-1).  floor(log2(x) is i.  The
 *	significand of x requires bbits bits to represent.
 *
 * Results:
 *	Determines integers b2, b5, s2, s5 so that sig*2**b2*5**b5/2**s2*2**s5
 *	exactly represents the value of the x/10**k. This value will lie in
 *	the range [1 .. 10), and allows for computing successive digits by
 *	multiplying sig%10 by 10.
 *
 *----------------------------------------------------------------------
 */

static inline void
ComputeScale(
    int be,			/* Exponent part of number: d = bw * 2**be. */
    int k,			/* Characteristic of log10(number). */
    int *b2,			/* OUTPUT: Power of 2 in the numerator. */
    int *b5,			/* OUTPUT: Power of 5 in the numerator. */
    int *s2,			/* OUTPUT: Power of 2 in the denominator. */
    int *s5)			/* OUTPUT: Power of 5 in the denominator. */
{
    /*
     * Scale numerator and denominator powers of 2 so that the input binary
     * number is the ratio of integers.
     */

    if (be <= 0) {
	*b2 = 0;
	*s2 = -be;
    } else {
	*b2 = be;
	*s2 = 0;
    }

    /*
     * Scale numerator and denominator so that the output decimal number is
     * the ratio of integers.
     */

    if (k >= 0) {
	*b5 = 0;
	*s5 = k;
	*s2 += k;
    } else {
	*b2 -= k;
	*b5 = -k;
	*s5 = 0;
    }
}

/*
 *----------------------------------------------------------------------
 *
 * SetPrecisionLimits --
 *
 *	Determines how many digits of significance should be computed (and,
 *	hence, how much memory need be allocated) for formatting a floating
 *	point number.
 *
 * Given that 'k' is floor(log10(x)):
 * if 'shortest' format is used, there will be at most 18 digits in the
 * result.
 * if 'F' format is used, there will be at most 'ndigits' + k + 1 digits
 * if 'E' format is used, there will be exactly 'ndigits' digits.
 *
 * Side effects:
 *	Adjusts '*ndigitsPtr' to have a valid value. Stores the maximum memory
 *	allocation needed in *iPtr.  Sets '*iLimPtr' to the limiting number of
 *	digits to convert if k has been guessed correctly, and '*iLim1Ptr' to
 *	the limiting number of digits to convert if k has been guessed to be
 *	one too high.
 *
 *----------------------------------------------------------------------
 */

static inline void
SetPrecisionLimits(
    int flags,		/* Type of conversion: TCL_DD_SHORTEST,
				 * TCL_DD_E_FMT, TCL_DD_F_FMT. */
    int k,			/* Floor(log10(number to convert)) */
    int *ndigitsPtr,		/* IN/OUT: Number of digits requested (will be
				 *         adjusted if needed). */
    int *iPtr,			/* OUT: Maximum number of digits to return. */
    int *iLimPtr,		/* OUT: Number of digits of significance if
				 *      the bignum method is used.*/
    int *iLim1Ptr)		/* OUT: Number of digits of significance if
				 *      the quick method is used. */
{
    switch (flags & TCL_DD_CONVERSION_TYPE_MASK) {
    case TCL_DD_E_FORMAT:
	if (*ndigitsPtr <= 0) {
	    *ndigitsPtr = 1;
	}
	*iLimPtr = *iLim1Ptr = *iPtr = *ndigitsPtr;
	break;
    case TCL_DD_F_FORMAT:
	*iPtr = *ndigitsPtr + k + 1;
	*iLimPtr = *iPtr;
	*iLim1Ptr = *iPtr - 1;
	if (*iPtr <= 0) {
	    *iPtr = 1;
	}
	break;
    default:
	*iLimPtr = *iLim1Ptr = -1;
	*iPtr = 18;
	*ndigitsPtr = 0;
	break;
    }
}

/*
 *----------------------------------------------------------------------
 *
 * BumpUp --
 *
 *	Increases a string of digits ending in a series of nines to designate
 *	the next higher number.  xxxxb9999... -> xxxx(b+1)0000...
 *
 * Results:
 *	Returns a pointer to the end of the adjusted string.
 *
 * Side effects:
 *	In the case that the string consists solely of '999999', sets it to
 *	"1" and moves the decimal point (*kPtr) one place to the right.
 *
 *----------------------------------------------------------------------
 */

static inline char *
BumpUp(
    char *s,		    	/* Cursor pointing one past the end of the
				 * string. */
    char *retval,		/* Start of the string of digits. */
    int *kPtr)			/* Position of the decimal point. */
{
    while (*--s == '9') {
	if (s == retval) {
	    ++(*kPtr);
	    *s = '1';
	    return s+1;
	}
    }
    ++*s;
    ++s;
    return s;
}

/*
 *----------------------------------------------------------------------
 *
 * AdjustRange --
 *
 *	Rescales a 'double' in preparation for formatting it using the 'quick'
 *	double-to-string method.
 *
 * Results:
 *	Returns the precision that has been lost in the prescaling as a count
 *	of units in the least significant place.
 *
 *----------------------------------------------------------------------
 */

static inline int
AdjustRange(
    double *dPtr,		/* INOUT: Number to adjust. */
    int k)			/* IN: floor(log10(d)) */
{
    int ieps;			/* Number of roundoff errors that have
				 * accumulated. */
    double d = *dPtr;		/* Number to adjust. */
    double ds;
    int i, j, j1;

    ieps = 2;

    if (k > 0) {
	/*
	 * The number must be reduced to bring it into range.
	 */

	ds = tens[k & 0xf];
	j = k >> 4;
	if (j & BLETCH) {
	    j &= (BLETCH-1);
	    d /= bigtens[N_BIGTENS - 1];
	    ieps++;
	}
	i = 0;
	for (; j != 0; j>>=1) {
	    if (j & 1) {
		ds *= bigtens[i];
		++ieps;
	    }
	    ++i;
	}
	d /= ds;
    } else if ((j1 = -k) != 0) {
	/*
	 * The number must be increased to bring it into range.
	 */

	d *= tens[j1 & 0xf];
	i = 0;
	for (j = j1>>4; j; j>>=1) {
	    if (j & 1) {
		ieps++;
		d *= bigtens[i];
	    }
	    ++i;
	}
    }

    *dPtr = d;
    return ieps;
}

/*
 *----------------------------------------------------------------------
 *
 * ShorteningQuickFormat --
 *
 *	Returns a 'quick' format of a double precision number to a string of
 *	digits, preferring a shorter string of digits if the shorter string is
 *	still within 1/2 ulp of the number.
 *
 * Results:
 *	Returns the string of digits. Returns NULL if the 'quick' method fails
 *	and the bignum method must be used.
 *
 * Side effects:
 *	Stores the position of the decimal point at '*kPtr'.
 *
 *----------------------------------------------------------------------
 */

static inline char *
ShorteningQuickFormat(
    double d,			/* Number to convert. */
    int k,			/* floor(log10(d)) */
    int ilim,			/* Number of significant digits to return. */
    double eps,			/* Estimated roundoff error. */
    char *retval,		/* Buffer to receive the digit string. */
    int *kPtr)			/* Pointer to stash the position of the
				 * decimal point. */
{
    char *s = retval;		/* Cursor in the return value. */
    int digit;			/* Current digit. */
    int i;

    eps = 0.5 / tens[ilim-1] - eps;
    i = 0;
    for (;;) {
	/*
	 * Convert a digit.
	 */

	digit = (int) d;
	d -= digit;
	*s++ = '0' + digit;

	/*
	 * Truncate the conversion if the string of digits is within 1/2 ulp
	 * of the actual value.
	 */

	if (d < eps) {
	    *kPtr = k;
	    return s;
	}
	if ((1. - d) < eps) {
	    *kPtr = k;
	    return BumpUp(s, retval, kPtr);
	}

	/*
	 * Bail out if the conversion fails to converge to a sufficiently
	 * precise value.
	 */

	if (++i >= ilim) {
	    return NULL;
	}

	/*
	 * Bring the next digit to the integer part.
	 */

	eps *= 10;
	d *= 10.0;
    }
}

/*
 *----------------------------------------------------------------------
 *
 * StrictQuickFormat --
 *
 *	Convert a double precision number of a string of a precise number of
 *	digits, using the 'quick' double precision method.
 *
 * Results:
 *	Returns the digit string, or NULL if the bignum method must be used to
 *	do the formatting.
 *
 * Side effects:
 *	Stores the position of the decimal point in '*kPtr'.
 *
 *----------------------------------------------------------------------
 */

static inline char *
StrictQuickFormat(
    double d,			/* Number to convert. */
    int k,			/* floor(log10(d)) */
    int ilim,			/* Number of significant digits to return. */
    double eps,			/* Estimated roundoff error. */
    char *retval,		/* Start of the digit string. */
    int *kPtr)			/* Pointer to stash the position of the
				 * decimal point. */
{
    char *s = retval;		/* Cursor in the return value. */
    int digit;			/* Current digit of the answer. */
    int i;

    eps *= tens[ilim-1];
    i = 1;
    for (;;) {
	/*
	 * Extract a digit.
	 */

	digit = (int) d;
	d -= digit;
	if (d == 0.0) {
	    ilim = i;
	}
	*s++ = '0' + digit;

	/*
	 * When the given digit count is reached, handle trailing strings of 0
	 * and 9.
	 */

	if (i == ilim) {
	    if (d > 0.5 + eps) {
		*kPtr = k;
		return BumpUp(s, retval, kPtr);
	    } else if (d < 0.5 - eps) {
		while (*--s == '0') {
		    /* do nothing */
		}
		s++;
		*kPtr = k;
		return s;
	    } else {
		return NULL;
	    }
	}

	/*
	 * Advance to the next digit.
	 */

	++i;
	d *= 10.0;
    }
}

/*
 *----------------------------------------------------------------------
 *
 * QuickConversion --
 *
 *	Converts a floating point number the 'quick' way, when only a limited
 *	number of digits is required and floating point arithmetic can
 *	therefore be used for the intermediate results.
 *
 * Results:
 *	Returns the converted string, or NULL if the bignum method must be
 *	used.
 *
 *----------------------------------------------------------------------
 */

static inline char *
QuickConversion(
    double e,			/* Number to format. */
    int k,			/* floor(log10(d)), approximately. */
    int k_check,		/* 0 if k is exact, 1 if it may be too high */
    int flags,			/* Flags passed to dtoa:
				 *    TCL_DD_SHORTEST */
    int len,			/* Length of the return value. */
    int ilim,			/* Number of digits to store. */
    int ilim1,			/* Number of digits to store if we misguessed
				 * k. */
    int *decpt,			/* OUTPUT: Location of the decimal point. */
    char **endPtr)		/* OUTPUT: Pointer to the terminal null
				 * byte. */
{
    int ieps;			/* Number of 1-ulp roundoff errors that have
				 * accumulated in the calculation. */
    Double eps;			/* Estimated roundoff error. */
    char *retval;		/* Returned string. */
    char *end;			/* Pointer to the terminal null byte in the
				 * returned string. */
    volatile double d;		/* Workaround for a bug in mingw gcc 3.4.5 */

    /*
     * Bring d into the range [1 .. 10).
     */

    ieps = AdjustRange(&e, k);
    d = e;

    /*
     * If the guessed value of k didn't get d into range, adjust it by one. If
     * that leaves us outside the range in which quick format is accurate,
     * bail out.
     */

    if (k_check && d < 1. && ilim > 0) {
	if (ilim1 < 0) {
	    return NULL;
	}
	ilim = ilim1;
	--k;
	d *= 10.0;
	++ieps;
    }

    /*
     * Compute estimated roundoff error.
     */

    eps.d = ieps * d + 7.;
    eps.w.word0 -= (FP_PRECISION-1) << EXP_SHIFT;

    /*
     * Handle the peculiar case where the result has no significant digits.
     */

    retval = (char *)ckalloc(len + 1);
    if (ilim == 0) {
	d -= 5.;
	if (d > eps.d) {
	    *retval = '1';
	    *decpt = k;
	    return retval;
	} else if (d < -eps.d) {
	    *decpt = k;
	    return retval;
	} else {
	    ckfree(retval);
	    return NULL;
	}
    }

    /*
     * Format the digit string.
     */

    if (flags & TCL_DD_SHORTEST) {
	end = ShorteningQuickFormat(d, k, ilim, eps.d, retval, decpt);
    } else {
	end = StrictQuickFormat(d, k, ilim, eps.d, retval, decpt);
    }
    if (end == NULL) {
	ckfree(retval);
	return NULL;
    }
    *end = '\0';
    if (endPtr != NULL) {
	*endPtr = end;
    }
    return retval;
}

/*
 *----------------------------------------------------------------------
 *
 * CastOutPowersOf2 --
 *
 *	Adjust the factors 'b2', 'm2', and 's2' to cast out common powers of 2
 *	from numerator and denominator in preparation for the 'bignum' method
 *	of floating point conversion.
 *
 *----------------------------------------------------------------------
 */

static inline void
CastOutPowersOf2(
    int *b2,			/* Power of 2 to multiply the significand. */
    int *m2,			/* Power of 2 to multiply 1/2 ulp. */
    int *s2)			/* Power of 2 to multiply the common
				 * denominator. */
{
    int i;

    if (*m2 > 0 && *s2 > 0) {	/* Find the smallest power of 2 in the
				 * numerator. */
	if (*m2 < *s2) {	/* Find the lowest common denominator. */
	    i = *m2;
	} else {
	    i = *s2;
	}
	*b2 -= i;		/* Reduce to lowest terms. */
	*m2 -= i;
	*s2 -= i;
    }
}

/*
 *----------------------------------------------------------------------
 *
 * ShorteningInt64Conversion --
 *
 *	Converts a double-precision number to the shortest string of digits
 *	that reconverts exactly to the given number, or to 'ilim' digits if
 *	that will yield a shorter result. The numerator and denominator in
 *	David Gay's conversion algorithm are known to fit in Tcl_WideUInt,
 *	giving considerably faster arithmetic than mp_int's.
 *
 * Results:
 *	Returns the string of significant decimal digits, in newly allocated
 *	memory
 *
 * Side effects:
 *	Stores the location of the decimal point in '*decpt' and the location
 *	of the terminal null byte in '*endPtr'.
 *
 *----------------------------------------------------------------------
 */

static inline char *
ShorteningInt64Conversion(
    Double *dPtr,		/* Original number to convert. */
    Tcl_WideUInt bw,		/* Integer significand. */
    int b2, int b5,		/* Scale factor for the significand in the
				 * numerator. */
    int m2plus, int m2minus, int m5,
				/* Scale factors for 1/2 ulp in the numerator
				 * (will be different if bw == 1. */
    int s2, int s5,		/* Scale factors for the denominator. */
    int k,			/* Number of output digits before the decimal
				 * point. */
    int len,			/* Number of digits to allocate. */
    int ilim,			/* Number of digits to convert if b >= s */
    int ilim1,			/* Number of digits to convert if b < s */
    int *decpt,			/* OUTPUT: Position of the decimal point. */
    char **endPtr)		/* OUTPUT: Position of the terminal '\0' at
				 *	   the end of the returned string. */
{
    char *retval = (char *)ckalloc(len + 1);
				/* Output buffer. */
    Tcl_WideUInt b = (bw * wuipow5[b5]) << b2;
				/* Numerator of the fraction being
				 * converted. */
    Tcl_WideUInt S = wuipow5[s5] << s2;
				/* Denominator of the fraction being
				 * converted. */
    Tcl_WideUInt mplus, mminus;	/* Ranges for testing whether the result is
				 * within roundoff of being exact. */
    int digit;			/* Current output digit. */
    char *s = retval;		/* Cursor in the output buffer. */
    int i;			/* Current position in the output buffer. */

    /*
     * Adjust if the logarithm was guessed wrong.
     */

    if (b < S) {
	b = 10 * b;
	++m2plus; ++m2minus; ++m5;
	ilim = ilim1;
	--k;
    }

    /*
     * Compute roundoff ranges.
     */

    mplus = wuipow5[m5] << m2plus;
    mminus = wuipow5[m5] << m2minus;

    /*
     * Loop through the digits.
     */

    i = 1;
    for (;;) {
	digit = (int)(b / S);
	if (digit > 10) {
	    Tcl_Panic("wrong digit!");
	}
	b = b % S;

	/*
	 * Does the current digit put us on the low side of the exact value
	 * but within within roundoff of being exact?
	 */

	if (b < mplus || (b == mplus
		&& (dPtr->w.word1 & 1) == 0)) {
	    /*
	     * Make sure we shouldn't be rounding *up* instead, in case the
	     * next number above is closer.
	     */

	    if (2 * b > S || (2 * b == S && (digit & 1) != 0)) {
		++digit;
		if (digit == 10) {
		    *s++ = '9';
		    s = BumpUp(s, retval, &k);
		    break;
		}
	    }

	    /*
	     * Stash the current digit.
	     */

	    *s++ = '0' + digit;
	    break;
	}

	/*
	 * Does one plus the current digit put us within roundoff of the
	 * number?
	 */

	if (b > S - mminus || (b == S - mminus
		&& (dPtr->w.word1 & 1) == 0)) {
	    if (digit == 9) {
		*s++ = '9';
		s = BumpUp(s, retval, &k);
		break;
	    }
	    ++digit;
	    *s++ = '0' + digit;
	    break;
	}

	/*
	 * Have we converted all the requested digits?
	 */

	*s++ = '0' + digit;
	if (i == ilim) {
	    if (2*b > S || (2*b == S && (digit & 1) != 0)) {
		s = BumpUp(s, retval, &k);
	    }
	    break;
	}

	/*
	 * Advance to the next digit.
	 */

	b = 10 * b;
	mplus = 10 * mplus;
	mminus = 10 * mminus;
	++i;
    }

    /*
     * Endgame - store the location of the decimal point and the end of the
     * string.
     */

    *s = '\0';
    *decpt = k;
    if (endPtr) {
	*endPtr = s;
    }
    return retval;
}

/*
 *----------------------------------------------------------------------
 *
 * StrictInt64Conversion --
 *
 *	Converts a double-precision number to a fixed-length string of 'ilim'
 *	digits that reconverts exactly to the given number.  ('ilim' should be
 *	replaced with 'ilim1' in the case where log10(d) has been
 *	overestimated).  The numerator and denominator in David Gay's
 *	conversion algorithm are known to fit in Tcl_WideUInt, giving
 *	considerably faster arithmetic than mp_int's.
 *
 * Results:
 *	Returns the string of significant decimal digits, in newly allocated
 *	memory
 *
 * Side effects:
 *	Stores the location of the decimal point in '*decpt' and the location
 *	of the terminal null byte in '*endPtr'.
 *
 *----------------------------------------------------------------------
 */

static inline char *
StrictInt64Conversion(
    Double *dPtr,		/* Original number to convert. */
    Tcl_WideUInt bw,		/* Integer significand. */
    int b2, int b5,		/* Scale factor for the significand in the
				 * numerator. */
    int s2, int s5,		/* Scale factors for the denominator. */
    int k,			/* Number of output digits before the decimal
				 * point. */
    int len,			/* Number of digits to allocate. */
    int ilim,			/* Number of digits to convert if b >= s */
    int ilim1,			/* Number of digits to convert if b < s */
    int *decpt,			/* OUTPUT: Position of the decimal point. */
    char **endPtr)		/* OUTPUT: Position of the terminal '\0' at
				 *	   the end of the returned string. */
{
    char *retval = (char *)ckalloc(len + 1);
				/* Output buffer. */
    Tcl_WideUInt b = (bw * wuipow5[b5]) << b2;
				/* Numerator of the fraction being
				 * converted. */
    Tcl_WideUInt S = wuipow5[s5] << s2;
				/* Denominator of the fraction being
				 * converted. */
    int digit;			/* Current output digit. */
    char *s = retval;		/* Cursor in the output buffer. */
    int i;			/* Current position in the output buffer. */
    (void)dPtr;

    /*
     * Adjust if the logarithm was guessed wrong.
     */

    if (b < S) {
	b = 10 * b;
	ilim = ilim1;
	--k;
    }

    /*
     * Loop through the digits.
     */

    i = 1;
    for (;;) {
	digit = (int)(b / S);
	if (digit > 10) {
	    Tcl_Panic("wrong digit!");
	}
	b = b % S;

	/*
	 * Have we converted all the requested digits?
	 */

	*s++ = '0' + digit;
	if (i == ilim) {
	    if (2*b > S || (2*b == S && (digit & 1) != 0)) {
		s = BumpUp(s, retval, &k);
	    } else {
		while (*--s == '0') {
		    /* do nothing */
		}
		++s;
	    }
	    break;
	}

	/*
	 * Advance to the next digit.
	 */

	b = 10 * b;
	++i;
    }

    /*
     * Endgame - store the location of the decimal point and the end of the
     * string.
     */

    *s = '\0';
    *decpt = k;
    if (endPtr) {
	*endPtr = s;
    }
    return retval;
}

/*
 *----------------------------------------------------------------------
 *
 * ShouldBankerRoundUpPowD --
 *
 *	Test whether bankers' rounding should round a digit up. Assumption is
 *	made that the denominator of the fraction being tested is a power of
 *	2**MP_DIGIT_BIT.
 *
 * Results:
 *	Returns 1 iff the fraction is more than 1/2, or if the fraction is
 *	exactly 1/2 and the digit is odd.
 *
 *----------------------------------------------------------------------
 */

static inline int
ShouldBankerRoundUpPowD(
    mp_int *b,			/* Numerator of the fraction. */
    int sd,			/* Denominator is 2**(sd*MP_DIGIT_BIT). */
    int isodd)			/* 1 if the digit is odd, 0 if even. */
{
    int i;
    static const mp_digit topbit = ((mp_digit)1) << (MP_DIGIT_BIT - 1);

    if (b->used < sd || (b->dp[sd-1] & topbit) == 0) {
	return 0;
    }
    if (b->dp[sd-1] != topbit) {
	return 1;
    }
    for (i = sd-2; i >= 0; --i) {
	if (b->dp[i] != 0) {
	    return 1;
	}
    }
    return isodd;
}

/*
 *----------------------------------------------------------------------
 *
 * ShouldBankerRoundUpToNextPowD --
 *
 *	Tests whether bankers' rounding will round down in the "denominator is
 *	a power of 2**MP_DIGIT" case.
 *
 * Results:
 *	Returns 1 if the rounding will be performed - which increases the
 *	digit by one - and 0 otherwise.
 *
 *----------------------------------------------------------------------
 */

static inline int
ShouldBankerRoundUpToNextPowD(
    mp_int *b,			/* Numerator of the fraction. */
    mp_int *m,			/* Numerator of the rounding tolerance. */
    int sd,			/* Common denominator is 2**(sd*MP_DIGIT_BIT). */
    int isodd,			/* 1 if the integer significand is odd. */
    mp_int *temp)		/* Work area for the calculation. */
{
    int i;

    /*
     * Compare B and S-m - which is the same as comparing B+m and S - which we
     * do by computing b+m and doing a bitwhack compare against
     * 2**(MP_DIGIT_BIT*sd)
     */

    if ((mp_add(b, m, temp) != MP_OKAY) || (temp->used <= sd)) {	/* Too few digits to be > s */
	return 0;
    }
    if (temp->used > sd+1 || temp->dp[sd] > 1) {
				/* >= 2s */
	return 1;
    }
    for (i = sd-1; i >= 0; --i) {
				/* Check for ==s */
	if (temp->dp[i] != 0) {	/* > s */
	    return 1;
	}
    }
    return isodd;
}

/*
 *----------------------------------------------------------------------
 *
 * ShorteningBignumConversionPowD --
 *
 *	Converts a double-precision number to the shortest string of digits
 *	that reconverts exactly to the given number, or to 'ilim' digits if
 *	that will yield a shorter result. The denominator in David Gay's
 *	conversion algorithm is known to be a power of 2**MP_DIGIT_BIT, and hence
 *	the division in the main loop may be replaced by a digit shift and
 *	mask.
 *
 * Results:
 *	Returns the string of significant decimal digits, in newly allocated
 *	memory
 *
 * Side effects:
 *	Stores the location of the decimal point in '*decpt' and the location
 *	of the terminal null byte in '*endPtr'.
 *
 *----------------------------------------------------------------------
 */

static inline char *
ShorteningBignumConversionPowD(
    Double *dPtr,		/* Original number to convert. */
    Tcl_WideUInt bw,		/* Integer significand. */
    int b2, int b5,		/* Scale factor for the significand in the
				 * numerator. */
    int m2plus, int m2minus, int m5,
				/* Scale factors for 1/2 ulp in the numerator
				 * (will be different if bw == 1). */
    int sd,			/* Scale factor for the denominator. */
    int k,			/* Number of output digits before the decimal
				 * point. */
    int len,			/* Number of digits to allocate. */
    int ilim,			/* Number of digits to convert if b >= s */
    int ilim1,			/* Number of digits to convert if b < s */
    int *decpt,			/* OUTPUT: Position of the decimal point. */
    char **endPtr)		/* OUTPUT: Position of the terminal '\0' at
				 *	   the end of the returned string. */
{
    char *retval = (char *)ckalloc(len + 1);
				/* Output buffer. */
    mp_int b;			/* Numerator of the fraction being
				 * converted. */
    mp_int mplus, mminus;	/* Bounds for roundoff. */
    mp_digit digit;		/* Current output digit. */
    char *s = retval;		/* Cursor in the output buffer. */
    int i;			/* Index in the output buffer. */
    mp_int temp;
    int r1;
    mp_err err = MP_OKAY;

    /*
     * b = bw * 2**b2 * 5**b5
     * mminus = 5**m5
     */

    if ((retval == NULL) || (mp_init_u64(&b, bw) != MP_OKAY)) {
	return NULL;
    }
    if (mp_init_set(&mminus, 1) != MP_OKAY) {
	mp_clear(&b);
	return NULL;
    }
    err = MulPow5(&b, b5, &b);
    if (err == MP_OKAY) {
	err = mp_mul_2d(&b, b2, &b);
    }

    /*
     * Adjust if the logarithm was guessed wrong.
     */

    if ((err == MP_OKAY) && (b.used <= sd)) {
	err = mp_mul_d(&b, 10, &b);
	++m2plus; ++m2minus; ++m5;
	ilim = ilim1;
	--k;
    }

    /*
     * mminus = 5**m5 * 2**m2minus
     * mplus = 5**m5 * 2**m2plus
     */

    if (err == MP_OKAY) {
	err = mp_mul_2d(&mminus, m2minus, &mminus);
    }
    if (err == MP_OKAY) {
	err = MulPow5(&mminus, m5, &mminus);
    }
    if ((err == MP_OKAY) && (m2plus > m2minus)) {
	err = mp_init_copy(&mplus, &mminus);
	if (err == MP_OKAY) {
	    err = mp_mul_2d(&mplus, m2plus-m2minus, &mplus);
	}
    }
    if (err == MP_OKAY) {
	err = mp_init(&temp);
    }

    /*
     * Loop through the digits. Do division and mod by s == 2**(sd*MP_DIGIT_BIT)
     * by mp_digit extraction.
     */

    i = 0;
    for (;;) {
	if (b.used <= sd) {
	    digit = 0;
	} else {
	    digit = b.dp[sd];
	    if (b.used > sd+1 || digit >= 10) {
		Tcl_Panic("wrong digit!");
	    }
	    --b.used; mp_clamp(&b);
	}

	/*
	 * Does the current digit put us on the low side of the exact value
	 * but within within roundoff of being exact?
	 */

	r1 = mp_cmp_mag(&b, (m2plus > m2minus)? &mplus : &mminus);
	if (r1 == MP_LT || (r1 == MP_EQ
		&& (dPtr->w.word1 & 1) == 0)) {
	    /*
	     * Make sure we shouldn't be rounding *up* instead, in case the
	     * next number above is closer.
	     */

	    if (ShouldBankerRoundUpPowD(&b, sd, digit&1)) {
		++digit;
		if (digit == 10) {
		    *s++ = '9';
		    s = BumpUp(s, retval, &k);
		    break;
		}
	    }

	    /*
	     * Stash the last digit.
	     */

	    *s++ = '0' + digit;
	    break;
	}

	/*
	 * Does one plus the current digit put us within roundoff of the
	 * number?
	 */

	if (ShouldBankerRoundUpToNextPowD(&b, &mminus, sd,
		dPtr->w.word1 & 1, &temp)) {
	    if (digit == 9) {
		*s++ = '9';
		s = BumpUp(s, retval, &k);
		break;
	    }
	    ++digit;
	    *s++ = '0' + digit;
	    break;
	}

	/*
	 * Have we converted all the requested digits?
	 */

	*s++ = '0' + digit;
	if (i == ilim) {
	    if (ShouldBankerRoundUpPowD(&b, sd, digit&1)) {
		s = BumpUp(s, retval, &k);
	    }
	    break;
	}

	/*
	 * Advance to the next digit.
	 */

	if (err == MP_OKAY) {
	    err = mp_mul_d(&b, 10, &b);
	}
	if (err == MP_OKAY) {
	    err = mp_mul_d(&mminus, 10, &mminus);
	}
	if ((err == MP_OKAY) && (m2plus > m2minus)) {
	    err = mp_mul_2d(&mminus, m2plus-m2minus, &mplus);
	}
	++i;
    }

    /*
     * Endgame - store the location of the decimal point and the end of the
     * string.
     */

    if (m2plus > m2minus) {
	mp_clear(&mplus);
    }
    mp_clear_multi(&b, &mminus, &temp, NULL);
    *s = '\0';
    *decpt = k;
    if (endPtr) {
	*endPtr = s;
    }
    return (err == MP_OKAY) ? retval : NULL;
}

/*
 *----------------------------------------------------------------------
 *
 * StrictBignumConversionPowD --
 *
 *	Converts a double-precision number to a fixed-lengt string of 'ilim'
 *	digits (or 'ilim1' if log10(d) has been overestimated).  The
 *	denominator in David Gay's conversion algorithm is known to be a power
 *	of 2**MP_DIGIT_BIT, and hence the division in the main loop may be
 *	replaced by a digit shift and mask.
 *
 * Results:
 *	Returns the string of significant decimal digits, in newly allocated
 *	memory.
 *
 * Side effects:
 *	Stores the location of the decimal point in '*decpt' and the location
 *	of the terminal null byte in '*endPtr'.
 *
 *----------------------------------------------------------------------
 */

static inline char *
StrictBignumConversionPowD(
    Double *dPtr,		/* Original number to convert. */
    Tcl_WideUInt bw,		/* Integer significand. */
    int b2, int b5,		/* Scale factor for the significand in the
				 * numerator. */
    int sd,			/* Scale factor for the denominator. */
    int k,			/* Number of output digits before the decimal
				 * point. */
    int len,			/* Number of digits to allocate. */
    int ilim,			/* Number of digits to convert if b >= s */
    int ilim1,			/* Number of digits to convert if b < s */
    int *decpt,			/* OUTPUT: Position of the decimal point. */
    char **endPtr)		/* OUTPUT: Position of the terminal '\0' at
				 *	   the end of the returned string. */
{
    char *retval = (char *)ckalloc(len + 1);
				/* Output buffer. */
    mp_int b;			/* Numerator of the fraction being
				 * converted. */
    mp_digit digit;		/* Current output digit. */
    char *s = retval;		/* Cursor in the output buffer. */
    int i;			/* Index in the output buffer. */
<<<<<<< HEAD
    (void)dPtr;
=======
    mp_err err;
>>>>>>> 73cc9cd6

    /*
     * b = bw * 2**b2 * 5**b5
     */

    if (mp_init_u64(&b, bw) != MP_OKAY) {
	return NULL;
    }
    err = MulPow5(&b, b5, &b);
    if (err == MP_OKAY) {
	err = mp_mul_2d(&b, b2, &b);
    }

    /*
     * Adjust if the logarithm was guessed wrong.
     */

    if ((err == MP_OKAY) && (b.used <= sd)) {
	err = mp_mul_d(&b, 10, &b);
	ilim = ilim1;
	--k;
    }

    /*
     * Loop through the digits. Do division and mod by s == 2**(sd*MP_DIGIT_BIT)
     * by mp_digit extraction.
     */

    i = 1;
    while (err == MP_OKAY) {
	if (b.used <= sd) {
	    digit = 0;
	} else {
	    digit = b.dp[sd];
	    if (b.used > sd+1 || digit >= 10) {
		Tcl_Panic("wrong digit!");
	    }
	    --b.used;
	    mp_clamp(&b);
	}

	/*
	 * Have we converted all the requested digits?
	 */

	*s++ = '0' + digit;
	if (i == ilim) {
	    if (ShouldBankerRoundUpPowD(&b, sd, digit&1)) {
		s = BumpUp(s, retval, &k);
	    }
	    while (*--s == '0') {
		/* do nothing */
	    }
	    ++s;
	    break;
	}

	/*
	 * Advance to the next digit.
	 */

	err = mp_mul_d(&b, 10, &b);
	++i;
    }

    /*
     * Endgame - store the location of the decimal point and the end of the
     * string.
     */

    mp_clear(&b);
    *s = '\0';
    *decpt = k;
    if (endPtr) {
	*endPtr = s;
    }
    return retval;
}

/*
 *----------------------------------------------------------------------
 *
 * ShouldBankerRoundUp --
 *
 *	Tests whether a digit should be rounded up or down when finishing
 *	bignum-based floating point conversion.
 *
 * Results:
 *	Returns 1 if the number needs to be rounded up, 0 otherwise.
 *
 *----------------------------------------------------------------------
 */

static inline int
ShouldBankerRoundUp(
    mp_int *twor,		/* 2x the remainder from thd division that
				 * produced the last digit. */
    mp_int *S,			/* Denominator. */
    int isodd)			/* Flag == 1 if the last digit is odd. */
{
    int r = mp_cmp_mag(twor, S);

    switch (r) {
    case MP_LT:
	return 0;
    case MP_EQ:
	return isodd;
    case MP_GT:
	return 1;
    }
    Tcl_Panic("in ShouldBankerRoundUp, trichotomy fails!");
    return 0;
}

/*
 *----------------------------------------------------------------------
 *
 * ShouldBankerRoundUpToNext --
 *
 *	Tests whether the remainder is great enough to force rounding to the
 *	next higher digit.
 *
 * Results:
 *	Returns 1 if the number should be rounded up, 0 otherwise.
 *
 *----------------------------------------------------------------------
 */

static inline int
ShouldBankerRoundUpToNext(
    mp_int *b,			/* Remainder from the division that produced
				 * the last digit. */
    mp_int *m,			/* Numerator of the rounding tolerance. */
    mp_int *S,			/* Denominator. */
    int isodd)			/* 1 if the integer significand is odd. */
{
    int r;
    mp_int temp;

    /*
     * Compare b and S-m: this is the same as comparing B+m and S.
     */

    if ((mp_init(&temp) != MP_OKAY) || (mp_add(b, m, &temp) != MP_OKAY)) {
	return 0;
    }
    r = mp_cmp_mag(&temp, S);
    mp_clear(&temp);
    switch(r) {
    case MP_LT:
	return 0;
    case MP_EQ:
	return isodd;
    case MP_GT:
	return 1;
    }
    Tcl_Panic("in ShouldBankerRoundUpToNext, trichotomy fails!");
    return 0;
}

/*
 *----------------------------------------------------------------------
 *
 * ShorteningBignumConversion --
 *
 *	Convert a floating point number to a variable-length digit string
 *	using the multiprecision method.
 *
 * Results:
 *	Returns the string of digits.
 *
 * Side effects:
 *	Stores the position of the decimal point in *decpt.  Stores a pointer
 *	to the end of the number in *endPtr.
 *
 *----------------------------------------------------------------------
 */

static inline char *
ShorteningBignumConversion(
    Double *dPtr,		/* Original number being converted. */
    Tcl_WideUInt bw,		/* Integer significand and exponent. */
    int b2,			/* Scale factor for the significand. */
    int m2plus, int m2minus,	/* Scale factors for 1/2 ulp in numerator. */
    int s2, int s5,		/* Scale factors for denominator. */
    int k,			/* Guessed position of the decimal point. */
    int len,			/* Size of the digit buffer to allocate. */
    int ilim,			/* Number of digits to convert if b >= s */
    int ilim1,			/* Number of digits to convert if b < s */
    int *decpt,			/* OUTPUT: Position of the decimal point. */
    char **endPtr)		/* OUTPUT: Pointer to the end of the number */
{
    char *retval = (char *)ckalloc(len+1);
				/* Buffer of digits to return. */
    char *s = retval;		/* Cursor in the return value. */
    mp_int b;			/* Numerator of the result. */
    mp_int mminus;		/* 1/2 ulp below the result. */
    mp_int mplus;		/* 1/2 ulp above the result. */
    mp_int S;			/* Denominator of the result. */
    mp_int dig;			/* Current digit of the result. */
    int digit;			/* Current digit of the result. */
    int minit = 1;		/* Fudge factor for when we misguess k. */
    int i;
    int r1;
    mp_err err;

    /*
     * b = bw * 2**b2 * 5**b5
     * S = 2**s2 * 5*s5
     */

    if ((retval == NULL) || (mp_init_u64(&b, bw) != MP_OKAY)) {
	return NULL;
    }
    err = mp_mul_2d(&b, b2, &b);
    if (err == MP_OKAY) {
	err = mp_init_set(&S, 1);
    }
    if (err == MP_OKAY) {
	err = MulPow5(&S, s5, &S);
    }
    if (err == MP_OKAY) {
	err = mp_mul_2d(&S, s2, &S);
    }

    /*
     * Handle the case where we guess the position of the decimal point wrong.
     */

    if ((err == MP_OKAY) && (mp_cmp_mag(&b, &S) == MP_LT)) {
	err = mp_mul_d(&b, 10, &b);
	minit = 10;
	ilim =ilim1;
	--k;
    }

    /*
     * mminus = 2**m2minus * 5**m5
     */

    if (err == MP_OKAY) {
	err = mp_init_set(&mminus, minit);
    }
    if (err == MP_OKAY) {
	err = mp_mul_2d(&mminus, m2minus, &mminus);
    }
    if ((err == MP_OKAY) && (m2plus > m2minus)) {
	err = mp_init_copy(&mplus, &mminus);
	if (err == MP_OKAY) {
	    err = mp_mul_2d(&mplus, m2plus-m2minus, &mplus);
	}
    }

    /*
     * Loop through the digits.
     */

    if (err == MP_OKAY) {
	err = mp_init(&dig);
    }
    i = 1;
    while (err == MP_OKAY) {
	err = mp_div(&b, &S, &dig, &b);
	if (dig.used > 1 || dig.dp[0] >= 10) {
	    Tcl_Panic("wrong digit!");
	}
	digit = dig.dp[0];

	/*
	 * Does the current digit leave us with a remainder small enough to
	 * round to it?
	 */

	r1 = mp_cmp_mag(&b, (m2plus > m2minus)? &mplus : &mminus);
	if (r1 == MP_LT || (r1 == MP_EQ && (dPtr->w.word1 & 1) == 0)) {
	    err = mp_mul_2d(&b, 1, &b);
	    if (ShouldBankerRoundUp(&b, &S, digit&1)) {
		++digit;
		if (digit == 10) {
		    *s++ = '9';
		    s = BumpUp(s, retval, &k);
		    break;
		}
	    }
	    *s++ = '0' + digit;
	    break;
	}

	/*
	 * Does the current digit leave us with a remainder large enough to
	 * commit to rounding up to the next higher digit?
	 */

	if (ShouldBankerRoundUpToNext(&b, &mminus, &S,
		dPtr->w.word1 & 1)) {
	    ++digit;
	    if (digit == 10) {
		*s++ = '9';
		s = BumpUp(s, retval, &k);
		break;
	    }
	    *s++ = '0' + digit;
	    break;
	}

	/*
	 * Have we converted all the requested digits?
	 */

	*s++ = '0' + digit;
	if ((err == MP_OKAY) && (i == ilim)) {
	    err = mp_mul_2d(&b, 1, &b);
	    if (ShouldBankerRoundUp(&b, &S, digit&1)) {
		s = BumpUp(s, retval, &k);
	    }
	    break;
	}

	/*
	 * Advance to the next digit.
	 */

	if ((err == MP_OKAY) && (s5 > 0)) {
	    /*
	     * Can possibly shorten the denominator.
	     */

	    err = mp_mul_2d(&b, 1, &b);
	    if (err == MP_OKAY) {
		err = mp_mul_2d(&mminus, 1, &mminus);
	    }
	    if ((err == MP_OKAY) && (m2plus > m2minus)) {
		err = mp_mul_2d(&mplus, 1, &mplus);
	    }
	    if (err == MP_OKAY) {
		err = mp_div_d(&S, 5, &S, NULL);
	    }
	    --s5;

	    /*
	     * IDEA: It might possibly be a win to fall back to int64_t
	     *       arithmetic here if S < 2**64/10. But it's a win only for
	     *       a fairly narrow range of magnitudes so perhaps not worth
	     *       bothering.  We already know that we shorten the
	     *       denominator by at least 1 mp_digit, perhaps 2, as we do
	     *       the conversion for 17 digits of significance.
	     * Possible savings:
	     * 10**26   1 trip through loop before fallback possible
	     * 10**27   1 trip
	     * 10**28   2 trips
	     * 10**29   3 trips
	     * 10**30   4 trips
	     * 10**31   5 trips
	     * 10**32   6 trips
	     * 10**33   7 trips
	     * 10**34   8 trips
	     * 10**35   9 trips
	     * 10**36  10 trips
	     * 10**37  11 trips
	     * 10**38  12 trips
	     * 10**39  13 trips
	     * 10**40  14 trips
	     * 10**41  15 trips
	     * 10**42  16 trips
	     * thereafter no gain.
	     */
	} else if (err == MP_OKAY) {
	    err = mp_mul_d(&b, 10, &b);
	    if (err == MP_OKAY) {
		err = mp_mul_d(&mminus, 10, &mminus);
	    }
	    if ((err == MP_OKAY) && (m2plus > m2minus)) {
		err = mp_mul_2d(&mplus, 10, &mplus);
	    }
	}

	++i;
    }

    /*
     * Endgame - store the location of the decimal point and the end of the
     * string.
     */

    if (m2plus > m2minus) {
	mp_clear(&mplus);
    }
    mp_clear_multi(&b, &mminus, &dig, &S, NULL);
    *s = '\0';
    *decpt = k;
    if (endPtr) {
	*endPtr = s;
    }
    return retval;
}

/*
 *----------------------------------------------------------------------
 *
 * StrictBignumConversion --
 *
 *	Convert a floating point number to a fixed-length digit string using
 *	the multiprecision method.
 *
 * Results:
 *	Returns the string of digits.
 *
 * Side effects:
 *	Stores the position of the decimal point in *decpt.  Stores a pointer
 *	to the end of the number in *endPtr.
 *
 *----------------------------------------------------------------------
 */

static inline char *
StrictBignumConversion(
    Double *dPtr,		/* Original number being converted. */
    Tcl_WideUInt bw,		/* Integer significand and exponent. */
    int b2,			/* Scale factor for the significand. */
    int s2, int s5,		/* Scale factors for denominator. */
    int k,			/* Guessed position of the decimal point. */
    int len,			/* Size of the digit buffer to allocate. */
    int ilim,			/* Number of digits to convert if b >= s */
    int ilim1,			/* Number of digits to convert if b < s */
    int *decpt,			/* OUTPUT: Position of the decimal point. */
    char **endPtr)		/* OUTPUT: Pointer to the end of the number */
{
    char *retval = (char *)ckalloc(len+1);
				/* Buffer of digits to return. */
    char *s = retval;		/* Cursor in the return value. */
    mp_int b;			/* Numerator of the result. */
    mp_int S;			/* Denominator of the result. */
    mp_int dig;			/* Current digit of the result. */
    int digit;			/* Current digit of the result. */
    int g;			/* Size of the current digit ground. */
    int i, j;
<<<<<<< HEAD
    (void)dPtr;
=======
    mp_err err;
>>>>>>> 73cc9cd6

    /*
     * b = bw * 2**b2 * 5**b5
     * S = 2**s2 * 5*s5
     */

    if (mp_init(&dig) != MP_OKAY) {
	return NULL;
    }
    if (mp_init_u64(&b, bw) != MP_OKAY) {
	mp_clear(&dig);
	return NULL;
    }
    err = mp_mul_2d(&b, b2, &b);
    if (err == MP_OKAY) {
 	err = mp_init_set(&S, 1);
    }
    if (err == MP_OKAY) {
	err = MulPow5(&S, s5, &S);
	if (err == MP_OKAY) {
	    err = mp_mul_2d(&S, s2, &S);
	}
    }

    /*
     * Handle the case where we guess the position of the decimal point wrong.
     */

    if ((mp_cmp_mag(&b, &S) == MP_LT) && (mp_mul_d(&b, 10, &b) == MP_OKAY)) {
	ilim =ilim1;
	--k;
    }

    /*
     * Convert the leading digit.
     */

    i = 0;
    err = mp_div(&b, &S, &dig, &b);
    if (dig.used > 1 || dig.dp[0] >= 10) {
	Tcl_Panic("wrong digit!");
    }
    digit = dig.dp[0];

    /*
     * Is a single digit all that was requested?
     */

    *s++ = '0' + digit;
    if (++i >= ilim) {
	if ((mp_mul_2d(&b, 1, &b) == MP_OKAY) && ShouldBankerRoundUp(&b, &S, digit&1)) {
	    s = BumpUp(s, retval, &k);
	}
    } else {
	while (err == MP_OKAY) {
	    /*
	     * Shift by a group of digits.
	     */

	    g = ilim - i;
	    if (g > DIGIT_GROUP) {
		g = DIGIT_GROUP;
	    }
	    if (s5 >= g) {
		err = mp_div_d(&S, dpow5[g], &S, NULL);
		s5 -= g;
	    } else if (s5 > 0) {
		err = mp_div_d(&S, dpow5[s5], &S, NULL);
		if (err == MP_OKAY) {
		    err = mp_mul_d(&b, dpow5[g - s5], &b);
		}
		s5 = 0;
	    } else {
		err = mp_mul_d(&b, dpow5[g], &b);
	    }
	    if (err == MP_OKAY) {
		err = mp_mul_2d(&b, g, &b);
	    }

	    /*
	     * As with the shortening bignum conversion, it's possible at this
	     * point that we will have reduced the denominator to less than
	     * 2**64/10, at which point it would be possible to fall back to
	     * to int64_t arithmetic. But the potential payoff is tremendously
	     * less - unless we're working in F format - because we know that
	     * three groups of digits will always suffice for %#.17e, the
	     * longest format that doesn't introduce empty precision.
	     *
	     * Extract the next group of digits.
	     */


	    if ((err != MP_OKAY) || (mp_div(&b, &S, &dig, &b) != MP_OKAY) || (dig.used > 1)) {
		Tcl_Panic("wrong digit!");
	    }
	    digit = dig.dp[0];
	    for (j = g-1; j >= 0; --j) {
		int t = itens[j];

		*s++ = digit / t + '0';
		digit %= t;
	    }
	    i += g;

	    /*
	     * Have we converted all the requested digits?
	     */

	    if (i == ilim) {
		if ((mp_mul_2d(&b, 1, &b) == MP_OKAY) && ShouldBankerRoundUp(&b, &S, digit&1)) {
		    s = BumpUp(s, retval, &k);
		}
		break;
	    }
	}
    }
    while (*--s == '0') {
	/* do nothing */
    }
    ++s;

    /*
     * Endgame - store the location of the decimal point and the end of the
     * string.
     */

    mp_clear_multi(&b, &S, &dig, NULL);
    *s = '\0';
    *decpt = k;
    if (endPtr) {
	*endPtr = s;
    }
    return retval;
}

/*
 *----------------------------------------------------------------------
 *
 * TclDoubleDigits --
 *
 *	Core of Tcl's conversion of double-precision floating point numbers to
 *	decimal.
 *
 * Results:
 *	Returns a newly-allocated string of digits.
 *
 * Side effects:
 *	Sets *decpt to the index of the character in the string before the
 *	place that the decimal point should go. If 'endPtr' is not NULL, sets
 *	endPtr to point to the terminating '\0' byte of the string. Sets *sign
 *	to 1 if a minus sign should be printed with the number, or 0 if a plus
 *	sign (or no sign) should appear.
 *
 * This function is a service routine that produces the string of digits for
 * floating-point-to-decimal conversion. It can do a number of things
 * according to the 'flags' argument. Valid values for 'flags' include:
 *	TCL_DD_SHORTEST - This is the default for floating point conversion if
 *		::tcl_precision is 0. It constructs the shortest string of
 *		digits that will reconvert to the given number when scanned.
 *		For floating point numbers that are exactly between two
 *		decimal numbers, it resolves using the 'round to even' rule.
 *		With this value, the 'ndigits' parameter is ignored.
 *	TCL_DD_E_FORMAT - This value is used to prepare numbers for %e format
 *		conversion (or for default floating->string if tcl_precision
 *		is not 0). It constructs a string of at most 'ndigits' digits,
 *		choosing the one that is closest to the given number (and
 *		resolving ties with 'round to even').  It is allowed to return
 *		fewer than 'ndigits' if the number converts exactly; if the
 *		TCL_DD_E_FORMAT|TCL_DD_SHORTEST is supplied instead, it
 *		also returns fewer digits if the shorter string will still
 *		reconvert without loss to the given input number. In any case,
 *		strings of trailing zeroes are suppressed.
 *	TCL_DD_F_FORMAT - This value is used to prepare numbers for %f format
 *		conversion. It requests that conversion proceed until
 *		'ndigits' digits after the decimal point have been converted.
 *		It is possible for this format to result in a zero-length
 *		string if the number is sufficiently small. Again, it is
 *		permissible for TCL_DD_F_FORMAT to return fewer digits for a
 *		number that converts exactly, and changing the argument to
 *		TCL_DD_F_FORMAT|TCL_DD_SHORTEST will allow the routine
 *		also to return fewer digits if the shorter string will still
 *		reconvert without loss to the given input number. Strings of
 *		trailing zeroes are suppressed.
 *
 *	To any of these flags may be OR'ed TCL_DD_NO_QUICK; this flag requires
 *	all calculations to be done in exact arithmetic. Normally, E and F
 *	format with fewer than about 14 digits will be done with a quick
 *	floating point approximation and fall back on the exact arithmetic
 *	only if the input number is close enough to the midpoint between two
 *	decimal strings that more precision is needed to resolve which string
 *	is correct.
 *
 * The value stored in the 'decpt' argument on return may be negative
 * (indicating that the decimal point falls to the left of the string) or
 * greater than the length of the string. In addition, the value -9999 is used
 * as a sentinel to indicate that the string is one of the special values
 * "Infinity" and "NaN", and that no decimal point should be inserted.
 *
 *----------------------------------------------------------------------
 */

char *
TclDoubleDigits(
    double dv,			/* Number to convert. */
    int ndigits,		/* Number of digits requested. */
    int flags,			/* Conversion flags. */
    int *decpt,			/* OUTPUT: Position of the decimal point. */
    int *sign,			/* OUTPUT: 1 if the result is negative. */
    char **endPtr)		/* OUTPUT: If not NULL, receives a pointer to
				 *	   one character beyond the end of the
				 *	   returned string. */
{
    Double d;			/* Union for deconstructing doubles. */
    Tcl_WideUInt bw;		/* Integer significand. */
    int be;			/* Power of 2 by which b must be multiplied */
    int bbits;			/* Number of bits needed to represent b. */
    int denorm;			/* Flag == 1 iff the input number was
				 * denormalized. */
    int k;			/* Estimate of floor(log10(d)). */
    int k_check;		/* Flag == 1 if d is near enough to a power of
				 * ten that k must be checked. */
    int b2, b5, s2, s5;		/* Powers of 2 and 5 in the numerator and
				 * denominator of intermediate results. */
    int ilim = -1, ilim1 = -1;	/* Number of digits to convert, and number to
				 * convert if log10(d) has been
				 * overestimated. */
    char *retval;		/* Return value from this function. */
    int i = -1;

    /*
     * Put the input number into a union for bit-whacking.
     */

    d.d = dv;

    /*
     * Handle the cases of negative numbers (by taking the absolute value:
     * this includes -Inf and -NaN!), infinity, Not a Number, and zero.
     */

    TakeAbsoluteValue(&d, sign);
    if ((d.w.word0 & EXP_MASK) == EXP_MASK) {
	return FormatInfAndNaN(&d, decpt, endPtr);
    }
    if (d.d == 0.0) {
	return FormatZero(decpt, endPtr);
    }

    /*
     * Unpack the floating point into a wide integer and an exponent.
     * Determine the number of bits that the big integer requires, and compute
     * a quick approximation (which may be one too high) of ceil(log10(d.d)).
     */

    denorm = ((d.w.word0 & EXP_MASK) == 0);
    DoubleToExpAndSig(d.d, &bw, &be, &bbits);
    k = ApproximateLog10(bw, be, bbits);
    k = BetterLog10(d.d, k, &k_check);

    /* At this point, we have:
     *	  d is the number to convert.
     *    bw are significand and exponent: d == bw*2**be,
     *    bbits is the length of bw: 2**bbits-1 <= bw < 2**bbits
     *	  k is either ceil(log10(d)) or ceil(log10(d))+1. k_check is 0 if we
     *      know that k is exactly ceil(log10(d)) and 1 if we need to check.
     *    We want a rational number
     *      r = b * 10**(1-k) = bw * 2**b2 * 5**b5 / (2**s2 / 5**s5),
     *    with b2, b5, s2, s5 >= 0.  Note that the most significant decimal
     *    digit is floor(r) and that successive digits can be obtained by
     *    setting r <- 10*floor(r) (or b <= 10 * (b % S)).  Find appropriate
     *    b2, b5, s2, s5.
     */

    ComputeScale(be, k, &b2, &b5, &s2, &s5);

    /*
     * Correct an incorrect caller-supplied 'ndigits'.  Also determine:
     *	i = The maximum number of decimal digits that will be returned in the
     *      formatted string.  This is k + 1 + ndigits for F format, 18 for
     *      shortest, and ndigits for E format.
     *  ilim = The number of significant digits to convert if k has been
     *         guessed correctly. This is -1 for shortest (which
     *         stop when all significance has been lost), 'ndigits' for E
     *         format, and 'k + 1 + ndigits' for F format.
     *  ilim1 = The minimum number of significant digits to convert if k has
     *	        been guessed 1 too high. This, too, is -1 for shortest,
     *	        and 'ndigits' for E format, but it's 'ndigits-1' for F
     *	        format.
     */

    SetPrecisionLimits(flags, k, &ndigits, &i, &ilim, &ilim1);

    /*
     * Try to do low-precision conversion in floating point rather than
     * resorting to expensive multiprecision arithmetic.
     */

    if (ilim >= 0 && ilim <= QUICK_MAX && !(flags & TCL_DD_NO_QUICK)) {
	retval = QuickConversion(d.d, k, k_check, flags, i, ilim, ilim1,
		decpt, endPtr);
	if (retval != NULL) {
	    return retval;
	}
    }

    /*
     * For shortening conversions, determine the upper and lower bounds for
     * the remainder at which we can stop.
     *   m+ = (2**m2plus * 5**m5) / (2**s2 * 5**s5) is the limit on the high
     *        side, and
     *   m- = (2**m2minus * 5**m5) / (2**s2 * 5**s5) is the limit on the low
     *        side.
     * We may need to increase s2 to put m2plus, m2minus, b2 over a common
     * denominator.
     */

    if (flags & TCL_DD_SHORTEST) {
	int m2minus = b2;
	int m2plus;
	int m5 = b5;
	int len = i;

	/*
	 * Find the quantity i so that (2**i*5**b5)/(2**s2*5**s5) is 1/2 unit
	 * in the least significant place of the floating point number.
	 */

	if (denorm) {
	    i = be + EXPONENT_BIAS + (FP_PRECISION-1);
	} else {
	    i = 1 + FP_PRECISION - bbits;
	}
	b2 += i;
	s2 += i;

	/*
	 * Reduce the fractions to lowest terms, since the above calculation
	 * may have left excess powers of 2 in numerator and denominator.
	 */

	CastOutPowersOf2(&b2, &m2minus, &s2);

	/*
	 * In the special case where bw==1, the nearest floating point number
	 * to it on the low side is 1/4 ulp below it. Adjust accordingly.
	 */

	m2plus = m2minus;
	if (!denorm && bw == 1) {
	    ++b2;
	    ++s2;
	    ++m2plus;
	}

	if (s5+1 < N_LOG2POW5 && s2+1 + log2pow5[s5+1] <= 64) {
	    /*
	     * If 10*2**s2*5**s5 == 2**(s2+1)+5**(s5+1) fits in a 64-bit word,
	     * then all our intermediate calculations can be done using exact
	     * 64-bit arithmetic with no need for expensive multiprecision
	     * operations. (This will be true for all numbers in the range
	     * [1.0e-3 .. 1.0e+24]).
	     */

	    return ShorteningInt64Conversion(&d, bw, b2, b5, m2plus,
		    m2minus, m5, s2, s5, k, len, ilim, ilim1, decpt, endPtr);
	} else if (s5 == 0) {
	    /*
	     * The denominator is a power of 2, so we can replace division by
	     * digit shifts. First we round up s2 to a multiple of MP_DIGIT_BIT,
	     * and adjust m2 and b2 accordingly. Then we launch into a version
	     * of the comparison that's specialized for the 'power of mp_digit
	     * in the denominator' case.
	     */

	    if (s2 % MP_DIGIT_BIT != 0) {
		int delta = MP_DIGIT_BIT - (s2 % MP_DIGIT_BIT);

		b2 += delta;
		m2plus += delta;
		m2minus += delta;
		s2 += delta;
	    }
	    return ShorteningBignumConversionPowD(&d, bw, b2, b5,
		    m2plus, m2minus, m5, s2/MP_DIGIT_BIT, k, len, ilim, ilim1,
		    decpt, endPtr);
	} else {
	    /*
	     * Alas, there's no helpful special case; use full-up bignum
	     * arithmetic for the conversion.
	     */

	    return ShorteningBignumConversion(&d, bw, b2, m2plus,
		    m2minus, s2, s5, k, len, ilim, ilim1, decpt, endPtr);
	}
    } else {
	/*
	 * Non-shortening conversion.
	 */

	int len = i;

	/*
	 * Reduce numerator and denominator to lowest terms.
	 */

	if (b2 >= s2 && s2 > 0) {
	    b2 -= s2; s2 = 0;
	} else if (s2 >= b2 && b2 > 0) {
	    s2 -= b2; b2 = 0;
	}

	if (s5+1 < N_LOG2POW5 && s2+1 + log2pow5[s5+1] <= 64) {
	    /*
	     * If 10*2**s2*5**s5 == 2**(s2+1)+5**(s5+1) fits in a 64-bit word,
	     * then all our intermediate calculations can be done using exact
	     * 64-bit arithmetic with no need for expensive multiprecision
	     * operations.
	     */

	    return StrictInt64Conversion(&d, bw, b2, b5, s2, s5, k,
		    len, ilim, ilim1, decpt, endPtr);
	} else if (s5 == 0) {
	    /*
	     * The denominator is a power of 2, so we can replace division by
	     * digit shifts. First we round up s2 to a multiple of MP_DIGIT_BIT,
	     * and adjust m2 and b2 accordingly. Then we launch into a version
	     * of the comparison that's specialized for the 'power of mp_digit
	     * in the denominator' case.
	     */

	    if (s2 % MP_DIGIT_BIT != 0) {
		int delta = MP_DIGIT_BIT - (s2 % MP_DIGIT_BIT);

		b2 += delta;
		s2 += delta;
	    }
	    return StrictBignumConversionPowD(&d, bw, b2, b5,
		    s2/MP_DIGIT_BIT, k, len, ilim, ilim1, decpt, endPtr);
	} else {
	    /*
	     * There are no helpful special cases, but at least we know in
	     * advance how many digits we will convert. We can run the
	     * conversion in steps of DIGIT_GROUP digits, so as to have many
	     * fewer mp_int divisions.
	     */

	    return StrictBignumConversion(&d, bw, b2, s2, s5, k,
		    len, ilim, ilim1, decpt, endPtr);
	}
    }
}

/*
 *----------------------------------------------------------------------
 *
 * TclInitDoubleConversion --
 *
 *	Initializes constants that are needed for conversions to and from
 *	'double'
 *
 * Results:
 *	None.
 *
 * Side effects:
 *	The log base 2 of the floating point radix, the number of bits in a
 *	double mantissa, and a table of the powers of five and ten are
 *	computed and stored.
 *
 *----------------------------------------------------------------------
 */

void
TclInitDoubleConversion(void)
{
    int i;
    int x;
    Tcl_WideUInt u;
    double d;
#ifdef IEEE_FLOATING_POINT
    union {
	double dv;
	Tcl_WideUInt iv;
    } bitwhack;
#endif
    mp_err err = MP_OKAY;
#if defined(__sgi) && defined(_COMPILER_VERSION)
    union fpc_csr mipsCR;

    mipsCR.fc_word = get_fpc_csr();
    mipsCR.fc_struct.flush = 0;
    set_fpc_csr(mipsCR.fc_word);
#endif

    /*
     * Initialize table of powers of 10 expressed as wide integers.
     */

    maxpow10_wide = (int)
	    floor(sizeof(Tcl_WideUInt) * CHAR_BIT * log(2.) / log(10.));
<<<<<<< HEAD
    pow10_wide = (Tcl_WideUInt *)ckalloc((maxpow10_wide + 1) * sizeof(Tcl_WideUInt));
=======
    pow10_wide = (Tcl_WideUInt *)
	    ckalloc((maxpow10_wide + 1) * sizeof(Tcl_WideUInt));
>>>>>>> 73cc9cd6
    u = 1;
    for (i = 0; i < maxpow10_wide; ++i) {
	pow10_wide[i] = u;
	u *= 10;
    }
    pow10_wide[i] = u;

    /*
     * Determine how many bits of precision a double has, and how many decimal
     * digits that represents.
     */

    if (frexp((double) FLT_RADIX, &log2FLT_RADIX) != 0.5) {
	Tcl_Panic("This code doesn't work on a decimal machine!");
    }
    log2FLT_RADIX--;
    mantBits = DBL_MANT_DIG * log2FLT_RADIX;
    d = 1.0;

    /*
     * Initialize a table of powers of ten that can be exactly represented in
     * a double.
     */

    x = (int) (DBL_MANT_DIG * log((double) FLT_RADIX) / log(5.0));
    if (x < MAXPOW) {
	mmaxpow = x;
    } else {
	mmaxpow = MAXPOW;
    }
    for (i=0 ; i<=mmaxpow ; ++i) {
	pow10vals[i] = d;
	d *= 10.0;
    }

    /*
     * Initialize a table of large powers of five.
     */

    for (i=0; i<9; ++i) {
	err = err || mp_init(pow5 + i);
    }
    mp_set_u64(pow5, 5);
    for (i=0; i<8; ++i) {
	err = err || mp_sqr(pow5+i, pow5+i+1);
    }
    err = err || mp_init_u64(pow5_13, 1220703125);
    for (i = 1; i < 5; ++i) {
	err = err || mp_init(pow5_13 + i);
	err = err || mp_sqr(pow5_13 + i - 1, pow5_13 + i);
    }
    if (err != MP_OKAY) {
	Tcl_Panic("out of memory");
    }

    /*
     * Determine the number of decimal digits to the left and right of the
     * decimal point in the largest and smallest double, the smallest double
     * that differs from zero, and the number of mp_digits needed to represent
     * the significand of a double.
     */

    maxDigits = (int) ((DBL_MAX_EXP * log((double) FLT_RADIX)
	    + 0.5 * log(10.)) / log(10.));
    minDigits = (int) floor((DBL_MIN_EXP - DBL_MANT_DIG)
	    * log((double) FLT_RADIX) / log(10.));
    log10_DIGIT_MAX = (int) floor(MP_DIGIT_BIT * log(2.) / log(10.));

    /*
     * Nokia 770's software-emulated floating point is "middle endian": the
     * bytes within a 32-bit word are little-endian (like the native
     * integers), but the two words of a 'double' are presented most
     * significant word first.
     */

#ifdef IEEE_FLOATING_POINT
    bitwhack.dv = 1.000000238418579;
				/* 3ff0 0000 4000 0000 */
    if ((bitwhack.iv >> 32) == 0x3ff00000) {
	n770_fp = 0;
    } else if ((bitwhack.iv & 0xffffffff) == 0x3ff00000) {
	n770_fp = 1;
    } else {
	Tcl_Panic("unknown floating point word order on this machine");
    }
#endif
}

/*
 *----------------------------------------------------------------------
 *
 * TclFinalizeDoubleConversion --
 *
 *	Cleans up this file on exit.
 *
 * Results:
 *	None
 *
 * Side effects:
 *	Memory allocated by TclInitDoubleConversion is freed.
 *
 *----------------------------------------------------------------------
 */

void
TclFinalizeDoubleConversion(void)
{
    int i;

    ckfree(pow10_wide);
    for (i=0; i<9; ++i) {
	mp_clear(pow5 + i);
    }
    for (i=0; i < 5; ++i) {
	mp_clear(pow5_13 + i);
    }
}

/*
 *----------------------------------------------------------------------
 *
 * Tcl_InitBignumFromDouble --
 *
 *	Extracts the integer part of a double and converts it to an arbitrary
 *	precision integer.
 *
 * Results:
 *	None.
 *
 * Side effects:
 *	Initializes the bignum supplied, and stores the converted number in
 *	it.
 *
 *----------------------------------------------------------------------
 */

int
Tcl_InitBignumFromDouble(
    Tcl_Interp *interp,		/* For error message. */
    double d,			/* Number to convert. */
    void *big)			/* Place to store the result. */
{
    double fract;
    int expt;
    mp_err err;
    mp_int *b = (mp_int *)big;

    /*
     * Infinite values can't convert to bignum.
     */

    if (TclIsInfinite(d)) {
	if (interp != NULL) {
	    const char *s = "integer value too large to represent";

	    Tcl_SetObjResult(interp, Tcl_NewStringObj(s, -1));
	    Tcl_SetErrorCode(interp, "ARITH", "IOVERFLOW", s, NULL);
	}
	return TCL_ERROR;
    }

    fract = frexp(d, &expt);
    if (expt <= 0) {
	err = mp_init(b);
	mp_zero(b);
    } else {
	Tcl_WideInt w = (Tcl_WideInt) ldexp(fract, mantBits);
	int shift = expt - mantBits;

	err = mp_init_i64(b, w);
	if (err != MP_OKAY) {
		/* just skip */
	} else if (shift < 0) {
	    err = mp_div_2d(b, -shift, b, NULL);
	} else if (shift > 0) {
	    err = mp_mul_2d(b, shift, b);
	}
    }
    if (err != MP_OKAY) {
	return TCL_ERROR;
    }
    return TCL_OK;
}

/*
 *----------------------------------------------------------------------
 *
 * TclBignumToDouble --
 *
 *	Convert an arbitrary-precision integer to a native floating point
 *	number.
 *
 * Results:
 *	Returns the converted number. Sets errno to ERANGE if the number is
 *	too large to convert.
 *
 *----------------------------------------------------------------------
 */

double
TclBignumToDouble(
    const void *big)			/* Integer to convert. */
{
    mp_int b;
    int bits, shift, i, lsb;
    double r;
    mp_err err;
    const mp_int *a = (const mp_int *)big;


    /*
     * We need a 'mantBits'-bit significand.  Determine what shift will
     * give us that.
     */

    bits = mp_count_bits(a);
    if (bits > DBL_MAX_EXP*log2FLT_RADIX) {
	errno = ERANGE;
	if (mp_isneg(a)) {
	    return -HUGE_VAL;
	} else {
	    return HUGE_VAL;
	}
    }
    shift = mantBits - bits;

    /*
     * If shift > 0, shift the significand left by the requisite number of
     * bits.  If shift == 0, the significand is already exactly 'mantBits'
     * in length.  If shift < 0, we will need to shift the significand right
     * by the requisite number of bits, and round it. If the '1-shift'
     * least significant bits are 0, but the 'shift'th bit is nonzero,
     * then the significand lies exactly between two values and must be
     * 'rounded to even'.
     */

    err = mp_init(&b);
    if (err != MP_OKAY) {
	/* just skip */
    } else if (shift == 0) {
	err = mp_copy(a, &b);
    } else if (shift > 0) {
	err = mp_mul_2d(a, shift, &b);
    } else if (shift < 0) {
	lsb = mp_cnt_lsb(a);
	if (lsb == -1-shift) {

	    /*
	     * Round to even
	     */

	    err = mp_div_2d(a, -shift, &b, NULL);
	    if ((err == MP_OKAY) && mp_isodd(&b)) {
		if (mp_isneg(&b)) {
		    err = mp_sub_d(&b, 1, &b);
		} else {
		    err = mp_add_d(&b, 1, &b);
		}
	    }
	} else {

	    /*
	     * Ordinary rounding
	     */

	    err = mp_div_2d(a, -1-shift, &b, NULL);
	    if (err != MP_OKAY) {
		/* just skip */
	    } else if (mp_isneg(&b)) {
		err = mp_sub_d(&b, 1, &b);
	    } else {
		err = mp_add_d(&b, 1, &b);
	    }
	    err = mp_div_2d(&b, 1, &b, NULL);
	}
    }

    /*
     * Accumulate the result, one mp_digit at a time.
     */

    if (err != MP_OKAY) {
	return 0.0;
    }
    r = 0.0;
    for (i = b.used-1; i>=0; --i) {
	r = ldexp(r, MP_DIGIT_BIT) + b.dp[i];
    }
    mp_clear(&b);

    /*
     * Scale the result to the correct number of bits.
     */

    r = ldexp(r, bits - mantBits);

    /*
     * Return the result with the appropriate sign.
     */

    if (mp_isneg(a)) {
	return -r;
    } else {
	return r;
    }
}

/*
 *----------------------------------------------------------------------
 *
 * TclCeil --
 *
 *	Computes the smallest floating point number that is at least the
 *	mp_int argument.
 *
 * Results:
 *	Returns the floating point number.
 *
 *----------------------------------------------------------------------
 */

double
TclCeil(
    const void *big)			/* Integer to convert. */
{
    double r = 0.0;
    mp_int b;
    mp_err err;
    const mp_int *a = (const mp_int *)big;

    err = mp_init(&b);
    if ((err == MP_OKAY) && mp_isneg(a)) {
	err = mp_neg(a, &b);
	r = -TclFloor(&b);
    } else {
	int bits = mp_count_bits(a);

	if (bits > DBL_MAX_EXP*log2FLT_RADIX) {
	    r = HUGE_VAL;
	} else {
	    int i, exact = 1, shift = mantBits - bits;

	    if (err != MP_OKAY) {
		/* just skip */
	    } else if (shift > 0) {
		err = mp_mul_2d(a, shift, &b);
	    } else if (shift < 0) {
		mp_int d;
		err = mp_init(&d);
		if (err == MP_OKAY) {
		    err = mp_div_2d(a, -shift, &b, &d);
		}
		exact = mp_iszero(&d);
		mp_clear(&d);
	    } else {
		err = mp_copy(a, &b);
	    }
	    if ((err == MP_OKAY) && !exact) {
		err = mp_add_d(&b, 1, &b);
	    }
	    if (err != MP_OKAY) {
		return 0.0;
	    }
	    for (i=b.used-1 ; i>=0 ; --i) {
		r = ldexp(r, MP_DIGIT_BIT) + b.dp[i];
	    }
	    r = ldexp(r, bits - mantBits);
	}
    }
    mp_clear(&b);
    return r;
}

/*
 *----------------------------------------------------------------------
 *
 * TclFloor --
 *
 *	Computes the largest floating point number less than or equal to the
 *	mp_int argument.
 *
 * Results:
 *	Returns the floating point value.
 *
 *----------------------------------------------------------------------
 */

double
TclFloor(
    const void *big)			/* Integer to convert. */
{
    double r = 0.0;
    mp_int b;
    mp_err err;
    const mp_int *a = (const mp_int *)big;

    err = mp_init(&b);
    if ((err == MP_OKAY) && mp_isneg(a)) {
	err = mp_neg(a, &b);
	r = -TclCeil(&b);
    } else {
	int bits = mp_count_bits(a);

	if (bits > DBL_MAX_EXP*log2FLT_RADIX) {
	    r = DBL_MAX;
	} else {
	    int i, shift = mantBits - bits;

	    if (shift > 0) {
		err = mp_mul_2d(a, shift, &b);
	    } else if (shift < 0) {
		err = mp_div_2d(a, -shift, &b, NULL);
	    } else {
		err = mp_copy(a, &b);
	    }
	    if (err != MP_OKAY) {
		return 0.0;
	    }
	    for (i=b.used-1 ; i>=0 ; --i) {
		r = ldexp(r, MP_DIGIT_BIT) + b.dp[i];
	    }
	    r = ldexp(r, bits - mantBits);
	}
    }
    mp_clear(&b);
    return r;
}

/*
 *----------------------------------------------------------------------
 *
 * BignumToBiasedFrExp --
 *
 *	Convert an arbitrary-precision integer to a native floating point
 *	number in the range [0.5,1) times a power of two. NOTE: Intentionally
 *	converts to a number that's a few ulp too small, so that
 *	RefineApproximation will not overflow near the high end of the
 *	machine's arithmetic range.
 *
 * Results:
 *	Returns the converted number.
 *
 * Side effects:
 *	Stores the exponent of two in 'machexp'.
 *
 *----------------------------------------------------------------------
 */

static double
BignumToBiasedFrExp(
    const mp_int *a,		/* Integer to convert. */
    int *machexp)		/* Power of two. */
{
    mp_int b;
    int bits;
    int shift;
    int i;
    double r;
    mp_err err = MP_OKAY;

    /*
     * Determine how many bits we need, and extract that many from the input.
     * Round to nearest unit in the last place.
     */

    bits = mp_count_bits(a);
    shift = mantBits - 2 - bits;
    if (mp_init(&b)) {
	return 0.0;
    }
    if (shift > 0) {
	err = mp_mul_2d(a, shift, &b);
    } else if (shift < 0) {
	err = mp_div_2d(a, -shift, &b, NULL);
    } else {
	err = mp_copy(a, &b);
    }

    /*
     * Accumulate the result, one mp_digit at a time.
     */

    r = 0.0;
    if (err == MP_OKAY) {
	for (i=b.used-1; i>=0; --i) {
	    r = ldexp(r, MP_DIGIT_BIT) + b.dp[i];
	}
    }
    mp_clear(&b);

    /*
     * Return the result with the appropriate sign.
     */

    *machexp = bits - mantBits + 2;
    return (mp_isneg(a) ? -r : r);
}

/*
 *----------------------------------------------------------------------
 *
 * Pow10TimesFrExp --
 *
 *	Multiply a power of ten by a number expressed as fraction and
 *	exponent.
 *
 * Results:
 *	Returns the significand of the result.
 *
 * Side effects:
 *	Overwrites the 'machexp' parameter with the exponent of the result.
 *
 * Assumes that 'exponent' is such that 10**exponent would be a double, even
 * though 'fraction*10**(machexp+exponent)' might overflow.
 *
 *----------------------------------------------------------------------
 */

static double
Pow10TimesFrExp(
    int exponent,		/* Power of 10 to multiply by. */
    double fraction,		/* Significand of multiplicand. */
    int *machexp)		/* On input, exponent of multiplicand. On
				 * output, exponent of result. */
{
    int i, j;
    int expt = *machexp;
    double retval = fraction;

    if (exponent > 0) {
	/*
	 * Multiply by 10**exponent.
	 */

	retval = frexp(retval * pow10vals[exponent & 0xf], &j);
	expt += j;
	for (i=4; i<9; ++i) {
	    if (exponent & (1<<i)) {
		retval = frexp(retval * pow_10_2_n[i], &j);
		expt += j;
	    }
	}
    } else if (exponent < 0) {
	/*
	 * Divide by 10**-exponent.
	 */

	retval = frexp(retval / pow10vals[(-exponent) & 0xf], &j);
	expt += j;
	for (i=4; i<9; ++i) {
	    if ((-exponent) & (1<<i)) {
		retval = frexp(retval / pow_10_2_n[i], &j);
		expt += j;
	    }
	}
    }

    *machexp = expt;
    return retval;
}

/*
 *----------------------------------------------------------------------
 *
 * SafeLdExp --
 *
 *	Do an 'ldexp' operation, but handle denormals gracefully.
 *
 * Results:
 *	Returns the appropriately scaled value.
 *
 *	On some platforms, 'ldexp' fails when presented with a number too
 *	small to represent as a normalized double. This routine does 'ldexp'
 *	in two steps for those numbers, to return correctly denormalized
 *	values.
 *
 *----------------------------------------------------------------------
 */

static double
SafeLdExp(
    double fract,
    int expt)
{
    int minexpt = DBL_MIN_EXP * log2FLT_RADIX;
    volatile double a, b, retval;

    if (expt < minexpt) {
	a = ldexp(fract, expt - mantBits - minexpt);
	b = ldexp(1.0, mantBits + minexpt);
	retval = a * b;
    } else {
	retval = ldexp(fract, expt);
    }
    return retval;
}

/*
 *----------------------------------------------------------------------
 *
 * TclFormatNaN --
 *
 *	Makes the string representation of a "Not a Number"
 *
 * Results:
 *	None.
 *
 * Side effects:
 *	Stores the string representation in the supplied buffer, which must be
 *	at least TCL_DOUBLE_SPACE characters.
 *
 *----------------------------------------------------------------------
 */

void
TclFormatNaN(
    double value,		/* The Not-a-Number to format. */
    char *buffer)		/* String representation. */
{
#ifndef IEEE_FLOATING_POINT
    strcpy(buffer, "NaN");
    return;
#else
    union {
	double dv;
	Tcl_WideUInt iv;
    } bitwhack;

    bitwhack.dv = value;
    if (n770_fp) {
	bitwhack.iv = Nokia770Twiddle(bitwhack.iv);
    }
    if (bitwhack.iv & ((Tcl_WideUInt) 1 << 63)) {
	bitwhack.iv &= ~ ((Tcl_WideUInt) 1 << 63);
	*buffer++ = '-';
    }
    *buffer++ = 'N';
    *buffer++ = 'a';
    *buffer++ = 'N';
    bitwhack.iv &= (((Tcl_WideUInt) 1) << 51) - 1;
    if (bitwhack.iv != 0) {
	sprintf(buffer, "(%" TCL_LL_MODIFIER "x)", bitwhack.iv);
    } else {
	*buffer = '\0';
    }
#endif /* IEEE_FLOATING_POINT */
}

/*
 *----------------------------------------------------------------------
 *
 * Nokia770Twiddle --
 *
 *	Transpose the two words of a number for Nokia 770 floating point
 *	handling.
 *
 *----------------------------------------------------------------------
 */
#ifdef IEEE_FLOATING_POINT
static Tcl_WideUInt
Nokia770Twiddle(
    Tcl_WideUInt w)		/* Number to transpose. */
{
    return (((w >> 32) & 0xffffffff) | (w << 32));
}
#endif

/*
 *----------------------------------------------------------------------
 *
 * TclNokia770Doubles --
 *
 *	Transpose the two words of a number for Nokia 770 floating point
 *	handling.
 *
 *----------------------------------------------------------------------
 */

int
TclNokia770Doubles(void)
{
    return n770_fp;
}

/*
 * Local Variables:
 * mode: c
 * c-basic-offset: 4
 * fill-column: 78
 * End:
 */<|MERGE_RESOLUTION|>--- conflicted
+++ resolved
@@ -3639,11 +3639,8 @@
     mp_digit digit;		/* Current output digit. */
     char *s = retval;		/* Cursor in the output buffer. */
     int i;			/* Index in the output buffer. */
-<<<<<<< HEAD
+    mp_err err;
     (void)dPtr;
-=======
-    mp_err err;
->>>>>>> 73cc9cd6
 
     /*
      * b = bw * 2**b2 * 5**b5
@@ -4084,11 +4081,8 @@
     int digit;			/* Current digit of the result. */
     int g;			/* Size of the current digit ground. */
     int i, j;
-<<<<<<< HEAD
+    mp_err err;
     (void)dPtr;
-=======
-    mp_err err;
->>>>>>> 73cc9cd6
 
     /*
      * b = bw * 2**b2 * 5**b5
@@ -4590,12 +4584,8 @@
 
     maxpow10_wide = (int)
 	    floor(sizeof(Tcl_WideUInt) * CHAR_BIT * log(2.) / log(10.));
-<<<<<<< HEAD
-    pow10_wide = (Tcl_WideUInt *)ckalloc((maxpow10_wide + 1) * sizeof(Tcl_WideUInt));
-=======
     pow10_wide = (Tcl_WideUInt *)
 	    ckalloc((maxpow10_wide + 1) * sizeof(Tcl_WideUInt));
->>>>>>> 73cc9cd6
     u = 1;
     for (i = 0; i < maxpow10_wide; ++i) {
 	pow10_wide[i] = u;
