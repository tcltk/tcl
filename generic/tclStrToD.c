/*
 * tclStrToD.c --
 *
 *	This file contains a collection of procedures for managing conversions
 *	to/from floating-point in Tcl. They include TclParseNumber, which
 *	parses numbers from strings; TclDoubleDigits, which formats numbers
 *	into strings of digits, and procedures for interconversion among
 *	'double' and 'mp_int' types.
 *
 * Copyright (c) 2005 by Kevin B. Kenny. All rights reserved.
 *
 * See the file "license.terms" for information on usage and redistribution of
 * this file, and for a DISCLAIMER OF ALL WARRANTIES.
 */

#include "tclInt.h"
#include "tommath.h"
#include <math.h>

/*
 * Define KILL_OCTAL to suppress interpretation of numbers with leading zero
 * as octal. (Ceterum censeo: numeros octonarios delendos esse.)
 */

#undef	KILL_OCTAL

/*
 * This code supports (at least hypothetically), IBM, Cray, VAX and IEEE-754
 * floating point; of these, only IEEE-754 can represent NaN. IEEE-754 can be
 * uniquely determined by radix and by the widths of significand and exponent.
 */

#if (FLT_RADIX == 2) && (DBL_MANT_DIG == 53) && (DBL_MAX_EXP == 1024)
#   define IEEE_FLOATING_POINT
#endif

/*
 * Rounding controls. (Thanks a lot, Intel!)
 */

#ifdef __i386
/*
 * gcc on x86 needs access to rounding controls, because of a questionable
 * feature where it retains intermediate results as IEEE 'long double' values
 * somewhat unpredictably. It is tempting to include fpu_control.h, but that
 * file exists only on Linux; it is missing on Cygwin and MinGW. Most gcc-isms
 * and ix86-isms are factored out here.
 */

#if defined(__GNUC__)
typedef unsigned int	fpu_control_t __attribute__ ((__mode__ (__HI__)));

#define _FPU_GETCW(cw)	__asm__ __volatile__ ("fnstcw %0" : "=m" (*&cw))
#define _FPU_SETCW(cw)	__asm__ __volatile__ ("fldcw %0" : : "m" (*&cw))
#   define FPU_IEEE_ROUNDING	0x027f
#   define ADJUST_FPU_CONTROL_WORD
#define TCL_IEEE_DOUBLE_ROUNDING \
    fpu_control_t roundTo53Bits = FPU_IEEE_ROUNDING;	\
    fpu_control_t oldRoundingMode;			\
    _FPU_GETCW(oldRoundingMode);			\
    _FPU_SETCW(roundTo53Bits)
#define TCL_DEFAULT_DOUBLE_ROUNDING \
    _FPU_SETCW(oldRoundingMode)

/*
 * Sun ProC needs sunmath for rounding control on x86 like gcc above.
 */
#elif defined(__sun)
#include <sunmath.h>
#define TCL_IEEE_DOUBLE_ROUNDING \
    ieee_flags("set","precision","double",NULL)
#define TCL_DEFAULT_DOUBLE_ROUNDING \
    ieee_flags("clear","precision",NULL,NULL)

/*
 * Other platforms are assumed to always operate in full IEEE mode, so we make
 * the macros to go in and out of that mode do nothing.
 */

#else /* !__GNUC__ && !__sun */
#define TCL_IEEE_DOUBLE_ROUNDING	((void) 0)
#define TCL_DEFAULT_DOUBLE_ROUNDING	((void) 0)
#endif
#else /* !__i386 */
#define TCL_IEEE_DOUBLE_ROUNDING	((void) 0)
#define TCL_DEFAULT_DOUBLE_ROUNDING	((void) 0)
#endif

/*
 * MIPS floating-point units need special settings in control registers to use
 * gradual underflow as we expect.  This fix is for the MIPSpro compiler.
 */

#if defined(__sgi) && defined(_COMPILER_VERSION)
#include <sys/fpu.h>
#endif

/*
 * HP's PA_RISC architecture uses 7ff4000000000000 to represent a quiet NaN.
 * Everyone else uses 7ff8000000000000. (Why, HP, why?)
 */

#ifdef __hppa
#   define NAN_START	0x7ff4
#   define NAN_MASK	(((Tcl_WideUInt) 1) << 50)
#else
#   define NAN_START	0x7ff8
#   define NAN_MASK	(((Tcl_WideUInt) 1) << 51)
#endif

/*
 * Constants used by this file (most of which are only ever calculated at
 * runtime).
 */

/* Magic constants */

#define LOG10_2 0.3010299956639812
#define TWO_OVER_3LOG10 0.28952965460216784
#define LOG10_3HALVES_PLUS_FUDGE 0.1760912590558

/*
 * Definitions of the parts of an IEEE754-format floating point number.
 */

#define SIGN_BIT 	0x80000000
				/* Mask for the sign bit in the first word of
				 * a double. */
#define EXP_MASK	0x7ff00000
				/* Mask for the exponent field in the first
				 * word of a double. */
#define EXP_SHIFT	20	/* Shift count to make the exponent an
				 * integer. */
#define HIDDEN_BIT	(((Tcl_WideUInt) 0x00100000) << 32)
				/* Hidden 1 bit for the significand. */
#define HI_ORDER_SIG_MASK 0x000fffff
				/* Mask for the high-order part of the
				 * significand in the first word of a
				 * double. */
#define SIG_MASK	(((Tcl_WideUInt) HI_ORDER_SIG_MASK << 32) \
			| 0xffffffff)
				/* Mask for the 52-bit significand. */
#define FP_PRECISION	53	/* Number of bits of significand plus the
				 * hidden bit. */
#define EXPONENT_BIAS	0x3ff	/* Bias of the exponent 0. */

/*
 * Derived quantities.
 */

#define TEN_PMAX	22	/* floor(FP_PRECISION*log(2)/log(5)) */
#define QUICK_MAX	14	/* floor((FP_PRECISION-1)*log(2)/log(10))-1 */
#define BLETCH		0x10	/* Highest power of two that is greater than
				 * DBL_MAX_10_EXP, divided by 16. */
#define DIGIT_GROUP	8	/* floor(MP_DIGIT_BIT*log(2)/log(10)) */

/*
 * Union used to dismantle floating point numbers.
 */

typedef union Double {
    struct {
#ifdef WORDS_BIGENDIAN
	int word0;
	int word1;
#else
	int word1;
	int word0;
#endif
    } w;
    double d;
    Tcl_WideUInt q;
} Double;

static int maxpow10_wide;	/* The powers of ten that can be represented
				 * exactly as wide integers. */
static Tcl_WideUInt *pow10_wide;
#define MAXPOW	22
static double pow10vals[MAXPOW+1];
				/* The powers of ten that can be represented
				 * exactly as IEEE754 doubles. */
static int mmaxpow;		/* Largest power of ten that can be
				 * represented exactly in a 'double'. */
static int log10_DIGIT_MAX;	/* The number of decimal digits that fit in an
				 * mp_digit. */
static int log2FLT_RADIX;	/* Logarithm of the floating point radix. */
static int mantBits;		/* Number of bits in a double's significand */
static mp_int pow5[9];		/* Table of powers of 5**(2**n), up to
				 * 5**256 */
static double tiny = 0.0;	/* The smallest representable double. */
static int maxDigits;		/* The maximum number of digits to the left of
				 * the decimal point of a double. */
static int minDigits;		/* The maximum number of digits to the right
				 * of the decimal point in a double. */
static const double pow_10_2_n[] = {	/* Inexact higher powers of ten. */
    1.0,
    100.0,
    10000.0,
    1.0e+8,
    1.0e+16,
    1.0e+32,
    1.0e+64,
    1.0e+128,
    1.0e+256
};

static int n770_fp;		/* Flag is 1 on Nokia N770 floating point.
				 * Nokia's floating point has the words
				 * reversed: if big-endian is 7654 3210,
				 * and little-endian is       0123 4567,
				 * then Nokia's FP is         4567 0123;
				 * little-endian within the 32-bit words but
				 * big-endian between them. */

/*
 * Table of powers of 5 that are small enough to fit in an mp_digit.
 */

static const mp_digit dpow5[13] = {
               1,              5,             25,            125,
             625,           3125,          15625,          78125,
          390625,        1953125,        9765625,       48828125,
       244140625
};

/*
 * Table of powers: pow5_13[n] = 5**(13*2**(n+1))
 */

static mp_int pow5_13[5];	/* Table of powers: 5**13, 5**26, 5**52,
				 * 5**104, 5**208 */
static const double tens[] = {
    1e00, 1e01, 1e02, 1e03, 1e04, 1e05, 1e06, 1e07, 1e08, 1e09,
    1e10, 1e11, 1e12, 1e13, 1e14, 1e15, 1e16, 1e17, 1e18, 1e19,
    1e20, 1e21, 1e22
};

static const int itens [] = {
    1,
    10,
    100,
    1000,
    10000,
    100000,
    1000000,
    10000000,
    100000000
};

static const double bigtens[] = {
    1e016, 1e032, 1e064, 1e128, 1e256
};
#define N_BIGTENS 5

static const int log2pow5[27] = {
    01,  3,  5,  7, 10, 12, 14, 17, 19, 21,
    24, 26, 28, 31, 33, 35, 38, 40, 42, 45,
    47, 49, 52, 54, 56, 59, 61
};
#define N_LOG2POW5 27

static const Tcl_WideUInt wuipow5[27] = {
    (Tcl_WideUInt) 1,		/* 5**0 */
    (Tcl_WideUInt) 5,
    (Tcl_WideUInt) 25,
    (Tcl_WideUInt) 125,
    (Tcl_WideUInt) 625,
    (Tcl_WideUInt) 3125,	/* 5**5 */
    (Tcl_WideUInt) 3125*5,
    (Tcl_WideUInt) 3125*25,
    (Tcl_WideUInt) 3125*125,
    (Tcl_WideUInt) 3125*625,
    (Tcl_WideUInt) 3125*3125,	/* 5**10 */
    (Tcl_WideUInt) 3125*3125*5,
    (Tcl_WideUInt) 3125*3125*25,
    (Tcl_WideUInt) 3125*3125*125,
    (Tcl_WideUInt) 3125*3125*625,
    (Tcl_WideUInt) 3125*3125*3125, /* 5**15 */
    (Tcl_WideUInt) 3125*3125*3125*5,
    (Tcl_WideUInt) 3125*3125*3125*25,
    (Tcl_WideUInt) 3125*3125*3125*125,
    (Tcl_WideUInt) 3125*3125*3125*625,
    (Tcl_WideUInt) 3125*3125*3125*3125,	/* 5**20 */
    (Tcl_WideUInt) 3125*3125*3125*3125*5,
    (Tcl_WideUInt) 3125*3125*3125*3125*25,
    (Tcl_WideUInt) 3125*3125*3125*3125*125,
    (Tcl_WideUInt) 3125*3125*3125*3125*625,
    (Tcl_WideUInt) 3125*3125*3125*3125*3125,  /* 5**25 */
    (Tcl_WideUInt) 3125*3125*3125*3125*3125*5 /* 5**26 */
};

/*
 * Static functions defined in this file.
 */

static int		AccumulateDecimalDigit(unsigned, int,
			    Tcl_WideUInt *, mp_int *, int);
static double		MakeHighPrecisionDouble(int signum,
			    mp_int *significand, int nSigDigs, long exponent);
static double		MakeLowPrecisionDouble(int signum,
			    Tcl_WideUInt significand, int nSigDigs,
<<<<<<< HEAD
			    int exponent);
#ifdef IEEE_FLOATING_POINT
=======
			    long exponent);
>>>>>>> da77c1f6
static double		MakeNaN(int signum, Tcl_WideUInt tag);
#endif
static double		RefineApproximation(double approx,
			    mp_int *exactSignificand, int exponent);
static void		MulPow5(mp_int *, unsigned, mp_int *);
static int 		NormalizeRightward(Tcl_WideUInt *);
static int		RequiredPrecision(Tcl_WideUInt);
static void		DoubleToExpAndSig(double, Tcl_WideUInt *, int *,
			    int *);
static void		TakeAbsoluteValue(Double *, int *);
static char *		FormatInfAndNaN(Double *, int *, char **);
static char *		FormatZero(int *, char **);
static int		ApproximateLog10(Tcl_WideUInt, int, int);
static int		BetterLog10(double, int, int *);
static void		ComputeScale(int, int, int *, int *, int *, int *);
static void		SetPrecisionLimits(int, int, int *, int *, int *,
			    int *);
static char *		BumpUp(char *, char *, int *);
static int		AdjustRange(double *, int);
static char *		ShorteningQuickFormat(double, int, int, double,
			    char *, int *);
static char *		StrictQuickFormat(double, int, int, double,
			    char *, int *);
static char *		QuickConversion(double, int, int, int, int, int, int,
			    int *, char **);
static void		CastOutPowersOf2(int *, int *, int *);
static char *		ShorteningInt64Conversion(Double *, int, Tcl_WideUInt,
			    int, int, int, int, int, int, int, int, int,
			    int, int, int *, char **);
static char *		StrictInt64Conversion(Double *, int, Tcl_WideUInt,
			    int, int, int, int, int, int,
			    int, int, int *, char **);
static int		ShouldBankerRoundUpPowD(mp_int *, int, int);
static int		ShouldBankerRoundUpToNextPowD(mp_int *, mp_int *,
			    int, int, int, mp_int *);
static char *		ShorteningBignumConversionPowD(Double *dPtr,
			    int convType, Tcl_WideUInt bw, int b2, int b5,
			    int m2plus, int m2minus, int m5,
			    int sd, int k, int len,
			    int ilim, int ilim1, int *decpt,
			    char **endPtr);
static char *		StrictBignumConversionPowD(Double *dPtr, int convType,
			    Tcl_WideUInt bw, int b2, int b5,
			    int sd, int k, int len,
			    int ilim, int ilim1, int *decpt,
			    char **endPtr);
static int		ShouldBankerRoundUp(mp_int *, mp_int *, int);
static int		ShouldBankerRoundUpToNext(mp_int *, mp_int *,
			    mp_int *, int, int, mp_int *);
static char *		ShorteningBignumConversion(Double *dPtr, int convType,
			    Tcl_WideUInt bw, int b2,
			    int m2plus, int m2minus,
			    int s2, int s5, int k, int len,
			    int ilim, int ilim1, int *decpt,
			    char **endPtr);
static char *		StrictBignumConversion(Double *dPtr, int convType,
			    Tcl_WideUInt bw, int b2,
			    int s2, int s5, int k, int len,
			    int ilim, int ilim1, int *decpt,
			    char **endPtr);
static double		BignumToBiasedFrExp(const mp_int *big, int *machexp);
static double		Pow10TimesFrExp(int exponent, double fraction,
			    int *machexp);
static double		SafeLdExp(double fraction, int exponent);
#ifdef IEEE_FLOATING_POINT
static Tcl_WideUInt	Nokia770Twiddle(Tcl_WideUInt w);
#endif

/*
 *----------------------------------------------------------------------
 *
 * TclParseNumber --
 *
 *	Scans bytes, interpreted as characters in Tcl's internal encoding, and
 *	parses the longest prefix that is the string representation of a
 *	number in a format recognized by Tcl.
 *
 *	The arguments bytes, numBytes, and objPtr are the inputs which
 *	determine the string to be parsed. If bytes is non-NULL, it points to
 *	the first byte to be scanned. If bytes is NULL, then objPtr must be
 *	non-NULL, and the string representation of objPtr will be scanned
 *	(generated first, if necessary). The numBytes argument determines the
 *	number of bytes to be scanned. If numBytes is negative, the first NUL
 *	byte encountered will terminate the scan. If numBytes is non-negative,
 *	then no more than numBytes bytes will be scanned.
 *
 *	The argument flags is an input that controls the numeric formats
 *	recognized by the parser. The flag bits are:
 *
 *	- TCL_PARSE_INTEGER_ONLY:	accept only integer values; reject
 *		strings that denote floating point values (or accept only the
 *		leading portion of them that are integer values).
 *	- TCL_PARSE_SCAN_PREFIXES:	ignore the prefixes 0b and 0o that are
 *		not part of the [scan] command's vocabulary. Use only in
 *		combination with TCL_PARSE_INTEGER_ONLY.
 *	- TCL_PARSE_BINARY_ONLY:	parse only in the binary format, whether
 *		or not a prefix is present that would lead to binary parsing.
 *		Use only in combination with TCL_PARSE_INTEGER_ONLY.
 *	- TCL_PARSE_OCTAL_ONLY:		parse only in the octal format, whether
 *		or not a prefix is present that would lead to octal parsing.
 *		Use only in combination with TCL_PARSE_INTEGER_ONLY.
 *	- TCL_PARSE_HEXADECIMAL_ONLY:	parse only in the hexadecimal format,
 *		whether or not a prefix is present that would lead to
 *		hexadecimal parsing. Use only in combination with
 *		TCL_PARSE_INTEGER_ONLY.
 *	- TCL_PARSE_DECIMAL_ONLY:	parse only in the decimal format, no
 *		matter whether a 0 prefix would normally force a different
 *		base.
 *	- TCL_PARSE_NO_WHITESPACE:	reject any leading/trailing whitespace
 *
 *	The arguments interp and expected are inputs that control error
 *	message generation. If interp is NULL, no error message will be
 *	generated. If interp is non-NULL, then expected must also be non-NULL.
 *	When TCL_ERROR is returned, an error message will be left in the
 *	result of interp, and the expected argument will appear in the error
 *	message as the thing TclParseNumber expected, but failed to find in
 *	the string.
 *
 *	The arguments objPtr and endPtrPtr as well as the return code are the
 *	outputs.
 *
 *	When the parser cannot find any prefix of the string that matches a
 *	format it is looking for, TCL_ERROR is returned and an error message
 *	may be generated and returned as described above. The contents of
 *	objPtr will not be changed. If endPtrPtr is non-NULL, a pointer to the
 *	character in the string that terminated the scan will be written to
 *	*endPtrPtr.
 *
 *	When the parser determines that the entire string matches a format it
 *	is looking for, TCL_OK is returned, and if objPtr is non-NULL, then
 *	the internal rep and Tcl_ObjType of objPtr are set to the "canonical"
 *	numeric value that matches the scanned string. If endPtrPtr is not
 *	NULL, a pointer to the end of the string will be written to *endPtrPtr
 *	(that is, either bytes+numBytes or a pointer to a terminating NUL
 *	byte).
 *
 *	When the parser determines that a partial string matches a format it
 *	is looking for, the value of endPtrPtr determines what happens:
 *
 *	- If endPtrPtr is NULL, then TCL_ERROR is returned, with error message
 *		generation as above.
 *
 *	- If endPtrPtr is non-NULL, then TCL_OK is returned and objPtr
 *		internals are set as above. Also, a pointer to the first
 *		character following the parsed numeric string is written to
 *		*endPtrPtr.
 *
 *	In some cases where the string being scanned is the string rep of
 *	objPtr, this routine can leave objPtr in an inconsistent state where
 *	its string rep and its internal rep do not agree. In these cases the
 *	internal rep will be in agreement with only some substring of the
 *	string rep. This might happen if the caller passes in a non-NULL bytes
 *	value that points somewhere into the string rep. It might happen if
 *	the caller passes in a numBytes value that limits the scan to only a
 *	prefix of the string rep. Or it might happen if a non-NULL value of
 *	endPtrPtr permits a TCL_OK return from only a partial string match. It
 *	is the responsibility of the caller to detect and correct such
 *	inconsistencies when they can and do arise.
 *
 * Results:
 *	Returns a standard Tcl result.
 *
 * Side effects:
 *	The string representaton of objPtr may be generated.
 *
 *	The internal representation and Tcl_ObjType of objPtr may be changed.
 *	This may involve allocation and/or freeing of memory.
 *
 *----------------------------------------------------------------------
 */

int
TclParseNumber(
    Tcl_Interp *interp,		/* Used for error reporting. May be NULL. */
    Tcl_Obj *objPtr,		/* Object to receive the internal rep. */
    const char *expected,	/* Description of the type of number the
				 * caller expects to be able to parse
				 * ("integer", "boolean value", etc.). */
    const char *bytes,		/* Pointer to the start of the string to
				 * scan. */
    int numBytes,		/* Maximum number of bytes to scan, see
				 * above. */
    const char **endPtrPtr,	/* Place to store pointer to the character
				 * that terminated the scan. */
    int flags)			/* Flags governing the parse. */
{
    enum State {
	INITIAL, SIGNUM, ZERO, ZERO_X,
	ZERO_O, ZERO_B, BINARY,
	HEXADECIMAL, OCTAL, BAD_OCTAL, DECIMAL,
	LEADING_RADIX_POINT, FRACTION,
	EXPONENT_START, EXPONENT_SIGNUM, EXPONENT,
	sI, sIN, sINF, sINFI, sINFIN, sINFINI, sINFINIT, sINFINITY
#ifdef IEEE_FLOATING_POINT
	, sN, sNA, sNAN, sNANPAREN, sNANHEX, sNANFINISH
#endif
    } state = INITIAL;
    enum State acceptState = INITIAL;

    int signum = 0;		/* Sign of the number being parsed. */
    Tcl_WideUInt significandWide = 0;
				/* Significand of the number being parsed (if
				 * no overflow). */
    mp_int significandBig;	/* Significand of the number being parsed (if
				 * it overflows significandWide). */
    int significandOverflow = 0;/* Flag==1 iff significandBig is used. */
    Tcl_WideUInt octalSignificandWide = 0;
				/* Significand of an octal number; needed
				 * because we don't know whether a number with
				 * a leading zero is octal or decimal until
				 * we've scanned forward to a '.' or 'e'. */
    mp_int octalSignificandBig;	/* Significand of octal number once
				 * octalSignificandWide overflows. */
    int octalSignificandOverflow = 0;
				/* Flag==1 if octalSignificandBig is used. */
    int numSigDigs = 0;		/* Number of significant digits in the decimal
				 * significand. */
    int numTrailZeros = 0;	/* Number of trailing zeroes at the current
				 * point in the parse. */
    int numDigitsAfterDp = 0;	/* Number of digits scanned after the decimal
				 * point. */
    int exponentSignum = 0;	/* Signum of the exponent of a floating point
				 * number. */
    long exponent = 0;		/* Exponent of a floating point number. */
    const char *p;		/* Pointer to next character to scan. */
    size_t len;			/* Number of characters remaining after p. */
    const char *acceptPoint;	/* Pointer to position after last character in
				 * an acceptable number. */
    size_t acceptLen;		/* Number of characters following that
				 * point. */
    int status = TCL_OK;	/* Status to return to caller. */
    char d = 0;			/* Last hexadecimal digit scanned; initialized
				 * to avoid a compiler warning. */
    int shift = 0;		/* Amount to shift when accumulating binary */
    int explicitOctal = 0;

#define ALL_BITS	(~(Tcl_WideUInt)0)
#define MOST_BITS	(ALL_BITS >> 1)

    /*
     * Initialize bytes to start of the object's string rep if the caller
     * didn't pass anything else.
     */

    if (bytes == NULL) {
	bytes = TclGetString(objPtr);
    }

    p = bytes;
    len = numBytes;
    acceptPoint = p;
    acceptLen = len;
    while (1) {
	char c = len ? *p : '\0';
	switch (state) {

	case INITIAL:
	    /*
	     * Initial state. Acceptable characters are +, -, digits, period,
	     * I, N, and whitespace.
	     */

	    if (TclIsSpaceProc(c)) {
		if (flags & TCL_PARSE_NO_WHITESPACE) {
		    goto endgame;
		}
		break;
	    } else if (c == '+') {
		state = SIGNUM;
		break;
	    } else if (c == '-') {
		signum = 1;
		state = SIGNUM;
		break;
	    }
	    /* FALLTHROUGH */

	case SIGNUM:
	    /*
	     * Scanned a leading + or -. Acceptable characters are digits,
	     * period, I, and N.
	     */

	    if (c == '0') {
		if (flags & TCL_PARSE_DECIMAL_ONLY) {
		    state = DECIMAL;
		} else {
		    state = ZERO;
		}
		break;
	    } else if (flags & TCL_PARSE_HEXADECIMAL_ONLY) {
		goto zerox;
	    } else if (flags & TCL_PARSE_BINARY_ONLY) {
		goto zerob;
	    } else if (flags & TCL_PARSE_OCTAL_ONLY) {
		goto zeroo;
	    } else if (isdigit(UCHAR(c))) {
		significandWide = c - '0';
		numSigDigs = 1;
		state = DECIMAL;
		break;
	    } else if (flags & TCL_PARSE_INTEGER_ONLY) {
		goto endgame;
	    } else if (c == '.') {
		state = LEADING_RADIX_POINT;
		break;
	    } else if (c == 'I' || c == 'i') {
		state = sI;
		break;
#ifdef IEEE_FLOATING_POINT
	    } else if (c == 'N' || c == 'n') {
		state = sN;
		break;
#endif
	    }
	    goto endgame;

	case ZERO:
	    /*
	     * Scanned a leading zero (perhaps with a + or -). Acceptable
	     * inputs are digits, period, X, b, and E. If 8 or 9 is
	     * encountered, the number can't be octal. This state and the
	     * OCTAL state differ only in whether they recognize 'X' and 'b'.
	     */

	    acceptState = state;
	    acceptPoint = p;
	    acceptLen = len;
	    if (c == 'x' || c == 'X') {
		if (flags & (TCL_PARSE_OCTAL_ONLY|TCL_PARSE_BINARY_ONLY)) {
		    goto endgame;
		}
		state = ZERO_X;
		break;
	    }
	    if (flags & TCL_PARSE_HEXADECIMAL_ONLY) {
		goto zerox;
	    }
	    if (flags & TCL_PARSE_SCAN_PREFIXES) {
		goto zeroo;
	    }
	    if (c == 'b' || c == 'B') {
		if (flags & TCL_PARSE_OCTAL_ONLY) {
		    goto endgame;
		}
		state = ZERO_B;
		break;
	    }
	    if (flags & TCL_PARSE_BINARY_ONLY) {
		goto zerob;
	    }
	    if (c == 'o' || c == 'O') {
		explicitOctal = 1;
		state = ZERO_O;
		break;
	    }
#ifdef KILL_OCTAL
	    goto decimal;
#endif
	    /* FALLTHROUGH */

	case OCTAL:
	    /*
	     * Scanned an optional + or -, followed by a string of octal
	     * digits. Acceptable inputs are more digits, period, or E. If 8
	     * or 9 is encountered, commit to floating point.
	     */

	    acceptState = state;
	    acceptPoint = p;
	    acceptLen = len;
	    /* FALLTHROUGH */
	case ZERO_O:
	zeroo:
	    if (c == '0') {
		numTrailZeros++;
		state = OCTAL;
		break;
	    } else if (c >= '1' && c <= '7') {
		if (objPtr != NULL) {
		    shift = 3 * (numTrailZeros + 1);
		    significandOverflow = AccumulateDecimalDigit(
			    (unsigned)(c-'0'), numTrailZeros,
			    &significandWide, &significandBig,
			    significandOverflow);

		    if (!octalSignificandOverflow) {
			/*
			 * Shifting by more bits than are in the value being
			 * shifted is at least de facto nonportable. Check for
			 * too large shifts first.
			 */

			if ((octalSignificandWide != 0)
				&& (((size_t)shift >=
					CHAR_BIT*sizeof(Tcl_WideUInt))
				|| (octalSignificandWide >
					(~(Tcl_WideUInt)0 >> shift)))) {
			    octalSignificandOverflow = 1;
			    TclBNInitBignumFromWideUInt(&octalSignificandBig,
				    octalSignificandWide);
			}
		    }
		    if (!octalSignificandOverflow) {
			octalSignificandWide =
				(octalSignificandWide << shift) + (c - '0');
		    } else {
			mp_mul_2d(&octalSignificandBig, shift,
				&octalSignificandBig);
			mp_add_d(&octalSignificandBig, (mp_digit)(c - '0'),
				&octalSignificandBig);
		    }
		}
		if (numSigDigs != 0) {
		    numSigDigs += numTrailZeros+1;
		} else {
		    numSigDigs = 1;
		}
		numTrailZeros = 0;
		state = OCTAL;
		break;
	    }
	    /* FALLTHROUGH */

	case BAD_OCTAL:
	    if (explicitOctal) {
		/*
		 * No forgiveness for bad digits in explicitly octal numbers.
		 */

		goto endgame;
	    }
	    if (flags & TCL_PARSE_INTEGER_ONLY) {
		/*
		 * No seeking floating point when parsing only integer.
		 */

		goto endgame;
	    }
#ifndef KILL_OCTAL

	    /*
	     * Scanned a number with a leading zero that contains an 8, 9,
	     * radix point or E. This is an invalid octal number, but might
	     * still be floating point.
	     */

	    if (c == '0') {
		numTrailZeros++;
		state = BAD_OCTAL;
		break;
	    } else if (isdigit(UCHAR(c))) {
		if (objPtr != NULL) {
		    significandOverflow = AccumulateDecimalDigit(
			    (unsigned)(c-'0'), numTrailZeros,
			    &significandWide, &significandBig,
			    significandOverflow);
		}
		if (numSigDigs != 0) {
		    numSigDigs += (numTrailZeros + 1);
		} else {
		    numSigDigs = 1;
		}
		numTrailZeros = 0;
		state = BAD_OCTAL;
		break;
	    } else if (c == '.') {
		state = FRACTION;
		break;
	    } else if (c == 'E' || c == 'e') {
		state = EXPONENT_START;
		break;
	    }
#endif
	    goto endgame;

	    /*
	     * Scanned 0x. If state is HEXADECIMAL, scanned at least one
	     * character following the 0x. The only acceptable inputs are
	     * hexadecimal digits.
	     */

	case HEXADECIMAL:
	    acceptState = state;
	    acceptPoint = p;
	    acceptLen = len;
	    /* FALLTHROUGH */

	case ZERO_X:
	zerox:
	    if (c == '0') {
		numTrailZeros++;
		state = HEXADECIMAL;
		break;
	    } else if (isdigit(UCHAR(c))) {
		d = (c-'0');
	    } else if (c >= 'A' && c <= 'F') {
		d = (c-'A'+10);
	    } else if (c >= 'a' && c <= 'f') {
		d = (c-'a'+10);
	    } else {
		goto endgame;
	    }
	    if (objPtr != NULL) {
		shift = 4 * (numTrailZeros + 1);
		if (!significandOverflow) {
		    /*
		     * Shifting by more bits than are in the value being
		     * shifted is at least de facto nonportable. Check for too
		     * large shifts first.
		     */

		    if (significandWide != 0 &&
			    ((size_t)shift >= CHAR_BIT*sizeof(Tcl_WideUInt) ||
			    significandWide > (~(Tcl_WideUInt)0 >> shift))) {
			significandOverflow = 1;
			TclBNInitBignumFromWideUInt(&significandBig,
				significandWide);
		    }
		}
		if (!significandOverflow) {
		    significandWide = (significandWide << shift) + d;
		} else {
		    mp_mul_2d(&significandBig, shift, &significandBig);
		    mp_add_d(&significandBig, (mp_digit) d, &significandBig);
		}
	    }
	    numTrailZeros = 0;
	    state = HEXADECIMAL;
	    break;

	case BINARY:
	    acceptState = state;
	    acceptPoint = p;
	    acceptLen = len;
	case ZERO_B:
	zerob:
	    if (c == '0') {
		numTrailZeros++;
		state = BINARY;
		break;
	    } else if (c != '1') {
		goto endgame;
	    }
	    if (objPtr != NULL) {
		shift = numTrailZeros + 1;
		if (!significandOverflow) {
		    /*
		     * Shifting by more bits than are in the value being
		     * shifted is at least de facto nonportable. Check for too
		     * large shifts first.
		     */

		    if (significandWide != 0 &&
			    ((size_t)shift >= CHAR_BIT*sizeof(Tcl_WideUInt) ||
			    significandWide > (~(Tcl_WideUInt)0 >> shift))) {
			significandOverflow = 1;
			TclBNInitBignumFromWideUInt(&significandBig,
				significandWide);
		    }
		}
		if (!significandOverflow) {
		    significandWide = (significandWide << shift) + 1;
		} else {
		    mp_mul_2d(&significandBig, shift, &significandBig);
		    mp_add_d(&significandBig, (mp_digit) 1, &significandBig);
		}
	    }
	    numTrailZeros = 0;
	    state = BINARY;
	    break;

	case DECIMAL:
	    /*
	     * Scanned an optional + or - followed by a string of decimal
	     * digits.
	     */

#ifdef KILL_OCTAL
	decimal:
#endif
	    acceptState = state;
	    acceptPoint = p;
	    acceptLen = len;
	    if (c == '0') {
		numTrailZeros++;
		state = DECIMAL;
		break;
	    } else if (isdigit(UCHAR(c))) {
		if (objPtr != NULL) {
		    significandOverflow = AccumulateDecimalDigit(
			    (unsigned)(c - '0'), numTrailZeros,
			    &significandWide, &significandBig,
			    significandOverflow);
		}
		numSigDigs += numTrailZeros+1;
		numTrailZeros = 0;
		state = DECIMAL;
		break;
	    } else if (flags & TCL_PARSE_INTEGER_ONLY) {
		goto endgame;
	    } else if (c == '.') {
		state = FRACTION;
		break;
	    } else if (c == 'E' || c == 'e') {
		state = EXPONENT_START;
		break;
	    }
	    goto endgame;

	    /*
	     * Found a decimal point. If no digits have yet been scanned, E is
	     * not allowed; otherwise, it introduces the exponent. If at least
	     * one digit has been found, we have a possible complete number.
	     */

	case FRACTION:
	    acceptState = state;
	    acceptPoint = p;
	    acceptLen = len;
	    if (c == 'E' || c=='e') {
		state = EXPONENT_START;
		break;
	    }
	    /* FALLTHROUGH */

	case LEADING_RADIX_POINT:
	    if (c == '0') {
		numDigitsAfterDp++;
		numTrailZeros++;
		state = FRACTION;
		break;
	    } else if (isdigit(UCHAR(c))) {
		numDigitsAfterDp++;
		if (objPtr != NULL) {
		    significandOverflow = AccumulateDecimalDigit(
			    (unsigned)(c-'0'), numTrailZeros,
			    &significandWide, &significandBig,
			    significandOverflow);
		}
		if (numSigDigs != 0) {
		    numSigDigs += numTrailZeros+1;
		} else {
		    numSigDigs = 1;
		}
		numTrailZeros = 0;
		state = FRACTION;
		break;
	    }
	    goto endgame;

	case EXPONENT_START:
	    /*
	     * Scanned the E at the start of an exponent. Make sure a legal
	     * character follows before using the C library strtol routine,
	     * which allows whitespace.
	     */

	    if (c == '+') {
		state = EXPONENT_SIGNUM;
		break;
	    } else if (c == '-') {
		exponentSignum = 1;
		state = EXPONENT_SIGNUM;
		break;
	    }
	    /* FALLTHROUGH */

	case EXPONENT_SIGNUM:
	    /*
	     * Found the E at the start of the exponent, followed by a sign
	     * character.
	     */

	    if (isdigit(UCHAR(c))) {
		exponent = c - '0';
		state = EXPONENT;
		break;
	    }
	    goto endgame;

	case EXPONENT:
	    /*
	     * Found an exponent with at least one digit. Accumulate it,
	     * making sure to hard-pin it to LONG_MAX on overflow.
	     */

	    acceptState = state;
	    acceptPoint = p;
	    acceptLen = len;
	    if (isdigit(UCHAR(c))) {
		if (exponent < (LONG_MAX - 9) / 10) {
		    exponent = 10 * exponent + (c - '0');
		} else {
		    exponent = LONG_MAX;
		}
		state = EXPONENT;
		break;
	    }
	    goto endgame;

	    /*
	     * Parse out INFINITY by simply spelling it out. INF is accepted
	     * as an abbreviation; other prefices are not.
	     */

	case sI:
	    if (c == 'n' || c == 'N') {
		state = sIN;
		break;
	    }
	    goto endgame;
	case sIN:
	    if (c == 'f' || c == 'F') {
		state = sINF;
		break;
	    }
	    goto endgame;
	case sINF:
	    acceptState = state;
	    acceptPoint = p;
	    acceptLen = len;
	    if (c == 'i' || c == 'I') {
		state = sINFI;
		break;
	    }
	    goto endgame;
	case sINFI:
	    if (c == 'n' || c == 'N') {
		state = sINFIN;
		break;
	    }
	    goto endgame;
	case sINFIN:
	    if (c == 'i' || c == 'I') {
		state = sINFINI;
		break;
	    }
	    goto endgame;
	case sINFINI:
	    if (c == 't' || c == 'T') {
		state = sINFINIT;
		break;
	    }
	    goto endgame;
	case sINFINIT:
	    if (c == 'y' || c == 'Y') {
		state = sINFINITY;
		break;
	    }
	    goto endgame;

	    /*
	     * Parse NaN's.
	     */
#ifdef IEEE_FLOATING_POINT
	case sN:
	    if (c == 'a' || c == 'A') {
		state = sNA;
		break;
	    }
	    goto endgame;
	case sNA:
	    if (c == 'n' || c == 'N') {
		state = sNAN;
		break;
	    }
	    goto endgame;
	case sNAN:
	    acceptState = state;
	    acceptPoint = p;
	    acceptLen = len;
	    if (c == '(') {
		state = sNANPAREN;
		break;
	    }
	    goto endgame;

	    /*
	     * Parse NaN(hexdigits)
	     */
	case sNANHEX:
	    if (c == ')') {
		state = sNANFINISH;
		break;
	    }
	    /* FALLTHROUGH */
	case sNANPAREN:
	    if (TclIsSpaceProc(c)) {
		break;
	    }
	    if (numSigDigs < 13) {
		if (c >= '0' && c <= '9') {
		    d = c - '0';
		} else if (c >= 'a' && c <= 'f') {
		    d = 10 + c - 'a';
		} else if (c >= 'A' && c <= 'F') {
		    d = 10 + c - 'A';
		} else {
		    goto endgame;
		}
		numSigDigs++;
		significandWide = (significandWide << 4) + d;
		state = sNANHEX;
		break;
	    }
	    goto endgame;
	case sNANFINISH:
#endif

	case sINFINITY:
	    acceptState = state;
	    acceptPoint = p;
	    acceptLen = len;
	    goto endgame;
	}
	p++;
	len--;
    }

  endgame:
    if (acceptState == INITIAL) {
	/*
	 * No numeric string at all found.
	 */

	status = TCL_ERROR;
	if (endPtrPtr != NULL) {
	    *endPtrPtr = p;
	}
    } else {
	/*
	 * Back up to the last accepting state in the lexer.
	 */

	p = acceptPoint;
	len = acceptLen;
	if (!(flags & TCL_PARSE_NO_WHITESPACE)) {
	    /*
	     * Accept trailing whitespace.
	     */

	    while (len != 0 && TclIsSpaceProc(*p)) {
		p++;
		len--;
	    }
	}
	if (endPtrPtr == NULL) {
	    if ((len != 0) && ((numBytes > 0) || (*p != '\0'))) {
		status = TCL_ERROR;
	    }
	} else {
	    *endPtrPtr = p;
	}
    }

    /*
     * Generate and store the appropriate internal rep.
     */

    if (status == TCL_OK && objPtr != NULL) {
	TclFreeIntRep(objPtr);
	switch (acceptState) {
	case SIGNUM:
	case BAD_OCTAL:
	case ZERO_X:
	case ZERO_O:
	case ZERO_B:
	case LEADING_RADIX_POINT:
	case EXPONENT_START:
	case EXPONENT_SIGNUM:
	case sI:
	case sIN:
	case sINFI:
	case sINFIN:
	case sINFINI:
	case sINFINIT:
#ifdef IEEE_FLOATING_POINT
	case sN:
	case sNA:
	case sNANPAREN:
	case sNANHEX:
#endif
	    Tcl_Panic("TclParseNumber: bad acceptState %d parsing '%s'",
		    acceptState, bytes);
	case BINARY:
	    shift = numTrailZeros;
	    if (!significandOverflow && significandWide != 0 &&
		    ((size_t)shift >= CHAR_BIT*sizeof(Tcl_WideUInt) ||
		    significandWide > (MOST_BITS + signum) >> shift)) {
		significandOverflow = 1;
		TclBNInitBignumFromWideUInt(&significandBig, significandWide);
	    }
	    if (shift) {
		if (!significandOverflow) {
		    significandWide <<= shift;
		} else {
		    mp_mul_2d(&significandBig, shift, &significandBig);
		}
	    }
	    goto returnInteger;

	case HEXADECIMAL:
	    /*
	     * Returning a hex integer. Final scaling step.
	     */

	    shift = 4 * numTrailZeros;
	    if (!significandOverflow && significandWide !=0 &&
		    ((size_t)shift >= CHAR_BIT*sizeof(Tcl_WideUInt) ||
		    significandWide > (MOST_BITS + signum) >> shift)) {
		significandOverflow = 1;
		TclBNInitBignumFromWideUInt(&significandBig, significandWide);
	    }
	    if (shift) {
		if (!significandOverflow) {
		    significandWide <<= shift;
		} else {
		    mp_mul_2d(&significandBig, shift, &significandBig);
		}
	    }
	    goto returnInteger;

	case OCTAL:
	    /*
	     * Returning an octal integer. Final scaling step.
	     */

	    shift = 3 * numTrailZeros;
	    if (!octalSignificandOverflow && octalSignificandWide != 0 &&
		    ((size_t)shift >= CHAR_BIT*sizeof(Tcl_WideUInt) ||
		    octalSignificandWide > (MOST_BITS + signum) >> shift)) {
		octalSignificandOverflow = 1;
		TclBNInitBignumFromWideUInt(&octalSignificandBig,
			octalSignificandWide);
	    }
	    if (shift) {
		if (!octalSignificandOverflow) {
		    octalSignificandWide <<= shift;
		} else {
		    mp_mul_2d(&octalSignificandBig, shift,
			    &octalSignificandBig);
		}
	    }
	    if (!octalSignificandOverflow) {
		if (octalSignificandWide >
			(Tcl_WideUInt)(((~(unsigned long)0) >> 1) + signum)) {
#ifndef TCL_WIDE_INT_IS_LONG
		    if (octalSignificandWide <= (MOST_BITS + signum)) {
			objPtr->typePtr = &tclWideIntType;
			if (signum) {
			    objPtr->internalRep.wideValue =
				    - (Tcl_WideInt) octalSignificandWide;
			} else {
			    objPtr->internalRep.wideValue =
				    (Tcl_WideInt) octalSignificandWide;
			}
			break;
		    }
#endif
		    TclBNInitBignumFromWideUInt(&octalSignificandBig,
			    octalSignificandWide);
		    octalSignificandOverflow = 1;
		} else {
		    objPtr->typePtr = &tclIntType;
		    if (signum) {
			objPtr->internalRep.longValue =
				- (long) octalSignificandWide;
		    } else {
			objPtr->internalRep.longValue =
				(long) octalSignificandWide;
		    }
		}
	    }
	    if (octalSignificandOverflow) {
		if (signum) {
		    mp_neg(&octalSignificandBig, &octalSignificandBig);
		}
		TclSetBignumIntRep(objPtr, &octalSignificandBig);
	    }
	    break;

	case ZERO:
	case DECIMAL:
	    significandOverflow = AccumulateDecimalDigit(0, numTrailZeros-1,
		    &significandWide, &significandBig, significandOverflow);
	    if (!significandOverflow && (significandWide > MOST_BITS+signum)){
		significandOverflow = 1;
		TclBNInitBignumFromWideUInt(&significandBig, significandWide);
	    }
	returnInteger:
	    if (!significandOverflow) {
		if (significandWide >
			(Tcl_WideUInt)(((~(unsigned long)0) >> 1) + signum)) {
#ifndef TCL_WIDE_INT_IS_LONG
		    if (significandWide <= MOST_BITS+signum) {
			objPtr->typePtr = &tclWideIntType;
			if (signum) {
			    objPtr->internalRep.wideValue =
				    - (Tcl_WideInt) significandWide;
			} else {
			    objPtr->internalRep.wideValue =
				    (Tcl_WideInt) significandWide;
			}
			break;
		    }
#endif
		    TclBNInitBignumFromWideUInt(&significandBig,
			    significandWide);
		    significandOverflow = 1;
		} else {
		    objPtr->typePtr = &tclIntType;
		    if (signum) {
			objPtr->internalRep.longValue =
				- (long) significandWide;
		    } else {
			objPtr->internalRep.longValue =
				(long) significandWide;
		    }
		}
	    }
	    if (significandOverflow) {
		if (signum) {
		    mp_neg(&significandBig, &significandBig);
		}
		TclSetBignumIntRep(objPtr, &significandBig);
	    }
	    break;

	case FRACTION:
	case EXPONENT:

	    /*
	     * Here, we're parsing a floating-point number. 'significandWide'
	     * or 'significandBig' contains the exact significand, according
	     * to whether 'significandOverflow' is set. The desired floating
	     * point value is significand * 10**k, where
	     * k = numTrailZeros+exponent-numDigitsAfterDp.
	     */

	    objPtr->typePtr = &tclDoubleType;
	    if (exponentSignum) {
<<<<<<< HEAD
		exponent = -exponent;
=======
		/* 
		 * At this point exponent>=0, so the following calculation
		 * cannot underflow. 
		 */
		exponent = - exponent;
>>>>>>> da77c1f6
	    }

	    /*
	     * Adjust the exponent for the number of trailing zeros that
	     * have not been accumulated, and the number of digits after
	     * the decimal point. Pin any overflow to LONG_MAX/LONG_MIN
	     * respectively.
	     */

	    if (exponent >= 0) {
		if (exponent - numDigitsAfterDp > LONG_MAX - numTrailZeros) {
		    exponent = LONG_MAX;
		} else {
		    exponent = exponent - numDigitsAfterDp + numTrailZeros;
		}
	    } else {
		if (exponent + numTrailZeros < LONG_MIN + numDigitsAfterDp) {
		    exponent = LONG_MIN;
		} else {
		    exponent = exponent + numTrailZeros - numDigitsAfterDp;
		}
	    }

	    /* 
	     * The desired number is now significandWide * 10**exponent
	     * or significandBig * 10**exponent, depending on whether
	     * the significand has overflowed a wide int.
	     */
	    if (!significandOverflow) {
		objPtr->internalRep.doubleValue = MakeLowPrecisionDouble(
<<<<<<< HEAD
			signum, significandWide, numSigDigs,
			numTrailZeros + exponent - numDigitsAfterDp);
	    } else {
		objPtr->internalRep.doubleValue = MakeHighPrecisionDouble(
			signum, &significandBig, numSigDigs,
			numTrailZeros + exponent - numDigitsAfterDp);
=======
			signum, significandWide, numSigDigs, exponent);
	    } else {
		objPtr->internalRep.doubleValue = MakeHighPrecisionDouble(
			signum, &significandBig, numSigDigs, exponent);
>>>>>>> da77c1f6
	    }
	    break;

	case sINF:
	case sINFINITY:
	    if (signum) {
		objPtr->internalRep.doubleValue = -HUGE_VAL;
	    } else {
		objPtr->internalRep.doubleValue = HUGE_VAL;
	    }
	    objPtr->typePtr = &tclDoubleType;
	    break;

#ifdef IEEE_FLOATING_POINT
	case sNAN:
	case sNANFINISH:
	    objPtr->internalRep.doubleValue = MakeNaN(signum,significandWide);
	    objPtr->typePtr = &tclDoubleType;
	    break;
#endif
	case INITIAL:
	    /* This case only to silence compiler warning. */
	    Tcl_Panic("TclParseNumber: state INITIAL can't happen here");
	}
    }

    /*
     * Format an error message when an invalid number is encountered.
     */

    if (status != TCL_OK) {
	if (interp != NULL) {
	    Tcl_Obj *msg = Tcl_ObjPrintf("expected %s but got \"",
		    expected);

	    Tcl_AppendLimitedToObj(msg, bytes, numBytes, 50, "");
	    Tcl_AppendToObj(msg, "\"", -1);
	    if (state == BAD_OCTAL) {
		Tcl_AppendToObj(msg, " (looks like invalid octal number)", -1);
	    }
	    Tcl_SetObjResult(interp, msg);
	    Tcl_SetErrorCode(interp, "TCL", "VALUE", "NUMBER", NULL);
	}
    }

    /*
     * Free memory.
     */

    if (octalSignificandOverflow) {
	mp_clear(&octalSignificandBig);
    }
    if (significandOverflow) {
	mp_clear(&significandBig);
    }
    return status;
}

/*
 *----------------------------------------------------------------------
 *
 * AccumulateDecimalDigit --
 *
 *	Consume a decimal digit in a number being scanned.
 *
 * Results:
 *	Returns 1 if the number has overflowed to a bignum, 0 if it still fits
 *	in a wide integer.
 *
 * Side effects:
 *	Updates either the wide or bignum representation.
 *
 *----------------------------------------------------------------------
 */

static int
AccumulateDecimalDigit(
    unsigned digit,		/* Digit being scanned. */
    int numZeros,		/* Count of zero digits preceding the digit
				 * being scanned. */
    Tcl_WideUInt *wideRepPtr,	/* Representation of the partial number as a
				 * wide integer. */
    mp_int *bignumRepPtr,	/* Representation of the partial number as a
				 * bignum. */
    int bignumFlag)		/* Flag == 1 if the number overflowed previous
				 * to this digit. */
{
    int i, n;
    Tcl_WideUInt w;

    /*
     * Try wide multiplication first.
     */

    if (!bignumFlag) {
	w = *wideRepPtr;
	if (w == 0) {
	    /*
	     * There's no need to multiply if the multiplicand is zero.
	     */

	    *wideRepPtr = digit;
	    return 0;
	} else if (numZeros >= maxpow10_wide
		|| w > ((~(Tcl_WideUInt)0)-digit)/pow10_wide[numZeros+1]) {
	    /*
	     * Wide multiplication will overflow.  Expand the number to a
	     * bignum and fall through into the bignum case.
	     */

	    TclBNInitBignumFromWideUInt(bignumRepPtr, w);
	} else {
	    /*
	     * Wide multiplication.
	     */

	    *wideRepPtr = w * pow10_wide[numZeros+1] + digit;
	    return 0;
	}
    }

    /*
     * Bignum multiplication.
     */

    if (numZeros < log10_DIGIT_MAX) {
	/*
	 * Up to about 8 zeros - single digit multiplication.
	 */

	mp_mul_d(bignumRepPtr, (mp_digit) pow10_wide[numZeros+1],
		bignumRepPtr);
	mp_add_d(bignumRepPtr, (mp_digit) digit, bignumRepPtr);
    } else {
	/*
	 * More than single digit multiplication. Multiply by the appropriate
	 * small powers of 5, and then shift. Large strings of zeroes are
	 * eaten 256 at a time; this is less efficient than it could be, but
	 * seems implausible. We presume that MP_DIGIT_BIT is at least 27. The
	 * first multiplication, by up to 10**7, is done with a one-DIGIT
	 * multiply (this presumes that MP_DIGIT_BIT >= 24).
	 */

	n = numZeros + 1;
	mp_mul_d(bignumRepPtr, (mp_digit) pow10_wide[n&0x7], bignumRepPtr);
	for (i=3; i<=7; ++i) {
	    if (n & (1 << i)) {
		mp_mul(bignumRepPtr, pow5+i, bignumRepPtr);
	    }
	}
	while (n >= 256) {
	    mp_mul(bignumRepPtr, pow5+8, bignumRepPtr);
	    n -= 256;
	}
	mp_mul_2d(bignumRepPtr, (int)(numZeros+1)&~0x7, bignumRepPtr);
	mp_add_d(bignumRepPtr, (mp_digit) digit, bignumRepPtr);
    }

    return 1;
}

/*
 *----------------------------------------------------------------------
 *
 * MakeLowPrecisionDouble --
 *
 *	Makes the double precision number, signum*significand*10**exponent.
 *
 * Results:
 *	Returns the constructed number.
 *
 *	Common cases, where there are few enough digits that the number can be
 *	represented with at most roundoff, are handled specially here. If the
 *	number requires more than one rounded operation to compute, the code
 *	promotes the significand to a bignum and calls MakeHighPrecisionDouble
 *	to do it instead.
 *
 *----------------------------------------------------------------------
 */

static double
MakeLowPrecisionDouble(
    int signum,			/* 1 if the number is negative, 0 otherwise */
<<<<<<< HEAD
    Tcl_WideUInt significand,	/* Significand of the number. */
    int numSigDigs,		/* Number of digits in the significand. */
    int exponent)		/* Power of ten. */
=======
    Tcl_WideUInt significand,	/* Significand of the number */
    int numSigDigs,		/* Number of digits in the significand */
    long exponent)		/* Power of ten */
>>>>>>> da77c1f6
{
    double retval;		/* Value of the number. */
    mp_int significandBig;	/* Significand expressed as a bignum. */

    /*
     * With gcc on x86, the floating point rounding mode is double-extended.
     * This causes the result of double-precision calculations to be rounded
     * twice: once to the precision of double-extended and then again to the
     * precision of double. Double-rounding introduces gratuitous errors of 1
     * ulp, so we need to change rounding mode to 53-bits.
     */

    TCL_IEEE_DOUBLE_ROUNDING;

    /*
     * Test for the easy cases.
     */

    if (significand == 0) {
	return copysign(0.0, -signum);
    }
    if (numSigDigs <= QUICK_MAX) {
	if (exponent >= 0) {
	    if (exponent <= mmaxpow) {
		/*
		 * The significand is an exact integer, and so is
		 * 10**exponent. The product will be correct to within 1/2 ulp
		 * without special handling.
		 */

		retval = (double)
			((Tcl_WideInt)significand * pow10vals[exponent]);
		goto returnValue;
	    } else {
		int diff = QUICK_MAX - numSigDigs;

		if (exponent-diff <= mmaxpow) {
		    /*
		     * 10**exponent is not an exact integer, but
		     * 10**(exponent-diff) is exact, and so is
		     * significand*10**diff, so we can still compute the value
		     * with only one roundoff.
		     */

		    volatile double factor = (double)
			    ((Tcl_WideInt)significand * pow10vals[diff]);
		    retval = factor * pow10vals[exponent-diff];
		    goto returnValue;
		}
	    }
	} else {
	    if (exponent >= -mmaxpow) {
		/*
		 * 10**-exponent is an exact integer, and so is the
		 * significand. Compute the result by one division, again with
		 * only one rounding.
		 */

		retval = (double)
			((Tcl_WideInt)significand / pow10vals[-exponent]);
		goto returnValue;
	    }
	}
    }

    /*
     * All the easy cases have failed. Promote ths significand to bignum and
     * call MakeHighPrecisionDouble to do it the hard way.
     */

    TclBNInitBignumFromWideUInt(&significandBig, significand);
    retval = MakeHighPrecisionDouble(0, &significandBig, numSigDigs,
	    exponent);
    mp_clear(&significandBig);

    /*
     * Come here to return the computed value.
     */

  returnValue:
    if (signum) {
	retval = -retval;
    }

    /*
     * On gcc on x86, restore the floating point mode word.
     */

    TCL_DEFAULT_DOUBLE_ROUNDING;

    return retval;
}

/*
 *----------------------------------------------------------------------
 *
 * MakeHighPrecisionDouble --
 *
 *	Makes the double precision number, signum*significand*10**exponent.
 *
 * Results:
 *	Returns the constructed number.
 *
 *	MakeHighPrecisionDouble is used when arbitrary-precision arithmetic is
 *	needed to ensure correct rounding. It begins by calculating a
 *	low-precision approximation to the desired number, and then refines
 *	the answer in high precision.
 *
 *----------------------------------------------------------------------
 */

static double
MakeHighPrecisionDouble(
<<<<<<< HEAD
    int signum,			/* 1=negative, 0=nonnegative. */
    mp_int *significand,	/* Exact significand of the number. */
    int numSigDigs,		/* Number of significant digits. */
    int exponent)		/* Power of 10 by which to multiply. */
=======
    int signum,			/* 1=negative, 0=nonnegative */
    mp_int *significand,	/* Exact significand of the number */
    int numSigDigs,		/* Number of significant digits */
    long exponent)		/* Power of 10 by which to multiply */
>>>>>>> da77c1f6
{
    double retval;
    int machexp;		/* Machine exponent of a power of 10. */

    /*
     * With gcc on x86, the floating point rounding mode is double-extended.
     * This causes the result of double-precision calculations to be rounded
     * twice: once to the precision of double-extended and then again to the
     * precision of double. Double-rounding introduces gratuitous errors of 1
     * ulp, so we need to change rounding mode to 53-bits.
     */

    TCL_IEEE_DOUBLE_ROUNDING;

    /*
     * Quick checks for zero, and over/underflow. Be careful to avoid
     * integer overflow when calculating with 'exponent'.
     */

    if (mp_iszero(significand)) {
	return copysign(0.0, -signum);
    }
    if (exponent >= 0 && exponent-1 > maxDigits-numSigDigs) {
	retval = HUGE_VAL;
	goto returnValue;
    } else if (exponent < 0 && numSigDigs+exponent < minDigits+1) {
	retval = 0.0;
	goto returnValue;
    }

    /*
     * Develop a first approximation to the significand. It is tempting simply
     * to force bignum to double, but that will overflow on input numbers like
     * 1.[string repeat 0 1000]1; while this is a not terribly likely
     * scenario, we still have to deal with it. Use fraction and exponent
     * instead. Once we have the significand, multiply by 10**exponent. Test
     * for overflow. Convert back to a double, and test for underflow.
     */

    retval = BignumToBiasedFrExp(significand, &machexp);
    retval = Pow10TimesFrExp(exponent, retval, &machexp);
    if (machexp > DBL_MAX_EXP*log2FLT_RADIX) {
	retval = HUGE_VAL;
	goto returnValue;
    }
    retval = SafeLdExp(retval, machexp);
	if (tiny == 0.0) {
	    tiny = SafeLdExp(1.0, DBL_MIN_EXP * log2FLT_RADIX - mantBits);
	}
    if (retval < tiny) {
	retval = tiny;
    }

    /*
     * Refine the result twice. (The second refinement should be necessary
     * only if the best approximation is a power of 2 minus 1/2 ulp).
     */

    retval = RefineApproximation(retval, significand, exponent);
    retval = RefineApproximation(retval, significand, exponent);

    /*
     * Come here to return the computed value.
     */

  returnValue:
    if (signum) {
	retval = -retval;
    }

    /*
     * On gcc on x86, restore the floating point mode word.
     */

    TCL_DEFAULT_DOUBLE_ROUNDING;

    return retval;
}

/*
 *----------------------------------------------------------------------
 *
 * MakeNaN --
 *
 *	Makes a "Not a Number" given a set of bits to put in the tag bits
 *
 *	Note that a signalling NaN is never returned.
 *
 *----------------------------------------------------------------------
 */

#ifdef IEEE_FLOATING_POINT
static double
MakeNaN(
    int signum,			/* Sign bit (1=negative, 0=nonnegative. */
    Tcl_WideUInt tags)		/* Tag bits to put in the NaN. */
{
    union {
	Tcl_WideUInt iv;
	double dv;
    } theNaN;

    theNaN.iv = tags;
    theNaN.iv &= (((Tcl_WideUInt) 1) << 51) - 1;
    if (signum) {
	theNaN.iv |= ((Tcl_WideUInt) (0x8000 | NAN_START)) << 48;
    } else {
	theNaN.iv |= ((Tcl_WideUInt) NAN_START) << 48;
    }
    if (n770_fp) {
	theNaN.iv = Nokia770Twiddle(theNaN.iv);
    }
    return theNaN.dv;
}
#endif

/*
 *----------------------------------------------------------------------
 *
 * RefineApproximation --
 *
 *	Given a poor approximation to a floating point number, returns a
 *	better one. (The better approximation is correct to within 1 ulp, and
 *	is entirely correct if the poor approximation is correct to 1 ulp.)
 *
 * Results:
 *	Returns the improved result.
 *
 *----------------------------------------------------------------------
 */

static double
RefineApproximation(
    double approxResult,	/* Approximate result of conversion. */
    mp_int *exactSignificand,	/* Integer significand. */
    int exponent)		/* Power of 10 to multiply by significand. */
{
    int M2, M5;			/* Powers of 2 and of 5 needed to put the
				 * decimal and binary numbers over a common
				 * denominator. */
    double significand;		/* Sigificand of the binary number. */
    int binExponent;		/* Exponent of the binary number. */
    int msb;			/* Most significant bit position of an
				 * intermediate result. */
    int nDigits;		/* Number of mp_digit's in an intermediate
				 * result. */
    mp_int twoMv;		/* Approx binary value expressed as an exact
				 * integer scaled by the multiplier 2M. */
    mp_int twoMd;		/* Exact decimal value expressed as an exact
				 * integer scaled by the multiplier 2M. */
    int scale;			/* Scale factor for M. */
    int multiplier;		/* Power of two to scale M. */
    double num, den;		/* Numerator and denominator of the correction
				 * term. */
    double quot;		/* Correction term. */
    double minincr;		/* Lower bound on the absolute value of the
				 * correction term. */
    int roundToEven = 0;	/* Flag == TRUE if we need to invoke
				 * "round to even" functionality */
    double rteSignificand;	/* Significand of the round-to-even result */
    int rteExponent;		/* Exponent of the round-to-even result */
    int shift;			/* Shift count for converting numerator
				 * and denominator of corrector to floating
				 * point */
    Tcl_WideInt rteSigWide;	/* Wide integer version of the significand
				 * for testing evenness */
    int i;

    /*
     * The first approximation is always low. If we find that it's HUGE_VAL,
     * we're done.
     */

    if (approxResult == HUGE_VAL) {
	return approxResult;
    }
    significand = frexp(approxResult, &binExponent);

    /*
     * We are trying to compute a corrector term that, when added to the
     * approximate result, will yield close to the exact result.
     * The exact result is exactSignificand * 10**exponent.
     * The approximate result is significand * 2**binExponent
     * If exponent<0, we need to multiply the exact value by 10**-exponent
     * to make it an integer, plus another factor of 2 to decide on rounding.
     *  Similarly if binExponent<FP_PRECISION, we need
     * to multiply by 2**FP_PRECISION to make the approximate value an integer.
     *
     * Let M = 2**M2 * 5**M5 be the least common multiple of these two
     * multipliers.
     */

    i = mantBits - binExponent;
    if (i < 0) {
	M2 = 0;
    } else {
	M2 = i;
    }
    if (exponent > 0) {
	M5 = 0;
    } else {
	M5 = -exponent;
	if (M5 - 1 > M2) {
	    M2 = M5 - 1;
	}
    }

    /*
     * Compute twoMv as 2*M*v, where v is the approximate value.
     * This is done by bit-whacking to calculate 2**(M2+1)*significand, 
     * and then multiplying by 5**M5.
     */

    msb = binExponent + M2;	/* 1008 */
    nDigits = msb / MP_DIGIT_BIT + 1;
    mp_init_size(&twoMv, nDigits);
    i = (msb % MP_DIGIT_BIT + 1);
    twoMv.used = nDigits;
    significand *= SafeLdExp(1.0, i);
    while (--nDigits >= 0) {
	twoMv.dp[nDigits] = (mp_digit) significand;
	significand -= (mp_digit) significand;
	significand = SafeLdExp(significand, MP_DIGIT_BIT);
    }
    for (i = 0; i <= 8; ++i) {
	if (M5 & (1 << i)) {
	    mp_mul(&twoMv, pow5+i, &twoMv);
	}
    }

    /*
     * Compute twoMd as 2*M*d, where d is the exact value.
     * This is done by multiplying by 5**(M5+exponent) and then multiplying
     * by 2**(M5+exponent+1), which is, of couse, a left shift.
     */

    mp_init_copy(&twoMd, exactSignificand);
    for (i=0; i<=8; ++i) {
	if ((M5 + exponent) & (1 << i)) {
	    mp_mul(&twoMd, pow5+i, &twoMd);
	}
    }
    mp_mul_2d(&twoMd, M2+exponent+1, &twoMd);

    /* 
     * Now let twoMd = twoMd - twoMv, the difference between the exact and
     * approximate values.
     */

    mp_sub(&twoMd, &twoMv, &twoMd);

    /*
     * The result, 2Mv-2Md, needs to be divided by 2M to yield a correction
     * term. Because 2M may well overflow a double, we need to scale the
<<<<<<< HEAD
     * denominator by a factor of 2**binExponent-mantBits.
=======
     * denominator by a factor of 2**binExponent-mantBits. Place that factor
     * times 1/2 ULP into twoMd.
>>>>>>> da77c1f6
     */

    scale = binExponent - mantBits - 1;
    mp_set(&twoMv, 1);
    for (i=0; i<=8; ++i) {
	if (M5 & (1 << i)) {
	    mp_mul(&twoMv, pow5+i, &twoMv);
	}
    }
    multiplier = M2 + scale + 1;
    if (multiplier > 0) {
	mp_mul_2d(&twoMv, multiplier, &twoMv);
    } else if (multiplier < 0) {
	mp_div_2d(&twoMv, -multiplier, &twoMv, NULL);
    }

    /*
     * Will the eventual correction term be less than, equal to, or
     * greater than 1/2 ULP?
     */

    switch (mp_cmp_mag(&twoMd, &twoMv)) {
    case MP_LT:
	/*
	 * If the error is less than 1/2 ULP, there's no correction to make.
	 */
	mp_clear(&twoMd);
	mp_clear(&twoMv);
	return approxResult;
    case MP_EQ:
	/*
	 * If the error is exactly 1/2 ULP, we need to round to even.
	 */
	roundToEven = 1;
	break;
    case MP_GT:
	/*
	 * We need to correct the result if the error exceeds 1/2 ULP.
	 */
	break;
    }

    /*
     * If we're in the 'round to even' case, and the significand is already
     * even, we're done. Return the approximate result.
     */
    if (roundToEven) {
	rteSignificand = frexp(approxResult, &rteExponent);
	rteSigWide = (Tcl_WideInt) ldexp(rteSignificand, FP_PRECISION);
	if ((rteSigWide & 1) == 0) {
	    mp_clear(&twoMd);
	    mp_clear(&twoMv);
	    return approxResult;
	}
    }

    /* 
     * Reduce the numerator and denominator of the corrector term so that
     * they will fit in the floating point precision.
     */
    shift = mp_count_bits(&twoMv) - FP_PRECISION - 1;
    if (shift > 0) {
	mp_div_2d(&twoMv, shift, &twoMv, NULL);
	mp_div_2d(&twoMd, shift, &twoMd, NULL);
    }

    /*
     * Convert the numerator and denominator of the corrector term accurately
     * to floating point numbers.
     */

    num = TclBignumToDouble(&twoMd);
    den = TclBignumToDouble(&twoMv);

    quot = SafeLdExp(num/den, scale);
    minincr = SafeLdExp(1.0, binExponent-mantBits);

    if (quot<0. && quot>-minincr) {
	quot = -minincr;
    } else if (quot>0. && quot<minincr) {
	quot = minincr;
    }

    mp_clear(&twoMd);
    mp_clear(&twoMv);

    return approxResult + quot;
}

/*
 *----------------------------------------------------------------------
 *
 * MultPow5 --
 *
 *	Multiply a bignum by a power of 5.
 *
 * Side effects:
 *	Stores base*5**n in result.
 *
 *----------------------------------------------------------------------
 */

static inline void
MulPow5(
    mp_int *base, 		/* Number to multiply. */
    unsigned n,			/* Power of 5 to multiply by. */
    mp_int *result)		/* Place to store the result. */
{
    mp_int *p = base;
    int n13 = n / 13;
    int r = n % 13;

    if (r != 0) {
	mp_mul_d(p, dpow5[r], result);
	p = result;
    }
    r = 0;
    while (n13 != 0) {
	if (n13 & 1) {
	    mp_mul(p, pow5_13+r, result);
	    p = result;
	}
	n13 >>= 1;
	++r;
    }
    if (p != result) {
	mp_copy(p, result);
    }
}

/*
 *----------------------------------------------------------------------
 *
 * NormalizeRightward --
 *
 *	Shifts a number rightward until it is odd (that is, until the least
 *	significant bit is nonzero.
 *
 * Results:
 *	Returns the number of bit positions by which the number was shifted.
 *
 * Side effects:
 *	Shifts the number in place; *wPtr is replaced by the shifted number.
 *
 *----------------------------------------------------------------------
 */

static inline int
NormalizeRightward(
    Tcl_WideUInt *wPtr)		/* INOUT: Number to shift. */
{
    int rv = 0;
    Tcl_WideUInt w = *wPtr;

    if (!(w & (Tcl_WideUInt) 0xffffffff)) {
	w >>= 32; rv += 32;
    }
    if (!(w & (Tcl_WideUInt) 0xffff)) {
	w >>= 16; rv += 16;
    }
    if (!(w & (Tcl_WideUInt) 0xff)) {
	w >>= 8; rv += 8;
    }
    if (!(w & (Tcl_WideUInt) 0xf)) {
	w >>= 4; rv += 4;
    }
    if (!(w & 0x3)) {
	w >>= 2; rv += 2;
    }
    if (!(w & 0x1)) {
	w >>= 1; ++rv;
    }
    *wPtr = w;
    return rv;
}

/*
 *----------------------------------------------------------------------
 *
 * RequiredPrecision --
 *
 *	Determines the number of bits needed to hold an intger.
 *
 * Results:
 *	Returns the position of the most significant bit (0 - 63).  Returns 0
 *	if the number is zero.
 *
 *----------------------------------------------------------------------
 */

static int
RequiredPrecision(
    Tcl_WideUInt w)		/* Number to interrogate. */
{
    int rv;
    unsigned long wi;

    if (w & ((Tcl_WideUInt) 0xffffffff << 32)) {
	wi = (unsigned long) (w >> 32); rv = 32;
    } else {
	wi = (unsigned long) w; rv = 0;
    }
    if (wi & 0xffff0000) {
	wi >>= 16; rv += 16;
    }
    if (wi & 0xff00) {
	wi >>= 8; rv += 8;
    }
    if (wi & 0xf0) {
	wi >>= 4; rv += 4;
    }
    if (wi & 0xc) {
	wi >>= 2; rv += 2;
    }
    if (wi & 0x2) {
	wi >>= 1; ++rv;
    }
    if (wi & 0x1) {
	++rv;
    }
    return rv;
}

/*
 *----------------------------------------------------------------------
 *
 * DoubleToExpAndSig --
 *
 *	Separates a 'double' into exponent and significand.
 *
 * Side effects:
 *	Stores the significand in '*significand' and the exponent in '*expon'
 *	so that dv == significand * 2.0**expon, and significand is odd.  Also
 *	stores the position of the leftmost 1-bit in 'significand' in 'bits'.
 *
 *----------------------------------------------------------------------
 */

static inline void
DoubleToExpAndSig(
    double dv,			/* Number to convert. */
    Tcl_WideUInt *significand,	/* OUTPUT: Significand of the number. */
    int *expon,			/* OUTPUT: Exponent to multiply the number
				 * by. */
    int *bits)			/* OUTPUT: Number of significant bits. */
{
    Double d;			/* Number being converted. */
    Tcl_WideUInt z;		/* Significand under construction. */
    int de;			/* Exponent of the number. */
    int k;			/* Bit count. */

    d.d = dv;

    /*
     * Extract exponent and significand.
     */

    de = (d.w.word0 & EXP_MASK) >> EXP_SHIFT;
    z = d.q & SIG_MASK;
    if (de != 0) {
	z |= HIDDEN_BIT;
	k = NormalizeRightward(&z);
	*bits = FP_PRECISION - k;
	*expon = k + (de - EXPONENT_BIAS) - (FP_PRECISION-1);
    } else {
	k = NormalizeRightward(&z);
	*expon = k + (de - EXPONENT_BIAS) - (FP_PRECISION-1) + 1;
	*bits = RequiredPrecision(z);
    }
    *significand = z;
}

/*
 *----------------------------------------------------------------------
 *
 * TakeAbsoluteValue --
 *
 *	Takes the absolute value of a 'double' including 0, Inf and NaN
 *
 * Side effects:
 *	The 'double' in *d is replaced with its absolute value. The signum is
 *	stored in 'sign': 1 for negative, 0 for nonnegative.
 *
 *----------------------------------------------------------------------
 */

static inline void
TakeAbsoluteValue(
    Double *d,			/* Number to replace with absolute value. */
    int *sign)			/* Place to put the signum. */
{
    if (d->w.word0 & SIGN_BIT) {
	*sign = 1;
	d->w.word0 &= ~SIGN_BIT;
    } else {
	*sign = 0;
    }
}

/*
 *----------------------------------------------------------------------
 *
 * FormatInfAndNaN --
 *
 *	Bailout for formatting infinities and Not-A-Number.
 *
 * Results:
 *	Returns one of the strings 'Infinity' and 'NaN'.  The string returned
 *	must be freed by the caller using 'ckfree'.
 *
 * Side effects:
 *	Stores 9999 in *decpt, and sets '*endPtr' to designate the terminating
 *	NUL byte of the string if 'endPtr' is not NULL.
 *
 *----------------------------------------------------------------------
 */

static inline char *
FormatInfAndNaN(
    Double *d,			/* Exceptional number to format. */
    int *decpt,			/* Decimal point to set to a bogus value. */
    char **endPtr)		/* Pointer to the end of the formatted data */
{
    char *retval;

    *decpt = 9999;
    if (!(d->w.word1) && !(d->w.word0 & HI_ORDER_SIG_MASK)) {
	retval = ckalloc(9);
	strcpy(retval, "Infinity");
	if (endPtr) {
	    *endPtr = retval + 8;
	}
    } else {
	retval = ckalloc(4);
	strcpy(retval, "NaN");
	if (endPtr) {
	    *endPtr = retval + 3;
	}
    }
    return retval;
}

/*
 *----------------------------------------------------------------------
 *
 * FormatZero --
 *
 *	Bailout to format a zero floating-point number.
 *
 * Results:
 *	Returns the constant string "0"
 *
 * Side effects:
 *	Stores 1 in '*decpt' and puts a pointer to the NUL byte terminating
 *	the string in '*endPtr' if 'endPtr' is not NULL.
 *
 *----------------------------------------------------------------------
 */

static inline char *
FormatZero(
    int *decpt,			/* Location of the decimal point. */
    char **endPtr)		/* Pointer to the end of the formatted data */
{
    char *retval = ckalloc(2);

    strcpy(retval, "0");
    if (endPtr) {
	*endPtr = retval+1;
    }
    *decpt = 0;
    return retval;
}

/*
 *----------------------------------------------------------------------
 *
 * ApproximateLog10 --
 *
 *	Computes a two-term Taylor series approximation to the common log of a
 *	number, and computes the number's binary log.
 *
 * Results:
 *	Return an approximation to floor(log10(bw*2**be)) that is either exact
 *	or 1 too high.
 *
 *----------------------------------------------------------------------
 */

static inline int
ApproximateLog10(
    Tcl_WideUInt bw,		/* Integer significand of the number. */
    int be,			/* Power of two to scale bw. */
    int bbits)			/* Number of bits of precision in bw. */
{
    int i;			/* Log base 2 of the number. */
    int k;			/* Floor(Log base 10 of the number) */
    double ds;			/* Mantissa of the number. */
    Double d2;

    /*
     * Compute i and d2 such that d = d2*2**i, and 1 < d2 < 2.
     * Compute an approximation to log10(d),
     *   log10(d) ~ log10(2) * i + log10(1.5)
     *            + (significand-1.5)/(1.5 * log(10))
     */

    d2.q = bw << (FP_PRECISION - bbits) & SIG_MASK;
    d2.w.word0 |= (EXPONENT_BIAS) << EXP_SHIFT;
    i = be + bbits - 1;
    ds = (d2.d - 1.5) * TWO_OVER_3LOG10
	    + LOG10_3HALVES_PLUS_FUDGE + LOG10_2 * i;
    k = (int) ds;
    if (k > ds) {
	--k;
    }
    return k;
}

/*
 *----------------------------------------------------------------------
 *
 * BetterLog10 --
 *
 *	Improves the result of ApproximateLog10 for numbers in the range
 *	1 .. 10**(TEN_PMAX)-1
 *
 * Side effects:
 *	Sets k_check to 0 if the new result is known to be exact, and to 1 if
 *	it may still be one too high.
 *
 * Results:
 *	Returns the improved approximation to log10(d).
 *
 *----------------------------------------------------------------------
 */

static inline int
BetterLog10(
    double d,			/* Original number to format. */
    int k,			/* Characteristic(Log base 10) of the
				 * number. */
    int *k_check)		/* Flag == 1 if k is inexact. */
{
    /*
     * Performance hack. If k is in the range 0..TEN_PMAX, then we can use a
     * powers-of-ten table to check it.
     */

    if (k >= 0 && k <= TEN_PMAX) {
	if (d < tens[k]) {
	    k--;
	}
	*k_check = 0;
    } else {
	*k_check = 1;
    }
    return k;
}

/*
 *----------------------------------------------------------------------
 *
 * ComputeScale --
 *
 *	Prepares to format a floating-point number as decimal.
 *
 * Parameters:
 *	floor(log10*x) is k (or possibly k-1).  floor(log2(x) is i.  The
 *	significand of x requires bbits bits to represent.
 *
 * Results:
 *	Determines integers b2, b5, s2, s5 so that sig*2**b2*5**b5/2**s2*2**s5
 *	exactly represents the value of the x/10**k. This value will lie in
 *	the range [1 .. 10), and allows for computing successive digits by
 *	multiplying sig%10 by 10.
 *
 *----------------------------------------------------------------------
 */

static inline void
ComputeScale(
    int be,			/* Exponent part of number: d = bw * 2**be. */
    int k,			/* Characteristic of log10(number). */
    int *b2,			/* OUTPUT: Power of 2 in the numerator. */
    int *b5,			/* OUTPUT: Power of 5 in the numerator. */
    int *s2,			/* OUTPUT: Power of 2 in the denominator. */
    int *s5)			/* OUTPUT: Power of 5 in the denominator. */
{
    /*
     * Scale numerator and denominator powers of 2 so that the input binary
     * number is the ratio of integers.
     */

    if (be <= 0) {
	*b2 = 0;
	*s2 = -be;
    } else {
	*b2 = be;
	*s2 = 0;
    }

    /*
     * Scale numerator and denominator so that the output decimal number is
     * the ratio of integers.
     */

    if (k >= 0) {
	*b5 = 0;
	*s5 = k;
	*s2 += k;
    } else {
	*b2 -= k;
	*b5 = -k;
	*s5 = 0;
    }
}

/*
 *----------------------------------------------------------------------
 *
 * SetPrecisionLimits --
 *
 *	Determines how many digits of significance should be computed (and,
 *	hence, how much memory need be allocated) for formatting a floating
 *	point number.
 *
 * Given that 'k' is floor(log10(x)):
 * if 'shortest' format is used, there will be at most 18 digits in the
 * result.
 * if 'F' format is used, there will be at most 'ndigits' + k + 1 digits
 * if 'E' format is used, there will be exactly 'ndigits' digits.
 *
 * Side effects:
 *	Adjusts '*ndigitsPtr' to have a valid value. Stores the maximum memory
 *	allocation needed in *iPtr.  Sets '*iLimPtr' to the limiting number of
 *	digits to convert if k has been guessed correctly, and '*iLim1Ptr' to
 *	the limiting number of digits to convert if k has been guessed to be
 *	one too high.
 *
 *----------------------------------------------------------------------
 */

static inline void
SetPrecisionLimits(
    int convType,		/* Type of conversion: TCL_DD_SHORTEST,
				 * TCL_DD_STEELE0, TCL_DD_E_FMT,
				 * TCL_DD_F_FMT. */
    int k,			/* Floor(log10(number to convert)) */
    int *ndigitsPtr,		/* IN/OUT: Number of digits requested (will be
				 *         adjusted if needed). */
    int *iPtr,			/* OUT: Maximum number of digits to return. */
    int *iLimPtr,		/* OUT: Number of digits of significance if
				 *      the bignum method is used.*/
    int *iLim1Ptr)		/* OUT: Number of digits of significance if
				 *      the quick method is used. */
{
    switch (convType) {
    case TCL_DD_SHORTEST0:
    case TCL_DD_STEELE0:
	*iLimPtr = *iLim1Ptr = -1;
	*iPtr = 18;
	*ndigitsPtr = 0;
	break;
    case TCL_DD_E_FORMAT:
	if (*ndigitsPtr <= 0) {
	    *ndigitsPtr = 1;
	}
	*iLimPtr = *iLim1Ptr = *iPtr = *ndigitsPtr;
	break;
    case TCL_DD_F_FORMAT:
	*iPtr = *ndigitsPtr + k + 1;
	*iLimPtr = *iPtr;
	*iLim1Ptr = *iPtr - 1;
	if (*iPtr <= 0) {
	    *iPtr = 1;
	}
	break;
    default:
	*iPtr = -1;
	*iLimPtr = -1;
	*iLim1Ptr = -1;
	Tcl_Panic("impossible conversion type in TclDoubleDigits");
    }
}

/*
 *----------------------------------------------------------------------
 *
 * BumpUp --
 *
 *	Increases a string of digits ending in a series of nines to designate
 *	the next higher number.  xxxxb9999... -> xxxx(b+1)0000...
 *
 * Results:
 *	Returns a pointer to the end of the adjusted string.
 *
 * Side effects:
 *	In the case that the string consists solely of '999999', sets it to
 *	"1" and moves the decimal point (*kPtr) one place to the right.
 *
 *----------------------------------------------------------------------
 */

static inline char *
BumpUp(
    char *s,		    	/* Cursor pointing one past the end of the
				 * string. */
    char *retval,		/* Start of the string of digits. */
    int *kPtr)			/* Position of the decimal point. */
{
    while (*--s == '9') {
	if (s == retval) {
	    ++(*kPtr);
	    *s = '1';
	    return s+1;
	}
    }
    ++*s;
    ++s;
    return s;
}

/*
 *----------------------------------------------------------------------
 *
 * AdjustRange --
 *
 *	Rescales a 'double' in preparation for formatting it using the 'quick'
 *	double-to-string method.
 *
 * Results:
 *	Returns the precision that has been lost in the prescaling as a count
 *	of units in the least significant place.
 *
 *----------------------------------------------------------------------
 */

static inline int
AdjustRange(
    double *dPtr,		/* INOUT: Number to adjust. */
    int k)			/* IN: floor(log10(d)) */
{
    int ieps;			/* Number of roundoff errors that have
				 * accumulated. */
    double d = *dPtr;		/* Number to adjust. */
    double ds;
    int i, j, j1;

    ieps = 2;

    if (k > 0) {
	/*
	 * The number must be reduced to bring it into range.
	 */

	ds = tens[k & 0xf];
	j = k >> 4;
	if (j & BLETCH) {
	    j &= (BLETCH-1);
	    d /= bigtens[N_BIGTENS - 1];
	    ieps++;
	}
	i = 0;
	for (; j != 0; j>>=1) {
	    if (j & 1) {
		ds *= bigtens[i];
		++ieps;
	    }
	    ++i;
	}
	d /= ds;
    } else if ((j1 = -k) != 0) {
	/*
	 * The number must be increased to bring it into range.
	 */

	d *= tens[j1 & 0xf];
	i = 0;
	for (j = j1>>4; j; j>>=1) {
	    if (j & 1) {
		ieps++;
		d *= bigtens[i];
	    }
	    ++i;
	}
    }

    *dPtr = d;
    return ieps;
}

/*
 *----------------------------------------------------------------------
 *
 * ShorteningQuickFormat --
 *
 *	Returns a 'quick' format of a double precision number to a string of
 *	digits, preferring a shorter string of digits if the shorter string is
 *	still within 1/2 ulp of the number.
 *
 * Results:
 *	Returns the string of digits. Returns NULL if the 'quick' method fails
 *	and the bignum method must be used.
 *
 * Side effects:
 *	Stores the position of the decimal point at '*kPtr'.
 *
 *----------------------------------------------------------------------
 */

static inline char *
ShorteningQuickFormat(
    double d,			/* Number to convert. */
    int k,			/* floor(log10(d)) */
    int ilim,			/* Number of significant digits to return. */
    double eps,			/* Estimated roundoff error. */
    char *retval,		/* Buffer to receive the digit string. */
    int *kPtr)			/* Pointer to stash the position of the
				 * decimal point. */
{
    char *s = retval;		/* Cursor in the return value. */
    int digit;			/* Current digit. */
    int i;

    eps = 0.5 / tens[ilim-1] - eps;
    i = 0;
    for (;;) {
	/*
	 * Convert a digit.
	 */

	digit = (int) d;
	d -= digit;
	*s++ = '0' + digit;

	/*
	 * Truncate the conversion if the string of digits is within 1/2 ulp
	 * of the actual value.
	 */

	if (d < eps) {
	    *kPtr = k;
	    return s;
	}
	if ((1. - d) < eps) {
	    *kPtr = k;
	    return BumpUp(s, retval, kPtr);
	}

	/*
	 * Bail out if the conversion fails to converge to a sufficiently
	 * precise value.
	 */

	if (++i >= ilim) {
	    return NULL;
	}

	/*
	 * Bring the next digit to the integer part.
	 */

	eps *= 10;
	d *= 10.0;
    }
}

/*
 *----------------------------------------------------------------------
 *
 * StrictQuickFormat --
 *
 *	Convert a double precision number of a string of a precise number of
 *	digits, using the 'quick' double precision method.
 *
 * Results:
 *	Returns the digit string, or NULL if the bignum method must be used to
 *	do the formatting.
 *
 * Side effects:
 *	Stores the position of the decimal point in '*kPtr'.
 *
 *----------------------------------------------------------------------
 */

static inline char *
StrictQuickFormat(
    double d,			/* Number to convert. */
    int k,			/* floor(log10(d)) */
    int ilim,			/* Number of significant digits to return. */
    double eps,			/* Estimated roundoff error. */
    char *retval,		/* Start of the digit string. */
    int *kPtr)			/* Pointer to stash the position of the
				 * decimal point. */
{
    char *s = retval;		/* Cursor in the return value. */
    int digit;			/* Current digit of the answer. */
    int i;

    eps *= tens[ilim-1];
    i = 1;
    for (;;) {
	/*
	 * Extract a digit.
	 */

	digit = (int) d;
	d -= digit;
	if (d == 0.0) {
	    ilim = i;
	}
	*s++ = '0' + digit;

	/*
	 * When the given digit count is reached, handle trailing strings of 0
	 * and 9.
	 */

	if (i == ilim) {
	    if (d > 0.5 + eps) {
		*kPtr = k;
		return BumpUp(s, retval, kPtr);
	    } else if (d < 0.5 - eps) {
		while (*--s == '0') {
		    /* do nothing */
		}
		s++;
		*kPtr = k;
		return s;
	    } else {
		return NULL;
	    }
	}

	/*
	 * Advance to the next digit.
	 */

	++i;
	d *= 10.0;
    }
}

/*
 *----------------------------------------------------------------------
 *
 * QuickConversion --
 *
 *	Converts a floating point number the 'quick' way, when only a limited
 *	number of digits is required and floating point arithmetic can
 *	therefore be used for the intermediate results.
 *
 * Results:
 *	Returns the converted string, or NULL if the bignum method must be
 *	used.
 *
 *----------------------------------------------------------------------
 */

static inline char *
QuickConversion(
    double e,			/* Number to format. */
    int k,			/* floor(log10(d)), approximately. */
    int k_check,		/* 0 if k is exact, 1 if it may be too high */
    int flags,			/* Flags passed to dtoa:
				 *    TCL_DD_SHORTEN_FLAG */
    int len,			/* Length of the return value. */
    int ilim,			/* Number of digits to store. */
    int ilim1,			/* Number of digits to store if we misguessed
				 * k. */
    int *decpt,			/* OUTPUT: Location of the decimal point. */
    char **endPtr)		/* OUTPUT: Pointer to the terminal null
				 * byte. */
{
    int ieps;			/* Number of 1-ulp roundoff errors that have
				 * accumulated in the calculation. */
    Double eps;			/* Estimated roundoff error. */
    char *retval;		/* Returned string. */
    char *end;			/* Pointer to the terminal null byte in the
				 * returned string. */
    volatile double d;		/* Workaround for a bug in mingw gcc 3.4.5 */

    /*
     * Bring d into the range [1 .. 10).
     */

    ieps = AdjustRange(&e, k);
    d = e;

    /*
     * If the guessed value of k didn't get d into range, adjust it by one. If
     * that leaves us outside the range in which quick format is accurate,
     * bail out.
     */

    if (k_check && d < 1. && ilim > 0) {
	if (ilim1 < 0) {
	    return NULL;
	}
	ilim = ilim1;
	--k;
	d *= 10.0;
	++ieps;
    }

    /*
     * Compute estimated roundoff error.
     */

    eps.d = ieps * d + 7.;
    eps.w.word0 -= (FP_PRECISION-1) << EXP_SHIFT;

    /*
     * Handle the peculiar case where the result has no significant digits.
     */

    retval = ckalloc(len + 1);
    if (ilim == 0) {
	d -= 5.;
	if (d > eps.d) {
	    *retval = '1';
	    *decpt = k;
	    return retval;
	} else if (d < -eps.d) {
	    *decpt = k;
	    return retval;
	} else {
	    ckfree(retval);
	    return NULL;
	}
    }

    /*
     * Format the digit string.
     */

    if (flags & TCL_DD_SHORTEN_FLAG) {
	end = ShorteningQuickFormat(d, k, ilim, eps.d, retval, decpt);
    } else {
	end = StrictQuickFormat(d, k, ilim, eps.d, retval, decpt);
    }
    if (end == NULL) {
	ckfree(retval);
	return NULL;
    }
    *end = '\0';
    if (endPtr != NULL) {
	*endPtr = end;
    }
    return retval;
}

/*
 *----------------------------------------------------------------------
 *
 * CastOutPowersOf2 --
 *
 *	Adjust the factors 'b2', 'm2', and 's2' to cast out common powers of 2
 *	from numerator and denominator in preparation for the 'bignum' method
 *	of floating point conversion.
 *
 *----------------------------------------------------------------------
 */

static inline void
CastOutPowersOf2(
    int *b2,			/* Power of 2 to multiply the significand. */
    int *m2,			/* Power of 2 to multiply 1/2 ulp. */
    int *s2)			/* Power of 2 to multiply the common
				 * denominator. */
{
    int i;

    if (*m2 > 0 && *s2 > 0) {	/* Find the smallest power of 2 in the
				 * numerator. */
	if (*m2 < *s2) {	/* Find the lowest common denominator. */
	    i = *m2;
	} else {
	    i = *s2;
	}
	*b2 -= i;		/* Reduce to lowest terms. */
	*m2 -= i;
	*s2 -= i;
    }
}

/*
 *----------------------------------------------------------------------
 *
 * ShorteningInt64Conversion --
 *
 *	Converts a double-precision number to the shortest string of digits
 *	that reconverts exactly to the given number, or to 'ilim' digits if
 *	that will yield a shorter result. The numerator and denominator in
 *	David Gay's conversion algorithm are known to fit in Tcl_WideUInt,
 *	giving considerably faster arithmetic than mp_int's.
 *
 * Results:
 *	Returns the string of significant decimal digits, in newly allocated
 *	memory
 *
 * Side effects:
 *	Stores the location of the decimal point in '*decpt' and the location
 *	of the terminal null byte in '*endPtr'.
 *
 *----------------------------------------------------------------------
 */

static inline char *
ShorteningInt64Conversion(
    Double *dPtr,		/* Original number to convert. */
    int convType,		/* Type of conversion (shortest, Steele,
				 * E format, F format). */
    Tcl_WideUInt bw,		/* Integer significand. */
    int b2, int b5,		/* Scale factor for the significand in the
				 * numerator. */
    int m2plus, int m2minus, int m5,
				/* Scale factors for 1/2 ulp in the numerator
				 * (will be different if bw == 1. */
    int s2, int s5,		/* Scale factors for the denominator. */
    int k,			/* Number of output digits before the decimal
				 * point. */
    int len,			/* Number of digits to allocate. */
    int ilim,			/* Number of digits to convert if b >= s */
    int ilim1,			/* Number of digits to convert if b < s */
    int *decpt,			/* OUTPUT: Position of the decimal point. */
    char **endPtr)		/* OUTPUT: Position of the terminal '\0' at
				 *	   the end of the returned string. */
{
    char *retval = ckalloc(len + 1);
				/* Output buffer. */
    Tcl_WideUInt b = (bw * wuipow5[b5]) << b2;
				/* Numerator of the fraction being
				 * converted. */
    Tcl_WideUInt S = wuipow5[s5] << s2;
				/* Denominator of the fraction being
				 * converted. */
    Tcl_WideUInt mplus, mminus;	/* Ranges for testing whether the result is
				 * within roundoff of being exact. */
    int digit;			/* Current output digit. */
    char *s = retval;		/* Cursor in the output buffer. */
    int i;			/* Current position in the output buffer. */

    /*
     * Adjust if the logarithm was guessed wrong.
     */

    if (b < S) {
	b = 10 * b;
	++m2plus; ++m2minus; ++m5;
	ilim = ilim1;
	--k;
    }

    /*
     * Compute roundoff ranges.
     */

    mplus = wuipow5[m5] << m2plus;
    mminus = wuipow5[m5] << m2minus;

    /*
     * Loop through the digits.
     */

    i = 1;
    for (;;) {
	digit = (int)(b / S);
	if (digit > 10) {
	    Tcl_Panic("wrong digit!");
	}
	b = b % S;

	/*
	 * Does the current digit put us on the low side of the exact value
	 * but within within roundoff of being exact?
	 */

	if (b < mplus || (b == mplus
		&& convType != TCL_DD_STEELE0 && (dPtr->w.word1 & 1) == 0)) {
	    /*
	     * Make sure we shouldn't be rounding *up* instead, in case the
	     * next number above is closer.
	     */

	    if (2 * b > S || (2 * b == S && (digit & 1) != 0)) {
		++digit;
		if (digit == 10) {
		    *s++ = '9';
		    s = BumpUp(s, retval, &k);
		    break;
		}
	    }

	    /*
	     * Stash the current digit.
	     */

	    *s++ = '0' + digit;
	    break;
	}

	/*
	 * Does one plus the current digit put us within roundoff of the
	 * number?
	 */

	if (b > S - mminus || (b == S - mminus
		&& convType != TCL_DD_STEELE0 && (dPtr->w.word1 & 1) == 0)) {
	    if (digit == 9) {
		*s++ = '9';
		s = BumpUp(s, retval, &k);
		break;
	    }
	    ++digit;
	    *s++ = '0' + digit;
	    break;
	}

	/*
	 * Have we converted all the requested digits?
	 */

	*s++ = '0' + digit;
	if (i == ilim) {
	    if (2*b > S || (2*b == S && (digit & 1) != 0)) {
		s = BumpUp(s, retval, &k);
	    }
	    break;
	}

	/*
	 * Advance to the next digit.
	 */

	b = 10 * b;
	mplus = 10 * mplus;
	mminus = 10 * mminus;
	++i;
    }

    /*
     * Endgame - store the location of the decimal point and the end of the
     * string.
     */

    *s = '\0';
    *decpt = k;
    if (endPtr) {
	*endPtr = s;
    }
    return retval;
}

/*
 *----------------------------------------------------------------------
 *
 * StrictInt64Conversion --
 *
 *	Converts a double-precision number to a fixed-length string of 'ilim'
 *	digits that reconverts exactly to the given number.  ('ilim' should be
 *	replaced with 'ilim1' in the case where log10(d) has been
 *	overestimated).  The numerator and denominator in David Gay's
 *	conversion algorithm are known to fit in Tcl_WideUInt, giving
 *	considerably faster arithmetic than mp_int's.
 *
 * Results:
 *	Returns the string of significant decimal digits, in newly allocated
 *	memory
 *
 * Side effects:
 *	Stores the location of the decimal point in '*decpt' and the location
 *	of the terminal null byte in '*endPtr'.
 *
 *----------------------------------------------------------------------
 */

static inline char *
StrictInt64Conversion(
    Double *dPtr,		/* Original number to convert. */
    int convType,		/* Type of conversion (shortest, Steele,
				 * E format, F format). */
    Tcl_WideUInt bw,		/* Integer significand. */
    int b2, int b5,		/* Scale factor for the significand in the
				 * numerator. */
    int s2, int s5,		/* Scale factors for the denominator. */
    int k,			/* Number of output digits before the decimal
				 * point. */
    int len,			/* Number of digits to allocate. */
    int ilim,			/* Number of digits to convert if b >= s */
    int ilim1,			/* Number of digits to convert if b < s */
    int *decpt,			/* OUTPUT: Position of the decimal point. */
    char **endPtr)		/* OUTPUT: Position of the terminal '\0' at
				 *	   the end of the returned string. */
{
    char *retval = ckalloc(len + 1);
				/* Output buffer. */
    Tcl_WideUInt b = (bw * wuipow5[b5]) << b2;
				/* Numerator of the fraction being
				 * converted. */
    Tcl_WideUInt S = wuipow5[s5] << s2;
				/* Denominator of the fraction being
				 * converted. */
    int digit;			/* Current output digit. */
    char *s = retval;		/* Cursor in the output buffer. */
    int i;			/* Current position in the output buffer. */

    /*
     * Adjust if the logarithm was guessed wrong.
     */

    if (b < S) {
	b = 10 * b;
	ilim = ilim1;
	--k;
    }

    /*
     * Loop through the digits.
     */

    i = 1;
    for (;;) {
	digit = (int)(b / S);
	if (digit > 10) {
	    Tcl_Panic("wrong digit!");
	}
	b = b % S;

	/*
	 * Have we converted all the requested digits?
	 */

	*s++ = '0' + digit;
	if (i == ilim) {
	    if (2*b > S || (2*b == S && (digit & 1) != 0)) {
		s = BumpUp(s, retval, &k);
	    } else {
		while (*--s == '0') {
		    /* do nothing */
		}
		++s;
	    }
	    break;
	}

	/*
	 * Advance to the next digit.
	 */

	b = 10 * b;
	++i;
    }

    /*
     * Endgame - store the location of the decimal point and the end of the
     * string.
     */

    *s = '\0';
    *decpt = k;
    if (endPtr) {
	*endPtr = s;
    }
    return retval;
}

/*
 *----------------------------------------------------------------------
 *
 * ShouldBankerRoundUpPowD --
 *
 *	Test whether bankers' rounding should round a digit up. Assumption is
 *	made that the denominator of the fraction being tested is a power of
 *	2**MP_DIGIT_BIT.
 *
 * Results:
 *	Returns 1 iff the fraction is more than 1/2, or if the fraction is
 *	exactly 1/2 and the digit is odd.
 *
 *----------------------------------------------------------------------
 */

static inline int
ShouldBankerRoundUpPowD(
    mp_int *b,			/* Numerator of the fraction. */
    int sd,			/* Denominator is 2**(sd*MP_DIGIT_BIT). */
    int isodd)			/* 1 if the digit is odd, 0 if even. */
{
    int i;
    static const mp_digit topbit = ((mp_digit)1) << (MP_DIGIT_BIT - 1);

    if (b->used < sd || (b->dp[sd-1] & topbit) == 0) {
	return 0;
    }
    if (b->dp[sd-1] != topbit) {
	return 1;
    }
    for (i = sd-2; i >= 0; --i) {
	if (b->dp[i] != 0) {
	    return 1;
	}
    }
    return isodd;
}

/*
 *----------------------------------------------------------------------
 *
 * ShouldBankerRoundUpToNextPowD --
 *
 *	Tests whether bankers' rounding will round down in the "denominator is
 *	a power of 2**MP_DIGIT" case.
 *
 * Results:
 *	Returns 1 if the rounding will be performed - which increases the
 *	digit by one - and 0 otherwise.
 *
 *----------------------------------------------------------------------
 */

static inline int
ShouldBankerRoundUpToNextPowD(
    mp_int *b,			/* Numerator of the fraction. */
    mp_int *m,			/* Numerator of the rounding tolerance. */
    int sd,			/* Common denominator is 2**(sd*MP_DIGIT_BIT). */
    int convType,		/* Conversion type: STEELE defeats
				 * round-to-even (not sure why one wants to do
				 * this; I copied it from Gay). FIXME */
    int isodd,			/* 1 if the integer significand is odd. */
    mp_int *temp)		/* Work area for the calculation. */
{
    int i;

    /*
     * Compare B and S-m - which is the same as comparing B+m and S - which we
     * do by computing b+m and doing a bitwhack compare against
     * 2**(MP_DIGIT_BIT*sd)
     */

    mp_add(b, m, temp);
    if (temp->used <= sd) {	/* Too few digits to be > s */
	return 0;
    }
    if (temp->used > sd+1 || temp->dp[sd] > 1) {
				/* >= 2s */
	return 1;
    }
    for (i = sd-1; i >= 0; --i) {
				/* Check for ==s */
	if (temp->dp[i] != 0) {	/* > s */
	    return 1;
	}
    }
    if (convType == TCL_DD_STEELE0) {
				/* Biased rounding. */
	return 0;
    }
    return isodd;
}

/*
 *----------------------------------------------------------------------
 *
 * ShorteningBignumConversionPowD --
 *
 *	Converts a double-precision number to the shortest string of digits
 *	that reconverts exactly to the given number, or to 'ilim' digits if
 *	that will yield a shorter result. The denominator in David Gay's
 *	conversion algorithm is known to be a power of 2**MP_DIGIT_BIT, and hence
 *	the division in the main loop may be replaced by a digit shift and
 *	mask.
 *
 * Results:
 *	Returns the string of significant decimal digits, in newly allocated
 *	memory
 *
 * Side effects:
 *	Stores the location of the decimal point in '*decpt' and the location
 *	of the terminal null byte in '*endPtr'.
 *
 *----------------------------------------------------------------------
 */

static inline char *
ShorteningBignumConversionPowD(
    Double *dPtr,		/* Original number to convert. */
    int convType,		/* Type of conversion (shortest, Steele,
				 * E format, F format). */
    Tcl_WideUInt bw,		/* Integer significand. */
    int b2, int b5,		/* Scale factor for the significand in the
				 * numerator. */
    int m2plus, int m2minus, int m5,
				/* Scale factors for 1/2 ulp in the numerator
				 * (will be different if bw == 1). */
    int sd,			/* Scale factor for the denominator. */
    int k,			/* Number of output digits before the decimal
				 * point. */
    int len,			/* Number of digits to allocate. */
    int ilim,			/* Number of digits to convert if b >= s */
    int ilim1,			/* Number of digits to convert if b < s */
    int *decpt,			/* OUTPUT: Position of the decimal point. */
    char **endPtr)		/* OUTPUT: Position of the terminal '\0' at
				 *	   the end of the returned string. */
{
    char *retval = ckalloc(len + 1);
				/* Output buffer. */
    mp_int b;			/* Numerator of the fraction being
				 * converted. */
    mp_int mplus, mminus;	/* Bounds for roundoff. */
    mp_digit digit;		/* Current output digit. */
    char *s = retval;		/* Cursor in the output buffer. */
    int i;			/* Index in the output buffer. */
    mp_int temp;
    int r1;

    /*
     * b = bw * 2**b2 * 5**b5
     * mminus = 5**m5
     */

    TclBNInitBignumFromWideUInt(&b, bw);
    mp_init_set(&mminus, 1);
    MulPow5(&b, b5, &b);
    mp_mul_2d(&b, b2, &b);

    /*
     * Adjust if the logarithm was guessed wrong.
     */

    if (b.used <= sd) {
	mp_mul_d(&b, 10, &b);
	++m2plus; ++m2minus; ++m5;
	ilim = ilim1;
	--k;
    }

    /*
     * mminus = 5**m5 * 2**m2minus
     * mplus = 5**m5 * 2**m2plus
     */

    mp_mul_2d(&mminus, m2minus, &mminus);
    MulPow5(&mminus, m5, &mminus);
    if (m2plus > m2minus) {
	mp_init_copy(&mplus, &mminus);
	mp_mul_2d(&mplus, m2plus-m2minus, &mplus);
    }
    mp_init(&temp);

    /*
     * Loop through the digits. Do division and mod by s == 2**(sd*MP_DIGIT_BIT)
     * by mp_digit extraction.
     */

    i = 0;
    for (;;) {
	if (b.used <= sd) {
	    digit = 0;
	} else {
	    digit = b.dp[sd];
	    if (b.used > sd+1 || digit >= 10) {
		Tcl_Panic("wrong digit!");
	    }
	    --b.used; mp_clamp(&b);
	}

	/*
	 * Does the current digit put us on the low side of the exact value
	 * but within within roundoff of being exact?
	 */

	r1 = mp_cmp_mag(&b, (m2plus > m2minus)? &mplus : &mminus);
	if (r1 == MP_LT || (r1 == MP_EQ
		&& convType != TCL_DD_STEELE0 && (dPtr->w.word1 & 1) == 0)) {
	    /*
	     * Make sure we shouldn't be rounding *up* instead, in case the
	     * next number above is closer.
	     */

	    if (ShouldBankerRoundUpPowD(&b, sd, digit&1)) {
		++digit;
		if (digit == 10) {
		    *s++ = '9';
		    s = BumpUp(s, retval, &k);
		    break;
		}
	    }

	    /*
	     * Stash the last digit.
	     */

	    *s++ = '0' + digit;
	    break;
	}

	/*
	 * Does one plus the current digit put us within roundoff of the
	 * number?
	 */

	if (ShouldBankerRoundUpToNextPowD(&b, &mminus, sd, convType,
		dPtr->w.word1 & 1, &temp)) {
	    if (digit == 9) {
		*s++ = '9';
		s = BumpUp(s, retval, &k);
		break;
	    }
	    ++digit;
	    *s++ = '0' + digit;
	    break;
	}

	/*
	 * Have we converted all the requested digits?
	 */

	*s++ = '0' + digit;
	if (i == ilim) {
	    if (ShouldBankerRoundUpPowD(&b, sd, digit&1)) {
		s = BumpUp(s, retval, &k);
	    }
	    break;
	}

	/*
	 * Advance to the next digit.
	 */

	mp_mul_d(&b, 10, &b);
	mp_mul_d(&mminus, 10, &mminus);
	if (m2plus > m2minus) {
	    mp_mul_2d(&mminus, m2plus-m2minus, &mplus);
	}
	++i;
    }

    /*
     * Endgame - store the location of the decimal point and the end of the
     * string.
     */

    if (m2plus > m2minus) {
	mp_clear(&mplus);
    }
    mp_clear_multi(&b, &mminus, &temp, NULL);
    *s = '\0';
    *decpt = k;
    if (endPtr) {
	*endPtr = s;
    }
    return retval;
}

/*
 *----------------------------------------------------------------------
 *
 * StrictBignumConversionPowD --
 *
 *	Converts a double-precision number to a fixed-lengt string of 'ilim'
 *	digits (or 'ilim1' if log10(d) has been overestimated).  The
 *	denominator in David Gay's conversion algorithm is known to be a power
 *	of 2**MP_DIGIT_BIT, and hence the division in the main loop may be
 *	replaced by a digit shift and mask.
 *
 * Results:
 *	Returns the string of significant decimal digits, in newly allocated
 *	memory.
 *
 * Side effects:
 *	Stores the location of the decimal point in '*decpt' and the location
 *	of the terminal null byte in '*endPtr'.
 *
 *----------------------------------------------------------------------
 */

static inline char *
StrictBignumConversionPowD(
    Double *dPtr,		/* Original number to convert. */
    int convType,		/* Type of conversion (shortest, Steele,
				 * E format, F format). */
    Tcl_WideUInt bw,		/* Integer significand. */
    int b2, int b5,		/* Scale factor for the significand in the
				 * numerator. */
    int sd,			/* Scale factor for the denominator. */
    int k,			/* Number of output digits before the decimal
				 * point. */
    int len,			/* Number of digits to allocate. */
    int ilim,			/* Number of digits to convert if b >= s */
    int ilim1,			/* Number of digits to convert if b < s */
    int *decpt,			/* OUTPUT: Position of the decimal point. */
    char **endPtr)		/* OUTPUT: Position of the terminal '\0' at
				 *	   the end of the returned string. */
{
    char *retval = ckalloc(len + 1);
				/* Output buffer. */
    mp_int b;			/* Numerator of the fraction being
				 * converted. */
    mp_digit digit;		/* Current output digit. */
    char *s = retval;		/* Cursor in the output buffer. */
    int i;			/* Index in the output buffer. */
    mp_int temp;

    /*
     * b = bw * 2**b2 * 5**b5
     */

    TclBNInitBignumFromWideUInt(&b, bw);
    MulPow5(&b, b5, &b);
    mp_mul_2d(&b, b2, &b);

    /*
     * Adjust if the logarithm was guessed wrong.
     */

    if (b.used <= sd) {
	mp_mul_d(&b, 10, &b);
	ilim = ilim1;
	--k;
    }
    mp_init(&temp);

    /*
     * Loop through the digits. Do division and mod by s == 2**(sd*MP_DIGIT_BIT)
     * by mp_digit extraction.
     */

    i = 1;
    for (;;) {
	if (b.used <= sd) {
	    digit = 0;
	} else {
	    digit = b.dp[sd];
	    if (b.used > sd+1 || digit >= 10) {
		Tcl_Panic("wrong digit!");
	    }
	    --b.used;
	    mp_clamp(&b);
	}

	/*
	 * Have we converted all the requested digits?
	 */

	*s++ = '0' + digit;
	if (i == ilim) {
	    if (ShouldBankerRoundUpPowD(&b, sd, digit&1)) {
		s = BumpUp(s, retval, &k);
	    }
	    while (*--s == '0') {
		/* do nothing */
	    }
	    ++s;
	    break;
	}

	/*
	 * Advance to the next digit.
	 */

	mp_mul_d(&b, 10, &b);
	++i;
    }

    /*
     * Endgame - store the location of the decimal point and the end of the
     * string.
     */

    mp_clear_multi(&b, &temp, NULL);
    *s = '\0';
    *decpt = k;
    if (endPtr) {
	*endPtr = s;
    }
    return retval;
}

/*
 *----------------------------------------------------------------------
 *
 * ShouldBankerRoundUp --
 *
 *	Tests whether a digit should be rounded up or down when finishing
 *	bignum-based floating point conversion.
 *
 * Results:
 *	Returns 1 if the number needs to be rounded up, 0 otherwise.
 *
 *----------------------------------------------------------------------
 */

static inline int
ShouldBankerRoundUp(
    mp_int *twor,		/* 2x the remainder from thd division that
				 * produced the last digit. */
    mp_int *S,			/* Denominator. */
    int isodd)			/* Flag == 1 if the last digit is odd. */
{
    int r = mp_cmp_mag(twor, S);

    switch (r) {
    case MP_LT:
	return 0;
    case MP_EQ:
	return isodd;
    case MP_GT:
	return 1;
    }
    Tcl_Panic("in ShouldBankerRoundUp, trichotomy fails!");
    return 0;
}

/*
 *----------------------------------------------------------------------
 *
 * ShouldBankerRoundUpToNext --
 *
 *	Tests whether the remainder is great enough to force rounding to the
 *	next higher digit.
 *
 * Results:
 *	Returns 1 if the number should be rounded up, 0 otherwise.
 *
 *----------------------------------------------------------------------
 */

static inline int
ShouldBankerRoundUpToNext(
    mp_int *b,			/* Remainder from the division that produced
				 * the last digit. */
    mp_int *m,			/* Numerator of the rounding tolerance. */
    mp_int *S,			/* Denominator. */
    int convType,		/* Conversion type: STEELE0 defeats
				 * round-to-even. (Not sure why one would want
				 * this; I coped it from Gay). FIXME */
    int isodd,			/* 1 if the integer significand is odd. */
    mp_int *temp)		/* Work area needed for the calculation. */
{
    int r;

    /*
     * Compare b and S-m: this is the same as comparing B+m and S.
     */

    mp_add(b, m, temp);
    r = mp_cmp_mag(temp, S);
    switch(r) {
    case MP_LT:
	return 0;
    case MP_EQ:
	if (convType == TCL_DD_STEELE0) {
	    return 0;
	} else {
	    return isodd;
	}
    case MP_GT:
	return 1;
    }
    Tcl_Panic("in ShouldBankerRoundUpToNext, trichotomy fails!");
    return 0;
}

/*
 *----------------------------------------------------------------------
 *
 * ShorteningBignumConversion --
 *
 *	Convert a floating point number to a variable-length digit string
 *	using the multiprecision method.
 *
 * Results:
 *	Returns the string of digits.
 *
 * Side effects:
 *	Stores the position of the decimal point in *decpt.  Stores a pointer
 *	to the end of the number in *endPtr.
 *
 *----------------------------------------------------------------------
 */

static inline char *
ShorteningBignumConversion(
    Double *dPtr,		/* Original number being converted. */
    int convType,		/* Conversion type. */
    Tcl_WideUInt bw,		/* Integer significand and exponent. */
    int b2,			/* Scale factor for the significand. */
    int m2plus, int m2minus,	/* Scale factors for 1/2 ulp in numerator. */
    int s2, int s5,		/* Scale factors for denominator. */
    int k,			/* Guessed position of the decimal point. */
    int len,			/* Size of the digit buffer to allocate. */
    int ilim,			/* Number of digits to convert if b >= s */
    int ilim1,			/* Number of digits to convert if b < s */
    int *decpt,			/* OUTPUT: Position of the decimal point. */
    char **endPtr)		/* OUTPUT: Pointer to the end of the number */
{
    char *retval = ckalloc(len+1);
				/* Buffer of digits to return. */
    char *s = retval;		/* Cursor in the return value. */
    mp_int b;			/* Numerator of the result. */
    mp_int mminus;		/* 1/2 ulp below the result. */
    mp_int mplus;		/* 1/2 ulp above the result. */
    mp_int S;			/* Denominator of the result. */
    mp_int dig;			/* Current digit of the result. */
    int digit;			/* Current digit of the result. */
    mp_int temp;		/* Work area. */
    int minit = 1;		/* Fudge factor for when we misguess k. */
    int i;
    int r1;

    /*
     * b = bw * 2**b2 * 5**b5
     * S = 2**s2 * 5*s5
     */

    TclBNInitBignumFromWideUInt(&b, bw);
    mp_mul_2d(&b, b2, &b);
    mp_init_set(&S, 1);
    MulPow5(&S, s5, &S); mp_mul_2d(&S, s2, &S);

    /*
     * Handle the case where we guess the position of the decimal point wrong.
     */

    if (mp_cmp_mag(&b, &S) == MP_LT) {
	mp_mul_d(&b, 10, &b);
	minit = 10;
	ilim =ilim1;
	--k;
    }

    /*
     * mminus = 2**m2minus * 5**m5
     */

    mp_init_set(&mminus, minit);
    mp_mul_2d(&mminus, m2minus, &mminus);
    if (m2plus > m2minus) {
	mp_init_copy(&mplus, &mminus);
	mp_mul_2d(&mplus, m2plus-m2minus, &mplus);
    }
    mp_init(&temp);

    /*
     * Loop through the digits.
     */

    mp_init(&dig);
    i = 1;
    for (;;) {
	mp_div(&b, &S, &dig, &b);
	if (dig.used > 1 || dig.dp[0] >= 10) {
	    Tcl_Panic("wrong digit!");
	}
	digit = dig.dp[0];

	/*
	 * Does the current digit leave us with a remainder small enough to
	 * round to it?
	 */

	r1 = mp_cmp_mag(&b, (m2plus > m2minus)? &mplus : &mminus);
	if (r1 == MP_LT || (r1 == MP_EQ
		&& convType != TCL_DD_STEELE0 && (dPtr->w.word1 & 1) == 0)) {
	    mp_mul_2d(&b, 1, &b);
	    if (ShouldBankerRoundUp(&b, &S, digit&1)) {
		++digit;
		if (digit == 10) {
		    *s++ = '9';
		    s = BumpUp(s, retval, &k);
		    break;
		}
	    }
	    *s++ = '0' + digit;
	    break;
	}

	/*
	 * Does the current digit leave us with a remainder large enough to
	 * commit to rounding up to the next higher digit?
	 */

	if (ShouldBankerRoundUpToNext(&b, &mminus, &S, convType,
		dPtr->w.word1 & 1, &temp)) {
	    ++digit;
	    if (digit == 10) {
		*s++ = '9';
		s = BumpUp(s, retval, &k);
		break;
	    }
	    *s++ = '0' + digit;
	    break;
	}

	/*
	 * Have we converted all the requested digits?
	 */

	*s++ = '0' + digit;
	if (i == ilim) {
	    mp_mul_2d(&b, 1, &b);
	    if (ShouldBankerRoundUp(&b, &S, digit&1)) {
		s = BumpUp(s, retval, &k);
	    }
	    break;
	}

	/*
	 * Advance to the next digit.
	 */

	if (s5 > 0) {
	    /*
	     * Can possibly shorten the denominator.
	     */

	    mp_mul_2d(&b, 1, &b);
	    mp_mul_2d(&mminus, 1, &mminus);
	    if (m2plus > m2minus) {
		mp_mul_2d(&mplus, 1, &mplus);
	    }
	    mp_div_d(&S, 5, &S, NULL);
	    --s5;

	    /*
	     * IDEA: It might possibly be a win to fall back to int64_t
	     *       arithmetic here if S < 2**64/10. But it's a win only for
	     *       a fairly narrow range of magnitudes so perhaps not worth
	     *       bothering.  We already know that we shorten the
	     *       denominator by at least 1 mp_digit, perhaps 2, as we do
	     *       the conversion for 17 digits of significance.
	     * Possible savings:
	     * 10**26   1 trip through loop before fallback possible
	     * 10**27   1 trip
	     * 10**28   2 trips
	     * 10**29   3 trips
	     * 10**30   4 trips
	     * 10**31   5 trips
	     * 10**32   6 trips
	     * 10**33   7 trips
	     * 10**34   8 trips
	     * 10**35   9 trips
	     * 10**36  10 trips
	     * 10**37  11 trips
	     * 10**38  12 trips
	     * 10**39  13 trips
	     * 10**40  14 trips
	     * 10**41  15 trips
	     * 10**42  16 trips
	     * thereafter no gain.
	     */
	} else {
	    mp_mul_d(&b, 10, &b);
	    mp_mul_d(&mminus, 10, &mminus);
	    if (m2plus > m2minus) {
		mp_mul_2d(&mplus, 10, &mplus);
	    }
	}

	++i;
    }

    /*
     * Endgame - store the location of the decimal point and the end of the
     * string.
     */

    if (m2plus > m2minus) {
	mp_clear(&mplus);
    }
    mp_clear_multi(&b, &mminus, &temp, &dig, &S, NULL);
    *s = '\0';
    *decpt = k;
    if (endPtr) {
	*endPtr = s;
    }
    return retval;
}

/*
 *----------------------------------------------------------------------
 *
 * StrictBignumConversion --
 *
 *	Convert a floating point number to a fixed-length digit string using
 *	the multiprecision method.
 *
 * Results:
 *	Returns the string of digits.
 *
 * Side effects:
 *	Stores the position of the decimal point in *decpt.  Stores a pointer
 *	to the end of the number in *endPtr.
 *
 *----------------------------------------------------------------------
 */

static inline char *
StrictBignumConversion(
    Double *dPtr,		/* Original number being converted. */
    int convType,		/* Conversion type. */
    Tcl_WideUInt bw,		/* Integer significand and exponent. */
    int b2,			/* Scale factor for the significand. */
    int s2, int s5,		/* Scale factors for denominator. */
    int k,			/* Guessed position of the decimal point. */
    int len,			/* Size of the digit buffer to allocate. */
    int ilim,			/* Number of digits to convert if b >= s */
    int ilim1,			/* Number of digits to convert if b < s */
    int *decpt,			/* OUTPUT: Position of the decimal point. */
    char **endPtr)		/* OUTPUT: Pointer to the end of the number */
{
    char *retval = ckalloc(len+1);
				/* Buffer of digits to return. */
    char *s = retval;		/* Cursor in the return value. */
    mp_int b;			/* Numerator of the result. */
    mp_int S;			/* Denominator of the result. */
    mp_int dig;			/* Current digit of the result. */
    int digit;			/* Current digit of the result. */
    mp_int temp;		/* Work area. */
    int g;			/* Size of the current digit ground. */
    int i, j;

    /*
     * b = bw * 2**b2 * 5**b5
     * S = 2**s2 * 5*s5
     */

    mp_init_multi(&temp, &dig, NULL);
    TclBNInitBignumFromWideUInt(&b, bw);
    mp_mul_2d(&b, b2, &b);
    mp_init_set(&S, 1);
    MulPow5(&S, s5, &S); mp_mul_2d(&S, s2, &S);

    /*
     * Handle the case where we guess the position of the decimal point wrong.
     */

    if (mp_cmp_mag(&b, &S) == MP_LT) {
	mp_mul_d(&b, 10, &b);
	ilim =ilim1;
	--k;
    }

    /*
     * Convert the leading digit.
     */

    i = 0;
    mp_div(&b, &S, &dig, &b);
    if (dig.used > 1 || dig.dp[0] >= 10) {
	Tcl_Panic("wrong digit!");
    }
    digit = dig.dp[0];

    /*
     * Is a single digit all that was requested?
     */

    *s++ = '0' + digit;
    if (++i >= ilim) {
	mp_mul_2d(&b, 1, &b);
	if (ShouldBankerRoundUp(&b, &S, digit&1)) {
	    s = BumpUp(s, retval, &k);
	}
    } else {
	for (;;) {
	    /*
	     * Shift by a group of digits.
	     */

	    g = ilim - i;
	    if (g > DIGIT_GROUP) {
		g = DIGIT_GROUP;
	    }
	    if (s5 >= g) {
		mp_div_d(&S, dpow5[g], &S, NULL);
		s5 -= g;
	    } else if (s5 > 0) {
		mp_div_d(&S, dpow5[s5], &S, NULL);
		mp_mul_d(&b, dpow5[g - s5], &b);
		s5 = 0;
	    } else {
		mp_mul_d(&b, dpow5[g], &b);
	    }
	    mp_mul_2d(&b, g, &b);

	    /*
	     * As with the shortening bignum conversion, it's possible at this
	     * point that we will have reduced the denominator to less than
	     * 2**64/10, at which point it would be possible to fall back to
	     * to int64_t arithmetic. But the potential payoff is tremendously
	     * less - unless we're working in F format - because we know that
	     * three groups of digits will always suffice for %#.17e, the
	     * longest format that doesn't introduce empty precision.
	     *
	     * Extract the next group of digits.
	     */

	    mp_div(&b, &S, &dig, &b);
	    if (dig.used > 1) {
		Tcl_Panic("wrong digit!");
	    }
	    digit = dig.dp[0];
	    for (j = g-1; j >= 0; --j) {
		int t = itens[j];

		*s++ = digit / t + '0';
		digit %= t;
	    }
	    i += g;

	    /*
	     * Have we converted all the requested digits?
	     */

	    if (i == ilim) {
		mp_mul_2d(&b, 1, &b);
		if (ShouldBankerRoundUp(&b, &S, digit&1)) {
		    s = BumpUp(s, retval, &k);
		}
		break;
	    }
	}
    }
    while (*--s == '0') {
	/* do nothing */
    }
    ++s;

    /*
     * Endgame - store the location of the decimal point and the end of the
     * string.
     */

    mp_clear_multi(&b, &S, &temp, &dig, NULL);
    *s = '\0';
    *decpt = k;
    if (endPtr) {
	*endPtr = s;
    }
    return retval;
}

/*
 *----------------------------------------------------------------------
 *
 * TclDoubleDigits --
 *
 *	Core of Tcl's conversion of double-precision floating point numbers to
 *	decimal.
 *
 * Results:
 *	Returns a newly-allocated string of digits.
 *
 * Side effects:
 *	Sets *decpt to the index of the character in the string before the
 *	place that the decimal point should go. If 'endPtr' is not NULL, sets
 *	endPtr to point to the terminating '\0' byte of the string. Sets *sign
 *	to 1 if a minus sign should be printed with the number, or 0 if a plus
 *	sign (or no sign) should appear.
 *
 * This function is a service routine that produces the string of digits for
 * floating-point-to-decimal conversion. It can do a number of things
 * according to the 'flags' argument. Valid values for 'flags' include:
 *	TCL_DD_SHORTEST - This is the default for floating point conversion if
 *		::tcl_precision is 0. It constructs the shortest string of
 *		digits that will reconvert to the given number when scanned.
 *		For floating point numbers that are exactly between two
 *		decimal numbers, it resolves using the 'round to even' rule.
 *		With this value, the 'ndigits' parameter is ignored.
 *	TCL_DD_STEELE - This value is not recommended and may be removed in
 *		the future. It follows the conversion algorithm outlined in
 *		"How to Print Floating-Point Numbers Accurately" by Guy
 *		L. Steele, Jr. and Jon L. White [Proc. ACM SIGPLAN '90,
 *		pp. 112-126]. This rule has the effect of rendering 1e23 as
 *		9.9999999999999999e22 - which is a 'better' approximation in
 *		the sense that it will reconvert correctly even if a
 *		subsequent input conversion is 'round up' or 'round down'
 *		rather than 'round to nearest', but is surprising otherwise.
 *	TCL_DD_E_FORMAT - This value is used to prepare numbers for %e format
 *		conversion (or for default floating->string if tcl_precision
 *		is not 0). It constructs a string of at most 'ndigits' digits,
 *		choosing the one that is closest to the given number (and
 *		resolving ties with 'round to even').  It is allowed to return
 *		fewer than 'ndigits' if the number converts exactly; if the
 *		TCL_DD_E_FORMAT|TCL_DD_SHORTEN_FLAG is supplied instead, it
 *		also returns fewer digits if the shorter string will still
 *		reconvert without loss to the given input number. In any case,
 *		strings of trailing zeroes are suppressed.
 *	TCL_DD_F_FORMAT - This value is used to prepare numbers for %f format
 *		conversion. It requests that conversion proceed until
 *		'ndigits' digits after the decimal point have been converted.
 *		It is possible for this format to result in a zero-length
 *		string if the number is sufficiently small. Again, it is
 *		permissible for TCL_DD_F_FORMAT to return fewer digits for a
 *		number that converts exactly, and changing the argument to
 *		TCL_DD_F_FORMAT|TCL_DD_SHORTEN_FLAG will allow the routine
 *		also to return fewer digits if the shorter string will still
 *		reconvert without loss to the given input number. Strings of
 *		trailing zeroes are suppressed.
 *
 *	To any of these flags may be OR'ed TCL_DD_NO_QUICK; this flag requires
 *	all calculations to be done in exact arithmetic. Normally, E and F
 *	format with fewer than about 14 digits will be done with a quick
 *	floating point approximation and fall back on the exact arithmetic
 *	only if the input number is close enough to the midpoint between two
 *	decimal strings that more precision is needed to resolve which string
 *	is correct.
 *
 * The value stored in the 'decpt' argument on return may be negative
 * (indicating that the decimal point falls to the left of the string) or
 * greater than the length of the string. In addition, the value -9999 is used
 * as a sentinel to indicate that the string is one of the special values
 * "Infinity" and "NaN", and that no decimal point should be inserted.
 *
 *----------------------------------------------------------------------
 */

char *
TclDoubleDigits(
    double dv,			/* Number to convert. */
    int ndigits,		/* Number of digits requested. */
    int flags,			/* Conversion flags. */
    int *decpt,			/* OUTPUT: Position of the decimal point. */
    int *sign,			/* OUTPUT: 1 if the result is negative. */
    char **endPtr)		/* OUTPUT: If not NULL, receives a pointer to
				 *	   one character beyond the end of the
				 *	   returned string. */
{
    int convType = (flags & TCL_DD_CONVERSION_TYPE_MASK);
				/* Type of conversion being performed:
				 * TCL_DD_SHORTEST0, TCL_DD_STEELE0,
				 * TCL_DD_E_FORMAT, or TCL_DD_F_FORMAT. */
    Double d;			/* Union for deconstructing doubles. */
    Tcl_WideUInt bw;		/* Integer significand. */
    int be;			/* Power of 2 by which b must be multiplied */
    int bbits;			/* Number of bits needed to represent b. */
    int denorm;			/* Flag == 1 iff the input number was
				 * denormalized. */
    int k;			/* Estimate of floor(log10(d)). */
    int k_check;		/* Flag == 1 if d is near enough to a power of
				 * ten that k must be checked. */
    int b2, b5, s2, s5;		/* Powers of 2 and 5 in the numerator and
				 * denominator of intermediate results. */
    int ilim = -1, ilim1 = -1;	/* Number of digits to convert, and number to
				 * convert if log10(d) has been
				 * overestimated. */
    char *retval;		/* Return value from this function. */
    int i = -1;

    /*
     * Put the input number into a union for bit-whacking.
     */

    d.d = dv;

    /*
     * Handle the cases of negative numbers (by taking the absolute value:
     * this includes -Inf and -NaN!), infinity, Not a Number, and zero.
     */

    TakeAbsoluteValue(&d, sign);
    if ((d.w.word0 & EXP_MASK) == EXP_MASK) {
	return FormatInfAndNaN(&d, decpt, endPtr);
    }
    if (d.d == 0.0) {
	return FormatZero(decpt, endPtr);
    }

    /*
     * Unpack the floating point into a wide integer and an exponent.
     * Determine the number of bits that the big integer requires, and compute
     * a quick approximation (which may be one too high) of ceil(log10(d.d)).
     */

    denorm = ((d.w.word0 & EXP_MASK) == 0);
    DoubleToExpAndSig(d.d, &bw, &be, &bbits);
    k = ApproximateLog10(bw, be, bbits);
    k = BetterLog10(d.d, k, &k_check);

    /* At this point, we have:
     *	  d is the number to convert.
     *    bw are significand and exponent: d == bw*2**be,
     *    bbits is the length of bw: 2**bbits-1 <= bw < 2**bbits
     *	  k is either ceil(log10(d)) or ceil(log10(d))+1. k_check is 0 if we
     *      know that k is exactly ceil(log10(d)) and 1 if we need to check.
     *    We want a rational number
     *      r = b * 10**(1-k) = bw * 2**b2 * 5**b5 / (2**s2 / 5**s5),
     *    with b2, b5, s2, s5 >= 0.  Note that the most significant decimal
     *    digit is floor(r) and that successive digits can be obtained by
     *    setting r <- 10*floor(r) (or b <= 10 * (b % S)).  Find appropriate
     *    b2, b5, s2, s5.
     */

    ComputeScale(be, k, &b2, &b5, &s2, &s5);

    /*
     * Correct an incorrect caller-supplied 'ndigits'.  Also determine:
     *	i = The maximum number of decimal digits that will be returned in the
     *      formatted string.  This is k + 1 + ndigits for F format, 18 for
     *      shortest and Steele, and ndigits for E format.
     *  ilim = The number of significant digits to convert if k has been
     *         guessed correctly. This is -1 for shortest and Steele (which
     *         stop when all significance has been lost), 'ndigits' for E
     *         format, and 'k + 1 + ndigits' for F format.
     *  ilim1 = The minimum number of significant digits to convert if k has
     *	        been guessed 1 too high. This, too, is -1 for shortest and
     *	        Steele, and 'ndigits' for E format, but it's 'ndigits-1' for F
     *	        format.
     */

    SetPrecisionLimits(convType, k, &ndigits, &i, &ilim, &ilim1);

    /*
     * Try to do low-precision conversion in floating point rather than
     * resorting to expensive multiprecision arithmetic.
     */

    if (ilim >= 0 && ilim <= QUICK_MAX && !(flags & TCL_DD_NO_QUICK)) {
	retval = QuickConversion(d.d, k, k_check, flags, i, ilim, ilim1,
		decpt, endPtr);
	if (retval != NULL) {
	    return retval;
	}
    }

    /*
     * For shortening conversions, determine the upper and lower bounds for
     * the remainder at which we can stop.
     *   m+ = (2**m2plus * 5**m5) / (2**s2 * 5**s5) is the limit on the high
     *        side, and
     *   m- = (2**m2minus * 5**m5) / (2**s2 * 5**s5) is the limit on the low
     *        side.
     * We may need to increase s2 to put m2plus, m2minus, b2 over a common
     * denominator.
     */

    if (flags & TCL_DD_SHORTEN_FLAG) {
	int m2minus = b2;
	int m2plus;
	int m5 = b5;
	int len = i;

	/*
	 * Find the quantity i so that (2**i*5**b5)/(2**s2*5**s5) is 1/2 unit
	 * in the least significant place of the floating point number.
	 */

	if (denorm) {
	    i = be + EXPONENT_BIAS + (FP_PRECISION-1);
	} else {
	    i = 1 + FP_PRECISION - bbits;
	}
	b2 += i;
	s2 += i;

	/*
	 * Reduce the fractions to lowest terms, since the above calculation
	 * may have left excess powers of 2 in numerator and denominator.
	 */

	CastOutPowersOf2(&b2, &m2minus, &s2);

	/*
	 * In the special case where bw==1, the nearest floating point number
	 * to it on the low side is 1/4 ulp below it. Adjust accordingly.
	 */

	m2plus = m2minus;
	if (!denorm && bw == 1) {
	    ++b2;
	    ++s2;
	    ++m2plus;
	}

	if (s5+1 < N_LOG2POW5 && s2+1 + log2pow5[s5+1] <= 64) {
	    /*
	     * If 10*2**s2*5**s5 == 2**(s2+1)+5**(s5+1) fits in a 64-bit word,
	     * then all our intermediate calculations can be done using exact
	     * 64-bit arithmetic with no need for expensive multiprecision
	     * operations. (This will be true for all numbers in the range
	     * [1.0e-3 .. 1.0e+24]).
	     */

	    return ShorteningInt64Conversion(&d, convType, bw, b2, b5, m2plus,
		    m2minus, m5, s2, s5, k, len, ilim, ilim1, decpt, endPtr);
	} else if (s5 == 0) {
	    /*
	     * The denominator is a power of 2, so we can replace division by
	     * digit shifts. First we round up s2 to a multiple of MP_DIGIT_BIT,
	     * and adjust m2 and b2 accordingly. Then we launch into a version
	     * of the comparison that's specialized for the 'power of mp_digit
	     * in the denominator' case.
	     */

	    if (s2 % MP_DIGIT_BIT != 0) {
		int delta = MP_DIGIT_BIT - (s2 % MP_DIGIT_BIT);

		b2 += delta;
		m2plus += delta;
		m2minus += delta;
		s2 += delta;
	    }
	    return ShorteningBignumConversionPowD(&d, convType, bw, b2, b5,
		    m2plus, m2minus, m5, s2/MP_DIGIT_BIT, k, len, ilim, ilim1,
		    decpt, endPtr);
	} else {
	    /*
	     * Alas, there's no helpful special case; use full-up bignum
	     * arithmetic for the conversion.
	     */

	    return ShorteningBignumConversion(&d, convType, bw, b2, m2plus,
		    m2minus, s2, s5, k, len, ilim, ilim1, decpt, endPtr);
	}
    } else {
	/*
	 * Non-shortening conversion.
	 */

	int len = i;

	/*
	 * Reduce numerator and denominator to lowest terms.
	 */

	if (b2 >= s2 && s2 > 0) {
	    b2 -= s2; s2 = 0;
	} else if (s2 >= b2 && b2 > 0) {
	    s2 -= b2; b2 = 0;
	}

	if (s5+1 < N_LOG2POW5 && s2+1 + log2pow5[s5+1] <= 64) {
	    /*
	     * If 10*2**s2*5**s5 == 2**(s2+1)+5**(s5+1) fits in a 64-bit word,
	     * then all our intermediate calculations can be done using exact
	     * 64-bit arithmetic with no need for expensive multiprecision
	     * operations.
	     */

	    return StrictInt64Conversion(&d, convType, bw, b2, b5, s2, s5, k,
		    len, ilim, ilim1, decpt, endPtr);
	} else if (s5 == 0) {
	    /*
	     * The denominator is a power of 2, so we can replace division by
	     * digit shifts. First we round up s2 to a multiple of MP_DIGIT_BIT,
	     * and adjust m2 and b2 accordingly. Then we launch into a version
	     * of the comparison that's specialized for the 'power of mp_digit
	     * in the denominator' case.
	     */

	    if (s2 % MP_DIGIT_BIT != 0) {
		int delta = MP_DIGIT_BIT - (s2 % MP_DIGIT_BIT);

		b2 += delta;
		s2 += delta;
	    }
	    return StrictBignumConversionPowD(&d, convType, bw, b2, b5,
		    s2/MP_DIGIT_BIT, k, len, ilim, ilim1, decpt, endPtr);
	} else {
	    /*
	     * There are no helpful special cases, but at least we know in
	     * advance how many digits we will convert. We can run the
	     * conversion in steps of DIGIT_GROUP digits, so as to have many
	     * fewer mp_int divisions.
	     */

	    return StrictBignumConversion(&d, convType, bw, b2, s2, s5, k,
		    len, ilim, ilim1, decpt, endPtr);
	}
    }
}

/*
 *----------------------------------------------------------------------
 *
 * TclInitDoubleConversion --
 *
 *	Initializes constants that are needed for conversions to and from
 *	'double'
 *
 * Results:
 *	None.
 *
 * Side effects:
 *	The log base 2 of the floating point radix, the number of bits in a
 *	double mantissa, and a table of the powers of five and ten are
 *	computed and stored.
 *
 *----------------------------------------------------------------------
 */

void
TclInitDoubleConversion(void)
{
    int i;
    int x;
    Tcl_WideUInt u;
    double d;
#ifdef IEEE_FLOATING_POINT
    union {
	double dv;
	Tcl_WideUInt iv;
    } bitwhack;
#endif
#if defined(__sgi) && defined(_COMPILER_VERSION)
    union fpc_csr mipsCR;

    mipsCR.fc_word = get_fpc_csr();
    mipsCR.fc_struct.flush = 0;
    set_fpc_csr(mipsCR.fc_word);
#endif

    /*
     * Initialize table of powers of 10 expressed as wide integers.
     */

    maxpow10_wide = (int)
	    floor(sizeof(Tcl_WideUInt) * CHAR_BIT * log(2.) / log(10.));
    pow10_wide = ckalloc((maxpow10_wide + 1) * sizeof(Tcl_WideUInt));
    u = 1;
    for (i = 0; i < maxpow10_wide; ++i) {
	pow10_wide[i] = u;
	u *= 10;
    }
    pow10_wide[i] = u;

    /*
     * Determine how many bits of precision a double has, and how many decimal
     * digits that represents.
     */

    if (frexp((double) FLT_RADIX, &log2FLT_RADIX) != 0.5) {
	Tcl_Panic("This code doesn't work on a decimal machine!");
    }
    log2FLT_RADIX--;
    mantBits = DBL_MANT_DIG * log2FLT_RADIX;
    d = 1.0;

    /*
     * Initialize a table of powers of ten that can be exactly represented in
     * a double.
     */

    x = (int) (DBL_MANT_DIG * log((double) FLT_RADIX) / log(5.0));
    if (x < MAXPOW) {
	mmaxpow = x;
    } else {
	mmaxpow = MAXPOW;
    }
    for (i=0 ; i<=mmaxpow ; ++i) {
	pow10vals[i] = d;
	d *= 10.0;
    }

    /*
     * Initialize a table of large powers of five.
     */

    for (i=0; i<9; ++i) {
	mp_init(pow5 + i);
    }
    mp_set(pow5, 5);
    for (i=0; i<8; ++i) {
	mp_sqr(pow5+i, pow5+i+1);
    }
    mp_init_set_int(pow5_13, 1220703125);
    for (i = 1; i < 5; ++i) {
	mp_init(pow5_13 + i);
	mp_sqr(pow5_13 + i - 1, pow5_13 + i);
    }

    /*
     * Determine the number of decimal digits to the left and right of the
     * decimal point in the largest and smallest double, the smallest double
     * that differs from zero, and the number of mp_digits needed to represent
     * the significand of a double.
     */

    maxDigits = (int) ((DBL_MAX_EXP * log((double) FLT_RADIX)
	    + 0.5 * log(10.)) / log(10.));
    minDigits = (int) floor((DBL_MIN_EXP - DBL_MANT_DIG)
	    * log((double) FLT_RADIX) / log(10.));
    log10_DIGIT_MAX = (int) floor(MP_DIGIT_BIT * log(2.) / log(10.));

    /*
     * Nokia 770's software-emulated floating point is "middle endian": the
     * bytes within a 32-bit word are little-endian (like the native
     * integers), but the two words of a 'double' are presented most
     * significant word first.
     */

#ifdef IEEE_FLOATING_POINT
    bitwhack.dv = 1.000000238418579;
				/* 3ff0 0000 4000 0000 */
    if ((bitwhack.iv >> 32) == 0x3ff00000) {
	n770_fp = 0;
    } else if ((bitwhack.iv & 0xffffffff) == 0x3ff00000) {
	n770_fp = 1;
    } else {
	Tcl_Panic("unknown floating point word order on this machine");
    }
#endif
}

/*
 *----------------------------------------------------------------------
 *
 * TclFinalizeDoubleConversion --
 *
 *	Cleans up this file on exit.
 *
 * Results:
 *	None
 *
 * Side effects:
 *	Memory allocated by TclInitDoubleConversion is freed.
 *
 *----------------------------------------------------------------------
 */

void
TclFinalizeDoubleConversion(void)
{
    int i;

    ckfree(pow10_wide);
    for (i=0; i<9; ++i) {
	mp_clear(pow5 + i);
    }
    for (i=0; i < 5; ++i) {
	mp_clear(pow5_13 + i);
    }
}

/*
 *----------------------------------------------------------------------
 *
 * Tcl_InitBignumFromDouble --
 *
 *	Extracts the integer part of a double and converts it to an arbitrary
 *	precision integer.
 *
 * Results:
 *	None.
 *
 * Side effects:
 *	Initializes the bignum supplied, and stores the converted number in
 *	it.
 *
 *----------------------------------------------------------------------
 */

int
Tcl_InitBignumFromDouble(
    Tcl_Interp *interp,		/* For error message. */
    double d,			/* Number to convert. */
    mp_int *b)			/* Place to store the result. */
{
    double fract;
    int expt;

    /*
     * Infinite values can't convert to bignum.
     */

    if (TclIsInfinite(d)) {
	if (interp != NULL) {
	    const char *s = "integer value too large to represent";

	    Tcl_SetObjResult(interp, Tcl_NewStringObj(s, -1));
	    Tcl_SetErrorCode(interp, "ARITH", "IOVERFLOW", s, NULL);
	}
	return TCL_ERROR;
    }

    fract = frexp(d,&expt);
    if (expt <= 0) {
	mp_init(b);
	mp_zero(b);
    } else {
	Tcl_WideInt w = (Tcl_WideInt) ldexp(fract, mantBits);
	int shift = expt - mantBits;

	TclBNInitBignumFromWideInt(b, w);
	if (shift < 0) {
	    mp_div_2d(b, -shift, b, NULL);
	} else if (shift > 0) {
	    mp_mul_2d(b, shift, b);
	}
    }
    return TCL_OK;
}

/*
 *----------------------------------------------------------------------
 *
 * TclBignumToDouble --
 *
 *	Convert an arbitrary-precision integer to a native floating point
 *	number.
 *
 * Results:
 *	Returns the converted number. Sets errno to ERANGE if the number is
 *	too large to convert.
 *
 *----------------------------------------------------------------------
 */

double
TclBignumToDouble(
    const mp_int *a)			/* Integer to convert. */
{
    mp_int b;
    int bits, shift, i, lsb;
    double r;


    /*
     * We need a 'mantBits'-bit significand.  Determine what shift will
     * give us that.
     */

    bits = mp_count_bits(a);
    if (bits > DBL_MAX_EXP*log2FLT_RADIX) {
	errno = ERANGE;
	if (mp_isneg(a)) {
	    return -HUGE_VAL;
	} else {
	    return HUGE_VAL;
	}
    }
    shift = mantBits - bits;

    /*
     * If shift > 0, shift the significand left by the requisite number of
     * bits.  If shift == 0, the significand is already exactly 'mantBits'
     * in length.  If shift < 0, we will need to shift the significand right
     * by the requisite number of bits, and round it. If the '1-shift'
     * least significant bits are 0, but the 'shift'th bit is nonzero,
     * then the significand lies exactly between two values and must be
     * 'rounded to even'.
     */

    mp_init(&b);
    if (shift == 0) {
	mp_copy(a, &b);
    } else if (shift > 0) {
	mp_mul_2d(a, shift, &b);
    } else if (shift < 0) {
	lsb = mp_cnt_lsb(a);
	if (lsb == -1-shift) {

	    /*
	     * Round to even
	     */

	    mp_div_2d(a, -shift, &b, NULL);
	    if (mp_isodd(&b)) {
		if (mp_isneg(&b)) {
		    mp_sub_d(&b, 1, &b);
		} else {
		    mp_add_d(&b, 1, &b);
		}
	    }
	} else {

	    /*
	     * Ordinary rounding
	     */

	    mp_div_2d(a, -1-shift, &b, NULL);
	    if (mp_isneg(&b)) {
		mp_sub_d(&b, 1, &b);
	    } else {
		mp_add_d(&b, 1, &b);
	    }
	    mp_div_2d(&b, 1, &b, NULL);
	}
    }

    /*
     * Accumulate the result, one mp_digit at a time.
     */

    r = 0.0;
    for (i=b.used-1 ; i>=0 ; --i) {
	r = ldexp(r, MP_DIGIT_BIT) + b.dp[i];
    }
    mp_clear(&b);

    /*
     * Scale the result to the correct number of bits.
     */

    r = ldexp(r, bits - mantBits);

    /*
     * Return the result with the appropriate sign.
     */

    if (mp_isneg(a)) {
	return -r;
    } else {
	return r;
    }
}

/*
 *----------------------------------------------------------------------
 *
 * TclCeil --
 *
 *	Computes the smallest floating point number that is at least the
 *	mp_int argument.
 *
 * Results:
 *	Returns the floating point number.
 *
 *----------------------------------------------------------------------
 */

double
TclCeil(
    const mp_int *a)			/* Integer to convert. */
{
    double r = 0.0;
    mp_int b;

    mp_init(&b);
    if (mp_cmp_d(a, 0) == MP_LT) {
	mp_neg(a, &b);
	r = -TclFloor(&b);
    } else {
	int bits = mp_count_bits(a);

	if (bits > DBL_MAX_EXP*log2FLT_RADIX) {
	    r = HUGE_VAL;
	} else {
	    int i, exact = 1, shift = mantBits - bits;

	    if (shift > 0) {
		mp_mul_2d(a, shift, &b);
	    } else if (shift < 0) {
		mp_int d;
		mp_init(&d);
		mp_div_2d(a, -shift, &b, &d);
		exact = d.used == 0;
		mp_clear(&d);
	    } else {
		mp_copy(a, &b);
	    }
	    if (!exact) {
		mp_add_d(&b, 1, &b);
	    }
	    for (i=b.used-1 ; i>=0 ; --i) {
		r = ldexp(r, MP_DIGIT_BIT) + b.dp[i];
	    }
	    r = ldexp(r, bits - mantBits);
	}
    }
    mp_clear(&b);
    return r;
}

/*
 *----------------------------------------------------------------------
 *
 * TclFloor --
 *
 *	Computes the largest floating point number less than or equal to the
 *	mp_int argument.
 *
 * Results:
 *	Returns the floating point value.
 *
 *----------------------------------------------------------------------
 */

double
TclFloor(
    const mp_int *a)			/* Integer to convert. */
{
    double r = 0.0;
    mp_int b;

    mp_init(&b);
    if (mp_cmp_d(a, 0) == MP_LT) {
	mp_neg(a, &b);
	r = -TclCeil(&b);
    } else {
	int bits = mp_count_bits(a);

	if (bits > DBL_MAX_EXP*log2FLT_RADIX) {
	    r = DBL_MAX;
	} else {
	    int i, shift = mantBits - bits;

	    if (shift > 0) {
		mp_mul_2d(a, shift, &b);
	    } else if (shift < 0) {
		mp_div_2d(a, -shift, &b, NULL);
	    } else {
		mp_copy(a, &b);
	    }
	    for (i=b.used-1 ; i>=0 ; --i) {
		r = ldexp(r, MP_DIGIT_BIT) + b.dp[i];
	    }
	    r = ldexp(r, bits - mantBits);
	}
    }
    mp_clear(&b);
    return r;
}

/*
 *----------------------------------------------------------------------
 *
 * BignumToBiasedFrExp --
 *
 *	Convert an arbitrary-precision integer to a native floating point
 *	number in the range [0.5,1) times a power of two. NOTE: Intentionally
 *	converts to a number that's a few ulp too small, so that
 *	RefineApproximation will not overflow near the high end of the
 *	machine's arithmetic range.
 *
 * Results:
 *	Returns the converted number.
 *
 * Side effects:
 *	Stores the exponent of two in 'machexp'.
 *
 *----------------------------------------------------------------------
 */

static double
BignumToBiasedFrExp(
    const mp_int *a,		/* Integer to convert. */
    int *machexp)		/* Power of two. */
{
    mp_int b;
    int bits;
    int shift;
    int i;
    double r;

    /*
     * Determine how many bits we need, and extract that many from the input.
     * Round to nearest unit in the last place.
     */

    bits = mp_count_bits(a);
    shift = mantBits - 2 - bits;
    mp_init(&b);
    if (shift > 0) {
	mp_mul_2d(a, shift, &b);
    } else if (shift < 0) {
	mp_div_2d(a, -shift, &b, NULL);
    } else {
	mp_copy(a, &b);
    }

    /*
     * Accumulate the result, one mp_digit at a time.
     */

    r = 0.0;
    for (i=b.used-1; i>=0; --i) {
	r = ldexp(r, MP_DIGIT_BIT) + b.dp[i];
    }
    mp_clear(&b);

    /*
     * Return the result with the appropriate sign.
     */

    *machexp = bits - mantBits + 2;
    return (mp_isneg(a) ? -r : r);
}

/*
 *----------------------------------------------------------------------
 *
 * Pow10TimesFrExp --
 *
 *	Multiply a power of ten by a number expressed as fraction and
 *	exponent.
 *
 * Results:
 *	Returns the significand of the result.
 *
 * Side effects:
 *	Overwrites the 'machexp' parameter with the exponent of the result.
 *
 * Assumes that 'exponent' is such that 10**exponent would be a double, even
 * though 'fraction*10**(machexp+exponent)' might overflow.
 *
 *----------------------------------------------------------------------
 */

static double
Pow10TimesFrExp(
    int exponent,		/* Power of 10 to multiply by. */
    double fraction,		/* Significand of multiplicand. */
    int *machexp)		/* On input, exponent of multiplicand. On
				 * output, exponent of result. */
{
    int i, j;
    int expt = *machexp;
    double retval = fraction;

    if (exponent > 0) {
	/*
	 * Multiply by 10**exponent.
	 */

	retval = frexp(retval * pow10vals[exponent&0xf], &j);
	expt += j;
	for (i=4; i<9; ++i) {
	    if (exponent & (1<<i)) {
		retval = frexp(retval * pow_10_2_n[i], &j);
		expt += j;
	    }
	}
    } else if (exponent < 0) {
	/*
	 * Divide by 10**-exponent.
	 */

	retval = frexp(retval / pow10vals[(-exponent) & 0xf], &j);
	expt += j;
	for (i=4; i<9; ++i) {
	    if ((-exponent) & (1<<i)) {
		retval = frexp(retval / pow_10_2_n[i], &j);
		expt += j;
	    }
	}
    }

    *machexp = expt;
    return retval;
}

/*
 *----------------------------------------------------------------------
 *
 * SafeLdExp --
 *
 *	Do an 'ldexp' operation, but handle denormals gracefully.
 *
 * Results:
 *	Returns the appropriately scaled value.
 *
 *	On some platforms, 'ldexp' fails when presented with a number too
 *	small to represent as a normalized double. This routine does 'ldexp'
 *	in two steps for those numbers, to return correctly denormalized
 *	values.
 *
 *----------------------------------------------------------------------
 */

static double
SafeLdExp(
    double fract,
    int expt)
{
    int minexpt = DBL_MIN_EXP * log2FLT_RADIX;
    volatile double a, b, retval;

    if (expt < minexpt) {
	a = ldexp(fract, expt - mantBits - minexpt);
	b = ldexp(1.0, mantBits + minexpt);
	retval = a * b;
    } else {
	retval = ldexp(fract, expt);
    }
    return retval;
}

/*
 *----------------------------------------------------------------------
 *
 * TclFormatNaN --
 *
 *	Makes the string representation of a "Not a Number"
 *
 * Results:
 *	None.
 *
 * Side effects:
 *	Stores the string representation in the supplied buffer, which must be
 *	at least TCL_DOUBLE_SPACE characters.
 *
 *----------------------------------------------------------------------
 */

void
TclFormatNaN(
    double value,		/* The Not-a-Number to format. */
    char *buffer)		/* String representation. */
{
#ifndef IEEE_FLOATING_POINT
    strcpy(buffer, "NaN");
    return;
#else
    union {
	double dv;
	Tcl_WideUInt iv;
    } bitwhack;

    bitwhack.dv = value;
    if (n770_fp) {
	bitwhack.iv = Nokia770Twiddle(bitwhack.iv);
    }
    if (bitwhack.iv & ((Tcl_WideUInt) 1 << 63)) {
	bitwhack.iv &= ~ ((Tcl_WideUInt) 1 << 63);
	*buffer++ = '-';
    }
    *buffer++ = 'N';
    *buffer++ = 'a';
    *buffer++ = 'N';
    bitwhack.iv &= (((Tcl_WideUInt) 1) << 51) - 1;
    if (bitwhack.iv != 0) {
	sprintf(buffer, "(%" TCL_LL_MODIFIER "x)", bitwhack.iv);
    } else {
	*buffer = '\0';
    }
#endif /* IEEE_FLOATING_POINT */
}

/*
 *----------------------------------------------------------------------
 *
 * Nokia770Twiddle --
 *
 *	Transpose the two words of a number for Nokia 770 floating point
 *	handling.
 *
 *----------------------------------------------------------------------
 */
#ifdef IEEE_FLOATING_POINT
static Tcl_WideUInt
Nokia770Twiddle(
    Tcl_WideUInt w)		/* Number to transpose. */
{
    return (((w >> 32) & 0xffffffff) | (w << 32));
}
#endif

/*
 *----------------------------------------------------------------------
 *
 * TclNokia770Doubles --
 *
 *	Transpose the two words of a number for Nokia 770 floating point
 *	handling.
 *
 *----------------------------------------------------------------------
 */

int
TclNokia770Doubles(void)
{
    return n770_fp;
}

/*
 * Local Variables:
 * mode: c
 * c-basic-offset: 4
 * fill-column: 78
 * End:
 */<|MERGE_RESOLUTION|>--- conflicted
+++ resolved
@@ -299,12 +299,8 @@
 			    mp_int *significand, int nSigDigs, long exponent);
 static double		MakeLowPrecisionDouble(int signum,
 			    Tcl_WideUInt significand, int nSigDigs,
-<<<<<<< HEAD
-			    int exponent);
+			    long exponent);
 #ifdef IEEE_FLOATING_POINT
-=======
-			    long exponent);
->>>>>>> da77c1f6
 static double		MakeNaN(int signum, Tcl_WideUInt tag);
 #endif
 static double		RefineApproximation(double approx,
@@ -1348,15 +1344,11 @@
 
 	    objPtr->typePtr = &tclDoubleType;
 	    if (exponentSignum) {
-<<<<<<< HEAD
-		exponent = -exponent;
-=======
 		/* 
 		 * At this point exponent>=0, so the following calculation
 		 * cannot underflow. 
 		 */
-		exponent = - exponent;
->>>>>>> da77c1f6
+		exponent = -exponent;
 	    }
 
 	    /*
@@ -1387,19 +1379,10 @@
 	     */
 	    if (!significandOverflow) {
 		objPtr->internalRep.doubleValue = MakeLowPrecisionDouble(
-<<<<<<< HEAD
-			signum, significandWide, numSigDigs,
-			numTrailZeros + exponent - numDigitsAfterDp);
-	    } else {
-		objPtr->internalRep.doubleValue = MakeHighPrecisionDouble(
-			signum, &significandBig, numSigDigs,
-			numTrailZeros + exponent - numDigitsAfterDp);
-=======
 			signum, significandWide, numSigDigs, exponent);
 	    } else {
 		objPtr->internalRep.doubleValue = MakeHighPrecisionDouble(
 			signum, &significandBig, numSigDigs, exponent);
->>>>>>> da77c1f6
 	    }
 	    break;
 
@@ -1585,15 +1568,9 @@
 static double
 MakeLowPrecisionDouble(
     int signum,			/* 1 if the number is negative, 0 otherwise */
-<<<<<<< HEAD
-    Tcl_WideUInt significand,	/* Significand of the number. */
-    int numSigDigs,		/* Number of digits in the significand. */
-    int exponent)		/* Power of ten. */
-=======
     Tcl_WideUInt significand,	/* Significand of the number */
     int numSigDigs,		/* Number of digits in the significand */
     long exponent)		/* Power of ten */
->>>>>>> da77c1f6
 {
     double retval;		/* Value of the number. */
     mp_int significandBig;	/* Significand expressed as a bignum. */
@@ -1708,17 +1685,10 @@
 
 static double
 MakeHighPrecisionDouble(
-<<<<<<< HEAD
-    int signum,			/* 1=negative, 0=nonnegative. */
-    mp_int *significand,	/* Exact significand of the number. */
-    int numSigDigs,		/* Number of significant digits. */
-    int exponent)		/* Power of 10 by which to multiply. */
-=======
     int signum,			/* 1=negative, 0=nonnegative */
     mp_int *significand,	/* Exact significand of the number */
     int numSigDigs,		/* Number of significant digits */
     long exponent)		/* Power of 10 by which to multiply */
->>>>>>> da77c1f6
 {
     double retval;
     int machexp;		/* Machine exponent of a power of 10. */
@@ -1975,12 +1945,8 @@
     /*
      * The result, 2Mv-2Md, needs to be divided by 2M to yield a correction
      * term. Because 2M may well overflow a double, we need to scale the
-<<<<<<< HEAD
-     * denominator by a factor of 2**binExponent-mantBits.
-=======
      * denominator by a factor of 2**binExponent-mantBits. Place that factor
      * times 1/2 ULP into twoMd.
->>>>>>> da77c1f6
      */
 
     scale = binExponent - mantBits - 1;
