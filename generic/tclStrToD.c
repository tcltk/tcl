--- conflicted
+++ resolved
@@ -534,11 +534,7 @@
     char d = 0;			/* Last hexadecimal digit scanned; initialized
 				 * to avoid a compiler warning. */
     int shift = 0;		/* Amount to shift when accumulating binary */
-<<<<<<< HEAD
-=======
-    int explicitOctal = 0;
     mp_err err = MP_OKAY;
->>>>>>> 902c0602
 
 #define ALL_BITS	((Tcl_WideUInt)-1)
 #define MOST_BITS	(ALL_BITS >> 1)
