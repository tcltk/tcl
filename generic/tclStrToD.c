/*
 * tclStrToD.c --
 *
 *	This file contains a collection of procedures for managing conversions
 *	to/from floating-point in Tcl. They include TclParseNumber, which
 *	parses numbers from strings; TclDoubleDigits, which formats numbers
 *	into strings of digits, and procedures for interconversion among
 *	'double' and 'mp_int' types.
 *
 * Copyright © 2005 Kevin B. Kenny. All rights reserved.
 *
 * See the file "license.terms" for information on usage and redistribution of
 * this file, and for a DISCLAIMER OF ALL WARRANTIES.
 */

#include "tclInt.h"
#include "tclTomMath.h"
#include <float.h>
#include <math.h>

#ifdef _WIN32
#define copysign _copysign
#endif

#ifndef PRIx64
#   define PRIx64 TCL_LL_MODIFIER "x"
#endif


/*
 * This code supports (at least hypothetically), IBM, Cray, VAX and IEEE-754
 * floating point; of these, only IEEE-754 can represent NaN. IEEE-754 can be
 * uniquely determined by radix and by the widths of significand and exponent.
 */

#if (FLT_RADIX == 2) && (DBL_MANT_DIG == 53) && (DBL_MAX_EXP == 1024)
#   define IEEE_FLOATING_POINT
#endif

/*
 * Rounding controls. (Thanks a lot, Intel!)
 */

#ifdef __i386
/*
 * gcc on x86 needs access to rounding controls, because of a questionable
 * feature where it retains intermediate results as IEEE 'long double' values
 * somewhat unpredictably. It is tempting to include fpu_control.h, but that
 * file exists only on Linux; it is missing on Cygwin and MinGW. Most gcc-isms
 * and ix86-isms are factored out here.
 */

#if defined(__GNUC__)
typedef unsigned int	fpu_control_t __attribute__ ((__mode__ (__HI__)));

#define _FPU_GETCW(cw)	__asm__ __volatile__ ("fnstcw %0" : "=m" (*&cw))
#define _FPU_SETCW(cw)	__asm__ __volatile__ ("fldcw %0" : : "m" (*&cw))
#   define FPU_IEEE_ROUNDING	0x027F
#   define ADJUST_FPU_CONTROL_WORD
#define TCL_IEEE_DOUBLE_ROUNDING \
    fpu_control_t roundTo53Bits = FPU_IEEE_ROUNDING;	\
    fpu_control_t oldRoundingMode;			\
    _FPU_GETCW(oldRoundingMode);			\
    _FPU_SETCW(roundTo53Bits)
#define TCL_DEFAULT_DOUBLE_ROUNDING \
    _FPU_SETCW(oldRoundingMode)

/*
 * Sun ProC needs sunmath for rounding control on x86 like gcc above.
 */
#elif defined(__sun)
#include <sunmath.h>
#define TCL_IEEE_DOUBLE_ROUNDING \
    ieee_flags("set","precision","double",NULL)
#define TCL_DEFAULT_DOUBLE_ROUNDING \
    ieee_flags("clear","precision",NULL,NULL)

/*
 * Other platforms are assumed to always operate in full IEEE mode, so we make
 * the macros to go in and out of that mode do nothing.
 */

#else /* !__GNUC__ && !__sun */
#define TCL_IEEE_DOUBLE_ROUNDING	((void) 0)
#define TCL_DEFAULT_DOUBLE_ROUNDING	((void) 0)
#endif
#else /* !__i386 */
#define TCL_IEEE_DOUBLE_ROUNDING	((void) 0)
#define TCL_DEFAULT_DOUBLE_ROUNDING	((void) 0)
#endif

/*
 * MIPS floating-point units need special settings in control registers to use
 * gradual underflow as we expect.  This fix is for the MIPSpro compiler.
 */

#if defined(__sgi) && defined(_COMPILER_VERSION)
#include <sys/fpu.h>
#endif

/*
 * HP's PA_RISC architecture uses 7ff4000000000000 to represent a quiet NaN.
 * Everyone else uses 7ff8000000000000. (Why, HP, why?)
 */

#ifdef __hppa
#   define NAN_START	0x7FF4
#   define NAN_MASK	(((Tcl_WideUInt) 1) << 50)
#else
#   define NAN_START	0x7FF8
#   define NAN_MASK	(((Tcl_WideUInt) 1) << 51)
#endif

/*
 * Constants used by this file (most of which are only ever calculated at
 * runtime).
 */

/* Magic constants */

#define LOG10_2 0.3010299956639812
#define TWO_OVER_3LOG10 0.28952965460216784
#define LOG10_3HALVES_PLUS_FUDGE 0.1760912590558

/*
 * Definitions of the parts of an IEEE754-format floating point number.
 */

#define SIGN_BIT 	0x80000000
				/* Mask for the sign bit in the first word of
				 * a double. */
#define EXP_MASK	0x7FF00000
				/* Mask for the exponent field in the first
				 * word of a double. */
#define EXP_SHIFT	20	/* Shift count to make the exponent an
				 * integer. */
#define HIDDEN_BIT	(((Tcl_WideUInt) 0x00100000) << 32)
				/* Hidden 1 bit for the significand. */
#define HI_ORDER_SIG_MASK 0x000FFFFF
				/* Mask for the high-order part of the
				 * significand in the first word of a
				 * double. */
#define SIG_MASK	(((Tcl_WideUInt) HI_ORDER_SIG_MASK << 32) \
			| 0xFFFFFFFF)
				/* Mask for the 52-bit significand. */
#define FP_PRECISION	53	/* Number of bits of significand plus the
				 * hidden bit. */
#define EXPONENT_BIAS	0x3FF	/* Bias of the exponent 0. */

/*
 * Derived quantities.
 */

#define TEN_PMAX	22	/* floor(FP_PRECISION*log(2)/log(5)) */
#define QUICK_MAX	14	/* floor((FP_PRECISION-1)*log(2)/log(10))-1 */
#define BLETCH		0x10	/* Highest power of two that is greater than
				 * DBL_MAX_10_EXP, divided by 16. */
#define DIGIT_GROUP	8	/* floor(MP_DIGIT_BIT*log(2)/log(10)) */

/*
 * Union used to dismantle floating point numbers.
 */

typedef union Double {
    struct {
#ifdef WORDS_BIGENDIAN
	int word0;
	int word1;
#else
	int word1;
	int word0;
#endif
    } w;
    double d;
    Tcl_WideUInt q;
} Double;

static int maxpow10_wide;	/* The powers of ten that can be represented
				 * exactly as wide integers. */
static Tcl_WideUInt *pow10_wide;
#define MAXPOW	22
static double pow10vals[MAXPOW+1];
				/* The powers of ten that can be represented
				 * exactly as IEEE754 doubles. */
static int mmaxpow;		/* Largest power of ten that can be
				 * represented exactly in a 'double'. */
static int log10_DIGIT_MAX;	/* The number of decimal digits that fit in an
				 * mp_digit. */
static int log2FLT_RADIX;	/* Logarithm of the floating point radix. */
static int mantBits;		/* Number of bits in a double's significand */
static mp_int pow5[9];		/* Table of powers of 5**(2**n), up to
				 * 5**256 */
static double tiny = 0.0;	/* The smallest representable double. */
static int maxDigits;		/* The maximum number of digits to the left of
				 * the decimal point of a double. */
static int minDigits;		/* The maximum number of digits to the right
				 * of the decimal point in a double. */
static const double pow_10_2_n[] = {	/* Inexact higher powers of ten. */
    1.0,
    100.0,
    10000.0,
    1.0e+8,
    1.0e+16,
    1.0e+32,
    1.0e+64,
    1.0e+128,
    1.0e+256
};

static int n770_fp;		/* Flag is 1 on Nokia N770 floating point.
				 * Nokia's floating point has the words
				 * reversed: if big-endian is 7654 3210,
				 * and little-endian is       0123 4567,
				 * then Nokia's FP is         4567 0123;
				 * little-endian within the 32-bit words but
				 * big-endian between them. */

/*
 * Table of powers of 5 that are small enough to fit in an mp_digit.
 */

static const mp_digit dpow5[13] = {
               1,              5,             25,            125,
             625,           3125,          15625,          78125,
          390625,        1953125,        9765625,       48828125,
       244140625
};

/*
 * Table of powers: pow5_13[n] = 5**(13*2**(n+1))
 */

static mp_int pow5_13[5];	/* Table of powers: 5**13, 5**26, 5**52,
				 * 5**104, 5**208 */
static const double tens[] = {
    1e00, 1e01, 1e02, 1e03, 1e04, 1e05, 1e06, 1e07, 1e08, 1e09,
    1e10, 1e11, 1e12, 1e13, 1e14, 1e15, 1e16, 1e17, 1e18, 1e19,
    1e20, 1e21, 1e22
};

static const int itens [] = {
    1,
    10,
    100,
    1000,
    10000,
    100000,
    1000000,
    10000000,
    100000000
};

static const double bigtens[] = {
    1e016, 1e032, 1e064, 1e128, 1e256
};
#define N_BIGTENS 5

static const int log2pow5[27] = {
    01,  3,  5,  7, 10, 12, 14, 17, 19, 21,
    24, 26, 28, 31, 33, 35, 38, 40, 42, 45,
    47, 49, 52, 54, 56, 59, 61
};
#define N_LOG2POW5 27

static const Tcl_WideUInt wuipow5[27] = {
    (Tcl_WideUInt) 1,		/* 5**0 */
    (Tcl_WideUInt) 5,
    (Tcl_WideUInt) 25,
    (Tcl_WideUInt) 125,
    (Tcl_WideUInt) 625,
    (Tcl_WideUInt) 3125,	/* 5**5 */
    (Tcl_WideUInt) 3125*5,
    (Tcl_WideUInt) 3125*25,
    (Tcl_WideUInt) 3125*125,
    (Tcl_WideUInt) 3125*625,
    (Tcl_WideUInt) 3125*3125,	/* 5**10 */
    (Tcl_WideUInt) 3125*3125*5,
    (Tcl_WideUInt) 3125*3125*25,
    (Tcl_WideUInt) 3125*3125*125,
    (Tcl_WideUInt) 3125*3125*625,
    (Tcl_WideUInt) 3125*3125*3125, /* 5**15 */
    (Tcl_WideUInt) 3125*3125*3125*5,
    (Tcl_WideUInt) 3125*3125*3125*25,
    (Tcl_WideUInt) 3125*3125*3125*125,
    (Tcl_WideUInt) 3125*3125*3125*625,
    (Tcl_WideUInt) 3125*3125*3125*3125,	/* 5**20 */
    (Tcl_WideUInt) 3125*3125*3125*3125*5,
    (Tcl_WideUInt) 3125*3125*3125*3125*25,
    (Tcl_WideUInt) 3125*3125*3125*3125*125,
    (Tcl_WideUInt) 3125*3125*3125*3125*625,
    (Tcl_WideUInt) 3125*3125*3125*3125*3125,  /* 5**25 */
    (Tcl_WideUInt) 3125*3125*3125*3125*3125*5 /* 5**26 */
};

/*
 * Static functions defined in this file.
 */

static int		AccumulateDecimalDigit(unsigned, int,
			    Tcl_WideUInt *, mp_int *, int);
static double		MakeHighPrecisionDouble(int signum,
			    mp_int *significand, int nSigDigs, long exponent);
static double		MakeLowPrecisionDouble(int signum,
			    Tcl_WideUInt significand, int nSigDigs,
			    long exponent);
#ifdef IEEE_FLOATING_POINT
static double		MakeNaN(int signum, Tcl_WideUInt tag);
#endif
static double		RefineApproximation(double approx,
			    mp_int *exactSignificand, int exponent);
static mp_err	MulPow5(mp_int *, unsigned, mp_int *) MP_WUR;
static int 		NormalizeRightward(Tcl_WideUInt *);
static int		RequiredPrecision(Tcl_WideUInt);
static void		DoubleToExpAndSig(double, Tcl_WideUInt *, int *,
			    int *);
static void		TakeAbsoluteValue(Double *, int *);
static char *		FormatInfAndNaN(Double *, int *, char **);
static char *		FormatZero(int *, char **);
static int		ApproximateLog10(Tcl_WideUInt, int, int);
static int		BetterLog10(double, int, int *);
static void		ComputeScale(int, int, int *, int *, int *, int *);
static void		SetPrecisionLimits(int, int, int *, int *, int *,
			    int *);
static char *		BumpUp(char *, char *, int *);
static int		AdjustRange(double *, int);
static char *		ShorteningQuickFormat(double, int, int, double,
			    char *, int *);
static char *		StrictQuickFormat(double, int, int, double,
			    char *, int *);
static char *		QuickConversion(double, int, int, int, int, int, int,
			    int *, char **);
static void		CastOutPowersOf2(int *, int *, int *);
static char *		ShorteningInt64Conversion(Double *, Tcl_WideUInt,
			    int, int, int, int, int, int, int, int, int,
			    int, int, int *, char **);
static char *		StrictInt64Conversion(Tcl_WideUInt,
			    int, int, int, int, int, int,
			    int, int, int *, char **);
static int		ShouldBankerRoundUpPowD(mp_int *, int, int);
static int		ShouldBankerRoundUpToNextPowD(mp_int *, mp_int *,
			    int, int, mp_int *);
static char *		ShorteningBignumConversionPowD(Double *dPtr,
			    Tcl_WideUInt bw, int b2, int b5,
			    int m2plus, int m2minus, int m5,
			    int sd, int k, int len,
			    int ilim, int ilim1, int *decpt,
			    char **endPtr);
static char *		StrictBignumConversionPowD(
			    Tcl_WideUInt bw, int b2, int b5,
			    int sd, int k, int len,
			    int ilim, int ilim1, int *decpt,
			    char **endPtr);
static int		ShouldBankerRoundUp(mp_int *, mp_int *, int);
static int		ShouldBankerRoundUpToNext(mp_int *, mp_int *,
			    mp_int *, int);
static char *		ShorteningBignumConversion(Double *dPtr,
			    Tcl_WideUInt bw, int b2,
			    int m2plus, int m2minus,
			    int s2, int s5, int k, int len,
			    int ilim, int ilim1, int *decpt,
			    char **endPtr);
static char *		StrictBignumConversion(
			    Tcl_WideUInt bw, int b2,
			    int s2, int s5, int k, int len,
			    int ilim, int ilim1, int *decpt,
			    char **endPtr);
static double		BignumToBiasedFrExp(const mp_int *big, int *machexp);
static double		Pow10TimesFrExp(int exponent, double fraction,
			    int *machexp);
static double		SafeLdExp(double fraction, int exponent);
#ifdef IEEE_FLOATING_POINT
static Tcl_WideUInt	Nokia770Twiddle(Tcl_WideUInt w);
#endif

/*
 *----------------------------------------------------------------------
 *
 * TclParseNumber --
 *
 *	Scans bytes, interpreted as characters in Tcl's internal encoding, and
 *	parses the longest prefix that is the string representation of a
 *	number in a format recognized by Tcl.
 *
 *	The arguments bytes, numBytes, and objPtr are the inputs which
 *	determine the string to be parsed. If bytes is non-NULL, it points to
 *	the first byte to be scanned. If bytes is NULL, then objPtr must be
 *	non-NULL, and the string representation of objPtr will be scanned
 *	(generated first, if necessary). The numBytes argument determines the
 *	number of bytes to be scanned. If numBytes is negative, the first NUL
 *	byte encountered will terminate the scan. If numBytes is non-negative,
 *	then no more than numBytes bytes will be scanned.
 *
 *	The argument flags is an input that controls the numeric formats
 *	recognized by the parser. The flag bits are:
 *
 *	- TCL_PARSE_INTEGER_ONLY:	accept only integer values; reject
 *		strings that denote floating point values (or accept only the
 *		leading portion of them that are integer values).
 *	- TCL_PARSE_SCAN_PREFIXES:	ignore the prefixes 0b and 0o that are
 *		not part of the [scan] command's vocabulary. Use only in
 *		combination with TCL_PARSE_INTEGER_ONLY.
 *	- TCL_PARSE_BINARY_ONLY:	parse only in the binary format, whether
 *		or not a prefix is present that would lead to binary parsing.
 *		Use only in combination with TCL_PARSE_INTEGER_ONLY.
 *	- TCL_PARSE_OCTAL_ONLY:		parse only in the octal format, whether
 *		or not a prefix is present that would lead to octal parsing.
 *		Use only in combination with TCL_PARSE_INTEGER_ONLY.
 *	- TCL_PARSE_HEXADECIMAL_ONLY:	parse only in the hexadecimal format,
 *		whether or not a prefix is present that would lead to
 *		hexadecimal parsing. Use only in combination with
 *		TCL_PARSE_INTEGER_ONLY.
 *	- TCL_PARSE_DECIMAL_ONLY:	parse only in the decimal format, no
 *		matter whether a 0 prefix would normally force a different
 *		base.
 *	- TCL_PARSE_NO_WHITESPACE:	reject any leading/trailing whitespace
 *
 *	The arguments interp and expected are inputs that control error
 *	message generation. If interp is NULL, no error message will be
 *	generated. If interp is non-NULL, then expected must also be non-NULL.
 *	When TCL_ERROR is returned, an error message will be left in the
 *	result of interp, and the expected argument will appear in the error
 *	message as the thing TclParseNumber expected, but failed to find in
 *	the string.
 *
 *	The arguments objPtr and endPtrPtr as well as the return code are the
 *	outputs.
 *
 *	When the parser cannot find any prefix of the string that matches a
 *	format it is looking for, TCL_ERROR is returned and an error message
 *	may be generated and returned as described above. The contents of
 *	objPtr will not be changed. If endPtrPtr is non-NULL, a pointer to the
 *	character in the string that terminated the scan will be written to
 *	*endPtrPtr.
 *
 *	When the parser determines that the entire string matches a format it
 *	is looking for, TCL_OK is returned, and if objPtr is non-NULL, then
 *	the internal rep and Tcl_ObjType of objPtr are set to the "canonical"
 *	numeric value that matches the scanned string. If endPtrPtr is not
 *	NULL, a pointer to the end of the string will be written to *endPtrPtr
 *	(that is, either bytes+numBytes or a pointer to a terminating NUL
 *	byte).
 *
 *	When the parser determines that a partial string matches a format it
 *	is looking for, the value of endPtrPtr determines what happens:
 *
 *	- If endPtrPtr is NULL, then TCL_ERROR is returned, with error message
 *		generation as above.
 *
 *	- If endPtrPtr is non-NULL, then TCL_OK is returned and objPtr
 *		internals are set as above. Also, a pointer to the first
 *		character following the parsed numeric string is written to
 *		*endPtrPtr.
 *
 *	In some cases where the string being scanned is the string rep of
 *	objPtr, this routine can leave objPtr in an inconsistent state where
 *	its string rep and its internal rep do not agree. In these cases the
 *	internal rep will be in agreement with only some substring of the
 *	string rep. This might happen if the caller passes in a non-NULL bytes
 *	value that points somewhere into the string rep. It might happen if
 *	the caller passes in a numBytes value that limits the scan to only a
 *	prefix of the string rep. Or it might happen if a non-NULL value of
 *	endPtrPtr permits a TCL_OK return from only a partial string match. It
 *	is the responsibility of the caller to detect and correct such
 *	inconsistencies when they can and do arise.
 *
 * Results:
 *	Returns a standard Tcl result.
 *
 * Side effects:
 *	The string representaton of objPtr may be generated.
 *
 *	The internal representation and Tcl_ObjType of objPtr may be changed.
 *	This may involve allocation and/or freeing of memory.
 *
 *----------------------------------------------------------------------
 */

int
TclParseNumber(
    Tcl_Interp *interp,		/* Used for error reporting. May be NULL. */
    Tcl_Obj *objPtr,		/* Object to receive the internal rep. */
    const char *expected,	/* Description of the type of number the
				 * caller expects to be able to parse
				 * ("integer", "boolean value", etc.). */
    const char *bytes,		/* Pointer to the start of the string to
				 * scan. */
    int numBytes,		/* Maximum number of bytes to scan, see
				 * above. */
    const char **endPtrPtr,	/* Place to store pointer to the character
				 * that terminated the scan. */
    int flags)			/* Flags governing the parse. */
{
    enum State {
	INITIAL, SIGNUM, ZERO, ZERO_X,
	ZERO_O, ZERO_B, ZERO_D, BINARY,
	HEXADECIMAL, OCTAL, BAD_OCTAL, DECIMAL,
	LEADING_RADIX_POINT, FRACTION,
	EXPONENT_START, EXPONENT_SIGNUM, EXPONENT,
	sI, sIN, sINF, sINFI, sINFIN, sINFINI, sINFINIT, sINFINITY
#ifdef IEEE_FLOATING_POINT
	, sN, sNA, sNAN, sNANPAREN, sNANHEX, sNANFINISH
#endif
    } state = INITIAL;
    enum State acceptState = INITIAL;

    int signum = 0;		/* Sign of the number being parsed. */
    Tcl_WideUInt significandWide = 0;
				/* Significand of the number being parsed (if
				 * no overflow). */
    mp_int significandBig;	/* Significand of the number being parsed (if
				 * it overflows significandWide). */
    int significandOverflow = 0;/* Flag==1 iff significandBig is used. */
    Tcl_WideUInt octalSignificandWide = 0;
				/* Significand of an octal number; needed
				 * because we don't know whether a number with
				 * a leading zero is octal or decimal until
				 * we've scanned forward to a '.' or 'e'. */
    mp_int octalSignificandBig;	/* Significand of octal number once
				 * octalSignificandWide overflows. */
    int octalSignificandOverflow = 0;
				/* Flag==1 if octalSignificandBig is used. */
    int numSigDigs = 0;		/* Number of significant digits in the decimal
				 * significand. */
    int numTrailZeros = 0;	/* Number of trailing zeroes at the current
				 * point in the parse. */
    int numDigitsAfterDp = 0;	/* Number of digits scanned after the decimal
				 * point. */
    int exponentSignum = 0;	/* Signum of the exponent of a floating point
				 * number. */
    long exponent = 0;		/* Exponent of a floating point number. */
    const char *p;		/* Pointer to next character to scan. */
    size_t len;			/* Number of characters remaining after p. */
    const char *acceptPoint;	/* Pointer to position after last character in
				 * an acceptable number. */
    size_t acceptLen;		/* Number of characters following that
				 * point. */
    int status = TCL_OK;	/* Status to return to caller. */
    char d = 0;			/* Last hexadecimal digit scanned; initialized
				 * to avoid a compiler warning. */
    int shift = 0;		/* Amount to shift when accumulating binary */
    int explicitOctal = 0;
    mp_err err = MP_OKAY;
    int under = 0;              /* Flag trailing '_' as error if true once
				 * number is accepted. */

#define MOST_BITS	(UWIDE_MAX >> 1)

    /*
     * Initialize bytes to start of the object's string rep if the caller
     * didn't pass anything else.
     */

    if (bytes == NULL) {
	if (interp == NULL && endPtrPtr == NULL) {
	    if (TclHasInternalRep(objPtr, &tclDictType)) {
		/* A dict can never be a (single) number */
		return TCL_ERROR;
	    }
	    if (TclHasInternalRep(objPtr, &tclListType)) {
		int length;
		/* A list can only be a (single) number if its length == 1 */
		TclListObjLengthM(NULL, objPtr, &length);
		if (length != 1) {
		    return TCL_ERROR;
		}
	    }
	}
	bytes = TclGetString(objPtr);
    }

    p = bytes;
    len = numBytes;
    acceptPoint = p;
    acceptLen = len;
    while (1) {
	char c = len ? *p : '\0';
	switch (state) {

	case INITIAL:
	    /*
	     * Initial state. Acceptable characters are +, -, digits, period,
	     * I, N, and whitespace.
	     */

	    if (TclIsSpaceProcM(c)) {
		if (flags & TCL_PARSE_NO_WHITESPACE) {
		    goto endgame;
		}
		break;
	    } else if (c == '+') {
		state = SIGNUM;
		break;
	    } else if (c == '-') {
		signum = 1;
		state = SIGNUM;
		break;
	    }
	    /* FALLTHROUGH */

	case SIGNUM:
	    /*
	     * Scanned a leading + or -. Acceptable characters are digits,
	     * period, I, and N.
	     */

	    if (c == '0') {
		if (flags & TCL_PARSE_DECIMAL_ONLY) {
		    state = DECIMAL;
		} else {
		    state = ZERO;
		}
		break;
	    } else if (flags & TCL_PARSE_HEXADECIMAL_ONLY) {
		goto zerox;
	    } else if (flags & TCL_PARSE_BINARY_ONLY) {
		goto zerob;
	    } else if (flags & TCL_PARSE_OCTAL_ONLY) {
		goto zeroo;
	    } else if (isdigit(UCHAR(c))) {
		significandWide = c - '0';
		numSigDigs = 1;
		state = DECIMAL;
		break;
	    } else if (flags & TCL_PARSE_INTEGER_ONLY) {
		goto endgame;
	    } else if (c == '.') {
		state = LEADING_RADIX_POINT;
		break;
	    } else if (c == 'I' || c == 'i') {
		state = sI;
		break;
#ifdef IEEE_FLOATING_POINT
	    } else if (c == 'N' || c == 'n') {
		state = sN;
		break;
#endif
	    }
	    goto endgame;

	case ZERO:
	    /*
	     * Scanned a leading zero (perhaps with a + or -). Acceptable
	     * inputs are digits, period, X, b, and E. If 8 or 9 is
	     * encountered, the number can't be octal. This state and the
	     * OCTAL state differ only in whether they recognize 'X' and 'b'.
	     */

	    acceptState = state;
	    acceptPoint = p;
	    acceptLen = len;
	    if (c == 'x' || c == 'X') {
		if (flags & (TCL_PARSE_OCTAL_ONLY|TCL_PARSE_BINARY_ONLY) || under) {
		    goto endgame;
		}
		state = ZERO_X;
		break;
	    }
	    if (flags & TCL_PARSE_HEXADECIMAL_ONLY) {
		goto zerox;
	    }
	    if (flags & TCL_PARSE_SCAN_PREFIXES) {
		goto zeroo;
	    }
	    if (c == 'b' || c == 'B') {
		if ((flags & TCL_PARSE_OCTAL_ONLY) || under) {
		    goto endgame;
		}
		state = ZERO_B;
		break;
	    }
	    if (flags & TCL_PARSE_BINARY_ONLY) {
		goto zerob;
	    }
	    if (c == 'o' || c == 'O') {
		if (under) {
		    goto endgame;
		}
		explicitOctal = 1;
		state = ZERO_O;
		break;
	    }
	    if (c == 'd' || c == 'D') {
		if (under) {
		    goto endgame;
		}
		state = ZERO_D;
		break;
	    }
#ifdef TCL_NO_DEPRECATED
	    goto decimal;
#endif
	    /* FALLTHROUGH */

	case OCTAL:
	    /*
	     * Scanned an optional + or -, followed by a string of octal
	     * digits. Acceptable inputs are more digits, period, or E. If 8
	     * or 9 is encountered, commit to floating point.
	     */

	    acceptState = state;
	    acceptPoint = p;
	    acceptLen = len;
	    /* FALLTHROUGH */
	case ZERO_O:
	zeroo:
	    if (c == '0') {
		numTrailZeros++;
		under = 0;
		state = OCTAL;
		break;
	    } else if (c >= '1' && c <= '7') {
		under = 0;
		if (objPtr != NULL) {
		    shift = 3 * (numTrailZeros + 1);
		    significandOverflow = AccumulateDecimalDigit(
			    (unsigned)(c-'0'), numTrailZeros,
			    &significandWide, &significandBig,
			    significandOverflow);

		    if (!octalSignificandOverflow) {
			/*
			 * Shifting by as many or more bits than are in the
			 * value being shifted is undefined behavior. Check
			 * for too large shifts first.
			 */

			if ((octalSignificandWide != 0)
				&& (((size_t)shift >=
					CHAR_BIT*sizeof(Tcl_WideUInt))
				|| (octalSignificandWide >
					(UWIDE_MAX >> shift)))) {
			    octalSignificandOverflow = 1;
			    err = mp_init_u64(&octalSignificandBig,
				    octalSignificandWide);
			}
		    }
		    if (!octalSignificandOverflow) {
			/*
			 * When the significand is 0, it is possible for the
			 * amount to be shifted to equal or exceed the width
			 * of the significand. Do not shift when the
			 * significand is 0 to avoid undefined behavior.
			 */

			if (octalSignificandWide != 0) {
			    octalSignificandWide <<= shift;
			}
			octalSignificandWide += c - '0';
		    } else {
			if (err == MP_OKAY) {
			    err = mp_mul_2d(&octalSignificandBig, shift,
				    &octalSignificandBig);
			}
			if (err == MP_OKAY) {
			    err = mp_add_d(&octalSignificandBig, (mp_digit)(c - '0'),
				    &octalSignificandBig);
			}
		    }
		    if (err != MP_OKAY) {
			return TCL_ERROR;
		    }
		}
		if (numSigDigs != 0) {
		    numSigDigs += numTrailZeros+1;
		} else {
		    numSigDigs = 1;
		}
		numTrailZeros = 0;
		state = OCTAL;
		break;
            } else if (c == '_' && !(flags & TCL_PARSE_NO_UNDERSCORE)) {
                /* Ignore numeric "white space" */
                under = 1;
                break;
	    }
	    /* FALLTHROUGH */

	case BAD_OCTAL:
	    if (explicitOctal) {
		/*
		 * No forgiveness for bad digits in explicitly octal numbers.
		 */

		goto endgame;
	    }
	    if (flags & TCL_PARSE_INTEGER_ONLY) {
		/*
		 * No seeking floating point when parsing only integer.
		 */

		goto endgame;
	    }
#ifndef TCL_NO_DEPRECATED

	    /*
	     * Scanned a number with a leading zero that contains an 8, 9,
	     * radix point or E. This is an invalid octal number, but might
	     * still be floating point.
	     */

	    if (c == '0') {
		numTrailZeros++;
		under = 0;
		state = BAD_OCTAL;
		break;
	    } else if (isdigit(UCHAR(c))) {
		if (objPtr != NULL) {
		    significandOverflow = AccumulateDecimalDigit(
			    (unsigned)(c-'0'), numTrailZeros,
			    &significandWide, &significandBig,
			    significandOverflow);
		}
		if (numSigDigs != 0) {
		    numSigDigs += (numTrailZeros + 1);
		} else {
		    numSigDigs = 1;
		}
		numTrailZeros = 0;
		under = 0;
		state = BAD_OCTAL;
		break;
	    } else if (c == '.') {
		under = 0;
		state = FRACTION;
		break;
	    } else if (c == 'E' || c == 'e') {
		under = 0;
		state = EXPONENT_START;
		break;
	    }
#endif
	    goto endgame;

	    /*
	     * Scanned 0x. If state is HEXADECIMAL, scanned at least one
	     * character following the 0x. The only acceptable inputs are
	     * hexadecimal digits.
	     */

	case HEXADECIMAL:
	    acceptState = state;
	    acceptPoint = p;
	    acceptLen = len;
	    /* FALLTHROUGH */

	case ZERO_X:
	zerox:
	    if (c == '0') {
		numTrailZeros++;
		under = 0;
		state = HEXADECIMAL;
		break;
	    } else if (isdigit(UCHAR(c))) {
		under = 0;
		d = (c-'0');
	    } else if (c >= 'A' && c <= 'F') {
		under = 0;
		d = (c-'A'+10);
	    } else if (c >= 'a' && c <= 'f') {
		under = 0;
		d = (c-'a'+10);
            } else if (c == '_' && !(flags & TCL_PARSE_NO_UNDERSCORE)) {
                /* Ignore numeric "white space" */
                under = 1;
                break;
	    } else {
		goto endgame;
	    }
	    if (objPtr != NULL) {
		shift = 4 * (numTrailZeros + 1);
		if (!significandOverflow) {
		    /*
		     * Shifting by as many or more bits than are in the
		     * value being shifted is undefined behavior. Check
		     * for too large shifts first.
		     */

		    if (significandWide != 0 &&
			    ((size_t)shift >= CHAR_BIT*sizeof(Tcl_WideUInt) ||
			    significandWide > (UWIDE_MAX >> shift))) {
			significandOverflow = 1;
			err = mp_init_u64(&significandBig,
				significandWide);
		    }
		}
		if (!significandOverflow) {
		    /*
		     * When the significand is 0, it is possible for the
		     * amount to be shifted to equal or exceed the width
		     * of the significand. Do not shift when the
		     * significand is 0 to avoid undefined behavior.
		     */

		    if (significandWide != 0) {
			significandWide <<= shift;
		    }
		    significandWide += d;
		} else if (err == MP_OKAY) {
		    err = mp_mul_2d(&significandBig, shift, &significandBig);
		    if (err == MP_OKAY) {
			err = mp_add_d(&significandBig, (mp_digit) d, &significandBig);
		    }
		}
	    }
	    if (err != MP_OKAY) {
		return TCL_ERROR;
	    }
	    numTrailZeros = 0;
	    state = HEXADECIMAL;
	    break;

	case BINARY:
	    acceptState = state;
	    acceptPoint = p;
	    acceptLen = len;
	    /* FALLTHRU */
	case ZERO_B:
	zerob:
	    if (c == '0') {
		numTrailZeros++;
		under = 0;
		state = BINARY;
		break;
	    } else if (c == '_' && !(flags & TCL_PARSE_NO_UNDERSCORE)) {
		/* Ignore numeric "white space" */
		under = 1;
		break;
	    } else if (c != '1') {
		goto endgame;
	    } else {
		under = 0;
	    }
	    if (objPtr != NULL) {
		shift = numTrailZeros + 1;
		if (!significandOverflow) {
		    /*
		     * Shifting by as many or more bits than are in the
		     * value being shifted is undefined behavior. Check
		     * for too large shifts first.
		     */

		    if (significandWide != 0 &&
			    ((size_t)shift >= CHAR_BIT*sizeof(Tcl_WideUInt) ||
			    significandWide > (UWIDE_MAX >> shift))) {
			significandOverflow = 1;
			err = mp_init_u64(&significandBig,
				significandWide);
		    }
		}
		if (!significandOverflow) {
		    /*
		     * When the significand is 0, it is possible for the
		     * amount to be shifted to equal or exceed the width
		     * of the significand. Do not shift when the
		     * significand is 0 to avoid undefined behavior.
		     */

		    if (significandWide != 0) {
			significandWide <<= shift;
		    }
		    significandWide += 1;
		} else if (err == MP_OKAY) {
		    err = mp_mul_2d(&significandBig, shift, &significandBig);
		    if (err == MP_OKAY) {
			err = mp_add_d(&significandBig, (mp_digit) 1, &significandBig);
		    }
		}
	    }
	    if (err != MP_OKAY) {
		return TCL_ERROR;
	    }
	    numTrailZeros = 0;
	    state = BINARY;
	    break;

	case ZERO_D:
	    if (c == '0') {
		under = 0;
		numTrailZeros++;
	    } else if ( ! isdigit(UCHAR(c))) {
		if (c == '_' && !(flags & TCL_PARSE_NO_UNDERSCORE)) {
		    /* Ignore numeric "white space" */
		    under = 1;
		    break;
		}
		goto endgame;
	    }
	    under = 0;
	    state = DECIMAL;
	    flags |= TCL_PARSE_INTEGER_ONLY;
	    /* FALLTHROUGH */

	case DECIMAL:
	    /*
	     * Scanned an optional + or - followed by a string of decimal
	     * digits.
	     */

#ifdef TCL_NO_DEPRECATED
	decimal:
#endif
	    acceptState = state;
	    acceptPoint = p;
	    acceptLen = len;
	    if (c == '0') {
		numTrailZeros++;
		under = 0;
		state = DECIMAL;
		break;
	    } else if (isdigit(UCHAR(c))) {
		if (objPtr != NULL) {
		    significandOverflow = AccumulateDecimalDigit(
			    (unsigned)(c - '0'), numTrailZeros,
			    &significandWide, &significandBig,
			    significandOverflow);
		}
		numSigDigs += numTrailZeros+1;
		numTrailZeros = 0;
		under = 0;
		state = DECIMAL;
		break;
            } else if (c == '_' && !(flags & TCL_PARSE_NO_UNDERSCORE)) {
                /* Ignore numeric "white space" */
                under = 1;
                break;
	    } else if (flags & TCL_PARSE_INTEGER_ONLY) {
		goto endgame;
	    } else if (c == '.') {
		under = 0;
		state = FRACTION;
		break;
	    } else if (c == 'E' || c == 'e') {
		under = 0;
		state = EXPONENT_START;
		break;
	    }
	    goto endgame;

	    /*
	     * Found a decimal point. If no digits have yet been scanned, E is
	     * not allowed; otherwise, it introduces the exponent. If at least
	     * one digit has been found, we have a possible complete number.
	     */

	case FRACTION:
	    acceptState = state;
	    acceptPoint = p;
	    acceptLen = len;
	    if (c == 'E' || c=='e') {
		state = EXPONENT_START;
		break;
	    }
	    /* FALLTHROUGH */

	case LEADING_RADIX_POINT:
	    if (c == '0') {
		numDigitsAfterDp++;
		numTrailZeros++;
		under = 0;
		state = FRACTION;
		break;
	    } else if (isdigit(UCHAR(c))) {
		numDigitsAfterDp++;
		if (objPtr != NULL) {
		    significandOverflow = AccumulateDecimalDigit(
			    (unsigned)(c-'0'), numTrailZeros,
			    &significandWide, &significandBig,
			    significandOverflow);
		}
		if (numSigDigs != 0) {
		    numSigDigs += numTrailZeros+1;
		} else {
		    numSigDigs = 1;
		}
		numTrailZeros = 0;
		under = 0;
		state = FRACTION;
		break;
            } else if (c == '_' && !(flags & TCL_PARSE_NO_UNDERSCORE)) {
                /* Ignore numeric "white space" */
                under = 1;
                break;
	    }
	    goto endgame;

	case EXPONENT_START:
	    /*
	     * Scanned the E at the start of an exponent. Make sure a legal
	     * character follows before using the C library strtol routine,
	     * which allows whitespace.
	     */

	    if (c == '+') {
		under = 0;
		state = EXPONENT_SIGNUM;
		break;
	    } else if (c == '-') {
		exponentSignum = 1;
		under = 0;
		state = EXPONENT_SIGNUM;
		break;
	    }
	    /* FALLTHROUGH */

	case EXPONENT_SIGNUM:
	    /*
	     * Found the E at the start of the exponent, followed by a sign
	     * character.
	     */

	    if (isdigit(UCHAR(c))) {
		exponent = c - '0';
		under = 0;
		state = EXPONENT;
		break;
            } else if (c == '_' && !(flags & TCL_PARSE_NO_UNDERSCORE)) {
                /* Ignore numeric "white space" */
                under = 1;
                break;
	    }
	    goto endgame;

	case EXPONENT:
	    /*
	     * Found an exponent with at least one digit. Accumulate it,
	     * making sure to hard-pin it to LONG_MAX on overflow.
	     */

	    acceptState = state;
	    acceptPoint = p;
	    acceptLen = len;
	    if (isdigit(UCHAR(c))) {
		if (exponent < (LONG_MAX - 9) / 10) {
		    exponent = 10 * exponent + (c - '0');
		} else {
		    exponent = LONG_MAX;
		}
		under = 0;
		state = EXPONENT;
		break;
            } else if (c == '_' && !(flags & TCL_PARSE_NO_UNDERSCORE)) {
                /* Ignore numeric "white space" */
                under = 1;
                break;
	    }
	    goto endgame;

	    /*
	     * Parse out INFINITY by simply spelling it out. INF is accepted
	     * as an abbreviation; other prefices are not.
	     */

	case sI:
	    if (c == 'n' || c == 'N') {
		under = 0;
		state = sIN;
		break;
	    }
	    goto endgame;
	case sIN:
	    if (c == 'f' || c == 'F') {
		under = 0;
		state = sINF;
		break;
	    }
	    goto endgame;
	case sINF:
	    acceptState = state;
	    acceptPoint = p;
	    acceptLen = len;
            under = 0;
	    if (c == 'i' || c == 'I') {
		state = sINFI;
		break;
	    }
	    goto endgame;
	case sINFI:
	    if (c == 'n' || c == 'N') {
		under = 0;
		state = sINFIN;
		break;
	    }
	    goto endgame;
	case sINFIN:
	    if (c == 'i' || c == 'I') {
		under = 0;
		state = sINFINI;
		break;
	    }
	    goto endgame;
	case sINFINI:
	    if (c == 't' || c == 'T') {
		under = 0;
		state = sINFINIT;
		break;
	    }
	    goto endgame;
	case sINFINIT:
	    if (c == 'y' || c == 'Y') {
		under = 0;
		state = sINFINITY;
		break;
	    }
	    goto endgame;

	    /*
	     * Parse NaN's.
	     */
#ifdef IEEE_FLOATING_POINT
	case sN:
	    if (c == 'a' || c == 'A') {
		under = 0;
		state = sNA;
		break;
	    }
	    goto endgame;
	case sNA:
	    if (c == 'n' || c == 'N') {
		under = 0;
		state = sNAN;
		break;
	    }
	    goto endgame;
	case sNAN:
	    acceptState = state;
	    acceptPoint = p;
	    acceptLen = len;
	    if (c == '(') {
		under = 0;
		state = sNANPAREN;
		break;
	    }
	    goto endgame;

	    /*
	     * Parse NaN(hexdigits)
	     */
	case sNANHEX:
	    if (c == ')') {
		under = 0;
		state = sNANFINISH;
		break;
	    }
	    /* FALLTHROUGH */
	case sNANPAREN:
	    if (TclIsSpaceProcM(c)) {
		under = 0;
		break;
	    }
	    if (numSigDigs < 13) {
		if (c >= '0' && c <= '9') {
		    d = c - '0';
		} else if (c >= 'a' && c <= 'f') {
		    d = 10 + c - 'a';
		} else if (c >= 'A' && c <= 'F') {
		    d = 10 + c - 'A';
		} else {
		    goto endgame;
		}
		numSigDigs++;
		significandWide = (significandWide << 4) + d;
		under = 0;
		state = sNANHEX;
		break;
	    }
	    goto endgame;
	case sNANFINISH:
#endif

	case sINFINITY:
	    acceptState = state;
	    acceptPoint = p;
	    acceptLen = len;
	    goto endgame;

	}
	p++;
	len--;
    }

  endgame:
    if (acceptState == INITIAL) {
	/*
	 * No numeric string at all found.
	 */

	status = TCL_ERROR;
	if (endPtrPtr != NULL) {
	    *endPtrPtr = p;
	}
    } else {
	/*
	 * Back up to the last accepting state in the lexer.
	 * If the last char seen is the numeric whitespace character '_',
	 * backup to that.
	 */

	p = under ? acceptPoint-1 : acceptPoint;
	len = under ? acceptLen-1 : acceptLen;

	if (!(flags & TCL_PARSE_NO_WHITESPACE)) {
	    /*
	     * Accept trailing whitespace.
	     */

	    while (len != 0 && TclIsSpaceProcM(*p)) {
		p++;
		len--;
	    }
	}
	if (endPtrPtr == NULL) {
	    if ((len != 0) && ((numBytes > 0) || (*p != '\0'))) {
		status = TCL_ERROR;
	    }
	} else {
	    *endPtrPtr = p;
	}
    }

    /*
     * Generate and store the appropriate internal rep.
     */

    if (status == TCL_OK && objPtr != NULL) {
	TclFreeInternalRep(objPtr);
	switch (acceptState) {
	case SIGNUM:
	case BAD_OCTAL:
	case ZERO_X:
	case ZERO_O:
	case ZERO_B:
	case ZERO_D:
	case LEADING_RADIX_POINT:
	case EXPONENT_START:
	case EXPONENT_SIGNUM:
	case sI:
	case sIN:
	case sINFI:
	case sINFIN:
	case sINFINI:
	case sINFINIT:
#ifdef IEEE_FLOATING_POINT
	case sN:
	case sNA:
	case sNANPAREN:
	case sNANHEX:
#endif
	    Tcl_Panic("TclParseNumber: bad acceptState %d parsing '%s'",
		    acceptState, bytes);
	case BINARY:
	    shift = numTrailZeros;
	    if (!significandOverflow && significandWide != 0 &&
		    ((size_t)shift >= CHAR_BIT*sizeof(Tcl_WideUInt) ||
		    significandWide > (MOST_BITS + signum) >> shift)) {
		significandOverflow = 1;
		err = mp_init_u64(&significandBig, significandWide);
	    }
	    if (shift) {
		if (!significandOverflow) {
		    /*
		     * When the significand is 0, it is possible for the
		     * amount to be shifted to equal or exceed the width
		     * of the significand. Do not shift when the
		     * significand is 0 to avoid undefined behavior.
		     */
		    if (significandWide != 0) {
			significandWide <<= shift;
		    }
		} else if (err == MP_OKAY) {
		    err = mp_mul_2d(&significandBig, shift, &significandBig);
		}
	    }
	    if (err != MP_OKAY) {
		return TCL_ERROR;
	    }
	    goto returnInteger;

	case HEXADECIMAL:
	    /*
	     * Returning a hex integer. Final scaling step.
	     */

	    shift = 4 * numTrailZeros;
	    if (!significandOverflow && significandWide !=0 &&
		    ((size_t)shift >= CHAR_BIT*sizeof(Tcl_WideUInt) ||
		    significandWide > (MOST_BITS + signum) >> shift)) {
		significandOverflow = 1;
		err = mp_init_u64(&significandBig, significandWide);
	    }
	    if (shift) {
		if (!significandOverflow) {
		    /*
		     * When the significand is 0, it is possible for the
		     * amount to be shifted to equal or exceed the width
		     * of the significand. Do not shift when the
		     * significand is 0 to avoid undefined behavior.
		     */
		    if (significandWide != 0) {
			significandWide <<= shift;
		    }
		} else if (err == MP_OKAY) {
		    err = mp_mul_2d(&significandBig, shift, &significandBig);
		}
	    }
	    if (err != MP_OKAY) {
		return TCL_ERROR;
	    }
	    goto returnInteger;

	case OCTAL:
	    /*
	     * Returning an octal integer. Final scaling step.
	     */

	    shift = 3 * numTrailZeros;
	    if (!octalSignificandOverflow && octalSignificandWide != 0 &&
		    ((size_t)shift >= CHAR_BIT*sizeof(Tcl_WideUInt) ||
		    octalSignificandWide > (MOST_BITS + signum) >> shift)) {
		octalSignificandOverflow = 1;
		err = mp_init_u64(&octalSignificandBig,
			octalSignificandWide);
	    }
	    if (shift) {
		if (!octalSignificandOverflow) {
		    /*
		     * When the significand is 0, it is possible for the
		     * amount to be shifted to equal or exceed the width
		     * of the significand. Do not shift when the
		     * significand is 0 to avoid undefined behavior.
		     */
		    if (octalSignificandWide != 0) {
			octalSignificandWide <<= shift;
		    }
		} else if (err == MP_OKAY) {
		    err = mp_mul_2d(&octalSignificandBig, shift,
			    &octalSignificandBig);
		}
	    }
	    if (!octalSignificandOverflow) {
		if ((err == MP_OKAY) && (octalSignificandWide > (MOST_BITS + signum))) {
		    err = mp_init_u64(&octalSignificandBig,
			    octalSignificandWide);
		    octalSignificandOverflow = 1;
		} else {
		    objPtr->typePtr = &tclIntType;
		    if (signum) {
			objPtr->internalRep.wideValue =
				(Tcl_WideInt)(-octalSignificandWide);
		    } else {
			objPtr->internalRep.wideValue =
				(Tcl_WideInt)octalSignificandWide;
		    }
		}
	    }
	    if ((err == MP_OKAY) && octalSignificandOverflow) {
		if (signum) {
		    err = mp_neg(&octalSignificandBig, &octalSignificandBig);
		}
		TclSetBignumInternalRep(objPtr, &octalSignificandBig);
	    }
	    if (err != MP_OKAY) {
		return TCL_ERROR;
	    }
	    break;

	case ZERO:
	case DECIMAL:
	    significandOverflow = AccumulateDecimalDigit(0, numTrailZeros-1,
		    &significandWide, &significandBig, significandOverflow);
	    if ((err == MP_OKAY) && !significandOverflow && (significandWide > MOST_BITS+signum)) {
		significandOverflow = 1;
		err = mp_init_u64(&significandBig, significandWide);
	    }
	returnInteger:
	    if (!significandOverflow) {
		if ((err == MP_OKAY) && (significandWide > MOST_BITS+signum)) {
		    err = mp_init_u64(&significandBig,
			    significandWide);
		    significandOverflow = 1;
		} else {
		    objPtr->typePtr = &tclIntType;
		    if (signum) {
			objPtr->internalRep.wideValue =
				(Tcl_WideInt)(-significandWide);
		    } else {
			objPtr->internalRep.wideValue =
				(Tcl_WideInt)significandWide;
		    }
		}
	    }
	    if ((err == MP_OKAY) && significandOverflow) {
		if (signum) {
		    err = mp_neg(&significandBig, &significandBig);
		}
		TclSetBignumInternalRep(objPtr, &significandBig);
	    }
	    if (err != MP_OKAY) {
		return TCL_ERROR;
	    }
	    break;

	case FRACTION:
	case EXPONENT:

	    /*
	     * Here, we're parsing a floating-point number. 'significandWide'
	     * or 'significandBig' contains the exact significand, according
	     * to whether 'significandOverflow' is set. The desired floating
	     * point value is significand * 10**k, where
	     * k = numTrailZeros+exponent-numDigitsAfterDp.
	     */

	    objPtr->typePtr = &tclDoubleType;
	    if (exponentSignum) {
		/*
		 * At this point exponent>=0, so the following calculation
		 * cannot underflow.
		 */
		exponent = -exponent;
	    }

	    /*
	     * Adjust the exponent for the number of trailing zeros that
	     * have not been accumulated, and the number of digits after
	     * the decimal point. Pin any overflow to LONG_MAX/LONG_MIN
	     * respectively.
	     */

	    if (exponent >= 0) {
		if (exponent - numDigitsAfterDp > LONG_MAX - numTrailZeros) {
		    exponent = LONG_MAX;
		} else {
		    exponent = exponent - numDigitsAfterDp + numTrailZeros;
		}
	    } else {
		if (exponent + numTrailZeros < LONG_MIN + numDigitsAfterDp) {
		    exponent = LONG_MIN;
		} else {
		    exponent = exponent + numTrailZeros - numDigitsAfterDp;
		}
	    }

	    /*
	     * The desired number is now significandWide * 10**exponent
	     * or significandBig * 10**exponent, depending on whether
	     * the significand has overflowed a wide int.
	     */
	    if (!significandOverflow) {
		objPtr->internalRep.doubleValue = MakeLowPrecisionDouble(
			signum, significandWide, numSigDigs, exponent);
	    } else {
		objPtr->internalRep.doubleValue = MakeHighPrecisionDouble(
			signum, &significandBig, numSigDigs, exponent);
	    }
	    break;

	case sINF:
	case sINFINITY:
	    if (signum) {
		objPtr->internalRep.doubleValue = -HUGE_VAL;
	    } else {
		objPtr->internalRep.doubleValue = HUGE_VAL;
	    }
	    objPtr->typePtr = &tclDoubleType;
	    break;

#ifdef IEEE_FLOATING_POINT
	case sNAN:
	case sNANFINISH:
	    objPtr->internalRep.doubleValue = MakeNaN(signum, significandWide);
	    objPtr->typePtr = &tclDoubleType;
	    break;
#endif
	case INITIAL:
	    /* This case only to silence compiler warning. */
	    Tcl_Panic("TclParseNumber: state INITIAL can't happen here");
	}
    }

    /*
     * Format an error message when an invalid number is encountered.
     */

    if (status != TCL_OK) {
	if (interp != NULL) {
	    Tcl_Obj *msg = Tcl_ObjPrintf("expected %s but got \"",
		    expected);

	    Tcl_AppendLimitedToObj(msg, bytes, numBytes, 50, "");
	    Tcl_AppendToObj(msg, "\"", -1);
	    if (state == BAD_OCTAL) {
		Tcl_AppendToObj(msg, " (looks like invalid octal number)", -1);
	    }
	    Tcl_SetObjResult(interp, msg);
	    Tcl_SetErrorCode(interp, "TCL", "VALUE", "NUMBER", NULL);
	}
    }

    /*
     * Free memory.
     */

    if (octalSignificandOverflow) {
	mp_clear(&octalSignificandBig);
    }
    if (significandOverflow) {
	mp_clear(&significandBig);
    }
    return status;
}

/*
 *----------------------------------------------------------------------
 *
 * AccumulateDecimalDigit --
 *
 *	Consume a decimal digit in a number being scanned.
 *
 * Results:
 *	Returns 1 if the number has overflowed to a bignum, 0 if it still fits
 *	in a wide integer.
 *
 * Side effects:
 *	Updates either the wide or bignum representation.
 *
 *----------------------------------------------------------------------
 */

static int
AccumulateDecimalDigit(
    unsigned digit,		/* Digit being scanned. */
    int numZeros,		/* Count of zero digits preceding the digit
				 * being scanned. */
    Tcl_WideUInt *wideRepPtr,	/* Representation of the partial number as a
				 * wide integer. */
    mp_int *bignumRepPtr,	/* Representation of the partial number as a
				 * bignum. */
    int bignumFlag)		/* Flag == 1 if the number overflowed previous
				 * to this digit. */
{
    int i, n;
    Tcl_WideUInt w;

    /*
     * Try wide multiplication first.
     */

    if (!bignumFlag) {
	w = *wideRepPtr;
	if (w == 0) {
	    /*
	     * There's no need to multiply if the multiplicand is zero.
	     */

	    *wideRepPtr = digit;
	    return 0;
	} else if (numZeros >= maxpow10_wide
		|| w > (UWIDE_MAX-digit)/pow10_wide[numZeros+1]) {
	    /*
	     * Wide multiplication will overflow.  Expand the number to a
	     * bignum and fall through into the bignum case.
	     */

	    if (mp_init_u64(bignumRepPtr, w) != MP_OKAY) {
		return 0;
	    }
	} else {
	    /*
	     * Wide multiplication.
	     */

	    *wideRepPtr = w * pow10_wide[numZeros+1] + digit;
	    return 0;
	}
    }

    /*
     * Bignum multiplication.
     */

    if (numZeros < log10_DIGIT_MAX) {
	/*
	 * Up to about 8 zeros - single digit multiplication.
	 */

	if ((mp_mul_d(bignumRepPtr, (mp_digit) pow10_wide[numZeros+1],
		bignumRepPtr) != MP_OKAY)
		|| (mp_add_d(bignumRepPtr, (mp_digit) digit, bignumRepPtr) != MP_OKAY))
	return 0;
    } else {
	mp_err err;
	/*
	 * More than single digit multiplication. Multiply by the appropriate
	 * small powers of 5, and then shift. Large strings of zeroes are
	 * eaten 256 at a time; this is less efficient than it could be, but
	 * seems implausible. We presume that MP_DIGIT_BIT is at least 27. The
	 * first multiplication, by up to 10**7, is done with a one-DIGIT
	 * multiply (this presumes that MP_DIGIT_BIT >= 24).
	 */

	n = numZeros + 1;
	err = mp_mul_d(bignumRepPtr, (mp_digit) pow10_wide[n&0x7], bignumRepPtr);
	for (i = 3; (err == MP_OKAY) && (i <= 7); ++i) {
	    if (n & (1 << i)) {
		err = mp_mul(bignumRepPtr, pow5+i, bignumRepPtr);
	    }
	}
	while ((err == MP_OKAY) && (n >= 256)) {
	    err = mp_mul(bignumRepPtr, pow5+8, bignumRepPtr);
	    n -= 256;
	}
	if ((err != MP_OKAY)
		|| (mp_mul_2d(bignumRepPtr, (int)(numZeros+1)&~0x7, bignumRepPtr) != MP_OKAY)
		|| (mp_add_d(bignumRepPtr, (mp_digit) digit, bignumRepPtr) != MP_OKAY)) {
	    return 0;
	}
    }

    return 1;
}

/*
 *----------------------------------------------------------------------
 *
 * MakeLowPrecisionDouble --
 *
 *	Makes the double precision number, signum*significand*10**exponent.
 *
 * Results:
 *	Returns the constructed number.
 *
 *	Common cases, where there are few enough digits that the number can be
 *	represented with at most roundoff, are handled specially here. If the
 *	number requires more than one rounded operation to compute, the code
 *	promotes the significand to a bignum and calls MakeHighPrecisionDouble
 *	to do it instead.
 *
 *----------------------------------------------------------------------
 */

static double
MakeLowPrecisionDouble(
    int signum,			/* 1 if the number is negative, 0 otherwise */
    Tcl_WideUInt significand,	/* Significand of the number */
    int numSigDigs,		/* Number of digits in the significand */
    long exponent)		/* Power of ten */
{
    mp_int significandBig;	/* Significand expressed as a bignum. */

    /*
     * With gcc on x86, the floating point rounding mode is double-extended.
     * This causes the result of double-precision calculations to be rounded
     * twice: once to the precision of double-extended and then again to the
     * precision of double. Double-rounding introduces gratuitous errors of 1
     * ulp, so we need to change rounding mode to 53-bits. We also make
     * 'retval' volatile, so that it doesn't get promoted to a register.
     */
    volatile double retval;		/* Value of the number. */

    /*
     * Test for zero significand, which requires explicit construction
     * of -0.0. (Unary minus returns a positive zero.)
     */
    if (significand == 0) {
	return copysign(0.0, -signum);
    }

    /*
     * Set the FP control word for 53 bits, WARNING: It must be reset
     * before returning.
     */
    TCL_IEEE_DOUBLE_ROUNDING;

    if (numSigDigs <= QUICK_MAX) {
	if (exponent >= 0) {
	    if (exponent <= mmaxpow) {
		/*
		 * The significand is an exact integer, and so is
		 * 10**exponent. The product will be correct to within 1/2 ulp
		 * without special handling.
		 */

		retval = (double)
			((Tcl_WideInt)significand * pow10vals[exponent]);
		goto returnValue;
	    } else {
		int diff = QUICK_MAX - numSigDigs;

		if (exponent-diff <= mmaxpow) {
		    /*
		     * 10**exponent is not an exact integer, but
		     * 10**(exponent-diff) is exact, and so is
		     * significand*10**diff, so we can still compute the value
		     * with only one roundoff.
		     */

		    volatile double factor = (double)
			    ((Tcl_WideInt)significand * pow10vals[diff]);
		    retval = factor * pow10vals[exponent-diff];
		    goto returnValue;
		}
	    }
	} else {
	    if (exponent >= -mmaxpow) {
		/*
		 * 10**-exponent is an exact integer, and so is the
		 * significand. Compute the result by one division, again with
		 * only one rounding.
		 */

		retval = (double)
			((Tcl_WideInt)significand / pow10vals[-exponent]);
		goto returnValue;
	    }
	}
    }

    /*
     * All the easy cases have failed. Promote ths significand to bignum and
     * call MakeHighPrecisionDouble to do it the hard way.
     */

    if (mp_init_u64(&significandBig, significand) != MP_OKAY) {
	return 0.0;
    }
    retval = MakeHighPrecisionDouble(0, &significandBig, numSigDigs,
	    exponent);
    mp_clear(&significandBig);

    /*
     * Come here to return the computed value.
     */

  returnValue:
    if (signum) {
	retval = -retval;
    }

    /*
     * On gcc on x86, restore the floating point mode word.
     */

    TCL_DEFAULT_DOUBLE_ROUNDING;

    return retval;
}

/*
 *----------------------------------------------------------------------
 *
 * MakeHighPrecisionDouble --
 *
 *	Makes the double precision number, signum*significand*10**exponent.
 *
 * Results:
 *	Returns the constructed number.
 *
 *	MakeHighPrecisionDouble is used when arbitrary-precision arithmetic is
 *	needed to ensure correct rounding. It begins by calculating a
 *	low-precision approximation to the desired number, and then refines
 *	the answer in high precision.
 *
 *----------------------------------------------------------------------
 */

static double
MakeHighPrecisionDouble(
    int signum,			/* 1=negative, 0=nonnegative */
    mp_int *significand,	/* Exact significand of the number */
    int numSigDigs,		/* Number of significant digits */
    long exponent)		/* Power of 10 by which to multiply */
{
<<<<<<< HEAD
    double retval;
    int machexp = 0;		/* Machine exponent of a power of 10. */
=======
    int machexp;		/* Machine exponent of a power of 10. */
>>>>>>> fb1fd5d5

    /*
     * With gcc on x86, the floating point rounding mode is double-extended.
     * This causes the result of double-precision calculations to be rounded
     * twice: once to the precision of double-extended and then again to the
     * precision of double. Double-rounding introduces gratuitous errors of 1
     * ulp, so we need to change rounding mode to 53-bits. We also make
     * 'retval' volatile to make sure that it doesn't get promoted to a
     * register.
     */
    volatile double retval;

    /*
     * A zero significand requires explicit construction of -0.0.
     * (Unary minus returns positive zero.)
     */
    if (mp_iszero(significand)) {
	return copysign(0.0, -signum);
    }

    /*
     * Set the 53-bit rounding mode. WARNING: It must be reset before
     * returning.
     */
    TCL_IEEE_DOUBLE_ROUNDING;

    /*
     * Make quick checks for over/underflow. Be careful to avoid
     * integer overflow when calculating with 'exponent'.
     */
    if (exponent >= 0 && exponent-1 > maxDigits-numSigDigs) {
	retval = HUGE_VAL;
	goto returnValue;
    } else if (exponent < 0 && numSigDigs+exponent < minDigits+1) {
	retval = 0.0;
	goto returnValue;
    }

    /*
     * Develop a first approximation to the significand. It is tempting simply
     * to force bignum to double, but that will overflow on input numbers like
     * 1.[string repeat 0 1000]1; while this is a not terribly likely
     * scenario, we still have to deal with it. Use fraction and exponent
     * instead. Once we have the significand, multiply by 10**exponent. Test
     * for overflow. Convert back to a double, and test for underflow.
     */

    retval = BignumToBiasedFrExp(significand, &machexp);
    retval = Pow10TimesFrExp(exponent, retval, &machexp);
    if (machexp > DBL_MAX_EXP*log2FLT_RADIX) {
	retval = HUGE_VAL;
	goto returnValue;
    }
    retval = SafeLdExp(retval, machexp);
	if (tiny == 0.0) {
	    tiny = SafeLdExp(1.0, DBL_MIN_EXP * log2FLT_RADIX - mantBits);
	}
    if (retval < tiny) {
	retval = tiny;
    }

    /*
     * Refine the result twice. (The second refinement should be necessary
     * only if the best approximation is a power of 2 minus 1/2 ulp).
     */

    retval = RefineApproximation(retval, significand, exponent);
    retval = RefineApproximation(retval, significand, exponent);

    /*
     * Come here to return the computed value.
     */

  returnValue:
    if (signum) {
	retval = -retval;
    }

    /*
     * On gcc on x86, restore the floating point mode word.
     */

    TCL_DEFAULT_DOUBLE_ROUNDING;

    return retval;
}

/*
 *----------------------------------------------------------------------
 *
 * MakeNaN --
 *
 *	Makes a "Not a Number" given a set of bits to put in the tag bits
 *
 *	Note that a signalling NaN is never returned.
 *
 *----------------------------------------------------------------------
 */

#ifdef IEEE_FLOATING_POINT
static double
MakeNaN(
    int signum,			/* Sign bit (1=negative, 0=nonnegative. */
    Tcl_WideUInt tags)		/* Tag bits to put in the NaN. */
{
    union {
	Tcl_WideUInt iv;
	double dv;
    } theNaN;

    theNaN.iv = tags;
    theNaN.iv &= (((Tcl_WideUInt) 1) << 51) - 1;
    if (signum) {
	theNaN.iv |= ((Tcl_WideUInt) (0x8000 | NAN_START)) << 48;
    } else {
	theNaN.iv |= ((Tcl_WideUInt) NAN_START) << 48;
    }
    if (n770_fp) {
	theNaN.iv = Nokia770Twiddle(theNaN.iv);
    }
    return theNaN.dv;
}
#endif

/*
 *----------------------------------------------------------------------
 *
 * RefineApproximation --
 *
 *	Given a poor approximation to a floating point number, returns a
 *	better one. (The better approximation is correct to within 1 ulp, and
 *	is entirely correct if the poor approximation is correct to 1 ulp.)
 *
 * Results:
 *	Returns the improved result.
 *
 *----------------------------------------------------------------------
 */

static double
RefineApproximation(
    double approxResult,	/* Approximate result of conversion. */
    mp_int *exactSignificand,	/* Integer significand. */
    int exponent)		/* Power of 10 to multiply by significand. */
{
    int M2, M5;			/* Powers of 2 and of 5 needed to put the
				 * decimal and binary numbers over a common
				 * denominator. */
    double significand;		/* Sigificand of the binary number. */
    int binExponent;		/* Exponent of the binary number. */
    int msb;			/* Most significant bit position of an
				 * intermediate result. */
    int nDigits;		/* Number of mp_digit's in an intermediate
				 * result. */
    mp_int twoMv;		/* Approx binary value expressed as an exact
				 * integer scaled by the multiplier 2M. */
    mp_int twoMd;		/* Exact decimal value expressed as an exact
				 * integer scaled by the multiplier 2M. */
    int scale;			/* Scale factor for M. */
    int multiplier;		/* Power of two to scale M. */
    double num, den;		/* Numerator and denominator of the correction
				 * term. */
    double quot;		/* Correction term. */
    double minincr;		/* Lower bound on the absolute value of the
				 * correction term. */
    int roundToEven = 0;	/* Flag == TRUE if we need to invoke
				 * "round to even" functionality */
    double rteSignificand;	/* Significand of the round-to-even result */
    int rteExponent;		/* Exponent of the round-to-even result */
    int shift;			/* Shift count for converting numerator
				 * and denominator of corrector to floating
				 * point */
    Tcl_WideInt rteSigWide;	/* Wide integer version of the significand
				 * for testing evenness */
    int i;
    mp_err err = MP_OKAY;

    /*
     * The first approximation is always low. If we find that it's HUGE_VAL,
     * we're done.
     */

    if (approxResult == HUGE_VAL) {
	return approxResult;
    }
    significand = frexp(approxResult, &binExponent);

    /*
     * We are trying to compute a corrector term that, when added to the
     * approximate result, will yield close to the exact result.
     * The exact result is exactSignificand * 10**exponent.
     * The approximate result is significand * 2**binExponent
     * If exponent<0, we need to multiply the exact value by 10**-exponent
     * to make it an integer, plus another factor of 2 to decide on rounding.
     *  Similarly if binExponent<FP_PRECISION, we need
     * to multiply by 2**FP_PRECISION to make the approximate value an integer.
     *
     * Let M = 2**M2 * 5**M5 be the least common multiple of these two
     * multipliers.
     */

    i = mantBits - binExponent;
    if (i < 0) {
	M2 = 0;
    } else {
	M2 = i;
    }
    if (exponent > 0) {
	M5 = 0;
    } else {
	M5 = -exponent;
	if (M5 - 1 > M2) {
	    M2 = M5 - 1;
	}
    }

    /*
     * Compute twoMv as 2*M*v, where v is the approximate value.
     * This is done by bit-whacking to calculate 2**(M2+1)*significand,
     * and then multiplying by 5**M5.
     */

    msb = binExponent + M2;	/* 1008 */
    nDigits = msb / MP_DIGIT_BIT + 1;
    if (mp_init_size(&twoMv, nDigits) != MP_OKAY) {
	return approxResult;
    }
    i = (msb % MP_DIGIT_BIT + 1);
    twoMv.used = nDigits;
    significand *= SafeLdExp(1.0, i);
    while (--nDigits >= 0) {
	twoMv.dp[nDigits] = (mp_digit) significand;
	significand -= (mp_digit) significand;
	significand = SafeLdExp(significand, MP_DIGIT_BIT);
    }
    for (i = 0; i <= 8; ++i) {
	if (M5 & (1 << i) && (mp_mul(&twoMv, pow5+i, &twoMv) != MP_OKAY)) {
	    mp_clear(&twoMv);
	    return approxResult;
	}
    }

    /*
     * Compute twoMd as 2*M*d, where d is the exact value.
     * This is done by multiplying by 5**(M5+exponent) and then multiplying
     * by 2**(M5+exponent+1), which is, of couse, a left shift.
     */

    if (mp_init_copy(&twoMd, exactSignificand) != MP_OKAY) {
	mp_clear(&twoMv);
	return approxResult;
    }
    for (i = 0; (i <= 8); ++i) {
	if ((M5 + exponent) & (1 << i)) {
	    err = mp_mul(&twoMd, pow5+i, &twoMd);
	}
    }
    if (err == MP_OKAY) {
	err = mp_mul_2d(&twoMd, M2+exponent+1, &twoMd);
    }

    /*
     * Now let twoMd = twoMd - twoMv, the difference between the exact and
     * approximate values.
     */

    if (err == MP_OKAY) {
	err = mp_sub(&twoMd, &twoMv, &twoMd);
    }

    /*
     * The result, 2Mv-2Md, needs to be divided by 2M to yield a correction
     * term. Because 2M may well overflow a double, we need to scale the
     * denominator by a factor of 2**binExponent-mantBits. Place that factor
     * times 1/2 ULP into twoMd.
     */

    scale = binExponent - mantBits - 1;
    mp_set_u64(&twoMv, 1);
    for (i = 0; (i <= 8) && (err == MP_OKAY); ++i) {
	if (M5 & (1 << i)) {
	    err = mp_mul(&twoMv, pow5+i, &twoMv);
	}
    }
    multiplier = M2 + scale + 1;
    if (err != MP_OKAY) {
	mp_clear(&twoMd);
	mp_clear(&twoMv);
	return approxResult;
    } else if (multiplier > 0) {
	err = mp_mul_2d(&twoMv, multiplier, &twoMv);
    } else if (multiplier < 0) {
	err = mp_div_2d(&twoMv, -multiplier, &twoMv, NULL);
    }
    if (err != MP_OKAY) {
	mp_clear(&twoMd);
	mp_clear(&twoMv);
	return approxResult;
    }

    /*
     * Will the eventual correction term be less than, equal to, or
     * greater than 1/2 ULP?
     */

    switch (mp_cmp_mag(&twoMd, &twoMv)) {
    case MP_LT:
	/*
	 * If the error is less than 1/2 ULP, there's no correction to make.
	 */
	mp_clear(&twoMd);
	mp_clear(&twoMv);
	return approxResult;
    case MP_EQ:
	/*
	 * If the error is exactly 1/2 ULP, we need to round to even.
	 */
	roundToEven = 1;
	break;
    case MP_GT:
	/*
	 * We need to correct the result if the error exceeds 1/2 ULP.
	 */
	break;
    }

    /*
     * If we're in the 'round to even' case, and the significand is already
     * even, we're done. Return the approximate result.
     */
    if (roundToEven) {
	rteSignificand = frexp(approxResult, &rteExponent);
	rteSigWide = (Tcl_WideInt)ldexp(rteSignificand, FP_PRECISION);
	if ((rteSigWide & 1) == 0) {
	    mp_clear(&twoMd);
	    mp_clear(&twoMv);
	    return approxResult;
	}
    }

    /*
     * Reduce the numerator and denominator of the corrector term so that
     * they will fit in the floating point precision.
     */
    shift = mp_count_bits(&twoMv) - FP_PRECISION - 1;
    if (shift > 0) {
	err = mp_div_2d(&twoMv, shift, &twoMv, NULL);
	if (err == MP_OKAY) {
	    err = mp_div_2d(&twoMd, shift, &twoMd, NULL);
	}
    }
    if (err != MP_OKAY) {
	mp_clear(&twoMd);
	mp_clear(&twoMv);
	return approxResult;
    }

    /*
     * Convert the numerator and denominator of the corrector term accurately
     * to floating point numbers.
     */

    num = TclBignumToDouble(&twoMd);
    den = TclBignumToDouble(&twoMv);

    quot = SafeLdExp(num/den, scale);
    minincr = SafeLdExp(1.0, binExponent-mantBits);

    if (quot<0. && quot>-minincr) {
	quot = -minincr;
    } else if (quot>0. && quot<minincr) {
	quot = minincr;
    }

    mp_clear(&twoMd);
    mp_clear(&twoMv);

    return approxResult + quot;
}

/*
 *----------------------------------------------------------------------
 *
 * MultPow5 --
 *
 *	Multiply a bignum by a power of 5.
 *
 * Side effects:
 *	Stores base*5**n in result.
 *
 *----------------------------------------------------------------------
 */

static inline mp_err
MulPow5(
    mp_int *base, 		/* Number to multiply. */
    unsigned n,			/* Power of 5 to multiply by. */
    mp_int *result)		/* Place to store the result. */
{
    mp_int *p = base;
    int n13 = n / 13;
    int r = n % 13;
    mp_err err = MP_OKAY;

    if (r != 0) {
	err = mp_mul_d(p, dpow5[r], result);
	p = result;
    }
    r = 0;
    while ((err == MP_OKAY) && (n13 != 0)) {
	if (n13 & 1) {
	    err = mp_mul(p, pow5_13+r, result);
	    p = result;
	}
	n13 >>= 1;
	++r;
    }
    if ((err == MP_OKAY) && (p != result)) {
	err = mp_copy(p, result);
    }
    return err;
}

/*
 *----------------------------------------------------------------------
 *
 * NormalizeRightward --
 *
 *	Shifts a number rightward until it is odd (that is, until the least
 *	significant bit is nonzero.
 *
 * Results:
 *	Returns the number of bit positions by which the number was shifted.
 *
 * Side effects:
 *	Shifts the number in place; *wPtr is replaced by the shifted number.
 *
 *----------------------------------------------------------------------
 */

static inline int
NormalizeRightward(
    Tcl_WideUInt *wPtr)		/* INOUT: Number to shift. */
{
    int rv = 0;
    Tcl_WideUInt w = *wPtr;

    if (!(w & (Tcl_WideUInt) 0xFFFFFFFF)) {
	w >>= 32; rv += 32;
    }
    if (!(w & (Tcl_WideUInt) 0xFFFF)) {
	w >>= 16; rv += 16;
    }
    if (!(w & (Tcl_WideUInt) 0xFF)) {
	w >>= 8; rv += 8;
    }
    if (!(w & (Tcl_WideUInt) 0xF)) {
	w >>= 4; rv += 4;
    }
    if (!(w & 0x3)) {
	w >>= 2; rv += 2;
    }
    if (!(w & 0x1)) {
	w >>= 1; ++rv;
    }
    *wPtr = w;
    return rv;
}

/*
 *----------------------------------------------------------------------
 *
 * RequiredPrecision --
 *
 *	Determines the number of bits needed to hold an intger.
 *
 * Results:
 *	Returns the position of the most significant bit (0 - 63).  Returns 0
 *	if the number is zero.
 *
 *----------------------------------------------------------------------
 */

static int
RequiredPrecision(
    Tcl_WideUInt w)		/* Number to interrogate. */
{
    int rv;
    unsigned long wi;

    if (w & ((Tcl_WideUInt) 0xFFFFFFFF << 32)) {
	wi = (unsigned long) (w >> 32); rv = 32;
    } else {
	wi = (unsigned long) w; rv = 0;
    }
    if (wi & 0xFFFF0000) {
	wi >>= 16; rv += 16;
    }
    if (wi & 0xFF00) {
	wi >>= 8; rv += 8;
    }
    if (wi & 0xF0) {
	wi >>= 4; rv += 4;
    }
    if (wi & 0xC) {
	wi >>= 2; rv += 2;
    }
    if (wi & 0x2) {
	wi >>= 1; ++rv;
    }
    if (wi & 0x1) {
	++rv;
    }
    return rv;
}

/*
 *----------------------------------------------------------------------
 *
 * DoubleToExpAndSig --
 *
 *	Separates a 'double' into exponent and significand.
 *
 * Side effects:
 *	Stores the significand in '*significand' and the exponent in '*expon'
 *	so that dv == significand * 2.0**expon, and significand is odd.  Also
 *	stores the position of the leftmost 1-bit in 'significand' in 'bits'.
 *
 *----------------------------------------------------------------------
 */

static inline void
DoubleToExpAndSig(
    double dv,			/* Number to convert. */
    Tcl_WideUInt *significand,	/* OUTPUT: Significand of the number. */
    int *expon,			/* OUTPUT: Exponent to multiply the number
				 * by. */
    int *bits)			/* OUTPUT: Number of significant bits. */
{
    Double d;			/* Number being converted. */
    Tcl_WideUInt z;		/* Significand under construction. */
    int de;			/* Exponent of the number. */
    int k;			/* Bit count. */

    d.d = dv;

    /*
     * Extract exponent and significand.
     */

    de = (d.w.word0 & EXP_MASK) >> EXP_SHIFT;
    z = d.q & SIG_MASK;
    if (de != 0) {
	z |= HIDDEN_BIT;
	k = NormalizeRightward(&z);
	*bits = FP_PRECISION - k;
	*expon = k + (de - EXPONENT_BIAS) - (FP_PRECISION-1);
    } else {
	k = NormalizeRightward(&z);
	*expon = k + (de - EXPONENT_BIAS) - (FP_PRECISION-1) + 1;
	*bits = RequiredPrecision(z);
    }
    *significand = z;
}

/*
 *----------------------------------------------------------------------
 *
 * TakeAbsoluteValue --
 *
 *	Takes the absolute value of a 'double' including 0, Inf and NaN
 *
 * Side effects:
 *	The 'double' in *d is replaced with its absolute value. The signum is
 *	stored in 'sign': 1 for negative, 0 for nonnegative.
 *
 *----------------------------------------------------------------------
 */

static inline void
TakeAbsoluteValue(
    Double *d,			/* Number to replace with absolute value. */
    int *sign)			/* Place to put the signum. */
{
    if (d->w.word0 & SIGN_BIT) {
	*sign = 1;
	d->w.word0 &= ~SIGN_BIT;
    } else {
	*sign = 0;
    }
}

/*
 *----------------------------------------------------------------------
 *
 * FormatInfAndNaN --
 *
 *	Bailout for formatting infinities and Not-A-Number.
 *
 * Results:
 *	Returns one of the strings 'Infinity' and 'NaN'.  The string returned
 *	must be freed by the caller using 'ckfree'.
 *
 * Side effects:
 *	Stores 9999 in *decpt, and sets '*endPtr' to designate the terminating
 *	NUL byte of the string if 'endPtr' is not NULL.
 *
 *----------------------------------------------------------------------
 */

static inline char *
FormatInfAndNaN(
    Double *d,			/* Exceptional number to format. */
    int *decpt,			/* Decimal point to set to a bogus value. */
    char **endPtr)		/* Pointer to the end of the formatted data */
{
    char *retval;

    *decpt = 9999;
    if (!(d->w.word1) && !(d->w.word0 & HI_ORDER_SIG_MASK)) {
	retval = (char *)ckalloc(9);
	strcpy(retval, "Infinity");
	if (endPtr) {
	    *endPtr = retval + 8;
	}
    } else {
	retval = (char *)ckalloc(4);
	strcpy(retval, "NaN");
	if (endPtr) {
	    *endPtr = retval + 3;
	}
    }
    return retval;
}

/*
 *----------------------------------------------------------------------
 *
 * FormatZero --
 *
 *	Bailout to format a zero floating-point number.
 *
 * Results:
 *	Returns the constant string "0"
 *
 * Side effects:
 *	Stores 1 in '*decpt' and puts a pointer to the NUL byte terminating
 *	the string in '*endPtr' if 'endPtr' is not NULL.
 *
 *----------------------------------------------------------------------
 */

static inline char *
FormatZero(
    int *decpt,			/* Location of the decimal point. */
    char **endPtr)		/* Pointer to the end of the formatted data */
{
    char *retval = (char *)ckalloc(2);

    strcpy(retval, "0");
    if (endPtr) {
	*endPtr = retval+1;
    }
    *decpt = 0;
    return retval;
}

/*
 *----------------------------------------------------------------------
 *
 * ApproximateLog10 --
 *
 *	Computes a two-term Taylor series approximation to the common log of a
 *	number, and computes the number's binary log.
 *
 * Results:
 *	Return an approximation to floor(log10(bw*2**be)) that is either exact
 *	or 1 too high.
 *
 *----------------------------------------------------------------------
 */

static inline int
ApproximateLog10(
    Tcl_WideUInt bw,		/* Integer significand of the number. */
    int be,			/* Power of two to scale bw. */
    int bbits)			/* Number of bits of precision in bw. */
{
    int i;			/* Log base 2 of the number. */
    int k;			/* Floor(Log base 10 of the number) */
    double ds;			/* Mantissa of the number. */
    Double d2;

    /*
     * Compute i and d2 such that d = d2*2**i, and 1 < d2 < 2.
     * Compute an approximation to log10(d),
     *   log10(d) ~ log10(2) * i + log10(1.5)
     *            + (significand-1.5)/(1.5 * log(10))
     */

    d2.q = bw << (FP_PRECISION - bbits) & SIG_MASK;
    d2.w.word0 |= (EXPONENT_BIAS) << EXP_SHIFT;
    i = be + bbits - 1;
    ds = (d2.d - 1.5) * TWO_OVER_3LOG10
	    + LOG10_3HALVES_PLUS_FUDGE + LOG10_2 * i;
    k = (int) ds;
    if (k > ds) {
	--k;
    }
    return k;
}

/*
 *----------------------------------------------------------------------
 *
 * BetterLog10 --
 *
 *	Improves the result of ApproximateLog10 for numbers in the range
 *	1 .. 10**(TEN_PMAX)-1
 *
 * Side effects:
 *	Sets k_check to 0 if the new result is known to be exact, and to 1 if
 *	it may still be one too high.
 *
 * Results:
 *	Returns the improved approximation to log10(d).
 *
 *----------------------------------------------------------------------
 */

static inline int
BetterLog10(
    double d,			/* Original number to format. */
    int k,			/* Characteristic(Log base 10) of the
				 * number. */
    int *k_check)		/* Flag == 1 if k is inexact. */
{
    /*
     * Performance hack. If k is in the range 0..TEN_PMAX, then we can use a
     * powers-of-ten table to check it.
     */

    if (k >= 0 && k <= TEN_PMAX) {
	if (d < tens[k]) {
	    k--;
	}
	*k_check = 0;
    } else {
	*k_check = 1;
    }
    return k;
}

/*
 *----------------------------------------------------------------------
 *
 * ComputeScale --
 *
 *	Prepares to format a floating-point number as decimal.
 *
 * Parameters:
 *	floor(log10*x) is k (or possibly k-1).  floor(log2(x) is i.  The
 *	significand of x requires bbits bits to represent.
 *
 * Results:
 *	Determines integers b2, b5, s2, s5 so that sig*2**b2*5**b5/2**s2*2**s5
 *	exactly represents the value of the x/10**k. This value will lie in
 *	the range [1 .. 10), and allows for computing successive digits by
 *	multiplying sig%10 by 10.
 *
 *----------------------------------------------------------------------
 */

static inline void
ComputeScale(
    int be,			/* Exponent part of number: d = bw * 2**be. */
    int k,			/* Characteristic of log10(number). */
    int *b2,			/* OUTPUT: Power of 2 in the numerator. */
    int *b5,			/* OUTPUT: Power of 5 in the numerator. */
    int *s2,			/* OUTPUT: Power of 2 in the denominator. */
    int *s5)			/* OUTPUT: Power of 5 in the denominator. */
{
    /*
     * Scale numerator and denominator powers of 2 so that the input binary
     * number is the ratio of integers.
     */

    if (be <= 0) {
	*b2 = 0;
	*s2 = -be;
    } else {
	*b2 = be;
	*s2 = 0;
    }

    /*
     * Scale numerator and denominator so that the output decimal number is
     * the ratio of integers.
     */

    if (k >= 0) {
	*b5 = 0;
	*s5 = k;
	*s2 += k;
    } else {
	*b2 -= k;
	*b5 = -k;
	*s5 = 0;
    }
}

/*
 *----------------------------------------------------------------------
 *
 * SetPrecisionLimits --
 *
 *	Determines how many digits of significance should be computed (and,
 *	hence, how much memory need be allocated) for formatting a floating
 *	point number.
 *
 * Given that 'k' is floor(log10(x)):
 * if 'shortest' format is used, there will be at most 18 digits in the
 * result.
 * if 'F' format is used, there will be at most 'ndigits' + k + 1 digits
 * if 'E' format is used, there will be exactly 'ndigits' digits.
 *
 * Side effects:
 *	Adjusts '*ndigitsPtr' to have a valid value. Stores the maximum memory
 *	allocation needed in *iPtr.  Sets '*iLimPtr' to the limiting number of
 *	digits to convert if k has been guessed correctly, and '*iLim1Ptr' to
 *	the limiting number of digits to convert if k has been guessed to be
 *	one too high.
 *
 *----------------------------------------------------------------------
 */

static inline void
SetPrecisionLimits(
    int flags,		/* Type of conversion: TCL_DD_SHORTEST,
				 * TCL_DD_E_FMT, TCL_DD_F_FMT. */
    int k,			/* Floor(log10(number to convert)) */
    int *ndigitsPtr,		/* IN/OUT: Number of digits requested (will be
				 *         adjusted if needed). */
    int *iPtr,			/* OUT: Maximum number of digits to return. */
    int *iLimPtr,		/* OUT: Number of digits of significance if
				 *      the bignum method is used.*/
    int *iLim1Ptr)		/* OUT: Number of digits of significance if
				 *      the quick method is used. */
{
    switch (flags & TCL_DD_CONVERSION_TYPE_MASK) {
    case TCL_DD_E_FORMAT:
	if (*ndigitsPtr <= 0) {
	    *ndigitsPtr = 1;
	}
	*iLimPtr = *iLim1Ptr = *iPtr = *ndigitsPtr;
	break;
    case TCL_DD_F_FORMAT:
	*iPtr = *ndigitsPtr + k + 1;
	*iLimPtr = *iPtr;
	*iLim1Ptr = *iPtr - 1;
	if (*iPtr <= 0) {
	    *iPtr = 1;
	}
	break;
    default:
	*iLimPtr = *iLim1Ptr = -1;
	*iPtr = 18;
	*ndigitsPtr = 0;
	break;
    }
}

/*
 *----------------------------------------------------------------------
 *
 * BumpUp --
 *
 *	Increases a string of digits ending in a series of nines to designate
 *	the next higher number.  xxxxb9999... -> xxxx(b+1)0000...
 *
 * Results:
 *	Returns a pointer to the end of the adjusted string.
 *
 * Side effects:
 *	In the case that the string consists solely of '999999', sets it to
 *	"1" and moves the decimal point (*kPtr) one place to the right.
 *
 *----------------------------------------------------------------------
 */

static inline char *
BumpUp(
    char *s,		    	/* Cursor pointing one past the end of the
				 * string. */
    char *retval,		/* Start of the string of digits. */
    int *kPtr)			/* Position of the decimal point. */
{
    while (*--s == '9') {
	if (s == retval) {
	    ++(*kPtr);
	    *s = '1';
	    return s+1;
	}
    }
    ++*s;
    ++s;
    return s;
}

/*
 *----------------------------------------------------------------------
 *
 * AdjustRange --
 *
 *	Rescales a 'double' in preparation for formatting it using the 'quick'
 *	double-to-string method.
 *
 * Results:
 *	Returns the precision that has been lost in the prescaling as a count
 *	of units in the least significant place.
 *
 *----------------------------------------------------------------------
 */

static inline int
AdjustRange(
    double *dPtr,		/* INOUT: Number to adjust. */
    int k)			/* IN: floor(log10(d)) */
{
    int ieps;			/* Number of roundoff errors that have
				 * accumulated. */
    double d = *dPtr;		/* Number to adjust. */
    double ds;
    int i, j, j1;

    ieps = 2;

    if (k > 0) {
	/*
	 * The number must be reduced to bring it into range.
	 */

	ds = tens[k & 0xF];
	j = k >> 4;
	if (j & BLETCH) {
	    j &= (BLETCH-1);
	    d /= bigtens[N_BIGTENS - 1];
	    ieps++;
	}
	i = 0;
	for (; j != 0; j>>=1) {
	    if (j & 1) {
		ds *= bigtens[i];
		++ieps;
	    }
	    ++i;
	}
	d /= ds;
    } else if ((j1 = -k) != 0) {
	/*
	 * The number must be increased to bring it into range.
	 */

	d *= tens[j1 & 0xF];
	i = 0;
	for (j = j1>>4; j; j>>=1) {
	    if (j & 1) {
		ieps++;
		d *= bigtens[i];
	    }
	    ++i;
	}
    }

    *dPtr = d;
    return ieps;
}

/*
 *----------------------------------------------------------------------
 *
 * ShorteningQuickFormat --
 *
 *	Returns a 'quick' format of a double precision number to a string of
 *	digits, preferring a shorter string of digits if the shorter string is
 *	still within 1/2 ulp of the number.
 *
 * Results:
 *	Returns the string of digits. Returns NULL if the 'quick' method fails
 *	and the bignum method must be used.
 *
 * Side effects:
 *	Stores the position of the decimal point at '*kPtr'.
 *
 *----------------------------------------------------------------------
 */

static inline char *
ShorteningQuickFormat(
    double d,			/* Number to convert. */
    int k,			/* floor(log10(d)) */
    int ilim,			/* Number of significant digits to return. */
    double eps,			/* Estimated roundoff error. */
    char *retval,		/* Buffer to receive the digit string. */
    int *kPtr)			/* Pointer to stash the position of the
				 * decimal point. */
{
    char *s = retval;		/* Cursor in the return value. */
    int digit;			/* Current digit. */
    int i;

    eps = 0.5 / tens[ilim-1] - eps;
    i = 0;
    for (;;) {
	/*
	 * Convert a digit.
	 */

	digit = (int) d;
	d -= digit;
	*s++ = '0' + digit;

	/*
	 * Truncate the conversion if the string of digits is within 1/2 ulp
	 * of the actual value.
	 */

	if (d < eps) {
	    *kPtr = k;
	    return s;
	}
	if ((1. - d) < eps) {
	    *kPtr = k;
	    return BumpUp(s, retval, kPtr);
	}

	/*
	 * Bail out if the conversion fails to converge to a sufficiently
	 * precise value.
	 */

	if (++i >= ilim) {
	    return NULL;
	}

	/*
	 * Bring the next digit to the integer part.
	 */

	eps *= 10;
	d *= 10.0;
    }
}

/*
 *----------------------------------------------------------------------
 *
 * StrictQuickFormat --
 *
 *	Convert a double precision number of a string of a precise number of
 *	digits, using the 'quick' double precision method.
 *
 * Results:
 *	Returns the digit string, or NULL if the bignum method must be used to
 *	do the formatting.
 *
 * Side effects:
 *	Stores the position of the decimal point in '*kPtr'.
 *
 *----------------------------------------------------------------------
 */

static inline char *
StrictQuickFormat(
    double d,			/* Number to convert. */
    int k,			/* floor(log10(d)) */
    int ilim,			/* Number of significant digits to return. */
    double eps,			/* Estimated roundoff error. */
    char *retval,		/* Start of the digit string. */
    int *kPtr)			/* Pointer to stash the position of the
				 * decimal point. */
{
    char *s = retval;		/* Cursor in the return value. */
    int digit;			/* Current digit of the answer. */
    int i;

    eps *= tens[ilim-1];
    i = 1;
    for (;;) {
	/*
	 * Extract a digit.
	 */

	digit = (int) d;
	d -= digit;
	if (d == 0.0) {
	    ilim = i;
	}
	*s++ = '0' + digit;

	/*
	 * When the given digit count is reached, handle trailing strings of 0
	 * and 9.
	 */

	if (i == ilim) {
	    if (d > 0.5 + eps) {
		*kPtr = k;
		return BumpUp(s, retval, kPtr);
	    } else if (d < 0.5 - eps) {
		while (*--s == '0') {
		    /* do nothing */
		}
		s++;
		*kPtr = k;
		return s;
	    } else {
		return NULL;
	    }
	}

	/*
	 * Advance to the next digit.
	 */

	++i;
	d *= 10.0;
    }
}

/*
 *----------------------------------------------------------------------
 *
 * QuickConversion --
 *
 *	Converts a floating point number the 'quick' way, when only a limited
 *	number of digits is required and floating point arithmetic can
 *	therefore be used for the intermediate results.
 *
 * Results:
 *	Returns the converted string, or NULL if the bignum method must be
 *	used.
 *
 *----------------------------------------------------------------------
 */

static inline char *
QuickConversion(
    double e,			/* Number to format. */
    int k,			/* floor(log10(d)), approximately. */
    int k_check,		/* 0 if k is exact, 1 if it may be too high */
    int flags,			/* Flags passed to dtoa:
				 *    TCL_DD_SHORTEST */
    int len,			/* Length of the return value. */
    int ilim,			/* Number of digits to store. */
    int ilim1,			/* Number of digits to store if we misguessed
				 * k. */
    int *decpt,			/* OUTPUT: Location of the decimal point. */
    char **endPtr)		/* OUTPUT: Pointer to the terminal null
				 * byte. */
{
    int ieps;			/* Number of 1-ulp roundoff errors that have
				 * accumulated in the calculation. */
    Double eps;			/* Estimated roundoff error. */
    char *retval;		/* Returned string. */
    char *end;			/* Pointer to the terminal null byte in the
				 * returned string. */
    volatile double d;		/* Workaround for a bug in mingw gcc 3.4.5 */

    /*
     * Bring d into the range [1 .. 10).
     */

    ieps = AdjustRange(&e, k);
    d = e;

    /*
     * If the guessed value of k didn't get d into range, adjust it by one. If
     * that leaves us outside the range in which quick format is accurate,
     * bail out.
     */

    if (k_check && d < 1. && ilim > 0) {
	if (ilim1 < 0) {
	    return NULL;
	}
	ilim = ilim1;
	--k;
	d = d * 10.0;
	++ieps;
    }

    /*
     * Compute estimated roundoff error.
     */

    eps.d = ieps * d + 7.;
    eps.w.word0 -= (FP_PRECISION-1) << EXP_SHIFT;

    /*
     * Handle the peculiar case where the result has no significant digits.
     */

    retval = (char *)ckalloc(len + 1);
    if (ilim == 0) {
	d = d - 5.;
	if (d > eps.d) {
	    *retval = '1';
	    *decpt = k;
	    return retval;
	} else if (d < -eps.d) {
	    *decpt = k;
	    return retval;
	} else {
	    ckfree(retval);
	    return NULL;
	}
    }

    /*
     * Format the digit string.
     */

    if (flags & TCL_DD_SHORTEST) {
	end = ShorteningQuickFormat(d, k, ilim, eps.d, retval, decpt);
    } else {
	end = StrictQuickFormat(d, k, ilim, eps.d, retval, decpt);
    }
    if (end == NULL) {
	ckfree(retval);
	return NULL;
    }
    *end = '\0';
    if (endPtr != NULL) {
	*endPtr = end;
    }
    return retval;
}

/*
 *----------------------------------------------------------------------
 *
 * CastOutPowersOf2 --
 *
 *	Adjust the factors 'b2', 'm2', and 's2' to cast out common powers of 2
 *	from numerator and denominator in preparation for the 'bignum' method
 *	of floating point conversion.
 *
 *----------------------------------------------------------------------
 */

static inline void
CastOutPowersOf2(
    int *b2,			/* Power of 2 to multiply the significand. */
    int *m2,			/* Power of 2 to multiply 1/2 ulp. */
    int *s2)			/* Power of 2 to multiply the common
				 * denominator. */
{
    int i;

    if (*m2 > 0 && *s2 > 0) {	/* Find the smallest power of 2 in the
				 * numerator. */
	if (*m2 < *s2) {	/* Find the lowest common denominator. */
	    i = *m2;
	} else {
	    i = *s2;
	}
	*b2 -= i;		/* Reduce to lowest terms. */
	*m2 -= i;
	*s2 -= i;
    }
}

/*
 *----------------------------------------------------------------------
 *
 * ShorteningInt64Conversion --
 *
 *	Converts a double-precision number to the shortest string of digits
 *	that reconverts exactly to the given number, or to 'ilim' digits if
 *	that will yield a shorter result. The numerator and denominator in
 *	David Gay's conversion algorithm are known to fit in Tcl_WideUInt,
 *	giving considerably faster arithmetic than mp_int's.
 *
 * Results:
 *	Returns the string of significant decimal digits, in newly allocated
 *	memory
 *
 * Side effects:
 *	Stores the location of the decimal point in '*decpt' and the location
 *	of the terminal null byte in '*endPtr'.
 *
 *----------------------------------------------------------------------
 */

static inline char *
ShorteningInt64Conversion(
    Double *dPtr,		/* Original number to convert. */
    Tcl_WideUInt bw,		/* Integer significand. */
    int b2, int b5,		/* Scale factor for the significand in the
				 * numerator. */
    int m2plus, int m2minus, int m5,
				/* Scale factors for 1/2 ulp in the numerator
				 * (will be different if bw == 1. */
    int s2, int s5,		/* Scale factors for the denominator. */
    int k,			/* Number of output digits before the decimal
				 * point. */
    int len,			/* Number of digits to allocate. */
    int ilim,			/* Number of digits to convert if b >= s */
    int ilim1,			/* Number of digits to convert if b < s */
    int *decpt,			/* OUTPUT: Position of the decimal point. */
    char **endPtr)		/* OUTPUT: Position of the terminal '\0' at
				 *	   the end of the returned string. */
{
    char *retval = (char *)ckalloc(len + 1);
				/* Output buffer. */
    Tcl_WideUInt b = (bw * wuipow5[b5]) << b2;
				/* Numerator of the fraction being
				 * converted. */
    Tcl_WideUInt S = wuipow5[s5] << s2;
				/* Denominator of the fraction being
				 * converted. */
    Tcl_WideUInt mplus, mminus;	/* Ranges for testing whether the result is
				 * within roundoff of being exact. */
    int digit;			/* Current output digit. */
    char *s = retval;		/* Cursor in the output buffer. */
    int i;			/* Current position in the output buffer. */

    /*
     * Adjust if the logarithm was guessed wrong.
     */

    if (b < S) {
	b = 10 * b;
	++m2plus; ++m2minus; ++m5;
	ilim = ilim1;
	--k;
    }

    /*
     * Compute roundoff ranges.
     */

    mplus = wuipow5[m5] << m2plus;
    mminus = wuipow5[m5] << m2minus;

    /*
     * Loop through the digits.
     */

    i = 1;
    for (;;) {
	digit = (int)(b / S);
	if (digit > 10) {
	    Tcl_Panic("wrong digit!");
	}
	b = b % S;

	/*
	 * Does the current digit put us on the low side of the exact value
	 * but within within roundoff of being exact?
	 */

	if (b < mplus || (b == mplus
		&& (dPtr->w.word1 & 1) == 0)) {
	    /*
	     * Make sure we shouldn't be rounding *up* instead, in case the
	     * next number above is closer.
	     */

	    if (2 * b > S || (2 * b == S && (digit & 1) != 0)) {
		++digit;
		if (digit == 10) {
		    *s++ = '9';
		    s = BumpUp(s, retval, &k);
		    break;
		}
	    }

	    /*
	     * Stash the current digit.
	     */

	    *s++ = '0' + digit;
	    break;
	}

	/*
	 * Does one plus the current digit put us within roundoff of the
	 * number?
	 */

	if (b > S - mminus || (b == S - mminus
		&& (dPtr->w.word1 & 1) == 0)) {
	    if (digit == 9) {
		*s++ = '9';
		s = BumpUp(s, retval, &k);
		break;
	    }
	    ++digit;
	    *s++ = '0' + digit;
	    break;
	}

	/*
	 * Have we converted all the requested digits?
	 */

	*s++ = '0' + digit;
	if (i == ilim) {
	    if (2*b > S || (2*b == S && (digit & 1) != 0)) {
		s = BumpUp(s, retval, &k);
	    }
	    break;
	}

	/*
	 * Advance to the next digit.
	 */

	b = 10 * b;
	mplus = 10 * mplus;
	mminus = 10 * mminus;
	++i;
    }

    /*
     * Endgame - store the location of the decimal point and the end of the
     * string.
     */

    *s = '\0';
    *decpt = k;
    if (endPtr) {
	*endPtr = s;
    }
    return retval;
}

/*
 *----------------------------------------------------------------------
 *
 * StrictInt64Conversion --
 *
 *	Converts a double-precision number to a fixed-length string of 'ilim'
 *	digits that reconverts exactly to the given number.  ('ilim' should be
 *	replaced with 'ilim1' in the case where log10(d) has been
 *	overestimated).  The numerator and denominator in David Gay's
 *	conversion algorithm are known to fit in Tcl_WideUInt, giving
 *	considerably faster arithmetic than mp_int's.
 *
 * Results:
 *	Returns the string of significant decimal digits, in newly allocated
 *	memory
 *
 * Side effects:
 *	Stores the location of the decimal point in '*decpt' and the location
 *	of the terminal null byte in '*endPtr'.
 *
 *----------------------------------------------------------------------
 */

static inline char *
StrictInt64Conversion(
    Tcl_WideUInt bw,		/* Integer significand. */
    int b2, int b5,		/* Scale factor for the significand in the
				 * numerator. */
    int s2, int s5,		/* Scale factors for the denominator. */
    int k,			/* Number of output digits before the decimal
				 * point. */
    int len,			/* Number of digits to allocate. */
    int ilim,			/* Number of digits to convert if b >= s */
    int ilim1,			/* Number of digits to convert if b < s */
    int *decpt,			/* OUTPUT: Position of the decimal point. */
    char **endPtr)		/* OUTPUT: Position of the terminal '\0' at
				 *	   the end of the returned string. */
{
    char *retval = (char *)ckalloc(len + 1);
				/* Output buffer. */
    Tcl_WideUInt b = (bw * wuipow5[b5]) << b2;
				/* Numerator of the fraction being
				 * converted. */
    Tcl_WideUInt S = wuipow5[s5] << s2;
				/* Denominator of the fraction being
				 * converted. */
    int digit;			/* Current output digit. */
    char *s = retval;		/* Cursor in the output buffer. */
    int i;			/* Current position in the output buffer. */

    /*
     * Adjust if the logarithm was guessed wrong.
     */

    if (b < S) {
	b = 10 * b;
	ilim = ilim1;
	--k;
    }

    /*
     * Loop through the digits.
     */

    i = 1;
    for (;;) {
	digit = (int)(b / S);
	if (digit > 10) {
	    Tcl_Panic("wrong digit!");
	}
	b = b % S;

	/*
	 * Have we converted all the requested digits?
	 */

	*s++ = '0' + digit;
	if (i == ilim) {
	    if (2*b > S || (2*b == S && (digit & 1) != 0)) {
		s = BumpUp(s, retval, &k);
	    } else {
		while (*--s == '0') {
		    /* do nothing */
		}
		++s;
	    }
	    break;
	}

	/*
	 * Advance to the next digit.
	 */

	b = 10 * b;
	++i;
    }

    /*
     * Endgame - store the location of the decimal point and the end of the
     * string.
     */

    *s = '\0';
    *decpt = k;
    if (endPtr) {
	*endPtr = s;
    }
    return retval;
}

/*
 *----------------------------------------------------------------------
 *
 * ShouldBankerRoundUpPowD --
 *
 *	Test whether bankers' rounding should round a digit up. Assumption is
 *	made that the denominator of the fraction being tested is a power of
 *	2**MP_DIGIT_BIT.
 *
 * Results:
 *	Returns 1 iff the fraction is more than 1/2, or if the fraction is
 *	exactly 1/2 and the digit is odd.
 *
 *----------------------------------------------------------------------
 */

static inline int
ShouldBankerRoundUpPowD(
    mp_int *b,			/* Numerator of the fraction. */
    int sd,			/* Denominator is 2**(sd*MP_DIGIT_BIT). */
    int isodd)			/* 1 if the digit is odd, 0 if even. */
{
    int i;
    static const mp_digit topbit = ((mp_digit)1) << (MP_DIGIT_BIT - 1);

    if (b->used < sd || (b->dp[sd-1] & topbit) == 0) {
	return 0;
    }
    if (b->dp[sd-1] != topbit) {
	return 1;
    }
    for (i = sd-2; i >= 0; --i) {
	if (b->dp[i] != 0) {
	    return 1;
	}
    }
    return isodd;
}

/*
 *----------------------------------------------------------------------
 *
 * ShouldBankerRoundUpToNextPowD --
 *
 *	Tests whether bankers' rounding will round down in the "denominator is
 *	a power of 2**MP_DIGIT" case.
 *
 * Results:
 *	Returns 1 if the rounding will be performed - which increases the
 *	digit by one - and 0 otherwise.
 *
 *----------------------------------------------------------------------
 */

static inline int
ShouldBankerRoundUpToNextPowD(
    mp_int *b,			/* Numerator of the fraction. */
    mp_int *m,			/* Numerator of the rounding tolerance. */
    int sd,			/* Common denominator is 2**(sd*MP_DIGIT_BIT). */
    int isodd,			/* 1 if the integer significand is odd. */
    mp_int *temp)		/* Work area for the calculation. */
{
    int i;

    /*
     * Compare B and S-m - which is the same as comparing B+m and S - which we
     * do by computing b+m and doing a bitwhack compare against
     * 2**(MP_DIGIT_BIT*sd)
     */

    if ((mp_add(b, m, temp) != MP_OKAY) || (temp->used <= sd)) {	/* Too few digits to be > s */
	return 0;
    }
    if (temp->used > sd+1 || temp->dp[sd] > 1) {
				/* >= 2s */
	return 1;
    }
    for (i = sd-1; i >= 0; --i) {
				/* Check for ==s */
	if (temp->dp[i] != 0) {	/* > s */
	    return 1;
	}
    }
    return isodd;
}

/*
 *----------------------------------------------------------------------
 *
 * ShorteningBignumConversionPowD --
 *
 *	Converts a double-precision number to the shortest string of digits
 *	that reconverts exactly to the given number, or to 'ilim' digits if
 *	that will yield a shorter result. The denominator in David Gay's
 *	conversion algorithm is known to be a power of 2**MP_DIGIT_BIT, and hence
 *	the division in the main loop may be replaced by a digit shift and
 *	mask.
 *
 * Results:
 *	Returns the string of significant decimal digits, in newly allocated
 *	memory
 *
 * Side effects:
 *	Stores the location of the decimal point in '*decpt' and the location
 *	of the terminal null byte in '*endPtr'.
 *
 *----------------------------------------------------------------------
 */

static inline char *
ShorteningBignumConversionPowD(
    Double *dPtr,		/* Original number to convert. */
    Tcl_WideUInt bw,		/* Integer significand. */
    int b2, int b5,		/* Scale factor for the significand in the
				 * numerator. */
    int m2plus, int m2minus, int m5,
				/* Scale factors for 1/2 ulp in the numerator
				 * (will be different if bw == 1). */
    int sd,			/* Scale factor for the denominator. */
    int k,			/* Number of output digits before the decimal
				 * point. */
    int len,			/* Number of digits to allocate. */
    int ilim,			/* Number of digits to convert if b >= s */
    int ilim1,			/* Number of digits to convert if b < s */
    int *decpt,			/* OUTPUT: Position of the decimal point. */
    char **endPtr)		/* OUTPUT: Position of the terminal '\0' at
				 *	   the end of the returned string. */
{
    char *retval = (char *)ckalloc(len + 1);
				/* Output buffer. */
    mp_int b;			/* Numerator of the fraction being
				 * converted. */
    mp_int mplus, mminus;	/* Bounds for roundoff. */
    mp_digit digit;		/* Current output digit. */
    char *s = retval;		/* Cursor in the output buffer. */
    int i;			/* Index in the output buffer. */
    mp_int temp;
    int r1;
    mp_err err = MP_OKAY;

    /*
     * b = bw * 2**b2 * 5**b5
     * mminus = 5**m5
     */

    if ((retval == NULL) || (mp_init_u64(&b, bw) != MP_OKAY)) {
	return NULL;
    }
    if (mp_init_set(&mminus, 1) != MP_OKAY) {
	mp_clear(&b);
	return NULL;
    }
    err = MulPow5(&b, b5, &b);
    if (err == MP_OKAY) {
	err = mp_mul_2d(&b, b2, &b);
    }

    /*
     * Adjust if the logarithm was guessed wrong.
     */

    if ((err == MP_OKAY) && (b.used <= sd)) {
	err = mp_mul_d(&b, 10, &b);
	++m2plus; ++m2minus; ++m5;
	ilim = ilim1;
	--k;
    }

    /*
     * mminus = 5**m5 * 2**m2minus
     * mplus = 5**m5 * 2**m2plus
     */

    if (err == MP_OKAY) {
	err = mp_mul_2d(&mminus, m2minus, &mminus);
    }
    if (err == MP_OKAY) {
	err = MulPow5(&mminus, m5, &mminus);
    }
    if ((err == MP_OKAY) && (m2plus > m2minus)) {
	err = mp_init_copy(&mplus, &mminus);
	if (err == MP_OKAY) {
	    err = mp_mul_2d(&mplus, m2plus-m2minus, &mplus);
	}
    }
    if (err == MP_OKAY) {
	err = mp_init(&temp);
    }

    /*
     * Loop through the digits. Do division and mod by s == 2**(sd*MP_DIGIT_BIT)
     * by mp_digit extraction.
     */

    i = 0;
    for (;;) {
	if (b.used <= sd) {
	    digit = 0;
	} else {
	    digit = b.dp[sd];
	    if (b.used > sd+1 || digit >= 10) {
		Tcl_Panic("wrong digit!");
	    }
	    --b.used; mp_clamp(&b);
	}

	/*
	 * Does the current digit put us on the low side of the exact value
	 * but within within roundoff of being exact?
	 */

	r1 = mp_cmp_mag(&b, (m2plus > m2minus)? &mplus : &mminus);
	if (r1 == MP_LT || (r1 == MP_EQ
		&& (dPtr->w.word1 & 1) == 0)) {
	    /*
	     * Make sure we shouldn't be rounding *up* instead, in case the
	     * next number above is closer.
	     */

	    if (ShouldBankerRoundUpPowD(&b, sd, digit&1)) {
		++digit;
		if (digit == 10) {
		    *s++ = '9';
		    s = BumpUp(s, retval, &k);
		    break;
		}
	    }

	    /*
	     * Stash the last digit.
	     */

	    *s++ = '0' + digit;
	    break;
	}

	/*
	 * Does one plus the current digit put us within roundoff of the
	 * number?
	 */

	if (ShouldBankerRoundUpToNextPowD(&b, &mminus, sd,
		dPtr->w.word1 & 1, &temp)) {
	    if (digit == 9) {
		*s++ = '9';
		s = BumpUp(s, retval, &k);
		break;
	    }
	    ++digit;
	    *s++ = '0' + digit;
	    break;
	}

	/*
	 * Have we converted all the requested digits?
	 */

	*s++ = '0' + digit;
	if (i == ilim) {
	    if (ShouldBankerRoundUpPowD(&b, sd, digit&1)) {
		s = BumpUp(s, retval, &k);
	    }
	    break;
	}

	/*
	 * Advance to the next digit.
	 */

	if (err == MP_OKAY) {
	    err = mp_mul_d(&b, 10, &b);
	}
	if (err == MP_OKAY) {
	    err = mp_mul_d(&mminus, 10, &mminus);
	}
	if ((err == MP_OKAY) && (m2plus > m2minus)) {
	    err = mp_mul_2d(&mminus, m2plus-m2minus, &mplus);
	}
	++i;
    }

    /*
     * Endgame - store the location of the decimal point and the end of the
     * string.
     */

    if (m2plus > m2minus) {
	mp_clear(&mplus);
    }
    mp_clear_multi(&b, &mminus, &temp, NULL);
    *s = '\0';
    *decpt = k;
    if (endPtr) {
	*endPtr = s;
    }
    return (err == MP_OKAY) ? retval : NULL;
}

/*
 *----------------------------------------------------------------------
 *
 * StrictBignumConversionPowD --
 *
 *	Converts a double-precision number to a fixed-lengt string of 'ilim'
 *	digits (or 'ilim1' if log10(d) has been overestimated).  The
 *	denominator in David Gay's conversion algorithm is known to be a power
 *	of 2**MP_DIGIT_BIT, and hence the division in the main loop may be
 *	replaced by a digit shift and mask.
 *
 * Results:
 *	Returns the string of significant decimal digits, in newly allocated
 *	memory.
 *
 * Side effects:
 *	Stores the location of the decimal point in '*decpt' and the location
 *	of the terminal null byte in '*endPtr'.
 *
 *----------------------------------------------------------------------
 */

static inline char *
StrictBignumConversionPowD(
    Tcl_WideUInt bw,		/* Integer significand. */
    int b2, int b5,		/* Scale factor for the significand in the
				 * numerator. */
    int sd,			/* Scale factor for the denominator. */
    int k,			/* Number of output digits before the decimal
				 * point. */
    int len,			/* Number of digits to allocate. */
    int ilim,			/* Number of digits to convert if b >= s */
    int ilim1,			/* Number of digits to convert if b < s */
    int *decpt,			/* OUTPUT: Position of the decimal point. */
    char **endPtr)		/* OUTPUT: Position of the terminal '\0' at
				 *	   the end of the returned string. */
{
    char *retval = (char *)ckalloc(len + 1);
				/* Output buffer. */
    mp_int b;			/* Numerator of the fraction being
				 * converted. */
    mp_digit digit;		/* Current output digit. */
    char *s = retval;		/* Cursor in the output buffer. */
    int i;			/* Index in the output buffer. */
    mp_err err;

    /*
     * b = bw * 2**b2 * 5**b5
     */

    if (mp_init_u64(&b, bw) != MP_OKAY) {
	return NULL;
    }
    err = MulPow5(&b, b5, &b);
    if (err == MP_OKAY) {
	err = mp_mul_2d(&b, b2, &b);
    }

    /*
     * Adjust if the logarithm was guessed wrong.
     */

    if ((err == MP_OKAY) && (b.used <= sd)) {
	err = mp_mul_d(&b, 10, &b);
	ilim = ilim1;
	--k;
    }

    /*
     * Loop through the digits. Do division and mod by s == 2**(sd*MP_DIGIT_BIT)
     * by mp_digit extraction.
     */

    i = 1;
    while (err == MP_OKAY) {
	if (b.used <= sd) {
	    digit = 0;
	} else {
	    digit = b.dp[sd];
	    if (b.used > sd+1 || digit >= 10) {
		Tcl_Panic("wrong digit!");
	    }
	    --b.used;
	    mp_clamp(&b);
	}

	/*
	 * Have we converted all the requested digits?
	 */

	*s++ = '0' + digit;
	if (i == ilim) {
	    if (ShouldBankerRoundUpPowD(&b, sd, digit&1)) {
		s = BumpUp(s, retval, &k);
	    }
	    while (*--s == '0') {
		/* do nothing */
	    }
	    ++s;
	    break;
	}

	/*
	 * Advance to the next digit.
	 */

	err = mp_mul_d(&b, 10, &b);
	++i;
    }

    /*
     * Endgame - store the location of the decimal point and the end of the
     * string.
     */

    mp_clear(&b);
    *s = '\0';
    *decpt = k;
    if (endPtr) {
	*endPtr = s;
    }
    return retval;
}

/*
 *----------------------------------------------------------------------
 *
 * ShouldBankerRoundUp --
 *
 *	Tests whether a digit should be rounded up or down when finishing
 *	bignum-based floating point conversion.
 *
 * Results:
 *	Returns 1 if the number needs to be rounded up, 0 otherwise.
 *
 *----------------------------------------------------------------------
 */

static inline int
ShouldBankerRoundUp(
    mp_int *twor,		/* 2x the remainder from thd division that
				 * produced the last digit. */
    mp_int *S,			/* Denominator. */
    int isodd)			/* Flag == 1 if the last digit is odd. */
{
    int r = mp_cmp_mag(twor, S);

    switch (r) {
    case MP_EQ:
	return isodd;
    case MP_GT:
	return 1;
    default:
	return 0;
    }
}

/*
 *----------------------------------------------------------------------
 *
 * ShouldBankerRoundUpToNext --
 *
 *	Tests whether the remainder is great enough to force rounding to the
 *	next higher digit.
 *
 * Results:
 *	Returns 1 if the number should be rounded up, 0 otherwise.
 *
 *----------------------------------------------------------------------
 */

static inline int
ShouldBankerRoundUpToNext(
    mp_int *b,			/* Remainder from the division that produced
				 * the last digit. */
    mp_int *m,			/* Numerator of the rounding tolerance. */
    mp_int *S,			/* Denominator. */
    int isodd)			/* 1 if the integer significand is odd. */
{
    int r;
    mp_int temp;

    /*
     * Compare b and S-m: this is the same as comparing B+m and S.
     */

    if ((mp_init(&temp) != MP_OKAY) || (mp_add(b, m, &temp) != MP_OKAY)) {
	return 0;
    }
    r = mp_cmp_mag(&temp, S);
    mp_clear(&temp);
    switch(r) {
    case MP_EQ:
	return isodd;
    case MP_GT:
	return 1;
    default:
	return 0;
    }
}

/*
 *----------------------------------------------------------------------
 *
 * ShorteningBignumConversion --
 *
 *	Convert a floating point number to a variable-length digit string
 *	using the multiprecision method.
 *
 * Results:
 *	Returns the string of digits.
 *
 * Side effects:
 *	Stores the position of the decimal point in *decpt.  Stores a pointer
 *	to the end of the number in *endPtr.
 *
 *----------------------------------------------------------------------
 */

static inline char *
ShorteningBignumConversion(
    Double *dPtr,		/* Original number being converted. */
    Tcl_WideUInt bw,		/* Integer significand and exponent. */
    int b2,			/* Scale factor for the significand. */
    int m2plus, int m2minus,	/* Scale factors for 1/2 ulp in numerator. */
    int s2, int s5,		/* Scale factors for denominator. */
    int k,			/* Guessed position of the decimal point. */
    int len,			/* Size of the digit buffer to allocate. */
    int ilim,			/* Number of digits to convert if b >= s */
    int ilim1,			/* Number of digits to convert if b < s */
    int *decpt,			/* OUTPUT: Position of the decimal point. */
    char **endPtr)		/* OUTPUT: Pointer to the end of the number */
{
    char *retval = (char *)ckalloc(len+1);
				/* Buffer of digits to return. */
    char *s = retval;		/* Cursor in the return value. */
    mp_int b;			/* Numerator of the result. */
    mp_int mminus;		/* 1/2 ulp below the result. */
    mp_int mplus;		/* 1/2 ulp above the result. */
    mp_int S;			/* Denominator of the result. */
    mp_int dig;			/* Current digit of the result. */
    int digit;			/* Current digit of the result. */
    int minit = 1;		/* Fudge factor for when we misguess k. */
    int i;
    int r1;
    mp_err err;

    /*
     * b = bw * 2**b2 * 5**b5
     * S = 2**s2 * 5*s5
     */

    if ((retval == NULL) || (mp_init_u64(&b, bw) != MP_OKAY)) {
	return NULL;
    }
    err = mp_mul_2d(&b, b2, &b);
    if (err == MP_OKAY) {
	err = mp_init_set(&S, 1);
    }
    if (err == MP_OKAY) {
	err = MulPow5(&S, s5, &S);
    }
    if (err == MP_OKAY) {
	err = mp_mul_2d(&S, s2, &S);
    }

    /*
     * Handle the case where we guess the position of the decimal point wrong.
     */

    if ((err == MP_OKAY) && (mp_cmp_mag(&b, &S) == MP_LT)) {
	err = mp_mul_d(&b, 10, &b);
	minit = 10;
	ilim =ilim1;
	--k;
    }

    /*
     * mminus = 2**m2minus * 5**m5
     */

    if (err == MP_OKAY) {
	err = mp_init_set(&mminus, minit);
    }
    if (err == MP_OKAY) {
	err = mp_mul_2d(&mminus, m2minus, &mminus);
    }
    if ((err == MP_OKAY) && (m2plus > m2minus)) {
	err = mp_init_copy(&mplus, &mminus);
	if (err == MP_OKAY) {
	    err = mp_mul_2d(&mplus, m2plus-m2minus, &mplus);
	}
    }

    /*
     * Loop through the digits.
     */

    if (err == MP_OKAY) {
	err = mp_init(&dig);
    }
    i = 1;
    while (err == MP_OKAY) {
	err = mp_div(&b, &S, &dig, &b);
	if (dig.used > 1 || dig.dp[0] >= 10) {
	    Tcl_Panic("wrong digit!");
	}
	digit = dig.dp[0];

	/*
	 * Does the current digit leave us with a remainder small enough to
	 * round to it?
	 */

	r1 = mp_cmp_mag(&b, (m2plus > m2minus)? &mplus : &mminus);
	if (r1 == MP_LT || (r1 == MP_EQ && (dPtr->w.word1 & 1) == 0)) {
	    err = mp_mul_2d(&b, 1, &b);
	    if (ShouldBankerRoundUp(&b, &S, digit&1)) {
		++digit;
		if (digit == 10) {
		    *s++ = '9';
		    s = BumpUp(s, retval, &k);
		    break;
		}
	    }
	    *s++ = '0' + digit;
	    break;
	}

	/*
	 * Does the current digit leave us with a remainder large enough to
	 * commit to rounding up to the next higher digit?
	 */

	if (ShouldBankerRoundUpToNext(&b, &mminus, &S,
		dPtr->w.word1 & 1)) {
	    ++digit;
	    if (digit == 10) {
		*s++ = '9';
		s = BumpUp(s, retval, &k);
		break;
	    }
	    *s++ = '0' + digit;
	    break;
	}

	/*
	 * Have we converted all the requested digits?
	 */

	*s++ = '0' + digit;
	if ((err == MP_OKAY) && (i == ilim)) {
	    err = mp_mul_2d(&b, 1, &b);
	    if (ShouldBankerRoundUp(&b, &S, digit&1)) {
		s = BumpUp(s, retval, &k);
	    }
	    break;
	}

	/*
	 * Advance to the next digit.
	 */

	if ((err == MP_OKAY) && (s5 > 0)) {
	    /*
	     * Can possibly shorten the denominator.
	     */

	    err = mp_mul_2d(&b, 1, &b);
	    if (err == MP_OKAY) {
		err = mp_mul_2d(&mminus, 1, &mminus);
	    }
	    if ((err == MP_OKAY) && (m2plus > m2minus)) {
		err = mp_mul_2d(&mplus, 1, &mplus);
	    }
	    if (err == MP_OKAY) {
		err = mp_div_d(&S, 5, &S, NULL);
	    }
	    --s5;

	    /*
	     * IDEA: It might possibly be a win to fall back to int64_t
	     *       arithmetic here if S < 2**64/10. But it's a win only for
	     *       a fairly narrow range of magnitudes so perhaps not worth
	     *       bothering.  We already know that we shorten the
	     *       denominator by at least 1 mp_digit, perhaps 2, as we do
	     *       the conversion for 17 digits of significance.
	     * Possible savings:
	     * 10**26   1 trip through loop before fallback possible
	     * 10**27   1 trip
	     * 10**28   2 trips
	     * 10**29   3 trips
	     * 10**30   4 trips
	     * 10**31   5 trips
	     * 10**32   6 trips
	     * 10**33   7 trips
	     * 10**34   8 trips
	     * 10**35   9 trips
	     * 10**36  10 trips
	     * 10**37  11 trips
	     * 10**38  12 trips
	     * 10**39  13 trips
	     * 10**40  14 trips
	     * 10**41  15 trips
	     * 10**42  16 trips
	     * thereafter no gain.
	     */
	} else if (err == MP_OKAY) {
	    err = mp_mul_d(&b, 10, &b);
	    if (err == MP_OKAY) {
		err = mp_mul_d(&mminus, 10, &mminus);
	    }
	    if ((err == MP_OKAY) && (m2plus > m2minus)) {
		err = mp_mul_2d(&mplus, 10, &mplus);
	    }
	}

	++i;
    }

    /*
     * Endgame - store the location of the decimal point and the end of the
     * string.
     */

    if (m2plus > m2minus) {
	mp_clear(&mplus);
    }
    mp_clear_multi(&b, &mminus, &dig, &S, NULL);
    *s = '\0';
    *decpt = k;
    if (endPtr) {
	*endPtr = s;
    }
    return retval;
}

/*
 *----------------------------------------------------------------------
 *
 * StrictBignumConversion --
 *
 *	Convert a floating point number to a fixed-length digit string using
 *	the multiprecision method.
 *
 * Results:
 *	Returns the string of digits.
 *
 * Side effects:
 *	Stores the position of the decimal point in *decpt.  Stores a pointer
 *	to the end of the number in *endPtr.
 *
 *----------------------------------------------------------------------
 */

static inline char *
StrictBignumConversion(
    Tcl_WideUInt bw,		/* Integer significand and exponent. */
    int b2,			/* Scale factor for the significand. */
    int s2, int s5,		/* Scale factors for denominator. */
    int k,			/* Guessed position of the decimal point. */
    int len,			/* Size of the digit buffer to allocate. */
    int ilim,			/* Number of digits to convert if b >= s */
    int ilim1,			/* Number of digits to convert if b < s */
    int *decpt,			/* OUTPUT: Position of the decimal point. */
    char **endPtr)		/* OUTPUT: Pointer to the end of the number */
{
    char *retval = (char *)ckalloc(len+1);
				/* Buffer of digits to return. */
    char *s = retval;		/* Cursor in the return value. */
    mp_int b;			/* Numerator of the result. */
    mp_int S;			/* Denominator of the result. */
    mp_int dig;			/* Current digit of the result. */
    int digit;			/* Current digit of the result. */
    int g;			/* Size of the current digit ground. */
    int i, j;
    mp_err err;

    /*
     * b = bw * 2**b2 * 5**b5
     * S = 2**s2 * 5*s5
     */

    if (mp_init(&dig) != MP_OKAY) {
	return NULL;
    }
    if (mp_init_u64(&b, bw) != MP_OKAY) {
	mp_clear(&dig);
	return NULL;
    }
    err = mp_mul_2d(&b, b2, &b);
    if (err == MP_OKAY) {
 	err = mp_init_set(&S, 1);
    }
    if (err == MP_OKAY) {
	err = MulPow5(&S, s5, &S);
	if (err == MP_OKAY) {
	    err = mp_mul_2d(&S, s2, &S);
	}
    }

    /*
     * Handle the case where we guess the position of the decimal point wrong.
     */

    if ((mp_cmp_mag(&b, &S) == MP_LT) && (mp_mul_d(&b, 10, &b) == MP_OKAY)) {
	ilim =ilim1;
	--k;
    }

    /*
     * Convert the leading digit.
     */

    i = 0;
    err = mp_div(&b, &S, &dig, &b);
    if (dig.used > 1 || dig.dp[0] >= 10) {
	Tcl_Panic("wrong digit!");
    }
    digit = dig.dp[0];

    /*
     * Is a single digit all that was requested?
     */

    *s++ = '0' + digit;
    if (++i >= ilim) {
	if ((mp_mul_2d(&b, 1, &b) == MP_OKAY) && ShouldBankerRoundUp(&b, &S, digit&1)) {
	    s = BumpUp(s, retval, &k);
	}
    } else {
	while (err == MP_OKAY) {
	    /*
	     * Shift by a group of digits.
	     */

	    g = ilim - i;
	    if (g > DIGIT_GROUP) {
		g = DIGIT_GROUP;
	    }
	    if (s5 >= g) {
		err = mp_div_d(&S, dpow5[g], &S, NULL);
		s5 -= g;
	    } else if (s5 > 0) {
		err = mp_div_d(&S, dpow5[s5], &S, NULL);
		if (err == MP_OKAY) {
		    err = mp_mul_d(&b, dpow5[g - s5], &b);
		}
		s5 = 0;
	    } else {
		err = mp_mul_d(&b, dpow5[g], &b);
	    }
	    if (err == MP_OKAY) {
		err = mp_mul_2d(&b, g, &b);
	    }

	    /*
	     * As with the shortening bignum conversion, it's possible at this
	     * point that we will have reduced the denominator to less than
	     * 2**64/10, at which point it would be possible to fall back to
	     * to int64_t arithmetic. But the potential payoff is tremendously
	     * less - unless we're working in F format - because we know that
	     * three groups of digits will always suffice for %#.17e, the
	     * longest format that doesn't introduce empty precision.
	     *
	     * Extract the next group of digits.
	     */


	    if ((err != MP_OKAY) || (mp_div(&b, &S, &dig, &b) != MP_OKAY) || (dig.used > 1)) {
		Tcl_Panic("wrong digit!");
	    }
	    digit = dig.dp[0];
	    for (j = g-1; j >= 0; --j) {
		int t = itens[j];

		*s++ = digit / t + '0';
		digit %= t;
	    }
	    i += g;

	    /*
	     * Have we converted all the requested digits?
	     */

	    if (i == ilim) {
		if ((mp_mul_2d(&b, 1, &b) == MP_OKAY) && ShouldBankerRoundUp(&b, &S, digit&1)) {
		    s = BumpUp(s, retval, &k);
		}
		break;
	    }
	}
    }
    while (*--s == '0') {
	/* do nothing */
    }
    ++s;

    /*
     * Endgame - store the location of the decimal point and the end of the
     * string.
     */

    mp_clear_multi(&b, &S, &dig, NULL);
    *s = '\0';
    *decpt = k;
    if (endPtr) {
	*endPtr = s;
    }
    return retval;
}

/*
 *----------------------------------------------------------------------
 *
 * TclDoubleDigits --
 *
 *	Core of Tcl's conversion of double-precision floating point numbers to
 *	decimal.
 *
 * Results:
 *	Returns a newly-allocated string of digits.
 *
 * Side effects:
 *	Sets *decpt to the index of the character in the string before the
 *	place that the decimal point should go. If 'endPtr' is not NULL, sets
 *	endPtr to point to the terminating '\0' byte of the string. Sets *sign
 *	to 1 if a minus sign should be printed with the number, or 0 if a plus
 *	sign (or no sign) should appear.
 *
 * This function is a service routine that produces the string of digits for
 * floating-point-to-decimal conversion. It can do a number of things
 * according to the 'flags' argument. Valid values for 'flags' include:
 *	TCL_DD_SHORTEST - This is the default for floating point conversion if
 *		::tcl_precision is 0. It constructs the shortest string of
 *		digits that will reconvert to the given number when scanned.
 *		For floating point numbers that are exactly between two
 *		decimal numbers, it resolves using the 'round to even' rule.
 *		With this value, the 'ndigits' parameter is ignored.
 *	TCL_DD_E_FORMAT - This value is used to prepare numbers for %e format
 *		conversion (or for default floating->string if tcl_precision
 *		is not 0). It constructs a string of at most 'ndigits' digits,
 *		choosing the one that is closest to the given number (and
 *		resolving ties with 'round to even').  It is allowed to return
 *		fewer than 'ndigits' if the number converts exactly; if the
 *		TCL_DD_E_FORMAT|TCL_DD_SHORTEST is supplied instead, it
 *		also returns fewer digits if the shorter string will still
 *		reconvert without loss to the given input number. In any case,
 *		strings of trailing zeroes are suppressed.
 *	TCL_DD_F_FORMAT - This value is used to prepare numbers for %f format
 *		conversion. It requests that conversion proceed until
 *		'ndigits' digits after the decimal point have been converted.
 *		It is possible for this format to result in a zero-length
 *		string if the number is sufficiently small. Again, it is
 *		permissible for TCL_DD_F_FORMAT to return fewer digits for a
 *		number that converts exactly, and changing the argument to
 *		TCL_DD_F_FORMAT|TCL_DD_SHORTEST will allow the routine
 *		also to return fewer digits if the shorter string will still
 *		reconvert without loss to the given input number. Strings of
 *		trailing zeroes are suppressed.
 *
 *	To any of these flags may be OR'ed TCL_DD_NO_QUICK; this flag requires
 *	all calculations to be done in exact arithmetic. Normally, E and F
 *	format with fewer than about 14 digits will be done with a quick
 *	floating point approximation and fall back on the exact arithmetic
 *	only if the input number is close enough to the midpoint between two
 *	decimal strings that more precision is needed to resolve which string
 *	is correct.
 *
 * The value stored in the 'decpt' argument on return may be negative
 * (indicating that the decimal point falls to the left of the string) or
 * greater than the length of the string. In addition, the value -9999 is used
 * as a sentinel to indicate that the string is one of the special values
 * "Infinity" and "NaN", and that no decimal point should be inserted.
 *
 *----------------------------------------------------------------------
 */

char *
TclDoubleDigits(
    double dv,			/* Number to convert. */
    int ndigits,		/* Number of digits requested. */
    int flags,			/* Conversion flags. */
    int *decpt,			/* OUTPUT: Position of the decimal point. */
    int *sign,			/* OUTPUT: 1 if the result is negative. */
    char **endPtr)		/* OUTPUT: If not NULL, receives a pointer to
				 *	   one character beyond the end of the
				 *	   returned string. */
{
    Double d;			/* Union for deconstructing doubles. */
    Tcl_WideUInt bw;		/* Integer significand. */
    int be;			/* Power of 2 by which b must be multiplied */
    int bbits;			/* Number of bits needed to represent b. */
    int denorm;			/* Flag == 1 iff the input number was
				 * denormalized. */
    int k;			/* Estimate of floor(log10(d)). */
    int k_check;		/* Flag == 1 if d is near enough to a power of
				 * ten that k must be checked. */
    int b2, b5, s2, s5;		/* Powers of 2 and 5 in the numerator and
				 * denominator of intermediate results. */
    int ilim = -1, ilim1 = -1;	/* Number of digits to convert, and number to
				 * convert if log10(d) has been
				 * overestimated. */
    char *retval;		/* Return value from this function. */
    int i = -1;

    /*
     * Put the input number into a union for bit-whacking.
     */

    d.d = dv;

    /*
     * Handle the cases of negative numbers (by taking the absolute value:
     * this includes -Inf and -NaN!), infinity, Not a Number, and zero.
     */

    TakeAbsoluteValue(&d, sign);
    if ((d.w.word0 & EXP_MASK) == EXP_MASK) {
	return FormatInfAndNaN(&d, decpt, endPtr);
    }
    if (d.d == 0.0) {
	return FormatZero(decpt, endPtr);
    }

    /*
     * Unpack the floating point into a wide integer and an exponent.
     * Determine the number of bits that the big integer requires, and compute
     * a quick approximation (which may be one too high) of ceil(log10(d.d)).
     */

    denorm = ((d.w.word0 & EXP_MASK) == 0);
    DoubleToExpAndSig(d.d, &bw, &be, &bbits);
    k = ApproximateLog10(bw, be, bbits);
    k = BetterLog10(d.d, k, &k_check);

    /* At this point, we have:
     *	  d is the number to convert.
     *    bw are significand and exponent: d == bw*2**be,
     *    bbits is the length of bw: 2**bbits-1 <= bw < 2**bbits
     *	  k is either ceil(log10(d)) or ceil(log10(d))+1. k_check is 0 if we
     *      know that k is exactly ceil(log10(d)) and 1 if we need to check.
     *    We want a rational number
     *      r = b * 10**(1-k) = bw * 2**b2 * 5**b5 / (2**s2 / 5**s5),
     *    with b2, b5, s2, s5 >= 0.  Note that the most significant decimal
     *    digit is floor(r) and that successive digits can be obtained by
     *    setting r <- 10*floor(r) (or b <= 10 * (b % S)).  Find appropriate
     *    b2, b5, s2, s5.
     */

    ComputeScale(be, k, &b2, &b5, &s2, &s5);

    /*
     * Correct an incorrect caller-supplied 'ndigits'.  Also determine:
     *	i = The maximum number of decimal digits that will be returned in the
     *      formatted string.  This is k + 1 + ndigits for F format, 18 for
     *      shortest, and ndigits for E format.
     *  ilim = The number of significant digits to convert if k has been
     *         guessed correctly. This is -1 for shortest (which
     *         stop when all significance has been lost), 'ndigits' for E
     *         format, and 'k + 1 + ndigits' for F format.
     *  ilim1 = The minimum number of significant digits to convert if k has
     *	        been guessed 1 too high. This, too, is -1 for shortest,
     *	        and 'ndigits' for E format, but it's 'ndigits-1' for F
     *	        format.
     */

    SetPrecisionLimits(flags, k, &ndigits, &i, &ilim, &ilim1);

    /*
     * Try to do low-precision conversion in floating point rather than
     * resorting to expensive multiprecision arithmetic.
     */

    if (ilim >= 0 && ilim <= QUICK_MAX && !(flags & TCL_DD_NO_QUICK)) {
	retval = QuickConversion(d.d, k, k_check, flags, i, ilim, ilim1,
		decpt, endPtr);
	if (retval != NULL) {
	    return retval;
	}
    }

    /*
     * For shortening conversions, determine the upper and lower bounds for
     * the remainder at which we can stop.
     *   m+ = (2**m2plus * 5**m5) / (2**s2 * 5**s5) is the limit on the high
     *        side, and
     *   m- = (2**m2minus * 5**m5) / (2**s2 * 5**s5) is the limit on the low
     *        side.
     * We may need to increase s2 to put m2plus, m2minus, b2 over a common
     * denominator.
     */

    if (flags & TCL_DD_SHORTEST) {
	int m2minus = b2;
	int m2plus;
	int m5 = b5;
	int len = i;

	/*
	 * Find the quantity i so that (2**i*5**b5)/(2**s2*5**s5) is 1/2 unit
	 * in the least significant place of the floating point number.
	 */

	if (denorm) {
	    i = be + EXPONENT_BIAS + (FP_PRECISION-1);
	} else {
	    i = 1 + FP_PRECISION - bbits;
	}
	b2 += i;
	s2 += i;

	/*
	 * Reduce the fractions to lowest terms, since the above calculation
	 * may have left excess powers of 2 in numerator and denominator.
	 */

	CastOutPowersOf2(&b2, &m2minus, &s2);

	/*
	 * In the special case where bw==1, the nearest floating point number
	 * to it on the low side is 1/4 ulp below it. Adjust accordingly.
	 */

	m2plus = m2minus;
	if (!denorm && bw == 1) {
	    ++b2;
	    ++s2;
	    ++m2plus;
	}

	if (s5+1 < N_LOG2POW5 && s2+1 + log2pow5[s5+1] <= 64) {
	    /*
	     * If 10*2**s2*5**s5 == 2**(s2+1)+5**(s5+1) fits in a 64-bit word,
	     * then all our intermediate calculations can be done using exact
	     * 64-bit arithmetic with no need for expensive multiprecision
	     * operations. (This will be true for all numbers in the range
	     * [1.0e-3 .. 1.0e+24]).
	     */

	    return ShorteningInt64Conversion(&d, bw, b2, b5, m2plus,
		    m2minus, m5, s2, s5, k, len, ilim, ilim1, decpt, endPtr);
	} else if (s5 == 0) {
	    /*
	     * The denominator is a power of 2, so we can replace division by
	     * digit shifts. First we round up s2 to a multiple of MP_DIGIT_BIT,
	     * and adjust m2 and b2 accordingly. Then we launch into a version
	     * of the comparison that's specialized for the 'power of mp_digit
	     * in the denominator' case.
	     */

	    if (s2 % MP_DIGIT_BIT != 0) {
		int delta = MP_DIGIT_BIT - (s2 % MP_DIGIT_BIT);

		b2 += delta;
		m2plus += delta;
		m2minus += delta;
		s2 += delta;
	    }
	    return ShorteningBignumConversionPowD(&d, bw, b2, b5,
		    m2plus, m2minus, m5, s2/MP_DIGIT_BIT, k, len, ilim, ilim1,
		    decpt, endPtr);
	} else {
	    /*
	     * Alas, there's no helpful special case; use full-up bignum
	     * arithmetic for the conversion.
	     */

	    return ShorteningBignumConversion(&d, bw, b2, m2plus,
		    m2minus, s2, s5, k, len, ilim, ilim1, decpt, endPtr);
	}
    } else {
	/*
	 * Non-shortening conversion.
	 */

	int len = i;

	/*
	 * Reduce numerator and denominator to lowest terms.
	 */

	if (b2 >= s2 && s2 > 0) {
	    b2 -= s2; s2 = 0;
	} else if (s2 >= b2 && b2 > 0) {
	    s2 -= b2; b2 = 0;
	}

	if (s5+1 < N_LOG2POW5 && s2+1 + log2pow5[s5+1] <= 64) {
	    /*
	     * If 10*2**s2*5**s5 == 2**(s2+1)+5**(s5+1) fits in a 64-bit word,
	     * then all our intermediate calculations can be done using exact
	     * 64-bit arithmetic with no need for expensive multiprecision
	     * operations.
	     */

	    return StrictInt64Conversion(bw, b2, b5, s2, s5, k,
		    len, ilim, ilim1, decpt, endPtr);
	} else if (s5 == 0) {
	    /*
	     * The denominator is a power of 2, so we can replace division by
	     * digit shifts. First we round up s2 to a multiple of MP_DIGIT_BIT,
	     * and adjust m2 and b2 accordingly. Then we launch into a version
	     * of the comparison that's specialized for the 'power of mp_digit
	     * in the denominator' case.
	     */

	    if (s2 % MP_DIGIT_BIT != 0) {
		int delta = MP_DIGIT_BIT - (s2 % MP_DIGIT_BIT);

		b2 += delta;
		s2 += delta;
	    }
	    return StrictBignumConversionPowD(bw, b2, b5,
		    s2/MP_DIGIT_BIT, k, len, ilim, ilim1, decpt, endPtr);
	} else {
	    /*
	     * There are no helpful special cases, but at least we know in
	     * advance how many digits we will convert. We can run the
	     * conversion in steps of DIGIT_GROUP digits, so as to have many
	     * fewer mp_int divisions.
	     */

	    return StrictBignumConversion(bw, b2, s2, s5, k,
		    len, ilim, ilim1, decpt, endPtr);
	}
    }
}

/*
 *----------------------------------------------------------------------
 *
 * TclInitDoubleConversion --
 *
 *	Initializes constants that are needed for conversions to and from
 *	'double'
 *
 * Results:
 *	None.
 *
 * Side effects:
 *	The log base 2 of the floating point radix, the number of bits in a
 *	double mantissa, and a table of the powers of five and ten are
 *	computed and stored.
 *
 *----------------------------------------------------------------------
 */

void
TclInitDoubleConversion(void)
{
    int i;
    int x;
    Tcl_WideUInt u;
    double d;
#ifdef IEEE_FLOATING_POINT
    union {
	double dv;
	Tcl_WideUInt iv;
    } bitwhack;
#endif
    mp_err err = MP_OKAY;
#if defined(__sgi) && defined(_COMPILER_VERSION)
    union fpc_csr mipsCR;

    mipsCR.fc_word = get_fpc_csr();
    mipsCR.fc_struct.flush = 0;
    set_fpc_csr(mipsCR.fc_word);
#endif

    /*
     * Initialize table of powers of 10 expressed as wide integers.
     */

    maxpow10_wide = (int)
	    floor(sizeof(Tcl_WideUInt) * CHAR_BIT * log(2.) / log(10.));
    pow10_wide = (Tcl_WideUInt *)
	    ckalloc((maxpow10_wide + 1) * sizeof(Tcl_WideUInt));
    u = 1;
    for (i = 0; i < maxpow10_wide; ++i) {
	pow10_wide[i] = u;
	u *= 10;
    }
    pow10_wide[i] = u;

    /*
     * Determine how many bits of precision a double has, and how many decimal
     * digits that represents.
     */

    if (frexp((double) FLT_RADIX, &log2FLT_RADIX) != 0.5) {
	Tcl_Panic("This code doesn't work on a decimal machine!");
    }
    log2FLT_RADIX--;
    mantBits = DBL_MANT_DIG * log2FLT_RADIX;
    d = 1.0;

    /*
     * Initialize a table of powers of ten that can be exactly represented in
     * a double.
     */

    x = (int) (DBL_MANT_DIG * log((double) FLT_RADIX) / log(5.0));
    if (x < MAXPOW) {
	mmaxpow = x;
    } else {
	mmaxpow = MAXPOW;
    }
    for (i=0 ; i<=mmaxpow ; ++i) {
	pow10vals[i] = d;
	d *= 10.0;
    }

    /*
     * Initialize a table of large powers of five.
     */

    for (i=0; i<9; ++i) {
	err = err || mp_init(pow5 + i);
    }
    mp_set_u64(pow5, 5);
    for (i=0; i<8; ++i) {
	err = err || mp_sqr(pow5+i, pow5+i+1);
    }
    err = err || mp_init_u64(pow5_13, 1220703125);
    for (i = 1; i < 5; ++i) {
	err = err || mp_init(pow5_13 + i);
	err = err || mp_sqr(pow5_13 + i - 1, pow5_13 + i);
    }
    if (err != MP_OKAY) {
	Tcl_Panic("out of memory");
    }

    /*
     * Determine the number of decimal digits to the left and right of the
     * decimal point in the largest and smallest double, the smallest double
     * that differs from zero, and the number of mp_digits needed to represent
     * the significand of a double.
     */

    maxDigits = (int) ((DBL_MAX_EXP * log((double) FLT_RADIX)
	    + 0.5 * log(10.)) / log(10.));
    minDigits = (int) floor((DBL_MIN_EXP - DBL_MANT_DIG)
	    * log((double) FLT_RADIX) / log(10.));
    log10_DIGIT_MAX = (int) floor(MP_DIGIT_BIT * log(2.) / log(10.));

    /*
     * Nokia 770's software-emulated floating point is "middle endian": the
     * bytes within a 32-bit word are little-endian (like the native
     * integers), but the two words of a 'double' are presented most
     * significant word first.
     */

#ifdef IEEE_FLOATING_POINT
    bitwhack.dv = 1.000000238418579;
				/* 3ff0 0000 4000 0000 */
    if ((bitwhack.iv >> 32) == 0x3FF00000) {
	n770_fp = 0;
    } else if ((bitwhack.iv & 0xFFFFFFFF) == 0x3FF00000) {
	n770_fp = 1;
    } else {
	Tcl_Panic("unknown floating point word order on this machine");
    }
#endif
}

/*
 *----------------------------------------------------------------------
 *
 * TclFinalizeDoubleConversion --
 *
 *	Cleans up this file on exit.
 *
 * Results:
 *	None
 *
 * Side effects:
 *	Memory allocated by TclInitDoubleConversion is freed.
 *
 *----------------------------------------------------------------------
 */

void
TclFinalizeDoubleConversion(void)
{
    int i;

    ckfree(pow10_wide);
    for (i=0; i<9; ++i) {
	mp_clear(pow5 + i);
    }
    for (i=0; i < 5; ++i) {
	mp_clear(pow5_13 + i);
    }
}

/*
 *----------------------------------------------------------------------
 *
 * Tcl_InitBignumFromDouble --
 *
 *	Extracts the integer part of a double and converts it to an arbitrary
 *	precision integer.
 *
 * Results:
 *	None.
 *
 * Side effects:
 *	Initializes the bignum supplied, and stores the converted number in
 *	it.
 *
 *----------------------------------------------------------------------
 */

int
Tcl_InitBignumFromDouble(
    Tcl_Interp *interp,		/* For error message. */
    double d,			/* Number to convert. */
    void *big)			/* Place to store the result. */
{
    double fract;
    int expt;
    mp_err err;
    mp_int *b = (mp_int *)big;

    /*
     * Infinite values can't convert to bignum.
     */

    if (isinf(d)) {
	if (interp != NULL) {
	    const char *s = "integer value too large to represent";

	    Tcl_SetObjResult(interp, Tcl_NewStringObj(s, -1));
	    Tcl_SetErrorCode(interp, "ARITH", "IOVERFLOW", s, NULL);
	}
	return TCL_ERROR;
    }

    fract = frexp(d, &expt);
    if (expt <= 0) {
	err = mp_init(b);
	mp_zero(b);
    } else {
	Tcl_WideInt w = (Tcl_WideInt)ldexp(fract, mantBits);
	int shift = expt - mantBits;

	err = mp_init_i64(b, w);
	if (err != MP_OKAY) {
		/* just skip */
	} else if (shift < 0) {
	    err = mp_div_2d(b, -shift, b, NULL);
	} else if (shift > 0) {
	    err = mp_mul_2d(b, shift, b);
	}
    }
    if (err != MP_OKAY) {
	return TCL_ERROR;
    }
    return TCL_OK;
}

/*
 *----------------------------------------------------------------------
 *
 * TclBignumToDouble --
 *
 *	Convert an arbitrary-precision integer to a native floating point
 *	number.
 *
 * Results:
 *	Returns the converted number. Sets errno to ERANGE if the number is
 *	too large to convert.
 *
 *----------------------------------------------------------------------
 */

double
TclBignumToDouble(
    const void *big)			/* Integer to convert. */
{
    mp_int b;
    int bits, shift, i, lsb;
    double r;
    mp_err err;
    const mp_int *a = (const mp_int *)big;


    /*
     * We need a 'mantBits'-bit significand.  Determine what shift will
     * give us that.
     */

    bits = mp_count_bits(a);
    if (bits > DBL_MAX_EXP*log2FLT_RADIX) {
	errno = ERANGE;
	if (mp_isneg(a)) {
	    return -HUGE_VAL;
	} else {
	    return HUGE_VAL;
	}
    }
    shift = mantBits - bits;

    /*
     * If shift > 0, shift the significand left by the requisite number of
     * bits.  If shift == 0, the significand is already exactly 'mantBits'
     * in length.  If shift < 0, we will need to shift the significand right
     * by the requisite number of bits, and round it. If the '1-shift'
     * least significant bits are 0, but the 'shift'th bit is nonzero,
     * then the significand lies exactly between two values and must be
     * 'rounded to even'.
     */

    err = mp_init(&b);
    if (err != MP_OKAY) {
	/* just skip */
    } else if (shift == 0) {
	err = mp_copy(a, &b);
    } else if (shift > 0) {
	err = mp_mul_2d(a, shift, &b);
    } else if (shift < 0) {
	lsb = mp_cnt_lsb(a);
	if (lsb == -1-shift) {

	    /*
	     * Round to even
	     */

	    err = mp_div_2d(a, -shift, &b, NULL);
	    if ((err == MP_OKAY) && mp_isodd(&b)) {
		if (mp_isneg(&b)) {
		    err = mp_sub_d(&b, 1, &b);
		} else {
		    err = mp_add_d(&b, 1, &b);
		}
	    }
	} else {

	    /*
	     * Ordinary rounding
	     */

	    err = mp_div_2d(a, -1-shift, &b, NULL);
	    if (err != MP_OKAY) {
		/* just skip */
	    } else if (mp_isneg(&b)) {
		err = mp_sub_d(&b, 1, &b);
	    } else {
		err = mp_add_d(&b, 1, &b);
	    }
	    err = mp_div_2d(&b, 1, &b, NULL);
	}
    }

    /*
     * Accumulate the result, one mp_digit at a time.
     */

    if (err != MP_OKAY) {
	return 0.0;
    }
    r = 0.0;
    for (i = b.used-1; i>=0; --i) {
	r = ldexp(r, MP_DIGIT_BIT) + b.dp[i];
    }
    mp_clear(&b);

    /*
     * Scale the result to the correct number of bits.
     */

    r = ldexp(r, bits - mantBits);

    /*
     * Return the result with the appropriate sign.
     */

    if (mp_isneg(a)) {
	return -r;
    } else {
	return r;
    }
}

/*
 *----------------------------------------------------------------------
 *
 * TclCeil --
 *
 *	Computes the smallest floating point number that is at least the
 *	mp_int argument.
 *
 * Results:
 *	Returns the floating point number.
 *
 *----------------------------------------------------------------------
 */

double
TclCeil(
    const void *big)			/* Integer to convert. */
{
    double r = 0.0;
    mp_int b;
    mp_err err;
    const mp_int *a = (const mp_int *)big;

    err = mp_init(&b);
    if ((err == MP_OKAY) && mp_isneg(a)) {
	err = mp_neg(a, &b);
	r = -TclFloor(&b);
    } else {
	int bits = mp_count_bits(a);

	if (bits > DBL_MAX_EXP*log2FLT_RADIX) {
	    r = HUGE_VAL;
	} else {
	    int i, exact = 1, shift = mantBits - bits;

	    if (err != MP_OKAY) {
		/* just skip */
	    } else if (shift > 0) {
		err = mp_mul_2d(a, shift, &b);
	    } else if (shift < 0) {
		mp_int d;
		err = mp_init(&d);
		if (err == MP_OKAY) {
		    err = mp_div_2d(a, -shift, &b, &d);
		}
		exact = mp_iszero(&d);
		mp_clear(&d);
	    } else {
		err = mp_copy(a, &b);
	    }
	    if ((err == MP_OKAY) && !exact) {
		err = mp_add_d(&b, 1, &b);
	    }
	    if (err != MP_OKAY) {
		return 0.0;
	    }
	    for (i=b.used-1 ; i>=0 ; --i) {
		r = ldexp(r, MP_DIGIT_BIT) + b.dp[i];
	    }
	    r = ldexp(r, bits - mantBits);
	}
    }
    mp_clear(&b);
    return r;
}

/*
 *----------------------------------------------------------------------
 *
 * TclFloor --
 *
 *	Computes the largest floating point number less than or equal to the
 *	mp_int argument.
 *
 * Results:
 *	Returns the floating point value.
 *
 *----------------------------------------------------------------------
 */

double
TclFloor(
    const void *big)			/* Integer to convert. */
{
    double r = 0.0;
    mp_int b;
    mp_err err;
    const mp_int *a = (const mp_int *)big;

    err = mp_init(&b);
    if ((err == MP_OKAY) && mp_isneg(a)) {
	err = mp_neg(a, &b);
	r = -TclCeil(&b);
    } else {
	int bits = mp_count_bits(a);

	if (bits > DBL_MAX_EXP*log2FLT_RADIX) {
	    r = DBL_MAX;
	} else {
	    int i, shift = mantBits - bits;

	    if (shift > 0) {
		err = mp_mul_2d(a, shift, &b);
	    } else if (shift < 0) {
		err = mp_div_2d(a, -shift, &b, NULL);
	    } else {
		err = mp_copy(a, &b);
	    }
	    if (err != MP_OKAY) {
		return 0.0;
	    }
	    for (i=b.used-1 ; i>=0 ; --i) {
		r = ldexp(r, MP_DIGIT_BIT) + b.dp[i];
	    }
	    r = ldexp(r, bits - mantBits);
	}
    }
    mp_clear(&b);
    return r;
}

/*
 *----------------------------------------------------------------------
 *
 * BignumToBiasedFrExp --
 *
 *	Convert an arbitrary-precision integer to a native floating point
 *	number in the range [0.5,1) times a power of two. NOTE: Intentionally
 *	converts to a number that's a few ulp too small, so that
 *	RefineApproximation will not overflow near the high end of the
 *	machine's arithmetic range.
 *
 * Results:
 *	Returns the converted number.
 *
 * Side effects:
 *	Stores the exponent of two in 'machexp'.
 *
 *----------------------------------------------------------------------
 */

static double
BignumToBiasedFrExp(
    const mp_int *a,		/* Integer to convert. */
    int *machexp)		/* Power of two. */
{
    mp_int b;
    int bits;
    int shift;
    int i;
    double r;
    mp_err err = MP_OKAY;

    /*
     * Determine how many bits we need, and extract that many from the input.
     * Round to nearest unit in the last place.
     */

    bits = mp_count_bits(a);
    shift = mantBits - 2 - bits;
    if (mp_init(&b)) {
	return 0.0;
    }
    if (shift > 0) {
	err = mp_mul_2d(a, shift, &b);
    } else if (shift < 0) {
	err = mp_div_2d(a, -shift, &b, NULL);
    } else {
	err = mp_copy(a, &b);
    }

    /*
     * Accumulate the result, one mp_digit at a time.
     */

    r = 0.0;
    if (err == MP_OKAY) {
	for (i=b.used-1; i>=0; --i) {
	    r = ldexp(r, MP_DIGIT_BIT) + b.dp[i];
	}
    }
    mp_clear(&b);

    /*
     * Return the result with the appropriate sign.
     */

    *machexp = bits - mantBits + 2;
    return (mp_isneg(a) ? -r : r);
}

/*
 *----------------------------------------------------------------------
 *
 * Pow10TimesFrExp --
 *
 *	Multiply a power of ten by a number expressed as fraction and
 *	exponent.
 *
 * Results:
 *	Returns the significand of the result.
 *
 * Side effects:
 *	Overwrites the 'machexp' parameter with the exponent of the result.
 *
 * Assumes that 'exponent' is such that 10**exponent would be a double, even
 * though 'fraction*10**(machexp+exponent)' might overflow.
 *
 *----------------------------------------------------------------------
 */

static double
Pow10TimesFrExp(
    int exponent,		/* Power of 10 to multiply by. */
    double fraction,		/* Significand of multiplicand. */
    int *machexp)		/* On input, exponent of multiplicand. On
				 * output, exponent of result. */
{
    int i, j;
    int expt = *machexp;
    double retval = fraction;

    if (exponent > 0) {
	/*
	 * Multiply by 10**exponent.
	 */

	retval = frexp(retval * pow10vals[exponent & 0xF], &j);
	expt += j;
	for (i=4; i<9; ++i) {
	    if (exponent & (1<<i)) {
		retval = frexp(retval * pow_10_2_n[i], &j);
		expt += j;
	    }
	}
    } else if (exponent < 0) {
	/*
	 * Divide by 10**-exponent.
	 */

	retval = frexp(retval / pow10vals[(-exponent) & 0xF], &j);
	expt += j;
	for (i=4; i<9; ++i) {
	    if ((-exponent) & (1<<i)) {
		retval = frexp(retval / pow_10_2_n[i], &j);
		expt += j;
	    }
	}
    }

    *machexp = expt;
    return retval;
}

/*
 *----------------------------------------------------------------------
 *
 * SafeLdExp --
 *
 *	Do an 'ldexp' operation, but handle denormals gracefully.
 *
 * Results:
 *	Returns the appropriately scaled value.
 *
 *	On some platforms, 'ldexp' fails when presented with a number too
 *	small to represent as a normalized double. This routine does 'ldexp'
 *	in two steps for those numbers, to return correctly denormalized
 *	values.
 *
 *----------------------------------------------------------------------
 */

static double
SafeLdExp(
    double fract,
    int expt)
{
    int minexpt = DBL_MIN_EXP * log2FLT_RADIX;
    volatile double a, b, retval;

    if (expt < minexpt) {
	a = ldexp(fract, expt - mantBits - minexpt);
	b = ldexp(1.0, mantBits + minexpt);
	retval = a * b;
    } else {
	retval = ldexp(fract, expt);
    }
    return retval;
}

/*
 *----------------------------------------------------------------------
 *
 * TclFormatNaN --
 *
 *	Makes the string representation of a "Not a Number"
 *
 * Results:
 *	None.
 *
 * Side effects:
 *	Stores the string representation in the supplied buffer, which must be
 *	at least TCL_DOUBLE_SPACE characters.
 *
 *----------------------------------------------------------------------
 */

void
TclFormatNaN(
    double value,		/* The Not-a-Number to format. */
    char *buffer)		/* String representation. */
{
#ifndef IEEE_FLOATING_POINT
    strcpy(buffer, "NaN");
    return;
#else
    union {
	double dv;
	uint64_t iv;
    } bitwhack;

    bitwhack.dv = value;
    if (n770_fp) {
	bitwhack.iv = Nokia770Twiddle(bitwhack.iv);
    }
    if (bitwhack.iv & (UINT64_C(1) << 63)) {
	bitwhack.iv &= ~ (UINT64_C(1) << 63);
	*buffer++ = '-';
    }
    *buffer++ = 'N';
    *buffer++ = 'a';
    *buffer++ = 'N';
    bitwhack.iv &= ((UINT64_C(1)) << 51) - 1;
    if (bitwhack.iv != 0) {
	sprintf(buffer, "(%" PRIx64 ")", bitwhack.iv);
    } else {
	*buffer = '\0';
    }
#endif /* IEEE_FLOATING_POINT */
}

/*
 *----------------------------------------------------------------------
 *
 * Nokia770Twiddle --
 *
 *	Transpose the two words of a number for Nokia 770 floating point
 *	handling.
 *
 *----------------------------------------------------------------------
 */
#ifdef IEEE_FLOATING_POINT
static Tcl_WideUInt
Nokia770Twiddle(
    Tcl_WideUInt w)		/* Number to transpose. */
{
    return (((w >> 32) & 0xFFFFFFFF) | (w << 32));
}
#endif

/*
 *----------------------------------------------------------------------
 *
 * TclNokia770Doubles --
 *
 *	Transpose the two words of a number for Nokia 770 floating point
 *	handling.
 *
 *----------------------------------------------------------------------
 */

int
TclNokia770Doubles(void)
{
    return n770_fp;
}

/*
 * Local Variables:
 * mode: c
 * c-basic-offset: 4
 * fill-column: 78
 * End:
 */<|MERGE_RESOLUTION|>--- conflicted
+++ resolved
@@ -1875,12 +1875,7 @@
     int numSigDigs,		/* Number of significant digits */
     long exponent)		/* Power of 10 by which to multiply */
 {
-<<<<<<< HEAD
-    double retval;
     int machexp = 0;		/* Machine exponent of a power of 10. */
-=======
-    int machexp;		/* Machine exponent of a power of 10. */
->>>>>>> fb1fd5d5
 
     /*
      * With gcc on x86, the floating point rounding mode is double-extended.
