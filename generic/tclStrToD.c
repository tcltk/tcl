--- conflicted
+++ resolved
@@ -1314,15 +1314,7 @@
 		    expected);
 
 	    Tcl_AppendLimitedToObj(msg, bytes, numBytes, 50, "");
-<<<<<<< HEAD
 	    Tcl_AppendToObj(msg, "\"", TCL_STRLEN);
-	    if (state == BAD_OCTAL) {
-		Tcl_AppendToObj(msg, " (looks like invalid octal number)",
-			TCL_STRLEN);
-	    }
-=======
-	    Tcl_AppendToObj(msg, "\"", -1);
->>>>>>> 9b00a63b
 	    Tcl_SetObjResult(interp, msg);
 	    Tcl_SetErrorCode(interp, "TCL", "VALUE", "NUMBER", NULL);
 	}
