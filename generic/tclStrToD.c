/*
 * tclStrToD.c --
 *
 *	This file contains a collection of procedures for managing conversions
 *	to/from floating-point in Tcl. They include TclParseNumber, which
 *	parses numbers from strings; TclDoubleDigits, which formats numbers
 *	into strings of digits, and procedures for interconversion among
 *	'double' and 'mp_int' types.
 *
<<<<<<< HEAD
 * Copyright © 2005 Kevin B. Kenny. All rights reserved.
=======
 * Copyright (c) 2005 Kevin B. Kenny. All rights reserved.
>>>>>>> eb47492d
 *
 * See the file "license.terms" for information on usage and redistribution of
 * this file, and for a DISCLAIMER OF ALL WARRANTIES.
 */

#include "tclInt.h"
#include "tclTomMath.h"
#include <float.h>
#include <math.h>

#ifdef _WIN32
#define copysign _copysign
#endif

#ifndef PRIx64
#   define PRIx64 TCL_LL_MODIFIER "x"
#endif

/*
 * This code supports (at least hypothetically), IBM, Cray, VAX and IEEE-754
 * floating point; of these, only IEEE-754 can represent NaN. IEEE-754 can be
 * uniquely determined by radix and by the widths of significand and exponent.
 */

#if (FLT_RADIX == 2) && (DBL_MANT_DIG == 53) && (DBL_MAX_EXP == 1024)
#   define IEEE_FLOATING_POINT
#endif

/*
 * Rounding controls. (Thanks a lot, Intel!)
 */

#ifdef __i386
/*
 * gcc on x86 needs access to rounding controls, because of a questionable
 * feature where it retains intermediate results as IEEE 'long double' values
 * somewhat unpredictably. It is tempting to include fpu_control.h, but that
 * file exists only on Linux; it is missing on Cygwin and MinGW. Most gcc-isms
 * and ix86-isms are factored out here.
 */
# if defined(__GNUC__)
typedef unsigned int	fpu_control_t __attribute__ ((__mode__ (__HI__)));

#  define _FPU_GETCW(cw)	__asm__ __volatile__ ("fnstcw %0" : "=m" (*&cw))
#  define _FPU_SETCW(cw)	__asm__ __volatile__ ("fldcw %0" : : "m" (*&cw))
#  define FPU_IEEE_ROUNDING	0x027F
#  define ADJUST_FPU_CONTROL_WORD
#  define TCL_IEEE_DOUBLE_ROUNDING_DECL \
    fpu_control_t roundTo53Bits = FPU_IEEE_ROUNDING;	\
    fpu_control_t oldRoundingMode;
#  define TCL_IEEE_DOUBLE_ROUNDING \
    _FPU_GETCW(oldRoundingMode);			\
    _FPU_SETCW(roundTo53Bits)
#  define TCL_DEFAULT_DOUBLE_ROUNDING \
    _FPU_SETCW(oldRoundingMode)

/*
 * Sun ProC needs sunmath for rounding control on x86 like gcc above.
 */
# elif defined(__sun)
#  include <sunmath.h>
#  define TCL_IEEE_DOUBLE_ROUNDING_DECL
#  define TCL_IEEE_DOUBLE_ROUNDING \
    ieee_flags("set","precision","double",NULL)
#  define TCL_DEFAULT_DOUBLE_ROUNDING \
    ieee_flags("clear","precision",NULL,NULL)

# endif
#endif
/*
 * Other platforms are assumed to always operate in full IEEE mode, so we make
 * the macros to go in and out of that mode do nothing.
 */
#ifndef TCL_IEEE_DOUBLE_ROUNDING /* !__i386 || (!__GNUC__ && !__sun) */
#  define TCL_IEEE_DOUBLE_ROUNDING_DECL
#  define TCL_IEEE_DOUBLE_ROUNDING	((void) 0)
#  define TCL_DEFAULT_DOUBLE_ROUNDING	((void) 0)
#endif

/*
 * MIPS floating-point units need special settings in control registers to use
 * gradual underflow as we expect.  This fix is for the MIPSpro compiler.
 */

#if defined(__sgi) && defined(_COMPILER_VERSION)
#include <sys/fpu.h>
#endif

/*
 * HP's PA_RISC architecture uses 7ff4000000000000 to represent a quiet NaN.
 * Everyone else uses 7ff8000000000000. (Why, HP, why?)
 */

#ifdef __hppa
#   define NAN_START	0x7FF4
#   define NAN_MASK	(((Tcl_WideUInt) 1) << 50)
#else
#   define NAN_START	0x7FF8
#   define NAN_MASK	(((Tcl_WideUInt) 1) << 51)
#endif

/*
 * Constants used by this file (most of which are only ever calculated at
 * runtime).
 */

/* Magic constants */

#define LOG10_2 0.3010299956639812
#define TWO_OVER_3LOG10 0.28952965460216784
#define LOG10_3HALVES_PLUS_FUDGE 0.1760912590558

/*
 * Definitions of the parts of an IEEE754-format floating point number.
 */

#define SIGN_BIT	0x80000000
				/* Mask for the sign bit in the first word of
				 * a double. */
#define EXP_MASK	0x7FF00000
				/* Mask for the exponent field in the first
				 * word of a double. */
#define EXP_SHIFT	20	/* Shift count to make the exponent an
				 * integer. */
#define HIDDEN_BIT	(((Tcl_WideUInt) 0x00100000) << 32)
				/* Hidden 1 bit for the significand. */
#define HI_ORDER_SIG_MASK 0x000FFFFF
				/* Mask for the high-order part of the
				 * significand in the first word of a
				 * double. */
#define SIG_MASK	(((Tcl_WideUInt) HI_ORDER_SIG_MASK << 32) \
			| 0xFFFFFFFF)
				/* Mask for the 52-bit significand. */
#define FP_PRECISION	53	/* Number of bits of significand plus the
				 * hidden bit. */
#define EXPONENT_BIAS	0x3FF	/* Bias of the exponent 0. */

/*
 * Derived quantities.
 */

#define TEN_PMAX	22	/* floor(FP_PRECISION*log(2)/log(5)) */
#define QUICK_MAX	14	/* floor((FP_PRECISION-1)*log(2)/log(10))-1 */
#define BLETCH		0x10	/* Highest power of two that is greater than
				 * DBL_MAX_10_EXP, divided by 16. */
#define DIGIT_GROUP	8	/* floor(MP_DIGIT_BIT*log(2)/log(10)) */

/*
 * Union used to dismantle floating point numbers.
 */

typedef union Double {
    struct {
#ifdef WORDS_BIGENDIAN
	int word0;
	int word1;
#else
	int word1;
	int word0;
#endif
    } w;
    double d;
    Tcl_WideUInt q;
} Double;

static int maxpow10_wide;	/* The powers of ten that can be represented
				 * exactly as wide integers. */
static Tcl_WideUInt *pow10_wide;
#define MAXPOW	22
static double pow10vals[MAXPOW+1];
				/* The powers of ten that can be represented
				 * exactly as IEEE754 doubles. */
static int mmaxpow;		/* Largest power of ten that can be
				 * represented exactly in a 'double'. */
static int log10_DIGIT_MAX;	/* The number of decimal digits that fit in an
				 * mp_digit. */
static int log2FLT_RADIX;	/* Logarithm of the floating point radix. */
static int mantBits;		/* Number of bits in a double's significand */
static mp_int pow5[9];		/* Table of powers of 5**(2**n), up to
				 * 5**256 */
static double tiny = 0.0;	/* The smallest representable double. */
static int maxDigits;		/* The maximum number of digits to the left of
				 * the decimal point of a double. */
static int minDigits;		/* The maximum number of digits to the right
				 * of the decimal point in a double. */
static const double pow_10_2_n[] = {	/* Inexact higher powers of ten. */
    1.0,
    100.0,
    10000.0,
    1.0e+8,
    1.0e+16,
    1.0e+32,
    1.0e+64,
    1.0e+128,
    1.0e+256
};

static int n770_fp;		/* Flag is 1 on Nokia N770 floating point.
				 * Nokia's floating point has the words
				 * reversed: if big-endian is 7654 3210,
				 * and little-endian is       0123 4567,
				 * then Nokia's FP is         4567 0123;
				 * little-endian within the 32-bit words but
				 * big-endian between them. */

/*
 * Table of powers of 5 that are small enough to fit in an mp_digit.
 */

static const mp_digit dpow5[13] = {
               1,              5,             25,            125,
             625,           3125,          15625,          78125,
          390625,        1953125,        9765625,       48828125,
       244140625
};

/*
 * Table of powers: pow5_13[n] = 5**(13*2**(n+1))
 */

static mp_int pow5_13[5];	/* Table of powers: 5**13, 5**26, 5**52,
				 * 5**104, 5**208 */
static const double tens[] = {
    1e00, 1e01, 1e02, 1e03, 1e04, 1e05, 1e06, 1e07, 1e08, 1e09,
    1e10, 1e11, 1e12, 1e13, 1e14, 1e15, 1e16, 1e17, 1e18, 1e19,
    1e20, 1e21, 1e22
};

static const int itens [] = {
    1,
    10,
    100,
    1000,
    10000,
    100000,
    1000000,
    10000000,
    100000000
};

static const double bigtens[] = {
    1e016, 1e032, 1e064, 1e128, 1e256
};
#define N_BIGTENS 5

static const int log2pow5[27] = {
    01,  3,  5,  7, 10, 12, 14, 17, 19, 21,
    24, 26, 28, 31, 33, 35, 38, 40, 42, 45,
    47, 49, 52, 54, 56, 59, 61
};
#define N_LOG2POW5 27

static const Tcl_WideUInt wuipow5[] = {
    (Tcl_WideUInt) 1U,		/* 5**0 */
    (Tcl_WideUInt) 5U,
    (Tcl_WideUInt) 25U,
    (Tcl_WideUInt) 125U,
    (Tcl_WideUInt) 625U,
    (Tcl_WideUInt) 3125U,	/* 5**5 */
    (Tcl_WideUInt) 3125U*5U,
    (Tcl_WideUInt) 3125U*25U,
    (Tcl_WideUInt) 3125U*125U,
    (Tcl_WideUInt) 3125U*625U,
    (Tcl_WideUInt) 3125U*3125U,	/* 5**10 */
    (Tcl_WideUInt) 3125U*3125U*5U,
    (Tcl_WideUInt) 3125U*3125U*25U,
    (Tcl_WideUInt) 3125U*3125U*125U,
    (Tcl_WideUInt) 3125U*3125U*625U,
    (Tcl_WideUInt) 3125U*3125U*3125U, /* 5**15 */
    (Tcl_WideUInt) 3125U*3125U*3125U*5U,
    (Tcl_WideUInt) 3125U*3125U*3125U*25U,
    (Tcl_WideUInt) 3125U*3125U*3125U*125U,
    (Tcl_WideUInt) 3125U*3125U*3125U*625U,
    (Tcl_WideUInt) 3125U*3125U*3125U*3125U,	/* 5**20 */
    (Tcl_WideUInt) 3125U*3125U*3125U*3125U*5U,
    (Tcl_WideUInt) 3125U*3125U*3125U*3125U*25U,
    (Tcl_WideUInt) 3125U*3125U*3125U*3125U*125U,
    (Tcl_WideUInt) 3125U*3125U*3125U*3125U*625U,
    (Tcl_WideUInt) 3125U*3125U*3125U*3125U*3125U,  /* 5**25 */
    (Tcl_WideUInt) 3125U*3125U*3125U*3125U*3125U*5U,
    (Tcl_WideUInt) 3125U*3125U*3125U*3125U*3125U*25U /* 5**27 */
};

/*
 * Static functions defined in this file.
 */

static int		AccumulateDecimalDigit(unsigned, int,
			    Tcl_WideUInt *, mp_int *, int);
static double		MakeHighPrecisionDouble(int signum,
			    mp_int *significand, int nSigDigs, int exponent);
static double		MakeLowPrecisionDouble(int signum,
			    Tcl_WideUInt significand, int nSigDigs,
			    int exponent);
#ifdef IEEE_FLOATING_POINT
static double		MakeNaN(int signum, Tcl_WideUInt tag);
#endif
static double		RefineApproximation(double approx,
			    mp_int *exactSignificand, int exponent);
<<<<<<< HEAD
static mp_err		MulPow5(mp_int *, unsigned, mp_int *) MP_WUR;
=======
static void		MulPow5(mp_int *, unsigned, mp_int *);
>>>>>>> eb47492d
static int		NormalizeRightward(Tcl_WideUInt *);
static int		RequiredPrecision(Tcl_WideUInt);
static void		DoubleToExpAndSig(double, Tcl_WideUInt *, int *,
			    int *);
static void		TakeAbsoluteValue(Double *, int *);
static char *		FormatInfAndNaN(Double *, int *, char **);
static char *		FormatZero(int *, char **);
static int		ApproximateLog10(Tcl_WideUInt, int, int);
static int		BetterLog10(double, int, int *);
static void		ComputeScale(int, int, int *, int *, int *, int *);
static void		SetPrecisionLimits(int, int, int *, int *, int *,
			    int *);
static char *		BumpUp(char *, char *, int *);
static int		AdjustRange(double *, int);
static char *		ShorteningQuickFormat(double, int, int, double,
			    char *, int *);
static char *		StrictQuickFormat(double, int, int, double,
			    char *, int *);
static char *		QuickConversion(double, int, int, int, int, int, int,
			    int *, char **);
static void		CastOutPowersOf2(int *, int *, int *);
static char *		ShorteningInt64Conversion(Double *, Tcl_WideUInt,
			    int, int, int, int, int, int, int, int, int,
			    int, int, int *, char **);
static char *		StrictInt64Conversion(Tcl_WideUInt,
			    int, int, int, int, int, int,
			    int, int, int *, char **);
static int		ShouldBankerRoundUpPowD(mp_int *, int, int);
static int		ShouldBankerRoundUpToNextPowD(mp_int *, mp_int *,
			    int, int, mp_int *);
static char *		ShorteningBignumConversionPowD(Double *dPtr,
			    Tcl_WideUInt bw, int b2, int b5,
			    int m2plus, int m2minus, int m5,
			    int sd, int k, int len,
			    int ilim, int ilim1, int *decpt,
			    char **endPtr);
static char *		StrictBignumConversionPowD(
			    Tcl_WideUInt bw, int b2, int b5,
			    int sd, int k, int len,
			    int ilim, int ilim1, int *decpt,
			    char **endPtr);
static int		ShouldBankerRoundUp(mp_int *, mp_int *, int);
static int		ShouldBankerRoundUpToNext(mp_int *, mp_int *,
			    mp_int *, int);
static char *		ShorteningBignumConversion(Double *dPtr,
			    Tcl_WideUInt bw, int b2,
			    int m2plus, int m2minus,
			    int s2, int s5, int k, int len,
			    int ilim, int ilim1, int *decpt,
			    char **endPtr);
static char *		StrictBignumConversion(
			    Tcl_WideUInt bw, int b2,
			    int s2, int s5, int k, int len,
			    int ilim, int ilim1, int *decpt,
			    char **endPtr);
static double		BignumToBiasedFrExp(const mp_int *big, int *machexp);
static double		Pow10TimesFrExp(int exponent, double fraction,
			    int *machexp);
static double		SafeLdExp(double fraction, int exponent);
#ifdef IEEE_FLOATING_POINT
static Tcl_WideUInt	Nokia770Twiddle(Tcl_WideUInt w);
#endif

/*
 *----------------------------------------------------------------------
 *
 * TclParseNumber --
 *
 *	Scans bytes, interpreted as characters in Tcl's internal encoding, and
 *	parses the longest prefix that is the string representation of a
 *	number in a format recognized by Tcl.
 *
 *	The arguments bytes, numBytes, and objPtr are the inputs which
 *	determine the string to be parsed. If bytes is non-NULL, it points to
 *	the first byte to be scanned. If bytes is NULL, then objPtr must be
 *	non-NULL, and the string representation of objPtr will be scanned
 *	(generated first, if necessary). The numBytes argument determines the
 *	number of bytes to be scanned. If numBytes is TCL_INDEX_NONE, the first NUL
 *	byte encountered will terminate the scan. Otherwise,
 *	no more than numBytes bytes will be scanned.
 *
 *	The argument flags is an input that controls the numeric formats
 *	recognized by the parser. The flag bits are:
 *
 *	- TCL_PARSE_INTEGER_ONLY:	accept only integer values; reject
 *		strings that denote floating point values (or accept only the
 *		leading portion of them that are integer values).
 *	- TCL_PARSE_SCAN_PREFIXES:	ignore the prefixes 0b and 0o that are
 *		not part of the [scan] command's vocabulary. Use only in
 *		combination with TCL_PARSE_INTEGER_ONLY.
 *	- TCL_PARSE_BINARY_ONLY:	parse only in the binary format, whether
 *		or not a prefix is present that would lead to binary parsing.
 *		Use only in combination with TCL_PARSE_INTEGER_ONLY.
 *	- TCL_PARSE_OCTAL_ONLY:		parse only in the octal format, whether
 *		or not a prefix is present that would lead to octal parsing.
 *		Use only in combination with TCL_PARSE_INTEGER_ONLY.
 *	- TCL_PARSE_HEXADECIMAL_ONLY:	parse only in the hexadecimal format,
 *		whether or not a prefix is present that would lead to
 *		hexadecimal parsing. Use only in combination with
 *		TCL_PARSE_INTEGER_ONLY.
 *	- TCL_PARSE_DECIMAL_ONLY:	parse only in the decimal format, no
 *		matter whether a 0 prefix would normally force a different
 *		base.
 *	- TCL_PARSE_NO_WHITESPACE:	reject any leading/trailing whitespace
 *
 *	The arguments interp and expected are inputs that control error
 *	message generation. If interp is NULL, no error message will be
 *	generated. If interp is non-NULL, then expected must also be non-NULL.
 *	When TCL_ERROR is returned, an error message will be left in the
 *	result of interp, and the expected argument will appear in the error
 *	message as the thing TclParseNumber expected, but failed to find in
 *	the string.
 *
 *	The arguments objPtr and endPtrPtr as well as the return code are the
 *	outputs.
 *
 *	When the parser cannot find any prefix of the string that matches a
 *	format it is looking for, TCL_ERROR is returned and an error message
 *	may be generated and returned as described above. The contents of
 *	objPtr will not be changed. If endPtrPtr is non-NULL, a pointer to the
 *	character in the string that terminated the scan will be written to
 *	*endPtrPtr.
 *
 *	When the parser determines that the entire string matches a format it
 *	is looking for, TCL_OK is returned, and if objPtr is non-NULL, then
 *	the internal rep and Tcl_ObjType of objPtr are set to the "canonical"
 *	numeric value that matches the scanned string. If endPtrPtr is not
 *	NULL, a pointer to the end of the string will be written to *endPtrPtr
 *	(that is, either bytes+numBytes or a pointer to a terminating NUL
 *	byte).
 *
 *	When the parser determines that a partial string matches a format it
 *	is looking for, the value of endPtrPtr determines what happens:
 *
 *	- If endPtrPtr is NULL, then TCL_ERROR is returned, with error message
 *		generation as above.
 *
 *	- If endPtrPtr is non-NULL, then TCL_OK is returned and objPtr
 *		internals are set as above. Also, a pointer to the first
 *		character following the parsed numeric string is written to
 *		*endPtrPtr.
 *
 *	In some cases where the string being scanned is the string rep of
 *	objPtr, this routine can leave objPtr in an inconsistent state where
 *	its string rep and its internal rep do not agree. In these cases the
 *	internal rep will be in agreement with only some substring of the
 *	string rep. This might happen if the caller passes in a non-NULL bytes
 *	value that points somewhere into the string rep. It might happen if
 *	the caller passes in a numBytes value that limits the scan to only a
 *	prefix of the string rep. Or it might happen if a non-NULL value of
 *	endPtrPtr permits a TCL_OK return from only a partial string match. It
 *	is the responsibility of the caller to detect and correct such
 *	inconsistencies when they can and do arise.
 *
 * Results:
 *	Returns a standard Tcl result.
 *
 * Side effects:
 *	The string representaton of objPtr may be generated.
 *
 *	The internal representation and Tcl_ObjType of objPtr may be changed.
 *	This may involve allocation and/or freeing of memory.
 *
 *----------------------------------------------------------------------
 */

int
TclParseNumber(
    Tcl_Interp *interp,		/* Used for error reporting. May be NULL. */
    Tcl_Obj *objPtr,		/* Object to receive the internal rep. */
    const char *expected,	/* Description of the type of number the
				 * caller expects to be able to parse
				 * ("integer", "boolean value", etc.). */
    const char *bytes,		/* Pointer to the start of the string to
				 * scan. */
    Tcl_Size numBytes,		/* Maximum number of bytes to scan, see
				 * above. */
    const char **endPtrPtr,	/* Place to store pointer to the character
				 * that terminated the scan. */
    int flags)			/* Flags governing the parse. */
{
    enum State {
	INITIAL, SIGNUM, ZERO, ZERO_X,
	ZERO_O, ZERO_B, ZERO_D, BINARY,
	HEXADECIMAL, OCTAL, DECIMAL,
	LEADING_RADIX_POINT, FRACTION,
	EXPONENT_START, EXPONENT_SIGNUM, EXPONENT,
	sI, sIN, sINF, sINFI, sINFIN, sINFINI, sINFINIT, sINFINITY
#ifdef IEEE_FLOATING_POINT
	, sN, sNA, sNAN, sNANPAREN, sNANHEX, sNANFINISH
#endif
    } state = INITIAL;
    enum State acceptState = INITIAL;

    int signum = 0;		/* Sign of the number being parsed. */
    Tcl_WideUInt significandWide = 0;
				/* Significand of the number being parsed (if
				 * no overflow). */
    mp_int significandBig;	/* Significand of the number being parsed (if
				 * it overflows significandWide). */
    int significandOverflow = 0;/* Flag==1 iff significandBig is used. */
    Tcl_WideUInt octalSignificandWide = 0;
				/* Significand of an octal number; needed
				 * because we don't know whether a number with
				 * a leading zero is octal or decimal until
				 * we've scanned forward to a '.' or 'e'. */
    mp_int octalSignificandBig;	/* Significand of octal number once
				 * octalSignificandWide overflows. */
    int octalSignificandOverflow = 0;
				/* Flag==1 if octalSignificandBig is used. */
    int numSigDigs = 0;		/* Number of significant digits in the decimal
				 * significand. */
    int numTrailZeros = 0;	/* Number of trailing zeroes at the current
				 * point in the parse. */
    int numDigitsAfterDp = 0;	/* Number of digits scanned after the decimal
				 * point. */
    int exponentSignum = 0;	/* Signum of the exponent of a floating point
				 * number. */
    int exponent = 0;		/* Exponent of a floating point number. */
    const char *p;		/* Pointer to next character to scan. */
    Tcl_Size len;		/* Number of characters remaining after p. */
    const char *acceptPoint;	/* Pointer to position after last character in
				 * an acceptable number. */
    Tcl_Size acceptLen;		/* Number of characters following that
				 * point. */
    int status = TCL_OK;	/* Status to return to caller. */
    char d = 0;			/* Last hexadecimal digit scanned; initialized
				 * to avoid a compiler warning. */
    int shift = 0;		/* Amount to shift when accumulating binary */
    mp_err err = MP_OKAY;

#define MOST_BITS	(UWIDE_MAX >> 1)

    /*
     * Initialize bytes to start of the object's string rep if the caller
     * didn't pass anything else.
     */

    if (bytes == NULL) {
	if (interp == NULL && endPtrPtr == NULL) {
	    if (TclHasInternalRep(objPtr, &tclDictType)) {
		/* A dict can never be a (single) number */
		return TCL_ERROR;
	    }
	    if (TclHasInternalRep(objPtr, &tclListType)) {
		Tcl_Size length;
		/* A list can only be a (single) number if its length == 1 */
		TclListObjLength(NULL, objPtr, &length);
		if (length != 1) {
		    return TCL_ERROR;
		}
	    }
	}
	bytes = TclGetString(objPtr);
    }

    p = bytes;
    len = numBytes;
    acceptPoint = p;
    acceptLen = len;
    while (1) {
	char c = len ? *p : '\0';

	/*
	 * Filter out Numeric Whitespace. Expects:
	 *
	 *   ::digit:: '_' ::digit::
	 *
	 * Verify current '_' is ok, then move on to next character,
	 * otherwise follow through on to error.
	 */
	if (c == '_' && !(flags & TCL_PARSE_NO_UNDERSCORE)) {
	    const char *before, *after;

	    if (p==bytes) {
		/* Not allowed at beginning  */
		goto endgame;
	    }
	    /*
	     * span multiple numeric whitespace
	     *              V
	     *   example: 5___6
	     */
	    for (before = (p - 1);
		 (before && *before == '_');
		 before = (before > p ? (before - 1) : NULL));
	    for (after = (p + 1);
		 (after && *after && *after == '_');
		 after = (*after && *after == '_') ? (after + 1) : NULL);

	    switch (state) {
	    case ZERO_B:
	    case BINARY:
		if ((before && (*before != '0' && *before != '1')) ||
			(after && (*after != '0' && *after != '1'))) {
		    /* Not a valid digit */
		    goto endgame;
		}
		break;
	    case ZERO_O:
	    case OCTAL:
		if (((before && (*before < '0' || '7' < *before))) ||
			((after && (*after  < '0' || '7' < *after)))) {
		    goto endgame;
		}
		break;
	    case FRACTION:
	    case ZERO:
	    case ZERO_D:
	    case DECIMAL:
	    case LEADING_RADIX_POINT:
	    case EXPONENT_START:
	    case EXPONENT_SIGNUM:
	    case EXPONENT:
		if ((!before || isdigit(UCHAR(*before))) &&
			(!after || isdigit(UCHAR(*after)))) {
		    break;
		}
		if (after && *after=='(') {
		    /* could be function */
		    goto continue_num;
		}
		goto endgame;
	    case ZERO_X:
	    case HEXADECIMAL:
		if ( (!before || isxdigit(UCHAR(*before))) &&
			(!after || isxdigit(UCHAR(*after)))) {
		    break;
		}
		goto endgame;
	    default:
		/*
		 * Not whitespace, but could be legal for other reasons.
		 * Continue number processing for current character.
		 */
		goto continue_num;
	    }

	    /* Valid whitespace found, move on to the next character */
	    goto next;
	}

    continue_num:
	switch (state) {

	case INITIAL:
	    /*
	     * Initial state. Acceptable characters are +, -, digits, period,
	     * I, N, and whitespace.
	     */

	    if (TclIsSpaceProcM(c)) {
		if (flags & TCL_PARSE_NO_WHITESPACE) {
		    goto endgame;
		}
		break;
	    } else if (c == '+') {
		state = SIGNUM;
		break;
	    } else if (c == '-') {
		signum = 1;
		state = SIGNUM;
		break;
	    }
	    /* FALLTHROUGH */

	case SIGNUM:
	    /*
	     * Scanned a leading + or -. Acceptable characters are digits,
	     * period, I, and N.
	     */

	    if (c == '0') {
		if (flags & TCL_PARSE_DECIMAL_ONLY) {
		    state = DECIMAL;
		} else {
		    state = ZERO;
		}
		break;
	    } else if (flags & TCL_PARSE_HEXADECIMAL_ONLY) {
		goto zerox;
	    } else if (flags & TCL_PARSE_BINARY_ONLY) {
		goto zerob;
	    } else if (flags & TCL_PARSE_OCTAL_ONLY) {
		goto zeroo;
	    } else if (isdigit(UCHAR(c))) {
		significandWide = c - '0';
		numSigDigs = 1;
		state = DECIMAL;
		break;
	    } else if (flags & TCL_PARSE_INTEGER_ONLY) {
		goto endgame;
	    } else if (c == '.') {
		state = LEADING_RADIX_POINT;
		break;
	    } else if (c == 'I' || c == 'i') {
		state = sI;
		break;
#ifdef IEEE_FLOATING_POINT
	    } else if (c == 'N' || c == 'n') {
		state = sN;
		break;
#endif
	    }
	    goto endgame;

	case ZERO:
	    /*
	     * Scanned a leading zero (perhaps with a + or -). Acceptable
	     * inputs are digits, period, X, b, and E. If 8 or 9 is
	     * encountered, the number can't be octal. This state and the
	     * OCTAL state differ only in whether they recognize 'X' and 'b'.
	     */

	    acceptState = state;
	    acceptPoint = p;
	    acceptLen = len;
	    if (c == 'x' || c == 'X') {
		if (flags & (TCL_PARSE_OCTAL_ONLY|TCL_PARSE_BINARY_ONLY)) {
		    goto endgame;
		}
		state = ZERO_X;
		break;
	    }
	    if (flags & TCL_PARSE_HEXADECIMAL_ONLY) {
		goto zerox;
	    }
	    if (flags & TCL_PARSE_SCAN_PREFIXES) {
		goto zeroo;
	    }
	    if (c == 'b' || c == 'B') {
		if ((flags & TCL_PARSE_OCTAL_ONLY)) {
		    goto endgame;
		}
		state = ZERO_B;
		break;
	    }
	    if (flags & TCL_PARSE_BINARY_ONLY) {
		goto zerob;
	    }
	    if (c == 'o' || c == 'O') {
		state = ZERO_O;
		break;
	    }
	    if (c == 'd' || c == 'D') {
		state = ZERO_D;
		break;
	    }
	    goto decimal;

	case OCTAL:
	    /*
	     * Scanned an optional + or -, followed by a string of octal
	     * digits. Acceptable inputs are more digits, period, or E. If 8
	     * or 9 is encountered, commit to floating point.
	     */

	    acceptState = state;
	    acceptPoint = p;
	    acceptLen = len;
	    /* FALLTHROUGH */
	case ZERO_O:
	zeroo:
	    if (c == '0') {
		numTrailZeros++;
		state = OCTAL;
		break;
	    } else if (c >= '1' && c <= '7') {
		if (objPtr != NULL) {
		    shift = 3 * (numTrailZeros + 1);
		    significandOverflow = AccumulateDecimalDigit(
			    (unsigned)(c-'0'), numTrailZeros,
			    &significandWide, &significandBig,
			    significandOverflow);

		    if (!octalSignificandOverflow) {
			/*
			 * Shifting by as many or more bits than are in the
			 * value being shifted is undefined behavior. Check
			 * for too large shifts first.
			 */

			if ((octalSignificandWide != 0)
				&& (((size_t)shift >=
					CHAR_BIT*sizeof(Tcl_WideUInt))
				|| (octalSignificandWide >
					(UWIDE_MAX >> shift)))) {
			    octalSignificandOverflow = 1;
			    err = mp_init_u64(&octalSignificandBig,
				    octalSignificandWide);
			}
		    }
		    if (!octalSignificandOverflow) {
			/*
			 * When the significand is 0, it is possible for the
			 * amount to be shifted to equal or exceed the width
			 * of the significand. Do not shift when the
			 * significand is 0 to avoid undefined behavior.
			 */

			if (octalSignificandWide != 0) {
			    octalSignificandWide <<= shift;
			}
			octalSignificandWide += c - '0';
		    } else {
			if (err == MP_OKAY) {
			    err = mp_mul_2d(&octalSignificandBig, shift,
				    &octalSignificandBig);
			}
			if (err == MP_OKAY) {
			    err = mp_add_d(&octalSignificandBig, (mp_digit)(c - '0'),
				    &octalSignificandBig);
			}
		    }
		    if (err != MP_OKAY) {
			return TCL_ERROR;
		    }
		}
		if (numSigDigs != 0) {
		    numSigDigs += numTrailZeros+1;
		} else {
		    numSigDigs = 1;
		}
		numTrailZeros = 0;
		state = OCTAL;
		break;
	    }
	    goto endgame;

	    /*
	     * Scanned 0x. If state is HEXADECIMAL, scanned at least one
	     * character following the 0x. The only acceptable inputs are
	     * hexadecimal digits.
	     */

	case HEXADECIMAL:
	    acceptState = state;
	    acceptPoint = p;
	    acceptLen = len;
	    /* FALLTHROUGH */

	case ZERO_X:
	zerox:
	    if (c == '0') {
		numTrailZeros++;
		state = HEXADECIMAL;
		break;
	    } else if (isdigit(UCHAR(c))) {
		d = (c-'0');
	    } else if (c >= 'A' && c <= 'F') {
		d = (c-'A'+10);
	    } else if (c >= 'a' && c <= 'f') {
		d = (c-'a'+10);
	    } else {
		goto endgame;
	    }
	    if (objPtr != NULL) {
		shift = 4 * (numTrailZeros + 1);
		if (!significandOverflow) {
		    /*
		     * Shifting by as many or more bits than are in the
		     * value being shifted is undefined behavior. Check
		     * for too large shifts first.
		     */

		    if (significandWide != 0 &&
			    ((size_t)shift >= CHAR_BIT*sizeof(Tcl_WideUInt) ||
			    significandWide > (UWIDE_MAX >> shift))) {
			significandOverflow = 1;
			err = mp_init_u64(&significandBig,
				significandWide);
		    }
		}
		if (!significandOverflow) {
		    /*
		     * When the significand is 0, it is possible for the
		     * amount to be shifted to equal or exceed the width
		     * of the significand. Do not shift when the
		     * significand is 0 to avoid undefined behavior.
		     */

		    if (significandWide != 0) {
			significandWide <<= shift;
		    }
		    significandWide += d;
		} else if (err == MP_OKAY) {
		    err = mp_mul_2d(&significandBig, shift, &significandBig);
		    if (err == MP_OKAY) {
			err = mp_add_d(&significandBig, (mp_digit) d, &significandBig);
		    }
		}
	    }
	    if (err != MP_OKAY) {
		return TCL_ERROR;
	    }
	    numTrailZeros = 0;
	    state = HEXADECIMAL;
	    break;

	case BINARY:
	    acceptState = state;
	    acceptPoint = p;
	    acceptLen = len;
	    /* FALLTHRU */
	case ZERO_B:
	zerob:
	    if (c == '0') {
		numTrailZeros++;
		state = BINARY;
		break;
	    } else if (c != '1') {
		goto endgame;
	    }
	    if (objPtr != NULL) {
		shift = numTrailZeros + 1;
		if (!significandOverflow) {
		    /*
		     * Shifting by as many or more bits than are in the
		     * value being shifted is undefined behavior. Check
		     * for too large shifts first.
		     */

		    if (significandWide != 0 &&
			    ((size_t)shift >= CHAR_BIT*sizeof(Tcl_WideUInt) ||
			    significandWide > (UWIDE_MAX >> shift))) {
			significandOverflow = 1;
			err = mp_init_u64(&significandBig,
				significandWide);
		    }
		}
		if (!significandOverflow) {
		    /*
		     * When the significand is 0, it is possible for the
		     * amount to be shifted to equal or exceed the width
		     * of the significand. Do not shift when the
		     * significand is 0 to avoid undefined behavior.
		     */

		    if (significandWide != 0) {
			significandWide <<= shift;
		    }
		    significandWide += 1;
		} else if (err == MP_OKAY) {
		    err = mp_mul_2d(&significandBig, shift, &significandBig);
		    if (err == MP_OKAY) {
			err = mp_add_d(&significandBig, (mp_digit) 1, &significandBig);
		    }
		}
	    }
	    if (err != MP_OKAY) {
		return TCL_ERROR;
	    }
	    numTrailZeros = 0;
	    state = BINARY;
	    break;

	case ZERO_D:
	    if (c == '0') {
		numTrailZeros++;
	    } else if ( ! isdigit(UCHAR(c))) {
		goto endgame;
	    }
	    state = DECIMAL;
	    flags |= TCL_PARSE_INTEGER_ONLY;
	    /* FALLTHROUGH */

	case DECIMAL:
	    /*
	     * Scanned an optional + or - followed by a string of decimal
	     * digits.
	     */

	decimal:
	    acceptState = state;
	    acceptPoint = p;
	    acceptLen = len;
	    if (c == '0') {
		numTrailZeros++;
		state = DECIMAL;
		break;
	    } else if (isdigit(UCHAR(c))) {
		if (objPtr != NULL) {
		    significandOverflow = AccumulateDecimalDigit(
			    (unsigned)(c - '0'), numTrailZeros,
			    &significandWide, &significandBig,
			    significandOverflow);
		}
		numSigDigs += numTrailZeros+1;
		numTrailZeros = 0;
		state = DECIMAL;
		break;
	    } else if (flags & TCL_PARSE_INTEGER_ONLY) {
		goto endgame;
	    } else if (c == '.') {
		state = FRACTION;
		break;
	    } else if (c == 'E' || c == 'e') {
		state = EXPONENT_START;
		break;
	    }
	    goto endgame;

	    /*
	     * Found a decimal point. If no digits have yet been scanned, E is
	     * not allowed; otherwise, it introduces the exponent. If at least
	     * one digit has been found, we have a possible complete number.
	     */

	case FRACTION:
	    acceptState = state;
	    acceptPoint = p;
	    acceptLen = len;
	    if (c == 'E' || c=='e') {
		state = EXPONENT_START;
		break;
	    }
	    /* FALLTHROUGH */

	case LEADING_RADIX_POINT:
	    if (c == '0') {
		numDigitsAfterDp++;
		numTrailZeros++;
		state = FRACTION;
		break;
	    } else if (isdigit(UCHAR(c))) {
		numDigitsAfterDp++;
		if (objPtr != NULL) {
		    significandOverflow = AccumulateDecimalDigit(
			    (unsigned)(c-'0'), numTrailZeros,
			    &significandWide, &significandBig,
			    significandOverflow);
		}
		if (numSigDigs != 0) {
		    numSigDigs += numTrailZeros+1;
		} else {
		    numSigDigs = 1;
		}
		numTrailZeros = 0;
		state = FRACTION;
		break;
	    }
	    goto endgame;

	case EXPONENT_START:
	    /*
	     * Scanned the E at the start of an exponent. Make sure a legal
	     * character follows before using the C library strtol routine,
	     * which allows whitespace.
	     */

	    if (c == '+') {
		state = EXPONENT_SIGNUM;
		break;
	    } else if (c == '-') {
		exponentSignum = 1;
		state = EXPONENT_SIGNUM;
		break;
	    }
	    /* FALLTHROUGH */

	case EXPONENT_SIGNUM:
	    /*
	     * Found the E at the start of the exponent, followed by a sign
	     * character.
	     */

	    if (isdigit(UCHAR(c))) {
		exponent = c - '0';
		state = EXPONENT;
		break;
	    }
	    goto endgame;

	case EXPONENT:
	    /*
	     * Found an exponent with at least one digit. Accumulate it,
	     * making sure to hard-pin it to INT_MAX on overflow.
	     */

	    acceptState = state;
	    acceptPoint = p;
	    acceptLen = len;
	    if (isdigit(UCHAR(c))) {
		if (exponent < (INT_MAX - 9) / 10) {
		    exponent = 10 * exponent + (c - '0');
		} else {
		    exponent = INT_MAX;
		}
		state = EXPONENT;
		break;
	    }
	    goto endgame;

	    /*
	     * Parse out INFINITY by simply spelling it out. INF is accepted
	     * as an abbreviation; other prefices are not.
	     */

	case sI:
	    if (c == 'n' || c == 'N') {
		state = sIN;
		break;
	    }
	    goto endgame;
	case sIN:
	    if (c == 'f' || c == 'F') {
		state = sINF;
		break;
	    }
	    goto endgame;
	case sINF:
	    acceptState = state;
	    acceptPoint = p;
	    acceptLen = len;
	    if (c == 'i' || c == 'I') {
		state = sINFI;
		break;
	    }
	    goto endgame;
	case sINFI:
	    if (c == 'n' || c == 'N') {
		state = sINFIN;
		break;
	    }
	    goto endgame;
	case sINFIN:
	    if (c == 'i' || c == 'I') {
		state = sINFINI;
		break;
	    }
	    goto endgame;
	case sINFINI:
	    if (c == 't' || c == 'T') {
		state = sINFINIT;
		break;
	    }
	    goto endgame;
	case sINFINIT:
	    if (c == 'y' || c == 'Y') {
		state = sINFINITY;
		break;
	    }
	    goto endgame;

	    /*
	     * Parse NaN's.
	     */
#ifdef IEEE_FLOATING_POINT
	case sN:
	    if (c == 'a' || c == 'A') {
		state = sNA;
		break;
	    }
	    goto endgame;
	case sNA:
	    if (c == 'n' || c == 'N') {
		state = sNAN;
		break;
	    }
	    goto endgame;
	case sNAN:
	    acceptState = state;
	    acceptPoint = p;
	    acceptLen = len;
	    if (c == '(') {
		state = sNANPAREN;
		break;
	    }
	    goto endgame;

	    /*
	     * Parse NaN(hexdigits)
	     */
	case sNANHEX:
	    if (c == ')') {
		state = sNANFINISH;
		break;
	    }
	    /* FALLTHROUGH */
	case sNANPAREN:
	    if (TclIsSpaceProcM(c)) {
		break;
	    }
	    if (numSigDigs < 13) {
		if (c >= '0' && c <= '9') {
		    d = c - '0';
		} else if (c >= 'a' && c <= 'f') {
		    d = 10 + c - 'a';
		} else if (c >= 'A' && c <= 'F') {
		    d = 10 + c - 'A';
		} else {
		    goto endgame;
		}
		numSigDigs++;
		significandWide = (significandWide << 4) + d;
		state = sNANHEX;
		break;
	    }
	    goto endgame;
	case sNANFINISH:
#endif

	case sINFINITY:
	    acceptState = state;
	    acceptPoint = p;
	    acceptLen = len;
	    goto endgame;
	}
    next:
	p++;
	len--;
    }

  endgame:
    if (acceptState == INITIAL) {
	/*
	 * No numeric string at all found.
	 */

	status = TCL_ERROR;
	if (endPtrPtr != NULL) {
	    *endPtrPtr = p;
	}
    } else {
	/*
	 * Back up to the last accepting state in the lexer.
	 * If the last char seen is the numeric whitespace character '_',
	 * backup to that.
	 */

	p = acceptPoint;
	len = acceptLen;

	if (!(flags & TCL_PARSE_NO_WHITESPACE)) {
	    /*
	     * Accept trailing whitespace.
	     */

	    while (len != 0 && TclIsSpaceProcM(*p)) {
		p++;
		len--;
	    }
	}
	if (endPtrPtr == NULL) {
	    if ((len != 0) && ((numBytes + 1 > 1) || (*p != '\0'))) {
		status = TCL_ERROR;
	    }
	} else {
	    *endPtrPtr = p;
	}
    }

    /*
     * Generate and store the appropriate internal rep.
     */

    if (status == TCL_OK && objPtr != NULL) {
	TclFreeInternalRep(objPtr);
	switch (acceptState) {
	case SIGNUM:
	case ZERO_X:
	case ZERO_O:
	case ZERO_B:
	case ZERO_D:
	case LEADING_RADIX_POINT:
	case EXPONENT_START:
	case EXPONENT_SIGNUM:
	case sI:
	case sIN:
	case sINFI:
	case sINFIN:
	case sINFINI:
	case sINFINIT:
#ifdef IEEE_FLOATING_POINT
	case sN:
	case sNA:
	case sNANPAREN:
	case sNANHEX:
#endif
	    Tcl_Panic("TclParseNumber: bad acceptState %d parsing '%s'",
		    acceptState, bytes);
	case BINARY:
	    shift = numTrailZeros;
	    if (!significandOverflow && significandWide != 0 &&
		    ((size_t)shift >= CHAR_BIT*sizeof(Tcl_WideUInt) ||
		    significandWide > (MOST_BITS + signum) >> shift)) {
		significandOverflow = 1;
		err = mp_init_u64(&significandBig, significandWide);
	    }
	    if (shift) {
		if (!significandOverflow) {
		    /*
		     * When the significand is 0, it is possible for the
		     * amount to be shifted to equal or exceed the width
		     * of the significand. Do not shift when the
		     * significand is 0 to avoid undefined behavior.
		     */
		    if (significandWide != 0) {
			significandWide <<= shift;
		    }
		} else if (err == MP_OKAY) {
		    err = mp_mul_2d(&significandBig, shift, &significandBig);
		}
	    }
	    if (err != MP_OKAY) {
		return TCL_ERROR;
	    }
	    goto returnInteger;

	case HEXADECIMAL:
	    /*
	     * Returning a hex integer. Final scaling step.
	     */

	    shift = 4 * numTrailZeros;
	    if (!significandOverflow && significandWide !=0 &&
		    ((size_t)shift >= CHAR_BIT*sizeof(Tcl_WideUInt) ||
		    significandWide > (MOST_BITS + signum) >> shift)) {
		significandOverflow = 1;
		err = mp_init_u64(&significandBig, significandWide);
	    }
	    if (shift) {
		if (!significandOverflow) {
		    /*
		     * When the significand is 0, it is possible for the
		     * amount to be shifted to equal or exceed the width
		     * of the significand. Do not shift when the
		     * significand is 0 to avoid undefined behavior.
		     */
		    if (significandWide != 0) {
			significandWide <<= shift;
		    }
		} else if (err == MP_OKAY) {
		    err = mp_mul_2d(&significandBig, shift, &significandBig);
		}
	    }
	    if (err != MP_OKAY) {
		return TCL_ERROR;
	    }
	    goto returnInteger;

	case OCTAL:
	    /*
	     * Returning an octal integer. Final scaling step.
	     */

	    shift = 3 * numTrailZeros;
	    if (!octalSignificandOverflow && octalSignificandWide != 0 &&
		    ((size_t)shift >= CHAR_BIT*sizeof(Tcl_WideUInt) ||
		    octalSignificandWide > (MOST_BITS + signum) >> shift)) {
		octalSignificandOverflow = 1;
		err = mp_init_u64(&octalSignificandBig,
			octalSignificandWide);
	    }
	    if (shift) {
		if (!octalSignificandOverflow) {
		    /*
		     * When the significand is 0, it is possible for the
		     * amount to be shifted to equal or exceed the width
		     * of the significand. Do not shift when the
		     * significand is 0 to avoid undefined behavior.
		     */
		    if (octalSignificandWide != 0) {
			octalSignificandWide <<= shift;
		    }
		} else if (err == MP_OKAY) {
		    err = mp_mul_2d(&octalSignificandBig, shift,
			    &octalSignificandBig);
		}
	    }
	    if (!octalSignificandOverflow) {
		if ((err == MP_OKAY) && (octalSignificandWide > (MOST_BITS + signum))) {
		    err = mp_init_u64(&octalSignificandBig,
			    octalSignificandWide);
		    octalSignificandOverflow = 1;
		} else {
		    objPtr->typePtr = &tclIntType;
		    if (signum) {
			objPtr->internalRep.wideValue =
				(Tcl_WideInt)(-octalSignificandWide);
		    } else {
			objPtr->internalRep.wideValue =
				(Tcl_WideInt)octalSignificandWide;
		    }
		}
	    }
	    if ((err == MP_OKAY) && octalSignificandOverflow) {
		if (signum) {
		    err = mp_neg(&octalSignificandBig, &octalSignificandBig);
		}
		TclSetBignumInternalRep(objPtr, &octalSignificandBig);
	    }
	    if (err != MP_OKAY) {
		return TCL_ERROR;
	    }
	    break;

	case ZERO:
	case DECIMAL:
	    significandOverflow = AccumulateDecimalDigit(0, numTrailZeros-1,
		    &significandWide, &significandBig, significandOverflow);
	    if ((err == MP_OKAY) && !significandOverflow && (significandWide > MOST_BITS+signum)) {
		significandOverflow = 1;
		err = mp_init_u64(&significandBig, significandWide);
	    }
	returnInteger:
	    if (!significandOverflow) {
		if ((err == MP_OKAY) && (significandWide > MOST_BITS+signum)) {
		    err = mp_init_u64(&significandBig,
			    significandWide);
		    significandOverflow = 1;
		} else {
		    objPtr->typePtr = &tclIntType;
		    if (signum) {
			objPtr->internalRep.wideValue =
				(Tcl_WideInt)(-significandWide);
		    } else {
			objPtr->internalRep.wideValue =
				(Tcl_WideInt)significandWide;
		    }
		}
	    }
	    if ((err == MP_OKAY) && significandOverflow) {
		if (signum) {
		    err = mp_neg(&significandBig, &significandBig);
		}
		TclSetBignumInternalRep(objPtr, &significandBig);
	    }
	    if (err != MP_OKAY) {
		return TCL_ERROR;
	    }
	    break;

	case FRACTION:
	case EXPONENT:

	    /*
	     * Here, we're parsing a floating-point number. 'significandWide'
	     * or 'significandBig' contains the exact significand, according
	     * to whether 'significandOverflow' is set. The desired floating
	     * point value is significand * 10**k, where
	     * k = numTrailZeros+exponent-numDigitsAfterDp.
	     */

	    objPtr->typePtr = &tclDoubleType;
	    if (exponentSignum) {
		/*
		 * At this point exponent>=0, so the following calculation
		 * cannot underflow.
		 */
		exponent = -exponent;
	    }

	    /*
	     * Adjust the exponent for the number of trailing zeros that
	     * have not been accumulated, and the number of digits after
	     * the decimal point. Pin any overflow to INT_MAX/INT_MIN
	     * respectively.
	     */

	    if (exponent >= 0) {
		if (exponent - numDigitsAfterDp > INT_MAX - numTrailZeros) {
		    exponent = INT_MAX;
		} else {
		    exponent = exponent - numDigitsAfterDp + numTrailZeros;
		}
	    } else {
		if (exponent + numTrailZeros < INT_MIN + numDigitsAfterDp) {
		    exponent = INT_MIN;
		} else {
		    exponent = exponent + numTrailZeros - numDigitsAfterDp;
		}
	    }

	    /*
	     * The desired number is now significandWide * 10**exponent
	     * or significandBig * 10**exponent, depending on whether
	     * the significand has overflowed a wide int.
	     */
	    if (!significandOverflow) {
		objPtr->internalRep.doubleValue = MakeLowPrecisionDouble(
			signum, significandWide, numSigDigs, exponent);
	    } else {
		objPtr->internalRep.doubleValue = MakeHighPrecisionDouble(
			signum, &significandBig, numSigDigs, exponent);
	    }
	    break;

	case sINF:
	case sINFINITY:
	    if (signum) {
		objPtr->internalRep.doubleValue = -HUGE_VAL;
	    } else {
		objPtr->internalRep.doubleValue = HUGE_VAL;
	    }
	    objPtr->typePtr = &tclDoubleType;
	    break;

#ifdef IEEE_FLOATING_POINT
	case sNAN:
	case sNANFINISH:
	    objPtr->internalRep.doubleValue = MakeNaN(signum, significandWide);
	    objPtr->typePtr = &tclDoubleType;
	    break;
#endif
	case INITIAL:
	    /* This case only to silence compiler warning. */
	    Tcl_Panic("TclParseNumber: state INITIAL can't happen here");
	}
    }

    /*
     * Format an error message when an invalid number is encountered.
     */

    if (status != TCL_OK) {
	if (interp != NULL) {
	    Tcl_Obj *msg = Tcl_ObjPrintf("expected %s but got ",
		    expected);
	    Tcl_Size argc;
	    const char **argv;
	    if ((TclMaxListLength(bytes, TCL_INDEX_NONE, NULL) > 1)
		    && Tcl_SplitList(NULL, bytes, &argc, &argv) == TCL_OK) {
		Tcl_Free(argv);
		Tcl_AppendToObj(msg, "a list", -1);
	    } else {
		Tcl_AppendToObj(msg, "\"", -1);
		Tcl_AppendLimitedToObj(msg, bytes, numBytes, 50, "");
		Tcl_AppendToObj(msg, "\"", -1);
	    }
	    Tcl_SetObjResult(interp, msg);
	    Tcl_SetErrorCode(interp, "TCL", "VALUE", "NUMBER", (char *)NULL);
	}
    }

    /*
     * Free memory.
     */

    if (octalSignificandOverflow) {
	mp_clear(&octalSignificandBig);
    }
    if (significandOverflow) {
	mp_clear(&significandBig);
    }
    return status;
}

/*
 *----------------------------------------------------------------------
 *
 * AccumulateDecimalDigit --
 *
 *	Consume a decimal digit in a number being scanned.
 *
 * Results:
 *	Returns 1 if the number has overflowed to a bignum, 0 if it still fits
 *	in a wide integer.
 *
 * Side effects:
 *	Updates either the wide or bignum representation.
 *
 *----------------------------------------------------------------------
 */

static int
AccumulateDecimalDigit(
    unsigned digit,		/* Digit being scanned. */
    int numZeros,		/* Count of zero digits preceding the digit
				 * being scanned. */
    Tcl_WideUInt *wideRepPtr,	/* Representation of the partial number as a
				 * wide integer. */
    mp_int *bignumRepPtr,	/* Representation of the partial number as a
				 * bignum. */
    int bignumFlag)		/* Flag == 1 if the number overflowed previous
				 * to this digit. */
{
    int i, n;
    Tcl_WideUInt w;

    /*
     * Try wide multiplication first.
     */

    if (!bignumFlag) {
	w = *wideRepPtr;
	if (w == 0) {
	    /*
	     * There's no need to multiply if the multiplicand is zero.
	     */

	    *wideRepPtr = digit;
	    return 0;
	} else if (numZeros >= maxpow10_wide
		|| w > (UWIDE_MAX-digit)/pow10_wide[numZeros+1]) {
	    /*
	     * Wide multiplication will overflow.  Expand the number to a
	     * bignum and fall through into the bignum case.
	     */

	    if (mp_init_u64(bignumRepPtr, w) != MP_OKAY) {
		return 0;
	    }
	} else {
	    /*
	     * Wide multiplication.
	     */

	    *wideRepPtr = w * pow10_wide[numZeros+1] + digit;
	    return 0;
	}
    }

    /*
     * Bignum multiplication.
     */

    if (numZeros < log10_DIGIT_MAX) {
	/*
	 * Up to about 8 zeros - single digit multiplication.
	 */

	if ((mp_mul_d(bignumRepPtr, (mp_digit) pow10_wide[numZeros+1],
		bignumRepPtr) != MP_OKAY)
		|| (mp_add_d(bignumRepPtr, (mp_digit) digit, bignumRepPtr) != MP_OKAY))
	return 0;
    } else {
	mp_err err;
	/*
	 * More than single digit multiplication. Multiply by the appropriate
	 * small powers of 5, and then shift. Large strings of zeroes are
	 * eaten 256 at a time; this is less efficient than it could be, but
	 * seems implausible. We presume that MP_DIGIT_BIT is at least 27. The
	 * first multiplication, by up to 10**7, is done with a one-DIGIT
	 * multiply (this presumes that MP_DIGIT_BIT >= 24).
	 */

	n = numZeros + 1;
	err = mp_mul_d(bignumRepPtr, (mp_digit) pow10_wide[n&0x7], bignumRepPtr);
	for (i = 3; (err == MP_OKAY) && (i <= 7); ++i) {
	    if (n & (1 << i)) {
		err = mp_mul(bignumRepPtr, pow5+i, bignumRepPtr);
	    }
	}
	while ((err == MP_OKAY) && (n >= 256)) {
	    err = mp_mul(bignumRepPtr, pow5+8, bignumRepPtr);
	    n -= 256;
	}
	if ((err != MP_OKAY)
		|| (mp_mul_2d(bignumRepPtr, (int)(numZeros+1)&~0x7, bignumRepPtr) != MP_OKAY)
		|| (mp_add_d(bignumRepPtr, (mp_digit) digit, bignumRepPtr) != MP_OKAY)) {
	    return 0;
	}
    }

    return 1;
}

/*
 *----------------------------------------------------------------------
 *
 * MakeLowPrecisionDouble --
 *
 *	Makes the double precision number, signum*significand*10**exponent.
 *
 * Results:
 *	Returns the constructed number.
 *
 *	Common cases, where there are few enough digits that the number can be
 *	represented with at most roundoff, are handled specially here. If the
 *	number requires more than one rounded operation to compute, the code
 *	promotes the significand to a bignum and calls MakeHighPrecisionDouble
 *	to do it instead.
 *
 *----------------------------------------------------------------------
 */

static double
MakeLowPrecisionDouble(
    int signum,			/* 1 if the number is negative, 0 otherwise */
    Tcl_WideUInt significand,	/* Significand of the number */
    int numSigDigs,		/* Number of digits in the significand */
    int exponent)		/* Power of ten */
{
    TCL_IEEE_DOUBLE_ROUNDING_DECL

    mp_int significandBig;	/* Significand expressed as a bignum. */

    /*
     * With gcc on x86, the floating point rounding mode is double-extended.
     * This causes the result of double-precision calculations to be rounded
     * twice: once to the precision of double-extended and then again to the
     * precision of double. Double-rounding introduces gratuitous errors of 1
     * ulp, so we need to change rounding mode to 53-bits. We also make
     * 'retval' volatile, so that it doesn't get promoted to a register.
     */
    volatile double retval;	/* Value of the number. */

    /*
     * Test for zero significand, which requires explicit construction
     * of -0.0. (Unary minus returns a positive zero.)
     */
    if (significand == 0) {
	return copysign(0.0, -signum);
    }

    /*
     * Set the FP control word for 53 bits, WARNING: It must be reset
     * before returning.
     */
    TCL_IEEE_DOUBLE_ROUNDING;

    if (numSigDigs <= QUICK_MAX) {
	if (exponent >= 0) {
	    if (exponent <= mmaxpow) {
		/*
		 * The significand is an exact integer, and so is
		 * 10**exponent. The product will be correct to within 1/2 ulp
		 * without special handling.
		 */

		retval =
			((double)significand * pow10vals[exponent]);
		goto returnValue;
	    } else {
		int diff = QUICK_MAX - numSigDigs;

		if (exponent-diff <= mmaxpow) {
		    /*
		     * 10**exponent is not an exact integer, but
		     * 10**(exponent-diff) is exact, and so is
		     * significand*10**diff, so we can still compute the value
		     * with only one roundoff.
		     */

		    volatile double factor =
			    ((double)significand * pow10vals[diff]);
		    retval = factor * pow10vals[exponent-diff];
		    goto returnValue;
		}
	    }
	} else {
	    if (exponent >= -mmaxpow) {
		/*
		 * 10**-exponent is an exact integer, and so is the
		 * significand. Compute the result by one division, again with
		 * only one rounding.
		 */

		retval =
			((double)significand / pow10vals[-exponent]);
		goto returnValue;
	    }
	}
    }

    /*
     * All the easy cases have failed. Promote the significand to bignum and
     * call MakeHighPrecisionDouble to do it the hard way.
     */

    if (mp_init_u64(&significandBig, significand) != MP_OKAY) {
	return 0.0;
    }
    retval = MakeHighPrecisionDouble(0, &significandBig, numSigDigs,
	    exponent);
    mp_clear(&significandBig);

    /*
     * Come here to return the computed value.
     */

  returnValue:
    if (signum) {
	retval = -retval;
    }

    /*
     * On gcc on x86, restore the floating point mode word.
     */

    TCL_DEFAULT_DOUBLE_ROUNDING;

    return retval;
}

/*
 *----------------------------------------------------------------------
 *
 * MakeHighPrecisionDouble --
 *
 *	Makes the double precision number, signum*significand*10**exponent.
 *
 * Results:
 *	Returns the constructed number.
 *
 *	MakeHighPrecisionDouble is used when arbitrary-precision arithmetic is
 *	needed to ensure correct rounding. It begins by calculating a
 *	low-precision approximation to the desired number, and then refines
 *	the answer in high precision.
 *
 *----------------------------------------------------------------------
 */

static double
MakeHighPrecisionDouble(
    int signum,			/* 1=negative, 0=nonnegative */
    mp_int *significand,	/* Exact significand of the number */
    int numSigDigs,		/* Number of significant digits */
    int exponent)		/* Power of 10 by which to multiply */
{
    TCL_IEEE_DOUBLE_ROUNDING_DECL

    int machexp = 0;		/* Machine exponent of a power of 10. */

    /*
     * With gcc on x86, the floating point rounding mode is double-extended.
     * This causes the result of double-precision calculations to be rounded
     * twice: once to the precision of double-extended and then again to the
     * precision of double. Double-rounding introduces gratuitous errors of 1
     * ulp, so we need to change rounding mode to 53-bits. We also make
     * 'retval' volatile to make sure that it doesn't get promoted to a
     * register.
     */
    volatile double retval;

    /*
     * A zero significand requires explicit construction of -0.0.
     * (Unary minus returns positive zero.)
     */
    if (mp_iszero(significand)) {
	return copysign(0.0, -signum);
    }

    /*
     * Set the 53-bit rounding mode. WARNING: It must be reset before
     * returning.
     */
    TCL_IEEE_DOUBLE_ROUNDING;

    /*
     * Make quick checks for over/underflow. Be careful to avoid
     * integer overflow when calculating with 'exponent'.
     */
    if (exponent >= 0 && exponent-1 > maxDigits-numSigDigs) {
	retval = HUGE_VAL;
	goto returnValue;
    } else if (exponent < 0 && numSigDigs+exponent < minDigits+1) {
	retval = 0.0;
	goto returnValue;
    }

    /*
     * Develop a first approximation to the significand. It is tempting simply
     * to force bignum to double, but that will overflow on input numbers like
     * 1.[string repeat 0 1000]1; while this is a not terribly likely
     * scenario, we still have to deal with it. Use fraction and exponent
     * instead. Once we have the significand, multiply by 10**exponent. Test
     * for overflow. Convert back to a double, and test for underflow.
     */

    retval = BignumToBiasedFrExp(significand, &machexp);
    retval = Pow10TimesFrExp(exponent, retval, &machexp);
    if (machexp > DBL_MAX_EXP*log2FLT_RADIX) {
	retval = HUGE_VAL;
	goto returnValue;
    }
    retval = SafeLdExp(retval, machexp);
    if (tiny == 0.0) {
	tiny = SafeLdExp(1.0, DBL_MIN_EXP * log2FLT_RADIX - mantBits);
    }
    if (retval < tiny) {
	retval = tiny;
    }

    /*
     * Refine the result twice. (The second refinement should be necessary
     * only if the best approximation is a power of 2 minus 1/2 ulp).
     */

    retval = RefineApproximation(retval, significand, exponent);
    retval = RefineApproximation(retval, significand, exponent);

    /*
     * Come here to return the computed value.
     */

  returnValue:
    if (signum) {
	retval = -retval;
    }

    /*
     * On gcc on x86, restore the floating point mode word.
     */

    TCL_DEFAULT_DOUBLE_ROUNDING;

    return retval;
}

/*
 *----------------------------------------------------------------------
 *
 * MakeNaN --
 *
 *	Makes a "Not a Number" given a set of bits to put in the tag bits
 *
 *	Note that a signalling NaN is never returned.
 *
 *----------------------------------------------------------------------
 */

#ifdef IEEE_FLOATING_POINT
static double
MakeNaN(
    int signum,			/* Sign bit (1=negative, 0=nonnegative. */
    Tcl_WideUInt tags)		/* Tag bits to put in the NaN. */
{
    union {
	Tcl_WideUInt iv;
	double dv;
    } theNaN;

    theNaN.iv = tags;
    theNaN.iv &= (((Tcl_WideUInt) 1) << 51) - 1;
    if (signum) {
	theNaN.iv |= ((Tcl_WideUInt) (0x8000 | NAN_START)) << 48;
    } else {
	theNaN.iv |= ((Tcl_WideUInt) NAN_START) << 48;
    }
    if (n770_fp) {
	theNaN.iv = Nokia770Twiddle(theNaN.iv);
    }
    return theNaN.dv;
}
#endif

/*
 *----------------------------------------------------------------------
 *
 * RefineApproximation --
 *
 *	Given a poor approximation to a floating point number, returns a
 *	better one. (The better approximation is correct to within 1 ulp, and
 *	is entirely correct if the poor approximation is correct to 1 ulp.)
 *
 * Results:
 *	Returns the improved result.
 *
 *----------------------------------------------------------------------
 */

static double
RefineApproximation(
    double approxResult,	/* Approximate result of conversion. */
    mp_int *exactSignificand,	/* Integer significand. */
    int exponent)		/* Power of 10 to multiply by significand. */
{
    int M2, M5;			/* Powers of 2 and of 5 needed to put the
				 * decimal and binary numbers over a common
				 * denominator. */
    double significand;		/* Sigificand of the binary number. */
    int binExponent;		/* Exponent of the binary number. */
    int msb;			/* Most significant bit position of an
				 * intermediate result. */
    int nDigits;		/* Number of mp_digit's in an intermediate
				 * result. */
    mp_int twoMv;		/* Approx binary value expressed as an exact
				 * integer scaled by the multiplier 2M. */
    mp_int twoMd;		/* Exact decimal value expressed as an exact
				 * integer scaled by the multiplier 2M. */
    int scale;			/* Scale factor for M. */
    int multiplier;		/* Power of two to scale M. */
    double num, den;		/* Numerator and denominator of the correction
				 * term. */
    double quot;		/* Correction term. */
    double minincr;		/* Lower bound on the absolute value of the
				 * correction term. */
    int roundToEven = 0;	/* Flag == TRUE if we need to invoke
				 * "round to even" functionality */
    double rteSignificand;	/* Significand of the round-to-even result */
    int rteExponent;		/* Exponent of the round-to-even result */
    int shift;			/* Shift count for converting numerator
				 * and denominator of corrector to floating
				 * point */
    Tcl_WideInt rteSigWide;	/* Wide integer version of the significand
				 * for testing evenness */
    int i;
    mp_err err = MP_OKAY;

    /*
     * The first approximation is always low. If we find that it's HUGE_VAL,
     * we're done.
     */

    if (approxResult == HUGE_VAL) {
	return approxResult;
    }
    significand = frexp(approxResult, &binExponent);

    /*
     * We are trying to compute a corrector term that, when added to the
     * approximate result, will yield close to the exact result.
     * The exact result is exactSignificand * 10**exponent.
     * The approximate result is significand * 2**binExponent
     * If exponent<0, we need to multiply the exact value by 10**-exponent
     * to make it an integer, plus another factor of 2 to decide on rounding.
     *  Similarly if binExponent<FP_PRECISION, we need
     * to multiply by 2**FP_PRECISION to make the approximate value an integer.
     *
     * Let M = 2**M2 * 5**M5 be the least common multiple of these two
     * multipliers.
     */

    i = mantBits - binExponent;
    if (i < 0) {
	M2 = 0;
    } else {
	M2 = i;
    }
    if (exponent > 0) {
	M5 = 0;
    } else {
	M5 = -exponent;
	if (M5 - 1 > M2) {
	    M2 = M5 - 1;
	}
    }

    /*
     * Compute twoMv as 2*M*v, where v is the approximate value.
     * This is done by bit-whacking to calculate 2**(M2+1)*significand,
     * and then multiplying by 5**M5.
     */

    msb = binExponent + M2;	/* 1008 */
    nDigits = msb / MP_DIGIT_BIT + 1;
    if (mp_init_size(&twoMv, nDigits) != MP_OKAY) {
	return approxResult;
    }
    i = (msb % MP_DIGIT_BIT + 1);
    twoMv.used = nDigits;
    significand *= SafeLdExp(1.0, i);
    while (--nDigits >= 0) {
	twoMv.dp[nDigits] = (mp_digit) significand;
	significand -= (mp_digit) significand;
	significand = SafeLdExp(significand, MP_DIGIT_BIT);
    }
    for (i = 0; i <= 8; ++i) {
	if (M5 & (1 << i) && (mp_mul(&twoMv, pow5+i, &twoMv) != MP_OKAY)) {
	    mp_clear(&twoMv);
	    return approxResult;
	}
    }

    /*
     * Compute twoMd as 2*M*d, where d is the exact value.
     * This is done by multiplying by 5**(M5+exponent) and then multiplying
     * by 2**(M5+exponent+1), which is, of course, a left shift.
     */

    if (mp_init_copy(&twoMd, exactSignificand) != MP_OKAY) {
	mp_clear(&twoMv);
	return approxResult;
    }
    for (i = 0; (i <= 8); ++i) {
	if ((M5 + exponent) & (1 << i)) {
	    err = mp_mul(&twoMd, pow5+i, &twoMd);
	}
    }
    if (err == MP_OKAY) {
	err = mp_mul_2d(&twoMd, M2+exponent+1, &twoMd);
    }

    /*
     * Now let twoMd = twoMd - twoMv, the difference between the exact and
     * approximate values.
     */

    if (err == MP_OKAY) {
	err = mp_sub(&twoMd, &twoMv, &twoMd);
    }

    /*
     * The result, 2Mv-2Md, needs to be divided by 2M to yield a correction
     * term. Because 2M may well overflow a double, we need to scale the
     * denominator by a factor of 2**binExponent-mantBits. Place that factor
     * times 1/2 ULP into twoMd.
     */

    scale = binExponent - mantBits - 1;
    mp_set_u64(&twoMv, 1);
    for (i = 0; (i <= 8) && (err == MP_OKAY); ++i) {
	if (M5 & (1 << i)) {
	    err = mp_mul(&twoMv, pow5+i, &twoMv);
	}
    }
    multiplier = M2 + scale + 1;
    if (err != MP_OKAY) {
	mp_clear(&twoMd);
	mp_clear(&twoMv);
	return approxResult;
    } else if (multiplier > 0) {
	err = mp_mul_2d(&twoMv, multiplier, &twoMv);
    } else if (multiplier < 0) {
	err = mp_div_2d(&twoMv, -multiplier, &twoMv, NULL);
    }
    if (err != MP_OKAY) {
	mp_clear(&twoMd);
	mp_clear(&twoMv);
	return approxResult;
    }

    /*
     * Will the eventual correction term be less than, equal to, or
     * greater than 1/2 ULP?
     */

    switch (mp_cmp_mag(&twoMd, &twoMv)) {
    case MP_LT:
	/*
	 * If the error is less than 1/2 ULP, there's no correction to make.
	 */
	mp_clear(&twoMd);
	mp_clear(&twoMv);
	return approxResult;
    case MP_EQ:
	/*
	 * If the error is exactly 1/2 ULP, we need to round to even.
	 */
	roundToEven = 1;
	break;
    case MP_GT:
	/*
	 * We need to correct the result if the error exceeds 1/2 ULP.
	 */
	break;
    }

    /*
     * If we're in the 'round to even' case, and the significand is already
     * even, we're done. Return the approximate result.
     */
    if (roundToEven) {
	rteSignificand = frexp(approxResult, &rteExponent);
	rteSigWide = (Tcl_WideInt)ldexp(rteSignificand, FP_PRECISION);
	if ((rteSigWide & 1) == 0) {
	    mp_clear(&twoMd);
	    mp_clear(&twoMv);
	    return approxResult;
	}
    }

    /*
     * Reduce the numerator and denominator of the corrector term so that
     * they will fit in the floating point precision.
     */
    shift = mp_count_bits(&twoMv) - FP_PRECISION - 1;
    if (shift > 0) {
	err = mp_div_2d(&twoMv, shift, &twoMv, NULL);
	if (err == MP_OKAY) {
	    err = mp_div_2d(&twoMd, shift, &twoMd, NULL);
	}
    }
    if (err != MP_OKAY) {
	mp_clear(&twoMd);
	mp_clear(&twoMv);
	return approxResult;
    }

    /*
     * Convert the numerator and denominator of the corrector term accurately
     * to floating point numbers.
     */

    num = TclBignumToDouble(&twoMd);
    den = TclBignumToDouble(&twoMv);

    quot = SafeLdExp(num/den, scale);
    minincr = SafeLdExp(1.0, binExponent-mantBits);

    if (quot<0. && quot>-minincr) {
	quot = -minincr;
    } else if (quot>0. && quot<minincr) {
	quot = minincr;
    }

    mp_clear(&twoMd);
    mp_clear(&twoMv);

    return approxResult + quot;
}

/*
 *----------------------------------------------------------------------
 *
 * MultPow5 --
 *
 *	Multiply a bignum by a power of 5.
 *
 * Side effects:
 *	Stores base*5**n in result.
 *
 *----------------------------------------------------------------------
 */

static inline mp_err
MulPow5(
    mp_int *base,		/* Number to multiply. */
    unsigned n,			/* Power of 5 to multiply by. */
    mp_int *result)		/* Place to store the result. */
{
    mp_int *p = base;
    int n13 = n / 13;
    int r = n % 13;
    mp_err err = MP_OKAY;

    if (r != 0) {
	err = mp_mul_d(p, dpow5[r], result);
	p = result;
    }
    r = 0;
    while ((err == MP_OKAY) && (n13 != 0)) {
	if (n13 & 1) {
	    err = mp_mul(p, pow5_13+r, result);
	    p = result;
	}
	n13 >>= 1;
	++r;
    }
    if ((err == MP_OKAY) && (p != result)) {
	err = mp_copy(p, result);
    }
    return err;
}

/*
 *----------------------------------------------------------------------
 *
 * NormalizeRightward --
 *
 *	Shifts a number rightward until it is odd (that is, until the least
 *	significant bit is nonzero.
 *
 * Results:
 *	Returns the number of bit positions by which the number was shifted.
 *
 * Side effects:
 *	Shifts the number in place; *wPtr is replaced by the shifted number.
 *
 *----------------------------------------------------------------------
 */

static inline int
NormalizeRightward(
    Tcl_WideUInt *wPtr)		/* INOUT: Number to shift. */
{
    int rv = 0;
    Tcl_WideUInt w = *wPtr;

    if (!(w & (Tcl_WideUInt) 0xFFFFFFFF)) {
	w >>= 32; rv += 32;
    }
    if (!(w & (Tcl_WideUInt) 0xFFFF)) {
	w >>= 16; rv += 16;
    }
    if (!(w & (Tcl_WideUInt) 0xFF)) {
	w >>= 8; rv += 8;
    }
    if (!(w & (Tcl_WideUInt) 0xF)) {
	w >>= 4; rv += 4;
    }
    if (!(w & 0x3)) {
	w >>= 2; rv += 2;
    }
    if (!(w & 0x1)) {
	w >>= 1; ++rv;
    }
    *wPtr = w;
    return rv;
}

/*
 *----------------------------------------------------------------------
 *
 * RequiredPrecision --
 *
 *	Determines the number of bits needed to hold an integer.
 *
 * Results:
 *	Returns the position of the most significant bit (0 - 63).  Returns 0
 *	if the number is zero.
 *
 *----------------------------------------------------------------------
 */

static int
RequiredPrecision(
    Tcl_WideUInt w)		/* Number to interrogate. */
{
    int rv;
    unsigned int wi;

    if (w & ((Tcl_WideUInt)0xFFFFFFFF << 32)) {
	wi = (unsigned int)(w >> 32); rv = 32;
    } else {
	wi = (unsigned int)w; rv = 0;
    }
    if (wi & 0xFFFF0000) {
	wi >>= 16; rv += 16;
    }
    if (wi & 0xFF00) {
	wi >>= 8; rv += 8;
    }
    if (wi & 0xF0) {
	wi >>= 4; rv += 4;
    }
    if (wi & 0xC) {
	wi >>= 2; rv += 2;
    }
    if (wi & 0x2) {
	wi >>= 1; ++rv;
    }
    if (wi & 0x1) {
	++rv;
    }
    return rv;
}

/*
 *----------------------------------------------------------------------
 *
 * DoubleToExpAndSig --
 *
 *	Separates a 'double' into exponent and significand.
 *
 * Side effects:
 *	Stores the significand in '*significand' and the exponent in '*expon'
 *	so that dv == significand * 2.0**expon, and significand is odd.  Also
 *	stores the position of the leftmost 1-bit in 'significand' in 'bits'.
 *
 *----------------------------------------------------------------------
 */

static inline void
DoubleToExpAndSig(
    double dv,			/* Number to convert. */
    Tcl_WideUInt *significand,	/* OUTPUT: Significand of the number. */
    int *expon,			/* OUTPUT: Exponent to multiply the number
				 * by. */
    int *bits)			/* OUTPUT: Number of significant bits. */
{
    Double d;			/* Number being converted. */
    Tcl_WideUInt z;		/* Significand under construction. */
    int de;			/* Exponent of the number. */
    int k;			/* Bit count. */

    d.d = dv;

    /*
     * Extract exponent and significand.
     */

    de = (d.w.word0 & EXP_MASK) >> EXP_SHIFT;
    z = d.q & SIG_MASK;
    if (de != 0) {
	z |= HIDDEN_BIT;
	k = NormalizeRightward(&z);
	*bits = FP_PRECISION - k;
	*expon = k + (de - EXPONENT_BIAS) - (FP_PRECISION-1);
    } else {
	k = NormalizeRightward(&z);
	*expon = k + (de - EXPONENT_BIAS) - (FP_PRECISION-1) + 1;
	*bits = RequiredPrecision(z);
    }
    *significand = z;
}

/*
 *----------------------------------------------------------------------
 *
 * TakeAbsoluteValue --
 *
 *	Takes the absolute value of a 'double' including 0, Inf and NaN
 *
 * Side effects:
 *	The 'double' in *d is replaced with its absolute value. The signum is
 *	stored in 'sign': 1 for negative, 0 for nonnegative.
 *
 *----------------------------------------------------------------------
 */

static inline void
TakeAbsoluteValue(
    Double *d,			/* Number to replace with absolute value. */
    int *sign)			/* Place to put the signum. */
{
    if (d->w.word0 & SIGN_BIT) {
	*sign = 1;
	d->w.word0 &= ~SIGN_BIT;
    } else {
	*sign = 0;
    }
}

/*
 *----------------------------------------------------------------------
 *
 * FormatInfAndNaN --
 *
 *	Bailout for formatting infinities and Not-A-Number.
 *
 * Results:
 *	Returns one of the strings 'Infinity' and 'NaN'.  The string returned
 *	must be freed by the caller using 'Tcl_Free'.
 *
 * Side effects:
 *	Stores 9999 in *decpt, and sets '*endPtr' to designate the terminating
 *	NUL byte of the string if 'endPtr' is not NULL.
 *
 *----------------------------------------------------------------------
 */

static inline char *
FormatInfAndNaN(
    Double *d,			/* Exceptional number to format. */
    int *decpt,			/* Decimal point to set to a bogus value. */
    char **endPtr)		/* Pointer to the end of the formatted data */
{
    char *retval;

    *decpt = 9999;
    if (!(d->w.word1) && !(d->w.word0 & HI_ORDER_SIG_MASK)) {
<<<<<<< HEAD
	retval = (char *)Tcl_Alloc(9);
=======
	retval = (char *)ckalloc(9);
>>>>>>> eb47492d
	strcpy(retval, "Infinity");
	if (endPtr) {
	    *endPtr = retval + 8;
	}
    } else {
<<<<<<< HEAD
	retval = (char *)Tcl_Alloc(4);
=======
	retval = (char *)ckalloc(4);
>>>>>>> eb47492d
	strcpy(retval, "NaN");
	if (endPtr) {
	    *endPtr = retval + 3;
	}
    }
    return retval;
}

/*
 *----------------------------------------------------------------------
 *
 * FormatZero --
 *
 *	Bailout to format a zero floating-point number.
 *
 * Results:
 *	Returns the constant string "0"
 *
 * Side effects:
 *	Stores 1 in '*decpt' and puts a pointer to the NUL byte terminating
 *	the string in '*endPtr' if 'endPtr' is not NULL.
 *
 *----------------------------------------------------------------------
 */

static inline char *
FormatZero(
    int *decpt,			/* Location of the decimal point. */
    char **endPtr)		/* Pointer to the end of the formatted data */
{
<<<<<<< HEAD
    char *retval = (char *)Tcl_Alloc(2);
=======
    char *retval = (char *)ckalloc(2);
>>>>>>> eb47492d

    strcpy(retval, "0");
    if (endPtr) {
	*endPtr = retval+1;
    }
    *decpt = 0;
    return retval;
}

/*
 *----------------------------------------------------------------------
 *
 * ApproximateLog10 --
 *
 *	Computes a two-term Taylor series approximation to the common log of a
 *	number, and computes the number's binary log.
 *
 * Results:
 *	Return an approximation to floor(log10(bw*2**be)) that is either exact
 *	or 1 too high.
 *
 *----------------------------------------------------------------------
 */

static inline int
ApproximateLog10(
    Tcl_WideUInt bw,		/* Integer significand of the number. */
    int be,			/* Power of two to scale bw. */
    int bbits)			/* Number of bits of precision in bw. */
{
    int i;			/* Log base 2 of the number. */
    int k;			/* Floor(Log base 10 of the number) */
    double ds;			/* Mantissa of the number. */
    Double d2;

    /*
     * Compute i and d2 such that d = d2*2**i, and 1 < d2 < 2.
     * Compute an approximation to log10(d),
     *   log10(d) ~ log10(2) * i + log10(1.5)
     *            + (significand-1.5)/(1.5 * log(10))
     */

    d2.q = bw << (FP_PRECISION - bbits) & SIG_MASK;
    d2.w.word0 |= (EXPONENT_BIAS) << EXP_SHIFT;
    i = be + bbits - 1;
    ds = (d2.d - 1.5) * TWO_OVER_3LOG10
	    + LOG10_3HALVES_PLUS_FUDGE + LOG10_2 * i;
    k = (int) ds;
    if (k > ds) {
	--k;
    }
    return k;
}

/*
 *----------------------------------------------------------------------
 *
 * BetterLog10 --
 *
 *	Improves the result of ApproximateLog10 for numbers in the range
 *	1 .. 10**(TEN_PMAX)-1
 *
 * Side effects:
 *	Sets k_check to 0 if the new result is known to be exact, and to 1 if
 *	it may still be one too high.
 *
 * Results:
 *	Returns the improved approximation to log10(d).
 *
 *----------------------------------------------------------------------
 */

static inline int
BetterLog10(
    double d,			/* Original number to format. */
    int k,			/* Characteristic(Log base 10) of the
				 * number. */
    int *k_check)		/* Flag == 1 if k is inexact. */
{
    /*
     * Performance hack. If k is in the range 0..TEN_PMAX, then we can use a
     * powers-of-ten table to check it.
     */

    if (k >= 0 && k <= TEN_PMAX) {
	if (d < tens[k]) {
	    k--;
	}
	*k_check = 0;
    } else {
	*k_check = 1;
    }
    return k;
}

/*
 *----------------------------------------------------------------------
 *
 * ComputeScale --
 *
 *	Prepares to format a floating-point number as decimal.
 *
 * Parameters:
 *	floor(log10*x) is k (or possibly k-1).  floor(log2(x) is i.  The
 *	significand of x requires bbits bits to represent.
 *
 * Results:
 *	Determines integers b2, b5, s2, s5 so that sig*2**b2*5**b5/2**s2*2**s5
 *	exactly represents the value of the x/10**k. This value will lie in
 *	the range [1 .. 10), and allows for computing successive digits by
 *	multiplying sig%10 by 10.
 *
 *----------------------------------------------------------------------
 */

static inline void
ComputeScale(
    int be,			/* Exponent part of number: d = bw * 2**be. */
    int k,			/* Characteristic of log10(number). */
    int *b2,			/* OUTPUT: Power of 2 in the numerator. */
    int *b5,			/* OUTPUT: Power of 5 in the numerator. */
    int *s2,			/* OUTPUT: Power of 2 in the denominator. */
    int *s5)			/* OUTPUT: Power of 5 in the denominator. */
{
    /*
     * Scale numerator and denominator powers of 2 so that the input binary
     * number is the ratio of integers.
     */

    if (be <= 0) {
	*b2 = 0;
	*s2 = -be;
    } else {
	*b2 = be;
	*s2 = 0;
    }

    /*
     * Scale numerator and denominator so that the output decimal number is
     * the ratio of integers.
     */

    if (k >= 0) {
	*b5 = 0;
	*s5 = k;
	*s2 += k;
    } else {
	*b2 -= k;
	*b5 = -k;
	*s5 = 0;
    }
}

/*
 *----------------------------------------------------------------------
 *
 * SetPrecisionLimits --
 *
 *	Determines how many digits of significance should be computed (and,
 *	hence, how much memory need be allocated) for formatting a floating
 *	point number.
 *
 * Given that 'k' is floor(log10(x)):
 * if 'shortest' format is used, there will be at most 18 digits in the
 * result.
 * if 'F' format is used, there will be at most 'ndigits' + k + 1 digits
 * if 'E' format is used, there will be exactly 'ndigits' digits.
 *
 * Side effects:
 *	Adjusts '*ndigitsPtr' to have a valid value. Stores the maximum memory
 *	allocation needed in *iPtr.  Sets '*iLimPtr' to the limiting number of
 *	digits to convert if k has been guessed correctly, and '*iLim1Ptr' to
 *	the limiting number of digits to convert if k has been guessed to be
 *	one too high.
 *
 *----------------------------------------------------------------------
 */

static inline void
SetPrecisionLimits(
    int flags,			/* Type of conversion: TCL_DD_SHORTEST,
				 * TCL_DD_E_FMT, TCL_DD_F_FMT. */
    int k,			/* Floor(log10(number to convert)) */
    int *ndigitsPtr,		/* IN/OUT: Number of digits requested (will be
				 *         adjusted if needed). */
    int *iPtr,			/* OUT: Maximum number of digits to return. */
    int *iLimPtr,		/* OUT: Number of digits of significance if
				 *      the bignum method is used.*/
    int *iLim1Ptr)		/* OUT: Number of digits of significance if
				 *      the quick method is used. */
{
    switch (flags & TCL_DD_CONVERSION_TYPE_MASK) {
    case TCL_DD_E_FORMAT:
	if (*ndigitsPtr <= 0) {
	    *ndigitsPtr = 1;
	}
	*iLimPtr = *iLim1Ptr = *iPtr = *ndigitsPtr;
	break;
    case TCL_DD_F_FORMAT:
	*iPtr = *ndigitsPtr + k + 1;
	*iLimPtr = *iPtr;
	*iLim1Ptr = *iPtr - 1;
	if (*iPtr <= 0) {
	    *iPtr = 1;
	}
	break;
    default:
	*iLimPtr = *iLim1Ptr = -1;
	*iPtr = 18;
	*ndigitsPtr = 0;
	break;
    }
}

/*
 *----------------------------------------------------------------------
 *
 * BumpUp --
 *
 *	Increases a string of digits ending in a series of nines to designate
 *	the next higher number.  xxxxb9999... -> xxxx(b+1)0000...
 *
 * Results:
 *	Returns a pointer to the end of the adjusted string.
 *
 * Side effects:
 *	In the case that the string consists solely of '999999', sets it to
 *	"1" and moves the decimal point (*kPtr) one place to the right.
 *
 *----------------------------------------------------------------------
 */

static inline char *
BumpUp(
    char *s,			/* Cursor pointing one past the end of the
				 * string. */
    char *retval,		/* Start of the string of digits. */
    int *kPtr)			/* Position of the decimal point. */
{
    while (*--s == '9') {
	if (s == retval) {
	    ++(*kPtr);
	    *s = '1';
	    return s+1;
	}
    }
    ++*s;
    ++s;
    return s;
}

/*
 *----------------------------------------------------------------------
 *
 * AdjustRange --
 *
 *	Rescales a 'double' in preparation for formatting it using the 'quick'
 *	double-to-string method.
 *
 * Results:
 *	Returns the precision that has been lost in the prescaling as a count
 *	of units in the least significant place.
 *
 *----------------------------------------------------------------------
 */

static inline int
AdjustRange(
    double *dPtr,		/* INOUT: Number to adjust. */
    int k)			/* IN: floor(log10(d)) */
{
    int ieps;			/* Number of roundoff errors that have
				 * accumulated. */
    double d = *dPtr;		/* Number to adjust. */
    double ds;
    int i, j, j1;

    ieps = 2;

    if (k > 0) {
	/*
	 * The number must be reduced to bring it into range.
	 */

	ds = tens[k & 0xF];
	j = k >> 4;
	if (j & BLETCH) {
	    j &= (BLETCH-1);
	    d /= bigtens[N_BIGTENS - 1];
	    ieps++;
	}
	i = 0;
	for (; j != 0; j>>=1) {
	    if (j & 1) {
		ds *= bigtens[i];
		++ieps;
	    }
	    ++i;
	}
	d /= ds;
    } else if ((j1 = -k) != 0) {
	/*
	 * The number must be increased to bring it into range.
	 */

	d *= tens[j1 & 0xF];
	i = 0;
	for (j = j1>>4; j; j>>=1) {
	    if (j & 1) {
		ieps++;
		d *= bigtens[i];
	    }
	    ++i;
	}
    }

    *dPtr = d;
    return ieps;
}

/*
 *----------------------------------------------------------------------
 *
 * ShorteningQuickFormat --
 *
 *	Returns a 'quick' format of a double precision number to a string of
 *	digits, preferring a shorter string of digits if the shorter string is
 *	still within 1/2 ulp of the number.
 *
 * Results:
 *	Returns the string of digits. Returns NULL if the 'quick' method fails
 *	and the bignum method must be used.
 *
 * Side effects:
 *	Stores the position of the decimal point at '*kPtr'.
 *
 *----------------------------------------------------------------------
 */

static inline char *
ShorteningQuickFormat(
    double d,			/* Number to convert. */
    int k,			/* floor(log10(d)) */
    int ilim,			/* Number of significant digits to return. */
    double eps,			/* Estimated roundoff error. */
    char *retval,		/* Buffer to receive the digit string. */
    int *kPtr)			/* Pointer to stash the position of the
				 * decimal point. */
{
    char *s = retval;		/* Cursor in the return value. */
    int digit;			/* Current digit. */
    int i;

    eps = 0.5 / tens[ilim-1] - eps;
    i = 0;
    for (;;) {
	/*
	 * Convert a digit.
	 */

	digit = (int) d;
	d -= digit;
	*s++ = '0' + (char)digit;

	/*
	 * Truncate the conversion if the string of digits is within 1/2 ulp
	 * of the actual value.
	 */

	if (d < eps) {
	    *kPtr = k;
	    return s;
	}
	if ((1. - d) < eps) {
	    *kPtr = k;
	    return BumpUp(s, retval, kPtr);
	}

	/*
	 * Bail out if the conversion fails to converge to a sufficiently
	 * precise value.
	 */

	if (++i >= ilim) {
	    return NULL;
	}

	/*
	 * Bring the next digit to the integer part.
	 */

	eps *= 10;
	d *= 10.0;
    }
}

/*
 *----------------------------------------------------------------------
 *
 * StrictQuickFormat --
 *
 *	Convert a double precision number of a string of a precise number of
 *	digits, using the 'quick' double precision method.
 *
 * Results:
 *	Returns the digit string, or NULL if the bignum method must be used to
 *	do the formatting.
 *
 * Side effects:
 *	Stores the position of the decimal point in '*kPtr'.
 *
 *----------------------------------------------------------------------
 */

static inline char *
StrictQuickFormat(
    double d,			/* Number to convert. */
    int k,			/* floor(log10(d)) */
    int ilim,			/* Number of significant digits to return. */
    double eps,			/* Estimated roundoff error. */
    char *retval,		/* Start of the digit string. */
    int *kPtr)			/* Pointer to stash the position of the
				 * decimal point. */
{
    char *s = retval;		/* Cursor in the return value. */
    int digit;			/* Current digit of the answer. */
    int i;

    eps *= tens[ilim-1];
    i = 1;
    for (;;) {
	/*
	 * Extract a digit.
	 */

	digit = (int)d;
	d -= digit;
	if (d == 0.0) {
	    ilim = i;
	}
	*s++ = '0' + (char)digit;

	/*
	 * When the given digit count is reached, handle trailing strings of 0
	 * and 9.
	 */

	if (i == ilim) {
	    if (d > 0.5 + eps) {
		*kPtr = k;
		return BumpUp(s, retval, kPtr);
	    } else if (d < 0.5 - eps) {
		while (*--s == '0') {
		    /* do nothing */
		}
		s++;
		*kPtr = k;
		return s;
	    } else {
		return NULL;
	    }
	}

	/*
	 * Advance to the next digit.
	 */

	++i;
	d *= 10.0;
    }
}

/*
 *----------------------------------------------------------------------
 *
 * QuickConversion --
 *
 *	Converts a floating point number the 'quick' way, when only a limited
 *	number of digits is required and floating point arithmetic can
 *	therefore be used for the intermediate results.
 *
 * Results:
 *	Returns the converted string, or NULL if the bignum method must be
 *	used.
 *
 *----------------------------------------------------------------------
 */

static inline char *
QuickConversion(
    double e,			/* Number to format. */
    int k,			/* floor(log10(d)), approximately. */
    int k_check,		/* 0 if k is exact, 1 if it may be too high */
    int flags,			/* Flags passed to dtoa:
				 *    TCL_DD_SHORTEST */
    int len,			/* Length of the return value. */
    int ilim,			/* Number of digits to store. */
    int ilim1,			/* Number of digits to store if we misguessed
				 * k. */
    int *decpt,			/* OUTPUT: Location of the decimal point. */
    char **endPtr)		/* OUTPUT: Pointer to the terminal null
				 * byte. */
{
    int ieps;			/* Number of 1-ulp roundoff errors that have
				 * accumulated in the calculation. */
    Double eps;			/* Estimated roundoff error. */
    char *retval;		/* Returned string. */
    char *end;			/* Pointer to the terminal null byte in the
				 * returned string. */
    volatile double d;		/* Workaround for a bug in mingw gcc 3.4.5 */

    /*
     * Bring d into the range [1 .. 10).
     */

    ieps = AdjustRange(&e, k);
    d = e;

    /*
     * If the guessed value of k didn't get d into range, adjust it by one. If
     * that leaves us outside the range in which quick format is accurate,
     * bail out.
     */

    if (k_check && d < 1. && ilim > 0) {
	if (ilim1 < 0) {
	    return NULL;
	}
	ilim = ilim1;
	--k;
	d = d * 10.0;
	++ieps;
    }

    /*
     * Compute estimated roundoff error.
     */

    eps.d = ieps * d + 7.;
    eps.w.word0 -= (FP_PRECISION-1) << EXP_SHIFT;

    /*
     * Handle the peculiar case where the result has no significant digits.
     */

<<<<<<< HEAD
    retval = (char *)Tcl_Alloc(len + 1);
=======
    retval = (char *)ckalloc(len + 1);
>>>>>>> eb47492d
    if (ilim == 0) {
	d = d - 5.;
	if (d > eps.d) {
	    *retval = '1';
	    *decpt = k;
	    return retval;
	} else if (d < -eps.d) {
	    *decpt = k;
	    return retval;
	} else {
	    Tcl_Free(retval);
	    return NULL;
	}
    }

    /*
     * Format the digit string.
     */

    if (flags & TCL_DD_SHORTEST) {
	end = ShorteningQuickFormat(d, k, ilim, eps.d, retval, decpt);
    } else {
	end = StrictQuickFormat(d, k, ilim, eps.d, retval, decpt);
    }
    if (end == NULL) {
	Tcl_Free(retval);
	return NULL;
    }
    *end = '\0';
    if (endPtr != NULL) {
	*endPtr = end;
    }
    return retval;
}

/*
 *----------------------------------------------------------------------
 *
 * CastOutPowersOf2 --
 *
 *	Adjust the factors 'b2', 'm2', and 's2' to cast out common powers of 2
 *	from numerator and denominator in preparation for the 'bignum' method
 *	of floating point conversion.
 *
 *----------------------------------------------------------------------
 */

static inline void
CastOutPowersOf2(
    int *b2,			/* Power of 2 to multiply the significand. */
    int *m2,			/* Power of 2 to multiply 1/2 ulp. */
    int *s2)			/* Power of 2 to multiply the common
				 * denominator. */
{
    int i;

    if (*m2 > 0 && *s2 > 0) {	/* Find the smallest power of 2 in the
				 * numerator. */
	if (*m2 < *s2) {	/* Find the lowest common denominator. */
	    i = *m2;
	} else {
	    i = *s2;
	}
	*b2 -= i;		/* Reduce to lowest terms. */
	*m2 -= i;
	*s2 -= i;
    }
}

/*
 *----------------------------------------------------------------------
 *
 * ShorteningInt64Conversion --
 *
 *	Converts a double-precision number to the shortest string of digits
 *	that reconverts exactly to the given number, or to 'ilim' digits if
 *	that will yield a shorter result. The numerator and denominator in
 *	David Gay's conversion algorithm are known to fit in Tcl_WideUInt,
 *	giving considerably faster arithmetic than mp_int's.
 *
 * Results:
 *	Returns the string of significant decimal digits, in newly allocated
 *	memory
 *
 * Side effects:
 *	Stores the location of the decimal point in '*decpt' and the location
 *	of the terminal null byte in '*endPtr'.
 *
 *----------------------------------------------------------------------
 */

static inline char *
ShorteningInt64Conversion(
    Double *dPtr,		/* Original number to convert. */
    Tcl_WideUInt bw,		/* Integer significand. */
    int b2, int b5,		/* Scale factor for the significand in the
				 * numerator. */
    int m2plus, int m2minus, int m5,
				/* Scale factors for 1/2 ulp in the numerator
				 * (will be different if bw == 1. */
    int s2, int s5,		/* Scale factors for the denominator. */
    int k,			/* Number of output digits before the decimal
				 * point. */
    int len,			/* Number of digits to allocate. */
    int ilim,			/* Number of digits to convert if b >= s */
    int ilim1,			/* Number of digits to convert if b < s */
    int *decpt,			/* OUTPUT: Position of the decimal point. */
    char **endPtr)		/* OUTPUT: Position of the terminal '\0' at
				 *	   the end of the returned string. */
{
<<<<<<< HEAD
    char *retval = (char *)Tcl_Alloc(len + 1);
=======
    char *retval = (char *)ckalloc(len + 1);
>>>>>>> eb47492d
				/* Output buffer. */
    Tcl_WideUInt b = (bw * wuipow5[b5]) << b2;
				/* Numerator of the fraction being
				 * converted. */
    Tcl_WideUInt S = wuipow5[s5] << s2;
				/* Denominator of the fraction being
				 * converted. */
    Tcl_WideUInt mplus, mminus;	/* Ranges for testing whether the result is
				 * within roundoff of being exact. */
    int digit;			/* Current output digit. */
    char *s = retval;		/* Cursor in the output buffer. */
    int i;			/* Current position in the output buffer. */

    /*
     * Adjust if the logarithm was guessed wrong.
     */

    if (b < S) {
	b = 10 * b;
	++m2plus; ++m2minus; ++m5;
	ilim = ilim1;
	--k;
    }

    /*
     * Compute roundoff ranges.
     */

    mplus = wuipow5[m5] << m2plus;
    mminus = wuipow5[m5] << m2minus;

    /*
     * Loop through the digits.
     */

    i = 1;
    for (;;) {
	digit = (int)(b / S);
	if (digit > 10) {
	    Tcl_Panic("wrong digit!");
	}
	b = b % S;

	/*
	 * Does the current digit put us on the low side of the exact value
	 * but within roundoff of being exact?
	 */

	if (b < mplus || (b == mplus
		&& (dPtr->w.word1 & 1) == 0)) {
	    /*
	     * Make sure we shouldn't be rounding *up* instead, in case the
	     * next number above is closer.
	     */

	    if (2 * b > S || (2 * b == S && (digit & 1) != 0)) {
		++digit;
		if (digit == 10) {
		    *s++ = '9';
		    s = BumpUp(s, retval, &k);
		    break;
		}
	    }

	    /*
	     * Stash the current digit.
	     */

	    *s++ = '0' + (char)digit;
	    break;
	}

	/*
	 * Does one plus the current digit put us within roundoff of the
	 * number?
	 */

	if (b > S - mminus || (b == S - mminus
		&& (dPtr->w.word1 & 1) == 0)) {
	    if (digit == 9) {
		*s++ = '9';
		s = BumpUp(s, retval, &k);
		break;
	    }
	    ++digit;
	    *s++ = '0' + (char)digit;
	    break;
	}

	/*
	 * Have we converted all the requested digits?
	 */

	*s++ = '0' + (char)digit;
	if (i == ilim) {
	    if (2*b > S || (2*b == S && (digit & 1) != 0)) {
		s = BumpUp(s, retval, &k);
	    }
	    break;
	}

	/*
	 * Advance to the next digit.
	 */

	b = 10 * b;
	mplus = 10 * mplus;
	mminus = 10 * mminus;
	++i;
    }

    /*
     * Endgame - store the location of the decimal point and the end of the
     * string.
     */

    *s = '\0';
    *decpt = k;
    if (endPtr) {
	*endPtr = s;
    }
    return retval;
}

/*
 *----------------------------------------------------------------------
 *
 * StrictInt64Conversion --
 *
 *	Converts a double-precision number to a fixed-length string of 'ilim'
 *	digits that reconverts exactly to the given number.  ('ilim' should be
 *	replaced with 'ilim1' in the case where log10(d) has been
 *	overestimated).  The numerator and denominator in David Gay's
 *	conversion algorithm are known to fit in Tcl_WideUInt, giving
 *	considerably faster arithmetic than mp_int's.
 *
 * Results:
 *	Returns the string of significant decimal digits, in newly allocated
 *	memory
 *
 * Side effects:
 *	Stores the location of the decimal point in '*decpt' and the location
 *	of the terminal null byte in '*endPtr'.
 *
 *----------------------------------------------------------------------
 */

static inline char *
StrictInt64Conversion(
    Tcl_WideUInt bw,		/* Integer significand. */
    int b2, int b5,		/* Scale factor for the significand in the
				 * numerator. */
    int s2, int s5,		/* Scale factors for the denominator. */
    int k,			/* Number of output digits before the decimal
				 * point. */
    int len,			/* Number of digits to allocate. */
    int ilim,			/* Number of digits to convert if b >= s */
    int ilim1,			/* Number of digits to convert if b < s */
    int *decpt,			/* OUTPUT: Position of the decimal point. */
    char **endPtr)		/* OUTPUT: Position of the terminal '\0' at
				 *	   the end of the returned string. */
{
<<<<<<< HEAD
    char *retval = (char *)Tcl_Alloc(len + 1);
=======
    char *retval = (char *)ckalloc(len + 1);
>>>>>>> eb47492d
				/* Output buffer. */
    Tcl_WideUInt b = (bw * wuipow5[b5]) << b2;
				/* Numerator of the fraction being
				 * converted. */
    Tcl_WideUInt S = wuipow5[s5] << s2;
				/* Denominator of the fraction being
				 * converted. */
    int digit;			/* Current output digit. */
    char *s = retval;		/* Cursor in the output buffer. */
    int i;			/* Current position in the output buffer. */

    /*
     * Adjust if the logarithm was guessed wrong.
     */

    if (b < S) {
	b = 10 * b;
	ilim = ilim1;
	--k;
    }

    /*
     * Loop through the digits.
     */

    i = 1;
    for (;;) {
	digit = (int)(b / S);
	if (digit > 10) {
	    Tcl_Panic("wrong digit!");
	}
	b = b % S;

	/*
	 * Have we converted all the requested digits?
	 */

	*s++ = '0' + (char)digit;
	if (i == ilim) {
	    if (2*b > S || (2*b == S && (digit & 1) != 0)) {
		s = BumpUp(s, retval, &k);
	    } else {
		while (*--s == '0') {
		    /* do nothing */
		}
		++s;
	    }
	    break;
	}

	/*
	 * Advance to the next digit.
	 */

	b = 10 * b;
	++i;
    }

    /*
     * Endgame - store the location of the decimal point and the end of the
     * string.
     */

    *s = '\0';
    *decpt = k;
    if (endPtr) {
	*endPtr = s;
    }
    return retval;
}

/*
 *----------------------------------------------------------------------
 *
 * ShouldBankerRoundUpPowD --
 *
 *	Test whether bankers' rounding should round a digit up. Assumption is
 *	made that the denominator of the fraction being tested is a power of
 *	2**MP_DIGIT_BIT.
 *
 * Results:
 *	Returns 1 iff the fraction is more than 1/2, or if the fraction is
 *	exactly 1/2 and the digit is odd.
 *
 *----------------------------------------------------------------------
 */

static inline int
ShouldBankerRoundUpPowD(
    mp_int *b,			/* Numerator of the fraction. */
    int sd,			/* Denominator is 2**(sd*MP_DIGIT_BIT). */
    int isodd)			/* 1 if the digit is odd, 0 if even. */
{
    int i;
    static const mp_digit topbit = ((mp_digit)1) << (MP_DIGIT_BIT - 1);

    if (b->used < sd || (b->dp[sd-1] & topbit) == 0) {
	return 0;
    }
    if (b->dp[sd-1] != topbit) {
	return 1;
    }
    for (i = sd-2; i >= 0; --i) {
	if (b->dp[i] != 0) {
	    return 1;
	}
    }
    return isodd;
}

/*
 *----------------------------------------------------------------------
 *
 * ShouldBankerRoundUpToNextPowD --
 *
 *	Tests whether bankers' rounding will round down in the "denominator is
 *	a power of 2**MP_DIGIT" case.
 *
 * Results:
 *	Returns 1 if the rounding will be performed - which increases the
 *	digit by one - and 0 otherwise.
 *
 *----------------------------------------------------------------------
 */

static inline int
ShouldBankerRoundUpToNextPowD(
    mp_int *b,			/* Numerator of the fraction. */
    mp_int *m,			/* Numerator of the rounding tolerance. */
    int sd,			/* Common denominator is 2**(sd*MP_DIGIT_BIT). */
    int isodd,			/* 1 if the integer significand is odd. */
    mp_int *temp)		/* Work area for the calculation. */
{
    int i;

    /*
     * Compare B and S-m - which is the same as comparing B+m and S - which we
     * do by computing b+m and doing a bitwhack compare against
     * 2**(MP_DIGIT_BIT*sd)
     */

    if ((mp_add(b, m, temp) != MP_OKAY) || (temp->used <= sd)) {
	/* Too few digits to be > s */
	return 0;
    }
    if (temp->used > sd+1 || temp->dp[sd] > 1) {
				/* >= 2s */
	return 1;
    }
    for (i = sd-1; i >= 0; --i) {
				/* Check for ==s */
	if (temp->dp[i] != 0) {	/* > s */
	    return 1;
	}
    }
    return isodd;
}

/*
 *----------------------------------------------------------------------
 *
 * ShorteningBignumConversionPowD --
 *
 *	Converts a double-precision number to the shortest string of digits
 *	that reconverts exactly to the given number, or to 'ilim' digits if
 *	that will yield a shorter result. The denominator in David Gay's
 *	conversion algorithm is known to be a power of 2**MP_DIGIT_BIT, and hence
 *	the division in the main loop may be replaced by a digit shift and
 *	mask.
 *
 * Results:
 *	Returns the string of significant decimal digits, in newly allocated
 *	memory
 *
 * Side effects:
 *	Stores the location of the decimal point in '*decpt' and the location
 *	of the terminal null byte in '*endPtr'.
 *
 *----------------------------------------------------------------------
 */

static inline char *
ShorteningBignumConversionPowD(
    Double *dPtr,		/* Original number to convert. */
    Tcl_WideUInt bw,		/* Integer significand. */
    int b2, int b5,		/* Scale factor for the significand in the
				 * numerator. */
    int m2plus, int m2minus, int m5,
				/* Scale factors for 1/2 ulp in the numerator
				 * (will be different if bw == 1). */
    int sd,			/* Scale factor for the denominator. */
    int k,			/* Number of output digits before the decimal
				 * point. */
    int len,			/* Number of digits to allocate. */
    int ilim,			/* Number of digits to convert if b >= s */
    int ilim1,			/* Number of digits to convert if b < s */
    int *decpt,			/* OUTPUT: Position of the decimal point. */
    char **endPtr)		/* OUTPUT: Position of the terminal '\0' at
				 *	   the end of the returned string. */
{
<<<<<<< HEAD
    char *retval = (char *)Tcl_Alloc(len + 1);
=======
    char *retval = (char *)ckalloc(len + 1);
>>>>>>> eb47492d
				/* Output buffer. */
    mp_int b;			/* Numerator of the fraction being
				 * converted. */
    mp_int mplus, mminus;	/* Bounds for roundoff. */
    mp_digit digit;		/* Current output digit. */
    char *s = retval;		/* Cursor in the output buffer. */
    int i;			/* Index in the output buffer. */
    mp_int temp;
    int r1;
    mp_err err = MP_OKAY;

    /*
     * b = bw * 2**b2 * 5**b5
     * mminus = 5**m5
     */

    if ((retval == NULL) || (mp_init_u64(&b, bw) != MP_OKAY)) {
	return NULL;
    }
    if (mp_init_set(&mminus, 1) != MP_OKAY) {
	mp_clear(&b);
	return NULL;
    }
    err = MulPow5(&b, b5, &b);
    if (err == MP_OKAY) {
	err = mp_mul_2d(&b, b2, &b);
    }

    /*
     * Adjust if the logarithm was guessed wrong.
     */

    if ((err == MP_OKAY) && (b.used <= sd)) {
	err = mp_mul_d(&b, 10, &b);
	++m2plus; ++m2minus; ++m5;
	ilim = ilim1;
	--k;
    }

    /*
     * mminus = 5**m5 * 2**m2minus
     * mplus = 5**m5 * 2**m2plus
     */

    if (err == MP_OKAY) {
	err = mp_mul_2d(&mminus, m2minus, &mminus);
    }
    if (err == MP_OKAY) {
	err = MulPow5(&mminus, m5, &mminus);
    }
    if ((err == MP_OKAY) && (m2plus > m2minus)) {
	err = mp_init_copy(&mplus, &mminus);
	if (err == MP_OKAY) {
	    err = mp_mul_2d(&mplus, m2plus-m2minus, &mplus);
	}
    }
    if (err == MP_OKAY) {
	err = mp_init(&temp);
    }

    /*
     * Loop through the digits. Do division and mod by s == 2**(sd*MP_DIGIT_BIT)
     * by mp_digit extraction.
     */

    i = 0;
    for (;;) {
	if (b.used <= sd) {
	    digit = 0;
	} else {
	    digit = b.dp[sd];
	    if (b.used > sd+1 || digit >= 10) {
		Tcl_Panic("wrong digit!");
	    }
	    --b.used; mp_clamp(&b);
	}

	/*
	 * Does the current digit put us on the low side of the exact value
	 * but within roundoff of being exact?
	 */

	r1 = mp_cmp_mag(&b, (m2plus > m2minus)? &mplus : &mminus);
	if (r1 == MP_LT || (r1 == MP_EQ
		&& (dPtr->w.word1 & 1) == 0)) {
	    /*
	     * Make sure we shouldn't be rounding *up* instead, in case the
	     * next number above is closer.
	     */

	    if (ShouldBankerRoundUpPowD(&b, sd, digit&1)) {
		++digit;
		if (digit == 10) {
		    *s++ = '9';
		    s = BumpUp(s, retval, &k);
		    break;
		}
	    }

	    /*
	     * Stash the last digit.
	     */

	    *s++ = '0' + (char)digit;
	    break;
	}

	/*
	 * Does one plus the current digit put us within roundoff of the
	 * number?
	 */

	if (ShouldBankerRoundUpToNextPowD(&b, &mminus, sd,
		dPtr->w.word1 & 1, &temp)) {
	    if (digit == 9) {
		*s++ = '9';
		s = BumpUp(s, retval, &k);
		break;
	    }
	    ++digit;
	    *s++ = '0' + (char)digit;
	    break;
	}

	/*
	 * Have we converted all the requested digits?
	 */

	*s++ = '0' + (char)digit;
	if (i == ilim) {
	    if (ShouldBankerRoundUpPowD(&b, sd, digit&1)) {
		s = BumpUp(s, retval, &k);
	    }
	    break;
	}

	/*
	 * Advance to the next digit.
	 */

	if (err == MP_OKAY) {
	    err = mp_mul_d(&b, 10, &b);
	}
	if (err == MP_OKAY) {
	    err = mp_mul_d(&mminus, 10, &mminus);
	}
	if ((err == MP_OKAY) && (m2plus > m2minus)) {
	    err = mp_mul_2d(&mminus, m2plus-m2minus, &mplus);
	}
	++i;
    }

    /*
     * Endgame - store the location of the decimal point and the end of the
     * string.
     */

    if (m2plus > m2minus) {
	mp_clear(&mplus);
    }
    mp_clear_multi(&b, &mminus, &temp, (void *)NULL);
    *s = '\0';
    *decpt = k;
    if (endPtr) {
	*endPtr = s;
    }
    return (err == MP_OKAY) ? retval : NULL;
}

/*
 *----------------------------------------------------------------------
 *
 * StrictBignumConversionPowD --
 *
 *	Converts a double-precision number to a fixed-lengt string of 'ilim'
 *	digits (or 'ilim1' if log10(d) has been overestimated).  The
 *	denominator in David Gay's conversion algorithm is known to be a power
 *	of 2**MP_DIGIT_BIT, and hence the division in the main loop may be
 *	replaced by a digit shift and mask.
 *
 * Results:
 *	Returns the string of significant decimal digits, in newly allocated
 *	memory.
 *
 * Side effects:
 *	Stores the location of the decimal point in '*decpt' and the location
 *	of the terminal null byte in '*endPtr'.
 *
 *----------------------------------------------------------------------
 */

static inline char *
StrictBignumConversionPowD(
    Tcl_WideUInt bw,		/* Integer significand. */
    int b2, int b5,		/* Scale factor for the significand in the
				 * numerator. */
    int sd,			/* Scale factor for the denominator. */
    int k,			/* Number of output digits before the decimal
				 * point. */
    int len,			/* Number of digits to allocate. */
    int ilim,			/* Number of digits to convert if b >= s */
    int ilim1,			/* Number of digits to convert if b < s */
    int *decpt,			/* OUTPUT: Position of the decimal point. */
    char **endPtr)		/* OUTPUT: Position of the terminal '\0' at
				 *	   the end of the returned string. */
{
<<<<<<< HEAD
    char *retval = (char *)Tcl_Alloc(len + 1);
=======
    char *retval = (char *)ckalloc(len + 1);
>>>>>>> eb47492d
				/* Output buffer. */
    mp_int b;			/* Numerator of the fraction being
				 * converted. */
    mp_digit digit;		/* Current output digit. */
    char *s = retval;		/* Cursor in the output buffer. */
    int i;			/* Index in the output buffer. */
    mp_err err;

    /*
     * b = bw * 2**b2 * 5**b5
     */

    if (mp_init_u64(&b, bw) != MP_OKAY) {
	return NULL;
    }
    err = MulPow5(&b, b5, &b);
    if (err == MP_OKAY) {
	err = mp_mul_2d(&b, b2, &b);
    }

    /*
     * Adjust if the logarithm was guessed wrong.
     */

    if ((err == MP_OKAY) && (b.used <= sd)) {
	err = mp_mul_d(&b, 10, &b);
	ilim = ilim1;
	--k;
    }

    /*
     * Loop through the digits. Do division and mod by s == 2**(sd*MP_DIGIT_BIT)
     * by mp_digit extraction.
     */

    i = 1;
    while (err == MP_OKAY) {
	if (b.used <= sd) {
	    digit = 0;
	} else {
	    digit = b.dp[sd];
	    if (b.used > sd+1 || digit >= 10) {
		Tcl_Panic("wrong digit!");
	    }
	    --b.used;
	    mp_clamp(&b);
	}

	/*
	 * Have we converted all the requested digits?
	 */

	*s++ = '0' + (char)digit;
	if (i == ilim) {
	    if (ShouldBankerRoundUpPowD(&b, sd, digit&1)) {
		s = BumpUp(s, retval, &k);
	    }
	    while (*--s == '0') {
		/* do nothing */
	    }
	    ++s;
	    break;
	}

	/*
	 * Advance to the next digit.
	 */

	err = mp_mul_d(&b, 10, &b);
	++i;
    }

    /*
     * Endgame - store the location of the decimal point and the end of the
     * string.
     */

    mp_clear(&b);
    *s = '\0';
    *decpt = k;
    if (endPtr) {
	*endPtr = s;
    }
    return retval;
}

/*
 *----------------------------------------------------------------------
 *
 * ShouldBankerRoundUp --
 *
 *	Tests whether a digit should be rounded up or down when finishing
 *	bignum-based floating point conversion.
 *
 * Results:
 *	Returns 1 if the number needs to be rounded up, 0 otherwise.
 *
 *----------------------------------------------------------------------
 */

static inline int
ShouldBankerRoundUp(
    mp_int *twor,		/* 2x the remainder from thd division that
				 * produced the last digit. */
    mp_int *S,			/* Denominator. */
    int isodd)			/* Flag == 1 if the last digit is odd. */
{
    int r = mp_cmp_mag(twor, S);

    switch (r) {
    case MP_EQ:
	return isodd;
    case MP_GT:
	return 1;
    default:
	return 0;
    }
}

/*
 *----------------------------------------------------------------------
 *
 * ShouldBankerRoundUpToNext --
 *
 *	Tests whether the remainder is great enough to force rounding to the
 *	next higher digit.
 *
 * Results:
 *	Returns 1 if the number should be rounded up, 0 otherwise.
 *
 *----------------------------------------------------------------------
 */

static inline int
ShouldBankerRoundUpToNext(
    mp_int *b,			/* Remainder from the division that produced
				 * the last digit. */
    mp_int *m,			/* Numerator of the rounding tolerance. */
    mp_int *S,			/* Denominator. */
    int isodd)			/* 1 if the integer significand is odd. */
{
    int r;
    mp_int temp;

    /*
     * Compare b and S-m: this is the same as comparing B+m and S.
     */

<<<<<<< HEAD
    if ((mp_init(&temp) != MP_OKAY) || (mp_add(b, m, &temp) != MP_OKAY)) {
	return 0;
    }
    r = mp_cmp_mag(&temp, S);
    mp_clear(&temp);
    switch (r) {
=======
    mp_add(b, m, temp);
    r = mp_cmp_mag(temp, S);
    switch(r) {
>>>>>>> eb47492d
    case MP_EQ:
	return isodd;
    case MP_GT:
	return 1;
    default:
	return 0;
    }
}

/*
 *----------------------------------------------------------------------
 *
 * ShorteningBignumConversion --
 *
 *	Convert a floating point number to a variable-length digit string
 *	using the multiprecision method.
 *
 * Results:
 *	Returns the string of digits.
 *
 * Side effects:
 *	Stores the position of the decimal point in *decpt.  Stores a pointer
 *	to the end of the number in *endPtr.
 *
 *----------------------------------------------------------------------
 */

static inline char *
ShorteningBignumConversion(
    Double *dPtr,		/* Original number being converted. */
    Tcl_WideUInt bw,		/* Integer significand and exponent. */
    int b2,			/* Scale factor for the significand. */
    int m2plus, int m2minus,	/* Scale factors for 1/2 ulp in numerator. */
    int s2, int s5,		/* Scale factors for denominator. */
    int k,			/* Guessed position of the decimal point. */
    int len,			/* Size of the digit buffer to allocate. */
    int ilim,			/* Number of digits to convert if b >= s */
    int ilim1,			/* Number of digits to convert if b < s */
    int *decpt,			/* OUTPUT: Position of the decimal point. */
    char **endPtr)		/* OUTPUT: Pointer to the end of the number */
{
<<<<<<< HEAD
    char *retval = (char *)Tcl_Alloc(len+1);
=======
    char *retval = (char *)ckalloc(len+1);
>>>>>>> eb47492d
				/* Buffer of digits to return. */
    char *s = retval;		/* Cursor in the return value. */
    mp_int b;			/* Numerator of the result. */
    mp_int mminus;		/* 1/2 ulp below the result. */
    mp_int mplus;		/* 1/2 ulp above the result. */
    mp_int S;			/* Denominator of the result. */
    mp_int dig;			/* Current digit of the result. */
    int digit;			/* Current digit of the result. */
    int minit = 1;		/* Fudge factor for when we misguess k. */
    int i;
    int r1;
    mp_err err;

    /*
     * b = bw * 2**b2 * 5**b5
     * S = 2**s2 * 5*s5
     */

    if ((retval == NULL) || (mp_init_u64(&b, bw) != MP_OKAY)) {
	return NULL;
    }
    err = mp_mul_2d(&b, b2, &b);
    if (err == MP_OKAY) {
	err = mp_init_set(&S, 1);
    }
    if (err == MP_OKAY) {
	err = MulPow5(&S, s5, &S);
    }
    if (err == MP_OKAY) {
	err = mp_mul_2d(&S, s2, &S);
    }

    /*
     * Handle the case where we guess the position of the decimal point wrong.
     */

    if ((err == MP_OKAY) && (mp_cmp_mag(&b, &S) == MP_LT)) {
	err = mp_mul_d(&b, 10, &b);
	minit = 10;
	ilim =ilim1;
	--k;
    }

    /*
     * mminus = 2**m2minus * 5**m5
     */

    if (err == MP_OKAY) {
	err = mp_init_set(&mminus, minit);
    }
    if (err == MP_OKAY) {
	err = mp_mul_2d(&mminus, m2minus, &mminus);
    }
    if ((err == MP_OKAY) && (m2plus > m2minus)) {
	err = mp_init_copy(&mplus, &mminus);
	if (err == MP_OKAY) {
	    err = mp_mul_2d(&mplus, m2plus-m2minus, &mplus);
	}
    }

    /*
     * Loop through the digits.
     */

    if (err == MP_OKAY) {
	err = mp_init(&dig);
    }
    i = 1;
    while (err == MP_OKAY) {
	err = mp_div(&b, &S, &dig, &b);
	if (dig.used > 1 || dig.dp[0] >= 10) {
	    Tcl_Panic("wrong digit!");
	}
	digit = (int)dig.dp[0];

	/*
	 * Does the current digit leave us with a remainder small enough to
	 * round to it?
	 */

	r1 = mp_cmp_mag(&b, (m2plus > m2minus)? &mplus : &mminus);
	if (r1 == MP_LT || (r1 == MP_EQ && (dPtr->w.word1 & 1) == 0)) {
	    err = mp_mul_2d(&b, 1, &b);
	    if (ShouldBankerRoundUp(&b, &S, digit&1)) {
		++digit;
		if (digit == 10) {
		    *s++ = '9';
		    s = BumpUp(s, retval, &k);
		    break;
		}
	    }
	    *s++ = '0' + (char)digit;
	    break;
	}

	/*
	 * Does the current digit leave us with a remainder large enough to
	 * commit to rounding up to the next higher digit?
	 */

	if (ShouldBankerRoundUpToNext(&b, &mminus, &S,
		dPtr->w.word1 & 1)) {
	    ++digit;
	    if (digit == 10) {
		*s++ = '9';
		s = BumpUp(s, retval, &k);
		break;
	    }
	    *s++ = '0' + (char)digit;
	    break;
	}

	/*
	 * Have we converted all the requested digits?
	 */

<<<<<<< HEAD
	*s++ = '0' + digit;
	if ((err == MP_OKAY) && (i == ilim)) {
	    err = mp_mul_2d(&b, 1, &b);
=======
	*s++ = '0' + (char)digit;
	if (i == ilim) {
	    mp_mul_2d(&b, 1, &b);
>>>>>>> eb47492d
	    if (ShouldBankerRoundUp(&b, &S, digit&1)) {
		s = BumpUp(s, retval, &k);
	    }
	    break;
	}

	/*
	 * Advance to the next digit.
	 */

	if ((err == MP_OKAY) && (s5 > 0)) {
	    /*
	     * Can possibly shorten the denominator.
	     */

	    err = mp_mul_2d(&b, 1, &b);
	    if (err == MP_OKAY) {
		err = mp_mul_2d(&mminus, 1, &mminus);
	    }
	    if ((err == MP_OKAY) && (m2plus > m2minus)) {
		err = mp_mul_2d(&mplus, 1, &mplus);
	    }
	    if (err == MP_OKAY) {
		err = mp_div_d(&S, 5, &S, NULL);
	    }
	    --s5;

	    /*
	     * IDEA: It might possibly be a win to fall back to int64_t
	     *       arithmetic here if S < 2**64/10. But it's a win only for
	     *       a fairly narrow range of magnitudes so perhaps not worth
	     *       bothering.  We already know that we shorten the
	     *       denominator by at least 1 mp_digit, perhaps 2, as we do
	     *       the conversion for 17 digits of significance.
	     * Possible savings:
	     * 10**26   1 trip through loop before fallback possible
	     * 10**27   1 trip
	     * 10**28   2 trips
	     * 10**29   3 trips
	     * 10**30   4 trips
	     * 10**31   5 trips
	     * 10**32   6 trips
	     * 10**33   7 trips
	     * 10**34   8 trips
	     * 10**35   9 trips
	     * 10**36  10 trips
	     * 10**37  11 trips
	     * 10**38  12 trips
	     * 10**39  13 trips
	     * 10**40  14 trips
	     * 10**41  15 trips
	     * 10**42  16 trips
	     * thereafter no gain.
	     */
	} else if (err == MP_OKAY) {
	    err = mp_mul_d(&b, 10, &b);
	    if (err == MP_OKAY) {
		err = mp_mul_d(&mminus, 10, &mminus);
	    }
	    if ((err == MP_OKAY) && (m2plus > m2minus)) {
		err = mp_mul_2d(&mplus, 10, &mplus);
	    }
	}

	++i;
    }

    /*
     * Endgame - store the location of the decimal point and the end of the
     * string.
     */

    if (m2plus > m2minus) {
	mp_clear(&mplus);
    }
    mp_clear_multi(&b, &mminus, &dig, &S, (void *)NULL);
    *s = '\0';
    *decpt = k;
    if (endPtr) {
	*endPtr = s;
    }
    return retval;
}

/*
 *----------------------------------------------------------------------
 *
 * StrictBignumConversion --
 *
 *	Convert a floating point number to a fixed-length digit string using
 *	the multiprecision method.
 *
 * Results:
 *	Returns the string of digits.
 *
 * Side effects:
 *	Stores the position of the decimal point in *decpt.  Stores a pointer
 *	to the end of the number in *endPtr.
 *
 *----------------------------------------------------------------------
 */

static inline char *
StrictBignumConversion(
    Tcl_WideUInt bw,		/* Integer significand and exponent. */
    int b2,			/* Scale factor for the significand. */
    int s2, int s5,		/* Scale factors for denominator. */
    int k,			/* Guessed position of the decimal point. */
    int len,			/* Size of the digit buffer to allocate. */
    int ilim,			/* Number of digits to convert if b >= s */
    int ilim1,			/* Number of digits to convert if b < s */
    int *decpt,			/* OUTPUT: Position of the decimal point. */
    char **endPtr)		/* OUTPUT: Pointer to the end of the number */
{
<<<<<<< HEAD
    char *retval = (char *)Tcl_Alloc(len+1);
=======
    char *retval = (char *)ckalloc(len+1);
>>>>>>> eb47492d
				/* Buffer of digits to return. */
    char *s = retval;		/* Cursor in the return value. */
    mp_int b;			/* Numerator of the result. */
    mp_int S;			/* Denominator of the result. */
    mp_int dig;			/* Current digit of the result. */
    int digit;			/* Current digit of the result. */
    int g;			/* Size of the current digit ground. */
    int i, j;
    mp_err err;

    /*
     * b = bw * 2**b2 * 5**b5
     * S = 2**s2 * 5*s5
     */

    if (mp_init(&dig) != MP_OKAY) {
	return NULL;
    }
    if (mp_init_u64(&b, bw) != MP_OKAY) {
	mp_clear(&dig);
	return NULL;
    }
    err = mp_mul_2d(&b, b2, &b);
    if (err == MP_OKAY) {
	err = mp_init_set(&S, 1);
    }
    if (err == MP_OKAY) {
	err = MulPow5(&S, s5, &S);
	if (err == MP_OKAY) {
	    err = mp_mul_2d(&S, s2, &S);
	}
    }

    /*
     * Handle the case where we guess the position of the decimal point wrong.
     */

    if ((mp_cmp_mag(&b, &S) == MP_LT) && (mp_mul_d(&b, 10, &b) == MP_OKAY)) {
	ilim =ilim1;
	--k;
    }

    /*
     * Convert the leading digit.
     */

    i = 0;
    err = mp_div(&b, &S, &dig, &b);
    if (dig.used > 1 || dig.dp[0] >= 10) {
	Tcl_Panic("wrong digit!");
    }
    digit = (int)dig.dp[0];

    /*
     * Is a single digit all that was requested?
     */

    *s++ = '0' + (char)digit;
    if (++i >= ilim) {
	if ((mp_mul_2d(&b, 1, &b) == MP_OKAY) && ShouldBankerRoundUp(&b, &S, digit&1)) {
	    s = BumpUp(s, retval, &k);
	}
    } else {
	while (err == MP_OKAY) {
	    /*
	     * Shift by a group of digits.
	     */

	    g = ilim - i;
	    if (g > DIGIT_GROUP) {
		g = DIGIT_GROUP;
	    }
	    if (s5 >= g) {
		err = mp_div_d(&S, dpow5[g], &S, NULL);
		s5 -= g;
	    } else if (s5 > 0) {
		err = mp_div_d(&S, dpow5[s5], &S, NULL);
		if (err == MP_OKAY) {
		    err = mp_mul_d(&b, dpow5[g - s5], &b);
		}
		s5 = 0;
	    } else {
		err = mp_mul_d(&b, dpow5[g], &b);
	    }
	    if (err == MP_OKAY) {
		err = mp_mul_2d(&b, g, &b);
	    }

	    /*
	     * As with the shortening bignum conversion, it's possible at this
	     * point that we will have reduced the denominator to less than
	     * 2**64/10, at which point it would be possible to fall back to
	     * to int64_t arithmetic. But the potential payoff is tremendously
	     * less - unless we're working in F format - because we know that
	     * three groups of digits will always suffice for %#.17e, the
	     * longest format that doesn't introduce empty precision.
	     *
	     * Extract the next group of digits.
	     */

	    if ((err != MP_OKAY) || (mp_div(&b, &S, &dig, &b) != MP_OKAY) || (dig.used > 1)) {
		Tcl_Panic("wrong digit!");
	    }
	    digit = (int)dig.dp[0];
	    for (j = g-1; j >= 0; --j) {
		int t = itens[j];

		*s++ = (char)(digit / t + '0');
		digit %= t;
	    }
	    i += g;

	    /*
	     * Have we converted all the requested digits?
	     */

	    if (i == ilim) {
		if ((mp_mul_2d(&b, 1, &b) == MP_OKAY) && ShouldBankerRoundUp(&b, &S, digit&1)) {
		    s = BumpUp(s, retval, &k);
		}
		break;
	    }
	}
    }
    while (*--s == '0') {
	/* do nothing */
    }
    ++s;

    /*
     * Endgame - store the location of the decimal point and the end of the
     * string.
     */

    mp_clear_multi(&b, &S, &dig, (void *)NULL);
    *s = '\0';
    *decpt = k;
    if (endPtr) {
	*endPtr = s;
    }
    return retval;
}

/*
 *----------------------------------------------------------------------
 *
 * TclDoubleDigits --
 *
 *	Core of Tcl's conversion of double-precision floating point numbers to
 *	decimal.
 *
 * Results:
 *	Returns a newly-allocated string of digits.
 *
 * Side effects:
 *	Sets *decpt to the index of the character in the string before the
 *	place that the decimal point should go. If 'endPtr' is not NULL, sets
 *	endPtr to point to the terminating '\0' byte of the string. Sets *sign
 *	to 1 if a minus sign should be printed with the number, or 0 if a plus
 *	sign (or no sign) should appear.
 *
 * This function is a service routine that produces the string of digits for
 * floating-point-to-decimal conversion. It can do a number of things
 * according to the 'flags' argument. Valid values for 'flags' include:
 *	TCL_DD_SHORTEST - This is the default for floating point conversion.
 *		It constructs the shortest string of
 *		digits that will reconvert to the given number when scanned.
 *		For floating point numbers that are exactly between two
 *		decimal numbers, it resolves using the 'round to even' rule.
 *		With this value, the 'ndigits' parameter is ignored.
 *	TCL_DD_E_FORMAT - This value is used to prepare numbers for %e format
 *		conversion. It constructs a string of at most 'ndigits' digits,
 *		choosing the one that is closest to the given number (and
 *		resolving ties with 'round to even').  It is allowed to return
 *		fewer than 'ndigits' if the number converts exactly; if the
 *		TCL_DD_E_FORMAT|TCL_DD_SHORTEST is supplied instead, it
 *		also returns fewer digits if the shorter string will still
 *		reconvert without loss to the given input number. In any case,
 *		strings of trailing zeroes are suppressed.
 *	TCL_DD_F_FORMAT - This value is used to prepare numbers for %f format
 *		conversion. It requests that conversion proceed until
 *		'ndigits' digits after the decimal point have been converted.
 *		It is possible for this format to result in a zero-length
 *		string if the number is sufficiently small. Again, it is
 *		permissible for TCL_DD_F_FORMAT to return fewer digits for a
 *		number that converts exactly, and changing the argument to
 *		TCL_DD_F_FORMAT|TCL_DD_SHORTEST will allow the routine
 *		also to return fewer digits if the shorter string will still
 *		reconvert without loss to the given input number. Strings of
 *		trailing zeroes are suppressed.
 *
 *	To any of these flags may be OR'ed TCL_DD_NO_QUICK; this flag requires
 *	all calculations to be done in exact arithmetic. Normally, E and F
 *	format with fewer than about 14 digits will be done with a quick
 *	floating point approximation and fall back on the exact arithmetic
 *	only if the input number is close enough to the midpoint between two
 *	decimal strings that more precision is needed to resolve which string
 *	is correct.
 *
 * The value stored in the 'decpt' argument on return may be negative
 * (indicating that the decimal point falls to the left of the string) or
 * greater than the length of the string. In addition, the value -9999 is used
 * as a sentinel to indicate that the string is one of the special values
 * "Infinity" and "NaN", and that no decimal point should be inserted.
 *
 *----------------------------------------------------------------------
 */

char *
TclDoubleDigits(
    double dv,			/* Number to convert. */
    int ndigits,		/* Number of digits requested. */
    int flags,			/* Conversion flags. */
    int *decpt,			/* OUTPUT: Position of the decimal point. */
    int *sign,			/* OUTPUT: 1 if the result is negative. */
    char **endPtr)		/* OUTPUT: If not NULL, receives a pointer to
				 *	   one character beyond the end of the
				 *	   returned string. */
{
    Double d;			/* Union for deconstructing doubles. */
    Tcl_WideUInt bw;		/* Integer significand. */
    int be;			/* Power of 2 by which b must be multiplied */
    int bbits;			/* Number of bits needed to represent b. */
    int denorm;			/* Flag == 1 iff the input number was
				 * denormalized. */
    int k;			/* Estimate of floor(log10(d)). */
    int k_check;		/* Flag == 1 if d is near enough to a power of
				 * ten that k must be checked. */
    int b2, b5, s2, s5;		/* Powers of 2 and 5 in the numerator and
				 * denominator of intermediate results. */
    int ilim = -1, ilim1 = -1;	/* Number of digits to convert, and number to
				 * convert if log10(d) has been
				 * overestimated. */
    char *retval;		/* Return value from this function. */
    int i = -1;

    /*
     * Put the input number into a union for bit-whacking.
     */

    d.d = dv;

    /*
     * Handle the cases of negative numbers (by taking the absolute value:
     * this includes -Inf and -NaN!), infinity, Not a Number, and zero.
     */

    TakeAbsoluteValue(&d, sign);
    if ((d.w.word0 & EXP_MASK) == EXP_MASK) {
	return FormatInfAndNaN(&d, decpt, endPtr);
    }
    if (d.d == 0.0) {
	return FormatZero(decpt, endPtr);
    }

    /*
     * Unpack the floating point into a wide integer and an exponent.
     * Determine the number of bits that the big integer requires, and compute
     * a quick approximation (which may be one too high) of ceil(log10(d.d)).
     */

    denorm = ((d.w.word0 & EXP_MASK) == 0);
    DoubleToExpAndSig(d.d, &bw, &be, &bbits);
    k = ApproximateLog10(bw, be, bbits);
    k = BetterLog10(d.d, k, &k_check);

    /* At this point, we have:
     *	  d is the number to convert.
     *    bw are significand and exponent: d == bw*2**be,
     *    bbits is the length of bw: 2**bbits-1 <= bw < 2**bbits
     *	  k is either ceil(log10(d)) or ceil(log10(d))+1. k_check is 0 if we
     *      know that k is exactly ceil(log10(d)) and 1 if we need to check.
     *    We want a rational number
     *      r = b * 10**(1-k) = bw * 2**b2 * 5**b5 / (2**s2 / 5**s5),
     *    with b2, b5, s2, s5 >= 0.  Note that the most significant decimal
     *    digit is floor(r) and that successive digits can be obtained by
     *    setting r <- 10*floor(r) (or b <= 10 * (b % S)).  Find appropriate
     *    b2, b5, s2, s5.
     */

    ComputeScale(be, k, &b2, &b5, &s2, &s5);

    /*
     * Correct an incorrect caller-supplied 'ndigits'.  Also determine:
     *	i = The maximum number of decimal digits that will be returned in the
     *      formatted string.  This is k + 1 + ndigits for F format, 18 for
     *      shortest, and ndigits for E format.
     *  ilim = The number of significant digits to convert if k has been
     *         guessed correctly. This is -1 for shortest (which
     *         stop when all significance has been lost), 'ndigits' for E
     *         format, and 'k + 1 + ndigits' for F format.
     *  ilim1 = The minimum number of significant digits to convert if k has
     *	        been guessed 1 too high. This, too, is -1 for shortest,
     *	        and 'ndigits' for E format, but it's 'ndigits-1' for F
     *	        format.
     */

    SetPrecisionLimits(flags, k, &ndigits, &i, &ilim, &ilim1);

    /*
     * Try to do low-precision conversion in floating point rather than
     * resorting to expensive multiprecision arithmetic.
     */

    if (ilim >= 0 && ilim <= QUICK_MAX && !(flags & TCL_DD_NO_QUICK)) {
	retval = QuickConversion(d.d, k, k_check, flags, i, ilim, ilim1,
		decpt, endPtr);
	if (retval != NULL) {
	    return retval;
	}
    }

    /*
     * For shortening conversions, determine the upper and lower bounds for
     * the remainder at which we can stop.
     *   m+ = (2**m2plus * 5**m5) / (2**s2 * 5**s5) is the limit on the high
     *        side, and
     *   m- = (2**m2minus * 5**m5) / (2**s2 * 5**s5) is the limit on the low
     *        side.
     * We may need to increase s2 to put m2plus, m2minus, b2 over a common
     * denominator.
     */

    if (flags & TCL_DD_SHORTEST) {
	int m2minus = b2;
	int m2plus;
	int m5 = b5;
	int len = i;

	/*
	 * Find the quantity i so that (2**i*5**b5)/(2**s2*5**s5) is 1/2 unit
	 * in the least significant place of the floating point number.
	 */

	if (denorm) {
	    i = be + EXPONENT_BIAS + (FP_PRECISION-1);
	} else {
	    i = 1 + FP_PRECISION - bbits;
	}
	b2 += i;
	s2 += i;

	/*
	 * Reduce the fractions to lowest terms, since the above calculation
	 * may have left excess powers of 2 in numerator and denominator.
	 */

	CastOutPowersOf2(&b2, &m2minus, &s2);

	/*
	 * In the special case where bw==1, the nearest floating point number
	 * to it on the low side is 1/4 ulp below it. Adjust accordingly.
	 */

	m2plus = m2minus;
	if (!denorm && bw == 1) {
	    ++b2;
	    ++s2;
	    ++m2plus;
	}

	if (s5+1 < N_LOG2POW5 && s2+1 + log2pow5[s5+1] < 64) {
	    /*
	     * If 10*2**s2*5**s5 == 2**(s2+1)+5**(s5+1) fits in a 64-bit word,
	     * then all our intermediate calculations can be done using exact
	     * 64-bit arithmetic with no need for expensive multiprecision
	     * operations. (This will be true for all numbers in the range
	     * [1.0e-3 .. 1.0e+24]).
	     */

	    return ShorteningInt64Conversion(&d, bw, b2, b5, m2plus,
		    m2minus, m5, s2, s5, k, len, ilim, ilim1, decpt, endPtr);
	} else if (s5 == 0) {
	    /*
	     * The denominator is a power of 2, so we can replace division by
	     * digit shifts. First we round up s2 to a multiple of MP_DIGIT_BIT,
	     * and adjust m2 and b2 accordingly. Then we launch into a version
	     * of the comparison that's specialized for the 'power of mp_digit
	     * in the denominator' case.
	     */

	    if (s2 % MP_DIGIT_BIT != 0) {
		int delta = MP_DIGIT_BIT - (s2 % MP_DIGIT_BIT);

		b2 += delta;
		m2plus += delta;
		m2minus += delta;
		s2 += delta;
	    }
	    return ShorteningBignumConversionPowD(&d, bw, b2, b5,
		    m2plus, m2minus, m5, s2/MP_DIGIT_BIT, k, len, ilim, ilim1,
		    decpt, endPtr);
	} else {
	    /*
	     * Alas, there's no helpful special case; use full-up bignum
	     * arithmetic for the conversion.
	     */

	    return ShorteningBignumConversion(&d, bw, b2, m2plus,
		    m2minus, s2, s5, k, len, ilim, ilim1, decpt, endPtr);
	}
    } else {
	/*
	 * Non-shortening conversion.
	 */

	int len = i;

	/*
	 * Reduce numerator and denominator to lowest terms.
	 */

	if (b2 >= s2 && s2 > 0) {
	    b2 -= s2; s2 = 0;
	} else if (s2 >= b2 && b2 > 0) {
	    s2 -= b2; b2 = 0;
	}

	if (s5+1 < N_LOG2POW5 && s2+1 + log2pow5[s5+1] < 64) {
	    /*
	     * If 10*2**s2*5**s5 == 2**(s2+1)+5**(s5+1) fits in a 64-bit word,
	     * then all our intermediate calculations can be done using exact
	     * 64-bit arithmetic with no need for expensive multiprecision
	     * operations.
	     */

	    return StrictInt64Conversion(bw, b2, b5, s2, s5, k,
		    len, ilim, ilim1, decpt, endPtr);
	} else if (s5 == 0) {
	    /*
	     * The denominator is a power of 2, so we can replace division by
	     * digit shifts. First we round up s2 to a multiple of MP_DIGIT_BIT,
	     * and adjust m2 and b2 accordingly. Then we launch into a version
	     * of the comparison that's specialized for the 'power of mp_digit
	     * in the denominator' case.
	     */

	    if (s2 % MP_DIGIT_BIT != 0) {
		int delta = MP_DIGIT_BIT - (s2 % MP_DIGIT_BIT);

		b2 += delta;
		s2 += delta;
	    }
	    return StrictBignumConversionPowD(bw, b2, b5,
		    s2/MP_DIGIT_BIT, k, len, ilim, ilim1, decpt, endPtr);
	} else {
	    /*
	     * There are no helpful special cases, but at least we know in
	     * advance how many digits we will convert. We can run the
	     * conversion in steps of DIGIT_GROUP digits, so as to have many
	     * fewer mp_int divisions.
	     */

	    return StrictBignumConversion(bw, b2, s2, s5, k,
		    len, ilim, ilim1, decpt, endPtr);
	}
    }
}

/*
 *----------------------------------------------------------------------
 *
 * TclInitDoubleConversion --
 *
 *	Initializes constants that are needed for conversions to and from
 *	'double'
 *
 * Results:
 *	None.
 *
 * Side effects:
 *	The log base 2 of the floating point radix, the number of bits in a
 *	double mantissa, and a table of the powers of five and ten are
 *	computed and stored.
 *
 *----------------------------------------------------------------------
 */

void
TclInitDoubleConversion(void)
{
    int i;
    int x;
    Tcl_WideUInt u;
    double d;
#ifdef IEEE_FLOATING_POINT
    union {
	double dv;
	Tcl_WideUInt iv;
    } bitwhack;
#endif
    mp_err err = MP_OKAY;
#if defined(__sgi) && defined(_COMPILER_VERSION)
    union fpc_csr mipsCR;

    mipsCR.fc_word = get_fpc_csr();
    mipsCR.fc_struct.flush = 0;
    set_fpc_csr(mipsCR.fc_word);
#endif

    /*
     * Initialize table of powers of 10 expressed as wide integers.
     */

    maxpow10_wide = (int)
	    floor(sizeof(Tcl_WideUInt) * CHAR_BIT * log(2.) / log(10.));
    pow10_wide = (Tcl_WideUInt *)
	    Tcl_Alloc((maxpow10_wide + 1) * sizeof(Tcl_WideUInt));
    u = 1;
    for (i = 0; i < maxpow10_wide; ++i) {
	pow10_wide[i] = u;
	u *= 10;
    }
    pow10_wide[i] = u;

    /*
     * Determine how many bits of precision a double has, and how many decimal
     * digits that represents.
     */

    if (frexp((double) FLT_RADIX, &log2FLT_RADIX) != 0.5) {
	Tcl_Panic("This code doesn't work on a decimal machine!");
    }
    log2FLT_RADIX--;
    mantBits = DBL_MANT_DIG * log2FLT_RADIX;
    d = 1.0;

    /*
     * Initialize a table of powers of ten that can be exactly represented in
     * a double.
     */

    x = (int) (DBL_MANT_DIG * log((double) FLT_RADIX) / log(5.0));
    if (x < MAXPOW) {
	mmaxpow = x;
    } else {
	mmaxpow = MAXPOW;
    }
    for (i=0 ; i<=mmaxpow ; ++i) {
	pow10vals[i] = d;
	d *= 10.0;
    }

    /*
     * Initialize a table of large powers of five.
     */

    for (i=0; i<9; ++i) {
	err = err || mp_init(pow5 + i);
    }
    mp_set_u64(pow5, 5);
    for (i=0; i<8; ++i) {
	err = err || mp_sqr(pow5+i, pow5+i+1);
    }
    err = err || mp_init_u64(pow5_13, 1220703125);
    for (i = 1; i < 5; ++i) {
	err = err || mp_init(pow5_13 + i);
	err = err || mp_sqr(pow5_13 + i - 1, pow5_13 + i);
    }
    if (err != MP_OKAY) {
	Tcl_Panic("out of memory");
    }

    /*
     * Determine the number of decimal digits to the left and right of the
     * decimal point in the largest and smallest double, the smallest double
     * that differs from zero, and the number of mp_digits needed to represent
     * the significand of a double.
     */

    maxDigits = (int) ((DBL_MAX_EXP * log((double) FLT_RADIX)
	    + 0.5 * log(10.)) / log(10.));
    minDigits = (int) floor((DBL_MIN_EXP - DBL_MANT_DIG)
	    * log((double) FLT_RADIX) / log(10.));
    log10_DIGIT_MAX = (int) floor(MP_DIGIT_BIT * log(2.) / log(10.));

    /*
     * Nokia 770's software-emulated floating point is "middle endian": the
     * bytes within a 32-bit word are little-endian (like the native
     * integers), but the two words of a 'double' are presented most
     * significant word first.
     */

#ifdef IEEE_FLOATING_POINT
    bitwhack.dv = 1.000000238418579;
				/* 3ff0 0000 4000 0000 */
    if ((bitwhack.iv >> 32) == 0x3FF00000) {
	n770_fp = 0;
    } else if ((bitwhack.iv & 0xFFFFFFFF) == 0x3FF00000) {
	n770_fp = 1;
    } else {
	Tcl_Panic("unknown floating point word order on this machine");
    }
#endif
}

/*
 *----------------------------------------------------------------------
 *
 * TclFinalizeDoubleConversion --
 *
 *	Cleans up this file on exit.
 *
 * Results:
 *	None
 *
 * Side effects:
 *	Memory allocated by TclInitDoubleConversion is freed.
 *
 *----------------------------------------------------------------------
 */

void
TclFinalizeDoubleConversion(void)
{
    int i;

    Tcl_Free(pow10_wide);
    for (i=0; i<9; ++i) {
	mp_clear(pow5 + i);
    }
    for (i=0; i < 5; ++i) {
	mp_clear(pow5_13 + i);
    }
}

/*
 *----------------------------------------------------------------------
 *
 * Tcl_InitBignumFromDouble --
 *
 *	Extracts the integer part of a double and converts it to an arbitrary
 *	precision integer.
 *
 * Results:
 *	None.
 *
 * Side effects:
 *	Initializes the bignum supplied, and stores the converted number in
 *	it.
 *
 *----------------------------------------------------------------------
 */

int
Tcl_InitBignumFromDouble(
    Tcl_Interp *interp,		/* For error message. */
    double d,			/* Number to convert. */
    void *big)			/* Place to store the result. */
{
    double fract;
    int expt;
    mp_err err;
    mp_int *b = (mp_int *)big;

    /*
     * Infinite values can't convert to bignum.
     */

    if (isinf(d)) {
	if (interp != NULL) {
	    const char *s = "integer value too large to represent";

	    Tcl_SetObjResult(interp, Tcl_NewStringObj(s, -1));
	    Tcl_SetErrorCode(interp, "ARITH", "IOVERFLOW", s, (char *)NULL);
	}
	return TCL_ERROR;
    }

    fract = frexp(d, &expt);
    if (expt <= 0) {
	err = mp_init(b);
	mp_zero(b);
    } else {
	Tcl_WideInt w = (Tcl_WideInt)ldexp(fract, mantBits);
	int shift = expt - mantBits;

	err = mp_init_i64(b, w);
	if (err != MP_OKAY) {
	    /* just skip */
	} else if (shift < 0) {
	    err = mp_div_2d(b, -shift, b, NULL);
	} else if (shift > 0) {
	    err = mp_mul_2d(b, shift, b);
	}
    }
    if (err != MP_OKAY) {
	return TCL_ERROR;
    }
    return TCL_OK;
}

/*
 *----------------------------------------------------------------------
 *
 * TclBignumToDouble --
 *
 *	Convert an arbitrary-precision integer to a native floating point
 *	number.
 *
 * Results:
 *	Returns the converted number. Sets errno to ERANGE if the number is
 *	too large to convert.
 *
 *----------------------------------------------------------------------
 */

double
TclBignumToDouble(
    const void *big)		/* Integer to convert. */
{
    mp_int b;
    int bits, shift, i, lsb;
    double r;
<<<<<<< HEAD
    mp_err err;
    const mp_int *a = (const mp_int *)big;
=======
>>>>>>> eb47492d

    /*
     * We need a 'mantBits'-bit significand.  Determine what shift will
     * give us that.
     */

    bits = mp_count_bits(a);
    if (bits > DBL_MAX_EXP*log2FLT_RADIX) {
	errno = ERANGE;
	if (mp_isneg(a)) {
	    return -HUGE_VAL;
	} else {
	    return HUGE_VAL;
	}
    }
    shift = mantBits - bits;

    /*
     * If shift > 0, shift the significand left by the requisite number of
     * bits.  If shift == 0, the significand is already exactly 'mantBits'
     * in length.  If shift < 0, we will need to shift the significand right
     * by the requisite number of bits, and round it. If the '1-shift'
     * least significant bits are 0, but the 'shift'th bit is nonzero,
     * then the significand lies exactly between two values and must be
     * 'rounded to even'.
     */

    err = mp_init(&b);
    if (err != MP_OKAY) {
	/* just skip */
    } else if (shift == 0) {
	err = mp_copy(a, &b);
    } else if (shift > 0) {
	err = mp_mul_2d(a, shift, &b);
    } else if (shift < 0) {
	lsb = mp_cnt_lsb(a);
	if (lsb == -1-shift) {

	    /*
	     * Round to even
	     */

	    err = mp_div_2d(a, -shift, &b, NULL);
	    if ((err == MP_OKAY) && mp_isodd(&b)) {
		if (mp_isneg(&b)) {
		    err = mp_sub_d(&b, 1, &b);
		} else {
		    err = mp_add_d(&b, 1, &b);
		}
	    }
	} else {

	    /*
	     * Ordinary rounding
	     */

	    err = mp_div_2d(a, -1-shift, &b, NULL);
	    if (err != MP_OKAY) {
		/* just skip */
	    } else if (mp_isneg(&b)) {
		err = mp_sub_d(&b, 1, &b);
	    } else {
		err = mp_add_d(&b, 1, &b);
	    }
	    err = mp_div_2d(&b, 1, &b, NULL);
	}
    }

    /*
     * Accumulate the result, one mp_digit at a time.
     */

    if (err != MP_OKAY) {
	return 0.0;
    }
    r = 0.0;
    for (i = b.used-1; i>=0; --i) {
	r = ldexp(r, MP_DIGIT_BIT) + b.dp[i];
    }
    mp_clear(&b);

    /*
     * Scale the result to the correct number of bits.
     */

    r = ldexp(r, bits - mantBits);

    /*
     * Return the result with the appropriate sign.
     */

    if (mp_isneg(a)) {
	return -r;
    } else {
	return r;
    }
}

/*
 *----------------------------------------------------------------------
 *
 * TclCeil --
 *
 *	Computes the smallest floating point number that is at least the
 *	mp_int argument.
 *
 * Results:
 *	Returns the floating point number.
 *
 *----------------------------------------------------------------------
 */

double
TclCeil(
    const void *big)		/* Integer to convert. */
{
    double r = 0.0;
    mp_int b;
    mp_err err;
    const mp_int *a = (const mp_int *)big;

    err = mp_init(&b);
    if ((err == MP_OKAY) && mp_isneg(a)) {
	err = mp_neg(a, &b);
	r = -TclFloor(&b);
    } else {
	int bits = mp_count_bits(a);

	if (bits > DBL_MAX_EXP*log2FLT_RADIX) {
	    r = HUGE_VAL;
	} else {
	    int i, exact = 1, shift = mantBits - bits;

	    if (err != MP_OKAY) {
		/* just skip */
	    } else if (shift > 0) {
		err = mp_mul_2d(a, shift, &b);
	    } else if (shift < 0) {
		mp_int d;
		err = mp_init(&d);
		if (err == MP_OKAY) {
		    err = mp_div_2d(a, -shift, &b, &d);
		}
		exact = mp_iszero(&d);
		mp_clear(&d);
	    } else {
		err = mp_copy(a, &b);
	    }
	    if ((err == MP_OKAY) && !exact) {
		err = mp_add_d(&b, 1, &b);
	    }
	    if (err != MP_OKAY) {
		return 0.0;
	    }
	    for (i=b.used-1 ; i>=0 ; --i) {
		r = ldexp(r, MP_DIGIT_BIT) + b.dp[i];
	    }
	    r = ldexp(r, bits - mantBits);
	}
    }
    mp_clear(&b);
    return r;
}

/*
 *----------------------------------------------------------------------
 *
 * TclFloor --
 *
 *	Computes the largest floating point number less than or equal to the
 *	mp_int argument.
 *
 * Results:
 *	Returns the floating point value.
 *
 *----------------------------------------------------------------------
 */

double
TclFloor(
    const void *big)		/* Integer to convert. */
{
    double r = 0.0;
    mp_int b;
    mp_err err;
    const mp_int *a = (const mp_int *)big;

    err = mp_init(&b);
    if ((err == MP_OKAY) && mp_isneg(a)) {
	err = mp_neg(a, &b);
	r = -TclCeil(&b);
    } else {
	int bits = mp_count_bits(a);

	if (bits > DBL_MAX_EXP*log2FLT_RADIX) {
	    r = DBL_MAX;
	} else {
	    int i, shift = mantBits - bits;

	    if (shift > 0) {
		err = mp_mul_2d(a, shift, &b);
	    } else if (shift < 0) {
		err = mp_div_2d(a, -shift, &b, NULL);
	    } else {
		err = mp_copy(a, &b);
	    }
	    if (err != MP_OKAY) {
		return 0.0;
	    }
	    for (i=b.used-1 ; i>=0 ; --i) {
		r = ldexp(r, MP_DIGIT_BIT) + b.dp[i];
	    }
	    r = ldexp(r, bits - mantBits);
	}
    }
    mp_clear(&b);
    return r;
}

/*
 *----------------------------------------------------------------------
 *
 * BignumToBiasedFrExp --
 *
 *	Convert an arbitrary-precision integer to a native floating point
 *	number in the range [0.5,1) times a power of two. NOTE: Intentionally
 *	converts to a number that's a few ulp too small, so that
 *	RefineApproximation will not overflow near the high end of the
 *	machine's arithmetic range.
 *
 * Results:
 *	Returns the converted number.
 *
 * Side effects:
 *	Stores the exponent of two in 'machexp'.
 *
 *----------------------------------------------------------------------
 */

static double
BignumToBiasedFrExp(
    const mp_int *a,		/* Integer to convert. */
    int *machexp)		/* Power of two. */
{
    mp_int b;
    int bits;
    int shift;
    int i;
    double r;
    mp_err err = MP_OKAY;

    /*
     * Determine how many bits we need, and extract that many from the input.
     * Round to nearest unit in the last place.
     */

    bits = mp_count_bits(a);
    shift = mantBits - 2 - bits;
    if (mp_init(&b)) {
	return 0.0;
    }
    if (shift > 0) {
	err = mp_mul_2d(a, shift, &b);
    } else if (shift < 0) {
	err = mp_div_2d(a, -shift, &b, NULL);
    } else {
	err = mp_copy(a, &b);
    }

    /*
     * Accumulate the result, one mp_digit at a time.
     */

    r = 0.0;
    if (err == MP_OKAY) {
	for (i=b.used-1; i>=0; --i) {
	    r = ldexp(r, MP_DIGIT_BIT) + b.dp[i];
	}
    }
    mp_clear(&b);

    /*
     * Return the result with the appropriate sign.
     */

    *machexp = bits - mantBits + 2;
    return (mp_isneg(a) ? -r : r);
}

/*
 *----------------------------------------------------------------------
 *
 * Pow10TimesFrExp --
 *
 *	Multiply a power of ten by a number expressed as fraction and
 *	exponent.
 *
 * Results:
 *	Returns the significand of the result.
 *
 * Side effects:
 *	Overwrites the 'machexp' parameter with the exponent of the result.
 *
 * Assumes that 'exponent' is such that 10**exponent would be a double, even
 * though 'fraction*10**(machexp+exponent)' might overflow.
 *
 *----------------------------------------------------------------------
 */

static double
Pow10TimesFrExp(
    int exponent,		/* Power of 10 to multiply by. */
    double fraction,		/* Significand of multiplicand. */
    int *machexp)		/* On input, exponent of multiplicand. On
				 * output, exponent of result. */
{
    int i, j;
    int expt = *machexp;
    double retval = fraction;

    if (exponent > 0) {
	/*
	 * Multiply by 10**exponent.
	 */

	retval = frexp(retval * pow10vals[exponent & 0xF], &j);
	expt += j;
	for (i=4; i<9; ++i) {
	    if (exponent & (1<<i)) {
		retval = frexp(retval * pow_10_2_n[i], &j);
		expt += j;
	    }
	}
    } else if (exponent < 0) {
	/*
	 * Divide by 10**-exponent.
	 */

	retval = frexp(retval / pow10vals[(-exponent) & 0xF], &j);
	expt += j;
	for (i=4; i<9; ++i) {
	    if ((-exponent) & (1<<i)) {
		retval = frexp(retval / pow_10_2_n[i], &j);
		expt += j;
	    }
	}
    }

    *machexp = expt;
    return retval;
}

/*
 *----------------------------------------------------------------------
 *
 * SafeLdExp --
 *
 *	Do an 'ldexp' operation, but handle denormals gracefully.
 *
 * Results:
 *	Returns the appropriately scaled value.
 *
 *	On some platforms, 'ldexp' fails when presented with a number too
 *	small to represent as a normalized double. This routine does 'ldexp'
 *	in two steps for those numbers, to return correctly denormalized
 *	values.
 *
 *----------------------------------------------------------------------
 */

static double
SafeLdExp(
    double fract,
    int expt)
{
    int minexpt = DBL_MIN_EXP * log2FLT_RADIX;
    volatile double a, b, retval;

    if (expt < minexpt) {
	a = ldexp(fract, expt - mantBits - minexpt);
	b = ldexp(1.0, mantBits + minexpt);
	retval = a * b;
    } else {
	retval = ldexp(fract, expt);
    }
    return retval;
}

/*
 *----------------------------------------------------------------------
 *
 * TclFormatNaN --
 *
 *	Makes the string representation of a "Not a Number"
 *
 * Results:
 *	None.
 *
 * Side effects:
 *	Stores the string representation in the supplied buffer, which must be
 *	at least TCL_DOUBLE_SPACE characters.
 *
 *----------------------------------------------------------------------
 */

void
TclFormatNaN(
    double value,		/* The Not-a-Number to format. */
    char *buffer)		/* String representation. */
{
#ifndef IEEE_FLOATING_POINT
    strcpy(buffer, "NaN");
    return;
#else
    union {
	double dv;
	uint64_t iv;
    } bitwhack;

    bitwhack.dv = value;
    if (n770_fp) {
	bitwhack.iv = Nokia770Twiddle(bitwhack.iv);
    }
<<<<<<< HEAD
    if (bitwhack.iv & (UINT64_C(1) << 63)) {
	bitwhack.iv &= ~ (UINT64_C(1) << 63);
=======
    if (bitwhack.iv & ((Tcl_WideUInt)1 << 63)) {
	bitwhack.iv &= ~ ((Tcl_WideUInt)1 << 63);
>>>>>>> eb47492d
	*buffer++ = '-';
    }
    *buffer++ = 'N';
    *buffer++ = 'a';
    *buffer++ = 'N';
    bitwhack.iv &= ((UINT64_C(1)) << 51) - 1;
    if (bitwhack.iv != 0) {
	snprintf(buffer, TCL_DOUBLE_SPACE, "(%" PRIx64 ")", bitwhack.iv);
    } else {
	*buffer = '\0';
    }
#endif /* IEEE_FLOATING_POINT */
}

/*
 *----------------------------------------------------------------------
 *
 * Nokia770Twiddle --
 *
 *	Transpose the two words of a number for Nokia 770 floating point
 *	handling.
 *
 *----------------------------------------------------------------------
 */
#ifdef IEEE_FLOATING_POINT
static Tcl_WideUInt
Nokia770Twiddle(
    Tcl_WideUInt w)		/* Number to transpose. */
{
    return (((w >> 32) & 0xFFFFFFFF) | (w << 32));
}
#endif

/*
 *----------------------------------------------------------------------
 *
 * TclNokia770Doubles --
 *
 *	Transpose the two words of a number for Nokia 770 floating point
 *	handling.
 *
 *----------------------------------------------------------------------
 */

int
TclNokia770Doubles(void)
{
    return n770_fp;
}

/*
 * Local Variables:
 * mode: c
 * c-basic-offset: 4
 * fill-column: 78
 * End:
 */<|MERGE_RESOLUTION|>--- conflicted
+++ resolved
@@ -7,11 +7,7 @@
  *	into strings of digits, and procedures for interconversion among
  *	'double' and 'mp_int' types.
  *
-<<<<<<< HEAD
  * Copyright © 2005 Kevin B. Kenny. All rights reserved.
-=======
- * Copyright (c) 2005 Kevin B. Kenny. All rights reserved.
->>>>>>> eb47492d
  *
  * See the file "license.terms" for information on usage and redistribution of
  * this file, and for a DISCLAIMER OF ALL WARRANTIES.
@@ -311,11 +307,7 @@
 #endif
 static double		RefineApproximation(double approx,
 			    mp_int *exactSignificand, int exponent);
-<<<<<<< HEAD
 static mp_err		MulPow5(mp_int *, unsigned, mp_int *) MP_WUR;
-=======
-static void		MulPow5(mp_int *, unsigned, mp_int *);
->>>>>>> eb47492d
 static int		NormalizeRightward(Tcl_WideUInt *);
 static int		RequiredPrecision(Tcl_WideUInt);
 static void		DoubleToExpAndSig(double, Tcl_WideUInt *, int *,
@@ -592,7 +584,7 @@
 	    const char *before, *after;
 
 	    if (p==bytes) {
-		/* Not allowed at beginning  */
+		/* Not allowed at beginning */
 		goto endgame;
 	    }
 	    /*
@@ -2462,21 +2454,13 @@
 
     *decpt = 9999;
     if (!(d->w.word1) && !(d->w.word0 & HI_ORDER_SIG_MASK)) {
-<<<<<<< HEAD
 	retval = (char *)Tcl_Alloc(9);
-=======
-	retval = (char *)ckalloc(9);
->>>>>>> eb47492d
 	strcpy(retval, "Infinity");
 	if (endPtr) {
 	    *endPtr = retval + 8;
 	}
     } else {
-<<<<<<< HEAD
 	retval = (char *)Tcl_Alloc(4);
-=======
-	retval = (char *)ckalloc(4);
->>>>>>> eb47492d
 	strcpy(retval, "NaN");
 	if (endPtr) {
 	    *endPtr = retval + 3;
@@ -2508,11 +2492,7 @@
     int *decpt,			/* Location of the decimal point. */
     char **endPtr)		/* Pointer to the end of the formatted data */
 {
-<<<<<<< HEAD
     char *retval = (char *)Tcl_Alloc(2);
-=======
-    char *retval = (char *)ckalloc(2);
->>>>>>> eb47492d
 
     strcpy(retval, "0");
     if (endPtr) {
@@ -3067,11 +3047,7 @@
      * Handle the peculiar case where the result has no significant digits.
      */
 
-<<<<<<< HEAD
     retval = (char *)Tcl_Alloc(len + 1);
-=======
-    retval = (char *)ckalloc(len + 1);
->>>>>>> eb47492d
     if (ilim == 0) {
 	d = d - 5.;
 	if (d > eps.d) {
@@ -3184,11 +3160,7 @@
     char **endPtr)		/* OUTPUT: Position of the terminal '\0' at
 				 *	   the end of the returned string. */
 {
-<<<<<<< HEAD
     char *retval = (char *)Tcl_Alloc(len + 1);
-=======
-    char *retval = (char *)ckalloc(len + 1);
->>>>>>> eb47492d
 				/* Output buffer. */
     Tcl_WideUInt b = (bw * wuipow5[b5]) << b2;
 				/* Numerator of the fraction being
@@ -3352,11 +3324,7 @@
     char **endPtr)		/* OUTPUT: Position of the terminal '\0' at
 				 *	   the end of the returned string. */
 {
-<<<<<<< HEAD
     char *retval = (char *)Tcl_Alloc(len + 1);
-=======
-    char *retval = (char *)ckalloc(len + 1);
->>>>>>> eb47492d
 				/* Output buffer. */
     Tcl_WideUInt b = (bw * wuipow5[b5]) << b2;
 				/* Numerator of the fraction being
@@ -3560,11 +3528,7 @@
     char **endPtr)		/* OUTPUT: Position of the terminal '\0' at
 				 *	   the end of the returned string. */
 {
-<<<<<<< HEAD
     char *retval = (char *)Tcl_Alloc(len + 1);
-=======
-    char *retval = (char *)ckalloc(len + 1);
->>>>>>> eb47492d
 				/* Output buffer. */
     mp_int b;			/* Numerator of the fraction being
 				 * converted. */
@@ -3772,11 +3736,7 @@
     char **endPtr)		/* OUTPUT: Position of the terminal '\0' at
 				 *	   the end of the returned string. */
 {
-<<<<<<< HEAD
     char *retval = (char *)Tcl_Alloc(len + 1);
-=======
-    char *retval = (char *)ckalloc(len + 1);
->>>>>>> eb47492d
 				/* Output buffer. */
     mp_int b;			/* Numerator of the fraction being
 				 * converted. */
@@ -3927,18 +3887,12 @@
      * Compare b and S-m: this is the same as comparing B+m and S.
      */
 
-<<<<<<< HEAD
     if ((mp_init(&temp) != MP_OKAY) || (mp_add(b, m, &temp) != MP_OKAY)) {
 	return 0;
     }
     r = mp_cmp_mag(&temp, S);
     mp_clear(&temp);
     switch (r) {
-=======
-    mp_add(b, m, temp);
-    r = mp_cmp_mag(temp, S);
-    switch(r) {
->>>>>>> eb47492d
     case MP_EQ:
 	return isodd;
     case MP_GT:
@@ -3981,11 +3935,7 @@
     int *decpt,			/* OUTPUT: Position of the decimal point. */
     char **endPtr)		/* OUTPUT: Pointer to the end of the number */
 {
-<<<<<<< HEAD
     char *retval = (char *)Tcl_Alloc(len+1);
-=======
-    char *retval = (char *)ckalloc(len+1);
->>>>>>> eb47492d
 				/* Buffer of digits to return. */
     char *s = retval;		/* Cursor in the return value. */
     mp_int b;			/* Numerator of the result. */
@@ -4102,15 +4052,9 @@
 	 * Have we converted all the requested digits?
 	 */
 
-<<<<<<< HEAD
-	*s++ = '0' + digit;
+	*s++ = '0' + (char)digit;
 	if ((err == MP_OKAY) && (i == ilim)) {
 	    err = mp_mul_2d(&b, 1, &b);
-=======
-	*s++ = '0' + (char)digit;
-	if (i == ilim) {
-	    mp_mul_2d(&b, 1, &b);
->>>>>>> eb47492d
 	    if (ShouldBankerRoundUp(&b, &S, digit&1)) {
 		s = BumpUp(s, retval, &k);
 	    }
@@ -4226,11 +4170,7 @@
     int *decpt,			/* OUTPUT: Position of the decimal point. */
     char **endPtr)		/* OUTPUT: Pointer to the end of the number */
 {
-<<<<<<< HEAD
     char *retval = (char *)Tcl_Alloc(len+1);
-=======
-    char *retval = (char *)ckalloc(len+1);
->>>>>>> eb47492d
 				/* Buffer of digits to return. */
     char *s = retval;		/* Cursor in the return value. */
     mp_int b;			/* Numerator of the result. */
@@ -4950,11 +4890,8 @@
     mp_int b;
     int bits, shift, i, lsb;
     double r;
-<<<<<<< HEAD
     mp_err err;
     const mp_int *a = (const mp_int *)big;
-=======
->>>>>>> eb47492d
 
     /*
      * We need a 'mantBits'-bit significand.  Determine what shift will
@@ -5032,7 +4969,7 @@
     }
     r = 0.0;
     for (i = b.used-1; i>=0; --i) {
-	r = ldexp(r, MP_DIGIT_BIT) + b.dp[i];
+	r = ldexp(r, MP_DIGIT_BIT) + (double)b.dp[i];
     }
     mp_clear(&b);
 
@@ -5111,7 +5048,7 @@
 		return 0.0;
 	    }
 	    for (i=b.used-1 ; i>=0 ; --i) {
-		r = ldexp(r, MP_DIGIT_BIT) + b.dp[i];
+		r = ldexp(r, MP_DIGIT_BIT) + (double)b.dp[i];
 	    }
 	    r = ldexp(r, bits - mantBits);
 	}
@@ -5167,7 +5104,7 @@
 		return 0.0;
 	    }
 	    for (i=b.used-1 ; i>=0 ; --i) {
-		r = ldexp(r, MP_DIGIT_BIT) + b.dp[i];
+		r = ldexp(r, MP_DIGIT_BIT) + (double)b.dp[i];
 	    }
 	    r = ldexp(r, bits - mantBits);
 	}
@@ -5234,7 +5171,7 @@
     r = 0.0;
     if (err == MP_OKAY) {
 	for (i=b.used-1; i>=0; --i) {
-	    r = ldexp(r, MP_DIGIT_BIT) + b.dp[i];
+	    r = ldexp(r, MP_DIGIT_BIT) + (double)b.dp[i];
 	}
     }
     mp_clear(&b);
@@ -5384,13 +5321,8 @@
     if (n770_fp) {
 	bitwhack.iv = Nokia770Twiddle(bitwhack.iv);
     }
-<<<<<<< HEAD
     if (bitwhack.iv & (UINT64_C(1) << 63)) {
 	bitwhack.iv &= ~ (UINT64_C(1) << 63);
-=======
-    if (bitwhack.iv & ((Tcl_WideUInt)1 << 63)) {
-	bitwhack.iv &= ~ ((Tcl_WideUInt)1 << 63);
->>>>>>> eb47492d
 	*buffer++ = '-';
     }
     *buffer++ = 'N';
