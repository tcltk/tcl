--- conflicted
+++ resolved
@@ -5121,11 +5121,7 @@
 	 * Multiply by 10**exponent.
 	 */
 
-<<<<<<< HEAD
-	retval = frexp(retval * pow10vals[exponent & 0xf], &j);
-=======
-	retval = frexp(retval * pow10vals[exponent&0xF], &j);
->>>>>>> 5844d35a
+	retval = frexp(retval * pow10vals[exponent & 0xF], &j);
 	expt += j;
 	for (i=4; i<9; ++i) {
 	    if (exponent & (1<<i)) {
