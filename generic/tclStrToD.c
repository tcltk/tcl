/*
 * tclStrToD.c --
 *
 *	This file contains a collection of procedures for managing conversions
 *	to/from floating-point in Tcl. They include TclParseNumber, which
 *	parses numbers from strings; TclDoubleDigits, which formats numbers
 *	into strings of digits, and procedures for interconversion among
 *	'double' and 'mp_int' types.
 *
 * Copyright (c) 2005 by Kevin B. Kenny. All rights reserved.
 *
 * See the file "license.terms" for information on usage and redistribution of
 * this file, and for a DISCLAIMER OF ALL WARRANTIES.
 */

#include "tclInt.h"
#include "tommath.h"
#include <math.h>

/*
 * Define KILL_OCTAL to suppress interpretation of numbers with leading zero
 * as octal. (Ceterum censeo: numeros octonarios delendos esse.)
 */

#undef	KILL_OCTAL

/*
 * This code supports (at least hypothetically), IBM, Cray, VAX and IEEE-754
 * floating point; of these, only IEEE-754 can represent NaN. IEEE-754 can be
 * uniquely determined by radix and by the widths of significand and exponent.
 */

#if (FLT_RADIX == 2) && (DBL_MANT_DIG == 53) && (DBL_MAX_EXP == 1024)
#   define IEEE_FLOATING_POINT
#endif

/*
 * Rounding controls. (Thanks a lot, Intel!)
 */

#ifdef __i386
/*
 * gcc on x86 needs access to rounding controls, because of a questionable
 * feature where it retains intermediate results as IEEE 'long double' values
 * somewhat unpredictably. It is tempting to include fpu_control.h, but that
 * file exists only on Linux; it is missing on Cygwin and MinGW. Most gcc-isms
 * and ix86-isms are factored out here.
 */

#if defined(__GNUC__)
typedef unsigned int	fpu_control_t __attribute__ ((__mode__ (__HI__)));

#define _FPU_GETCW(cw)	__asm__ __volatile__ ("fnstcw %0" : "=m" (*&cw))
#define _FPU_SETCW(cw)	__asm__ __volatile__ ("fldcw %0" : : "m" (*&cw))
#   define FPU_IEEE_ROUNDING	0x027f
#   define ADJUST_FPU_CONTROL_WORD
#define TCL_IEEE_DOUBLE_ROUNDING \
    fpu_control_t roundTo53Bits = FPU_IEEE_ROUNDING;	\
    fpu_control_t oldRoundingMode;			\
    _FPU_GETCW(oldRoundingMode);			\
    _FPU_SETCW(roundTo53Bits)
#define TCL_DEFAULT_DOUBLE_ROUNDING \
    _FPU_SETCW(oldRoundingMode)

/*
 * Sun ProC needs sunmath for rounding control on x86 like gcc above.
 */
#elif defined(__sun)
#include <sunmath.h>
#define TCL_IEEE_DOUBLE_ROUNDING \
    ieee_flags("set","precision","double",NULL)
#define TCL_DEFAULT_DOUBLE_ROUNDING \
    ieee_flags("clear","precision",NULL,NULL)

/*
 * Other platforms are assumed to always operate in full IEEE mode, so we make
 * the macros to go in and out of that mode do nothing.
 */

#else /* !__GNUC__ && !__sun */
#define TCL_IEEE_DOUBLE_ROUNDING	((void) 0)
#define TCL_DEFAULT_DOUBLE_ROUNDING	((void) 0)
#endif
#else /* !__i386 */
#define TCL_IEEE_DOUBLE_ROUNDING	((void) 0)
#define TCL_DEFAULT_DOUBLE_ROUNDING	((void) 0)
#endif

/*
<<<<<<< HEAD
 * MIPS floating-point units need special settings in control registers to use
 * gradual underflow as we expect.  This fix is for the MIPSpro compiler.
=======
 * MIPS floating-point units need special settings in control registers
 * to use gradual underflow as we expect.  This fix is for the MIPSpro
 * compiler.
>>>>>>> c00209f9
 */

#if defined(__sgi) && defined(_COMPILER_VERSION)
#include <sys/fpu.h>
#endif

/*
 * HP's PA_RISC architecture uses 7ff4000000000000 to represent a quiet NaN.
 * Everyone else uses 7ff8000000000000. (Why, HP, why?)
 */

#ifdef __hppa
#   define NAN_START	0x7ff4
#   define NAN_MASK	(((Tcl_WideUInt) 1) << 50)
#else
#   define NAN_START	0x7ff8
#   define NAN_MASK	(((Tcl_WideUInt) 1) << 51)
#endif

/*
 * Constants used by this file (most of which are only ever calculated at
 * runtime).
 */

/* Magic constants */

#define LOG10_2 0.3010299956639812
#define TWO_OVER_3LOG10 0.28952965460216784
#define LOG10_3HALVES_PLUS_FUDGE 0.1760912590558

<<<<<<< HEAD
/*
 * Definitions of the parts of an IEEE754-format floating point number.
 */

#define SIGN_BIT 	0x80000000
				/* Mask for the sign bit in the first word of
				 * a double. */
#define EXP_MASK	0x7ff00000
				/* Mask for the exponent field in the first
				 * word of a double. */
#define EXP_SHIFT	20	/* Shift count to make the exponent an
				 * integer. */
#define HIDDEN_BIT	(((Tcl_WideUInt) 0x00100000) << 32)
				/* Hidden 1 bit for the significand. */
#define HI_ORDER_SIG_MASK 0x000fffff
=======
/* Definitions of the parts of an IEEE754-format floating point number */

#define SIGN_BIT 		0x80000000
				/* Mask for the sign bit in the first
				 * word of a double */
#define EXP_MASK	     	0x7ff00000
				/* Mask for the exponent field in the
				 * first word of a double */
#define EXP_SHIFT		20
				/* Shift count to make the exponent an
				 * integer */
#define HIDDEN_BIT		(((Tcl_WideUInt) 0x00100000) << 32)
				/* Hidden 1 bit for the significand */
#define HI_ORDER_SIG_MASK	0x000fffff
>>>>>>> c00209f9
				/* Mask for the high-order part of the
				 * significand in the first word of a
				 * double. */
#define SIG_MASK	(((Tcl_WideUInt) HI_ORDER_SIG_MASK << 32) \
			| 0xffffffff)
				/* Mask for the 52-bit significand. */
#define FP_PRECISION	53	/* Number of bits of significand plus the
				 * hidden bit. */
#define EXPONENT_BIAS	0x3ff	/* Bias of the exponent 0. */

/*
 * Derived quantities.
 */

#define TEN_PMAX	22	/* floor(FP_PRECISION*log(2)/log(5)) */
#define QUICK_MAX	14	/* floor((FP_PRECISION-1)*log(2)/log(10))-1 */
#define BLETCH		0x10	/* Highest power of two that is greater than
				 * DBL_MAX_10_EXP, divided by 16. */
#define DIGIT_GROUP	8	/* floor(DIGIT_BIT*log(2)/log(10)) */

/*
 * Union used to dismantle floating point numbers.
 */

typedef union Double {
    struct {
#ifdef WORDS_BIGENDIAN
	int word0;
	int word1;
#else
	int word1;
	int word0;
#endif
    } w;
    double d;
    Tcl_WideUInt q;
} Double;

static int maxpow10_wide;	/* The powers of ten that can be represented
				 * exactly as wide integers. */
static Tcl_WideUInt *pow10_wide;
#define MAXPOW	22
static double pow10vals[MAXPOW+1];
				/* The powers of ten that can be represented
				 * exactly as IEEE754 doubles. */
static int mmaxpow;		/* Largest power of ten that can be
				 * represented exactly in a 'double'. */
static int log10_DIGIT_MAX;	/* The number of decimal digits that fit in an
				 * mp_digit. */
static int log2FLT_RADIX;	/* Logarithm of the floating point radix. */
static int mantBits;		/* Number of bits in a double's significand */
static mp_int pow5[9];		/* Table of powers of 5**(2**n), up to
				 * 5**256 */
static double tiny = 0.0;	/* The smallest representable double. */
static int maxDigits;		/* The maximum number of digits to the left of
				 * the decimal point of a double. */
static int minDigits;		/* The maximum number of digits to the right
				 * of the decimal point in a double. */
static const double pow_10_2_n[] = {	/* Inexact higher powers of ten. */
    1.0,
    100.0,
    10000.0,
    1.0e+8,
    1.0e+16,
    1.0e+32,
    1.0e+64,
    1.0e+128,
    1.0e+256
};

static int n770_fp;		/* Flag is 1 on Nokia N770 floating point.
				 * Nokia's floating point has the words
				 * reversed: if big-endian is 7654 3210,
				 * and little-endian is       0123 4567,
				 * then Nokia's FP is         4567 0123;
				 * little-endian within the 32-bit words but
				 * big-endian between them. */

/*
 * Table of powers of 5 that are small enough to fit in an mp_digit.
 */

static const mp_digit dpow5[13] = {
               1,              5,             25,            125,
             625,           3125,          15625,          78125,
          390625,        1953125,        9765625,       48828125,
       244140625
};

/*
 * Table of powers: pow5_13[n] = 5**(13*2**(n+1))
 */

static mp_int pow5_13[5];	/* Table of powers: 5**13, 5**26, 5**52,
				 * 5**104, 5**208 */
static const double tens[] = {
    1e00, 1e01, 1e02, 1e03, 1e04, 1e05, 1e06, 1e07, 1e08, 1e09,
    1e10, 1e11, 1e12, 1e13, 1e14, 1e15, 1e16, 1e17, 1e18, 1e19,
    1e20, 1e21, 1e22
};

static const int itens [] = {
    1,
    10,
    100,
    1000,
    10000,
    100000,
    1000000,
    10000000,
    100000000
};

static const double bigtens[] = {
    1e016, 1e032, 1e064, 1e128, 1e256
};
#define N_BIGTENS 5

static const int log2pow5[27] = {
    01,  3,  5,  7, 10, 12, 14, 17, 19, 21,
    24, 26, 28, 31, 33, 35, 38, 40, 42, 45,
    47, 49, 52, 54, 56, 59, 61
};
#define N_LOG2POW5 27

static const Tcl_WideUInt wuipow5[27] = {
    (Tcl_WideUInt) 1,		/* 5**0 */
    (Tcl_WideUInt) 5,
    (Tcl_WideUInt) 25,
    (Tcl_WideUInt) 125,
    (Tcl_WideUInt) 625,
    (Tcl_WideUInt) 3125,	/* 5**5 */
    (Tcl_WideUInt) 3125*5,
    (Tcl_WideUInt) 3125*25,
    (Tcl_WideUInt) 3125*125,
    (Tcl_WideUInt) 3125*625,
    (Tcl_WideUInt) 3125*3125,	/* 5**10 */
    (Tcl_WideUInt) 3125*3125*5,
    (Tcl_WideUInt) 3125*3125*25,
    (Tcl_WideUInt) 3125*3125*125,
    (Tcl_WideUInt) 3125*3125*625,
    (Tcl_WideUInt) 3125*3125*3125, /* 5**15 */
    (Tcl_WideUInt) 3125*3125*3125*5,
    (Tcl_WideUInt) 3125*3125*3125*25,
    (Tcl_WideUInt) 3125*3125*3125*125,
    (Tcl_WideUInt) 3125*3125*3125*625,
    (Tcl_WideUInt) 3125*3125*3125*3125,	/* 5**20 */
    (Tcl_WideUInt) 3125*3125*3125*3125*5,
    (Tcl_WideUInt) 3125*3125*3125*3125*25,
    (Tcl_WideUInt) 3125*3125*3125*3125*125,
    (Tcl_WideUInt) 3125*3125*3125*3125*625,
    (Tcl_WideUInt) 3125*3125*3125*3125*3125,  /* 5**25 */
    (Tcl_WideUInt) 3125*3125*3125*3125*3125*5 /* 5**26 */
};

/*
 * Static functions defined in this file.
 */

static int		AccumulateDecimalDigit(unsigned, int,
			    Tcl_WideUInt *, mp_int *, int);
static double		MakeHighPrecisionDouble(int signum,
			    mp_int *significand, int nSigDigs, int exponent);
static double		MakeLowPrecisionDouble(int signum,
			    Tcl_WideUInt significand, int nSigDigs,
			    int exponent);
#ifdef IEEE_FLOATING_POINT
static double		MakeNaN(int signum, Tcl_WideUInt tag);
#endif
static double		RefineApproximation(double approx,
			    mp_int *exactSignificand, int exponent);
static void		MulPow5(mp_int *, unsigned, mp_int *);
static int 		NormalizeRightward(Tcl_WideUInt *);
static int		RequiredPrecision(Tcl_WideUInt);
static void		DoubleToExpAndSig(double, Tcl_WideUInt *, int *,
			    int *);
static void		TakeAbsoluteValue(Double *, int *);
static char *		FormatInfAndNaN(Double *, int *, char **);
static char *		FormatZero(int *, char **);
static int		ApproximateLog10(Tcl_WideUInt, int, int);
<<<<<<< HEAD
static int		BetterLog10(double, int, int *);
static void		ComputeScale(int, int, int *, int *, int *, int *);
static void		SetPrecisionLimits(int, int, int *, int *, int *,
			    int *);
static char *		BumpUp(char *, char *, int *);
static int		AdjustRange(double *, int);
static char *		ShorteningQuickFormat(double, int, int, double,
			    char *, int *);
static char *		StrictQuickFormat(double, int, int, double,
			    char *, int *);
static char *		QuickConversion(double, int, int, int, int, int, int,
			    int *, char **);
static void		CastOutPowersOf2(int *, int *, int *);
static char *		ShorteningInt64Conversion(Double *, int, Tcl_WideUInt,
=======
static int		BetterLog10(double, int, int*);
static void		ComputeScale(int, int, int*, int*, int*, int*);
static void		SetPrecisionLimits(int, int, int*, int*, int*, int*);
static char*		BumpUp(char*, char*, int*);
static int		AdjustRange(double*, int);
static char*		ShorteningQuickFormat(double, int, int, double,
			    char*, int*);
static char*		StrictQuickFormat(double, int, int, double,
			    char*, int*);
static char*		QuickConversion(double, int, int, int, int, int, int,
			    int*, char**);
static void		CastOutPowersOf2(int*, int*, int*);
static char*		ShorteningInt64Conversion(Double*, int, Tcl_WideUInt,
>>>>>>> c00209f9
			    int, int, int, int, int, int, int, int, int,
			    int, int, int *, char **);
static char *		StrictInt64Conversion(Double *, int, Tcl_WideUInt,
			    int, int, int, int, int, int,
<<<<<<< HEAD
			    int, int, int *, char **);
static int		ShouldBankerRoundUpPowD(mp_int *, int, int);
static int		ShouldBankerRoundUpToNextPowD(mp_int *, mp_int *,
			    int, int, int, mp_int *);
static char *		ShorteningBignumConversionPowD(Double *dPtr,
			    int convType, Tcl_WideUInt bw, int b2, int b5,
			    int m2plus, int m2minus, int m5,
			    int sd, int k, int len,
			    int ilim, int ilim1, int *decpt,
			    char **endPtr);
static char *		StrictBignumConversionPowD(Double *dPtr, int convType,
			    Tcl_WideUInt bw, int b2, int b5,
			    int sd, int k, int len,
			    int ilim, int ilim1, int *decpt,
			    char **endPtr);
static int		ShouldBankerRoundUp(mp_int *, mp_int *, int);
static int		ShouldBankerRoundUpToNext(mp_int *, mp_int *,
			    mp_int *, int, int, mp_int *);
static char *		ShorteningBignumConversion(Double *dPtr, int convType,
			    Tcl_WideUInt bw, int b2,
			    int m2plus, int m2minus,
			    int s2, int s5, int k, int len,
			    int ilim, int ilim1, int *decpt,
			    char **endPtr);
static char *		StrictBignumConversion(Double *dPtr, int convType,
			    Tcl_WideUInt bw, int b2,
			    int s2, int s5, int k, int len,
			    int ilim, int ilim1, int *decpt,
			    char **endPtr);
static double		BignumToBiasedFrExp(const mp_int *big, int *machexp);
=======
			    int, int, int*, char**);
static int		ShouldBankerRoundUpPowD(mp_int*, int, int);
static int		ShouldBankerRoundUpToNextPowD(mp_int*, mp_int*,
			    int, int, int, mp_int*);
static char*		ShorteningBignumConversionPowD(Double* dPtr,
			    int convType, Tcl_WideUInt bw, int b2, int b5,
			    int m2plus, int m2minus, int m5,
			    int sd, int k, int len,
			    int ilim, int ilim1, int* decpt,
			    char** endPtr);
static char*		StrictBignumConversionPowD(Double* dPtr, int convType,
			    Tcl_WideUInt bw, int b2, int b5,
			    int sd, int k, int len,
			    int ilim, int ilim1, int* decpt,
			    char** endPtr);
static int		ShouldBankerRoundUp(mp_int*, mp_int*, int);
static int		ShouldBankerRoundUpToNext(mp_int*, mp_int*, mp_int*,
			    int, int, mp_int*);
static char*		ShorteningBignumConversion(Double* dPtr, int convType,
			    Tcl_WideUInt bw, int b2,
			    int m2plus, int m2minus,
			    int s2, int s5, int k, int len,
			    int ilim, int ilim1, int* decpt,
			    char** endPtr);
static char*		StrictBignumConversion(Double* dPtr, int convType,
			    Tcl_WideUInt bw, int b2,
			    int s2, int s5, int k, int len,
			    int ilim, int ilim1, int* decpt,
			    char** endPtr);
static double		BignumToBiasedFrExp(mp_int *big, int *machexp);
>>>>>>> c00209f9
static double		Pow10TimesFrExp(int exponent, double fraction,
			    int *machexp);
static double		SafeLdExp(double fraction, int exponent);
#ifdef IEEE_FLOATING_POINT
static Tcl_WideUInt	Nokia770Twiddle(Tcl_WideUInt w);
#endif

/*
 *----------------------------------------------------------------------
 *
 * TclParseNumber --
 *
 *	Scans bytes, interpreted as characters in Tcl's internal encoding, and
 *	parses the longest prefix that is the string representation of a
 *	number in a format recognized by Tcl.
 *
 *	The arguments bytes, numBytes, and objPtr are the inputs which
 *	determine the string to be parsed. If bytes is non-NULL, it points to
 *	the first byte to be scanned. If bytes is NULL, then objPtr must be
 *	non-NULL, and the string representation of objPtr will be scanned
 *	(generated first, if necessary). The numBytes argument determines the
 *	number of bytes to be scanned. If numBytes is negative, the first NUL
 *	byte encountered will terminate the scan. If numBytes is non-negative,
 *	then no more than numBytes bytes will be scanned.
 *
 *	The argument flags is an input that controls the numeric formats
 *	recognized by the parser. The flag bits are:
 *
 *	- TCL_PARSE_INTEGER_ONLY:	accept only integer values; reject
 *		strings that denote floating point values (or accept only the
 *		leading portion of them that are integer values).
 *	- TCL_PARSE_SCAN_PREFIXES:	ignore the prefixes 0b and 0o that are
 *		not part of the [scan] command's vocabulary. Use only in
 *		combination with TCL_PARSE_INTEGER_ONLY.
 *	- TCL_PARSE_OCTAL_ONLY:		parse only in the octal format, whether
 *		or not a prefix is present that would lead to octal parsing.
 *		Use only in combination with TCL_PARSE_INTEGER_ONLY.
 *	- TCL_PARSE_HEXADECIMAL_ONLY:	parse only in the hexadecimal format,
 *		whether or not a prefix is present that would lead to
 *		hexadecimal parsing. Use only in combination with
 *		TCL_PARSE_INTEGER_ONLY.
 *	- TCL_PARSE_DECIMAL_ONLY:	parse only in the decimal format, no
 *		matter whether a 0 prefix would normally force a different
 *		base.
 *	- TCL_PARSE_NO_WHITESPACE:	reject any leading/trailing whitespace
 *
 *	The arguments interp and expected are inputs that control error
 *	message generation. If interp is NULL, no error message will be
 *	generated. If interp is non-NULL, then expected must also be non-NULL.
 *	When TCL_ERROR is returned, an error message will be left in the
 *	result of interp, and the expected argument will appear in the error
 *	message as the thing TclParseNumber expected, but failed to find in
 *	the string.
 *
 *	The arguments objPtr and endPtrPtr as well as the return code are the
 *	outputs.
 *
 *	When the parser cannot find any prefix of the string that matches a
 *	format it is looking for, TCL_ERROR is returned and an error message
 *	may be generated and returned as described above. The contents of
 *	objPtr will not be changed. If endPtrPtr is non-NULL, a pointer to the
 *	character in the string that terminated the scan will be written to
 *	*endPtrPtr.
 *
 *	When the parser determines that the entire string matches a format it
 *	is looking for, TCL_OK is returned, and if objPtr is non-NULL, then
 *	the internal rep and Tcl_ObjType of objPtr are set to the "canonical"
 *	numeric value that matches the scanned string. If endPtrPtr is not
 *	NULL, a pointer to the end of the string will be written to *endPtrPtr
 *	(that is, either bytes+numBytes or a pointer to a terminating NUL
 *	byte).
 *
 *	When the parser determines that a partial string matches a format it
 *	is looking for, the value of endPtrPtr determines what happens:
 *
 *	- If endPtrPtr is NULL, then TCL_ERROR is returned, with error message
 *		generation as above.
 *
 *	- If endPtrPtr is non-NULL, then TCL_OK is returned and objPtr
 *		internals are set as above. Also, a pointer to the first
 *		character following the parsed numeric string is written to
 *		*endPtrPtr.
 *
 *	In some cases where the string being scanned is the string rep of
 *	objPtr, this routine can leave objPtr in an inconsistent state where
 *	its string rep and its internal rep do not agree. In these cases the
 *	internal rep will be in agreement with only some substring of the
 *	string rep. This might happen if the caller passes in a non-NULL bytes
 *	value that points somewhere into the string rep. It might happen if
 *	the caller passes in a numBytes value that limits the scan to only a
 *	prefix of the string rep. Or it might happen if a non-NULL value of
 *	endPtrPtr permits a TCL_OK return from only a partial string match. It
 *	is the responsibility of the caller to detect and correct such
 *	inconsistencies when they can and do arise.
 *
 * Results:
 *	Returns a standard Tcl result.
 *
 * Side effects:
 *	The string representaton of objPtr may be generated.
 *
 *	The internal representation and Tcl_ObjType of objPtr may be changed.
 *	This may involve allocation and/or freeing of memory.
 *
 *----------------------------------------------------------------------
 */

int
TclParseNumber(
    Tcl_Interp *interp,		/* Used for error reporting. May be NULL. */
    Tcl_Obj *objPtr,		/* Object to receive the internal rep. */
    const char *expected,	/* Description of the type of number the
				 * caller expects to be able to parse
				 * ("integer", "boolean value", etc.). */
    const char *bytes,		/* Pointer to the start of the string to
				 * scan. */
    int numBytes,		/* Maximum number of bytes to scan, see
				 * above. */
    const char **endPtrPtr,	/* Place to store pointer to the character
				 * that terminated the scan. */
    int flags)			/* Flags governing the parse. */
{
    enum State {
	INITIAL, SIGNUM, ZERO, ZERO_X,
	ZERO_O, ZERO_B, BINARY,
	HEXADECIMAL, OCTAL, BAD_OCTAL, DECIMAL,
	LEADING_RADIX_POINT, FRACTION,
	EXPONENT_START, EXPONENT_SIGNUM, EXPONENT,
	sI, sIN, sINF, sINFI, sINFIN, sINFINI, sINFINIT, sINFINITY
#ifdef IEEE_FLOATING_POINT
	, sN, sNA, sNAN, sNANPAREN, sNANHEX, sNANFINISH
#endif
    } state = INITIAL;
    enum State acceptState = INITIAL;

    int signum = 0;		/* Sign of the number being parsed. */
    Tcl_WideUInt significandWide = 0;
				/* Significand of the number being parsed (if
				 * no overflow). */
    mp_int significandBig;	/* Significand of the number being parsed (if
				 * it overflows significandWide). */
    int significandOverflow = 0;/* Flag==1 iff significandBig is used. */
    Tcl_WideUInt octalSignificandWide = 0;
				/* Significand of an octal number; needed
				 * because we don't know whether a number with
				 * a leading zero is octal or decimal until
				 * we've scanned forward to a '.' or 'e'. */
    mp_int octalSignificandBig;	/* Significand of octal number once
				 * octalSignificandWide overflows. */
    int octalSignificandOverflow = 0;
				/* Flag==1 if octalSignificandBig is used. */
    int numSigDigs = 0;		/* Number of significant digits in the decimal
				 * significand. */
    int numTrailZeros = 0;	/* Number of trailing zeroes at the current
				 * point in the parse. */
    int numDigitsAfterDp = 0;	/* Number of digits scanned after the decimal
				 * point. */
    int exponentSignum = 0;	/* Signum of the exponent of a floating point
				 * number. */
    long exponent = 0;		/* Exponent of a floating point number. */
    const char *p;		/* Pointer to next character to scan. */
    size_t len;			/* Number of characters remaining after p. */
    const char *acceptPoint;	/* Pointer to position after last character in
				 * an acceptable number. */
    size_t acceptLen;		/* Number of characters following that
				 * point. */
    int status = TCL_OK;	/* Status to return to caller. */
    char d = 0;			/* Last hexadecimal digit scanned; initialized
				 * to avoid a compiler warning. */
    int shift = 0;		/* Amount to shift when accumulating binary */
    int explicitOctal = 0;

#define ALL_BITS	(~(Tcl_WideUInt)0)
#define MOST_BITS	(ALL_BITS >> 1)

    /*
     * Initialize bytes to start of the object's string rep if the caller
     * didn't pass anything else.
     */

    if (bytes == NULL) {
	bytes = TclGetString(objPtr);
    }

    p = bytes;
    len = numBytes;
    acceptPoint = p;
    acceptLen = len;
    while (1) {
	char c = len ? *p : '\0';
	switch (state) {

	case INITIAL:
	    /*
	     * Initial state. Acceptable characters are +, -, digits, period,
	     * I, N, and whitespace.
	     */

	    if (TclIsSpaceProc(c)) {
		if (flags & TCL_PARSE_NO_WHITESPACE) {
		    goto endgame;
		}
		break;
	    } else if (c == '+') {
		state = SIGNUM;
		break;
	    } else if (c == '-') {
		signum = 1;
		state = SIGNUM;
		break;
	    }
	    /* FALLTHROUGH */

	case SIGNUM:
	    /*
	     * Scanned a leading + or -. Acceptable characters are digits,
	     * period, I, and N.
	     */

	    if (c == '0') {
		if (flags & TCL_PARSE_DECIMAL_ONLY) {
		    state = DECIMAL;
		} else {
		    state = ZERO;
		}
		break;
	    } else if (flags & TCL_PARSE_HEXADECIMAL_ONLY) {
		goto zerox;
	    } else if (flags & TCL_PARSE_BINARY_ONLY) {
		goto zerob;
	    } else if (flags & TCL_PARSE_OCTAL_ONLY) {
		goto zeroo;
	    } else if (isdigit(UCHAR(c))) {
		significandWide = c - '0';
		numSigDigs = 1;
		state = DECIMAL;
		break;
	    } else if (flags & TCL_PARSE_INTEGER_ONLY) {
		goto endgame;
	    } else if (c == '.') {
		state = LEADING_RADIX_POINT;
		break;
	    } else if (c == 'I' || c == 'i') {
		state = sI;
		break;
#ifdef IEEE_FLOATING_POINT
	    } else if (c == 'N' || c == 'n') {
		state = sN;
		break;
#endif
	    }
	    goto endgame;

	case ZERO:
	    /*
	     * Scanned a leading zero (perhaps with a + or -). Acceptable
	     * inputs are digits, period, X, b, and E. If 8 or 9 is
	     * encountered, the number can't be octal. This state and the
	     * OCTAL state differ only in whether they recognize 'X' and 'b'.
	     */

	    acceptState = state;
	    acceptPoint = p;
	    acceptLen = len;
	    if (c == 'x' || c == 'X') {
		state = ZERO_X;
		break;
	    }
	    if (flags & TCL_PARSE_HEXADECIMAL_ONLY) {
		goto zerox;
	    }
	    if (flags & TCL_PARSE_SCAN_PREFIXES) {
		goto zeroo;
	    }
	    if (c == 'b' || c == 'B') {
		state = ZERO_B;
		break;
	    }
	    if (flags & TCL_PARSE_BINARY_ONLY) {
		goto zerob;
	    }
	    if (c == 'o' || c == 'O') {
		explicitOctal = 1;
		state = ZERO_O;
		break;
	    }
#ifdef KILL_OCTAL
	    goto decimal;
#endif
	    /* FALLTHROUGH */

	case OCTAL:
	    /*
	     * Scanned an optional + or -, followed by a string of octal
	     * digits. Acceptable inputs are more digits, period, or E. If 8
	     * or 9 is encountered, commit to floating point.
	     */

	    acceptState = state;
	    acceptPoint = p;
	    acceptLen = len;
	    /* FALLTHROUGH */
	case ZERO_O:
	zeroo:
	    if (c == '0') {
		numTrailZeros++;
		state = OCTAL;
		break;
	    } else if (c >= '1' && c <= '7') {
		if (objPtr != NULL) {
		    shift = 3 * (numTrailZeros + 1);
		    significandOverflow = AccumulateDecimalDigit(
			    (unsigned)(c-'0'), numTrailZeros,
			    &significandWide, &significandBig,
			    significandOverflow);

		    if (!octalSignificandOverflow) {
			/*
			 * Shifting by more bits than are in the value being
			 * shifted is at least de facto nonportable. Check for
			 * too large shifts first.
			 */

			if ((octalSignificandWide != 0)
				&& (((size_t)shift >=
					CHAR_BIT*sizeof(Tcl_WideUInt))
				|| (octalSignificandWide >
					(~(Tcl_WideUInt)0 >> shift)))) {
			    octalSignificandOverflow = 1;
			    TclBNInitBignumFromWideUInt(&octalSignificandBig,
				    octalSignificandWide);
			}
		    }
		    if (!octalSignificandOverflow) {
			octalSignificandWide =
				(octalSignificandWide << shift) + (c - '0');
		    } else {
			mp_mul_2d(&octalSignificandBig, shift,
				&octalSignificandBig);
			mp_add_d(&octalSignificandBig, (mp_digit)(c - '0'),
				&octalSignificandBig);
		    }
		}
		if (numSigDigs != 0) {
		    numSigDigs += numTrailZeros+1;
		} else {
		    numSigDigs = 1;
		}
		numTrailZeros = 0;
		state = OCTAL;
		break;
	    }
	    /* FALLTHROUGH */

	case BAD_OCTAL:
	    if (explicitOctal) {
		/*
		 * No forgiveness for bad digits in explicitly octal numbers.
		 */

		goto endgame;
	    }
	    if (flags & TCL_PARSE_INTEGER_ONLY) {
		/*
		 * No seeking floating point when parsing only integer.
		 */

		goto endgame;
	    }
#ifndef KILL_OCTAL

	    /*
	     * Scanned a number with a leading zero that contains an 8, 9,
	     * radix point or E. This is an invalid octal number, but might
	     * still be floating point.
	     */

	    if (c == '0') {
		numTrailZeros++;
		state = BAD_OCTAL;
		break;
	    } else if (isdigit(UCHAR(c))) {
		if (objPtr != NULL) {
		    significandOverflow = AccumulateDecimalDigit(
			    (unsigned)(c-'0'), numTrailZeros,
			    &significandWide, &significandBig,
			    significandOverflow);
		}
		if (numSigDigs != 0) {
		    numSigDigs += (numTrailZeros + 1);
		} else {
		    numSigDigs = 1;
		}
		numTrailZeros = 0;
		state = BAD_OCTAL;
		break;
	    } else if (c == '.') {
		state = FRACTION;
		break;
	    } else if (c == 'E' || c == 'e') {
		state = EXPONENT_START;
		break;
	    }
#endif
	    goto endgame;

	    /*
	     * Scanned 0x. If state is HEXADECIMAL, scanned at least one
	     * character following the 0x. The only acceptable inputs are
	     * hexadecimal digits.
	     */

	case HEXADECIMAL:
	    acceptState = state;
	    acceptPoint = p;
	    acceptLen = len;
	    /* FALLTHROUGH */

	case ZERO_X:
	zerox:
	    if (c == '0') {
		numTrailZeros++;
		state = HEXADECIMAL;
		break;
	    } else if (isdigit(UCHAR(c))) {
		d = (c-'0');
	    } else if (c >= 'A' && c <= 'F') {
		d = (c-'A'+10);
	    } else if (c >= 'a' && c <= 'f') {
		d = (c-'a'+10);
	    } else {
		goto endgame;
	    }
	    if (objPtr != NULL) {
		shift = 4 * (numTrailZeros + 1);
		if (!significandOverflow) {
		    /*
		     * Shifting by more bits than are in the value being
		     * shifted is at least de facto nonportable. Check for too
		     * large shifts first.
		     */

		    if (significandWide != 0 &&
			    ((size_t)shift >= CHAR_BIT*sizeof(Tcl_WideUInt) ||
			    significandWide > (~(Tcl_WideUInt)0 >> shift))) {
			significandOverflow = 1;
			TclBNInitBignumFromWideUInt(&significandBig,
				significandWide);
		    }
		}
		if (!significandOverflow) {
		    significandWide = (significandWide << shift) + d;
		} else {
		    mp_mul_2d(&significandBig, shift, &significandBig);
		    mp_add_d(&significandBig, (mp_digit) d, &significandBig);
		}
	    }
	    numTrailZeros = 0;
	    state = HEXADECIMAL;
	    break;

	case BINARY:
	    acceptState = state;
	    acceptPoint = p;
	    acceptLen = len;
	case ZERO_B:
	zerob:
	    if (c == '0') {
		numTrailZeros++;
		state = BINARY;
		break;
	    } else if (c != '1') {
		goto endgame;
	    }
	    if (objPtr != NULL) {
		shift = numTrailZeros + 1;
		if (!significandOverflow) {
		    /*
		     * Shifting by more bits than are in the value being
		     * shifted is at least de facto nonportable. Check for too
		     * large shifts first.
		     */

		    if (significandWide != 0 &&
			    ((size_t)shift >= CHAR_BIT*sizeof(Tcl_WideUInt) ||
			    significandWide > (~(Tcl_WideUInt)0 >> shift))) {
			significandOverflow = 1;
			TclBNInitBignumFromWideUInt(&significandBig,
				significandWide);
		    }
		}
		if (!significandOverflow) {
		    significandWide = (significandWide << shift) + 1;
		} else {
		    mp_mul_2d(&significandBig, shift, &significandBig);
		    mp_add_d(&significandBig, (mp_digit) 1, &significandBig);
		}
	    }
	    numTrailZeros = 0;
	    state = BINARY;
	    break;

	case DECIMAL:
	    /*
	     * Scanned an optional + or - followed by a string of decimal
	     * digits.
	     */

#ifdef KILL_OCTAL
	decimal:
#endif
	    acceptState = state;
	    acceptPoint = p;
	    acceptLen = len;
	    if (c == '0') {
		numTrailZeros++;
		state = DECIMAL;
		break;
	    } else if (isdigit(UCHAR(c))) {
		if (objPtr != NULL) {
		    significandOverflow = AccumulateDecimalDigit(
			    (unsigned)(c - '0'), numTrailZeros,
			    &significandWide, &significandBig,
			    significandOverflow);
		}
		numSigDigs += numTrailZeros+1;
		numTrailZeros = 0;
		state = DECIMAL;
		break;
	    } else if (flags & TCL_PARSE_INTEGER_ONLY) {
		goto endgame;
	    } else if (c == '.') {
		state = FRACTION;
		break;
	    } else if (c == 'E' || c == 'e') {
		state = EXPONENT_START;
		break;
	    }
	    goto endgame;

	    /*
	     * Found a decimal point. If no digits have yet been scanned, E is
	     * not allowed; otherwise, it introduces the exponent. If at least
	     * one digit has been found, we have a possible complete number.
	     */

	case FRACTION:
	    acceptState = state;
	    acceptPoint = p;
	    acceptLen = len;
	    if (c == 'E' || c=='e') {
		state = EXPONENT_START;
		break;
	    }
	    /* FALLTHROUGH */

	case LEADING_RADIX_POINT:
	    if (c == '0') {
		numDigitsAfterDp++;
		numTrailZeros++;
		state = FRACTION;
		break;
	    } else if (isdigit(UCHAR(c))) {
		numDigitsAfterDp++;
		if (objPtr != NULL) {
		    significandOverflow = AccumulateDecimalDigit(
			    (unsigned)(c-'0'), numTrailZeros,
			    &significandWide, &significandBig,
			    significandOverflow);
		}
		if (numSigDigs != 0) {
		    numSigDigs += numTrailZeros+1;
		} else {
		    numSigDigs = 1;
		}
		numTrailZeros = 0;
		state = FRACTION;
		break;
	    }
	    goto endgame;

	case EXPONENT_START:
	    /*
	     * Scanned the E at the start of an exponent. Make sure a legal
	     * character follows before using the C library strtol routine,
	     * which allows whitespace.
	     */

	    if (c == '+') {
		state = EXPONENT_SIGNUM;
		break;
	    } else if (c == '-') {
		exponentSignum = 1;
		state = EXPONENT_SIGNUM;
		break;
	    }
	    /* FALLTHROUGH */

	case EXPONENT_SIGNUM:
	    /*
	     * Found the E at the start of the exponent, followed by a sign
	     * character.
	     */

	    if (isdigit(UCHAR(c))) {
		exponent = c - '0';
		state = EXPONENT;
		break;
	    }
	    goto endgame;

	case EXPONENT:
	    /*
	     * Found an exponent with at least one digit. Accumulate it,
	     * making sure to hard-pin it to LONG_MAX on overflow.
	     */

	    acceptState = state;
	    acceptPoint = p;
	    acceptLen = len;
	    if (isdigit(UCHAR(c))) {
		if (exponent < (LONG_MAX - 9) / 10) {
		    exponent = 10 * exponent + (c - '0');
		} else {
		    exponent = LONG_MAX;
		}
		state = EXPONENT;
		break;
	    }
	    goto endgame;

	    /*
	     * Parse out INFINITY by simply spelling it out. INF is accepted
	     * as an abbreviation; other prefices are not.
	     */

	case sI:
	    if (c == 'n' || c == 'N') {
		state = sIN;
		break;
	    }
	    goto endgame;
	case sIN:
	    if (c == 'f' || c == 'F') {
		state = sINF;
		break;
	    }
	    goto endgame;
	case sINF:
	    acceptState = state;
	    acceptPoint = p;
	    acceptLen = len;
	    if (c == 'i' || c == 'I') {
		state = sINFI;
		break;
	    }
	    goto endgame;
	case sINFI:
	    if (c == 'n' || c == 'N') {
		state = sINFIN;
		break;
	    }
	    goto endgame;
	case sINFIN:
	    if (c == 'i' || c == 'I') {
		state = sINFINI;
		break;
	    }
	    goto endgame;
	case sINFINI:
	    if (c == 't' || c == 'T') {
		state = sINFINIT;
		break;
	    }
	    goto endgame;
	case sINFINIT:
	    if (c == 'y' || c == 'Y') {
		state = sINFINITY;
		break;
	    }
	    goto endgame;

	    /*
	     * Parse NaN's.
	     */
#ifdef IEEE_FLOATING_POINT
	case sN:
	    if (c == 'a' || c == 'A') {
		state = sNA;
		break;
	    }
	    goto endgame;
	case sNA:
	    if (c == 'n' || c == 'N') {
		state = sNAN;
		break;
	    }
	    goto endgame;
	case sNAN:
	    acceptState = state;
	    acceptPoint = p;
	    acceptLen = len;
	    if (c == '(') {
		state = sNANPAREN;
		break;
	    }
	    goto endgame;

	    /*
	     * Parse NaN(hexdigits)
	     */
	case sNANHEX:
	    if (c == ')') {
		state = sNANFINISH;
		break;
	    }
	    /* FALLTHROUGH */
	case sNANPAREN:
	    if (TclIsSpaceProc(c)) {
		break;
	    }
	    if (numSigDigs < 13) {
		if (c >= '0' && c <= '9') {
		    d = c - '0';
		} else if (c >= 'a' && c <= 'f') {
		    d = 10 + c - 'a';
		} else if (c >= 'A' && c <= 'F') {
		    d = 10 + c - 'A';
		} else {
		    goto endgame;
		}
		numSigDigs++;
		significandWide = (significandWide << 4) + d;
		state = sNANHEX;
		break;
	    }
	    goto endgame;
	case sNANFINISH:
#endif

	case sINFINITY:
	    acceptState = state;
	    acceptPoint = p;
	    acceptLen = len;
	    goto endgame;
	}
	p++;
	len--;
    }

  endgame:
    if (acceptState == INITIAL) {
	/*
	 * No numeric string at all found.
	 */

	status = TCL_ERROR;
	if (endPtrPtr != NULL) {
	    *endPtrPtr = p;
	}
    } else {
	/*
	 * Back up to the last accepting state in the lexer.
	 */

	p = acceptPoint;
	len = acceptLen;
	if (!(flags & TCL_PARSE_NO_WHITESPACE)) {
	    /*
	     * Accept trailing whitespace.
	     */

	    while (len != 0 && TclIsSpaceProc(*p)) {
		p++;
		len--;
	    }
	}
	if (endPtrPtr == NULL) {
	    if ((len != 0) && ((numBytes > 0) || (*p != '\0'))) {
		status = TCL_ERROR;
	    }
	} else {
	    *endPtrPtr = p;
	}
    }

    /*
     * Generate and store the appropriate internal rep.
     */

    if (status == TCL_OK && objPtr != NULL) {
	TclFreeIntRep(objPtr);
	switch (acceptState) {
	case SIGNUM:
	case BAD_OCTAL:
	case ZERO_X:
	case ZERO_O:
	case ZERO_B:
	case LEADING_RADIX_POINT:
	case EXPONENT_START:
	case EXPONENT_SIGNUM:
	case sI:
	case sIN:
	case sINFI:
	case sINFIN:
	case sINFINI:
	case sINFINIT:
#ifdef IEEE_FLOATING_POINT
	case sN:
	case sNA:
	case sNANPAREN:
	case sNANHEX:
	    Tcl_Panic("TclParseNumber: bad acceptState %d parsing '%s'",
		    acceptState, bytes);
#endif
	case BINARY:
	    shift = numTrailZeros;
	    if (!significandOverflow && significandWide != 0 &&
		    ((size_t)shift >= CHAR_BIT*sizeof(Tcl_WideUInt) ||
		    significandWide > (MOST_BITS + signum) >> shift)) {
		significandOverflow = 1;
		TclBNInitBignumFromWideUInt(&significandBig, significandWide);
	    }
	    if (shift) {
		if (!significandOverflow) {
		    significandWide <<= shift;
		} else {
		    mp_mul_2d(&significandBig, shift, &significandBig);
		}
	    }
	    goto returnInteger;

	case HEXADECIMAL:
	    /*
	     * Returning a hex integer. Final scaling step.
	     */

	    shift = 4 * numTrailZeros;
	    if (!significandOverflow && significandWide !=0 &&
		    ((size_t)shift >= CHAR_BIT*sizeof(Tcl_WideUInt) ||
		    significandWide > (MOST_BITS + signum) >> shift)) {
		significandOverflow = 1;
		TclBNInitBignumFromWideUInt(&significandBig, significandWide);
	    }
	    if (shift) {
		if (!significandOverflow) {
		    significandWide <<= shift;
		} else {
		    mp_mul_2d(&significandBig, shift, &significandBig);
		}
	    }
	    goto returnInteger;

	case OCTAL:
	    /*
	     * Returning an octal integer. Final scaling step.
	     */

	    shift = 3 * numTrailZeros;
	    if (!octalSignificandOverflow && octalSignificandWide != 0 &&
		    ((size_t)shift >= CHAR_BIT*sizeof(Tcl_WideUInt) ||
		    octalSignificandWide > (MOST_BITS + signum) >> shift)) {
		octalSignificandOverflow = 1;
		TclBNInitBignumFromWideUInt(&octalSignificandBig,
			octalSignificandWide);
	    }
	    if (shift) {
		if (!octalSignificandOverflow) {
		    octalSignificandWide <<= shift;
		} else {
		    mp_mul_2d(&octalSignificandBig, shift,
			    &octalSignificandBig);
		}
	    }
	    if (!octalSignificandOverflow) {
		if (octalSignificandWide >
			(Tcl_WideUInt)(((~(unsigned long)0) >> 1) + signum)) {
#ifndef TCL_WIDE_INT_IS_LONG
		    if (octalSignificandWide <= (MOST_BITS + signum)) {
			objPtr->typePtr = &tclWideIntType;
			if (signum) {
			    objPtr->internalRep.wideValue =
				    - (Tcl_WideInt) octalSignificandWide;
			} else {
			    objPtr->internalRep.wideValue =
				    (Tcl_WideInt) octalSignificandWide;
			}
			break;
		    }
#endif
		    TclBNInitBignumFromWideUInt(&octalSignificandBig,
			    octalSignificandWide);
		    octalSignificandOverflow = 1;
		} else {
		    objPtr->typePtr = &tclIntType;
		    if (signum) {
			objPtr->internalRep.longValue =
				- (long) octalSignificandWide;
		    } else {
			objPtr->internalRep.longValue =
				(long) octalSignificandWide;
		    }
		}
	    }
	    if (octalSignificandOverflow) {
		if (signum) {
		    mp_neg(&octalSignificandBig, &octalSignificandBig);
		}
		TclSetBignumIntRep(objPtr, &octalSignificandBig);
	    }
	    break;

	case ZERO:
	case DECIMAL:
	    significandOverflow = AccumulateDecimalDigit(0, numTrailZeros-1,
		    &significandWide, &significandBig, significandOverflow);
	    if (!significandOverflow && (significandWide > MOST_BITS+signum)){
		significandOverflow = 1;
		TclBNInitBignumFromWideUInt(&significandBig, significandWide);
	    }
	returnInteger:
	    if (!significandOverflow) {
		if (significandWide >
			(Tcl_WideUInt)(((~(unsigned long)0) >> 1) + signum)) {
#ifndef TCL_WIDE_INT_IS_LONG
		    if (significandWide <= MOST_BITS+signum) {
			objPtr->typePtr = &tclWideIntType;
			if (signum) {
			    objPtr->internalRep.wideValue =
				    - (Tcl_WideInt) significandWide;
			} else {
			    objPtr->internalRep.wideValue =
				    (Tcl_WideInt) significandWide;
			}
			break;
		    }
#endif
		    TclBNInitBignumFromWideUInt(&significandBig,
			    significandWide);
		    significandOverflow = 1;
		} else {
		    objPtr->typePtr = &tclIntType;
		    if (signum) {
			objPtr->internalRep.longValue =
				- (long) significandWide;
		    } else {
			objPtr->internalRep.longValue =
				(long) significandWide;
		    }
		}
	    }
	    if (significandOverflow) {
		if (signum) {
		    mp_neg(&significandBig, &significandBig);
		}
		TclSetBignumIntRep(objPtr, &significandBig);
	    }
	    break;

	case FRACTION:
	case EXPONENT:

	    /*
	     * Here, we're parsing a floating-point number. 'significandWide'
	     * or 'significandBig' contains the exact significand, according
	     * to whether 'significandOverflow' is set. The desired floating
	     * point value is significand * 10**k, where
	     * k = numTrailZeros+exponent-numDigitsAfterDp.
	     */

	    objPtr->typePtr = &tclDoubleType;
	    if (exponentSignum) {
		exponent = -exponent;
	    }
	    if (!significandOverflow) {
		objPtr->internalRep.doubleValue = MakeLowPrecisionDouble(
			signum, significandWide, numSigDigs,
			numTrailZeros + exponent - numDigitsAfterDp);
	    } else {
		objPtr->internalRep.doubleValue = MakeHighPrecisionDouble(
			signum, &significandBig, numSigDigs,
			numTrailZeros + exponent - numDigitsAfterDp);
	    }
	    break;

	case sINF:
	case sINFINITY:
	    if (signum) {
		objPtr->internalRep.doubleValue = -HUGE_VAL;
	    } else {
		objPtr->internalRep.doubleValue = HUGE_VAL;
	    }
	    objPtr->typePtr = &tclDoubleType;
	    break;

#ifdef IEEE_FLOATING_POINT
	case sNAN:
	case sNANFINISH:
	    objPtr->internalRep.doubleValue = MakeNaN(signum,significandWide);
	    objPtr->typePtr = &tclDoubleType;
	    break;
#endif
	case INITIAL:
	    /* This case only to silence compiler warning. */
	    Tcl_Panic("TclParseNumber: state INITIAL can't happen here");
	}
    }

    /*
     * Format an error message when an invalid number is encountered.
     */

    if (status != TCL_OK) {
	if (interp != NULL) {
	    Tcl_Obj *msg = Tcl_ObjPrintf("expected %s but got \"",
		    expected);

	    Tcl_AppendLimitedToObj(msg, bytes, numBytes, 50, "");
	    Tcl_AppendToObj(msg, "\"", -1);
	    if (state == BAD_OCTAL) {
		Tcl_AppendToObj(msg, " (looks like invalid octal number)", -1);
	    }
	    Tcl_SetObjResult(interp, msg);
	    Tcl_SetErrorCode(interp, "TCL", "VALUE", "NUMBER", NULL);
	}
    }

    /*
     * Free memory.
     */

    if (octalSignificandOverflow) {
	mp_clear(&octalSignificandBig);
    }
    if (significandOverflow) {
	mp_clear(&significandBig);
    }
    return status;
}

/*
 *----------------------------------------------------------------------
 *
 * AccumulateDecimalDigit --
 *
 *	Consume a decimal digit in a number being scanned.
 *
 * Results:
 *	Returns 1 if the number has overflowed to a bignum, 0 if it still fits
 *	in a wide integer.
 *
 * Side effects:
 *	Updates either the wide or bignum representation.
 *
 *----------------------------------------------------------------------
 */

static int
AccumulateDecimalDigit(
    unsigned digit,		/* Digit being scanned. */
    int numZeros,		/* Count of zero digits preceding the digit
				 * being scanned. */
    Tcl_WideUInt *wideRepPtr,	/* Representation of the partial number as a
				 * wide integer. */
    mp_int *bignumRepPtr,	/* Representation of the partial number as a
				 * bignum. */
    int bignumFlag)		/* Flag == 1 if the number overflowed previous
				 * to this digit. */
{
    int i, n;
    Tcl_WideUInt w;

    /*
     * Try wide multiplication first.
     */

    if (!bignumFlag) {
	w = *wideRepPtr;
	if (w == 0) {
	    /*
	     * There's no need to multiply if the multiplicand is zero.
	     */

	    *wideRepPtr = digit;
	    return 0;
	} else if (numZeros >= maxpow10_wide
		|| w > ((~(Tcl_WideUInt)0)-digit)/pow10_wide[numZeros+1]) {
	    /*
	     * Wide multiplication will overflow.  Expand the number to a
	     * bignum and fall through into the bignum case.
	     */

	    TclBNInitBignumFromWideUInt(bignumRepPtr, w);
	} else {
	    /*
	     * Wide multiplication.
	     */

	    *wideRepPtr = w * pow10_wide[numZeros+1] + digit;
	    return 0;
	}
    }

    /*
     * Bignum multiplication.
     */

    if (numZeros < log10_DIGIT_MAX) {
	/*
	 * Up to about 8 zeros - single digit multiplication.
	 */

	mp_mul_d(bignumRepPtr, (mp_digit) pow10_wide[numZeros+1],
		bignumRepPtr);
	mp_add_d(bignumRepPtr, (mp_digit) digit, bignumRepPtr);
    } else {
	/*
	 * More than single digit multiplication. Multiply by the appropriate
	 * small powers of 5, and then shift. Large strings of zeroes are
	 * eaten 256 at a time; this is less efficient than it could be, but
	 * seems implausible. We presume that DIGIT_BIT is at least 27. The
	 * first multiplication, by up to 10**7, is done with a one-DIGIT
	 * multiply (this presumes that DIGIT_BIT >= 24).
	 */

	n = numZeros + 1;
	mp_mul_d(bignumRepPtr, (mp_digit) pow10_wide[n&0x7], bignumRepPtr);
	for (i=3; i<=7; ++i) {
	    if (n & (1 << i)) {
		mp_mul(bignumRepPtr, pow5+i, bignumRepPtr);
	    }
	}
	while (n >= 256) {
	    mp_mul(bignumRepPtr, pow5+8, bignumRepPtr);
	    n -= 256;
	}
	mp_mul_2d(bignumRepPtr, (int)(numZeros+1)&~0x7, bignumRepPtr);
	mp_add_d(bignumRepPtr, (mp_digit) digit, bignumRepPtr);
    }

    return 1;
}

/*
 *----------------------------------------------------------------------
 *
 * MakeLowPrecisionDouble --
 *
 *	Makes the double precision number, signum*significand*10**exponent.
 *
 * Results:
 *	Returns the constructed number.
 *
 *	Common cases, where there are few enough digits that the number can be
 *	represented with at most roundoff, are handled specially here. If the
 *	number requires more than one rounded operation to compute, the code
 *	promotes the significand to a bignum and calls MakeHighPrecisionDouble
 *	to do it instead.
 *
 *----------------------------------------------------------------------
 */

static double
MakeLowPrecisionDouble(
    int signum,			/* 1 if the number is negative, 0 otherwise */
    Tcl_WideUInt significand,	/* Significand of the number. */
    int numSigDigs,		/* Number of digits in the significand. */
    int exponent)		/* Power of ten. */
{
    double retval;		/* Value of the number. */
    mp_int significandBig;	/* Significand expressed as a bignum. */

    /*
     * With gcc on x86, the floating point rounding mode is double-extended.
     * This causes the result of double-precision calculations to be rounded
     * twice: once to the precision of double-extended and then again to the
     * precision of double. Double-rounding introduces gratuitous errors of 1
     * ulp, so we need to change rounding mode to 53-bits.
     */

    TCL_IEEE_DOUBLE_ROUNDING;

    /*
     * Test for the easy cases.
     */

    if (numSigDigs <= QUICK_MAX) {
	if (exponent >= 0) {
	    if (exponent <= mmaxpow) {
		/*
		 * The significand is an exact integer, and so is
		 * 10**exponent. The product will be correct to within 1/2 ulp
		 * without special handling.
		 */

		retval = (double)
			((Tcl_WideInt)significand * pow10vals[exponent]);
		goto returnValue;
	    } else {
		int diff = QUICK_MAX - numSigDigs;

		if (exponent-diff <= mmaxpow) {
		    /*
		     * 10**exponent is not an exact integer, but
		     * 10**(exponent-diff) is exact, and so is
		     * significand*10**diff, so we can still compute the value
		     * with only one roundoff.
		     */

		    volatile double factor = (double)
			    ((Tcl_WideInt)significand * pow10vals[diff]);
		    retval = factor * pow10vals[exponent-diff];
		    goto returnValue;
		}
	    }
	} else {
	    if (exponent >= -mmaxpow) {
		/*
		 * 10**-exponent is an exact integer, and so is the
		 * significand. Compute the result by one division, again with
		 * only one rounding.
		 */

		retval = (double)
			((Tcl_WideInt)significand / pow10vals[-exponent]);
		goto returnValue;
	    }
	}
    }

    /*
     * All the easy cases have failed. Promote ths significand to bignum and
     * call MakeHighPrecisionDouble to do it the hard way.
     */

    TclBNInitBignumFromWideUInt(&significandBig, significand);
    retval = MakeHighPrecisionDouble(0, &significandBig, numSigDigs,
	    exponent);
    mp_clear(&significandBig);

    /*
     * Come here to return the computed value.
     */

  returnValue:
    if (signum) {
	retval = -retval;
    }

    /*
     * On gcc on x86, restore the floating point mode word.
     */

    TCL_DEFAULT_DOUBLE_ROUNDING;

    return retval;
}

/*
 *----------------------------------------------------------------------
 *
 * MakeHighPrecisionDouble --
 *
 *	Makes the double precision number, signum*significand*10**exponent.
 *
 * Results:
 *	Returns the constructed number.
 *
 *	MakeHighPrecisionDouble is used when arbitrary-precision arithmetic is
 *	needed to ensure correct rounding. It begins by calculating a
 *	low-precision approximation to the desired number, and then refines
 *	the answer in high precision.
 *
 *----------------------------------------------------------------------
 */

static double
MakeHighPrecisionDouble(
    int signum,			/* 1=negative, 0=nonnegative. */
    mp_int *significand,	/* Exact significand of the number. */
    int numSigDigs,		/* Number of significant digits. */
    int exponent)		/* Power of 10 by which to multiply. */
{
    double retval;
    int machexp;		/* Machine exponent of a power of 10. */

    /*
     * With gcc on x86, the floating point rounding mode is double-extended.
     * This causes the result of double-precision calculations to be rounded
     * twice: once to the precision of double-extended and then again to the
     * precision of double. Double-rounding introduces gratuitous errors of 1
     * ulp, so we need to change rounding mode to 53-bits.
     */

    TCL_IEEE_DOUBLE_ROUNDING;

    /*
     * Quick checks for over/underflow.
     */

    if (numSigDigs+exponent-1 > maxDigits) {
	retval = HUGE_VAL;
	goto returnValue;
    }
    if (numSigDigs+exponent-1 < minDigits) {
	retval = 0;
	goto returnValue;
    }

    /*
     * Develop a first approximation to the significand. It is tempting simply
     * to force bignum to double, but that will overflow on input numbers like
     * 1.[string repeat 0 1000]1; while this is a not terribly likely
     * scenario, we still have to deal with it. Use fraction and exponent
     * instead. Once we have the significand, multiply by 10**exponent. Test
     * for overflow. Convert back to a double, and test for underflow.
     */

    retval = BignumToBiasedFrExp(significand, &machexp);
    retval = Pow10TimesFrExp(exponent, retval, &machexp);
    if (machexp > DBL_MAX_EXP*log2FLT_RADIX) {
	retval = HUGE_VAL;
	goto returnValue;
    }
    retval = SafeLdExp(retval, machexp);
	if (tiny == 0.0) {
	    tiny = SafeLdExp(1.0, DBL_MIN_EXP * log2FLT_RADIX - mantBits);
	}
    if (retval < tiny) {
	retval = tiny;
    }

    /*
     * Refine the result twice. (The second refinement should be necessary
     * only if the best approximation is a power of 2 minus 1/2 ulp).
     */

    retval = RefineApproximation(retval, significand, exponent);
    retval = RefineApproximation(retval, significand, exponent);

    /*
     * Come here to return the computed value.
     */

  returnValue:
    if (signum) {
	retval = -retval;
    }

    /*
     * On gcc on x86, restore the floating point mode word.
     */

    TCL_DEFAULT_DOUBLE_ROUNDING;

    return retval;
}

/*
 *----------------------------------------------------------------------
 *
 * MakeNaN --
 *
 *	Makes a "Not a Number" given a set of bits to put in the tag bits
 *
 *	Note that a signalling NaN is never returned.
 *
 *----------------------------------------------------------------------
 */

#ifdef IEEE_FLOATING_POINT
static double
MakeNaN(
    int signum,			/* Sign bit (1=negative, 0=nonnegative. */
    Tcl_WideUInt tags)		/* Tag bits to put in the NaN. */
{
    union {
	Tcl_WideUInt iv;
	double dv;
    } theNaN;

    theNaN.iv = tags;
    theNaN.iv &= (((Tcl_WideUInt) 1) << 51) - 1;
    if (signum) {
	theNaN.iv |= ((Tcl_WideUInt) (0x8000 | NAN_START)) << 48;
    } else {
	theNaN.iv |= ((Tcl_WideUInt) NAN_START) << 48;
    }
    if (n770_fp) {
	theNaN.iv = Nokia770Twiddle(theNaN.iv);
    }
    return theNaN.dv;
}
#endif

/*
 *----------------------------------------------------------------------
 *
 * RefineApproximation --
 *
 *	Given a poor approximation to a floating point number, returns a
 *	better one. (The better approximation is correct to within 1 ulp, and
 *	is entirely correct if the poor approximation is correct to 1 ulp.)
 *
 * Results:
 *	Returns the improved result.
 *
 *----------------------------------------------------------------------
 */

static double
RefineApproximation(
    double approxResult,	/* Approximate result of conversion. */
    mp_int *exactSignificand,	/* Integer significand. */
    int exponent)		/* Power of 10 to multiply by significand. */
{
    int M2, M5;			/* Powers of 2 and of 5 needed to put the
				 * decimal and binary numbers over a common
				 * denominator. */
    double significand;		/* Sigificand of the binary number. */
    int binExponent;		/* Exponent of the binary number. */
    int msb;			/* Most significant bit position of an
				 * intermediate result. */
    int nDigits;		/* Number of mp_digit's in an intermediate
				 * result. */
    mp_int twoMv;		/* Approx binary value expressed as an exact
				 * integer scaled by the multiplier 2M. */
    mp_int twoMd;		/* Exact decimal value expressed as an exact
				 * integer scaled by the multiplier 2M. */
    int scale;			/* Scale factor for M. */
    int multiplier;		/* Power of two to scale M. */
    double num, den;		/* Numerator and denominator of the correction
				 * term. */
    double quot;		/* Correction term. */
    double minincr;		/* Lower bound on the absolute value of the
				 * correction term. */
    int roundToEven = 0;	/* Flag == TRUE if we need to invoke
				 * "round to even" functionality */
    double rteSignificand;	/* Significand of the round-to-even result */
    int rteExponent;		/* Exponent of the round-to-even result */
    Tcl_WideInt rteSigWide;	/* Wide integer version of the significand
				 * for testing evenness */
    int i;

    /*
     * The first approximation is always low. If we find that it's HUGE_VAL,
     * we're done.
     */

    if (approxResult == HUGE_VAL) {
	return approxResult;
    }

    /*
     * Find a common denominator for the decimal and binary fractions. The
     * common denominator will be 2**M2 + 5**M5.
     */

    significand = frexp(approxResult, &binExponent);
    i = mantBits - binExponent;
    if (i < 0) {
	M2 = 0;
    } else {
	M2 = i;
    }
    if (exponent > 0) {
	M5 = 0;
    } else {
	M5 = -exponent;
	if (M5 - 1 > M2) {
	    M2 = M5 - 1;
	}
    }

    /*
     * The floating point number is significand*2**binExponent. Compute the
     * large integer significand*2**(binExponent+M2+1). The 2**-1 bit of the
     * significand (the most significant) corresponds to the
     * 2**(binExponent+M2 + 1) bit of 2*M2*v. Allocate enough digits to hold
     * that quantity, then convert the significand to a large integer, scaled
     * appropriately. Then multiply by the appropriate power of 5.
     */

    msb = binExponent + M2;	/* 1008 */
    nDigits = msb / DIGIT_BIT + 1;
    mp_init_size(&twoMv, nDigits);
    i = (msb % DIGIT_BIT + 1);
    twoMv.used = nDigits;
    significand *= SafeLdExp(1.0, i);
    while (--nDigits >= 0) {
	twoMv.dp[nDigits] = (mp_digit) significand;
	significand -= (mp_digit) significand;
	significand = SafeLdExp(significand, DIGIT_BIT);
    }
    for (i = 0; i <= 8; ++i) {
	if (M5 & (1 << i)) {
	    mp_mul(&twoMv, pow5+i, &twoMv);
	}
    }

    /*
     * Collect the decimal significand as a high precision integer. The least
     * significant bit corresponds to bit M2+exponent+1 so it will need to be
     * shifted left by that many bits after being multiplied by
     * 5**(M5+exponent).
     */

    mp_init_copy(&twoMd, exactSignificand);
    for (i=0; i<=8; ++i) {
	if ((M5 + exponent) & (1 << i)) {
	    mp_mul(&twoMd, pow5+i, &twoMd);
	}
    }
    mp_mul_2d(&twoMd, M2+exponent+1, &twoMd);
    mp_sub(&twoMd, &twoMv, &twoMd);

    /*
     * The result, 2Mv-2Md, needs to be divided by 2M to yield a correction
     * term. Because 2M may well overflow a double, we need to scale the
     * denominator by a factor of 2**binExponent-mantBits.
     */

    scale = binExponent - mantBits - 1;

    mp_set(&twoMv, 1);
    for (i=0; i<=8; ++i) {
	if (M5 & (1 << i)) {
	    mp_mul(&twoMv, pow5+i, &twoMv);
	}
    }
    multiplier = M2 + scale + 1;
    if (multiplier > 0) {
	mp_mul_2d(&twoMv, multiplier, &twoMv);
    } else if (multiplier < 0) {
	mp_div_2d(&twoMv, -multiplier, &twoMv, NULL);
    }

    switch (mp_cmp_mag(&twoMd, &twoMv)) {
    case MP_LT:
	/*
	 * If the result is less than unity, the error is less than 1/2 unit in
	 * the last place, so there's no correction to make.
	 */
	mp_clear(&twoMd);
	mp_clear(&twoMv);
	return approxResult;
    case MP_EQ:
	/*
	 * If the result is exactly unity, we need to round to even.
	 */
	roundToEven = 1;
	break;
    case MP_GT:
	break;
    }

    if (roundToEven) {
	rteSignificand = frexp(approxResult, &rteExponent);
	rteSigWide = (Tcl_WideInt) ldexp(rteSignificand, FP_PRECISION);
	if ((rteSigWide & 1) == 0) {
	    mp_clear(&twoMd);
	    mp_clear(&twoMv);
	    return approxResult;
	}
    }

    /*
     * Convert the numerator and denominator of the corrector term accurately
     * to floating point numbers.
     */

    num = TclBignumToDouble(&twoMd);
    den = TclBignumToDouble(&twoMv);

    quot = SafeLdExp(num/den, scale);
    minincr = SafeLdExp(1.0, binExponent-mantBits);

    if (quot<0. && quot>-minincr) {
	quot = -minincr;
    } else if (quot>0. && quot<minincr) {
	quot = minincr;
    }

    mp_clear(&twoMd);
    mp_clear(&twoMv);

    return approxResult + quot;
}

/*
 *----------------------------------------------------------------------
 *
 * MultPow5 --
 *
 *	Multiply a bignum by a power of 5.
 *
 * Side effects:
 *	Stores base*5**n in result.
 *
 *----------------------------------------------------------------------
 */

inline static void
MulPow5(
    mp_int *base, 		/* Number to multiply. */
    unsigned n,			/* Power of 5 to multiply by. */
    mp_int *result)		/* Place to store the result. */
{
    mp_int *p = base;
    int n13 = n / 13;
    int r = n % 13;

    if (r != 0) {
	mp_mul_d(p, dpow5[r], result);
	p = result;
    }
    r = 0;
    while (n13 != 0) {
	if (n13 & 1) {
	    mp_mul(p, pow5_13+r, result);
	    p = result;
	}
	n13 >>= 1;
	++r;
    }
    if (p != result) {
	mp_copy(p, result);
    }
}

/*
 *----------------------------------------------------------------------
 *
 * NormalizeRightward --
 *
 *	Shifts a number rightward until it is odd (that is, until the least
 *	significant bit is nonzero.
 *
 * Results:
 *	Returns the number of bit positions by which the number was shifted.
 *
 * Side effects:
 *	Shifts the number in place; *wPtr is replaced by the shifted number.
 *
 *----------------------------------------------------------------------
 */

inline static int
NormalizeRightward(
    Tcl_WideUInt *wPtr)		/* INOUT: Number to shift. */
{
    int rv = 0;
    Tcl_WideUInt w = *wPtr;

    if (!(w & (Tcl_WideUInt) 0xffffffff)) {
	w >>= 32; rv += 32;
    }
    if (!(w & (Tcl_WideUInt) 0xffff)) {
	w >>= 16; rv += 16;
    }
    if (!(w & (Tcl_WideUInt) 0xff)) {
	w >>= 8; rv += 8;
    }
    if (!(w & (Tcl_WideUInt) 0xf)) {
	w >>= 4; rv += 4;
    }
    if (!(w & 0x3)) {
	w >>= 2; rv += 2;
    }
    if (!(w & 0x1)) {
	w >>= 1; ++rv;
    }
    *wPtr = w;
    return rv;
}

/*
 *----------------------------------------------------------------------
 *
 * RequiredPrecision --
 *
 *	Determines the number of bits needed to hold an intger.
 *
 * Results:
 *	Returns the position of the most significant bit (0 - 63).  Returns 0
 *	if the number is zero.
 *
 *----------------------------------------------------------------------
 */

static int
RequiredPrecision(
    Tcl_WideUInt w)		/* Number to interrogate. */
{
    int rv;
    unsigned long wi;

    if (w & ((Tcl_WideUInt) 0xffffffff << 32)) {
	wi = (unsigned long) (w >> 32); rv = 32;
    } else {
	wi = (unsigned long) w; rv = 0;
    }
    if (wi & 0xffff0000) {
	wi >>= 16; rv += 16;
    }
    if (wi & 0xff00) {
	wi >>= 8; rv += 8;
    }
    if (wi & 0xf0) {
	wi >>= 4; rv += 4;
    }
    if (wi & 0xc) {
	wi >>= 2; rv += 2;
    }
    if (wi & 0x2) {
	wi >>= 1; ++rv;
    }
    if (wi & 0x1) {
	++rv;
    }
    return rv;
}

/*
 *----------------------------------------------------------------------
 *
 * DoubleToExpAndSig --
 *
 *	Separates a 'double' into exponent and significand.
 *
 * Side effects:
 *	Stores the significand in '*significand' and the exponent in '*expon'
 *	so that dv == significand * 2.0**expon, and significand is odd.  Also
 *	stores the position of the leftmost 1-bit in 'significand' in 'bits'.
 *
 *----------------------------------------------------------------------
 */

inline static void
DoubleToExpAndSig(
    double dv,			/* Number to convert. */
    Tcl_WideUInt *significand,	/* OUTPUT: Significand of the number. */
    int *expon,			/* OUTPUT: Exponent to multiply the number
				 * by. */
    int *bits)			/* OUTPUT: Number of significant bits. */
{
    Double d;			/* Number being converted. */
    Tcl_WideUInt z;		/* Significand under construction. */
    int de;			/* Exponent of the number. */
    int k;			/* Bit count. */

    d.d = dv;

    /*
     * Extract exponent and significand.
     */

    de = (d.w.word0 & EXP_MASK) >> EXP_SHIFT;
    z = d.q & SIG_MASK;
    if (de != 0) {
	z |= HIDDEN_BIT;
	k = NormalizeRightward(&z);
	*bits = FP_PRECISION - k;
	*expon = k + (de - EXPONENT_BIAS) - (FP_PRECISION-1);
    } else {
	k = NormalizeRightward(&z);
	*expon = k + (de - EXPONENT_BIAS) - (FP_PRECISION-1) + 1;
	*bits = RequiredPrecision(z);
    }
    *significand = z;
}

/*
 *----------------------------------------------------------------------
 *
 * TakeAbsoluteValue --
 *
 *	Takes the absolute value of a 'double' including 0, Inf and NaN
 *
 * Side effects:
 *	The 'double' in *d is replaced with its absolute value. The signum is
 *	stored in 'sign': 1 for negative, 0 for nonnegative.
 *
 *----------------------------------------------------------------------
 */

inline static void
TakeAbsoluteValue(
    Double *d,			/* Number to replace with absolute value. */
    int *sign)			/* Place to put the signum. */
{
    if (d->w.word0 & SIGN_BIT) {
	*sign = 1;
	d->w.word0 &= ~SIGN_BIT;
    } else {
	*sign = 0;
    }
}

/*
 *----------------------------------------------------------------------
 *
 * FormatInfAndNaN --
 *
 *	Bailout for formatting infinities and Not-A-Number.
 *
 * Results:
 *	Returns one of the strings 'Infinity' and 'NaN'.  The string returned
 *	must be freed by the caller using 'ckfree'.
 *
 * Side effects:
<<<<<<< HEAD
 *	Stores 9999 in *decpt, and sets '*endPtr' to designate the terminating
 *	NUL byte of the string if 'endPtr' is not NULL.
=======
 *	Stores 9999 in *decpt, and sets '*endPtr' to designate the
 *	terminating NUL byte of the string if 'endPtr' is not NULL.
>>>>>>> c00209f9
 *
 *----------------------------------------------------------------------
 */

inline static char *
FormatInfAndNaN(
    Double *d,			/* Exceptional number to format. */
    int *decpt,			/* Decimal point to set to a bogus value. */
    char **endPtr)		/* Pointer to the end of the formatted data */
{
    char *retval;

    *decpt = 9999;
    if (!(d->w.word1) && !(d->w.word0 & HI_ORDER_SIG_MASK)) {
	retval = ckalloc(9);
	strcpy(retval, "Infinity");
	if (endPtr) {
	    *endPtr = retval + 8;
	}
    } else {
	retval = ckalloc(4);
	strcpy(retval, "NaN");
	if (endPtr) {
	    *endPtr = retval + 3;
	}
    }
    return retval;
}

/*
 *----------------------------------------------------------------------
 *
 * FormatZero --
 *
 *	Bailout to format a zero floating-point number.
 *
 * Results:
 *	Returns the constant string "0"
 *
 * Side effects:
 *	Stores 1 in '*decpt' and puts a pointer to the NUL byte terminating
 *	the string in '*endPtr' if 'endPtr' is not NULL.
 *
 *----------------------------------------------------------------------
 */

inline static char *
FormatZero(
    int *decpt,			/* Location of the decimal point. */
    char **endPtr)		/* Pointer to the end of the formatted data */
{
    char *retval = ckalloc(2);

    strcpy(retval, "0");
    if (endPtr) {
	*endPtr = retval+1;
    }
    *decpt = 0;
    return retval;
}

/*
 *----------------------------------------------------------------------
 *
 * ApproximateLog10 --
 *
 *	Computes a two-term Taylor series approximation to the common log of a
 *	number, and computes the number's binary log.
 *
 * Results:
 *	Return an approximation to floor(log10(bw*2**be)) that is either exact
 *	or 1 too high.
 *
 *----------------------------------------------------------------------
 */

inline static int
ApproximateLog10(
    Tcl_WideUInt bw,		/* Integer significand of the number. */
    int be,			/* Power of two to scale bw. */
    int bbits)			/* Number of bits of precision in bw. */
{
    int i;			/* Log base 2 of the number. */
    int k;			/* Floor(Log base 10 of the number) */
    double ds;			/* Mantissa of the number. */
    Double d2;

    /*
     * Compute i and d2 such that d = d2*2**i, and 1 < d2 < 2.
     * Compute an approximation to log10(d),
     *   log10(d) ~ log10(2) * i + log10(1.5)
     *            + (significand-1.5)/(1.5 * log(10))
     */

    d2.q = bw << (FP_PRECISION - bbits) & SIG_MASK;
    d2.w.word0 |= (EXPONENT_BIAS) << EXP_SHIFT;
    i = be + bbits - 1;
    ds = (d2.d - 1.5) * TWO_OVER_3LOG10
	    + LOG10_3HALVES_PLUS_FUDGE + LOG10_2 * i;
    k = (int) ds;
    if (k > ds) {
	--k;
    }
    return k;
}

/*
 *----------------------------------------------------------------------
 *
 * BetterLog10 --
 *
 *	Improves the result of ApproximateLog10 for numbers in the range
 *	1 .. 10**(TEN_PMAX)-1
 *
 * Side effects:
 *	Sets k_check to 0 if the new result is known to be exact, and to 1 if
 *	it may still be one too high.
 *
 * Results:
 *	Returns the improved approximation to log10(d).
 *
 *----------------------------------------------------------------------
 */

inline static int
BetterLog10(
    double d,			/* Original number to format. */
    int k,			/* Characteristic(Log base 10) of the
				 * number. */
    int *k_check)		/* Flag == 1 if k is inexact. */
{
    /*
<<<<<<< HEAD
     * Performance hack. If k is in the range 0..TEN_PMAX, then we can use a
     * powers-of-ten table to check it.
=======
     * Performance hack. If k is in the range 0..TEN_PMAX, then we can
     * use a powers-of-ten table to check it.
>>>>>>> c00209f9
     */

    if (k >= 0 && k <= TEN_PMAX) {
	if (d < tens[k]) {
	    k--;
	}
	*k_check = 0;
    } else {
	*k_check = 1;
    }
    return k;
}

/*
 *----------------------------------------------------------------------
 *
 * ComputeScale --
 *
 *	Prepares to format a floating-point number as decimal.
 *
 * Parameters:
 *	floor(log10*x) is k (or possibly k-1).  floor(log2(x) is i.  The
 *	significand of x requires bbits bits to represent.
 *
 * Results:
 *	Determines integers b2, b5, s2, s5 so that sig*2**b2*5**b5/2**s2*2**s5
 *	exactly represents the value of the x/10**k. This value will lie in
 *	the range [1 .. 10), and allows for computing successive digits by
 *	multiplying sig%10 by 10.
 *
 *----------------------------------------------------------------------
 */

inline static void
ComputeScale(
    int be,			/* Exponent part of number: d = bw * 2**be. */
    int k,			/* Characteristic of log10(number). */
    int *b2,			/* OUTPUT: Power of 2 in the numerator. */
    int *b5,			/* OUTPUT: Power of 5 in the numerator. */
    int *s2,			/* OUTPUT: Power of 2 in the denominator. */
    int *s5)			/* OUTPUT: Power of 5 in the denominator. */
{
<<<<<<< HEAD
    /*
     * Scale numerator and denominator powers of 2 so that the input binary
     * number is the ratio of integers.
=======

    /*
     * Scale numerator and denominator powers of 2 so that the
     * input binary number is the ratio of integers
>>>>>>> c00209f9
     */

    if (be <= 0) {
	*b2 = 0;
	*s2 = -be;
    } else {
	*b2 = be;
	*s2 = 0;
    }

    /*
<<<<<<< HEAD
     * Scale numerator and denominator so that the output decimal number is
     * the ratio of integers.
=======
     * Scale numerator and denominator so that the output decimal number
     * is the ratio of integers
>>>>>>> c00209f9
     */

    if (k >= 0) {
	*b5 = 0;
	*s5 = k;
	*s2 += k;
    } else {
	*b2 -= k;
	*b5 = -k;
	*s5 = 0;
    }
}

/*
 *----------------------------------------------------------------------
 *
 * SetPrecisionLimits --
 *
 *	Determines how many digits of significance should be computed (and,
 *	hence, how much memory need be allocated) for formatting a floating
 *	point number.
 *
 * Given that 'k' is floor(log10(x)):
 * if 'shortest' format is used, there will be at most 18 digits in the
 * result.
 * if 'F' format is used, there will be at most 'ndigits' + k + 1 digits
 * if 'E' format is used, there will be exactly 'ndigits' digits.
 *
 * Side effects:
 *	Adjusts '*ndigitsPtr' to have a valid value. Stores the maximum memory
 *	allocation needed in *iPtr.  Sets '*iLimPtr' to the limiting number of
 *	digits to convert if k has been guessed correctly, and '*iLim1Ptr' to
 *	the limiting number of digits to convert if k has been guessed to be
 *	one too high.
 *
 *----------------------------------------------------------------------
 */

inline static void
SetPrecisionLimits(
    int convType,		/* Type of conversion: TCL_DD_SHORTEST,
				 * TCL_DD_STEELE0, TCL_DD_E_FMT,
				 * TCL_DD_F_FMT. */
    int k,			/* Floor(log10(number to convert)) */
    int *ndigitsPtr,		/* IN/OUT: Number of digits requested (will be
				 *         adjusted if needed). */
    int *iPtr,			/* OUT: Maximum number of digits to return. */
    int *iLimPtr,		/* OUT: Number of digits of significance if
				 *      the bignum method is used.*/
    int *iLim1Ptr)		/* OUT: Number of digits of significance if
				 *      the quick method is used. */
{
    switch (convType) {
    case TCL_DD_SHORTEST0:
    case TCL_DD_STEELE0:
	*iLimPtr = *iLim1Ptr = -1;
	*iPtr = 18;
	*ndigitsPtr = 0;
	break;
    case TCL_DD_E_FORMAT:
	if (*ndigitsPtr <= 0) {
	    *ndigitsPtr = 1;
	}
	*iLimPtr = *iLim1Ptr = *iPtr = *ndigitsPtr;
	break;
    case TCL_DD_F_FORMAT:
	*iPtr = *ndigitsPtr + k + 1;
	*iLimPtr = *iPtr;
	*iLim1Ptr = *iPtr - 1;
	if (*iPtr <= 0) {
	    *iPtr = 1;
	}
	break;
    default:
	*iPtr = -1;
	*iLimPtr = -1;
	*iLim1Ptr = -1;
	Tcl_Panic("impossible conversion type in TclDoubleDigits");
    }
}

/*
 *----------------------------------------------------------------------
 *
 * BumpUp --
 *
 *	Increases a string of digits ending in a series of nines to designate
 *	the next higher number.  xxxxb9999... -> xxxx(b+1)0000...
 *
 * Results:
 *	Returns a pointer to the end of the adjusted string.
 *
 * Side effects:
 *	In the case that the string consists solely of '999999', sets it to
 *	"1" and moves the decimal point (*kPtr) one place to the right.
 *
 *----------------------------------------------------------------------
 */

<<<<<<< HEAD
inline static char *
BumpUp(
    char *s,		    	/* Cursor pointing one past the end of the
				 * string. */
    char *retval,		/* Start of the string of digits. */
    int *kPtr)			/* Position of the decimal point. */
=======

inline static char*
BumpUp(char* s,		    	/* Cursor pointing one past the end of the
				 * string */
       char* retval,		/* Start of the string of digits */
       int* kPtr)		/* Position of the decimal point */
>>>>>>> c00209f9
{
    while (*--s == '9') {
	if (s == retval) {
	    ++(*kPtr);
	    *s = '1';
	    return s+1;
	}
    }
    ++*s;
    ++s;
    return s;
}

/*
 *----------------------------------------------------------------------
 *
 * AdjustRange --
 *
 *	Rescales a 'double' in preparation for formatting it using the 'quick'
 *	double-to-string method.
 *
 * Results:
 *	Returns the precision that has been lost in the prescaling as a count
 *	of units in the least significant place.
 *
 *----------------------------------------------------------------------
 */

inline static int
AdjustRange(
    double *dPtr,		/* INOUT: Number to adjust. */
    int k)			/* IN: floor(log10(d)) */
{
    int ieps;			/* Number of roundoff errors that have
				 * accumulated. */
    double d = *dPtr;		/* Number to adjust. */
    double ds;
    int i, j, j1;

    ieps = 2;

    if (k > 0) {
	/*
	 * The number must be reduced to bring it into range.
	 */

	ds = tens[k & 0xf];
	j = k >> 4;
	if (j & BLETCH) {
	    j &= (BLETCH-1);
	    d /= bigtens[N_BIGTENS - 1];
	    ieps++;
	}
	i = 0;
	for (; j != 0; j>>=1) {
	    if (j & 1) {
		ds *= bigtens[i];
		++ieps;
	    }
	    ++i;
	}
	d /= ds;
    } else if ((j1 = -k) != 0) {
	/*
	 * The number must be increased to bring it into range.
	 */

	d *= tens[j1 & 0xf];
	i = 0;
	for (j = j1>>4; j; j>>=1) {
	    if (j & 1) {
		ieps++;
		d *= bigtens[i];
	    }
	    ++i;
	}
    }

    *dPtr = d;
    return ieps;
}

/*
 *----------------------------------------------------------------------
 *
 * ShorteningQuickFormat --
 *
<<<<<<< HEAD
 *	Returns a 'quick' format of a double precision number to a string of
 *	digits, preferring a shorter string of digits if the shorter string is
 *	still within 1/2 ulp of the number.
=======
 *	Returns a 'quick' format of a double precision number to a string
 *	of digits, preferring a shorter string of digits if the shorter
 *	string is still within 1/2 ulp of the number.
>>>>>>> c00209f9
 *
 * Results:
 *	Returns the string of digits. Returns NULL if the 'quick' method fails
 *	and the bignum method must be used.
 *
 * Side effects:
 *	Stores the position of the decimal point at '*kPtr'.
 *
 *----------------------------------------------------------------------
 */

inline static char *
ShorteningQuickFormat(
    double d,			/* Number to convert. */
    int k,			/* floor(log10(d)) */
    int ilim,			/* Number of significant digits to return. */
    double eps,			/* Estimated roundoff error. */
    char *retval,		/* Buffer to receive the digit string. */
    int *kPtr)			/* Pointer to stash the position of the
				 * decimal point. */
{
    char *s = retval;		/* Cursor in the return value. */
    int digit;			/* Current digit. */
    int i;

    eps = 0.5 / tens[ilim-1] - eps;
    i = 0;
    for (;;) {
	/*
	 * Convert a digit.
	 */

	digit = (int) d;
	d -= digit;
	*s++ = '0' + digit;

	/*
	 * Truncate the conversion if the string of digits is within 1/2 ulp
	 * of the actual value.
	 */

	if (d < eps) {
	    *kPtr = k;
	    return s;
	}
	if ((1. - d) < eps) {
	    *kPtr = k;
	    return BumpUp(s, retval, kPtr);
	}

	/*
	 * Bail out if the conversion fails to converge to a sufficiently
	 * precise value.
	 */

	if (++i >= ilim) {
	    return NULL;
	}

	/*
	 * Bring the next digit to the integer part.
	 */

	eps *= 10;
	d *= 10.0;
    }
}

/*
 *----------------------------------------------------------------------
 *
 * StrictQuickFormat --
 *
 *	Convert a double precision number of a string of a precise number of
 *	digits, using the 'quick' double precision method.
 *
 * Results:
 *	Returns the digit string, or NULL if the bignum method must be used to
 *	do the formatting.
 *
 * Side effects:
 *	Stores the position of the decimal point in '*kPtr'.
 *
 *----------------------------------------------------------------------
 */

inline static char *
StrictQuickFormat(
    double d,			/* Number to convert. */
    int k,			/* floor(log10(d)) */
    int ilim,			/* Number of significant digits to return. */
    double eps,			/* Estimated roundoff error. */
    char *retval,		/* Start of the digit string. */
    int *kPtr)			/* Pointer to stash the position of the
				 * decimal point. */
{
    char *s = retval;		/* Cursor in the return value. */
    int digit;			/* Current digit of the answer. */
    int i;

    eps *= tens[ilim-1];
    i = 1;
    for (;;) {
	/*
	 * Extract a digit.
	 */

	digit = (int) d;
	d -= digit;
	if (d == 0.0) {
	    ilim = i;
	}
	*s++ = '0' + digit;

	/*
<<<<<<< HEAD
	 * When the given digit count is reached, handle trailing strings of 0
	 * and 9.
=======
	 * When the given digit count is reached, handle trailing strings
	 * of 0 and 9.
>>>>>>> c00209f9
	 */

	if (i == ilim) {
	    if (d > 0.5 + eps) {
		*kPtr = k;
		return BumpUp(s, retval, kPtr);
	    } else if (d < 0.5 - eps) {
		while (*--s == '0') {
		    /* do nothing */
		}
		s++;
		*kPtr = k;
		return s;
	    } else {
		return NULL;
	    }
	}

	/*
	 * Advance to the next digit.
	 */

	++i;
	d *= 10.0;
    }
}

/*
 *----------------------------------------------------------------------
 *
 * QuickConversion --
 *
 *	Converts a floating point number the 'quick' way, when only a limited
 *	number of digits is required and floating point arithmetic can
 *	therefore be used for the intermediate results.
 *
 * Results:
 *	Returns the converted string, or NULL if the bignum method must be
 *	used.
 *
 *----------------------------------------------------------------------
 */

inline static char *
QuickConversion(
    double e,			/* Number to format. */
    int k,			/* floor(log10(d)), approximately. */
    int k_check,		/* 0 if k is exact, 1 if it may be too high */
    int flags,			/* Flags passed to dtoa:
				 *    TCL_DD_SHORTEN_FLAG */
    int len,			/* Length of the return value. */
    int ilim,			/* Number of digits to store. */
    int ilim1,			/* Number of digits to store if we misguessed
				 * k. */
    int *decpt,			/* OUTPUT: Location of the decimal point. */
    char **endPtr)		/* OUTPUT: Pointer to the terminal null
				 * byte. */
{
    int ieps;			/* Number of 1-ulp roundoff errors that have
				 * accumulated in the calculation. */
    Double eps;			/* Estimated roundoff error. */
    char *retval;		/* Returned string. */
    char *end;			/* Pointer to the terminal null byte in the
				 * returned string. */
    volatile double d;		/* Workaround for a bug in mingw gcc 3.4.5 */

    /*
     * Bring d into the range [1 .. 10).
     */

    ieps = AdjustRange(&e, k);
    d = e;

    /*
     * If the guessed value of k didn't get d into range, adjust it by one. If
     * that leaves us outside the range in which quick format is accurate,
     * bail out.
     */

    if (k_check && d < 1. && ilim > 0) {
	if (ilim1 < 0) {
	    return NULL;
	}
	ilim = ilim1;
	--k;
	d *= 10.0;
	++ieps;
    }

    /*
     * Compute estimated roundoff error.
     */

    eps.d = ieps * d + 7.;
    eps.w.word0 -= (FP_PRECISION-1) << EXP_SHIFT;

    /*
     * Handle the peculiar case where the result has no significant digits.
     */

    retval = ckalloc(len + 1);
    if (ilim == 0) {
	d -= 5.;
	if (d > eps.d) {
	    *retval = '1';
	    *decpt = k;
	    return retval;
	} else if (d < -eps.d) {
	    *decpt = k;
	    return retval;
	} else {
	    ckfree(retval);
	    return NULL;
	}
    }

    /*
     * Format the digit string.
     */

    if (flags & TCL_DD_SHORTEN_FLAG) {
	end = ShorteningQuickFormat(d, k, ilim, eps.d, retval, decpt);
    } else {
	end = StrictQuickFormat(d, k, ilim, eps.d, retval, decpt);
    }
    if (end == NULL) {
	ckfree(retval);
	return NULL;
    }
    *end = '\0';
    if (endPtr != NULL) {
	*endPtr = end;
    }
    return retval;
}

/*
 *----------------------------------------------------------------------
 *
 * CastOutPowersOf2 --
 *
 *	Adjust the factors 'b2', 'm2', and 's2' to cast out common powers of 2
 *	from numerator and denominator in preparation for the 'bignum' method
 *	of floating point conversion.
 *
 *----------------------------------------------------------------------
 */

inline static void
CastOutPowersOf2(
    int *b2,			/* Power of 2 to multiply the significand. */
    int *m2,			/* Power of 2 to multiply 1/2 ulp. */
    int *s2)			/* Power of 2 to multiply the common
				 * denominator. */
{
    int i;

    if (*m2 > 0 && *s2 > 0) {	/* Find the smallest power of 2 in the
				 * numerator. */
	if (*m2 < *s2) {	/* Find the lowest common denominator. */
	    i = *m2;
	} else {
	    i = *s2;
	}
	*b2 -= i;		/* Reduce to lowest terms. */
	*m2 -= i;
	*s2 -= i;
    }
}

/*
 *----------------------------------------------------------------------
 *
 * ShorteningInt64Conversion --
 *
 *	Converts a double-precision number to the shortest string of digits
 *	that reconverts exactly to the given number, or to 'ilim' digits if
 *	that will yield a shorter result. The numerator and denominator in
 *	David Gay's conversion algorithm are known to fit in Tcl_WideUInt,
 *	giving considerably faster arithmetic than mp_int's.
 *
 * Results:
 *	Returns the string of significant decimal digits, in newly allocated
 *	memory
 *
 * Side effects:
 *	Stores the location of the decimal point in '*decpt' and the location
 *	of the terminal null byte in '*endPtr'.
 *
 *----------------------------------------------------------------------
 */

inline static char *
ShorteningInt64Conversion(
    Double *dPtr,		/* Original number to convert. */
    int convType,		/* Type of conversion (shortest, Steele,
				 * E format, F format). */
    Tcl_WideUInt bw,		/* Integer significand. */
    int b2, int b5,		/* Scale factor for the significand in the
				 * numerator. */
    int m2plus, int m2minus, int m5,
				/* Scale factors for 1/2 ulp in the numerator
				 * (will be different if bw == 1. */
    int s2, int s5,		/* Scale factors for the denominator. */
    int k,			/* Number of output digits before the decimal
				 * point. */
    int len,			/* Number of digits to allocate. */
    int ilim,			/* Number of digits to convert if b >= s */
    int ilim1,			/* Number of digits to convert if b < s */
    int *decpt,			/* OUTPUT: Position of the decimal point. */
    char **endPtr)		/* OUTPUT: Position of the terminal '\0' at
				 *	   the end of the returned string. */
{
<<<<<<< HEAD
    char *retval = ckalloc(len + 1);
				/* Output buffer. */
=======

    char* retval = ckalloc(len + 1);
				/* Output buffer */
>>>>>>> c00209f9
    Tcl_WideUInt b = (bw * wuipow5[b5]) << b2;
				/* Numerator of the fraction being
				 * converted. */
    Tcl_WideUInt S = wuipow5[s5] << s2;
				/* Denominator of the fraction being
<<<<<<< HEAD
				 * converted. */
    Tcl_WideUInt mplus, mminus;	/* Ranges for testing whether the result is
				 * within roundoff of being exact. */
    int digit;			/* Current output digit. */
    char *s = retval;		/* Cursor in the output buffer. */
    int i;			/* Current position in the output buffer. */
=======
				 * converted */
    Tcl_WideUInt mplus, mminus;	/* Ranges for testing whether the result
				 * is within roundoff of being exact */
    int digit;			/* Current output digit */
    char* s = retval;		/* Cursor in the output buffer */
    int i;			/* Current position in the output buffer */
>>>>>>> c00209f9

    /*
     * Adjust if the logarithm was guessed wrong.
     */

    if (b < S) {
	b = 10 * b;
	++m2plus; ++m2minus; ++m5;
	ilim = ilim1;
	--k;
    }

    /*
     * Compute roundoff ranges.
     */

    mplus = wuipow5[m5] << m2plus;
    mminus = wuipow5[m5] << m2minus;

    /*
     * Loop through the digits.
     */

    i = 1;
    for (;;) {
	digit = (int)(b / S);
	if (digit > 10) {
	    Tcl_Panic("wrong digit!");
	}
	b = b % S;

	/*
	 * Does the current digit put us on the low side of the exact value
	 * but within within roundoff of being exact?
	 */

	if (b < mplus || (b == mplus
		&& convType != TCL_DD_STEELE0 && (dPtr->w.word1 & 1) == 0)) {
	    /*
	     * Make sure we shouldn't be rounding *up* instead, in case the
	     * next number above is closer.
	     */

	    if (2 * b > S || (2 * b == S && (digit & 1) != 0)) {
		++digit;
		if (digit == 10) {
		    *s++ = '9';
		    s = BumpUp(s, retval, &k);
		    break;
		}
	    }

	    /*
	     * Stash the current digit.
	     */

	    *s++ = '0' + digit;
	    break;
	}

	/*
	 * Does one plus the current digit put us within roundoff of the
	 * number?
	 */

	if (b > S - mminus || (b == S - mminus
		&& convType != TCL_DD_STEELE0 && (dPtr->w.word1 & 1) == 0)) {
	    if (digit == 9) {
		*s++ = '9';
		s = BumpUp(s, retval, &k);
		break;
	    }
	    ++digit;
	    *s++ = '0' + digit;
	    break;
	}

	/*
	 * Have we converted all the requested digits?
	 */

	*s++ = '0' + digit;
	if (i == ilim) {
	    if (2*b > S || (2*b == S && (digit & 1) != 0)) {
		s = BumpUp(s, retval, &k);
	    }
	    break;
	}

<<<<<<< HEAD
	/*
	 * Advance to the next digit.
	 */
=======
	/* Advance to the next digit */
>>>>>>> c00209f9

	b = 10 * b;
	mplus = 10 * mplus;
	mminus = 10 * mminus;
	++i;
    }

    /*
     * Endgame - store the location of the decimal point and the end of the
     * string.
     */

    *s = '\0';
    *decpt = k;
    if (endPtr) {
	*endPtr = s;
    }
    return retval;
}

/*
 *----------------------------------------------------------------------
 *
 * StrictInt64Conversion --
 *
 *	Converts a double-precision number to a fixed-length string of 'ilim'
 *	digits that reconverts exactly to the given number.  ('ilim' should be
 *	replaced with 'ilim1' in the case where log10(d) has been
 *	overestimated).  The numerator and denominator in David Gay's
 *	conversion algorithm are known to fit in Tcl_WideUInt, giving
 *	considerably faster arithmetic than mp_int's.
 *
 * Results:
 *	Returns the string of significant decimal digits, in newly allocated
 *	memory
 *
 * Side effects:
 *	Stores the location of the decimal point in '*decpt' and the location
 *	of the terminal null byte in '*endPtr'.
 *
 *----------------------------------------------------------------------
 */

inline static char *
StrictInt64Conversion(
    Double *dPtr,		/* Original number to convert. */
    int convType,		/* Type of conversion (shortest, Steele,
				 * E format, F format). */
    Tcl_WideUInt bw,		/* Integer significand. */
    int b2, int b5,		/* Scale factor for the significand in the
				 * numerator. */
    int s2, int s5,		/* Scale factors for the denominator. */
    int k,			/* Number of output digits before the decimal
				 * point. */
    int len,			/* Number of digits to allocate. */
    int ilim,			/* Number of digits to convert if b >= s */
    int ilim1,			/* Number of digits to convert if b < s */
    int *decpt,			/* OUTPUT: Position of the decimal point. */
    char **endPtr)		/* OUTPUT: Position of the terminal '\0' at
				 *	   the end of the returned string. */
{
<<<<<<< HEAD
    char *retval = ckalloc(len + 1);
				/* Output buffer. */
=======

    char* retval = ckalloc(len + 1);
				/* Output buffer */
>>>>>>> c00209f9
    Tcl_WideUInt b = (bw * wuipow5[b5]) << b2;
				/* Numerator of the fraction being
				 * converted. */
    Tcl_WideUInt S = wuipow5[s5] << s2;
				/* Denominator of the fraction being
<<<<<<< HEAD
				 * converted. */
    int digit;			/* Current output digit. */
    char *s = retval;		/* Cursor in the output buffer. */
    int i;			/* Current position in the output buffer. */
=======
				 * converted */
    int digit;			/* Current output digit */
    char* s = retval;		/* Cursor in the output buffer */
    int i;			/* Current position in the output buffer */
>>>>>>> c00209f9

    /*
     * Adjust if the logarithm was guessed wrong.
     */

    if (b < S) {
	b = 10 * b;
	ilim = ilim1;
	--k;
    }

    /*
     * Loop through the digits.
     */

    i = 1;
    for (;;) {
	digit = (int)(b / S);
	if (digit > 10) {
	    Tcl_Panic("wrong digit!");
	}
	b = b % S;

	/*
	 * Have we converted all the requested digits?
	 */

	*s++ = '0' + digit;
	if (i == ilim) {
	    if (2*b > S || (2*b == S && (digit & 1) != 0)) {
		s = BumpUp(s, retval, &k);
	    } else {
		while (*--s == '0') {
		    /* do nothing */
		}
		++s;
	    }
	    break;
	}

<<<<<<< HEAD
	/*
	 * Advance to the next digit.
	 */
=======
	/* Advance to the next digit */
>>>>>>> c00209f9

	b = 10 * b;
	++i;
    }

    /*
     * Endgame - store the location of the decimal point and the end of the
     * string.
     */

    *s = '\0';
    *decpt = k;
    if (endPtr) {
	*endPtr = s;
    }
    return retval;
}

/*
 *----------------------------------------------------------------------
 *
 * ShouldBankerRoundUpPowD --
 *
 *	Test whether bankers' rounding should round a digit up. Assumption is
 *	made that the denominator of the fraction being tested is a power of
 *	2**DIGIT_BIT.
 *
 * Results:
 *	Returns 1 iff the fraction is more than 1/2, or if the fraction is
 *	exactly 1/2 and the digit is odd.
 *
 *----------------------------------------------------------------------
 */

inline static int
ShouldBankerRoundUpPowD(
    mp_int *b,			/* Numerator of the fraction. */
    int sd,			/* Denominator is 2**(sd*DIGIT_BIT). */
    int isodd)			/* 1 if the digit is odd, 0 if even. */
{
    int i;
    static const mp_digit topbit = 1 << (DIGIT_BIT - 1);

    if (b->used < sd || (b->dp[sd-1] & topbit) == 0) {
	return 0;
    }
    if (b->dp[sd-1] != topbit) {
	return 1;
    }
    for (i = sd-2; i >= 0; --i) {
	if (b->dp[i] != 0) {
	    return 1;
	}
    }
    return isodd;
}

/*
 *----------------------------------------------------------------------
 *
 * ShouldBankerRoundUpToNextPowD --
 *
 *	Tests whether bankers' rounding will round down in the "denominator is
 *	a power of 2**MP_DIGIT" case.
 *
 * Results:
 *	Returns 1 if the rounding will be performed - which increases the
 *	digit by one - and 0 otherwise.
 *
 *----------------------------------------------------------------------
 */

inline static int
<<<<<<< HEAD
ShouldBankerRoundUpToNextPowD(
    mp_int *b,			/* Numerator of the fraction. */
    mp_int *m,			/* Numerator of the rounding tolerance. */
    int sd,			/* Common denominator is 2**(sd*DIGIT_BIT). */
    int convType,		/* Conversion type: STEELE defeats
				 * round-to-even (not sure why one wants to do
				 * this; I copied it from Gay). FIXME */
    int isodd,			/* 1 if the integer significand is odd. */
    mp_int *temp)		/* Work area for the calculation. */
=======
ShouldBankerRoundUpToNextPowD(mp_int* b,
				/* Numerator of the fraction */
			      mp_int* m,
				/* Numerator of the rounding tolerance */
			      int sd,
				/* Common denominator is 2**(sd*DIGIT_BIT) */
			      int convType,
				/* Conversion type: STEELE defeats
				 * round-to-even (Not sure why one wants to
				 * do this; I copied it from Gay) FIXME */
			      int isodd,
				/* 1 if the integer significand is odd */
			      mp_int* temp)
				/* Work area for the calculation */
>>>>>>> c00209f9
{
    int i;

    /*
<<<<<<< HEAD
     * Compare B and S-m - which is the same as comparing B+m and S - which we
     * do by computing b+m and doing a bitwhack compare against
=======
     * Compare B and S-m -- which is the same as comparing B+m and S --
     * which we do by computing b+m and doing a bitwhack compare against
>>>>>>> c00209f9
     * 2**(DIGIT_BIT*sd)
     */

    mp_add(b, m, temp);
    if (temp->used <= sd) {	/* Too few digits to be > s */
	return 0;
    }
    if (temp->used > sd+1 || temp->dp[sd] > 1) {
				/* >= 2s */
	return 1;
    }
    for (i = sd-1; i >= 0; --i) {
				/* Check for ==s */
	if (temp->dp[i] != 0) {	/* > s */
	    return 1;
	}
    }
    if (convType == TCL_DD_STEELE0) {
				/* Biased rounding. */
	return 0;
    }
    return isodd;
}

/*
 *----------------------------------------------------------------------
 *
 * ShorteningBignumConversionPowD --
 *
 *	Converts a double-precision number to the shortest string of digits
 *	that reconverts exactly to the given number, or to 'ilim' digits if
 *	that will yield a shorter result. The denominator in David Gay's
 *	conversion algorithm is known to be a power of 2**DIGIT_BIT, and hence
 *	the division in the main loop may be replaced by a digit shift and
 *	mask.
 *
 * Results:
 *	Returns the string of significant decimal digits, in newly allocated
 *	memory
 *
 * Side effects:
 *	Stores the location of the decimal point in '*decpt' and the location
 *	of the terminal null byte in '*endPtr'.
 *
 *----------------------------------------------------------------------
 */

inline static char *
ShorteningBignumConversionPowD(
    Double *dPtr,		/* Original number to convert. */
    int convType,		/* Type of conversion (shortest, Steele,
				 * E format, F format). */
    Tcl_WideUInt bw,		/* Integer significand. */
    int b2, int b5,		/* Scale factor for the significand in the
				 * numerator. */
    int m2plus, int m2minus, int m5,
				/* Scale factors for 1/2 ulp in the numerator
				 * (will be different if bw == 1). */
    int sd,			/* Scale factor for the denominator. */
    int k,			/* Number of output digits before the decimal
				 * point. */
    int len,			/* Number of digits to allocate. */
    int ilim,			/* Number of digits to convert if b >= s */
    int ilim1,			/* Number of digits to convert if b < s */
    int *decpt,			/* OUTPUT: Position of the decimal point. */
    char **endPtr)		/* OUTPUT: Position of the terminal '\0' at
				 *	   the end of the returned string. */
{
<<<<<<< HEAD
    char *retval = ckalloc(len + 1);
				/* Output buffer. */
    mp_int b;			/* Numerator of the fraction being
				 * converted. */
    mp_int mplus, mminus;	/* Bounds for roundoff. */
    mp_digit digit;		/* Current output digit. */
    char *s = retval;		/* Cursor in the output buffer. */
    int i;			/* Index in the output buffer. */
=======

    char* retval = ckalloc(len + 1);
				/* Output buffer */
    mp_int b;			/* Numerator of the fraction being converted */
    mp_int mplus, mminus;	/* Bounds for roundoff */
    mp_digit digit;		/* Current output digit */
    char* s = retval;		/* Cursor in the output buffer */
    int i;			/* Index in the output buffer */
>>>>>>> c00209f9
    mp_int temp;
    int r1;

    /*
     * b = bw * 2**b2 * 5**b5
     * mminus = 5**m5
     */

    TclBNInitBignumFromWideUInt(&b, bw);
    mp_init_set_int(&mminus, 1);
    MulPow5(&b, b5, &b);
    mp_mul_2d(&b, b2, &b);

    /*
     * Adjust if the logarithm was guessed wrong.
     */

    if (b.used <= sd) {
	mp_mul_d(&b, 10, &b);
	++m2plus; ++m2minus; ++m5;
	ilim = ilim1;
	--k;
    }

    /*
     * mminus = 5**m5 * 2**m2minus
     * mplus = 5**m5 * 2**m2plus
     */

    mp_mul_2d(&mminus, m2minus, &mminus);
    MulPow5(&mminus, m5, &mminus);
    if (m2plus > m2minus) {
	mp_init_copy(&mplus, &mminus);
	mp_mul_2d(&mplus, m2plus-m2minus, &mplus);
    }
    mp_init(&temp);

    /*
     * Loop through the digits. Do division and mod by s == 2**(sd*DIGIT_BIT)
     * by mp_digit extraction.
     */

    i = 0;
    for (;;) {
	if (b.used <= sd) {
	    digit = 0;
	} else {
	    digit = b.dp[sd];
	    if (b.used > sd+1 || digit >= 10) {
		Tcl_Panic("wrong digit!");
	    }
	    --b.used; mp_clamp(&b);
	}

	/*
	 * Does the current digit put us on the low side of the exact value
	 * but within within roundoff of being exact?
	 */

	r1 = mp_cmp_mag(&b, (m2plus > m2minus)? &mplus : &mminus);
	if (r1 == MP_LT || (r1 == MP_EQ
		&& convType != TCL_DD_STEELE0 && (dPtr->w.word1 & 1) == 0)) {
	    /*
	     * Make sure we shouldn't be rounding *up* instead, in case the
	     * next number above is closer.
	     */

	    if (ShouldBankerRoundUpPowD(&b, sd, digit&1)) {
		++digit;
		if (digit == 10) {
		    *s++ = '9';
		    s = BumpUp(s, retval, &k);
		    break;
		}
	    }

	    /*
	     * Stash the last digit.
	     */

	    *s++ = '0' + digit;
	    break;
	}

	/*
	 * Does one plus the current digit put us within roundoff of the
	 * number?
	 */

<<<<<<< HEAD
	if (ShouldBankerRoundUpToNextPowD(&b, &mminus, sd, convType,
		dPtr->w.word1 & 1, &temp)) {
=======
	if (ShouldBankerRoundUpToNextPowD(&b, &mminus, sd,
					   convType, dPtr->w.word1 & 1,
					   &temp)) {
>>>>>>> c00209f9
	    if (digit == 9) {
		*s++ = '9';
		s = BumpUp(s, retval, &k);
		break;
	    }
	    ++digit;
	    *s++ = '0' + digit;
	    break;
	}

	/*
	 * Have we converted all the requested digits?
	 */

	*s++ = '0' + digit;
	if (i == ilim) {
	    if (ShouldBankerRoundUpPowD(&b, sd, digit&1)) {
		s = BumpUp(s, retval, &k);
	    }
	    break;
	}

<<<<<<< HEAD
	/*
	 * Advance to the next digit.
	 */
=======
	/* Advance to the next digit */
>>>>>>> c00209f9

	mp_mul_d(&b, 10, &b);
	mp_mul_d(&mminus, 10, &mminus);
	if (m2plus > m2minus) {
	    mp_mul_2d(&mminus, m2plus-m2minus, &mplus);
	}
	++i;
    }

    /*
     * Endgame - store the location of the decimal point and the end of the
     * string.
     */

    if (m2plus > m2minus) {
	mp_clear(&mplus);
    }
    mp_clear_multi(&b, &mminus, &temp, NULL);
    *s = '\0';
    *decpt = k;
    if (endPtr) {
	*endPtr = s;
    }
    return retval;
}

/*
 *----------------------------------------------------------------------
 *
 * StrictBignumConversionPowD --
 *
<<<<<<< HEAD
 *	Converts a double-precision number to a fixed-lengt string of 'ilim'
 *	digits (or 'ilim1' if log10(d) has been overestimated).  The
 *	denominator in David Gay's conversion algorithm is known to be a power
 *	of 2**DIGIT_BIT, and hence the division in the main loop may be
 *	replaced by a digit shift and mask.
=======
 *	Converts a double-precision number to a fixed-lengt string of
 *	'ilim' digits (or 'ilim1' if log10(d) has been overestimated.)
 *	The denominator in David Gay's conversion algorithm is known to
 *	be a power of 2**DIGIT_BIT, and hence the division in the main
 *	loop may be replaced by a digit shift and mask.
>>>>>>> c00209f9
 *
 * Results:
 *	Returns the string of significant decimal digits, in newly allocated
 *	memory.
 *
 * Side effects:
 *	Stores the location of the decimal point in '*decpt' and the location
 *	of the terminal null byte in '*endPtr'.
 *
 *----------------------------------------------------------------------
 */

inline static char *
StrictBignumConversionPowD(
    Double *dPtr,		/* Original number to convert. */
    int convType,		/* Type of conversion (shortest, Steele,
				 * E format, F format). */
    Tcl_WideUInt bw,		/* Integer significand. */
    int b2, int b5,		/* Scale factor for the significand in the
				 * numerator. */
    int sd,			/* Scale factor for the denominator. */
    int k,			/* Number of output digits before the decimal
				 * point. */
    int len,			/* Number of digits to allocate. */
    int ilim,			/* Number of digits to convert if b >= s */
    int ilim1,			/* Number of digits to convert if b < s */
    int *decpt,			/* OUTPUT: Position of the decimal point. */
    char **endPtr)		/* OUTPUT: Position of the terminal '\0' at
				 *	   the end of the returned string. */
{
<<<<<<< HEAD
    char *retval = ckalloc(len + 1);
				/* Output buffer. */
    mp_int b;			/* Numerator of the fraction being
				 * converted. */
    mp_digit digit;		/* Current output digit. */
    char *s = retval;		/* Cursor in the output buffer. */
    int i;			/* Index in the output buffer. */
=======

    char* retval = ckalloc(len + 1);
				/* Output buffer */
    mp_int b;			/* Numerator of the fraction being converted */
    mp_digit digit;		/* Current output digit */
    char* s = retval;		/* Cursor in the output buffer */
    int i;			/* Index in the output buffer */
>>>>>>> c00209f9
    mp_int temp;

    /*
     * b = bw * 2**b2 * 5**b5
     */

    TclBNInitBignumFromWideUInt(&b, bw);
    MulPow5(&b, b5, &b);
    mp_mul_2d(&b, b2, &b);

    /*
     * Adjust if the logarithm was guessed wrong.
     */

    if (b.used <= sd) {
	mp_mul_d(&b, 10, &b);
	ilim = ilim1;
	--k;
    }
    mp_init(&temp);

    /*
     * Loop through the digits. Do division and mod by s == 2**(sd*DIGIT_BIT)
<<<<<<< HEAD
     * by mp_digit extraction.
=======
     * by mp_digit extraction
>>>>>>> c00209f9
     */

    i = 1;
    for (;;) {
	if (b.used <= sd) {
	    digit = 0;
	} else {
	    digit = b.dp[sd];
	    if (b.used > sd+1 || digit >= 10) {
		Tcl_Panic("wrong digit!");
	    }
	    --b.used;
	    mp_clamp(&b);
	}

	/*
	 * Have we converted all the requested digits?
	 */

	*s++ = '0' + digit;
	if (i == ilim) {
	    if (ShouldBankerRoundUpPowD(&b, sd, digit&1)) {
		s = BumpUp(s, retval, &k);
	    }
	    while (*--s == '0') {
		/* do nothing */
	    }
	    ++s;
	    break;
	}

<<<<<<< HEAD
	/*
	 * Advance to the next digit.
	 */
=======
	/* Advance to the next digit */
>>>>>>> c00209f9

	mp_mul_d(&b, 10, &b);
	++i;
    }

    /*
     * Endgame - store the location of the decimal point and the end of the
     * string.
     */

    mp_clear_multi(&b, &temp, NULL);
    *s = '\0';
    *decpt = k;
    if (endPtr) {
	*endPtr = s;
    }
    return retval;
}

/*
 *----------------------------------------------------------------------
 *
 * ShouldBankerRoundUp --
 *
 *	Tests whether a digit should be rounded up or down when finishing
 *	bignum-based floating point conversion.
 *
 * Results:
 *	Returns 1 if the number needs to be rounded up, 0 otherwise.
 *
 *----------------------------------------------------------------------
 */

inline static int
ShouldBankerRoundUp(
    mp_int *twor,		/* 2x the remainder from thd division that
				 * produced the last digit. */
    mp_int *S,			/* Denominator. */
    int isodd)			/* Flag == 1 if the last digit is odd. */
{
    int r = mp_cmp_mag(twor, S);

    switch (r) {
    case MP_LT:
	return 0;
    case MP_EQ:
	return isodd;
    case MP_GT:
	return 1;
    }
    Tcl_Panic("in ShouldBankerRoundUp, trichotomy fails!");
    return 0;
}

/*
 *----------------------------------------------------------------------
 *
 * ShouldBankerRoundUpToNext --
 *
 *	Tests whether the remainder is great enough to force rounding to the
 *	next higher digit.
 *
 * Results:
 *	Returns 1 if the number should be rounded up, 0 otherwise.
 *
 *----------------------------------------------------------------------
 */

inline static int
ShouldBankerRoundUpToNext(
    mp_int *b,			/* Remainder from the division that produced
				 * the last digit. */
    mp_int *m,			/* Numerator of the rounding tolerance. */
    mp_int *S,			/* Denominator. */
    int convType,		/* Conversion type: STEELE0 defeats
				 * round-to-even. (Not sure why one would want
				 * this; I coped it from Gay). FIXME */
    int isodd,			/* 1 if the integer significand is odd. */
    mp_int *temp)		/* Work area needed for the calculation. */
{
    int r;

    /*
     * Compare b and S-m: this is the same as comparing B+m and S.
     */

    mp_add(b, m, temp);
    r = mp_cmp_mag(temp, S);
    switch(r) {
    case MP_LT:
	return 0;
    case MP_EQ:
	if (convType == TCL_DD_STEELE0) {
	    return 0;
	} else {
	    return isodd;
	}
    case MP_GT:
	return 1;
    }
    Tcl_Panic("in ShouldBankerRoundUpToNext, trichotomy fails!");
    return 0;
}

/*
 *----------------------------------------------------------------------
 *
 * ShorteningBignumConversion --
 *
 *	Convert a floating point number to a variable-length digit string
 *	using the multiprecision method.
 *
 * Results:
 *	Returns the string of digits.
 *
 * Side effects:
 *	Stores the position of the decimal point in *decpt.  Stores a pointer
 *	to the end of the number in *endPtr.
 *
 *----------------------------------------------------------------------
 */

inline static char *
ShorteningBignumConversion(
    Double *dPtr,		/* Original number being converted. */
    int convType,		/* Conversion type. */
    Tcl_WideUInt bw,		/* Integer significand and exponent. */
    int b2,			/* Scale factor for the significand. */
    int m2plus, int m2minus,	/* Scale factors for 1/2 ulp in numerator. */
    int s2, int s5,		/* Scale factors for denominator. */
    int k,			/* Guessed position of the decimal point. */
    int len,			/* Size of the digit buffer to allocate. */
    int ilim,			/* Number of digits to convert if b >= s */
    int ilim1,			/* Number of digits to convert if b < s */
    int *decpt,			/* OUTPUT: Position of the decimal point. */
    char **endPtr)		/* OUTPUT: Pointer to the end of the number */
{
    char *retval = ckalloc(len+1);
				/* Buffer of digits to return. */
    char *s = retval;		/* Cursor in the return value. */
    mp_int b;			/* Numerator of the result. */
    mp_int mminus;		/* 1/2 ulp below the result. */
    mp_int mplus;		/* 1/2 ulp above the result. */
    mp_int S;			/* Denominator of the result. */
    mp_int dig;			/* Current digit of the result. */
    int digit;			/* Current digit of the result. */
    mp_int temp;		/* Work area. */
    int minit = 1;		/* Fudge factor for when we misguess k. */
    int i;
    int r1;

    /*
     * b = bw * 2**b2 * 5**b5
     * S = 2**s2 * 5*s5
     */

    TclBNInitBignumFromWideUInt(&b, bw);
    mp_mul_2d(&b, b2, &b);
    mp_init_set_int(&S, 1);
    MulPow5(&S, s5, &S); mp_mul_2d(&S, s2, &S);

    /*
<<<<<<< HEAD
     * Handle the case where we guess the position of the decimal point wrong.
=======
     * Handle the case where we guess the position of the decimal point
     * wrong.
>>>>>>> c00209f9
     */

    if (mp_cmp_mag(&b, &S) == MP_LT) {
	mp_mul_d(&b, 10, &b);
	minit = 10;
	ilim =ilim1;
	--k;
    }

    /*
     * mminus = 2**m2minus * 5**m5
     */

    mp_init_set_int(&mminus, minit);
    mp_mul_2d(&mminus, m2minus, &mminus);
    if (m2plus > m2minus) {
	mp_init_copy(&mplus, &mminus);
	mp_mul_2d(&mplus, m2plus-m2minus, &mplus);
    }
    mp_init(&temp);

    /*
     * Loop through the digits.
     */

    mp_init(&dig);
    i = 1;
    for (;;) {
	mp_div(&b, &S, &dig, &b);
	if (dig.used > 1 || dig.dp[0] >= 10) {
	    Tcl_Panic("wrong digit!");
	}
	digit = dig.dp[0];

	/*
	 * Does the current digit leave us with a remainder small enough to
	 * round to it?
	 */

	r1 = mp_cmp_mag(&b, (m2plus > m2minus)? &mplus : &mminus);
	if (r1 == MP_LT || (r1 == MP_EQ
		&& convType != TCL_DD_STEELE0 && (dPtr->w.word1 & 1) == 0)) {
	    mp_mul_2d(&b, 1, &b);
	    if (ShouldBankerRoundUp(&b, &S, digit&1)) {
		++digit;
		if (digit == 10) {
		    *s++ = '9';
		    s = BumpUp(s, retval, &k);
		    break;
		}
	    }
	    *s++ = '0' + digit;
	    break;
	}

	/*
	 * Does the current digit leave us with a remainder large enough to
	 * commit to rounding up to the next higher digit?
	 */

	if (ShouldBankerRoundUpToNext(&b, &mminus, &S, convType,
		dPtr->w.word1 & 1, &temp)) {
	    ++digit;
	    if (digit == 10) {
		*s++ = '9';
		s = BumpUp(s, retval, &k);
		break;
	    }
	    *s++ = '0' + digit;
	    break;
	}

	/*
	 * Have we converted all the requested digits?
	 */

	*s++ = '0' + digit;
	if (i == ilim) {
	    mp_mul_2d(&b, 1, &b);
	    if (ShouldBankerRoundUp(&b, &S, digit&1)) {
		s = BumpUp(s, retval, &k);
	    }
	    break;
	}

	/*
	 * Advance to the next digit.
	 */

	if (s5 > 0) {
	    /*
	     * Can possibly shorten the denominator.
	     */

	    mp_mul_2d(&b, 1, &b);
	    mp_mul_2d(&mminus, 1, &mminus);
	    if (m2plus > m2minus) {
		mp_mul_2d(&mplus, 1, &mplus);
	    }
	    mp_div_d(&S, 5, &S, NULL);
	    --s5;
<<<<<<< HEAD

	    /*
	     * IDEA: It might possibly be a win to fall back to int64
	     *       arithmetic here if S < 2**64/10. But it's a win only for
	     *       a fairly narrow range of magnitudes so perhaps not worth
	     *       bothering.  We already know that we shorten the
	     *       denominator by at least 1 mp_digit, perhaps 2, as we do
	     *       the conversion for 17 digits of significance.
=======
	    /*
	     * IDEA: It might possibly be a win to fall back to
	     *       int64 arithmetic here if S < 2**64/10. But it's
	     *       a win only for a fairly narrow range of magnitudes
	     *       so perhaps not worth bothering. We already know that
	     *       we shorten the denominator by at least 1 mp_digit, perhaps
	     *       2. as we do the conversion for 17 digits of significance.
>>>>>>> c00209f9
	     * Possible savings:
	     * 10**26   1 trip through loop before fallback possible
	     * 10**27   1 trip
	     * 10**28   2 trips
	     * 10**29   3 trips
	     * 10**30   4 trips
	     * 10**31   5 trips
	     * 10**32   6 trips
	     * 10**33   7 trips
	     * 10**34   8 trips
	     * 10**35   9 trips
	     * 10**36  10 trips
	     * 10**37  11 trips
	     * 10**38  12 trips
	     * 10**39  13 trips
	     * 10**40  14 trips
	     * 10**41  15 trips
	     * 10**42  16 trips
	     * thereafter no gain.
	     */
	} else {
	    mp_mul_d(&b, 10, &b);
	    mp_mul_d(&mminus, 10, &mminus);
	    if (m2plus > m2minus) {
		mp_mul_2d(&mplus, 10, &mplus);
	    }
	}

	++i;
    }

<<<<<<< HEAD
=======

>>>>>>> c00209f9
    /*
     * Endgame - store the location of the decimal point and the end of the
     * string.
     */

    if (m2plus > m2minus) {
	mp_clear(&mplus);
    }
    mp_clear_multi(&b, &mminus, &temp, &dig, &S, NULL);
    *s = '\0';
    *decpt = k;
    if (endPtr) {
	*endPtr = s;
    }
    return retval;
}

/*
 *----------------------------------------------------------------------
 *
 * StrictBignumConversion --
 *
 *	Convert a floating point number to a fixed-length digit string using
 *	the multiprecision method.
 *
 * Results:
 *	Returns the string of digits.
 *
 * Side effects:
 *	Stores the position of the decimal point in *decpt.  Stores a pointer
 *	to the end of the number in *endPtr.
 *
 *----------------------------------------------------------------------
 */

inline static char *
StrictBignumConversion(
    Double *dPtr,		/* Original number being converted. */
    int convType,		/* Conversion type. */
    Tcl_WideUInt bw,		/* Integer significand and exponent. */
    int b2,			/* Scale factor for the significand. */
    int s2, int s5,		/* Scale factors for denominator. */
    int k,			/* Guessed position of the decimal point. */
    int len,			/* Size of the digit buffer to allocate. */
    int ilim,			/* Number of digits to convert if b >= s */
    int ilim1,			/* Number of digits to convert if b < s */
    int *decpt,			/* OUTPUT: Position of the decimal point. */
    char **endPtr)		/* OUTPUT: Pointer to the end of the number */
{
    char *retval = ckalloc(len+1);
				/* Buffer of digits to return. */
    char *s = retval;		/* Cursor in the return value. */
    mp_int b;			/* Numerator of the result. */
    mp_int S;			/* Denominator of the result. */
    mp_int dig;			/* Current digit of the result. */
    int digit;			/* Current digit of the result. */
    mp_int temp;		/* Work area. */
    int g;			/* Size of the current digit ground. */
    int i, j;

    /*
     * b = bw * 2**b2 * 5**b5
     * S = 2**s2 * 5*s5
     */

    mp_init_multi(&temp, &dig, NULL);
    TclBNInitBignumFromWideUInt(&b, bw);
    mp_mul_2d(&b, b2, &b);
    mp_init_set_int(&S, 1);
    MulPow5(&S, s5, &S); mp_mul_2d(&S, s2, &S);

    /*
<<<<<<< HEAD
     * Handle the case where we guess the position of the decimal point wrong.
=======
     * Handle the case where we guess the position of the decimal point
     * wrong.
>>>>>>> c00209f9
     */

    if (mp_cmp_mag(&b, &S) == MP_LT) {
	mp_mul_d(&b, 10, &b);
	ilim =ilim1;
	--k;
    }

    /*
     * Convert the leading digit.
     */

    i = 0;
    mp_div(&b, &S, &dig, &b);
    if (dig.used > 1 || dig.dp[0] >= 10) {
	Tcl_Panic("wrong digit!");
    }
    digit = dig.dp[0];

    /*
     * Is a single digit all that was requested?
     */

    *s++ = '0' + digit;
    if (++i >= ilim) {
	mp_mul_2d(&b, 1, &b);
	if (ShouldBankerRoundUp(&b, &S, digit&1)) {
	    s = BumpUp(s, retval, &k);
	}
    } else {
	for (;;) {
	    /*
	     * Shift by a group of digits.
	     */

	    g = ilim - i;
	    if (g > DIGIT_GROUP) {
		g = DIGIT_GROUP;
	    }
	    if (s5 >= g) {
		mp_div_d(&S, dpow5[g], &S, NULL);
		s5 -= g;
	    } else if (s5 > 0) {
		mp_div_d(&S, dpow5[s5], &S, NULL);
		mp_mul_d(&b, dpow5[g - s5], &b);
		s5 = 0;
	    } else {
		mp_mul_d(&b, dpow5[g], &b);
	    }
	    mp_mul_2d(&b, g, &b);

	    /*
	     * As with the shortening bignum conversion, it's possible at this
	     * point that we will have reduced the denominator to less than
	     * 2**64/10, at which point it would be possible to fall back to
	     * to int64 arithmetic. But the potential payoff is tremendously
	     * less - unless we're working in F format - because we know that
	     * three groups of digits will always suffice for %#.17e, the
	     * longest format that doesn't introduce empty precision.
	     *
	     * Extract the next group of digits.
	     */

<<<<<<< HEAD
=======
	    /* Extract the next group of digits */

>>>>>>> c00209f9
	    mp_div(&b, &S, &dig, &b);
	    if (dig.used > 1) {
		Tcl_Panic("wrong digit!");
	    }
	    digit = dig.dp[0];
	    for (j = g-1; j >= 0; --j) {
		int t = itens[j];

		*s++ = digit / t + '0';
		digit %= t;
	    }
	    i += g;

<<<<<<< HEAD
	    /*
	     * Have we converted all the requested digits?
	     */
=======
	    /* Have we converted all the requested digits? */
>>>>>>> c00209f9

	    if (i == ilim) {
		mp_mul_2d(&b, 1, &b);
		if (ShouldBankerRoundUp(&b, &S, digit&1)) {
		    s = BumpUp(s, retval, &k);
<<<<<<< HEAD
		}
		break;
	    }
	}
    }
    while (*--s == '0') {
	/* do nothing */
    }
    ++s;

=======
		} else {
		    while (*--s == '0') {
			/* do nothing */
		    }
		    ++s;
		}
	    break;
	    }
	}
    }
>>>>>>> c00209f9
    /*
     * Endgame - store the location of the decimal point and the end of the
     * string.
     */

    mp_clear_multi(&b, &S, &temp, &dig, NULL);
    *s = '\0';
    *decpt = k;
    if (endPtr) {
	*endPtr = s;
    }
    return retval;
}

/*
 *----------------------------------------------------------------------
 *
 * TclDoubleDigits --
 *
 *	Core of Tcl's conversion of double-precision floating point numbers to
 *	decimal.
 *
 * Results:
 *	Returns a newly-allocated string of digits.
 *
 * Side effects:
 *	Sets *decpt to the index of the character in the string before the
 *	place that the decimal point should go. If 'endPtr' is not NULL, sets
 *	endPtr to point to the terminating '\0' byte of the string. Sets *sign
 *	to 1 if a minus sign should be printed with the number, or 0 if a plus
 *	sign (or no sign) should appear.
 *
 * This function is a service routine that produces the string of digits for
 * floating-point-to-decimal conversion. It can do a number of things
 * according to the 'flags' argument. Valid values for 'flags' include:
 *	TCL_DD_SHORTEST - This is the default for floating point conversion if
 *		::tcl_precision is 0. It constructs the shortest string of
 *		digits that will reconvert to the given number when scanned.
 *		For floating point numbers that are exactly between two
 *		decimal numbers, it resolves using the 'round to even' rule.
 *		With this value, the 'ndigits' parameter is ignored.
<<<<<<< HEAD
 *	TCL_DD_STEELE - This value is not recommended and may be removed in
 *		the future. It follows the conversion algorithm outlined in
 *		"How to Print Floating-Point Numbers Accurately" by Guy
 *		L. Steele, Jr. and Jon L. White [Proc. ACM SIGPLAN '90,
 *		pp. 112-126]. This rule has the effect of rendering 1e23 as
 *		9.9999999999999999e22 - which is a 'better' approximation in
 *		the sense that it will reconvert correctly even if a
 *		subsequent input conversion is 'round up' or 'round down'
 *		rather than 'round to nearest', but is surprising otherwise.
 *	TCL_DD_E_FORMAT - This value is used to prepare numbers for %e format
 *		conversion (or for default floating->string if tcl_precision
 *		is not 0). It constructs a string of at most 'ndigits' digits,
 *		choosing the one that is closest to the given number (and
 *		resolving ties with 'round to even').  It is allowed to return
 *		fewer than 'ndigits' if the number converts exactly; if the
 *		TCL_DD_E_FORMAT|TCL_DD_SHORTEN_FLAG is supplied instead, it 
 *		also returns fewer digits if the shorter string will still
 *		reconvert without loss to the given input number. In any case,
 *		strings of trailing zeroes are suppressed.
 *	TCL_DD_F_FORMAT - This value is used to prepare numbers for %f format
 *		conversion. It requests that conversion proceed until
 *		'ndigits' digits after the decimal point have been converted.
 *		It is possible for this format to result in a zero-length
 *		string if the number is sufficiently small. Again, it is
 *		permissible for TCL_DD_F_FORMAT to return fewer digits for a
 *		number that converts exactly, and changing the argument to
 *		TCL_DD_F_FORMAT|TCL_DD_SHORTEN_FLAG will allow the routine
 *		also to return fewer digits if the shorter string will still
 *		reconvert without loss to the given input number. Strings of
 *		trailing zeroes are suppressed.
 *
 *	To any of these flags may be OR'ed TCL_DD_NO_QUICK; this flag requires
 *	all calculations to be done in exact arithmetic. Normally, E and F
 *	format with fewer than about 14 digits will be done with a quick
 *	floating point approximation and fall back on the exact arithmetic
 *	only if the input number is close enough to the midpoint between two
 *	decimal strings that more precision is needed to resolve which string
 *	is correct.
 *
 * The value stored in the 'decpt' argument on return may be negative
 * (indicating that the decimal point falls to the left of the string) or
 * greater than the length of the string. In addition, the value -9999 is used
 * as a sentinel to indicate that the string is one of the special values
 * "Infinity" and "NaN", and that no decimal point should be inserted.
 *
 *----------------------------------------------------------------------
=======
 *	TCL_DD_STEELE - This value is not recommended and may be removed
 *		in the future. It follows the conversion algorithm outlined
 *		in "How to Print Floating-Point Numbers Accurately" by
 *		Guy L. Steele, Jr. and Jon L. White [Proc. ACM SIGPLAN '90,
 *		pp. 112-126]. This rule has the effect of rendering 1e23
 *		as 9.9999999999999999e22 - which is a 'better' approximation
 *		in the sense that it will reconvert correctly even if
 *		a subsequent input conversion is 'round up' or 'round down'
 *		rather than 'round to nearest', but is surprising otherwise.
 *	TCL_DD_E_FORMAT - This value is used to prepare numbers for %e
 *		format conversion (or for default floating->string if
 *		tcl_precision is not 0). It constructs a string of at most
 *		'ndigits' digits, choosing the one that is closest to the
 *		given number (and resolving ties with 'round to even').
 *		It is allowed to return fewer than 'ndigits' if the number
 *		converts exactly; if the TCL_DD_E_FORMAT|TCL_DD_SHORTEN_FLAG
 *		is supplied instead, it also returns fewer digits if the
 *		shorter string will still reconvert to the given input number.
 *		In any case, strings of trailing zeroes are suppressed.
 *	TCL_DD_F_FORMAT - This value is used to prepare numbers for %f
 *		format conversion. It requests that conversion proceed until
 *		'ndigits' digits after the decimal point have been converted.
 *		It is possible for this format to result in a zero-length
 *		string if the number is sufficiently small. Again, it
 *		is permissible for TCL_DD_F_FORMAT to return fewer digits
 *		for a number that converts exactly, and changing the
 *		argument to TCL_DD_F_FORMAT|TCL_DD_SHORTEN_FLAG will allow
 *		the routine also to return fewer digits if the shorter string
 *		will still reconvert without loss to the given input number.
 *		Strings of trailing zeroes are suppressed.
 *
 *	To any of these flags may be OR'ed TCL_DD_NO_QUICK; this flag
 *	requires all calculations to be done in exact arithmetic. Normally,
 *	E and F format with fewer than about 14 digits will be done with
 *	a quick floating point approximation and fall back on the exact
 *	arithmetic only if the input number is close enough to the
 *	midpoint between two decimal strings that more precision is needed
 *	to resolve which string is correct.
 *
 * The value stored in the 'decpt' argument on return may be negative
 * (indicating that the decimal point falls to the left of the string)
 * or greater than the length of the string.  In addition, the value -9999
 * is used as a sentinel to indicate that the string is one of the special
 * values "Infinity" and "NaN", and that no decimal point should be inserted.
 *
 *-----------------------------------------------------------------------------
>>>>>>> c00209f9
 */

char *
TclDoubleDigits(
    double dv,			/* Number to convert. */
    int ndigits,		/* Number of digits requested. */
    int flags,			/* Conversion flags. */
    int *decpt,			/* OUTPUT: Position of the decimal point. */
    int *sign,			/* OUTPUT: 1 if the result is negative. */
    char **endPtr)		/* OUTPUT: If not NULL, receives a pointer to
				 *	   one character beyond the end of the
				 *	   returned string. */
{
    int convType = (flags & TCL_DD_CONVERSION_TYPE_MASK);
				/* Type of conversion being performed:
				 * TCL_DD_SHORTEST0, TCL_DD_STEELE0,
				 * TCL_DD_E_FORMAT, or TCL_DD_F_FORMAT. */
    Double d;			/* Union for deconstructing doubles. */
    Tcl_WideUInt bw;		/* Integer significand. */
    int be;			/* Power of 2 by which b must be multiplied */
    int bbits;			/* Number of bits needed to represent b. */
    int denorm;			/* Flag == 1 iff the input number was
<<<<<<< HEAD
				 * denormalized. */
    int k;			/* Estimate of floor(log10(d)). */
    int k_check;		/* Flag == 1 if d is near enough to a power of
				 * ten that k must be checked. */
    int b2, b5, s2, s5;		/* Powers of 2 and 5 in the numerator and
				 * denominator of intermediate results. */
    int ilim = -1, ilim1 = -1;	/* Number of digits to convert, and number to
				 * convert if log10(d) has been
				 * overestimated. */
    char *retval;		/* Return value from this function. */
=======
				 * denormalized */
    int k;			/* Estimate of floor(log10(d)) */
    int k_check;		/* Flag == 1 if d is near enough to a
				 * power of ten that k must be checked */
    int b2, b5, s2, s5;		/* Powers of 2 and 5 in the numerator and
				 * denominator of intermediate results */
    int ilim = -1, ilim1 = -1;	/* Number of digits to convert, and number
				 * to convert if log10(d) has been
				 * overestimated */
    char* retval;		/* Return value from this function */
>>>>>>> c00209f9
    int i = -1;

    /*
     * Put the input number into a union for bit-whacking.
     */

    d.d = dv;

    /*
     * Handle the cases of negative numbers (by taking the absolute value:
     * this includes -Inf and -NaN!), infinity, Not a Number, and zero.
     */

    TakeAbsoluteValue(&d, sign);
    if ((d.w.word0 & EXP_MASK) == EXP_MASK) {
	return FormatInfAndNaN(&d, decpt, endPtr);
    }
    if (d.d == 0.0) {
	return FormatZero(decpt, endPtr);
    }

    /*
     * Unpack the floating point into a wide integer and an exponent.
     * Determine the number of bits that the big integer requires, and compute
     * a quick approximation (which may be one too high) of ceil(log10(d.d)).
     */

    denorm = ((d.w.word0 & EXP_MASK) == 0);
    DoubleToExpAndSig(d.d, &bw, &be, &bbits);
    k = ApproximateLog10(bw, be, bbits);
    k = BetterLog10(d.d, k, &k_check);

    /* At this point, we have:
     *	  d is the number to convert.
     *    bw are significand and exponent: d == bw*2**be,
     *    bbits is the length of bw: 2**bbits-1 <= bw < 2**bbits
<<<<<<< HEAD
     *	  k is either ceil(log10(d)) or ceil(log10(d))+1. k_check is 0 if we
     *      know that k is exactly ceil(log10(d)) and 1 if we need to check.
=======
     *	  k is either ceil(log10(d)) or ceil(log10(d))+1. k_check is 0
     *      if we know that k is exactly ceil(log10(d)) and 1 if we need to
     *	    check.
>>>>>>> c00209f9
     *    We want a rational number
     *      r = b * 10**(1-k) = bw * 2**b2 * 5**b5 / (2**s2 / 5**s5),
     *    with b2, b5, s2, s5 >= 0.  Note that the most significant decimal
     *    digit is floor(r) and that successive digits can be obtained by
     *    setting r <- 10*floor(r) (or b <= 10 * (b % S)).  Find appropriate
     *    b2, b5, s2, s5.
     */

    ComputeScale(be, k, &b2, &b5, &s2, &s5);

    /*
     * Correct an incorrect caller-supplied 'ndigits'.  Also determine:
     *	i = The maximum number of decimal digits that will be returned in the
     *      formatted string.  This is k + 1 + ndigits for F format, 18 for
     *      shortest and Steele, and ndigits for E format.
     *  ilim = The number of significant digits to convert if k has been
     *         guessed correctly. This is -1 for shortest and Steele (which
     *         stop when all significance has been lost), 'ndigits' for E
     *         format, and 'k + 1 + ndigits' for F format.
     *  ilim1 = The minimum number of significant digits to convert if k has
     *	        been guessed 1 too high. This, too, is -1 for shortest and
     *	        Steele, and 'ndigits' for E format, but it's 'ndigits-1' for F
     *	        format.
     */

    SetPrecisionLimits(convType, k, &ndigits, &i, &ilim, &ilim1);

    /*
<<<<<<< HEAD
     * Try to do low-precision conversion in floating point rather than
     * resorting to expensive multiprecision arithmetic.
=======
     * Try to do low-precision conversion in floating point rather
     * than resorting to expensive multiprecision arithmetic
>>>>>>> c00209f9
     */

    if (ilim >= 0 && ilim <= QUICK_MAX && !(flags & TCL_DD_NO_QUICK)) {
	retval = QuickConversion(d.d, k, k_check, flags, i, ilim, ilim1,
		decpt, endPtr);
	if (retval != NULL) {
	    return retval;
	}
    }

    /*
<<<<<<< HEAD
     * For shortening conversions, determine the upper and lower bounds for
     * the remainder at which we can stop.
     *   m+ = (2**m2plus * 5**m5) / (2**s2 * 5**s5) is the limit on the high
     *        side, and
     *   m- = (2**m2minus * 5**m5) / (2**s2 * 5**s5) is the limit on the low
     *        side.
     * We may need to increase s2 to put m2plus, m2minus, b2 over a common
     * denominator.
=======
     * For shortening conversions, determine the upper and lower bounds
     * for the remainder at which we can stop.
     *   m+ = (2**m2plus * 5**m5) / (2**s2 * 5**s5) is the limit on the
     *        high side, and
     *   m- = (2**m2minus * 5**m5) / (2**s2 * 5**s5) is the limit on the
     *        low side.
     *   We may need to increase s2 to put m2plus, m2minus, b2 over a
     *   common denominator.
>>>>>>> c00209f9
     */

    if (flags & TCL_DD_SHORTEN_FLAG) {
	int m2minus = b2;
	int m2plus;
	int m5 = b5;
	int len = i;

	/*
<<<<<<< HEAD
	 * Find the quantity i so that (2**i*5**b5)/(2**s2*5**s5) is 1/2 unit
	 * in the least significant place of the floating point number.
=======
	 * Find the quantity i so that (2**i*5**b5)/(2**s2*5**s5)
	 * is 1/2 unit in the least significant place of the floating
	 * point number.
>>>>>>> c00209f9
	 */

	if (denorm) {
	    i = be + EXPONENT_BIAS + (FP_PRECISION-1);
	} else {
	    i = 1 + FP_PRECISION - bbits;
	}
	b2 += i;
	s2 += i;

	/*
	 * Reduce the fractions to lowest terms, since the above calculation
	 * may have left excess powers of 2 in numerator and denominator.
	 */

	CastOutPowersOf2(&b2, &m2minus, &s2);

	/*
	 * In the special case where bw==1, the nearest floating point number
	 * to it on the low side is 1/4 ulp below it. Adjust accordingly.
	 */

	m2plus = m2minus;
	if (!denorm && bw == 1) {
	    ++b2;
	    ++s2;
	    ++m2plus;
	}

	if (s5+1 < N_LOG2POW5 && s2+1 + log2pow5[s5+1] <= 64) {
	    /*
	     * If 10*2**s2*5**s5 == 2**(s2+1)+5**(s5+1) fits in a 64-bit word,
	     * then all our intermediate calculations can be done using exact
	     * 64-bit arithmetic with no need for expensive multiprecision
	     * operations. (This will be true for all numbers in the range
	     * [1.0e-3 .. 1.0e+24]).
	     */

<<<<<<< HEAD
	    return ShorteningInt64Conversion(&d, convType, bw, b2, b5, m2plus,
		    m2minus, m5, s2, s5, k, len, ilim, ilim1, decpt, endPtr);
=======
	    return ShorteningInt64Conversion(&d, convType, bw, b2, b5,
					     m2plus, m2minus, m5,
					     s2, s5, k, len, ilim, ilim1,
					     decpt, endPtr);
>>>>>>> c00209f9
	} else if (s5 == 0) {
	    /*
	     * The denominator is a power of 2, so we can replace division by
	     * digit shifts. First we round up s2 to a multiple of DIGIT_BIT,
	     * and adjust m2 and b2 accordingly. Then we launch into a version
	     * of the comparison that's specialized for the 'power of mp_digit
	     * in the denominator' case.
	     */

	    if (s2 % DIGIT_BIT != 0) {
		int delta = DIGIT_BIT - (s2 % DIGIT_BIT);

		b2 += delta;
		m2plus += delta;
		m2minus += delta;
		s2 += delta;
	    }
	    return ShorteningBignumConversionPowD(&d, convType, bw, b2, b5,
<<<<<<< HEAD
		    m2plus, m2minus, m5, s2/DIGIT_BIT, k, len, ilim, ilim1,
		    decpt, endPtr);
	} else {
	    /*
	     * Alas, there's no helpful special case; use full-up bignum
	     * arithmetic for the conversion.
=======
						  m2plus, m2minus, m5,
						  s2/DIGIT_BIT, k, len,
						  ilim, ilim1, decpt, endPtr);
	} else {

	    /*
	     * Alas, there's no helpful special case; use full-up
	     * bignum arithmetic for the conversion
>>>>>>> c00209f9
	     */

	    return ShorteningBignumConversion(&d, convType, bw, b2, m2plus,
		    m2minus, s2, s5, k, len, ilim, ilim1, decpt, endPtr);
	}
    } else {
	/*
	 * Non-shortening conversion.
	 */

	int len = i;

	/*
	 * Reduce numerator and denominator to lowest terms.
	 */

	if (b2 >= s2 && s2 > 0) {
	    b2 -= s2; s2 = 0;
	} else if (s2 >= b2 && b2 > 0) {
	    s2 -= b2; b2 = 0;
	}

	if (s5+1 < N_LOG2POW5 && s2+1 + log2pow5[s5+1] <= 64) {
	    /*
	     * If 10*2**s2*5**s5 == 2**(s2+1)+5**(s5+1) fits in a 64-bit word,
	     * then all our intermediate calculations can be done using exact
	     * 64-bit arithmetic with no need for expensive multiprecision
	     * operations.
	     */

<<<<<<< HEAD
	    return StrictInt64Conversion(&d, convType, bw, b2, b5, s2, s5, k,
		    len, ilim, ilim1, decpt, endPtr);
=======
	    return StrictInt64Conversion(&d, convType, bw, b2, b5,
					 s2, s5, k, len, ilim, ilim1,
					 decpt, endPtr);

>>>>>>> c00209f9
	} else if (s5 == 0) {
	    /*
	     * The denominator is a power of 2, so we can replace division by
	     * digit shifts. First we round up s2 to a multiple of DIGIT_BIT,
	     * and adjust m2 and b2 accordingly. Then we launch into a version
	     * of the comparison that's specialized for the 'power of mp_digit
	     * in the denominator' case.
	     */

	    if (s2 % DIGIT_BIT != 0) {
		int delta = DIGIT_BIT - (s2 % DIGIT_BIT);

		b2 += delta;
		s2 += delta;
	    }
	    return StrictBignumConversionPowD(&d, convType, bw, b2, b5,
<<<<<<< HEAD
		    s2/DIGIT_BIT, k, len, ilim, ilim1, decpt, endPtr);
=======
					      s2/DIGIT_BIT, k, len,
					      ilim, ilim1, decpt, endPtr);
>>>>>>> c00209f9
	} else {
	    /*
	     * There are no helpful special cases, but at least we know in
	     * advance how many digits we will convert. We can run the
	     * conversion in steps of DIGIT_GROUP digits, so as to have many
	     * fewer mp_int divisions.
	     */

	    return StrictBignumConversion(&d, convType, bw, b2, s2, s5, k,
		    len, ilim, ilim1, decpt, endPtr);
	}
    }
}

/*
 *----------------------------------------------------------------------
 *
 * TclInitDoubleConversion --
 *
 *	Initializes constants that are needed for conversions to and from
 *	'double'
 *
 * Results:
 *	None.
 *
 * Side effects:
 *	The log base 2 of the floating point radix, the number of bits in a
 *	double mantissa, and a table of the powers of five and ten are
 *	computed and stored.
 *
 *----------------------------------------------------------------------
 */

void
TclInitDoubleConversion(void)
{
    int i;
    int x;
    Tcl_WideUInt u;
    double d;
#ifdef IEEE_FLOATING_POINT
    union {
	double dv;
	Tcl_WideUInt iv;
    } bitwhack;
#endif
#if defined(__sgi) && defined(_COMPILER_VERSION)
    union fpc_csr mipsCR;

    mipsCR.fc_word = get_fpc_csr();
    mipsCR.fc_struct.flush = 0;
    set_fpc_csr(mipsCR.fc_word);
#endif

    /*
     * Initialize table of powers of 10 expressed as wide integers.
     */

    maxpow10_wide = (int)
	    floor(sizeof(Tcl_WideUInt) * CHAR_BIT * log(2.) / log(10.));
    pow10_wide = ckalloc((maxpow10_wide + 1) * sizeof(Tcl_WideUInt));
    u = 1;
    for (i = 0; i < maxpow10_wide; ++i) {
	pow10_wide[i] = u;
	u *= 10;
    }
    pow10_wide[i] = u;

    /*
     * Determine how many bits of precision a double has, and how many decimal
     * digits that represents.
     */

    if (frexp((double) FLT_RADIX, &log2FLT_RADIX) != 0.5) {
	Tcl_Panic("This code doesn't work on a decimal machine!");
    }
    log2FLT_RADIX--;
    mantBits = DBL_MANT_DIG * log2FLT_RADIX;
    d = 1.0;

    /*
     * Initialize a table of powers of ten that can be exactly represented in
     * a double.
     */

    x = (int) (DBL_MANT_DIG * log((double) FLT_RADIX) / log(5.0));
    if (x < MAXPOW) {
	mmaxpow = x;
    } else {
	mmaxpow = MAXPOW;
    }
    for (i=0 ; i<=mmaxpow ; ++i) {
	pow10vals[i] = d;
	d *= 10.0;
    }

    /*
     * Initialize a table of large powers of five.
     */

    for (i=0; i<9; ++i) {
	mp_init(pow5 + i);
    }
    mp_set(pow5, 5);
    for (i=0; i<8; ++i) {
	mp_sqr(pow5+i, pow5+i+1);
    }
    mp_init_set_int(pow5_13, 1220703125);
    for (i = 1; i < 5; ++i) {
	mp_init(pow5_13 + i);
	mp_sqr(pow5_13 + i - 1, pow5_13 + i);
    }

    /*
     * Determine the number of decimal digits to the left and right of the
     * decimal point in the largest and smallest double, the smallest double
     * that differs from zero, and the number of mp_digits needed to represent
     * the significand of a double.
     */

    maxDigits = (int) ((DBL_MAX_EXP * log((double) FLT_RADIX)
	    + 0.5 * log(10.)) / log(10.));
    minDigits = (int) floor((DBL_MIN_EXP - DBL_MANT_DIG)
	    * log((double) FLT_RADIX) / log(10.));
    log10_DIGIT_MAX = (int) floor(DIGIT_BIT * log(2.) / log(10.));

    /*
     * Nokia 770's software-emulated floating point is "middle endian": the
     * bytes within a 32-bit word are little-endian (like the native
     * integers), but the two words of a 'double' are presented most
     * significant word first.
     */

#ifdef IEEE_FLOATING_POINT
    bitwhack.dv = 1.000000238418579;
				/* 3ff0 0000 4000 0000 */
    if ((bitwhack.iv >> 32) == 0x3ff00000) {
	n770_fp = 0;
    } else if ((bitwhack.iv & 0xffffffff) == 0x3ff00000) {
	n770_fp = 1;
    } else {
	Tcl_Panic("unknown floating point word order on this machine");
    }
#endif
}

/*
 *----------------------------------------------------------------------
 *
 * TclFinalizeDoubleConversion --
 *
 *	Cleans up this file on exit.
 *
 * Results:
 *	None
 *
 * Side effects:
 *	Memory allocated by TclInitDoubleConversion is freed.
 *
 *----------------------------------------------------------------------
 */

void
TclFinalizeDoubleConversion(void)
{
    int i;

    ckfree(pow10_wide);
    for (i=0; i<9; ++i) {
	mp_clear(pow5 + i);
    }
    for (i=0; i < 5; ++i) {
	mp_clear(pow5_13 + i);
    }
}

/*
 *----------------------------------------------------------------------
 *
 * Tcl_InitBignumFromDouble --
 *
 *	Extracts the integer part of a double and converts it to an arbitrary
 *	precision integer.
 *
 * Results:
 *	None.
 *
 * Side effects:
 *	Initializes the bignum supplied, and stores the converted number in
 *	it.
 *
 *----------------------------------------------------------------------
 */

int
Tcl_InitBignumFromDouble(
    Tcl_Interp *interp,		/* For error message. */
    double d,			/* Number to convert. */
    mp_int *b)			/* Place to store the result. */
{
    double fract;
    int expt;

    /*
     * Infinite values can't convert to bignum.
     */

    if (TclIsInfinite(d)) {
	if (interp != NULL) {
	    const char *s = "integer value too large to represent";

	    Tcl_SetObjResult(interp, Tcl_NewStringObj(s, -1));
	    Tcl_SetErrorCode(interp, "ARITH", "IOVERFLOW", s, NULL);
	}
	return TCL_ERROR;
    }

    fract = frexp(d,&expt);
    if (expt <= 0) {
	mp_init(b);
	mp_zero(b);
    } else {
	Tcl_WideInt w = (Tcl_WideInt) ldexp(fract, mantBits);
	int shift = expt - mantBits;

	TclBNInitBignumFromWideInt(b, w);
	if (shift < 0) {
	    mp_div_2d(b, -shift, b, NULL);
	} else if (shift > 0) {
	    mp_mul_2d(b, shift, b);
	}
    }
    return TCL_OK;
}

/*
 *----------------------------------------------------------------------
 *
 * TclBignumToDouble --
 *
 *	Convert an arbitrary-precision integer to a native floating point
 *	number.
 *
 * Results:
 *	Returns the converted number. Sets errno to ERANGE if the number is
 *	too large to convert.
 *
 *----------------------------------------------------------------------
 */

double
TclBignumToDouble(
    const mp_int *a)			/* Integer to convert. */
{
    mp_int b;
    int bits, shift, i, lsb;
    double r;


    /*
     * We need a 'mantBits'-bit significand.  Determine what shift will
     * give us that.
     */

    bits = mp_count_bits(a);
    if (bits > DBL_MAX_EXP*log2FLT_RADIX) {
	errno = ERANGE;
	if (a->sign == MP_ZPOS) {
	    return HUGE_VAL;
	} else {
	    return -HUGE_VAL;
	}
    }
    shift = mantBits - bits;

    /*
     * If shift > 0, shift the significand left by the requisite number of
     * bits.  If shift == 0, the significand is already exactly 'mantBits'
     * in length.  If shift < 0, we will need to shift the significand right
     * by the requisite number of bits, and round it. If the '1-shift'
     * least significant bits are 0, but the 'shift'th bit is nonzero,
     * then the significand lies exactly between two values and must be
     * 'rounded to even'.
     */

    mp_init(&b);
    if (shift == 0) {
	mp_copy(a, &b);
    } else if (shift > 0) {
	mp_mul_2d(a, shift, &b);
    } else if (shift < 0) {
	lsb = mp_cnt_lsb(a);
	if (lsb == -1-shift) {

	    /*
	     * Round to even
	     */

	    mp_div_2d(a, -shift, &b, NULL);
	    if (mp_isodd(&b)) {
		if (b.sign == MP_ZPOS) {
		    mp_add_d(&b, 1, &b);
		} else {
		    mp_sub_d(&b, 1, &b);
		}
	    }
	} else {

	    /*
	     * Ordinary rounding
	     */

	    mp_div_2d(a, -1-shift, &b, NULL);
	    if (b.sign == MP_ZPOS) {
		mp_add_d(&b, 1, &b);
	    } else {
		mp_sub_d(&b, 1, &b);
	    }
	    mp_div_2d(&b, 1, &b, NULL);
	}
    }

    /*
     * Accumulate the result, one mp_digit at a time.
     */

    r = 0.0;
    for (i=b.used-1 ; i>=0 ; --i) {
	r = ldexp(r, DIGIT_BIT) + b.dp[i];
    }
    mp_clear(&b);

    /*
     * Scale the result to the correct number of bits.
     */

    r = ldexp(r, bits - mantBits);

    /*
     * Return the result with the appropriate sign.
     */

    if (a->sign == MP_ZPOS) {
	return r;
    } else {
	return -r;
    }
}

/*
 *----------------------------------------------------------------------
 *
 * TclCeil --
 *
 *	Computes the smallest floating point number that is at least the
 *	mp_int argument.
 *
 * Results:
 *	Returns the floating point number.
 *
 *----------------------------------------------------------------------
 */

double
TclCeil(
    const mp_int *a)			/* Integer to convert. */
{
    double r = 0.0;
    mp_int b;

    mp_init(&b);
    if (mp_cmp_d(a, 0) == MP_LT) {
	mp_neg(a, &b);
	r = -TclFloor(&b);
    } else {
	int bits = mp_count_bits(a);

	if (bits > DBL_MAX_EXP*log2FLT_RADIX) {
	    r = HUGE_VAL;
	} else {
	    int i, exact = 1, shift = mantBits - bits;

	    if (shift > 0) {
		mp_mul_2d(a, shift, &b);
	    } else if (shift < 0) {
		mp_int d;
		mp_init(&d);
		mp_div_2d(a, -shift, &b, &d);
		exact = mp_iszero(&d);
		mp_clear(&d);
	    } else {
		mp_copy(a, &b);
	    }
	    if (!exact) {
		mp_add_d(&b, 1, &b);
	    }
	    for (i=b.used-1 ; i>=0 ; --i) {
		r = ldexp(r, DIGIT_BIT) + b.dp[i];
	    }
	    r = ldexp(r, bits - mantBits);
	}
    }
    mp_clear(&b);
    return r;
}

/*
 *----------------------------------------------------------------------
 *
 * TclFloor --
 *
 *	Computes the largest floating point number less than or equal to the
 *	mp_int argument.
 *
 * Results:
 *	Returns the floating point value.
 *
 *----------------------------------------------------------------------
 */

double
TclFloor(
    const mp_int *a)			/* Integer to convert. */
{
    double r = 0.0;
    mp_int b;

    mp_init(&b);
    if (mp_cmp_d(a, 0) == MP_LT) {
	mp_neg(a, &b);
	r = -TclCeil(&b);
    } else {
	int bits = mp_count_bits(a);

	if (bits > DBL_MAX_EXP*log2FLT_RADIX) {
	    r = DBL_MAX;
	} else {
	    int i, shift = mantBits - bits;

	    if (shift > 0) {
		mp_mul_2d(a, shift, &b);
	    } else if (shift < 0) {
		mp_div_2d(a, -shift, &b, NULL);
	    } else {
		mp_copy(a, &b);
	    }
	    for (i=b.used-1 ; i>=0 ; --i) {
		r = ldexp(r, DIGIT_BIT) + b.dp[i];
	    }
	    r = ldexp(r, bits - mantBits);
	}
    }
    mp_clear(&b);
    return r;
}

/*
 *----------------------------------------------------------------------
 *
 * BignumToBiasedFrExp --
 *
 *	Convert an arbitrary-precision integer to a native floating point
 *	number in the range [0.5,1) times a power of two. NOTE: Intentionally
 *	converts to a number that's a few ulp too small, so that
 *	RefineApproximation will not overflow near the high end of the
 *	machine's arithmetic range.
 *
 * Results:
 *	Returns the converted number.
 *
 * Side effects:
 *	Stores the exponent of two in 'machexp'.
 *
 *----------------------------------------------------------------------
 */

static double
BignumToBiasedFrExp(
    const mp_int *a,		/* Integer to convert. */
    int *machexp)		/* Power of two. */
{
    mp_int b;
    int bits;
    int shift;
    int i;
    double r;

    /*
     * Determine how many bits we need, and extract that many from the input.
     * Round to nearest unit in the last place.
     */

    bits = mp_count_bits(a);
    shift = mantBits - 2 - bits;
    mp_init(&b);
    if (shift > 0) {
	mp_mul_2d(a, shift, &b);
    } else if (shift < 0) {
	mp_div_2d(a, -shift, &b, NULL);
    } else {
	mp_copy(a, &b);
    }

    /*
     * Accumulate the result, one mp_digit at a time.
     */

    r = 0.0;
    for (i=b.used-1; i>=0; --i) {
	r = ldexp(r, DIGIT_BIT) + b.dp[i];
    }
    mp_clear(&b);

    /*
     * Return the result with the appropriate sign.
     */

    *machexp = bits - mantBits + 2;
    return ((a->sign == MP_ZPOS) ? r : -r);
}

/*
 *----------------------------------------------------------------------
 *
 * Pow10TimesFrExp --
 *
 *	Multiply a power of ten by a number expressed as fraction and
 *	exponent.
 *
 * Results:
 *	Returns the significand of the result.
 *
 * Side effects:
 *	Overwrites the 'machexp' parameter with the exponent of the result.
 *
 * Assumes that 'exponent' is such that 10**exponent would be a double, even
 * though 'fraction*10**(machexp+exponent)' might overflow.
 *
 *----------------------------------------------------------------------
 */

static double
Pow10TimesFrExp(
    int exponent,		/* Power of 10 to multiply by. */
    double fraction,		/* Significand of multiplicand. */
    int *machexp)		/* On input, exponent of multiplicand. On
				 * output, exponent of result. */
{
    int i, j;
    int expt = *machexp;
    double retval = fraction;

    if (exponent > 0) {
	/*
	 * Multiply by 10**exponent.
	 */

	retval = frexp(retval * pow10vals[exponent&0xf], &j);
	expt += j;
	for (i=4; i<9; ++i) {
	    if (exponent & (1<<i)) {
		retval = frexp(retval * pow_10_2_n[i], &j);
		expt += j;
	    }
	}
    } else if (exponent < 0) {
	/*
	 * Divide by 10**-exponent.
	 */

	retval = frexp(retval / pow10vals[(-exponent) & 0xf], &j);
	expt += j;
	for (i=4; i<9; ++i) {
	    if ((-exponent) & (1<<i)) {
		retval = frexp(retval / pow_10_2_n[i], &j);
		expt += j;
	    }
	}
    }

    *machexp = expt;
    return retval;
}

/*
 *----------------------------------------------------------------------
 *
 * SafeLdExp --
 *
 *	Do an 'ldexp' operation, but handle denormals gracefully.
 *
 * Results:
 *	Returns the appropriately scaled value.
 *
 *	On some platforms, 'ldexp' fails when presented with a number too
 *	small to represent as a normalized double. This routine does 'ldexp'
 *	in two steps for those numbers, to return correctly denormalized
 *	values.
 *
 *----------------------------------------------------------------------
 */

static double
SafeLdExp(
    double fract,
    int expt)
{
    int minexpt = DBL_MIN_EXP * log2FLT_RADIX;
    volatile double a, b, retval;

    if (expt < minexpt) {
	a = ldexp(fract, expt - mantBits - minexpt);
	b = ldexp(1.0, mantBits + minexpt);
	retval = a * b;
    } else {
	retval = ldexp(fract, expt);
    }
    return retval;
}

/*
 *----------------------------------------------------------------------
 *
 * TclFormatNaN --
 *
 *	Makes the string representation of a "Not a Number"
 *
 * Results:
 *	None.
 *
 * Side effects:
 *	Stores the string representation in the supplied buffer, which must be
 *	at least TCL_DOUBLE_SPACE characters.
 *
 *----------------------------------------------------------------------
 */

void
TclFormatNaN(
    double value,		/* The Not-a-Number to format. */
    char *buffer)		/* String representation. */
{
#ifndef IEEE_FLOATING_POINT
    strcpy(buffer, "NaN");
    return;
#else
    union {
	double dv;
	Tcl_WideUInt iv;
    } bitwhack;

    bitwhack.dv = value;
    if (n770_fp) {
	bitwhack.iv = Nokia770Twiddle(bitwhack.iv);
    }
    if (bitwhack.iv & ((Tcl_WideUInt) 1 << 63)) {
	bitwhack.iv &= ~ ((Tcl_WideUInt) 1 << 63);
	*buffer++ = '-';
    }
    *buffer++ = 'N';
    *buffer++ = 'a';
    *buffer++ = 'N';
    bitwhack.iv &= (((Tcl_WideUInt) 1) << 51) - 1;
    if (bitwhack.iv != 0) {
	sprintf(buffer, "(%" TCL_LL_MODIFIER "x)", bitwhack.iv);
    } else {
	*buffer = '\0';
    }
#endif /* IEEE_FLOATING_POINT */
}

/*
 *----------------------------------------------------------------------
 *
 * Nokia770Twiddle --
 *
 *	Transpose the two words of a number for Nokia 770 floating point
 *	handling.
 *
 *----------------------------------------------------------------------
 */
#ifdef IEEE_FLOATING_POINT
static Tcl_WideUInt
Nokia770Twiddle(
    Tcl_WideUInt w)		/* Number to transpose. */
{
    return (((w >> 32) & 0xffffffff) | (w << 32));
}
#endif

/*
 *----------------------------------------------------------------------
 *
 * TclNokia770Doubles --
 *
 *	Transpose the two words of a number for Nokia 770 floating point
 *	handling.
 *
 *----------------------------------------------------------------------
 */

int
TclNokia770Doubles(void)
{
    return n770_fp;
}

/*
 * Local Variables:
 * mode: c
 * c-basic-offset: 4
 * fill-column: 78
 * End:
 */<|MERGE_RESOLUTION|>--- conflicted
+++ resolved
@@ -87,14 +87,8 @@
 #endif
 
 /*
-<<<<<<< HEAD
  * MIPS floating-point units need special settings in control registers to use
  * gradual underflow as we expect.  This fix is for the MIPSpro compiler.
-=======
- * MIPS floating-point units need special settings in control registers
- * to use gradual underflow as we expect.  This fix is for the MIPSpro
- * compiler.
->>>>>>> c00209f9
  */
 
 #if defined(__sgi) && defined(_COMPILER_VERSION)
@@ -125,7 +119,6 @@
 #define TWO_OVER_3LOG10 0.28952965460216784
 #define LOG10_3HALVES_PLUS_FUDGE 0.1760912590558
 
-<<<<<<< HEAD
 /*
  * Definitions of the parts of an IEEE754-format floating point number.
  */
@@ -141,22 +134,6 @@
 #define HIDDEN_BIT	(((Tcl_WideUInt) 0x00100000) << 32)
 				/* Hidden 1 bit for the significand. */
 #define HI_ORDER_SIG_MASK 0x000fffff
-=======
-/* Definitions of the parts of an IEEE754-format floating point number */
-
-#define SIGN_BIT 		0x80000000
-				/* Mask for the sign bit in the first
-				 * word of a double */
-#define EXP_MASK	     	0x7ff00000
-				/* Mask for the exponent field in the
-				 * first word of a double */
-#define EXP_SHIFT		20
-				/* Shift count to make the exponent an
-				 * integer */
-#define HIDDEN_BIT		(((Tcl_WideUInt) 0x00100000) << 32)
-				/* Hidden 1 bit for the significand */
-#define HI_ORDER_SIG_MASK	0x000fffff
->>>>>>> c00209f9
 				/* Mask for the high-order part of the
 				 * significand in the first word of a
 				 * double. */
@@ -337,7 +314,6 @@
 static char *		FormatInfAndNaN(Double *, int *, char **);
 static char *		FormatZero(int *, char **);
 static int		ApproximateLog10(Tcl_WideUInt, int, int);
-<<<<<<< HEAD
 static int		BetterLog10(double, int, int *);
 static void		ComputeScale(int, int, int *, int *, int *, int *);
 static void		SetPrecisionLimits(int, int, int *, int *, int *,
@@ -352,26 +328,10 @@
 			    int *, char **);
 static void		CastOutPowersOf2(int *, int *, int *);
 static char *		ShorteningInt64Conversion(Double *, int, Tcl_WideUInt,
-=======
-static int		BetterLog10(double, int, int*);
-static void		ComputeScale(int, int, int*, int*, int*, int*);
-static void		SetPrecisionLimits(int, int, int*, int*, int*, int*);
-static char*		BumpUp(char*, char*, int*);
-static int		AdjustRange(double*, int);
-static char*		ShorteningQuickFormat(double, int, int, double,
-			    char*, int*);
-static char*		StrictQuickFormat(double, int, int, double,
-			    char*, int*);
-static char*		QuickConversion(double, int, int, int, int, int, int,
-			    int*, char**);
-static void		CastOutPowersOf2(int*, int*, int*);
-static char*		ShorteningInt64Conversion(Double*, int, Tcl_WideUInt,
->>>>>>> c00209f9
 			    int, int, int, int, int, int, int, int, int,
 			    int, int, int *, char **);
 static char *		StrictInt64Conversion(Double *, int, Tcl_WideUInt,
 			    int, int, int, int, int, int,
-<<<<<<< HEAD
 			    int, int, int *, char **);
 static int		ShouldBankerRoundUpPowD(mp_int *, int, int);
 static int		ShouldBankerRoundUpToNextPowD(mp_int *, mp_int *,
@@ -402,38 +362,6 @@
 			    int ilim, int ilim1, int *decpt,
 			    char **endPtr);
 static double		BignumToBiasedFrExp(const mp_int *big, int *machexp);
-=======
-			    int, int, int*, char**);
-static int		ShouldBankerRoundUpPowD(mp_int*, int, int);
-static int		ShouldBankerRoundUpToNextPowD(mp_int*, mp_int*,
-			    int, int, int, mp_int*);
-static char*		ShorteningBignumConversionPowD(Double* dPtr,
-			    int convType, Tcl_WideUInt bw, int b2, int b5,
-			    int m2plus, int m2minus, int m5,
-			    int sd, int k, int len,
-			    int ilim, int ilim1, int* decpt,
-			    char** endPtr);
-static char*		StrictBignumConversionPowD(Double* dPtr, int convType,
-			    Tcl_WideUInt bw, int b2, int b5,
-			    int sd, int k, int len,
-			    int ilim, int ilim1, int* decpt,
-			    char** endPtr);
-static int		ShouldBankerRoundUp(mp_int*, mp_int*, int);
-static int		ShouldBankerRoundUpToNext(mp_int*, mp_int*, mp_int*,
-			    int, int, mp_int*);
-static char*		ShorteningBignumConversion(Double* dPtr, int convType,
-			    Tcl_WideUInt bw, int b2,
-			    int m2plus, int m2minus,
-			    int s2, int s5, int k, int len,
-			    int ilim, int ilim1, int* decpt,
-			    char** endPtr);
-static char*		StrictBignumConversion(Double* dPtr, int convType,
-			    Tcl_WideUInt bw, int b2,
-			    int s2, int s5, int k, int len,
-			    int ilim, int ilim1, int* decpt,
-			    char** endPtr);
-static double		BignumToBiasedFrExp(mp_int *big, int *machexp);
->>>>>>> c00209f9
 static double		Pow10TimesFrExp(int exponent, double fraction,
 			    int *machexp);
 static double		SafeLdExp(double fraction, int exponent);
@@ -2257,13 +2185,8 @@
  *	must be freed by the caller using 'ckfree'.
  *
  * Side effects:
-<<<<<<< HEAD
  *	Stores 9999 in *decpt, and sets '*endPtr' to designate the terminating
  *	NUL byte of the string if 'endPtr' is not NULL.
-=======
- *	Stores 9999 in *decpt, and sets '*endPtr' to designate the
- *	terminating NUL byte of the string if 'endPtr' is not NULL.
->>>>>>> c00209f9
  *
  *----------------------------------------------------------------------
  */
@@ -2399,13 +2322,8 @@
     int *k_check)		/* Flag == 1 if k is inexact. */
 {
     /*
-<<<<<<< HEAD
      * Performance hack. If k is in the range 0..TEN_PMAX, then we can use a
      * powers-of-ten table to check it.
-=======
-     * Performance hack. If k is in the range 0..TEN_PMAX, then we can
-     * use a powers-of-ten table to check it.
->>>>>>> c00209f9
      */
 
     if (k >= 0 && k <= TEN_PMAX) {
@@ -2449,16 +2367,9 @@
     int *s2,			/* OUTPUT: Power of 2 in the denominator. */
     int *s5)			/* OUTPUT: Power of 5 in the denominator. */
 {
-<<<<<<< HEAD
     /*
      * Scale numerator and denominator powers of 2 so that the input binary
      * number is the ratio of integers.
-=======
-
-    /*
-     * Scale numerator and denominator powers of 2 so that the
-     * input binary number is the ratio of integers
->>>>>>> c00209f9
      */
 
     if (be <= 0) {
@@ -2470,13 +2381,8 @@
     }
 
     /*
-<<<<<<< HEAD
      * Scale numerator and denominator so that the output decimal number is
      * the ratio of integers.
-=======
-     * Scale numerator and denominator so that the output decimal number
-     * is the ratio of integers
->>>>>>> c00209f9
      */
 
     if (k >= 0) {
@@ -2578,21 +2484,12 @@
  *----------------------------------------------------------------------
  */
 
-<<<<<<< HEAD
 inline static char *
 BumpUp(
     char *s,		    	/* Cursor pointing one past the end of the
 				 * string. */
     char *retval,		/* Start of the string of digits. */
     int *kPtr)			/* Position of the decimal point. */
-=======
-
-inline static char*
-BumpUp(char* s,		    	/* Cursor pointing one past the end of the
-				 * string */
-       char* retval,		/* Start of the string of digits */
-       int* kPtr)		/* Position of the decimal point */
->>>>>>> c00209f9
 {
     while (*--s == '9') {
 	if (s == retval) {
@@ -2682,15 +2579,9 @@
  *
  * ShorteningQuickFormat --
  *
-<<<<<<< HEAD
  *	Returns a 'quick' format of a double precision number to a string of
  *	digits, preferring a shorter string of digits if the shorter string is
  *	still within 1/2 ulp of the number.
-=======
- *	Returns a 'quick' format of a double precision number to a string
- *	of digits, preferring a shorter string of digits if the shorter
- *	string is still within 1/2 ulp of the number.
->>>>>>> c00209f9
  *
  * Results:
  *	Returns the string of digits. Returns NULL if the 'quick' method fails
@@ -2807,13 +2698,8 @@
 	*s++ = '0' + digit;
 
 	/*
-<<<<<<< HEAD
 	 * When the given digit count is reached, handle trailing strings of 0
 	 * and 9.
-=======
-	 * When the given digit count is reached, handle trailing strings
-	 * of 0 and 9.
->>>>>>> c00209f9
 	 */
 
 	if (i == ilim) {
@@ -3030,34 +2916,19 @@
     char **endPtr)		/* OUTPUT: Position of the terminal '\0' at
 				 *	   the end of the returned string. */
 {
-<<<<<<< HEAD
     char *retval = ckalloc(len + 1);
 				/* Output buffer. */
-=======
-
-    char* retval = ckalloc(len + 1);
-				/* Output buffer */
->>>>>>> c00209f9
     Tcl_WideUInt b = (bw * wuipow5[b5]) << b2;
 				/* Numerator of the fraction being
 				 * converted. */
     Tcl_WideUInt S = wuipow5[s5] << s2;
 				/* Denominator of the fraction being
-<<<<<<< HEAD
 				 * converted. */
     Tcl_WideUInt mplus, mminus;	/* Ranges for testing whether the result is
 				 * within roundoff of being exact. */
     int digit;			/* Current output digit. */
     char *s = retval;		/* Cursor in the output buffer. */
     int i;			/* Current position in the output buffer. */
-=======
-				 * converted */
-    Tcl_WideUInt mplus, mminus;	/* Ranges for testing whether the result
-				 * is within roundoff of being exact */
-    int digit;			/* Current output digit */
-    char* s = retval;		/* Cursor in the output buffer */
-    int i;			/* Current position in the output buffer */
->>>>>>> c00209f9
 
     /*
      * Adjust if the logarithm was guessed wrong.
@@ -3147,13 +3018,9 @@
 	    break;
 	}
 
-<<<<<<< HEAD
 	/*
 	 * Advance to the next digit.
 	 */
-=======
-	/* Advance to the next digit */
->>>>>>> c00209f9
 
 	b = 10 * b;
 	mplus = 10 * mplus;
@@ -3216,30 +3083,17 @@
     char **endPtr)		/* OUTPUT: Position of the terminal '\0' at
 				 *	   the end of the returned string. */
 {
-<<<<<<< HEAD
     char *retval = ckalloc(len + 1);
 				/* Output buffer. */
-=======
-
-    char* retval = ckalloc(len + 1);
-				/* Output buffer */
->>>>>>> c00209f9
     Tcl_WideUInt b = (bw * wuipow5[b5]) << b2;
 				/* Numerator of the fraction being
 				 * converted. */
     Tcl_WideUInt S = wuipow5[s5] << s2;
 				/* Denominator of the fraction being
-<<<<<<< HEAD
 				 * converted. */
     int digit;			/* Current output digit. */
     char *s = retval;		/* Cursor in the output buffer. */
     int i;			/* Current position in the output buffer. */
-=======
-				 * converted */
-    int digit;			/* Current output digit */
-    char* s = retval;		/* Cursor in the output buffer */
-    int i;			/* Current position in the output buffer */
->>>>>>> c00209f9
 
     /*
      * Adjust if the logarithm was guessed wrong.
@@ -3280,13 +3134,9 @@
 	    break;
 	}
 
-<<<<<<< HEAD
 	/*
 	 * Advance to the next digit.
 	 */
-=======
-	/* Advance to the next digit */
->>>>>>> c00209f9
 
 	b = 10 * b;
 	++i;
@@ -3362,7 +3212,6 @@
  */
 
 inline static int
-<<<<<<< HEAD
 ShouldBankerRoundUpToNextPowD(
     mp_int *b,			/* Numerator of the fraction. */
     mp_int *m,			/* Numerator of the rounding tolerance. */
@@ -3372,33 +3221,12 @@
 				 * this; I copied it from Gay). FIXME */
     int isodd,			/* 1 if the integer significand is odd. */
     mp_int *temp)		/* Work area for the calculation. */
-=======
-ShouldBankerRoundUpToNextPowD(mp_int* b,
-				/* Numerator of the fraction */
-			      mp_int* m,
-				/* Numerator of the rounding tolerance */
-			      int sd,
-				/* Common denominator is 2**(sd*DIGIT_BIT) */
-			      int convType,
-				/* Conversion type: STEELE defeats
-				 * round-to-even (Not sure why one wants to
-				 * do this; I copied it from Gay) FIXME */
-			      int isodd,
-				/* 1 if the integer significand is odd */
-			      mp_int* temp)
-				/* Work area for the calculation */
->>>>>>> c00209f9
 {
     int i;
 
     /*
-<<<<<<< HEAD
      * Compare B and S-m - which is the same as comparing B+m and S - which we
      * do by computing b+m and doing a bitwhack compare against
-=======
-     * Compare B and S-m -- which is the same as comparing B+m and S --
-     * which we do by computing b+m and doing a bitwhack compare against
->>>>>>> c00209f9
      * 2**(DIGIT_BIT*sd)
      */
 
@@ -3468,7 +3296,6 @@
     char **endPtr)		/* OUTPUT: Position of the terminal '\0' at
 				 *	   the end of the returned string. */
 {
-<<<<<<< HEAD
     char *retval = ckalloc(len + 1);
 				/* Output buffer. */
     mp_int b;			/* Numerator of the fraction being
@@ -3477,16 +3304,6 @@
     mp_digit digit;		/* Current output digit. */
     char *s = retval;		/* Cursor in the output buffer. */
     int i;			/* Index in the output buffer. */
-=======
-
-    char* retval = ckalloc(len + 1);
-				/* Output buffer */
-    mp_int b;			/* Numerator of the fraction being converted */
-    mp_int mplus, mminus;	/* Bounds for roundoff */
-    mp_digit digit;		/* Current output digit */
-    char* s = retval;		/* Cursor in the output buffer */
-    int i;			/* Index in the output buffer */
->>>>>>> c00209f9
     mp_int temp;
     int r1;
 
@@ -3576,14 +3393,8 @@
 	 * number?
 	 */
 
-<<<<<<< HEAD
 	if (ShouldBankerRoundUpToNextPowD(&b, &mminus, sd, convType,
 		dPtr->w.word1 & 1, &temp)) {
-=======
-	if (ShouldBankerRoundUpToNextPowD(&b, &mminus, sd,
-					   convType, dPtr->w.word1 & 1,
-					   &temp)) {
->>>>>>> c00209f9
 	    if (digit == 9) {
 		*s++ = '9';
 		s = BumpUp(s, retval, &k);
@@ -3606,13 +3417,9 @@
 	    break;
 	}
 
-<<<<<<< HEAD
 	/*
 	 * Advance to the next digit.
 	 */
-=======
-	/* Advance to the next digit */
->>>>>>> c00209f9
 
 	mp_mul_d(&b, 10, &b);
 	mp_mul_d(&mminus, 10, &mminus);
@@ -3645,19 +3452,11 @@
  *
  * StrictBignumConversionPowD --
  *
-<<<<<<< HEAD
  *	Converts a double-precision number to a fixed-lengt string of 'ilim'
  *	digits (or 'ilim1' if log10(d) has been overestimated).  The
  *	denominator in David Gay's conversion algorithm is known to be a power
  *	of 2**DIGIT_BIT, and hence the division in the main loop may be
  *	replaced by a digit shift and mask.
-=======
- *	Converts a double-precision number to a fixed-lengt string of
- *	'ilim' digits (or 'ilim1' if log10(d) has been overestimated.)
- *	The denominator in David Gay's conversion algorithm is known to
- *	be a power of 2**DIGIT_BIT, and hence the division in the main
- *	loop may be replaced by a digit shift and mask.
->>>>>>> c00209f9
  *
  * Results:
  *	Returns the string of significant decimal digits, in newly allocated
@@ -3688,7 +3487,6 @@
     char **endPtr)		/* OUTPUT: Position of the terminal '\0' at
 				 *	   the end of the returned string. */
 {
-<<<<<<< HEAD
     char *retval = ckalloc(len + 1);
 				/* Output buffer. */
     mp_int b;			/* Numerator of the fraction being
@@ -3696,15 +3494,6 @@
     mp_digit digit;		/* Current output digit. */
     char *s = retval;		/* Cursor in the output buffer. */
     int i;			/* Index in the output buffer. */
-=======
-
-    char* retval = ckalloc(len + 1);
-				/* Output buffer */
-    mp_int b;			/* Numerator of the fraction being converted */
-    mp_digit digit;		/* Current output digit */
-    char* s = retval;		/* Cursor in the output buffer */
-    int i;			/* Index in the output buffer */
->>>>>>> c00209f9
     mp_int temp;
 
     /*
@@ -3728,11 +3517,7 @@
 
     /*
      * Loop through the digits. Do division and mod by s == 2**(sd*DIGIT_BIT)
-<<<<<<< HEAD
      * by mp_digit extraction.
-=======
-     * by mp_digit extraction
->>>>>>> c00209f9
      */
 
     i = 1;
@@ -3764,13 +3549,9 @@
 	    break;
 	}
 
-<<<<<<< HEAD
 	/*
 	 * Advance to the next digit.
 	 */
-=======
-	/* Advance to the next digit */
->>>>>>> c00209f9
 
 	mp_mul_d(&b, 10, &b);
 	++i;
@@ -3936,12 +3717,7 @@
     MulPow5(&S, s5, &S); mp_mul_2d(&S, s2, &S);
 
     /*
-<<<<<<< HEAD
      * Handle the case where we guess the position of the decimal point wrong.
-=======
-     * Handle the case where we guess the position of the decimal point
-     * wrong.
->>>>>>> c00209f9
      */
 
     if (mp_cmp_mag(&b, &S) == MP_LT) {
@@ -4043,7 +3819,6 @@
 	    }
 	    mp_div_d(&S, 5, &S, NULL);
 	    --s5;
-<<<<<<< HEAD
 
 	    /*
 	     * IDEA: It might possibly be a win to fall back to int64
@@ -4052,15 +3827,6 @@
 	     *       bothering.  We already know that we shorten the
 	     *       denominator by at least 1 mp_digit, perhaps 2, as we do
 	     *       the conversion for 17 digits of significance.
-=======
-	    /*
-	     * IDEA: It might possibly be a win to fall back to
-	     *       int64 arithmetic here if S < 2**64/10. But it's
-	     *       a win only for a fairly narrow range of magnitudes
-	     *       so perhaps not worth bothering. We already know that
-	     *       we shorten the denominator by at least 1 mp_digit, perhaps
-	     *       2. as we do the conversion for 17 digits of significance.
->>>>>>> c00209f9
 	     * Possible savings:
 	     * 10**26   1 trip through loop before fallback possible
 	     * 10**27   1 trip
@@ -4092,10 +3858,6 @@
 	++i;
     }
 
-<<<<<<< HEAD
-=======
-
->>>>>>> c00209f9
     /*
      * Endgame - store the location of the decimal point and the end of the
      * string.
@@ -4169,12 +3931,7 @@
     MulPow5(&S, s5, &S); mp_mul_2d(&S, s2, &S);
 
     /*
-<<<<<<< HEAD
      * Handle the case where we guess the position of the decimal point wrong.
-=======
-     * Handle the case where we guess the position of the decimal point
-     * wrong.
->>>>>>> c00209f9
      */
 
     if (mp_cmp_mag(&b, &S) == MP_LT) {
@@ -4238,11 +3995,6 @@
 	     * Extract the next group of digits.
 	     */
 
-<<<<<<< HEAD
-=======
-	    /* Extract the next group of digits */
-
->>>>>>> c00209f9
 	    mp_div(&b, &S, &dig, &b);
 	    if (dig.used > 1) {
 		Tcl_Panic("wrong digit!");
@@ -4256,19 +4008,14 @@
 	    }
 	    i += g;
 
-<<<<<<< HEAD
 	    /*
 	     * Have we converted all the requested digits?
 	     */
-=======
-	    /* Have we converted all the requested digits? */
->>>>>>> c00209f9
 
 	    if (i == ilim) {
 		mp_mul_2d(&b, 1, &b);
 		if (ShouldBankerRoundUp(&b, &S, digit&1)) {
 		    s = BumpUp(s, retval, &k);
-<<<<<<< HEAD
 		}
 		break;
 	    }
@@ -4279,18 +4026,6 @@
     }
     ++s;
 
-=======
-		} else {
-		    while (*--s == '0') {
-			/* do nothing */
-		    }
-		    ++s;
-		}
-	    break;
-	    }
-	}
-    }
->>>>>>> c00209f9
     /*
      * Endgame - store the location of the decimal point and the end of the
      * string.
@@ -4333,7 +4068,6 @@
  *		For floating point numbers that are exactly between two
  *		decimal numbers, it resolves using the 'round to even' rule.
  *		With this value, the 'ndigits' parameter is ignored.
-<<<<<<< HEAD
  *	TCL_DD_STEELE - This value is not recommended and may be removed in
  *		the future. It follows the conversion algorithm outlined in
  *		"How to Print Floating-Point Numbers Accurately" by Guy
@@ -4349,7 +4083,7 @@
  *		choosing the one that is closest to the given number (and
  *		resolving ties with 'round to even').  It is allowed to return
  *		fewer than 'ndigits' if the number converts exactly; if the
- *		TCL_DD_E_FORMAT|TCL_DD_SHORTEN_FLAG is supplied instead, it 
+ *		TCL_DD_E_FORMAT|TCL_DD_SHORTEN_FLAG is supplied instead, it
  *		also returns fewer digits if the shorter string will still
  *		reconvert without loss to the given input number. In any case,
  *		strings of trailing zeroes are suppressed.
@@ -4380,54 +4114,6 @@
  * "Infinity" and "NaN", and that no decimal point should be inserted.
  *
  *----------------------------------------------------------------------
-=======
- *	TCL_DD_STEELE - This value is not recommended and may be removed
- *		in the future. It follows the conversion algorithm outlined
- *		in "How to Print Floating-Point Numbers Accurately" by
- *		Guy L. Steele, Jr. and Jon L. White [Proc. ACM SIGPLAN '90,
- *		pp. 112-126]. This rule has the effect of rendering 1e23
- *		as 9.9999999999999999e22 - which is a 'better' approximation
- *		in the sense that it will reconvert correctly even if
- *		a subsequent input conversion is 'round up' or 'round down'
- *		rather than 'round to nearest', but is surprising otherwise.
- *	TCL_DD_E_FORMAT - This value is used to prepare numbers for %e
- *		format conversion (or for default floating->string if
- *		tcl_precision is not 0). It constructs a string of at most
- *		'ndigits' digits, choosing the one that is closest to the
- *		given number (and resolving ties with 'round to even').
- *		It is allowed to return fewer than 'ndigits' if the number
- *		converts exactly; if the TCL_DD_E_FORMAT|TCL_DD_SHORTEN_FLAG
- *		is supplied instead, it also returns fewer digits if the
- *		shorter string will still reconvert to the given input number.
- *		In any case, strings of trailing zeroes are suppressed.
- *	TCL_DD_F_FORMAT - This value is used to prepare numbers for %f
- *		format conversion. It requests that conversion proceed until
- *		'ndigits' digits after the decimal point have been converted.
- *		It is possible for this format to result in a zero-length
- *		string if the number is sufficiently small. Again, it
- *		is permissible for TCL_DD_F_FORMAT to return fewer digits
- *		for a number that converts exactly, and changing the
- *		argument to TCL_DD_F_FORMAT|TCL_DD_SHORTEN_FLAG will allow
- *		the routine also to return fewer digits if the shorter string
- *		will still reconvert without loss to the given input number.
- *		Strings of trailing zeroes are suppressed.
- *
- *	To any of these flags may be OR'ed TCL_DD_NO_QUICK; this flag
- *	requires all calculations to be done in exact arithmetic. Normally,
- *	E and F format with fewer than about 14 digits will be done with
- *	a quick floating point approximation and fall back on the exact
- *	arithmetic only if the input number is close enough to the
- *	midpoint between two decimal strings that more precision is needed
- *	to resolve which string is correct.
- *
- * The value stored in the 'decpt' argument on return may be negative
- * (indicating that the decimal point falls to the left of the string)
- * or greater than the length of the string.  In addition, the value -9999
- * is used as a sentinel to indicate that the string is one of the special
- * values "Infinity" and "NaN", and that no decimal point should be inserted.
- *
- *-----------------------------------------------------------------------------
->>>>>>> c00209f9
  */
 
 char *
@@ -4450,7 +4136,6 @@
     int be;			/* Power of 2 by which b must be multiplied */
     int bbits;			/* Number of bits needed to represent b. */
     int denorm;			/* Flag == 1 iff the input number was
-<<<<<<< HEAD
 				 * denormalized. */
     int k;			/* Estimate of floor(log10(d)). */
     int k_check;		/* Flag == 1 if d is near enough to a power of
@@ -4461,18 +4146,6 @@
 				 * convert if log10(d) has been
 				 * overestimated. */
     char *retval;		/* Return value from this function. */
-=======
-				 * denormalized */
-    int k;			/* Estimate of floor(log10(d)) */
-    int k_check;		/* Flag == 1 if d is near enough to a
-				 * power of ten that k must be checked */
-    int b2, b5, s2, s5;		/* Powers of 2 and 5 in the numerator and
-				 * denominator of intermediate results */
-    int ilim = -1, ilim1 = -1;	/* Number of digits to convert, and number
-				 * to convert if log10(d) has been
-				 * overestimated */
-    char* retval;		/* Return value from this function */
->>>>>>> c00209f9
     int i = -1;
 
     /*
@@ -4509,14 +4182,8 @@
      *	  d is the number to convert.
      *    bw are significand and exponent: d == bw*2**be,
      *    bbits is the length of bw: 2**bbits-1 <= bw < 2**bbits
-<<<<<<< HEAD
      *	  k is either ceil(log10(d)) or ceil(log10(d))+1. k_check is 0 if we
      *      know that k is exactly ceil(log10(d)) and 1 if we need to check.
-=======
-     *	  k is either ceil(log10(d)) or ceil(log10(d))+1. k_check is 0
-     *      if we know that k is exactly ceil(log10(d)) and 1 if we need to
-     *	    check.
->>>>>>> c00209f9
      *    We want a rational number
      *      r = b * 10**(1-k) = bw * 2**b2 * 5**b5 / (2**s2 / 5**s5),
      *    with b2, b5, s2, s5 >= 0.  Note that the most significant decimal
@@ -4545,13 +4212,8 @@
     SetPrecisionLimits(convType, k, &ndigits, &i, &ilim, &ilim1);
 
     /*
-<<<<<<< HEAD
      * Try to do low-precision conversion in floating point rather than
      * resorting to expensive multiprecision arithmetic.
-=======
-     * Try to do low-precision conversion in floating point rather
-     * than resorting to expensive multiprecision arithmetic
->>>>>>> c00209f9
      */
 
     if (ilim >= 0 && ilim <= QUICK_MAX && !(flags & TCL_DD_NO_QUICK)) {
@@ -4563,7 +4225,6 @@
     }
 
     /*
-<<<<<<< HEAD
      * For shortening conversions, determine the upper and lower bounds for
      * the remainder at which we can stop.
      *   m+ = (2**m2plus * 5**m5) / (2**s2 * 5**s5) is the limit on the high
@@ -4572,16 +4233,6 @@
      *        side.
      * We may need to increase s2 to put m2plus, m2minus, b2 over a common
      * denominator.
-=======
-     * For shortening conversions, determine the upper and lower bounds
-     * for the remainder at which we can stop.
-     *   m+ = (2**m2plus * 5**m5) / (2**s2 * 5**s5) is the limit on the
-     *        high side, and
-     *   m- = (2**m2minus * 5**m5) / (2**s2 * 5**s5) is the limit on the
-     *        low side.
-     *   We may need to increase s2 to put m2plus, m2minus, b2 over a
-     *   common denominator.
->>>>>>> c00209f9
      */
 
     if (flags & TCL_DD_SHORTEN_FLAG) {
@@ -4591,14 +4242,8 @@
 	int len = i;
 
 	/*
-<<<<<<< HEAD
 	 * Find the quantity i so that (2**i*5**b5)/(2**s2*5**s5) is 1/2 unit
 	 * in the least significant place of the floating point number.
-=======
-	 * Find the quantity i so that (2**i*5**b5)/(2**s2*5**s5)
-	 * is 1/2 unit in the least significant place of the floating
-	 * point number.
->>>>>>> c00209f9
 	 */
 
 	if (denorm) {
@@ -4637,15 +4282,8 @@
 	     * [1.0e-3 .. 1.0e+24]).
 	     */
 
-<<<<<<< HEAD
 	    return ShorteningInt64Conversion(&d, convType, bw, b2, b5, m2plus,
 		    m2minus, m5, s2, s5, k, len, ilim, ilim1, decpt, endPtr);
-=======
-	    return ShorteningInt64Conversion(&d, convType, bw, b2, b5,
-					     m2plus, m2minus, m5,
-					     s2, s5, k, len, ilim, ilim1,
-					     decpt, endPtr);
->>>>>>> c00209f9
 	} else if (s5 == 0) {
 	    /*
 	     * The denominator is a power of 2, so we can replace division by
@@ -4664,23 +4302,12 @@
 		s2 += delta;
 	    }
 	    return ShorteningBignumConversionPowD(&d, convType, bw, b2, b5,
-<<<<<<< HEAD
 		    m2plus, m2minus, m5, s2/DIGIT_BIT, k, len, ilim, ilim1,
 		    decpt, endPtr);
 	} else {
 	    /*
 	     * Alas, there's no helpful special case; use full-up bignum
 	     * arithmetic for the conversion.
-=======
-						  m2plus, m2minus, m5,
-						  s2/DIGIT_BIT, k, len,
-						  ilim, ilim1, decpt, endPtr);
-	} else {
-
-	    /*
-	     * Alas, there's no helpful special case; use full-up
-	     * bignum arithmetic for the conversion
->>>>>>> c00209f9
 	     */
 
 	    return ShorteningBignumConversion(&d, convType, bw, b2, m2plus,
@@ -4711,15 +4338,8 @@
 	     * operations.
 	     */
 
-<<<<<<< HEAD
 	    return StrictInt64Conversion(&d, convType, bw, b2, b5, s2, s5, k,
 		    len, ilim, ilim1, decpt, endPtr);
-=======
-	    return StrictInt64Conversion(&d, convType, bw, b2, b5,
-					 s2, s5, k, len, ilim, ilim1,
-					 decpt, endPtr);
-
->>>>>>> c00209f9
 	} else if (s5 == 0) {
 	    /*
 	     * The denominator is a power of 2, so we can replace division by
@@ -4736,12 +4356,7 @@
 		s2 += delta;
 	    }
 	    return StrictBignumConversionPowD(&d, convType, bw, b2, b5,
-<<<<<<< HEAD
 		    s2/DIGIT_BIT, k, len, ilim, ilim1, decpt, endPtr);
-=======
-					      s2/DIGIT_BIT, k, len,
-					      ilim, ilim1, decpt, endPtr);
->>>>>>> c00209f9
 	} else {
 	    /*
 	     * There are no helpful special cases, but at least we know in
