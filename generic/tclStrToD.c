--- conflicted
+++ resolved
@@ -2285,21 +2285,13 @@
 
     *decpt = 9999;
     if (!(d->w.word1) && !(d->w.word0 & HI_ORDER_SIG_MASK)) {
-<<<<<<< HEAD
-	retval = Tcl_Alloc(9);
-=======
-	retval = (char *)ckalloc(9);
->>>>>>> 52e543c5
+	retval = (char *)Tcl_Alloc(9);
 	strcpy(retval, "Infinity");
 	if (endPtr) {
 	    *endPtr = retval + 8;
 	}
     } else {
-<<<<<<< HEAD
-	retval = Tcl_Alloc(4);
-=======
-	retval = (char *)ckalloc(4);
->>>>>>> 52e543c5
+	retval = (char *)Tcl_Alloc(4);
 	strcpy(retval, "NaN");
 	if (endPtr) {
 	    *endPtr = retval + 3;
@@ -2331,11 +2323,7 @@
     int *decpt,			/* Location of the decimal point. */
     char **endPtr)		/* Pointer to the end of the formatted data */
 {
-<<<<<<< HEAD
-    char *retval = Tcl_Alloc(2);
-=======
-    char *retval = (char *)ckalloc(2);
->>>>>>> 52e543c5
+    char *retval = (char *)Tcl_Alloc(2);
 
     strcpy(retval, "0");
     if (endPtr) {
@@ -2890,11 +2878,7 @@
      * Handle the peculiar case where the result has no significant digits.
      */
 
-<<<<<<< HEAD
-    retval = Tcl_Alloc(len + 1);
-=======
-    retval = (char *)ckalloc(len + 1);
->>>>>>> 52e543c5
+    retval = (char *)Tcl_Alloc(len + 1);
     if (ilim == 0) {
 	d -= 5.;
 	if (d > eps.d) {
@@ -3007,11 +2991,7 @@
     char **endPtr)		/* OUTPUT: Position of the terminal '\0' at
 				 *	   the end of the returned string. */
 {
-<<<<<<< HEAD
-    char *retval = Tcl_Alloc(len + 1);
-=======
-    char *retval = (char *)ckalloc(len + 1);
->>>>>>> 52e543c5
+    char *retval = (char *)Tcl_Alloc(len + 1);
 				/* Output buffer. */
     Tcl_WideUInt b = (bw * wuipow5[b5]) << b2;
 				/* Numerator of the fraction being
@@ -3176,11 +3156,7 @@
     char **endPtr)		/* OUTPUT: Position of the terminal '\0' at
 				 *	   the end of the returned string. */
 {
-<<<<<<< HEAD
-    char *retval = Tcl_Alloc(len + 1);
-=======
-    char *retval = (char *)ckalloc(len + 1);
->>>>>>> 52e543c5
+    char *retval = (char *)Tcl_Alloc(len + 1);
 				/* Output buffer. */
     Tcl_WideUInt b = (bw * wuipow5[b5]) << b2;
 				/* Numerator of the fraction being
@@ -3384,11 +3360,7 @@
     char **endPtr)		/* OUTPUT: Position of the terminal '\0' at
 				 *	   the end of the returned string. */
 {
-<<<<<<< HEAD
-    char *retval = Tcl_Alloc(len + 1);
-=======
-    char *retval = (char *)ckalloc(len + 1);
->>>>>>> 52e543c5
+    char *retval = (char *)Tcl_Alloc(len + 1);
 				/* Output buffer. */
     mp_int b;			/* Numerator of the fraction being
 				 * converted. */
@@ -3597,11 +3569,7 @@
     char **endPtr)		/* OUTPUT: Position of the terminal '\0' at
 				 *	   the end of the returned string. */
 {
-<<<<<<< HEAD
-    char *retval = Tcl_Alloc(len + 1);
-=======
-    char *retval = (char *)ckalloc(len + 1);
->>>>>>> 52e543c5
+    char *retval = (char *)Tcl_Alloc(len + 1);
 				/* Output buffer. */
     mp_int b;			/* Numerator of the fraction being
 				 * converted. */
@@ -3805,11 +3773,7 @@
     int *decpt,			/* OUTPUT: Position of the decimal point. */
     char **endPtr)		/* OUTPUT: Pointer to the end of the number */
 {
-<<<<<<< HEAD
-    char *retval = Tcl_Alloc(len+1);
-=======
-    char *retval = (char *)ckalloc(len+1);
->>>>>>> 52e543c5
+    char *retval = (char *)Tcl_Alloc(len+1);
 				/* Buffer of digits to return. */
     char *s = retval;		/* Cursor in the return value. */
     mp_int b;			/* Numerator of the result. */
@@ -4045,11 +4009,7 @@
     int *decpt,			/* OUTPUT: Position of the decimal point. */
     char **endPtr)		/* OUTPUT: Pointer to the end of the number */
 {
-<<<<<<< HEAD
-    char *retval = Tcl_Alloc(len+1);
-=======
-    char *retval = (char *)ckalloc(len+1);
->>>>>>> 52e543c5
+    char *retval = (char *)Tcl_Alloc(len+1);
 				/* Buffer of digits to return. */
     char *s = retval;		/* Cursor in the return value. */
     mp_int b;			/* Numerator of the result. */
