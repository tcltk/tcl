/*
 * tclStrToD.c --
 *
 *	This file contains a collection of procedures for managing conversions
 *	to/from floating-point in Tcl. They include TclParseNumber, which
 *	parses numbers from strings; TclDoubleDigits, which formats numbers
 *	into strings of digits, and procedures for interconversion among
 *	'double' and 'mp_int' types.
 *
 * Copyright (c) 2005 by Kevin B. Kenny. All rights reserved.
 *
 * See the file "license.terms" for information on usage and redistribution of
 * this file, and for a DISCLAIMER OF ALL WARRANTIES.
 */

#include "tclInt.h"
<<<<<<< HEAD
#include "tclTomMath.h"
=======
#include "tommath.h"
#include <float.h>
>>>>>>> a25fe0be
#include <math.h>

#ifdef _WIN32
#define copysign _copysign
#endif

/*
 * This code supports (at least hypothetically), IBM, Cray, VAX and IEEE-754
 * floating point; of these, only IEEE-754 can represent NaN. IEEE-754 can be
 * uniquely determined by radix and by the widths of significand and exponent.
 */

#if (FLT_RADIX == 2) && (DBL_MANT_DIG == 53) && (DBL_MAX_EXP == 1024)
#   define IEEE_FLOATING_POINT
#endif

/*
 * Rounding controls. (Thanks a lot, Intel!)
 */

#ifdef __i386
/*
 * gcc on x86 needs access to rounding controls, because of a questionable
 * feature where it retains intermediate results as IEEE 'long double' values
 * somewhat unpredictably. It is tempting to include fpu_control.h, but that
 * file exists only on Linux; it is missing on Cygwin and MinGW. Most gcc-isms
 * and ix86-isms are factored out here.
 */

#if defined(__GNUC__)
typedef unsigned int	fpu_control_t __attribute__ ((__mode__ (__HI__)));

#define _FPU_GETCW(cw)	__asm__ __volatile__ ("fnstcw %0" : "=m" (*&cw))
#define _FPU_SETCW(cw)	__asm__ __volatile__ ("fldcw %0" : : "m" (*&cw))
#   define FPU_IEEE_ROUNDING	0x027f
#   define ADJUST_FPU_CONTROL_WORD
#define TCL_IEEE_DOUBLE_ROUNDING \
    fpu_control_t roundTo53Bits = FPU_IEEE_ROUNDING;	\
    fpu_control_t oldRoundingMode;			\
    _FPU_GETCW(oldRoundingMode);			\
    _FPU_SETCW(roundTo53Bits)
#define TCL_DEFAULT_DOUBLE_ROUNDING \
    _FPU_SETCW(oldRoundingMode)

/*
 * Sun ProC needs sunmath for rounding control on x86 like gcc above.
 */
#elif defined(__sun)
#include <sunmath.h>
#define TCL_IEEE_DOUBLE_ROUNDING \
    ieee_flags("set","precision","double",NULL)
#define TCL_DEFAULT_DOUBLE_ROUNDING \
    ieee_flags("clear","precision",NULL,NULL)

/*
 * Other platforms are assumed to always operate in full IEEE mode, so we make
 * the macros to go in and out of that mode do nothing.
 */

#else /* !__GNUC__ && !__sun */
#define TCL_IEEE_DOUBLE_ROUNDING	((void) 0)
#define TCL_DEFAULT_DOUBLE_ROUNDING	((void) 0)
#endif
#else /* !__i386 */
#define TCL_IEEE_DOUBLE_ROUNDING	((void) 0)
#define TCL_DEFAULT_DOUBLE_ROUNDING	((void) 0)
#endif

/*
 * MIPS floating-point units need special settings in control registers to use
 * gradual underflow as we expect.  This fix is for the MIPSpro compiler.
 */

#if defined(__sgi) && defined(_COMPILER_VERSION)
#include <sys/fpu.h>
#endif

/*
 * HP's PA_RISC architecture uses 7ff4000000000000 to represent a quiet NaN.
 * Everyone else uses 7ff8000000000000. (Why, HP, why?)
 */

#ifdef __hppa
#   define NAN_START	0x7ff4
#   define NAN_MASK	(((Tcl_WideUInt) 1) << 50)
#else
#   define NAN_START	0x7ff8
#   define NAN_MASK	(((Tcl_WideUInt) 1) << 51)
#endif

/*
 * Constants used by this file (most of which are only ever calculated at
 * runtime).
 */

/* Magic constants */

#define LOG10_2 0.3010299956639812
#define TWO_OVER_3LOG10 0.28952965460216784
#define LOG10_3HALVES_PLUS_FUDGE 0.1760912590558

/*
 * Definitions of the parts of an IEEE754-format floating point number.
 */

#define SIGN_BIT 	0x80000000
				/* Mask for the sign bit in the first word of
				 * a double. */
#define EXP_MASK	0x7ff00000
				/* Mask for the exponent field in the first
				 * word of a double. */
#define EXP_SHIFT	20	/* Shift count to make the exponent an
				 * integer. */
#define HIDDEN_BIT	(((Tcl_WideUInt) 0x00100000) << 32)
				/* Hidden 1 bit for the significand. */
#define HI_ORDER_SIG_MASK 0x000fffff
				/* Mask for the high-order part of the
				 * significand in the first word of a
				 * double. */
#define SIG_MASK	(((Tcl_WideUInt) HI_ORDER_SIG_MASK << 32) \
			| 0xffffffff)
				/* Mask for the 52-bit significand. */
#define FP_PRECISION	53	/* Number of bits of significand plus the
				 * hidden bit. */
#define EXPONENT_BIAS	0x3ff	/* Bias of the exponent 0. */

/*
 * Derived quantities.
 */

#define TEN_PMAX	22	/* floor(FP_PRECISION*log(2)/log(5)) */
#define QUICK_MAX	14	/* floor((FP_PRECISION-1)*log(2)/log(10))-1 */
#define BLETCH		0x10	/* Highest power of two that is greater than
				 * DBL_MAX_10_EXP, divided by 16. */
#define DIGIT_GROUP	8	/* floor(MP_DIGIT_BIT*log(2)/log(10)) */

/*
 * Union used to dismantle floating point numbers.
 */

typedef union Double {
    struct {
#ifdef WORDS_BIGENDIAN
	int word0;
	int word1;
#else
	int word1;
	int word0;
#endif
    } w;
    double d;
    Tcl_WideUInt q;
} Double;

static int maxpow10_wide;	/* The powers of ten that can be represented
				 * exactly as wide integers. */
static Tcl_WideUInt *pow10_wide;
#define MAXPOW	22
static double pow10vals[MAXPOW+1];
				/* The powers of ten that can be represented
				 * exactly as IEEE754 doubles. */
static int mmaxpow;		/* Largest power of ten that can be
				 * represented exactly in a 'double'. */
static int log10_DIGIT_MAX;	/* The number of decimal digits that fit in an
				 * mp_digit. */
static int log2FLT_RADIX;	/* Logarithm of the floating point radix. */
static int mantBits;		/* Number of bits in a double's significand */
static mp_int pow5[9];		/* Table of powers of 5**(2**n), up to
				 * 5**256 */
static double tiny = 0.0;	/* The smallest representable double. */
static int maxDigits;		/* The maximum number of digits to the left of
				 * the decimal point of a double. */
static int minDigits;		/* The maximum number of digits to the right
				 * of the decimal point in a double. */
static const double pow_10_2_n[] = {	/* Inexact higher powers of ten. */
    1.0,
    100.0,
    10000.0,
    1.0e+8,
    1.0e+16,
    1.0e+32,
    1.0e+64,
    1.0e+128,
    1.0e+256
};

static int n770_fp;		/* Flag is 1 on Nokia N770 floating point.
				 * Nokia's floating point has the words
				 * reversed: if big-endian is 7654 3210,
				 * and little-endian is       0123 4567,
				 * then Nokia's FP is         4567 0123;
				 * little-endian within the 32-bit words but
				 * big-endian between them. */

/*
 * Table of powers of 5 that are small enough to fit in an mp_digit.
 */

static const mp_digit dpow5[13] = {
               1,              5,             25,            125,
             625,           3125,          15625,          78125,
          390625,        1953125,        9765625,       48828125,
       244140625
};

/*
 * Table of powers: pow5_13[n] = 5**(13*2**(n+1))
 */

static mp_int pow5_13[5];	/* Table of powers: 5**13, 5**26, 5**52,
				 * 5**104, 5**208 */
static const double tens[] = {
    1e00, 1e01, 1e02, 1e03, 1e04, 1e05, 1e06, 1e07, 1e08, 1e09,
    1e10, 1e11, 1e12, 1e13, 1e14, 1e15, 1e16, 1e17, 1e18, 1e19,
    1e20, 1e21, 1e22
};

static const int itens [] = {
    1,
    10,
    100,
    1000,
    10000,
    100000,
    1000000,
    10000000,
    100000000
};

static const double bigtens[] = {
    1e016, 1e032, 1e064, 1e128, 1e256
};
#define N_BIGTENS 5

static const int log2pow5[27] = {
    01,  3,  5,  7, 10, 12, 14, 17, 19, 21,
    24, 26, 28, 31, 33, 35, 38, 40, 42, 45,
    47, 49, 52, 54, 56, 59, 61
};
#define N_LOG2POW5 27

static const Tcl_WideUInt wuipow5[27] = {
    (Tcl_WideUInt) 1,		/* 5**0 */
    (Tcl_WideUInt) 5,
    (Tcl_WideUInt) 25,
    (Tcl_WideUInt) 125,
    (Tcl_WideUInt) 625,
    (Tcl_WideUInt) 3125,	/* 5**5 */
    (Tcl_WideUInt) 3125*5,
    (Tcl_WideUInt) 3125*25,
    (Tcl_WideUInt) 3125*125,
    (Tcl_WideUInt) 3125*625,
    (Tcl_WideUInt) 3125*3125,	/* 5**10 */
    (Tcl_WideUInt) 3125*3125*5,
    (Tcl_WideUInt) 3125*3125*25,
    (Tcl_WideUInt) 3125*3125*125,
    (Tcl_WideUInt) 3125*3125*625,
    (Tcl_WideUInt) 3125*3125*3125, /* 5**15 */
    (Tcl_WideUInt) 3125*3125*3125*5,
    (Tcl_WideUInt) 3125*3125*3125*25,
    (Tcl_WideUInt) 3125*3125*3125*125,
    (Tcl_WideUInt) 3125*3125*3125*625,
    (Tcl_WideUInt) 3125*3125*3125*3125,	/* 5**20 */
    (Tcl_WideUInt) 3125*3125*3125*3125*5,
    (Tcl_WideUInt) 3125*3125*3125*3125*25,
    (Tcl_WideUInt) 3125*3125*3125*3125*125,
    (Tcl_WideUInt) 3125*3125*3125*3125*625,
    (Tcl_WideUInt) 3125*3125*3125*3125*3125,  /* 5**25 */
    (Tcl_WideUInt) 3125*3125*3125*3125*3125*5 /* 5**26 */
};

/*
 * Static functions defined in this file.
 */

static int		AccumulateDecimalDigit(unsigned, int,
			    Tcl_WideUInt *, mp_int *, int);
static double		MakeHighPrecisionDouble(int signum,
			    mp_int *significand, int nSigDigs, long exponent);
static double		MakeLowPrecisionDouble(int signum,
			    Tcl_WideUInt significand, int nSigDigs,
			    long exponent);
#ifdef IEEE_FLOATING_POINT
static double		MakeNaN(int signum, Tcl_WideUInt tag);
#endif
static double		RefineApproximation(double approx,
			    mp_int *exactSignificand, int exponent);
static void		MulPow5(mp_int *, unsigned, mp_int *);
static int 		NormalizeRightward(Tcl_WideUInt *);
static int		RequiredPrecision(Tcl_WideUInt);
static void		DoubleToExpAndSig(double, Tcl_WideUInt *, int *,
			    int *);
static void		TakeAbsoluteValue(Double *, int *);
static char *		FormatInfAndNaN(Double *, int *, char **);
static char *		FormatZero(int *, char **);
static int		ApproximateLog10(Tcl_WideUInt, int, int);
static int		BetterLog10(double, int, int *);
static void		ComputeScale(int, int, int *, int *, int *, int *);
static void		SetPrecisionLimits(int, int, int *, int *, int *,
			    int *);
static char *		BumpUp(char *, char *, int *);
static int		AdjustRange(double *, int);
static char *		ShorteningQuickFormat(double, int, int, double,
			    char *, int *);
static char *		StrictQuickFormat(double, int, int, double,
			    char *, int *);
static char *		QuickConversion(double, int, int, int, int, int, int,
			    int *, char **);
static void		CastOutPowersOf2(int *, int *, int *);
static char *		ShorteningInt64Conversion(Double *, Tcl_WideUInt,
			    int, int, int, int, int, int, int, int, int,
			    int, int, int *, char **);
static char *		StrictInt64Conversion(Double *, Tcl_WideUInt,
			    int, int, int, int, int, int,
			    int, int, int *, char **);
static int		ShouldBankerRoundUpPowD(mp_int *, int, int);
static int		ShouldBankerRoundUpToNextPowD(mp_int *, mp_int *,
			    int, int, mp_int *);
static char *		ShorteningBignumConversionPowD(Double *dPtr,
			    Tcl_WideUInt bw, int b2, int b5,
			    int m2plus, int m2minus, int m5,
			    int sd, int k, int len,
			    int ilim, int ilim1, int *decpt,
			    char **endPtr);
static char *		StrictBignumConversionPowD(Double *dPtr,
			    Tcl_WideUInt bw, int b2, int b5,
			    int sd, int k, int len,
			    int ilim, int ilim1, int *decpt,
			    char **endPtr);
static int		ShouldBankerRoundUp(mp_int *, mp_int *, int);
static int		ShouldBankerRoundUpToNext(mp_int *, mp_int *,
			    mp_int *, int);
static char *		ShorteningBignumConversion(Double *dPtr,
			    Tcl_WideUInt bw, int b2,
			    int m2plus, int m2minus,
			    int s2, int s5, int k, int len,
			    int ilim, int ilim1, int *decpt,
			    char **endPtr);
static char *		StrictBignumConversion(Double *dPtr,
			    Tcl_WideUInt bw, int b2,
			    int s2, int s5, int k, int len,
			    int ilim, int ilim1, int *decpt,
			    char **endPtr);
static double		BignumToBiasedFrExp(const mp_int *big, int *machexp);
static double		Pow10TimesFrExp(int exponent, double fraction,
			    int *machexp);
static double		SafeLdExp(double fraction, int exponent);
#ifdef IEEE_FLOATING_POINT
static Tcl_WideUInt	Nokia770Twiddle(Tcl_WideUInt w);
#endif

/*
 *----------------------------------------------------------------------
 *
 * TclParseNumber --
 *
 *	Scans bytes, interpreted as characters in Tcl's internal encoding, and
 *	parses the longest prefix that is the string representation of a
 *	number in a format recognized by Tcl.
 *
 *	The arguments bytes, numBytes, and objPtr are the inputs which
 *	determine the string to be parsed. If bytes is non-NULL, it points to
 *	the first byte to be scanned. If bytes is NULL, then objPtr must be
 *	non-NULL, and the string representation of objPtr will be scanned
 *	(generated first, if necessary). The numBytes argument determines the
 *	number of bytes to be scanned. If numBytes is negative, the first NUL
 *	byte encountered will terminate the scan. If numBytes is non-negative,
 *	then no more than numBytes bytes will be scanned.
 *
 *	The argument flags is an input that controls the numeric formats
 *	recognized by the parser. The flag bits are:
 *
 *	- TCL_PARSE_INTEGER_ONLY:	accept only integer values; reject
 *		strings that denote floating point values (or accept only the
 *		leading portion of them that are integer values).
 *	- TCL_PARSE_SCAN_PREFIXES:	ignore the prefixes 0b and 0o that are
 *		not part of the [scan] command's vocabulary. Use only in
 *		combination with TCL_PARSE_INTEGER_ONLY.
 *	- TCL_PARSE_BINARY_ONLY:	parse only in the binary format, whether
 *		or not a prefix is present that would lead to binary parsing.
 *		Use only in combination with TCL_PARSE_INTEGER_ONLY.
 *	- TCL_PARSE_OCTAL_ONLY:		parse only in the octal format, whether
 *		or not a prefix is present that would lead to octal parsing.
 *		Use only in combination with TCL_PARSE_INTEGER_ONLY.
 *	- TCL_PARSE_HEXADECIMAL_ONLY:	parse only in the hexadecimal format,
 *		whether or not a prefix is present that would lead to
 *		hexadecimal parsing. Use only in combination with
 *		TCL_PARSE_INTEGER_ONLY.
 *	- TCL_PARSE_DECIMAL_ONLY:	parse only in the decimal format, no
 *		matter whether a 0 prefix would normally force a different
 *		base.
 *	- TCL_PARSE_NO_WHITESPACE:	reject any leading/trailing whitespace
 *
 *	The arguments interp and expected are inputs that control error
 *	message generation. If interp is NULL, no error message will be
 *	generated. If interp is non-NULL, then expected must also be non-NULL.
 *	When TCL_ERROR is returned, an error message will be left in the
 *	result of interp, and the expected argument will appear in the error
 *	message as the thing TclParseNumber expected, but failed to find in
 *	the string.
 *
 *	The arguments objPtr and endPtrPtr as well as the return code are the
 *	outputs.
 *
 *	When the parser cannot find any prefix of the string that matches a
 *	format it is looking for, TCL_ERROR is returned and an error message
 *	may be generated and returned as described above. The contents of
 *	objPtr will not be changed. If endPtrPtr is non-NULL, a pointer to the
 *	character in the string that terminated the scan will be written to
 *	*endPtrPtr.
 *
 *	When the parser determines that the entire string matches a format it
 *	is looking for, TCL_OK is returned, and if objPtr is non-NULL, then
 *	the internal rep and Tcl_ObjType of objPtr are set to the "canonical"
 *	numeric value that matches the scanned string. If endPtrPtr is not
 *	NULL, a pointer to the end of the string will be written to *endPtrPtr
 *	(that is, either bytes+numBytes or a pointer to a terminating NUL
 *	byte).
 *
 *	When the parser determines that a partial string matches a format it
 *	is looking for, the value of endPtrPtr determines what happens:
 *
 *	- If endPtrPtr is NULL, then TCL_ERROR is returned, with error message
 *		generation as above.
 *
 *	- If endPtrPtr is non-NULL, then TCL_OK is returned and objPtr
 *		internals are set as above. Also, a pointer to the first
 *		character following the parsed numeric string is written to
 *		*endPtrPtr.
 *
 *	In some cases where the string being scanned is the string rep of
 *	objPtr, this routine can leave objPtr in an inconsistent state where
 *	its string rep and its internal rep do not agree. In these cases the
 *	internal rep will be in agreement with only some substring of the
 *	string rep. This might happen if the caller passes in a non-NULL bytes
 *	value that points somewhere into the string rep. It might happen if
 *	the caller passes in a numBytes value that limits the scan to only a
 *	prefix of the string rep. Or it might happen if a non-NULL value of
 *	endPtrPtr permits a TCL_OK return from only a partial string match. It
 *	is the responsibility of the caller to detect and correct such
 *	inconsistencies when they can and do arise.
 *
 * Results:
 *	Returns a standard Tcl result.
 *
 * Side effects:
 *	The string representaton of objPtr may be generated.
 *
 *	The internal representation and Tcl_ObjType of objPtr may be changed.
 *	This may involve allocation and/or freeing of memory.
 *
 *----------------------------------------------------------------------
 */

int
TclParseNumber(
    Tcl_Interp *interp,		/* Used for error reporting. May be NULL. */
    Tcl_Obj *objPtr,		/* Object to receive the internal rep. */
    const char *expected,	/* Description of the type of number the
				 * caller expects to be able to parse
				 * ("integer", "boolean value", etc.). */
    const char *bytes,		/* Pointer to the start of the string to
				 * scan. */
    int numBytes,		/* Maximum number of bytes to scan, see
				 * above. */
    const char **endPtrPtr,	/* Place to store pointer to the character
				 * that terminated the scan. */
    int flags)			/* Flags governing the parse. */
{
    enum State {
	INITIAL, SIGNUM, ZERO, ZERO_X,
	ZERO_O, ZERO_B, ZERO_D, BINARY,
	HEXADECIMAL, OCTAL, BAD_OCTAL, DECIMAL,
	LEADING_RADIX_POINT, FRACTION,
	EXPONENT_START, EXPONENT_SIGNUM, EXPONENT,
	sI, sIN, sINF, sINFI, sINFIN, sINFINI, sINFINIT, sINFINITY
#ifdef IEEE_FLOATING_POINT
	, sN, sNA, sNAN, sNANPAREN, sNANHEX, sNANFINISH
#endif
    } state = INITIAL;
    enum State acceptState = INITIAL;

    int signum = 0;		/* Sign of the number being parsed. */
    Tcl_WideUInt significandWide = 0;
				/* Significand of the number being parsed (if
				 * no overflow). */
    mp_int significandBig;	/* Significand of the number being parsed (if
				 * it overflows significandWide). */
    int significandOverflow = 0;/* Flag==1 iff significandBig is used. */
    Tcl_WideUInt octalSignificandWide = 0;
				/* Significand of an octal number; needed
				 * because we don't know whether a number with
				 * a leading zero is octal or decimal until
				 * we've scanned forward to a '.' or 'e'. */
    mp_int octalSignificandBig;	/* Significand of octal number once
				 * octalSignificandWide overflows. */
    int octalSignificandOverflow = 0;
				/* Flag==1 if octalSignificandBig is used. */
    int numSigDigs = 0;		/* Number of significant digits in the decimal
				 * significand. */
    int numTrailZeros = 0;	/* Number of trailing zeroes at the current
				 * point in the parse. */
    int numDigitsAfterDp = 0;	/* Number of digits scanned after the decimal
				 * point. */
    int exponentSignum = 0;	/* Signum of the exponent of a floating point
				 * number. */
    long exponent = 0;		/* Exponent of a floating point number. */
    const char *p;		/* Pointer to next character to scan. */
    size_t len;			/* Number of characters remaining after p. */
    const char *acceptPoint;	/* Pointer to position after last character in
				 * an acceptable number. */
    size_t acceptLen;		/* Number of characters following that
				 * point. */
    int status = TCL_OK;	/* Status to return to caller. */
    char d = 0;			/* Last hexadecimal digit scanned; initialized
				 * to avoid a compiler warning. */
    int shift = 0;		/* Amount to shift when accumulating binary */
    int explicitOctal = 0;

#define ALL_BITS	((Tcl_WideUInt)-1)
#define MOST_BITS	(ALL_BITS >> 1)

    /*
     * Initialize bytes to start of the object's string rep if the caller
     * didn't pass anything else.
     */

    if (bytes == NULL) {
	if (interp == NULL && endPtrPtr == NULL) {
	    if (TclHasIntRep(objPtr, &tclDictType)) {
		/* A dict can never be a (single) number */
		return TCL_ERROR;
	    }
	    if (TclHasIntRep(objPtr, &tclListType)) {
		int length;
		/* A list can only be a (single) number if its length == 1 */
		TclListObjLength(NULL, objPtr, &length);
		if (length != 1) {
		    return TCL_ERROR;
		}
	    }
	}
	bytes = TclGetString(objPtr);
    }

    p = bytes;
    len = numBytes;
    acceptPoint = p;
    acceptLen = len;
    while (1) {
	char c = len ? *p : '\0';
	switch (state) {

	case INITIAL:
	    /*
	     * Initial state. Acceptable characters are +, -, digits, period,
	     * I, N, and whitespace.
	     */

	    if (TclIsSpaceProc(c)) {
		if (flags & TCL_PARSE_NO_WHITESPACE) {
		    goto endgame;
		}
		break;
	    } else if (c == '+') {
		state = SIGNUM;
		break;
	    } else if (c == '-') {
		signum = 1;
		state = SIGNUM;
		break;
	    }
	    /* FALLTHROUGH */

	case SIGNUM:
	    /*
	     * Scanned a leading + or -. Acceptable characters are digits,
	     * period, I, and N.
	     */

	    if (c == '0') {
		if (flags & TCL_PARSE_DECIMAL_ONLY) {
		    state = DECIMAL;
		} else {
		    state = ZERO;
		}
		break;
	    } else if (flags & TCL_PARSE_HEXADECIMAL_ONLY) {
		goto zerox;
	    } else if (flags & TCL_PARSE_BINARY_ONLY) {
		goto zerob;
	    } else if (flags & TCL_PARSE_OCTAL_ONLY) {
		goto zeroo;
	    } else if (isdigit(UCHAR(c))) {
		significandWide = c - '0';
		numSigDigs = 1;
		state = DECIMAL;
		break;
	    } else if (flags & TCL_PARSE_INTEGER_ONLY) {
		goto endgame;
	    } else if (c == '.') {
		state = LEADING_RADIX_POINT;
		break;
	    } else if (c == 'I' || c == 'i') {
		state = sI;
		break;
#ifdef IEEE_FLOATING_POINT
	    } else if (c == 'N' || c == 'n') {
		state = sN;
		break;
#endif
	    }
	    goto endgame;

	case ZERO:
	    /*
	     * Scanned a leading zero (perhaps with a + or -). Acceptable
	     * inputs are digits, period, X, b, and E. If 8 or 9 is
	     * encountered, the number can't be octal. This state and the
	     * OCTAL state differ only in whether they recognize 'X' and 'b'.
	     */

	    acceptState = state;
	    acceptPoint = p;
	    acceptLen = len;
	    if (c == 'x' || c == 'X') {
		if (flags & (TCL_PARSE_OCTAL_ONLY|TCL_PARSE_BINARY_ONLY)) {
		    goto endgame;
		}
		state = ZERO_X;
		break;
	    }
	    if (flags & TCL_PARSE_HEXADECIMAL_ONLY) {
		goto zerox;
	    }
	    if (flags & TCL_PARSE_SCAN_PREFIXES) {
		goto zeroo;
	    }
	    if (c == 'b' || c == 'B') {
		if (flags & TCL_PARSE_OCTAL_ONLY) {
		    goto endgame;
		}
		state = ZERO_B;
		break;
	    }
	    if (flags & TCL_PARSE_BINARY_ONLY) {
		goto zerob;
	    }
	    if (c == 'o' || c == 'O') {
		explicitOctal = 1;
		state = ZERO_O;
		break;
	    }
	    if (c == 'd' || c == 'D') {
		state = ZERO_D;
		break;
	    }
#ifdef TCL_NO_DEPRECATED
	    goto decimal;
#endif
	    /* FALLTHROUGH */

	case OCTAL:
	    /*
	     * Scanned an optional + or -, followed by a string of octal
	     * digits. Acceptable inputs are more digits, period, or E. If 8
	     * or 9 is encountered, commit to floating point.
	     */

	    acceptState = state;
	    acceptPoint = p;
	    acceptLen = len;
	    /* FALLTHROUGH */
	case ZERO_O:
	zeroo:
	    if (c == '0') {
		numTrailZeros++;
		state = OCTAL;
		break;
	    } else if (c >= '1' && c <= '7') {
		if (objPtr != NULL) {
		    shift = 3 * (numTrailZeros + 1);
		    significandOverflow = AccumulateDecimalDigit(
			    (unsigned)(c-'0'), numTrailZeros,
			    &significandWide, &significandBig,
			    significandOverflow);

		    if (!octalSignificandOverflow) {
			/*
			 * Shifting by more bits than are in the value being
			 * shifted is at least de facto nonportable. Check for
			 * too large shifts first.
			 */

			if ((octalSignificandWide != 0)
				&& (((size_t)shift >=
					CHAR_BIT*sizeof(Tcl_WideUInt))
				|| (octalSignificandWide >
					((Tcl_WideUInt)-1 >> shift)))) {
			    octalSignificandOverflow = 1;
			    mp_init_u64(&octalSignificandBig,
				    octalSignificandWide);
			}
		    }
		    if (!octalSignificandOverflow) {
			octalSignificandWide =
				(octalSignificandWide << shift) + (c - '0');
		    } else {
			mp_mul_2d(&octalSignificandBig, shift,
				&octalSignificandBig);
			mp_add_d(&octalSignificandBig, (mp_digit)(c - '0'),
				&octalSignificandBig);
		    }
		}
		if (numSigDigs != 0) {
		    numSigDigs += numTrailZeros+1;
		} else {
		    numSigDigs = 1;
		}
		numTrailZeros = 0;
		state = OCTAL;
		break;
	    }
	    /* FALLTHROUGH */

	case BAD_OCTAL:
	    if (explicitOctal) {
		/*
		 * No forgiveness for bad digits in explicitly octal numbers.
		 */

		goto endgame;
	    }
	    if (flags & TCL_PARSE_INTEGER_ONLY) {
		/*
		 * No seeking floating point when parsing only integer.
		 */

		goto endgame;
	    }
#ifndef TCL_NO_DEPRECATED

	    /*
	     * Scanned a number with a leading zero that contains an 8, 9,
	     * radix point or E. This is an invalid octal number, but might
	     * still be floating point.
	     */

	    if (c == '0') {
		numTrailZeros++;
		state = BAD_OCTAL;
		break;
	    } else if (isdigit(UCHAR(c))) {
		if (objPtr != NULL) {
		    significandOverflow = AccumulateDecimalDigit(
			    (unsigned)(c-'0'), numTrailZeros,
			    &significandWide, &significandBig,
			    significandOverflow);
		}
		if (numSigDigs != 0) {
		    numSigDigs += (numTrailZeros + 1);
		} else {
		    numSigDigs = 1;
		}
		numTrailZeros = 0;
		state = BAD_OCTAL;
		break;
	    } else if (c == '.') {
		state = FRACTION;
		break;
	    } else if (c == 'E' || c == 'e') {
		state = EXPONENT_START;
		break;
	    }
#endif
	    goto endgame;

	    /*
	     * Scanned 0x. If state is HEXADECIMAL, scanned at least one
	     * character following the 0x. The only acceptable inputs are
	     * hexadecimal digits.
	     */

	case HEXADECIMAL:
	    acceptState = state;
	    acceptPoint = p;
	    acceptLen = len;
	    /* FALLTHROUGH */

	case ZERO_X:
	zerox:
	    if (c == '0') {
		numTrailZeros++;
		state = HEXADECIMAL;
		break;
	    } else if (isdigit(UCHAR(c))) {
		d = (c-'0');
	    } else if (c >= 'A' && c <= 'F') {
		d = (c-'A'+10);
	    } else if (c >= 'a' && c <= 'f') {
		d = (c-'a'+10);
	    } else {
		goto endgame;
	    }
	    if (objPtr != NULL) {
		shift = 4 * (numTrailZeros + 1);
		if (!significandOverflow) {
		    /*
		     * Shifting by more bits than are in the value being
		     * shifted is at least de facto nonportable. Check for too
		     * large shifts first.
		     */

		    if (significandWide != 0 &&
			    ((size_t)shift >= CHAR_BIT*sizeof(Tcl_WideUInt) ||
			    significandWide > ((Tcl_WideUInt)-1 >> shift))) {
			significandOverflow = 1;
			mp_init_u64(&significandBig,
				significandWide);
		    }
		}
		if (!significandOverflow) {
		    significandWide = (significandWide << shift) + d;
		} else {
		    mp_mul_2d(&significandBig, shift, &significandBig);
		    mp_add_d(&significandBig, (mp_digit) d, &significandBig);
		}
	    }
	    numTrailZeros = 0;
	    state = HEXADECIMAL;
	    break;

	case BINARY:
	    acceptState = state;
	    acceptPoint = p;
	    acceptLen = len;
		/* FALLTHRU */
	case ZERO_B:
	zerob:
	    if (c == '0') {
		numTrailZeros++;
		state = BINARY;
		break;
	    } else if (c != '1') {
		goto endgame;
	    }
	    if (objPtr != NULL) {
		shift = numTrailZeros + 1;
		if (!significandOverflow) {
		    /*
		     * Shifting by more bits than are in the value being
		     * shifted is at least de facto nonportable. Check for too
		     * large shifts first.
		     */

		    if (significandWide != 0 &&
			    ((size_t)shift >= CHAR_BIT*sizeof(Tcl_WideUInt) ||
			    significandWide > ((Tcl_WideUInt)-1 >> shift))) {
			significandOverflow = 1;
			mp_init_u64(&significandBig,
				significandWide);
		    }
		}
		if (!significandOverflow) {
		    significandWide = (significandWide << shift) + 1;
		} else {
		    mp_mul_2d(&significandBig, shift, &significandBig);
		    mp_add_d(&significandBig, (mp_digit) 1, &significandBig);
		}
	    }
	    numTrailZeros = 0;
	    state = BINARY;
	    break;

	case ZERO_D:
	    if (c == '0') {
		numTrailZeros++;
	    } else if ( ! isdigit(UCHAR(c))) {
		goto endgame;
	    }
	    state = DECIMAL;
	    flags |= TCL_PARSE_INTEGER_ONLY;
	    /* FALLTHROUGH */

	case DECIMAL:
	    /*
	     * Scanned an optional + or - followed by a string of decimal
	     * digits.
	     */

#ifdef TCL_NO_DEPRECATED
	decimal:
#endif
	    acceptState = state;
	    acceptPoint = p;
	    acceptLen = len;
	    if (c == '0') {
		numTrailZeros++;
		state = DECIMAL;
		break;
	    } else if (isdigit(UCHAR(c))) {
		if (objPtr != NULL) {
		    significandOverflow = AccumulateDecimalDigit(
			    (unsigned)(c - '0'), numTrailZeros,
			    &significandWide, &significandBig,
			    significandOverflow);
		}
		numSigDigs += numTrailZeros+1;
		numTrailZeros = 0;
		state = DECIMAL;
		break;
	    } else if (flags & TCL_PARSE_INTEGER_ONLY) {
		goto endgame;
	    } else if (c == '.') {
		state = FRACTION;
		break;
	    } else if (c == 'E' || c == 'e') {
		state = EXPONENT_START;
		break;
	    }
	    goto endgame;

	    /*
	     * Found a decimal point. If no digits have yet been scanned, E is
	     * not allowed; otherwise, it introduces the exponent. If at least
	     * one digit has been found, we have a possible complete number.
	     */

	case FRACTION:
	    acceptState = state;
	    acceptPoint = p;
	    acceptLen = len;
	    if (c == 'E' || c=='e') {
		state = EXPONENT_START;
		break;
	    }
	    /* FALLTHROUGH */

	case LEADING_RADIX_POINT:
	    if (c == '0') {
		numDigitsAfterDp++;
		numTrailZeros++;
		state = FRACTION;
		break;
	    } else if (isdigit(UCHAR(c))) {
		numDigitsAfterDp++;
		if (objPtr != NULL) {
		    significandOverflow = AccumulateDecimalDigit(
			    (unsigned)(c-'0'), numTrailZeros,
			    &significandWide, &significandBig,
			    significandOverflow);
		}
		if (numSigDigs != 0) {
		    numSigDigs += numTrailZeros+1;
		} else {
		    numSigDigs = 1;
		}
		numTrailZeros = 0;
		state = FRACTION;
		break;
	    }
	    goto endgame;

	case EXPONENT_START:
	    /*
	     * Scanned the E at the start of an exponent. Make sure a legal
	     * character follows before using the C library strtol routine,
	     * which allows whitespace.
	     */

	    if (c == '+') {
		state = EXPONENT_SIGNUM;
		break;
	    } else if (c == '-') {
		exponentSignum = 1;
		state = EXPONENT_SIGNUM;
		break;
	    }
	    /* FALLTHROUGH */

	case EXPONENT_SIGNUM:
	    /*
	     * Found the E at the start of the exponent, followed by a sign
	     * character.
	     */

	    if (isdigit(UCHAR(c))) {
		exponent = c - '0';
		state = EXPONENT;
		break;
	    }
	    goto endgame;

	case EXPONENT:
	    /*
	     * Found an exponent with at least one digit. Accumulate it,
	     * making sure to hard-pin it to LONG_MAX on overflow.
	     */

	    acceptState = state;
	    acceptPoint = p;
	    acceptLen = len;
	    if (isdigit(UCHAR(c))) {
		if (exponent < (LONG_MAX - 9) / 10) {
		    exponent = 10 * exponent + (c - '0');
		} else {
		    exponent = LONG_MAX;
		}
		state = EXPONENT;
		break;
	    }
	    goto endgame;

	    /*
	     * Parse out INFINITY by simply spelling it out. INF is accepted
	     * as an abbreviation; other prefices are not.
	     */

	case sI:
	    if (c == 'n' || c == 'N') {
		state = sIN;
		break;
	    }
	    goto endgame;
	case sIN:
	    if (c == 'f' || c == 'F') {
		state = sINF;
		break;
	    }
	    goto endgame;
	case sINF:
	    acceptState = state;
	    acceptPoint = p;
	    acceptLen = len;
	    if (c == 'i' || c == 'I') {
		state = sINFI;
		break;
	    }
	    goto endgame;
	case sINFI:
	    if (c == 'n' || c == 'N') {
		state = sINFIN;
		break;
	    }
	    goto endgame;
	case sINFIN:
	    if (c == 'i' || c == 'I') {
		state = sINFINI;
		break;
	    }
	    goto endgame;
	case sINFINI:
	    if (c == 't' || c == 'T') {
		state = sINFINIT;
		break;
	    }
	    goto endgame;
	case sINFINIT:
	    if (c == 'y' || c == 'Y') {
		state = sINFINITY;
		break;
	    }
	    goto endgame;

	    /*
	     * Parse NaN's.
	     */
#ifdef IEEE_FLOATING_POINT
	case sN:
	    if (c == 'a' || c == 'A') {
		state = sNA;
		break;
	    }
	    goto endgame;
	case sNA:
	    if (c == 'n' || c == 'N') {
		state = sNAN;
		break;
	    }
	    goto endgame;
	case sNAN:
	    acceptState = state;
	    acceptPoint = p;
	    acceptLen = len;
	    if (c == '(') {
		state = sNANPAREN;
		break;
	    }
	    goto endgame;

	    /*
	     * Parse NaN(hexdigits)
	     */
	case sNANHEX:
	    if (c == ')') {
		state = sNANFINISH;
		break;
	    }
	    /* FALLTHROUGH */
	case sNANPAREN:
	    if (TclIsSpaceProc(c)) {
		break;
	    }
	    if (numSigDigs < 13) {
		if (c >= '0' && c <= '9') {
		    d = c - '0';
		} else if (c >= 'a' && c <= 'f') {
		    d = 10 + c - 'a';
		} else if (c >= 'A' && c <= 'F') {
		    d = 10 + c - 'A';
		} else {
		    goto endgame;
		}
		numSigDigs++;
		significandWide = (significandWide << 4) + d;
		state = sNANHEX;
		break;
	    }
	    goto endgame;
	case sNANFINISH:
#endif

	case sINFINITY:
	    acceptState = state;
	    acceptPoint = p;
	    acceptLen = len;
	    goto endgame;
	}
	p++;
	len--;
    }

  endgame:
    if (acceptState == INITIAL) {
	/*
	 * No numeric string at all found.
	 */

	status = TCL_ERROR;
	if (endPtrPtr != NULL) {
	    *endPtrPtr = p;
	}
    } else {
	/*
	 * Back up to the last accepting state in the lexer.
	 */

	p = acceptPoint;
	len = acceptLen;
	if (!(flags & TCL_PARSE_NO_WHITESPACE)) {
	    /*
	     * Accept trailing whitespace.
	     */

	    while (len != 0 && TclIsSpaceProc(*p)) {
		p++;
		len--;
	    }
	}
	if (endPtrPtr == NULL) {
	    if ((len != 0) && ((numBytes > 0) || (*p != '\0'))) {
		status = TCL_ERROR;
	    }
	} else {
	    *endPtrPtr = p;
	}
    }

    /*
     * Generate and store the appropriate internal rep.
     */

    if (status == TCL_OK && objPtr != NULL) {
	TclFreeIntRep(objPtr);
	switch (acceptState) {
	case SIGNUM:
	case BAD_OCTAL:
	case ZERO_X:
	case ZERO_O:
	case ZERO_B:
	case ZERO_D:
	case LEADING_RADIX_POINT:
	case EXPONENT_START:
	case EXPONENT_SIGNUM:
	case sI:
	case sIN:
	case sINFI:
	case sINFIN:
	case sINFINI:
	case sINFINIT:
#ifdef IEEE_FLOATING_POINT
	case sN:
	case sNA:
	case sNANPAREN:
	case sNANHEX:
#endif
	    Tcl_Panic("TclParseNumber: bad acceptState %d parsing '%s'",
		    acceptState, bytes);
	case BINARY:
	    shift = numTrailZeros;
	    if (!significandOverflow && significandWide != 0 &&
		    ((size_t)shift >= CHAR_BIT*sizeof(Tcl_WideUInt) ||
		    significandWide > (MOST_BITS + signum) >> shift)) {
		significandOverflow = 1;
		mp_init_u64(&significandBig, significandWide);
	    }
	    if (shift) {
		if (!significandOverflow) {
		    significandWide <<= shift;
		} else {
		    mp_mul_2d(&significandBig, shift, &significandBig);
		}
	    }
	    goto returnInteger;

	case HEXADECIMAL:
	    /*
	     * Returning a hex integer. Final scaling step.
	     */

	    shift = 4 * numTrailZeros;
	    if (!significandOverflow && significandWide !=0 &&
		    ((size_t)shift >= CHAR_BIT*sizeof(Tcl_WideUInt) ||
		    significandWide > (MOST_BITS + signum) >> shift)) {
		significandOverflow = 1;
		mp_init_u64(&significandBig, significandWide);
	    }
	    if (shift) {
		if (!significandOverflow) {
		    significandWide <<= shift;
		} else {
		    mp_mul_2d(&significandBig, shift, &significandBig);
		}
	    }
	    goto returnInteger;

	case OCTAL:
	    /*
	     * Returning an octal integer. Final scaling step.
	     */

	    shift = 3 * numTrailZeros;
	    if (!octalSignificandOverflow && octalSignificandWide != 0 &&
		    ((size_t)shift >= CHAR_BIT*sizeof(Tcl_WideUInt) ||
		    octalSignificandWide > (MOST_BITS + signum) >> shift)) {
		octalSignificandOverflow = 1;
		mp_init_u64(&octalSignificandBig,
			octalSignificandWide);
	    }
	    if (shift) {
		if (!octalSignificandOverflow) {
		    octalSignificandWide <<= shift;
		} else {
		    mp_mul_2d(&octalSignificandBig, shift,
			    &octalSignificandBig);
		}
	    }
	    if (!octalSignificandOverflow) {
		if (octalSignificandWide > (MOST_BITS + signum)) {
		    mp_init_u64(&octalSignificandBig,
			    octalSignificandWide);
		    octalSignificandOverflow = 1;
		} else {
		    objPtr->typePtr = &tclIntType;
		    if (signum) {
			objPtr->internalRep.wideValue =
				- (Tcl_WideInt) octalSignificandWide;
		    } else {
			objPtr->internalRep.wideValue =
				(Tcl_WideInt) octalSignificandWide;
		    }
		}
	    }
	    if (octalSignificandOverflow) {
		if (signum) {
		    (void)mp_neg(&octalSignificandBig, &octalSignificandBig);
		}
		TclSetBignumIntRep(objPtr, &octalSignificandBig);
	    }
	    break;

	case ZERO:
	case DECIMAL:
	    significandOverflow = AccumulateDecimalDigit(0, numTrailZeros-1,
		    &significandWide, &significandBig, significandOverflow);
	    if (!significandOverflow && (significandWide > MOST_BITS+signum)) {
		significandOverflow = 1;
		mp_init_u64(&significandBig, significandWide);
	    }
	returnInteger:
	    if (!significandOverflow) {
		if (significandWide > MOST_BITS+signum) {
		    mp_init_u64(&significandBig,
			    significandWide);
		    significandOverflow = 1;
		} else {
		    objPtr->typePtr = &tclIntType;
		    if (signum) {
			objPtr->internalRep.wideValue =
				- (Tcl_WideInt) significandWide;
		    } else {
			objPtr->internalRep.wideValue =
				(Tcl_WideInt) significandWide;
		    }
		}
	    }
	    if (significandOverflow) {
		if (signum) {
		    (void)mp_neg(&significandBig, &significandBig);
		}
		TclSetBignumIntRep(objPtr, &significandBig);
	    }
	    break;

	case FRACTION:
	case EXPONENT:

	    /*
	     * Here, we're parsing a floating-point number. 'significandWide'
	     * or 'significandBig' contains the exact significand, according
	     * to whether 'significandOverflow' is set. The desired floating
	     * point value is significand * 10**k, where
	     * k = numTrailZeros+exponent-numDigitsAfterDp.
	     */

	    objPtr->typePtr = &tclDoubleType;
	    if (exponentSignum) {
		/*
		 * At this point exponent>=0, so the following calculation
		 * cannot underflow.
		 */
		exponent = -exponent;
	    }

	    /*
	     * Adjust the exponent for the number of trailing zeros that
	     * have not been accumulated, and the number of digits after
	     * the decimal point. Pin any overflow to LONG_MAX/LONG_MIN
	     * respectively.
	     */

	    if (exponent >= 0) {
		if (exponent - numDigitsAfterDp > LONG_MAX - numTrailZeros) {
		    exponent = LONG_MAX;
		} else {
		    exponent = exponent - numDigitsAfterDp + numTrailZeros;
		}
	    } else {
		if (exponent + numTrailZeros < LONG_MIN + numDigitsAfterDp) {
		    exponent = LONG_MIN;
		} else {
		    exponent = exponent + numTrailZeros - numDigitsAfterDp;
		}
	    }

	    /*
	     * The desired number is now significandWide * 10**exponent
	     * or significandBig * 10**exponent, depending on whether
	     * the significand has overflowed a wide int.
	     */
	    if (!significandOverflow) {
		objPtr->internalRep.doubleValue = MakeLowPrecisionDouble(
			signum, significandWide, numSigDigs, exponent);
	    } else {
		objPtr->internalRep.doubleValue = MakeHighPrecisionDouble(
			signum, &significandBig, numSigDigs, exponent);
	    }
	    break;

	case sINF:
	case sINFINITY:
	    if (signum) {
		objPtr->internalRep.doubleValue = -HUGE_VAL;
	    } else {
		objPtr->internalRep.doubleValue = HUGE_VAL;
	    }
	    objPtr->typePtr = &tclDoubleType;
	    break;

#ifdef IEEE_FLOATING_POINT
	case sNAN:
	case sNANFINISH:
	    objPtr->internalRep.doubleValue = MakeNaN(signum, significandWide);
	    objPtr->typePtr = &tclDoubleType;
	    break;
#endif
	case INITIAL:
	    /* This case only to silence compiler warning. */
	    Tcl_Panic("TclParseNumber: state INITIAL can't happen here");
	}
    }

    /*
     * Format an error message when an invalid number is encountered.
     */

    if (status != TCL_OK) {
	if (interp != NULL) {
	    Tcl_Obj *msg = Tcl_ObjPrintf("expected %s but got \"",
		    expected);

	    Tcl_AppendLimitedToObj(msg, bytes, numBytes, 50, "");
	    Tcl_AppendToObj(msg, "\"", -1);
	    if (state == BAD_OCTAL) {
		Tcl_AppendToObj(msg, " (looks like invalid octal number)", -1);
	    }
	    Tcl_SetObjResult(interp, msg);
	    Tcl_SetErrorCode(interp, "TCL", "VALUE", "NUMBER", NULL);
	}
    }

    /*
     * Free memory.
     */

    if (octalSignificandOverflow) {
	mp_clear(&octalSignificandBig);
    }
    if (significandOverflow) {
	mp_clear(&significandBig);
    }
    return status;
}

/*
 *----------------------------------------------------------------------
 *
 * AccumulateDecimalDigit --
 *
 *	Consume a decimal digit in a number being scanned.
 *
 * Results:
 *	Returns 1 if the number has overflowed to a bignum, 0 if it still fits
 *	in a wide integer.
 *
 * Side effects:
 *	Updates either the wide or bignum representation.
 *
 *----------------------------------------------------------------------
 */

static int
AccumulateDecimalDigit(
    unsigned digit,		/* Digit being scanned. */
    int numZeros,		/* Count of zero digits preceding the digit
				 * being scanned. */
    Tcl_WideUInt *wideRepPtr,	/* Representation of the partial number as a
				 * wide integer. */
    mp_int *bignumRepPtr,	/* Representation of the partial number as a
				 * bignum. */
    int bignumFlag)		/* Flag == 1 if the number overflowed previous
				 * to this digit. */
{
    int i, n;
    Tcl_WideUInt w;

    /*
     * Try wide multiplication first.
     */

    if (!bignumFlag) {
	w = *wideRepPtr;
	if (w == 0) {
	    /*
	     * There's no need to multiply if the multiplicand is zero.
	     */

	    *wideRepPtr = digit;
	    return 0;
	} else if (numZeros >= maxpow10_wide
		|| w > ((Tcl_WideUInt)-1-digit)/pow10_wide[numZeros+1]) {
	    /*
	     * Wide multiplication will overflow.  Expand the number to a
	     * bignum and fall through into the bignum case.
	     */

	    mp_init_u64(bignumRepPtr, w);
	} else {
	    /*
	     * Wide multiplication.
	     */

	    *wideRepPtr = w * pow10_wide[numZeros+1] + digit;
	    return 0;
	}
    }

    /*
     * Bignum multiplication.
     */

    if (numZeros < log10_DIGIT_MAX) {
	/*
	 * Up to about 8 zeros - single digit multiplication.
	 */

	mp_mul_d(bignumRepPtr, (mp_digit) pow10_wide[numZeros+1],
		bignumRepPtr);
	mp_add_d(bignumRepPtr, (mp_digit) digit, bignumRepPtr);
    } else {
	/*
	 * More than single digit multiplication. Multiply by the appropriate
	 * small powers of 5, and then shift. Large strings of zeroes are
	 * eaten 256 at a time; this is less efficient than it could be, but
	 * seems implausible. We presume that MP_DIGIT_BIT is at least 27. The
	 * first multiplication, by up to 10**7, is done with a one-DIGIT
	 * multiply (this presumes that MP_DIGIT_BIT >= 24).
	 */

	n = numZeros + 1;
	mp_mul_d(bignumRepPtr, (mp_digit) pow10_wide[n&0x7], bignumRepPtr);
	for (i=3; i<=7; ++i) {
	    if (n & (1 << i)) {
		mp_mul(bignumRepPtr, pow5+i, bignumRepPtr);
	    }
	}
	while (n >= 256) {
	    mp_mul(bignumRepPtr, pow5+8, bignumRepPtr);
	    n -= 256;
	}
	mp_mul_2d(bignumRepPtr, (int)(numZeros+1)&~0x7, bignumRepPtr);
	mp_add_d(bignumRepPtr, (mp_digit) digit, bignumRepPtr);
    }

    return 1;
}

/*
 *----------------------------------------------------------------------
 *
 * MakeLowPrecisionDouble --
 *
 *	Makes the double precision number, signum*significand*10**exponent.
 *
 * Results:
 *	Returns the constructed number.
 *
 *	Common cases, where there are few enough digits that the number can be
 *	represented with at most roundoff, are handled specially here. If the
 *	number requires more than one rounded operation to compute, the code
 *	promotes the significand to a bignum and calls MakeHighPrecisionDouble
 *	to do it instead.
 *
 *----------------------------------------------------------------------
 */

static double
MakeLowPrecisionDouble(
    int signum,			/* 1 if the number is negative, 0 otherwise */
    Tcl_WideUInt significand,	/* Significand of the number */
    int numSigDigs,		/* Number of digits in the significand */
    long exponent)		/* Power of ten */
{
    double retval;		/* Value of the number. */
    mp_int significandBig;	/* Significand expressed as a bignum. */

    /*
     * With gcc on x86, the floating point rounding mode is double-extended.
     * This causes the result of double-precision calculations to be rounded
     * twice: once to the precision of double-extended and then again to the
     * precision of double. Double-rounding introduces gratuitous errors of 1
     * ulp, so we need to change rounding mode to 53-bits.
     */

    TCL_IEEE_DOUBLE_ROUNDING;

    /*
     * Test for the easy cases.
     */

    if (significand == 0) {
	return copysign(0.0, -signum);
    }
    if (numSigDigs <= QUICK_MAX) {
	if (exponent >= 0) {
	    if (exponent <= mmaxpow) {
		/*
		 * The significand is an exact integer, and so is
		 * 10**exponent. The product will be correct to within 1/2 ulp
		 * without special handling.
		 */

		retval = (double)
			((Tcl_WideInt)significand * pow10vals[exponent]);
		goto returnValue;
	    } else {
		int diff = QUICK_MAX - numSigDigs;

		if (exponent-diff <= mmaxpow) {
		    /*
		     * 10**exponent is not an exact integer, but
		     * 10**(exponent-diff) is exact, and so is
		     * significand*10**diff, so we can still compute the value
		     * with only one roundoff.
		     */

		    volatile double factor = (double)
			    ((Tcl_WideInt)significand * pow10vals[diff]);
		    retval = factor * pow10vals[exponent-diff];
		    goto returnValue;
		}
	    }
	} else {
	    if (exponent >= -mmaxpow) {
		/*
		 * 10**-exponent is an exact integer, and so is the
		 * significand. Compute the result by one division, again with
		 * only one rounding.
		 */

		retval = (double)
			((Tcl_WideInt)significand / pow10vals[-exponent]);
		goto returnValue;
	    }
	}
    }

    /*
     * All the easy cases have failed. Promote ths significand to bignum and
     * call MakeHighPrecisionDouble to do it the hard way.
     */

    mp_init_u64(&significandBig, significand);
    retval = MakeHighPrecisionDouble(0, &significandBig, numSigDigs,
	    exponent);
    mp_clear(&significandBig);

    /*
     * Come here to return the computed value.
     */

  returnValue:
    if (signum) {
	retval = -retval;
    }

    /*
     * On gcc on x86, restore the floating point mode word.
     */

    TCL_DEFAULT_DOUBLE_ROUNDING;

    return retval;
}

/*
 *----------------------------------------------------------------------
 *
 * MakeHighPrecisionDouble --
 *
 *	Makes the double precision number, signum*significand*10**exponent.
 *
 * Results:
 *	Returns the constructed number.
 *
 *	MakeHighPrecisionDouble is used when arbitrary-precision arithmetic is
 *	needed to ensure correct rounding. It begins by calculating a
 *	low-precision approximation to the desired number, and then refines
 *	the answer in high precision.
 *
 *----------------------------------------------------------------------
 */

static double
MakeHighPrecisionDouble(
    int signum,			/* 1=negative, 0=nonnegative */
    mp_int *significand,	/* Exact significand of the number */
    int numSigDigs,		/* Number of significant digits */
    long exponent)		/* Power of 10 by which to multiply */
{
    double retval;
    int machexp;		/* Machine exponent of a power of 10. */

    /*
     * With gcc on x86, the floating point rounding mode is double-extended.
     * This causes the result of double-precision calculations to be rounded
     * twice: once to the precision of double-extended and then again to the
     * precision of double. Double-rounding introduces gratuitous errors of 1
     * ulp, so we need to change rounding mode to 53-bits.
     */

    TCL_IEEE_DOUBLE_ROUNDING;

    /*
     * Quick checks for zero, and over/underflow. Be careful to avoid
     * integer overflow when calculating with 'exponent'.
     */

    if (mp_iszero(significand)) {
	return copysign(0.0, -signum);
    }
    if (exponent >= 0 && exponent-1 > maxDigits-numSigDigs) {
	retval = HUGE_VAL;
	goto returnValue;
    } else if (exponent < 0 && numSigDigs+exponent < minDigits+1) {
	retval = 0.0;
	goto returnValue;
    }

    /*
     * Develop a first approximation to the significand. It is tempting simply
     * to force bignum to double, but that will overflow on input numbers like
     * 1.[string repeat 0 1000]1; while this is a not terribly likely
     * scenario, we still have to deal with it. Use fraction and exponent
     * instead. Once we have the significand, multiply by 10**exponent. Test
     * for overflow. Convert back to a double, and test for underflow.
     */

    retval = BignumToBiasedFrExp(significand, &machexp);
    retval = Pow10TimesFrExp(exponent, retval, &machexp);
    if (machexp > DBL_MAX_EXP*log2FLT_RADIX) {
	retval = HUGE_VAL;
	goto returnValue;
    }
    retval = SafeLdExp(retval, machexp);
	if (tiny == 0.0) {
	    tiny = SafeLdExp(1.0, DBL_MIN_EXP * log2FLT_RADIX - mantBits);
	}
    if (retval < tiny) {
	retval = tiny;
    }

    /*
     * Refine the result twice. (The second refinement should be necessary
     * only if the best approximation is a power of 2 minus 1/2 ulp).
     */

    retval = RefineApproximation(retval, significand, exponent);
    retval = RefineApproximation(retval, significand, exponent);

    /*
     * Come here to return the computed value.
     */

  returnValue:
    if (signum) {
	retval = -retval;
    }

    /*
     * On gcc on x86, restore the floating point mode word.
     */

    TCL_DEFAULT_DOUBLE_ROUNDING;

    return retval;
}

/*
 *----------------------------------------------------------------------
 *
 * MakeNaN --
 *
 *	Makes a "Not a Number" given a set of bits to put in the tag bits
 *
 *	Note that a signalling NaN is never returned.
 *
 *----------------------------------------------------------------------
 */

#ifdef IEEE_FLOATING_POINT
static double
MakeNaN(
    int signum,			/* Sign bit (1=negative, 0=nonnegative. */
    Tcl_WideUInt tags)		/* Tag bits to put in the NaN. */
{
    union {
	Tcl_WideUInt iv;
	double dv;
    } theNaN;

    theNaN.iv = tags;
    theNaN.iv &= (((Tcl_WideUInt) 1) << 51) - 1;
    if (signum) {
	theNaN.iv |= ((Tcl_WideUInt) (0x8000 | NAN_START)) << 48;
    } else {
	theNaN.iv |= ((Tcl_WideUInt) NAN_START) << 48;
    }
    if (n770_fp) {
	theNaN.iv = Nokia770Twiddle(theNaN.iv);
    }
    return theNaN.dv;
}
#endif

/*
 *----------------------------------------------------------------------
 *
 * RefineApproximation --
 *
 *	Given a poor approximation to a floating point number, returns a
 *	better one. (The better approximation is correct to within 1 ulp, and
 *	is entirely correct if the poor approximation is correct to 1 ulp.)
 *
 * Results:
 *	Returns the improved result.
 *
 *----------------------------------------------------------------------
 */

static double
RefineApproximation(
    double approxResult,	/* Approximate result of conversion. */
    mp_int *exactSignificand,	/* Integer significand. */
    int exponent)		/* Power of 10 to multiply by significand. */
{
    int M2, M5;			/* Powers of 2 and of 5 needed to put the
				 * decimal and binary numbers over a common
				 * denominator. */
    double significand;		/* Sigificand of the binary number. */
    int binExponent;		/* Exponent of the binary number. */
    int msb;			/* Most significant bit position of an
				 * intermediate result. */
    int nDigits;		/* Number of mp_digit's in an intermediate
				 * result. */
    mp_int twoMv;		/* Approx binary value expressed as an exact
				 * integer scaled by the multiplier 2M. */
    mp_int twoMd;		/* Exact decimal value expressed as an exact
				 * integer scaled by the multiplier 2M. */
    int scale;			/* Scale factor for M. */
    int multiplier;		/* Power of two to scale M. */
    double num, den;		/* Numerator and denominator of the correction
				 * term. */
    double quot;		/* Correction term. */
    double minincr;		/* Lower bound on the absolute value of the
				 * correction term. */
    int roundToEven = 0;	/* Flag == TRUE if we need to invoke
				 * "round to even" functionality */
    double rteSignificand;	/* Significand of the round-to-even result */
    int rteExponent;		/* Exponent of the round-to-even result */
    int shift;			/* Shift count for converting numerator
				 * and denominator of corrector to floating
				 * point */
    Tcl_WideInt rteSigWide;	/* Wide integer version of the significand
				 * for testing evenness */
    int i;

    /*
     * The first approximation is always low. If we find that it's HUGE_VAL,
     * we're done.
     */

    if (approxResult == HUGE_VAL) {
	return approxResult;
    }
    significand = frexp(approxResult, &binExponent);

    /*
     * We are trying to compute a corrector term that, when added to the
     * approximate result, will yield close to the exact result.
     * The exact result is exactSignificand * 10**exponent.
     * The approximate result is significand * 2**binExponent
     * If exponent<0, we need to multiply the exact value by 10**-exponent
     * to make it an integer, plus another factor of 2 to decide on rounding.
     *  Similarly if binExponent<FP_PRECISION, we need
     * to multiply by 2**FP_PRECISION to make the approximate value an integer.
     *
     * Let M = 2**M2 * 5**M5 be the least common multiple of these two
     * multipliers.
     */

    i = mantBits - binExponent;
    if (i < 0) {
	M2 = 0;
    } else {
	M2 = i;
    }
    if (exponent > 0) {
	M5 = 0;
    } else {
	M5 = -exponent;
	if (M5 - 1 > M2) {
	    M2 = M5 - 1;
	}
    }

    /*
     * Compute twoMv as 2*M*v, where v is the approximate value.
     * This is done by bit-whacking to calculate 2**(M2+1)*significand,
     * and then multiplying by 5**M5.
     */

    msb = binExponent + M2;	/* 1008 */
    nDigits = msb / MP_DIGIT_BIT + 1;
    mp_init_size(&twoMv, nDigits);
    i = (msb % MP_DIGIT_BIT + 1);
    twoMv.used = nDigits;
    significand *= SafeLdExp(1.0, i);
    while (--nDigits >= 0) {
	twoMv.dp[nDigits] = (mp_digit) significand;
	significand -= (mp_digit) significand;
	significand = SafeLdExp(significand, MP_DIGIT_BIT);
    }
    for (i = 0; i <= 8; ++i) {
	if (M5 & (1 << i)) {
	    mp_mul(&twoMv, pow5+i, &twoMv);
	}
    }

    /*
     * Compute twoMd as 2*M*d, where d is the exact value.
     * This is done by multiplying by 5**(M5+exponent) and then multiplying
     * by 2**(M5+exponent+1), which is, of couse, a left shift.
     */

    mp_init_copy(&twoMd, exactSignificand);
    for (i=0; i<=8; ++i) {
	if ((M5 + exponent) & (1 << i)) {
	    mp_mul(&twoMd, pow5+i, &twoMd);
	}
    }
    mp_mul_2d(&twoMd, M2+exponent+1, &twoMd);

    /*
     * Now let twoMd = twoMd - twoMv, the difference between the exact and
     * approximate values.
     */

    mp_sub(&twoMd, &twoMv, &twoMd);

    /*
     * The result, 2Mv-2Md, needs to be divided by 2M to yield a correction
     * term. Because 2M may well overflow a double, we need to scale the
     * denominator by a factor of 2**binExponent-mantBits. Place that factor
     * times 1/2 ULP into twoMd.
     */

    scale = binExponent - mantBits - 1;
    mp_set_u64(&twoMv, 1);
    for (i=0; i<=8; ++i) {
	if (M5 & (1 << i)) {
	    mp_mul(&twoMv, pow5+i, &twoMv);
	}
    }
    multiplier = M2 + scale + 1;
    if (multiplier > 0) {
	mp_mul_2d(&twoMv, multiplier, &twoMv);
    } else if (multiplier < 0) {
	mp_div_2d(&twoMv, -multiplier, &twoMv, NULL);
    }

    /*
     * Will the eventual correction term be less than, equal to, or
     * greater than 1/2 ULP?
     */

    switch (mp_cmp_mag(&twoMd, &twoMv)) {
    case MP_LT:
	/*
	 * If the error is less than 1/2 ULP, there's no correction to make.
	 */
	mp_clear(&twoMd);
	mp_clear(&twoMv);
	return approxResult;
    case MP_EQ:
	/*
	 * If the error is exactly 1/2 ULP, we need to round to even.
	 */
	roundToEven = 1;
	break;
    case MP_GT:
	/*
	 * We need to correct the result if the error exceeds 1/2 ULP.
	 */
	break;
    }

    /*
     * If we're in the 'round to even' case, and the significand is already
     * even, we're done. Return the approximate result.
     */
    if (roundToEven) {
	rteSignificand = frexp(approxResult, &rteExponent);
	rteSigWide = (Tcl_WideInt) ldexp(rteSignificand, FP_PRECISION);
	if ((rteSigWide & 1) == 0) {
	    mp_clear(&twoMd);
	    mp_clear(&twoMv);
	    return approxResult;
	}
    }

    /*
     * Reduce the numerator and denominator of the corrector term so that
     * they will fit in the floating point precision.
     */
    shift = mp_count_bits(&twoMv) - FP_PRECISION - 1;
    if (shift > 0) {
	mp_div_2d(&twoMv, shift, &twoMv, NULL);
	mp_div_2d(&twoMd, shift, &twoMd, NULL);
    }

    /*
     * Convert the numerator and denominator of the corrector term accurately
     * to floating point numbers.
     */

    num = TclBignumToDouble(&twoMd);
    den = TclBignumToDouble(&twoMv);

    quot = SafeLdExp(num/den, scale);
    minincr = SafeLdExp(1.0, binExponent-mantBits);

    if (quot<0. && quot>-minincr) {
	quot = -minincr;
    } else if (quot>0. && quot<minincr) {
	quot = minincr;
    }

    mp_clear(&twoMd);
    mp_clear(&twoMv);

    return approxResult + quot;
}

/*
 *----------------------------------------------------------------------
 *
 * MultPow5 --
 *
 *	Multiply a bignum by a power of 5.
 *
 * Side effects:
 *	Stores base*5**n in result.
 *
 *----------------------------------------------------------------------
 */

static inline void
MulPow5(
    mp_int *base, 		/* Number to multiply. */
    unsigned n,			/* Power of 5 to multiply by. */
    mp_int *result)		/* Place to store the result. */
{
    mp_int *p = base;
    int n13 = n / 13;
    int r = n % 13;

    if (r != 0) {
	mp_mul_d(p, dpow5[r], result);
	p = result;
    }
    r = 0;
    while (n13 != 0) {
	if (n13 & 1) {
	    mp_mul(p, pow5_13+r, result);
	    p = result;
	}
	n13 >>= 1;
	++r;
    }
    if (p != result) {
	mp_copy(p, result);
    }
}

/*
 *----------------------------------------------------------------------
 *
 * NormalizeRightward --
 *
 *	Shifts a number rightward until it is odd (that is, until the least
 *	significant bit is nonzero.
 *
 * Results:
 *	Returns the number of bit positions by which the number was shifted.
 *
 * Side effects:
 *	Shifts the number in place; *wPtr is replaced by the shifted number.
 *
 *----------------------------------------------------------------------
 */

static inline int
NormalizeRightward(
    Tcl_WideUInt *wPtr)		/* INOUT: Number to shift. */
{
    int rv = 0;
    Tcl_WideUInt w = *wPtr;

    if (!(w & (Tcl_WideUInt) 0xffffffff)) {
	w >>= 32; rv += 32;
    }
    if (!(w & (Tcl_WideUInt) 0xffff)) {
	w >>= 16; rv += 16;
    }
    if (!(w & (Tcl_WideUInt) 0xff)) {
	w >>= 8; rv += 8;
    }
    if (!(w & (Tcl_WideUInt) 0xf)) {
	w >>= 4; rv += 4;
    }
    if (!(w & 0x3)) {
	w >>= 2; rv += 2;
    }
    if (!(w & 0x1)) {
	w >>= 1; ++rv;
    }
    *wPtr = w;
    return rv;
}

/*
 *----------------------------------------------------------------------
 *
 * RequiredPrecision --
 *
 *	Determines the number of bits needed to hold an intger.
 *
 * Results:
 *	Returns the position of the most significant bit (0 - 63).  Returns 0
 *	if the number is zero.
 *
 *----------------------------------------------------------------------
 */

static int
RequiredPrecision(
    Tcl_WideUInt w)		/* Number to interrogate. */
{
    int rv;
    unsigned long wi;

    if (w & ((Tcl_WideUInt) 0xffffffff << 32)) {
	wi = (unsigned long) (w >> 32); rv = 32;
    } else {
	wi = (unsigned long) w; rv = 0;
    }
    if (wi & 0xffff0000) {
	wi >>= 16; rv += 16;
    }
    if (wi & 0xff00) {
	wi >>= 8; rv += 8;
    }
    if (wi & 0xf0) {
	wi >>= 4; rv += 4;
    }
    if (wi & 0xc) {
	wi >>= 2; rv += 2;
    }
    if (wi & 0x2) {
	wi >>= 1; ++rv;
    }
    if (wi & 0x1) {
	++rv;
    }
    return rv;
}

/*
 *----------------------------------------------------------------------
 *
 * DoubleToExpAndSig --
 *
 *	Separates a 'double' into exponent and significand.
 *
 * Side effects:
 *	Stores the significand in '*significand' and the exponent in '*expon'
 *	so that dv == significand * 2.0**expon, and significand is odd.  Also
 *	stores the position of the leftmost 1-bit in 'significand' in 'bits'.
 *
 *----------------------------------------------------------------------
 */

static inline void
DoubleToExpAndSig(
    double dv,			/* Number to convert. */
    Tcl_WideUInt *significand,	/* OUTPUT: Significand of the number. */
    int *expon,			/* OUTPUT: Exponent to multiply the number
				 * by. */
    int *bits)			/* OUTPUT: Number of significant bits. */
{
    Double d;			/* Number being converted. */
    Tcl_WideUInt z;		/* Significand under construction. */
    int de;			/* Exponent of the number. */
    int k;			/* Bit count. */

    d.d = dv;

    /*
     * Extract exponent and significand.
     */

    de = (d.w.word0 & EXP_MASK) >> EXP_SHIFT;
    z = d.q & SIG_MASK;
    if (de != 0) {
	z |= HIDDEN_BIT;
	k = NormalizeRightward(&z);
	*bits = FP_PRECISION - k;
	*expon = k + (de - EXPONENT_BIAS) - (FP_PRECISION-1);
    } else {
	k = NormalizeRightward(&z);
	*expon = k + (de - EXPONENT_BIAS) - (FP_PRECISION-1) + 1;
	*bits = RequiredPrecision(z);
    }
    *significand = z;
}

/*
 *----------------------------------------------------------------------
 *
 * TakeAbsoluteValue --
 *
 *	Takes the absolute value of a 'double' including 0, Inf and NaN
 *
 * Side effects:
 *	The 'double' in *d is replaced with its absolute value. The signum is
 *	stored in 'sign': 1 for negative, 0 for nonnegative.
 *
 *----------------------------------------------------------------------
 */

static inline void
TakeAbsoluteValue(
    Double *d,			/* Number to replace with absolute value. */
    int *sign)			/* Place to put the signum. */
{
    if (d->w.word0 & SIGN_BIT) {
	*sign = 1;
	d->w.word0 &= ~SIGN_BIT;
    } else {
	*sign = 0;
    }
}

/*
 *----------------------------------------------------------------------
 *
 * FormatInfAndNaN --
 *
 *	Bailout for formatting infinities and Not-A-Number.
 *
 * Results:
 *	Returns one of the strings 'Infinity' and 'NaN'.  The string returned
 *	must be freed by the caller using 'ckfree'.
 *
 * Side effects:
 *	Stores 9999 in *decpt, and sets '*endPtr' to designate the terminating
 *	NUL byte of the string if 'endPtr' is not NULL.
 *
 *----------------------------------------------------------------------
 */

static inline char *
FormatInfAndNaN(
    Double *d,			/* Exceptional number to format. */
    int *decpt,			/* Decimal point to set to a bogus value. */
    char **endPtr)		/* Pointer to the end of the formatted data */
{
    char *retval;

    *decpt = 9999;
    if (!(d->w.word1) && !(d->w.word0 & HI_ORDER_SIG_MASK)) {
	retval = ckalloc(9);
	strcpy(retval, "Infinity");
	if (endPtr) {
	    *endPtr = retval + 8;
	}
    } else {
	retval = ckalloc(4);
	strcpy(retval, "NaN");
	if (endPtr) {
	    *endPtr = retval + 3;
	}
    }
    return retval;
}

/*
 *----------------------------------------------------------------------
 *
 * FormatZero --
 *
 *	Bailout to format a zero floating-point number.
 *
 * Results:
 *	Returns the constant string "0"
 *
 * Side effects:
 *	Stores 1 in '*decpt' and puts a pointer to the NUL byte terminating
 *	the string in '*endPtr' if 'endPtr' is not NULL.
 *
 *----------------------------------------------------------------------
 */

static inline char *
FormatZero(
    int *decpt,			/* Location of the decimal point. */
    char **endPtr)		/* Pointer to the end of the formatted data */
{
    char *retval = ckalloc(2);

    strcpy(retval, "0");
    if (endPtr) {
	*endPtr = retval+1;
    }
    *decpt = 0;
    return retval;
}

/*
 *----------------------------------------------------------------------
 *
 * ApproximateLog10 --
 *
 *	Computes a two-term Taylor series approximation to the common log of a
 *	number, and computes the number's binary log.
 *
 * Results:
 *	Return an approximation to floor(log10(bw*2**be)) that is either exact
 *	or 1 too high.
 *
 *----------------------------------------------------------------------
 */

static inline int
ApproximateLog10(
    Tcl_WideUInt bw,		/* Integer significand of the number. */
    int be,			/* Power of two to scale bw. */
    int bbits)			/* Number of bits of precision in bw. */
{
    int i;			/* Log base 2 of the number. */
    int k;			/* Floor(Log base 10 of the number) */
    double ds;			/* Mantissa of the number. */
    Double d2;

    /*
     * Compute i and d2 such that d = d2*2**i, and 1 < d2 < 2.
     * Compute an approximation to log10(d),
     *   log10(d) ~ log10(2) * i + log10(1.5)
     *            + (significand-1.5)/(1.5 * log(10))
     */

    d2.q = bw << (FP_PRECISION - bbits) & SIG_MASK;
    d2.w.word0 |= (EXPONENT_BIAS) << EXP_SHIFT;
    i = be + bbits - 1;
    ds = (d2.d - 1.5) * TWO_OVER_3LOG10
	    + LOG10_3HALVES_PLUS_FUDGE + LOG10_2 * i;
    k = (int) ds;
    if (k > ds) {
	--k;
    }
    return k;
}

/*
 *----------------------------------------------------------------------
 *
 * BetterLog10 --
 *
 *	Improves the result of ApproximateLog10 for numbers in the range
 *	1 .. 10**(TEN_PMAX)-1
 *
 * Side effects:
 *	Sets k_check to 0 if the new result is known to be exact, and to 1 if
 *	it may still be one too high.
 *
 * Results:
 *	Returns the improved approximation to log10(d).
 *
 *----------------------------------------------------------------------
 */

static inline int
BetterLog10(
    double d,			/* Original number to format. */
    int k,			/* Characteristic(Log base 10) of the
				 * number. */
    int *k_check)		/* Flag == 1 if k is inexact. */
{
    /*
     * Performance hack. If k is in the range 0..TEN_PMAX, then we can use a
     * powers-of-ten table to check it.
     */

    if (k >= 0 && k <= TEN_PMAX) {
	if (d < tens[k]) {
	    k--;
	}
	*k_check = 0;
    } else {
	*k_check = 1;
    }
    return k;
}

/*
 *----------------------------------------------------------------------
 *
 * ComputeScale --
 *
 *	Prepares to format a floating-point number as decimal.
 *
 * Parameters:
 *	floor(log10*x) is k (or possibly k-1).  floor(log2(x) is i.  The
 *	significand of x requires bbits bits to represent.
 *
 * Results:
 *	Determines integers b2, b5, s2, s5 so that sig*2**b2*5**b5/2**s2*2**s5
 *	exactly represents the value of the x/10**k. This value will lie in
 *	the range [1 .. 10), and allows for computing successive digits by
 *	multiplying sig%10 by 10.
 *
 *----------------------------------------------------------------------
 */

static inline void
ComputeScale(
    int be,			/* Exponent part of number: d = bw * 2**be. */
    int k,			/* Characteristic of log10(number). */
    int *b2,			/* OUTPUT: Power of 2 in the numerator. */
    int *b5,			/* OUTPUT: Power of 5 in the numerator. */
    int *s2,			/* OUTPUT: Power of 2 in the denominator. */
    int *s5)			/* OUTPUT: Power of 5 in the denominator. */
{
    /*
     * Scale numerator and denominator powers of 2 so that the input binary
     * number is the ratio of integers.
     */

    if (be <= 0) {
	*b2 = 0;
	*s2 = -be;
    } else {
	*b2 = be;
	*s2 = 0;
    }

    /*
     * Scale numerator and denominator so that the output decimal number is
     * the ratio of integers.
     */

    if (k >= 0) {
	*b5 = 0;
	*s5 = k;
	*s2 += k;
    } else {
	*b2 -= k;
	*b5 = -k;
	*s5 = 0;
    }
}

/*
 *----------------------------------------------------------------------
 *
 * SetPrecisionLimits --
 *
 *	Determines how many digits of significance should be computed (and,
 *	hence, how much memory need be allocated) for formatting a floating
 *	point number.
 *
 * Given that 'k' is floor(log10(x)):
 * if 'shortest' format is used, there will be at most 18 digits in the
 * result.
 * if 'F' format is used, there will be at most 'ndigits' + k + 1 digits
 * if 'E' format is used, there will be exactly 'ndigits' digits.
 *
 * Side effects:
 *	Adjusts '*ndigitsPtr' to have a valid value. Stores the maximum memory
 *	allocation needed in *iPtr.  Sets '*iLimPtr' to the limiting number of
 *	digits to convert if k has been guessed correctly, and '*iLim1Ptr' to
 *	the limiting number of digits to convert if k has been guessed to be
 *	one too high.
 *
 *----------------------------------------------------------------------
 */

static inline void
SetPrecisionLimits(
    int flags,		/* Type of conversion: TCL_DD_SHORTEST,
				 * TCL_DD_E_FMT, TCL_DD_F_FMT. */
    int k,			/* Floor(log10(number to convert)) */
    int *ndigitsPtr,		/* IN/OUT: Number of digits requested (will be
				 *         adjusted if needed). */
    int *iPtr,			/* OUT: Maximum number of digits to return. */
    int *iLimPtr,		/* OUT: Number of digits of significance if
				 *      the bignum method is used.*/
    int *iLim1Ptr)		/* OUT: Number of digits of significance if
				 *      the quick method is used. */
{
    switch (flags & TCL_DD_CONVERSION_TYPE_MASK) {
    case TCL_DD_E_FORMAT:
	if (*ndigitsPtr <= 0) {
	    *ndigitsPtr = 1;
	}
	*iLimPtr = *iLim1Ptr = *iPtr = *ndigitsPtr;
	break;
    case TCL_DD_F_FORMAT:
	*iPtr = *ndigitsPtr + k + 1;
	*iLimPtr = *iPtr;
	*iLim1Ptr = *iPtr - 1;
	if (*iPtr <= 0) {
	    *iPtr = 1;
	}
	break;
    default:
	*iLimPtr = *iLim1Ptr = -1;
	*iPtr = 18;
	*ndigitsPtr = 0;
	break;
    }
}

/*
 *----------------------------------------------------------------------
 *
 * BumpUp --
 *
 *	Increases a string of digits ending in a series of nines to designate
 *	the next higher number.  xxxxb9999... -> xxxx(b+1)0000...
 *
 * Results:
 *	Returns a pointer to the end of the adjusted string.
 *
 * Side effects:
 *	In the case that the string consists solely of '999999', sets it to
 *	"1" and moves the decimal point (*kPtr) one place to the right.
 *
 *----------------------------------------------------------------------
 */

static inline char *
BumpUp(
    char *s,		    	/* Cursor pointing one past the end of the
				 * string. */
    char *retval,		/* Start of the string of digits. */
    int *kPtr)			/* Position of the decimal point. */
{
    while (*--s == '9') {
	if (s == retval) {
	    ++(*kPtr);
	    *s = '1';
	    return s+1;
	}
    }
    ++*s;
    ++s;
    return s;
}

/*
 *----------------------------------------------------------------------
 *
 * AdjustRange --
 *
 *	Rescales a 'double' in preparation for formatting it using the 'quick'
 *	double-to-string method.
 *
 * Results:
 *	Returns the precision that has been lost in the prescaling as a count
 *	of units in the least significant place.
 *
 *----------------------------------------------------------------------
 */

static inline int
AdjustRange(
    double *dPtr,		/* INOUT: Number to adjust. */
    int k)			/* IN: floor(log10(d)) */
{
    int ieps;			/* Number of roundoff errors that have
				 * accumulated. */
    double d = *dPtr;		/* Number to adjust. */
    double ds;
    int i, j, j1;

    ieps = 2;

    if (k > 0) {
	/*
	 * The number must be reduced to bring it into range.
	 */

	ds = tens[k & 0xf];
	j = k >> 4;
	if (j & BLETCH) {
	    j &= (BLETCH-1);
	    d /= bigtens[N_BIGTENS - 1];
	    ieps++;
	}
	i = 0;
	for (; j != 0; j>>=1) {
	    if (j & 1) {
		ds *= bigtens[i];
		++ieps;
	    }
	    ++i;
	}
	d /= ds;
    } else if ((j1 = -k) != 0) {
	/*
	 * The number must be increased to bring it into range.
	 */

	d *= tens[j1 & 0xf];
	i = 0;
	for (j = j1>>4; j; j>>=1) {
	    if (j & 1) {
		ieps++;
		d *= bigtens[i];
	    }
	    ++i;
	}
    }

    *dPtr = d;
    return ieps;
}

/*
 *----------------------------------------------------------------------
 *
 * ShorteningQuickFormat --
 *
 *	Returns a 'quick' format of a double precision number to a string of
 *	digits, preferring a shorter string of digits if the shorter string is
 *	still within 1/2 ulp of the number.
 *
 * Results:
 *	Returns the string of digits. Returns NULL if the 'quick' method fails
 *	and the bignum method must be used.
 *
 * Side effects:
 *	Stores the position of the decimal point at '*kPtr'.
 *
 *----------------------------------------------------------------------
 */

static inline char *
ShorteningQuickFormat(
    double d,			/* Number to convert. */
    int k,			/* floor(log10(d)) */
    int ilim,			/* Number of significant digits to return. */
    double eps,			/* Estimated roundoff error. */
    char *retval,		/* Buffer to receive the digit string. */
    int *kPtr)			/* Pointer to stash the position of the
				 * decimal point. */
{
    char *s = retval;		/* Cursor in the return value. */
    int digit;			/* Current digit. */
    int i;

    eps = 0.5 / tens[ilim-1] - eps;
    i = 0;
    for (;;) {
	/*
	 * Convert a digit.
	 */

	digit = (int) d;
	d -= digit;
	*s++ = '0' + digit;

	/*
	 * Truncate the conversion if the string of digits is within 1/2 ulp
	 * of the actual value.
	 */

	if (d < eps) {
	    *kPtr = k;
	    return s;
	}
	if ((1. - d) < eps) {
	    *kPtr = k;
	    return BumpUp(s, retval, kPtr);
	}

	/*
	 * Bail out if the conversion fails to converge to a sufficiently
	 * precise value.
	 */

	if (++i >= ilim) {
	    return NULL;
	}

	/*
	 * Bring the next digit to the integer part.
	 */

	eps *= 10;
	d *= 10.0;
    }
}

/*
 *----------------------------------------------------------------------
 *
 * StrictQuickFormat --
 *
 *	Convert a double precision number of a string of a precise number of
 *	digits, using the 'quick' double precision method.
 *
 * Results:
 *	Returns the digit string, or NULL if the bignum method must be used to
 *	do the formatting.
 *
 * Side effects:
 *	Stores the position of the decimal point in '*kPtr'.
 *
 *----------------------------------------------------------------------
 */

static inline char *
StrictQuickFormat(
    double d,			/* Number to convert. */
    int k,			/* floor(log10(d)) */
    int ilim,			/* Number of significant digits to return. */
    double eps,			/* Estimated roundoff error. */
    char *retval,		/* Start of the digit string. */
    int *kPtr)			/* Pointer to stash the position of the
				 * decimal point. */
{
    char *s = retval;		/* Cursor in the return value. */
    int digit;			/* Current digit of the answer. */
    int i;

    eps *= tens[ilim-1];
    i = 1;
    for (;;) {
	/*
	 * Extract a digit.
	 */

	digit = (int) d;
	d -= digit;
	if (d == 0.0) {
	    ilim = i;
	}
	*s++ = '0' + digit;

	/*
	 * When the given digit count is reached, handle trailing strings of 0
	 * and 9.
	 */

	if (i == ilim) {
	    if (d > 0.5 + eps) {
		*kPtr = k;
		return BumpUp(s, retval, kPtr);
	    } else if (d < 0.5 - eps) {
		while (*--s == '0') {
		    /* do nothing */
		}
		s++;
		*kPtr = k;
		return s;
	    } else {
		return NULL;
	    }
	}

	/*
	 * Advance to the next digit.
	 */

	++i;
	d *= 10.0;
    }
}

/*
 *----------------------------------------------------------------------
 *
 * QuickConversion --
 *
 *	Converts a floating point number the 'quick' way, when only a limited
 *	number of digits is required and floating point arithmetic can
 *	therefore be used for the intermediate results.
 *
 * Results:
 *	Returns the converted string, or NULL if the bignum method must be
 *	used.
 *
 *----------------------------------------------------------------------
 */

static inline char *
QuickConversion(
    double e,			/* Number to format. */
    int k,			/* floor(log10(d)), approximately. */
    int k_check,		/* 0 if k is exact, 1 if it may be too high */
    int flags,			/* Flags passed to dtoa:
				 *    TCL_DD_SHORTEST */
    int len,			/* Length of the return value. */
    int ilim,			/* Number of digits to store. */
    int ilim1,			/* Number of digits to store if we misguessed
				 * k. */
    int *decpt,			/* OUTPUT: Location of the decimal point. */
    char **endPtr)		/* OUTPUT: Pointer to the terminal null
				 * byte. */
{
    int ieps;			/* Number of 1-ulp roundoff errors that have
				 * accumulated in the calculation. */
    Double eps;			/* Estimated roundoff error. */
    char *retval;		/* Returned string. */
    char *end;			/* Pointer to the terminal null byte in the
				 * returned string. */
    volatile double d;		/* Workaround for a bug in mingw gcc 3.4.5 */

    /*
     * Bring d into the range [1 .. 10).
     */

    ieps = AdjustRange(&e, k);
    d = e;

    /*
     * If the guessed value of k didn't get d into range, adjust it by one. If
     * that leaves us outside the range in which quick format is accurate,
     * bail out.
     */

    if (k_check && d < 1. && ilim > 0) {
	if (ilim1 < 0) {
	    return NULL;
	}
	ilim = ilim1;
	--k;
	d *= 10.0;
	++ieps;
    }

    /*
     * Compute estimated roundoff error.
     */

    eps.d = ieps * d + 7.;
    eps.w.word0 -= (FP_PRECISION-1) << EXP_SHIFT;

    /*
     * Handle the peculiar case where the result has no significant digits.
     */

    retval = ckalloc(len + 1);
    if (ilim == 0) {
	d -= 5.;
	if (d > eps.d) {
	    *retval = '1';
	    *decpt = k;
	    return retval;
	} else if (d < -eps.d) {
	    *decpt = k;
	    return retval;
	} else {
	    ckfree(retval);
	    return NULL;
	}
    }

    /*
     * Format the digit string.
     */

    if (flags & TCL_DD_SHORTEST) {
	end = ShorteningQuickFormat(d, k, ilim, eps.d, retval, decpt);
    } else {
	end = StrictQuickFormat(d, k, ilim, eps.d, retval, decpt);
    }
    if (end == NULL) {
	ckfree(retval);
	return NULL;
    }
    *end = '\0';
    if (endPtr != NULL) {
	*endPtr = end;
    }
    return retval;
}

/*
 *----------------------------------------------------------------------
 *
 * CastOutPowersOf2 --
 *
 *	Adjust the factors 'b2', 'm2', and 's2' to cast out common powers of 2
 *	from numerator and denominator in preparation for the 'bignum' method
 *	of floating point conversion.
 *
 *----------------------------------------------------------------------
 */

static inline void
CastOutPowersOf2(
    int *b2,			/* Power of 2 to multiply the significand. */
    int *m2,			/* Power of 2 to multiply 1/2 ulp. */
    int *s2)			/* Power of 2 to multiply the common
				 * denominator. */
{
    int i;

    if (*m2 > 0 && *s2 > 0) {	/* Find the smallest power of 2 in the
				 * numerator. */
	if (*m2 < *s2) {	/* Find the lowest common denominator. */
	    i = *m2;
	} else {
	    i = *s2;
	}
	*b2 -= i;		/* Reduce to lowest terms. */
	*m2 -= i;
	*s2 -= i;
    }
}

/*
 *----------------------------------------------------------------------
 *
 * ShorteningInt64Conversion --
 *
 *	Converts a double-precision number to the shortest string of digits
 *	that reconverts exactly to the given number, or to 'ilim' digits if
 *	that will yield a shorter result. The numerator and denominator in
 *	David Gay's conversion algorithm are known to fit in Tcl_WideUInt,
 *	giving considerably faster arithmetic than mp_int's.
 *
 * Results:
 *	Returns the string of significant decimal digits, in newly allocated
 *	memory
 *
 * Side effects:
 *	Stores the location of the decimal point in '*decpt' and the location
 *	of the terminal null byte in '*endPtr'.
 *
 *----------------------------------------------------------------------
 */

static inline char *
ShorteningInt64Conversion(
    Double *dPtr,		/* Original number to convert. */
    Tcl_WideUInt bw,		/* Integer significand. */
    int b2, int b5,		/* Scale factor for the significand in the
				 * numerator. */
    int m2plus, int m2minus, int m5,
				/* Scale factors for 1/2 ulp in the numerator
				 * (will be different if bw == 1. */
    int s2, int s5,		/* Scale factors for the denominator. */
    int k,			/* Number of output digits before the decimal
				 * point. */
    int len,			/* Number of digits to allocate. */
    int ilim,			/* Number of digits to convert if b >= s */
    int ilim1,			/* Number of digits to convert if b < s */
    int *decpt,			/* OUTPUT: Position of the decimal point. */
    char **endPtr)		/* OUTPUT: Position of the terminal '\0' at
				 *	   the end of the returned string. */
{
    char *retval = ckalloc(len + 1);
				/* Output buffer. */
    Tcl_WideUInt b = (bw * wuipow5[b5]) << b2;
				/* Numerator of the fraction being
				 * converted. */
    Tcl_WideUInt S = wuipow5[s5] << s2;
				/* Denominator of the fraction being
				 * converted. */
    Tcl_WideUInt mplus, mminus;	/* Ranges for testing whether the result is
				 * within roundoff of being exact. */
    int digit;			/* Current output digit. */
    char *s = retval;		/* Cursor in the output buffer. */
    int i;			/* Current position in the output buffer. */

    /*
     * Adjust if the logarithm was guessed wrong.
     */

    if (b < S) {
	b = 10 * b;
	++m2plus; ++m2minus; ++m5;
	ilim = ilim1;
	--k;
    }

    /*
     * Compute roundoff ranges.
     */

    mplus = wuipow5[m5] << m2plus;
    mminus = wuipow5[m5] << m2minus;

    /*
     * Loop through the digits.
     */

    i = 1;
    for (;;) {
	digit = (int)(b / S);
	if (digit > 10) {
	    Tcl_Panic("wrong digit!");
	}
	b = b % S;

	/*
	 * Does the current digit put us on the low side of the exact value
	 * but within within roundoff of being exact?
	 */

	if (b < mplus || (b == mplus
		&& (dPtr->w.word1 & 1) == 0)) {
	    /*
	     * Make sure we shouldn't be rounding *up* instead, in case the
	     * next number above is closer.
	     */

	    if (2 * b > S || (2 * b == S && (digit & 1) != 0)) {
		++digit;
		if (digit == 10) {
		    *s++ = '9';
		    s = BumpUp(s, retval, &k);
		    break;
		}
	    }

	    /*
	     * Stash the current digit.
	     */

	    *s++ = '0' + digit;
	    break;
	}

	/*
	 * Does one plus the current digit put us within roundoff of the
	 * number?
	 */

	if (b > S - mminus || (b == S - mminus
		&& (dPtr->w.word1 & 1) == 0)) {
	    if (digit == 9) {
		*s++ = '9';
		s = BumpUp(s, retval, &k);
		break;
	    }
	    ++digit;
	    *s++ = '0' + digit;
	    break;
	}

	/*
	 * Have we converted all the requested digits?
	 */

	*s++ = '0' + digit;
	if (i == ilim) {
	    if (2*b > S || (2*b == S && (digit & 1) != 0)) {
		s = BumpUp(s, retval, &k);
	    }
	    break;
	}

	/*
	 * Advance to the next digit.
	 */

	b = 10 * b;
	mplus = 10 * mplus;
	mminus = 10 * mminus;
	++i;
    }

    /*
     * Endgame - store the location of the decimal point and the end of the
     * string.
     */

    *s = '\0';
    *decpt = k;
    if (endPtr) {
	*endPtr = s;
    }
    return retval;
}

/*
 *----------------------------------------------------------------------
 *
 * StrictInt64Conversion --
 *
 *	Converts a double-precision number to a fixed-length string of 'ilim'
 *	digits that reconverts exactly to the given number.  ('ilim' should be
 *	replaced with 'ilim1' in the case where log10(d) has been
 *	overestimated).  The numerator and denominator in David Gay's
 *	conversion algorithm are known to fit in Tcl_WideUInt, giving
 *	considerably faster arithmetic than mp_int's.
 *
 * Results:
 *	Returns the string of significant decimal digits, in newly allocated
 *	memory
 *
 * Side effects:
 *	Stores the location of the decimal point in '*decpt' and the location
 *	of the terminal null byte in '*endPtr'.
 *
 *----------------------------------------------------------------------
 */

static inline char *
StrictInt64Conversion(
    Double *dPtr,		/* Original number to convert. */
    Tcl_WideUInt bw,		/* Integer significand. */
    int b2, int b5,		/* Scale factor for the significand in the
				 * numerator. */
    int s2, int s5,		/* Scale factors for the denominator. */
    int k,			/* Number of output digits before the decimal
				 * point. */
    int len,			/* Number of digits to allocate. */
    int ilim,			/* Number of digits to convert if b >= s */
    int ilim1,			/* Number of digits to convert if b < s */
    int *decpt,			/* OUTPUT: Position of the decimal point. */
    char **endPtr)		/* OUTPUT: Position of the terminal '\0' at
				 *	   the end of the returned string. */
{
    char *retval = ckalloc(len + 1);
				/* Output buffer. */
    Tcl_WideUInt b = (bw * wuipow5[b5]) << b2;
				/* Numerator of the fraction being
				 * converted. */
    Tcl_WideUInt S = wuipow5[s5] << s2;
				/* Denominator of the fraction being
				 * converted. */
    int digit;			/* Current output digit. */
    char *s = retval;		/* Cursor in the output buffer. */
    int i;			/* Current position in the output buffer. */

    /*
     * Adjust if the logarithm was guessed wrong.
     */

    if (b < S) {
	b = 10 * b;
	ilim = ilim1;
	--k;
    }

    /*
     * Loop through the digits.
     */

    i = 1;
    for (;;) {
	digit = (int)(b / S);
	if (digit > 10) {
	    Tcl_Panic("wrong digit!");
	}
	b = b % S;

	/*
	 * Have we converted all the requested digits?
	 */

	*s++ = '0' + digit;
	if (i == ilim) {
	    if (2*b > S || (2*b == S && (digit & 1) != 0)) {
		s = BumpUp(s, retval, &k);
	    } else {
		while (*--s == '0') {
		    /* do nothing */
		}
		++s;
	    }
	    break;
	}

	/*
	 * Advance to the next digit.
	 */

	b = 10 * b;
	++i;
    }

    /*
     * Endgame - store the location of the decimal point and the end of the
     * string.
     */

    *s = '\0';
    *decpt = k;
    if (endPtr) {
	*endPtr = s;
    }
    return retval;
}

/*
 *----------------------------------------------------------------------
 *
 * ShouldBankerRoundUpPowD --
 *
 *	Test whether bankers' rounding should round a digit up. Assumption is
 *	made that the denominator of the fraction being tested is a power of
 *	2**MP_DIGIT_BIT.
 *
 * Results:
 *	Returns 1 iff the fraction is more than 1/2, or if the fraction is
 *	exactly 1/2 and the digit is odd.
 *
 *----------------------------------------------------------------------
 */

static inline int
ShouldBankerRoundUpPowD(
    mp_int *b,			/* Numerator of the fraction. */
    int sd,			/* Denominator is 2**(sd*MP_DIGIT_BIT). */
    int isodd)			/* 1 if the digit is odd, 0 if even. */
{
    int i;
    static const mp_digit topbit = ((mp_digit)1) << (MP_DIGIT_BIT - 1);

    if (b->used < sd || (b->dp[sd-1] & topbit) == 0) {
	return 0;
    }
    if (b->dp[sd-1] != topbit) {
	return 1;
    }
    for (i = sd-2; i >= 0; --i) {
	if (b->dp[i] != 0) {
	    return 1;
	}
    }
    return isodd;
}

/*
 *----------------------------------------------------------------------
 *
 * ShouldBankerRoundUpToNextPowD --
 *
 *	Tests whether bankers' rounding will round down in the "denominator is
 *	a power of 2**MP_DIGIT" case.
 *
 * Results:
 *	Returns 1 if the rounding will be performed - which increases the
 *	digit by one - and 0 otherwise.
 *
 *----------------------------------------------------------------------
 */

static inline int
ShouldBankerRoundUpToNextPowD(
    mp_int *b,			/* Numerator of the fraction. */
    mp_int *m,			/* Numerator of the rounding tolerance. */
    int sd,			/* Common denominator is 2**(sd*MP_DIGIT_BIT). */
    int isodd,			/* 1 if the integer significand is odd. */
    mp_int *temp)		/* Work area for the calculation. */
{
    int i;

    /*
     * Compare B and S-m - which is the same as comparing B+m and S - which we
     * do by computing b+m and doing a bitwhack compare against
     * 2**(MP_DIGIT_BIT*sd)
     */

    mp_add(b, m, temp);
    if (temp->used <= sd) {	/* Too few digits to be > s */
	return 0;
    }
    if (temp->used > sd+1 || temp->dp[sd] > 1) {
				/* >= 2s */
	return 1;
    }
    for (i = sd-1; i >= 0; --i) {
				/* Check for ==s */
	if (temp->dp[i] != 0) {	/* > s */
	    return 1;
	}
    }
    return isodd;
}

/*
 *----------------------------------------------------------------------
 *
 * ShorteningBignumConversionPowD --
 *
 *	Converts a double-precision number to the shortest string of digits
 *	that reconverts exactly to the given number, or to 'ilim' digits if
 *	that will yield a shorter result. The denominator in David Gay's
 *	conversion algorithm is known to be a power of 2**MP_DIGIT_BIT, and hence
 *	the division in the main loop may be replaced by a digit shift and
 *	mask.
 *
 * Results:
 *	Returns the string of significant decimal digits, in newly allocated
 *	memory
 *
 * Side effects:
 *	Stores the location of the decimal point in '*decpt' and the location
 *	of the terminal null byte in '*endPtr'.
 *
 *----------------------------------------------------------------------
 */

static inline char *
ShorteningBignumConversionPowD(
    Double *dPtr,		/* Original number to convert. */
    Tcl_WideUInt bw,		/* Integer significand. */
    int b2, int b5,		/* Scale factor for the significand in the
				 * numerator. */
    int m2plus, int m2minus, int m5,
				/* Scale factors for 1/2 ulp in the numerator
				 * (will be different if bw == 1). */
    int sd,			/* Scale factor for the denominator. */
    int k,			/* Number of output digits before the decimal
				 * point. */
    int len,			/* Number of digits to allocate. */
    int ilim,			/* Number of digits to convert if b >= s */
    int ilim1,			/* Number of digits to convert if b < s */
    int *decpt,			/* OUTPUT: Position of the decimal point. */
    char **endPtr)		/* OUTPUT: Position of the terminal '\0' at
				 *	   the end of the returned string. */
{
    char *retval = ckalloc(len + 1);
				/* Output buffer. */
    mp_int b;			/* Numerator of the fraction being
				 * converted. */
    mp_int mplus, mminus;	/* Bounds for roundoff. */
    mp_digit digit;		/* Current output digit. */
    char *s = retval;		/* Cursor in the output buffer. */
    int i;			/* Index in the output buffer. */
    mp_int temp;
    int r1;

    /*
     * b = bw * 2**b2 * 5**b5
     * mminus = 5**m5
     */

    mp_init_u64(&b, bw);
    mp_init_set(&mminus, 1);
    MulPow5(&b, b5, &b);
    mp_mul_2d(&b, b2, &b);

    /*
     * Adjust if the logarithm was guessed wrong.
     */

    if (b.used <= sd) {
	mp_mul_d(&b, 10, &b);
	++m2plus; ++m2minus; ++m5;
	ilim = ilim1;
	--k;
    }

    /*
     * mminus = 5**m5 * 2**m2minus
     * mplus = 5**m5 * 2**m2plus
     */

    mp_mul_2d(&mminus, m2minus, &mminus);
    MulPow5(&mminus, m5, &mminus);
    if (m2plus > m2minus) {
	mp_init_copy(&mplus, &mminus);
	mp_mul_2d(&mplus, m2plus-m2minus, &mplus);
    }
    mp_init(&temp);

    /*
     * Loop through the digits. Do division and mod by s == 2**(sd*MP_DIGIT_BIT)
     * by mp_digit extraction.
     */

    i = 0;
    for (;;) {
	if (b.used <= sd) {
	    digit = 0;
	} else {
	    digit = b.dp[sd];
	    if (b.used > sd+1 || digit >= 10) {
		Tcl_Panic("wrong digit!");
	    }
	    --b.used; mp_clamp(&b);
	}

	/*
	 * Does the current digit put us on the low side of the exact value
	 * but within within roundoff of being exact?
	 */

	r1 = mp_cmp_mag(&b, (m2plus > m2minus)? &mplus : &mminus);
	if (r1 == MP_LT || (r1 == MP_EQ
		&& (dPtr->w.word1 & 1) == 0)) {
	    /*
	     * Make sure we shouldn't be rounding *up* instead, in case the
	     * next number above is closer.
	     */

	    if (ShouldBankerRoundUpPowD(&b, sd, digit&1)) {
		++digit;
		if (digit == 10) {
		    *s++ = '9';
		    s = BumpUp(s, retval, &k);
		    break;
		}
	    }

	    /*
	     * Stash the last digit.
	     */

	    *s++ = '0' + digit;
	    break;
	}

	/*
	 * Does one plus the current digit put us within roundoff of the
	 * number?
	 */

	if (ShouldBankerRoundUpToNextPowD(&b, &mminus, sd,
		dPtr->w.word1 & 1, &temp)) {
	    if (digit == 9) {
		*s++ = '9';
		s = BumpUp(s, retval, &k);
		break;
	    }
	    ++digit;
	    *s++ = '0' + digit;
	    break;
	}

	/*
	 * Have we converted all the requested digits?
	 */

	*s++ = '0' + digit;
	if (i == ilim) {
	    if (ShouldBankerRoundUpPowD(&b, sd, digit&1)) {
		s = BumpUp(s, retval, &k);
	    }
	    break;
	}

	/*
	 * Advance to the next digit.
	 */

	mp_mul_d(&b, 10, &b);
	mp_mul_d(&mminus, 10, &mminus);
	if (m2plus > m2minus) {
	    mp_mul_2d(&mminus, m2plus-m2minus, &mplus);
	}
	++i;
    }

    /*
     * Endgame - store the location of the decimal point and the end of the
     * string.
     */

    if (m2plus > m2minus) {
	mp_clear(&mplus);
    }
    mp_clear_multi(&b, &mminus, &temp, NULL);
    *s = '\0';
    *decpt = k;
    if (endPtr) {
	*endPtr = s;
    }
    return retval;
}

/*
 *----------------------------------------------------------------------
 *
 * StrictBignumConversionPowD --
 *
 *	Converts a double-precision number to a fixed-lengt string of 'ilim'
 *	digits (or 'ilim1' if log10(d) has been overestimated).  The
 *	denominator in David Gay's conversion algorithm is known to be a power
 *	of 2**MP_DIGIT_BIT, and hence the division in the main loop may be
 *	replaced by a digit shift and mask.
 *
 * Results:
 *	Returns the string of significant decimal digits, in newly allocated
 *	memory.
 *
 * Side effects:
 *	Stores the location of the decimal point in '*decpt' and the location
 *	of the terminal null byte in '*endPtr'.
 *
 *----------------------------------------------------------------------
 */

static inline char *
StrictBignumConversionPowD(
    Double *dPtr,		/* Original number to convert. */
    Tcl_WideUInt bw,		/* Integer significand. */
    int b2, int b5,		/* Scale factor for the significand in the
				 * numerator. */
    int sd,			/* Scale factor for the denominator. */
    int k,			/* Number of output digits before the decimal
				 * point. */
    int len,			/* Number of digits to allocate. */
    int ilim,			/* Number of digits to convert if b >= s */
    int ilim1,			/* Number of digits to convert if b < s */
    int *decpt,			/* OUTPUT: Position of the decimal point. */
    char **endPtr)		/* OUTPUT: Position of the terminal '\0' at
				 *	   the end of the returned string. */
{
    char *retval = ckalloc(len + 1);
				/* Output buffer. */
    mp_int b;			/* Numerator of the fraction being
				 * converted. */
    mp_digit digit;		/* Current output digit. */
    char *s = retval;		/* Cursor in the output buffer. */
    int i;			/* Index in the output buffer. */

    /*
     * b = bw * 2**b2 * 5**b5
     */

    mp_init_u64(&b, bw);
    MulPow5(&b, b5, &b);
    mp_mul_2d(&b, b2, &b);

    /*
     * Adjust if the logarithm was guessed wrong.
     */

    if (b.used <= sd) {
	mp_mul_d(&b, 10, &b);
	ilim = ilim1;
	--k;
    }

    /*
     * Loop through the digits. Do division and mod by s == 2**(sd*MP_DIGIT_BIT)
     * by mp_digit extraction.
     */

    i = 1;
    for (;;) {
	if (b.used <= sd) {
	    digit = 0;
	} else {
	    digit = b.dp[sd];
	    if (b.used > sd+1 || digit >= 10) {
		Tcl_Panic("wrong digit!");
	    }
	    --b.used;
	    mp_clamp(&b);
	}

	/*
	 * Have we converted all the requested digits?
	 */

	*s++ = '0' + digit;
	if (i == ilim) {
	    if (ShouldBankerRoundUpPowD(&b, sd, digit&1)) {
		s = BumpUp(s, retval, &k);
	    }
	    while (*--s == '0') {
		/* do nothing */
	    }
	    ++s;
	    break;
	}

	/*
	 * Advance to the next digit.
	 */

	mp_mul_d(&b, 10, &b);
	++i;
    }

    /*
     * Endgame - store the location of the decimal point and the end of the
     * string.
     */

    mp_clear(&b);
    *s = '\0';
    *decpt = k;
    if (endPtr) {
	*endPtr = s;
    }
    return retval;
}

/*
 *----------------------------------------------------------------------
 *
 * ShouldBankerRoundUp --
 *
 *	Tests whether a digit should be rounded up or down when finishing
 *	bignum-based floating point conversion.
 *
 * Results:
 *	Returns 1 if the number needs to be rounded up, 0 otherwise.
 *
 *----------------------------------------------------------------------
 */

static inline int
ShouldBankerRoundUp(
    mp_int *twor,		/* 2x the remainder from thd division that
				 * produced the last digit. */
    mp_int *S,			/* Denominator. */
    int isodd)			/* Flag == 1 if the last digit is odd. */
{
    int r = mp_cmp_mag(twor, S);

    switch (r) {
    case MP_LT:
	return 0;
    case MP_EQ:
	return isodd;
    case MP_GT:
	return 1;
    }
    Tcl_Panic("in ShouldBankerRoundUp, trichotomy fails!");
    return 0;
}

/*
 *----------------------------------------------------------------------
 *
 * ShouldBankerRoundUpToNext --
 *
 *	Tests whether the remainder is great enough to force rounding to the
 *	next higher digit.
 *
 * Results:
 *	Returns 1 if the number should be rounded up, 0 otherwise.
 *
 *----------------------------------------------------------------------
 */

static inline int
ShouldBankerRoundUpToNext(
    mp_int *b,			/* Remainder from the division that produced
				 * the last digit. */
    mp_int *m,			/* Numerator of the rounding tolerance. */
    mp_int *S,			/* Denominator. */
    int isodd)			/* 1 if the integer significand is odd. */
{
    int r;
    mp_int temp;

    /*
     * Compare b and S-m: this is the same as comparing B+m and S.
     */

    mp_init(&temp);
    mp_add(b, m, &temp);
    r = mp_cmp_mag(&temp, S);
    mp_clear(&temp);
    switch(r) {
    case MP_LT:
	return 0;
    case MP_EQ:
	return isodd;
    case MP_GT:
	return 1;
    }
    Tcl_Panic("in ShouldBankerRoundUpToNext, trichotomy fails!");
    return 0;
}

/*
 *----------------------------------------------------------------------
 *
 * ShorteningBignumConversion --
 *
 *	Convert a floating point number to a variable-length digit string
 *	using the multiprecision method.
 *
 * Results:
 *	Returns the string of digits.
 *
 * Side effects:
 *	Stores the position of the decimal point in *decpt.  Stores a pointer
 *	to the end of the number in *endPtr.
 *
 *----------------------------------------------------------------------
 */

static inline char *
ShorteningBignumConversion(
    Double *dPtr,		/* Original number being converted. */
    Tcl_WideUInt bw,		/* Integer significand and exponent. */
    int b2,			/* Scale factor for the significand. */
    int m2plus, int m2minus,	/* Scale factors for 1/2 ulp in numerator. */
    int s2, int s5,		/* Scale factors for denominator. */
    int k,			/* Guessed position of the decimal point. */
    int len,			/* Size of the digit buffer to allocate. */
    int ilim,			/* Number of digits to convert if b >= s */
    int ilim1,			/* Number of digits to convert if b < s */
    int *decpt,			/* OUTPUT: Position of the decimal point. */
    char **endPtr)		/* OUTPUT: Pointer to the end of the number */
{
    char *retval = ckalloc(len+1);
				/* Buffer of digits to return. */
    char *s = retval;		/* Cursor in the return value. */
    mp_int b;			/* Numerator of the result. */
    mp_int mminus;		/* 1/2 ulp below the result. */
    mp_int mplus;		/* 1/2 ulp above the result. */
    mp_int S;			/* Denominator of the result. */
    mp_int dig;			/* Current digit of the result. */
    int digit;			/* Current digit of the result. */
    int minit = 1;		/* Fudge factor for when we misguess k. */
    int i;
    int r1;

    /*
     * b = bw * 2**b2 * 5**b5
     * S = 2**s2 * 5*s5
     */

    mp_init_u64(&b, bw);
    mp_mul_2d(&b, b2, &b);
    mp_init_set(&S, 1);
    MulPow5(&S, s5, &S); mp_mul_2d(&S, s2, &S);

    /*
     * Handle the case where we guess the position of the decimal point wrong.
     */

    if (mp_cmp_mag(&b, &S) == MP_LT) {
	mp_mul_d(&b, 10, &b);
	minit = 10;
	ilim =ilim1;
	--k;
    }

    /*
     * mminus = 2**m2minus * 5**m5
     */

    mp_init_set(&mminus, minit);
    mp_mul_2d(&mminus, m2minus, &mminus);
    if (m2plus > m2minus) {
	mp_init_copy(&mplus, &mminus);
	mp_mul_2d(&mplus, m2plus-m2minus, &mplus);
    }

    /*
     * Loop through the digits.
     */

    mp_init(&dig);
    i = 1;
    for (;;) {
	mp_div(&b, &S, &dig, &b);
	if (dig.used > 1 || dig.dp[0] >= 10) {
	    Tcl_Panic("wrong digit!");
	}
	digit = dig.dp[0];

	/*
	 * Does the current digit leave us with a remainder small enough to
	 * round to it?
	 */

	r1 = mp_cmp_mag(&b, (m2plus > m2minus)? &mplus : &mminus);
	if (r1 == MP_LT || (r1 == MP_EQ && (dPtr->w.word1 & 1) == 0)) {
	    mp_mul_2d(&b, 1, &b);
	    if (ShouldBankerRoundUp(&b, &S, digit&1)) {
		++digit;
		if (digit == 10) {
		    *s++ = '9';
		    s = BumpUp(s, retval, &k);
		    break;
		}
	    }
	    *s++ = '0' + digit;
	    break;
	}

	/*
	 * Does the current digit leave us with a remainder large enough to
	 * commit to rounding up to the next higher digit?
	 */

	if (ShouldBankerRoundUpToNext(&b, &mminus, &S,
		dPtr->w.word1 & 1)) {
	    ++digit;
	    if (digit == 10) {
		*s++ = '9';
		s = BumpUp(s, retval, &k);
		break;
	    }
	    *s++ = '0' + digit;
	    break;
	}

	/*
	 * Have we converted all the requested digits?
	 */

	*s++ = '0' + digit;
	if (i == ilim) {
	    mp_mul_2d(&b, 1, &b);
	    if (ShouldBankerRoundUp(&b, &S, digit&1)) {
		s = BumpUp(s, retval, &k);
	    }
	    break;
	}

	/*
	 * Advance to the next digit.
	 */

	if (s5 > 0) {
	    /*
	     * Can possibly shorten the denominator.
	     */

	    mp_mul_2d(&b, 1, &b);
	    mp_mul_2d(&mminus, 1, &mminus);
	    if (m2plus > m2minus) {
		mp_mul_2d(&mplus, 1, &mplus);
	    }
	    mp_div_d(&S, 5, &S, NULL);
	    --s5;

	    /*
	     * IDEA: It might possibly be a win to fall back to int64_t
	     *       arithmetic here if S < 2**64/10. But it's a win only for
	     *       a fairly narrow range of magnitudes so perhaps not worth
	     *       bothering.  We already know that we shorten the
	     *       denominator by at least 1 mp_digit, perhaps 2, as we do
	     *       the conversion for 17 digits of significance.
	     * Possible savings:
	     * 10**26   1 trip through loop before fallback possible
	     * 10**27   1 trip
	     * 10**28   2 trips
	     * 10**29   3 trips
	     * 10**30   4 trips
	     * 10**31   5 trips
	     * 10**32   6 trips
	     * 10**33   7 trips
	     * 10**34   8 trips
	     * 10**35   9 trips
	     * 10**36  10 trips
	     * 10**37  11 trips
	     * 10**38  12 trips
	     * 10**39  13 trips
	     * 10**40  14 trips
	     * 10**41  15 trips
	     * 10**42  16 trips
	     * thereafter no gain.
	     */
	} else {
	    mp_mul_d(&b, 10, &b);
	    mp_mul_d(&mminus, 10, &mminus);
	    if (m2plus > m2minus) {
		mp_mul_2d(&mplus, 10, &mplus);
	    }
	}

	++i;
    }

    /*
     * Endgame - store the location of the decimal point and the end of the
     * string.
     */

    if (m2plus > m2minus) {
	mp_clear(&mplus);
    }
    mp_clear_multi(&b, &mminus, &dig, &S, NULL);
    *s = '\0';
    *decpt = k;
    if (endPtr) {
	*endPtr = s;
    }
    return retval;
}

/*
 *----------------------------------------------------------------------
 *
 * StrictBignumConversion --
 *
 *	Convert a floating point number to a fixed-length digit string using
 *	the multiprecision method.
 *
 * Results:
 *	Returns the string of digits.
 *
 * Side effects:
 *	Stores the position of the decimal point in *decpt.  Stores a pointer
 *	to the end of the number in *endPtr.
 *
 *----------------------------------------------------------------------
 */

static inline char *
StrictBignumConversion(
    Double *dPtr,		/* Original number being converted. */
    Tcl_WideUInt bw,		/* Integer significand and exponent. */
    int b2,			/* Scale factor for the significand. */
    int s2, int s5,		/* Scale factors for denominator. */
    int k,			/* Guessed position of the decimal point. */
    int len,			/* Size of the digit buffer to allocate. */
    int ilim,			/* Number of digits to convert if b >= s */
    int ilim1,			/* Number of digits to convert if b < s */
    int *decpt,			/* OUTPUT: Position of the decimal point. */
    char **endPtr)		/* OUTPUT: Pointer to the end of the number */
{
    char *retval = ckalloc(len+1);
				/* Buffer of digits to return. */
    char *s = retval;		/* Cursor in the return value. */
    mp_int b;			/* Numerator of the result. */
    mp_int S;			/* Denominator of the result. */
    mp_int dig;			/* Current digit of the result. */
    int digit;			/* Current digit of the result. */
    int g;			/* Size of the current digit ground. */
    int i, j;

    /*
     * b = bw * 2**b2 * 5**b5
     * S = 2**s2 * 5*s5
     */

    mp_init_multi(&dig, NULL);
    mp_init_u64(&b, bw);
    mp_mul_2d(&b, b2, &b);
    mp_init_set(&S, 1);
    MulPow5(&S, s5, &S); mp_mul_2d(&S, s2, &S);

    /*
     * Handle the case where we guess the position of the decimal point wrong.
     */

    if (mp_cmp_mag(&b, &S) == MP_LT) {
	mp_mul_d(&b, 10, &b);
	ilim =ilim1;
	--k;
    }

    /*
     * Convert the leading digit.
     */

    i = 0;
    mp_div(&b, &S, &dig, &b);
    if (dig.used > 1 || dig.dp[0] >= 10) {
	Tcl_Panic("wrong digit!");
    }
    digit = dig.dp[0];

    /*
     * Is a single digit all that was requested?
     */

    *s++ = '0' + digit;
    if (++i >= ilim) {
	mp_mul_2d(&b, 1, &b);
	if (ShouldBankerRoundUp(&b, &S, digit&1)) {
	    s = BumpUp(s, retval, &k);
	}
    } else {
	for (;;) {
	    /*
	     * Shift by a group of digits.
	     */

	    g = ilim - i;
	    if (g > DIGIT_GROUP) {
		g = DIGIT_GROUP;
	    }
	    if (s5 >= g) {
		mp_div_d(&S, dpow5[g], &S, NULL);
		s5 -= g;
	    } else if (s5 > 0) {
		mp_div_d(&S, dpow5[s5], &S, NULL);
		mp_mul_d(&b, dpow5[g - s5], &b);
		s5 = 0;
	    } else {
		mp_mul_d(&b, dpow5[g], &b);
	    }
	    mp_mul_2d(&b, g, &b);

	    /*
	     * As with the shortening bignum conversion, it's possible at this
	     * point that we will have reduced the denominator to less than
	     * 2**64/10, at which point it would be possible to fall back to
	     * to int64_t arithmetic. But the potential payoff is tremendously
	     * less - unless we're working in F format - because we know that
	     * three groups of digits will always suffice for %#.17e, the
	     * longest format that doesn't introduce empty precision.
	     *
	     * Extract the next group of digits.
	     */

	    mp_div(&b, &S, &dig, &b);
	    if (dig.used > 1) {
		Tcl_Panic("wrong digit!");
	    }
	    digit = dig.dp[0];
	    for (j = g-1; j >= 0; --j) {
		int t = itens[j];

		*s++ = digit / t + '0';
		digit %= t;
	    }
	    i += g;

	    /*
	     * Have we converted all the requested digits?
	     */

	    if (i == ilim) {
		mp_mul_2d(&b, 1, &b);
		if (ShouldBankerRoundUp(&b, &S, digit&1)) {
		    s = BumpUp(s, retval, &k);
		}
		break;
	    }
	}
    }
    while (*--s == '0') {
	/* do nothing */
    }
    ++s;

    /*
     * Endgame - store the location of the decimal point and the end of the
     * string.
     */

    mp_clear_multi(&b, &S, &dig, NULL);
    *s = '\0';
    *decpt = k;
    if (endPtr) {
	*endPtr = s;
    }
    return retval;
}

/*
 *----------------------------------------------------------------------
 *
 * TclDoubleDigits --
 *
 *	Core of Tcl's conversion of double-precision floating point numbers to
 *	decimal.
 *
 * Results:
 *	Returns a newly-allocated string of digits.
 *
 * Side effects:
 *	Sets *decpt to the index of the character in the string before the
 *	place that the decimal point should go. If 'endPtr' is not NULL, sets
 *	endPtr to point to the terminating '\0' byte of the string. Sets *sign
 *	to 1 if a minus sign should be printed with the number, or 0 if a plus
 *	sign (or no sign) should appear.
 *
 * This function is a service routine that produces the string of digits for
 * floating-point-to-decimal conversion. It can do a number of things
 * according to the 'flags' argument. Valid values for 'flags' include:
 *	TCL_DD_SHORTEST - This is the default for floating point conversion if
 *		::tcl_precision is 0. It constructs the shortest string of
 *		digits that will reconvert to the given number when scanned.
 *		For floating point numbers that are exactly between two
 *		decimal numbers, it resolves using the 'round to even' rule.
 *		With this value, the 'ndigits' parameter is ignored.
 *	TCL_DD_E_FORMAT - This value is used to prepare numbers for %e format
 *		conversion (or for default floating->string if tcl_precision
 *		is not 0). It constructs a string of at most 'ndigits' digits,
 *		choosing the one that is closest to the given number (and
 *		resolving ties with 'round to even').  It is allowed to return
 *		fewer than 'ndigits' if the number converts exactly; if the
 *		TCL_DD_E_FORMAT|TCL_DD_SHORTEST is supplied instead, it
 *		also returns fewer digits if the shorter string will still
 *		reconvert without loss to the given input number. In any case,
 *		strings of trailing zeroes are suppressed.
 *	TCL_DD_F_FORMAT - This value is used to prepare numbers for %f format
 *		conversion. It requests that conversion proceed until
 *		'ndigits' digits after the decimal point have been converted.
 *		It is possible for this format to result in a zero-length
 *		string if the number is sufficiently small. Again, it is
 *		permissible for TCL_DD_F_FORMAT to return fewer digits for a
 *		number that converts exactly, and changing the argument to
 *		TCL_DD_F_FORMAT|TCL_DD_SHORTEST will allow the routine
 *		also to return fewer digits if the shorter string will still
 *		reconvert without loss to the given input number. Strings of
 *		trailing zeroes are suppressed.
 *
 *	To any of these flags may be OR'ed TCL_DD_NO_QUICK; this flag requires
 *	all calculations to be done in exact arithmetic. Normally, E and F
 *	format with fewer than about 14 digits will be done with a quick
 *	floating point approximation and fall back on the exact arithmetic
 *	only if the input number is close enough to the midpoint between two
 *	decimal strings that more precision is needed to resolve which string
 *	is correct.
 *
 * The value stored in the 'decpt' argument on return may be negative
 * (indicating that the decimal point falls to the left of the string) or
 * greater than the length of the string. In addition, the value -9999 is used
 * as a sentinel to indicate that the string is one of the special values
 * "Infinity" and "NaN", and that no decimal point should be inserted.
 *
 *----------------------------------------------------------------------
 */

char *
TclDoubleDigits(
    double dv,			/* Number to convert. */
    int ndigits,		/* Number of digits requested. */
    int flags,			/* Conversion flags. */
    int *decpt,			/* OUTPUT: Position of the decimal point. */
    int *sign,			/* OUTPUT: 1 if the result is negative. */
    char **endPtr)		/* OUTPUT: If not NULL, receives a pointer to
				 *	   one character beyond the end of the
				 *	   returned string. */
{
    Double d;			/* Union for deconstructing doubles. */
    Tcl_WideUInt bw;		/* Integer significand. */
    int be;			/* Power of 2 by which b must be multiplied */
    int bbits;			/* Number of bits needed to represent b. */
    int denorm;			/* Flag == 1 iff the input number was
				 * denormalized. */
    int k;			/* Estimate of floor(log10(d)). */
    int k_check;		/* Flag == 1 if d is near enough to a power of
				 * ten that k must be checked. */
    int b2, b5, s2, s5;		/* Powers of 2 and 5 in the numerator and
				 * denominator of intermediate results. */
    int ilim = -1, ilim1 = -1;	/* Number of digits to convert, and number to
				 * convert if log10(d) has been
				 * overestimated. */
    char *retval;		/* Return value from this function. */
    int i = -1;

    /*
     * Put the input number into a union for bit-whacking.
     */

    d.d = dv;

    /*
     * Handle the cases of negative numbers (by taking the absolute value:
     * this includes -Inf and -NaN!), infinity, Not a Number, and zero.
     */

    TakeAbsoluteValue(&d, sign);
    if ((d.w.word0 & EXP_MASK) == EXP_MASK) {
	return FormatInfAndNaN(&d, decpt, endPtr);
    }
    if (d.d == 0.0) {
	return FormatZero(decpt, endPtr);
    }

    /*
     * Unpack the floating point into a wide integer and an exponent.
     * Determine the number of bits that the big integer requires, and compute
     * a quick approximation (which may be one too high) of ceil(log10(d.d)).
     */

    denorm = ((d.w.word0 & EXP_MASK) == 0);
    DoubleToExpAndSig(d.d, &bw, &be, &bbits);
    k = ApproximateLog10(bw, be, bbits);
    k = BetterLog10(d.d, k, &k_check);

    /* At this point, we have:
     *	  d is the number to convert.
     *    bw are significand and exponent: d == bw*2**be,
     *    bbits is the length of bw: 2**bbits-1 <= bw < 2**bbits
     *	  k is either ceil(log10(d)) or ceil(log10(d))+1. k_check is 0 if we
     *      know that k is exactly ceil(log10(d)) and 1 if we need to check.
     *    We want a rational number
     *      r = b * 10**(1-k) = bw * 2**b2 * 5**b5 / (2**s2 / 5**s5),
     *    with b2, b5, s2, s5 >= 0.  Note that the most significant decimal
     *    digit is floor(r) and that successive digits can be obtained by
     *    setting r <- 10*floor(r) (or b <= 10 * (b % S)).  Find appropriate
     *    b2, b5, s2, s5.
     */

    ComputeScale(be, k, &b2, &b5, &s2, &s5);

    /*
     * Correct an incorrect caller-supplied 'ndigits'.  Also determine:
     *	i = The maximum number of decimal digits that will be returned in the
     *      formatted string.  This is k + 1 + ndigits for F format, 18 for
     *      shortest, and ndigits for E format.
     *  ilim = The number of significant digits to convert if k has been
     *         guessed correctly. This is -1 for shortest (which
     *         stop when all significance has been lost), 'ndigits' for E
     *         format, and 'k + 1 + ndigits' for F format.
     *  ilim1 = The minimum number of significant digits to convert if k has
     *	        been guessed 1 too high. This, too, is -1 for shortest,
     *	        and 'ndigits' for E format, but it's 'ndigits-1' for F
     *	        format.
     */

    SetPrecisionLimits(flags, k, &ndigits, &i, &ilim, &ilim1);

    /*
     * Try to do low-precision conversion in floating point rather than
     * resorting to expensive multiprecision arithmetic.
     */

    if (ilim >= 0 && ilim <= QUICK_MAX && !(flags & TCL_DD_NO_QUICK)) {
	retval = QuickConversion(d.d, k, k_check, flags, i, ilim, ilim1,
		decpt, endPtr);
	if (retval != NULL) {
	    return retval;
	}
    }

    /*
     * For shortening conversions, determine the upper and lower bounds for
     * the remainder at which we can stop.
     *   m+ = (2**m2plus * 5**m5) / (2**s2 * 5**s5) is the limit on the high
     *        side, and
     *   m- = (2**m2minus * 5**m5) / (2**s2 * 5**s5) is the limit on the low
     *        side.
     * We may need to increase s2 to put m2plus, m2minus, b2 over a common
     * denominator.
     */

    if (flags & TCL_DD_SHORTEST) {
	int m2minus = b2;
	int m2plus;
	int m5 = b5;
	int len = i;

	/*
	 * Find the quantity i so that (2**i*5**b5)/(2**s2*5**s5) is 1/2 unit
	 * in the least significant place of the floating point number.
	 */

	if (denorm) {
	    i = be + EXPONENT_BIAS + (FP_PRECISION-1);
	} else {
	    i = 1 + FP_PRECISION - bbits;
	}
	b2 += i;
	s2 += i;

	/*
	 * Reduce the fractions to lowest terms, since the above calculation
	 * may have left excess powers of 2 in numerator and denominator.
	 */

	CastOutPowersOf2(&b2, &m2minus, &s2);

	/*
	 * In the special case where bw==1, the nearest floating point number
	 * to it on the low side is 1/4 ulp below it. Adjust accordingly.
	 */

	m2plus = m2minus;
	if (!denorm && bw == 1) {
	    ++b2;
	    ++s2;
	    ++m2plus;
	}

	if (s5+1 < N_LOG2POW5 && s2+1 + log2pow5[s5+1] <= 64) {
	    /*
	     * If 10*2**s2*5**s5 == 2**(s2+1)+5**(s5+1) fits in a 64-bit word,
	     * then all our intermediate calculations can be done using exact
	     * 64-bit arithmetic with no need for expensive multiprecision
	     * operations. (This will be true for all numbers in the range
	     * [1.0e-3 .. 1.0e+24]).
	     */

	    return ShorteningInt64Conversion(&d, bw, b2, b5, m2plus,
		    m2minus, m5, s2, s5, k, len, ilim, ilim1, decpt, endPtr);
	} else if (s5 == 0) {
	    /*
	     * The denominator is a power of 2, so we can replace division by
	     * digit shifts. First we round up s2 to a multiple of MP_DIGIT_BIT,
	     * and adjust m2 and b2 accordingly. Then we launch into a version
	     * of the comparison that's specialized for the 'power of mp_digit
	     * in the denominator' case.
	     */

	    if (s2 % MP_DIGIT_BIT != 0) {
		int delta = MP_DIGIT_BIT - (s2 % MP_DIGIT_BIT);

		b2 += delta;
		m2plus += delta;
		m2minus += delta;
		s2 += delta;
	    }
	    return ShorteningBignumConversionPowD(&d, bw, b2, b5,
		    m2plus, m2minus, m5, s2/MP_DIGIT_BIT, k, len, ilim, ilim1,
		    decpt, endPtr);
	} else {
	    /*
	     * Alas, there's no helpful special case; use full-up bignum
	     * arithmetic for the conversion.
	     */

	    return ShorteningBignumConversion(&d, bw, b2, m2plus,
		    m2minus, s2, s5, k, len, ilim, ilim1, decpt, endPtr);
	}
    } else {
	/*
	 * Non-shortening conversion.
	 */

	int len = i;

	/*
	 * Reduce numerator and denominator to lowest terms.
	 */

	if (b2 >= s2 && s2 > 0) {
	    b2 -= s2; s2 = 0;
	} else if (s2 >= b2 && b2 > 0) {
	    s2 -= b2; b2 = 0;
	}

	if (s5+1 < N_LOG2POW5 && s2+1 + log2pow5[s5+1] <= 64) {
	    /*
	     * If 10*2**s2*5**s5 == 2**(s2+1)+5**(s5+1) fits in a 64-bit word,
	     * then all our intermediate calculations can be done using exact
	     * 64-bit arithmetic with no need for expensive multiprecision
	     * operations.
	     */

	    return StrictInt64Conversion(&d, bw, b2, b5, s2, s5, k,
		    len, ilim, ilim1, decpt, endPtr);
	} else if (s5 == 0) {
	    /*
	     * The denominator is a power of 2, so we can replace division by
	     * digit shifts. First we round up s2 to a multiple of MP_DIGIT_BIT,
	     * and adjust m2 and b2 accordingly. Then we launch into a version
	     * of the comparison that's specialized for the 'power of mp_digit
	     * in the denominator' case.
	     */

	    if (s2 % MP_DIGIT_BIT != 0) {
		int delta = MP_DIGIT_BIT - (s2 % MP_DIGIT_BIT);

		b2 += delta;
		s2 += delta;
	    }
	    return StrictBignumConversionPowD(&d, bw, b2, b5,
		    s2/MP_DIGIT_BIT, k, len, ilim, ilim1, decpt, endPtr);
	} else {
	    /*
	     * There are no helpful special cases, but at least we know in
	     * advance how many digits we will convert. We can run the
	     * conversion in steps of DIGIT_GROUP digits, so as to have many
	     * fewer mp_int divisions.
	     */

	    return StrictBignumConversion(&d, bw, b2, s2, s5, k,
		    len, ilim, ilim1, decpt, endPtr);
	}
    }
}

/*
 *----------------------------------------------------------------------
 *
 * TclInitDoubleConversion --
 *
 *	Initializes constants that are needed for conversions to and from
 *	'double'
 *
 * Results:
 *	None.
 *
 * Side effects:
 *	The log base 2 of the floating point radix, the number of bits in a
 *	double mantissa, and a table of the powers of five and ten are
 *	computed and stored.
 *
 *----------------------------------------------------------------------
 */

void
TclInitDoubleConversion(void)
{
    int i;
    int x;
    Tcl_WideUInt u;
    double d;
#ifdef IEEE_FLOATING_POINT
    union {
	double dv;
	Tcl_WideUInt iv;
    } bitwhack;
#endif
#if defined(__sgi) && defined(_COMPILER_VERSION)
    union fpc_csr mipsCR;

    mipsCR.fc_word = get_fpc_csr();
    mipsCR.fc_struct.flush = 0;
    set_fpc_csr(mipsCR.fc_word);
#endif

    /*
     * Initialize table of powers of 10 expressed as wide integers.
     */

    maxpow10_wide = (int)
	    floor(sizeof(Tcl_WideUInt) * CHAR_BIT * log(2.) / log(10.));
    pow10_wide = (Tcl_WideUInt *)
	    ckalloc((maxpow10_wide + 1) * sizeof(Tcl_WideUInt));
    u = 1;
    for (i = 0; i < maxpow10_wide; ++i) {
	pow10_wide[i] = u;
	u *= 10;
    }
    pow10_wide[i] = u;

    /*
     * Determine how many bits of precision a double has, and how many decimal
     * digits that represents.
     */

    if (frexp((double) FLT_RADIX, &log2FLT_RADIX) != 0.5) {
	Tcl_Panic("This code doesn't work on a decimal machine!");
    }
    log2FLT_RADIX--;
    mantBits = DBL_MANT_DIG * log2FLT_RADIX;
    d = 1.0;

    /*
     * Initialize a table of powers of ten that can be exactly represented in
     * a double.
     */

    x = (int) (DBL_MANT_DIG * log((double) FLT_RADIX) / log(5.0));
    if (x < MAXPOW) {
	mmaxpow = x;
    } else {
	mmaxpow = MAXPOW;
    }
    for (i=0 ; i<=mmaxpow ; ++i) {
	pow10vals[i] = d;
	d *= 10.0;
    }

    /*
     * Initialize a table of large powers of five.
     */

    for (i=0; i<9; ++i) {
	mp_init(pow5 + i);
    }
    mp_set_u64(pow5, 5);
    for (i=0; i<8; ++i) {
	mp_sqr(pow5+i, pow5+i+1);
    }
    mp_init_u64(pow5_13, 1220703125);
    for (i = 1; i < 5; ++i) {
	mp_init(pow5_13 + i);
	mp_sqr(pow5_13 + i - 1, pow5_13 + i);
    }

    /*
     * Determine the number of decimal digits to the left and right of the
     * decimal point in the largest and smallest double, the smallest double
     * that differs from zero, and the number of mp_digits needed to represent
     * the significand of a double.
     */

    maxDigits = (int) ((DBL_MAX_EXP * log((double) FLT_RADIX)
	    + 0.5 * log(10.)) / log(10.));
    minDigits = (int) floor((DBL_MIN_EXP - DBL_MANT_DIG)
	    * log((double) FLT_RADIX) / log(10.));
    log10_DIGIT_MAX = (int) floor(MP_DIGIT_BIT * log(2.) / log(10.));

    /*
     * Nokia 770's software-emulated floating point is "middle endian": the
     * bytes within a 32-bit word are little-endian (like the native
     * integers), but the two words of a 'double' are presented most
     * significant word first.
     */

#ifdef IEEE_FLOATING_POINT
    bitwhack.dv = 1.000000238418579;
				/* 3ff0 0000 4000 0000 */
    if ((bitwhack.iv >> 32) == 0x3ff00000) {
	n770_fp = 0;
    } else if ((bitwhack.iv & 0xffffffff) == 0x3ff00000) {
	n770_fp = 1;
    } else {
	Tcl_Panic("unknown floating point word order on this machine");
    }
#endif
}

/*
 *----------------------------------------------------------------------
 *
 * TclFinalizeDoubleConversion --
 *
 *	Cleans up this file on exit.
 *
 * Results:
 *	None
 *
 * Side effects:
 *	Memory allocated by TclInitDoubleConversion is freed.
 *
 *----------------------------------------------------------------------
 */

void
TclFinalizeDoubleConversion(void)
{
    int i;

    ckfree(pow10_wide);
    for (i=0; i<9; ++i) {
	mp_clear(pow5 + i);
    }
    for (i=0; i < 5; ++i) {
	mp_clear(pow5_13 + i);
    }
}

/*
 *----------------------------------------------------------------------
 *
 * Tcl_InitBignumFromDouble --
 *
 *	Extracts the integer part of a double and converts it to an arbitrary
 *	precision integer.
 *
 * Results:
 *	None.
 *
 * Side effects:
 *	Initializes the bignum supplied, and stores the converted number in
 *	it.
 *
 *----------------------------------------------------------------------
 */

int
Tcl_InitBignumFromDouble(
    Tcl_Interp *interp,		/* For error message. */
    double d,			/* Number to convert. */
    mp_int *b)			/* Place to store the result. */
{
    double fract;
    int expt;

    /*
     * Infinite values can't convert to bignum.
     */

    if (TclIsInfinite(d)) {
	if (interp != NULL) {
	    const char *s = "integer value too large to represent";

	    Tcl_SetObjResult(interp, Tcl_NewStringObj(s, -1));
	    Tcl_SetErrorCode(interp, "ARITH", "IOVERFLOW", s, NULL);
	}
	return TCL_ERROR;
    }

    fract = frexp(d, &expt);
    if (expt <= 0) {
	mp_init(b);
	mp_zero(b);
    } else {
	Tcl_WideInt w = (Tcl_WideInt) ldexp(fract, mantBits);
	int shift = expt - mantBits;

	mp_init_i64(b, w);
	if (shift < 0) {
	    mp_div_2d(b, -shift, b, NULL);
	} else if (shift > 0) {
	    mp_mul_2d(b, shift, b);
	}
    }
    return TCL_OK;
}

/*
 *----------------------------------------------------------------------
 *
 * TclBignumToDouble --
 *
 *	Convert an arbitrary-precision integer to a native floating point
 *	number.
 *
 * Results:
 *	Returns the converted number. Sets errno to ERANGE if the number is
 *	too large to convert.
 *
 *----------------------------------------------------------------------
 */

double
TclBignumToDouble(
    const mp_int *a)			/* Integer to convert. */
{
    mp_int b;
    int bits, shift, i, lsb;
    double r;


    /*
     * We need a 'mantBits'-bit significand.  Determine what shift will
     * give us that.
     */

    bits = mp_count_bits(a);
    if (bits > DBL_MAX_EXP*log2FLT_RADIX) {
	errno = ERANGE;
	if (mp_isneg(a)) {
	    return -HUGE_VAL;
	} else {
	    return HUGE_VAL;
	}
    }
    shift = mantBits - bits;

    /*
     * If shift > 0, shift the significand left by the requisite number of
     * bits.  If shift == 0, the significand is already exactly 'mantBits'
     * in length.  If shift < 0, we will need to shift the significand right
     * by the requisite number of bits, and round it. If the '1-shift'
     * least significant bits are 0, but the 'shift'th bit is nonzero,
     * then the significand lies exactly between two values and must be
     * 'rounded to even'.
     */

    mp_init(&b);
    if (shift == 0) {
	mp_copy(a, &b);
    } else if (shift > 0) {
	mp_mul_2d(a, shift, &b);
    } else if (shift < 0) {
	lsb = mp_cnt_lsb(a);
	if (lsb == -1-shift) {

	    /*
	     * Round to even
	     */

	    mp_div_2d(a, -shift, &b, NULL);
	    if (mp_isodd(&b)) {
		if (mp_isneg(&b)) {
		    mp_sub_d(&b, 1, &b);
		} else {
		    mp_add_d(&b, 1, &b);
		}
	    }
	} else {

	    /*
	     * Ordinary rounding
	     */

	    mp_div_2d(a, -1-shift, &b, NULL);
	    if (mp_isneg(&b)) {
		mp_sub_d(&b, 1, &b);
	    } else {
		mp_add_d(&b, 1, &b);
	    }
	    mp_div_2d(&b, 1, &b, NULL);
	}
    }

    /*
     * Accumulate the result, one mp_digit at a time.
     */

    r = 0.0;
    for (i=b.used-1 ; i>=0 ; --i) {
	r = ldexp(r, MP_DIGIT_BIT) + b.dp[i];
    }
    mp_clear(&b);

    /*
     * Scale the result to the correct number of bits.
     */

    r = ldexp(r, bits - mantBits);

    /*
     * Return the result with the appropriate sign.
     */

    if (mp_isneg(a)) {
	return -r;
    } else {
	return r;
    }
}

/*
 *----------------------------------------------------------------------
 *
 * TclCeil --
 *
 *	Computes the smallest floating point number that is at least the
 *	mp_int argument.
 *
 * Results:
 *	Returns the floating point number.
 *
 *----------------------------------------------------------------------
 */

double
TclCeil(
    const mp_int *a)			/* Integer to convert. */
{
    double r = 0.0;
    mp_int b;

    mp_init(&b);
    if (mp_isneg(a)) {
	mp_neg(a, &b);
	r = -TclFloor(&b);
    } else {
	int bits = mp_count_bits(a);

	if (bits > DBL_MAX_EXP*log2FLT_RADIX) {
	    r = HUGE_VAL;
	} else {
	    int i, exact = 1, shift = mantBits - bits;

	    if (shift > 0) {
		mp_mul_2d(a, shift, &b);
	    } else if (shift < 0) {
		mp_int d;
		mp_init(&d);
		mp_div_2d(a, -shift, &b, &d);
		exact = mp_iszero(&d);
		mp_clear(&d);
	    } else {
		mp_copy(a, &b);
	    }
	    if (!exact) {
		mp_add_d(&b, 1, &b);
	    }
	    for (i=b.used-1 ; i>=0 ; --i) {
		r = ldexp(r, MP_DIGIT_BIT) + b.dp[i];
	    }
	    r = ldexp(r, bits - mantBits);
	}
    }
    mp_clear(&b);
    return r;
}

/*
 *----------------------------------------------------------------------
 *
 * TclFloor --
 *
 *	Computes the largest floating point number less than or equal to the
 *	mp_int argument.
 *
 * Results:
 *	Returns the floating point value.
 *
 *----------------------------------------------------------------------
 */

double
TclFloor(
    const mp_int *a)			/* Integer to convert. */
{
    double r = 0.0;
    mp_int b;

    mp_init(&b);
    if (mp_isneg(a)) {
	mp_neg(a, &b);
	r = -TclCeil(&b);
    } else {
	int bits = mp_count_bits(a);

	if (bits > DBL_MAX_EXP*log2FLT_RADIX) {
	    r = DBL_MAX;
	} else {
	    int i, shift = mantBits - bits;

	    if (shift > 0) {
		mp_mul_2d(a, shift, &b);
	    } else if (shift < 0) {
		mp_div_2d(a, -shift, &b, NULL);
	    } else {
		mp_copy(a, &b);
	    }
	    for (i=b.used-1 ; i>=0 ; --i) {
		r = ldexp(r, MP_DIGIT_BIT) + b.dp[i];
	    }
	    r = ldexp(r, bits - mantBits);
	}
    }
    mp_clear(&b);
    return r;
}

/*
 *----------------------------------------------------------------------
 *
 * BignumToBiasedFrExp --
 *
 *	Convert an arbitrary-precision integer to a native floating point
 *	number in the range [0.5,1) times a power of two. NOTE: Intentionally
 *	converts to a number that's a few ulp too small, so that
 *	RefineApproximation will not overflow near the high end of the
 *	machine's arithmetic range.
 *
 * Results:
 *	Returns the converted number.
 *
 * Side effects:
 *	Stores the exponent of two in 'machexp'.
 *
 *----------------------------------------------------------------------
 */

static double
BignumToBiasedFrExp(
    const mp_int *a,		/* Integer to convert. */
    int *machexp)		/* Power of two. */
{
    mp_int b;
    int bits;
    int shift;
    int i;
    double r;

    /*
     * Determine how many bits we need, and extract that many from the input.
     * Round to nearest unit in the last place.
     */

    bits = mp_count_bits(a);
    shift = mantBits - 2 - bits;
    mp_init(&b);
    if (shift > 0) {
	mp_mul_2d(a, shift, &b);
    } else if (shift < 0) {
	mp_div_2d(a, -shift, &b, NULL);
    } else {
	mp_copy(a, &b);
    }

    /*
     * Accumulate the result, one mp_digit at a time.
     */

    r = 0.0;
    for (i=b.used-1; i>=0; --i) {
	r = ldexp(r, MP_DIGIT_BIT) + b.dp[i];
    }
    mp_clear(&b);

    /*
     * Return the result with the appropriate sign.
     */

    *machexp = bits - mantBits + 2;
    return (mp_isneg(a) ? -r : r);
}

/*
 *----------------------------------------------------------------------
 *
 * Pow10TimesFrExp --
 *
 *	Multiply a power of ten by a number expressed as fraction and
 *	exponent.
 *
 * Results:
 *	Returns the significand of the result.
 *
 * Side effects:
 *	Overwrites the 'machexp' parameter with the exponent of the result.
 *
 * Assumes that 'exponent' is such that 10**exponent would be a double, even
 * though 'fraction*10**(machexp+exponent)' might overflow.
 *
 *----------------------------------------------------------------------
 */

static double
Pow10TimesFrExp(
    int exponent,		/* Power of 10 to multiply by. */
    double fraction,		/* Significand of multiplicand. */
    int *machexp)		/* On input, exponent of multiplicand. On
				 * output, exponent of result. */
{
    int i, j;
    int expt = *machexp;
    double retval = fraction;

    if (exponent > 0) {
	/*
	 * Multiply by 10**exponent.
	 */

	retval = frexp(retval * pow10vals[exponent & 0xf], &j);
	expt += j;
	for (i=4; i<9; ++i) {
	    if (exponent & (1<<i)) {
		retval = frexp(retval * pow_10_2_n[i], &j);
		expt += j;
	    }
	}
    } else if (exponent < 0) {
	/*
	 * Divide by 10**-exponent.
	 */

	retval = frexp(retval / pow10vals[(-exponent) & 0xf], &j);
	expt += j;
	for (i=4; i<9; ++i) {
	    if ((-exponent) & (1<<i)) {
		retval = frexp(retval / pow_10_2_n[i], &j);
		expt += j;
	    }
	}
    }

    *machexp = expt;
    return retval;
}

/*
 *----------------------------------------------------------------------
 *
 * SafeLdExp --
 *
 *	Do an 'ldexp' operation, but handle denormals gracefully.
 *
 * Results:
 *	Returns the appropriately scaled value.
 *
 *	On some platforms, 'ldexp' fails when presented with a number too
 *	small to represent as a normalized double. This routine does 'ldexp'
 *	in two steps for those numbers, to return correctly denormalized
 *	values.
 *
 *----------------------------------------------------------------------
 */

static double
SafeLdExp(
    double fract,
    int expt)
{
    int minexpt = DBL_MIN_EXP * log2FLT_RADIX;
    volatile double a, b, retval;

    if (expt < minexpt) {
	a = ldexp(fract, expt - mantBits - minexpt);
	b = ldexp(1.0, mantBits + minexpt);
	retval = a * b;
    } else {
	retval = ldexp(fract, expt);
    }
    return retval;
}

/*
 *----------------------------------------------------------------------
 *
 * TclFormatNaN --
 *
 *	Makes the string representation of a "Not a Number"
 *
 * Results:
 *	None.
 *
 * Side effects:
 *	Stores the string representation in the supplied buffer, which must be
 *	at least TCL_DOUBLE_SPACE characters.
 *
 *----------------------------------------------------------------------
 */

void
TclFormatNaN(
    double value,		/* The Not-a-Number to format. */
    char *buffer)		/* String representation. */
{
#ifndef IEEE_FLOATING_POINT
    strcpy(buffer, "NaN");
    return;
#else
    union {
	double dv;
	Tcl_WideUInt iv;
    } bitwhack;

    bitwhack.dv = value;
    if (n770_fp) {
	bitwhack.iv = Nokia770Twiddle(bitwhack.iv);
    }
    if (bitwhack.iv & ((Tcl_WideUInt) 1 << 63)) {
	bitwhack.iv &= ~ ((Tcl_WideUInt) 1 << 63);
	*buffer++ = '-';
    }
    *buffer++ = 'N';
    *buffer++ = 'a';
    *buffer++ = 'N';
    bitwhack.iv &= (((Tcl_WideUInt) 1) << 51) - 1;
    if (bitwhack.iv != 0) {
	sprintf(buffer, "(%" TCL_LL_MODIFIER "x)", bitwhack.iv);
    } else {
	*buffer = '\0';
    }
#endif /* IEEE_FLOATING_POINT */
}

/*
 *----------------------------------------------------------------------
 *
 * Nokia770Twiddle --
 *
 *	Transpose the two words of a number for Nokia 770 floating point
 *	handling.
 *
 *----------------------------------------------------------------------
 */
#ifdef IEEE_FLOATING_POINT
static Tcl_WideUInt
Nokia770Twiddle(
    Tcl_WideUInt w)		/* Number to transpose. */
{
    return (((w >> 32) & 0xffffffff) | (w << 32));
}
#endif

/*
 *----------------------------------------------------------------------
 *
 * TclNokia770Doubles --
 *
 *	Transpose the two words of a number for Nokia 770 floating point
 *	handling.
 *
 *----------------------------------------------------------------------
 */

int
TclNokia770Doubles(void)
{
    return n770_fp;
}

/*
 * Local Variables:
 * mode: c
 * c-basic-offset: 4
 * fill-column: 78
 * End:
 */<|MERGE_RESOLUTION|>--- conflicted
+++ resolved
@@ -14,12 +14,8 @@
  */
 
 #include "tclInt.h"
-<<<<<<< HEAD
 #include "tclTomMath.h"
-=======
-#include "tommath.h"
 #include <float.h>
->>>>>>> a25fe0be
 #include <math.h>
 
 #ifdef _WIN32
