/*
 * tclStrToD.c --
 *
 *	This file contains a collection of procedures for managing conversions
 *	to/from floating-point in Tcl. They include TclParseNumber, which
 *	parses numbers from strings; TclDoubleDigits, which formats numbers
 *	into strings of digits, and procedures for interconversion among
 *	'double' and 'mp_int' types.
 *
 * Copyright (c) 2005 by Kevin B. Kenny. All rights reserved.
 *
 * See the file "license.terms" for information on usage and redistribution of
 * this file, and for a DISCLAIMER OF ALL WARRANTIES.
 */

#include "tclInt.h"
#include "tommath.h"
#include <math.h>

/*
 * Define KILL_OCTAL to suppress interpretation of numbers with leading zero
 * as octal. (Ceterum censeo: numeros octonarios delendos esse.)
 */

#undef	KILL_OCTAL

/*
 * This code supports (at least hypothetically), IBM, Cray, VAX and IEEE-754
 * floating point; of these, only IEEE-754 can represent NaN. IEEE-754 can be
 * uniquely determined by radix and by the widths of significand and exponent.
 */

#if (FLT_RADIX == 2) && (DBL_MANT_DIG == 53) && (DBL_MAX_EXP == 1024)
#   define IEEE_FLOATING_POINT
#endif

/*
 * Rounding controls. (Thanks a lot, Intel!)
 */

#ifdef __i386
/*
 * gcc on x86 needs access to rounding controls, because of a questionable
 * feature where it retains intermediate results as IEEE 'long double' values
 * somewhat unpredictably. It is tempting to include fpu_control.h, but that
 * file exists only on Linux; it is missing on Cygwin and MinGW. Most gcc-isms
 * and ix86-isms are factored out here.
 */

#if defined(__GNUC__)
typedef unsigned int	fpu_control_t __attribute__ ((__mode__ (__HI__)));

#define _FPU_GETCW(cw)	__asm__ __volatile__ ("fnstcw %0" : "=m" (*&cw))
#define _FPU_SETCW(cw)	__asm__ __volatile__ ("fldcw %0" : : "m" (*&cw))
#   define FPU_IEEE_ROUNDING	0x027f
#   define ADJUST_FPU_CONTROL_WORD
#define TCL_IEEE_DOUBLE_ROUNDING \
    fpu_control_t roundTo53Bits = FPU_IEEE_ROUNDING;	\
    fpu_control_t oldRoundingMode;			\
    _FPU_GETCW(oldRoundingMode);			\
    _FPU_SETCW(roundTo53Bits)
#define TCL_DEFAULT_DOUBLE_ROUNDING \
    _FPU_SETCW(oldRoundingMode)

/*
 * Sun ProC needs sunmath for rounding control on x86 like gcc above.
 */
#elif defined(__sun)
#include <sunmath.h>
#define TCL_IEEE_DOUBLE_ROUNDING \
    ieee_flags("set","precision","double",NULL)
#define TCL_DEFAULT_DOUBLE_ROUNDING \
    ieee_flags("clear","precision",NULL,NULL)

/*
 * Other platforms are assumed to always operate in full IEEE mode, so we make
 * the macros to go in and out of that mode do nothing.
 */

#else /* !__GNUC__ && !__sun */
#define TCL_IEEE_DOUBLE_ROUNDING	((void) 0)
#define TCL_DEFAULT_DOUBLE_ROUNDING	((void) 0)
#endif
#else /* !__i386 */
#define TCL_IEEE_DOUBLE_ROUNDING	((void) 0)
#define TCL_DEFAULT_DOUBLE_ROUNDING	((void) 0)
#endif

/*
 * MIPS floating-point units need special settings in control registers to use
 * gradual underflow as we expect.  This fix is for the MIPSpro compiler.
 */

#if defined(__sgi) && defined(_COMPILER_VERSION)
#include <sys/fpu.h>
#endif

/*
 * HP's PA_RISC architecture uses 7ff4000000000000 to represent a quiet NaN.
 * Everyone else uses 7ff8000000000000. (Why, HP, why?)
 */

#ifdef __hppa
#   define NAN_START	0x7ff4
#   define NAN_MASK	(((Tcl_WideUInt) 1) << 50)
#else
#   define NAN_START	0x7ff8
#   define NAN_MASK	(((Tcl_WideUInt) 1) << 51)
#endif

/*
 * Constants used by this file (most of which are only ever calculated at
 * runtime).
 */

/* Magic constants */

#define LOG10_2 0.3010299956639812
#define TWO_OVER_3LOG10 0.28952965460216784
#define LOG10_3HALVES_PLUS_FUDGE 0.1760912590558

/*
 * Definitions of the parts of an IEEE754-format floating point number.
 */

#define SIGN_BIT 	0x80000000
				/* Mask for the sign bit in the first word of
				 * a double. */
#define EXP_MASK	0x7ff00000
				/* Mask for the exponent field in the first
				 * word of a double. */
#define EXP_SHIFT	20	/* Shift count to make the exponent an
				 * integer. */
#define HIDDEN_BIT	(((Tcl_WideUInt) 0x00100000) << 32)
				/* Hidden 1 bit for the significand. */
#define HI_ORDER_SIG_MASK 0x000fffff
				/* Mask for the high-order part of the
				 * significand in the first word of a
				 * double. */
#define SIG_MASK	(((Tcl_WideUInt) HI_ORDER_SIG_MASK << 32) \
			| 0xffffffff)
				/* Mask for the 52-bit significand. */
#define FP_PRECISION	53	/* Number of bits of significand plus the
				 * hidden bit. */
#define EXPONENT_BIAS	0x3ff	/* Bias of the exponent 0. */

/*
 * Derived quantities.
 */

#define TEN_PMAX	22	/* floor(FP_PRECISION*log(2)/log(5)) */
#define QUICK_MAX	14	/* floor((FP_PRECISION-1)*log(2)/log(10))-1 */
#define BLETCH		0x10	/* Highest power of two that is greater than
				 * DBL_MAX_10_EXP, divided by 16. */
#define DIGIT_GROUP	8	/* floor(DIGIT_BIT*log(2)/log(10)) */

/*
 * Union used to dismantle floating point numbers.
 */

typedef union Double {
    struct {
#ifdef WORDS_BIGENDIAN
	int word0;
	int word1;
#else
	int word1;
	int word0;
#endif
    } w;
    double d;
    Tcl_WideUInt q;
} Double;

static int maxpow10_wide;	/* The powers of ten that can be represented
				 * exactly as wide integers. */
static Tcl_WideUInt *pow10_wide;
#define MAXPOW	22
static double pow10vals[MAXPOW+1];
				/* The powers of ten that can be represented
				 * exactly as IEEE754 doubles. */
static int mmaxpow;		/* Largest power of ten that can be
				 * represented exactly in a 'double'. */
static int log10_DIGIT_MAX;	/* The number of decimal digits that fit in an
				 * mp_digit. */
static int log2FLT_RADIX;	/* Logarithm of the floating point radix. */
static int mantBits;		/* Number of bits in a double's significand */
static mp_int pow5[9];		/* Table of powers of 5**(2**n), up to
				 * 5**256 */
static double tiny = 0.0;	/* The smallest representable double. */
static int maxDigits;		/* The maximum number of digits to the left of
				 * the decimal point of a double. */
static int minDigits;		/* The maximum number of digits to the right
				 * of the decimal point in a double. */
static const double pow_10_2_n[] = {	/* Inexact higher powers of ten. */
    1.0,
    100.0,
    10000.0,
    1.0e+8,
    1.0e+16,
    1.0e+32,
    1.0e+64,
    1.0e+128,
    1.0e+256
};

static int n770_fp;		/* Flag is 1 on Nokia N770 floating point.
				 * Nokia's floating point has the words
				 * reversed: if big-endian is 7654 3210,
				 * and little-endian is       0123 4567,
				 * then Nokia's FP is         4567 0123;
				 * little-endian within the 32-bit words but
				 * big-endian between them. */

/*
 * Table of powers of 5 that are small enough to fit in an mp_digit.
 */

static const mp_digit dpow5[13] = {
               1,              5,             25,            125,
             625,           3125,          15625,          78125,
          390625,        1953125,        9765625,       48828125,
       244140625
};

/*
 * Table of powers: pow5_13[n] = 5**(13*2**(n+1))
 */

static mp_int pow5_13[5];	/* Table of powers: 5**13, 5**26, 5**52,
				 * 5**104, 5**208 */
static const double tens[] = {
    1e00, 1e01, 1e02, 1e03, 1e04, 1e05, 1e06, 1e07, 1e08, 1e09,
    1e10, 1e11, 1e12, 1e13, 1e14, 1e15, 1e16, 1e17, 1e18, 1e19,
    1e20, 1e21, 1e22
};

static const int itens [] = {
    1,
    10,
    100,
    1000,
    10000,
    100000,
    1000000,
    10000000,
    100000000
};

static const double bigtens[] = {
    1e016, 1e032, 1e064, 1e128, 1e256
};
#define N_BIGTENS 5

static const int log2pow5[27] = {
    01,  3,  5,  7, 10, 12, 14, 17, 19, 21,
    24, 26, 28, 31, 33, 35, 38, 40, 42, 45,
    47, 49, 52, 54, 56, 59, 61
};
#define N_LOG2POW5 27

static const Tcl_WideUInt wuipow5[27] = {
    (Tcl_WideUInt) 1,		/* 5**0 */
    (Tcl_WideUInt) 5,
    (Tcl_WideUInt) 25,
    (Tcl_WideUInt) 125,
    (Tcl_WideUInt) 625,
    (Tcl_WideUInt) 3125,	/* 5**5 */
    (Tcl_WideUInt) 3125*5,
    (Tcl_WideUInt) 3125*25,
    (Tcl_WideUInt) 3125*125,
    (Tcl_WideUInt) 3125*625,
    (Tcl_WideUInt) 3125*3125,	/* 5**10 */
    (Tcl_WideUInt) 3125*3125*5,
    (Tcl_WideUInt) 3125*3125*25,
    (Tcl_WideUInt) 3125*3125*125,
    (Tcl_WideUInt) 3125*3125*625,
    (Tcl_WideUInt) 3125*3125*3125, /* 5**15 */
    (Tcl_WideUInt) 3125*3125*3125*5,
    (Tcl_WideUInt) 3125*3125*3125*25,
    (Tcl_WideUInt) 3125*3125*3125*125,
    (Tcl_WideUInt) 3125*3125*3125*625,
    (Tcl_WideUInt) 3125*3125*3125*3125,	/* 5**20 */
    (Tcl_WideUInt) 3125*3125*3125*3125*5,
    (Tcl_WideUInt) 3125*3125*3125*3125*25,
    (Tcl_WideUInt) 3125*3125*3125*3125*125,
    (Tcl_WideUInt) 3125*3125*3125*3125*625,
    (Tcl_WideUInt) 3125*3125*3125*3125*3125,  /* 5**25 */
    (Tcl_WideUInt) 3125*3125*3125*3125*3125*5 /* 5**26 */
};

/*
 * Static functions defined in this file.
 */

static int		AccumulateDecimalDigit(unsigned, int,
			    Tcl_WideUInt *, mp_int *, int);
static double		MakeHighPrecisionDouble(int signum,
			    mp_int *significand, int nSigDigs, int exponent);
static double		MakeLowPrecisionDouble(int signum,
			    Tcl_WideUInt significand, int nSigDigs,
			    int exponent);
#ifdef IEEE_FLOATING_POINT
static double		MakeNaN(int signum, Tcl_WideUInt tag);
#endif
static double		RefineApproximation(double approx,
			    mp_int *exactSignificand, int exponent);
static void		MulPow5(mp_int *, unsigned, mp_int *);
static int 		NormalizeRightward(Tcl_WideUInt *);
static int		RequiredPrecision(Tcl_WideUInt);
static void		DoubleToExpAndSig(double, Tcl_WideUInt *, int *,
			    int *);
static void		TakeAbsoluteValue(Double *, int *);
static char *		FormatInfAndNaN(Double *, int *, char **);
static char *		FormatZero(int *, char **);
static int		ApproximateLog10(Tcl_WideUInt, int, int);
static int		BetterLog10(double, int, int *);
static void		ComputeScale(int, int, int *, int *, int *, int *);
static void		SetPrecisionLimits(int, int, int *, int *, int *,
			    int *);
static char *		BumpUp(char *, char *, int *);
static int		AdjustRange(double *, int);
static char *		ShorteningQuickFormat(double, int, int, double,
			    char *, int *);
static char *		StrictQuickFormat(double, int, int, double,
			    char *, int *);
static char *		QuickConversion(double, int, int, int, int, int, int,
			    int *, char **);
static void		CastOutPowersOf2(int *, int *, int *);
static char *		ShorteningInt64Conversion(Double *, int, Tcl_WideUInt,
			    int, int, int, int, int, int, int, int, int,
			    int, int, int *, char **);
static char *		StrictInt64Conversion(Double *, int, Tcl_WideUInt,
			    int, int, int, int, int, int,
			    int, int, int *, char **);
static int		ShouldBankerRoundUpPowD(mp_int *, int, int);
static int		ShouldBankerRoundUpToNextPowD(mp_int *, mp_int *,
			    int, int, int, mp_int *);
static char *		ShorteningBignumConversionPowD(Double *dPtr,
			    int convType, Tcl_WideUInt bw, int b2, int b5,
			    int m2plus, int m2minus, int m5,
			    int sd, int k, int len,
			    int ilim, int ilim1, int *decpt,
			    char **endPtr);
static char *		StrictBignumConversionPowD(Double *dPtr, int convType,
			    Tcl_WideUInt bw, int b2, int b5,
			    int sd, int k, int len,
			    int ilim, int ilim1, int *decpt,
			    char **endPtr);
static int		ShouldBankerRoundUp(mp_int *, mp_int *, int);
static int		ShouldBankerRoundUpToNext(mp_int *, mp_int *,
			    mp_int *, int, int, mp_int *);
static char *		ShorteningBignumConversion(Double *dPtr, int convType,
			    Tcl_WideUInt bw, int b2,
			    int m2plus, int m2minus,
			    int s2, int s5, int k, int len,
			    int ilim, int ilim1, int *decpt,
			    char **endPtr);
static char *		StrictBignumConversion(Double *dPtr, int convType,
			    Tcl_WideUInt bw, int b2,
			    int s2, int s5, int k, int len,
			    int ilim, int ilim1, int *decpt,
			    char **endPtr);
static double		BignumToBiasedFrExp(const mp_int *big, int *machexp);
static double		Pow10TimesFrExp(int exponent, double fraction,
			    int *machexp);
static double		SafeLdExp(double fraction, int exponent);
#ifdef IEEE_FLOATING_POINT
static Tcl_WideUInt	Nokia770Twiddle(Tcl_WideUInt w);
#endif

/*
 *----------------------------------------------------------------------
 *
 * TclParseNumber --
 *
 *	Scans bytes, interpreted as characters in Tcl's internal encoding, and
 *	parses the longest prefix that is the string representation of a
 *	number in a format recognized by Tcl.
 *
 *	The arguments bytes, numBytes, and objPtr are the inputs which
 *	determine the string to be parsed. If bytes is non-NULL, it points to
 *	the first byte to be scanned. If bytes is NULL, then objPtr must be
 *	non-NULL, and the string representation of objPtr will be scanned
 *	(generated first, if necessary). The numBytes argument determines the
 *	number of bytes to be scanned. If numBytes is negative, the first NUL
 *	byte encountered will terminate the scan. If numBytes is non-negative,
 *	then no more than numBytes bytes will be scanned.
 *
 *	The argument flags is an input that controls the numeric formats
 *	recognized by the parser. The flag bits are:
 *
 *	- TCL_PARSE_INTEGER_ONLY:	accept only integer values; reject
 *		strings that denote floating point values (or accept only the
 *		leading portion of them that are integer values).
 *	- TCL_PARSE_SCAN_PREFIXES:	ignore the prefixes 0b and 0o that are
 *		not part of the [scan] command's vocabulary. Use only in
 *		combination with TCL_PARSE_INTEGER_ONLY.
 *	- TCL_PARSE_OCTAL_ONLY:		parse only in the octal format, whether
 *		or not a prefix is present that would lead to octal parsing.
 *		Use only in combination with TCL_PARSE_INTEGER_ONLY.
 *	- TCL_PARSE_HEXADECIMAL_ONLY:	parse only in the hexadecimal format,
 *		whether or not a prefix is present that would lead to
 *		hexadecimal parsing. Use only in combination with
 *		TCL_PARSE_INTEGER_ONLY.
 *	- TCL_PARSE_DECIMAL_ONLY:	parse only in the decimal format, no
 *		matter whether a 0 prefix would normally force a different
 *		base.
 *	- TCL_PARSE_NO_WHITESPACE:	reject any leading/trailing whitespace
 *
 *	The arguments interp and expected are inputs that control error
 *	message generation. If interp is NULL, no error message will be
 *	generated. If interp is non-NULL, then expected must also be non-NULL.
 *	When TCL_ERROR is returned, an error message will be left in the
 *	result of interp, and the expected argument will appear in the error
 *	message as the thing TclParseNumber expected, but failed to find in
 *	the string.
 *
 *	The arguments objPtr and endPtrPtr as well as the return code are the
 *	outputs.
 *
 *	When the parser cannot find any prefix of the string that matches a
 *	format it is looking for, TCL_ERROR is returned and an error message
 *	may be generated and returned as described above. The contents of
 *	objPtr will not be changed. If endPtrPtr is non-NULL, a pointer to the
 *	character in the string that terminated the scan will be written to
 *	*endPtrPtr.
 *
 *	When the parser determines that the entire string matches a format it
 *	is looking for, TCL_OK is returned, and if objPtr is non-NULL, then
 *	the internal rep and Tcl_ObjType of objPtr are set to the "canonical"
 *	numeric value that matches the scanned string. If endPtrPtr is not
 *	NULL, a pointer to the end of the string will be written to *endPtrPtr
 *	(that is, either bytes+numBytes or a pointer to a terminating NUL
 *	byte).
 *
 *	When the parser determines that a partial string matches a format it
 *	is looking for, the value of endPtrPtr determines what happens:
 *
 *	- If endPtrPtr is NULL, then TCL_ERROR is returned, with error message
 *		generation as above.
 *
 *	- If endPtrPtr is non-NULL, then TCL_OK is returned and objPtr
 *		internals are set as above. Also, a pointer to the first
 *		character following the parsed numeric string is written to
 *		*endPtrPtr.
 *
 *	In some cases where the string being scanned is the string rep of
 *	objPtr, this routine can leave objPtr in an inconsistent state where
 *	its string rep and its internal rep do not agree. In these cases the
 *	internal rep will be in agreement with only some substring of the
 *	string rep. This might happen if the caller passes in a non-NULL bytes
 *	value that points somewhere into the string rep. It might happen if
 *	the caller passes in a numBytes value that limits the scan to only a
 *	prefix of the string rep. Or it might happen if a non-NULL value of
 *	endPtrPtr permits a TCL_OK return from only a partial string match. It
 *	is the responsibility of the caller to detect and correct such
 *	inconsistencies when they can and do arise.
 *
 * Results:
 *	Returns a standard Tcl result.
 *
 * Side effects:
 *	The string representaton of objPtr may be generated.
 *
 *	The internal representation and Tcl_ObjType of objPtr may be changed.
 *	This may involve allocation and/or freeing of memory.
 *
 *----------------------------------------------------------------------
 */

int
TclParseNumber(
    Tcl_Interp *interp,		/* Used for error reporting. May be NULL. */
    Tcl_Obj *objPtr,		/* Object to receive the internal rep. */
    const char *expected,	/* Description of the type of number the
				 * caller expects to be able to parse
				 * ("integer", "boolean value", etc.). */
    const char *bytes,		/* Pointer to the start of the string to
				 * scan. */
    int numBytes,		/* Maximum number of bytes to scan, see
				 * above. */
    const char **endPtrPtr,	/* Place to store pointer to the character
				 * that terminated the scan. */
    int flags)			/* Flags governing the parse. */
{
    enum State {
	INITIAL, SIGNUM, ZERO, ZERO_X,
	ZERO_O, ZERO_B, BINARY,
	HEXADECIMAL, OCTAL, BAD_OCTAL, DECIMAL,
	LEADING_RADIX_POINT, FRACTION,
	EXPONENT_START, EXPONENT_SIGNUM, EXPONENT,
	sI, sIN, sINF, sINFI, sINFIN, sINFINI, sINFINIT, sINFINITY
#ifdef IEEE_FLOATING_POINT
	, sN, sNA, sNAN, sNANPAREN, sNANHEX, sNANFINISH
#endif
    } state = INITIAL;
    enum State acceptState = INITIAL;

    int signum = 0;		/* Sign of the number being parsed. */
    Tcl_WideUInt significandWide = 0;
				/* Significand of the number being parsed (if
				 * no overflow). */
    mp_int significandBig;	/* Significand of the number being parsed (if
				 * it overflows significandWide). */
    int significandOverflow = 0;/* Flag==1 iff significandBig is used. */
    Tcl_WideUInt octalSignificandWide = 0;
				/* Significand of an octal number; needed
				 * because we don't know whether a number with
				 * a leading zero is octal or decimal until
				 * we've scanned forward to a '.' or 'e'. */
    mp_int octalSignificandBig;	/* Significand of octal number once
				 * octalSignificandWide overflows. */
    int octalSignificandOverflow = 0;
				/* Flag==1 if octalSignificandBig is used. */
    int numSigDigs = 0;		/* Number of significant digits in the decimal
				 * significand. */
    int numTrailZeros = 0;	/* Number of trailing zeroes at the current
				 * point in the parse. */
    int numDigitsAfterDp = 0;	/* Number of digits scanned after the decimal
				 * point. */
    int exponentSignum = 0;	/* Signum of the exponent of a floating point
				 * number. */
    long exponent = 0;		/* Exponent of a floating point number. */
    const char *p;		/* Pointer to next character to scan. */
    size_t len;			/* Number of characters remaining after p. */
    const char *acceptPoint;	/* Pointer to position after last character in
				 * an acceptable number. */
    size_t acceptLen;		/* Number of characters following that
				 * point. */
    int status = TCL_OK;	/* Status to return to caller. */
    char d = 0;			/* Last hexadecimal digit scanned; initialized
				 * to avoid a compiler warning. */
    int shift = 0;		/* Amount to shift when accumulating binary */
    int explicitOctal = 0;

#define ALL_BITS	(~(Tcl_WideUInt)0)
#define MOST_BITS	(ALL_BITS >> 1)

    /*
     * Initialize bytes to start of the object's string rep if the caller
     * didn't pass anything else.
     */

    if (bytes == NULL) {
	bytes = TclGetString(objPtr);
    }

    p = bytes;
    len = numBytes;
    acceptPoint = p;
    acceptLen = len;
    while (1) {
	char c = len ? *p : '\0';
	switch (state) {

	case INITIAL:
	    /*
	     * Initial state. Acceptable characters are +, -, digits, period,
	     * I, N, and whitespace.
	     */

	    if (TclIsSpaceProc(c)) {
		if (flags & TCL_PARSE_NO_WHITESPACE) {
		    goto endgame;
		}
		break;
	    } else if (c == '+') {
		state = SIGNUM;
		break;
	    } else if (c == '-') {
		signum = 1;
		state = SIGNUM;
		break;
	    }
	    /* FALLTHROUGH */

	case SIGNUM:
	    /*
	     * Scanned a leading + or -. Acceptable characters are digits,
	     * period, I, and N.
	     */

	    if (c == '0') {
		if (flags & TCL_PARSE_DECIMAL_ONLY) {
		    state = DECIMAL;
		} else {
		    state = ZERO;
		}
		break;
	    } else if (flags & TCL_PARSE_HEXADECIMAL_ONLY) {
		goto zerox;
	    } else if (flags & TCL_PARSE_BINARY_ONLY) {
		goto zerob;
	    } else if (flags & TCL_PARSE_OCTAL_ONLY) {
		goto zeroo;
	    } else if (isdigit(UCHAR(c))) {
		significandWide = c - '0';
		numSigDigs = 1;
		state = DECIMAL;
		break;
	    } else if (flags & TCL_PARSE_INTEGER_ONLY) {
		goto endgame;
	    } else if (c == '.') {
		state = LEADING_RADIX_POINT;
		break;
	    } else if (c == 'I' || c == 'i') {
		state = sI;
		break;
#ifdef IEEE_FLOATING_POINT
	    } else if (c == 'N' || c == 'n') {
		state = sN;
		break;
#endif
	    }
	    goto endgame;

	case ZERO:
	    /*
	     * Scanned a leading zero (perhaps with a + or -). Acceptable
	     * inputs are digits, period, X, b, and E. If 8 or 9 is
	     * encountered, the number can't be octal. This state and the
	     * OCTAL state differ only in whether they recognize 'X' and 'b'.
	     */

	    acceptState = state;
	    acceptPoint = p;
	    acceptLen = len;
	    if (c == 'x' || c == 'X') {
		state = ZERO_X;
		break;
	    }
	    if (flags & TCL_PARSE_HEXADECIMAL_ONLY) {
		goto zerox;
	    }
	    if (flags & TCL_PARSE_SCAN_PREFIXES) {
		goto zeroo;
	    }
	    if (c == 'b' || c == 'B') {
		state = ZERO_B;
		break;
	    }
	    if (flags & TCL_PARSE_BINARY_ONLY) {
		goto zerob;
	    }
	    if (c == 'o' || c == 'O') {
		explicitOctal = 1;
		state = ZERO_O;
		break;
	    }
#ifdef KILL_OCTAL
	    goto decimal;
#endif
	    /* FALLTHROUGH */

	case OCTAL:
	    /*
	     * Scanned an optional + or -, followed by a string of octal
	     * digits. Acceptable inputs are more digits, period, or E. If 8
	     * or 9 is encountered, commit to floating point.
	     */

	    acceptState = state;
	    acceptPoint = p;
	    acceptLen = len;
	    /* FALLTHROUGH */
	case ZERO_O:
	zeroo:
	    if (c == '0') {
		numTrailZeros++;
		state = OCTAL;
		break;
	    } else if (c >= '1' && c <= '7') {
		if (objPtr != NULL) {
		    shift = 3 * (numTrailZeros + 1);
		    significandOverflow = AccumulateDecimalDigit(
			    (unsigned)(c-'0'), numTrailZeros,
			    &significandWide, &significandBig,
			    significandOverflow);

		    if (!octalSignificandOverflow) {
			/*
			 * Shifting by more bits than are in the value being
			 * shifted is at least de facto nonportable. Check for
			 * too large shifts first.
			 */

			if ((octalSignificandWide != 0)
				&& (((size_t)shift >=
					CHAR_BIT*sizeof(Tcl_WideUInt))
				|| (octalSignificandWide >
					(~(Tcl_WideUInt)0 >> shift)))) {
			    octalSignificandOverflow = 1;
			    TclBNInitBignumFromWideUInt(&octalSignificandBig,
				    octalSignificandWide);
			}
		    }
		    if (!octalSignificandOverflow) {
			octalSignificandWide =
				(octalSignificandWide << shift) + (c - '0');
		    } else {
			mp_mul_2d(&octalSignificandBig, shift,
				&octalSignificandBig);
			mp_add_d(&octalSignificandBig, (mp_digit)(c - '0'),
				&octalSignificandBig);
		    }
		}
		if (numSigDigs != 0) {
		    numSigDigs += numTrailZeros+1;
		} else {
		    numSigDigs = 1;
		}
		numTrailZeros = 0;
		state = OCTAL;
		break;
	    }
	    /* FALLTHROUGH */

	case BAD_OCTAL:
	    if (explicitOctal) {
		/*
		 * No forgiveness for bad digits in explicitly octal numbers.
		 */

		goto endgame;
	    }
	    if (flags & TCL_PARSE_INTEGER_ONLY) {
		/*
		 * No seeking floating point when parsing only integer.
		 */

		goto endgame;
	    }
#ifndef KILL_OCTAL

	    /*
	     * Scanned a number with a leading zero that contains an 8, 9,
	     * radix point or E. This is an invalid octal number, but might
	     * still be floating point.
	     */

	    if (c == '0') {
		numTrailZeros++;
		state = BAD_OCTAL;
		break;
	    } else if (isdigit(UCHAR(c))) {
		if (objPtr != NULL) {
		    significandOverflow = AccumulateDecimalDigit(
			    (unsigned)(c-'0'), numTrailZeros,
			    &significandWide, &significandBig,
			    significandOverflow);
		}
		if (numSigDigs != 0) {
		    numSigDigs += (numTrailZeros + 1);
		} else {
		    numSigDigs = 1;
		}
		numTrailZeros = 0;
		state = BAD_OCTAL;
		break;
	    } else if (c == '.') {
		state = FRACTION;
		break;
	    } else if (c == 'E' || c == 'e') {
		state = EXPONENT_START;
		break;
	    }
#endif
	    goto endgame;

	    /*
	     * Scanned 0x. If state is HEXADECIMAL, scanned at least one
	     * character following the 0x. The only acceptable inputs are
	     * hexadecimal digits.
	     */

	case HEXADECIMAL:
	    acceptState = state;
	    acceptPoint = p;
	    acceptLen = len;
	    /* FALLTHROUGH */

	case ZERO_X:
	zerox:
	    if (c == '0') {
		numTrailZeros++;
		state = HEXADECIMAL;
		break;
	    } else if (isdigit(UCHAR(c))) {
		d = (c-'0');
	    } else if (c >= 'A' && c <= 'F') {
		d = (c-'A'+10);
	    } else if (c >= 'a' && c <= 'f') {
		d = (c-'a'+10);
	    } else {
		goto endgame;
	    }
	    if (objPtr != NULL) {
		shift = 4 * (numTrailZeros + 1);
		if (!significandOverflow) {
		    /*
		     * Shifting by more bits than are in the value being
		     * shifted is at least de facto nonportable. Check for too
		     * large shifts first.
		     */

		    if (significandWide != 0 &&
			    ((size_t)shift >= CHAR_BIT*sizeof(Tcl_WideUInt) ||
			    significandWide > (~(Tcl_WideUInt)0 >> shift))) {
			significandOverflow = 1;
			TclBNInitBignumFromWideUInt(&significandBig,
				significandWide);
		    }
		}
		if (!significandOverflow) {
		    significandWide = (significandWide << shift) + d;
		} else {
		    mp_mul_2d(&significandBig, shift, &significandBig);
		    mp_add_d(&significandBig, (mp_digit) d, &significandBig);
		}
	    }
	    numTrailZeros = 0;
	    state = HEXADECIMAL;
	    break;

	case BINARY:
	    acceptState = state;
	    acceptPoint = p;
	    acceptLen = len;
	case ZERO_B:
	zerob:
	    if (c == '0') {
		numTrailZeros++;
		state = BINARY;
		break;
	    } else if (c != '1') {
		goto endgame;
	    }
	    if (objPtr != NULL) {
		shift = numTrailZeros + 1;
		if (!significandOverflow) {
		    /*
		     * Shifting by more bits than are in the value being
		     * shifted is at least de facto nonportable. Check for too
		     * large shifts first.
		     */

		    if (significandWide != 0 &&
			    ((size_t)shift >= CHAR_BIT*sizeof(Tcl_WideUInt) ||
			    significandWide > (~(Tcl_WideUInt)0 >> shift))) {
			significandOverflow = 1;
			TclBNInitBignumFromWideUInt(&significandBig,
				significandWide);
		    }
		}
		if (!significandOverflow) {
		    significandWide = (significandWide << shift) + 1;
		} else {
		    mp_mul_2d(&significandBig, shift, &significandBig);
		    mp_add_d(&significandBig, (mp_digit) 1, &significandBig);
		}
	    }
	    numTrailZeros = 0;
	    state = BINARY;
	    break;

	case DECIMAL:
	    /*
	     * Scanned an optional + or - followed by a string of decimal
	     * digits.
	     */

#ifdef KILL_OCTAL
	decimal:
#endif
	    acceptState = state;
	    acceptPoint = p;
	    acceptLen = len;
	    if (c == '0') {
		numTrailZeros++;
		state = DECIMAL;
		break;
	    } else if (isdigit(UCHAR(c))) {
		if (objPtr != NULL) {
		    significandOverflow = AccumulateDecimalDigit(
			    (unsigned)(c - '0'), numTrailZeros,
			    &significandWide, &significandBig,
			    significandOverflow);
		}
		numSigDigs += numTrailZeros+1;
		numTrailZeros = 0;
		state = DECIMAL;
		break;
	    } else if (flags & TCL_PARSE_INTEGER_ONLY) {
		goto endgame;
	    } else if (c == '.') {
		state = FRACTION;
		break;
	    } else if (c == 'E' || c == 'e') {
		state = EXPONENT_START;
		break;
	    }
	    goto endgame;

	    /*
	     * Found a decimal point. If no digits have yet been scanned, E is
	     * not allowed; otherwise, it introduces the exponent. If at least
	     * one digit has been found, we have a possible complete number.
	     */

	case FRACTION:
	    acceptState = state;
	    acceptPoint = p;
	    acceptLen = len;
	    if (c == 'E' || c=='e') {
		state = EXPONENT_START;
		break;
	    }
	    /* FALLTHROUGH */

	case LEADING_RADIX_POINT:
	    if (c == '0') {
		numDigitsAfterDp++;
		numTrailZeros++;
		state = FRACTION;
		break;
	    } else if (isdigit(UCHAR(c))) {
		numDigitsAfterDp++;
		if (objPtr != NULL) {
		    significandOverflow = AccumulateDecimalDigit(
			    (unsigned)(c-'0'), numTrailZeros,
			    &significandWide, &significandBig,
			    significandOverflow);
		}
		if (numSigDigs != 0) {
		    numSigDigs += numTrailZeros+1;
		} else {
		    numSigDigs = 1;
		}
		numTrailZeros = 0;
		state = FRACTION;
		break;
	    }
	    goto endgame;

	case EXPONENT_START:
	    /*
	     * Scanned the E at the start of an exponent. Make sure a legal
	     * character follows before using the C library strtol routine,
	     * which allows whitespace.
	     */

	    if (c == '+') {
		state = EXPONENT_SIGNUM;
		break;
	    } else if (c == '-') {
		exponentSignum = 1;
		state = EXPONENT_SIGNUM;
		break;
	    }
	    /* FALLTHROUGH */

	case EXPONENT_SIGNUM:
	    /*
	     * Found the E at the start of the exponent, followed by a sign
	     * character.
	     */

	    if (isdigit(UCHAR(c))) {
		exponent = c - '0';
		state = EXPONENT;
		break;
	    }
	    goto endgame;

	case EXPONENT:
	    /*
	     * Found an exponent with at least one digit. Accumulate it,
	     * making sure to hard-pin it to LONG_MAX on overflow.
	     */

	    acceptState = state;
	    acceptPoint = p;
	    acceptLen = len;
	    if (isdigit(UCHAR(c))) {
		if (exponent < (LONG_MAX - 9) / 10) {
		    exponent = 10 * exponent + (c - '0');
		} else {
		    exponent = LONG_MAX;
		}
		state = EXPONENT;
		break;
	    }
	    goto endgame;

	    /*
	     * Parse out INFINITY by simply spelling it out. INF is accepted
	     * as an abbreviation; other prefices are not.
	     */

	case sI:
	    if (c == 'n' || c == 'N') {
		state = sIN;
		break;
	    }
	    goto endgame;
	case sIN:
	    if (c == 'f' || c == 'F') {
		state = sINF;
		break;
	    }
	    goto endgame;
	case sINF:
	    acceptState = state;
	    acceptPoint = p;
	    acceptLen = len;
	    if (c == 'i' || c == 'I') {
		state = sINFI;
		break;
	    }
	    goto endgame;
	case sINFI:
	    if (c == 'n' || c == 'N') {
		state = sINFIN;
		break;
	    }
	    goto endgame;
	case sINFIN:
	    if (c == 'i' || c == 'I') {
		state = sINFINI;
		break;
	    }
	    goto endgame;
	case sINFINI:
	    if (c == 't' || c == 'T') {
		state = sINFINIT;
		break;
	    }
	    goto endgame;
	case sINFINIT:
	    if (c == 'y' || c == 'Y') {
		state = sINFINITY;
		break;
	    }
	    goto endgame;

	    /*
	     * Parse NaN's.
	     */
#ifdef IEEE_FLOATING_POINT
	case sN:
	    if (c == 'a' || c == 'A') {
		state = sNA;
		break;
	    }
	    goto endgame;
	case sNA:
	    if (c == 'n' || c == 'N') {
		state = sNAN;
		break;
	    }
	    goto endgame;
	case sNAN:
	    acceptState = state;
	    acceptPoint = p;
	    acceptLen = len;
	    if (c == '(') {
		state = sNANPAREN;
		break;
	    }
	    goto endgame;

	    /*
	     * Parse NaN(hexdigits)
	     */
	case sNANHEX:
	    if (c == ')') {
		state = sNANFINISH;
		break;
	    }
	    /* FALLTHROUGH */
	case sNANPAREN:
	    if (TclIsSpaceProc(c)) {
		break;
	    }
	    if (numSigDigs < 13) {
		if (c >= '0' && c <= '9') {
		    d = c - '0';
		} else if (c >= 'a' && c <= 'f') {
		    d = 10 + c - 'a';
		} else if (c >= 'A' && c <= 'F') {
		    d = 10 + c - 'A';
		} else {
		    goto endgame;
		}
		numSigDigs++;
		significandWide = (significandWide << 4) + d;
		state = sNANHEX;
		break;
	    }
	    goto endgame;
	case sNANFINISH:
#endif

	case sINFINITY:
	    acceptState = state;
	    acceptPoint = p;
	    acceptLen = len;
	    goto endgame;
	}
	p++;
	len--;
    }

  endgame:
    if (acceptState == INITIAL) {
	/*
	 * No numeric string at all found.
	 */

	status = TCL_ERROR;
	if (endPtrPtr != NULL) {
	    *endPtrPtr = p;
	}
    } else {
	/*
	 * Back up to the last accepting state in the lexer.
	 */

	p = acceptPoint;
	len = acceptLen;
	if (!(flags & TCL_PARSE_NO_WHITESPACE)) {
	    /*
	     * Accept trailing whitespace.
	     */

	    while (len != 0 && TclIsSpaceProc(*p)) {
		p++;
		len--;
	    }
	}
	if (endPtrPtr == NULL) {
	    if ((len != 0) && ((numBytes > 0) || (*p != '\0'))) {
		status = TCL_ERROR;
	    }
	} else {
	    *endPtrPtr = p;
	}
    }

    /*
     * Generate and store the appropriate internal rep.
     */

    if (status == TCL_OK && objPtr != NULL) {
	TclFreeIntRep(objPtr);
	switch (acceptState) {
	case SIGNUM:
	case BAD_OCTAL:
	case ZERO_X:
	case ZERO_O:
	case ZERO_B:
	case LEADING_RADIX_POINT:
	case EXPONENT_START:
	case EXPONENT_SIGNUM:
	case sI:
	case sIN:
	case sINFI:
	case sINFIN:
	case sINFINI:
	case sINFINIT:
#ifdef IEEE_FLOATING_POINT
	case sN:
	case sNA:
	case sNANPAREN:
	case sNANHEX:
	    Tcl_Panic("TclParseNumber: bad acceptState %d parsing '%s'",
		    acceptState, bytes);
#endif
	case BINARY:
	    shift = numTrailZeros;
	    if (!significandOverflow && significandWide != 0 &&
		    ((size_t)shift >= CHAR_BIT*sizeof(Tcl_WideUInt) ||
		    significandWide > (MOST_BITS + signum) >> shift)) {
		significandOverflow = 1;
		TclBNInitBignumFromWideUInt(&significandBig, significandWide);
	    }
	    if (shift) {
		if (!significandOverflow) {
		    significandWide <<= shift;
		} else {
		    mp_mul_2d(&significandBig, shift, &significandBig);
		}
	    }
	    goto returnInteger;

	case HEXADECIMAL:
	    /*
	     * Returning a hex integer. Final scaling step.
	     */

	    shift = 4 * numTrailZeros;
	    if (!significandOverflow && significandWide !=0 &&
		    ((size_t)shift >= CHAR_BIT*sizeof(Tcl_WideUInt) ||
		    significandWide > (MOST_BITS + signum) >> shift)) {
		significandOverflow = 1;
		TclBNInitBignumFromWideUInt(&significandBig, significandWide);
	    }
	    if (shift) {
		if (!significandOverflow) {
		    significandWide <<= shift;
		} else {
		    mp_mul_2d(&significandBig, shift, &significandBig);
		}
	    }
	    goto returnInteger;

	case OCTAL:
	    /*
	     * Returning an octal integer. Final scaling step.
	     */

	    shift = 3 * numTrailZeros;
	    if (!octalSignificandOverflow && octalSignificandWide != 0 &&
		    ((size_t)shift >= CHAR_BIT*sizeof(Tcl_WideUInt) ||
		    octalSignificandWide > (MOST_BITS + signum) >> shift)) {
		octalSignificandOverflow = 1;
		TclBNInitBignumFromWideUInt(&octalSignificandBig,
			octalSignificandWide);
	    }
	    if (shift) {
		if (!octalSignificandOverflow) {
		    octalSignificandWide <<= shift;
		} else {
		    mp_mul_2d(&octalSignificandBig, shift,
			    &octalSignificandBig);
		}
	    }
	    if (!octalSignificandOverflow) {
		if (octalSignificandWide >
			(Tcl_WideUInt)(((~(unsigned long)0) >> 1) + signum)) {
#ifndef TCL_WIDE_INT_IS_LONG
		    if (octalSignificandWide <= (MOST_BITS + signum)) {
			objPtr->typePtr = &tclWideIntType;
			if (signum) {
			    objPtr->internalRep.wideValue =
				    - (Tcl_WideInt) octalSignificandWide;
			} else {
			    objPtr->internalRep.wideValue =
				    (Tcl_WideInt) octalSignificandWide;
			}
			break;
		    }
#endif
		    TclBNInitBignumFromWideUInt(&octalSignificandBig,
			    octalSignificandWide);
		    octalSignificandOverflow = 1;
		} else {
		    objPtr->typePtr = &tclIntType;
		    if (signum) {
			objPtr->internalRep.longValue =
				- (long) octalSignificandWide;
		    } else {
			objPtr->internalRep.longValue =
				(long) octalSignificandWide;
		    }
		}
	    }
	    if (octalSignificandOverflow) {
		if (signum) {
		    mp_neg(&octalSignificandBig, &octalSignificandBig);
		}
		TclSetBignumIntRep(objPtr, &octalSignificandBig);
	    }
	    break;

	case ZERO:
	case DECIMAL:
	    significandOverflow = AccumulateDecimalDigit(0, numTrailZeros-1,
		    &significandWide, &significandBig, significandOverflow);
	    if (!significandOverflow && (significandWide > MOST_BITS+signum)){
		significandOverflow = 1;
		TclBNInitBignumFromWideUInt(&significandBig, significandWide);
	    }
	returnInteger:
	    if (!significandOverflow) {
		if (significandWide >
			(Tcl_WideUInt)(((~(unsigned long)0) >> 1) + signum)) {
#ifndef TCL_WIDE_INT_IS_LONG
		    if (significandWide <= MOST_BITS+signum) {
			objPtr->typePtr = &tclWideIntType;
			if (signum) {
			    objPtr->internalRep.wideValue =
				    - (Tcl_WideInt) significandWide;
			} else {
			    objPtr->internalRep.wideValue =
				    (Tcl_WideInt) significandWide;
			}
			break;
		    }
#endif
		    TclBNInitBignumFromWideUInt(&significandBig,
			    significandWide);
		    significandOverflow = 1;
		} else {
		    objPtr->typePtr = &tclIntType;
		    if (signum) {
			objPtr->internalRep.longValue =
				- (long) significandWide;
		    } else {
			objPtr->internalRep.longValue =
				(long) significandWide;
		    }
		}
	    }
	    if (significandOverflow) {
		if (signum) {
		    mp_neg(&significandBig, &significandBig);
		}
		TclSetBignumIntRep(objPtr, &significandBig);
	    }
	    break;

	case FRACTION:
	case EXPONENT:

	    /*
	     * Here, we're parsing a floating-point number. 'significandWide'
	     * or 'significandBig' contains the exact significand, according
	     * to whether 'significandOverflow' is set. The desired floating
	     * point value is significand * 10**k, where
	     * k = numTrailZeros+exponent-numDigitsAfterDp.
	     */

	    objPtr->typePtr = &tclDoubleType;
	    if (exponentSignum) {
		exponent = -exponent;
	    }
	    if (!significandOverflow) {
		objPtr->internalRep.doubleValue = MakeLowPrecisionDouble(
			signum, significandWide, numSigDigs,
			numTrailZeros + exponent - numDigitsAfterDp);
	    } else {
		objPtr->internalRep.doubleValue = MakeHighPrecisionDouble(
			signum, &significandBig, numSigDigs,
			numTrailZeros + exponent - numDigitsAfterDp);
	    }
	    break;

	case sINF:
	case sINFINITY:
	    if (signum) {
		objPtr->internalRep.doubleValue = -HUGE_VAL;
	    } else {
		objPtr->internalRep.doubleValue = HUGE_VAL;
	    }
	    objPtr->typePtr = &tclDoubleType;
	    break;

#ifdef IEEE_FLOATING_POINT
	case sNAN:
	case sNANFINISH:
	    objPtr->internalRep.doubleValue = MakeNaN(signum,significandWide);
	    objPtr->typePtr = &tclDoubleType;
	    break;
#endif
	case INITIAL:
	    /* This case only to silence compiler warning. */
	    Tcl_Panic("TclParseNumber: state INITIAL can't happen here");
	}
    }

    /*
     * Format an error message when an invalid number is encountered.
     */

    if (status != TCL_OK) {
	if (interp != NULL) {
	    Tcl_Obj *msg = Tcl_ObjPrintf("expected %s but got \"",
		    expected);

	    Tcl_AppendLimitedToObj(msg, bytes, numBytes, 50, "");
	    Tcl_AppendToObj(msg, "\"", -1);
	    if (state == BAD_OCTAL) {
		Tcl_AppendToObj(msg, " (looks like invalid octal number)", -1);
	    }
	    Tcl_SetObjResult(interp, msg);
	    Tcl_SetErrorCode(interp, "TCL", "VALUE", "NUMBER", NULL);
	}
    }

    /*
     * Free memory.
     */

    if (octalSignificandOverflow) {
	mp_clear(&octalSignificandBig);
    }
    if (significandOverflow) {
	mp_clear(&significandBig);
    }
    return status;
}

/*
 *----------------------------------------------------------------------
 *
 * AccumulateDecimalDigit --
 *
 *	Consume a decimal digit in a number being scanned.
 *
 * Results:
 *	Returns 1 if the number has overflowed to a bignum, 0 if it still fits
 *	in a wide integer.
 *
 * Side effects:
 *	Updates either the wide or bignum representation.
 *
 *----------------------------------------------------------------------
 */

static int
AccumulateDecimalDigit(
    unsigned digit,		/* Digit being scanned. */
    int numZeros,		/* Count of zero digits preceding the digit
				 * being scanned. */
    Tcl_WideUInt *wideRepPtr,	/* Representation of the partial number as a
				 * wide integer. */
    mp_int *bignumRepPtr,	/* Representation of the partial number as a
				 * bignum. */
    int bignumFlag)		/* Flag == 1 if the number overflowed previous
				 * to this digit. */
{
    int i, n;
    Tcl_WideUInt w;

    /*
     * Try wide multiplication first.
     */

    if (!bignumFlag) {
	w = *wideRepPtr;
	if (w == 0) {
	    /*
	     * There's no need to multiply if the multiplicand is zero.
	     */

	    *wideRepPtr = digit;
	    return 0;
	} else if (numZeros >= maxpow10_wide
		|| w > ((~(Tcl_WideUInt)0)-digit)/pow10_wide[numZeros+1]) {
	    /*
	     * Wide multiplication will overflow.  Expand the number to a
	     * bignum and fall through into the bignum case.
	     */

	    TclBNInitBignumFromWideUInt(bignumRepPtr, w);
	} else {
	    /*
	     * Wide multiplication.
	     */

	    *wideRepPtr = w * pow10_wide[numZeros+1] + digit;
	    return 0;
	}
    }

    /*
     * Bignum multiplication.
     */

    if (numZeros < log10_DIGIT_MAX) {
	/*
	 * Up to about 8 zeros - single digit multiplication.
	 */

	mp_mul_d(bignumRepPtr, (mp_digit) pow10_wide[numZeros+1],
		bignumRepPtr);
	mp_add_d(bignumRepPtr, (mp_digit) digit, bignumRepPtr);
    } else {
	/*
	 * More than single digit multiplication. Multiply by the appropriate
	 * small powers of 5, and then shift. Large strings of zeroes are
	 * eaten 256 at a time; this is less efficient than it could be, but
	 * seems implausible. We presume that DIGIT_BIT is at least 27. The
	 * first multiplication, by up to 10**7, is done with a one-DIGIT
	 * multiply (this presumes that DIGIT_BIT >= 24).
	 */

	n = numZeros + 1;
	mp_mul_d(bignumRepPtr, (mp_digit) pow10_wide[n&0x7], bignumRepPtr);
	for (i=3; i<=7; ++i) {
	    if (n & (1 << i)) {
		mp_mul(bignumRepPtr, pow5+i, bignumRepPtr);
	    }
	}
	while (n >= 256) {
	    mp_mul(bignumRepPtr, pow5+8, bignumRepPtr);
	    n -= 256;
	}
	mp_mul_2d(bignumRepPtr, (int)(numZeros+1)&~0x7, bignumRepPtr);
	mp_add_d(bignumRepPtr, (mp_digit) digit, bignumRepPtr);
    }

    return 1;
}

/*
 *----------------------------------------------------------------------
 *
 * MakeLowPrecisionDouble --
 *
 *	Makes the double precision number, signum*significand*10**exponent.
 *
 * Results:
 *	Returns the constructed number.
 *
 *	Common cases, where there are few enough digits that the number can be
 *	represented with at most roundoff, are handled specially here. If the
 *	number requires more than one rounded operation to compute, the code
 *	promotes the significand to a bignum and calls MakeHighPrecisionDouble
 *	to do it instead.
 *
 *----------------------------------------------------------------------
 */

static double
MakeLowPrecisionDouble(
    int signum,			/* 1 if the number is negative, 0 otherwise */
    Tcl_WideUInt significand,	/* Significand of the number. */
    int numSigDigs,		/* Number of digits in the significand. */
    int exponent)		/* Power of ten. */
{
    double retval;		/* Value of the number. */
    mp_int significandBig;	/* Significand expressed as a bignum. */

    /*
     * With gcc on x86, the floating point rounding mode is double-extended.
     * This causes the result of double-precision calculations to be rounded
     * twice: once to the precision of double-extended and then again to the
     * precision of double. Double-rounding introduces gratuitous errors of 1
     * ulp, so we need to change rounding mode to 53-bits.
     */

    TCL_IEEE_DOUBLE_ROUNDING;

    /*
     * Test for the easy cases.
     */

    if (numSigDigs <= QUICK_MAX) {
	if (exponent >= 0) {
	    if (exponent <= mmaxpow) {
		/*
		 * The significand is an exact integer, and so is
		 * 10**exponent. The product will be correct to within 1/2 ulp
		 * without special handling.
		 */

		retval = (double)
			((Tcl_WideInt)significand * pow10vals[exponent]);
		goto returnValue;
	    } else {
		int diff = QUICK_MAX - numSigDigs;
<<<<<<< HEAD

=======
>>>>>>> cbd7fabe
		if (exponent-diff <= mmaxpow) {
		    /*
		     * 10**exponent is not an exact integer, but
		     * 10**(exponent-diff) is exact, and so is
		     * significand*10**diff, so we can still compute the value
		     * with only one roundoff.
		     */

		    volatile double factor = (double)
			    ((Tcl_WideInt)significand * pow10vals[diff]);
		    retval = factor * pow10vals[exponent-diff];
		    goto returnValue;
		}
	    }
	} else {
	    if (exponent >= -mmaxpow) {
		/*
		 * 10**-exponent is an exact integer, and so is the
		 * significand. Compute the result by one division, again with
		 * only one rounding.
		 */

		retval = (double)
			((Tcl_WideInt)significand / pow10vals[-exponent]);
		goto returnValue;
	    }
	}
    }

    /*
     * All the easy cases have failed. Promote ths significand to bignum and
     * call MakeHighPrecisionDouble to do it the hard way.
     */

    TclBNInitBignumFromWideUInt(&significandBig, significand);
    retval = MakeHighPrecisionDouble(0, &significandBig, numSigDigs,
	    exponent);
    mp_clear(&significandBig);

    /*
     * Come here to return the computed value.
     */

  returnValue:
    if (signum) {
	retval = -retval;
    }

    /*
     * On gcc on x86, restore the floating point mode word.
     */

    TCL_DEFAULT_DOUBLE_ROUNDING;

    return retval;
}

/*
 *----------------------------------------------------------------------
 *
 * MakeHighPrecisionDouble --
 *
 *	Makes the double precision number, signum*significand*10**exponent.
 *
 * Results:
 *	Returns the constructed number.
 *
 *	MakeHighPrecisionDouble is used when arbitrary-precision arithmetic is
 *	needed to ensure correct rounding. It begins by calculating a
 *	low-precision approximation to the desired number, and then refines
 *	the answer in high precision.
 *
 *----------------------------------------------------------------------
 */

static double
MakeHighPrecisionDouble(
    int signum,			/* 1=negative, 0=nonnegative. */
    mp_int *significand,	/* Exact significand of the number. */
    int numSigDigs,		/* Number of significant digits. */
    int exponent)		/* Power of 10 by which to multiply. */
{
    double retval;
    int machexp;		/* Machine exponent of a power of 10. */

    /*
     * With gcc on x86, the floating point rounding mode is double-extended.
     * This causes the result of double-precision calculations to be rounded
     * twice: once to the precision of double-extended and then again to the
     * precision of double. Double-rounding introduces gratuitous errors of 1
     * ulp, so we need to change rounding mode to 53-bits.
     */

    TCL_IEEE_DOUBLE_ROUNDING;

    /*
     * Quick checks for over/underflow.
     */

    if (numSigDigs+exponent-1 > maxDigits) {
	retval = HUGE_VAL;
	goto returnValue;
    }
    if (numSigDigs+exponent-1 < minDigits) {
	retval = 0;
	goto returnValue;
    }

    /*
     * Develop a first approximation to the significand. It is tempting simply
     * to force bignum to double, but that will overflow on input numbers like
     * 1.[string repeat 0 1000]1; while this is a not terribly likely
     * scenario, we still have to deal with it. Use fraction and exponent
     * instead. Once we have the significand, multiply by 10**exponent. Test
     * for overflow. Convert back to a double, and test for underflow.
     */

    retval = BignumToBiasedFrExp(significand, &machexp);
    retval = Pow10TimesFrExp(exponent, retval, &machexp);
    if (machexp > DBL_MAX_EXP*log2FLT_RADIX) {
	retval = HUGE_VAL;
	goto returnValue;
    }
    retval = SafeLdExp(retval, machexp);
	if (tiny == 0.0) {
	    tiny = SafeLdExp(1.0, DBL_MIN_EXP * log2FLT_RADIX - mantBits);
	}
    if (retval < tiny) {
	retval = tiny;
    }

    /*
     * Refine the result twice. (The second refinement should be necessary
     * only if the best approximation is a power of 2 minus 1/2 ulp).
     */

    retval = RefineApproximation(retval, significand, exponent);
    retval = RefineApproximation(retval, significand, exponent);

    /*
     * Come here to return the computed value.
     */

  returnValue:
    if (signum) {
	retval = -retval;
    }

    /*
     * On gcc on x86, restore the floating point mode word.
     */

    TCL_DEFAULT_DOUBLE_ROUNDING;

    return retval;
}

/*
 *----------------------------------------------------------------------
 *
 * MakeNaN --
 *
 *	Makes a "Not a Number" given a set of bits to put in the tag bits
 *
 *	Note that a signalling NaN is never returned.
 *
 *----------------------------------------------------------------------
 */

#ifdef IEEE_FLOATING_POINT
static double
MakeNaN(
    int signum,			/* Sign bit (1=negative, 0=nonnegative. */
    Tcl_WideUInt tags)		/* Tag bits to put in the NaN. */
{
    union {
	Tcl_WideUInt iv;
	double dv;
    } theNaN;

    theNaN.iv = tags;
    theNaN.iv &= (((Tcl_WideUInt) 1) << 51) - 1;
    if (signum) {
	theNaN.iv |= ((Tcl_WideUInt) (0x8000 | NAN_START)) << 48;
    } else {
	theNaN.iv |= ((Tcl_WideUInt) NAN_START) << 48;
    }
    if (n770_fp) {
	theNaN.iv = Nokia770Twiddle(theNaN.iv);
    }
    return theNaN.dv;
}
#endif

/*
 *----------------------------------------------------------------------
 *
 * RefineApproximation --
 *
 *	Given a poor approximation to a floating point number, returns a
 *	better one. (The better approximation is correct to within 1 ulp, and
 *	is entirely correct if the poor approximation is correct to 1 ulp.)
 *
 * Results:
 *	Returns the improved result.
 *
 *----------------------------------------------------------------------
 */

static double
RefineApproximation(
    double approxResult,	/* Approximate result of conversion. */
    mp_int *exactSignificand,	/* Integer significand. */
    int exponent)		/* Power of 10 to multiply by significand. */
{
    int M2, M5;			/* Powers of 2 and of 5 needed to put the
				 * decimal and binary numbers over a common
				 * denominator. */
    double significand;		/* Sigificand of the binary number. */
    int binExponent;		/* Exponent of the binary number. */
    int msb;			/* Most significant bit position of an
				 * intermediate result. */
    int nDigits;		/* Number of mp_digit's in an intermediate
				 * result. */
    mp_int twoMv;		/* Approx binary value expressed as an exact
				 * integer scaled by the multiplier 2M. */
    mp_int twoMd;		/* Exact decimal value expressed as an exact
				 * integer scaled by the multiplier 2M. */
    int scale;			/* Scale factor for M. */
    int multiplier;		/* Power of two to scale M. */
    double num, den;		/* Numerator and denominator of the correction
				 * term. */
    double quot;		/* Correction term. */
    double minincr;		/* Lower bound on the absolute value of the
				 * correction term. */
<<<<<<< HEAD
    int roundToEven;		/* Flag == TRUE if we need to invoke
=======
    int roundToEven = 0;	/* Flag == TRUE if we need to invoke
>>>>>>> cbd7fabe
				 * "round to even" functionality */
    double rteSignificand;	/* Significand of the round-to-even result */
    int rteExponent;		/* Exponent of the round-to-even result */
    Tcl_WideInt rteSigWide;	/* Wide integer version of the significand
				 * for testing evenness */
    int i;

    /*
     * The first approximation is always low. If we find that it's HUGE_VAL,
     * we're done.
     */

    if (approxResult == HUGE_VAL) {
	return approxResult;
    }

    /*
     * Find a common denominator for the decimal and binary fractions. The
     * common denominator will be 2**M2 + 5**M5.
     */

    significand = frexp(approxResult, &binExponent);
    i = mantBits - binExponent;
    if (i < 0) {
	M2 = 0;
    } else {
	M2 = i;
    }
    if (exponent > 0) {
	M5 = 0;
    } else {
	M5 = -exponent;
	if (M5 - 1 > M2) {
	    M2 = M5 - 1;
	}
    }

    /*
     * The floating point number is significand*2**binExponent. Compute the
     * large integer significand*2**(binExponent+M2+1). The 2**-1 bit of the
     * significand (the most significant) corresponds to the
     * 2**(binExponent+M2 + 1) bit of 2*M2*v. Allocate enough digits to hold
     * that quantity, then convert the significand to a large integer, scaled
     * appropriately. Then multiply by the appropriate power of 5.
     */

    msb = binExponent + M2;	/* 1008 */
    nDigits = msb / DIGIT_BIT + 1;
    mp_init_size(&twoMv, nDigits);
    i = (msb % DIGIT_BIT + 1);
    twoMv.used = nDigits;
    significand *= SafeLdExp(1.0, i);
    while (--nDigits >= 0) {
	twoMv.dp[nDigits] = (mp_digit) significand;
	significand -= (mp_digit) significand;
	significand = SafeLdExp(significand, DIGIT_BIT);
    }
    for (i = 0; i <= 8; ++i) {
	if (M5 & (1 << i)) {
	    mp_mul(&twoMv, pow5+i, &twoMv);
	}
    }

    /*
     * Collect the decimal significand as a high precision integer. The least
     * significant bit corresponds to bit M2+exponent+1 so it will need to be
     * shifted left by that many bits after being multiplied by
     * 5**(M5+exponent).
     */

    mp_init_copy(&twoMd, exactSignificand);
    for (i=0; i<=8; ++i) {
	if ((M5 + exponent) & (1 << i)) {
	    mp_mul(&twoMd, pow5+i, &twoMd);
	}
    }
    mp_mul_2d(&twoMd, M2+exponent+1, &twoMd);
    mp_sub(&twoMd, &twoMv, &twoMd);

    /*
     * The result, 2Mv-2Md, needs to be divided by 2M to yield a correction
     * term. Because 2M may well overflow a double, we need to scale the
     * denominator by a factor of 2**binExponent-mantBits.
     */

    scale = binExponent - mantBits - 1;

    mp_set(&twoMv, 1);
    for (i=0; i<=8; ++i) {
	if (M5 & (1 << i)) {
	    mp_mul(&twoMv, pow5+i, &twoMv);
	}
    }
    multiplier = M2 + scale + 1;
    if (multiplier > 0) {
	mp_mul_2d(&twoMv, multiplier, &twoMv);
    } else if (multiplier < 0) {
	mp_div_2d(&twoMv, -multiplier, &twoMv, NULL);
    }

    switch (mp_cmp_mag(&twoMd, &twoMv)) {
    case MP_LT:
	/*
	 * If the result is less than unity, the error is less than 1/2 unit in
	 * the last place, so there's no correction to make.
	 */
<<<<<<< HEAD
	mp_clear(&twoMd);
	mp_clear(&twoMv);
=======
        mp_clear(&twoMd);
        mp_clear(&twoMv);
>>>>>>> cbd7fabe
	return approxResult;
    case MP_EQ:
	/*
	 * If the result is exactly unity, we need to round to even.
	 */
	roundToEven = 1;
	break;
    case MP_GT:
<<<<<<< HEAD
	roundToEven = 0;
=======
>>>>>>> cbd7fabe
	break;
    }

    if (roundToEven) {
	rteSignificand = frexp(approxResult, &rteExponent);
	rteSigWide = (Tcl_WideInt) ldexp(rteSignificand, FP_PRECISION);
	if ((rteSigWide & 1) == 0) {
	    return approxResult;
	}
    }	

    /*
     * Convert the numerator and denominator of the corrector term accurately
     * to floating point numbers.
     */

    num = TclBignumToDouble(&twoMd);
    den = TclBignumToDouble(&twoMv);

    quot = SafeLdExp(num/den, scale);
    minincr = SafeLdExp(1.0, binExponent-mantBits);

    if (quot<0. && quot>-minincr) {
	quot = -minincr;
    } else if (quot>0. && quot<minincr) {
	quot = minincr;
    }

    mp_clear(&twoMd);
    mp_clear(&twoMv);

    return approxResult + quot;
}

/*
 *----------------------------------------------------------------------
 *
 * MultPow5 --
 *
 *	Multiply a bignum by a power of 5.
 *
 * Side effects:
 *	Stores base*5**n in result.
 *
 *----------------------------------------------------------------------
 */

inline static void
MulPow5(
    mp_int *base, 		/* Number to multiply. */
    unsigned n,			/* Power of 5 to multiply by. */
    mp_int *result)		/* Place to store the result. */
{
    mp_int *p = base;
    int n13 = n / 13;
    int r = n % 13;

    if (r != 0) {
	mp_mul_d(p, dpow5[r], result);
	p = result;
    }
    r = 0;
    while (n13 != 0) {
	if (n13 & 1) {
	    mp_mul(p, pow5_13+r, result);
	    p = result;
	}
	n13 >>= 1;
	++r;
    }
    if (p != result) {
	mp_copy(p, result);
    }
}

/*
 *----------------------------------------------------------------------
 *
 * NormalizeRightward --
 *
 *	Shifts a number rightward until it is odd (that is, until the least
 *	significant bit is nonzero.
 *
 * Results:
 *	Returns the number of bit positions by which the number was shifted.
 *
 * Side effects:
 *	Shifts the number in place; *wPtr is replaced by the shifted number.
 *
 *----------------------------------------------------------------------
 */

inline static int
NormalizeRightward(
    Tcl_WideUInt *wPtr)		/* INOUT: Number to shift. */
{
    int rv = 0;
    Tcl_WideUInt w = *wPtr;

    if (!(w & (Tcl_WideUInt) 0xffffffff)) {
	w >>= 32; rv += 32;
    }
    if (!(w & (Tcl_WideUInt) 0xffff)) {
	w >>= 16; rv += 16;
    }
    if (!(w & (Tcl_WideUInt) 0xff)) {
	w >>= 8; rv += 8;
    }
    if (!(w & (Tcl_WideUInt) 0xf)) {
	w >>= 4; rv += 4;
    }
    if (!(w & 0x3)) {
	w >>= 2; rv += 2;
    }
    if (!(w & 0x1)) {
	w >>= 1; ++rv;
    }
    *wPtr = w;
    return rv;
}

/*
 *----------------------------------------------------------------------
 *
 * RequiredPrecision --
 *
 *	Determines the number of bits needed to hold an intger.
 *
 * Results:
 *	Returns the position of the most significant bit (0 - 63).  Returns 0
 *	if the number is zero.
 *
 *----------------------------------------------------------------------
 */

static int
RequiredPrecision(
    Tcl_WideUInt w)		/* Number to interrogate. */
{
    int rv;
    unsigned long wi;

    if (w & ((Tcl_WideUInt) 0xffffffff << 32)) {
	wi = (unsigned long) (w >> 32); rv = 32;
    } else {
	wi = (unsigned long) w; rv = 0;
    }
    if (wi & 0xffff0000) {
	wi >>= 16; rv += 16;
    }
    if (wi & 0xff00) {
	wi >>= 8; rv += 8;
    }
    if (wi & 0xf0) {
	wi >>= 4; rv += 4;
    }
    if (wi & 0xc) {
	wi >>= 2; rv += 2;
    }
    if (wi & 0x2) {
	wi >>= 1; ++rv;
    }
    if (wi & 0x1) {
	++rv;
    }
    return rv;
}

/*
 *----------------------------------------------------------------------
 *
 * DoubleToExpAndSig --
 *
 *	Separates a 'double' into exponent and significand.
 *
 * Side effects:
 *	Stores the significand in '*significand' and the exponent in '*expon'
 *	so that dv == significand * 2.0**expon, and significand is odd.  Also
 *	stores the position of the leftmost 1-bit in 'significand' in 'bits'.
 *
 *----------------------------------------------------------------------
 */

inline static void
DoubleToExpAndSig(
    double dv,			/* Number to convert. */
    Tcl_WideUInt *significand,	/* OUTPUT: Significand of the number. */
    int *expon,			/* OUTPUT: Exponent to multiply the number
				 * by. */
    int *bits)			/* OUTPUT: Number of significant bits. */
{
    Double d;			/* Number being converted. */
    Tcl_WideUInt z;		/* Significand under construction. */
    int de;			/* Exponent of the number. */
    int k;			/* Bit count. */

    d.d = dv;

    /*
     * Extract exponent and significand.
     */

    de = (d.w.word0 & EXP_MASK) >> EXP_SHIFT;
    z = d.q & SIG_MASK;
    if (de != 0) {
	z |= HIDDEN_BIT;
	k = NormalizeRightward(&z);
	*bits = FP_PRECISION - k;
	*expon = k + (de - EXPONENT_BIAS) - (FP_PRECISION-1);
    } else {
	k = NormalizeRightward(&z);
	*expon = k + (de - EXPONENT_BIAS) - (FP_PRECISION-1) + 1;
	*bits = RequiredPrecision(z);
    }
    *significand = z;
}

/*
 *----------------------------------------------------------------------
 *
 * TakeAbsoluteValue --
 *
 *	Takes the absolute value of a 'double' including 0, Inf and NaN
 *
 * Side effects:
 *	The 'double' in *d is replaced with its absolute value. The signum is
 *	stored in 'sign': 1 for negative, 0 for nonnegative.
 *
 *----------------------------------------------------------------------
 */

inline static void
TakeAbsoluteValue(
    Double *d,			/* Number to replace with absolute value. */
    int *sign)			/* Place to put the signum. */
{
    if (d->w.word0 & SIGN_BIT) {
	*sign = 1;
	d->w.word0 &= ~SIGN_BIT;
    } else {
	*sign = 0;
    }
}

/*
 *----------------------------------------------------------------------
 *
 * FormatInfAndNaN --
 *
 *	Bailout for formatting infinities and Not-A-Number.
 *
 * Results:
 *	Returns one of the strings 'Infinity' and 'NaN'.  The string returned
 *	must be freed by the caller using 'ckfree'.
 *
 * Side effects:
 *	Stores 9999 in *decpt, and sets '*endPtr' to designate the terminating
 *	NUL byte of the string if 'endPtr' is not NULL.
 *
 *----------------------------------------------------------------------
 */

inline static char *
FormatInfAndNaN(
    Double *d,			/* Exceptional number to format. */
    int *decpt,			/* Decimal point to set to a bogus value. */
    char **endPtr)		/* Pointer to the end of the formatted data */
{
    char *retval;

    *decpt = 9999;
    if (!(d->w.word1) && !(d->w.word0 & HI_ORDER_SIG_MASK)) {
	retval = ckalloc(9);
	strcpy(retval, "Infinity");
	if (endPtr) {
	    *endPtr = retval + 8;
	}
    } else {
	retval = ckalloc(4);
	strcpy(retval, "NaN");
	if (endPtr) {
	    *endPtr = retval + 3;
	}
    }
    return retval;
}

/*
 *----------------------------------------------------------------------
 *
 * FormatZero --
 *
 *	Bailout to format a zero floating-point number.
 *
 * Results:
 *	Returns the constant string "0"
 *
 * Side effects:
 *	Stores 1 in '*decpt' and puts a pointer to the NUL byte terminating
 *	the string in '*endPtr' if 'endPtr' is not NULL.
 *
 *----------------------------------------------------------------------
 */

inline static char *
FormatZero(
    int *decpt,			/* Location of the decimal point. */
    char **endPtr)		/* Pointer to the end of the formatted data */
{
    char *retval = ckalloc(2);

    strcpy(retval, "0");
    if (endPtr) {
	*endPtr = retval+1;
    }
    *decpt = 0;
    return retval;
}

/*
 *----------------------------------------------------------------------
 *
 * ApproximateLog10 --
 *
 *	Computes a two-term Taylor series approximation to the common log of a
 *	number, and computes the number's binary log.
 *
 * Results:
 *	Return an approximation to floor(log10(bw*2**be)) that is either exact
 *	or 1 too high.
 *
 *----------------------------------------------------------------------
 */

inline static int
ApproximateLog10(
    Tcl_WideUInt bw,		/* Integer significand of the number. */
    int be,			/* Power of two to scale bw. */
    int bbits)			/* Number of bits of precision in bw. */
{
    int i;			/* Log base 2 of the number. */
    int k;			/* Floor(Log base 10 of the number) */
    double ds;			/* Mantissa of the number. */
    Double d2;

    /*
     * Compute i and d2 such that d = d2*2**i, and 1 < d2 < 2.
     * Compute an approximation to log10(d),
     *   log10(d) ~ log10(2) * i + log10(1.5)
     *            + (significand-1.5)/(1.5 * log(10))
     */

    d2.q = bw << (FP_PRECISION - bbits) & SIG_MASK;
    d2.w.word0 |= (EXPONENT_BIAS) << EXP_SHIFT;
    i = be + bbits - 1;
    ds = (d2.d - 1.5) * TWO_OVER_3LOG10
	    + LOG10_3HALVES_PLUS_FUDGE + LOG10_2 * i;
    k = (int) ds;
    if (k > ds) {
	--k;
    }
    return k;
}

/*
 *----------------------------------------------------------------------
 *
 * BetterLog10 --
 *
 *	Improves the result of ApproximateLog10 for numbers in the range
 *	1 .. 10**(TEN_PMAX)-1
 *
 * Side effects:
 *	Sets k_check to 0 if the new result is known to be exact, and to 1 if
 *	it may still be one too high.
 *
 * Results:
 *	Returns the improved approximation to log10(d).
 *
 *----------------------------------------------------------------------
 */

inline static int
BetterLog10(
    double d,			/* Original number to format. */
    int k,			/* Characteristic(Log base 10) of the
				 * number. */
    int *k_check)		/* Flag == 1 if k is inexact. */
{
    /*
     * Performance hack. If k is in the range 0..TEN_PMAX, then we can use a
     * powers-of-ten table to check it.
     */

    if (k >= 0 && k <= TEN_PMAX) {
	if (d < tens[k]) {
	    k--;
	}
	*k_check = 0;
    } else {
	*k_check = 1;
    }
    return k;
}

/*
 *----------------------------------------------------------------------
 *
 * ComputeScale --
 *
 *	Prepares to format a floating-point number as decimal.
 *
 * Parameters:
 *	floor(log10*x) is k (or possibly k-1).  floor(log2(x) is i.  The
 *	significand of x requires bbits bits to represent.
 *
 * Results:
 *	Determines integers b2, b5, s2, s5 so that sig*2**b2*5**b5/2**s2*2**s5
 *	exactly represents the value of the x/10**k. This value will lie in
 *	the range [1 .. 10), and allows for computing successive digits by
 *	multiplying sig%10 by 10.
 *
 *----------------------------------------------------------------------
 */

inline static void
ComputeScale(
    int be,			/* Exponent part of number: d = bw * 2**be. */
    int k,			/* Characteristic of log10(number). */
    int *b2,			/* OUTPUT: Power of 2 in the numerator. */
    int *b5,			/* OUTPUT: Power of 5 in the numerator. */
    int *s2,			/* OUTPUT: Power of 2 in the denominator. */
    int *s5)			/* OUTPUT: Power of 5 in the denominator. */
{
    /*
     * Scale numerator and denominator powers of 2 so that the input binary
     * number is the ratio of integers.
     */

    if (be <= 0) {
	*b2 = 0;
	*s2 = -be;
    } else {
	*b2 = be;
	*s2 = 0;
    }

    /*
     * Scale numerator and denominator so that the output decimal number is
     * the ratio of integers.
     */

    if (k >= 0) {
	*b5 = 0;
	*s5 = k;
	*s2 += k;
    } else {
	*b2 -= k;
	*b5 = -k;
	*s5 = 0;
    }
}

/*
 *----------------------------------------------------------------------
 *
 * SetPrecisionLimits --
 *
 *	Determines how many digits of significance should be computed (and,
 *	hence, how much memory need be allocated) for formatting a floating
 *	point number.
 *
 * Given that 'k' is floor(log10(x)):
 * if 'shortest' format is used, there will be at most 18 digits in the
 * result.
 * if 'F' format is used, there will be at most 'ndigits' + k + 1 digits
 * if 'E' format is used, there will be exactly 'ndigits' digits.
 *
 * Side effects:
 *	Adjusts '*ndigitsPtr' to have a valid value. Stores the maximum memory
 *	allocation needed in *iPtr.  Sets '*iLimPtr' to the limiting number of
 *	digits to convert if k has been guessed correctly, and '*iLim1Ptr' to
 *	the limiting number of digits to convert if k has been guessed to be
 *	one too high.
 *
 *----------------------------------------------------------------------
 */

inline static void
SetPrecisionLimits(
    int convType,		/* Type of conversion: TCL_DD_SHORTEST,
				 * TCL_DD_STEELE0, TCL_DD_E_FMT,
				 * TCL_DD_F_FMT. */
    int k,			/* Floor(log10(number to convert)) */
    int *ndigitsPtr,		/* IN/OUT: Number of digits requested (will be
				 *         adjusted if needed). */
    int *iPtr,			/* OUT: Maximum number of digits to return. */
    int *iLimPtr,		/* OUT: Number of digits of significance if
				 *      the bignum method is used.*/
    int *iLim1Ptr)		/* OUT: Number of digits of significance if
				 *      the quick method is used. */
{
    switch (convType) {
    case TCL_DD_SHORTEST0:
    case TCL_DD_STEELE0:
	*iLimPtr = *iLim1Ptr = -1;
	*iPtr = 18;
	*ndigitsPtr = 0;
	break;
    case TCL_DD_E_FORMAT:
	if (*ndigitsPtr <= 0) {
	    *ndigitsPtr = 1;
	}
	*iLimPtr = *iLim1Ptr = *iPtr = *ndigitsPtr;
	break;
    case TCL_DD_F_FORMAT:
	*iPtr = *ndigitsPtr + k + 1;
	*iLimPtr = *iPtr;
	*iLim1Ptr = *iPtr - 1;
	if (*iPtr <= 0) {
	    *iPtr = 1;
	}
	break;
    default:
	*iPtr = -1;
	*iLimPtr = -1;
	*iLim1Ptr = -1;
	Tcl_Panic("impossible conversion type in TclDoubleDigits");
    }
}

/*
 *----------------------------------------------------------------------
 *
 * BumpUp --
 *
 *	Increases a string of digits ending in a series of nines to designate
 *	the next higher number.  xxxxb9999... -> xxxx(b+1)0000...
 *
 * Results:
 *	Returns a pointer to the end of the adjusted string.
 *
 * Side effects:
 *	In the case that the string consists solely of '999999', sets it to
 *	"1" and moves the decimal point (*kPtr) one place to the right.
 *
 *----------------------------------------------------------------------
 */

inline static char *
BumpUp(
    char *s,		    	/* Cursor pointing one past the end of the
				 * string. */
    char *retval,		/* Start of the string of digits. */
    int *kPtr)			/* Position of the decimal point. */
{
    while (*--s == '9') {
	if (s == retval) {
	    ++(*kPtr);
	    *s = '1';
	    return s+1;
	}
    }
    ++*s;
    ++s;
    return s;
}

/*
 *----------------------------------------------------------------------
 *
 * AdjustRange --
 *
 *	Rescales a 'double' in preparation for formatting it using the 'quick'
 *	double-to-string method.
 *
 * Results:
 *	Returns the precision that has been lost in the prescaling as a count
 *	of units in the least significant place.
 *
 *----------------------------------------------------------------------
 */

inline static int
AdjustRange(
    double *dPtr,		/* INOUT: Number to adjust. */
    int k)			/* IN: floor(log10(d)) */
{
    int ieps;			/* Number of roundoff errors that have
				 * accumulated. */
    double d = *dPtr;		/* Number to adjust. */
    double ds;
    int i, j, j1;

    ieps = 2;

    if (k > 0) {
	/*
	 * The number must be reduced to bring it into range.
	 */

	ds = tens[k & 0xf];
	j = k >> 4;
	if (j & BLETCH) {
	    j &= (BLETCH-1);
	    d /= bigtens[N_BIGTENS - 1];
	    ieps++;
	}
	i = 0;
	for (; j != 0; j>>=1) {
	    if (j & 1) {
		ds *= bigtens[i];
		++ieps;
	    }
	    ++i;
	}
	d /= ds;
    } else if ((j1 = -k) != 0) {
	/*
	 * The number must be increased to bring it into range.
	 */

	d *= tens[j1 & 0xf];
	i = 0;
	for (j = j1>>4; j; j>>=1) {
	    if (j & 1) {
		ieps++;
		d *= bigtens[i];
	    }
	    ++i;
	}
    }

    *dPtr = d;
    return ieps;
}

/*
 *----------------------------------------------------------------------
 *
 * ShorteningQuickFormat --
 *
 *	Returns a 'quick' format of a double precision number to a string of
 *	digits, preferring a shorter string of digits if the shorter string is
 *	still within 1/2 ulp of the number.
 *
 * Results:
 *	Returns the string of digits. Returns NULL if the 'quick' method fails
 *	and the bignum method must be used.
 *
 * Side effects:
 *	Stores the position of the decimal point at '*kPtr'.
 *
 *----------------------------------------------------------------------
 */

inline static char *
ShorteningQuickFormat(
    double d,			/* Number to convert. */
    int k,			/* floor(log10(d)) */
    int ilim,			/* Number of significant digits to return. */
    double eps,			/* Estimated roundoff error. */
    char *retval,		/* Buffer to receive the digit string. */
    int *kPtr)			/* Pointer to stash the position of the
				 * decimal point. */
{
    char *s = retval;		/* Cursor in the return value. */
    int digit;			/* Current digit. */
    int i;

    eps = 0.5 / tens[ilim-1] - eps;
    i = 0;
    for (;;) {
	/*
	 * Convert a digit.
	 */

	digit = (int) d;
	d -= digit;
	*s++ = '0' + digit;

	/*
	 * Truncate the conversion if the string of digits is within 1/2 ulp
	 * of the actual value.
	 */

	if (d < eps) {
	    *kPtr = k;
	    return s;
	}
	if ((1. - d) < eps) {
	    *kPtr = k;
	    return BumpUp(s, retval, kPtr);
	}

	/*
	 * Bail out if the conversion fails to converge to a sufficiently
	 * precise value.
	 */

	if (++i >= ilim) {
	    return NULL;
	}

	/*
	 * Bring the next digit to the integer part.
	 */

	eps *= 10;
	d *= 10.0;
    }
}

/*
 *----------------------------------------------------------------------
 *
 * StrictQuickFormat --
 *
 *	Convert a double precision number of a string of a precise number of
 *	digits, using the 'quick' double precision method.
 *
 * Results:
 *	Returns the digit string, or NULL if the bignum method must be used to
 *	do the formatting.
 *
 * Side effects:
 *	Stores the position of the decimal point in '*kPtr'.
 *
 *----------------------------------------------------------------------
 */

inline static char *
StrictQuickFormat(
    double d,			/* Number to convert. */
    int k,			/* floor(log10(d)) */
    int ilim,			/* Number of significant digits to return. */
    double eps,			/* Estimated roundoff error. */
    char *retval,		/* Start of the digit string. */
    int *kPtr)			/* Pointer to stash the position of the
				 * decimal point. */
{
    char *s = retval;		/* Cursor in the return value. */
    int digit;			/* Current digit of the answer. */
    int i;

    eps *= tens[ilim-1];
    i = 1;
    for (;;) {
	/*
	 * Extract a digit.
	 */

	digit = (int) d;
	d -= digit;
	if (d == 0.0) {
	    ilim = i;
	}
	*s++ = '0' + digit;

	/*
	 * When the given digit count is reached, handle trailing strings of 0
	 * and 9.
	 */

	if (i == ilim) {
	    if (d > 0.5 + eps) {
		*kPtr = k;
		return BumpUp(s, retval, kPtr);
	    } else if (d < 0.5 - eps) {
		while (*--s == '0') {
		    /* do nothing */
		}
		s++;
		*kPtr = k;
		return s;
	    } else {
		return NULL;
	    }
	}

	/*
	 * Advance to the next digit.
	 */

	++i;
	d *= 10.0;
    }
}

/*
 *----------------------------------------------------------------------
 *
 * QuickConversion --
 *
 *	Converts a floating point number the 'quick' way, when only a limited
 *	number of digits is required and floating point arithmetic can
 *	therefore be used for the intermediate results.
 *
 * Results:
 *	Returns the converted string, or NULL if the bignum method must be
 *	used.
 *
 *----------------------------------------------------------------------
 */

inline static char *
QuickConversion(
    double e,			/* Number to format. */
    int k,			/* floor(log10(d)), approximately. */
    int k_check,		/* 0 if k is exact, 1 if it may be too high */
    int flags,			/* Flags passed to dtoa:
				 *    TCL_DD_SHORTEN_FLAG */
    int len,			/* Length of the return value. */
    int ilim,			/* Number of digits to store. */
    int ilim1,			/* Number of digits to store if we misguessed
				 * k. */
    int *decpt,			/* OUTPUT: Location of the decimal point. */
    char **endPtr)		/* OUTPUT: Pointer to the terminal null
				 * byte. */
{
    int ieps;			/* Number of 1-ulp roundoff errors that have
				 * accumulated in the calculation. */
    Double eps;			/* Estimated roundoff error. */
    char *retval;		/* Returned string. */
    char *end;			/* Pointer to the terminal null byte in the
				 * returned string. */
    volatile double d;		/* Workaround for a bug in mingw gcc 3.4.5 */

    /*
     * Bring d into the range [1 .. 10).
     */

    ieps = AdjustRange(&e, k);
    d = e;

    /*
     * If the guessed value of k didn't get d into range, adjust it by one. If
     * that leaves us outside the range in which quick format is accurate,
     * bail out.
     */

    if (k_check && d < 1. && ilim > 0) {
	if (ilim1 < 0) {
	    return NULL;
	}
	ilim = ilim1;
	--k;
	d *= 10.0;
	++ieps;
    }

    /*
     * Compute estimated roundoff error.
     */

    eps.d = ieps * d + 7.;
    eps.w.word0 -= (FP_PRECISION-1) << EXP_SHIFT;

    /*
     * Handle the peculiar case where the result has no significant digits.
     */

    retval = ckalloc(len + 1);
    if (ilim == 0) {
	d -= 5.;
	if (d > eps.d) {
	    *retval = '1';
	    *decpt = k;
	    return retval;
	} else if (d < -eps.d) {
	    *decpt = k;
	    return retval;
	} else {
	    ckfree(retval);
	    return NULL;
	}
    }

    /*
     * Format the digit string.
     */

    if (flags & TCL_DD_SHORTEN_FLAG) {
	end = ShorteningQuickFormat(d, k, ilim, eps.d, retval, decpt);
    } else {
	end = StrictQuickFormat(d, k, ilim, eps.d, retval, decpt);
    }
    if (end == NULL) {
	ckfree(retval);
	return NULL;
    }
    *end = '\0';
    if (endPtr != NULL) {
	*endPtr = end;
    }
    return retval;
}

/*
 *----------------------------------------------------------------------
 *
 * CastOutPowersOf2 --
 *
 *	Adjust the factors 'b2', 'm2', and 's2' to cast out common powers of 2
 *	from numerator and denominator in preparation for the 'bignum' method
 *	of floating point conversion.
 *
 *----------------------------------------------------------------------
 */

inline static void
CastOutPowersOf2(
    int *b2,			/* Power of 2 to multiply the significand. */
    int *m2,			/* Power of 2 to multiply 1/2 ulp. */
    int *s2)			/* Power of 2 to multiply the common
				 * denominator. */
{
    int i;

    if (*m2 > 0 && *s2 > 0) {	/* Find the smallest power of 2 in the
				 * numerator. */
	if (*m2 < *s2) {	/* Find the lowest common denominator. */
	    i = *m2;
	} else {
	    i = *s2;
	}
	*b2 -= i;		/* Reduce to lowest terms. */
	*m2 -= i;
	*s2 -= i;
    }
}

/*
 *----------------------------------------------------------------------
 *
 * ShorteningInt64Conversion --
 *
 *	Converts a double-precision number to the shortest string of digits
 *	that reconverts exactly to the given number, or to 'ilim' digits if
 *	that will yield a shorter result. The numerator and denominator in
 *	David Gay's conversion algorithm are known to fit in Tcl_WideUInt,
 *	giving considerably faster arithmetic than mp_int's.
 *
 * Results:
 *	Returns the string of significant decimal digits, in newly allocated
 *	memory
 *
 * Side effects:
 *	Stores the location of the decimal point in '*decpt' and the location
 *	of the terminal null byte in '*endPtr'.
 *
 *----------------------------------------------------------------------
 */

inline static char *
ShorteningInt64Conversion(
    Double *dPtr,		/* Original number to convert. */
    int convType,		/* Type of conversion (shortest, Steele,
				 * E format, F format). */
    Tcl_WideUInt bw,		/* Integer significand. */
    int b2, int b5,		/* Scale factor for the significand in the
				 * numerator. */
    int m2plus, int m2minus, int m5,
				/* Scale factors for 1/2 ulp in the numerator
				 * (will be different if bw == 1. */
    int s2, int s5,		/* Scale factors for the denominator. */
    int k,			/* Number of output digits before the decimal
				 * point. */
    int len,			/* Number of digits to allocate. */
    int ilim,			/* Number of digits to convert if b >= s */
    int ilim1,			/* Number of digits to convert if b < s */
    int *decpt,			/* OUTPUT: Position of the decimal point. */
    char **endPtr)		/* OUTPUT: Position of the terminal '\0' at
				 *	   the end of the returned string. */
{
    char *retval = ckalloc(len + 1);
				/* Output buffer. */
    Tcl_WideUInt b = (bw * wuipow5[b5]) << b2;
				/* Numerator of the fraction being
				 * converted. */
    Tcl_WideUInt S = wuipow5[s5] << s2;
				/* Denominator of the fraction being
				 * converted. */
    Tcl_WideUInt mplus, mminus;	/* Ranges for testing whether the result is
				 * within roundoff of being exact. */
    int digit;			/* Current output digit. */
    char *s = retval;		/* Cursor in the output buffer. */
    int i;			/* Current position in the output buffer. */

    /*
     * Adjust if the logarithm was guessed wrong.
     */

    if (b < S) {
	b = 10 * b;
	++m2plus; ++m2minus; ++m5;
	ilim = ilim1;
	--k;
    }

    /*
     * Compute roundoff ranges.
     */

    mplus = wuipow5[m5] << m2plus;
    mminus = wuipow5[m5] << m2minus;

    /*
     * Loop through the digits.
     */

    i = 1;
    for (;;) {
	digit = (int)(b / S);
	if (digit > 10) {
	    Tcl_Panic("wrong digit!");
	}
	b = b % S;

	/*
	 * Does the current digit put us on the low side of the exact value
	 * but within within roundoff of being exact?
	 */

	if (b < mplus || (b == mplus
		&& convType != TCL_DD_STEELE0 && (dPtr->w.word1 & 1) == 0)) {
	    /*
	     * Make sure we shouldn't be rounding *up* instead, in case the
	     * next number above is closer.
	     */

	    if (2 * b > S || (2 * b == S && (digit & 1) != 0)) {
		++digit;
		if (digit == 10) {
		    *s++ = '9';
		    s = BumpUp(s, retval, &k);
		    break;
		}
	    }

	    /*
	     * Stash the current digit.
	     */

	    *s++ = '0' + digit;
	    break;
	}

	/*
	 * Does one plus the current digit put us within roundoff of the
	 * number?
	 */

	if (b > S - mminus || (b == S - mminus
		&& convType != TCL_DD_STEELE0 && (dPtr->w.word1 & 1) == 0)) {
	    if (digit == 9) {
		*s++ = '9';
		s = BumpUp(s, retval, &k);
		break;
	    }
	    ++digit;
	    *s++ = '0' + digit;
	    break;
	}

	/*
	 * Have we converted all the requested digits?
	 */

	*s++ = '0' + digit;
	if (i == ilim) {
	    if (2*b > S || (2*b == S && (digit & 1) != 0)) {
		s = BumpUp(s, retval, &k);
	    }
	    break;
	}

	/*
	 * Advance to the next digit.
	 */

	b = 10 * b;
	mplus = 10 * mplus;
	mminus = 10 * mminus;
	++i;
    }

    /*
     * Endgame - store the location of the decimal point and the end of the
     * string.
     */

    *s = '\0';
    *decpt = k;
    if (endPtr) {
	*endPtr = s;
    }
    return retval;
}

/*
 *----------------------------------------------------------------------
 *
 * StrictInt64Conversion --
 *
 *	Converts a double-precision number to a fixed-length string of 'ilim'
 *	digits that reconverts exactly to the given number.  ('ilim' should be
 *	replaced with 'ilim1' in the case where log10(d) has been
 *	overestimated).  The numerator and denominator in David Gay's
 *	conversion algorithm are known to fit in Tcl_WideUInt, giving
 *	considerably faster arithmetic than mp_int's.
 *
 * Results:
 *	Returns the string of significant decimal digits, in newly allocated
 *	memory
 *
 * Side effects:
 *	Stores the location of the decimal point in '*decpt' and the location
 *	of the terminal null byte in '*endPtr'.
 *
 *----------------------------------------------------------------------
 */

inline static char *
StrictInt64Conversion(
    Double *dPtr,		/* Original number to convert. */
    int convType,		/* Type of conversion (shortest, Steele,
				 * E format, F format). */
    Tcl_WideUInt bw,		/* Integer significand. */
    int b2, int b5,		/* Scale factor for the significand in the
				 * numerator. */
    int s2, int s5,		/* Scale factors for the denominator. */
    int k,			/* Number of output digits before the decimal
				 * point. */
    int len,			/* Number of digits to allocate. */
    int ilim,			/* Number of digits to convert if b >= s */
    int ilim1,			/* Number of digits to convert if b < s */
    int *decpt,			/* OUTPUT: Position of the decimal point. */
    char **endPtr)		/* OUTPUT: Position of the terminal '\0' at
				 *	   the end of the returned string. */
{
    char *retval = ckalloc(len + 1);
				/* Output buffer. */
    Tcl_WideUInt b = (bw * wuipow5[b5]) << b2;
				/* Numerator of the fraction being
				 * converted. */
    Tcl_WideUInt S = wuipow5[s5] << s2;
				/* Denominator of the fraction being
				 * converted. */
    int digit;			/* Current output digit. */
    char *s = retval;		/* Cursor in the output buffer. */
    int i;			/* Current position in the output buffer. */

    /*
     * Adjust if the logarithm was guessed wrong.
     */

    if (b < S) {
	b = 10 * b;
	ilim = ilim1;
	--k;
    }

    /*
     * Loop through the digits.
     */

    i = 1;
    for (;;) {
	digit = (int)(b / S);
	if (digit > 10) {
	    Tcl_Panic("wrong digit!");
	}
	b = b % S;

	/*
	 * Have we converted all the requested digits?
	 */

	*s++ = '0' + digit;
	if (i == ilim) {
	    if (2*b > S || (2*b == S && (digit & 1) != 0)) {
		s = BumpUp(s, retval, &k);
	    } else {
		while (*--s == '0') {
		    /* do nothing */
		}
		++s;
	    }
	    break;
	}

	/*
	 * Advance to the next digit.
	 */

	b = 10 * b;
	++i;
    }

    /*
     * Endgame - store the location of the decimal point and the end of the
     * string.
     */

    *s = '\0';
    *decpt = k;
    if (endPtr) {
	*endPtr = s;
    }
    return retval;
}

/*
 *----------------------------------------------------------------------
 *
 * ShouldBankerRoundUpPowD --
 *
 *	Test whether bankers' rounding should round a digit up. Assumption is
 *	made that the denominator of the fraction being tested is a power of
 *	2**DIGIT_BIT.
 *
 * Results:
 *	Returns 1 iff the fraction is more than 1/2, or if the fraction is
 *	exactly 1/2 and the digit is odd.
 *
 *----------------------------------------------------------------------
 */

inline static int
ShouldBankerRoundUpPowD(
    mp_int *b,			/* Numerator of the fraction. */
    int sd,			/* Denominator is 2**(sd*DIGIT_BIT). */
    int isodd)			/* 1 if the digit is odd, 0 if even. */
{
    int i;
    static const mp_digit topbit = 1 << (DIGIT_BIT - 1);

    if (b->used < sd || (b->dp[sd-1] & topbit) == 0) {
	return 0;
    }
    if (b->dp[sd-1] != topbit) {
	return 1;
    }
    for (i = sd-2; i >= 0; --i) {
	if (b->dp[i] != 0) {
	    return 1;
	}
    }
    return isodd;
}

/*
 *----------------------------------------------------------------------
 *
 * ShouldBankerRoundUpToNextPowD --
 *
 *	Tests whether bankers' rounding will round down in the "denominator is
 *	a power of 2**MP_DIGIT" case.
 *
 * Results:
 *	Returns 1 if the rounding will be performed - which increases the
 *	digit by one - and 0 otherwise.
 *
 *----------------------------------------------------------------------
 */

inline static int
ShouldBankerRoundUpToNextPowD(
    mp_int *b,			/* Numerator of the fraction. */
    mp_int *m,			/* Numerator of the rounding tolerance. */
    int sd,			/* Common denominator is 2**(sd*DIGIT_BIT). */
    int convType,		/* Conversion type: STEELE defeats
				 * round-to-even (not sure why one wants to do
				 * this; I copied it from Gay). FIXME */
    int isodd,			/* 1 if the integer significand is odd. */
    mp_int *temp)		/* Work area for the calculation. */
{
    int i;

    /*
     * Compare B and S-m - which is the same as comparing B+m and S - which we
     * do by computing b+m and doing a bitwhack compare against
     * 2**(DIGIT_BIT*sd)
     */

    mp_add(b, m, temp);
    if (temp->used <= sd) {	/* Too few digits to be > s */
	return 0;
    }
    if (temp->used > sd+1 || temp->dp[sd] > 1) {
				/* >= 2s */
	return 1;
    }
    for (i = sd-1; i >= 0; --i) {
				/* Check for ==s */
	if (temp->dp[i] != 0) {	/* > s */
	    return 1;
	}
    }
    if (convType == TCL_DD_STEELE0) {
				/* Biased rounding. */
	return 0;
    }
    return isodd;
}

/*
 *----------------------------------------------------------------------
 *
 * ShorteningBignumConversionPowD --
 *
 *	Converts a double-precision number to the shortest string of digits
 *	that reconverts exactly to the given number, or to 'ilim' digits if
 *	that will yield a shorter result. The denominator in David Gay's
 *	conversion algorithm is known to be a power of 2**DIGIT_BIT, and hence
 *	the division in the main loop may be replaced by a digit shift and
 *	mask.
 *
 * Results:
 *	Returns the string of significant decimal digits, in newly allocated
 *	memory
 *
 * Side effects:
 *	Stores the location of the decimal point in '*decpt' and the location
 *	of the terminal null byte in '*endPtr'.
 *
 *----------------------------------------------------------------------
 */

inline static char *
ShorteningBignumConversionPowD(
    Double *dPtr,		/* Original number to convert. */
    int convType,		/* Type of conversion (shortest, Steele,
				 * E format, F format). */
    Tcl_WideUInt bw,		/* Integer significand. */
    int b2, int b5,		/* Scale factor for the significand in the
				 * numerator. */
    int m2plus, int m2minus, int m5,
				/* Scale factors for 1/2 ulp in the numerator
				 * (will be different if bw == 1). */
    int sd,			/* Scale factor for the denominator. */
    int k,			/* Number of output digits before the decimal
				 * point. */
    int len,			/* Number of digits to allocate. */
    int ilim,			/* Number of digits to convert if b >= s */
    int ilim1,			/* Number of digits to convert if b < s */
    int *decpt,			/* OUTPUT: Position of the decimal point. */
    char **endPtr)		/* OUTPUT: Position of the terminal '\0' at
				 *	   the end of the returned string. */
{
    char *retval = ckalloc(len + 1);
				/* Output buffer. */
    mp_int b;			/* Numerator of the fraction being
				 * converted. */
    mp_int mplus, mminus;	/* Bounds for roundoff. */
    mp_digit digit;		/* Current output digit. */
    char *s = retval;		/* Cursor in the output buffer. */
    int i;			/* Index in the output buffer. */
    mp_int temp;
    int r1;

    /*
     * b = bw * 2**b2 * 5**b5
     * mminus = 5**m5
     */

    TclBNInitBignumFromWideUInt(&b, bw);
    mp_init_set_int(&mminus, 1);
    MulPow5(&b, b5, &b);
    mp_mul_2d(&b, b2, &b);

    /*
     * Adjust if the logarithm was guessed wrong.
     */

    if (b.used <= sd) {
	mp_mul_d(&b, 10, &b);
	++m2plus; ++m2minus; ++m5;
	ilim = ilim1;
	--k;
    }

    /*
     * mminus = 5**m5 * 2**m2minus
     * mplus = 5**m5 * 2**m2plus
     */

    mp_mul_2d(&mminus, m2minus, &mminus);
    MulPow5(&mminus, m5, &mminus);
    if (m2plus > m2minus) {
	mp_init_copy(&mplus, &mminus);
	mp_mul_2d(&mplus, m2plus-m2minus, &mplus);
    }
    mp_init(&temp);

    /*
     * Loop through the digits. Do division and mod by s == 2**(sd*DIGIT_BIT)
     * by mp_digit extraction.
     */

    i = 0;
    for (;;) {
	if (b.used <= sd) {
	    digit = 0;
	} else {
	    digit = b.dp[sd];
	    if (b.used > sd+1 || digit >= 10) {
		Tcl_Panic("wrong digit!");
	    }
	    --b.used; mp_clamp(&b);
	}

	/*
	 * Does the current digit put us on the low side of the exact value
	 * but within within roundoff of being exact?
	 */

	r1 = mp_cmp_mag(&b, (m2plus > m2minus)? &mplus : &mminus);
	if (r1 == MP_LT || (r1 == MP_EQ
		&& convType != TCL_DD_STEELE0 && (dPtr->w.word1 & 1) == 0)) {
	    /*
	     * Make sure we shouldn't be rounding *up* instead, in case the
	     * next number above is closer.
	     */

	    if (ShouldBankerRoundUpPowD(&b, sd, digit&1)) {
		++digit;
		if (digit == 10) {
		    *s++ = '9';
		    s = BumpUp(s, retval, &k);
		    break;
		}
	    }

	    /*
	     * Stash the last digit.
	     */

	    *s++ = '0' + digit;
	    break;
	}

	/*
	 * Does one plus the current digit put us within roundoff of the
	 * number?
	 */

	if (ShouldBankerRoundUpToNextPowD(&b, &mminus, sd, convType,
		dPtr->w.word1 & 1, &temp)) {
	    if (digit == 9) {
		*s++ = '9';
		s = BumpUp(s, retval, &k);
		break;
	    }
	    ++digit;
	    *s++ = '0' + digit;
	    break;
	}

	/*
	 * Have we converted all the requested digits?
	 */

	*s++ = '0' + digit;
	if (i == ilim) {
	    if (ShouldBankerRoundUpPowD(&b, sd, digit&1)) {
		s = BumpUp(s, retval, &k);
	    }
	    break;
	}

	/*
	 * Advance to the next digit.
	 */

	mp_mul_d(&b, 10, &b);
	mp_mul_d(&mminus, 10, &mminus);
	if (m2plus > m2minus) {
	    mp_mul_2d(&mminus, m2plus-m2minus, &mplus);
	}
	++i;
    }

    /*
     * Endgame - store the location of the decimal point and the end of the
     * string.
     */

    if (m2plus > m2minus) {
	mp_clear(&mplus);
    }
    mp_clear_multi(&b, &mminus, &temp, NULL);
    *s = '\0';
    *decpt = k;
    if (endPtr) {
	*endPtr = s;
    }
    return retval;
}

/*
 *----------------------------------------------------------------------
 *
 * StrictBignumConversionPowD --
 *
 *	Converts a double-precision number to a fixed-lengt string of 'ilim'
 *	digits (or 'ilim1' if log10(d) has been overestimated).  The
 *	denominator in David Gay's conversion algorithm is known to be a power
 *	of 2**DIGIT_BIT, and hence the division in the main loop may be
 *	replaced by a digit shift and mask.
 *
 * Results:
 *	Returns the string of significant decimal digits, in newly allocated
 *	memory.
 *
 * Side effects:
 *	Stores the location of the decimal point in '*decpt' and the location
 *	of the terminal null byte in '*endPtr'.
 *
 *----------------------------------------------------------------------
 */

inline static char *
StrictBignumConversionPowD(
    Double *dPtr,		/* Original number to convert. */
    int convType,		/* Type of conversion (shortest, Steele,
				 * E format, F format). */
    Tcl_WideUInt bw,		/* Integer significand. */
    int b2, int b5,		/* Scale factor for the significand in the
				 * numerator. */
    int sd,			/* Scale factor for the denominator. */
    int k,			/* Number of output digits before the decimal
				 * point. */
    int len,			/* Number of digits to allocate. */
    int ilim,			/* Number of digits to convert if b >= s */
    int ilim1,			/* Number of digits to convert if b < s */
    int *decpt,			/* OUTPUT: Position of the decimal point. */
    char **endPtr)		/* OUTPUT: Position of the terminal '\0' at
				 *	   the end of the returned string. */
{
    char *retval = ckalloc(len + 1);
				/* Output buffer. */
    mp_int b;			/* Numerator of the fraction being
				 * converted. */
    mp_digit digit;		/* Current output digit. */
    char *s = retval;		/* Cursor in the output buffer. */
    int i;			/* Index in the output buffer. */
    mp_int temp;

    /*
     * b = bw * 2**b2 * 5**b5
     */

    TclBNInitBignumFromWideUInt(&b, bw);
    MulPow5(&b, b5, &b);
    mp_mul_2d(&b, b2, &b);

    /*
     * Adjust if the logarithm was guessed wrong.
     */

    if (b.used <= sd) {
	mp_mul_d(&b, 10, &b);
	ilim = ilim1;
	--k;
    }
    mp_init(&temp);

    /*
     * Loop through the digits. Do division and mod by s == 2**(sd*DIGIT_BIT)
     * by mp_digit extraction.
     */

    i = 1;
    for (;;) {
	if (b.used <= sd) {
	    digit = 0;
	} else {
	    digit = b.dp[sd];
	    if (b.used > sd+1 || digit >= 10) {
		Tcl_Panic("wrong digit!");
	    }
	    --b.used;
	    mp_clamp(&b);
	}

	/*
	 * Have we converted all the requested digits?
	 */

	*s++ = '0' + digit;
	if (i == ilim) {
	    if (ShouldBankerRoundUpPowD(&b, sd, digit&1)) {
		s = BumpUp(s, retval, &k);
	    }
	    while (*--s == '0') {
		/* do nothing */
	    }
	    ++s;
	    break;
	}

	/*
	 * Advance to the next digit.
	 */

	mp_mul_d(&b, 10, &b);
	++i;
    }

    /*
     * Endgame - store the location of the decimal point and the end of the
     * string.
     */

    mp_clear_multi(&b, &temp, NULL);
    *s = '\0';
    *decpt = k;
    if (endPtr) {
	*endPtr = s;
    }
    return retval;
}

/*
 *----------------------------------------------------------------------
 *
 * ShouldBankerRoundUp --
 *
 *	Tests whether a digit should be rounded up or down when finishing
 *	bignum-based floating point conversion.
 *
 * Results:
 *	Returns 1 if the number needs to be rounded up, 0 otherwise.
 *
 *----------------------------------------------------------------------
 */

inline static int
ShouldBankerRoundUp(
    mp_int *twor,		/* 2x the remainder from thd division that
				 * produced the last digit. */
    mp_int *S,			/* Denominator. */
    int isodd)			/* Flag == 1 if the last digit is odd. */
{
    int r = mp_cmp_mag(twor, S);

    switch (r) {
    case MP_LT:
	return 0;
    case MP_EQ:
	return isodd;
    case MP_GT:
	return 1;
    }
    Tcl_Panic("in ShouldBankerRoundUp, trichotomy fails!");
    return 0;
}

/*
 *----------------------------------------------------------------------
 *
 * ShouldBankerRoundUpToNext --
 *
 *	Tests whether the remainder is great enough to force rounding to the
 *	next higher digit.
 *
 * Results:
 *	Returns 1 if the number should be rounded up, 0 otherwise.
 *
 *----------------------------------------------------------------------
 */

inline static int
ShouldBankerRoundUpToNext(
    mp_int *b,			/* Remainder from the division that produced
				 * the last digit. */
    mp_int *m,			/* Numerator of the rounding tolerance. */
    mp_int *S,			/* Denominator. */
    int convType,		/* Conversion type: STEELE0 defeats
				 * round-to-even. (Not sure why one would want
				 * this; I coped it from Gay). FIXME */
    int isodd,			/* 1 if the integer significand is odd. */
    mp_int *temp)		/* Work area needed for the calculation. */
{
    int r;

    /*
     * Compare b and S-m: this is the same as comparing B+m and S.
     */

    mp_add(b, m, temp);
    r = mp_cmp_mag(temp, S);
    switch(r) {
    case MP_LT:
	return 0;
    case MP_EQ:
	if (convType == TCL_DD_STEELE0) {
	    return 0;
	} else {
	    return isodd;
	}
    case MP_GT:
	return 1;
    }
    Tcl_Panic("in ShouldBankerRoundUpToNext, trichotomy fails!");
    return 0;
}

/*
 *----------------------------------------------------------------------
 *
 * ShorteningBignumConversion --
 *
 *	Convert a floating point number to a variable-length digit string
 *	using the multiprecision method.
 *
 * Results:
 *	Returns the string of digits.
 *
 * Side effects:
 *	Stores the position of the decimal point in *decpt.  Stores a pointer
 *	to the end of the number in *endPtr.
 *
 *----------------------------------------------------------------------
 */

inline static char *
ShorteningBignumConversion(
    Double *dPtr,		/* Original number being converted. */
    int convType,		/* Conversion type. */
    Tcl_WideUInt bw,		/* Integer significand and exponent. */
    int b2,			/* Scale factor for the significand. */
    int m2plus, int m2minus,	/* Scale factors for 1/2 ulp in numerator. */
    int s2, int s5,		/* Scale factors for denominator. */
    int k,			/* Guessed position of the decimal point. */
    int len,			/* Size of the digit buffer to allocate. */
    int ilim,			/* Number of digits to convert if b >= s */
    int ilim1,			/* Number of digits to convert if b < s */
    int *decpt,			/* OUTPUT: Position of the decimal point. */
    char **endPtr)		/* OUTPUT: Pointer to the end of the number */
{
    char *retval = ckalloc(len+1);
				/* Buffer of digits to return. */
    char *s = retval;		/* Cursor in the return value. */
    mp_int b;			/* Numerator of the result. */
    mp_int mminus;		/* 1/2 ulp below the result. */
    mp_int mplus;		/* 1/2 ulp above the result. */
    mp_int S;			/* Denominator of the result. */
    mp_int dig;			/* Current digit of the result. */
    int digit;			/* Current digit of the result. */
    mp_int temp;		/* Work area. */
    int minit = 1;		/* Fudge factor for when we misguess k. */
    int i;
    int r1;

    /*
     * b = bw * 2**b2 * 5**b5
     * S = 2**s2 * 5*s5
     */

    TclBNInitBignumFromWideUInt(&b, bw);
    mp_mul_2d(&b, b2, &b);
    mp_init_set_int(&S, 1);
    MulPow5(&S, s5, &S); mp_mul_2d(&S, s2, &S);

    /*
     * Handle the case where we guess the position of the decimal point wrong.
     */

    if (mp_cmp_mag(&b, &S) == MP_LT) {
	mp_mul_d(&b, 10, &b);
	minit = 10;
	ilim =ilim1;
	--k;
    }

    /*
     * mminus = 2**m2minus * 5**m5
     */

    mp_init_set_int(&mminus, minit);
    mp_mul_2d(&mminus, m2minus, &mminus);
    if (m2plus > m2minus) {
	mp_init_copy(&mplus, &mminus);
	mp_mul_2d(&mplus, m2plus-m2minus, &mplus);
    }
    mp_init(&temp);

    /*
     * Loop through the digits.
     */

    mp_init(&dig);
    i = 1;
    for (;;) {
	mp_div(&b, &S, &dig, &b);
	if (dig.used > 1 || dig.dp[0] >= 10) {
	    Tcl_Panic("wrong digit!");
	}
	digit = dig.dp[0];

	/*
	 * Does the current digit leave us with a remainder small enough to
	 * round to it?
	 */

	r1 = mp_cmp_mag(&b, (m2plus > m2minus)? &mplus : &mminus);
	if (r1 == MP_LT || (r1 == MP_EQ
		&& convType != TCL_DD_STEELE0 && (dPtr->w.word1 & 1) == 0)) {
	    mp_mul_2d(&b, 1, &b);
	    if (ShouldBankerRoundUp(&b, &S, digit&1)) {
		++digit;
		if (digit == 10) {
		    *s++ = '9';
		    s = BumpUp(s, retval, &k);
		    break;
		}
	    }
	    *s++ = '0' + digit;
	    break;
	}

	/*
	 * Does the current digit leave us with a remainder large enough to
	 * commit to rounding up to the next higher digit?
	 */

	if (ShouldBankerRoundUpToNext(&b, &mminus, &S, convType,
		dPtr->w.word1 & 1, &temp)) {
	    ++digit;
	    if (digit == 10) {
		*s++ = '9';
		s = BumpUp(s, retval, &k);
		break;
	    }
	    *s++ = '0' + digit;
	    break;
	}

	/*
	 * Have we converted all the requested digits?
	 */

	*s++ = '0' + digit;
	if (i == ilim) {
	    mp_mul_2d(&b, 1, &b);
	    if (ShouldBankerRoundUp(&b, &S, digit&1)) {
		s = BumpUp(s, retval, &k);
	    }
	    break;
	}

	/*
	 * Advance to the next digit.
	 */

	if (s5 > 0) {
	    /*
	     * Can possibly shorten the denominator.
	     */

	    mp_mul_2d(&b, 1, &b);
	    mp_mul_2d(&mminus, 1, &mminus);
	    if (m2plus > m2minus) {
		mp_mul_2d(&mplus, 1, &mplus);
	    }
	    mp_div_d(&S, 5, &S, NULL);
	    --s5;

	    /*
	     * IDEA: It might possibly be a win to fall back to int64
	     *       arithmetic here if S < 2**64/10. But it's a win only for
	     *       a fairly narrow range of magnitudes so perhaps not worth
	     *       bothering.  We already know that we shorten the
	     *       denominator by at least 1 mp_digit, perhaps 2, as we do
	     *       the conversion for 17 digits of significance.
	     * Possible savings:
	     * 10**26   1 trip through loop before fallback possible
	     * 10**27   1 trip
	     * 10**28   2 trips
	     * 10**29   3 trips
	     * 10**30   4 trips
	     * 10**31   5 trips
	     * 10**32   6 trips
	     * 10**33   7 trips
	     * 10**34   8 trips
	     * 10**35   9 trips
	     * 10**36  10 trips
	     * 10**37  11 trips
	     * 10**38  12 trips
	     * 10**39  13 trips
	     * 10**40  14 trips
	     * 10**41  15 trips
	     * 10**42  16 trips
	     * thereafter no gain.
	     */
	} else {
	    mp_mul_d(&b, 10, &b);
	    mp_mul_d(&mminus, 10, &mminus);
	    if (m2plus > m2minus) {
		mp_mul_2d(&mplus, 10, &mplus);
	    }
	}

	++i;
    }

    /*
     * Endgame - store the location of the decimal point and the end of the
     * string.
     */

    if (m2plus > m2minus) {
	mp_clear(&mplus);
    }
    mp_clear_multi(&b, &mminus, &temp, &dig, &S, NULL);
    *s = '\0';
    *decpt = k;
    if (endPtr) {
	*endPtr = s;
    }
    return retval;
}

/*
 *----------------------------------------------------------------------
 *
 * StrictBignumConversion --
 *
 *	Convert a floating point number to a fixed-length digit string using
 *	the multiprecision method.
 *
 * Results:
 *	Returns the string of digits.
 *
 * Side effects:
 *	Stores the position of the decimal point in *decpt.  Stores a pointer
 *	to the end of the number in *endPtr.
 *
 *----------------------------------------------------------------------
 */

inline static char *
StrictBignumConversion(
    Double *dPtr,		/* Original number being converted. */
    int convType,		/* Conversion type. */
    Tcl_WideUInt bw,		/* Integer significand and exponent. */
    int b2,			/* Scale factor for the significand. */
    int s2, int s5,		/* Scale factors for denominator. */
    int k,			/* Guessed position of the decimal point. */
    int len,			/* Size of the digit buffer to allocate. */
    int ilim,			/* Number of digits to convert if b >= s */
    int ilim1,			/* Number of digits to convert if b < s */
    int *decpt,			/* OUTPUT: Position of the decimal point. */
    char **endPtr)		/* OUTPUT: Pointer to the end of the number */
{
    char *retval = ckalloc(len+1);
				/* Buffer of digits to return. */
    char *s = retval;		/* Cursor in the return value. */
    mp_int b;			/* Numerator of the result. */
    mp_int S;			/* Denominator of the result. */
    mp_int dig;			/* Current digit of the result. */
    int digit;			/* Current digit of the result. */
    mp_int temp;		/* Work area. */
    int g;			/* Size of the current digit ground. */
    int i, j;

    /*
     * b = bw * 2**b2 * 5**b5
     * S = 2**s2 * 5*s5
     */

    mp_init_multi(&temp, &dig, NULL);
    TclBNInitBignumFromWideUInt(&b, bw);
    mp_mul_2d(&b, b2, &b);
    mp_init_set_int(&S, 1);
    MulPow5(&S, s5, &S); mp_mul_2d(&S, s2, &S);

    /*
     * Handle the case where we guess the position of the decimal point wrong.
     */

    if (mp_cmp_mag(&b, &S) == MP_LT) {
	mp_mul_d(&b, 10, &b);
	ilim =ilim1;
	--k;
    }

    /*
     * Convert the leading digit.
     */

    i = 0;
    mp_div(&b, &S, &dig, &b);
    if (dig.used > 1 || dig.dp[0] >= 10) {
	Tcl_Panic("wrong digit!");
    }
    digit = dig.dp[0];

    /*
     * Is a single digit all that was requested?
     */

    *s++ = '0' + digit;
    if (++i >= ilim) {
	mp_mul_2d(&b, 1, &b);
	if (ShouldBankerRoundUp(&b, &S, digit&1)) {
	    s = BumpUp(s, retval, &k);
	}
    } else {
	for (;;) {
	    /*
	     * Shift by a group of digits.
	     */

	    g = ilim - i;
	    if (g > DIGIT_GROUP) {
		g = DIGIT_GROUP;
	    }
	    if (s5 >= g) {
		mp_div_d(&S, dpow5[g], &S, NULL);
		s5 -= g;
	    } else if (s5 > 0) {
		mp_div_d(&S, dpow5[s5], &S, NULL);
		mp_mul_d(&b, dpow5[g - s5], &b);
		s5 = 0;
	    } else {
		mp_mul_d(&b, dpow5[g], &b);
	    }
	    mp_mul_2d(&b, g, &b);

	    /*
	     * As with the shortening bignum conversion, it's possible at this
	     * point that we will have reduced the denominator to less than
	     * 2**64/10, at which point it would be possible to fall back to
	     * to int64 arithmetic. But the potential payoff is tremendously
	     * less - unless we're working in F format - because we know that
	     * three groups of digits will always suffice for %#.17e, the
	     * longest format that doesn't introduce empty precision.
	     *
	     * Extract the next group of digits.
	     */

	    mp_div(&b, &S, &dig, &b);
	    if (dig.used > 1) {
		Tcl_Panic("wrong digit!");
	    }
	    digit = dig.dp[0];
	    for (j = g-1; j >= 0; --j) {
		int t = itens[j];

		*s++ = digit / t + '0';
		digit %= t;
	    }
	    i += g;

	    /*
	     * Have we converted all the requested digits?
	     */

	    if (i == ilim) {
		mp_mul_2d(&b, 1, &b);
		if (ShouldBankerRoundUp(&b, &S, digit&1)) {
		    s = BumpUp(s, retval, &k);
		}
		break;
	    }
	}
    }
    while (*--s == '0') {
	/* do nothing */
    }
    ++s;

    /*
     * Endgame - store the location of the decimal point and the end of the
     * string.
     */

    mp_clear_multi(&b, &S, &temp, &dig, NULL);
    *s = '\0';
    *decpt = k;
    if (endPtr) {
	*endPtr = s;
    }
    return retval;
}

/*
 *----------------------------------------------------------------------
 *
 * TclDoubleDigits --
 *
 *	Core of Tcl's conversion of double-precision floating point numbers to
 *	decimal.
 *
 * Results:
 *	Returns a newly-allocated string of digits.
 *
 * Side effects:
 *	Sets *decpt to the index of the character in the string before the
 *	place that the decimal point should go. If 'endPtr' is not NULL, sets
 *	endPtr to point to the terminating '\0' byte of the string. Sets *sign
 *	to 1 if a minus sign should be printed with the number, or 0 if a plus
 *	sign (or no sign) should appear.
 *
 * This function is a service routine that produces the string of digits for
 * floating-point-to-decimal conversion. It can do a number of things
 * according to the 'flags' argument. Valid values for 'flags' include:
 *	TCL_DD_SHORTEST - This is the default for floating point conversion if
 *		::tcl_precision is 0. It constructs the shortest string of
 *		digits that will reconvert to the given number when scanned.
 *		For floating point numbers that are exactly between two
 *		decimal numbers, it resolves using the 'round to even' rule.
 *		With this value, the 'ndigits' parameter is ignored.
 *	TCL_DD_STEELE - This value is not recommended and may be removed in
 *		the future. It follows the conversion algorithm outlined in
 *		"How to Print Floating-Point Numbers Accurately" by Guy
 *		L. Steele, Jr. and Jon L. White [Proc. ACM SIGPLAN '90,
 *		pp. 112-126]. This rule has the effect of rendering 1e23 as
 *		9.9999999999999999e22 - which is a 'better' approximation in
 *		the sense that it will reconvert correctly even if a
 *		subsequent input conversion is 'round up' or 'round down'
 *		rather than 'round to nearest', but is surprising otherwise.
 *	TCL_DD_E_FORMAT - This value is used to prepare numbers for %e format
 *		conversion (or for default floating->string if tcl_precision
 *		is not 0). It constructs a string of at most 'ndigits' digits,
 *		choosing the one that is closest to the given number (and
 *		resolving ties with 'round to even').  It is allowed to return
 *		fewer than 'ndigits' if the number converts exactly; if the
 *		TCL_DD_E_FORMAT|TCL_DD_SHORTEN_FLAG is supplied instead, it 
 *		also returns fewer digits if the shorter string will still
 *		reconvert without loss to the given input number. In any case,
 *		strings of trailing zeroes are suppressed.
 *	TCL_DD_F_FORMAT - This value is used to prepare numbers for %f format
 *		conversion. It requests that conversion proceed until
 *		'ndigits' digits after the decimal point have been converted.
 *		It is possible for this format to result in a zero-length
 *		string if the number is sufficiently small. Again, it is
 *		permissible for TCL_DD_F_FORMAT to return fewer digits for a
 *		number that converts exactly, and changing the argument to
 *		TCL_DD_F_FORMAT|TCL_DD_SHORTEN_FLAG will allow the routine
 *		also to return fewer digits if the shorter string will still
 *		reconvert without loss to the given input number. Strings of
 *		trailing zeroes are suppressed.
 *
 *	To any of these flags may be OR'ed TCL_DD_NO_QUICK; this flag requires
 *	all calculations to be done in exact arithmetic. Normally, E and F
 *	format with fewer than about 14 digits will be done with a quick
 *	floating point approximation and fall back on the exact arithmetic
 *	only if the input number is close enough to the midpoint between two
 *	decimal strings that more precision is needed to resolve which string
 *	is correct.
 *
 * The value stored in the 'decpt' argument on return may be negative
 * (indicating that the decimal point falls to the left of the string) or
 * greater than the length of the string. In addition, the value -9999 is used
 * as a sentinel to indicate that the string is one of the special values
 * "Infinity" and "NaN", and that no decimal point should be inserted.
 *
 *----------------------------------------------------------------------
 */

char *
TclDoubleDigits(
    double dv,			/* Number to convert. */
    int ndigits,		/* Number of digits requested. */
    int flags,			/* Conversion flags. */
    int *decpt,			/* OUTPUT: Position of the decimal point. */
    int *sign,			/* OUTPUT: 1 if the result is negative. */
    char **endPtr)		/* OUTPUT: If not NULL, receives a pointer to
				 *	   one character beyond the end of the
				 *	   returned string. */
{
    int convType = (flags & TCL_DD_CONVERSION_TYPE_MASK);
				/* Type of conversion being performed:
				 * TCL_DD_SHORTEST0, TCL_DD_STEELE0,
				 * TCL_DD_E_FORMAT, or TCL_DD_F_FORMAT. */
    Double d;			/* Union for deconstructing doubles. */
    Tcl_WideUInt bw;		/* Integer significand. */
    int be;			/* Power of 2 by which b must be multiplied */
    int bbits;			/* Number of bits needed to represent b. */
    int denorm;			/* Flag == 1 iff the input number was
				 * denormalized. */
    int k;			/* Estimate of floor(log10(d)). */
    int k_check;		/* Flag == 1 if d is near enough to a power of
				 * ten that k must be checked. */
    int b2, b5, s2, s5;		/* Powers of 2 and 5 in the numerator and
				 * denominator of intermediate results. */
    int ilim = -1, ilim1 = -1;	/* Number of digits to convert, and number to
				 * convert if log10(d) has been
				 * overestimated. */
    char *retval;		/* Return value from this function. */
    int i = -1;

    /*
     * Put the input number into a union for bit-whacking.
     */

    d.d = dv;

    /*
     * Handle the cases of negative numbers (by taking the absolute value:
     * this includes -Inf and -NaN!), infinity, Not a Number, and zero.
     */

    TakeAbsoluteValue(&d, sign);
    if ((d.w.word0 & EXP_MASK) == EXP_MASK) {
	return FormatInfAndNaN(&d, decpt, endPtr);
    }
    if (d.d == 0.0) {
	return FormatZero(decpt, endPtr);
    }

    /*
     * Unpack the floating point into a wide integer and an exponent.
     * Determine the number of bits that the big integer requires, and compute
     * a quick approximation (which may be one too high) of ceil(log10(d.d)).
     */

    denorm = ((d.w.word0 & EXP_MASK) == 0);
    DoubleToExpAndSig(d.d, &bw, &be, &bbits);
    k = ApproximateLog10(bw, be, bbits);
    k = BetterLog10(d.d, k, &k_check);

    /* At this point, we have:
     *	  d is the number to convert.
     *    bw are significand and exponent: d == bw*2**be,
     *    bbits is the length of bw: 2**bbits-1 <= bw < 2**bbits
     *	  k is either ceil(log10(d)) or ceil(log10(d))+1. k_check is 0 if we
     *      know that k is exactly ceil(log10(d)) and 1 if we need to check.
     *    We want a rational number
     *      r = b * 10**(1-k) = bw * 2**b2 * 5**b5 / (2**s2 / 5**s5),
     *    with b2, b5, s2, s5 >= 0.  Note that the most significant decimal
     *    digit is floor(r) and that successive digits can be obtained by
     *    setting r <- 10*floor(r) (or b <= 10 * (b % S)).  Find appropriate
     *    b2, b5, s2, s5.
     */

    ComputeScale(be, k, &b2, &b5, &s2, &s5);

    /*
     * Correct an incorrect caller-supplied 'ndigits'.  Also determine:
     *	i = The maximum number of decimal digits that will be returned in the
     *      formatted string.  This is k + 1 + ndigits for F format, 18 for
     *      shortest and Steele, and ndigits for E format.
     *  ilim = The number of significant digits to convert if k has been
     *         guessed correctly. This is -1 for shortest and Steele (which
     *         stop when all significance has been lost), 'ndigits' for E
     *         format, and 'k + 1 + ndigits' for F format.
     *  ilim1 = The minimum number of significant digits to convert if k has
     *	        been guessed 1 too high. This, too, is -1 for shortest and
     *	        Steele, and 'ndigits' for E format, but it's 'ndigits-1' for F
     *	        format.
     */

    SetPrecisionLimits(convType, k, &ndigits, &i, &ilim, &ilim1);

    /*
     * Try to do low-precision conversion in floating point rather than
     * resorting to expensive multiprecision arithmetic.
     */

    if (ilim >= 0 && ilim <= QUICK_MAX && !(flags & TCL_DD_NO_QUICK)) {
	retval = QuickConversion(d.d, k, k_check, flags, i, ilim, ilim1,
		decpt, endPtr);
	if (retval != NULL) {
	    return retval;
	}
    }

    /*
     * For shortening conversions, determine the upper and lower bounds for
     * the remainder at which we can stop.
     *   m+ = (2**m2plus * 5**m5) / (2**s2 * 5**s5) is the limit on the high
     *        side, and
     *   m- = (2**m2minus * 5**m5) / (2**s2 * 5**s5) is the limit on the low
     *        side.
     * We may need to increase s2 to put m2plus, m2minus, b2 over a common
     * denominator.
     */

    if (flags & TCL_DD_SHORTEN_FLAG) {
	int m2minus = b2;
	int m2plus;
	int m5 = b5;
	int len = i;

	/*
	 * Find the quantity i so that (2**i*5**b5)/(2**s2*5**s5) is 1/2 unit
	 * in the least significant place of the floating point number.
	 */

	if (denorm) {
	    i = be + EXPONENT_BIAS + (FP_PRECISION-1);
	} else {
	    i = 1 + FP_PRECISION - bbits;
	}
	b2 += i;
	s2 += i;

	/*
	 * Reduce the fractions to lowest terms, since the above calculation
	 * may have left excess powers of 2 in numerator and denominator.
	 */

	CastOutPowersOf2(&b2, &m2minus, &s2);

	/*
	 * In the special case where bw==1, the nearest floating point number
	 * to it on the low side is 1/4 ulp below it. Adjust accordingly.
	 */

	m2plus = m2minus;
	if (!denorm && bw == 1) {
	    ++b2;
	    ++s2;
	    ++m2plus;
	}

	if (s5+1 < N_LOG2POW5 && s2+1 + log2pow5[s5+1] <= 64) {
	    /*
	     * If 10*2**s2*5**s5 == 2**(s2+1)+5**(s5+1) fits in a 64-bit word,
	     * then all our intermediate calculations can be done using exact
	     * 64-bit arithmetic with no need for expensive multiprecision
	     * operations. (This will be true for all numbers in the range
	     * [1.0e-3 .. 1.0e+24]).
	     */

	    return ShorteningInt64Conversion(&d, convType, bw, b2, b5, m2plus,
		    m2minus, m5, s2, s5, k, len, ilim, ilim1, decpt, endPtr);
	} else if (s5 == 0) {
	    /*
	     * The denominator is a power of 2, so we can replace division by
	     * digit shifts. First we round up s2 to a multiple of DIGIT_BIT,
	     * and adjust m2 and b2 accordingly. Then we launch into a version
	     * of the comparison that's specialized for the 'power of mp_digit
	     * in the denominator' case.
	     */

	    if (s2 % DIGIT_BIT != 0) {
		int delta = DIGIT_BIT - (s2 % DIGIT_BIT);

		b2 += delta;
		m2plus += delta;
		m2minus += delta;
		s2 += delta;
	    }
	    return ShorteningBignumConversionPowD(&d, convType, bw, b2, b5,
		    m2plus, m2minus, m5, s2/DIGIT_BIT, k, len, ilim, ilim1,
		    decpt, endPtr);
	} else {
	    /*
	     * Alas, there's no helpful special case; use full-up bignum
	     * arithmetic for the conversion.
	     */

	    return ShorteningBignumConversion(&d, convType, bw, b2, m2plus,
		    m2minus, s2, s5, k, len, ilim, ilim1, decpt, endPtr);
	}
    } else {
	/*
	 * Non-shortening conversion.
	 */

	int len = i;

	/*
	 * Reduce numerator and denominator to lowest terms.
	 */

	if (b2 >= s2 && s2 > 0) {
	    b2 -= s2; s2 = 0;
	} else if (s2 >= b2 && b2 > 0) {
	    s2 -= b2; b2 = 0;
	}

	if (s5+1 < N_LOG2POW5 && s2+1 + log2pow5[s5+1] <= 64) {
	    /*
	     * If 10*2**s2*5**s5 == 2**(s2+1)+5**(s5+1) fits in a 64-bit word,
	     * then all our intermediate calculations can be done using exact
	     * 64-bit arithmetic with no need for expensive multiprecision
	     * operations.
	     */

	    return StrictInt64Conversion(&d, convType, bw, b2, b5, s2, s5, k,
		    len, ilim, ilim1, decpt, endPtr);
	} else if (s5 == 0) {
	    /*
	     * The denominator is a power of 2, so we can replace division by
	     * digit shifts. First we round up s2 to a multiple of DIGIT_BIT,
	     * and adjust m2 and b2 accordingly. Then we launch into a version
	     * of the comparison that's specialized for the 'power of mp_digit
	     * in the denominator' case.
	     */

	    if (s2 % DIGIT_BIT != 0) {
		int delta = DIGIT_BIT - (s2 % DIGIT_BIT);

		b2 += delta;
		s2 += delta;
	    }
	    return StrictBignumConversionPowD(&d, convType, bw, b2, b5,
		    s2/DIGIT_BIT, k, len, ilim, ilim1, decpt, endPtr);
	} else {
	    /*
	     * There are no helpful special cases, but at least we know in
	     * advance how many digits we will convert. We can run the
	     * conversion in steps of DIGIT_GROUP digits, so as to have many
	     * fewer mp_int divisions.
	     */

	    return StrictBignumConversion(&d, convType, bw, b2, s2, s5, k,
		    len, ilim, ilim1, decpt, endPtr);
	}
    }
}

/*
 *----------------------------------------------------------------------
 *
 * TclInitDoubleConversion --
 *
 *	Initializes constants that are needed for conversions to and from
 *	'double'
 *
 * Results:
 *	None.
 *
 * Side effects:
 *	The log base 2 of the floating point radix, the number of bits in a
 *	double mantissa, and a table of the powers of five and ten are
 *	computed and stored.
 *
 *----------------------------------------------------------------------
 */

void
TclInitDoubleConversion(void)
{
    int i;
    int x;
    Tcl_WideUInt u;
    double d;
#ifdef IEEE_FLOATING_POINT
    union {
	double dv;
	Tcl_WideUInt iv;
    } bitwhack;
#endif
#if defined(__sgi) && defined(_COMPILER_VERSION)
    union fpc_csr mipsCR;

    mipsCR.fc_word = get_fpc_csr();
    mipsCR.fc_struct.flush = 0;
    set_fpc_csr(mipsCR.fc_word);
#endif

    /*
     * Initialize table of powers of 10 expressed as wide integers.
     */

    maxpow10_wide = (int)
	    floor(sizeof(Tcl_WideUInt) * CHAR_BIT * log(2.) / log(10.));
    pow10_wide = ckalloc((maxpow10_wide + 1) * sizeof(Tcl_WideUInt));
    u = 1;
    for (i = 0; i < maxpow10_wide; ++i) {
	pow10_wide[i] = u;
	u *= 10;
    }
    pow10_wide[i] = u;

    /*
     * Determine how many bits of precision a double has, and how many decimal
     * digits that represents.
     */

    if (frexp((double) FLT_RADIX, &log2FLT_RADIX) != 0.5) {
	Tcl_Panic("This code doesn't work on a decimal machine!");
    }
    log2FLT_RADIX--;
    mantBits = DBL_MANT_DIG * log2FLT_RADIX;
    d = 1.0;

    /*
     * Initialize a table of powers of ten that can be exactly represented in
     * a double.
     */

    x = (int) (DBL_MANT_DIG * log((double) FLT_RADIX) / log(5.0));
    if (x < MAXPOW) {
	mmaxpow = x;
    } else {
	mmaxpow = MAXPOW;
    }
    for (i=0 ; i<=mmaxpow ; ++i) {
	pow10vals[i] = d;
	d *= 10.0;
    }

    /*
     * Initialize a table of large powers of five.
     */

    for (i=0; i<9; ++i) {
	mp_init(pow5 + i);
    }
    mp_set(pow5, 5);
    for (i=0; i<8; ++i) {
	mp_sqr(pow5+i, pow5+i+1);
    }
    mp_init_set_int(pow5_13, 1220703125);
    for (i = 1; i < 5; ++i) {
	mp_init(pow5_13 + i);
	mp_sqr(pow5_13 + i - 1, pow5_13 + i);
    }

    /*
     * Determine the number of decimal digits to the left and right of the
     * decimal point in the largest and smallest double, the smallest double
     * that differs from zero, and the number of mp_digits needed to represent
     * the significand of a double.
     */

    maxDigits = (int) ((DBL_MAX_EXP * log((double) FLT_RADIX)
	    + 0.5 * log(10.)) / log(10.));
    minDigits = (int) floor((DBL_MIN_EXP - DBL_MANT_DIG)
	    * log((double) FLT_RADIX) / log(10.));
    log10_DIGIT_MAX = (int) floor(DIGIT_BIT * log(2.) / log(10.));

    /*
     * Nokia 770's software-emulated floating point is "middle endian": the
     * bytes within a 32-bit word are little-endian (like the native
     * integers), but the two words of a 'double' are presented most
     * significant word first.
     */

#ifdef IEEE_FLOATING_POINT
    bitwhack.dv = 1.000000238418579;
				/* 3ff0 0000 4000 0000 */
    if ((bitwhack.iv >> 32) == 0x3ff00000) {
	n770_fp = 0;
    } else if ((bitwhack.iv & 0xffffffff) == 0x3ff00000) {
	n770_fp = 1;
    } else {
	Tcl_Panic("unknown floating point word order on this machine");
    }
#endif
}

/*
 *----------------------------------------------------------------------
 *
 * TclFinalizeDoubleConversion --
 *
 *	Cleans up this file on exit.
 *
 * Results:
 *	None
 *
 * Side effects:
 *	Memory allocated by TclInitDoubleConversion is freed.
 *
 *----------------------------------------------------------------------
 */

void
TclFinalizeDoubleConversion(void)
{
    int i;

    ckfree(pow10_wide);
    for (i=0; i<9; ++i) {
	mp_clear(pow5 + i);
    }
    for (i=0; i < 5; ++i) {
	mp_clear(pow5_13 + i);
    }
}

/*
 *----------------------------------------------------------------------
 *
 * Tcl_InitBignumFromDouble --
 *
 *	Extracts the integer part of a double and converts it to an arbitrary
 *	precision integer.
 *
 * Results:
 *	None.
 *
 * Side effects:
 *	Initializes the bignum supplied, and stores the converted number in
 *	it.
 *
 *----------------------------------------------------------------------
 */

int
Tcl_InitBignumFromDouble(
    Tcl_Interp *interp,		/* For error message. */
    double d,			/* Number to convert. */
    mp_int *b)			/* Place to store the result. */
{
    double fract;
    int expt;

    /*
     * Infinite values can't convert to bignum.
     */

    if (TclIsInfinite(d)) {
	if (interp != NULL) {
	    const char *s = "integer value too large to represent";

	    Tcl_SetObjResult(interp, Tcl_NewStringObj(s, -1));
	    Tcl_SetErrorCode(interp, "ARITH", "IOVERFLOW", s, NULL);
	}
	return TCL_ERROR;
    }

    fract = frexp(d,&expt);
    if (expt <= 0) {
	mp_init(b);
	mp_zero(b);
    } else {
	Tcl_WideInt w = (Tcl_WideInt) ldexp(fract, mantBits);
	int shift = expt - mantBits;

	TclBNInitBignumFromWideInt(b, w);
	if (shift < 0) {
	    mp_div_2d(b, -shift, b, NULL);
	} else if (shift > 0) {
	    mp_mul_2d(b, shift, b);
	}
    }
    return TCL_OK;
}

/*
 *----------------------------------------------------------------------
 *
 * TclBignumToDouble --
 *
 *	Convert an arbitrary-precision integer to a native floating point
 *	number.
 *
 * Results:
 *	Returns the converted number. Sets errno to ERANGE if the number is
 *	too large to convert.
 *
 *----------------------------------------------------------------------
 */

double
TclBignumToDouble(
    const mp_int *a)			/* Integer to convert. */
{
    mp_int b;
    int bits, shift, i, lsb;
    double r;


    /*
     * We need a 'mantBits'-bit significand.  Determine what shift will 
     * give us that.
     */

    bits = mp_count_bits(a);
    if (bits > DBL_MAX_EXP*log2FLT_RADIX) {
	errno = ERANGE;
	if (a->sign == MP_ZPOS) {
	    return HUGE_VAL;
	} else {
	    return -HUGE_VAL;
	}
    }
    shift = mantBits - bits;

    /* 
     * If shift > 0, shift the significand left by the requisite number of
     * bits.  If shift == 0, the significand is already exactly 'mantBits'
     * in length.  If shift < 0, we will need to shift the significand right
     * by the requisite number of bits, and round it. If the '1-shift'
     * least significant bits are 0, but the 'shift'th bit is nonzero,
     * then the significand lies exactly between two values and must be
     * 'rounded to even'.
     */

    mp_init(&b);
    if (shift == 0) {
	mp_copy(a, &b);
    } else if (shift > 0) {
	mp_mul_2d(a, shift, &b);
    } else if (shift < 0) {
	lsb = mp_cnt_lsb(a);
	if (lsb == -1-shift) {

	    /*
	     * Round to even
	     */

	    mp_div_2d(a, -shift, &b, NULL);
	    if (mp_isodd(&b)) {
		if (b.sign == MP_ZPOS) {
		    mp_add_d(&b, 1, &b);
		} else {
		    mp_sub_d(&b, 1, &b);
		}
	    }
	} else {

	    /*
	     * Ordinary rounding
	     */

	    mp_div_2d(a, -1-shift, &b, NULL);
	    if (b.sign == MP_ZPOS) {
		mp_add_d(&b, 1, &b);
	    } else {
		mp_sub_d(&b, 1, &b);
	    }
	    mp_div_2d(&b, 1, &b, NULL);
	}
    }

    /*
     * Accumulate the result, one mp_digit at a time.
     */

    r = 0.0;
    for (i=b.used-1 ; i>=0 ; --i) {
	r = ldexp(r, DIGIT_BIT) + b.dp[i];
    }
    mp_clear(&b);

    /*
     * Scale the result to the correct number of bits.
     */

    r = ldexp(r, bits - mantBits);

    /*
     * Return the result with the appropriate sign.
     */

    if (a->sign == MP_ZPOS) {
	return r;
    } else {
	return -r;
    }
}

/*
 *----------------------------------------------------------------------
 *
 * TclCeil --
 *
 *	Computes the smallest floating point number that is at least the
 *	mp_int argument.
 *
 * Results:
 *	Returns the floating point number.
 *
 *----------------------------------------------------------------------
 */

double
TclCeil(
    const mp_int *a)			/* Integer to convert. */
{
    double r = 0.0;
    mp_int b;

    mp_init(&b);
    if (mp_cmp_d(a, 0) == MP_LT) {
	mp_neg(a, &b);
	r = -TclFloor(&b);
    } else {
	int bits = mp_count_bits(a);

	if (bits > DBL_MAX_EXP*log2FLT_RADIX) {
	    r = HUGE_VAL;
	} else {
	    int i, exact = 1, shift = mantBits - bits;

	    if (shift > 0) {
		mp_mul_2d(a, shift, &b);
	    } else if (shift < 0) {
		mp_int d;
		mp_init(&d);
		mp_div_2d(a, -shift, &b, &d);
		exact = mp_iszero(&d);
		mp_clear(&d);
	    } else {
		mp_copy(a, &b);
	    }
	    if (!exact) {
		mp_add_d(&b, 1, &b);
	    }
	    for (i=b.used-1 ; i>=0 ; --i) {
		r = ldexp(r, DIGIT_BIT) + b.dp[i];
	    }
	    r = ldexp(r, bits - mantBits);
	}
    }
    mp_clear(&b);
    return r;
}

/*
 *----------------------------------------------------------------------
 *
 * TclFloor --
 *
 *	Computes the largest floating point number less than or equal to the
 *	mp_int argument.
 *
 * Results:
 *	Returns the floating point value.
 *
 *----------------------------------------------------------------------
 */

double
TclFloor(
    const mp_int *a)			/* Integer to convert. */
{
    double r = 0.0;
    mp_int b;

    mp_init(&b);
    if (mp_cmp_d(a, 0) == MP_LT) {
	mp_neg(a, &b);
	r = -TclCeil(&b);
    } else {
	int bits = mp_count_bits(a);

	if (bits > DBL_MAX_EXP*log2FLT_RADIX) {
	    r = DBL_MAX;
	} else {
	    int i, shift = mantBits - bits;

	    if (shift > 0) {
		mp_mul_2d(a, shift, &b);
	    } else if (shift < 0) {
		mp_div_2d(a, -shift, &b, NULL);
	    } else {
		mp_copy(a, &b);
	    }
	    for (i=b.used-1 ; i>=0 ; --i) {
		r = ldexp(r, DIGIT_BIT) + b.dp[i];
	    }
	    r = ldexp(r, bits - mantBits);
	}
    }
    mp_clear(&b);
    return r;
}

/*
 *----------------------------------------------------------------------
 *
 * BignumToBiasedFrExp --
 *
 *	Convert an arbitrary-precision integer to a native floating point
 *	number in the range [0.5,1) times a power of two. NOTE: Intentionally
 *	converts to a number that's a few ulp too small, so that
 *	RefineApproximation will not overflow near the high end of the
 *	machine's arithmetic range.
 *
 * Results:
 *	Returns the converted number.
 *
 * Side effects:
 *	Stores the exponent of two in 'machexp'.
 *
 *----------------------------------------------------------------------
 */

static double
BignumToBiasedFrExp(
    const mp_int *a,		/* Integer to convert. */
    int *machexp)		/* Power of two. */
{
    mp_int b;
    int bits;
    int shift;
    int i;
    double r;

    /*
     * Determine how many bits we need, and extract that many from the input.
     * Round to nearest unit in the last place.
     */

    bits = mp_count_bits(a);
    shift = mantBits - 2 - bits;
    mp_init(&b);
    if (shift > 0) {
	mp_mul_2d(a, shift, &b);
    } else if (shift < 0) {
	mp_div_2d(a, -shift, &b, NULL);
    } else {
	mp_copy(a, &b);
    }

    /*
     * Accumulate the result, one mp_digit at a time.
     */

    r = 0.0;
    for (i=b.used-1; i>=0; --i) {
	r = ldexp(r, DIGIT_BIT) + b.dp[i];
    }
    mp_clear(&b);

    /*
     * Return the result with the appropriate sign.
     */

    *machexp = bits - mantBits + 2;
    return ((a->sign == MP_ZPOS) ? r : -r);
}

/*
 *----------------------------------------------------------------------
 *
 * Pow10TimesFrExp --
 *
 *	Multiply a power of ten by a number expressed as fraction and
 *	exponent.
 *
 * Results:
 *	Returns the significand of the result.
 *
 * Side effects:
 *	Overwrites the 'machexp' parameter with the exponent of the result.
 *
 * Assumes that 'exponent' is such that 10**exponent would be a double, even
 * though 'fraction*10**(machexp+exponent)' might overflow.
 *
 *----------------------------------------------------------------------
 */

static double
Pow10TimesFrExp(
    int exponent,		/* Power of 10 to multiply by. */
    double fraction,		/* Significand of multiplicand. */
    int *machexp)		/* On input, exponent of multiplicand. On
				 * output, exponent of result. */
{
    int i, j;
    int expt = *machexp;
    double retval = fraction;

    if (exponent > 0) {
	/*
	 * Multiply by 10**exponent.
	 */

	retval = frexp(retval * pow10vals[exponent&0xf], &j);
	expt += j;
	for (i=4; i<9; ++i) {
	    if (exponent & (1<<i)) {
		retval = frexp(retval * pow_10_2_n[i], &j);
		expt += j;
	    }
	}
    } else if (exponent < 0) {
	/*
	 * Divide by 10**-exponent.
	 */

	retval = frexp(retval / pow10vals[(-exponent) & 0xf], &j);
	expt += j;
	for (i=4; i<9; ++i) {
	    if ((-exponent) & (1<<i)) {
		retval = frexp(retval / pow_10_2_n[i], &j);
		expt += j;
	    }
	}
    }

    *machexp = expt;
    return retval;
}

/*
 *----------------------------------------------------------------------
 *
 * SafeLdExp --
 *
 *	Do an 'ldexp' operation, but handle denormals gracefully.
 *
 * Results:
 *	Returns the appropriately scaled value.
 *
 *	On some platforms, 'ldexp' fails when presented with a number too
 *	small to represent as a normalized double. This routine does 'ldexp'
 *	in two steps for those numbers, to return correctly denormalized
 *	values.
 *
 *----------------------------------------------------------------------
 */

static double
SafeLdExp(
    double fract,
    int expt)
{
    int minexpt = DBL_MIN_EXP * log2FLT_RADIX;
    volatile double a, b, retval;

    if (expt < minexpt) {
	a = ldexp(fract, expt - mantBits - minexpt);
	b = ldexp(1.0, mantBits + minexpt);
	retval = a * b;
    } else {
	retval = ldexp(fract, expt);
    }
    return retval;
}

/*
 *----------------------------------------------------------------------
 *
 * TclFormatNaN --
 *
 *	Makes the string representation of a "Not a Number"
 *
 * Results:
 *	None.
 *
 * Side effects:
 *	Stores the string representation in the supplied buffer, which must be
 *	at least TCL_DOUBLE_SPACE characters.
 *
 *----------------------------------------------------------------------
 */

void
TclFormatNaN(
    double value,		/* The Not-a-Number to format. */
    char *buffer)		/* String representation. */
{
#ifndef IEEE_FLOATING_POINT
    strcpy(buffer, "NaN");
    return;
#else
    union {
	double dv;
	Tcl_WideUInt iv;
    } bitwhack;

    bitwhack.dv = value;
    if (n770_fp) {
	bitwhack.iv = Nokia770Twiddle(bitwhack.iv);
    }
    if (bitwhack.iv & ((Tcl_WideUInt) 1 << 63)) {
	bitwhack.iv &= ~ ((Tcl_WideUInt) 1 << 63);
	*buffer++ = '-';
    }
    *buffer++ = 'N';
    *buffer++ = 'a';
    *buffer++ = 'N';
    bitwhack.iv &= (((Tcl_WideUInt) 1) << 51) - 1;
    if (bitwhack.iv != 0) {
	sprintf(buffer, "(%" TCL_LL_MODIFIER "x)", bitwhack.iv);
    } else {
	*buffer = '\0';
    }
#endif /* IEEE_FLOATING_POINT */
}

/*
 *----------------------------------------------------------------------
 *
 * Nokia770Twiddle --
 *
 *	Transpose the two words of a number for Nokia 770 floating point
 *	handling.
 *
 *----------------------------------------------------------------------
 */
#ifdef IEEE_FLOATING_POINT
static Tcl_WideUInt
Nokia770Twiddle(
    Tcl_WideUInt w)		/* Number to transpose. */
{
    return (((w >> 32) & 0xffffffff) | (w << 32));
}
#endif

/*
 *----------------------------------------------------------------------
 *
 * TclNokia770Doubles --
 *
 *	Transpose the two words of a number for Nokia 770 floating point
 *	handling.
 *
 *----------------------------------------------------------------------
 */

int
TclNokia770Doubles(void)
{
    return n770_fp;
}

/*
 * Local Variables:
 * mode: c
 * c-basic-offset: 4
 * fill-column: 78
 * End:
 */<|MERGE_RESOLUTION|>--- conflicted
+++ resolved
@@ -1565,10 +1565,7 @@
 		goto returnValue;
 	    } else {
 		int diff = QUICK_MAX - numSigDigs;
-<<<<<<< HEAD
-
-=======
->>>>>>> cbd7fabe
+
 		if (exponent-diff <= mmaxpow) {
 		    /*
 		     * 10**exponent is not an exact integer, but
@@ -1807,11 +1804,7 @@
     double quot;		/* Correction term. */
     double minincr;		/* Lower bound on the absolute value of the
 				 * correction term. */
-<<<<<<< HEAD
-    int roundToEven;		/* Flag == TRUE if we need to invoke
-=======
     int roundToEven = 0;	/* Flag == TRUE if we need to invoke
->>>>>>> cbd7fabe
 				 * "round to even" functionality */
     double rteSignificand;	/* Significand of the round-to-even result */
     int rteExponent;		/* Exponent of the round-to-even result */
@@ -1918,13 +1911,8 @@
 	 * If the result is less than unity, the error is less than 1/2 unit in
 	 * the last place, so there's no correction to make.
 	 */
-<<<<<<< HEAD
 	mp_clear(&twoMd);
 	mp_clear(&twoMv);
-=======
-        mp_clear(&twoMd);
-        mp_clear(&twoMv);
->>>>>>> cbd7fabe
 	return approxResult;
     case MP_EQ:
 	/*
@@ -1933,10 +1921,6 @@
 	roundToEven = 1;
 	break;
     case MP_GT:
-<<<<<<< HEAD
-	roundToEven = 0;
-=======
->>>>>>> cbd7fabe
 	break;
     }
 
