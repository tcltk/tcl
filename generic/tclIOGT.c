--- conflicted
+++ resolved
@@ -289,11 +289,7 @@
      * regime of the underlying channel and to use the same for us too.
      */
 
-<<<<<<< HEAD
-    dataPtr = Tcl_Alloc(sizeof(TransformChannelData));
-=======
-    dataPtr = (TransformChannelData *)ckalloc(sizeof(TransformChannelData));
->>>>>>> 52e543c5
+    dataPtr = (TransformChannelData *)Tcl_Alloc(sizeof(TransformChannelData));
 
     dataPtr->refCount = 1;
     Tcl_DStringInit(&ds);
@@ -1440,17 +1436,10 @@
 
 	if (r->allocated == 0) {
 	    r->allocated = toWrite + INCREMENT;
-<<<<<<< HEAD
-	    r->buf = Tcl_Alloc(r->allocated);
+	    r->buf = (unsigned char *)Tcl_Alloc(r->allocated);
 	} else {
 	    r->allocated += toWrite + INCREMENT;
-	    r->buf = Tcl_Realloc(r->buf, r->allocated);
-=======
-	    r->buf = (unsigned char *)ckalloc(r->allocated);
-	} else {
-	    r->allocated += toWrite + INCREMENT;
-	    r->buf = (unsigned char *)ckrealloc(r->buf, r->allocated);
->>>>>>> 52e543c5
+	    r->buf = (unsigned char *)Tcl_Realloc(r->buf, r->allocated);
 	}
     }
 
