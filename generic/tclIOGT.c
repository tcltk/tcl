/*
 * tclIOGT.c --
 *
 *	Implements a generic transformation exposing the underlying API at the
 *	script level. Contributed by Andreas Kupries.
 *
 * Copyright (c) 2000 Ajuba Solutions
 * Copyright (c) 1999-2000 Andreas Kupries (a.kupries@westend.com)
 *
 * See the file "license.terms" for information on usage and redistribution of
 * this file, and for a DISCLAIMER OF ALL WARRANTIES.
 */

#include "tclInt.h"
#include "tclIO.h"

/*
 * Forward declarations of internal procedures. First the driver procedures of
 * the transformation.
 */

static int		TransformBlockModeProc(ClientData instanceData,
			    int mode);
static int		TransformCloseProc(ClientData instanceData,
			    Tcl_Interp *interp);
static int		TransformInputProc(ClientData instanceData, char *buf,
			    int toRead, int *errorCodePtr);
static int		TransformOutputProc(ClientData instanceData,
			    const char *buf, int toWrite, int *errorCodePtr);
static int		TransformSeekProc(ClientData instanceData, long offset,
			    int mode, int *errorCodePtr);
static int		TransformSetOptionProc(ClientData instanceData,
			    Tcl_Interp *interp, const char *optionName,
			    const char *value);
static int		TransformGetOptionProc(ClientData instanceData,
			    Tcl_Interp *interp, const char *optionName,
			    Tcl_DString *dsPtr);
static void		TransformWatchProc(ClientData instanceData, int mask);
static int		TransformGetFileHandleProc(ClientData instanceData,
			    int direction, ClientData *handlePtr);
static int		TransformNotifyProc(ClientData instanceData, int mask);
static Tcl_WideInt	TransformWideSeekProc(ClientData instanceData,
			    Tcl_WideInt offset, int mode, int *errorCodePtr);

/*
 * Forward declarations of internal procedures. Secondly the procedures for
 * handling and generating fileeevents.
 */

static void		TransformChannelHandlerTimer(ClientData clientData);

/*
 * Forward declarations of internal procedures. Third, helper procedures
 * encapsulating essential tasks.
 */

typedef struct TransformChannelData TransformChannelData;

static int		ExecuteCallback(TransformChannelData *ctrl,
			    Tcl_Interp *interp, unsigned char *op,
			    unsigned char *buf, int bufLen, int transmit,
			    int preserve);

/*
 * Action codes to give to 'ExecuteCallback' (argument 'transmit'), telling
 * the procedure what to do with the result of the script it calls.
 */

#define TRANSMIT_DONT	0	/* No transfer to do. */
#define TRANSMIT_DOWN	1	/* Transfer to the underlying channel. */
#define TRANSMIT_SELF	2	/* Transfer into our channel. */
#define TRANSMIT_IBUF	3	/* Transfer to internal input buffer. */
#define TRANSMIT_NUM	4	/* Transfer number to 'maxRead'. */

/*
 * Codes for 'preserve' of 'ExecuteCallback'.
 */

#define P_PRESERVE	1
#define P_NO_PRESERVE	0

/*
 * Strings for the action codes delivered to the script implementing a
 * transformation. Argument 'op' of 'ExecuteCallback'.
 */

#define A_CREATE_WRITE	(UCHARP("create/write"))
#define A_DELETE_WRITE	(UCHARP("delete/write"))
#define A_FLUSH_WRITE	(UCHARP("flush/write"))
#define A_WRITE		(UCHARP("write"))

#define A_CREATE_READ	(UCHARP("create/read"))
#define A_DELETE_READ	(UCHARP("delete/read"))
#define A_FLUSH_READ	(UCHARP("flush/read"))
#define A_READ		(UCHARP("read"))

#define A_QUERY_MAXREAD	(UCHARP("query/maxRead"))
#define A_CLEAR_READ	(UCHARP("clear/read"))

/*
 * Management of a simple buffer.
 */

typedef struct ResultBuffer ResultBuffer;

static inline void	ResultClear(ResultBuffer *r);
static inline void	ResultInit(ResultBuffer *r);
static inline int	ResultEmpty(ResultBuffer *r);
static inline int	ResultCopy(ResultBuffer *r, unsigned char *buf,
			    size_t toRead);
static inline void	ResultAdd(ResultBuffer *r, unsigned char *buf,
			    size_t toWrite);

/*
 * This structure describes the channel type structure for Tcl-based
 * transformations.
 */

static const Tcl_ChannelType transformChannelType = {
    "transform",		/* Type name. */
    TCL_CHANNEL_VERSION_5,	/* v5 channel */
    TransformCloseProc,		/* Close proc. */
    TransformInputProc,		/* Input proc. */
    TransformOutputProc,	/* Output proc. */
    TransformSeekProc,		/* Seek proc. */
    TransformSetOptionProc,	/* Set option proc. */
    TransformGetOptionProc,	/* Get option proc. */
    TransformWatchProc,		/* Initialize notifier. */
    TransformGetFileHandleProc,	/* Get OS handles out of channel. */
    NULL,			/* close2proc */
    TransformBlockModeProc,	/* Set blocking/nonblocking mode.*/
    NULL,			/* Flush proc. */
    TransformNotifyProc,	/* Handling of events bubbling up. */
    TransformWideSeekProc,	/* Wide seek proc. */
    NULL,			/* Thread action. */
    NULL			/* Truncate. */
};

/*
 * Possible values for 'flags' field in control structure, see below.
 */

#define CHANNEL_ASYNC (1<<0)	/* Non-blocking mode. */

/*
 * Definition of the structure containing the information about the internal
 * input buffer.
 */

struct ResultBuffer {
    unsigned char *buf;		/* Reference to the buffer area. */
    size_t allocated;		/* Allocated size of the buffer area. */
    size_t used;		/* Number of bytes in the buffer, no more than
				 * number allocated. */
};

/*
 * Additional bytes to allocate during buffer expansion.
 */

#define INCREMENT	512

/*
 * Number of milliseconds to wait before firing an event to flush out
 * information waiting in buffers (fileevent support).
 */

#define FLUSH_DELAY	5

/*
 * Convenience macro to make some casts easier to use.
 */

#define UCHARP(x)	((unsigned char *) (x))

/*
 * Definition of a structure used by all transformations generated here to
 * maintain their local state.
 */

struct TransformChannelData {
    /*
     * General section. Data to integrate the transformation into the channel
     * system.
     */

    Tcl_Channel self;		/* Our own Channel handle. */
    int readIsFlushed;		/* Flag to note whether in.flushProc was
				 * called or not. */
    int eofPending;		/* Flag: EOF seen down, not raised up */
    int flags;			/* Currently CHANNEL_ASYNC or zero. */
    int watchMask;		/* Current watch/event/interest mask. */
    int mode;			/* Mode of parent channel, OR'ed combination
				 * of TCL_READABLE, TCL_WRITABLE. */
    Tcl_TimerToken timer;	/* Timer for automatic flushing of information
				 * sitting in an internal buffer. Required for
				 * full fileevent support. */

    /*
     * Transformation specific data.
     */

    int maxRead;		/* Maximum allowed number of bytes to read, as
				 * given to us by the Tcl script implementing
				 * the transformation. */
    Tcl_Interp *interp;		/* Reference to the interpreter which created
				 * the transformation. Used to execute the
				 * code below. */
    Tcl_Obj *command;		/* Tcl code to execute for a buffer */
    ResultBuffer result;	/* Internal buffer used to store the result of
				 * a transformation of incoming data. Also
				 * serves as buffer of all data not yet
				 * consumed by the reader. */
    size_t refCount;
};

static void
PreserveData(
    TransformChannelData *dataPtr)
{
    dataPtr->refCount++;
}

static void
ReleaseData(
    TransformChannelData *dataPtr)
{
    if (dataPtr->refCount-- > 1) {
	return;
    }
    ResultClear(&dataPtr->result);
    Tcl_DecrRefCount(dataPtr->command);
    Tcl_Free(dataPtr);
}

/*
 *----------------------------------------------------------------------
 *
 * TclChannelTransform --
 *
 *	Implements the Tcl "testchannel transform" debugging command. This is
 *	part of the testing environment. This sets up a tcl script (cmdObjPtr)
 *	to be used as a transform on the channel.
 *
 * Results:
 *	A standard Tcl result.
 *
 * Side effects:
 *	None.
 *
 *----------------------------------------------------------------------
 */

	/* ARGSUSED */
int
TclChannelTransform(
    Tcl_Interp *interp,		/* Interpreter for result. */
    Tcl_Channel chan,		/* Channel to transform. */
    Tcl_Obj *cmdObjPtr)		/* Script to use for transform. */
{
    Channel *chanPtr;		/* The actual channel. */
    ChannelState *statePtr;	/* State info for channel. */
    int mode;			/* Read/write mode of the channel. */
    int objc;
    TransformChannelData *dataPtr;
    Tcl_DString ds;

    if (chan == NULL) {
	return TCL_ERROR;
    }

    if (TCL_OK != Tcl_ListObjLength(interp, cmdObjPtr, &objc)) {
	Tcl_SetObjResult(interp,
		Tcl_NewStringObj("-command value is not a list", -1));
	return TCL_ERROR;
    }

    chanPtr = (Channel *) chan;
    statePtr = chanPtr->state;
    chanPtr = statePtr->topChanPtr;
    chan = (Tcl_Channel) chanPtr;
    mode = (statePtr->flags & (TCL_READABLE|TCL_WRITABLE));

    /*
     * Now initialize the transformation state and stack it upon the specified
     * channel. One of the necessary things to do is to retrieve the blocking
     * regime of the underlying channel and to use the same for us too.
     */

    dataPtr = Tcl_Alloc(sizeof(TransformChannelData));

    dataPtr->refCount = 1;
    Tcl_DStringInit(&ds);
    Tcl_GetChannelOption(interp, chan, "-blocking", &ds);
    dataPtr->readIsFlushed = 0;
    dataPtr->eofPending = 0;
    dataPtr->flags = 0;
    if (ds.string[0] == '0') {
	dataPtr->flags |= CHANNEL_ASYNC;
    }
    Tcl_DStringFree(&ds);

    dataPtr->watchMask = 0;
    dataPtr->mode = mode;
    dataPtr->timer = NULL;
    dataPtr->maxRead = 4096;	/* Initial value not relevant. */
    dataPtr->interp = interp;
    dataPtr->command = cmdObjPtr;
    Tcl_IncrRefCount(dataPtr->command);

    ResultInit(&dataPtr->result);

    dataPtr->self = Tcl_StackChannel(interp, &transformChannelType, dataPtr,
	    mode, chan);
    if (dataPtr->self == NULL) {
	Tcl_AppendPrintfToObj(Tcl_GetObjResult(interp),
		"\nfailed to stack channel \"%s\"", Tcl_GetChannelName(chan));
	ReleaseData(dataPtr);
	return TCL_ERROR;
    }
    Tcl_Preserve(dataPtr->self);

    /*
     * At last initialize the transformation at the script level.
     */

    PreserveData(dataPtr);
    if ((dataPtr->mode & TCL_WRITABLE) && ExecuteCallback(dataPtr, NULL,
	    A_CREATE_WRITE, NULL, 0, TRANSMIT_DONT, P_NO_PRESERVE) != TCL_OK){
	Tcl_UnstackChannel(interp, chan);
	ReleaseData(dataPtr);
	return TCL_ERROR;
    }

    if ((dataPtr->mode & TCL_READABLE) && ExecuteCallback(dataPtr, NULL,
	    A_CREATE_READ, NULL, 0, TRANSMIT_DONT, P_NO_PRESERVE) != TCL_OK) {
	ExecuteCallback(dataPtr, NULL, A_DELETE_WRITE, NULL, 0, TRANSMIT_DONT,
		P_NO_PRESERVE);
	Tcl_UnstackChannel(interp, chan);
	ReleaseData(dataPtr);
	return TCL_ERROR;
    }

    ReleaseData(dataPtr);
    return TCL_OK;
}

/*
 *----------------------------------------------------------------------
 *
 * ExecuteCallback --
 *
 *	Executes the defined callback for buffer and operation.
 *
 * Side effects:
 *	As of the executed tcl script.
 *
 * Result:
 *	A standard TCL error code. In case of an error a message is left in
 *	the result area of the specified interpreter.
 *
 *----------------------------------------------------------------------
 */

static int
ExecuteCallback(
    TransformChannelData *dataPtr,
				/* Transformation with the callback. */
    Tcl_Interp *interp,		/* Current interpreter, possibly NULL. */
    unsigned char *op,		/* Operation invoking the callback. */
    unsigned char *buf,		/* Buffer to give to the script. */
    int bufLen,			/* And its length. */
    int transmit,		/* Flag, determines whether the result of the
				 * callback is sent to the underlying channel
				 * or not. */
    int preserve)		/* Flag. If true the procedure will preserve
				 * the result state of all accessed
				 * interpreters. */
{
    Tcl_Obj *resObj;		/* See below, switch (transmit). */
    size_t resLen;
    unsigned char *resBuf;
    Tcl_InterpState state = NULL;
    int res = TCL_OK;
    Tcl_Obj *command = TclListObjCopy(NULL, dataPtr->command);
    Tcl_Interp *eval = dataPtr->interp;

    Tcl_Preserve(eval);

    /*
     * Step 1, create the complete command to execute. Do this by appending
     * operation and buffer to operate upon to a copy of the callback
     * definition. We *cannot* create a list containing 3 objects and then use
     * 'Tcl_EvalObjv', because the command may contain additional prefixed
     * arguments. Feather's curried commands would come in handy here.
     */

    if (preserve == P_PRESERVE) {
	state = Tcl_SaveInterpState(eval, res);
    }

    Tcl_IncrRefCount(command);
    Tcl_ListObjAppendElement(NULL, command, Tcl_NewStringObj((char *) op, -1));

    /*
     * Use a byte-array to prevent the misinterpretation of binary data coming
     * through as UTF while at the tcl level.
     */

    Tcl_ListObjAppendElement(NULL, command, Tcl_NewByteArrayObj(buf, bufLen));

    /*
     * Step 2, execute the command at the global level of the interpreter used
     * to create the transformation. Destroy the command afterward. If an
     * error occured and the current interpreter is defined and not equal to
     * the interpreter for the callback, then copy the error message into
     * current interpreter. Don't copy if in preservation mode.
     */

    res = Tcl_EvalObjEx(eval, command, TCL_EVAL_GLOBAL);
    Tcl_DecrRefCount(command);
    command = NULL;

    if ((res != TCL_OK) && (interp != NULL) && (eval != interp)
	    && (preserve == P_NO_PRESERVE)) {
	Tcl_SetObjResult(interp, Tcl_GetObjResult(eval));
	Tcl_Release(eval);
	return res;
    }

    /*
     * Step 3, transmit a possible conversion result to the underlying
     * channel, or ourselves.
     */

    switch (transmit) {
    case TRANSMIT_DONT:
	/* nothing to do */
	break;

    case TRANSMIT_DOWN:
	if (dataPtr->self == NULL) {
	    break;
	}
	resObj = Tcl_GetObjResult(eval);
<<<<<<< HEAD
	resBuf = Tcl_GetByteArrayFromObj(resObj, &resLen);
	if (resBuf) {
	    Tcl_WriteRaw(Tcl_GetStackedChannel(dataPtr->self),
		    (char *) resBuf, resLen);
	    break;
	}
	goto nonBytes;
=======
	resBuf = TclGetByteArrayFromObj(resObj, &resLen);
	Tcl_WriteRaw(Tcl_GetStackedChannel(dataPtr->self), (char *) resBuf,
		resLen);
	break;
>>>>>>> 91881316

    case TRANSMIT_SELF:
	if (dataPtr->self == NULL) {
	    break;
	}
	resObj = Tcl_GetObjResult(eval);
<<<<<<< HEAD
	resBuf = Tcl_GetByteArrayFromObj(resObj, &resLen);
	if (resBuf) {
	    Tcl_WriteRaw(dataPtr->self, (char *) resBuf, resLen);
	    break;
	}
	goto nonBytes;

    case TRANSMIT_IBUF:
	resObj = Tcl_GetObjResult(eval);
	resBuf = Tcl_GetByteArrayFromObj(resObj, &resLen);
	if (resBuf) {
	    ResultAdd(&dataPtr->result, resBuf, resLen);
	    break;
	}
	nonBytes:
	Tcl_AppendResult(interp, "chan transform callback received non-bytes",
		NULL);
	Tcl_Release(eval);
	return TCL_ERROR;
=======
	resBuf = TclGetByteArrayFromObj(resObj, &resLen);
	Tcl_WriteRaw(dataPtr->self, (char *) resBuf, resLen);
	break;

    case TRANSMIT_IBUF:
	resObj = Tcl_GetObjResult(eval);
	resBuf = TclGetByteArrayFromObj(resObj, &resLen);
	ResultAdd(&dataPtr->result, resBuf, resLen);
	break;
>>>>>>> 91881316

    case TRANSMIT_NUM:
	/*
	 * Interpret result as integer number.
	 */

	resObj = Tcl_GetObjResult(eval);
	TclGetIntFromObj(eval, resObj, &dataPtr->maxRead);
	break;
    }

    Tcl_ResetResult(eval);
    if (preserve == P_PRESERVE) {
	(void) Tcl_RestoreInterpState(eval, state);
    }
    Tcl_Release(eval);
    return res;
}

/*
 *----------------------------------------------------------------------
 *
 * TransformBlockModeProc --
 *
 *	Trap handler. Called by the generic IO system during option processing
 *	to change the blocking mode of the channel.
 *
 * Side effects:
 *	Forwards the request to the underlying channel.
 *
 * Result:
 *	0 if successful, errno when failed.
 *
 *----------------------------------------------------------------------
 */

static int
TransformBlockModeProc(
    ClientData instanceData,	/* State of transformation. */
    int mode)			/* New blocking mode. */
{
    TransformChannelData *dataPtr = instanceData;

    if (mode == TCL_MODE_NONBLOCKING) {
	dataPtr->flags |= CHANNEL_ASYNC;
    } else {
	dataPtr->flags &= ~CHANNEL_ASYNC;
    }
    return 0;
}

/*
 *----------------------------------------------------------------------
 *
 * TransformCloseProc --
 *
 *	Trap handler. Called by the generic IO system during destruction of
 *	the transformation channel.
 *
 * Side effects:
 *	Releases the memory allocated in 'Tcl_TransformObjCmd'.
 *
 * Result:
 *	None.
 *
 *----------------------------------------------------------------------
 */

static int
TransformCloseProc(
    ClientData instanceData,
    Tcl_Interp *interp)
{
    TransformChannelData *dataPtr = instanceData;

    /*
     * Important: In this procedure 'dataPtr->self' already points to the
     * underlying channel.
     *
     * There is no need to cancel an existing channel handler, this is already
     * done. Either by 'Tcl_UnstackChannel' or by the general cleanup in
     * 'Tcl_Close'.
     *
     * But we have to cancel an active timer to prevent it from firing on the
     * removed channel.
     */

    if (dataPtr->timer != NULL) {
	Tcl_DeleteTimerHandler(dataPtr->timer);
	dataPtr->timer = NULL;
    }

    /*
     * Now flush data waiting in internal buffers to output and input. The
     * input must be done despite the fact that there is no real receiver for
     * it anymore. But the scripts might have sideeffects other parts of the
     * system rely on (f.e. signaling the close to interested parties).
     */

    PreserveData(dataPtr);
    if (dataPtr->mode & TCL_WRITABLE) {
	ExecuteCallback(dataPtr, interp, A_FLUSH_WRITE, NULL, 0,
		TRANSMIT_DOWN, P_PRESERVE);
    }

    if ((dataPtr->mode & TCL_READABLE) && !dataPtr->readIsFlushed) {
	dataPtr->readIsFlushed = 1;
	ExecuteCallback(dataPtr, interp, A_FLUSH_READ, NULL, 0, TRANSMIT_IBUF,
		P_PRESERVE);
    }

    if (dataPtr->mode & TCL_WRITABLE) {
	ExecuteCallback(dataPtr, interp, A_DELETE_WRITE, NULL, 0,
		TRANSMIT_DONT, P_PRESERVE);
    }
    if (dataPtr->mode & TCL_READABLE) {
	ExecuteCallback(dataPtr, interp, A_DELETE_READ, NULL, 0,
		TRANSMIT_DONT, P_PRESERVE);
    }
    ReleaseData(dataPtr);

    /*
     * General cleanup.
     */

    Tcl_Release(dataPtr->self);
    dataPtr->self = NULL;
    ReleaseData(dataPtr);
    return TCL_OK;
}

/*
 *----------------------------------------------------------------------
 *
 * TransformInputProc --
 *
 *	Called by the generic IO system to convert read data.
 *
 * Side effects:
 *	As defined by the conversion.
 *
 * Result:
 *	A transformed buffer.
 *
 *----------------------------------------------------------------------
 */

static int
TransformInputProc(
    ClientData instanceData,
    char *buf,
    int toRead,
    int *errorCodePtr)
{
    TransformChannelData *dataPtr = instanceData;
    int gotBytes, read, copied;
    Tcl_Channel downChan;

    /*
     * Should assert(dataPtr->mode & TCL_READABLE);
     */

    if (toRead == 0 || dataPtr->self == NULL) {
	/*
	 * Catch a no-op. TODO: Is this a panic()?
	 */
	return 0;
    }

    gotBytes = 0;
    downChan = Tcl_GetStackedChannel(dataPtr->self);

    PreserveData(dataPtr);
    while (toRead > 0) {
	/*
	 * Loop until the request is satisfied (or no data is available from
	 * below, possibly EOF).
	 */

	copied = ResultCopy(&dataPtr->result, UCHARP(buf), toRead);
	toRead -= copied;
	buf += copied;
	gotBytes += copied;

	if (toRead == 0) {
	    /*
	     * The request was completely satisfied from our buffers. We can
	     * break out of the loop and return to the caller.
	     */

	    break;
	}

	/*
	 * Length (dataPtr->result) == 0, toRead > 0 here. Use the incoming
	 * 'buf'! as target to store the intermediary information read from
	 * the underlying channel.
	 *
	 * Ask the tcl level how much data it allows us to read from the
	 * underlying channel. This feature allows the transform to signal EOF
	 * upstream although there is none downstream. Useful to control an
	 * unbounded 'fcopy', either through counting bytes, or by pattern
	 * matching.
	 */

	ExecuteCallback(dataPtr, NULL, A_QUERY_MAXREAD, NULL, 0,
		TRANSMIT_NUM /* -> maxRead */, P_PRESERVE);

	if (dataPtr->maxRead >= 0) {
	    if (dataPtr->maxRead < toRead) {
		toRead = dataPtr->maxRead;
	    }
	} /* else: 'maxRead < 0' == Accept the current value of toRead. */
	if (toRead <= 0) {
	    break;
	}
	if (dataPtr->eofPending) {
	    /*
	     * Already saw EOF from downChan; don't ask again.
	     * NOTE: Could move this up to avoid the last maxRead
	     * execution.  Believe this would still be correct behavior,
	     * but the test suite tests the whole command callback
	     * sequence, so leave it unchanged for now.
	     */

	    break;
	}

	/*
	 * Get bytes from the underlying channel.
	 */

	read = Tcl_ReadRaw(downChan, buf, toRead);
	if (read < 0) {
	    if (Tcl_InputBlocked(downChan) && (gotBytes > 0)) {
		/*
		 * Zero bytes available from downChan because blocked.
		 * But nonzero bytes already copied, so total is a
		 * valid blocked short read. Return to caller.
		 */

		break;
	    }

	    /*
	     * Either downChan is not blocked (there's a real error).
	     * or it is and there are no bytes copied yet.  In either
	     * case we want to pass the "error" along to the caller,
	     * either to report an error, or to signal to the caller
	     * that zero bytes are available because blocked.
	     */

	    *errorCodePtr = Tcl_GetErrno();
	    gotBytes = -1;
	    break;
	} else if (read == 0) {

	    /*
	     * Zero returned from Tcl_ReadRaw() always indicates EOF
	     * on the down channel.
	     */

	    dataPtr->eofPending = 1;
	    dataPtr->readIsFlushed = 1;
	    ExecuteCallback(dataPtr, NULL, A_FLUSH_READ, NULL, 0,
		    TRANSMIT_IBUF, P_PRESERVE);

	    if (ResultEmpty(&dataPtr->result)) {
		/*
		 * We had nothing to flush.
		 */

		break;
	    }

	    continue;		/* at: while (toRead > 0) */
	} /* read == 0 */

	/*
	 * Transform the read chunk and add the result to our read buffer
	 * (dataPtr->result).
	 */

	if (ExecuteCallback(dataPtr, NULL, A_READ, UCHARP(buf), read,
		TRANSMIT_IBUF, P_PRESERVE) != TCL_OK) {
	    *errorCodePtr = EINVAL;
	    gotBytes = -1;
	    break;
	}
    } /* while toRead > 0 */

    if (gotBytes == 0) {
	dataPtr->eofPending = 0;
    }
    ReleaseData(dataPtr);
    return gotBytes;
}

/*
 *----------------------------------------------------------------------
 *
 * TransformOutputProc --
 *
 *	Called by the generic IO system to convert data waiting to be written.
 *
 * Side effects:
 *	As defined by the transformation.
 *
 * Result:
 *	A transformed buffer.
 *
 *----------------------------------------------------------------------
 */

static int
TransformOutputProc(
    ClientData instanceData,
    const char *buf,
    int toWrite,
    int *errorCodePtr)
{
    TransformChannelData *dataPtr = instanceData;

    /*
     * Should assert(dataPtr->mode & TCL_WRITABLE);
     */

    if (toWrite == 0) {
	/*
	 * Catch a no-op.
	 */

	return 0;
    }

    PreserveData(dataPtr);
    if (ExecuteCallback(dataPtr, NULL, A_WRITE, UCHARP(buf), toWrite,
	    TRANSMIT_DOWN, P_NO_PRESERVE) != TCL_OK) {
	*errorCodePtr = EINVAL;
	toWrite = -1;
    }
    ReleaseData(dataPtr);

    return toWrite;
}

/*
 *----------------------------------------------------------------------
 *
 * TransformSeekProc --
 *
 *	This procedure is called by the generic IO level to move the access
 *	point in a channel.
 *
 * Side effects:
 *	Moves the location at which the channel will be accessed in future
 *	operations. Flushes all transformation buffers, then forwards it to
 *	the underlying channel.
 *
 * Result:
 *	-1 if failed, the new position if successful. An output argument
 *	contains the POSIX error code if an error occurred, or zero.
 *
 *----------------------------------------------------------------------
 */

static int
TransformSeekProc(
    ClientData instanceData,	/* The channel to manipulate. */
    long offset,		/* Size of movement. */
    int mode,			/* How to move. */
    int *errorCodePtr)		/* Location of error flag. */
{
    TransformChannelData *dataPtr = instanceData;
    Tcl_Channel parent = Tcl_GetStackedChannel(dataPtr->self);
    const Tcl_ChannelType *parentType = Tcl_GetChannelType(parent);
    Tcl_DriverSeekProc *parentSeekProc = Tcl_ChannelSeekProc(parentType);

    if ((offset == 0) && (mode == SEEK_CUR)) {
	/*
	 * This is no seek but a request to tell the caller the current
	 * location. Simply pass the request down.
	 */

	return parentSeekProc(Tcl_GetChannelInstanceData(parent), offset,
		mode, errorCodePtr);
    }

    /*
     * It is a real request to change the position. Flush all data waiting for
     * output and discard everything in the input buffers. Then pass the
     * request down, unchanged.
     */

    PreserveData(dataPtr);
    if (dataPtr->mode & TCL_WRITABLE) {
	ExecuteCallback(dataPtr, NULL, A_FLUSH_WRITE, NULL, 0, TRANSMIT_DOWN,
		P_NO_PRESERVE);
    }

    if (dataPtr->mode & TCL_READABLE) {
	ExecuteCallback(dataPtr, NULL, A_CLEAR_READ, NULL, 0, TRANSMIT_DONT,
		P_NO_PRESERVE);
	ResultClear(&dataPtr->result);
	dataPtr->readIsFlushed = 0;
	dataPtr->eofPending = 0;
    }
    ReleaseData(dataPtr);

    return parentSeekProc(Tcl_GetChannelInstanceData(parent), offset, mode,
	    errorCodePtr);
}

/*
 *----------------------------------------------------------------------
 *
 * TransformWideSeekProc --
 *
 *	This procedure is called by the generic IO level to move the access
 *	point in a channel, with a (potentially) 64-bit offset.
 *
 * Side effects:
 *	Moves the location at which the channel will be accessed in future
 *	operations. Flushes all transformation buffers, then forwards it to
 *	the underlying channel.
 *
 * Result:
 *	-1 if failed, the new position if successful. An output argument
 *	contains the POSIX error code if an error occurred, or zero.
 *
 *----------------------------------------------------------------------
 */

static Tcl_WideInt
TransformWideSeekProc(
    ClientData instanceData,	/* The channel to manipulate. */
    Tcl_WideInt offset,		/* Size of movement. */
    int mode,			/* How to move. */
    int *errorCodePtr)		/* Location of error flag. */
{
    TransformChannelData *dataPtr = instanceData;
    Tcl_Channel parent = Tcl_GetStackedChannel(dataPtr->self);
    const Tcl_ChannelType *parentType	= Tcl_GetChannelType(parent);
    Tcl_DriverSeekProc *parentSeekProc = Tcl_ChannelSeekProc(parentType);
    Tcl_DriverWideSeekProc *parentWideSeekProc =
	    Tcl_ChannelWideSeekProc(parentType);
    ClientData parentData = Tcl_GetChannelInstanceData(parent);

    if ((offset == 0) && (mode == SEEK_CUR)) {
	/*
	 * This is no seek but a request to tell the caller the current
	 * location. Simply pass the request down.
	 */

	if (parentWideSeekProc != NULL) {
	    return parentWideSeekProc(parentData, offset, mode, errorCodePtr);
	}

	return parentSeekProc(parentData, 0, mode, errorCodePtr);
    }

    /*
     * It is a real request to change the position. Flush all data waiting for
     * output and discard everything in the input buffers. Then pass the
     * request down, unchanged.
     */

    PreserveData(dataPtr);
    if (dataPtr->mode & TCL_WRITABLE) {
	ExecuteCallback(dataPtr, NULL, A_FLUSH_WRITE, NULL, 0, TRANSMIT_DOWN,
		P_NO_PRESERVE);
    }

    if (dataPtr->mode & TCL_READABLE) {
	ExecuteCallback(dataPtr, NULL, A_CLEAR_READ, NULL, 0, TRANSMIT_DONT,
		P_NO_PRESERVE);
	ResultClear(&dataPtr->result);
	dataPtr->readIsFlushed = 0;
	dataPtr->eofPending = 0;
    }
    ReleaseData(dataPtr);

    /*
     * If we have a wide seek capability, we should stick with that.
     */

    if (parentWideSeekProc != NULL) {
	return parentWideSeekProc(parentData, offset, mode, errorCodePtr);
    }

    /*
     * We're transferring to narrow seeks at this point; this is a bit complex
     * because we have to check whether the seek is possible first (i.e.
     * whether we are losing information in truncating the bits of the
     * offset). Luckily, there's a defined error for what happens when trying
     * to go out of the representable range.
     */

    if (offset<LONG_MIN || offset>LONG_MAX) {
	*errorCodePtr = EOVERFLOW;
	return -1;
    }

    return parentSeekProc(parentData, offset,
	    mode, errorCodePtr);
}

/*
 *----------------------------------------------------------------------
 *
 * TransformSetOptionProc --
 *
 *	Called by generic layer to handle the reconfiguration of channel
 *	specific options. As this channel type does not have such, it simply
 *	passes all requests downstream.
 *
 * Side effects:
 *	As defined by the channel downstream.
 *
 * Result:
 *	A standard TCL error code.
 *
 *----------------------------------------------------------------------
 */

static int
TransformSetOptionProc(
    ClientData instanceData,
    Tcl_Interp *interp,
    const char *optionName,
    const char *value)
{
    TransformChannelData *dataPtr = instanceData;
    Tcl_Channel downChan = Tcl_GetStackedChannel(dataPtr->self);
    Tcl_DriverSetOptionProc *setOptionProc;

    setOptionProc = Tcl_ChannelSetOptionProc(Tcl_GetChannelType(downChan));
    if (setOptionProc == NULL) {
	return TCL_ERROR;
    }

    return setOptionProc(Tcl_GetChannelInstanceData(downChan), interp,
	    optionName, value);
}

/*
 *----------------------------------------------------------------------
 *
 * TransformGetOptionProc --
 *
 *	Called by generic layer to handle requests for the values of channel
 *	specific options. As this channel type does not have such, it simply
 *	passes all requests downstream.
 *
 * Side effects:
 *	As defined by the channel downstream.
 *
 * Result:
 *	A standard TCL error code.
 *
 *----------------------------------------------------------------------
 */

static int
TransformGetOptionProc(
    ClientData instanceData,
    Tcl_Interp *interp,
    const char *optionName,
    Tcl_DString *dsPtr)
{
    TransformChannelData *dataPtr = instanceData;
    Tcl_Channel downChan = Tcl_GetStackedChannel(dataPtr->self);
    Tcl_DriverGetOptionProc *getOptionProc;

    getOptionProc = Tcl_ChannelGetOptionProc(Tcl_GetChannelType(downChan));
    if (getOptionProc != NULL) {
	return getOptionProc(Tcl_GetChannelInstanceData(downChan), interp,
		optionName, dsPtr);
    } else if (optionName == NULL) {
	/*
	 * Request is query for all options, this is ok.
	 */

	return TCL_OK;
    }

    /*
     * Request for a specific option has to fail, since we don't have any.
     */

    return TCL_ERROR;
}

/*
 *----------------------------------------------------------------------
 *
 * TransformWatchProc --
 *
 *	Initialize the notifier to watch for events from this channel.
 *
 * Side effects:
 *	Sets up the notifier so that a future event on the channel will be
 *	seen by Tcl.
 *
 * Result:
 *	None.
 *
 *----------------------------------------------------------------------
 */

	/* ARGSUSED */
static void
TransformWatchProc(
    ClientData instanceData,	/* Channel to watch. */
    int mask)			/* Events of interest. */
{
    TransformChannelData *dataPtr = instanceData;
    Tcl_Channel downChan;

    /*
     * The caller expressed interest in events occuring for this channel. We
     * are forwarding the call to the underlying channel now.
     */

    dataPtr->watchMask = mask;

    /*
     * No channel handlers any more. We will be notified automatically about
     * events on the channel below via a call to our 'TransformNotifyProc'.
     * But we have to pass the interest down now. We are allowed to add
     * additional 'interest' to the mask if we want to. But this
     * transformation has no such interest. It just passes the request down,
     * unchanged.
     */

    if (dataPtr->self == NULL) {
	return;
    }
    downChan = Tcl_GetStackedChannel(dataPtr->self);

    Tcl_GetChannelType(downChan)->watchProc(
	    Tcl_GetChannelInstanceData(downChan), mask);

    /*
     * Management of the internal timer.
     */

    if ((dataPtr->timer != NULL) &&
	    (!(mask & TCL_READABLE) || ResultEmpty(&dataPtr->result))) {
	/*
	 * A pending timer exists, but either is there no (more) interest in
	 * the events it generates or nothing is available for reading, so
	 * remove it.
	 */

	Tcl_DeleteTimerHandler(dataPtr->timer);
	dataPtr->timer = NULL;
    }

    if ((dataPtr->timer == NULL) && (mask & TCL_READABLE)
	    && !ResultEmpty(&dataPtr->result)) {
	/*
	 * There is no pending timer, but there is interest in readable events
	 * and we actually have data waiting, so generate a timer to flush
	 * that.
	 */

	dataPtr->timer = Tcl_CreateTimerHandler(FLUSH_DELAY,
		TransformChannelHandlerTimer, dataPtr);
    }
}

/*
 *----------------------------------------------------------------------
 *
 * TransformGetFileHandleProc --
 *
 *	Called from Tcl_GetChannelHandle to retrieve OS specific file handle
 *	from inside this channel.
 *
 * Side effects:
 *	None.
 *
 * Result:
 *	The appropriate Tcl_File or NULL if not present.
 *
 *----------------------------------------------------------------------
 */

static int
TransformGetFileHandleProc(
    ClientData instanceData,	/* Channel to query. */
    int direction,		/* Direction of interest. */
    ClientData *handlePtr)	/* Place to store the handle into. */
{
    TransformChannelData *dataPtr = instanceData;

    /*
     * Return the handle belonging to parent channel. IOW, pass the request
     * down and the result up.
     */

    return Tcl_GetChannelHandle(Tcl_GetStackedChannel(dataPtr->self),
	    direction, handlePtr);
}

/*
 *----------------------------------------------------------------------
 *
 * TransformNotifyProc --
 *
 *	Handler called by Tcl to inform us of activity on the underlying
 *	channel.
 *
 * Side effects:
 *	May process the incoming event by itself.
 *
 * Result:
 *	None.
 *
 *----------------------------------------------------------------------
 */

static int
TransformNotifyProc(
    ClientData clientData,	/* The state of the notified
				 * transformation. */
    int mask)			/* The mask of occuring events. */
{
    TransformChannelData *dataPtr = clientData;

    /*
     * An event occured in the underlying channel. This transformation doesn't
     * process such events thus returns the incoming mask unchanged.
     */

    if (dataPtr->timer != NULL) {
	/*
	 * Delete an existing timer. It was not fired, yet we are here, so the
	 * channel below generated such an event and we don't have to. The
	 * renewal of the interest after the execution of channel handlers
	 * will eventually cause us to recreate the timer (in
	 * TransformWatchProc).
	 */

	Tcl_DeleteTimerHandler(dataPtr->timer);
	dataPtr->timer = NULL;
    }
    return mask;
}

/*
 *----------------------------------------------------------------------
 *
 * TransformChannelHandlerTimer --
 *
 *	Called by the notifier (-> timer) to flush out information waiting in
 *	the input buffer.
 *
 * Side effects:
 *	As of 'Tcl_NotifyChannel'.
 *
 * Result:
 *	None.
 *
 *----------------------------------------------------------------------
 */

static void
TransformChannelHandlerTimer(
    ClientData clientData)	/* Transformation to query. */
{
    TransformChannelData *dataPtr = clientData;

    dataPtr->timer = NULL;
    if (!(dataPtr->watchMask&TCL_READABLE) || ResultEmpty(&dataPtr->result)) {
	/*
	 * The timer fired, but either is there no (more) interest in the
	 * events it generates or nothing is available for reading, so ignore
	 * it and don't recreate it.
	 */

	return;
    }
    Tcl_NotifyChannel(dataPtr->self, TCL_READABLE);
}

/*
 *----------------------------------------------------------------------
 *
 * ResultClear --
 *
 *	Deallocates any memory allocated by 'ResultAdd'.
 *
 * Side effects:
 *	See above.
 *
 * Result:
 *	None.
 *
 *----------------------------------------------------------------------
 */

static inline void
ResultClear(
    ResultBuffer *r)		/* Reference to the buffer to clear out. */
{
    r->used = 0;

    if (r->allocated) {
	Tcl_Free(r->buf);
	r->buf = NULL;
	r->allocated = 0;
    }
}

/*
 *----------------------------------------------------------------------
 *
 * ResultInit --
 *
 *	Initializes the specified buffer structure. The structure will contain
 *	valid information for an emtpy buffer.
 *
 * Side effects:
 *	See above.
 *
 * Result:
 *	None.
 *
 *----------------------------------------------------------------------
 */

static inline void
ResultInit(
    ResultBuffer *r)		/* Reference to the structure to
				 * initialize. */
{
    r->used = 0;
    r->allocated = 0;
    r->buf = NULL;
}

/*
 *----------------------------------------------------------------------
 *
 * ResultEmpty --
 *
 *	Returns whether the number of bytes stored in the buffer is zero.
 *
 * Side effects:
 *	None.
 *
 * Result:
 *	A boolean.
 *
 *----------------------------------------------------------------------
 */

static inline int
ResultEmpty(
    ResultBuffer *r)		/* The structure to query. */
{
    return r->used == 0;
}

/*
 *----------------------------------------------------------------------
 *
 * ResultCopy --
 *
 *	Copies the requested number of bytes from the buffer into the
 *	specified array and removes them from the buffer afterward. Copies
 *	less if there is not enough data in the buffer.
 *
 * Side effects:
 *	See above.
 *
 * Result:
 *	The number of actually copied bytes, possibly less than 'toRead'.
 *
 *----------------------------------------------------------------------
 */

static inline int
ResultCopy(
    ResultBuffer *r,		/* The buffer to read from. */
    unsigned char *buf,		/* The buffer to copy into. */
    size_t toRead)		/* Number of requested bytes. */
{
    if (r->used == 0) {
	/*
	 * Nothing to copy in the case of an empty buffer.
	 */

	return 0;
    } else if (r->used == toRead) {
	/*
	 * We have just enough. Copy everything to the caller.
	 */

	memcpy(buf, r->buf, toRead);
	r->used = 0;
    } else if (r->used > toRead) {
	/*
	 * The internal buffer contains more than requested. Copy the
	 * requested subset to the caller, and shift the remaining bytes down.
	 */

	memcpy(buf, r->buf, toRead);
	memmove(r->buf, r->buf + toRead, r->used - toRead);
	r->used -= toRead;
    } else {
	/*
	 * There is not enough in the buffer to satisfy the caller, so take
	 * everything.
	 */

	memcpy(buf, r->buf, r->used);
	toRead = r->used;
	r->used = 0;
    }
    return toRead;
}

/*
 *----------------------------------------------------------------------
 *
 * ResultAdd --
 *
 *	Adds the bytes in the specified array to the buffer, by appending it.
 *
 * Side effects:
 *	See above.
 *
 * Result:
 *	None.
 *
 *----------------------------------------------------------------------
 */

static inline void
ResultAdd(
    ResultBuffer *r,		/* The buffer to extend. */
    unsigned char *buf,		/* The buffer to read from. */
    size_t toWrite)		/* The number of bytes in 'buf'. */
{
    if (r->used + toWrite > r->allocated) {
	/*
	 * Extension of the internal buffer is required.
	 */

	if (r->allocated == 0) {
	    r->allocated = toWrite + INCREMENT;
	    r->buf = Tcl_Alloc(r->allocated);
	} else {
	    r->allocated += toWrite + INCREMENT;
	    r->buf = Tcl_Realloc(r->buf, r->allocated);
	}
    }

    /*
     * Now we may copy the data.
     */

    memcpy(r->buf + r->used, buf, toWrite);
    r->used += toWrite;
}

/*
 * Local Variables:
 * mode: c
 * c-basic-offset: 4
 * fill-column: 78
 * End:
 */<|MERGE_RESOLUTION|>--- conflicted
+++ resolved
@@ -446,28 +446,20 @@
 	    break;
 	}
 	resObj = Tcl_GetObjResult(eval);
-<<<<<<< HEAD
-	resBuf = Tcl_GetByteArrayFromObj(resObj, &resLen);
+	resBuf = TclGetByteArrayFromObj(resObj, &resLen);
 	if (resBuf) {
 	    Tcl_WriteRaw(Tcl_GetStackedChannel(dataPtr->self),
 		    (char *) resBuf, resLen);
 	    break;
 	}
 	goto nonBytes;
-=======
-	resBuf = TclGetByteArrayFromObj(resObj, &resLen);
-	Tcl_WriteRaw(Tcl_GetStackedChannel(dataPtr->self), (char *) resBuf,
-		resLen);
-	break;
->>>>>>> 91881316
 
     case TRANSMIT_SELF:
 	if (dataPtr->self == NULL) {
 	    break;
 	}
 	resObj = Tcl_GetObjResult(eval);
-<<<<<<< HEAD
-	resBuf = Tcl_GetByteArrayFromObj(resObj, &resLen);
+	resBuf = TclGetByteArrayFromObj(resObj, &resLen);
 	if (resBuf) {
 	    Tcl_WriteRaw(dataPtr->self, (char *) resBuf, resLen);
 	    break;
@@ -476,7 +468,7 @@
 
     case TRANSMIT_IBUF:
 	resObj = Tcl_GetObjResult(eval);
-	resBuf = Tcl_GetByteArrayFromObj(resObj, &resLen);
+	resBuf = TclGetByteArrayFromObj(resObj, &resLen);
 	if (resBuf) {
 	    ResultAdd(&dataPtr->result, resBuf, resLen);
 	    break;
@@ -486,17 +478,6 @@
 		NULL);
 	Tcl_Release(eval);
 	return TCL_ERROR;
-=======
-	resBuf = TclGetByteArrayFromObj(resObj, &resLen);
-	Tcl_WriteRaw(dataPtr->self, (char *) resBuf, resLen);
-	break;
-
-    case TRANSMIT_IBUF:
-	resObj = Tcl_GetObjResult(eval);
-	resBuf = TclGetByteArrayFromObj(resObj, &resLen);
-	ResultAdd(&dataPtr->result, resBuf, resLen);
-	break;
->>>>>>> 91881316
 
     case TRANSMIT_NUM:
 	/*
