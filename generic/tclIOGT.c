/*
 * tclIOGT.c --
 *
 *	Implements a generic transformation exposing the underlying API at the
 *	script level. Contributed by Andreas Kupries.
 *
 * Copyright (c) 2000 Ajuba Solutions
 * Copyright (c) 1999-2000 Andreas Kupries (a.kupries@westend.com)
 *
 * See the file "license.terms" for information on usage and redistribution of
 * this file, and for a DISCLAIMER OF ALL WARRANTIES.
 */

#include "tclInt.h"
#include "tclIO.h"

/*
 * Forward declarations of internal procedures. First the driver procedures of
 * the transformation.
 */

static int		TransformBlockModeProc(ClientData instanceData,
			    int mode);
static int		TransformCloseProc(ClientData instanceData,
			    Tcl_Interp *interp);
static int		TransformInputProc(ClientData instanceData, char *buf,
			    int toRead, int *errorCodePtr);
static int		TransformOutputProc(ClientData instanceData,
			    const char *buf, int toWrite, int *errorCodePtr);
static int		TransformSeekProc(ClientData instanceData, long offset,
			    int mode, int *errorCodePtr);
static int		TransformSetOptionProc(ClientData instanceData,
			    Tcl_Interp *interp, const char *optionName,
			    const char *value);
static int		TransformGetOptionProc(ClientData instanceData,
			    Tcl_Interp *interp, const char *optionName,
			    Tcl_DString *dsPtr);
static void		TransformWatchProc(ClientData instanceData, int mask);
static int		TransformGetFileHandleProc(ClientData instanceData,
			    int direction, ClientData *handlePtr);
static int		TransformNotifyProc(ClientData instanceData, int mask);
static Tcl_WideInt	TransformWideSeekProc(ClientData instanceData,
			    Tcl_WideInt offset, int mode, int *errorCodePtr);

/*
 * Forward declarations of internal procedures. Secondly the procedures for
 * handling and generating fileeevents.
 */

static void		TransformChannelHandlerTimer(ClientData clientData);

/*
 * Forward declarations of internal procedures. Third, helper procedures
 * encapsulating essential tasks.
 */

typedef struct TransformChannelData TransformChannelData;

static int		ExecuteCallback(TransformChannelData *ctrl,
			    Tcl_Interp *interp, unsigned char *op,
			    unsigned char *buf, int bufLen, int transmit,
			    int preserve);

/*
 * Action codes to give to 'ExecuteCallback' (argument 'transmit'), telling
 * the procedure what to do with the result of the script it calls.
 */

#define TRANSMIT_DONT	0	/* No transfer to do. */
#define TRANSMIT_DOWN	1	/* Transfer to the underlying channel. */
#define TRANSMIT_SELF	2	/* Transfer into our channel. */
#define TRANSMIT_IBUF	3	/* Transfer to internal input buffer. */
#define TRANSMIT_NUM	4	/* Transfer number to 'maxRead'. */

/*
 * Codes for 'preserve' of 'ExecuteCallback'.
 */

#define P_PRESERVE	1
#define P_NO_PRESERVE	0

/*
 * Strings for the action codes delivered to the script implementing a
 * transformation. Argument 'op' of 'ExecuteCallback'.
 */

#define A_CREATE_WRITE	(UCHARP("create/write"))
#define A_DELETE_WRITE	(UCHARP("delete/write"))
#define A_FLUSH_WRITE	(UCHARP("flush/write"))
#define A_WRITE		(UCHARP("write"))

#define A_CREATE_READ	(UCHARP("create/read"))
#define A_DELETE_READ	(UCHARP("delete/read"))
#define A_FLUSH_READ	(UCHARP("flush/read"))
#define A_READ		(UCHARP("read"))

#define A_QUERY_MAXREAD	(UCHARP("query/maxRead"))
#define A_CLEAR_READ	(UCHARP("clear/read"))

/*
 * Management of a simple buffer.
 */

typedef struct ResultBuffer ResultBuffer;

static inline void	ResultClear(ResultBuffer *r);
static inline void	ResultInit(ResultBuffer *r);
static inline int	ResultEmpty(ResultBuffer *r);
static inline int	ResultCopy(ResultBuffer *r, unsigned char *buf,
			    size_t toRead);
static inline void	ResultAdd(ResultBuffer *r, unsigned char *buf,
			    size_t toWrite);

/*
 * This structure describes the channel type structure for Tcl-based
 * transformations.
 */

static const Tcl_ChannelType transformChannelType = {
    "transform",		/* Type name. */
    TCL_CHANNEL_VERSION_5,	/* v5 channel */
    TransformCloseProc,		/* Close proc. */
    TransformInputProc,		/* Input proc. */
    TransformOutputProc,	/* Output proc. */
    TransformSeekProc,		/* Seek proc. */
    TransformSetOptionProc,	/* Set option proc. */
    TransformGetOptionProc,	/* Get option proc. */
    TransformWatchProc,		/* Initialize notifier. */
    TransformGetFileHandleProc,	/* Get OS handles out of channel. */
    NULL,			/* close2proc */
    TransformBlockModeProc,	/* Set blocking/nonblocking mode.*/
    NULL,			/* Flush proc. */
    TransformNotifyProc,	/* Handling of events bubbling up. */
    TransformWideSeekProc,	/* Wide seek proc. */
    NULL,			/* Thread action. */
    NULL			/* Truncate. */
};

/*
 * Possible values for 'flags' field in control structure, see below.
 */

#define CHANNEL_ASYNC (1<<0)	/* Non-blocking mode. */

/*
 * Definition of the structure containing the information about the internal
 * input buffer.
 */

struct ResultBuffer {
    unsigned char *buf;		/* Reference to the buffer area. */
    size_t allocated;		/* Allocated size of the buffer area. */
    size_t used;		/* Number of bytes in the buffer, no more than
				 * number allocated. */
};

/*
 * Additional bytes to allocate during buffer expansion.
 */

#define INCREMENT	512

/*
 * Number of milliseconds to wait before firing an event to flush out
 * information waiting in buffers (fileevent support).
 */

#define FLUSH_DELAY	5

/*
 * Convenience macro to make some casts easier to use.
 */

#define UCHARP(x)	((unsigned char *) (x))

/*
 * Definition of a structure used by all transformations generated here to
 * maintain their local state.
 */

struct TransformChannelData {
    /*
     * General section. Data to integrate the transformation into the channel
     * system.
     */

    Tcl_Channel self;		/* Our own Channel handle. */
    int readIsFlushed;		/* Flag to note whether in.flushProc was
				 * called or not. */
    int flags;			/* Currently CHANNEL_ASYNC or zero. */
    int watchMask;		/* Current watch/event/interest mask. */
    int mode;			/* Mode of parent channel, OR'ed combination
				 * of TCL_READABLE, TCL_WRITABLE. */
    Tcl_TimerToken timer;	/* Timer for automatic flushing of information
				 * sitting in an internal buffer. Required for
				 * full fileevent support. */

    /*
     * Transformation specific data.
     */

    int maxRead;		/* Maximum allowed number of bytes to read, as
				 * given to us by the Tcl script implementing
				 * the transformation. */
    Tcl_Interp *interp;		/* Reference to the interpreter which created
				 * the transformation. Used to execute the
				 * code below. */
    Tcl_Obj *command;		/* Tcl code to execute for a buffer */
    ResultBuffer result;	/* Internal buffer used to store the result of
				 * a transformation of incoming data. Also
				 * serves as buffer of all data not yet
				 * consumed by the reader. */
    int refCount;
};

static void
PreserveData(
    TransformChannelData *dataPtr)
{
    dataPtr->refCount++;
}

static void
ReleaseData(
    TransformChannelData *dataPtr)
{
    if (--dataPtr->refCount) {
	return;
    }
    ResultClear(&dataPtr->result);
    Tcl_DecrRefCount(dataPtr->command);
    ckfree((char *) dataPtr);
}

/*
 *----------------------------------------------------------------------
 *
 * TclChannelTransform --
 *
 *	Implements the Tcl "testchannel transform" debugging command. This is
 *	part of the testing environment. This sets up a tcl script (cmdObjPtr)
 *	to be used as a transform on the channel.
 *
 * Results:
 *	A standard Tcl result.
 *
 * Side effects:
 *	None.
 *
 *----------------------------------------------------------------------
 */

	/* ARGSUSED */
int
TclChannelTransform(
    Tcl_Interp *interp,		/* Interpreter for result. */
    Tcl_Channel chan,		/* Channel to transform. */
    Tcl_Obj *cmdObjPtr)		/* Script to use for transform. */
{
    Channel *chanPtr;		/* The actual channel. */
    ChannelState *statePtr;	/* State info for channel. */
    int mode;			/* Read/write mode of the channel. */
    int objc;
    TransformChannelData *dataPtr;
    Tcl_DString ds;

    if (chan == NULL) {
	return TCL_ERROR;
    }

    if (TCL_OK != Tcl_ListObjLength(interp, cmdObjPtr, &objc)) {
	Tcl_SetObjResult(interp,
		Tcl_NewStringObj("-command value is not a list", -1));
	return TCL_ERROR;
    }

    chanPtr = (Channel *) chan;
    statePtr = chanPtr->state;
    chanPtr = statePtr->topChanPtr;
    chan = (Tcl_Channel) chanPtr;
    mode = (statePtr->flags & (TCL_READABLE|TCL_WRITABLE));

    /*
     * Now initialize the transformation state and stack it upon the specified
     * channel. One of the necessary things to do is to retrieve the blocking
     * regime of the underlying channel and to use the same for us too.
     */

    dataPtr = ckalloc(sizeof(TransformChannelData));

    dataPtr->refCount = 1;
    Tcl_DStringInit(&ds);
    Tcl_GetChannelOption(interp, chan, "-blocking", &ds);
    dataPtr->readIsFlushed = 0;
    dataPtr->flags = 0;
    if (ds.string[0] == '0') {
	dataPtr->flags |= CHANNEL_ASYNC;
    }
    Tcl_DStringFree(&ds);

    dataPtr->self = chan;
    dataPtr->watchMask = 0;
    dataPtr->mode = mode;
    dataPtr->timer = NULL;
    dataPtr->maxRead = 4096;	/* Initial value not relevant. */
    dataPtr->interp = interp;
    dataPtr->command = cmdObjPtr;
    Tcl_IncrRefCount(dataPtr->command);

    ResultInit(&dataPtr->result);

    dataPtr->self = Tcl_StackChannel(interp, &transformChannelType, dataPtr,
	    mode, chan);
    if (dataPtr->self == NULL) {
<<<<<<< HEAD
	Tcl_AppendPrintfToObj(Tcl_GetObjResult(interp),
		"\nfailed to stack channel \"%s\"", Tcl_GetChannelName(chan));
	Tcl_DecrRefCount(dataPtr->command);
	ResultClear(&dataPtr->result);
	ckfree(dataPtr);
=======
	Tcl_AppendResult(interp, "\nfailed to stack channel \"",
		Tcl_GetChannelName(chan), "\"", NULL);
	ReleaseData(dataPtr);
>>>>>>> f65289c4
	return TCL_ERROR;
    }

    /*
     * At last initialize the transformation at the script level.
     */

    PreserveData(dataPtr);
    if ((dataPtr->mode & TCL_WRITABLE) && ExecuteCallback(dataPtr, NULL,
	    A_CREATE_WRITE, NULL, 0, TRANSMIT_DONT, P_NO_PRESERVE) != TCL_OK){
	Tcl_UnstackChannel(interp, chan);
	ReleaseData(dataPtr);
	return TCL_ERROR;
    }

    if ((dataPtr->mode & TCL_READABLE) && ExecuteCallback(dataPtr, NULL,
	    A_CREATE_READ, NULL, 0, TRANSMIT_DONT, P_NO_PRESERVE) != TCL_OK) {
	ExecuteCallback(dataPtr, NULL, A_DELETE_WRITE, NULL, 0, TRANSMIT_DONT,
		P_NO_PRESERVE);
	Tcl_UnstackChannel(interp, chan);
	ReleaseData(dataPtr);
	return TCL_ERROR;
    }

    ReleaseData(dataPtr);
    return TCL_OK;
}

/*
 *----------------------------------------------------------------------
 *
 * ExecuteCallback --
 *
 *	Executes the defined callback for buffer and operation.
 *
 * Side effects:
 *	As of the executed tcl script.
 *
 * Result:
 *	A standard TCL error code. In case of an error a message is left in
 *	the result area of the specified interpreter.
 *
 *----------------------------------------------------------------------
 */

static int
ExecuteCallback(
    TransformChannelData *dataPtr,
				/* Transformation with the callback. */
    Tcl_Interp *interp,		/* Current interpreter, possibly NULL. */
    unsigned char *op,		/* Operation invoking the callback. */
    unsigned char *buf,		/* Buffer to give to the script. */
    int bufLen,			/* And its length. */
    int transmit,		/* Flag, determines whether the result of the
				 * callback is sent to the underlying channel
				 * or not. */
    int preserve)		/* Flag. If true the procedure will preserve
				 * the result state of all accessed
				 * interpreters. */
{
    Tcl_Obj *resObj;		/* See below, switch (transmit). */
    int resLen;
    unsigned char *resBuf;
    Tcl_InterpState state = NULL;
    int res = TCL_OK;
    Tcl_Obj *command = TclListObjCopy(NULL, dataPtr->command);
    Tcl_Interp *eval = dataPtr->interp;

    Tcl_Preserve(eval);

    /*
     * Step 1, create the complete command to execute. Do this by appending
     * operation and buffer to operate upon to a copy of the callback
     * definition. We *cannot* create a list containing 3 objects and then use
     * 'Tcl_EvalObjv', because the command may contain additional prefixed
     * arguments. Feather's curried commands would come in handy here.
     */

    if (preserve == P_PRESERVE) {
	state = Tcl_SaveInterpState(eval, res);
    }

    Tcl_IncrRefCount(command);
    Tcl_ListObjAppendElement(NULL, command, Tcl_NewStringObj((char *) op, -1));

    /*
     * Use a byte-array to prevent the misinterpretation of binary data coming
     * through as UTF while at the tcl level.
     */

    Tcl_ListObjAppendElement(NULL, command, Tcl_NewByteArrayObj(buf, bufLen));

    /*
     * Step 2, execute the command at the global level of the interpreter used
     * to create the transformation. Destroy the command afterward. If an
     * error occured and the current interpreter is defined and not equal to
     * the interpreter for the callback, then copy the error message into
     * current interpreter. Don't copy if in preservation mode.
     */

    res = Tcl_EvalObjEx(eval, command, TCL_EVAL_GLOBAL);
    Tcl_DecrRefCount(command);
    command = NULL;

    if ((res != TCL_OK) && (interp != NULL) && (eval != interp)
	    && (preserve == P_NO_PRESERVE)) {
	Tcl_SetObjResult(interp, Tcl_GetObjResult(eval));
	Tcl_Release(eval);
	return res;
    }

    /*
     * Step 3, transmit a possible conversion result to the underlying
     * channel, or ourselves.
     */

    switch (transmit) {
    case TRANSMIT_DONT:
	/* nothing to do */
	break;

    case TRANSMIT_DOWN:
	resObj = Tcl_GetObjResult(eval);
	resBuf = Tcl_GetByteArrayFromObj(resObj, &resLen);
	Tcl_WriteRaw(Tcl_GetStackedChannel(dataPtr->self), (char *) resBuf,
		resLen);
	break;

    case TRANSMIT_SELF:
	resObj = Tcl_GetObjResult(eval);
	resBuf = Tcl_GetByteArrayFromObj(resObj, &resLen);
	Tcl_WriteRaw(dataPtr->self, (char *) resBuf, resLen);
	break;

    case TRANSMIT_IBUF:
	resObj = Tcl_GetObjResult(eval);
	resBuf = Tcl_GetByteArrayFromObj(resObj, &resLen);
	ResultAdd(&dataPtr->result, resBuf, resLen);
	break;

    case TRANSMIT_NUM:
	/*
	 * Interpret result as integer number.
	 */

	resObj = Tcl_GetObjResult(eval);
	TclGetIntFromObj(eval, resObj, &dataPtr->maxRead);
	break;
    }

    Tcl_ResetResult(eval);
    if (preserve == P_PRESERVE) {
	(void) Tcl_RestoreInterpState(eval, state);
    }
    Tcl_Release(eval);
    return res;
}

/*
 *----------------------------------------------------------------------
 *
 * TransformBlockModeProc --
 *
 *	Trap handler. Called by the generic IO system during option processing
 *	to change the blocking mode of the channel.
 *
 * Side effects:
 *	Forwards the request to the underlying channel.
 *
 * Result:
 *	0 if successful, errno when failed.
 *
 *----------------------------------------------------------------------
 */

static int
TransformBlockModeProc(
    ClientData instanceData,	/* State of transformation. */
    int mode)			/* New blocking mode. */
{
    TransformChannelData *dataPtr = instanceData;

    if (mode == TCL_MODE_NONBLOCKING) {
	dataPtr->flags |= CHANNEL_ASYNC;
    } else {
	dataPtr->flags &= ~CHANNEL_ASYNC;
    }
    return 0;
}

/*
 *----------------------------------------------------------------------
 *
 * TransformCloseProc --
 *
 *	Trap handler. Called by the generic IO system during destruction of
 *	the transformation channel.
 *
 * Side effects:
 *	Releases the memory allocated in 'Tcl_TransformObjCmd'.
 *
 * Result:
 *	None.
 *
 *----------------------------------------------------------------------
 */

static int
TransformCloseProc(
    ClientData instanceData,
    Tcl_Interp *interp)
{
    TransformChannelData *dataPtr = instanceData;

    /*
     * Important: In this procedure 'dataPtr->self' already points to the
     * underlying channel.
     *
     * There is no need to cancel an existing channel handler, this is already
     * done. Either by 'Tcl_UnstackChannel' or by the general cleanup in
     * 'Tcl_Close'.
     *
     * But we have to cancel an active timer to prevent it from firing on the
     * removed channel.
     */

    if (dataPtr->timer != NULL) {
	Tcl_DeleteTimerHandler(dataPtr->timer);
	dataPtr->timer = NULL;
    }

    /*
     * Now flush data waiting in internal buffers to output and input. The
     * input must be done despite the fact that there is no real receiver for
     * it anymore. But the scripts might have sideeffects other parts of the
     * system rely on (f.e. signaling the close to interested parties).
     */

    PreserveData(dataPtr);
    if (dataPtr->mode & TCL_WRITABLE) {
	ExecuteCallback(dataPtr, interp, A_FLUSH_WRITE, NULL, 0,
		TRANSMIT_DOWN, P_PRESERVE);
    }

    if ((dataPtr->mode & TCL_READABLE) && !dataPtr->readIsFlushed) {
	dataPtr->readIsFlushed = 1;
	ExecuteCallback(dataPtr, interp, A_FLUSH_READ, NULL, 0, TRANSMIT_IBUF,
		P_PRESERVE);
    }

    if (dataPtr->mode & TCL_WRITABLE) {
	ExecuteCallback(dataPtr, interp, A_DELETE_WRITE, NULL, 0,
		TRANSMIT_DONT, P_PRESERVE);
    }
    if (dataPtr->mode & TCL_READABLE) {
	ExecuteCallback(dataPtr, interp, A_DELETE_READ, NULL, 0,
		TRANSMIT_DONT, P_PRESERVE);
    }
    ReleaseData(dataPtr);

    /*
     * General cleanup.
     */

<<<<<<< HEAD
    ResultClear(&dataPtr->result);
    Tcl_DecrRefCount(dataPtr->command);
    ckfree(dataPtr);
=======
    ReleaseData(dataPtr);
>>>>>>> f65289c4
    return TCL_OK;
}

/*
 *----------------------------------------------------------------------
 *
 * TransformInputProc --
 *
 *	Called by the generic IO system to convert read data.
 *
 * Side effects:
 *	As defined by the conversion.
 *
 * Result:
 *	A transformed buffer.
 *
 *----------------------------------------------------------------------
 */

static int
TransformInputProc(
    ClientData instanceData,
    char *buf,
    int toRead,
    int *errorCodePtr)
{
    TransformChannelData *dataPtr = instanceData;
    int gotBytes, read, copied;
    Tcl_Channel downChan;

    /*
     * Should assert(dataPtr->mode & TCL_READABLE);
     */

    if (toRead == 0) {
	/*
	 * Catch a no-op.
	 */
	return 0;
    }

    gotBytes = 0;
    downChan = Tcl_GetStackedChannel(dataPtr->self);

    PreserveData(dataPtr);
    while (toRead > 0) {
	/*
	 * Loop until the request is satisfied (or no data is available from
	 * below, possibly EOF).
	 */

	copied = ResultCopy(&dataPtr->result, UCHARP(buf), toRead);
	toRead -= copied;
	buf += copied;
	gotBytes += copied;

	if (toRead == 0) {
	    /*
	     * The request was completely satisfied from our buffers. We can
	     * break out of the loop and return to the caller.
	     */

	    break;
	}

	/*
	 * Length (dataPtr->result) == 0, toRead > 0 here. Use the incoming
	 * 'buf'! as target to store the intermediary information read from
	 * the underlying channel.
	 *
	 * Ask the tcl level how much data it allows us to read from the
	 * underlying channel. This feature allows the transform to signal EOF
	 * upstream although there is none downstream. Useful to control an
	 * unbounded 'fcopy', either through counting bytes, or by pattern
	 * matching.
	 */

	ExecuteCallback(dataPtr, NULL, A_QUERY_MAXREAD, NULL, 0,
		TRANSMIT_NUM /* -> maxRead */, P_PRESERVE);

	if (dataPtr->maxRead >= 0) {
	    if (dataPtr->maxRead < toRead) {
		toRead = dataPtr->maxRead;
	    }
	} /* else: 'maxRead < 0' == Accept the current value of toRead. */
	if (toRead <= 0) {
	    break;
	}

	/*
	 * Get bytes from the underlying channel.
	 */

	read = Tcl_ReadRaw(downChan, buf, toRead);
	if (read < 0) {
	    /*
	     * Report errors to caller. EAGAIN is a special situation. If we
	     * had some data before we report that instead of the request to
	     * re-try.
	     */
		int error = Tcl_GetErrno();

<<<<<<< HEAD
	    if ((error == EAGAIN) && (gotBytes > 0)) {
		return gotBytes;
	    }

	    *errorCodePtr = error;
	    return -1;
=======
	    if ((Tcl_GetErrno() == EAGAIN) && (gotBytes > 0)) {
		break;
	    }

	    *errorCodePtr = Tcl_GetErrno();
	    gotBytes = -1;
	    break;
>>>>>>> f65289c4
	} else if (read == 0) {
	    /*
	     * Check wether we hit on EOF in the underlying channel or not. If
	     * not differentiate between blocking and non-blocking modes. In
	     * non-blocking mode we ran temporarily out of data. Signal this
	     * to the caller via EWOULDBLOCK and error return (-1). In the
	     * other cases we simply return what we got and let the caller
	     * wait for more. On the other hand, if we got an EOF we have to
	     * convert and flush all waiting partial data.
	     */

	    if (!Tcl_Eof(downChan)) {
		if ((gotBytes == 0) && (dataPtr->flags & CHANNEL_ASYNC)) {
		    *errorCodePtr = EWOULDBLOCK;
		    gotBytes = -1;
		}
		break;
	    }

	    if (dataPtr->readIsFlushed) {
		/*
		 * Already flushed, nothing to do anymore.
		 */

		break;
	    }

	    dataPtr->readIsFlushed = 1;
	    ExecuteCallback(dataPtr, NULL, A_FLUSH_READ, NULL, 0,
		    TRANSMIT_IBUF, P_PRESERVE);

	    if (ResultEmpty(&dataPtr->result)) {
		/*
		 * We had nothing to flush.
		 */

		break;
	    }

	    continue;		/* at: while (toRead > 0) */
	} /* read == 0 */

	/*
	 * Transform the read chunk and add the result to our read buffer
	 * (dataPtr->result).
	 */

	if (ExecuteCallback(dataPtr, NULL, A_READ, UCHARP(buf), read,
		TRANSMIT_IBUF, P_PRESERVE) != TCL_OK) {
	    *errorCodePtr = EINVAL;
	    gotBytes = -1;
	    break;
	}
    } /* while toRead > 0 */
    ReleaseData(dataPtr);

    return gotBytes;
}

/*
 *----------------------------------------------------------------------
 *
 * TransformOutputProc --
 *
 *	Called by the generic IO system to convert data waiting to be written.
 *
 * Side effects:
 *	As defined by the transformation.
 *
 * Result:
 *	A transformed buffer.
 *
 *----------------------------------------------------------------------
 */

static int
TransformOutputProc(
    ClientData instanceData,
    const char *buf,
    int toWrite,
    int *errorCodePtr)
{
    TransformChannelData *dataPtr = instanceData;

    /*
     * Should assert(dataPtr->mode & TCL_WRITABLE);
     */

    if (toWrite == 0) {
	/*
	 * Catch a no-op.
	 */

	return 0;
    }

    PreserveData(dataPtr);
    if (ExecuteCallback(dataPtr, NULL, A_WRITE, UCHARP(buf), toWrite,
	    TRANSMIT_DOWN, P_NO_PRESERVE) != TCL_OK) {
	*errorCodePtr = EINVAL;
	toWrite = -1;
    }
    ReleaseData(dataPtr);

    return toWrite;
}

/*
 *----------------------------------------------------------------------
 *
 * TransformSeekProc --
 *
 *	This procedure is called by the generic IO level to move the access
 *	point in a channel.
 *
 * Side effects:
 *	Moves the location at which the channel will be accessed in future
 *	operations. Flushes all transformation buffers, then forwards it to
 *	the underlying channel.
 *
 * Result:
 *	-1 if failed, the new position if successful. An output argument
 *	contains the POSIX error code if an error occurred, or zero.
 *
 *----------------------------------------------------------------------
 */

static int
TransformSeekProc(
    ClientData instanceData,	/* The channel to manipulate. */
    long offset,		/* Size of movement. */
    int mode,			/* How to move. */
    int *errorCodePtr)		/* Location of error flag. */
{
    TransformChannelData *dataPtr = instanceData;
    Tcl_Channel parent = Tcl_GetStackedChannel(dataPtr->self);
    const Tcl_ChannelType *parentType = Tcl_GetChannelType(parent);
    Tcl_DriverSeekProc *parentSeekProc = Tcl_ChannelSeekProc(parentType);

    if ((offset == 0) && (mode == SEEK_CUR)) {
	/*
	 * This is no seek but a request to tell the caller the current
	 * location. Simply pass the request down.
	 */

	return parentSeekProc(Tcl_GetChannelInstanceData(parent), offset,
		mode, errorCodePtr);
    }

    /*
     * It is a real request to change the position. Flush all data waiting for
     * output and discard everything in the input buffers. Then pass the
     * request down, unchanged.
     */

    PreserveData(dataPtr);
    if (dataPtr->mode & TCL_WRITABLE) {
	ExecuteCallback(dataPtr, NULL, A_FLUSH_WRITE, NULL, 0, TRANSMIT_DOWN,
		P_NO_PRESERVE);
    }

    if (dataPtr->mode & TCL_READABLE) {
	ExecuteCallback(dataPtr, NULL, A_CLEAR_READ, NULL, 0, TRANSMIT_DONT,
		P_NO_PRESERVE);
	ResultClear(&dataPtr->result);
	dataPtr->readIsFlushed = 0;
    }
    ReleaseData(dataPtr);

    return parentSeekProc(Tcl_GetChannelInstanceData(parent), offset, mode,
	    errorCodePtr);
}

/*
 *----------------------------------------------------------------------
 *
 * TransformWideSeekProc --
 *
 *	This procedure is called by the generic IO level to move the access
 *	point in a channel, with a (potentially) 64-bit offset.
 *
 * Side effects:
 *	Moves the location at which the channel will be accessed in future
 *	operations. Flushes all transformation buffers, then forwards it to
 *	the underlying channel.
 *
 * Result:
 *	-1 if failed, the new position if successful. An output argument
 *	contains the POSIX error code if an error occurred, or zero.
 *
 *----------------------------------------------------------------------
 */

static Tcl_WideInt
TransformWideSeekProc(
    ClientData instanceData,	/* The channel to manipulate. */
    Tcl_WideInt offset,		/* Size of movement. */
    int mode,			/* How to move. */
    int *errorCodePtr)		/* Location of error flag. */
{
    TransformChannelData *dataPtr = instanceData;
    Tcl_Channel parent = Tcl_GetStackedChannel(dataPtr->self);
    const Tcl_ChannelType *parentType	= Tcl_GetChannelType(parent);
    Tcl_DriverSeekProc *parentSeekProc = Tcl_ChannelSeekProc(parentType);
    Tcl_DriverWideSeekProc *parentWideSeekProc =
	    Tcl_ChannelWideSeekProc(parentType);
    ClientData parentData = Tcl_GetChannelInstanceData(parent);

    if ((offset == Tcl_LongAsWide(0)) && (mode == SEEK_CUR)) {
	/*
	 * This is no seek but a request to tell the caller the current
	 * location. Simply pass the request down.
	 */

	if (parentWideSeekProc != NULL) {
	    return parentWideSeekProc(parentData, offset, mode, errorCodePtr);
	}

	return Tcl_LongAsWide(parentSeekProc(parentData, 0, mode,
		errorCodePtr));
    }

    /*
     * It is a real request to change the position. Flush all data waiting for
     * output and discard everything in the input buffers. Then pass the
     * request down, unchanged.
     */

    PreserveData(dataPtr);
    if (dataPtr->mode & TCL_WRITABLE) {
	ExecuteCallback(dataPtr, NULL, A_FLUSH_WRITE, NULL, 0, TRANSMIT_DOWN,
		P_NO_PRESERVE);
    }

    if (dataPtr->mode & TCL_READABLE) {
	ExecuteCallback(dataPtr, NULL, A_CLEAR_READ, NULL, 0, TRANSMIT_DONT,
		P_NO_PRESERVE);
	ResultClear(&dataPtr->result);
	dataPtr->readIsFlushed = 0;
    }
    ReleaseData(dataPtr);

    /*
     * If we have a wide seek capability, we should stick with that.
     */

    if (parentWideSeekProc != NULL) {
	return parentWideSeekProc(parentData, offset, mode, errorCodePtr);
    }

    /*
     * We're transferring to narrow seeks at this point; this is a bit complex
     * because we have to check whether the seek is possible first (i.e.
     * whether we are losing information in truncating the bits of the
     * offset). Luckily, there's a defined error for what happens when trying
     * to go out of the representable range.
     */

    if (offset<Tcl_LongAsWide(LONG_MIN) || offset>Tcl_LongAsWide(LONG_MAX)) {
	*errorCodePtr = EOVERFLOW;
	return Tcl_LongAsWide(-1);
    }

    return Tcl_LongAsWide(parentSeekProc(parentData, Tcl_WideAsLong(offset),
	    mode, errorCodePtr));
}

/*
 *----------------------------------------------------------------------
 *
 * TransformSetOptionProc --
 *
 *	Called by generic layer to handle the reconfiguration of channel
 *	specific options. As this channel type does not have such, it simply
 *	passes all requests downstream.
 *
 * Side effects:
 *	As defined by the channel downstream.
 *
 * Result:
 *	A standard TCL error code.
 *
 *----------------------------------------------------------------------
 */

static int
TransformSetOptionProc(
    ClientData instanceData,
    Tcl_Interp *interp,
    const char *optionName,
    const char *value)
{
    TransformChannelData *dataPtr = instanceData;
    Tcl_Channel downChan = Tcl_GetStackedChannel(dataPtr->self);
    Tcl_DriverSetOptionProc *setOptionProc;

    setOptionProc = Tcl_ChannelSetOptionProc(Tcl_GetChannelType(downChan));
    if (setOptionProc == NULL) {
	return TCL_ERROR;
    }

    return setOptionProc(Tcl_GetChannelInstanceData(downChan), interp,
	    optionName, value);
}

/*
 *----------------------------------------------------------------------
 *
 * TransformGetOptionProc --
 *
 *	Called by generic layer to handle requests for the values of channel
 *	specific options. As this channel type does not have such, it simply
 *	passes all requests downstream.
 *
 * Side effects:
 *	As defined by the channel downstream.
 *
 * Result:
 *	A standard TCL error code.
 *
 *----------------------------------------------------------------------
 */

static int
TransformGetOptionProc(
    ClientData instanceData,
    Tcl_Interp *interp,
    const char *optionName,
    Tcl_DString *dsPtr)
{
    TransformChannelData *dataPtr = instanceData;
    Tcl_Channel downChan = Tcl_GetStackedChannel(dataPtr->self);
    Tcl_DriverGetOptionProc *getOptionProc;

    getOptionProc = Tcl_ChannelGetOptionProc(Tcl_GetChannelType(downChan));
    if (getOptionProc != NULL) {
	return getOptionProc(Tcl_GetChannelInstanceData(downChan), interp,
		optionName, dsPtr);
    } else if (optionName == NULL) {
	/*
	 * Request is query for all options, this is ok.
	 */

	return TCL_OK;
    }

    /*
     * Request for a specific option has to fail, since we don't have any.
     */

    return TCL_ERROR;
}

/*
 *----------------------------------------------------------------------
 *
 * TransformWatchProc --
 *
 *	Initialize the notifier to watch for events from this channel.
 *
 * Side effects:
 *	Sets up the notifier so that a future event on the channel will be
 *	seen by Tcl.
 *
 * Result:
 *	None.
 *
 *----------------------------------------------------------------------
 */

	/* ARGSUSED */
static void
TransformWatchProc(
    ClientData instanceData,	/* Channel to watch. */
    int mask)			/* Events of interest. */
{
    TransformChannelData *dataPtr = instanceData;
    Tcl_Channel downChan;

    /*
     * The caller expressed interest in events occuring for this channel. We
     * are forwarding the call to the underlying channel now.
     */

    dataPtr->watchMask = mask;

    /*
     * No channel handlers any more. We will be notified automatically about
     * events on the channel below via a call to our 'TransformNotifyProc'.
     * But we have to pass the interest down now. We are allowed to add
     * additional 'interest' to the mask if we want to. But this
     * transformation has no such interest. It just passes the request down,
     * unchanged.
     */

    downChan = Tcl_GetStackedChannel(dataPtr->self);

    Tcl_GetChannelType(downChan)->watchProc(
	    Tcl_GetChannelInstanceData(downChan), mask);

    /*
     * Management of the internal timer.
     */

    if ((dataPtr->timer != NULL) &&
	    (!(mask & TCL_READABLE) || ResultEmpty(&dataPtr->result))) {
	/*
	 * A pending timer exists, but either is there no (more) interest in
	 * the events it generates or nothing is available for reading, so
	 * remove it.
	 */

	Tcl_DeleteTimerHandler(dataPtr->timer);
	dataPtr->timer = NULL;
    }

    if ((dataPtr->timer == NULL) && (mask & TCL_READABLE)
	    && !ResultEmpty(&dataPtr->result)) {
	/*
	 * There is no pending timer, but there is interest in readable events
	 * and we actually have data waiting, so generate a timer to flush
	 * that.
	 */

	dataPtr->timer = Tcl_CreateTimerHandler(FLUSH_DELAY,
		TransformChannelHandlerTimer, dataPtr);
    }
}

/*
 *----------------------------------------------------------------------
 *
 * TransformGetFileHandleProc --
 *
 *	Called from Tcl_GetChannelHandle to retrieve OS specific file handle
 *	from inside this channel.
 *
 * Side effects:
 *	None.
 *
 * Result:
 *	The appropriate Tcl_File or NULL if not present.
 *
 *----------------------------------------------------------------------
 */

static int
TransformGetFileHandleProc(
    ClientData instanceData,	/* Channel to query. */
    int direction,		/* Direction of interest. */
    ClientData *handlePtr)	/* Place to store the handle into. */
{
    TransformChannelData *dataPtr = instanceData;

    /*
     * Return the handle belonging to parent channel. IOW, pass the request
     * down and the result up.
     */

    return Tcl_GetChannelHandle(Tcl_GetStackedChannel(dataPtr->self),
	    direction, handlePtr);
}

/*
 *----------------------------------------------------------------------
 *
 * TransformNotifyProc --
 *
 *	Handler called by Tcl to inform us of activity on the underlying
 *	channel.
 *
 * Side effects:
 *	May process the incoming event by itself.
 *
 * Result:
 *	None.
 *
 *----------------------------------------------------------------------
 */

static int
TransformNotifyProc(
    ClientData clientData,	/* The state of the notified
				 * transformation. */
    int mask)			/* The mask of occuring events. */
{
    TransformChannelData *dataPtr = clientData;

    /*
     * An event occured in the underlying channel. This transformation doesn't
     * process such events thus returns the incoming mask unchanged.
     */

    if (dataPtr->timer != NULL) {
	/*
	 * Delete an existing timer. It was not fired, yet we are here, so the
	 * channel below generated such an event and we don't have to. The
	 * renewal of the interest after the execution of channel handlers
	 * will eventually cause us to recreate the timer (in
	 * TransformWatchProc).
	 */

	Tcl_DeleteTimerHandler(dataPtr->timer);
	dataPtr->timer = NULL;
    }
    return mask;
}

/*
 *----------------------------------------------------------------------
 *
 * TransformChannelHandlerTimer --
 *
 *	Called by the notifier (-> timer) to flush out information waiting in
 *	the input buffer.
 *
 * Side effects:
 *	As of 'Tcl_NotifyChannel'.
 *
 * Result:
 *	None.
 *
 *----------------------------------------------------------------------
 */

static void
TransformChannelHandlerTimer(
    ClientData clientData)	/* Transformation to query. */
{
    TransformChannelData *dataPtr = clientData;

    dataPtr->timer = NULL;
    if (!(dataPtr->watchMask&TCL_READABLE) || ResultEmpty(&dataPtr->result)) {
	/*
	 * The timer fired, but either is there no (more) interest in the
	 * events it generates or nothing is available for reading, so ignore
	 * it and don't recreate it.
	 */

	return;
    }
    Tcl_NotifyChannel(dataPtr->self, TCL_READABLE);
}

/*
 *----------------------------------------------------------------------
 *
 * ResultClear --
 *
 *	Deallocates any memory allocated by 'ResultAdd'.
 *
 * Side effects:
 *	See above.
 *
 * Result:
 *	None.
 *
 *----------------------------------------------------------------------
 */

static inline void
ResultClear(
    ResultBuffer *r)		/* Reference to the buffer to clear out. */
{
    r->used = 0;

    if (r->allocated) {
	ckfree(r->buf);
	r->buf = NULL;
	r->allocated = 0;
    }
}

/*
 *----------------------------------------------------------------------
 *
 * ResultInit --
 *
 *	Initializes the specified buffer structure. The structure will contain
 *	valid information for an emtpy buffer.
 *
 * Side effects:
 *	See above.
 *
 * Result:
 *	None.
 *
 *----------------------------------------------------------------------
 */

static inline void
ResultInit(
    ResultBuffer *r)		/* Reference to the structure to
				 * initialize. */
{
    r->used = 0;
    r->allocated = 0;
    r->buf = NULL;
}

/*
 *----------------------------------------------------------------------
 *
 * ResultEmpty --
 *
 *	Returns whether the number of bytes stored in the buffer is zero.
 *
 * Side effects:
 *	None.
 *
 * Result:
 *	A boolean.
 *
 *----------------------------------------------------------------------
 */

static inline int
ResultEmpty(
    ResultBuffer *r)		/* The structure to query. */
{
    return r->used == 0;
}

/*
 *----------------------------------------------------------------------
 *
 * ResultCopy --
 *
 *	Copies the requested number of bytes from the buffer into the
 *	specified array and removes them from the buffer afterward. Copies
 *	less if there is not enough data in the buffer.
 *
 * Side effects:
 *	See above.
 *
 * Result:
 *	The number of actually copied bytes, possibly less than 'toRead'.
 *
 *----------------------------------------------------------------------
 */

static inline int
ResultCopy(
    ResultBuffer *r,		/* The buffer to read from. */
    unsigned char *buf,		/* The buffer to copy into. */
    size_t toRead)		/* Number of requested bytes. */
{
    if (r->used == 0) {
	/*
	 * Nothing to copy in the case of an empty buffer.
	 */

	return 0;
    } else if (r->used == toRead) {
	/*
	 * We have just enough. Copy everything to the caller.
	 */

	memcpy(buf, r->buf, toRead);
	r->used = 0;
    } else if (r->used > toRead) {
	/*
	 * The internal buffer contains more than requested. Copy the
	 * requested subset to the caller, and shift the remaining bytes down.
	 */

	memcpy(buf, r->buf, toRead);
	memmove(r->buf, r->buf + toRead, r->used - toRead);
	r->used -= toRead;
    } else {
	/*
	 * There is not enough in the buffer to satisfy the caller, so take
	 * everything.
	 */

	memcpy(buf, r->buf, r->used);
	toRead = r->used;
	r->used = 0;
    }
    return toRead;
}

/*
 *----------------------------------------------------------------------
 *
 * ResultAdd --
 *
 *	Adds the bytes in the specified array to the buffer, by appending it.
 *
 * Side effects:
 *	See above.
 *
 * Result:
 *	None.
 *
 *----------------------------------------------------------------------
 */

static inline void
ResultAdd(
    ResultBuffer *r,		/* The buffer to extend. */
    unsigned char *buf,		/* The buffer to read from. */
    size_t toWrite)		/* The number of bytes in 'buf'. */
{
    if (r->used + toWrite > r->allocated) {
	/*
	 * Extension of the internal buffer is required.
	 */

	if (r->allocated == 0) {
	    r->allocated = toWrite + INCREMENT;
	    r->buf = ckalloc(r->allocated);
	} else {
	    r->allocated += toWrite + INCREMENT;
	    r->buf = ckrealloc(r->buf, r->allocated);
	}
    }

    /*
     * Now we may copy the data.
     */

    memcpy(r->buf + r->used, buf, toWrite);
    r->used += toWrite;
}

/*
 * Local Variables:
 * mode: c
 * c-basic-offset: 4
 * fill-column: 78
 * End:
 */<|MERGE_RESOLUTION|>--- conflicted
+++ resolved
@@ -230,7 +230,7 @@
     }
     ResultClear(&dataPtr->result);
     Tcl_DecrRefCount(dataPtr->command);
-    ckfree((char *) dataPtr);
+    ckfree(dataPtr);
 }
  
@@ -314,17 +314,9 @@
     dataPtr->self = Tcl_StackChannel(interp, &transformChannelType, dataPtr,
 	    mode, chan);
     if (dataPtr->self == NULL) {
-<<<<<<< HEAD
 	Tcl_AppendPrintfToObj(Tcl_GetObjResult(interp),
 		"\nfailed to stack channel \"%s\"", Tcl_GetChannelName(chan));
-	Tcl_DecrRefCount(dataPtr->command);
-	ResultClear(&dataPtr->result);
-	ckfree(dataPtr);
-=======
-	Tcl_AppendResult(interp, "\nfailed to stack channel \"",
-		Tcl_GetChannelName(chan), "\"", NULL);
 	ReleaseData(dataPtr);
->>>>>>> f65289c4
 	return TCL_ERROR;
     }
 
@@ -592,13 +584,7 @@
      * General cleanup.
      */
 
-<<<<<<< HEAD
-    ResultClear(&dataPtr->result);
-    Tcl_DecrRefCount(dataPtr->command);
-    ckfree(dataPtr);
-=======
     ReleaseData(dataPtr);
->>>>>>> f65289c4
     return TCL_OK;
 }
 @@ -702,22 +688,13 @@
 	     */
 		int error = Tcl_GetErrno();
 
-<<<<<<< HEAD
 	    if ((error == EAGAIN) && (gotBytes > 0)) {
-		return gotBytes;
-	    }
-
-	    *errorCodePtr = error;
-	    return -1;
-=======
-	    if ((Tcl_GetErrno() == EAGAIN) && (gotBytes > 0)) {
 		break;
 	    }
 
-	    *errorCodePtr = Tcl_GetErrno();
+	    *errorCodePtr = error;
 	    gotBytes = -1;
 	    break;
->>>>>>> f65289c4
 	} else if (read == 0) {
 	    /*
 	     * Check wether we hit on EOF in the underlying channel or not. If
