/*
 * tclIOGT.c --
 *
 *	Implements a generic transformation exposing the underlying API at the
 *	script level. Contributed by Andreas Kupries.
 *
 * Copyright © 2000 Ajuba Solutions
 * Copyright © 1999-2000 Andreas Kupries (a.kupries@westend.com)
 *
 * See the file "license.terms" for information on usage and redistribution of
 * this file, and for a DISCLAIMER OF ALL WARRANTIES.
 */

#include "tclInt.h"
#include "tclIO.h"

/*
 * Forward declarations of internal procedures. First the driver procedures of
 * the transformation.
 */

static int		TransformBlockModeProc(void *instanceData,
			    int mode);
static int		TransformCloseProc(void *instanceData,
			    Tcl_Interp *interp, int flags);
static int		TransformInputProc(void *instanceData, char *buf,
			    int toRead, int *errorCodePtr);
static int		TransformOutputProc(void *instanceData,
			    const char *buf, int toWrite, int *errorCodePtr);
static int		TransformSetOptionProc(void *instanceData,
			    Tcl_Interp *interp, const char *optionName,
			    const char *value);
static int		TransformGetOptionProc(void *instanceData,
			    Tcl_Interp *interp, const char *optionName,
			    Tcl_DString *dsPtr);
static void		TransformWatchProc(void *instanceData, int mask);
static int		TransformGetFileHandleProc(void *instanceData,
			    int direction, void **handlePtr);
static int		TransformNotifyProc(void *instanceData, int mask);
static long long	TransformWideSeekProc(void *instanceData,
			    long long offset, int mode, int *errorCodePtr);

/*
 * Forward declarations of internal procedures. Secondly the procedures for
 * handling and generating fileeevents.
 */

static void		TransformChannelHandlerTimer(void *clientData);

/*
 * Forward declarations of internal procedures. Third, helper procedures
 * encapsulating essential tasks.
 */

typedef struct TransformChannelData TransformChannelData;

static int		ExecuteCallback(TransformChannelData *ctrl,
			    Tcl_Interp *interp, unsigned char *op,
			    unsigned char *buf, Tcl_Size bufLen, int transmit,
			    int preserve);

/*
 * Action codes to give to 'ExecuteCallback' (argument 'transmit'), telling
 * the procedure what to do with the result of the script it calls.
 */
<<<<<<< HEAD

enum TransmitParameter {
=======
enum ExecuteCallbackActionCodes {
>>>>>>> 4408b39e
    TRANSMIT_DONT = 0,		/* No transfer to do. */
    TRANSMIT_DOWN = 1,		/* Transfer to the underlying channel. */
    TRANSMIT_SELF = 2,		/* Transfer into our channel. */
    TRANSMIT_IBUF = 3,		/* Transfer to internal input buffer. */
<<<<<<< HEAD
    TRANSMIT_NUM = 4,		/* Transfer number to 'maxRead'. */
=======
    TRANSMIT_NUM = 4		/* Transfer number to 'maxRead'. */
>>>>>>> 4408b39e
};

/*
 * Codes for 'preserve' of 'ExecuteCallback'.
 */
<<<<<<< HEAD
enum PreserveParameter {
=======
enum ExecuteCallbackPreserveFlag {
>>>>>>> 4408b39e
    P_PRESERVE = 1,
    P_NO_PRESERVE = 0
};

/*
 * Strings for the action codes delivered to the script implementing a
 * transformation. Argument 'op' of 'ExecuteCallback'.
 */

#define A_CREATE_WRITE	(UCHARP("create/write"))
#define A_DELETE_WRITE	(UCHARP("delete/write"))
#define A_FLUSH_WRITE	(UCHARP("flush/write"))
#define A_WRITE		(UCHARP("write"))

#define A_CREATE_READ	(UCHARP("create/read"))
#define A_DELETE_READ	(UCHARP("delete/read"))
#define A_FLUSH_READ	(UCHARP("flush/read"))
#define A_READ		(UCHARP("read"))

#define A_QUERY_MAXREAD	(UCHARP("query/maxRead"))
#define A_CLEAR_READ	(UCHARP("clear/read"))

/*
 * Management of a simple buffer.
 */

typedef struct ResultBuffer ResultBuffer;

static inline void	ResultClear(ResultBuffer *r);
static inline void	ResultInit(ResultBuffer *r);
static inline int	ResultEmpty(ResultBuffer *r);
static inline size_t	ResultCopy(ResultBuffer *r, unsigned char *buf,
			    size_t toRead);
static inline void	ResultAdd(ResultBuffer *r, unsigned char *buf,
			    size_t toWrite);

/*
 * This structure describes the channel type structure for Tcl-based
 * transformations.
 */

static const Tcl_ChannelType transformChannelType = {
    "transform",
    TCL_CHANNEL_VERSION_5,
    NULL,			/* Deprecated. */
    TransformInputProc,
    TransformOutputProc,
    NULL,			/* Deprecated. */
    TransformSetOptionProc,
    TransformGetOptionProc,
    TransformWatchProc,
    TransformGetFileHandleProc,
    TransformCloseProc,
    TransformBlockModeProc,
    NULL,			/* Flush proc. */
    TransformNotifyProc,
    TransformWideSeekProc,
    NULL,			/* Thread action proc. */
    NULL			/* Truncate proc. */
};

/*
 * Possible values for 'flags' field in control structure, see below.
 */
enum TransformChannelDataFlags {
<<<<<<< HEAD
    CHANNEL_ASYNC = 1 << 0	/* Non-blocking mode. */
=======
    CHANNEL_ASYNC = (1<<0)	/* Non-blocking mode. */
>>>>>>> 4408b39e
};

/*
 * Definition of the structure containing the information about the internal
 * input buffer.
 */

struct ResultBuffer {
    unsigned char *buf;		/* Reference to the buffer area. */
    size_t allocated;		/* Allocated size of the buffer area. */
    size_t used;		/* Number of bytes in the buffer, no more than
				 * number allocated. */
};

/*
 * Additional bytes to allocate during buffer expansion.
 */

#define INCREMENT	512

/*
 * Number of milliseconds to wait before firing an event to flush out
 * information waiting in buffers (fileevent support).
 */

#define FLUSH_DELAY	5

/*
 * Convenience macro to make some casts easier to use.
 */

#define UCHARP(x)	((unsigned char *) (x))

/*
 * Definition of a structure used by all transformations generated here to
 * maintain their local state.
 */

struct TransformChannelData {
    /*
     * General section. Data to integrate the transformation into the channel
     * system.
     */

    Tcl_Channel self;		/* Our own Channel handle. */
    int readIsFlushed;		/* Flag to note whether in.flushProc was
				 * called or not. */
    int eofPending;		/* Flag: EOF seen down, not raised up */
    int flags;			/* Currently CHANNEL_ASYNC or zero. */
    int watchMask;		/* Current watch/event/interest mask. */
    int mode;			/* Mode of parent channel, OR'ed combination
				 * of TCL_READABLE, TCL_WRITABLE. */
    Tcl_TimerToken timer;	/* Timer for automatic flushing of information
				 * sitting in an internal buffer. Required for
				 * full fileevent support. */

    /*
     * Transformation specific data.
     */

    int maxRead;		/* Maximum allowed number of bytes to read, as
				 * given to us by the Tcl script implementing
				 * the transformation. */
    Tcl_Interp *interp;		/* Reference to the interpreter which created
				 * the transformation. Used to execute the
				 * code below. */
    Tcl_Obj *command;		/* Tcl code to execute for a buffer */
    ResultBuffer result;	/* Internal buffer used to store the result of
				 * a transformation of incoming data. Also
				 * serves as buffer of all data not yet
				 * consumed by the reader. */
    size_t refCount;
};

static void
PreserveData(
    TransformChannelData *dataPtr)
{
    dataPtr->refCount++;
}

static void
ReleaseData(
    TransformChannelData *dataPtr)
{
    if (dataPtr->refCount-- > 1) {
	return;
    }
    ResultClear(&dataPtr->result);
    Tcl_DecrRefCount(dataPtr->command);
    Tcl_Free(dataPtr);
}

/*
 *----------------------------------------------------------------------
 *
 * TclChannelTransform --
 *
 *	Implements the Tcl "testchannel transform" debugging command. This is
 *	part of the testing environment. This sets up a tcl script (cmdObjPtr)
 *	to be used as a transform on the channel.
 *
 * Results:
 *	A standard Tcl result.
 *
 * Side effects:
 *	None.
 *
 *----------------------------------------------------------------------
 */

int
TclChannelTransform(
    Tcl_Interp *interp,		/* Interpreter for result. */
    Tcl_Channel chan,		/* Channel to transform. */
    Tcl_Obj *cmdObjPtr)		/* Script to use for transform. */
{
    Channel *chanPtr;		/* The actual channel. */
    ChannelState *statePtr;	/* State info for channel. */
    int mode;			/* Read/write mode of the channel. */
    Tcl_Size objc;
    TransformChannelData *dataPtr;
    Tcl_DString ds;

    if (chan == NULL) {
	return TCL_ERROR;
    }

    if (TCL_OK != TclListObjLength(interp, cmdObjPtr, &objc)) {
	Tcl_SetObjResult(interp, Tcl_NewStringObj(
		"-command value is not a list", -1));
	return TCL_ERROR;
    }

    chanPtr = (Channel *) chan;
    statePtr = chanPtr->state;
    chanPtr = statePtr->topChanPtr;
    chan = (Tcl_Channel) chanPtr;
    mode = (statePtr->flags & (TCL_READABLE|TCL_WRITABLE));

    /*
     * Now initialize the transformation state and stack it upon the specified
     * channel. One of the necessary things to do is to retrieve the blocking
     * regime of the underlying channel and to use the same for us too.
     */

    dataPtr = (TransformChannelData *)Tcl_Alloc(sizeof(TransformChannelData));

    dataPtr->refCount = 1;
    Tcl_DStringInit(&ds);
    Tcl_GetChannelOption(interp, chan, "-blocking", &ds);
    dataPtr->readIsFlushed = 0;
    dataPtr->eofPending = 0;
    dataPtr->flags = 0;
    if (ds.string[0] == '0') {
	dataPtr->flags |= CHANNEL_ASYNC;
    }
    Tcl_DStringFree(&ds);

    dataPtr->watchMask = 0;
    dataPtr->mode = mode;
    dataPtr->timer = NULL;
    dataPtr->maxRead = 4096;	/* Initial value not relevant. */
    dataPtr->interp = interp;
    dataPtr->command = cmdObjPtr;
    Tcl_IncrRefCount(dataPtr->command);

    ResultInit(&dataPtr->result);

    dataPtr->self = Tcl_StackChannel(interp, &transformChannelType, dataPtr,
	    mode, chan);
    if (dataPtr->self == NULL) {
	Tcl_AppendPrintfToObj(Tcl_GetObjResult(interp),
		"\nfailed to stack channel \"%s\"", Tcl_GetChannelName(chan));
	ReleaseData(dataPtr);
	return TCL_ERROR;
    }
    Tcl_Preserve(dataPtr->self);

    /*
     * At last initialize the transformation at the script level.
     */

    PreserveData(dataPtr);
    if ((dataPtr->mode & TCL_WRITABLE) && ExecuteCallback(dataPtr, NULL,
	    A_CREATE_WRITE, NULL, 0, TRANSMIT_DONT, P_NO_PRESERVE) != TCL_OK){
	Tcl_UnstackChannel(interp, chan);
	ReleaseData(dataPtr);
	return TCL_ERROR;
    }

    if ((dataPtr->mode & TCL_READABLE) && ExecuteCallback(dataPtr, NULL,
	    A_CREATE_READ, NULL, 0, TRANSMIT_DONT, P_NO_PRESERVE) != TCL_OK) {
	ExecuteCallback(dataPtr, NULL, A_DELETE_WRITE, NULL, 0, TRANSMIT_DONT,
		P_NO_PRESERVE);
	Tcl_UnstackChannel(interp, chan);
	ReleaseData(dataPtr);
	return TCL_ERROR;
    }

    ReleaseData(dataPtr);
    return TCL_OK;
}

/*
 *----------------------------------------------------------------------
 *
 * ExecuteCallback --
 *
 *	Executes the defined callback for buffer and operation.
 *
 * Side effects:
 *	As of the executed tcl script.
 *
 * Result:
 *	A standard TCL error code. In case of an error a message is left in
 *	the result area of the specified interpreter.
 *
 *----------------------------------------------------------------------
 */

static int
ExecuteCallback(
    TransformChannelData *dataPtr,
				/* Transformation with the callback. */
    Tcl_Interp *interp,		/* Current interpreter, possibly NULL. */
    unsigned char *op,		/* Operation invoking the callback. */
    unsigned char *buf,		/* Buffer to give to the script. */
    Tcl_Size bufLen,		/* And its length. */
    int transmit,		/* Flag, determines whether the result of the
				 * callback is sent to the underlying channel
				 * or not. */
    int preserve)		/* Flag. If true the procedure will preserve
				 * the result state of all accessed
				 * interpreters. */
{
    Tcl_Obj *resObj;		/* See below, switch (transmit). */
    Tcl_Size resLen = 0;
    unsigned char *resBuf;
    Tcl_InterpState state = NULL;
    int res = TCL_OK;
    Tcl_Obj *command = TclListObjCopy(NULL, dataPtr->command);
    Tcl_Interp *eval = dataPtr->interp;

    Tcl_Preserve(eval);

    /*
     * Step 1, create the complete command to execute. Do this by appending
     * operation and buffer to operate upon to a copy of the callback
     * definition. We *cannot* create a list containing 3 objects and then use
     * 'Tcl_EvalObjv', because the command may contain additional prefixed
     * arguments. Feather's curried commands would come in handy here.
     */

    if (preserve == P_PRESERVE) {
	state = Tcl_SaveInterpState(eval, res);
    }

    Tcl_IncrRefCount(command);
    res = Tcl_ListObjAppendElement(NULL, command, Tcl_NewStringObj((char *) op, -1));
    if (res != TCL_OK) {
	Tcl_DecrRefCount(command);
	Tcl_Release(eval);
	return res;
    }

    /*
     * Use a byte-array to prevent the misinterpretation of binary data coming
     * through as Utf while at the tcl level.
     */

    Tcl_ListObjAppendElement(NULL, command, Tcl_NewByteArrayObj(buf, bufLen));

    /*
     * Step 2, execute the command at the global level of the interpreter used
     * to create the transformation. Destroy the command afterward. If an
     * error occurred and the current interpreter is defined and not equal to
     * the interpreter for the callback, then copy the error message into
     * current interpreter. Don't copy if in preservation mode.
     */

    res = Tcl_EvalObjEx(eval, command, TCL_EVAL_GLOBAL);
    Tcl_DecrRefCount(command);
    command = NULL;

    if ((res != TCL_OK) && (interp != NULL) && (eval != interp)
	    && (preserve == P_NO_PRESERVE)) {
	Tcl_SetObjResult(interp, Tcl_GetObjResult(eval));
	Tcl_Release(eval);
	return res;
    }

    /*
     * Step 3, transmit a possible conversion result to the underlying
     * channel, or ourselves.
     */

    switch (transmit) {
    case TRANSMIT_DONT:
	/* nothing to do */
	break;

    case TRANSMIT_DOWN:
	if (dataPtr->self == NULL) {
	    break;
	}
	resObj = Tcl_GetObjResult(eval);
	resBuf = Tcl_GetBytesFromObj(NULL, resObj, &resLen);
	if (resBuf) {
	    Tcl_WriteRaw(Tcl_GetStackedChannel(dataPtr->self),
		    (char *) resBuf, resLen);
	    break;
	}
	goto nonBytes;

    case TRANSMIT_SELF:
	if (dataPtr->self == NULL) {
	    break;
	}
	resObj = Tcl_GetObjResult(eval);
	resBuf = Tcl_GetBytesFromObj(NULL, resObj, &resLen);
	if (resBuf) {
	    Tcl_WriteRaw(dataPtr->self, (char *) resBuf, resLen);
	    break;
	}
	goto nonBytes;

    case TRANSMIT_IBUF:
	resObj = Tcl_GetObjResult(eval);
	resBuf = Tcl_GetBytesFromObj(NULL, resObj, &resLen);
	if (resBuf) {
	    ResultAdd(&dataPtr->result, resBuf, resLen);
	    break;
	}
	nonBytes:
	Tcl_AppendResult(interp, "chan transform callback received non-bytes",
		(char *)NULL);
	Tcl_Release(eval);
	return TCL_ERROR;

    case TRANSMIT_NUM:
	/*
	 * Interpret result as integer number.
	 */

	resObj = Tcl_GetObjResult(eval);
	TclGetIntFromObj(eval, resObj, &dataPtr->maxRead);
	break;
    }

    Tcl_ResetResult(eval);
    if (preserve == P_PRESERVE) {
	(void) Tcl_RestoreInterpState(eval, state);
    }
    Tcl_Release(eval);
    return res;
}

/*
 *----------------------------------------------------------------------
 *
 * TransformBlockModeProc --
 *
 *	Trap handler. Called by the generic IO system during option processing
 *	to change the blocking mode of the channel.
 *
 * Side effects:
 *	Forwards the request to the underlying channel.
 *
 * Result:
 *	0 if successful, errno when failed.
 *
 *----------------------------------------------------------------------
 */

static int
TransformBlockModeProc(
    void *instanceData,		/* State of transformation. */
    int mode)			/* New blocking mode. */
{
    TransformChannelData *dataPtr = (TransformChannelData *)instanceData;

    if (mode == TCL_MODE_NONBLOCKING) {
	dataPtr->flags |= CHANNEL_ASYNC;
    } else {
	dataPtr->flags &= ~CHANNEL_ASYNC;
    }
    return 0;
}

/*
 *----------------------------------------------------------------------
 *
 * TransformCloseProc --
 *
 *	Trap handler. Called by the generic IO system during destruction of
 *	the transformation channel.
 *
 * Side effects:
 *	Releases the memory allocated in 'Tcl_TransformObjCmd'.
 *
 * Result:
 *	None.
 *
 *----------------------------------------------------------------------
 */

static int
TransformCloseProc(
    void *instanceData,
    Tcl_Interp *interp,
	int flags)
{
    TransformChannelData *dataPtr = (TransformChannelData *)instanceData;

    if ((flags & (TCL_CLOSE_READ | TCL_CLOSE_WRITE)) != 0) {
	return EINVAL;
    }

    /*
     * Important: In this procedure 'dataPtr->self' already points to the
     * underlying channel.
     *
     * There is no need to cancel an existing channel handler, this is already
     * done. Either by 'Tcl_UnstackChannel' or by the general cleanup in
     * 'Tcl_Close'.
     *
     * But we have to cancel an active timer to prevent it from firing on the
     * removed channel.
     */

    if (dataPtr->timer != NULL) {
	Tcl_DeleteTimerHandler(dataPtr->timer);
	dataPtr->timer = NULL;
    }

    /*
     * Now flush data waiting in internal buffers to output and input. The
     * input must be done despite the fact that there is no real receiver for
     * it anymore. But the scripts might have sideeffects other parts of the
     * system rely on (f.e. signalling the close to interested parties).
     */

    PreserveData(dataPtr);
    if (dataPtr->mode & TCL_WRITABLE) {
	ExecuteCallback(dataPtr, interp, A_FLUSH_WRITE, NULL, 0,
		TRANSMIT_DOWN, P_PRESERVE);
    }

    if ((dataPtr->mode & TCL_READABLE) && !dataPtr->readIsFlushed) {
	dataPtr->readIsFlushed = 1;
	ExecuteCallback(dataPtr, interp, A_FLUSH_READ, NULL, 0, TRANSMIT_IBUF,
		P_PRESERVE);
    }

    if (dataPtr->mode & TCL_WRITABLE) {
	ExecuteCallback(dataPtr, interp, A_DELETE_WRITE, NULL, 0,
		TRANSMIT_DONT, P_PRESERVE);
    }
    if (dataPtr->mode & TCL_READABLE) {
	ExecuteCallback(dataPtr, interp, A_DELETE_READ, NULL, 0,
		TRANSMIT_DONT, P_PRESERVE);
    }
    ReleaseData(dataPtr);

    /*
     * General cleanup.
     */

    Tcl_Release(dataPtr->self);
    dataPtr->self = NULL;
    ReleaseData(dataPtr);
    return TCL_OK;
}

/*
 *----------------------------------------------------------------------
 *
 * TransformInputProc --
 *
 *	Called by the generic IO system to convert read data.
 *
 * Side effects:
 *	As defined by the conversion.
 *
 * Result:
 *	A transformed buffer.
 *
 *----------------------------------------------------------------------
 */

static int
TransformInputProc(
    void *instanceData,
    char *buf,
    int toRead,
    int *errorCodePtr)
{
    TransformChannelData *dataPtr = (TransformChannelData *)instanceData;
    int gotBytes, copied;
    Tcl_Size read;
    Tcl_Channel downChan;

    /*
     * Should assert(dataPtr->mode & TCL_READABLE);
     */

    if (toRead == 0 || dataPtr->self == NULL) {
	/*
	 * Catch a no-op. TODO: Is this a panic()?
	 */
	return 0;
    }

    gotBytes = 0;
    downChan = Tcl_GetStackedChannel(dataPtr->self);

    PreserveData(dataPtr);
    while (toRead > 0) {
	/*
	 * Loop until the request is satisfied (or no data is available from
	 * below, possibly EOF).
	 */

	copied = ResultCopy(&dataPtr->result, UCHARP(buf), toRead);
	toRead -= copied;
	buf += copied;
	gotBytes += copied;

	if (toRead == 0) {
	    /*
	     * The request was completely satisfied from our buffers. We can
	     * break out of the loop and return to the caller.
	     */

	    break;
	}

	/*
	 * Length (dataPtr->result) == 0, toRead > 0 here. Use the incoming
	 * 'buf'! as target to store the intermediary information read from
	 * the underlying channel.
	 *
	 * Ask the tcl level how much data it allows us to read from the
	 * underlying channel. This feature allows the transform to signal EOF
	 * upstream although there is none downstream. Useful to control an
	 * unbounded 'fcopy', either through counting bytes, or by pattern
	 * matching.
	 */

	ExecuteCallback(dataPtr, NULL, A_QUERY_MAXREAD, NULL, 0,
		TRANSMIT_NUM /* -> maxRead */, P_PRESERVE);

	if (dataPtr->maxRead >= 0) {
	    if (dataPtr->maxRead < toRead) {
		toRead = dataPtr->maxRead;
	    }
	} /* else: 'maxRead < 0' == Accept the current value of toRead. */
	if (toRead <= 0) {
	    break;
	}
	if (dataPtr->eofPending) {
	    /*
	     * Already saw EOF from downChan; don't ask again.
	     * NOTE: Could move this up to avoid the last maxRead
	     * execution.  Believe this would still be correct behavior,
	     * but the test suite tests the whole command callback
	     * sequence, so leave it unchanged for now.
	     */

	    break;
	}

	/*
	 * Get bytes from the underlying channel.
	 */

	read = Tcl_ReadRaw(downChan, buf, toRead);
	if (read < 0) {
	    if (Tcl_InputBlocked(downChan) && (gotBytes > 0)) {
		/*
		 * Zero bytes available from downChan because blocked.
		 * But nonzero bytes already copied, so total is a
		 * valid blocked short read. Return to caller.
		 */

		break;
	    }

	    /*
	     * Either downChan is not blocked (there's a real error).
	     * or it is and there are no bytes copied yet.  In either
	     * case we want to pass the "error" along to the caller,
	     * either to report an error, or to signal to the caller
	     * that zero bytes are available because blocked.
	     */

	    *errorCodePtr = Tcl_GetErrno();
	    gotBytes = -1;
	    break;
	} else if (read == 0) {

	    /*
	     * Zero returned from Tcl_ReadRaw() always indicates EOF
	     * on the down channel.
	     */

	    dataPtr->eofPending = 1;
	    dataPtr->readIsFlushed = 1;
	    ExecuteCallback(dataPtr, NULL, A_FLUSH_READ, NULL, 0,
		    TRANSMIT_IBUF, P_PRESERVE);

	    if (ResultEmpty(&dataPtr->result)) {
		/*
		 * We had nothing to flush.
		 */

		break;
	    }

	    continue;		/* at: while (toRead > 0) */
	} /* read == 0 */

	/*
	 * Transform the read chunk and add the result to our read buffer
	 * (dataPtr->result).
	 */

	if (ExecuteCallback(dataPtr, NULL, A_READ, UCHARP(buf), read,
		TRANSMIT_IBUF, P_PRESERVE) != TCL_OK) {
	    *errorCodePtr = EINVAL;
	    gotBytes = -1;
	    break;
	}
    } /* while toRead > 0 */

    if (gotBytes == 0) {
	dataPtr->eofPending = 0;
    }
    ReleaseData(dataPtr);
    return gotBytes;
}

/*
 *----------------------------------------------------------------------
 *
 * TransformOutputProc --
 *
 *	Called by the generic IO system to convert data waiting to be written.
 *
 * Side effects:
 *	As defined by the transformation.
 *
 * Result:
 *	A transformed buffer.
 *
 *----------------------------------------------------------------------
 */

static int
TransformOutputProc(
    void *instanceData,
    const char *buf,
    int toWrite,
    int *errorCodePtr)
{
    TransformChannelData *dataPtr = (TransformChannelData *)instanceData;

    /*
     * Should assert(dataPtr->mode & TCL_WRITABLE);
     */

    if (toWrite == 0) {
	/*
	 * Catch a no-op.
	 */

	return 0;
    }

    PreserveData(dataPtr);
    if (ExecuteCallback(dataPtr, NULL, A_WRITE, UCHARP(buf), toWrite,
	    TRANSMIT_DOWN, P_NO_PRESERVE) != TCL_OK) {
	*errorCodePtr = EINVAL;
	toWrite = -1;
    }
    ReleaseData(dataPtr);

    return toWrite;
}

/*
 *----------------------------------------------------------------------
 *
 * TransformWideSeekProc --
 *
 *	This procedure is called by the generic IO level to move the access
 *	point in a channel, with a (potentially) 64-bit offset.
 *
 * Side effects:
 *	Moves the location at which the channel will be accessed in future
 *	operations. Flushes all transformation buffers, then forwards it to
 *	the underlying channel.
 *
 * Result:
 *	-1 if failed, the new position if successful. An output argument
 *	contains the POSIX error code if an error occurred, or zero.
 *
 *----------------------------------------------------------------------
 */

static long long
TransformWideSeekProc(
    void *instanceData,		/* The channel to manipulate. */
    long long offset,		/* Size of movement. */
    int mode,			/* How to move. */
    int *errorCodePtr)		/* Location of error flag. */
{
    TransformChannelData *dataPtr = (TransformChannelData *)instanceData;
    Tcl_Channel parent = Tcl_GetStackedChannel(dataPtr->self);
    const Tcl_ChannelType *parentType = Tcl_GetChannelType(parent);
    Tcl_DriverWideSeekProc *parentWideSeekProc =
	    Tcl_ChannelWideSeekProc(parentType);
    void *parentData = Tcl_GetChannelInstanceData(parent);

    if ((offset == 0) && (mode == SEEK_CUR)) {
	/*
	 * This is no seek but a request to tell the caller the current
	 * location. Simply pass the request down.
	 */

	if (parentWideSeekProc != NULL) {
	    return parentWideSeekProc(parentData, offset, mode, errorCodePtr);
	} else {
	    *errorCodePtr = EINVAL;
	    return -1;
	}
    }

    /*
     * It is a real request to change the position. Flush all data waiting for
     * output and discard everything in the input buffers. Then pass the
     * request down, unchanged.
     */

    PreserveData(dataPtr);
    if (dataPtr->mode & TCL_WRITABLE) {
	ExecuteCallback(dataPtr, NULL, A_FLUSH_WRITE, NULL, 0, TRANSMIT_DOWN,
		P_NO_PRESERVE);
    }

    if (dataPtr->mode & TCL_READABLE) {
	ExecuteCallback(dataPtr, NULL, A_CLEAR_READ, NULL, 0, TRANSMIT_DONT,
		P_NO_PRESERVE);
	ResultClear(&dataPtr->result);
	dataPtr->readIsFlushed = 0;
	dataPtr->eofPending = 0;
    }
    ReleaseData(dataPtr);

    /*
     * If we have a wide seek capability, we should stick with that.
     */

    if (parentWideSeekProc == NULL) {
	*errorCodePtr = EINVAL;
	return -1;
    }
    return parentWideSeekProc(parentData, offset, mode, errorCodePtr);
}

/*
 *----------------------------------------------------------------------
 *
 * TransformSetOptionProc --
 *
 *	Called by generic layer to handle the reconfiguration of channel
 *	specific options. As this channel type does not have such, it simply
 *	passes all requests downstream.
 *
 * Side effects:
 *	As defined by the channel downstream.
 *
 * Result:
 *	A standard TCL error code.
 *
 *----------------------------------------------------------------------
 */

static int
TransformSetOptionProc(
    void *instanceData,
    Tcl_Interp *interp,
    const char *optionName,
    const char *value)
{
    TransformChannelData *dataPtr = (TransformChannelData *)instanceData;
    Tcl_Channel downChan = Tcl_GetStackedChannel(dataPtr->self);
    Tcl_DriverSetOptionProc *setOptionProc;

    setOptionProc = Tcl_ChannelSetOptionProc(Tcl_GetChannelType(downChan));
    if (setOptionProc == NULL) {
	return TCL_ERROR;
    }

    return setOptionProc(Tcl_GetChannelInstanceData(downChan), interp,
	    optionName, value);
}

/*
 *----------------------------------------------------------------------
 *
 * TransformGetOptionProc --
 *
 *	Called by generic layer to handle requests for the values of channel
 *	specific options. As this channel type does not have such, it simply
 *	passes all requests downstream.
 *
 * Side effects:
 *	As defined by the channel downstream.
 *
 * Result:
 *	A standard TCL error code.
 *
 *----------------------------------------------------------------------
 */

static int
TransformGetOptionProc(
    void *instanceData,
    Tcl_Interp *interp,
    const char *optionName,
    Tcl_DString *dsPtr)
{
    TransformChannelData *dataPtr = (TransformChannelData *)instanceData;
    Tcl_Channel downChan = Tcl_GetStackedChannel(dataPtr->self);
    Tcl_DriverGetOptionProc *getOptionProc;

    getOptionProc = Tcl_ChannelGetOptionProc(Tcl_GetChannelType(downChan));
    if (getOptionProc != NULL) {
	return getOptionProc(Tcl_GetChannelInstanceData(downChan), interp,
		optionName, dsPtr);
    } else if (optionName == NULL) {
	/*
	 * Request is query for all options, this is ok.
	 */

	return TCL_OK;
    }

    /*
     * Request for a specific option has to fail, since we don't have any.
     */

    return TCL_ERROR;
}

/*
 *----------------------------------------------------------------------
 *
 * TransformWatchProc --
 *
 *	Initialize the notifier to watch for events from this channel.
 *
 * Side effects:
 *	Sets up the notifier so that a future event on the channel will be
 *	seen by Tcl.
 *
 * Result:
 *	None.
 *
 *----------------------------------------------------------------------
 */

static void
TransformWatchProc(
    void *instanceData,		/* Channel to watch. */
    int mask)			/* Events of interest. */
{
    TransformChannelData *dataPtr = (TransformChannelData *)instanceData;
    Tcl_Channel downChan;

    /*
     * The caller expressed interest in events occurring for this channel. We
     * are forwarding the call to the underlying channel now.
     */

    dataPtr->watchMask = mask;

    /*
     * No channel handlers any more. We will be notified automatically about
     * events on the channel below via a call to our 'TransformNotifyProc'.
     * But we have to pass the interest down now. We are allowed to add
     * additional 'interest' to the mask if we want to. But this
     * transformation has no such interest. It just passes the request down,
     * unchanged.
     */

    if (dataPtr->self == NULL) {
	return;
    }
    downChan = Tcl_GetStackedChannel(dataPtr->self);

    Tcl_GetChannelType(downChan)->watchProc(
	    Tcl_GetChannelInstanceData(downChan), mask);

    /*
     * Management of the internal timer.
     */

    if ((dataPtr->timer != NULL) &&
	    (!(mask & TCL_READABLE) || ResultEmpty(&dataPtr->result))) {
	/*
	 * A pending timer exists, but either is there no (more) interest in
	 * the events it generates or nothing is available for reading, so
	 * remove it.
	 */

	Tcl_DeleteTimerHandler(dataPtr->timer);
	dataPtr->timer = NULL;
    }

    if ((dataPtr->timer == NULL) && (mask & TCL_READABLE)
	    && !ResultEmpty(&dataPtr->result)) {
	/*
	 * There is no pending timer, but there is interest in readable events
	 * and we actually have data waiting, so generate a timer to flush
	 * that.
	 */

	dataPtr->timer = Tcl_CreateTimerHandler(FLUSH_DELAY,
		TransformChannelHandlerTimer, dataPtr);
    }
}

/*
 *----------------------------------------------------------------------
 *
 * TransformGetFileHandleProc --
 *
 *	Called from Tcl_GetChannelHandle to retrieve OS specific file handle
 *	from inside this channel.
 *
 * Side effects:
 *	None.
 *
 * Result:
 *	The appropriate Tcl_File or NULL if not present.
 *
 *----------------------------------------------------------------------
 */

static int
TransformGetFileHandleProc(
    void *instanceData,		/* Channel to query. */
    int direction,		/* Direction of interest. */
    void **handlePtr)		/* Place to store the handle into. */
{
    TransformChannelData *dataPtr = (TransformChannelData *)instanceData;

    /*
     * Return the handle belonging to parent channel. IOW, pass the request
     * down and the result up.
     */

    return Tcl_GetChannelHandle(Tcl_GetStackedChannel(dataPtr->self),
	    direction, handlePtr);
}

/*
 *----------------------------------------------------------------------
 *
 * TransformNotifyProc --
 *
 *	Handler called by Tcl to inform us of activity on the underlying
 *	channel.
 *
 * Side effects:
 *	May process the incoming event by itself.
 *
 * Result:
 *	None.
 *
 *----------------------------------------------------------------------
 */

static int
TransformNotifyProc(
    void *clientData,		/* The state of the notified
				 * transformation. */
    int mask)			/* The mask of occurring events. */
{
    TransformChannelData *dataPtr = (TransformChannelData *)clientData;

    /*
     * An event occurred in the underlying channel. This transformation doesn't
     * process such events thus returns the incoming mask unchanged.
     */

    if (dataPtr->timer != NULL) {
	/*
	 * Delete an existing timer. It was not fired, yet we are here, so the
	 * channel below generated such an event and we don't have to. The
	 * renewal of the interest after the execution of channel handlers
	 * will eventually cause us to recreate the timer (in
	 * TransformWatchProc).
	 */

	Tcl_DeleteTimerHandler(dataPtr->timer);
	dataPtr->timer = NULL;
    }
    return mask;
}

/*
 *----------------------------------------------------------------------
 *
 * TransformChannelHandlerTimer --
 *
 *	Called by the notifier (-> timer) to flush out information waiting in
 *	the input buffer.
 *
 * Side effects:
 *	As of 'Tcl_NotifyChannel'.
 *
 * Result:
 *	None.
 *
 *----------------------------------------------------------------------
 */

static void
TransformChannelHandlerTimer(
    void *clientData)		/* Transformation to query. */
{
    TransformChannelData *dataPtr = (TransformChannelData *)clientData;

    dataPtr->timer = NULL;
    if (!(dataPtr->watchMask&TCL_READABLE) || ResultEmpty(&dataPtr->result)) {
	/*
	 * The timer fired, but either is there no (more) interest in the
	 * events it generates or nothing is available for reading, so ignore
	 * it and don't recreate it.
	 */

	return;
    }
    Tcl_NotifyChannel(dataPtr->self, TCL_READABLE);
}

/*
 *----------------------------------------------------------------------
 *
 * ResultClear --
 *
 *	Deallocates any memory allocated by 'ResultAdd'.
 *
 * Side effects:
 *	See above.
 *
 * Result:
 *	None.
 *
 *----------------------------------------------------------------------
 */

static inline void
ResultClear(
    ResultBuffer *r)		/* Reference to the buffer to clear out. */
{
    r->used = 0;

    if (r->allocated) {
	Tcl_Free(r->buf);
	r->buf = NULL;
	r->allocated = 0;
    }
}

/*
 *----------------------------------------------------------------------
 *
 * ResultInit --
 *
 *	Initializes the specified buffer structure. The structure will contain
 *	valid information for an empty buffer.
 *
 * Side effects:
 *	See above.
 *
 * Result:
 *	None.
 *
 *----------------------------------------------------------------------
 */

static inline void
ResultInit(
    ResultBuffer *r)		/* Reference to the structure to
				 * initialize. */
{
    r->used = 0;
    r->allocated = 0;
    r->buf = NULL;
}

/*
 *----------------------------------------------------------------------
 *
 * ResultEmpty --
 *
 *	Returns whether the number of bytes stored in the buffer is zero.
 *
 * Side effects:
 *	None.
 *
 * Result:
 *	A boolean.
 *
 *----------------------------------------------------------------------
 */

static inline int
ResultEmpty(
    ResultBuffer *r)		/* The structure to query. */
{
    return r->used == 0;
}

/*
 *----------------------------------------------------------------------
 *
 * ResultCopy --
 *
 *	Copies the requested number of bytes from the buffer into the
 *	specified array and removes them from the buffer afterward. Copies
 *	less if there is not enough data in the buffer.
 *
 * Side effects:
 *	See above.
 *
 * Result:
 *	The number of actually copied bytes, possibly less than 'toRead'.
 *
 *----------------------------------------------------------------------
 */

static inline size_t
ResultCopy(
    ResultBuffer *r,		/* The buffer to read from. */
    unsigned char *buf,		/* The buffer to copy into. */
    size_t toRead)		/* Number of requested bytes. */
{
    if (ResultEmpty(r)) {
	/*
	 * Nothing to copy in the case of an empty buffer.
	 */

	return 0;
    } else if (r->used == toRead) {
	/*
	 * We have just enough. Copy everything to the caller.
	 */

	memcpy(buf, r->buf, toRead);
	r->used = 0;
    } else if (r->used > toRead) {
	/*
	 * The internal buffer contains more than requested. Copy the
	 * requested subset to the caller, and shift the remaining bytes down.
	 */

	memcpy(buf, r->buf, toRead);
	memmove(r->buf, r->buf + toRead, r->used - toRead);
	r->used -= toRead;
    } else {
	/*
	 * There is not enough in the buffer to satisfy the caller, so take
	 * everything.
	 */

	memcpy(buf, r->buf, r->used);
	toRead = r->used;
	r->used = 0;
    }
    return toRead;
}

/*
 *----------------------------------------------------------------------
 *
 * ResultAdd --
 *
 *	Adds the bytes in the specified array to the buffer, by appending it.
 *
 * Side effects:
 *	See above.
 *
 * Result:
 *	None.
 *
 *----------------------------------------------------------------------
 */

static inline void
ResultAdd(
    ResultBuffer *r,		/* The buffer to extend. */
    unsigned char *buf,		/* The buffer to read from. */
    size_t toWrite)		/* The number of bytes in 'buf'. */
{
    if ((r->used + toWrite + 1) > r->allocated) {
	/*
	 * Extension of the internal buffer is required.
	 */

	if (r->allocated == 0) {
	    r->allocated = toWrite + INCREMENT;
	    r->buf = (unsigned char *)Tcl_Alloc(r->allocated);
	} else {
	    r->allocated += toWrite + INCREMENT;
	    r->buf = (unsigned char *)Tcl_Realloc(r->buf, r->allocated);
	}
    }

    /*
     * Now we may copy the data.
     */

    memcpy(r->buf + r->used, buf, toWrite);
    r->used += toWrite;
}

/*
 * Local Variables:
 * mode: c
 * c-basic-offset: 4
 * fill-column: 78
 * End:
 */<|MERGE_RESOLUTION|>--- conflicted
+++ resolved
@@ -64,31 +64,18 @@
  * Action codes to give to 'ExecuteCallback' (argument 'transmit'), telling
  * the procedure what to do with the result of the script it calls.
  */
-<<<<<<< HEAD
-
-enum TransmitParameter {
-=======
 enum ExecuteCallbackActionCodes {
->>>>>>> 4408b39e
     TRANSMIT_DONT = 0,		/* No transfer to do. */
     TRANSMIT_DOWN = 1,		/* Transfer to the underlying channel. */
     TRANSMIT_SELF = 2,		/* Transfer into our channel. */
     TRANSMIT_IBUF = 3,		/* Transfer to internal input buffer. */
-<<<<<<< HEAD
-    TRANSMIT_NUM = 4,		/* Transfer number to 'maxRead'. */
-=======
     TRANSMIT_NUM = 4		/* Transfer number to 'maxRead'. */
->>>>>>> 4408b39e
 };
 
 /*
  * Codes for 'preserve' of 'ExecuteCallback'.
  */
-<<<<<<< HEAD
-enum PreserveParameter {
-=======
 enum ExecuteCallbackPreserveFlag {
->>>>>>> 4408b39e
     P_PRESERVE = 1,
     P_NO_PRESERVE = 0
 };
@@ -154,11 +141,7 @@
  * Possible values for 'flags' field in control structure, see below.
  */
 enum TransformChannelDataFlags {
-<<<<<<< HEAD
-    CHANNEL_ASYNC = 1 << 0	/* Non-blocking mode. */
-=======
     CHANNEL_ASYNC = (1<<0)	/* Non-blocking mode. */
->>>>>>> 4408b39e
 };
 
 /*
