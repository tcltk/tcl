/*
 * Copyright © 2006-2019 Donal K. Fellows
 *
 * See the file "license.terms" for information on usage and redistribution of
 * this file, and for a DISCLAIMER OF ALL WARRANTIES.
 */

/*
 * You may distribute and/or modify this program under the terms of the GNU
 * Affero General Public License as published by the Free Software Foundation,
 * either version 3 of the License, or (at your option) any later version.

 * See the file "COPYING" for information on usage and redistribution
 * of this file, and for a DISCLAIMER OF ALL WARRANTIES.
*/

/*
 * tclOODefineCmds.c --
 *
 *	This file contains the implementation of the ::oo::define command,
 *	part of the object-system core (NB: not Tcl_Obj, but ::oo).
 */

#ifdef HAVE_CONFIG_H
#include "config.h"
#endif
#include "tclInt.h"
#include "tclOOInt.h"

/*
 * The actual value used to mark private declaration frames.
 */

#define PRIVATE_FRAME (FRAME_IS_OO_DEFINE | FRAME_IS_PRIVATE_DEFINE)

/*
 * The maximum length of fully-qualified object name to use in an errorinfo
 * message. Longer than this will be curtailed.
 */

#define OBJNAME_LENGTH_IN_ERRORINFO_LIMIT 30

/*
 * Some things that make it easier to declare a slot.
 */
typedef struct DeclaredSlot {
    const char *name;
    const Tcl_MethodType getterType;
    const Tcl_MethodType setterType;
    const Tcl_MethodType resolverType;
} DeclaredSlot;

#define SLOT(name, getter, setter, resolver)				\
    {"::oo::" name,							\
	    {TCL_OO_METHOD_VERSION_CURRENT, "core method: " name " Getter", \
		    getter, NULL, NULL},				\
	    {TCL_OO_METHOD_VERSION_CURRENT, "core method: " name " Setter", \
		    setter, NULL, NULL},				\
	    {TCL_OO_METHOD_VERSION_CURRENT, "core method: " name " Resolver", \
		    resolver, NULL, NULL}}

/*
 * A [string match] pattern used to determine if a method should be exported.
 */

#define PUBLIC_PATTERN		"[a-z]*"

/*
 * Forward declarations.
 */

static inline void	BumpGlobalEpoch(Tcl_Interp *interp, Class *classPtr);
static inline void	BumpInstanceEpoch(Object *oPtr);
static Tcl_Command	FindCommand(Tcl_Interp *interp, Tcl_Obj *stringObj,
			    Tcl_Namespace *const namespacePtr);
static inline void	GenerateErrorInfo(Tcl_Interp *interp, Object *oPtr,
			    Tcl_Obj *savedNameObj, const char *typeOfSubject);
static inline int	MagicDefinitionInvoke(Tcl_Interp *interp,
			    Tcl_Namespace *nsPtr, int cmdIndex,
			    int objc, Tcl_Obj *const *objv);
static inline Class *	GetClassInOuterContext(Tcl_Interp *interp,
			    Tcl_Obj *className, const char *errMsg);
static inline Tcl_Namespace *GetNamespaceInOuterContext(Tcl_Interp *interp,
			    Tcl_Obj *namespaceName);
static inline int	InitDefineContext(Tcl_Interp *interp,
			    Tcl_Namespace *namespacePtr, Object *oPtr,
			    int objc, Tcl_Obj *const objv[]);
static inline void	RecomputeClassCacheFlag(Object *oPtr);
static int		RenameDeleteMethod(Tcl_Interp *interp, Object *oPtr,
			    int useClass, Tcl_Obj *const fromPtr,
			    Tcl_Obj *const toPtr);
static int		ClassFilter_Get(void *clientData,
			    Tcl_Interp *interp, Tcl_ObjectContext context,
			    int objc, Tcl_Obj *const *objv);
static int		ClassFilter_Set(void *clientData,
			    Tcl_Interp *interp, Tcl_ObjectContext context,
			    int objc, Tcl_Obj *const *objv);
static int		ClassMixin_Get(void *clientData,
			    Tcl_Interp *interp, Tcl_ObjectContext context,
			    int objc, Tcl_Obj *const *objv);
static int		ClassMixin_Set(void *clientData,
			    Tcl_Interp *interp, Tcl_ObjectContext context,
			    int objc, Tcl_Obj *const *objv);
static int		ClassSuper_Get(void *clientData,
			    Tcl_Interp *interp, Tcl_ObjectContext context,
			    int objc, Tcl_Obj *const *objv);
static int		ClassSuper_Set(void *clientData,
			    Tcl_Interp *interp, Tcl_ObjectContext context,
			    int objc, Tcl_Obj *const *objv);
static int		ClassVars_Get(void *clientData,
			    Tcl_Interp *interp, Tcl_ObjectContext context,
			    int objc, Tcl_Obj *const *objv);
static int		ClassVars_Set(void *clientData,
			    Tcl_Interp *interp, Tcl_ObjectContext context,
			    int objc, Tcl_Obj *const *objv);
static int		ObjFilter_Get(void *clientData,
			    Tcl_Interp *interp, Tcl_ObjectContext context,
			    int objc, Tcl_Obj *const *objv);
static int		ObjFilter_Set(void *clientData,
			    Tcl_Interp *interp, Tcl_ObjectContext context,
			    int objc, Tcl_Obj *const *objv);
static int		ObjMixin_Get(void *clientData,
			    Tcl_Interp *interp, Tcl_ObjectContext context,
			    int objc, Tcl_Obj *const *objv);
static int		ObjMixin_Set(void *clientData,
			    Tcl_Interp *interp, Tcl_ObjectContext context,
			    int objc, Tcl_Obj *const *objv);
static int		ObjVars_Get(void *clientData,
			    Tcl_Interp *interp, Tcl_ObjectContext context,
			    int objc, Tcl_Obj *const *objv);
static int		ObjVars_Set(void *clientData,
			    Tcl_Interp *interp, Tcl_ObjectContext context,
			    int objc, Tcl_Obj *const *objv);
static int		Configurable_ClassReadableProps_Get(void *clientData,
			    Tcl_Interp *interp, Tcl_ObjectContext context,
			    int objc, Tcl_Obj *const *objv);
static int		Configurable_ClassReadableProps_Set(void *clientData,
			    Tcl_Interp *interp, Tcl_ObjectContext context,
			    int objc, Tcl_Obj *const *objv);
static int		Configurable_ClassWritableProps_Get(void *clientData,
			    Tcl_Interp *interp, Tcl_ObjectContext context,
			    int objc, Tcl_Obj *const *objv);
static int		Configurable_ClassWritableProps_Set(void *clientData,
			    Tcl_Interp *interp, Tcl_ObjectContext context,
			    int objc, Tcl_Obj *const *objv);
static int		Configurable_ObjectReadableProps_Get(void *clientData,
			    Tcl_Interp *interp, Tcl_ObjectContext context,
			    int objc, Tcl_Obj *const *objv);
static int		Configurable_ObjectReadableProps_Set(void *clientData,
			    Tcl_Interp *interp, Tcl_ObjectContext context,
			    int objc, Tcl_Obj *const *objv);
static int		Configurable_ObjectWritableProps_Get(void *clientData,
			    Tcl_Interp *interp, Tcl_ObjectContext context,
			    int objc, Tcl_Obj *const *objv);
static int		Configurable_ObjectWritableProps_Set(void *clientData,
			    Tcl_Interp *interp, Tcl_ObjectContext context,
			    int objc, Tcl_Obj *const *objv);
static int		ResolveClass(void *clientData,
			    Tcl_Interp *interp, Tcl_ObjectContext context,
			    int objc, Tcl_Obj *const *objv);

/*
 * Now define the slots used in declarations.
 */

static const DeclaredSlot slots[] = {
    SLOT("define::filter",      ClassFilter_Get, ClassFilter_Set, NULL),
    SLOT("define::mixin",       ClassMixin_Get,  ClassMixin_Set, ResolveClass),
    SLOT("define::superclass",  ClassSuper_Get,  ClassSuper_Set, ResolveClass),
    SLOT("define::variable",    ClassVars_Get,   ClassVars_Set, NULL),
    SLOT("objdefine::filter",   ObjFilter_Get,   ObjFilter_Set, NULL),
    SLOT("objdefine::mixin",    ObjMixin_Get,    ObjMixin_Set, ResolveClass),
    SLOT("objdefine::variable", ObjVars_Get,     ObjVars_Set, NULL),
    SLOT("configuresupport::readableproperties",
	    Configurable_ClassReadableProps_Get,
	    Configurable_ClassReadableProps_Set, NULL),
    SLOT("configuresupport::writableproperties",
	    Configurable_ClassWritableProps_Get,
	    Configurable_ClassWritableProps_Set, NULL),
    SLOT("configuresupport::objreadableproperties",
	    Configurable_ObjectReadableProps_Get,
	    Configurable_ObjectReadableProps_Set, NULL),
    SLOT("configuresupport::objwritableproperties",
	    Configurable_ObjectWritableProps_Get,
	    Configurable_ObjectWritableProps_Set, NULL),
    {NULL, {0, 0, 0, 0, 0}, {0, 0, 0, 0, 0}, {0, 0, 0, 0, 0}}
};

/*
 * How to build the in-namespace name of a private variable. This is a pattern
 * used with Tcl_ObjPrintf().
 */

#define PRIVATE_VARIABLE_PATTERN "%d : %s"

/*
 * ----------------------------------------------------------------------
 *
 * IsPrivateDefine --
 *
 *	Extracts whether the current context is handling private definitions.
 *
 * ----------------------------------------------------------------------
 */

static inline int
IsPrivateDefine(
    Tcl_Interp *interp)
{
    Interp *iPtr = (Interp *) interp;

    if (!iPtr->varFramePtr) {
	return 0;
    }
    return iPtr->varFramePtr->isProcCallFrame == PRIVATE_FRAME;
}

/*
 * ----------------------------------------------------------------------
 *
 * BumpGlobalEpoch --
 *
 *	Utility that ensures that call chains that are invalid will get thrown
 *	away at an appropriate time. Note that exactly which epoch gets
 *	advanced will depend on exactly what the class is tangled up in; in
 *	the worst case, the simplest option is to advance the global epoch,
 *	causing *everything* to be thrown away on next usage.
 *
 * ----------------------------------------------------------------------
 */

static inline void
BumpGlobalEpoch(
    Tcl_Interp *interp,
    Class *classPtr)
{
    if (classPtr != NULL
	    && classPtr->subclasses.num == 0
	    && classPtr->instances.num == 0
	    && classPtr->mixinSubs.num == 0) {
	/*
	 * If a class has no subclasses or instances, and is not mixed into
	 * anything, a change to its structure does not require us to
	 * invalidate any call chains. Note that we still bump our object's
	 * epoch if it has any mixins; the relation between a class and its
	 * representative object is special. But it won't hurt.
	 */

	if (classPtr->thisPtr->mixins.num > 0) {
	    classPtr->thisPtr->epoch++;

	    /*
	     * Invalidate the property caches directly.
	     */

	    if (classPtr->properties.allReadableCache) {
		Tcl_DecrRefCount(classPtr->properties.allReadableCache);
		classPtr->properties.allReadableCache = NULL;
	    }
	    if (classPtr->properties.allWritableCache) {
		Tcl_DecrRefCount(classPtr->properties.allWritableCache);
		classPtr->properties.allWritableCache = NULL;
	    }
	}
	return;
    }

    /*
     * Either there's no class (?!) or we're reconfiguring something that is
     * in use. Force regeneration of call chains and properties.
     */

    TclOOGetFoundation(interp)->epoch++;
}

/*
 * ----------------------------------------------------------------------
 *
 * BumpInstanceEpoch --
 *
 *	Advances the epoch and clears the property cache of an object. The
 *	equivalent for classes is BumpGlobalEpoch(), as classes have a more
 *	complex set of relationships to other entities.
 *
 * ----------------------------------------------------------------------
 */

static inline void
BumpInstanceEpoch(
    Object *oPtr)
{
    oPtr->epoch++;
    if (oPtr->properties.allReadableCache) {
	Tcl_DecrRefCount(oPtr->properties.allReadableCache);
	oPtr->properties.allReadableCache = NULL;
    }
    if (oPtr->properties.allWritableCache) {
	Tcl_DecrRefCount(oPtr->properties.allWritableCache);
	oPtr->properties.allWritableCache = NULL;
    }
}

/*
 * ----------------------------------------------------------------------
 *
 * RecomputeClassCacheFlag --
 *
 *	Determine whether the object is prototypical of its class, and hence
 *	able to use the class's method chain cache.
 *
 * ----------------------------------------------------------------------
 */

static inline void
RecomputeClassCacheFlag(
    Object *oPtr)
{
    if ((oPtr->methodsPtr == NULL || oPtr->methodsPtr->numEntries == 0)
	    && (oPtr->mixins.num == 0) && (oPtr->filters.num == 0)) {
	oPtr->flags |= USE_CLASS_CACHE;
    } else {
	oPtr->flags &= ~USE_CLASS_CACHE;
    }
}

/*
 * ----------------------------------------------------------------------
 *
 * TclOOObjectSetFilters --
 *
 *	Install a list of filter method names into an object.
 *
 * ----------------------------------------------------------------------
 */

void
TclOOObjectSetFilters(
    Object *oPtr,
    Tcl_Size numFilters,
    Tcl_Obj *const *filters)
{
    Tcl_Size i;

    if (oPtr->filters.num) {
	Tcl_Obj *filterObj;

	FOREACH(filterObj, oPtr->filters) {
	    Tcl_DecrRefCount(filterObj);
	}
    }

    if (numFilters == 0) {
	/*
	 * No list of filters was supplied, so we're deleting filters.
	 */

	Tcl_Free(oPtr->filters.list);
	oPtr->filters.list = NULL;
	oPtr->filters.num = 0;
	RecomputeClassCacheFlag(oPtr);
    } else {
	/*
	 * We've got a list of filters, so we're creating filters.
	 */

	Tcl_Obj **filtersList;
	size_t size = sizeof(Tcl_Obj *) * numFilters;

	if (oPtr->filters.num == 0) {
	    filtersList = (Tcl_Obj **) Tcl_Alloc(size);
	} else {
	    filtersList = (Tcl_Obj **) Tcl_Realloc(oPtr->filters.list, size);
	}
	for (i = 0 ; i < numFilters ; i++) {
	    filtersList[i] = filters[i];
	    Tcl_IncrRefCount(filters[i]);
	}
	oPtr->filters.list = filtersList;
	oPtr->filters.num = numFilters;
	oPtr->flags &= ~USE_CLASS_CACHE;
    }
    BumpInstanceEpoch(oPtr);	// Only this object can be affected.
}

/*
 * ----------------------------------------------------------------------
 *
 * TclOOClassSetFilters --
 *
 *	Install a list of filter method names into a class.
 *
 * ----------------------------------------------------------------------
 */

void
TclOOClassSetFilters(
    Tcl_Interp *interp,
    Class *classPtr,
    Tcl_Size numFilters,
    Tcl_Obj *const *filters)
{
    Tcl_Size i;

    if (classPtr->filters.num) {
	Tcl_Obj *filterObj;

	FOREACH(filterObj, classPtr->filters) {
	    Tcl_DecrRefCount(filterObj);
	}
    }

    if (numFilters == 0) {
	/*
	 * No list of filters was supplied, so we're deleting filters.
	 */

	Tcl_Free(classPtr->filters.list);
	classPtr->filters.list = NULL;
	classPtr->filters.num = 0;
    } else {
	/*
	 * We've got a list of filters, so we're creating filters.
	 */

	Tcl_Obj **filtersList;
	size_t size = sizeof(Tcl_Obj *) * numFilters;

	if (classPtr->filters.num == 0) {
	    filtersList = (Tcl_Obj **) Tcl_Alloc(size);
	} else {
	    filtersList = (Tcl_Obj **)
		    Tcl_Realloc(classPtr->filters.list, size);
	}
	for (i = 0 ; i < numFilters ; i++) {
	    filtersList[i] = filters[i];
	    Tcl_IncrRefCount(filters[i]);
	}
	classPtr->filters.list = filtersList;
	classPtr->filters.num = numFilters;
    }

    /*
     * There may be many objects affected, so bump the global epoch.
     */

    BumpGlobalEpoch(interp, classPtr);
}

/*
 * ----------------------------------------------------------------------
 *
 * TclOOObjectSetMixins --
 *
 *	Install a list of mixin classes into an object.
 *
 * ----------------------------------------------------------------------
 */

void
TclOOObjectSetMixins(
    Object *oPtr,
    Tcl_Size numMixins,
    Class *const *mixins)
{
    Class *mixinPtr;
    Tcl_Size i;

    if (numMixins == 0) {
	if (oPtr->mixins.num != 0) {
	    FOREACH(mixinPtr, oPtr->mixins) {
		TclOORemoveFromInstances(oPtr, mixinPtr);
		TclOODecrRefCount(mixinPtr->thisPtr);
	    }
	    Tcl_Free(oPtr->mixins.list);
	    oPtr->mixins.num = 0;
	}
	RecomputeClassCacheFlag(oPtr);
    } else {
	if (oPtr->mixins.num != 0) {
	    FOREACH(mixinPtr, oPtr->mixins) {
		if (mixinPtr && mixinPtr != oPtr->selfCls) {
		    TclOORemoveFromInstances(oPtr, mixinPtr);
		}
		TclOODecrRefCount(mixinPtr->thisPtr);
	    }
	    oPtr->mixins.list = (Class **) Tcl_Realloc(oPtr->mixins.list,
		    sizeof(Class *) * numMixins);
	} else {
	    oPtr->mixins.list = (Class **)
		    Tcl_Alloc(sizeof(Class *) * numMixins);
	    oPtr->flags &= ~USE_CLASS_CACHE;
	}
	oPtr->mixins.num = numMixins;
	memcpy(oPtr->mixins.list, mixins, sizeof(Class *) * numMixins);
	FOREACH(mixinPtr, oPtr->mixins) {
	    if (mixinPtr != oPtr->selfCls) {
		TclOOAddToInstances(oPtr, mixinPtr);

		/*
		 * For the new copy created by memcpy().
		 */

		AddRef(mixinPtr->thisPtr);
	    }
	}
    }
    BumpInstanceEpoch(oPtr);
}

/*
 * ----------------------------------------------------------------------
 *
 * TclOOClassSetMixins --
 *
 *	Install a list of mixin classes into a class.
 *
 * ----------------------------------------------------------------------
 */

void
TclOOClassSetMixins(
    Tcl_Interp *interp,
    Class *classPtr,
    Tcl_Size numMixins,
    Class *const *mixins)
{
    Class *mixinPtr;
    Tcl_Size i;

    if (numMixins == 0) {
	if (classPtr->mixins.num != 0) {
	    FOREACH(mixinPtr, classPtr->mixins) {
		TclOORemoveFromMixinSubs(classPtr, mixinPtr);
		TclOODecrRefCount(mixinPtr->thisPtr);
	    }
	    Tcl_Free(classPtr->mixins.list);
	    classPtr->mixins.num = 0;
	}
    } else {
	if (classPtr->mixins.num != 0) {
	    FOREACH(mixinPtr, classPtr->mixins) {
		TclOORemoveFromMixinSubs(classPtr, mixinPtr);
		TclOODecrRefCount(mixinPtr->thisPtr);
	    }
	    classPtr->mixins.list = (Class **)
		    Tcl_Realloc(classPtr->mixins.list,
			    sizeof(Class *) * numMixins);
	} else {
	    classPtr->mixins.list = (Class **)
		    Tcl_Alloc(sizeof(Class *) * numMixins);
	}
	classPtr->mixins.num = numMixins;
	memcpy(classPtr->mixins.list, mixins, sizeof(Class *) * numMixins);
	FOREACH(mixinPtr, classPtr->mixins) {
	    TclOOAddToMixinSubs(classPtr, mixinPtr);

	    /*
	     * For the new copy created by memcpy.
	     */

	    AddRef(mixinPtr->thisPtr);
	}
    }
    BumpGlobalEpoch(interp, classPtr);
}

/*
 * ----------------------------------------------------------------------
 *
 * InstallStandardVariableMapping, InstallPrivateVariableMapping --
 *
 *	Helpers for installing standard and private variable maps.
 *
 * ----------------------------------------------------------------------
 */

static inline void
InstallStandardVariableMapping(
    VariableNameList *vnlPtr,
    Tcl_Size varc,
    Tcl_Obj *const *varv)
{
    Tcl_Obj *variableObj;
    Tcl_Size i, n;
    int created;
    Tcl_HashTable uniqueTable;

    for (i=0 ; i<varc ; i++) {
	Tcl_IncrRefCount(varv[i]);
    }
    FOREACH(variableObj, *vnlPtr) {
	Tcl_DecrRefCount(variableObj);
    }
    if (i != varc) {
	if (varc == 0) {
	    Tcl_Free(vnlPtr->list);
	} else if (i) {
	    vnlPtr->list = (Tcl_Obj **)
		    Tcl_Realloc(vnlPtr->list, sizeof(Tcl_Obj *) * varc);
	} else {
	    vnlPtr->list = (Tcl_Obj **) Tcl_Alloc(sizeof(Tcl_Obj *) * varc);
	}
    }
    vnlPtr->num = 0;
    if (varc > 0) {
	Tcl_InitObjHashTable(&uniqueTable);
	for (i=n=0 ; i<varc ; i++) {
	    Tcl_CreateHashEntry(&uniqueTable, varv[i], &created);
	    if (created) {
		vnlPtr->list[n++] = varv[i];
	    } else {
		Tcl_DecrRefCount(varv[i]);
	    }
	}
	vnlPtr->num = n;

	/*
	 * Shouldn't be necessary, but maintain num/list invariant.
	 */

	if (n != varc) {
	    vnlPtr->list = (Tcl_Obj **)
		    Tcl_Realloc(vnlPtr->list, sizeof(Tcl_Obj *) * n);
	}
	Tcl_DeleteHashTable(&uniqueTable);
    }
}

static inline void
InstallPrivateVariableMapping(
    PrivateVariableList *pvlPtr,
    Tcl_Size varc,
    Tcl_Obj *const *varv,
    int creationEpoch)
{
    PrivateVariableMapping *privatePtr;
    Tcl_Size i, n;
    int created;
    Tcl_HashTable uniqueTable;

    for (i=0 ; i<varc ; i++) {
	Tcl_IncrRefCount(varv[i]);
    }
    FOREACH_STRUCT(privatePtr, *pvlPtr) {
	Tcl_DecrRefCount(privatePtr->variableObj);
	Tcl_DecrRefCount(privatePtr->fullNameObj);
    }
    if (i != varc) {
	if (varc == 0) {
	    Tcl_Free(pvlPtr->list);
	} else if (i) {
	    pvlPtr->list = (PrivateVariableMapping *)
		    Tcl_Realloc(pvlPtr->list,
			    sizeof(PrivateVariableMapping) * varc);
	} else {
	    pvlPtr->list = (PrivateVariableMapping *)
		    Tcl_Alloc(sizeof(PrivateVariableMapping) * varc);
	}
    }

    pvlPtr->num = 0;
    if (varc > 0) {
	Tcl_InitObjHashTable(&uniqueTable);
	for (i=n=0 ; i<varc ; i++) {
	    Tcl_CreateHashEntry(&uniqueTable, varv[i], &created);
	    if (created) {
		privatePtr = &(pvlPtr->list[n++]);
		privatePtr->variableObj = varv[i];
		privatePtr->fullNameObj = Tcl_ObjPrintf(
			PRIVATE_VARIABLE_PATTERN,
			creationEpoch, TclGetString(varv[i]));
		Tcl_IncrRefCount(privatePtr->fullNameObj);
	    } else {
		Tcl_DecrRefCount(varv[i]);
	    }
	}
	pvlPtr->num = n;

	/*
	 * Shouldn't be necessary, but maintain num/list invariant.
	 */

	if (n != varc) {
	    pvlPtr->list = (PrivateVariableMapping *) Tcl_Realloc(pvlPtr->list,
		    sizeof(PrivateVariableMapping) * n);
	}
	Tcl_DeleteHashTable(&uniqueTable);
    }
}

/*
 * ----------------------------------------------------------------------
 *
 * RenameDeleteMethod --
 *
 *	Core of the code to rename and delete methods.
 *
 * ----------------------------------------------------------------------
 */

static int
RenameDeleteMethod(
    Tcl_Interp *interp,
    Object *oPtr,
    int useClass,
    Tcl_Obj *const fromPtr,
    Tcl_Obj *const toPtr)
{
    Tcl_HashEntry *hPtr, *newHPtr = NULL;
    Method *mPtr;
    int isNew;

    if (!useClass) {
	if (!oPtr->methodsPtr) {
	noSuchMethod:
	    Tcl_SetObjResult(interp, Tcl_ObjPrintf(
		    "method %s does not exist", TclGetString(fromPtr)));
	    Tcl_SetErrorCode(interp, "TCL", "LOOKUP", "METHOD",
		    TclGetString(fromPtr), (char *)NULL);
	    return TCL_ERROR;
	}
	hPtr = Tcl_FindHashEntry(oPtr->methodsPtr, fromPtr);
	if (hPtr == NULL) {
	    goto noSuchMethod;
	}
	if (toPtr) {
	    newHPtr = Tcl_CreateHashEntry(oPtr->methodsPtr, toPtr,
		    &isNew);
	    if (hPtr == newHPtr) {
	    renameToSelf:
		Tcl_SetObjResult(interp, Tcl_NewStringObj(
			"cannot rename method to itself", -1));
		Tcl_SetErrorCode(interp, "TCL", "OO", "RENAME_TO_SELF", (char *)NULL);
		return TCL_ERROR;
	    } else if (!isNew) {
	    renameToExisting:
		Tcl_SetObjResult(interp, Tcl_ObjPrintf(
			"method called %s already exists",
			TclGetString(toPtr)));
		Tcl_SetErrorCode(interp, "TCL", "OO", "RENAME_OVER", (char *)NULL);
		return TCL_ERROR;
	    }
	}
    } else {
	hPtr = Tcl_FindHashEntry(&oPtr->classPtr->classMethods, fromPtr);
	if (hPtr == NULL) {
	    goto noSuchMethod;
	}
	if (toPtr) {
	    newHPtr = Tcl_CreateHashEntry(&oPtr->classPtr->classMethods,
		    (char *) toPtr, &isNew);
	    if (hPtr == newHPtr) {
		goto renameToSelf;
	    } else if (!isNew) {
		goto renameToExisting;
	    }
	}
    }

    /*
     * Complete the splicing by changing the method's name.
     */

    mPtr = (Method *) Tcl_GetHashValue(hPtr);
    if (toPtr) {
	Tcl_IncrRefCount(toPtr);
	Tcl_DecrRefCount(mPtr->namePtr);
	mPtr->namePtr = toPtr;
	Tcl_SetHashValue(newHPtr, mPtr);
    } else {
	if (!useClass) {
	    RecomputeClassCacheFlag(oPtr);
	}
	TclOODelMethodRef(mPtr);
    }
    Tcl_DeleteHashEntry(hPtr);
    return TCL_OK;
}

/*
 * ----------------------------------------------------------------------
 *
 * TclOOUnknownDefinition --
 *
 *	Handles what happens when an unknown command is encountered during the
 *	processing of a definition script. Works by finding a command in the
 *	operating definition namespace that the requested command is a unique
 *	prefix of.
 *
 * ----------------------------------------------------------------------
 */

int
TclOOUnknownDefinition(
    TCL_UNUSED(void *),
    Tcl_Interp *interp,
    int objc,
    Tcl_Obj *const *objv)
{
    Namespace *nsPtr = (Namespace *) Tcl_GetCurrentNamespace(interp);
    Tcl_HashSearch search;
    Tcl_HashEntry *hPtr;
    Tcl_Size soughtLen;
    const char *soughtStr, *matchedStr = NULL;

    if (objc < 2) {
	Tcl_SetObjResult(interp, Tcl_NewStringObj(
		"bad call of unknown handler", -1));
	Tcl_SetErrorCode(interp, "TCL", "OO", "BAD_UNKNOWN", (char *)NULL);
	return TCL_ERROR;
    }
    if (TclOOGetDefineCmdContext(interp) == NULL) {
	return TCL_ERROR;
    }

    soughtStr = Tcl_GetStringFromObj(objv[1], &soughtLen);
    if (soughtLen == 0) {
	goto noMatch;
    }
    hPtr = Tcl_FirstHashEntry(&nsPtr->cmdTable, &search);
    while (hPtr != NULL) {
	const char *nameStr = (const char *)
		Tcl_GetHashKey(&nsPtr->cmdTable, hPtr);

	if (strncmp(soughtStr, nameStr, soughtLen) == 0) {
	    if (matchedStr != NULL) {
		goto noMatch;
	    }
	    matchedStr = nameStr;
	}
	hPtr = Tcl_NextHashEntry(&search);
    }

    if (matchedStr != NULL) {
	/*
	 * Got one match, and only one match!
	 */

	Tcl_Obj **newObjv = (Tcl_Obj **)
		TclStackAlloc(interp, sizeof(Tcl_Obj*) * (objc - 1));
	int result;

	newObjv[0] = Tcl_NewStringObj(matchedStr, -1);
	Tcl_IncrRefCount(newObjv[0]);
	if (objc > 2) {
	    memcpy(newObjv + 1, objv + 2, sizeof(Tcl_Obj *) * (objc - 2));
	}
	result = Tcl_EvalObjv(interp, objc - 1, newObjv, 0);
	Tcl_DecrRefCount(newObjv[0]);
	TclStackFree(interp, newObjv);
	return result;
    }

  noMatch:
    Tcl_SetObjResult(interp, Tcl_ObjPrintf(
	    "invalid command name \"%s\"", soughtStr));
    Tcl_SetErrorCode(interp, "TCL", "LOOKUP", "COMMAND", soughtStr, (char *)NULL);
    return TCL_ERROR;
}

/*
 * ----------------------------------------------------------------------
 *
 * FindCommand --
 *
 *	Specialized version of Tcl_FindCommand that handles command prefixes
 *	and disallows namespace magic.
 *
 * ----------------------------------------------------------------------
 */

static Tcl_Command
FindCommand(
    Tcl_Interp *interp,
    Tcl_Obj *stringObj,
    Tcl_Namespace *const namespacePtr)
{
    Tcl_Size length;
    const char *nameStr, *string = Tcl_GetStringFromObj(stringObj, &length);
    Namespace *const nsPtr = (Namespace *) namespacePtr;
    FOREACH_HASH_DECLS;
    Tcl_Command cmd, cmd2;

    /*
     * If someone is playing games, we stop playing right now.
     */

    if (string[0] == '\0' || strstr(string, "::") != NULL) {
	return NULL;
    }

    /*
     * Do the exact lookup first.
     */

    cmd = Tcl_FindCommand(interp, string, namespacePtr, TCL_NAMESPACE_ONLY);
    if (cmd != NULL) {
	return cmd;
    }

    /*
     * Bother, need to perform an approximate match. Iterate across the hash
     * table of commands in the namespace.
     */

    FOREACH_HASH(nameStr, cmd2, &nsPtr->cmdTable) {
	if (strncmp(string, nameStr, length) == 0) {
	    if (cmd != NULL) {
		return NULL;
	    }
	    cmd = cmd2;
	}
    }

    /*
     * Either we found one thing or we found nothing. Either way, return it.
     */

    return cmd;
}

/*
 * ----------------------------------------------------------------------
 *
 * InitDefineContext --
 *
 *	Does the magic incantations necessary to push the special stack frame
 *	used when processing object definitions. It is up to the caller to
 *	dispose of the frame (with TclPopStackFrame) when finished.
 *
 * ----------------------------------------------------------------------
 */

static inline int
InitDefineContext(
    Tcl_Interp *interp,
    Tcl_Namespace *namespacePtr,
    Object *oPtr,
    int objc,
    Tcl_Obj *const objv[])
{
    CallFrame *framePtr, **framePtrPtr = &framePtr;

    if (namespacePtr == NULL) {
	Tcl_SetObjResult(interp, Tcl_NewStringObj(
		"no definition namespace available", -1));
	Tcl_SetErrorCode(interp, "TCL", "OO", "MONKEY_BUSINESS", (char *)NULL);
	return TCL_ERROR;
    }

    /*
     * framePtrPtr is needed to satisfy GCC 3.3's strict aliasing rules.
     */

    (void) TclPushStackFrame(interp, (Tcl_CallFrame **) framePtrPtr,
	    namespacePtr, FRAME_IS_OO_DEFINE);
    framePtr->clientData = oPtr;
    framePtr->objc = objc;
    framePtr->objv = objv;	/* Reference counts do not need to be
				 * incremented here. */
    return TCL_OK;
}

/*
 * ----------------------------------------------------------------------
 *
 * TclOOGetDefineCmdContext, TclOOGetClassDefineCmdContext --
 *
 *	Extracts the magic token from the current stack frame, or returns NULL
 *	(and leaves an error message) otherwise.
 *
 * ----------------------------------------------------------------------
 */

Tcl_Object
TclOOGetDefineCmdContext(
    Tcl_Interp *interp)
{
    Interp *iPtr = (Interp *) interp;
    Tcl_Object object;

    if ((iPtr->varFramePtr == NULL)
	    || (iPtr->varFramePtr->isProcCallFrame != FRAME_IS_OO_DEFINE
	    && iPtr->varFramePtr->isProcCallFrame != PRIVATE_FRAME)) {
	Tcl_SetObjResult(interp, Tcl_NewStringObj(
		"this command may only be called from within the context of"
		" an ::oo::define or ::oo::objdefine command", -1));
	Tcl_SetErrorCode(interp, "TCL", "OO", "MONKEY_BUSINESS", (char *)NULL);
	return NULL;
    }
    object = (Tcl_Object) iPtr->varFramePtr->clientData;
    if (Tcl_ObjectDeleted(object)) {
	Tcl_SetObjResult(interp, Tcl_NewStringObj(
		"this command cannot be called when the object has been"
		" deleted", -1));
	Tcl_SetErrorCode(interp, "TCL", "OO", "MONKEY_BUSINESS", (char *)NULL);
	return NULL;
    }
    return object;
}

Class *
TclOOGetClassDefineCmdContext(
    Tcl_Interp *interp)
{
    Object *oPtr = (Object *) TclOOGetDefineCmdContext(interp);
    if (oPtr == NULL) {
	return NULL;
    }
    if (!oPtr->classPtr) {
	Tcl_SetObjResult(interp, Tcl_NewStringObj(
		"attempt to misuse API", -1));
	Tcl_SetErrorCode(interp, "TCL", "OO", "MONKEY_BUSINESS", NULL);
	return NULL;
    }
    return oPtr->classPtr;
}

/*
 * ----------------------------------------------------------------------
 *
 * GetClassInOuterContext, GetNamespaceInOuterContext --
 *
 *	Wrappers round Tcl_GetObjectFromObj and TclGetNamespaceFromObj to
 *	perform the lookup in the context that called oo::define (or
 *	equivalent). Note that this may have to go up multiple levels to get
 *	the level that we started doing definitions at.
 *
 * ----------------------------------------------------------------------
 */

static inline Class *
GetClassInOuterContext(
    Tcl_Interp *interp,
    Tcl_Obj *className,
    const char *errMsg)
{
    Interp *iPtr = (Interp *) interp;
    Object *oPtr;
    CallFrame *savedFramePtr = iPtr->varFramePtr;

    while (iPtr->varFramePtr->isProcCallFrame == FRAME_IS_OO_DEFINE
	    || iPtr->varFramePtr->isProcCallFrame == PRIVATE_FRAME) {
	if (iPtr->varFramePtr->callerVarPtr == NULL) {
	    Tcl_Panic("getting outer context when already in global context");
	}
	iPtr->varFramePtr = iPtr->varFramePtr->callerVarPtr;
    }
    oPtr = (Object *) Tcl_GetObjectFromObj(interp, className);
    iPtr->varFramePtr = savedFramePtr;
    if (oPtr == NULL) {
	return NULL;
    }
    if (oPtr->classPtr == NULL) {
	Tcl_SetObjResult(interp, Tcl_NewStringObj(errMsg, -1));
	Tcl_SetErrorCode(interp, "TCL", "LOOKUP", "CLASS",
		TclGetString(className), (char *)NULL);
	return NULL;
    }
    return oPtr->classPtr;
}

static inline Tcl_Namespace *
GetNamespaceInOuterContext(
    Tcl_Interp *interp,
    Tcl_Obj *namespaceName)
{
    Interp *iPtr = (Interp *) interp;
    Tcl_Namespace *nsPtr;
    int result;
    CallFrame *savedFramePtr = iPtr->varFramePtr;

    while (iPtr->varFramePtr->isProcCallFrame == FRAME_IS_OO_DEFINE
	    || iPtr->varFramePtr->isProcCallFrame == PRIVATE_FRAME) {
	if (iPtr->varFramePtr->callerVarPtr == NULL) {
	    Tcl_Panic("getting outer context when already in global context");
	}
	iPtr->varFramePtr = iPtr->varFramePtr->callerVarPtr;
    }
    result = TclGetNamespaceFromObj(interp, namespaceName, &nsPtr);
    iPtr->varFramePtr = savedFramePtr;
    if (result != TCL_OK) {
	return NULL;
    }
    return nsPtr;
}

/*
 * ----------------------------------------------------------------------
 *
 * GenerateErrorInfo --
 *
 *	Factored out code to generate part of the error trace messages.
 *
 * ----------------------------------------------------------------------
 */

static inline void
GenerateErrorInfo(
    Tcl_Interp *interp,		/* Where to store the error info trace. */
    Object *oPtr,		/* What object (or class) was being configured
				 * when the error occurred? */
    Tcl_Obj *savedNameObj,	/* Name of object saved from before script was
				 * evaluated, which is needed if the object
				 * goes away part way through execution. OTOH,
				 * if the object isn't deleted then its
				 * current name (post-execution) has to be
				 * used. This matters, because the object
				 * could have been renamed... */
    const char *typeOfSubject)	/* Part of the message, saying whether it was
				 * an object, class or class-as-object that
				 * was being configured. */
{
    Tcl_Size length;
    Tcl_Obj *realNameObj = Tcl_ObjectDeleted((Tcl_Object) oPtr)
	    ? savedNameObj : TclOOObjectName(interp, oPtr);
    const char *objName = Tcl_GetStringFromObj(realNameObj, &length);
    int limit = OBJNAME_LENGTH_IN_ERRORINFO_LIMIT;
    int overflow = (length > limit);

    Tcl_AppendObjToErrorInfo(interp, Tcl_ObjPrintf(
	    "\n    (in definition script for %s \"%.*s%s\" line %d)",
	    typeOfSubject, (overflow ? limit : (int) length), objName,
	    (overflow ? "..." : ""), Tcl_GetErrorLine(interp)));
}

/*
 * ----------------------------------------------------------------------
 *
 * MagicDefinitionInvoke --
 *
 *	Part of the implementation of the "oo::define" and "oo::objdefine"
 *	commands that is used to implement the more-than-one-argument case,
 *	applying ensemble-like tricks with dispatch so that error messages are
 *	clearer. Doesn't handle the management of the stack frame.
 *
 * ----------------------------------------------------------------------
 */

static inline int
MagicDefinitionInvoke(
    Tcl_Interp *interp,
    Tcl_Namespace *nsPtr,
    int cmdIndex,
    int objc,
    Tcl_Obj *const *objv)
{
    Tcl_Obj *objPtr, *obj2Ptr, **objs;
    Tcl_Command cmd;
    int isRoot, result, offset = cmdIndex + 1;
    Tcl_Size dummy;

    /*
     * More than one argument: fire them through the ensemble processing
     * engine so that everything appears to be good and proper in error
     * messages. Note that we cannot just concatenate and send through
     * Tcl_EvalObjEx, as that doesn't do ensemble processing, and we cannot go
     * through Tcl_EvalObjv without the extra work to pre-find the command, as
     * that finds command names in the wrong namespace at the moment. Ugly!
     */

    isRoot = TclInitRewriteEnsemble(interp, offset, 1, objv);

    /*
     * Build the list of arguments using a Tcl_Obj as a workspace. See
     * comments above for why these contortions are necessary.
     */

    TclNewObj(objPtr);
    TclNewObj(obj2Ptr);
    cmd = FindCommand(interp, objv[cmdIndex], nsPtr);
    if (cmd == NULL) {
	/*
	 * Punt this case!
	 */

	Tcl_AppendObjToObj(obj2Ptr, objv[cmdIndex]);
    } else {
	Tcl_GetCommandFullName(interp, cmd, obj2Ptr);
    }
    Tcl_ListObjAppendElement(NULL, objPtr, obj2Ptr);
    // TODO: overflow?
    Tcl_ListObjReplace(NULL, objPtr, 1, 0, objc - offset, objv + offset);
    TclListObjGetElements(NULL, objPtr, &dummy, &objs);

    result = Tcl_EvalObjv(interp, objc - cmdIndex, objs, TCL_EVAL_INVOKE);
    if (isRoot) {
	TclResetRewriteEnsemble(interp, 1);
    }
    Tcl_DecrRefCount(objPtr);

    return result;
}

/*
 * ----------------------------------------------------------------------
 *
 * TclOODefineObjCmd --
 *
 *	Implementation of the "oo::define" command. Works by effectively doing
 *	the same as 'namespace eval', but with extra magic applied so that the
 *	object to be modified is known to the commands in the target
 *	namespace. Also does ensemble-like tricks with dispatch so that error
 *	messages are clearer.
 *
 * ----------------------------------------------------------------------
 */

int
TclOODefineObjCmd(
    TCL_UNUSED(void *),
    Tcl_Interp *interp,
    int objc,
    Tcl_Obj *const *objv)
{
    Tcl_Namespace *nsPtr;
    Object *oPtr;
    int result;

    if (objc < 3) {
	Tcl_WrongNumArgs(interp, 1, objv, "className arg ?arg ...?");
	return TCL_ERROR;
    }

    oPtr = (Object *) Tcl_GetObjectFromObj(interp, objv[1]);
    if (oPtr == NULL) {
	return TCL_ERROR;
    }
    if (oPtr->classPtr == NULL) {
	Tcl_SetObjResult(interp, Tcl_ObjPrintf(
		"%s does not refer to a class", TclGetString(objv[1])));
	Tcl_SetErrorCode(interp, "TCL", "LOOKUP", "CLASS",
		TclGetString(objv[1]), (char *)NULL);
	return TCL_ERROR;
    }

    /*
     * Make the oo::define namespace the current namespace and evaluate the
     * command(s).
     */

    nsPtr = TclOOGetDefineContextNamespace(interp, oPtr, 1);
    if (InitDefineContext(interp, nsPtr, oPtr, objc, objv) != TCL_OK) {
	return TCL_ERROR;
    }

    AddRef(oPtr);
    if (objc == 3) {
	Tcl_Obj *objNameObj = TclOOObjectName(interp, oPtr);

	Tcl_IncrRefCount(objNameObj);
	result = TclEvalObjEx(interp, objv[2], 0,
		((Interp *) interp)->cmdFramePtr, 2);
	if (result == TCL_ERROR) {
	    GenerateErrorInfo(interp, oPtr, objNameObj, "class");
	}
	TclDecrRefCount(objNameObj);
    } else {
	result = MagicDefinitionInvoke(interp, nsPtr, 2, objc, objv);
    }
    TclOODecrRefCount(oPtr);

    /*
     * Restore the previous "current" namespace.
     */

    TclPopStackFrame(interp);
    return result;
}

/*
 * ----------------------------------------------------------------------
 *
 * TclOOObjDefObjCmd --
 *
 *	Implementation of the "oo::objdefine" command. Works by effectively
 *	doing the same as 'namespace eval', but with extra magic applied so
 *	that the object to be modified is known to the commands in the target
 *	namespace. Also does ensemble-like tricks with dispatch so that error
 *	messages are clearer.
 *
 * ----------------------------------------------------------------------
 */

int
TclOOObjDefObjCmd(
    TCL_UNUSED(void *),
    Tcl_Interp *interp,
    int objc,
    Tcl_Obj *const *objv)
{
    Tcl_Namespace *nsPtr;
    Object *oPtr;
    int result;

    if (objc < 3) {
	Tcl_WrongNumArgs(interp, 1, objv, "objectName arg ?arg ...?");
	return TCL_ERROR;
    }

    oPtr = (Object *) Tcl_GetObjectFromObj(interp, objv[1]);
    if (oPtr == NULL) {
	return TCL_ERROR;
    }

    /*
     * Make the oo::objdefine namespace the current namespace and evaluate the
     * command(s).
     */

    nsPtr = TclOOGetDefineContextNamespace(interp, oPtr, 0);
    if (InitDefineContext(interp, nsPtr, oPtr, objc, objv) != TCL_OK) {
	return TCL_ERROR;
    }

    AddRef(oPtr);
    if (objc == 3) {
	Tcl_Obj *objNameObj = TclOOObjectName(interp, oPtr);

	Tcl_IncrRefCount(objNameObj);
	result = TclEvalObjEx(interp, objv[2], 0,
		((Interp *) interp)->cmdFramePtr, 2);
	if (result == TCL_ERROR) {
	    GenerateErrorInfo(interp, oPtr, objNameObj, "object");
	}
	TclDecrRefCount(objNameObj);
    } else {
	result = MagicDefinitionInvoke(interp, nsPtr, 2, objc, objv);
    }
    TclOODecrRefCount(oPtr);

    /*
     * Restore the previous "current" namespace.
     */

    TclPopStackFrame(interp);
    return result;
}

/*
 * ----------------------------------------------------------------------
 *
 * TclOODefineSelfObjCmd --
 *
 *	Implementation of the "self" subcommand of the "oo::define" command.
 *	Works by effectively doing the same as 'namespace eval', but with
 *	extra magic applied so that the object to be modified is known to the
 *	commands in the target namespace. Also does ensemble-like tricks with
 *	dispatch so that error messages are clearer.
 *
 * ----------------------------------------------------------------------
 */

int
TclOODefineSelfObjCmd(
    TCL_UNUSED(void *),
    Tcl_Interp *interp,
    int objc,
    Tcl_Obj *const *objv)
{
    Tcl_Namespace *nsPtr;
    Object *oPtr;
    int result, isPrivate;

    oPtr = (Object *) TclOOGetDefineCmdContext(interp);
    if (oPtr == NULL) {
	return TCL_ERROR;
    }

    if (objc < 2) {
	Tcl_SetObjResult(interp, TclOOObjectName(interp, oPtr));
	return TCL_OK;
    }

    isPrivate = IsPrivateDefine(interp);

    /*
     * Make the oo::objdefine namespace the current namespace and evaluate the
     * command(s).
     */

    nsPtr = TclOOGetDefineContextNamespace(interp, oPtr, 0);
    if (InitDefineContext(interp, nsPtr, oPtr, objc, objv) != TCL_OK) {
	return TCL_ERROR;
    }
    if (isPrivate) {
	((Interp *) interp)->varFramePtr->isProcCallFrame = PRIVATE_FRAME;
    }

    AddRef(oPtr);
    if (objc == 2) {
	Tcl_Obj *objNameObj = TclOOObjectName(interp, oPtr);

	Tcl_IncrRefCount(objNameObj);
	result = TclEvalObjEx(interp, objv[1], 0,
		((Interp *) interp)->cmdFramePtr, 1);
	if (result == TCL_ERROR) {
	    GenerateErrorInfo(interp, oPtr, objNameObj, "class object");
	}
	TclDecrRefCount(objNameObj);
    } else {
	result = MagicDefinitionInvoke(interp, nsPtr, 1, objc, objv);
    }
    TclOODecrRefCount(oPtr);

    /*
     * Restore the previous "current" namespace.
     */

    TclPopStackFrame(interp);
    return result;
}

/*
 * ----------------------------------------------------------------------
 *
 * TclOODefineObjSelfObjCmd --
 *
 *	Implementation of the "self" subcommand of the "oo::objdefine"
 *	command.
 *
 * ----------------------------------------------------------------------
 */

int
TclOODefineObjSelfObjCmd(
    TCL_UNUSED(void *),
    Tcl_Interp *interp,
    int objc,
    Tcl_Obj *const *objv)
{
    Object *oPtr;

    if (objc != 1) {
	Tcl_WrongNumArgs(interp, 1, objv, NULL);
	return TCL_ERROR;
    }

    oPtr = (Object *) TclOOGetDefineCmdContext(interp);
    if (oPtr == NULL) {
	return TCL_ERROR;
    }

    Tcl_SetObjResult(interp, TclOOObjectName(interp, oPtr));
    return TCL_OK;
}

/*
 * ----------------------------------------------------------------------
 *
 * TclOODefinePrivateObjCmd --
 *
 *	Implementation of the "private" subcommand of the "oo::define"
 *	and "oo::objdefine" commands.
 *
 * ----------------------------------------------------------------------
 */

int
TclOODefinePrivateObjCmd(
    void *clientData,
    Tcl_Interp *interp,
    int objc,
    Tcl_Obj *const *objv)
{
    int isInstancePrivate = (clientData != NULL);
				/* Just so that we can generate the correct
				 * error message depending on the context of
				 * usage of this function. */
    Interp *iPtr = (Interp *) interp;
    Object *oPtr = (Object *) TclOOGetDefineCmdContext(interp);
    int saved;			/* The saved flag. We restore it on exit so
				 * that [private private ...] doesn't make
				 * things go weird. */
    int result;

    if (oPtr == NULL) {
	return TCL_ERROR;
    }
    if (objc == 1) {
	Tcl_SetObjResult(interp, Tcl_NewBooleanObj(IsPrivateDefine(interp)));
	return TCL_OK;
    }

    /*
     * Change the frame type flag while evaluating the body.
     */

    saved = iPtr->varFramePtr->isProcCallFrame;
    iPtr->varFramePtr->isProcCallFrame = PRIVATE_FRAME;

    /*
     * Evaluate the body; standard pattern.
     */

    AddRef(oPtr);
    if (objc == 2) {
	Tcl_Obj *objNameObj = TclOOObjectName(interp, oPtr);

	Tcl_IncrRefCount(objNameObj);
	result = TclEvalObjEx(interp, objv[1], 0, iPtr->cmdFramePtr, 1);
	if (result == TCL_ERROR) {
	    GenerateErrorInfo(interp, oPtr, objNameObj,
		    isInstancePrivate ? "object" : "class");
	}
	TclDecrRefCount(objNameObj);
    } else {
	result = MagicDefinitionInvoke(interp, TclGetCurrentNamespace(interp),
		1, objc, objv);
    }
    TclOODecrRefCount(oPtr);

    /*
     * Restore the frame type flag to what it was previously.
     */

    iPtr->varFramePtr->isProcCallFrame = saved;
    return result;
}

/*
 * ----------------------------------------------------------------------
 *
 * TclOODefineClassObjCmd --
 *
 *	Implementation of the "class" subcommand of the "oo::objdefine"
 *	command.
 *
 * ----------------------------------------------------------------------
 */

int
TclOODefineClassObjCmd(
    TCL_UNUSED(void *),
    Tcl_Interp *interp,
    int objc,
    Tcl_Obj *const *objv)
{
    Object *oPtr;
    Class *clsPtr;
    Foundation *fPtr = TclOOGetFoundation(interp);
    int wasClass, willBeClass;

    /*
     * Parse the context to get the object to operate on.
     */

    oPtr = (Object *) TclOOGetDefineCmdContext(interp);
    if (oPtr == NULL) {
	return TCL_ERROR;
    }
    if (oPtr->flags & ROOT_OBJECT) {
	Tcl_SetObjResult(interp, Tcl_NewStringObj(
		"may not modify the class of the root object class", -1));
	Tcl_SetErrorCode(interp, "TCL", "OO", "MONKEY_BUSINESS", (char *)NULL);
	return TCL_ERROR;
    }
    if (oPtr->flags & ROOT_CLASS) {
	Tcl_SetObjResult(interp, Tcl_NewStringObj(
		"may not modify the class of the class of classes", -1));
	Tcl_SetErrorCode(interp, "TCL", "OO", "MONKEY_BUSINESS", (char *)NULL);
	return TCL_ERROR;
    }

    /*
     * Parse the argument to get the class to set the object's class to.
     */

    if (objc != 2) {
	Tcl_WrongNumArgs(interp, 1, objv, "className");
	return TCL_ERROR;
    }
    clsPtr = GetClassInOuterContext(interp, objv[1],
	    "the class of an object must be a class");
    if (clsPtr == NULL) {
	return TCL_ERROR;
    }
    if (oPtr == clsPtr->thisPtr) {
	Tcl_SetObjResult(interp, Tcl_NewStringObj(
		"may not change classes into an instance of themselves", -1));
	Tcl_SetErrorCode(interp, "TCL", "OO", "MONKEY_BUSINESS", (char *)NULL);
	return TCL_ERROR;
    }

    /*
     * Set the object's class.
     */

    wasClass = (oPtr->classPtr != NULL);
    willBeClass = (TclOOIsReachable(fPtr->classCls, clsPtr));

    if (oPtr->selfCls != clsPtr) {
	TclOORemoveFromInstances(oPtr, oPtr->selfCls);
	TclOODecrRefCount(oPtr->selfCls->thisPtr);
	oPtr->selfCls = clsPtr;
	AddRef(oPtr->selfCls->thisPtr);
	TclOOAddToInstances(oPtr, oPtr->selfCls);

	/*
	 * Create or delete the class guts if necessary.
	 */

	if (wasClass && !willBeClass) {
	    /*
	     * This is the most global of all epochs. Bump it! No cache can be
	     * trusted!
	     */

	    TclOORemoveFromMixins(oPtr->classPtr, oPtr);
	    oPtr->fPtr->epoch++;
	    oPtr->flags |= DONT_DELETE;
	    TclOODeleteDescendants(interp, oPtr);
	    oPtr->flags &= ~DONT_DELETE;
	    TclOOReleaseClassContents(interp, oPtr);
	    Tcl_Free(oPtr->classPtr);
	    oPtr->classPtr = NULL;
	} else if (!wasClass && willBeClass) {
	    TclOOAllocClass(interp, oPtr);
	}

	if (oPtr->classPtr != NULL) {
	    BumpGlobalEpoch(interp, oPtr->classPtr);
	} else {
	    BumpInstanceEpoch(oPtr);
	}
    }
    return TCL_OK;
}

/*
 * ----------------------------------------------------------------------
 *
 * TclOODefineConstructorObjCmd --
 *
 *	Implementation of the "constructor" subcommand of the "oo::define"
 *	command.
 *
 * ----------------------------------------------------------------------
 */

int
TclOODefineConstructorObjCmd(
    TCL_UNUSED(void *),
    Tcl_Interp *interp,
    int objc,
    Tcl_Obj *const *objv)
{
    Class *clsPtr = TclOOGetClassDefineCmdContext(interp);
    Tcl_Method method;
    Tcl_Size bodyLength;

    if (clsPtr == NULL) {
	return TCL_ERROR;
    } else if (objc != 3) {
	Tcl_WrongNumArgs(interp, 1, objv, "arguments body");
	return TCL_ERROR;
    }

<<<<<<< HEAD
    (void)Tcl_GetStringFromObj(objv[2], &bodyLength);
=======
    (void) TclGetStringFromObj(objv[2], &bodyLength);
>>>>>>> fd4841e5
    if (bodyLength > 0) {
	/*
	 * Create the method structure.
	 */

	method = (Tcl_Method) TclOONewProcMethod(interp, clsPtr,
		PUBLIC_METHOD, NULL, objv[1], objv[2], NULL);
	if (method == NULL) {
	    return TCL_ERROR;
	}
    } else {
	/*
	 * Delete the constructor method record and set the field in the
	 * class record to NULL.
	 */

	method = NULL;
    }

    /*
     * Place the method structure in the class record. Note that we might not
     * immediately delete the constructor as this might be being done during
     * execution of the constructor itself.
     */

    Tcl_ClassSetConstructor(interp, (Tcl_Class) clsPtr, method);
    return TCL_OK;
}

/*
 * ----------------------------------------------------------------------
 *
 * TclOODefineDefnNsObjCmd --
 *
 *	Implementation of the "definitionnamespace" subcommand of the
 *	"oo::define" command.
 *
 * ----------------------------------------------------------------------
 */

int
TclOODefineDefnNsObjCmd(
    TCL_UNUSED(void *),
    Tcl_Interp *interp,
    int objc,
    Tcl_Obj *const *objv)
{
    static const char *kindList[] = {
	"-class",
	"-instance",
	NULL
    };
    int kind = 0;
    Class *clsPtr = TclOOGetClassDefineCmdContext(interp);
    Tcl_Namespace *nsPtr;
    Tcl_Obj *nsNamePtr, **storagePtr;

    if (clsPtr == NULL) {
	return TCL_ERROR;
    } else if (clsPtr->thisPtr->flags & (ROOT_OBJECT | ROOT_CLASS)) {
	Tcl_SetObjResult(interp, Tcl_NewStringObj(
		"may not modify the definition namespace of the root classes",
		-1));
	Tcl_SetErrorCode(interp, "TCL", "OO", "MONKEY_BUSINESS", (char *)NULL);
	return TCL_ERROR;
    }

    /*
     * Parse the arguments and work out what the user wants to do.
     */

    if (objc != 2 && objc != 3) {
	Tcl_WrongNumArgs(interp, 1, objv, "?kind? namespace");
	return TCL_ERROR;
    }
    if (objc == 3 && Tcl_GetIndexFromObj(interp, objv[1], kindList, "kind", 0,
	    &kind) != TCL_OK) {
	return TCL_ERROR;
    }
    if (!TclGetString(objv[objc - 1])[0]) {
	nsNamePtr = NULL;
    } else {
	nsPtr = GetNamespaceInOuterContext(interp, objv[objc - 1]);
	if (nsPtr == NULL) {
	    return TCL_ERROR;
	}
	nsNamePtr = Tcl_NewStringObj(nsPtr->fullName, -1);
	Tcl_IncrRefCount(nsNamePtr);
    }

    /*
     * Update the correct field of the class definition.
     */

    if (kind) {
	storagePtr = &clsPtr->objDefinitionNs;
    } else {
	storagePtr = &clsPtr->clsDefinitionNs;
    }
    if (*storagePtr != NULL) {
	Tcl_DecrRefCount(*storagePtr);
    }
    *storagePtr = nsNamePtr;
    return TCL_OK;
}

/*
 * ----------------------------------------------------------------------
 *
 * TclOODefineDeleteMethodObjCmd --
 *
 *	Implementation of the "deletemethod" subcommand of the "oo::define"
 *	and "oo::objdefine" commands.
 *
 * ----------------------------------------------------------------------
 */

int
TclOODefineDeleteMethodObjCmd(
    void *clientData,
    Tcl_Interp *interp,
    int objc,
    Tcl_Obj *const *objv)
{
    int isInstanceDeleteMethod = (clientData != NULL);
    Object *oPtr;
    int i;

    if (objc < 2) {
	Tcl_WrongNumArgs(interp, 1, objv, "name ?name ...?");
	return TCL_ERROR;
    }

    oPtr = (Object *) TclOOGetDefineCmdContext(interp);
    if (oPtr == NULL) {
	return TCL_ERROR;
    }
    if (!isInstanceDeleteMethod && !oPtr->classPtr) {
	Tcl_SetObjResult(interp, Tcl_NewStringObj(
		"attempt to misuse API", -1));
	Tcl_SetErrorCode(interp, "TCL", "OO", "MONKEY_BUSINESS", (char *)NULL);
	return TCL_ERROR;
    }

    for (i = 1; i < objc; i++) {
	/*
	 * Delete the method structure from the appropriate hash table.
	 */

	if (RenameDeleteMethod(interp, oPtr, !isInstanceDeleteMethod,
		objv[i], NULL) != TCL_OK) {
	    return TCL_ERROR;
	}
    }

    if (isInstanceDeleteMethod) {
	BumpInstanceEpoch(oPtr);
    } else {
	BumpGlobalEpoch(interp, oPtr->classPtr);
    }
    return TCL_OK;
}

/*
 * ----------------------------------------------------------------------
 *
 * TclOODefineDestructorObjCmd --
 *
 *	Implementation of the "destructor" subcommand of the "oo::define"
 *	command.
 *
 * ----------------------------------------------------------------------
 */

int
TclOODefineDestructorObjCmd(
    TCL_UNUSED(void *),
    Tcl_Interp *interp,
    int objc,
    Tcl_Obj *const *objv)
{
    Tcl_Method method;
    Tcl_Size bodyLength;
    Class *clsPtr = TclOOGetClassDefineCmdContext(interp);

    if (clsPtr == NULL) {
	return TCL_ERROR;
    } else if (objc != 2) {
	Tcl_WrongNumArgs(interp, 1, objv, "body");
	return TCL_ERROR;
    }


<<<<<<< HEAD
    (void)Tcl_GetStringFromObj(objv[1], &bodyLength);
=======
    (void) TclGetStringFromObj(objv[1], &bodyLength);
>>>>>>> fd4841e5
    if (bodyLength > 0) {
	/*
	 * Create the method structure.
	 */

	method = (Tcl_Method) TclOONewProcMethod(interp, clsPtr,
		PUBLIC_METHOD, NULL, NULL, objv[1], NULL);
	if (method == NULL) {
	    return TCL_ERROR;
	}
    } else {
	/*
	 * Delete the destructor method record and set the field in the class
	 * record to NULL.
	 */

	method = NULL;
    }

    /*
     * Place the method structure in the class record. Note that we might not
     * immediately delete the destructor as this might be being done during
     * execution of the destructor itself. Also note that setting a
     * destructor during a destructor is fairly dumb anyway.
     */

    Tcl_ClassSetDestructor(interp, (Tcl_Class) clsPtr, method);
    return TCL_OK;
}

/*
 * ----------------------------------------------------------------------
 *
 * TclOODefineExportObjCmd --
 *
 *	Implementation of the "export" subcommand of the "oo::define" and
 *	"oo::objdefine" commands.
 *
 * ----------------------------------------------------------------------
 */

int
TclOODefineExportObjCmd(
    void *clientData,
    Tcl_Interp *interp,
    int objc,
    Tcl_Obj *const *objv)
{
    int isInstanceExport = (clientData != NULL);
    Object *oPtr;
    Method *mPtr;
    Tcl_HashEntry *hPtr;
    Class *clsPtr;
    int i, isNew, changed = 0;

    if (objc < 2) {
	Tcl_WrongNumArgs(interp, 1, objv, "name ?name ...?");
	return TCL_ERROR;
    }

    oPtr = (Object *) TclOOGetDefineCmdContext(interp);
    if (oPtr == NULL) {
	return TCL_ERROR;
    }
    clsPtr = oPtr->classPtr;
    if (!isInstanceExport && !clsPtr) {
	Tcl_SetObjResult(interp, Tcl_NewStringObj(
		"attempt to misuse API", -1));
	Tcl_SetErrorCode(interp, "TCL", "OO", "MONKEY_BUSINESS", (char *)NULL);
	return TCL_ERROR;
    }

    for (i = 1; i < objc; i++) {
	/*
	 * Exporting is done by adding the PUBLIC_METHOD flag to the method
	 * record. If there is no such method in this object or class (i.e.
	 * the method comes from something inherited from or that we're an
	 * instance of) then we put in a blank record with that flag; such
	 * records are skipped over by the call chain engine *except* for
	 * their flags member.
	 */

	if (isInstanceExport) {
	    if (!oPtr->methodsPtr) {
		oPtr->methodsPtr = (Tcl_HashTable *)
			Tcl_Alloc(sizeof(Tcl_HashTable));
		Tcl_InitObjHashTable(oPtr->methodsPtr);
		oPtr->flags &= ~USE_CLASS_CACHE;
	    }
	    hPtr = Tcl_CreateHashEntry(oPtr->methodsPtr, objv[i],
		    &isNew);
	} else {
	    hPtr = Tcl_CreateHashEntry(&clsPtr->classMethods, objv[i],
		    &isNew);
	}

	if (isNew) {
	    mPtr = (Method *) Tcl_Alloc(sizeof(Method));
	    memset(mPtr, 0, sizeof(Method));
	    mPtr->refCount = 1;
	    mPtr->namePtr = objv[i];
	    Tcl_IncrRefCount(objv[i]);
	    Tcl_SetHashValue(hPtr, mPtr);
	} else {
	    mPtr = (Method *) Tcl_GetHashValue(hPtr);
	}
	if (isNew || !(mPtr->flags & (PUBLIC_METHOD | PRIVATE_METHOD))) {
	    mPtr->flags |= PUBLIC_METHOD;
	    mPtr->flags &= ~TRUE_PRIVATE_METHOD;
	    changed = 1;
	}
    }

    /*
     * Bump the right epoch if we actually changed anything.
     */

    if (changed) {
	if (isInstanceExport) {
	    BumpInstanceEpoch(oPtr);
	} else {
	    BumpGlobalEpoch(interp, clsPtr);
	}
    }
    return TCL_OK;
}

/*
 * ----------------------------------------------------------------------
 *
 * TclOODefineForwardObjCmd --
 *
 *	Implementation of the "forward" subcommand of the "oo::define" and
 *	"oo::objdefine" commands.
 *
 * ----------------------------------------------------------------------
 */

int
TclOODefineForwardObjCmd(
    void *clientData,
    Tcl_Interp *interp,
    int objc,
    Tcl_Obj *const *objv)
{
    int isInstanceForward = (clientData != NULL);
    Object *oPtr;
    Method *mPtr;
    int isPublic;
    Tcl_Obj *prefixObj;

    if (objc < 3) {
	Tcl_WrongNumArgs(interp, 1, objv, "name cmdName ?arg ...?");
	return TCL_ERROR;
    }

    oPtr = (Object *) TclOOGetDefineCmdContext(interp);
    if (oPtr == NULL) {
	return TCL_ERROR;
    }
    if (!isInstanceForward && !oPtr->classPtr) {
	Tcl_SetObjResult(interp, Tcl_NewStringObj(
		"attempt to misuse API", -1));
	Tcl_SetErrorCode(interp, "TCL", "OO", "MONKEY_BUSINESS", (char *)NULL);
	return TCL_ERROR;
    }
    isPublic = Tcl_StringMatch(TclGetString(objv[1]), PUBLIC_PATTERN)
	    ? PUBLIC_METHOD : 0;
    if (IsPrivateDefine(interp)) {
	isPublic = TRUE_PRIVATE_METHOD;
    }

    /*
     * Create the method structure.
     */

    prefixObj = Tcl_NewListObj(objc - 2, objv + 2);
    if (isInstanceForward) {
	mPtr = TclOONewForwardInstanceMethod(interp, oPtr, isPublic, objv[1],
		prefixObj);
    } else {
	mPtr = TclOONewForwardMethod(interp, oPtr->classPtr, isPublic,
		objv[1], prefixObj);
    }
    if (mPtr == NULL) {
	Tcl_DecrRefCount(prefixObj);
	return TCL_ERROR;
    }
    return TCL_OK;
}

/*
 * ----------------------------------------------------------------------
 *
 * TclOODefineMethodObjCmd --
 *
 *	Implementation of the "method" subcommand of the "oo::define" and
 *	"oo::objdefine" commands.
 *
 * ----------------------------------------------------------------------
 */

int
TclOODefineMethodObjCmd(
    void *clientData,
    Tcl_Interp *interp,
    int objc,
    Tcl_Obj *const *objv)
{
    /*
     * Table of export modes for methods and their corresponding enum.
     */

    static const char *const exportModes[] = {
	"-export",
	"-private",
	"-unexport",
	NULL
    };
    enum ExportMode {
	MODE_EXPORT,
	MODE_PRIVATE,
	MODE_UNEXPORT
    } exportMode;

    int isInstanceMethod = (clientData != NULL);
    Object *oPtr;
    int isPublic = 0;

    if (objc < 4 || objc > 5) {
	Tcl_WrongNumArgs(interp, 1, objv, "name ?option? args body");
	return TCL_ERROR;
    }

    oPtr = (Object *) TclOOGetDefineCmdContext(interp);
    if (oPtr == NULL) {
	return TCL_ERROR;
    }
    if (!isInstanceMethod && !oPtr->classPtr) {
	Tcl_SetObjResult(interp, Tcl_NewStringObj(
		"attempt to misuse API", -1));
	Tcl_SetErrorCode(interp, "TCL", "OO", "MONKEY_BUSINESS", (char *)NULL);
	return TCL_ERROR;
    }
    if (objc == 5) {
	if (Tcl_GetIndexFromObj(interp, objv[2], exportModes, "export flag",
		0, &exportMode) != TCL_OK) {
	    return TCL_ERROR;
	}
	switch (exportMode) {
	case MODE_EXPORT:
	    isPublic = PUBLIC_METHOD;
	    break;
	case MODE_PRIVATE:
	    isPublic = TRUE_PRIVATE_METHOD;
	    break;
	case MODE_UNEXPORT:
	    isPublic = 0;
	    break;
	}
    } else {
	if (IsPrivateDefine(interp)) {
	    isPublic = TRUE_PRIVATE_METHOD;
	} else {
	    isPublic = Tcl_StringMatch(TclGetString(objv[1]), PUBLIC_PATTERN)
		    ? PUBLIC_METHOD : 0;
	}
    }

    /*
     * Create the method by using the right back-end API.
     */

    if (isInstanceMethod) {
	if (TclOONewProcInstanceMethod(interp, oPtr, isPublic, objv[1],
		objv[objc - 2], objv[objc - 1], NULL) == NULL) {
	    return TCL_ERROR;
	}
    } else {
	if (TclOONewProcMethod(interp, oPtr->classPtr, isPublic, objv[1],
		objv[objc - 2], objv[objc - 1], NULL) == NULL) {
	    return TCL_ERROR;
	}
    }
    return TCL_OK;
}

/*
 * ----------------------------------------------------------------------
 *
 * TclOODefineRenameMethodObjCmd --
 *
 *	Implementation of the "renamemethod" subcommand of the "oo::define"
 *	and "oo::objdefine" commands.
 *
 * ----------------------------------------------------------------------
 */

int
TclOODefineRenameMethodObjCmd(
    void *clientData,
    Tcl_Interp *interp,
    int objc,
    Tcl_Obj *const *objv)
{
    int isInstanceRenameMethod = (clientData != NULL);
    Object *oPtr;

    if (objc != 3) {
	Tcl_WrongNumArgs(interp, 1, objv, "oldName newName");
	return TCL_ERROR;
    }

    oPtr = (Object *) TclOOGetDefineCmdContext(interp);
    if (oPtr == NULL) {
	return TCL_ERROR;
    }
    if (!isInstanceRenameMethod && !oPtr->classPtr) {
	Tcl_SetObjResult(interp, Tcl_NewStringObj(
		"attempt to misuse API", -1));
	Tcl_SetErrorCode(interp, "TCL", "OO", "MONKEY_BUSINESS", (char *)NULL);
	return TCL_ERROR;
    }

    /*
     * Delete the method entry from the appropriate hash table, and transfer
     * the thing it points to to its new entry. To do this, we first need to
     * get the entries from the appropriate hash tables (this can generate a
     * range of errors...)
     */

    if (RenameDeleteMethod(interp, oPtr, !isInstanceRenameMethod,
	    objv[1], objv[2]) != TCL_OK) {
	return TCL_ERROR;
    }

    if (isInstanceRenameMethod) {
	BumpInstanceEpoch(oPtr);
    } else {
	BumpGlobalEpoch(interp, oPtr->classPtr);
    }
    return TCL_OK;
}

/*
 * ----------------------------------------------------------------------
 *
 * TclOODefineUnexportObjCmd --
 *
 *	Implementation of the "unexport" subcommand of the "oo::define" and
 *	"oo::objdefine" commands.
 *
 * ----------------------------------------------------------------------
 */

int
TclOODefineUnexportObjCmd(
    void *clientData,
    Tcl_Interp *interp,
    int objc,
    Tcl_Obj *const *objv)
{
    int isInstanceUnexport = (clientData != NULL);
    Object *oPtr;
    Method *mPtr;
    Tcl_HashEntry *hPtr;
    Class *clsPtr;
    int i, isNew, changed = 0;

    if (objc < 2) {
	Tcl_WrongNumArgs(interp, 1, objv, "name ?name ...?");
	return TCL_ERROR;
    }

    oPtr = (Object *) TclOOGetDefineCmdContext(interp);
    if (oPtr == NULL) {
	return TCL_ERROR;
    }
    clsPtr = oPtr->classPtr;
    if (!isInstanceUnexport && !clsPtr) {
	Tcl_SetObjResult(interp, Tcl_NewStringObj(
		"attempt to misuse API", -1));
	Tcl_SetErrorCode(interp, "TCL", "OO", "MONKEY_BUSINESS", (char *)NULL);
	return TCL_ERROR;
    }

    for (i = 1; i < objc; i++) {
	/*
	 * Unexporting is done by removing the PUBLIC_METHOD flag from the
	 * method record. If there is no such method in this object or class
	 * (i.e. the method comes from something inherited from or that we're
	 * an instance of) then we put in a blank record without that flag;
	 * such records are skipped over by the call chain engine *except* for
	 * their flags member.
	 */

	if (isInstanceUnexport) {
	    if (!oPtr->methodsPtr) {
		oPtr->methodsPtr = (Tcl_HashTable *)
			Tcl_Alloc(sizeof(Tcl_HashTable));
		Tcl_InitObjHashTable(oPtr->methodsPtr);
		oPtr->flags &= ~USE_CLASS_CACHE;
	    }
	    hPtr = Tcl_CreateHashEntry(oPtr->methodsPtr, objv[i],
		    &isNew);
	} else {
	    hPtr = Tcl_CreateHashEntry(&clsPtr->classMethods, objv[i],
		    &isNew);
	}

	if (isNew) {
	    mPtr = (Method *) Tcl_Alloc(sizeof(Method));
	    memset(mPtr, 0, sizeof(Method));
	    mPtr->refCount = 1;
	    mPtr->namePtr = objv[i];
	    Tcl_IncrRefCount(objv[i]);
	    Tcl_SetHashValue(hPtr, mPtr);
	} else {
	    mPtr = (Method *) Tcl_GetHashValue(hPtr);
	}
	if (isNew || mPtr->flags & (PUBLIC_METHOD | TRUE_PRIVATE_METHOD)) {
	    mPtr->flags &= ~(PUBLIC_METHOD | TRUE_PRIVATE_METHOD);
	    changed = 1;
	}
    }

    /*
     * Bump the right epoch if we actually changed anything.
     */

    if (changed) {
	if (isInstanceUnexport) {
	    BumpInstanceEpoch(oPtr);
	} else {
	    BumpGlobalEpoch(interp, clsPtr);
	}
    }
    return TCL_OK;
}

/*
 * ----------------------------------------------------------------------
 *
 * Tcl_ClassSetConstructor, Tcl_ClassSetDestructor --
 *
 *	How to install a constructor or destructor into a class; API to call
 *	from C.
 *
 * ----------------------------------------------------------------------
 */

void
Tcl_ClassSetConstructor(
    Tcl_Interp *interp,
    Tcl_Class clazz,
    Tcl_Method method)
{
    Class *clsPtr = (Class *) clazz;

    if (method != (Tcl_Method) clsPtr->constructorPtr) {
	TclOODelMethodRef(clsPtr->constructorPtr);
	clsPtr->constructorPtr = (Method *) method;

	/*
	 * Remember to invalidate the cached constructor chain for this class.
	 * [Bug 2531577]
	 */

	if (clsPtr->constructorChainPtr) {
	    TclOODeleteChain(clsPtr->constructorChainPtr);
	    clsPtr->constructorChainPtr = NULL;
	}
	BumpGlobalEpoch(interp, clsPtr);
    }
}

void
Tcl_ClassSetDestructor(
    Tcl_Interp *interp,
    Tcl_Class clazz,
    Tcl_Method method)
{
    Class *clsPtr = (Class *) clazz;

    if (method != (Tcl_Method) clsPtr->destructorPtr) {
	TclOODelMethodRef(clsPtr->destructorPtr);
	clsPtr->destructorPtr = (Method *) method;
	if (clsPtr->destructorChainPtr) {
	    TclOODeleteChain(clsPtr->destructorChainPtr);
	    clsPtr->destructorChainPtr = NULL;
	}
	BumpGlobalEpoch(interp, clsPtr);
    }
}

/*
 * ----------------------------------------------------------------------
 *
 * TclOODefineSlots --
 *
 *	Create the "::oo::Slot" class and its standard instances. Class
 *	definition is empty at the stage (added by scripting).
 *
 * ----------------------------------------------------------------------
 */

int
TclOODefineSlots(
    Foundation *fPtr)
{
    const DeclaredSlot *slotInfoPtr;
    Tcl_Interp *interp = fPtr->interp;
    Tcl_Obj *getName, *setName, *resolveName;
    Tcl_Object object = Tcl_NewObjectInstance(interp, (Tcl_Class)
	    fPtr->classCls, "::oo::Slot", NULL, TCL_INDEX_NONE, NULL, 0);
    Class *slotCls;

    if (object == NULL) {
	return TCL_ERROR;
    }
    slotCls = ((Object *) object)->classPtr;
    if (slotCls == NULL) {
	return TCL_ERROR;
    }

    TclNewLiteralStringObj(getName, "Get");
    TclNewLiteralStringObj(setName, "Set");
    TclNewLiteralStringObj(resolveName, "Resolve");
    for (slotInfoPtr = slots ; slotInfoPtr->name ; slotInfoPtr++) {
	Tcl_Object slotObject = Tcl_NewObjectInstance(interp,
		(Tcl_Class) slotCls, slotInfoPtr->name, NULL, TCL_INDEX_NONE,
		NULL, 0);

	if (slotObject == NULL) {
	    continue;
	}
	TclNewInstanceMethod(interp, slotObject, getName, 0,
		&slotInfoPtr->getterType, NULL);
	TclNewInstanceMethod(interp, slotObject, setName, 0,
		&slotInfoPtr->setterType, NULL);
	if (slotInfoPtr->resolverType.callProc) {
	    TclNewInstanceMethod(interp, slotObject, resolveName, 0,
		    &slotInfoPtr->resolverType, NULL);
	}
    }
    Tcl_BounceRefCount(getName);
    Tcl_BounceRefCount(setName);
    Tcl_BounceRefCount(resolveName);
    return TCL_OK;
}

/*
 * ----------------------------------------------------------------------
 *
 * ClassFilter_Get, ClassFilter_Set --
 *
 *	Implementation of the "filter" slot accessors of the "oo::define"
 *	command.
 *
 * ----------------------------------------------------------------------
 */

static int
ClassFilter_Get(
    TCL_UNUSED(void *),
    Tcl_Interp *interp,
    Tcl_ObjectContext context,
    int objc,
    Tcl_Obj *const *objv)
{
    Class *clsPtr = TclOOGetClassDefineCmdContext(interp);
    Tcl_Obj *resultObj, *filterObj;
    Tcl_Size i;

    if (clsPtr == NULL) {
	return TCL_ERROR;
    } else if (Tcl_ObjectContextSkippedArgs(context) != objc) {
	Tcl_WrongNumArgs(interp, Tcl_ObjectContextSkippedArgs(context), objv,
		NULL);
	return TCL_ERROR;
    }

    TclNewObj(resultObj);
    FOREACH(filterObj, clsPtr->filters) {
	Tcl_ListObjAppendElement(NULL, resultObj, filterObj);
    }
    Tcl_SetObjResult(interp, resultObj);
    return TCL_OK;
}

static int
ClassFilter_Set(
    TCL_UNUSED(void *),
    Tcl_Interp *interp,
    Tcl_ObjectContext context,
    int objc,
    Tcl_Obj *const *objv)
{
    Class *clsPtr = TclOOGetClassDefineCmdContext(interp);
    Tcl_Size filterc;
    Tcl_Obj **filterv;

    if (clsPtr == NULL) {
	return TCL_ERROR;
    } else if (Tcl_ObjectContextSkippedArgs(context) + 1 != objc) {
	Tcl_WrongNumArgs(interp, Tcl_ObjectContextSkippedArgs(context), objv,
		"filterList");
	return TCL_ERROR;
    }
    objv += Tcl_ObjectContextSkippedArgs(context);

    if (TclListObjGetElements(interp, objv[0], &filterc,
	    &filterv) != TCL_OK) {
	return TCL_ERROR;
    }

    TclOOClassSetFilters(interp, clsPtr, filterc, filterv);
    return TCL_OK;
}

/*
 * ----------------------------------------------------------------------
 *
 * ClassMixin_Get, ClassMixin_Set --
 *
 *	Implementation of the "mixin" slot accessors of the "oo::define"
 *	command.
 *
 * ----------------------------------------------------------------------
 */

static int
ClassMixin_Get(
    TCL_UNUSED(void *),
    Tcl_Interp *interp,
    Tcl_ObjectContext context,
    int objc,
    Tcl_Obj *const *objv)
{
    Class *clsPtr = TclOOGetClassDefineCmdContext(interp);
    Tcl_Obj *resultObj;
    Class *mixinPtr;
    Tcl_Size i;

    if (clsPtr == NULL) {
	return TCL_ERROR;
    } else if (Tcl_ObjectContextSkippedArgs(context) != objc) {
	Tcl_WrongNumArgs(interp, Tcl_ObjectContextSkippedArgs(context), objv,
		NULL);
	return TCL_ERROR;
    }

    TclNewObj(resultObj);
    FOREACH(mixinPtr, clsPtr->mixins) {
	Tcl_ListObjAppendElement(NULL, resultObj,
		TclOOObjectName(interp, mixinPtr->thisPtr));
    }
    Tcl_SetObjResult(interp, resultObj);
    return TCL_OK;

}

static int
ClassMixin_Set(
    TCL_UNUSED(void *),
    Tcl_Interp *interp,
    Tcl_ObjectContext context,
    int objc,
    Tcl_Obj *const *objv)
{
    Class *clsPtr = TclOOGetClassDefineCmdContext(interp);
    Tcl_Size mixinc, i;
    Tcl_Obj **mixinv;
    Class **mixins;		/* The references to the classes to actually
				 * install. */
    Tcl_HashTable uniqueCheck;	/* Note that this hash table is just used as a
				 * set of class references; it has no payload
				 * values and keys are always pointers. */
    int isNew;

    if (clsPtr == NULL) {
	return TCL_ERROR;
    } else if (Tcl_ObjectContextSkippedArgs(context) + 1 != objc) {
	Tcl_WrongNumArgs(interp, Tcl_ObjectContextSkippedArgs(context), objv,
		"mixinList");
	return TCL_ERROR;
    }
    objv += Tcl_ObjectContextSkippedArgs(context);

    if (TclListObjGetElements(interp, objv[0], &mixinc, &mixinv) != TCL_OK) {
	return TCL_ERROR;
    }

    mixins = (Class **) TclStackAlloc(interp, sizeof(Class *) * mixinc);
    Tcl_InitHashTable(&uniqueCheck, TCL_ONE_WORD_KEYS);

    for (i = 0; i < mixinc; i++) {
	mixins[i] = GetClassInOuterContext(interp, mixinv[i],
		"may only mix in classes");
	if (mixins[i] == NULL) {
	    i--;
	    goto freeAndError;
	}
	(void) Tcl_CreateHashEntry(&uniqueCheck, (void *) mixins[i], &isNew);
	if (!isNew) {
	    Tcl_SetObjResult(interp, Tcl_NewStringObj(
		    "class should only be a direct mixin once", -1));
	    Tcl_SetErrorCode(interp, "TCL", "OO", "REPETITIOUS", (char *)NULL);
	    goto freeAndError;
	}
	if (TclOOIsReachable(clsPtr, mixins[i])) {
	    Tcl_SetObjResult(interp, Tcl_NewStringObj(
		    "may not mix a class into itself", -1));
	    Tcl_SetErrorCode(interp, "TCL", "OO", "SELF_MIXIN", (char *)NULL);
	    goto freeAndError;
	}
    }

    TclOOClassSetMixins(interp, clsPtr, mixinc, mixins);
    Tcl_DeleteHashTable(&uniqueCheck);
    TclStackFree(interp, mixins);
    return TCL_OK;

  freeAndError:
    Tcl_DeleteHashTable(&uniqueCheck);
    TclStackFree(interp, mixins);
    return TCL_ERROR;
}

/*
 * ----------------------------------------------------------------------
 *
 * ClassSuper_Get, ClassSuper_Set --
 *
 *	Implementation of the "superclass" slot accessors of the "oo::define"
 *	command.
 *
 * ----------------------------------------------------------------------
 */

static int
ClassSuper_Get(
    TCL_UNUSED(void *),
    Tcl_Interp *interp,
    Tcl_ObjectContext context,
    int objc,
    Tcl_Obj *const *objv)
{
    Class *clsPtr = TclOOGetClassDefineCmdContext(interp);
    Tcl_Obj *resultObj;
    Class *superPtr;
    Tcl_Size i;

    if (clsPtr == NULL) {
	return TCL_ERROR;
    } else if (Tcl_ObjectContextSkippedArgs(context) != objc) {
	Tcl_WrongNumArgs(interp, Tcl_ObjectContextSkippedArgs(context), objv,
		NULL);
	return TCL_ERROR;
    }

    TclNewObj(resultObj);
    FOREACH(superPtr, clsPtr->superclasses) {
	Tcl_ListObjAppendElement(NULL, resultObj,
		TclOOObjectName(interp, superPtr->thisPtr));
    }
    Tcl_SetObjResult(interp, resultObj);
    return TCL_OK;
}

static int
ClassSuper_Set(
    TCL_UNUSED(void *),
    Tcl_Interp *interp,
    Tcl_ObjectContext context,
    int objc,
    Tcl_Obj *const *objv)
{
    Class *clsPtr = TclOOGetClassDefineCmdContext(interp);
    Tcl_Size superc, j;
    Tcl_Size i;
    Tcl_Obj **superv;
    Class **superclasses, *superPtr;

    if (clsPtr == NULL) {
	return TCL_ERROR;
    } else if (Tcl_ObjectContextSkippedArgs(context) + 1 != objc) {
	Tcl_WrongNumArgs(interp, Tcl_ObjectContextSkippedArgs(context), objv,
		"superclassList");
	return TCL_ERROR;
    }
    objv += Tcl_ObjectContextSkippedArgs(context);

    Foundation *fPtr = clsPtr->thisPtr->fPtr;
    if (clsPtr == fPtr->objectCls) {
	Tcl_SetObjResult(interp, Tcl_NewStringObj(
		"may not modify the superclass of the root object", -1));
	Tcl_SetErrorCode(interp, "TCL", "OO", "MONKEY_BUSINESS", (char *)NULL);
	return TCL_ERROR;
    } else if (TclListObjGetElements(interp, objv[0], &superc,
	    &superv) != TCL_OK) {
	return TCL_ERROR;
    }

    /*
     * Allocate some working space.
     */

    superclasses = (Class **) Tcl_Alloc(sizeof(Class *) * superc);

    /*
     * Parse the arguments to get the class to use as superclasses.
     *
     * Note that zero classes is special, as it is equivalent to just the
     * class of objects. [Bug 9d61624b3d]
     */

    if (superc == 0) {
	superclasses = (Class **) Tcl_Realloc(superclasses, sizeof(Class *));
	if (TclOOIsReachable(fPtr->classCls, clsPtr)) {
	    superclasses[0] = fPtr->classCls;
	} else {
	    superclasses[0] = fPtr->objectCls;
	}
	superc = 1;
	AddRef(superclasses[0]->thisPtr);
    } else {
	for (i = 0; i < superc; i++) {
	    superclasses[i] = GetClassInOuterContext(interp, superv[i],
		    "only a class can be a superclass");
	    if (superclasses[i] == NULL) {
		goto failedAfterAlloc;
	    }
	    for (j = 0; j < i; j++) {
		if (superclasses[j] == superclasses[i]) {
		    Tcl_SetObjResult(interp, Tcl_NewStringObj(
			    "class should only be a direct superclass once",
			    -1));
		    Tcl_SetErrorCode(interp, "TCL", "OO", "REPETITIOUS", (char *)NULL);
		    goto failedAfterAlloc;
		}
	    }
	    if (TclOOIsReachable(clsPtr, superclasses[i])) {
		Tcl_SetObjResult(interp, Tcl_NewStringObj(
			"attempt to form circular dependency graph", -1));
		Tcl_SetErrorCode(interp, "TCL", "OO", "CIRCULARITY", (char *)NULL);
	    failedAfterAlloc:
		for (; i-- > 0 ;) {
		    TclOODecrRefCount(superclasses[i]->thisPtr);
		}
		Tcl_Free(superclasses);
		return TCL_ERROR;
	    }

	    /*
	     * Corresponding TclOODecrRefCount() is near the end of this
	     * function.
	     */

	    AddRef(superclasses[i]->thisPtr);
	}
    }

    /*
     * Install the list of superclasses into the class. Note that this also
     * involves splicing the class out of the superclasses' subclass list that
     * it used to be a member of and splicing it into the new superclasses'
     * subclass list.
     */

    if (clsPtr->superclasses.num != 0) {
	FOREACH(superPtr, clsPtr->superclasses) {
	    TclOORemoveFromSubclasses(clsPtr, superPtr);
	    TclOODecrRefCount(superPtr->thisPtr);
	}
	Tcl_Free(clsPtr->superclasses.list);
    }
    clsPtr->superclasses.list = superclasses;
    clsPtr->superclasses.num = superc;
    FOREACH(superPtr, clsPtr->superclasses) {
	TclOOAddToSubclasses(clsPtr, superPtr);
    }
    BumpGlobalEpoch(interp, clsPtr);

    return TCL_OK;
}

/*
 * ----------------------------------------------------------------------
 *
 * ClassVars_Get, ClassVars_Set --
 *
 *	Implementation of the "variable" slot accessors of the "oo::define"
 *	command.
 *
 * ----------------------------------------------------------------------
 */

static int
ClassVars_Get(
    TCL_UNUSED(void *),
    Tcl_Interp *interp,
    Tcl_ObjectContext context,
    int objc,
    Tcl_Obj *const *objv)
{
    Class *clsPtr = TclOOGetClassDefineCmdContext(interp);
    Tcl_Obj *resultObj;
    Tcl_Size i;

    if (clsPtr == NULL) {
	return TCL_ERROR;
    } else if (Tcl_ObjectContextSkippedArgs(context) != objc) {
	Tcl_WrongNumArgs(interp, Tcl_ObjectContextSkippedArgs(context), objv,
		NULL);
	return TCL_ERROR;
    }

    TclNewObj(resultObj);
    if (IsPrivateDefine(interp)) {
	PrivateVariableMapping *privatePtr;

	FOREACH_STRUCT(privatePtr, clsPtr->privateVariables) {
	    Tcl_ListObjAppendElement(NULL, resultObj, privatePtr->variableObj);
	}
    } else {
	Tcl_Obj *variableObj;

	FOREACH(variableObj, clsPtr->variables) {
	    Tcl_ListObjAppendElement(NULL, resultObj, variableObj);
	}
    }
    Tcl_SetObjResult(interp, resultObj);
    return TCL_OK;
}

static int
ClassVars_Set(
    TCL_UNUSED(void *),
    Tcl_Interp *interp,
    Tcl_ObjectContext context,
    int objc,
    Tcl_Obj *const *objv)
{
    Class *clsPtr = TclOOGetClassDefineCmdContext(interp);
    Tcl_Size i;
    Tcl_Size varc;
    Tcl_Obj **varv;

    if (clsPtr == NULL) {
	return TCL_ERROR;
    } else if (Tcl_ObjectContextSkippedArgs(context) + 1 != objc) {
	Tcl_WrongNumArgs(interp, Tcl_ObjectContextSkippedArgs(context), objv,
		"filterList");
	return TCL_ERROR;
    }
    objv += Tcl_ObjectContextSkippedArgs(context);

    if (TclListObjGetElements(interp, objv[0], &varc, &varv) != TCL_OK) {
	return TCL_ERROR;
    }

    for (i = 0; i < varc; i++) {
	const char *varName = TclGetString(varv[i]);

	if (strstr(varName, "::") != NULL) {
	    Tcl_SetObjResult(interp, Tcl_ObjPrintf(
		    "invalid declared variable name \"%s\": must not %s",
		    varName, "contain namespace separators"));
	    Tcl_SetErrorCode(interp, "TCL", "OO", "BAD_DECLVAR", (char *)NULL);
	    return TCL_ERROR;
	}
	if (Tcl_StringMatch(varName, "*(*)")) {
	    Tcl_SetObjResult(interp, Tcl_ObjPrintf(
		    "invalid declared variable name \"%s\": must not %s",
		    varName, "refer to an array element"));
	    Tcl_SetErrorCode(interp, "TCL", "OO", "BAD_DECLVAR", (char *)NULL);
	    return TCL_ERROR;
	}
    }

    if (IsPrivateDefine(interp)) {
	InstallPrivateVariableMapping(&clsPtr->privateVariables,
		varc, varv, clsPtr->thisPtr->creationEpoch);
    } else {
	InstallStandardVariableMapping(&clsPtr->variables, varc, varv);
    }
    return TCL_OK;
}

/*
 * ----------------------------------------------------------------------
 *
 * ObjFilter_Get, ObjFilter_Set --
 *
 *	Implementation of the "filter" slot accessors of the "oo::objdefine"
 *	command.
 *
 * ----------------------------------------------------------------------
 */

static int
ObjFilter_Get(
    TCL_UNUSED(void *),
    Tcl_Interp *interp,
    Tcl_ObjectContext context,
    int objc,
    Tcl_Obj *const *objv)
{
    Object *oPtr = (Object *) TclOOGetDefineCmdContext(interp);
    Tcl_Obj *resultObj, *filterObj;
    Tcl_Size i;

    if (Tcl_ObjectContextSkippedArgs(context) != objc) {
	Tcl_WrongNumArgs(interp, Tcl_ObjectContextSkippedArgs(context), objv,
		NULL);
	return TCL_ERROR;
    } else if (oPtr == NULL) {
	return TCL_ERROR;
    }

    TclNewObj(resultObj);
    FOREACH(filterObj, oPtr->filters) {
	Tcl_ListObjAppendElement(NULL, resultObj, filterObj);
    }
    Tcl_SetObjResult(interp, resultObj);
    return TCL_OK;
}

static int
ObjFilter_Set(
    TCL_UNUSED(void *),
    Tcl_Interp *interp,
    Tcl_ObjectContext context,
    int objc,
    Tcl_Obj *const *objv)
{
    Object *oPtr = (Object *) TclOOGetDefineCmdContext(interp);
    Tcl_Size filterc;
    Tcl_Obj **filterv;

    if (Tcl_ObjectContextSkippedArgs(context) + 1 != objc) {
	Tcl_WrongNumArgs(interp, Tcl_ObjectContextSkippedArgs(context), objv,
		"filterList");
	return TCL_ERROR;
    } else if (oPtr == NULL) {
	return TCL_ERROR;
    }
    objv += Tcl_ObjectContextSkippedArgs(context);
    if (TclListObjGetElements(interp, objv[0], &filterc, &filterv) != TCL_OK) {
	return TCL_ERROR;
    }

    TclOOObjectSetFilters(oPtr, filterc, filterv);
    return TCL_OK;
}

/*
 * ----------------------------------------------------------------------
 *
 * ObjMixin_Get, ObjMixin_Set --
 *
 *	Implementation of the "mixin" slot accessors of the "oo::objdefine"
 *	command.
 *
 * ----------------------------------------------------------------------
 */

static int
ObjMixin_Get(
    TCL_UNUSED(void *),
    Tcl_Interp *interp,
    Tcl_ObjectContext context,
    int objc,
    Tcl_Obj *const *objv)
{
    Object *oPtr = (Object *) TclOOGetDefineCmdContext(interp);
    Tcl_Obj *resultObj;
    Class *mixinPtr;
    Tcl_Size i;

    if (Tcl_ObjectContextSkippedArgs(context) != objc) {
	Tcl_WrongNumArgs(interp, Tcl_ObjectContextSkippedArgs(context), objv,
		NULL);
	return TCL_ERROR;
    } else if (oPtr == NULL) {
	return TCL_ERROR;
    }

    TclNewObj(resultObj);
    FOREACH(mixinPtr, oPtr->mixins) {
	if (mixinPtr) {
	    Tcl_ListObjAppendElement(NULL, resultObj,
		    TclOOObjectName(interp, mixinPtr->thisPtr));
	}
    }
    Tcl_SetObjResult(interp, resultObj);
    return TCL_OK;
}

static int
ObjMixin_Set(
    TCL_UNUSED(void *),
    Tcl_Interp *interp,
    Tcl_ObjectContext context,
    int objc,
    Tcl_Obj *const *objv)
{
    Object *oPtr = (Object *) TclOOGetDefineCmdContext(interp);
    Tcl_Size mixinc, i;
    Tcl_Obj **mixinv;
    Class **mixins;		/* The references to the classes to actually
				 * install. */
    Tcl_HashTable uniqueCheck;	/* Note that this hash table is just used as a
				 * set of class references; it has no payload
				 * values and keys are always pointers. */
    int isNew;

    if (Tcl_ObjectContextSkippedArgs(context) + 1 != objc) {
	Tcl_WrongNumArgs(interp, Tcl_ObjectContextSkippedArgs(context), objv,
		"mixinList");
	return TCL_ERROR;
    } else if (oPtr == NULL) {
	return TCL_ERROR;
    }
    objv += Tcl_ObjectContextSkippedArgs(context);
    if (TclListObjGetElements(interp, objv[0], &mixinc, &mixinv) != TCL_OK) {
	return TCL_ERROR;
    }

    mixins = (Class **) TclStackAlloc(interp, sizeof(Class *) * mixinc);
    Tcl_InitHashTable(&uniqueCheck, TCL_ONE_WORD_KEYS);

    for (i = 0; i < mixinc; i++) {
	mixins[i] = GetClassInOuterContext(interp, mixinv[i],
		"may only mix in classes");
	if (mixins[i] == NULL) {
	    goto freeAndError;
	}
	(void) Tcl_CreateHashEntry(&uniqueCheck, (void *) mixins[i], &isNew);
	if (!isNew) {
	    Tcl_SetObjResult(interp, Tcl_NewStringObj(
		    "class should only be a direct mixin once", -1));
	    Tcl_SetErrorCode(interp, "TCL", "OO", "REPETITIOUS", (char *)NULL);
	    goto freeAndError;
	}
    }

    TclOOObjectSetMixins(oPtr, mixinc, mixins);
    TclStackFree(interp, mixins);
    Tcl_DeleteHashTable(&uniqueCheck);
    return TCL_OK;

  freeAndError:
    TclStackFree(interp, mixins);
    Tcl_DeleteHashTable(&uniqueCheck);
    return TCL_ERROR;
}

/*
 * ----------------------------------------------------------------------
 *
 * ObjVars_Get, ObjVars_Set --
 *
 *	Implementation of the "variable" slot accessors of the "oo::objdefine"
 *	command.
 *
 * ----------------------------------------------------------------------
 */

static int
ObjVars_Get(
    TCL_UNUSED(void *),
    Tcl_Interp *interp,
    Tcl_ObjectContext context,
    int objc,
    Tcl_Obj *const *objv)
{
    Object *oPtr = (Object *) TclOOGetDefineCmdContext(interp);
    Tcl_Obj *resultObj;
    Tcl_Size i;

    if (Tcl_ObjectContextSkippedArgs(context) != objc) {
	Tcl_WrongNumArgs(interp, Tcl_ObjectContextSkippedArgs(context), objv,
		NULL);
	return TCL_ERROR;
    } else if (oPtr == NULL) {
	return TCL_ERROR;
    }

    TclNewObj(resultObj);
    if (IsPrivateDefine(interp)) {
	PrivateVariableMapping *privatePtr;

	FOREACH_STRUCT(privatePtr, oPtr->privateVariables) {
	    Tcl_ListObjAppendElement(NULL, resultObj, privatePtr->variableObj);
	}
    } else {
	Tcl_Obj *variableObj;

	FOREACH(variableObj, oPtr->variables) {
	    Tcl_ListObjAppendElement(NULL, resultObj, variableObj);
	}
    }
    Tcl_SetObjResult(interp, resultObj);
    return TCL_OK;
}

static int
ObjVars_Set(
    TCL_UNUSED(void *),
    Tcl_Interp *interp,
    Tcl_ObjectContext context,
    int objc,
    Tcl_Obj *const *objv)
{
    Object *oPtr = (Object *) TclOOGetDefineCmdContext(interp);
    Tcl_Size varc, i;
    Tcl_Obj **varv;

    if (Tcl_ObjectContextSkippedArgs(context) + 1 != objc) {
	Tcl_WrongNumArgs(interp, Tcl_ObjectContextSkippedArgs(context), objv,
		"variableList");
	return TCL_ERROR;
    } else if (oPtr == NULL) {
	return TCL_ERROR;
    }
    objv += Tcl_ObjectContextSkippedArgs(context);
    if (TclListObjGetElements(interp, objv[0], &varc, &varv) != TCL_OK) {
	return TCL_ERROR;
    }

    for (i = 0; i < varc; i++) {
	const char *varName = TclGetString(varv[i]);

	if (strstr(varName, "::") != NULL) {
	    Tcl_SetObjResult(interp, Tcl_ObjPrintf(
		    "invalid declared variable name \"%s\": must not %s",
		    varName, "contain namespace separators"));
	    Tcl_SetErrorCode(interp, "TCL", "OO", "BAD_DECLVAR", (char *)NULL);
	    return TCL_ERROR;
	}
	if (Tcl_StringMatch(varName, "*(*)")) {
	    Tcl_SetObjResult(interp, Tcl_ObjPrintf(
		    "invalid declared variable name \"%s\": must not %s",
		    varName, "refer to an array element"));
	    Tcl_SetErrorCode(interp, "TCL", "OO", "BAD_DECLVAR", (char *)NULL);
	    return TCL_ERROR;
	}
    }

    if (IsPrivateDefine(interp)) {
	InstallPrivateVariableMapping(&oPtr->privateVariables, varc, varv,
		oPtr->creationEpoch);
    } else {
	InstallStandardVariableMapping(&oPtr->variables, varc, varv);
    }
    return TCL_OK;
}

/*
 * ----------------------------------------------------------------------
 *
 * ResolveClass --
 *
 *	Implementation of the "Resolve" support method for some slots (those
 *	that are slots around a list of classes). This resolves possible class
 *	names to their fully-qualified names if possible.
 *
 * ----------------------------------------------------------------------
 */

static int
ResolveClass(
    TCL_UNUSED(void *),
    Tcl_Interp *interp,
    Tcl_ObjectContext context,
    int objc,
    Tcl_Obj *const *objv)
{
    int idx = Tcl_ObjectContextSkippedArgs(context);
    Object *oPtr = (Object *) TclOOGetDefineCmdContext(interp);
    Class *clsPtr;

    /*
     * Check if were called wrongly. The definition context isn't used...
     * except that GetClassInOuterContext() assumes that it is there.
     */

    if (oPtr == NULL) {
	return TCL_ERROR;
    } else if (objc != idx + 1) {
	Tcl_WrongNumArgs(interp, idx, objv, "slotElement");
	return TCL_ERROR;
    }

    /*
     * Resolve the class if possible. If not, remove any resolution error and
     * return what we've got anyway as the failure might not be fatal overall.
     */

    clsPtr = GetClassInOuterContext(interp, objv[idx],
	    "USER SHOULD NOT SEE THIS MESSAGE");
    if (clsPtr == NULL) {
	Tcl_ResetResult(interp);
	Tcl_SetObjResult(interp, objv[idx]);
    } else {
	Tcl_SetObjResult(interp, TclOOObjectName(interp, clsPtr->thisPtr));
    }

    return TCL_OK;
}

/*
 * ----------------------------------------------------------------------
 *
 * Configurable_ClassReadableProps_Get, Configurable_ClassReadableProps_Set,
 * Configurable_ObjectReadableProps_Get, Configurable_ObjectReadableProps_Set --
 *
 *	Implementations of the "readableproperties" slot accessors for classes
 *	and instances.
 *
 * ----------------------------------------------------------------------
 */

static int
Configurable_ClassReadableProps_Get(
    TCL_UNUSED(void *),
    Tcl_Interp *interp,
    Tcl_ObjectContext context,
    int objc,
    Tcl_Obj *const *objv)
{
    Class *clsPtr = TclOOGetClassDefineCmdContext(interp);

    if (clsPtr == NULL) {
	return TCL_ERROR;
    } else if (Tcl_ObjectContextSkippedArgs(context) != objc) {
	Tcl_WrongNumArgs(interp, Tcl_ObjectContextSkippedArgs(context), objv,
		NULL);
	return TCL_ERROR;
    }

    Tcl_SetObjResult(interp, TclOOGetPropertyList(&clsPtr->properties.readable));
    return TCL_OK;
}

static int
Configurable_ClassReadableProps_Set(
    TCL_UNUSED(void *),
    Tcl_Interp *interp,
    Tcl_ObjectContext context,
    int objc,
    Tcl_Obj *const *objv)
{
    Class *clsPtr = TclOOGetClassDefineCmdContext(interp);
    Tcl_Size varc;
    Tcl_Obj **varv;

    if (clsPtr == NULL) {
	return TCL_ERROR;
    } else if (Tcl_ObjectContextSkippedArgs(context) + 1 != objc) {
	Tcl_WrongNumArgs(interp, Tcl_ObjectContextSkippedArgs(context), objv,
		"filterList");
	return TCL_ERROR;
    }
    objv += Tcl_ObjectContextSkippedArgs(context);

    if (TclListObjGetElements(interp, objv[0], &varc, &varv) != TCL_OK) {
	return TCL_ERROR;
    }

    TclOOInstallReadableProperties(&clsPtr->properties, varc, varv);
    BumpGlobalEpoch(interp, clsPtr);
    return TCL_OK;
}

static int
Configurable_ObjectReadableProps_Get(
    TCL_UNUSED(void *),
    Tcl_Interp *interp,
    Tcl_ObjectContext context,
    int objc,
    Tcl_Obj *const *objv)
{
    Object *oPtr = (Object *) TclOOGetDefineCmdContext(interp);

    if (oPtr == NULL) {
	return TCL_ERROR;
    } else if (Tcl_ObjectContextSkippedArgs(context) != objc) {
	Tcl_WrongNumArgs(interp, Tcl_ObjectContextSkippedArgs(context), objv,
		NULL);
	return TCL_ERROR;
    }

    Tcl_SetObjResult(interp, TclOOGetPropertyList(&oPtr->properties.readable));
    return TCL_OK;
}

static int
Configurable_ObjectReadableProps_Set(
    TCL_UNUSED(void *),
    Tcl_Interp *interp,
    Tcl_ObjectContext context,
    int objc,
    Tcl_Obj *const *objv)
{
    Object *oPtr = (Object *) TclOOGetDefineCmdContext(interp);
    Tcl_Size varc;
    Tcl_Obj **varv;

    if (Tcl_ObjectContextSkippedArgs(context) + 1 != objc) {
	Tcl_WrongNumArgs(interp, Tcl_ObjectContextSkippedArgs(context), objv,
		"filterList");
	return TCL_ERROR;
    }
    objv += Tcl_ObjectContextSkippedArgs(context);

    if (oPtr == NULL) {
	return TCL_ERROR;
    } else if (TclListObjGetElements(interp, objv[0], &varc,
	    &varv) != TCL_OK) {
	return TCL_ERROR;
    }

    TclOOInstallReadableProperties(&oPtr->properties, varc, varv);
    return TCL_OK;
}

/*
 * ----------------------------------------------------------------------
 *
 * Configurable_ClassWritableProps_Get, Configurable_ClassWritableProps_Set,
 * Configurable_ObjectWritableProps_Get, Configurable_ObjectWritableProps_Set --
 *
 *	Implementations of the "writableproperties" slot accessors for classes
 *	and instances.
 *
 * ----------------------------------------------------------------------
 */

static int
Configurable_ClassWritableProps_Get(
    TCL_UNUSED(void *),
    Tcl_Interp *interp,
    Tcl_ObjectContext context,
    int objc,
    Tcl_Obj *const *objv)
{
    Class *clsPtr = TclOOGetClassDefineCmdContext(interp);

    if (clsPtr == NULL) {
	return TCL_ERROR;
    } else if (Tcl_ObjectContextSkippedArgs(context) != objc) {
	Tcl_WrongNumArgs(interp, Tcl_ObjectContextSkippedArgs(context), objv,
		NULL);
	return TCL_ERROR;
    }

    Tcl_SetObjResult(interp, TclOOGetPropertyList(&clsPtr->properties.writable));
    return TCL_OK;
}

static int
Configurable_ClassWritableProps_Set(
    TCL_UNUSED(void *),
    Tcl_Interp *interp,
    Tcl_ObjectContext context,
    int objc,
    Tcl_Obj *const *objv)
{
    Class *clsPtr = TclOOGetClassDefineCmdContext(interp);
    Tcl_Size varc;
    Tcl_Obj **varv;

    if (clsPtr == NULL) {
	return TCL_ERROR;
    } else if (Tcl_ObjectContextSkippedArgs(context) + 1 != objc) {
	Tcl_WrongNumArgs(interp, Tcl_ObjectContextSkippedArgs(context), objv,
		"propertyList");
	return TCL_ERROR;
    }
    objv += Tcl_ObjectContextSkippedArgs(context);

    if (TclListObjGetElements(interp, objv[0], &varc, &varv) != TCL_OK) {
	return TCL_ERROR;
    }

    TclOOInstallWritableProperties(&clsPtr->properties, varc, varv);
    BumpGlobalEpoch(interp, clsPtr);
    return TCL_OK;
}

static int
Configurable_ObjectWritableProps_Get(
    TCL_UNUSED(void *),
    Tcl_Interp *interp,
    Tcl_ObjectContext context,
    int objc,
    Tcl_Obj *const *objv)
{
    Object *oPtr = (Object *) TclOOGetDefineCmdContext(interp);

    if (oPtr == NULL) {
	return TCL_ERROR;
    } else if (Tcl_ObjectContextSkippedArgs(context) != objc) {
	Tcl_WrongNumArgs(interp, Tcl_ObjectContextSkippedArgs(context), objv,
		NULL);
	return TCL_ERROR;
    }

    Tcl_SetObjResult(interp, TclOOGetPropertyList(&oPtr->properties.writable));
    return TCL_OK;
}

static int
Configurable_ObjectWritableProps_Set(
    TCL_UNUSED(void *),
    Tcl_Interp *interp,
    Tcl_ObjectContext context,
    int objc,
    Tcl_Obj *const *objv)
{
    Object *oPtr = (Object *) TclOOGetDefineCmdContext(interp);
    Tcl_Size varc;
    Tcl_Obj **varv;

    if (Tcl_ObjectContextSkippedArgs(context) + 1 != objc) {
	Tcl_WrongNumArgs(interp, Tcl_ObjectContextSkippedArgs(context), objv,
		"propertyList");
	return TCL_ERROR;
    }
    objv += Tcl_ObjectContextSkippedArgs(context);

    if (oPtr == NULL) {
	return TCL_ERROR;
    } else if (TclListObjGetElements(interp, objv[0], &varc,
	    &varv) != TCL_OK) {
	return TCL_ERROR;
    }

    TclOOInstallWritableProperties(&oPtr->properties, varc, varv);
    return TCL_OK;
}

/*
 * ----------------------------------------------------------------------
 *
 * TclOORegisterProperty, TclOORegisterInstanceProperty --
 *
 *	Helpers to add or remove a name from the property slots of a class or
 *	instance.
 *
 * BuildPropertyList --
 * 
 *	Helper for the helpers. Scans a property list and does the filtering
 *	or adding of the property to add or remove
 *
 * ----------------------------------------------------------------------
 */

static int
BuildPropertyList(
    PropertyList *propsList,	/* Property list to scan. */
    Tcl_Obj *propName,		/* Property to add/remove. */
    int addingProp,		/* True if we're adding, false if removing. */
    Tcl_Obj *listObj)		/* The list of property names we're building */
{
    int present = 0, changed = 0, i;
    Tcl_Obj *other;

    Tcl_SetListObj(listObj, 0, NULL);
    FOREACH(other, *propsList) {
	if (!TclStringCmp(propName, other, 1, 0, TCL_INDEX_NONE)) {
	    present = 1;
	    if (!addingProp) {
		changed = 1;
		continue;
	    }
	}
	Tcl_ListObjAppendElement(NULL, listObj, other);
    }
    if (!present && addingProp) {
	Tcl_ListObjAppendElement(NULL, listObj, propName);
	changed = 1;
    }
    return changed;
}

void
TclOORegisterInstanceProperty(
    Object *oPtr,		/* Object that owns the property slots. */
    Tcl_Obj *propName,		/* Property to add/remove. Must include the
				 * hyphen if one is desired; this is the value
				 * that is actually placed in the slot. */
    int registerReader,		/* True if we're adding the property name to
				 * the readable property slot. False if we're
				 * removing the property name from the slot. */
    int registerWriter)		/* True if we're adding the property name to
				 * the writable property slot. False if we're
				 * removing the property name from the slot. */
{
    Tcl_Obj *listObj = Tcl_NewObj();	/* Working buffer. */
    Tcl_Obj **objv;
    Tcl_Size count;

    if (BuildPropertyList(&oPtr->properties.readable, propName, registerReader,
	    listObj)) {
	TclListObjGetElements(NULL, listObj, &count, &objv);
	TclOOInstallReadableProperties(&oPtr->properties, count, objv);
    }

    if (BuildPropertyList(&oPtr->properties.writable, propName, registerWriter,
	    listObj)) {
	TclListObjGetElements(NULL, listObj, &count, &objv);
	TclOOInstallWritableProperties(&oPtr->properties, count, objv);
    }
    Tcl_BounceRefCount(listObj);
}

void
TclOORegisterProperty(
    Class *clsPtr,		/* Class that owns the property slots. */
    Tcl_Obj *propName,		/* Property to add/remove. Must include the
				 * hyphen if one is desired; this is the value
				 * that is actually placed in the slot. */
    int registerReader,		/* True if we're adding the property name to
				 * the readable property slot. False if we're
				 * removing the property name from the slot. */
    int registerWriter)		/* True if we're adding the property name to
				 * the writable property slot. False if we're
				 * removing the property name from the slot. */
{
    Tcl_Obj *listObj = Tcl_NewObj();	/* Working buffer. */
    Tcl_Obj **objv;
    Tcl_Size count;
    int changed = 0;

    if (BuildPropertyList(&clsPtr->properties.readable, propName,
	    registerReader, listObj)) {
	TclListObjGetElements(NULL, listObj, &count, &objv);
	TclOOInstallReadableProperties(&clsPtr->properties, count, objv);
	changed = 1;
    }

    if (BuildPropertyList(&clsPtr->properties.writable, propName,
	    registerWriter, listObj)) {
	TclListObjGetElements(NULL, listObj, &count, &objv);
	TclOOInstallWritableProperties(&clsPtr->properties, count, objv);
	changed = 1;
    }
    Tcl_BounceRefCount(listObj);
    if (changed) {
	BumpGlobalEpoch(clsPtr->thisPtr->fPtr->interp, clsPtr);
    }
}

/*
 * Local Variables:
 * mode: c
 * c-basic-offset: 4
 * fill-column: 78
 * End:
 */<|MERGE_RESOLUTION|>--- conflicted
+++ resolved
@@ -1680,11 +1680,7 @@
 	return TCL_ERROR;
     }
 
-<<<<<<< HEAD
-    (void)Tcl_GetStringFromObj(objv[2], &bodyLength);
-=======
     (void) TclGetStringFromObj(objv[2], &bodyLength);
->>>>>>> fd4841e5
     if (bodyLength > 0) {
 	/*
 	 * Create the method structure.
@@ -1880,12 +1876,7 @@
 	return TCL_ERROR;
     }
 
-
-<<<<<<< HEAD
-    (void)Tcl_GetStringFromObj(objv[1], &bodyLength);
-=======
     (void) TclGetStringFromObj(objv[1], &bodyLength);
->>>>>>> fd4841e5
     if (bodyLength > 0) {
 	/*
 	 * Create the method structure.
