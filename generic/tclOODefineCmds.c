/*
 * tclOODefineCmds.c --
 *
 *	This file contains the implementation of the ::oo::define command,
 *	part of the object-system core (NB: not Tcl_Obj, but ::oo).
 *
 * Copyright (c) 2006-2013 by Donal K. Fellows
 *
 * See the file "license.terms" for information on usage and redistribution of
 * this file, and for a DISCLAIMER OF ALL WARRANTIES.
 */

#ifdef HAVE_CONFIG_H
#include "config.h"
#endif
#include "tclInt.h"
#include "tclOOInt.h"

/*
 * The maximum length of fully-qualified object name to use in an errorinfo
 * message. Longer than this will be curtailed.
 */

#define OBJNAME_LENGTH_IN_ERRORINFO_LIMIT 30

/*
 * Some things that make it easier to declare a slot.
 */

struct DeclaredSlot {
    const char *name;
    const Tcl_MethodType getterType;
    const Tcl_MethodType setterType;
};

#define SLOT(name,getter,setter)					\
    {"::oo::" name,							\
	    {TCL_OO_METHOD_VERSION_CURRENT, "core method: " name " Getter", \
		    getter, NULL, NULL},				\
	    {TCL_OO_METHOD_VERSION_CURRENT, "core method: " name " Setter", \
		    setter, NULL, NULL}}

/*
 * Forward declarations.
 */

static inline void	BumpGlobalEpoch(Tcl_Interp *interp, Class *classPtr);
static Tcl_Command	FindCommand(Tcl_Interp *interp, Tcl_Obj *stringObj,
			    Tcl_Namespace *const namespacePtr);
static inline void	GenerateErrorInfo(Tcl_Interp *interp, Object *oPtr,
			    Tcl_Obj *savedNameObj, const char *typeOfSubject);
static inline int	MagicDefinitionInvoke(Tcl_Interp *interp,
			    Tcl_Namespace *nsPtr, int cmdIndex,
			    int objc, Tcl_Obj *const *objv);
static inline Class *	GetClassInOuterContext(Tcl_Interp *interp,
			    Tcl_Obj *className, const char *errMsg);
static inline int	InitDefineContext(Tcl_Interp *interp,
			    Tcl_Namespace *namespacePtr, Object *oPtr,
			    int objc, Tcl_Obj *const objv[]);
static inline void	RecomputeClassCacheFlag(Object *oPtr);
static int		RenameDeleteMethod(Tcl_Interp *interp, Object *oPtr,
			    int useClass, Tcl_Obj *const fromPtr,
			    Tcl_Obj *const toPtr);
static int		ClassFilterGet(ClientData clientData,
			    Tcl_Interp *interp, Tcl_ObjectContext context,
			    int objc, Tcl_Obj *const *objv);
static int		ClassFilterSet(ClientData clientData,
			    Tcl_Interp *interp, Tcl_ObjectContext context,
			    int objc, Tcl_Obj *const *objv);
static int		ClassMixinGet(ClientData clientData,
			    Tcl_Interp *interp, Tcl_ObjectContext context,
			    int objc, Tcl_Obj *const *objv);
static int		ClassMixinSet(ClientData clientData,
			    Tcl_Interp *interp, Tcl_ObjectContext context,
			    int objc, Tcl_Obj *const *objv);
static int		ClassSuperGet(ClientData clientData,
			    Tcl_Interp *interp, Tcl_ObjectContext context,
			    int objc, Tcl_Obj *const *objv);
static int		ClassSuperSet(ClientData clientData,
			    Tcl_Interp *interp, Tcl_ObjectContext context,
			    int objc, Tcl_Obj *const *objv);
static int		ClassVarsGet(ClientData clientData,
			    Tcl_Interp *interp, Tcl_ObjectContext context,
			    int objc, Tcl_Obj *const *objv);
static int		ClassVarsSet(ClientData clientData,
			    Tcl_Interp *interp, Tcl_ObjectContext context,
			    int objc, Tcl_Obj *const *objv);
static int		ObjFilterGet(ClientData clientData,
			    Tcl_Interp *interp, Tcl_ObjectContext context,
			    int objc, Tcl_Obj *const *objv);
static int		ObjFilterSet(ClientData clientData,
			    Tcl_Interp *interp, Tcl_ObjectContext context,
			    int objc, Tcl_Obj *const *objv);
static int		ObjMixinGet(ClientData clientData,
			    Tcl_Interp *interp, Tcl_ObjectContext context,
			    int objc, Tcl_Obj *const *objv);
static int		ObjMixinSet(ClientData clientData,
			    Tcl_Interp *interp, Tcl_ObjectContext context,
			    int objc, Tcl_Obj *const *objv);
static int		ObjVarsGet(ClientData clientData,
			    Tcl_Interp *interp, Tcl_ObjectContext context,
			    int objc, Tcl_Obj *const *objv);
static int		ObjVarsSet(ClientData clientData,
			    Tcl_Interp *interp, Tcl_ObjectContext context,
			    int objc, Tcl_Obj *const *objv);

/*
 * Now define the slots used in declarations.
 */

static const struct DeclaredSlot slots[] = {
    SLOT("define::filter",      ClassFilterGet, ClassFilterSet),
    SLOT("define::mixin",       ClassMixinGet,  ClassMixinSet),
    SLOT("define::superclass",  ClassSuperGet,  ClassSuperSet),
    SLOT("define::variable",    ClassVarsGet,   ClassVarsSet),
    SLOT("objdefine::filter",   ObjFilterGet,   ObjFilterSet),
    SLOT("objdefine::mixin",    ObjMixinGet,    ObjMixinSet),
    SLOT("objdefine::variable", ObjVarsGet,     ObjVarsSet),
    {NULL, {0, 0, 0, 0, 0}, {0, 0, 0, 0, 0}}
};

/*
 * ----------------------------------------------------------------------
 *
 * BumpGlobalEpoch --
 *
 *	Utility that ensures that call chains that are invalid will get thrown
 *	away at an appropriate time. Note that exactly which epoch gets
 *	advanced will depend on exactly what the class is tangled up in; in
 *	the worst case, the simplest option is to advance the global epoch,
 *	causing *everything* to be thrown away on next usage.
 *
 * ----------------------------------------------------------------------
 */

static inline void
BumpGlobalEpoch(
    Tcl_Interp *interp,
    Class *classPtr)
{
    if (classPtr != NULL
	    && classPtr->subclasses.num == 0
	    && classPtr->instances.num == 0
	    && classPtr->mixinSubs.num == 0) {
	/*
	 * If a class has no subclasses or instances, and is not mixed into
	 * anything, a change to its structure does not require us to
	 * invalidate any call chains. Note that we still bump our object's
	 * epoch if it has any mixins; the relation between a class and its
	 * representative object is special. But it won't hurt.
	 */

	if (classPtr->thisPtr->mixins.num > 0) {
	    classPtr->thisPtr->epoch++;
	}
	return;
    }

    /*
     * Either there's no class (?!) or we're reconfiguring something that is
     * in use. Force regeneration of call chains.
     */

    TclOOGetFoundation(interp)->epoch++;
}

/*
 * ----------------------------------------------------------------------
 *
 * RecomputeClassCacheFlag --
 *
 *	Determine whether the object is prototypical of its class, and hence
 *	able to use the class's method chain cache.
 *
 * ----------------------------------------------------------------------
 */

static inline void
RecomputeClassCacheFlag(
    Object *oPtr)
{
    if ((oPtr->methodsPtr == NULL || oPtr->methodsPtr->numEntries == 0)
	    && (oPtr->mixins.num == 0) && (oPtr->filters.num == 0)) {
	oPtr->flags |= USE_CLASS_CACHE;
    } else {
	oPtr->flags &= ~USE_CLASS_CACHE;
    }
}

/*
 * ----------------------------------------------------------------------
 *
 * TclOOObjectSetFilters --
 *
 *	Install a list of filter method names into an object.
 *
 * ----------------------------------------------------------------------
 */

void
TclOOObjectSetFilters(
    Object *oPtr,
    int numFilters,
    Tcl_Obj *const *filters)
{
    int i;

    if (oPtr->filters.num) {
	Tcl_Obj *filterObj;

	FOREACH(filterObj, oPtr->filters) {
	    Tcl_DecrRefCount(filterObj);
	}
    }

    if (numFilters == 0) {
	/*
	 * No list of filters was supplied, so we're deleting filters.
	 */

	ckfree(oPtr->filters.list);
	oPtr->filters.list = NULL;
	oPtr->filters.num = 0;
	RecomputeClassCacheFlag(oPtr);
    } else {
	/*
	 * We've got a list of filters, so we're creating filters.
	 */

	Tcl_Obj **filtersList;
	int size = sizeof(Tcl_Obj *) * numFilters;	/* should be size_t */

	if (oPtr->filters.num == 0) {
	    filtersList = ckalloc(size);
	} else {
	    filtersList = ckrealloc(oPtr->filters.list, size);
	}
	for (i=0 ; i<numFilters ; i++) {
	    filtersList[i] = filters[i];
	    Tcl_IncrRefCount(filters[i]);
	}
	oPtr->filters.list = filtersList;
	oPtr->filters.num = numFilters;
	oPtr->flags &= ~USE_CLASS_CACHE;
    }
    oPtr->epoch++;		/* Only this object can be affected. */
}

/*
 * ----------------------------------------------------------------------
 *
 * TclOOClassSetFilters --
 *
 *	Install a list of filter method names into a class.
 *
 * ----------------------------------------------------------------------
 */

void
TclOOClassSetFilters(
    Tcl_Interp *interp,
    Class *classPtr,
    int numFilters,
    Tcl_Obj *const *filters)
{
    int i;

    if (classPtr->filters.num) {
	Tcl_Obj *filterObj;

	FOREACH(filterObj, classPtr->filters) {
	    Tcl_DecrRefCount(filterObj);
	}
    }

    if (numFilters == 0) {
	/*
	 * No list of filters was supplied, so we're deleting filters.
	 */

	ckfree(classPtr->filters.list);
	classPtr->filters.list = NULL;
	classPtr->filters.num = 0;
    } else {
	/*
	 * We've got a list of filters, so we're creating filters.
	 */

	Tcl_Obj **filtersList;
	int size = sizeof(Tcl_Obj *) * numFilters;	/* should be size_t */

	if (classPtr->filters.num == 0) {
	    filtersList = ckalloc(size);
	} else {
	    filtersList = ckrealloc(classPtr->filters.list, size);
	}
	for (i=0 ; i<numFilters ; i++) {
	    filtersList[i] = filters[i];
	    Tcl_IncrRefCount(filters[i]);
	}
	classPtr->filters.list = filtersList;
	classPtr->filters.num = numFilters;
    }

    /*
     * There may be many objects affected, so bump the global epoch.
     */

    BumpGlobalEpoch(interp, classPtr);
}

/*
 * ----------------------------------------------------------------------
 *
 * TclOOObjectSetMixins --
 *
 *	Install a list of mixin classes into an object.
 *
 * ----------------------------------------------------------------------
 */

void
TclOOObjectSetMixins(
    Object *oPtr,
    int numMixins,
    Class *const *mixins)
{
    Class *mixinPtr;
    int i;

    if (numMixins == 0) {
	if (oPtr->mixins.num != 0) {
	    FOREACH(mixinPtr, oPtr->mixins) {
		TclOORemoveFromInstances(oPtr, mixinPtr);
	    }
	    ckfree(oPtr->mixins.list);
	    oPtr->mixins.num = 0;
	}
	RecomputeClassCacheFlag(oPtr);
    } else {
	if (oPtr->mixins.num != 0) {
	    FOREACH(mixinPtr, oPtr->mixins) {
		if (mixinPtr && mixinPtr != oPtr->selfCls) {
		    TclOORemoveFromInstances(oPtr, mixinPtr);
		}
	    }
	    oPtr->mixins.list = ckrealloc(oPtr->mixins.list,
		    sizeof(Class *) * numMixins);
	} else {
	    oPtr->mixins.list = ckalloc(sizeof(Class *) * numMixins);
	    oPtr->flags &= ~USE_CLASS_CACHE;
	}
	oPtr->mixins.num = numMixins;
	memcpy(oPtr->mixins.list, mixins, sizeof(Class *) * numMixins);
	FOREACH(mixinPtr, oPtr->mixins) {
	    if (mixinPtr != oPtr->selfCls) {
		TclOOAddToInstances(oPtr, mixinPtr);

		/*
		 * Corresponding TclOODecrRefCount() is in the caller of this
		 * function. 
		 */

		TclOODecrRefCount(mixinPtr->thisPtr);
	    }
	}
    }
    oPtr->epoch++;
}

/*
 * ----------------------------------------------------------------------
 *
 * TclOOClassSetMixins --
 *
 *	Install a list of mixin classes into a class.
 *
 * ----------------------------------------------------------------------
 */

void
TclOOClassSetMixins(
    Tcl_Interp *interp,
    Class *classPtr,
    int numMixins,
    Class *const *mixins)
{
    Class *mixinPtr;
    int i;

    if (numMixins == 0) {
	if (classPtr->mixins.num != 0) {
	    FOREACH(mixinPtr, classPtr->mixins) {
		TclOORemoveFromMixinSubs(classPtr, mixinPtr);
	    }
	    ckfree(classPtr->mixins.list);
	    classPtr->mixins.num = 0;
	}
    } else {
	if (classPtr->mixins.num != 0) {
	    FOREACH(mixinPtr, classPtr->mixins) {
		TclOORemoveFromMixinSubs(classPtr, mixinPtr);
	    }
	    classPtr->mixins.list = ckrealloc(classPtr->mixins.list,
		    sizeof(Class *) * numMixins);
	} else {
	    classPtr->mixins.list = ckalloc(sizeof(Class *) * numMixins);
	}
	classPtr->mixins.num = numMixins;
	memcpy(classPtr->mixins.list, mixins, sizeof(Class *) * numMixins);
	FOREACH(mixinPtr, classPtr->mixins) {
	    TclOOAddToMixinSubs(classPtr, mixinPtr);

	    /*
	     * Corresponding TclOODecrRefCount() is in the caller of this
	     * function.
	     */

	    TclOODecrRefCount(mixinPtr->thisPtr);
	}
    }
    BumpGlobalEpoch(interp, classPtr);
}

/*
 * ----------------------------------------------------------------------
 *
 * RenameDeleteMethod --
 *
 *	Core of the code to rename and delete methods.
 *
 * ----------------------------------------------------------------------
 */

static int
RenameDeleteMethod(
    Tcl_Interp *interp,
    Object *oPtr,
    int useClass,
    Tcl_Obj *const fromPtr,
    Tcl_Obj *const toPtr)
{
    Tcl_HashEntry *hPtr, *newHPtr = NULL;
    Method *mPtr;
    int isNew;

    if (!useClass) {
	if (!oPtr->methodsPtr) {
	noSuchMethod:
	    Tcl_SetObjResult(interp, Tcl_ObjPrintf(
		    "method %s does not exist", TclGetString(fromPtr)));
	    Tcl_SetErrorCode(interp, "TCL", "LOOKUP", "METHOD",
		    TclGetString(fromPtr), NULL);
	    return TCL_ERROR;
	}
	hPtr = Tcl_FindHashEntry(oPtr->methodsPtr, (char *) fromPtr);
	if (hPtr == NULL) {
	    goto noSuchMethod;
	}
	if (toPtr) {
	    newHPtr = Tcl_CreateHashEntry(oPtr->methodsPtr, (char *) toPtr,
		    &isNew);
	    if (hPtr == newHPtr) {
	    renameToSelf:
		Tcl_SetObjResult(interp, Tcl_NewStringObj(
			"cannot rename method to itself", -1));
		Tcl_SetErrorCode(interp, "TCL", "OO", "RENAME_TO_SELF", NULL);
		return TCL_ERROR;
	    } else if (!isNew) {
	    renameToExisting:
		Tcl_SetObjResult(interp, Tcl_ObjPrintf(
			"method called %s already exists",
			TclGetString(toPtr)));
		Tcl_SetErrorCode(interp, "TCL", "OO", "RENAME_OVER", NULL);
		return TCL_ERROR;
	    }
	}
    } else {
	hPtr = Tcl_FindHashEntry(&oPtr->classPtr->classMethods,
		(char *) fromPtr);
	if (hPtr == NULL) {
	    goto noSuchMethod;
	}
	if (toPtr) {
	    newHPtr = Tcl_CreateHashEntry(&oPtr->classPtr->classMethods,
		    (char *) toPtr, &isNew);
	    if (hPtr == newHPtr) {
		goto renameToSelf;
	    } else if (!isNew) {
		goto renameToExisting;
	    }
	}
    }

    /*
     * Complete the splicing by changing the method's name.
     */

    mPtr = Tcl_GetHashValue(hPtr);
    if (toPtr) {
	Tcl_IncrRefCount(toPtr);
	Tcl_DecrRefCount(mPtr->namePtr);
	mPtr->namePtr = toPtr;
	Tcl_SetHashValue(newHPtr, mPtr);
    } else {
	if (!useClass) {
	    RecomputeClassCacheFlag(oPtr);
	}
	TclOODelMethodRef(mPtr);
    }
    Tcl_DeleteHashEntry(hPtr);
    return TCL_OK;
}

/*
 * ----------------------------------------------------------------------
 *
 * TclOOUnknownDefinition --
 *
 *	Handles what happens when an unknown command is encountered during the
 *	processing of a definition script. Works by finding a command in the
 *	operating definition namespace that the requested command is a unique
 *	prefix of.
 *
 * ----------------------------------------------------------------------
 */

int
TclOOUnknownDefinition(
    ClientData clientData,
    Tcl_Interp *interp,
    int objc,
    Tcl_Obj *const *objv)
{
    Namespace *nsPtr = (Namespace *) Tcl_GetCurrentNamespace(interp);
    Tcl_HashSearch search;
    Tcl_HashEntry *hPtr;
    int soughtLen;
    const char *soughtStr, *matchedStr = NULL;

    if (objc < 2) {
	Tcl_SetObjResult(interp, Tcl_NewStringObj(
		"bad call of unknown handler", -1));
	Tcl_SetErrorCode(interp, "TCL", "OO", "BAD_UNKNOWN", NULL);
	return TCL_ERROR;
    }
    if (TclOOGetDefineCmdContext(interp) == NULL) {
	return TCL_ERROR;
    }

    soughtStr = TclGetStringFromObj(objv[1], &soughtLen);
    if (soughtLen == 0) {
	goto noMatch;
    }
    hPtr = Tcl_FirstHashEntry(&nsPtr->cmdTable, &search);
    while (hPtr != NULL) {
	const char *nameStr = Tcl_GetHashKey(&nsPtr->cmdTable, hPtr);

	if (strncmp(soughtStr, nameStr, soughtLen) == 0) {
	    if (matchedStr != NULL) {
		goto noMatch;
	    }
	    matchedStr = nameStr;
	}
	hPtr = Tcl_NextHashEntry(&search);
    }

    if (matchedStr != NULL) {
	/*
	 * Got one match, and only one match!
	 */

	Tcl_Obj **newObjv = TclStackAlloc(interp, sizeof(Tcl_Obj*)*(objc-1));
	int result;

	newObjv[0] = Tcl_NewStringObj(matchedStr, -1);
	Tcl_IncrRefCount(newObjv[0]);
	if (objc > 2) {
	    memcpy(newObjv+1, objv+2, sizeof(Tcl_Obj *) * (objc-2));
	}
	result = Tcl_EvalObjv(interp, objc-1, newObjv, 0);
	Tcl_DecrRefCount(newObjv[0]);
	TclStackFree(interp, newObjv);
	return result;
    }

  noMatch:
    Tcl_SetObjResult(interp, Tcl_ObjPrintf(
	    "invalid command name \"%s\"", soughtStr));
    Tcl_SetErrorCode(interp, "TCL", "LOOKUP", "COMMAND", soughtStr, NULL);
    return TCL_ERROR;
}

/*
 * ----------------------------------------------------------------------
 *
 * FindCommand --
 *
 *	Specialized version of Tcl_FindCommand that handles command prefixes
 *	and disallows namespace magic.
 *
 * ----------------------------------------------------------------------
 */

static Tcl_Command
FindCommand(
    Tcl_Interp *interp,
    Tcl_Obj *stringObj,
    Tcl_Namespace *const namespacePtr)
{
    int length;
    const char *nameStr, *string = TclGetStringFromObj(stringObj, &length);
    register Namespace *const nsPtr = (Namespace *) namespacePtr;
    FOREACH_HASH_DECLS;
    Tcl_Command cmd, cmd2;

    /*
     * If someone is playing games, we stop playing right now.
     */

    if (string[0] == '\0' || strstr(string, "::") != NULL) {
	return NULL;
    }

    /*
     * Do the exact lookup first.
     */

    cmd = Tcl_FindCommand(interp, string, namespacePtr, TCL_NAMESPACE_ONLY);
    if (cmd != NULL) {
	return cmd;
    }

    /*
     * Bother, need to perform an approximate match. Iterate across the hash
     * table of commands in the namespace.
     */

    FOREACH_HASH(nameStr, cmd2, &nsPtr->cmdTable) {
	if (strncmp(string, nameStr, length) == 0) {
	    if (cmd != NULL) {
		return NULL;
	    }
	    cmd = cmd2;
	}
    }

    /*
     * Either we found one thing or we found nothing. Either way, return it.
     */

    return cmd;
}

/*
 * ----------------------------------------------------------------------
 *
 * InitDefineContext --
 *
 *	Does the magic incantations necessary to push the special stack frame
 *	used when processing object definitions. It is up to the caller to
 *	dispose of the frame (with TclPopStackFrame) when finished.
 *
 * ----------------------------------------------------------------------
 */

static inline int
InitDefineContext(
    Tcl_Interp *interp,
    Tcl_Namespace *namespacePtr,
    Object *oPtr,
    int objc,
    Tcl_Obj *const objv[])
{
    CallFrame *framePtr, **framePtrPtr = &framePtr;

    if (namespacePtr == NULL) {
	Tcl_SetObjResult(interp, Tcl_NewStringObj(
		"cannot process definitions; support namespace deleted",
		-1));
	Tcl_SetErrorCode(interp, "TCL", "OO", "MONKEY_BUSINESS", NULL);
	return TCL_ERROR;
    }

    /*
     * framePtrPtr is needed to satisfy GCC 3.3's strict aliasing rules.
     */

    (void) TclPushStackFrame(interp, (Tcl_CallFrame **) framePtrPtr,
	    namespacePtr, FRAME_IS_OO_DEFINE);
    framePtr->clientData = oPtr;
    framePtr->objc = objc;
    framePtr->objv = objv;	/* Reference counts do not need to be
				 * incremented here. */
    return TCL_OK;
}

/*
 * ----------------------------------------------------------------------
 *
 * TclOOGetDefineCmdContext --
 *
 *	Extracts the magic token from the current stack frame, or returns NULL
 *	(and leaves an error message) otherwise.
 *
 * ----------------------------------------------------------------------
 */

Tcl_Object
TclOOGetDefineCmdContext(
    Tcl_Interp *interp)
{
    Interp *iPtr = (Interp *) interp;
    Tcl_Object object;

    if ((iPtr->varFramePtr == NULL)
	    || (iPtr->varFramePtr->isProcCallFrame != FRAME_IS_OO_DEFINE)) {
	Tcl_SetObjResult(interp, Tcl_NewStringObj(
		"this command may only be called from within the context of"
		" an ::oo::define or ::oo::objdefine command", -1));
	Tcl_SetErrorCode(interp, "TCL", "OO", "MONKEY_BUSINESS", NULL);
	return NULL;
    }
    object = iPtr->varFramePtr->clientData;
    if (Tcl_ObjectDeleted(object)) {
	Tcl_SetObjResult(interp, Tcl_NewStringObj(
		"this command cannot be called when the object has been"
		" deleted", -1));
	Tcl_SetErrorCode(interp, "TCL", "OO", "MONKEY_BUSINESS", NULL);
	return NULL;
    }
    return object;
}

/*
 * ----------------------------------------------------------------------
 *
 * GetClassInOuterContext --
 *
 *	Wrapper round Tcl_GetObjectFromObj to perform the lookup in the
 *	context that called oo::define (or equivalent). Note that this may
 *	have to go up multiple levels to get the level that we started doing
 *	definitions at.
 *
 * ----------------------------------------------------------------------
 */

static inline Class *
GetClassInOuterContext(
    Tcl_Interp *interp,
    Tcl_Obj *className,
    const char *errMsg)
{
    Interp *iPtr = (Interp *) interp;
    Object *oPtr;
    CallFrame *savedFramePtr = iPtr->varFramePtr;

    while (iPtr->varFramePtr->isProcCallFrame == FRAME_IS_OO_DEFINE) {
	if (iPtr->varFramePtr->callerVarPtr == NULL) {
	    Tcl_Panic("getting outer context when already in global context");
	}
	iPtr->varFramePtr = iPtr->varFramePtr->callerVarPtr;
    }
    oPtr = (Object *) Tcl_GetObjectFromObj(interp, className);
    iPtr->varFramePtr = savedFramePtr;
    if (oPtr == NULL) {
	return NULL;
    }
    if (oPtr->classPtr == NULL) {
	Tcl_SetObjResult(interp, Tcl_NewStringObj(errMsg, -1));
	Tcl_SetErrorCode(interp, "TCL", "LOOKUP", "CLASS",
		TclGetString(className), NULL);
	return NULL;
    }
    return oPtr->classPtr;
}

/*
 * ----------------------------------------------------------------------
 *
 * GenerateErrorInfo --
 *
 *	Factored out code to generate part of the error trace messages.
 *
 * ----------------------------------------------------------------------
 */

static inline void
GenerateErrorInfo(
    Tcl_Interp *interp,		/* Where to store the error info trace. */
    Object *oPtr,		/* What object (or class) was being configured
				 * when the error occurred? */
    Tcl_Obj *savedNameObj,	/* Name of object saved from before script was
				 * evaluated, which is needed if the object
				 * goes away part way through execution. OTOH,
				 * if the object isn't deleted then its
				 * current name (post-execution) has to be
				 * used. This matters, because the object
				 * could have been renamed... */
    const char *typeOfSubject)	/* Part of the message, saying whether it was
				 * an object, class or class-as-object that
				 * was being configured. */
{
    int length;
    Tcl_Obj *realNameObj = Tcl_ObjectDeleted((Tcl_Object) oPtr)
	    ? savedNameObj : TclOOObjectName(interp, oPtr);
    const char *objName = TclGetStringFromObj(realNameObj, &length);
    int limit = OBJNAME_LENGTH_IN_ERRORINFO_LIMIT;
    int overflow = (length > limit);

    Tcl_AppendObjToErrorInfo(interp, Tcl_ObjPrintf(
	    "\n    (in definition script for %s \"%.*s%s\" line %d)",
	    typeOfSubject, (overflow ? limit : length), objName,
	    (overflow ? "..." : ""), Tcl_GetErrorLine(interp)));
}

/*
 * ----------------------------------------------------------------------
 *
 * MagicDefinitionInvoke --
 *
 *	Part of the implementation of the "oo::define" and "oo::objdefine"
 *	commands that is used to implement the more-than-one-argument case,
 *	applying ensemble-like tricks with dispatch so that error messages are
 *	clearer. Doesn't handle the management of the stack frame.
 *
 * ----------------------------------------------------------------------
 */

static inline int
MagicDefinitionInvoke(
    Tcl_Interp *interp,
    Tcl_Namespace *nsPtr,
    int cmdIndex,
    int objc,
    Tcl_Obj *const *objv)
{
    Tcl_Obj *objPtr, *obj2Ptr, **objs;
    Tcl_Command cmd;
    int isRoot, dummy, result, offset = cmdIndex + 1;

    /*
     * More than one argument: fire them through the ensemble processing
     * engine so that everything appears to be good and proper in error
     * messages. Note that we cannot just concatenate and send through
     * Tcl_EvalObjEx, as that doesn't do ensemble processing, and we cannot go
     * through Tcl_EvalObjv without the extra work to pre-find the command, as
     * that finds command names in the wrong namespace at the moment. Ugly!
     */

    isRoot = TclInitRewriteEnsemble(interp, offset, 1, objv);

    /*
     * Build the list of arguments using a Tcl_Obj as a workspace. See
     * comments above for why these contortions are necessary.
     */

    objPtr = Tcl_NewObj();
    obj2Ptr = Tcl_NewObj();
    cmd = FindCommand(interp, objv[cmdIndex], nsPtr);
    if (cmd == NULL) {
	/* punt this case! */
	Tcl_AppendObjToObj(obj2Ptr, objv[cmdIndex]);
    } else {
	Tcl_GetCommandFullName(interp, cmd, obj2Ptr);
    }
    Tcl_ListObjAppendElement(NULL, objPtr, obj2Ptr);
    /* TODO: overflow? */
    Tcl_ListObjReplace(NULL, objPtr, 1, 0, objc-offset, objv+offset);
    Tcl_ListObjGetElements(NULL, objPtr, &dummy, &objs);

    result = Tcl_EvalObjv(interp, objc-cmdIndex, objs, TCL_EVAL_INVOKE);
    if (isRoot) {
	TclResetRewriteEnsemble(interp, 1);
    }
    Tcl_DecrRefCount(objPtr);

    return result;
}

/*
 * ----------------------------------------------------------------------
 *
 * TclOODefineObjCmd --
 *
 *	Implementation of the "oo::define" command. Works by effectively doing
 *	the same as 'namespace eval', but with extra magic applied so that the
 *	object to be modified is known to the commands in the target
 *	namespace. Also does ensemble-like tricks with dispatch so that error
 *	messages are clearer.
 *
 * ----------------------------------------------------------------------
 */

int
TclOODefineObjCmd(
    ClientData clientData,
    Tcl_Interp *interp,
    int objc,
    Tcl_Obj *const *objv)
{
    Foundation *fPtr = TclOOGetFoundation(interp);
    Object *oPtr;
    int result;

    if (objc < 3) {
	Tcl_WrongNumArgs(interp, 1, objv, "className arg ?arg ...?");
	return TCL_ERROR;
    }

    oPtr = (Object *) Tcl_GetObjectFromObj(interp, objv[1]);
    if (oPtr == NULL) {
	return TCL_ERROR;
    }
    if (oPtr->classPtr == NULL) {
	Tcl_SetObjResult(interp, Tcl_ObjPrintf(
		"%s does not refer to a class",TclGetString(objv[1])));
	Tcl_SetErrorCode(interp, "TCL", "LOOKUP", "CLASS",
		TclGetString(objv[1]), NULL);
	return TCL_ERROR;
    }

    /*
     * Make the oo::define namespace the current namespace and evaluate the
     * command(s).
     */

    if (InitDefineContext(interp, fPtr->defineNs, oPtr, objc,objv) != TCL_OK){
	return TCL_ERROR;
    }

    AddRef(oPtr);
    if (objc == 3) {
	Tcl_Obj *objNameObj = TclOOObjectName(interp, oPtr);

	Tcl_IncrRefCount(objNameObj);
	result = TclEvalObjEx(interp, objv[2], 0,
		((Interp *)interp)->cmdFramePtr, 2);
	if (result == TCL_ERROR) {
	    GenerateErrorInfo(interp, oPtr, objNameObj, "class");
	}
	TclDecrRefCount(objNameObj);
    } else {
	result = MagicDefinitionInvoke(interp, fPtr->defineNs, 2, objc, objv);
    }
    TclOODecrRefCount(oPtr);

    /*
     * Restore the previous "current" namespace.
     */

    TclPopStackFrame(interp);
    return result;
}

/*
 * ----------------------------------------------------------------------
 *
 * TclOOObjDefObjCmd --
 *
 *	Implementation of the "oo::objdefine" command. Works by effectively
 *	doing the same as 'namespace eval', but with extra magic applied so
 *	that the object to be modified is known to the commands in the target
 *	namespace. Also does ensemble-like tricks with dispatch so that error
 *	messages are clearer.
 *
 * ----------------------------------------------------------------------
 */

int
TclOOObjDefObjCmd(
    ClientData clientData,
    Tcl_Interp *interp,
    int objc,
    Tcl_Obj *const *objv)
{
    Foundation *fPtr = TclOOGetFoundation(interp);
    Object *oPtr;
    int result;

    if (objc < 3) {
	Tcl_WrongNumArgs(interp, 1, objv, "objectName arg ?arg ...?");
	return TCL_ERROR;
    }

    oPtr = (Object *) Tcl_GetObjectFromObj(interp, objv[1]);
    if (oPtr == NULL) {
	return TCL_ERROR;
    }

    /*
     * Make the oo::objdefine namespace the current namespace and evaluate the
     * command(s).
     */

    if (InitDefineContext(interp, fPtr->objdefNs, oPtr, objc,objv) != TCL_OK){
	return TCL_ERROR;
    }

    AddRef(oPtr);
    if (objc == 3) {
	Tcl_Obj *objNameObj = TclOOObjectName(interp, oPtr);

	Tcl_IncrRefCount(objNameObj);
	result = TclEvalObjEx(interp, objv[2], 0,
		((Interp *)interp)->cmdFramePtr, 2);
	if (result == TCL_ERROR) {
	    GenerateErrorInfo(interp, oPtr, objNameObj, "object");
	}
	TclDecrRefCount(objNameObj);
    } else {
	result = MagicDefinitionInvoke(interp, fPtr->objdefNs, 2, objc, objv);
    }
    TclOODecrRefCount(oPtr);

    /*
     * Restore the previous "current" namespace.
     */

    TclPopStackFrame(interp);
    return result;
}

/*
 * ----------------------------------------------------------------------
 *
 * TclOODefineSelfObjCmd --
 *
 *	Implementation of the "self" subcommand of the "oo::define" command.
 *	Works by effectively doing the same as 'namespace eval', but with
 *	extra magic applied so that the object to be modified is known to the
 *	commands in the target namespace. Also does ensemble-like tricks with
 *	dispatch so that error messages are clearer.
 *
 * ----------------------------------------------------------------------
 */

int
TclOODefineSelfObjCmd(
    ClientData clientData,
    Tcl_Interp *interp,
    int objc,
    Tcl_Obj *const *objv)
{
    Foundation *fPtr = TclOOGetFoundation(interp);
    Object *oPtr;
    int result;

    oPtr = (Object *) TclOOGetDefineCmdContext(interp);
    if (oPtr == NULL) {
	return TCL_ERROR;
    }

    if (objc < 2) {
	Tcl_SetObjResult(interp, TclOOObjectName(interp, oPtr));
	return TCL_OK;
    }

    /*
     * Make the oo::objdefine namespace the current namespace and evaluate the
     * command(s).
     */

    if (InitDefineContext(interp, fPtr->objdefNs, oPtr, objc,objv) != TCL_OK){
	return TCL_ERROR;
    }

    AddRef(oPtr);
    if (objc == 2) {
	Tcl_Obj *objNameObj = TclOOObjectName(interp, oPtr);

	Tcl_IncrRefCount(objNameObj);
	result = TclEvalObjEx(interp, objv[1], 0,
		((Interp *)interp)->cmdFramePtr, 2);
	if (result == TCL_ERROR) {
	    GenerateErrorInfo(interp, oPtr, objNameObj, "class object");
	}
	TclDecrRefCount(objNameObj);
    } else {
	result = MagicDefinitionInvoke(interp, fPtr->objdefNs, 1, objc, objv);
    }
    TclOODecrRefCount(oPtr);

    /*
     * Restore the previous "current" namespace.
     */

    TclPopStackFrame(interp);
    return result;
}

/*
 * ----------------------------------------------------------------------
 *
 * TclOODefineObjSelfObjCmd --
 *
 *	Implementation of the "self" subcommand of the "oo::objdefine"
 *	command.
 *
 * ----------------------------------------------------------------------
 */

int
TclOODefineObjSelfObjCmd(
    ClientData clientData,
    Tcl_Interp *interp,
    int objc,
    Tcl_Obj *const *objv)
{
    Object *oPtr;

    if (objc != 1) {
	Tcl_WrongNumArgs(interp, 1, objv, NULL);
	return TCL_ERROR;
    }

    oPtr = (Object *) TclOOGetDefineCmdContext(interp);
    if (oPtr == NULL) {
	return TCL_ERROR;
    }

    Tcl_SetObjResult(interp, TclOOObjectName(interp, oPtr));
    return TCL_OK;
}

/*
 * ----------------------------------------------------------------------
 *
 * TclOODefineClassObjCmd --
 *
 *	Implementation of the "class" subcommand of the "oo::objdefine"
 *	command.
 *
 * ----------------------------------------------------------------------
 */

int
TclOODefineClassObjCmd(
    ClientData clientData,
    Tcl_Interp *interp,
    int objc,
    Tcl_Obj *const *objv)
{
    Object *oPtr;
    Class *clsPtr;

    /*
     * Parse the context to get the object to operate on.
     */

    oPtr = (Object *) TclOOGetDefineCmdContext(interp);
    if (oPtr == NULL) {
	return TCL_ERROR;
    }
    if (oPtr->flags & ROOT_OBJECT) {
	Tcl_SetObjResult(interp, Tcl_NewStringObj(
		"may not modify the class of the root object class", -1));
	Tcl_SetErrorCode(interp, "TCL", "OO", "MONKEY_BUSINESS", NULL);
	return TCL_ERROR;
    }
    if (oPtr->flags & ROOT_CLASS) {
	Tcl_SetObjResult(interp, Tcl_NewStringObj(
		"may not modify the class of the class of classes", -1));
	Tcl_SetErrorCode(interp, "TCL", "OO", "MONKEY_BUSINESS", NULL);
	return TCL_ERROR;
    }

    /*
     * Parse the argument to get the class to set the object's class to.
     */

    if (objc != 2) {
	Tcl_WrongNumArgs(interp, 1, objv, "className");
	return TCL_ERROR;
    }
    clsPtr = GetClassInOuterContext(interp, objv[1],
	    "the class of an object must be a class");
    if (clsPtr == NULL) {
	return TCL_ERROR;
    }


    /*
     * Set the object's class.
     */

    if (oPtr->selfCls != clsPtr) {

<<<<<<< HEAD
	/*
	 * Reference count already incremented a few lines up.
	 */

=======
	TclOORemoveFromInstances(oPtr, oPtr->selfCls);
	TclOODecrRefCount(oPtr->selfCls->thisPtr);
>>>>>>> 4883b36f
	oPtr->selfCls = clsPtr;
	AddRef(oPtr->selfCls->thisPtr);
	TclOOAddToInstances(oPtr, oPtr->selfCls);

	if (oPtr->classPtr != NULL) {
	    BumpGlobalEpoch(interp, oPtr->classPtr);
	} else {
	    oPtr->epoch++;
	}
    }
    return TCL_OK;
}

/*
 * ----------------------------------------------------------------------
 *
 * TclOODefineConstructorObjCmd --
 *
 *	Implementation of the "constructor" subcommand of the "oo::define"
 *	command.
 *
 * ----------------------------------------------------------------------
 */

int
TclOODefineConstructorObjCmd(
    ClientData clientData,
    Tcl_Interp *interp,
    int objc,
    Tcl_Obj *const *objv)
{
    Object *oPtr;
    Class *clsPtr;
    Tcl_Method method;
    int bodyLength;

    if (objc != 3) {
	Tcl_WrongNumArgs(interp, 1, objv, "arguments body");
	return TCL_ERROR;
    }

    /*
     * Extract and validate the context, which is the class that we wish to
     * modify.
     */

    oPtr = (Object *) TclOOGetDefineCmdContext(interp);
    if (oPtr == NULL) {
	return TCL_ERROR;
    }
    clsPtr = oPtr->classPtr;

    TclGetStringFromObj(objv[2], &bodyLength);
    if (bodyLength > 0) {
	/*
	 * Create the method structure.
	 */

	method = (Tcl_Method) TclOONewProcMethod(interp, clsPtr,
		PUBLIC_METHOD, NULL, objv[1], objv[2], NULL);
	if (method == NULL) {
	    return TCL_ERROR;
	}
    } else {
	/*
	 * Delete the constructor method record and set the field in the
	 * class record to NULL.
	 */

	method = NULL;
    }

    /*
     * Place the method structure in the class record. Note that we might not
     * immediately delete the constructor as this might be being done during
     * execution of the constructor itself.
     */

    Tcl_ClassSetConstructor(interp, (Tcl_Class) clsPtr, method);
    return TCL_OK;
}

/*
 * ----------------------------------------------------------------------
 *
 * TclOODefineDeleteMethodObjCmd --
 *
 *	Implementation of the "deletemethod" subcommand of the "oo::define"
 *	and "oo::objdefine" commands.
 *
 * ----------------------------------------------------------------------
 */

int
TclOODefineDeleteMethodObjCmd(
    ClientData clientData,
    Tcl_Interp *interp,
    int objc,
    Tcl_Obj *const *objv)
{
    int isInstanceDeleteMethod = (clientData != NULL);
    Object *oPtr;
    int i;

    if (objc < 2) {
	Tcl_WrongNumArgs(interp, 1, objv, "name ?name ...?");
	return TCL_ERROR;
    }

    oPtr = (Object *) TclOOGetDefineCmdContext(interp);
    if (oPtr == NULL) {
	return TCL_ERROR;
    }
    if (!isInstanceDeleteMethod && !oPtr->classPtr) {
	Tcl_SetObjResult(interp, Tcl_NewStringObj(
		"attempt to misuse API", -1));
	Tcl_SetErrorCode(interp, "TCL", "OO", "MONKEY_BUSINESS", NULL);
	return TCL_ERROR;
    }

    for (i=1 ; i<objc ; i++) {
	/*
	 * Delete the method structure from the appropriate hash table.
	 */

	if (RenameDeleteMethod(interp, oPtr, !isInstanceDeleteMethod,
		objv[i], NULL) != TCL_OK) {
	    return TCL_ERROR;
	}
    }

    if (isInstanceDeleteMethod) {
	oPtr->epoch++;
    } else {
	BumpGlobalEpoch(interp, oPtr->classPtr);
    }
    return TCL_OK;
}

/*
 * ----------------------------------------------------------------------
 *
 * TclOODefineDestructorObjCmd --
 *
 *	Implementation of the "destructor" subcommand of the "oo::define"
 *	command.
 *
 * ----------------------------------------------------------------------
 */

int
TclOODefineDestructorObjCmd(
    ClientData clientData,
    Tcl_Interp *interp,
    int objc,
    Tcl_Obj *const *objv)
{
    Object *oPtr;
    Class *clsPtr;
    Tcl_Method method;
    int bodyLength;

    if (objc != 2) {
	Tcl_WrongNumArgs(interp, 1, objv, "body");
	return TCL_ERROR;
    }

    oPtr = (Object *) TclOOGetDefineCmdContext(interp);
    if (oPtr == NULL) {
	return TCL_ERROR;
    }
    clsPtr = oPtr->classPtr;

    TclGetStringFromObj(objv[1], &bodyLength);
    if (bodyLength > 0) {
	/*
	 * Create the method structure.
	 */

	method = (Tcl_Method) TclOONewProcMethod(interp, clsPtr,
		PUBLIC_METHOD, NULL, NULL, objv[1], NULL);
	if (method == NULL) {
	    return TCL_ERROR;
	}
    } else {
	/*
	 * Delete the destructor method record and set the field in the class
	 * record to NULL.
	 */

	method = NULL;
    }

    /*
     * Place the method structure in the class record. Note that we might not
     * immediately delete the destructor as this might be being done during
     * execution of the destructor itself. Also note that setting a
     * destructor during a destructor is fairly dumb anyway.
     */

    Tcl_ClassSetDestructor(interp, (Tcl_Class) clsPtr, method);
    return TCL_OK;
}

/*
 * ----------------------------------------------------------------------
 *
 * TclOODefineExportObjCmd --
 *
 *	Implementation of the "export" subcommand of the "oo::define" and
 *	"oo::objdefine" commands.
 *
 * ----------------------------------------------------------------------
 */

int
TclOODefineExportObjCmd(
    ClientData clientData,
    Tcl_Interp *interp,
    int objc,
    Tcl_Obj *const *objv)
{
    int isInstanceExport = (clientData != NULL);
    Object *oPtr;
    Method *mPtr;
    Tcl_HashEntry *hPtr;
    Class *clsPtr;
    int i, isNew, changed = 0;

    if (objc < 2) {
	Tcl_WrongNumArgs(interp, 1, objv, "name ?name ...?");
	return TCL_ERROR;
    }

    oPtr = (Object *) TclOOGetDefineCmdContext(interp);
    if (oPtr == NULL) {
	return TCL_ERROR;
    }
    clsPtr = oPtr->classPtr;
    if (!isInstanceExport && !clsPtr) {
	Tcl_SetObjResult(interp, Tcl_NewStringObj(
		"attempt to misuse API", -1));
	Tcl_SetErrorCode(interp, "TCL", "OO", "MONKEY_BUSINESS", NULL);
	return TCL_ERROR;
    }

    for (i=1 ; i<objc ; i++) {
	/*
	 * Exporting is done by adding the PUBLIC_METHOD flag to the method
	 * record. If there is no such method in this object or class (i.e.
	 * the method comes from something inherited from or that we're an
	 * instance of) then we put in a blank record with that flag; such
	 * records are skipped over by the call chain engine *except* for
	 * their flags member.
	 */

	if (isInstanceExport) {
	    if (!oPtr->methodsPtr) {
		oPtr->methodsPtr = ckalloc(sizeof(Tcl_HashTable));
		Tcl_InitObjHashTable(oPtr->methodsPtr);
		oPtr->flags &= ~USE_CLASS_CACHE;
	    }
	    hPtr = Tcl_CreateHashEntry(oPtr->methodsPtr, (char *) objv[i],
		    &isNew);
	} else {
	    hPtr = Tcl_CreateHashEntry(&clsPtr->classMethods, (char*) objv[i],
		    &isNew);
	}

	if (isNew) {
	    mPtr = ckalloc(sizeof(Method));
	    memset(mPtr, 0, sizeof(Method));
	    mPtr->refCount = 1;
	    mPtr->namePtr = objv[i];
	    Tcl_IncrRefCount(objv[i]);
	    Tcl_SetHashValue(hPtr, mPtr);
	} else {
	    mPtr = Tcl_GetHashValue(hPtr);
	}
	if (isNew || !(mPtr->flags & PUBLIC_METHOD)) {
	    mPtr->flags |= PUBLIC_METHOD;
	    changed = 1;
	}
    }

    /*
     * Bump the right epoch if we actually changed anything.
     */

    if (changed) {
	if (isInstanceExport) {
	    oPtr->epoch++;
	} else {
	    BumpGlobalEpoch(interp, clsPtr);
	}
    }
    return TCL_OK;
}

/*
 * ----------------------------------------------------------------------
 *
 * TclOODefineForwardObjCmd --
 *
 *	Implementation of the "forward" subcommand of the "oo::define" and
 *	"oo::objdefine" commands.
 *
 * ----------------------------------------------------------------------
 */

int
TclOODefineForwardObjCmd(
    ClientData clientData,
    Tcl_Interp *interp,
    int objc,
    Tcl_Obj *const *objv)
{
    int isInstanceForward = (clientData != NULL);
    Object *oPtr;
    Method *mPtr;
    int isPublic;
    Tcl_Obj *prefixObj;

    if (objc < 3) {
	Tcl_WrongNumArgs(interp, 1, objv, "name cmdName ?arg ...?");
	return TCL_ERROR;
    }

    oPtr = (Object *) TclOOGetDefineCmdContext(interp);
    if (oPtr == NULL) {
	return TCL_ERROR;
    }
    if (!isInstanceForward && !oPtr->classPtr) {
	Tcl_SetObjResult(interp, Tcl_NewStringObj(
		"attempt to misuse API", -1));
	Tcl_SetErrorCode(interp, "TCL", "OO", "MONKEY_BUSINESS", NULL);
	return TCL_ERROR;
    }
    isPublic = Tcl_StringMatch(TclGetString(objv[1]), "[a-z]*")
	    ? PUBLIC_METHOD : 0;

    /*
     * Create the method structure.
     */

    prefixObj = Tcl_NewListObj(objc-2, objv+2);
    if (isInstanceForward) {
	mPtr = TclOONewForwardInstanceMethod(interp, oPtr, isPublic, objv[1],
		prefixObj);
    } else {
	mPtr = TclOONewForwardMethod(interp, oPtr->classPtr, isPublic,
		objv[1], prefixObj);
    }
    if (mPtr == NULL) {
	Tcl_DecrRefCount(prefixObj);
	return TCL_ERROR;
    }
    return TCL_OK;
}

/*
 * ----------------------------------------------------------------------
 *
 * TclOODefineMethodObjCmd --
 *
 *	Implementation of the "method" subcommand of the "oo::define" and
 *	"oo::objdefine" commands.
 *
 * ----------------------------------------------------------------------
 */

int
TclOODefineMethodObjCmd(
    ClientData clientData,
    Tcl_Interp *interp,
    int objc,
    Tcl_Obj *const *objv)
{
    int isInstanceMethod = (clientData != NULL);
    Object *oPtr;
    int isPublic;

    if (objc != 4) {
	Tcl_WrongNumArgs(interp, 1, objv, "name args body");
	return TCL_ERROR;
    }

    oPtr = (Object *) TclOOGetDefineCmdContext(interp);
    if (oPtr == NULL) {
	return TCL_ERROR;
    }
    if (!isInstanceMethod && !oPtr->classPtr) {
	Tcl_SetObjResult(interp, Tcl_NewStringObj(
		"attempt to misuse API", -1));
	Tcl_SetErrorCode(interp, "TCL", "OO", "MONKEY_BUSINESS", NULL);
	return TCL_ERROR;
    }
    isPublic = Tcl_StringMatch(TclGetString(objv[1]), "[a-z]*")
	    ? PUBLIC_METHOD : 0;

    /*
     * Create the method by using the right back-end API.
     */

    if (isInstanceMethod) {
	if (TclOONewProcInstanceMethod(interp, oPtr, isPublic, objv[1],
		objv[2], objv[3], NULL) == NULL) {
	    return TCL_ERROR;
	}
    } else {
	if (TclOONewProcMethod(interp, oPtr->classPtr, isPublic, objv[1],
		objv[2], objv[3], NULL) == NULL) {
	    return TCL_ERROR;
	}
    }
    return TCL_OK;
}

/*
 * ----------------------------------------------------------------------
 *
 * TclOODefineMixinObjCmd --
 *
 *	Implementation of the "mixin" subcommand of the "oo::define" and
 *	"oo::objdefine" commands.
 *
 * ----------------------------------------------------------------------
 */

int
TclOODefineMixinObjCmd(
    ClientData clientData,
    Tcl_Interp *interp,
    const int objc,
    Tcl_Obj *const *objv)
{
    int isInstanceMixin = (clientData != NULL);
    Object *oPtr = (Object *) TclOOGetDefineCmdContext(interp);
    Class **mixins;
    int i;

    if (oPtr == NULL) {
	return TCL_ERROR;
    }
    if (!isInstanceMixin && !oPtr->classPtr) {
	Tcl_SetObjResult(interp, Tcl_NewStringObj(
		"attempt to misuse API", -1));
	Tcl_SetErrorCode(interp, "TCL", "OO", "MONKEY_BUSINESS", NULL);
	return TCL_ERROR;
    }
    mixins = TclStackAlloc(interp, sizeof(Class *) * (objc-1));

    for (i=1 ; i<objc ; i++) {
	Class *clsPtr = GetClassInOuterContext(interp, objv[i],
		"may only mix in classes");

	if (clsPtr == NULL) {
	    goto freeAndError;
	}
	if (!isInstanceMixin && TclOOIsReachable(oPtr->classPtr, clsPtr)) {
	    Tcl_SetObjResult(interp, Tcl_NewStringObj(
		    "may not mix a class into itself", -1));
	    Tcl_SetErrorCode(interp, "TCL", "OO", "SELF_MIXIN", NULL);
	    goto freeAndError;
	}
	mixins[i-1] = clsPtr;

	/*
	 * Corresponding TclOODecrRefCount() is in TclOOObjectSetMixins,
	 * TclOOClassSetMixinsk, or just below if this function fails.
	 */

	AddRef(mixins[i-1]->thisPtr);
    }

    if (isInstanceMixin) {
	TclOOObjectSetMixins(oPtr, objc-1, mixins);
    } else {
	TclOOClassSetMixins(interp, oPtr->classPtr, objc-1, mixins);
    }

    TclStackFree(interp, mixins);
    return TCL_OK;

  freeAndError:
    while (--i > 0) {
	TclOODecrRefCount(mixins[i]->thisPtr);
    }
    TclStackFree(interp, mixins);
    return TCL_ERROR;
}

/*
 * ----------------------------------------------------------------------
 *
 * TclOODefineRenameMethodObjCmd --
 *
 *	Implementation of the "renamemethod" subcommand of the "oo::define"
 *	and "oo::objdefine" commands.
 *
 * ----------------------------------------------------------------------
 */

int
TclOODefineRenameMethodObjCmd(
    ClientData clientData,
    Tcl_Interp *interp,
    int objc,
    Tcl_Obj *const *objv)
{
    int isInstanceRenameMethod = (clientData != NULL);
    Object *oPtr;

    if (objc != 3) {
	Tcl_WrongNumArgs(interp, 1, objv, "oldName newName");
	return TCL_ERROR;
    }

    oPtr = (Object *) TclOOGetDefineCmdContext(interp);
    if (oPtr == NULL) {
	return TCL_ERROR;
    }
    if (!isInstanceRenameMethod && !oPtr->classPtr) {
	Tcl_SetObjResult(interp, Tcl_NewStringObj(
		"attempt to misuse API", -1));
	Tcl_SetErrorCode(interp, "TCL", "OO", "MONKEY_BUSINESS", NULL);
	return TCL_ERROR;
    }

    /*
     * Delete the method entry from the appropriate hash table, and transfer
     * the thing it points to to its new entry. To do this, we first need to
     * get the entries from the appropriate hash tables (this can generate a
     * range of errors...)
     */

    if (RenameDeleteMethod(interp, oPtr, !isInstanceRenameMethod,
	    objv[1], objv[2]) != TCL_OK) {
	return TCL_ERROR;
    }

    if (isInstanceRenameMethod) {
	oPtr->epoch++;
    } else {
	BumpGlobalEpoch(interp, oPtr->classPtr);
    }
    return TCL_OK;
}

/*
 * ----------------------------------------------------------------------
 *
 * TclOODefineUnexportObjCmd --
 *
 *	Implementation of the "unexport" subcommand of the "oo::define" and
 *	"oo::objdefine" commands.
 *
 * ----------------------------------------------------------------------
 */

int
TclOODefineUnexportObjCmd(
    ClientData clientData,
    Tcl_Interp *interp,
    int objc,
    Tcl_Obj *const *objv)
{
    int isInstanceUnexport = (clientData != NULL);
    Object *oPtr;
    Method *mPtr;
    Tcl_HashEntry *hPtr;
    Class *clsPtr;
    int i, isNew, changed = 0;

    if (objc < 2) {
	Tcl_WrongNumArgs(interp, 1, objv, "name ?name ...?");
	return TCL_ERROR;
    }

    oPtr = (Object *) TclOOGetDefineCmdContext(interp);
    if (oPtr == NULL) {
	return TCL_ERROR;
    }
    clsPtr = oPtr->classPtr;
    if (!isInstanceUnexport && !clsPtr) {
	Tcl_SetObjResult(interp, Tcl_NewStringObj(
		"attempt to misuse API", -1));
	Tcl_SetErrorCode(interp, "TCL", "OO", "MONKEY_BUSINESS", NULL);
	return TCL_ERROR;
    }

    for (i=1 ; i<objc ; i++) {
	/*
	 * Unexporting is done by removing the PUBLIC_METHOD flag from the
	 * method record. If there is no such method in this object or class
	 * (i.e. the method comes from something inherited from or that we're
	 * an instance of) then we put in a blank record without that flag;
	 * such records are skipped over by the call chain engine *except* for
	 * their flags member.
	 */

	if (isInstanceUnexport) {
	    if (!oPtr->methodsPtr) {
		oPtr->methodsPtr = ckalloc(sizeof(Tcl_HashTable));
		Tcl_InitObjHashTable(oPtr->methodsPtr);
		oPtr->flags &= ~USE_CLASS_CACHE;
	    }
	    hPtr = Tcl_CreateHashEntry(oPtr->methodsPtr, (char *) objv[i],
		    &isNew);
	} else {
	    hPtr = Tcl_CreateHashEntry(&clsPtr->classMethods, (char*) objv[i],
		    &isNew);
	}

	if (isNew) {
	    mPtr = ckalloc(sizeof(Method));
	    memset(mPtr, 0, sizeof(Method));
	    mPtr->refCount = 1;
	    mPtr->namePtr = objv[i];
	    Tcl_IncrRefCount(objv[i]);
	    Tcl_SetHashValue(hPtr, mPtr);
	} else {
	    mPtr = Tcl_GetHashValue(hPtr);
	}
	if (isNew || mPtr->flags & PUBLIC_METHOD) {
	    mPtr->flags &= ~PUBLIC_METHOD;
	    changed = 1;
	}
    }

    /*
     * Bump the right epoch if we actually changed anything.
     */

    if (changed) {
	if (isInstanceUnexport) {
	    oPtr->epoch++;
	} else {
	    BumpGlobalEpoch(interp, clsPtr);
	}
    }
    return TCL_OK;
}

/*
 * ----------------------------------------------------------------------
 *
 * Tcl_ClassSetConstructor, Tcl_ClassSetDestructor --
 *
 *	How to install a constructor or destructor into a class; API to call
 *	from C.
 *
 * ----------------------------------------------------------------------
 */

void
Tcl_ClassSetConstructor(
    Tcl_Interp *interp,
    Tcl_Class clazz,
    Tcl_Method method)
{
    Class *clsPtr = (Class *) clazz;

    if (method != (Tcl_Method) clsPtr->constructorPtr) {
	TclOODelMethodRef(clsPtr->constructorPtr);
	clsPtr->constructorPtr = (Method *) method;

	/*
	 * Remember to invalidate the cached constructor chain for this class.
	 * [Bug 2531577]
	 */

	if (clsPtr->constructorChainPtr) {
	    TclOODeleteChain(clsPtr->constructorChainPtr);
	    clsPtr->constructorChainPtr = NULL;
	}
	BumpGlobalEpoch(interp, clsPtr);
    }
}

void
Tcl_ClassSetDestructor(
    Tcl_Interp *interp,
    Tcl_Class clazz,
    Tcl_Method method)
{
    Class *clsPtr = (Class *) clazz;

    if (method != (Tcl_Method) clsPtr->destructorPtr) {
	TclOODelMethodRef(clsPtr->destructorPtr);
	clsPtr->destructorPtr = (Method *) method;
	if (clsPtr->destructorChainPtr) {
	    TclOODeleteChain(clsPtr->destructorChainPtr);
	    clsPtr->destructorChainPtr = NULL;
	}
	BumpGlobalEpoch(interp, clsPtr);
    }
}

/*
 * ----------------------------------------------------------------------
 *
 * TclOODefineSlots --
 *
 *	Create the "::oo::Slot" class and its standard instances. Class
 *	definition is empty at the stage (added by scripting).
 *
 * ----------------------------------------------------------------------
 */

int
TclOODefineSlots(
    Foundation *fPtr)
{
    const struct DeclaredSlot *slotInfoPtr;
    Tcl_Obj *getName = Tcl_NewStringObj("Get", -1);
    Tcl_Obj *setName = Tcl_NewStringObj("Set", -1);
    Class *slotCls;

    slotCls = ((Object *) Tcl_NewObjectInstance(fPtr->interp, (Tcl_Class)
	    fPtr->classCls, "::oo::Slot", NULL, -1, NULL, 0))->classPtr;
    if (slotCls == NULL) {
	return TCL_ERROR;
    }
    Tcl_IncrRefCount(getName);
    Tcl_IncrRefCount(setName);
    for (slotInfoPtr = slots ; slotInfoPtr->name ; slotInfoPtr++) {
	Tcl_Object slotObject = Tcl_NewObjectInstance(fPtr->interp,
		(Tcl_Class) slotCls, slotInfoPtr->name, NULL,-1,NULL,0);

	if (slotObject == NULL) {
	    continue;
	}
	Tcl_NewInstanceMethod(fPtr->interp, slotObject, getName, 0,
		&slotInfoPtr->getterType, NULL);
	Tcl_NewInstanceMethod(fPtr->interp, slotObject, setName, 0,
		&slotInfoPtr->setterType, NULL);
    }
    Tcl_DecrRefCount(getName);
    Tcl_DecrRefCount(setName);
    return TCL_OK;
}

/*
 * ----------------------------------------------------------------------
 *
 * ClassFilterGet, ClassFilterSet --
 *
 *	Implementation of the "filter" slot accessors of the "oo::define"
 *	command.
 *
 * ----------------------------------------------------------------------
 */

static int
ClassFilterGet(
    ClientData clientData,
    Tcl_Interp *interp,
    Tcl_ObjectContext context,
    int objc,
    Tcl_Obj *const *objv)
{
    Object *oPtr = (Object *) TclOOGetDefineCmdContext(interp);
    Tcl_Obj *resultObj, *filterObj;
    int i;

    if (Tcl_ObjectContextSkippedArgs(context) != objc) {
	Tcl_WrongNumArgs(interp, Tcl_ObjectContextSkippedArgs(context), objv,
		NULL);
	return TCL_ERROR;
    }
    if (oPtr == NULL) {
	return TCL_ERROR;
    } else if (!oPtr->classPtr) {
	Tcl_SetObjResult(interp, Tcl_NewStringObj(
		"attempt to misuse API", -1));
	Tcl_SetErrorCode(interp, "TCL", "OO", "MONKEY_BUSINESS", NULL);
	return TCL_ERROR;
    }

    resultObj = Tcl_NewObj();
    FOREACH(filterObj, oPtr->classPtr->filters) {
	Tcl_ListObjAppendElement(NULL, resultObj, filterObj);
    }
    Tcl_SetObjResult(interp, resultObj);
    return TCL_OK;
}

static int
ClassFilterSet(
    ClientData clientData,
    Tcl_Interp *interp,
    Tcl_ObjectContext context,
    int objc,
    Tcl_Obj *const *objv)
{
    Object *oPtr = (Object *) TclOOGetDefineCmdContext(interp);
    int filterc;
    Tcl_Obj **filterv;

    if (Tcl_ObjectContextSkippedArgs(context)+1 != objc) {
	Tcl_WrongNumArgs(interp, Tcl_ObjectContextSkippedArgs(context), objv,
		"filterList");
	return TCL_ERROR;
    }
    objv += Tcl_ObjectContextSkippedArgs(context);

    if (oPtr == NULL) {
	return TCL_ERROR;
    } else if (!oPtr->classPtr) {
	Tcl_SetObjResult(interp, Tcl_NewStringObj(
		"attempt to misuse API", -1));
	Tcl_SetErrorCode(interp, "TCL", "OO", "MONKEY_BUSINESS", NULL);
	return TCL_ERROR;
    } else if (Tcl_ListObjGetElements(interp, objv[0], &filterc,
	    &filterv) != TCL_OK) {
	return TCL_ERROR;
    }

    TclOOClassSetFilters(interp, oPtr->classPtr, filterc, filterv);
    return TCL_OK;
}

/*
 * ----------------------------------------------------------------------
 *
 * ClassMixinGet, ClassMixinSet --
 *
 *	Implementation of the "mixin" slot accessors of the "oo::define"
 *	command.
 *
 * ----------------------------------------------------------------------
 */

static int
ClassMixinGet(
    ClientData clientData,
    Tcl_Interp *interp,
    Tcl_ObjectContext context,
    int objc,
    Tcl_Obj *const *objv)
{
    Object *oPtr = (Object *) TclOOGetDefineCmdContext(interp);
    Tcl_Obj *resultObj;
    Class *mixinPtr;
    int i;

    if (Tcl_ObjectContextSkippedArgs(context) != objc) {
	Tcl_WrongNumArgs(interp, Tcl_ObjectContextSkippedArgs(context), objv,
		NULL);
	return TCL_ERROR;
    }
    if (oPtr == NULL) {
	return TCL_ERROR;
    } else if (!oPtr->classPtr) {
	Tcl_SetObjResult(interp, Tcl_NewStringObj(
		"attempt to misuse API", -1));
	Tcl_SetErrorCode(interp, "TCL", "OO", "MONKEY_BUSINESS", NULL);
	return TCL_ERROR;
    }

    resultObj = Tcl_NewObj();
    FOREACH(mixinPtr, oPtr->classPtr->mixins) {
	Tcl_ListObjAppendElement(NULL, resultObj,
		TclOOObjectName(interp, mixinPtr->thisPtr));
    }
    Tcl_SetObjResult(interp, resultObj);
    return TCL_OK;

}

static int
ClassMixinSet(
    ClientData clientData,
    Tcl_Interp *interp,
    Tcl_ObjectContext context,
    int objc,
    Tcl_Obj *const *objv)
{
    Object *oPtr = (Object *) TclOOGetDefineCmdContext(interp);
    int mixinc, i;
    Tcl_Obj **mixinv;
    Class **mixins;

    if (Tcl_ObjectContextSkippedArgs(context)+1 != objc) {
	Tcl_WrongNumArgs(interp, Tcl_ObjectContextSkippedArgs(context), objv,
		"mixinList");
	return TCL_ERROR;
    }
    objv += Tcl_ObjectContextSkippedArgs(context);

    if (oPtr == NULL) {
	return TCL_ERROR;
    } else if (!oPtr->classPtr) {
	Tcl_SetObjResult(interp, Tcl_NewStringObj(
		"attempt to misuse API", -1));
	Tcl_SetErrorCode(interp, "TCL", "OO", "MONKEY_BUSINESS", NULL);
	return TCL_ERROR;
    } else if (Tcl_ListObjGetElements(interp, objv[0], &mixinc,
	    &mixinv) != TCL_OK) {
	return TCL_ERROR;
    }

    mixins = TclStackAlloc(interp, sizeof(Class *) * mixinc);

    for (i=0 ; i<mixinc ; i++) {
	mixins[i] = GetClassInOuterContext(interp, mixinv[i],
		"may only mix in classes");
	if (mixins[i] == NULL) {
	    i--;
	    goto freeAndError;
	}
	if (TclOOIsReachable(oPtr->classPtr, mixins[i])) {
	    Tcl_SetObjResult(interp, Tcl_NewStringObj(
		    "may not mix a class into itself", -1));
	    Tcl_SetErrorCode(interp, "TCL", "OO", "SELF_MIXIN", NULL);
	    goto freeAndError;
	}

	/*
	 * Corresponding TclOODecrRefCount() is in TclOOClassSetMixins, or
	 * just below if this function fails.
	 */

	AddRef(mixins[i]->thisPtr);
    }

    TclOOClassSetMixins(interp, oPtr->classPtr, mixinc, mixins);
    TclStackFree(interp, mixins);
    return TCL_OK;

  freeAndError:
    while (i-- > 0) {
	TclOODecrRefCount(mixins[i]->thisPtr);
    }
    TclStackFree(interp, mixins);
    return TCL_ERROR;
}

/*
 * ----------------------------------------------------------------------
 *
 * ClassSuperGet, ClassSuperSet --
 *
 *	Implementation of the "superclass" slot accessors of the "oo::define"
 *	command.
 *
 * ----------------------------------------------------------------------
 */

static int
ClassSuperGet(
    ClientData clientData,
    Tcl_Interp *interp,
    Tcl_ObjectContext context,
    int objc,
    Tcl_Obj *const *objv)
{
    Object *oPtr = (Object *) TclOOGetDefineCmdContext(interp);
    Tcl_Obj *resultObj;
    Class *superPtr;
    int i;

    if (Tcl_ObjectContextSkippedArgs(context) != objc) {
	Tcl_WrongNumArgs(interp, Tcl_ObjectContextSkippedArgs(context), objv,
		NULL);
	return TCL_ERROR;
    }
    if (oPtr == NULL) {
	return TCL_ERROR;
    } else if (!oPtr->classPtr) {
	Tcl_SetObjResult(interp, Tcl_NewStringObj(
		"attempt to misuse API", -1));
	Tcl_SetErrorCode(interp, "TCL", "OO", "MONKEY_BUSINESS", NULL);
	return TCL_ERROR;
    }

    resultObj = Tcl_NewObj();
    FOREACH(superPtr, oPtr->classPtr->superclasses) {
	Tcl_ListObjAppendElement(NULL, resultObj,
		TclOOObjectName(interp, superPtr->thisPtr));
    }
    Tcl_SetObjResult(interp, resultObj);
    return TCL_OK;
}

static int
ClassSuperSet(
    ClientData clientData,
    Tcl_Interp *interp,
    Tcl_ObjectContext context,
    int objc,
    Tcl_Obj *const *objv)
{
    Object *oPtr = (Object *) TclOOGetDefineCmdContext(interp);
    int superc, i, j;
    Tcl_Obj **superv;
    Class **superclasses, *superPtr;

    if (Tcl_ObjectContextSkippedArgs(context)+1 != objc) {
	Tcl_WrongNumArgs(interp, Tcl_ObjectContextSkippedArgs(context), objv,
		"superclassList");
	return TCL_ERROR;
    }
    objv += Tcl_ObjectContextSkippedArgs(context);

    if (oPtr == NULL) {
	return TCL_ERROR;
    } else if (!oPtr->classPtr) {
	Tcl_SetObjResult(interp, Tcl_NewStringObj(
		"attempt to misuse API", -1));
	Tcl_SetErrorCode(interp, "TCL", "OO", "MONKEY_BUSINESS", NULL);
	return TCL_ERROR;
    } else if (oPtr == oPtr->fPtr->objectCls->thisPtr) {
	Tcl_SetObjResult(interp, Tcl_NewStringObj(
		"may not modify the superclass of the root object", -1));
	Tcl_SetErrorCode(interp, "TCL", "OO", "MONKEY_BUSINESS", NULL);
	return TCL_ERROR;
    } else if (Tcl_ListObjGetElements(interp, objv[0], &superc,
	    &superv) != TCL_OK) {
	return TCL_ERROR;
    }

    /*
     * Allocate some working space.
     */

    superclasses = (Class **) ckalloc(sizeof(Class *) * superc);

    /*
     * Parse the arguments to get the class to use as superclasses.
     *
     * Note that zero classes is special, as it is equivalent to just the
     * class of objects. [Bug 9d61624b3d]
     */

    if (superc == 0) {
	superclasses = ckrealloc(superclasses, sizeof(Class *));
	if (TclOOIsReachable(oPtr->fPtr->classCls, oPtr->classPtr)) {
	    superclasses[0] = oPtr->fPtr->classCls;
	} else {
	    superclasses[0] = oPtr->fPtr->objectCls;
	}
	superc = 1;
<<<<<<< HEAD

	/*
	 * Corresponding TclOODecrRefCount is near the end of this function.
	 */

=======
>>>>>>> 4883b36f
	AddRef(superclasses[0]->thisPtr);
    } else {
	for (i=0 ; i<superc ; i++) {
	    superclasses[i] = GetClassInOuterContext(interp, superv[i],
		    "only a class can be a superclass");
	    if (superclasses[i] == NULL) {
		i--;
		goto failedAfterAlloc;
	    }
	    for (j=0 ; j<i ; j++) {
		if (superclasses[j] == superclasses[i]) {
		    Tcl_SetObjResult(interp, Tcl_NewStringObj(
			    "class should only be a direct superclass once",
			    -1));
		    Tcl_SetErrorCode(interp, "TCL", "OO", "REPETITIOUS",NULL);
		    goto failedAfterAlloc;
		}
	    }
	    if (TclOOIsReachable(oPtr->classPtr, superclasses[i])) {
		Tcl_SetObjResult(interp, Tcl_NewStringObj(
			"attempt to form circular dependency graph", -1));
		Tcl_SetErrorCode(interp, "TCL", "OO", "CIRCULARITY", NULL);
	    failedAfterAlloc:
		for (; i > 0; i--) {
		    TclOODecrRefCount(superclasses[i]->thisPtr);
		}
		ckfree(superclasses);
		return TCL_ERROR;
	    }

	    /*
	     * Corresponding TclOODecrRefCount() is near the end of this
	     * function.
	     */

	    AddRef(superclasses[i]->thisPtr);
	}
    }

    /*
     * Install the list of superclasses into the class. Note that this also
     * involves splicing the class out of the superclasses' subclass list that
     * it used to be a member of and splicing it into the new superclasses'
     * subclass list.
     */

    if (oPtr->classPtr->superclasses.num != 0) {
	FOREACH(superPtr, oPtr->classPtr->superclasses) {
	    TclOORemoveFromSubclasses(oPtr->classPtr, superPtr);
	}
	ckfree(oPtr->classPtr->superclasses.list);
    }
    oPtr->classPtr->superclasses.list = superclasses;
    oPtr->classPtr->superclasses.num = superc;
    FOREACH(superPtr, oPtr->classPtr->superclasses) {
	TclOOAddToSubclasses(oPtr->classPtr, superPtr);
<<<<<<< HEAD

	/*
	 * To account for the AddRef() earlier in this function.
	 */

	TclOODecrRefCount(superPtr->thisPtr);
=======
>>>>>>> 4883b36f
    }
    BumpGlobalEpoch(interp, oPtr->classPtr);

    return TCL_OK;
}

/*
 * ----------------------------------------------------------------------
 *
 * ClassVarsGet, ClassVarsSet --
 *
 *	Implementation of the "variable" slot accessors of the "oo::define"
 *	command.
 *
 * ----------------------------------------------------------------------
 */

static int
ClassVarsGet(
    ClientData clientData,
    Tcl_Interp *interp,
    Tcl_ObjectContext context,
    int objc,
    Tcl_Obj *const *objv)
{
    Object *oPtr = (Object *) TclOOGetDefineCmdContext(interp);
    Tcl_Obj *resultObj, *variableObj;
    int i;

    if (Tcl_ObjectContextSkippedArgs(context) != objc) {
	Tcl_WrongNumArgs(interp, Tcl_ObjectContextSkippedArgs(context), objv,
		NULL);
	return TCL_ERROR;
    }
    if (oPtr == NULL) {
	return TCL_ERROR;
    } else if (!oPtr->classPtr) {
	Tcl_SetObjResult(interp, Tcl_NewStringObj(
		"attempt to misuse API", -1));
	Tcl_SetErrorCode(interp, "TCL", "OO", "MONKEY_BUSINESS", NULL);
	return TCL_ERROR;
    }

    resultObj = Tcl_NewObj();
    FOREACH(variableObj, oPtr->classPtr->variables) {
	Tcl_ListObjAppendElement(NULL, resultObj, variableObj);
    }
    Tcl_SetObjResult(interp, resultObj);
    return TCL_OK;
}

static int
ClassVarsSet(
    ClientData clientData,
    Tcl_Interp *interp,
    Tcl_ObjectContext context,
    int objc,
    Tcl_Obj *const *objv)
{
    Object *oPtr = (Object *) TclOOGetDefineCmdContext(interp);
    int varc;
    Tcl_Obj **varv, *variableObj;
    int i;

    if (Tcl_ObjectContextSkippedArgs(context)+1 != objc) {
	Tcl_WrongNumArgs(interp, Tcl_ObjectContextSkippedArgs(context), objv,
		"filterList");
	return TCL_ERROR;
    }
    objv += Tcl_ObjectContextSkippedArgs(context);

    if (oPtr == NULL) {
	return TCL_ERROR;
    } else if (!oPtr->classPtr) {
	Tcl_SetObjResult(interp, Tcl_NewStringObj(
		"attempt to misuse API", -1));
	Tcl_SetErrorCode(interp, "TCL", "OO", "MONKEY_BUSINESS", NULL);
	return TCL_ERROR;
    } else if (Tcl_ListObjGetElements(interp, objv[0], &varc,
	    &varv) != TCL_OK) {
	return TCL_ERROR;
    }

    for (i=0 ; i<varc ; i++) {
	const char *varName = TclGetString(varv[i]);

	if (strstr(varName, "::") != NULL) {
	    Tcl_SetObjResult(interp, Tcl_ObjPrintf(
		    "invalid declared variable name \"%s\": must not %s",
		    varName, "contain namespace separators"));
	    Tcl_SetErrorCode(interp, "TCL", "OO", "BAD_DECLVAR", NULL);
	    return TCL_ERROR;
	}
	if (Tcl_StringMatch(varName, "*(*)")) {
	    Tcl_SetObjResult(interp, Tcl_ObjPrintf(
		    "invalid declared variable name \"%s\": must not %s",
		    varName, "refer to an array element"));
	    Tcl_SetErrorCode(interp, "TCL", "OO", "BAD_DECLVAR", NULL);
	    return TCL_ERROR;
	}
    }

    for (i=0 ; i<varc ; i++) {
	Tcl_IncrRefCount(varv[i]);
    }
    FOREACH(variableObj, oPtr->classPtr->variables) {
	Tcl_DecrRefCount(variableObj);
    }
    if (i != varc) {
	if (varc == 0) {
	    ckfree(oPtr->classPtr->variables.list);
	} else if (i) {
	    oPtr->classPtr->variables.list = (Tcl_Obj **)
		    ckrealloc((char *) oPtr->classPtr->variables.list,
		    sizeof(Tcl_Obj *) * varc);
	} else {
	    oPtr->classPtr->variables.list = (Tcl_Obj **)
		    ckalloc(sizeof(Tcl_Obj *) * varc);
	}
    }

    oPtr->classPtr->variables.num = 0;
    if (varc > 0) {
	int created, n;
	Tcl_HashTable uniqueTable;

	Tcl_InitObjHashTable(&uniqueTable);
	for (i=n=0 ; i<varc ; i++) {
	    Tcl_CreateHashEntry(&uniqueTable, varv[i], &created);
	    if (created) {
		oPtr->classPtr->variables.list[n++] = varv[i];
	    } else {
		Tcl_DecrRefCount(varv[i]);
	    }
	}
	oPtr->classPtr->variables.num = n;

	/*
	 * Shouldn't be necessary, but maintain num/list invariant.
	 */

	oPtr->classPtr->variables.list = (Tcl_Obj **)
		ckrealloc((char *) oPtr->classPtr->variables.list,
		sizeof(Tcl_Obj *) * n);
	Tcl_DeleteHashTable(&uniqueTable);
    }
    return TCL_OK;
}

/*
 * ----------------------------------------------------------------------
 *
 * ObjectFilterGet, ObjectFilterSet --
 *
 *	Implementation of the "filter" slot accessors of the "oo::objdefine"
 *	command.
 *
 * ----------------------------------------------------------------------
 */

static int
ObjFilterGet(
    ClientData clientData,
    Tcl_Interp *interp,
    Tcl_ObjectContext context,
    int objc,
    Tcl_Obj *const *objv)
{
    Object *oPtr = (Object *) TclOOGetDefineCmdContext(interp);
    Tcl_Obj *resultObj, *filterObj;
    int i;

    if (Tcl_ObjectContextSkippedArgs(context) != objc) {
	Tcl_WrongNumArgs(interp, Tcl_ObjectContextSkippedArgs(context), objv,
		NULL);
	return TCL_ERROR;
    } else if (oPtr == NULL) {
	return TCL_ERROR;
    }

    resultObj = Tcl_NewObj();
    FOREACH(filterObj, oPtr->filters) {
	Tcl_ListObjAppendElement(NULL, resultObj, filterObj);
    }
    Tcl_SetObjResult(interp, resultObj);
    return TCL_OK;
}

static int
ObjFilterSet(
    ClientData clientData,
    Tcl_Interp *interp,
    Tcl_ObjectContext context,
    int objc,
    Tcl_Obj *const *objv)
{
    Object *oPtr = (Object *) TclOOGetDefineCmdContext(interp);
    int filterc;
    Tcl_Obj **filterv;

    if (Tcl_ObjectContextSkippedArgs(context)+1 != objc) {
	Tcl_WrongNumArgs(interp, Tcl_ObjectContextSkippedArgs(context), objv,
		"filterList");
	return TCL_ERROR;
    } else if (oPtr == NULL) {
	return TCL_ERROR;
    }
    objv += Tcl_ObjectContextSkippedArgs(context);
    if (Tcl_ListObjGetElements(interp, objv[0], &filterc,
	    &filterv) != TCL_OK) {
	return TCL_ERROR;
    }

    TclOOObjectSetFilters(oPtr, filterc, filterv);
    return TCL_OK;
}

/*
 * ----------------------------------------------------------------------
 *
 * ObjectMixinGet, ObjectMixinSet --
 *
 *	Implementation of the "mixin" slot accessors of the "oo::objdefine"
 *	command.
 *
 * ----------------------------------------------------------------------
 */

static int
ObjMixinGet(
    ClientData clientData,
    Tcl_Interp *interp,
    Tcl_ObjectContext context,
    int objc,
    Tcl_Obj *const *objv)
{
    Object *oPtr = (Object *) TclOOGetDefineCmdContext(interp);
    Tcl_Obj *resultObj;
    Class *mixinPtr;
    int i;

    if (Tcl_ObjectContextSkippedArgs(context) != objc) {
	Tcl_WrongNumArgs(interp, Tcl_ObjectContextSkippedArgs(context), objv,
		NULL);
	return TCL_ERROR;
    } else if (oPtr == NULL) {
	return TCL_ERROR;
    }

    resultObj = Tcl_NewObj();
    FOREACH(mixinPtr, oPtr->mixins) {
	if (mixinPtr) {
	    Tcl_ListObjAppendElement(NULL, resultObj,
		    TclOOObjectName(interp, mixinPtr->thisPtr));
	}
    }
    Tcl_SetObjResult(interp, resultObj);
    return TCL_OK;
}

static int
ObjMixinSet(
    ClientData clientData,
    Tcl_Interp *interp,
    Tcl_ObjectContext context,
    int objc,
    Tcl_Obj *const *objv)
{
    Object *oPtr = (Object *) TclOOGetDefineCmdContext(interp);
    int mixinc;
    Tcl_Obj **mixinv;
    Class **mixins;
    int i;

    if (Tcl_ObjectContextSkippedArgs(context)+1 != objc) {
	Tcl_WrongNumArgs(interp, Tcl_ObjectContextSkippedArgs(context), objv,
		"mixinList");
	return TCL_ERROR;
    } else if (oPtr == NULL) {
	return TCL_ERROR;
    }
    objv += Tcl_ObjectContextSkippedArgs(context);
    if (Tcl_ListObjGetElements(interp, objv[0], &mixinc,
	    &mixinv) != TCL_OK) {
	return TCL_ERROR;
    }

    mixins = TclStackAlloc(interp, sizeof(Class *) * mixinc);

    for (i=0 ; i<mixinc ; i++) {
	mixins[i] = GetClassInOuterContext(interp, mixinv[i],
		"may only mix in classes");
	if (mixins[i] == NULL) {
	    while (i-- > 0) {
		TclOODecrRefCount(mixins[i]->thisPtr);
	    }
	    TclStackFree(interp, mixins);
	    return TCL_ERROR;
	}

	/*
	 * Corresponding TclOODecrRefCount() is in TclOOObjectSetMixins() or
	 * just above if this function fails.
	 */

	AddRef(mixins[i]->thisPtr);
    }

    TclOOObjectSetMixins(oPtr, mixinc, mixins);
    TclStackFree(interp, mixins);
    return TCL_OK;
}

/*
 * ----------------------------------------------------------------------
 *
 * ObjectVarsGet, ObjectVarsSet --
 *
 *	Implementation of the "variable" slot accessors of the "oo::objdefine"
 *	command.
 *
 * ----------------------------------------------------------------------
 */

static int
ObjVarsGet(
    ClientData clientData,
    Tcl_Interp *interp,
    Tcl_ObjectContext context,
    int objc,
    Tcl_Obj *const *objv)
{
    Object *oPtr = (Object *) TclOOGetDefineCmdContext(interp);
    Tcl_Obj *resultObj, *variableObj;
    int i;

    if (Tcl_ObjectContextSkippedArgs(context) != objc) {
	Tcl_WrongNumArgs(interp, Tcl_ObjectContextSkippedArgs(context), objv,
		NULL);
	return TCL_ERROR;
    } else if (oPtr == NULL) {
	return TCL_ERROR;
    }

    resultObj = Tcl_NewObj();
    FOREACH(variableObj, oPtr->variables) {
	Tcl_ListObjAppendElement(NULL, resultObj, variableObj);
    }
    Tcl_SetObjResult(interp, resultObj);
    return TCL_OK;
}

static int
ObjVarsSet(
    ClientData clientData,
    Tcl_Interp *interp,
    Tcl_ObjectContext context,
    int objc,
    Tcl_Obj *const *objv)
{
    Object *oPtr = (Object *) TclOOGetDefineCmdContext(interp);
    int varc, i;
    Tcl_Obj **varv, *variableObj;

    if (Tcl_ObjectContextSkippedArgs(context)+1 != objc) {
	Tcl_WrongNumArgs(interp, Tcl_ObjectContextSkippedArgs(context), objv,
		"variableList");
	return TCL_ERROR;
    } else if (oPtr == NULL) {
	return TCL_ERROR;
    }
    objv += Tcl_ObjectContextSkippedArgs(context);
    if (Tcl_ListObjGetElements(interp, objv[0], &varc,
	    &varv) != TCL_OK) {
	return TCL_ERROR;
    }

    for (i=0 ; i<varc ; i++) {
	const char *varName = TclGetString(varv[i]);

	if (strstr(varName, "::") != NULL) {
	    Tcl_SetObjResult(interp, Tcl_ObjPrintf(
		    "invalid declared variable name \"%s\": must not %s",
		    varName, "contain namespace separators"));
	    Tcl_SetErrorCode(interp, "TCL", "OO", "BAD_DECLVAR", NULL);
	    return TCL_ERROR;
	}
	if (Tcl_StringMatch(varName, "*(*)")) {
	    Tcl_SetObjResult(interp, Tcl_ObjPrintf(
		    "invalid declared variable name \"%s\": must not %s",
		    varName, "refer to an array element"));
	    Tcl_SetErrorCode(interp, "TCL", "OO", "BAD_DECLVAR", NULL);
	    return TCL_ERROR;
	}
    }
    for (i=0 ; i<varc ; i++) {
	Tcl_IncrRefCount(varv[i]);
    }

    FOREACH(variableObj, oPtr->variables) {
	Tcl_DecrRefCount(variableObj);
    }
    if (i != varc) {
	if (varc == 0) {
	    ckfree(oPtr->variables.list);
	} else if (i) {
	    oPtr->variables.list = (Tcl_Obj **)
		    ckrealloc((char *) oPtr->variables.list,
		    sizeof(Tcl_Obj *) * varc);
	} else {
	    oPtr->variables.list = (Tcl_Obj **)
		    ckalloc(sizeof(Tcl_Obj *) * varc);
	}
    }
    oPtr->variables.num = 0;
    if (varc > 0) {
	int created, n;
	Tcl_HashTable uniqueTable;

	Tcl_InitObjHashTable(&uniqueTable);
	for (i=n=0 ; i<varc ; i++) {
	    Tcl_CreateHashEntry(&uniqueTable, varv[i], &created);
	    if (created) {
		oPtr->variables.list[n++] = varv[i];
	    } else {
		Tcl_DecrRefCount(varv[i]);
	    }
	}
	oPtr->variables.num = n;

	/*
	 * Shouldn't be necessary, but maintain num/list invariant.
	 */

	oPtr->variables.list = (Tcl_Obj **)
		ckrealloc((char *) oPtr->variables.list,
		sizeof(Tcl_Obj *) * n);
	Tcl_DeleteHashTable(&uniqueTable);
    }
    return TCL_OK;
}

/*
 * Local Variables:
 * mode: c
 * c-basic-offset: 4
 * fill-column: 78
 * End:
 */<|MERGE_RESOLUTION|>--- conflicted
+++ resolved
@@ -1205,15 +1205,8 @@
 
     if (oPtr->selfCls != clsPtr) {
 
-<<<<<<< HEAD
-	/*
-	 * Reference count already incremented a few lines up.
-	 */
-
-=======
 	TclOORemoveFromInstances(oPtr, oPtr->selfCls);
 	TclOODecrRefCount(oPtr->selfCls->thisPtr);
->>>>>>> 4883b36f
 	oPtr->selfCls = clsPtr;
 	AddRef(oPtr->selfCls->thisPtr);
 	TclOOAddToInstances(oPtr, oPtr->selfCls);
@@ -2272,14 +2265,6 @@
 	    superclasses[0] = oPtr->fPtr->objectCls;
 	}
 	superc = 1;
-<<<<<<< HEAD
-
-	/*
-	 * Corresponding TclOODecrRefCount is near the end of this function.
-	 */
-
-=======
->>>>>>> 4883b36f
 	AddRef(superclasses[0]->thisPtr);
     } else {
 	for (i=0 ; i<superc ; i++) {
@@ -2336,15 +2321,6 @@
     oPtr->classPtr->superclasses.num = superc;
     FOREACH(superPtr, oPtr->classPtr->superclasses) {
 	TclOOAddToSubclasses(oPtr->classPtr, superPtr);
-<<<<<<< HEAD
-
-	/*
-	 * To account for the AddRef() earlier in this function.
-	 */
-
-	TclOODecrRefCount(superPtr->thisPtr);
-=======
->>>>>>> 4883b36f
     }
     BumpGlobalEpoch(interp, oPtr->classPtr);
 
